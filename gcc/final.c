/* Convert RTL to assembler code and output it, for GNU compiler.
   Copyright (C) 1987-2017 Free Software Foundation, Inc.

This file is part of GCC.

GCC is free software; you can redistribute it and/or modify it under
the terms of the GNU General Public License as published by the Free
Software Foundation; either version 3, or (at your option) any later
version.

GCC is distributed in the hope that it will be useful, but WITHOUT ANY
WARRANTY; without even the implied warranty of MERCHANTABILITY or
FITNESS FOR A PARTICULAR PURPOSE.  See the GNU General Public License
for more details.

You should have received a copy of the GNU General Public License
along with GCC; see the file COPYING3.  If not see
<http://www.gnu.org/licenses/>.  */

/* This is the final pass of the compiler.
   It looks at the rtl code for a function and outputs assembler code.

   Call `final_start_function' to output the assembler code for function entry,
   `final' to output assembler code for some RTL code,
   `final_end_function' to output assembler code for function exit.
   If a function is compiled in several pieces, each piece is
   output separately with `final'.

   Some optimizations are also done at this level.
   Move instructions that were made unnecessary by good register allocation
   are detected and omitted from the output.  (Though most of these
   are removed by the last jump pass.)

   Instructions to set the condition codes are omitted when it can be
   seen that the condition codes already had the desired values.

   In some cases it is sufficient if the inherited condition codes
   have related values, but this may require the following insn
   (the one that tests the condition codes) to be modified.

   The code for the function prologue and epilogue are generated
   directly in assembler by the target functions function_prologue and
   function_epilogue.  Those instructions never exist as rtl.  */

#include "config.h"
#define INCLUDE_ALGORITHM /* reverse */
#include "system.h"
#include "coretypes.h"
#include "backend.h"
#include "target.h"
#include "rtl.h"
#include "tree.h"
#include "cfghooks.h"
#include "df.h"
#include "memmodel.h"
#include "tm_p.h"
#include "insn-config.h"
#include "regs.h"
#include "emit-rtl.h"
#include "recog.h"
#include "cgraph.h"
#include "tree-pretty-print.h" /* for dump_function_header */
#include "varasm.h"
#include "insn-attr.h"
#include "conditions.h"
#include "flags.h"
#include "output.h"
#include "except.h"
#include "rtl-error.h"
#include "toplev.h" /* exact_log2, floor_log2 */
#include "reload.h"
#include "intl.h"
#include "cfgrtl.h"
#include "debug.h"
#include "tree-pass.h"
#include "tree-ssa.h"
#include "cfgloop.h"
#include "params.h"
#include "stringpool.h"
#include "attribs.h"
#include "asan.h"
#include "rtl-iter.h"
#include "print-rtl.h"
#include "langhooks.h"

#ifdef XCOFF_DEBUGGING_INFO
#include "xcoffout.h"		/* Needed for external data declarations.  */
#endif

#include "dwarf2out.h"

#ifdef DBX_DEBUGGING_INFO
#include "dbxout.h"
#endif

#include "sdbout.h"

/* Most ports that aren't using cc0 don't need to define CC_STATUS_INIT.
   So define a null default for it to save conditionalization later.  */
#ifndef CC_STATUS_INIT
#define CC_STATUS_INIT
#endif

/* Is the given character a logical line separator for the assembler?  */
#ifndef IS_ASM_LOGICAL_LINE_SEPARATOR
#define IS_ASM_LOGICAL_LINE_SEPARATOR(C, STR) ((C) == ';')
#endif

#ifndef JUMP_TABLES_IN_TEXT_SECTION
#define JUMP_TABLES_IN_TEXT_SECTION 0
#endif

/* Bitflags used by final_scan_insn.  */
#define SEEN_NOTE	1
#define SEEN_EMITTED	2
#define SEEN_NEXT_VIEW	4

/* Last insn processed by final_scan_insn.  */
static rtx_insn *debug_insn;
rtx_insn *current_output_insn;

/* Line number of last NOTE.  */
static int last_linenum;

/* Column number of last NOTE.  */
static int last_columnnum;

/* Last discriminator written to assembly.  */
static int last_discriminator;

/* Discriminator of current block.  */
static int discriminator;

/* Highest line number in current block.  */
static int high_block_linenum;

/* Likewise for function.  */
static int high_function_linenum;

/* Filename of last NOTE.  */
static const char *last_filename;

/* Override filename, line and column number.  */
static const char *override_filename;
static int override_linenum;
static int override_columnnum;

/* Whether to force emission of a line note before the next insn.  */
static bool force_source_line = false;

extern const int length_unit_log; /* This is defined in insn-attrtab.c.  */

/* Nonzero while outputting an `asm' with operands.
   This means that inconsistencies are the user's fault, so don't die.
   The precise value is the insn being output, to pass to error_for_asm.  */
const rtx_insn *this_is_asm_operands;

/* Number of operands of this insn, for an `asm' with operands.  */
static unsigned int insn_noperands;

/* Compare optimization flag.  */

static rtx last_ignored_compare = 0;

/* Assign a unique number to each insn that is output.
   This can be used to generate unique local labels.  */

static int insn_counter = 0;

/* This variable contains machine-dependent flags (defined in tm.h)
   set and examined by output routines
   that describe how to interpret the condition codes properly.  */

CC_STATUS cc_status;

/* During output of an insn, this contains a copy of cc_status
   from before the insn.  */

CC_STATUS cc_prev_status;

/* Number of unmatched NOTE_INSN_BLOCK_BEG notes we have seen.  */

static int block_depth;

/* Nonzero if have enabled APP processing of our assembler output.  */

static int app_on;

/* If we are outputting an insn sequence, this contains the sequence rtx.
   Zero otherwise.  */

rtx_sequence *final_sequence;

#ifdef ASSEMBLER_DIALECT

/* Number of the assembler dialect to use, starting at 0.  */
static int dialect_number;
#endif

/* Nonnull if the insn currently being emitted was a COND_EXEC pattern.  */
rtx current_insn_predicate;

/* True if printing into -fdump-final-insns= dump.  */   
bool final_insns_dump_p;

/* True if profile_function should be called, but hasn't been called yet.  */
static bool need_profile_function;

static int asm_insn_count (rtx);
static void profile_function (FILE *);
static void profile_after_prologue (FILE *);
static bool notice_source_line (rtx_insn *, bool *);
static rtx walk_alter_subreg (rtx *, bool *);
static void output_asm_name (void);
static void output_alternate_entry_point (FILE *, rtx_insn *);
static tree get_mem_expr_from_op (rtx, int *);
static void output_asm_operand_names (rtx *, int *, int);
#ifdef LEAF_REGISTERS
static void leaf_renumber_regs (rtx_insn *);
#endif
#if HAVE_cc0
static int alter_cond (rtx);
#endif
#ifndef ADDR_VEC_ALIGN
static int final_addr_vec_align (rtx_insn *);
#endif
static int align_fuzz (rtx, rtx, int, unsigned);
static void collect_fn_hard_reg_usage (void);
static tree get_call_fndecl (rtx_insn *);

/* Initialize data in final at the beginning of a compilation.  */

void
init_final (const char *filename ATTRIBUTE_UNUSED)
{
  app_on = 0;
  final_sequence = 0;

#ifdef ASSEMBLER_DIALECT
  dialect_number = ASSEMBLER_DIALECT;
#endif
}

/* Default target function prologue and epilogue assembler output.

   If not overridden for epilogue code, then the function body itself
   contains return instructions wherever needed.  */
void
default_function_pro_epilogue (FILE *file ATTRIBUTE_UNUSED,
			       HOST_WIDE_INT size ATTRIBUTE_UNUSED)
{
}

void
default_function_switched_text_sections (FILE *file ATTRIBUTE_UNUSED,
					 tree decl ATTRIBUTE_UNUSED,
					 bool new_is_cold ATTRIBUTE_UNUSED)
{
}

/* Default target hook that outputs nothing to a stream.  */
void
no_asm_to_stream (FILE *file ATTRIBUTE_UNUSED)
{
}

/* Enable APP processing of subsequent output.
   Used before the output from an `asm' statement.  */

void
app_enable (void)
{
  if (! app_on)
    {
      fputs (ASM_APP_ON, asm_out_file);
      app_on = 1;
    }
}

/* Disable APP processing of subsequent output.
   Called from varasm.c before most kinds of output.  */

void
app_disable (void)
{
  if (app_on)
    {
      fputs (ASM_APP_OFF, asm_out_file);
      app_on = 0;
    }
}

/* Return the number of slots filled in the current
   delayed branch sequence (we don't count the insn needing the
   delay slot).   Zero if not in a delayed branch sequence.  */

int
dbr_sequence_length (void)
{
  if (final_sequence != 0)
    return XVECLEN (final_sequence, 0) - 1;
  else
    return 0;
}

/* The next two pages contain routines used to compute the length of an insn
   and to shorten branches.  */

/* Arrays for insn lengths, and addresses.  The latter is referenced by
   `insn_current_length'.  */

static int *insn_lengths;

vec<int> insn_addresses_;

/* Max uid for which the above arrays are valid.  */
static int insn_lengths_max_uid;

/* Address of insn being processed.  Used by `insn_current_length'.  */
int insn_current_address;

/* Address of insn being processed in previous iteration.  */
int insn_last_address;

/* known invariant alignment of insn being processed.  */
int insn_current_align;

/* After shorten_branches, for any insn, uid_align[INSN_UID (insn)]
   gives the next following alignment insn that increases the known
   alignment, or NULL_RTX if there is no such insn.
   For any alignment obtained this way, we can again index uid_align with
   its uid to obtain the next following align that in turn increases the
   alignment, till we reach NULL_RTX; the sequence obtained this way
   for each insn we'll call the alignment chain of this insn in the following
   comments.  */

struct label_alignment
{
  short alignment;
  short max_skip;
};

static rtx *uid_align;
static int *uid_shuid;
static struct label_alignment *label_align;

/* Indicate that branch shortening hasn't yet been done.  */

void
init_insn_lengths (void)
{
  if (uid_shuid)
    {
      free (uid_shuid);
      uid_shuid = 0;
    }
  if (insn_lengths)
    {
      free (insn_lengths);
      insn_lengths = 0;
      insn_lengths_max_uid = 0;
    }
  if (HAVE_ATTR_length)
    INSN_ADDRESSES_FREE ();
  if (uid_align)
    {
      free (uid_align);
      uid_align = 0;
    }
}

/* Obtain the current length of an insn.  If branch shortening has been done,
   get its actual length.  Otherwise, use FALLBACK_FN to calculate the
   length.  */
static int
get_attr_length_1 (rtx_insn *insn, int (*fallback_fn) (rtx_insn *))
{
  rtx body;
  int i;
  int length = 0;

  if (!HAVE_ATTR_length)
    return 0;

  if (insn_lengths_max_uid > INSN_UID (insn))
    return insn_lengths[INSN_UID (insn)];
  else
    switch (GET_CODE (insn))
      {
      case NOTE:
      case BARRIER:
      case CODE_LABEL:
      case DEBUG_INSN:
	return 0;

      case CALL_INSN:
      case JUMP_INSN:
	length = fallback_fn (insn);
	break;

      case INSN:
	body = PATTERN (insn);
	if (GET_CODE (body) == USE || GET_CODE (body) == CLOBBER)
	  return 0;

	else if (GET_CODE (body) == ASM_INPUT || asm_noperands (body) >= 0)
	  length = asm_insn_count (body) * fallback_fn (insn);
	else if (rtx_sequence *seq = dyn_cast <rtx_sequence *> (body))
	  for (i = 0; i < seq->len (); i++)
	    length += get_attr_length_1 (seq->insn (i), fallback_fn);
	else
	  length = fallback_fn (insn);
	break;

      default:
	break;
      }

#ifdef ADJUST_INSN_LENGTH
  ADJUST_INSN_LENGTH (insn, length);
#endif
  return length;
}

/* Obtain the current length of an insn.  If branch shortening has been done,
   get its actual length.  Otherwise, get its maximum length.  */
int
get_attr_length (rtx_insn *insn)
{
  return get_attr_length_1 (insn, insn_default_length);
}

/* Obtain the current length of an insn.  If branch shortening has been done,
   get its actual length.  Otherwise, get its minimum length.  */
int
get_attr_min_length (rtx_insn *insn)
{
  return get_attr_length_1 (insn, insn_min_length);
}

/* Code to handle alignment inside shorten_branches.  */

/* Here is an explanation how the algorithm in align_fuzz can give
   proper results:

   Call a sequence of instructions beginning with alignment point X
   and continuing until the next alignment point `block X'.  When `X'
   is used in an expression, it means the alignment value of the
   alignment point.

   Call the distance between the start of the first insn of block X, and
   the end of the last insn of block X `IX', for the `inner size of X'.
   This is clearly the sum of the instruction lengths.

   Likewise with the next alignment-delimited block following X, which we
   shall call block Y.

   Call the distance between the start of the first insn of block X, and
   the start of the first insn of block Y `OX', for the `outer size of X'.

   The estimated padding is then OX - IX.

   OX can be safely estimated as

           if (X >= Y)
                   OX = round_up(IX, Y)
           else
                   OX = round_up(IX, X) + Y - X

   Clearly est(IX) >= real(IX), because that only depends on the
   instruction lengths, and those being overestimated is a given.

   Clearly round_up(foo, Z) >= round_up(bar, Z) if foo >= bar, so
   we needn't worry about that when thinking about OX.

   When X >= Y, the alignment provided by Y adds no uncertainty factor
   for branch ranges starting before X, so we can just round what we have.
   But when X < Y, we don't know anything about the, so to speak,
   `middle bits', so we have to assume the worst when aligning up from an
   address mod X to one mod Y, which is Y - X.  */

#ifndef LABEL_ALIGN
#define LABEL_ALIGN(LABEL) align_labels_log
#endif

#ifndef LOOP_ALIGN
#define LOOP_ALIGN(LABEL) align_loops_log
#endif

#ifndef LABEL_ALIGN_AFTER_BARRIER
#define LABEL_ALIGN_AFTER_BARRIER(LABEL) 0
#endif

#ifndef JUMP_ALIGN
#define JUMP_ALIGN(LABEL) align_jumps_log
#endif

int
default_label_align_after_barrier_max_skip (rtx_insn *insn ATTRIBUTE_UNUSED)
{
  return 0;
}

int
default_loop_align_max_skip (rtx_insn *insn ATTRIBUTE_UNUSED)
{
  return align_loops_max_skip;
}

int
default_label_align_max_skip (rtx_insn *insn ATTRIBUTE_UNUSED)
{
  return align_labels_max_skip;
}

int
default_jump_align_max_skip (rtx_insn *insn ATTRIBUTE_UNUSED)
{
  return align_jumps_max_skip;
}

#ifndef ADDR_VEC_ALIGN
static int
final_addr_vec_align (rtx_insn *addr_vec)
{
  int align = GET_MODE_SIZE (GET_MODE (PATTERN (addr_vec)));

  if (align > BIGGEST_ALIGNMENT / BITS_PER_UNIT)
    align = BIGGEST_ALIGNMENT / BITS_PER_UNIT;
  return exact_log2 (align);

}

#define ADDR_VEC_ALIGN(ADDR_VEC) final_addr_vec_align (ADDR_VEC)
#endif

#ifndef INSN_LENGTH_ALIGNMENT
#define INSN_LENGTH_ALIGNMENT(INSN) length_unit_log
#endif

#define INSN_SHUID(INSN) (uid_shuid[INSN_UID (INSN)])

static int min_labelno, max_labelno;

#define LABEL_TO_ALIGNMENT(LABEL) \
  (label_align[CODE_LABEL_NUMBER (LABEL) - min_labelno].alignment)

#define LABEL_TO_MAX_SKIP(LABEL) \
  (label_align[CODE_LABEL_NUMBER (LABEL) - min_labelno].max_skip)

/* For the benefit of port specific code do this also as a function.  */

int
label_to_alignment (rtx label)
{
  if (CODE_LABEL_NUMBER (label) <= max_labelno)
    return LABEL_TO_ALIGNMENT (label);
  return 0;
}

int
label_to_max_skip (rtx label)
{
  if (CODE_LABEL_NUMBER (label) <= max_labelno)
    return LABEL_TO_MAX_SKIP (label);
  return 0;
}

/* The differences in addresses
   between a branch and its target might grow or shrink depending on
   the alignment the start insn of the range (the branch for a forward
   branch or the label for a backward branch) starts out on; if these
   differences are used naively, they can even oscillate infinitely.
   We therefore want to compute a 'worst case' address difference that
   is independent of the alignment the start insn of the range end
   up on, and that is at least as large as the actual difference.
   The function align_fuzz calculates the amount we have to add to the
   naively computed difference, by traversing the part of the alignment
   chain of the start insn of the range that is in front of the end insn
   of the range, and considering for each alignment the maximum amount
   that it might contribute to a size increase.

   For casesi tables, we also want to know worst case minimum amounts of
   address difference, in case a machine description wants to introduce
   some common offset that is added to all offsets in a table.
   For this purpose, align_fuzz with a growth argument of 0 computes the
   appropriate adjustment.  */

/* Compute the maximum delta by which the difference of the addresses of
   START and END might grow / shrink due to a different address for start
   which changes the size of alignment insns between START and END.
   KNOWN_ALIGN_LOG is the alignment known for START.
   GROWTH should be ~0 if the objective is to compute potential code size
   increase, and 0 if the objective is to compute potential shrink.
   The return value is undefined for any other value of GROWTH.  */

static int
align_fuzz (rtx start, rtx end, int known_align_log, unsigned int growth)
{
  int uid = INSN_UID (start);
  rtx align_label;
  int known_align = 1 << known_align_log;
  int end_shuid = INSN_SHUID (end);
  int fuzz = 0;

  for (align_label = uid_align[uid]; align_label; align_label = uid_align[uid])
    {
      int align_addr, new_align;

      uid = INSN_UID (align_label);
      align_addr = INSN_ADDRESSES (uid) - insn_lengths[uid];
      if (uid_shuid[uid] > end_shuid)
	break;
      known_align_log = LABEL_TO_ALIGNMENT (align_label);
      new_align = 1 << known_align_log;
      if (new_align < known_align)
	continue;
      fuzz += (-align_addr ^ growth) & (new_align - known_align);
      known_align = new_align;
    }
  return fuzz;
}

/* Compute a worst-case reference address of a branch so that it
   can be safely used in the presence of aligned labels.  Since the
   size of the branch itself is unknown, the size of the branch is
   not included in the range.  I.e. for a forward branch, the reference
   address is the end address of the branch as known from the previous
   branch shortening pass, minus a value to account for possible size
   increase due to alignment.  For a backward branch, it is the start
   address of the branch as known from the current pass, plus a value
   to account for possible size increase due to alignment.
   NB.: Therefore, the maximum offset allowed for backward branches needs
   to exclude the branch size.  */

int
insn_current_reference_address (rtx_insn *branch)
{
  rtx dest;
  int seq_uid;

  if (! INSN_ADDRESSES_SET_P ())
    return 0;

  rtx_insn *seq = NEXT_INSN (PREV_INSN (branch));
  seq_uid = INSN_UID (seq);
  if (!JUMP_P (branch))
    /* This can happen for example on the PA; the objective is to know the
       offset to address something in front of the start of the function.
       Thus, we can treat it like a backward branch.
       We assume here that FUNCTION_BOUNDARY / BITS_PER_UNIT is larger than
       any alignment we'd encounter, so we skip the call to align_fuzz.  */
    return insn_current_address;
  dest = JUMP_LABEL (branch);

  /* BRANCH has no proper alignment chain set, so use SEQ.
     BRANCH also has no INSN_SHUID.  */
  if (INSN_SHUID (seq) < INSN_SHUID (dest))
    {
      /* Forward branch.  */
      return (insn_last_address + insn_lengths[seq_uid]
	      - align_fuzz (seq, dest, length_unit_log, ~0));
    }
  else
    {
      /* Backward branch.  */
      return (insn_current_address
	      + align_fuzz (dest, seq, length_unit_log, ~0));
    }
}

/* Compute branch alignments based on frequency information in the
   CFG.  */

unsigned int
compute_alignments (void)
{
  int log, max_skip, max_log;
  basic_block bb;
  int freq_max = 0;
  int freq_threshold = 0;

  if (label_align)
    {
      free (label_align);
      label_align = 0;
    }

  max_labelno = max_label_num ();
  min_labelno = get_first_label_num ();
  label_align = XCNEWVEC (struct label_alignment, max_labelno - min_labelno + 1);

  /* If not optimizing or optimizing for size, don't assign any alignments.  */
  if (! optimize || optimize_function_for_size_p (cfun))
    return 0;

  if (dump_file)
    {
      dump_reg_info (dump_file);
      dump_flow_info (dump_file, TDF_DETAILS);
      flow_loops_dump (dump_file, NULL, 1);
    }
  loop_optimizer_init (AVOID_CFG_MODIFICATIONS);
  FOR_EACH_BB_FN (bb, cfun)
    if (bb->frequency > freq_max)
      freq_max = bb->frequency;
  freq_threshold = freq_max / PARAM_VALUE (PARAM_ALIGN_THRESHOLD);

  if (dump_file)
    fprintf (dump_file, "freq_max: %i\n",freq_max);
  FOR_EACH_BB_FN (bb, cfun)
    {
      rtx_insn *label = BB_HEAD (bb);
      int fallthru_frequency = 0, branch_frequency = 0, has_fallthru = 0;
      edge e;
      edge_iterator ei;

      if (!LABEL_P (label)
	  || optimize_bb_for_size_p (bb))
	{
	  if (dump_file)
	    fprintf (dump_file,
		     "BB %4i freq %4i loop %2i loop_depth %2i skipped.\n",
		     bb->index, bb->frequency, bb->loop_father->num,
		     bb_loop_depth (bb));
	  continue;
	}
      max_log = LABEL_ALIGN (label);
      max_skip = targetm.asm_out.label_align_max_skip (label);

      FOR_EACH_EDGE (e, ei, bb->preds)
	{
	  if (e->flags & EDGE_FALLTHRU)
	    has_fallthru = 1, fallthru_frequency += EDGE_FREQUENCY (e);
	  else
	    branch_frequency += EDGE_FREQUENCY (e);
	}
      if (dump_file)
	{
	  fprintf (dump_file, "BB %4i freq %4i loop %2i loop_depth"
		   " %2i fall %4i branch %4i",
		   bb->index, bb->frequency, bb->loop_father->num,
		   bb_loop_depth (bb),
		   fallthru_frequency, branch_frequency);
	  if (!bb->loop_father->inner && bb->loop_father->num)
	    fprintf (dump_file, " inner_loop");
	  if (bb->loop_father->header == bb)
	    fprintf (dump_file, " loop_header");
	  fprintf (dump_file, "\n");
	}

      /* There are two purposes to align block with no fallthru incoming edge:
	 1) to avoid fetch stalls when branch destination is near cache boundary
	 2) to improve cache efficiency in case the previous block is not executed
	    (so it does not need to be in the cache).

	 We to catch first case, we align frequently executed blocks.
	 To catch the second, we align blocks that are executed more frequently
	 than the predecessor and the predecessor is likely to not be executed
	 when function is called.  */

      if (!has_fallthru
	  && (branch_frequency > freq_threshold
	      || (bb->frequency > bb->prev_bb->frequency * 10
		  && (bb->prev_bb->frequency
		      <= ENTRY_BLOCK_PTR_FOR_FN (cfun)->frequency / 2))))
	{
	  log = JUMP_ALIGN (label);
	  if (dump_file)
	    fprintf (dump_file, "  jump alignment added.\n");
	  if (max_log < log)
	    {
	      max_log = log;
	      max_skip = targetm.asm_out.jump_align_max_skip (label);
	    }
	}
      /* In case block is frequent and reached mostly by non-fallthru edge,
	 align it.  It is most likely a first block of loop.  */
      if (has_fallthru
	  && !(single_succ_p (bb)
	       && single_succ (bb) == EXIT_BLOCK_PTR_FOR_FN (cfun))
	  && optimize_bb_for_speed_p (bb)
	  && branch_frequency + fallthru_frequency > freq_threshold
	  && (branch_frequency
	      > fallthru_frequency * PARAM_VALUE (PARAM_ALIGN_LOOP_ITERATIONS)))
	{
	  log = LOOP_ALIGN (label);
	  if (dump_file)
	    fprintf (dump_file, "  internal loop alignment added.\n");
	  if (max_log < log)
	    {
	      max_log = log;
	      max_skip = targetm.asm_out.loop_align_max_skip (label);
	    }
	}
      LABEL_TO_ALIGNMENT (label) = max_log;
      LABEL_TO_MAX_SKIP (label) = max_skip;
    }

  loop_optimizer_finalize ();
  free_dominance_info (CDI_DOMINATORS);
  return 0;
}

/* Grow the LABEL_ALIGN array after new labels are created.  */

static void 
grow_label_align (void)
{
  int old = max_labelno;
  int n_labels;
  int n_old_labels;

  max_labelno = max_label_num ();

  n_labels = max_labelno - min_labelno + 1;
  n_old_labels = old - min_labelno + 1;

  label_align = XRESIZEVEC (struct label_alignment, label_align, n_labels);

  /* Range of labels grows monotonically in the function.  Failing here
     means that the initialization of array got lost.  */
  gcc_assert (n_old_labels <= n_labels);

  memset (label_align + n_old_labels, 0,
          (n_labels - n_old_labels) * sizeof (struct label_alignment));
}

/* Update the already computed alignment information.  LABEL_PAIRS is a vector
   made up of pairs of labels for which the alignment information of the first
   element will be copied from that of the second element.  */

void
update_alignments (vec<rtx> &label_pairs)
{
  unsigned int i = 0;
  rtx iter, label = NULL_RTX;

  if (max_labelno != max_label_num ())
    grow_label_align ();

  FOR_EACH_VEC_ELT (label_pairs, i, iter)
    if (i & 1)
      {
	LABEL_TO_ALIGNMENT (label) = LABEL_TO_ALIGNMENT (iter);
	LABEL_TO_MAX_SKIP (label) = LABEL_TO_MAX_SKIP (iter);
      }
    else
      label = iter;
}

namespace {

const pass_data pass_data_compute_alignments =
{
  RTL_PASS, /* type */
  "alignments", /* name */
  OPTGROUP_NONE, /* optinfo_flags */
  TV_NONE, /* tv_id */
  0, /* properties_required */
  0, /* properties_provided */
  0, /* properties_destroyed */
  0, /* todo_flags_start */
  0, /* todo_flags_finish */
};

class pass_compute_alignments : public rtl_opt_pass
{
public:
  pass_compute_alignments (gcc::context *ctxt)
    : rtl_opt_pass (pass_data_compute_alignments, ctxt)
  {}

  /* opt_pass methods: */
  virtual unsigned int execute (function *) { return compute_alignments (); }

}; // class pass_compute_alignments

} // anon namespace

rtl_opt_pass *
make_pass_compute_alignments (gcc::context *ctxt)
{
  return new pass_compute_alignments (ctxt);
}


/* Make a pass over all insns and compute their actual lengths by shortening
   any branches of variable length if possible.  */

/* shorten_branches might be called multiple times:  for example, the SH
   port splits out-of-range conditional branches in MACHINE_DEPENDENT_REORG.
   In order to do this, it needs proper length information, which it obtains
   by calling shorten_branches.  This cannot be collapsed with
   shorten_branches itself into a single pass unless we also want to integrate
   reorg.c, since the branch splitting exposes new instructions with delay
   slots.  */

void
shorten_branches (rtx_insn *first)
{
  rtx_insn *insn;
  int max_uid;
  int i;
  int max_log;
  int max_skip;
#define MAX_CODE_ALIGN 16
  rtx_insn *seq;
  int something_changed = 1;
  char *varying_length;
  rtx body;
  int uid;
  rtx align_tab[MAX_CODE_ALIGN];

  /* Compute maximum UID and allocate label_align / uid_shuid.  */
  max_uid = get_max_uid ();

  /* Free uid_shuid before reallocating it.  */
  free (uid_shuid);

  uid_shuid = XNEWVEC (int, max_uid);

  if (max_labelno != max_label_num ())
    grow_label_align ();

  /* Initialize label_align and set up uid_shuid to be strictly
     monotonically rising with insn order.  */
  /* We use max_log here to keep track of the maximum alignment we want to
     impose on the next CODE_LABEL (or the current one if we are processing
     the CODE_LABEL itself).  */

  max_log = 0;
  max_skip = 0;

  for (insn = get_insns (), i = 1; insn; insn = NEXT_INSN (insn))
    {
      int log;

      INSN_SHUID (insn) = i++;
      if (INSN_P (insn))
	continue;

      if (LABEL_P (insn))
	{
	  rtx_insn *next;
	  bool next_is_jumptable;

	  /* Merge in alignments computed by compute_alignments.  */
	  log = LABEL_TO_ALIGNMENT (insn);
	  if (max_log < log)
	    {
	      max_log = log;
	      max_skip = LABEL_TO_MAX_SKIP (insn);
	    }

	  next = next_nonnote_insn (insn);
	  next_is_jumptable = next && JUMP_TABLE_DATA_P (next);
	  if (!next_is_jumptable)
	    {
	      log = LABEL_ALIGN (insn);
	      if (max_log < log)
		{
		  max_log = log;
		  max_skip = targetm.asm_out.label_align_max_skip (insn);
		}
	    }
	  /* ADDR_VECs only take room if read-only data goes into the text
	     section.  */
	  if ((JUMP_TABLES_IN_TEXT_SECTION
	       || readonly_data_section == text_section)
	      && next_is_jumptable)
	    {
	      log = ADDR_VEC_ALIGN (next);
	      if (max_log < log)
		{
		  max_log = log;
		  max_skip = targetm.asm_out.label_align_max_skip (insn);
		}
	    }
	  LABEL_TO_ALIGNMENT (insn) = max_log;
	  LABEL_TO_MAX_SKIP (insn) = max_skip;
	  max_log = 0;
	  max_skip = 0;
	}
      else if (BARRIER_P (insn))
	{
	  rtx_insn *label;

	  for (label = insn; label && ! INSN_P (label);
	       label = NEXT_INSN (label))
	    if (LABEL_P (label))
	      {
		log = LABEL_ALIGN_AFTER_BARRIER (insn);
		if (max_log < log)
		  {
		    max_log = log;
		    max_skip = targetm.asm_out.label_align_after_barrier_max_skip (label);
		  }
		break;
	      }
	}
    }
  if (!HAVE_ATTR_length)
    return;

  /* Allocate the rest of the arrays.  */
  insn_lengths = XNEWVEC (int, max_uid);
  insn_lengths_max_uid = max_uid;
  /* Syntax errors can lead to labels being outside of the main insn stream.
     Initialize insn_addresses, so that we get reproducible results.  */
  INSN_ADDRESSES_ALLOC (max_uid);

  varying_length = XCNEWVEC (char, max_uid);

  /* Initialize uid_align.  We scan instructions
     from end to start, and keep in align_tab[n] the last seen insn
     that does an alignment of at least n+1, i.e. the successor
     in the alignment chain for an insn that does / has a known
     alignment of n.  */
  uid_align = XCNEWVEC (rtx, max_uid);

  for (i = MAX_CODE_ALIGN; --i >= 0;)
    align_tab[i] = NULL_RTX;
  seq = get_last_insn ();
  for (; seq; seq = PREV_INSN (seq))
    {
      int uid = INSN_UID (seq);
      int log;
      log = (LABEL_P (seq) ? LABEL_TO_ALIGNMENT (seq) : 0);
      uid_align[uid] = align_tab[0];
      if (log)
	{
	  /* Found an alignment label.  */
	  uid_align[uid] = align_tab[log];
	  for (i = log - 1; i >= 0; i--)
	    align_tab[i] = seq;
	}
    }

  /* When optimizing, we start assuming minimum length, and keep increasing
     lengths as we find the need for this, till nothing changes.
     When not optimizing, we start assuming maximum lengths, and
     do a single pass to update the lengths.  */
  bool increasing = optimize != 0;

#ifdef CASE_VECTOR_SHORTEN_MODE
  if (optimize)
    {
      /* Look for ADDR_DIFF_VECs, and initialize their minimum and maximum
         label fields.  */

      int min_shuid = INSN_SHUID (get_insns ()) - 1;
      int max_shuid = INSN_SHUID (get_last_insn ()) + 1;
      int rel;

      for (insn = first; insn != 0; insn = NEXT_INSN (insn))
	{
	  rtx min_lab = NULL_RTX, max_lab = NULL_RTX, pat;
	  int len, i, min, max, insn_shuid;
	  int min_align;
	  addr_diff_vec_flags flags;

	  if (! JUMP_TABLE_DATA_P (insn)
	      || GET_CODE (PATTERN (insn)) != ADDR_DIFF_VEC)
	    continue;
	  pat = PATTERN (insn);
	  len = XVECLEN (pat, 1);
	  gcc_assert (len > 0);
	  min_align = MAX_CODE_ALIGN;
	  for (min = max_shuid, max = min_shuid, i = len - 1; i >= 0; i--)
	    {
	      rtx lab = XEXP (XVECEXP (pat, 1, i), 0);
	      int shuid = INSN_SHUID (lab);
	      if (shuid < min)
		{
		  min = shuid;
		  min_lab = lab;
		}
	      if (shuid > max)
		{
		  max = shuid;
		  max_lab = lab;
		}
	      if (min_align > LABEL_TO_ALIGNMENT (lab))
		min_align = LABEL_TO_ALIGNMENT (lab);
	    }
	  XEXP (pat, 2) = gen_rtx_LABEL_REF (Pmode, min_lab);
	  XEXP (pat, 3) = gen_rtx_LABEL_REF (Pmode, max_lab);
	  insn_shuid = INSN_SHUID (insn);
	  rel = INSN_SHUID (XEXP (XEXP (pat, 0), 0));
	  memset (&flags, 0, sizeof (flags));
	  flags.min_align = min_align;
	  flags.base_after_vec = rel > insn_shuid;
	  flags.min_after_vec  = min > insn_shuid;
	  flags.max_after_vec  = max > insn_shuid;
	  flags.min_after_base = min > rel;
	  flags.max_after_base = max > rel;
	  ADDR_DIFF_VEC_FLAGS (pat) = flags;

	  if (increasing)
	    PUT_MODE (pat, CASE_VECTOR_SHORTEN_MODE (0, 0, pat));
	}
    }
#endif /* CASE_VECTOR_SHORTEN_MODE */

  /* Compute initial lengths, addresses, and varying flags for each insn.  */
  int (*length_fun) (rtx_insn *) = increasing ? insn_min_length : insn_default_length;

  for (insn_current_address = 0, insn = first;
       insn != 0;
       insn_current_address += insn_lengths[uid], insn = NEXT_INSN (insn))
    {
      uid = INSN_UID (insn);

      insn_lengths[uid] = 0;

      if (LABEL_P (insn))
	{
	  int log = LABEL_TO_ALIGNMENT (insn);
	  if (log)
	    {
	      int align = 1 << log;
	      int new_address = (insn_current_address + align - 1) & -align;
	      insn_lengths[uid] = new_address - insn_current_address;
	    }
	}

      INSN_ADDRESSES (uid) = insn_current_address + insn_lengths[uid];

      if (NOTE_P (insn) || BARRIER_P (insn)
	  || LABEL_P (insn) || DEBUG_INSN_P (insn))
	continue;
      if (insn->deleted ())
	continue;

      body = PATTERN (insn);
      if (JUMP_TABLE_DATA_P (insn))
	{
	  /* This only takes room if read-only data goes into the text
	     section.  */
	  if (JUMP_TABLES_IN_TEXT_SECTION
	      || readonly_data_section == text_section)
	    insn_lengths[uid] = (XVECLEN (body,
					  GET_CODE (body) == ADDR_DIFF_VEC)
				 * GET_MODE_SIZE (GET_MODE (body)));
	  /* Alignment is handled by ADDR_VEC_ALIGN.  */
	}
      else if (GET_CODE (body) == ASM_INPUT || asm_noperands (body) >= 0)
	insn_lengths[uid] = asm_insn_count (body) * insn_default_length (insn);
      else if (rtx_sequence *body_seq = dyn_cast <rtx_sequence *> (body))
	{
	  int i;
	  int const_delay_slots;
	  if (DELAY_SLOTS)
	    const_delay_slots = const_num_delay_slots (body_seq->insn (0));
	  else
	    const_delay_slots = 0;

	  int (*inner_length_fun) (rtx_insn *)
	    = const_delay_slots ? length_fun : insn_default_length;
	  /* Inside a delay slot sequence, we do not do any branch shortening
	     if the shortening could change the number of delay slots
	     of the branch.  */
	  for (i = 0; i < body_seq->len (); i++)
	    {
	      rtx_insn *inner_insn = body_seq->insn (i);
	      int inner_uid = INSN_UID (inner_insn);
	      int inner_length;

	      if (GET_CODE (PATTERN (inner_insn)) == ASM_INPUT
		  || asm_noperands (PATTERN (inner_insn)) >= 0)
		inner_length = (asm_insn_count (PATTERN (inner_insn))
				* insn_default_length (inner_insn));
	      else
		inner_length = inner_length_fun (inner_insn);

	      insn_lengths[inner_uid] = inner_length;
	      if (const_delay_slots)
		{
		  if ((varying_length[inner_uid]
		       = insn_variable_length_p (inner_insn)) != 0)
		    varying_length[uid] = 1;
		  INSN_ADDRESSES (inner_uid) = (insn_current_address
						+ insn_lengths[uid]);
		}
	      else
		varying_length[inner_uid] = 0;
	      insn_lengths[uid] += inner_length;
	    }
	}
      else if (GET_CODE (body) != USE && GET_CODE (body) != CLOBBER)
	{
	  insn_lengths[uid] = length_fun (insn);
	  varying_length[uid] = insn_variable_length_p (insn);
	}

      /* If needed, do any adjustment.  */
#ifdef ADJUST_INSN_LENGTH
      ADJUST_INSN_LENGTH (insn, insn_lengths[uid]);
      if (insn_lengths[uid] < 0)
	fatal_insn ("negative insn length", insn);
#endif
    }

  /* Now loop over all the insns finding varying length insns.  For each,
     get the current insn length.  If it has changed, reflect the change.
     When nothing changes for a full pass, we are done.  */

  while (something_changed)
    {
      something_changed = 0;
      insn_current_align = MAX_CODE_ALIGN - 1;
      for (insn_current_address = 0, insn = first;
	   insn != 0;
	   insn = NEXT_INSN (insn))
	{
	  int new_length;
#ifdef ADJUST_INSN_LENGTH
	  int tmp_length;
#endif
	  int length_align;

	  uid = INSN_UID (insn);

	  if (LABEL_P (insn))
	    {
	      int log = LABEL_TO_ALIGNMENT (insn);

#ifdef CASE_VECTOR_SHORTEN_MODE
	      /* If the mode of a following jump table was changed, we
		 may need to update the alignment of this label.  */
	      rtx_insn *next;
	      bool next_is_jumptable;

	      next = next_nonnote_insn (insn);
	      next_is_jumptable = next && JUMP_TABLE_DATA_P (next);
	      if ((JUMP_TABLES_IN_TEXT_SECTION
		   || readonly_data_section == text_section)
		  && next_is_jumptable)
		{
		  int newlog = ADDR_VEC_ALIGN (next);
		  if (newlog != log)
		    {
		      log = newlog;
		      LABEL_TO_ALIGNMENT (insn) = log;
		      something_changed = 1;
		    }
		}
#endif

	      if (log > insn_current_align)
		{
		  int align = 1 << log;
		  int new_address= (insn_current_address + align - 1) & -align;
		  insn_lengths[uid] = new_address - insn_current_address;
		  insn_current_align = log;
		  insn_current_address = new_address;
		}
	      else
		insn_lengths[uid] = 0;
	      INSN_ADDRESSES (uid) = insn_current_address;
	      continue;
	    }

	  length_align = INSN_LENGTH_ALIGNMENT (insn);
	  if (length_align < insn_current_align)
	    insn_current_align = length_align;

	  insn_last_address = INSN_ADDRESSES (uid);
	  INSN_ADDRESSES (uid) = insn_current_address;

#ifdef CASE_VECTOR_SHORTEN_MODE
	  if (optimize
	      && JUMP_TABLE_DATA_P (insn)
	      && GET_CODE (PATTERN (insn)) == ADDR_DIFF_VEC)
	    {
	      rtx body = PATTERN (insn);
	      int old_length = insn_lengths[uid];
	      rtx_insn *rel_lab =
		safe_as_a <rtx_insn *> (XEXP (XEXP (body, 0), 0));
	      rtx min_lab = XEXP (XEXP (body, 2), 0);
	      rtx max_lab = XEXP (XEXP (body, 3), 0);
	      int rel_addr = INSN_ADDRESSES (INSN_UID (rel_lab));
	      int min_addr = INSN_ADDRESSES (INSN_UID (min_lab));
	      int max_addr = INSN_ADDRESSES (INSN_UID (max_lab));
	      rtx_insn *prev;
	      int rel_align = 0;
	      addr_diff_vec_flags flags;
	      machine_mode vec_mode;

	      /* Avoid automatic aggregate initialization.  */
	      flags = ADDR_DIFF_VEC_FLAGS (body);

	      /* Try to find a known alignment for rel_lab.  */
	      for (prev = rel_lab;
		   prev
		   && ! insn_lengths[INSN_UID (prev)]
		   && ! (varying_length[INSN_UID (prev)] & 1);
		   prev = PREV_INSN (prev))
		if (varying_length[INSN_UID (prev)] & 2)
		  {
		    rel_align = LABEL_TO_ALIGNMENT (prev);
		    break;
		  }

	      /* See the comment on addr_diff_vec_flags in rtl.h for the
		 meaning of the flags values.  base: REL_LAB   vec: INSN  */
	      /* Anything after INSN has still addresses from the last
		 pass; adjust these so that they reflect our current
		 estimate for this pass.  */
	      if (flags.base_after_vec)
		rel_addr += insn_current_address - insn_last_address;
	      if (flags.min_after_vec)
		min_addr += insn_current_address - insn_last_address;
	      if (flags.max_after_vec)
		max_addr += insn_current_address - insn_last_address;
	      /* We want to know the worst case, i.e. lowest possible value
		 for the offset of MIN_LAB.  If MIN_LAB is after REL_LAB,
		 its offset is positive, and we have to be wary of code shrink;
		 otherwise, it is negative, and we have to be vary of code
		 size increase.  */
	      if (flags.min_after_base)
		{
		  /* If INSN is between REL_LAB and MIN_LAB, the size
		     changes we are about to make can change the alignment
		     within the observed offset, therefore we have to break
		     it up into two parts that are independent.  */
		  if (! flags.base_after_vec && flags.min_after_vec)
		    {
		      min_addr -= align_fuzz (rel_lab, insn, rel_align, 0);
		      min_addr -= align_fuzz (insn, min_lab, 0, 0);
		    }
		  else
		    min_addr -= align_fuzz (rel_lab, min_lab, rel_align, 0);
		}
	      else
		{
		  if (flags.base_after_vec && ! flags.min_after_vec)
		    {
		      min_addr -= align_fuzz (min_lab, insn, 0, ~0);
		      min_addr -= align_fuzz (insn, rel_lab, 0, ~0);
		    }
		  else
		    min_addr -= align_fuzz (min_lab, rel_lab, 0, ~0);
		}
	      /* Likewise, determine the highest lowest possible value
		 for the offset of MAX_LAB.  */
	      if (flags.max_after_base)
		{
		  if (! flags.base_after_vec && flags.max_after_vec)
		    {
		      max_addr += align_fuzz (rel_lab, insn, rel_align, ~0);
		      max_addr += align_fuzz (insn, max_lab, 0, ~0);
		    }
		  else
		    max_addr += align_fuzz (rel_lab, max_lab, rel_align, ~0);
		}
	      else
		{
		  if (flags.base_after_vec && ! flags.max_after_vec)
		    {
		      max_addr += align_fuzz (max_lab, insn, 0, 0);
		      max_addr += align_fuzz (insn, rel_lab, 0, 0);
		    }
		  else
		    max_addr += align_fuzz (max_lab, rel_lab, 0, 0);
		}
	      vec_mode = CASE_VECTOR_SHORTEN_MODE (min_addr - rel_addr,
						   max_addr - rel_addr, body);
	      if (!increasing
		  || (GET_MODE_SIZE (vec_mode)
		      >= GET_MODE_SIZE (GET_MODE (body))))
		PUT_MODE (body, vec_mode);
	      if (JUMP_TABLES_IN_TEXT_SECTION
		  || readonly_data_section == text_section)
		{
		  insn_lengths[uid]
		    = (XVECLEN (body, 1) * GET_MODE_SIZE (GET_MODE (body)));
		  insn_current_address += insn_lengths[uid];
		  if (insn_lengths[uid] != old_length)
		    something_changed = 1;
		}

	      continue;
	    }
#endif /* CASE_VECTOR_SHORTEN_MODE */

	  if (! (varying_length[uid]))
	    {
	      if (NONJUMP_INSN_P (insn)
		  && GET_CODE (PATTERN (insn)) == SEQUENCE)
		{
		  int i;

		  body = PATTERN (insn);
		  for (i = 0; i < XVECLEN (body, 0); i++)
		    {
		      rtx inner_insn = XVECEXP (body, 0, i);
		      int inner_uid = INSN_UID (inner_insn);

		      INSN_ADDRESSES (inner_uid) = insn_current_address;

		      insn_current_address += insn_lengths[inner_uid];
		    }
		}
	      else
		insn_current_address += insn_lengths[uid];

	      continue;
	    }

	  if (NONJUMP_INSN_P (insn) && GET_CODE (PATTERN (insn)) == SEQUENCE)
	    {
	      rtx_sequence *seqn = as_a <rtx_sequence *> (PATTERN (insn));
	      int i;

	      body = PATTERN (insn);
	      new_length = 0;
	      for (i = 0; i < seqn->len (); i++)
		{
		  rtx_insn *inner_insn = seqn->insn (i);
		  int inner_uid = INSN_UID (inner_insn);
		  int inner_length;

		  INSN_ADDRESSES (inner_uid) = insn_current_address;

		  /* insn_current_length returns 0 for insns with a
		     non-varying length.  */
		  if (! varying_length[inner_uid])
		    inner_length = insn_lengths[inner_uid];
		  else
		    inner_length = insn_current_length (inner_insn);

		  if (inner_length != insn_lengths[inner_uid])
		    {
		      if (!increasing || inner_length > insn_lengths[inner_uid])
			{
			  insn_lengths[inner_uid] = inner_length;
			  something_changed = 1;
			}
		      else
			inner_length = insn_lengths[inner_uid];
		    }
		  insn_current_address += inner_length;
		  new_length += inner_length;
		}
	    }
	  else
	    {
	      new_length = insn_current_length (insn);
	      insn_current_address += new_length;
	    }

#ifdef ADJUST_INSN_LENGTH
	  /* If needed, do any adjustment.  */
	  tmp_length = new_length;
	  ADJUST_INSN_LENGTH (insn, new_length);
	  insn_current_address += (new_length - tmp_length);
#endif

	  if (new_length != insn_lengths[uid]
	      && (!increasing || new_length > insn_lengths[uid]))
	    {
	      insn_lengths[uid] = new_length;
	      something_changed = 1;
	    }
	  else
	    insn_current_address += insn_lengths[uid] - new_length;
	}
      /* For a non-optimizing compile, do only a single pass.  */
      if (!increasing)
	break;
    }
  crtl->max_insn_address = insn_current_address;
  free (varying_length);
}

/* Given the body of an INSN known to be generated by an ASM statement, return
   the number of machine instructions likely to be generated for this insn.
   This is used to compute its length.  */

static int
asm_insn_count (rtx body)
{
  const char *templ;

  if (GET_CODE (body) == ASM_INPUT)
    templ = XSTR (body, 0);
  else
    templ = decode_asm_operands (body, NULL, NULL, NULL, NULL, NULL);

  return asm_str_count (templ);
}

/* Return the number of machine instructions likely to be generated for the
   inline-asm template. */
int
asm_str_count (const char *templ)
{
  int count = 1;

  if (!*templ)
    return 0;

  for (; *templ; templ++)
    if (IS_ASM_LOGICAL_LINE_SEPARATOR (*templ, templ)
	|| *templ == '\n')
      count++;

  return count;
}

/* ??? This is probably the wrong place for these.  */
/* Structure recording the mapping from source file and directory
   names at compile time to those to be embedded in debug
   information.  */
struct debug_prefix_map
{
  const char *old_prefix;
  const char *new_prefix;
  size_t old_len;
  size_t new_len;
  struct debug_prefix_map *next;
};

/* Linked list of such structures.  */
static debug_prefix_map *debug_prefix_maps;


/* Record a debug file prefix mapping.  ARG is the argument to
   -fdebug-prefix-map and must be of the form OLD=NEW.  */

void
add_debug_prefix_map (const char *arg)
{
  debug_prefix_map *map;
  const char *p;

  p = strchr (arg, '=');
  if (!p)
    {
      error ("invalid argument %qs to -fdebug-prefix-map", arg);
      return;
    }
  map = XNEW (debug_prefix_map);
  map->old_prefix = xstrndup (arg, p - arg);
  map->old_len = p - arg;
  p++;
  map->new_prefix = xstrdup (p);
  map->new_len = strlen (p);
  map->next = debug_prefix_maps;
  debug_prefix_maps = map;
}

/* Perform user-specified mapping of debug filename prefixes.  Return
   the new name corresponding to FILENAME.  */

const char *
remap_debug_filename (const char *filename)
{
  debug_prefix_map *map;
  char *s;
  const char *name;
  size_t name_len;

  for (map = debug_prefix_maps; map; map = map->next)
    if (filename_ncmp (filename, map->old_prefix, map->old_len) == 0)
      break;
  if (!map)
    return filename;
  name = filename + map->old_len;
  name_len = strlen (name) + 1;
  s = (char *) alloca (name_len + map->new_len);
  memcpy (s, map->new_prefix, map->new_len);
  memcpy (s + map->new_len, name, name_len);
  return ggc_strdup (s);
}

/* Return true if DWARF2 debug info can be emitted for DECL.  */

static bool
dwarf2_debug_info_emitted_p (tree decl)
{
  if (write_symbols != DWARF2_DEBUG && write_symbols != VMS_AND_DWARF2_DEBUG)
    return false;

  if (DECL_IGNORED_P (decl))
    return false;

  return true;
}

/* Return scope resulting from combination of S1 and S2.  */
static tree
choose_inner_scope (tree s1, tree s2)
{
   if (!s1)
     return s2;
   if (!s2)
     return s1;
   if (BLOCK_NUMBER (s1) > BLOCK_NUMBER (s2))
     return s1;
   return s2;
}

/* Emit lexical block notes needed to change scope from S1 to S2.  */

static void
change_scope (rtx_insn *orig_insn, tree s1, tree s2)
{
  rtx_insn *insn = orig_insn;
  tree com = NULL_TREE;
  tree ts1 = s1, ts2 = s2;
  tree s;

  while (ts1 != ts2)
    {
      gcc_assert (ts1 && ts2);
      if (BLOCK_NUMBER (ts1) > BLOCK_NUMBER (ts2))
	ts1 = BLOCK_SUPERCONTEXT (ts1);
      else if (BLOCK_NUMBER (ts1) < BLOCK_NUMBER (ts2))
	ts2 = BLOCK_SUPERCONTEXT (ts2);
      else
	{
	  ts1 = BLOCK_SUPERCONTEXT (ts1);
	  ts2 = BLOCK_SUPERCONTEXT (ts2);
	}
    }
  com = ts1;

  /* Close scopes.  */
  s = s1;
  while (s != com)
    {
      rtx_note *note = emit_note_before (NOTE_INSN_BLOCK_END, insn);
      NOTE_BLOCK (note) = s;
      s = BLOCK_SUPERCONTEXT (s);
    }

  /* Open scopes.  */
  s = s2;
  while (s != com)
    {
      insn = emit_note_before (NOTE_INSN_BLOCK_BEG, insn);
      NOTE_BLOCK (insn) = s;
      s = BLOCK_SUPERCONTEXT (s);
    }
}

/* Rebuild all the NOTE_INSN_BLOCK_BEG and NOTE_INSN_BLOCK_END notes based
   on the scope tree and the newly reordered instructions.  */

static void
reemit_insn_block_notes (void)
{
  tree cur_block = DECL_INITIAL (cfun->decl);
  rtx_insn *insn;

  insn = get_insns ();
  for (; insn; insn = NEXT_INSN (insn))
    {
      tree this_block;

      /* Prevent lexical blocks from straddling section boundaries.  */
      if (NOTE_P (insn))
	switch (NOTE_KIND (insn))
	  {
	  case NOTE_INSN_SWITCH_TEXT_SECTIONS:
	    {
	      for (tree s = cur_block; s != DECL_INITIAL (cfun->decl);
		   s = BLOCK_SUPERCONTEXT (s))
		{
		  rtx_note *note = emit_note_before (NOTE_INSN_BLOCK_END, insn);
		  NOTE_BLOCK (note) = s;
		  note = emit_note_after (NOTE_INSN_BLOCK_BEG, insn);
		  NOTE_BLOCK (note) = s;
		}
	    }
	    break;

	  case NOTE_INSN_BEGIN_STMT:
	  case NOTE_INSN_INLINE_ENTRY:
	    this_block = LOCATION_BLOCK (NOTE_MARKER_LOCATION (insn));
	    goto set_cur_block_to_this_block;

	  default:
	    continue;
	}

      if (!active_insn_p (insn))
        continue;

      /* Avoid putting scope notes between jump table and its label.  */
      if (JUMP_TABLE_DATA_P (insn))
	continue;

      this_block = insn_scope (insn);
      /* For sequences compute scope resulting from merging all scopes
	 of instructions nested inside.  */
      if (rtx_sequence *body = dyn_cast <rtx_sequence *> (PATTERN (insn)))
	{
	  int i;

	  this_block = NULL;
	  for (i = 0; i < body->len (); i++)
	    this_block = choose_inner_scope (this_block,
					     insn_scope (body->insn (i)));
	}
    set_cur_block_to_this_block:
      if (! this_block)
	{
	  if (INSN_LOCATION (insn) == UNKNOWN_LOCATION)
	    continue;
	  else
	    this_block = DECL_INITIAL (cfun->decl);
	}

      if (this_block != cur_block)
	{
	  change_scope (insn, cur_block, this_block);
	  cur_block = this_block;
	}
    }

  /* change_scope emits before the insn, not after.  */
  rtx_note *note = emit_note (NOTE_INSN_DELETED);
  change_scope (note, cur_block, DECL_INITIAL (cfun->decl));
  delete_insn (note);

  reorder_blocks ();
}

static const char *some_local_dynamic_name;

/* Locate some local-dynamic symbol still in use by this function
   so that we can print its name in local-dynamic base patterns.
   Return null if there are no local-dynamic references.  */

const char *
get_some_local_dynamic_name ()
{
  subrtx_iterator::array_type array;
  rtx_insn *insn;

  if (some_local_dynamic_name)
    return some_local_dynamic_name;

  for (insn = get_insns (); insn ; insn = NEXT_INSN (insn))
    if (NONDEBUG_INSN_P (insn))
      FOR_EACH_SUBRTX (iter, array, PATTERN (insn), ALL)
	{
	  const_rtx x = *iter;
	  if (GET_CODE (x) == SYMBOL_REF)
	    {
	      if (SYMBOL_REF_TLS_MODEL (x) == TLS_MODEL_LOCAL_DYNAMIC)
		return some_local_dynamic_name = XSTR (x, 0);
	      if (CONSTANT_POOL_ADDRESS_P (x))
		iter.substitute (get_pool_constant (x));
	    }
	}

  return 0;
}

/* Arrange for us to emit a source location note before any further
   real insns or section changes, by setting the SEEN_NEXT_VIEW bit in
   *SEEN, as long as we are keeping track of location views.  The bit
   indicates we have referenced the next view at the current PC, so we
   have to emit it.  This should be called next to the var_location
   debug hook.  */

static inline void
set_next_view_needed (int *seen)
{
  if (debug_variable_location_views)
    *seen |= SEEN_NEXT_VIEW;
}

/* Clear the flag in *SEEN indicating we need to emit the next view.
   This should be called next to the source_line debug hook.  */

static inline void
clear_next_view_needed (int *seen)
{
  *seen &= ~SEEN_NEXT_VIEW;
}

/* Test whether we have a pending request to emit the next view in
   *SEEN, and emit it if needed, clearing the request bit.  */

static inline void
maybe_output_next_view (int *seen)
{
  if ((*seen & SEEN_NEXT_VIEW) != 0)
    {
      clear_next_view_needed (seen);
      (*debug_hooks->source_line) (last_linenum, last_columnnum,
				   last_filename, last_discriminator,
				   false);
    }
}

/* Output assembler code for the start of a function,
   and initialize some of the variables in this file
   for the new function.  The label for the function and associated
   assembler pseudo-ops have already been output in `assemble_start_function'.

   FIRST is the first insn of the rtl for the function being compiled.
   FILE is the file to write assembler code to.
   SEEN should be initially set to zero, and it may be updated to
   indicate we have references to the next location view, that would
   require us to emit it at the current PC.
   OPTIMIZE_P is nonzero if we should eliminate redundant
     test and compare insns.  */

static void
final_start_function_1 (rtx_insn **firstp, FILE *file, int *seen,
			int optimize_p ATTRIBUTE_UNUSED)
{
  rtx_insn *first = *firstp;

  block_depth = 0;

  this_is_asm_operands = 0;

  need_profile_function = false;

  last_filename = LOCATION_FILE (prologue_location);
  last_linenum = LOCATION_LINE (prologue_location);
  last_columnnum = LOCATION_COLUMN (prologue_location);
  last_discriminator = discriminator = 0;

  high_block_linenum = high_function_linenum = last_linenum;

  if (flag_sanitize & SANITIZE_ADDRESS)
    asan_function_start ();

  if (!DECL_IGNORED_P (current_function_decl))
    {
      /* Emit param bindings (before the first begin_stmt) in the
	 initial view.  We don't test whether the DECLs are
	 PARM_DECLs: the assumption is that there will be a
	 NOTE_INSN_BEGIN_STMT marker before any non-parameter
	 NOTE_INSN_VAR_LOCATION.  It's ok if the marker is not there,
	 we'll just have more variable locations bound in the initial
	 view, which is consistent with their being bound without any
	 code that would give them a value.  */
      if (debug_variable_location_views)
	{
	  rtx_insn *insn;
	  for (insn = first;
	       insn && GET_CODE (insn) == NOTE
		 && NOTE_KIND (insn) == NOTE_INSN_VAR_LOCATION;
	       insn = NEXT_INSN (insn))
	    final_scan_insn (insn, file, 0, 0, seen);
	  *firstp = insn;
	}
      debug_hooks->begin_prologue (last_linenum, last_columnnum,
				   last_filename);
    }

  if (!dwarf2_debug_info_emitted_p (current_function_decl))
    dwarf2out_begin_prologue (0, 0, NULL);

#ifdef LEAF_REG_REMAP
  if (crtl->uses_only_leaf_regs)
    leaf_renumber_regs (first);
#endif

  /* The Sun386i and perhaps other machines don't work right
     if the profiling code comes after the prologue.  */
  if (targetm.profile_before_prologue () && crtl->profile)
    {
      if (targetm.asm_out.function_prologue == default_function_pro_epilogue
	  && targetm.have_prologue ())
	{
	  rtx_insn *insn;
	  for (insn = first; insn; insn = NEXT_INSN (insn))
	    if (!NOTE_P (insn))
	      {
		insn = NULL;
		break;
	      }
	    else if (NOTE_KIND (insn) == NOTE_INSN_BASIC_BLOCK
		     || NOTE_KIND (insn) == NOTE_INSN_FUNCTION_BEG)
	      break;
	    else if (NOTE_KIND (insn) == NOTE_INSN_DELETED
		     || NOTE_KIND (insn) == NOTE_INSN_VAR_LOCATION)
	      continue;
	    else
	      {
		insn = NULL;
		break;
	      }

	  if (insn)
	    need_profile_function = true;
	  else
	    profile_function (file);
	}
      else
	profile_function (file);
    }

  /* If debugging, assign block numbers to all of the blocks in this
     function.  */
  if (write_symbols)
    {
      reemit_insn_block_notes ();
      number_blocks (current_function_decl);
      /* We never actually put out begin/end notes for the top-level
	 block in the function.  But, conceptually, that block is
	 always needed.  */
      TREE_ASM_WRITTEN (DECL_INITIAL (current_function_decl)) = 1;
    }

  if (warn_frame_larger_than
    && get_frame_size () > frame_larger_than_size)
  {
      /* Issue a warning */
      warning (OPT_Wframe_larger_than_,
               "the frame size of %wd bytes is larger than %wd bytes",
               get_frame_size (), frame_larger_than_size);
  }

  /* First output the function prologue: code to set up the stack frame.  */
  targetm.asm_out.function_prologue (file, get_frame_size ());

  /* If the machine represents the prologue as RTL, the profiling code must
     be emitted when NOTE_INSN_PROLOGUE_END is scanned.  */
  if (! targetm.have_prologue ())
    profile_after_prologue (file);
}

/* This is an exported final_start_function_1, callable without SEEN.  */

void
final_start_function (rtx_insn **firstp, FILE *file,
		      int optimize_p ATTRIBUTE_UNUSED)
{
  int seen = 0;
  final_start_function_1 (firstp, file, &seen, optimize_p);
  gcc_assert (seen == 0);
}

static void
profile_after_prologue (FILE *file ATTRIBUTE_UNUSED)
{
  if (!targetm.profile_before_prologue () && crtl->profile)
    profile_function (file);
}

static void
profile_function (FILE *file ATTRIBUTE_UNUSED)
{
#ifndef NO_PROFILE_COUNTERS
# define NO_PROFILE_COUNTERS	0
#endif
#ifdef ASM_OUTPUT_REG_PUSH
  rtx sval = NULL, chain = NULL;

  if (cfun->returns_struct)
    sval = targetm.calls.struct_value_rtx (TREE_TYPE (current_function_decl),
					   true);
  if (cfun->static_chain_decl)
    chain = targetm.calls.static_chain (current_function_decl, true);
#endif /* ASM_OUTPUT_REG_PUSH */

  if (! NO_PROFILE_COUNTERS)
    {
      int align = MIN (BIGGEST_ALIGNMENT, LONG_TYPE_SIZE);
      switch_to_section (data_section);
      ASM_OUTPUT_ALIGN (file, floor_log2 (align / BITS_PER_UNIT));
      targetm.asm_out.internal_label (file, "LP", current_function_funcdef_no);
      assemble_integer (const0_rtx, LONG_TYPE_SIZE / BITS_PER_UNIT, align, 1);
    }

  switch_to_section (current_function_section ());

#ifdef ASM_OUTPUT_REG_PUSH
  if (sval && REG_P (sval))
    ASM_OUTPUT_REG_PUSH (file, REGNO (sval));
  if (chain && REG_P (chain))
    ASM_OUTPUT_REG_PUSH (file, REGNO (chain));
#endif

  FUNCTION_PROFILER (file, current_function_funcdef_no);

#ifdef ASM_OUTPUT_REG_PUSH
  if (chain && REG_P (chain))
    ASM_OUTPUT_REG_POP (file, REGNO (chain));
  if (sval && REG_P (sval))
    ASM_OUTPUT_REG_POP (file, REGNO (sval));
#endif
}

/* Output assembler code for the end of a function.
   For clarity, args are same as those of `final_start_function'
   even though not all of them are needed.  */

void
final_end_function (void)
{
  app_disable ();

  if (!DECL_IGNORED_P (current_function_decl))
    debug_hooks->end_function (high_function_linenum);

  /* Finally, output the function epilogue:
     code to restore the stack frame and return to the caller.  */
  targetm.asm_out.function_epilogue (asm_out_file, get_frame_size ());

  /* And debug output.  */
  if (!DECL_IGNORED_P (current_function_decl))
    debug_hooks->end_epilogue (last_linenum, last_filename);

  if (!dwarf2_debug_info_emitted_p (current_function_decl)
      && dwarf2out_do_frame ())
    dwarf2out_end_epilogue (last_linenum, last_filename);

  some_local_dynamic_name = 0;
}


/* Dumper helper for basic block information. FILE is the assembly
   output file, and INSN is the instruction being emitted.  */

static void
dump_basic_block_info (FILE *file, rtx_insn *insn, basic_block *start_to_bb,
                       basic_block *end_to_bb, int bb_map_size, int *bb_seqn)
{
  basic_block bb;

  if (!flag_debug_asm)
    return;

  if (INSN_UID (insn) < bb_map_size
      && (bb = start_to_bb[INSN_UID (insn)]) != NULL)
    {
      edge e;
      edge_iterator ei;

      fprintf (file, "%s BLOCK %d", ASM_COMMENT_START, bb->index);
      if (bb->frequency)
        fprintf (file, " freq:%d", bb->frequency);
      if (bb->count.initialized_p ())
	{
          fprintf (file, ", count:");
	  bb->count.dump (file);
	}
      fprintf (file, " seq:%d", (*bb_seqn)++);
      fprintf (file, "\n%s PRED:", ASM_COMMENT_START);
      FOR_EACH_EDGE (e, ei, bb->preds)
        {
          dump_edge_info (file, e, TDF_DETAILS, 0);
        }
      fprintf (file, "\n");
    }
  if (INSN_UID (insn) < bb_map_size
      && (bb = end_to_bb[INSN_UID (insn)]) != NULL)
    {
      edge e;
      edge_iterator ei;

      fprintf (asm_out_file, "%s SUCC:", ASM_COMMENT_START);
      FOR_EACH_EDGE (e, ei, bb->succs)
       {
         dump_edge_info (asm_out_file, e, TDF_DETAILS, 1);
       }
      fprintf (file, "\n");
    }
}

/* Output assembler code for some insns: all or part of a function.
   For description of args, see `final_start_function', above.  */

static void
final_1 (rtx_insn *first, FILE *file, int seen, int optimize_p)
{
  rtx_insn *insn, *next;

  /* Used for -dA dump.  */
  basic_block *start_to_bb = NULL;
  basic_block *end_to_bb = NULL;
  int bb_map_size = 0;
  int bb_seqn = 0;

  last_ignored_compare = 0;

  if (HAVE_cc0)
    for (insn = first; insn; insn = NEXT_INSN (insn))
      {
	/* If CC tracking across branches is enabled, record the insn which
	   jumps to each branch only reached from one place.  */
	if (optimize_p && JUMP_P (insn))
	  {
	    rtx lab = JUMP_LABEL (insn);
	    if (lab && LABEL_P (lab) && LABEL_NUSES (lab) == 1)
	      {
		LABEL_REFS (lab) = insn;
	      }
	  }
      }

  init_recog ();

  CC_STATUS_INIT;

  if (flag_debug_asm)
    {
      basic_block bb;

      bb_map_size = get_max_uid () + 1;
      start_to_bb = XCNEWVEC (basic_block, bb_map_size);
      end_to_bb = XCNEWVEC (basic_block, bb_map_size);

      /* There is no cfg for a thunk.  */
      if (!cfun->is_thunk)
	FOR_EACH_BB_REVERSE_FN (bb, cfun)
	  {
	    start_to_bb[INSN_UID (BB_HEAD (bb))] = bb;
	    end_to_bb[INSN_UID (BB_END (bb))] = bb;
	  }
    }

  /* Output the insns.  */
  for (insn = first; insn;)
    {
      if (HAVE_ATTR_length)
	{
	  if ((unsigned) INSN_UID (insn) >= INSN_ADDRESSES_SIZE ())
	    {
	      /* This can be triggered by bugs elsewhere in the compiler if
		 new insns are created after init_insn_lengths is called.  */
	      gcc_assert (NOTE_P (insn));
	      insn_current_address = -1;
	    }
	  else
	    insn_current_address = INSN_ADDRESSES (INSN_UID (insn));
	}

      dump_basic_block_info (file, insn, start_to_bb, end_to_bb,
                             bb_map_size, &bb_seqn);
      insn = final_scan_insn (insn, file, optimize_p, 0, &seen);
    }

  maybe_output_next_view (&seen);

  if (flag_debug_asm)
    {
      free (start_to_bb);
      free (end_to_bb);
    }

  /* Remove CFI notes, to avoid compare-debug failures.  */
  for (insn = first; insn; insn = next)
    {
      next = NEXT_INSN (insn);
      if (NOTE_P (insn)
	  && (NOTE_KIND (insn) == NOTE_INSN_CFI
	      || NOTE_KIND (insn) == NOTE_INSN_CFI_LABEL))
	delete_insn (insn);
    }
}

/* This is an exported final_1, callable without SEEN.  */

void
final (rtx_insn *first, FILE *file, int optimize_p)
{
  final_1 (first, file, 0, optimize_p);
}

const char *
get_insn_template (int code, rtx insn)
{
  switch (insn_data[code].output_format)
    {
    case INSN_OUTPUT_FORMAT_SINGLE:
      return insn_data[code].output.single;
    case INSN_OUTPUT_FORMAT_MULTI:
      return insn_data[code].output.multi[which_alternative];
    case INSN_OUTPUT_FORMAT_FUNCTION:
      gcc_assert (insn);
      return (*insn_data[code].output.function) (recog_data.operand,
						 as_a <rtx_insn *> (insn));

    default:
      gcc_unreachable ();
    }
}

/* Emit the appropriate declaration for an alternate-entry-point
   symbol represented by INSN, to FILE.  INSN is a CODE_LABEL with
   LABEL_KIND != LABEL_NORMAL.

   The case fall-through in this function is intentional.  */
static void
output_alternate_entry_point (FILE *file, rtx_insn *insn)
{
  const char *name = LABEL_NAME (insn);

  switch (LABEL_KIND (insn))
    {
    case LABEL_WEAK_ENTRY:
#ifdef ASM_WEAKEN_LABEL
      ASM_WEAKEN_LABEL (file, name);
      gcc_fallthrough ();
#endif
    case LABEL_GLOBAL_ENTRY:
      targetm.asm_out.globalize_label (file, name);
      gcc_fallthrough ();
    case LABEL_STATIC_ENTRY:
#ifdef ASM_OUTPUT_TYPE_DIRECTIVE
      ASM_OUTPUT_TYPE_DIRECTIVE (file, name, "function");
#endif
      ASM_OUTPUT_LABEL (file, name);
      break;

    case LABEL_NORMAL:
    default:
      gcc_unreachable ();
    }
}

/* Given a CALL_INSN, find and return the nested CALL. */
static rtx
call_from_call_insn (rtx_call_insn *insn)
{
  rtx x;
  gcc_assert (CALL_P (insn));
  x = PATTERN (insn);

  while (GET_CODE (x) != CALL)
    {
      switch (GET_CODE (x))
	{
	default:
	  gcc_unreachable ();
	case COND_EXEC:
	  x = COND_EXEC_CODE (x);
	  break;
	case PARALLEL:
	  x = XVECEXP (x, 0, 0);
	  break;
	case SET:
	  x = XEXP (x, 1);
	  break;
	}
    }
  return x;
}

/* Print a comment into the asm showing FILENAME, LINENUM, and the
   corresponding source line, if available.  */

static void
asm_show_source (const char *filename, int linenum)
{
  if (!filename)
    return;

  int line_size;
  const char *line = location_get_source_line (filename, linenum, &line_size);
  if (!line)
    return;

  fprintf (asm_out_file, "%s %s:%i: ", ASM_COMMENT_START, filename, linenum);
  /* "line" is not 0-terminated, so we must use line_size.  */
  fwrite (line, 1, line_size, asm_out_file);
  fputc ('\n', asm_out_file);
}

/* The final scan for one insn, INSN.
   Args are same as in `final', except that INSN
   is the insn being scanned.
   Value returned is the next insn to be scanned.

   NOPEEPHOLES is the flag to disallow peephole processing (currently
   used for within delayed branch sequence output).

   SEEN is used to track the end of the prologue, for emitting
   debug information.  We force the emission of a line note after
   both NOTE_INSN_PROLOGUE_END and NOTE_INSN_FUNCTION_BEG.  */

rtx_insn *
final_scan_insn (rtx_insn *insn, FILE *file, int optimize_p ATTRIBUTE_UNUSED,
		 int nopeepholes ATTRIBUTE_UNUSED, int *seen)
{
#if HAVE_cc0
  rtx set;
#endif
  rtx_insn *next;

  insn_counter++;

  /* Ignore deleted insns.  These can occur when we split insns (due to a
     template of "#") while not optimizing.  */
  if (insn->deleted ())
    return NEXT_INSN (insn);

  switch (GET_CODE (insn))
    {
    case NOTE:
      switch (NOTE_KIND (insn))
	{
	case NOTE_INSN_DELETED:
	case NOTE_INSN_UPDATE_SJLJ_CONTEXT:
	  break;

	case NOTE_INSN_SWITCH_TEXT_SECTIONS:
	  maybe_output_next_view (seen);

	  in_cold_section_p = !in_cold_section_p;

	  if (dwarf2out_do_frame ())
	    dwarf2out_switch_text_section ();
	  else if (!DECL_IGNORED_P (current_function_decl))
	    debug_hooks->switch_text_section ();

	  switch_to_section (current_function_section ());
	  targetm.asm_out.function_switched_text_sections (asm_out_file,
							   current_function_decl,
							   in_cold_section_p);
	  /* Emit a label for the split cold section.  Form label name by
	     suffixing "cold" to the original function's name.  */
	  if (in_cold_section_p)
	    {
	      cold_function_name
		= clone_function_name (current_function_decl, "cold");
#ifdef ASM_DECLARE_COLD_FUNCTION_NAME
	      ASM_DECLARE_COLD_FUNCTION_NAME (asm_out_file,
					      IDENTIFIER_POINTER
					          (cold_function_name),
					      current_function_decl);
#else
	      ASM_OUTPUT_LABEL (asm_out_file,
				IDENTIFIER_POINTER (cold_function_name));
#endif
	    }
	  break;

	case NOTE_INSN_BASIC_BLOCK:
	  if (need_profile_function)
	    {
	      profile_function (asm_out_file);
	      need_profile_function = false;
	    }

	  if (targetm.asm_out.unwind_emit)
	    targetm.asm_out.unwind_emit (asm_out_file, insn);

          discriminator = NOTE_BASIC_BLOCK (insn)->discriminator;

	  break;

	case NOTE_INSN_EH_REGION_BEG:
	  ASM_OUTPUT_DEBUG_LABEL (asm_out_file, "LEHB",
				  NOTE_EH_HANDLER (insn));
	  break;

	case NOTE_INSN_EH_REGION_END:
	  ASM_OUTPUT_DEBUG_LABEL (asm_out_file, "LEHE",
				  NOTE_EH_HANDLER (insn));
	  break;

	case NOTE_INSN_PROLOGUE_END:
	  targetm.asm_out.function_end_prologue (file);
	  profile_after_prologue (file);

	  if ((*seen & (SEEN_EMITTED | SEEN_NOTE)) == SEEN_NOTE)
	    {
	      *seen |= SEEN_EMITTED;
	      force_source_line = true;
	    }
	  else
	    *seen |= SEEN_NOTE;

	  break;

	case NOTE_INSN_EPILOGUE_BEG:
          if (!DECL_IGNORED_P (current_function_decl))
            (*debug_hooks->begin_epilogue) (last_linenum, last_filename);
	  targetm.asm_out.function_begin_epilogue (file);
	  break;

	case NOTE_INSN_CFI:
	  dwarf2out_emit_cfi (NOTE_CFI (insn));
	  break;

	case NOTE_INSN_CFI_LABEL:
	  ASM_OUTPUT_DEBUG_LABEL (asm_out_file, "LCFI",
				  NOTE_LABEL_NUMBER (insn));
	  break;

	case NOTE_INSN_FUNCTION_BEG:
	  if (need_profile_function)
	    {
	      profile_function (asm_out_file);
	      need_profile_function = false;
	    }

	  app_disable ();
	  if (!DECL_IGNORED_P (current_function_decl))
	    debug_hooks->end_prologue (last_linenum, last_filename);

	  if ((*seen & (SEEN_EMITTED | SEEN_NOTE)) == SEEN_NOTE)
	    {
	      *seen |= SEEN_EMITTED;
	      force_source_line = true;
	    }
	  else
	    *seen |= SEEN_NOTE;

	  break;

	case NOTE_INSN_BLOCK_BEG:
	  if (debug_info_level == DINFO_LEVEL_NORMAL
	      || debug_info_level == DINFO_LEVEL_VERBOSE
	      || write_symbols == DWARF2_DEBUG
	      || write_symbols == VMS_AND_DWARF2_DEBUG
	      || write_symbols == VMS_DEBUG)
	    {
	      int n = BLOCK_NUMBER (NOTE_BLOCK (insn));

	      app_disable ();
	      ++block_depth;
	      high_block_linenum = last_linenum;

	      /* Output debugging info about the symbol-block beginning.  */
	      if (!DECL_IGNORED_P (current_function_decl))
		debug_hooks->begin_block (last_linenum, n);

	      /* Mark this block as output.  */
	      TREE_ASM_WRITTEN (NOTE_BLOCK (insn)) = 1;
	      BLOCK_IN_COLD_SECTION_P (NOTE_BLOCK (insn)) = in_cold_section_p;
	    }
	  if (write_symbols == DBX_DEBUG
	      || write_symbols == SDB_DEBUG)
	    {
	      location_t *locus_ptr
		= block_nonartificial_location (NOTE_BLOCK (insn));

	      if (locus_ptr != NULL)
		{
		  override_filename = LOCATION_FILE (*locus_ptr);
		  override_linenum = LOCATION_LINE (*locus_ptr);
		  override_columnnum = LOCATION_COLUMN (*locus_ptr);
		}
	    }
	  break;

	case NOTE_INSN_BLOCK_END:
	  maybe_output_next_view (seen);

	  if (debug_info_level == DINFO_LEVEL_NORMAL
	      || debug_info_level == DINFO_LEVEL_VERBOSE
	      || write_symbols == DWARF2_DEBUG
	      || write_symbols == VMS_AND_DWARF2_DEBUG
	      || write_symbols == VMS_DEBUG)
	    {
	      int n = BLOCK_NUMBER (NOTE_BLOCK (insn));

	      app_disable ();

	      /* End of a symbol-block.  */
	      --block_depth;
	      gcc_assert (block_depth >= 0);

	      if (!DECL_IGNORED_P (current_function_decl))
		debug_hooks->end_block (high_block_linenum, n);
	      gcc_assert (BLOCK_IN_COLD_SECTION_P (NOTE_BLOCK (insn))
			  == in_cold_section_p);
	    }
	  if (write_symbols == DBX_DEBUG
	      || write_symbols == SDB_DEBUG)
	    {
	      tree outer_block = BLOCK_SUPERCONTEXT (NOTE_BLOCK (insn));
	      location_t *locus_ptr
		= block_nonartificial_location (outer_block);

	      if (locus_ptr != NULL)
		{
		  override_filename = LOCATION_FILE (*locus_ptr);
		  override_linenum = LOCATION_LINE (*locus_ptr);
		  override_columnnum = LOCATION_COLUMN (*locus_ptr);
		}
	      else
		{
		  override_filename = NULL;
		  override_linenum = 0;
		  override_columnnum = 0;
		}
	    }
	  break;

	case NOTE_INSN_DELETED_LABEL:
	  /* Emit the label.  We may have deleted the CODE_LABEL because
	     the label could be proved to be unreachable, though still
	     referenced (in the form of having its address taken.  */
	  ASM_OUTPUT_DEBUG_LABEL (file, "L", CODE_LABEL_NUMBER (insn));
	  break;

	case NOTE_INSN_DELETED_DEBUG_LABEL:
	  /* Similarly, but need to use different namespace for it.  */
	  if (CODE_LABEL_NUMBER (insn) != -1)
	    ASM_OUTPUT_DEBUG_LABEL (file, "LDL", CODE_LABEL_NUMBER (insn));
	  break;

	case NOTE_INSN_VAR_LOCATION:
	case NOTE_INSN_CALL_ARG_LOCATION:
	  if (!DECL_IGNORED_P (current_function_decl))
	    {
	      debug_hooks->var_location (insn);
	      set_next_view_needed (seen);
	    }
	  break;

	case NOTE_INSN_BEGIN_STMT:
	  gcc_checking_assert (cfun->debug_nonbind_markers);
	  if (!DECL_IGNORED_P (current_function_decl)
	      && notice_source_line (insn, NULL))
	    {
	    output_source_line:
	      (*debug_hooks->source_line) (last_linenum, last_columnnum,
					   last_filename, last_discriminator,
					   true);
	      clear_next_view_needed (seen);
	    }
	  break;

	case NOTE_INSN_INLINE_ENTRY:
	  gcc_checking_assert (cfun->debug_nonbind_markers);
	  if (!DECL_IGNORED_P (current_function_decl))
	    {
	      (*debug_hooks->inline_entry) (LOCATION_BLOCK
					    (NOTE_MARKER_LOCATION (insn)));
	      if (!notice_source_line (insn, NULL))
		gcc_unreachable ();
	      goto output_source_line;
	    }
	  break;

	default:
	  gcc_unreachable ();
	  break;
	}
      break;

    case BARRIER:
      break;

    case CODE_LABEL:
      /* The target port might emit labels in the output function for
	 some insn, e.g. sh.c output_branchy_insn.  */
      if (CODE_LABEL_NUMBER (insn) <= max_labelno)
	{
	  int align = LABEL_TO_ALIGNMENT (insn);
#ifdef ASM_OUTPUT_MAX_SKIP_ALIGN
	  int max_skip = LABEL_TO_MAX_SKIP (insn);
#endif

	  if (align && NEXT_INSN (insn))
	    {
#ifdef ASM_OUTPUT_MAX_SKIP_ALIGN
	      ASM_OUTPUT_MAX_SKIP_ALIGN (file, align, max_skip);
#else
#ifdef ASM_OUTPUT_ALIGN_WITH_NOP
              ASM_OUTPUT_ALIGN_WITH_NOP (file, align);
#else
	      ASM_OUTPUT_ALIGN (file, align);
#endif
#endif
	    }
	}
      CC_STATUS_INIT;

      if (!DECL_IGNORED_P (current_function_decl) && LABEL_NAME (insn))
	debug_hooks->label (as_a <rtx_code_label *> (insn));

      app_disable ();

      next = next_nonnote_insn (insn);
      /* If this label is followed by a jump-table, make sure we put
	 the label in the read-only section.  Also possibly write the
	 label and jump table together.  */
      if (next != 0 && JUMP_TABLE_DATA_P (next))
	{
#if defined(ASM_OUTPUT_ADDR_VEC) || defined(ASM_OUTPUT_ADDR_DIFF_VEC)
	  /* In this case, the case vector is being moved by the
	     target, so don't output the label at all.  Leave that
	     to the back end macros.  */
#else
	  if (! JUMP_TABLES_IN_TEXT_SECTION)
	    {
	      int log_align;

	      switch_to_section (targetm.asm_out.function_rodata_section
				 (current_function_decl));

#ifdef ADDR_VEC_ALIGN
	      log_align = ADDR_VEC_ALIGN (next);
#else
	      log_align = exact_log2 (BIGGEST_ALIGNMENT / BITS_PER_UNIT);
#endif
	      ASM_OUTPUT_ALIGN (file, log_align);
	    }
	  else
	    switch_to_section (current_function_section ());

#ifdef ASM_OUTPUT_CASE_LABEL
	  ASM_OUTPUT_CASE_LABEL (file, "L", CODE_LABEL_NUMBER (insn),
				 next);
#else
	  targetm.asm_out.internal_label (file, "L", CODE_LABEL_NUMBER (insn));
#endif
#endif
	  break;
	}
      if (LABEL_ALT_ENTRY_P (insn))
	output_alternate_entry_point (file, insn);
      else
	targetm.asm_out.internal_label (file, "L", CODE_LABEL_NUMBER (insn));
      break;

    default:
      {
	rtx body = PATTERN (insn);
	int insn_code_number;
	const char *templ;
	bool is_stmt, *is_stmt_p;

	if (MAY_HAVE_DEBUG_INSNS && cfun->debug_nonbind_markers)
	  {
	    is_stmt = false;
	    is_stmt_p = NULL;
	  }
	else
	  is_stmt_p = &is_stmt;

	/* Reset this early so it is correct for ASM statements.  */
	current_insn_predicate = NULL_RTX;

	/* An INSN, JUMP_INSN or CALL_INSN.
	   First check for special kinds that recog doesn't recognize.  */

	if (GET_CODE (body) == USE /* These are just declarations.  */
	    || GET_CODE (body) == CLOBBER)
	  break;

#if HAVE_cc0
	{
	  /* If there is a REG_CC_SETTER note on this insn, it means that
	     the setting of the condition code was done in the delay slot
	     of the insn that branched here.  So recover the cc status
	     from the insn that set it.  */

	  rtx note = find_reg_note (insn, REG_CC_SETTER, NULL_RTX);
	  if (note)
	    {
	      rtx_insn *other = as_a <rtx_insn *> (XEXP (note, 0));
	      NOTICE_UPDATE_CC (PATTERN (other), other);
	      cc_prev_status = cc_status;
	    }
	}
#endif

	/* Detect insns that are really jump-tables
	   and output them as such.  */

        if (JUMP_TABLE_DATA_P (insn))
	  {
#if !(defined(ASM_OUTPUT_ADDR_VEC) || defined(ASM_OUTPUT_ADDR_DIFF_VEC))
	    int vlen, idx;
#endif

	    if (! JUMP_TABLES_IN_TEXT_SECTION)
	      switch_to_section (targetm.asm_out.function_rodata_section
				 (current_function_decl));
	    else
	      switch_to_section (current_function_section ());

	    app_disable ();

#if defined(ASM_OUTPUT_ADDR_VEC) || defined(ASM_OUTPUT_ADDR_DIFF_VEC)
	    if (GET_CODE (body) == ADDR_VEC)
	      {
#ifdef ASM_OUTPUT_ADDR_VEC
		ASM_OUTPUT_ADDR_VEC (PREV_INSN (insn), body);
#else
		gcc_unreachable ();
#endif
	      }
	    else
	      {
#ifdef ASM_OUTPUT_ADDR_DIFF_VEC
		ASM_OUTPUT_ADDR_DIFF_VEC (PREV_INSN (insn), body);
#else
		gcc_unreachable ();
#endif
	      }
#else
	    vlen = XVECLEN (body, GET_CODE (body) == ADDR_DIFF_VEC);
	    for (idx = 0; idx < vlen; idx++)
	      {
		if (GET_CODE (body) == ADDR_VEC)
		  {
#ifdef ASM_OUTPUT_ADDR_VEC_ELT
		    ASM_OUTPUT_ADDR_VEC_ELT
		      (file, CODE_LABEL_NUMBER (XEXP (XVECEXP (body, 0, idx), 0)));
#else
		    gcc_unreachable ();
#endif
		  }
		else
		  {
#ifdef ASM_OUTPUT_ADDR_DIFF_ELT
		    ASM_OUTPUT_ADDR_DIFF_ELT
		      (file,
		       body,
		       CODE_LABEL_NUMBER (XEXP (XVECEXP (body, 1, idx), 0)),
		       CODE_LABEL_NUMBER (XEXP (XEXP (body, 0), 0)));
#else
		    gcc_unreachable ();
#endif
		  }
	      }
#ifdef ASM_OUTPUT_CASE_END
	    ASM_OUTPUT_CASE_END (file,
				 CODE_LABEL_NUMBER (PREV_INSN (insn)),
				 insn);
#endif
#endif

	    switch_to_section (current_function_section ());

	    if (debug_variable_location_views
		&& !DECL_IGNORED_P (current_function_decl))
	      debug_hooks->var_location (insn);

	    break;
	  }
	/* Output this line note if it is the first or the last line
	   note in a row.  */
	if (!DECL_IGNORED_P (current_function_decl)
	    && notice_source_line (insn, is_stmt_p))
	  {
	    if (flag_verbose_asm)
	      asm_show_source (last_filename, last_linenum);
	    (*debug_hooks->source_line) (last_linenum, last_columnnum,
					 last_filename, last_discriminator,
					 is_stmt);
	    clear_next_view_needed (seen);
	  }
	else
	  maybe_output_next_view (seen);

	gcc_checking_assert (!DEBUG_INSN_P (insn));

	if (GET_CODE (body) == PARALLEL
	    && GET_CODE (XVECEXP (body, 0, 0)) == ASM_INPUT)
	  body = XVECEXP (body, 0, 0);

	if (GET_CODE (body) == ASM_INPUT)
	  {
	    const char *string = XSTR (body, 0);

	    /* There's no telling what that did to the condition codes.  */
	    CC_STATUS_INIT;

	    if (string[0])
	      {
		expanded_location loc;

		app_enable ();
		loc = expand_location (ASM_INPUT_SOURCE_LOCATION (body));
		if (*loc.file && loc.line)
		  fprintf (asm_out_file, "%s %i \"%s\" 1\n",
			   ASM_COMMENT_START, loc.line, loc.file);
		fprintf (asm_out_file, "\t%s\n", string);
#if HAVE_AS_LINE_ZERO
		if (*loc.file && loc.line)
		  fprintf (asm_out_file, "%s 0 \"\" 2\n", ASM_COMMENT_START);
#endif
	      }
	    break;
	  }

	/* Detect `asm' construct with operands.  */
	if (asm_noperands (body) >= 0)
	  {
	    unsigned int noperands = asm_noperands (body);
	    rtx *ops = XALLOCAVEC (rtx, noperands);
	    const char *string;
	    location_t loc;
	    expanded_location expanded;

	    /* There's no telling what that did to the condition codes.  */
	    CC_STATUS_INIT;

	    /* Get out the operand values.  */
	    string = decode_asm_operands (body, ops, NULL, NULL, NULL, &loc);
	    /* Inhibit dying on what would otherwise be compiler bugs.  */
	    insn_noperands = noperands;
	    this_is_asm_operands = insn;
	    expanded = expand_location (loc);

#ifdef FINAL_PRESCAN_INSN
	    FINAL_PRESCAN_INSN (insn, ops, insn_noperands);
#endif

	    /* Output the insn using them.  */
	    if (string[0])
	      {
		app_enable ();
		if (expanded.file && expanded.line)
		  fprintf (asm_out_file, "%s %i \"%s\" 1\n",
			   ASM_COMMENT_START, expanded.line, expanded.file);
	        output_asm_insn (string, ops);
#if HAVE_AS_LINE_ZERO
		if (expanded.file && expanded.line)
		  fprintf (asm_out_file, "%s 0 \"\" 2\n", ASM_COMMENT_START);
#endif
	      }

	    if (targetm.asm_out.final_postscan_insn)
	      targetm.asm_out.final_postscan_insn (file, insn, ops,
						   insn_noperands);

	    this_is_asm_operands = 0;
	    break;
	  }

	app_disable ();

	if (rtx_sequence *seq = dyn_cast <rtx_sequence *> (body))
	  {
	    /* A delayed-branch sequence */
	    int i;

	    final_sequence = seq;

	    /* The first insn in this SEQUENCE might be a JUMP_INSN that will
	       force the restoration of a comparison that was previously
	       thought unnecessary.  If that happens, cancel this sequence
	       and cause that insn to be restored.  */

	    next = final_scan_insn (seq->insn (0), file, 0, 1, seen);
	    if (next != seq->insn (1))
	      {
		final_sequence = 0;
		return next;
	      }

	    for (i = 1; i < seq->len (); i++)
	      {
		rtx_insn *insn = seq->insn (i);
		rtx_insn *next = NEXT_INSN (insn);
		/* We loop in case any instruction in a delay slot gets
		   split.  */
		do
		  insn = final_scan_insn (insn, file, 0, 1, seen);
		while (insn != next);
	      }
#ifdef DBR_OUTPUT_SEQEND
	    DBR_OUTPUT_SEQEND (file);
#endif
	    final_sequence = 0;

	    /* If the insn requiring the delay slot was a CALL_INSN, the
	       insns in the delay slot are actually executed before the
	       called function.  Hence we don't preserve any CC-setting
	       actions in these insns and the CC must be marked as being
	       clobbered by the function.  */
	    if (CALL_P (seq->insn (0)))
	      {
		CC_STATUS_INIT;
	      }
	    break;
	  }

	/* We have a real machine instruction as rtl.  */

	body = PATTERN (insn);

#if HAVE_cc0
	set = single_set (insn);

	/* Check for redundant test and compare instructions
	   (when the condition codes are already set up as desired).
	   This is done only when optimizing; if not optimizing,
	   it should be possible for the user to alter a variable
	   with the debugger in between statements
	   and the next statement should reexamine the variable
	   to compute the condition codes.  */

	if (optimize_p)
	  {
	    if (set
		&& GET_CODE (SET_DEST (set)) == CC0
		&& insn != last_ignored_compare)
	      {
		rtx src1, src2;
		if (GET_CODE (SET_SRC (set)) == SUBREG)
		  SET_SRC (set) = alter_subreg (&SET_SRC (set), true);

		src1 = SET_SRC (set);
		src2 = NULL_RTX;
		if (GET_CODE (SET_SRC (set)) == COMPARE)
		  {
		    if (GET_CODE (XEXP (SET_SRC (set), 0)) == SUBREG)
		      XEXP (SET_SRC (set), 0)
			= alter_subreg (&XEXP (SET_SRC (set), 0), true);
		    if (GET_CODE (XEXP (SET_SRC (set), 1)) == SUBREG)
		      XEXP (SET_SRC (set), 1)
			= alter_subreg (&XEXP (SET_SRC (set), 1), true);
		    if (XEXP (SET_SRC (set), 1)
			== CONST0_RTX (GET_MODE (XEXP (SET_SRC (set), 0))))
		      src2 = XEXP (SET_SRC (set), 0);
		  }
		if ((cc_status.value1 != 0
		     && rtx_equal_p (src1, cc_status.value1))
		    || (cc_status.value2 != 0
			&& rtx_equal_p (src1, cc_status.value2))
		    || (src2 != 0 && cc_status.value1 != 0
		        && rtx_equal_p (src2, cc_status.value1))
		    || (src2 != 0 && cc_status.value2 != 0
			&& rtx_equal_p (src2, cc_status.value2)))
		  {
		    /* Don't delete insn if it has an addressing side-effect.  */
		    if (! FIND_REG_INC_NOTE (insn, NULL_RTX)
			/* or if anything in it is volatile.  */
			&& ! volatile_refs_p (PATTERN (insn)))
		      {
			/* We don't really delete the insn; just ignore it.  */
			last_ignored_compare = insn;
			break;
		      }
		  }
	      }
	  }

	/* If this is a conditional branch, maybe modify it
	   if the cc's are in a nonstandard state
	   so that it accomplishes the same thing that it would
	   do straightforwardly if the cc's were set up normally.  */

	if (cc_status.flags != 0
	    && JUMP_P (insn)
	    && GET_CODE (body) == SET
	    && SET_DEST (body) == pc_rtx
	    && GET_CODE (SET_SRC (body)) == IF_THEN_ELSE
	    && COMPARISON_P (XEXP (SET_SRC (body), 0))
	    && XEXP (XEXP (SET_SRC (body), 0), 0) == cc0_rtx)
	  {
	    /* This function may alter the contents of its argument
	       and clear some of the cc_status.flags bits.
	       It may also return 1 meaning condition now always true
	       or -1 meaning condition now always false
	       or 2 meaning condition nontrivial but altered.  */
	    int result = alter_cond (XEXP (SET_SRC (body), 0));
	    /* If condition now has fixed value, replace the IF_THEN_ELSE
	       with its then-operand or its else-operand.  */
	    if (result == 1)
	      SET_SRC (body) = XEXP (SET_SRC (body), 1);
	    if (result == -1)
	      SET_SRC (body) = XEXP (SET_SRC (body), 2);

	    /* The jump is now either unconditional or a no-op.
	       If it has become a no-op, don't try to output it.
	       (It would not be recognized.)  */
	    if (SET_SRC (body) == pc_rtx)
	      {
	        delete_insn (insn);
		break;
	      }
	    else if (ANY_RETURN_P (SET_SRC (body)))
	      /* Replace (set (pc) (return)) with (return).  */
	      PATTERN (insn) = body = SET_SRC (body);

	    /* Rerecognize the instruction if it has changed.  */
	    if (result != 0)
	      INSN_CODE (insn) = -1;
	  }

	/* If this is a conditional trap, maybe modify it if the cc's
	   are in a nonstandard state so that it accomplishes the same
	   thing that it would do straightforwardly if the cc's were
	   set up normally.  */
	if (cc_status.flags != 0
	    && NONJUMP_INSN_P (insn)
	    && GET_CODE (body) == TRAP_IF
	    && COMPARISON_P (TRAP_CONDITION (body))
	    && XEXP (TRAP_CONDITION (body), 0) == cc0_rtx)
	  {
	    /* This function may alter the contents of its argument
	       and clear some of the cc_status.flags bits.
	       It may also return 1 meaning condition now always true
	       or -1 meaning condition now always false
	       or 2 meaning condition nontrivial but altered.  */
	    int result = alter_cond (TRAP_CONDITION (body));

	    /* If TRAP_CONDITION has become always false, delete the
	       instruction.  */
	    if (result == -1)
	      {
		delete_insn (insn);
		break;
	      }

	    /* If TRAP_CONDITION has become always true, replace
	       TRAP_CONDITION with const_true_rtx.  */
	    if (result == 1)
	      TRAP_CONDITION (body) = const_true_rtx;

	    /* Rerecognize the instruction if it has changed.  */
	    if (result != 0)
	      INSN_CODE (insn) = -1;
	  }

	/* Make same adjustments to instructions that examine the
	   condition codes without jumping and instructions that
	   handle conditional moves (if this machine has either one).  */

	if (cc_status.flags != 0
	    && set != 0)
	  {
	    rtx cond_rtx, then_rtx, else_rtx;

	    if (!JUMP_P (insn)
		&& GET_CODE (SET_SRC (set)) == IF_THEN_ELSE)
	      {
		cond_rtx = XEXP (SET_SRC (set), 0);
		then_rtx = XEXP (SET_SRC (set), 1);
		else_rtx = XEXP (SET_SRC (set), 2);
	      }
	    else
	      {
		cond_rtx = SET_SRC (set);
		then_rtx = const_true_rtx;
		else_rtx = const0_rtx;
	      }

	    if (COMPARISON_P (cond_rtx)
		&& XEXP (cond_rtx, 0) == cc0_rtx)
	      {
		int result;
		result = alter_cond (cond_rtx);
		if (result == 1)
		  validate_change (insn, &SET_SRC (set), then_rtx, 0);
		else if (result == -1)
		  validate_change (insn, &SET_SRC (set), else_rtx, 0);
		else if (result == 2)
		  INSN_CODE (insn) = -1;
		if (SET_DEST (set) == SET_SRC (set))
		  delete_insn (insn);
	      }
	  }

#endif

	/* Do machine-specific peephole optimizations if desired.  */

	if (HAVE_peephole && optimize_p && !flag_no_peephole && !nopeepholes)
	  {
	    rtx_insn *next = peephole (insn);
	    /* When peepholing, if there were notes within the peephole,
	       emit them before the peephole.  */
	    if (next != 0 && next != NEXT_INSN (insn))
	      {
		rtx_insn *note, *prev = PREV_INSN (insn);

		for (note = NEXT_INSN (insn); note != next;
		     note = NEXT_INSN (note))
		  final_scan_insn (note, file, optimize_p, nopeepholes, seen);

		/* Put the notes in the proper position for a later
		   rescan.  For example, the SH target can do this
		   when generating a far jump in a delayed branch
		   sequence.  */
		note = NEXT_INSN (insn);
		SET_PREV_INSN (note) = prev;
		SET_NEXT_INSN (prev) = note;
		SET_NEXT_INSN (PREV_INSN (next)) = insn;
		SET_PREV_INSN (insn) = PREV_INSN (next);
		SET_NEXT_INSN (insn) = next;
		SET_PREV_INSN (next) = insn;
	      }

	    /* PEEPHOLE might have changed this.  */
	    body = PATTERN (insn);
	  }

	/* Try to recognize the instruction.
	   If successful, verify that the operands satisfy the
	   constraints for the instruction.  Crash if they don't,
	   since `reload' should have changed them so that they do.  */

	insn_code_number = recog_memoized (insn);
	cleanup_subreg_operands (insn);

	/* Dump the insn in the assembly for debugging (-dAP).
	   If the final dump is requested as slim RTL, dump slim
	   RTL to the assembly file also.  */
	if (flag_dump_rtl_in_asm)
	  {
	    print_rtx_head = ASM_COMMENT_START;
	    if (! (dump_flags & TDF_SLIM))
	      print_rtl_single (asm_out_file, insn);
	    else
	      dump_insn_slim (asm_out_file, insn);
	    print_rtx_head = "";
	  }

	if (! constrain_operands_cached (insn, 1))
	  fatal_insn_not_found (insn);

	/* Some target machines need to prescan each insn before
	   it is output.  */

#ifdef FINAL_PRESCAN_INSN
	FINAL_PRESCAN_INSN (insn, recog_data.operand, recog_data.n_operands);
#endif

	if (targetm.have_conditional_execution ()
	    && GET_CODE (PATTERN (insn)) == COND_EXEC)
	  current_insn_predicate = COND_EXEC_TEST (PATTERN (insn));

#if HAVE_cc0
	cc_prev_status = cc_status;

	/* Update `cc_status' for this instruction.
	   The instruction's output routine may change it further.
	   If the output routine for a jump insn needs to depend
	   on the cc status, it should look at cc_prev_status.  */

	NOTICE_UPDATE_CC (body, insn);
#endif

	current_output_insn = debug_insn = insn;

	/* Find the proper template for this insn.  */
	templ = get_insn_template (insn_code_number, insn);

	/* If the C code returns 0, it means that it is a jump insn
	   which follows a deleted test insn, and that test insn
	   needs to be reinserted.  */
	if (templ == 0)
	  {
	    rtx_insn *prev;

	    gcc_assert (prev_nonnote_insn (insn) == last_ignored_compare);

	    /* We have already processed the notes between the setter and
	       the user.  Make sure we don't process them again, this is
	       particularly important if one of the notes is a block
	       scope note or an EH note.  */
	    for (prev = insn;
		 prev != last_ignored_compare;
		 prev = PREV_INSN (prev))
	      {
		if (NOTE_P (prev))
		  delete_insn (prev);	/* Use delete_note.  */
	      }

	    return prev;
	  }

	/* If the template is the string "#", it means that this insn must
	   be split.  */
	if (templ[0] == '#' && templ[1] == '\0')
	  {
	    rtx_insn *new_rtx = try_split (body, insn, 0);

	    /* If we didn't split the insn, go away.  */
	    if (new_rtx == insn && PATTERN (new_rtx) == body)
	      fatal_insn ("could not split insn", insn);

	    /* If we have a length attribute, this instruction should have
	       been split in shorten_branches, to ensure that we would have
	       valid length info for the splitees.  */
	    gcc_assert (!HAVE_ATTR_length);

	    return new_rtx;
	  }

	/* ??? This will put the directives in the wrong place if
	   get_insn_template outputs assembly directly.  However calling it
	   before get_insn_template breaks if the insns is split.  */
	if (targetm.asm_out.unwind_emit_before_insn
	    && targetm.asm_out.unwind_emit)
	  targetm.asm_out.unwind_emit (asm_out_file, insn);

	rtx_call_insn *call_insn = dyn_cast <rtx_call_insn *> (insn);
	if (call_insn != NULL)
	  {
	    rtx x = call_from_call_insn (call_insn);
	    x = XEXP (x, 0);
	    if (x && MEM_P (x) && GET_CODE (XEXP (x, 0)) == SYMBOL_REF)
	      {
		tree t;
		x = XEXP (x, 0);
		t = SYMBOL_REF_DECL (x);
		if (t)
		  assemble_external (t);
	      }
	  }

	/* Output assembler code from the template.  */
	output_asm_insn (templ, recog_data.operand);

	/* Some target machines need to postscan each insn after
	   it is output.  */
	if (targetm.asm_out.final_postscan_insn)
	  targetm.asm_out.final_postscan_insn (file, insn, recog_data.operand,
					       recog_data.n_operands);

	if (!targetm.asm_out.unwind_emit_before_insn
	    && targetm.asm_out.unwind_emit)
	  targetm.asm_out.unwind_emit (asm_out_file, insn);

	/* Let the debug info back-end know about this call.  We do this only
	   after the instruction has been emitted because labels that may be
	   created to reference the call instruction must appear after it.  */
	if ((debug_variable_location_views || call_insn != NULL)
	    && !DECL_IGNORED_P (current_function_decl))
	  debug_hooks->var_location (insn);

	current_output_insn = debug_insn = 0;
      }
    }
  return NEXT_INSN (insn);
}

/* Return whether a source line note needs to be emitted before INSN.
   Sets IS_STMT to TRUE if the line should be marked as a possible
   breakpoint location.  */

static bool
notice_source_line (rtx_insn *insn, bool *is_stmt)
{
  const char *filename;
  int linenum, columnnum;

  if (NOTE_MARKER_P (insn))
    {
      expanded_location xloc
	= expand_location (NOTE_MARKER_LOCATION (insn));
      filename = xloc.file;
      linenum = xloc.line;
      columnnum = xloc.column;
      force_source_line = true;
    }
  else if (override_filename)
    {
      filename = override_filename;
      linenum = override_linenum;
      columnnum = override_columnnum;
    }
  else if (INSN_HAS_LOCATION (insn))
    {
      expanded_location xloc = insn_location (insn);
      filename = xloc.file;
      linenum = xloc.line;
      columnnum = xloc.column;
    }
  else
    {
      filename = NULL;
      linenum = 0;
      columnnum = 0;
    }

  if (filename == NULL)
    return false;

  if (force_source_line
      || filename != last_filename
      || last_linenum != linenum
      || (debug_column_info && last_columnnum != columnnum))
    {
      force_source_line = false;
      last_filename = filename;
      last_linenum = linenum;
      last_columnnum = columnnum;
      last_discriminator = discriminator;
      if (is_stmt)
	*is_stmt = true;
      high_block_linenum = MAX (last_linenum, high_block_linenum);
      high_function_linenum = MAX (last_linenum, high_function_linenum);
      return true;
    }

  if (SUPPORTS_DISCRIMINATOR && last_discriminator != discriminator)
    {
      /* If the discriminator changed, but the line number did not,
         output the line table entry with is_stmt false so the
         debugger does not treat this as a breakpoint location.  */
      last_discriminator = discriminator;
      if (is_stmt)
	*is_stmt = false;
      return true;
    }

  return false;
}

/* For each operand in INSN, simplify (subreg (reg)) so that it refers
   directly to the desired hard register.  */

void
cleanup_subreg_operands (rtx_insn *insn)
{
  int i;
  bool changed = false;
  extract_insn_cached (insn);
  for (i = 0; i < recog_data.n_operands; i++)
    {
      /* The following test cannot use recog_data.operand when testing
	 for a SUBREG: the underlying object might have been changed
	 already if we are inside a match_operator expression that
	 matches the else clause.  Instead we test the underlying
	 expression directly.  */
      if (GET_CODE (*recog_data.operand_loc[i]) == SUBREG)
	{
	  recog_data.operand[i] = alter_subreg (recog_data.operand_loc[i], true);
	  changed = true;
	}
      else if (GET_CODE (recog_data.operand[i]) == PLUS
	       || GET_CODE (recog_data.operand[i]) == MULT
	       || MEM_P (recog_data.operand[i]))
	recog_data.operand[i] = walk_alter_subreg (recog_data.operand_loc[i], &changed);
    }

  for (i = 0; i < recog_data.n_dups; i++)
    {
      if (GET_CODE (*recog_data.dup_loc[i]) == SUBREG)
	{
	  *recog_data.dup_loc[i] = alter_subreg (recog_data.dup_loc[i], true);
	  changed = true;
	}
      else if (GET_CODE (*recog_data.dup_loc[i]) == PLUS
	       || GET_CODE (*recog_data.dup_loc[i]) == MULT
	       || MEM_P (*recog_data.dup_loc[i]))
	*recog_data.dup_loc[i] = walk_alter_subreg (recog_data.dup_loc[i], &changed);
    }
  if (changed)
    df_insn_rescan (insn);
}

/* If X is a SUBREG, try to replace it with a REG or a MEM, based on
   the thing it is a subreg of.  Do it anyway if FINAL_P.  */

rtx
alter_subreg (rtx *xp, bool final_p)
{
  rtx x = *xp;
  rtx y = SUBREG_REG (x);

  /* simplify_subreg does not remove subreg from volatile references.
     We are required to.  */
  if (MEM_P (y))
    {
      int offset = SUBREG_BYTE (x);

      /* For paradoxical subregs on big-endian machines, SUBREG_BYTE
	 contains 0 instead of the proper offset.  See simplify_subreg.  */
      if (offset == 0
	  && GET_MODE_SIZE (GET_MODE (y)) < GET_MODE_SIZE (GET_MODE (x)))
        {
          int difference = GET_MODE_SIZE (GET_MODE (y))
			   - GET_MODE_SIZE (GET_MODE (x));
          if (WORDS_BIG_ENDIAN)
            offset += (difference / UNITS_PER_WORD) * UNITS_PER_WORD;
          if (BYTES_BIG_ENDIAN)
            offset += difference % UNITS_PER_WORD;
        }

      if (final_p)
	*xp = adjust_address (y, GET_MODE (x), offset);
      else
	*xp = adjust_address_nv (y, GET_MODE (x), offset);
    }
  else if (REG_P (y) && HARD_REGISTER_P (y))
    {
      rtx new_rtx = simplify_subreg (GET_MODE (x), y, GET_MODE (y),
				     SUBREG_BYTE (x));

      if (new_rtx != 0)
	*xp = new_rtx;
      else if (final_p && REG_P (y))
	{
	  /* Simplify_subreg can't handle some REG cases, but we have to.  */
	  unsigned int regno;
	  HOST_WIDE_INT offset;

	  regno = subreg_regno (x);
	  if (subreg_lowpart_p (x))
	    offset = byte_lowpart_offset (GET_MODE (x), GET_MODE (y));
	  else
	    offset = SUBREG_BYTE (x);
	  *xp = gen_rtx_REG_offset (y, GET_MODE (x), regno, offset);
	}
    }

  return *xp;
}

/* Do alter_subreg on all the SUBREGs contained in X.  */

static rtx
walk_alter_subreg (rtx *xp, bool *changed)
{
  rtx x = *xp;
  switch (GET_CODE (x))
    {
    case PLUS:
    case MULT:
    case AND:
      XEXP (x, 0) = walk_alter_subreg (&XEXP (x, 0), changed);
      XEXP (x, 1) = walk_alter_subreg (&XEXP (x, 1), changed);
      break;

    case MEM:
    case ZERO_EXTEND:
      XEXP (x, 0) = walk_alter_subreg (&XEXP (x, 0), changed);
      break;

    case SUBREG:
      *changed = true;
      return alter_subreg (xp, true);

    default:
      break;
    }

  return *xp;
}

#if HAVE_cc0

/* Given BODY, the body of a jump instruction, alter the jump condition
   as required by the bits that are set in cc_status.flags.
   Not all of the bits there can be handled at this level in all cases.

   The value is normally 0.
   1 means that the condition has become always true.
   -1 means that the condition has become always false.
   2 means that COND has been altered.  */

static int
alter_cond (rtx cond)
{
  int value = 0;

  if (cc_status.flags & CC_REVERSED)
    {
      value = 2;
      PUT_CODE (cond, swap_condition (GET_CODE (cond)));
    }

  if (cc_status.flags & CC_INVERTED)
    {
      value = 2;
      PUT_CODE (cond, reverse_condition (GET_CODE (cond)));
    }

  if (cc_status.flags & CC_NOT_POSITIVE)
    switch (GET_CODE (cond))
      {
      case LE:
      case LEU:
      case GEU:
	/* Jump becomes unconditional.  */
	return 1;

      case GT:
      case GTU:
      case LTU:
	/* Jump becomes no-op.  */
	return -1;

      case GE:
	PUT_CODE (cond, EQ);
	value = 2;
	break;

      case LT:
	PUT_CODE (cond, NE);
	value = 2;
	break;

      default:
	break;
      }

  if (cc_status.flags & CC_NOT_NEGATIVE)
    switch (GET_CODE (cond))
      {
      case GE:
      case GEU:
	/* Jump becomes unconditional.  */
	return 1;

      case LT:
      case LTU:
	/* Jump becomes no-op.  */
	return -1;

      case LE:
      case LEU:
	PUT_CODE (cond, EQ);
	value = 2;
	break;

      case GT:
      case GTU:
	PUT_CODE (cond, NE);
	value = 2;
	break;

      default:
	break;
      }

  if (cc_status.flags & CC_NO_OVERFLOW)
    switch (GET_CODE (cond))
      {
      case GEU:
	/* Jump becomes unconditional.  */
	return 1;

      case LEU:
	PUT_CODE (cond, EQ);
	value = 2;
	break;

      case GTU:
	PUT_CODE (cond, NE);
	value = 2;
	break;

      case LTU:
	/* Jump becomes no-op.  */
	return -1;

      default:
	break;
      }

  if (cc_status.flags & (CC_Z_IN_NOT_N | CC_Z_IN_N))
    switch (GET_CODE (cond))
      {
      default:
	gcc_unreachable ();

      case NE:
	PUT_CODE (cond, cc_status.flags & CC_Z_IN_N ? GE : LT);
	value = 2;
	break;

      case EQ:
	PUT_CODE (cond, cc_status.flags & CC_Z_IN_N ? LT : GE);
	value = 2;
	break;
      }

  if (cc_status.flags & CC_NOT_SIGNED)
    /* The flags are valid if signed condition operators are converted
       to unsigned.  */
    switch (GET_CODE (cond))
      {
      case LE:
	PUT_CODE (cond, LEU);
	value = 2;
	break;

      case LT:
	PUT_CODE (cond, LTU);
	value = 2;
	break;

      case GT:
	PUT_CODE (cond, GTU);
	value = 2;
	break;

      case GE:
	PUT_CODE (cond, GEU);
	value = 2;
	break;

      default:
	break;
      }

  return value;
}
#endif

/* Report inconsistency between the assembler template and the operands.
   In an `asm', it's the user's fault; otherwise, the compiler's fault.  */

void
output_operand_lossage (const char *cmsgid, ...)
{
  char *fmt_string;
  char *new_message;
  const char *pfx_str;
  va_list ap;

  va_start (ap, cmsgid);

  pfx_str = this_is_asm_operands ? _("invalid 'asm': ") : "output_operand: ";
  fmt_string = xasprintf ("%s%s", pfx_str, _(cmsgid));
  new_message = xvasprintf (fmt_string, ap);

  if (this_is_asm_operands)
    error_for_asm (this_is_asm_operands, "%s", new_message);
  else
    internal_error ("%s", new_message);

  free (fmt_string);
  free (new_message);
  va_end (ap);
}

/* Output of assembler code from a template, and its subroutines.  */

/* Annotate the assembly with a comment describing the pattern and
   alternative used.  */

static void
output_asm_name (void)
{
  if (debug_insn)
    {
      int num = INSN_CODE (debug_insn);
      fprintf (asm_out_file, "\t%s %d\t%s",
	       ASM_COMMENT_START, INSN_UID (debug_insn),
	       insn_data[num].name);
      if (insn_data[num].n_alternatives > 1)
	fprintf (asm_out_file, "/%d", which_alternative + 1);

      if (HAVE_ATTR_length)
	fprintf (asm_out_file, "\t[length = %d]",
		 get_attr_length (debug_insn));

      /* Clear this so only the first assembler insn
	 of any rtl insn will get the special comment for -dp.  */
      debug_insn = 0;
    }
}

/* If OP is a REG or MEM and we can find a MEM_EXPR corresponding to it
   or its address, return that expr .  Set *PADDRESSP to 1 if the expr
   corresponds to the address of the object and 0 if to the object.  */

static tree
get_mem_expr_from_op (rtx op, int *paddressp)
{
  tree expr;
  int inner_addressp;

  *paddressp = 0;

  if (REG_P (op))
    return REG_EXPR (op);
  else if (!MEM_P (op))
    return 0;

  if (MEM_EXPR (op) != 0)
    return MEM_EXPR (op);

  /* Otherwise we have an address, so indicate it and look at the address.  */
  *paddressp = 1;
  op = XEXP (op, 0);

  /* First check if we have a decl for the address, then look at the right side
     if it is a PLUS.  Otherwise, strip off arithmetic and keep looking.
     But don't allow the address to itself be indirect.  */
  if ((expr = get_mem_expr_from_op (op, &inner_addressp)) && ! inner_addressp)
    return expr;
  else if (GET_CODE (op) == PLUS
	   && (expr = get_mem_expr_from_op (XEXP (op, 1), &inner_addressp)))
    return expr;

  while (UNARY_P (op)
	 || GET_RTX_CLASS (GET_CODE (op)) == RTX_BIN_ARITH)
    op = XEXP (op, 0);

  expr = get_mem_expr_from_op (op, &inner_addressp);
  return inner_addressp ? 0 : expr;
}

/* Output operand names for assembler instructions.  OPERANDS is the
   operand vector, OPORDER is the order to write the operands, and NOPS
   is the number of operands to write.  */

static void
output_asm_operand_names (rtx *operands, int *oporder, int nops)
{
  int wrote = 0;
  int i;

  for (i = 0; i < nops; i++)
    {
      int addressp;
      rtx op = operands[oporder[i]];
      tree expr = get_mem_expr_from_op (op, &addressp);

      fprintf (asm_out_file, "%c%s",
	       wrote ? ',' : '\t', wrote ? "" : ASM_COMMENT_START);
      wrote = 1;
      if (expr)
	{
	  fprintf (asm_out_file, "%s",
		   addressp ? "*" : "");
	  print_mem_expr (asm_out_file, expr);
	  wrote = 1;
	}
      else if (REG_P (op) && ORIGINAL_REGNO (op)
	       && ORIGINAL_REGNO (op) != REGNO (op))
	fprintf (asm_out_file, " tmp%i", ORIGINAL_REGNO (op));
    }
}

#ifdef ASSEMBLER_DIALECT
/* Helper function to parse assembler dialects in the asm string.
   This is called from output_asm_insn and asm_fprintf.  */
static const char *
do_assembler_dialects (const char *p, int *dialect)
{
  char c = *(p - 1);

  switch (c)
    {
    case '{':
      {
        int i;

        if (*dialect)
          output_operand_lossage ("nested assembly dialect alternatives");
        else
          *dialect = 1;

        /* If we want the first dialect, do nothing.  Otherwise, skip
           DIALECT_NUMBER of strings ending with '|'.  */
        for (i = 0; i < dialect_number; i++)
          {
            while (*p && *p != '}')
	      {
		if (*p == '|')
		  {
		    p++;
		    break;
		  }

		/* Skip over any character after a percent sign.  */
		if (*p == '%')
		  p++;
		if (*p)
		  p++;
	      }

            if (*p == '}')
	      break;
          }

        if (*p == '\0')
          output_operand_lossage ("unterminated assembly dialect alternative");
      }
      break;

    case '|':
      if (*dialect)
        {
          /* Skip to close brace.  */
          do
            {
	      if (*p == '\0')
		{
		  output_operand_lossage ("unterminated assembly dialect alternative");
		  break;
		}

	      /* Skip over any character after a percent sign.  */
	      if (*p == '%' && p[1])
		{
		  p += 2;
		  continue;
		}

	      if (*p++ == '}')
		break;
            }
          while (1);

          *dialect = 0;
        }
      else
        putc (c, asm_out_file);
      break;

    case '}':
      if (! *dialect)
        putc (c, asm_out_file);
      *dialect = 0;
      break;
    default:
      gcc_unreachable ();
    }

  return p;
}
#endif

/* Output text from TEMPLATE to the assembler output file,
   obeying %-directions to substitute operands taken from
   the vector OPERANDS.

   %N (for N a digit) means print operand N in usual manner.
   %lN means require operand N to be a CODE_LABEL or LABEL_REF
      and print the label name with no punctuation.
   %cN means require operand N to be a constant
      and print the constant expression with no punctuation.
   %aN means expect operand N to be a memory address
      (not a memory reference!) and print a reference
      to that address.
   %nN means expect operand N to be a constant
      and print a constant expression for minus the value
      of the operand, with no other punctuation.  */

void
output_asm_insn (const char *templ, rtx *operands)
{
  const char *p;
  int c;
#ifdef ASSEMBLER_DIALECT
  int dialect = 0;
#endif
  int oporder[MAX_RECOG_OPERANDS];
  char opoutput[MAX_RECOG_OPERANDS];
  int ops = 0;

  /* An insn may return a null string template
     in a case where no assembler code is needed.  */
  if (*templ == 0)
    return;

  memset (opoutput, 0, sizeof opoutput);
  p = templ;
  putc ('\t', asm_out_file);

#ifdef ASM_OUTPUT_OPCODE
  ASM_OUTPUT_OPCODE (asm_out_file, p);
#endif

  while ((c = *p++))
    switch (c)
      {
      case '\n':
	if (flag_verbose_asm)
	  output_asm_operand_names (operands, oporder, ops);
	if (flag_print_asm_name)
	  output_asm_name ();

	ops = 0;
	memset (opoutput, 0, sizeof opoutput);

	putc (c, asm_out_file);
#ifdef ASM_OUTPUT_OPCODE
	while ((c = *p) == '\t')
	  {
	    putc (c, asm_out_file);
	    p++;
	  }
	ASM_OUTPUT_OPCODE (asm_out_file, p);
#endif
	break;

#ifdef ASSEMBLER_DIALECT
      case '{':
      case '}':
      case '|':
	p = do_assembler_dialects (p, &dialect);
	break;
#endif

      case '%':
	/* %% outputs a single %.  %{, %} and %| print {, } and | respectively
	   if ASSEMBLER_DIALECT defined and these characters have a special
	   meaning as dialect delimiters.*/
	if (*p == '%'
#ifdef ASSEMBLER_DIALECT
	    || *p == '{' || *p == '}' || *p == '|'
#endif
	    )
	  {
	    putc (*p, asm_out_file);
	    p++;
	  }
	/* %= outputs a number which is unique to each insn in the entire
	   compilation.  This is useful for making local labels that are
	   referred to more than once in a given insn.  */
	else if (*p == '=')
	  {
	    p++;
	    fprintf (asm_out_file, "%d", insn_counter);
	  }
	/* % followed by a letter and some digits
	   outputs an operand in a special way depending on the letter.
	   Letters `acln' are implemented directly.
	   Other letters are passed to `output_operand' so that
	   the TARGET_PRINT_OPERAND hook can define them.  */
	else if (ISALPHA (*p))
	  {
	    int letter = *p++;
	    unsigned long opnum;
	    char *endptr;

	    opnum = strtoul (p, &endptr, 10);

	    if (endptr == p)
	      output_operand_lossage ("operand number missing "
				      "after %%-letter");
	    else if (this_is_asm_operands && opnum >= insn_noperands)
	      output_operand_lossage ("operand number out of range");
	    else if (letter == 'l')
	      output_asm_label (operands[opnum]);
	    else if (letter == 'a')
	      output_address (VOIDmode, operands[opnum]);
	    else if (letter == 'c')
	      {
		if (CONSTANT_ADDRESS_P (operands[opnum]))
		  output_addr_const (asm_out_file, operands[opnum]);
		else
		  output_operand (operands[opnum], 'c');
	      }
	    else if (letter == 'n')
	      {
		if (CONST_INT_P (operands[opnum]))
		  fprintf (asm_out_file, HOST_WIDE_INT_PRINT_DEC,
			   - INTVAL (operands[opnum]));
		else
		  {
		    putc ('-', asm_out_file);
		    output_addr_const (asm_out_file, operands[opnum]);
		  }
	      }
	    else
	      output_operand (operands[opnum], letter);

	    if (!opoutput[opnum])
	      oporder[ops++] = opnum;
	    opoutput[opnum] = 1;

	    p = endptr;
	    c = *p;
	  }
	/* % followed by a digit outputs an operand the default way.  */
	else if (ISDIGIT (*p))
	  {
	    unsigned long opnum;
	    char *endptr;

	    opnum = strtoul (p, &endptr, 10);
	    if (this_is_asm_operands && opnum >= insn_noperands)
	      output_operand_lossage ("operand number out of range");
	    else
	      output_operand (operands[opnum], 0);

	    if (!opoutput[opnum])
	      oporder[ops++] = opnum;
	    opoutput[opnum] = 1;

	    p = endptr;
	    c = *p;
	  }
	/* % followed by punctuation: output something for that
	   punctuation character alone, with no operand.  The
	   TARGET_PRINT_OPERAND hook decides what is actually done.  */
	else if (targetm.asm_out.print_operand_punct_valid_p ((unsigned char) *p))
	  output_operand (NULL_RTX, *p++);
	else
	  output_operand_lossage ("invalid %%-code");
	break;

      default:
	putc (c, asm_out_file);
      }

  /* Write out the variable names for operands, if we know them.  */
  if (flag_verbose_asm)
    output_asm_operand_names (operands, oporder, ops);
  if (flag_print_asm_name)
    output_asm_name ();

  putc ('\n', asm_out_file);
}

/* Output a LABEL_REF, or a bare CODE_LABEL, as an assembler symbol.  */

void
output_asm_label (rtx x)
{
  char buf[256];

  if (GET_CODE (x) == LABEL_REF)
    x = label_ref_label (x);
  if (LABEL_P (x)
      || (NOTE_P (x)
	  && NOTE_KIND (x) == NOTE_INSN_DELETED_LABEL))
    ASM_GENERATE_INTERNAL_LABEL (buf, "L", CODE_LABEL_NUMBER (x));
  else
    output_operand_lossage ("'%%l' operand isn't a label");

  assemble_name (asm_out_file, buf);
}

/* Marks SYMBOL_REFs in x as referenced through use of assemble_external.  */

void
mark_symbol_refs_as_used (rtx x)
{
  subrtx_iterator::array_type array;
  FOR_EACH_SUBRTX (iter, array, x, ALL)
    {
      const_rtx x = *iter;
      if (GET_CODE (x) == SYMBOL_REF)
	if (tree t = SYMBOL_REF_DECL (x))
	  assemble_external (t);
    }
}

/* Print operand X using machine-dependent assembler syntax.
   CODE is a non-digit that preceded the operand-number in the % spec,
   such as 'z' if the spec was `%z3'.  CODE is 0 if there was no char
   between the % and the digits.
   When CODE is a non-letter, X is 0.

   The meanings of the letters are machine-dependent and controlled
   by TARGET_PRINT_OPERAND.  */

void
output_operand (rtx x, int code ATTRIBUTE_UNUSED)
{
  if (x && GET_CODE (x) == SUBREG)
    x = alter_subreg (&x, true);

  /* X must not be a pseudo reg.  */
  if (!targetm.no_register_allocation)
    gcc_assert (!x || !REG_P (x) || REGNO (x) < FIRST_PSEUDO_REGISTER);

  targetm.asm_out.print_operand (asm_out_file, x, code);

  if (x == NULL_RTX)
    return;

  mark_symbol_refs_as_used (x);
}

/* Print a memory reference operand for address X using
   machine-dependent assembler syntax.  */

void
output_address (machine_mode mode, rtx x)
{
  bool changed = false;
  walk_alter_subreg (&x, &changed);
  targetm.asm_out.print_operand_address (asm_out_file, mode, x);
}

/* Print an integer constant expression in assembler syntax.
   Addition and subtraction are the only arithmetic
   that may appear in these expressions.  */

void
output_addr_const (FILE *file, rtx x)
{
  char buf[256];

 restart:
  switch (GET_CODE (x))
    {
    case PC:
      putc ('.', file);
      break;

    case SYMBOL_REF:
      if (SYMBOL_REF_DECL (x))
	assemble_external (SYMBOL_REF_DECL (x));
#ifdef ASM_OUTPUT_SYMBOL_REF
      ASM_OUTPUT_SYMBOL_REF (file, x);
#else
      assemble_name (file, XSTR (x, 0));
#endif
      break;

    case LABEL_REF:
      x = label_ref_label (x);
      /* Fall through.  */
    case CODE_LABEL:
      ASM_GENERATE_INTERNAL_LABEL (buf, "L", CODE_LABEL_NUMBER (x));
#ifdef ASM_OUTPUT_LABEL_REF
      ASM_OUTPUT_LABEL_REF (file, buf);
#else
      assemble_name (file, buf);
#endif
      break;

    case CONST_INT:
      fprintf (file, HOST_WIDE_INT_PRINT_DEC, INTVAL (x));
      break;

    case CONST:
      /* This used to output parentheses around the expression,
	 but that does not work on the 386 (either ATT or BSD assembler).  */
      output_addr_const (file, XEXP (x, 0));
      break;

    case CONST_WIDE_INT:
      /* We do not know the mode here so we have to use a round about
	 way to build a wide-int to get it printed properly.  */
      {
	wide_int w = wide_int::from_array (&CONST_WIDE_INT_ELT (x, 0),
					   CONST_WIDE_INT_NUNITS (x),
					   CONST_WIDE_INT_NUNITS (x)
					   * HOST_BITS_PER_WIDE_INT,
					   false);
	print_decs (w, file);
      }
      break;

    case CONST_DOUBLE:
      if (CONST_DOUBLE_AS_INT_P (x))
	{
	  /* We can use %d if the number is one word and positive.  */
	  if (CONST_DOUBLE_HIGH (x))
	    fprintf (file, HOST_WIDE_INT_PRINT_DOUBLE_HEX,
		     (unsigned HOST_WIDE_INT) CONST_DOUBLE_HIGH (x),
		     (unsigned HOST_WIDE_INT) CONST_DOUBLE_LOW (x));
	  else if (CONST_DOUBLE_LOW (x) < 0)
	    fprintf (file, HOST_WIDE_INT_PRINT_HEX,
		     (unsigned HOST_WIDE_INT) CONST_DOUBLE_LOW (x));
	  else
	    fprintf (file, HOST_WIDE_INT_PRINT_DEC, CONST_DOUBLE_LOW (x));
	}
      else
	/* We can't handle floating point constants;
	   PRINT_OPERAND must handle them.  */
	output_operand_lossage ("floating constant misused");
      break;

    case CONST_FIXED:
      fprintf (file, HOST_WIDE_INT_PRINT_DEC, CONST_FIXED_VALUE_LOW (x));
      break;

    case PLUS:
      /* Some assemblers need integer constants to appear last (eg masm).  */
      if (CONST_INT_P (XEXP (x, 0)))
	{
	  output_addr_const (file, XEXP (x, 1));
	  if (INTVAL (XEXP (x, 0)) >= 0)
	    fprintf (file, "+");
	  output_addr_const (file, XEXP (x, 0));
	}
      else
	{
	  output_addr_const (file, XEXP (x, 0));
	  if (!CONST_INT_P (XEXP (x, 1))
	      || INTVAL (XEXP (x, 1)) >= 0)
	    fprintf (file, "+");
	  output_addr_const (file, XEXP (x, 1));
	}
      break;

    case MINUS:
      /* Avoid outputting things like x-x or x+5-x,
	 since some assemblers can't handle that.  */
      x = simplify_subtraction (x);
      if (GET_CODE (x) != MINUS)
	goto restart;

      output_addr_const (file, XEXP (x, 0));
      fprintf (file, "-");
      if ((CONST_INT_P (XEXP (x, 1)) && INTVAL (XEXP (x, 1)) >= 0)
	  || GET_CODE (XEXP (x, 1)) == PC
	  || GET_CODE (XEXP (x, 1)) == SYMBOL_REF)
	output_addr_const (file, XEXP (x, 1));
      else
	{
	  fputs (targetm.asm_out.open_paren, file);
	  output_addr_const (file, XEXP (x, 1));
	  fputs (targetm.asm_out.close_paren, file);
	}
      break;

    case ZERO_EXTEND:
    case SIGN_EXTEND:
    case SUBREG:
    case TRUNCATE:
      output_addr_const (file, XEXP (x, 0));
      break;

    default:
      if (targetm.asm_out.output_addr_const_extra (file, x))
	break;

      output_operand_lossage ("invalid expression as operand");
    }
}

/* Output a quoted string.  */

void
output_quoted_string (FILE *asm_file, const char *string)
{
#ifdef OUTPUT_QUOTED_STRING
  OUTPUT_QUOTED_STRING (asm_file, string);
#else
  char c;

  putc ('\"', asm_file);
  while ((c = *string++) != 0)
    {
      if (ISPRINT (c))
	{
	  if (c == '\"' || c == '\\')
	    putc ('\\', asm_file);
	  putc (c, asm_file);
	}
      else
	fprintf (asm_file, "\\%03o", (unsigned char) c);
    }
  putc ('\"', asm_file);
#endif
}

/* Write a HOST_WIDE_INT number in hex form 0x1234, fast. */

void
fprint_whex (FILE *f, unsigned HOST_WIDE_INT value)
{
  char buf[2 + CHAR_BIT * sizeof (value) / 4];
  if (value == 0)
    putc ('0', f);
  else
    {
      char *p = buf + sizeof (buf);
      do
        *--p = "0123456789abcdef"[value % 16];
      while ((value /= 16) != 0);
      *--p = 'x';
      *--p = '0';
      fwrite (p, 1, buf + sizeof (buf) - p, f);
    }
}

/* Internal function that prints an unsigned long in decimal in reverse.
   The output string IS NOT null-terminated. */

static int
sprint_ul_rev (char *s, unsigned long value)
{
  int i = 0;
  do
    {
      s[i] = "0123456789"[value % 10];
      value /= 10;
      i++;
      /* alternate version, without modulo */
      /* oldval = value; */
      /* value /= 10; */
      /* s[i] = "0123456789" [oldval - 10*value]; */
      /* i++ */
    }
  while (value != 0);
  return i;
}

/* Write an unsigned long as decimal to a file, fast. */

void
fprint_ul (FILE *f, unsigned long value)
{
  /* python says: len(str(2**64)) == 20 */
  char s[20];
  int i;

  i = sprint_ul_rev (s, value);

  /* It's probably too small to bother with string reversal and fputs. */
  do
    {
      i--;
      putc (s[i], f);
    }
  while (i != 0);
}

/* Write an unsigned long as decimal to a string, fast.
   s must be wide enough to not overflow, at least 21 chars.
   Returns the length of the string (without terminating '\0'). */

int
sprint_ul (char *s, unsigned long value)
{
  int len = sprint_ul_rev (s, value);
  s[len] = '\0';

  std::reverse (s, s + len);
  return len;
}

/* A poor man's fprintf, with the added features of %I, %R, %L, and %U.
   %R prints the value of REGISTER_PREFIX.
   %L prints the value of LOCAL_LABEL_PREFIX.
   %U prints the value of USER_LABEL_PREFIX.
   %I prints the value of IMMEDIATE_PREFIX.
   %O runs ASM_OUTPUT_OPCODE to transform what follows in the string.
   Also supported are %d, %i, %u, %x, %X, %o, %c, %s and %%.

   We handle alternate assembler dialects here, just like output_asm_insn.  */

void
asm_fprintf (FILE *file, const char *p, ...)
{
  char buf[10];
  char *q, c;
#ifdef ASSEMBLER_DIALECT
  int dialect = 0;
#endif
  va_list argptr;

  va_start (argptr, p);

  buf[0] = '%';

  while ((c = *p++))
    switch (c)
      {
#ifdef ASSEMBLER_DIALECT
      case '{':
      case '}':
      case '|':
	p = do_assembler_dialects (p, &dialect);
	break;
#endif

      case '%':
	c = *p++;
	q = &buf[1];
	while (strchr ("-+ #0", c))
	  {
	    *q++ = c;
	    c = *p++;
	  }
	while (ISDIGIT (c) || c == '.')
	  {
	    *q++ = c;
	    c = *p++;
	  }
	switch (c)
	  {
	  case '%':
	    putc ('%', file);
	    break;

	  case 'd':  case 'i':  case 'u':
	  case 'x':  case 'X':  case 'o':
	  case 'c':
	    *q++ = c;
	    *q = 0;
	    fprintf (file, buf, va_arg (argptr, int));
	    break;

	  case 'w':
	    /* This is a prefix to the 'd', 'i', 'u', 'x', 'X', and
	       'o' cases, but we do not check for those cases.  It
	       means that the value is a HOST_WIDE_INT, which may be
	       either `long' or `long long'.  */
	    memcpy (q, HOST_WIDE_INT_PRINT, strlen (HOST_WIDE_INT_PRINT));
	    q += strlen (HOST_WIDE_INT_PRINT);
	    *q++ = *p++;
	    *q = 0;
	    fprintf (file, buf, va_arg (argptr, HOST_WIDE_INT));
	    break;

	  case 'l':
	    *q++ = c;
#ifdef HAVE_LONG_LONG
	    if (*p == 'l')
	      {
		*q++ = *p++;
		*q++ = *p++;
		*q = 0;
		fprintf (file, buf, va_arg (argptr, long long));
	      }
	    else
#endif
	      {
		*q++ = *p++;
		*q = 0;
		fprintf (file, buf, va_arg (argptr, long));
	      }

	    break;

	  case 's':
	    *q++ = c;
	    *q = 0;
	    fprintf (file, buf, va_arg (argptr, char *));
	    break;

	  case 'O':
#ifdef ASM_OUTPUT_OPCODE
	    ASM_OUTPUT_OPCODE (asm_out_file, p);
#endif
	    break;

	  case 'R':
#ifdef REGISTER_PREFIX
	    fprintf (file, "%s", REGISTER_PREFIX);
#endif
	    break;

	  case 'I':
#ifdef IMMEDIATE_PREFIX
	    fprintf (file, "%s", IMMEDIATE_PREFIX);
#endif
	    break;

	  case 'L':
#ifdef LOCAL_LABEL_PREFIX
	    fprintf (file, "%s", LOCAL_LABEL_PREFIX);
#endif
	    break;

	  case 'U':
	    fputs (user_label_prefix, file);
	    break;

#ifdef ASM_FPRINTF_EXTENSIONS
	    /* Uppercase letters are reserved for general use by asm_fprintf
	       and so are not available to target specific code.  In order to
	       prevent the ASM_FPRINTF_EXTENSIONS macro from using them then,
	       they are defined here.  As they get turned into real extensions
	       to asm_fprintf they should be removed from this list.  */
	  case 'A': case 'B': case 'C': case 'D': case 'E':
	  case 'F': case 'G': case 'H': case 'J': case 'K':
	  case 'M': case 'N': case 'P': case 'Q': case 'S':
	  case 'T': case 'V': case 'W': case 'Y': case 'Z':
	    break;

	  ASM_FPRINTF_EXTENSIONS (file, argptr, p)
#endif
	  default:
	    gcc_unreachable ();
	  }
	break;

      default:
	putc (c, file);
      }
  va_end (argptr);
}

/* Return nonzero if this function has no function calls.  */

int
leaf_function_p (void)
{
  rtx_insn *insn;

  /* Ensure we walk the entire function body.  */
  gcc_assert (!in_sequence_p ());

  /* Some back-ends (e.g. s390) want leaf functions to stay leaf
     functions even if they call mcount.  */
  if (crtl->profile && !targetm.keep_leaf_when_profiled ())
    return 0;

  for (insn = get_insns (); insn; insn = NEXT_INSN (insn))
    {
      if (CALL_P (insn)
	  && ! SIBLING_CALL_P (insn))
	return 0;
      if (NONJUMP_INSN_P (insn)
	  && GET_CODE (PATTERN (insn)) == SEQUENCE
	  && CALL_P (XVECEXP (PATTERN (insn), 0, 0))
	  && ! SIBLING_CALL_P (XVECEXP (PATTERN (insn), 0, 0)))
	return 0;
    }

  return 1;
}

/* Return 1 if branch is a forward branch.
   Uses insn_shuid array, so it works only in the final pass.  May be used by
   output templates to customary add branch prediction hints.
 */
int
final_forward_branch_p (rtx_insn *insn)
{
  int insn_id, label_id;

  gcc_assert (uid_shuid);
  insn_id = INSN_SHUID (insn);
  label_id = INSN_SHUID (JUMP_LABEL (insn));
  /* We've hit some insns that does not have id information available.  */
  gcc_assert (insn_id && label_id);
  return insn_id < label_id;
}

/* On some machines, a function with no call insns
   can run faster if it doesn't create its own register window.
   When output, the leaf function should use only the "output"
   registers.  Ordinarily, the function would be compiled to use
   the "input" registers to find its arguments; it is a candidate
   for leaf treatment if it uses only the "input" registers.
   Leaf function treatment means renumbering so the function
   uses the "output" registers instead.  */

#ifdef LEAF_REGISTERS

/* Return 1 if this function uses only the registers that can be
   safely renumbered.  */

int
only_leaf_regs_used (void)
{
  int i;
  const char *const permitted_reg_in_leaf_functions = LEAF_REGISTERS;

  for (i = 0; i < FIRST_PSEUDO_REGISTER; i++)
    if ((df_regs_ever_live_p (i) || global_regs[i])
	&& ! permitted_reg_in_leaf_functions[i])
      return 0;

  if (crtl->uses_pic_offset_table
      && pic_offset_table_rtx != 0
      && REG_P (pic_offset_table_rtx)
      && ! permitted_reg_in_leaf_functions[REGNO (pic_offset_table_rtx)])
    return 0;

  return 1;
}

/* Scan all instructions and renumber all registers into those
   available in leaf functions.  */

static void
leaf_renumber_regs (rtx_insn *first)
{
  rtx_insn *insn;

  /* Renumber only the actual patterns.
     The reg-notes can contain frame pointer refs,
     and renumbering them could crash, and should not be needed.  */
  for (insn = first; insn; insn = NEXT_INSN (insn))
    if (INSN_P (insn))
      leaf_renumber_regs_insn (PATTERN (insn));
}

/* Scan IN_RTX and its subexpressions, and renumber all regs into those
   available in leaf functions.  */

void
leaf_renumber_regs_insn (rtx in_rtx)
{
  int i, j;
  const char *format_ptr;

  if (in_rtx == 0)
    return;

  /* Renumber all input-registers into output-registers.
     renumbered_regs would be 1 for an output-register;
     they  */

  if (REG_P (in_rtx))
    {
      int newreg;

      /* Don't renumber the same reg twice.  */
      if (in_rtx->used)
	return;

      newreg = REGNO (in_rtx);
      /* Don't try to renumber pseudo regs.  It is possible for a pseudo reg
	 to reach here as part of a REG_NOTE.  */
      if (newreg >= FIRST_PSEUDO_REGISTER)
	{
	  in_rtx->used = 1;
	  return;
	}
      newreg = LEAF_REG_REMAP (newreg);
      gcc_assert (newreg >= 0);
      df_set_regs_ever_live (REGNO (in_rtx), false);
      df_set_regs_ever_live (newreg, true);
      SET_REGNO (in_rtx, newreg);
      in_rtx->used = 1;
      return;
    }

  if (INSN_P (in_rtx))
    {
      /* Inside a SEQUENCE, we find insns.
	 Renumber just the patterns of these insns,
	 just as we do for the top-level insns.  */
      leaf_renumber_regs_insn (PATTERN (in_rtx));
      return;
    }

  format_ptr = GET_RTX_FORMAT (GET_CODE (in_rtx));

  for (i = 0; i < GET_RTX_LENGTH (GET_CODE (in_rtx)); i++)
    switch (*format_ptr++)
      {
      case 'e':
	leaf_renumber_regs_insn (XEXP (in_rtx, i));
	break;

      case 'E':
	if (NULL != XVEC (in_rtx, i))
	  {
	    for (j = 0; j < XVECLEN (in_rtx, i); j++)
	      leaf_renumber_regs_insn (XVECEXP (in_rtx, i, j));
	  }
	break;

      case 'S':
      case 's':
      case '0':
      case 'i':
      case 'w':
      case 'n':
      case 'u':
	break;

      default:
	gcc_unreachable ();
      }
}
#endif

/* Turn the RTL into assembly.  */
static unsigned int
rest_of_handle_final (void)
{
  const char *fnname = get_fnname_from_decl (current_function_decl);

  /* Turn debug markers into notes.  */
  if (!flag_var_tracking && MAY_HAVE_DEBUG_INSNS)
    variable_tracking_main ();

  assemble_start_function (current_function_decl, fnname);
<<<<<<< HEAD
  rtx_insn *first = get_insns ();
  int seen = 0;
  final_start_function_1 (&first, asm_out_file, &seen, optimize);
  final_1 (first, asm_out_file, seen, optimize);
  if (flag_ipa_ra)
=======
  final_start_function (get_insns (), asm_out_file, optimize);
  final (get_insns (), asm_out_file, optimize);
  if (flag_ipa_ra
      && !lookup_attribute ("noipa", DECL_ATTRIBUTES (current_function_decl)))
>>>>>>> 2729e2ca
    collect_fn_hard_reg_usage ();
  final_end_function ();

  /* The IA-64 ".handlerdata" directive must be issued before the ".endp"
     directive that closes the procedure descriptor.  Similarly, for x64 SEH.
     Otherwise it's not strictly necessary, but it doesn't hurt either.  */
  output_function_exception_table (fnname);

  assemble_end_function (current_function_decl, fnname);

  /* Free up reg info memory.  */
  free_reg_info ();

  if (! quiet_flag)
    fflush (asm_out_file);

  /* Write DBX symbols if requested.  */

  /* Note that for those inline functions where we don't initially
     know for certain that we will be generating an out-of-line copy,
     the first invocation of this routine (rest_of_compilation) will
     skip over this code by doing a `goto exit_rest_of_compilation;'.
     Later on, wrapup_global_declarations will (indirectly) call
     rest_of_compilation again for those inline functions that need
     to have out-of-line copies generated.  During that call, we
     *will* be routed past here.  */

  timevar_push (TV_SYMOUT);
  if (!DECL_IGNORED_P (current_function_decl))
    debug_hooks->function_decl (current_function_decl);
  timevar_pop (TV_SYMOUT);

  /* Release the blocks that are linked to DECL_INITIAL() to free the memory.  */
  DECL_INITIAL (current_function_decl) = error_mark_node;

  if (DECL_STATIC_CONSTRUCTOR (current_function_decl)
      && targetm.have_ctors_dtors)
    targetm.asm_out.constructor (XEXP (DECL_RTL (current_function_decl), 0),
				 decl_init_priority_lookup
				   (current_function_decl));
  if (DECL_STATIC_DESTRUCTOR (current_function_decl)
      && targetm.have_ctors_dtors)
    targetm.asm_out.destructor (XEXP (DECL_RTL (current_function_decl), 0),
				decl_fini_priority_lookup
				  (current_function_decl));
  return 0;
}

namespace {

const pass_data pass_data_final =
{
  RTL_PASS, /* type */
  "final", /* name */
  OPTGROUP_NONE, /* optinfo_flags */
  TV_FINAL, /* tv_id */
  0, /* properties_required */
  0, /* properties_provided */
  0, /* properties_destroyed */
  0, /* todo_flags_start */
  0, /* todo_flags_finish */
};

class pass_final : public rtl_opt_pass
{
public:
  pass_final (gcc::context *ctxt)
    : rtl_opt_pass (pass_data_final, ctxt)
  {}

  /* opt_pass methods: */
  virtual unsigned int execute (function *) { return rest_of_handle_final (); }

}; // class pass_final

} // anon namespace

rtl_opt_pass *
make_pass_final (gcc::context *ctxt)
{
  return new pass_final (ctxt);
}


static unsigned int
rest_of_handle_shorten_branches (void)
{
  /* Shorten branches.  */
  shorten_branches (get_insns ());
  return 0;
}

namespace {

const pass_data pass_data_shorten_branches =
{
  RTL_PASS, /* type */
  "shorten", /* name */
  OPTGROUP_NONE, /* optinfo_flags */
  TV_SHORTEN_BRANCH, /* tv_id */
  0, /* properties_required */
  0, /* properties_provided */
  0, /* properties_destroyed */
  0, /* todo_flags_start */
  0, /* todo_flags_finish */
};

class pass_shorten_branches : public rtl_opt_pass
{
public:
  pass_shorten_branches (gcc::context *ctxt)
    : rtl_opt_pass (pass_data_shorten_branches, ctxt)
  {}

  /* opt_pass methods: */
  virtual unsigned int execute (function *)
    {
      return rest_of_handle_shorten_branches ();
    }

}; // class pass_shorten_branches

} // anon namespace

rtl_opt_pass *
make_pass_shorten_branches (gcc::context *ctxt)
{
  return new pass_shorten_branches (ctxt);
}


static unsigned int
rest_of_clean_state (void)
{
  rtx_insn *insn, *next;
  FILE *final_output = NULL;
  int save_unnumbered = flag_dump_unnumbered;
  int save_noaddr = flag_dump_noaddr;

  if (flag_dump_final_insns)
    {
      final_output = fopen (flag_dump_final_insns, "a");
      if (!final_output)
	{
	  error ("could not open final insn dump file %qs: %m",
		 flag_dump_final_insns);
	  flag_dump_final_insns = NULL;
	}
      else
	{
	  flag_dump_noaddr = flag_dump_unnumbered = 1;
	  if (flag_compare_debug_opt || flag_compare_debug)
	    dump_flags |= TDF_NOUID;
	  dump_function_header (final_output, current_function_decl,
				dump_flags);
	  final_insns_dump_p = true;

	  for (insn = get_insns (); insn; insn = NEXT_INSN (insn))
	    if (LABEL_P (insn))
	      INSN_UID (insn) = CODE_LABEL_NUMBER (insn);
	    else
	      {
		if (NOTE_P (insn))
		  set_block_for_insn (insn, NULL);
		INSN_UID (insn) = 0;
	      }
	}
    }

  /* It is very important to decompose the RTL instruction chain here:
     debug information keeps pointing into CODE_LABEL insns inside the function
     body.  If these remain pointing to the other insns, we end up preserving
     whole RTL chain and attached detailed debug info in memory.  */
  for (insn = get_insns (); insn; insn = next)
    {
      next = NEXT_INSN (insn);
      SET_NEXT_INSN (insn) = NULL;
      SET_PREV_INSN (insn) = NULL;

      if (final_output
	  && (!NOTE_P (insn) ||
	      (NOTE_KIND (insn) != NOTE_INSN_VAR_LOCATION
	       && NOTE_KIND (insn) != NOTE_INSN_BEGIN_STMT
	       && NOTE_KIND (insn) != NOTE_INSN_INLINE_ENTRY
	       && NOTE_KIND (insn) != NOTE_INSN_CALL_ARG_LOCATION
	       && NOTE_KIND (insn) != NOTE_INSN_BLOCK_BEG
	       && NOTE_KIND (insn) != NOTE_INSN_BLOCK_END
	       && NOTE_KIND (insn) != NOTE_INSN_DELETED_DEBUG_LABEL)))
	print_rtl_single (final_output, insn);
    }

  if (final_output)
    {
      flag_dump_noaddr = save_noaddr;
      flag_dump_unnumbered = save_unnumbered;
      final_insns_dump_p = false;

      if (fclose (final_output))
	{
	  error ("could not close final insn dump file %qs: %m",
		 flag_dump_final_insns);
	  flag_dump_final_insns = NULL;
	}
    }

  /* In case the function was not output,
     don't leave any temporary anonymous types
     queued up for sdb output.  */
  if (SDB_DEBUGGING_INFO && write_symbols == SDB_DEBUG)
    sdbout_types (NULL_TREE);

  flag_rerun_cse_after_global_opts = 0;
  reload_completed = 0;
  epilogue_completed = 0;
#ifdef STACK_REGS
  regstack_completed = 0;
#endif

  /* Clear out the insn_length contents now that they are no
     longer valid.  */
  init_insn_lengths ();

  /* Show no temporary slots allocated.  */
  init_temp_slots ();

  free_bb_for_insn ();

  if (cfun->gimple_df)
    delete_tree_ssa (cfun);

  /* We can reduce stack alignment on call site only when we are sure that
     the function body just produced will be actually used in the final
     executable.  */
  if (decl_binds_to_current_def_p (current_function_decl))
    {
      unsigned int pref = crtl->preferred_stack_boundary;
      if (crtl->stack_alignment_needed > crtl->preferred_stack_boundary)
        pref = crtl->stack_alignment_needed;
      cgraph_node::rtl_info (current_function_decl)
	->preferred_incoming_stack_boundary = pref;
    }

  /* Make sure volatile mem refs aren't considered valid operands for
     arithmetic insns.  We must call this here if this is a nested inline
     function, since the above code leaves us in the init_recog state,
     and the function context push/pop code does not save/restore volatile_ok.

     ??? Maybe it isn't necessary for expand_start_function to call this
     anymore if we do it here?  */

  init_recog_no_volatile ();

  /* We're done with this function.  Free up memory if we can.  */
  free_after_parsing (cfun);
  free_after_compilation (cfun);
  return 0;
}

namespace {

const pass_data pass_data_clean_state =
{
  RTL_PASS, /* type */
  "*clean_state", /* name */
  OPTGROUP_NONE, /* optinfo_flags */
  TV_FINAL, /* tv_id */
  0, /* properties_required */
  0, /* properties_provided */
  PROP_rtl, /* properties_destroyed */
  0, /* todo_flags_start */
  0, /* todo_flags_finish */
};

class pass_clean_state : public rtl_opt_pass
{
public:
  pass_clean_state (gcc::context *ctxt)
    : rtl_opt_pass (pass_data_clean_state, ctxt)
  {}

  /* opt_pass methods: */
  virtual unsigned int execute (function *)
    {
      return rest_of_clean_state ();
    }

}; // class pass_clean_state

} // anon namespace

rtl_opt_pass *
make_pass_clean_state (gcc::context *ctxt)
{
  return new pass_clean_state (ctxt);
}

/* Return true if INSN is a call to the current function.  */

static bool
self_recursive_call_p (rtx_insn *insn)
{
  tree fndecl = get_call_fndecl (insn);
  return (fndecl == current_function_decl
	  && decl_binds_to_current_def_p (fndecl));
}

/* Collect hard register usage for the current function.  */

static void
collect_fn_hard_reg_usage (void)
{
  rtx_insn *insn;
#ifdef STACK_REGS
  int i;
#endif
  struct cgraph_rtl_info *node;
  HARD_REG_SET function_used_regs;

  /* ??? To be removed when all the ports have been fixed.  */
  if (!targetm.call_fusage_contains_non_callee_clobbers)
    return;

  CLEAR_HARD_REG_SET (function_used_regs);

  for (insn = get_insns (); insn != NULL_RTX; insn = next_insn (insn))
    {
      HARD_REG_SET insn_used_regs;

      if (!NONDEBUG_INSN_P (insn))
	continue;

      if (CALL_P (insn)
	  && !self_recursive_call_p (insn))
	{
	  if (!get_call_reg_set_usage (insn, &insn_used_regs,
				       call_used_reg_set))
	    return;

	  IOR_HARD_REG_SET (function_used_regs, insn_used_regs);
	}

      find_all_hard_reg_sets (insn, &insn_used_regs, false);
      IOR_HARD_REG_SET (function_used_regs, insn_used_regs);
    }

  /* Be conservative - mark fixed and global registers as used.  */
  IOR_HARD_REG_SET (function_used_regs, fixed_reg_set);

#ifdef STACK_REGS
  /* Handle STACK_REGS conservatively, since the df-framework does not
     provide accurate information for them.  */

  for (i = FIRST_STACK_REG; i <= LAST_STACK_REG; i++)
    SET_HARD_REG_BIT (function_used_regs, i);
#endif

  /* The information we have gathered is only interesting if it exposes a
     register from the call_used_regs that is not used in this function.  */
  if (hard_reg_set_subset_p (call_used_reg_set, function_used_regs))
    return;

  node = cgraph_node::rtl_info (current_function_decl);
  gcc_assert (node != NULL);

  COPY_HARD_REG_SET (node->function_used_regs, function_used_regs);
  node->function_used_regs_valid = 1;
}

/* Get the declaration of the function called by INSN.  */

static tree
get_call_fndecl (rtx_insn *insn)
{
  rtx note, datum;

  note = find_reg_note (insn, REG_CALL_DECL, NULL_RTX);
  if (note == NULL_RTX)
    return NULL_TREE;

  datum = XEXP (note, 0);
  if (datum != NULL_RTX)
    return SYMBOL_REF_DECL (datum);

  return NULL_TREE;
}

/* Return the cgraph_rtl_info of the function called by INSN.  Returns NULL for
   call targets that can be overwritten.  */

static struct cgraph_rtl_info *
get_call_cgraph_rtl_info (rtx_insn *insn)
{
  tree fndecl;

  if (insn == NULL_RTX)
    return NULL;

  fndecl = get_call_fndecl (insn);
  if (fndecl == NULL_TREE
      || !decl_binds_to_current_def_p (fndecl))
    return NULL;

  return cgraph_node::rtl_info (fndecl);
}

/* Find hard registers used by function call instruction INSN, and return them
   in REG_SET.  Return DEFAULT_SET in REG_SET if not found.  */

bool
get_call_reg_set_usage (rtx_insn *insn, HARD_REG_SET *reg_set,
			HARD_REG_SET default_set)
{
  if (flag_ipa_ra)
    {
      struct cgraph_rtl_info *node = get_call_cgraph_rtl_info (insn);
      if (node != NULL
	  && node->function_used_regs_valid)
	{
	  COPY_HARD_REG_SET (*reg_set, node->function_used_regs);
	  AND_HARD_REG_SET (*reg_set, default_set);
	  return true;
	}
    }

  COPY_HARD_REG_SET (*reg_set, default_set);
  return false;
}<|MERGE_RESOLUTION|>--- conflicted
+++ resolved
@@ -4677,18 +4677,12 @@
     variable_tracking_main ();
 
   assemble_start_function (current_function_decl, fnname);
-<<<<<<< HEAD
   rtx_insn *first = get_insns ();
   int seen = 0;
   final_start_function_1 (&first, asm_out_file, &seen, optimize);
   final_1 (first, asm_out_file, seen, optimize);
-  if (flag_ipa_ra)
-=======
-  final_start_function (get_insns (), asm_out_file, optimize);
-  final (get_insns (), asm_out_file, optimize);
   if (flag_ipa_ra
       && !lookup_attribute ("noipa", DECL_ATTRIBUTES (current_function_decl)))
->>>>>>> 2729e2ca
     collect_fn_hard_reg_usage ();
   final_end_function ();
 

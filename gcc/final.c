/* Convert RTL to assembler code and output it, for GNU compiler.
   Copyright (C) 1987, 1988, 1989, 1992, 1993, 1994, 1995, 1996, 1997,
   1998, 1999, 2000, 2001, 2002, 2003, 2004, 2005, 2006, 2007, 2008, 2009,
   2010, 2011
   Free Software Foundation, Inc.

This file is part of GCC.

GCC is free software; you can redistribute it and/or modify it under
the terms of the GNU General Public License as published by the Free
Software Foundation; either version 3, or (at your option) any later
version.

GCC is distributed in the hope that it will be useful, but WITHOUT ANY
WARRANTY; without even the implied warranty of MERCHANTABILITY or
FITNESS FOR A PARTICULAR PURPOSE.  See the GNU General Public License
for more details.

You should have received a copy of the GNU General Public License
along with GCC; see the file COPYING3.  If not see
<http://www.gnu.org/licenses/>.  */

/* This is the final pass of the compiler.
   It looks at the rtl code for a function and outputs assembler code.

   Call `final_start_function' to output the assembler code for function entry,
   `final' to output assembler code for some RTL code,
   `final_end_function' to output assembler code for function exit.
   If a function is compiled in several pieces, each piece is
   output separately with `final'.

   Some optimizations are also done at this level.
   Move instructions that were made unnecessary by good register allocation
   are detected and omitted from the output.  (Though most of these
   are removed by the last jump pass.)

   Instructions to set the condition codes are omitted when it can be
   seen that the condition codes already had the desired values.

   In some cases it is sufficient if the inherited condition codes
   have related values, but this may require the following insn
   (the one that tests the condition codes) to be modified.

   The code for the function prologue and epilogue are generated
   directly in assembler by the target functions function_prologue and
   function_epilogue.  Those instructions never exist as rtl.  */

#include "config.h"
#include "system.h"
#include "coretypes.h"
#include "tm.h"

#include "tree.h"
#include "rtl.h"
#include "tm_p.h"
#include "regs.h"
#include "insn-config.h"
#include "insn-attr.h"
#include "recog.h"
#include "conditions.h"
#include "flags.h"
#include "hard-reg-set.h"
#include "output.h"
#include "except.h"
#include "function.h"
#include "rtl-error.h"
#include "toplev.h" /* exact_log2, floor_log2 */
#include "reload.h"
#include "intl.h"
#include "basic-block.h"
#include "target.h"
#include "targhooks.h"
#include "debug.h"
#include "expr.h"
#include "cfglayout.h"
#include "tree-pass.h"
#include "tree-flow.h"
#include "timevar.h"
#include "cgraph.h"
#include "coverage.h"
#include "df.h"
#include "vecprim.h"
#include "ggc.h"
#include "cfgloop.h"
#include "params.h"
#include "tree-pretty-print.h"

#ifdef XCOFF_DEBUGGING_INFO
#include "xcoffout.h"		/* Needed for external data
				   declarations for e.g. AIX 4.x.  */
#endif

#include "dwarf2out.h"

#ifdef DBX_DEBUGGING_INFO
#include "dbxout.h"
#endif

#ifdef SDB_DEBUGGING_INFO
#include "sdbout.h"
#endif

/* Most ports that aren't using cc0 don't need to define CC_STATUS_INIT.
   So define a null default for it to save conditionalization later.  */
#ifndef CC_STATUS_INIT
#define CC_STATUS_INIT
#endif

/* Is the given character a logical line separator for the assembler?  */
#ifndef IS_ASM_LOGICAL_LINE_SEPARATOR
#define IS_ASM_LOGICAL_LINE_SEPARATOR(C, STR) ((C) == ';')
#endif

#ifndef JUMP_TABLES_IN_TEXT_SECTION
#define JUMP_TABLES_IN_TEXT_SECTION 0
#endif

/* Bitflags used by final_scan_insn.  */
#define SEEN_BB		1
#define SEEN_NOTE	2
#define SEEN_EMITTED	4

/* Last insn processed by final_scan_insn.  */
static rtx debug_insn;
rtx current_output_insn;

/* Line number of last NOTE.  */
static int last_linenum;

/* Last discriminator written to assembly.  */
static int last_discriminator;

/* Discriminator of current block.  */
static int discriminator;

/* Highest line number in current block.  */
static int high_block_linenum;

/* Likewise for function.  */
static int high_function_linenum;

/* Filename of last NOTE.  */
static const char *last_filename;

/* Override filename and line number.  */
static const char *override_filename;
static int override_linenum;

/* Whether to force emission of a line note before the next insn.  */
static bool force_source_line = false;

extern const int length_unit_log; /* This is defined in insn-attrtab.c.  */

/* Nonzero while outputting an `asm' with operands.
   This means that inconsistencies are the user's fault, so don't die.
   The precise value is the insn being output, to pass to error_for_asm.  */
rtx this_is_asm_operands;

/* Number of operands of this insn, for an `asm' with operands.  */
static unsigned int insn_noperands;

/* Compare optimization flag.  */

static rtx last_ignored_compare = 0;

/* Assign a unique number to each insn that is output.
   This can be used to generate unique local labels.  */

static int insn_counter = 0;

#ifdef HAVE_cc0
/* This variable contains machine-dependent flags (defined in tm.h)
   set and examined by output routines
   that describe how to interpret the condition codes properly.  */

CC_STATUS cc_status;

/* During output of an insn, this contains a copy of cc_status
   from before the insn.  */

CC_STATUS cc_prev_status;
#endif

/* Number of unmatched NOTE_INSN_BLOCK_BEG notes we have seen.  */

static int block_depth;

/* Nonzero if have enabled APP processing of our assembler output.  */

static int app_on;

/* If we are outputting an insn sequence, this contains the sequence rtx.
   Zero otherwise.  */

rtx final_sequence;

#ifdef ASSEMBLER_DIALECT

/* Number of the assembler dialect to use, starting at 0.  */
static int dialect_number;
#endif

/* Nonnull if the insn currently being emitted was a COND_EXEC pattern.  */
rtx current_insn_predicate;

/* True if printing into -fdump-final-insns= dump.  */   
bool final_insns_dump_p;

#ifdef HAVE_ATTR_length
static int asm_insn_count (rtx);
#endif
static void profile_function (FILE *);
static void profile_after_prologue (FILE *);
static bool notice_source_line (rtx, bool *);
static rtx walk_alter_subreg (rtx *, bool *);
static void output_asm_name (void);
static void output_alternate_entry_point (FILE *, rtx);
static tree get_mem_expr_from_op (rtx, int *);
static void output_asm_operand_names (rtx *, int *, int);
#ifdef LEAF_REGISTERS
static void leaf_renumber_regs (rtx);
#endif
#ifdef HAVE_cc0
static int alter_cond (rtx);
#endif
#ifndef ADDR_VEC_ALIGN
static int final_addr_vec_align (rtx);
#endif
#ifdef HAVE_ATTR_length
static int align_fuzz (rtx, rtx, int, unsigned);
#endif

/* Initialize data in final at the beginning of a compilation.  */

void
init_final (const char *filename ATTRIBUTE_UNUSED)
{
  app_on = 0;
  final_sequence = 0;

#ifdef ASSEMBLER_DIALECT
  dialect_number = ASSEMBLER_DIALECT;
#endif
}

/* Default target function prologue and epilogue assembler output.

   If not overridden for epilogue code, then the function body itself
   contains return instructions wherever needed.  */
void
default_function_pro_epilogue (FILE *file ATTRIBUTE_UNUSED,
			       HOST_WIDE_INT size ATTRIBUTE_UNUSED)
{
}

void
default_function_switched_text_sections (FILE *file ATTRIBUTE_UNUSED,
					 tree decl ATTRIBUTE_UNUSED,
					 bool new_is_cold ATTRIBUTE_UNUSED)
{
}

/* Default target hook that outputs nothing to a stream.  */
void
no_asm_to_stream (FILE *file ATTRIBUTE_UNUSED)
{
}

/* Enable APP processing of subsequent output.
   Used before the output from an `asm' statement.  */

void
app_enable (void)
{
  if (! app_on)
    {
      fputs (ASM_APP_ON, asm_out_file);
      app_on = 1;
    }
}

/* Disable APP processing of subsequent output.
   Called from varasm.c before most kinds of output.  */

void
app_disable (void)
{
  if (app_on)
    {
      fputs (ASM_APP_OFF, asm_out_file);
      app_on = 0;
    }
}

/* Return the number of slots filled in the current
   delayed branch sequence (we don't count the insn needing the
   delay slot).   Zero if not in a delayed branch sequence.  */

#ifdef DELAY_SLOTS
int
dbr_sequence_length (void)
{
  if (final_sequence != 0)
    return XVECLEN (final_sequence, 0) - 1;
  else
    return 0;
}
#endif

/* The next two pages contain routines used to compute the length of an insn
   and to shorten branches.  */

/* Arrays for insn lengths, and addresses.  The latter is referenced by
   `insn_current_length'.  */

static int *insn_lengths;

VEC(int,heap) *insn_addresses_;

/* Max uid for which the above arrays are valid.  */
static int insn_lengths_max_uid;

/* Address of insn being processed.  Used by `insn_current_length'.  */
int insn_current_address;

/* Address of insn being processed in previous iteration.  */
int insn_last_address;

/* known invariant alignment of insn being processed.  */
int insn_current_align;

/* After shorten_branches, for any insn, uid_align[INSN_UID (insn)]
   gives the next following alignment insn that increases the known
   alignment, or NULL_RTX if there is no such insn.
   For any alignment obtained this way, we can again index uid_align with
   its uid to obtain the next following align that in turn increases the
   alignment, till we reach NULL_RTX; the sequence obtained this way
   for each insn we'll call the alignment chain of this insn in the following
   comments.  */

struct label_alignment
{
  short alignment;
  short max_skip;
};

static rtx *uid_align;
static int *uid_shuid;
static struct label_alignment *label_align;

/* Indicate that branch shortening hasn't yet been done.  */

void
init_insn_lengths (void)
{
  if (uid_shuid)
    {
      free (uid_shuid);
      uid_shuid = 0;
    }
  if (insn_lengths)
    {
      free (insn_lengths);
      insn_lengths = 0;
      insn_lengths_max_uid = 0;
    }
#ifdef HAVE_ATTR_length
  INSN_ADDRESSES_FREE ();
#endif
  if (uid_align)
    {
      free (uid_align);
      uid_align = 0;
    }
}

/* Obtain the current length of an insn.  If branch shortening has been done,
   get its actual length.  Otherwise, use FALLBACK_FN to calculate the
   length.  */
static inline int
get_attr_length_1 (rtx insn ATTRIBUTE_UNUSED,
		   int (*fallback_fn) (rtx) ATTRIBUTE_UNUSED)
{
#ifdef HAVE_ATTR_length
  rtx body;
  int i;
  int length = 0;

  if (insn_lengths_max_uid > INSN_UID (insn))
    return insn_lengths[INSN_UID (insn)];
  else
    switch (GET_CODE (insn))
      {
      case NOTE:
      case BARRIER:
      case CODE_LABEL:
      case DEBUG_INSN:
	return 0;

      case CALL_INSN:
	length = fallback_fn (insn);
	break;

      case JUMP_INSN:
	body = PATTERN (insn);
	if (GET_CODE (body) == ADDR_VEC || GET_CODE (body) == ADDR_DIFF_VEC)
	  {
	    /* Alignment is machine-dependent and should be handled by
	       ADDR_VEC_ALIGN.  */
	  }
	else
	  length = fallback_fn (insn);
	break;

      case INSN:
	body = PATTERN (insn);
	if (GET_CODE (body) == USE || GET_CODE (body) == CLOBBER)
	  return 0;

	else if (GET_CODE (body) == ASM_INPUT || asm_noperands (body) >= 0)
	  length = asm_insn_count (body) * fallback_fn (insn);
	else if (GET_CODE (body) == SEQUENCE)
	  for (i = 0; i < XVECLEN (body, 0); i++)
	    length += get_attr_length_1 (XVECEXP (body, 0, i), fallback_fn);
	else
	  length = fallback_fn (insn);
	break;

      default:
	break;
      }

#ifdef ADJUST_INSN_LENGTH
  ADJUST_INSN_LENGTH (insn, length);
#endif
  return length;
#else /* not HAVE_ATTR_length */
  return 0;
#define insn_default_length 0
#define insn_min_length 0
#endif /* not HAVE_ATTR_length */
}

/* Obtain the current length of an insn.  If branch shortening has been done,
   get its actual length.  Otherwise, get its maximum length.  */
int
get_attr_length (rtx insn)
{
  return get_attr_length_1 (insn, insn_default_length);
}

/* Obtain the current length of an insn.  If branch shortening has been done,
   get its actual length.  Otherwise, get its minimum length.  */
int
get_attr_min_length (rtx insn)
{
  return get_attr_length_1 (insn, insn_min_length);
}

/* Code to handle alignment inside shorten_branches.  */

/* Here is an explanation how the algorithm in align_fuzz can give
   proper results:

   Call a sequence of instructions beginning with alignment point X
   and continuing until the next alignment point `block X'.  When `X'
   is used in an expression, it means the alignment value of the
   alignment point.

   Call the distance between the start of the first insn of block X, and
   the end of the last insn of block X `IX', for the `inner size of X'.
   This is clearly the sum of the instruction lengths.

   Likewise with the next alignment-delimited block following X, which we
   shall call block Y.

   Call the distance between the start of the first insn of block X, and
   the start of the first insn of block Y `OX', for the `outer size of X'.

   The estimated padding is then OX - IX.

   OX can be safely estimated as

           if (X >= Y)
                   OX = round_up(IX, Y)
           else
                   OX = round_up(IX, X) + Y - X

   Clearly est(IX) >= real(IX), because that only depends on the
   instruction lengths, and those being overestimated is a given.

   Clearly round_up(foo, Z) >= round_up(bar, Z) if foo >= bar, so
   we needn't worry about that when thinking about OX.

   When X >= Y, the alignment provided by Y adds no uncertainty factor
   for branch ranges starting before X, so we can just round what we have.
   But when X < Y, we don't know anything about the, so to speak,
   `middle bits', so we have to assume the worst when aligning up from an
   address mod X to one mod Y, which is Y - X.  */

#ifndef LABEL_ALIGN
#define LABEL_ALIGN(LABEL) align_labels_log
#endif

#ifndef LOOP_ALIGN
#define LOOP_ALIGN(LABEL) align_loops_log
#endif

#ifndef LABEL_ALIGN_AFTER_BARRIER
#define LABEL_ALIGN_AFTER_BARRIER(LABEL) 0
#endif

#ifndef JUMP_ALIGN
#define JUMP_ALIGN(LABEL) align_jumps_log
#endif

int
default_label_align_after_barrier_max_skip (rtx insn ATTRIBUTE_UNUSED)
{
  return 0;
}

int
default_loop_align_max_skip (rtx insn ATTRIBUTE_UNUSED)
{
  return align_loops_max_skip;
}

int
default_label_align_max_skip (rtx insn ATTRIBUTE_UNUSED)
{
  return align_labels_max_skip;
}

int
default_jump_align_max_skip (rtx insn ATTRIBUTE_UNUSED)
{
  return align_jumps_max_skip;
}

#ifndef ADDR_VEC_ALIGN
static int
final_addr_vec_align (rtx addr_vec)
{
  int align = GET_MODE_SIZE (GET_MODE (PATTERN (addr_vec)));

  if (align > BIGGEST_ALIGNMENT / BITS_PER_UNIT)
    align = BIGGEST_ALIGNMENT / BITS_PER_UNIT;
  return exact_log2 (align);

}

#define ADDR_VEC_ALIGN(ADDR_VEC) final_addr_vec_align (ADDR_VEC)
#endif

#ifndef INSN_LENGTH_ALIGNMENT
#define INSN_LENGTH_ALIGNMENT(INSN) length_unit_log
#endif

#define INSN_SHUID(INSN) (uid_shuid[INSN_UID (INSN)])

static int min_labelno, max_labelno;

#define LABEL_TO_ALIGNMENT(LABEL) \
  (label_align[CODE_LABEL_NUMBER (LABEL) - min_labelno].alignment)

#define LABEL_TO_MAX_SKIP(LABEL) \
  (label_align[CODE_LABEL_NUMBER (LABEL) - min_labelno].max_skip)

/* For the benefit of port specific code do this also as a function.  */

int
label_to_alignment (rtx label)
{
  if (CODE_LABEL_NUMBER (label) <= max_labelno)
    return LABEL_TO_ALIGNMENT (label);
  return 0;
}

int
label_to_max_skip (rtx label)
{
  if (CODE_LABEL_NUMBER (label) <= max_labelno)
    return LABEL_TO_MAX_SKIP (label);
  return 0;
}

#ifdef HAVE_ATTR_length
/* The differences in addresses
   between a branch and its target might grow or shrink depending on
   the alignment the start insn of the range (the branch for a forward
   branch or the label for a backward branch) starts out on; if these
   differences are used naively, they can even oscillate infinitely.
   We therefore want to compute a 'worst case' address difference that
   is independent of the alignment the start insn of the range end
   up on, and that is at least as large as the actual difference.
   The function align_fuzz calculates the amount we have to add to the
   naively computed difference, by traversing the part of the alignment
   chain of the start insn of the range that is in front of the end insn
   of the range, and considering for each alignment the maximum amount
   that it might contribute to a size increase.

   For casesi tables, we also want to know worst case minimum amounts of
   address difference, in case a machine description wants to introduce
   some common offset that is added to all offsets in a table.
   For this purpose, align_fuzz with a growth argument of 0 computes the
   appropriate adjustment.  */

/* Compute the maximum delta by which the difference of the addresses of
   START and END might grow / shrink due to a different address for start
   which changes the size of alignment insns between START and END.
   KNOWN_ALIGN_LOG is the alignment known for START.
   GROWTH should be ~0 if the objective is to compute potential code size
   increase, and 0 if the objective is to compute potential shrink.
   The return value is undefined for any other value of GROWTH.  */

static int
align_fuzz (rtx start, rtx end, int known_align_log, unsigned int growth)
{
  int uid = INSN_UID (start);
  rtx align_label;
  int known_align = 1 << known_align_log;
  int end_shuid = INSN_SHUID (end);
  int fuzz = 0;

  for (align_label = uid_align[uid]; align_label; align_label = uid_align[uid])
    {
      int align_addr, new_align;

      uid = INSN_UID (align_label);
      align_addr = INSN_ADDRESSES (uid) - insn_lengths[uid];
      if (uid_shuid[uid] > end_shuid)
	break;
      known_align_log = LABEL_TO_ALIGNMENT (align_label);
      new_align = 1 << known_align_log;
      if (new_align < known_align)
	continue;
      fuzz += (-align_addr ^ growth) & (new_align - known_align);
      known_align = new_align;
    }
  return fuzz;
}

/* Compute a worst-case reference address of a branch so that it
   can be safely used in the presence of aligned labels.  Since the
   size of the branch itself is unknown, the size of the branch is
   not included in the range.  I.e. for a forward branch, the reference
   address is the end address of the branch as known from the previous
   branch shortening pass, minus a value to account for possible size
   increase due to alignment.  For a backward branch, it is the start
   address of the branch as known from the current pass, plus a value
   to account for possible size increase due to alignment.
   NB.: Therefore, the maximum offset allowed for backward branches needs
   to exclude the branch size.  */

int
insn_current_reference_address (rtx branch)
{
  rtx dest, seq;
  int seq_uid;

  if (! INSN_ADDRESSES_SET_P ())
    return 0;

  seq = NEXT_INSN (PREV_INSN (branch));
  seq_uid = INSN_UID (seq);
  if (!JUMP_P (branch))
    /* This can happen for example on the PA; the objective is to know the
       offset to address something in front of the start of the function.
       Thus, we can treat it like a backward branch.
       We assume here that FUNCTION_BOUNDARY / BITS_PER_UNIT is larger than
       any alignment we'd encounter, so we skip the call to align_fuzz.  */
    return insn_current_address;
  dest = JUMP_LABEL (branch);

  /* BRANCH has no proper alignment chain set, so use SEQ.
     BRANCH also has no INSN_SHUID.  */
  if (INSN_SHUID (seq) < INSN_SHUID (dest))
    {
      /* Forward branch.  */
      return (insn_last_address + insn_lengths[seq_uid]
	      - align_fuzz (seq, dest, length_unit_log, ~0));
    }
  else
    {
      /* Backward branch.  */
      return (insn_current_address
	      + align_fuzz (dest, seq, length_unit_log, ~0));
    }
}
#endif /* HAVE_ATTR_length */

/* Compute branch alignments based on frequency information in the
   CFG.  */

unsigned int
compute_alignments (void)
{
  int log, max_skip, max_log;
  basic_block bb;
  int freq_max = 0;
  int freq_threshold = 0;

  if (label_align)
    {
      free (label_align);
      label_align = 0;
    }

  max_labelno = max_label_num ();
  min_labelno = get_first_label_num ();
  label_align = XCNEWVEC (struct label_alignment, max_labelno - min_labelno + 1);

  /* If not optimizing or optimizing for size, don't assign any alignments.  */
  if (! optimize || optimize_function_for_size_p (cfun))
    return 0;

  if (dump_file)
    {
      dump_flow_info (dump_file, TDF_DETAILS);
      flow_loops_dump (dump_file, NULL, 1);
    }
  loop_optimizer_init (AVOID_CFG_MODIFICATIONS);
  FOR_EACH_BB (bb)
    if (bb->frequency > freq_max)
      freq_max = bb->frequency;
  freq_threshold = freq_max / PARAM_VALUE (PARAM_ALIGN_THRESHOLD);

  if (dump_file)
    fprintf(dump_file, "freq_max: %i\n",freq_max);
  FOR_EACH_BB (bb)
    {
      rtx label = BB_HEAD (bb);
      int fallthru_frequency = 0, branch_frequency = 0, has_fallthru = 0;
      edge e;
      edge_iterator ei;

      if (!LABEL_P (label)
	  || optimize_bb_for_size_p (bb))
	{
	  if (dump_file)
	    fprintf(dump_file, "BB %4i freq %4i loop %2i loop_depth %2i skipped.\n",
		    bb->index, bb->frequency, bb->loop_father->num, bb->loop_depth);
	  continue;
	}
      max_log = LABEL_ALIGN (label);
      max_skip = targetm.asm_out.label_align_max_skip (label);

      FOR_EACH_EDGE (e, ei, bb->preds)
	{
	  if (e->flags & EDGE_FALLTHRU)
	    has_fallthru = 1, fallthru_frequency += EDGE_FREQUENCY (e);
	  else
	    branch_frequency += EDGE_FREQUENCY (e);
	}
      if (dump_file)
	{
	  fprintf(dump_file, "BB %4i freq %4i loop %2i loop_depth %2i fall %4i branch %4i",
		  bb->index, bb->frequency, bb->loop_father->num,
		  bb->loop_depth,
		  fallthru_frequency, branch_frequency);
	  if (!bb->loop_father->inner && bb->loop_father->num)
	    fprintf (dump_file, " inner_loop");
	  if (bb->loop_father->header == bb)
	    fprintf (dump_file, " loop_header");
	  fprintf (dump_file, "\n");
	}

      /* There are two purposes to align block with no fallthru incoming edge:
	 1) to avoid fetch stalls when branch destination is near cache boundary
	 2) to improve cache efficiency in case the previous block is not executed
	    (so it does not need to be in the cache).

	 We to catch first case, we align frequently executed blocks.
	 To catch the second, we align blocks that are executed more frequently
	 than the predecessor and the predecessor is likely to not be executed
	 when function is called.  */

      if (!has_fallthru
	  && (branch_frequency > freq_threshold
	      || (bb->frequency > bb->prev_bb->frequency * 10
		  && (bb->prev_bb->frequency
		      <= ENTRY_BLOCK_PTR->frequency / 2))))
	{
	  log = JUMP_ALIGN (label);
	  if (dump_file)
	    fprintf(dump_file, "  jump alignment added.\n");
	  if (max_log < log)
	    {
	      max_log = log;
	      max_skip = targetm.asm_out.jump_align_max_skip (label);
	    }
	}
      /* In case block is frequent and reached mostly by non-fallthru edge,
	 align it.  It is most likely a first block of loop.  */
      if (has_fallthru
	  && optimize_bb_for_speed_p (bb)
	  && branch_frequency + fallthru_frequency > freq_threshold
	  && (branch_frequency
	      > fallthru_frequency * PARAM_VALUE (PARAM_ALIGN_LOOP_ITERATIONS)))
	{
	  log = LOOP_ALIGN (label);
	  if (dump_file)
	    fprintf(dump_file, "  internal loop alignment added.\n");
	  if (max_log < log)
	    {
	      max_log = log;
	      max_skip = targetm.asm_out.loop_align_max_skip (label);
	    }
	}
      LABEL_TO_ALIGNMENT (label) = max_log;
      LABEL_TO_MAX_SKIP (label) = max_skip;
    }

  loop_optimizer_finalize ();
  free_dominance_info (CDI_DOMINATORS);
  return 0;
}

struct rtl_opt_pass pass_compute_alignments =
{
 {
  RTL_PASS,
  "alignments",                         /* name */
  NULL,                                 /* gate */
  compute_alignments,                   /* execute */
  NULL,                                 /* sub */
  NULL,                                 /* next */
  0,                                    /* static_pass_number */
  TV_NONE,                              /* tv_id */
  0,                                    /* properties_required */
  0,                                    /* properties_provided */
  0,                                    /* properties_destroyed */
  0,                                    /* todo_flags_start */
  TODO_verify_rtl_sharing
  | TODO_ggc_collect                    /* todo_flags_finish */
 }
};


/* Make a pass over all insns and compute their actual lengths by shortening
   any branches of variable length if possible.  */

/* shorten_branches might be called multiple times:  for example, the SH
   port splits out-of-range conditional branches in MACHINE_DEPENDENT_REORG.
   In order to do this, it needs proper length information, which it obtains
   by calling shorten_branches.  This cannot be collapsed with
   shorten_branches itself into a single pass unless we also want to integrate
   reorg.c, since the branch splitting exposes new instructions with delay
   slots.  */

void
shorten_branches (rtx first ATTRIBUTE_UNUSED)
{
  rtx insn;
  int max_uid;
  int i;
  int max_log;
  int max_skip;
#ifdef HAVE_ATTR_length
#define MAX_CODE_ALIGN 16
  rtx seq;
  int something_changed = 1;
  char *varying_length;
  rtx body;
  int uid;
  rtx align_tab[MAX_CODE_ALIGN];

#endif

  /* Compute maximum UID and allocate label_align / uid_shuid.  */
  max_uid = get_max_uid ();

  /* Free uid_shuid before reallocating it.  */
  free (uid_shuid);

  uid_shuid = XNEWVEC (int, max_uid);

  if (max_labelno != max_label_num ())
    {
      int old = max_labelno;
      int n_labels;
      int n_old_labels;

      max_labelno = max_label_num ();

      n_labels = max_labelno - min_labelno + 1;
      n_old_labels = old - min_labelno + 1;

      label_align = XRESIZEVEC (struct label_alignment, label_align, n_labels);

      /* Range of labels grows monotonically in the function.  Failing here
         means that the initialization of array got lost.  */
      gcc_assert (n_old_labels <= n_labels);

      memset (label_align + n_old_labels, 0,
	      (n_labels - n_old_labels) * sizeof (struct label_alignment));
    }

  /* Initialize label_align and set up uid_shuid to be strictly
     monotonically rising with insn order.  */
  /* We use max_log here to keep track of the maximum alignment we want to
     impose on the next CODE_LABEL (or the current one if we are processing
     the CODE_LABEL itself).  */

  max_log = 0;
  max_skip = 0;

  for (insn = get_insns (), i = 1; insn; insn = NEXT_INSN (insn))
    {
      int log;

      INSN_SHUID (insn) = i++;
      if (INSN_P (insn))
	continue;

      if (LABEL_P (insn))
	{
	  rtx next;
	  bool next_is_jumptable;

	  /* Merge in alignments computed by compute_alignments.  */
	  log = LABEL_TO_ALIGNMENT (insn);
	  if (max_log < log)
	    {
	      max_log = log;
	      max_skip = LABEL_TO_MAX_SKIP (insn);
	    }

	  next = next_nonnote_insn (insn);
	  next_is_jumptable = next && JUMP_TABLE_DATA_P (next);
	  if (!next_is_jumptable)
	    {
	      log = LABEL_ALIGN (insn);
	      if (max_log < log)
		{
		  max_log = log;
		  max_skip = targetm.asm_out.label_align_max_skip (insn);
		}
	    }
	  /* ADDR_VECs only take room if read-only data goes into the text
	     section.  */
	  if ((JUMP_TABLES_IN_TEXT_SECTION
	       || readonly_data_section == text_section)
	      && next_is_jumptable)
	    {
	      log = ADDR_VEC_ALIGN (next);
	      if (max_log < log)
		{
		  max_log = log;
		  max_skip = targetm.asm_out.label_align_max_skip (insn);
		}
	    }
	  LABEL_TO_ALIGNMENT (insn) = max_log;
	  LABEL_TO_MAX_SKIP (insn) = max_skip;
	  max_log = 0;
	  max_skip = 0;
	}
      else if (BARRIER_P (insn))
	{
	  rtx label;

	  for (label = insn; label && ! INSN_P (label);
	       label = NEXT_INSN (label))
	    if (LABEL_P (label))
	      {
		log = LABEL_ALIGN_AFTER_BARRIER (insn);
		if (max_log < log)
		  {
		    max_log = log;
		    max_skip = targetm.asm_out.label_align_after_barrier_max_skip (label);
		  }
		break;
	      }
	}
    }
#ifdef HAVE_ATTR_length

  /* Allocate the rest of the arrays.  */
  insn_lengths = XNEWVEC (int, max_uid);
  insn_lengths_max_uid = max_uid;
  /* Syntax errors can lead to labels being outside of the main insn stream.
     Initialize insn_addresses, so that we get reproducible results.  */
  INSN_ADDRESSES_ALLOC (max_uid);

  varying_length = XCNEWVEC (char, max_uid);

  /* Initialize uid_align.  We scan instructions
     from end to start, and keep in align_tab[n] the last seen insn
     that does an alignment of at least n+1, i.e. the successor
     in the alignment chain for an insn that does / has a known
     alignment of n.  */
  uid_align = XCNEWVEC (rtx, max_uid);

  for (i = MAX_CODE_ALIGN; --i >= 0;)
    align_tab[i] = NULL_RTX;
  seq = get_last_insn ();
  for (; seq; seq = PREV_INSN (seq))
    {
      int uid = INSN_UID (seq);
      int log;
      log = (LABEL_P (seq) ? LABEL_TO_ALIGNMENT (seq) : 0);
      uid_align[uid] = align_tab[0];
      if (log)
	{
	  /* Found an alignment label.  */
	  uid_align[uid] = align_tab[log];
	  for (i = log - 1; i >= 0; i--)
	    align_tab[i] = seq;
	}
    }
#ifdef CASE_VECTOR_SHORTEN_MODE
  if (optimize)
    {
      /* Look for ADDR_DIFF_VECs, and initialize their minimum and maximum
         label fields.  */

      int min_shuid = INSN_SHUID (get_insns ()) - 1;
      int max_shuid = INSN_SHUID (get_last_insn ()) + 1;
      int rel;

      for (insn = first; insn != 0; insn = NEXT_INSN (insn))
	{
	  rtx min_lab = NULL_RTX, max_lab = NULL_RTX, pat;
	  int len, i, min, max, insn_shuid;
	  int min_align;
	  addr_diff_vec_flags flags;

	  if (!JUMP_P (insn)
	      || GET_CODE (PATTERN (insn)) != ADDR_DIFF_VEC)
	    continue;
	  pat = PATTERN (insn);
	  len = XVECLEN (pat, 1);
	  gcc_assert (len > 0);
	  min_align = MAX_CODE_ALIGN;
	  for (min = max_shuid, max = min_shuid, i = len - 1; i >= 0; i--)
	    {
	      rtx lab = XEXP (XVECEXP (pat, 1, i), 0);
	      int shuid = INSN_SHUID (lab);
	      if (shuid < min)
		{
		  min = shuid;
		  min_lab = lab;
		}
	      if (shuid > max)
		{
		  max = shuid;
		  max_lab = lab;
		}
	      if (min_align > LABEL_TO_ALIGNMENT (lab))
		min_align = LABEL_TO_ALIGNMENT (lab);
	    }
	  XEXP (pat, 2) = gen_rtx_LABEL_REF (Pmode, min_lab);
	  XEXP (pat, 3) = gen_rtx_LABEL_REF (Pmode, max_lab);
	  insn_shuid = INSN_SHUID (insn);
	  rel = INSN_SHUID (XEXP (XEXP (pat, 0), 0));
	  memset (&flags, 0, sizeof (flags));
	  flags.min_align = min_align;
	  flags.base_after_vec = rel > insn_shuid;
	  flags.min_after_vec  = min > insn_shuid;
	  flags.max_after_vec  = max > insn_shuid;
	  flags.min_after_base = min > rel;
	  flags.max_after_base = max > rel;
	  ADDR_DIFF_VEC_FLAGS (pat) = flags;
	}
    }
#endif /* CASE_VECTOR_SHORTEN_MODE */

  /* Compute initial lengths, addresses, and varying flags for each insn.  */
  for (insn_current_address = 0, insn = first;
       insn != 0;
       insn_current_address += insn_lengths[uid], insn = NEXT_INSN (insn))
    {
      uid = INSN_UID (insn);

      insn_lengths[uid] = 0;

      if (LABEL_P (insn))
	{
	  int log = LABEL_TO_ALIGNMENT (insn);
	  if (log)
	    {
	      int align = 1 << log;
	      int new_address = (insn_current_address + align - 1) & -align;
	      insn_lengths[uid] = new_address - insn_current_address;
	    }
	}

      INSN_ADDRESSES (uid) = insn_current_address + insn_lengths[uid];

      if (NOTE_P (insn) || BARRIER_P (insn)
	  || LABEL_P (insn) || DEBUG_INSN_P(insn))
	continue;
      if (INSN_DELETED_P (insn))
	continue;

      body = PATTERN (insn);
      if (GET_CODE (body) == ADDR_VEC || GET_CODE (body) == ADDR_DIFF_VEC)
	{
	  /* This only takes room if read-only data goes into the text
	     section.  */
	  if (JUMP_TABLES_IN_TEXT_SECTION
	      || readonly_data_section == text_section)
	    insn_lengths[uid] = (XVECLEN (body,
					  GET_CODE (body) == ADDR_DIFF_VEC)
				 * GET_MODE_SIZE (GET_MODE (body)));
	  /* Alignment is handled by ADDR_VEC_ALIGN.  */
	}
      else if (GET_CODE (body) == ASM_INPUT || asm_noperands (body) >= 0)
	insn_lengths[uid] = asm_insn_count (body) * insn_default_length (insn);
      else if (GET_CODE (body) == SEQUENCE)
	{
	  int i;
	  int const_delay_slots;
#ifdef DELAY_SLOTS
	  const_delay_slots = const_num_delay_slots (XVECEXP (body, 0, 0));
#else
	  const_delay_slots = 0;
#endif
	  /* Inside a delay slot sequence, we do not do any branch shortening
	     if the shortening could change the number of delay slots
	     of the branch.  */
	  for (i = 0; i < XVECLEN (body, 0); i++)
	    {
	      rtx inner_insn = XVECEXP (body, 0, i);
	      int inner_uid = INSN_UID (inner_insn);
	      int inner_length;

	      if (GET_CODE (body) == ASM_INPUT
		  || asm_noperands (PATTERN (XVECEXP (body, 0, i))) >= 0)
		inner_length = (asm_insn_count (PATTERN (inner_insn))
				* insn_default_length (inner_insn));
	      else
		inner_length = insn_default_length (inner_insn);

	      insn_lengths[inner_uid] = inner_length;
	      if (const_delay_slots)
		{
		  if ((varying_length[inner_uid]
		       = insn_variable_length_p (inner_insn)) != 0)
		    varying_length[uid] = 1;
		  INSN_ADDRESSES (inner_uid) = (insn_current_address
						+ insn_lengths[uid]);
		}
	      else
		varying_length[inner_uid] = 0;
	      insn_lengths[uid] += inner_length;
	    }
	}
      else if (GET_CODE (body) != USE && GET_CODE (body) != CLOBBER)
	{
	  insn_lengths[uid] = insn_default_length (insn);
	  varying_length[uid] = insn_variable_length_p (insn);
	}

      /* If needed, do any adjustment.  */
#ifdef ADJUST_INSN_LENGTH
      ADJUST_INSN_LENGTH (insn, insn_lengths[uid]);
      if (insn_lengths[uid] < 0)
	fatal_insn ("negative insn length", insn);
#endif
    }

  /* Now loop over all the insns finding varying length insns.  For each,
     get the current insn length.  If it has changed, reflect the change.
     When nothing changes for a full pass, we are done.  */

  while (something_changed)
    {
      something_changed = 0;
      insn_current_align = MAX_CODE_ALIGN - 1;
      for (insn_current_address = 0, insn = first;
	   insn != 0;
	   insn = NEXT_INSN (insn))
	{
	  int new_length;
#ifdef ADJUST_INSN_LENGTH
	  int tmp_length;
#endif
	  int length_align;

	  uid = INSN_UID (insn);

	  if (LABEL_P (insn))
	    {
	      int log = LABEL_TO_ALIGNMENT (insn);
	      if (log > insn_current_align)
		{
		  int align = 1 << log;
		  int new_address= (insn_current_address + align - 1) & -align;
		  insn_lengths[uid] = new_address - insn_current_address;
		  insn_current_align = log;
		  insn_current_address = new_address;
		}
	      else
		insn_lengths[uid] = 0;
	      INSN_ADDRESSES (uid) = insn_current_address;
	      continue;
	    }

	  length_align = INSN_LENGTH_ALIGNMENT (insn);
	  if (length_align < insn_current_align)
	    insn_current_align = length_align;

	  insn_last_address = INSN_ADDRESSES (uid);
	  INSN_ADDRESSES (uid) = insn_current_address;

#ifdef CASE_VECTOR_SHORTEN_MODE
	  if (optimize && JUMP_P (insn)
	      && GET_CODE (PATTERN (insn)) == ADDR_DIFF_VEC)
	    {
	      rtx body = PATTERN (insn);
	      int old_length = insn_lengths[uid];
	      rtx rel_lab = XEXP (XEXP (body, 0), 0);
	      rtx min_lab = XEXP (XEXP (body, 2), 0);
	      rtx max_lab = XEXP (XEXP (body, 3), 0);
	      int rel_addr = INSN_ADDRESSES (INSN_UID (rel_lab));
	      int min_addr = INSN_ADDRESSES (INSN_UID (min_lab));
	      int max_addr = INSN_ADDRESSES (INSN_UID (max_lab));
	      rtx prev;
	      int rel_align = 0;
	      addr_diff_vec_flags flags;

	      /* Avoid automatic aggregate initialization.  */
	      flags = ADDR_DIFF_VEC_FLAGS (body);

	      /* Try to find a known alignment for rel_lab.  */
	      for (prev = rel_lab;
		   prev
		   && ! insn_lengths[INSN_UID (prev)]
		   && ! (varying_length[INSN_UID (prev)] & 1);
		   prev = PREV_INSN (prev))
		if (varying_length[INSN_UID (prev)] & 2)
		  {
		    rel_align = LABEL_TO_ALIGNMENT (prev);
		    break;
		  }

	      /* See the comment on addr_diff_vec_flags in rtl.h for the
		 meaning of the flags values.  base: REL_LAB   vec: INSN  */
	      /* Anything after INSN has still addresses from the last
		 pass; adjust these so that they reflect our current
		 estimate for this pass.  */
	      if (flags.base_after_vec)
		rel_addr += insn_current_address - insn_last_address;
	      if (flags.min_after_vec)
		min_addr += insn_current_address - insn_last_address;
	      if (flags.max_after_vec)
		max_addr += insn_current_address - insn_last_address;
	      /* We want to know the worst case, i.e. lowest possible value
		 for the offset of MIN_LAB.  If MIN_LAB is after REL_LAB,
		 its offset is positive, and we have to be wary of code shrink;
		 otherwise, it is negative, and we have to be vary of code
		 size increase.  */
	      if (flags.min_after_base)
		{
		  /* If INSN is between REL_LAB and MIN_LAB, the size
		     changes we are about to make can change the alignment
		     within the observed offset, therefore we have to break
		     it up into two parts that are independent.  */
		  if (! flags.base_after_vec && flags.min_after_vec)
		    {
		      min_addr -= align_fuzz (rel_lab, insn, rel_align, 0);
		      min_addr -= align_fuzz (insn, min_lab, 0, 0);
		    }
		  else
		    min_addr -= align_fuzz (rel_lab, min_lab, rel_align, 0);
		}
	      else
		{
		  if (flags.base_after_vec && ! flags.min_after_vec)
		    {
		      min_addr -= align_fuzz (min_lab, insn, 0, ~0);
		      min_addr -= align_fuzz (insn, rel_lab, 0, ~0);
		    }
		  else
		    min_addr -= align_fuzz (min_lab, rel_lab, 0, ~0);
		}
	      /* Likewise, determine the highest lowest possible value
		 for the offset of MAX_LAB.  */
	      if (flags.max_after_base)
		{
		  if (! flags.base_after_vec && flags.max_after_vec)
		    {
		      max_addr += align_fuzz (rel_lab, insn, rel_align, ~0);
		      max_addr += align_fuzz (insn, max_lab, 0, ~0);
		    }
		  else
		    max_addr += align_fuzz (rel_lab, max_lab, rel_align, ~0);
		}
	      else
		{
		  if (flags.base_after_vec && ! flags.max_after_vec)
		    {
		      max_addr += align_fuzz (max_lab, insn, 0, 0);
		      max_addr += align_fuzz (insn, rel_lab, 0, 0);
		    }
		  else
		    max_addr += align_fuzz (max_lab, rel_lab, 0, 0);
		}
	      PUT_MODE (body, CASE_VECTOR_SHORTEN_MODE (min_addr - rel_addr,
							max_addr - rel_addr,
							body));
	      if (JUMP_TABLES_IN_TEXT_SECTION
		  || readonly_data_section == text_section)
		{
		  insn_lengths[uid]
		    = (XVECLEN (body, 1) * GET_MODE_SIZE (GET_MODE (body)));
		  insn_current_address += insn_lengths[uid];
		  if (insn_lengths[uid] != old_length)
		    something_changed = 1;
		}

	      continue;
	    }
#endif /* CASE_VECTOR_SHORTEN_MODE */

	  if (! (varying_length[uid]))
	    {
	      if (NONJUMP_INSN_P (insn)
		  && GET_CODE (PATTERN (insn)) == SEQUENCE)
		{
		  int i;

		  body = PATTERN (insn);
		  for (i = 0; i < XVECLEN (body, 0); i++)
		    {
		      rtx inner_insn = XVECEXP (body, 0, i);
		      int inner_uid = INSN_UID (inner_insn);

		      INSN_ADDRESSES (inner_uid) = insn_current_address;

		      insn_current_address += insn_lengths[inner_uid];
		    }
		}
	      else
		insn_current_address += insn_lengths[uid];

	      continue;
	    }

	  if (NONJUMP_INSN_P (insn) && GET_CODE (PATTERN (insn)) == SEQUENCE)
	    {
	      int i;

	      body = PATTERN (insn);
	      new_length = 0;
	      for (i = 0; i < XVECLEN (body, 0); i++)
		{
		  rtx inner_insn = XVECEXP (body, 0, i);
		  int inner_uid = INSN_UID (inner_insn);
		  int inner_length;

		  INSN_ADDRESSES (inner_uid) = insn_current_address;

		  /* insn_current_length returns 0 for insns with a
		     non-varying length.  */
		  if (! varying_length[inner_uid])
		    inner_length = insn_lengths[inner_uid];
		  else
		    inner_length = insn_current_length (inner_insn);

		  if (inner_length != insn_lengths[inner_uid])
		    {
		      insn_lengths[inner_uid] = inner_length;
		      something_changed = 1;
		    }
		  insn_current_address += insn_lengths[inner_uid];
		  new_length += inner_length;
		}
	    }
	  else
	    {
	      new_length = insn_current_length (insn);
	      insn_current_address += new_length;
	    }

#ifdef ADJUST_INSN_LENGTH
	  /* If needed, do any adjustment.  */
	  tmp_length = new_length;
	  ADJUST_INSN_LENGTH (insn, new_length);
	  insn_current_address += (new_length - tmp_length);
#endif

	  if (new_length != insn_lengths[uid])
	    {
	      insn_lengths[uid] = new_length;
	      something_changed = 1;
	    }
	}
      /* For a non-optimizing compile, do only a single pass.  */
      if (!optimize)
	break;
    }

  free (varying_length);

#endif /* HAVE_ATTR_length */
}

#ifdef HAVE_ATTR_length
/* Given the body of an INSN known to be generated by an ASM statement, return
   the number of machine instructions likely to be generated for this insn.
   This is used to compute its length.  */

static int
asm_insn_count (rtx body)
{
  const char *templ;

  if (GET_CODE (body) == ASM_INPUT)
    templ = XSTR (body, 0);
  else
    templ = decode_asm_operands (body, NULL, NULL, NULL, NULL, NULL);

  return asm_str_count (templ);
}
#endif

/* Return the number of machine instructions likely to be generated for the
   inline-asm template. */
int
asm_str_count (const char *templ)
{
  int count = 1;

  if (!*templ)
    return 0;

  for (; *templ; templ++)
    if (IS_ASM_LOGICAL_LINE_SEPARATOR (*templ, templ)
	|| *templ == '\n')
      count++;

  return count;
}

/* ??? This is probably the wrong place for these.  */
/* Structure recording the mapping from source file and directory
   names at compile time to those to be embedded in debug
   information.  */
typedef struct debug_prefix_map
{
  const char *old_prefix;
  const char *new_prefix;
  size_t old_len;
  size_t new_len;
  struct debug_prefix_map *next;
} debug_prefix_map;

/* Linked list of such structures.  */
debug_prefix_map *debug_prefix_maps;


/* Record a debug file prefix mapping.  ARG is the argument to
   -fdebug-prefix-map and must be of the form OLD=NEW.  */

void
add_debug_prefix_map (const char *arg)
{
  debug_prefix_map *map;
  const char *p;

  p = strchr (arg, '=');
  if (!p)
    {
      error ("invalid argument %qs to -fdebug-prefix-map", arg);
      return;
    }
  map = XNEW (debug_prefix_map);
  map->old_prefix = xstrndup (arg, p - arg);
  map->old_len = p - arg;
  p++;
  map->new_prefix = xstrdup (p);
  map->new_len = strlen (p);
  map->next = debug_prefix_maps;
  debug_prefix_maps = map;
}

/* Perform user-specified mapping of debug filename prefixes.  Return
   the new name corresponding to FILENAME.  */

const char *
remap_debug_filename (const char *filename)
{
  debug_prefix_map *map;
  char *s;
  const char *name;
  size_t name_len;

  for (map = debug_prefix_maps; map; map = map->next)
    if (filename_ncmp (filename, map->old_prefix, map->old_len) == 0)
      break;
  if (!map)
    return filename;
  name = filename + map->old_len;
  name_len = strlen (name) + 1;
  s = (char *) alloca (name_len + map->new_len);
  memcpy (s, map->new_prefix, map->new_len);
  memcpy (s + map->new_len, name, name_len);
  return ggc_strdup (s);
}

/* Return true if DWARF2 debug info can be emitted for DECL.  */

static bool
dwarf2_debug_info_emitted_p (tree decl)
{
  if (write_symbols != DWARF2_DEBUG && write_symbols != VMS_AND_DWARF2_DEBUG)
    return false;

  if (DECL_IGNORED_P (decl))
    return false;

  return true;
}

/* Output assembler code for the start of a function,
   and initialize some of the variables in this file
   for the new function.  The label for the function and associated
   assembler pseudo-ops have already been output in `assemble_start_function'.

   FIRST is the first insn of the rtl for the function being compiled.
   FILE is the file to write assembler code to.
   OPTIMIZE_P is nonzero if we should eliminate redundant
     test and compare insns.  */

void
final_start_function (rtx first ATTRIBUTE_UNUSED, FILE *file,
		      int optimize_p ATTRIBUTE_UNUSED)
{
  block_depth = 0;

  this_is_asm_operands = 0;

  last_filename = locator_file (prologue_locator);
  last_linenum = locator_line (prologue_locator);
  last_discriminator = discriminator = 0;

  high_block_linenum = high_function_linenum = last_linenum;

  if (!DECL_IGNORED_P (current_function_decl))
    debug_hooks->begin_prologue (last_linenum, last_filename);

  if (!dwarf2_debug_info_emitted_p (current_function_decl))
    dwarf2out_begin_prologue (0, NULL);

#ifdef LEAF_REG_REMAP
  if (current_function_uses_only_leaf_regs)
    leaf_renumber_regs (first);
#endif

  /* The Sun386i and perhaps other machines don't work right
     if the profiling code comes after the prologue.  */
  if (targetm.profile_before_prologue () && crtl->profile)
    profile_function (file);

  /* If debugging, assign block numbers to all of the blocks in this
     function.  */
  if (write_symbols)
    {
      reemit_insn_block_notes ();
      number_blocks (current_function_decl);
      /* We never actually put out begin/end notes for the top-level
	 block in the function.  But, conceptually, that block is
	 always needed.  */
      TREE_ASM_WRITTEN (DECL_INITIAL (current_function_decl)) = 1;
    }

  if (warn_frame_larger_than
    && get_frame_size () > frame_larger_than_size)
  {
      /* Issue a warning */
      warning (OPT_Wframe_larger_than_,
               "the frame size of %wd bytes is larger than %wd bytes",
               get_frame_size (), frame_larger_than_size);
  }

  /* First output the function prologue: code to set up the stack frame.  */
  targetm.asm_out.function_prologue (file, get_frame_size ());

  /* If the machine represents the prologue as RTL, the profiling code must
     be emitted when NOTE_INSN_PROLOGUE_END is scanned.  */
#ifdef HAVE_prologue
  if (! HAVE_prologue)
#endif
    profile_after_prologue (file);
}

static void
profile_after_prologue (FILE *file ATTRIBUTE_UNUSED)
{
  if (!targetm.profile_before_prologue () && crtl->profile)
    profile_function (file);
}

static void
profile_function (FILE *file ATTRIBUTE_UNUSED)
{
#ifndef NO_PROFILE_COUNTERS
# define NO_PROFILE_COUNTERS	0
#endif
#ifdef ASM_OUTPUT_REG_PUSH
  rtx sval = NULL, chain = NULL;

  if (cfun->returns_struct)
    sval = targetm.calls.struct_value_rtx (TREE_TYPE (current_function_decl),
					   true);
  if (cfun->static_chain_decl)
    chain = targetm.calls.static_chain (current_function_decl, true);
#endif /* ASM_OUTPUT_REG_PUSH */

  if (! NO_PROFILE_COUNTERS)
    {
      int align = MIN (BIGGEST_ALIGNMENT, LONG_TYPE_SIZE);
      switch_to_section (data_section);
      ASM_OUTPUT_ALIGN (file, floor_log2 (align / BITS_PER_UNIT));
      targetm.asm_out.internal_label (file, "LP", current_function_funcdef_no);
      assemble_integer (const0_rtx, LONG_TYPE_SIZE / BITS_PER_UNIT, align, 1);
    }

  switch_to_section (current_function_section ());

#ifdef ASM_OUTPUT_REG_PUSH
  if (sval && REG_P (sval))
    ASM_OUTPUT_REG_PUSH (file, REGNO (sval));
  if (chain && REG_P (chain))
    ASM_OUTPUT_REG_PUSH (file, REGNO (chain));
#endif

  FUNCTION_PROFILER (file, current_function_funcdef_no);

#ifdef ASM_OUTPUT_REG_PUSH
  if (chain && REG_P (chain))
    ASM_OUTPUT_REG_POP (file, REGNO (chain));
  if (sval && REG_P (sval))
    ASM_OUTPUT_REG_POP (file, REGNO (sval));
#endif
}

/* Output assembler code for the end of a function.
   For clarity, args are same as those of `final_start_function'
   even though not all of them are needed.  */

void
final_end_function (void)
{
  app_disable ();

  if (!DECL_IGNORED_P (current_function_decl))
    debug_hooks->end_function (high_function_linenum);

  /* Finally, output the function epilogue:
     code to restore the stack frame and return to the caller.  */
  targetm.asm_out.function_epilogue (asm_out_file, get_frame_size ());

  /* And debug output.  */
  if (!DECL_IGNORED_P (current_function_decl))
    debug_hooks->end_epilogue (last_linenum, last_filename);

  if (!dwarf2_debug_info_emitted_p (current_function_decl)
      && dwarf2out_do_frame ())
    dwarf2out_end_epilogue (last_linenum, last_filename);
}


/* Dumper helper for basic block information. FILE is the assembly
   output file, and INSN is the instruction being emitted.  */

static void
dump_basic_block_info (FILE *file, rtx insn, basic_block *start_to_bb,
                       basic_block *end_to_bb, int bb_map_size, int *bb_seqn)
{
  basic_block bb;

  if (!flag_debug_asm)
    return;

  if (INSN_UID (insn) < bb_map_size
      && (bb = start_to_bb[INSN_UID (insn)]) != NULL)
    {
      edge e;
      edge_iterator ei;

      fprintf (file, "%s BLOCK %d", ASM_COMMENT_START, bb->index);
      if (bb->frequency)
        fprintf (file, " freq:%d", bb->frequency);
      if (bb->count)
        fprintf (file, " count:" HOST_WIDEST_INT_PRINT_DEC,
                 bb->count);
      fprintf (file, " seq:%d", (*bb_seqn)++);
      fprintf (file, "\n%s PRED:", ASM_COMMENT_START);
      FOR_EACH_EDGE (e, ei, bb->preds)
        {
          dump_edge_info (file, e, 0);
        }
      fprintf (file, "\n");
    }
  if (INSN_UID (insn) < bb_map_size
      && (bb = end_to_bb[INSN_UID (insn)]) != NULL)
    {
      edge e;
      edge_iterator ei;

      fprintf (asm_out_file, "%s SUCC:", ASM_COMMENT_START);
      FOR_EACH_EDGE (e, ei, bb->succs)
       {
         dump_edge_info (asm_out_file, e, 1);
       }
      fprintf (file, "\n");
    }
}

/* Output assembler code for some insns: all or part of a function.
   For description of args, see `final_start_function', above.  */

void
final (rtx first, FILE *file, int optimize_p)
{
  rtx insn, next;
  int max_uid = 0;
  int seen = 0;

  /* Used for -dA dump.  */
  basic_block *start_to_bb = NULL;
  basic_block *end_to_bb = NULL;
  int bb_map_size = 0;
  int bb_seqn = 0;

  last_ignored_compare = 0;

  for (insn = first; insn; insn = NEXT_INSN (insn))
    {
      if (INSN_UID (insn) > max_uid)       /* Find largest UID.  */
	max_uid = INSN_UID (insn);
#ifdef HAVE_cc0
      /* If CC tracking across branches is enabled, record the insn which
	 jumps to each branch only reached from one place.  */
      if (optimize_p && JUMP_P (insn))
	{
	  rtx lab = JUMP_LABEL (insn);
	  if (lab && LABEL_P (lab) && LABEL_NUSES (lab) == 1)
	    {
	      LABEL_REFS (lab) = insn;
	    }
	}
#endif
    }

  init_recog ();

  CC_STATUS_INIT;

  if (flag_debug_asm)
    {
      basic_block bb;

      bb_map_size = get_max_uid () + 1;
      start_to_bb = XCNEWVEC (basic_block, bb_map_size);
      end_to_bb = XCNEWVEC (basic_block, bb_map_size);

      FOR_EACH_BB_REVERSE (bb)
	{
	  start_to_bb[INSN_UID (BB_HEAD (bb))] = bb;
	  end_to_bb[INSN_UID (BB_END (bb))] = bb;
	}
    }

  /* Output the insns.  */
  for (insn = first; insn;)
    {
#ifdef HAVE_ATTR_length
      if ((unsigned) INSN_UID (insn) >= INSN_ADDRESSES_SIZE ())
	{
	  /* This can be triggered by bugs elsewhere in the compiler if
	     new insns are created after init_insn_lengths is called.  */
	  gcc_assert (NOTE_P (insn));
	  insn_current_address = -1;
	}
      else
	insn_current_address = INSN_ADDRESSES (INSN_UID (insn));
#endif /* HAVE_ATTR_length */

      dump_basic_block_info (file, insn, start_to_bb, end_to_bb,
                             bb_map_size, &bb_seqn);
      insn = final_scan_insn (insn, file, optimize_p, 0, &seen);
    }

  if (flag_debug_asm)
    {
      free (start_to_bb);
      free (end_to_bb);
    }

  /* Remove CFI notes, to avoid compare-debug failures.  */
  for (insn = first; insn; insn = next)
    {
      next = NEXT_INSN (insn);
      if (NOTE_P (insn)
	  && (NOTE_KIND (insn) == NOTE_INSN_CFI
	      || NOTE_KIND (insn) == NOTE_INSN_CFI_LABEL))
	delete_insn (insn);
    }
}

const char *
get_insn_template (int code, rtx insn)
{
  switch (insn_data[code].output_format)
    {
    case INSN_OUTPUT_FORMAT_SINGLE:
      return insn_data[code].output.single;
    case INSN_OUTPUT_FORMAT_MULTI:
      return insn_data[code].output.multi[which_alternative];
    case INSN_OUTPUT_FORMAT_FUNCTION:
      gcc_assert (insn);
      return (*insn_data[code].output.function) (recog_data.operand, insn);

    default:
      gcc_unreachable ();
    }
}

/* Emit the appropriate declaration for an alternate-entry-point
   symbol represented by INSN, to FILE.  INSN is a CODE_LABEL with
   LABEL_KIND != LABEL_NORMAL.

   The case fall-through in this function is intentional.  */
static void
output_alternate_entry_point (FILE *file, rtx insn)
{
  const char *name = LABEL_NAME (insn);

  switch (LABEL_KIND (insn))
    {
    case LABEL_WEAK_ENTRY:
#ifdef ASM_WEAKEN_LABEL
      ASM_WEAKEN_LABEL (file, name);
#endif
    case LABEL_GLOBAL_ENTRY:
      targetm.asm_out.globalize_label (file, name);
    case LABEL_STATIC_ENTRY:
#ifdef ASM_OUTPUT_TYPE_DIRECTIVE
      ASM_OUTPUT_TYPE_DIRECTIVE (file, name, "function");
#endif
      ASM_OUTPUT_LABEL (file, name);
      break;

    case LABEL_NORMAL:
    default:
      gcc_unreachable ();
    }
}

/* Given a CALL_INSN, find and return the nested CALL. */
static rtx
call_from_call_insn (rtx insn)
{
  rtx x;
  gcc_assert (CALL_P (insn));
  x = PATTERN (insn);

  while (GET_CODE (x) != CALL)
    {
      switch (GET_CODE (x))
	{
	default:
	  gcc_unreachable ();
	case COND_EXEC:
	  x = COND_EXEC_CODE (x);
	  break;
	case PARALLEL:
	  x = XVECEXP (x, 0, 0);
	  break;
	case SET:
	  x = XEXP (x, 1);
	  break;
	}
    }
  return x;
}

/* The final scan for one insn, INSN.
   Args are same as in `final', except that INSN
   is the insn being scanned.
   Value returned is the next insn to be scanned.

   NOPEEPHOLES is the flag to disallow peephole processing (currently
   used for within delayed branch sequence output).

   SEEN is used to track the end of the prologue, for emitting
   debug information.  We force the emission of a line note after
   both NOTE_INSN_PROLOGUE_END and NOTE_INSN_FUNCTION_BEG, or
   at the beginning of the second basic block, whichever comes
   first.  */

rtx
final_scan_insn (rtx insn, FILE *file, int optimize_p ATTRIBUTE_UNUSED,
		 int nopeepholes ATTRIBUTE_UNUSED, int *seen)
{
#ifdef HAVE_cc0
  rtx set;
#endif
  rtx next;

  insn_counter++;

  /* Ignore deleted insns.  These can occur when we split insns (due to a
     template of "#") while not optimizing.  */
  if (INSN_DELETED_P (insn))
    return NEXT_INSN (insn);

  switch (GET_CODE (insn))
    {
    case NOTE:
      switch (NOTE_KIND (insn))
	{
	case NOTE_INSN_DELETED:
	  break;

	case NOTE_INSN_SWITCH_TEXT_SECTIONS:
	  in_cold_section_p = !in_cold_section_p;

	  if (dwarf2out_do_frame ())
	    dwarf2out_switch_text_section ();
	  else if (!DECL_IGNORED_P (current_function_decl))
	    debug_hooks->switch_text_section ();

	  switch_to_section (current_function_section ());
	  targetm.asm_out.function_switched_text_sections (asm_out_file,
							   current_function_decl,
							   in_cold_section_p);
	  break;

	case NOTE_INSN_BASIC_BLOCK:
	  if (targetm.asm_out.unwind_emit)
	    targetm.asm_out.unwind_emit (asm_out_file, insn);

	  if ((*seen & (SEEN_EMITTED | SEEN_BB)) == SEEN_BB)
	    {
	      *seen |= SEEN_EMITTED;
	      force_source_line = true;
	    }
	  else
	    *seen |= SEEN_BB;

          discriminator = NOTE_BASIC_BLOCK (insn)->discriminator;

	  break;

	case NOTE_INSN_EH_REGION_BEG:
	  ASM_OUTPUT_DEBUG_LABEL (asm_out_file, "LEHB",
				  NOTE_EH_HANDLER (insn));
	  break;

	case NOTE_INSN_EH_REGION_END:
	  ASM_OUTPUT_DEBUG_LABEL (asm_out_file, "LEHE",
				  NOTE_EH_HANDLER (insn));
	  break;

	case NOTE_INSN_PROLOGUE_END:
	  targetm.asm_out.function_end_prologue (file);
	  profile_after_prologue (file);

	  if ((*seen & (SEEN_EMITTED | SEEN_NOTE)) == SEEN_NOTE)
	    {
	      *seen |= SEEN_EMITTED;
	      force_source_line = true;
	    }
	  else
	    *seen |= SEEN_NOTE;

	  break;

	case NOTE_INSN_EPILOGUE_BEG:
          if (!DECL_IGNORED_P (current_function_decl))
            (*debug_hooks->begin_epilogue) (last_linenum, last_filename);
	  targetm.asm_out.function_begin_epilogue (file);
	  break;

	case NOTE_INSN_CFI:
	  dwarf2out_emit_cfi (NOTE_CFI (insn));
	  break;

	case NOTE_INSN_CFI_LABEL:
	  ASM_OUTPUT_DEBUG_LABEL (asm_out_file, "LCFI",
				  NOTE_LABEL_NUMBER (insn));
	  break;

	case NOTE_INSN_FUNCTION_BEG:
	  app_disable ();
	  if (!DECL_IGNORED_P (current_function_decl))
	    debug_hooks->end_prologue (last_linenum, last_filename);

	  if ((*seen & (SEEN_EMITTED | SEEN_NOTE)) == SEEN_NOTE)
	    {
	      *seen |= SEEN_EMITTED;
	      force_source_line = true;
	    }
	  else
	    *seen |= SEEN_NOTE;

	  break;

	case NOTE_INSN_BLOCK_BEG:
	  if (debug_info_level == DINFO_LEVEL_NORMAL
	      || debug_info_level == DINFO_LEVEL_VERBOSE
	      || write_symbols == DWARF2_DEBUG
	      || write_symbols == VMS_AND_DWARF2_DEBUG
	      || write_symbols == VMS_DEBUG)
	    {
	      int n = BLOCK_NUMBER (NOTE_BLOCK (insn));

	      app_disable ();
	      ++block_depth;
	      high_block_linenum = last_linenum;

	      /* Output debugging info about the symbol-block beginning.  */
	      if (!DECL_IGNORED_P (current_function_decl))
		debug_hooks->begin_block (last_linenum, n);

	      /* Mark this block as output.  */
	      TREE_ASM_WRITTEN (NOTE_BLOCK (insn)) = 1;
	    }
	  if (write_symbols == DBX_DEBUG
	      || write_symbols == SDB_DEBUG)
	    {
	      location_t *locus_ptr
		= block_nonartificial_location (NOTE_BLOCK (insn));

	      if (locus_ptr != NULL)
		{
		  override_filename = LOCATION_FILE (*locus_ptr);
		  override_linenum = LOCATION_LINE (*locus_ptr);
		}
	    }
	  break;

	case NOTE_INSN_BLOCK_END:
	  if (debug_info_level == DINFO_LEVEL_NORMAL
	      || debug_info_level == DINFO_LEVEL_VERBOSE
	      || write_symbols == DWARF2_DEBUG
	      || write_symbols == VMS_AND_DWARF2_DEBUG
	      || write_symbols == VMS_DEBUG)
	    {
	      int n = BLOCK_NUMBER (NOTE_BLOCK (insn));

	      app_disable ();

	      /* End of a symbol-block.  */
	      --block_depth;
	      gcc_assert (block_depth >= 0);

	      if (!DECL_IGNORED_P (current_function_decl))
		debug_hooks->end_block (high_block_linenum, n);
	    }
	  if (write_symbols == DBX_DEBUG
	      || write_symbols == SDB_DEBUG)
	    {
	      tree outer_block = BLOCK_SUPERCONTEXT (NOTE_BLOCK (insn));
	      location_t *locus_ptr
		= block_nonartificial_location (outer_block);

	      if (locus_ptr != NULL)
		{
		  override_filename = LOCATION_FILE (*locus_ptr);
		  override_linenum = LOCATION_LINE (*locus_ptr);
		}
	      else
		{
		  override_filename = NULL;
		  override_linenum = 0;
		}
	    }
	  break;

	case NOTE_INSN_DELETED_LABEL:
	  /* Emit the label.  We may have deleted the CODE_LABEL because
	     the label could be proved to be unreachable, though still
	     referenced (in the form of having its address taken.  */
	  ASM_OUTPUT_DEBUG_LABEL (file, "L", CODE_LABEL_NUMBER (insn));
	  break;

	case NOTE_INSN_DELETED_DEBUG_LABEL:
	  /* Similarly, but need to use different namespace for it.  */
	  if (CODE_LABEL_NUMBER (insn) != -1)
	    ASM_OUTPUT_DEBUG_LABEL (file, "LDL", CODE_LABEL_NUMBER (insn));
	  break;

	case NOTE_INSN_VAR_LOCATION:
	case NOTE_INSN_CALL_ARG_LOCATION:
	  if (!DECL_IGNORED_P (current_function_decl))
	    debug_hooks->var_location (insn);
	  break;

	default:
	  gcc_unreachable ();
	  break;
	}
      break;

    case BARRIER:
      break;

    case CODE_LABEL:
      /* The target port might emit labels in the output function for
	 some insn, e.g. sh.c output_branchy_insn.  */
      if (CODE_LABEL_NUMBER (insn) <= max_labelno)
	{
	  int align = LABEL_TO_ALIGNMENT (insn);
#ifdef ASM_OUTPUT_MAX_SKIP_ALIGN
	  int max_skip = LABEL_TO_MAX_SKIP (insn);
#endif

	  if (align && NEXT_INSN (insn))
	    {
#ifdef ASM_OUTPUT_MAX_SKIP_ALIGN
	      ASM_OUTPUT_MAX_SKIP_ALIGN (file, align, max_skip);
#else
#ifdef ASM_OUTPUT_ALIGN_WITH_NOP
              ASM_OUTPUT_ALIGN_WITH_NOP (file, align);
#else
	      ASM_OUTPUT_ALIGN (file, align);
#endif
#endif
	    }
	}
      CC_STATUS_INIT;

      if (!DECL_IGNORED_P (current_function_decl) && LABEL_NAME (insn))
	debug_hooks->label (insn);

      app_disable ();

      next = next_nonnote_insn (insn);
      /* If this label is followed by a jump-table, make sure we put
	 the label in the read-only section.  Also possibly write the
	 label and jump table together.  */
      if (next != 0 && JUMP_TABLE_DATA_P (next))
	{
#if defined(ASM_OUTPUT_ADDR_VEC) || defined(ASM_OUTPUT_ADDR_DIFF_VEC)
	  /* In this case, the case vector is being moved by the
	     target, so don't output the label at all.  Leave that
	     to the back end macros.  */
#else
	  if (! JUMP_TABLES_IN_TEXT_SECTION)
	    {
	      int log_align;

	      switch_to_section (targetm.asm_out.function_rodata_section
				 (current_function_decl));

#ifdef ADDR_VEC_ALIGN
	      log_align = ADDR_VEC_ALIGN (next);
#else
	      log_align = exact_log2 (BIGGEST_ALIGNMENT / BITS_PER_UNIT);
#endif
	      ASM_OUTPUT_ALIGN (file, log_align);
	    }
	  else
	    switch_to_section (current_function_section ());

#ifdef ASM_OUTPUT_CASE_LABEL
	  ASM_OUTPUT_CASE_LABEL (file, "L", CODE_LABEL_NUMBER (insn),
				 next);
#else
	  targetm.asm_out.internal_label (file, "L", CODE_LABEL_NUMBER (insn));
#endif
#endif
	  break;
	}
      if (LABEL_ALT_ENTRY_P (insn))
	output_alternate_entry_point (file, insn);
      else
	targetm.asm_out.internal_label (file, "L", CODE_LABEL_NUMBER (insn));
      break;

    default:
      {
	rtx body = PATTERN (insn);
	int insn_code_number;
	const char *templ;
	bool is_stmt;

	/* Reset this early so it is correct for ASM statements.  */
	current_insn_predicate = NULL_RTX;

	/* An INSN, JUMP_INSN or CALL_INSN.
	   First check for special kinds that recog doesn't recognize.  */

	if (GET_CODE (body) == USE /* These are just declarations.  */
	    || GET_CODE (body) == CLOBBER)
	  break;

#ifdef HAVE_cc0
	{
	  /* If there is a REG_CC_SETTER note on this insn, it means that
	     the setting of the condition code was done in the delay slot
	     of the insn that branched here.  So recover the cc status
	     from the insn that set it.  */

	  rtx note = find_reg_note (insn, REG_CC_SETTER, NULL_RTX);
	  if (note)
	    {
	      NOTICE_UPDATE_CC (PATTERN (XEXP (note, 0)), XEXP (note, 0));
	      cc_prev_status = cc_status;
	    }
	}
#endif

	/* Detect insns that are really jump-tables
	   and output them as such.  */

	if (GET_CODE (body) == ADDR_VEC || GET_CODE (body) == ADDR_DIFF_VEC)
	  {
#if !(defined(ASM_OUTPUT_ADDR_VEC) || defined(ASM_OUTPUT_ADDR_DIFF_VEC))
	    int vlen, idx;
#endif

	    if (! JUMP_TABLES_IN_TEXT_SECTION)
	      switch_to_section (targetm.asm_out.function_rodata_section
				 (current_function_decl));
	    else
	      switch_to_section (current_function_section ());

	    app_disable ();

#if defined(ASM_OUTPUT_ADDR_VEC) || defined(ASM_OUTPUT_ADDR_DIFF_VEC)
	    if (GET_CODE (body) == ADDR_VEC)
	      {
#ifdef ASM_OUTPUT_ADDR_VEC
		ASM_OUTPUT_ADDR_VEC (PREV_INSN (insn), body);
#else
		gcc_unreachable ();
#endif
	      }
	    else
	      {
#ifdef ASM_OUTPUT_ADDR_DIFF_VEC
		ASM_OUTPUT_ADDR_DIFF_VEC (PREV_INSN (insn), body);
#else
		gcc_unreachable ();
#endif
	      }
#else
	    vlen = XVECLEN (body, GET_CODE (body) == ADDR_DIFF_VEC);
	    for (idx = 0; idx < vlen; idx++)
	      {
		if (GET_CODE (body) == ADDR_VEC)
		  {
#ifdef ASM_OUTPUT_ADDR_VEC_ELT
		    ASM_OUTPUT_ADDR_VEC_ELT
		      (file, CODE_LABEL_NUMBER (XEXP (XVECEXP (body, 0, idx), 0)));
#else
		    gcc_unreachable ();
#endif
		  }
		else
		  {
#ifdef ASM_OUTPUT_ADDR_DIFF_ELT
		    ASM_OUTPUT_ADDR_DIFF_ELT
		      (file,
		       body,
		       CODE_LABEL_NUMBER (XEXP (XVECEXP (body, 1, idx), 0)),
		       CODE_LABEL_NUMBER (XEXP (XEXP (body, 0), 0)));
#else
		    gcc_unreachable ();
#endif
		  }
	      }
#ifdef ASM_OUTPUT_CASE_END
	    ASM_OUTPUT_CASE_END (file,
				 CODE_LABEL_NUMBER (PREV_INSN (insn)),
				 insn);
#endif
#endif

	    switch_to_section (current_function_section ());

	    break;
	  }
	/* Output this line note if it is the first or the last line
	   note in a row.  */
	if (!DECL_IGNORED_P (current_function_decl)
	    && notice_source_line (insn, &is_stmt))
	  (*debug_hooks->source_line) (last_linenum, last_filename,
				       last_discriminator, is_stmt);

	if (GET_CODE (body) == ASM_INPUT)
	  {
	    const char *string = XSTR (body, 0);

	    /* There's no telling what that did to the condition codes.  */
	    CC_STATUS_INIT;

	    if (string[0])
	      {
		expanded_location loc;

		app_enable ();
		loc = expand_location (ASM_INPUT_SOURCE_LOCATION (body));
		if (*loc.file && loc.line)
		  fprintf (asm_out_file, "%s %i \"%s\" 1\n",
			   ASM_COMMENT_START, loc.line, loc.file);
		fprintf (asm_out_file, "\t%s\n", string);
#if HAVE_AS_LINE_ZERO
		if (*loc.file && loc.line)
		  fprintf (asm_out_file, "%s 0 \"\" 2\n", ASM_COMMENT_START);
#endif
	      }
	    break;
	  }

	/* Detect `asm' construct with operands.  */
	if (asm_noperands (body) >= 0)
	  {
	    unsigned int noperands = asm_noperands (body);
	    rtx *ops = XALLOCAVEC (rtx, noperands);
	    const char *string;
	    location_t loc;
	    expanded_location expanded;

	    /* There's no telling what that did to the condition codes.  */
	    CC_STATUS_INIT;

	    /* Get out the operand values.  */
	    string = decode_asm_operands (body, ops, NULL, NULL, NULL, &loc);
	    /* Inhibit dying on what would otherwise be compiler bugs.  */
	    insn_noperands = noperands;
	    this_is_asm_operands = insn;
	    expanded = expand_location (loc);

#ifdef FINAL_PRESCAN_INSN
	    FINAL_PRESCAN_INSN (insn, ops, insn_noperands);
#endif

	    /* Output the insn using them.  */
	    if (string[0])
	      {
		app_enable ();
		if (expanded.file && expanded.line)
		  fprintf (asm_out_file, "%s %i \"%s\" 1\n",
			   ASM_COMMENT_START, expanded.line, expanded.file);
	        output_asm_insn (string, ops);
#if HAVE_AS_LINE_ZERO
		if (expanded.file && expanded.line)
		  fprintf (asm_out_file, "%s 0 \"\" 2\n", ASM_COMMENT_START);
#endif
	      }

	    if (targetm.asm_out.final_postscan_insn)
	      targetm.asm_out.final_postscan_insn (file, insn, ops,
						   insn_noperands);

	    this_is_asm_operands = 0;
	    break;
	  }

	app_disable ();

	if (GET_CODE (body) == SEQUENCE)
	  {
	    /* A delayed-branch sequence */
	    int i;

	    final_sequence = body;

	    /* The first insn in this SEQUENCE might be a JUMP_INSN that will
	       force the restoration of a comparison that was previously
	       thought unnecessary.  If that happens, cancel this sequence
	       and cause that insn to be restored.  */

	    next = final_scan_insn (XVECEXP (body, 0, 0), file, 0, 1, seen);
	    if (next != XVECEXP (body, 0, 1))
	      {
		final_sequence = 0;
		return next;
	      }

	    for (i = 1; i < XVECLEN (body, 0); i++)
	      {
		rtx insn = XVECEXP (body, 0, i);
		rtx next = NEXT_INSN (insn);
		/* We loop in case any instruction in a delay slot gets
		   split.  */
		do
		  insn = final_scan_insn (insn, file, 0, 1, seen);
		while (insn != next);
	      }
#ifdef DBR_OUTPUT_SEQEND
	    DBR_OUTPUT_SEQEND (file);
#endif
	    final_sequence = 0;

	    /* If the insn requiring the delay slot was a CALL_INSN, the
	       insns in the delay slot are actually executed before the
	       called function.  Hence we don't preserve any CC-setting
	       actions in these insns and the CC must be marked as being
	       clobbered by the function.  */
	    if (CALL_P (XVECEXP (body, 0, 0)))
	      {
		CC_STATUS_INIT;
	      }
	    break;
	  }

	/* We have a real machine instruction as rtl.  */

	body = PATTERN (insn);

#ifdef HAVE_cc0
	set = single_set (insn);

	/* Check for redundant test and compare instructions
	   (when the condition codes are already set up as desired).
	   This is done only when optimizing; if not optimizing,
	   it should be possible for the user to alter a variable
	   with the debugger in between statements
	   and the next statement should reexamine the variable
	   to compute the condition codes.  */

	if (optimize_p)
	  {
	    if (set
		&& GET_CODE (SET_DEST (set)) == CC0
		&& insn != last_ignored_compare)
	      {
		rtx src1, src2;
		if (GET_CODE (SET_SRC (set)) == SUBREG)
		  SET_SRC (set) = alter_subreg (&SET_SRC (set));

		src1 = SET_SRC (set);
		src2 = NULL_RTX;
		if (GET_CODE (SET_SRC (set)) == COMPARE)
		  {
		    if (GET_CODE (XEXP (SET_SRC (set), 0)) == SUBREG)
		      XEXP (SET_SRC (set), 0)
			= alter_subreg (&XEXP (SET_SRC (set), 0));
		    if (GET_CODE (XEXP (SET_SRC (set), 1)) == SUBREG)
		      XEXP (SET_SRC (set), 1)
			= alter_subreg (&XEXP (SET_SRC (set), 1));
		    if (XEXP (SET_SRC (set), 1)
			== CONST0_RTX (GET_MODE (XEXP (SET_SRC (set), 0))))
		      src2 = XEXP (SET_SRC (set), 0);
		  }
		if ((cc_status.value1 != 0
		     && rtx_equal_p (src1, cc_status.value1))
		    || (cc_status.value2 != 0
			&& rtx_equal_p (src1, cc_status.value2))
		    || (src2 != 0 && cc_status.value1 != 0
		        && rtx_equal_p (src2, cc_status.value1))
		    || (src2 != 0 && cc_status.value2 != 0
			&& rtx_equal_p (src2, cc_status.value2)))
		  {
		    /* Don't delete insn if it has an addressing side-effect.  */
		    if (! FIND_REG_INC_NOTE (insn, NULL_RTX)
			/* or if anything in it is volatile.  */
			&& ! volatile_refs_p (PATTERN (insn)))
		      {
			/* We don't really delete the insn; just ignore it.  */
			last_ignored_compare = insn;
			break;
		      }
		  }
	      }
	  }

	/* If this is a conditional branch, maybe modify it
	   if the cc's are in a nonstandard state
	   so that it accomplishes the same thing that it would
	   do straightforwardly if the cc's were set up normally.  */

	if (cc_status.flags != 0
	    && JUMP_P (insn)
	    && GET_CODE (body) == SET
	    && SET_DEST (body) == pc_rtx
	    && GET_CODE (SET_SRC (body)) == IF_THEN_ELSE
	    && COMPARISON_P (XEXP (SET_SRC (body), 0))
	    && XEXP (XEXP (SET_SRC (body), 0), 0) == cc0_rtx)
	  {
	    /* This function may alter the contents of its argument
	       and clear some of the cc_status.flags bits.
	       It may also return 1 meaning condition now always true
	       or -1 meaning condition now always false
	       or 2 meaning condition nontrivial but altered.  */
	    int result = alter_cond (XEXP (SET_SRC (body), 0));
	    /* If condition now has fixed value, replace the IF_THEN_ELSE
	       with its then-operand or its else-operand.  */
	    if (result == 1)
	      SET_SRC (body) = XEXP (SET_SRC (body), 1);
	    if (result == -1)
	      SET_SRC (body) = XEXP (SET_SRC (body), 2);

	    /* The jump is now either unconditional or a no-op.
	       If it has become a no-op, don't try to output it.
	       (It would not be recognized.)  */
	    if (SET_SRC (body) == pc_rtx)
	      {
	        delete_insn (insn);
		break;
	      }
	    else if (ANY_RETURN_P (SET_SRC (body)))
	      /* Replace (set (pc) (return)) with (return).  */
	      PATTERN (insn) = body = SET_SRC (body);

	    /* Rerecognize the instruction if it has changed.  */
	    if (result != 0)
	      INSN_CODE (insn) = -1;
	  }

	/* If this is a conditional trap, maybe modify it if the cc's
	   are in a nonstandard state so that it accomplishes the same
	   thing that it would do straightforwardly if the cc's were
	   set up normally.  */
	if (cc_status.flags != 0
	    && NONJUMP_INSN_P (insn)
	    && GET_CODE (body) == TRAP_IF
	    && COMPARISON_P (TRAP_CONDITION (body))
	    && XEXP (TRAP_CONDITION (body), 0) == cc0_rtx)
	  {
	    /* This function may alter the contents of its argument
	       and clear some of the cc_status.flags bits.
	       It may also return 1 meaning condition now always true
	       or -1 meaning condition now always false
	       or 2 meaning condition nontrivial but altered.  */
	    int result = alter_cond (TRAP_CONDITION (body));

	    /* If TRAP_CONDITION has become always false, delete the
	       instruction.  */
	    if (result == -1)
	      {
		delete_insn (insn);
		break;
	      }

	    /* If TRAP_CONDITION has become always true, replace
	       TRAP_CONDITION with const_true_rtx.  */
	    if (result == 1)
	      TRAP_CONDITION (body) = const_true_rtx;

	    /* Rerecognize the instruction if it has changed.  */
	    if (result != 0)
	      INSN_CODE (insn) = -1;
	  }

	/* Make same adjustments to instructions that examine the
	   condition codes without jumping and instructions that
	   handle conditional moves (if this machine has either one).  */

	if (cc_status.flags != 0
	    && set != 0)
	  {
	    rtx cond_rtx, then_rtx, else_rtx;

	    if (!JUMP_P (insn)
		&& GET_CODE (SET_SRC (set)) == IF_THEN_ELSE)
	      {
		cond_rtx = XEXP (SET_SRC (set), 0);
		then_rtx = XEXP (SET_SRC (set), 1);
		else_rtx = XEXP (SET_SRC (set), 2);
	      }
	    else
	      {
		cond_rtx = SET_SRC (set);
		then_rtx = const_true_rtx;
		else_rtx = const0_rtx;
	      }

	    switch (GET_CODE (cond_rtx))
	      {
	      case GTU:
	      case GT:
	      case LTU:
	      case LT:
	      case GEU:
	      case GE:
	      case LEU:
	      case LE:
	      case EQ:
	      case NE:
		{
		  int result;
		  if (XEXP (cond_rtx, 0) != cc0_rtx)
		    break;
		  result = alter_cond (cond_rtx);
		  if (result == 1)
		    validate_change (insn, &SET_SRC (set), then_rtx, 0);
		  else if (result == -1)
		    validate_change (insn, &SET_SRC (set), else_rtx, 0);
		  else if (result == 2)
		    INSN_CODE (insn) = -1;
		  if (SET_DEST (set) == SET_SRC (set))
		    delete_insn (insn);
		}
		break;

	      default:
		break;
	      }
	  }

#endif

#ifdef HAVE_peephole
	/* Do machine-specific peephole optimizations if desired.  */

	if (optimize_p && !flag_no_peephole && !nopeepholes)
	  {
	    rtx next = peephole (insn);
	    /* When peepholing, if there were notes within the peephole,
	       emit them before the peephole.  */
	    if (next != 0 && next != NEXT_INSN (insn))
	      {
		rtx note, prev = PREV_INSN (insn);

		for (note = NEXT_INSN (insn); note != next;
		     note = NEXT_INSN (note))
		  final_scan_insn (note, file, optimize_p, nopeepholes, seen);

		/* Put the notes in the proper position for a later
		   rescan.  For example, the SH target can do this
		   when generating a far jump in a delayed branch
		   sequence.  */
		note = NEXT_INSN (insn);
		PREV_INSN (note) = prev;
		NEXT_INSN (prev) = note;
		NEXT_INSN (PREV_INSN (next)) = insn;
		PREV_INSN (insn) = PREV_INSN (next);
		NEXT_INSN (insn) = next;
		PREV_INSN (next) = insn;
	      }

	    /* PEEPHOLE might have changed this.  */
	    body = PATTERN (insn);
	  }
#endif

	/* Try to recognize the instruction.
	   If successful, verify that the operands satisfy the
	   constraints for the instruction.  Crash if they don't,
	   since `reload' should have changed them so that they do.  */

	insn_code_number = recog_memoized (insn);
	cleanup_subreg_operands (insn);

	/* Dump the insn in the assembly for debugging.  */
	if (flag_dump_rtl_in_asm)
	  {
	    print_rtx_head = ASM_COMMENT_START;
	    print_rtl_single (asm_out_file, insn);
	    print_rtx_head = "";
	  }

	if (! constrain_operands_cached (1))
	  fatal_insn_not_found (insn);

	/* Some target machines need to prescan each insn before
	   it is output.  */

#ifdef FINAL_PRESCAN_INSN
	FINAL_PRESCAN_INSN (insn, recog_data.operand, recog_data.n_operands);
#endif

	if (targetm.have_conditional_execution ()
	    && GET_CODE (PATTERN (insn)) == COND_EXEC)
	  current_insn_predicate = COND_EXEC_TEST (PATTERN (insn));

#ifdef HAVE_cc0
	cc_prev_status = cc_status;

	/* Update `cc_status' for this instruction.
	   The instruction's output routine may change it further.
	   If the output routine for a jump insn needs to depend
	   on the cc status, it should look at cc_prev_status.  */

	NOTICE_UPDATE_CC (body, insn);
#endif

	current_output_insn = debug_insn = insn;

	/* Find the proper template for this insn.  */
	templ = get_insn_template (insn_code_number, insn);

	/* If the C code returns 0, it means that it is a jump insn
	   which follows a deleted test insn, and that test insn
	   needs to be reinserted.  */
	if (templ == 0)
	  {
	    rtx prev;

	    gcc_assert (prev_nonnote_insn (insn) == last_ignored_compare);

	    /* We have already processed the notes between the setter and
	       the user.  Make sure we don't process them again, this is
	       particularly important if one of the notes is a block
	       scope note or an EH note.  */
	    for (prev = insn;
		 prev != last_ignored_compare;
		 prev = PREV_INSN (prev))
	      {
		if (NOTE_P (prev))
		  delete_insn (prev);	/* Use delete_note.  */
	      }

	    return prev;
	  }

	/* If the template is the string "#", it means that this insn must
	   be split.  */
	if (templ[0] == '#' && templ[1] == '\0')
	  {
	    rtx new_rtx = try_split (body, insn, 0);

	    /* If we didn't split the insn, go away.  */
	    if (new_rtx == insn && PATTERN (new_rtx) == body)
	      fatal_insn ("could not split insn", insn);

#ifdef HAVE_ATTR_length
	    /* This instruction should have been split in shorten_branches,
	       to ensure that we would have valid length info for the
	       splitees.  */
	    gcc_unreachable ();
#endif

	    return new_rtx;
	  }

	/* ??? This will put the directives in the wrong place if
	   get_insn_template outputs assembly directly.  However calling it
	   before get_insn_template breaks if the insns is split.  */
	if (targetm.asm_out.unwind_emit_before_insn
	    && targetm.asm_out.unwind_emit)
	  targetm.asm_out.unwind_emit (asm_out_file, insn);

	if (CALL_P (insn))
	  {
	    rtx x = call_from_call_insn (insn);
	    x = XEXP (x, 0);
	    if (x && MEM_P (x) && GET_CODE (XEXP (x, 0)) == SYMBOL_REF)
	      {
		tree t;
		x = XEXP (x, 0);
		t = SYMBOL_REF_DECL (x);
		if (t)
		  assemble_external (t);
	      }
	    if (!DECL_IGNORED_P (current_function_decl))
	      debug_hooks->var_location (insn);
	  }

	/* Output assembler code from the template.  */
	output_asm_insn (templ, recog_data.operand);

	/* Some target machines need to postscan each insn after
	   it is output.  */
	if (targetm.asm_out.final_postscan_insn)
	  targetm.asm_out.final_postscan_insn (file, insn, recog_data.operand,
					       recog_data.n_operands);

	if (!targetm.asm_out.unwind_emit_before_insn
	    && targetm.asm_out.unwind_emit)
	  targetm.asm_out.unwind_emit (asm_out_file, insn);

	current_output_insn = debug_insn = 0;
      }
    }
  return NEXT_INSN (insn);
}

/* Return whether a source line note needs to be emitted before INSN.
   Sets IS_STMT to TRUE if the line should be marked as a possible
   breakpoint location.  */

static bool
notice_source_line (rtx insn, bool *is_stmt)
{
  const char *filename;
  int linenum;

  if (override_filename)
    {
      filename = override_filename;
      linenum = override_linenum;
    }
  else
    {
      filename = insn_file (insn);
      linenum = insn_line (insn);
    }

  if (filename == NULL)
    return false;

  if (force_source_line
      || filename != last_filename
      || last_linenum != linenum)
    {
      force_source_line = false;
      last_filename = filename;
      last_linenum = linenum;
      last_discriminator = discriminator;
      *is_stmt = true;
      high_block_linenum = MAX (last_linenum, high_block_linenum);
      high_function_linenum = MAX (last_linenum, high_function_linenum);
      return true;
    }

  if (SUPPORTS_DISCRIMINATOR && last_discriminator != discriminator)
    {
      /* If the discriminator changed, but the line number did not,
         output the line table entry with is_stmt false so the
         debugger does not treat this as a breakpoint location.  */
      last_discriminator = discriminator;
      *is_stmt = false;
      return true;
    }

  return false;
}

/* For each operand in INSN, simplify (subreg (reg)) so that it refers
   directly to the desired hard register.  */

void
cleanup_subreg_operands (rtx insn)
{
  int i;
  bool changed = false;
  extract_insn_cached (insn);
  for (i = 0; i < recog_data.n_operands; i++)
    {
      /* The following test cannot use recog_data.operand when testing
	 for a SUBREG: the underlying object might have been changed
	 already if we are inside a match_operator expression that
	 matches the else clause.  Instead we test the underlying
	 expression directly.  */
      if (GET_CODE (*recog_data.operand_loc[i]) == SUBREG)
	{
	  recog_data.operand[i] = alter_subreg (recog_data.operand_loc[i]);
	  changed = true;
	}
      else if (GET_CODE (recog_data.operand[i]) == PLUS
	       || GET_CODE (recog_data.operand[i]) == MULT
	       || MEM_P (recog_data.operand[i]))
	recog_data.operand[i] = walk_alter_subreg (recog_data.operand_loc[i], &changed);
    }

  for (i = 0; i < recog_data.n_dups; i++)
    {
      if (GET_CODE (*recog_data.dup_loc[i]) == SUBREG)
	{
	  *recog_data.dup_loc[i] = alter_subreg (recog_data.dup_loc[i]);
	  changed = true;
	}
      else if (GET_CODE (*recog_data.dup_loc[i]) == PLUS
	       || GET_CODE (*recog_data.dup_loc[i]) == MULT
	       || MEM_P (*recog_data.dup_loc[i]))
	*recog_data.dup_loc[i] = walk_alter_subreg (recog_data.dup_loc[i], &changed);
    }
  if (changed)
    df_insn_rescan (insn);
}

/* If X is a SUBREG, replace it with a REG or a MEM,
   based on the thing it is a subreg of.  */

rtx
alter_subreg (rtx *xp)
{
  rtx x = *xp;
  rtx y = SUBREG_REG (x);

  /* simplify_subreg does not remove subreg from volatile references.
     We are required to.  */
  if (MEM_P (y))
    {
      int offset = SUBREG_BYTE (x);

      /* For paradoxical subregs on big-endian machines, SUBREG_BYTE
	 contains 0 instead of the proper offset.  See simplify_subreg.  */
      if (offset == 0
	  && GET_MODE_SIZE (GET_MODE (y)) < GET_MODE_SIZE (GET_MODE (x)))
        {
          int difference = GET_MODE_SIZE (GET_MODE (y))
			   - GET_MODE_SIZE (GET_MODE (x));
          if (WORDS_BIG_ENDIAN)
            offset += (difference / UNITS_PER_WORD) * UNITS_PER_WORD;
          if (BYTES_BIG_ENDIAN)
            offset += difference % UNITS_PER_WORD;
        }

      if (! lra_in_progress)
	*xp = adjust_address (y, GET_MODE (x), offset);
      else
	*xp = adjust_address_nv (y, GET_MODE (x), offset);
    }
  else
    {
      rtx new_rtx = simplify_subreg (GET_MODE (x), y, GET_MODE (y),
				     SUBREG_BYTE (x));

      if (new_rtx != 0)
	*xp = new_rtx;
      else if (! lra_in_progress && REG_P (y))
	{
	  /* Simplify_subreg can't handle some REG cases, but we have to.  */
	  unsigned int regno;
	  HOST_WIDE_INT offset;

	  regno = subreg_regno (x);
	  if (subreg_lowpart_p (x))
	    offset = byte_lowpart_offset (GET_MODE (x), GET_MODE (y));
	  else
	    offset = SUBREG_BYTE (x);
	  *xp = gen_rtx_REG_offset (y, GET_MODE (x), regno, offset);
	}
    }

  return *xp;
}

/* Do alter_subreg on all the SUBREGs contained in X.  */

static rtx
walk_alter_subreg (rtx *xp, bool *changed)
{
  rtx x = *xp;
  switch (GET_CODE (x))
    {
    case PLUS:
    case MULT:
    case AND:
      XEXP (x, 0) = walk_alter_subreg (&XEXP (x, 0), changed);
      XEXP (x, 1) = walk_alter_subreg (&XEXP (x, 1), changed);
      break;

    case MEM:
    case ZERO_EXTEND:
      XEXP (x, 0) = walk_alter_subreg (&XEXP (x, 0), changed);
      break;

    case SUBREG:
      *changed = true;
      return alter_subreg (xp);

    default:
      break;
    }

  return *xp;
}

#ifdef HAVE_cc0

/* Given BODY, the body of a jump instruction, alter the jump condition
   as required by the bits that are set in cc_status.flags.
   Not all of the bits there can be handled at this level in all cases.

   The value is normally 0.
   1 means that the condition has become always true.
   -1 means that the condition has become always false.
   2 means that COND has been altered.  */

static int
alter_cond (rtx cond)
{
  int value = 0;

  if (cc_status.flags & CC_REVERSED)
    {
      value = 2;
      PUT_CODE (cond, swap_condition (GET_CODE (cond)));
    }

  if (cc_status.flags & CC_INVERTED)
    {
      value = 2;
      PUT_CODE (cond, reverse_condition (GET_CODE (cond)));
    }

  if (cc_status.flags & CC_NOT_POSITIVE)
    switch (GET_CODE (cond))
      {
      case LE:
      case LEU:
      case GEU:
	/* Jump becomes unconditional.  */
	return 1;

      case GT:
      case GTU:
      case LTU:
	/* Jump becomes no-op.  */
	return -1;

      case GE:
	PUT_CODE (cond, EQ);
	value = 2;
	break;

      case LT:
	PUT_CODE (cond, NE);
	value = 2;
	break;

      default:
	break;
      }

  if (cc_status.flags & CC_NOT_NEGATIVE)
    switch (GET_CODE (cond))
      {
      case GE:
      case GEU:
	/* Jump becomes unconditional.  */
	return 1;

      case LT:
      case LTU:
	/* Jump becomes no-op.  */
	return -1;

      case LE:
      case LEU:
	PUT_CODE (cond, EQ);
	value = 2;
	break;

      case GT:
      case GTU:
	PUT_CODE (cond, NE);
	value = 2;
	break;

      default:
	break;
      }

  if (cc_status.flags & CC_NO_OVERFLOW)
    switch (GET_CODE (cond))
      {
      case GEU:
	/* Jump becomes unconditional.  */
	return 1;

      case LEU:
	PUT_CODE (cond, EQ);
	value = 2;
	break;

      case GTU:
	PUT_CODE (cond, NE);
	value = 2;
	break;

      case LTU:
	/* Jump becomes no-op.  */
	return -1;

      default:
	break;
      }

  if (cc_status.flags & (CC_Z_IN_NOT_N | CC_Z_IN_N))
    switch (GET_CODE (cond))
      {
      default:
	gcc_unreachable ();

      case NE:
	PUT_CODE (cond, cc_status.flags & CC_Z_IN_N ? GE : LT);
	value = 2;
	break;

      case EQ:
	PUT_CODE (cond, cc_status.flags & CC_Z_IN_N ? LT : GE);
	value = 2;
	break;
      }

  if (cc_status.flags & CC_NOT_SIGNED)
    /* The flags are valid if signed condition operators are converted
       to unsigned.  */
    switch (GET_CODE (cond))
      {
      case LE:
	PUT_CODE (cond, LEU);
	value = 2;
	break;

      case LT:
	PUT_CODE (cond, LTU);
	value = 2;
	break;

      case GT:
	PUT_CODE (cond, GTU);
	value = 2;
	break;

      case GE:
	PUT_CODE (cond, GEU);
	value = 2;
	break;

      default:
	break;
      }

  return value;
}
#endif

/* Report inconsistency between the assembler template and the operands.
   In an `asm', it's the user's fault; otherwise, the compiler's fault.  */

void
output_operand_lossage (const char *cmsgid, ...)
{
  char *fmt_string;
  char *new_message;
  const char *pfx_str;
  va_list ap;

  va_start (ap, cmsgid);

  pfx_str = this_is_asm_operands ? _("invalid 'asm': ") : "output_operand: ";
  asprintf (&fmt_string, "%s%s", pfx_str, _(cmsgid));
  vasprintf (&new_message, fmt_string, ap);

  if (this_is_asm_operands)
    error_for_asm (this_is_asm_operands, "%s", new_message);
  else
    internal_error ("%s", new_message);

  free (fmt_string);
  free (new_message);
  va_end (ap);
}

/* Output of assembler code from a template, and its subroutines.  */

/* Annotate the assembly with a comment describing the pattern and
   alternative used.  */

static void
output_asm_name (void)
{
  if (debug_insn)
    {
      int num = INSN_CODE (debug_insn);
      fprintf (asm_out_file, "\t%s %d\t%s",
	       ASM_COMMENT_START, INSN_UID (debug_insn),
	       insn_data[num].name);
      if (insn_data[num].n_alternatives > 1)
	fprintf (asm_out_file, "/%d", which_alternative + 1);
#ifdef HAVE_ATTR_length
      fprintf (asm_out_file, "\t[length = %d]",
	       get_attr_length (debug_insn));
#endif
      /* Clear this so only the first assembler insn
	 of any rtl insn will get the special comment for -dp.  */
      debug_insn = 0;
    }
}

/* If OP is a REG or MEM and we can find a MEM_EXPR corresponding to it
   or its address, return that expr .  Set *PADDRESSP to 1 if the expr
   corresponds to the address of the object and 0 if to the object.  */

static tree
get_mem_expr_from_op (rtx op, int *paddressp)
{
  tree expr;
  int inner_addressp;

  *paddressp = 0;

  if (REG_P (op))
    return REG_EXPR (op);
  else if (!MEM_P (op))
    return 0;

  if (MEM_EXPR (op) != 0)
    return MEM_EXPR (op);

  /* Otherwise we have an address, so indicate it and look at the address.  */
  *paddressp = 1;
  op = XEXP (op, 0);

  /* First check if we have a decl for the address, then look at the right side
     if it is a PLUS.  Otherwise, strip off arithmetic and keep looking.
     But don't allow the address to itself be indirect.  */
  if ((expr = get_mem_expr_from_op (op, &inner_addressp)) && ! inner_addressp)
    return expr;
  else if (GET_CODE (op) == PLUS
	   && (expr = get_mem_expr_from_op (XEXP (op, 1), &inner_addressp)))
    return expr;

  while (UNARY_P (op)
	 || GET_RTX_CLASS (GET_CODE (op)) == RTX_BIN_ARITH)
    op = XEXP (op, 0);

  expr = get_mem_expr_from_op (op, &inner_addressp);
  return inner_addressp ? 0 : expr;
}

/* Output operand names for assembler instructions.  OPERANDS is the
   operand vector, OPORDER is the order to write the operands, and NOPS
   is the number of operands to write.  */

static void
output_asm_operand_names (rtx *operands, int *oporder, int nops)
{
  int wrote = 0;
  int i;

  for (i = 0; i < nops; i++)
    {
      int addressp;
      rtx op = operands[oporder[i]];
      tree expr = get_mem_expr_from_op (op, &addressp);

      fprintf (asm_out_file, "%c%s",
	       wrote ? ',' : '\t', wrote ? "" : ASM_COMMENT_START);
      wrote = 1;
      if (expr)
	{
	  fprintf (asm_out_file, "%s",
		   addressp ? "*" : "");
	  print_mem_expr (asm_out_file, expr);
	  wrote = 1;
	}
      else if (REG_P (op) && ORIGINAL_REGNO (op)
	       && ORIGINAL_REGNO (op) != REGNO (op))
	fprintf (asm_out_file, " tmp%i", ORIGINAL_REGNO (op));
    }
}

/* Output text from TEMPLATE to the assembler output file,
   obeying %-directions to substitute operands taken from
   the vector OPERANDS.

   %N (for N a digit) means print operand N in usual manner.
   %lN means require operand N to be a CODE_LABEL or LABEL_REF
      and print the label name with no punctuation.
   %cN means require operand N to be a constant
      and print the constant expression with no punctuation.
   %aN means expect operand N to be a memory address
      (not a memory reference!) and print a reference
      to that address.
   %nN means expect operand N to be a constant
      and print a constant expression for minus the value
      of the operand, with no other punctuation.  */

void
output_asm_insn (const char *templ, rtx *operands)
{
  const char *p;
  int c;
#ifdef ASSEMBLER_DIALECT
  int dialect = 0;
#endif
  int oporder[MAX_RECOG_OPERANDS];
  char opoutput[MAX_RECOG_OPERANDS];
  int ops = 0;

  /* An insn may return a null string template
     in a case where no assembler code is needed.  */
  if (*templ == 0)
    return;

  memset (opoutput, 0, sizeof opoutput);
  p = templ;
  putc ('\t', asm_out_file);

#ifdef ASM_OUTPUT_OPCODE
  ASM_OUTPUT_OPCODE (asm_out_file, p);
#endif

  while ((c = *p++))
    switch (c)
      {
      case '\n':
	if (flag_verbose_asm)
	  output_asm_operand_names (operands, oporder, ops);
	if (flag_print_asm_name)
	  output_asm_name ();

	ops = 0;
	memset (opoutput, 0, sizeof opoutput);

	putc (c, asm_out_file);
#ifdef ASM_OUTPUT_OPCODE
	while ((c = *p) == '\t')
	  {
	    putc (c, asm_out_file);
	    p++;
	  }
	ASM_OUTPUT_OPCODE (asm_out_file, p);
#endif
	break;

#ifdef ASSEMBLER_DIALECT
      case '{':
	{
	  int i;

	  if (dialect)
	    output_operand_lossage ("nested assembly dialect alternatives");
	  else
	    dialect = 1;

	  /* If we want the first dialect, do nothing.  Otherwise, skip
	     DIALECT_NUMBER of strings ending with '|'.  */
	  for (i = 0; i < dialect_number; i++)
	    {
	      while (*p && *p != '}' && *p++ != '|')
		;
	      if (*p == '}')
		break;
	      if (*p == '|')
		p++;
	    }

	  if (*p == '\0')
	    output_operand_lossage ("unterminated assembly dialect alternative");
	}
	break;

      case '|':
	if (dialect)
	  {
	    /* Skip to close brace.  */
	    do
	      {
		if (*p == '\0')
		  {
		    output_operand_lossage ("unterminated assembly dialect alternative");
		    break;
		  }
	      }
	    while (*p++ != '}');
	    dialect = 0;
	  }
	else
	  putc (c, asm_out_file);
	break;

      case '}':
	if (! dialect)
	  putc (c, asm_out_file);
	dialect = 0;
	break;
#endif

      case '%':
	/* %% outputs a single %.  */
	if (*p == '%')
	  {
	    p++;
	    putc (c, asm_out_file);
	  }
	/* %= outputs a number which is unique to each insn in the entire
	   compilation.  This is useful for making local labels that are
	   referred to more than once in a given insn.  */
	else if (*p == '=')
	  {
	    p++;
	    fprintf (asm_out_file, "%d", insn_counter);
	  }
	/* % followed by a letter and some digits
	   outputs an operand in a special way depending on the letter.
	   Letters `acln' are implemented directly.
	   Other letters are passed to `output_operand' so that
	   the TARGET_PRINT_OPERAND hook can define them.  */
	else if (ISALPHA (*p))
	  {
	    int letter = *p++;
	    unsigned long opnum;
	    char *endptr;

	    opnum = strtoul (p, &endptr, 10);

	    if (endptr == p)
	      output_operand_lossage ("operand number missing "
				      "after %%-letter");
	    else if (this_is_asm_operands && opnum >= insn_noperands)
	      output_operand_lossage ("operand number out of range");
	    else if (letter == 'l')
	      output_asm_label (operands[opnum]);
	    else if (letter == 'a')
	      output_address (operands[opnum]);
	    else if (letter == 'c')
	      {
		if (CONSTANT_ADDRESS_P (operands[opnum]))
		  output_addr_const (asm_out_file, operands[opnum]);
		else
		  output_operand (operands[opnum], 'c');
	      }
	    else if (letter == 'n')
	      {
		if (CONST_INT_P (operands[opnum]))
		  fprintf (asm_out_file, HOST_WIDE_INT_PRINT_DEC,
			   - INTVAL (operands[opnum]));
		else
		  {
		    putc ('-', asm_out_file);
		    output_addr_const (asm_out_file, operands[opnum]);
		  }
	      }
	    else
	      output_operand (operands[opnum], letter);

	    if (!opoutput[opnum])
	      oporder[ops++] = opnum;
	    opoutput[opnum] = 1;

	    p = endptr;
	    c = *p;
	  }
	/* % followed by a digit outputs an operand the default way.  */
	else if (ISDIGIT (*p))
	  {
	    unsigned long opnum;
	    char *endptr;

	    opnum = strtoul (p, &endptr, 10);
	    if (this_is_asm_operands && opnum >= insn_noperands)
	      output_operand_lossage ("operand number out of range");
	    else
	      output_operand (operands[opnum], 0);

	    if (!opoutput[opnum])
	      oporder[ops++] = opnum;
	    opoutput[opnum] = 1;

	    p = endptr;
	    c = *p;
	  }
	/* % followed by punctuation: output something for that
	   punctuation character alone, with no operand.  The
	   TARGET_PRINT_OPERAND hook decides what is actually done.  */
	else if (targetm.asm_out.print_operand_punct_valid_p ((unsigned char) *p))
	  output_operand (NULL_RTX, *p++);
	else
	  output_operand_lossage ("invalid %%-code");
	break;

      default:
	putc (c, asm_out_file);
      }

  /* Write out the variable names for operands, if we know them.  */
  if (flag_verbose_asm)
    output_asm_operand_names (operands, oporder, ops);
  if (flag_print_asm_name)
    output_asm_name ();

  putc ('\n', asm_out_file);
}

/* Output a LABEL_REF, or a bare CODE_LABEL, as an assembler symbol.  */

void
output_asm_label (rtx x)
{
  char buf[256];

  if (GET_CODE (x) == LABEL_REF)
    x = XEXP (x, 0);
  if (LABEL_P (x)
      || (NOTE_P (x)
	  && NOTE_KIND (x) == NOTE_INSN_DELETED_LABEL))
    ASM_GENERATE_INTERNAL_LABEL (buf, "L", CODE_LABEL_NUMBER (x));
  else
    output_operand_lossage ("'%%l' operand isn't a label");

  assemble_name (asm_out_file, buf);
}

/* Helper rtx-iteration-function for mark_symbol_refs_as_used and
   output_operand.  Marks SYMBOL_REFs as referenced through use of
   assemble_external.  */

static int
mark_symbol_ref_as_used (rtx *xp, void *dummy ATTRIBUTE_UNUSED)
{
  rtx x = *xp;

  /* If we have a used symbol, we may have to emit assembly
     annotations corresponding to whether the symbol is external, weak
     or has non-default visibility.  */
  if (GET_CODE (x) == SYMBOL_REF)
    {
      tree t;

      t = SYMBOL_REF_DECL (x);
      if (t)
	assemble_external (t);

      return -1;
    }

  return 0;
}

/* Marks SYMBOL_REFs in x as referenced through use of assemble_external.  */

void
mark_symbol_refs_as_used (rtx x)
{
  for_each_rtx (&x, mark_symbol_ref_as_used, NULL);
}

/* Print operand X using machine-dependent assembler syntax.
   CODE is a non-digit that preceded the operand-number in the % spec,
   such as 'z' if the spec was `%z3'.  CODE is 0 if there was no char
   between the % and the digits.
   When CODE is a non-letter, X is 0.

   The meanings of the letters are machine-dependent and controlled
   by TARGET_PRINT_OPERAND.  */

void
output_operand (rtx x, int code ATTRIBUTE_UNUSED)
{
  if (x && GET_CODE (x) == SUBREG)
    x = alter_subreg (&x);

  /* X must not be a pseudo reg.  */
  gcc_assert (!x || !REG_P (x) || REGNO (x) < FIRST_PSEUDO_REGISTER);

  targetm.asm_out.print_operand (asm_out_file, x, code);

  if (x == NULL_RTX)
    return;

  for_each_rtx (&x, mark_symbol_ref_as_used, NULL);
}

/* Print a memory reference operand for address X using
   machine-dependent assembler syntax.  */

void
output_address (rtx x)
{
  bool changed = false;
  walk_alter_subreg (&x, &changed);
  targetm.asm_out.print_operand_address (asm_out_file, x);
}

/* Print an integer constant expression in assembler syntax.
   Addition and subtraction are the only arithmetic
   that may appear in these expressions.  */

void
output_addr_const (FILE *file, rtx x)
{
  char buf[256];

 restart:
  switch (GET_CODE (x))
    {
    case PC:
      putc ('.', file);
      break;

    case SYMBOL_REF:
      if (SYMBOL_REF_DECL (x))
	assemble_external (SYMBOL_REF_DECL (x));
#ifdef ASM_OUTPUT_SYMBOL_REF
      ASM_OUTPUT_SYMBOL_REF (file, x);
#else
      assemble_name (file, XSTR (x, 0));
#endif
      break;

    case LABEL_REF:
      x = XEXP (x, 0);
      /* Fall through.  */
    case CODE_LABEL:
      ASM_GENERATE_INTERNAL_LABEL (buf, "L", CODE_LABEL_NUMBER (x));
#ifdef ASM_OUTPUT_LABEL_REF
      ASM_OUTPUT_LABEL_REF (file, buf);
#else
      assemble_name (file, buf);
#endif
      break;

    case CONST_INT:
      fprint_w (file, INTVAL (x));
      break;

    case CONST:
      /* This used to output parentheses around the expression,
	 but that does not work on the 386 (either ATT or BSD assembler).  */
      output_addr_const (file, XEXP (x, 0));
      break;

    case CONST_DOUBLE:
      if (GET_MODE (x) == VOIDmode)
	{
	  /* We can use %d if the number is one word and positive.  */
	  if (CONST_DOUBLE_HIGH (x))
	    fprintf (file, HOST_WIDE_INT_PRINT_DOUBLE_HEX,
		     (unsigned HOST_WIDE_INT) CONST_DOUBLE_HIGH (x),
		     (unsigned HOST_WIDE_INT) CONST_DOUBLE_LOW (x));
	  else if (CONST_DOUBLE_LOW (x) < 0)
	    fprintf (file, HOST_WIDE_INT_PRINT_HEX,
		     (unsigned HOST_WIDE_INT) CONST_DOUBLE_LOW (x));
	  else
	    fprintf (file, HOST_WIDE_INT_PRINT_DEC, CONST_DOUBLE_LOW (x));
	}
      else
	/* We can't handle floating point constants;
	   PRINT_OPERAND must handle them.  */
	output_operand_lossage ("floating constant misused");
      break;

    case CONST_FIXED:
      fprintf (file, HOST_WIDE_INT_PRINT_DEC, CONST_FIXED_VALUE_LOW (x));
      break;

    case PLUS:
      /* Some assemblers need integer constants to appear last (eg masm).  */
      if (CONST_INT_P (XEXP (x, 0)))
	{
	  output_addr_const (file, XEXP (x, 1));
	  if (INTVAL (XEXP (x, 0)) >= 0)
	    fprintf (file, "+");
	  output_addr_const (file, XEXP (x, 0));
	}
      else
	{
	  output_addr_const (file, XEXP (x, 0));
	  if (!CONST_INT_P (XEXP (x, 1))
	      || INTVAL (XEXP (x, 1)) >= 0)
	    fprintf (file, "+");
	  output_addr_const (file, XEXP (x, 1));
	}
      break;

    case MINUS:
      /* Avoid outputting things like x-x or x+5-x,
	 since some assemblers can't handle that.  */
      x = simplify_subtraction (x);
      if (GET_CODE (x) != MINUS)
	goto restart;

      output_addr_const (file, XEXP (x, 0));
      fprintf (file, "-");
      if ((CONST_INT_P (XEXP (x, 1)) && INTVAL (XEXP (x, 1)) >= 0)
	  || GET_CODE (XEXP (x, 1)) == PC
	  || GET_CODE (XEXP (x, 1)) == SYMBOL_REF)
	output_addr_const (file, XEXP (x, 1));
      else
	{
	  fputs (targetm.asm_out.open_paren, file);
	  output_addr_const (file, XEXP (x, 1));
	  fputs (targetm.asm_out.close_paren, file);
	}
      break;

    case ZERO_EXTEND:
    case SIGN_EXTEND:
    case SUBREG:
    case TRUNCATE:
      output_addr_const (file, XEXP (x, 0));
      break;

    default:
      if (targetm.asm_out.output_addr_const_extra (file, x))
	break;

      output_operand_lossage ("invalid expression as operand");
    }
}

/* Output a quoted string.  */

void
output_quoted_string (FILE *asm_file, const char *string)
{
#ifdef OUTPUT_QUOTED_STRING
  OUTPUT_QUOTED_STRING (asm_file, string);
#else
  char c;

  putc ('\"', asm_file);
  while ((c = *string++) != 0)
    {
      if (ISPRINT (c))
	{
	  if (c == '\"' || c == '\\')
	    putc ('\\', asm_file);
	  putc (c, asm_file);
	}
      else
	fprintf (asm_file, "\\%03o", (unsigned char) c);
    }
  putc ('\"', asm_file);
#endif
}

/* Write a HOST_WIDE_INT number in hex form 0x1234, fast. */

void
fprint_whex (FILE *f, unsigned HOST_WIDE_INT value)
{
  char buf[2 + CHAR_BIT * sizeof (value) / 4];
  if (value == 0)
    putc ('0', f);
  else
    {
      char *p = buf + sizeof (buf);
      do
        *--p = "0123456789abcdef"[value % 16];
      while ((value /= 16) != 0);
      *--p = 'x';
      *--p = '0';
      fwrite (p, 1, buf + sizeof (buf) - p, f);
    }
}

/* Internal function that prints an unsigned long in decimal in reverse.
   The output string IS NOT null-terminated. */

static int
sprint_ul_rev (char *s, unsigned long value)
{
  int i = 0;
  do
    {
      s[i] = "0123456789"[value % 10];
      value /= 10;
      i++;
      /* alternate version, without modulo */
      /* oldval = value; */
      /* value /= 10; */
      /* s[i] = "0123456789" [oldval - 10*value]; */
      /* i++ */
    }
  while (value != 0);
  return i;
}

<<<<<<< HEAD
/* Write a signed HOST_WIDE_INT as decimal to a file, fast. */

void
fprint_w (FILE *f, HOST_WIDE_INT value)
{
  /* python says: len(str(2**64)) == 20 */
  char s[20];
  int i;

  if (value >= 0)
    i = sprint_ul_rev (s, (unsigned long) value);
  else
    {
      /* Cast to long long to output max negative correctly! */
      i = sprint_ul_rev (s, ((unsigned long long) value) * -1);
      putc('-', f);
    }

  /* It's probably too small to bother with string reversal and fputs. */
  do
    {
      i--;
      putc (s[i], f);
    }
  while (i != 0);
}

=======
>>>>>>> c3b0c721
/* Write an unsigned long as decimal to a file, fast. */

void
fprint_ul (FILE *f, unsigned long value)
{
  /* python says: len(str(2**64)) == 20 */
  char s[20];
  int i;

  i = sprint_ul_rev (s, value);

  /* It's probably too small to bother with string reversal and fputs. */
  do
    {
      i--;
      putc (s[i], f);
    }
  while (i != 0);
}

/* Write an unsigned long as decimal to a string, fast.
   s must be wide enough to not overflow, at least 21 chars.
   Returns the length of the string (without terminating '\0'). */

int
sprint_ul (char *s, unsigned long value)
{
  int len;
  char tmp_c;
  int i;
  int j;

  len = sprint_ul_rev (s, value);
  s[len] = '\0';

  /* Reverse the string. */
  i = 0;
  j = len - 1;
  while (i < j)
    {
      tmp_c = s[i];
      s[i] = s[j];
      s[j] = tmp_c;
      i++; j--;
    }

  return len;
}

/* A poor man's fprintf, with the added features of %I, %R, %L, and %U.
   %R prints the value of REGISTER_PREFIX.
   %L prints the value of LOCAL_LABEL_PREFIX.
   %U prints the value of USER_LABEL_PREFIX.
   %I prints the value of IMMEDIATE_PREFIX.
   %O runs ASM_OUTPUT_OPCODE to transform what follows in the string.
   Also supported are %d, %i, %u, %x, %X, %o, %c, %s and %%.

   We handle alternate assembler dialects here, just like output_asm_insn.  */

void
asm_fprintf (FILE *file, const char *p, ...)
{
  char buf[10];
  char *q, c;
  va_list argptr;

  va_start (argptr, p);

  buf[0] = '%';

  while ((c = *p++))
    switch (c)
      {
#ifdef ASSEMBLER_DIALECT
      case '{':
	{
	  int i;

	  /* If we want the first dialect, do nothing.  Otherwise, skip
	     DIALECT_NUMBER of strings ending with '|'.  */
	  for (i = 0; i < dialect_number; i++)
	    {
	      while (*p && *p++ != '|')
		;

	      if (*p == '|')
		p++;
	    }
	}
	break;

      case '|':
	/* Skip to close brace.  */
	while (*p && *p++ != '}')
	  ;
	break;

      case '}':
	break;
#endif

      case '%':
	c = *p++;
	q = &buf[1];
	while (strchr ("-+ #0", c))
	  {
	    *q++ = c;
	    c = *p++;
	  }
	while (ISDIGIT (c) || c == '.')
	  {
	    *q++ = c;
	    c = *p++;
	  }
	switch (c)
	  {
	  case '%':
	    putc ('%', file);
	    break;

	  case 'd':  case 'i':  case 'u':
	  case 'x':  case 'X':  case 'o':
	  case 'c':
	    *q++ = c;
	    *q = 0;
	    fprintf (file, buf, va_arg (argptr, int));
	    break;

	  case 'w':
	    /* This is a prefix to the 'd', 'i', 'u', 'x', 'X', and
	       'o' cases, but we do not check for those cases.  It
	       means that the value is a HOST_WIDE_INT, which may be
	       either `long' or `long long'.  */
	    memcpy (q, HOST_WIDE_INT_PRINT, strlen (HOST_WIDE_INT_PRINT));
	    q += strlen (HOST_WIDE_INT_PRINT);
	    *q++ = *p++;
	    *q = 0;
	    fprintf (file, buf, va_arg (argptr, HOST_WIDE_INT));
	    break;

	  case 'l':
	    *q++ = c;
#ifdef HAVE_LONG_LONG
	    if (*p == 'l')
	      {
		*q++ = *p++;
		*q++ = *p++;
		*q = 0;
		fprintf (file, buf, va_arg (argptr, long long));
	      }
	    else
#endif
	      {
		*q++ = *p++;
		*q = 0;
		fprintf (file, buf, va_arg (argptr, long));
	      }

	    break;

	  case 's':
	    *q++ = c;
	    *q = 0;
	    fprintf (file, buf, va_arg (argptr, char *));
	    break;

	  case 'O':
#ifdef ASM_OUTPUT_OPCODE
	    ASM_OUTPUT_OPCODE (asm_out_file, p);
#endif
	    break;

	  case 'R':
#ifdef REGISTER_PREFIX
	    fprintf (file, "%s", REGISTER_PREFIX);
#endif
	    break;

	  case 'I':
#ifdef IMMEDIATE_PREFIX
	    fprintf (file, "%s", IMMEDIATE_PREFIX);
#endif
	    break;

	  case 'L':
#ifdef LOCAL_LABEL_PREFIX
	    fprintf (file, "%s", LOCAL_LABEL_PREFIX);
#endif
	    break;

	  case 'U':
	    fputs (user_label_prefix, file);
	    break;

#ifdef ASM_FPRINTF_EXTENSIONS
	    /* Uppercase letters are reserved for general use by asm_fprintf
	       and so are not available to target specific code.  In order to
	       prevent the ASM_FPRINTF_EXTENSIONS macro from using them then,
	       they are defined here.  As they get turned into real extensions
	       to asm_fprintf they should be removed from this list.  */
	  case 'A': case 'B': case 'C': case 'D': case 'E':
	  case 'F': case 'G': case 'H': case 'J': case 'K':
	  case 'M': case 'N': case 'P': case 'Q': case 'S':
	  case 'T': case 'V': case 'W': case 'Y': case 'Z':
	    break;

	  ASM_FPRINTF_EXTENSIONS (file, argptr, p)
#endif
	  default:
	    gcc_unreachable ();
	  }
	break;

      default:
	putc (c, file);
      }
  va_end (argptr);
}

/* Split up a CONST_DOUBLE or integer constant rtx
   into two rtx's for single words,
   storing in *FIRST the word that comes first in memory in the target
   and in *SECOND the other.  */

void
split_double (rtx value, rtx *first, rtx *second)
{
  if (CONST_INT_P (value))
    {
      if (HOST_BITS_PER_WIDE_INT >= (2 * BITS_PER_WORD))
	{
	  /* In this case the CONST_INT holds both target words.
	     Extract the bits from it into two word-sized pieces.
	     Sign extend each half to HOST_WIDE_INT.  */
	  unsigned HOST_WIDE_INT low, high;
	  unsigned HOST_WIDE_INT mask, sign_bit, sign_extend;
	  unsigned bits_per_word = BITS_PER_WORD;

	  /* Set sign_bit to the most significant bit of a word.  */
	  sign_bit = 1;
	  sign_bit <<= bits_per_word - 1;

	  /* Set mask so that all bits of the word are set.  We could
	     have used 1 << BITS_PER_WORD instead of basing the
	     calculation on sign_bit.  However, on machines where
	     HOST_BITS_PER_WIDE_INT == BITS_PER_WORD, it could cause a
	     compiler warning, even though the code would never be
	     executed.  */
	  mask = sign_bit << 1;
	  mask--;

	  /* Set sign_extend as any remaining bits.  */
	  sign_extend = ~mask;

	  /* Pick the lower word and sign-extend it.  */
	  low = INTVAL (value);
	  low &= mask;
	  if (low & sign_bit)
	    low |= sign_extend;

	  /* Pick the higher word, shifted to the least significant
	     bits, and sign-extend it.  */
	  high = INTVAL (value);
	  high >>= bits_per_word - 1;
	  high >>= 1;
	  high &= mask;
	  if (high & sign_bit)
	    high |= sign_extend;

	  /* Store the words in the target machine order.  */
	  if (WORDS_BIG_ENDIAN)
	    {
	      *first = GEN_INT (high);
	      *second = GEN_INT (low);
	    }
	  else
	    {
	      *first = GEN_INT (low);
	      *second = GEN_INT (high);
	    }
	}
      else
	{
	  /* The rule for using CONST_INT for a wider mode
	     is that we regard the value as signed.
	     So sign-extend it.  */
	  rtx high = (INTVAL (value) < 0 ? constm1_rtx : const0_rtx);
	  if (WORDS_BIG_ENDIAN)
	    {
	      *first = high;
	      *second = value;
	    }
	  else
	    {
	      *first = value;
	      *second = high;
	    }
	}
    }
  else if (GET_CODE (value) != CONST_DOUBLE)
    {
      if (WORDS_BIG_ENDIAN)
	{
	  *first = const0_rtx;
	  *second = value;
	}
      else
	{
	  *first = value;
	  *second = const0_rtx;
	}
    }
  else if (GET_MODE (value) == VOIDmode
	   /* This is the old way we did CONST_DOUBLE integers.  */
	   || GET_MODE_CLASS (GET_MODE (value)) == MODE_INT)
    {
      /* In an integer, the words are defined as most and least significant.
	 So order them by the target's convention.  */
      if (WORDS_BIG_ENDIAN)
	{
	  *first = GEN_INT (CONST_DOUBLE_HIGH (value));
	  *second = GEN_INT (CONST_DOUBLE_LOW (value));
	}
      else
	{
	  *first = GEN_INT (CONST_DOUBLE_LOW (value));
	  *second = GEN_INT (CONST_DOUBLE_HIGH (value));
	}
    }
  else
    {
      REAL_VALUE_TYPE r;
      long l[2];
      REAL_VALUE_FROM_CONST_DOUBLE (r, value);

      /* Note, this converts the REAL_VALUE_TYPE to the target's
	 format, splits up the floating point double and outputs
	 exactly 32 bits of it into each of l[0] and l[1] --
	 not necessarily BITS_PER_WORD bits.  */
      REAL_VALUE_TO_TARGET_DOUBLE (r, l);

      /* If 32 bits is an entire word for the target, but not for the host,
	 then sign-extend on the host so that the number will look the same
	 way on the host that it would on the target.  See for instance
	 simplify_unary_operation.  The #if is needed to avoid compiler
	 warnings.  */

#if HOST_BITS_PER_LONG > 32
      if (BITS_PER_WORD < HOST_BITS_PER_LONG && BITS_PER_WORD == 32)
	{
	  if (l[0] & ((long) 1 << 31))
	    l[0] |= ((long) (-1) << 32);
	  if (l[1] & ((long) 1 << 31))
	    l[1] |= ((long) (-1) << 32);
	}
#endif

      *first = GEN_INT (l[0]);
      *second = GEN_INT (l[1]);
    }
}

/* Return nonzero if this function has no function calls.  */

int
leaf_function_p (void)
{
  rtx insn;
  rtx link;

  if (crtl->profile || profile_arc_flag)
    return 0;

  for (insn = get_insns (); insn; insn = NEXT_INSN (insn))
    {
      if (CALL_P (insn)
	  && ! SIBLING_CALL_P (insn))
	return 0;
      if (NONJUMP_INSN_P (insn)
	  && GET_CODE (PATTERN (insn)) == SEQUENCE
	  && CALL_P (XVECEXP (PATTERN (insn), 0, 0))
	  && ! SIBLING_CALL_P (XVECEXP (PATTERN (insn), 0, 0)))
	return 0;
    }
  for (link = crtl->epilogue_delay_list;
       link;
       link = XEXP (link, 1))
    {
      insn = XEXP (link, 0);

      if (CALL_P (insn)
	  && ! SIBLING_CALL_P (insn))
	return 0;
      if (NONJUMP_INSN_P (insn)
	  && GET_CODE (PATTERN (insn)) == SEQUENCE
	  && CALL_P (XVECEXP (PATTERN (insn), 0, 0))
	  && ! SIBLING_CALL_P (XVECEXP (PATTERN (insn), 0, 0)))
	return 0;
    }

  return 1;
}

/* Return 1 if branch is a forward branch.
   Uses insn_shuid array, so it works only in the final pass.  May be used by
   output templates to customary add branch prediction hints.
 */
int
final_forward_branch_p (rtx insn)
{
  int insn_id, label_id;

  gcc_assert (uid_shuid);
  insn_id = INSN_SHUID (insn);
  label_id = INSN_SHUID (JUMP_LABEL (insn));
  /* We've hit some insns that does not have id information available.  */
  gcc_assert (insn_id && label_id);
  return insn_id < label_id;
}

/* On some machines, a function with no call insns
   can run faster if it doesn't create its own register window.
   When output, the leaf function should use only the "output"
   registers.  Ordinarily, the function would be compiled to use
   the "input" registers to find its arguments; it is a candidate
   for leaf treatment if it uses only the "input" registers.
   Leaf function treatment means renumbering so the function
   uses the "output" registers instead.  */

#ifdef LEAF_REGISTERS

/* Return 1 if this function uses only the registers that can be
   safely renumbered.  */

int
only_leaf_regs_used (void)
{
  int i;
  const char *const permitted_reg_in_leaf_functions = LEAF_REGISTERS;

  for (i = 0; i < FIRST_PSEUDO_REGISTER; i++)
    if ((df_regs_ever_live_p (i) || global_regs[i])
	&& ! permitted_reg_in_leaf_functions[i])
      return 0;

  if (crtl->uses_pic_offset_table
      && pic_offset_table_rtx != 0
      && REG_P (pic_offset_table_rtx)
      && ! permitted_reg_in_leaf_functions[REGNO (pic_offset_table_rtx)])
    return 0;

  return 1;
}

/* Scan all instructions and renumber all registers into those
   available in leaf functions.  */

static void
leaf_renumber_regs (rtx first)
{
  rtx insn;

  /* Renumber only the actual patterns.
     The reg-notes can contain frame pointer refs,
     and renumbering them could crash, and should not be needed.  */
  for (insn = first; insn; insn = NEXT_INSN (insn))
    if (INSN_P (insn))
      leaf_renumber_regs_insn (PATTERN (insn));
  for (insn = crtl->epilogue_delay_list;
       insn;
       insn = XEXP (insn, 1))
    if (INSN_P (XEXP (insn, 0)))
      leaf_renumber_regs_insn (PATTERN (XEXP (insn, 0)));
}

/* Scan IN_RTX and its subexpressions, and renumber all regs into those
   available in leaf functions.  */

void
leaf_renumber_regs_insn (rtx in_rtx)
{
  int i, j;
  const char *format_ptr;

  if (in_rtx == 0)
    return;

  /* Renumber all input-registers into output-registers.
     renumbered_regs would be 1 for an output-register;
     they  */

  if (REG_P (in_rtx))
    {
      int newreg;

      /* Don't renumber the same reg twice.  */
      if (in_rtx->used)
	return;

      newreg = REGNO (in_rtx);
      /* Don't try to renumber pseudo regs.  It is possible for a pseudo reg
	 to reach here as part of a REG_NOTE.  */
      if (newreg >= FIRST_PSEUDO_REGISTER)
	{
	  in_rtx->used = 1;
	  return;
	}
      newreg = LEAF_REG_REMAP (newreg);
      gcc_assert (newreg >= 0);
      df_set_regs_ever_live (REGNO (in_rtx), false);
      df_set_regs_ever_live (newreg, true);
      SET_REGNO (in_rtx, newreg);
      in_rtx->used = 1;
    }

  if (INSN_P (in_rtx))
    {
      /* Inside a SEQUENCE, we find insns.
	 Renumber just the patterns of these insns,
	 just as we do for the top-level insns.  */
      leaf_renumber_regs_insn (PATTERN (in_rtx));
      return;
    }

  format_ptr = GET_RTX_FORMAT (GET_CODE (in_rtx));

  for (i = 0; i < GET_RTX_LENGTH (GET_CODE (in_rtx)); i++)
    switch (*format_ptr++)
      {
      case 'e':
	leaf_renumber_regs_insn (XEXP (in_rtx, i));
	break;

      case 'E':
	if (NULL != XVEC (in_rtx, i))
	  {
	    for (j = 0; j < XVECLEN (in_rtx, i); j++)
	      leaf_renumber_regs_insn (XVECEXP (in_rtx, i, j));
	  }
	break;

      case 'S':
      case 's':
      case '0':
      case 'i':
      case 'w':
      case 'n':
      case 'u':
	break;

      default:
	gcc_unreachable ();
      }
}
#endif

/* Turn the RTL into assembly.  */
static unsigned int
rest_of_handle_final (void)
{
  rtx x;
  const char *fnname;

  /* Get the function's name, as described by its RTL.  This may be
     different from the DECL_NAME name used in the source file.  */

  x = DECL_RTL (current_function_decl);
  gcc_assert (MEM_P (x));
  x = XEXP (x, 0);
  gcc_assert (GET_CODE (x) == SYMBOL_REF);
  fnname = XSTR (x, 0);

  assemble_start_function (current_function_decl, fnname);
  final_start_function (get_insns (), asm_out_file, optimize);
  final (get_insns (), asm_out_file, optimize);
  final_end_function ();

  /* The IA-64 ".handlerdata" directive must be issued before the ".endp"
     directive that closes the procedure descriptor.  Similarly, for x64 SEH.
     Otherwise it's not strictly necessary, but it doesn't hurt either.  */
  output_function_exception_table (fnname);

  assemble_end_function (current_function_decl, fnname);

  user_defined_section_attribute = false;

  /* Free up reg info memory.  */
  free_reg_info ();

  if (! quiet_flag)
    fflush (asm_out_file);

  /* Write DBX symbols if requested.  */

  /* Note that for those inline functions where we don't initially
     know for certain that we will be generating an out-of-line copy,
     the first invocation of this routine (rest_of_compilation) will
     skip over this code by doing a `goto exit_rest_of_compilation;'.
     Later on, wrapup_global_declarations will (indirectly) call
     rest_of_compilation again for those inline functions that need
     to have out-of-line copies generated.  During that call, we
     *will* be routed past here.  */

  timevar_push (TV_SYMOUT);
  if (!DECL_IGNORED_P (current_function_decl))
    debug_hooks->function_decl (current_function_decl);
  timevar_pop (TV_SYMOUT);

  /* Release the blocks that are linked to DECL_INITIAL() to free the memory.  */
  DECL_INITIAL (current_function_decl) = error_mark_node;

  if (DECL_STATIC_CONSTRUCTOR (current_function_decl)
      && targetm.have_ctors_dtors)
    targetm.asm_out.constructor (XEXP (DECL_RTL (current_function_decl), 0),
				 decl_init_priority_lookup
				   (current_function_decl));
  if (DECL_STATIC_DESTRUCTOR (current_function_decl)
      && targetm.have_ctors_dtors)
    targetm.asm_out.destructor (XEXP (DECL_RTL (current_function_decl), 0),
				decl_fini_priority_lookup
				  (current_function_decl));
  return 0;
}

struct rtl_opt_pass pass_final =
{
 {
  RTL_PASS,
  "final",                              /* name */
  NULL,                                 /* gate */
  rest_of_handle_final,                 /* execute */
  NULL,                                 /* sub */
  NULL,                                 /* next */
  0,                                    /* static_pass_number */
  TV_FINAL,                             /* tv_id */
  0,                                    /* properties_required */
  0,                                    /* properties_provided */
  0,                                    /* properties_destroyed */
  0,                                    /* todo_flags_start */
  TODO_ggc_collect                      /* todo_flags_finish */
 }
};


static unsigned int
rest_of_handle_shorten_branches (void)
{
  /* Shorten branches.  */
  shorten_branches (get_insns ());
  return 0;
}

struct rtl_opt_pass pass_shorten_branches =
{
 {
  RTL_PASS,
  "shorten",                            /* name */
  NULL,                                 /* gate */
  rest_of_handle_shorten_branches,      /* execute */
  NULL,                                 /* sub */
  NULL,                                 /* next */
  0,                                    /* static_pass_number */
  TV_FINAL,                             /* tv_id */
  0,                                    /* properties_required */
  0,                                    /* properties_provided */
  0,                                    /* properties_destroyed */
  0,                                    /* todo_flags_start */
  0                                     /* todo_flags_finish */
 }
};


static unsigned int
rest_of_clean_state (void)
{
  rtx insn, next;
  FILE *final_output = NULL;
  int save_unnumbered = flag_dump_unnumbered;
  int save_noaddr = flag_dump_noaddr;

  if (flag_dump_final_insns)
    {
      final_output = fopen (flag_dump_final_insns, "a");
      if (!final_output)
	{
	  error ("could not open final insn dump file %qs: %m",
		 flag_dump_final_insns);
	  flag_dump_final_insns = NULL;
	}
      else
	{
	  flag_dump_noaddr = flag_dump_unnumbered = 1;
	  if (flag_compare_debug_opt || flag_compare_debug)
	    dump_flags |= TDF_NOUID;
	  dump_function_header (final_output, current_function_decl,
				dump_flags);
	  final_insns_dump_p = true;

	  for (insn = get_insns (); insn; insn = NEXT_INSN (insn))
	    if (LABEL_P (insn))
	      INSN_UID (insn) = CODE_LABEL_NUMBER (insn);
	    else
	      {
		if (NOTE_P (insn))
		  set_block_for_insn (insn, NULL);
		INSN_UID (insn) = 0;
	      }
	}
    }

  /* It is very important to decompose the RTL instruction chain here:
     debug information keeps pointing into CODE_LABEL insns inside the function
     body.  If these remain pointing to the other insns, we end up preserving
     whole RTL chain and attached detailed debug info in memory.  */
  for (insn = get_insns (); insn; insn = next)
    {
      next = NEXT_INSN (insn);
      NEXT_INSN (insn) = NULL;
      PREV_INSN (insn) = NULL;

      if (final_output
	  && (!NOTE_P (insn) ||
	      (NOTE_KIND (insn) != NOTE_INSN_VAR_LOCATION
	       && NOTE_KIND (insn) != NOTE_INSN_CALL_ARG_LOCATION
	       && NOTE_KIND (insn) != NOTE_INSN_BLOCK_BEG
	       && NOTE_KIND (insn) != NOTE_INSN_BLOCK_END
	       && NOTE_KIND (insn) != NOTE_INSN_DELETED_DEBUG_LABEL)))
	print_rtl_single (final_output, insn);
    }

  if (final_output)
    {
      flag_dump_noaddr = save_noaddr;
      flag_dump_unnumbered = save_unnumbered;
      final_insns_dump_p = false;

      if (fclose (final_output))
	{
	  error ("could not close final insn dump file %qs: %m",
		 flag_dump_final_insns);
	  flag_dump_final_insns = NULL;
	}
    }

  /* In case the function was not output,
     don't leave any temporary anonymous types
     queued up for sdb output.  */
#ifdef SDB_DEBUGGING_INFO
  if (write_symbols == SDB_DEBUG)
    sdbout_types (NULL_TREE);
#endif

  flag_rerun_cse_after_global_opts = 0;
  reload_completed = 0;
  epilogue_completed = 0;
#ifdef STACK_REGS
  regstack_completed = 0;
#endif

  /* Clear out the insn_length contents now that they are no
     longer valid.  */
  init_insn_lengths ();

  /* Show no temporary slots allocated.  */
  init_temp_slots ();

  free_bb_for_insn ();

  delete_tree_ssa ();

  /* We can reduce stack alignment on call site only when we are sure that
     the function body just produced will be actually used in the final
     executable.  */
  if (decl_binds_to_current_def_p (current_function_decl))
    {
      unsigned int pref = crtl->preferred_stack_boundary;
      if (crtl->stack_alignment_needed > crtl->preferred_stack_boundary)
        pref = crtl->stack_alignment_needed;
      cgraph_rtl_info (current_function_decl)->preferred_incoming_stack_boundary
        = pref;
    }

  /* Make sure volatile mem refs aren't considered valid operands for
     arithmetic insns.  We must call this here if this is a nested inline
     function, since the above code leaves us in the init_recog state,
     and the function context push/pop code does not save/restore volatile_ok.

     ??? Maybe it isn't necessary for expand_start_function to call this
     anymore if we do it here?  */

  init_recog_no_volatile ();

  /* We're done with this function.  Free up memory if we can.  */
  free_after_parsing (cfun);
  free_after_compilation (cfun);
  return 0;
}

struct rtl_opt_pass pass_clean_state =
{
 {
  RTL_PASS,
  "*clean_state",                       /* name */
  NULL,                                 /* gate */
  rest_of_clean_state,                  /* execute */
  NULL,                                 /* sub */
  NULL,                                 /* next */
  0,                                    /* static_pass_number */
  TV_FINAL,                             /* tv_id */
  0,                                    /* properties_required */
  0,                                    /* properties_provided */
  PROP_rtl,                             /* properties_destroyed */
  0,                                    /* todo_flags_start */
  0                                     /* todo_flags_finish */
 }
};<|MERGE_RESOLUTION|>--- conflicted
+++ resolved
@@ -3606,7 +3606,7 @@
       break;
 
     case CONST_INT:
-      fprint_w (file, INTVAL (x));
+      fprintf (file, HOST_WIDE_INT_PRINT_DEC, INTVAL (x));
       break;
 
     case CONST:
@@ -3764,36 +3764,6 @@
   return i;
 }
 
-<<<<<<< HEAD
-/* Write a signed HOST_WIDE_INT as decimal to a file, fast. */
-
-void
-fprint_w (FILE *f, HOST_WIDE_INT value)
-{
-  /* python says: len(str(2**64)) == 20 */
-  char s[20];
-  int i;
-
-  if (value >= 0)
-    i = sprint_ul_rev (s, (unsigned long) value);
-  else
-    {
-      /* Cast to long long to output max negative correctly! */
-      i = sprint_ul_rev (s, ((unsigned long long) value) * -1);
-      putc('-', f);
-    }
-
-  /* It's probably too small to bother with string reversal and fputs. */
-  do
-    {
-      i--;
-      putc (s[i], f);
-    }
-  while (i != 0);
-}
-
-=======
->>>>>>> c3b0c721
 /* Write an unsigned long as decimal to a file, fast. */
 
 void

/* This file contains the definitions and documentation for the
   tree codes used in GCC.
   Copyright (C) 1987, 1988, 1993, 1995, 1997, 1998, 2000, 2001, 2004, 2005,
   2006, 2007, 2008, 2009, 2010 Free Software Foundation, Inc.

This file is part of GCC.

GCC is free software; you can redistribute it and/or modify it under
the terms of the GNU General Public License as published by the Free
Software Foundation; either version 3, or (at your option) any later
version.

GCC is distributed in the hope that it will be useful, but WITHOUT ANY
WARRANTY; without even the implied warranty of MERCHANTABILITY or
FITNESS FOR A PARTICULAR PURPOSE.  See the GNU General Public License
for more details.

You should have received a copy of the GNU General Public License
along with GCC; see the file COPYING3.  If not see
<http://www.gnu.org/licenses/>.  */


/* For tcc_references, tcc_expression, tcc_comparison, tcc_unary,
   tcc_binary, and tcc_statement nodes, which use struct tree_exp, the
   4th element is the number of argument slots to allocate.  This
   determines the size of the tree node object.  Other nodes use
   different structures, and the size is determined by the tree_union
   member structure; the 4th element should be zero.  Languages that
   define language-specific tcc_exceptional or tcc_constant codes must
   define the tree_size langhook to say how big they are.

   These tree codes have been sorted so that the macros in tree.h that
   check for various tree codes are optimized into range checks.  This
   gives a measurable performance improvement.  When adding a new
   code, consider its placement in relation to the other codes.  */

/* Any erroneous construct is parsed into a node of this type.
   This type of node is accepted without complaint in all contexts
   by later parsing activities, to avoid multiple error messages
   for one error.
   No fields in these nodes are used except the TREE_CODE.  */
DEFTREECODE (ERROR_MARK, "error_mark", tcc_exceptional, 0)

/* Used to represent a name (such as, in the DECL_NAME of a decl node).
   Internally it looks like a STRING_CST node.
   There is only one IDENTIFIER_NODE ever made for any particular name.
   Use `get_identifier' to get it (or create it, the first time).  */
DEFTREECODE (IDENTIFIER_NODE, "identifier_node", tcc_exceptional, 0)

/* Has the TREE_VALUE and TREE_PURPOSE fields.  */
/* These nodes are made into lists by chaining through the
   TREE_CHAIN field.  The elements of the list live in the
   TREE_VALUE fields, while TREE_PURPOSE fields are occasionally
   used as well to get the effect of Lisp association lists.  */
DEFTREECODE (TREE_LIST, "tree_list", tcc_exceptional, 0)

/* These nodes contain an array of tree nodes.  */
DEFTREECODE (TREE_VEC, "tree_vec", tcc_exceptional, 0)

/* A symbol binding block.  These are arranged in a tree,
   where the BLOCK_SUBBLOCKS field contains a chain of subblocks
   chained through the BLOCK_CHAIN field.
   BLOCK_SUPERCONTEXT points to the parent block.
     For a block which represents the outermost scope of a function, it
     points to the FUNCTION_DECL node.
   BLOCK_VARS points to a chain of decl nodes.
   BLOCK_CHAIN points to the next BLOCK at the same level.
   BLOCK_ABSTRACT_ORIGIN points to the original (abstract) tree node which
   this block is an instance of, or else is NULL to indicate that this
   block is not an instance of anything else.  When non-NULL, the value
   could either point to another BLOCK node or it could point to a
   FUNCTION_DECL node (e.g. in the case of a block representing the
   outermost scope of a particular inlining of a function).
   BLOCK_ABSTRACT is nonzero if the block represents an abstract
   instance of a block (i.e. one which is nested within an abstract
   instance of an inline function).
   TREE_ASM_WRITTEN is nonzero if the block was actually referenced
   in the generated assembly.  */
DEFTREECODE (BLOCK, "block", tcc_exceptional, 0)

/* Each data type is represented by a tree node whose code is one of
   the following:  */
/* Each node that represents a data type has a component TYPE_SIZE
   containing a tree that is an expression for the size in bits.
   The TYPE_MODE contains the machine mode for values of this type.
   The TYPE_POINTER_TO field contains a type for a pointer to this type,
     or zero if no such has been created yet.
   The TYPE_NEXT_VARIANT field is used to chain together types
     that are variants made by type modifiers such as "const" and "volatile".
   The TYPE_MAIN_VARIANT field, in any member of such a chain,
     points to the start of the chain.
   The TYPE_NAME field contains info on the name used in the program
     for this type (for GDB symbol table output).  It is either a
     TYPE_DECL node, for types that are typedefs, or an IDENTIFIER_NODE
     in the case of structs, unions or enums that are known with a tag,
     or zero for types that have no special name.
   The TYPE_CONTEXT for any sort of type which could have a name or
    which could have named members (e.g. tagged types in C/C++) will
    point to the node which represents the scope of the given type, or
    will be NULL_TREE if the type has "file scope".  For most types, this
    will point to a BLOCK node or a FUNCTION_DECL node, but it could also
    point to a FUNCTION_TYPE node (for types whose scope is limited to the
    formal parameter list of some function type specification) or it
    could point to a RECORD_TYPE, UNION_TYPE or QUAL_UNION_TYPE node
    (for C++ "member" types).
    For non-tagged-types, TYPE_CONTEXT need not be set to anything in
    particular, since any type which is of some type category  (e.g.
    an array type or a function type) which cannot either have a name
    itself or have named members doesn't really have a "scope" per se.
  The TREE_CHAIN field is used as a forward-references to names for
    ENUMERAL_TYPE, RECORD_TYPE, UNION_TYPE, and QUAL_UNION_TYPE nodes;
    see below.  */

/* The ordering of the following codes is optimized for the checking
   macros in tree.h.  Changing the order will degrade the speed of the
   compiler.  OFFSET_TYPE, ENUMERAL_TYPE, BOOLEAN_TYPE, INTEGER_TYPE,
   REAL_TYPE, POINTER_TYPE.  */

/* An offset is a pointer relative to an object.
   The TREE_TYPE field is the type of the object at the offset.
   The TYPE_OFFSET_BASETYPE points to the node for the type of object
   that the offset is relative to.  */
DEFTREECODE (OFFSET_TYPE, "offset_type", tcc_type, 0)

/* C enums.  The type node looks just like an INTEGER_TYPE node.
   The symbols for the values of the enum type are defined by
   CONST_DECL nodes, but the type does not point to them;
   however, the TYPE_VALUES is a list in which each element's TREE_PURPOSE
   is a name and the TREE_VALUE is the value (an INTEGER_CST node).  */
/* A forward reference `enum foo' when no enum named foo is defined yet
   has zero (a null pointer) in its TYPE_SIZE.  The tag name is in
   the TYPE_NAME field.  If the type is later defined, the normal
   fields are filled in.
   RECORD_TYPE, UNION_TYPE, and QUAL_UNION_TYPE forward refs are
   treated similarly.  */
DEFTREECODE (ENUMERAL_TYPE, "enumeral_type", tcc_type, 0)

/* Boolean type (true or false are the only values).  Looks like an
   INTEGRAL_TYPE.  */
DEFTREECODE (BOOLEAN_TYPE, "boolean_type", tcc_type, 0)

/* Integer types in all languages, including char in C.
   Also used for sub-ranges of other discrete types.
   Has components TYPE_MIN_VALUE, TYPE_MAX_VALUE (expressions, inclusive)
   and TYPE_PRECISION (number of bits used by this type).
   In the case of a subrange type in Pascal, the TREE_TYPE
   of this will point at the supertype (another INTEGER_TYPE,
   or an ENUMERAL_TYPE or BOOLEAN_TYPE).
   Otherwise, the TREE_TYPE is zero.  */
DEFTREECODE (INTEGER_TYPE, "integer_type", tcc_type, 0)

/* C's float and double.  Different floating types are distinguished
   by machine mode and by the TYPE_SIZE and the TYPE_PRECISION.  */
DEFTREECODE (REAL_TYPE, "real_type", tcc_type, 0)

/* The ordering of the following codes is optimized for the checking
   macros in tree.h.  Changing the order will degrade the speed of the
   compiler.  POINTER_TYPE, REFERENCE_TYPE.  Note that this range
   overlaps the previous range of ordered types.  */

/* All pointer-to-x types have code POINTER_TYPE.
   The TREE_TYPE points to the node for the type pointed to.  */
DEFTREECODE (POINTER_TYPE, "pointer_type", tcc_type, 0)

/* A reference is like a pointer except that it is coerced
   automatically to the value it points to.  Used in C++.  */
DEFTREECODE (REFERENCE_TYPE, "reference_type", tcc_type, 0)

/* The C++ decltype(nullptr) type.  */
DEFTREECODE (NULLPTR_TYPE, "nullptr_type", tcc_type, 0)

/* _Fract and _Accum types in Embedded-C.  Different fixed-point types
   are distinguished by machine mode and by the TYPE_SIZE and the
   TYPE_PRECISION.  */
DEFTREECODE (FIXED_POINT_TYPE, "fixed_point_type", tcc_type, 0)

/* The ordering of the following codes is optimized for the checking
   macros in tree.h.  Changing the order will degrade the speed of the
   compiler.  COMPLEX_TYPE, VECTOR_TYPE, ARRAY_TYPE.  */

/* Complex number types.  The TREE_TYPE field is the data type
   of the real and imaginary parts.  It must be of scalar
   arithmetic type, not including pointer type.  */
DEFTREECODE (COMPLEX_TYPE, "complex_type", tcc_type, 0)

/* Vector types.  The TREE_TYPE field is the data type of the vector
   elements.  The TYPE_PRECISION field is the number of subparts of
   the vector.  */
DEFTREECODE (VECTOR_TYPE, "vector_type", tcc_type, 0)

/* The ordering of the following codes is optimized for the checking
   macros in tree.h.  Changing the order will degrade the speed of the
   compiler.  ARRAY_TYPE, RECORD_TYPE, UNION_TYPE, QUAL_UNION_TYPE.
   Note that this range overlaps the previous range.  */

/* Types of arrays.  Special fields:
   TREE_TYPE		  Type of an array element.
   TYPE_DOMAIN		  Type to index by.
			    Its range of values specifies the array length.
 The field TYPE_POINTER_TO (TREE_TYPE (array_type)) is always nonzero
 and holds the type to coerce a value of that array type to in C.
 TYPE_STRING_FLAG indicates a string (in contrast to an array of chars)
 in languages (such as Chill) that make a distinction.  */
/* Array types in C or Pascal */
DEFTREECODE (ARRAY_TYPE, "array_type", tcc_type, 0)

/* Struct in C, or record in Pascal.  */
/* Special fields:
   TYPE_FIELDS  chain of FIELD_DECLs for the fields of the struct,
     and VAR_DECLs, TYPE_DECLs and CONST_DECLs for record-scope variables,
     types and enumerators.
   A few may need to be added for Pascal.  */
/* See the comment above, before ENUMERAL_TYPE, for how
   forward references to struct tags are handled in C.  */
DEFTREECODE (RECORD_TYPE, "record_type", tcc_type, 0)

/* Union in C.  Like a struct, except that the offsets of the fields
   will all be zero.  */
/* See the comment above, before ENUMERAL_TYPE, for how
   forward references to union tags are handled in C.  */
DEFTREECODE (UNION_TYPE, "union_type", tcc_type, 0)	/* C union type */

/* Similar to UNION_TYPE, except that the expressions in DECL_QUALIFIER
   in each FIELD_DECL determine what the union contains.  The first
   field whose DECL_QUALIFIER expression is true is deemed to occupy
   the union.  */
DEFTREECODE (QUAL_UNION_TYPE, "qual_union_type", tcc_type, 0)

/* The ordering of the following codes is optimized for the checking
   macros in tree.h.  Changing the order will degrade the speed of the
   compiler.  VOID_TYPE, FUNCTION_TYPE, METHOD_TYPE.  */

/* The void type in C */
DEFTREECODE (VOID_TYPE, "void_type", tcc_type, 0)

/* Type of functions.  Special fields:
   TREE_TYPE		    type of value returned.
   TYPE_ARG_TYPES      list of types of arguments expected.
	this list is made of TREE_LIST nodes.
   Types of "Procedures" in languages where they are different from functions
   have code FUNCTION_TYPE also, but then TREE_TYPE is zero or void type.  */
DEFTREECODE (FUNCTION_TYPE, "function_type", tcc_type, 0)

/* METHOD_TYPE is the type of a function which takes an extra first
   argument for "self", which is not present in the declared argument list.
   The TREE_TYPE is the return type of the method.  The TYPE_METHOD_BASETYPE
   is the type of "self".  TYPE_ARG_TYPES is the real argument list, which
   includes the hidden argument for "self".  */
DEFTREECODE (METHOD_TYPE, "method_type", tcc_type, 0)

/* This is a language-specific kind of type.
   Its meaning is defined by the language front end.
   layout_type does not know how to lay this out,
   so the front-end must do so manually.  */
DEFTREECODE (LANG_TYPE, "lang_type", tcc_type, 0)

/* Expressions */

/* First, the constants.  */

/* Contents are in TREE_INT_CST_LOW and TREE_INT_CST_HIGH fields,
   32 bits each, giving us a 64 bit constant capability.  INTEGER_CST
   nodes can be shared, and therefore should be considered read only.
   They should be copied, before setting a flag such as TREE_OVERFLOW.
   If an INTEGER_CST has TREE_OVERFLOW already set, it is known to be unique.
   INTEGER_CST nodes are created for the integral types, for pointer
   types and for vector and float types in some circumstances.  */
DEFTREECODE (INTEGER_CST, "integer_cst", tcc_constant, 0)

/* Contents are in TREE_REAL_CST field.  */
DEFTREECODE (REAL_CST, "real_cst", tcc_constant, 0)

/* Contents are in TREE_FIXED_CST field.  */
DEFTREECODE (FIXED_CST, "fixed_cst", tcc_constant, 0)

/* Contents are in TREE_REALPART and TREE_IMAGPART fields,
   whose contents are other constant nodes.  */
DEFTREECODE (COMPLEX_CST, "complex_cst", tcc_constant, 0)

/* Contents are in TREE_VECTOR_CST_ELTS field.  */
DEFTREECODE (VECTOR_CST, "vector_cst", tcc_constant, 0)

/* Contents are TREE_STRING_LENGTH and the actual contents of the string.  */
DEFTREECODE (STRING_CST, "string_cst", tcc_constant, 0)

/* Declarations.  All references to names are represented as ..._DECL
   nodes.  The decls in one binding context are chained through the
   TREE_CHAIN field.  Each DECL has a DECL_NAME field which contains
   an IDENTIFIER_NODE.  (Some decls, most often labels, may have zero
   as the DECL_NAME).  DECL_CONTEXT points to the node representing
   the context in which this declaration has its scope.  For
   FIELD_DECLs, this is the RECORD_TYPE, UNION_TYPE, or
   QUAL_UNION_TYPE node that the field is a member of.  For VAR_DECL,
   PARM_DECL, FUNCTION_DECL, LABEL_DECL, and CONST_DECL nodes, this
   points to either the FUNCTION_DECL for the containing function, the
   RECORD_TYPE or UNION_TYPE for the containing type, or NULL_TREE or
   a TRANSLATION_UNIT_DECL if the given decl has "file scope".
   DECL_ABSTRACT_ORIGIN, if non-NULL, points to the original (abstract)
    ..._DECL node of which this decl is an (inlined or template expanded)
    instance.
   The TREE_TYPE field holds the data type of the object, when relevant.
    LABEL_DECLs have no data type.  For TYPE_DECL, the TREE_TYPE field
    contents are the type whose name is being declared.
   The DECL_ALIGN, DECL_SIZE,
    and DECL_MODE fields exist in decl nodes just as in type nodes.
    They are unused in LABEL_DECL, TYPE_DECL and CONST_DECL nodes.

   DECL_FIELD_BIT_OFFSET holds an integer number of bits offset for
   the location.  DECL_VOFFSET holds an expression for a variable
   offset; it is to be multiplied by DECL_VOFFSET_UNIT (an integer).
   These fields are relevant only in FIELD_DECLs and PARM_DECLs.

   DECL_INITIAL holds the value to initialize a variable to,
   or the value of a constant.  For a function, it holds the body
   (a node of type BLOCK representing the function's binding contour
   and whose body contains the function's statements.)  For a LABEL_DECL
   in C, it is a flag, nonzero if the label's definition has been seen.

   PARM_DECLs use a special field:
   DECL_ARG_TYPE is the type in which the argument is actually
    passed, which may be different from its type within the function.

   FUNCTION_DECLs use four special fields:
   DECL_ARGUMENTS holds a chain of PARM_DECL nodes for the arguments.
   DECL_RESULT holds a RESULT_DECL node for the value of a function.
    The DECL_RTL field is 0 for a function that returns no value.
    (C functions returning void have zero here.)
    The TREE_TYPE field is the type in which the result is actually
    returned.  This is usually the same as the return type of the
    FUNCTION_DECL, but it may be a wider integer type because of
    promotion.
   DECL_FUNCTION_CODE is a code number that is nonzero for
    built-in functions.  Its value is an enum built_in_function
    that says which built-in function it is.

   DECL_SOURCE_FILE holds a filename string and DECL_SOURCE_LINE
   holds a line number.  In some cases these can be the location of
   a reference, if no definition has been seen.

   DECL_ABSTRACT is nonzero if the decl represents an abstract instance
   of a decl (i.e. one which is nested within an abstract instance of a
   inline function.  */

DEFTREECODE (FUNCTION_DECL, "function_decl", tcc_declaration, 0)
DEFTREECODE (LABEL_DECL, "label_decl", tcc_declaration, 0)
/* The ordering of the following codes is optimized for the checking
   macros in tree.h.  Changing the order will degrade the speed of the
   compiler.  FIELD_DECL, VAR_DECL, CONST_DECL, PARM_DECL,
   TYPE_DECL.  */
DEFTREECODE (FIELD_DECL, "field_decl", tcc_declaration, 0)
DEFTREECODE (VAR_DECL, "var_decl", tcc_declaration, 0)
DEFTREECODE (CONST_DECL, "const_decl", tcc_declaration, 0)
DEFTREECODE (PARM_DECL, "parm_decl", tcc_declaration, 0)
DEFTREECODE (TYPE_DECL, "type_decl", tcc_declaration, 0)
DEFTREECODE (RESULT_DECL, "result_decl", tcc_declaration, 0)

/* A "declaration" of a debug temporary.  It should only appear in
   DEBUG stmts.  */
DEFTREECODE (DEBUG_EXPR_DECL, "debug_expr_decl", tcc_declaration, 0)

/* A namespace declaration.  Namespaces appear in DECL_CONTEXT of other
   _DECLs, providing a hierarchy of names.  */
DEFTREECODE (NAMESPACE_DECL, "namespace_decl", tcc_declaration, 0)

/* A declaration import.
   The C++ FE uses this to represent a using-directive; eg:
   "using namespace foo".
   But it could be used to represent any declaration import construct.
   Whenever a declaration import appears in a lexical block, the BLOCK node
   representing that lexical block in GIMPLE will contain an IMPORTED_DECL
   node, linked via BLOCK_VARS accessor of the said BLOCK.
   For a given NODE which code is IMPORTED_DECL,
   IMPORTED_DECL_ASSOCIATED_DECL (NODE) accesses the imported declaration.  */
DEFTREECODE (IMPORTED_DECL, "imported_decl", tcc_declaration, 0)

/* A translation unit.  This is not technically a declaration, since it
   can't be looked up, but it's close enough.  */
DEFTREECODE (TRANSLATION_UNIT_DECL, "translation_unit_decl",\
	     tcc_declaration, 0)

/* References to storage.  */

/* The ordering of the following codes is optimized for the classification
   in handled_component_p.  Keep them in a consecutive group.  */

/* Value is structure or union component.
   Operand 0 is the structure or union (an expression).
   Operand 1 is the field (a node of type FIELD_DECL).
   Operand 2, if present, is the value of DECL_FIELD_OFFSET, measured
   in units of DECL_OFFSET_ALIGN / BITS_PER_UNIT.  */
DEFTREECODE (COMPONENT_REF, "component_ref", tcc_reference, 3)

/* Reference to a group of bits within an object.  Similar to COMPONENT_REF
   except the position is given explicitly rather than via a FIELD_DECL.
   Operand 0 is the structure or union expression;
   operand 1 is a tree giving the constant number of bits being referenced;
   operand 2 is a tree giving the constant position of the first referenced bit.
   The result type width has to match the number of bits referenced.
   If the result type is integral, its signedness specifies how it is extended
   to its mode width.  */
DEFTREECODE (BIT_FIELD_REF, "bit_field_ref", tcc_reference, 3)

/* Used only on an operand of complex type, these return
   a value of the corresponding component type.  */
DEFTREECODE (REALPART_EXPR, "realpart_expr", tcc_reference, 1)
DEFTREECODE (IMAGPART_EXPR, "imagpart_expr", tcc_reference, 1)

/* Array indexing.
   Operand 0 is the array; operand 1 is a (single) array index.
   Operand 2, if present, is a copy of TYPE_MIN_VALUE of the index.
   Operand 3, if present, is the element size, measured in units of
   the alignment of the element type.  */
DEFTREECODE (ARRAY_REF, "array_ref", tcc_reference, 4)

/* Likewise, except that the result is a range ("slice") of the array.  The
   starting index of the resulting array is taken from operand 1 and the size
   of the range is taken from the type of the expression.  */
DEFTREECODE (ARRAY_RANGE_REF, "array_range_ref", tcc_reference, 4)

/* C unary `*' or Pascal `^'.  One operand, an expression for a pointer.  */
DEFTREECODE (INDIRECT_REF, "indirect_ref", tcc_reference, 1)

<<<<<<< HEAD
/* Like above, but aligns the referenced address (i.e, if the address
   in P is not aligned on TYPE_ALIGN boundary, then &(*P) != P).  */
DEFTREECODE (ALIGN_INDIRECT_REF, "align_indirect_ref", tcc_reference, 1)

/* Same as INDIRECT_REF, but also specifies the alignment of the referenced
   address:
   Operand 0 is the referenced address (a pointer);
   Operand 1 is an INTEGER_CST which represents the alignment of the address,
   or 0 if the alignment is unknown.  */
DEFTREECODE (MISALIGNED_INDIRECT_REF, "misaligned_indirect_ref", tcc_reference, 2)

=======
>>>>>>> 155d23aa
/* Used to represent lookup in a virtual method table which is dependent on
   the runtime type of an object.  Operands are:
   OBJ_TYPE_REF_EXPR: An expression that evaluates the value to use.
   OBJ_TYPE_REF_OBJECT: Is the object on whose behalf the lookup is
   being performed.  Through this the optimizers may be able to statically
   determine the dynamic type of the object.
   OBJ_TYPE_REF_TOKEN: An integer index to the virtual method table.  */
DEFTREECODE (OBJ_TYPE_REF, "obj_type_ref", tcc_expression, 3)

/* Constructor: return an aggregate value made from specified components.
   In C, this is used only for structure and array initializers.
   The operand is a sequence of component values made out of a VEC of
   struct constructor_elt.

   For ARRAY_TYPE:
   The field INDEX of each constructor_elt is the corresponding index.
   If the index is a RANGE_EXPR, it is a short-hand for many nodes,
   one for each index in the range.  (If the corresponding field VALUE
   has side-effects, they are evaluated once for each element.  Wrap the
   value in a SAVE_EXPR if you want to evaluate side effects only once.)

   For RECORD_TYPE, UNION_TYPE, or QUAL_UNION_TYPE:
   The field INDEX of each node is a FIELD_DECL.  */
DEFTREECODE (CONSTRUCTOR, "constructor", tcc_exceptional, 0)

/* The expression types are mostly straightforward, with the fourth argument
   of DEFTREECODE saying how many operands there are.
   Unless otherwise specified, the operands are expressions and the
   types of all the operands and the expression must all be the same.  */

/* Contains two expressions to compute, one followed by the other.
   the first value is ignored.  The second one's value is used.  The
   type of the first expression need not agree with the other types.  */
DEFTREECODE (COMPOUND_EXPR, "compound_expr", tcc_expression, 2)

/* Assignment expression.  Operand 0 is the what to set; 1, the new value.  */
DEFTREECODE (MODIFY_EXPR, "modify_expr", tcc_expression, 2)

/* Initialization expression.  Operand 0 is the variable to initialize;
   Operand 1 is the initializer.  This differs from MODIFY_EXPR in that any
   reference to the referent of operand 0 within operand 1 is undefined.  */
DEFTREECODE (INIT_EXPR, "init_expr", tcc_expression, 2)

/* For TARGET_EXPR, operand 0 is the target of an initialization,
   operand 1 is the initializer for the target, which may be void
     if simply expanding it initializes the target.
   operand 2 is the cleanup for this node, if any.
   operand 3 is the saved initializer after this node has been
   expanded once; this is so we can re-expand the tree later.  */
DEFTREECODE (TARGET_EXPR, "target_expr", tcc_expression, 4)

/* Conditional expression ( ... ? ... : ...  in C).
   Operand 0 is the condition.
   Operand 1 is the then-value.
   Operand 2 is the else-value.
   Operand 0 may be of any type.
   Operand 1 must have the same type as the entire expression, unless
   it unconditionally throws an exception, in which case it should
   have VOID_TYPE.  The same constraints apply to operand 2.  The
   condition in operand 0 must be of integral type.

   In cfg gimple, if you do not have a selection expression, operands
   1 and 2 are NULL.  The operands are then taken from the cfg edges. */
DEFTREECODE (COND_EXPR, "cond_expr", tcc_expression, 3)

/* Vector conditional expression. It is like COND_EXPR, but with
   vector operands.

   A = VEC_COND_EXPR ( X < Y, B, C)

   means

   for (i=0; i<N; i++)
     A[i] = X[i] < Y[i] ? B[i] : C[i];
*/
DEFTREECODE (VEC_COND_EXPR, "vec_cond_expr", tcc_expression, 3)

/* Declare local variables, including making RTL and allocating space.
   BIND_EXPR_VARS is a chain of VAR_DECL nodes for the variables.
   BIND_EXPR_BODY is the body, the expression to be computed using
   the variables.  The value of operand 1 becomes that of the BIND_EXPR.
   BIND_EXPR_BLOCK is the BLOCK that corresponds to these bindings
   for debugging purposes.  If this BIND_EXPR is actually expanded,
   that sets the TREE_USED flag in the BLOCK.

   The BIND_EXPR is not responsible for informing parsers
   about these variables.  If the body is coming from the input file,
   then the code that creates the BIND_EXPR is also responsible for
   informing the parser of the variables.

   If the BIND_EXPR is ever expanded, its TREE_USED flag is set.
   This tells the code for debugging symbol tables not to ignore the BIND_EXPR.
   If the BIND_EXPR should be output for debugging but will not be expanded,
   set the TREE_USED flag by hand.

   In order for the BIND_EXPR to be known at all, the code that creates it
   must also install it as a subblock in the tree of BLOCK
   nodes for the function.  */
DEFTREECODE (BIND_EXPR, "bind_expr", tcc_expression, 3)

/* Function call.  CALL_EXPRs are represented by variably-sized expression
   nodes.  There are at least three fixed operands.  Operand 0 is an
   INTEGER_CST node containing the total operand count, the number of
   arguments plus 3.  Operand 1 is the function, while operand 2 is
   is static chain argument, or NULL.  The remaining operands are the
   arguments to the call.  */
DEFTREECODE (CALL_EXPR, "call_expr", tcc_vl_exp, 3)

/* Specify a value to compute along with its corresponding cleanup.
   Operand 0 is the cleanup expression.
   The cleanup is executed by the first enclosing CLEANUP_POINT_EXPR,
   which must exist.  This differs from TRY_CATCH_EXPR in that operand 1
   is always evaluated when cleanups are run.  */
DEFTREECODE (WITH_CLEANUP_EXPR, "with_cleanup_expr", tcc_expression, 1)

/* Specify a cleanup point.
   Operand 0 is an expression that may have cleanups.  If it does, those
   cleanups are executed after the expression is expanded.

   Note that if the expression is a reference to storage, it is forced out
   of memory before the cleanups are run.  This is necessary to handle
   cases where the cleanups modify the storage referenced; in the
   expression 't.i', if 't' is a struct with an integer member 'i' and a
   cleanup which modifies 'i', the value of the expression depends on
   whether the cleanup is run before or after 't.i' is evaluated.  When
   expand_expr is run on 't.i', it returns a MEM.  This is not good enough;
   the value of 't.i' must be forced out of memory.

   As a consequence, the operand of a CLEANUP_POINT_EXPR must not have
   BLKmode, because it will not be forced out of memory.  */
DEFTREECODE (CLEANUP_POINT_EXPR, "cleanup_point_expr", tcc_expression, 1)

/* The following code is used in languages that have types where some
   field in an object of the type contains a value that is used in the
   computation of another field's offset or size and/or the size of the
   type.  The positions and/or sizes of fields can vary from object to
   object of the same type or even for one and the same object within
   its scope.

   Record types with discriminants in Ada or schema types in Pascal are
   examples of such types.  This mechanism is also used to create "fat
   pointers" for unconstrained array types in Ada; the fat pointer is a
   structure one of whose fields is a pointer to the actual array type
   and the other field is a pointer to a template, which is a structure
   containing the bounds of the array.  The bounds in the type pointed
   to by the first field in the fat pointer refer to the values in the
   template.

   When you wish to construct such a type you need "self-references"
   that allow you to reference the object having this type from the
   TYPE node, i.e. without having a variable instantiating this type.

   Such a "self-references" is done using a PLACEHOLDER_EXPR.  This is
   a node that will later be replaced with the object being referenced.
   Its type is that of the object and selects which object to use from
   a chain of references (see below).  No other slots are used in the
   PLACEHOLDER_EXPR.

   For example, if your type FOO is a RECORD_TYPE with a field BAR,
   and you need the value of <variable>.BAR to calculate TYPE_SIZE
   (FOO), just substitute <variable> above with a PLACEHOLDER_EXPR
   whose TREE_TYPE is FOO.  Then construct your COMPONENT_REF with
   the PLACEHOLDER_EXPR as the first operand (which has the correct
   type).  Later, when the size is needed in the program, the back-end
   will find this PLACEHOLDER_EXPR and generate code to calculate the
   actual size at run-time.  In the following, we describe how this
   calculation is done.

   When we wish to evaluate a size or offset, we check whether it contains a
   PLACEHOLDER_EXPR.  If it does, we call substitute_placeholder_in_expr
   passing both that tree and an expression within which the object may be
   found.  The latter expression is the object itself in the simple case of
   an Ada record with discriminant, but it can be the array in the case of an
   unconstrained array.

   In the latter case, we need the fat pointer, because the bounds of
   the array can only be accessed from it.  However, we rely here on the
   fact that the expression for the array contains the dereference of
   the fat pointer that obtained the array pointer.  */

/* Denotes a record to later be substituted before evaluating this expression.
   The type of this expression is used to find the record to replace it.  */
DEFTREECODE (PLACEHOLDER_EXPR, "placeholder_expr", tcc_exceptional, 0)

/* Simple arithmetic.  */
DEFTREECODE (PLUS_EXPR, "plus_expr", tcc_binary, 2)
DEFTREECODE (MINUS_EXPR, "minus_expr", tcc_binary, 2)
DEFTREECODE (MULT_EXPR, "mult_expr", tcc_binary, 2)

/* Pointer addition.  The first operand is always a pointer and the
   second operand is an integer of type sizetype.  */
DEFTREECODE (POINTER_PLUS_EXPR, "pointer_plus_expr", tcc_binary, 2)

/* Division for integer result that rounds the quotient toward zero.  */
DEFTREECODE (TRUNC_DIV_EXPR, "trunc_div_expr", tcc_binary, 2)

/* Division for integer result that rounds the quotient toward infinity.  */
DEFTREECODE (CEIL_DIV_EXPR, "ceil_div_expr", tcc_binary, 2)

/* Division for integer result that rounds toward minus infinity.  */
DEFTREECODE (FLOOR_DIV_EXPR, "floor_div_expr", tcc_binary, 2)

/* Division for integer result that rounds toward nearest integer.  */
DEFTREECODE (ROUND_DIV_EXPR, "round_div_expr", tcc_binary, 2)

/* Four kinds of remainder that go with the four kinds of division.  */
DEFTREECODE (TRUNC_MOD_EXPR, "trunc_mod_expr", tcc_binary, 2)
DEFTREECODE (CEIL_MOD_EXPR, "ceil_mod_expr", tcc_binary, 2)
DEFTREECODE (FLOOR_MOD_EXPR, "floor_mod_expr", tcc_binary, 2)
DEFTREECODE (ROUND_MOD_EXPR, "round_mod_expr", tcc_binary, 2)

/* Division for real result.  */
DEFTREECODE (RDIV_EXPR, "rdiv_expr", tcc_binary, 2)

/* Division which is not supposed to need rounding.
   Used for pointer subtraction in C.  */
DEFTREECODE (EXACT_DIV_EXPR, "exact_div_expr", tcc_binary, 2)

/* Conversion of real to fixed point by truncation.  */
DEFTREECODE (FIX_TRUNC_EXPR, "fix_trunc_expr", tcc_unary, 1)

/* Conversion of an integer to a real.  */
DEFTREECODE (FLOAT_EXPR, "float_expr", tcc_unary, 1)

/* Unary negation.  */
DEFTREECODE (NEGATE_EXPR, "negate_expr", tcc_unary, 1)

/* Minimum and maximum values.  When used with floating point, if both
   operands are zeros, or if either operand is NaN, then it is unspecified
   which of the two operands is returned as the result.  */
DEFTREECODE (MIN_EXPR, "min_expr", tcc_binary, 2)
DEFTREECODE (MAX_EXPR, "max_expr", tcc_binary, 2)

/* Represents the absolute value of the operand.

   An ABS_EXPR must have either an INTEGER_TYPE or a REAL_TYPE.  The
   operand of the ABS_EXPR must have the same type.  */
DEFTREECODE (ABS_EXPR, "abs_expr", tcc_unary, 1)

/* Shift operations for shift and rotate.
   Shift means logical shift if done on an
   unsigned type, arithmetic shift if done on a signed type.
   The second operand is the number of bits to
   shift by; it need not be the same type as the first operand and result.
   Note that the result is undefined if the second operand is larger
   than or equal to the first operand's type size.

   The first operand of a shift can have either an integer or a
   (non-integer) fixed-point type.  We follow the ISO/IEC TR 18037:2004
   semantics for the latter.

   Rotates are defined for integer types only.  */
DEFTREECODE (LSHIFT_EXPR, "lshift_expr", tcc_binary, 2)
DEFTREECODE (RSHIFT_EXPR, "rshift_expr", tcc_binary, 2)
DEFTREECODE (LROTATE_EXPR, "lrotate_expr", tcc_binary, 2)
DEFTREECODE (RROTATE_EXPR, "rrotate_expr", tcc_binary, 2)

/* Bitwise operations.  Operands have same mode as result.  */
DEFTREECODE (BIT_IOR_EXPR, "bit_ior_expr", tcc_binary, 2)
DEFTREECODE (BIT_XOR_EXPR, "bit_xor_expr", tcc_binary, 2)
DEFTREECODE (BIT_AND_EXPR, "bit_and_expr", tcc_binary, 2)
DEFTREECODE (BIT_NOT_EXPR, "bit_not_expr", tcc_unary, 1)

/* ANDIF and ORIF allow the second operand not to be computed if the
   value of the expression is determined from the first operand.  AND,
   OR, and XOR always compute the second operand whether its value is
   needed or not (for side effects).  The operand may have
   BOOLEAN_TYPE or INTEGER_TYPE.  In either case, the argument will be
   either zero or one.  For example, a TRUTH_NOT_EXPR will never have
   an INTEGER_TYPE VAR_DECL as its argument; instead, a NE_EXPR will be
   used to compare the VAR_DECL to zero, thereby obtaining a node with
   value zero or one.  */
DEFTREECODE (TRUTH_ANDIF_EXPR, "truth_andif_expr", tcc_expression, 2)
DEFTREECODE (TRUTH_ORIF_EXPR, "truth_orif_expr", tcc_expression, 2)
DEFTREECODE (TRUTH_AND_EXPR, "truth_and_expr", tcc_expression, 2)
DEFTREECODE (TRUTH_OR_EXPR, "truth_or_expr", tcc_expression, 2)
DEFTREECODE (TRUTH_XOR_EXPR, "truth_xor_expr", tcc_expression, 2)
DEFTREECODE (TRUTH_NOT_EXPR, "truth_not_expr", tcc_expression, 1)

/* Relational operators.
   `EQ_EXPR' and `NE_EXPR' are allowed for any types.
   The others are allowed only for integer (or pointer or enumeral)
   or real types.
   In all cases the operands will have the same type,
   and the value is always the type used by the language for booleans.  */
DEFTREECODE (LT_EXPR, "lt_expr", tcc_comparison, 2)
DEFTREECODE (LE_EXPR, "le_expr", tcc_comparison, 2)
DEFTREECODE (GT_EXPR, "gt_expr", tcc_comparison, 2)
DEFTREECODE (GE_EXPR, "ge_expr", tcc_comparison, 2)
DEFTREECODE (EQ_EXPR, "eq_expr", tcc_comparison, 2)
DEFTREECODE (NE_EXPR, "ne_expr", tcc_comparison, 2)

/* Additional relational operators for floating point unordered.  */
DEFTREECODE (UNORDERED_EXPR, "unordered_expr", tcc_comparison, 2)
DEFTREECODE (ORDERED_EXPR, "ordered_expr", tcc_comparison, 2)

/* These are equivalent to unordered or ...  */
DEFTREECODE (UNLT_EXPR, "unlt_expr", tcc_comparison, 2)
DEFTREECODE (UNLE_EXPR, "unle_expr", tcc_comparison, 2)
DEFTREECODE (UNGT_EXPR, "ungt_expr", tcc_comparison, 2)
DEFTREECODE (UNGE_EXPR, "unge_expr", tcc_comparison, 2)
DEFTREECODE (UNEQ_EXPR, "uneq_expr", tcc_comparison, 2)

/* This is the reverse of uneq_expr.  */
DEFTREECODE (LTGT_EXPR, "ltgt_expr", tcc_comparison, 2)

DEFTREECODE (RANGE_EXPR, "range_expr", tcc_binary, 2)

/* Represents a re-association barrier for floating point expressions
   like explicit parenthesis in fortran.  */
DEFTREECODE (PAREN_EXPR, "paren_expr", tcc_unary, 1)

/* Represents a conversion of type of a value.
   All conversions, including implicit ones, must be
   represented by CONVERT_EXPR or NOP_EXPR nodes.  */
DEFTREECODE (CONVERT_EXPR, "convert_expr", tcc_unary, 1)

/* Conversion of a pointer value to a pointer to a different
   address space.  */
DEFTREECODE (ADDR_SPACE_CONVERT_EXPR, "addr_space_convert_expr", tcc_unary, 1)

/* Conversion of a fixed-point value to an integer, a real, or a fixed-point
   value.  Or conversion of a fixed-point value from an integer, a real, or
   a fixed-point value.  */
DEFTREECODE (FIXED_CONVERT_EXPR, "fixed_convert_expr", tcc_unary, 1)

/* Represents a conversion expected to require no code to be generated.  */
DEFTREECODE (NOP_EXPR, "nop_expr", tcc_unary, 1)

/* Value is same as argument, but guaranteed not an lvalue.  */
DEFTREECODE (NON_LVALUE_EXPR, "non_lvalue_expr", tcc_unary, 1)

/* Represents viewing something of one type as being of a second type.
   This corresponds to an "Unchecked Conversion" in Ada and roughly to
   the idiom *(type2 *)&X in C.  The only operand is the value to be
   viewed as being of another type.  It is undefined if the type of the
   input and of the expression have different sizes.

   This code may also be used within the LHS of a MODIFY_EXPR, in which
   case no actual data motion may occur.  TREE_ADDRESSABLE will be set in
   this case and GCC must abort if it could not do the operation without
   generating insns.  */
DEFTREECODE (VIEW_CONVERT_EXPR, "view_convert_expr", tcc_reference, 1)

/* A COMPOUND_LITERAL_EXPR represents a literal that is placed in a DECL.  The
   COMPOUND_LITERAL_EXPR_DECL_EXPR is the a DECL_EXPR containing the decl
   for the anonymous object represented by the COMPOUND_LITERAL;
   the DECL_INITIAL of that decl is the CONSTRUCTOR that initializes
   the compound literal.  */
DEFTREECODE (COMPOUND_LITERAL_EXPR, "compound_literal_expr", tcc_expression, 1)

/* Represents something we computed once and will use multiple times.
   First operand is that expression.  After it is evaluated once, it
   will be replaced by the temporary variable that holds the value.  */
DEFTREECODE (SAVE_EXPR, "save_expr", tcc_expression, 1)

/* & in C.  Value is the address at which the operand's value resides.
   Operand may have any mode.  Result mode is Pmode.  */
DEFTREECODE (ADDR_EXPR, "addr_expr", tcc_expression, 1)

/* Operand0 is a function constant; result is part N of a function
   descriptor of type ptr_mode.  */
DEFTREECODE (FDESC_EXPR, "fdesc_expr", tcc_expression, 2)

/* Given two real or integer operands of the same type,
   returns a complex value of the corresponding complex type.  */
DEFTREECODE (COMPLEX_EXPR, "complex_expr", tcc_binary, 2)

/* Complex conjugate of operand.  Used only on complex types.  */
DEFTREECODE (CONJ_EXPR, "conj_expr", tcc_unary, 1)

/* Nodes for ++ and -- in C.
   The second arg is how much to increment or decrement by.
   For a pointer, it would be the size of the object pointed to.  */
DEFTREECODE (PREDECREMENT_EXPR, "predecrement_expr", tcc_expression, 2)
DEFTREECODE (PREINCREMENT_EXPR, "preincrement_expr", tcc_expression, 2)
DEFTREECODE (POSTDECREMENT_EXPR, "postdecrement_expr", tcc_expression, 2)
DEFTREECODE (POSTINCREMENT_EXPR, "postincrement_expr", tcc_expression, 2)

/* Used to implement `va_arg'.  */
DEFTREECODE (VA_ARG_EXPR, "va_arg_expr", tcc_expression, 1)

/* Evaluate operand 1.  If and only if an exception is thrown during
   the evaluation of operand 1, evaluate operand 2.

   This differs from TRY_FINALLY_EXPR in that operand 2 is not evaluated
   on a normal or jump exit, only on an exception.  */
DEFTREECODE (TRY_CATCH_EXPR, "try_catch_expr", tcc_statement, 2)

/* Evaluate the first operand.
   The second operand is a cleanup expression which is evaluated
   on any exit (normal, exception, or jump out) from this expression.  */
DEFTREECODE (TRY_FINALLY_EXPR, "try_finally", tcc_statement, 2)

/* These types of expressions have no useful value,
   and always have side effects.  */

/* Used to represent a local declaration. The operand is DECL_EXPR_DECL.  */
DEFTREECODE (DECL_EXPR, "decl_expr", tcc_statement, 1)

/* A label definition, encapsulated as a statement.
   Operand 0 is the LABEL_DECL node for the label that appears here.
   The type should be void and the value should be ignored.  */
DEFTREECODE (LABEL_EXPR, "label_expr", tcc_statement, 1)

/* GOTO.  Operand 0 is a LABEL_DECL node or an expression.
   The type should be void and the value should be ignored.  */
DEFTREECODE (GOTO_EXPR, "goto_expr", tcc_statement, 1)

/* RETURN.  Evaluates operand 0, then returns from the current function.
   Presumably that operand is an assignment that stores into the
   RESULT_DECL that hold the value to be returned.
   The operand may be null.
   The type should be void and the value should be ignored.  */
DEFTREECODE (RETURN_EXPR, "return_expr", tcc_statement, 1)

/* Exit the inner most loop conditionally.  Operand 0 is the condition.
   The type should be void and the value should be ignored.  */
DEFTREECODE (EXIT_EXPR, "exit_expr", tcc_statement, 1)

/* A loop.  Operand 0 is the body of the loop.
   It must contain an EXIT_EXPR or is an infinite loop.
   The type should be void and the value should be ignored.  */
DEFTREECODE (LOOP_EXPR, "loop_expr", tcc_statement, 1)

/* Switch expression.

   TREE_TYPE is the original type of the condition, before any
   language required type conversions.  It may be NULL, in which case
   the original type and final types are assumed to be the same.

   Operand 0 is the expression used to perform the branch,
   Operand 1 is the body of the switch, which probably contains
     CASE_LABEL_EXPRs.  It may also be NULL, in which case operand 2
     must not be NULL.
   Operand 2 is either NULL_TREE or a TREE_VEC of the CASE_LABEL_EXPRs
     of all the cases.  */
DEFTREECODE (SWITCH_EXPR, "switch_expr", tcc_statement, 3)

/* Used to represent a case label. The operands are CASE_LOW and
   CASE_HIGH, respectively. If CASE_LOW is NULL_TREE, the label is a
   'default' label. If CASE_HIGH is NULL_TREE, the label is a normal case
   label.  CASE_LABEL is the corresponding LABEL_DECL.  */
DEFTREECODE (CASE_LABEL_EXPR, "case_label_expr", tcc_statement, 3)

/* Used to represent an inline assembly statement.  ASM_STRING returns a
   STRING_CST for the instruction (e.g., "mov x, y"). ASM_OUTPUTS,
   ASM_INPUTS, and ASM_CLOBBERS represent the outputs, inputs, and clobbers
   for the statement.  ASM_LABELS, if present, indicates various destinations
   for the asm; labels cannot be combined with outputs.  */
DEFTREECODE (ASM_EXPR, "asm_expr", tcc_statement, 5)

/* Variable references for SSA analysis.  New SSA names are created every
   time a variable is assigned a new value.  The SSA builder uses SSA_NAME
   nodes to implement SSA versioning.  */
DEFTREECODE (SSA_NAME, "ssa_name", tcc_exceptional, 0)

/* Used to represent a typed exception handler.  CATCH_TYPES is the type (or
   list of types) handled, and CATCH_BODY is the code for the handler.  */
DEFTREECODE (CATCH_EXPR, "catch_expr", tcc_statement, 2)

/* Used to represent an exception specification.  EH_FILTER_TYPES is a list
   of allowed types, and EH_FILTER_FAILURE is an expression to evaluate on
   failure.  EH_FILTER_MUST_NOT_THROW controls which range type to use when
   expanding.  */
DEFTREECODE (EH_FILTER_EXPR, "eh_filter_expr", tcc_statement, 2)

/* Node used for describing a property that is known at compile
   time.  */
DEFTREECODE (SCEV_KNOWN, "scev_known", tcc_expression, 0)

/* Node used for describing a property that is not known at compile
   time.  */
DEFTREECODE (SCEV_NOT_KNOWN, "scev_not_known", tcc_expression, 0)

/* Polynomial chains of recurrences.
   Under the form: cr = {CHREC_LEFT (cr), +, CHREC_RIGHT (cr)}.  */
DEFTREECODE (POLYNOMIAL_CHREC, "polynomial_chrec", tcc_expression, 3)

/* Used to chain children of container statements together.
   Use the interface in tree-iterator.h to access this node.  */
DEFTREECODE (STATEMENT_LIST, "statement_list", tcc_exceptional, 0)

/* Predicate assertion.  Artificial expression generated by the optimizers
   to keep track of predicate values.  This expression may only appear on
   the RHS of assignments.

   Given X = ASSERT_EXPR <Y, EXPR>, the optimizers can infer
   two things:

   	1- X is a copy of Y.
	2- EXPR is a conditional expression and is known to be true.

   Valid and to be expected forms of conditional expressions are
   valid GIMPLE conditional expressions (as defined by is_gimple_condexpr)
   and conditional expressions with the first operand being a
   PLUS_EXPR with a variable possibly wrapped in a NOP_EXPR first
   operand and an integer constant second operand.

   The type of the expression is the same as Y.  */
DEFTREECODE (ASSERT_EXPR, "assert_expr", tcc_expression, 2)

/* Base class information. Holds information about a class as a
   baseclass of itself or another class.  */
DEFTREECODE (TREE_BINFO, "tree_binfo", tcc_exceptional, 0)

/* Records the size for an expression of variable size type.  This is
   for use in contexts in which we are accessing the entire object,
   such as for a function call, or block copy.
   Operand 0 is the real expression.
   Operand 1 is the size of the type in the expression.  */
DEFTREECODE (WITH_SIZE_EXPR, "with_size_expr", tcc_expression, 2)

/* Extract elements from two input vectors Operand 0 and Operand 1
   size VS, according to the offset OFF defined by Operand 2 as
   follows:
   If OFF > 0, the last VS - OFF elements of vector OP0 are concatenated to
   the first OFF elements of the vector OP1.
   If OFF == 0, then the returned vector is OP1.
   On different targets OFF may take different forms; It can be an address, in
   which case its low log2(VS)-1 bits define the offset, or it can be a mask
   generated by the builtin targetm.vectorize.mask_for_load_builtin_decl.  */
DEFTREECODE (REALIGN_LOAD_EXPR, "realign_load", tcc_expression, 3)

/* Low-level memory addressing.  Operands are BASE (address of static or
   global variable or register), OFFSET (integer constant),
   INDEX (register), STEP (integer constant), INDEX2 (register),
   The corresponding address is BASE + STEP * INDEX + INDEX2 + OFFSET.
   Only variations and values valid on the target are allowed.

   The type of STEP, INDEX and INDEX2 is sizetype.

   The type of BASE is a pointer type.  If BASE is not an address of
   a static or global variable INDEX2 will be NULL.

   The type of OFFSET is a pointer type and determines TBAA the same as
   the constant offset operand in MEM_REF.  */

DEFTREECODE (TARGET_MEM_REF, "target_mem_ref", tcc_reference, 5)

/* Memory addressing.  Operands are a pointer and a tree constant integer
   byte offset of the pointer type that when dereferenced yields the
   type of the base object the pointer points into and which is used for
   TBAA purposes.
   The type of the MEM_REF is the type the bytes at the memory location
   are interpreted as.
   MEM_REF <p, c> is equivalent to ((typeof(c))p)->x... where x... is a
   chain of component references offsetting p by c.  */
DEFTREECODE (MEM_REF, "mem_ref", tcc_reference, 2)

/* The ordering of the codes between OMP_PARALLEL and OMP_CRITICAL is
   exposed to TREE_RANGE_CHECK.  */
/* OpenMP - #pragma omp parallel [clause1 ... clauseN]
   Operand 0: OMP_PARALLEL_BODY: Code to be executed by all threads.
   Operand 1: OMP_PARALLEL_CLAUSES: List of clauses.  */

DEFTREECODE (OMP_PARALLEL, "omp_parallel", tcc_statement, 2)

/* OpenMP - #pragma omp task [clause1 ... clauseN]
   Operand 0: OMP_TASK_BODY: Code to be executed by all threads.
   Operand 1: OMP_TASK_CLAUSES: List of clauses.  */

DEFTREECODE (OMP_TASK, "omp_task", tcc_statement, 2)

/* OpenMP - #pragma omp for [clause1 ... clauseN]
   Operand 0: OMP_FOR_BODY: Loop body.
   Operand 1: OMP_FOR_CLAUSES: List of clauses.
   Operand 2: OMP_FOR_INIT: Initialization code of the form
                             	VAR = N1.
   Operand 3: OMP_FOR_COND: Loop conditional expression of the form
                             	VAR { <, >, <=, >= } N2.
   Operand 4: OMP_FOR_INCR: Loop index increment of the form
			     	VAR { +=, -= } INCR.
   Operand 5: OMP_FOR_PRE_BODY: Filled by the gimplifier with things
	from INIT, COND, and INCR that are technically part of the
	OMP_FOR structured block, but are evaluated before the loop
	body begins.

   VAR must be an integer or pointer variable, which is implicitly thread
   private.  N1, N2 and INCR are required to be loop invariant integer
   expressions that are evaluated without any synchronization.
   The evaluation order, frequency of evaluation and side-effects are
   unspecified by the standard.  */
DEFTREECODE (OMP_FOR, "omp_for", tcc_statement, 6)

/* OpenMP - #pragma omp sections [clause1 ... clauseN]
   Operand 0: OMP_SECTIONS_BODY: Sections body.
   Operand 1: OMP_SECTIONS_CLAUSES: List of clauses.  */
DEFTREECODE (OMP_SECTIONS, "omp_sections", tcc_statement, 2)

/* OpenMP - #pragma omp single
   Operand 0: OMP_SINGLE_BODY: Single section body.
   Operand 1: OMP_SINGLE_CLAUSES: List of clauses.  */
DEFTREECODE (OMP_SINGLE, "omp_single", tcc_statement, 2)

/* OpenMP - #pragma omp section
   Operand 0: OMP_SECTION_BODY: Section body.  */
DEFTREECODE (OMP_SECTION, "omp_section", tcc_statement, 1)

/* OpenMP - #pragma omp master
   Operand 0: OMP_MASTER_BODY: Master section body.  */
DEFTREECODE (OMP_MASTER, "omp_master", tcc_statement, 1)

/* OpenMP - #pragma omp ordered
   Operand 0: OMP_ORDERED_BODY: Master section body.  */
DEFTREECODE (OMP_ORDERED, "omp_ordered", tcc_statement, 1)

/* OpenMP - #pragma omp critical [name]
   Operand 0: OMP_CRITICAL_BODY: Critical section body.
   Operand 1: OMP_CRITICAL_NAME: Identifier for critical section.  */
DEFTREECODE (OMP_CRITICAL, "omp_critical", tcc_statement, 2)

/* OpenMP - #pragma omp atomic
   Operand 0: The address at which the atomic operation is to be performed.
	This address should be stabilized with save_expr.
   Operand 1: The expression to evaluate.  When the old value of the object
	at the address is used in the expression, it should appear as if
	build_fold_indirect_ref of the address.  */
DEFTREECODE (OMP_ATOMIC, "omp_atomic", tcc_statement, 2)

/* OpenMP clauses.  */
DEFTREECODE (OMP_CLAUSE, "omp_clause", tcc_exceptional, 0)

/* Reduction operations.
   Operations that take a vector of elements and "reduce" it to a scalar
   result (e.g. summing the elements of the vector, finding the minimum over
   the vector elements, etc).
   Operand 0 is a vector; the first element in the vector has the result.
   Operand 1 is a vector.  */
DEFTREECODE (REDUC_MAX_EXPR, "reduc_max_expr", tcc_unary, 1)
DEFTREECODE (REDUC_MIN_EXPR, "reduc_min_expr", tcc_unary, 1)
DEFTREECODE (REDUC_PLUS_EXPR, "reduc_plus_expr", tcc_unary, 1)

/* Widening dot-product.
   The first two arguments are of type t1.
   The third argument and the result are of type t2, such that t2 is at least
   twice the size of t1. DOT_PROD_EXPR(arg1,arg2,arg3) is equivalent to:
   	tmp = WIDEN_MULT_EXPR(arg1, arg2);
   	arg3 = PLUS_EXPR (tmp, arg3);
   or:
	tmp = WIDEN_MULT_EXPR(arg1, arg2);
        arg3 = WIDEN_SUM_EXPR (tmp, arg3);		 */
DEFTREECODE (DOT_PROD_EXPR, "dot_prod_expr", tcc_expression, 3)

/* Widening summation.
   The first argument is of type t1.
   The second argument is of type t2, such that t2 is at least twice
   the size of t1. The type of the entire expression is also t2.
   WIDEN_SUM_EXPR is equivalent to first widening (promoting)
   the first argument from type t1 to type t2, and then summing it
   with the second argument.  */
DEFTREECODE (WIDEN_SUM_EXPR, "widen_sum_expr", tcc_binary, 2)

/* Widening multiplication.
   The two arguments are of type t1.
   The result is of type t2, such that t2 is at least twice
   the size of t1. WIDEN_MULT_EXPR is equivalent to first widening (promoting)
   the arguments from type t1 to type t2, and then multiplying them.  */
DEFTREECODE (WIDEN_MULT_EXPR, "widen_mult_expr", tcc_binary, 2)

/* Widening multiply-accumulate.
   The first two arguments are of type t1.
   The third argument and the result are of type t2, such as t2 is at least
   twice the size of t1.  t1 and t2 must be integral or fixed-point types.
   The expression is equivalent to a WIDEN_MULT_EXPR operation
   of the first two operands followed by an add or subtract of the third
   operand.  */
DEFTREECODE (WIDEN_MULT_PLUS_EXPR, "widen_mult_plus_expr", tcc_expression, 3)
/* This is like the above, except in the final expression the multiply result
   is subtracted from t3.  */
DEFTREECODE (WIDEN_MULT_MINUS_EXPR, "widen_mult_plus_expr", tcc_expression, 3)

<<<<<<< HEAD
=======
/* Fused multiply-add.
   All operands and the result are of the same type.  No intermediate
   rounding is performed after multiplying operand one with operand two
   before adding operand three.  */
DEFTREECODE (FMA_EXPR, "fma_expr", tcc_expression, 3)

>>>>>>> 155d23aa
/* Whole vector left/right shift in bits.
   Operand 0 is a vector to be shifted.
   Operand 1 is an integer shift amount in bits.  */
DEFTREECODE (VEC_LSHIFT_EXPR, "vec_lshift_expr", tcc_binary, 2)
DEFTREECODE (VEC_RSHIFT_EXPR, "vec_rshift_expr", tcc_binary, 2)

/* Widening vector multiplication.
   The two operands are vectors with N elements of size S. Multiplying the
   elements of the two vectors will result in N products of size 2*S.
   VEC_WIDEN_MULT_HI_EXPR computes the N/2 high products.
   VEC_WIDEN_MULT_LO_EXPR computes the N/2 low products.  */
DEFTREECODE (VEC_WIDEN_MULT_HI_EXPR, "widen_mult_hi_expr", tcc_binary, 2)
DEFTREECODE (VEC_WIDEN_MULT_LO_EXPR, "widen_mult_lo_expr", tcc_binary, 2)

/* Unpack (extract and promote/widen) the high/low elements of the input
   vector into the output vector.  The input vector has twice as many
   elements as the output vector, that are half the size of the elements
   of the output vector.  This is used to support type promotion. */
DEFTREECODE (VEC_UNPACK_HI_EXPR, "vec_unpack_hi_expr", tcc_unary, 1)
DEFTREECODE (VEC_UNPACK_LO_EXPR, "vec_unpack_lo_expr", tcc_unary, 1)

/* Unpack (extract) the high/low elements of the input vector, convert
   fixed point values to floating point and widen elements into the
   output vector.  The input vector has twice as many elements as the output
   vector, that are half the size of the elements of the output vector.  */
DEFTREECODE (VEC_UNPACK_FLOAT_HI_EXPR, "vec_unpack_float_hi_expr", tcc_unary, 1)
DEFTREECODE (VEC_UNPACK_FLOAT_LO_EXPR, "vec_unpack_float_lo_expr", tcc_unary, 1)

/* Pack (demote/narrow and merge) the elements of the two input vectors
   into the output vector using truncation/saturation.
   The elements of the input vectors are twice the size of the elements of the
   output vector.  This is used to support type demotion.  */
DEFTREECODE (VEC_PACK_TRUNC_EXPR, "vec_pack_trunc_expr", tcc_binary, 2)
DEFTREECODE (VEC_PACK_SAT_EXPR, "vec_pack_sat_expr", tcc_binary, 2)

/* Convert floating point values of the two input vectors to integer
   and pack (narrow and merge) the elements into the output vector. The
   elements of the input vector are twice the size of the elements of
   the output vector.  */
DEFTREECODE (VEC_PACK_FIX_TRUNC_EXPR, "vec_pack_fix_trunc_expr", tcc_binary, 2)

/* Extract even/odd fields from vectors.  */
DEFTREECODE (VEC_EXTRACT_EVEN_EXPR, "vec_extracteven_expr", tcc_binary, 2)
DEFTREECODE (VEC_EXTRACT_ODD_EXPR, "vec_extractodd_expr", tcc_binary, 2)

/* Merge input vectors interleaving their fields.  */
DEFTREECODE (VEC_INTERLEAVE_HIGH_EXPR, "vec_interleavehigh_expr", tcc_binary, 2)
DEFTREECODE (VEC_INTERLEAVE_LOW_EXPR, "vec_interleavelow_expr", tcc_binary, 2)

/* PREDICT_EXPR.  Specify hint for branch prediction.  The
   PREDICT_EXPR_PREDICTOR specify predictor and PREDICT_EXPR_OUTCOME the
   outcome (0 for not taken and 1 for taken).  Once the profile is guessed
   all conditional branches leading to execution paths executing the
   PREDICT_EXPR will get predicted by the specified predictor.  */
DEFTREECODE (PREDICT_EXPR, "predict_expr", tcc_expression, 1)

/* OPTIMIZATION_NODE.  Node to store the optimization options.  */
DEFTREECODE (OPTIMIZATION_NODE, "optimization_node", tcc_exceptional, 0)

/* TARGET_OPTION_NODE.  Node to store the target specific options.  */
DEFTREECODE (TARGET_OPTION_NODE, "target_option_node", tcc_exceptional, 0)

/*
Local variables:
mode:c
End:
*/<|MERGE_RESOLUTION|>--- conflicted
+++ resolved
@@ -423,20 +423,6 @@
 /* C unary `*' or Pascal `^'.  One operand, an expression for a pointer.  */
 DEFTREECODE (INDIRECT_REF, "indirect_ref", tcc_reference, 1)
 
-<<<<<<< HEAD
-/* Like above, but aligns the referenced address (i.e, if the address
-   in P is not aligned on TYPE_ALIGN boundary, then &(*P) != P).  */
-DEFTREECODE (ALIGN_INDIRECT_REF, "align_indirect_ref", tcc_reference, 1)
-
-/* Same as INDIRECT_REF, but also specifies the alignment of the referenced
-   address:
-   Operand 0 is the referenced address (a pointer);
-   Operand 1 is an INTEGER_CST which represents the alignment of the address,
-   or 0 if the alignment is unknown.  */
-DEFTREECODE (MISALIGNED_INDIRECT_REF, "misaligned_indirect_ref", tcc_reference, 2)
-
-=======
->>>>>>> 155d23aa
 /* Used to represent lookup in a virtual method table which is dependent on
    the runtime type of an object.  Operands are:
    OBJ_TYPE_REF_EXPR: An expression that evaluates the value to use.
@@ -1110,15 +1096,12 @@
    is subtracted from t3.  */
 DEFTREECODE (WIDEN_MULT_MINUS_EXPR, "widen_mult_plus_expr", tcc_expression, 3)
 
-<<<<<<< HEAD
-=======
 /* Fused multiply-add.
    All operands and the result are of the same type.  No intermediate
    rounding is performed after multiplying operand one with operand two
    before adding operand three.  */
 DEFTREECODE (FMA_EXPR, "fma_expr", tcc_expression, 3)
 
->>>>>>> 155d23aa
 /* Whole vector left/right shift in bits.
    Operand 0 is a vector to be shifted.
    Operand 1 is an integer shift amount in bits.  */

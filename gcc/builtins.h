--- conflicted
+++ resolved
@@ -133,15 +133,6 @@
 extern void set_builtin_user_assembler_name (tree decl, const char *asmspec);
 extern bool is_simple_builtin (tree);
 extern bool is_inexpensive_builtin (tree);
-<<<<<<< HEAD
-
-tree gimple_call_alloc_size (gimple *, wide_int[2] = NULL,
-			     class range_query * = NULL);
-extern tree compute_objsize (tree, int, tree * = NULL, tree * = NULL,
-			     class range_query * = NULL);
-
-=======
->>>>>>> 968ec08e
 extern bool readonly_data_expr (tree exp);
 extern bool init_target_chars (void);
 extern unsigned HOST_WIDE_INT target_newline;

--- conflicted
+++ resolved
@@ -435,10 +435,7 @@
 }
 
 /* The basic block of the PBB.  */
-<<<<<<< HEAD
-=======
-
->>>>>>> 6e7f08ad
+
 static inline basic_block
 pbb_bb (poly_bb_p pbb)
 {
@@ -699,11 +696,7 @@
   lst_p loop_father;
 
   /* The sum of all the memory strides for an LST loop.  */
-<<<<<<< HEAD
-  Value memory_strides;
-=======
   mpz_t memory_strides;
->>>>>>> 6e7f08ad
 
   /* Loop nodes contain a sequence SEQ of LST nodes, statements
      contain a pointer to their polyhedral representation PBB.  */
@@ -736,13 +729,8 @@
   LST_LOOP_P (lst) = true;
   LST_SEQ (lst) = seq;
   LST_LOOP_FATHER (lst) = NULL;
-<<<<<<< HEAD
-  value_init (LST_LOOP_MEMORY_STRIDES (lst));
-  value_set_si (LST_LOOP_MEMORY_STRIDES (lst), -1);
-=======
   mpz_init (LST_LOOP_MEMORY_STRIDES (lst));
   mpz_set_si (LST_LOOP_MEMORY_STRIDES (lst), -1);
->>>>>>> 6e7f08ad
 
   for (i = 0; VEC_iterate (lst_p, seq, i, l); i++)
     LST_LOOP_FATHER (l) = lst;
@@ -779,11 +767,7 @@
       for (i = 0; VEC_iterate (lst_p, LST_SEQ (lst), i, l); i++)
 	free_lst (l);
 
-<<<<<<< HEAD
-      value_clear (LST_LOOP_MEMORY_STRIDES (lst));
-=======
       mpz_clear (LST_LOOP_MEMORY_STRIDES (lst));
->>>>>>> 6e7f08ad
       VEC_free (lst_p, heap, LST_SEQ (lst));
     }
 

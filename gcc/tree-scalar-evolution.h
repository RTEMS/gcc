/* Scalar evolution detector.
   Copyright (C) 2003, 2004, 2005, 2007, 2008 Free Software Foundation, Inc.
   Contributed by Sebastian Pop <s.pop@laposte.net>

This file is part of GCC.

GCC is free software; you can redistribute it and/or modify it under
the terms of the GNU General Public License as published by the Free
Software Foundation; either version 3, or (at your option) any later
version.

GCC is distributed in the hope that it will be useful, but WITHOUT ANY
WARRANTY; without even the implied warranty of MERCHANTABILITY or
FITNESS FOR A PARTICULAR PURPOSE.  See the GNU General Public License
for more details.

You should have received a copy of the GNU General Public License
along with GCC; see the file COPYING3.  If not see
<http://www.gnu.org/licenses/>.  */

#ifndef GCC_TREE_SCALAR_EVOLUTION_H
#define GCC_TREE_SCALAR_EVOLUTION_H

extern tree number_of_latch_executions (struct loop *);
extern tree number_of_exit_cond_executions (struct loop *);
extern gimple get_loop_exit_condition (const struct loop *);

extern void scev_initialize (void);
extern void scev_reset (void);
extern void scev_finalize (void);
extern tree analyze_scalar_evolution (struct loop *, tree);
extern tree instantiate_scev (basic_block, struct loop *, tree);
extern tree resolve_mixers (struct loop *, tree);
extern void gather_stats_on_scev_database (void);
extern void scev_analysis (void);
unsigned int scev_const_prop (void);

<<<<<<< HEAD
=======
bool expression_expensive_p (tree);
>>>>>>> a0daa400
extern bool simple_iv (struct loop *, gimple, tree, affine_iv *, bool);

/* Returns the basic block preceding LOOP or ENTRY_BLOCK_PTR when the
   loop is function's body.  */

static inline basic_block
block_before_loop (loop_p loop)
{
  edge preheader = loop_preheader_edge (loop);
  return (preheader ? preheader->src : ENTRY_BLOCK_PTR);
}

/* Analyze all the parameters of the chrec that were left under a
   symbolic form.  LOOP is the loop in which symbolic names have to
   be analyzed and instantiated.  */

static inline tree
instantiate_parameters (struct loop *loop, tree chrec)
{
  return instantiate_scev (block_before_loop (loop), loop, chrec);
}

/* Returns the loop of the polynomial chrec CHREC.  */

static inline struct loop *
get_chrec_loop (const_tree chrec)
{
  return get_loop (CHREC_VARIABLE (chrec));
}

#endif  /* GCC_TREE_SCALAR_EVOLUTION_H  */<|MERGE_RESOLUTION|>--- conflicted
+++ resolved
@@ -35,10 +35,7 @@
 extern void scev_analysis (void);
 unsigned int scev_const_prop (void);
 
-<<<<<<< HEAD
-=======
 bool expression_expensive_p (tree);
->>>>>>> a0daa400
 extern bool simple_iv (struct loop *, gimple, tree, affine_iv *, bool);
 
 /* Returns the basic block preceding LOOP or ENTRY_BLOCK_PTR when the

--- conflicted
+++ resolved
@@ -33,10 +33,6 @@
 extern tree instantiate_parameters (struct loop *, tree);
 extern void gather_stats_on_scev_database (void);
 extern void scev_analysis (void);
-<<<<<<< HEAD
-extern bool simple_iv (struct loop *, tree, tree, tree *, tree *, bool);
-void scev_const_prop (void);
-=======
 unsigned int scev_const_prop (void);
 
 extern bool simple_iv (struct loop *, tree, tree, affine_iv *, bool);
@@ -48,6 +44,5 @@
 {
   return get_loop (CHREC_VARIABLE (chrec));
 }
->>>>>>> c355071f
 
 #endif  /* GCC_TREE_SCALAR_EVOLUTION_H  */
/* This file contains the definitions and documentation for the
   additional tree codes used in the GNU C compiler (see tree.def
   for the standard codes).
   Copyright (C) 1987, 1988, 1990, 1993, 1997, 1998,
   1999, 2000, 2001, 2004, 2005 Free Software Foundation, Inc.
   Written by Benjamin Chelf <chelf@codesourcery.com>

This file is part of GCC.

GCC is free software; you can redistribute it and/or modify it under
the terms of the GNU General Public License as published by the Free
Software Foundation; either version 2, or (at your option) any later
version.

GCC is distributed in the hope that it will be useful, but WITHOUT ANY
WARRANTY; without even the implied warranty of MERCHANTABILITY or
FITNESS FOR A PARTICULAR PURPOSE.  See the GNU General Public License
for more details.

You should have received a copy of the GNU General Public License
along with GCC; see the file COPYING.  If not, write to the Free
Software Foundation, 51 Franklin Street, Fifth Floor, Boston, MA
02110-1301, USA.  */

<<<<<<< HEAD
/* Tree nodes relevant to both C and C++. These were originally in
cp-tree.def in the cp subdir.  */

DEFTREECODE (SIZEOF_EXPR, "sizeof_expr", tcc_unary, 1)
DEFTREECODE (ARROW_EXPR, "arrow_expr", tcc_expression, 1)
DEFTREECODE (ALIGNOF_EXPR, "alignof_expr", tcc_unary, 1)

/* Used to represent an expression statement.  Use `EXPR_STMT_EXPR' to
   obtain the expression.  */
DEFTREECODE (EXPR_STMT, "expr_stmt", tcc_expression, 1)

/* Used to represent a `for' statement. The operands are
   FOR_INIT_STMT, FOR_COND, FOR_EXPR, and FOR_BODY, respectively.  */
DEFTREECODE (FOR_STMT, "for_stmt", tcc_expression, 4)

/* Used to represent a 'while' statement. The operands are WHILE_COND
   and WHILE_BODY, respectively.  */
DEFTREECODE (WHILE_STMT, "while_stmt", tcc_expression, 2)

/* Used to represent a 'do' statement. The operands are DO_BODY and
   DO_COND, respectively.  */
DEFTREECODE (DO_STMT, "do_stmt", tcc_expression, 2)

/* Used to represent a 'break' statement.  */
DEFTREECODE (BREAK_STMT, "break_stmt", tcc_expression, 0)

/* Used to represent a 'continue' statement.  */
DEFTREECODE (CONTINUE_STMT, "continue_stmt", tcc_expression, 0)

/* Used to represent a 'switch' statement. The operands are
   SWITCH_STMT_COND, SWITCH_STMT_BODY and SWITCH_STMT_TYPE, respectively.  */
DEFTREECODE (SWITCH_STMT, "switch_stmt", tcc_expression, 3)

/* A STMT_EXPR represents a statement-expression.  The
   STMT_EXPR_STMT is the statement given by the expression.  */
DEFTREECODE (STMT_EXPR, "stmt_expr", tcc_expression, 1)
=======
/* Tree nodes used in the C frontend.  These are also shared with the
   C++ and Objective C frontends.  */
>>>>>>> 8c044a9c

/* A COMPOUND_LITERAL_EXPR represents a C99 compound literal.  The
   COMPOUND_LITERAL_EXPR_DECL_STMT is the a DECL_STMT containing the decl
   for the anonymous object represented by the COMPOUND_LITERAL;
   the DECL_INITIAL of that decl is the CONSTRUCTOR that initializes
   the compound literal.  */
DEFTREECODE (COMPOUND_LITERAL_EXPR, "compound_literal_expr", tcc_expression, 1)

/*
Local variables:
mode:c
End:
*/<|MERGE_RESOLUTION|>--- conflicted
+++ resolved
@@ -22,47 +22,8 @@
 Software Foundation, 51 Franklin Street, Fifth Floor, Boston, MA
 02110-1301, USA.  */
 
-<<<<<<< HEAD
-/* Tree nodes relevant to both C and C++. These were originally in
-cp-tree.def in the cp subdir.  */
-
-DEFTREECODE (SIZEOF_EXPR, "sizeof_expr", tcc_unary, 1)
-DEFTREECODE (ARROW_EXPR, "arrow_expr", tcc_expression, 1)
-DEFTREECODE (ALIGNOF_EXPR, "alignof_expr", tcc_unary, 1)
-
-/* Used to represent an expression statement.  Use `EXPR_STMT_EXPR' to
-   obtain the expression.  */
-DEFTREECODE (EXPR_STMT, "expr_stmt", tcc_expression, 1)
-
-/* Used to represent a `for' statement. The operands are
-   FOR_INIT_STMT, FOR_COND, FOR_EXPR, and FOR_BODY, respectively.  */
-DEFTREECODE (FOR_STMT, "for_stmt", tcc_expression, 4)
-
-/* Used to represent a 'while' statement. The operands are WHILE_COND
-   and WHILE_BODY, respectively.  */
-DEFTREECODE (WHILE_STMT, "while_stmt", tcc_expression, 2)
-
-/* Used to represent a 'do' statement. The operands are DO_BODY and
-   DO_COND, respectively.  */
-DEFTREECODE (DO_STMT, "do_stmt", tcc_expression, 2)
-
-/* Used to represent a 'break' statement.  */
-DEFTREECODE (BREAK_STMT, "break_stmt", tcc_expression, 0)
-
-/* Used to represent a 'continue' statement.  */
-DEFTREECODE (CONTINUE_STMT, "continue_stmt", tcc_expression, 0)
-
-/* Used to represent a 'switch' statement. The operands are
-   SWITCH_STMT_COND, SWITCH_STMT_BODY and SWITCH_STMT_TYPE, respectively.  */
-DEFTREECODE (SWITCH_STMT, "switch_stmt", tcc_expression, 3)
-
-/* A STMT_EXPR represents a statement-expression.  The
-   STMT_EXPR_STMT is the statement given by the expression.  */
-DEFTREECODE (STMT_EXPR, "stmt_expr", tcc_expression, 1)
-=======
 /* Tree nodes used in the C frontend.  These are also shared with the
    C++ and Objective C frontends.  */
->>>>>>> 8c044a9c
 
 /* A COMPOUND_LITERAL_EXPR represents a C99 compound literal.  The
    COMPOUND_LITERAL_EXPR_DECL_STMT is the a DECL_STMT containing the decl

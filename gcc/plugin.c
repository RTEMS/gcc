/* Support for GCC plugin mechanism.
   Copyright (C) 2009 Free Software Foundation, Inc.

This file is part of GCC.

GCC is free software; you can redistribute it and/or modify
it under the terms of the GNU General Public License as published by
the Free Software Foundation; either version 3, or (at your option)
any later version.

GCC is distributed in the hope that it will be useful,
but WITHOUT ANY WARRANTY; without even the implied warranty of
MERCHANTABILITY or FITNESS FOR A PARTICULAR PURPOSE.  See the
GNU General Public License for more details.

You should have received a copy of the GNU General Public License
along with GCC; see the file COPYING3.  If not see
<http://www.gnu.org/licenses/>.  */

/* This file contains the support for GCC plugin mechanism based on the
   APIs described in doc/plugin.texi.  */

#include "config.h"
#include "system.h"

/* If plugin support is not enabled, do not try to execute any code
   that may reference libdl.  The generic code is still compiled in to
   avoid including too many conditional compilation paths in the rest
   of the compiler.  */
#ifdef ENABLE_PLUGIN
#include <dlfcn.h>
#endif

#include "coretypes.h"
#include "toplev.h"
#include "tree.h"
#include "tree-pass.h"
#include "intl.h"
#include "plugin.h"
#include "timevar.h"
#include "ggc.h"

#ifdef ENABLE_PLUGIN
#include "plugin-version.h"
#endif

/* Event names as strings.  Keep in sync with enum plugin_event.  */
const char *plugin_event_name[] =
{
  "PLUGIN_PASS_MANAGER_SETUP",
  "PLUGIN_FINISH_TYPE",
  "PLUGIN_FINISH_UNIT",
  "PLUGIN_CXX_CP_PRE_GENERICIZE",
  "PLUGIN_FINISH",
  "PLUGIN_INFO",
  "PLUGIN_GGC_START",
  "PLUGIN_GGC_MARKING",
  "PLUGIN_GGC_END",
  "PLUGIN_REGISTER_GGC_ROOTS",
  "PLUGIN_REGISTER_GGC_CACHES",
  "PLUGIN_START_UNIT", 
  "PLUGIN_EVENT_LAST"
};

/* Hash table for the plugin_name_args objects created during command-line
   parsing.  */
static htab_t plugin_name_args_tab = NULL;

/* List node for keeping track of plugin-registered callback.  */
struct callback_info
{
  const char *plugin_name;   /* Name of plugin that registers the callback.  */
  plugin_callback_func func; /* Callback to be called.  */
  void *user_data;           /* plugin-specified data.  */
  struct callback_info *next;
};

/* An array of lists of 'callback_info' objects indexed by the event id.  */
static struct callback_info *plugin_callbacks[PLUGIN_EVENT_LAST] = { NULL };


#ifdef ENABLE_PLUGIN
/* Each plugin should define an initialization function with exactly
   this name.  */
static const char *str_plugin_init_func_name = "plugin_init";

/* Each plugin should define this symbol to assert that it is
   distributed under a GPL-compatible license.  */
static const char *str_license = "plugin_is_GPL_compatible";
#endif

/* Helper function for the hash table that compares the base_name of the
   existing entry (S1) with the given string (S2).  */

static int
htab_str_eq (const void *s1, const void *s2)
{
  const struct plugin_name_args *plugin = (const struct plugin_name_args *) s1;
  return !strcmp (plugin->base_name, (const char *) s2);
}


/* Given a plugin's full-path name FULL_NAME, e.g. /pass/to/NAME.so,
   return NAME.  */

static char *
get_plugin_base_name (const char *full_name)
{
  /* First get the base name part of the full-path name, i.e. NAME.so.  */
  char *base_name = xstrdup (lbasename (full_name));

  /* Then get rid of '.so' part of the name.  */
  strip_off_ending (base_name, strlen (base_name));

  return base_name;
}


/* Create a plugin_name_args object for the give plugin and insert it to
   the hash table. This function is called when -fplugin=/path/to/NAME.so
   option is processed.  */

void
add_new_plugin (const char* plugin_name)
{
  struct plugin_name_args *plugin;
  void **slot;
  char *base_name = get_plugin_base_name (plugin_name);

  /* If this is the first -fplugin= option we encounter, create 
     'plugin_name_args_tab' hash table.  */
  if (!plugin_name_args_tab)
    plugin_name_args_tab = htab_create (10, htab_hash_string, htab_str_eq,
                                        NULL);

  slot = htab_find_slot (plugin_name_args_tab, base_name, INSERT);

  /* If the same plugin (name) has been specified earlier, either emit an
     error or a warning message depending on if they have identical full
     (path) names.  */
  if (*slot)
    {
      plugin = (struct plugin_name_args *) *slot;
      if (strcmp (plugin->full_name, plugin_name))
        error ("Plugin %s was specified with different paths:\n%s\n%s",
               plugin->base_name, plugin->full_name, plugin_name);
      return;
    }

  plugin = XCNEW (struct plugin_name_args);
  plugin->base_name = base_name;
  plugin->full_name = plugin_name;

  *slot = plugin;
}


/* Parse the -fplugin-arg-<name>-<key>[=<value>] option and create a
   'plugin_argument' object for the parsed key-value pair. ARG is
   the <name>-<key>[=<value>] part of the option.  */

void
parse_plugin_arg_opt (const char *arg)
{
  size_t len = 0, name_len = 0, key_len = 0, value_len = 0;
  const char *ptr, *name_start = arg, *key_start = NULL, *value_start = NULL;
  char *name, *key, *value;
  void **slot;
  bool name_parsed = false, key_parsed = false;

  /* Iterate over the ARG string and identify the starting character position
     of 'name', 'key', and 'value' and their lengths.  */
  for (ptr = arg; *ptr; ++ptr)
    {
      /* Only the first '-' encountered is considered a separator between
         'name' and 'key'. All the subsequent '-'s are considered part of
         'key'. For example, given -fplugin-arg-foo-bar-primary-key=value,
         the plugin name is 'foo' and the key is 'bar-primary-key'.  */
      if (*ptr == '-' && !name_parsed)
        {
          name_len = len;
          len = 0;
          key_start = ptr + 1;
          name_parsed = true;
          continue;
        }
      else if (*ptr == '=')
        {
          if (key_parsed)
            {
              error ("Malformed option -fplugin-arg-%s (multiple '=' signs)",
		     arg);
              return;
            }
          key_len = len;
          len = 0;
          value_start = ptr + 1;
          key_parsed = true;
          continue;
        }
      else
        ++len;
    }

  if (!key_start)
    {
      error ("Malformed option -fplugin-arg-%s (missing -<key>[=<value>])",
             arg);
      return;
    }

  /* If the option doesn't contain the 'value' part, LEN is the KEY_LEN.
     Otherwise, it is the VALUE_LEN.  */
  if (!value_start)
    key_len = len;
  else
    value_len = len;

  name = XNEWVEC (char, name_len + 1);
  strncpy (name, name_start, name_len);
  name[name_len] = '\0';

  /* Check if the named plugin has already been specified earlier in the
     command-line.  */
  if (plugin_name_args_tab
      && ((slot = htab_find_slot (plugin_name_args_tab, name, NO_INSERT))
          != NULL))
    {
      struct plugin_name_args *plugin = (struct plugin_name_args *) *slot;

      key = XNEWVEC (char, key_len + 1);
      strncpy (key, key_start, key_len);
      key[key_len] = '\0';
      if (value_start)
        {
          value = XNEWVEC (char, value_len + 1);
          strncpy (value, value_start, value_len);
          value[value_len] = '\0';
        }
      else
        value = NULL;

      /* Create a plugin_argument object for the parsed key-value pair.
         If there are already arguments for this plugin, we will need to
         adjust the argument array size by creating a new array and deleting
         the old one. If the performance ever becomes an issue, we can
         change the code by pre-allocating a larger array first.  */
      if (plugin->argc > 0)
        {
          struct plugin_argument *args = XNEWVEC (struct plugin_argument,
                                                  plugin->argc + 1);
          memcpy (args, plugin->argv,
                  sizeof (struct plugin_argument) * plugin->argc);
          XDELETEVEC (plugin->argv);
          plugin->argv = args;
          ++plugin->argc;
        }
      else
        {
          gcc_assert (plugin->argv == NULL);
          plugin->argv = XNEWVEC (struct plugin_argument, 1);
          plugin->argc = 1;
        }

      plugin->argv[plugin->argc - 1].key = key;
      plugin->argv[plugin->argc - 1].value = value;
    }
  else
    error ("Plugin %s should be specified before -fplugin-arg-%s "
           "in the command line", name, arg);

  /* We don't need the plugin's name anymore. Just release it.  */
  XDELETEVEC (name);
}

<<<<<<< HEAD

/* Insert the plugin pass at the proper position. Return true if the pass 
   is successfully added.

   PLUGIN_PASS_INFO - new pass to be inserted
   PASS_LIST        - root of the pass list to insert the new pass to  */

static bool
position_pass (struct plugin_pass *plugin_pass_info,
               struct opt_pass **pass_list)
{
  struct opt_pass *pass = *pass_list, *prev_pass = NULL;
  bool success = false;

  for ( ; pass; prev_pass = pass, pass = pass->next)
    {
      /* Check if the current pass is of the same type as the new pass and
         matches the name and the instance number of the reference pass.  */
      if (pass->type == plugin_pass_info->pass->type
          && pass->name
          && !strcmp (pass->name, plugin_pass_info->reference_pass_name)
          && ((plugin_pass_info->ref_pass_instance_number == 0)
              || (plugin_pass_info->ref_pass_instance_number ==
                  pass->static_pass_number)
              || (plugin_pass_info->ref_pass_instance_number == 1
                  && pass->todo_flags_start & TODO_mark_first_instance)))
        {
          struct opt_pass *new_pass = plugin_pass_info->pass;
          struct pass_list_node *new_pass_node;

          /* The following code (if-statement) is adopted from next_pass_1.  */
          if (new_pass->static_pass_number)
            {
              new_pass = XNEW (struct opt_pass);
              memcpy (new_pass, plugin_pass_info->pass, sizeof (*new_pass));
              new_pass->next = NULL;

              new_pass->todo_flags_start &= ~TODO_mark_first_instance;

              plugin_pass_info->pass->static_pass_number -= 1;
              new_pass->static_pass_number =
                  -plugin_pass_info->pass->static_pass_number;
            }
          else
            {
              new_pass->todo_flags_start |= TODO_mark_first_instance;
              new_pass->static_pass_number = -1;
            }

          /* Insert the new pass instance based on the positioning op.  */
          switch (plugin_pass_info->pos_op)
            {
              case PASS_POS_INSERT_AFTER:
                new_pass->next = pass->next;
                pass->next = new_pass;

		/* Skip newly inserted pass to avoid repeated
		   insertions in the case where the new pass and the
		   existing one have the same name.  */
                pass = new_pass; 
                break;
              case PASS_POS_INSERT_BEFORE:
                new_pass->next = pass;
                if (prev_pass)
                  prev_pass->next = new_pass;
                else
                  *pass_list = new_pass;
                break;
              case PASS_POS_REPLACE:
                new_pass->next = pass->next;
                if (prev_pass)
                  prev_pass->next = new_pass;
                else
                  *pass_list = new_pass;
                new_pass->sub = pass->sub;
                new_pass->tv_id = pass->tv_id;
                pass = new_pass;
                break;
              default:
                error ("Invalid pass positioning operation");
                return false;
            }

          /* Save the newly added pass (instance) in the added_pass_nodes
             list so that we can register its dump file later. Note that
             we cannot register the dump file now because doing so will modify
             the static_pass_number of the opt_pass object and therefore
             mess up the dump file name of future instances.  */
          new_pass_node = XCNEW (struct pass_list_node);
          new_pass_node->pass = new_pass;
          if (!added_pass_nodes)
            added_pass_nodes = new_pass_node;
          else
            prev_added_pass_node->next = new_pass_node;
          prev_added_pass_node = new_pass_node;

          success = true;
        }

      if (pass->sub && position_pass (plugin_pass_info, &pass->sub))
        success = true;
    }

  return success;
}


/* Hook into the pass lists (trees) a new pass registered by a plugin.

   PLUGIN_NAME - display name for the plugin
   PASS_INFO   - plugin pass information that specifies the opt_pass object,
                 reference pass, instance number, and how to position
                 the pass  */

static void
register_pass (const char *plugin_name, struct plugin_pass *pass_info)
{
  if (!pass_info->pass)
    {
      error ("No pass specified when registering a new pass in plugin %s",
             plugin_name);
      return;
    }

  if (!pass_info->reference_pass_name)
    {
      error ("No reference pass specified for positioning the pass "
             " from plugin %s", plugin_name);
      return;
    }

  /* Try to insert the new pass to the pass lists. We need to check all
     three lists as the reference pass could be in one (or all) of them.  */
  if (!position_pass (pass_info, &all_lowering_passes)
      && !position_pass (pass_info, &all_small_ipa_passes)
      && !position_pass (pass_info, &all_regular_ipa_passes)
      && !position_pass (pass_info, &all_lto_gen_passes)
      && !position_pass (pass_info, &all_passes))
    error ("Failed to position pass %s registered by plugin %s. "
           "Cannot find the (specified instance of) reference pass %s",
           pass_info->pass->name, plugin_name, pass_info->reference_pass_name);
  else
    {
      /* OK, we have successfully inserted the new pass. We need to register
         the dump files for the newly added pass and its duplicates (if any).
         Because the registration of plugin passes happens after the
         command-line options are parsed, the options that specify single
         pass dumping (e.g. -fdump-tree-PASSNAME) cannot be used for new
         plugin passes. Therefore we currently can only enable dumping of
         new plugin passes when the 'dump-all' flags (e.g. -fdump-tree-all)
         are specified. While doing so, we also delete the pass_list_node
         objects created during pass positioning.  */
      while (added_pass_nodes)
        {
          struct pass_list_node *next_node = added_pass_nodes->next;
          enum tree_dump_index tdi;
          register_one_dump_file (added_pass_nodes->pass);
          if (added_pass_nodes->pass->type == SIMPLE_IPA_PASS
              || added_pass_nodes->pass->type == IPA_PASS)
            tdi = TDI_ipa_all;
          else if (added_pass_nodes->pass->type == GIMPLE_PASS)
            tdi = TDI_tree_all;
          else
            tdi = TDI_rtl_all;
          /* Check if dump-all flag is specified.  */
          if (get_dump_file_info (tdi)->state)
            get_dump_file_info (added_pass_nodes->pass->static_pass_number)
                ->state = get_dump_file_info (tdi)->state;
          XDELETE (added_pass_nodes);
          added_pass_nodes = next_node;
        }
    }
}


=======
>>>>>>> b0e96404
/* Register additional plugin information. NAME is the name passed to
   plugin_init. INFO is the information that should be registered. */

static void
register_plugin_info (const char* name, struct plugin_info *info)
{
  void **slot = htab_find_slot (plugin_name_args_tab, name, NO_INSERT);
  struct plugin_name_args *plugin = (struct plugin_name_args *) *slot;
  plugin->version = info->version;
  plugin->help = info->help;
}

/* Called from the plugin's initialization code. Register a single callback.
   This function can be called multiple times.

   PLUGIN_NAME - display name for this plugin
   EVENT       - which event the callback is for
   CALLBACK    - the callback to be called at the event
   USER_DATA   - plugin-provided data   */

void
register_callback (const char *plugin_name,
                   enum plugin_event event,
                   plugin_callback_func callback,
                   void *user_data)
{
  switch (event)
    {
      case PLUGIN_PASS_MANAGER_SETUP:
	gcc_assert (!callback);
        register_pass ((struct register_pass_info *) user_data);
        break;
      case PLUGIN_INFO:
	gcc_assert (!callback);
	register_plugin_info (plugin_name, (struct plugin_info *) user_data);
	break;
      case PLUGIN_REGISTER_GGC_ROOTS:
	gcc_assert (!callback);
        ggc_register_root_tab ((const struct ggc_root_tab*) user_data);
	break;
      case PLUGIN_REGISTER_GGC_CACHES:
	gcc_assert (!callback);
        ggc_register_cache_tab ((const struct ggc_cache_tab*) user_data);
	break;
      case PLUGIN_FINISH_TYPE:
      case PLUGIN_START_UNIT:
      case PLUGIN_FINISH_UNIT:
      case PLUGIN_CXX_CP_PRE_GENERICIZE:
      case PLUGIN_GGC_START:
      case PLUGIN_GGC_MARKING:
      case PLUGIN_GGC_END:
      case PLUGIN_ATTRIBUTES:
      case PLUGIN_FINISH:
        {
          struct callback_info *new_callback;
          if (!callback)
            {
              error ("Plugin %s registered a null callback function "
		     "for event %s", plugin_name, plugin_event_name[event]);
              return;
            }
          new_callback = XNEW (struct callback_info);
          new_callback->plugin_name = plugin_name;
          new_callback->func = callback;
          new_callback->user_data = user_data;
          new_callback->next = plugin_callbacks[event];
          plugin_callbacks[event] = new_callback;
        }
        break;
      case PLUGIN_EVENT_LAST:
      default:
        error ("Unkown callback event registered by plugin %s",
               plugin_name);
    }
}


/* Called from inside GCC.  Invoke all plug-in callbacks registered with
   the specified event.

   EVENT    - the event identifier
   GCC_DATA - event-specific data provided by the compiler  */

void
invoke_plugin_callbacks (enum plugin_event event, void *gcc_data)
{
  timevar_push (TV_PLUGIN_RUN);

  switch (event)
    {
      case PLUGIN_FINISH_TYPE:
      case PLUGIN_START_UNIT:
      case PLUGIN_FINISH_UNIT:
      case PLUGIN_CXX_CP_PRE_GENERICIZE:
      case PLUGIN_ATTRIBUTES:
      case PLUGIN_FINISH:
      case PLUGIN_GGC_START:
      case PLUGIN_GGC_MARKING:
      case PLUGIN_GGC_END:
        {
          /* Iterate over every callback registered with this event and
             call it.  */
          struct callback_info *callback = plugin_callbacks[event];
          for ( ; callback; callback = callback->next)
            (*callback->func) (gcc_data, callback->user_data);
        }
        break;

      case PLUGIN_PASS_MANAGER_SETUP:
      case PLUGIN_EVENT_LAST:
      case PLUGIN_REGISTER_GGC_ROOTS:
      case PLUGIN_REGISTER_GGC_CACHES:
      default:
        gcc_assert (false);
    }

  timevar_pop (TV_PLUGIN_RUN);
}

#ifdef ENABLE_PLUGIN
/* We need a union to cast dlsym return value to a function pointer
   as ISO C forbids assignment between function pointer and 'void *'.
   Use explicit union instead of __extension__(<union_cast>) for
   portability.  */
#define PTR_UNION_TYPE(TOTYPE) union { void *_q; TOTYPE _nq; }
#define PTR_UNION_AS_VOID_PTR(NAME) (NAME._q)
#define PTR_UNION_AS_CAST_PTR(NAME) (NAME._nq)

/* Try to initialize PLUGIN. Return true if successful. */

static bool
try_init_one_plugin (struct plugin_name_args *plugin)
{
  void *dl_handle;
  plugin_init_func plugin_init;
  char *err;
  PTR_UNION_TYPE (plugin_init_func) plugin_init_union;

  /* We use RTLD_NOW to accelerate binding and detect any mismatch
     between the API expected by the plugin and the GCC API; we use
     RTLD_GLOBAL which is useful to plugins which themselves call
     dlopen.  */
  dl_handle = dlopen (plugin->full_name, RTLD_NOW | RTLD_GLOBAL);
  if (!dl_handle)
    {
      error ("Cannot load plugin %s\n%s", plugin->full_name, dlerror ());
      return false;
    }

  /* Clear any existing error.  */
  dlerror ();

  /* Check the plugin license.  */
  if (dlsym (dl_handle, str_license) == NULL)
    fatal_error ("plugin %s is not licensed under a GPL-compatible license\n"
		 "%s", plugin->full_name, dlerror ());

  PTR_UNION_AS_VOID_PTR (plugin_init_union) =
      dlsym (dl_handle, str_plugin_init_func_name);
  plugin_init = PTR_UNION_AS_CAST_PTR (plugin_init_union);

  if ((err = dlerror ()) != NULL)
    {
      error ("Cannot find %s in plugin %s\n%s", str_plugin_init_func_name,
             plugin->full_name, err);
      return false;
    }

  /* Call the plugin-provided initialization routine with the arguments.  */
  if ((*plugin_init) (plugin, &gcc_version))
    {
      error ("Fail to initialize plugin %s", plugin->full_name);
      return false;
    }

  return true;
}


/* Routine to dlopen and initialize one plugin. This function is passed to
   (and called by) the hash table traverse routine. Return 1 for the
   htab_traverse to continue scan, 0 to stop.

   SLOT - slot of the hash table element
   INFO - auxiliary pointer handed to hash table traverse routine
          (unused in this function)  */

static int
init_one_plugin (void **slot, void * ARG_UNUSED (info))
{
  struct plugin_name_args *plugin = (struct plugin_name_args *) *slot;
  bool ok = try_init_one_plugin (plugin);
  if (!ok)
    {
      htab_remove_elt (plugin_name_args_tab, plugin->base_name);
      XDELETE (plugin);
    }
  return 1;
}

#endif	/* ENABLE_PLUGIN  */

/* Main plugin initialization function.  Called from compile_file() in
   toplev.c.  */

void
initialize_plugins (void)
{
  /* If no plugin was specified in the command-line, simply return.  */
  if (!plugin_name_args_tab)
    return;

  timevar_push (TV_PLUGIN_INIT);
 
#ifdef ENABLE_PLUGIN
  /* Traverse and initialize each plugin specified in the command-line.  */
  htab_traverse_noresize (plugin_name_args_tab, init_one_plugin, NULL);
#endif

  timevar_pop (TV_PLUGIN_INIT);
}

/* Release memory used by one plugin. */

static int
finalize_one_plugin (void **slot, void * ARG_UNUSED (info))
{
  struct plugin_name_args *plugin = (struct plugin_name_args *) *slot;
  XDELETE (plugin);
  return 1;
}

/* Free memory allocated by the plugin system. */

void
finalize_plugins (void)
{
  if (!plugin_name_args_tab)
    return;

  /* We can now delete the plugin_name_args object as it will no longer
     be used. Note that base_name and argv fields (both of which were also
     dynamically allocated) are not freed as they could still be used by
     the plugin code.  */

  htab_traverse_noresize (plugin_name_args_tab, finalize_one_plugin, NULL);

  /* PLUGIN_NAME_ARGS_TAB is no longer needed, just delete it.  */
  htab_delete (plugin_name_args_tab);
  plugin_name_args_tab = NULL;
}

/* Used to pass options to htab_traverse callbacks. */

struct print_options
{
  FILE *file;
  const char *indent;
};

/* Print the version of one plugin. */

static int
print_version_one_plugin (void **slot, void *data)
{
  struct print_options *opt = (struct print_options *) data;
  struct plugin_name_args *plugin = (struct plugin_name_args *) *slot;
  const char *version = plugin->version ? plugin->version : "Unknown version.";

  fprintf (opt->file, " %s%s: %s\n", opt->indent, plugin->base_name, version);
  return 1;
}

/* Print the version of each plugin. */

void
print_plugins_versions (FILE *file, const char *indent)
{
  struct print_options opt;
  opt.file = file;
  opt.indent = indent;
  if (!plugin_name_args_tab || htab_elements (plugin_name_args_tab) == 0)
    return;

  fprintf (file, "%sVersions of loaded plugins:\n", indent);
  htab_traverse_noresize (plugin_name_args_tab, print_version_one_plugin, &opt);
}

/* Print help for one plugin. SLOT is the hash table slot. DATA is the
   argument to htab_traverse_noresize. */

static int
print_help_one_plugin (void **slot, void *data)
{
  struct print_options *opt = (struct print_options *) data;
  struct plugin_name_args *plugin = (struct plugin_name_args *) *slot;
  const char *help = plugin->help ? plugin->help : "No help available .";

  char *dup = xstrdup (help);
  char *p, *nl;
  fprintf (opt->file, " %s%s:\n", opt->indent, plugin->base_name);

  for (p = nl = dup; nl; p = nl)
    {
      nl = strchr (nl, '\n');
      if (nl)
	{
	  *nl = '\0';
	  nl++;
	}
      fprintf (opt->file, "   %s %s\n", opt->indent, p);
    }

  free (dup);
  return 1;
}

/* Print help for each plugin. The output goes to FILE and every line starts
   with INDENT. */

void
print_plugins_help (FILE *file, const char *indent)
{
  struct print_options opt;
  opt.file = file;
  opt.indent = indent;
  if (!plugin_name_args_tab || htab_elements (plugin_name_args_tab) == 0)
    return;

  fprintf (file, "%sHelp for the loaded plugins:\n", indent);
  htab_traverse_noresize (plugin_name_args_tab, print_help_one_plugin, &opt);
}


/* Return true if plugins have been loaded.  */

bool
plugins_active_p (void)
{
  int event;

  for (event = PLUGIN_PASS_MANAGER_SETUP; event < PLUGIN_EVENT_LAST; event++)
    if (plugin_callbacks[event])
      return true;

  return false;
}


/* Dump to FILE the names and associated events for all the active
   plugins.  */

void
dump_active_plugins (FILE *file)
{
  int event;

  if (!plugins_active_p ())
    return;

  fprintf (stderr, "Event\t\t\tPlugins\n");
  for (event = PLUGIN_PASS_MANAGER_SETUP; event < PLUGIN_EVENT_LAST; event++)
    if (plugin_callbacks[event])
      {
	struct callback_info *ci;

	fprintf (file, "%s\t", plugin_event_name[event]);

	for (ci = plugin_callbacks[event]; ci; ci = ci->next)
	  fprintf (file, "%s ", ci->plugin_name);

	fprintf (file, "\n");
      }
}


/* Dump active plugins to stderr.  */

void
debug_active_plugins (void)
{
  dump_active_plugins (stderr);
}

/* The default version check. Compares every field in VERSION. */

bool
plugin_default_version_check (struct plugin_gcc_version *gcc_version,
			      struct plugin_gcc_version *plugin_version)
{
  if (!gcc_version || !plugin_version)
    return false;

  if (strcmp (gcc_version->basever, plugin_version->basever))
    return false;
  if (strcmp (gcc_version->datestamp, plugin_version->datestamp))
    return false;
  if (strcmp (gcc_version->devphase, plugin_version->devphase))
    return false;
  if (strcmp (gcc_version->revision, plugin_version->revision))
    return false;
  if (strcmp (gcc_version->configuration_arguments,
	      plugin_version->configuration_arguments))
    return false;
  return true;
}<|MERGE_RESOLUTION|>--- conflicted
+++ resolved
@@ -273,184 +273,6 @@
   XDELETEVEC (name);
 }
 
-<<<<<<< HEAD
-
-/* Insert the plugin pass at the proper position. Return true if the pass 
-   is successfully added.
-
-   PLUGIN_PASS_INFO - new pass to be inserted
-   PASS_LIST        - root of the pass list to insert the new pass to  */
-
-static bool
-position_pass (struct plugin_pass *plugin_pass_info,
-               struct opt_pass **pass_list)
-{
-  struct opt_pass *pass = *pass_list, *prev_pass = NULL;
-  bool success = false;
-
-  for ( ; pass; prev_pass = pass, pass = pass->next)
-    {
-      /* Check if the current pass is of the same type as the new pass and
-         matches the name and the instance number of the reference pass.  */
-      if (pass->type == plugin_pass_info->pass->type
-          && pass->name
-          && !strcmp (pass->name, plugin_pass_info->reference_pass_name)
-          && ((plugin_pass_info->ref_pass_instance_number == 0)
-              || (plugin_pass_info->ref_pass_instance_number ==
-                  pass->static_pass_number)
-              || (plugin_pass_info->ref_pass_instance_number == 1
-                  && pass->todo_flags_start & TODO_mark_first_instance)))
-        {
-          struct opt_pass *new_pass = plugin_pass_info->pass;
-          struct pass_list_node *new_pass_node;
-
-          /* The following code (if-statement) is adopted from next_pass_1.  */
-          if (new_pass->static_pass_number)
-            {
-              new_pass = XNEW (struct opt_pass);
-              memcpy (new_pass, plugin_pass_info->pass, sizeof (*new_pass));
-              new_pass->next = NULL;
-
-              new_pass->todo_flags_start &= ~TODO_mark_first_instance;
-
-              plugin_pass_info->pass->static_pass_number -= 1;
-              new_pass->static_pass_number =
-                  -plugin_pass_info->pass->static_pass_number;
-            }
-          else
-            {
-              new_pass->todo_flags_start |= TODO_mark_first_instance;
-              new_pass->static_pass_number = -1;
-            }
-
-          /* Insert the new pass instance based on the positioning op.  */
-          switch (plugin_pass_info->pos_op)
-            {
-              case PASS_POS_INSERT_AFTER:
-                new_pass->next = pass->next;
-                pass->next = new_pass;
-
-		/* Skip newly inserted pass to avoid repeated
-		   insertions in the case where the new pass and the
-		   existing one have the same name.  */
-                pass = new_pass; 
-                break;
-              case PASS_POS_INSERT_BEFORE:
-                new_pass->next = pass;
-                if (prev_pass)
-                  prev_pass->next = new_pass;
-                else
-                  *pass_list = new_pass;
-                break;
-              case PASS_POS_REPLACE:
-                new_pass->next = pass->next;
-                if (prev_pass)
-                  prev_pass->next = new_pass;
-                else
-                  *pass_list = new_pass;
-                new_pass->sub = pass->sub;
-                new_pass->tv_id = pass->tv_id;
-                pass = new_pass;
-                break;
-              default:
-                error ("Invalid pass positioning operation");
-                return false;
-            }
-
-          /* Save the newly added pass (instance) in the added_pass_nodes
-             list so that we can register its dump file later. Note that
-             we cannot register the dump file now because doing so will modify
-             the static_pass_number of the opt_pass object and therefore
-             mess up the dump file name of future instances.  */
-          new_pass_node = XCNEW (struct pass_list_node);
-          new_pass_node->pass = new_pass;
-          if (!added_pass_nodes)
-            added_pass_nodes = new_pass_node;
-          else
-            prev_added_pass_node->next = new_pass_node;
-          prev_added_pass_node = new_pass_node;
-
-          success = true;
-        }
-
-      if (pass->sub && position_pass (plugin_pass_info, &pass->sub))
-        success = true;
-    }
-
-  return success;
-}
-
-
-/* Hook into the pass lists (trees) a new pass registered by a plugin.
-
-   PLUGIN_NAME - display name for the plugin
-   PASS_INFO   - plugin pass information that specifies the opt_pass object,
-                 reference pass, instance number, and how to position
-                 the pass  */
-
-static void
-register_pass (const char *plugin_name, struct plugin_pass *pass_info)
-{
-  if (!pass_info->pass)
-    {
-      error ("No pass specified when registering a new pass in plugin %s",
-             plugin_name);
-      return;
-    }
-
-  if (!pass_info->reference_pass_name)
-    {
-      error ("No reference pass specified for positioning the pass "
-             " from plugin %s", plugin_name);
-      return;
-    }
-
-  /* Try to insert the new pass to the pass lists. We need to check all
-     three lists as the reference pass could be in one (or all) of them.  */
-  if (!position_pass (pass_info, &all_lowering_passes)
-      && !position_pass (pass_info, &all_small_ipa_passes)
-      && !position_pass (pass_info, &all_regular_ipa_passes)
-      && !position_pass (pass_info, &all_lto_gen_passes)
-      && !position_pass (pass_info, &all_passes))
-    error ("Failed to position pass %s registered by plugin %s. "
-           "Cannot find the (specified instance of) reference pass %s",
-           pass_info->pass->name, plugin_name, pass_info->reference_pass_name);
-  else
-    {
-      /* OK, we have successfully inserted the new pass. We need to register
-         the dump files for the newly added pass and its duplicates (if any).
-         Because the registration of plugin passes happens after the
-         command-line options are parsed, the options that specify single
-         pass dumping (e.g. -fdump-tree-PASSNAME) cannot be used for new
-         plugin passes. Therefore we currently can only enable dumping of
-         new plugin passes when the 'dump-all' flags (e.g. -fdump-tree-all)
-         are specified. While doing so, we also delete the pass_list_node
-         objects created during pass positioning.  */
-      while (added_pass_nodes)
-        {
-          struct pass_list_node *next_node = added_pass_nodes->next;
-          enum tree_dump_index tdi;
-          register_one_dump_file (added_pass_nodes->pass);
-          if (added_pass_nodes->pass->type == SIMPLE_IPA_PASS
-              || added_pass_nodes->pass->type == IPA_PASS)
-            tdi = TDI_ipa_all;
-          else if (added_pass_nodes->pass->type == GIMPLE_PASS)
-            tdi = TDI_tree_all;
-          else
-            tdi = TDI_rtl_all;
-          /* Check if dump-all flag is specified.  */
-          if (get_dump_file_info (tdi)->state)
-            get_dump_file_info (added_pass_nodes->pass->static_pass_number)
-                ->state = get_dump_file_info (tdi)->state;
-          XDELETE (added_pass_nodes);
-          added_pass_nodes = next_node;
-        }
-    }
-}
-
-
-=======
->>>>>>> b0e96404
 /* Register additional plugin information. NAME is the name passed to
    plugin_init. INFO is the information that should be registered. */
 

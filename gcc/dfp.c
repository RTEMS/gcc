/* Decimal floating point support.
<<<<<<< HEAD
   Copyright (C) 2005, 2006, 2007, 2008, 2009 Free Software
=======
   Copyright (C) 2005, 2006, 2007, 2008, 2009, 2010 Free Software
>>>>>>> 03d20231
   Foundation, Inc.

This file is part of GCC.

GCC is free software; you can redistribute it and/or modify it under
the terms of the GNU General Public License as published by the Free
Software Foundation; either version 3, or (at your option) any later
version.

GCC is distributed in the hope that it will be useful, but WITHOUT ANY
WARRANTY; without even the implied warranty of MERCHANTABILITY or
FITNESS FOR A PARTICULAR PURPOSE.  See the GNU General Public License
for more details.

You should have received a copy of the GNU General Public License
along with GCC; see the file COPYING3.  If not see
<http://www.gnu.org/licenses/>.  */

#include "config.h"
#include "system.h"
#include "coretypes.h"
#include "tm.h"
#include "tree.h"
<<<<<<< HEAD
#include "toplev.h"
=======
>>>>>>> 03d20231
#include "tm_p.h"
#include "dfp.h"

/* The order of the following headers is important for making sure
   decNumber structure is large enough to hold decimal128 digits.  */

#include "decimal128.h"
#include "decimal128Local.h"
#include "decimal64.h"
#include "decimal32.h"
#include "decNumber.h"

#ifndef WORDS_BIGENDIAN
#define WORDS_BIGENDIAN 0
#endif

/* Initialize R (a real with the decimal flag set) from DN.  Can
   utilize status passed in via CONTEXT, if a previous operation had
   interesting status.  */

static void
decimal_from_decnumber (REAL_VALUE_TYPE *r, decNumber *dn, decContext *context)
{
  memset (r, 0, sizeof (REAL_VALUE_TYPE));

  r->cl = rvc_normal;
  if (decNumberIsNaN (dn))
    r->cl = rvc_nan;
  if (decNumberIsInfinite (dn))
    r->cl = rvc_inf;
  if (context->status & DEC_Overflow)
    r->cl = rvc_inf;
  if (decNumberIsNegative (dn))
    r->sign = 1;
  r->decimal = 1;

  if (r->cl != rvc_normal)
    return;

  decContextDefault (context, DEC_INIT_DECIMAL128);
  context->traps = 0;

  decimal128FromNumber ((decimal128 *) r->sig, dn, context);
}

/* Create decimal encoded R from string S.  */

void
decimal_real_from_string (REAL_VALUE_TYPE *r, const char *s)
{
  decNumber dn;
  decContext set;
  decContextDefault (&set, DEC_INIT_DECIMAL128);
  set.traps = 0;

  decNumberFromString (&dn, s, &set);

  /* It would be more efficient to store directly in decNumber format,
     but that is impractical from current data structure size.
     Encoding as a decimal128 is much more compact.  */
  decimal_from_decnumber (r, &dn, &set);
}

/* Initialize a decNumber from a REAL_VALUE_TYPE.  */

static void
decimal_to_decnumber (const REAL_VALUE_TYPE *r, decNumber *dn)
{
  decContext set;
  decContextDefault (&set, DEC_INIT_DECIMAL128);
  set.traps = 0;

  switch (r->cl)
    {
    case rvc_zero:
      decNumberZero (dn);
      break;
    case rvc_inf:
      decNumberFromString (dn, "Infinity", &set);
      break;
    case rvc_nan:
      if (r->signalling)
        decNumberFromString (dn, "snan", &set);
      else
        decNumberFromString (dn, "nan", &set);
      break;
    case rvc_normal:
      gcc_assert (r->decimal);
      decimal128ToNumber ((const decimal128 *) r->sig, dn);
      break;
    default:
      gcc_unreachable ();
    }

  /* Fix up sign bit.  */
  if (r->sign != decNumberIsNegative (dn))
    dn->bits ^= DECNEG;
}

/* Encode a real into an IEEE 754 decimal32 type.  */

void
encode_decimal32 (const struct real_format *fmt ATTRIBUTE_UNUSED,
		  long *buf, const REAL_VALUE_TYPE *r)
{
  decNumber dn;
  decimal32 d32;
  decContext set;
  int32_t image;

  decContextDefault (&set, DEC_INIT_DECIMAL128);
  set.traps = 0;

  decimal_to_decnumber (r, &dn);
  decimal32FromNumber (&d32, &dn, &set);

  memcpy (&image, d32.bytes, sizeof (int32_t));
  buf[0] = image;
}

/* Decode an IEEE 754 decimal32 type into a real.  */

void
decode_decimal32 (const struct real_format *fmt ATTRIBUTE_UNUSED,
		  REAL_VALUE_TYPE *r, const long *buf)
{
  decNumber dn;
  decimal32 d32;
  decContext set;
  int32_t image;

  decContextDefault (&set, DEC_INIT_DECIMAL128);
  set.traps = 0;

  image = buf[0];
  memcpy (&d32.bytes, &image, sizeof (int32_t));

  decimal32ToNumber (&d32, &dn);
  decimal_from_decnumber (r, &dn, &set);
}

/* Encode a real into an IEEE 754 decimal64 type.  */

void
encode_decimal64 (const struct real_format *fmt ATTRIBUTE_UNUSED,
		  long *buf, const REAL_VALUE_TYPE *r)
{
  decNumber dn;
  decimal64 d64;
  decContext set;
  int32_t image;

  decContextDefault (&set, DEC_INIT_DECIMAL128);
  set.traps = 0;

  decimal_to_decnumber (r, &dn);
  decimal64FromNumber (&d64, &dn, &set);

  if (WORDS_BIGENDIAN == FLOAT_WORDS_BIG_ENDIAN)
    {
      memcpy (&image, &d64.bytes[0], sizeof (int32_t));
      buf[0] = image;
      memcpy (&image, &d64.bytes[4], sizeof (int32_t));
      buf[1] = image;
    }
  else
    {
      memcpy (&image, &d64.bytes[4], sizeof (int32_t));
      buf[0] = image;
      memcpy (&image, &d64.bytes[0], sizeof (int32_t));
      buf[1] = image;
    }
}

/* Decode an IEEE 754 decimal64 type into a real.  */

void
decode_decimal64 (const struct real_format *fmt ATTRIBUTE_UNUSED,
		  REAL_VALUE_TYPE *r, const long *buf)
{
  decNumber dn;
  decimal64 d64;
  decContext set;
  int32_t image;

  decContextDefault (&set, DEC_INIT_DECIMAL128);
  set.traps = 0;

  if (WORDS_BIGENDIAN == FLOAT_WORDS_BIG_ENDIAN)
    {
      image = buf[0];
      memcpy (&d64.bytes[0], &image, sizeof (int32_t));
      image = buf[1];
      memcpy (&d64.bytes[4], &image, sizeof (int32_t));
    }
  else
    {
      image = buf[1];
      memcpy (&d64.bytes[0], &image, sizeof (int32_t));
      image = buf[0];
      memcpy (&d64.bytes[4], &image, sizeof (int32_t));
    }

  decimal64ToNumber (&d64, &dn);
  decimal_from_decnumber (r, &dn, &set);
}

/* Encode a real into an IEEE 754 decimal128 type.  */

void
encode_decimal128 (const struct real_format *fmt ATTRIBUTE_UNUSED,
		   long *buf, const REAL_VALUE_TYPE *r)
{
  decNumber dn;
  decContext set;
  decimal128 d128;
  int32_t image;

  decContextDefault (&set, DEC_INIT_DECIMAL128);
  set.traps = 0;

  decimal_to_decnumber (r, &dn);
  decimal128FromNumber (&d128, &dn, &set);

  if (WORDS_BIGENDIAN == FLOAT_WORDS_BIG_ENDIAN)
    {
      memcpy (&image, &d128.bytes[0], sizeof (int32_t));
      buf[0] = image;
      memcpy (&image, &d128.bytes[4], sizeof (int32_t));
      buf[1] = image;
      memcpy (&image, &d128.bytes[8], sizeof (int32_t));
      buf[2] = image;
      memcpy (&image, &d128.bytes[12], sizeof (int32_t));
      buf[3] = image;
    }
  else
    {
      memcpy (&image, &d128.bytes[12], sizeof (int32_t));
      buf[0] = image;
      memcpy (&image, &d128.bytes[8], sizeof (int32_t));
      buf[1] = image;
      memcpy (&image, &d128.bytes[4], sizeof (int32_t));
      buf[2] = image;
      memcpy (&image, &d128.bytes[0], sizeof (int32_t));
      buf[3] = image;
    }
}

/* Decode an IEEE 754 decimal128 type into a real.  */

void
decode_decimal128 (const struct real_format *fmt ATTRIBUTE_UNUSED,
		   REAL_VALUE_TYPE *r, const long *buf)
{
  decNumber dn;
  decimal128 d128;
  decContext set;
  int32_t image;

  decContextDefault (&set, DEC_INIT_DECIMAL128);
  set.traps = 0;

  if (WORDS_BIGENDIAN == FLOAT_WORDS_BIG_ENDIAN)
    {
      image = buf[0];
      memcpy (&d128.bytes[0],  &image, sizeof (int32_t));
      image = buf[1];
      memcpy (&d128.bytes[4],  &image, sizeof (int32_t));
      image = buf[2];
      memcpy (&d128.bytes[8],  &image, sizeof (int32_t));
      image = buf[3];
      memcpy (&d128.bytes[12], &image, sizeof (int32_t));
    }
  else
    {
      image = buf[3];
      memcpy (&d128.bytes[0],  &image, sizeof (int32_t));
      image = buf[2];
      memcpy (&d128.bytes[4],  &image, sizeof (int32_t));
      image = buf[1];
      memcpy (&d128.bytes[8],  &image, sizeof (int32_t));
      image = buf[0];
      memcpy (&d128.bytes[12], &image, sizeof (int32_t));
    }

  decimal128ToNumber (&d128, &dn);
  decimal_from_decnumber (r, &dn, &set);
}

/* Helper function to convert from a binary real internal
   representation.  */

static void
decimal_to_binary (REAL_VALUE_TYPE *to, const REAL_VALUE_TYPE *from,
		   enum machine_mode mode)
{
  char string[256];
  const decimal128 *const d128 = (const decimal128 *) from->sig;

  decimal128ToString (d128, string);
  real_from_string3 (to, string, mode);
}


/* Helper function to convert from a binary real internal
   representation.  */

static void
decimal_from_binary (REAL_VALUE_TYPE *to, const REAL_VALUE_TYPE *from)
{
  char string[256];

  /* We convert to string, then to decNumber then to decimal128.  */
  real_to_decimal (string, from, sizeof (string), 0, 1);
  decimal_real_from_string (to, string);
}

/* Helper function to real.c:do_compare() to handle decimal internal
   representation including when one of the operands is still in the
   binary internal representation.  */

int
decimal_do_compare (const REAL_VALUE_TYPE *a, const REAL_VALUE_TYPE *b,
		    int nan_result)
{
  decContext set;
  decNumber dn, dn2, dn3;
  REAL_VALUE_TYPE a1, b1;

  /* If either operand is non-decimal, create temporary versions.  */
  if (!a->decimal)
    {
      decimal_from_binary (&a1, a);
      a = &a1;
    }
  if (!b->decimal)
    {
      decimal_from_binary (&b1, b);
      b = &b1;
    }

  /* Convert into decNumber form for comparison operation.  */
  decContextDefault (&set, DEC_INIT_DECIMAL128);
  set.traps = 0;
  decimal128ToNumber ((const decimal128 *) a->sig, &dn2);
  decimal128ToNumber ((const decimal128 *) b->sig, &dn3);

  /* Finally, do the comparison.  */
  decNumberCompare (&dn, &dn2, &dn3, &set);

  /* Return the comparison result.  */
  if (decNumberIsNaN (&dn))
    return nan_result;
  else if (decNumberIsZero (&dn))
    return 0;
  else if (decNumberIsNegative (&dn))
    return -1;
  else
    return 1;
}

/* Helper to round_for_format, handling decimal float types.  */

void
decimal_round_for_format (const struct real_format *fmt, REAL_VALUE_TYPE *r)
{
  decNumber dn;
  decContext set;

  /* Real encoding occurs later.  */
  if (r->cl != rvc_normal)
    return;

  decContextDefault (&set, DEC_INIT_DECIMAL128);
  set.traps = 0;
  decimal128ToNumber ((decimal128 *) r->sig, &dn);

  if (fmt == &decimal_quad_format)
    {
      /* The internal format is already in this format.  */
      return;
    }
  else if (fmt == &decimal_single_format)
    {
      decimal32 d32;
      decContextDefault (&set, DEC_INIT_DECIMAL32);
      set.traps = 0;

      decimal32FromNumber (&d32, &dn, &set);
      decimal32ToNumber (&d32, &dn);
    }
  else if (fmt == &decimal_double_format)
    {
      decimal64 d64;
      decContextDefault (&set, DEC_INIT_DECIMAL64);
      set.traps = 0;

      decimal64FromNumber (&d64, &dn, &set);
      decimal64ToNumber (&d64, &dn);
    }
  else
    gcc_unreachable ();

  decimal_from_decnumber (r, &dn, &set);
}

/* Extend or truncate to a new mode.  Handles conversions between
   binary and decimal types.  */

void
decimal_real_convert (REAL_VALUE_TYPE *r, enum machine_mode mode,
		      const REAL_VALUE_TYPE *a)
{
  const struct real_format *fmt = REAL_MODE_FORMAT (mode);

  if (a->decimal && fmt->b == 10)
    return;
  if (a->decimal)
      decimal_to_binary (r, a, mode);
  else
      decimal_from_binary (r, a);
}

/* Render R_ORIG as a decimal floating point constant.  Emit DIGITS
   significant digits in the result, bounded by BUF_SIZE.  If DIGITS
   is 0, choose the maximum for the representation.  If
   CROP_TRAILING_ZEROS, strip trailing zeros.  Currently, not honoring
   DIGITS or CROP_TRAILING_ZEROS.  */

void
decimal_real_to_decimal (char *str, const REAL_VALUE_TYPE *r_orig,
			 size_t buf_size,
			 size_t digits ATTRIBUTE_UNUSED,
			 int crop_trailing_zeros ATTRIBUTE_UNUSED)
{
  const decimal128 *const d128 = (const decimal128*) r_orig->sig;

  /* decimal128ToString requires space for at least 24 characters;
     Require two more for suffix.  */
  gcc_assert (buf_size >= 24);
  decimal128ToString (d128, str);
}

static bool
decimal_do_add (REAL_VALUE_TYPE *r, const REAL_VALUE_TYPE *op0,
		const REAL_VALUE_TYPE *op1, int subtract_p)
{
  decNumber dn;
  decContext set;
  decNumber dn2, dn3;

  decimal_to_decnumber (op0, &dn2);
  decimal_to_decnumber (op1, &dn3);

  decContextDefault (&set, DEC_INIT_DECIMAL128);
  set.traps = 0;

  if (subtract_p)
    decNumberSubtract (&dn, &dn2, &dn3, &set);
  else
    decNumberAdd (&dn, &dn2, &dn3, &set);

  decimal_from_decnumber (r, &dn, &set);

  /* Return true, if inexact.  */
  return (set.status & DEC_Inexact);
}

/* Compute R = OP0 * OP1.  */

static bool
decimal_do_multiply (REAL_VALUE_TYPE *r, const REAL_VALUE_TYPE *op0,
		     const REAL_VALUE_TYPE *op1)
{
  decContext set;
  decNumber dn, dn2, dn3;

  decimal_to_decnumber (op0, &dn2);
  decimal_to_decnumber (op1, &dn3);

  decContextDefault (&set, DEC_INIT_DECIMAL128);
  set.traps = 0;

  decNumberMultiply (&dn, &dn2, &dn3, &set);
  decimal_from_decnumber (r, &dn, &set);

  /* Return true, if inexact.  */
  return (set.status & DEC_Inexact);
}

/* Compute R = OP0 / OP1.  */

static bool
decimal_do_divide (REAL_VALUE_TYPE *r, const REAL_VALUE_TYPE *op0,
		   const REAL_VALUE_TYPE *op1)
{
  decContext set;
  decNumber dn, dn2, dn3;

  decimal_to_decnumber (op0, &dn2);
  decimal_to_decnumber (op1, &dn3);

  decContextDefault (&set, DEC_INIT_DECIMAL128);
  set.traps = 0;

  decNumberDivide (&dn, &dn2, &dn3, &set);
  decimal_from_decnumber (r, &dn, &set);

  /* Return true, if inexact.  */
  return (set.status & DEC_Inexact);
}

/* Set R to A truncated to an integral value toward zero (decimal
   floating point).  */

void
decimal_do_fix_trunc (REAL_VALUE_TYPE *r, const REAL_VALUE_TYPE *a)
{
  decNumber dn, dn2;
  decContext set;

  decContextDefault (&set, DEC_INIT_DECIMAL128);
  set.traps = 0;
  set.round = DEC_ROUND_DOWN;
  decimal128ToNumber ((const decimal128 *) a->sig, &dn2);

  decNumberToIntegralValue (&dn, &dn2, &set);
  decimal_from_decnumber (r, &dn, &set);
}

/* Render decimal float value R as an integer.  */

HOST_WIDE_INT
decimal_real_to_integer (const REAL_VALUE_TYPE *r)
{
  decContext set;
  decNumber dn, dn2, dn3;
  REAL_VALUE_TYPE to;
  char string[256];

  decContextDefault (&set, DEC_INIT_DECIMAL128);
  set.traps = 0;
  set.round = DEC_ROUND_DOWN;
  decimal128ToNumber ((const decimal128 *) r->sig, &dn);

  decNumberToIntegralValue (&dn2, &dn, &set);
  decNumberZero (&dn3);
  decNumberRescale (&dn, &dn2, &dn3, &set);

  /* Convert to REAL_VALUE_TYPE and call appropriate conversion
     function.  */
  decNumberToString (&dn, string);
  real_from_string (&to, string);
  return real_to_integer (&to);
}

/* Likewise, but to an integer pair, HI+LOW.  */

void
decimal_real_to_integer2 (HOST_WIDE_INT *plow, HOST_WIDE_INT *phigh,
			  const REAL_VALUE_TYPE *r)
{
  decContext set;
  decNumber dn, dn2, dn3;
  REAL_VALUE_TYPE to;
  char string[256];

  decContextDefault (&set, DEC_INIT_DECIMAL128);
  set.traps = 0;
  set.round = DEC_ROUND_DOWN;
  decimal128ToNumber ((const decimal128 *) r->sig, &dn);

  decNumberToIntegralValue (&dn2, &dn, &set);
  decNumberZero (&dn3);
  decNumberRescale (&dn, &dn2, &dn3, &set);

  /* Convert to REAL_VALUE_TYPE and call appropriate conversion
     function.  */
  decNumberToString (&dn, string);
  real_from_string (&to, string);
  real_to_integer2 (plow, phigh, &to);
}

/* Perform the decimal floating point operation described by CODE.
   For a unary operation, OP1 will be NULL.  This function returns
   true if the result may be inexact due to loss of precision.  */

bool
decimal_real_arithmetic (REAL_VALUE_TYPE *r, enum tree_code code,
			 const REAL_VALUE_TYPE *op0,
			 const REAL_VALUE_TYPE *op1)
{
  REAL_VALUE_TYPE a, b;

  /* If either operand is non-decimal, create temporaries.  */
  if (!op0->decimal)
    {
      decimal_from_binary (&a, op0);
      op0 = &a;
    }
  if (op1 && !op1->decimal)
    {
      decimal_from_binary (&b, op1);
      op1 = &b;
    }

  switch (code)
    {
    case PLUS_EXPR:
      return decimal_do_add (r, op0, op1, 0);

    case MINUS_EXPR:
      return decimal_do_add (r, op0, op1, 1);

    case MULT_EXPR:
      return decimal_do_multiply (r, op0, op1);

    case RDIV_EXPR:
      return decimal_do_divide (r, op0, op1);

    case MIN_EXPR:
      if (op1->cl == rvc_nan)
        *r = *op1;
      else if (real_compare (UNLT_EXPR, op0, op1))
        *r = *op0;
      else
        *r = *op1;
      return false;

    case MAX_EXPR:
      if (op1->cl == rvc_nan)
        *r = *op1;
      else if (real_compare (LT_EXPR, op0, op1))
        *r = *op1;
      else
        *r = *op0;
      return false;

    case NEGATE_EXPR:
      {
	*r = *op0;
	/* Flip sign bit.  */
	decimal128FlipSign ((decimal128 *) r->sig);
	/* Keep sign field in sync.  */
	r->sign ^= 1;
      }
      return false;

    case ABS_EXPR:
      {
        *r = *op0;
	/* Clear sign bit.  */
	decimal128ClearSign ((decimal128 *) r->sig);
	/* Keep sign field in sync.  */
	r->sign = 0;
      }
      return false;

    case FIX_TRUNC_EXPR:
      decimal_do_fix_trunc (r, op0);
      return false;

    default:
      gcc_unreachable ();
    }
}

/* Fills R with the largest finite value representable in mode MODE.
   If SIGN is nonzero, R is set to the most negative finite value.  */

void
decimal_real_maxval (REAL_VALUE_TYPE *r, int sign, enum machine_mode mode)
{
  const char *max;

  switch (mode)
    {
    case SDmode:
      max = "9.999999E96";
      break;
    case DDmode:
      max = "9.999999999999999E384";
      break;
    case TDmode:
      max = "9.999999999999999999999999999999999E6144";
      break;
    default:
      gcc_unreachable ();
    }

  decimal_real_from_string (r, max);
  if (sign)
    decimal128SetSign ((decimal128 *) r->sig, 1);
}<|MERGE_RESOLUTION|>--- conflicted
+++ resolved
@@ -1,9 +1,5 @@
 /* Decimal floating point support.
-<<<<<<< HEAD
-   Copyright (C) 2005, 2006, 2007, 2008, 2009 Free Software
-=======
    Copyright (C) 2005, 2006, 2007, 2008, 2009, 2010 Free Software
->>>>>>> 03d20231
    Foundation, Inc.
 
 This file is part of GCC.
@@ -27,10 +23,6 @@
 #include "coretypes.h"
 #include "tm.h"
 #include "tree.h"
-<<<<<<< HEAD
-#include "toplev.h"
-=======
->>>>>>> 03d20231
 #include "tm_p.h"
 #include "dfp.h"
 

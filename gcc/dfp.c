/* Decimal floating point support.
   Copyright (C) 2005, 2006, 2007, 2008, 2009, 2010 Free Software
   Foundation, Inc.

This file is part of GCC.

GCC is free software; you can redistribute it and/or modify it under
the terms of the GNU General Public License as published by the Free
Software Foundation; either version 3, or (at your option) any later
version.

GCC is distributed in the hope that it will be useful, but WITHOUT ANY
WARRANTY; without even the implied warranty of MERCHANTABILITY or
FITNESS FOR A PARTICULAR PURPOSE.  See the GNU General Public License
for more details.

You should have received a copy of the GNU General Public License
along with GCC; see the file COPYING3.  If not see
<http://www.gnu.org/licenses/>.  */

#include "config.h"
#include "system.h"
#include "coretypes.h"
#include "tm.h"
#include "tree.h"
<<<<<<< HEAD
#include "toplev.h"
=======
>>>>>>> 155d23aa
#include "tm_p.h"
#include "dfp.h"

/* The order of the following headers is important for making sure
   decNumber structure is large enough to hold decimal128 digits.  */

#include "decimal128.h"
#include "decimal128Local.h"
#include "decimal64.h"
#include "decimal32.h"
#include "decNumber.h"

#ifndef WORDS_BIGENDIAN
#define WORDS_BIGENDIAN 0
#endif

/* Initialize R (a real with the decimal flag set) from DN.  Can
   utilize status passed in via CONTEXT, if a previous operation had
   interesting status.  */

static void
decimal_from_decnumber (REAL_VALUE_TYPE *r, decNumber *dn, decContext *context)
{
  memset (r, 0, sizeof (REAL_VALUE_TYPE));

  r->cl = rvc_normal;
  if (decNumberIsNaN (dn))
    r->cl = rvc_nan;
  if (decNumberIsInfinite (dn))
    r->cl = rvc_inf;
  if (context->status & DEC_Overflow)
    r->cl = rvc_inf;
  if (decNumberIsNegative (dn))
    r->sign = 1;
  r->decimal = 1;

  if (r->cl != rvc_normal)
    return;

  decContextDefault (context, DEC_INIT_DECIMAL128);
  context->traps = 0;

  decimal128FromNumber ((decimal128 *) r->sig, dn, context);
}

/* Create decimal encoded R from string S.  */

void
decimal_real_from_string (REAL_VALUE_TYPE *r, const char *s)
{
  decNumber dn;
  decContext set;
  decContextDefault (&set, DEC_INIT_DECIMAL128);
  set.traps = 0;

  decNumberFromString (&dn, s, &set);

  /* It would be more efficient to store directly in decNumber format,
     but that is impractical from current data structure size.
     Encoding as a decimal128 is much more compact.  */
  decimal_from_decnumber (r, &dn, &set);
}

/* Initialize a decNumber from a REAL_VALUE_TYPE.  */

static void
decimal_to_decnumber (const REAL_VALUE_TYPE *r, decNumber *dn)
{
  decContext set;
  decContextDefault (&set, DEC_INIT_DECIMAL128);
  set.traps = 0;

  switch (r->cl)
    {
    case rvc_zero:
      decNumberZero (dn);
      break;
    case rvc_inf:
      decNumberFromString (dn, "Infinity", &set);
      break;
    case rvc_nan:
      if (r->signalling)
        decNumberFromString (dn, "snan", &set);
      else
        decNumberFromString (dn, "nan", &set);
      break;
    case rvc_normal:
      gcc_assert (r->decimal);
      decimal128ToNumber ((const decimal128 *) r->sig, dn);
      break;
    default:
      gcc_unreachable ();
    }

  /* Fix up sign bit.  */
  if (r->sign != decNumberIsNegative (dn))
    dn->bits ^= DECNEG;
}

/* Encode a real into an IEEE 754 decimal32 type.  */

void
encode_decimal32 (const struct real_format *fmt ATTRIBUTE_UNUSED,
		  long *buf, const REAL_VALUE_TYPE *r)
{
  decNumber dn;
  decimal32 d32;
  decContext set;
  int32_t image;

  decContextDefault (&set, DEC_INIT_DECIMAL128);
  set.traps = 0;

  decimal_to_decnumber (r, &dn);
  decimal32FromNumber (&d32, &dn, &set);

  memcpy (&image, d32.bytes, sizeof (int32_t));
  buf[0] = image;
}

/* Decode an IEEE 754 decimal32 type into a real.  */

void
decode_decimal32 (const struct real_format *fmt ATTRIBUTE_UNUSED,
		  REAL_VALUE_TYPE *r, const long *buf)
{
  decNumber dn;
  decimal32 d32;
  decContext set;
  int32_t image;

  decContextDefault (&set, DEC_INIT_DECIMAL128);
  set.traps = 0;

  image = buf[0];
  memcpy (&d32.bytes, &image, sizeof (int32_t));

  decimal32ToNumber (&d32, &dn);
  decimal_from_decnumber (r, &dn, &set);
}

/* Encode a real into an IEEE 754 decimal64 type.  */

void
encode_decimal64 (const struct real_format *fmt ATTRIBUTE_UNUSED,
		  long *buf, const REAL_VALUE_TYPE *r)
{
  decNumber dn;
  decimal64 d64;
  decContext set;
  int32_t image;

  decContextDefault (&set, DEC_INIT_DECIMAL128);
  set.traps = 0;

  decimal_to_decnumber (r, &dn);
  decimal64FromNumber (&d64, &dn, &set);

  if (WORDS_BIGENDIAN == FLOAT_WORDS_BIG_ENDIAN)
    {
      memcpy (&image, &d64.bytes[0], sizeof (int32_t));
      buf[0] = image;
      memcpy (&image, &d64.bytes[4], sizeof (int32_t));
      buf[1] = image;
    }
  else
    {
      memcpy (&image, &d64.bytes[4], sizeof (int32_t));
      buf[0] = image;
      memcpy (&image, &d64.bytes[0], sizeof (int32_t));
      buf[1] = image;
    }
}

/* Decode an IEEE 754 decimal64 type into a real.  */

void
decode_decimal64 (const struct real_format *fmt ATTRIBUTE_UNUSED,
		  REAL_VALUE_TYPE *r, const long *buf)
{
  decNumber dn;
  decimal64 d64;
  decContext set;
  int32_t image;

  decContextDefault (&set, DEC_INIT_DECIMAL128);
  set.traps = 0;

  if (WORDS_BIGENDIAN == FLOAT_WORDS_BIG_ENDIAN)
    {
      image = buf[0];
      memcpy (&d64.bytes[0], &image, sizeof (int32_t));
      image = buf[1];
      memcpy (&d64.bytes[4], &image, sizeof (int32_t));
    }
  else
    {
      image = buf[1];
      memcpy (&d64.bytes[0], &image, sizeof (int32_t));
      image = buf[0];
      memcpy (&d64.bytes[4], &image, sizeof (int32_t));
    }

  decimal64ToNumber (&d64, &dn);
  decimal_from_decnumber (r, &dn, &set);
}

/* Encode a real into an IEEE 754 decimal128 type.  */

void
encode_decimal128 (const struct real_format *fmt ATTRIBUTE_UNUSED,
		   long *buf, const REAL_VALUE_TYPE *r)
{
  decNumber dn;
  decContext set;
  decimal128 d128;
  int32_t image;

  decContextDefault (&set, DEC_INIT_DECIMAL128);
  set.traps = 0;

  decimal_to_decnumber (r, &dn);
  decimal128FromNumber (&d128, &dn, &set);

  if (WORDS_BIGENDIAN == FLOAT_WORDS_BIG_ENDIAN)
    {
      memcpy (&image, &d128.bytes[0], sizeof (int32_t));
      buf[0] = image;
      memcpy (&image, &d128.bytes[4], sizeof (int32_t));
      buf[1] = image;
      memcpy (&image, &d128.bytes[8], sizeof (int32_t));
      buf[2] = image;
      memcpy (&image, &d128.bytes[12], sizeof (int32_t));
      buf[3] = image;
    }
  else
    {
      memcpy (&image, &d128.bytes[12], sizeof (int32_t));
      buf[0] = image;
      memcpy (&image, &d128.bytes[8], sizeof (int32_t));
      buf[1] = image;
      memcpy (&image, &d128.bytes[4], sizeof (int32_t));
      buf[2] = image;
      memcpy (&image, &d128.bytes[0], sizeof (int32_t));
      buf[3] = image;
    }
}

/* Decode an IEEE 754 decimal128 type into a real.  */

void
decode_decimal128 (const struct real_format *fmt ATTRIBUTE_UNUSED,
		   REAL_VALUE_TYPE *r, const long *buf)
{
  decNumber dn;
  decimal128 d128;
  decContext set;
  int32_t image;

  decContextDefault (&set, DEC_INIT_DECIMAL128);
  set.traps = 0;

  if (WORDS_BIGENDIAN == FLOAT_WORDS_BIG_ENDIAN)
    {
      image = buf[0];
      memcpy (&d128.bytes[0],  &image, sizeof (int32_t));
      image = buf[1];
      memcpy (&d128.bytes[4],  &image, sizeof (int32_t));
      image = buf[2];
      memcpy (&d128.bytes[8],  &image, sizeof (int32_t));
      image = buf[3];
      memcpy (&d128.bytes[12], &image, sizeof (int32_t));
    }
  else
    {
      image = buf[3];
      memcpy (&d128.bytes[0],  &image, sizeof (int32_t));
      image = buf[2];
      memcpy (&d128.bytes[4],  &image, sizeof (int32_t));
      image = buf[1];
      memcpy (&d128.bytes[8],  &image, sizeof (int32_t));
      image = buf[0];
      memcpy (&d128.bytes[12], &image, sizeof (int32_t));
    }

  decimal128ToNumber (&d128, &dn);
  decimal_from_decnumber (r, &dn, &set);
}

/* Helper function to convert from a binary real internal
   representation.  */

static void
decimal_to_binary (REAL_VALUE_TYPE *to, const REAL_VALUE_TYPE *from,
		   enum machine_mode mode)
{
  char string[256];
  const decimal128 *const d128 = (const decimal128 *) from->sig;

  decimal128ToString (d128, string);
  real_from_string3 (to, string, mode);
}


/* Helper function to convert from a binary real internal
   representation.  */

static void
decimal_from_binary (REAL_VALUE_TYPE *to, const REAL_VALUE_TYPE *from)
{
  char string[256];

  /* We convert to string, then to decNumber then to decimal128.  */
  real_to_decimal (string, from, sizeof (string), 0, 1);
  decimal_real_from_string (to, string);
}

/* Helper function to real.c:do_compare() to handle decimal internal
   representation including when one of the operands is still in the
   binary internal representation.  */

int
decimal_do_compare (const REAL_VALUE_TYPE *a, const REAL_VALUE_TYPE *b,
		    int nan_result)
{
  decContext set;
  decNumber dn, dn2, dn3;
  REAL_VALUE_TYPE a1, b1;

  /* If either operand is non-decimal, create temporary versions.  */
  if (!a->decimal)
    {
      decimal_from_binary (&a1, a);
      a = &a1;
    }
  if (!b->decimal)
    {
      decimal_from_binary (&b1, b);
      b = &b1;
    }

  /* Convert into decNumber form for comparison operation.  */
  decContextDefault (&set, DEC_INIT_DECIMAL128);
  set.traps = 0;
  decimal128ToNumber ((const decimal128 *) a->sig, &dn2);
  decimal128ToNumber ((const decimal128 *) b->sig, &dn3);

  /* Finally, do the comparison.  */
  decNumberCompare (&dn, &dn2, &dn3, &set);

  /* Return the comparison result.  */
  if (decNumberIsNaN (&dn))
    return nan_result;
  else if (decNumberIsZero (&dn))
    return 0;
  else if (decNumberIsNegative (&dn))
    return -1;
  else
    return 1;
}

/* Helper to round_for_format, handling decimal float types.  */

void
decimal_round_for_format (const struct real_format *fmt, REAL_VALUE_TYPE *r)
{
  decNumber dn;
  decContext set;

  /* Real encoding occurs later.  */
  if (r->cl != rvc_normal)
    return;

  decContextDefault (&set, DEC_INIT_DECIMAL128);
  set.traps = 0;
  decimal128ToNumber ((decimal128 *) r->sig, &dn);

  if (fmt == &decimal_quad_format)
    {
      /* The internal format is already in this format.  */
      return;
    }
  else if (fmt == &decimal_single_format)
    {
      decimal32 d32;
      decContextDefault (&set, DEC_INIT_DECIMAL32);
      set.traps = 0;

      decimal32FromNumber (&d32, &dn, &set);
      decimal32ToNumber (&d32, &dn);
    }
  else if (fmt == &decimal_double_format)
    {
      decimal64 d64;
      decContextDefault (&set, DEC_INIT_DECIMAL64);
      set.traps = 0;

      decimal64FromNumber (&d64, &dn, &set);
      decimal64ToNumber (&d64, &dn);
    }
  else
    gcc_unreachable ();

  decimal_from_decnumber (r, &dn, &set);
}

/* Extend or truncate to a new mode.  Handles conversions between
   binary and decimal types.  */

void
decimal_real_convert (REAL_VALUE_TYPE *r, enum machine_mode mode,
		      const REAL_VALUE_TYPE *a)
{
  const struct real_format *fmt = REAL_MODE_FORMAT (mode);

  if (a->decimal && fmt->b == 10)
    return;
  if (a->decimal)
      decimal_to_binary (r, a, mode);
  else
      decimal_from_binary (r, a);
}

/* Render R_ORIG as a decimal floating point constant.  Emit DIGITS
   significant digits in the result, bounded by BUF_SIZE.  If DIGITS
   is 0, choose the maximum for the representation.  If
   CROP_TRAILING_ZEROS, strip trailing zeros.  Currently, not honoring
   DIGITS or CROP_TRAILING_ZEROS.  */

void
decimal_real_to_decimal (char *str, const REAL_VALUE_TYPE *r_orig,
			 size_t buf_size,
			 size_t digits ATTRIBUTE_UNUSED,
			 int crop_trailing_zeros ATTRIBUTE_UNUSED)
{
  const decimal128 *const d128 = (const decimal128*) r_orig->sig;

  /* decimal128ToString requires space for at least 24 characters;
     Require two more for suffix.  */
  gcc_assert (buf_size >= 24);
  decimal128ToString (d128, str);
}

static bool
decimal_do_add (REAL_VALUE_TYPE *r, const REAL_VALUE_TYPE *op0,
		const REAL_VALUE_TYPE *op1, int subtract_p)
{
  decNumber dn;
  decContext set;
  decNumber dn2, dn3;

  decimal_to_decnumber (op0, &dn2);
  decimal_to_decnumber (op1, &dn3);

  decContextDefault (&set, DEC_INIT_DECIMAL128);
  set.traps = 0;

  if (subtract_p)
    decNumberSubtract (&dn, &dn2, &dn3, &set);
  else
    decNumberAdd (&dn, &dn2, &dn3, &set);

  decimal_from_decnumber (r, &dn, &set);

  /* Return true, if inexact.  */
  return (set.status & DEC_Inexact);
}

/* Compute R = OP0 * OP1.  */

static bool
decimal_do_multiply (REAL_VALUE_TYPE *r, const REAL_VALUE_TYPE *op0,
		     const REAL_VALUE_TYPE *op1)
{
  decContext set;
  decNumber dn, dn2, dn3;

  decimal_to_decnumber (op0, &dn2);
  decimal_to_decnumber (op1, &dn3);

  decContextDefault (&set, DEC_INIT_DECIMAL128);
  set.traps = 0;

  decNumberMultiply (&dn, &dn2, &dn3, &set);
  decimal_from_decnumber (r, &dn, &set);

  /* Return true, if inexact.  */
  return (set.status & DEC_Inexact);
}

/* Compute R = OP0 / OP1.  */

static bool
decimal_do_divide (REAL_VALUE_TYPE *r, const REAL_VALUE_TYPE *op0,
		   const REAL_VALUE_TYPE *op1)
{
  decContext set;
  decNumber dn, dn2, dn3;

  decimal_to_decnumber (op0, &dn2);
  decimal_to_decnumber (op1, &dn3);

  decContextDefault (&set, DEC_INIT_DECIMAL128);
  set.traps = 0;

  decNumberDivide (&dn, &dn2, &dn3, &set);
  decimal_from_decnumber (r, &dn, &set);

  /* Return true, if inexact.  */
  return (set.status & DEC_Inexact);
}

/* Set R to A truncated to an integral value toward zero (decimal
   floating point).  */

void
decimal_do_fix_trunc (REAL_VALUE_TYPE *r, const REAL_VALUE_TYPE *a)
{
  decNumber dn, dn2;
  decContext set;

  decContextDefault (&set, DEC_INIT_DECIMAL128);
  set.traps = 0;
  set.round = DEC_ROUND_DOWN;
  decimal128ToNumber ((const decimal128 *) a->sig, &dn2);

  decNumberToIntegralValue (&dn, &dn2, &set);
  decimal_from_decnumber (r, &dn, &set);
}

/* Render decimal float value R as an integer.  */

HOST_WIDE_INT
decimal_real_to_integer (const REAL_VALUE_TYPE *r)
{
  decContext set;
  decNumber dn, dn2, dn3;
  REAL_VALUE_TYPE to;
  char string[256];

  decContextDefault (&set, DEC_INIT_DECIMAL128);
  set.traps = 0;
  set.round = DEC_ROUND_DOWN;
  decimal128ToNumber ((const decimal128 *) r->sig, &dn);

  decNumberToIntegralValue (&dn2, &dn, &set);
  decNumberZero (&dn3);
  decNumberRescale (&dn, &dn2, &dn3, &set);

  /* Convert to REAL_VALUE_TYPE and call appropriate conversion
     function.  */
  decNumberToString (&dn, string);
  real_from_string (&to, string);
  return real_to_integer (&to);
}

/* Likewise, but to an integer pair, HI+LOW.  */

void
decimal_real_to_integer2 (HOST_WIDE_INT *plow, HOST_WIDE_INT *phigh,
			  const REAL_VALUE_TYPE *r)
{
  decContext set;
  decNumber dn, dn2, dn3;
  REAL_VALUE_TYPE to;
  char string[256];

  decContextDefault (&set, DEC_INIT_DECIMAL128);
  set.traps = 0;
  set.round = DEC_ROUND_DOWN;
  decimal128ToNumber ((const decimal128 *) r->sig, &dn);

  decNumberToIntegralValue (&dn2, &dn, &set);
  decNumberZero (&dn3);
  decNumberRescale (&dn, &dn2, &dn3, &set);

  /* Convert to REAL_VALUE_TYPE and call appropriate conversion
     function.  */
  decNumberToString (&dn, string);
  real_from_string (&to, string);
  real_to_integer2 (plow, phigh, &to);
}

/* Perform the decimal floating point operation described by CODE.
   For a unary operation, OP1 will be NULL.  This function returns
   true if the result may be inexact due to loss of precision.  */

bool
decimal_real_arithmetic (REAL_VALUE_TYPE *r, enum tree_code code,
			 const REAL_VALUE_TYPE *op0,
			 const REAL_VALUE_TYPE *op1)
{
  REAL_VALUE_TYPE a, b;

  /* If either operand is non-decimal, create temporaries.  */
  if (!op0->decimal)
    {
      decimal_from_binary (&a, op0);
      op0 = &a;
    }
  if (op1 && !op1->decimal)
    {
      decimal_from_binary (&b, op1);
      op1 = &b;
    }

  switch (code)
    {
    case PLUS_EXPR:
      return decimal_do_add (r, op0, op1, 0);

    case MINUS_EXPR:
      return decimal_do_add (r, op0, op1, 1);

    case MULT_EXPR:
      return decimal_do_multiply (r, op0, op1);

    case RDIV_EXPR:
      return decimal_do_divide (r, op0, op1);

    case MIN_EXPR:
      if (op1->cl == rvc_nan)
        *r = *op1;
      else if (real_compare (UNLT_EXPR, op0, op1))
        *r = *op0;
      else
        *r = *op1;
      return false;

    case MAX_EXPR:
      if (op1->cl == rvc_nan)
        *r = *op1;
      else if (real_compare (LT_EXPR, op0, op1))
        *r = *op1;
      else
        *r = *op0;
      return false;

    case NEGATE_EXPR:
      {
	*r = *op0;
	/* Flip sign bit.  */
	decimal128FlipSign ((decimal128 *) r->sig);
	/* Keep sign field in sync.  */
	r->sign ^= 1;
      }
      return false;

    case ABS_EXPR:
      {
        *r = *op0;
	/* Clear sign bit.  */
	decimal128ClearSign ((decimal128 *) r->sig);
	/* Keep sign field in sync.  */
	r->sign = 0;
      }
      return false;

    case FIX_TRUNC_EXPR:
      decimal_do_fix_trunc (r, op0);
      return false;

    default:
      gcc_unreachable ();
    }
}

/* Fills R with the largest finite value representable in mode MODE.
   If SIGN is nonzero, R is set to the most negative finite value.  */

void
decimal_real_maxval (REAL_VALUE_TYPE *r, int sign, enum machine_mode mode)
{
  const char *max;

  switch (mode)
    {
    case SDmode:
      max = "9.999999E96";
      break;
    case DDmode:
      max = "9.999999999999999E384";
      break;
    case TDmode:
      max = "9.999999999999999999999999999999999E6144";
      break;
    default:
      gcc_unreachable ();
    }

  decimal_real_from_string (r, max);
  if (sign)
    decimal128SetSign ((decimal128 *) r->sig, 1);
}<|MERGE_RESOLUTION|>--- conflicted
+++ resolved
@@ -23,10 +23,6 @@
 #include "coretypes.h"
 #include "tm.h"
 #include "tree.h"
-<<<<<<< HEAD
-#include "toplev.h"
-=======
->>>>>>> 155d23aa
 #include "tm_p.h"
 #include "dfp.h"
 

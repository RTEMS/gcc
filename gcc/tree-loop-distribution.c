/* Loop distribution.
   Copyright (C) 2006-2013 Free Software Foundation, Inc.
   Contributed by Georges-Andre Silber <Georges-Andre.Silber@ensmp.fr>
   and Sebastian Pop <sebastian.pop@amd.com>.

This file is part of GCC.

GCC is free software; you can redistribute it and/or modify it
under the terms of the GNU General Public License as published by the
Free Software Foundation; either version 3, or (at your option) any
later version.

GCC is distributed in the hope that it will be useful, but WITHOUT
ANY WARRANTY; without even the implied warranty of MERCHANTABILITY or
FITNESS FOR A PARTICULAR PURPOSE.  See the GNU General Public License
for more details.

You should have received a copy of the GNU General Public License
along with GCC; see the file COPYING3.  If not see
<http://www.gnu.org/licenses/>.  */

/* This pass performs loop distribution: for example, the loop

   |DO I = 2, N
   |    A(I) = B(I) + C
   |    D(I) = A(I-1)*E
   |ENDDO

   is transformed to

   |DOALL I = 2, N
   |   A(I) = B(I) + C
   |ENDDO
   |
   |DOALL I = 2, N
   |   D(I) = A(I-1)*E
   |ENDDO

   This pass uses an RDG, Reduced Dependence Graph built on top of the
   data dependence relations.  The RDG is then topologically sorted to
   obtain a map of information producers/consumers based on which it
   generates the new loops.  */

#include "config.h"
#include "system.h"
#include "coretypes.h"
<<<<<<< HEAD
=======
#include "tree.h"
#include "basic-block.h"
#include "tree-ssa-alias.h"
#include "internal-fn.h"
#include "gimple-expr.h"
#include "is-a.h"
#include "gimple.h"
#include "gimple-iterator.h"
#include "gimplify-me.h"
#include "stor-layout.h"
#include "gimple-ssa.h"
#include "tree-cfg.h"
#include "tree-phinodes.h"
#include "ssa-iterators.h"
#include "stringpool.h"
#include "tree-ssanames.h"
#include "tree-ssa-loop-manip.h"
#include "tree-ssa-loop.h"
#include "tree-into-ssa.h"
>>>>>>> 66c14933
#include "tree-ssa.h"
#include "cfgloop.h"
#include "tree-chrec.h"
#include "tree-data-ref.h"
#include "tree-scalar-evolution.h"
#include "tree-pass.h"
#include "gimple-pretty-print.h"
#include "tree-vectorizer.h"


/* A Reduced Dependence Graph (RDG) vertex representing a statement.  */
typedef struct rdg_vertex
{
  /* The statement represented by this vertex.  */
  gimple stmt;

  /* Vector of data-references in this statement.  */
  vec<data_reference_p> datarefs;

  /* True when the statement contains a write to memory.  */
  bool has_mem_write;

  /* True when the statement contains a read from memory.  */
  bool has_mem_reads;
} *rdg_vertex_p;

#define RDGV_STMT(V)     ((struct rdg_vertex *) ((V)->data))->stmt
#define RDGV_DATAREFS(V) ((struct rdg_vertex *) ((V)->data))->datarefs
#define RDGV_HAS_MEM_WRITE(V) ((struct rdg_vertex *) ((V)->data))->has_mem_write
#define RDGV_HAS_MEM_READS(V) ((struct rdg_vertex *) ((V)->data))->has_mem_reads
#define RDG_STMT(RDG, I) RDGV_STMT (&(RDG->vertices[I]))
#define RDG_DATAREFS(RDG, I) RDGV_DATAREFS (&(RDG->vertices[I]))
#define RDG_MEM_WRITE_STMT(RDG, I) RDGV_HAS_MEM_WRITE (&(RDG->vertices[I]))
#define RDG_MEM_READS_STMT(RDG, I) RDGV_HAS_MEM_READS (&(RDG->vertices[I]))

/* Data dependence type.  */

enum rdg_dep_type
{
  /* Read After Write (RAW).  */
  flow_dd = 'f',

<<<<<<< HEAD
  /* Write After Read (WAR).  */
  anti_dd = 'a',

  /* Write After Write (WAW).  */
  output_dd = 'o',

  /* Read After Read (RAR).  */
  input_dd = 'i',

=======
>>>>>>> 66c14933
  /* Control dependence (execute conditional on).  */
  control_dd = 'c'
};

/* Dependence information attached to an edge of the RDG.  */

typedef struct rdg_edge
{
  /* Type of the dependence.  */
  enum rdg_dep_type type;
<<<<<<< HEAD

  /* Levels of the dependence: the depth of the loops that carry the
     dependence.  */
  unsigned level;

  /* Dependence relation between data dependences, NULL when one of
     the vertices is a scalar.  */
  ddr_p relation;
} *rdg_edge_p;

#define RDGE_TYPE(E)        ((struct rdg_edge *) ((E)->data))->type
#define RDGE_LEVEL(E)       ((struct rdg_edge *) ((E)->data))->level
#define RDGE_RELATION(E)    ((struct rdg_edge *) ((E)->data))->relation
=======
} *rdg_edge_p;

#define RDGE_TYPE(E)        ((struct rdg_edge *) ((E)->data))->type
>>>>>>> 66c14933

/* Dump vertex I in RDG to FILE.  */

static void
dump_rdg_vertex (FILE *file, struct graph *rdg, int i)
{
  struct vertex *v = &(rdg->vertices[i]);
  struct graph_edge *e;

  fprintf (file, "(vertex %d: (%s%s) (in:", i,
	   RDG_MEM_WRITE_STMT (rdg, i) ? "w" : "",
	   RDG_MEM_READS_STMT (rdg, i) ? "r" : "");

  if (v->pred)
    for (e = v->pred; e; e = e->pred_next)
      fprintf (file, " %d", e->src);

  fprintf (file, ") (out:");

  if (v->succ)
    for (e = v->succ; e; e = e->succ_next)
      fprintf (file, " %d", e->dest);

  fprintf (file, ")\n");
  print_gimple_stmt (file, RDGV_STMT (v), 0, TDF_VOPS|TDF_MEMSYMS);
  fprintf (file, ")\n");
}

/* Call dump_rdg_vertex on stderr.  */

DEBUG_FUNCTION void
debug_rdg_vertex (struct graph *rdg, int i)
{
  dump_rdg_vertex (stderr, rdg, i);
}

/* Dump the reduced dependence graph RDG to FILE.  */

static void
dump_rdg (FILE *file, struct graph *rdg)
{
  fprintf (file, "(rdg\n");
  for (int i = 0; i < rdg->n_vertices; i++)
    dump_rdg_vertex (file, rdg, i);
  fprintf (file, ")\n");
}

/* Call dump_rdg on stderr.  */

DEBUG_FUNCTION void
debug_rdg (struct graph *rdg)
{
  dump_rdg (stderr, rdg);
}

static void
dot_rdg_1 (FILE *file, struct graph *rdg)
{
  int i;
  pretty_printer buffer;
  pp_needs_newline (&buffer) = false;
  buffer.buffer->stream = file;

  fprintf (file, "digraph RDG {\n");

  for (i = 0; i < rdg->n_vertices; i++)
    {
      struct vertex *v = &(rdg->vertices[i]);
      struct graph_edge *e;

      fprintf (file, "%d [label=\"[%d] ", i, i);
      pp_gimple_stmt_1 (&buffer, RDGV_STMT (v), 0, TDF_SLIM);
      pp_flush (&buffer);
      fprintf (file, "\"]\n");

      /* Highlight reads from memory.  */
      if (RDG_MEM_READS_STMT (rdg, i))
       fprintf (file, "%d [style=filled, fillcolor=green]\n", i);

      /* Highlight stores to memory.  */
      if (RDG_MEM_WRITE_STMT (rdg, i))
       fprintf (file, "%d [style=filled, fillcolor=red]\n", i);

      if (v->succ)
       for (e = v->succ; e; e = e->succ_next)
         switch (RDGE_TYPE (e))
           {
<<<<<<< HEAD
           case input_dd:
             fprintf (file, "%d -> %d [label=input] \n", i, e->dest);
             break;

           case output_dd:
             fprintf (file, "%d -> %d [label=output] \n", i, e->dest);
             break;

=======
>>>>>>> 66c14933
           case flow_dd:
             /* These are the most common dependences: don't print these. */
             fprintf (file, "%d -> %d \n", i, e->dest);
             break;

<<<<<<< HEAD
           case anti_dd:
             fprintf (file, "%d -> %d [label=anti] \n", i, e->dest);
             break;

=======
>>>>>>> 66c14933
	   case control_dd:
             fprintf (file, "%d -> %d [label=control] \n", i, e->dest);
             break;

           default:
             gcc_unreachable ();
           }
    }

  fprintf (file, "}\n\n");
}

/* Display the Reduced Dependence Graph using dotty.  */

DEBUG_FUNCTION void
dot_rdg (struct graph *rdg)
{
  /* When debugging, you may want to enable the following code.  */
#if 1
  FILE *file = popen ("dot -Tx11", "w");
  if (!file)
    return;
  dot_rdg_1 (file, rdg);
  fflush (file);
  close (fileno (file));
  pclose (file);
#else
  dot_rdg_1 (stderr, rdg);
#endif
}

/* Returns the index of STMT in RDG.  */

static int
rdg_vertex_for_stmt (struct graph *rdg ATTRIBUTE_UNUSED, gimple stmt)
{
  int index = gimple_uid (stmt);
  gcc_checking_assert (index == -1 || RDG_STMT (rdg, index) == stmt);
  return index;
}

<<<<<<< HEAD
/* Creates an edge in RDG for each distance vector from DDR.  The
   order that we keep track of in the RDG is the order in which
   statements have to be executed.  */

static void
create_rdg_edge_for_ddr (struct graph *rdg, ddr_p ddr)
{
  struct graph_edge *e;
  int va, vb;
  data_reference_p dra = DDR_A (ddr);
  data_reference_p drb = DDR_B (ddr);
  unsigned level = ddr_dependence_level (ddr);

  /* For non scalar dependences, when the dependence is REVERSED,
     statement B has to be executed before statement A.  */
  if (level > 0
      && !DDR_REVERSED_P (ddr))
    {
      data_reference_p tmp = dra;
      dra = drb;
      drb = tmp;
    }

  va = rdg_vertex_for_stmt (rdg, DR_STMT (dra));
  vb = rdg_vertex_for_stmt (rdg, DR_STMT (drb));

  if (va < 0 || vb < 0)
    return;

  e = add_edge (rdg, va, vb);
  e->data = XNEW (struct rdg_edge);

  RDGE_LEVEL (e) = level;
  RDGE_RELATION (e) = ddr;

  /* Determines the type of the data dependence.  */
  if (DR_IS_READ (dra) && DR_IS_READ (drb))
    RDGE_TYPE (e) = input_dd;
  else if (DR_IS_WRITE (dra) && DR_IS_WRITE (drb))
    RDGE_TYPE (e) = output_dd;
  else if (DR_IS_WRITE (dra) && DR_IS_READ (drb))
    RDGE_TYPE (e) = flow_dd;
  else if (DR_IS_READ (dra) && DR_IS_WRITE (drb))
    RDGE_TYPE (e) = anti_dd;
}

=======
>>>>>>> 66c14933
/* Creates dependence edges in RDG for all the uses of DEF.  IDEF is
   the index of DEF in RDG.  */

static void
create_rdg_edges_for_scalar (struct graph *rdg, tree def, int idef)
{
  use_operand_p imm_use_p;
  imm_use_iterator iterator;

  FOR_EACH_IMM_USE_FAST (imm_use_p, iterator, def)
    {
      struct graph_edge *e;
      int use = rdg_vertex_for_stmt (rdg, USE_STMT (imm_use_p));

      if (use < 0)
	continue;

      e = add_edge (rdg, idef, use);
      e->data = XNEW (struct rdg_edge);
      RDGE_TYPE (e) = flow_dd;
<<<<<<< HEAD
      RDGE_RELATION (e) = NULL;
=======
>>>>>>> 66c14933
    }
}

/* Creates an edge for the control dependences of BB to the vertex V.  */

static void
create_edge_for_control_dependence (struct graph *rdg, basic_block bb,
				    int v, control_dependences *cd)
{
  bitmap_iterator bi;
  unsigned edge_n;
  EXECUTE_IF_SET_IN_BITMAP (cd->get_edges_dependent_on (bb->index),
			    0, edge_n, bi)
    {
      basic_block cond_bb = cd->get_edge (edge_n)->src;
      gimple stmt = last_stmt (cond_bb);
      if (stmt && is_ctrl_stmt (stmt))
	{
	  struct graph_edge *e;
	  int c = rdg_vertex_for_stmt (rdg, stmt);
	  if (c < 0)
	    continue;

	  e = add_edge (rdg, c, v);
	  e->data = XNEW (struct rdg_edge);
	  RDGE_TYPE (e) = control_dd;
<<<<<<< HEAD
	  RDGE_RELATION (e) = NULL;
=======
>>>>>>> 66c14933
	}
    }
}

/* Creates the edges of the reduced dependence graph RDG.  */

static void
<<<<<<< HEAD
create_rdg_edges (struct graph *rdg, vec<ddr_p> ddrs, control_dependences *cd)
{
  int i;
  struct data_dependence_relation *ddr;
  def_operand_p def_p;
  ssa_op_iter iter;

  FOR_EACH_VEC_ELT (ddrs, i, ddr)
    if (DDR_ARE_DEPENDENT (ddr) == NULL_TREE)
      create_rdg_edge_for_ddr (rdg, ddr);
    else
      free_dependence_relation (ddr);

=======
create_rdg_flow_edges (struct graph *rdg)
{
  int i;
  def_operand_p def_p;
  ssa_op_iter iter;

>>>>>>> 66c14933
  for (i = 0; i < rdg->n_vertices; i++)
    FOR_EACH_PHI_OR_STMT_DEF (def_p, RDG_STMT (rdg, i),
			      iter, SSA_OP_DEF)
      create_rdg_edges_for_scalar (rdg, DEF_FROM_PTR (def_p), i);
<<<<<<< HEAD

  if (cd)
    for (i = 0; i < rdg->n_vertices; i++)
      {
	gimple stmt = RDG_STMT (rdg, i);
	if (gimple_code (stmt) == GIMPLE_PHI)
	  {
	    edge_iterator ei;
	    edge e;
	    FOR_EACH_EDGE (e, ei, gimple_bb (stmt)->preds)
	      create_edge_for_control_dependence (rdg, e->src, i, cd);
	  }
	else
	  create_edge_for_control_dependence (rdg, gimple_bb (stmt), i, cd);
      }
=======
}

/* Creates the edges of the reduced dependence graph RDG.  */

static void
create_rdg_cd_edges (struct graph *rdg, control_dependences *cd)
{
  int i;

  for (i = 0; i < rdg->n_vertices; i++)
    {
      gimple stmt = RDG_STMT (rdg, i);
      if (gimple_code (stmt) == GIMPLE_PHI)
	{
	  edge_iterator ei;
	  edge e;
	  FOR_EACH_EDGE (e, ei, gimple_bb (stmt)->preds)
	      create_edge_for_control_dependence (rdg, e->src, i, cd);
	}
      else
	create_edge_for_control_dependence (rdg, gimple_bb (stmt), i, cd);
    }
>>>>>>> 66c14933
}

/* Build the vertices of the reduced dependence graph RDG.  Return false
   if that failed.  */

static bool
create_rdg_vertices (struct graph *rdg, vec<gimple> stmts, loop_p loop,
		     vec<data_reference_p> *datarefs)
{
  int i;
  gimple stmt;

  FOR_EACH_VEC_ELT (stmts, i, stmt)
    {
      struct vertex *v = &(rdg->vertices[i]);

      /* Record statement to vertex mapping.  */
      gimple_set_uid (stmt, i);

      v->data = XNEW (struct rdg_vertex);
      RDGV_STMT (v) = stmt;
      RDGV_DATAREFS (v).create (0);
      RDGV_HAS_MEM_WRITE (v) = false;
      RDGV_HAS_MEM_READS (v) = false;
      if (gimple_code (stmt) == GIMPLE_PHI)
	continue;

      unsigned drp = datarefs->length ();
      if (!find_data_references_in_stmt (loop, stmt, datarefs))
	return false;
      for (unsigned j = drp; j < datarefs->length (); ++j)
	{
	  data_reference_p dr = (*datarefs)[j];
	  if (DR_IS_READ (dr))
	    RDGV_HAS_MEM_READS (v) = true;
	  else
	    RDGV_HAS_MEM_WRITE (v) = true;
	  RDGV_DATAREFS (v).safe_push (dr);
	}
    }
  return true;
}

/* Initialize STMTS with all the statements of LOOP.  The order in
   which we discover statements is important as
   generate_loops_for_partition is using the same traversal for
   identifying statements in loop copies.  */

static void
stmts_from_loop (struct loop *loop, vec<gimple> *stmts)
{
  unsigned int i;
  basic_block *bbs = get_loop_body_in_dom_order (loop);

  for (i = 0; i < loop->num_nodes; i++)
    {
      basic_block bb = bbs[i];
      gimple_stmt_iterator bsi;
      gimple stmt;

      for (bsi = gsi_start_phis (bb); !gsi_end_p (bsi); gsi_next (&bsi))
	if (!virtual_operand_p (gimple_phi_result (gsi_stmt (bsi))))
	  stmts->safe_push (gsi_stmt (bsi));

      for (bsi = gsi_start_bb (bb); !gsi_end_p (bsi); gsi_next (&bsi))
	{
	  stmt = gsi_stmt (bsi);
	  if (gimple_code (stmt) != GIMPLE_LABEL && !is_gimple_debug (stmt))
	    stmts->safe_push (stmt);
	}
    }

  free (bbs);
}

/* Free the reduced dependence graph RDG.  */

static void
free_rdg (struct graph *rdg)
{
  int i;

  for (i = 0; i < rdg->n_vertices; i++)
    {
      struct vertex *v = &(rdg->vertices[i]);
      struct graph_edge *e;

      for (e = v->succ; e; e = e->succ_next)
<<<<<<< HEAD
	{
	  free_dependence_relation (RDGE_RELATION (e));
	  free (e->data);
	}
=======
	free (e->data);
>>>>>>> 66c14933

      if (v->data)
	{
	  gimple_set_uid (RDGV_STMT (v), -1);
	  free_data_refs (RDGV_DATAREFS (v));
	  free (v->data);
	}
    }

  free_graph (rdg);
}

/* Build the Reduced Dependence Graph (RDG) with one vertex per
   statement of the loop nest LOOP_NEST, and one edge per data dependence or
   scalar dependence.  */

static struct graph *
build_rdg (vec<loop_p> loop_nest, control_dependences *cd)
{
  struct graph *rdg;
<<<<<<< HEAD
  vec<gimple> stmts;
  vec<data_reference_p> datarefs;
  vec<ddr_p> dependence_relations;

  /* Create the RDG vertices from the stmts of the loop nest.  */
  stmts.create (10);
=======
  vec<data_reference_p> datarefs;

  /* Create the RDG vertices from the stmts of the loop nest.  */
  stack_vec<gimple, 10> stmts;
>>>>>>> 66c14933
  stmts_from_loop (loop_nest[0], &stmts);
  rdg = new_graph (stmts.length ());
  datarefs.create (10);
  if (!create_rdg_vertices (rdg, stmts, loop_nest[0], &datarefs))
    {
<<<<<<< HEAD
      stmts.release ();
=======
>>>>>>> 66c14933
      datarefs.release ();
      free_rdg (rdg);
      return NULL;
    }
  stmts.release ();

<<<<<<< HEAD
  /* Create the RDG edges from the data dependences in the loop nest.  */
  dependence_relations.create (100);
  if (!compute_all_dependences (datarefs, &dependence_relations, loop_nest,
				false)
      || !known_dependences_p (dependence_relations))
    {
      free_dependence_relations (dependence_relations);
      datarefs.release ();
      free_rdg (rdg);
      return NULL;
    }
  create_rdg_edges (rdg, dependence_relations, cd);
  dependence_relations.release ();
=======
  create_rdg_flow_edges (rdg);
  if (cd)
    create_rdg_cd_edges (rdg, cd);

>>>>>>> 66c14933
  datarefs.release ();

  return rdg;
}



enum partition_kind {
    PKIND_NORMAL, PKIND_MEMSET, PKIND_MEMCPY
};

typedef struct partition_s
{
  bitmap stmts;
  bitmap loops;
  bool reduction_p;
  enum partition_kind kind;
  /* data-references a kind != PKIND_NORMAL partition is about.  */
  data_reference_p main_dr;
  data_reference_p secondary_dr;
  tree niter;
<<<<<<< HEAD
=======
  bool plus_one;
>>>>>>> 66c14933
} *partition_t;


/* Allocate and initialize a partition from BITMAP.  */

static partition_t
partition_alloc (bitmap stmts, bitmap loops)
{
  partition_t partition = XCNEW (struct partition_s);
  partition->stmts = stmts ? stmts : BITMAP_ALLOC (NULL);
  partition->loops = loops ? loops : BITMAP_ALLOC (NULL);
  partition->reduction_p = false;
  partition->kind = PKIND_NORMAL;
  return partition;
}

/* Free PARTITION.  */

static void
partition_free (partition_t partition)
{
  BITMAP_FREE (partition->stmts);
  BITMAP_FREE (partition->loops);
  free (partition);
}

/* Returns true if the partition can be generated as a builtin.  */

static bool
partition_builtin_p (partition_t partition)
{
  return partition->kind != PKIND_NORMAL;
}

/* Returns true if the partition contains a reduction.  */

static bool
partition_reduction_p (partition_t partition)
{
  return partition->reduction_p;
}

/* Merge PARTITION into the partition DEST.  */

static void
partition_merge_into (partition_t dest, partition_t partition)
{
  dest->kind = PKIND_NORMAL;
  bitmap_ior_into (dest->stmts, partition->stmts);
  if (partition_reduction_p (partition))
    dest->reduction_p = true;
}


/* Returns true when DEF is an SSA_NAME defined in LOOP and used after
   the LOOP.  */

static bool
ssa_name_has_uses_outside_loop_p (tree def, loop_p loop)
{
  imm_use_iterator imm_iter;
  use_operand_p use_p;

  FOR_EACH_IMM_USE_FAST (use_p, imm_iter, def)
    {
      gimple use_stmt = USE_STMT (use_p);
      if (!is_gimple_debug (use_stmt)
	  && loop != loop_containing_stmt (use_stmt))
	return true;
    }

  return false;
}

/* Returns true when STMT defines a scalar variable used after the
   loop LOOP.  */

static bool
stmt_has_scalar_dependences_outside_loop (loop_p loop, gimple stmt)
{
  def_operand_p def_p;
  ssa_op_iter op_iter;

  if (gimple_code (stmt) == GIMPLE_PHI)
    return ssa_name_has_uses_outside_loop_p (gimple_phi_result (stmt), loop);

  FOR_EACH_SSA_DEF_OPERAND (def_p, stmt, op_iter, SSA_OP_DEF)
    if (ssa_name_has_uses_outside_loop_p (DEF_FROM_PTR (def_p), loop))
      return true;

  return false;
}

/* Return a copy of LOOP placed before LOOP.  */

static struct loop *
copy_loop_before (struct loop *loop)
{
  struct loop *res;
  edge preheader = loop_preheader_edge (loop);

  initialize_original_copy_tables ();
  res = slpeel_tree_duplicate_loop_to_edge_cfg (loop, preheader);
  gcc_assert (res != NULL);
  free_original_copy_tables ();
  delete_update_ssa ();

  return res;
}

/* Creates an empty basic block after LOOP.  */

static void
create_bb_after_loop (struct loop *loop)
{
  edge exit = single_exit (loop);

  if (!exit)
    return;

  split_edge (exit);
}

/* Generate code for PARTITION from the code in LOOP.  The loop is
   copied when COPY_P is true.  All the statements not flagged in the
   PARTITION bitmap are removed from the loop or from its copy.  The
   statements are indexed in sequence inside a basic block, and the
   basic blocks of a loop are taken in dom order.  */

static void
generate_loops_for_partition (struct loop *loop, partition_t partition,
			      bool copy_p)
{
  unsigned i;
  gimple_stmt_iterator bsi;
  basic_block *bbs;

  if (copy_p)
    {
      loop = copy_loop_before (loop);
      gcc_assert (loop != NULL);
      create_preheader (loop, CP_SIMPLE_PREHEADERS);
      create_bb_after_loop (loop);
    }

  /* Remove stmts not in the PARTITION bitmap.  */
  bbs = get_loop_body_in_dom_order (loop);

  if (MAY_HAVE_DEBUG_STMTS)
    for (i = 0; i < loop->num_nodes; i++)
      {
	basic_block bb = bbs[i];

	for (bsi = gsi_start_phis (bb); !gsi_end_p (bsi); gsi_next (&bsi))
	  {
	    gimple phi = gsi_stmt (bsi);
	    if (!virtual_operand_p (gimple_phi_result (phi))
		&& !bitmap_bit_p (partition->stmts, gimple_uid (phi)))
	      reset_debug_uses (phi);
	  }

	for (bsi = gsi_start_bb (bb); !gsi_end_p (bsi); gsi_next (&bsi))
	  {
	    gimple stmt = gsi_stmt (bsi);
	    if (gimple_code (stmt) != GIMPLE_LABEL
		&& !is_gimple_debug (stmt)
		&& !bitmap_bit_p (partition->stmts, gimple_uid (stmt)))
	      reset_debug_uses (stmt);
	  }
      }

  for (i = 0; i < loop->num_nodes; i++)
    {
      basic_block bb = bbs[i];

      for (bsi = gsi_start_phis (bb); !gsi_end_p (bsi);)
	{
	  gimple phi = gsi_stmt (bsi);
	  if (!virtual_operand_p (gimple_phi_result (phi))
	      && !bitmap_bit_p (partition->stmts, gimple_uid (phi)))
	    remove_phi_node (&bsi, true);
	  else
	    gsi_next (&bsi);
	}

      for (bsi = gsi_start_bb (bb); !gsi_end_p (bsi);)
	{
	  gimple stmt = gsi_stmt (bsi);
	  if (gimple_code (stmt) != GIMPLE_LABEL
	      && !is_gimple_debug (stmt)
	      && !bitmap_bit_p (partition->stmts, gimple_uid (stmt)))
	    {
	      /* Choose an arbitrary path through the empty CFG part
		 that this unnecessary control stmt controls.  */
	      if (gimple_code (stmt) == GIMPLE_COND)
		{
		  gimple_cond_make_false (stmt);
		  update_stmt (stmt);
		}
	      else if (gimple_code (stmt) == GIMPLE_SWITCH)
		{
		  gimple_switch_set_index
		      (stmt, CASE_LOW (gimple_switch_label (stmt, 1)));
		  update_stmt (stmt);
		}
	      else
		{
		  unlink_stmt_vdef (stmt);
		  gsi_remove (&bsi, true);
		  release_defs (stmt);
		  continue;
		}
	    }
	  gsi_next (&bsi);
	}
    }

  free (bbs);
}

/* Build the size argument for a memory operation call.  */

static tree
build_size_arg_loc (location_t loc, data_reference_p dr, tree nb_iter,
		    bool plus_one)
{
  tree size = fold_convert_loc (loc, sizetype, nb_iter);
  if (plus_one)
    size = size_binop (PLUS_EXPR, size, size_one_node);
  size = fold_build2_loc (loc, MULT_EXPR, sizetype, size,
			  TYPE_SIZE_UNIT (TREE_TYPE (DR_REF (dr))));
  size = fold_convert_loc (loc, size_type_node, size);
  return size;
}

/* Build an address argument for a memory operation call.  */

static tree
build_addr_arg_loc (location_t loc, data_reference_p dr, tree nb_bytes)
{
  tree addr_base;

  addr_base = size_binop_loc (loc, PLUS_EXPR, DR_OFFSET (dr), DR_INIT (dr));
  addr_base = fold_convert_loc (loc, sizetype, addr_base);

  /* Test for a negative stride, iterating over every element.  */
  if (tree_int_cst_sgn (DR_STEP (dr)) == -1)
    {
      addr_base = size_binop_loc (loc, MINUS_EXPR, addr_base,
				  fold_convert_loc (loc, sizetype, nb_bytes));
      addr_base = size_binop_loc (loc, PLUS_EXPR, addr_base,
				  TYPE_SIZE_UNIT (TREE_TYPE (DR_REF (dr))));
    }

  return fold_build_pointer_plus_loc (loc, DR_BASE_ADDRESS (dr), addr_base);
}

/* If VAL memory representation contains the same value in all bytes,
   return that value, otherwise return -1.
   E.g. for 0x24242424 return 0x24, for IEEE double
   747708026454360457216.0 return 0x44, etc.  */

static int
const_with_all_bytes_same (tree val)
{
  unsigned char buf[64];
  int i, len;

  if (integer_zerop (val)
      || real_zerop (val)
      || (TREE_CODE (val) == CONSTRUCTOR
          && !TREE_CLOBBER_P (val)
          && CONSTRUCTOR_NELTS (val) == 0))
    return 0;

  if (CHAR_BIT != 8 || BITS_PER_UNIT != 8)
    return -1;

  len = native_encode_expr (val, buf, sizeof (buf), false);
  if (len == 0)
    return -1;
  for (i = 1; i < len; i++)
    if (buf[i] != buf[0])
      return -1;
  return buf[0];
}

/* Generate a call to memset for PARTITION in LOOP.  */

static void
generate_memset_builtin (struct loop *loop, partition_t partition)
{
  gimple_stmt_iterator gsi;
  gimple stmt, fn_call;
  tree mem, fn, nb_bytes;
  location_t loc;
  tree val;

  stmt = DR_STMT (partition->main_dr);
  loc = gimple_location (stmt);

  /* The new statements will be placed before LOOP.  */
  gsi = gsi_last_bb (loop_preheader_edge (loop)->src);

<<<<<<< HEAD
  nb_bytes = build_size_arg_loc (loc, partition->main_dr, partition->niter);
=======
  nb_bytes = build_size_arg_loc (loc, partition->main_dr, partition->niter,
				 partition->plus_one);
>>>>>>> 66c14933
  nb_bytes = force_gimple_operand_gsi (&gsi, nb_bytes, true, NULL_TREE,
				       false, GSI_CONTINUE_LINKING);
  mem = build_addr_arg_loc (loc, partition->main_dr, nb_bytes);
  mem = force_gimple_operand_gsi (&gsi, mem, true, NULL_TREE,
				  false, GSI_CONTINUE_LINKING);

  /* This exactly matches the pattern recognition in classify_partition.  */
  val = gimple_assign_rhs1 (stmt);
  /* Handle constants like 0x15151515 and similarly
     floating point constants etc. where all bytes are the same.  */
  int bytev = const_with_all_bytes_same (val);
  if (bytev != -1)
    val = build_int_cst (integer_type_node, bytev);
  else if (TREE_CODE (val) == INTEGER_CST)
    val = fold_convert (integer_type_node, val);
  else if (!useless_type_conversion_p (integer_type_node, TREE_TYPE (val)))
    {
      gimple cstmt;
      tree tem = make_ssa_name (integer_type_node, NULL);
      cstmt = gimple_build_assign_with_ops (NOP_EXPR, tem, val, NULL_TREE);
      gsi_insert_after (&gsi, cstmt, GSI_CONTINUE_LINKING);
      val = tem;
    }

  fn = build_fold_addr_expr (builtin_decl_implicit (BUILT_IN_MEMSET));
  fn_call = gimple_build_call (fn, 3, mem, val, nb_bytes);
  gsi_insert_after (&gsi, fn_call, GSI_CONTINUE_LINKING);

  if (dump_file && (dump_flags & TDF_DETAILS))
    {
      fprintf (dump_file, "generated memset");
      if (bytev == 0)
	fprintf (dump_file, " zero\n");
      else
	fprintf (dump_file, "\n");
    }
}

/* Generate a call to memcpy for PARTITION in LOOP.  */

static void
generate_memcpy_builtin (struct loop *loop, partition_t partition)
{
  gimple_stmt_iterator gsi;
  gimple stmt, fn_call;
  tree dest, src, fn, nb_bytes;
  location_t loc;
  enum built_in_function kind;

  stmt = DR_STMT (partition->main_dr);
  loc = gimple_location (stmt);

  /* The new statements will be placed before LOOP.  */
  gsi = gsi_last_bb (loop_preheader_edge (loop)->src);

<<<<<<< HEAD
  nb_bytes = build_size_arg_loc (loc, partition->main_dr, partition->niter);
=======
  nb_bytes = build_size_arg_loc (loc, partition->main_dr, partition->niter,
				 partition->plus_one);
>>>>>>> 66c14933
  nb_bytes = force_gimple_operand_gsi (&gsi, nb_bytes, true, NULL_TREE,
				       false, GSI_CONTINUE_LINKING);
  dest = build_addr_arg_loc (loc, partition->main_dr, nb_bytes);
  src = build_addr_arg_loc (loc, partition->secondary_dr, nb_bytes);
  if (ptr_derefs_may_alias_p (dest, src))
    kind = BUILT_IN_MEMMOVE;
  else
    kind = BUILT_IN_MEMCPY;

  dest = force_gimple_operand_gsi (&gsi, dest, true, NULL_TREE,
				   false, GSI_CONTINUE_LINKING);
  src = force_gimple_operand_gsi (&gsi, src, true, NULL_TREE,
				  false, GSI_CONTINUE_LINKING);
  fn = build_fold_addr_expr (builtin_decl_implicit (kind));
  fn_call = gimple_build_call (fn, 3, dest, src, nb_bytes);
  gsi_insert_after (&gsi, fn_call, GSI_CONTINUE_LINKING);

  if (dump_file && (dump_flags & TDF_DETAILS))
    {
      if (kind == BUILT_IN_MEMCPY)
	fprintf (dump_file, "generated memcpy\n");
      else
	fprintf (dump_file, "generated memmove\n");
<<<<<<< HEAD
    }
}

/* Remove and destroy the loop LOOP.  */

static void
destroy_loop (struct loop *loop)
{
  unsigned nbbs = loop->num_nodes;
  edge exit = single_exit (loop);
  basic_block src = loop_preheader_edge (loop)->src, dest = exit->dest;
  basic_block *bbs;
  unsigned i;

  bbs = get_loop_body_in_dom_order (loop);

  redirect_edge_pred (exit, src);
  exit->flags &= ~(EDGE_TRUE_VALUE|EDGE_FALSE_VALUE);
  exit->flags |= EDGE_FALLTHRU;
  cancel_loop_tree (loop);
  rescan_loop_exit (exit, false, true);

  for (i = 0; i < nbbs; i++)
    {
      /* We have made sure to not leave any dangling uses of SSA
         names defined in the loop.  With the exception of virtuals.
	 Make sure we replace all uses of virtual defs that will remain
	 outside of the loop with the bare symbol as delete_basic_block
	 will release them.  */
      gimple_stmt_iterator gsi;
      for (gsi = gsi_start_phis (bbs[i]); !gsi_end_p (gsi); gsi_next (&gsi))
	{
	  gimple phi = gsi_stmt (gsi);
	  if (virtual_operand_p (gimple_phi_result (phi)))
	    mark_virtual_phi_result_for_renaming (phi);
	}
      for (gsi = gsi_start_bb (bbs[i]); !gsi_end_p (gsi); gsi_next (&gsi))
	{
	  gimple stmt = gsi_stmt (gsi);
	  tree vdef = gimple_vdef (stmt);
	  if (vdef && TREE_CODE (vdef) == SSA_NAME)
	    mark_virtual_operand_for_renaming (vdef);
	}
      delete_basic_block (bbs[i]);
=======
    }
}

/* Remove and destroy the loop LOOP.  */

static void
destroy_loop (struct loop *loop)
{
  unsigned nbbs = loop->num_nodes;
  edge exit = single_exit (loop);
  basic_block src = loop_preheader_edge (loop)->src, dest = exit->dest;
  basic_block *bbs;
  unsigned i;

  bbs = get_loop_body_in_dom_order (loop);

  redirect_edge_pred (exit, src);
  exit->flags &= ~(EDGE_TRUE_VALUE|EDGE_FALSE_VALUE);
  exit->flags |= EDGE_FALLTHRU;
  cancel_loop_tree (loop);
  rescan_loop_exit (exit, false, true);

  for (i = 0; i < nbbs; i++)
    {
      /* We have made sure to not leave any dangling uses of SSA
         names defined in the loop.  With the exception of virtuals.
	 Make sure we replace all uses of virtual defs that will remain
	 outside of the loop with the bare symbol as delete_basic_block
	 will release them.  */
      gimple_stmt_iterator gsi;
      for (gsi = gsi_start_phis (bbs[i]); !gsi_end_p (gsi); gsi_next (&gsi))
	{
	  gimple phi = gsi_stmt (gsi);
	  if (virtual_operand_p (gimple_phi_result (phi)))
	    mark_virtual_phi_result_for_renaming (phi);
	}
      for (gsi = gsi_start_bb (bbs[i]); !gsi_end_p (gsi); gsi_next (&gsi))
	{
	  gimple stmt = gsi_stmt (gsi);
	  tree vdef = gimple_vdef (stmt);
	  if (vdef && TREE_CODE (vdef) == SSA_NAME)
	    mark_virtual_operand_for_renaming (vdef);
	}
      delete_basic_block (bbs[i]);
    }
  free (bbs);

  set_immediate_dominator (CDI_DOMINATORS, dest,
			   recompute_dominator (CDI_DOMINATORS, dest));
}

/* Generates code for PARTITION.  */

static void
generate_code_for_partition (struct loop *loop,
			     partition_t partition, bool copy_p)
{
  switch (partition->kind)
    {
    case PKIND_NORMAL:
      /* Reductions all have to be in the last partition.  */
      gcc_assert (!partition_reduction_p (partition)
		  || !copy_p);
      generate_loops_for_partition (loop, partition, copy_p);
      return;

    case PKIND_MEMSET:
      generate_memset_builtin (loop, partition);
      break;

    case PKIND_MEMCPY:
      generate_memcpy_builtin (loop, partition);
      break;

    default:
      gcc_unreachable ();
>>>>>>> 66c14933
    }
  free (bbs);

<<<<<<< HEAD
  set_immediate_dominator (CDI_DOMINATORS, dest,
			   recompute_dominator (CDI_DOMINATORS, dest));
}

/* Generates code for PARTITION.  */

static void
generate_code_for_partition (struct loop *loop,
			     partition_t partition, bool copy_p)
{
  switch (partition->kind)
    {
    case PKIND_NORMAL:
      /* Reductions all have to be in the last partition.  */
      gcc_assert (!partition_reduction_p (partition)
		  || !copy_p);
      generate_loops_for_partition (loop, partition, copy_p);
      return;

    case PKIND_MEMSET:
      generate_memset_builtin (loop, partition);
      break;

    case PKIND_MEMCPY:
      generate_memcpy_builtin (loop, partition);
      break;

    default:
      gcc_unreachable ();
    }

  /* Common tail for partitions we turn into a call.  If this was the last
     partition for which we generate code, we have to destroy the loop.  */
  if (!copy_p)
    destroy_loop (loop);
}


/* Returns a partition with all the statements needed for computing
   the vertex V of the RDG, also including the loop exit conditions.  */

=======
  /* Common tail for partitions we turn into a call.  If this was the last
     partition for which we generate code, we have to destroy the loop.  */
  if (!copy_p)
    destroy_loop (loop);
}


/* Returns a partition with all the statements needed for computing
   the vertex V of the RDG, also including the loop exit conditions.  */

>>>>>>> 66c14933
static partition_t
build_rdg_partition_for_vertex (struct graph *rdg, int v)
{
  partition_t partition = partition_alloc (NULL, NULL);
<<<<<<< HEAD
  vec<int> nodes;
  unsigned i;
  int x;

  nodes.create (3);
=======
  stack_vec<int, 3> nodes;
  unsigned i;
  int x;

>>>>>>> 66c14933
  graphds_dfs (rdg, &v, 1, &nodes, false, NULL);

  FOR_EACH_VEC_ELT (nodes, i, x)
    {
      bitmap_set_bit (partition->stmts, x);
      bitmap_set_bit (partition->loops,
		      loop_containing_stmt (RDG_STMT (rdg, x))->num);
    }

<<<<<<< HEAD
  nodes.release ();
=======
>>>>>>> 66c14933
  return partition;
}

/* Classifies the builtin kind we can generate for PARTITION of RDG and LOOP.
   For the moment we detect only the memset zero pattern.  */

static void
classify_partition (loop_p loop, struct graph *rdg, partition_t partition)
{
  bitmap_iterator bi;
  unsigned i;
  tree nb_iter;
  data_reference_p single_load, single_store;
  bool volatiles_p = false;
  bool plus_one = false;

  partition->kind = PKIND_NORMAL;
  partition->main_dr = NULL;
  partition->secondary_dr = NULL;
  partition->niter = NULL_TREE;
<<<<<<< HEAD
=======
  partition->plus_one = false;
>>>>>>> 66c14933

  EXECUTE_IF_SET_IN_BITMAP (partition->stmts, 0, i, bi)
    {
      gimple stmt = RDG_STMT (rdg, i);

      if (gimple_has_volatile_ops (stmt))
	volatiles_p = true;

      /* If the stmt has uses outside of the loop mark it as reduction.  */
      if (stmt_has_scalar_dependences_outside_loop (loop, stmt))
	{
	  partition->reduction_p = true;
	  return;
	}
    }

  /* Perform general partition disqualification for builtins.  */
  if (volatiles_p
      || !flag_tree_loop_distribute_patterns)
    return;

  /* Detect memset and memcpy.  */
  single_load = NULL;
  single_store = NULL;
  EXECUTE_IF_SET_IN_BITMAP (partition->stmts, 0, i, bi)
    {
      gimple stmt = RDG_STMT (rdg, i);
      data_reference_p dr;
      unsigned j;

      if (gimple_code (stmt) == GIMPLE_PHI)
	continue;

      /* Any scalar stmts are ok.  */
      if (!gimple_vuse (stmt))
	continue;

      /* Otherwise just regular loads/stores.  */
      if (!gimple_assign_single_p (stmt))
	return;

      /* But exactly one store and/or load.  */
      for (j = 0; RDG_DATAREFS (rdg, i).iterate (j, &dr); ++j)
	{
	  if (DR_IS_READ (dr))
	    {
	      if (single_load != NULL)
		return;
	      single_load = dr;
	    }
	  else
	    {
	      if (single_store != NULL)
		return;
	      single_store = dr;
	    }
	}
    }

  if (!single_store)
    return;

<<<<<<< HEAD
  if (!dominated_by_p (CDI_DOMINATORS, single_exit (loop)->src,
		       gimple_bb (DR_STMT (single_store))))
    nb_iter = number_of_latch_executions (loop);
  else
    nb_iter = number_of_exit_cond_executions (loop);
  if (!nb_iter || nb_iter == chrec_dont_know)
    return;
=======
  nb_iter = number_of_latch_executions (loop);
  if (!nb_iter || nb_iter == chrec_dont_know)
    return;
  if (dominated_by_p (CDI_DOMINATORS, single_exit (loop)->src,
		      gimple_bb (DR_STMT (single_store))))
    plus_one = true;
>>>>>>> 66c14933

  if (single_store && !single_load)
    {
      gimple stmt = DR_STMT (single_store);
      tree rhs = gimple_assign_rhs1 (stmt);
      if (const_with_all_bytes_same (rhs) == -1
	  && (!INTEGRAL_TYPE_P (TREE_TYPE (rhs))
	      || (TYPE_MODE (TREE_TYPE (rhs))
		  != TYPE_MODE (unsigned_char_type_node))))
	return;
      if (TREE_CODE (rhs) == SSA_NAME
	  && !SSA_NAME_IS_DEFAULT_DEF (rhs)
	  && flow_bb_inside_loop_p (loop, gimple_bb (SSA_NAME_DEF_STMT (rhs))))
	return;
      if (!adjacent_dr_p (single_store)
	  || !dominated_by_p (CDI_DOMINATORS,
			      loop->latch, gimple_bb (stmt)))
	return;
      partition->kind = PKIND_MEMSET;
      partition->main_dr = single_store;
      partition->niter = nb_iter;
<<<<<<< HEAD
=======
      partition->plus_one = plus_one;
>>>>>>> 66c14933
    }
  else if (single_store && single_load)
    {
      gimple store = DR_STMT (single_store);
      gimple load = DR_STMT (single_load);
      /* Direct aggregate copy or via an SSA name temporary.  */
      if (load != store
	  && gimple_assign_lhs (load) != gimple_assign_rhs1 (store))
	return;
      if (!adjacent_dr_p (single_store)
	  || !adjacent_dr_p (single_load)
	  || !operand_equal_p (DR_STEP (single_store),
			       DR_STEP (single_load), 0)
	  || !dominated_by_p (CDI_DOMINATORS,
			      loop->latch, gimple_bb (store)))
	return;
      /* Now check that if there is a dependence this dependence is
         of a suitable form for memmove.  */
      vec<loop_p> loops = vNULL;
      ddr_p ddr;
      loops.safe_push (loop);
      ddr = initialize_data_dependence_relation (single_load, single_store,
						 loops);
      compute_affine_dependence (ddr, loop);
      if (DDR_ARE_DEPENDENT (ddr) == chrec_dont_know)
	{
	  free_dependence_relation (ddr);
	  loops.release ();
	  return;
	}
      if (DDR_ARE_DEPENDENT (ddr) != chrec_known)
	{
	  if (DDR_NUM_DIST_VECTS (ddr) == 0)
	    {
	      free_dependence_relation (ddr);
	      loops.release ();
	      return;
	    }
	  lambda_vector dist_v;
	  FOR_EACH_VEC_ELT (DDR_DIST_VECTS (ddr), i, dist_v)
	    {
	      int dist = dist_v[index_in_loop_nest (loop->num,
						    DDR_LOOP_NEST (ddr))];
	      if (dist > 0 && !DDR_REVERSED_P (ddr))
		{
		  free_dependence_relation (ddr);
		  loops.release ();
		  return;
		}
	    }
	}
      free_dependence_relation (ddr);
      loops.release ();
      partition->kind = PKIND_MEMCPY;
      partition->main_dr = single_store;
      partition->secondary_dr = single_load;
      partition->niter = nb_iter;
<<<<<<< HEAD
=======
      partition->plus_one = plus_one;
>>>>>>> 66c14933
    }
}

/* For a data reference REF, return the declaration of its base
   address or NULL_TREE if the base is not determined.  */

static tree
ref_base_address (data_reference_p dr)
{
  tree base_address = DR_BASE_ADDRESS (dr);
  if (base_address
      && TREE_CODE (base_address) == ADDR_EXPR)
    return TREE_OPERAND (base_address, 0);

  return base_address;
}

/* Returns true when PARTITION1 and PARTITION2 have similar memory
   accesses in RDG.  */

static bool
similar_memory_accesses (struct graph *rdg, partition_t partition1,
			 partition_t partition2)
{
  unsigned i, j, k, l;
  bitmap_iterator bi, bj;
  data_reference_p ref1, ref2;

  /* First check whether in the intersection of the two partitions are
     any loads or stores.  Common loads are the situation that happens
     most often.  */
  EXECUTE_IF_AND_IN_BITMAP (partition1->stmts, partition2->stmts, 0, i, bi)
    if (RDG_MEM_WRITE_STMT (rdg, i)
	|| RDG_MEM_READS_STMT (rdg, i))
      return true;

  /* Then check all data-references against each other.  */
  EXECUTE_IF_SET_IN_BITMAP (partition1->stmts, 0, i, bi)
    if (RDG_MEM_WRITE_STMT (rdg, i)
	|| RDG_MEM_READS_STMT (rdg, i))
      EXECUTE_IF_SET_IN_BITMAP (partition2->stmts, 0, j, bj)
	if (RDG_MEM_WRITE_STMT (rdg, j)
	    || RDG_MEM_READS_STMT (rdg, j))
	  {
	    FOR_EACH_VEC_ELT (RDG_DATAREFS (rdg, i), k, ref1)
	      {
		tree base1 = ref_base_address (ref1);
		if (base1)
		  FOR_EACH_VEC_ELT (RDG_DATAREFS (rdg, j), l, ref2)
		    if (base1 == ref_base_address (ref2))
		      return true;
	      }
	  }

  return false;
}

/* Aggregate several components into a useful partition that is
   registered in the PARTITIONS vector.  Partitions will be
   distributed in different loops.  */

static void
rdg_build_partitions (struct graph *rdg,
		      vec<gimple> starting_stmts,
		      vec<partition_t> *partitions)
{
  bitmap processed = BITMAP_ALLOC (NULL);
  int i;
  gimple stmt;

  FOR_EACH_VEC_ELT (starting_stmts, i, stmt)
    {
      int v = rdg_vertex_for_stmt (rdg, stmt);

      if (dump_file && (dump_flags & TDF_DETAILS))
	fprintf (dump_file,
		 "ldist asked to generate code for vertex %d\n", v);

      /* If the vertex is already contained in another partition so
         is the partition rooted at it.  */
      if (bitmap_bit_p (processed, v))
	continue;

      partition_t partition = build_rdg_partition_for_vertex (rdg, v);
      bitmap_ior_into (processed, partition->stmts);

      if (dump_file && (dump_flags & TDF_DETAILS))
	{
	  fprintf (dump_file, "ldist useful partition:\n");
	  dump_bitmap (dump_file, partition->stmts);
	}

      partitions->safe_push (partition);
    }

  /* All vertices should have been assigned to at least one partition now,
     other than vertices belonging to dead code.  */

  BITMAP_FREE (processed);
}

/* Dump to FILE the PARTITIONS.  */

static void
dump_rdg_partitions (FILE *file, vec<partition_t> partitions)
{
  int i;
  partition_t partition;

  FOR_EACH_VEC_ELT (partitions, i, partition)
    debug_bitmap_file (file, partition->stmts);
}

/* Debug PARTITIONS.  */
extern void debug_rdg_partitions (vec<partition_t> );

DEBUG_FUNCTION void
debug_rdg_partitions (vec<partition_t> partitions)
{
  dump_rdg_partitions (stderr, partitions);
}

/* Returns the number of read and write operations in the RDG.  */

static int
number_of_rw_in_rdg (struct graph *rdg)
{
  int i, res = 0;

  for (i = 0; i < rdg->n_vertices; i++)
    {
      if (RDG_MEM_WRITE_STMT (rdg, i))
	++res;

      if (RDG_MEM_READS_STMT (rdg, i))
	++res;
    }

  return res;
}

/* Returns the number of read and write operations in a PARTITION of
   the RDG.  */

static int
number_of_rw_in_partition (struct graph *rdg, partition_t partition)
{
  int res = 0;
  unsigned i;
  bitmap_iterator ii;

  EXECUTE_IF_SET_IN_BITMAP (partition->stmts, 0, i, ii)
    {
      if (RDG_MEM_WRITE_STMT (rdg, i))
	++res;

      if (RDG_MEM_READS_STMT (rdg, i))
	++res;
    }

  return res;
}

/* Returns true when one of the PARTITIONS contains all the read or
   write operations of RDG.  */

static bool
partition_contains_all_rw (struct graph *rdg,
			   vec<partition_t> partitions)
{
  int i;
  partition_t partition;
  int nrw = number_of_rw_in_rdg (rdg);

  FOR_EACH_VEC_ELT (partitions, i, partition)
    if (nrw == number_of_rw_in_partition (rdg, partition))
      return true;

  return false;
}

<<<<<<< HEAD

/* Distributes the code from LOOP in such a way that producer
   statements are placed before consumer statements.  Tries to separate
   only the statements from STMTS into separate loops.
   Returns the number of distributed loops.  */

static int
distribute_loop (struct loop *loop, vec<gimple> stmts,
		 control_dependences *cd, int *nb_calls)
{
  struct graph *rdg;
  vec<loop_p> loop_nest;
  vec<partition_t> partitions;
  partition_t partition;
  bool any_builtin;
  int i, nbp;

  *nb_calls = 0;
  loop_nest.create (3);
  if (!find_loop_nest (loop, &loop_nest))
    {
      loop_nest.release ();
      return 0;
    }

  rdg = build_rdg (loop_nest, cd);
  if (!rdg)
    {
=======
/* Compute partition dependence created by the data references in DRS1
   and DRS2 and modify and return DIR according to that.  */

static int
pg_add_dependence_edges (struct graph *rdg, vec<loop_p> loops, int dir,
			 vec<data_reference_p> drs1,
			 vec<data_reference_p> drs2)
{
  data_reference_p dr1, dr2;

  /* dependence direction - 0 is no dependence, -1 is back,
     1 is forth, 2 is both (we can stop then, merging will occur).  */
  for (int ii = 0; drs1.iterate (ii, &dr1); ++ii)
    for (int jj = 0; drs2.iterate (jj, &dr2); ++jj)
      {
	int this_dir = 1;
	ddr_p ddr;
	/* Re-shuffle data-refs to be in dominator order.  */
	if (rdg_vertex_for_stmt (rdg, DR_STMT (dr1))
	    > rdg_vertex_for_stmt (rdg, DR_STMT (dr2)))
	  {
	    data_reference_p tem = dr1;
	    dr1 = dr2;
	    dr2 = tem;
	    this_dir = -this_dir;
	  }
	ddr = initialize_data_dependence_relation (dr1, dr2, loops);
	compute_affine_dependence (ddr, loops[0]);
	if (DDR_ARE_DEPENDENT (ddr) == chrec_dont_know)
	  this_dir = 2;
	else if (DDR_ARE_DEPENDENT (ddr) == NULL_TREE)
	  {
	    if (DDR_REVERSED_P (ddr))
	      {
		data_reference_p tem = dr1;
		dr1 = dr2;
		dr2 = tem;
		this_dir = -this_dir;
	      }
	    /* Known dependences can still be unordered througout the
	       iteration space, see gcc.dg/tree-ssa/ldist-16.c.  */
	    if (DDR_NUM_DIST_VECTS (ddr) != 1)
	      this_dir = 2;
	    /* If the overlap is exact preserve stmt order.  */
	    else if (lambda_vector_zerop (DDR_DIST_VECT (ddr, 0), 1))
	      ;
	    else
	      {
		/* Else as the distance vector is lexicographic positive
		   swap the dependence direction.  */
		this_dir = -this_dir;
	      }
	  }
	else
	  this_dir = 0;
	free_dependence_relation (ddr);
	if (dir == 0)
	  dir = this_dir;
	else if (dir != this_dir)
	  return 2;
      }
  return dir;
}

/* Compare postorder number of the partition graph vertices V1 and V2.  */

static int
pgcmp (const void *v1_, const void *v2_)
{
  const vertex *v1 = (const vertex *)v1_;
  const vertex *v2 = (const vertex *)v2_;
  return v2->post - v1->post;
}

/* Distributes the code from LOOP in such a way that producer
   statements are placed before consumer statements.  Tries to separate
   only the statements from STMTS into separate loops.
   Returns the number of distributed loops.  */

static int
distribute_loop (struct loop *loop, vec<gimple> stmts,
		 control_dependences *cd, int *nb_calls)
{
  struct graph *rdg;
  partition_t partition;
  bool any_builtin;
  int i, nbp;
  graph *pg = NULL;
  int num_sccs = 1;

  *nb_calls = 0;
  stack_vec<loop_p, 3> loop_nest;
  if (!find_loop_nest (loop, &loop_nest))
    return 0;

  rdg = build_rdg (loop_nest, cd);
  if (!rdg)
    {
>>>>>>> 66c14933
      if (dump_file && (dump_flags & TDF_DETAILS))
	fprintf (dump_file,
		 "Loop %d not distributed: failed to build the RDG.\n",
		 loop->num);

<<<<<<< HEAD
      loop_nest.release ();
=======
>>>>>>> 66c14933
      return 0;
    }

  if (dump_file && (dump_flags & TDF_DETAILS))
    dump_rdg (dump_file, rdg);

<<<<<<< HEAD
  partitions.create (3);
=======
  stack_vec<partition_t, 3> partitions;
>>>>>>> 66c14933
  rdg_build_partitions (rdg, stmts, &partitions);

  any_builtin = false;
  FOR_EACH_VEC_ELT (partitions, i, partition)
    {
      classify_partition (loop, rdg, partition);
      any_builtin |= partition_builtin_p (partition);
    }

<<<<<<< HEAD
  /* If we did not detect any builtin but are not asked to apply
     regular loop distribution simply bail out.  */
=======
  /* If we are only distributing patterns but did not detect any,
     simply bail out.  */
>>>>>>> 66c14933
  if (!flag_tree_loop_distribution
      && !any_builtin)
    {
      nbp = 0;
      goto ldist_done;
    }

<<<<<<< HEAD
  /* Apply our simple cost model - fuse partitions with similar
     memory accesses.  */
  partition_t into;
  for (i = 0; partitions.iterate (i, &into); ++i)
    {
      if (partition_builtin_p (into))
	continue;
      for (int j = i + 1;
	   partitions.iterate (j, &partition); ++j)
	{
	  if (!partition_builtin_p (partition)
	      && similar_memory_accesses (rdg, into, partition))
	    {
	      if (dump_file && (dump_flags & TDF_DETAILS))
		{
		  fprintf (dump_file, "fusing partitions\n");
		  dump_bitmap (dump_file, into->stmts);
		  dump_bitmap (dump_file, partition->stmts);
		  fprintf (dump_file, "because they have similar "
			   "memory accesses\n");
		}
	      partition_merge_into (into, partition);
	      partitions.ordered_remove (j);
	      partition_free (partition);
	      j--;
	    }
	}
    }

  /* If we are only distributing patterns fuse all partitions that
     were not properly classified as builtins.  */
  if (!flag_tree_loop_distribution)
    {
      partition_t into;
      /* Only fuse adjacent non-builtin partitions, see PR53616.
         ???  Use dependence information to improve partition ordering.  */
      i = 0;
      do
	{
	  for (; partitions.iterate (i, &into); ++i)
	    if (!partition_builtin_p (into))
	      break;
	  for (++i; partitions.iterate (i, &partition); ++i)
	    if (!partition_builtin_p (partition))
	      {
		partition_merge_into (into, partition);
		partitions.ordered_remove (i);
		partition_free (partition);
		i--;
=======
  /* If we are only distributing patterns fuse all partitions that
     were not classified as builtins.  This also avoids chopping
     a loop into pieces, separated by builtin calls.  That is, we
     only want no or a single loop body remaining.  */
  partition_t into;
  if (!flag_tree_loop_distribution)
    {
      for (i = 0; partitions.iterate (i, &into); ++i)
	if (!partition_builtin_p (into))
	  break;
      for (++i; partitions.iterate (i, &partition); ++i)
	if (!partition_builtin_p (partition))
	  {
	    if (dump_file && (dump_flags & TDF_DETAILS))
	      {
		fprintf (dump_file, "fusing non-builtin partitions\n");
		dump_bitmap (dump_file, into->stmts);
		dump_bitmap (dump_file, partition->stmts);
>>>>>>> 66c14933
	      }
	    partition_merge_into (into, partition);
	    partitions.unordered_remove (i);
	    partition_free (partition);
	    i--;
	  }
    }
<<<<<<< HEAD
=======

  /* Due to limitations in the transform phase we have to fuse all
     reduction partitions into the last partition so the existing
     loop will contain all loop-closed PHI nodes.  */
  for (i = 0; partitions.iterate (i, &into); ++i)
    if (partition_reduction_p (into))
      break;
  for (i = i + 1; partitions.iterate (i, &partition); ++i)
    if (partition_reduction_p (partition))
      {
	if (dump_file && (dump_flags & TDF_DETAILS))
	  {
	    fprintf (dump_file, "fusing partitions\n");
	    dump_bitmap (dump_file, into->stmts);
	    dump_bitmap (dump_file, partition->stmts);
	    fprintf (dump_file, "because they have reductions\n");
	  }
	partition_merge_into (into, partition);
	partitions.unordered_remove (i);
	partition_free (partition);
	i--;
      }

  /* Apply our simple cost model - fuse partitions with similar
     memory accesses.  */
  for (i = 0; partitions.iterate (i, &into); ++i)
    {
      if (partition_builtin_p (into))
	continue;
      for (int j = i + 1;
	   partitions.iterate (j, &partition); ++j)
	{
	  if (!partition_builtin_p (partition)
	      && similar_memory_accesses (rdg, into, partition))
	    {
	      if (dump_file && (dump_flags & TDF_DETAILS))
		{
		  fprintf (dump_file, "fusing partitions\n");
		  dump_bitmap (dump_file, into->stmts);
		  dump_bitmap (dump_file, partition->stmts);
		  fprintf (dump_file, "because they have similar "
			   "memory accesses\n");
		}
	      partition_merge_into (into, partition);
	      partitions.unordered_remove (j);
	      partition_free (partition);
	      j--;
	    }
	}
    }
>>>>>>> 66c14933

  /* Build the partition dependency graph.  */
  if (partitions.length () > 1)
    {
      pg = new_graph (partitions.length ());
      struct pgdata {
	  partition_t partition;
	  vec<data_reference_p> writes;
	  vec<data_reference_p> reads;
      };
#define PGDATA(i) ((pgdata *)(pg->vertices[i].data))
      for (i = 0; partitions.iterate (i, &partition); ++i)
	{
<<<<<<< HEAD
	  partition_t what = partitions[i];
	  if (partition_reduction_p (what))
	    {
	      if (dump_file && (dump_flags & TDF_DETAILS))
		{
		  fprintf (dump_file, "fusing partitions\n");
		  dump_bitmap (dump_file, into->stmts);
		  dump_bitmap (dump_file, what->stmts);
		  fprintf (dump_file, "because the latter has reductions\n");
		}
	      partition_merge_into (into, what);
	      partitions.ordered_remove (i);
	      partition_free (what);
	    }
=======
	  vertex *v = &pg->vertices[i];
	  pgdata *data = new pgdata;
	  data_reference_p dr;
	  /* FIXME - leaks.  */
	  v->data = data;
	  bitmap_iterator bi;
	  unsigned j;
	  data->partition = partition;
	  data->reads = vNULL;
	  data->writes = vNULL;
	  EXECUTE_IF_SET_IN_BITMAP (partition->stmts, 0, j, bi)
	    for (int k = 0; RDG_DATAREFS (rdg, j).iterate (k, &dr); ++k)
	      if (DR_IS_READ (dr))
		data->reads.safe_push (dr);
	      else
		data->writes.safe_push (dr);
	}
      partition_t partition1, partition2;
      for (i = 0; partitions.iterate (i, &partition1); ++i)
	for (int j = i + 1; partitions.iterate (j, &partition2); ++j)
	  {
	    /* dependence direction - 0 is no dependence, -1 is back,
	       1 is forth, 2 is both (we can stop then, merging will occur).  */
	    int dir = 0;
	    dir = pg_add_dependence_edges (rdg, loop_nest, dir,
					   PGDATA(i)->writes,
					   PGDATA(j)->reads);
	    if (dir != 2)
	      dir = pg_add_dependence_edges (rdg, loop_nest, dir,
					     PGDATA(i)->reads,
					     PGDATA(j)->writes);
	    if (dir != 2)
	      dir = pg_add_dependence_edges (rdg, loop_nest, dir,
					     PGDATA(i)->writes,
					     PGDATA(j)->writes);
	    if (dir == 1 || dir == 2)
	      add_edge (pg, i, j);
	    if (dir == -1 || dir == 2)
	      add_edge (pg, j, i);
	  }

      /* Add edges to the reduction partition (if any) to force it last.  */
      unsigned j;
      for (j = 0; partitions.iterate (j, &partition); ++j)
	if (partition_reduction_p (partition))
	  break;
      if (j < partitions.length ())
	{
	  for (unsigned i = 0; partitions.iterate (i, &partition); ++i)
	    if (i != j)
	      add_edge (pg, i, j);
	}

      /* Compute partitions we cannot separate and fuse them.  */
      num_sccs = graphds_scc (pg, NULL);
      for (i = 0; i < num_sccs; ++i)
	{
	  partition_t first;
	  int j;
	  for (j = 0; partitions.iterate (j, &first); ++j)
	    if (pg->vertices[j].component == i)
	      break;
	  for (j = j + 1; partitions.iterate (j, &partition); ++j)
	    if (pg->vertices[j].component == i)
	      {
		if (dump_file && (dump_flags & TDF_DETAILS))
		  {
		    fprintf (dump_file, "fusing partitions\n");
		    dump_bitmap (dump_file, first->stmts);
		    dump_bitmap (dump_file, partition->stmts);
		    fprintf (dump_file, "because they are in the same "
			     "dependence SCC\n");
		  }
		partition_merge_into (first, partition);
		partitions[j] = NULL;
		partition_free (partition);
		PGDATA (j)->partition = NULL;
	      }
	}

      /* Now order the remaining nodes in postorder.  */
      qsort (pg->vertices, pg->n_vertices, sizeof (vertex), pgcmp);
      partitions.truncate (0);
      for (i = 0; i < pg->n_vertices; ++i)
	{
	  pgdata *data = PGDATA (i);
	  if (data->partition)
	    partitions.safe_push (data->partition);
	  data->reads.release ();
	  data->writes.release ();
	  delete data;
>>>>>>> 66c14933
	}
      gcc_assert (partitions.length () == (unsigned)num_sccs);
      free_graph (pg);
    }

  nbp = partitions.length ();
  if (nbp == 0
      || (nbp == 1 && !partition_builtin_p (partitions[0]))
      || (nbp > 1 && partition_contains_all_rw (rdg, partitions)))
    {
      nbp = 0;
      goto ldist_done;
    }

  if (dump_file && (dump_flags & TDF_DETAILS))
    dump_rdg_partitions (dump_file, partitions);

  FOR_EACH_VEC_ELT (partitions, i, partition)
    {
      if (partition_builtin_p (partition))
	(*nb_calls)++;
      generate_code_for_partition (loop, partition, i < nbp - 1);
    }

 ldist_done:

  FOR_EACH_VEC_ELT (partitions, i, partition)
    partition_free (partition);
<<<<<<< HEAD
  partitions.release ();

  free_rdg (rdg);
  loop_nest.release ();
=======

  free_rdg (rdg);
>>>>>>> 66c14933
  return nbp - *nb_calls;
}

/* Distribute all loops in the current function.  */

static unsigned int
tree_loop_distribution (void)
{
  struct loop *loop;
  bool changed = false;
  basic_block bb;
  control_dependences *cd = NULL;

  FOR_ALL_BB (bb)
    {
      gimple_stmt_iterator gsi;
      for (gsi = gsi_start_phis (bb); !gsi_end_p (gsi); gsi_next (&gsi))
	gimple_set_uid (gsi_stmt (gsi), -1);
      for (gsi = gsi_start_bb (bb); !gsi_end_p (gsi); gsi_next (&gsi))
	gimple_set_uid (gsi_stmt (gsi), -1);
    }

  /* We can at the moment only distribute non-nested loops, thus restrict
     walking to innermost loops.  */
  FOR_EACH_LOOP (loop, LI_ONLY_INNERMOST)
    {
      auto_vec<gimple> work_list;
      basic_block *bbs;
      int num = loop->num;
      unsigned int i;

      /* If the loop doesn't have a single exit we will fail anyway,
	 so do that early.  */
      if (!single_exit (loop))
	continue;

      /* Only optimize hot loops.  */
      if (!optimize_loop_for_speed_p (loop))
	continue;

      /* Initialize the worklist with stmts we seed the partitions with.  */
      bbs = get_loop_body_in_dom_order (loop);
      for (i = 0; i < loop->num_nodes; ++i)
	{
	  gimple_stmt_iterator gsi;
	  for (gsi = gsi_start_phis (bbs[i]); !gsi_end_p (gsi); gsi_next (&gsi))
	    {
	      gimple phi = gsi_stmt (gsi);
	      if (virtual_operand_p (gimple_phi_result (phi)))
		continue;
	      /* Distribute stmts which have defs that are used outside of
	         the loop.  */
	      if (!stmt_has_scalar_dependences_outside_loop (loop, phi))
		continue;
	      work_list.safe_push (phi);
	    }
	  for (gsi = gsi_start_bb (bbs[i]); !gsi_end_p (gsi); gsi_next (&gsi))
	    {
	      gimple stmt = gsi_stmt (gsi);

	      /* If there is a stmt with side-effects bail out - we
	         cannot and should not distribute this loop.  */
	      if (gimple_has_side_effects (stmt))
		{
		  work_list.truncate (0);
		  goto out;
		}

	      /* Distribute stmts which have defs that are used outside of
	         the loop.  */
	      if (stmt_has_scalar_dependences_outside_loop (loop, stmt))
		;
	      /* Otherwise only distribute stores for now.  */
	      else if (!gimple_vdef (stmt))
		continue;

	      work_list.safe_push (stmt);
	    }
	}
out:
      free (bbs);

      int nb_generated_loops = 0;
      int nb_generated_calls = 0;
      location_t loc = find_loop_location (loop);
      if (work_list.length () > 0)
<<<<<<< HEAD
	{
	  if (!cd)
	    {
	      calculate_dominance_info (CDI_DOMINATORS);
	      calculate_dominance_info (CDI_POST_DOMINATORS);
	      cd = new control_dependences (create_edge_list ());
	      free_dominance_info (CDI_POST_DOMINATORS);
	    }
	  nb_generated_loops = distribute_loop (loop, work_list, cd,
						&nb_generated_calls);
	}

      if (nb_generated_loops + nb_generated_calls > 0)
	{
	  changed = true;
	  dump_printf_loc (MSG_OPTIMIZED_LOCATIONS,
			   loc, "Loop %d distributed: split to %d loops "
			   "and %d library calls.\n",
			   num, nb_generated_loops, nb_generated_calls);
=======
	{
	  if (!cd)
	    {
	      calculate_dominance_info (CDI_DOMINATORS);
	      calculate_dominance_info (CDI_POST_DOMINATORS);
	      cd = new control_dependences (create_edge_list ());
	      free_dominance_info (CDI_POST_DOMINATORS);
	    }
	  nb_generated_loops = distribute_loop (loop, work_list, cd,
						&nb_generated_calls);
>>>>>>> 66c14933
	}
      else if (dump_file && (dump_flags & TDF_DETAILS))
	fprintf (dump_file, "Loop %d is the same.\n", num);

      if (nb_generated_loops + nb_generated_calls > 0)
	{
	  changed = true;
	  dump_printf_loc (MSG_OPTIMIZED_LOCATIONS,
			   loc, "Loop %d distributed: split to %d loops "
			   "and %d library calls.\n",
			   num, nb_generated_loops, nb_generated_calls);
	}
      else if (dump_file && (dump_flags & TDF_DETAILS))
	fprintf (dump_file, "Loop %d is the same.\n", num);
    }

  if (cd)
    delete cd;

  if (changed)
    {
      mark_virtual_operands_for_renaming (cfun);
      rewrite_into_loop_closed_ssa (NULL, TODO_update_ssa);
    }

#ifdef ENABLE_CHECKING
  verify_loop_structure ();
#endif

  return 0;
}

static bool
gate_tree_loop_distribution (void)
{
  return flag_tree_loop_distribution
    || flag_tree_loop_distribute_patterns;
}

namespace {

const pass_data pass_data_loop_distribution =
{
  GIMPLE_PASS, /* type */
  "ldist", /* name */
  OPTGROUP_LOOP, /* optinfo_flags */
  true, /* has_gate */
  true, /* has_execute */
  TV_TREE_LOOP_DISTRIBUTION, /* tv_id */
  ( PROP_cfg | PROP_ssa ), /* properties_required */
  0, /* properties_provided */
  0, /* properties_destroyed */
  0, /* todo_flags_start */
  TODO_verify_ssa, /* todo_flags_finish */
};

class pass_loop_distribution : public gimple_opt_pass
{
public:
  pass_loop_distribution (gcc::context *ctxt)
    : gimple_opt_pass (pass_data_loop_distribution, ctxt)
  {}

  /* opt_pass methods: */
  bool gate () { return gate_tree_loop_distribution (); }
  unsigned int execute () { return tree_loop_distribution (); }

}; // class pass_loop_distribution

} // anon namespace

gimple_opt_pass *
make_pass_loop_distribution (gcc::context *ctxt)
{
  return new pass_loop_distribution (ctxt);
}<|MERGE_RESOLUTION|>--- conflicted
+++ resolved
@@ -44,8 +44,6 @@
 #include "config.h"
 #include "system.h"
 #include "coretypes.h"
-<<<<<<< HEAD
-=======
 #include "tree.h"
 #include "basic-block.h"
 #include "tree-ssa-alias.h"
@@ -65,7 +63,6 @@
 #include "tree-ssa-loop-manip.h"
 #include "tree-ssa-loop.h"
 #include "tree-into-ssa.h"
->>>>>>> 66c14933
 #include "tree-ssa.h"
 #include "cfgloop.h"
 #include "tree-chrec.h"
@@ -108,18 +105,6 @@
   /* Read After Write (RAW).  */
   flow_dd = 'f',
 
-<<<<<<< HEAD
-  /* Write After Read (WAR).  */
-  anti_dd = 'a',
-
-  /* Write After Write (WAW).  */
-  output_dd = 'o',
-
-  /* Read After Read (RAR).  */
-  input_dd = 'i',
-
-=======
->>>>>>> 66c14933
   /* Control dependence (execute conditional on).  */
   control_dd = 'c'
 };
@@ -130,25 +115,9 @@
 {
   /* Type of the dependence.  */
   enum rdg_dep_type type;
-<<<<<<< HEAD
-
-  /* Levels of the dependence: the depth of the loops that carry the
-     dependence.  */
-  unsigned level;
-
-  /* Dependence relation between data dependences, NULL when one of
-     the vertices is a scalar.  */
-  ddr_p relation;
 } *rdg_edge_p;
 
 #define RDGE_TYPE(E)        ((struct rdg_edge *) ((E)->data))->type
-#define RDGE_LEVEL(E)       ((struct rdg_edge *) ((E)->data))->level
-#define RDGE_RELATION(E)    ((struct rdg_edge *) ((E)->data))->relation
-=======
-} *rdg_edge_p;
-
-#define RDGE_TYPE(E)        ((struct rdg_edge *) ((E)->data))->type
->>>>>>> 66c14933
 
 /* Dump vertex I in RDG to FILE.  */
 
@@ -236,29 +205,11 @@
        for (e = v->succ; e; e = e->succ_next)
          switch (RDGE_TYPE (e))
            {
-<<<<<<< HEAD
-           case input_dd:
-             fprintf (file, "%d -> %d [label=input] \n", i, e->dest);
-             break;
-
-           case output_dd:
-             fprintf (file, "%d -> %d [label=output] \n", i, e->dest);
-             break;
-
-=======
->>>>>>> 66c14933
            case flow_dd:
              /* These are the most common dependences: don't print these. */
              fprintf (file, "%d -> %d \n", i, e->dest);
              break;
 
-<<<<<<< HEAD
-           case anti_dd:
-             fprintf (file, "%d -> %d [label=anti] \n", i, e->dest);
-             break;
-
-=======
->>>>>>> 66c14933
 	   case control_dd:
              fprintf (file, "%d -> %d [label=control] \n", i, e->dest);
              break;
@@ -300,55 +251,6 @@
   return index;
 }
 
-<<<<<<< HEAD
-/* Creates an edge in RDG for each distance vector from DDR.  The
-   order that we keep track of in the RDG is the order in which
-   statements have to be executed.  */
-
-static void
-create_rdg_edge_for_ddr (struct graph *rdg, ddr_p ddr)
-{
-  struct graph_edge *e;
-  int va, vb;
-  data_reference_p dra = DDR_A (ddr);
-  data_reference_p drb = DDR_B (ddr);
-  unsigned level = ddr_dependence_level (ddr);
-
-  /* For non scalar dependences, when the dependence is REVERSED,
-     statement B has to be executed before statement A.  */
-  if (level > 0
-      && !DDR_REVERSED_P (ddr))
-    {
-      data_reference_p tmp = dra;
-      dra = drb;
-      drb = tmp;
-    }
-
-  va = rdg_vertex_for_stmt (rdg, DR_STMT (dra));
-  vb = rdg_vertex_for_stmt (rdg, DR_STMT (drb));
-
-  if (va < 0 || vb < 0)
-    return;
-
-  e = add_edge (rdg, va, vb);
-  e->data = XNEW (struct rdg_edge);
-
-  RDGE_LEVEL (e) = level;
-  RDGE_RELATION (e) = ddr;
-
-  /* Determines the type of the data dependence.  */
-  if (DR_IS_READ (dra) && DR_IS_READ (drb))
-    RDGE_TYPE (e) = input_dd;
-  else if (DR_IS_WRITE (dra) && DR_IS_WRITE (drb))
-    RDGE_TYPE (e) = output_dd;
-  else if (DR_IS_WRITE (dra) && DR_IS_READ (drb))
-    RDGE_TYPE (e) = flow_dd;
-  else if (DR_IS_READ (dra) && DR_IS_WRITE (drb))
-    RDGE_TYPE (e) = anti_dd;
-}
-
-=======
->>>>>>> 66c14933
 /* Creates dependence edges in RDG for all the uses of DEF.  IDEF is
    the index of DEF in RDG.  */
 
@@ -369,10 +271,6 @@
       e = add_edge (rdg, idef, use);
       e->data = XNEW (struct rdg_edge);
       RDGE_TYPE (e) = flow_dd;
-<<<<<<< HEAD
-      RDGE_RELATION (e) = NULL;
-=======
->>>>>>> 66c14933
     }
 }
 
@@ -399,10 +297,6 @@
 	  e = add_edge (rdg, c, v);
 	  e->data = XNEW (struct rdg_edge);
 	  RDGE_TYPE (e) = control_dd;
-<<<<<<< HEAD
-	  RDGE_RELATION (e) = NULL;
-=======
->>>>>>> 66c14933
 	}
     }
 }
@@ -410,49 +304,16 @@
 /* Creates the edges of the reduced dependence graph RDG.  */
 
 static void
-<<<<<<< HEAD
-create_rdg_edges (struct graph *rdg, vec<ddr_p> ddrs, control_dependences *cd)
-{
-  int i;
-  struct data_dependence_relation *ddr;
-  def_operand_p def_p;
-  ssa_op_iter iter;
-
-  FOR_EACH_VEC_ELT (ddrs, i, ddr)
-    if (DDR_ARE_DEPENDENT (ddr) == NULL_TREE)
-      create_rdg_edge_for_ddr (rdg, ddr);
-    else
-      free_dependence_relation (ddr);
-
-=======
 create_rdg_flow_edges (struct graph *rdg)
 {
   int i;
   def_operand_p def_p;
   ssa_op_iter iter;
 
->>>>>>> 66c14933
   for (i = 0; i < rdg->n_vertices; i++)
     FOR_EACH_PHI_OR_STMT_DEF (def_p, RDG_STMT (rdg, i),
 			      iter, SSA_OP_DEF)
       create_rdg_edges_for_scalar (rdg, DEF_FROM_PTR (def_p), i);
-<<<<<<< HEAD
-
-  if (cd)
-    for (i = 0; i < rdg->n_vertices; i++)
-      {
-	gimple stmt = RDG_STMT (rdg, i);
-	if (gimple_code (stmt) == GIMPLE_PHI)
-	  {
-	    edge_iterator ei;
-	    edge e;
-	    FOR_EACH_EDGE (e, ei, gimple_bb (stmt)->preds)
-	      create_edge_for_control_dependence (rdg, e->src, i, cd);
-	  }
-	else
-	  create_edge_for_control_dependence (rdg, gimple_bb (stmt), i, cd);
-      }
-=======
 }
 
 /* Creates the edges of the reduced dependence graph RDG.  */
@@ -475,7 +336,6 @@
       else
 	create_edge_for_control_dependence (rdg, gimple_bb (stmt), i, cd);
     }
->>>>>>> 66c14933
 }
 
 /* Build the vertices of the reduced dependence graph RDG.  Return false
@@ -564,14 +424,7 @@
       struct graph_edge *e;
 
       for (e = v->succ; e; e = e->succ_next)
-<<<<<<< HEAD
-	{
-	  free_dependence_relation (RDGE_RELATION (e));
-	  free (e->data);
-	}
-=======
 	free (e->data);
->>>>>>> 66c14933
 
       if (v->data)
 	{
@@ -592,54 +445,25 @@
 build_rdg (vec<loop_p> loop_nest, control_dependences *cd)
 {
   struct graph *rdg;
-<<<<<<< HEAD
-  vec<gimple> stmts;
-  vec<data_reference_p> datarefs;
-  vec<ddr_p> dependence_relations;
-
-  /* Create the RDG vertices from the stmts of the loop nest.  */
-  stmts.create (10);
-=======
   vec<data_reference_p> datarefs;
 
   /* Create the RDG vertices from the stmts of the loop nest.  */
   stack_vec<gimple, 10> stmts;
->>>>>>> 66c14933
   stmts_from_loop (loop_nest[0], &stmts);
   rdg = new_graph (stmts.length ());
   datarefs.create (10);
   if (!create_rdg_vertices (rdg, stmts, loop_nest[0], &datarefs))
     {
-<<<<<<< HEAD
-      stmts.release ();
-=======
->>>>>>> 66c14933
       datarefs.release ();
       free_rdg (rdg);
       return NULL;
     }
   stmts.release ();
 
-<<<<<<< HEAD
-  /* Create the RDG edges from the data dependences in the loop nest.  */
-  dependence_relations.create (100);
-  if (!compute_all_dependences (datarefs, &dependence_relations, loop_nest,
-				false)
-      || !known_dependences_p (dependence_relations))
-    {
-      free_dependence_relations (dependence_relations);
-      datarefs.release ();
-      free_rdg (rdg);
-      return NULL;
-    }
-  create_rdg_edges (rdg, dependence_relations, cd);
-  dependence_relations.release ();
-=======
   create_rdg_flow_edges (rdg);
   if (cd)
     create_rdg_cd_edges (rdg, cd);
 
->>>>>>> 66c14933
   datarefs.release ();
 
   return rdg;
@@ -661,10 +485,7 @@
   data_reference_p main_dr;
   data_reference_p secondary_dr;
   tree niter;
-<<<<<<< HEAD
-=======
   bool plus_one;
->>>>>>> 66c14933
 } *partition_t;
 
 
@@ -969,12 +790,8 @@
   /* The new statements will be placed before LOOP.  */
   gsi = gsi_last_bb (loop_preheader_edge (loop)->src);
 
-<<<<<<< HEAD
-  nb_bytes = build_size_arg_loc (loc, partition->main_dr, partition->niter);
-=======
   nb_bytes = build_size_arg_loc (loc, partition->main_dr, partition->niter,
 				 partition->plus_one);
->>>>>>> 66c14933
   nb_bytes = force_gimple_operand_gsi (&gsi, nb_bytes, true, NULL_TREE,
 				       false, GSI_CONTINUE_LINKING);
   mem = build_addr_arg_loc (loc, partition->main_dr, nb_bytes);
@@ -1030,12 +847,8 @@
   /* The new statements will be placed before LOOP.  */
   gsi = gsi_last_bb (loop_preheader_edge (loop)->src);
 
-<<<<<<< HEAD
-  nb_bytes = build_size_arg_loc (loc, partition->main_dr, partition->niter);
-=======
   nb_bytes = build_size_arg_loc (loc, partition->main_dr, partition->niter,
 				 partition->plus_one);
->>>>>>> 66c14933
   nb_bytes = force_gimple_operand_gsi (&gsi, nb_bytes, true, NULL_TREE,
 				       false, GSI_CONTINUE_LINKING);
   dest = build_addr_arg_loc (loc, partition->main_dr, nb_bytes);
@@ -1059,7 +872,6 @@
 	fprintf (dump_file, "generated memcpy\n");
       else
 	fprintf (dump_file, "generated memmove\n");
-<<<<<<< HEAD
     }
 }
 
@@ -1104,51 +916,6 @@
 	    mark_virtual_operand_for_renaming (vdef);
 	}
       delete_basic_block (bbs[i]);
-=======
-    }
-}
-
-/* Remove and destroy the loop LOOP.  */
-
-static void
-destroy_loop (struct loop *loop)
-{
-  unsigned nbbs = loop->num_nodes;
-  edge exit = single_exit (loop);
-  basic_block src = loop_preheader_edge (loop)->src, dest = exit->dest;
-  basic_block *bbs;
-  unsigned i;
-
-  bbs = get_loop_body_in_dom_order (loop);
-
-  redirect_edge_pred (exit, src);
-  exit->flags &= ~(EDGE_TRUE_VALUE|EDGE_FALSE_VALUE);
-  exit->flags |= EDGE_FALLTHRU;
-  cancel_loop_tree (loop);
-  rescan_loop_exit (exit, false, true);
-
-  for (i = 0; i < nbbs; i++)
-    {
-      /* We have made sure to not leave any dangling uses of SSA
-         names defined in the loop.  With the exception of virtuals.
-	 Make sure we replace all uses of virtual defs that will remain
-	 outside of the loop with the bare symbol as delete_basic_block
-	 will release them.  */
-      gimple_stmt_iterator gsi;
-      for (gsi = gsi_start_phis (bbs[i]); !gsi_end_p (gsi); gsi_next (&gsi))
-	{
-	  gimple phi = gsi_stmt (gsi);
-	  if (virtual_operand_p (gimple_phi_result (phi)))
-	    mark_virtual_phi_result_for_renaming (phi);
-	}
-      for (gsi = gsi_start_bb (bbs[i]); !gsi_end_p (gsi); gsi_next (&gsi))
-	{
-	  gimple stmt = gsi_stmt (gsi);
-	  tree vdef = gimple_vdef (stmt);
-	  if (vdef && TREE_CODE (vdef) == SSA_NAME)
-	    mark_virtual_operand_for_renaming (vdef);
-	}
-      delete_basic_block (bbs[i]);
     }
   free (bbs);
 
@@ -1181,40 +948,6 @@
 
     default:
       gcc_unreachable ();
->>>>>>> 66c14933
-    }
-  free (bbs);
-
-<<<<<<< HEAD
-  set_immediate_dominator (CDI_DOMINATORS, dest,
-			   recompute_dominator (CDI_DOMINATORS, dest));
-}
-
-/* Generates code for PARTITION.  */
-
-static void
-generate_code_for_partition (struct loop *loop,
-			     partition_t partition, bool copy_p)
-{
-  switch (partition->kind)
-    {
-    case PKIND_NORMAL:
-      /* Reductions all have to be in the last partition.  */
-      gcc_assert (!partition_reduction_p (partition)
-		  || !copy_p);
-      generate_loops_for_partition (loop, partition, copy_p);
-      return;
-
-    case PKIND_MEMSET:
-      generate_memset_builtin (loop, partition);
-      break;
-
-    case PKIND_MEMCPY:
-      generate_memcpy_builtin (loop, partition);
-      break;
-
-    default:
-      gcc_unreachable ();
     }
 
   /* Common tail for partitions we turn into a call.  If this was the last
@@ -1227,34 +960,14 @@
 /* Returns a partition with all the statements needed for computing
    the vertex V of the RDG, also including the loop exit conditions.  */
 
-=======
-  /* Common tail for partitions we turn into a call.  If this was the last
-     partition for which we generate code, we have to destroy the loop.  */
-  if (!copy_p)
-    destroy_loop (loop);
-}
-
-
-/* Returns a partition with all the statements needed for computing
-   the vertex V of the RDG, also including the loop exit conditions.  */
-
->>>>>>> 66c14933
 static partition_t
 build_rdg_partition_for_vertex (struct graph *rdg, int v)
 {
   partition_t partition = partition_alloc (NULL, NULL);
-<<<<<<< HEAD
-  vec<int> nodes;
-  unsigned i;
-  int x;
-
-  nodes.create (3);
-=======
   stack_vec<int, 3> nodes;
   unsigned i;
   int x;
 
->>>>>>> 66c14933
   graphds_dfs (rdg, &v, 1, &nodes, false, NULL);
 
   FOR_EACH_VEC_ELT (nodes, i, x)
@@ -1264,10 +977,6 @@
 		      loop_containing_stmt (RDG_STMT (rdg, x))->num);
     }
 
-<<<<<<< HEAD
-  nodes.release ();
-=======
->>>>>>> 66c14933
   return partition;
 }
 
@@ -1288,10 +997,7 @@
   partition->main_dr = NULL;
   partition->secondary_dr = NULL;
   partition->niter = NULL_TREE;
-<<<<<<< HEAD
-=======
   partition->plus_one = false;
->>>>>>> 66c14933
 
   EXECUTE_IF_SET_IN_BITMAP (partition->stmts, 0, i, bi)
     {
@@ -1354,22 +1060,12 @@
   if (!single_store)
     return;
 
-<<<<<<< HEAD
-  if (!dominated_by_p (CDI_DOMINATORS, single_exit (loop)->src,
-		       gimple_bb (DR_STMT (single_store))))
-    nb_iter = number_of_latch_executions (loop);
-  else
-    nb_iter = number_of_exit_cond_executions (loop);
-  if (!nb_iter || nb_iter == chrec_dont_know)
-    return;
-=======
   nb_iter = number_of_latch_executions (loop);
   if (!nb_iter || nb_iter == chrec_dont_know)
     return;
   if (dominated_by_p (CDI_DOMINATORS, single_exit (loop)->src,
 		      gimple_bb (DR_STMT (single_store))))
     plus_one = true;
->>>>>>> 66c14933
 
   if (single_store && !single_load)
     {
@@ -1391,10 +1087,7 @@
       partition->kind = PKIND_MEMSET;
       partition->main_dr = single_store;
       partition->niter = nb_iter;
-<<<<<<< HEAD
-=======
       partition->plus_one = plus_one;
->>>>>>> 66c14933
     }
   else if (single_store && single_load)
     {
@@ -1452,10 +1145,7 @@
       partition->main_dr = single_store;
       partition->secondary_dr = single_load;
       partition->niter = nb_iter;
-<<<<<<< HEAD
-=======
       partition->plus_one = plus_one;
->>>>>>> 66c14933
     }
 }
 
@@ -1637,36 +1327,6 @@
   return false;
 }
 
-<<<<<<< HEAD
-
-/* Distributes the code from LOOP in such a way that producer
-   statements are placed before consumer statements.  Tries to separate
-   only the statements from STMTS into separate loops.
-   Returns the number of distributed loops.  */
-
-static int
-distribute_loop (struct loop *loop, vec<gimple> stmts,
-		 control_dependences *cd, int *nb_calls)
-{
-  struct graph *rdg;
-  vec<loop_p> loop_nest;
-  vec<partition_t> partitions;
-  partition_t partition;
-  bool any_builtin;
-  int i, nbp;
-
-  *nb_calls = 0;
-  loop_nest.create (3);
-  if (!find_loop_nest (loop, &loop_nest))
-    {
-      loop_nest.release ();
-      return 0;
-    }
-
-  rdg = build_rdg (loop_nest, cd);
-  if (!rdg)
-    {
-=======
 /* Compute partition dependence created by the data references in DRS1
    and DRS2 and modify and return DIR according to that.  */
 
@@ -1765,27 +1425,18 @@
   rdg = build_rdg (loop_nest, cd);
   if (!rdg)
     {
->>>>>>> 66c14933
       if (dump_file && (dump_flags & TDF_DETAILS))
 	fprintf (dump_file,
 		 "Loop %d not distributed: failed to build the RDG.\n",
 		 loop->num);
 
-<<<<<<< HEAD
-      loop_nest.release ();
-=======
->>>>>>> 66c14933
       return 0;
     }
 
   if (dump_file && (dump_flags & TDF_DETAILS))
     dump_rdg (dump_file, rdg);
 
-<<<<<<< HEAD
-  partitions.create (3);
-=======
   stack_vec<partition_t, 3> partitions;
->>>>>>> 66c14933
   rdg_build_partitions (rdg, stmts, &partitions);
 
   any_builtin = false;
@@ -1795,13 +1446,8 @@
       any_builtin |= partition_builtin_p (partition);
     }
 
-<<<<<<< HEAD
-  /* If we did not detect any builtin but are not asked to apply
-     regular loop distribution simply bail out.  */
-=======
   /* If we are only distributing patterns but did not detect any,
      simply bail out.  */
->>>>>>> 66c14933
   if (!flag_tree_loop_distribution
       && !any_builtin)
     {
@@ -1809,57 +1455,6 @@
       goto ldist_done;
     }
 
-<<<<<<< HEAD
-  /* Apply our simple cost model - fuse partitions with similar
-     memory accesses.  */
-  partition_t into;
-  for (i = 0; partitions.iterate (i, &into); ++i)
-    {
-      if (partition_builtin_p (into))
-	continue;
-      for (int j = i + 1;
-	   partitions.iterate (j, &partition); ++j)
-	{
-	  if (!partition_builtin_p (partition)
-	      && similar_memory_accesses (rdg, into, partition))
-	    {
-	      if (dump_file && (dump_flags & TDF_DETAILS))
-		{
-		  fprintf (dump_file, "fusing partitions\n");
-		  dump_bitmap (dump_file, into->stmts);
-		  dump_bitmap (dump_file, partition->stmts);
-		  fprintf (dump_file, "because they have similar "
-			   "memory accesses\n");
-		}
-	      partition_merge_into (into, partition);
-	      partitions.ordered_remove (j);
-	      partition_free (partition);
-	      j--;
-	    }
-	}
-    }
-
-  /* If we are only distributing patterns fuse all partitions that
-     were not properly classified as builtins.  */
-  if (!flag_tree_loop_distribution)
-    {
-      partition_t into;
-      /* Only fuse adjacent non-builtin partitions, see PR53616.
-         ???  Use dependence information to improve partition ordering.  */
-      i = 0;
-      do
-	{
-	  for (; partitions.iterate (i, &into); ++i)
-	    if (!partition_builtin_p (into))
-	      break;
-	  for (++i; partitions.iterate (i, &partition); ++i)
-	    if (!partition_builtin_p (partition))
-	      {
-		partition_merge_into (into, partition);
-		partitions.ordered_remove (i);
-		partition_free (partition);
-		i--;
-=======
   /* If we are only distributing patterns fuse all partitions that
      were not classified as builtins.  This also avoids chopping
      a loop into pieces, separated by builtin calls.  That is, we
@@ -1878,7 +1473,6 @@
 		fprintf (dump_file, "fusing non-builtin partitions\n");
 		dump_bitmap (dump_file, into->stmts);
 		dump_bitmap (dump_file, partition->stmts);
->>>>>>> 66c14933
 	      }
 	    partition_merge_into (into, partition);
 	    partitions.unordered_remove (i);
@@ -1886,8 +1480,6 @@
 	    i--;
 	  }
     }
-<<<<<<< HEAD
-=======
 
   /* Due to limitations in the transform phase we have to fuse all
      reduction partitions into the last partition so the existing
@@ -1938,7 +1530,6 @@
 	    }
 	}
     }
->>>>>>> 66c14933
 
   /* Build the partition dependency graph.  */
   if (partitions.length () > 1)
@@ -1952,22 +1543,6 @@
 #define PGDATA(i) ((pgdata *)(pg->vertices[i].data))
       for (i = 0; partitions.iterate (i, &partition); ++i)
 	{
-<<<<<<< HEAD
-	  partition_t what = partitions[i];
-	  if (partition_reduction_p (what))
-	    {
-	      if (dump_file && (dump_flags & TDF_DETAILS))
-		{
-		  fprintf (dump_file, "fusing partitions\n");
-		  dump_bitmap (dump_file, into->stmts);
-		  dump_bitmap (dump_file, what->stmts);
-		  fprintf (dump_file, "because the latter has reductions\n");
-		}
-	      partition_merge_into (into, what);
-	      partitions.ordered_remove (i);
-	      partition_free (what);
-	    }
-=======
 	  vertex *v = &pg->vertices[i];
 	  pgdata *data = new pgdata;
 	  data_reference_p dr;
@@ -2059,7 +1634,6 @@
 	  data->reads.release ();
 	  data->writes.release ();
 	  delete data;
->>>>>>> 66c14933
 	}
       gcc_assert (partitions.length () == (unsigned)num_sccs);
       free_graph (pg);
@@ -2088,15 +1662,8 @@
 
   FOR_EACH_VEC_ELT (partitions, i, partition)
     partition_free (partition);
-<<<<<<< HEAD
-  partitions.release ();
 
   free_rdg (rdg);
-  loop_nest.release ();
-=======
-
-  free_rdg (rdg);
->>>>>>> 66c14933
   return nbp - *nb_calls;
 }
 
@@ -2183,7 +1750,6 @@
       int nb_generated_calls = 0;
       location_t loc = find_loop_location (loop);
       if (work_list.length () > 0)
-<<<<<<< HEAD
 	{
 	  if (!cd)
 	    {
@@ -2195,29 +1761,6 @@
 	  nb_generated_loops = distribute_loop (loop, work_list, cd,
 						&nb_generated_calls);
 	}
-
-      if (nb_generated_loops + nb_generated_calls > 0)
-	{
-	  changed = true;
-	  dump_printf_loc (MSG_OPTIMIZED_LOCATIONS,
-			   loc, "Loop %d distributed: split to %d loops "
-			   "and %d library calls.\n",
-			   num, nb_generated_loops, nb_generated_calls);
-=======
-	{
-	  if (!cd)
-	    {
-	      calculate_dominance_info (CDI_DOMINATORS);
-	      calculate_dominance_info (CDI_POST_DOMINATORS);
-	      cd = new control_dependences (create_edge_list ());
-	      free_dominance_info (CDI_POST_DOMINATORS);
-	    }
-	  nb_generated_loops = distribute_loop (loop, work_list, cd,
-						&nb_generated_calls);
->>>>>>> 66c14933
-	}
-      else if (dump_file && (dump_flags & TDF_DETAILS))
-	fprintf (dump_file, "Loop %d is the same.\n", num);
 
       if (nb_generated_loops + nb_generated_calls > 0)
 	{

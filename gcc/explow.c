/* Subroutines for manipulating rtx's in semantically interesting ways.
   Copyright (C) 1987-2014 Free Software Foundation, Inc.

This file is part of GCC.

GCC is free software; you can redistribute it and/or modify it under
the terms of the GNU General Public License as published by the Free
Software Foundation; either version 3, or (at your option) any later
version.

GCC is distributed in the hope that it will be useful, but WITHOUT ANY
WARRANTY; without even the implied warranty of MERCHANTABILITY or
FITNESS FOR A PARTICULAR PURPOSE.  See the GNU General Public License
for more details.

You should have received a copy of the GNU General Public License
along with GCC; see the file COPYING3.  If not see
<http://www.gnu.org/licenses/>.  */


#include "config.h"
#include "system.h"
#include "coretypes.h"
#include "tm.h"
#include "diagnostic-core.h"
#include "rtl.h"
#include "tree.h"
#include "stor-layout.h"
#include "tm_p.h"
#include "flags.h"
#include "except.h"
#include "function.h"
#include "expr.h"
#include "optabs.h"
#include "libfuncs.h"
#include "hard-reg-set.h"
#include "insn-config.h"
#include "ggc.h"
#include "recog.h"
#include "langhooks.h"
#include "target.h"
#include "common/common-target.h"
#include "output.h"

static rtx break_out_memory_refs (rtx);


/* Truncate and perhaps sign-extend C as appropriate for MODE.  */

HOST_WIDE_INT
trunc_int_for_mode (HOST_WIDE_INT c, enum machine_mode mode)
{
  int width = GET_MODE_PRECISION (mode);

  /* You want to truncate to a _what_?  */
  gcc_assert (SCALAR_INT_MODE_P (mode));

  /* Canonicalize BImode to 0 and STORE_FLAG_VALUE.  */
  if (mode == BImode)
    return c & 1 ? STORE_FLAG_VALUE : 0;

  /* Sign-extend for the requested mode.  */

  if (width < HOST_BITS_PER_WIDE_INT)
    {
      HOST_WIDE_INT sign = 1;
      sign <<= width - 1;
      c &= (sign << 1) - 1;
      c ^= sign;
      c -= sign;
    }

  return c;
}

/* Return an rtx for the sum of X and the integer C, given that X has
   mode MODE.  INPLACE is true if X can be modified inplace or false
   if it must be treated as immutable.  */

rtx
plus_constant (enum machine_mode mode, rtx x, HOST_WIDE_INT c,
	       bool inplace)
{
  RTX_CODE code;
  rtx y;
  rtx tem;
  int all_constant = 0;

  gcc_assert (GET_MODE (x) == VOIDmode || GET_MODE (x) == mode);

  if (c == 0)
    return x;

 restart:

  code = GET_CODE (x);
  y = x;

  switch (code)
    {
<<<<<<< HEAD
    case CONST_INT:
      if (GET_MODE_BITSIZE (mode) > HOST_BITS_PER_WIDE_INT)
	{
	  double_int di_x = double_int::from_shwi (INTVAL (x));
	  double_int di_c = double_int::from_shwi (c);

	  bool overflow;
	  double_int v = di_x.add_with_sign (di_c, false, &overflow);
	  if (overflow)
	    gcc_unreachable ();

	  return immed_double_int_const (v, mode);
	}

      return gen_int_mode (UINTVAL (x) + c, mode);

    case CONST_DOUBLE:
      {
	double_int di_x = double_int::from_pair (CONST_DOUBLE_HIGH (x),
						 CONST_DOUBLE_LOW (x));
	double_int di_c = double_int::from_shwi (c);

	bool overflow;
	double_int v = di_x.add_with_sign (di_c, false, &overflow);
	if (overflow)
	  /* Sorry, we have no way to represent overflows this wide.
	     To fix, add constant support wider than CONST_DOUBLE.  */
	  gcc_assert (GET_MODE_BITSIZE (mode) <= HOST_BITS_PER_DOUBLE_INT);

	return immed_double_int_const (v, mode);
      }

=======
    CASE_CONST_SCALAR_INT:
      return immed_wide_int_const (wi::add (std::make_pair (x, mode), c),
				   mode);
>>>>>>> eba76293
    case MEM:
      /* If this is a reference to the constant pool, try replacing it with
	 a reference to a new constant.  If the resulting address isn't
	 valid, don't return it because we have no way to validize it.  */
      if (GET_CODE (XEXP (x, 0)) == SYMBOL_REF
	  && CONSTANT_POOL_ADDRESS_P (XEXP (x, 0)))
	{
	  tem = plus_constant (mode, get_pool_constant (XEXP (x, 0)), c);
	  tem = force_const_mem (GET_MODE (x), tem);
	  if (memory_address_p (GET_MODE (tem), XEXP (tem, 0)))
	    return tem;
	}
      break;

    case CONST:
      /* If adding to something entirely constant, set a flag
	 so that we can add a CONST around the result.  */
      if (inplace && shared_const_p (x))
	inplace = false;
      x = XEXP (x, 0);
      all_constant = 1;
      goto restart;

    case SYMBOL_REF:
    case LABEL_REF:
      all_constant = 1;
      break;

    case PLUS:
      /* The interesting case is adding the integer to a sum.  Look
	 for constant term in the sum and combine with C.  For an
	 integer constant term or a constant term that is not an
	 explicit integer, we combine or group them together anyway.

	 We may not immediately return from the recursive call here, lest
	 all_constant gets lost.  */

      if (CONSTANT_P (XEXP (x, 1)))
	{
	  rtx term = plus_constant (mode, XEXP (x, 1), c, inplace);
	  if (term == const0_rtx)
	    x = XEXP (x, 0);
	  else if (inplace)
	    XEXP (x, 1) = term;
	  else
	    x = gen_rtx_PLUS (mode, XEXP (x, 0), term);
	  c = 0;
	}
      else if (rtx *const_loc = find_constant_term_loc (&y))
	{
	  if (!inplace)
	    {
	      /* We need to be careful since X may be shared and we can't
		 modify it in place.  */
	      x = copy_rtx (x);
	      const_loc = find_constant_term_loc (&x);
	    }
	  *const_loc = plus_constant (mode, *const_loc, c, true);
	  c = 0;
	}
      break;

    default:
      break;
    }

  if (c != 0)
    x = gen_rtx_PLUS (mode, x, gen_int_mode (c, mode));

  if (GET_CODE (x) == SYMBOL_REF || GET_CODE (x) == LABEL_REF)
    return x;
  else if (all_constant)
    return gen_rtx_CONST (mode, x);
  else
    return x;
}

/* If X is a sum, return a new sum like X but lacking any constant terms.
   Add all the removed constant terms into *CONSTPTR.
   X itself is not altered.  The result != X if and only if
   it is not isomorphic to X.  */

rtx
eliminate_constant_term (rtx x, rtx *constptr)
{
  rtx x0, x1;
  rtx tem;

  if (GET_CODE (x) != PLUS)
    return x;

  /* First handle constants appearing at this level explicitly.  */
  if (CONST_INT_P (XEXP (x, 1))
      && 0 != (tem = simplify_binary_operation (PLUS, GET_MODE (x), *constptr,
						XEXP (x, 1)))
      && CONST_INT_P (tem))
    {
      *constptr = tem;
      return eliminate_constant_term (XEXP (x, 0), constptr);
    }

  tem = const0_rtx;
  x0 = eliminate_constant_term (XEXP (x, 0), &tem);
  x1 = eliminate_constant_term (XEXP (x, 1), &tem);
  if ((x1 != XEXP (x, 1) || x0 != XEXP (x, 0))
      && 0 != (tem = simplify_binary_operation (PLUS, GET_MODE (x),
						*constptr, tem))
      && CONST_INT_P (tem))
    {
      *constptr = tem;
      return gen_rtx_PLUS (GET_MODE (x), x0, x1);
    }

  return x;
}

/* Returns a tree for the size of EXP in bytes.  */

static tree
tree_expr_size (const_tree exp)
{
  if (DECL_P (exp)
      && DECL_SIZE_UNIT (exp) != 0)
    return DECL_SIZE_UNIT (exp);
  else
    return size_in_bytes (TREE_TYPE (exp));
}

/* Return an rtx for the size in bytes of the value of EXP.  */

rtx
expr_size (tree exp)
{
  tree size;

  if (TREE_CODE (exp) == WITH_SIZE_EXPR)
    size = TREE_OPERAND (exp, 1);
  else
    {
      size = tree_expr_size (exp);
      gcc_assert (size);
      gcc_assert (size == SUBSTITUTE_PLACEHOLDER_IN_EXPR (size, exp));
    }

  return expand_expr (size, NULL_RTX, TYPE_MODE (sizetype), EXPAND_NORMAL);
}

/* Return a wide integer for the size in bytes of the value of EXP, or -1
   if the size can vary or is larger than an integer.  */

HOST_WIDE_INT
int_expr_size (tree exp)
{
  tree size;

  if (TREE_CODE (exp) == WITH_SIZE_EXPR)
    size = TREE_OPERAND (exp, 1);
  else
    {
      size = tree_expr_size (exp);
      gcc_assert (size);
    }

  if (size == 0 || !tree_fits_shwi_p (size))
    return -1;

  return tree_to_shwi (size);
}

/* Return a copy of X in which all memory references
   and all constants that involve symbol refs
   have been replaced with new temporary registers.
   Also emit code to load the memory locations and constants
   into those registers.

   If X contains no such constants or memory references,
   X itself (not a copy) is returned.

   If a constant is found in the address that is not a legitimate constant
   in an insn, it is left alone in the hope that it might be valid in the
   address.

   X may contain no arithmetic except addition, subtraction and multiplication.
   Values returned by expand_expr with 1 for sum_ok fit this constraint.  */

static rtx
break_out_memory_refs (rtx x)
{
  if (MEM_P (x)
      || (CONSTANT_P (x) && CONSTANT_ADDRESS_P (x)
	  && GET_MODE (x) != VOIDmode))
    x = force_reg (GET_MODE (x), x);
  else if (GET_CODE (x) == PLUS || GET_CODE (x) == MINUS
	   || GET_CODE (x) == MULT)
    {
      rtx op0 = break_out_memory_refs (XEXP (x, 0));
      rtx op1 = break_out_memory_refs (XEXP (x, 1));

      if (op0 != XEXP (x, 0) || op1 != XEXP (x, 1))
	x = simplify_gen_binary (GET_CODE (x), GET_MODE (x), op0, op1);
    }

  return x;
}

/* Given X, a memory address in address space AS' pointer mode, convert it to
   an address in the address space's address mode, or vice versa (TO_MODE says
   which way).  We take advantage of the fact that pointers are not allowed to
   overflow by commuting arithmetic operations over conversions so that address
   arithmetic insns can be used.  */

rtx
convert_memory_address_addr_space (enum machine_mode to_mode ATTRIBUTE_UNUSED,
				   rtx x, addr_space_t as ATTRIBUTE_UNUSED)
{
#ifndef POINTERS_EXTEND_UNSIGNED
  gcc_assert (GET_MODE (x) == to_mode || GET_MODE (x) == VOIDmode);
  return x;
#else /* defined(POINTERS_EXTEND_UNSIGNED) */
  enum machine_mode pointer_mode, address_mode, from_mode;
  rtx temp;
  enum rtx_code code;

  /* If X already has the right mode, just return it.  */
  if (GET_MODE (x) == to_mode)
    return x;

  pointer_mode = targetm.addr_space.pointer_mode (as);
  address_mode = targetm.addr_space.address_mode (as);
  from_mode = to_mode == pointer_mode ? address_mode : pointer_mode;

  /* Here we handle some special cases.  If none of them apply, fall through
     to the default case.  */
  switch (GET_CODE (x))
    {
    CASE_CONST_SCALAR_INT:
      if (GET_MODE_SIZE (to_mode) < GET_MODE_SIZE (from_mode))
	code = TRUNCATE;
      else if (POINTERS_EXTEND_UNSIGNED < 0)
	break;
      else if (POINTERS_EXTEND_UNSIGNED > 0)
	code = ZERO_EXTEND;
      else
	code = SIGN_EXTEND;
      temp = simplify_unary_operation (code, to_mode, x, from_mode);
      if (temp)
	return temp;
      break;

    case SUBREG:
      if ((SUBREG_PROMOTED_VAR_P (x) || REG_POINTER (SUBREG_REG (x)))
	  && GET_MODE (SUBREG_REG (x)) == to_mode)
	return SUBREG_REG (x);
      break;

    case LABEL_REF:
      temp = gen_rtx_LABEL_REF (to_mode, XEXP (x, 0));
      LABEL_REF_NONLOCAL_P (temp) = LABEL_REF_NONLOCAL_P (x);
      return temp;
      break;

    case SYMBOL_REF:
      temp = shallow_copy_rtx (x);
      PUT_MODE (temp, to_mode);
      return temp;
      break;

    case CONST:
      return gen_rtx_CONST (to_mode,
			    convert_memory_address_addr_space
			      (to_mode, XEXP (x, 0), as));
      break;

    case PLUS:
    case MULT:
      /* FIXME: For addition, we used to permute the conversion and
	 addition operation only if one operand is a constant and
	 converting the constant does not change it or if one operand
	 is a constant and we are using a ptr_extend instruction
	 (POINTERS_EXTEND_UNSIGNED < 0) even if the resulting address
	 may overflow/underflow.  We relax the condition to include
	 zero-extend (POINTERS_EXTEND_UNSIGNED > 0) since the other
	 parts of the compiler depend on it.  See PR 49721.

	 We can always safely permute them if we are making the address
	 narrower.  */
      if (GET_MODE_SIZE (to_mode) < GET_MODE_SIZE (from_mode)
	  || (GET_CODE (x) == PLUS
	      && CONST_INT_P (XEXP (x, 1))
	      && (POINTERS_EXTEND_UNSIGNED != 0
		  || XEXP (x, 1) == convert_memory_address_addr_space
		  			(to_mode, XEXP (x, 1), as))))
	return gen_rtx_fmt_ee (GET_CODE (x), to_mode,
			       convert_memory_address_addr_space
				 (to_mode, XEXP (x, 0), as),
			       XEXP (x, 1));
      break;

    default:
      break;
    }

  return convert_modes (to_mode, from_mode,
			x, POINTERS_EXTEND_UNSIGNED);
#endif /* defined(POINTERS_EXTEND_UNSIGNED) */
}

/* Return something equivalent to X but valid as a memory address for something
   of mode MODE in the named address space AS.  When X is not itself valid,
   this works by copying X or subexpressions of it into registers.  */

rtx
memory_address_addr_space (enum machine_mode mode, rtx x, addr_space_t as)
{
  rtx oldx = x;
  enum machine_mode address_mode = targetm.addr_space.address_mode (as);

  x = convert_memory_address_addr_space (address_mode, x, as);

  /* By passing constant addresses through registers
     we get a chance to cse them.  */
  if (! cse_not_expected && CONSTANT_P (x) && CONSTANT_ADDRESS_P (x))
    x = force_reg (address_mode, x);

  /* We get better cse by rejecting indirect addressing at this stage.
     Let the combiner create indirect addresses where appropriate.
     For now, generate the code so that the subexpressions useful to share
     are visible.  But not if cse won't be done!  */
  else
    {
      if (! cse_not_expected && !REG_P (x))
	x = break_out_memory_refs (x);

      /* At this point, any valid address is accepted.  */
      if (memory_address_addr_space_p (mode, x, as))
	goto done;

      /* If it was valid before but breaking out memory refs invalidated it,
	 use it the old way.  */
      if (memory_address_addr_space_p (mode, oldx, as))
	{
	  x = oldx;
	  goto done;
	}

      /* Perform machine-dependent transformations on X
	 in certain cases.  This is not necessary since the code
	 below can handle all possible cases, but machine-dependent
	 transformations can make better code.  */
      {
	rtx orig_x = x;
	x = targetm.addr_space.legitimize_address (x, oldx, mode, as);
	if (orig_x != x && memory_address_addr_space_p (mode, x, as))
	  goto done;
      }

      /* PLUS and MULT can appear in special ways
	 as the result of attempts to make an address usable for indexing.
	 Usually they are dealt with by calling force_operand, below.
	 But a sum containing constant terms is special
	 if removing them makes the sum a valid address:
	 then we generate that address in a register
	 and index off of it.  We do this because it often makes
	 shorter code, and because the addresses thus generated
	 in registers often become common subexpressions.  */
      if (GET_CODE (x) == PLUS)
	{
	  rtx constant_term = const0_rtx;
	  rtx y = eliminate_constant_term (x, &constant_term);
	  if (constant_term == const0_rtx
	      || ! memory_address_addr_space_p (mode, y, as))
	    x = force_operand (x, NULL_RTX);
	  else
	    {
	      y = gen_rtx_PLUS (GET_MODE (x), copy_to_reg (y), constant_term);
	      if (! memory_address_addr_space_p (mode, y, as))
		x = force_operand (x, NULL_RTX);
	      else
		x = y;
	    }
	}

      else if (GET_CODE (x) == MULT || GET_CODE (x) == MINUS)
	x = force_operand (x, NULL_RTX);

      /* If we have a register that's an invalid address,
	 it must be a hard reg of the wrong class.  Copy it to a pseudo.  */
      else if (REG_P (x))
	x = copy_to_reg (x);

      /* Last resort: copy the value to a register, since
	 the register is a valid address.  */
      else
	x = force_reg (address_mode, x);
    }

 done:

  gcc_assert (memory_address_addr_space_p (mode, x, as));
  /* If we didn't change the address, we are done.  Otherwise, mark
     a reg as a pointer if we have REG or REG + CONST_INT.  */
  if (oldx == x)
    return x;
  else if (REG_P (x))
    mark_reg_pointer (x, BITS_PER_UNIT);
  else if (GET_CODE (x) == PLUS
	   && REG_P (XEXP (x, 0))
	   && CONST_INT_P (XEXP (x, 1)))
    mark_reg_pointer (XEXP (x, 0), BITS_PER_UNIT);

  /* OLDX may have been the address on a temporary.  Update the address
     to indicate that X is now used.  */
  update_temp_slot_address (oldx, x);

  return x;
}

/* Convert a mem ref into one with a valid memory address.
   Pass through anything else unchanged.  */

rtx
validize_mem (rtx ref)
{
  if (!MEM_P (ref))
    return ref;
  ref = use_anchored_address (ref);
  if (memory_address_addr_space_p (GET_MODE (ref), XEXP (ref, 0),
				   MEM_ADDR_SPACE (ref)))
    return ref;

  /* Don't alter REF itself, since that is probably a stack slot.  */
  return replace_equiv_address (ref, XEXP (ref, 0));
}

/* If X is a memory reference to a member of an object block, try rewriting
   it to use an anchor instead.  Return the new memory reference on success
   and the old one on failure.  */

rtx
use_anchored_address (rtx x)
{
  rtx base;
  HOST_WIDE_INT offset;
  enum machine_mode mode;

  if (!flag_section_anchors)
    return x;

  if (!MEM_P (x))
    return x;

  /* Split the address into a base and offset.  */
  base = XEXP (x, 0);
  offset = 0;
  if (GET_CODE (base) == CONST
      && GET_CODE (XEXP (base, 0)) == PLUS
      && CONST_INT_P (XEXP (XEXP (base, 0), 1)))
    {
      offset += INTVAL (XEXP (XEXP (base, 0), 1));
      base = XEXP (XEXP (base, 0), 0);
    }

  /* Check whether BASE is suitable for anchors.  */
  if (GET_CODE (base) != SYMBOL_REF
      || !SYMBOL_REF_HAS_BLOCK_INFO_P (base)
      || SYMBOL_REF_ANCHOR_P (base)
      || SYMBOL_REF_BLOCK (base) == NULL
      || !targetm.use_anchors_for_symbol_p (base))
    return x;

  /* Decide where BASE is going to be.  */
  place_block_symbol (base);

  /* Get the anchor we need to use.  */
  offset += SYMBOL_REF_BLOCK_OFFSET (base);
  base = get_section_anchor (SYMBOL_REF_BLOCK (base), offset,
			     SYMBOL_REF_TLS_MODEL (base));

  /* Work out the offset from the anchor.  */
  offset -= SYMBOL_REF_BLOCK_OFFSET (base);

  /* If we're going to run a CSE pass, force the anchor into a register.
     We will then be able to reuse registers for several accesses, if the
     target costs say that that's worthwhile.  */
  mode = GET_MODE (base);
  if (!cse_not_expected)
    base = force_reg (mode, base);

  return replace_equiv_address (x, plus_constant (mode, base, offset));
}

/* Copy the value or contents of X to a new temp reg and return that reg.  */

rtx
copy_to_reg (rtx x)
{
  rtx temp = gen_reg_rtx (GET_MODE (x));

  /* If not an operand, must be an address with PLUS and MULT so
     do the computation.  */
  if (! general_operand (x, VOIDmode))
    x = force_operand (x, temp);

  if (x != temp)
    emit_move_insn (temp, x);

  return temp;
}

/* Like copy_to_reg but always give the new register mode Pmode
   in case X is a constant.  */

rtx
copy_addr_to_reg (rtx x)
{
  return copy_to_mode_reg (Pmode, x);
}

/* Like copy_to_reg but always give the new register mode MODE
   in case X is a constant.  */

rtx
copy_to_mode_reg (enum machine_mode mode, rtx x)
{
  rtx temp = gen_reg_rtx (mode);

  /* If not an operand, must be an address with PLUS and MULT so
     do the computation.  */
  if (! general_operand (x, VOIDmode))
    x = force_operand (x, temp);

  gcc_assert (GET_MODE (x) == mode || GET_MODE (x) == VOIDmode);
  if (x != temp)
    emit_move_insn (temp, x);
  return temp;
}

/* Load X into a register if it is not already one.
   Use mode MODE for the register.
   X should be valid for mode MODE, but it may be a constant which
   is valid for all integer modes; that's why caller must specify MODE.

   The caller must not alter the value in the register we return,
   since we mark it as a "constant" register.  */

rtx
force_reg (enum machine_mode mode, rtx x)
{
  rtx temp, insn, set;

  if (REG_P (x))
    return x;

  if (general_operand (x, mode))
    {
      temp = gen_reg_rtx (mode);
      insn = emit_move_insn (temp, x);
    }
  else
    {
      temp = force_operand (x, NULL_RTX);
      if (REG_P (temp))
	insn = get_last_insn ();
      else
	{
	  rtx temp2 = gen_reg_rtx (mode);
	  insn = emit_move_insn (temp2, temp);
	  temp = temp2;
	}
    }

  /* Let optimizers know that TEMP's value never changes
     and that X can be substituted for it.  Don't get confused
     if INSN set something else (such as a SUBREG of TEMP).  */
  if (CONSTANT_P (x)
      && (set = single_set (insn)) != 0
      && SET_DEST (set) == temp
      && ! rtx_equal_p (x, SET_SRC (set)))
    set_unique_reg_note (insn, REG_EQUAL, x);

  /* Let optimizers know that TEMP is a pointer, and if so, the
     known alignment of that pointer.  */
  {
    unsigned align = 0;
    if (GET_CODE (x) == SYMBOL_REF)
      {
        align = BITS_PER_UNIT;
	if (SYMBOL_REF_DECL (x) && DECL_P (SYMBOL_REF_DECL (x)))
	  align = DECL_ALIGN (SYMBOL_REF_DECL (x));
      }
    else if (GET_CODE (x) == LABEL_REF)
      align = BITS_PER_UNIT;
    else if (GET_CODE (x) == CONST
	     && GET_CODE (XEXP (x, 0)) == PLUS
	     && GET_CODE (XEXP (XEXP (x, 0), 0)) == SYMBOL_REF
	     && CONST_INT_P (XEXP (XEXP (x, 0), 1)))
      {
	rtx s = XEXP (XEXP (x, 0), 0);
	rtx c = XEXP (XEXP (x, 0), 1);
	unsigned sa, ca;

	sa = BITS_PER_UNIT;
	if (SYMBOL_REF_DECL (s) && DECL_P (SYMBOL_REF_DECL (s)))
	  sa = DECL_ALIGN (SYMBOL_REF_DECL (s));

	if (INTVAL (c) == 0)
	  align = sa;
	else
	  {
	    ca = ctz_hwi (INTVAL (c)) * BITS_PER_UNIT;
	    align = MIN (sa, ca);
	  }
      }

    if (align || (MEM_P (x) && MEM_POINTER (x)))
      mark_reg_pointer (temp, align);
  }

  return temp;
}

/* If X is a memory ref, copy its contents to a new temp reg and return
   that reg.  Otherwise, return X.  */

rtx
force_not_mem (rtx x)
{
  rtx temp;

  if (!MEM_P (x) || GET_MODE (x) == BLKmode)
    return x;

  temp = gen_reg_rtx (GET_MODE (x));

  if (MEM_POINTER (x))
    REG_POINTER (temp) = 1;

  emit_move_insn (temp, x);
  return temp;
}

/* Copy X to TARGET (if it's nonzero and a reg)
   or to a new temp reg and return that reg.
   MODE is the mode to use for X in case it is a constant.  */

rtx
copy_to_suggested_reg (rtx x, rtx target, enum machine_mode mode)
{
  rtx temp;

  if (target && REG_P (target))
    temp = target;
  else
    temp = gen_reg_rtx (mode);

  emit_move_insn (temp, x);
  return temp;
}

/* Return the mode to use to pass or return a scalar of TYPE and MODE.
   PUNSIGNEDP points to the signedness of the type and may be adjusted
   to show what signedness to use on extension operations.

   FOR_RETURN is nonzero if the caller is promoting the return value
   of FNDECL, else it is for promoting args.  */

enum machine_mode
promote_function_mode (const_tree type, enum machine_mode mode, int *punsignedp,
		       const_tree funtype, int for_return)
{
  /* Called without a type node for a libcall.  */
  if (type == NULL_TREE)
    {
      if (INTEGRAL_MODE_P (mode))
	return targetm.calls.promote_function_mode (NULL_TREE, mode,
						    punsignedp, funtype,
						    for_return);
      else
	return mode;
    }

  switch (TREE_CODE (type))
    {
    case INTEGER_TYPE:   case ENUMERAL_TYPE:   case BOOLEAN_TYPE:
    case REAL_TYPE:      case OFFSET_TYPE:     case FIXED_POINT_TYPE:
    case POINTER_TYPE:   case REFERENCE_TYPE:
      return targetm.calls.promote_function_mode (type, mode, punsignedp, funtype,
						  for_return);

    default:
      return mode;
    }
}
/* Return the mode to use to store a scalar of TYPE and MODE.
   PUNSIGNEDP points to the signedness of the type and may be adjusted
   to show what signedness to use on extension operations.  */

enum machine_mode
promote_mode (const_tree type ATTRIBUTE_UNUSED, enum machine_mode mode,
	      int *punsignedp ATTRIBUTE_UNUSED)
{
#ifdef PROMOTE_MODE
  enum tree_code code;
  int unsignedp;
#endif

  /* For libcalls this is invoked without TYPE from the backends
     TARGET_PROMOTE_FUNCTION_MODE hooks.  Don't do anything in that
     case.  */
  if (type == NULL_TREE)
    return mode;

  /* FIXME: this is the same logic that was there until GCC 4.4, but we
     probably want to test POINTERS_EXTEND_UNSIGNED even if PROMOTE_MODE
     is not defined.  The affected targets are M32C, S390, SPARC.  */
#ifdef PROMOTE_MODE
  code = TREE_CODE (type);
  unsignedp = *punsignedp;

  switch (code)
    {
    case INTEGER_TYPE:   case ENUMERAL_TYPE:   case BOOLEAN_TYPE:
    case REAL_TYPE:      case OFFSET_TYPE:     case FIXED_POINT_TYPE:
      PROMOTE_MODE (mode, unsignedp, type);
      *punsignedp = unsignedp;
      return mode;
      break;

#ifdef POINTERS_EXTEND_UNSIGNED
    case REFERENCE_TYPE:
    case POINTER_TYPE:
      *punsignedp = POINTERS_EXTEND_UNSIGNED;
      return targetm.addr_space.address_mode
	       (TYPE_ADDR_SPACE (TREE_TYPE (type)));
      break;
#endif

    default:
      return mode;
    }
#else
  return mode;
#endif
}


/* Use one of promote_mode or promote_function_mode to find the promoted
   mode of DECL.  If PUNSIGNEDP is not NULL, store there the unsignedness
   of DECL after promotion.  */

enum machine_mode
promote_decl_mode (const_tree decl, int *punsignedp)
{
  tree type = TREE_TYPE (decl);
  int unsignedp = TYPE_UNSIGNED (type);
  enum machine_mode mode = DECL_MODE (decl);
  enum machine_mode pmode;

  if (TREE_CODE (decl) == RESULT_DECL
      || TREE_CODE (decl) == PARM_DECL)
    pmode = promote_function_mode (type, mode, &unsignedp,
                                   TREE_TYPE (current_function_decl), 2);
  else
    pmode = promote_mode (type, mode, &unsignedp);

  if (punsignedp)
    *punsignedp = unsignedp;
  return pmode;
}


/* Controls the behaviour of {anti_,}adjust_stack.  */
static bool suppress_reg_args_size;

/* A helper for adjust_stack and anti_adjust_stack.  */

static void
adjust_stack_1 (rtx adjust, bool anti_p)
{
  rtx temp, insn;

#ifndef STACK_GROWS_DOWNWARD
  /* Hereafter anti_p means subtract_p.  */
  anti_p = !anti_p;
#endif

  temp = expand_binop (Pmode,
		       anti_p ? sub_optab : add_optab,
		       stack_pointer_rtx, adjust, stack_pointer_rtx, 0,
		       OPTAB_LIB_WIDEN);

  if (temp != stack_pointer_rtx)
    insn = emit_move_insn (stack_pointer_rtx, temp);
  else
    {
      insn = get_last_insn ();
      temp = single_set (insn);
      gcc_assert (temp != NULL && SET_DEST (temp) == stack_pointer_rtx);
    }

  if (!suppress_reg_args_size)
    add_reg_note (insn, REG_ARGS_SIZE, GEN_INT (stack_pointer_delta));
}

/* Adjust the stack pointer by ADJUST (an rtx for a number of bytes).
   This pops when ADJUST is positive.  ADJUST need not be constant.  */

void
adjust_stack (rtx adjust)
{
  if (adjust == const0_rtx)
    return;

  /* We expect all variable sized adjustments to be multiple of
     PREFERRED_STACK_BOUNDARY.  */
  if (CONST_INT_P (adjust))
    stack_pointer_delta -= INTVAL (adjust);

  adjust_stack_1 (adjust, false);
}

/* Adjust the stack pointer by minus ADJUST (an rtx for a number of bytes).
   This pushes when ADJUST is positive.  ADJUST need not be constant.  */

void
anti_adjust_stack (rtx adjust)
{
  if (adjust == const0_rtx)
    return;

  /* We expect all variable sized adjustments to be multiple of
     PREFERRED_STACK_BOUNDARY.  */
  if (CONST_INT_P (adjust))
    stack_pointer_delta += INTVAL (adjust);

  adjust_stack_1 (adjust, true);
}

/* Round the size of a block to be pushed up to the boundary required
   by this machine.  SIZE is the desired size, which need not be constant.  */

static rtx
round_push (rtx size)
{
  rtx align_rtx, alignm1_rtx;

  if (!SUPPORTS_STACK_ALIGNMENT
      || crtl->preferred_stack_boundary == MAX_SUPPORTED_STACK_ALIGNMENT)
    {
      int align = crtl->preferred_stack_boundary / BITS_PER_UNIT;

      if (align == 1)
	return size;

      if (CONST_INT_P (size))
	{
	  HOST_WIDE_INT new_size = (INTVAL (size) + align - 1) / align * align;

	  if (INTVAL (size) != new_size)
	    size = GEN_INT (new_size);
	  return size;
	}

      align_rtx = GEN_INT (align);
      alignm1_rtx = GEN_INT (align - 1);
    }
  else
    {
      /* If crtl->preferred_stack_boundary might still grow, use
	 virtual_preferred_stack_boundary_rtx instead.  This will be
	 substituted by the right value in vregs pass and optimized
	 during combine.  */
      align_rtx = virtual_preferred_stack_boundary_rtx;
      alignm1_rtx = force_operand (plus_constant (Pmode, align_rtx, -1),
				   NULL_RTX);
    }

  /* CEIL_DIV_EXPR needs to worry about the addition overflowing,
     but we know it can't.  So add ourselves and then do
     TRUNC_DIV_EXPR.  */
  size = expand_binop (Pmode, add_optab, size, alignm1_rtx,
		       NULL_RTX, 1, OPTAB_LIB_WIDEN);
  size = expand_divmod (0, TRUNC_DIV_EXPR, Pmode, size, align_rtx,
			NULL_RTX, 1);
  size = expand_mult (Pmode, size, align_rtx, NULL_RTX, 1);

  return size;
}

/* Save the stack pointer for the purpose in SAVE_LEVEL.  PSAVE is a pointer
   to a previously-created save area.  If no save area has been allocated,
   this function will allocate one.  If a save area is specified, it
   must be of the proper mode.  */

void
emit_stack_save (enum save_level save_level, rtx *psave)
{
  rtx sa = *psave;
  /* The default is that we use a move insn and save in a Pmode object.  */
  rtx (*fcn) (rtx, rtx) = gen_move_insn;
  enum machine_mode mode = STACK_SAVEAREA_MODE (save_level);

  /* See if this machine has anything special to do for this kind of save.  */
  switch (save_level)
    {
#ifdef HAVE_save_stack_block
    case SAVE_BLOCK:
      if (HAVE_save_stack_block)
	fcn = gen_save_stack_block;
      break;
#endif
#ifdef HAVE_save_stack_function
    case SAVE_FUNCTION:
      if (HAVE_save_stack_function)
	fcn = gen_save_stack_function;
      break;
#endif
#ifdef HAVE_save_stack_nonlocal
    case SAVE_NONLOCAL:
      if (HAVE_save_stack_nonlocal)
	fcn = gen_save_stack_nonlocal;
      break;
#endif
    default:
      break;
    }

  /* If there is no save area and we have to allocate one, do so.  Otherwise
     verify the save area is the proper mode.  */

  if (sa == 0)
    {
      if (mode != VOIDmode)
	{
	  if (save_level == SAVE_NONLOCAL)
	    *psave = sa = assign_stack_local (mode, GET_MODE_SIZE (mode), 0);
	  else
	    *psave = sa = gen_reg_rtx (mode);
	}
    }

  do_pending_stack_adjust ();
  if (sa != 0)
    sa = validize_mem (sa);
  emit_insn (fcn (sa, stack_pointer_rtx));
}

/* Restore the stack pointer for the purpose in SAVE_LEVEL.  SA is the save
   area made by emit_stack_save.  If it is zero, we have nothing to do.  */

void
emit_stack_restore (enum save_level save_level, rtx sa)
{
  /* The default is that we use a move insn.  */
  rtx (*fcn) (rtx, rtx) = gen_move_insn;

  /* If stack_realign_drap, the x86 backend emits a prologue that aligns both
     STACK_POINTER and HARD_FRAME_POINTER.
     If stack_realign_fp, the x86 backend emits a prologue that aligns only
     STACK_POINTER. This renders the HARD_FRAME_POINTER unusable for accessing
     aligned variables, which is reflected in ix86_can_eliminate.
     We normally still have the realigned STACK_POINTER that we can use.
     But if there is a stack restore still present at reload, it can trigger 
     mark_not_eliminable for the STACK_POINTER, leaving no way to eliminate
     FRAME_POINTER into a hard reg.
     To prevent this situation, we force need_drap if we emit a stack
     restore.  */
  if (SUPPORTS_STACK_ALIGNMENT)
    crtl->need_drap = true;

  /* See if this machine has anything special to do for this kind of save.  */
  switch (save_level)
    {
#ifdef HAVE_restore_stack_block
    case SAVE_BLOCK:
      if (HAVE_restore_stack_block)
	fcn = gen_restore_stack_block;
      break;
#endif
#ifdef HAVE_restore_stack_function
    case SAVE_FUNCTION:
      if (HAVE_restore_stack_function)
	fcn = gen_restore_stack_function;
      break;
#endif
#ifdef HAVE_restore_stack_nonlocal
    case SAVE_NONLOCAL:
      if (HAVE_restore_stack_nonlocal)
	fcn = gen_restore_stack_nonlocal;
      break;
#endif
    default:
      break;
    }

  if (sa != 0)
    {
      sa = validize_mem (sa);
      /* These clobbers prevent the scheduler from moving
	 references to variable arrays below the code
	 that deletes (pops) the arrays.  */
      emit_clobber (gen_rtx_MEM (BLKmode, gen_rtx_SCRATCH (VOIDmode)));
      emit_clobber (gen_rtx_MEM (BLKmode, stack_pointer_rtx));
    }

  discard_pending_stack_adjust ();

  emit_insn (fcn (stack_pointer_rtx, sa));
}

/* Invoke emit_stack_save on the nonlocal_goto_save_area for the current
   function.  This function should be called whenever we allocate or
   deallocate dynamic stack space.  */

void
update_nonlocal_goto_save_area (void)
{
  tree t_save;
  rtx r_save;

  /* The nonlocal_goto_save_area object is an array of N pointers.  The
     first one is used for the frame pointer save; the rest are sized by
     STACK_SAVEAREA_MODE.  Create a reference to array index 1, the first
     of the stack save area slots.  */
  t_save = build4 (ARRAY_REF,
		   TREE_TYPE (TREE_TYPE (cfun->nonlocal_goto_save_area)),
		   cfun->nonlocal_goto_save_area,
		   integer_one_node, NULL_TREE, NULL_TREE);
  r_save = expand_expr (t_save, NULL_RTX, VOIDmode, EXPAND_WRITE);

  emit_stack_save (SAVE_NONLOCAL, &r_save);
}

/* Return an rtx representing the address of an area of memory dynamically
   pushed on the stack.

   Any required stack pointer alignment is preserved.

   SIZE is an rtx representing the size of the area.

   SIZE_ALIGN is the alignment (in bits) that we know SIZE has.  This
   parameter may be zero.  If so, a proper value will be extracted 
   from SIZE if it is constant, otherwise BITS_PER_UNIT will be assumed.

   REQUIRED_ALIGN is the alignment (in bits) required for the region
   of memory.

   If CANNOT_ACCUMULATE is set to TRUE, the caller guarantees that the
   stack space allocated by the generated code cannot be added with itself
   in the course of the execution of the function.  It is always safe to
   pass FALSE here and the following criterion is sufficient in order to
   pass TRUE: every path in the CFG that starts at the allocation point and
   loops to it executes the associated deallocation code.  */

rtx
allocate_dynamic_stack_space (rtx size, unsigned size_align,
			      unsigned required_align, bool cannot_accumulate)
{
  HOST_WIDE_INT stack_usage_size = -1;
  rtx final_label, final_target, target;
  unsigned extra_align = 0;
  bool must_align;

  /* If we're asking for zero bytes, it doesn't matter what we point
     to since we can't dereference it.  But return a reasonable
     address anyway.  */
  if (size == const0_rtx)
    return virtual_stack_dynamic_rtx;

  /* Otherwise, show we're calling alloca or equivalent.  */
  cfun->calls_alloca = 1;

  /* If stack usage info is requested, look into the size we are passed.
     We need to do so this early to avoid the obfuscation that may be
     introduced later by the various alignment operations.  */
  if (flag_stack_usage_info)
    {
      if (CONST_INT_P (size))
	stack_usage_size = INTVAL (size);
      else if (REG_P (size))
        {
	  /* Look into the last emitted insn and see if we can deduce
	     something for the register.  */
	  rtx insn, set, note;
	  insn = get_last_insn ();
	  if ((set = single_set (insn)) && rtx_equal_p (SET_DEST (set), size))
	    {
	      if (CONST_INT_P (SET_SRC (set)))
		stack_usage_size = INTVAL (SET_SRC (set));
	      else if ((note = find_reg_equal_equiv_note (insn))
		       && CONST_INT_P (XEXP (note, 0)))
		stack_usage_size = INTVAL (XEXP (note, 0));
	    }
	}

      /* If the size is not constant, we can't say anything.  */
      if (stack_usage_size == -1)
	{
	  current_function_has_unbounded_dynamic_stack_size = 1;
	  stack_usage_size = 0;
	}
    }

  /* Ensure the size is in the proper mode.  */
  if (GET_MODE (size) != VOIDmode && GET_MODE (size) != Pmode)
    size = convert_to_mode (Pmode, size, 1);

  /* Adjust SIZE_ALIGN, if needed.  */
  if (CONST_INT_P (size))
    {
      unsigned HOST_WIDE_INT lsb;

      lsb = INTVAL (size);
      lsb &= -lsb;

      /* Watch out for overflow truncating to "unsigned".  */
      if (lsb > UINT_MAX / BITS_PER_UNIT)
	size_align = 1u << (HOST_BITS_PER_INT - 1);
      else
	size_align = (unsigned)lsb * BITS_PER_UNIT;
    }
  else if (size_align < BITS_PER_UNIT)
    size_align = BITS_PER_UNIT;

  /* We can't attempt to minimize alignment necessary, because we don't
     know the final value of preferred_stack_boundary yet while executing
     this code.  */
  if (crtl->preferred_stack_boundary < PREFERRED_STACK_BOUNDARY)
    crtl->preferred_stack_boundary = PREFERRED_STACK_BOUNDARY;

  /* We will need to ensure that the address we return is aligned to
     REQUIRED_ALIGN.  If STACK_DYNAMIC_OFFSET is defined, we don't
     always know its final value at this point in the compilation (it
     might depend on the size of the outgoing parameter lists, for
     example), so we must align the value to be returned in that case.
     (Note that STACK_DYNAMIC_OFFSET will have a default nonzero value if
     STACK_POINTER_OFFSET or ACCUMULATE_OUTGOING_ARGS are defined).
     We must also do an alignment operation on the returned value if
     the stack pointer alignment is less strict than REQUIRED_ALIGN.

     If we have to align, we must leave space in SIZE for the hole
     that might result from the alignment operation.  */

  must_align = (crtl->preferred_stack_boundary < required_align);
  if (must_align)
    {
      if (required_align > PREFERRED_STACK_BOUNDARY)
	extra_align = PREFERRED_STACK_BOUNDARY;
      else if (required_align > STACK_BOUNDARY)
	extra_align = STACK_BOUNDARY;
      else
	extra_align = BITS_PER_UNIT;
    }

  /* ??? STACK_POINTER_OFFSET is always defined now.  */
#if defined (STACK_DYNAMIC_OFFSET) || defined (STACK_POINTER_OFFSET)
  must_align = true;
  extra_align = BITS_PER_UNIT;
#endif

  if (must_align)
    {
      unsigned extra = (required_align - extra_align) / BITS_PER_UNIT;

      size = plus_constant (Pmode, size, extra);
      size = force_operand (size, NULL_RTX);

      if (flag_stack_usage_info)
	stack_usage_size += extra;

      if (extra && size_align > extra_align)
	size_align = extra_align;
    }

  /* Round the size to a multiple of the required stack alignment.
     Since the stack if presumed to be rounded before this allocation,
     this will maintain the required alignment.

     If the stack grows downward, we could save an insn by subtracting
     SIZE from the stack pointer and then aligning the stack pointer.
     The problem with this is that the stack pointer may be unaligned
     between the execution of the subtraction and alignment insns and
     some machines do not allow this.  Even on those that do, some
     signal handlers malfunction if a signal should occur between those
     insns.  Since this is an extremely rare event, we have no reliable
     way of knowing which systems have this problem.  So we avoid even
     momentarily mis-aligning the stack.  */
  if (size_align % MAX_SUPPORTED_STACK_ALIGNMENT != 0)
    {
      size = round_push (size);

      if (flag_stack_usage_info)
	{
	  int align = crtl->preferred_stack_boundary / BITS_PER_UNIT;
	  stack_usage_size = (stack_usage_size + align - 1) / align * align;
	}
    }

  target = gen_reg_rtx (Pmode);

  /* The size is supposed to be fully adjusted at this point so record it
     if stack usage info is requested.  */
  if (flag_stack_usage_info)
    {
      current_function_dynamic_stack_size += stack_usage_size;

      /* ??? This is gross but the only safe stance in the absence
	 of stack usage oriented flow analysis.  */
      if (!cannot_accumulate)
	current_function_has_unbounded_dynamic_stack_size = 1;
    }

  final_label = NULL_RTX;
  final_target = NULL_RTX;

  /* If we are splitting the stack, we need to ask the backend whether
     there is enough room on the current stack.  If there isn't, or if
     the backend doesn't know how to tell is, then we need to call a
     function to allocate memory in some other way.  This memory will
     be released when we release the current stack segment.  The
     effect is that stack allocation becomes less efficient, but at
     least it doesn't cause a stack overflow.  */
  if (flag_split_stack)
    {
      rtx available_label, ask, space, func;

      available_label = NULL_RTX;

#ifdef HAVE_split_stack_space_check
      if (HAVE_split_stack_space_check)
	{
	  available_label = gen_label_rtx ();

	  /* This instruction will branch to AVAILABLE_LABEL if there
	     are SIZE bytes available on the stack.  */
	  emit_insn (gen_split_stack_space_check (size, available_label));
	}
#endif

      /* The __morestack_allocate_stack_space function will allocate
	 memory using malloc.  If the alignment of the memory returned
	 by malloc does not meet REQUIRED_ALIGN, we increase SIZE to
	 make sure we allocate enough space.  */
      if (MALLOC_ABI_ALIGNMENT >= required_align)
	ask = size;
      else
	{
	  ask = expand_binop (Pmode, add_optab, size,
			      gen_int_mode (required_align / BITS_PER_UNIT - 1,
					    Pmode),
			      NULL_RTX, 1, OPTAB_LIB_WIDEN);
	  must_align = true;
	}

      func = init_one_libfunc ("__morestack_allocate_stack_space");

      space = emit_library_call_value (func, target, LCT_NORMAL, Pmode,
				       1, ask, Pmode);

      if (available_label == NULL_RTX)
	return space;

      final_target = gen_reg_rtx (Pmode);

      emit_move_insn (final_target, space);

      final_label = gen_label_rtx ();
      emit_jump (final_label);

      emit_label (available_label);
    }

  do_pending_stack_adjust ();

 /* We ought to be called always on the toplevel and stack ought to be aligned
    properly.  */
  gcc_assert (!(stack_pointer_delta
		% (PREFERRED_STACK_BOUNDARY / BITS_PER_UNIT)));

  /* If needed, check that we have the required amount of stack.  Take into
     account what has already been checked.  */
  if (STACK_CHECK_MOVING_SP)
    ;
  else if (flag_stack_check == GENERIC_STACK_CHECK)
    probe_stack_range (STACK_OLD_CHECK_PROTECT + STACK_CHECK_MAX_FRAME_SIZE,
		       size);
  else if (flag_stack_check == STATIC_BUILTIN_STACK_CHECK)
    probe_stack_range (STACK_CHECK_PROTECT, size);

  /* Don't let anti_adjust_stack emit notes.  */
  suppress_reg_args_size = true;

  /* Perform the required allocation from the stack.  Some systems do
     this differently than simply incrementing/decrementing from the
     stack pointer, such as acquiring the space by calling malloc().  */
#ifdef HAVE_allocate_stack
  if (HAVE_allocate_stack)
    {
      struct expand_operand ops[2];
      /* We don't have to check against the predicate for operand 0 since
	 TARGET is known to be a pseudo of the proper mode, which must
	 be valid for the operand.  */
      create_fixed_operand (&ops[0], target);
      create_convert_operand_to (&ops[1], size, STACK_SIZE_MODE, true);
      expand_insn (CODE_FOR_allocate_stack, 2, ops);
    }
  else
#endif
    {
      int saved_stack_pointer_delta;

#ifndef STACK_GROWS_DOWNWARD
      emit_move_insn (target, virtual_stack_dynamic_rtx);
#endif

      /* Check stack bounds if necessary.  */
      if (crtl->limit_stack)
	{
	  rtx available;
	  rtx space_available = gen_label_rtx ();
#ifdef STACK_GROWS_DOWNWARD
	  available = expand_binop (Pmode, sub_optab,
				    stack_pointer_rtx, stack_limit_rtx,
				    NULL_RTX, 1, OPTAB_WIDEN);
#else
	  available = expand_binop (Pmode, sub_optab,
				    stack_limit_rtx, stack_pointer_rtx,
				    NULL_RTX, 1, OPTAB_WIDEN);
#endif
	  emit_cmp_and_jump_insns (available, size, GEU, NULL_RTX, Pmode, 1,
				   space_available);
#ifdef HAVE_trap
	  if (HAVE_trap)
	    emit_insn (gen_trap ());
	  else
#endif
	    error ("stack limits not supported on this target");
	  emit_barrier ();
	  emit_label (space_available);
	}

      saved_stack_pointer_delta = stack_pointer_delta;

      if (flag_stack_check && STACK_CHECK_MOVING_SP)
	anti_adjust_stack_and_probe (size, false);
      else
	anti_adjust_stack (size);

      /* Even if size is constant, don't modify stack_pointer_delta.
	 The constant size alloca should preserve
	 crtl->preferred_stack_boundary alignment.  */
      stack_pointer_delta = saved_stack_pointer_delta;

#ifdef STACK_GROWS_DOWNWARD
      emit_move_insn (target, virtual_stack_dynamic_rtx);
#endif
    }

  suppress_reg_args_size = false;

  /* Finish up the split stack handling.  */
  if (final_label != NULL_RTX)
    {
      gcc_assert (flag_split_stack);
      emit_move_insn (final_target, target);
      emit_label (final_label);
      target = final_target;
    }

  if (must_align)
    {
      /* CEIL_DIV_EXPR needs to worry about the addition overflowing,
	 but we know it can't.  So add ourselves and then do
	 TRUNC_DIV_EXPR.  */
      target = expand_binop (Pmode, add_optab, target,
			     gen_int_mode (required_align / BITS_PER_UNIT - 1,
					   Pmode),
			     NULL_RTX, 1, OPTAB_LIB_WIDEN);
      target = expand_divmod (0, TRUNC_DIV_EXPR, Pmode, target,
			      gen_int_mode (required_align / BITS_PER_UNIT,
					    Pmode),
			      NULL_RTX, 1);
      target = expand_mult (Pmode, target,
			    gen_int_mode (required_align / BITS_PER_UNIT,
					  Pmode),
			    NULL_RTX, 1);
    }

  /* Now that we've committed to a return value, mark its alignment.  */
  mark_reg_pointer (target, required_align);

  /* Record the new stack level for nonlocal gotos.  */
  if (cfun->nonlocal_goto_save_area != 0)
    update_nonlocal_goto_save_area ();

  return target;
}

/* A front end may want to override GCC's stack checking by providing a
   run-time routine to call to check the stack, so provide a mechanism for
   calling that routine.  */

static GTY(()) rtx stack_check_libfunc;

void
set_stack_check_libfunc (const char *libfunc_name)
{
  gcc_assert (stack_check_libfunc == NULL_RTX);
  stack_check_libfunc = gen_rtx_SYMBOL_REF (Pmode, libfunc_name);
}

/* Emit one stack probe at ADDRESS, an address within the stack.  */

void
emit_stack_probe (rtx address)
{
#ifdef HAVE_probe_stack_address
  if (HAVE_probe_stack_address)
    emit_insn (gen_probe_stack_address (address));
  else
#endif
    {
      rtx memref = gen_rtx_MEM (word_mode, address);

      MEM_VOLATILE_P (memref) = 1;

      /* See if we have an insn to probe the stack.  */
#ifdef HAVE_probe_stack
      if (HAVE_probe_stack)
        emit_insn (gen_probe_stack (memref));
      else
#endif
        emit_move_insn (memref, const0_rtx);
    }
}

/* Probe a range of stack addresses from FIRST to FIRST+SIZE, inclusive.
   FIRST is a constant and size is a Pmode RTX.  These are offsets from
   the current stack pointer.  STACK_GROWS_DOWNWARD says whether to add
   or subtract them from the stack pointer.  */

#define PROBE_INTERVAL (1 << STACK_CHECK_PROBE_INTERVAL_EXP)

#ifdef STACK_GROWS_DOWNWARD
#define STACK_GROW_OP MINUS
#define STACK_GROW_OPTAB sub_optab
#define STACK_GROW_OFF(off) -(off)
#else
#define STACK_GROW_OP PLUS
#define STACK_GROW_OPTAB add_optab
#define STACK_GROW_OFF(off) (off)
#endif

void
probe_stack_range (HOST_WIDE_INT first, rtx size)
{
  /* First ensure SIZE is Pmode.  */
  if (GET_MODE (size) != VOIDmode && GET_MODE (size) != Pmode)
    size = convert_to_mode (Pmode, size, 1);

  /* Next see if we have a function to check the stack.  */
  if (stack_check_libfunc)
    {
      rtx addr = memory_address (Pmode,
				 gen_rtx_fmt_ee (STACK_GROW_OP, Pmode,
					         stack_pointer_rtx,
					         plus_constant (Pmode,
								size, first)));
      emit_library_call (stack_check_libfunc, LCT_NORMAL, VOIDmode, 1, addr,
			 Pmode);
    }

  /* Next see if we have an insn to check the stack.  */
#ifdef HAVE_check_stack
  else if (HAVE_check_stack)
    {
      struct expand_operand ops[1];
      rtx addr = memory_address (Pmode,
				 gen_rtx_fmt_ee (STACK_GROW_OP, Pmode,
					         stack_pointer_rtx,
					         plus_constant (Pmode,
								size, first)));
      bool success;
      create_input_operand (&ops[0], addr, Pmode);
      success = maybe_expand_insn (CODE_FOR_check_stack, 1, ops);
      gcc_assert (success);
    }
#endif

  /* Otherwise we have to generate explicit probes.  If we have a constant
     small number of them to generate, that's the easy case.  */
  else if (CONST_INT_P (size) && INTVAL (size) < 7 * PROBE_INTERVAL)
    {
      HOST_WIDE_INT isize = INTVAL (size), i;
      rtx addr;

      /* Probe at FIRST + N * PROBE_INTERVAL for values of N from 1 until
	 it exceeds SIZE.  If only one probe is needed, this will not
	 generate any code.  Then probe at FIRST + SIZE.  */
      for (i = PROBE_INTERVAL; i < isize; i += PROBE_INTERVAL)
	{
	  addr = memory_address (Pmode,
				 plus_constant (Pmode, stack_pointer_rtx,
				 		STACK_GROW_OFF (first + i)));
	  emit_stack_probe (addr);
	}

      addr = memory_address (Pmode,
			     plus_constant (Pmode, stack_pointer_rtx,
					    STACK_GROW_OFF (first + isize)));
      emit_stack_probe (addr);
    }

  /* In the variable case, do the same as above, but in a loop.  Note that we
     must be extra careful with variables wrapping around because we might be
     at the very top (or the very bottom) of the address space and we have to
     be able to handle this case properly; in particular, we use an equality
     test for the loop condition.  */
  else
    {
      rtx rounded_size, rounded_size_op, test_addr, last_addr, temp;
      rtx loop_lab = gen_label_rtx ();
      rtx end_lab = gen_label_rtx ();


      /* Step 1: round SIZE to the previous multiple of the interval.  */

      /* ROUNDED_SIZE = SIZE & -PROBE_INTERVAL  */
      rounded_size
	= simplify_gen_binary (AND, Pmode, size,
			       gen_int_mode (-PROBE_INTERVAL, Pmode));
      rounded_size_op = force_operand (rounded_size, NULL_RTX);


      /* Step 2: compute initial and final value of the loop counter.  */

      /* TEST_ADDR = SP + FIRST.  */
      test_addr = force_operand (gen_rtx_fmt_ee (STACK_GROW_OP, Pmode,
					 	 stack_pointer_rtx,
						 gen_int_mode (first, Pmode)),
				 NULL_RTX);

      /* LAST_ADDR = SP + FIRST + ROUNDED_SIZE.  */
      last_addr = force_operand (gen_rtx_fmt_ee (STACK_GROW_OP, Pmode,
						 test_addr,
						 rounded_size_op), NULL_RTX);


      /* Step 3: the loop

	 while (TEST_ADDR != LAST_ADDR)
	   {
	     TEST_ADDR = TEST_ADDR + PROBE_INTERVAL
	     probe at TEST_ADDR
	   }

	 probes at FIRST + N * PROBE_INTERVAL for values of N from 1
	 until it is equal to ROUNDED_SIZE.  */

      emit_label (loop_lab);

      /* Jump to END_LAB if TEST_ADDR == LAST_ADDR.  */
      emit_cmp_and_jump_insns (test_addr, last_addr, EQ, NULL_RTX, Pmode, 1,
			       end_lab);

      /* TEST_ADDR = TEST_ADDR + PROBE_INTERVAL.  */
      temp = expand_binop (Pmode, STACK_GROW_OPTAB, test_addr,
			   gen_int_mode (PROBE_INTERVAL, Pmode), test_addr,
			   1, OPTAB_WIDEN);

      gcc_assert (temp == test_addr);

      /* Probe at TEST_ADDR.  */
      emit_stack_probe (test_addr);

      emit_jump (loop_lab);

      emit_label (end_lab);


      /* Step 4: probe at FIRST + SIZE if we cannot assert at compile-time
	 that SIZE is equal to ROUNDED_SIZE.  */

      /* TEMP = SIZE - ROUNDED_SIZE.  */
      temp = simplify_gen_binary (MINUS, Pmode, size, rounded_size);
      if (temp != const0_rtx)
	{
	  rtx addr;

	  if (CONST_INT_P (temp))
	    {
	      /* Use [base + disp} addressing mode if supported.  */
	      HOST_WIDE_INT offset = INTVAL (temp);
	      addr = memory_address (Pmode,
				     plus_constant (Pmode, last_addr,
						    STACK_GROW_OFF (offset)));
	    }
	  else
	    {
	      /* Manual CSE if the difference is not known at compile-time.  */
	      temp = gen_rtx_MINUS (Pmode, size, rounded_size_op);
	      addr = memory_address (Pmode,
				     gen_rtx_fmt_ee (STACK_GROW_OP, Pmode,
						     last_addr, temp));
	    }

	  emit_stack_probe (addr);
	}
    }

  /* Make sure nothing is scheduled before we are done.  */
  emit_insn (gen_blockage ());
}

/* Adjust the stack pointer by minus SIZE (an rtx for a number of bytes)
   while probing it.  This pushes when SIZE is positive.  SIZE need not
   be constant.  If ADJUST_BACK is true, adjust back the stack pointer
   by plus SIZE at the end.  */

void
anti_adjust_stack_and_probe (rtx size, bool adjust_back)
{
  /* We skip the probe for the first interval + a small dope of 4 words and
     probe that many bytes past the specified size to maintain a protection
     area at the botton of the stack.  */
  const int dope = 4 * UNITS_PER_WORD;

  /* First ensure SIZE is Pmode.  */
  if (GET_MODE (size) != VOIDmode && GET_MODE (size) != Pmode)
    size = convert_to_mode (Pmode, size, 1);

  /* If we have a constant small number of probes to generate, that's the
     easy case.  */
  if (CONST_INT_P (size) && INTVAL (size) < 7 * PROBE_INTERVAL)
    {
      HOST_WIDE_INT isize = INTVAL (size), i;
      bool first_probe = true;

      /* Adjust SP and probe at PROBE_INTERVAL + N * PROBE_INTERVAL for
	 values of N from 1 until it exceeds SIZE.  If only one probe is
	 needed, this will not generate any code.  Then adjust and probe
	 to PROBE_INTERVAL + SIZE.  */
      for (i = PROBE_INTERVAL; i < isize; i += PROBE_INTERVAL)
	{
	  if (first_probe)
	    {
	      anti_adjust_stack (GEN_INT (2 * PROBE_INTERVAL + dope));
	      first_probe = false;
	    }
	  else
	    anti_adjust_stack (GEN_INT (PROBE_INTERVAL));
	  emit_stack_probe (stack_pointer_rtx);
	}

      if (first_probe)
	anti_adjust_stack (plus_constant (Pmode, size, PROBE_INTERVAL + dope));
      else
	anti_adjust_stack (plus_constant (Pmode, size, PROBE_INTERVAL - i));
      emit_stack_probe (stack_pointer_rtx);
    }

  /* In the variable case, do the same as above, but in a loop.  Note that we
     must be extra careful with variables wrapping around because we might be
     at the very top (or the very bottom) of the address space and we have to
     be able to handle this case properly; in particular, we use an equality
     test for the loop condition.  */
  else
    {
      rtx rounded_size, rounded_size_op, last_addr, temp;
      rtx loop_lab = gen_label_rtx ();
      rtx end_lab = gen_label_rtx ();


      /* Step 1: round SIZE to the previous multiple of the interval.  */

      /* ROUNDED_SIZE = SIZE & -PROBE_INTERVAL  */
      rounded_size
	= simplify_gen_binary (AND, Pmode, size,
			       gen_int_mode (-PROBE_INTERVAL, Pmode));
      rounded_size_op = force_operand (rounded_size, NULL_RTX);


      /* Step 2: compute initial and final value of the loop counter.  */

      /* SP = SP_0 + PROBE_INTERVAL.  */
      anti_adjust_stack (GEN_INT (PROBE_INTERVAL + dope));

      /* LAST_ADDR = SP_0 + PROBE_INTERVAL + ROUNDED_SIZE.  */
      last_addr = force_operand (gen_rtx_fmt_ee (STACK_GROW_OP, Pmode,
						 stack_pointer_rtx,
						 rounded_size_op), NULL_RTX);


      /* Step 3: the loop

	 while (SP != LAST_ADDR)
	   {
	     SP = SP + PROBE_INTERVAL
	     probe at SP
	   }

	 adjusts SP and probes at PROBE_INTERVAL + N * PROBE_INTERVAL for
	 values of N from 1 until it is equal to ROUNDED_SIZE.  */

      emit_label (loop_lab);

      /* Jump to END_LAB if SP == LAST_ADDR.  */
      emit_cmp_and_jump_insns (stack_pointer_rtx, last_addr, EQ, NULL_RTX,
			       Pmode, 1, end_lab);

      /* SP = SP + PROBE_INTERVAL and probe at SP.  */
      anti_adjust_stack (GEN_INT (PROBE_INTERVAL));
      emit_stack_probe (stack_pointer_rtx);

      emit_jump (loop_lab);

      emit_label (end_lab);


      /* Step 4: adjust SP and probe at PROBE_INTERVAL + SIZE if we cannot
	 assert at compile-time that SIZE is equal to ROUNDED_SIZE.  */

      /* TEMP = SIZE - ROUNDED_SIZE.  */
      temp = simplify_gen_binary (MINUS, Pmode, size, rounded_size);
      if (temp != const0_rtx)
	{
	  /* Manual CSE if the difference is not known at compile-time.  */
	  if (GET_CODE (temp) != CONST_INT)
	    temp = gen_rtx_MINUS (Pmode, size, rounded_size_op);
	  anti_adjust_stack (temp);
	  emit_stack_probe (stack_pointer_rtx);
	}
    }

  /* Adjust back and account for the additional first interval.  */
  if (adjust_back)
    adjust_stack (plus_constant (Pmode, size, PROBE_INTERVAL + dope));
  else
    adjust_stack (GEN_INT (PROBE_INTERVAL + dope));
}

/* Return an rtx representing the register or memory location
   in which a scalar value of data type VALTYPE
   was returned by a function call to function FUNC.
   FUNC is a FUNCTION_DECL, FNTYPE a FUNCTION_TYPE node if the precise
   function is known, otherwise 0.
   OUTGOING is 1 if on a machine with register windows this function
   should return the register in which the function will put its result
   and 0 otherwise.  */

rtx
hard_function_value (const_tree valtype, const_tree func, const_tree fntype,
		     int outgoing ATTRIBUTE_UNUSED)
{
  rtx val;

  val = targetm.calls.function_value (valtype, func ? func : fntype, outgoing);

  if (REG_P (val)
      && GET_MODE (val) == BLKmode)
    {
      unsigned HOST_WIDE_INT bytes = int_size_in_bytes (valtype);
      enum machine_mode tmpmode;

      /* int_size_in_bytes can return -1.  We don't need a check here
	 since the value of bytes will then be large enough that no
	 mode will match anyway.  */

      for (tmpmode = GET_CLASS_NARROWEST_MODE (MODE_INT);
	   tmpmode != VOIDmode;
	   tmpmode = GET_MODE_WIDER_MODE (tmpmode))
	{
	  /* Have we found a large enough mode?  */
	  if (GET_MODE_SIZE (tmpmode) >= bytes)
	    break;
	}

      /* No suitable mode found.  */
      gcc_assert (tmpmode != VOIDmode);

      PUT_MODE (val, tmpmode);
    }
  return val;
}

/* Return an rtx representing the register or memory location
   in which a scalar value of mode MODE was returned by a library call.  */

rtx
hard_libcall_value (enum machine_mode mode, rtx fun)
{
  return targetm.calls.libcall_value (mode, fun);
}

/* Look up the tree code for a given rtx code
   to provide the arithmetic operation for REAL_ARITHMETIC.
   The function returns an int because the caller may not know
   what `enum tree_code' means.  */

int
rtx_to_tree_code (enum rtx_code code)
{
  enum tree_code tcode;

  switch (code)
    {
    case PLUS:
      tcode = PLUS_EXPR;
      break;
    case MINUS:
      tcode = MINUS_EXPR;
      break;
    case MULT:
      tcode = MULT_EXPR;
      break;
    case DIV:
      tcode = RDIV_EXPR;
      break;
    case SMIN:
      tcode = MIN_EXPR;
      break;
    case SMAX:
      tcode = MAX_EXPR;
      break;
    default:
      tcode = LAST_AND_UNUSED_TREE_CODE;
      break;
    }
  return ((int) tcode);
}

#include "gt-explow.h"<|MERGE_RESOLUTION|>--- conflicted
+++ resolved
@@ -98,44 +98,9 @@
 
   switch (code)
     {
-<<<<<<< HEAD
-    case CONST_INT:
-      if (GET_MODE_BITSIZE (mode) > HOST_BITS_PER_WIDE_INT)
-	{
-	  double_int di_x = double_int::from_shwi (INTVAL (x));
-	  double_int di_c = double_int::from_shwi (c);
-
-	  bool overflow;
-	  double_int v = di_x.add_with_sign (di_c, false, &overflow);
-	  if (overflow)
-	    gcc_unreachable ();
-
-	  return immed_double_int_const (v, mode);
-	}
-
-      return gen_int_mode (UINTVAL (x) + c, mode);
-
-    case CONST_DOUBLE:
-      {
-	double_int di_x = double_int::from_pair (CONST_DOUBLE_HIGH (x),
-						 CONST_DOUBLE_LOW (x));
-	double_int di_c = double_int::from_shwi (c);
-
-	bool overflow;
-	double_int v = di_x.add_with_sign (di_c, false, &overflow);
-	if (overflow)
-	  /* Sorry, we have no way to represent overflows this wide.
-	     To fix, add constant support wider than CONST_DOUBLE.  */
-	  gcc_assert (GET_MODE_BITSIZE (mode) <= HOST_BITS_PER_DOUBLE_INT);
-
-	return immed_double_int_const (v, mode);
-      }
-
-=======
     CASE_CONST_SCALAR_INT:
       return immed_wide_int_const (wi::add (std::make_pair (x, mode), c),
 				   mode);
->>>>>>> eba76293
     case MEM:
       /* If this is a reference to the constant pool, try replacing it with
 	 a reference to a new constant.  If the resulting address isn't

/* Dwarf2 Call Frame Information helper routines.
   Copyright (C) 1992-2018 Free Software Foundation, Inc.

This file is part of GCC.

GCC is free software; you can redistribute it and/or modify it under
the terms of the GNU General Public License as published by the Free
Software Foundation; either version 3, or (at your option) any later
version.

GCC is distributed in the hope that it will be useful, but WITHOUT ANY
WARRANTY; without even the implied warranty of MERCHANTABILITY or
FITNESS FOR A PARTICULAR PURPOSE.  See the GNU General Public License
for more details.

You should have received a copy of the GNU General Public License
along with GCC; see the file COPYING3.  If not see
<http://www.gnu.org/licenses/>.  */

#include "config.h"
#include "system.h"
#include "coretypes.h"
#include "target.h"
#include "function.h"
#include "rtl.h"
#include "tree.h"
#include "tree-pass.h"
#include "memmodel.h"
#include "tm_p.h"
#include "emit-rtl.h"
#include "stor-layout.h"
#include "cfgbuild.h"
#include "dwarf2out.h"
#include "dwarf2asm.h"
#include "common/common-target.h"

#include "except.h"		/* expand_builtin_dwarf_sp_column */
#include "profile-count.h"	/* For expr.h */
#include "expr.h"		/* init_return_column_size */
#include "output.h"		/* asm_out_file */
#include "debug.h"		/* dwarf2out_do_frame, dwarf2out_do_cfi_asm */


/* ??? Poison these here until it can be done generically.  They've been
   totally replaced in this file; make sure it stays that way.  */
#undef DWARF2_UNWIND_INFO
#undef DWARF2_FRAME_INFO
#if (GCC_VERSION >= 3000)
 #pragma GCC poison DWARF2_UNWIND_INFO DWARF2_FRAME_INFO
#endif

#ifndef INCOMING_RETURN_ADDR_RTX
#define INCOMING_RETURN_ADDR_RTX  (gcc_unreachable (), NULL_RTX)
#endif

#ifndef DEFAULT_INCOMING_FRAME_SP_OFFSET
#define DEFAULT_INCOMING_FRAME_SP_OFFSET INCOMING_FRAME_SP_OFFSET
#endif

/* A collected description of an entire row of the abstract CFI table.  */
struct GTY(()) dw_cfi_row
{
  /* The expression that computes the CFA, expressed in two different ways.
     The CFA member for the simple cases, and the full CFI expression for
     the complex cases.  The later will be a DW_CFA_cfa_expression.  */
  dw_cfa_location cfa;
  dw_cfi_ref cfa_cfi;

  /* The expressions for any register column that is saved.  */
  cfi_vec reg_save;
};

/* The caller's ORIG_REG is saved in SAVED_IN_REG.  */
struct GTY(()) reg_saved_in_data {
  rtx orig_reg;
  rtx saved_in_reg;
};


/* Since we no longer have a proper CFG, we're going to create a facsimile
   of one on the fly while processing the frame-related insns.

   We create dw_trace_info structures for each extended basic block beginning
   and ending at a "save point".  Save points are labels, barriers, certain
   notes, and of course the beginning and end of the function.

   As we encounter control transfer insns, we propagate the "current"
   row state across the edges to the starts of traces.  When checking is
   enabled, we validate that we propagate the same data from all sources.

   All traces are members of the TRACE_INFO array, in the order in which
   they appear in the instruction stream.

   All save points are present in the TRACE_INDEX hash, mapping the insn
   starting a trace to the dw_trace_info describing the trace.  */

struct dw_trace_info
{
  /* The insn that begins the trace.  */
  rtx_insn *head;

  /* The row state at the beginning and end of the trace.  */
  dw_cfi_row *beg_row, *end_row;

  /* Tracking for DW_CFA_GNU_args_size.  The "true" sizes are those we find
     while scanning insns.  However, the args_size value is irrelevant at
     any point except can_throw_internal_p insns.  Therefore the "delay"
     sizes the values that must actually be emitted for this trace.  */
  poly_int64_pod beg_true_args_size, end_true_args_size;
  poly_int64_pod beg_delay_args_size, end_delay_args_size;

  /* The first EH insn in the trace, where beg_delay_args_size must be set.  */
  rtx_insn *eh_head;

  /* The following variables contain data used in interpreting frame related
     expressions.  These are not part of the "real" row state as defined by
     Dwarf, but it seems like they need to be propagated into a trace in case
     frame related expressions have been sunk.  */
  /* ??? This seems fragile.  These variables are fragments of a larger
     expression.  If we do not keep the entire expression together, we risk
     not being able to put it together properly.  Consider forcing targets
     to generate self-contained expressions and dropping all of the magic
     interpretation code in this file.  Or at least refusing to shrink wrap
     any frame related insn that doesn't contain a complete expression.  */

  /* The register used for saving registers to the stack, and its offset
     from the CFA.  */
  dw_cfa_location cfa_store;

  /* A temporary register holding an integral value used in adjusting SP
     or setting up the store_reg.  The "offset" field holds the integer
     value, not an offset.  */
  dw_cfa_location cfa_temp;

  /* A set of registers saved in other registers.  This is the inverse of
     the row->reg_save info, if the entry is a DW_CFA_register.  This is
     implemented as a flat array because it normally contains zero or 1
     entry, depending on the target.  IA-64 is the big spender here, using
     a maximum of 5 entries.  */
  vec<reg_saved_in_data> regs_saved_in_regs;

  /* An identifier for this trace.  Used only for debugging dumps.  */
  unsigned id;

  /* True if this trace immediately follows NOTE_INSN_SWITCH_TEXT_SECTIONS.  */
  bool switch_sections;

  /* True if we've seen different values incoming to beg_true_args_size.  */
  bool args_size_undefined;
};


/* Hashtable helpers.  */

struct trace_info_hasher : nofree_ptr_hash <dw_trace_info>
{
  static inline hashval_t hash (const dw_trace_info *);
  static inline bool equal (const dw_trace_info *, const dw_trace_info *);
};

inline hashval_t
trace_info_hasher::hash (const dw_trace_info *ti)
{
  return INSN_UID (ti->head);
}

inline bool
trace_info_hasher::equal (const dw_trace_info *a, const dw_trace_info *b)
{
  return a->head == b->head;
}


/* The variables making up the pseudo-cfg, as described above.  */
static vec<dw_trace_info> trace_info;
static vec<dw_trace_info *> trace_work_list;
static hash_table<trace_info_hasher> *trace_index;

/* A vector of call frame insns for the CIE.  */
cfi_vec cie_cfi_vec;

/* The state of the first row of the FDE table, which includes the
   state provided by the CIE.  */
static GTY(()) dw_cfi_row *cie_cfi_row;

static GTY(()) reg_saved_in_data *cie_return_save;

static GTY(()) unsigned long dwarf2out_cfi_label_num;

/* The insn after which a new CFI note should be emitted.  */
static rtx_insn *add_cfi_insn;

/* When non-null, add_cfi will add the CFI to this vector.  */
static cfi_vec *add_cfi_vec;

/* The current instruction trace.  */
static dw_trace_info *cur_trace;

/* The current, i.e. most recently generated, row of the CFI table.  */
static dw_cfi_row *cur_row;

/* A copy of the current CFA, for use during the processing of a
   single insn.  */
static dw_cfa_location *cur_cfa;

/* We delay emitting a register save until either (a) we reach the end
   of the prologue or (b) the register is clobbered.  This clusters
   register saves so that there are fewer pc advances.  */

struct queued_reg_save {
  rtx reg;
  rtx saved_reg;
  poly_int64_pod cfa_offset;
};


static vec<queued_reg_save> queued_reg_saves;

/* True if any CFI directives were emitted at the current insn.  */
static bool any_cfis_emitted;

/* Short-hand for commonly used register numbers.  */
static unsigned dw_stack_pointer_regnum;
static unsigned dw_frame_pointer_regnum;

/* Hook used by __throw.  */

rtx
expand_builtin_dwarf_sp_column (void)
{
  unsigned int dwarf_regnum = DWARF_FRAME_REGNUM (STACK_POINTER_REGNUM);
  return GEN_INT (DWARF2_FRAME_REG_OUT (dwarf_regnum, 1));
}

/* MEM is a memory reference for the register size table, each element of
   which has mode MODE.  Initialize column C as a return address column.  */

static void
init_return_column_size (scalar_int_mode mode, rtx mem, unsigned int c)
{
  HOST_WIDE_INT offset = c * GET_MODE_SIZE (mode);
  HOST_WIDE_INT size = GET_MODE_SIZE (Pmode);
  emit_move_insn (adjust_address (mem, mode, offset),
		  gen_int_mode (size, mode));
}

/* Datastructure used by expand_builtin_init_dwarf_reg_sizes and
   init_one_dwarf_reg_size to communicate on what has been done by the
   latter.  */

struct init_one_dwarf_reg_state
{
  /* Whether the dwarf return column was initialized.  */
  bool wrote_return_column;

  /* For each hard register REGNO, whether init_one_dwarf_reg_size
     was given REGNO to process already.  */
  bool processed_regno [FIRST_PSEUDO_REGISTER];

};

/* Helper for expand_builtin_init_dwarf_reg_sizes.  Generate code to
   initialize the dwarf register size table entry corresponding to register
   REGNO in REGMODE.  TABLE is the table base address, SLOTMODE is the mode to
   use for the size entry to initialize, and INIT_STATE is the communication
   datastructure conveying what we're doing to our caller.  */

static
void init_one_dwarf_reg_size (int regno, machine_mode regmode,
			      rtx table, machine_mode slotmode,
			      init_one_dwarf_reg_state *init_state)
{
  const unsigned int dnum = DWARF_FRAME_REGNUM (regno);
  const unsigned int rnum = DWARF2_FRAME_REG_OUT (dnum, 1);
  const unsigned int dcol = DWARF_REG_TO_UNWIND_COLUMN (rnum);
  
  poly_int64 slotoffset = dcol * GET_MODE_SIZE (slotmode);
  poly_int64 regsize = GET_MODE_SIZE (regmode);

  init_state->processed_regno[regno] = true;

  if (rnum >= DWARF_FRAME_REGISTERS)
    return;

  if (dnum == DWARF_FRAME_RETURN_COLUMN)
    {
      if (regmode == VOIDmode)
	return;
      init_state->wrote_return_column = true;
    }

  /* ??? When is this true?  Should it be a test based on DCOL instead?  */
<<<<<<< HEAD
  if (may_lt (slotoffset, 0))
=======
  if (maybe_lt (slotoffset, 0))
>>>>>>> 70783a86
    return;

  emit_move_insn (adjust_address (table, slotmode, slotoffset),
		  gen_int_mode (regsize, slotmode));
}

/* Generate code to initialize the dwarf register size table located
   at the provided ADDRESS.  */

void
expand_builtin_init_dwarf_reg_sizes (tree address)
{
  unsigned int i;
  scalar_int_mode mode = SCALAR_INT_TYPE_MODE (char_type_node);
  rtx addr = expand_normal (address);
  rtx mem = gen_rtx_MEM (BLKmode, addr);

  init_one_dwarf_reg_state init_state;

  memset ((char *)&init_state, 0, sizeof (init_state));

  for (i = 0; i < FIRST_PSEUDO_REGISTER; i++)
    {
      machine_mode save_mode;
      rtx span;

      /* No point in processing a register multiple times.  This could happen
	 with register spans, e.g. when a reg is first processed as a piece of
	 a span, then as a register on its own later on.  */

      if (init_state.processed_regno[i])
	continue;

      save_mode = targetm.dwarf_frame_reg_mode (i);
      span = targetm.dwarf_register_span (gen_rtx_REG (save_mode, i));

      if (!span)
	init_one_dwarf_reg_size (i, save_mode, mem, mode, &init_state);
      else
	{
	  for (int si = 0; si < XVECLEN (span, 0); si++)
	    {
	      rtx reg = XVECEXP (span, 0, si);

	      init_one_dwarf_reg_size
		(REGNO (reg), GET_MODE (reg), mem, mode, &init_state);
	    }
	}
    }

  if (!init_state.wrote_return_column)
    init_return_column_size (mode, mem, DWARF_FRAME_RETURN_COLUMN);

#ifdef DWARF_ALT_FRAME_RETURN_COLUMN
  init_return_column_size (mode, mem, DWARF_ALT_FRAME_RETURN_COLUMN);
#endif

  targetm.init_dwarf_reg_sizes_extra (address);
}


static dw_trace_info *
get_trace_info (rtx_insn *insn)
{
  dw_trace_info dummy;
  dummy.head = insn;
  return trace_index->find_with_hash (&dummy, INSN_UID (insn));
}

static bool
save_point_p (rtx_insn *insn)
{
  /* Labels, except those that are really jump tables.  */
  if (LABEL_P (insn))
    return inside_basic_block_p (insn);

  /* We split traces at the prologue/epilogue notes because those
     are points at which the unwind info is usually stable.  This
     makes it easier to find spots with identical unwind info so
     that we can use remember/restore_state opcodes.  */
  if (NOTE_P (insn))
    switch (NOTE_KIND (insn))
      {
      case NOTE_INSN_PROLOGUE_END:
      case NOTE_INSN_EPILOGUE_BEG:
	return true;
      }

  return false;
}

/* Divide OFF by DWARF_CIE_DATA_ALIGNMENT, asserting no remainder.  */

static inline HOST_WIDE_INT
div_data_align (HOST_WIDE_INT off)
{
  HOST_WIDE_INT r = off / DWARF_CIE_DATA_ALIGNMENT;
  gcc_assert (r * DWARF_CIE_DATA_ALIGNMENT == off);
  return r;
}

/* Return true if we need a signed version of a given opcode
   (e.g. DW_CFA_offset_extended_sf vs DW_CFA_offset_extended).  */

static inline bool
need_data_align_sf_opcode (HOST_WIDE_INT off)
{
  return DWARF_CIE_DATA_ALIGNMENT < 0 ? off > 0 : off < 0;
}

/* Return a pointer to a newly allocated Call Frame Instruction.  */

static inline dw_cfi_ref
new_cfi (void)
{
  dw_cfi_ref cfi = ggc_alloc<dw_cfi_node> ();

  cfi->dw_cfi_oprnd1.dw_cfi_reg_num = 0;
  cfi->dw_cfi_oprnd2.dw_cfi_reg_num = 0;

  return cfi;
}

/* Return a newly allocated CFI row, with no defined data.  */

static dw_cfi_row *
new_cfi_row (void)
{
  dw_cfi_row *row = ggc_cleared_alloc<dw_cfi_row> ();

  row->cfa.reg = INVALID_REGNUM;

  return row;
}

/* Return a copy of an existing CFI row.  */

static dw_cfi_row *
copy_cfi_row (dw_cfi_row *src)
{
  dw_cfi_row *dst = ggc_alloc<dw_cfi_row> ();

  *dst = *src;
  dst->reg_save = vec_safe_copy (src->reg_save);

  return dst;
}

/* Return a copy of an existing CFA location.  */

static dw_cfa_location *
copy_cfa (dw_cfa_location *src)
{
  dw_cfa_location *dst = ggc_alloc<dw_cfa_location> ();
  *dst = *src;
  return dst;
}

/* Generate a new label for the CFI info to refer to.  */

static char *
dwarf2out_cfi_label (void)
{
  int num = dwarf2out_cfi_label_num++;
  char label[20];

  ASM_GENERATE_INTERNAL_LABEL (label, "LCFI", num);

  return xstrdup (label);
}

/* Add CFI either to the current insn stream or to a vector, or both.  */

static void
add_cfi (dw_cfi_ref cfi)
{
  any_cfis_emitted = true;

  if (add_cfi_insn != NULL)
    {
      add_cfi_insn = emit_note_after (NOTE_INSN_CFI, add_cfi_insn);
      NOTE_CFI (add_cfi_insn) = cfi;
    }

  if (add_cfi_vec != NULL)
    vec_safe_push (*add_cfi_vec, cfi);
}

static void
add_cfi_args_size (poly_int64 size)
{
  /* We don't yet have a representation for polynomial sizes.  */
  HOST_WIDE_INT const_size = size.to_constant ();

  dw_cfi_ref cfi = new_cfi ();

  /* While we can occasionally have args_size < 0 internally, this state
     should not persist at a point we actually need an opcode.  */
  gcc_assert (const_size >= 0);

  cfi->dw_cfi_opc = DW_CFA_GNU_args_size;
  cfi->dw_cfi_oprnd1.dw_cfi_offset = const_size;

  add_cfi (cfi);
}

static void
add_cfi_restore (unsigned reg)
{
  dw_cfi_ref cfi = new_cfi ();

  cfi->dw_cfi_opc = (reg & ~0x3f ? DW_CFA_restore_extended : DW_CFA_restore);
  cfi->dw_cfi_oprnd1.dw_cfi_reg_num = reg;

  add_cfi (cfi);
}

/* Perform ROW->REG_SAVE[COLUMN] = CFI.  CFI may be null, indicating
   that the register column is no longer saved.  */

static void
update_row_reg_save (dw_cfi_row *row, unsigned column, dw_cfi_ref cfi)
{
  if (vec_safe_length (row->reg_save) <= column)
    vec_safe_grow_cleared (row->reg_save, column + 1);
  (*row->reg_save)[column] = cfi;
}

/* This function fills in aa dw_cfa_location structure from a dwarf location
   descriptor sequence.  */

static void
get_cfa_from_loc_descr (dw_cfa_location *cfa, struct dw_loc_descr_node *loc)
{
  struct dw_loc_descr_node *ptr;
  cfa->offset = 0;
  cfa->base_offset = 0;
  cfa->indirect = 0;
  cfa->reg = -1;

  for (ptr = loc; ptr != NULL; ptr = ptr->dw_loc_next)
    {
      enum dwarf_location_atom op = ptr->dw_loc_opc;

      switch (op)
	{
	case DW_OP_reg0:
	case DW_OP_reg1:
	case DW_OP_reg2:
	case DW_OP_reg3:
	case DW_OP_reg4:
	case DW_OP_reg5:
	case DW_OP_reg6:
	case DW_OP_reg7:
	case DW_OP_reg8:
	case DW_OP_reg9:
	case DW_OP_reg10:
	case DW_OP_reg11:
	case DW_OP_reg12:
	case DW_OP_reg13:
	case DW_OP_reg14:
	case DW_OP_reg15:
	case DW_OP_reg16:
	case DW_OP_reg17:
	case DW_OP_reg18:
	case DW_OP_reg19:
	case DW_OP_reg20:
	case DW_OP_reg21:
	case DW_OP_reg22:
	case DW_OP_reg23:
	case DW_OP_reg24:
	case DW_OP_reg25:
	case DW_OP_reg26:
	case DW_OP_reg27:
	case DW_OP_reg28:
	case DW_OP_reg29:
	case DW_OP_reg30:
	case DW_OP_reg31:
	  cfa->reg = op - DW_OP_reg0;
	  break;
	case DW_OP_regx:
	  cfa->reg = ptr->dw_loc_oprnd1.v.val_int;
	  break;
	case DW_OP_breg0:
	case DW_OP_breg1:
	case DW_OP_breg2:
	case DW_OP_breg3:
	case DW_OP_breg4:
	case DW_OP_breg5:
	case DW_OP_breg6:
	case DW_OP_breg7:
	case DW_OP_breg8:
	case DW_OP_breg9:
	case DW_OP_breg10:
	case DW_OP_breg11:
	case DW_OP_breg12:
	case DW_OP_breg13:
	case DW_OP_breg14:
	case DW_OP_breg15:
	case DW_OP_breg16:
	case DW_OP_breg17:
	case DW_OP_breg18:
	case DW_OP_breg19:
	case DW_OP_breg20:
	case DW_OP_breg21:
	case DW_OP_breg22:
	case DW_OP_breg23:
	case DW_OP_breg24:
	case DW_OP_breg25:
	case DW_OP_breg26:
	case DW_OP_breg27:
	case DW_OP_breg28:
	case DW_OP_breg29:
	case DW_OP_breg30:
	case DW_OP_breg31:
	  cfa->reg = op - DW_OP_breg0;
	  cfa->base_offset = ptr->dw_loc_oprnd1.v.val_int;
	  break;
	case DW_OP_bregx:
	  cfa->reg = ptr->dw_loc_oprnd1.v.val_int;
	  cfa->base_offset = ptr->dw_loc_oprnd2.v.val_int;
	  break;
	case DW_OP_deref:
	  cfa->indirect = 1;
	  break;
	case DW_OP_plus_uconst:
	  cfa->offset = ptr->dw_loc_oprnd1.v.val_unsigned;
	  break;
	default:
	  gcc_unreachable ();
	}
    }
}

/* Find the previous value for the CFA, iteratively.  CFI is the opcode
   to interpret, *LOC will be updated as necessary, *REMEMBER is used for
   one level of remember/restore state processing.  */

void
lookup_cfa_1 (dw_cfi_ref cfi, dw_cfa_location *loc, dw_cfa_location *remember)
{
  switch (cfi->dw_cfi_opc)
    {
    case DW_CFA_def_cfa_offset:
    case DW_CFA_def_cfa_offset_sf:
      loc->offset = cfi->dw_cfi_oprnd1.dw_cfi_offset;
      break;
    case DW_CFA_def_cfa_register:
      loc->reg = cfi->dw_cfi_oprnd1.dw_cfi_reg_num;
      break;
    case DW_CFA_def_cfa:
    case DW_CFA_def_cfa_sf:
      loc->reg = cfi->dw_cfi_oprnd1.dw_cfi_reg_num;
      loc->offset = cfi->dw_cfi_oprnd2.dw_cfi_offset;
      break;
    case DW_CFA_def_cfa_expression:
      if (cfi->dw_cfi_oprnd2.dw_cfi_cfa_loc)
	*loc = *cfi->dw_cfi_oprnd2.dw_cfi_cfa_loc;
      else
	get_cfa_from_loc_descr (loc, cfi->dw_cfi_oprnd1.dw_cfi_loc);
      break;

    case DW_CFA_remember_state:
      gcc_assert (!remember->in_use);
      *remember = *loc;
      remember->in_use = 1;
      break;
    case DW_CFA_restore_state:
      gcc_assert (remember->in_use);
      *loc = *remember;
      remember->in_use = 0;
      break;

    default:
      break;
    }
}

/* Determine if two dw_cfa_location structures define the same data.  */

bool
cfa_equal_p (const dw_cfa_location *loc1, const dw_cfa_location *loc2)
{
  return (loc1->reg == loc2->reg
<<<<<<< HEAD
	  && must_eq (loc1->offset, loc2->offset)
	  && loc1->indirect == loc2->indirect
	  && (loc1->indirect == 0
	      || must_eq (loc1->base_offset, loc2->base_offset)));
=======
	  && known_eq (loc1->offset, loc2->offset)
	  && loc1->indirect == loc2->indirect
	  && (loc1->indirect == 0
	      || known_eq (loc1->base_offset, loc2->base_offset)));
>>>>>>> 70783a86
}

/* Determine if two CFI operands are identical.  */

static bool
cfi_oprnd_equal_p (enum dw_cfi_oprnd_type t, dw_cfi_oprnd *a, dw_cfi_oprnd *b)
{
  switch (t)
    {
    case dw_cfi_oprnd_unused:
      return true;
    case dw_cfi_oprnd_reg_num:
      return a->dw_cfi_reg_num == b->dw_cfi_reg_num;
    case dw_cfi_oprnd_offset:
      return a->dw_cfi_offset == b->dw_cfi_offset;
    case dw_cfi_oprnd_addr:
      return (a->dw_cfi_addr == b->dw_cfi_addr
	      || strcmp (a->dw_cfi_addr, b->dw_cfi_addr) == 0);
    case dw_cfi_oprnd_loc:
      return loc_descr_equal_p (a->dw_cfi_loc, b->dw_cfi_loc);
    case dw_cfi_oprnd_cfa_loc:
      return cfa_equal_p (a->dw_cfi_cfa_loc, b->dw_cfi_cfa_loc);
    }
  gcc_unreachable ();
}

/* Determine if two CFI entries are identical.  */

static bool
cfi_equal_p (dw_cfi_ref a, dw_cfi_ref b)
{
  enum dwarf_call_frame_info opc;

  /* Make things easier for our callers, including missing operands.  */
  if (a == b)
    return true;
  if (a == NULL || b == NULL)
    return false;

  /* Obviously, the opcodes must match.  */
  opc = a->dw_cfi_opc;
  if (opc != b->dw_cfi_opc)
    return false;

  /* Compare the two operands, re-using the type of the operands as
     already exposed elsewhere.  */
  return (cfi_oprnd_equal_p (dw_cfi_oprnd1_desc (opc),
			     &a->dw_cfi_oprnd1, &b->dw_cfi_oprnd1)
	  && cfi_oprnd_equal_p (dw_cfi_oprnd2_desc (opc),
				&a->dw_cfi_oprnd2, &b->dw_cfi_oprnd2));
}

/* Determine if two CFI_ROW structures are identical.  */

static bool
cfi_row_equal_p (dw_cfi_row *a, dw_cfi_row *b)
{
  size_t i, n_a, n_b, n_max;

  if (a->cfa_cfi)
    {
      if (!cfi_equal_p (a->cfa_cfi, b->cfa_cfi))
	return false;
    }
  else if (!cfa_equal_p (&a->cfa, &b->cfa))
    return false;

  n_a = vec_safe_length (a->reg_save);
  n_b = vec_safe_length (b->reg_save);
  n_max = MAX (n_a, n_b);

  for (i = 0; i < n_max; ++i)
    {
      dw_cfi_ref r_a = NULL, r_b = NULL;

      if (i < n_a)
	r_a = (*a->reg_save)[i];
      if (i < n_b)
	r_b = (*b->reg_save)[i];

      if (!cfi_equal_p (r_a, r_b))
        return false;
    }

  return true;
}

/* The CFA is now calculated from NEW_CFA.  Consider OLD_CFA in determining
   what opcode to emit.  Returns the CFI opcode to effect the change, or
   NULL if NEW_CFA == OLD_CFA.  */

static dw_cfi_ref
def_cfa_0 (dw_cfa_location *old_cfa, dw_cfa_location *new_cfa)
{
  dw_cfi_ref cfi;

  /* If nothing changed, no need to issue any call frame instructions.  */
  if (cfa_equal_p (old_cfa, new_cfa))
    return NULL;

  cfi = new_cfi ();

  HOST_WIDE_INT const_offset;
  if (new_cfa->reg == old_cfa->reg
      && !new_cfa->indirect
      && !old_cfa->indirect
      && new_cfa->offset.is_constant (&const_offset))
    {
      /* Construct a "DW_CFA_def_cfa_offset <offset>" instruction, indicating
	 the CFA register did not change but the offset did.  The data
	 factoring for DW_CFA_def_cfa_offset_sf happens in output_cfi, or
	 in the assembler via the .cfi_def_cfa_offset directive.  */
      if (const_offset < 0)
	cfi->dw_cfi_opc = DW_CFA_def_cfa_offset_sf;
      else
	cfi->dw_cfi_opc = DW_CFA_def_cfa_offset;
      cfi->dw_cfi_oprnd1.dw_cfi_offset = const_offset;
    }
  else if (new_cfa->offset.is_constant ()
<<<<<<< HEAD
	   && must_eq (new_cfa->offset, old_cfa->offset)
=======
	   && known_eq (new_cfa->offset, old_cfa->offset)
>>>>>>> 70783a86
	   && old_cfa->reg != INVALID_REGNUM
	   && !new_cfa->indirect
	   && !old_cfa->indirect)
    {
      /* Construct a "DW_CFA_def_cfa_register <register>" instruction,
	 indicating the CFA register has changed to <register> but the
	 offset has not changed.  This requires the old CFA to have
	 been set as a register plus offset rather than a general
	 DW_CFA_def_cfa_expression.  */
      cfi->dw_cfi_opc = DW_CFA_def_cfa_register;
      cfi->dw_cfi_oprnd1.dw_cfi_reg_num = new_cfa->reg;
    }
  else if (new_cfa->indirect == 0
	   && new_cfa->offset.is_constant (&const_offset))
    {
      /* Construct a "DW_CFA_def_cfa <register> <offset>" instruction,
	 indicating the CFA register has changed to <register> with
	 the specified offset.  The data factoring for DW_CFA_def_cfa_sf
	 happens in output_cfi, or in the assembler via the .cfi_def_cfa
	 directive.  */
      if (const_offset < 0)
	cfi->dw_cfi_opc = DW_CFA_def_cfa_sf;
      else
	cfi->dw_cfi_opc = DW_CFA_def_cfa;
      cfi->dw_cfi_oprnd1.dw_cfi_reg_num = new_cfa->reg;
      cfi->dw_cfi_oprnd2.dw_cfi_offset = const_offset;
    }
  else
    {
      /* Construct a DW_CFA_def_cfa_expression instruction to
	 calculate the CFA using a full location expression since no
	 register-offset pair is available.  */
      struct dw_loc_descr_node *loc_list;

      cfi->dw_cfi_opc = DW_CFA_def_cfa_expression;
      loc_list = build_cfa_loc (new_cfa, 0);
      cfi->dw_cfi_oprnd1.dw_cfi_loc = loc_list;
      if (!new_cfa->offset.is_constant ()
	  || !new_cfa->base_offset.is_constant ())
	/* It's hard to reconstruct the CFA location for a polynomial
	   expression, so just cache it instead.  */
	cfi->dw_cfi_oprnd2.dw_cfi_cfa_loc = copy_cfa (new_cfa);
      else
	cfi->dw_cfi_oprnd2.dw_cfi_cfa_loc = NULL;
    }

  return cfi;
}

/* Similarly, but take OLD_CFA from CUR_ROW, and update it after the fact.  */

static void
def_cfa_1 (dw_cfa_location *new_cfa)
{
  dw_cfi_ref cfi;

  if (cur_trace->cfa_store.reg == new_cfa->reg && new_cfa->indirect == 0)
    cur_trace->cfa_store.offset = new_cfa->offset;

  cfi = def_cfa_0 (&cur_row->cfa, new_cfa);
  if (cfi)
    {
      cur_row->cfa = *new_cfa;
      cur_row->cfa_cfi = (cfi->dw_cfi_opc == DW_CFA_def_cfa_expression
			  ? cfi : NULL);

      add_cfi (cfi);
    }
}

/* Add the CFI for saving a register.  REG is the CFA column number.
   If SREG is -1, the register is saved at OFFSET from the CFA;
   otherwise it is saved in SREG.  */

static void
reg_save (unsigned int reg, unsigned int sreg, poly_int64 offset)
{
  dw_fde_ref fde = cfun ? cfun->fde : NULL;
  dw_cfi_ref cfi = new_cfi ();

  cfi->dw_cfi_oprnd1.dw_cfi_reg_num = reg;

  if (sreg == INVALID_REGNUM)
    {
      HOST_WIDE_INT const_offset;
      /* When stack is aligned, store REG using DW_CFA_expression with FP.  */
      if (fde && fde->stack_realign)
	{
	  cfi->dw_cfi_opc = DW_CFA_expression;
	  cfi->dw_cfi_oprnd1.dw_cfi_reg_num = reg;
	  cfi->dw_cfi_oprnd2.dw_cfi_loc
	    = build_cfa_aligned_loc (&cur_row->cfa, offset,
				     fde->stack_realignment);
	}
      else if (offset.is_constant (&const_offset))
	{
	  if (need_data_align_sf_opcode (const_offset))
	    cfi->dw_cfi_opc = DW_CFA_offset_extended_sf;
	  else if (reg & ~0x3f)
	    cfi->dw_cfi_opc = DW_CFA_offset_extended;
	  else
	    cfi->dw_cfi_opc = DW_CFA_offset;
	  cfi->dw_cfi_oprnd2.dw_cfi_offset = const_offset;
	}
      else
	{
	  cfi->dw_cfi_opc = DW_CFA_expression;
	  cfi->dw_cfi_oprnd1.dw_cfi_reg_num = reg;
	  cfi->dw_cfi_oprnd2.dw_cfi_loc
	    = build_cfa_loc (&cur_row->cfa, offset);
	}
    }
  else if (sreg == reg)
    {
      /* While we could emit something like DW_CFA_same_value or
	 DW_CFA_restore, we never expect to see something like that
	 in a prologue.  This is more likely to be a bug.  A backend
	 can always bypass this by using REG_CFA_RESTORE directly.  */
      gcc_unreachable ();
    }
  else
    {
      cfi->dw_cfi_opc = DW_CFA_register;
      cfi->dw_cfi_oprnd2.dw_cfi_reg_num = sreg;
    }

  add_cfi (cfi);
  update_row_reg_save (cur_row, reg, cfi);
}

/* A subroutine of scan_trace.  Check INSN for a REG_ARGS_SIZE note
   and adjust data structures to match.  */

static void
notice_args_size (rtx_insn *insn)
{
  poly_int64 args_size, delta;
  rtx note;

  note = find_reg_note (insn, REG_ARGS_SIZE, NULL);
  if (note == NULL)
    return;

  args_size = get_args_size (note);
  delta = args_size - cur_trace->end_true_args_size;
<<<<<<< HEAD
  if (must_eq (delta, 0))
=======
  if (known_eq (delta, 0))
>>>>>>> 70783a86
    return;

  cur_trace->end_true_args_size = args_size;

  /* If the CFA is computed off the stack pointer, then we must adjust
     the computation of the CFA as well.  */
  if (cur_cfa->reg == dw_stack_pointer_regnum)
    {
      gcc_assert (!cur_cfa->indirect);

      /* Convert a change in args_size (always a positive in the
	 direction of stack growth) to a change in stack pointer.  */
      if (!STACK_GROWS_DOWNWARD)
	delta = -delta;

      cur_cfa->offset += delta;
    }
}

/* A subroutine of scan_trace.  INSN is can_throw_internal.  Update the
   data within the trace related to EH insns and args_size.  */

static void
notice_eh_throw (rtx_insn *insn)
{
  poly_int64 args_size = cur_trace->end_true_args_size;
  if (cur_trace->eh_head == NULL)
    {
      cur_trace->eh_head = insn;
      cur_trace->beg_delay_args_size = args_size;
      cur_trace->end_delay_args_size = args_size;
    }
<<<<<<< HEAD
  else if (may_ne (cur_trace->end_delay_args_size, args_size))
=======
  else if (maybe_ne (cur_trace->end_delay_args_size, args_size))
>>>>>>> 70783a86
    {
      cur_trace->end_delay_args_size = args_size;

      /* ??? If the CFA is the stack pointer, search backward for the last
	 CFI note and insert there.  Given that the stack changed for the
	 args_size change, there *must* be such a note in between here and
	 the last eh insn.  */
      add_cfi_args_size (args_size);
    }
}

/* Short-hand inline for the very common D_F_R (REGNO (x)) operation.  */
/* ??? This ought to go into dwarf2out.h, except that dwarf2out.h is
   used in places where rtl is prohibited.  */

static inline unsigned
dwf_regno (const_rtx reg)
{
  gcc_assert (REGNO (reg) < FIRST_PSEUDO_REGISTER);
  return DWARF_FRAME_REGNUM (REGNO (reg));
}

/* Compare X and Y for equivalence.  The inputs may be REGs or PC_RTX.  */

static bool
compare_reg_or_pc (rtx x, rtx y)
{
  if (REG_P (x) && REG_P (y))
    return REGNO (x) == REGNO (y);
  return x == y;
}

/* Record SRC as being saved in DEST.  DEST may be null to delete an
   existing entry.  SRC may be a register or PC_RTX.  */

static void
record_reg_saved_in_reg (rtx dest, rtx src)
{
  reg_saved_in_data *elt;
  size_t i;

  FOR_EACH_VEC_ELT (cur_trace->regs_saved_in_regs, i, elt)
    if (compare_reg_or_pc (elt->orig_reg, src))
      {
	if (dest == NULL)
	  cur_trace->regs_saved_in_regs.unordered_remove (i);
	else
	  elt->saved_in_reg = dest;
	return;
      }

  if (dest == NULL)
    return;

  reg_saved_in_data e = {src, dest};
  cur_trace->regs_saved_in_regs.safe_push (e);
}

/* Add an entry to QUEUED_REG_SAVES saying that REG is now saved at
   SREG, or if SREG is NULL then it is saved at OFFSET to the CFA.  */

static void
queue_reg_save (rtx reg, rtx sreg, poly_int64 offset)
{
  queued_reg_save *q;
  queued_reg_save e = {reg, sreg, offset};
  size_t i;

  /* Duplicates waste space, but it's also necessary to remove them
     for correctness, since the queue gets output in reverse order.  */
  FOR_EACH_VEC_ELT (queued_reg_saves, i, q)
    if (compare_reg_or_pc (q->reg, reg))
      {
	*q = e;
	return;
      }

  queued_reg_saves.safe_push (e);
}

/* Output all the entries in QUEUED_REG_SAVES.  */

static void
dwarf2out_flush_queued_reg_saves (void)
{
  queued_reg_save *q;
  size_t i;

  FOR_EACH_VEC_ELT (queued_reg_saves, i, q)
    {
      unsigned int reg, sreg;

      record_reg_saved_in_reg (q->saved_reg, q->reg);

      if (q->reg == pc_rtx)
	reg = DWARF_FRAME_RETURN_COLUMN;
      else
        reg = dwf_regno (q->reg);
      if (q->saved_reg)
	sreg = dwf_regno (q->saved_reg);
      else
	sreg = INVALID_REGNUM;
      reg_save (reg, sreg, q->cfa_offset);
    }

  queued_reg_saves.truncate (0);
}

/* Does INSN clobber any register which QUEUED_REG_SAVES lists a saved
   location for?  Or, does it clobber a register which we've previously
   said that some other register is saved in, and for which we now
   have a new location for?  */

static bool
clobbers_queued_reg_save (const_rtx insn)
{
  queued_reg_save *q;
  size_t iq;

  FOR_EACH_VEC_ELT (queued_reg_saves, iq, q)
    {
      size_t ir;
      reg_saved_in_data *rir;

      if (modified_in_p (q->reg, insn))
	return true;

      FOR_EACH_VEC_ELT (cur_trace->regs_saved_in_regs, ir, rir)
	if (compare_reg_or_pc (q->reg, rir->orig_reg)
	    && modified_in_p (rir->saved_in_reg, insn))
	  return true;
    }

  return false;
}

/* What register, if any, is currently saved in REG?  */

static rtx
reg_saved_in (rtx reg)
{
  unsigned int regn = REGNO (reg);
  queued_reg_save *q;
  reg_saved_in_data *rir;
  size_t i;

  FOR_EACH_VEC_ELT (queued_reg_saves, i, q)
    if (q->saved_reg && regn == REGNO (q->saved_reg))
      return q->reg;

  FOR_EACH_VEC_ELT (cur_trace->regs_saved_in_regs, i, rir)
    if (regn == REGNO (rir->saved_in_reg))
      return rir->orig_reg;

  return NULL_RTX;
}

/* A subroutine of dwarf2out_frame_debug, process a REG_DEF_CFA note.  */

static void
dwarf2out_frame_debug_def_cfa (rtx pat)
{
  memset (cur_cfa, 0, sizeof (*cur_cfa));

  pat = strip_offset (pat, &cur_cfa->offset);
  if (MEM_P (pat))
    {
      cur_cfa->indirect = 1;
      pat = strip_offset (XEXP (pat, 0), &cur_cfa->base_offset);
    }
  /* ??? If this fails, we could be calling into the _loc functions to
     define a full expression.  So far no port does that.  */
  gcc_assert (REG_P (pat));
  cur_cfa->reg = dwf_regno (pat);
}

/* A subroutine of dwarf2out_frame_debug, process a REG_ADJUST_CFA note.  */

static void
dwarf2out_frame_debug_adjust_cfa (rtx pat)
{
  rtx src, dest;

  gcc_assert (GET_CODE (pat) == SET);
  dest = XEXP (pat, 0);
  src = XEXP (pat, 1);

  switch (GET_CODE (src))
    {
    case PLUS:
      gcc_assert (dwf_regno (XEXP (src, 0)) == cur_cfa->reg);
      cur_cfa->offset -= rtx_to_poly_int64 (XEXP (src, 1));
      break;

    case REG:
      break;

    default:
      gcc_unreachable ();
    }

  cur_cfa->reg = dwf_regno (dest);
  gcc_assert (cur_cfa->indirect == 0);
}

/* A subroutine of dwarf2out_frame_debug, process a REG_CFA_OFFSET note.  */

static void
dwarf2out_frame_debug_cfa_offset (rtx set)
{
  poly_int64 offset;
  rtx src, addr, span;
  unsigned int sregno;

  src = XEXP (set, 1);
  addr = XEXP (set, 0);
  gcc_assert (MEM_P (addr));
  addr = XEXP (addr, 0);

  /* As documented, only consider extremely simple addresses.  */
  switch (GET_CODE (addr))
    {
    case REG:
      gcc_assert (dwf_regno (addr) == cur_cfa->reg);
      offset = -cur_cfa->offset;
      break;
    case PLUS:
      gcc_assert (dwf_regno (XEXP (addr, 0)) == cur_cfa->reg);
      offset = rtx_to_poly_int64 (XEXP (addr, 1)) - cur_cfa->offset;
      break;
    default:
      gcc_unreachable ();
    }

  if (src == pc_rtx)
    {
      span = NULL;
      sregno = DWARF_FRAME_RETURN_COLUMN;
    }
  else
    {
      span = targetm.dwarf_register_span (src);
      sregno = dwf_regno (src);
    }

  /* ??? We'd like to use queue_reg_save, but we need to come up with
     a different flushing heuristic for epilogues.  */
  if (!span)
    reg_save (sregno, INVALID_REGNUM, offset);
  else
    {
      /* We have a PARALLEL describing where the contents of SRC live.
   	 Adjust the offset for each piece of the PARALLEL.  */
      poly_int64 span_offset = offset;

      gcc_assert (GET_CODE (span) == PARALLEL);

      const int par_len = XVECLEN (span, 0);
      for (int par_index = 0; par_index < par_len; par_index++)
	{
	  rtx elem = XVECEXP (span, 0, par_index);
	  sregno = dwf_regno (src);
	  reg_save (sregno, INVALID_REGNUM, span_offset);
	  span_offset += GET_MODE_SIZE (GET_MODE (elem));
	}
    }
}

/* A subroutine of dwarf2out_frame_debug, process a REG_CFA_REGISTER note.  */

static void
dwarf2out_frame_debug_cfa_register (rtx set)
{
  rtx src, dest;
  unsigned sregno, dregno;

  src = XEXP (set, 1);
  dest = XEXP (set, 0);

  record_reg_saved_in_reg (dest, src);
  if (src == pc_rtx)
    sregno = DWARF_FRAME_RETURN_COLUMN;
  else
    sregno = dwf_regno (src);

  dregno = dwf_regno (dest);

  /* ??? We'd like to use queue_reg_save, but we need to come up with
     a different flushing heuristic for epilogues.  */
  reg_save (sregno, dregno, 0);
}

/* A subroutine of dwarf2out_frame_debug, process a REG_CFA_EXPRESSION note.  */

static void
dwarf2out_frame_debug_cfa_expression (rtx set)
{
  rtx src, dest, span;
  dw_cfi_ref cfi = new_cfi ();
  unsigned regno;

  dest = SET_DEST (set);
  src = SET_SRC (set);

  gcc_assert (REG_P (src));
  gcc_assert (MEM_P (dest));

  span = targetm.dwarf_register_span (src);
  gcc_assert (!span);

  regno = dwf_regno (src);

  cfi->dw_cfi_opc = DW_CFA_expression;
  cfi->dw_cfi_oprnd1.dw_cfi_reg_num = regno;
  cfi->dw_cfi_oprnd2.dw_cfi_loc
    = mem_loc_descriptor (XEXP (dest, 0), get_address_mode (dest),
			  GET_MODE (dest), VAR_INIT_STATUS_INITIALIZED);

  /* ??? We'd like to use queue_reg_save, were the interface different,
     and, as above, we could manage flushing for epilogues.  */
  add_cfi (cfi);
  update_row_reg_save (cur_row, regno, cfi);
}

/* A subroutine of dwarf2out_frame_debug, process a REG_CFA_VAL_EXPRESSION
   note.  */

static void
dwarf2out_frame_debug_cfa_val_expression (rtx set)
{
  rtx dest = SET_DEST (set);
  gcc_assert (REG_P (dest));

  rtx span = targetm.dwarf_register_span (dest);
  gcc_assert (!span);

  rtx src = SET_SRC (set);
  dw_cfi_ref cfi = new_cfi ();
  cfi->dw_cfi_opc = DW_CFA_val_expression;
  cfi->dw_cfi_oprnd1.dw_cfi_reg_num = dwf_regno (dest);
  cfi->dw_cfi_oprnd2.dw_cfi_loc
    = mem_loc_descriptor (src, GET_MODE (src),
			  GET_MODE (dest), VAR_INIT_STATUS_INITIALIZED);
  add_cfi (cfi);
  update_row_reg_save (cur_row, dwf_regno (dest), cfi);
}

/* A subroutine of dwarf2out_frame_debug, process a REG_CFA_RESTORE note.  */

static void
dwarf2out_frame_debug_cfa_restore (rtx reg)
{
  gcc_assert (REG_P (reg));

  rtx span = targetm.dwarf_register_span (reg);
  if (!span)
    {
      unsigned int regno = dwf_regno (reg);
      add_cfi_restore (regno);
      update_row_reg_save (cur_row, regno, NULL);
    }
  else
    {
      /* We have a PARALLEL describing where the contents of REG live.
	 Restore the register for each piece of the PARALLEL.  */
      gcc_assert (GET_CODE (span) == PARALLEL);

      const int par_len = XVECLEN (span, 0);
      for (int par_index = 0; par_index < par_len; par_index++)
	{
	  reg = XVECEXP (span, 0, par_index);
	  gcc_assert (REG_P (reg));
	  unsigned int regno = dwf_regno (reg);
	  add_cfi_restore (regno);
	  update_row_reg_save (cur_row, regno, NULL);
	}
    }
}

/* A subroutine of dwarf2out_frame_debug, process a REG_CFA_WINDOW_SAVE.
   ??? Perhaps we should note in the CIE where windows are saved (instead of
   assuming 0(cfa)) and what registers are in the window.  */

static void
dwarf2out_frame_debug_cfa_window_save (void)
{
  dw_cfi_ref cfi = new_cfi ();

  cfi->dw_cfi_opc = DW_CFA_GNU_window_save;
  add_cfi (cfi);
}

/* Record call frame debugging information for an expression EXPR,
   which either sets SP or FP (adjusting how we calculate the frame
   address) or saves a register to the stack or another register.
   LABEL indicates the address of EXPR.

   This function encodes a state machine mapping rtxes to actions on
   cfa, cfa_store, and cfa_temp.reg.  We describe these rules so
   users need not read the source code.

  The High-Level Picture

  Changes in the register we use to calculate the CFA: Currently we
  assume that if you copy the CFA register into another register, we
  should take the other one as the new CFA register; this seems to
  work pretty well.  If it's wrong for some target, it's simple
  enough not to set RTX_FRAME_RELATED_P on the insn in question.

  Changes in the register we use for saving registers to the stack:
  This is usually SP, but not always.  Again, we deduce that if you
  copy SP into another register (and SP is not the CFA register),
  then the new register is the one we will be using for register
  saves.  This also seems to work.

  Register saves: There's not much guesswork about this one; if
  RTX_FRAME_RELATED_P is set on an insn which modifies memory, it's a
  register save, and the register used to calculate the destination
  had better be the one we think we're using for this purpose.
  It's also assumed that a copy from a call-saved register to another
  register is saving that register if RTX_FRAME_RELATED_P is set on
  that instruction.  If the copy is from a call-saved register to
  the *same* register, that means that the register is now the same
  value as in the caller.

  Except: If the register being saved is the CFA register, and the
  offset is nonzero, we are saving the CFA, so we assume we have to
  use DW_CFA_def_cfa_expression.  If the offset is 0, we assume that
  the intent is to save the value of SP from the previous frame.

  In addition, if a register has previously been saved to a different
  register,

  Invariants / Summaries of Rules

  cfa	       current rule for calculating the CFA.  It usually
	       consists of a register and an offset.  This is
	       actually stored in *cur_cfa, but abbreviated
	       for the purposes of this documentation.
  cfa_store    register used by prologue code to save things to the stack
	       cfa_store.offset is the offset from the value of
	       cfa_store.reg to the actual CFA
  cfa_temp     register holding an integral value.  cfa_temp.offset
	       stores the value, which will be used to adjust the
	       stack pointer.  cfa_temp is also used like cfa_store,
	       to track stores to the stack via fp or a temp reg.

  Rules  1- 4: Setting a register's value to cfa.reg or an expression
	       with cfa.reg as the first operand changes the cfa.reg and its
	       cfa.offset.  Rule 1 and 4 also set cfa_temp.reg and
	       cfa_temp.offset.

  Rules  6- 9: Set a non-cfa.reg register value to a constant or an
	       expression yielding a constant.  This sets cfa_temp.reg
	       and cfa_temp.offset.

  Rule 5:      Create a new register cfa_store used to save items to the
	       stack.

  Rules 10-14: Save a register to the stack.  Define offset as the
	       difference of the original location and cfa_store's
	       location (or cfa_temp's location if cfa_temp is used).

  Rules 16-20: If AND operation happens on sp in prologue, we assume
	       stack is realigned.  We will use a group of DW_OP_XXX
	       expressions to represent the location of the stored
	       register instead of CFA+offset.

  The Rules

  "{a,b}" indicates a choice of a xor b.
  "<reg>:cfa.reg" indicates that <reg> must equal cfa.reg.

  Rule 1:
  (set <reg1> <reg2>:cfa.reg)
  effects: cfa.reg = <reg1>
	   cfa.offset unchanged
	   cfa_temp.reg = <reg1>
	   cfa_temp.offset = cfa.offset

  Rule 2:
  (set sp ({minus,plus,losum} {sp,fp}:cfa.reg
			      {<const_int>,<reg>:cfa_temp.reg}))
  effects: cfa.reg = sp if fp used
	   cfa.offset += {+/- <const_int>, cfa_temp.offset} if cfa.reg==sp
	   cfa_store.offset += {+/- <const_int>, cfa_temp.offset}
	     if cfa_store.reg==sp

  Rule 3:
  (set fp ({minus,plus,losum} <reg>:cfa.reg <const_int>))
  effects: cfa.reg = fp
	   cfa_offset += +/- <const_int>

  Rule 4:
  (set <reg1> ({plus,losum} <reg2>:cfa.reg <const_int>))
  constraints: <reg1> != fp
	       <reg1> != sp
  effects: cfa.reg = <reg1>
	   cfa_temp.reg = <reg1>
	   cfa_temp.offset = cfa.offset

  Rule 5:
  (set <reg1> (plus <reg2>:cfa_temp.reg sp:cfa.reg))
  constraints: <reg1> != fp
	       <reg1> != sp
  effects: cfa_store.reg = <reg1>
	   cfa_store.offset = cfa.offset - cfa_temp.offset

  Rule 6:
  (set <reg> <const_int>)
  effects: cfa_temp.reg = <reg>
	   cfa_temp.offset = <const_int>

  Rule 7:
  (set <reg1>:cfa_temp.reg (ior <reg2>:cfa_temp.reg <const_int>))
  effects: cfa_temp.reg = <reg1>
	   cfa_temp.offset |= <const_int>

  Rule 8:
  (set <reg> (high <exp>))
  effects: none

  Rule 9:
  (set <reg> (lo_sum <exp> <const_int>))
  effects: cfa_temp.reg = <reg>
	   cfa_temp.offset = <const_int>

  Rule 10:
  (set (mem ({pre,post}_modify sp:cfa_store (???? <reg1> <const_int>))) <reg2>)
  effects: cfa_store.offset -= <const_int>
	   cfa.offset = cfa_store.offset if cfa.reg == sp
	   cfa.reg = sp
	   cfa.base_offset = -cfa_store.offset

  Rule 11:
  (set (mem ({pre_inc,pre_dec,post_dec} sp:cfa_store.reg)) <reg>)
  effects: cfa_store.offset += -/+ mode_size(mem)
	   cfa.offset = cfa_store.offset if cfa.reg == sp
	   cfa.reg = sp
	   cfa.base_offset = -cfa_store.offset

  Rule 12:
  (set (mem ({minus,plus,losum} <reg1>:{cfa_store,cfa_temp} <const_int>))

       <reg2>)
  effects: cfa.reg = <reg1>
	   cfa.base_offset = -/+ <const_int> - {cfa_store,cfa_temp}.offset

  Rule 13:
  (set (mem <reg1>:{cfa_store,cfa_temp}) <reg2>)
  effects: cfa.reg = <reg1>
	   cfa.base_offset = -{cfa_store,cfa_temp}.offset

  Rule 14:
  (set (mem (post_inc <reg1>:cfa_temp <const_int>)) <reg2>)
  effects: cfa.reg = <reg1>
	   cfa.base_offset = -cfa_temp.offset
	   cfa_temp.offset -= mode_size(mem)

  Rule 15:
  (set <reg> {unspec, unspec_volatile})
  effects: target-dependent

  Rule 16:
  (set sp (and: sp <const_int>))
  constraints: cfa_store.reg == sp
  effects: cfun->fde.stack_realign = 1
           cfa_store.offset = 0
	   fde->drap_reg = cfa.reg if cfa.reg != sp and cfa.reg != fp

  Rule 17:
  (set (mem ({pre_inc, pre_dec} sp)) (mem (plus (cfa.reg) (const_int))))
  effects: cfa_store.offset += -/+ mode_size(mem)

  Rule 18:
  (set (mem ({pre_inc, pre_dec} sp)) fp)
  constraints: fde->stack_realign == 1
  effects: cfa_store.offset = 0
	   cfa.reg != HARD_FRAME_POINTER_REGNUM

  Rule 19:
  (set (mem ({pre_inc, pre_dec} sp)) cfa.reg)
  constraints: fde->stack_realign == 1
               && cfa.offset == 0
               && cfa.indirect == 0
               && cfa.reg != HARD_FRAME_POINTER_REGNUM
  effects: Use DW_CFA_def_cfa_expression to define cfa
  	   cfa.reg == fde->drap_reg  */

static void
dwarf2out_frame_debug_expr (rtx expr)
{
  rtx src, dest, span;
  poly_int64 offset;
  dw_fde_ref fde;

  /* If RTX_FRAME_RELATED_P is set on a PARALLEL, process each member of
     the PARALLEL independently. The first element is always processed if
     it is a SET. This is for backward compatibility.   Other elements
     are processed only if they are SETs and the RTX_FRAME_RELATED_P
     flag is set in them.  */
  if (GET_CODE (expr) == PARALLEL || GET_CODE (expr) == SEQUENCE)
    {
      int par_index;
      int limit = XVECLEN (expr, 0);
      rtx elem;

      /* PARALLELs have strict read-modify-write semantics, so we
	 ought to evaluate every rvalue before changing any lvalue.
	 It's cumbersome to do that in general, but there's an
	 easy approximation that is enough for all current users:
	 handle register saves before register assignments.  */
      if (GET_CODE (expr) == PARALLEL)
	for (par_index = 0; par_index < limit; par_index++)
	  {
	    elem = XVECEXP (expr, 0, par_index);
	    if (GET_CODE (elem) == SET
		&& MEM_P (SET_DEST (elem))
		&& (RTX_FRAME_RELATED_P (elem) || par_index == 0))
	      dwarf2out_frame_debug_expr (elem);
	  }

      for (par_index = 0; par_index < limit; par_index++)
	{
	  elem = XVECEXP (expr, 0, par_index);
	  if (GET_CODE (elem) == SET
	      && (!MEM_P (SET_DEST (elem)) || GET_CODE (expr) == SEQUENCE)
	      && (RTX_FRAME_RELATED_P (elem) || par_index == 0))
	    dwarf2out_frame_debug_expr (elem);
	}
      return;
    }

  gcc_assert (GET_CODE (expr) == SET);

  src = SET_SRC (expr);
  dest = SET_DEST (expr);

  if (REG_P (src))
    {
      rtx rsi = reg_saved_in (src);
      if (rsi)
	src = rsi;
    }

  fde = cfun->fde;

  switch (GET_CODE (dest))
    {
    case REG:
      switch (GET_CODE (src))
	{
	  /* Setting FP from SP.  */
	case REG:
	  if (cur_cfa->reg == dwf_regno (src))
	    {
	      /* Rule 1 */
	      /* Update the CFA rule wrt SP or FP.  Make sure src is
		 relative to the current CFA register.

		 We used to require that dest be either SP or FP, but the
		 ARM copies SP to a temporary register, and from there to
		 FP.  So we just rely on the backends to only set
		 RTX_FRAME_RELATED_P on appropriate insns.  */
	      cur_cfa->reg = dwf_regno (dest);
	      cur_trace->cfa_temp.reg = cur_cfa->reg;
	      cur_trace->cfa_temp.offset = cur_cfa->offset;
	    }
	  else
	    {
	      /* Saving a register in a register.  */
	      gcc_assert (!fixed_regs [REGNO (dest)]
			  /* For the SPARC and its register window.  */
			  || (dwf_regno (src) == DWARF_FRAME_RETURN_COLUMN));

              /* After stack is aligned, we can only save SP in FP
		 if drap register is used.  In this case, we have
		 to restore stack pointer with the CFA value and we
		 don't generate this DWARF information.  */
	      if (fde
		  && fde->stack_realign
		  && REGNO (src) == STACK_POINTER_REGNUM)
		gcc_assert (REGNO (dest) == HARD_FRAME_POINTER_REGNUM
			    && fde->drap_reg != INVALID_REGNUM
			    && cur_cfa->reg != dwf_regno (src));
	      else
		queue_reg_save (src, dest, 0);
	    }
	  break;

	case PLUS:
	case MINUS:
	case LO_SUM:
	  if (dest == stack_pointer_rtx)
	    {
	      /* Rule 2 */
	      /* Adjusting SP.  */
	      if (REG_P (XEXP (src, 1)))
		{
		  gcc_assert (dwf_regno (XEXP (src, 1))
			      == cur_trace->cfa_temp.reg);
		  offset = cur_trace->cfa_temp.offset;
		}
	      else if (!poly_int_rtx_p (XEXP (src, 1), &offset))
		gcc_unreachable ();

	      if (XEXP (src, 0) == hard_frame_pointer_rtx)
		{
		  /* Restoring SP from FP in the epilogue.  */
		  gcc_assert (cur_cfa->reg == dw_frame_pointer_regnum);
		  cur_cfa->reg = dw_stack_pointer_regnum;
		}
	      else if (GET_CODE (src) == LO_SUM)
		/* Assume we've set the source reg of the LO_SUM from sp.  */
		;
	      else
		gcc_assert (XEXP (src, 0) == stack_pointer_rtx);

	      if (GET_CODE (src) != MINUS)
		offset = -offset;
	      if (cur_cfa->reg == dw_stack_pointer_regnum)
		cur_cfa->offset += offset;
	      if (cur_trace->cfa_store.reg == dw_stack_pointer_regnum)
		cur_trace->cfa_store.offset += offset;
	    }
	  else if (dest == hard_frame_pointer_rtx)
	    {
	      /* Rule 3 */
	      /* Either setting the FP from an offset of the SP,
		 or adjusting the FP */
	      gcc_assert (frame_pointer_needed);

	      gcc_assert (REG_P (XEXP (src, 0))
			  && dwf_regno (XEXP (src, 0)) == cur_cfa->reg);
	      offset = rtx_to_poly_int64 (XEXP (src, 1));
	      if (GET_CODE (src) != MINUS)
		offset = -offset;
	      cur_cfa->offset += offset;
	      cur_cfa->reg = dw_frame_pointer_regnum;
	    }
	  else
	    {
	      gcc_assert (GET_CODE (src) != MINUS);

	      /* Rule 4 */
	      if (REG_P (XEXP (src, 0))
		  && dwf_regno (XEXP (src, 0)) == cur_cfa->reg
		  && poly_int_rtx_p (XEXP (src, 1), &offset))
		{
		  /* Setting a temporary CFA register that will be copied
		     into the FP later on.  */
		  offset = -offset;
		  cur_cfa->offset += offset;
		  cur_cfa->reg = dwf_regno (dest);
		  /* Or used to save regs to the stack.  */
		  cur_trace->cfa_temp.reg = cur_cfa->reg;
		  cur_trace->cfa_temp.offset = cur_cfa->offset;
		}

	      /* Rule 5 */
	      else if (REG_P (XEXP (src, 0))
		       && dwf_regno (XEXP (src, 0)) == cur_trace->cfa_temp.reg
		       && XEXP (src, 1) == stack_pointer_rtx)
		{
		  /* Setting a scratch register that we will use instead
		     of SP for saving registers to the stack.  */
		  gcc_assert (cur_cfa->reg == dw_stack_pointer_regnum);
		  cur_trace->cfa_store.reg = dwf_regno (dest);
		  cur_trace->cfa_store.offset
		    = cur_cfa->offset - cur_trace->cfa_temp.offset;
		}

	      /* Rule 9 */
	      else if (GET_CODE (src) == LO_SUM
		       && poly_int_rtx_p (XEXP (src, 1),
					  &cur_trace->cfa_temp.offset))
		cur_trace->cfa_temp.reg = dwf_regno (dest);
	      else
		gcc_unreachable ();
	    }
	  break;

	  /* Rule 6 */
	case CONST_INT:
	case POLY_INT_CST:
	  cur_trace->cfa_temp.reg = dwf_regno (dest);
	  cur_trace->cfa_temp.offset = rtx_to_poly_int64 (src);
	  break;

	  /* Rule 7 */
	case IOR:
	  gcc_assert (REG_P (XEXP (src, 0))
		      && dwf_regno (XEXP (src, 0)) == cur_trace->cfa_temp.reg
		      && CONST_INT_P (XEXP (src, 1)));

	  cur_trace->cfa_temp.reg = dwf_regno (dest);
	  if (!can_ior_p (cur_trace->cfa_temp.offset, INTVAL (XEXP (src, 1)),
			  &cur_trace->cfa_temp.offset))
	    /* The target shouldn't generate this kind of CFI note if we
	       can't represent it.  */
	    gcc_unreachable ();
	  break;

	  /* Skip over HIGH, assuming it will be followed by a LO_SUM,
	     which will fill in all of the bits.  */
	  /* Rule 8 */
	case HIGH:
	  break;

	  /* Rule 15 */
	case UNSPEC:
	case UNSPEC_VOLATILE:
	  /* All unspecs should be represented by REG_CFA_* notes.  */
	  gcc_unreachable ();
	  return;

	  /* Rule 16 */
	case AND:
          /* If this AND operation happens on stack pointer in prologue,
	     we assume the stack is realigned and we extract the
	     alignment.  */
          if (fde && XEXP (src, 0) == stack_pointer_rtx)
            {
	      /* We interpret reg_save differently with stack_realign set.
		 Thus we must flush whatever we have queued first.  */
	      dwarf2out_flush_queued_reg_saves ();

              gcc_assert (cur_trace->cfa_store.reg
			  == dwf_regno (XEXP (src, 0)));
              fde->stack_realign = 1;
              fde->stack_realignment = INTVAL (XEXP (src, 1));
              cur_trace->cfa_store.offset = 0;

	      if (cur_cfa->reg != dw_stack_pointer_regnum
		  && cur_cfa->reg != dw_frame_pointer_regnum)
		fde->drap_reg = cur_cfa->reg;
            }
          return;

	default:
	  gcc_unreachable ();
	}
      break;

    case MEM:

      /* Saving a register to the stack.  Make sure dest is relative to the
	 CFA register.  */
      switch (GET_CODE (XEXP (dest, 0)))
	{
	  /* Rule 10 */
	  /* With a push.  */
	case PRE_MODIFY:
	case POST_MODIFY:
	  /* We can't handle variable size modifications.  */
	  offset = -rtx_to_poly_int64 (XEXP (XEXP (XEXP (dest, 0), 1), 1));

	  gcc_assert (REGNO (XEXP (XEXP (dest, 0), 0)) == STACK_POINTER_REGNUM
		      && cur_trace->cfa_store.reg == dw_stack_pointer_regnum);

	  cur_trace->cfa_store.offset += offset;
	  if (cur_cfa->reg == dw_stack_pointer_regnum)
	    cur_cfa->offset = cur_trace->cfa_store.offset;

	  if (GET_CODE (XEXP (dest, 0)) == POST_MODIFY)
	    offset -= cur_trace->cfa_store.offset;
	  else
	    offset = -cur_trace->cfa_store.offset;
	  break;

	  /* Rule 11 */
	case PRE_INC:
	case PRE_DEC:
	case POST_DEC:
	  offset = GET_MODE_SIZE (GET_MODE (dest));
	  if (GET_CODE (XEXP (dest, 0)) == PRE_INC)
	    offset = -offset;

	  gcc_assert ((REGNO (XEXP (XEXP (dest, 0), 0))
		       == STACK_POINTER_REGNUM)
		      && cur_trace->cfa_store.reg == dw_stack_pointer_regnum);

	  cur_trace->cfa_store.offset += offset;

          /* Rule 18: If stack is aligned, we will use FP as a
	     reference to represent the address of the stored
	     regiser.  */
          if (fde
              && fde->stack_realign
	      && REG_P (src)
	      && REGNO (src) == HARD_FRAME_POINTER_REGNUM)
	    {
	      gcc_assert (cur_cfa->reg != dw_frame_pointer_regnum);
	      cur_trace->cfa_store.offset = 0;
	    }

	  if (cur_cfa->reg == dw_stack_pointer_regnum)
	    cur_cfa->offset = cur_trace->cfa_store.offset;

	  if (GET_CODE (XEXP (dest, 0)) == POST_DEC)
	    offset += -cur_trace->cfa_store.offset;
	  else
	    offset = -cur_trace->cfa_store.offset;
	  break;

	  /* Rule 12 */
	  /* With an offset.  */
	case PLUS:
	case MINUS:
	case LO_SUM:
	  {
	    unsigned int regno;

	    gcc_assert (REG_P (XEXP (XEXP (dest, 0), 0)));
	    offset = rtx_to_poly_int64 (XEXP (XEXP (dest, 0), 1));
	    if (GET_CODE (XEXP (dest, 0)) == MINUS)
	      offset = -offset;

	    regno = dwf_regno (XEXP (XEXP (dest, 0), 0));

	    if (cur_cfa->reg == regno)
	      offset -= cur_cfa->offset;
	    else if (cur_trace->cfa_store.reg == regno)
	      offset -= cur_trace->cfa_store.offset;
	    else
	      {
		gcc_assert (cur_trace->cfa_temp.reg == regno);
		offset -= cur_trace->cfa_temp.offset;
	      }
	  }
	  break;

	  /* Rule 13 */
	  /* Without an offset.  */
	case REG:
	  {
	    unsigned int regno = dwf_regno (XEXP (dest, 0));

	    if (cur_cfa->reg == regno)
	      offset = -cur_cfa->offset;
	    else if (cur_trace->cfa_store.reg == regno)
	      offset = -cur_trace->cfa_store.offset;
	    else
	      {
		gcc_assert (cur_trace->cfa_temp.reg == regno);
		offset = -cur_trace->cfa_temp.offset;
	      }
	  }
	  break;

	  /* Rule 14 */
	case POST_INC:
	  gcc_assert (cur_trace->cfa_temp.reg
		      == dwf_regno (XEXP (XEXP (dest, 0), 0)));
	  offset = -cur_trace->cfa_temp.offset;
	  cur_trace->cfa_temp.offset -= GET_MODE_SIZE (GET_MODE (dest));
	  break;

	default:
	  gcc_unreachable ();
	}

      /* Rule 17 */
      /* If the source operand of this MEM operation is a memory,
	 we only care how much stack grew.  */
      if (MEM_P (src))
        break;

      if (REG_P (src)
	  && REGNO (src) != STACK_POINTER_REGNUM
	  && REGNO (src) != HARD_FRAME_POINTER_REGNUM
	  && dwf_regno (src) == cur_cfa->reg)
	{
	  /* We're storing the current CFA reg into the stack.  */

<<<<<<< HEAD
	  if (must_eq (cur_cfa->offset, 0))
=======
	  if (known_eq (cur_cfa->offset, 0))
>>>>>>> 70783a86
	    {
              /* Rule 19 */
              /* If stack is aligned, putting CFA reg into stack means
		 we can no longer use reg + offset to represent CFA.
		 Here we use DW_CFA_def_cfa_expression instead.  The
		 result of this expression equals to the original CFA
		 value.  */
              if (fde
                  && fde->stack_realign
                  && cur_cfa->indirect == 0
                  && cur_cfa->reg != dw_frame_pointer_regnum)
                {
		  gcc_assert (fde->drap_reg == cur_cfa->reg);

		  cur_cfa->indirect = 1;
		  cur_cfa->reg = dw_frame_pointer_regnum;
		  cur_cfa->base_offset = offset;
		  cur_cfa->offset = 0;

		  fde->drap_reg_saved = 1;
		  break;
                }

	      /* If the source register is exactly the CFA, assume
		 we're saving SP like any other register; this happens
		 on the ARM.  */
	      queue_reg_save (stack_pointer_rtx, NULL_RTX, offset);
	      break;
	    }
	  else
	    {
	      /* Otherwise, we'll need to look in the stack to
		 calculate the CFA.  */
	      rtx x = XEXP (dest, 0);

	      if (!REG_P (x))
		x = XEXP (x, 0);
	      gcc_assert (REG_P (x));

	      cur_cfa->reg = dwf_regno (x);
	      cur_cfa->base_offset = offset;
	      cur_cfa->indirect = 1;
	      break;
	    }
	}

      if (REG_P (src))
	span = targetm.dwarf_register_span (src);
      else
	span = NULL;

      if (!span)
	queue_reg_save (src, NULL_RTX, offset);
      else
	{
	  /* We have a PARALLEL describing where the contents of SRC live.
	     Queue register saves for each piece of the PARALLEL.  */
	  poly_int64 span_offset = offset;

	  gcc_assert (GET_CODE (span) == PARALLEL);

	  const int par_len = XVECLEN (span, 0);
	  for (int par_index = 0; par_index < par_len; par_index++)
	    {
	      rtx elem = XVECEXP (span, 0, par_index);
	      queue_reg_save (elem, NULL_RTX, span_offset);
	      span_offset += GET_MODE_SIZE (GET_MODE (elem));
	    }
	}
      break;

    default:
      gcc_unreachable ();
    }
}

/* Record call frame debugging information for INSN, which either sets
   SP or FP (adjusting how we calculate the frame address) or saves a
   register to the stack.  */

static void
dwarf2out_frame_debug (rtx_insn *insn)
{
  rtx note, n, pat;
  bool handled_one = false;

  for (note = REG_NOTES (insn); note; note = XEXP (note, 1))
    switch (REG_NOTE_KIND (note))
      {
      case REG_FRAME_RELATED_EXPR:
	pat = XEXP (note, 0);
	goto do_frame_expr;

      case REG_CFA_DEF_CFA:
	dwarf2out_frame_debug_def_cfa (XEXP (note, 0));
	handled_one = true;
	break;

      case REG_CFA_ADJUST_CFA:
	n = XEXP (note, 0);
	if (n == NULL)
	  {
	    n = PATTERN (insn);
	    if (GET_CODE (n) == PARALLEL)
	      n = XVECEXP (n, 0, 0);
	  }
	dwarf2out_frame_debug_adjust_cfa (n);
	handled_one = true;
	break;

      case REG_CFA_OFFSET:
	n = XEXP (note, 0);
	if (n == NULL)
	  n = single_set (insn);
	dwarf2out_frame_debug_cfa_offset (n);
	handled_one = true;
	break;

      case REG_CFA_REGISTER:
	n = XEXP (note, 0);
	if (n == NULL)
	  {
	    n = PATTERN (insn);
	    if (GET_CODE (n) == PARALLEL)
	      n = XVECEXP (n, 0, 0);
	  }
	dwarf2out_frame_debug_cfa_register (n);
	handled_one = true;
	break;

      case REG_CFA_EXPRESSION:
      case REG_CFA_VAL_EXPRESSION:
	n = XEXP (note, 0);
	if (n == NULL)
	  n = single_set (insn);

	if (REG_NOTE_KIND (note) == REG_CFA_EXPRESSION)
	  dwarf2out_frame_debug_cfa_expression (n);
	else
	  dwarf2out_frame_debug_cfa_val_expression (n);

	handled_one = true;
	break;

      case REG_CFA_RESTORE:
	n = XEXP (note, 0);
	if (n == NULL)
	  {
	    n = PATTERN (insn);
	    if (GET_CODE (n) == PARALLEL)
	      n = XVECEXP (n, 0, 0);
	    n = XEXP (n, 0);
	  }
	dwarf2out_frame_debug_cfa_restore (n);
	handled_one = true;
	break;

      case REG_CFA_SET_VDRAP:
	n = XEXP (note, 0);
	if (REG_P (n))
	  {
	    dw_fde_ref fde = cfun->fde;
	    if (fde)
	      {
		gcc_assert (fde->vdrap_reg == INVALID_REGNUM);
		if (REG_P (n))
		  fde->vdrap_reg = dwf_regno (n);
	      }
	  }
	handled_one = true;
	break;

      case REG_CFA_TOGGLE_RA_MANGLE:
      case REG_CFA_WINDOW_SAVE:
	/* We overload both of these operations onto the same DWARF opcode.  */
	dwarf2out_frame_debug_cfa_window_save ();
	handled_one = true;
	break;

      case REG_CFA_FLUSH_QUEUE:
	/* The actual flush happens elsewhere.  */
	handled_one = true;
	break;

      default:
	break;
      }

  if (!handled_one)
    {
      pat = PATTERN (insn);
    do_frame_expr:
      dwarf2out_frame_debug_expr (pat);

      /* Check again.  A parallel can save and update the same register.
         We could probably check just once, here, but this is safer than
         removing the check at the start of the function.  */
      if (clobbers_queued_reg_save (pat))
	dwarf2out_flush_queued_reg_saves ();
    }
}

/* Emit CFI info to change the state from OLD_ROW to NEW_ROW.  */

static void
change_cfi_row (dw_cfi_row *old_row, dw_cfi_row *new_row)
{
  size_t i, n_old, n_new, n_max;
  dw_cfi_ref cfi;

  if (new_row->cfa_cfi && !cfi_equal_p (old_row->cfa_cfi, new_row->cfa_cfi))
    add_cfi (new_row->cfa_cfi);
  else
    {
      cfi = def_cfa_0 (&old_row->cfa, &new_row->cfa);
      if (cfi)
	add_cfi (cfi);
    }

  n_old = vec_safe_length (old_row->reg_save);
  n_new = vec_safe_length (new_row->reg_save);
  n_max = MAX (n_old, n_new);

  for (i = 0; i < n_max; ++i)
    {
      dw_cfi_ref r_old = NULL, r_new = NULL;

      if (i < n_old)
	r_old = (*old_row->reg_save)[i];
      if (i < n_new)
	r_new = (*new_row->reg_save)[i];

      if (r_old == r_new)
	;
      else if (r_new == NULL)
	add_cfi_restore (i);
      else if (!cfi_equal_p (r_old, r_new))
        add_cfi (r_new);
    }
}

/* Examine CFI and return true if a cfi label and set_loc is needed
   beforehand.  Even when generating CFI assembler instructions, we
   still have to add the cfi to the list so that lookup_cfa_1 works
   later on.  When -g2 and above we even need to force emitting of
   CFI labels and add to list a DW_CFA_set_loc for convert_cfa_to_fb_loc_list
   purposes.  If we're generating DWARF3 output we use DW_OP_call_frame_cfa
   and so don't use convert_cfa_to_fb_loc_list.  */

static bool
cfi_label_required_p (dw_cfi_ref cfi)
{
  if (!dwarf2out_do_cfi_asm ())
    return true;

  if (dwarf_version == 2
      && debug_info_level > DINFO_LEVEL_TERSE
      && (write_symbols == DWARF2_DEBUG
	  || write_symbols == VMS_AND_DWARF2_DEBUG))
    {
      switch (cfi->dw_cfi_opc)
	{
	case DW_CFA_def_cfa_offset:
	case DW_CFA_def_cfa_offset_sf:
	case DW_CFA_def_cfa_register:
	case DW_CFA_def_cfa:
	case DW_CFA_def_cfa_sf:
	case DW_CFA_def_cfa_expression:
	case DW_CFA_restore_state:
	  return true;
	default:
	  return false;
	}
    }
  return false;
}

/* Walk the function, looking for NOTE_INSN_CFI notes.  Add the CFIs to the
   function's FDE, adding CFI labels and set_loc/advance_loc opcodes as
   necessary.  */
static void
add_cfis_to_fde (void)
{
  dw_fde_ref fde = cfun->fde;
  rtx_insn *insn, *next;

  for (insn = get_insns (); insn; insn = next)
    {
      next = NEXT_INSN (insn);

      if (NOTE_P (insn) && NOTE_KIND (insn) == NOTE_INSN_SWITCH_TEXT_SECTIONS)
	fde->dw_fde_switch_cfi_index = vec_safe_length (fde->dw_fde_cfi);

      if (NOTE_P (insn) && NOTE_KIND (insn) == NOTE_INSN_CFI)
	{
	  bool required = cfi_label_required_p (NOTE_CFI (insn));
	  while (next)
	    if (NOTE_P (next) && NOTE_KIND (next) == NOTE_INSN_CFI)
	      {
		required |= cfi_label_required_p (NOTE_CFI (next));
		next = NEXT_INSN (next);
	      }
	    else if (active_insn_p (next)
		     || (NOTE_P (next) && (NOTE_KIND (next)
					   == NOTE_INSN_SWITCH_TEXT_SECTIONS)))
	      break;
	    else
	      next = NEXT_INSN (next);
	  if (required)
	    {
	      int num = dwarf2out_cfi_label_num;
	      const char *label = dwarf2out_cfi_label ();
	      dw_cfi_ref xcfi;

	      /* Set the location counter to the new label.  */
	      xcfi = new_cfi ();
	      xcfi->dw_cfi_opc = DW_CFA_advance_loc4;
	      xcfi->dw_cfi_oprnd1.dw_cfi_addr = label;
	      vec_safe_push (fde->dw_fde_cfi, xcfi);

	      rtx_note *tmp = emit_note_before (NOTE_INSN_CFI_LABEL, insn);
	      NOTE_LABEL_NUMBER (tmp) = num;
	    }

	  do
	    {
	      if (NOTE_P (insn) && NOTE_KIND (insn) == NOTE_INSN_CFI)
		vec_safe_push (fde->dw_fde_cfi, NOTE_CFI (insn));
	      insn = NEXT_INSN (insn);
	    }
	  while (insn != next);
	}
    }
}

static void dump_cfi_row (FILE *f, dw_cfi_row *row);

/* If LABEL is the start of a trace, then initialize the state of that
   trace from CUR_TRACE and CUR_ROW.  */

static void
maybe_record_trace_start (rtx_insn *start, rtx_insn *origin)
{
  dw_trace_info *ti;

  ti = get_trace_info (start);
  gcc_assert (ti != NULL);

  if (dump_file)
    {
      fprintf (dump_file, "   saw edge from trace %u to %u (via %s %d)\n",
	       cur_trace->id, ti->id,
	       (origin ? rtx_name[(int) GET_CODE (origin)] : "fallthru"),
	       (origin ? INSN_UID (origin) : 0));
    }

  poly_int64 args_size = cur_trace->end_true_args_size;
  if (ti->beg_row == NULL)
    {
      /* This is the first time we've encountered this trace.  Propagate
	 state across the edge and push the trace onto the work list.  */
      ti->beg_row = copy_cfi_row (cur_row);
      ti->beg_true_args_size = args_size;

      ti->cfa_store = cur_trace->cfa_store;
      ti->cfa_temp = cur_trace->cfa_temp;
      ti->regs_saved_in_regs = cur_trace->regs_saved_in_regs.copy ();

      trace_work_list.safe_push (ti);

      if (dump_file)
	fprintf (dump_file, "\tpush trace %u to worklist\n", ti->id);
    }
  else
    {

      /* We ought to have the same state incoming to a given trace no
	 matter how we arrive at the trace.  Anything else means we've
	 got some kind of optimization error.  */
#if CHECKING_P
      if (!cfi_row_equal_p (cur_row, ti->beg_row))
	{
	  if (dump_file)
	    {
	      fprintf (dump_file, "Inconsistent CFI state!\n");
	      fprintf (dump_file, "SHOULD have:\n");
	      dump_cfi_row (dump_file, ti->beg_row);
	      fprintf (dump_file, "DO have:\n");
	      dump_cfi_row (dump_file, cur_row);
	    }

	  gcc_unreachable ();
	}
#endif

      /* The args_size is allowed to conflict if it isn't actually used.  */
<<<<<<< HEAD
      if (may_ne (ti->beg_true_args_size, args_size))
=======
      if (maybe_ne (ti->beg_true_args_size, args_size))
>>>>>>> 70783a86
	ti->args_size_undefined = true;
    }
}

/* Similarly, but handle the args_size and CFA reset across EH
   and non-local goto edges.  */

static void
maybe_record_trace_start_abnormal (rtx_insn *start, rtx_insn *origin)
{
  poly_int64 save_args_size, delta;
  dw_cfa_location save_cfa;

  save_args_size = cur_trace->end_true_args_size;
<<<<<<< HEAD
  if (must_eq (save_args_size, 0))
=======
  if (known_eq (save_args_size, 0))
>>>>>>> 70783a86
    {
      maybe_record_trace_start (start, origin);
      return;
    }

  delta = -save_args_size;
  cur_trace->end_true_args_size = 0;

  save_cfa = cur_row->cfa;
  if (cur_row->cfa.reg == dw_stack_pointer_regnum)
    {
      /* Convert a change in args_size (always a positive in the
	 direction of stack growth) to a change in stack pointer.  */
      if (!STACK_GROWS_DOWNWARD)
	delta = -delta;

      cur_row->cfa.offset += delta;
    }
  
  maybe_record_trace_start (start, origin);

  cur_trace->end_true_args_size = save_args_size;
  cur_row->cfa = save_cfa;
}

/* Propagate CUR_TRACE state to the destinations implied by INSN.  */
/* ??? Sadly, this is in large part a duplicate of make_edges.  */

static void
create_trace_edges (rtx_insn *insn)
{
  rtx tmp;
  int i, n;

  if (JUMP_P (insn))
    {
      rtx_jump_table_data *table;

      if (find_reg_note (insn, REG_NON_LOCAL_GOTO, NULL_RTX))
	return;

      if (tablejump_p (insn, NULL, &table))
	{
	  rtvec vec = table->get_labels ();

	  n = GET_NUM_ELEM (vec);
	  for (i = 0; i < n; ++i)
	    {
	      rtx_insn *lab = as_a <rtx_insn *> (XEXP (RTVEC_ELT (vec, i), 0));
	      maybe_record_trace_start (lab, insn);
	    }
	}
      else if (computed_jump_p (insn))
	{
	  rtx_insn *temp;
	  unsigned int i;
	  FOR_EACH_VEC_SAFE_ELT (forced_labels, i, temp)
	    maybe_record_trace_start (temp, insn);
	}
      else if (returnjump_p (insn))
	;
      else if ((tmp = extract_asm_operands (PATTERN (insn))) != NULL)
	{
	  n = ASM_OPERANDS_LABEL_LENGTH (tmp);
	  for (i = 0; i < n; ++i)
	    {
	      rtx_insn *lab =
		as_a <rtx_insn *> (XEXP (ASM_OPERANDS_LABEL (tmp, i), 0));
	      maybe_record_trace_start (lab, insn);
	    }
	}
      else
	{
	  rtx_insn *lab = JUMP_LABEL_AS_INSN (insn);
	  gcc_assert (lab != NULL);
	  maybe_record_trace_start (lab, insn);
	}
    }
  else if (CALL_P (insn))
    {
      /* Sibling calls don't have edges inside this function.  */
      if (SIBLING_CALL_P (insn))
	return;

      /* Process non-local goto edges.  */
      if (can_nonlocal_goto (insn))
	for (rtx_insn_list *lab = nonlocal_goto_handler_labels;
	     lab;
	     lab = lab->next ())
	  maybe_record_trace_start_abnormal (lab->insn (), insn);
    }
  else if (rtx_sequence *seq = dyn_cast <rtx_sequence *> (PATTERN (insn)))
    {
      int i, n = seq->len ();
      for (i = 0; i < n; ++i)
	create_trace_edges (seq->insn (i));
      return;
    }

  /* Process EH edges.  */
  if (CALL_P (insn) || cfun->can_throw_non_call_exceptions)
    {
      eh_landing_pad lp = get_eh_landing_pad_from_rtx (insn);
      if (lp)
	maybe_record_trace_start_abnormal (lp->landing_pad, insn);
    }
}

/* A subroutine of scan_trace.  Do what needs to be done "after" INSN.  */

static void
scan_insn_after (rtx_insn *insn)
{
  if (RTX_FRAME_RELATED_P (insn))
    dwarf2out_frame_debug (insn);
  notice_args_size (insn);
}

/* Scan the trace beginning at INSN and create the CFI notes for the
   instructions therein.  */

static void
scan_trace (dw_trace_info *trace, bool entry)
{
  rtx_insn *prev, *insn = trace->head;
  dw_cfa_location this_cfa;

  if (dump_file)
    fprintf (dump_file, "Processing trace %u : start at %s %d\n",
	     trace->id, rtx_name[(int) GET_CODE (insn)],
	     INSN_UID (insn));

  trace->end_row = copy_cfi_row (trace->beg_row);
  trace->end_true_args_size = trace->beg_true_args_size;

  cur_trace = trace;
  cur_row = trace->end_row;

  this_cfa = cur_row->cfa;
  cur_cfa = &this_cfa;

  /* If the current function starts with a non-standard incoming frame
     sp offset, emit a note before the first instruction.  */
  if (entry
      && DEFAULT_INCOMING_FRAME_SP_OFFSET != INCOMING_FRAME_SP_OFFSET)
    {
      add_cfi_insn = insn;
      gcc_assert (NOTE_P (insn) && NOTE_KIND (insn) == NOTE_INSN_DELETED);
      this_cfa.offset = INCOMING_FRAME_SP_OFFSET;
      def_cfa_1 (&this_cfa);
    }

  for (prev = insn, insn = NEXT_INSN (insn);
       insn;
       prev = insn, insn = NEXT_INSN (insn))
    {
      rtx_insn *control;

      /* Do everything that happens "before" the insn.  */
      add_cfi_insn = prev;

      /* Notice the end of a trace.  */
      if (BARRIER_P (insn))
	{
	  /* Don't bother saving the unneeded queued registers at all.  */
	  queued_reg_saves.truncate (0);
	  break;
	}
      if (save_point_p (insn))
	{
	  /* Propagate across fallthru edges.  */
	  dwarf2out_flush_queued_reg_saves ();
	  maybe_record_trace_start (insn, NULL);
	  break;
	}

      if (DEBUG_INSN_P (insn) || !inside_basic_block_p (insn))
	continue;

      /* Handle all changes to the row state.  Sequences require special
	 handling for the positioning of the notes.  */
      if (rtx_sequence *pat = dyn_cast <rtx_sequence *> (PATTERN (insn)))
	{
	  rtx_insn *elt;
	  int i, n = pat->len ();

	  control = pat->insn (0);
	  if (can_throw_internal (control))
	    notice_eh_throw (control);
	  dwarf2out_flush_queued_reg_saves ();

	  if (JUMP_P (control) && INSN_ANNULLED_BRANCH_P (control))
	    {
	      /* ??? Hopefully multiple delay slots are not annulled.  */
	      gcc_assert (n == 2);
	      gcc_assert (!RTX_FRAME_RELATED_P (control));
	      gcc_assert (!find_reg_note (control, REG_ARGS_SIZE, NULL));

	      elt = pat->insn (1);

	      if (INSN_FROM_TARGET_P (elt))
		{
		  cfi_vec save_row_reg_save;

		  /* If ELT is an instruction from target of an annulled
		     branch, the effects are for the target only and so
		     the args_size and CFA along the current path
		     shouldn't change.  */
		  add_cfi_insn = NULL;
		  poly_int64 restore_args_size = cur_trace->end_true_args_size;
		  cur_cfa = &cur_row->cfa;
		  save_row_reg_save = vec_safe_copy (cur_row->reg_save);

		  scan_insn_after (elt);

		  /* ??? Should we instead save the entire row state?  */
		  gcc_assert (!queued_reg_saves.length ());

		  create_trace_edges (control);

		  cur_trace->end_true_args_size = restore_args_size;
		  cur_row->cfa = this_cfa;
		  cur_row->reg_save = save_row_reg_save;
		  cur_cfa = &this_cfa;
		}
	      else
		{
		  /* If ELT is a annulled branch-taken instruction (i.e.
		     executed only when branch is not taken), the args_size
		     and CFA should not change through the jump.  */
		  create_trace_edges (control);

		  /* Update and continue with the trace.  */
		  add_cfi_insn = insn;
		  scan_insn_after (elt);
		  def_cfa_1 (&this_cfa);
		}
	      continue;
	    }

	  /* The insns in the delay slot should all be considered to happen
	     "before" a call insn.  Consider a call with a stack pointer
	     adjustment in the delay slot.  The backtrace from the callee
	     should include the sp adjustment.  Unfortunately, that leaves
	     us with an unavoidable unwinding error exactly at the call insn
	     itself.  For jump insns we'd prefer to avoid this error by
	     placing the notes after the sequence.  */
	  if (JUMP_P (control))
	    add_cfi_insn = insn;

	  for (i = 1; i < n; ++i)
	    {
	      elt = pat->insn (i);
	      scan_insn_after (elt);
	    }

	  /* Make sure any register saves are visible at the jump target.  */
	  dwarf2out_flush_queued_reg_saves ();
	  any_cfis_emitted = false;

          /* However, if there is some adjustment on the call itself, e.g.
	     a call_pop, that action should be considered to happen after
	     the call returns.  */
	  add_cfi_insn = insn;
	  scan_insn_after (control);
	}
      else
	{
	  /* Flush data before calls and jumps, and of course if necessary.  */
	  if (can_throw_internal (insn))
	    {
	      notice_eh_throw (insn);
	      dwarf2out_flush_queued_reg_saves ();
	    }
	  else if (!NONJUMP_INSN_P (insn)
		   || clobbers_queued_reg_save (insn)
		   || find_reg_note (insn, REG_CFA_FLUSH_QUEUE, NULL))
	    dwarf2out_flush_queued_reg_saves ();
	  any_cfis_emitted = false;

	  add_cfi_insn = insn;
	  scan_insn_after (insn);
	  control = insn;
	}

      /* Between frame-related-p and args_size we might have otherwise
	 emitted two cfa adjustments.  Do it now.  */
      def_cfa_1 (&this_cfa);

      /* Minimize the number of advances by emitting the entire queue
	 once anything is emitted.  */
      if (any_cfis_emitted
	  || find_reg_note (insn, REG_CFA_FLUSH_QUEUE, NULL))
	dwarf2out_flush_queued_reg_saves ();

      /* Note that a test for control_flow_insn_p does exactly the
	 same tests as are done to actually create the edges.  So
	 always call the routine and let it not create edges for
	 non-control-flow insns.  */
      create_trace_edges (control);
    }

  add_cfi_insn = NULL;
  cur_row = NULL;
  cur_trace = NULL;
  cur_cfa = NULL;
}

/* Scan the function and create the initial set of CFI notes.  */

static void
create_cfi_notes (void)
{
  dw_trace_info *ti;

  gcc_checking_assert (!queued_reg_saves.exists ());
  gcc_checking_assert (!trace_work_list.exists ());

  /* Always begin at the entry trace.  */
  ti = &trace_info[0];
  scan_trace (ti, true);

  while (!trace_work_list.is_empty ())
    {
      ti = trace_work_list.pop ();
      scan_trace (ti, false);
    }

  queued_reg_saves.release ();
  trace_work_list.release ();
}

/* Return the insn before the first NOTE_INSN_CFI after START.  */

static rtx_insn *
before_next_cfi_note (rtx_insn *start)
{
  rtx_insn *prev = start;
  while (start)
    {
      if (NOTE_P (start) && NOTE_KIND (start) == NOTE_INSN_CFI)
	return prev;
      prev = start;
      start = NEXT_INSN (start);
    }
  gcc_unreachable ();
}

/* Insert CFI notes between traces to properly change state between them.  */

static void
connect_traces (void)
{
  unsigned i, n;
  dw_trace_info *prev_ti, *ti;

  /* ??? Ideally, we should have both queued and processed every trace.
     However the current representation of constant pools on various targets
     is indistinguishable from unreachable code.  Assume for the moment that
     we can simply skip over such traces.  */
  /* ??? Consider creating a DATA_INSN rtx code to indicate that
     these are not "real" instructions, and should not be considered.
     This could be generically useful for tablejump data as well.  */
  /* Remove all unprocessed traces from the list.  */
  unsigned ix, ix2;
  VEC_ORDERED_REMOVE_IF_FROM_TO (trace_info, ix, ix2, ti, 1,
				 trace_info.length (), ti->beg_row == NULL);
  FOR_EACH_VEC_ELT (trace_info, ix, ti)
    gcc_assert (ti->end_row != NULL);

  /* Work from the end back to the beginning.  This lets us easily insert
     remember/restore_state notes in the correct order wrt other notes.  */
  n = trace_info.length ();
  prev_ti = &trace_info[n - 1];
  for (i = n - 1; i > 0; --i)
    {
      dw_cfi_row *old_row;

      ti = prev_ti;
      prev_ti = &trace_info[i - 1];

      add_cfi_insn = ti->head;

      /* In dwarf2out_switch_text_section, we'll begin a new FDE
	 for the portion of the function in the alternate text
	 section.  The row state at the very beginning of that
	 new FDE will be exactly the row state from the CIE.  */
      if (ti->switch_sections)
	old_row = cie_cfi_row;
      else
	{
	  old_row = prev_ti->end_row;
	  /* If there's no change from the previous end state, fine.  */
	  if (cfi_row_equal_p (old_row, ti->beg_row))
	    ;
	  /* Otherwise check for the common case of sharing state with
	     the beginning of an epilogue, but not the end.  Insert
	     remember/restore opcodes in that case.  */
	  else if (cfi_row_equal_p (prev_ti->beg_row, ti->beg_row))
	    {
	      dw_cfi_ref cfi;

	      /* Note that if we blindly insert the remember at the
		 start of the trace, we can wind up increasing the
		 size of the unwind info due to extra advance opcodes.
		 Instead, put the remember immediately before the next
		 state change.  We know there must be one, because the 
		 state at the beginning and head of the trace differ.  */
	      add_cfi_insn = before_next_cfi_note (prev_ti->head);
	      cfi = new_cfi ();
	      cfi->dw_cfi_opc = DW_CFA_remember_state;
	      add_cfi (cfi);

	      add_cfi_insn = ti->head;
	      cfi = new_cfi ();
	      cfi->dw_cfi_opc = DW_CFA_restore_state;
	      add_cfi (cfi);

	      old_row = prev_ti->beg_row;
	    }
	  /* Otherwise, we'll simply change state from the previous end.  */
	}

      change_cfi_row (old_row, ti->beg_row);

      if (dump_file && add_cfi_insn != ti->head)
	{
	  rtx_insn *note;

	  fprintf (dump_file, "Fixup between trace %u and %u:\n",
		   prev_ti->id, ti->id);

	  note = ti->head;
	  do
	    {
	      note = NEXT_INSN (note);
	      gcc_assert (NOTE_P (note) && NOTE_KIND (note) == NOTE_INSN_CFI);
	      output_cfi_directive (dump_file, NOTE_CFI (note));
	    }
	  while (note != add_cfi_insn);
	}
    }

  /* Connect args_size between traces that have can_throw_internal insns.  */
  if (cfun->eh->lp_array)
    {
      poly_int64 prev_args_size = 0;

      for (i = 0; i < n; ++i)
	{
	  ti = &trace_info[i];

	  if (ti->switch_sections)
	    prev_args_size = 0;
	  if (ti->eh_head == NULL)
	    continue;
	  gcc_assert (!ti->args_size_undefined);

<<<<<<< HEAD
	  if (may_ne (ti->beg_delay_args_size, prev_args_size))
=======
	  if (maybe_ne (ti->beg_delay_args_size, prev_args_size))
>>>>>>> 70783a86
	    {
	      /* ??? Search back to previous CFI note.  */
	      add_cfi_insn = PREV_INSN (ti->eh_head);
	      add_cfi_args_size (ti->beg_delay_args_size);
	    }

	  prev_args_size = ti->end_delay_args_size;
	}
    }
}

/* Set up the pseudo-cfg of instruction traces, as described at the
   block comment at the top of the file.  */

static void
create_pseudo_cfg (void)
{
  bool saw_barrier, switch_sections;
  dw_trace_info ti;
  rtx_insn *insn;
  unsigned i;

  /* The first trace begins at the start of the function,
     and begins with the CIE row state.  */
  trace_info.create (16);
  memset (&ti, 0, sizeof (ti));
  ti.head = get_insns ();
  ti.beg_row = cie_cfi_row;
  ti.cfa_store = cie_cfi_row->cfa;
  ti.cfa_temp.reg = INVALID_REGNUM;
  trace_info.quick_push (ti);

  if (cie_return_save)
    ti.regs_saved_in_regs.safe_push (*cie_return_save);

  /* Walk all the insns, collecting start of trace locations.  */
  saw_barrier = false;
  switch_sections = false;
  for (insn = get_insns (); insn; insn = NEXT_INSN (insn))
    {
      if (BARRIER_P (insn))
	saw_barrier = true;
      else if (NOTE_P (insn)
	       && NOTE_KIND (insn) == NOTE_INSN_SWITCH_TEXT_SECTIONS)
	{
	  /* We should have just seen a barrier.  */
	  gcc_assert (saw_barrier);
	  switch_sections = true;
	}
      /* Watch out for save_point notes between basic blocks.
	 In particular, a note after a barrier.  Do not record these,
	 delaying trace creation until the label.  */
      else if (save_point_p (insn)
	       && (LABEL_P (insn) || !saw_barrier))
	{
	  memset (&ti, 0, sizeof (ti));
	  ti.head = insn;
	  ti.switch_sections = switch_sections;
	  ti.id = trace_info.length ();
	  trace_info.safe_push (ti);

	  saw_barrier = false;
	  switch_sections = false;
	}
    }

  /* Create the trace index after we've finished building trace_info,
     avoiding stale pointer problems due to reallocation.  */
  trace_index
    = new hash_table<trace_info_hasher> (trace_info.length ());
  dw_trace_info *tp;
  FOR_EACH_VEC_ELT (trace_info, i, tp)
    {
      dw_trace_info **slot;

      if (dump_file)
	fprintf (dump_file, "Creating trace %u : start at %s %d%s\n", tp->id,
		 rtx_name[(int) GET_CODE (tp->head)], INSN_UID (tp->head),
		 tp->switch_sections ? " (section switch)" : "");

      slot = trace_index->find_slot_with_hash (tp, INSN_UID (tp->head), INSERT);
      gcc_assert (*slot == NULL);
      *slot = tp;
    }
}

/* Record the initial position of the return address.  RTL is
   INCOMING_RETURN_ADDR_RTX.  */

static void
initial_return_save (rtx rtl)
{
  unsigned int reg = INVALID_REGNUM;
  poly_int64 offset = 0;

  switch (GET_CODE (rtl))
    {
    case REG:
      /* RA is in a register.  */
      reg = dwf_regno (rtl);
      break;

    case MEM:
      /* RA is on the stack.  */
      rtl = XEXP (rtl, 0);
      switch (GET_CODE (rtl))
	{
	case REG:
	  gcc_assert (REGNO (rtl) == STACK_POINTER_REGNUM);
	  offset = 0;
	  break;

	case PLUS:
	  gcc_assert (REGNO (XEXP (rtl, 0)) == STACK_POINTER_REGNUM);
	  offset = rtx_to_poly_int64 (XEXP (rtl, 1));
	  break;

	case MINUS:
	  gcc_assert (REGNO (XEXP (rtl, 0)) == STACK_POINTER_REGNUM);
	  offset = -rtx_to_poly_int64 (XEXP (rtl, 1));
	  break;

	default:
	  gcc_unreachable ();
	}

      break;

    case PLUS:
      /* The return address is at some offset from any value we can
	 actually load.  For instance, on the SPARC it is in %i7+8. Just
	 ignore the offset for now; it doesn't matter for unwinding frames.  */
      gcc_assert (CONST_INT_P (XEXP (rtl, 1)));
      initial_return_save (XEXP (rtl, 0));
      return;

    default:
      gcc_unreachable ();
    }

  if (reg != DWARF_FRAME_RETURN_COLUMN)
    {
      if (reg != INVALID_REGNUM)
        record_reg_saved_in_reg (rtl, pc_rtx);
      reg_save (DWARF_FRAME_RETURN_COLUMN, reg, offset - cur_row->cfa.offset);
    }
}

static void
create_cie_data (void)
{
  dw_cfa_location loc;
  dw_trace_info cie_trace;

  dw_stack_pointer_regnum = DWARF_FRAME_REGNUM (STACK_POINTER_REGNUM);

  memset (&cie_trace, 0, sizeof (cie_trace));
  cur_trace = &cie_trace;

  add_cfi_vec = &cie_cfi_vec;
  cie_cfi_row = cur_row = new_cfi_row ();

  /* On entry, the Canonical Frame Address is at SP.  */
  memset (&loc, 0, sizeof (loc));
  loc.reg = dw_stack_pointer_regnum;
  /* create_cie_data is called just once per TU, and when using .cfi_startproc
     is even done by the assembler rather than the compiler.  If the target
     has different incoming frame sp offsets depending on what kind of
     function it is, use a single constant offset for the target and
     if needed, adjust before the first instruction in insn stream.  */
  loc.offset = DEFAULT_INCOMING_FRAME_SP_OFFSET;
  def_cfa_1 (&loc);

  if (targetm.debug_unwind_info () == UI_DWARF2
      || targetm_common.except_unwind_info (&global_options) == UI_DWARF2)
    {
      initial_return_save (INCOMING_RETURN_ADDR_RTX);

      /* For a few targets, we have the return address incoming into a
	 register, but choose a different return column.  This will result
	 in a DW_CFA_register for the return, and an entry in
	 regs_saved_in_regs to match.  If the target later stores that
	 return address register to the stack, we want to be able to emit
	 the DW_CFA_offset against the return column, not the intermediate
	 save register.  Save the contents of regs_saved_in_regs so that
	 we can re-initialize it at the start of each function.  */
      switch (cie_trace.regs_saved_in_regs.length ())
	{
	case 0:
	  break;
	case 1:
	  cie_return_save = ggc_alloc<reg_saved_in_data> ();
	  *cie_return_save = cie_trace.regs_saved_in_regs[0];
	  cie_trace.regs_saved_in_regs.release ();
	  break;
	default:
	  gcc_unreachable ();
	}
    }

  add_cfi_vec = NULL;
  cur_row = NULL;
  cur_trace = NULL;
}

/* Annotate the function with NOTE_INSN_CFI notes to record the CFI
   state at each location within the function.  These notes will be
   emitted during pass_final.  */

static unsigned int
execute_dwarf2_frame (void)
{
  /* Different HARD_FRAME_POINTER_REGNUM might coexist in the same file.  */
  dw_frame_pointer_regnum = DWARF_FRAME_REGNUM (HARD_FRAME_POINTER_REGNUM);

  /* The first time we're called, compute the incoming frame state.  */
  if (cie_cfi_vec == NULL)
    create_cie_data ();

  dwarf2out_alloc_current_fde ();

  create_pseudo_cfg ();

  /* Do the work.  */
  create_cfi_notes ();
  connect_traces ();
  add_cfis_to_fde ();

  /* Free all the data we allocated.  */
  {
    size_t i;
    dw_trace_info *ti;

    FOR_EACH_VEC_ELT (trace_info, i, ti)
      ti->regs_saved_in_regs.release ();
  }
  trace_info.release ();

  delete trace_index;
  trace_index = NULL;

  return 0;
}

/* Convert a DWARF call frame info. operation to its string name */

static const char *
dwarf_cfi_name (unsigned int cfi_opc)
{
  const char *name = get_DW_CFA_name (cfi_opc);

  if (name != NULL)
    return name;

  return "DW_CFA_<unknown>";
}

/* This routine will generate the correct assembly data for a location
   description based on a cfi entry with a complex address.  */

static void
output_cfa_loc (dw_cfi_ref cfi, int for_eh)
{
  dw_loc_descr_ref loc;
  unsigned long size;

  if (cfi->dw_cfi_opc == DW_CFA_expression
      || cfi->dw_cfi_opc == DW_CFA_val_expression)
    {
      unsigned r =
	DWARF2_FRAME_REG_OUT (cfi->dw_cfi_oprnd1.dw_cfi_reg_num, for_eh);
      dw2_asm_output_data (1, r, NULL);
      loc = cfi->dw_cfi_oprnd2.dw_cfi_loc;
    }
  else
    loc = cfi->dw_cfi_oprnd1.dw_cfi_loc;

  /* Output the size of the block.  */
  size = size_of_locs (loc);
  dw2_asm_output_data_uleb128 (size, NULL);

  /* Now output the operations themselves.  */
  output_loc_sequence (loc, for_eh);
}

/* Similar, but used for .cfi_escape.  */

static void
output_cfa_loc_raw (dw_cfi_ref cfi)
{
  dw_loc_descr_ref loc;
  unsigned long size;

  if (cfi->dw_cfi_opc == DW_CFA_expression
      || cfi->dw_cfi_opc == DW_CFA_val_expression)
    {
      unsigned r =
	DWARF2_FRAME_REG_OUT (cfi->dw_cfi_oprnd1.dw_cfi_reg_num, 1);
      fprintf (asm_out_file, "%#x,", r);
      loc = cfi->dw_cfi_oprnd2.dw_cfi_loc;
    }
  else
    loc = cfi->dw_cfi_oprnd1.dw_cfi_loc;

  /* Output the size of the block.  */
  size = size_of_locs (loc);
  dw2_asm_output_data_uleb128_raw (size);
  fputc (',', asm_out_file);

  /* Now output the operations themselves.  */
  output_loc_sequence_raw (loc);
}

/* Output a Call Frame Information opcode and its operand(s).  */

void
output_cfi (dw_cfi_ref cfi, dw_fde_ref fde, int for_eh)
{
  unsigned long r;
  HOST_WIDE_INT off;

  if (cfi->dw_cfi_opc == DW_CFA_advance_loc)
    dw2_asm_output_data (1, (cfi->dw_cfi_opc
			     | (cfi->dw_cfi_oprnd1.dw_cfi_offset & 0x3f)),
			 "DW_CFA_advance_loc " HOST_WIDE_INT_PRINT_HEX,
			 ((unsigned HOST_WIDE_INT)
			  cfi->dw_cfi_oprnd1.dw_cfi_offset));
  else if (cfi->dw_cfi_opc == DW_CFA_offset)
    {
      r = DWARF2_FRAME_REG_OUT (cfi->dw_cfi_oprnd1.dw_cfi_reg_num, for_eh);
      dw2_asm_output_data (1, (cfi->dw_cfi_opc | (r & 0x3f)),
			   "DW_CFA_offset, column %#lx", r);
      off = div_data_align (cfi->dw_cfi_oprnd2.dw_cfi_offset);
      dw2_asm_output_data_uleb128 (off, NULL);
    }
  else if (cfi->dw_cfi_opc == DW_CFA_restore)
    {
      r = DWARF2_FRAME_REG_OUT (cfi->dw_cfi_oprnd1.dw_cfi_reg_num, for_eh);
      dw2_asm_output_data (1, (cfi->dw_cfi_opc | (r & 0x3f)),
			   "DW_CFA_restore, column %#lx", r);
    }
  else
    {
      dw2_asm_output_data (1, cfi->dw_cfi_opc,
			   "%s", dwarf_cfi_name (cfi->dw_cfi_opc));

      switch (cfi->dw_cfi_opc)
	{
	case DW_CFA_set_loc:
	  if (for_eh)
	    dw2_asm_output_encoded_addr_rtx (
		ASM_PREFERRED_EH_DATA_FORMAT (/*code=*/1, /*global=*/0),
		gen_rtx_SYMBOL_REF (Pmode, cfi->dw_cfi_oprnd1.dw_cfi_addr),
		false, NULL);
	  else
	    dw2_asm_output_addr (DWARF2_ADDR_SIZE,
				 cfi->dw_cfi_oprnd1.dw_cfi_addr, NULL);
	  fde->dw_fde_current_label = cfi->dw_cfi_oprnd1.dw_cfi_addr;
	  break;

	case DW_CFA_advance_loc1:
	  dw2_asm_output_delta (1, cfi->dw_cfi_oprnd1.dw_cfi_addr,
				fde->dw_fde_current_label, NULL);
	  fde->dw_fde_current_label = cfi->dw_cfi_oprnd1.dw_cfi_addr;
	  break;

	case DW_CFA_advance_loc2:
	  dw2_asm_output_delta (2, cfi->dw_cfi_oprnd1.dw_cfi_addr,
				fde->dw_fde_current_label, NULL);
	  fde->dw_fde_current_label = cfi->dw_cfi_oprnd1.dw_cfi_addr;
	  break;

	case DW_CFA_advance_loc4:
	  dw2_asm_output_delta (4, cfi->dw_cfi_oprnd1.dw_cfi_addr,
				fde->dw_fde_current_label, NULL);
	  fde->dw_fde_current_label = cfi->dw_cfi_oprnd1.dw_cfi_addr;
	  break;

	case DW_CFA_MIPS_advance_loc8:
	  dw2_asm_output_delta (8, cfi->dw_cfi_oprnd1.dw_cfi_addr,
				fde->dw_fde_current_label, NULL);
	  fde->dw_fde_current_label = cfi->dw_cfi_oprnd1.dw_cfi_addr;
	  break;

	case DW_CFA_offset_extended:
	  r = DWARF2_FRAME_REG_OUT (cfi->dw_cfi_oprnd1.dw_cfi_reg_num, for_eh);
	  dw2_asm_output_data_uleb128 (r, NULL);
	  off = div_data_align (cfi->dw_cfi_oprnd2.dw_cfi_offset);
	  dw2_asm_output_data_uleb128 (off, NULL);
	  break;

	case DW_CFA_def_cfa:
	  r = DWARF2_FRAME_REG_OUT (cfi->dw_cfi_oprnd1.dw_cfi_reg_num, for_eh);
	  dw2_asm_output_data_uleb128 (r, NULL);
	  dw2_asm_output_data_uleb128 (cfi->dw_cfi_oprnd2.dw_cfi_offset, NULL);
	  break;

	case DW_CFA_offset_extended_sf:
	  r = DWARF2_FRAME_REG_OUT (cfi->dw_cfi_oprnd1.dw_cfi_reg_num, for_eh);
	  dw2_asm_output_data_uleb128 (r, NULL);
	  off = div_data_align (cfi->dw_cfi_oprnd2.dw_cfi_offset);
	  dw2_asm_output_data_sleb128 (off, NULL);
	  break;

	case DW_CFA_def_cfa_sf:
	  r = DWARF2_FRAME_REG_OUT (cfi->dw_cfi_oprnd1.dw_cfi_reg_num, for_eh);
	  dw2_asm_output_data_uleb128 (r, NULL);
	  off = div_data_align (cfi->dw_cfi_oprnd2.dw_cfi_offset);
	  dw2_asm_output_data_sleb128 (off, NULL);
	  break;

	case DW_CFA_restore_extended:
	case DW_CFA_undefined:
	case DW_CFA_same_value:
	case DW_CFA_def_cfa_register:
	  r = DWARF2_FRAME_REG_OUT (cfi->dw_cfi_oprnd1.dw_cfi_reg_num, for_eh);
	  dw2_asm_output_data_uleb128 (r, NULL);
	  break;

	case DW_CFA_register:
	  r = DWARF2_FRAME_REG_OUT (cfi->dw_cfi_oprnd1.dw_cfi_reg_num, for_eh);
	  dw2_asm_output_data_uleb128 (r, NULL);
	  r = DWARF2_FRAME_REG_OUT (cfi->dw_cfi_oprnd2.dw_cfi_reg_num, for_eh);
	  dw2_asm_output_data_uleb128 (r, NULL);
	  break;

	case DW_CFA_def_cfa_offset:
	case DW_CFA_GNU_args_size:
	  dw2_asm_output_data_uleb128 (cfi->dw_cfi_oprnd1.dw_cfi_offset, NULL);
	  break;

	case DW_CFA_def_cfa_offset_sf:
	  off = div_data_align (cfi->dw_cfi_oprnd1.dw_cfi_offset);
	  dw2_asm_output_data_sleb128 (off, NULL);
	  break;

	case DW_CFA_GNU_window_save:
	  break;

	case DW_CFA_def_cfa_expression:
	case DW_CFA_expression:
	case DW_CFA_val_expression:
	  output_cfa_loc (cfi, for_eh);
	  break;

	case DW_CFA_GNU_negative_offset_extended:
	  /* Obsoleted by DW_CFA_offset_extended_sf.  */
	  gcc_unreachable ();

	default:
	  break;
	}
    }
}

/* Similar, but do it via assembler directives instead.  */

void
output_cfi_directive (FILE *f, dw_cfi_ref cfi)
{
  unsigned long r, r2;

  switch (cfi->dw_cfi_opc)
    {
    case DW_CFA_advance_loc:
    case DW_CFA_advance_loc1:
    case DW_CFA_advance_loc2:
    case DW_CFA_advance_loc4:
    case DW_CFA_MIPS_advance_loc8:
    case DW_CFA_set_loc:
      /* Should only be created in a code path not followed when emitting
	 via directives.  The assembler is going to take care of this for
	 us.  But this routines is also used for debugging dumps, so
	 print something.  */
      gcc_assert (f != asm_out_file);
      fprintf (f, "\t.cfi_advance_loc\n");
      break;

    case DW_CFA_offset:
    case DW_CFA_offset_extended:
    case DW_CFA_offset_extended_sf:
      r = DWARF2_FRAME_REG_OUT (cfi->dw_cfi_oprnd1.dw_cfi_reg_num, 1);
      fprintf (f, "\t.cfi_offset %lu, " HOST_WIDE_INT_PRINT_DEC"\n",
	       r, cfi->dw_cfi_oprnd2.dw_cfi_offset);
      break;

    case DW_CFA_restore:
    case DW_CFA_restore_extended:
      r = DWARF2_FRAME_REG_OUT (cfi->dw_cfi_oprnd1.dw_cfi_reg_num, 1);
      fprintf (f, "\t.cfi_restore %lu\n", r);
      break;

    case DW_CFA_undefined:
      r = DWARF2_FRAME_REG_OUT (cfi->dw_cfi_oprnd1.dw_cfi_reg_num, 1);
      fprintf (f, "\t.cfi_undefined %lu\n", r);
      break;

    case DW_CFA_same_value:
      r = DWARF2_FRAME_REG_OUT (cfi->dw_cfi_oprnd1.dw_cfi_reg_num, 1);
      fprintf (f, "\t.cfi_same_value %lu\n", r);
      break;

    case DW_CFA_def_cfa:
    case DW_CFA_def_cfa_sf:
      r = DWARF2_FRAME_REG_OUT (cfi->dw_cfi_oprnd1.dw_cfi_reg_num, 1);
      fprintf (f, "\t.cfi_def_cfa %lu, " HOST_WIDE_INT_PRINT_DEC"\n",
	       r, cfi->dw_cfi_oprnd2.dw_cfi_offset);
      break;

    case DW_CFA_def_cfa_register:
      r = DWARF2_FRAME_REG_OUT (cfi->dw_cfi_oprnd1.dw_cfi_reg_num, 1);
      fprintf (f, "\t.cfi_def_cfa_register %lu\n", r);
      break;

    case DW_CFA_register:
      r = DWARF2_FRAME_REG_OUT (cfi->dw_cfi_oprnd1.dw_cfi_reg_num, 1);
      r2 = DWARF2_FRAME_REG_OUT (cfi->dw_cfi_oprnd2.dw_cfi_reg_num, 1);
      fprintf (f, "\t.cfi_register %lu, %lu\n", r, r2);
      break;

    case DW_CFA_def_cfa_offset:
    case DW_CFA_def_cfa_offset_sf:
      fprintf (f, "\t.cfi_def_cfa_offset "
	       HOST_WIDE_INT_PRINT_DEC"\n",
	       cfi->dw_cfi_oprnd1.dw_cfi_offset);
      break;

    case DW_CFA_remember_state:
      fprintf (f, "\t.cfi_remember_state\n");
      break;
    case DW_CFA_restore_state:
      fprintf (f, "\t.cfi_restore_state\n");
      break;

    case DW_CFA_GNU_args_size:
      if (f == asm_out_file)
	{
	  fprintf (f, "\t.cfi_escape %#x,", DW_CFA_GNU_args_size);
	  dw2_asm_output_data_uleb128_raw (cfi->dw_cfi_oprnd1.dw_cfi_offset);
	  if (flag_debug_asm)
	    fprintf (f, "\t%s args_size " HOST_WIDE_INT_PRINT_DEC,
		     ASM_COMMENT_START, cfi->dw_cfi_oprnd1.dw_cfi_offset);
	  fputc ('\n', f);
	}
      else
	{
	  fprintf (f, "\t.cfi_GNU_args_size " HOST_WIDE_INT_PRINT_DEC "\n",
		   cfi->dw_cfi_oprnd1.dw_cfi_offset);
	}
      break;

    case DW_CFA_GNU_window_save:
      fprintf (f, "\t.cfi_window_save\n");
      break;

    case DW_CFA_def_cfa_expression:
    case DW_CFA_expression:
    case DW_CFA_val_expression:
      if (f != asm_out_file)
	{
	  fprintf (f, "\t.cfi_%scfa_%sexpression ...\n",
		   cfi->dw_cfi_opc == DW_CFA_def_cfa_expression ? "def_" : "",
		   cfi->dw_cfi_opc == DW_CFA_val_expression ? "val_" : "");
	  break;
	}
      fprintf (f, "\t.cfi_escape %#x,", cfi->dw_cfi_opc);
      output_cfa_loc_raw (cfi);
      fputc ('\n', f);
      break;

    default:
      gcc_unreachable ();
    }
}

void
dwarf2out_emit_cfi (dw_cfi_ref cfi)
{
  if (dwarf2out_do_cfi_asm ())
    output_cfi_directive (asm_out_file, cfi);
}

static void
dump_cfi_row (FILE *f, dw_cfi_row *row)
{
  dw_cfi_ref cfi;
  unsigned i;

  cfi = row->cfa_cfi;
  if (!cfi)
    {
      dw_cfa_location dummy;
      memset (&dummy, 0, sizeof (dummy));
      dummy.reg = INVALID_REGNUM;
      cfi = def_cfa_0 (&dummy, &row->cfa);
    }
  output_cfi_directive (f, cfi);

  FOR_EACH_VEC_SAFE_ELT (row->reg_save, i, cfi)
    if (cfi)
      output_cfi_directive (f, cfi);
}

void debug_cfi_row (dw_cfi_row *row);

void
debug_cfi_row (dw_cfi_row *row)
{
  dump_cfi_row (stderr, row);
}


/* Save the result of dwarf2out_do_frame across PCH.
   This variable is tri-state, with 0 unset, >0 true, <0 false.  */
static GTY(()) signed char saved_do_cfi_asm = 0;

/* Decide whether to emit EH frame unwind information for the current
   translation unit.  */

bool
dwarf2out_do_eh_frame (void)
{
  return
    (flag_unwind_tables || flag_exceptions)
    && targetm_common.except_unwind_info (&global_options) == UI_DWARF2;
}

/* Decide whether we want to emit frame unwind information for the current
   translation unit.  */

bool
dwarf2out_do_frame (void)
{
  /* We want to emit correct CFA location expressions or lists, so we
     have to return true if we're going to output debug info, even if
     we're not going to output frame or unwind info.  */
  if (write_symbols == DWARF2_DEBUG || write_symbols == VMS_AND_DWARF2_DEBUG)
    return true;

  if (saved_do_cfi_asm > 0)
    return true;

  if (targetm.debug_unwind_info () == UI_DWARF2)
    return true;

  if (dwarf2out_do_eh_frame ())
    return true;

  return false;
}

/* Decide whether to emit frame unwind via assembler directives.  */

bool
dwarf2out_do_cfi_asm (void)
{
  int enc;

  if (saved_do_cfi_asm != 0)
    return saved_do_cfi_asm > 0;

  /* Assume failure for a moment.  */
  saved_do_cfi_asm = -1;

  if (!flag_dwarf2_cfi_asm || !dwarf2out_do_frame ())
    return false;
  if (!HAVE_GAS_CFI_PERSONALITY_DIRECTIVE)
    return false;

  /* Make sure the personality encoding is one the assembler can support.
     In particular, aligned addresses can't be handled.  */
  enc = ASM_PREFERRED_EH_DATA_FORMAT (/*code=*/2,/*global=*/1);
  if ((enc & 0x70) != 0 && (enc & 0x70) != DW_EH_PE_pcrel)
    return false;
  enc = ASM_PREFERRED_EH_DATA_FORMAT (/*code=*/0,/*global=*/0);
  if ((enc & 0x70) != 0 && (enc & 0x70) != DW_EH_PE_pcrel)
    return false;

  /* If we can't get the assembler to emit only .debug_frame, and we don't need
     dwarf2 unwind info for exceptions, then emit .debug_frame by hand.  */
  if (!HAVE_GAS_CFI_SECTIONS_DIRECTIVE && !dwarf2out_do_eh_frame ())
    return false;

  /* Success!  */
  saved_do_cfi_asm = 1;
  return true;
}

namespace {

const pass_data pass_data_dwarf2_frame =
{
  RTL_PASS, /* type */
  "dwarf2", /* name */
  OPTGROUP_NONE, /* optinfo_flags */
  TV_FINAL, /* tv_id */
  0, /* properties_required */
  0, /* properties_provided */
  0, /* properties_destroyed */
  0, /* todo_flags_start */
  0, /* todo_flags_finish */
};

class pass_dwarf2_frame : public rtl_opt_pass
{
public:
  pass_dwarf2_frame (gcc::context *ctxt)
    : rtl_opt_pass (pass_data_dwarf2_frame, ctxt)
  {}

  /* opt_pass methods: */
  virtual bool gate (function *);
  virtual unsigned int execute (function *) { return execute_dwarf2_frame (); }

}; // class pass_dwarf2_frame

bool
pass_dwarf2_frame::gate (function *)
{
  /* Targets which still implement the prologue in assembler text
     cannot use the generic dwarf2 unwinding.  */
  if (!targetm.have_prologue ())
    return false;

  /* ??? What to do for UI_TARGET unwinding?  They might be able to benefit
     from the optimized shrink-wrapping annotations that we will compute.
     For now, only produce the CFI notes for dwarf2.  */
  return dwarf2out_do_frame ();
}

} // anon namespace

rtl_opt_pass *
make_pass_dwarf2_frame (gcc::context *ctxt)
{
  return new pass_dwarf2_frame (ctxt);
}

#include "gt-dwarf2cfi.h"<|MERGE_RESOLUTION|>--- conflicted
+++ resolved
@@ -292,11 +292,7 @@
     }
 
   /* ??? When is this true?  Should it be a test based on DCOL instead?  */
-<<<<<<< HEAD
-  if (may_lt (slotoffset, 0))
-=======
   if (maybe_lt (slotoffset, 0))
->>>>>>> 70783a86
     return;
 
   emit_move_insn (adjust_address (table, slotmode, slotoffset),
@@ -682,17 +678,10 @@
 cfa_equal_p (const dw_cfa_location *loc1, const dw_cfa_location *loc2)
 {
   return (loc1->reg == loc2->reg
-<<<<<<< HEAD
-	  && must_eq (loc1->offset, loc2->offset)
-	  && loc1->indirect == loc2->indirect
-	  && (loc1->indirect == 0
-	      || must_eq (loc1->base_offset, loc2->base_offset)));
-=======
 	  && known_eq (loc1->offset, loc2->offset)
 	  && loc1->indirect == loc2->indirect
 	  && (loc1->indirect == 0
 	      || known_eq (loc1->base_offset, loc2->base_offset)));
->>>>>>> 70783a86
 }
 
 /* Determine if two CFI operands are identical.  */
@@ -812,11 +801,7 @@
       cfi->dw_cfi_oprnd1.dw_cfi_offset = const_offset;
     }
   else if (new_cfa->offset.is_constant ()
-<<<<<<< HEAD
-	   && must_eq (new_cfa->offset, old_cfa->offset)
-=======
 	   && known_eq (new_cfa->offset, old_cfa->offset)
->>>>>>> 70783a86
 	   && old_cfa->reg != INVALID_REGNUM
 	   && !new_cfa->indirect
 	   && !old_cfa->indirect)
@@ -962,11 +947,7 @@
 
   args_size = get_args_size (note);
   delta = args_size - cur_trace->end_true_args_size;
-<<<<<<< HEAD
-  if (must_eq (delta, 0))
-=======
   if (known_eq (delta, 0))
->>>>>>> 70783a86
     return;
 
   cur_trace->end_true_args_size = args_size;
@@ -999,11 +980,7 @@
       cur_trace->beg_delay_args_size = args_size;
       cur_trace->end_delay_args_size = args_size;
     }
-<<<<<<< HEAD
-  else if (may_ne (cur_trace->end_delay_args_size, args_size))
-=======
   else if (maybe_ne (cur_trace->end_delay_args_size, args_size))
->>>>>>> 70783a86
     {
       cur_trace->end_delay_args_size = args_size;
 
@@ -1979,11 +1956,7 @@
 	{
 	  /* We're storing the current CFA reg into the stack.  */
 
-<<<<<<< HEAD
-	  if (must_eq (cur_cfa->offset, 0))
-=======
 	  if (known_eq (cur_cfa->offset, 0))
->>>>>>> 70783a86
 	    {
               /* Rule 19 */
               /* If stack is aligned, putting CFA reg into stack means
@@ -2380,11 +2353,7 @@
 #endif
 
       /* The args_size is allowed to conflict if it isn't actually used.  */
-<<<<<<< HEAD
-      if (may_ne (ti->beg_true_args_size, args_size))
-=======
       if (maybe_ne (ti->beg_true_args_size, args_size))
->>>>>>> 70783a86
 	ti->args_size_undefined = true;
     }
 }
@@ -2399,11 +2368,7 @@
   dw_cfa_location save_cfa;
 
   save_args_size = cur_trace->end_true_args_size;
-<<<<<<< HEAD
-  if (must_eq (save_args_size, 0))
-=======
   if (known_eq (save_args_size, 0))
->>>>>>> 70783a86
     {
       maybe_record_trace_start (start, origin);
       return;
@@ -2862,11 +2827,7 @@
 	    continue;
 	  gcc_assert (!ti->args_size_undefined);
 
-<<<<<<< HEAD
-	  if (may_ne (ti->beg_delay_args_size, prev_args_size))
-=======
 	  if (maybe_ne (ti->beg_delay_args_size, prev_args_size))
->>>>>>> 70783a86
 	    {
 	      /* ??? Search back to previous CFI note.  */
 	      add_cfi_insn = PREV_INSN (ti->eh_head);

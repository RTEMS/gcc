/* Precompiled header implementation for the C languages.
   Copyright (C) 2000, 2002, 2003, 2004, 2005 Free Software Foundation, Inc.

This file is part of GCC.

GCC is free software; you can redistribute it and/or modify
it under the terms of the GNU General Public License as published by
the Free Software Foundation; either version 2, or (at your option)
any later version.

GCC is distributed in the hope that it will be useful,
but WITHOUT ANY WARRANTY; without even the implied warranty of
MERCHANTABILITY or FITNESS FOR A PARTICULAR PURPOSE.  See the
GNU General Public License for more details.

You should have received a copy of the GNU General Public License
along with GCC; see the file COPYING.  If not, write to
the Free Software Foundation, 51 Franklin Street, Fifth Floor,
Boston, MA 02110-1301, USA.  */

#include "config.h"
#include "system.h"
#include "coretypes.h"
#include "version.h"
#include "cpplib.h"
#include "tree.h"
#include "flags.h"
#include "c-common.h"
#include "output.h"
#include "toplev.h"
#include "debug.h"
#include "c-pragma.h"
#include "ggc.h"
#include "langhooks.h"
#include "hosthooks.h"
#include "target.h"

/* This is a list of flag variables that must match exactly, and their
   names for the error message.  The possible values for *flag_var must
   fit in a 'signed char'.  */

static const struct c_pch_matching
{
  int *flag_var;
  const char *flag_name;
} pch_matching[] = {
  { &flag_exceptions, "-fexceptions" },
  { &flag_unit_at_a_time, "-funit-at-a-time" }
};

enum {
  MATCH_SIZE = ARRAY_SIZE (pch_matching)
};

/* The value of the checksum in the dummy compiler that is actually
   checksummed.  That compiler should never be run.  */
static const char no_checksum[16] = { 0 };

/* Information about flags and suchlike that affect PCH validity.

   Before this structure is read, both an initial 8-character identification
   string, and a 16-byte checksum, have been read and validated.  */

struct c_pch_validity
{
  unsigned char debug_info_type;
  signed char match[MATCH_SIZE];
  void (*pch_init) (void);
  size_t target_data_length;
};

struct c_pch_header
{
  unsigned long asm_size;
};

#define IDENT_LENGTH 8

/* The file we'll be writing the PCH to.  */
static FILE *pch_outfile;

/* The position in the assembler output file when pch_init was called.  */
static long asm_file_startpos;

static const char *get_ident (void);

/* Compute an appropriate 8-byte magic number for the PCH file, so that
   utilities like file(1) can identify it, and so that GCC can quickly
   ignore non-PCH files and PCH files that are of a completely different
   format.  */

static const char *
get_ident (void)
{
  static char result[IDENT_LENGTH];
  static const char template[IDENT_LENGTH] = "gpch.013";
  static const char c_language_chars[] = "Co+O";

  memcpy (result, template, IDENT_LENGTH);
  result[4] = c_language_chars[c_language];

  return result;
}

/* Prepare to write a PCH file, if one is being written.  This is
   called at the start of compilation.

   Also, print out the executable checksum if -fverbose-asm is in effect.  */

void
pch_init (void)
{
  FILE *f;
  struct c_pch_validity v;
  void *target_validity;
  static const char partial_pch[IDENT_LENGTH] = "gpcWrite";

#ifdef ASM_COMMENT_START
  if (flag_verbose_asm)
    {
      fprintf (asm_out_file, "%s ", ASM_COMMENT_START);
      c_common_print_pch_checksum (asm_out_file);
      fputc ('\n', asm_out_file);
    }
#endif

  if (!pch_file)
    return;

  f = fopen (pch_file, "w+b");
  if (f == NULL)
    fatal_error ("can%'t create precompiled header %s: %m", pch_file);
  pch_outfile = f;

  gcc_assert (memcmp (executable_checksum, no_checksum, 16) != 0);

  v.debug_info_type = write_symbols;
  {
    size_t i;
    for (i = 0; i < MATCH_SIZE; i++)
      {
	v.match[i] = *pch_matching[i].flag_var;
	gcc_assert (v.match[i] == *pch_matching[i].flag_var);
      }
  }
  v.pch_init = &pch_init;
  target_validity = targetm.get_pch_validity (&v.target_data_length);

  if (fwrite (partial_pch, IDENT_LENGTH, 1, f) != 1
      || fwrite (executable_checksum, 16, 1, f) != 1
      || fwrite (&v, sizeof (v), 1, f) != 1
      || fwrite (target_validity, v.target_data_length, 1, f) != 1)
    fatal_error ("can%'t write to %s: %m", pch_file);

  /* We need to be able to re-read the output.  */
  /* The driver always provides a valid -o option.  */
  if (asm_file_name == NULL
      || strcmp (asm_file_name, "-") == 0)
    fatal_error ("%qs is not a valid output file", asm_file_name);

  asm_file_startpos = ftell (asm_out_file);

  /* Let the debugging format deal with the PCHness.  */
  (*debug_hooks->handle_pch) (0);

  cpp_save_state (parse_in, f);
}

/* Write the PCH file.  This is called at the end of a compilation which
   will produce a PCH file.  */

void
c_common_write_pch (void)
{
  char *buf;
  long asm_file_end;
  long written;
  struct c_pch_header h;

  (*debug_hooks->handle_pch) (1);

  cpp_write_pch_deps (parse_in, pch_outfile);

  asm_file_end = ftell (asm_out_file);
  h.asm_size = asm_file_end - asm_file_startpos;

  if (fwrite (&h, sizeof (h), 1, pch_outfile) != 1)
    fatal_error ("can%'t write %s: %m", pch_file);
<<<<<<< HEAD
  
=======

>>>>>>> f8383f28
  buf = XNEWVEC (char, 16384);

  if (fseek (asm_out_file, asm_file_startpos, SEEK_SET) != 0)
    fatal_error ("can%'t seek in %s: %m", asm_file_name);

  for (written = asm_file_startpos; written < asm_file_end; )
    {
      long size = asm_file_end - written;
      if (size > 16384)
	size = 16384;
      if (fread (buf, size, 1, asm_out_file) != 1)
	fatal_error ("can%'t read %s: %m", asm_file_name);
      if (fwrite (buf, size, 1, pch_outfile) != 1)
	fatal_error ("can%'t write %s: %m", pch_file);
      written += size;
    }
  free (buf);
  /* asm_out_file can be written afterwards, so fseek to clear
     _IOREAD flag.  */
  if (fseek (asm_out_file, 0, SEEK_END) != 0)
    fatal_error ("can%'t seek in %s: %m", asm_file_name);

  gt_pch_save (pch_outfile);
  cpp_write_pch_state (parse_in, pch_outfile);

  if (fseek (pch_outfile, 0, SEEK_SET) != 0
      || fwrite (get_ident (), IDENT_LENGTH, 1, pch_outfile) != 1)
    fatal_error ("can%'t write %s: %m", pch_file);

  fclose (pch_outfile);
}

/* Check the PCH file called NAME, open on FD, to see if it can be
   used in this compilation.  Return 1 if valid, 0 if the file can't
   be used now but might be if it's seen later in the compilation, and
   2 if this file could never be used in the compilation.  */

int
c_common_valid_pch (cpp_reader *pfile, const char *name, int fd)
{
  int sizeread;
  int result;
  char ident[IDENT_LENGTH + 16];
  const char *pch_ident;
  struct c_pch_validity v;

  /* Perform a quick test of whether this is a valid
     precompiled header for the current language.  */

  gcc_assert (memcmp (executable_checksum, no_checksum, 16) != 0);

  sizeread = read (fd, ident, IDENT_LENGTH + 16);
  if (sizeread == -1)
    fatal_error ("can%'t read %s: %m", name);
  else if (sizeread != IDENT_LENGTH + 16)
    {
      cpp_error (pfile, CPP_DL_WARNING, "%s: too short to be a PCH file",
		 name);
      return 2;
    }

  pch_ident = get_ident();
  if (memcmp (ident, pch_ident, IDENT_LENGTH) != 0)
    {
      if (cpp_get_options (pfile)->warn_invalid_pch)
	{
	  if (memcmp (ident, pch_ident, 5) == 0)
	    /* It's a PCH, for the right language, but has the wrong version.
	     */
	    cpp_error (pfile, CPP_DL_WARNING,
		       "%s: not compatible with this GCC version", name);
	  else if (memcmp (ident, pch_ident, 4) == 0)
	    /* It's a PCH for the wrong language.  */
	    cpp_error (pfile, CPP_DL_WARNING, "%s: not for %s", name,
		       lang_hooks.name);
	  else
	    /* Not any kind of PCH.  */
	    cpp_error (pfile, CPP_DL_WARNING, "%s: not a PCH file", name);
	}
      return 2;
    }
  if (memcmp (ident + IDENT_LENGTH, executable_checksum, 16) != 0)
    {
      if (cpp_get_options (pfile)->warn_invalid_pch)
	cpp_error (pfile, CPP_DL_WARNING,
		   "%s: created by a different GCC executable", name);
      return 2;
    }

  /* At this point, we know it's a PCH file created by this
     executable, so it ought to be long enough that we can read a
     c_pch_validity structure.  */
  if (read (fd, &v, sizeof (v)) != sizeof (v))
    fatal_error ("can%'t read %s: %m", name);

  /* The allowable debug info combinations are that either the PCH file
     was built with the same as is being used now, or the PCH file was
     built for some kind of debug info but now none is in use.  */
  if (v.debug_info_type != write_symbols
      && write_symbols != NO_DEBUG)
    {
      if (cpp_get_options (pfile)->warn_invalid_pch)
	cpp_error (pfile, CPP_DL_WARNING,
		   "%s: created with -g%s, but used with -g%s", name,
		   debug_type_names[v.debug_info_type],
		   debug_type_names[write_symbols]);
      return 2;
    }

  /* Check flags that must match exactly.  */
  {
    size_t i;
    for (i = 0; i < MATCH_SIZE; i++)
      if (*pch_matching[i].flag_var != v.match[i])
	{
	  if (cpp_get_options (pfile)->warn_invalid_pch)
	    cpp_error (pfile, CPP_DL_WARNING,
		       "%s: settings for %s do not match", name,
		       pch_matching[i].flag_name);
	  return 2;
	}
  }

  /* If the text segment was not loaded at the same address as it was
     when the PCH file was created, function pointers loaded from the
     PCH will not be valid.  We could in theory remap all the function
     pointers, but no support for that exists at present.
     Since we have the same executable, it should only be necessary to
     check one function.  */
  if (v.pch_init != &pch_init)
    {
      if (cpp_get_options (pfile)->warn_invalid_pch)
	cpp_error (pfile, CPP_DL_WARNING,
		   "%s: had text segment at different address", name);
      return 2;
    }

  /* Check the target-specific validity data.  */
  {
    void *this_file_data = xmalloc (v.target_data_length);
    const char *msg;

    if ((size_t) read (fd, this_file_data, v.target_data_length)
	!= v.target_data_length)
      fatal_error ("can%'t read %s: %m", name);
    msg = targetm.pch_valid_p (this_file_data, v.target_data_length);
    free (this_file_data);
    if (msg != NULL)
      {
	if (cpp_get_options (pfile)->warn_invalid_pch)
	  cpp_error (pfile, CPP_DL_WARNING, "%s: %s", name, msg);
	return 2;
      }
  }

  /* Check the preprocessor macros are the same as when the PCH was
     generated.  */

  result = cpp_valid_state (pfile, name, fd);
  if (result == -1)
    return 2;
  else
    return result == 0;
}

/* If non-NULL, this function is called after a precompile header file
   is loaded.  */
void (*lang_post_pch_load) (void);

/* Load in the PCH file NAME, open on FD.  It was originally searched for
   by ORIG_NAME.  */

void
c_common_read_pch (cpp_reader *pfile, const char *name,
		   int fd, const char *orig_name ATTRIBUTE_UNUSED)
{
  FILE *f;
  struct c_pch_header h;
  struct save_macro_data *smd;

  f = fdopen (fd, "rb");
  if (f == NULL)
    {
      cpp_errno (pfile, CPP_DL_ERROR, "calling fdopen");
      return;
    }

  cpp_get_callbacks (parse_in)->valid_pch = NULL;

  if (fread (&h, sizeof (h), 1, f) != 1)
    {
      cpp_errno (pfile, CPP_DL_ERROR, "reading");
      return;
    }

  if (!flag_preprocess_only)
    {
      unsigned long written;
      char * buf = XNEWVEC (char, 16384);

      for (written = 0; written < h.asm_size; )
	{
	  long size = h.asm_size - written;
	  if (size > 16384)
	    size = 16384;
	  if (fread (buf, size, 1, f) != 1
	      || fwrite (buf, size, 1, asm_out_file) != 1)
	    cpp_errno (pfile, CPP_DL_ERROR, "reading");
	  written += size;
	}
      free (buf);
    }
  else
    {
      /* If we're preprocessing, don't write to a NULL
	 asm_out_file.  */
      if (fseek (f, h.asm_size, SEEK_CUR) != 0)
	cpp_errno (pfile, CPP_DL_ERROR, "seeking");
    }

  cpp_prepare_state (pfile, &smd);

  gt_pch_restore (f);

  if (cpp_read_state (pfile, name, f, smd) != 0)
    return;

  fclose (f);

  /* Give the front end a chance to take action after a PCH file has
     been loaded.  */
  if (lang_post_pch_load)
    (*lang_post_pch_load) ();
}

/* Indicate that no more PCH files should be read.  */

void
c_common_no_more_pch (void)
{
  if (cpp_get_callbacks (parse_in)->valid_pch)
    {
      cpp_get_callbacks (parse_in)->valid_pch = NULL;
      host_hooks.gt_pch_use_address (NULL, 0, -1, 0);
    }
}

/* Handle #pragma GCC pch_preprocess, to load in the PCH file.  */

#ifndef O_BINARY
# define O_BINARY 0
#endif

void
c_common_pch_pragma (cpp_reader *pfile, const char *name)
{
  int fd;

  if (!cpp_get_options (pfile)->preprocessed)
    {
      error ("pch_preprocess pragma should only be used with -fpreprocessed");
      inform ("use #include instead");
      return;
    }

  fd = open (name, O_RDONLY | O_BINARY, 0666);
  if (fd == -1)
    fatal_error ("%s: couldn%'t open PCH file: %m", name);

  if (c_common_valid_pch (pfile, name, fd) != 1)
    {
      if (!cpp_get_options (pfile)->warn_invalid_pch)
	inform ("use -Winvalid-pch for more information");
      fatal_error ("%s: PCH file was invalid", name);
    }

  c_common_read_pch (pfile, name, fd, name);

  close (fd);
}

/* Print out executable_checksum[].  */

void
c_common_print_pch_checksum (FILE *f)
{
  int i;
  fputs ("Compiler executable checksum: ", f);
  for (i = 0; i < 16; i++)
    fprintf (f, "%02x", executable_checksum[i]);
  putc ('\n', f);
}<|MERGE_RESOLUTION|>--- conflicted
+++ resolved
@@ -186,11 +186,7 @@
 
   if (fwrite (&h, sizeof (h), 1, pch_outfile) != 1)
     fatal_error ("can%'t write %s: %m", pch_file);
-<<<<<<< HEAD
-  
-=======
-
->>>>>>> f8383f28
+
   buf = XNEWVEC (char, 16384);
 
   if (fseek (asm_out_file, asm_file_startpos, SEEK_SET) != 0)

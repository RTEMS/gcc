/* Precompiled header implementation for the C languages.
<<<<<<< HEAD
   Copyright (C) 2000, 2002, 2003, 2004, 2005, 2007, 2008, 2009 Free Software Foundation, Inc.
=======
   Copyright (C) 2000, 2002, 2003, 2004, 2005, 2007, 2008, 2009
   Free Software Foundation, Inc.
>>>>>>> 47f71eb9

This file is part of GCC.

GCC is free software; you can redistribute it and/or modify
it under the terms of the GNU General Public License as published by
the Free Software Foundation; either version 3, or (at your option)
any later version.

GCC is distributed in the hope that it will be useful,
but WITHOUT ANY WARRANTY; without even the implied warranty of
MERCHANTABILITY or FITNESS FOR A PARTICULAR PURPOSE.  See the
GNU General Public License for more details.

You should have received a copy of the GNU General Public License
along with GCC; see the file COPYING3.  If not see
<http://www.gnu.org/licenses/>.  */

#include "config.h"
#include "system.h"
#include "coretypes.h"
#include "version.h"
#include "cpplib.h"
#include "tree.h"
#include "flags.h"
#include "c-common.h"
#include "output.h"
#include "toplev.h"
#include "debug.h"
#include "c-pragma.h"
#include "ggc.h"
#include "langhooks.h"
#include "hosthooks.h"
#include "target.h"
#include "opts.h"

/* This is a list of flag variables that must match exactly, and their
   names for the error message.  The possible values for *flag_var must
   fit in a 'signed char'.  */

static const struct c_pch_matching
{
  int *flag_var;
  const char *flag_name;
} pch_matching[] = {
  { &flag_exceptions, "-fexceptions" },
};

enum {
  MATCH_SIZE = ARRAY_SIZE (pch_matching)
};

/* The value of the checksum in the dummy compiler that is actually
   checksummed.  That compiler should never be run.  */
static const char no_checksum[16] = { 0 };

/* Information about flags and suchlike that affect PCH validity.

   Before this structure is read, both an initial 8-character identification
   string, and a 16-byte checksum, have been read and validated.  */

struct c_pch_validity
{
  unsigned char debug_info_type;
  signed char match[MATCH_SIZE];
  void (*pch_init) (void);
  size_t target_data_length;
};

struct c_pch_header
{
  unsigned long asm_size;
};

#define IDENT_LENGTH 8

/* The file we'll be writing the PCH to.  */
static FILE *pch_outfile;

/* The position in the assembler output file when pch_init was called.  */
static long asm_file_startpos;

static const char *get_ident (void);

/* Compute an appropriate 8-byte magic number for the PCH file, so that
   utilities like file(1) can identify it, and so that GCC can quickly
   ignore non-PCH files and PCH files that are of a completely different
   format.  */

static const char *
get_ident (void)
{
  static char result[IDENT_LENGTH];
  static const char templ[] = "gpch.013";
  static const char c_language_chars[] = "Co+O";

  memcpy (result, templ, IDENT_LENGTH);
  result[4] = c_language_chars[c_language];

  return result;
}

/* Prepare to write a PCH file, if one is being written.  This is
   called at the start of compilation.

   Also, print out the executable checksum if -fverbose-asm is in effect.  */

void
pch_init (void)
{
  FILE *f;
  struct c_pch_validity v;
  void *target_validity;
  static const char partial_pch[] = "gpcWrite";

#ifdef ASM_COMMENT_START
  if (flag_verbose_asm)
    {
      fprintf (asm_out_file, "%s ", ASM_COMMENT_START);
      c_common_print_pch_checksum (asm_out_file);
      fputc ('\n', asm_out_file);
    }
#endif

  if (!pch_file)
    return;

  f = fopen (pch_file, "w+b");
  if (f == NULL)
    fatal_error ("can%'t create precompiled header %s: %m", pch_file);
  pch_outfile = f;

  gcc_assert (memcmp (executable_checksum, no_checksum, 16) != 0);

  v.debug_info_type = write_symbols;
  {
    size_t i;
    for (i = 0; i < MATCH_SIZE; i++)
      {
	v.match[i] = *pch_matching[i].flag_var;
	gcc_assert (v.match[i] == *pch_matching[i].flag_var);
      }
  }
  v.pch_init = &pch_init;
  target_validity = targetm.get_pch_validity (&v.target_data_length);

  if (fwrite (partial_pch, IDENT_LENGTH, 1, f) != 1
      || fwrite (executable_checksum, 16, 1, f) != 1
      || fwrite (&v, sizeof (v), 1, f) != 1
      || fwrite (target_validity, v.target_data_length, 1, f) != 1)
    fatal_error ("can%'t write to %s: %m", pch_file);

  /* We need to be able to re-read the output.  */
  /* The driver always provides a valid -o option.  */
  if (asm_file_name == NULL
      || strcmp (asm_file_name, "-") == 0)
    fatal_error ("%qs is not a valid output file", asm_file_name);

  asm_file_startpos = ftell (asm_out_file);

  /* Let the debugging format deal with the PCHness.  */
  (*debug_hooks->handle_pch) (0);

  cpp_save_state (parse_in, f);
}

/* Write the PCH file.  This is called at the end of a compilation which
   will produce a PCH file.  */

void
c_common_write_pch (void)
{
  char *buf;
  long asm_file_end;
  long written;
  struct c_pch_header h;

  (*debug_hooks->handle_pch) (1);

  cpp_write_pch_deps (parse_in, pch_outfile);

  asm_file_end = ftell (asm_out_file);
  h.asm_size = asm_file_end - asm_file_startpos;

  if (fwrite (&h, sizeof (h), 1, pch_outfile) != 1)
    fatal_error ("can%'t write %s: %m", pch_file);

  buf = XNEWVEC (char, 16384);

  if (fseek (asm_out_file, asm_file_startpos, SEEK_SET) != 0)
    fatal_error ("can%'t seek in %s: %m", asm_file_name);

  for (written = asm_file_startpos; written < asm_file_end; )
    {
      long size = asm_file_end - written;
      if (size > 16384)
	size = 16384;
      if (fread (buf, size, 1, asm_out_file) != 1)
	fatal_error ("can%'t read %s: %m", asm_file_name);
      if (fwrite (buf, size, 1, pch_outfile) != 1)
	fatal_error ("can%'t write %s: %m", pch_file);
      written += size;
    }
  free (buf);
  /* asm_out_file can be written afterwards, so fseek to clear
     _IOREAD flag.  */
  if (fseek (asm_out_file, 0, SEEK_END) != 0)
    fatal_error ("can%'t seek in %s: %m", asm_file_name);

  gt_pch_save (pch_outfile);
  cpp_write_pch_state (parse_in, pch_outfile);

  if (fseek (pch_outfile, 0, SEEK_SET) != 0
      || fwrite (get_ident (), IDENT_LENGTH, 1, pch_outfile) != 1)
    fatal_error ("can%'t write %s: %m", pch_file);

  fclose (pch_outfile);
}

/* Check the PCH file called NAME, open on FD, to see if it can be
   used in this compilation.  Return 1 if valid, 0 if the file can't
   be used now but might be if it's seen later in the compilation, and
   2 if this file could never be used in the compilation.  */

int
c_common_valid_pch (cpp_reader *pfile, const char *name, int fd)
{
  int sizeread;
  int result;
  char ident[IDENT_LENGTH + 16];
  const char *pch_ident;
  struct c_pch_validity v;

  /* Perform a quick test of whether this is a valid
     precompiled header for the current language.  */

  gcc_assert (memcmp (executable_checksum, no_checksum, 16) != 0);

  sizeread = read (fd, ident, IDENT_LENGTH + 16);
  if (sizeread == -1)
    fatal_error ("can%'t read %s: %m", name);
  else if (sizeread != IDENT_LENGTH + 16)
    {
      if (cpp_get_options (pfile)->warn_invalid_pch)
	cpp_error (pfile, CPP_DL_WARNING, "%s: too short to be a PCH file",
		   name);
      return 2;
    }

  pch_ident = get_ident();
  if (memcmp (ident, pch_ident, IDENT_LENGTH) != 0)
    {
      if (cpp_get_options (pfile)->warn_invalid_pch)
	{
	  if (memcmp (ident, pch_ident, 5) == 0)
	    /* It's a PCH, for the right language, but has the wrong version.
	     */
	    cpp_error (pfile, CPP_DL_WARNING,
		       "%s: not compatible with this GCC version", name);
	  else if (memcmp (ident, pch_ident, 4) == 0)
	    /* It's a PCH for the wrong language.  */
	    cpp_error (pfile, CPP_DL_WARNING, "%s: not for %s", name,
		       lang_hooks.name);
	  else
	    /* Not any kind of PCH.  */
	    cpp_error (pfile, CPP_DL_WARNING, "%s: not a PCH file", name);
	}
      return 2;
    }
  if (memcmp (ident + IDENT_LENGTH, executable_checksum, 16) != 0)
    {
      if (cpp_get_options (pfile)->warn_invalid_pch)
	cpp_error (pfile, CPP_DL_WARNING,
		   "%s: created by a different GCC executable", name);
      return 2;
    }

  /* At this point, we know it's a PCH file created by this
     executable, so it ought to be long enough that we can read a
     c_pch_validity structure.  */
  if (read (fd, &v, sizeof (v)) != sizeof (v))
    fatal_error ("can%'t read %s: %m", name);

  /* The allowable debug info combinations are that either the PCH file
     was built with the same as is being used now, or the PCH file was
     built for some kind of debug info but now none is in use.  */
  if (v.debug_info_type != write_symbols
      && write_symbols != NO_DEBUG)
    {
      if (cpp_get_options (pfile)->warn_invalid_pch)
	cpp_error (pfile, CPP_DL_WARNING,
		   "%s: created with -g%s, but used with -g%s", name,
		   debug_type_names[v.debug_info_type],
		   debug_type_names[write_symbols]);
      return 2;
    }

  /* Check flags that must match exactly.  */
  {
    size_t i;
    for (i = 0; i < MATCH_SIZE; i++)
      if (*pch_matching[i].flag_var != v.match[i])
	{
	  if (cpp_get_options (pfile)->warn_invalid_pch)
	    cpp_error (pfile, CPP_DL_WARNING,
		       "%s: settings for %s do not match", name,
		       pch_matching[i].flag_name);
	  return 2;
	}
  }

  /* If the text segment was not loaded at the same address as it was
     when the PCH file was created, function pointers loaded from the
     PCH will not be valid.  We could in theory remap all the function
     pointers, but no support for that exists at present.
     Since we have the same executable, it should only be necessary to
     check one function.  */
  if (v.pch_init != &pch_init)
    {
      if (cpp_get_options (pfile)->warn_invalid_pch)
	cpp_error (pfile, CPP_DL_WARNING,
		   "%s: had text segment at different address", name);
      return 2;
    }

  /* Check the target-specific validity data.  */
  {
    void *this_file_data = xmalloc (v.target_data_length);
    const char *msg;

    if ((size_t) read (fd, this_file_data, v.target_data_length)
	!= v.target_data_length)
      fatal_error ("can%'t read %s: %m", name);
    msg = targetm.pch_valid_p (this_file_data, v.target_data_length);
    free (this_file_data);
    if (msg != NULL)
      {
	if (cpp_get_options (pfile)->warn_invalid_pch)
	  cpp_error (pfile, CPP_DL_WARNING, "%s: %s", name, msg);
	return 2;
      }
  }

  /* Check the preprocessor macros are the same as when the PCH was
     generated.  */

  result = cpp_valid_state (pfile, name, fd);
  if (result == -1)
    return 2;
  else
    return result == 0;
}

/* If non-NULL, this function is called after a precompile header file
   is loaded.  */
void (*lang_post_pch_load) (void);

/* Load in the PCH file NAME, open on FD.  It was originally searched for
   by ORIG_NAME.  */

void
c_common_read_pch (cpp_reader *pfile, const char *name,
		   int fd, const char *orig_name ATTRIBUTE_UNUSED)
{
  FILE *f;
  struct c_pch_header h;
  struct save_macro_data *smd;
  expanded_location saved_loc;
  bool saved_trace_includes;

  f = fdopen (fd, "rb");
  if (f == NULL)
    {
      cpp_errno (pfile, CPP_DL_ERROR, "calling fdopen");
      close (fd);
      return;
    }

  cpp_get_callbacks (parse_in)->valid_pch = NULL;

  if (fread (&h, sizeof (h), 1, f) != 1)
    {
      cpp_errno (pfile, CPP_DL_ERROR, "reading");
      fclose (f);
      return;
    }

  if (!flag_preprocess_only)
    {
      unsigned long written;
      char * buf = XNEWVEC (char, 16384);

      for (written = 0; written < h.asm_size; )
	{
	  long size = h.asm_size - written;
	  if (size > 16384)
	    size = 16384;
	  if (fread (buf, size, 1, f) != 1
	      || fwrite (buf, size, 1, asm_out_file) != 1)
	    cpp_errno (pfile, CPP_DL_ERROR, "reading");
	  written += size;
	}
      free (buf);
    }
  else
    {
      /* If we're preprocessing, don't write to a NULL
	 asm_out_file.  */
      if (fseek (f, h.asm_size, SEEK_CUR) != 0)
	cpp_errno (pfile, CPP_DL_ERROR, "seeking");
    }

  /* Save the location and then restore it after reading the PCH.  */
  saved_loc = expand_location (line_table->highest_line);
  saved_trace_includes = line_table->trace_includes;

  cpp_prepare_state (pfile, &smd);

  gt_pch_restore (f);

  if (cpp_read_state (pfile, name, f, smd) != 0)
    {
      fclose (f);
      return;
    }

  fclose (f);

  line_table->trace_includes = saved_trace_includes;
  cpp_set_line_map (pfile, line_table);
  linemap_add (line_table, LC_RENAME, 0, saved_loc.file, saved_loc.line);

  /* Give the front end a chance to take action after a PCH file has
     been loaded.  */
  if (lang_post_pch_load)
    (*lang_post_pch_load) ();
}

/* Indicate that no more PCH files should be read.  */

void
c_common_no_more_pch (void)
{
  if (cpp_get_callbacks (parse_in)->valid_pch)
    {
      cpp_get_callbacks (parse_in)->valid_pch = NULL;
      host_hooks.gt_pch_use_address (NULL, 0, -1, 0);
    }
}

/* Handle #pragma GCC pch_preprocess, to load in the PCH file.  */

#ifndef O_BINARY
# define O_BINARY 0
#endif

void
c_common_pch_pragma (cpp_reader *pfile, const char *name)
{
  int fd;

  if (!cpp_get_options (pfile)->preprocessed)
    {
      error ("pch_preprocess pragma should only be used with -fpreprocessed");
      inform (input_location, "use #include instead");
      return;
    }

  fd = open (name, O_RDONLY | O_BINARY, 0666);
  if (fd == -1)
    fatal_error ("%s: couldn%'t open PCH file: %m", name);

  if (c_common_valid_pch (pfile, name, fd) != 1)
    {
      if (!cpp_get_options (pfile)->warn_invalid_pch)
	inform (input_location, "use -Winvalid-pch for more information");
      fatal_error ("%s: PCH file was invalid", name);
    }

  c_common_read_pch (pfile, name, fd, name);

  close (fd);
}

/* Print out executable_checksum[].  */

void
c_common_print_pch_checksum (FILE *f)
{
  int i;
  fputs ("Compiler executable checksum: ", f);
  for (i = 0; i < 16; i++)
    fprintf (f, "%02x", executable_checksum[i]);
  putc ('\n', f);
}<|MERGE_RESOLUTION|>--- conflicted
+++ resolved
@@ -1,10 +1,6 @@
 /* Precompiled header implementation for the C languages.
-<<<<<<< HEAD
-   Copyright (C) 2000, 2002, 2003, 2004, 2005, 2007, 2008, 2009 Free Software Foundation, Inc.
-=======
    Copyright (C) 2000, 2002, 2003, 2004, 2005, 2007, 2008, 2009
    Free Software Foundation, Inc.
->>>>>>> 47f71eb9
 
 This file is part of GCC.
 

--- conflicted
+++ resolved
@@ -869,12 +869,8 @@
   tree comp_inner_type = cond_type;
   tree width = TYPE_SIZE (inner_type);
   tree index = bitsize_int (0);
-<<<<<<< HEAD
-=======
   tree comp_width = width;
   tree comp_index = index;
-  int nunits = TYPE_VECTOR_SUBPARTS (type);
->>>>>>> 633c65dd
   int i;
   location_t loc = gimple_location (gsi_stmt (*gsi));
 
@@ -904,9 +900,9 @@
      Similarly for vbfld_10 instead of x_2 < y_3.  */
   if (VECTOR_BOOLEAN_TYPE_P (type)
       && SCALAR_INT_MODE_P (TYPE_MODE (type))
-      && (GET_MODE_BITSIZE (TYPE_MODE (type))
-	  < (TYPE_VECTOR_SUBPARTS (type)
-	     * GET_MODE_BITSIZE (TYPE_MODE (TREE_TYPE (type)))))
+      && must_lt (GET_MODE_BITSIZE (TYPE_MODE (type)),
+		  TYPE_VECTOR_SUBPARTS (type)
+		  * GET_MODE_BITSIZE (SCALAR_TYPE_MODE (TREE_TYPE (type))))
       && (a_is_comparison
 	  ? useless_type_conversion_p (type, TREE_TYPE (a))
 	  : expand_vec_cmp_expr_p (TREE_TYPE (a1), type, TREE_CODE (a))))

--- conflicted
+++ resolved
@@ -626,11 +626,7 @@
 extern void default_internal_label (FILE *, const char *, unsigned long);
 extern void default_file_start (void);
 extern void file_end_indicate_exec_stack (void);
-<<<<<<< HEAD
 extern void file_end_indicate_split_stack (void);
-extern bool default_valid_pointer_mode (enum machine_mode);
-=======
->>>>>>> 8e32aa11
 
 extern void default_elf_asm_output_external (FILE *file, tree,
 					     const char *);

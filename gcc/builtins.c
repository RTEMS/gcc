/* Expand builtin functions.
   Copyright (C) 1988, 1992, 1993, 1994, 1995, 1996, 1997, 1998, 1999,
   2000, 2001, 2002, 2003, 2004, 2005, 2006, 2007, 2008, 2009, 2010
   Free Software Foundation, Inc.

This file is part of GCC.

GCC is free software; you can redistribute it and/or modify it under
the terms of the GNU General Public License as published by the Free
Software Foundation; either version 3, or (at your option) any later
version.

GCC is distributed in the hope that it will be useful, but WITHOUT ANY
WARRANTY; without even the implied warranty of MERCHANTABILITY or
FITNESS FOR A PARTICULAR PURPOSE.  See the GNU General Public License
for more details.

You should have received a copy of the GNU General Public License
along with GCC; see the file COPYING3.  If not see
<http://www.gnu.org/licenses/>.  */

#include "config.h"
#include "system.h"
#include "coretypes.h"
#include "tm.h"
#include "machmode.h"
#include "rtl.h"
#include "tree.h"
#include "realmpfr.h"
#include "gimple.h"
#include "flags.h"
#include "regs.h"
#include "hard-reg-set.h"
#include "except.h"
#include "function.h"
#include "insn-config.h"
#include "expr.h"
#include "optabs.h"
#include "libfuncs.h"
#include "recog.h"
#include "output.h"
#include "typeclass.h"
#include "predict.h"
#include "tm_p.h"
#include "target.h"
#include "langhooks.h"
#include "basic-block.h"
#include "tree-mudflap.h"
#include "tree-flow.h"
#include "value-prof.h"
#include "diagnostic-core.h"
<<<<<<< HEAD
=======
#include "builtins.h"
>>>>>>> 155d23aa

#ifndef SLOW_UNALIGNED_ACCESS
#define SLOW_UNALIGNED_ACCESS(MODE, ALIGN) STRICT_ALIGNMENT
#endif

#ifndef PAD_VARARGS_DOWN
#define PAD_VARARGS_DOWN BYTES_BIG_ENDIAN
#endif
static tree do_mpc_arg1 (tree, tree, int (*)(mpc_ptr, mpc_srcptr, mpc_rnd_t));

struct target_builtins default_target_builtins;
#if SWITCHABLE_TARGET
struct target_builtins *this_target_builtins = &default_target_builtins;
#endif

/* Define the names of the builtin function types and codes.  */
const char *const built_in_class_names[4]
  = {"NOT_BUILT_IN", "BUILT_IN_FRONTEND", "BUILT_IN_MD", "BUILT_IN_NORMAL"};

#define DEF_BUILTIN(X, N, C, T, LT, B, F, NA, AT, IM, COND) #X,
const char * built_in_names[(int) END_BUILTINS] =
{
#include "builtins.def"
};
#undef DEF_BUILTIN

/* Setup an array of _DECL trees, make sure each element is
   initialized to NULL_TREE.  */
tree built_in_decls[(int) END_BUILTINS];
/* Declarations used when constructing the builtin implicitly in the compiler.
   It may be NULL_TREE when this is invalid (for instance runtime is not
   required to implement the function call in all cases).  */
tree implicit_built_in_decls[(int) END_BUILTINS];

static const char *c_getstr (tree);
static rtx c_readstr (const char *, enum machine_mode);
static int target_char_cast (tree, char *);
static rtx get_memory_rtx (tree, tree);
static int apply_args_size (void);
static int apply_result_size (void);
#if defined (HAVE_untyped_call) || defined (HAVE_untyped_return)
static rtx result_vector (int, rtx);
#endif
static void expand_builtin_update_setjmp_buf (rtx);
static void expand_builtin_prefetch (tree);
static rtx expand_builtin_apply_args (void);
static rtx expand_builtin_apply_args_1 (void);
static rtx expand_builtin_apply (rtx, rtx, rtx);
static void expand_builtin_return (rtx);
static enum type_class type_to_class (tree);
static rtx expand_builtin_classify_type (tree);
static void expand_errno_check (tree, rtx);
static rtx expand_builtin_mathfn (tree, rtx, rtx);
static rtx expand_builtin_mathfn_2 (tree, rtx, rtx);
static rtx expand_builtin_mathfn_3 (tree, rtx, rtx);
static rtx expand_builtin_mathfn_ternary (tree, rtx, rtx);
static rtx expand_builtin_interclass_mathfn (tree, rtx);
static rtx expand_builtin_sincos (tree);
static rtx expand_builtin_cexpi (tree, rtx);
static rtx expand_builtin_int_roundingfn (tree, rtx);
static rtx expand_builtin_int_roundingfn_2 (tree, rtx);
static rtx expand_builtin_next_arg (void);
static rtx expand_builtin_va_start (tree);
static rtx expand_builtin_va_end (tree);
static rtx expand_builtin_va_copy (tree);
static rtx expand_builtin_memcmp (tree, rtx, enum machine_mode);
static rtx expand_builtin_strcmp (tree, rtx);
static rtx expand_builtin_strncmp (tree, rtx, enum machine_mode);
static rtx builtin_memcpy_read_str (void *, HOST_WIDE_INT, enum machine_mode);
static rtx expand_builtin_memcpy (tree, rtx);
static rtx expand_builtin_mempcpy (tree, rtx, enum machine_mode);
static rtx expand_builtin_mempcpy_args (tree, tree, tree, rtx,
					enum machine_mode, int);
static rtx expand_builtin_strcpy (tree, rtx);
static rtx expand_builtin_strcpy_args (tree, tree, rtx);
static rtx expand_builtin_stpcpy (tree, rtx, enum machine_mode);
static rtx expand_builtin_strncpy (tree, rtx);
static rtx builtin_memset_gen_str (void *, HOST_WIDE_INT, enum machine_mode);
static rtx expand_builtin_memset (tree, rtx, enum machine_mode);
static rtx expand_builtin_memset_args (tree, tree, tree, rtx, enum machine_mode, tree);
static rtx expand_builtin_bzero (tree);
static rtx expand_builtin_strlen (tree, rtx, enum machine_mode);
static rtx expand_builtin_alloca (tree, bool);
static rtx expand_builtin_unop (enum machine_mode, tree, rtx, rtx, optab);
static rtx expand_builtin_frame_address (tree, tree);
static tree stabilize_va_list_loc (location_t, tree, int);
static rtx expand_builtin_expect (tree, rtx);
static tree fold_builtin_constant_p (tree);
static tree fold_builtin_expect (location_t, tree, tree);
static tree fold_builtin_classify_type (tree);
static tree fold_builtin_strlen (location_t, tree, tree);
static tree fold_builtin_inf (location_t, tree, int);
static tree fold_builtin_nan (tree, tree, int);
static tree rewrite_call_expr (location_t, tree, int, tree, int, ...);
static bool validate_arg (const_tree, enum tree_code code);
static bool integer_valued_real_p (tree);
static tree fold_trunc_transparent_mathfn (location_t, tree, tree);
static bool readonly_data_expr (tree);
static rtx expand_builtin_fabs (tree, rtx, rtx);
static rtx expand_builtin_signbit (tree, rtx);
static tree fold_builtin_sqrt (location_t, tree, tree);
static tree fold_builtin_cbrt (location_t, tree, tree);
static tree fold_builtin_pow (location_t, tree, tree, tree, tree);
static tree fold_builtin_powi (location_t, tree, tree, tree, tree);
static tree fold_builtin_cos (location_t, tree, tree, tree);
static tree fold_builtin_cosh (location_t, tree, tree, tree);
static tree fold_builtin_tan (tree, tree);
static tree fold_builtin_trunc (location_t, tree, tree);
static tree fold_builtin_floor (location_t, tree, tree);
static tree fold_builtin_ceil (location_t, tree, tree);
static tree fold_builtin_round (location_t, tree, tree);
static tree fold_builtin_int_roundingfn (location_t, tree, tree);
static tree fold_builtin_bitop (tree, tree);
static tree fold_builtin_memory_op (location_t, tree, tree, tree, tree, bool, int);
static tree fold_builtin_strchr (location_t, tree, tree, tree);
static tree fold_builtin_memchr (location_t, tree, tree, tree, tree);
static tree fold_builtin_memcmp (location_t, tree, tree, tree);
static tree fold_builtin_strcmp (location_t, tree, tree);
static tree fold_builtin_strncmp (location_t, tree, tree, tree);
static tree fold_builtin_signbit (location_t, tree, tree);
static tree fold_builtin_copysign (location_t, tree, tree, tree, tree);
static tree fold_builtin_isascii (location_t, tree);
static tree fold_builtin_toascii (location_t, tree);
static tree fold_builtin_isdigit (location_t, tree);
static tree fold_builtin_fabs (location_t, tree, tree);
static tree fold_builtin_abs (location_t, tree, tree);
static tree fold_builtin_unordered_cmp (location_t, tree, tree, tree, enum tree_code,
					enum tree_code);
static tree fold_builtin_n (location_t, tree, tree *, int, bool);
static tree fold_builtin_0 (location_t, tree, bool);
static tree fold_builtin_1 (location_t, tree, tree, bool);
static tree fold_builtin_2 (location_t, tree, tree, tree, bool);
static tree fold_builtin_3 (location_t, tree, tree, tree, tree, bool);
static tree fold_builtin_4 (location_t, tree, tree, tree, tree, tree, bool);
static tree fold_builtin_varargs (location_t, tree, tree, bool);

static tree fold_builtin_strpbrk (location_t, tree, tree, tree);
static tree fold_builtin_strstr (location_t, tree, tree, tree);
static tree fold_builtin_strrchr (location_t, tree, tree, tree);
static tree fold_builtin_strcat (location_t, tree, tree);
static tree fold_builtin_strncat (location_t, tree, tree, tree);
static tree fold_builtin_strspn (location_t, tree, tree);
static tree fold_builtin_strcspn (location_t, tree, tree);
static tree fold_builtin_sprintf (location_t, tree, tree, tree, int);

static rtx expand_builtin_object_size (tree);
static rtx expand_builtin_memory_chk (tree, rtx, enum machine_mode,
				      enum built_in_function);
static void maybe_emit_chk_warning (tree, enum built_in_function);
static void maybe_emit_sprintf_chk_warning (tree, enum built_in_function);
static void maybe_emit_free_warning (tree);
static tree fold_builtin_object_size (tree, tree);
static tree fold_builtin_strcat_chk (location_t, tree, tree, tree, tree);
static tree fold_builtin_strncat_chk (location_t, tree, tree, tree, tree, tree);
static tree fold_builtin_sprintf_chk (location_t, tree, enum built_in_function);
static tree fold_builtin_printf (location_t, tree, tree, tree, bool, enum built_in_function);
static tree fold_builtin_fprintf (location_t, tree, tree, tree, tree, bool,
				  enum built_in_function);
static bool init_target_chars (void);

static unsigned HOST_WIDE_INT target_newline;
static unsigned HOST_WIDE_INT target_percent;
static unsigned HOST_WIDE_INT target_c;
static unsigned HOST_WIDE_INT target_s;
static char target_percent_c[3];
static char target_percent_s[3];
static char target_percent_s_newline[4];
static tree do_mpfr_arg1 (tree, tree, int (*)(mpfr_ptr, mpfr_srcptr, mp_rnd_t),
			  const REAL_VALUE_TYPE *, const REAL_VALUE_TYPE *, bool);
static tree do_mpfr_arg2 (tree, tree, tree,
			  int (*)(mpfr_ptr, mpfr_srcptr, mpfr_srcptr, mp_rnd_t));
static tree do_mpfr_arg3 (tree, tree, tree, tree,
			  int (*)(mpfr_ptr, mpfr_srcptr, mpfr_srcptr, mpfr_srcptr, mp_rnd_t));
static tree do_mpfr_sincos (tree, tree, tree);
static tree do_mpfr_bessel_n (tree, tree, tree,
			      int (*)(mpfr_ptr, long, mpfr_srcptr, mp_rnd_t),
			      const REAL_VALUE_TYPE *, bool);
static tree do_mpfr_remquo (tree, tree, tree);
static tree do_mpfr_lgamma_r (tree, tree, tree);

/* Return true if NAME starts with __builtin_ or __sync_.  */

bool
is_builtin_name (const char *name)
{
  if (strncmp (name, "__builtin_", 10) == 0)
    return true;
  if (strncmp (name, "__sync_", 7) == 0)
    return true;
  return false;
}


/* Return true if DECL is a function symbol representing a built-in.  */

bool
is_builtin_fn (tree decl)
{
  return TREE_CODE (decl) == FUNCTION_DECL && DECL_BUILT_IN (decl);
}


/* Return true if NODE should be considered for inline expansion regardless
   of the optimization level.  This means whenever a function is invoked with
   its "internal" name, which normally contains the prefix "__builtin".  */

static bool
called_as_built_in (tree node)
{
  /* Note that we must use DECL_NAME, not DECL_ASSEMBLER_NAME_SET_P since
     we want the name used to call the function, not the name it
     will have. */
  const char *name = IDENTIFIER_POINTER (DECL_NAME (node));
  return is_builtin_name (name);
}

/* Return the alignment in bits of EXP, an object.
   Don't return more than MAX_ALIGN no matter what.  */

unsigned int
get_object_alignment (tree exp, unsigned int max_align)
{
  HOST_WIDE_INT bitsize, bitpos;
  tree offset;
  enum machine_mode mode;
  int unsignedp, volatilep;
  unsigned int align, inner;

  /* Get the innermost object and the constant (bitpos) and possibly
     variable (offset) offset of the access.  */
  exp = get_inner_reference (exp, &bitsize, &bitpos, &offset,
			     &mode, &unsignedp, &volatilep, true);

  /* Extract alignment information from the innermost object and
     possibly adjust bitpos and offset.  */
  if (TREE_CODE (exp) == CONST_DECL)
    exp = DECL_INITIAL (exp);
  if (DECL_P (exp)
      && TREE_CODE (exp) != LABEL_DECL)
    align = DECL_ALIGN (exp);
  else if (CONSTANT_CLASS_P (exp))
    {
      align = TYPE_ALIGN (TREE_TYPE (exp));
#ifdef CONSTANT_ALIGNMENT
      align = (unsigned)CONSTANT_ALIGNMENT (exp, align);
#endif
    }
  else if (TREE_CODE (exp) == VIEW_CONVERT_EXPR)
    align = TYPE_ALIGN (TREE_TYPE (exp));
  else if (TREE_CODE (exp) == INDIRECT_REF)
    align = TYPE_ALIGN (TREE_TYPE (exp));
  else if (TREE_CODE (exp) == MEM_REF)
    {
      tree addr = TREE_OPERAND (exp, 0);
      struct ptr_info_def *pi;
      if (TREE_CODE (addr) == BIT_AND_EXPR
	  && TREE_CODE (TREE_OPERAND (addr, 1)) == INTEGER_CST)
	{
	  align = (TREE_INT_CST_LOW (TREE_OPERAND (addr, 1))
		    & -TREE_INT_CST_LOW (TREE_OPERAND (addr, 1)));
	  align *= BITS_PER_UNIT;
	  addr = TREE_OPERAND (addr, 0);
	}
      else
	align = BITS_PER_UNIT;
      if (TREE_CODE (addr) == SSA_NAME
	  && (pi = SSA_NAME_PTR_INFO (addr)))
	{
	  bitpos += (pi->misalign * BITS_PER_UNIT) & ~(align - 1);
	  align = MAX (pi->align * BITS_PER_UNIT, align);
	}
      else if (TREE_CODE (addr) == ADDR_EXPR)
	align = MAX (align, get_object_alignment (TREE_OPERAND (addr, 0),
						  max_align));
      bitpos += mem_ref_offset (exp).low * BITS_PER_UNIT;
    }
  else if (TREE_CODE (exp) == TARGET_MEM_REF)
    {
      struct ptr_info_def *pi;
      tree addr = TMR_BASE (exp);
      if (TREE_CODE (addr) == BIT_AND_EXPR
	  && TREE_CODE (TREE_OPERAND (addr, 1)) == INTEGER_CST)
	{
	  align = (TREE_INT_CST_LOW (TREE_OPERAND (addr, 1))
		   & -TREE_INT_CST_LOW (TREE_OPERAND (addr, 1)));
	  align *= BITS_PER_UNIT;
	  addr = TREE_OPERAND (addr, 0);
	}
      else
	align = BITS_PER_UNIT;
      if (TREE_CODE (addr) == SSA_NAME
	  && (pi = SSA_NAME_PTR_INFO (addr)))
	{
	  bitpos += (pi->misalign * BITS_PER_UNIT) & ~(align - 1);
	  align = MAX (pi->align * BITS_PER_UNIT, align);
	}
      else if (TREE_CODE (addr) == ADDR_EXPR)
	align = MAX (align, get_object_alignment (TREE_OPERAND (addr, 0),
						  max_align));
      if (TMR_OFFSET (exp))
	bitpos += TREE_INT_CST_LOW (TMR_OFFSET (exp)) * BITS_PER_UNIT;
      if (TMR_INDEX (exp) && TMR_STEP (exp))
	{
	  unsigned HOST_WIDE_INT step = TREE_INT_CST_LOW (TMR_STEP (exp));
	  align = MIN (align, (step & -step) * BITS_PER_UNIT);
	}
      else if (TMR_INDEX (exp))
	align = BITS_PER_UNIT;
      if (TMR_INDEX2 (exp))
	align = BITS_PER_UNIT;
    }
  else
    align = BITS_PER_UNIT;

  /* If there is a non-constant offset part extract the maximum
     alignment that can prevail.  */
  inner = max_align;
  while (offset)
    {
      tree next_offset;

      if (TREE_CODE (offset) == PLUS_EXPR)
	{
	  next_offset = TREE_OPERAND (offset, 0);
	  offset = TREE_OPERAND (offset, 1);
	}
      else
	next_offset = NULL;
      if (host_integerp (offset, 1))
	{
	  /* Any overflow in calculating offset_bits won't change
	     the alignment.  */
	  unsigned offset_bits
	    = ((unsigned) tree_low_cst (offset, 1) * BITS_PER_UNIT);

	  if (offset_bits)
	    inner = MIN (inner, (offset_bits & -offset_bits));
	}
      else if (TREE_CODE (offset) == MULT_EXPR
	       && host_integerp (TREE_OPERAND (offset, 1), 1))
	{
	  /* Any overflow in calculating offset_factor won't change
	     the alignment.  */
	  unsigned offset_factor
	    = ((unsigned) tree_low_cst (TREE_OPERAND (offset, 1), 1)
	       * BITS_PER_UNIT);

	  if (offset_factor)
	    inner = MIN (inner, (offset_factor & -offset_factor));
	}
      else
	{
	  inner = MIN (inner, BITS_PER_UNIT);
	  break;
	}
      offset = next_offset;
    }

  /* Alignment is innermost object alignment adjusted by the constant
     and non-constant offset parts.  */
  align = MIN (align, inner);
  bitpos = bitpos & (align - 1);

  /* align and bitpos now specify known low bits of the pointer.
     ptr & (align - 1) == bitpos.  */

  if (bitpos != 0)
    align = (bitpos & -bitpos);

  return MIN (align, max_align);
}

/* Returns true iff we can trust that alignment information has been
   calculated properly.  */

bool
can_trust_pointer_alignment (void)
{
  /* We rely on TER to compute accurate alignment information.  */
  return (optimize && flag_tree_ter);
}

/* Return the alignment in bits of EXP, a pointer valued expression.
   But don't return more than MAX_ALIGN no matter what.
   The alignment returned is, by default, the alignment of the thing that
   EXP points to.  If it is not a POINTER_TYPE, 0 is returned.

   Otherwise, look at the expression to see if we can do better, i.e., if the
   expression is actually pointing at an object whose alignment is tighter.  */

unsigned int
get_pointer_alignment (tree exp, unsigned int max_align)
{
  STRIP_NOPS (exp);

  if (TREE_CODE (exp) == ADDR_EXPR)
    return get_object_alignment (TREE_OPERAND (exp, 0), max_align);
  else if (TREE_CODE (exp) == SSA_NAME
	   && POINTER_TYPE_P (TREE_TYPE (exp)))
    {
      struct ptr_info_def *pi = SSA_NAME_PTR_INFO (exp);
      unsigned align;
      if (!pi)
	return BITS_PER_UNIT;
      if (pi->misalign != 0)
	align = (pi->misalign & -pi->misalign);
      else
	align = pi->align;
      return MIN (max_align, align * BITS_PER_UNIT);
    }

  return POINTER_TYPE_P (TREE_TYPE (exp)) ? BITS_PER_UNIT : 0;
}

/* Compute the length of a C string.  TREE_STRING_LENGTH is not the right
   way, because it could contain a zero byte in the middle.
   TREE_STRING_LENGTH is the size of the character array, not the string.

   ONLY_VALUE should be nonzero if the result is not going to be emitted
   into the instruction stream and zero if it is going to be expanded.
   E.g. with i++ ? "foo" : "bar", if ONLY_VALUE is nonzero, constant 3
   is returned, otherwise NULL, since
   len = c_strlen (src, 1); if (len) expand_expr (len, ...); would not
   evaluate the side-effects.

   The value returned is of type `ssizetype'.

   Unfortunately, string_constant can't access the values of const char
   arrays with initializers, so neither can we do so here.  */

tree
c_strlen (tree src, int only_value)
{
  tree offset_node;
  HOST_WIDE_INT offset;
  int max;
  const char *ptr;
  location_t loc;

  STRIP_NOPS (src);
  if (TREE_CODE (src) == COND_EXPR
      && (only_value || !TREE_SIDE_EFFECTS (TREE_OPERAND (src, 0))))
    {
      tree len1, len2;

      len1 = c_strlen (TREE_OPERAND (src, 1), only_value);
      len2 = c_strlen (TREE_OPERAND (src, 2), only_value);
      if (tree_int_cst_equal (len1, len2))
	return len1;
    }

  if (TREE_CODE (src) == COMPOUND_EXPR
      && (only_value || !TREE_SIDE_EFFECTS (TREE_OPERAND (src, 0))))
    return c_strlen (TREE_OPERAND (src, 1), only_value);

  loc = EXPR_LOC_OR_HERE (src);

  src = string_constant (src, &offset_node);
  if (src == 0)
    return NULL_TREE;

  max = TREE_STRING_LENGTH (src) - 1;
  ptr = TREE_STRING_POINTER (src);

  if (offset_node && TREE_CODE (offset_node) != INTEGER_CST)
    {
      /* If the string has an internal zero byte (e.g., "foo\0bar"), we can't
	 compute the offset to the following null if we don't know where to
	 start searching for it.  */
      int i;

      for (i = 0; i < max; i++)
	if (ptr[i] == 0)
	  return NULL_TREE;

      /* We don't know the starting offset, but we do know that the string
	 has no internal zero bytes.  We can assume that the offset falls
	 within the bounds of the string; otherwise, the programmer deserves
	 what he gets.  Subtract the offset from the length of the string,
	 and return that.  This would perhaps not be valid if we were dealing
	 with named arrays in addition to literal string constants.  */

      return size_diffop_loc (loc, size_int (max), offset_node);
    }

  /* We have a known offset into the string.  Start searching there for
     a null character if we can represent it as a single HOST_WIDE_INT.  */
  if (offset_node == 0)
    offset = 0;
  else if (! host_integerp (offset_node, 0))
    offset = -1;
  else
    offset = tree_low_cst (offset_node, 0);

  /* If the offset is known to be out of bounds, warn, and call strlen at
     runtime.  */
  if (offset < 0 || offset > max)
    {
     /* Suppress multiple warnings for propagated constant strings.  */
      if (! TREE_NO_WARNING (src))
        {
          warning_at (loc, 0, "offset outside bounds of constant string");
          TREE_NO_WARNING (src) = 1;
        }
      return NULL_TREE;
    }

  /* Use strlen to search for the first zero byte.  Since any strings
     constructed with build_string will have nulls appended, we win even
     if we get handed something like (char[4])"abcd".

     Since OFFSET is our starting index into the string, no further
     calculation is needed.  */
  return ssize_int (strlen (ptr + offset));
}

/* Return a char pointer for a C string if it is a string constant
   or sum of string constant and integer constant.  */

static const char *
c_getstr (tree src)
{
  tree offset_node;

  src = string_constant (src, &offset_node);
  if (src == 0)
    return 0;

  if (offset_node == 0)
    return TREE_STRING_POINTER (src);
  else if (!host_integerp (offset_node, 1)
	   || compare_tree_int (offset_node, TREE_STRING_LENGTH (src) - 1) > 0)
    return 0;

  return TREE_STRING_POINTER (src) + tree_low_cst (offset_node, 1);
}

/* Return a CONST_INT or CONST_DOUBLE corresponding to target reading
   GET_MODE_BITSIZE (MODE) bits from string constant STR.  */

static rtx
c_readstr (const char *str, enum machine_mode mode)
{
  HOST_WIDE_INT c[2];
  HOST_WIDE_INT ch;
  unsigned int i, j;

  gcc_assert (GET_MODE_CLASS (mode) == MODE_INT);

  c[0] = 0;
  c[1] = 0;
  ch = 1;
  for (i = 0; i < GET_MODE_SIZE (mode); i++)
    {
      j = i;
      if (WORDS_BIG_ENDIAN)
	j = GET_MODE_SIZE (mode) - i - 1;
      if (BYTES_BIG_ENDIAN != WORDS_BIG_ENDIAN
	  && GET_MODE_SIZE (mode) > UNITS_PER_WORD)
	j = j + UNITS_PER_WORD - 2 * (j % UNITS_PER_WORD) - 1;
      j *= BITS_PER_UNIT;
      gcc_assert (j < 2 * HOST_BITS_PER_WIDE_INT);

      if (ch)
	ch = (unsigned char) str[i];
      c[j / HOST_BITS_PER_WIDE_INT] |= ch << (j % HOST_BITS_PER_WIDE_INT);
    }
  return immed_double_const (c[0], c[1], mode);
}

/* Cast a target constant CST to target CHAR and if that value fits into
   host char type, return zero and put that value into variable pointed to by
   P.  */

static int
target_char_cast (tree cst, char *p)
{
  unsigned HOST_WIDE_INT val, hostval;

  if (TREE_CODE (cst) != INTEGER_CST
      || CHAR_TYPE_SIZE > HOST_BITS_PER_WIDE_INT)
    return 1;

  val = TREE_INT_CST_LOW (cst);
  if (CHAR_TYPE_SIZE < HOST_BITS_PER_WIDE_INT)
    val &= (((unsigned HOST_WIDE_INT) 1) << CHAR_TYPE_SIZE) - 1;

  hostval = val;
  if (HOST_BITS_PER_CHAR < HOST_BITS_PER_WIDE_INT)
    hostval &= (((unsigned HOST_WIDE_INT) 1) << HOST_BITS_PER_CHAR) - 1;

  if (val != hostval)
    return 1;

  *p = hostval;
  return 0;
}

/* Similar to save_expr, but assumes that arbitrary code is not executed
   in between the multiple evaluations.  In particular, we assume that a
   non-addressable local variable will not be modified.  */

static tree
builtin_save_expr (tree exp)
{
  if (TREE_ADDRESSABLE (exp) == 0
      && (TREE_CODE (exp) == PARM_DECL
	  || (TREE_CODE (exp) == VAR_DECL && !TREE_STATIC (exp))))
    return exp;

  return save_expr (exp);
}

/* Given TEM, a pointer to a stack frame, follow the dynamic chain COUNT
   times to get the address of either a higher stack frame, or a return
   address located within it (depending on FNDECL_CODE).  */

static rtx
expand_builtin_return_addr (enum built_in_function fndecl_code, int count)
{
  int i;

#ifdef INITIAL_FRAME_ADDRESS_RTX
  rtx tem = INITIAL_FRAME_ADDRESS_RTX;
#else
  rtx tem;

  /* For a zero count with __builtin_return_address, we don't care what
     frame address we return, because target-specific definitions will
     override us.  Therefore frame pointer elimination is OK, and using
     the soft frame pointer is OK.

     For a nonzero count, or a zero count with __builtin_frame_address,
     we require a stable offset from the current frame pointer to the
     previous one, so we must use the hard frame pointer, and
     we must disable frame pointer elimination.  */
  if (count == 0 && fndecl_code == BUILT_IN_RETURN_ADDRESS)
    tem = frame_pointer_rtx;
  else
    {
      tem = hard_frame_pointer_rtx;

      /* Tell reload not to eliminate the frame pointer.  */
      crtl->accesses_prior_frames = 1;
    }
#endif

  /* Some machines need special handling before we can access
     arbitrary frames.  For example, on the SPARC, we must first flush
     all register windows to the stack.  */
#ifdef SETUP_FRAME_ADDRESSES
  if (count > 0)
    SETUP_FRAME_ADDRESSES ();
#endif

  /* On the SPARC, the return address is not in the frame, it is in a
     register.  There is no way to access it off of the current frame
     pointer, but it can be accessed off the previous frame pointer by
     reading the value from the register window save area.  */
#ifdef RETURN_ADDR_IN_PREVIOUS_FRAME
  if (fndecl_code == BUILT_IN_RETURN_ADDRESS)
    count--;
#endif

  /* Scan back COUNT frames to the specified frame.  */
  for (i = 0; i < count; i++)
    {
      /* Assume the dynamic chain pointer is in the word that the
	 frame address points to, unless otherwise specified.  */
#ifdef DYNAMIC_CHAIN_ADDRESS
      tem = DYNAMIC_CHAIN_ADDRESS (tem);
#endif
      tem = memory_address (Pmode, tem);
      tem = gen_frame_mem (Pmode, tem);
      tem = copy_to_reg (tem);
    }

  /* For __builtin_frame_address, return what we've got.  But, on
     the SPARC for example, we may have to add a bias.  */
  if (fndecl_code == BUILT_IN_FRAME_ADDRESS)
#ifdef FRAME_ADDR_RTX
    return FRAME_ADDR_RTX (tem);
#else
    return tem;
#endif

  /* For __builtin_return_address, get the return address from that frame.  */
#ifdef RETURN_ADDR_RTX
  tem = RETURN_ADDR_RTX (count, tem);
#else
  tem = memory_address (Pmode,
			plus_constant (tem, GET_MODE_SIZE (Pmode)));
  tem = gen_frame_mem (Pmode, tem);
#endif
  return tem;
}

/* Alias set used for setjmp buffer.  */
static alias_set_type setjmp_alias_set = -1;

/* Construct the leading half of a __builtin_setjmp call.  Control will
   return to RECEIVER_LABEL.  This is also called directly by the SJLJ
   exception handling code.  */

void
expand_builtin_setjmp_setup (rtx buf_addr, rtx receiver_label)
{
  enum machine_mode sa_mode = STACK_SAVEAREA_MODE (SAVE_NONLOCAL);
  rtx stack_save;
  rtx mem;

  if (setjmp_alias_set == -1)
    setjmp_alias_set = new_alias_set ();

  buf_addr = convert_memory_address (Pmode, buf_addr);

  buf_addr = force_reg (Pmode, force_operand (buf_addr, NULL_RTX));

  /* We store the frame pointer and the address of receiver_label in
     the buffer and use the rest of it for the stack save area, which
     is machine-dependent.  */

  mem = gen_rtx_MEM (Pmode, buf_addr);
  set_mem_alias_set (mem, setjmp_alias_set);
  emit_move_insn (mem, targetm.builtin_setjmp_frame_value ());

  mem = gen_rtx_MEM (Pmode, plus_constant (buf_addr, GET_MODE_SIZE (Pmode))),
  set_mem_alias_set (mem, setjmp_alias_set);

  emit_move_insn (validize_mem (mem),
		  force_reg (Pmode, gen_rtx_LABEL_REF (Pmode, receiver_label)));

  stack_save = gen_rtx_MEM (sa_mode,
			    plus_constant (buf_addr,
					   2 * GET_MODE_SIZE (Pmode)));
  set_mem_alias_set (stack_save, setjmp_alias_set);
  emit_stack_save (SAVE_NONLOCAL, &stack_save, NULL_RTX);

  /* If there is further processing to do, do it.  */
#ifdef HAVE_builtin_setjmp_setup
  if (HAVE_builtin_setjmp_setup)
    emit_insn (gen_builtin_setjmp_setup (buf_addr));
#endif

  /* Tell optimize_save_area_alloca that extra work is going to
     need to go on during alloca.  */
  cfun->calls_setjmp = 1;

  /* We have a nonlocal label.   */
  cfun->has_nonlocal_label = 1;
}

/* Construct the trailing part of a __builtin_setjmp call.  This is
   also called directly by the SJLJ exception handling code.  */

void
expand_builtin_setjmp_receiver (rtx receiver_label ATTRIBUTE_UNUSED)
{
  rtx chain;

  /* Clobber the FP when we get here, so we have to make sure it's
     marked as used by this function.  */
  emit_use (hard_frame_pointer_rtx);

  /* Mark the static chain as clobbered here so life information
     doesn't get messed up for it.  */
  chain = targetm.calls.static_chain (current_function_decl, true);
  if (chain && REG_P (chain))
    emit_clobber (chain);

  /* Now put in the code to restore the frame pointer, and argument
     pointer, if needed.  */
#ifdef HAVE_nonlocal_goto
  if (! HAVE_nonlocal_goto)
#endif
    {
      emit_move_insn (virtual_stack_vars_rtx, hard_frame_pointer_rtx);
      /* This might change the hard frame pointer in ways that aren't
	 apparent to early optimization passes, so force a clobber.  */
      emit_clobber (hard_frame_pointer_rtx);
    }

#if !HARD_FRAME_POINTER_IS_ARG_POINTER
  if (fixed_regs[ARG_POINTER_REGNUM])
    {
#ifdef ELIMINABLE_REGS
      size_t i;
      static const struct elims {const int from, to;} elim_regs[] = ELIMINABLE_REGS;

      for (i = 0; i < ARRAY_SIZE (elim_regs); i++)
	if (elim_regs[i].from == ARG_POINTER_REGNUM
	    && elim_regs[i].to == HARD_FRAME_POINTER_REGNUM)
	  break;

      if (i == ARRAY_SIZE (elim_regs))
#endif
	{
	  /* Now restore our arg pointer from the address at which it
	     was saved in our stack frame.  */
	  emit_move_insn (crtl->args.internal_arg_pointer,
			  copy_to_reg (get_arg_pointer_save_area ()));
	}
    }
#endif

#ifdef HAVE_builtin_setjmp_receiver
  if (HAVE_builtin_setjmp_receiver)
    emit_insn (gen_builtin_setjmp_receiver (receiver_label));
  else
#endif
#ifdef HAVE_nonlocal_goto_receiver
    if (HAVE_nonlocal_goto_receiver)
      emit_insn (gen_nonlocal_goto_receiver ());
    else
#endif
      { /* Nothing */ }

  /* We must not allow the code we just generated to be reordered by
     scheduling.  Specifically, the update of the frame pointer must
     happen immediately, not later.  */
  emit_insn (gen_blockage ());
}

/* __builtin_longjmp is passed a pointer to an array of five words (not
   all will be used on all machines).  It operates similarly to the C
   library function of the same name, but is more efficient.  Much of
   the code below is copied from the handling of non-local gotos.  */

static void
expand_builtin_longjmp (rtx buf_addr, rtx value)
{
  rtx fp, lab, stack, insn, last;
  enum machine_mode sa_mode = STACK_SAVEAREA_MODE (SAVE_NONLOCAL);

  /* DRAP is needed for stack realign if longjmp is expanded to current
     function  */
  if (SUPPORTS_STACK_ALIGNMENT)
    crtl->need_drap = true;

  if (setjmp_alias_set == -1)
    setjmp_alias_set = new_alias_set ();

  buf_addr = convert_memory_address (Pmode, buf_addr);

  buf_addr = force_reg (Pmode, buf_addr);

  /* We require that the user must pass a second argument of 1, because
     that is what builtin_setjmp will return.  */
  gcc_assert (value == const1_rtx);

  last = get_last_insn ();
#ifdef HAVE_builtin_longjmp
  if (HAVE_builtin_longjmp)
    emit_insn (gen_builtin_longjmp (buf_addr));
  else
#endif
    {
      fp = gen_rtx_MEM (Pmode, buf_addr);
      lab = gen_rtx_MEM (Pmode, plus_constant (buf_addr,
					       GET_MODE_SIZE (Pmode)));

      stack = gen_rtx_MEM (sa_mode, plus_constant (buf_addr,
						   2 * GET_MODE_SIZE (Pmode)));
      set_mem_alias_set (fp, setjmp_alias_set);
      set_mem_alias_set (lab, setjmp_alias_set);
      set_mem_alias_set (stack, setjmp_alias_set);

      /* Pick up FP, label, and SP from the block and jump.  This code is
	 from expand_goto in stmt.c; see there for detailed comments.  */
#ifdef HAVE_nonlocal_goto
      if (HAVE_nonlocal_goto)
	/* We have to pass a value to the nonlocal_goto pattern that will
	   get copied into the static_chain pointer, but it does not matter
	   what that value is, because builtin_setjmp does not use it.  */
	emit_insn (gen_nonlocal_goto (value, lab, stack, fp));
      else
#endif
	{
	  lab = copy_to_reg (lab);

	  emit_clobber (gen_rtx_MEM (BLKmode, gen_rtx_SCRATCH (VOIDmode)));
	  emit_clobber (gen_rtx_MEM (BLKmode, hard_frame_pointer_rtx));

	  emit_move_insn (hard_frame_pointer_rtx, fp);
	  emit_stack_restore (SAVE_NONLOCAL, stack, NULL_RTX);

	  emit_use (hard_frame_pointer_rtx);
	  emit_use (stack_pointer_rtx);
	  emit_indirect_jump (lab);
	}
    }

  /* Search backwards and mark the jump insn as a non-local goto.
     Note that this precludes the use of __builtin_longjmp to a
     __builtin_setjmp target in the same function.  However, we've
     already cautioned the user that these functions are for
     internal exception handling use only.  */
  for (insn = get_last_insn (); insn; insn = PREV_INSN (insn))
    {
      gcc_assert (insn != last);

      if (JUMP_P (insn))
	{
	  add_reg_note (insn, REG_NON_LOCAL_GOTO, const0_rtx);
	  break;
	}
      else if (CALL_P (insn))
	break;
    }
}

/* Expand a call to __builtin_nonlocal_goto.  We're passed the target label
   and the address of the save area.  */

static rtx
expand_builtin_nonlocal_goto (tree exp)
{
  tree t_label, t_save_area;
  rtx r_label, r_save_area, r_fp, r_sp, insn;

  if (!validate_arglist (exp, POINTER_TYPE, POINTER_TYPE, VOID_TYPE))
    return NULL_RTX;

  t_label = CALL_EXPR_ARG (exp, 0);
  t_save_area = CALL_EXPR_ARG (exp, 1);

  r_label = expand_normal (t_label);
  r_label = convert_memory_address (Pmode, r_label);
  r_save_area = expand_normal (t_save_area);
  r_save_area = convert_memory_address (Pmode, r_save_area);
  /* Copy the address of the save location to a register just in case it was based
    on the frame pointer.   */
  r_save_area = copy_to_reg (r_save_area);
  r_fp = gen_rtx_MEM (Pmode, r_save_area);
  r_sp = gen_rtx_MEM (STACK_SAVEAREA_MODE (SAVE_NONLOCAL),
		      plus_constant (r_save_area, GET_MODE_SIZE (Pmode)));

  crtl->has_nonlocal_goto = 1;

#ifdef HAVE_nonlocal_goto
  /* ??? We no longer need to pass the static chain value, afaik.  */
  if (HAVE_nonlocal_goto)
    emit_insn (gen_nonlocal_goto (const0_rtx, r_label, r_sp, r_fp));
  else
#endif
    {
      r_label = copy_to_reg (r_label);

      emit_clobber (gen_rtx_MEM (BLKmode, gen_rtx_SCRATCH (VOIDmode)));
      emit_clobber (gen_rtx_MEM (BLKmode, hard_frame_pointer_rtx));

      /* Restore frame pointer for containing function.
	 This sets the actual hard register used for the frame pointer
	 to the location of the function's incoming static chain info.
	 The non-local goto handler will then adjust it to contain the
	 proper value and reload the argument pointer, if needed.  */
      emit_move_insn (hard_frame_pointer_rtx, r_fp);
      emit_stack_restore (SAVE_NONLOCAL, r_sp, NULL_RTX);

      /* USE of hard_frame_pointer_rtx added for consistency;
	 not clear if really needed.  */
      emit_use (hard_frame_pointer_rtx);
      emit_use (stack_pointer_rtx);

      /* If the architecture is using a GP register, we must
	 conservatively assume that the target function makes use of it.
	 The prologue of functions with nonlocal gotos must therefore
	 initialize the GP register to the appropriate value, and we
	 must then make sure that this value is live at the point
	 of the jump.  (Note that this doesn't necessarily apply
	 to targets with a nonlocal_goto pattern; they are free
	 to implement it in their own way.  Note also that this is
	 a no-op if the GP register is a global invariant.)  */
      if ((unsigned) PIC_OFFSET_TABLE_REGNUM != INVALID_REGNUM
	  && fixed_regs[PIC_OFFSET_TABLE_REGNUM])
	emit_use (pic_offset_table_rtx);

      emit_indirect_jump (r_label);
    }

  /* Search backwards to the jump insn and mark it as a
     non-local goto.  */
  for (insn = get_last_insn (); insn; insn = PREV_INSN (insn))
    {
      if (JUMP_P (insn))
	{
	  add_reg_note (insn, REG_NON_LOCAL_GOTO, const0_rtx);
	  break;
	}
      else if (CALL_P (insn))
	break;
    }

  return const0_rtx;
}

/* __builtin_update_setjmp_buf is passed a pointer to an array of five words
   (not all will be used on all machines) that was passed to __builtin_setjmp.
   It updates the stack pointer in that block to correspond to the current
   stack pointer.  */

static void
expand_builtin_update_setjmp_buf (rtx buf_addr)
{
  enum machine_mode sa_mode = Pmode;
  rtx stack_save;


#ifdef HAVE_save_stack_nonlocal
  if (HAVE_save_stack_nonlocal)
    sa_mode = insn_data[(int) CODE_FOR_save_stack_nonlocal].operand[0].mode;
#endif
#ifdef STACK_SAVEAREA_MODE
  sa_mode = STACK_SAVEAREA_MODE (SAVE_NONLOCAL);
#endif

  stack_save
    = gen_rtx_MEM (sa_mode,
		   memory_address
		   (sa_mode,
		    plus_constant (buf_addr, 2 * GET_MODE_SIZE (Pmode))));

#ifdef HAVE_setjmp
  if (HAVE_setjmp)
    emit_insn (gen_setjmp ());
#endif

  emit_stack_save (SAVE_NONLOCAL, &stack_save, NULL_RTX);
}

/* Expand a call to __builtin_prefetch.  For a target that does not support
   data prefetch, evaluate the memory address argument in case it has side
   effects.  */

static void
expand_builtin_prefetch (tree exp)
{
  tree arg0, arg1, arg2;
  int nargs;
  rtx op0, op1, op2;

  if (!validate_arglist (exp, POINTER_TYPE, 0))
    return;

  arg0 = CALL_EXPR_ARG (exp, 0);

  /* Arguments 1 and 2 are optional; argument 1 (read/write) defaults to
     zero (read) and argument 2 (locality) defaults to 3 (high degree of
     locality).  */
  nargs = call_expr_nargs (exp);
  if (nargs > 1)
    arg1 = CALL_EXPR_ARG (exp, 1);
  else
    arg1 = integer_zero_node;
  if (nargs > 2)
    arg2 = CALL_EXPR_ARG (exp, 2);
  else
    arg2 = integer_three_node;

  /* Argument 0 is an address.  */
  op0 = expand_expr (arg0, NULL_RTX, Pmode, EXPAND_NORMAL);

  /* Argument 1 (read/write flag) must be a compile-time constant int.  */
  if (TREE_CODE (arg1) != INTEGER_CST)
    {
      error ("second argument to %<__builtin_prefetch%> must be a constant");
      arg1 = integer_zero_node;
    }
  op1 = expand_normal (arg1);
  /* Argument 1 must be either zero or one.  */
  if (INTVAL (op1) != 0 && INTVAL (op1) != 1)
    {
      warning (0, "invalid second argument to %<__builtin_prefetch%>;"
	       " using zero");
      op1 = const0_rtx;
    }

  /* Argument 2 (locality) must be a compile-time constant int.  */
  if (TREE_CODE (arg2) != INTEGER_CST)
    {
      error ("third argument to %<__builtin_prefetch%> must be a constant");
      arg2 = integer_zero_node;
    }
  op2 = expand_normal (arg2);
  /* Argument 2 must be 0, 1, 2, or 3.  */
  if (INTVAL (op2) < 0 || INTVAL (op2) > 3)
    {
      warning (0, "invalid third argument to %<__builtin_prefetch%>; using zero");
      op2 = const0_rtx;
    }

#ifdef HAVE_prefetch
  if (HAVE_prefetch)
    {
      if ((! (*insn_data[(int) CODE_FOR_prefetch].operand[0].predicate)
	     (op0,
	      insn_data[(int) CODE_FOR_prefetch].operand[0].mode))
	  || (GET_MODE (op0) != Pmode))
	{
	  op0 = convert_memory_address (Pmode, op0);
	  op0 = force_reg (Pmode, op0);
	}
      emit_insn (gen_prefetch (op0, op1, op2));
    }
#endif

  /* Don't do anything with direct references to volatile memory, but
     generate code to handle other side effects.  */
  if (!MEM_P (op0) && side_effects_p (op0))
    emit_insn (op0);
}

/* Get a MEM rtx for expression EXP which is the address of an operand
   to be used in a string instruction (cmpstrsi, movmemsi, ..).  LEN is
   the maximum length of the block of memory that might be accessed or
   NULL if unknown.  */

static rtx
get_memory_rtx (tree exp, tree len)
{
  tree orig_exp = exp;
  rtx addr, mem;
  HOST_WIDE_INT off;

  /* When EXP is not resolved SAVE_EXPR, MEM_ATTRS can be still derived
     from its expression, for expr->a.b only <variable>.a.b is recorded.  */
  if (TREE_CODE (exp) == SAVE_EXPR && !SAVE_EXPR_RESOLVED_P (exp))
    exp = TREE_OPERAND (exp, 0);

  addr = expand_expr (orig_exp, NULL_RTX, ptr_mode, EXPAND_NORMAL);
  mem = gen_rtx_MEM (BLKmode, memory_address (BLKmode, addr));

  /* Get an expression we can use to find the attributes to assign to MEM.
     If it is an ADDR_EXPR, use the operand.  Otherwise, dereference it if
     we can.  First remove any nops.  */
  while (CONVERT_EXPR_P (exp)
	 && POINTER_TYPE_P (TREE_TYPE (TREE_OPERAND (exp, 0))))
    exp = TREE_OPERAND (exp, 0);

  off = 0;
  if (TREE_CODE (exp) == POINTER_PLUS_EXPR
      && TREE_CODE (TREE_OPERAND (exp, 0)) == ADDR_EXPR
      && host_integerp (TREE_OPERAND (exp, 1), 0)
      && (off = tree_low_cst (TREE_OPERAND (exp, 1), 0)) > 0)
    exp = TREE_OPERAND (TREE_OPERAND (exp, 0), 0);
  else if (TREE_CODE (exp) == ADDR_EXPR)
    exp = TREE_OPERAND (exp, 0);
  else if (POINTER_TYPE_P (TREE_TYPE (exp)))
    exp = build1 (INDIRECT_REF, TREE_TYPE (TREE_TYPE (exp)), exp);
  else
    exp = NULL;

  /* Honor attributes derived from exp, except for the alias set
     (as builtin stringops may alias with anything) and the size
     (as stringops may access multiple array elements).  */
  if (exp)
    {
      set_mem_attributes (mem, exp, 0);

      if (off)
	mem = adjust_automodify_address_nv (mem, BLKmode, NULL, off);

      /* Allow the string and memory builtins to overflow from one
	 field into another, see http://gcc.gnu.org/PR23561.
	 Thus avoid COMPONENT_REFs in MEM_EXPR unless we know the whole
	 memory accessed by the string or memory builtin will fit
	 within the field.  */
      if (MEM_EXPR (mem) && TREE_CODE (MEM_EXPR (mem)) == COMPONENT_REF)
	{
	  tree mem_expr = MEM_EXPR (mem);
	  HOST_WIDE_INT offset = -1, length = -1;
	  tree inner = exp;

	  while (TREE_CODE (inner) == ARRAY_REF
		 || CONVERT_EXPR_P (inner)
		 || TREE_CODE (inner) == VIEW_CONVERT_EXPR
		 || TREE_CODE (inner) == SAVE_EXPR)
	    inner = TREE_OPERAND (inner, 0);

	  gcc_assert (TREE_CODE (inner) == COMPONENT_REF);

	  if (MEM_OFFSET (mem)
	      && CONST_INT_P (MEM_OFFSET (mem)))
	    offset = INTVAL (MEM_OFFSET (mem));

	  if (offset >= 0 && len && host_integerp (len, 0))
	    length = tree_low_cst (len, 0);

	  while (TREE_CODE (inner) == COMPONENT_REF)
	    {
	      tree field = TREE_OPERAND (inner, 1);
	      gcc_assert (TREE_CODE (mem_expr) == COMPONENT_REF);
	      gcc_assert (field == TREE_OPERAND (mem_expr, 1));

	      /* Bitfields are generally not byte-addressable.  */
	      gcc_assert (!DECL_BIT_FIELD (field)
			  || ((tree_low_cst (DECL_FIELD_BIT_OFFSET (field), 1)
			       % BITS_PER_UNIT) == 0
			      && host_integerp (DECL_SIZE (field), 0)
			      && (TREE_INT_CST_LOW (DECL_SIZE (field))
				  % BITS_PER_UNIT) == 0));

	      /* If we can prove that the memory starting at XEXP (mem, 0) and
		 ending at XEXP (mem, 0) + LENGTH will fit into this field, we
		 can keep the COMPONENT_REF in MEM_EXPR.  But be careful with
		 fields without DECL_SIZE_UNIT like flexible array members.  */
	      if (length >= 0
		  && DECL_SIZE_UNIT (field)
		  && host_integerp (DECL_SIZE_UNIT (field), 0))
		{
		  HOST_WIDE_INT size
		    = TREE_INT_CST_LOW (DECL_SIZE_UNIT (field));
		  if (offset <= size
		      && length <= size
		      && offset + length <= size)
		    break;
		}

	      if (offset >= 0
		  && host_integerp (DECL_FIELD_OFFSET (field), 0))
		offset += TREE_INT_CST_LOW (DECL_FIELD_OFFSET (field))
			  + tree_low_cst (DECL_FIELD_BIT_OFFSET (field), 1)
			    / BITS_PER_UNIT;
	      else
		{
		  offset = -1;
		  length = -1;
		}

	      mem_expr = TREE_OPERAND (mem_expr, 0);
	      inner = TREE_OPERAND (inner, 0);
	    }

	  if (mem_expr == NULL)
	    offset = -1;
	  if (mem_expr != MEM_EXPR (mem))
	    {
	      set_mem_expr (mem, mem_expr);
	      set_mem_offset (mem, offset >= 0 ? GEN_INT (offset) : NULL_RTX);
	    }
	}
      set_mem_alias_set (mem, 0);
      set_mem_size (mem, NULL_RTX);
    }

  return mem;
}

/* Built-in functions to perform an untyped call and return.  */

#define apply_args_mode \
  (this_target_builtins->x_apply_args_mode)
#define apply_result_mode \
  (this_target_builtins->x_apply_result_mode)

/* Return the size required for the block returned by __builtin_apply_args,
   and initialize apply_args_mode.  */

static int
apply_args_size (void)
{
  static int size = -1;
  int align;
  unsigned int regno;
  enum machine_mode mode;

  /* The values computed by this function never change.  */
  if (size < 0)
    {
      /* The first value is the incoming arg-pointer.  */
      size = GET_MODE_SIZE (Pmode);

      /* The second value is the structure value address unless this is
	 passed as an "invisible" first argument.  */
      if (targetm.calls.struct_value_rtx (cfun ? TREE_TYPE (cfun->decl) : 0, 0))
	size += GET_MODE_SIZE (Pmode);

      for (regno = 0; regno < FIRST_PSEUDO_REGISTER; regno++)
	if (FUNCTION_ARG_REGNO_P (regno))
	  {
	    mode = targetm.calls.get_raw_arg_mode (regno);

	    gcc_assert (mode != VOIDmode);

	    align = GET_MODE_ALIGNMENT (mode) / BITS_PER_UNIT;
	    if (size % align != 0)
	      size = CEIL (size, align) * align;
	    size += GET_MODE_SIZE (mode);
	    apply_args_mode[regno] = mode;
	  }
	else
	  {
	    apply_args_mode[regno] = VOIDmode;
	  }
    }
  return size;
}

/* Return the size required for the block returned by __builtin_apply,
   and initialize apply_result_mode.  */

static int
apply_result_size (void)
{
  static int size = -1;
  int align, regno;
  enum machine_mode mode;

  /* The values computed by this function never change.  */
  if (size < 0)
    {
      size = 0;

      for (regno = 0; regno < FIRST_PSEUDO_REGISTER; regno++)
	if (targetm.calls.function_value_regno_p (regno))
	  {
	    mode = targetm.calls.get_raw_result_mode (regno);

	    gcc_assert (mode != VOIDmode);

	    align = GET_MODE_ALIGNMENT (mode) / BITS_PER_UNIT;
	    if (size % align != 0)
	      size = CEIL (size, align) * align;
	    size += GET_MODE_SIZE (mode);
	    apply_result_mode[regno] = mode;
	  }
	else
	  apply_result_mode[regno] = VOIDmode;

      /* Allow targets that use untyped_call and untyped_return to override
	 the size so that machine-specific information can be stored here.  */
#ifdef APPLY_RESULT_SIZE
      size = APPLY_RESULT_SIZE;
#endif
    }
  return size;
}

#if defined (HAVE_untyped_call) || defined (HAVE_untyped_return)
/* Create a vector describing the result block RESULT.  If SAVEP is true,
   the result block is used to save the values; otherwise it is used to
   restore the values.  */

static rtx
result_vector (int savep, rtx result)
{
  int regno, size, align, nelts;
  enum machine_mode mode;
  rtx reg, mem;
  rtx *savevec = XALLOCAVEC (rtx, FIRST_PSEUDO_REGISTER);

  size = nelts = 0;
  for (regno = 0; regno < FIRST_PSEUDO_REGISTER; regno++)
    if ((mode = apply_result_mode[regno]) != VOIDmode)
      {
	align = GET_MODE_ALIGNMENT (mode) / BITS_PER_UNIT;
	if (size % align != 0)
	  size = CEIL (size, align) * align;
	reg = gen_rtx_REG (mode, savep ? regno : INCOMING_REGNO (regno));
	mem = adjust_address (result, mode, size);
	savevec[nelts++] = (savep
			    ? gen_rtx_SET (VOIDmode, mem, reg)
			    : gen_rtx_SET (VOIDmode, reg, mem));
	size += GET_MODE_SIZE (mode);
      }
  return gen_rtx_PARALLEL (VOIDmode, gen_rtvec_v (nelts, savevec));
}
#endif /* HAVE_untyped_call or HAVE_untyped_return */

/* Save the state required to perform an untyped call with the same
   arguments as were passed to the current function.  */

static rtx
expand_builtin_apply_args_1 (void)
{
  rtx registers, tem;
  int size, align, regno;
  enum machine_mode mode;
  rtx struct_incoming_value = targetm.calls.struct_value_rtx (cfun ? TREE_TYPE (cfun->decl) : 0, 1);

  /* Create a block where the arg-pointer, structure value address,
     and argument registers can be saved.  */
  registers = assign_stack_local (BLKmode, apply_args_size (), -1);

  /* Walk past the arg-pointer and structure value address.  */
  size = GET_MODE_SIZE (Pmode);
  if (targetm.calls.struct_value_rtx (cfun ? TREE_TYPE (cfun->decl) : 0, 0))
    size += GET_MODE_SIZE (Pmode);

  /* Save each register used in calling a function to the block.  */
  for (regno = 0; regno < FIRST_PSEUDO_REGISTER; regno++)
    if ((mode = apply_args_mode[regno]) != VOIDmode)
      {
	align = GET_MODE_ALIGNMENT (mode) / BITS_PER_UNIT;
	if (size % align != 0)
	  size = CEIL (size, align) * align;

	tem = gen_rtx_REG (mode, INCOMING_REGNO (regno));

	emit_move_insn (adjust_address (registers, mode, size), tem);
	size += GET_MODE_SIZE (mode);
      }

  /* Save the arg pointer to the block.  */
  tem = copy_to_reg (crtl->args.internal_arg_pointer);
#ifdef STACK_GROWS_DOWNWARD
  /* We need the pointer as the caller actually passed them to us, not
     as we might have pretended they were passed.  Make sure it's a valid
     operand, as emit_move_insn isn't expected to handle a PLUS.  */
  tem
    = force_operand (plus_constant (tem, crtl->args.pretend_args_size),
		     NULL_RTX);
#endif
  emit_move_insn (adjust_address (registers, Pmode, 0), tem);

  size = GET_MODE_SIZE (Pmode);

  /* Save the structure value address unless this is passed as an
     "invisible" first argument.  */
  if (struct_incoming_value)
    {
      emit_move_insn (adjust_address (registers, Pmode, size),
		      copy_to_reg (struct_incoming_value));
      size += GET_MODE_SIZE (Pmode);
    }

  /* Return the address of the block.  */
  return copy_addr_to_reg (XEXP (registers, 0));
}

/* __builtin_apply_args returns block of memory allocated on
   the stack into which is stored the arg pointer, structure
   value address, static chain, and all the registers that might
   possibly be used in performing a function call.  The code is
   moved to the start of the function so the incoming values are
   saved.  */

static rtx
expand_builtin_apply_args (void)
{
  /* Don't do __builtin_apply_args more than once in a function.
     Save the result of the first call and reuse it.  */
  if (apply_args_value != 0)
    return apply_args_value;
  {
    /* When this function is called, it means that registers must be
       saved on entry to this function.  So we migrate the
       call to the first insn of this function.  */
    rtx temp;
    rtx seq;

    start_sequence ();
    temp = expand_builtin_apply_args_1 ();
    seq = get_insns ();
    end_sequence ();

    apply_args_value = temp;

    /* Put the insns after the NOTE that starts the function.
       If this is inside a start_sequence, make the outer-level insn
       chain current, so the code is placed at the start of the
       function.  If internal_arg_pointer is a non-virtual pseudo,
       it needs to be placed after the function that initializes
       that pseudo.  */
    push_topmost_sequence ();
    if (REG_P (crtl->args.internal_arg_pointer)
	&& REGNO (crtl->args.internal_arg_pointer) > LAST_VIRTUAL_REGISTER)
      emit_insn_before (seq, parm_birth_insn);
    else
      emit_insn_before (seq, NEXT_INSN (entry_of_function ()));
    pop_topmost_sequence ();
    return temp;
  }
}

/* Perform an untyped call and save the state required to perform an
   untyped return of whatever value was returned by the given function.  */

static rtx
expand_builtin_apply (rtx function, rtx arguments, rtx argsize)
{
  int size, align, regno;
  enum machine_mode mode;
  rtx incoming_args, result, reg, dest, src, call_insn;
  rtx old_stack_level = 0;
  rtx call_fusage = 0;
  rtx struct_value = targetm.calls.struct_value_rtx (cfun ? TREE_TYPE (cfun->decl) : 0, 0);

  arguments = convert_memory_address (Pmode, arguments);

  /* Create a block where the return registers can be saved.  */
  result = assign_stack_local (BLKmode, apply_result_size (), -1);

  /* Fetch the arg pointer from the ARGUMENTS block.  */
  incoming_args = gen_reg_rtx (Pmode);
  emit_move_insn (incoming_args, gen_rtx_MEM (Pmode, arguments));
#ifndef STACK_GROWS_DOWNWARD
  incoming_args = expand_simple_binop (Pmode, MINUS, incoming_args, argsize,
				       incoming_args, 0, OPTAB_LIB_WIDEN);
#endif

  /* Push a new argument block and copy the arguments.  Do not allow
     the (potential) memcpy call below to interfere with our stack
     manipulations.  */
  do_pending_stack_adjust ();
  NO_DEFER_POP;

  /* Save the stack with nonlocal if available.  */
#ifdef HAVE_save_stack_nonlocal
  if (HAVE_save_stack_nonlocal)
    emit_stack_save (SAVE_NONLOCAL, &old_stack_level, NULL_RTX);
  else
#endif
    emit_stack_save (SAVE_BLOCK, &old_stack_level, NULL_RTX);

  /* Allocate a block of memory onto the stack and copy the memory
     arguments to the outgoing arguments address.  We can pass TRUE
     as the 4th argument because we just saved the stack pointer
     and will restore it right after the call.  */
  allocate_dynamic_stack_space (argsize, 0, BIGGEST_ALIGNMENT, true);

  /* Set DRAP flag to true, even though allocate_dynamic_stack_space
     may have already set current_function_calls_alloca to true.
     current_function_calls_alloca won't be set if argsize is zero,
     so we have to guarantee need_drap is true here.  */
  if (SUPPORTS_STACK_ALIGNMENT)
    crtl->need_drap = true;

  dest = virtual_outgoing_args_rtx;
#ifndef STACK_GROWS_DOWNWARD
  if (CONST_INT_P (argsize))
    dest = plus_constant (dest, -INTVAL (argsize));
  else
    dest = gen_rtx_PLUS (Pmode, dest, negate_rtx (Pmode, argsize));
#endif
  dest = gen_rtx_MEM (BLKmode, dest);
  set_mem_align (dest, PARM_BOUNDARY);
  src = gen_rtx_MEM (BLKmode, incoming_args);
  set_mem_align (src, PARM_BOUNDARY);
  emit_block_move (dest, src, argsize, BLOCK_OP_NORMAL);

  /* Refer to the argument block.  */
  apply_args_size ();
  arguments = gen_rtx_MEM (BLKmode, arguments);
  set_mem_align (arguments, PARM_BOUNDARY);

  /* Walk past the arg-pointer and structure value address.  */
  size = GET_MODE_SIZE (Pmode);
  if (struct_value)
    size += GET_MODE_SIZE (Pmode);

  /* Restore each of the registers previously saved.  Make USE insns
     for each of these registers for use in making the call.  */
  for (regno = 0; regno < FIRST_PSEUDO_REGISTER; regno++)
    if ((mode = apply_args_mode[regno]) != VOIDmode)
      {
	align = GET_MODE_ALIGNMENT (mode) / BITS_PER_UNIT;
	if (size % align != 0)
	  size = CEIL (size, align) * align;
	reg = gen_rtx_REG (mode, regno);
	emit_move_insn (reg, adjust_address (arguments, mode, size));
	use_reg (&call_fusage, reg);
	size += GET_MODE_SIZE (mode);
      }

  /* Restore the structure value address unless this is passed as an
     "invisible" first argument.  */
  size = GET_MODE_SIZE (Pmode);
  if (struct_value)
    {
      rtx value = gen_reg_rtx (Pmode);
      emit_move_insn (value, adjust_address (arguments, Pmode, size));
      emit_move_insn (struct_value, value);
      if (REG_P (struct_value))
	use_reg (&call_fusage, struct_value);
      size += GET_MODE_SIZE (Pmode);
    }

  /* All arguments and registers used for the call are set up by now!  */
  function = prepare_call_address (NULL, function, NULL, &call_fusage, 0, 0);

  /* Ensure address is valid.  SYMBOL_REF is already valid, so no need,
     and we don't want to load it into a register as an optimization,
     because prepare_call_address already did it if it should be done.  */
  if (GET_CODE (function) != SYMBOL_REF)
    function = memory_address (FUNCTION_MODE, function);

  /* Generate the actual call instruction and save the return value.  */
#ifdef HAVE_untyped_call
  if (HAVE_untyped_call)
    emit_call_insn (gen_untyped_call (gen_rtx_MEM (FUNCTION_MODE, function),
				      result, result_vector (1, result)));
  else
#endif
#ifdef HAVE_call_value
  if (HAVE_call_value)
    {
      rtx valreg = 0;

      /* Locate the unique return register.  It is not possible to
	 express a call that sets more than one return register using
	 call_value; use untyped_call for that.  In fact, untyped_call
	 only needs to save the return registers in the given block.  */
      for (regno = 0; regno < FIRST_PSEUDO_REGISTER; regno++)
	if ((mode = apply_result_mode[regno]) != VOIDmode)
	  {
	    gcc_assert (!valreg); /* HAVE_untyped_call required.  */

	    valreg = gen_rtx_REG (mode, regno);
	  }

      emit_call_insn (GEN_CALL_VALUE (valreg,
				      gen_rtx_MEM (FUNCTION_MODE, function),
				      const0_rtx, NULL_RTX, const0_rtx));

      emit_move_insn (adjust_address (result, GET_MODE (valreg), 0), valreg);
    }
  else
#endif
    gcc_unreachable ();

  /* Find the CALL insn we just emitted, and attach the register usage
     information.  */
  call_insn = last_call_insn ();
  add_function_usage_to (call_insn, call_fusage);

  /* Restore the stack.  */
#ifdef HAVE_save_stack_nonlocal
  if (HAVE_save_stack_nonlocal)
    emit_stack_restore (SAVE_NONLOCAL, old_stack_level, NULL_RTX);
  else
#endif
    emit_stack_restore (SAVE_BLOCK, old_stack_level, NULL_RTX);

  OK_DEFER_POP;

  /* Return the address of the result block.  */
  result = copy_addr_to_reg (XEXP (result, 0));
  return convert_memory_address (ptr_mode, result);
}

/* Perform an untyped return.  */

static void
expand_builtin_return (rtx result)
{
  int size, align, regno;
  enum machine_mode mode;
  rtx reg;
  rtx call_fusage = 0;

  result = convert_memory_address (Pmode, result);

  apply_result_size ();
  result = gen_rtx_MEM (BLKmode, result);

#ifdef HAVE_untyped_return
  if (HAVE_untyped_return)
    {
      emit_jump_insn (gen_untyped_return (result, result_vector (0, result)));
      emit_barrier ();
      return;
    }
#endif

  /* Restore the return value and note that each value is used.  */
  size = 0;
  for (regno = 0; regno < FIRST_PSEUDO_REGISTER; regno++)
    if ((mode = apply_result_mode[regno]) != VOIDmode)
      {
	align = GET_MODE_ALIGNMENT (mode) / BITS_PER_UNIT;
	if (size % align != 0)
	  size = CEIL (size, align) * align;
	reg = gen_rtx_REG (mode, INCOMING_REGNO (regno));
	emit_move_insn (reg, adjust_address (result, mode, size));

	push_to_sequence (call_fusage);
	emit_use (reg);
	call_fusage = get_insns ();
	end_sequence ();
	size += GET_MODE_SIZE (mode);
      }

  /* Put the USE insns before the return.  */
  emit_insn (call_fusage);

  /* Return whatever values was restored by jumping directly to the end
     of the function.  */
  expand_naked_return ();
}

/* Used by expand_builtin_classify_type and fold_builtin_classify_type.  */

static enum type_class
type_to_class (tree type)
{
  switch (TREE_CODE (type))
    {
    case VOID_TYPE:	   return void_type_class;
    case INTEGER_TYPE:	   return integer_type_class;
    case ENUMERAL_TYPE:	   return enumeral_type_class;
    case BOOLEAN_TYPE:	   return boolean_type_class;
    case POINTER_TYPE:	   return pointer_type_class;
    case REFERENCE_TYPE:   return reference_type_class;
    case OFFSET_TYPE:	   return offset_type_class;
    case REAL_TYPE:	   return real_type_class;
    case COMPLEX_TYPE:	   return complex_type_class;
    case FUNCTION_TYPE:	   return function_type_class;
    case METHOD_TYPE:	   return method_type_class;
    case RECORD_TYPE:	   return record_type_class;
    case UNION_TYPE:
    case QUAL_UNION_TYPE:  return union_type_class;
    case ARRAY_TYPE:	   return (TYPE_STRING_FLAG (type)
				   ? string_type_class : array_type_class);
    case LANG_TYPE:	   return lang_type_class;
    default:		   return no_type_class;
    }
}

/* Expand a call EXP to __builtin_classify_type.  */

static rtx
expand_builtin_classify_type (tree exp)
{
  if (call_expr_nargs (exp))
    return GEN_INT (type_to_class (TREE_TYPE (CALL_EXPR_ARG (exp, 0))));
  return GEN_INT (no_type_class);
}

/* This helper macro, meant to be used in mathfn_built_in below,
   determines which among a set of three builtin math functions is
   appropriate for a given type mode.  The `F' and `L' cases are
   automatically generated from the `double' case.  */
#define CASE_MATHFN(BUILT_IN_MATHFN) \
  case BUILT_IN_MATHFN: case BUILT_IN_MATHFN##F: case BUILT_IN_MATHFN##L: \
  fcode = BUILT_IN_MATHFN; fcodef = BUILT_IN_MATHFN##F ; \
  fcodel = BUILT_IN_MATHFN##L ; break;
/* Similar to above, but appends _R after any F/L suffix.  */
#define CASE_MATHFN_REENT(BUILT_IN_MATHFN) \
  case BUILT_IN_MATHFN##_R: case BUILT_IN_MATHFN##F_R: case BUILT_IN_MATHFN##L_R: \
  fcode = BUILT_IN_MATHFN##_R; fcodef = BUILT_IN_MATHFN##F_R ; \
  fcodel = BUILT_IN_MATHFN##L_R ; break;

/* Return mathematic function equivalent to FN but operating directly
   on TYPE, if available.  If IMPLICIT is true find the function in
   implicit_built_in_decls[], otherwise use built_in_decls[].  If we
   can't do the conversion, return zero.  */

static tree
mathfn_built_in_1 (tree type, enum built_in_function fn, bool implicit)
{
  tree const *const fn_arr
    = implicit ? implicit_built_in_decls : built_in_decls;
  enum built_in_function fcode, fcodef, fcodel;

  switch (fn)
    {
      CASE_MATHFN (BUILT_IN_ACOS)
      CASE_MATHFN (BUILT_IN_ACOSH)
      CASE_MATHFN (BUILT_IN_ASIN)
      CASE_MATHFN (BUILT_IN_ASINH)
      CASE_MATHFN (BUILT_IN_ATAN)
      CASE_MATHFN (BUILT_IN_ATAN2)
      CASE_MATHFN (BUILT_IN_ATANH)
      CASE_MATHFN (BUILT_IN_CBRT)
      CASE_MATHFN (BUILT_IN_CEIL)
      CASE_MATHFN (BUILT_IN_CEXPI)
      CASE_MATHFN (BUILT_IN_COPYSIGN)
      CASE_MATHFN (BUILT_IN_COS)
      CASE_MATHFN (BUILT_IN_COSH)
      CASE_MATHFN (BUILT_IN_DREM)
      CASE_MATHFN (BUILT_IN_ERF)
      CASE_MATHFN (BUILT_IN_ERFC)
      CASE_MATHFN (BUILT_IN_EXP)
      CASE_MATHFN (BUILT_IN_EXP10)
      CASE_MATHFN (BUILT_IN_EXP2)
      CASE_MATHFN (BUILT_IN_EXPM1)
      CASE_MATHFN (BUILT_IN_FABS)
      CASE_MATHFN (BUILT_IN_FDIM)
      CASE_MATHFN (BUILT_IN_FLOOR)
      CASE_MATHFN (BUILT_IN_FMA)
      CASE_MATHFN (BUILT_IN_FMAX)
      CASE_MATHFN (BUILT_IN_FMIN)
      CASE_MATHFN (BUILT_IN_FMOD)
      CASE_MATHFN (BUILT_IN_FREXP)
      CASE_MATHFN (BUILT_IN_GAMMA)
      CASE_MATHFN_REENT (BUILT_IN_GAMMA) /* GAMMA_R */
      CASE_MATHFN (BUILT_IN_HUGE_VAL)
      CASE_MATHFN (BUILT_IN_HYPOT)
      CASE_MATHFN (BUILT_IN_ILOGB)
      CASE_MATHFN (BUILT_IN_INF)
      CASE_MATHFN (BUILT_IN_ISINF)
      CASE_MATHFN (BUILT_IN_J0)
      CASE_MATHFN (BUILT_IN_J1)
      CASE_MATHFN (BUILT_IN_JN)
      CASE_MATHFN (BUILT_IN_LCEIL)
      CASE_MATHFN (BUILT_IN_LDEXP)
      CASE_MATHFN (BUILT_IN_LFLOOR)
      CASE_MATHFN (BUILT_IN_LGAMMA)
      CASE_MATHFN_REENT (BUILT_IN_LGAMMA) /* LGAMMA_R */
      CASE_MATHFN (BUILT_IN_LLCEIL)
      CASE_MATHFN (BUILT_IN_LLFLOOR)
      CASE_MATHFN (BUILT_IN_LLRINT)
      CASE_MATHFN (BUILT_IN_LLROUND)
      CASE_MATHFN (BUILT_IN_LOG)
      CASE_MATHFN (BUILT_IN_LOG10)
      CASE_MATHFN (BUILT_IN_LOG1P)
      CASE_MATHFN (BUILT_IN_LOG2)
      CASE_MATHFN (BUILT_IN_LOGB)
      CASE_MATHFN (BUILT_IN_LRINT)
      CASE_MATHFN (BUILT_IN_LROUND)
      CASE_MATHFN (BUILT_IN_MODF)
      CASE_MATHFN (BUILT_IN_NAN)
      CASE_MATHFN (BUILT_IN_NANS)
      CASE_MATHFN (BUILT_IN_NEARBYINT)
      CASE_MATHFN (BUILT_IN_NEXTAFTER)
      CASE_MATHFN (BUILT_IN_NEXTTOWARD)
      CASE_MATHFN (BUILT_IN_POW)
      CASE_MATHFN (BUILT_IN_POWI)
      CASE_MATHFN (BUILT_IN_POW10)
      CASE_MATHFN (BUILT_IN_REMAINDER)
      CASE_MATHFN (BUILT_IN_REMQUO)
      CASE_MATHFN (BUILT_IN_RINT)
      CASE_MATHFN (BUILT_IN_ROUND)
      CASE_MATHFN (BUILT_IN_SCALB)
      CASE_MATHFN (BUILT_IN_SCALBLN)
      CASE_MATHFN (BUILT_IN_SCALBN)
      CASE_MATHFN (BUILT_IN_SIGNBIT)
      CASE_MATHFN (BUILT_IN_SIGNIFICAND)
      CASE_MATHFN (BUILT_IN_SIN)
      CASE_MATHFN (BUILT_IN_SINCOS)
      CASE_MATHFN (BUILT_IN_SINH)
      CASE_MATHFN (BUILT_IN_SQRT)
      CASE_MATHFN (BUILT_IN_TAN)
      CASE_MATHFN (BUILT_IN_TANH)
      CASE_MATHFN (BUILT_IN_TGAMMA)
      CASE_MATHFN (BUILT_IN_TRUNC)
      CASE_MATHFN (BUILT_IN_Y0)
      CASE_MATHFN (BUILT_IN_Y1)
      CASE_MATHFN (BUILT_IN_YN)

      default:
	return NULL_TREE;
      }

  if (TYPE_MAIN_VARIANT (type) == double_type_node)
    return fn_arr[fcode];
  else if (TYPE_MAIN_VARIANT (type) == float_type_node)
    return fn_arr[fcodef];
  else if (TYPE_MAIN_VARIANT (type) == long_double_type_node)
    return fn_arr[fcodel];
  else
    return NULL_TREE;
}

/* Like mathfn_built_in_1(), but always use the implicit array.  */

tree
mathfn_built_in (tree type, enum built_in_function fn)
{
  return mathfn_built_in_1 (type, fn, /*implicit=*/ 1);
}

/* If errno must be maintained, expand the RTL to check if the result,
   TARGET, of a built-in function call, EXP, is NaN, and if so set
   errno to EDOM.  */

static void
expand_errno_check (tree exp, rtx target)
{
  rtx lab = gen_label_rtx ();

  /* Test the result; if it is NaN, set errno=EDOM because
     the argument was not in the domain.  */
  do_compare_rtx_and_jump (target, target, EQ, 0, GET_MODE (target),
			   NULL_RTX, NULL_RTX, lab,
			   /* The jump is very likely.  */
			   REG_BR_PROB_BASE - (REG_BR_PROB_BASE / 2000 - 1));

#ifdef TARGET_EDOM
  /* If this built-in doesn't throw an exception, set errno directly.  */
  if (TREE_NOTHROW (TREE_OPERAND (CALL_EXPR_FN (exp), 0)))
    {
#ifdef GEN_ERRNO_RTX
      rtx errno_rtx = GEN_ERRNO_RTX;
#else
      rtx errno_rtx
	  = gen_rtx_MEM (word_mode, gen_rtx_SYMBOL_REF (Pmode, "errno"));
#endif
      emit_move_insn (errno_rtx, GEN_INT (TARGET_EDOM));
      emit_label (lab);
      return;
    }
#endif

  /* Make sure the library call isn't expanded as a tail call.  */
  CALL_EXPR_TAILCALL (exp) = 0;

  /* We can't set errno=EDOM directly; let the library call do it.
     Pop the arguments right away in case the call gets deleted.  */
  NO_DEFER_POP;
  expand_call (exp, target, 0);
  OK_DEFER_POP;
  emit_label (lab);
}

/* Expand a call to one of the builtin math functions (sqrt, exp, or log).
   Return NULL_RTX if a normal call should be emitted rather than expanding
   the function in-line.  EXP is the expression that is a call to the builtin
   function; if convenient, the result should be placed in TARGET.
   SUBTARGET may be used as the target for computing one of EXP's operands.  */

static rtx
expand_builtin_mathfn (tree exp, rtx target, rtx subtarget)
{
  optab builtin_optab;
  rtx op0, insns;
  tree fndecl = get_callee_fndecl (exp);
  enum machine_mode mode;
  bool errno_set = false;
  tree arg;

  if (!validate_arglist (exp, REAL_TYPE, VOID_TYPE))
    return NULL_RTX;

  arg = CALL_EXPR_ARG (exp, 0);

  switch (DECL_FUNCTION_CODE (fndecl))
    {
    CASE_FLT_FN (BUILT_IN_SQRT):
      errno_set = ! tree_expr_nonnegative_p (arg);
      builtin_optab = sqrt_optab;
      break;
    CASE_FLT_FN (BUILT_IN_EXP):
      errno_set = true; builtin_optab = exp_optab; break;
    CASE_FLT_FN (BUILT_IN_EXP10):
    CASE_FLT_FN (BUILT_IN_POW10):
      errno_set = true; builtin_optab = exp10_optab; break;
    CASE_FLT_FN (BUILT_IN_EXP2):
      errno_set = true; builtin_optab = exp2_optab; break;
    CASE_FLT_FN (BUILT_IN_EXPM1):
      errno_set = true; builtin_optab = expm1_optab; break;
    CASE_FLT_FN (BUILT_IN_LOGB):
      errno_set = true; builtin_optab = logb_optab; break;
    CASE_FLT_FN (BUILT_IN_LOG):
      errno_set = true; builtin_optab = log_optab; break;
    CASE_FLT_FN (BUILT_IN_LOG10):
      errno_set = true; builtin_optab = log10_optab; break;
    CASE_FLT_FN (BUILT_IN_LOG2):
      errno_set = true; builtin_optab = log2_optab; break;
    CASE_FLT_FN (BUILT_IN_LOG1P):
      errno_set = true; builtin_optab = log1p_optab; break;
    CASE_FLT_FN (BUILT_IN_ASIN):
      builtin_optab = asin_optab; break;
    CASE_FLT_FN (BUILT_IN_ACOS):
      builtin_optab = acos_optab; break;
    CASE_FLT_FN (BUILT_IN_TAN):
      builtin_optab = tan_optab; break;
    CASE_FLT_FN (BUILT_IN_ATAN):
      builtin_optab = atan_optab; break;
    CASE_FLT_FN (BUILT_IN_FLOOR):
      builtin_optab = floor_optab; break;
    CASE_FLT_FN (BUILT_IN_CEIL):
      builtin_optab = ceil_optab; break;
    CASE_FLT_FN (BUILT_IN_TRUNC):
      builtin_optab = btrunc_optab; break;
    CASE_FLT_FN (BUILT_IN_ROUND):
      builtin_optab = round_optab; break;
    CASE_FLT_FN (BUILT_IN_NEARBYINT):
      builtin_optab = nearbyint_optab;
      if (flag_trapping_math)
	break;
      /* Else fallthrough and expand as rint.  */
    CASE_FLT_FN (BUILT_IN_RINT):
      builtin_optab = rint_optab; break;
    CASE_FLT_FN (BUILT_IN_SIGNIFICAND):
      builtin_optab = significand_optab; break;
    default:
      gcc_unreachable ();
    }

  /* Make a suitable register to place result in.  */
  mode = TYPE_MODE (TREE_TYPE (exp));

  if (! flag_errno_math || ! HONOR_NANS (mode))
    errno_set = false;

  /* Before working hard, check whether the instruction is available.  */
  if (optab_handler (builtin_optab, mode) != CODE_FOR_nothing
      && (!errno_set || !optimize_insn_for_size_p ()))
    {
      target = gen_reg_rtx (mode);

      /* Wrap the computation of the argument in a SAVE_EXPR, as we may
	 need to expand the argument again.  This way, we will not perform
	 side-effects more the once.  */
      CALL_EXPR_ARG (exp, 0) = arg = builtin_save_expr (arg);

      op0 = expand_expr (arg, subtarget, VOIDmode, EXPAND_NORMAL);

      start_sequence ();

      /* Compute into TARGET.
	 Set TARGET to wherever the result comes back.  */
      target = expand_unop (mode, builtin_optab, op0, target, 0);

      if (target != 0)
	{
	  if (errno_set)
	    expand_errno_check (exp, target);

	  /* Output the entire sequence.  */
	  insns = get_insns ();
	  end_sequence ();
	  emit_insn (insns);
	  return target;
	}

      /* If we were unable to expand via the builtin, stop the sequence
	 (without outputting the insns) and call to the library function
	 with the stabilized argument list.  */
      end_sequence ();
    }

  return expand_call (exp, target, target == const0_rtx);
}

/* Expand a call to the builtin binary math functions (pow and atan2).
   Return NULL_RTX if a normal call should be emitted rather than expanding the
   function in-line.  EXP is the expression that is a call to the builtin
   function; if convenient, the result should be placed in TARGET.
   SUBTARGET may be used as the target for computing one of EXP's
   operands.  */

static rtx
expand_builtin_mathfn_2 (tree exp, rtx target, rtx subtarget)
{
  optab builtin_optab;
  rtx op0, op1, insns;
  int op1_type = REAL_TYPE;
  tree fndecl = get_callee_fndecl (exp);
  tree arg0, arg1;
  enum machine_mode mode;
  bool errno_set = true;

  switch (DECL_FUNCTION_CODE (fndecl))
    {
    CASE_FLT_FN (BUILT_IN_SCALBN):
    CASE_FLT_FN (BUILT_IN_SCALBLN):
    CASE_FLT_FN (BUILT_IN_LDEXP):
      op1_type = INTEGER_TYPE;
    default:
      break;
    }

  if (!validate_arglist (exp, REAL_TYPE, op1_type, VOID_TYPE))
    return NULL_RTX;

  arg0 = CALL_EXPR_ARG (exp, 0);
  arg1 = CALL_EXPR_ARG (exp, 1);

  switch (DECL_FUNCTION_CODE (fndecl))
    {
    CASE_FLT_FN (BUILT_IN_POW):
      builtin_optab = pow_optab; break;
    CASE_FLT_FN (BUILT_IN_ATAN2):
      builtin_optab = atan2_optab; break;
    CASE_FLT_FN (BUILT_IN_SCALB):
      if (REAL_MODE_FORMAT (TYPE_MODE (TREE_TYPE (exp)))->b != 2)
	return 0;
      builtin_optab = scalb_optab; break;
    CASE_FLT_FN (BUILT_IN_SCALBN):
    CASE_FLT_FN (BUILT_IN_SCALBLN):
      if (REAL_MODE_FORMAT (TYPE_MODE (TREE_TYPE (exp)))->b != 2)
	return 0;
    /* Fall through... */
    CASE_FLT_FN (BUILT_IN_LDEXP):
      builtin_optab = ldexp_optab; break;
    CASE_FLT_FN (BUILT_IN_FMOD):
      builtin_optab = fmod_optab; break;
    CASE_FLT_FN (BUILT_IN_REMAINDER):
    CASE_FLT_FN (BUILT_IN_DREM):
      builtin_optab = remainder_optab; break;
    default:
      gcc_unreachable ();
    }

  /* Make a suitable register to place result in.  */
  mode = TYPE_MODE (TREE_TYPE (exp));

  /* Before working hard, check whether the instruction is available.  */
  if (optab_handler (builtin_optab, mode) == CODE_FOR_nothing)
    return NULL_RTX;

  target = gen_reg_rtx (mode);

  if (! flag_errno_math || ! HONOR_NANS (mode))
    errno_set = false;

  if (errno_set && optimize_insn_for_size_p ())
    return 0;

  /* Always stabilize the argument list.  */
  CALL_EXPR_ARG (exp, 0) = arg0 = builtin_save_expr (arg0);
  CALL_EXPR_ARG (exp, 1) = arg1 = builtin_save_expr (arg1);

  op0 = expand_expr (arg0, subtarget, VOIDmode, EXPAND_NORMAL);
  op1 = expand_normal (arg1);

  start_sequence ();

  /* Compute into TARGET.
     Set TARGET to wherever the result comes back.  */
  target = expand_binop (mode, builtin_optab, op0, op1,
			 target, 0, OPTAB_DIRECT);

  /* If we were unable to expand via the builtin, stop the sequence
     (without outputting the insns) and call to the library function
     with the stabilized argument list.  */
  if (target == 0)
    {
      end_sequence ();
      return expand_call (exp, target, target == const0_rtx);
    }

  if (errno_set)
    expand_errno_check (exp, target);

  /* Output the entire sequence.  */
  insns = get_insns ();
  end_sequence ();
  emit_insn (insns);

  return target;
}

/* Expand a call to the builtin trinary math functions (fma).
   Return NULL_RTX if a normal call should be emitted rather than expanding the
   function in-line.  EXP is the expression that is a call to the builtin
   function; if convenient, the result should be placed in TARGET.
   SUBTARGET may be used as the target for computing one of EXP's
   operands.  */

static rtx
expand_builtin_mathfn_ternary (tree exp, rtx target, rtx subtarget)
{
  optab builtin_optab;
  rtx op0, op1, op2, insns;
  tree fndecl = get_callee_fndecl (exp);
  tree arg0, arg1, arg2;
  enum machine_mode mode;

  if (!validate_arglist (exp, REAL_TYPE, REAL_TYPE, REAL_TYPE, VOID_TYPE))
    return NULL_RTX;

  arg0 = CALL_EXPR_ARG (exp, 0);
  arg1 = CALL_EXPR_ARG (exp, 1);
  arg2 = CALL_EXPR_ARG (exp, 2);

  switch (DECL_FUNCTION_CODE (fndecl))
    {
    CASE_FLT_FN (BUILT_IN_FMA):
      builtin_optab = fma_optab; break;
    default:
      gcc_unreachable ();
    }

  /* Make a suitable register to place result in.  */
  mode = TYPE_MODE (TREE_TYPE (exp));

  /* Before working hard, check whether the instruction is available.  */
  if (optab_handler (builtin_optab, mode) == CODE_FOR_nothing)
    return NULL_RTX;

  target = gen_reg_rtx (mode);

  /* Always stabilize the argument list.  */
  CALL_EXPR_ARG (exp, 0) = arg0 = builtin_save_expr (arg0);
  CALL_EXPR_ARG (exp, 1) = arg1 = builtin_save_expr (arg1);
  CALL_EXPR_ARG (exp, 2) = arg2 = builtin_save_expr (arg2);

  op0 = expand_expr (arg0, subtarget, VOIDmode, EXPAND_NORMAL);
  op1 = expand_normal (arg1);
  op2 = expand_normal (arg2);

  start_sequence ();

  /* Compute into TARGET.
     Set TARGET to wherever the result comes back.  */
  target = expand_ternary_op (mode, builtin_optab, op0, op1, op2,
			      target, 0);

  /* If we were unable to expand via the builtin, stop the sequence
     (without outputting the insns) and call to the library function
     with the stabilized argument list.  */
  if (target == 0)
    {
      end_sequence ();
      return expand_call (exp, target, target == const0_rtx);
    }

  /* Output the entire sequence.  */
  insns = get_insns ();
  end_sequence ();
  emit_insn (insns);

  return target;
}

/* Expand a call to the builtin sin and cos math functions.
   Return NULL_RTX if a normal call should be emitted rather than expanding the
   function in-line.  EXP is the expression that is a call to the builtin
   function; if convenient, the result should be placed in TARGET.
   SUBTARGET may be used as the target for computing one of EXP's
   operands.  */

static rtx
expand_builtin_mathfn_3 (tree exp, rtx target, rtx subtarget)
{
  optab builtin_optab;
  rtx op0, insns;
  tree fndecl = get_callee_fndecl (exp);
  enum machine_mode mode;
  tree arg;

  if (!validate_arglist (exp, REAL_TYPE, VOID_TYPE))
    return NULL_RTX;

  arg = CALL_EXPR_ARG (exp, 0);

  switch (DECL_FUNCTION_CODE (fndecl))
    {
    CASE_FLT_FN (BUILT_IN_SIN):
    CASE_FLT_FN (BUILT_IN_COS):
      builtin_optab = sincos_optab; break;
    default:
      gcc_unreachable ();
    }

  /* Make a suitable register to place result in.  */
  mode = TYPE_MODE (TREE_TYPE (exp));

  /* Check if sincos insn is available, otherwise fallback
     to sin or cos insn.  */
  if (optab_handler (builtin_optab, mode) == CODE_FOR_nothing)
    switch (DECL_FUNCTION_CODE (fndecl))
      {
      CASE_FLT_FN (BUILT_IN_SIN):
	builtin_optab = sin_optab; break;
      CASE_FLT_FN (BUILT_IN_COS):
	builtin_optab = cos_optab; break;
      default:
	gcc_unreachable ();
      }

  /* Before working hard, check whether the instruction is available.  */
  if (optab_handler (builtin_optab, mode) != CODE_FOR_nothing)
    {
      target = gen_reg_rtx (mode);

      /* Wrap the computation of the argument in a SAVE_EXPR, as we may
	 need to expand the argument again.  This way, we will not perform
	 side-effects more the once.  */
      CALL_EXPR_ARG (exp, 0) = arg = builtin_save_expr (arg);

      op0 = expand_expr (arg, subtarget, VOIDmode, EXPAND_NORMAL);

      start_sequence ();

      /* Compute into TARGET.
	 Set TARGET to wherever the result comes back.  */
      if (builtin_optab == sincos_optab)
	{
	  int result;

	  switch (DECL_FUNCTION_CODE (fndecl))
	    {
	    CASE_FLT_FN (BUILT_IN_SIN):
	      result = expand_twoval_unop (builtin_optab, op0, 0, target, 0);
	      break;
	    CASE_FLT_FN (BUILT_IN_COS):
	      result = expand_twoval_unop (builtin_optab, op0, target, 0, 0);
	      break;
	    default:
	      gcc_unreachable ();
	    }
	  gcc_assert (result);
	}
      else
	{
	  target = expand_unop (mode, builtin_optab, op0, target, 0);
	}

      if (target != 0)
	{
	  /* Output the entire sequence.  */
	  insns = get_insns ();
	  end_sequence ();
	  emit_insn (insns);
	  return target;
	}

      /* If we were unable to expand via the builtin, stop the sequence
	 (without outputting the insns) and call to the library function
	 with the stabilized argument list.  */
      end_sequence ();
    }

  target = expand_call (exp, target, target == const0_rtx);

  return target;
}

/* Given an interclass math builtin decl FNDECL and it's argument ARG
   return an RTL instruction code that implements the functionality.
   If that isn't possible or available return CODE_FOR_nothing.  */

static enum insn_code
interclass_mathfn_icode (tree arg, tree fndecl)
{
  bool errno_set = false;
  optab builtin_optab = 0;
  enum machine_mode mode;

  switch (DECL_FUNCTION_CODE (fndecl))
    {
    CASE_FLT_FN (BUILT_IN_ILOGB):
      errno_set = true; builtin_optab = ilogb_optab; break;
    CASE_FLT_FN (BUILT_IN_ISINF):
      builtin_optab = isinf_optab; break;
    case BUILT_IN_ISNORMAL:
    case BUILT_IN_ISFINITE:
    CASE_FLT_FN (BUILT_IN_FINITE):
    case BUILT_IN_FINITED32:
    case BUILT_IN_FINITED64:
    case BUILT_IN_FINITED128:
    case BUILT_IN_ISINFD32:
    case BUILT_IN_ISINFD64:
    case BUILT_IN_ISINFD128:
      /* These builtins have no optabs (yet).  */
      break;
    default:
      gcc_unreachable ();
    }

  /* There's no easy way to detect the case we need to set EDOM.  */
  if (flag_errno_math && errno_set)
    return CODE_FOR_nothing;

  /* Optab mode depends on the mode of the input argument.  */
  mode = TYPE_MODE (TREE_TYPE (arg));

  if (builtin_optab)
    return optab_handler (builtin_optab, mode);
  return CODE_FOR_nothing;
}

/* Expand a call to one of the builtin math functions that operate on
   floating point argument and output an integer result (ilogb, isinf,
   isnan, etc).
   Return 0 if a normal call should be emitted rather than expanding the
   function in-line.  EXP is the expression that is a call to the builtin
   function; if convenient, the result should be placed in TARGET.  */

static rtx
expand_builtin_interclass_mathfn (tree exp, rtx target)
{
  enum insn_code icode = CODE_FOR_nothing;
  rtx op0;
  tree fndecl = get_callee_fndecl (exp);
  enum machine_mode mode;
  tree arg;

  if (!validate_arglist (exp, REAL_TYPE, VOID_TYPE))
    return NULL_RTX;

  arg = CALL_EXPR_ARG (exp, 0);
  icode = interclass_mathfn_icode (arg, fndecl);
  mode = TYPE_MODE (TREE_TYPE (arg));

  if (icode != CODE_FOR_nothing)
    {
      rtx last = get_last_insn ();
      tree orig_arg = arg;
      /* Make a suitable register to place result in.  */
      if (!target
	  || GET_MODE (target) != TYPE_MODE (TREE_TYPE (exp))
	  || !insn_data[icode].operand[0].predicate (target, GET_MODE (target)))
         target = gen_reg_rtx (TYPE_MODE (TREE_TYPE (exp)));

      gcc_assert (insn_data[icode].operand[0].predicate
		  (target, GET_MODE (target)));

      /* Wrap the computation of the argument in a SAVE_EXPR, as we may
	 need to expand the argument again.  This way, we will not perform
	 side-effects more the once.  */
      CALL_EXPR_ARG (exp, 0) = arg = builtin_save_expr (arg);

      op0 = expand_expr (arg, NULL_RTX, VOIDmode, EXPAND_NORMAL);

      if (mode != GET_MODE (op0))
	op0 = convert_to_mode (mode, op0, 0);

      /* Compute into TARGET.
	 Set TARGET to wherever the result comes back.  */
      if (maybe_emit_unop_insn (icode, target, op0, UNKNOWN))
	return target;
      delete_insns_since (last);
      CALL_EXPR_ARG (exp, 0) = orig_arg;
    }

  return NULL_RTX;
}

/* Expand a call to the builtin sincos math function.
   Return NULL_RTX if a normal call should be emitted rather than expanding the
   function in-line.  EXP is the expression that is a call to the builtin
   function.  */

static rtx
expand_builtin_sincos (tree exp)
{
  rtx op0, op1, op2, target1, target2;
  enum machine_mode mode;
  tree arg, sinp, cosp;
  int result;
  location_t loc = EXPR_LOCATION (exp);
  tree alias_type, alias_off;

  if (!validate_arglist (exp, REAL_TYPE,
 			 POINTER_TYPE, POINTER_TYPE, VOID_TYPE))
    return NULL_RTX;

  arg = CALL_EXPR_ARG (exp, 0);
  sinp = CALL_EXPR_ARG (exp, 1);
  cosp = CALL_EXPR_ARG (exp, 2);

  /* Make a suitable register to place result in.  */
  mode = TYPE_MODE (TREE_TYPE (arg));

  /* Check if sincos insn is available, otherwise emit the call.  */
  if (optab_handler (sincos_optab, mode) == CODE_FOR_nothing)
    return NULL_RTX;

  target1 = gen_reg_rtx (mode);
  target2 = gen_reg_rtx (mode);

  op0 = expand_normal (arg);
  alias_type = build_pointer_type_for_mode (TREE_TYPE (arg), ptr_mode, true);
  alias_off = build_int_cst (alias_type, 0);
  op1 = expand_normal (fold_build2_loc (loc, MEM_REF, TREE_TYPE (arg),
					sinp, alias_off));
  op2 = expand_normal (fold_build2_loc (loc, MEM_REF, TREE_TYPE (arg),
					cosp, alias_off));

  /* Compute into target1 and target2.
     Set TARGET to wherever the result comes back.  */
  result = expand_twoval_unop (sincos_optab, op0, target2, target1, 0);
  gcc_assert (result);

  /* Move target1 and target2 to the memory locations indicated
     by op1 and op2.  */
  emit_move_insn (op1, target1);
  emit_move_insn (op2, target2);

  return const0_rtx;
}

/* Expand a call to the internal cexpi builtin to the sincos math function.
   EXP is the expression that is a call to the builtin function; if convenient,
   the result should be placed in TARGET.  */

static rtx
expand_builtin_cexpi (tree exp, rtx target)
{
  tree fndecl = get_callee_fndecl (exp);
  tree arg, type;
  enum machine_mode mode;
  rtx op0, op1, op2;
  location_t loc = EXPR_LOCATION (exp);

  if (!validate_arglist (exp, REAL_TYPE, VOID_TYPE))
    return NULL_RTX;

  arg = CALL_EXPR_ARG (exp, 0);
  type = TREE_TYPE (arg);
  mode = TYPE_MODE (TREE_TYPE (arg));

  /* Try expanding via a sincos optab, fall back to emitting a libcall
     to sincos or cexp.  We are sure we have sincos or cexp because cexpi
     is only generated from sincos, cexp or if we have either of them.  */
  if (optab_handler (sincos_optab, mode) != CODE_FOR_nothing)
    {
      op1 = gen_reg_rtx (mode);
      op2 = gen_reg_rtx (mode);

      op0 = expand_expr (arg, NULL_RTX, VOIDmode, EXPAND_NORMAL);

      /* Compute into op1 and op2.  */
      expand_twoval_unop (sincos_optab, op0, op2, op1, 0);
    }
  else if (TARGET_HAS_SINCOS)
    {
      tree call, fn = NULL_TREE;
      tree top1, top2;
      rtx op1a, op2a;

      if (DECL_FUNCTION_CODE (fndecl) == BUILT_IN_CEXPIF)
	fn = built_in_decls[BUILT_IN_SINCOSF];
      else if (DECL_FUNCTION_CODE (fndecl) == BUILT_IN_CEXPI)
	fn = built_in_decls[BUILT_IN_SINCOS];
      else if (DECL_FUNCTION_CODE (fndecl) == BUILT_IN_CEXPIL)
	fn = built_in_decls[BUILT_IN_SINCOSL];
      else
	gcc_unreachable ();

      op1 = assign_temp (TREE_TYPE (arg), 0, 1, 1);
      op2 = assign_temp (TREE_TYPE (arg), 0, 1, 1);
      op1a = copy_to_mode_reg (Pmode, XEXP (op1, 0));
      op2a = copy_to_mode_reg (Pmode, XEXP (op2, 0));
      top1 = make_tree (build_pointer_type (TREE_TYPE (arg)), op1a);
      top2 = make_tree (build_pointer_type (TREE_TYPE (arg)), op2a);

      /* Make sure not to fold the sincos call again.  */
      call = build1 (ADDR_EXPR, build_pointer_type (TREE_TYPE (fn)), fn);
      expand_normal (build_call_nary (TREE_TYPE (TREE_TYPE (fn)),
				      call, 3, arg, top1, top2));
    }
  else
    {
      tree call, fn = NULL_TREE, narg;
      tree ctype = build_complex_type (type);

      if (DECL_FUNCTION_CODE (fndecl) == BUILT_IN_CEXPIF)
	fn = built_in_decls[BUILT_IN_CEXPF];
      else if (DECL_FUNCTION_CODE (fndecl) == BUILT_IN_CEXPI)
	fn = built_in_decls[BUILT_IN_CEXP];
      else if (DECL_FUNCTION_CODE (fndecl) == BUILT_IN_CEXPIL)
	fn = built_in_decls[BUILT_IN_CEXPL];
      else
	gcc_unreachable ();

      /* If we don't have a decl for cexp create one.  This is the
	 friendliest fallback if the user calls __builtin_cexpi
	 without full target C99 function support.  */
      if (fn == NULL_TREE)
	{
	  tree fntype;
	  const char *name = NULL;

	  if (DECL_FUNCTION_CODE (fndecl) == BUILT_IN_CEXPIF)
	    name = "cexpf";
	  else if (DECL_FUNCTION_CODE (fndecl) == BUILT_IN_CEXPI)
	    name = "cexp";
	  else if (DECL_FUNCTION_CODE (fndecl) == BUILT_IN_CEXPIL)
	    name = "cexpl";

	  fntype = build_function_type_list (ctype, ctype, NULL_TREE);
	  fn = build_fn_decl (name, fntype);
	}

      narg = fold_build2_loc (loc, COMPLEX_EXPR, ctype,
			  build_real (type, dconst0), arg);

      /* Make sure not to fold the cexp call again.  */
      call = build1 (ADDR_EXPR, build_pointer_type (TREE_TYPE (fn)), fn);
      return expand_expr (build_call_nary (ctype, call, 1, narg),
			  target, VOIDmode, EXPAND_NORMAL);
    }

  /* Now build the proper return type.  */
  return expand_expr (build2 (COMPLEX_EXPR, build_complex_type (type),
			      make_tree (TREE_TYPE (arg), op2),
			      make_tree (TREE_TYPE (arg), op1)),
		      target, VOIDmode, EXPAND_NORMAL);
}

/* Conveniently construct a function call expression.  FNDECL names the
   function to be called, N is the number of arguments, and the "..."
   parameters are the argument expressions.  Unlike build_call_exr
   this doesn't fold the call, hence it will always return a CALL_EXPR.  */

static tree
build_call_nofold_loc (location_t loc, tree fndecl, int n, ...)
{
  va_list ap;
  tree fntype = TREE_TYPE (fndecl);
  tree fn = build1 (ADDR_EXPR, build_pointer_type (fntype), fndecl);

  va_start (ap, n);
  fn = build_call_valist (TREE_TYPE (fntype), fn, n, ap);
  va_end (ap);
  SET_EXPR_LOCATION (fn, loc);
  return fn;
}

/* Expand a call to one of the builtin rounding functions gcc defines
   as an extension (lfloor and lceil).  As these are gcc extensions we
   do not need to worry about setting errno to EDOM.
   If expanding via optab fails, lower expression to (int)(floor(x)).
   EXP is the expression that is a call to the builtin function;
   if convenient, the result should be placed in TARGET.  */

static rtx
expand_builtin_int_roundingfn (tree exp, rtx target)
{
  convert_optab builtin_optab;
  rtx op0, insns, tmp;
  tree fndecl = get_callee_fndecl (exp);
  enum built_in_function fallback_fn;
  tree fallback_fndecl;
  enum machine_mode mode;
  tree arg;

  if (!validate_arglist (exp, REAL_TYPE, VOID_TYPE))
    gcc_unreachable ();

  arg = CALL_EXPR_ARG (exp, 0);

  switch (DECL_FUNCTION_CODE (fndecl))
    {
    CASE_FLT_FN (BUILT_IN_LCEIL):
    CASE_FLT_FN (BUILT_IN_LLCEIL):
      builtin_optab = lceil_optab;
      fallback_fn = BUILT_IN_CEIL;
      break;

    CASE_FLT_FN (BUILT_IN_LFLOOR):
    CASE_FLT_FN (BUILT_IN_LLFLOOR):
      builtin_optab = lfloor_optab;
      fallback_fn = BUILT_IN_FLOOR;
      break;

    default:
      gcc_unreachable ();
    }

  /* Make a suitable register to place result in.  */
  mode = TYPE_MODE (TREE_TYPE (exp));

  target = gen_reg_rtx (mode);

  /* Wrap the computation of the argument in a SAVE_EXPR, as we may
     need to expand the argument again.  This way, we will not perform
     side-effects more the once.  */
  CALL_EXPR_ARG (exp, 0) = arg = builtin_save_expr (arg);

  op0 = expand_expr (arg, NULL, VOIDmode, EXPAND_NORMAL);

  start_sequence ();

  /* Compute into TARGET.  */
  if (expand_sfix_optab (target, op0, builtin_optab))
    {
      /* Output the entire sequence.  */
      insns = get_insns ();
      end_sequence ();
      emit_insn (insns);
      return target;
    }

  /* If we were unable to expand via the builtin, stop the sequence
     (without outputting the insns).  */
  end_sequence ();

  /* Fall back to floating point rounding optab.  */
  fallback_fndecl = mathfn_built_in (TREE_TYPE (arg), fallback_fn);

  /* For non-C99 targets we may end up without a fallback fndecl here
     if the user called __builtin_lfloor directly.  In this case emit
     a call to the floor/ceil variants nevertheless.  This should result
     in the best user experience for not full C99 targets.  */
  if (fallback_fndecl == NULL_TREE)
    {
      tree fntype;
      const char *name = NULL;

      switch (DECL_FUNCTION_CODE (fndecl))
	{
	case BUILT_IN_LCEIL:
	case BUILT_IN_LLCEIL:
	  name = "ceil";
	  break;
	case BUILT_IN_LCEILF:
	case BUILT_IN_LLCEILF:
	  name = "ceilf";
	  break;
	case BUILT_IN_LCEILL:
	case BUILT_IN_LLCEILL:
	  name = "ceill";
	  break;
	case BUILT_IN_LFLOOR:
	case BUILT_IN_LLFLOOR:
	  name = "floor";
	  break;
	case BUILT_IN_LFLOORF:
	case BUILT_IN_LLFLOORF:
	  name = "floorf";
	  break;
	case BUILT_IN_LFLOORL:
	case BUILT_IN_LLFLOORL:
	  name = "floorl";
	  break;
	default:
	  gcc_unreachable ();
	}

      fntype = build_function_type_list (TREE_TYPE (arg),
					 TREE_TYPE (arg), NULL_TREE);
      fallback_fndecl = build_fn_decl (name, fntype);
    }

  exp = build_call_nofold_loc (EXPR_LOCATION (exp), fallback_fndecl, 1, arg);

  tmp = expand_normal (exp);

  /* Truncate the result of floating point optab to integer
     via expand_fix ().  */
  target = gen_reg_rtx (mode);
  expand_fix (target, tmp, 0);

  return target;
}

/* Expand a call to one of the builtin math functions doing integer
   conversion (lrint).
   Return 0 if a normal call should be emitted rather than expanding the
   function in-line.  EXP is the expression that is a call to the builtin
   function; if convenient, the result should be placed in TARGET.  */

static rtx
expand_builtin_int_roundingfn_2 (tree exp, rtx target)
{
  convert_optab builtin_optab;
  rtx op0, insns;
  tree fndecl = get_callee_fndecl (exp);
  tree arg;
  enum machine_mode mode;

  /* There's no easy way to detect the case we need to set EDOM.  */
  if (flag_errno_math)
    return NULL_RTX;

  if (!validate_arglist (exp, REAL_TYPE, VOID_TYPE))
     gcc_unreachable ();

  arg = CALL_EXPR_ARG (exp, 0);

  switch (DECL_FUNCTION_CODE (fndecl))
    {
    CASE_FLT_FN (BUILT_IN_LRINT):
    CASE_FLT_FN (BUILT_IN_LLRINT):
      builtin_optab = lrint_optab; break;
    CASE_FLT_FN (BUILT_IN_LROUND):
    CASE_FLT_FN (BUILT_IN_LLROUND):
      builtin_optab = lround_optab; break;
    default:
      gcc_unreachable ();
    }

  /* Make a suitable register to place result in.  */
  mode = TYPE_MODE (TREE_TYPE (exp));

  target = gen_reg_rtx (mode);

  /* Wrap the computation of the argument in a SAVE_EXPR, as we may
     need to expand the argument again.  This way, we will not perform
     side-effects more the once.  */
  CALL_EXPR_ARG (exp, 0) = arg = builtin_save_expr (arg);

  op0 = expand_expr (arg, NULL, VOIDmode, EXPAND_NORMAL);

  start_sequence ();

  if (expand_sfix_optab (target, op0, builtin_optab))
    {
      /* Output the entire sequence.  */
      insns = get_insns ();
      end_sequence ();
      emit_insn (insns);
      return target;
    }

  /* If we were unable to expand via the builtin, stop the sequence
     (without outputting the insns) and call to the library function
     with the stabilized argument list.  */
  end_sequence ();

  target = expand_call (exp, target, target == const0_rtx);

  return target;
}

/* To evaluate powi(x,n), the floating point value x raised to the
   constant integer exponent n, we use a hybrid algorithm that
   combines the "window method" with look-up tables.  For an
   introduction to exponentiation algorithms and "addition chains",
   see section 4.6.3, "Evaluation of Powers" of Donald E. Knuth,
   "Seminumerical Algorithms", Vol. 2, "The Art of Computer Programming",
   3rd Edition, 1998, and Daniel M. Gordon, "A Survey of Fast Exponentiation
   Methods", Journal of Algorithms, Vol. 27, pp. 129-146, 1998.  */

/* Provide a default value for POWI_MAX_MULTS, the maximum number of
   multiplications to inline before calling the system library's pow
   function.  powi(x,n) requires at worst 2*bits(n)-2 multiplications,
   so this default never requires calling pow, powf or powl.  */

#ifndef POWI_MAX_MULTS
#define POWI_MAX_MULTS  (2*HOST_BITS_PER_WIDE_INT-2)
#endif

/* The size of the "optimal power tree" lookup table.  All
   exponents less than this value are simply looked up in the
   powi_table below.  This threshold is also used to size the
   cache of pseudo registers that hold intermediate results.  */
#define POWI_TABLE_SIZE 256

/* The size, in bits of the window, used in the "window method"
   exponentiation algorithm.  This is equivalent to a radix of
   (1<<POWI_WINDOW_SIZE) in the corresponding "m-ary method".  */
#define POWI_WINDOW_SIZE 3

/* The following table is an efficient representation of an
   "optimal power tree".  For each value, i, the corresponding
   value, j, in the table states than an optimal evaluation
   sequence for calculating pow(x,i) can be found by evaluating
   pow(x,j)*pow(x,i-j).  An optimal power tree for the first
   100 integers is given in Knuth's "Seminumerical algorithms".  */

static const unsigned char powi_table[POWI_TABLE_SIZE] =
  {
      0,   1,   1,   2,   2,   3,   3,   4,  /*   0 -   7 */
      4,   6,   5,   6,   6,  10,   7,   9,  /*   8 -  15 */
      8,  16,   9,  16,  10,  12,  11,  13,  /*  16 -  23 */
     12,  17,  13,  18,  14,  24,  15,  26,  /*  24 -  31 */
     16,  17,  17,  19,  18,  33,  19,  26,  /*  32 -  39 */
     20,  25,  21,  40,  22,  27,  23,  44,  /*  40 -  47 */
     24,  32,  25,  34,  26,  29,  27,  44,  /*  48 -  55 */
     28,  31,  29,  34,  30,  60,  31,  36,  /*  56 -  63 */
     32,  64,  33,  34,  34,  46,  35,  37,  /*  64 -  71 */
     36,  65,  37,  50,  38,  48,  39,  69,  /*  72 -  79 */
     40,  49,  41,  43,  42,  51,  43,  58,  /*  80 -  87 */
     44,  64,  45,  47,  46,  59,  47,  76,  /*  88 -  95 */
     48,  65,  49,  66,  50,  67,  51,  66,  /*  96 - 103 */
     52,  70,  53,  74,  54, 104,  55,  74,  /* 104 - 111 */
     56,  64,  57,  69,  58,  78,  59,  68,  /* 112 - 119 */
     60,  61,  61,  80,  62,  75,  63,  68,  /* 120 - 127 */
     64,  65,  65, 128,  66, 129,  67,  90,  /* 128 - 135 */
     68,  73,  69, 131,  70,  94,  71,  88,  /* 136 - 143 */
     72, 128,  73,  98,  74, 132,  75, 121,  /* 144 - 151 */
     76, 102,  77, 124,  78, 132,  79, 106,  /* 152 - 159 */
     80,  97,  81, 160,  82,  99,  83, 134,  /* 160 - 167 */
     84,  86,  85,  95,  86, 160,  87, 100,  /* 168 - 175 */
     88, 113,  89,  98,  90, 107,  91, 122,  /* 176 - 183 */
     92, 111,  93, 102,  94, 126,  95, 150,  /* 184 - 191 */
     96, 128,  97, 130,  98, 133,  99, 195,  /* 192 - 199 */
    100, 128, 101, 123, 102, 164, 103, 138,  /* 200 - 207 */
    104, 145, 105, 146, 106, 109, 107, 149,  /* 208 - 215 */
    108, 200, 109, 146, 110, 170, 111, 157,  /* 216 - 223 */
    112, 128, 113, 130, 114, 182, 115, 132,  /* 224 - 231 */
    116, 200, 117, 132, 118, 158, 119, 206,  /* 232 - 239 */
    120, 240, 121, 162, 122, 147, 123, 152,  /* 240 - 247 */
    124, 166, 125, 214, 126, 138, 127, 153,  /* 248 - 255 */
  };


/* Return the number of multiplications required to calculate
   powi(x,n) where n is less than POWI_TABLE_SIZE.  This is a
   subroutine of powi_cost.  CACHE is an array indicating
   which exponents have already been calculated.  */

static int
powi_lookup_cost (unsigned HOST_WIDE_INT n, bool *cache)
{
  /* If we've already calculated this exponent, then this evaluation
     doesn't require any additional multiplications.  */
  if (cache[n])
    return 0;

  cache[n] = true;
  return powi_lookup_cost (n - powi_table[n], cache)
	 + powi_lookup_cost (powi_table[n], cache) + 1;
}

/* Return the number of multiplications required to calculate
   powi(x,n) for an arbitrary x, given the exponent N.  This
   function needs to be kept in sync with expand_powi below.  */

static int
powi_cost (HOST_WIDE_INT n)
{
  bool cache[POWI_TABLE_SIZE];
  unsigned HOST_WIDE_INT digit;
  unsigned HOST_WIDE_INT val;
  int result;

  if (n == 0)
    return 0;

  /* Ignore the reciprocal when calculating the cost.  */
  val = (n < 0) ? -n : n;

  /* Initialize the exponent cache.  */
  memset (cache, 0, POWI_TABLE_SIZE * sizeof (bool));
  cache[1] = true;

  result = 0;

  while (val >= POWI_TABLE_SIZE)
    {
      if (val & 1)
	{
	  digit = val & ((1 << POWI_WINDOW_SIZE) - 1);
	  result += powi_lookup_cost (digit, cache)
		    + POWI_WINDOW_SIZE + 1;
	  val >>= POWI_WINDOW_SIZE;
	}
      else
	{
	  val >>= 1;
	  result++;
	}
    }

  return result + powi_lookup_cost (val, cache);
}

/* Recursive subroutine of expand_powi.  This function takes the array,
   CACHE, of already calculated exponents and an exponent N and returns
   an RTX that corresponds to CACHE[1]**N, as calculated in mode MODE.  */

static rtx
expand_powi_1 (enum machine_mode mode, unsigned HOST_WIDE_INT n, rtx *cache)
{
  unsigned HOST_WIDE_INT digit;
  rtx target, result;
  rtx op0, op1;

  if (n < POWI_TABLE_SIZE)
    {
      if (cache[n])
	return cache[n];

      target = gen_reg_rtx (mode);
      cache[n] = target;

      op0 = expand_powi_1 (mode, n - powi_table[n], cache);
      op1 = expand_powi_1 (mode, powi_table[n], cache);
    }
  else if (n & 1)
    {
      target = gen_reg_rtx (mode);
      digit = n & ((1 << POWI_WINDOW_SIZE) - 1);
      op0 = expand_powi_1 (mode, n - digit, cache);
      op1 = expand_powi_1 (mode, digit, cache);
    }
  else
    {
      target = gen_reg_rtx (mode);
      op0 = expand_powi_1 (mode, n >> 1, cache);
      op1 = op0;
    }

  result = expand_mult (mode, op0, op1, target, 0);
  if (result != target)
    emit_move_insn (target, result);
  return target;
}

/* Expand the RTL to evaluate powi(x,n) in mode MODE.  X is the
   floating point operand in mode MODE, and N is the exponent.  This
   function needs to be kept in sync with powi_cost above.  */

static rtx
expand_powi (rtx x, enum machine_mode mode, HOST_WIDE_INT n)
{
  rtx cache[POWI_TABLE_SIZE];
  rtx result;

  if (n == 0)
    return CONST1_RTX (mode);

  memset (cache, 0, sizeof (cache));
  cache[1] = x;

  result = expand_powi_1 (mode, (n < 0) ? -n : n, cache);

  /* If the original exponent was negative, reciprocate the result.  */
  if (n < 0)
    result = expand_binop (mode, sdiv_optab, CONST1_RTX (mode),
			   result, NULL_RTX, 0, OPTAB_LIB_WIDEN);

  return result;
}

/* Fold a builtin function call to pow, powf, or powl into a series of sqrts or
   cbrts.  Return NULL_RTX if no simplification can be made or expand the tree
   if we can simplify it.  */
static rtx
expand_builtin_pow_root (location_t loc, tree arg0, tree arg1, tree type,
			 rtx subtarget)
{
  if (TREE_CODE (arg1) == REAL_CST
      && !TREE_OVERFLOW (arg1)
      && flag_unsafe_math_optimizations)
    {
      enum machine_mode mode = TYPE_MODE (type);
      tree sqrtfn = mathfn_built_in (type, BUILT_IN_SQRT);
      tree cbrtfn = mathfn_built_in (type, BUILT_IN_CBRT);
      REAL_VALUE_TYPE c = TREE_REAL_CST (arg1);
      tree op = NULL_TREE;

      if (sqrtfn)
	{
	  /* Optimize pow (x, 0.5) into sqrt.  */
	  if (REAL_VALUES_EQUAL (c, dconsthalf))
	    op = build_call_nofold_loc (loc, sqrtfn, 1, arg0);

	  else
	    {
	      REAL_VALUE_TYPE dconst1_4 = dconst1;
	      REAL_VALUE_TYPE dconst3_4;
	      SET_REAL_EXP (&dconst1_4, REAL_EXP (&dconst1_4) - 2);

	      real_from_integer (&dconst3_4, VOIDmode, 3, 0, 0);
	      SET_REAL_EXP (&dconst3_4, REAL_EXP (&dconst3_4) - 2);

	      /* Optimize pow (x, 0.25) into sqrt (sqrt (x)).  Assume on most
		 machines that a builtin sqrt instruction is smaller than a
		 call to pow with 0.25, so do this optimization even if
		 -Os.  */
	      if (REAL_VALUES_EQUAL (c, dconst1_4))
		{
		  op = build_call_nofold_loc (loc, sqrtfn, 1, arg0);
		  op = build_call_nofold_loc (loc, sqrtfn, 1, op);
		}

	      /* Optimize pow (x, 0.75) = sqrt (x) * sqrt (sqrt (x)) unless we
		 are optimizing for space.  */
	      else if (optimize_insn_for_speed_p ()
		       && !TREE_SIDE_EFFECTS (arg0)
		       && REAL_VALUES_EQUAL (c, dconst3_4))
		{
		  tree sqrt1 = build_call_expr_loc (loc, sqrtfn, 1, arg0);
		  tree sqrt2 = builtin_save_expr (sqrt1);
		  tree sqrt3 = build_call_expr_loc (loc, sqrtfn, 1, sqrt1);
		  op = fold_build2_loc (loc, MULT_EXPR, type, sqrt2, sqrt3);
		}
	    }
	}

      /* Check whether we can do cbrt insstead of pow (x, 1./3.) and
	 cbrt/sqrts instead of pow (x, 1./6.).  */
      if (cbrtfn && ! op
	  && (tree_expr_nonnegative_p (arg0) || !HONOR_NANS (mode)))
	{
	  /* First try 1/3.  */
	  REAL_VALUE_TYPE dconst1_3
	    = real_value_truncate (mode, dconst_third ());

	  if (REAL_VALUES_EQUAL (c, dconst1_3))
	    op = build_call_nofold_loc (loc, cbrtfn, 1, arg0);

	      /* Now try 1/6.  */
	  else if (optimize_insn_for_speed_p ())
	    {
	      REAL_VALUE_TYPE dconst1_6 = dconst1_3;
	      SET_REAL_EXP (&dconst1_6, REAL_EXP (&dconst1_6) - 1);

	      if (REAL_VALUES_EQUAL (c, dconst1_6))
		{
		  op = build_call_nofold_loc (loc, sqrtfn, 1, arg0);
		  op = build_call_nofold_loc (loc, cbrtfn, 1, op);
		}
	    }
	}

      if (op)
	return expand_expr (op, subtarget, mode, EXPAND_NORMAL);
    }

  return NULL_RTX;
}

/* Expand a call to the pow built-in mathematical function.  Return NULL_RTX if
   a normal call should be emitted rather than expanding the function
   in-line.  EXP is the expression that is a call to the builtin
   function; if convenient, the result should be placed in TARGET.  */

static rtx
expand_builtin_pow (tree exp, rtx target, rtx subtarget)
{
  tree arg0, arg1;
  tree fn, narg0;
  tree type = TREE_TYPE (exp);
  REAL_VALUE_TYPE cint, c, c2;
  HOST_WIDE_INT n;
  rtx op, op2;
  enum machine_mode mode = TYPE_MODE (type);

  if (! validate_arglist (exp, REAL_TYPE, REAL_TYPE, VOID_TYPE))
    return NULL_RTX;

  arg0 = CALL_EXPR_ARG (exp, 0);
  arg1 = CALL_EXPR_ARG (exp, 1);

  if (TREE_CODE (arg1) != REAL_CST
      || TREE_OVERFLOW (arg1))
    return expand_builtin_mathfn_2 (exp, target, subtarget);

  /* Handle constant exponents.  */

  /* For integer valued exponents we can expand to an optimal multiplication
     sequence using expand_powi.  */
  c = TREE_REAL_CST (arg1);
  n = real_to_integer (&c);
  real_from_integer (&cint, VOIDmode, n, n < 0 ? -1 : 0, 0);
  if (real_identical (&c, &cint)
      && ((n >= -1 && n <= 2)
	  || (flag_unsafe_math_optimizations
	      && optimize_insn_for_speed_p ()
	      && powi_cost (n) <= POWI_MAX_MULTS)))
    {
      op = expand_expr (arg0, subtarget, VOIDmode, EXPAND_NORMAL);
      if (n != 1)
	{
	  op = force_reg (mode, op);
	  op = expand_powi (op, mode, n);
	}
      return op;
    }

  narg0 = builtin_save_expr (arg0);

  /* If the exponent is not integer valued, check if it is half of an integer.
     In this case we can expand to sqrt (x) * x**(n/2).  */
  fn = mathfn_built_in (type, BUILT_IN_SQRT);
  if (fn != NULL_TREE)
    {
      real_arithmetic (&c2, MULT_EXPR, &c, &dconst2);
      n = real_to_integer (&c2);
      real_from_integer (&cint, VOIDmode, n, n < 0 ? -1 : 0, 0);
      if (real_identical (&c2, &cint)
	  && ((flag_unsafe_math_optimizations
	       && optimize_insn_for_speed_p ()
	       && powi_cost (n/2) <= POWI_MAX_MULTS)
	      /* Even the c == 0.5 case cannot be done unconditionally
	         when we need to preserve signed zeros, as
		 pow (-0, 0.5) is +0, while sqrt(-0) is -0.  */
	      || (!HONOR_SIGNED_ZEROS (mode) && n == 1)
	      /* For c == 1.5 we can assume that x * sqrt (x) is always
	         smaller than pow (x, 1.5) if sqrt will not be expanded
		 as a call.  */
	      || (n == 3
<<<<<<< HEAD
		  && (optab_handler (sqrt_optab, mode)->insn_code
		      != CODE_FOR_nothing))))
=======
		  && optab_handler (sqrt_optab, mode) != CODE_FOR_nothing)))
>>>>>>> 155d23aa
	{
	  tree call_expr = build_call_nofold_loc (EXPR_LOCATION (exp), fn, 1,
						  narg0);
	  /* Use expand_expr in case the newly built call expression
	     was folded to a non-call.  */
	  op = expand_expr (call_expr, subtarget, mode, EXPAND_NORMAL);
	  if (n != 1)
	    {
	      op2 = expand_expr (narg0, subtarget, VOIDmode, EXPAND_NORMAL);
	      op2 = force_reg (mode, op2);
	      op2 = expand_powi (op2, mode, abs (n / 2));
	      op = expand_simple_binop (mode, MULT, op, op2, NULL_RTX,
					0, OPTAB_LIB_WIDEN);
	      /* If the original exponent was negative, reciprocate the
		 result.  */
	      if (n < 0)
		op = expand_binop (mode, sdiv_optab, CONST1_RTX (mode),
				   op, NULL_RTX, 0, OPTAB_LIB_WIDEN);
	    }
	  return op;
	}
    }

  /* Check whether we can do a series of sqrt or cbrt's instead of the pow
     call.  */
  op = expand_builtin_pow_root (EXPR_LOCATION (exp), arg0, arg1, type,
				subtarget);
  if (op)
    return op;

  /* Try if the exponent is a third of an integer.  In this case
     we can expand to x**(n/3) * cbrt(x)**(n%3).  As cbrt (x) is
     different from pow (x, 1./3.) due to rounding and behavior
     with negative x we need to constrain this transformation to
     unsafe math and positive x or finite math.  */
  fn = mathfn_built_in (type, BUILT_IN_CBRT);
  if (fn != NULL_TREE
      && flag_unsafe_math_optimizations
      && (tree_expr_nonnegative_p (arg0)
	  || !HONOR_NANS (mode)))
    {
      REAL_VALUE_TYPE dconst3;
      real_from_integer (&dconst3, VOIDmode, 3, 0, 0);
      real_arithmetic (&c2, MULT_EXPR, &c, &dconst3);
      real_round (&c2, mode, &c2);
      n = real_to_integer (&c2);
      real_from_integer (&cint, VOIDmode, n, n < 0 ? -1 : 0, 0);
      real_arithmetic (&c2, RDIV_EXPR, &cint, &dconst3);
      real_convert (&c2, mode, &c2);
      if (real_identical (&c2, &c)
	  && ((optimize_insn_for_speed_p ()
	       && powi_cost (n/3) <= POWI_MAX_MULTS)
	      || n == 1))
	{
	  tree call_expr = build_call_nofold_loc (EXPR_LOCATION (exp), fn, 1,
						  narg0);
	  op = expand_builtin (call_expr, NULL_RTX, subtarget, mode, 0);
	  if (abs (n) % 3 == 2)
	    op = expand_simple_binop (mode, MULT, op, op, op,
				      0, OPTAB_LIB_WIDEN);
	  if (n != 1)
	    {
	      op2 = expand_expr (narg0, subtarget, VOIDmode, EXPAND_NORMAL);
	      op2 = force_reg (mode, op2);
	      op2 = expand_powi (op2, mode, abs (n / 3));
	      op = expand_simple_binop (mode, MULT, op, op2, NULL_RTX,
					0, OPTAB_LIB_WIDEN);
	      /* If the original exponent was negative, reciprocate the
		 result.  */
	      if (n < 0)
		op = expand_binop (mode, sdiv_optab, CONST1_RTX (mode),
				   op, NULL_RTX, 0, OPTAB_LIB_WIDEN);
	    }
	  return op;
	}
    }

  /* Fall back to optab expansion.  */
  return expand_builtin_mathfn_2 (exp, target, subtarget);
}

/* Expand a call to the powi built-in mathematical function.  Return NULL_RTX if
   a normal call should be emitted rather than expanding the function
   in-line.  EXP is the expression that is a call to the builtin
   function; if convenient, the result should be placed in TARGET.  */

static rtx
expand_builtin_powi (tree exp, rtx target)
{
  tree arg0, arg1;
  rtx op0, op1;
  enum machine_mode mode;
  enum machine_mode mode2;

  if (! validate_arglist (exp, REAL_TYPE, INTEGER_TYPE, VOID_TYPE))
    return NULL_RTX;

  arg0 = CALL_EXPR_ARG (exp, 0);
  arg1 = CALL_EXPR_ARG (exp, 1);
  mode = TYPE_MODE (TREE_TYPE (exp));

  /* Handle constant power.  */

  if (TREE_CODE (arg1) == INTEGER_CST
      && !TREE_OVERFLOW (arg1))
    {
      HOST_WIDE_INT n = TREE_INT_CST_LOW (arg1);

      /* If the exponent is -1, 0, 1 or 2, then expand_powi is exact.
	 Otherwise, check the number of multiplications required.  */
      if ((TREE_INT_CST_HIGH (arg1) == 0
	   || TREE_INT_CST_HIGH (arg1) == -1)
	  && ((n >= -1 && n <= 2)
	      || (optimize_insn_for_speed_p ()
		  && powi_cost (n) <= POWI_MAX_MULTS)))
	{
	  op0 = expand_expr (arg0, NULL_RTX, VOIDmode, EXPAND_NORMAL);
	  op0 = force_reg (mode, op0);
	  return expand_powi (op0, mode, n);
	}
    }

  /* Emit a libcall to libgcc.  */

  /* Mode of the 2nd argument must match that of an int.  */
  mode2 = mode_for_size (INT_TYPE_SIZE, MODE_INT, 0);

  if (target == NULL_RTX)
    target = gen_reg_rtx (mode);

  op0 = expand_expr (arg0, NULL_RTX, mode, EXPAND_NORMAL);
  if (GET_MODE (op0) != mode)
    op0 = convert_to_mode (mode, op0, 0);
  op1 = expand_expr (arg1, NULL_RTX, mode2, EXPAND_NORMAL);
  if (GET_MODE (op1) != mode2)
    op1 = convert_to_mode (mode2, op1, 0);

  target = emit_library_call_value (optab_libfunc (powi_optab, mode),
				    target, LCT_CONST, mode, 2,
				    op0, mode, op1, mode2);

  return target;
}

/* Expand expression EXP which is a call to the strlen builtin.  Return
   NULL_RTX if we failed the caller should emit a normal call, otherwise
   try to get the result in TARGET, if convenient.  */

static rtx
expand_builtin_strlen (tree exp, rtx target,
		       enum machine_mode target_mode)
{
  if (!validate_arglist (exp, POINTER_TYPE, VOID_TYPE))
    return NULL_RTX;
  else
    {
      rtx pat;
      tree len;
      tree src = CALL_EXPR_ARG (exp, 0);
      rtx result, src_reg, char_rtx, before_strlen;
      enum machine_mode insn_mode = target_mode, char_mode;
      enum insn_code icode = CODE_FOR_nothing;
      unsigned int align;

      /* If the length can be computed at compile-time, return it.  */
      len = c_strlen (src, 0);
      if (len)
	return expand_expr (len, target, target_mode, EXPAND_NORMAL);

      /* If the length can be computed at compile-time and is constant
	 integer, but there are side-effects in src, evaluate
	 src for side-effects, then return len.
	 E.g. x = strlen (i++ ? "xfoo" + 1 : "bar");
	 can be optimized into: i++; x = 3;  */
      len = c_strlen (src, 1);
      if (len && TREE_CODE (len) == INTEGER_CST)
	{
	  expand_expr (src, const0_rtx, VOIDmode, EXPAND_NORMAL);
	  return expand_expr (len, target, target_mode, EXPAND_NORMAL);
	}

      align = get_pointer_alignment (src, BIGGEST_ALIGNMENT) / BITS_PER_UNIT;

      /* If SRC is not a pointer type, don't do this operation inline.  */
      if (align == 0)
	return NULL_RTX;

      /* Bail out if we can't compute strlen in the right mode.  */
      while (insn_mode != VOIDmode)
	{
	  icode = optab_handler (strlen_optab, insn_mode);
	  if (icode != CODE_FOR_nothing)
	    break;

	  insn_mode = GET_MODE_WIDER_MODE (insn_mode);
	}
      if (insn_mode == VOIDmode)
	return NULL_RTX;

      /* Make a place to write the result of the instruction.  */
      result = target;
      if (! (result != 0
	     && REG_P (result)
	     && GET_MODE (result) == insn_mode
	     && REGNO (result) >= FIRST_PSEUDO_REGISTER))
	result = gen_reg_rtx (insn_mode);

      /* Make a place to hold the source address.  We will not expand
	 the actual source until we are sure that the expansion will
	 not fail -- there are trees that cannot be expanded twice.  */
      src_reg = gen_reg_rtx (Pmode);

      /* Mark the beginning of the strlen sequence so we can emit the
	 source operand later.  */
      before_strlen = get_last_insn ();

      char_rtx = const0_rtx;
      char_mode = insn_data[(int) icode].operand[2].mode;
      if (! (*insn_data[(int) icode].operand[2].predicate) (char_rtx,
							    char_mode))
	char_rtx = copy_to_mode_reg (char_mode, char_rtx);

      pat = GEN_FCN (icode) (result, gen_rtx_MEM (BLKmode, src_reg),
			     char_rtx, GEN_INT (align));
      if (! pat)
	return NULL_RTX;
      emit_insn (pat);

      /* Now that we are assured of success, expand the source.  */
      start_sequence ();
      pat = expand_expr (src, src_reg, ptr_mode, EXPAND_NORMAL);
      if (pat != src_reg)
	emit_move_insn (src_reg, pat);
      pat = get_insns ();
      end_sequence ();

      if (before_strlen)
	emit_insn_after (pat, before_strlen);
      else
	emit_insn_before (pat, get_insns ());

      /* Return the value in the proper mode for this function.  */
      if (GET_MODE (result) == target_mode)
	target = result;
      else if (target != 0)
	convert_move (target, result, 0);
      else
	target = convert_to_mode (target_mode, result, 0);

      return target;
    }
}

/* Callback routine for store_by_pieces.  Read GET_MODE_BITSIZE (MODE)
   bytes from constant string DATA + OFFSET and return it as target
   constant.  */

static rtx
builtin_memcpy_read_str (void *data, HOST_WIDE_INT offset,
			 enum machine_mode mode)
{
  const char *str = (const char *) data;

  gcc_assert (offset >= 0
	      && ((unsigned HOST_WIDE_INT) offset + GET_MODE_SIZE (mode)
		  <= strlen (str) + 1));

  return c_readstr (str + offset, mode);
}

/* Expand a call EXP to the memcpy builtin.
   Return NULL_RTX if we failed, the caller should emit a normal call,
   otherwise try to get the result in TARGET, if convenient (and in
   mode MODE if that's convenient).  */

static rtx
expand_builtin_memcpy (tree exp, rtx target)
{
  if (!validate_arglist (exp,
 			 POINTER_TYPE, POINTER_TYPE, INTEGER_TYPE, VOID_TYPE))
    return NULL_RTX;
  else
    {
      tree dest = CALL_EXPR_ARG (exp, 0);
      tree src = CALL_EXPR_ARG (exp, 1);
      tree len = CALL_EXPR_ARG (exp, 2);
      const char *src_str;
      unsigned int src_align = get_pointer_alignment (src, BIGGEST_ALIGNMENT);
      unsigned int dest_align
	= get_pointer_alignment (dest, BIGGEST_ALIGNMENT);
      rtx dest_mem, src_mem, dest_addr, len_rtx;
      HOST_WIDE_INT expected_size = -1;
      unsigned int expected_align = 0;

      /* If DEST is not a pointer type, call the normal function.  */
      if (dest_align == 0)
	return NULL_RTX;

      /* If either SRC is not a pointer type, don't do this
	 operation in-line.  */
      if (src_align == 0)
	return NULL_RTX;

      if (currently_expanding_gimple_stmt)
        stringop_block_profile (currently_expanding_gimple_stmt,
				&expected_align, &expected_size);

      if (expected_align < dest_align)
	expected_align = dest_align;
      dest_mem = get_memory_rtx (dest, len);
      set_mem_align (dest_mem, dest_align);
      len_rtx = expand_normal (len);
      src_str = c_getstr (src);

      /* If SRC is a string constant and block move would be done
	 by pieces, we can avoid loading the string from memory
	 and only stored the computed constants.  */
      if (src_str
	  && CONST_INT_P (len_rtx)
	  && (unsigned HOST_WIDE_INT) INTVAL (len_rtx) <= strlen (src_str) + 1
	  && can_store_by_pieces (INTVAL (len_rtx), builtin_memcpy_read_str,
				  CONST_CAST (char *, src_str),
				  dest_align, false))
	{
	  dest_mem = store_by_pieces (dest_mem, INTVAL (len_rtx),
				      builtin_memcpy_read_str,
				      CONST_CAST (char *, src_str),
				      dest_align, false, 0);
	  dest_mem = force_operand (XEXP (dest_mem, 0), target);
	  dest_mem = convert_memory_address (ptr_mode, dest_mem);
	  return dest_mem;
	}

      src_mem = get_memory_rtx (src, len);
      set_mem_align (src_mem, src_align);

      /* Copy word part most expediently.  */
      dest_addr = emit_block_move_hints (dest_mem, src_mem, len_rtx,
				         CALL_EXPR_TAILCALL (exp)
				         ? BLOCK_OP_TAILCALL : BLOCK_OP_NORMAL,
					 expected_align, expected_size);

      if (dest_addr == 0)
	{
	  dest_addr = force_operand (XEXP (dest_mem, 0), target);
	  dest_addr = convert_memory_address (ptr_mode, dest_addr);
	}
      return dest_addr;
    }
}

/* Expand a call EXP to the mempcpy builtin.
   Return NULL_RTX if we failed; the caller should emit a normal call,
   otherwise try to get the result in TARGET, if convenient (and in
   mode MODE if that's convenient).  If ENDP is 0 return the
   destination pointer, if ENDP is 1 return the end pointer ala
   mempcpy, and if ENDP is 2 return the end pointer minus one ala
   stpcpy.  */

static rtx
expand_builtin_mempcpy (tree exp, rtx target, enum machine_mode mode)
{
  if (!validate_arglist (exp,
 			 POINTER_TYPE, POINTER_TYPE, INTEGER_TYPE, VOID_TYPE))
    return NULL_RTX;
  else
    {
      tree dest = CALL_EXPR_ARG (exp, 0);
      tree src = CALL_EXPR_ARG (exp, 1);
      tree len = CALL_EXPR_ARG (exp, 2);
      return expand_builtin_mempcpy_args (dest, src, len,
					  target, mode, /*endp=*/ 1);
    }
}

/* Helper function to do the actual work for expand_builtin_mempcpy.  The
   arguments to the builtin_mempcpy call DEST, SRC, and LEN are broken out
   so that this can also be called without constructing an actual CALL_EXPR.
   The other arguments and return value are the same as for
   expand_builtin_mempcpy.  */

static rtx
expand_builtin_mempcpy_args (tree dest, tree src, tree len,
			     rtx target, enum machine_mode mode, int endp)
{
    /* If return value is ignored, transform mempcpy into memcpy.  */
  if (target == const0_rtx && implicit_built_in_decls[BUILT_IN_MEMCPY])
    {
      tree fn = implicit_built_in_decls[BUILT_IN_MEMCPY];
      tree result = build_call_nofold_loc (UNKNOWN_LOCATION, fn, 3,
					   dest, src, len);
      return expand_expr (result, target, mode, EXPAND_NORMAL);
    }
  else
    {
      const char *src_str;
      unsigned int src_align = get_pointer_alignment (src, BIGGEST_ALIGNMENT);
      unsigned int dest_align
	= get_pointer_alignment (dest, BIGGEST_ALIGNMENT);
      rtx dest_mem, src_mem, len_rtx;

      /* If either SRC or DEST is not a pointer type, don't do this
	 operation in-line.  */
      if (dest_align == 0 || src_align == 0)
	return NULL_RTX;

      /* If LEN is not constant, call the normal function.  */
      if (! host_integerp (len, 1))
	return NULL_RTX;

      len_rtx = expand_normal (len);
      src_str = c_getstr (src);

      /* If SRC is a string constant and block move would be done
	 by pieces, we can avoid loading the string from memory
	 and only stored the computed constants.  */
      if (src_str
	  && CONST_INT_P (len_rtx)
	  && (unsigned HOST_WIDE_INT) INTVAL (len_rtx) <= strlen (src_str) + 1
	  && can_store_by_pieces (INTVAL (len_rtx), builtin_memcpy_read_str,
				  CONST_CAST (char *, src_str),
				  dest_align, false))
	{
	  dest_mem = get_memory_rtx (dest, len);
	  set_mem_align (dest_mem, dest_align);
	  dest_mem = store_by_pieces (dest_mem, INTVAL (len_rtx),
				      builtin_memcpy_read_str,
				      CONST_CAST (char *, src_str),
				      dest_align, false, endp);
	  dest_mem = force_operand (XEXP (dest_mem, 0), NULL_RTX);
	  dest_mem = convert_memory_address (ptr_mode, dest_mem);
	  return dest_mem;
	}

      if (CONST_INT_P (len_rtx)
	  && can_move_by_pieces (INTVAL (len_rtx),
				 MIN (dest_align, src_align)))
	{
	  dest_mem = get_memory_rtx (dest, len);
	  set_mem_align (dest_mem, dest_align);
	  src_mem = get_memory_rtx (src, len);
	  set_mem_align (src_mem, src_align);
	  dest_mem = move_by_pieces (dest_mem, src_mem, INTVAL (len_rtx),
				     MIN (dest_align, src_align), endp);
	  dest_mem = force_operand (XEXP (dest_mem, 0), NULL_RTX);
	  dest_mem = convert_memory_address (ptr_mode, dest_mem);
	  return dest_mem;
	}

      return NULL_RTX;
    }
}

#ifndef HAVE_movstr
# define HAVE_movstr 0
# define CODE_FOR_movstr CODE_FOR_nothing
#endif

/* Expand into a movstr instruction, if one is available.  Return NULL_RTX if
   we failed, the caller should emit a normal call, otherwise try to
   get the result in TARGET, if convenient.  If ENDP is 0 return the
   destination pointer, if ENDP is 1 return the end pointer ala
   mempcpy, and if ENDP is 2 return the end pointer minus one ala
   stpcpy.  */

static rtx
expand_movstr (tree dest, tree src, rtx target, int endp)
{
  rtx end;
  rtx dest_mem;
  rtx src_mem;
  rtx insn;
  const struct insn_data_d * data;

  if (!HAVE_movstr)
    return NULL_RTX;

  dest_mem = get_memory_rtx (dest, NULL);
  src_mem = get_memory_rtx (src, NULL);
  data = insn_data + CODE_FOR_movstr;
  if (!endp)
    {
      target = force_reg (Pmode, XEXP (dest_mem, 0));
      dest_mem = replace_equiv_address (dest_mem, target);
      end = gen_reg_rtx (Pmode);
    }
  else
    {
      if (target == 0
	  || target == const0_rtx
	  || ! (*data->operand[0].predicate) (target, Pmode))
	{
	  end = gen_reg_rtx (Pmode);
	  if (target != const0_rtx)
	    target = end;
	}
      else
	end = target;
    }

  if (data->operand[0].mode != VOIDmode)
    end = gen_lowpart (data->operand[0].mode, end);

  insn = data->genfun (end, dest_mem, src_mem);

  gcc_assert (insn);

  emit_insn (insn);

  /* movstr is supposed to set end to the address of the NUL
     terminator.  If the caller requested a mempcpy-like return value,
     adjust it.  */
  if (endp == 1 && target != const0_rtx)
    {
      rtx tem = plus_constant (gen_lowpart (GET_MODE (target), end), 1);
      emit_move_insn (target, force_operand (tem, NULL_RTX));
    }

  return target;
}

/* Expand expression EXP, which is a call to the strcpy builtin.  Return
   NULL_RTX if we failed the caller should emit a normal call, otherwise
   try to get the result in TARGET, if convenient (and in mode MODE if that's
   convenient).  */

static rtx
expand_builtin_strcpy (tree exp, rtx target)
{
  if (validate_arglist (exp, POINTER_TYPE, POINTER_TYPE, VOID_TYPE))
   {
     tree dest = CALL_EXPR_ARG (exp, 0);
     tree src = CALL_EXPR_ARG (exp, 1);
     return expand_builtin_strcpy_args (dest, src, target);
   }
   return NULL_RTX;
}

/* Helper function to do the actual work for expand_builtin_strcpy.  The
   arguments to the builtin_strcpy call DEST and SRC are broken out
   so that this can also be called without constructing an actual CALL_EXPR.
   The other arguments and return value are the same as for
   expand_builtin_strcpy.  */

static rtx
expand_builtin_strcpy_args (tree dest, tree src, rtx target)
{
  return expand_movstr (dest, src, target, /*endp=*/0);
}

/* Expand a call EXP to the stpcpy builtin.
   Return NULL_RTX if we failed the caller should emit a normal call,
   otherwise try to get the result in TARGET, if convenient (and in
   mode MODE if that's convenient).  */

static rtx
expand_builtin_stpcpy (tree exp, rtx target, enum machine_mode mode)
{
  tree dst, src;
  location_t loc = EXPR_LOCATION (exp);

  if (!validate_arglist (exp, POINTER_TYPE, POINTER_TYPE, VOID_TYPE))
    return NULL_RTX;

  dst = CALL_EXPR_ARG (exp, 0);
  src = CALL_EXPR_ARG (exp, 1);

  /* If return value is ignored, transform stpcpy into strcpy.  */
  if (target == const0_rtx && implicit_built_in_decls[BUILT_IN_STRCPY])
    {
      tree fn = implicit_built_in_decls[BUILT_IN_STRCPY];
      tree result = build_call_nofold_loc (loc, fn, 2, dst, src);
      return expand_expr (result, target, mode, EXPAND_NORMAL);
    }
  else
    {
      tree len, lenp1;
      rtx ret;

      /* Ensure we get an actual string whose length can be evaluated at
	 compile-time, not an expression containing a string.  This is
	 because the latter will potentially produce pessimized code
	 when used to produce the return value.  */
      if (! c_getstr (src) || ! (len = c_strlen (src, 0)))
	return expand_movstr (dst, src, target, /*endp=*/2);

      lenp1 = size_binop_loc (loc, PLUS_EXPR, len, ssize_int (1));
      ret = expand_builtin_mempcpy_args (dst, src, lenp1,
 					 target, mode, /*endp=*/2);

      if (ret)
	return ret;

      if (TREE_CODE (len) == INTEGER_CST)
	{
	  rtx len_rtx = expand_normal (len);

	  if (CONST_INT_P (len_rtx))
	    {
	      ret = expand_builtin_strcpy_args (dst, src, target);

	      if (ret)
		{
		  if (! target)
		    {
		      if (mode != VOIDmode)
			target = gen_reg_rtx (mode);
		      else
			target = gen_reg_rtx (GET_MODE (ret));
		    }
		  if (GET_MODE (target) != GET_MODE (ret))
		    ret = gen_lowpart (GET_MODE (target), ret);

		  ret = plus_constant (ret, INTVAL (len_rtx));
		  ret = emit_move_insn (target, force_operand (ret, NULL_RTX));
		  gcc_assert (ret);

		  return target;
		}
	    }
	}

      return expand_movstr (dst, src, target, /*endp=*/2);
    }
}

/* Callback routine for store_by_pieces.  Read GET_MODE_BITSIZE (MODE)
   bytes from constant string DATA + OFFSET and return it as target
   constant.  */

rtx
builtin_strncpy_read_str (void *data, HOST_WIDE_INT offset,
			  enum machine_mode mode)
{
  const char *str = (const char *) data;

  if ((unsigned HOST_WIDE_INT) offset > strlen (str))
    return const0_rtx;

  return c_readstr (str + offset, mode);
}

/* Expand expression EXP, which is a call to the strncpy builtin.  Return
   NULL_RTX if we failed the caller should emit a normal call.  */

static rtx
expand_builtin_strncpy (tree exp, rtx target)
{
  location_t loc = EXPR_LOCATION (exp);

  if (validate_arglist (exp,
 			POINTER_TYPE, POINTER_TYPE, INTEGER_TYPE, VOID_TYPE))
    {
      tree dest = CALL_EXPR_ARG (exp, 0);
      tree src = CALL_EXPR_ARG (exp, 1);
      tree len = CALL_EXPR_ARG (exp, 2);
      tree slen = c_strlen (src, 1);

      /* We must be passed a constant len and src parameter.  */
      if (!host_integerp (len, 1) || !slen || !host_integerp (slen, 1))
	return NULL_RTX;

      slen = size_binop_loc (loc, PLUS_EXPR, slen, ssize_int (1));

      /* We're required to pad with trailing zeros if the requested
	 len is greater than strlen(s2)+1.  In that case try to
	 use store_by_pieces, if it fails, punt.  */
      if (tree_int_cst_lt (slen, len))
	{
	  unsigned int dest_align
	    = get_pointer_alignment (dest, BIGGEST_ALIGNMENT);
	  const char *p = c_getstr (src);
	  rtx dest_mem;

	  if (!p || dest_align == 0 || !host_integerp (len, 1)
	      || !can_store_by_pieces (tree_low_cst (len, 1),
				       builtin_strncpy_read_str,
				       CONST_CAST (char *, p),
				       dest_align, false))
	    return NULL_RTX;

	  dest_mem = get_memory_rtx (dest, len);
	  store_by_pieces (dest_mem, tree_low_cst (len, 1),
			   builtin_strncpy_read_str,
			   CONST_CAST (char *, p), dest_align, false, 0);
	  dest_mem = force_operand (XEXP (dest_mem, 0), target);
	  dest_mem = convert_memory_address (ptr_mode, dest_mem);
	  return dest_mem;
	}
    }
  return NULL_RTX;
}

/* Callback routine for store_by_pieces.  Read GET_MODE_BITSIZE (MODE)
   bytes from constant string DATA + OFFSET and return it as target
   constant.  */

rtx
builtin_memset_read_str (void *data, HOST_WIDE_INT offset ATTRIBUTE_UNUSED,
			 enum machine_mode mode)
{
  const char *c = (const char *) data;
  char *p = XALLOCAVEC (char, GET_MODE_SIZE (mode));

  memset (p, *c, GET_MODE_SIZE (mode));

  return c_readstr (p, mode);
}

/* Callback routine for store_by_pieces.  Return the RTL of a register
   containing GET_MODE_SIZE (MODE) consecutive copies of the unsigned
   char value given in the RTL register data.  For example, if mode is
   4 bytes wide, return the RTL for 0x01010101*data.  */

static rtx
builtin_memset_gen_str (void *data, HOST_WIDE_INT offset ATTRIBUTE_UNUSED,
			enum machine_mode mode)
{
  rtx target, coeff;
  size_t size;
  char *p;

  size = GET_MODE_SIZE (mode);
  if (size == 1)
    return (rtx) data;

  p = XALLOCAVEC (char, size);
  memset (p, 1, size);
  coeff = c_readstr (p, mode);

  target = convert_to_mode (mode, (rtx) data, 1);
  target = expand_mult (mode, target, coeff, NULL_RTX, 1);
  return force_reg (mode, target);
}

/* Expand expression EXP, which is a call to the memset builtin.  Return
   NULL_RTX if we failed the caller should emit a normal call, otherwise
   try to get the result in TARGET, if convenient (and in mode MODE if that's
   convenient).  */

static rtx
expand_builtin_memset (tree exp, rtx target, enum machine_mode mode)
{
  if (!validate_arglist (exp,
 			 POINTER_TYPE, INTEGER_TYPE, INTEGER_TYPE, VOID_TYPE))
    return NULL_RTX;
  else
    {
      tree dest = CALL_EXPR_ARG (exp, 0);
      tree val = CALL_EXPR_ARG (exp, 1);
      tree len = CALL_EXPR_ARG (exp, 2);
      return expand_builtin_memset_args (dest, val, len, target, mode, exp);
    }
}

/* Helper function to do the actual work for expand_builtin_memset.  The
   arguments to the builtin_memset call DEST, VAL, and LEN are broken out
   so that this can also be called without constructing an actual CALL_EXPR.
   The other arguments and return value are the same as for
   expand_builtin_memset.  */

static rtx
expand_builtin_memset_args (tree dest, tree val, tree len,
			    rtx target, enum machine_mode mode, tree orig_exp)
{
  tree fndecl, fn;
  enum built_in_function fcode;
  char c;
  unsigned int dest_align;
  rtx dest_mem, dest_addr, len_rtx;
  HOST_WIDE_INT expected_size = -1;
  unsigned int expected_align = 0;

  dest_align = get_pointer_alignment (dest, BIGGEST_ALIGNMENT);

  /* If DEST is not a pointer type, don't do this operation in-line.  */
  if (dest_align == 0)
    return NULL_RTX;

  if (currently_expanding_gimple_stmt)
    stringop_block_profile (currently_expanding_gimple_stmt,
			    &expected_align, &expected_size);

  if (expected_align < dest_align)
    expected_align = dest_align;

  /* If the LEN parameter is zero, return DEST.  */
  if (integer_zerop (len))
    {
      /* Evaluate and ignore VAL in case it has side-effects.  */
      expand_expr (val, const0_rtx, VOIDmode, EXPAND_NORMAL);
      return expand_expr (dest, target, mode, EXPAND_NORMAL);
    }

  /* Stabilize the arguments in case we fail.  */
  dest = builtin_save_expr (dest);
  val = builtin_save_expr (val);
  len = builtin_save_expr (len);

  len_rtx = expand_normal (len);
  dest_mem = get_memory_rtx (dest, len);

  if (TREE_CODE (val) != INTEGER_CST)
    {
      rtx val_rtx;

      val_rtx = expand_normal (val);
      val_rtx = convert_to_mode (TYPE_MODE (unsigned_char_type_node),
				 val_rtx, 0);

      /* Assume that we can memset by pieces if we can store
       * the coefficients by pieces (in the required modes).
       * We can't pass builtin_memset_gen_str as that emits RTL.  */
      c = 1;
      if (host_integerp (len, 1)
	  && can_store_by_pieces (tree_low_cst (len, 1),
				  builtin_memset_read_str, &c, dest_align,
				  true))
	{
	  val_rtx = force_reg (TYPE_MODE (unsigned_char_type_node),
			       val_rtx);
	  store_by_pieces (dest_mem, tree_low_cst (len, 1),
			   builtin_memset_gen_str, val_rtx, dest_align,
			   true, 0);
	}
      else if (!set_storage_via_setmem (dest_mem, len_rtx, val_rtx,
					dest_align, expected_align,
					expected_size))
	goto do_libcall;

      dest_mem = force_operand (XEXP (dest_mem, 0), NULL_RTX);
      dest_mem = convert_memory_address (ptr_mode, dest_mem);
      return dest_mem;
    }

  if (target_char_cast (val, &c))
    goto do_libcall;

  if (c)
    {
      if (host_integerp (len, 1)
	  && can_store_by_pieces (tree_low_cst (len, 1),
				  builtin_memset_read_str, &c, dest_align,
				  true))
	store_by_pieces (dest_mem, tree_low_cst (len, 1),
			 builtin_memset_read_str, &c, dest_align, true, 0);
      else if (!set_storage_via_setmem (dest_mem, len_rtx, GEN_INT (c),
					dest_align, expected_align,
					expected_size))
	goto do_libcall;

      dest_mem = force_operand (XEXP (dest_mem, 0), NULL_RTX);
      dest_mem = convert_memory_address (ptr_mode, dest_mem);
      return dest_mem;
    }

  set_mem_align (dest_mem, dest_align);
  dest_addr = clear_storage_hints (dest_mem, len_rtx,
				   CALL_EXPR_TAILCALL (orig_exp)
				   ? BLOCK_OP_TAILCALL : BLOCK_OP_NORMAL,
				   expected_align, expected_size);

  if (dest_addr == 0)
    {
      dest_addr = force_operand (XEXP (dest_mem, 0), NULL_RTX);
      dest_addr = convert_memory_address (ptr_mode, dest_addr);
    }

  return dest_addr;

 do_libcall:
  fndecl = get_callee_fndecl (orig_exp);
  fcode = DECL_FUNCTION_CODE (fndecl);
  if (fcode == BUILT_IN_MEMSET)
    fn = build_call_nofold_loc (EXPR_LOCATION (orig_exp), fndecl, 3,
				dest, val, len);
  else if (fcode == BUILT_IN_BZERO)
    fn = build_call_nofold_loc (EXPR_LOCATION (orig_exp), fndecl, 2,
				dest, len);
  else
    gcc_unreachable ();
  gcc_assert (TREE_CODE (fn) == CALL_EXPR);
  CALL_EXPR_TAILCALL (fn) = CALL_EXPR_TAILCALL (orig_exp);
  return expand_call (fn, target, target == const0_rtx);
}

/* Expand expression EXP, which is a call to the bzero builtin.  Return
   NULL_RTX if we failed the caller should emit a normal call.  */

static rtx
expand_builtin_bzero (tree exp)
{
  tree dest, size;
  location_t loc = EXPR_LOCATION (exp);

  if (!validate_arglist (exp, POINTER_TYPE, INTEGER_TYPE, VOID_TYPE))
    return NULL_RTX;

  dest = CALL_EXPR_ARG (exp, 0);
  size = CALL_EXPR_ARG (exp, 1);

  /* New argument list transforming bzero(ptr x, int y) to
     memset(ptr x, int 0, size_t y).   This is done this way
     so that if it isn't expanded inline, we fallback to
     calling bzero instead of memset.  */

  return expand_builtin_memset_args (dest, integer_zero_node,
				     fold_convert_loc (loc, sizetype, size),
				     const0_rtx, VOIDmode, exp);
}

/* Expand expression EXP, which is a call to the memcmp built-in function.
   Return NULL_RTX if we failed and the
   caller should emit a normal call, otherwise try to get the result in
   TARGET, if convenient (and in mode MODE, if that's convenient).  */

static rtx
expand_builtin_memcmp (tree exp, ATTRIBUTE_UNUSED rtx target,
		       ATTRIBUTE_UNUSED enum machine_mode mode)
{
  location_t loc ATTRIBUTE_UNUSED = EXPR_LOCATION (exp);

  if (!validate_arglist (exp,
 			 POINTER_TYPE, POINTER_TYPE, INTEGER_TYPE, VOID_TYPE))
    return NULL_RTX;

#if defined HAVE_cmpmemsi || defined HAVE_cmpstrnsi
  {
    rtx arg1_rtx, arg2_rtx, arg3_rtx;
    rtx result;
    rtx insn;
    tree arg1 = CALL_EXPR_ARG (exp, 0);
    tree arg2 = CALL_EXPR_ARG (exp, 1);
    tree len = CALL_EXPR_ARG (exp, 2);

    unsigned int arg1_align
      = get_pointer_alignment (arg1, BIGGEST_ALIGNMENT) / BITS_PER_UNIT;
    unsigned int arg2_align
      = get_pointer_alignment (arg2, BIGGEST_ALIGNMENT) / BITS_PER_UNIT;
    enum machine_mode insn_mode;

#ifdef HAVE_cmpmemsi
    if (HAVE_cmpmemsi)
      insn_mode = insn_data[(int) CODE_FOR_cmpmemsi].operand[0].mode;
    else
#endif
#ifdef HAVE_cmpstrnsi
    if (HAVE_cmpstrnsi)
      insn_mode = insn_data[(int) CODE_FOR_cmpstrnsi].operand[0].mode;
    else
#endif
      return NULL_RTX;

    /* If we don't have POINTER_TYPE, call the function.  */
    if (arg1_align == 0 || arg2_align == 0)
      return NULL_RTX;

    /* Make a place to write the result of the instruction.  */
    result = target;
    if (! (result != 0
	   && REG_P (result) && GET_MODE (result) == insn_mode
	   && REGNO (result) >= FIRST_PSEUDO_REGISTER))
      result = gen_reg_rtx (insn_mode);

    arg1_rtx = get_memory_rtx (arg1, len);
    arg2_rtx = get_memory_rtx (arg2, len);
    arg3_rtx = expand_normal (fold_convert_loc (loc, sizetype, len));

    /* Set MEM_SIZE as appropriate.  */
    if (CONST_INT_P (arg3_rtx))
      {
	set_mem_size (arg1_rtx, arg3_rtx);
	set_mem_size (arg2_rtx, arg3_rtx);
      }

#ifdef HAVE_cmpmemsi
    if (HAVE_cmpmemsi)
      insn = gen_cmpmemsi (result, arg1_rtx, arg2_rtx, arg3_rtx,
			   GEN_INT (MIN (arg1_align, arg2_align)));
    else
#endif
#ifdef HAVE_cmpstrnsi
    if (HAVE_cmpstrnsi)
      insn = gen_cmpstrnsi (result, arg1_rtx, arg2_rtx, arg3_rtx,
			    GEN_INT (MIN (arg1_align, arg2_align)));
    else
#endif
      gcc_unreachable ();

    if (insn)
      emit_insn (insn);
    else
      emit_library_call_value (memcmp_libfunc, result, LCT_PURE,
			       TYPE_MODE (integer_type_node), 3,
			       XEXP (arg1_rtx, 0), Pmode,
			       XEXP (arg2_rtx, 0), Pmode,
			       convert_to_mode (TYPE_MODE (sizetype), arg3_rtx,
						TYPE_UNSIGNED (sizetype)),
			       TYPE_MODE (sizetype));

    /* Return the value in the proper mode for this function.  */
    mode = TYPE_MODE (TREE_TYPE (exp));
    if (GET_MODE (result) == mode)
      return result;
    else if (target != 0)
      {
	convert_move (target, result, 0);
	return target;
      }
    else
      return convert_to_mode (mode, result, 0);
  }
#endif

  return NULL_RTX;
}

/* Expand expression EXP, which is a call to the strcmp builtin.  Return NULL_RTX
   if we failed the caller should emit a normal call, otherwise try to get
   the result in TARGET, if convenient.  */

static rtx
expand_builtin_strcmp (tree exp, ATTRIBUTE_UNUSED rtx target)
{
  if (!validate_arglist (exp, POINTER_TYPE, POINTER_TYPE, VOID_TYPE))
    return NULL_RTX;

#if defined HAVE_cmpstrsi || defined HAVE_cmpstrnsi
  if (direct_optab_handler (cmpstr_optab, SImode) != CODE_FOR_nothing
      || direct_optab_handler (cmpstrn_optab, SImode) != CODE_FOR_nothing)
    {
      rtx arg1_rtx, arg2_rtx;
      rtx result, insn = NULL_RTX;
      tree fndecl, fn;
      tree arg1 = CALL_EXPR_ARG (exp, 0);
      tree arg2 = CALL_EXPR_ARG (exp, 1);

      unsigned int arg1_align
	= get_pointer_alignment (arg1, BIGGEST_ALIGNMENT) / BITS_PER_UNIT;
      unsigned int arg2_align
	= get_pointer_alignment (arg2, BIGGEST_ALIGNMENT) / BITS_PER_UNIT;

      /* If we don't have POINTER_TYPE, call the function.  */
      if (arg1_align == 0 || arg2_align == 0)
	return NULL_RTX;

      /* Stabilize the arguments in case gen_cmpstr(n)si fail.  */
      arg1 = builtin_save_expr (arg1);
      arg2 = builtin_save_expr (arg2);

      arg1_rtx = get_memory_rtx (arg1, NULL);
      arg2_rtx = get_memory_rtx (arg2, NULL);

#ifdef HAVE_cmpstrsi
      /* Try to call cmpstrsi.  */
      if (HAVE_cmpstrsi)
	{
	  enum machine_mode insn_mode
	    = insn_data[(int) CODE_FOR_cmpstrsi].operand[0].mode;

	  /* Make a place to write the result of the instruction.  */
	  result = target;
	  if (! (result != 0
		 && REG_P (result) && GET_MODE (result) == insn_mode
		 && REGNO (result) >= FIRST_PSEUDO_REGISTER))
	    result = gen_reg_rtx (insn_mode);

	  insn = gen_cmpstrsi (result, arg1_rtx, arg2_rtx,
			       GEN_INT (MIN (arg1_align, arg2_align)));
	}
#endif
#ifdef HAVE_cmpstrnsi
      /* Try to determine at least one length and call cmpstrnsi.  */
      if (!insn && HAVE_cmpstrnsi)
	{
	  tree len;
	  rtx arg3_rtx;

	  enum machine_mode insn_mode
	    = insn_data[(int) CODE_FOR_cmpstrnsi].operand[0].mode;
	  tree len1 = c_strlen (arg1, 1);
	  tree len2 = c_strlen (arg2, 1);

	  if (len1)
	    len1 = size_binop (PLUS_EXPR, ssize_int (1), len1);
	  if (len2)
	    len2 = size_binop (PLUS_EXPR, ssize_int (1), len2);

	  /* If we don't have a constant length for the first, use the length
	     of the second, if we know it.  We don't require a constant for
	     this case; some cost analysis could be done if both are available
	     but neither is constant.  For now, assume they're equally cheap,
	     unless one has side effects.  If both strings have constant lengths,
	     use the smaller.  */

	  if (!len1)
	    len = len2;
	  else if (!len2)
	    len = len1;
	  else if (TREE_SIDE_EFFECTS (len1))
	    len = len2;
	  else if (TREE_SIDE_EFFECTS (len2))
	    len = len1;
	  else if (TREE_CODE (len1) != INTEGER_CST)
	    len = len2;
	  else if (TREE_CODE (len2) != INTEGER_CST)
	    len = len1;
	  else if (tree_int_cst_lt (len1, len2))
	    len = len1;
	  else
	    len = len2;

	  /* If both arguments have side effects, we cannot optimize.  */
	  if (!len || TREE_SIDE_EFFECTS (len))
	    goto do_libcall;

	  arg3_rtx = expand_normal (len);

	  /* Make a place to write the result of the instruction.  */
	  result = target;
	  if (! (result != 0
		 && REG_P (result) && GET_MODE (result) == insn_mode
		 && REGNO (result) >= FIRST_PSEUDO_REGISTER))
	    result = gen_reg_rtx (insn_mode);

	  insn = gen_cmpstrnsi (result, arg1_rtx, arg2_rtx, arg3_rtx,
				GEN_INT (MIN (arg1_align, arg2_align)));
	}
#endif

      if (insn)
	{
	  enum machine_mode mode;
	  emit_insn (insn);

	  /* Return the value in the proper mode for this function.  */
	  mode = TYPE_MODE (TREE_TYPE (exp));
	  if (GET_MODE (result) == mode)
	    return result;
	  if (target == 0)
	    return convert_to_mode (mode, result, 0);
	  convert_move (target, result, 0);
	  return target;
	}

      /* Expand the library call ourselves using a stabilized argument
	 list to avoid re-evaluating the function's arguments twice.  */
#ifdef HAVE_cmpstrnsi
    do_libcall:
#endif
      fndecl = get_callee_fndecl (exp);
      fn = build_call_nofold_loc (EXPR_LOCATION (exp), fndecl, 2, arg1, arg2);
      gcc_assert (TREE_CODE (fn) == CALL_EXPR);
      CALL_EXPR_TAILCALL (fn) = CALL_EXPR_TAILCALL (exp);
      return expand_call (fn, target, target == const0_rtx);
    }
#endif
  return NULL_RTX;
}

/* Expand expression EXP, which is a call to the strncmp builtin. Return
   NULL_RTX if we failed the caller should emit a normal call, otherwise try to get
   the result in TARGET, if convenient.  */

static rtx
expand_builtin_strncmp (tree exp, ATTRIBUTE_UNUSED rtx target,
			ATTRIBUTE_UNUSED enum machine_mode mode)
{
  location_t loc ATTRIBUTE_UNUSED = EXPR_LOCATION (exp);

  if (!validate_arglist (exp,
 			 POINTER_TYPE, POINTER_TYPE, INTEGER_TYPE, VOID_TYPE))
    return NULL_RTX;

  /* If c_strlen can determine an expression for one of the string
     lengths, and it doesn't have side effects, then emit cmpstrnsi
     using length MIN(strlen(string)+1, arg3).  */
#ifdef HAVE_cmpstrnsi
  if (HAVE_cmpstrnsi)
  {
    tree len, len1, len2;
    rtx arg1_rtx, arg2_rtx, arg3_rtx;
    rtx result, insn;
    tree fndecl, fn;
    tree arg1 = CALL_EXPR_ARG (exp, 0);
    tree arg2 = CALL_EXPR_ARG (exp, 1);
    tree arg3 = CALL_EXPR_ARG (exp, 2);

    unsigned int arg1_align
      = get_pointer_alignment (arg1, BIGGEST_ALIGNMENT) / BITS_PER_UNIT;
    unsigned int arg2_align
      = get_pointer_alignment (arg2, BIGGEST_ALIGNMENT) / BITS_PER_UNIT;
    enum machine_mode insn_mode
      = insn_data[(int) CODE_FOR_cmpstrnsi].operand[0].mode;

    len1 = c_strlen (arg1, 1);
    len2 = c_strlen (arg2, 1);

    if (len1)
      len1 = size_binop_loc (loc, PLUS_EXPR, ssize_int (1), len1);
    if (len2)
      len2 = size_binop_loc (loc, PLUS_EXPR, ssize_int (1), len2);

    /* If we don't have a constant length for the first, use the length
       of the second, if we know it.  We don't require a constant for
       this case; some cost analysis could be done if both are available
       but neither is constant.  For now, assume they're equally cheap,
       unless one has side effects.  If both strings have constant lengths,
       use the smaller.  */

    if (!len1)
      len = len2;
    else if (!len2)
      len = len1;
    else if (TREE_SIDE_EFFECTS (len1))
      len = len2;
    else if (TREE_SIDE_EFFECTS (len2))
      len = len1;
    else if (TREE_CODE (len1) != INTEGER_CST)
      len = len2;
    else if (TREE_CODE (len2) != INTEGER_CST)
      len = len1;
    else if (tree_int_cst_lt (len1, len2))
      len = len1;
    else
      len = len2;

    /* If both arguments have side effects, we cannot optimize.  */
    if (!len || TREE_SIDE_EFFECTS (len))
      return NULL_RTX;

    /* The actual new length parameter is MIN(len,arg3).  */
    len = fold_build2_loc (loc, MIN_EXPR, TREE_TYPE (len), len,
		       fold_convert_loc (loc, TREE_TYPE (len), arg3));

    /* If we don't have POINTER_TYPE, call the function.  */
    if (arg1_align == 0 || arg2_align == 0)
      return NULL_RTX;

    /* Make a place to write the result of the instruction.  */
    result = target;
    if (! (result != 0
	   && REG_P (result) && GET_MODE (result) == insn_mode
	   && REGNO (result) >= FIRST_PSEUDO_REGISTER))
      result = gen_reg_rtx (insn_mode);

    /* Stabilize the arguments in case gen_cmpstrnsi fails.  */
    arg1 = builtin_save_expr (arg1);
    arg2 = builtin_save_expr (arg2);
    len = builtin_save_expr (len);

    arg1_rtx = get_memory_rtx (arg1, len);
    arg2_rtx = get_memory_rtx (arg2, len);
    arg3_rtx = expand_normal (len);
    insn = gen_cmpstrnsi (result, arg1_rtx, arg2_rtx, arg3_rtx,
			  GEN_INT (MIN (arg1_align, arg2_align)));
    if (insn)
      {
	emit_insn (insn);

	/* Return the value in the proper mode for this function.  */
	mode = TYPE_MODE (TREE_TYPE (exp));
	if (GET_MODE (result) == mode)
	  return result;
	if (target == 0)
	  return convert_to_mode (mode, result, 0);
	convert_move (target, result, 0);
	return target;
      }

    /* Expand the library call ourselves using a stabilized argument
       list to avoid re-evaluating the function's arguments twice.  */
    fndecl = get_callee_fndecl (exp);
    fn = build_call_nofold_loc (EXPR_LOCATION (exp), fndecl, 3,
				arg1, arg2, len);
    gcc_assert (TREE_CODE (fn) == CALL_EXPR);
    CALL_EXPR_TAILCALL (fn) = CALL_EXPR_TAILCALL (exp);
    return expand_call (fn, target, target == const0_rtx);
  }
#endif
  return NULL_RTX;
}

/* Expand a call to __builtin_saveregs, generating the result in TARGET,
   if that's convenient.  */

rtx
expand_builtin_saveregs (void)
{
  rtx val, seq;

  /* Don't do __builtin_saveregs more than once in a function.
     Save the result of the first call and reuse it.  */
  if (saveregs_value != 0)
    return saveregs_value;

  /* When this function is called, it means that registers must be
     saved on entry to this function.  So we migrate the call to the
     first insn of this function.  */

  start_sequence ();

  /* Do whatever the machine needs done in this case.  */
  val = targetm.calls.expand_builtin_saveregs ();

  seq = get_insns ();
  end_sequence ();

  saveregs_value = val;

  /* Put the insns after the NOTE that starts the function.  If this
     is inside a start_sequence, make the outer-level insn chain current, so
     the code is placed at the start of the function.  */
  push_topmost_sequence ();
  emit_insn_after (seq, entry_of_function ());
  pop_topmost_sequence ();

  return val;
}

/* Expand a call to __builtin_next_arg.  */

static rtx
expand_builtin_next_arg (void)
{
  /* Checking arguments is already done in fold_builtin_next_arg
     that must be called before this function.  */
  return expand_binop (ptr_mode, add_optab,
		       crtl->args.internal_arg_pointer,
		       crtl->args.arg_offset_rtx,
		       NULL_RTX, 0, OPTAB_LIB_WIDEN);
}

/* Make it easier for the backends by protecting the valist argument
   from multiple evaluations.  */

static tree
stabilize_va_list_loc (location_t loc, tree valist, int needs_lvalue)
{
  tree vatype = targetm.canonical_va_list_type (TREE_TYPE (valist));

  /* The current way of determining the type of valist is completely
     bogus.  We should have the information on the va builtin instead.  */
  if (!vatype)
    vatype = targetm.fn_abi_va_list (cfun->decl);

  if (TREE_CODE (vatype) == ARRAY_TYPE)
    {
      if (TREE_SIDE_EFFECTS (valist))
	valist = save_expr (valist);

      /* For this case, the backends will be expecting a pointer to
	 vatype, but it's possible we've actually been given an array
	 (an actual TARGET_CANONICAL_VA_LIST_TYPE (valist)).
	 So fix it.  */
      if (TREE_CODE (TREE_TYPE (valist)) == ARRAY_TYPE)
	{
	  tree p1 = build_pointer_type (TREE_TYPE (vatype));
	  valist = build_fold_addr_expr_with_type_loc (loc, valist, p1);
	}
    }
  else
    {
      tree pt = build_pointer_type (vatype);

      if (! needs_lvalue)
	{
	  if (! TREE_SIDE_EFFECTS (valist))
	    return valist;

	  valist = fold_build1_loc (loc, ADDR_EXPR, pt, valist);
	  TREE_SIDE_EFFECTS (valist) = 1;
	}

      if (TREE_SIDE_EFFECTS (valist))
	valist = save_expr (valist);
      valist = fold_build2_loc (loc, MEM_REF,
				vatype, valist, build_int_cst (pt, 0));
    }

  return valist;
}

/* The "standard" definition of va_list is void*.  */

tree
std_build_builtin_va_list (void)
{
  return ptr_type_node;
}

/* The "standard" abi va_list is va_list_type_node.  */

tree
std_fn_abi_va_list (tree fndecl ATTRIBUTE_UNUSED)
{
  return va_list_type_node;
}

/* The "standard" type of va_list is va_list_type_node.  */

tree
std_canonical_va_list_type (tree type)
{
  tree wtype, htype;

  if (INDIRECT_REF_P (type))
    type = TREE_TYPE (type);
  else if (POINTER_TYPE_P (type) && POINTER_TYPE_P (TREE_TYPE(type)))
    type = TREE_TYPE (type);
  wtype = va_list_type_node;
  htype = type;
  /* Treat structure va_list types.  */
  if (TREE_CODE (wtype) == RECORD_TYPE && POINTER_TYPE_P (htype))
    htype = TREE_TYPE (htype);
  else if (TREE_CODE (wtype) == ARRAY_TYPE)
    {
      /* If va_list is an array type, the argument may have decayed
	 to a pointer type, e.g. by being passed to another function.
	 In that case, unwrap both types so that we can compare the
	 underlying records.  */
      if (TREE_CODE (htype) == ARRAY_TYPE
	  || POINTER_TYPE_P (htype))
	{
	  wtype = TREE_TYPE (wtype);
	  htype = TREE_TYPE (htype);
	}
    }
  if (TYPE_MAIN_VARIANT (wtype) == TYPE_MAIN_VARIANT (htype))
    return va_list_type_node;

  return NULL_TREE;
}

/* The "standard" implementation of va_start: just assign `nextarg' to
   the variable.  */

void
std_expand_builtin_va_start (tree valist, rtx nextarg)
{
  rtx va_r = expand_expr (valist, NULL_RTX, VOIDmode, EXPAND_WRITE);
  convert_move (va_r, nextarg, 0);
}

/* Expand EXP, a call to __builtin_va_start.  */

static rtx
expand_builtin_va_start (tree exp)
{
  rtx nextarg;
  tree valist;
  location_t loc = EXPR_LOCATION (exp);

  if (call_expr_nargs (exp) < 2)
    {
      error_at (loc, "too few arguments to function %<va_start%>");
      return const0_rtx;
    }

  if (fold_builtin_next_arg (exp, true))
    return const0_rtx;

  nextarg = expand_builtin_next_arg ();
  valist = stabilize_va_list_loc (loc, CALL_EXPR_ARG (exp, 0), 1);

  if (targetm.expand_builtin_va_start)
    targetm.expand_builtin_va_start (valist, nextarg);
  else
    std_expand_builtin_va_start (valist, nextarg);

  return const0_rtx;
}

/* The "standard" implementation of va_arg: read the value from the
   current (padded) address and increment by the (padded) size.  */

tree
std_gimplify_va_arg_expr (tree valist, tree type, gimple_seq *pre_p,
			  gimple_seq *post_p)
{
  tree addr, t, type_size, rounded_size, valist_tmp;
  unsigned HOST_WIDE_INT align, boundary;
  bool indirect;

#ifdef ARGS_GROW_DOWNWARD
  /* All of the alignment and movement below is for args-grow-up machines.
     As of 2004, there are only 3 ARGS_GROW_DOWNWARD targets, and they all
     implement their own specialized gimplify_va_arg_expr routines.  */
  gcc_unreachable ();
#endif

  indirect = pass_by_reference (NULL, TYPE_MODE (type), type, false);
  if (indirect)
    type = build_pointer_type (type);

  align = PARM_BOUNDARY / BITS_PER_UNIT;
  boundary = targetm.calls.function_arg_boundary (TYPE_MODE (type), type);

  /* When we align parameter on stack for caller, if the parameter
     alignment is beyond MAX_SUPPORTED_STACK_ALIGNMENT, it will be
     aligned at MAX_SUPPORTED_STACK_ALIGNMENT.  We will match callee
     here with caller.  */
  if (boundary > MAX_SUPPORTED_STACK_ALIGNMENT)
    boundary = MAX_SUPPORTED_STACK_ALIGNMENT;

  boundary /= BITS_PER_UNIT;

  /* Hoist the valist value into a temporary for the moment.  */
  valist_tmp = get_initialized_tmp_var (valist, pre_p, NULL);

  /* va_list pointer is aligned to PARM_BOUNDARY.  If argument actually
     requires greater alignment, we must perform dynamic alignment.  */
  if (boundary > align
      && !integer_zerop (TYPE_SIZE (type)))
    {
      t = build2 (MODIFY_EXPR, TREE_TYPE (valist), valist_tmp,
		  fold_build2 (POINTER_PLUS_EXPR,
			       TREE_TYPE (valist),
			       valist_tmp, size_int (boundary - 1)));
      gimplify_and_add (t, pre_p);

      t = fold_convert (sizetype, valist_tmp);
      t = build2 (MODIFY_EXPR, TREE_TYPE (valist), valist_tmp,
		  fold_convert (TREE_TYPE (valist),
				fold_build2 (BIT_AND_EXPR, sizetype, t,
					     size_int (-boundary))));
      gimplify_and_add (t, pre_p);
    }
  else
    boundary = align;

  /* If the actual alignment is less than the alignment of the type,
     adjust the type accordingly so that we don't assume strict alignment
     when dereferencing the pointer.  */
  boundary *= BITS_PER_UNIT;
  if (boundary < TYPE_ALIGN (type))
    {
      type = build_variant_type_copy (type);
      TYPE_ALIGN (type) = boundary;
    }

  /* Compute the rounded size of the type.  */
  type_size = size_in_bytes (type);
  rounded_size = round_up (type_size, align);

  /* Reduce rounded_size so it's sharable with the postqueue.  */
  gimplify_expr (&rounded_size, pre_p, post_p, is_gimple_val, fb_rvalue);

  /* Get AP.  */
  addr = valist_tmp;
  if (PAD_VARARGS_DOWN && !integer_zerop (rounded_size))
    {
      /* Small args are padded downward.  */
      t = fold_build2_loc (input_location, GT_EXPR, sizetype,
		       rounded_size, size_int (align));
      t = fold_build3 (COND_EXPR, sizetype, t, size_zero_node,
		       size_binop (MINUS_EXPR, rounded_size, type_size));
      addr = fold_build2 (POINTER_PLUS_EXPR,
			  TREE_TYPE (addr), addr, t);
    }

  /* Compute new value for AP.  */
  t = build2 (POINTER_PLUS_EXPR, TREE_TYPE (valist), valist_tmp, rounded_size);
  t = build2 (MODIFY_EXPR, TREE_TYPE (valist), valist, t);
  gimplify_and_add (t, pre_p);

  addr = fold_convert (build_pointer_type (type), addr);

  if (indirect)
    addr = build_va_arg_indirect_ref (addr);

  return build_va_arg_indirect_ref (addr);
}

/* Build an indirect-ref expression over the given TREE, which represents a
   piece of a va_arg() expansion.  */
tree
build_va_arg_indirect_ref (tree addr)
{
  addr = build_fold_indirect_ref_loc (EXPR_LOCATION (addr), addr);

  if (flag_mudflap) /* Don't instrument va_arg INDIRECT_REF.  */
    mf_mark (addr);

  return addr;
}

/* Return a dummy expression of type TYPE in order to keep going after an
   error.  */

static tree
dummy_object (tree type)
{
  tree t = build_int_cst (build_pointer_type (type), 0);
  return build2 (MEM_REF, type, t, t);
}

/* Gimplify __builtin_va_arg, aka VA_ARG_EXPR, which is not really a
   builtin function, but a very special sort of operator.  */

enum gimplify_status
gimplify_va_arg_expr (tree *expr_p, gimple_seq *pre_p, gimple_seq *post_p)
{
  tree promoted_type, have_va_type;
  tree valist = TREE_OPERAND (*expr_p, 0);
  tree type = TREE_TYPE (*expr_p);
  tree t;
  location_t loc = EXPR_LOCATION (*expr_p);

  /* Verify that valist is of the proper type.  */
  have_va_type = TREE_TYPE (valist);
  if (have_va_type == error_mark_node)
    return GS_ERROR;
  have_va_type = targetm.canonical_va_list_type (have_va_type);

  if (have_va_type == NULL_TREE)
    {
      error_at (loc, "first argument to %<va_arg%> not of type %<va_list%>");
      return GS_ERROR;
    }

  /* Generate a diagnostic for requesting data of a type that cannot
     be passed through `...' due to type promotion at the call site.  */
  if ((promoted_type = lang_hooks.types.type_promotes_to (type))
	   != type)
    {
      static bool gave_help;
      bool warned;

      /* Unfortunately, this is merely undefined, rather than a constraint
	 violation, so we cannot make this an error.  If this call is never
	 executed, the program is still strictly conforming.  */
      warned = warning_at (loc, 0,
	  		   "%qT is promoted to %qT when passed through %<...%>",
			   type, promoted_type);
      if (!gave_help && warned)
	{
	  gave_help = true;
	  inform (loc, "(so you should pass %qT not %qT to %<va_arg%>)",
		  promoted_type, type);
	}

      /* We can, however, treat "undefined" any way we please.
	 Call abort to encourage the user to fix the program.  */
      if (warned)
	inform (loc, "if this code is reached, the program will abort");
      /* Before the abort, allow the evaluation of the va_list
	 expression to exit or longjmp.  */
      gimplify_and_add (valist, pre_p);
      t = build_call_expr_loc (loc,
			       implicit_built_in_decls[BUILT_IN_TRAP], 0);
      gimplify_and_add (t, pre_p);

      /* This is dead code, but go ahead and finish so that the
	 mode of the result comes out right.  */
      *expr_p = dummy_object (type);
      return GS_ALL_DONE;
    }
  else
    {
      /* Make it easier for the backends by protecting the valist argument
	 from multiple evaluations.  */
      if (TREE_CODE (have_va_type) == ARRAY_TYPE)
	{
	  /* For this case, the backends will be expecting a pointer to
	     TREE_TYPE (abi), but it's possible we've
	     actually been given an array (an actual TARGET_FN_ABI_VA_LIST).
	     So fix it.  */
	  if (TREE_CODE (TREE_TYPE (valist)) == ARRAY_TYPE)
	    {
	      tree p1 = build_pointer_type (TREE_TYPE (have_va_type));
	      valist = fold_convert_loc (loc, p1,
					 build_fold_addr_expr_loc (loc, valist));
	    }

	  gimplify_expr (&valist, pre_p, post_p, is_gimple_val, fb_rvalue);
	}
      else
	gimplify_expr (&valist, pre_p, post_p, is_gimple_min_lval, fb_lvalue);

      if (!targetm.gimplify_va_arg_expr)
	/* FIXME: Once most targets are converted we should merely
	   assert this is non-null.  */
	return GS_ALL_DONE;

      *expr_p = targetm.gimplify_va_arg_expr (valist, type, pre_p, post_p);
      return GS_OK;
    }
}

/* Expand EXP, a call to __builtin_va_end.  */

static rtx
expand_builtin_va_end (tree exp)
{
  tree valist = CALL_EXPR_ARG (exp, 0);

  /* Evaluate for side effects, if needed.  I hate macros that don't
     do that.  */
  if (TREE_SIDE_EFFECTS (valist))
    expand_expr (valist, const0_rtx, VOIDmode, EXPAND_NORMAL);

  return const0_rtx;
}

/* Expand EXP, a call to __builtin_va_copy.  We do this as a
   builtin rather than just as an assignment in stdarg.h because of the
   nastiness of array-type va_list types.  */

static rtx
expand_builtin_va_copy (tree exp)
{
  tree dst, src, t;
  location_t loc = EXPR_LOCATION (exp);

  dst = CALL_EXPR_ARG (exp, 0);
  src = CALL_EXPR_ARG (exp, 1);

  dst = stabilize_va_list_loc (loc, dst, 1);
  src = stabilize_va_list_loc (loc, src, 0);

  gcc_assert (cfun != NULL && cfun->decl != NULL_TREE);

  if (TREE_CODE (targetm.fn_abi_va_list (cfun->decl)) != ARRAY_TYPE)
    {
      t = build2 (MODIFY_EXPR, targetm.fn_abi_va_list (cfun->decl), dst, src);
      TREE_SIDE_EFFECTS (t) = 1;
      expand_expr (t, const0_rtx, VOIDmode, EXPAND_NORMAL);
    }
  else
    {
      rtx dstb, srcb, size;

      /* Evaluate to pointers.  */
      dstb = expand_expr (dst, NULL_RTX, Pmode, EXPAND_NORMAL);
      srcb = expand_expr (src, NULL_RTX, Pmode, EXPAND_NORMAL);
      size = expand_expr (TYPE_SIZE_UNIT (targetm.fn_abi_va_list (cfun->decl)),
      		  NULL_RTX, VOIDmode, EXPAND_NORMAL);

      dstb = convert_memory_address (Pmode, dstb);
      srcb = convert_memory_address (Pmode, srcb);

      /* "Dereference" to BLKmode memories.  */
      dstb = gen_rtx_MEM (BLKmode, dstb);
      set_mem_alias_set (dstb, get_alias_set (TREE_TYPE (TREE_TYPE (dst))));
      set_mem_align (dstb, TYPE_ALIGN (targetm.fn_abi_va_list (cfun->decl)));
      srcb = gen_rtx_MEM (BLKmode, srcb);
      set_mem_alias_set (srcb, get_alias_set (TREE_TYPE (TREE_TYPE (src))));
      set_mem_align (srcb, TYPE_ALIGN (targetm.fn_abi_va_list (cfun->decl)));

      /* Copy.  */
      emit_block_move (dstb, srcb, size, BLOCK_OP_NORMAL);
    }

  return const0_rtx;
}

/* Expand a call to one of the builtin functions __builtin_frame_address or
   __builtin_return_address.  */

static rtx
expand_builtin_frame_address (tree fndecl, tree exp)
{
  /* The argument must be a nonnegative integer constant.
     It counts the number of frames to scan up the stack.
     The value is the return address saved in that frame.  */
  if (call_expr_nargs (exp) == 0)
    /* Warning about missing arg was already issued.  */
    return const0_rtx;
  else if (! host_integerp (CALL_EXPR_ARG (exp, 0), 1))
    {
      if (DECL_FUNCTION_CODE (fndecl) == BUILT_IN_FRAME_ADDRESS)
	error ("invalid argument to %<__builtin_frame_address%>");
      else
	error ("invalid argument to %<__builtin_return_address%>");
      return const0_rtx;
    }
  else
    {
      rtx tem
	= expand_builtin_return_addr (DECL_FUNCTION_CODE (fndecl),
				      tree_low_cst (CALL_EXPR_ARG (exp, 0), 1));

      /* Some ports cannot access arbitrary stack frames.  */
      if (tem == NULL)
	{
	  if (DECL_FUNCTION_CODE (fndecl) == BUILT_IN_FRAME_ADDRESS)
	    warning (0, "unsupported argument to %<__builtin_frame_address%>");
	  else
	    warning (0, "unsupported argument to %<__builtin_return_address%>");
	  return const0_rtx;
	}

      /* For __builtin_frame_address, return what we've got.  */
      if (DECL_FUNCTION_CODE (fndecl) == BUILT_IN_FRAME_ADDRESS)
	return tem;

      if (!REG_P (tem)
	  && ! CONSTANT_P (tem))
	tem = copy_to_mode_reg (Pmode, tem);
      return tem;
    }
}

/* Expand EXP, a call to the alloca builtin.  Return NULL_RTX if we
   failed and the caller should emit a normal call.  CANNOT_ACCUMULATE
   is the same as for allocate_dynamic_stack_space.  */

static rtx
expand_builtin_alloca (tree exp, bool cannot_accumulate)
{
  rtx op0;
  rtx result;

  /* Emit normal call if marked not-inlineable.  */
  if (CALL_CANNOT_INLINE_P (exp))
    return NULL_RTX;

  if (!validate_arglist (exp, INTEGER_TYPE, VOID_TYPE))
    return NULL_RTX;

  /* Compute the argument.  */
  op0 = expand_normal (CALL_EXPR_ARG (exp, 0));

  /* Allocate the desired space.  */
  result = allocate_dynamic_stack_space (op0, 0, BIGGEST_ALIGNMENT,
					 cannot_accumulate);
  result = convert_memory_address (ptr_mode, result);

  return result;
}

/* Expand a call to a bswap builtin with argument ARG0.  MODE
   is the mode to expand with.  */

static rtx
expand_builtin_bswap (tree exp, rtx target, rtx subtarget)
{
  enum machine_mode mode;
  tree arg;
  rtx op0;

  if (!validate_arglist (exp, INTEGER_TYPE, VOID_TYPE))
    return NULL_RTX;

  arg = CALL_EXPR_ARG (exp, 0);
  mode = TYPE_MODE (TREE_TYPE (arg));
  op0 = expand_expr (arg, subtarget, VOIDmode, EXPAND_NORMAL);

  target = expand_unop (mode, bswap_optab, op0, target, 1);

  gcc_assert (target);

  return convert_to_mode (mode, target, 0);
}

/* Expand a call to a unary builtin in EXP.
   Return NULL_RTX if a normal call should be emitted rather than expanding the
   function in-line.  If convenient, the result should be placed in TARGET.
   SUBTARGET may be used as the target for computing one of EXP's operands.  */

static rtx
expand_builtin_unop (enum machine_mode target_mode, tree exp, rtx target,
		     rtx subtarget, optab op_optab)
{
  rtx op0;

  if (!validate_arglist (exp, INTEGER_TYPE, VOID_TYPE))
    return NULL_RTX;

  /* Compute the argument.  */
  op0 = expand_expr (CALL_EXPR_ARG (exp, 0),
		     (subtarget
		      && (TYPE_MODE (TREE_TYPE (CALL_EXPR_ARG (exp, 0)))
			  == GET_MODE (subtarget))) ? subtarget : NULL_RTX,
		     VOIDmode, EXPAND_NORMAL);
  /* Compute op, into TARGET if possible.
     Set TARGET to wherever the result comes back.  */
  target = expand_unop (TYPE_MODE (TREE_TYPE (CALL_EXPR_ARG (exp, 0))),
			op_optab, op0, target, 1);
  gcc_assert (target);

  return convert_to_mode (target_mode, target, 0);
}

/* Expand a call to __builtin_expect.  We just return our argument
   as the builtin_expect semantic should've been already executed by
   tree branch prediction pass. */

static rtx
expand_builtin_expect (tree exp, rtx target)
{
  tree arg;

  if (call_expr_nargs (exp) < 2)
    return const0_rtx;
  arg = CALL_EXPR_ARG (exp, 0);

  target = expand_expr (arg, target, VOIDmode, EXPAND_NORMAL);
  /* When guessing was done, the hints should be already stripped away.  */
  gcc_assert (!flag_guess_branch_prob
	      || optimize == 0 || seen_error ());
  return target;
}

void
expand_builtin_trap (void)
{
#ifdef HAVE_trap
  if (HAVE_trap)
    emit_insn (gen_trap ());
  else
#endif
    emit_library_call (abort_libfunc, LCT_NORETURN, VOIDmode, 0);
  emit_barrier ();
}

/* Expand a call to __builtin_unreachable.  We do nothing except emit
   a barrier saying that control flow will not pass here.

   It is the responsibility of the program being compiled to ensure
   that control flow does never reach __builtin_unreachable.  */
static void
expand_builtin_unreachable (void)
{
  emit_barrier ();
}

/* Expand EXP, a call to fabs, fabsf or fabsl.
   Return NULL_RTX if a normal call should be emitted rather than expanding
   the function inline.  If convenient, the result should be placed
   in TARGET.  SUBTARGET may be used as the target for computing
   the operand.  */

static rtx
expand_builtin_fabs (tree exp, rtx target, rtx subtarget)
{
  enum machine_mode mode;
  tree arg;
  rtx op0;

  if (!validate_arglist (exp, REAL_TYPE, VOID_TYPE))
    return NULL_RTX;

  arg = CALL_EXPR_ARG (exp, 0);
  CALL_EXPR_ARG (exp, 0) = arg = builtin_save_expr (arg);
  mode = TYPE_MODE (TREE_TYPE (arg));
  op0 = expand_expr (arg, subtarget, VOIDmode, EXPAND_NORMAL);
  return expand_abs (mode, op0, target, 0, safe_from_p (target, arg, 1));
}

/* Expand EXP, a call to copysign, copysignf, or copysignl.
   Return NULL is a normal call should be emitted rather than expanding the
   function inline.  If convenient, the result should be placed in TARGET.
   SUBTARGET may be used as the target for computing the operand.  */

static rtx
expand_builtin_copysign (tree exp, rtx target, rtx subtarget)
{
  rtx op0, op1;
  tree arg;

  if (!validate_arglist (exp, REAL_TYPE, REAL_TYPE, VOID_TYPE))
    return NULL_RTX;

  arg = CALL_EXPR_ARG (exp, 0);
  op0 = expand_expr (arg, subtarget, VOIDmode, EXPAND_NORMAL);

  arg = CALL_EXPR_ARG (exp, 1);
  op1 = expand_normal (arg);

  return expand_copysign (op0, op1, target);
}

/* Create a new constant string literal and return a char* pointer to it.
   The STRING_CST value is the LEN characters at STR.  */
tree
build_string_literal (int len, const char *str)
{
  tree t, elem, index, type;

  t = build_string (len, str);
  elem = build_type_variant (char_type_node, 1, 0);
  index = build_index_type (size_int (len - 1));
  type = build_array_type (elem, index);
  TREE_TYPE (t) = type;
  TREE_CONSTANT (t) = 1;
  TREE_READONLY (t) = 1;
  TREE_STATIC (t) = 1;

  type = build_pointer_type (elem);
  t = build1 (ADDR_EXPR, type,
	      build4 (ARRAY_REF, elem,
		      t, integer_zero_node, NULL_TREE, NULL_TREE));
  return t;
}

/* Expand a call to either the entry or exit function profiler.  */

static rtx
expand_builtin_profile_func (bool exitp)
{
  rtx this_rtx, which;

  this_rtx = DECL_RTL (current_function_decl);
  gcc_assert (MEM_P (this_rtx));
  this_rtx = XEXP (this_rtx, 0);

  if (exitp)
    which = profile_function_exit_libfunc;
  else
    which = profile_function_entry_libfunc;

  emit_library_call (which, LCT_NORMAL, VOIDmode, 2, this_rtx, Pmode,
		     expand_builtin_return_addr (BUILT_IN_RETURN_ADDRESS,
						 0),
		     Pmode);

  return const0_rtx;
}

/* Expand a call to __builtin___clear_cache.  */

static rtx
expand_builtin___clear_cache (tree exp ATTRIBUTE_UNUSED)
{
#ifndef HAVE_clear_cache
#ifdef CLEAR_INSN_CACHE
  /* There is no "clear_cache" insn, and __clear_cache() in libgcc
     does something.  Just do the default expansion to a call to
     __clear_cache().  */
  return NULL_RTX;
#else
  /* There is no "clear_cache" insn, and __clear_cache() in libgcc
     does nothing.  There is no need to call it.  Do nothing.  */
  return const0_rtx;
#endif /* CLEAR_INSN_CACHE */
#else
  /* We have a "clear_cache" insn, and it will handle everything.  */
  tree begin, end;
  rtx begin_rtx, end_rtx;
  enum insn_code icode;

  /* We must not expand to a library call.  If we did, any
     fallback library function in libgcc that might contain a call to
     __builtin___clear_cache() would recurse infinitely.  */
  if (!validate_arglist (exp, POINTER_TYPE, POINTER_TYPE, VOID_TYPE))
    {
      error ("both arguments to %<__builtin___clear_cache%> must be pointers");
      return const0_rtx;
    }

  if (HAVE_clear_cache)
    {
      icode = CODE_FOR_clear_cache;

      begin = CALL_EXPR_ARG (exp, 0);
      begin_rtx = expand_expr (begin, NULL_RTX, Pmode, EXPAND_NORMAL);
      begin_rtx = convert_memory_address (Pmode, begin_rtx);
      if (!insn_data[icode].operand[0].predicate (begin_rtx, Pmode))
	begin_rtx = copy_to_mode_reg (Pmode, begin_rtx);

      end = CALL_EXPR_ARG (exp, 1);
      end_rtx = expand_expr (end, NULL_RTX, Pmode, EXPAND_NORMAL);
      end_rtx = convert_memory_address (Pmode, end_rtx);
      if (!insn_data[icode].operand[1].predicate (end_rtx, Pmode))
	end_rtx = copy_to_mode_reg (Pmode, end_rtx);

      emit_insn (gen_clear_cache (begin_rtx, end_rtx));
    }
  return const0_rtx;
#endif /* HAVE_clear_cache */
}

/* Given a trampoline address, make sure it satisfies TRAMPOLINE_ALIGNMENT.  */

static rtx
round_trampoline_addr (rtx tramp)
{
  rtx temp, addend, mask;

  /* If we don't need too much alignment, we'll have been guaranteed
     proper alignment by get_trampoline_type.  */
  if (TRAMPOLINE_ALIGNMENT <= STACK_BOUNDARY)
    return tramp;

  /* Round address up to desired boundary.  */
  temp = gen_reg_rtx (Pmode);
  addend = GEN_INT (TRAMPOLINE_ALIGNMENT / BITS_PER_UNIT - 1);
  mask = GEN_INT (-TRAMPOLINE_ALIGNMENT / BITS_PER_UNIT);

  temp  = expand_simple_binop (Pmode, PLUS, tramp, addend,
			       temp, 0, OPTAB_LIB_WIDEN);
  tramp = expand_simple_binop (Pmode, AND, temp, mask,
			       temp, 0, OPTAB_LIB_WIDEN);

  return tramp;
}

static rtx
expand_builtin_init_trampoline (tree exp)
{
  tree t_tramp, t_func, t_chain;
  rtx m_tramp, r_tramp, r_chain, tmp;

  if (!validate_arglist (exp, POINTER_TYPE, POINTER_TYPE,
			 POINTER_TYPE, VOID_TYPE))
    return NULL_RTX;

  t_tramp = CALL_EXPR_ARG (exp, 0);
  t_func = CALL_EXPR_ARG (exp, 1);
  t_chain = CALL_EXPR_ARG (exp, 2);

  r_tramp = expand_normal (t_tramp);
  m_tramp = gen_rtx_MEM (BLKmode, r_tramp);
  MEM_NOTRAP_P (m_tramp) = 1;

  /* The TRAMP argument should be the address of a field within the
     local function's FRAME decl.  Let's see if we can fill in the
     to fill in the MEM_ATTRs for this memory.  */
  if (TREE_CODE (t_tramp) == ADDR_EXPR)
    set_mem_attributes_minus_bitpos (m_tramp, TREE_OPERAND (t_tramp, 0),
				     true, 0);

  tmp = round_trampoline_addr (r_tramp);
  if (tmp != r_tramp)
    {
      m_tramp = change_address (m_tramp, BLKmode, tmp);
      set_mem_align (m_tramp, TRAMPOLINE_ALIGNMENT);
      set_mem_size (m_tramp, GEN_INT (TRAMPOLINE_SIZE));
    }

  /* The FUNC argument should be the address of the nested function.
     Extract the actual function decl to pass to the hook.  */
  gcc_assert (TREE_CODE (t_func) == ADDR_EXPR);
  t_func = TREE_OPERAND (t_func, 0);
  gcc_assert (TREE_CODE (t_func) == FUNCTION_DECL);

  r_chain = expand_normal (t_chain);

  /* Generate insns to initialize the trampoline.  */
  targetm.calls.trampoline_init (m_tramp, t_func, r_chain);

  trampolines_created = 1;

  warning_at (DECL_SOURCE_LOCATION (t_func), OPT_Wtrampolines,
              "trampoline generated for nested function %qD", t_func);

  return const0_rtx;
}

static rtx
expand_builtin_adjust_trampoline (tree exp)
{
  rtx tramp;

  if (!validate_arglist (exp, POINTER_TYPE, VOID_TYPE))
    return NULL_RTX;

  tramp = expand_normal (CALL_EXPR_ARG (exp, 0));
  tramp = round_trampoline_addr (tramp);
  if (targetm.calls.trampoline_adjust_address)
    tramp = targetm.calls.trampoline_adjust_address (tramp);

  return tramp;
}

/* Expand the call EXP to the built-in signbit, signbitf or signbitl
   function.  The function first checks whether the back end provides
   an insn to implement signbit for the respective mode.  If not, it
   checks whether the floating point format of the value is such that
   the sign bit can be extracted.  If that is not the case, the
   function returns NULL_RTX to indicate that a normal call should be
   emitted rather than expanding the function in-line.  EXP is the
   expression that is a call to the builtin function; if convenient,
   the result should be placed in TARGET.  */
static rtx
expand_builtin_signbit (tree exp, rtx target)
{
  const struct real_format *fmt;
  enum machine_mode fmode, imode, rmode;
  tree arg;
  int word, bitpos;
  enum insn_code icode;
  rtx temp;
  location_t loc = EXPR_LOCATION (exp);

  if (!validate_arglist (exp, REAL_TYPE, VOID_TYPE))
    return NULL_RTX;

  arg = CALL_EXPR_ARG (exp, 0);
  fmode = TYPE_MODE (TREE_TYPE (arg));
  rmode = TYPE_MODE (TREE_TYPE (exp));
  fmt = REAL_MODE_FORMAT (fmode);

  arg = builtin_save_expr (arg);

  /* Expand the argument yielding a RTX expression. */
  temp = expand_normal (arg);

  /* Check if the back end provides an insn that handles signbit for the
     argument's mode. */
  icode = optab_handler (signbit_optab, fmode);
  if (icode != CODE_FOR_nothing)
    {
      rtx last = get_last_insn ();
      target = gen_reg_rtx (TYPE_MODE (TREE_TYPE (exp)));
      if (maybe_emit_unop_insn (icode, target, temp, UNKNOWN))
	return target;
      delete_insns_since (last);
    }

  /* For floating point formats without a sign bit, implement signbit
     as "ARG < 0.0".  */
  bitpos = fmt->signbit_ro;
  if (bitpos < 0)
  {
    /* But we can't do this if the format supports signed zero.  */
    if (fmt->has_signed_zero && HONOR_SIGNED_ZEROS (fmode))
      return NULL_RTX;

    arg = fold_build2_loc (loc, LT_EXPR, TREE_TYPE (exp), arg,
		       build_real (TREE_TYPE (arg), dconst0));
    return expand_expr (arg, target, VOIDmode, EXPAND_NORMAL);
  }

  if (GET_MODE_SIZE (fmode) <= UNITS_PER_WORD)
    {
      imode = int_mode_for_mode (fmode);
      if (imode == BLKmode)
	return NULL_RTX;
      temp = gen_lowpart (imode, temp);
    }
  else
    {
      imode = word_mode;
      /* Handle targets with different FP word orders.  */
      if (FLOAT_WORDS_BIG_ENDIAN)
	word = (GET_MODE_BITSIZE (fmode) - bitpos) / BITS_PER_WORD;
      else
	word = bitpos / BITS_PER_WORD;
      temp = operand_subword_force (temp, word, fmode);
      bitpos = bitpos % BITS_PER_WORD;
    }

  /* Force the intermediate word_mode (or narrower) result into a
     register.  This avoids attempting to create paradoxical SUBREGs
     of floating point modes below.  */
  temp = force_reg (imode, temp);

  /* If the bitpos is within the "result mode" lowpart, the operation
     can be implement with a single bitwise AND.  Otherwise, we need
     a right shift and an AND.  */

  if (bitpos < GET_MODE_BITSIZE (rmode))
    {
      double_int mask = double_int_setbit (double_int_zero, bitpos);

      if (GET_MODE_SIZE (imode) > GET_MODE_SIZE (rmode))
	temp = gen_lowpart (rmode, temp);
      temp = expand_binop (rmode, and_optab, temp,
			   immed_double_int_const (mask, rmode),
			   NULL_RTX, 1, OPTAB_LIB_WIDEN);
    }
  else
    {
      /* Perform a logical right shift to place the signbit in the least
	 significant bit, then truncate the result to the desired mode
	 and mask just this bit.  */
      temp = expand_shift (RSHIFT_EXPR, imode, temp,
			   build_int_cst (NULL_TREE, bitpos), NULL_RTX, 1);
      temp = gen_lowpart (rmode, temp);
      temp = expand_binop (rmode, and_optab, temp, const1_rtx,
			   NULL_RTX, 1, OPTAB_LIB_WIDEN);
    }

  return temp;
}

/* Expand fork or exec calls.  TARGET is the desired target of the
   call.  EXP is the call. FN is the
   identificator of the actual function.  IGNORE is nonzero if the
   value is to be ignored.  */

static rtx
expand_builtin_fork_or_exec (tree fn, tree exp, rtx target, int ignore)
{
  tree id, decl;
  tree call;

  /* If we are not profiling, just call the function.  */
  if (!profile_arc_flag)
    return NULL_RTX;

  /* Otherwise call the wrapper.  This should be equivalent for the rest of
     compiler, so the code does not diverge, and the wrapper may run the
     code necessary for keeping the profiling sane.  */

  switch (DECL_FUNCTION_CODE (fn))
    {
    case BUILT_IN_FORK:
      id = get_identifier ("__gcov_fork");
      break;

    case BUILT_IN_EXECL:
      id = get_identifier ("__gcov_execl");
      break;

    case BUILT_IN_EXECV:
      id = get_identifier ("__gcov_execv");
      break;

    case BUILT_IN_EXECLP:
      id = get_identifier ("__gcov_execlp");
      break;

    case BUILT_IN_EXECLE:
      id = get_identifier ("__gcov_execle");
      break;

    case BUILT_IN_EXECVP:
      id = get_identifier ("__gcov_execvp");
      break;

    case BUILT_IN_EXECVE:
      id = get_identifier ("__gcov_execve");
      break;

    default:
      gcc_unreachable ();
    }

  decl = build_decl (DECL_SOURCE_LOCATION (fn),
		     FUNCTION_DECL, id, TREE_TYPE (fn));
  DECL_EXTERNAL (decl) = 1;
  TREE_PUBLIC (decl) = 1;
  DECL_ARTIFICIAL (decl) = 1;
  TREE_NOTHROW (decl) = 1;
  DECL_VISIBILITY (decl) = VISIBILITY_DEFAULT;
  DECL_VISIBILITY_SPECIFIED (decl) = 1;
  call = rewrite_call_expr (EXPR_LOCATION (exp), exp, 0, decl, 0);
  return expand_call (call, target, ignore);
 }



/* Reconstitute a mode for a __sync intrinsic operation.  Since the type of
   the pointer in these functions is void*, the tree optimizers may remove
   casts.  The mode computed in expand_builtin isn't reliable either, due
   to __sync_bool_compare_and_swap.

   FCODE_DIFF should be fcode - base, where base is the FOO_1 code for the
   group of builtins.  This gives us log2 of the mode size.  */

static inline enum machine_mode
get_builtin_sync_mode (int fcode_diff)
{
  /* The size is not negotiable, so ask not to get BLKmode in return
     if the target indicates that a smaller size would be better.  */
  return mode_for_size (BITS_PER_UNIT << fcode_diff, MODE_INT, 0);
}

/* Expand the memory expression LOC and return the appropriate memory operand
   for the builtin_sync operations.  */

static rtx
get_builtin_sync_mem (tree loc, enum machine_mode mode)
{
  rtx addr, mem;

  addr = expand_expr (loc, NULL_RTX, ptr_mode, EXPAND_SUM);
  addr = convert_memory_address (Pmode, addr);

  /* Note that we explicitly do not want any alias information for this
     memory, so that we kill all other live memories.  Otherwise we don't
     satisfy the full barrier semantics of the intrinsic.  */
  mem = validize_mem (gen_rtx_MEM (mode, addr));

  /* The alignment needs to be at least according to that of the mode.  */
  set_mem_align (mem, MAX (GET_MODE_ALIGNMENT (mode),
			   get_pointer_alignment (loc, BIGGEST_ALIGNMENT)));
  set_mem_alias_set (mem, ALIAS_SET_MEMORY_BARRIER);
  MEM_VOLATILE_P (mem) = 1;

  return mem;
}

/* Expand the __sync_xxx_and_fetch and __sync_fetch_and_xxx intrinsics.
   EXP is the CALL_EXPR.  CODE is the rtx code
   that corresponds to the arithmetic or logical operation from the name;
   an exception here is that NOT actually means NAND.  TARGET is an optional
   place for us to store the results; AFTER is true if this is the
   fetch_and_xxx form.  IGNORE is true if we don't actually care about
   the result of the operation at all.  */

static rtx
expand_builtin_sync_operation (enum machine_mode mode, tree exp,
			       enum rtx_code code, bool after,
			       rtx target, bool ignore)
{
  rtx val, mem;
  enum machine_mode old_mode;
  location_t loc = EXPR_LOCATION (exp);

  if (code == NOT && warn_sync_nand)
    {
      tree fndecl = get_callee_fndecl (exp);
      enum built_in_function fcode = DECL_FUNCTION_CODE (fndecl);

      static bool warned_f_a_n, warned_n_a_f;

      switch (fcode)
	{
	case BUILT_IN_FETCH_AND_NAND_1:
	case BUILT_IN_FETCH_AND_NAND_2:
	case BUILT_IN_FETCH_AND_NAND_4:
	case BUILT_IN_FETCH_AND_NAND_8:
	case BUILT_IN_FETCH_AND_NAND_16:

	  if (warned_f_a_n)
	    break;

	  fndecl = implicit_built_in_decls[BUILT_IN_FETCH_AND_NAND_N];
	  inform (loc, "%qD changed semantics in GCC 4.4", fndecl);
	  warned_f_a_n = true;
	  break;

	case BUILT_IN_NAND_AND_FETCH_1:
	case BUILT_IN_NAND_AND_FETCH_2:
	case BUILT_IN_NAND_AND_FETCH_4:
	case BUILT_IN_NAND_AND_FETCH_8:
	case BUILT_IN_NAND_AND_FETCH_16:

	  if (warned_n_a_f)
	    break;

	  fndecl = implicit_built_in_decls[BUILT_IN_NAND_AND_FETCH_N];
	  inform (loc, "%qD changed semantics in GCC 4.4", fndecl);
	  warned_n_a_f = true;
	  break;

	default:
	  gcc_unreachable ();
	}
    }

  /* Expand the operands.  */
  mem = get_builtin_sync_mem (CALL_EXPR_ARG (exp, 0), mode);

  val = expand_expr (CALL_EXPR_ARG (exp, 1), NULL_RTX, mode, EXPAND_NORMAL);
  /* If VAL is promoted to a wider mode, convert it back to MODE.  Take care
     of CONST_INTs, where we know the old_mode only from the call argument.  */
  old_mode = GET_MODE (val);
  if (old_mode == VOIDmode)
    old_mode = TYPE_MODE (TREE_TYPE (CALL_EXPR_ARG (exp, 1)));
  val = convert_modes (mode, old_mode, val, 1);

  if (ignore)
    return expand_sync_operation (mem, val, code);
  else
    return expand_sync_fetch_operation (mem, val, code, after, target);
}

/* Expand the __sync_val_compare_and_swap and __sync_bool_compare_and_swap
   intrinsics. EXP is the CALL_EXPR.  IS_BOOL is
   true if this is the boolean form.  TARGET is a place for us to store the
   results; this is NOT optional if IS_BOOL is true.  */

static rtx
expand_builtin_compare_and_swap (enum machine_mode mode, tree exp,
				 bool is_bool, rtx target)
{
  rtx old_val, new_val, mem;
  enum machine_mode old_mode;

  /* Expand the operands.  */
  mem = get_builtin_sync_mem (CALL_EXPR_ARG (exp, 0), mode);


  old_val = expand_expr (CALL_EXPR_ARG (exp, 1), NULL_RTX,
			 mode, EXPAND_NORMAL);
  /* If VAL is promoted to a wider mode, convert it back to MODE.  Take care
     of CONST_INTs, where we know the old_mode only from the call argument.  */
  old_mode = GET_MODE (old_val);
  if (old_mode == VOIDmode)
    old_mode = TYPE_MODE (TREE_TYPE (CALL_EXPR_ARG (exp, 1)));
  old_val = convert_modes (mode, old_mode, old_val, 1);

  new_val = expand_expr (CALL_EXPR_ARG (exp, 2), NULL_RTX,
			 mode, EXPAND_NORMAL);
  /* If VAL is promoted to a wider mode, convert it back to MODE.  Take care
     of CONST_INTs, where we know the old_mode only from the call argument.  */
  old_mode = GET_MODE (new_val);
  if (old_mode == VOIDmode)
    old_mode = TYPE_MODE (TREE_TYPE (CALL_EXPR_ARG (exp, 2)));
  new_val = convert_modes (mode, old_mode, new_val, 1);

  if (is_bool)
    return expand_bool_compare_and_swap (mem, old_val, new_val, target);
  else
    return expand_val_compare_and_swap (mem, old_val, new_val, target);
}

/* Expand the __sync_lock_test_and_set intrinsic.  Note that the most
   general form is actually an atomic exchange, and some targets only
   support a reduced form with the second argument being a constant 1.
   EXP is the CALL_EXPR; TARGET is an optional place for us to store
   the results.  */

static rtx
expand_builtin_lock_test_and_set (enum machine_mode mode, tree exp,
				  rtx target)
{
  rtx val, mem;
  enum machine_mode old_mode;

  /* Expand the operands.  */
  mem = get_builtin_sync_mem (CALL_EXPR_ARG (exp, 0), mode);
  val = expand_expr (CALL_EXPR_ARG (exp, 1), NULL_RTX, mode, EXPAND_NORMAL);
  /* If VAL is promoted to a wider mode, convert it back to MODE.  Take care
     of CONST_INTs, where we know the old_mode only from the call argument.  */
  old_mode = GET_MODE (val);
  if (old_mode == VOIDmode)
    old_mode = TYPE_MODE (TREE_TYPE (CALL_EXPR_ARG (exp, 1)));
  val = convert_modes (mode, old_mode, val, 1);

  return expand_sync_lock_test_and_set (mem, val, target);
}

/* Expand the __sync_synchronize intrinsic.  */

static void
expand_builtin_synchronize (void)
{
  gimple x;
  VEC (tree, gc) *v_clobbers;

#ifdef HAVE_memory_barrier
  if (HAVE_memory_barrier)
    {
      emit_insn (gen_memory_barrier ());
      return;
    }
#endif

  if (synchronize_libfunc != NULL_RTX)
    {
      emit_library_call (synchronize_libfunc, LCT_NORMAL, VOIDmode, 0);
      return;
    }

  /* If no explicit memory barrier instruction is available, create an
     empty asm stmt with a memory clobber.  */
  v_clobbers = VEC_alloc (tree, gc, 1);
  VEC_quick_push (tree, v_clobbers,
		  tree_cons (NULL, build_string (6, "memory"), NULL));
  x = gimple_build_asm_vec ("", NULL, NULL, v_clobbers, NULL);
  gimple_asm_set_volatile (x, true);
  expand_asm_stmt (x);
}

/* Expand the __sync_lock_release intrinsic.  EXP is the CALL_EXPR.  */

static void
expand_builtin_lock_release (enum machine_mode mode, tree exp)
{
  enum insn_code icode;
  rtx mem, insn;
  rtx val = const0_rtx;

  /* Expand the operands.  */
  mem = get_builtin_sync_mem (CALL_EXPR_ARG (exp, 0), mode);

  /* If there is an explicit operation in the md file, use it.  */
  icode = direct_optab_handler (sync_lock_release_optab, mode);
  if (icode != CODE_FOR_nothing)
    {
      if (!insn_data[icode].operand[1].predicate (val, mode))
	val = force_reg (mode, val);

      insn = GEN_FCN (icode) (mem, val);
      if (insn)
	{
	  emit_insn (insn);
	  return;
	}
    }

  /* Otherwise we can implement this operation by emitting a barrier
     followed by a store of zero.  */
  expand_builtin_synchronize ();
  emit_move_insn (mem, val);
}

/* Expand an expression EXP that calls a built-in function,
   with result going to TARGET if that's convenient
   (and in mode MODE if that's convenient).
   SUBTARGET may be used as the target for computing one of EXP's operands.
   IGNORE is nonzero if the value is to be ignored.  */

rtx
expand_builtin (tree exp, rtx target, rtx subtarget, enum machine_mode mode,
		int ignore)
{
  tree fndecl = get_callee_fndecl (exp);
  enum built_in_function fcode = DECL_FUNCTION_CODE (fndecl);
  enum machine_mode target_mode = TYPE_MODE (TREE_TYPE (exp));
  int flags;

  if (DECL_BUILT_IN_CLASS (fndecl) == BUILT_IN_MD)
    return targetm.expand_builtin (exp, target, subtarget, mode, ignore);

  /* When not optimizing, generate calls to library functions for a certain
     set of builtins.  */
  if (!optimize
      && !called_as_built_in (fndecl)
      && DECL_ASSEMBLER_NAME_SET_P (fndecl)
      && fcode != BUILT_IN_ALLOCA
      && fcode != BUILT_IN_FREE)
    return expand_call (exp, target, ignore);

  /* The built-in function expanders test for target == const0_rtx
     to determine whether the function's result will be ignored.  */
  if (ignore)
    target = const0_rtx;

  /* If the result of a pure or const built-in function is ignored, and
     none of its arguments are volatile, we can avoid expanding the
     built-in call and just evaluate the arguments for side-effects.  */
  if (target == const0_rtx
      && ((flags = flags_from_decl_or_type (fndecl)) & (ECF_CONST | ECF_PURE))
      && !(flags & ECF_LOOPING_CONST_OR_PURE))
    {
      bool volatilep = false;
      tree arg;
      call_expr_arg_iterator iter;

      FOR_EACH_CALL_EXPR_ARG (arg, iter, exp)
	if (TREE_THIS_VOLATILE (arg))
	  {
	    volatilep = true;
	    break;
	  }

      if (! volatilep)
	{
	  FOR_EACH_CALL_EXPR_ARG (arg, iter, exp)
	    expand_expr (arg, const0_rtx, VOIDmode, EXPAND_NORMAL);
	  return const0_rtx;
	}
    }

  switch (fcode)
    {
    CASE_FLT_FN (BUILT_IN_FABS):
      target = expand_builtin_fabs (exp, target, subtarget);
      if (target)
	return target;
      break;

    CASE_FLT_FN (BUILT_IN_COPYSIGN):
      target = expand_builtin_copysign (exp, target, subtarget);
      if (target)
	return target;
      break;

      /* Just do a normal library call if we were unable to fold
	 the values.  */
    CASE_FLT_FN (BUILT_IN_CABS):
      break;

    CASE_FLT_FN (BUILT_IN_EXP):
    CASE_FLT_FN (BUILT_IN_EXP10):
    CASE_FLT_FN (BUILT_IN_POW10):
    CASE_FLT_FN (BUILT_IN_EXP2):
    CASE_FLT_FN (BUILT_IN_EXPM1):
    CASE_FLT_FN (BUILT_IN_LOGB):
    CASE_FLT_FN (BUILT_IN_LOG):
    CASE_FLT_FN (BUILT_IN_LOG10):
    CASE_FLT_FN (BUILT_IN_LOG2):
    CASE_FLT_FN (BUILT_IN_LOG1P):
    CASE_FLT_FN (BUILT_IN_TAN):
    CASE_FLT_FN (BUILT_IN_ASIN):
    CASE_FLT_FN (BUILT_IN_ACOS):
    CASE_FLT_FN (BUILT_IN_ATAN):
    CASE_FLT_FN (BUILT_IN_SIGNIFICAND):
      /* Treat these like sqrt only if unsafe math optimizations are allowed,
	 because of possible accuracy problems.  */
      if (! flag_unsafe_math_optimizations)
	break;
    CASE_FLT_FN (BUILT_IN_SQRT):
    CASE_FLT_FN (BUILT_IN_FLOOR):
    CASE_FLT_FN (BUILT_IN_CEIL):
    CASE_FLT_FN (BUILT_IN_TRUNC):
    CASE_FLT_FN (BUILT_IN_ROUND):
    CASE_FLT_FN (BUILT_IN_NEARBYINT):
    CASE_FLT_FN (BUILT_IN_RINT):
      target = expand_builtin_mathfn (exp, target, subtarget);
      if (target)
	return target;
      break;

    CASE_FLT_FN (BUILT_IN_FMA):
      target = expand_builtin_mathfn_ternary (exp, target, subtarget);
      if (target)
	return target;
      break;

    CASE_FLT_FN (BUILT_IN_ILOGB):
      if (! flag_unsafe_math_optimizations)
	break;
    CASE_FLT_FN (BUILT_IN_ISINF):
    CASE_FLT_FN (BUILT_IN_FINITE):
    case BUILT_IN_ISFINITE:
    case BUILT_IN_ISNORMAL:
      target = expand_builtin_interclass_mathfn (exp, target);
      if (target)
	return target;
      break;

    CASE_FLT_FN (BUILT_IN_LCEIL):
    CASE_FLT_FN (BUILT_IN_LLCEIL):
    CASE_FLT_FN (BUILT_IN_LFLOOR):
    CASE_FLT_FN (BUILT_IN_LLFLOOR):
      target = expand_builtin_int_roundingfn (exp, target);
      if (target)
	return target;
      break;

    CASE_FLT_FN (BUILT_IN_LRINT):
    CASE_FLT_FN (BUILT_IN_LLRINT):
    CASE_FLT_FN (BUILT_IN_LROUND):
    CASE_FLT_FN (BUILT_IN_LLROUND):
      target = expand_builtin_int_roundingfn_2 (exp, target);
      if (target)
	return target;
      break;

    CASE_FLT_FN (BUILT_IN_POW):
      target = expand_builtin_pow (exp, target, subtarget);
      if (target)
	return target;
      break;

    CASE_FLT_FN (BUILT_IN_POWI):
      target = expand_builtin_powi (exp, target);
      if (target)
	return target;
      break;

    CASE_FLT_FN (BUILT_IN_ATAN2):
    CASE_FLT_FN (BUILT_IN_LDEXP):
    CASE_FLT_FN (BUILT_IN_SCALB):
    CASE_FLT_FN (BUILT_IN_SCALBN):
    CASE_FLT_FN (BUILT_IN_SCALBLN):
      if (! flag_unsafe_math_optimizations)
	break;

    CASE_FLT_FN (BUILT_IN_FMOD):
    CASE_FLT_FN (BUILT_IN_REMAINDER):
    CASE_FLT_FN (BUILT_IN_DREM):
      target = expand_builtin_mathfn_2 (exp, target, subtarget);
      if (target)
	return target;
      break;

    CASE_FLT_FN (BUILT_IN_CEXPI):
      target = expand_builtin_cexpi (exp, target);
      gcc_assert (target);
      return target;

    CASE_FLT_FN (BUILT_IN_SIN):
    CASE_FLT_FN (BUILT_IN_COS):
      if (! flag_unsafe_math_optimizations)
	break;
      target = expand_builtin_mathfn_3 (exp, target, subtarget);
      if (target)
	return target;
      break;

    CASE_FLT_FN (BUILT_IN_SINCOS):
      if (! flag_unsafe_math_optimizations)
	break;
      target = expand_builtin_sincos (exp);
      if (target)
	return target;
      break;

    case BUILT_IN_APPLY_ARGS:
      return expand_builtin_apply_args ();

      /* __builtin_apply (FUNCTION, ARGUMENTS, ARGSIZE) invokes
	 FUNCTION with a copy of the parameters described by
	 ARGUMENTS, and ARGSIZE.  It returns a block of memory
	 allocated on the stack into which is stored all the registers
	 that might possibly be used for returning the result of a
	 function.  ARGUMENTS is the value returned by
	 __builtin_apply_args.  ARGSIZE is the number of bytes of
	 arguments that must be copied.  ??? How should this value be
	 computed?  We'll also need a safe worst case value for varargs
	 functions.  */
    case BUILT_IN_APPLY:
      if (!validate_arglist (exp, POINTER_TYPE,
			     POINTER_TYPE, INTEGER_TYPE, VOID_TYPE)
	  && !validate_arglist (exp, REFERENCE_TYPE,
				POINTER_TYPE, INTEGER_TYPE, VOID_TYPE))
	return const0_rtx;
      else
	{
	  rtx ops[3];

	  ops[0] = expand_normal (CALL_EXPR_ARG (exp, 0));
	  ops[1] = expand_normal (CALL_EXPR_ARG (exp, 1));
	  ops[2] = expand_normal (CALL_EXPR_ARG (exp, 2));

	  return expand_builtin_apply (ops[0], ops[1], ops[2]);
	}

      /* __builtin_return (RESULT) causes the function to return the
	 value described by RESULT.  RESULT is address of the block of
	 memory returned by __builtin_apply.  */
    case BUILT_IN_RETURN:
      if (validate_arglist (exp, POINTER_TYPE, VOID_TYPE))
	expand_builtin_return (expand_normal (CALL_EXPR_ARG (exp, 0)));
      return const0_rtx;

    case BUILT_IN_SAVEREGS:
      return expand_builtin_saveregs ();

    case BUILT_IN_VA_ARG_PACK:
      /* All valid uses of __builtin_va_arg_pack () are removed during
	 inlining.  */
      error ("%Kinvalid use of %<__builtin_va_arg_pack ()%>", exp);
      return const0_rtx;

    case BUILT_IN_VA_ARG_PACK_LEN:
      /* All valid uses of __builtin_va_arg_pack_len () are removed during
	 inlining.  */
      error ("%Kinvalid use of %<__builtin_va_arg_pack_len ()%>", exp);
      return const0_rtx;

      /* Return the address of the first anonymous stack arg.  */
    case BUILT_IN_NEXT_ARG:
      if (fold_builtin_next_arg (exp, false))
	return const0_rtx;
      return expand_builtin_next_arg ();

    case BUILT_IN_CLEAR_CACHE:
      target = expand_builtin___clear_cache (exp);
      if (target)
        return target;
      break;

    case BUILT_IN_CLASSIFY_TYPE:
      return expand_builtin_classify_type (exp);

    case BUILT_IN_CONSTANT_P:
      return const0_rtx;

    case BUILT_IN_FRAME_ADDRESS:
    case BUILT_IN_RETURN_ADDRESS:
      return expand_builtin_frame_address (fndecl, exp);

    /* Returns the address of the area where the structure is returned.
       0 otherwise.  */
    case BUILT_IN_AGGREGATE_INCOMING_ADDRESS:
      if (call_expr_nargs (exp) != 0
	  || ! AGGREGATE_TYPE_P (TREE_TYPE (TREE_TYPE (current_function_decl)))
	  || !MEM_P (DECL_RTL (DECL_RESULT (current_function_decl))))
	return const0_rtx;
      else
	return XEXP (DECL_RTL (DECL_RESULT (current_function_decl)), 0);

    case BUILT_IN_ALLOCA:
      /* If the allocation stems from the declaration of a variable-sized
	 object, it cannot accumulate.  */
      target = expand_builtin_alloca (exp, ALLOCA_FOR_VAR_P (exp));
      if (target)
	return target;
      break;

    case BUILT_IN_STACK_SAVE:
      return expand_stack_save ();

    case BUILT_IN_STACK_RESTORE:
      expand_stack_restore (CALL_EXPR_ARG (exp, 0));
      return const0_rtx;

    case BUILT_IN_BSWAP32:
    case BUILT_IN_BSWAP64:
      target = expand_builtin_bswap (exp, target, subtarget);

      if (target)
	return target;
      break;

    CASE_INT_FN (BUILT_IN_FFS):
    case BUILT_IN_FFSIMAX:
      target = expand_builtin_unop (target_mode, exp, target,
				    subtarget, ffs_optab);
      if (target)
	return target;
      break;

    CASE_INT_FN (BUILT_IN_CLZ):
    case BUILT_IN_CLZIMAX:
      target = expand_builtin_unop (target_mode, exp, target,
				    subtarget, clz_optab);
      if (target)
	return target;
      break;

    CASE_INT_FN (BUILT_IN_CTZ):
    case BUILT_IN_CTZIMAX:
      target = expand_builtin_unop (target_mode, exp, target,
				    subtarget, ctz_optab);
      if (target)
	return target;
      break;

    CASE_INT_FN (BUILT_IN_POPCOUNT):
    case BUILT_IN_POPCOUNTIMAX:
      target = expand_builtin_unop (target_mode, exp, target,
				    subtarget, popcount_optab);
      if (target)
	return target;
      break;

    CASE_INT_FN (BUILT_IN_PARITY):
    case BUILT_IN_PARITYIMAX:
      target = expand_builtin_unop (target_mode, exp, target,
				    subtarget, parity_optab);
      if (target)
	return target;
      break;

    case BUILT_IN_STRLEN:
      target = expand_builtin_strlen (exp, target, target_mode);
      if (target)
	return target;
      break;

    case BUILT_IN_STRCPY:
      target = expand_builtin_strcpy (exp, target);
      if (target)
	return target;
      break;

    case BUILT_IN_STRNCPY:
      target = expand_builtin_strncpy (exp, target);
      if (target)
	return target;
      break;

    case BUILT_IN_STPCPY:
      target = expand_builtin_stpcpy (exp, target, mode);
      if (target)
	return target;
      break;

    case BUILT_IN_MEMCPY:
      target = expand_builtin_memcpy (exp, target);
      if (target)
	return target;
      break;

    case BUILT_IN_MEMPCPY:
      target = expand_builtin_mempcpy (exp, target, mode);
      if (target)
	return target;
      break;

    case BUILT_IN_MEMSET:
      target = expand_builtin_memset (exp, target, mode);
      if (target)
	return target;
      break;

    case BUILT_IN_BZERO:
      target = expand_builtin_bzero (exp);
      if (target)
	return target;
      break;

    case BUILT_IN_STRCMP:
      target = expand_builtin_strcmp (exp, target);
      if (target)
	return target;
      break;

    case BUILT_IN_STRNCMP:
      target = expand_builtin_strncmp (exp, target, mode);
      if (target)
	return target;
      break;

    case BUILT_IN_BCMP:
    case BUILT_IN_MEMCMP:
      target = expand_builtin_memcmp (exp, target, mode);
      if (target)
	return target;
      break;

    case BUILT_IN_SETJMP:
      /* This should have been lowered to the builtins below.  */
      gcc_unreachable ();

    case BUILT_IN_SETJMP_SETUP:
      /* __builtin_setjmp_setup is passed a pointer to an array of five words
          and the receiver label.  */
      if (validate_arglist (exp, POINTER_TYPE, POINTER_TYPE, VOID_TYPE))
	{
	  rtx buf_addr = expand_expr (CALL_EXPR_ARG (exp, 0), subtarget,
				      VOIDmode, EXPAND_NORMAL);
	  tree label = TREE_OPERAND (CALL_EXPR_ARG (exp, 1), 0);
	  rtx label_r = label_rtx (label);

	  /* This is copied from the handling of non-local gotos.  */
	  expand_builtin_setjmp_setup (buf_addr, label_r);
	  nonlocal_goto_handler_labels
	    = gen_rtx_EXPR_LIST (VOIDmode, label_r,
				 nonlocal_goto_handler_labels);
	  /* ??? Do not let expand_label treat us as such since we would
	     not want to be both on the list of non-local labels and on
	     the list of forced labels.  */
	  FORCED_LABEL (label) = 0;
	  return const0_rtx;
	}
      break;

    case BUILT_IN_SETJMP_DISPATCHER:
       /* __builtin_setjmp_dispatcher is passed the dispatcher label.  */
      if (validate_arglist (exp, POINTER_TYPE, VOID_TYPE))
	{
	  tree label = TREE_OPERAND (CALL_EXPR_ARG (exp, 0), 0);
	  rtx label_r = label_rtx (label);

	  /* Remove the dispatcher label from the list of non-local labels
	     since the receiver labels have been added to it above.  */
	  remove_node_from_expr_list (label_r, &nonlocal_goto_handler_labels);
	  return const0_rtx;
	}
      break;

    case BUILT_IN_SETJMP_RECEIVER:
       /* __builtin_setjmp_receiver is passed the receiver label.  */
      if (validate_arglist (exp, POINTER_TYPE, VOID_TYPE))
	{
	  tree label = TREE_OPERAND (CALL_EXPR_ARG (exp, 0), 0);
	  rtx label_r = label_rtx (label);

	  expand_builtin_setjmp_receiver (label_r);
	  return const0_rtx;
	}
      break;

      /* __builtin_longjmp is passed a pointer to an array of five words.
	 It's similar to the C library longjmp function but works with
	 __builtin_setjmp above.  */
    case BUILT_IN_LONGJMP:
      if (validate_arglist (exp, POINTER_TYPE, INTEGER_TYPE, VOID_TYPE))
	{
	  rtx buf_addr = expand_expr (CALL_EXPR_ARG (exp, 0), subtarget,
				      VOIDmode, EXPAND_NORMAL);
	  rtx value = expand_normal (CALL_EXPR_ARG (exp, 1));

	  if (value != const1_rtx)
	    {
	      error ("%<__builtin_longjmp%> second argument must be 1");
	      return const0_rtx;
	    }

	  expand_builtin_longjmp (buf_addr, value);
	  return const0_rtx;
	}
      break;

    case BUILT_IN_NONLOCAL_GOTO:
      target = expand_builtin_nonlocal_goto (exp);
      if (target)
	return target;
      break;

      /* This updates the setjmp buffer that is its argument with the value
	 of the current stack pointer.  */
    case BUILT_IN_UPDATE_SETJMP_BUF:
      if (validate_arglist (exp, POINTER_TYPE, VOID_TYPE))
	{
	  rtx buf_addr
	    = expand_normal (CALL_EXPR_ARG (exp, 0));

	  expand_builtin_update_setjmp_buf (buf_addr);
	  return const0_rtx;
	}
      break;

    case BUILT_IN_TRAP:
      expand_builtin_trap ();
      return const0_rtx;

    case BUILT_IN_UNREACHABLE:
      expand_builtin_unreachable ();
      return const0_rtx;

    CASE_FLT_FN (BUILT_IN_SIGNBIT):
    case BUILT_IN_SIGNBITD32:
    case BUILT_IN_SIGNBITD64:
    case BUILT_IN_SIGNBITD128:
      target = expand_builtin_signbit (exp, target);
      if (target)
	return target;
      break;

      /* Various hooks for the DWARF 2 __throw routine.  */
    case BUILT_IN_UNWIND_INIT:
      expand_builtin_unwind_init ();
      return const0_rtx;
    case BUILT_IN_DWARF_CFA:
      return virtual_cfa_rtx;
#ifdef DWARF2_UNWIND_INFO
    case BUILT_IN_DWARF_SP_COLUMN:
      return expand_builtin_dwarf_sp_column ();
    case BUILT_IN_INIT_DWARF_REG_SIZES:
      expand_builtin_init_dwarf_reg_sizes (CALL_EXPR_ARG (exp, 0));
      return const0_rtx;
#endif
    case BUILT_IN_FROB_RETURN_ADDR:
      return expand_builtin_frob_return_addr (CALL_EXPR_ARG (exp, 0));
    case BUILT_IN_EXTRACT_RETURN_ADDR:
      return expand_builtin_extract_return_addr (CALL_EXPR_ARG (exp, 0));
    case BUILT_IN_EH_RETURN:
      expand_builtin_eh_return (CALL_EXPR_ARG (exp, 0),
				CALL_EXPR_ARG (exp, 1));
      return const0_rtx;
#ifdef EH_RETURN_DATA_REGNO
    case BUILT_IN_EH_RETURN_DATA_REGNO:
      return expand_builtin_eh_return_data_regno (exp);
#endif
    case BUILT_IN_EXTEND_POINTER:
      return expand_builtin_extend_pointer (CALL_EXPR_ARG (exp, 0));
    case BUILT_IN_EH_POINTER:
      return expand_builtin_eh_pointer (exp);
    case BUILT_IN_EH_FILTER:
      return expand_builtin_eh_filter (exp);
    case BUILT_IN_EH_COPY_VALUES:
      return expand_builtin_eh_copy_values (exp);

    case BUILT_IN_VA_START:
      return expand_builtin_va_start (exp);
    case BUILT_IN_VA_END:
      return expand_builtin_va_end (exp);
    case BUILT_IN_VA_COPY:
      return expand_builtin_va_copy (exp);
    case BUILT_IN_EXPECT:
      return expand_builtin_expect (exp, target);
    case BUILT_IN_PREFETCH:
      expand_builtin_prefetch (exp);
      return const0_rtx;

    case BUILT_IN_PROFILE_FUNC_ENTER:
      return expand_builtin_profile_func (false);
    case BUILT_IN_PROFILE_FUNC_EXIT:
      return expand_builtin_profile_func (true);

    case BUILT_IN_INIT_TRAMPOLINE:
      return expand_builtin_init_trampoline (exp);
    case BUILT_IN_ADJUST_TRAMPOLINE:
      return expand_builtin_adjust_trampoline (exp);

    case BUILT_IN_FORK:
    case BUILT_IN_EXECL:
    case BUILT_IN_EXECV:
    case BUILT_IN_EXECLP:
    case BUILT_IN_EXECLE:
    case BUILT_IN_EXECVP:
    case BUILT_IN_EXECVE:
      target = expand_builtin_fork_or_exec (fndecl, exp, target, ignore);
      if (target)
	return target;
      break;

    case BUILT_IN_FETCH_AND_ADD_1:
    case BUILT_IN_FETCH_AND_ADD_2:
    case BUILT_IN_FETCH_AND_ADD_4:
    case BUILT_IN_FETCH_AND_ADD_8:
    case BUILT_IN_FETCH_AND_ADD_16:
      mode = get_builtin_sync_mode (fcode - BUILT_IN_FETCH_AND_ADD_1);
      target = expand_builtin_sync_operation (mode, exp, PLUS,
					      false, target, ignore);
      if (target)
	return target;
      break;

    case BUILT_IN_FETCH_AND_SUB_1:
    case BUILT_IN_FETCH_AND_SUB_2:
    case BUILT_IN_FETCH_AND_SUB_4:
    case BUILT_IN_FETCH_AND_SUB_8:
    case BUILT_IN_FETCH_AND_SUB_16:
      mode = get_builtin_sync_mode (fcode - BUILT_IN_FETCH_AND_SUB_1);
      target = expand_builtin_sync_operation (mode, exp, MINUS,
					      false, target, ignore);
      if (target)
	return target;
      break;

    case BUILT_IN_FETCH_AND_OR_1:
    case BUILT_IN_FETCH_AND_OR_2:
    case BUILT_IN_FETCH_AND_OR_4:
    case BUILT_IN_FETCH_AND_OR_8:
    case BUILT_IN_FETCH_AND_OR_16:
      mode = get_builtin_sync_mode (fcode - BUILT_IN_FETCH_AND_OR_1);
      target = expand_builtin_sync_operation (mode, exp, IOR,
					      false, target, ignore);
      if (target)
	return target;
      break;

    case BUILT_IN_FETCH_AND_AND_1:
    case BUILT_IN_FETCH_AND_AND_2:
    case BUILT_IN_FETCH_AND_AND_4:
    case BUILT_IN_FETCH_AND_AND_8:
    case BUILT_IN_FETCH_AND_AND_16:
      mode = get_builtin_sync_mode (fcode - BUILT_IN_FETCH_AND_AND_1);
      target = expand_builtin_sync_operation (mode, exp, AND,
					      false, target, ignore);
      if (target)
	return target;
      break;

    case BUILT_IN_FETCH_AND_XOR_1:
    case BUILT_IN_FETCH_AND_XOR_2:
    case BUILT_IN_FETCH_AND_XOR_4:
    case BUILT_IN_FETCH_AND_XOR_8:
    case BUILT_IN_FETCH_AND_XOR_16:
      mode = get_builtin_sync_mode (fcode - BUILT_IN_FETCH_AND_XOR_1);
      target = expand_builtin_sync_operation (mode, exp, XOR,
					      false, target, ignore);
      if (target)
	return target;
      break;

    case BUILT_IN_FETCH_AND_NAND_1:
    case BUILT_IN_FETCH_AND_NAND_2:
    case BUILT_IN_FETCH_AND_NAND_4:
    case BUILT_IN_FETCH_AND_NAND_8:
    case BUILT_IN_FETCH_AND_NAND_16:
      mode = get_builtin_sync_mode (fcode - BUILT_IN_FETCH_AND_NAND_1);
      target = expand_builtin_sync_operation (mode, exp, NOT,
					      false, target, ignore);
      if (target)
	return target;
      break;

    case BUILT_IN_ADD_AND_FETCH_1:
    case BUILT_IN_ADD_AND_FETCH_2:
    case BUILT_IN_ADD_AND_FETCH_4:
    case BUILT_IN_ADD_AND_FETCH_8:
    case BUILT_IN_ADD_AND_FETCH_16:
      mode = get_builtin_sync_mode (fcode - BUILT_IN_ADD_AND_FETCH_1);
      target = expand_builtin_sync_operation (mode, exp, PLUS,
					      true, target, ignore);
      if (target)
	return target;
      break;

    case BUILT_IN_SUB_AND_FETCH_1:
    case BUILT_IN_SUB_AND_FETCH_2:
    case BUILT_IN_SUB_AND_FETCH_4:
    case BUILT_IN_SUB_AND_FETCH_8:
    case BUILT_IN_SUB_AND_FETCH_16:
      mode = get_builtin_sync_mode (fcode - BUILT_IN_SUB_AND_FETCH_1);
      target = expand_builtin_sync_operation (mode, exp, MINUS,
					      true, target, ignore);
      if (target)
	return target;
      break;

    case BUILT_IN_OR_AND_FETCH_1:
    case BUILT_IN_OR_AND_FETCH_2:
    case BUILT_IN_OR_AND_FETCH_4:
    case BUILT_IN_OR_AND_FETCH_8:
    case BUILT_IN_OR_AND_FETCH_16:
      mode = get_builtin_sync_mode (fcode - BUILT_IN_OR_AND_FETCH_1);
      target = expand_builtin_sync_operation (mode, exp, IOR,
					      true, target, ignore);
      if (target)
	return target;
      break;

    case BUILT_IN_AND_AND_FETCH_1:
    case BUILT_IN_AND_AND_FETCH_2:
    case BUILT_IN_AND_AND_FETCH_4:
    case BUILT_IN_AND_AND_FETCH_8:
    case BUILT_IN_AND_AND_FETCH_16:
      mode = get_builtin_sync_mode (fcode - BUILT_IN_AND_AND_FETCH_1);
      target = expand_builtin_sync_operation (mode, exp, AND,
					      true, target, ignore);
      if (target)
	return target;
      break;

    case BUILT_IN_XOR_AND_FETCH_1:
    case BUILT_IN_XOR_AND_FETCH_2:
    case BUILT_IN_XOR_AND_FETCH_4:
    case BUILT_IN_XOR_AND_FETCH_8:
    case BUILT_IN_XOR_AND_FETCH_16:
      mode = get_builtin_sync_mode (fcode - BUILT_IN_XOR_AND_FETCH_1);
      target = expand_builtin_sync_operation (mode, exp, XOR,
					      true, target, ignore);
      if (target)
	return target;
      break;

    case BUILT_IN_NAND_AND_FETCH_1:
    case BUILT_IN_NAND_AND_FETCH_2:
    case BUILT_IN_NAND_AND_FETCH_4:
    case BUILT_IN_NAND_AND_FETCH_8:
    case BUILT_IN_NAND_AND_FETCH_16:
      mode = get_builtin_sync_mode (fcode - BUILT_IN_NAND_AND_FETCH_1);
      target = expand_builtin_sync_operation (mode, exp, NOT,
					      true, target, ignore);
      if (target)
	return target;
      break;

    case BUILT_IN_BOOL_COMPARE_AND_SWAP_1:
    case BUILT_IN_BOOL_COMPARE_AND_SWAP_2:
    case BUILT_IN_BOOL_COMPARE_AND_SWAP_4:
    case BUILT_IN_BOOL_COMPARE_AND_SWAP_8:
    case BUILT_IN_BOOL_COMPARE_AND_SWAP_16:
      if (mode == VOIDmode)
	mode = TYPE_MODE (boolean_type_node);
      if (!target || !register_operand (target, mode))
	target = gen_reg_rtx (mode);

      mode = get_builtin_sync_mode (fcode - BUILT_IN_BOOL_COMPARE_AND_SWAP_1);
      target = expand_builtin_compare_and_swap (mode, exp, true, target);
      if (target)
	return target;
      break;

    case BUILT_IN_VAL_COMPARE_AND_SWAP_1:
    case BUILT_IN_VAL_COMPARE_AND_SWAP_2:
    case BUILT_IN_VAL_COMPARE_AND_SWAP_4:
    case BUILT_IN_VAL_COMPARE_AND_SWAP_8:
    case BUILT_IN_VAL_COMPARE_AND_SWAP_16:
      mode = get_builtin_sync_mode (fcode - BUILT_IN_VAL_COMPARE_AND_SWAP_1);
      target = expand_builtin_compare_and_swap (mode, exp, false, target);
      if (target)
	return target;
      break;

    case BUILT_IN_LOCK_TEST_AND_SET_1:
    case BUILT_IN_LOCK_TEST_AND_SET_2:
    case BUILT_IN_LOCK_TEST_AND_SET_4:
    case BUILT_IN_LOCK_TEST_AND_SET_8:
    case BUILT_IN_LOCK_TEST_AND_SET_16:
      mode = get_builtin_sync_mode (fcode - BUILT_IN_LOCK_TEST_AND_SET_1);
      target = expand_builtin_lock_test_and_set (mode, exp, target);
      if (target)
	return target;
      break;

    case BUILT_IN_LOCK_RELEASE_1:
    case BUILT_IN_LOCK_RELEASE_2:
    case BUILT_IN_LOCK_RELEASE_4:
    case BUILT_IN_LOCK_RELEASE_8:
    case BUILT_IN_LOCK_RELEASE_16:
      mode = get_builtin_sync_mode (fcode - BUILT_IN_LOCK_RELEASE_1);
      expand_builtin_lock_release (mode, exp);
      return const0_rtx;

    case BUILT_IN_SYNCHRONIZE:
      expand_builtin_synchronize ();
      return const0_rtx;

    case BUILT_IN_OBJECT_SIZE:
      return expand_builtin_object_size (exp);

    case BUILT_IN_MEMCPY_CHK:
    case BUILT_IN_MEMPCPY_CHK:
    case BUILT_IN_MEMMOVE_CHK:
    case BUILT_IN_MEMSET_CHK:
      target = expand_builtin_memory_chk (exp, target, mode, fcode);
      if (target)
	return target;
      break;

    case BUILT_IN_STRCPY_CHK:
    case BUILT_IN_STPCPY_CHK:
    case BUILT_IN_STRNCPY_CHK:
    case BUILT_IN_STRCAT_CHK:
    case BUILT_IN_STRNCAT_CHK:
    case BUILT_IN_SNPRINTF_CHK:
    case BUILT_IN_VSNPRINTF_CHK:
      maybe_emit_chk_warning (exp, fcode);
      break;

    case BUILT_IN_SPRINTF_CHK:
    case BUILT_IN_VSPRINTF_CHK:
      maybe_emit_sprintf_chk_warning (exp, fcode);
      break;

    case BUILT_IN_FREE:
      maybe_emit_free_warning (exp);
      break;

    default:	/* just do library call, if unknown builtin */
      break;
    }

  /* The switch statement above can drop through to cause the function
     to be called normally.  */
  return expand_call (exp, target, ignore);
}

/* Determine whether a tree node represents a call to a built-in
   function.  If the tree T is a call to a built-in function with
   the right number of arguments of the appropriate types, return
   the DECL_FUNCTION_CODE of the call, e.g. BUILT_IN_SQRT.
   Otherwise the return value is END_BUILTINS.  */

enum built_in_function
builtin_mathfn_code (const_tree t)
{
  const_tree fndecl, arg, parmlist;
  const_tree argtype, parmtype;
  const_call_expr_arg_iterator iter;

  if (TREE_CODE (t) != CALL_EXPR
      || TREE_CODE (CALL_EXPR_FN (t)) != ADDR_EXPR)
    return END_BUILTINS;

  fndecl = get_callee_fndecl (t);
  if (fndecl == NULL_TREE
      || TREE_CODE (fndecl) != FUNCTION_DECL
      || ! DECL_BUILT_IN (fndecl)
      || DECL_BUILT_IN_CLASS (fndecl) == BUILT_IN_MD)
    return END_BUILTINS;

  parmlist = TYPE_ARG_TYPES (TREE_TYPE (fndecl));
  init_const_call_expr_arg_iterator (t, &iter);
  for (; parmlist; parmlist = TREE_CHAIN (parmlist))
    {
      /* If a function doesn't take a variable number of arguments,
	 the last element in the list will have type `void'.  */
      parmtype = TREE_VALUE (parmlist);
      if (VOID_TYPE_P (parmtype))
	{
	  if (more_const_call_expr_args_p (&iter))
	    return END_BUILTINS;
	  return DECL_FUNCTION_CODE (fndecl);
	}

      if (! more_const_call_expr_args_p (&iter))
	return END_BUILTINS;

      arg = next_const_call_expr_arg (&iter);
      argtype = TREE_TYPE (arg);

      if (SCALAR_FLOAT_TYPE_P (parmtype))
	{
	  if (! SCALAR_FLOAT_TYPE_P (argtype))
	    return END_BUILTINS;
	}
      else if (COMPLEX_FLOAT_TYPE_P (parmtype))
	{
	  if (! COMPLEX_FLOAT_TYPE_P (argtype))
	    return END_BUILTINS;
	}
      else if (POINTER_TYPE_P (parmtype))
	{
	  if (! POINTER_TYPE_P (argtype))
	    return END_BUILTINS;
	}
      else if (INTEGRAL_TYPE_P (parmtype))
	{
	  if (! INTEGRAL_TYPE_P (argtype))
	    return END_BUILTINS;
	}
      else
	return END_BUILTINS;
    }

  /* Variable-length argument list.  */
  return DECL_FUNCTION_CODE (fndecl);
}

/* Fold a call to __builtin_constant_p, if we know its argument ARG will
   evaluate to a constant.  */

static tree
fold_builtin_constant_p (tree arg)
{
  /* We return 1 for a numeric type that's known to be a constant
     value at compile-time or for an aggregate type that's a
     literal constant.  */
  STRIP_NOPS (arg);

  /* If we know this is a constant, emit the constant of one.  */
  if (CONSTANT_CLASS_P (arg)
      || (TREE_CODE (arg) == CONSTRUCTOR
	  && TREE_CONSTANT (arg)))
    return integer_one_node;
  if (TREE_CODE (arg) == ADDR_EXPR)
    {
       tree op = TREE_OPERAND (arg, 0);
       if (TREE_CODE (op) == STRING_CST
	   || (TREE_CODE (op) == ARRAY_REF
	       && integer_zerop (TREE_OPERAND (op, 1))
	       && TREE_CODE (TREE_OPERAND (op, 0)) == STRING_CST))
	 return integer_one_node;
    }

  /* If this expression has side effects, show we don't know it to be a
     constant.  Likewise if it's a pointer or aggregate type since in
     those case we only want literals, since those are only optimized
     when generating RTL, not later.
     And finally, if we are compiling an initializer, not code, we
     need to return a definite result now; there's not going to be any
     more optimization done.  */
  if (TREE_SIDE_EFFECTS (arg)
      || AGGREGATE_TYPE_P (TREE_TYPE (arg))
      || POINTER_TYPE_P (TREE_TYPE (arg))
      || cfun == 0
      || folding_initializer)
    return integer_zero_node;

  return NULL_TREE;
}

/* Create builtin_expect with PRED and EXPECTED as its arguments and
   return it as a truthvalue.  */

static tree
build_builtin_expect_predicate (location_t loc, tree pred, tree expected)
{
  tree fn, arg_types, pred_type, expected_type, call_expr, ret_type;

  fn = built_in_decls[BUILT_IN_EXPECT];
  arg_types = TYPE_ARG_TYPES (TREE_TYPE (fn));
  ret_type = TREE_TYPE (TREE_TYPE (fn));
  pred_type = TREE_VALUE (arg_types);
  expected_type = TREE_VALUE (TREE_CHAIN (arg_types));

  pred = fold_convert_loc (loc, pred_type, pred);
  expected = fold_convert_loc (loc, expected_type, expected);
  call_expr = build_call_expr_loc (loc, fn, 2, pred, expected);

  return build2 (NE_EXPR, TREE_TYPE (pred), call_expr,
		 build_int_cst (ret_type, 0));
}

/* Fold a call to builtin_expect with arguments ARG0 and ARG1.  Return
   NULL_TREE if no simplification is possible.  */

static tree
fold_builtin_expect (location_t loc, tree arg0, tree arg1)
{
  tree inner, fndecl;
  enum tree_code code;

  /* If this is a builtin_expect within a builtin_expect keep the
     inner one.  See through a comparison against a constant.  It
     might have been added to create a thruthvalue.  */
  inner = arg0;
  if (COMPARISON_CLASS_P (inner)
      && TREE_CODE (TREE_OPERAND (inner, 1)) == INTEGER_CST)
    inner = TREE_OPERAND (inner, 0);

  if (TREE_CODE (inner) == CALL_EXPR
      && (fndecl = get_callee_fndecl (inner))
      && DECL_BUILT_IN_CLASS (fndecl) == BUILT_IN_NORMAL
      && DECL_FUNCTION_CODE (fndecl) == BUILT_IN_EXPECT)
    return arg0;

  /* Distribute the expected value over short-circuiting operators.
     See through the cast from truthvalue_type_node to long.  */
  inner = arg0;
  while (TREE_CODE (inner) == NOP_EXPR
	 && INTEGRAL_TYPE_P (TREE_TYPE (inner))
	 && INTEGRAL_TYPE_P (TREE_TYPE (TREE_OPERAND (inner, 0))))
    inner = TREE_OPERAND (inner, 0);

  code = TREE_CODE (inner);
  if (code == TRUTH_ANDIF_EXPR || code == TRUTH_ORIF_EXPR)
    {
      tree op0 = TREE_OPERAND (inner, 0);
      tree op1 = TREE_OPERAND (inner, 1);

      op0 = build_builtin_expect_predicate (loc, op0, arg1);
      op1 = build_builtin_expect_predicate (loc, op1, arg1);
      inner = build2 (code, TREE_TYPE (inner), op0, op1);

      return fold_convert_loc (loc, TREE_TYPE (arg0), inner);
    }

  /* If the argument isn't invariant then there's nothing else we can do.  */
  if (!TREE_CONSTANT (arg0))
    return NULL_TREE;

  /* If we expect that a comparison against the argument will fold to
     a constant return the constant.  In practice, this means a true
     constant or the address of a non-weak symbol.  */
  inner = arg0;
  STRIP_NOPS (inner);
  if (TREE_CODE (inner) == ADDR_EXPR)
    {
      do
	{
	  inner = TREE_OPERAND (inner, 0);
	}
      while (TREE_CODE (inner) == COMPONENT_REF
	     || TREE_CODE (inner) == ARRAY_REF);
      if ((TREE_CODE (inner) == VAR_DECL
           || TREE_CODE (inner) == FUNCTION_DECL)
	  && DECL_WEAK (inner))
	return NULL_TREE;
    }

  /* Otherwise, ARG0 already has the proper type for the return value.  */
  return arg0;
}

/* Fold a call to __builtin_classify_type with argument ARG.  */

static tree
fold_builtin_classify_type (tree arg)
{
  if (arg == 0)
    return build_int_cst (NULL_TREE, no_type_class);

  return build_int_cst (NULL_TREE, type_to_class (TREE_TYPE (arg)));
}

/* Fold a call to __builtin_strlen with argument ARG.  */

static tree
fold_builtin_strlen (location_t loc, tree type, tree arg)
{
  if (!validate_arg (arg, POINTER_TYPE))
    return NULL_TREE;
  else
    {
      tree len = c_strlen (arg, 0);

      if (len)
	return fold_convert_loc (loc, type, len);

      return NULL_TREE;
    }
}

/* Fold a call to __builtin_inf or __builtin_huge_val.  */

static tree
fold_builtin_inf (location_t loc, tree type, int warn)
{
  REAL_VALUE_TYPE real;

  /* __builtin_inff is intended to be usable to define INFINITY on all
     targets.  If an infinity is not available, INFINITY expands "to a
     positive constant of type float that overflows at translation
     time", footnote "In this case, using INFINITY will violate the
     constraint in 6.4.4 and thus require a diagnostic." (C99 7.12#4).
     Thus we pedwarn to ensure this constraint violation is
     diagnosed.  */
  if (!MODE_HAS_INFINITIES (TYPE_MODE (type)) && warn)
    pedwarn (loc, 0, "target format does not support infinity");

  real_inf (&real);
  return build_real (type, real);
}

/* Fold a call to __builtin_nan or __builtin_nans with argument ARG.  */

static tree
fold_builtin_nan (tree arg, tree type, int quiet)
{
  REAL_VALUE_TYPE real;
  const char *str;

  if (!validate_arg (arg, POINTER_TYPE))
    return NULL_TREE;
  str = c_getstr (arg);
  if (!str)
    return NULL_TREE;

  if (!real_nan (&real, str, quiet, TYPE_MODE (type)))
    return NULL_TREE;

  return build_real (type, real);
}

/* Return true if the floating point expression T has an integer value.
   We also allow +Inf, -Inf and NaN to be considered integer values.  */

static bool
integer_valued_real_p (tree t)
{
  switch (TREE_CODE (t))
    {
    case FLOAT_EXPR:
      return true;

    case ABS_EXPR:
    case SAVE_EXPR:
      return integer_valued_real_p (TREE_OPERAND (t, 0));

    case COMPOUND_EXPR:
    case MODIFY_EXPR:
    case BIND_EXPR:
      return integer_valued_real_p (TREE_OPERAND (t, 1));

    case PLUS_EXPR:
    case MINUS_EXPR:
    case MULT_EXPR:
    case MIN_EXPR:
    case MAX_EXPR:
      return integer_valued_real_p (TREE_OPERAND (t, 0))
	     && integer_valued_real_p (TREE_OPERAND (t, 1));

    case COND_EXPR:
      return integer_valued_real_p (TREE_OPERAND (t, 1))
	     && integer_valued_real_p (TREE_OPERAND (t, 2));

    case REAL_CST:
      return real_isinteger (TREE_REAL_CST_PTR (t), TYPE_MODE (TREE_TYPE (t)));

    case NOP_EXPR:
      {
	tree type = TREE_TYPE (TREE_OPERAND (t, 0));
	if (TREE_CODE (type) == INTEGER_TYPE)
	  return true;
	if (TREE_CODE (type) == REAL_TYPE)
	  return integer_valued_real_p (TREE_OPERAND (t, 0));
	break;
      }

    case CALL_EXPR:
      switch (builtin_mathfn_code (t))
	{
	CASE_FLT_FN (BUILT_IN_CEIL):
	CASE_FLT_FN (BUILT_IN_FLOOR):
	CASE_FLT_FN (BUILT_IN_NEARBYINT):
	CASE_FLT_FN (BUILT_IN_RINT):
	CASE_FLT_FN (BUILT_IN_ROUND):
	CASE_FLT_FN (BUILT_IN_TRUNC):
	  return true;

	CASE_FLT_FN (BUILT_IN_FMIN):
	CASE_FLT_FN (BUILT_IN_FMAX):
	  return integer_valued_real_p (CALL_EXPR_ARG (t, 0))
 	    && integer_valued_real_p (CALL_EXPR_ARG (t, 1));

	default:
	  break;
	}
      break;

    default:
      break;
    }
  return false;
}

/* FNDECL is assumed to be a builtin where truncation can be propagated
   across (for instance floor((double)f) == (double)floorf (f).
   Do the transformation for a call with argument ARG.  */

static tree
fold_trunc_transparent_mathfn (location_t loc, tree fndecl, tree arg)
{
  enum built_in_function fcode = DECL_FUNCTION_CODE (fndecl);

  if (!validate_arg (arg, REAL_TYPE))
    return NULL_TREE;

  /* Integer rounding functions are idempotent.  */
  if (fcode == builtin_mathfn_code (arg))
    return arg;

  /* If argument is already integer valued, and we don't need to worry
     about setting errno, there's no need to perform rounding.  */
  if (! flag_errno_math && integer_valued_real_p (arg))
    return arg;

  if (optimize)
    {
      tree arg0 = strip_float_extensions (arg);
      tree ftype = TREE_TYPE (TREE_TYPE (fndecl));
      tree newtype = TREE_TYPE (arg0);
      tree decl;

      if (TYPE_PRECISION (newtype) < TYPE_PRECISION (ftype)
	  && (decl = mathfn_built_in (newtype, fcode)))
	return fold_convert_loc (loc, ftype,
				 build_call_expr_loc (loc, decl, 1,
						  fold_convert_loc (loc,
								    newtype,
								    arg0)));
    }
  return NULL_TREE;
}

/* FNDECL is assumed to be builtin which can narrow the FP type of
   the argument, for instance lround((double)f) -> lroundf (f).
   Do the transformation for a call with argument ARG.  */

static tree
fold_fixed_mathfn (location_t loc, tree fndecl, tree arg)
{
  enum built_in_function fcode = DECL_FUNCTION_CODE (fndecl);

  if (!validate_arg (arg, REAL_TYPE))
    return NULL_TREE;

  /* If argument is already integer valued, and we don't need to worry
     about setting errno, there's no need to perform rounding.  */
  if (! flag_errno_math && integer_valued_real_p (arg))
    return fold_build1_loc (loc, FIX_TRUNC_EXPR,
			TREE_TYPE (TREE_TYPE (fndecl)), arg);

  if (optimize)
    {
      tree ftype = TREE_TYPE (arg);
      tree arg0 = strip_float_extensions (arg);
      tree newtype = TREE_TYPE (arg0);
      tree decl;

      if (TYPE_PRECISION (newtype) < TYPE_PRECISION (ftype)
	  && (decl = mathfn_built_in (newtype, fcode)))
	return build_call_expr_loc (loc, decl, 1,
				fold_convert_loc (loc, newtype, arg0));
    }

  /* Canonicalize llround (x) to lround (x) on LP64 targets where
     sizeof (long long) == sizeof (long).  */
  if (TYPE_PRECISION (long_long_integer_type_node)
      == TYPE_PRECISION (long_integer_type_node))
    {
      tree newfn = NULL_TREE;
      switch (fcode)
	{
	CASE_FLT_FN (BUILT_IN_LLCEIL):
	  newfn = mathfn_built_in (TREE_TYPE (arg), BUILT_IN_LCEIL);
	  break;

	CASE_FLT_FN (BUILT_IN_LLFLOOR):
	  newfn = mathfn_built_in (TREE_TYPE (arg), BUILT_IN_LFLOOR);
	  break;

	CASE_FLT_FN (BUILT_IN_LLROUND):
	  newfn = mathfn_built_in (TREE_TYPE (arg), BUILT_IN_LROUND);
	  break;

	CASE_FLT_FN (BUILT_IN_LLRINT):
	  newfn = mathfn_built_in (TREE_TYPE (arg), BUILT_IN_LRINT);
	  break;

	default:
	  break;
	}

      if (newfn)
	{
	  tree newcall = build_call_expr_loc (loc, newfn, 1, arg);
	  return fold_convert_loc (loc,
				   TREE_TYPE (TREE_TYPE (fndecl)), newcall);
	}
    }

  return NULL_TREE;
}

/* Fold call to builtin cabs, cabsf or cabsl with argument ARG.  TYPE is the
   return type.  Return NULL_TREE if no simplification can be made.  */

static tree
fold_builtin_cabs (location_t loc, tree arg, tree type, tree fndecl)
{
  tree res;

  if (!validate_arg (arg, COMPLEX_TYPE)
      || TREE_CODE (TREE_TYPE (TREE_TYPE (arg))) != REAL_TYPE)
    return NULL_TREE;

  /* Calculate the result when the argument is a constant.  */
  if (TREE_CODE (arg) == COMPLEX_CST
      && (res = do_mpfr_arg2 (TREE_REALPART (arg), TREE_IMAGPART (arg),
			      type, mpfr_hypot)))
    return res;

  if (TREE_CODE (arg) == COMPLEX_EXPR)
    {
      tree real = TREE_OPERAND (arg, 0);
      tree imag = TREE_OPERAND (arg, 1);

      /* If either part is zero, cabs is fabs of the other.  */
      if (real_zerop (real))
	return fold_build1_loc (loc, ABS_EXPR, type, imag);
      if (real_zerop (imag))
	return fold_build1_loc (loc, ABS_EXPR, type, real);

      /* cabs(x+xi) -> fabs(x)*sqrt(2).  */
      if (flag_unsafe_math_optimizations
	  && operand_equal_p (real, imag, OEP_PURE_SAME))
        {
	  const REAL_VALUE_TYPE sqrt2_trunc
	    = real_value_truncate (TYPE_MODE (type), dconst_sqrt2 ());
	  STRIP_NOPS (real);
	  return fold_build2_loc (loc, MULT_EXPR, type,
			      fold_build1_loc (loc, ABS_EXPR, type, real),
			      build_real (type, sqrt2_trunc));
	}
    }

  /* Optimize cabs(-z) and cabs(conj(z)) as cabs(z).  */
  if (TREE_CODE (arg) == NEGATE_EXPR
      || TREE_CODE (arg) == CONJ_EXPR)
    return build_call_expr_loc (loc, fndecl, 1, TREE_OPERAND (arg, 0));

  /* Don't do this when optimizing for size.  */
  if (flag_unsafe_math_optimizations
      && optimize && optimize_function_for_speed_p (cfun))
    {
      tree sqrtfn = mathfn_built_in (type, BUILT_IN_SQRT);

      if (sqrtfn != NULL_TREE)
	{
	  tree rpart, ipart, result;

	  arg = builtin_save_expr (arg);

	  rpart = fold_build1_loc (loc, REALPART_EXPR, type, arg);
	  ipart = fold_build1_loc (loc, IMAGPART_EXPR, type, arg);

	  rpart = builtin_save_expr (rpart);
	  ipart = builtin_save_expr (ipart);

	  result = fold_build2_loc (loc, PLUS_EXPR, type,
				fold_build2_loc (loc, MULT_EXPR, type,
					     rpart, rpart),
				fold_build2_loc (loc, MULT_EXPR, type,
					     ipart, ipart));

	  return build_call_expr_loc (loc, sqrtfn, 1, result);
	}
    }

  return NULL_TREE;
}

/* Build a complex (inf +- 0i) for the result of cproj.  TYPE is the
   complex tree type of the result.  If NEG is true, the imaginary
   zero is negative.  */
<<<<<<< HEAD

static tree
build_complex_cproj (tree type, bool neg)
{
  REAL_VALUE_TYPE rinf, rzero = dconst0;
  
  real_inf (&rinf);
  rzero.sign = neg;
  return build_complex (type, build_real (TREE_TYPE (type), rinf),
			build_real (TREE_TYPE (type), rzero));
}

/* Fold call to builtin cproj, cprojf or cprojl with argument ARG.  TYPE is the
   return type.  Return NULL_TREE if no simplification can be made.  */

static tree
fold_builtin_cproj (location_t loc, tree arg, tree type)
{
  if (!validate_arg (arg, COMPLEX_TYPE)
      || TREE_CODE (TREE_TYPE (TREE_TYPE (arg))) != REAL_TYPE)
    return NULL_TREE;

  /* If there are no infinities, return arg.  */
  if (! HONOR_INFINITIES (TYPE_MODE (TREE_TYPE (type))))
    return non_lvalue_loc (loc, arg);

  /* Calculate the result when the argument is a constant.  */
  if (TREE_CODE (arg) == COMPLEX_CST)
    {
      const REAL_VALUE_TYPE *real = TREE_REAL_CST_PTR (TREE_REALPART (arg));
      const REAL_VALUE_TYPE *imag = TREE_REAL_CST_PTR (TREE_IMAGPART (arg));
      
      if (real_isinf (real) || real_isinf (imag))
	return build_complex_cproj (type, imag->sign);
      else
	return arg;
    }
  else if (TREE_CODE (arg) == COMPLEX_EXPR)
    {
      tree real = TREE_OPERAND (arg, 0);
      tree imag = TREE_OPERAND (arg, 1);

      STRIP_NOPS (real);
      STRIP_NOPS (imag);
      
      /* If the real part is inf and the imag part is known to be
	 nonnegative, return (inf + 0i).  Remember side-effects are
	 possible in the imag part.  */
      if (TREE_CODE (real) == REAL_CST
	  && real_isinf (TREE_REAL_CST_PTR (real))
	  && tree_expr_nonnegative_p (imag))
	return omit_one_operand_loc (loc, type,
				     build_complex_cproj (type, false),
				     arg);
      
      /* If the imag part is inf, return (inf+I*copysign(0,imag)).
	 Remember side-effects are possible in the real part.  */
      if (TREE_CODE (imag) == REAL_CST
	  && real_isinf (TREE_REAL_CST_PTR (imag)))
	return
	  omit_one_operand_loc (loc, type,
				build_complex_cproj (type, TREE_REAL_CST_PTR
						     (imag)->sign), arg);
    }

  return NULL_TREE;
}

/* Fold a builtin function call to sqrt, sqrtf, or sqrtl with argument ARG.
   Return NULL_TREE if no simplification can be made.  */
=======
>>>>>>> 155d23aa

static tree
build_complex_cproj (tree type, bool neg)
{
  REAL_VALUE_TYPE rinf, rzero = dconst0;
  
  real_inf (&rinf);
  rzero.sign = neg;
  return build_complex (type, build_real (TREE_TYPE (type), rinf),
			build_real (TREE_TYPE (type), rzero));
}

/* Fold call to builtin cproj, cprojf or cprojl with argument ARG.  TYPE is the
   return type.  Return NULL_TREE if no simplification can be made.  */

static tree
fold_builtin_cproj (location_t loc, tree arg, tree type)
{
  if (!validate_arg (arg, COMPLEX_TYPE)
      || TREE_CODE (TREE_TYPE (TREE_TYPE (arg))) != REAL_TYPE)
    return NULL_TREE;

  /* If there are no infinities, return arg.  */
  if (! HONOR_INFINITIES (TYPE_MODE (TREE_TYPE (type))))
    return non_lvalue_loc (loc, arg);

  /* Calculate the result when the argument is a constant.  */
  if (TREE_CODE (arg) == COMPLEX_CST)
    {
      const REAL_VALUE_TYPE *real = TREE_REAL_CST_PTR (TREE_REALPART (arg));
      const REAL_VALUE_TYPE *imag = TREE_REAL_CST_PTR (TREE_IMAGPART (arg));
      
      if (real_isinf (real) || real_isinf (imag))
	return build_complex_cproj (type, imag->sign);
      else
	return arg;
    }
  else if (TREE_CODE (arg) == COMPLEX_EXPR)
    {
      tree real = TREE_OPERAND (arg, 0);
      tree imag = TREE_OPERAND (arg, 1);

      STRIP_NOPS (real);
      STRIP_NOPS (imag);
      
      /* If the real part is inf and the imag part is known to be
	 nonnegative, return (inf + 0i).  Remember side-effects are
	 possible in the imag part.  */
      if (TREE_CODE (real) == REAL_CST
	  && real_isinf (TREE_REAL_CST_PTR (real))
	  && tree_expr_nonnegative_p (imag))
	return omit_one_operand_loc (loc, type,
				     build_complex_cproj (type, false),
				     arg);
      
      /* If the imag part is inf, return (inf+I*copysign(0,imag)).
	 Remember side-effects are possible in the real part.  */
      if (TREE_CODE (imag) == REAL_CST
	  && real_isinf (TREE_REAL_CST_PTR (imag)))
	return
	  omit_one_operand_loc (loc, type,
				build_complex_cproj (type, TREE_REAL_CST_PTR
						     (imag)->sign), arg);
    }

  return NULL_TREE;
}

/* Fold a builtin function call to sqrt, sqrtf, or sqrtl with argument ARG.
   Return NULL_TREE if no simplification can be made.  */

static tree
fold_builtin_sqrt (location_t loc, tree arg, tree type)
{

  enum built_in_function fcode;
  tree res;

  if (!validate_arg (arg, REAL_TYPE))
    return NULL_TREE;

  /* Calculate the result when the argument is a constant.  */
  if ((res = do_mpfr_arg1 (arg, type, mpfr_sqrt, &dconst0, NULL, true)))
    return res;

  /* Optimize sqrt(expN(x)) = expN(x*0.5).  */
  fcode = builtin_mathfn_code (arg);
  if (flag_unsafe_math_optimizations && BUILTIN_EXPONENT_P (fcode))
    {
      tree expfn = TREE_OPERAND (CALL_EXPR_FN (arg), 0);
      arg = fold_build2_loc (loc, MULT_EXPR, type,
			 CALL_EXPR_ARG (arg, 0),
			 build_real (type, dconsthalf));
      return build_call_expr_loc (loc, expfn, 1, arg);
    }

  /* Optimize sqrt(Nroot(x)) -> pow(x,1/(2*N)).  */
  if (flag_unsafe_math_optimizations && BUILTIN_ROOT_P (fcode))
    {
      tree powfn = mathfn_built_in (type, BUILT_IN_POW);

      if (powfn)
	{
	  tree arg0 = CALL_EXPR_ARG (arg, 0);
	  tree tree_root;
	  /* The inner root was either sqrt or cbrt.  */
	  /* This was a conditional expression but it triggered a bug
	     in Sun C 5.5.  */
	  REAL_VALUE_TYPE dconstroot;
	  if (BUILTIN_SQRT_P (fcode))
	    dconstroot = dconsthalf;
	  else
	    dconstroot = dconst_third ();

	  /* Adjust for the outer root.  */
	  SET_REAL_EXP (&dconstroot, REAL_EXP (&dconstroot) - 1);
	  dconstroot = real_value_truncate (TYPE_MODE (type), dconstroot);
	  tree_root = build_real (type, dconstroot);
	  return build_call_expr_loc (loc, powfn, 2, arg0, tree_root);
	}
    }

  /* Optimize sqrt(pow(x,y)) = pow(|x|,y*0.5).  */
  if (flag_unsafe_math_optimizations
      && (fcode == BUILT_IN_POW
	  || fcode == BUILT_IN_POWF
	  || fcode == BUILT_IN_POWL))
    {
      tree powfn = TREE_OPERAND (CALL_EXPR_FN (arg), 0);
      tree arg0 = CALL_EXPR_ARG (arg, 0);
      tree arg1 = CALL_EXPR_ARG (arg, 1);
      tree narg1;
      if (!tree_expr_nonnegative_p (arg0))
	arg0 = build1 (ABS_EXPR, type, arg0);
      narg1 = fold_build2_loc (loc, MULT_EXPR, type, arg1,
			   build_real (type, dconsthalf));
      return build_call_expr_loc (loc, powfn, 2, arg0, narg1);
    }

  return NULL_TREE;
}

/* Fold a builtin function call to cbrt, cbrtf, or cbrtl with argument ARG.
   Return NULL_TREE if no simplification can be made.  */

static tree
fold_builtin_cbrt (location_t loc, tree arg, tree type)
{
  const enum built_in_function fcode = builtin_mathfn_code (arg);
  tree res;

  if (!validate_arg (arg, REAL_TYPE))
    return NULL_TREE;

  /* Calculate the result when the argument is a constant.  */
  if ((res = do_mpfr_arg1 (arg, type, mpfr_cbrt, NULL, NULL, 0)))
    return res;

  if (flag_unsafe_math_optimizations)
    {
      /* Optimize cbrt(expN(x)) -> expN(x/3).  */
      if (BUILTIN_EXPONENT_P (fcode))
	{
	  tree expfn = TREE_OPERAND (CALL_EXPR_FN (arg), 0);
	  const REAL_VALUE_TYPE third_trunc =
	    real_value_truncate (TYPE_MODE (type), dconst_third ());
	  arg = fold_build2_loc (loc, MULT_EXPR, type,
			     CALL_EXPR_ARG (arg, 0),
			     build_real (type, third_trunc));
	  return build_call_expr_loc (loc, expfn, 1, arg);
	}

      /* Optimize cbrt(sqrt(x)) -> pow(x,1/6).  */
      if (BUILTIN_SQRT_P (fcode))
	{
	  tree powfn = mathfn_built_in (type, BUILT_IN_POW);

	  if (powfn)
	    {
	      tree arg0 = CALL_EXPR_ARG (arg, 0);
	      tree tree_root;
	      REAL_VALUE_TYPE dconstroot = dconst_third ();

	      SET_REAL_EXP (&dconstroot, REAL_EXP (&dconstroot) - 1);
	      dconstroot = real_value_truncate (TYPE_MODE (type), dconstroot);
	      tree_root = build_real (type, dconstroot);
	      return build_call_expr_loc (loc, powfn, 2, arg0, tree_root);
	    }
	}

      /* Optimize cbrt(cbrt(x)) -> pow(x,1/9) iff x is nonnegative.  */
      if (BUILTIN_CBRT_P (fcode))
	{
	  tree arg0 = CALL_EXPR_ARG (arg, 0);
	  if (tree_expr_nonnegative_p (arg0))
	    {
	      tree powfn = mathfn_built_in (type, BUILT_IN_POW);

	      if (powfn)
		{
		  tree tree_root;
		  REAL_VALUE_TYPE dconstroot;

		  real_arithmetic (&dconstroot, MULT_EXPR,
                                   dconst_third_ptr (), dconst_third_ptr ());
		  dconstroot = real_value_truncate (TYPE_MODE (type), dconstroot);
		  tree_root = build_real (type, dconstroot);
		  return build_call_expr_loc (loc, powfn, 2, arg0, tree_root);
		}
	    }
	}

      /* Optimize cbrt(pow(x,y)) -> pow(x,y/3) iff x is nonnegative.  */
      if (fcode == BUILT_IN_POW
          || fcode == BUILT_IN_POWF
	  || fcode == BUILT_IN_POWL)
	{
	  tree arg00 = CALL_EXPR_ARG (arg, 0);
	  tree arg01 = CALL_EXPR_ARG (arg, 1);
	  if (tree_expr_nonnegative_p (arg00))
	    {
	      tree powfn = TREE_OPERAND (CALL_EXPR_FN (arg), 0);
	      const REAL_VALUE_TYPE dconstroot
		= real_value_truncate (TYPE_MODE (type), dconst_third ());
	      tree narg01 = fold_build2_loc (loc, MULT_EXPR, type, arg01,
					 build_real (type, dconstroot));
	      return build_call_expr_loc (loc, powfn, 2, arg00, narg01);
	    }
	}
    }
  return NULL_TREE;
}

/* Fold function call to builtin cos, cosf, or cosl with argument ARG.
   TYPE is the type of the return value.  Return NULL_TREE if no
   simplification can be made.  */

static tree
fold_builtin_cos (location_t loc,
		  tree arg, tree type, tree fndecl)
{
  tree res, narg;

  if (!validate_arg (arg, REAL_TYPE))
    return NULL_TREE;

  /* Calculate the result when the argument is a constant.  */
  if ((res = do_mpfr_arg1 (arg, type, mpfr_cos, NULL, NULL, 0)))
    return res;

  /* Optimize cos(-x) into cos (x).  */
  if ((narg = fold_strip_sign_ops (arg)))
    return build_call_expr_loc (loc, fndecl, 1, narg);

  return NULL_TREE;
}

/* Fold function call to builtin cosh, coshf, or coshl with argument ARG.
   Return NULL_TREE if no simplification can be made.  */

static tree
fold_builtin_cosh (location_t loc, tree arg, tree type, tree fndecl)
{
  if (validate_arg (arg, REAL_TYPE))
    {
      tree res, narg;

      /* Calculate the result when the argument is a constant.  */
      if ((res = do_mpfr_arg1 (arg, type, mpfr_cosh, NULL, NULL, 0)))
	return res;

      /* Optimize cosh(-x) into cosh (x).  */
      if ((narg = fold_strip_sign_ops (arg)))
	return build_call_expr_loc (loc, fndecl, 1, narg);
    }

  return NULL_TREE;
}

/* Fold function call to builtin ccos (or ccosh if HYPER is TRUE) with
   argument ARG.  TYPE is the type of the return value.  Return
   NULL_TREE if no simplification can be made.  */

static tree
fold_builtin_ccos (location_t loc, tree arg, tree type, tree fndecl,
		   bool hyper)
{
  if (validate_arg (arg, COMPLEX_TYPE)
      && TREE_CODE (TREE_TYPE (TREE_TYPE (arg))) == REAL_TYPE)
    {
      tree tmp;

      /* Calculate the result when the argument is a constant.  */
      if ((tmp = do_mpc_arg1 (arg, type, (hyper ? mpc_cosh : mpc_cos))))
	return tmp;

      /* Optimize fn(-x) into fn(x).  */
      if ((tmp = fold_strip_sign_ops (arg)))
	return build_call_expr_loc (loc, fndecl, 1, tmp);
    }

  return NULL_TREE;
}

/* Fold function call to builtin tan, tanf, or tanl with argument ARG.
   Return NULL_TREE if no simplification can be made.  */

static tree
fold_builtin_tan (tree arg, tree type)
{
  enum built_in_function fcode;
  tree res;

  if (!validate_arg (arg, REAL_TYPE))
    return NULL_TREE;

  /* Calculate the result when the argument is a constant.  */
  if ((res = do_mpfr_arg1 (arg, type, mpfr_tan, NULL, NULL, 0)))
    return res;

  /* Optimize tan(atan(x)) = x.  */
  fcode = builtin_mathfn_code (arg);
  if (flag_unsafe_math_optimizations
      && (fcode == BUILT_IN_ATAN
	  || fcode == BUILT_IN_ATANF
	  || fcode == BUILT_IN_ATANL))
    return CALL_EXPR_ARG (arg, 0);

  return NULL_TREE;
}

/* Fold function call to builtin sincos, sincosf, or sincosl.  Return
   NULL_TREE if no simplification can be made.  */

static tree
fold_builtin_sincos (location_t loc,
		     tree arg0, tree arg1, tree arg2)
{
  tree type;
  tree res, fn, call;

  if (!validate_arg (arg0, REAL_TYPE)
      || !validate_arg (arg1, POINTER_TYPE)
      || !validate_arg (arg2, POINTER_TYPE))
    return NULL_TREE;

  type = TREE_TYPE (arg0);

  /* Calculate the result when the argument is a constant.  */
  if ((res = do_mpfr_sincos (arg0, arg1, arg2)))
    return res;

  /* Canonicalize sincos to cexpi.  */
  if (!TARGET_C99_FUNCTIONS)
    return NULL_TREE;
  fn = mathfn_built_in (type, BUILT_IN_CEXPI);
  if (!fn)
    return NULL_TREE;

  call = build_call_expr_loc (loc, fn, 1, arg0);
  call = builtin_save_expr (call);

  return build2 (COMPOUND_EXPR, void_type_node,
		 build2 (MODIFY_EXPR, void_type_node,
			 build_fold_indirect_ref_loc (loc, arg1),
			 build1 (IMAGPART_EXPR, type, call)),
		 build2 (MODIFY_EXPR, void_type_node,
			 build_fold_indirect_ref_loc (loc, arg2),
			 build1 (REALPART_EXPR, type, call)));
}

/* Fold function call to builtin cexp, cexpf, or cexpl.  Return
   NULL_TREE if no simplification can be made.  */

static tree
fold_builtin_cexp (location_t loc, tree arg0, tree type)
{
  tree rtype;
  tree realp, imagp, ifn;
  tree res;

  if (!validate_arg (arg0, COMPLEX_TYPE)
      || TREE_CODE (TREE_TYPE (TREE_TYPE (arg0))) != REAL_TYPE)
    return NULL_TREE;

  /* Calculate the result when the argument is a constant.  */
  if ((res = do_mpc_arg1 (arg0, type, mpc_exp)))
    return res;

  rtype = TREE_TYPE (TREE_TYPE (arg0));

  /* In case we can figure out the real part of arg0 and it is constant zero
     fold to cexpi.  */
  if (!TARGET_C99_FUNCTIONS)
    return NULL_TREE;
  ifn = mathfn_built_in (rtype, BUILT_IN_CEXPI);
  if (!ifn)
    return NULL_TREE;

  if ((realp = fold_unary_loc (loc, REALPART_EXPR, rtype, arg0))
      && real_zerop (realp))
    {
      tree narg = fold_build1_loc (loc, IMAGPART_EXPR, rtype, arg0);
      return build_call_expr_loc (loc, ifn, 1, narg);
    }

  /* In case we can easily decompose real and imaginary parts split cexp
     to exp (r) * cexpi (i).  */
  if (flag_unsafe_math_optimizations
      && realp)
    {
      tree rfn, rcall, icall;

      rfn = mathfn_built_in (rtype, BUILT_IN_EXP);
      if (!rfn)
	return NULL_TREE;

      imagp = fold_unary_loc (loc, IMAGPART_EXPR, rtype, arg0);
      if (!imagp)
	return NULL_TREE;

      icall = build_call_expr_loc (loc, ifn, 1, imagp);
      icall = builtin_save_expr (icall);
      rcall = build_call_expr_loc (loc, rfn, 1, realp);
      rcall = builtin_save_expr (rcall);
      return fold_build2_loc (loc, COMPLEX_EXPR, type,
			  fold_build2_loc (loc, MULT_EXPR, rtype,
				       rcall,
			 	       fold_build1_loc (loc, REALPART_EXPR,
						    rtype, icall)),
			  fold_build2_loc (loc, MULT_EXPR, rtype,
				       rcall,
				       fold_build1_loc (loc, IMAGPART_EXPR,
						    rtype, icall)));
    }

  return NULL_TREE;
}

/* Fold function call to builtin trunc, truncf or truncl with argument ARG.
   Return NULL_TREE if no simplification can be made.  */

static tree
fold_builtin_trunc (location_t loc, tree fndecl, tree arg)
{
  if (!validate_arg (arg, REAL_TYPE))
    return NULL_TREE;

  /* Optimize trunc of constant value.  */
  if (TREE_CODE (arg) == REAL_CST && !TREE_OVERFLOW (arg))
    {
      REAL_VALUE_TYPE r, x;
      tree type = TREE_TYPE (TREE_TYPE (fndecl));

      x = TREE_REAL_CST (arg);
      real_trunc (&r, TYPE_MODE (type), &x);
      return build_real (type, r);
    }

  return fold_trunc_transparent_mathfn (loc, fndecl, arg);
}

/* Fold function call to builtin floor, floorf or floorl with argument ARG.
   Return NULL_TREE if no simplification can be made.  */

static tree
fold_builtin_floor (location_t loc, tree fndecl, tree arg)
{
  if (!validate_arg (arg, REAL_TYPE))
    return NULL_TREE;

  /* Optimize floor of constant value.  */
  if (TREE_CODE (arg) == REAL_CST && !TREE_OVERFLOW (arg))
    {
      REAL_VALUE_TYPE x;

      x = TREE_REAL_CST (arg);
      if (! REAL_VALUE_ISNAN (x) || ! flag_errno_math)
	{
	  tree type = TREE_TYPE (TREE_TYPE (fndecl));
	  REAL_VALUE_TYPE r;

	  real_floor (&r, TYPE_MODE (type), &x);
	  return build_real (type, r);
	}
    }

  /* Fold floor (x) where x is nonnegative to trunc (x).  */
  if (tree_expr_nonnegative_p (arg))
    {
      tree truncfn = mathfn_built_in (TREE_TYPE (arg), BUILT_IN_TRUNC);
      if (truncfn)
	return build_call_expr_loc (loc, truncfn, 1, arg);
    }

  return fold_trunc_transparent_mathfn (loc, fndecl, arg);
}

/* Fold function call to builtin ceil, ceilf or ceill with argument ARG.
   Return NULL_TREE if no simplification can be made.  */

static tree
fold_builtin_ceil (location_t loc, tree fndecl, tree arg)
{
  if (!validate_arg (arg, REAL_TYPE))
    return NULL_TREE;

  /* Optimize ceil of constant value.  */
  if (TREE_CODE (arg) == REAL_CST && !TREE_OVERFLOW (arg))
    {
      REAL_VALUE_TYPE x;

      x = TREE_REAL_CST (arg);
      if (! REAL_VALUE_ISNAN (x) || ! flag_errno_math)
	{
	  tree type = TREE_TYPE (TREE_TYPE (fndecl));
	  REAL_VALUE_TYPE r;

	  real_ceil (&r, TYPE_MODE (type), &x);
	  return build_real (type, r);
	}
    }

  return fold_trunc_transparent_mathfn (loc, fndecl, arg);
}

/* Fold function call to builtin round, roundf or roundl with argument ARG.
   Return NULL_TREE if no simplification can be made.  */

static tree
fold_builtin_round (location_t loc, tree fndecl, tree arg)
{
  if (!validate_arg (arg, REAL_TYPE))
    return NULL_TREE;

  /* Optimize round of constant value.  */
  if (TREE_CODE (arg) == REAL_CST && !TREE_OVERFLOW (arg))
    {
      REAL_VALUE_TYPE x;

      x = TREE_REAL_CST (arg);
      if (! REAL_VALUE_ISNAN (x) || ! flag_errno_math)
	{
	  tree type = TREE_TYPE (TREE_TYPE (fndecl));
	  REAL_VALUE_TYPE r;

	  real_round (&r, TYPE_MODE (type), &x);
	  return build_real (type, r);
	}
    }

  return fold_trunc_transparent_mathfn (loc, fndecl, arg);
}

/* Fold function call to builtin lround, lroundf or lroundl (or the
   corresponding long long versions) and other rounding functions.  ARG
   is the argument to the call.  Return NULL_TREE if no simplification
   can be made.  */

static tree
fold_builtin_int_roundingfn (location_t loc, tree fndecl, tree arg)
{
  if (!validate_arg (arg, REAL_TYPE))
    return NULL_TREE;

  /* Optimize lround of constant value.  */
  if (TREE_CODE (arg) == REAL_CST && !TREE_OVERFLOW (arg))
    {
      const REAL_VALUE_TYPE x = TREE_REAL_CST (arg);

      if (real_isfinite (&x))
	{
	  tree itype = TREE_TYPE (TREE_TYPE (fndecl));
	  tree ftype = TREE_TYPE (arg);
	  double_int val;
	  REAL_VALUE_TYPE r;

	  switch (DECL_FUNCTION_CODE (fndecl))
	    {
	    CASE_FLT_FN (BUILT_IN_LFLOOR):
	    CASE_FLT_FN (BUILT_IN_LLFLOOR):
	      real_floor (&r, TYPE_MODE (ftype), &x);
	      break;

	    CASE_FLT_FN (BUILT_IN_LCEIL):
	    CASE_FLT_FN (BUILT_IN_LLCEIL):
	      real_ceil (&r, TYPE_MODE (ftype), &x);
	      break;

	    CASE_FLT_FN (BUILT_IN_LROUND):
	    CASE_FLT_FN (BUILT_IN_LLROUND):
	      real_round (&r, TYPE_MODE (ftype), &x);
	      break;

	    default:
	      gcc_unreachable ();
	    }

	  real_to_integer2 ((HOST_WIDE_INT *)&val.low, &val.high, &r);
	  if (double_int_fits_to_tree_p (itype, val))
	    return double_int_to_tree (itype, val);
	}
    }

  switch (DECL_FUNCTION_CODE (fndecl))
    {
    CASE_FLT_FN (BUILT_IN_LFLOOR):
    CASE_FLT_FN (BUILT_IN_LLFLOOR):
      /* Fold lfloor (x) where x is nonnegative to FIX_TRUNC (x).  */
      if (tree_expr_nonnegative_p (arg))
	return fold_build1_loc (loc, FIX_TRUNC_EXPR,
			    TREE_TYPE (TREE_TYPE (fndecl)), arg);
      break;
    default:;
    }

  return fold_fixed_mathfn (loc, fndecl, arg);
}

/* Fold function call to builtin ffs, clz, ctz, popcount and parity
   and their long and long long variants (i.e. ffsl and ffsll).  ARG is
   the argument to the call.  Return NULL_TREE if no simplification can
   be made.  */

static tree
fold_builtin_bitop (tree fndecl, tree arg)
{
  if (!validate_arg (arg, INTEGER_TYPE))
    return NULL_TREE;

  /* Optimize for constant argument.  */
  if (TREE_CODE (arg) == INTEGER_CST && !TREE_OVERFLOW (arg))
    {
      HOST_WIDE_INT hi, width, result;
      unsigned HOST_WIDE_INT lo;
      tree type;

      type = TREE_TYPE (arg);
      width = TYPE_PRECISION (type);
      lo = TREE_INT_CST_LOW (arg);

      /* Clear all the bits that are beyond the type's precision.  */
      if (width > HOST_BITS_PER_WIDE_INT)
	{
	  hi = TREE_INT_CST_HIGH (arg);
	  if (width < 2 * HOST_BITS_PER_WIDE_INT)
	    hi &= ~((HOST_WIDE_INT) (-1) >> (width - HOST_BITS_PER_WIDE_INT));
	}
      else
	{
	  hi = 0;
	  if (width < HOST_BITS_PER_WIDE_INT)
	    lo &= ~((unsigned HOST_WIDE_INT) (-1) << width);
	}

      switch (DECL_FUNCTION_CODE (fndecl))
	{
	CASE_INT_FN (BUILT_IN_FFS):
	  if (lo != 0)
	    result = ffs_hwi (lo);
	  else if (hi != 0)
	    result = HOST_BITS_PER_WIDE_INT + ffs_hwi (hi);
	  else
	    result = 0;
	  break;

	CASE_INT_FN (BUILT_IN_CLZ):
	  if (hi != 0)
	    result = width - floor_log2 (hi) - 1 - HOST_BITS_PER_WIDE_INT;
	  else if (lo != 0)
	    result = width - floor_log2 (lo) - 1;
	  else if (! CLZ_DEFINED_VALUE_AT_ZERO (TYPE_MODE (type), result))
	    result = width;
	  break;

	CASE_INT_FN (BUILT_IN_CTZ):
	  if (lo != 0)
	    result = ctz_hwi (lo);
	  else if (hi != 0)
	    result = HOST_BITS_PER_WIDE_INT + ctz_hwi (hi);
	  else if (! CTZ_DEFINED_VALUE_AT_ZERO (TYPE_MODE (type), result))
	    result = width;
	  break;

	CASE_INT_FN (BUILT_IN_POPCOUNT):
	  result = 0;
	  while (lo)
	    result++, lo &= lo - 1;
	  while (hi)
	    result++, hi &= (unsigned HOST_WIDE_INT) hi - 1;
	  break;

	CASE_INT_FN (BUILT_IN_PARITY):
	  result = 0;
	  while (lo)
	    result++, lo &= lo - 1;
	  while (hi)
	    result++, hi &= (unsigned HOST_WIDE_INT) hi - 1;
	  result &= 1;
	  break;

	default:
	  gcc_unreachable ();
	}

      return build_int_cst (TREE_TYPE (TREE_TYPE (fndecl)), result);
    }

  return NULL_TREE;
}

/* Fold function call to builtin_bswap and the long and long long
   variants.  Return NULL_TREE if no simplification can be made.  */
static tree
fold_builtin_bswap (tree fndecl, tree arg)
{
  if (! validate_arg (arg, INTEGER_TYPE))
    return NULL_TREE;

  /* Optimize constant value.  */
  if (TREE_CODE (arg) == INTEGER_CST && !TREE_OVERFLOW (arg))
    {
      HOST_WIDE_INT hi, width, r_hi = 0;
      unsigned HOST_WIDE_INT lo, r_lo = 0;
      tree type;

      type = TREE_TYPE (arg);
      width = TYPE_PRECISION (type);
      lo = TREE_INT_CST_LOW (arg);
      hi = TREE_INT_CST_HIGH (arg);

      switch (DECL_FUNCTION_CODE (fndecl))
	{
	  case BUILT_IN_BSWAP32:
	  case BUILT_IN_BSWAP64:
	    {
	      int s;

	      for (s = 0; s < width; s += 8)
		{
		  int d = width - s - 8;
		  unsigned HOST_WIDE_INT byte;

		  if (s < HOST_BITS_PER_WIDE_INT)
		    byte = (lo >> s) & 0xff;
		  else
		    byte = (hi >> (s - HOST_BITS_PER_WIDE_INT)) & 0xff;

		  if (d < HOST_BITS_PER_WIDE_INT)
		    r_lo |= byte << d;
		  else
		    r_hi |= byte << (d - HOST_BITS_PER_WIDE_INT);
		}
	    }

	    break;

	default:
	  gcc_unreachable ();
	}

      if (width < HOST_BITS_PER_WIDE_INT)
	return build_int_cst (TREE_TYPE (TREE_TYPE (fndecl)), r_lo);
      else
	return build_int_cst_wide (TREE_TYPE (TREE_TYPE (fndecl)), r_lo, r_hi);
    }

  return NULL_TREE;
}

/* A subroutine of fold_builtin to fold the various logarithmic
   functions.  Return NULL_TREE if no simplification can me made.
   FUNC is the corresponding MPFR logarithm function.  */

static tree
fold_builtin_logarithm (location_t loc, tree fndecl, tree arg,
			int (*func)(mpfr_ptr, mpfr_srcptr, mp_rnd_t))
{
  if (validate_arg (arg, REAL_TYPE))
    {
      tree type = TREE_TYPE (TREE_TYPE (fndecl));
      tree res;
      const enum built_in_function fcode = builtin_mathfn_code (arg);

      /* Calculate the result when the argument is a constant.  */
      if ((res = do_mpfr_arg1 (arg, type, func, &dconst0, NULL, false)))
	return res;

      /* Special case, optimize logN(expN(x)) = x.  */
      if (flag_unsafe_math_optimizations
	  && ((func == mpfr_log
	       && (fcode == BUILT_IN_EXP
		   || fcode == BUILT_IN_EXPF
		   || fcode == BUILT_IN_EXPL))
	      || (func == mpfr_log2
		  && (fcode == BUILT_IN_EXP2
		      || fcode == BUILT_IN_EXP2F
		      || fcode == BUILT_IN_EXP2L))
	      || (func == mpfr_log10 && (BUILTIN_EXP10_P (fcode)))))
	return fold_convert_loc (loc, type, CALL_EXPR_ARG (arg, 0));

      /* Optimize logN(func()) for various exponential functions.  We
	 want to determine the value "x" and the power "exponent" in
	 order to transform logN(x**exponent) into exponent*logN(x).  */
      if (flag_unsafe_math_optimizations)
	{
	  tree exponent = 0, x = 0;

	  switch (fcode)
	  {
	  CASE_FLT_FN (BUILT_IN_EXP):
	    /* Prepare to do logN(exp(exponent) -> exponent*logN(e).  */
	    x = build_real (type, real_value_truncate (TYPE_MODE (type),
                                                       dconst_e ()));
	    exponent = CALL_EXPR_ARG (arg, 0);
	    break;
	  CASE_FLT_FN (BUILT_IN_EXP2):
	    /* Prepare to do logN(exp2(exponent) -> exponent*logN(2).  */
	    x = build_real (type, dconst2);
	    exponent = CALL_EXPR_ARG (arg, 0);
	    break;
	  CASE_FLT_FN (BUILT_IN_EXP10):
	  CASE_FLT_FN (BUILT_IN_POW10):
	    /* Prepare to do logN(exp10(exponent) -> exponent*logN(10).  */
	    {
	      REAL_VALUE_TYPE dconst10;
	      real_from_integer (&dconst10, VOIDmode, 10, 0, 0);
	      x = build_real (type, dconst10);
	    }
	    exponent = CALL_EXPR_ARG (arg, 0);
	    break;
	  CASE_FLT_FN (BUILT_IN_SQRT):
	    /* Prepare to do logN(sqrt(x) -> 0.5*logN(x).  */
	    x = CALL_EXPR_ARG (arg, 0);
	    exponent = build_real (type, dconsthalf);
	    break;
	  CASE_FLT_FN (BUILT_IN_CBRT):
	    /* Prepare to do logN(cbrt(x) -> (1/3)*logN(x).  */
	    x = CALL_EXPR_ARG (arg, 0);
	    exponent = build_real (type, real_value_truncate (TYPE_MODE (type),
							      dconst_third ()));
	    break;
	  CASE_FLT_FN (BUILT_IN_POW):
	    /* Prepare to do logN(pow(x,exponent) -> exponent*logN(x).  */
	    x = CALL_EXPR_ARG (arg, 0);
	    exponent = CALL_EXPR_ARG (arg, 1);
	    break;
	  default:
	    break;
	  }

	  /* Now perform the optimization.  */
	  if (x && exponent)
	    {
	      tree logfn = build_call_expr_loc (loc, fndecl, 1, x);
	      return fold_build2_loc (loc, MULT_EXPR, type, exponent, logfn);
	    }
	}
    }

  return NULL_TREE;
}

/* Fold a builtin function call to hypot, hypotf, or hypotl.  Return
   NULL_TREE if no simplification can be made.  */

static tree
fold_builtin_hypot (location_t loc, tree fndecl,
		    tree arg0, tree arg1, tree type)
{
  tree res, narg0, narg1;

  if (!validate_arg (arg0, REAL_TYPE)
      || !validate_arg (arg1, REAL_TYPE))
    return NULL_TREE;

  /* Calculate the result when the argument is a constant.  */
  if ((res = do_mpfr_arg2 (arg0, arg1, type, mpfr_hypot)))
    return res;

  /* If either argument to hypot has a negate or abs, strip that off.
     E.g. hypot(-x,fabs(y)) -> hypot(x,y).  */
  narg0 = fold_strip_sign_ops (arg0);
  narg1 = fold_strip_sign_ops (arg1);
  if (narg0 || narg1)
    {
      return build_call_expr_loc (loc, fndecl, 2, narg0 ? narg0 : arg0,
			      narg1 ? narg1 : arg1);
    }

  /* If either argument is zero, hypot is fabs of the other.  */
  if (real_zerop (arg0))
    return fold_build1_loc (loc, ABS_EXPR, type, arg1);
  else if (real_zerop (arg1))
    return fold_build1_loc (loc, ABS_EXPR, type, arg0);

  /* hypot(x,x) -> fabs(x)*sqrt(2).  */
  if (flag_unsafe_math_optimizations
      && operand_equal_p (arg0, arg1, OEP_PURE_SAME))
    {
      const REAL_VALUE_TYPE sqrt2_trunc
	= real_value_truncate (TYPE_MODE (type), dconst_sqrt2 ());
      return fold_build2_loc (loc, MULT_EXPR, type,
			  fold_build1_loc (loc, ABS_EXPR, type, arg0),
			  build_real (type, sqrt2_trunc));
    }

  return NULL_TREE;
}


/* Fold a builtin function call to pow, powf, or powl.  Return
   NULL_TREE if no simplification can be made.  */
static tree
fold_builtin_pow (location_t loc, tree fndecl, tree arg0, tree arg1, tree type)
{
  tree res;

  if (!validate_arg (arg0, REAL_TYPE)
       || !validate_arg (arg1, REAL_TYPE))
    return NULL_TREE;

  /* Calculate the result when the argument is a constant.  */
  if ((res = do_mpfr_arg2 (arg0, arg1, type, mpfr_pow)))
    return res;

  /* Optimize pow(1.0,y) = 1.0.  */
  if (real_onep (arg0))
    return omit_one_operand_loc (loc, type, build_real (type, dconst1), arg1);

  if (TREE_CODE (arg1) == REAL_CST
      && !TREE_OVERFLOW (arg1))
    {
      REAL_VALUE_TYPE cint;
      REAL_VALUE_TYPE c;
      HOST_WIDE_INT n;

      c = TREE_REAL_CST (arg1);

      /* Optimize pow(x,0.0) = 1.0.  */
      if (REAL_VALUES_EQUAL (c, dconst0))
	return omit_one_operand_loc (loc, type, build_real (type, dconst1),
				 arg0);

      /* Optimize pow(x,1.0) = x.  */
      if (REAL_VALUES_EQUAL (c, dconst1))
	return arg0;

      /* Optimize pow(x,-1.0) = 1.0/x.  */
      if (REAL_VALUES_EQUAL (c, dconstm1))
	return fold_build2_loc (loc, RDIV_EXPR, type,
			    build_real (type, dconst1), arg0);

      /* Optimize pow(x,0.5) = sqrt(x).  */
      if (flag_unsafe_math_optimizations
	  && REAL_VALUES_EQUAL (c, dconsthalf))
	{
	  tree sqrtfn = mathfn_built_in (type, BUILT_IN_SQRT);

	  if (sqrtfn != NULL_TREE)
	    return build_call_expr_loc (loc, sqrtfn, 1, arg0);
	}

      /* Optimize pow(x,1.0/3.0) = cbrt(x).  */
      if (flag_unsafe_math_optimizations)
	{
	  const REAL_VALUE_TYPE dconstroot
	    = real_value_truncate (TYPE_MODE (type), dconst_third ());

	  if (REAL_VALUES_EQUAL (c, dconstroot))
	    {
	      tree cbrtfn = mathfn_built_in (type, BUILT_IN_CBRT);
	      if (cbrtfn != NULL_TREE)
		return build_call_expr_loc (loc, cbrtfn, 1, arg0);
	    }
	}

      /* Check for an integer exponent.  */
      n = real_to_integer (&c);
      real_from_integer (&cint, VOIDmode, n, n < 0 ? -1 : 0, 0);
      if (real_identical (&c, &cint))
	{
	  /* Attempt to evaluate pow at compile-time, unless this should
	     raise an exception.  */
	  if (TREE_CODE (arg0) == REAL_CST
	      && !TREE_OVERFLOW (arg0)
	      && (n > 0
		  || (!flag_trapping_math && !flag_errno_math)
		  || !REAL_VALUES_EQUAL (TREE_REAL_CST (arg0), dconst0)))
	    {
	      REAL_VALUE_TYPE x;
	      bool inexact;

	      x = TREE_REAL_CST (arg0);
	      inexact = real_powi (&x, TYPE_MODE (type), &x, n);
	      if (flag_unsafe_math_optimizations || !inexact)
		return build_real (type, x);
	    }

	  /* Strip sign ops from even integer powers.  */
	  if ((n & 1) == 0 && flag_unsafe_math_optimizations)
	    {
	      tree narg0 = fold_strip_sign_ops (arg0);
	      if (narg0)
		return build_call_expr_loc (loc, fndecl, 2, narg0, arg1);
	    }
	}
    }

  if (flag_unsafe_math_optimizations)
    {
      const enum built_in_function fcode = builtin_mathfn_code (arg0);

      /* Optimize pow(expN(x),y) = expN(x*y).  */
      if (BUILTIN_EXPONENT_P (fcode))
	{
	  tree expfn = TREE_OPERAND (CALL_EXPR_FN (arg0), 0);
	  tree arg = CALL_EXPR_ARG (arg0, 0);
	  arg = fold_build2_loc (loc, MULT_EXPR, type, arg, arg1);
	  return build_call_expr_loc (loc, expfn, 1, arg);
	}

      /* Optimize pow(sqrt(x),y) = pow(x,y*0.5).  */
      if (BUILTIN_SQRT_P (fcode))
	{
	  tree narg0 = CALL_EXPR_ARG (arg0, 0);
	  tree narg1 = fold_build2_loc (loc, MULT_EXPR, type, arg1,
				    build_real (type, dconsthalf));
	  return build_call_expr_loc (loc, fndecl, 2, narg0, narg1);
	}

      /* Optimize pow(cbrt(x),y) = pow(x,y/3) iff x is nonnegative.  */
      if (BUILTIN_CBRT_P (fcode))
	{
	  tree arg = CALL_EXPR_ARG (arg0, 0);
	  if (tree_expr_nonnegative_p (arg))
	    {
	      const REAL_VALUE_TYPE dconstroot
		= real_value_truncate (TYPE_MODE (type), dconst_third ());
	      tree narg1 = fold_build2_loc (loc, MULT_EXPR, type, arg1,
					build_real (type, dconstroot));
	      return build_call_expr_loc (loc, fndecl, 2, arg, narg1);
	    }
	}

      /* Optimize pow(pow(x,y),z) = pow(x,y*z) iff x is nonnegative.  */
      if (fcode == BUILT_IN_POW
	  || fcode == BUILT_IN_POWF
	  || fcode == BUILT_IN_POWL)
	{
	  tree arg00 = CALL_EXPR_ARG (arg0, 0);
	  if (tree_expr_nonnegative_p (arg00))
	    {
	      tree arg01 = CALL_EXPR_ARG (arg0, 1);
	      tree narg1 = fold_build2_loc (loc, MULT_EXPR, type, arg01, arg1);
	      return build_call_expr_loc (loc, fndecl, 2, arg00, narg1);
	    }
	}
    }

  return NULL_TREE;
}

/* Fold a builtin function call to powi, powif, or powil with argument ARG.
   Return NULL_TREE if no simplification can be made.  */
static tree
fold_builtin_powi (location_t loc, tree fndecl ATTRIBUTE_UNUSED,
		   tree arg0, tree arg1, tree type)
{
  if (!validate_arg (arg0, REAL_TYPE)
      || !validate_arg (arg1, INTEGER_TYPE))
    return NULL_TREE;

  /* Optimize pow(1.0,y) = 1.0.  */
  if (real_onep (arg0))
    return omit_one_operand_loc (loc, type, build_real (type, dconst1), arg1);

  if (host_integerp (arg1, 0))
    {
      HOST_WIDE_INT c = TREE_INT_CST_LOW (arg1);

      /* Evaluate powi at compile-time.  */
      if (TREE_CODE (arg0) == REAL_CST
	  && !TREE_OVERFLOW (arg0))
	{
	  REAL_VALUE_TYPE x;
	  x = TREE_REAL_CST (arg0);
	  real_powi (&x, TYPE_MODE (type), &x, c);
	  return build_real (type, x);
	}

      /* Optimize pow(x,0) = 1.0.  */
      if (c == 0)
	return omit_one_operand_loc (loc, type, build_real (type, dconst1),
				 arg0);

      /* Optimize pow(x,1) = x.  */
      if (c == 1)
	return arg0;

      /* Optimize pow(x,-1) = 1.0/x.  */
      if (c == -1)
	return fold_build2_loc (loc, RDIV_EXPR, type,
			   build_real (type, dconst1), arg0);
    }

  return NULL_TREE;
}

/* A subroutine of fold_builtin to fold the various exponent
   functions.  Return NULL_TREE if no simplification can be made.
   FUNC is the corresponding MPFR exponent function.  */

static tree
fold_builtin_exponent (location_t loc, tree fndecl, tree arg,
		       int (*func)(mpfr_ptr, mpfr_srcptr, mp_rnd_t))
{
  if (validate_arg (arg, REAL_TYPE))
    {
      tree type = TREE_TYPE (TREE_TYPE (fndecl));
      tree res;

      /* Calculate the result when the argument is a constant.  */
      if ((res = do_mpfr_arg1 (arg, type, func, NULL, NULL, 0)))
	return res;

      /* Optimize expN(logN(x)) = x.  */
      if (flag_unsafe_math_optimizations)
	{
	  const enum built_in_function fcode = builtin_mathfn_code (arg);

	  if ((func == mpfr_exp
	       && (fcode == BUILT_IN_LOG
		   || fcode == BUILT_IN_LOGF
		   || fcode == BUILT_IN_LOGL))
	      || (func == mpfr_exp2
		  && (fcode == BUILT_IN_LOG2
		      || fcode == BUILT_IN_LOG2F
		      || fcode == BUILT_IN_LOG2L))
	      || (func == mpfr_exp10
		  && (fcode == BUILT_IN_LOG10
		      || fcode == BUILT_IN_LOG10F
		      || fcode == BUILT_IN_LOG10L)))
	    return fold_convert_loc (loc, type, CALL_EXPR_ARG (arg, 0));
	}
    }

  return NULL_TREE;
}

/* Return true if VAR is a VAR_DECL or a component thereof.  */

static bool
var_decl_component_p (tree var)
{
  tree inner = var;
  while (handled_component_p (inner))
    inner = TREE_OPERAND (inner, 0);
  return SSA_VAR_P (inner);
}

/* Fold function call to builtin memset.  Return
   NULL_TREE if no simplification can be made.  */

static tree
fold_builtin_memset (location_t loc, tree dest, tree c, tree len,
		     tree type, bool ignore)
{
  tree var, ret, etype;
  unsigned HOST_WIDE_INT length, cval;

  if (! validate_arg (dest, POINTER_TYPE)
      || ! validate_arg (c, INTEGER_TYPE)
      || ! validate_arg (len, INTEGER_TYPE))
    return NULL_TREE;

  if (! host_integerp (len, 1))
    return NULL_TREE;

  /* If the LEN parameter is zero, return DEST.  */
  if (integer_zerop (len))
    return omit_one_operand_loc (loc, type, dest, c);

  if (TREE_CODE (c) != INTEGER_CST || TREE_SIDE_EFFECTS (dest))
    return NULL_TREE;

  var = dest;
  STRIP_NOPS (var);
  if (TREE_CODE (var) != ADDR_EXPR)
    return NULL_TREE;

  var = TREE_OPERAND (var, 0);
  if (TREE_THIS_VOLATILE (var))
    return NULL_TREE;

  etype = TREE_TYPE (var);
  if (TREE_CODE (etype) == ARRAY_TYPE)
    etype = TREE_TYPE (etype);

  if (!INTEGRAL_TYPE_P (etype)
      && !POINTER_TYPE_P (etype))
    return NULL_TREE;

  if (! var_decl_component_p (var))
    return NULL_TREE;

  length = tree_low_cst (len, 1);
  if (GET_MODE_SIZE (TYPE_MODE (etype)) != length
      || get_pointer_alignment (dest, BIGGEST_ALIGNMENT) / BITS_PER_UNIT
	 < length)
    return NULL_TREE;

  if (length > HOST_BITS_PER_WIDE_INT / BITS_PER_UNIT)
    return NULL_TREE;

  if (integer_zerop (c))
    cval = 0;
  else
    {
      if (CHAR_BIT != 8 || BITS_PER_UNIT != 8 || HOST_BITS_PER_WIDE_INT > 64)
	return NULL_TREE;

      cval = TREE_INT_CST_LOW (c);
      cval &= 0xff;
      cval |= cval << 8;
      cval |= cval << 16;
      cval |= (cval << 31) << 1;
    }

  ret = build_int_cst_type (etype, cval);
  var = build_fold_indirect_ref_loc (loc,
				 fold_convert_loc (loc,
						   build_pointer_type (etype),
						   dest));
  ret = build2 (MODIFY_EXPR, etype, var, ret);
  if (ignore)
    return ret;

  return omit_one_operand_loc (loc, type, dest, ret);
}

/* Fold function call to builtin memset.  Return
   NULL_TREE if no simplification can be made.  */

static tree
fold_builtin_bzero (location_t loc, tree dest, tree size, bool ignore)
{
  if (! validate_arg (dest, POINTER_TYPE)
      || ! validate_arg (size, INTEGER_TYPE))
    return NULL_TREE;

  if (!ignore)
    return NULL_TREE;

  /* New argument list transforming bzero(ptr x, int y) to
     memset(ptr x, int 0, size_t y).   This is done this way
     so that if it isn't expanded inline, we fallback to
     calling bzero instead of memset.  */

  return fold_builtin_memset (loc, dest, integer_zero_node,
			      fold_convert_loc (loc, sizetype, size),
			      void_type_node, ignore);
}

/* Fold function call to builtin mem{{,p}cpy,move}.  Return
   NULL_TREE if no simplification can be made.
   If ENDP is 0, return DEST (like memcpy).
   If ENDP is 1, return DEST+LEN (like mempcpy).
   If ENDP is 2, return DEST+LEN-1 (like stpcpy).
   If ENDP is 3, return DEST, additionally *SRC and *DEST may overlap
   (memmove).   */

static tree
fold_builtin_memory_op (location_t loc, tree dest, tree src,
			tree len, tree type, bool ignore, int endp)
{
  tree destvar, srcvar, expr;

  if (! validate_arg (dest, POINTER_TYPE)
      || ! validate_arg (src, POINTER_TYPE)
      || ! validate_arg (len, INTEGER_TYPE))
    return NULL_TREE;

  /* If the LEN parameter is zero, return DEST.  */
  if (integer_zerop (len))
    return omit_one_operand_loc (loc, type, dest, src);

  /* If SRC and DEST are the same (and not volatile), return
     DEST{,+LEN,+LEN-1}.  */
  if (operand_equal_p (src, dest, 0))
    expr = len;
  else
    {
      tree srctype, desttype;
      unsigned int src_align, dest_align;
      tree off0;

      if (endp == 3)
	{
	  src_align = get_pointer_alignment (src, BIGGEST_ALIGNMENT);
	  dest_align = get_pointer_alignment (dest, BIGGEST_ALIGNMENT);

	  /* Both DEST and SRC must be pointer types.
	     ??? This is what old code did.  Is the testing for pointer types
	     really mandatory?

	     If either SRC is readonly or length is 1, we can use memcpy.  */
	  if (!dest_align || !src_align)
	    return NULL_TREE;
	  if (readonly_data_expr (src)
	      || (host_integerp (len, 1)
		  && (MIN (src_align, dest_align) / BITS_PER_UNIT
		      >= (unsigned HOST_WIDE_INT) tree_low_cst (len, 1))))
	    {
	      tree fn = implicit_built_in_decls[BUILT_IN_MEMCPY];
	      if (!fn)
		return NULL_TREE;
              return build_call_expr_loc (loc, fn, 3, dest, src, len);
	    }

	  /* If *src and *dest can't overlap, optimize into memcpy as well.  */
	  if (TREE_CODE (src) == ADDR_EXPR
	      && TREE_CODE (dest) == ADDR_EXPR)
	    {
	      tree src_base, dest_base, fn;
	      HOST_WIDE_INT src_offset = 0, dest_offset = 0;
	      HOST_WIDE_INT size = -1;
	      HOST_WIDE_INT maxsize = -1;

	      srcvar = TREE_OPERAND (src, 0);
	      src_base = get_ref_base_and_extent (srcvar, &src_offset,
						  &size, &maxsize);
	      destvar = TREE_OPERAND (dest, 0);
	      dest_base = get_ref_base_and_extent (destvar, &dest_offset,
						   &size, &maxsize);
	      if (host_integerp (len, 1))
		maxsize = tree_low_cst (len, 1);
	      else
		maxsize = -1;
	      src_offset /= BITS_PER_UNIT;
	      dest_offset /= BITS_PER_UNIT;
	      if (SSA_VAR_P (src_base)
		  && SSA_VAR_P (dest_base))
		{
		  if (operand_equal_p (src_base, dest_base, 0)
		      && ranges_overlap_p (src_offset, maxsize,
					   dest_offset, maxsize))
		    return NULL_TREE;
		}
	      else if (TREE_CODE (src_base) == MEM_REF
		       && TREE_CODE (dest_base) == MEM_REF)
		{
		  double_int off;
		  if (! operand_equal_p (TREE_OPERAND (src_base, 0),
					 TREE_OPERAND (dest_base, 0), 0))
		    return NULL_TREE;
		  off = double_int_add (mem_ref_offset (src_base),
					shwi_to_double_int (src_offset));
		  if (!double_int_fits_in_shwi_p (off))
		    return NULL_TREE;
		  src_offset = off.low;
		  off = double_int_add (mem_ref_offset (dest_base),
					shwi_to_double_int (dest_offset));
		  if (!double_int_fits_in_shwi_p (off))
		    return NULL_TREE;
		  dest_offset = off.low;
		  if (ranges_overlap_p (src_offset, maxsize,
					dest_offset, maxsize))
		    return NULL_TREE;
		}
	      else
		return NULL_TREE;

	      fn = implicit_built_in_decls[BUILT_IN_MEMCPY];
	      if (!fn)
		return NULL_TREE;
	      return build_call_expr_loc (loc, fn, 3, dest, src, len);
	    }

	  /* If the destination and source do not alias optimize into
	     memcpy as well.  */
	  if ((is_gimple_min_invariant (dest)
	       || TREE_CODE (dest) == SSA_NAME)
	      && (is_gimple_min_invariant (src)
		  || TREE_CODE (src) == SSA_NAME))
	    {
	      ao_ref destr, srcr;
	      ao_ref_init_from_ptr_and_size (&destr, dest, len);
	      ao_ref_init_from_ptr_and_size (&srcr, src, len);
	      if (!refs_may_alias_p_1 (&destr, &srcr, false))
		{
		  tree fn;
		  fn = implicit_built_in_decls[BUILT_IN_MEMCPY];
		  if (!fn)
		    return NULL_TREE;
		  return build_call_expr_loc (loc, fn, 3, dest, src, len);
		}
	    }

	  return NULL_TREE;
	}

      if (!host_integerp (len, 0))
	return NULL_TREE;
      /* FIXME:
         This logic lose for arguments like (type *)malloc (sizeof (type)),
         since we strip the casts of up to VOID return value from malloc.
	 Perhaps we ought to inherit type from non-VOID argument here?  */
      STRIP_NOPS (src);
      STRIP_NOPS (dest);
      /* As we fold (void *)(p + CST) to (void *)p + CST undo this here.  */
      if (TREE_CODE (src) == POINTER_PLUS_EXPR)
	{
	  tree tem = TREE_OPERAND (src, 0);
	  STRIP_NOPS (tem);
	  if (tem != TREE_OPERAND (src, 0))
	    src = build1 (NOP_EXPR, TREE_TYPE (tem), src);
	}
      if (TREE_CODE (dest) == POINTER_PLUS_EXPR)
	{
	  tree tem = TREE_OPERAND (dest, 0);
	  STRIP_NOPS (tem);
	  if (tem != TREE_OPERAND (dest, 0))
	    dest = build1 (NOP_EXPR, TREE_TYPE (tem), dest);
	}
      srctype = TREE_TYPE (TREE_TYPE (src));
      if (srctype
	  && TREE_CODE (srctype) == ARRAY_TYPE
	  && !tree_int_cst_equal (TYPE_SIZE_UNIT (srctype), len))
	{
	  srctype = TREE_TYPE (srctype);
	  STRIP_NOPS (src);
	  src = build1 (NOP_EXPR, build_pointer_type (srctype), src);
	}
      desttype = TREE_TYPE (TREE_TYPE (dest));
      if (desttype
	  && TREE_CODE (desttype) == ARRAY_TYPE
	  && !tree_int_cst_equal (TYPE_SIZE_UNIT (desttype), len))
	{
	  desttype = TREE_TYPE (desttype);
	  STRIP_NOPS (dest);
	  dest = build1 (NOP_EXPR, build_pointer_type (desttype), dest);
	}
      if (!srctype || !desttype
	  || TREE_ADDRESSABLE (srctype)
	  || TREE_ADDRESSABLE (desttype)
	  || !TYPE_SIZE_UNIT (srctype)
	  || !TYPE_SIZE_UNIT (desttype)
	  || TREE_CODE (TYPE_SIZE_UNIT (srctype)) != INTEGER_CST
	  || TREE_CODE (TYPE_SIZE_UNIT (desttype)) != INTEGER_CST)
	return NULL_TREE;

      src_align = get_pointer_alignment (src, BIGGEST_ALIGNMENT);
      dest_align = get_pointer_alignment (dest, BIGGEST_ALIGNMENT);
      if (dest_align < TYPE_ALIGN (desttype)
	  || src_align < TYPE_ALIGN (srctype))
	return NULL_TREE;

      if (!ignore)
        dest = builtin_save_expr (dest);

      /* Build accesses at offset zero with a ref-all character type.  */
      off0 = build_int_cst (build_pointer_type_for_mode (char_type_node,
							 ptr_mode, true), 0);

      destvar = dest;
      STRIP_NOPS (destvar);
      if (TREE_CODE (destvar) == ADDR_EXPR
	  && var_decl_component_p (TREE_OPERAND (destvar, 0))
	  && tree_int_cst_equal (TYPE_SIZE_UNIT (desttype), len))
	destvar = fold_build2 (MEM_REF, desttype, destvar, off0);
      else
	destvar = NULL_TREE;

      srcvar = src;
      STRIP_NOPS (srcvar);
      if (TREE_CODE (srcvar) == ADDR_EXPR
	  && var_decl_component_p (TREE_OPERAND (srcvar, 0))
	  && tree_int_cst_equal (TYPE_SIZE_UNIT (srctype), len))
	{
	  if (!destvar
	      || src_align >= TYPE_ALIGN (desttype))
	    srcvar = fold_build2 (MEM_REF, destvar ? desttype : srctype,
				  srcvar, off0);
	  else if (!STRICT_ALIGNMENT)
	    {
	      srctype = build_aligned_type (TYPE_MAIN_VARIANT (desttype),
					    src_align);
	      srcvar = fold_build2 (MEM_REF, srctype, srcvar, off0);
	    }
	  else
	    srcvar = NULL_TREE;
	}
      else
	srcvar = NULL_TREE;

      if (srcvar == NULL_TREE && destvar == NULL_TREE)
	return NULL_TREE;

      if (srcvar == NULL_TREE)
	{
	  STRIP_NOPS (src);
	  if (src_align >= TYPE_ALIGN (desttype))
	    srcvar = fold_build2 (MEM_REF, desttype, src, off0);
	  else
	    {
	      if (STRICT_ALIGNMENT)
		return NULL_TREE;
	      srctype = build_aligned_type (TYPE_MAIN_VARIANT (desttype),
					    src_align);
	      srcvar = fold_build2 (MEM_REF, srctype, src, off0);
	    }
	}
      else if (destvar == NULL_TREE)
	{
	  STRIP_NOPS (dest);
	  if (dest_align >= TYPE_ALIGN (srctype))
	    destvar = fold_build2 (MEM_REF, srctype, dest, off0);
	  else
	    {
	      if (STRICT_ALIGNMENT)
		return NULL_TREE;
	      desttype = build_aligned_type (TYPE_MAIN_VARIANT (srctype),
					     dest_align);
	      destvar = fold_build2 (MEM_REF, desttype, dest, off0);
	    }
	}

      expr = build2 (MODIFY_EXPR, TREE_TYPE (destvar), destvar, srcvar);
    }

  if (ignore)
    return expr;

  if (endp == 0 || endp == 3)
    return omit_one_operand_loc (loc, type, dest, expr);

  if (expr == len)
    expr = NULL_TREE;

  if (endp == 2)
    len = fold_build2_loc (loc, MINUS_EXPR, TREE_TYPE (len), len,
		       ssize_int (1));

  len = fold_convert_loc (loc, sizetype, len);
  dest = fold_build2_loc (loc, POINTER_PLUS_EXPR, TREE_TYPE (dest), dest, len);
  dest = fold_convert_loc (loc, type, dest);
  if (expr)
    dest = omit_one_operand_loc (loc, type, dest, expr);
  return dest;
}

/* Fold function call to builtin strcpy with arguments DEST and SRC.
   If LEN is not NULL, it represents the length of the string to be
   copied.  Return NULL_TREE if no simplification can be made.  */

tree
fold_builtin_strcpy (location_t loc, tree fndecl, tree dest, tree src, tree len)
{
  tree fn;

  if (!validate_arg (dest, POINTER_TYPE)
      || !validate_arg (src, POINTER_TYPE))
    return NULL_TREE;

  /* If SRC and DEST are the same (and not volatile), return DEST.  */
  if (operand_equal_p (src, dest, 0))
    return fold_convert_loc (loc, TREE_TYPE (TREE_TYPE (fndecl)), dest);

  if (optimize_function_for_size_p (cfun))
    return NULL_TREE;

  fn = implicit_built_in_decls[BUILT_IN_MEMCPY];
  if (!fn)
    return NULL_TREE;

  if (!len)
    {
      len = c_strlen (src, 1);
      if (! len || TREE_SIDE_EFFECTS (len))
	return NULL_TREE;
    }

  len = size_binop_loc (loc, PLUS_EXPR, len, ssize_int (1));
  return fold_convert_loc (loc, TREE_TYPE (TREE_TYPE (fndecl)),
			   build_call_expr_loc (loc, fn, 3, dest, src, len));
}

/* Fold function call to builtin stpcpy with arguments DEST and SRC.
   Return NULL_TREE if no simplification can be made.  */

static tree
fold_builtin_stpcpy (location_t loc, tree fndecl, tree dest, tree src)
{
  tree fn, len, lenp1, call, type;

  if (!validate_arg (dest, POINTER_TYPE)
      || !validate_arg (src, POINTER_TYPE))
    return NULL_TREE;

  len = c_strlen (src, 1);
  if (!len
      || TREE_CODE (len) != INTEGER_CST)
    return NULL_TREE;

  if (optimize_function_for_size_p (cfun)
      /* If length is zero it's small enough.  */
      && !integer_zerop (len))
    return NULL_TREE;

  fn = implicit_built_in_decls[BUILT_IN_MEMCPY];
  if (!fn)
    return NULL_TREE;

  lenp1 = size_binop_loc (loc, PLUS_EXPR, len, ssize_int (1));
  /* We use dest twice in building our expression.  Save it from
     multiple expansions.  */
  dest = builtin_save_expr (dest);
  call = build_call_expr_loc (loc, fn, 3, dest, src, lenp1);

  type = TREE_TYPE (TREE_TYPE (fndecl));
  len = fold_convert_loc (loc, sizetype, len);
  dest = fold_build2_loc (loc, POINTER_PLUS_EXPR, TREE_TYPE (dest), dest, len);
  dest = fold_convert_loc (loc, type, dest);
  dest = omit_one_operand_loc (loc, type, dest, call);
  return dest;
}

/* Fold function call to builtin strncpy with arguments DEST, SRC, and LEN.
   If SLEN is not NULL, it represents the length of the source string.
   Return NULL_TREE if no simplification can be made.  */

tree
fold_builtin_strncpy (location_t loc, tree fndecl, tree dest,
		      tree src, tree len, tree slen)
{
  tree fn;

  if (!validate_arg (dest, POINTER_TYPE)
      || !validate_arg (src, POINTER_TYPE)
      || !validate_arg (len, INTEGER_TYPE))
    return NULL_TREE;

  /* If the LEN parameter is zero, return DEST.  */
  if (integer_zerop (len))
    return omit_one_operand_loc (loc, TREE_TYPE (TREE_TYPE (fndecl)), dest, src);

  /* We can't compare slen with len as constants below if len is not a
     constant.  */
  if (len == 0 || TREE_CODE (len) != INTEGER_CST)
    return NULL_TREE;

  if (!slen)
    slen = c_strlen (src, 1);

  /* Now, we must be passed a constant src ptr parameter.  */
  if (slen == 0 || TREE_CODE (slen) != INTEGER_CST)
    return NULL_TREE;

  slen = size_binop_loc (loc, PLUS_EXPR, slen, ssize_int (1));

  /* We do not support simplification of this case, though we do
     support it when expanding trees into RTL.  */
  /* FIXME: generate a call to __builtin_memset.  */
  if (tree_int_cst_lt (slen, len))
    return NULL_TREE;

  /* OK transform into builtin memcpy.  */
  fn = implicit_built_in_decls[BUILT_IN_MEMCPY];
  if (!fn)
    return NULL_TREE;
  return fold_convert_loc (loc, TREE_TYPE (TREE_TYPE (fndecl)),
			   build_call_expr_loc (loc, fn, 3, dest, src, len));
}

/* Fold function call to builtin memchr.  ARG1, ARG2 and LEN are the
   arguments to the call, and TYPE is its return type.
   Return NULL_TREE if no simplification can be made.  */

static tree
fold_builtin_memchr (location_t loc, tree arg1, tree arg2, tree len, tree type)
{
  if (!validate_arg (arg1, POINTER_TYPE)
      || !validate_arg (arg2, INTEGER_TYPE)
      || !validate_arg (len, INTEGER_TYPE))
    return NULL_TREE;
  else
    {
      const char *p1;

      if (TREE_CODE (arg2) != INTEGER_CST
	  || !host_integerp (len, 1))
	return NULL_TREE;

      p1 = c_getstr (arg1);
      if (p1 && compare_tree_int (len, strlen (p1) + 1) <= 0)
	{
	  char c;
	  const char *r;
	  tree tem;

	  if (target_char_cast (arg2, &c))
	    return NULL_TREE;

	  r = (char *) memchr (p1, c, tree_low_cst (len, 1));

	  if (r == NULL)
	    return build_int_cst (TREE_TYPE (arg1), 0);

	  tem = fold_build2_loc (loc, POINTER_PLUS_EXPR, TREE_TYPE (arg1), arg1,
			     size_int (r - p1));
	  return fold_convert_loc (loc, type, tem);
	}
      return NULL_TREE;
    }
}

/* Fold function call to builtin memcmp with arguments ARG1 and ARG2.
   Return NULL_TREE if no simplification can be made.  */

static tree
fold_builtin_memcmp (location_t loc, tree arg1, tree arg2, tree len)
{
  const char *p1, *p2;

  if (!validate_arg (arg1, POINTER_TYPE)
      || !validate_arg (arg2, POINTER_TYPE)
      || !validate_arg (len, INTEGER_TYPE))
    return NULL_TREE;

  /* If the LEN parameter is zero, return zero.  */
  if (integer_zerop (len))
    return omit_two_operands_loc (loc, integer_type_node, integer_zero_node,
			      arg1, arg2);

  /* If ARG1 and ARG2 are the same (and not volatile), return zero.  */
  if (operand_equal_p (arg1, arg2, 0))
    return omit_one_operand_loc (loc, integer_type_node, integer_zero_node, len);

  p1 = c_getstr (arg1);
  p2 = c_getstr (arg2);

  /* If all arguments are constant, and the value of len is not greater
     than the lengths of arg1 and arg2, evaluate at compile-time.  */
  if (host_integerp (len, 1) && p1 && p2
      && compare_tree_int (len, strlen (p1) + 1) <= 0
      && compare_tree_int (len, strlen (p2) + 1) <= 0)
    {
      const int r = memcmp (p1, p2, tree_low_cst (len, 1));

      if (r > 0)
	return integer_one_node;
      else if (r < 0)
	return integer_minus_one_node;
      else
	return integer_zero_node;
    }

  /* If len parameter is one, return an expression corresponding to
     (*(const unsigned char*)arg1 - (const unsigned char*)arg2).  */
  if (host_integerp (len, 1) && tree_low_cst (len, 1) == 1)
    {
      tree cst_uchar_node = build_type_variant (unsigned_char_type_node, 1, 0);
      tree cst_uchar_ptr_node
	= build_pointer_type_for_mode (cst_uchar_node, ptr_mode, true);

      tree ind1
	= fold_convert_loc (loc, integer_type_node,
			    build1 (INDIRECT_REF, cst_uchar_node,
				    fold_convert_loc (loc,
						      cst_uchar_ptr_node,
						      arg1)));
      tree ind2
	= fold_convert_loc (loc, integer_type_node,
			    build1 (INDIRECT_REF, cst_uchar_node,
				    fold_convert_loc (loc,
						      cst_uchar_ptr_node,
						      arg2)));
      return fold_build2_loc (loc, MINUS_EXPR, integer_type_node, ind1, ind2);
    }

  return NULL_TREE;
}

/* Fold function call to builtin strcmp with arguments ARG1 and ARG2.
   Return NULL_TREE if no simplification can be made.  */

static tree
fold_builtin_strcmp (location_t loc, tree arg1, tree arg2)
{
  const char *p1, *p2;

  if (!validate_arg (arg1, POINTER_TYPE)
      || !validate_arg (arg2, POINTER_TYPE))
    return NULL_TREE;

  /* If ARG1 and ARG2 are the same (and not volatile), return zero.  */
  if (operand_equal_p (arg1, arg2, 0))
    return integer_zero_node;

  p1 = c_getstr (arg1);
  p2 = c_getstr (arg2);

  if (p1 && p2)
    {
      const int i = strcmp (p1, p2);
      if (i < 0)
	return integer_minus_one_node;
      else if (i > 0)
	return integer_one_node;
      else
	return integer_zero_node;
    }

  /* If the second arg is "", return *(const unsigned char*)arg1.  */
  if (p2 && *p2 == '\0')
    {
      tree cst_uchar_node = build_type_variant (unsigned_char_type_node, 1, 0);
      tree cst_uchar_ptr_node
	= build_pointer_type_for_mode (cst_uchar_node, ptr_mode, true);

      return fold_convert_loc (loc, integer_type_node,
			       build1 (INDIRECT_REF, cst_uchar_node,
				       fold_convert_loc (loc,
							 cst_uchar_ptr_node,
							 arg1)));
    }

  /* If the first arg is "", return -*(const unsigned char*)arg2.  */
  if (p1 && *p1 == '\0')
    {
      tree cst_uchar_node = build_type_variant (unsigned_char_type_node, 1, 0);
      tree cst_uchar_ptr_node
	= build_pointer_type_for_mode (cst_uchar_node, ptr_mode, true);

      tree temp
	= fold_convert_loc (loc, integer_type_node,
			    build1 (INDIRECT_REF, cst_uchar_node,
				    fold_convert_loc (loc,
						      cst_uchar_ptr_node,
						      arg2)));
      return fold_build1_loc (loc, NEGATE_EXPR, integer_type_node, temp);
    }

  return NULL_TREE;
}

/* Fold function call to builtin strncmp with arguments ARG1, ARG2, and LEN.
   Return NULL_TREE if no simplification can be made.  */

static tree
fold_builtin_strncmp (location_t loc, tree arg1, tree arg2, tree len)
{
  const char *p1, *p2;

  if (!validate_arg (arg1, POINTER_TYPE)
      || !validate_arg (arg2, POINTER_TYPE)
      || !validate_arg (len, INTEGER_TYPE))
    return NULL_TREE;

  /* If the LEN parameter is zero, return zero.  */
  if (integer_zerop (len))
    return omit_two_operands_loc (loc, integer_type_node, integer_zero_node,
			      arg1, arg2);

  /* If ARG1 and ARG2 are the same (and not volatile), return zero.  */
  if (operand_equal_p (arg1, arg2, 0))
    return omit_one_operand_loc (loc, integer_type_node, integer_zero_node, len);

  p1 = c_getstr (arg1);
  p2 = c_getstr (arg2);

  if (host_integerp (len, 1) && p1 && p2)
    {
      const int i = strncmp (p1, p2, tree_low_cst (len, 1));
      if (i > 0)
	return integer_one_node;
      else if (i < 0)
	return integer_minus_one_node;
      else
	return integer_zero_node;
    }

  /* If the second arg is "", and the length is greater than zero,
     return *(const unsigned char*)arg1.  */
  if (p2 && *p2 == '\0'
      && TREE_CODE (len) == INTEGER_CST
      && tree_int_cst_sgn (len) == 1)
    {
      tree cst_uchar_node = build_type_variant (unsigned_char_type_node, 1, 0);
      tree cst_uchar_ptr_node
	= build_pointer_type_for_mode (cst_uchar_node, ptr_mode, true);

      return fold_convert_loc (loc, integer_type_node,
			       build1 (INDIRECT_REF, cst_uchar_node,
				       fold_convert_loc (loc,
							 cst_uchar_ptr_node,
							 arg1)));
    }

  /* If the first arg is "", and the length is greater than zero,
     return -*(const unsigned char*)arg2.  */
  if (p1 && *p1 == '\0'
      && TREE_CODE (len) == INTEGER_CST
      && tree_int_cst_sgn (len) == 1)
    {
      tree cst_uchar_node = build_type_variant (unsigned_char_type_node, 1, 0);
      tree cst_uchar_ptr_node
	= build_pointer_type_for_mode (cst_uchar_node, ptr_mode, true);

      tree temp = fold_convert_loc (loc, integer_type_node,
				    build1 (INDIRECT_REF, cst_uchar_node,
					    fold_convert_loc (loc,
							      cst_uchar_ptr_node,
							      arg2)));
      return fold_build1_loc (loc, NEGATE_EXPR, integer_type_node, temp);
    }

  /* If len parameter is one, return an expression corresponding to
     (*(const unsigned char*)arg1 - (const unsigned char*)arg2).  */
  if (host_integerp (len, 1) && tree_low_cst (len, 1) == 1)
    {
      tree cst_uchar_node = build_type_variant (unsigned_char_type_node, 1, 0);
      tree cst_uchar_ptr_node
	= build_pointer_type_for_mode (cst_uchar_node, ptr_mode, true);

      tree ind1 = fold_convert_loc (loc, integer_type_node,
				    build1 (INDIRECT_REF, cst_uchar_node,
					    fold_convert_loc (loc,
							      cst_uchar_ptr_node,
							      arg1)));
      tree ind2 = fold_convert_loc (loc, integer_type_node,
				    build1 (INDIRECT_REF, cst_uchar_node,
					    fold_convert_loc (loc,
							      cst_uchar_ptr_node,
							      arg2)));
      return fold_build2_loc (loc, MINUS_EXPR, integer_type_node, ind1, ind2);
    }

  return NULL_TREE;
}

/* Fold function call to builtin signbit, signbitf or signbitl with argument
   ARG.  Return NULL_TREE if no simplification can be made.  */

static tree
fold_builtin_signbit (location_t loc, tree arg, tree type)
{
  if (!validate_arg (arg, REAL_TYPE))
    return NULL_TREE;

  /* If ARG is a compile-time constant, determine the result.  */
  if (TREE_CODE (arg) == REAL_CST
      && !TREE_OVERFLOW (arg))
    {
      REAL_VALUE_TYPE c;

      c = TREE_REAL_CST (arg);
      return (REAL_VALUE_NEGATIVE (c)
	      ? build_one_cst (type)
	      : build_zero_cst (type));
    }

  /* If ARG is non-negative, the result is always zero.  */
  if (tree_expr_nonnegative_p (arg))
    return omit_one_operand_loc (loc, type, integer_zero_node, arg);

  /* If ARG's format doesn't have signed zeros, return "arg < 0.0".  */
  if (!HONOR_SIGNED_ZEROS (TYPE_MODE (TREE_TYPE (arg))))
    return fold_build2_loc (loc, LT_EXPR, type, arg,
			build_real (TREE_TYPE (arg), dconst0));

  return NULL_TREE;
}

/* Fold function call to builtin copysign, copysignf or copysignl with
   arguments ARG1 and ARG2.  Return NULL_TREE if no simplification can
   be made.  */

static tree
fold_builtin_copysign (location_t loc, tree fndecl,
		       tree arg1, tree arg2, tree type)
{
  tree tem;

  if (!validate_arg (arg1, REAL_TYPE)
      || !validate_arg (arg2, REAL_TYPE))
    return NULL_TREE;

  /* copysign(X,X) is X.  */
  if (operand_equal_p (arg1, arg2, 0))
    return fold_convert_loc (loc, type, arg1);

  /* If ARG1 and ARG2 are compile-time constants, determine the result.  */
  if (TREE_CODE (arg1) == REAL_CST
      && TREE_CODE (arg2) == REAL_CST
      && !TREE_OVERFLOW (arg1)
      && !TREE_OVERFLOW (arg2))
    {
      REAL_VALUE_TYPE c1, c2;

      c1 = TREE_REAL_CST (arg1);
      c2 = TREE_REAL_CST (arg2);
      /* c1.sign := c2.sign.  */
      real_copysign (&c1, &c2);
      return build_real (type, c1);
    }

  /* copysign(X, Y) is fabs(X) when Y is always non-negative.
     Remember to evaluate Y for side-effects.  */
  if (tree_expr_nonnegative_p (arg2))
    return omit_one_operand_loc (loc, type,
			     fold_build1_loc (loc, ABS_EXPR, type, arg1),
			     arg2);

  /* Strip sign changing operations for the first argument.  */
  tem = fold_strip_sign_ops (arg1);
  if (tem)
    return build_call_expr_loc (loc, fndecl, 2, tem, arg2);

  return NULL_TREE;
}

/* Fold a call to builtin isascii with argument ARG.  */

static tree
fold_builtin_isascii (location_t loc, tree arg)
{
  if (!validate_arg (arg, INTEGER_TYPE))
    return NULL_TREE;
  else
    {
      /* Transform isascii(c) -> ((c & ~0x7f) == 0).  */
      arg = fold_build2 (BIT_AND_EXPR, integer_type_node, arg,
			 build_int_cst (NULL_TREE,
					~ (unsigned HOST_WIDE_INT) 0x7f));
      return fold_build2_loc (loc, EQ_EXPR, integer_type_node,
			  arg, integer_zero_node);
    }
}

/* Fold a call to builtin toascii with argument ARG.  */

static tree
fold_builtin_toascii (location_t loc, tree arg)
{
  if (!validate_arg (arg, INTEGER_TYPE))
    return NULL_TREE;

  /* Transform toascii(c) -> (c & 0x7f).  */
  return fold_build2_loc (loc, BIT_AND_EXPR, integer_type_node, arg,
		      build_int_cst (NULL_TREE, 0x7f));
}

/* Fold a call to builtin isdigit with argument ARG.  */

static tree
fold_builtin_isdigit (location_t loc, tree arg)
{
  if (!validate_arg (arg, INTEGER_TYPE))
    return NULL_TREE;
  else
    {
      /* Transform isdigit(c) -> (unsigned)(c) - '0' <= 9.  */
      /* According to the C standard, isdigit is unaffected by locale.
	 However, it definitely is affected by the target character set.  */
      unsigned HOST_WIDE_INT target_digit0
	= lang_hooks.to_target_charset ('0');

      if (target_digit0 == 0)
	return NULL_TREE;

      arg = fold_convert_loc (loc, unsigned_type_node, arg);
      arg = fold_build2 (MINUS_EXPR, unsigned_type_node, arg,
			 build_int_cst (unsigned_type_node, target_digit0));
      return fold_build2_loc (loc, LE_EXPR, integer_type_node, arg,
			  build_int_cst (unsigned_type_node, 9));
    }
}

/* Fold a call to fabs, fabsf or fabsl with argument ARG.  */

static tree
fold_builtin_fabs (location_t loc, tree arg, tree type)
{
  if (!validate_arg (arg, REAL_TYPE))
    return NULL_TREE;

  arg = fold_convert_loc (loc, type, arg);
  if (TREE_CODE (arg) == REAL_CST)
    return fold_abs_const (arg, type);
  return fold_build1_loc (loc, ABS_EXPR, type, arg);
}

/* Fold a call to abs, labs, llabs or imaxabs with argument ARG.  */

static tree
fold_builtin_abs (location_t loc, tree arg, tree type)
{
  if (!validate_arg (arg, INTEGER_TYPE))
    return NULL_TREE;

  arg = fold_convert_loc (loc, type, arg);
  if (TREE_CODE (arg) == INTEGER_CST)
    return fold_abs_const (arg, type);
  return fold_build1_loc (loc, ABS_EXPR, type, arg);
}

/* Fold a fma operation with arguments ARG[012].  */

tree
fold_fma (location_t loc ATTRIBUTE_UNUSED,
	  tree type, tree arg0, tree arg1, tree arg2)
{
  if (TREE_CODE (arg0) == REAL_CST
      && TREE_CODE (arg1) == REAL_CST
      && TREE_CODE (arg2) == REAL_CST)
    return do_mpfr_arg3 (arg0, arg1, arg2, type, mpfr_fma);

  return NULL_TREE;
}

/* Fold a call to fma, fmaf, or fmal with arguments ARG[012].  */

static tree
fold_builtin_fma (location_t loc, tree arg0, tree arg1, tree arg2, tree type)
{
  if (validate_arg (arg0, REAL_TYPE)
      && validate_arg(arg1, REAL_TYPE)
      && validate_arg(arg2, REAL_TYPE))
    {
      tree tem = fold_fma (loc, type, arg0, arg1, arg2);
      if (tem)
	return tem;

      /* ??? Only expand to FMA_EXPR if it's directly supported.  */
      if (optab_handler (fma_optab, TYPE_MODE (type)) != CODE_FOR_nothing)
        return fold_build3_loc (loc, FMA_EXPR, type, arg0, arg1, arg2);
    }
  return NULL_TREE;
}

/* Fold a call to builtin fmin or fmax.  */

static tree
fold_builtin_fmin_fmax (location_t loc, tree arg0, tree arg1,
			tree type, bool max)
{
  if (validate_arg (arg0, REAL_TYPE) && validate_arg (arg1, REAL_TYPE))
    {
      /* Calculate the result when the argument is a constant.  */
      tree res = do_mpfr_arg2 (arg0, arg1, type, (max ? mpfr_max : mpfr_min));

      if (res)
	return res;

      /* If either argument is NaN, return the other one.  Avoid the
	 transformation if we get (and honor) a signalling NaN.  Using
	 omit_one_operand() ensures we create a non-lvalue.  */
      if (TREE_CODE (arg0) == REAL_CST
	  && real_isnan (&TREE_REAL_CST (arg0))
	  && (! HONOR_SNANS (TYPE_MODE (TREE_TYPE (arg0)))
	      || ! TREE_REAL_CST (arg0).signalling))
	return omit_one_operand_loc (loc, type, arg1, arg0);
      if (TREE_CODE (arg1) == REAL_CST
	  && real_isnan (&TREE_REAL_CST (arg1))
	  && (! HONOR_SNANS (TYPE_MODE (TREE_TYPE (arg1)))
	      || ! TREE_REAL_CST (arg1).signalling))
	return omit_one_operand_loc (loc, type, arg0, arg1);

      /* Transform fmin/fmax(x,x) -> x.  */
      if (operand_equal_p (arg0, arg1, OEP_PURE_SAME))
	return omit_one_operand_loc (loc, type, arg0, arg1);

      /* Convert fmin/fmax to MIN_EXPR/MAX_EXPR.  C99 requires these
	 functions to return the numeric arg if the other one is NaN.
	 These tree codes don't honor that, so only transform if
	 -ffinite-math-only is set.  C99 doesn't require -0.0 to be
	 handled, so we don't have to worry about it either.  */
      if (flag_finite_math_only)
	return fold_build2_loc (loc, (max ? MAX_EXPR : MIN_EXPR), type,
			    fold_convert_loc (loc, type, arg0),
			    fold_convert_loc (loc, type, arg1));
    }
  return NULL_TREE;
}

/* Fold a call to builtin carg(a+bi) -> atan2(b,a).  */

static tree
fold_builtin_carg (location_t loc, tree arg, tree type)
{
  if (validate_arg (arg, COMPLEX_TYPE)
      && TREE_CODE (TREE_TYPE (TREE_TYPE (arg))) == REAL_TYPE)
    {
      tree atan2_fn = mathfn_built_in (type, BUILT_IN_ATAN2);

      if (atan2_fn)
        {
  	  tree new_arg = builtin_save_expr (arg);
	  tree r_arg = fold_build1_loc (loc, REALPART_EXPR, type, new_arg);
	  tree i_arg = fold_build1_loc (loc, IMAGPART_EXPR, type, new_arg);
	  return build_call_expr_loc (loc, atan2_fn, 2, i_arg, r_arg);
	}
    }

  return NULL_TREE;
}

/* Fold a call to builtin logb/ilogb.  */

static tree
fold_builtin_logb (location_t loc, tree arg, tree rettype)
{
  if (! validate_arg (arg, REAL_TYPE))
    return NULL_TREE;

  STRIP_NOPS (arg);

  if (TREE_CODE (arg) == REAL_CST && ! TREE_OVERFLOW (arg))
    {
      const REAL_VALUE_TYPE *const value = TREE_REAL_CST_PTR (arg);

      switch (value->cl)
      {
      case rvc_nan:
      case rvc_inf:
	/* If arg is Inf or NaN and we're logb, return it.  */
	if (TREE_CODE (rettype) == REAL_TYPE)
	  return fold_convert_loc (loc, rettype, arg);
	/* Fall through... */
      case rvc_zero:
	/* Zero may set errno and/or raise an exception for logb, also
	   for ilogb we don't know FP_ILOGB0.  */
	return NULL_TREE;
      case rvc_normal:
	/* For normal numbers, proceed iff radix == 2.  In GCC,
	   normalized significands are in the range [0.5, 1.0).  We
	   want the exponent as if they were [1.0, 2.0) so get the
	   exponent and subtract 1.  */
	if (REAL_MODE_FORMAT (TYPE_MODE (TREE_TYPE (arg)))->b == 2)
	  return fold_convert_loc (loc, rettype,
				   build_int_cst (NULL_TREE,
						  REAL_EXP (value)-1));
	break;
      }
    }

  return NULL_TREE;
}

/* Fold a call to builtin significand, if radix == 2.  */

static tree
fold_builtin_significand (location_t loc, tree arg, tree rettype)
{
  if (! validate_arg (arg, REAL_TYPE))
    return NULL_TREE;

  STRIP_NOPS (arg);

  if (TREE_CODE (arg) == REAL_CST && ! TREE_OVERFLOW (arg))
    {
      const REAL_VALUE_TYPE *const value = TREE_REAL_CST_PTR (arg);

      switch (value->cl)
      {
      case rvc_zero:
      case rvc_nan:
      case rvc_inf:
	/* If arg is +-0, +-Inf or +-NaN, then return it.  */
	return fold_convert_loc (loc, rettype, arg);
      case rvc_normal:
	/* For normal numbers, proceed iff radix == 2.  */
	if (REAL_MODE_FORMAT (TYPE_MODE (TREE_TYPE (arg)))->b == 2)
	  {
	    REAL_VALUE_TYPE result = *value;
	    /* In GCC, normalized significands are in the range [0.5,
	       1.0).  We want them to be [1.0, 2.0) so set the
	       exponent to 1.  */
	    SET_REAL_EXP (&result, 1);
	    return build_real (rettype, result);
	  }
	break;
      }
    }

  return NULL_TREE;
}

/* Fold a call to builtin frexp, we can assume the base is 2.  */

static tree
fold_builtin_frexp (location_t loc, tree arg0, tree arg1, tree rettype)
{
  if (! validate_arg (arg0, REAL_TYPE) || ! validate_arg (arg1, POINTER_TYPE))
    return NULL_TREE;

  STRIP_NOPS (arg0);

  if (!(TREE_CODE (arg0) == REAL_CST && ! TREE_OVERFLOW (arg0)))
    return NULL_TREE;

  arg1 = build_fold_indirect_ref_loc (loc, arg1);

  /* Proceed if a valid pointer type was passed in.  */
  if (TYPE_MAIN_VARIANT (TREE_TYPE (arg1)) == integer_type_node)
    {
      const REAL_VALUE_TYPE *const value = TREE_REAL_CST_PTR (arg0);
      tree frac, exp;

      switch (value->cl)
      {
      case rvc_zero:
	/* For +-0, return (*exp = 0, +-0).  */
	exp = integer_zero_node;
	frac = arg0;
	break;
      case rvc_nan:
      case rvc_inf:
	/* For +-NaN or +-Inf, *exp is unspecified, return arg0.  */
	return omit_one_operand_loc (loc, rettype, arg0, arg1);
      case rvc_normal:
	{
	  /* Since the frexp function always expects base 2, and in
	     GCC normalized significands are already in the range
	     [0.5, 1.0), we have exactly what frexp wants.  */
	  REAL_VALUE_TYPE frac_rvt = *value;
	  SET_REAL_EXP (&frac_rvt, 0);
	  frac = build_real (rettype, frac_rvt);
	  exp = build_int_cst (NULL_TREE, REAL_EXP (value));
	}
	break;
      default:
	gcc_unreachable ();
      }

      /* Create the COMPOUND_EXPR (*arg1 = trunc, frac). */
      arg1 = fold_build2_loc (loc, MODIFY_EXPR, rettype, arg1, exp);
      TREE_SIDE_EFFECTS (arg1) = 1;
      return fold_build2_loc (loc, COMPOUND_EXPR, rettype, arg1, frac);
    }

  return NULL_TREE;
}

/* Fold a call to builtin ldexp or scalbn/scalbln.  If LDEXP is true
   then we can assume the base is two.  If it's false, then we have to
   check the mode of the TYPE parameter in certain cases.  */

static tree
fold_builtin_load_exponent (location_t loc, tree arg0, tree arg1,
			    tree type, bool ldexp)
{
  if (validate_arg (arg0, REAL_TYPE) && validate_arg (arg1, INTEGER_TYPE))
    {
      STRIP_NOPS (arg0);
      STRIP_NOPS (arg1);

      /* If arg0 is 0, Inf or NaN, or if arg1 is 0, then return arg0.  */
      if (real_zerop (arg0) || integer_zerop (arg1)
	  || (TREE_CODE (arg0) == REAL_CST
	      && !real_isfinite (&TREE_REAL_CST (arg0))))
	return omit_one_operand_loc (loc, type, arg0, arg1);

      /* If both arguments are constant, then try to evaluate it.  */
      if ((ldexp || REAL_MODE_FORMAT (TYPE_MODE (type))->b == 2)
	  && TREE_CODE (arg0) == REAL_CST && !TREE_OVERFLOW (arg0)
	  && host_integerp (arg1, 0))
        {
	  /* Bound the maximum adjustment to twice the range of the
	     mode's valid exponents.  Use abs to ensure the range is
	     positive as a sanity check.  */
	  const long max_exp_adj = 2 *
	    labs (REAL_MODE_FORMAT (TYPE_MODE (type))->emax
		 - REAL_MODE_FORMAT (TYPE_MODE (type))->emin);

	  /* Get the user-requested adjustment.  */
	  const HOST_WIDE_INT req_exp_adj = tree_low_cst (arg1, 0);

	  /* The requested adjustment must be inside this range.  This
	     is a preliminary cap to avoid things like overflow, we
	     may still fail to compute the result for other reasons.  */
	  if (-max_exp_adj < req_exp_adj && req_exp_adj < max_exp_adj)
	    {
	      REAL_VALUE_TYPE initial_result;

	      real_ldexp (&initial_result, &TREE_REAL_CST (arg0), req_exp_adj);

	      /* Ensure we didn't overflow.  */
	      if (! real_isinf (&initial_result))
	        {
		  const REAL_VALUE_TYPE trunc_result
		    = real_value_truncate (TYPE_MODE (type), initial_result);

		  /* Only proceed if the target mode can hold the
		     resulting value.  */
		  if (REAL_VALUES_EQUAL (initial_result, trunc_result))
		    return build_real (type, trunc_result);
		}
	    }
	}
    }

  return NULL_TREE;
}

/* Fold a call to builtin modf.  */

static tree
fold_builtin_modf (location_t loc, tree arg0, tree arg1, tree rettype)
{
  if (! validate_arg (arg0, REAL_TYPE) || ! validate_arg (arg1, POINTER_TYPE))
    return NULL_TREE;

  STRIP_NOPS (arg0);

  if (!(TREE_CODE (arg0) == REAL_CST && ! TREE_OVERFLOW (arg0)))
    return NULL_TREE;

  arg1 = build_fold_indirect_ref_loc (loc, arg1);

  /* Proceed if a valid pointer type was passed in.  */
  if (TYPE_MAIN_VARIANT (TREE_TYPE (arg1)) == TYPE_MAIN_VARIANT (rettype))
    {
      const REAL_VALUE_TYPE *const value = TREE_REAL_CST_PTR (arg0);
      REAL_VALUE_TYPE trunc, frac;

      switch (value->cl)
      {
      case rvc_nan:
      case rvc_zero:
	/* For +-NaN or +-0, return (*arg1 = arg0, arg0).  */
	trunc = frac = *value;
	break;
      case rvc_inf:
	/* For +-Inf, return (*arg1 = arg0, +-0).  */
	frac = dconst0;
	frac.sign = value->sign;
	trunc = *value;
	break;
      case rvc_normal:
	/* Return (*arg1 = trunc(arg0), arg0-trunc(arg0)).  */
	real_trunc (&trunc, VOIDmode, value);
	real_arithmetic (&frac, MINUS_EXPR, value, &trunc);
	/* If the original number was negative and already
	   integral, then the fractional part is -0.0.  */
	if (value->sign && frac.cl == rvc_zero)
	  frac.sign = value->sign;
	break;
      }

      /* Create the COMPOUND_EXPR (*arg1 = trunc, frac). */
      arg1 = fold_build2_loc (loc, MODIFY_EXPR, rettype, arg1,
			  build_real (rettype, trunc));
      TREE_SIDE_EFFECTS (arg1) = 1;
      return fold_build2_loc (loc, COMPOUND_EXPR, rettype, arg1,
			  build_real (rettype, frac));
    }

  return NULL_TREE;
}

/* Given a location LOC, an interclass builtin function decl FNDECL
   and its single argument ARG, return an folded expression computing
   the same, or NULL_TREE if we either couldn't or didn't want to fold
   (the latter happen if there's an RTL instruction available).  */

static tree
fold_builtin_interclass_mathfn (location_t loc, tree fndecl, tree arg)
{
  enum machine_mode mode;

  if (!validate_arg (arg, REAL_TYPE))
    return NULL_TREE;

  if (interclass_mathfn_icode (arg, fndecl) != CODE_FOR_nothing)
    return NULL_TREE;

  mode = TYPE_MODE (TREE_TYPE (arg));

  /* If there is no optab, try generic code.  */
  switch (DECL_FUNCTION_CODE (fndecl))
    {
      tree result;

    CASE_FLT_FN (BUILT_IN_ISINF):
      {
	/* isinf(x) -> isgreater(fabs(x),DBL_MAX).  */
	tree const isgr_fn = built_in_decls[BUILT_IN_ISGREATER];
	tree const type = TREE_TYPE (arg);
	REAL_VALUE_TYPE r;
	char buf[128];

	get_max_float (REAL_MODE_FORMAT (mode), buf, sizeof (buf));
	real_from_string (&r, buf);
	result = build_call_expr (isgr_fn, 2,
				  fold_build1_loc (loc, ABS_EXPR, type, arg),
				  build_real (type, r));
	return result;
      }
    CASE_FLT_FN (BUILT_IN_FINITE):
    case BUILT_IN_ISFINITE:
      {
	/* isfinite(x) -> islessequal(fabs(x),DBL_MAX).  */
	tree const isle_fn = built_in_decls[BUILT_IN_ISLESSEQUAL];
	tree const type = TREE_TYPE (arg);
	REAL_VALUE_TYPE r;
	char buf[128];

	get_max_float (REAL_MODE_FORMAT (mode), buf, sizeof (buf));
	real_from_string (&r, buf);
	result = build_call_expr (isle_fn, 2,
				  fold_build1_loc (loc, ABS_EXPR, type, arg),
				  build_real (type, r));
	/*result = fold_build2_loc (loc, UNGT_EXPR,
				  TREE_TYPE (TREE_TYPE (fndecl)),
				  fold_build1_loc (loc, ABS_EXPR, type, arg),
				  build_real (type, r));
	result = fold_build1_loc (loc, TRUTH_NOT_EXPR,
				  TREE_TYPE (TREE_TYPE (fndecl)),
				  result);*/
	return result;
      }
    case BUILT_IN_ISNORMAL:
      {
	/* isnormal(x) -> isgreaterequal(fabs(x),DBL_MIN) &
	   islessequal(fabs(x),DBL_MAX).  */
	tree const isle_fn = built_in_decls[BUILT_IN_ISLESSEQUAL];
	tree const isge_fn = built_in_decls[BUILT_IN_ISGREATEREQUAL];
	tree const type = TREE_TYPE (arg);
	REAL_VALUE_TYPE rmax, rmin;
	char buf[128];

	get_max_float (REAL_MODE_FORMAT (mode), buf, sizeof (buf));
	real_from_string (&rmax, buf);
	sprintf (buf, "0x1p%d", REAL_MODE_FORMAT (mode)->emin - 1);
	real_from_string (&rmin, buf);
	arg = builtin_save_expr (fold_build1_loc (loc, ABS_EXPR, type, arg));
	result = build_call_expr (isle_fn, 2, arg,
				  build_real (type, rmax));
	result = fold_build2 (BIT_AND_EXPR, integer_type_node, result,
			      build_call_expr (isge_fn, 2, arg,
					       build_real (type, rmin)));
	return result;
      }
    default:
      break;
    }

  return NULL_TREE;
}

/* Fold a call to __builtin_isnan(), __builtin_isinf, __builtin_finite.
   ARG is the argument for the call.  */

static tree
fold_builtin_classify (location_t loc, tree fndecl, tree arg, int builtin_index)
{
  tree type = TREE_TYPE (TREE_TYPE (fndecl));
  REAL_VALUE_TYPE r;

  if (!validate_arg (arg, REAL_TYPE))
    return NULL_TREE;

  switch (builtin_index)
    {
    case BUILT_IN_ISINF:
      if (!HONOR_INFINITIES (TYPE_MODE (TREE_TYPE (arg))))
	return omit_one_operand_loc (loc, type, integer_zero_node, arg);

      if (TREE_CODE (arg) == REAL_CST)
	{
	  r = TREE_REAL_CST (arg);
	  if (real_isinf (&r))
	    return real_compare (GT_EXPR, &r, &dconst0)
		   ? integer_one_node : integer_minus_one_node;
	  else
	    return integer_zero_node;
	}

      return NULL_TREE;

    case BUILT_IN_ISINF_SIGN:
      {
	/* isinf_sign(x) -> isinf(x) ? (signbit(x) ? -1 : 1) : 0 */
	/* In a boolean context, GCC will fold the inner COND_EXPR to
	   1.  So e.g. "if (isinf_sign(x))" would be folded to just
	   "if (isinf(x) ? 1 : 0)" which becomes "if (isinf(x))". */
	tree signbit_fn = mathfn_built_in_1 (TREE_TYPE (arg), BUILT_IN_SIGNBIT, 0);
	tree isinf_fn = built_in_decls[BUILT_IN_ISINF];
	tree tmp = NULL_TREE;

	arg = builtin_save_expr (arg);

	if (signbit_fn && isinf_fn)
	  {
	    tree signbit_call = build_call_expr_loc (loc, signbit_fn, 1, arg);
	    tree isinf_call = build_call_expr_loc (loc, isinf_fn, 1, arg);

	    signbit_call = fold_build2_loc (loc, NE_EXPR, integer_type_node,
					signbit_call, integer_zero_node);
	    isinf_call = fold_build2_loc (loc, NE_EXPR, integer_type_node,
				      isinf_call, integer_zero_node);

	    tmp = fold_build3_loc (loc, COND_EXPR, integer_type_node, signbit_call,
			       integer_minus_one_node, integer_one_node);
	    tmp = fold_build3_loc (loc, COND_EXPR, integer_type_node,
			       isinf_call, tmp,
			       integer_zero_node);
	  }

	return tmp;
      }

    case BUILT_IN_ISFINITE:
      if (!HONOR_NANS (TYPE_MODE (TREE_TYPE (arg)))
	  && !HONOR_INFINITIES (TYPE_MODE (TREE_TYPE (arg))))
	return omit_one_operand_loc (loc, type, integer_one_node, arg);

      if (TREE_CODE (arg) == REAL_CST)
	{
	  r = TREE_REAL_CST (arg);
	  return real_isfinite (&r) ? integer_one_node : integer_zero_node;
	}

      return NULL_TREE;

    case BUILT_IN_ISNAN:
      if (!HONOR_NANS (TYPE_MODE (TREE_TYPE (arg))))
	return omit_one_operand_loc (loc, type, integer_zero_node, arg);

      if (TREE_CODE (arg) == REAL_CST)
	{
	  r = TREE_REAL_CST (arg);
	  return real_isnan (&r) ? integer_one_node : integer_zero_node;
	}

      arg = builtin_save_expr (arg);
      return fold_build2_loc (loc, UNORDERED_EXPR, type, arg, arg);

    default:
      gcc_unreachable ();
    }
}

/* Fold a call to __builtin_fpclassify(int, int, int, int, int, ...).
   This builtin will generate code to return the appropriate floating
   point classification depending on the value of the floating point
   number passed in.  The possible return values must be supplied as
   int arguments to the call in the following order: FP_NAN, FP_INFINITE,
   FP_NORMAL, FP_SUBNORMAL and FP_ZERO.  The ellipses is for exactly
   one floating point argument which is "type generic".  */

static tree
fold_builtin_fpclassify (location_t loc, tree exp)
{
  tree fp_nan, fp_infinite, fp_normal, fp_subnormal, fp_zero,
    arg, type, res, tmp;
  enum machine_mode mode;
  REAL_VALUE_TYPE r;
  char buf[128];

  /* Verify the required arguments in the original call.  */
  if (!validate_arglist (exp, INTEGER_TYPE, INTEGER_TYPE,
			 INTEGER_TYPE, INTEGER_TYPE,
			 INTEGER_TYPE, REAL_TYPE, VOID_TYPE))
    return NULL_TREE;

  fp_nan = CALL_EXPR_ARG (exp, 0);
  fp_infinite = CALL_EXPR_ARG (exp, 1);
  fp_normal = CALL_EXPR_ARG (exp, 2);
  fp_subnormal = CALL_EXPR_ARG (exp, 3);
  fp_zero = CALL_EXPR_ARG (exp, 4);
  arg = CALL_EXPR_ARG (exp, 5);
  type = TREE_TYPE (arg);
  mode = TYPE_MODE (type);
  arg = builtin_save_expr (fold_build1_loc (loc, ABS_EXPR, type, arg));

  /* fpclassify(x) ->
       isnan(x) ? FP_NAN :
         (fabs(x) == Inf ? FP_INFINITE :
	   (fabs(x) >= DBL_MIN ? FP_NORMAL :
	     (x == 0 ? FP_ZERO : FP_SUBNORMAL))).  */

  tmp = fold_build2_loc (loc, EQ_EXPR, integer_type_node, arg,
		     build_real (type, dconst0));
  res = fold_build3_loc (loc, COND_EXPR, integer_type_node,
		     tmp, fp_zero, fp_subnormal);

  sprintf (buf, "0x1p%d", REAL_MODE_FORMAT (mode)->emin - 1);
  real_from_string (&r, buf);
  tmp = fold_build2_loc (loc, GE_EXPR, integer_type_node,
		     arg, build_real (type, r));
  res = fold_build3_loc (loc, COND_EXPR, integer_type_node, tmp, fp_normal, res);

  if (HONOR_INFINITIES (mode))
    {
      real_inf (&r);
      tmp = fold_build2_loc (loc, EQ_EXPR, integer_type_node, arg,
			 build_real (type, r));
      res = fold_build3_loc (loc, COND_EXPR, integer_type_node, tmp,
			 fp_infinite, res);
    }

  if (HONOR_NANS (mode))
    {
      tmp = fold_build2_loc (loc, ORDERED_EXPR, integer_type_node, arg, arg);
      res = fold_build3_loc (loc, COND_EXPR, integer_type_node, tmp, res, fp_nan);
    }

  return res;
}

/* Fold a call to an unordered comparison function such as
   __builtin_isgreater().  FNDECL is the FUNCTION_DECL for the function
   being called and ARG0 and ARG1 are the arguments for the call.
   UNORDERED_CODE and ORDERED_CODE are comparison codes that give
   the opposite of the desired result.  UNORDERED_CODE is used
   for modes that can hold NaNs and ORDERED_CODE is used for
   the rest.  */

static tree
fold_builtin_unordered_cmp (location_t loc, tree fndecl, tree arg0, tree arg1,
			    enum tree_code unordered_code,
			    enum tree_code ordered_code)
{
  tree type = TREE_TYPE (TREE_TYPE (fndecl));
  enum tree_code code;
  tree type0, type1;
  enum tree_code code0, code1;
  tree cmp_type = NULL_TREE;

  type0 = TREE_TYPE (arg0);
  type1 = TREE_TYPE (arg1);

  code0 = TREE_CODE (type0);
  code1 = TREE_CODE (type1);

  if (code0 == REAL_TYPE && code1 == REAL_TYPE)
    /* Choose the wider of two real types.  */
    cmp_type = TYPE_PRECISION (type0) >= TYPE_PRECISION (type1)
      ? type0 : type1;
  else if (code0 == REAL_TYPE && code1 == INTEGER_TYPE)
    cmp_type = type0;
  else if (code0 == INTEGER_TYPE && code1 == REAL_TYPE)
    cmp_type = type1;

  arg0 = fold_convert_loc (loc, cmp_type, arg0);
  arg1 = fold_convert_loc (loc, cmp_type, arg1);

  if (unordered_code == UNORDERED_EXPR)
    {
      if (!HONOR_NANS (TYPE_MODE (TREE_TYPE (arg0))))
	return omit_two_operands_loc (loc, type, integer_zero_node, arg0, arg1);
      return fold_build2_loc (loc, UNORDERED_EXPR, type, arg0, arg1);
    }

  code = HONOR_NANS (TYPE_MODE (TREE_TYPE (arg0))) ? unordered_code
						   : ordered_code;
  return fold_build1_loc (loc, TRUTH_NOT_EXPR, type,
		      fold_build2_loc (loc, code, type, arg0, arg1));
}

/* Fold a call to built-in function FNDECL with 0 arguments.
   IGNORE is true if the result of the function call is ignored.  This
   function returns NULL_TREE if no simplification was possible.  */

static tree
fold_builtin_0 (location_t loc, tree fndecl, bool ignore ATTRIBUTE_UNUSED)
{
  tree type = TREE_TYPE (TREE_TYPE (fndecl));
  enum built_in_function fcode = DECL_FUNCTION_CODE (fndecl);
  switch (fcode)
    {
    CASE_FLT_FN (BUILT_IN_INF):
    case BUILT_IN_INFD32:
    case BUILT_IN_INFD64:
    case BUILT_IN_INFD128:
      return fold_builtin_inf (loc, type, true);

    CASE_FLT_FN (BUILT_IN_HUGE_VAL):
      return fold_builtin_inf (loc, type, false);

    case BUILT_IN_CLASSIFY_TYPE:
      return fold_builtin_classify_type (NULL_TREE);

    default:
      break;
    }
  return NULL_TREE;
}

/* Fold a call to built-in function FNDECL with 1 argument, ARG0.
   IGNORE is true if the result of the function call is ignored.  This
   function returns NULL_TREE if no simplification was possible.  */

static tree
fold_builtin_1 (location_t loc, tree fndecl, tree arg0, bool ignore)
{
  tree type = TREE_TYPE (TREE_TYPE (fndecl));
  enum built_in_function fcode = DECL_FUNCTION_CODE (fndecl);
  switch (fcode)
    {
    case BUILT_IN_CONSTANT_P:
      {
	tree val = fold_builtin_constant_p (arg0);

	/* Gimplification will pull the CALL_EXPR for the builtin out of
	   an if condition.  When not optimizing, we'll not CSE it back.
	   To avoid link error types of regressions, return false now.  */
	if (!val && !optimize)
	  val = integer_zero_node;

	return val;
      }

    case BUILT_IN_CLASSIFY_TYPE:
      return fold_builtin_classify_type (arg0);

    case BUILT_IN_STRLEN:
      return fold_builtin_strlen (loc, type, arg0);

    CASE_FLT_FN (BUILT_IN_FABS):
      return fold_builtin_fabs (loc, arg0, type);

    case BUILT_IN_ABS:
    case BUILT_IN_LABS:
    case BUILT_IN_LLABS:
    case BUILT_IN_IMAXABS:
      return fold_builtin_abs (loc, arg0, type);

    CASE_FLT_FN (BUILT_IN_CONJ):
      if (validate_arg (arg0, COMPLEX_TYPE)
	&& TREE_CODE (TREE_TYPE (TREE_TYPE (arg0))) == REAL_TYPE)
	return fold_build1_loc (loc, CONJ_EXPR, type, arg0);
    break;

    CASE_FLT_FN (BUILT_IN_CREAL):
      if (validate_arg (arg0, COMPLEX_TYPE)
	&& TREE_CODE (TREE_TYPE (TREE_TYPE (arg0))) == REAL_TYPE)
	return non_lvalue_loc (loc, fold_build1_loc (loc, REALPART_EXPR, type, arg0));;
    break;

    CASE_FLT_FN (BUILT_IN_CIMAG):
      if (validate_arg (arg0, COMPLEX_TYPE)
	  && TREE_CODE (TREE_TYPE (TREE_TYPE (arg0))) == REAL_TYPE)
	return non_lvalue_loc (loc, fold_build1_loc (loc, IMAGPART_EXPR, type, arg0));
    break;

    CASE_FLT_FN (BUILT_IN_CCOS):
      return fold_builtin_ccos(loc, arg0, type, fndecl, /*hyper=*/ false);

    CASE_FLT_FN (BUILT_IN_CCOSH):
      return fold_builtin_ccos(loc, arg0, type, fndecl, /*hyper=*/ true);

    CASE_FLT_FN (BUILT_IN_CPROJ):
      return fold_builtin_cproj(loc, arg0, type);

    CASE_FLT_FN (BUILT_IN_CSIN):
      if (validate_arg (arg0, COMPLEX_TYPE)
	  && TREE_CODE (TREE_TYPE (TREE_TYPE (arg0))) == REAL_TYPE)
	return do_mpc_arg1 (arg0, type, mpc_sin);
    break;

    CASE_FLT_FN (BUILT_IN_CSINH):
      if (validate_arg (arg0, COMPLEX_TYPE)
	  && TREE_CODE (TREE_TYPE (TREE_TYPE (arg0))) == REAL_TYPE)
	return do_mpc_arg1 (arg0, type, mpc_sinh);
    break;

    CASE_FLT_FN (BUILT_IN_CTAN):
      if (validate_arg (arg0, COMPLEX_TYPE)
	  && TREE_CODE (TREE_TYPE (TREE_TYPE (arg0))) == REAL_TYPE)
	return do_mpc_arg1 (arg0, type, mpc_tan);
    break;

    CASE_FLT_FN (BUILT_IN_CTANH):
      if (validate_arg (arg0, COMPLEX_TYPE)
	  && TREE_CODE (TREE_TYPE (TREE_TYPE (arg0))) == REAL_TYPE)
	return do_mpc_arg1 (arg0, type, mpc_tanh);
    break;

    CASE_FLT_FN (BUILT_IN_CLOG):
      if (validate_arg (arg0, COMPLEX_TYPE)
	  && TREE_CODE (TREE_TYPE (TREE_TYPE (arg0))) == REAL_TYPE)
	return do_mpc_arg1 (arg0, type, mpc_log);
    break;

    CASE_FLT_FN (BUILT_IN_CSQRT):
      if (validate_arg (arg0, COMPLEX_TYPE)
	  && TREE_CODE (TREE_TYPE (TREE_TYPE (arg0))) == REAL_TYPE)
	return do_mpc_arg1 (arg0, type, mpc_sqrt);
    break;

    CASE_FLT_FN (BUILT_IN_CASIN):
      if (validate_arg (arg0, COMPLEX_TYPE)
	  && TREE_CODE (TREE_TYPE (TREE_TYPE (arg0))) == REAL_TYPE)
	return do_mpc_arg1 (arg0, type, mpc_asin);
    break;

    CASE_FLT_FN (BUILT_IN_CACOS):
      if (validate_arg (arg0, COMPLEX_TYPE)
	  && TREE_CODE (TREE_TYPE (TREE_TYPE (arg0))) == REAL_TYPE)
	return do_mpc_arg1 (arg0, type, mpc_acos);
    break;

    CASE_FLT_FN (BUILT_IN_CATAN):
      if (validate_arg (arg0, COMPLEX_TYPE)
	  && TREE_CODE (TREE_TYPE (TREE_TYPE (arg0))) == REAL_TYPE)
	return do_mpc_arg1 (arg0, type, mpc_atan);
    break;

    CASE_FLT_FN (BUILT_IN_CASINH):
      if (validate_arg (arg0, COMPLEX_TYPE)
	  && TREE_CODE (TREE_TYPE (TREE_TYPE (arg0))) == REAL_TYPE)
	return do_mpc_arg1 (arg0, type, mpc_asinh);
    break;

    CASE_FLT_FN (BUILT_IN_CACOSH):
      if (validate_arg (arg0, COMPLEX_TYPE)
	  && TREE_CODE (TREE_TYPE (TREE_TYPE (arg0))) == REAL_TYPE)
	return do_mpc_arg1 (arg0, type, mpc_acosh);
    break;

    CASE_FLT_FN (BUILT_IN_CATANH):
      if (validate_arg (arg0, COMPLEX_TYPE)
	  && TREE_CODE (TREE_TYPE (TREE_TYPE (arg0))) == REAL_TYPE)
	return do_mpc_arg1 (arg0, type, mpc_atanh);
    break;

    CASE_FLT_FN (BUILT_IN_CABS):
      return fold_builtin_cabs (loc, arg0, type, fndecl);

    CASE_FLT_FN (BUILT_IN_CARG):
      return fold_builtin_carg (loc, arg0, type);

    CASE_FLT_FN (BUILT_IN_SQRT):
      return fold_builtin_sqrt (loc, arg0, type);

    CASE_FLT_FN (BUILT_IN_CBRT):
      return fold_builtin_cbrt (loc, arg0, type);

    CASE_FLT_FN (BUILT_IN_ASIN):
      if (validate_arg (arg0, REAL_TYPE))
	return do_mpfr_arg1 (arg0, type, mpfr_asin,
			     &dconstm1, &dconst1, true);
    break;

    CASE_FLT_FN (BUILT_IN_ACOS):
      if (validate_arg (arg0, REAL_TYPE))
	return do_mpfr_arg1 (arg0, type, mpfr_acos,
			     &dconstm1, &dconst1, true);
    break;

    CASE_FLT_FN (BUILT_IN_ATAN):
      if (validate_arg (arg0, REAL_TYPE))
	return do_mpfr_arg1 (arg0, type, mpfr_atan, NULL, NULL, 0);
    break;

    CASE_FLT_FN (BUILT_IN_ASINH):
      if (validate_arg (arg0, REAL_TYPE))
	return do_mpfr_arg1 (arg0, type, mpfr_asinh, NULL, NULL, 0);
    break;

    CASE_FLT_FN (BUILT_IN_ACOSH):
      if (validate_arg (arg0, REAL_TYPE))
	return do_mpfr_arg1 (arg0, type, mpfr_acosh,
			     &dconst1, NULL, true);
    break;

    CASE_FLT_FN (BUILT_IN_ATANH):
      if (validate_arg (arg0, REAL_TYPE))
	return do_mpfr_arg1 (arg0, type, mpfr_atanh,
			     &dconstm1, &dconst1, false);
    break;

    CASE_FLT_FN (BUILT_IN_SIN):
      if (validate_arg (arg0, REAL_TYPE))
	return do_mpfr_arg1 (arg0, type, mpfr_sin, NULL, NULL, 0);
    break;

    CASE_FLT_FN (BUILT_IN_COS):
      return fold_builtin_cos (loc, arg0, type, fndecl);

    CASE_FLT_FN (BUILT_IN_TAN):
      return fold_builtin_tan (arg0, type);

    CASE_FLT_FN (BUILT_IN_CEXP):
      return fold_builtin_cexp (loc, arg0, type);

    CASE_FLT_FN (BUILT_IN_CEXPI):
      if (validate_arg (arg0, REAL_TYPE))
	return do_mpfr_sincos (arg0, NULL_TREE, NULL_TREE);
    break;

    CASE_FLT_FN (BUILT_IN_SINH):
      if (validate_arg (arg0, REAL_TYPE))
	return do_mpfr_arg1 (arg0, type, mpfr_sinh, NULL, NULL, 0);
    break;

    CASE_FLT_FN (BUILT_IN_COSH):
      return fold_builtin_cosh (loc, arg0, type, fndecl);

    CASE_FLT_FN (BUILT_IN_TANH):
      if (validate_arg (arg0, REAL_TYPE))
	return do_mpfr_arg1 (arg0, type, mpfr_tanh, NULL, NULL, 0);
    break;

    CASE_FLT_FN (BUILT_IN_ERF):
      if (validate_arg (arg0, REAL_TYPE))
	return do_mpfr_arg1 (arg0, type, mpfr_erf, NULL, NULL, 0);
    break;

    CASE_FLT_FN (BUILT_IN_ERFC):
      if (validate_arg (arg0, REAL_TYPE))
	return do_mpfr_arg1 (arg0, type, mpfr_erfc, NULL, NULL, 0);
    break;

    CASE_FLT_FN (BUILT_IN_TGAMMA):
      if (validate_arg (arg0, REAL_TYPE))
	return do_mpfr_arg1 (arg0, type, mpfr_gamma, NULL, NULL, 0);
    break;

    CASE_FLT_FN (BUILT_IN_EXP):
      return fold_builtin_exponent (loc, fndecl, arg0, mpfr_exp);

    CASE_FLT_FN (BUILT_IN_EXP2):
      return fold_builtin_exponent (loc, fndecl, arg0, mpfr_exp2);

    CASE_FLT_FN (BUILT_IN_EXP10):
    CASE_FLT_FN (BUILT_IN_POW10):
      return fold_builtin_exponent (loc, fndecl, arg0, mpfr_exp10);

    CASE_FLT_FN (BUILT_IN_EXPM1):
      if (validate_arg (arg0, REAL_TYPE))
	return do_mpfr_arg1 (arg0, type, mpfr_expm1, NULL, NULL, 0);
    break;

    CASE_FLT_FN (BUILT_IN_LOG):
    return fold_builtin_logarithm (loc, fndecl, arg0, mpfr_log);

    CASE_FLT_FN (BUILT_IN_LOG2):
      return fold_builtin_logarithm (loc, fndecl, arg0, mpfr_log2);

    CASE_FLT_FN (BUILT_IN_LOG10):
      return fold_builtin_logarithm (loc, fndecl, arg0, mpfr_log10);

    CASE_FLT_FN (BUILT_IN_LOG1P):
      if (validate_arg (arg0, REAL_TYPE))
	return do_mpfr_arg1 (arg0, type, mpfr_log1p,
			     &dconstm1, NULL, false);
    break;

    CASE_FLT_FN (BUILT_IN_J0):
      if (validate_arg (arg0, REAL_TYPE))
	return do_mpfr_arg1 (arg0, type, mpfr_j0,
			     NULL, NULL, 0);
    break;

    CASE_FLT_FN (BUILT_IN_J1):
      if (validate_arg (arg0, REAL_TYPE))
	return do_mpfr_arg1 (arg0, type, mpfr_j1,
			     NULL, NULL, 0);
    break;

    CASE_FLT_FN (BUILT_IN_Y0):
      if (validate_arg (arg0, REAL_TYPE))
	return do_mpfr_arg1 (arg0, type, mpfr_y0,
			     &dconst0, NULL, false);
    break;

    CASE_FLT_FN (BUILT_IN_Y1):
      if (validate_arg (arg0, REAL_TYPE))
	return do_mpfr_arg1 (arg0, type, mpfr_y1,
			     &dconst0, NULL, false);
    break;

    CASE_FLT_FN (BUILT_IN_NAN):
    case BUILT_IN_NAND32:
    case BUILT_IN_NAND64:
    case BUILT_IN_NAND128:
      return fold_builtin_nan (arg0, type, true);

    CASE_FLT_FN (BUILT_IN_NANS):
      return fold_builtin_nan (arg0, type, false);

    CASE_FLT_FN (BUILT_IN_FLOOR):
      return fold_builtin_floor (loc, fndecl, arg0);

    CASE_FLT_FN (BUILT_IN_CEIL):
      return fold_builtin_ceil (loc, fndecl, arg0);

    CASE_FLT_FN (BUILT_IN_TRUNC):
      return fold_builtin_trunc (loc, fndecl, arg0);

    CASE_FLT_FN (BUILT_IN_ROUND):
      return fold_builtin_round (loc, fndecl, arg0);

    CASE_FLT_FN (BUILT_IN_NEARBYINT):
    CASE_FLT_FN (BUILT_IN_RINT):
      return fold_trunc_transparent_mathfn (loc, fndecl, arg0);

    CASE_FLT_FN (BUILT_IN_LCEIL):
    CASE_FLT_FN (BUILT_IN_LLCEIL):
    CASE_FLT_FN (BUILT_IN_LFLOOR):
    CASE_FLT_FN (BUILT_IN_LLFLOOR):
    CASE_FLT_FN (BUILT_IN_LROUND):
    CASE_FLT_FN (BUILT_IN_LLROUND):
      return fold_builtin_int_roundingfn (loc, fndecl, arg0);

    CASE_FLT_FN (BUILT_IN_LRINT):
    CASE_FLT_FN (BUILT_IN_LLRINT):
      return fold_fixed_mathfn (loc, fndecl, arg0);

    case BUILT_IN_BSWAP32:
    case BUILT_IN_BSWAP64:
      return fold_builtin_bswap (fndecl, arg0);

    CASE_INT_FN (BUILT_IN_FFS):
    CASE_INT_FN (BUILT_IN_CLZ):
    CASE_INT_FN (BUILT_IN_CTZ):
    CASE_INT_FN (BUILT_IN_POPCOUNT):
    CASE_INT_FN (BUILT_IN_PARITY):
      return fold_builtin_bitop (fndecl, arg0);

    CASE_FLT_FN (BUILT_IN_SIGNBIT):
      return fold_builtin_signbit (loc, arg0, type);

    CASE_FLT_FN (BUILT_IN_SIGNIFICAND):
      return fold_builtin_significand (loc, arg0, type);

    CASE_FLT_FN (BUILT_IN_ILOGB):
    CASE_FLT_FN (BUILT_IN_LOGB):
      return fold_builtin_logb (loc, arg0, type);

    case BUILT_IN_ISASCII:
      return fold_builtin_isascii (loc, arg0);

    case BUILT_IN_TOASCII:
      return fold_builtin_toascii (loc, arg0);

    case BUILT_IN_ISDIGIT:
      return fold_builtin_isdigit (loc, arg0);

    CASE_FLT_FN (BUILT_IN_FINITE):
    case BUILT_IN_FINITED32:
    case BUILT_IN_FINITED64:
    case BUILT_IN_FINITED128:
    case BUILT_IN_ISFINITE:
      {
	tree ret = fold_builtin_classify (loc, fndecl, arg0, BUILT_IN_ISFINITE);
	if (ret)
	  return ret;
	return fold_builtin_interclass_mathfn (loc, fndecl, arg0);
      }

    CASE_FLT_FN (BUILT_IN_ISINF):
    case BUILT_IN_ISINFD32:
    case BUILT_IN_ISINFD64:
    case BUILT_IN_ISINFD128:
      {
	tree ret = fold_builtin_classify (loc, fndecl, arg0, BUILT_IN_ISINF);
	if (ret)
	  return ret;
	return fold_builtin_interclass_mathfn (loc, fndecl, arg0);
      }

    case BUILT_IN_ISNORMAL:
      return fold_builtin_interclass_mathfn (loc, fndecl, arg0);

    case BUILT_IN_ISINF_SIGN:
      return fold_builtin_classify (loc, fndecl, arg0, BUILT_IN_ISINF_SIGN);

    CASE_FLT_FN (BUILT_IN_ISNAN):
    case BUILT_IN_ISNAND32:
    case BUILT_IN_ISNAND64:
    case BUILT_IN_ISNAND128:
      return fold_builtin_classify (loc, fndecl, arg0, BUILT_IN_ISNAN);

    case BUILT_IN_PRINTF:
    case BUILT_IN_PRINTF_UNLOCKED:
    case BUILT_IN_VPRINTF:
      return fold_builtin_printf (loc, fndecl, arg0, NULL_TREE, ignore, fcode);

    case BUILT_IN_FREE:
      if (integer_zerop (arg0))
	return build_empty_stmt (loc);
      break;

    default:
      break;
    }

  return NULL_TREE;

}

/* Fold a call to built-in function FNDECL with 2 arguments, ARG0 and ARG1.
   IGNORE is true if the result of the function call is ignored.  This
   function returns NULL_TREE if no simplification was possible.  */

static tree
fold_builtin_2 (location_t loc, tree fndecl, tree arg0, tree arg1, bool ignore)
{
  tree type = TREE_TYPE (TREE_TYPE (fndecl));
  enum built_in_function fcode = DECL_FUNCTION_CODE (fndecl);

  switch (fcode)
    {
    CASE_FLT_FN (BUILT_IN_JN):
      if (validate_arg (arg0, INTEGER_TYPE)
	  && validate_arg (arg1, REAL_TYPE))
	return do_mpfr_bessel_n (arg0, arg1, type, mpfr_jn, NULL, 0);
    break;

    CASE_FLT_FN (BUILT_IN_YN):
      if (validate_arg (arg0, INTEGER_TYPE)
	  && validate_arg (arg1, REAL_TYPE))
	return do_mpfr_bessel_n (arg0, arg1, type, mpfr_yn,
				 &dconst0, false);
    break;

    CASE_FLT_FN (BUILT_IN_DREM):
    CASE_FLT_FN (BUILT_IN_REMAINDER):
      if (validate_arg (arg0, REAL_TYPE)
          && validate_arg(arg1, REAL_TYPE))
        return do_mpfr_arg2 (arg0, arg1, type, mpfr_remainder);
    break;

    CASE_FLT_FN_REENT (BUILT_IN_GAMMA): /* GAMMA_R */
    CASE_FLT_FN_REENT (BUILT_IN_LGAMMA): /* LGAMMA_R */
      if (validate_arg (arg0, REAL_TYPE)
	  && validate_arg(arg1, POINTER_TYPE))
	return do_mpfr_lgamma_r (arg0, arg1, type);
    break;

    CASE_FLT_FN (BUILT_IN_ATAN2):
      if (validate_arg (arg0, REAL_TYPE)
	  && validate_arg(arg1, REAL_TYPE))
	return do_mpfr_arg2 (arg0, arg1, type, mpfr_atan2);
    break;

    CASE_FLT_FN (BUILT_IN_FDIM):
      if (validate_arg (arg0, REAL_TYPE)
	  && validate_arg(arg1, REAL_TYPE))
	return do_mpfr_arg2 (arg0, arg1, type, mpfr_dim);
    break;

    CASE_FLT_FN (BUILT_IN_HYPOT):
      return fold_builtin_hypot (loc, fndecl, arg0, arg1, type);

    CASE_FLT_FN (BUILT_IN_CPOW):
      if (validate_arg (arg0, COMPLEX_TYPE)
	  && TREE_CODE (TREE_TYPE (TREE_TYPE (arg0))) == REAL_TYPE
	  && validate_arg (arg1, COMPLEX_TYPE)
	  && TREE_CODE (TREE_TYPE (TREE_TYPE (arg1))) == REAL_TYPE)
	return do_mpc_arg2 (arg0, arg1, type, /*do_nonfinite=*/ 0, mpc_pow);
    break;

    CASE_FLT_FN (BUILT_IN_LDEXP):
      return fold_builtin_load_exponent (loc, arg0, arg1, type, /*ldexp=*/true);
    CASE_FLT_FN (BUILT_IN_SCALBN):
    CASE_FLT_FN (BUILT_IN_SCALBLN):
      return fold_builtin_load_exponent (loc, arg0, arg1,
					 type, /*ldexp=*/false);

    CASE_FLT_FN (BUILT_IN_FREXP):
      return fold_builtin_frexp (loc, arg0, arg1, type);

    CASE_FLT_FN (BUILT_IN_MODF):
      return fold_builtin_modf (loc, arg0, arg1, type);

    case BUILT_IN_BZERO:
      return fold_builtin_bzero (loc, arg0, arg1, ignore);

    case BUILT_IN_FPUTS:
      return fold_builtin_fputs (loc, arg0, arg1, ignore, false, NULL_TREE);

    case BUILT_IN_FPUTS_UNLOCKED:
      return fold_builtin_fputs (loc, arg0, arg1, ignore, true, NULL_TREE);

    case BUILT_IN_STRSTR:
      return fold_builtin_strstr (loc, arg0, arg1, type);

    case BUILT_IN_STRCAT:
      return fold_builtin_strcat (loc, arg0, arg1);

    case BUILT_IN_STRSPN:
      return fold_builtin_strspn (loc, arg0, arg1);

    case BUILT_IN_STRCSPN:
      return fold_builtin_strcspn (loc, arg0, arg1);

    case BUILT_IN_STRCHR:
    case BUILT_IN_INDEX:
      return fold_builtin_strchr (loc, arg0, arg1, type);

    case BUILT_IN_STRRCHR:
    case BUILT_IN_RINDEX:
      return fold_builtin_strrchr (loc, arg0, arg1, type);

    case BUILT_IN_STRCPY:
      return fold_builtin_strcpy (loc, fndecl, arg0, arg1, NULL_TREE);

    case BUILT_IN_STPCPY:
      if (ignore)
	{
	  tree fn = implicit_built_in_decls[BUILT_IN_STRCPY];
	  if (!fn)
	    break;

	  return build_call_expr_loc (loc, fn, 2, arg0, arg1);
	}
      else
	return fold_builtin_stpcpy (loc, fndecl, arg0, arg1);
      break;

    case BUILT_IN_STRCMP:
      return fold_builtin_strcmp (loc, arg0, arg1);

    case BUILT_IN_STRPBRK:
      return fold_builtin_strpbrk (loc, arg0, arg1, type);

    case BUILT_IN_EXPECT:
      return fold_builtin_expect (loc, arg0, arg1);

    CASE_FLT_FN (BUILT_IN_POW):
      return fold_builtin_pow (loc, fndecl, arg0, arg1, type);

    CASE_FLT_FN (BUILT_IN_POWI):
      return fold_builtin_powi (loc, fndecl, arg0, arg1, type);

    CASE_FLT_FN (BUILT_IN_COPYSIGN):
      return fold_builtin_copysign (loc, fndecl, arg0, arg1, type);

    CASE_FLT_FN (BUILT_IN_FMIN):
      return fold_builtin_fmin_fmax (loc, arg0, arg1, type, /*max=*/false);

    CASE_FLT_FN (BUILT_IN_FMAX):
      return fold_builtin_fmin_fmax (loc, arg0, arg1, type, /*max=*/true);

    case BUILT_IN_ISGREATER:
      return fold_builtin_unordered_cmp (loc, fndecl,
					 arg0, arg1, UNLE_EXPR, LE_EXPR);
    case BUILT_IN_ISGREATEREQUAL:
      return fold_builtin_unordered_cmp (loc, fndecl,
					 arg0, arg1, UNLT_EXPR, LT_EXPR);
    case BUILT_IN_ISLESS:
      return fold_builtin_unordered_cmp (loc, fndecl,
					 arg0, arg1, UNGE_EXPR, GE_EXPR);
    case BUILT_IN_ISLESSEQUAL:
      return fold_builtin_unordered_cmp (loc, fndecl,
					 arg0, arg1, UNGT_EXPR, GT_EXPR);
    case BUILT_IN_ISLESSGREATER:
      return fold_builtin_unordered_cmp (loc, fndecl,
					 arg0, arg1, UNEQ_EXPR, EQ_EXPR);
    case BUILT_IN_ISUNORDERED:
      return fold_builtin_unordered_cmp (loc, fndecl,
					 arg0, arg1, UNORDERED_EXPR,
					 NOP_EXPR);

      /* We do the folding for va_start in the expander.  */
    case BUILT_IN_VA_START:
      break;

    case BUILT_IN_SPRINTF:
      return fold_builtin_sprintf (loc, arg0, arg1, NULL_TREE, ignore);

    case BUILT_IN_OBJECT_SIZE:
      return fold_builtin_object_size (arg0, arg1);

    case BUILT_IN_PRINTF:
    case BUILT_IN_PRINTF_UNLOCKED:
    case BUILT_IN_VPRINTF:
      return fold_builtin_printf (loc, fndecl, arg0, arg1, ignore, fcode);

    case BUILT_IN_PRINTF_CHK:
    case BUILT_IN_VPRINTF_CHK:
      if (!validate_arg (arg0, INTEGER_TYPE)
	  || TREE_SIDE_EFFECTS (arg0))
	return NULL_TREE;
      else
	return fold_builtin_printf (loc, fndecl,
				    arg1, NULL_TREE, ignore, fcode);
    break;

    case BUILT_IN_FPRINTF:
    case BUILT_IN_FPRINTF_UNLOCKED:
    case BUILT_IN_VFPRINTF:
      return fold_builtin_fprintf (loc, fndecl, arg0, arg1, NULL_TREE,
				   ignore, fcode);

    default:
      break;
    }
  return NULL_TREE;
}

/* Fold a call to built-in function FNDECL with 3 arguments, ARG0, ARG1,
   and ARG2.  IGNORE is true if the result of the function call is ignored.
   This function returns NULL_TREE if no simplification was possible.  */

static tree
fold_builtin_3 (location_t loc, tree fndecl,
		tree arg0, tree arg1, tree arg2, bool ignore)
{
  tree type = TREE_TYPE (TREE_TYPE (fndecl));
  enum built_in_function fcode = DECL_FUNCTION_CODE (fndecl);
  switch (fcode)
    {

    CASE_FLT_FN (BUILT_IN_SINCOS):
      return fold_builtin_sincos (loc, arg0, arg1, arg2);

    CASE_FLT_FN (BUILT_IN_FMA):
      return fold_builtin_fma (loc, arg0, arg1, arg2, type);
    break;

    CASE_FLT_FN (BUILT_IN_REMQUO):
      if (validate_arg (arg0, REAL_TYPE)
	  && validate_arg(arg1, REAL_TYPE)
	  && validate_arg(arg2, POINTER_TYPE))
	return do_mpfr_remquo (arg0, arg1, arg2);
    break;

    case BUILT_IN_MEMSET:
      return fold_builtin_memset (loc, arg0, arg1, arg2, type, ignore);

    case BUILT_IN_BCOPY:
      return fold_builtin_memory_op (loc, arg1, arg0, arg2,
				     void_type_node, true, /*endp=*/3);

    case BUILT_IN_MEMCPY:
      return fold_builtin_memory_op (loc, arg0, arg1, arg2,
				     type, ignore, /*endp=*/0);

    case BUILT_IN_MEMPCPY:
      return fold_builtin_memory_op (loc, arg0, arg1, arg2,
				     type, ignore, /*endp=*/1);

    case BUILT_IN_MEMMOVE:
      return fold_builtin_memory_op (loc, arg0, arg1, arg2,
				     type, ignore, /*endp=*/3);

    case BUILT_IN_STRNCAT:
      return fold_builtin_strncat (loc, arg0, arg1, arg2);

    case BUILT_IN_STRNCPY:
      return fold_builtin_strncpy (loc, fndecl, arg0, arg1, arg2, NULL_TREE);

    case BUILT_IN_STRNCMP:
      return fold_builtin_strncmp (loc, arg0, arg1, arg2);

    case BUILT_IN_MEMCHR:
      return fold_builtin_memchr (loc, arg0, arg1, arg2, type);

    case BUILT_IN_BCMP:
    case BUILT_IN_MEMCMP:
      return fold_builtin_memcmp (loc, arg0, arg1, arg2);;

    case BUILT_IN_SPRINTF:
      return fold_builtin_sprintf (loc, arg0, arg1, arg2, ignore);

    case BUILT_IN_STRCPY_CHK:
    case BUILT_IN_STPCPY_CHK:
      return fold_builtin_stxcpy_chk (loc, fndecl, arg0, arg1, arg2, NULL_TREE,
				      ignore, fcode);

    case BUILT_IN_STRCAT_CHK:
      return fold_builtin_strcat_chk (loc, fndecl, arg0, arg1, arg2);

    case BUILT_IN_PRINTF_CHK:
    case BUILT_IN_VPRINTF_CHK:
      if (!validate_arg (arg0, INTEGER_TYPE)
	  || TREE_SIDE_EFFECTS (arg0))
	return NULL_TREE;
      else
	return fold_builtin_printf (loc, fndecl, arg1, arg2, ignore, fcode);
    break;

    case BUILT_IN_FPRINTF:
    case BUILT_IN_FPRINTF_UNLOCKED:
    case BUILT_IN_VFPRINTF:
      return fold_builtin_fprintf (loc, fndecl, arg0, arg1, arg2,
				   ignore, fcode);

    case BUILT_IN_FPRINTF_CHK:
    case BUILT_IN_VFPRINTF_CHK:
      if (!validate_arg (arg1, INTEGER_TYPE)
	  || TREE_SIDE_EFFECTS (arg1))
	return NULL_TREE;
      else
	return fold_builtin_fprintf (loc, fndecl, arg0, arg2, NULL_TREE,
				     ignore, fcode);

    default:
      break;
    }
  return NULL_TREE;
}

/* Fold a call to built-in function FNDECL with 4 arguments, ARG0, ARG1,
   ARG2, and ARG3.  IGNORE is true if the result of the function call is
   ignored.  This function returns NULL_TREE if no simplification was
   possible.  */

static tree
fold_builtin_4 (location_t loc, tree fndecl,
		tree arg0, tree arg1, tree arg2, tree arg3, bool ignore)
{
  enum built_in_function fcode = DECL_FUNCTION_CODE (fndecl);

  switch (fcode)
    {
    case BUILT_IN_MEMCPY_CHK:
    case BUILT_IN_MEMPCPY_CHK:
    case BUILT_IN_MEMMOVE_CHK:
    case BUILT_IN_MEMSET_CHK:
      return fold_builtin_memory_chk (loc, fndecl, arg0, arg1, arg2, arg3,
				      NULL_TREE, ignore,
				      DECL_FUNCTION_CODE (fndecl));

    case BUILT_IN_STRNCPY_CHK:
      return fold_builtin_strncpy_chk (loc, arg0, arg1, arg2, arg3, NULL_TREE);

    case BUILT_IN_STRNCAT_CHK:
      return fold_builtin_strncat_chk (loc, fndecl, arg0, arg1, arg2, arg3);

    case BUILT_IN_FPRINTF_CHK:
    case BUILT_IN_VFPRINTF_CHK:
      if (!validate_arg (arg1, INTEGER_TYPE)
	  || TREE_SIDE_EFFECTS (arg1))
	return NULL_TREE;
      else
	return fold_builtin_fprintf (loc, fndecl, arg0, arg2, arg3,
				     ignore, fcode);
    break;

    default:
      break;
    }
  return NULL_TREE;
}

/* Fold a call to built-in function FNDECL.  ARGS is an array of NARGS
    arguments, where NARGS <= 4.  IGNORE is true if the result of the
    function call is ignored.  This function returns NULL_TREE if no
    simplification was possible.  Note that this only folds builtins with
    fixed argument patterns.  Foldings that do varargs-to-varargs
    transformations, or that match calls with more than 4 arguments,
    need to be handled with fold_builtin_varargs instead.  */

#define MAX_ARGS_TO_FOLD_BUILTIN 4

static tree
fold_builtin_n (location_t loc, tree fndecl, tree *args, int nargs, bool ignore)
{
  tree ret = NULL_TREE;

  switch (nargs)
    {
    case 0:
      ret = fold_builtin_0 (loc, fndecl, ignore);
      break;
    case 1:
      ret = fold_builtin_1 (loc, fndecl, args[0], ignore);
      break;
    case 2:
      ret = fold_builtin_2 (loc, fndecl, args[0], args[1], ignore);
      break;
    case 3:
      ret = fold_builtin_3 (loc, fndecl, args[0], args[1], args[2], ignore);
      break;
    case 4:
      ret = fold_builtin_4 (loc, fndecl, args[0], args[1], args[2], args[3],
 			    ignore);
      break;
    default:
      break;
    }
  if (ret)
    {
      ret = build1 (NOP_EXPR, TREE_TYPE (ret), ret);
      SET_EXPR_LOCATION (ret, loc);
      TREE_NO_WARNING (ret) = 1;
      return ret;
    }
  return NULL_TREE;
}

/* Builtins with folding operations that operate on "..." arguments
   need special handling; we need to store the arguments in a convenient
   data structure before attempting any folding.  Fortunately there are
   only a few builtins that fall into this category.  FNDECL is the
   function, EXP is the CALL_EXPR for the call, and IGNORE is true if the
   result of the function call is ignored.  */

static tree
fold_builtin_varargs (location_t loc, tree fndecl, tree exp,
		      bool ignore ATTRIBUTE_UNUSED)
{
  enum built_in_function fcode = DECL_FUNCTION_CODE (fndecl);
  tree ret = NULL_TREE;

  switch (fcode)
    {
    case BUILT_IN_SPRINTF_CHK:
    case BUILT_IN_VSPRINTF_CHK:
      ret = fold_builtin_sprintf_chk (loc, exp, fcode);
      break;

    case BUILT_IN_SNPRINTF_CHK:
    case BUILT_IN_VSNPRINTF_CHK:
      ret = fold_builtin_snprintf_chk (loc, exp, NULL_TREE, fcode);
      break;

    case BUILT_IN_FPCLASSIFY:
      ret = fold_builtin_fpclassify (loc, exp);
      break;

    default:
      break;
    }
  if (ret)
    {
      ret = build1 (NOP_EXPR, TREE_TYPE (ret), ret);
      SET_EXPR_LOCATION (ret, loc);
      TREE_NO_WARNING (ret) = 1;
      return ret;
    }
  return NULL_TREE;
}

/* Return true if FNDECL shouldn't be folded right now.
   If a built-in function has an inline attribute always_inline
   wrapper, defer folding it after always_inline functions have
   been inlined, otherwise e.g. -D_FORTIFY_SOURCE checking
   might not be performed.  */

static bool
avoid_folding_inline_builtin (tree fndecl)
{
  return (DECL_DECLARED_INLINE_P (fndecl)
	  && DECL_DISREGARD_INLINE_LIMITS (fndecl)
	  && cfun
	  && !cfun->always_inline_functions_inlined
	  && lookup_attribute ("always_inline", DECL_ATTRIBUTES (fndecl)));
}

/* A wrapper function for builtin folding that prevents warnings for
   "statement without effect" and the like, caused by removing the
   call node earlier than the warning is generated.  */

tree
fold_call_expr (location_t loc, tree exp, bool ignore)
{
  tree ret = NULL_TREE;
  tree fndecl = get_callee_fndecl (exp);
  if (fndecl
      && TREE_CODE (fndecl) == FUNCTION_DECL
      && DECL_BUILT_IN (fndecl)
      /* If CALL_EXPR_VA_ARG_PACK is set, the arguments aren't finalized
	 yet.  Defer folding until we see all the arguments
	 (after inlining).  */
      && !CALL_EXPR_VA_ARG_PACK (exp))
    {
      int nargs = call_expr_nargs (exp);

      /* Before gimplification CALL_EXPR_VA_ARG_PACK is not set, but
	 instead last argument is __builtin_va_arg_pack ().  Defer folding
	 even in that case, until arguments are finalized.  */
      if (nargs && TREE_CODE (CALL_EXPR_ARG (exp, nargs - 1)) == CALL_EXPR)
	{
	  tree fndecl2 = get_callee_fndecl (CALL_EXPR_ARG (exp, nargs - 1));
	  if (fndecl2
	      && TREE_CODE (fndecl2) == FUNCTION_DECL
	      && DECL_BUILT_IN_CLASS (fndecl2) == BUILT_IN_NORMAL
	      && DECL_FUNCTION_CODE (fndecl2) == BUILT_IN_VA_ARG_PACK)
	    return NULL_TREE;
	}

      if (avoid_folding_inline_builtin (fndecl))
	return NULL_TREE;

      if (DECL_BUILT_IN_CLASS (fndecl) == BUILT_IN_MD)
        return targetm.fold_builtin (fndecl, call_expr_nargs (exp),
				     CALL_EXPR_ARGP (exp), ignore);
      else
	{
	  if (nargs <= MAX_ARGS_TO_FOLD_BUILTIN)
	    {
	      tree *args = CALL_EXPR_ARGP (exp);
	      ret = fold_builtin_n (loc, fndecl, args, nargs, ignore);
	    }
	  if (!ret)
	    ret = fold_builtin_varargs (loc, fndecl, exp, ignore);
	  if (ret)
	    return ret;
	}
    }
  return NULL_TREE;
}

/* Conveniently construct a function call expression.  FNDECL names the
   function to be called and N arguments are passed in the array
   ARGARRAY.  */

tree
build_call_expr_loc_array (location_t loc, tree fndecl, int n, tree *argarray)
{
  tree fntype = TREE_TYPE (fndecl);
  tree fn = build1 (ADDR_EXPR, build_pointer_type (fntype), fndecl);
 
  return fold_builtin_call_array (loc, TREE_TYPE (fntype), fn, n, argarray);
}

/* Conveniently construct a function call expression.  FNDECL names the
   function to be called and the arguments are passed in the vector
   VEC.  */

tree
build_call_expr_loc_vec (location_t loc, tree fndecl, VEC(tree,gc) *vec)
{
  return build_call_expr_loc_array (loc, fndecl, VEC_length (tree, vec),
				    VEC_address (tree, vec));
}


/* Conveniently construct a function call expression.  FNDECL names the
   function to be called, N is the number of arguments, and the "..."
   parameters are the argument expressions.  */

tree
build_call_expr_loc (location_t loc, tree fndecl, int n, ...)
{
  va_list ap;
  tree *argarray = XALLOCAVEC (tree, n);
  int i;

  va_start (ap, n);
  for (i = 0; i < n; i++)
    argarray[i] = va_arg (ap, tree);
  va_end (ap);
  return build_call_expr_loc_array (loc, fndecl, n, argarray);
}

/* Like build_call_expr_loc (UNKNOWN_LOCATION, ...).  Duplicated because
   varargs macros aren't supported by all bootstrap compilers.  */

tree
build_call_expr (tree fndecl, int n, ...)
{
  va_list ap;
  tree *argarray = XALLOCAVEC (tree, n);
  int i;

  va_start (ap, n);
  for (i = 0; i < n; i++)
    argarray[i] = va_arg (ap, tree);
  va_end (ap);
  return build_call_expr_loc_array (UNKNOWN_LOCATION, fndecl, n, argarray);
}

/* Like build_call_expr_loc (UNKNOWN_LOCATION, ...).  Duplicated because
   varargs macros aren't supported by all bootstrap compilers.  */

tree
build_call_expr (tree fndecl, int n, ...)
{
  va_list ap;
  tree fntype = TREE_TYPE (fndecl);
  tree fn = build1 (ADDR_EXPR, build_pointer_type (fntype), fndecl);
  tree *argarray = (tree *) alloca (n * sizeof (tree));
  int i;

  va_start (ap, n);
  for (i = 0; i < n; i++)
    argarray[i] = va_arg (ap, tree);
  va_end (ap);
  return fold_builtin_call_array (UNKNOWN_LOCATION, TREE_TYPE (fntype),
				  fn, n, argarray);
}

/* Construct a CALL_EXPR with type TYPE with FN as the function expression.
   N arguments are passed in the array ARGARRAY.  */

tree
fold_builtin_call_array (location_t loc, tree type,
			 tree fn,
			 int n,
			 tree *argarray)
{
  tree ret = NULL_TREE;
   tree exp;

  if (TREE_CODE (fn) == ADDR_EXPR)
  {
    tree fndecl = TREE_OPERAND (fn, 0);
    if (TREE_CODE (fndecl) == FUNCTION_DECL
        && DECL_BUILT_IN (fndecl))
      {
	/* If last argument is __builtin_va_arg_pack (), arguments to this
	   function are not finalized yet.  Defer folding until they are.  */
	if (n && TREE_CODE (argarray[n - 1]) == CALL_EXPR)
	  {
	    tree fndecl2 = get_callee_fndecl (argarray[n - 1]);
	    if (fndecl2
		&& TREE_CODE (fndecl2) == FUNCTION_DECL
		&& DECL_BUILT_IN_CLASS (fndecl2) == BUILT_IN_NORMAL
		&& DECL_FUNCTION_CODE (fndecl2) == BUILT_IN_VA_ARG_PACK)
	      return build_call_array_loc (loc, type, fn, n, argarray);
	  }
	if (avoid_folding_inline_builtin (fndecl))
	  return build_call_array_loc (loc, type, fn, n, argarray);
        if (DECL_BUILT_IN_CLASS (fndecl) == BUILT_IN_MD)
          {
	    ret = targetm.fold_builtin (fndecl, n, argarray, false);
	    if (ret)
	      return ret;

	    return build_call_array_loc (loc, type, fn, n, argarray);
          }
        else if (n <= MAX_ARGS_TO_FOLD_BUILTIN)
          {
            /* First try the transformations that don't require consing up
               an exp.  */
            ret = fold_builtin_n (loc, fndecl, argarray, n, false);
            if (ret)
              return ret;
          }

        /* If we got this far, we need to build an exp.  */
        exp = build_call_array_loc (loc, type, fn, n, argarray);
        ret = fold_builtin_varargs (loc, fndecl, exp, false);
        return ret ? ret : exp;
      }
  }

  return build_call_array_loc (loc, type, fn, n, argarray);
}

/* Construct a new CALL_EXPR to FNDECL using the tail of the argument
   list ARGS along with N new arguments in NEWARGS.  SKIP is the number
   of arguments in ARGS to be omitted.  OLDNARGS is the number of
   elements in ARGS.  */

static tree
rewrite_call_expr_valist (location_t loc, int oldnargs, tree *args,
			  int skip, tree fndecl, int n, va_list newargs)
{
  int nargs = oldnargs - skip + n;
  tree *buffer;

  if (n > 0)
    {
      int i, j;

      buffer = XALLOCAVEC (tree, nargs);
      for (i = 0; i < n; i++)
	buffer[i] = va_arg (newargs, tree);
      for (j = skip; j < oldnargs; j++, i++)
	buffer[i] = args[j];
    }
  else
    buffer = args + skip;

  return build_call_expr_loc_array (loc, fndecl, nargs, buffer);
}

/* Construct a new CALL_EXPR to FNDECL using the tail of the argument
   list ARGS along with N new arguments specified as the "..."
   parameters.  SKIP is the number of arguments in ARGS to be omitted.
   OLDNARGS is the number of elements in ARGS.  */

static tree
rewrite_call_expr_array (location_t loc, int oldnargs, tree *args,
			 int skip, tree fndecl, int n, ...)
{
  va_list ap;
  tree t;

  va_start (ap, n);
  t = rewrite_call_expr_valist (loc, oldnargs, args, skip, fndecl, n, ap);
  va_end (ap);

  return t;
}

/* Construct a new CALL_EXPR using the tail of the argument list of EXP
   along with N new arguments specified as the "..." parameters.  SKIP
   is the number of arguments in EXP to be omitted.  This function is used
   to do varargs-to-varargs transformations.  */

static tree
rewrite_call_expr (location_t loc, tree exp, int skip, tree fndecl, int n, ...)
{
  va_list ap;
  tree t;

  va_start (ap, n);
  t = rewrite_call_expr_valist (loc, call_expr_nargs (exp),
				CALL_EXPR_ARGP (exp), skip, fndecl, n, ap);
  va_end (ap);

  return t;
}

/* Validate a single argument ARG against a tree code CODE representing
   a type.  */

static bool
validate_arg (const_tree arg, enum tree_code code)
{
  if (!arg)
    return false;
  else if (code == POINTER_TYPE)
    return POINTER_TYPE_P (TREE_TYPE (arg));
  else if (code == INTEGER_TYPE)
    return INTEGRAL_TYPE_P (TREE_TYPE (arg));
  return code == TREE_CODE (TREE_TYPE (arg));
}

/* This function validates the types of a function call argument list
   against a specified list of tree_codes.  If the last specifier is a 0,
   that represents an ellipses, otherwise the last specifier must be a
   VOID_TYPE.

   This is the GIMPLE version of validate_arglist.  Eventually we want to
   completely convert builtins.c to work from GIMPLEs and the tree based
   validate_arglist will then be removed.  */

bool
validate_gimple_arglist (const_gimple call, ...)
{
  enum tree_code code;
  bool res = 0;
  va_list ap;
  const_tree arg;
  size_t i;

  va_start (ap, call);
  i = 0;

  do
    {
      code = (enum tree_code) va_arg (ap, int);
      switch (code)
	{
	case 0:
	  /* This signifies an ellipses, any further arguments are all ok.  */
	  res = true;
	  goto end;
	case VOID_TYPE:
	  /* This signifies an endlink, if no arguments remain, return
	     true, otherwise return false.  */
	  res = (i == gimple_call_num_args (call));
	  goto end;
	default:
	  /* If no parameters remain or the parameter's code does not
	     match the specified code, return false.  Otherwise continue
	     checking any remaining arguments.  */
	  arg = gimple_call_arg (call, i++);
	  if (!validate_arg (arg, code))
	    goto end;
	  break;
	}
    }
  while (1);

  /* We need gotos here since we can only have one VA_CLOSE in a
     function.  */
 end: ;
  va_end (ap);

  return res;
}

/* This function validates the types of a function call argument list
   against a specified list of tree_codes.  If the last specifier is a 0,
   that represents an ellipses, otherwise the last specifier must be a
   VOID_TYPE.  */

bool
validate_arglist (const_tree callexpr, ...)
{
  enum tree_code code;
  bool res = 0;
  va_list ap;
  const_call_expr_arg_iterator iter;
  const_tree arg;

  va_start (ap, callexpr);
  init_const_call_expr_arg_iterator (callexpr, &iter);

  do
    {
      code = (enum tree_code) va_arg (ap, int);
      switch (code)
	{
	case 0:
	  /* This signifies an ellipses, any further arguments are all ok.  */
	  res = true;
	  goto end;
	case VOID_TYPE:
	  /* This signifies an endlink, if no arguments remain, return
	     true, otherwise return false.  */
	  res = !more_const_call_expr_args_p (&iter);
	  goto end;
	default:
	  /* If no parameters remain or the parameter's code does not
	     match the specified code, return false.  Otherwise continue
	     checking any remaining arguments.  */
	  arg = next_const_call_expr_arg (&iter);
	  if (!validate_arg (arg, code))
	    goto end;
	  break;
	}
    }
  while (1);

  /* We need gotos here since we can only have one VA_CLOSE in a
     function.  */
 end: ;
  va_end (ap);

  return res;
}

/* Default target-specific builtin expander that does nothing.  */

rtx
default_expand_builtin (tree exp ATTRIBUTE_UNUSED,
			rtx target ATTRIBUTE_UNUSED,
			rtx subtarget ATTRIBUTE_UNUSED,
			enum machine_mode mode ATTRIBUTE_UNUSED,
			int ignore ATTRIBUTE_UNUSED)
{
  return NULL_RTX;
}

/* Returns true is EXP represents data that would potentially reside
   in a readonly section.  */

static bool
readonly_data_expr (tree exp)
{
  STRIP_NOPS (exp);

  if (TREE_CODE (exp) != ADDR_EXPR)
    return false;

  exp = get_base_address (TREE_OPERAND (exp, 0));
  if (!exp)
    return false;

  /* Make sure we call decl_readonly_section only for trees it
     can handle (since it returns true for everything it doesn't
     understand).  */
  if (TREE_CODE (exp) == STRING_CST
      || TREE_CODE (exp) == CONSTRUCTOR
      || (TREE_CODE (exp) == VAR_DECL && TREE_STATIC (exp)))
    return decl_readonly_section (exp, 0);
  else
    return false;
}

/* Simplify a call to the strstr builtin.  S1 and S2 are the arguments
   to the call, and TYPE is its return type.

   Return NULL_TREE if no simplification was possible, otherwise return the
   simplified form of the call as a tree.

   The simplified form may be a constant or other expression which
   computes the same value, but in a more efficient manner (including
   calls to other builtin functions).

   The call may contain arguments which need to be evaluated, but
   which are not useful to determine the result of the call.  In
   this case we return a chain of COMPOUND_EXPRs.  The LHS of each
   COMPOUND_EXPR will be an argument which must be evaluated.
   COMPOUND_EXPRs are chained through their RHS.  The RHS of the last
   COMPOUND_EXPR in the chain will contain the tree for the simplified
   form of the builtin function call.  */

static tree
fold_builtin_strstr (location_t loc, tree s1, tree s2, tree type)
{
  if (!validate_arg (s1, POINTER_TYPE)
      || !validate_arg (s2, POINTER_TYPE))
    return NULL_TREE;
  else
    {
      tree fn;
      const char *p1, *p2;

      p2 = c_getstr (s2);
      if (p2 == NULL)
	return NULL_TREE;

      p1 = c_getstr (s1);
      if (p1 != NULL)
	{
	  const char *r = strstr (p1, p2);
	  tree tem;

	  if (r == NULL)
	    return build_int_cst (TREE_TYPE (s1), 0);

	  /* Return an offset into the constant string argument.  */
	  tem = fold_build2_loc (loc, POINTER_PLUS_EXPR, TREE_TYPE (s1),
			     s1, size_int (r - p1));
	  return fold_convert_loc (loc, type, tem);
	}

      /* The argument is const char *, and the result is char *, so we need
	 a type conversion here to avoid a warning.  */
      if (p2[0] == '\0')
	return fold_convert_loc (loc, type, s1);

      if (p2[1] != '\0')
	return NULL_TREE;

      fn = implicit_built_in_decls[BUILT_IN_STRCHR];
      if (!fn)
	return NULL_TREE;

      /* New argument list transforming strstr(s1, s2) to
	 strchr(s1, s2[0]).  */
      return build_call_expr_loc (loc, fn, 2, s1, build_int_cst (NULL_TREE, p2[0]));
    }
}

/* Simplify a call to the strchr builtin.  S1 and S2 are the arguments to
   the call, and TYPE is its return type.

   Return NULL_TREE if no simplification was possible, otherwise return the
   simplified form of the call as a tree.

   The simplified form may be a constant or other expression which
   computes the same value, but in a more efficient manner (including
   calls to other builtin functions).

   The call may contain arguments which need to be evaluated, but
   which are not useful to determine the result of the call.  In
   this case we return a chain of COMPOUND_EXPRs.  The LHS of each
   COMPOUND_EXPR will be an argument which must be evaluated.
   COMPOUND_EXPRs are chained through their RHS.  The RHS of the last
   COMPOUND_EXPR in the chain will contain the tree for the simplified
   form of the builtin function call.  */

static tree
fold_builtin_strchr (location_t loc, tree s1, tree s2, tree type)
{
  if (!validate_arg (s1, POINTER_TYPE)
      || !validate_arg (s2, INTEGER_TYPE))
    return NULL_TREE;
  else
    {
      const char *p1;

      if (TREE_CODE (s2) != INTEGER_CST)
	return NULL_TREE;

      p1 = c_getstr (s1);
      if (p1 != NULL)
	{
	  char c;
	  const char *r;
	  tree tem;

	  if (target_char_cast (s2, &c))
	    return NULL_TREE;

	  r = strchr (p1, c);

	  if (r == NULL)
	    return build_int_cst (TREE_TYPE (s1), 0);

	  /* Return an offset into the constant string argument.  */
	  tem = fold_build2_loc (loc, POINTER_PLUS_EXPR, TREE_TYPE (s1),
			     s1, size_int (r - p1));
	  return fold_convert_loc (loc, type, tem);
	}
      return NULL_TREE;
    }
}

/* Simplify a call to the strrchr builtin.  S1 and S2 are the arguments to
   the call, and TYPE is its return type.

   Return NULL_TREE if no simplification was possible, otherwise return the
   simplified form of the call as a tree.

   The simplified form may be a constant or other expression which
   computes the same value, but in a more efficient manner (including
   calls to other builtin functions).

   The call may contain arguments which need to be evaluated, but
   which are not useful to determine the result of the call.  In
   this case we return a chain of COMPOUND_EXPRs.  The LHS of each
   COMPOUND_EXPR will be an argument which must be evaluated.
   COMPOUND_EXPRs are chained through their RHS.  The RHS of the last
   COMPOUND_EXPR in the chain will contain the tree for the simplified
   form of the builtin function call.  */

static tree
fold_builtin_strrchr (location_t loc, tree s1, tree s2, tree type)
{
  if (!validate_arg (s1, POINTER_TYPE)
      || !validate_arg (s2, INTEGER_TYPE))
    return NULL_TREE;
  else
    {
      tree fn;
      const char *p1;

      if (TREE_CODE (s2) != INTEGER_CST)
	return NULL_TREE;

      p1 = c_getstr (s1);
      if (p1 != NULL)
	{
	  char c;
	  const char *r;
	  tree tem;

	  if (target_char_cast (s2, &c))
	    return NULL_TREE;

	  r = strrchr (p1, c);

	  if (r == NULL)
	    return build_int_cst (TREE_TYPE (s1), 0);

	  /* Return an offset into the constant string argument.  */
	  tem = fold_build2_loc (loc, POINTER_PLUS_EXPR, TREE_TYPE (s1),
			     s1, size_int (r - p1));
	  return fold_convert_loc (loc, type, tem);
	}

      if (! integer_zerop (s2))
	return NULL_TREE;

      fn = implicit_built_in_decls[BUILT_IN_STRCHR];
      if (!fn)
	return NULL_TREE;

      /* Transform strrchr(s1, '\0') to strchr(s1, '\0').  */
      return build_call_expr_loc (loc, fn, 2, s1, s2);
    }
}

/* Simplify a call to the strpbrk builtin.  S1 and S2 are the arguments
   to the call, and TYPE is its return type.

   Return NULL_TREE if no simplification was possible, otherwise return the
   simplified form of the call as a tree.

   The simplified form may be a constant or other expression which
   computes the same value, but in a more efficient manner (including
   calls to other builtin functions).

   The call may contain arguments which need to be evaluated, but
   which are not useful to determine the result of the call.  In
   this case we return a chain of COMPOUND_EXPRs.  The LHS of each
   COMPOUND_EXPR will be an argument which must be evaluated.
   COMPOUND_EXPRs are chained through their RHS.  The RHS of the last
   COMPOUND_EXPR in the chain will contain the tree for the simplified
   form of the builtin function call.  */

static tree
fold_builtin_strpbrk (location_t loc, tree s1, tree s2, tree type)
{
  if (!validate_arg (s1, POINTER_TYPE)
      || !validate_arg (s2, POINTER_TYPE))
    return NULL_TREE;
  else
    {
      tree fn;
      const char *p1, *p2;

      p2 = c_getstr (s2);
      if (p2 == NULL)
	return NULL_TREE;

      p1 = c_getstr (s1);
      if (p1 != NULL)
	{
	  const char *r = strpbrk (p1, p2);
	  tree tem;

	  if (r == NULL)
	    return build_int_cst (TREE_TYPE (s1), 0);

	  /* Return an offset into the constant string argument.  */
	  tem = fold_build2_loc (loc, POINTER_PLUS_EXPR, TREE_TYPE (s1),
			     s1, size_int (r - p1));
	  return fold_convert_loc (loc, type, tem);
	}

      if (p2[0] == '\0')
	/* strpbrk(x, "") == NULL.
	   Evaluate and ignore s1 in case it had side-effects.  */
	return omit_one_operand_loc (loc, TREE_TYPE (s1), integer_zero_node, s1);

      if (p2[1] != '\0')
	return NULL_TREE;  /* Really call strpbrk.  */

      fn = implicit_built_in_decls[BUILT_IN_STRCHR];
      if (!fn)
	return NULL_TREE;

      /* New argument list transforming strpbrk(s1, s2) to
	 strchr(s1, s2[0]).  */
      return build_call_expr_loc (loc, fn, 2, s1, build_int_cst (NULL_TREE, p2[0]));
    }
}

/* Simplify a call to the strcat builtin.  DST and SRC are the arguments
   to the call.

   Return NULL_TREE if no simplification was possible, otherwise return the
   simplified form of the call as a tree.

   The simplified form may be a constant or other expression which
   computes the same value, but in a more efficient manner (including
   calls to other builtin functions).

   The call may contain arguments which need to be evaluated, but
   which are not useful to determine the result of the call.  In
   this case we return a chain of COMPOUND_EXPRs.  The LHS of each
   COMPOUND_EXPR will be an argument which must be evaluated.
   COMPOUND_EXPRs are chained through their RHS.  The RHS of the last
   COMPOUND_EXPR in the chain will contain the tree for the simplified
   form of the builtin function call.  */

static tree
fold_builtin_strcat (location_t loc ATTRIBUTE_UNUSED, tree dst, tree src)
{
  if (!validate_arg (dst, POINTER_TYPE)
      || !validate_arg (src, POINTER_TYPE))
    return NULL_TREE;
  else
    {
      const char *p = c_getstr (src);

      /* If the string length is zero, return the dst parameter.  */
      if (p && *p == '\0')
	return dst;

      if (optimize_insn_for_speed_p ())
	{
	  /* See if we can store by pieces into (dst + strlen(dst)).  */
	  tree newdst, call;
	  tree strlen_fn = implicit_built_in_decls[BUILT_IN_STRLEN];
	  tree strcpy_fn = implicit_built_in_decls[BUILT_IN_STRCPY];

	  if (!strlen_fn || !strcpy_fn)
	    return NULL_TREE;

	  /* If we don't have a movstr we don't want to emit an strcpy
	     call.  We have to do that if the length of the source string
	     isn't computable (in that case we can use memcpy probably
	     later expanding to a sequence of mov instructions).  If we
	     have movstr instructions we can emit strcpy calls.  */
	  if (!HAVE_movstr)
	    {
	      tree len = c_strlen (src, 1);
	      if (! len || TREE_SIDE_EFFECTS (len))
		return NULL_TREE;
	    }

	  /* Stabilize the argument list.  */
	  dst = builtin_save_expr (dst);

	  /* Create strlen (dst).  */
	  newdst = build_call_expr_loc (loc, strlen_fn, 1, dst);
	  /* Create (dst p+ strlen (dst)).  */

	  newdst = fold_build2_loc (loc, POINTER_PLUS_EXPR,
				TREE_TYPE (dst), dst, newdst);
	  newdst = builtin_save_expr (newdst);

	  call = build_call_expr_loc (loc, strcpy_fn, 2, newdst, src);
	  return build2 (COMPOUND_EXPR, TREE_TYPE (dst), call, dst);
	}
      return NULL_TREE;
    }
}

/* Simplify a call to the strncat builtin.  DST, SRC, and LEN are the
   arguments to the call.

   Return NULL_TREE if no simplification was possible, otherwise return the
   simplified form of the call as a tree.

   The simplified form may be a constant or other expression which
   computes the same value, but in a more efficient manner (including
   calls to other builtin functions).

   The call may contain arguments which need to be evaluated, but
   which are not useful to determine the result of the call.  In
   this case we return a chain of COMPOUND_EXPRs.  The LHS of each
   COMPOUND_EXPR will be an argument which must be evaluated.
   COMPOUND_EXPRs are chained through their RHS.  The RHS of the last
   COMPOUND_EXPR in the chain will contain the tree for the simplified
   form of the builtin function call.  */

static tree
fold_builtin_strncat (location_t loc, tree dst, tree src, tree len)
{
  if (!validate_arg (dst, POINTER_TYPE)
      || !validate_arg (src, POINTER_TYPE)
      || !validate_arg (len, INTEGER_TYPE))
    return NULL_TREE;
  else
    {
      const char *p = c_getstr (src);

      /* If the requested length is zero, or the src parameter string
	 length is zero, return the dst parameter.  */
      if (integer_zerop (len) || (p && *p == '\0'))
	return omit_two_operands_loc (loc, TREE_TYPE (dst), dst, src, len);

      /* If the requested len is greater than or equal to the string
	 length, call strcat.  */
      if (TREE_CODE (len) == INTEGER_CST && p
	  && compare_tree_int (len, strlen (p)) >= 0)
	{
	  tree fn = implicit_built_in_decls[BUILT_IN_STRCAT];

	  /* If the replacement _DECL isn't initialized, don't do the
	     transformation.  */
	  if (!fn)
	    return NULL_TREE;

	  return build_call_expr_loc (loc, fn, 2, dst, src);
	}
      return NULL_TREE;
    }
}

/* Simplify a call to the strspn builtin.  S1 and S2 are the arguments
   to the call.

   Return NULL_TREE if no simplification was possible, otherwise return the
   simplified form of the call as a tree.

   The simplified form may be a constant or other expression which
   computes the same value, but in a more efficient manner (including
   calls to other builtin functions).

   The call may contain arguments which need to be evaluated, but
   which are not useful to determine the result of the call.  In
   this case we return a chain of COMPOUND_EXPRs.  The LHS of each
   COMPOUND_EXPR will be an argument which must be evaluated.
   COMPOUND_EXPRs are chained through their RHS.  The RHS of the last
   COMPOUND_EXPR in the chain will contain the tree for the simplified
   form of the builtin function call.  */

static tree
fold_builtin_strspn (location_t loc, tree s1, tree s2)
{
  if (!validate_arg (s1, POINTER_TYPE)
      || !validate_arg (s2, POINTER_TYPE))
    return NULL_TREE;
  else
    {
      const char *p1 = c_getstr (s1), *p2 = c_getstr (s2);

      /* If both arguments are constants, evaluate at compile-time.  */
      if (p1 && p2)
	{
	  const size_t r = strspn (p1, p2);
	  return size_int (r);
	}

      /* If either argument is "", return NULL_TREE.  */
      if ((p1 && *p1 == '\0') || (p2 && *p2 == '\0'))
	/* Evaluate and ignore both arguments in case either one has
	   side-effects.  */
	return omit_two_operands_loc (loc, size_type_node, size_zero_node,
				  s1, s2);
      return NULL_TREE;
    }
}

/* Simplify a call to the strcspn builtin.  S1 and S2 are the arguments
   to the call.

   Return NULL_TREE if no simplification was possible, otherwise return the
   simplified form of the call as a tree.

   The simplified form may be a constant or other expression which
   computes the same value, but in a more efficient manner (including
   calls to other builtin functions).

   The call may contain arguments which need to be evaluated, but
   which are not useful to determine the result of the call.  In
   this case we return a chain of COMPOUND_EXPRs.  The LHS of each
   COMPOUND_EXPR will be an argument which must be evaluated.
   COMPOUND_EXPRs are chained through their RHS.  The RHS of the last
   COMPOUND_EXPR in the chain will contain the tree for the simplified
   form of the builtin function call.  */

static tree
fold_builtin_strcspn (location_t loc, tree s1, tree s2)
{
  if (!validate_arg (s1, POINTER_TYPE)
      || !validate_arg (s2, POINTER_TYPE))
    return NULL_TREE;
  else
    {
      const char *p1 = c_getstr (s1), *p2 = c_getstr (s2);

      /* If both arguments are constants, evaluate at compile-time.  */
      if (p1 && p2)
	{
	  const size_t r = strcspn (p1, p2);
	  return size_int (r);
	}

      /* If the first argument is "", return NULL_TREE.  */
      if (p1 && *p1 == '\0')
	{
	  /* Evaluate and ignore argument s2 in case it has
	     side-effects.  */
	  return omit_one_operand_loc (loc, size_type_node,
				   size_zero_node, s2);
	}

      /* If the second argument is "", return __builtin_strlen(s1).  */
      if (p2 && *p2 == '\0')
	{
	  tree fn = implicit_built_in_decls[BUILT_IN_STRLEN];

	  /* If the replacement _DECL isn't initialized, don't do the
	     transformation.  */
	  if (!fn)
	    return NULL_TREE;

	  return build_call_expr_loc (loc, fn, 1, s1);
	}
      return NULL_TREE;
    }
}

/* Fold a call to the fputs builtin.  ARG0 and ARG1 are the arguments
   to the call.  IGNORE is true if the value returned
   by the builtin will be ignored.  UNLOCKED is true is true if this
   actually a call to fputs_unlocked.  If LEN in non-NULL, it represents
   the known length of the string.  Return NULL_TREE if no simplification
   was possible.  */

tree
fold_builtin_fputs (location_t loc, tree arg0, tree arg1,
		    bool ignore, bool unlocked, tree len)
{
  /* If we're using an unlocked function, assume the other unlocked
     functions exist explicitly.  */
  tree const fn_fputc = unlocked ? built_in_decls[BUILT_IN_FPUTC_UNLOCKED]
    : implicit_built_in_decls[BUILT_IN_FPUTC];
  tree const fn_fwrite = unlocked ? built_in_decls[BUILT_IN_FWRITE_UNLOCKED]
    : implicit_built_in_decls[BUILT_IN_FWRITE];

  /* If the return value is used, don't do the transformation.  */
  if (!ignore)
    return NULL_TREE;

  /* Verify the arguments in the original call.  */
  if (!validate_arg (arg0, POINTER_TYPE)
      || !validate_arg (arg1, POINTER_TYPE))
    return NULL_TREE;

  if (! len)
    len = c_strlen (arg0, 0);

  /* Get the length of the string passed to fputs.  If the length
     can't be determined, punt.  */
  if (!len
      || TREE_CODE (len) != INTEGER_CST)
    return NULL_TREE;

  switch (compare_tree_int (len, 1))
    {
    case -1: /* length is 0, delete the call entirely .  */
      return omit_one_operand_loc (loc, integer_type_node,
			       integer_zero_node, arg1);;

    case 0: /* length is 1, call fputc.  */
      {
	const char *p = c_getstr (arg0);

	if (p != NULL)
	  {
 	    if (fn_fputc)
	      return build_call_expr_loc (loc, fn_fputc, 2,
				      build_int_cst (NULL_TREE, p[0]), arg1);
	    else
	      return NULL_TREE;
	  }
      }
      /* FALLTHROUGH */
    case 1: /* length is greater than 1, call fwrite.  */
      {
	/* If optimizing for size keep fputs.  */
	if (optimize_function_for_size_p (cfun))
	  return NULL_TREE;
	/* New argument list transforming fputs(string, stream) to
	   fwrite(string, 1, len, stream).  */
	if (fn_fwrite)
	  return build_call_expr_loc (loc, fn_fwrite, 4, arg0,
				  size_one_node, len, arg1);
	else
	  return NULL_TREE;
      }
    default:
      gcc_unreachable ();
    }
  return NULL_TREE;
}

/* Fold the next_arg or va_start call EXP. Returns true if there was an error
   produced.  False otherwise.  This is done so that we don't output the error
   or warning twice or three times.  */

bool
fold_builtin_next_arg (tree exp, bool va_start_p)
{
  tree fntype = TREE_TYPE (current_function_decl);
  int nargs = call_expr_nargs (exp);
  tree arg;

  if (!stdarg_p (fntype))
    {
      error ("%<va_start%> used in function with fixed args");
      return true;
    }

  if (va_start_p)
    {
      if (va_start_p && (nargs != 2))
	{
	  error ("wrong number of arguments to function %<va_start%>");
	  return true;
	}
      arg = CALL_EXPR_ARG (exp, 1);
    }
  /* We use __builtin_va_start (ap, 0, 0) or __builtin_next_arg (0, 0)
     when we checked the arguments and if needed issued a warning.  */
  else
    {
      if (nargs == 0)
	{
	  /* Evidently an out of date version of <stdarg.h>; can't validate
	     va_start's second argument, but can still work as intended.  */
	  warning (0, "%<__builtin_next_arg%> called without an argument");
	  return true;
	}
      else if (nargs > 1)
	{
	  error ("wrong number of arguments to function %<__builtin_next_arg%>");
	  return true;
	}
      arg = CALL_EXPR_ARG (exp, 0);
    }

  if (TREE_CODE (arg) == SSA_NAME)
    arg = SSA_NAME_VAR (arg);

  /* We destructively modify the call to be __builtin_va_start (ap, 0)
     or __builtin_next_arg (0) the first time we see it, after checking
     the arguments and if needed issuing a warning.  */
  if (!integer_zerop (arg))
    {
      tree last_parm = tree_last (DECL_ARGUMENTS (current_function_decl));

      /* Strip off all nops for the sake of the comparison.  This
	 is not quite the same as STRIP_NOPS.  It does more.
	 We must also strip off INDIRECT_EXPR for C++ reference
	 parameters.  */
      while (CONVERT_EXPR_P (arg)
	     || TREE_CODE (arg) == INDIRECT_REF)
	arg = TREE_OPERAND (arg, 0);
      if (arg != last_parm)
	{
	  /* FIXME: Sometimes with the tree optimizers we can get the
	     not the last argument even though the user used the last
	     argument.  We just warn and set the arg to be the last
	     argument so that we will get wrong-code because of
	     it.  */
	  warning (0, "second parameter of %<va_start%> not last named argument");
	}

      /* Undefined by C99 7.15.1.4p4 (va_start):
         "If the parameter parmN is declared with the register storage
         class, with a function or array type, or with a type that is
         not compatible with the type that results after application of
         the default argument promotions, the behavior is undefined."
      */
      else if (DECL_REGISTER (arg))
        warning (0, "undefined behaviour when second parameter of "
                 "%<va_start%> is declared with %<register%> storage");

      /* We want to verify the second parameter just once before the tree
	 optimizers are run and then avoid keeping it in the tree,
	 as otherwise we could warn even for correct code like:
	 void foo (int i, ...)
	 { va_list ap; i++; va_start (ap, i); va_end (ap); }  */
      if (va_start_p)
	CALL_EXPR_ARG (exp, 1) = integer_zero_node;
      else
	CALL_EXPR_ARG (exp, 0) = integer_zero_node;
    }
  return false;
}


/* Simplify a call to the sprintf builtin with arguments DEST, FMT, and ORIG.
   ORIG may be null if this is a 2-argument call.  We don't attempt to
   simplify calls with more than 3 arguments.

   Return NULL_TREE if no simplification was possible, otherwise return the
   simplified form of the call as a tree.  If IGNORED is true, it means that
   the caller does not use the returned value of the function.  */

static tree
fold_builtin_sprintf (location_t loc, tree dest, tree fmt,
		      tree orig, int ignored)
{
  tree call, retval;
  const char *fmt_str = NULL;

  /* Verify the required arguments in the original call.  We deal with two
     types of sprintf() calls: 'sprintf (str, fmt)' and
     'sprintf (dest, "%s", orig)'.  */
  if (!validate_arg (dest, POINTER_TYPE)
      || !validate_arg (fmt, POINTER_TYPE))
    return NULL_TREE;
  if (orig && !validate_arg (orig, POINTER_TYPE))
    return NULL_TREE;

  /* Check whether the format is a literal string constant.  */
  fmt_str = c_getstr (fmt);
  if (fmt_str == NULL)
    return NULL_TREE;

  call = NULL_TREE;
  retval = NULL_TREE;

  if (!init_target_chars ())
    return NULL_TREE;

  /* If the format doesn't contain % args or %%, use strcpy.  */
  if (strchr (fmt_str, target_percent) == NULL)
    {
      tree fn = implicit_built_in_decls[BUILT_IN_STRCPY];

      if (!fn)
	return NULL_TREE;

      /* Don't optimize sprintf (buf, "abc", ptr++).  */
      if (orig)
	return NULL_TREE;

      /* Convert sprintf (str, fmt) into strcpy (str, fmt) when
	 'format' is known to contain no % formats.  */
      call = build_call_expr_loc (loc, fn, 2, dest, fmt);
      if (!ignored)
	retval = build_int_cst (NULL_TREE, strlen (fmt_str));
    }

  /* If the format is "%s", use strcpy if the result isn't used.  */
  else if (fmt_str && strcmp (fmt_str, target_percent_s) == 0)
    {
      tree fn;
      fn = implicit_built_in_decls[BUILT_IN_STRCPY];

      if (!fn)
	return NULL_TREE;

      /* Don't crash on sprintf (str1, "%s").  */
      if (!orig)
	return NULL_TREE;

      /* Convert sprintf (str1, "%s", str2) into strcpy (str1, str2).  */
      if (!ignored)
	{
	  retval = c_strlen (orig, 1);
	  if (!retval || TREE_CODE (retval) != INTEGER_CST)
	    return NULL_TREE;
	}
      call = build_call_expr_loc (loc, fn, 2, dest, orig);
    }

  if (call && retval)
    {
      retval = fold_convert_loc
	(loc, TREE_TYPE (TREE_TYPE (implicit_built_in_decls[BUILT_IN_SPRINTF])),
	 retval);
      return build2 (COMPOUND_EXPR, TREE_TYPE (retval), call, retval);
    }
  else
    return call;
}

/* Expand a call EXP to __builtin_object_size.  */

rtx
expand_builtin_object_size (tree exp)
{
  tree ost;
  int object_size_type;
  tree fndecl = get_callee_fndecl (exp);

  if (!validate_arglist (exp, POINTER_TYPE, INTEGER_TYPE, VOID_TYPE))
    {
      error ("%Kfirst argument of %D must be a pointer, second integer constant",
	     exp, fndecl);
      expand_builtin_trap ();
      return const0_rtx;
    }

  ost = CALL_EXPR_ARG (exp, 1);
  STRIP_NOPS (ost);

  if (TREE_CODE (ost) != INTEGER_CST
      || tree_int_cst_sgn (ost) < 0
      || compare_tree_int (ost, 3) > 0)
    {
      error ("%Klast argument of %D is not integer constant between 0 and 3",
	     exp, fndecl);
      expand_builtin_trap ();
      return const0_rtx;
    }

  object_size_type = tree_low_cst (ost, 0);

  return object_size_type < 2 ? constm1_rtx : const0_rtx;
}

/* Expand EXP, a call to the __mem{cpy,pcpy,move,set}_chk builtin.
   FCODE is the BUILT_IN_* to use.
   Return NULL_RTX if we failed; the caller should emit a normal call,
   otherwise try to get the result in TARGET, if convenient (and in
   mode MODE if that's convenient).  */

static rtx
expand_builtin_memory_chk (tree exp, rtx target, enum machine_mode mode,
			   enum built_in_function fcode)
{
  tree dest, src, len, size;

  if (!validate_arglist (exp,
			 POINTER_TYPE,
			 fcode == BUILT_IN_MEMSET_CHK
			 ? INTEGER_TYPE : POINTER_TYPE,
			 INTEGER_TYPE, INTEGER_TYPE, VOID_TYPE))
    return NULL_RTX;

  dest = CALL_EXPR_ARG (exp, 0);
  src = CALL_EXPR_ARG (exp, 1);
  len = CALL_EXPR_ARG (exp, 2);
  size = CALL_EXPR_ARG (exp, 3);

  if (! host_integerp (size, 1))
    return NULL_RTX;

  if (host_integerp (len, 1) || integer_all_onesp (size))
    {
      tree fn;

      if (! integer_all_onesp (size) && tree_int_cst_lt (size, len))
	{
	  warning_at (tree_nonartificial_location (exp),
		      0, "%Kcall to %D will always overflow destination buffer",
		      exp, get_callee_fndecl (exp));
	  return NULL_RTX;
	}

      fn = NULL_TREE;
      /* If __builtin_mem{cpy,pcpy,move,set}_chk is used, assume
	 mem{cpy,pcpy,move,set} is available.  */
      switch (fcode)
	{
	case BUILT_IN_MEMCPY_CHK:
	  fn = built_in_decls[BUILT_IN_MEMCPY];
	  break;
	case BUILT_IN_MEMPCPY_CHK:
	  fn = built_in_decls[BUILT_IN_MEMPCPY];
	  break;
	case BUILT_IN_MEMMOVE_CHK:
	  fn = built_in_decls[BUILT_IN_MEMMOVE];
	  break;
	case BUILT_IN_MEMSET_CHK:
	  fn = built_in_decls[BUILT_IN_MEMSET];
	  break;
	default:
	  break;
	}

      if (! fn)
	return NULL_RTX;

      fn = build_call_nofold_loc (EXPR_LOCATION (exp), fn, 3, dest, src, len);
      gcc_assert (TREE_CODE (fn) == CALL_EXPR);
      CALL_EXPR_TAILCALL (fn) = CALL_EXPR_TAILCALL (exp);
      return expand_expr (fn, target, mode, EXPAND_NORMAL);
    }
  else if (fcode == BUILT_IN_MEMSET_CHK)
    return NULL_RTX;
  else
    {
      unsigned int dest_align
	= get_pointer_alignment (dest, BIGGEST_ALIGNMENT);

      /* If DEST is not a pointer type, call the normal function.  */
      if (dest_align == 0)
	return NULL_RTX;

      /* If SRC and DEST are the same (and not volatile), do nothing.  */
      if (operand_equal_p (src, dest, 0))
	{
	  tree expr;

	  if (fcode != BUILT_IN_MEMPCPY_CHK)
	    {
	      /* Evaluate and ignore LEN in case it has side-effects.  */
	      expand_expr (len, const0_rtx, VOIDmode, EXPAND_NORMAL);
	      return expand_expr (dest, target, mode, EXPAND_NORMAL);
	    }

	  expr = fold_build2 (POINTER_PLUS_EXPR, TREE_TYPE (dest), dest, len);
	  return expand_expr (expr, target, mode, EXPAND_NORMAL);
	}

      /* __memmove_chk special case.  */
      if (fcode == BUILT_IN_MEMMOVE_CHK)
	{
	  unsigned int src_align
	    = get_pointer_alignment (src, BIGGEST_ALIGNMENT);

	  if (src_align == 0)
	    return NULL_RTX;

	  /* If src is categorized for a readonly section we can use
	     normal __memcpy_chk.  */
	  if (readonly_data_expr (src))
	    {
	      tree fn = built_in_decls[BUILT_IN_MEMCPY_CHK];
	      if (!fn)
		return NULL_RTX;
	      fn = build_call_nofold_loc (EXPR_LOCATION (exp), fn, 4,
					  dest, src, len, size);
	      gcc_assert (TREE_CODE (fn) == CALL_EXPR);
	      CALL_EXPR_TAILCALL (fn) = CALL_EXPR_TAILCALL (exp);
	      return expand_expr (fn, target, mode, EXPAND_NORMAL);
	    }
	}
      return NULL_RTX;
    }
}

/* Emit warning if a buffer overflow is detected at compile time.  */

static void
maybe_emit_chk_warning (tree exp, enum built_in_function fcode)
{
  int is_strlen = 0;
  tree len, size;
  location_t loc = tree_nonartificial_location (exp);

  switch (fcode)
    {
    case BUILT_IN_STRCPY_CHK:
    case BUILT_IN_STPCPY_CHK:
    /* For __strcat_chk the warning will be emitted only if overflowing
       by at least strlen (dest) + 1 bytes.  */
    case BUILT_IN_STRCAT_CHK:
      len = CALL_EXPR_ARG (exp, 1);
      size = CALL_EXPR_ARG (exp, 2);
      is_strlen = 1;
      break;
    case BUILT_IN_STRNCAT_CHK:
    case BUILT_IN_STRNCPY_CHK:
      len = CALL_EXPR_ARG (exp, 2);
      size = CALL_EXPR_ARG (exp, 3);
      break;
    case BUILT_IN_SNPRINTF_CHK:
    case BUILT_IN_VSNPRINTF_CHK:
      len = CALL_EXPR_ARG (exp, 1);
      size = CALL_EXPR_ARG (exp, 3);
      break;
    default:
      gcc_unreachable ();
    }

  if (!len || !size)
    return;

  if (! host_integerp (size, 1) || integer_all_onesp (size))
    return;

  if (is_strlen)
    {
      len = c_strlen (len, 1);
      if (! len || ! host_integerp (len, 1) || tree_int_cst_lt (len, size))
	return;
    }
  else if (fcode == BUILT_IN_STRNCAT_CHK)
    {
      tree src = CALL_EXPR_ARG (exp, 1);
      if (! src || ! host_integerp (len, 1) || tree_int_cst_lt (len, size))
	return;
      src = c_strlen (src, 1);
      if (! src || ! host_integerp (src, 1))
	{
	  warning_at (loc, 0, "%Kcall to %D might overflow destination buffer",
		      exp, get_callee_fndecl (exp));
	  return;
	}
      else if (tree_int_cst_lt (src, size))
	return;
    }
  else if (! host_integerp (len, 1) || ! tree_int_cst_lt (size, len))
    return;

  warning_at (loc, 0, "%Kcall to %D will always overflow destination buffer",
	      exp, get_callee_fndecl (exp));
}

/* Emit warning if a buffer overflow is detected at compile time
   in __sprintf_chk/__vsprintf_chk calls.  */

static void
maybe_emit_sprintf_chk_warning (tree exp, enum built_in_function fcode)
{
  tree size, len, fmt;
  const char *fmt_str;
  int nargs = call_expr_nargs (exp);

  /* Verify the required arguments in the original call.  */

  if (nargs < 4)
    return;
  size = CALL_EXPR_ARG (exp, 2);
  fmt = CALL_EXPR_ARG (exp, 3);

  if (! host_integerp (size, 1) || integer_all_onesp (size))
    return;

  /* Check whether the format is a literal string constant.  */
  fmt_str = c_getstr (fmt);
  if (fmt_str == NULL)
    return;

  if (!init_target_chars ())
    return;

  /* If the format doesn't contain % args or %%, we know its size.  */
  if (strchr (fmt_str, target_percent) == 0)
    len = build_int_cstu (size_type_node, strlen (fmt_str));
  /* If the format is "%s" and first ... argument is a string literal,
     we know it too.  */
  else if (fcode == BUILT_IN_SPRINTF_CHK
	   && strcmp (fmt_str, target_percent_s) == 0)
    {
      tree arg;

      if (nargs < 5)
	return;
      arg = CALL_EXPR_ARG (exp, 4);
      if (! POINTER_TYPE_P (TREE_TYPE (arg)))
	return;

      len = c_strlen (arg, 1);
      if (!len || ! host_integerp (len, 1))
	return;
    }
  else
    return;

  if (! tree_int_cst_lt (len, size))
    warning_at (tree_nonartificial_location (exp),
		0, "%Kcall to %D will always overflow destination buffer",
		exp, get_callee_fndecl (exp));
}

/* Emit warning if a free is called with address of a variable.  */

static void
maybe_emit_free_warning (tree exp)
{
  tree arg = CALL_EXPR_ARG (exp, 0);

  STRIP_NOPS (arg);
  if (TREE_CODE (arg) != ADDR_EXPR)
    return;

  arg = get_base_address (TREE_OPERAND (arg, 0));
  if (arg == NULL || INDIRECT_REF_P (arg) || TREE_CODE (arg) == MEM_REF)
    return;

  if (SSA_VAR_P (arg))
    warning_at (tree_nonartificial_location (exp),
		0, "%Kattempt to free a non-heap object %qD", exp, arg);
  else
    warning_at (tree_nonartificial_location (exp),
		0, "%Kattempt to free a non-heap object", exp);
}

/* Fold a call to __builtin_object_size with arguments PTR and OST,
   if possible.  */

tree
fold_builtin_object_size (tree ptr, tree ost)
{
  unsigned HOST_WIDE_INT bytes;
  int object_size_type;

  if (!validate_arg (ptr, POINTER_TYPE)
      || !validate_arg (ost, INTEGER_TYPE))
    return NULL_TREE;

  STRIP_NOPS (ost);

  if (TREE_CODE (ost) != INTEGER_CST
      || tree_int_cst_sgn (ost) < 0
      || compare_tree_int (ost, 3) > 0)
    return NULL_TREE;

  object_size_type = tree_low_cst (ost, 0);

  /* __builtin_object_size doesn't evaluate side-effects in its arguments;
     if there are any side-effects, it returns (size_t) -1 for types 0 and 1
     and (size_t) 0 for types 2 and 3.  */
  if (TREE_SIDE_EFFECTS (ptr))
    return build_int_cst_type (size_type_node, object_size_type < 2 ? -1 : 0);

  if (TREE_CODE (ptr) == ADDR_EXPR)
    {
      bytes = compute_builtin_object_size (ptr, object_size_type);
      if (double_int_fits_to_tree_p (size_type_node,
				     uhwi_to_double_int (bytes)))
	return build_int_cstu (size_type_node, bytes);
    }
  else if (TREE_CODE (ptr) == SSA_NAME)
    {
      /* If object size is not known yet, delay folding until
       later.  Maybe subsequent passes will help determining
       it.  */
      bytes = compute_builtin_object_size (ptr, object_size_type);
      if (bytes != (unsigned HOST_WIDE_INT) (object_size_type < 2 ? -1 : 0)
          && double_int_fits_to_tree_p (size_type_node,
					uhwi_to_double_int (bytes)))
	return build_int_cstu (size_type_node, bytes);
    }

  return NULL_TREE;
}

/* Fold a call to the __mem{cpy,pcpy,move,set}_chk builtin.
   DEST, SRC, LEN, and SIZE are the arguments to the call.
   IGNORE is true, if return value can be ignored.  FCODE is the BUILT_IN_*
   code of the builtin.  If MAXLEN is not NULL, it is maximum length
   passed as third argument.  */

tree
fold_builtin_memory_chk (location_t loc, tree fndecl,
			 tree dest, tree src, tree len, tree size,
			 tree maxlen, bool ignore,
			 enum built_in_function fcode)
{
  tree fn;

  if (!validate_arg (dest, POINTER_TYPE)
      || !validate_arg (src,
			(fcode == BUILT_IN_MEMSET_CHK
			 ? INTEGER_TYPE : POINTER_TYPE))
      || !validate_arg (len, INTEGER_TYPE)
      || !validate_arg (size, INTEGER_TYPE))
    return NULL_TREE;

  /* If SRC and DEST are the same (and not volatile), return DEST
     (resp. DEST+LEN for __mempcpy_chk).  */
  if (fcode != BUILT_IN_MEMSET_CHK && operand_equal_p (src, dest, 0))
    {
      if (fcode != BUILT_IN_MEMPCPY_CHK)
	return omit_one_operand_loc (loc, TREE_TYPE (TREE_TYPE (fndecl)),
				 dest, len);
      else
	{
	  tree temp = fold_build2_loc (loc, POINTER_PLUS_EXPR, TREE_TYPE (dest),
				   dest, len);
	  return fold_convert_loc (loc, TREE_TYPE (TREE_TYPE (fndecl)), temp);
	}
    }

  if (! host_integerp (size, 1))
    return NULL_TREE;

  if (! integer_all_onesp (size))
    {
      if (! host_integerp (len, 1))
	{
	  /* If LEN is not constant, try MAXLEN too.
	     For MAXLEN only allow optimizing into non-_ocs function
	     if SIZE is >= MAXLEN, never convert to __ocs_fail ().  */
	  if (maxlen == NULL_TREE || ! host_integerp (maxlen, 1))
	    {
	      if (fcode == BUILT_IN_MEMPCPY_CHK && ignore)
		{
		  /* (void) __mempcpy_chk () can be optimized into
		     (void) __memcpy_chk ().  */
		  fn = built_in_decls[BUILT_IN_MEMCPY_CHK];
		  if (!fn)
		    return NULL_TREE;

		  return build_call_expr_loc (loc, fn, 4, dest, src, len, size);
		}
	      return NULL_TREE;
	    }
	}
      else
	maxlen = len;

      if (tree_int_cst_lt (size, maxlen))
	return NULL_TREE;
    }

  fn = NULL_TREE;
  /* If __builtin_mem{cpy,pcpy,move,set}_chk is used, assume
     mem{cpy,pcpy,move,set} is available.  */
  switch (fcode)
    {
    case BUILT_IN_MEMCPY_CHK:
      fn = built_in_decls[BUILT_IN_MEMCPY];
      break;
    case BUILT_IN_MEMPCPY_CHK:
      fn = built_in_decls[BUILT_IN_MEMPCPY];
      break;
    case BUILT_IN_MEMMOVE_CHK:
      fn = built_in_decls[BUILT_IN_MEMMOVE];
      break;
    case BUILT_IN_MEMSET_CHK:
      fn = built_in_decls[BUILT_IN_MEMSET];
      break;
    default:
      break;
    }

  if (!fn)
    return NULL_TREE;

  return build_call_expr_loc (loc, fn, 3, dest, src, len);
}

/* Fold a call to the __st[rp]cpy_chk builtin.
   DEST, SRC, and SIZE are the arguments to the call.
   IGNORE is true if return value can be ignored.  FCODE is the BUILT_IN_*
   code of the builtin.  If MAXLEN is not NULL, it is maximum length of
   strings passed as second argument.  */

tree
fold_builtin_stxcpy_chk (location_t loc, tree fndecl, tree dest,
			 tree src, tree size,
			 tree maxlen, bool ignore,
			 enum built_in_function fcode)
{
  tree len, fn;

  if (!validate_arg (dest, POINTER_TYPE)
      || !validate_arg (src, POINTER_TYPE)
      || !validate_arg (size, INTEGER_TYPE))
    return NULL_TREE;

  /* If SRC and DEST are the same (and not volatile), return DEST.  */
  if (fcode == BUILT_IN_STRCPY_CHK && operand_equal_p (src, dest, 0))
    return fold_convert_loc (loc, TREE_TYPE (TREE_TYPE (fndecl)), dest);

  if (! host_integerp (size, 1))
    return NULL_TREE;

  if (! integer_all_onesp (size))
    {
      len = c_strlen (src, 1);
      if (! len || ! host_integerp (len, 1))
	{
	  /* If LEN is not constant, try MAXLEN too.
	     For MAXLEN only allow optimizing into non-_ocs function
	     if SIZE is >= MAXLEN, never convert to __ocs_fail ().  */
	  if (maxlen == NULL_TREE || ! host_integerp (maxlen, 1))
	    {
	      if (fcode == BUILT_IN_STPCPY_CHK)
		{
		  if (! ignore)
		    return NULL_TREE;

		  /* If return value of __stpcpy_chk is ignored,
		     optimize into __strcpy_chk.  */
		  fn = built_in_decls[BUILT_IN_STRCPY_CHK];
		  if (!fn)
		    return NULL_TREE;

		  return build_call_expr_loc (loc, fn, 3, dest, src, size);
		}

	      if (! len || TREE_SIDE_EFFECTS (len))
		return NULL_TREE;

	      /* If c_strlen returned something, but not a constant,
		 transform __strcpy_chk into __memcpy_chk.  */
	      fn = built_in_decls[BUILT_IN_MEMCPY_CHK];
	      if (!fn)
		return NULL_TREE;

	      len = size_binop_loc (loc, PLUS_EXPR, len, ssize_int (1));
	      return fold_convert_loc (loc, TREE_TYPE (TREE_TYPE (fndecl)),
				       build_call_expr_loc (loc, fn, 4,
							dest, src, len, size));
	    }
	}
      else
	maxlen = len;

      if (! tree_int_cst_lt (maxlen, size))
	return NULL_TREE;
    }

  /* If __builtin_st{r,p}cpy_chk is used, assume st{r,p}cpy is available.  */
  fn = built_in_decls[fcode == BUILT_IN_STPCPY_CHK
		      ? BUILT_IN_STPCPY : BUILT_IN_STRCPY];
  if (!fn)
    return NULL_TREE;

  return build_call_expr_loc (loc, fn, 2, dest, src);
}

/* Fold a call to the __strncpy_chk builtin.  DEST, SRC, LEN, and SIZE
   are the arguments to the call.  If MAXLEN is not NULL, it is maximum
   length passed as third argument.  */

tree
fold_builtin_strncpy_chk (location_t loc, tree dest, tree src,
			  tree len, tree size, tree maxlen)
{
  tree fn;

  if (!validate_arg (dest, POINTER_TYPE)
      || !validate_arg (src, POINTER_TYPE)
      || !validate_arg (len, INTEGER_TYPE)
      || !validate_arg (size, INTEGER_TYPE))
    return NULL_TREE;

  if (! host_integerp (size, 1))
    return NULL_TREE;

  if (! integer_all_onesp (size))
    {
      if (! host_integerp (len, 1))
	{
	  /* If LEN is not constant, try MAXLEN too.
	     For MAXLEN only allow optimizing into non-_ocs function
	     if SIZE is >= MAXLEN, never convert to __ocs_fail ().  */
	  if (maxlen == NULL_TREE || ! host_integerp (maxlen, 1))
	    return NULL_TREE;
	}
      else
	maxlen = len;

      if (tree_int_cst_lt (size, maxlen))
	return NULL_TREE;
    }

  /* If __builtin_strncpy_chk is used, assume strncpy is available.  */
  fn = built_in_decls[BUILT_IN_STRNCPY];
  if (!fn)
    return NULL_TREE;

  return build_call_expr_loc (loc, fn, 3, dest, src, len);
}

/* Fold a call to the __strcat_chk builtin FNDECL.  DEST, SRC, and SIZE
   are the arguments to the call.  */

static tree
fold_builtin_strcat_chk (location_t loc, tree fndecl, tree dest,
			 tree src, tree size)
{
  tree fn;
  const char *p;

  if (!validate_arg (dest, POINTER_TYPE)
      || !validate_arg (src, POINTER_TYPE)
      || !validate_arg (size, INTEGER_TYPE))
    return NULL_TREE;

  p = c_getstr (src);
  /* If the SRC parameter is "", return DEST.  */
  if (p && *p == '\0')
    return omit_one_operand_loc (loc, TREE_TYPE (TREE_TYPE (fndecl)), dest, src);

  if (! host_integerp (size, 1) || ! integer_all_onesp (size))
    return NULL_TREE;

  /* If __builtin_strcat_chk is used, assume strcat is available.  */
  fn = built_in_decls[BUILT_IN_STRCAT];
  if (!fn)
    return NULL_TREE;

  return build_call_expr_loc (loc, fn, 2, dest, src);
}

/* Fold a call to the __strncat_chk builtin with arguments DEST, SRC,
   LEN, and SIZE.  */

static tree
fold_builtin_strncat_chk (location_t loc, tree fndecl,
			  tree dest, tree src, tree len, tree size)
{
  tree fn;
  const char *p;

  if (!validate_arg (dest, POINTER_TYPE)
      || !validate_arg (src, POINTER_TYPE)
      || !validate_arg (size, INTEGER_TYPE)
      || !validate_arg (size, INTEGER_TYPE))
    return NULL_TREE;

  p = c_getstr (src);
  /* If the SRC parameter is "" or if LEN is 0, return DEST.  */
  if (p && *p == '\0')
    return omit_one_operand_loc (loc, TREE_TYPE (TREE_TYPE (fndecl)), dest, len);
  else if (integer_zerop (len))
    return omit_one_operand_loc (loc, TREE_TYPE (TREE_TYPE (fndecl)), dest, src);

  if (! host_integerp (size, 1))
    return NULL_TREE;

  if (! integer_all_onesp (size))
    {
      tree src_len = c_strlen (src, 1);
      if (src_len
	  && host_integerp (src_len, 1)
	  && host_integerp (len, 1)
	  && ! tree_int_cst_lt (len, src_len))
	{
	  /* If LEN >= strlen (SRC), optimize into __strcat_chk.  */
	  fn = built_in_decls[BUILT_IN_STRCAT_CHK];
	  if (!fn)
	    return NULL_TREE;

	  return build_call_expr_loc (loc, fn, 3, dest, src, size);
	}
      return NULL_TREE;
    }

  /* If __builtin_strncat_chk is used, assume strncat is available.  */
  fn = built_in_decls[BUILT_IN_STRNCAT];
  if (!fn)
    return NULL_TREE;

  return build_call_expr_loc (loc, fn, 3, dest, src, len);
}

/* Fold a call EXP to __{,v}sprintf_chk having NARGS passed as ARGS.
   Return NULL_TREE if a normal call should be emitted rather than
   expanding the function inline.  FCODE is either BUILT_IN_SPRINTF_CHK
   or BUILT_IN_VSPRINTF_CHK.  */

static tree
fold_builtin_sprintf_chk_1 (location_t loc, int nargs, tree *args,
			    enum built_in_function fcode)
{
  tree dest, size, len, fn, fmt, flag;
  const char *fmt_str;

  /* Verify the required arguments in the original call.  */
  if (nargs < 4)
    return NULL_TREE;
  dest = args[0];
  if (!validate_arg (dest, POINTER_TYPE))
    return NULL_TREE;
  flag = args[1];
  if (!validate_arg (flag, INTEGER_TYPE))
    return NULL_TREE;
  size = args[2];
  if (!validate_arg (size, INTEGER_TYPE))
    return NULL_TREE;
  fmt = args[3];
  if (!validate_arg (fmt, POINTER_TYPE))
    return NULL_TREE;

  if (! host_integerp (size, 1))
    return NULL_TREE;

  len = NULL_TREE;

  if (!init_target_chars ())
    return NULL_TREE;

  /* Check whether the format is a literal string constant.  */
  fmt_str = c_getstr (fmt);
  if (fmt_str != NULL)
    {
      /* If the format doesn't contain % args or %%, we know the size.  */
      if (strchr (fmt_str, target_percent) == 0)
	{
	  if (fcode != BUILT_IN_SPRINTF_CHK || nargs == 4)
	    len = build_int_cstu (size_type_node, strlen (fmt_str));
	}
      /* If the format is "%s" and first ... argument is a string literal,
	 we know the size too.  */
      else if (fcode == BUILT_IN_SPRINTF_CHK
	       && strcmp (fmt_str, target_percent_s) == 0)
	{
	  tree arg;

	  if (nargs == 5)
	    {
	      arg = args[4];
	      if (validate_arg (arg, POINTER_TYPE))
		{
		  len = c_strlen (arg, 1);
		  if (! len || ! host_integerp (len, 1))
		    len = NULL_TREE;
		}
	    }
	}
    }

  if (! integer_all_onesp (size))
    {
      if (! len || ! tree_int_cst_lt (len, size))
	return NULL_TREE;
    }

  /* Only convert __{,v}sprintf_chk to {,v}sprintf if flag is 0
     or if format doesn't contain % chars or is "%s".  */
  if (! integer_zerop (flag))
    {
      if (fmt_str == NULL)
	return NULL_TREE;
      if (strchr (fmt_str, target_percent) != NULL
	  && strcmp (fmt_str, target_percent_s))
	return NULL_TREE;
    }

  /* If __builtin_{,v}sprintf_chk is used, assume {,v}sprintf is available.  */
  fn = built_in_decls[fcode == BUILT_IN_VSPRINTF_CHK
		      ? BUILT_IN_VSPRINTF : BUILT_IN_SPRINTF];
  if (!fn)
    return NULL_TREE;

  return rewrite_call_expr_array (loc, nargs, args, 4, fn, 2, dest, fmt);
}

/* Fold a call EXP to __{,v}sprintf_chk.  Return NULL_TREE if
   a normal call should be emitted rather than expanding the function
   inline.  FCODE is either BUILT_IN_SPRINTF_CHK or BUILT_IN_VSPRINTF_CHK.  */

static tree
fold_builtin_sprintf_chk (location_t loc, tree exp,
			  enum built_in_function fcode)
{
  return fold_builtin_sprintf_chk_1 (loc, call_expr_nargs (exp),
				     CALL_EXPR_ARGP (exp), fcode);
}

/* Fold a call EXP to {,v}snprintf having NARGS passed as ARGS.  Return
   NULL_TREE if a normal call should be emitted rather than expanding
   the function inline.  FCODE is either BUILT_IN_SNPRINTF_CHK or
   BUILT_IN_VSNPRINTF_CHK.  If MAXLEN is not NULL, it is maximum length
   passed as second argument.  */

static tree
fold_builtin_snprintf_chk_1 (location_t loc, int nargs, tree *args,
			     tree maxlen, enum built_in_function fcode)
{
  tree dest, size, len, fn, fmt, flag;
  const char *fmt_str;

  /* Verify the required arguments in the original call.  */
  if (nargs < 5)
    return NULL_TREE;
  dest = args[0];
  if (!validate_arg (dest, POINTER_TYPE))
    return NULL_TREE;
  len = args[1];
  if (!validate_arg (len, INTEGER_TYPE))
    return NULL_TREE;
  flag = args[2];
  if (!validate_arg (flag, INTEGER_TYPE))
    return NULL_TREE;
  size = args[3];
  if (!validate_arg (size, INTEGER_TYPE))
    return NULL_TREE;
  fmt = args[4];
  if (!validate_arg (fmt, POINTER_TYPE))
    return NULL_TREE;

  if (! host_integerp (size, 1))
    return NULL_TREE;

  if (! integer_all_onesp (size))
    {
      if (! host_integerp (len, 1))
	{
	  /* If LEN is not constant, try MAXLEN too.
	     For MAXLEN only allow optimizing into non-_ocs function
	     if SIZE is >= MAXLEN, never convert to __ocs_fail ().  */
	  if (maxlen == NULL_TREE || ! host_integerp (maxlen, 1))
	    return NULL_TREE;
	}
      else
	maxlen = len;

      if (tree_int_cst_lt (size, maxlen))
	return NULL_TREE;
    }

  if (!init_target_chars ())
    return NULL_TREE;

  /* Only convert __{,v}snprintf_chk to {,v}snprintf if flag is 0
     or if format doesn't contain % chars or is "%s".  */
  if (! integer_zerop (flag))
    {
      fmt_str = c_getstr (fmt);
      if (fmt_str == NULL)
	return NULL_TREE;
      if (strchr (fmt_str, target_percent) != NULL
	  && strcmp (fmt_str, target_percent_s))
	return NULL_TREE;
    }

  /* If __builtin_{,v}snprintf_chk is used, assume {,v}snprintf is
     available.  */
  fn = built_in_decls[fcode == BUILT_IN_VSNPRINTF_CHK
		      ? BUILT_IN_VSNPRINTF : BUILT_IN_SNPRINTF];
  if (!fn)
    return NULL_TREE;

  return rewrite_call_expr_array (loc, nargs, args, 5, fn, 3, dest, len, fmt);
}

/* Fold a call EXP to {,v}snprintf.  Return NULL_TREE if
   a normal call should be emitted rather than expanding the function
   inline.  FCODE is either BUILT_IN_SNPRINTF_CHK or
   BUILT_IN_VSNPRINTF_CHK.  If MAXLEN is not NULL, it is maximum length
   passed as second argument.  */

tree
fold_builtin_snprintf_chk (location_t loc, tree exp, tree maxlen,
			   enum built_in_function fcode)
{
  return fold_builtin_snprintf_chk_1 (loc, call_expr_nargs (exp),
				      CALL_EXPR_ARGP (exp), maxlen, fcode);
}

/* Fold a call to the {,v}printf{,_unlocked} and __{,v}printf_chk builtins.
   FMT and ARG are the arguments to the call; we don't fold cases with
   more than 2 arguments, and ARG may be null if this is a 1-argument case.

   Return NULL_TREE if no simplification was possible, otherwise return the
   simplified form of the call as a tree.  FCODE is the BUILT_IN_*
   code of the function to be simplified.  */

static tree
fold_builtin_printf (location_t loc, tree fndecl, tree fmt,
		     tree arg, bool ignore,
		     enum built_in_function fcode)
{
  tree fn_putchar, fn_puts, newarg, call = NULL_TREE;
  const char *fmt_str = NULL;

  /* If the return value is used, don't do the transformation.  */
  if (! ignore)
    return NULL_TREE;

  /* Verify the required arguments in the original call.  */
  if (!validate_arg (fmt, POINTER_TYPE))
    return NULL_TREE;

  /* Check whether the format is a literal string constant.  */
  fmt_str = c_getstr (fmt);
  if (fmt_str == NULL)
    return NULL_TREE;

  if (fcode == BUILT_IN_PRINTF_UNLOCKED)
    {
      /* If we're using an unlocked function, assume the other
	 unlocked functions exist explicitly.  */
      fn_putchar = built_in_decls[BUILT_IN_PUTCHAR_UNLOCKED];
      fn_puts = built_in_decls[BUILT_IN_PUTS_UNLOCKED];
    }
  else
    {
      fn_putchar = implicit_built_in_decls[BUILT_IN_PUTCHAR];
      fn_puts = implicit_built_in_decls[BUILT_IN_PUTS];
    }

  if (!init_target_chars ())
    return NULL_TREE;

  if (strcmp (fmt_str, target_percent_s) == 0
      || strchr (fmt_str, target_percent) == NULL)
    {
      const char *str;

      if (strcmp (fmt_str, target_percent_s) == 0)
	{
	  if (fcode == BUILT_IN_VPRINTF || fcode == BUILT_IN_VPRINTF_CHK)
	    return NULL_TREE;

	  if (!arg || !validate_arg (arg, POINTER_TYPE))
	    return NULL_TREE;

	  str = c_getstr (arg);
	  if (str == NULL)
	    return NULL_TREE;
	}
      else
	{
	  /* The format specifier doesn't contain any '%' characters.  */
	  if (fcode != BUILT_IN_VPRINTF && fcode != BUILT_IN_VPRINTF_CHK
	      && arg)
	    return NULL_TREE;
	  str = fmt_str;
	}

      /* If the string was "", printf does nothing.  */
      if (str[0] == '\0')
	return build_int_cst (TREE_TYPE (TREE_TYPE (fndecl)), 0);

      /* If the string has length of 1, call putchar.  */
      if (str[1] == '\0')
	{
	  /* Given printf("c"), (where c is any one character,)
	     convert "c"[0] to an int and pass that to the replacement
	     function.  */
	  newarg = build_int_cst (NULL_TREE, str[0]);
	  if (fn_putchar)
	    call = build_call_expr_loc (loc, fn_putchar, 1, newarg);
	}
      else
	{
	  /* If the string was "string\n", call puts("string").  */
	  size_t len = strlen (str);
	  if ((unsigned char)str[len - 1] == target_newline
	      && (size_t) (int) len == len
	      && (int) len > 0)
	    {
	      char *newstr;
	      tree offset_node, string_cst;

	      /* Create a NUL-terminated string that's one char shorter
		 than the original, stripping off the trailing '\n'.  */
	      newarg = build_string_literal (len, str);
	      string_cst = string_constant (newarg, &offset_node);
	      gcc_checking_assert (string_cst
				   && (TREE_STRING_LENGTH (string_cst)
				       == (int) len)
				   && integer_zerop (offset_node)
				   && (unsigned char)
				      TREE_STRING_POINTER (string_cst)[len - 1]
				      == target_newline);
	      /* build_string_literal creates a new STRING_CST,
		 modify it in place to avoid double copying.  */
	      newstr = CONST_CAST (char *, TREE_STRING_POINTER (string_cst));
	      newstr[len - 1] = '\0';
	      if (fn_puts)
		call = build_call_expr_loc (loc, fn_puts, 1, newarg);
	    }
	  else
	    /* We'd like to arrange to call fputs(string,stdout) here,
	       but we need stdout and don't have a way to get it yet.  */
	    return NULL_TREE;
	}
    }

  /* The other optimizations can be done only on the non-va_list variants.  */
  else if (fcode == BUILT_IN_VPRINTF || fcode == BUILT_IN_VPRINTF_CHK)
    return NULL_TREE;

  /* If the format specifier was "%s\n", call __builtin_puts(arg).  */
  else if (strcmp (fmt_str, target_percent_s_newline) == 0)
    {
      if (!arg || !validate_arg (arg, POINTER_TYPE))
	return NULL_TREE;
      if (fn_puts)
	call = build_call_expr_loc (loc, fn_puts, 1, arg);
    }

  /* If the format specifier was "%c", call __builtin_putchar(arg).  */
  else if (strcmp (fmt_str, target_percent_c) == 0)
    {
      if (!arg || !validate_arg (arg, INTEGER_TYPE))
	return NULL_TREE;
      if (fn_putchar)
	call = build_call_expr_loc (loc, fn_putchar, 1, arg);
    }

  if (!call)
    return NULL_TREE;

  return fold_convert_loc (loc, TREE_TYPE (TREE_TYPE (fndecl)), call);
}

/* Fold a call to the {,v}fprintf{,_unlocked} and __{,v}printf_chk builtins.
   FP, FMT, and ARG are the arguments to the call.  We don't fold calls with
   more than 3 arguments, and ARG may be null in the 2-argument case.

   Return NULL_TREE if no simplification was possible, otherwise return the
   simplified form of the call as a tree.  FCODE is the BUILT_IN_*
   code of the function to be simplified.  */

static tree
fold_builtin_fprintf (location_t loc, tree fndecl, tree fp,
		      tree fmt, tree arg, bool ignore,
		      enum built_in_function fcode)
{
  tree fn_fputc, fn_fputs, call = NULL_TREE;
  const char *fmt_str = NULL;

  /* If the return value is used, don't do the transformation.  */
  if (! ignore)
    return NULL_TREE;

  /* Verify the required arguments in the original call.  */
  if (!validate_arg (fp, POINTER_TYPE))
    return NULL_TREE;
  if (!validate_arg (fmt, POINTER_TYPE))
    return NULL_TREE;

  /* Check whether the format is a literal string constant.  */
  fmt_str = c_getstr (fmt);
  if (fmt_str == NULL)
    return NULL_TREE;

  if (fcode == BUILT_IN_FPRINTF_UNLOCKED)
    {
      /* If we're using an unlocked function, assume the other
	 unlocked functions exist explicitly.  */
      fn_fputc = built_in_decls[BUILT_IN_FPUTC_UNLOCKED];
      fn_fputs = built_in_decls[BUILT_IN_FPUTS_UNLOCKED];
    }
  else
    {
      fn_fputc = implicit_built_in_decls[BUILT_IN_FPUTC];
      fn_fputs = implicit_built_in_decls[BUILT_IN_FPUTS];
    }

  if (!init_target_chars ())
    return NULL_TREE;

  /* If the format doesn't contain % args or %%, use strcpy.  */
  if (strchr (fmt_str, target_percent) == NULL)
    {
      if (fcode != BUILT_IN_VFPRINTF && fcode != BUILT_IN_VFPRINTF_CHK
	  && arg)
	return NULL_TREE;

      /* If the format specifier was "", fprintf does nothing.  */
      if (fmt_str[0] == '\0')
	{
	  /* If FP has side-effects, just wait until gimplification is
	     done.  */
	  if (TREE_SIDE_EFFECTS (fp))
	    return NULL_TREE;

	  return build_int_cst (TREE_TYPE (TREE_TYPE (fndecl)), 0);
	}

      /* When "string" doesn't contain %, replace all cases of
	 fprintf (fp, string) with fputs (string, fp).  The fputs
	 builtin will take care of special cases like length == 1.  */
      if (fn_fputs)
	call = build_call_expr_loc (loc, fn_fputs, 2, fmt, fp);
    }

  /* The other optimizations can be done only on the non-va_list variants.  */
  else if (fcode == BUILT_IN_VFPRINTF || fcode == BUILT_IN_VFPRINTF_CHK)
    return NULL_TREE;

  /* If the format specifier was "%s", call __builtin_fputs (arg, fp).  */
  else if (strcmp (fmt_str, target_percent_s) == 0)
    {
      if (!arg || !validate_arg (arg, POINTER_TYPE))
	return NULL_TREE;
      if (fn_fputs)
	call = build_call_expr_loc (loc, fn_fputs, 2, arg, fp);
    }

  /* If the format specifier was "%c", call __builtin_fputc (arg, fp).  */
  else if (strcmp (fmt_str, target_percent_c) == 0)
    {
      if (!arg || !validate_arg (arg, INTEGER_TYPE))
	return NULL_TREE;
      if (fn_fputc)
	call = build_call_expr_loc (loc, fn_fputc, 2, arg, fp);
    }

  if (!call)
    return NULL_TREE;
  return fold_convert_loc (loc, TREE_TYPE (TREE_TYPE (fndecl)), call);
}

/* Initialize format string characters in the target charset.  */

static bool
init_target_chars (void)
{
  static bool init;
  if (!init)
    {
      target_newline = lang_hooks.to_target_charset ('\n');
      target_percent = lang_hooks.to_target_charset ('%');
      target_c = lang_hooks.to_target_charset ('c');
      target_s = lang_hooks.to_target_charset ('s');
      if (target_newline == 0 || target_percent == 0 || target_c == 0
	  || target_s == 0)
	return false;

      target_percent_c[0] = target_percent;
      target_percent_c[1] = target_c;
      target_percent_c[2] = '\0';

      target_percent_s[0] = target_percent;
      target_percent_s[1] = target_s;
      target_percent_s[2] = '\0';

      target_percent_s_newline[0] = target_percent;
      target_percent_s_newline[1] = target_s;
      target_percent_s_newline[2] = target_newline;
      target_percent_s_newline[3] = '\0';

      init = true;
    }
  return true;
}

/* Helper function for do_mpfr_arg*().  Ensure M is a normal number
   and no overflow/underflow occurred.  INEXACT is true if M was not
   exactly calculated.  TYPE is the tree type for the result.  This
   function assumes that you cleared the MPFR flags and then
   calculated M to see if anything subsequently set a flag prior to
   entering this function.  Return NULL_TREE if any checks fail.  */

static tree
do_mpfr_ckconv (mpfr_srcptr m, tree type, int inexact)
{
  /* Proceed iff we get a normal number, i.e. not NaN or Inf and no
     overflow/underflow occurred.  If -frounding-math, proceed iff the
     result of calling FUNC was exact.  */
  if (mpfr_number_p (m) && !mpfr_overflow_p () && !mpfr_underflow_p ()
      && (!flag_rounding_math || !inexact))
    {
      REAL_VALUE_TYPE rr;

      real_from_mpfr (&rr, m, type, GMP_RNDN);
      /* Proceed iff GCC's REAL_VALUE_TYPE can hold the MPFR value,
	 check for overflow/underflow.  If the REAL_VALUE_TYPE is zero
	 but the mpft_t is not, then we underflowed in the
	 conversion.  */
      if (real_isfinite (&rr)
	  && (rr.cl == rvc_zero) == (mpfr_zero_p (m) != 0))
        {
	  REAL_VALUE_TYPE rmode;

	  real_convert (&rmode, TYPE_MODE (type), &rr);
	  /* Proceed iff the specified mode can hold the value.  */
	  if (real_identical (&rmode, &rr))
	    return build_real (type, rmode);
	}
    }
  return NULL_TREE;
}

/* Helper function for do_mpc_arg*().  Ensure M is a normal complex
   number and no overflow/underflow occurred.  INEXACT is true if M
   was not exactly calculated.  TYPE is the tree type for the result.
   This function assumes that you cleared the MPFR flags and then
   calculated M to see if anything subsequently set a flag prior to
   entering this function.  Return NULL_TREE if any checks fail, if
   FORCE_CONVERT is true, then bypass the checks.  */

static tree
do_mpc_ckconv (mpc_srcptr m, tree type, int inexact, int force_convert)
{
  /* Proceed iff we get a normal number, i.e. not NaN or Inf and no
     overflow/underflow occurred.  If -frounding-math, proceed iff the
     result of calling FUNC was exact.  */
  if (force_convert
      || (mpfr_number_p (mpc_realref (m)) && mpfr_number_p (mpc_imagref (m))
	  && !mpfr_overflow_p () && !mpfr_underflow_p ()
	  && (!flag_rounding_math || !inexact)))
    {
      REAL_VALUE_TYPE re, im;

      real_from_mpfr (&re, mpc_realref (m), TREE_TYPE (type), GMP_RNDN);
      real_from_mpfr (&im, mpc_imagref (m), TREE_TYPE (type), GMP_RNDN);
      /* Proceed iff GCC's REAL_VALUE_TYPE can hold the MPFR values,
	 check for overflow/underflow.  If the REAL_VALUE_TYPE is zero
	 but the mpft_t is not, then we underflowed in the
	 conversion.  */
      if (force_convert
	  || (real_isfinite (&re) && real_isfinite (&im)
	      && (re.cl == rvc_zero) == (mpfr_zero_p (mpc_realref (m)) != 0)
	      && (im.cl == rvc_zero) == (mpfr_zero_p (mpc_imagref (m)) != 0)))
        {
	  REAL_VALUE_TYPE re_mode, im_mode;

	  real_convert (&re_mode, TYPE_MODE (TREE_TYPE (type)), &re);
	  real_convert (&im_mode, TYPE_MODE (TREE_TYPE (type)), &im);
	  /* Proceed iff the specified mode can hold the value.  */
	  if (force_convert
	      || (real_identical (&re_mode, &re)
		  && real_identical (&im_mode, &im)))
	    return build_complex (type, build_real (TREE_TYPE (type), re_mode),
				  build_real (TREE_TYPE (type), im_mode));
	}
    }
  return NULL_TREE;
}

/* If argument ARG is a REAL_CST, call the one-argument mpfr function
   FUNC on it and return the resulting value as a tree with type TYPE.
   If MIN and/or MAX are not NULL, then the supplied ARG must be
   within those bounds.  If INCLUSIVE is true, then MIN/MAX are
   acceptable values, otherwise they are not.  The mpfr precision is
   set to the precision of TYPE.  We assume that function FUNC returns
   zero if the result could be calculated exactly within the requested
   precision.  */

static tree
do_mpfr_arg1 (tree arg, tree type, int (*func)(mpfr_ptr, mpfr_srcptr, mp_rnd_t),
	      const REAL_VALUE_TYPE *min, const REAL_VALUE_TYPE *max,
	      bool inclusive)
{
  tree result = NULL_TREE;

  STRIP_NOPS (arg);

  /* To proceed, MPFR must exactly represent the target floating point
     format, which only happens when the target base equals two.  */
  if (REAL_MODE_FORMAT (TYPE_MODE (type))->b == 2
      && TREE_CODE (arg) == REAL_CST && !TREE_OVERFLOW (arg))
    {
      const REAL_VALUE_TYPE *const ra = &TREE_REAL_CST (arg);

      if (real_isfinite (ra)
	  && (!min || real_compare (inclusive ? GE_EXPR: GT_EXPR , ra, min))
	  && (!max || real_compare (inclusive ? LE_EXPR: LT_EXPR , ra, max)))
        {
	  const struct real_format *fmt = REAL_MODE_FORMAT (TYPE_MODE (type));
	  const int prec = fmt->p;
	  const mp_rnd_t rnd = fmt->round_towards_zero? GMP_RNDZ : GMP_RNDN;
	  int inexact;
	  mpfr_t m;

	  mpfr_init2 (m, prec);
	  mpfr_from_real (m, ra, GMP_RNDN);
	  mpfr_clear_flags ();
	  inexact = func (m, m, rnd);
	  result = do_mpfr_ckconv (m, type, inexact);
	  mpfr_clear (m);
	}
    }

  return result;
}

/* If argument ARG is a REAL_CST, call the two-argument mpfr function
   FUNC on it and return the resulting value as a tree with type TYPE.
   The mpfr precision is set to the precision of TYPE.  We assume that
   function FUNC returns zero if the result could be calculated
   exactly within the requested precision.  */

static tree
do_mpfr_arg2 (tree arg1, tree arg2, tree type,
	      int (*func)(mpfr_ptr, mpfr_srcptr, mpfr_srcptr, mp_rnd_t))
{
  tree result = NULL_TREE;

  STRIP_NOPS (arg1);
  STRIP_NOPS (arg2);

  /* To proceed, MPFR must exactly represent the target floating point
     format, which only happens when the target base equals two.  */
  if (REAL_MODE_FORMAT (TYPE_MODE (type))->b == 2
      && TREE_CODE (arg1) == REAL_CST && !TREE_OVERFLOW (arg1)
      && TREE_CODE (arg2) == REAL_CST && !TREE_OVERFLOW (arg2))
    {
      const REAL_VALUE_TYPE *const ra1 = &TREE_REAL_CST (arg1);
      const REAL_VALUE_TYPE *const ra2 = &TREE_REAL_CST (arg2);

      if (real_isfinite (ra1) && real_isfinite (ra2))
        {
	  const struct real_format *fmt = REAL_MODE_FORMAT (TYPE_MODE (type));
	  const int prec = fmt->p;
	  const mp_rnd_t rnd = fmt->round_towards_zero? GMP_RNDZ : GMP_RNDN;
	  int inexact;
	  mpfr_t m1, m2;

	  mpfr_inits2 (prec, m1, m2, NULL);
	  mpfr_from_real (m1, ra1, GMP_RNDN);
	  mpfr_from_real (m2, ra2, GMP_RNDN);
	  mpfr_clear_flags ();
	  inexact = func (m1, m1, m2, rnd);
	  result = do_mpfr_ckconv (m1, type, inexact);
	  mpfr_clears (m1, m2, NULL);
	}
    }

  return result;
}

/* If argument ARG is a REAL_CST, call the three-argument mpfr function
   FUNC on it and return the resulting value as a tree with type TYPE.
   The mpfr precision is set to the precision of TYPE.  We assume that
   function FUNC returns zero if the result could be calculated
   exactly within the requested precision.  */

static tree
do_mpfr_arg3 (tree arg1, tree arg2, tree arg3, tree type,
	      int (*func)(mpfr_ptr, mpfr_srcptr, mpfr_srcptr, mpfr_srcptr, mp_rnd_t))
{
  tree result = NULL_TREE;

  STRIP_NOPS (arg1);
  STRIP_NOPS (arg2);
  STRIP_NOPS (arg3);

  /* To proceed, MPFR must exactly represent the target floating point
     format, which only happens when the target base equals two.  */
  if (REAL_MODE_FORMAT (TYPE_MODE (type))->b == 2
      && TREE_CODE (arg1) == REAL_CST && !TREE_OVERFLOW (arg1)
      && TREE_CODE (arg2) == REAL_CST && !TREE_OVERFLOW (arg2)
      && TREE_CODE (arg3) == REAL_CST && !TREE_OVERFLOW (arg3))
    {
      const REAL_VALUE_TYPE *const ra1 = &TREE_REAL_CST (arg1);
      const REAL_VALUE_TYPE *const ra2 = &TREE_REAL_CST (arg2);
      const REAL_VALUE_TYPE *const ra3 = &TREE_REAL_CST (arg3);

      if (real_isfinite (ra1) && real_isfinite (ra2) && real_isfinite (ra3))
        {
	  const struct real_format *fmt = REAL_MODE_FORMAT (TYPE_MODE (type));
	  const int prec = fmt->p;
	  const mp_rnd_t rnd = fmt->round_towards_zero? GMP_RNDZ : GMP_RNDN;
	  int inexact;
	  mpfr_t m1, m2, m3;

	  mpfr_inits2 (prec, m1, m2, m3, NULL);
	  mpfr_from_real (m1, ra1, GMP_RNDN);
	  mpfr_from_real (m2, ra2, GMP_RNDN);
	  mpfr_from_real (m3, ra3, GMP_RNDN);
	  mpfr_clear_flags ();
	  inexact = func (m1, m1, m2, m3, rnd);
	  result = do_mpfr_ckconv (m1, type, inexact);
	  mpfr_clears (m1, m2, m3, NULL);
	}
    }

  return result;
}

/* If argument ARG is a REAL_CST, call mpfr_sin_cos() on it and set
   the pointers *(ARG_SINP) and *(ARG_COSP) to the resulting values.
   If ARG_SINP and ARG_COSP are NULL then the result is returned
   as a complex value.
   The type is taken from the type of ARG and is used for setting the
   precision of the calculation and results.  */

static tree
do_mpfr_sincos (tree arg, tree arg_sinp, tree arg_cosp)
{
  tree const type = TREE_TYPE (arg);
  tree result = NULL_TREE;

  STRIP_NOPS (arg);

  /* To proceed, MPFR must exactly represent the target floating point
     format, which only happens when the target base equals two.  */
  if (REAL_MODE_FORMAT (TYPE_MODE (type))->b == 2
      && TREE_CODE (arg) == REAL_CST
      && !TREE_OVERFLOW (arg))
    {
      const REAL_VALUE_TYPE *const ra = &TREE_REAL_CST (arg);

      if (real_isfinite (ra))
        {
	  const struct real_format *fmt = REAL_MODE_FORMAT (TYPE_MODE (type));
	  const int prec = fmt->p;
	  const mp_rnd_t rnd = fmt->round_towards_zero? GMP_RNDZ : GMP_RNDN;
	  tree result_s, result_c;
	  int inexact;
	  mpfr_t m, ms, mc;

	  mpfr_inits2 (prec, m, ms, mc, NULL);
	  mpfr_from_real (m, ra, GMP_RNDN);
	  mpfr_clear_flags ();
	  inexact = mpfr_sin_cos (ms, mc, m, rnd);
	  result_s = do_mpfr_ckconv (ms, type, inexact);
	  result_c = do_mpfr_ckconv (mc, type, inexact);
	  mpfr_clears (m, ms, mc, NULL);
	  if (result_s && result_c)
	    {
	      /* If we are to return in a complex value do so.  */
	      if (!arg_sinp && !arg_cosp)
		return build_complex (build_complex_type (type),
				      result_c, result_s);

	      /* Dereference the sin/cos pointer arguments.  */
	      arg_sinp = build_fold_indirect_ref (arg_sinp);
	      arg_cosp = build_fold_indirect_ref (arg_cosp);
	      /* Proceed if valid pointer type were passed in.  */
	      if (TYPE_MAIN_VARIANT (TREE_TYPE (arg_sinp)) == TYPE_MAIN_VARIANT (type)
		  && TYPE_MAIN_VARIANT (TREE_TYPE (arg_cosp)) == TYPE_MAIN_VARIANT (type))
	        {
		  /* Set the values. */
		  result_s = fold_build2 (MODIFY_EXPR, type, arg_sinp,
		      			  result_s);
		  TREE_SIDE_EFFECTS (result_s) = 1;
		  result_c = fold_build2 (MODIFY_EXPR, type, arg_cosp,
		      			  result_c);
		  TREE_SIDE_EFFECTS (result_c) = 1;
		  /* Combine the assignments into a compound expr.  */
		  result = non_lvalue (fold_build2 (COMPOUND_EXPR, type,
						    result_s, result_c));
		}
	    }
	}
    }
  return result;
}

/* If argument ARG1 is an INTEGER_CST and ARG2 is a REAL_CST, call the
   two-argument mpfr order N Bessel function FUNC on them and return
   the resulting value as a tree with type TYPE.  The mpfr precision
   is set to the precision of TYPE.  We assume that function FUNC
   returns zero if the result could be calculated exactly within the
   requested precision.  */
static tree
do_mpfr_bessel_n (tree arg1, tree arg2, tree type,
		  int (*func)(mpfr_ptr, long, mpfr_srcptr, mp_rnd_t),
		  const REAL_VALUE_TYPE *min, bool inclusive)
{
  tree result = NULL_TREE;

  STRIP_NOPS (arg1);
  STRIP_NOPS (arg2);

  /* To proceed, MPFR must exactly represent the target floating point
     format, which only happens when the target base equals two.  */
  if (REAL_MODE_FORMAT (TYPE_MODE (type))->b == 2
      && host_integerp (arg1, 0)
      && TREE_CODE (arg2) == REAL_CST && !TREE_OVERFLOW (arg2))
    {
      const HOST_WIDE_INT n = tree_low_cst(arg1, 0);
      const REAL_VALUE_TYPE *const ra = &TREE_REAL_CST (arg2);

      if (n == (long)n
	  && real_isfinite (ra)
	  && (!min || real_compare (inclusive ? GE_EXPR: GT_EXPR , ra, min)))
        {
	  const struct real_format *fmt = REAL_MODE_FORMAT (TYPE_MODE (type));
	  const int prec = fmt->p;
	  const mp_rnd_t rnd = fmt->round_towards_zero? GMP_RNDZ : GMP_RNDN;
	  int inexact;
	  mpfr_t m;

	  mpfr_init2 (m, prec);
	  mpfr_from_real (m, ra, GMP_RNDN);
	  mpfr_clear_flags ();
	  inexact = func (m, n, m, rnd);
	  result = do_mpfr_ckconv (m, type, inexact);
	  mpfr_clear (m);
	}
    }

  return result;
}

/* If arguments ARG0 and ARG1 are REAL_CSTs, call mpfr_remquo() to set
   the pointer *(ARG_QUO) and return the result.  The type is taken
   from the type of ARG0 and is used for setting the precision of the
   calculation and results.  */

static tree
do_mpfr_remquo (tree arg0, tree arg1, tree arg_quo)
{
  tree const type = TREE_TYPE (arg0);
  tree result = NULL_TREE;

  STRIP_NOPS (arg0);
  STRIP_NOPS (arg1);

  /* To proceed, MPFR must exactly represent the target floating point
     format, which only happens when the target base equals two.  */
  if (REAL_MODE_FORMAT (TYPE_MODE (type))->b == 2
      && TREE_CODE (arg0) == REAL_CST && !TREE_OVERFLOW (arg0)
      && TREE_CODE (arg1) == REAL_CST && !TREE_OVERFLOW (arg1))
    {
      const REAL_VALUE_TYPE *const ra0 = TREE_REAL_CST_PTR (arg0);
      const REAL_VALUE_TYPE *const ra1 = TREE_REAL_CST_PTR (arg1);

      if (real_isfinite (ra0) && real_isfinite (ra1))
        {
	  const struct real_format *fmt = REAL_MODE_FORMAT (TYPE_MODE (type));
	  const int prec = fmt->p;
	  const mp_rnd_t rnd = fmt->round_towards_zero? GMP_RNDZ : GMP_RNDN;
	  tree result_rem;
	  long integer_quo;
	  mpfr_t m0, m1;

	  mpfr_inits2 (prec, m0, m1, NULL);
	  mpfr_from_real (m0, ra0, GMP_RNDN);
	  mpfr_from_real (m1, ra1, GMP_RNDN);
	  mpfr_clear_flags ();
	  mpfr_remquo (m0, &integer_quo, m0, m1, rnd);
	  /* Remquo is independent of the rounding mode, so pass
	     inexact=0 to do_mpfr_ckconv().  */
	  result_rem = do_mpfr_ckconv (m0, type, /*inexact=*/ 0);
	  mpfr_clears (m0, m1, NULL);
	  if (result_rem)
	    {
	      /* MPFR calculates quo in the host's long so it may
		 return more bits in quo than the target int can hold
		 if sizeof(host long) > sizeof(target int).  This can
		 happen even for native compilers in LP64 mode.  In
		 these cases, modulo the quo value with the largest
		 number that the target int can hold while leaving one
		 bit for the sign.  */
	      if (sizeof (integer_quo) * CHAR_BIT > INT_TYPE_SIZE)
		integer_quo %= (long)(1UL << (INT_TYPE_SIZE - 1));

	      /* Dereference the quo pointer argument.  */
	      arg_quo = build_fold_indirect_ref (arg_quo);
	      /* Proceed iff a valid pointer type was passed in.  */
	      if (TYPE_MAIN_VARIANT (TREE_TYPE (arg_quo)) == integer_type_node)
	        {
		  /* Set the value. */
		  tree result_quo = fold_build2 (MODIFY_EXPR,
						 TREE_TYPE (arg_quo), arg_quo,
						 build_int_cst (NULL, integer_quo));
		  TREE_SIDE_EFFECTS (result_quo) = 1;
		  /* Combine the quo assignment with the rem.  */
		  result = non_lvalue (fold_build2 (COMPOUND_EXPR, type,
						    result_quo, result_rem));
		}
	    }
	}
    }
  return result;
}

/* If ARG is a REAL_CST, call mpfr_lgamma() on it and return the
   resulting value as a tree with type TYPE.  The mpfr precision is
   set to the precision of TYPE.  We assume that this mpfr function
   returns zero if the result could be calculated exactly within the
   requested precision.  In addition, the integer pointer represented
   by ARG_SG will be dereferenced and set to the appropriate signgam
   (-1,1) value.  */

static tree
do_mpfr_lgamma_r (tree arg, tree arg_sg, tree type)
{
  tree result = NULL_TREE;

  STRIP_NOPS (arg);

  /* To proceed, MPFR must exactly represent the target floating point
     format, which only happens when the target base equals two.  Also
     verify ARG is a constant and that ARG_SG is an int pointer.  */
  if (REAL_MODE_FORMAT (TYPE_MODE (type))->b == 2
      && TREE_CODE (arg) == REAL_CST && !TREE_OVERFLOW (arg)
      && TREE_CODE (TREE_TYPE (arg_sg)) == POINTER_TYPE
      && TYPE_MAIN_VARIANT (TREE_TYPE (TREE_TYPE (arg_sg))) == integer_type_node)
    {
      const REAL_VALUE_TYPE *const ra = TREE_REAL_CST_PTR (arg);

      /* In addition to NaN and Inf, the argument cannot be zero or a
	 negative integer.  */
      if (real_isfinite (ra)
	  && ra->cl != rvc_zero
	  && !(real_isneg(ra) && real_isinteger(ra, TYPE_MODE (type))))
        {
	  const struct real_format *fmt = REAL_MODE_FORMAT (TYPE_MODE (type));
	  const int prec = fmt->p;
	  const mp_rnd_t rnd = fmt->round_towards_zero? GMP_RNDZ : GMP_RNDN;
	  int inexact, sg;
	  mpfr_t m;
	  tree result_lg;

	  mpfr_init2 (m, prec);
	  mpfr_from_real (m, ra, GMP_RNDN);
	  mpfr_clear_flags ();
	  inexact = mpfr_lgamma (m, &sg, m, rnd);
	  result_lg = do_mpfr_ckconv (m, type, inexact);
	  mpfr_clear (m);
	  if (result_lg)
	    {
	      tree result_sg;

	      /* Dereference the arg_sg pointer argument.  */
	      arg_sg = build_fold_indirect_ref (arg_sg);
	      /* Assign the signgam value into *arg_sg. */
	      result_sg = fold_build2 (MODIFY_EXPR,
				       TREE_TYPE (arg_sg), arg_sg,
				       build_int_cst (NULL, sg));
	      TREE_SIDE_EFFECTS (result_sg) = 1;
	      /* Combine the signgam assignment with the lgamma result.  */
	      result = non_lvalue (fold_build2 (COMPOUND_EXPR, type,
						result_sg, result_lg));
	    }
	}
    }

  return result;
}

/* If argument ARG is a COMPLEX_CST, call the one-argument mpc
   function FUNC on it and return the resulting value as a tree with
   type TYPE.  The mpfr precision is set to the precision of TYPE.  We
   assume that function FUNC returns zero if the result could be
   calculated exactly within the requested precision.  */

static tree
do_mpc_arg1 (tree arg, tree type, int (*func)(mpc_ptr, mpc_srcptr, mpc_rnd_t))
{
  tree result = NULL_TREE;

  STRIP_NOPS (arg);

  /* To proceed, MPFR must exactly represent the target floating point
     format, which only happens when the target base equals two.  */
  if (TREE_CODE (arg) == COMPLEX_CST && !TREE_OVERFLOW (arg)
      && TREE_CODE (TREE_TYPE (TREE_TYPE (arg))) == REAL_TYPE
      && REAL_MODE_FORMAT (TYPE_MODE (TREE_TYPE (TREE_TYPE (arg))))->b == 2)
    {
      const REAL_VALUE_TYPE *const re = TREE_REAL_CST_PTR (TREE_REALPART (arg));
      const REAL_VALUE_TYPE *const im = TREE_REAL_CST_PTR (TREE_IMAGPART (arg));

      if (real_isfinite (re) && real_isfinite (im))
        {
	  const struct real_format *const fmt =
	    REAL_MODE_FORMAT (TYPE_MODE (TREE_TYPE (type)));
	  const int prec = fmt->p;
	  const mp_rnd_t rnd = fmt->round_towards_zero ? GMP_RNDZ : GMP_RNDN;
	  const mpc_rnd_t crnd = fmt->round_towards_zero ? MPC_RNDZZ : MPC_RNDNN;
	  int inexact;
	  mpc_t m;

	  mpc_init2 (m, prec);
	  mpfr_from_real (mpc_realref(m), re, rnd);
	  mpfr_from_real (mpc_imagref(m), im, rnd);
	  mpfr_clear_flags ();
	  inexact = func (m, m, crnd);
	  result = do_mpc_ckconv (m, type, inexact, /*force_convert=*/ 0);
	  mpc_clear (m);
	}
    }

  return result;
}

/* If arguments ARG0 and ARG1 are a COMPLEX_CST, call the two-argument
   mpc function FUNC on it and return the resulting value as a tree
   with type TYPE.  The mpfr precision is set to the precision of
   TYPE.  We assume that function FUNC returns zero if the result
   could be calculated exactly within the requested precision.  If
   DO_NONFINITE is true, then fold expressions containing Inf or NaN
   in the arguments and/or results.  */

tree
do_mpc_arg2 (tree arg0, tree arg1, tree type, int do_nonfinite,
	     int (*func)(mpc_ptr, mpc_srcptr, mpc_srcptr, mpc_rnd_t))
{
  tree result = NULL_TREE;

  STRIP_NOPS (arg0);
  STRIP_NOPS (arg1);

  /* To proceed, MPFR must exactly represent the target floating point
     format, which only happens when the target base equals two.  */
  if (TREE_CODE (arg0) == COMPLEX_CST && !TREE_OVERFLOW (arg0)
      && TREE_CODE (TREE_TYPE (TREE_TYPE (arg0))) == REAL_TYPE
      && TREE_CODE (arg1) == COMPLEX_CST && !TREE_OVERFLOW (arg1)
      && TREE_CODE (TREE_TYPE (TREE_TYPE (arg1))) == REAL_TYPE
      && REAL_MODE_FORMAT (TYPE_MODE (TREE_TYPE (TREE_TYPE (arg0))))->b == 2)
    {
      const REAL_VALUE_TYPE *const re0 = TREE_REAL_CST_PTR (TREE_REALPART (arg0));
      const REAL_VALUE_TYPE *const im0 = TREE_REAL_CST_PTR (TREE_IMAGPART (arg0));
      const REAL_VALUE_TYPE *const re1 = TREE_REAL_CST_PTR (TREE_REALPART (arg1));
      const REAL_VALUE_TYPE *const im1 = TREE_REAL_CST_PTR (TREE_IMAGPART (arg1));

      if (do_nonfinite
	  || (real_isfinite (re0) && real_isfinite (im0)
	      && real_isfinite (re1) && real_isfinite (im1)))
        {
	  const struct real_format *const fmt =
	    REAL_MODE_FORMAT (TYPE_MODE (TREE_TYPE (type)));
	  const int prec = fmt->p;
	  const mp_rnd_t rnd = fmt->round_towards_zero ? GMP_RNDZ : GMP_RNDN;
	  const mpc_rnd_t crnd = fmt->round_towards_zero ? MPC_RNDZZ : MPC_RNDNN;
	  int inexact;
	  mpc_t m0, m1;

	  mpc_init2 (m0, prec);
	  mpc_init2 (m1, prec);
	  mpfr_from_real (mpc_realref(m0), re0, rnd);
	  mpfr_from_real (mpc_imagref(m0), im0, rnd);
	  mpfr_from_real (mpc_realref(m1), re1, rnd);
	  mpfr_from_real (mpc_imagref(m1), im1, rnd);
	  mpfr_clear_flags ();
	  inexact = func (m0, m0, m1, crnd);
	  result = do_mpc_ckconv (m0, type, inexact, do_nonfinite);
	  mpc_clear (m0);
	  mpc_clear (m1);
	}
    }

  return result;
}

/* Fold a call STMT to __{,v}sprintf_chk.  Return NULL_TREE if
   a normal call should be emitted rather than expanding the function
   inline.  FCODE is either BUILT_IN_SPRINTF_CHK or BUILT_IN_VSPRINTF_CHK.  */

static tree
gimple_fold_builtin_sprintf_chk (gimple stmt, enum built_in_function fcode)
{
  int nargs = gimple_call_num_args (stmt);

  return fold_builtin_sprintf_chk_1 (gimple_location (stmt), nargs,
				     (nargs > 0
				      ? gimple_call_arg_ptr (stmt, 0)
				      : &error_mark_node), fcode);
}

/* Fold a call STMT to {,v}snprintf.  Return NULL_TREE if
   a normal call should be emitted rather than expanding the function
   inline.  FCODE is either BUILT_IN_SNPRINTF_CHK or
   BUILT_IN_VSNPRINTF_CHK.  If MAXLEN is not NULL, it is maximum length
   passed as second argument.  */

tree
gimple_fold_builtin_snprintf_chk (gimple stmt, tree maxlen,
                                  enum built_in_function fcode)
{
  int nargs = gimple_call_num_args (stmt);

  return fold_builtin_snprintf_chk_1 (gimple_location (stmt), nargs,
				      (nargs > 0
				       ? gimple_call_arg_ptr (stmt, 0)
				       : &error_mark_node), maxlen, fcode);
}

/* Builtins with folding operations that operate on "..." arguments
   need special handling; we need to store the arguments in a convenient
   data structure before attempting any folding.  Fortunately there are
   only a few builtins that fall into this category.  FNDECL is the
   function, EXP is the CALL_EXPR for the call, and IGNORE is true if the
   result of the function call is ignored.  */

static tree
gimple_fold_builtin_varargs (tree fndecl, gimple stmt,
			     bool ignore ATTRIBUTE_UNUSED)
{
  enum built_in_function fcode = DECL_FUNCTION_CODE (fndecl);
  tree ret = NULL_TREE;

  switch (fcode)
    {
    case BUILT_IN_SPRINTF_CHK:
    case BUILT_IN_VSPRINTF_CHK:
      ret = gimple_fold_builtin_sprintf_chk (stmt, fcode);
      break;

    case BUILT_IN_SNPRINTF_CHK:
    case BUILT_IN_VSNPRINTF_CHK:
      ret = gimple_fold_builtin_snprintf_chk (stmt, NULL_TREE, fcode);

    default:
      break;
    }
  if (ret)
    {
      ret = build1 (NOP_EXPR, TREE_TYPE (ret), ret);
      TREE_NO_WARNING (ret) = 1;
      return ret;
    }
  return NULL_TREE;
}

/* A wrapper function for builtin folding that prevents warnings for
   "statement without effect" and the like, caused by removing the
   call node earlier than the warning is generated.  */

tree
fold_call_stmt (gimple stmt, bool ignore)
{
  tree ret = NULL_TREE;
  tree fndecl = gimple_call_fndecl (stmt);
  location_t loc = gimple_location (stmt);
  if (fndecl
      && TREE_CODE (fndecl) == FUNCTION_DECL
      && DECL_BUILT_IN (fndecl)
      && !gimple_call_va_arg_pack_p (stmt))
    {
      int nargs = gimple_call_num_args (stmt);
      tree *args = (nargs > 0
		    ? gimple_call_arg_ptr (stmt, 0)
		    : &error_mark_node);

      if (avoid_folding_inline_builtin (fndecl))
	return NULL_TREE;
      if (DECL_BUILT_IN_CLASS (fndecl) == BUILT_IN_MD)
        {
<<<<<<< HEAD
	  return targetm.fold_builtin (fndecl, nargs,
				       (nargs > 0
					? gimple_call_arg_ptr (stmt, 0)
					: &error_mark_node), ignore);
=======
	  return targetm.fold_builtin (fndecl, nargs, args, ignore);
>>>>>>> 155d23aa
        }
      else
	{
	  if (nargs <= MAX_ARGS_TO_FOLD_BUILTIN)
	    ret = fold_builtin_n (loc, fndecl, args, nargs, ignore);
	  if (!ret)
	    ret = gimple_fold_builtin_varargs (fndecl, stmt, ignore);
	  if (ret)
	    {
	      /* Propagate location information from original call to
		 expansion of builtin.  Otherwise things like
		 maybe_emit_chk_warning, that operate on the expansion
		 of a builtin, will use the wrong location information.  */
	      if (gimple_has_location (stmt))
                {
		  tree realret = ret;
		  if (TREE_CODE (ret) == NOP_EXPR)
		    realret = TREE_OPERAND (ret, 0);
		  if (CAN_HAVE_LOCATION_P (realret)
		      && !EXPR_HAS_LOCATION (realret))
		    SET_EXPR_LOCATION (realret, loc);
                  return realret;
                }
	      return ret;
	    }
	}
    }
  return NULL_TREE;
}

/* Look up the function in built_in_decls that corresponds to DECL
   and set ASMSPEC as its user assembler name.  DECL must be a
   function decl that declares a builtin.  */

void
set_builtin_user_assembler_name (tree decl, const char *asmspec)
{
  tree builtin;
  gcc_assert (TREE_CODE (decl) == FUNCTION_DECL
	      && DECL_BUILT_IN_CLASS (decl) == BUILT_IN_NORMAL
	      && asmspec != 0);

  builtin = built_in_decls [DECL_FUNCTION_CODE (decl)];
  set_user_assembler_name (builtin, asmspec);
  switch (DECL_FUNCTION_CODE (decl))
    {
    case BUILT_IN_MEMCPY:
      init_block_move_fn (asmspec);
      memcpy_libfunc = set_user_assembler_libfunc ("memcpy", asmspec);
      break;
    case BUILT_IN_MEMSET:
      init_block_clear_fn (asmspec);
      memset_libfunc = set_user_assembler_libfunc ("memset", asmspec);
      break;
    case BUILT_IN_MEMMOVE:
      memmove_libfunc = set_user_assembler_libfunc ("memmove", asmspec);
      break;
    case BUILT_IN_MEMCMP:
      memcmp_libfunc = set_user_assembler_libfunc ("memcmp", asmspec);
      break;
    case BUILT_IN_ABORT:
      abort_libfunc = set_user_assembler_libfunc ("abort", asmspec);
      break;
    case BUILT_IN_FFS:
      if (INT_TYPE_SIZE < BITS_PER_WORD)
	{
	  set_user_assembler_libfunc ("ffs", asmspec);
	  set_optab_libfunc (ffs_optab, mode_for_size (INT_TYPE_SIZE,
						       MODE_INT, 0), "ffs");
	}
      break;
    default:
      break;
    }
}

/* Return true if DECL is a builtin that expands to a constant or similarly
   simple code.  */
bool
is_simple_builtin (tree decl)
{
  if (decl && DECL_BUILT_IN_CLASS (decl) == BUILT_IN_NORMAL)
    switch (DECL_FUNCTION_CODE (decl))
      {
	/* Builtins that expand to constants.  */
      case BUILT_IN_CONSTANT_P:
      case BUILT_IN_EXPECT:
      case BUILT_IN_OBJECT_SIZE:
      case BUILT_IN_UNREACHABLE:
	/* Simple register moves or loads from stack.  */
      case BUILT_IN_RETURN_ADDRESS:
      case BUILT_IN_EXTRACT_RETURN_ADDR:
      case BUILT_IN_FROB_RETURN_ADDR:
      case BUILT_IN_RETURN:
      case BUILT_IN_AGGREGATE_INCOMING_ADDRESS:
      case BUILT_IN_FRAME_ADDRESS:
      case BUILT_IN_VA_END:
      case BUILT_IN_STACK_SAVE:
      case BUILT_IN_STACK_RESTORE:
	/* Exception state returns or moves registers around.  */
      case BUILT_IN_EH_FILTER:
      case BUILT_IN_EH_POINTER:
      case BUILT_IN_EH_COPY_VALUES:
	return true;

      default:
	return false;
      }

  return false;
}

/* Return true if DECL is a builtin that is not expensive, i.e., they are
   most probably expanded inline into reasonably simple code.  This is a
   superset of is_simple_builtin.  */
bool
is_inexpensive_builtin (tree decl)
{
  if (!decl)
    return false;
  else if (DECL_BUILT_IN_CLASS (decl) == BUILT_IN_MD)
    return true;
  else if (DECL_BUILT_IN_CLASS (decl) == BUILT_IN_NORMAL)
    switch (DECL_FUNCTION_CODE (decl))
      {
      case BUILT_IN_ABS:
      case BUILT_IN_ALLOCA:
      case BUILT_IN_BSWAP32:
      case BUILT_IN_BSWAP64:
      case BUILT_IN_CLZ:
      case BUILT_IN_CLZIMAX:
      case BUILT_IN_CLZL:
      case BUILT_IN_CLZLL:
      case BUILT_IN_CTZ:
      case BUILT_IN_CTZIMAX:
      case BUILT_IN_CTZL:
      case BUILT_IN_CTZLL:
      case BUILT_IN_FFS:
      case BUILT_IN_FFSIMAX:
      case BUILT_IN_FFSL:
      case BUILT_IN_FFSLL:
      case BUILT_IN_IMAXABS:
      case BUILT_IN_FINITE:
      case BUILT_IN_FINITEF:
      case BUILT_IN_FINITEL:
      case BUILT_IN_FINITED32:
      case BUILT_IN_FINITED64:
      case BUILT_IN_FINITED128:
      case BUILT_IN_FPCLASSIFY:
      case BUILT_IN_ISFINITE:
      case BUILT_IN_ISINF_SIGN:
      case BUILT_IN_ISINF:
      case BUILT_IN_ISINFF:
      case BUILT_IN_ISINFL:
      case BUILT_IN_ISINFD32:
      case BUILT_IN_ISINFD64:
      case BUILT_IN_ISINFD128:
      case BUILT_IN_ISNAN:
      case BUILT_IN_ISNANF:
      case BUILT_IN_ISNANL:
      case BUILT_IN_ISNAND32:
      case BUILT_IN_ISNAND64:
      case BUILT_IN_ISNAND128:
      case BUILT_IN_ISNORMAL:
      case BUILT_IN_ISGREATER:
      case BUILT_IN_ISGREATEREQUAL:
      case BUILT_IN_ISLESS:
      case BUILT_IN_ISLESSEQUAL:
      case BUILT_IN_ISLESSGREATER:
      case BUILT_IN_ISUNORDERED:
      case BUILT_IN_VA_ARG_PACK:
      case BUILT_IN_VA_ARG_PACK_LEN:
      case BUILT_IN_VA_COPY:
      case BUILT_IN_TRAP:
      case BUILT_IN_SAVEREGS:
      case BUILT_IN_POPCOUNTL:
      case BUILT_IN_POPCOUNTLL:
      case BUILT_IN_POPCOUNTIMAX:
      case BUILT_IN_POPCOUNT:
      case BUILT_IN_PARITYL:
      case BUILT_IN_PARITYLL:
      case BUILT_IN_PARITYIMAX:
      case BUILT_IN_PARITY:
      case BUILT_IN_LABS:
      case BUILT_IN_LLABS:
      case BUILT_IN_PREFETCH:
	return true;

      default:
	return is_simple_builtin (decl);
      }

  return false;
}<|MERGE_RESOLUTION|>--- conflicted
+++ resolved
@@ -49,10 +49,7 @@
 #include "tree-flow.h"
 #include "value-prof.h"
 #include "diagnostic-core.h"
-<<<<<<< HEAD
-=======
 #include "builtins.h"
->>>>>>> 155d23aa
 
 #ifndef SLOW_UNALIGNED_ACCESS
 #define SLOW_UNALIGNED_ACCESS(MODE, ALIGN) STRICT_ALIGNMENT
@@ -3208,12 +3205,7 @@
 	         smaller than pow (x, 1.5) if sqrt will not be expanded
 		 as a call.  */
 	      || (n == 3
-<<<<<<< HEAD
-		  && (optab_handler (sqrt_optab, mode)->insn_code
-		      != CODE_FOR_nothing))))
-=======
 		  && optab_handler (sqrt_optab, mode) != CODE_FOR_nothing)))
->>>>>>> 155d23aa
 	{
 	  tree call_expr = build_call_nofold_loc (EXPR_LOCATION (exp), fn, 1,
 						  narg0);
@@ -7172,79 +7164,6 @@
 /* Build a complex (inf +- 0i) for the result of cproj.  TYPE is the
    complex tree type of the result.  If NEG is true, the imaginary
    zero is negative.  */
-<<<<<<< HEAD
-
-static tree
-build_complex_cproj (tree type, bool neg)
-{
-  REAL_VALUE_TYPE rinf, rzero = dconst0;
-  
-  real_inf (&rinf);
-  rzero.sign = neg;
-  return build_complex (type, build_real (TREE_TYPE (type), rinf),
-			build_real (TREE_TYPE (type), rzero));
-}
-
-/* Fold call to builtin cproj, cprojf or cprojl with argument ARG.  TYPE is the
-   return type.  Return NULL_TREE if no simplification can be made.  */
-
-static tree
-fold_builtin_cproj (location_t loc, tree arg, tree type)
-{
-  if (!validate_arg (arg, COMPLEX_TYPE)
-      || TREE_CODE (TREE_TYPE (TREE_TYPE (arg))) != REAL_TYPE)
-    return NULL_TREE;
-
-  /* If there are no infinities, return arg.  */
-  if (! HONOR_INFINITIES (TYPE_MODE (TREE_TYPE (type))))
-    return non_lvalue_loc (loc, arg);
-
-  /* Calculate the result when the argument is a constant.  */
-  if (TREE_CODE (arg) == COMPLEX_CST)
-    {
-      const REAL_VALUE_TYPE *real = TREE_REAL_CST_PTR (TREE_REALPART (arg));
-      const REAL_VALUE_TYPE *imag = TREE_REAL_CST_PTR (TREE_IMAGPART (arg));
-      
-      if (real_isinf (real) || real_isinf (imag))
-	return build_complex_cproj (type, imag->sign);
-      else
-	return arg;
-    }
-  else if (TREE_CODE (arg) == COMPLEX_EXPR)
-    {
-      tree real = TREE_OPERAND (arg, 0);
-      tree imag = TREE_OPERAND (arg, 1);
-
-      STRIP_NOPS (real);
-      STRIP_NOPS (imag);
-      
-      /* If the real part is inf and the imag part is known to be
-	 nonnegative, return (inf + 0i).  Remember side-effects are
-	 possible in the imag part.  */
-      if (TREE_CODE (real) == REAL_CST
-	  && real_isinf (TREE_REAL_CST_PTR (real))
-	  && tree_expr_nonnegative_p (imag))
-	return omit_one_operand_loc (loc, type,
-				     build_complex_cproj (type, false),
-				     arg);
-      
-      /* If the imag part is inf, return (inf+I*copysign(0,imag)).
-	 Remember side-effects are possible in the real part.  */
-      if (TREE_CODE (imag) == REAL_CST
-	  && real_isinf (TREE_REAL_CST_PTR (imag)))
-	return
-	  omit_one_operand_loc (loc, type,
-				build_complex_cproj (type, TREE_REAL_CST_PTR
-						     (imag)->sign), arg);
-    }
-
-  return NULL_TREE;
-}
-
-/* Fold a builtin function call to sqrt, sqrtf, or sqrtl with argument ARG.
-   Return NULL_TREE if no simplification can be made.  */
-=======
->>>>>>> 155d23aa
 
 static tree
 build_complex_cproj (tree type, bool neg)
@@ -11009,26 +10928,6 @@
   return build_call_expr_loc_array (UNKNOWN_LOCATION, fndecl, n, argarray);
 }
 
-/* Like build_call_expr_loc (UNKNOWN_LOCATION, ...).  Duplicated because
-   varargs macros aren't supported by all bootstrap compilers.  */
-
-tree
-build_call_expr (tree fndecl, int n, ...)
-{
-  va_list ap;
-  tree fntype = TREE_TYPE (fndecl);
-  tree fn = build1 (ADDR_EXPR, build_pointer_type (fntype), fndecl);
-  tree *argarray = (tree *) alloca (n * sizeof (tree));
-  int i;
-
-  va_start (ap, n);
-  for (i = 0; i < n; i++)
-    argarray[i] = va_arg (ap, tree);
-  va_end (ap);
-  return fold_builtin_call_array (UNKNOWN_LOCATION, TREE_TYPE (fntype),
-				  fn, n, argarray);
-}
-
 /* Construct a CALL_EXPR with type TYPE with FN as the function expression.
    N arguments are passed in the array ARGARRAY.  */
 
@@ -13866,14 +13765,7 @@
 	return NULL_TREE;
       if (DECL_BUILT_IN_CLASS (fndecl) == BUILT_IN_MD)
         {
-<<<<<<< HEAD
-	  return targetm.fold_builtin (fndecl, nargs,
-				       (nargs > 0
-					? gimple_call_arg_ptr (stmt, 0)
-					: &error_mark_node), ignore);
-=======
 	  return targetm.fold_builtin (fndecl, nargs, args, ignore);
->>>>>>> 155d23aa
         }
       else
 	{

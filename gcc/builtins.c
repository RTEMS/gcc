--- conflicted
+++ resolved
@@ -183,10 +183,6 @@
 static void maybe_emit_sprintf_chk_warning (tree, enum built_in_function);
 static void maybe_emit_free_warning (tree);
 static tree fold_builtin_object_size (tree, tree);
-<<<<<<< HEAD
-static tree compute_objsize (tree, int, access_ref *, range_query * = NULL);
-=======
->>>>>>> 968ec08e
 static bool get_range (tree, gimple *, signop, offset_int[2],
 		       range_query * = NULL);
 static bool check_read_access (tree, tree, tree = NULL_TREE, int = 1);
@@ -4210,10 +4206,6 @@
   if (!rng1)
     rng1 = rng1_buf;
 
-<<<<<<< HEAD
-  if (!get_range (size, stmt, rng1, rvals))
-    return NULL_TREE;
-=======
   const int prec = ADDR_MAX_PRECISION;
   const tree size_max = TYPE_MAX_VALUE (sizetype);
   if (!get_range (size, stmt, rng1, rvals))
@@ -4222,7 +4214,6 @@
       rng1[0] = wi::zero (prec);
       rng1[1] = wi::to_wide (size_max, prec);
     }
->>>>>>> 968ec08e
 
   if (argidx2 > nargs && TREE_CODE (size) == INTEGER_CST)
     return fold_convert (sizetype, size);
@@ -4231,17 +4222,12 @@
      of the upper bounds as a constant.  Ignore anti-ranges.  */
   tree n = argidx2 < nargs ? gimple_call_arg (stmt, argidx2) : integer_one_node;
   wide_int rng2[2];
-<<<<<<< HEAD
-  if (!get_range (n, stmt, rng2, rvals))
-    return NULL_TREE;
-=======
 	  if (!get_range (n, stmt, rng2, rvals))
     {
       /* As above, use the full non-negative range on failure.  */
       rng2[0] = wi::zero (prec);
       rng2[1] = wi::to_wide (size_max, prec);
     }
->>>>>>> 968ec08e
 
   /* Extend to the maximum precision to avoid overflow.  */
   rng1[0] = wide_int::from (rng1[0], prec, UNSIGNED);

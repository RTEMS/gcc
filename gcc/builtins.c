/* Expand builtin functions.
   Copyright (C) 1988, 1992, 1993, 1994, 1995, 1996, 1997, 1998, 1999,
<<<<<<< HEAD
   2000, 2001, 2002, 2003, 2004, 2005, 2006, 2007, 2008
=======
   2000, 2001, 2002, 2003, 2004, 2005, 2006, 2007, 2008, 2009
>>>>>>> a0daa400
   Free Software Foundation, Inc.

This file is part of GCC.

GCC is free software; you can redistribute it and/or modify it under
the terms of the GNU General Public License as published by the Free
Software Foundation; either version 3, or (at your option) any later
version.

GCC is distributed in the hope that it will be useful, but WITHOUT ANY
WARRANTY; without even the implied warranty of MERCHANTABILITY or
FITNESS FOR A PARTICULAR PURPOSE.  See the GNU General Public License
for more details.

You should have received a copy of the GNU General Public License
along with GCC; see the file COPYING3.  If not see
<http://www.gnu.org/licenses/>.  */

#include "config.h"
#include "system.h"
#include "coretypes.h"
#include "tm.h"
#include "machmode.h"
#include "real.h"
#include "rtl.h"
#include "tree.h"
#include "gimple.h"
#include "flags.h"
#include "regs.h"
#include "hard-reg-set.h"
#include "except.h"
#include "function.h"
#include "insn-config.h"
#include "expr.h"
#include "optabs.h"
#include "libfuncs.h"
#include "recog.h"
#include "output.h"
#include "typeclass.h"
#include "toplev.h"
#include "predict.h"
#include "tm_p.h"
#include "target.h"
#include "langhooks.h"
#include "basic-block.h"
#include "tree-mudflap.h"
#include "tree-flow.h"
#include "value-prof.h"
#include "diagnostic.h"

#ifndef SLOW_UNALIGNED_ACCESS
#define SLOW_UNALIGNED_ACCESS(MODE, ALIGN) STRICT_ALIGNMENT
#endif

#ifndef PAD_VARARGS_DOWN
#define PAD_VARARGS_DOWN BYTES_BIG_ENDIAN
#endif

/* Define the names of the builtin function types and codes.  */
const char *const built_in_class_names[4]
  = {"NOT_BUILT_IN", "BUILT_IN_FRONTEND", "BUILT_IN_MD", "BUILT_IN_NORMAL"};

#define DEF_BUILTIN(X, N, C, T, LT, B, F, NA, AT, IM, COND) #X,
const char * built_in_names[(int) END_BUILTINS] =
{
#include "builtins.def"
};
#undef DEF_BUILTIN

/* Setup an array of _DECL trees, make sure each element is
   initialized to NULL_TREE.  */
tree built_in_decls[(int) END_BUILTINS];
/* Declarations used when constructing the builtin implicitly in the compiler.
   It may be NULL_TREE when this is invalid (for instance runtime is not
   required to implement the function call in all cases).  */
tree implicit_built_in_decls[(int) END_BUILTINS];

static const char *c_getstr (tree);
static rtx c_readstr (const char *, enum machine_mode);
static int target_char_cast (tree, char *);
static rtx get_memory_rtx (tree, tree);
static int apply_args_size (void);
static int apply_result_size (void);
#if defined (HAVE_untyped_call) || defined (HAVE_untyped_return)
static rtx result_vector (int, rtx);
#endif
static void expand_builtin_update_setjmp_buf (rtx);
static void expand_builtin_prefetch (tree);
static rtx expand_builtin_apply_args (void);
static rtx expand_builtin_apply_args_1 (void);
static rtx expand_builtin_apply (rtx, rtx, rtx);
static void expand_builtin_return (rtx);
static enum type_class type_to_class (tree);
static rtx expand_builtin_classify_type (tree);
static void expand_errno_check (tree, rtx);
static rtx expand_builtin_mathfn (tree, rtx, rtx);
static rtx expand_builtin_mathfn_2 (tree, rtx, rtx);
static rtx expand_builtin_mathfn_3 (tree, rtx, rtx);
static rtx expand_builtin_interclass_mathfn (tree, rtx, rtx);
static rtx expand_builtin_sincos (tree);
static rtx expand_builtin_cexpi (tree, rtx, rtx);
static rtx expand_builtin_int_roundingfn (tree, rtx);
static rtx expand_builtin_int_roundingfn_2 (tree, rtx);
static rtx expand_builtin_args_info (tree);
static rtx expand_builtin_next_arg (void);
static rtx expand_builtin_va_start (tree);
static rtx expand_builtin_va_end (tree);
static rtx expand_builtin_va_copy (tree);
static rtx expand_builtin_memchr (tree, rtx, enum machine_mode);
static rtx expand_builtin_memcmp (tree, rtx, enum machine_mode);
static rtx expand_builtin_strcmp (tree, rtx, enum machine_mode);
static rtx expand_builtin_strncmp (tree, rtx, enum machine_mode);
static rtx builtin_memcpy_read_str (void *, HOST_WIDE_INT, enum machine_mode);
static rtx expand_builtin_strcat (tree, tree, rtx, enum machine_mode);
static rtx expand_builtin_strncat (tree, rtx, enum machine_mode);
static rtx expand_builtin_strspn (tree, rtx, enum machine_mode);
static rtx expand_builtin_strcspn (tree, rtx, enum machine_mode);
static rtx expand_builtin_memcpy (tree, rtx, enum machine_mode);
static rtx expand_builtin_mempcpy (tree, rtx, enum machine_mode);
static rtx expand_builtin_mempcpy_args (tree, tree, tree, tree, rtx, 
					enum machine_mode, int);
static rtx expand_builtin_memmove (tree, rtx, enum machine_mode, int);
static rtx expand_builtin_memmove_args (tree, tree, tree, tree, rtx, 
					enum machine_mode, int);
static rtx expand_builtin_bcopy (tree, int);
static rtx expand_builtin_strcpy (tree, tree, rtx, enum machine_mode);
static rtx expand_builtin_strcpy_args (tree, tree, tree, rtx, enum machine_mode);
static rtx expand_builtin_stpcpy (tree, rtx, enum machine_mode);
static rtx expand_builtin_strncpy (tree, rtx, enum machine_mode);
static rtx builtin_memset_gen_str (void *, HOST_WIDE_INT, enum machine_mode);
static rtx expand_builtin_memset (tree, rtx, enum machine_mode);
static rtx expand_builtin_memset_args (tree, tree, tree, rtx, enum machine_mode, tree);
static rtx expand_builtin_bzero (tree);
static rtx expand_builtin_strlen (tree, rtx, enum machine_mode);
static rtx expand_builtin_strstr (tree, rtx, enum machine_mode);
static rtx expand_builtin_strpbrk (tree, rtx, enum machine_mode);
static rtx expand_builtin_strchr (tree, rtx, enum machine_mode);
static rtx expand_builtin_strrchr (tree, rtx, enum machine_mode);
static rtx expand_builtin_alloca (tree, rtx);
static rtx expand_builtin_unop (enum machine_mode, tree, rtx, rtx, optab);
static rtx expand_builtin_frame_address (tree, tree);
static rtx expand_builtin_fputs (tree, rtx, bool);
static rtx expand_builtin_printf (tree, rtx, enum machine_mode, bool);
static rtx expand_builtin_fprintf (tree, rtx, enum machine_mode, bool);
static rtx expand_builtin_sprintf (tree, rtx, enum machine_mode);
static tree stabilize_va_list (tree, int);
static rtx expand_builtin_expect (tree, rtx);
static tree fold_builtin_constant_p (tree);
static tree fold_builtin_expect (tree, tree);
static tree fold_builtin_classify_type (tree);
static tree fold_builtin_strlen (tree);
static tree fold_builtin_inf (tree, int);
static tree fold_builtin_nan (tree, tree, int);
static tree rewrite_call_expr (tree, int, tree, int, ...);
static bool validate_arg (const_tree, enum tree_code code);
static bool integer_valued_real_p (tree);
static tree fold_trunc_transparent_mathfn (tree, tree);
static bool readonly_data_expr (tree);
static rtx expand_builtin_fabs (tree, rtx, rtx);
static rtx expand_builtin_signbit (tree, rtx);
static tree fold_builtin_sqrt (tree, tree);
static tree fold_builtin_cbrt (tree, tree);
static tree fold_builtin_pow (tree, tree, tree, tree);
static tree fold_builtin_powi (tree, tree, tree, tree);
static tree fold_builtin_cos (tree, tree, tree);
static tree fold_builtin_cosh (tree, tree, tree);
static tree fold_builtin_tan (tree, tree);
static tree fold_builtin_trunc (tree, tree);
static tree fold_builtin_floor (tree, tree);
static tree fold_builtin_ceil (tree, tree);
static tree fold_builtin_round (tree, tree);
static tree fold_builtin_int_roundingfn (tree, tree);
static tree fold_builtin_bitop (tree, tree);
static tree fold_builtin_memory_op (tree, tree, tree, tree, bool, int);
static tree fold_builtin_strchr (tree, tree, tree);
static tree fold_builtin_memchr (tree, tree, tree, tree);
static tree fold_builtin_memcmp (tree, tree, tree);
static tree fold_builtin_strcmp (tree, tree);
static tree fold_builtin_strncmp (tree, tree, tree);
static tree fold_builtin_signbit (tree, tree);
static tree fold_builtin_copysign (tree, tree, tree, tree);
static tree fold_builtin_isascii (tree);
static tree fold_builtin_toascii (tree);
static tree fold_builtin_isdigit (tree);
static tree fold_builtin_fabs (tree, tree);
static tree fold_builtin_abs (tree, tree);
static tree fold_builtin_unordered_cmp (tree, tree, tree, enum tree_code,
					enum tree_code);
static tree fold_builtin_n (tree, tree *, int, bool);
static tree fold_builtin_0 (tree, bool);
static tree fold_builtin_1 (tree, tree, bool);
static tree fold_builtin_2 (tree, tree, tree, bool);
static tree fold_builtin_3 (tree, tree, tree, tree, bool);
static tree fold_builtin_4 (tree, tree, tree, tree, tree, bool);
static tree fold_builtin_varargs (tree, tree, bool);

static tree fold_builtin_strpbrk (tree, tree, tree);
static tree fold_builtin_strstr (tree, tree, tree);
static tree fold_builtin_strrchr (tree, tree, tree);
static tree fold_builtin_strcat (tree, tree);
static tree fold_builtin_strncat (tree, tree, tree);
static tree fold_builtin_strspn (tree, tree);
static tree fold_builtin_strcspn (tree, tree);
static tree fold_builtin_sprintf (tree, tree, tree, int);

static rtx expand_builtin_object_size (tree);
static rtx expand_builtin_memory_chk (tree, rtx, enum machine_mode,
				      enum built_in_function);
static void maybe_emit_chk_warning (tree, enum built_in_function);
static void maybe_emit_sprintf_chk_warning (tree, enum built_in_function);
static void maybe_emit_free_warning (tree);
static tree fold_builtin_object_size (tree, tree);
static tree fold_builtin_strcat_chk (tree, tree, tree, tree);
static tree fold_builtin_strncat_chk (tree, tree, tree, tree, tree);
static tree fold_builtin_sprintf_chk (tree, enum built_in_function);
static tree fold_builtin_printf (tree, tree, tree, bool, enum built_in_function);
static tree fold_builtin_fprintf (tree, tree, tree, tree, bool,
				  enum built_in_function);
static bool init_target_chars (void);

static unsigned HOST_WIDE_INT target_newline;
static unsigned HOST_WIDE_INT target_percent;
static unsigned HOST_WIDE_INT target_c;
static unsigned HOST_WIDE_INT target_s;
static char target_percent_c[3];
static char target_percent_s[3];
static char target_percent_s_newline[4];
static tree do_mpfr_arg1 (tree, tree, int (*)(mpfr_ptr, mpfr_srcptr, mp_rnd_t),
			  const REAL_VALUE_TYPE *, const REAL_VALUE_TYPE *, bool);
static tree do_mpfr_arg2 (tree, tree, tree,
			  int (*)(mpfr_ptr, mpfr_srcptr, mpfr_srcptr, mp_rnd_t));
static tree do_mpfr_arg3 (tree, tree, tree, tree,
			  int (*)(mpfr_ptr, mpfr_srcptr, mpfr_srcptr, mpfr_srcptr, mp_rnd_t));
static tree do_mpfr_sincos (tree, tree, tree);
static tree do_mpfr_bessel_n (tree, tree, tree,
			      int (*)(mpfr_ptr, long, mpfr_srcptr, mp_rnd_t),
			      const REAL_VALUE_TYPE *, bool);
static tree do_mpfr_remquo (tree, tree, tree);
static tree do_mpfr_lgamma_r (tree, tree, tree);

/* Return true if NODE should be considered for inline expansion regardless
   of the optimization level.  This means whenever a function is invoked with
   its "internal" name, which normally contains the prefix "__builtin".  */

static bool called_as_built_in (tree node)
{
  const char *name = IDENTIFIER_POINTER (DECL_NAME (node));
  if (strncmp (name, "__builtin_", 10) == 0)
    return true;
  if (strncmp (name, "__sync_", 7) == 0)
    return true;
  return false;
}

/* Return the alignment in bits of EXP, an object.
   Don't return more than MAX_ALIGN no matter what, ALIGN is the inital
   guessed alignment e.g. from type alignment.  */

int
get_object_alignment (tree exp, unsigned int align, unsigned int max_align)
{
  unsigned int inner;

  inner = max_align;
  if (handled_component_p (exp))
   {
      HOST_WIDE_INT bitsize, bitpos;
      tree offset;
      enum machine_mode mode; 
      int unsignedp, volatilep;

      exp = get_inner_reference (exp, &bitsize, &bitpos, &offset,
				 &mode, &unsignedp, &volatilep, true);
      if (bitpos)
	inner = MIN (inner, (unsigned) (bitpos & -bitpos));
      while (offset)
	{
	  tree next_offset;

	  if (TREE_CODE (offset) == PLUS_EXPR)
	    {
	      next_offset = TREE_OPERAND (offset, 0);
	      offset = TREE_OPERAND (offset, 1);
	    }
	  else
	    next_offset = NULL;
	  if (host_integerp (offset, 1))
	    {
	      /* Any overflow in calculating offset_bits won't change
		 the alignment.  */
	      unsigned offset_bits
		= ((unsigned) tree_low_cst (offset, 1) * BITS_PER_UNIT);

	      if (offset_bits)
		inner = MIN (inner, (offset_bits & -offset_bits));
	    }
	  else if (TREE_CODE (offset) == MULT_EXPR
		   && host_integerp (TREE_OPERAND (offset, 1), 1))
	    {
	      /* Any overflow in calculating offset_factor won't change
		 the alignment.  */
	      unsigned offset_factor
		= ((unsigned) tree_low_cst (TREE_OPERAND (offset, 1), 1)
		   * BITS_PER_UNIT);

	      if (offset_factor)
		inner = MIN (inner, (offset_factor & -offset_factor));
	    }
	  else
	    {
	      inner = MIN (inner, BITS_PER_UNIT);
	      break;
	    }
	  offset = next_offset;
	}
    }
  if (DECL_P (exp))
    align = MIN (inner, DECL_ALIGN (exp));
#ifdef CONSTANT_ALIGNMENT
  else if (CONSTANT_CLASS_P (exp))
    align = MIN (inner, (unsigned)CONSTANT_ALIGNMENT (exp, align));
#endif
  else if (TREE_CODE (exp) == VIEW_CONVERT_EXPR
	   || TREE_CODE (exp) == INDIRECT_REF)
    align = MIN (TYPE_ALIGN (TREE_TYPE (exp)), inner);
  else
    align = MIN (align, inner);
  return MIN (align, max_align);
}

/* Return the alignment in bits of EXP, a pointer valued expression.
   But don't return more than MAX_ALIGN no matter what.
   The alignment returned is, by default, the alignment of the thing that
   EXP points to.  If it is not a POINTER_TYPE, 0 is returned.

   Otherwise, look at the expression to see if we can do better, i.e., if the
   expression is actually pointing at an object whose alignment is tighter.  */

int
get_pointer_alignment (tree exp, unsigned int max_align)
{
  unsigned int align, inner;

  /* We rely on TER to compute accurate alignment information.  */
  if (!(optimize && flag_tree_ter))
    return 0;

  if (!POINTER_TYPE_P (TREE_TYPE (exp)))
    return 0;

  align = TYPE_ALIGN (TREE_TYPE (TREE_TYPE (exp)));
  align = MIN (align, max_align);

  while (1)
    {
      switch (TREE_CODE (exp))
	{
	CASE_CONVERT:
	  exp = TREE_OPERAND (exp, 0);
	  if (! POINTER_TYPE_P (TREE_TYPE (exp)))
	    return align;

	  inner = TYPE_ALIGN (TREE_TYPE (TREE_TYPE (exp)));
	  align = MIN (inner, max_align);
	  break;

	case POINTER_PLUS_EXPR:
	  /* If sum of pointer + int, restrict our maximum alignment to that
	     imposed by the integer.  If not, we can't do any better than
	     ALIGN.  */
	  if (! host_integerp (TREE_OPERAND (exp, 1), 1))
	    return align;

	  while (((tree_low_cst (TREE_OPERAND (exp, 1), 1))
		  & (max_align / BITS_PER_UNIT - 1))
		 != 0)
	    max_align >>= 1;

	  exp = TREE_OPERAND (exp, 0);
	  break;

	case ADDR_EXPR:
	  /* See what we are pointing at and look at its alignment.  */
	  return get_object_alignment (TREE_OPERAND (exp, 0), align, max_align);

	default:
	  return align;
	}
    }
}

/* Compute the length of a C string.  TREE_STRING_LENGTH is not the right
   way, because it could contain a zero byte in the middle.
   TREE_STRING_LENGTH is the size of the character array, not the string.

   ONLY_VALUE should be nonzero if the result is not going to be emitted
   into the instruction stream and zero if it is going to be expanded.
   E.g. with i++ ? "foo" : "bar", if ONLY_VALUE is nonzero, constant 3
   is returned, otherwise NULL, since
   len = c_strlen (src, 1); if (len) expand_expr (len, ...); would not
   evaluate the side-effects.

   The value returned is of type `ssizetype'.

   Unfortunately, string_constant can't access the values of const char
   arrays with initializers, so neither can we do so here.  */

tree
c_strlen (tree src, int only_value)
{
  tree offset_node;
  HOST_WIDE_INT offset;
  int max;
  const char *ptr;

  STRIP_NOPS (src);
  if (TREE_CODE (src) == COND_EXPR
      && (only_value || !TREE_SIDE_EFFECTS (TREE_OPERAND (src, 0))))
    {
      tree len1, len2;

      len1 = c_strlen (TREE_OPERAND (src, 1), only_value);
      len2 = c_strlen (TREE_OPERAND (src, 2), only_value);
      if (tree_int_cst_equal (len1, len2))
	return len1;
    }

  if (TREE_CODE (src) == COMPOUND_EXPR
      && (only_value || !TREE_SIDE_EFFECTS (TREE_OPERAND (src, 0))))
    return c_strlen (TREE_OPERAND (src, 1), only_value);

  src = string_constant (src, &offset_node);
  if (src == 0)
    return NULL_TREE;

  max = TREE_STRING_LENGTH (src) - 1;
  ptr = TREE_STRING_POINTER (src);

  if (offset_node && TREE_CODE (offset_node) != INTEGER_CST)
    {
      /* If the string has an internal zero byte (e.g., "foo\0bar"), we can't
	 compute the offset to the following null if we don't know where to
	 start searching for it.  */
      int i;

      for (i = 0; i < max; i++)
	if (ptr[i] == 0)
	  return NULL_TREE;

      /* We don't know the starting offset, but we do know that the string
	 has no internal zero bytes.  We can assume that the offset falls
	 within the bounds of the string; otherwise, the programmer deserves
	 what he gets.  Subtract the offset from the length of the string,
	 and return that.  This would perhaps not be valid if we were dealing
	 with named arrays in addition to literal string constants.  */

      return size_diffop (size_int (max), offset_node);
    }

  /* We have a known offset into the string.  Start searching there for
     a null character if we can represent it as a single HOST_WIDE_INT.  */
  if (offset_node == 0)
    offset = 0;
  else if (! host_integerp (offset_node, 0))
    offset = -1;
  else
    offset = tree_low_cst (offset_node, 0);

  /* If the offset is known to be out of bounds, warn, and call strlen at
     runtime.  */
  if (offset < 0 || offset > max)
    {
     /* Suppress multiple warnings for propagated constant strings.  */
      if (! TREE_NO_WARNING (src))
        {
          warning (0, "offset outside bounds of constant string");
          TREE_NO_WARNING (src) = 1;
        }
      return NULL_TREE;
    }

  /* Use strlen to search for the first zero byte.  Since any strings
     constructed with build_string will have nulls appended, we win even
     if we get handed something like (char[4])"abcd".

     Since OFFSET is our starting index into the string, no further
     calculation is needed.  */
  return ssize_int (strlen (ptr + offset));
}

/* Return a char pointer for a C string if it is a string constant
   or sum of string constant and integer constant.  */

static const char *
c_getstr (tree src)
{
  tree offset_node;

  src = string_constant (src, &offset_node);
  if (src == 0)
    return 0;

  if (offset_node == 0)
    return TREE_STRING_POINTER (src);
  else if (!host_integerp (offset_node, 1)
	   || compare_tree_int (offset_node, TREE_STRING_LENGTH (src) - 1) > 0)
    return 0;

  return TREE_STRING_POINTER (src) + tree_low_cst (offset_node, 1);
}

/* Return a CONST_INT or CONST_DOUBLE corresponding to target reading
   GET_MODE_BITSIZE (MODE) bits from string constant STR.  */

static rtx
c_readstr (const char *str, enum machine_mode mode)
{
  HOST_WIDE_INT c[2];
  HOST_WIDE_INT ch;
  unsigned int i, j;

  gcc_assert (GET_MODE_CLASS (mode) == MODE_INT);

  c[0] = 0;
  c[1] = 0;
  ch = 1;
  for (i = 0; i < GET_MODE_SIZE (mode); i++)
    {
      j = i;
      if (WORDS_BIG_ENDIAN)
	j = GET_MODE_SIZE (mode) - i - 1;
      if (BYTES_BIG_ENDIAN != WORDS_BIG_ENDIAN
	  && GET_MODE_SIZE (mode) > UNITS_PER_WORD)
	j = j + UNITS_PER_WORD - 2 * (j % UNITS_PER_WORD) - 1;
      j *= BITS_PER_UNIT;
      gcc_assert (j <= 2 * HOST_BITS_PER_WIDE_INT);

      if (ch)
	ch = (unsigned char) str[i];
      c[j / HOST_BITS_PER_WIDE_INT] |= ch << (j % HOST_BITS_PER_WIDE_INT);
    }
  return immed_double_const (c[0], c[1], mode);
}

/* Cast a target constant CST to target CHAR and if that value fits into
   host char type, return zero and put that value into variable pointed to by
   P.  */

static int
target_char_cast (tree cst, char *p)
{
  unsigned HOST_WIDE_INT val, hostval;

  if (!host_integerp (cst, 1)
      || CHAR_TYPE_SIZE > HOST_BITS_PER_WIDE_INT)
    return 1;

  val = tree_low_cst (cst, 1);
  if (CHAR_TYPE_SIZE < HOST_BITS_PER_WIDE_INT)
    val &= (((unsigned HOST_WIDE_INT) 1) << CHAR_TYPE_SIZE) - 1;

  hostval = val;
  if (HOST_BITS_PER_CHAR < HOST_BITS_PER_WIDE_INT)
    hostval &= (((unsigned HOST_WIDE_INT) 1) << HOST_BITS_PER_CHAR) - 1;

  if (val != hostval)
    return 1;

  *p = hostval;
  return 0;
}

/* Similar to save_expr, but assumes that arbitrary code is not executed
   in between the multiple evaluations.  In particular, we assume that a
   non-addressable local variable will not be modified.  */

static tree
builtin_save_expr (tree exp)
{
  if (TREE_ADDRESSABLE (exp) == 0
      && (TREE_CODE (exp) == PARM_DECL
	  || (TREE_CODE (exp) == VAR_DECL && !TREE_STATIC (exp))))
    return exp;

  return save_expr (exp);
}

/* Given TEM, a pointer to a stack frame, follow the dynamic chain COUNT
   times to get the address of either a higher stack frame, or a return
   address located within it (depending on FNDECL_CODE).  */

static rtx
expand_builtin_return_addr (enum built_in_function fndecl_code, int count)
{
  int i;

#ifdef INITIAL_FRAME_ADDRESS_RTX
  rtx tem = INITIAL_FRAME_ADDRESS_RTX;
#else
  rtx tem;

  /* For a zero count with __builtin_return_address, we don't care what
     frame address we return, because target-specific definitions will
     override us.  Therefore frame pointer elimination is OK, and using
     the soft frame pointer is OK.

     For a nonzero count, or a zero count with __builtin_frame_address,
     we require a stable offset from the current frame pointer to the
     previous one, so we must use the hard frame pointer, and
     we must disable frame pointer elimination.  */
  if (count == 0 && fndecl_code == BUILT_IN_RETURN_ADDRESS)
    tem = frame_pointer_rtx;
  else
    {
      tem = hard_frame_pointer_rtx;

      /* Tell reload not to eliminate the frame pointer.  */
      crtl->accesses_prior_frames = 1;
    }
#endif

  /* Some machines need special handling before we can access
     arbitrary frames.  For example, on the SPARC, we must first flush
     all register windows to the stack.  */
#ifdef SETUP_FRAME_ADDRESSES
  if (count > 0)
    SETUP_FRAME_ADDRESSES ();
#endif

  /* On the SPARC, the return address is not in the frame, it is in a
     register.  There is no way to access it off of the current frame
     pointer, but it can be accessed off the previous frame pointer by
     reading the value from the register window save area.  */
#ifdef RETURN_ADDR_IN_PREVIOUS_FRAME
  if (fndecl_code == BUILT_IN_RETURN_ADDRESS)
    count--;
#endif

  /* Scan back COUNT frames to the specified frame.  */
  for (i = 0; i < count; i++)
    {
      /* Assume the dynamic chain pointer is in the word that the
	 frame address points to, unless otherwise specified.  */
#ifdef DYNAMIC_CHAIN_ADDRESS
      tem = DYNAMIC_CHAIN_ADDRESS (tem);
#endif
      tem = memory_address (Pmode, tem);
      tem = gen_frame_mem (Pmode, tem);
      tem = copy_to_reg (tem);
    }

  /* For __builtin_frame_address, return what we've got.  But, on
     the SPARC for example, we may have to add a bias.  */
  if (fndecl_code == BUILT_IN_FRAME_ADDRESS)
#ifdef FRAME_ADDR_RTX
    return FRAME_ADDR_RTX (tem);
#else
    return tem;
#endif

  /* For __builtin_return_address, get the return address from that frame.  */
#ifdef RETURN_ADDR_RTX
  tem = RETURN_ADDR_RTX (count, tem);
#else
  tem = memory_address (Pmode,
			plus_constant (tem, GET_MODE_SIZE (Pmode)));
  tem = gen_frame_mem (Pmode, tem);
#endif
  return tem;
}

/* Alias set used for setjmp buffer.  */
static alias_set_type setjmp_alias_set = -1;

/* Construct the leading half of a __builtin_setjmp call.  Control will
   return to RECEIVER_LABEL.  This is also called directly by the SJLJ
   exception handling code.  */

void
expand_builtin_setjmp_setup (rtx buf_addr, rtx receiver_label)
{
  enum machine_mode sa_mode = STACK_SAVEAREA_MODE (SAVE_NONLOCAL);
  rtx stack_save;
  rtx mem;

  if (setjmp_alias_set == -1)
    setjmp_alias_set = new_alias_set ();

  buf_addr = convert_memory_address (Pmode, buf_addr);

  buf_addr = force_reg (Pmode, force_operand (buf_addr, NULL_RTX));

  /* We store the frame pointer and the address of receiver_label in
     the buffer and use the rest of it for the stack save area, which
     is machine-dependent.  */

  mem = gen_rtx_MEM (Pmode, buf_addr);
  set_mem_alias_set (mem, setjmp_alias_set);
  emit_move_insn (mem, targetm.builtin_setjmp_frame_value ());

  mem = gen_rtx_MEM (Pmode, plus_constant (buf_addr, GET_MODE_SIZE (Pmode))),
  set_mem_alias_set (mem, setjmp_alias_set);

  emit_move_insn (validize_mem (mem),
		  force_reg (Pmode, gen_rtx_LABEL_REF (Pmode, receiver_label)));

  stack_save = gen_rtx_MEM (sa_mode,
			    plus_constant (buf_addr,
					   2 * GET_MODE_SIZE (Pmode)));
  set_mem_alias_set (stack_save, setjmp_alias_set);
  emit_stack_save (SAVE_NONLOCAL, &stack_save, NULL_RTX);

  /* If there is further processing to do, do it.  */
#ifdef HAVE_builtin_setjmp_setup
  if (HAVE_builtin_setjmp_setup)
    emit_insn (gen_builtin_setjmp_setup (buf_addr));
#endif

  /* Tell optimize_save_area_alloca that extra work is going to
     need to go on during alloca.  */
  cfun->calls_setjmp = 1;

  /* We have a nonlocal label.   */
  cfun->has_nonlocal_label = 1;
}

/* Construct the trailing part of a __builtin_setjmp call.  This is
   also called directly by the SJLJ exception handling code.  */

void
expand_builtin_setjmp_receiver (rtx receiver_label ATTRIBUTE_UNUSED)
{
  /* Clobber the FP when we get here, so we have to make sure it's
     marked as used by this function.  */
  emit_use (hard_frame_pointer_rtx);

  /* Mark the static chain as clobbered here so life information
     doesn't get messed up for it.  */
  emit_clobber (static_chain_rtx);

  /* Now put in the code to restore the frame pointer, and argument
     pointer, if needed.  */
#ifdef HAVE_nonlocal_goto
  if (! HAVE_nonlocal_goto)
#endif
    {
      emit_move_insn (virtual_stack_vars_rtx, hard_frame_pointer_rtx);
      /* This might change the hard frame pointer in ways that aren't
	 apparent to early optimization passes, so force a clobber.  */
      emit_clobber (hard_frame_pointer_rtx);
    }

#if ARG_POINTER_REGNUM != HARD_FRAME_POINTER_REGNUM
  if (fixed_regs[ARG_POINTER_REGNUM])
    {
#ifdef ELIMINABLE_REGS
      size_t i;
      static const struct elims {const int from, to;} elim_regs[] = ELIMINABLE_REGS;

      for (i = 0; i < ARRAY_SIZE (elim_regs); i++)
	if (elim_regs[i].from == ARG_POINTER_REGNUM
	    && elim_regs[i].to == HARD_FRAME_POINTER_REGNUM)
	  break;

      if (i == ARRAY_SIZE (elim_regs))
#endif
	{
	  /* Now restore our arg pointer from the address at which it
	     was saved in our stack frame.  */
	  emit_move_insn (crtl->args.internal_arg_pointer,
			  copy_to_reg (get_arg_pointer_save_area ()));
	}
    }
#endif

#ifdef HAVE_builtin_setjmp_receiver
  if (HAVE_builtin_setjmp_receiver)
    emit_insn (gen_builtin_setjmp_receiver (receiver_label));
  else
#endif
#ifdef HAVE_nonlocal_goto_receiver
    if (HAVE_nonlocal_goto_receiver)
      emit_insn (gen_nonlocal_goto_receiver ());
    else
#endif
      { /* Nothing */ }

  /* We must not allow the code we just generated to be reordered by
     scheduling.  Specifically, the update of the frame pointer must
     happen immediately, not later.  */
  emit_insn (gen_blockage ());
}

/* __builtin_longjmp is passed a pointer to an array of five words (not
   all will be used on all machines).  It operates similarly to the C
   library function of the same name, but is more efficient.  Much of
   the code below is copied from the handling of non-local gotos.  */

static void
expand_builtin_longjmp (rtx buf_addr, rtx value)
{
  rtx fp, lab, stack, insn, last;
  enum machine_mode sa_mode = STACK_SAVEAREA_MODE (SAVE_NONLOCAL);

  /* DRAP is needed for stack realign if longjmp is expanded to current 
     function  */
  if (SUPPORTS_STACK_ALIGNMENT)
    crtl->need_drap = true;

  if (setjmp_alias_set == -1)
    setjmp_alias_set = new_alias_set ();

  buf_addr = convert_memory_address (Pmode, buf_addr);

  buf_addr = force_reg (Pmode, buf_addr);

  /* We used to store value in static_chain_rtx, but that fails if pointers
     are smaller than integers.  We instead require that the user must pass
     a second argument of 1, because that is what builtin_setjmp will
     return.  This also makes EH slightly more efficient, since we are no
     longer copying around a value that we don't care about.  */
  gcc_assert (value == const1_rtx);

  last = get_last_insn ();
#ifdef HAVE_builtin_longjmp
  if (HAVE_builtin_longjmp)
    emit_insn (gen_builtin_longjmp (buf_addr));
  else
#endif
    {
      fp = gen_rtx_MEM (Pmode, buf_addr);
      lab = gen_rtx_MEM (Pmode, plus_constant (buf_addr,
					       GET_MODE_SIZE (Pmode)));

      stack = gen_rtx_MEM (sa_mode, plus_constant (buf_addr,
						   2 * GET_MODE_SIZE (Pmode)));
      set_mem_alias_set (fp, setjmp_alias_set);
      set_mem_alias_set (lab, setjmp_alias_set);
      set_mem_alias_set (stack, setjmp_alias_set);

      /* Pick up FP, label, and SP from the block and jump.  This code is
	 from expand_goto in stmt.c; see there for detailed comments.  */
#ifdef HAVE_nonlocal_goto
      if (HAVE_nonlocal_goto)
	/* We have to pass a value to the nonlocal_goto pattern that will
	   get copied into the static_chain pointer, but it does not matter
	   what that value is, because builtin_setjmp does not use it.  */
	emit_insn (gen_nonlocal_goto (value, lab, stack, fp));
      else
#endif
	{
	  lab = copy_to_reg (lab);

	  emit_clobber (gen_rtx_MEM (BLKmode, gen_rtx_SCRATCH (VOIDmode)));
	  emit_clobber (gen_rtx_MEM (BLKmode, hard_frame_pointer_rtx));

	  emit_move_insn (hard_frame_pointer_rtx, fp);
	  emit_stack_restore (SAVE_NONLOCAL, stack, NULL_RTX);

	  emit_use (hard_frame_pointer_rtx);
	  emit_use (stack_pointer_rtx);
	  emit_indirect_jump (lab);
	}
    }

  /* Search backwards and mark the jump insn as a non-local goto.
     Note that this precludes the use of __builtin_longjmp to a
     __builtin_setjmp target in the same function.  However, we've
     already cautioned the user that these functions are for
     internal exception handling use only.  */
  for (insn = get_last_insn (); insn; insn = PREV_INSN (insn))
    {
      gcc_assert (insn != last);

      if (JUMP_P (insn))
	{
	  add_reg_note (insn, REG_NON_LOCAL_GOTO, const0_rtx);
	  break;
	}
      else if (CALL_P (insn))
	break;
    }
}

/* Expand a call to __builtin_nonlocal_goto.  We're passed the target label
   and the address of the save area.  */

static rtx
expand_builtin_nonlocal_goto (tree exp)
{
  tree t_label, t_save_area;
  rtx r_label, r_save_area, r_fp, r_sp, insn;

  if (!validate_arglist (exp, POINTER_TYPE, POINTER_TYPE, VOID_TYPE))
    return NULL_RTX;

  t_label = CALL_EXPR_ARG (exp, 0);
  t_save_area = CALL_EXPR_ARG (exp, 1);

  r_label = expand_normal (t_label);
  r_label = convert_memory_address (Pmode, r_label);
  r_save_area = expand_normal (t_save_area);
  r_save_area = convert_memory_address (Pmode, r_save_area);
  /* Copy the address of the save location to a register just in case it was based
    on the frame pointer.   */
  r_save_area = copy_to_reg (r_save_area);
  r_fp = gen_rtx_MEM (Pmode, r_save_area);
  r_sp = gen_rtx_MEM (STACK_SAVEAREA_MODE (SAVE_NONLOCAL),
		      plus_constant (r_save_area, GET_MODE_SIZE (Pmode)));

  crtl->has_nonlocal_goto = 1;

#ifdef HAVE_nonlocal_goto
  /* ??? We no longer need to pass the static chain value, afaik.  */
  if (HAVE_nonlocal_goto)
    emit_insn (gen_nonlocal_goto (const0_rtx, r_label, r_sp, r_fp));
  else
#endif
    {
      r_label = copy_to_reg (r_label);

      emit_clobber (gen_rtx_MEM (BLKmode, gen_rtx_SCRATCH (VOIDmode)));
      emit_clobber (gen_rtx_MEM (BLKmode, hard_frame_pointer_rtx));

      /* Restore frame pointer for containing function.
	 This sets the actual hard register used for the frame pointer
	 to the location of the function's incoming static chain info.
	 The non-local goto handler will then adjust it to contain the
	 proper value and reload the argument pointer, if needed.  */
      emit_move_insn (hard_frame_pointer_rtx, r_fp);
      emit_stack_restore (SAVE_NONLOCAL, r_sp, NULL_RTX);

      /* USE of hard_frame_pointer_rtx added for consistency;
	 not clear if really needed.  */
      emit_use (hard_frame_pointer_rtx);
      emit_use (stack_pointer_rtx);

      /* If the architecture is using a GP register, we must
	 conservatively assume that the target function makes use of it.
	 The prologue of functions with nonlocal gotos must therefore
	 initialize the GP register to the appropriate value, and we
	 must then make sure that this value is live at the point
	 of the jump.  (Note that this doesn't necessarily apply
	 to targets with a nonlocal_goto pattern; they are free
	 to implement it in their own way.  Note also that this is
	 a no-op if the GP register is a global invariant.)  */
      if ((unsigned) PIC_OFFSET_TABLE_REGNUM != INVALID_REGNUM
	  && fixed_regs[PIC_OFFSET_TABLE_REGNUM])
	emit_use (pic_offset_table_rtx);

      emit_indirect_jump (r_label);
    }

  /* Search backwards to the jump insn and mark it as a
     non-local goto.  */
  for (insn = get_last_insn (); insn; insn = PREV_INSN (insn))
    {
      if (JUMP_P (insn))
	{
	  add_reg_note (insn, REG_NON_LOCAL_GOTO, const0_rtx);
	  break;
	}
      else if (CALL_P (insn))
	break;
    }

  return const0_rtx;
}

/* __builtin_update_setjmp_buf is passed a pointer to an array of five words
   (not all will be used on all machines) that was passed to __builtin_setjmp.
   It updates the stack pointer in that block to correspond to the current
   stack pointer.  */

static void
expand_builtin_update_setjmp_buf (rtx buf_addr)
{
  enum machine_mode sa_mode = Pmode;
  rtx stack_save;


#ifdef HAVE_save_stack_nonlocal
  if (HAVE_save_stack_nonlocal)
    sa_mode = insn_data[(int) CODE_FOR_save_stack_nonlocal].operand[0].mode;
#endif
#ifdef STACK_SAVEAREA_MODE
  sa_mode = STACK_SAVEAREA_MODE (SAVE_NONLOCAL);
#endif

  stack_save
    = gen_rtx_MEM (sa_mode,
		   memory_address
		   (sa_mode,
		    plus_constant (buf_addr, 2 * GET_MODE_SIZE (Pmode))));

#ifdef HAVE_setjmp
  if (HAVE_setjmp)
    emit_insn (gen_setjmp ());
#endif

  emit_stack_save (SAVE_NONLOCAL, &stack_save, NULL_RTX);
}

/* Expand a call to __builtin_prefetch.  For a target that does not support
   data prefetch, evaluate the memory address argument in case it has side
   effects.  */

static void
expand_builtin_prefetch (tree exp)
{
  tree arg0, arg1, arg2;
  int nargs;
  rtx op0, op1, op2;

  if (!validate_arglist (exp, POINTER_TYPE, 0))
    return;

  arg0 = CALL_EXPR_ARG (exp, 0);

  /* Arguments 1 and 2 are optional; argument 1 (read/write) defaults to
     zero (read) and argument 2 (locality) defaults to 3 (high degree of
     locality).  */
  nargs = call_expr_nargs (exp);
  if (nargs > 1)
    arg1 = CALL_EXPR_ARG (exp, 1);
  else
    arg1 = integer_zero_node;
  if (nargs > 2)
    arg2 = CALL_EXPR_ARG (exp, 2);
  else
    arg2 = build_int_cst (NULL_TREE, 3);

  /* Argument 0 is an address.  */
  op0 = expand_expr (arg0, NULL_RTX, Pmode, EXPAND_NORMAL);

  /* Argument 1 (read/write flag) must be a compile-time constant int.  */
  if (TREE_CODE (arg1) != INTEGER_CST)
    {
      error ("second argument to %<__builtin_prefetch%> must be a constant");
      arg1 = integer_zero_node;
    }
  op1 = expand_normal (arg1);
  /* Argument 1 must be either zero or one.  */
  if (INTVAL (op1) != 0 && INTVAL (op1) != 1)
    {
      warning (0, "invalid second argument to %<__builtin_prefetch%>;"
	       " using zero");
      op1 = const0_rtx;
    }

  /* Argument 2 (locality) must be a compile-time constant int.  */
  if (TREE_CODE (arg2) != INTEGER_CST)
    {
      error ("third argument to %<__builtin_prefetch%> must be a constant");
      arg2 = integer_zero_node;
    }
  op2 = expand_normal (arg2);
  /* Argument 2 must be 0, 1, 2, or 3.  */
  if (INTVAL (op2) < 0 || INTVAL (op2) > 3)
    {
      warning (0, "invalid third argument to %<__builtin_prefetch%>; using zero");
      op2 = const0_rtx;
    }

#ifdef HAVE_prefetch
  if (HAVE_prefetch)
    {
      if ((! (*insn_data[(int) CODE_FOR_prefetch].operand[0].predicate)
	     (op0,
	      insn_data[(int) CODE_FOR_prefetch].operand[0].mode))
	  || (GET_MODE (op0) != Pmode))
	{
	  op0 = convert_memory_address (Pmode, op0);
	  op0 = force_reg (Pmode, op0);
	}
      emit_insn (gen_prefetch (op0, op1, op2));
    }
#endif

  /* Don't do anything with direct references to volatile memory, but
     generate code to handle other side effects.  */
  if (!MEM_P (op0) && side_effects_p (op0))
    emit_insn (op0);
}

/* Get a MEM rtx for expression EXP which is the address of an operand
   to be used in a string instruction (cmpstrsi, movmemsi, ..).  LEN is
   the maximum length of the block of memory that might be accessed or
   NULL if unknown.  */

static rtx
get_memory_rtx (tree exp, tree len)
{
  tree orig_exp = exp;
  rtx addr, mem;
  HOST_WIDE_INT off;

  /* When EXP is not resolved SAVE_EXPR, MEM_ATTRS can be still derived
     from its expression, for expr->a.b only <variable>.a.b is recorded.  */
  if (TREE_CODE (exp) == SAVE_EXPR && !SAVE_EXPR_RESOLVED_P (exp))
    exp = TREE_OPERAND (exp, 0);

  addr = expand_expr (orig_exp, NULL_RTX, ptr_mode, EXPAND_NORMAL);
  mem = gen_rtx_MEM (BLKmode, memory_address (BLKmode, addr));

  /* Get an expression we can use to find the attributes to assign to MEM.
     If it is an ADDR_EXPR, use the operand.  Otherwise, dereference it if
     we can.  First remove any nops.  */
  while (CONVERT_EXPR_P (exp)
	 && POINTER_TYPE_P (TREE_TYPE (TREE_OPERAND (exp, 0))))
    exp = TREE_OPERAND (exp, 0);

  off = 0;
  if (TREE_CODE (exp) == POINTER_PLUS_EXPR
      && TREE_CODE (TREE_OPERAND (exp, 0)) == ADDR_EXPR
      && host_integerp (TREE_OPERAND (exp, 1), 0)
      && (off = tree_low_cst (TREE_OPERAND (exp, 1), 0)) > 0)
    exp = TREE_OPERAND (TREE_OPERAND (exp, 0), 0);
  else if (TREE_CODE (exp) == ADDR_EXPR)
    exp = TREE_OPERAND (exp, 0);
  else if (POINTER_TYPE_P (TREE_TYPE (exp)))
    exp = build1 (INDIRECT_REF, TREE_TYPE (TREE_TYPE (exp)), exp);
  else
    exp = NULL;

  /* Honor attributes derived from exp, except for the alias set
     (as builtin stringops may alias with anything) and the size
     (as stringops may access multiple array elements).  */
  if (exp)
    {
      set_mem_attributes (mem, exp, 0);

      if (off)
	mem = adjust_automodify_address_nv (mem, BLKmode, NULL, off);

      /* Allow the string and memory builtins to overflow from one
	 field into another, see http://gcc.gnu.org/PR23561.
	 Thus avoid COMPONENT_REFs in MEM_EXPR unless we know the whole
	 memory accessed by the string or memory builtin will fit
	 within the field.  */
      if (MEM_EXPR (mem) && TREE_CODE (MEM_EXPR (mem)) == COMPONENT_REF)
	{
	  tree mem_expr = MEM_EXPR (mem);
	  HOST_WIDE_INT offset = -1, length = -1;
	  tree inner = exp;

	  while (TREE_CODE (inner) == ARRAY_REF
		 || CONVERT_EXPR_P (inner)
		 || TREE_CODE (inner) == VIEW_CONVERT_EXPR
		 || TREE_CODE (inner) == SAVE_EXPR)
	    inner = TREE_OPERAND (inner, 0);

	  gcc_assert (TREE_CODE (inner) == COMPONENT_REF);

	  if (MEM_OFFSET (mem)
	      && GET_CODE (MEM_OFFSET (mem)) == CONST_INT)
	    offset = INTVAL (MEM_OFFSET (mem));

	  if (offset >= 0 && len && host_integerp (len, 0))
	    length = tree_low_cst (len, 0);

	  while (TREE_CODE (inner) == COMPONENT_REF)
	    {
	      tree field = TREE_OPERAND (inner, 1);
	      gcc_assert (TREE_CODE (mem_expr) == COMPONENT_REF);
	      gcc_assert (field == TREE_OPERAND (mem_expr, 1));

	      /* Bitfields are generally not byte-addressable.  */
	      gcc_assert (!DECL_BIT_FIELD (field)
			  || ((tree_low_cst (DECL_FIELD_BIT_OFFSET (field), 1)
			       % BITS_PER_UNIT) == 0
			      && host_integerp (DECL_SIZE (field), 0)
			      && (TREE_INT_CST_LOW (DECL_SIZE (field))
				  % BITS_PER_UNIT) == 0));

	      /* If we can prove that the memory starting at XEXP (mem, 0) and
		 ending at XEXP (mem, 0) + LENGTH will fit into this field, we
		 can keep the COMPONENT_REF in MEM_EXPR.  But be careful with
		 fields without DECL_SIZE_UNIT like flexible array members.  */
	      if (length >= 0
		  && DECL_SIZE_UNIT (field)
		  && host_integerp (DECL_SIZE_UNIT (field), 0))
		{
		  HOST_WIDE_INT size
		    = TREE_INT_CST_LOW (DECL_SIZE_UNIT (field));
		  if (offset <= size
		      && length <= size
		      && offset + length <= size)
		    break;
		}

	      if (offset >= 0
		  && host_integerp (DECL_FIELD_OFFSET (field), 0))
		offset += TREE_INT_CST_LOW (DECL_FIELD_OFFSET (field))
			  + tree_low_cst (DECL_FIELD_BIT_OFFSET (field), 1)
			    / BITS_PER_UNIT;
	      else
		{
		  offset = -1;
		  length = -1;
		}

	      mem_expr = TREE_OPERAND (mem_expr, 0);
	      inner = TREE_OPERAND (inner, 0);
	    }

	  if (mem_expr == NULL)
	    offset = -1;
	  if (mem_expr != MEM_EXPR (mem))
	    {
	      set_mem_expr (mem, mem_expr);
	      set_mem_offset (mem, offset >= 0 ? GEN_INT (offset) : NULL_RTX);
	    }
	}
      set_mem_alias_set (mem, 0);
      set_mem_size (mem, NULL_RTX);
    }

  return mem;
}

/* Built-in functions to perform an untyped call and return.  */

/* For each register that may be used for calling a function, this
   gives a mode used to copy the register's value.  VOIDmode indicates
   the register is not used for calling a function.  If the machine
   has register windows, this gives only the outbound registers.
   INCOMING_REGNO gives the corresponding inbound register.  */
static enum machine_mode apply_args_mode[FIRST_PSEUDO_REGISTER];

/* For each register that may be used for returning values, this gives
   a mode used to copy the register's value.  VOIDmode indicates the
   register is not used for returning values.  If the machine has
   register windows, this gives only the outbound registers.
   INCOMING_REGNO gives the corresponding inbound register.  */
static enum machine_mode apply_result_mode[FIRST_PSEUDO_REGISTER];

/* For each register that may be used for calling a function, this
   gives the offset of that register into the block returned by
   __builtin_apply_args.  0 indicates that the register is not
   used for calling a function.  */
static int apply_args_reg_offset[FIRST_PSEUDO_REGISTER];

/* Return the size required for the block returned by __builtin_apply_args,
   and initialize apply_args_mode.  */

static int
apply_args_size (void)
{
  static int size = -1;
  int align;
  unsigned int regno;
  enum machine_mode mode;

  /* The values computed by this function never change.  */
  if (size < 0)
    {
      /* The first value is the incoming arg-pointer.  */
      size = GET_MODE_SIZE (Pmode);

      /* The second value is the structure value address unless this is
	 passed as an "invisible" first argument.  */
      if (targetm.calls.struct_value_rtx (cfun ? TREE_TYPE (cfun->decl) : 0, 0))
	size += GET_MODE_SIZE (Pmode);

      for (regno = 0; regno < FIRST_PSEUDO_REGISTER; regno++)
	if (FUNCTION_ARG_REGNO_P (regno))
	  {
	    mode = reg_raw_mode[regno];

	    gcc_assert (mode != VOIDmode);

	    align = GET_MODE_ALIGNMENT (mode) / BITS_PER_UNIT;
	    if (size % align != 0)
	      size = CEIL (size, align) * align;
	    apply_args_reg_offset[regno] = size;
	    size += GET_MODE_SIZE (mode);
	    apply_args_mode[regno] = mode;
	  }
	else
	  {
	    apply_args_mode[regno] = VOIDmode;
	    apply_args_reg_offset[regno] = 0;
	  }
    }
  return size;
}

/* Return the size required for the block returned by __builtin_apply,
   and initialize apply_result_mode.  */

static int
apply_result_size (void)
{
  static int size = -1;
  int align, regno;
  enum machine_mode mode;

  /* The values computed by this function never change.  */
  if (size < 0)
    {
      size = 0;

      for (regno = 0; regno < FIRST_PSEUDO_REGISTER; regno++)
	if (FUNCTION_VALUE_REGNO_P (regno))
	  {
	    mode = reg_raw_mode[regno];

	    gcc_assert (mode != VOIDmode);

	    align = GET_MODE_ALIGNMENT (mode) / BITS_PER_UNIT;
	    if (size % align != 0)
	      size = CEIL (size, align) * align;
	    size += GET_MODE_SIZE (mode);
	    apply_result_mode[regno] = mode;
	  }
	else
	  apply_result_mode[regno] = VOIDmode;

      /* Allow targets that use untyped_call and untyped_return to override
	 the size so that machine-specific information can be stored here.  */
#ifdef APPLY_RESULT_SIZE
      size = APPLY_RESULT_SIZE;
#endif
    }
  return size;
}

#if defined (HAVE_untyped_call) || defined (HAVE_untyped_return)
/* Create a vector describing the result block RESULT.  If SAVEP is true,
   the result block is used to save the values; otherwise it is used to
   restore the values.  */

static rtx
result_vector (int savep, rtx result)
{
  int regno, size, align, nelts;
  enum machine_mode mode;
  rtx reg, mem;
  rtx *savevec = XALLOCAVEC (rtx, FIRST_PSEUDO_REGISTER);

  size = nelts = 0;
  for (regno = 0; regno < FIRST_PSEUDO_REGISTER; regno++)
    if ((mode = apply_result_mode[regno]) != VOIDmode)
      {
	align = GET_MODE_ALIGNMENT (mode) / BITS_PER_UNIT;
	if (size % align != 0)
	  size = CEIL (size, align) * align;
	reg = gen_rtx_REG (mode, savep ? regno : INCOMING_REGNO (regno));
	mem = adjust_address (result, mode, size);
	savevec[nelts++] = (savep
			    ? gen_rtx_SET (VOIDmode, mem, reg)
			    : gen_rtx_SET (VOIDmode, reg, mem));
	size += GET_MODE_SIZE (mode);
      }
  return gen_rtx_PARALLEL (VOIDmode, gen_rtvec_v (nelts, savevec));
}
#endif /* HAVE_untyped_call or HAVE_untyped_return */

/* Save the state required to perform an untyped call with the same
   arguments as were passed to the current function.  */

static rtx
expand_builtin_apply_args_1 (void)
{
  rtx registers, tem;
  int size, align, regno;
  enum machine_mode mode;
  rtx struct_incoming_value = targetm.calls.struct_value_rtx (cfun ? TREE_TYPE (cfun->decl) : 0, 1);

  /* Create a block where the arg-pointer, structure value address,
     and argument registers can be saved.  */
  registers = assign_stack_local (BLKmode, apply_args_size (), -1);

  /* Walk past the arg-pointer and structure value address.  */
  size = GET_MODE_SIZE (Pmode);
  if (targetm.calls.struct_value_rtx (cfun ? TREE_TYPE (cfun->decl) : 0, 0))
    size += GET_MODE_SIZE (Pmode);

  /* Save each register used in calling a function to the block.  */
  for (regno = 0; regno < FIRST_PSEUDO_REGISTER; regno++)
    if ((mode = apply_args_mode[regno]) != VOIDmode)
      {
	align = GET_MODE_ALIGNMENT (mode) / BITS_PER_UNIT;
	if (size % align != 0)
	  size = CEIL (size, align) * align;

	tem = gen_rtx_REG (mode, INCOMING_REGNO (regno));

	emit_move_insn (adjust_address (registers, mode, size), tem);
	size += GET_MODE_SIZE (mode);
      }

  /* Save the arg pointer to the block.  */
  tem = copy_to_reg (crtl->args.internal_arg_pointer);
#ifdef STACK_GROWS_DOWNWARD
  /* We need the pointer as the caller actually passed them to us, not
     as we might have pretended they were passed.  Make sure it's a valid
     operand, as emit_move_insn isn't expected to handle a PLUS.  */
  tem
    = force_operand (plus_constant (tem, crtl->args.pretend_args_size),
		     NULL_RTX);
#endif
  emit_move_insn (adjust_address (registers, Pmode, 0), tem);

  size = GET_MODE_SIZE (Pmode);

  /* Save the structure value address unless this is passed as an
     "invisible" first argument.  */
  if (struct_incoming_value)
    {
      emit_move_insn (adjust_address (registers, Pmode, size),
		      copy_to_reg (struct_incoming_value));
      size += GET_MODE_SIZE (Pmode);
    }

  /* Return the address of the block.  */
  return copy_addr_to_reg (XEXP (registers, 0));
}

/* __builtin_apply_args returns block of memory allocated on
   the stack into which is stored the arg pointer, structure
   value address, static chain, and all the registers that might
   possibly be used in performing a function call.  The code is
   moved to the start of the function so the incoming values are
   saved.  */

static rtx
expand_builtin_apply_args (void)
{
  /* Don't do __builtin_apply_args more than once in a function.
     Save the result of the first call and reuse it.  */
  if (apply_args_value != 0)
    return apply_args_value;
  {
    /* When this function is called, it means that registers must be
       saved on entry to this function.  So we migrate the
       call to the first insn of this function.  */
    rtx temp;
    rtx seq;

    start_sequence ();
    temp = expand_builtin_apply_args_1 ();
    seq = get_insns ();
    end_sequence ();

    apply_args_value = temp;

    /* Put the insns after the NOTE that starts the function.
       If this is inside a start_sequence, make the outer-level insn
       chain current, so the code is placed at the start of the
       function.  If internal_arg_pointer is a non-virtual pseudo,
       it needs to be placed after the function that initializes
       that pseudo.  */
    push_topmost_sequence ();
    if (REG_P (crtl->args.internal_arg_pointer)
	&& REGNO (crtl->args.internal_arg_pointer) > LAST_VIRTUAL_REGISTER)
      emit_insn_before (seq, parm_birth_insn);
    else
      emit_insn_before (seq, NEXT_INSN (entry_of_function ()));
    pop_topmost_sequence ();
    return temp;
  }
}

/* Perform an untyped call and save the state required to perform an
   untyped return of whatever value was returned by the given function.  */

static rtx
expand_builtin_apply (rtx function, rtx arguments, rtx argsize)
{
  int size, align, regno;
  enum machine_mode mode;
  rtx incoming_args, result, reg, dest, src, call_insn;
  rtx old_stack_level = 0;
  rtx call_fusage = 0;
  rtx struct_value = targetm.calls.struct_value_rtx (cfun ? TREE_TYPE (cfun->decl) : 0, 0);

  arguments = convert_memory_address (Pmode, arguments);

  /* Create a block where the return registers can be saved.  */
  result = assign_stack_local (BLKmode, apply_result_size (), -1);

  /* Fetch the arg pointer from the ARGUMENTS block.  */
  incoming_args = gen_reg_rtx (Pmode);
  emit_move_insn (incoming_args, gen_rtx_MEM (Pmode, arguments));
#ifndef STACK_GROWS_DOWNWARD
  incoming_args = expand_simple_binop (Pmode, MINUS, incoming_args, argsize,
				       incoming_args, 0, OPTAB_LIB_WIDEN);
#endif

  /* Push a new argument block and copy the arguments.  Do not allow
     the (potential) memcpy call below to interfere with our stack
     manipulations.  */
  do_pending_stack_adjust ();
  NO_DEFER_POP;

  /* Save the stack with nonlocal if available.  */
#ifdef HAVE_save_stack_nonlocal
  if (HAVE_save_stack_nonlocal)
    emit_stack_save (SAVE_NONLOCAL, &old_stack_level, NULL_RTX);
  else
#endif
    emit_stack_save (SAVE_BLOCK, &old_stack_level, NULL_RTX);

  /* Allocate a block of memory onto the stack and copy the memory
     arguments to the outgoing arguments address.  */
  allocate_dynamic_stack_space (argsize, 0, BITS_PER_UNIT);

  /* Set DRAP flag to true, even though allocate_dynamic_stack_space
     may have already set current_function_calls_alloca to true.
     current_function_calls_alloca won't be set if argsize is zero,
     so we have to guarantee need_drap is true here.  */
  if (SUPPORTS_STACK_ALIGNMENT)
    crtl->need_drap = true;

  dest = virtual_outgoing_args_rtx;
#ifndef STACK_GROWS_DOWNWARD
  if (GET_CODE (argsize) == CONST_INT)
    dest = plus_constant (dest, -INTVAL (argsize));
  else
    dest = gen_rtx_PLUS (Pmode, dest, negate_rtx (Pmode, argsize));
#endif
  dest = gen_rtx_MEM (BLKmode, dest);
  set_mem_align (dest, PARM_BOUNDARY);
  src = gen_rtx_MEM (BLKmode, incoming_args);
  set_mem_align (src, PARM_BOUNDARY);
  emit_block_move (dest, src, argsize, BLOCK_OP_NORMAL);

  /* Refer to the argument block.  */
  apply_args_size ();
  arguments = gen_rtx_MEM (BLKmode, arguments);
  set_mem_align (arguments, PARM_BOUNDARY);

  /* Walk past the arg-pointer and structure value address.  */
  size = GET_MODE_SIZE (Pmode);
  if (struct_value)
    size += GET_MODE_SIZE (Pmode);

  /* Restore each of the registers previously saved.  Make USE insns
     for each of these registers for use in making the call.  */
  for (regno = 0; regno < FIRST_PSEUDO_REGISTER; regno++)
    if ((mode = apply_args_mode[regno]) != VOIDmode)
      {
	align = GET_MODE_ALIGNMENT (mode) / BITS_PER_UNIT;
	if (size % align != 0)
	  size = CEIL (size, align) * align;
	reg = gen_rtx_REG (mode, regno);
	emit_move_insn (reg, adjust_address (arguments, mode, size));
	use_reg (&call_fusage, reg);
	size += GET_MODE_SIZE (mode);
      }

  /* Restore the structure value address unless this is passed as an
     "invisible" first argument.  */
  size = GET_MODE_SIZE (Pmode);
  if (struct_value)
    {
      rtx value = gen_reg_rtx (Pmode);
      emit_move_insn (value, adjust_address (arguments, Pmode, size));
      emit_move_insn (struct_value, value);
      if (REG_P (struct_value))
	use_reg (&call_fusage, struct_value);
      size += GET_MODE_SIZE (Pmode);
    }

  /* All arguments and registers used for the call are set up by now!  */
  function = prepare_call_address (function, NULL, &call_fusage, 0, 0);

  /* Ensure address is valid.  SYMBOL_REF is already valid, so no need,
     and we don't want to load it into a register as an optimization,
     because prepare_call_address already did it if it should be done.  */
  if (GET_CODE (function) != SYMBOL_REF)
    function = memory_address (FUNCTION_MODE, function);

  /* Generate the actual call instruction and save the return value.  */
#ifdef HAVE_untyped_call
  if (HAVE_untyped_call)
    emit_call_insn (gen_untyped_call (gen_rtx_MEM (FUNCTION_MODE, function),
				      result, result_vector (1, result)));
  else
#endif
#ifdef HAVE_call_value
  if (HAVE_call_value)
    {
      rtx valreg = 0;

      /* Locate the unique return register.  It is not possible to
	 express a call that sets more than one return register using
	 call_value; use untyped_call for that.  In fact, untyped_call
	 only needs to save the return registers in the given block.  */
      for (regno = 0; regno < FIRST_PSEUDO_REGISTER; regno++)
	if ((mode = apply_result_mode[regno]) != VOIDmode)
	  {
	    gcc_assert (!valreg); /* HAVE_untyped_call required.  */

	    valreg = gen_rtx_REG (mode, regno);
	  }

      emit_call_insn (GEN_CALL_VALUE (valreg,
				      gen_rtx_MEM (FUNCTION_MODE, function),
				      const0_rtx, NULL_RTX, const0_rtx));

      emit_move_insn (adjust_address (result, GET_MODE (valreg), 0), valreg);
    }
  else
#endif
    gcc_unreachable ();

  /* Find the CALL insn we just emitted, and attach the register usage
     information.  */
  call_insn = last_call_insn ();
  add_function_usage_to (call_insn, call_fusage);

  /* Restore the stack.  */
#ifdef HAVE_save_stack_nonlocal
  if (HAVE_save_stack_nonlocal)
    emit_stack_restore (SAVE_NONLOCAL, old_stack_level, NULL_RTX);
  else
#endif
    emit_stack_restore (SAVE_BLOCK, old_stack_level, NULL_RTX);

  OK_DEFER_POP;

  /* Return the address of the result block.  */
  result = copy_addr_to_reg (XEXP (result, 0));
  return convert_memory_address (ptr_mode, result);
}

/* Perform an untyped return.  */

static void
expand_builtin_return (rtx result)
{
  int size, align, regno;
  enum machine_mode mode;
  rtx reg;
  rtx call_fusage = 0;

  result = convert_memory_address (Pmode, result);

  apply_result_size ();
  result = gen_rtx_MEM (BLKmode, result);

#ifdef HAVE_untyped_return
  if (HAVE_untyped_return)
    {
      emit_jump_insn (gen_untyped_return (result, result_vector (0, result)));
      emit_barrier ();
      return;
    }
#endif

  /* Restore the return value and note that each value is used.  */
  size = 0;
  for (regno = 0; regno < FIRST_PSEUDO_REGISTER; regno++)
    if ((mode = apply_result_mode[regno]) != VOIDmode)
      {
	align = GET_MODE_ALIGNMENT (mode) / BITS_PER_UNIT;
	if (size % align != 0)
	  size = CEIL (size, align) * align;
	reg = gen_rtx_REG (mode, INCOMING_REGNO (regno));
	emit_move_insn (reg, adjust_address (result, mode, size));

	push_to_sequence (call_fusage);
	emit_use (reg);
	call_fusage = get_insns ();
	end_sequence ();
	size += GET_MODE_SIZE (mode);
      }

  /* Put the USE insns before the return.  */
  emit_insn (call_fusage);

  /* Return whatever values was restored by jumping directly to the end
     of the function.  */
  expand_naked_return ();
}

/* Used by expand_builtin_classify_type and fold_builtin_classify_type.  */

static enum type_class
type_to_class (tree type)
{
  switch (TREE_CODE (type))
    {
    case VOID_TYPE:	   return void_type_class;
    case INTEGER_TYPE:	   return integer_type_class;
    case ENUMERAL_TYPE:	   return enumeral_type_class;
    case BOOLEAN_TYPE:	   return boolean_type_class;
    case POINTER_TYPE:	   return pointer_type_class;
    case REFERENCE_TYPE:   return reference_type_class;
    case OFFSET_TYPE:	   return offset_type_class;
    case REAL_TYPE:	   return real_type_class;
    case COMPLEX_TYPE:	   return complex_type_class;
    case FUNCTION_TYPE:	   return function_type_class;
    case METHOD_TYPE:	   return method_type_class;
    case RECORD_TYPE:	   return record_type_class;
    case UNION_TYPE:
    case QUAL_UNION_TYPE:  return union_type_class;
    case ARRAY_TYPE:	   return (TYPE_STRING_FLAG (type)
				   ? string_type_class : array_type_class);
    case LANG_TYPE:	   return lang_type_class;
    default:		   return no_type_class;
    }
}

/* Expand a call EXP to __builtin_classify_type.  */

static rtx
expand_builtin_classify_type (tree exp)
{
  if (call_expr_nargs (exp))
    return GEN_INT (type_to_class (TREE_TYPE (CALL_EXPR_ARG (exp, 0))));
  return GEN_INT (no_type_class);
}

/* This helper macro, meant to be used in mathfn_built_in below,
   determines which among a set of three builtin math functions is
   appropriate for a given type mode.  The `F' and `L' cases are
   automatically generated from the `double' case.  */
#define CASE_MATHFN(BUILT_IN_MATHFN) \
  case BUILT_IN_MATHFN: case BUILT_IN_MATHFN##F: case BUILT_IN_MATHFN##L: \
  fcode = BUILT_IN_MATHFN; fcodef = BUILT_IN_MATHFN##F ; \
  fcodel = BUILT_IN_MATHFN##L ; break;
/* Similar to above, but appends _R after any F/L suffix.  */
#define CASE_MATHFN_REENT(BUILT_IN_MATHFN) \
  case BUILT_IN_MATHFN##_R: case BUILT_IN_MATHFN##F_R: case BUILT_IN_MATHFN##L_R: \
  fcode = BUILT_IN_MATHFN##_R; fcodef = BUILT_IN_MATHFN##F_R ; \
  fcodel = BUILT_IN_MATHFN##L_R ; break;

/* Return mathematic function equivalent to FN but operating directly
   on TYPE, if available.  If IMPLICIT is true find the function in
   implicit_built_in_decls[], otherwise use built_in_decls[].  If we
   can't do the conversion, return zero.  */

static tree
mathfn_built_in_1 (tree type, enum built_in_function fn, bool implicit)
{
  tree const *const fn_arr
    = implicit ? implicit_built_in_decls : built_in_decls;
  enum built_in_function fcode, fcodef, fcodel;

  switch (fn)
    {
      CASE_MATHFN (BUILT_IN_ACOS)
      CASE_MATHFN (BUILT_IN_ACOSH)
      CASE_MATHFN (BUILT_IN_ASIN)
      CASE_MATHFN (BUILT_IN_ASINH)
      CASE_MATHFN (BUILT_IN_ATAN)
      CASE_MATHFN (BUILT_IN_ATAN2)
      CASE_MATHFN (BUILT_IN_ATANH)
      CASE_MATHFN (BUILT_IN_CBRT)
      CASE_MATHFN (BUILT_IN_CEIL)
      CASE_MATHFN (BUILT_IN_CEXPI)
      CASE_MATHFN (BUILT_IN_COPYSIGN)
      CASE_MATHFN (BUILT_IN_COS)
      CASE_MATHFN (BUILT_IN_COSH)
      CASE_MATHFN (BUILT_IN_DREM)
      CASE_MATHFN (BUILT_IN_ERF)
      CASE_MATHFN (BUILT_IN_ERFC)
      CASE_MATHFN (BUILT_IN_EXP)
      CASE_MATHFN (BUILT_IN_EXP10)
      CASE_MATHFN (BUILT_IN_EXP2)
      CASE_MATHFN (BUILT_IN_EXPM1)
      CASE_MATHFN (BUILT_IN_FABS)
      CASE_MATHFN (BUILT_IN_FDIM)
      CASE_MATHFN (BUILT_IN_FLOOR)
      CASE_MATHFN (BUILT_IN_FMA)
      CASE_MATHFN (BUILT_IN_FMAX)
      CASE_MATHFN (BUILT_IN_FMIN)
      CASE_MATHFN (BUILT_IN_FMOD)
      CASE_MATHFN (BUILT_IN_FREXP)
      CASE_MATHFN (BUILT_IN_GAMMA)
      CASE_MATHFN_REENT (BUILT_IN_GAMMA) /* GAMMA_R */
      CASE_MATHFN (BUILT_IN_HUGE_VAL)
      CASE_MATHFN (BUILT_IN_HYPOT)
      CASE_MATHFN (BUILT_IN_ILOGB)
      CASE_MATHFN (BUILT_IN_INF)
      CASE_MATHFN (BUILT_IN_ISINF)
      CASE_MATHFN (BUILT_IN_J0)
      CASE_MATHFN (BUILT_IN_J1)
      CASE_MATHFN (BUILT_IN_JN)
      CASE_MATHFN (BUILT_IN_LCEIL)
      CASE_MATHFN (BUILT_IN_LDEXP)
      CASE_MATHFN (BUILT_IN_LFLOOR)
      CASE_MATHFN (BUILT_IN_LGAMMA)
      CASE_MATHFN_REENT (BUILT_IN_LGAMMA) /* LGAMMA_R */
      CASE_MATHFN (BUILT_IN_LLCEIL)
      CASE_MATHFN (BUILT_IN_LLFLOOR)
      CASE_MATHFN (BUILT_IN_LLRINT)
      CASE_MATHFN (BUILT_IN_LLROUND)
      CASE_MATHFN (BUILT_IN_LOG)
      CASE_MATHFN (BUILT_IN_LOG10)
      CASE_MATHFN (BUILT_IN_LOG1P)
      CASE_MATHFN (BUILT_IN_LOG2)
      CASE_MATHFN (BUILT_IN_LOGB)
      CASE_MATHFN (BUILT_IN_LRINT)
      CASE_MATHFN (BUILT_IN_LROUND)
      CASE_MATHFN (BUILT_IN_MODF)
      CASE_MATHFN (BUILT_IN_NAN)
      CASE_MATHFN (BUILT_IN_NANS)
      CASE_MATHFN (BUILT_IN_NEARBYINT)
      CASE_MATHFN (BUILT_IN_NEXTAFTER)
      CASE_MATHFN (BUILT_IN_NEXTTOWARD)
      CASE_MATHFN (BUILT_IN_POW)
      CASE_MATHFN (BUILT_IN_POWI)
      CASE_MATHFN (BUILT_IN_POW10)
      CASE_MATHFN (BUILT_IN_REMAINDER)
      CASE_MATHFN (BUILT_IN_REMQUO)
      CASE_MATHFN (BUILT_IN_RINT)
      CASE_MATHFN (BUILT_IN_ROUND)
      CASE_MATHFN (BUILT_IN_SCALB)
      CASE_MATHFN (BUILT_IN_SCALBLN)
      CASE_MATHFN (BUILT_IN_SCALBN)
      CASE_MATHFN (BUILT_IN_SIGNBIT)
      CASE_MATHFN (BUILT_IN_SIGNIFICAND)
      CASE_MATHFN (BUILT_IN_SIN)
      CASE_MATHFN (BUILT_IN_SINCOS)
      CASE_MATHFN (BUILT_IN_SINH)
      CASE_MATHFN (BUILT_IN_SQRT)
      CASE_MATHFN (BUILT_IN_TAN)
      CASE_MATHFN (BUILT_IN_TANH)
      CASE_MATHFN (BUILT_IN_TGAMMA)
      CASE_MATHFN (BUILT_IN_TRUNC)
      CASE_MATHFN (BUILT_IN_Y0)
      CASE_MATHFN (BUILT_IN_Y1)
      CASE_MATHFN (BUILT_IN_YN)

      default:
	return NULL_TREE;
      }

  if (TYPE_MAIN_VARIANT (type) == double_type_node)
    return fn_arr[fcode];
  else if (TYPE_MAIN_VARIANT (type) == float_type_node)
    return fn_arr[fcodef];
  else if (TYPE_MAIN_VARIANT (type) == long_double_type_node)
    return fn_arr[fcodel];
  else
    return NULL_TREE;
}

/* Like mathfn_built_in_1(), but always use the implicit array.  */

tree
mathfn_built_in (tree type, enum built_in_function fn)
{
  return mathfn_built_in_1 (type, fn, /*implicit=*/ 1);
}

/* If errno must be maintained, expand the RTL to check if the result,
   TARGET, of a built-in function call, EXP, is NaN, and if so set
   errno to EDOM.  */

static void
expand_errno_check (tree exp, rtx target)
{
  rtx lab = gen_label_rtx ();

  /* Test the result; if it is NaN, set errno=EDOM because
     the argument was not in the domain.  */
  emit_cmp_and_jump_insns (target, target, EQ, 0, GET_MODE (target),
			   0, lab);

#ifdef TARGET_EDOM
  /* If this built-in doesn't throw an exception, set errno directly.  */
  if (TREE_NOTHROW (TREE_OPERAND (CALL_EXPR_FN (exp), 0)))
    {
#ifdef GEN_ERRNO_RTX
      rtx errno_rtx = GEN_ERRNO_RTX;
#else
      rtx errno_rtx
	  = gen_rtx_MEM (word_mode, gen_rtx_SYMBOL_REF (Pmode, "errno"));
#endif
      emit_move_insn (errno_rtx, GEN_INT (TARGET_EDOM));
      emit_label (lab);
      return;
    }
#endif

  /* Make sure the library call isn't expanded as a tail call.  */
  CALL_EXPR_TAILCALL (exp) = 0;

  /* We can't set errno=EDOM directly; let the library call do it.
     Pop the arguments right away in case the call gets deleted.  */
  NO_DEFER_POP;
  expand_call (exp, target, 0);
  OK_DEFER_POP;
  emit_label (lab);
}

/* Expand a call to one of the builtin math functions (sqrt, exp, or log).
   Return NULL_RTX if a normal call should be emitted rather than expanding
   the function in-line.  EXP is the expression that is a call to the builtin
   function; if convenient, the result should be placed in TARGET.
   SUBTARGET may be used as the target for computing one of EXP's operands.  */

static rtx
expand_builtin_mathfn (tree exp, rtx target, rtx subtarget)
{
  optab builtin_optab;
  rtx op0, insns, before_call;
  tree fndecl = get_callee_fndecl (exp);
  enum machine_mode mode;
  bool errno_set = false;
  tree arg;

  if (!validate_arglist (exp, REAL_TYPE, VOID_TYPE))
    return NULL_RTX;

  arg = CALL_EXPR_ARG (exp, 0);

  switch (DECL_FUNCTION_CODE (fndecl))
    {
    CASE_FLT_FN (BUILT_IN_SQRT):
      errno_set = ! tree_expr_nonnegative_p (arg);
      builtin_optab = sqrt_optab;
      break;
    CASE_FLT_FN (BUILT_IN_EXP):
      errno_set = true; builtin_optab = exp_optab; break;
    CASE_FLT_FN (BUILT_IN_EXP10):
    CASE_FLT_FN (BUILT_IN_POW10):
      errno_set = true; builtin_optab = exp10_optab; break;
    CASE_FLT_FN (BUILT_IN_EXP2):
      errno_set = true; builtin_optab = exp2_optab; break;
    CASE_FLT_FN (BUILT_IN_EXPM1):
      errno_set = true; builtin_optab = expm1_optab; break;
    CASE_FLT_FN (BUILT_IN_LOGB):
      errno_set = true; builtin_optab = logb_optab; break;
    CASE_FLT_FN (BUILT_IN_LOG):
      errno_set = true; builtin_optab = log_optab; break;
    CASE_FLT_FN (BUILT_IN_LOG10):
      errno_set = true; builtin_optab = log10_optab; break;
    CASE_FLT_FN (BUILT_IN_LOG2):
      errno_set = true; builtin_optab = log2_optab; break;
    CASE_FLT_FN (BUILT_IN_LOG1P):
      errno_set = true; builtin_optab = log1p_optab; break;
    CASE_FLT_FN (BUILT_IN_ASIN):
      builtin_optab = asin_optab; break;
    CASE_FLT_FN (BUILT_IN_ACOS):
      builtin_optab = acos_optab; break;
    CASE_FLT_FN (BUILT_IN_TAN):
      builtin_optab = tan_optab; break;
    CASE_FLT_FN (BUILT_IN_ATAN):
      builtin_optab = atan_optab; break;
    CASE_FLT_FN (BUILT_IN_FLOOR):
      builtin_optab = floor_optab; break;
    CASE_FLT_FN (BUILT_IN_CEIL):
      builtin_optab = ceil_optab; break;
    CASE_FLT_FN (BUILT_IN_TRUNC):
      builtin_optab = btrunc_optab; break;
    CASE_FLT_FN (BUILT_IN_ROUND):
      builtin_optab = round_optab; break;
    CASE_FLT_FN (BUILT_IN_NEARBYINT):
      builtin_optab = nearbyint_optab;
      if (flag_trapping_math)
	break;
      /* Else fallthrough and expand as rint.  */
    CASE_FLT_FN (BUILT_IN_RINT):
      builtin_optab = rint_optab; break;
    default:
      gcc_unreachable ();
    }

  /* Make a suitable register to place result in.  */
  mode = TYPE_MODE (TREE_TYPE (exp));

  if (! flag_errno_math || ! HONOR_NANS (mode))
    errno_set = false;

  /* Before working hard, check whether the instruction is available.  */
  if (optab_handler (builtin_optab, mode)->insn_code != CODE_FOR_nothing)
    {
      target = gen_reg_rtx (mode);

      /* Wrap the computation of the argument in a SAVE_EXPR, as we may
	 need to expand the argument again.  This way, we will not perform
	 side-effects more the once.  */
      CALL_EXPR_ARG (exp, 0) = arg = builtin_save_expr (arg);

      op0 = expand_expr (arg, subtarget, VOIDmode, EXPAND_NORMAL);

      start_sequence ();

      /* Compute into TARGET.
	 Set TARGET to wherever the result comes back.  */
      target = expand_unop (mode, builtin_optab, op0, target, 0);

      if (target != 0)
	{
	  if (errno_set)
	    expand_errno_check (exp, target);

	  /* Output the entire sequence.  */
	  insns = get_insns ();
	  end_sequence ();
	  emit_insn (insns);
	  return target;
	}

      /* If we were unable to expand via the builtin, stop the sequence
	 (without outputting the insns) and call to the library function
	 with the stabilized argument list.  */
      end_sequence ();
    }

  before_call = get_last_insn ();

  return expand_call (exp, target, target == const0_rtx);
}

/* Expand a call to the builtin binary math functions (pow and atan2).
   Return NULL_RTX if a normal call should be emitted rather than expanding the
   function in-line.  EXP is the expression that is a call to the builtin
   function; if convenient, the result should be placed in TARGET.
   SUBTARGET may be used as the target for computing one of EXP's
   operands.  */

static rtx
expand_builtin_mathfn_2 (tree exp, rtx target, rtx subtarget)
{
  optab builtin_optab;
  rtx op0, op1, insns;
  int op1_type = REAL_TYPE;
  tree fndecl = get_callee_fndecl (exp);
  tree arg0, arg1;
  enum machine_mode mode;
  bool errno_set = true;

  switch (DECL_FUNCTION_CODE (fndecl))
    {
    CASE_FLT_FN (BUILT_IN_SCALBN):
    CASE_FLT_FN (BUILT_IN_SCALBLN):
    CASE_FLT_FN (BUILT_IN_LDEXP):
      op1_type = INTEGER_TYPE;
    default:
      break;
    }

  if (!validate_arglist (exp, REAL_TYPE, op1_type, VOID_TYPE))
    return NULL_RTX;

  arg0 = CALL_EXPR_ARG (exp, 0);
  arg1 = CALL_EXPR_ARG (exp, 1);

  switch (DECL_FUNCTION_CODE (fndecl))
    {
    CASE_FLT_FN (BUILT_IN_POW):
      builtin_optab = pow_optab; break;
    CASE_FLT_FN (BUILT_IN_ATAN2):
      builtin_optab = atan2_optab; break;
    CASE_FLT_FN (BUILT_IN_SCALB):
      if (REAL_MODE_FORMAT (TYPE_MODE (TREE_TYPE (exp)))->b != 2)
	return 0;
      builtin_optab = scalb_optab; break;
    CASE_FLT_FN (BUILT_IN_SCALBN):
    CASE_FLT_FN (BUILT_IN_SCALBLN):
      if (REAL_MODE_FORMAT (TYPE_MODE (TREE_TYPE (exp)))->b != 2)
	return 0;
    /* Fall through... */
    CASE_FLT_FN (BUILT_IN_LDEXP):
      builtin_optab = ldexp_optab; break;
    CASE_FLT_FN (BUILT_IN_FMOD):
      builtin_optab = fmod_optab; break;
    CASE_FLT_FN (BUILT_IN_REMAINDER):
    CASE_FLT_FN (BUILT_IN_DREM):
      builtin_optab = remainder_optab; break;
    default:
      gcc_unreachable ();
    }

  /* Make a suitable register to place result in.  */
  mode = TYPE_MODE (TREE_TYPE (exp));

  /* Before working hard, check whether the instruction is available.  */
  if (optab_handler (builtin_optab, mode)->insn_code == CODE_FOR_nothing)
    return NULL_RTX;

  target = gen_reg_rtx (mode);

  if (! flag_errno_math || ! HONOR_NANS (mode))
    errno_set = false;

  /* Always stabilize the argument list.  */
  CALL_EXPR_ARG (exp, 0) = arg0 = builtin_save_expr (arg0);
  CALL_EXPR_ARG (exp, 1) = arg1 = builtin_save_expr (arg1);

  op0 = expand_expr (arg0, subtarget, VOIDmode, EXPAND_NORMAL);
  op1 = expand_normal (arg1);

  start_sequence ();

  /* Compute into TARGET.
     Set TARGET to wherever the result comes back.  */
  target = expand_binop (mode, builtin_optab, op0, op1,
			 target, 0, OPTAB_DIRECT);

  /* If we were unable to expand via the builtin, stop the sequence
     (without outputting the insns) and call to the library function
     with the stabilized argument list.  */
  if (target == 0)
    {
      end_sequence ();
      return expand_call (exp, target, target == const0_rtx);
    }

  if (errno_set)
    expand_errno_check (exp, target);

  /* Output the entire sequence.  */
  insns = get_insns ();
  end_sequence ();
  emit_insn (insns);

  return target;
}

/* Expand a call to the builtin sin and cos math functions.
   Return NULL_RTX if a normal call should be emitted rather than expanding the
   function in-line.  EXP is the expression that is a call to the builtin
   function; if convenient, the result should be placed in TARGET.
   SUBTARGET may be used as the target for computing one of EXP's
   operands.  */

static rtx
expand_builtin_mathfn_3 (tree exp, rtx target, rtx subtarget)
{
  optab builtin_optab;
  rtx op0, insns;
  tree fndecl = get_callee_fndecl (exp);
  enum machine_mode mode;
  tree arg;

  if (!validate_arglist (exp, REAL_TYPE, VOID_TYPE))
    return NULL_RTX;

  arg = CALL_EXPR_ARG (exp, 0);

  switch (DECL_FUNCTION_CODE (fndecl))
    {
    CASE_FLT_FN (BUILT_IN_SIN):
    CASE_FLT_FN (BUILT_IN_COS):
      builtin_optab = sincos_optab; break;
    default:
      gcc_unreachable ();
    }

  /* Make a suitable register to place result in.  */
  mode = TYPE_MODE (TREE_TYPE (exp));

  /* Check if sincos insn is available, otherwise fallback
     to sin or cos insn.  */
  if (optab_handler (builtin_optab, mode)->insn_code == CODE_FOR_nothing)
    switch (DECL_FUNCTION_CODE (fndecl))
      {
      CASE_FLT_FN (BUILT_IN_SIN):
	builtin_optab = sin_optab; break;
      CASE_FLT_FN (BUILT_IN_COS):
	builtin_optab = cos_optab; break;
      default:
	gcc_unreachable ();
      }

  /* Before working hard, check whether the instruction is available.  */
  if (optab_handler (builtin_optab, mode)->insn_code != CODE_FOR_nothing)
    {
      target = gen_reg_rtx (mode);

      /* Wrap the computation of the argument in a SAVE_EXPR, as we may
	 need to expand the argument again.  This way, we will not perform
	 side-effects more the once.  */
      CALL_EXPR_ARG (exp, 0) = arg = builtin_save_expr (arg);

      op0 = expand_expr (arg, subtarget, VOIDmode, EXPAND_NORMAL);

      start_sequence ();

      /* Compute into TARGET.
	 Set TARGET to wherever the result comes back.  */
      if (builtin_optab == sincos_optab)
	{
	  int result;

	  switch (DECL_FUNCTION_CODE (fndecl))
	    {
	    CASE_FLT_FN (BUILT_IN_SIN):
	      result = expand_twoval_unop (builtin_optab, op0, 0, target, 0);
	      break;
	    CASE_FLT_FN (BUILT_IN_COS):
	      result = expand_twoval_unop (builtin_optab, op0, target, 0, 0);
	      break;
	    default:
	      gcc_unreachable ();
	    }
	  gcc_assert (result);
	}
      else
	{
	  target = expand_unop (mode, builtin_optab, op0, target, 0);
	}

      if (target != 0)
	{
	  /* Output the entire sequence.  */
	  insns = get_insns ();
	  end_sequence ();
	  emit_insn (insns);
	  return target;
	}

      /* If we were unable to expand via the builtin, stop the sequence
	 (without outputting the insns) and call to the library function
	 with the stabilized argument list.  */
      end_sequence ();
    }

  target = expand_call (exp, target, target == const0_rtx);

  return target;
}

/* Expand a call to one of the builtin math functions that operate on
   floating point argument and output an integer result (ilogb, isinf,
   isnan, etc).
   Return 0 if a normal call should be emitted rather than expanding the
   function in-line.  EXP is the expression that is a call to the builtin
   function; if convenient, the result should be placed in TARGET.
   SUBTARGET may be used as the target for computing one of EXP's operands.  */

static rtx
expand_builtin_interclass_mathfn (tree exp, rtx target, rtx subtarget)
{
  optab builtin_optab = 0;
  enum insn_code icode = CODE_FOR_nothing;
  rtx op0;
  tree fndecl = get_callee_fndecl (exp);
  enum machine_mode mode;
  bool errno_set = false;
  tree arg;

  if (!validate_arglist (exp, REAL_TYPE, VOID_TYPE))
    return NULL_RTX;

  arg = CALL_EXPR_ARG (exp, 0);

  switch (DECL_FUNCTION_CODE (fndecl))
    {
    CASE_FLT_FN (BUILT_IN_ILOGB):
      errno_set = true; builtin_optab = ilogb_optab; break;
    CASE_FLT_FN (BUILT_IN_ISINF):
      builtin_optab = isinf_optab; break;
    case BUILT_IN_ISNORMAL:
    case BUILT_IN_ISFINITE:
    CASE_FLT_FN (BUILT_IN_FINITE):
      /* These builtins have no optabs (yet).  */
      break;
    default:
      gcc_unreachable ();
    }

  /* There's no easy way to detect the case we need to set EDOM.  */
  if (flag_errno_math && errno_set)
    return NULL_RTX;

  /* Optab mode depends on the mode of the input argument.  */
  mode = TYPE_MODE (TREE_TYPE (arg));

  if (builtin_optab)
    icode = optab_handler (builtin_optab, mode)->insn_code;
 
  /* Before working hard, check whether the instruction is available.  */
  if (icode != CODE_FOR_nothing)
    {
      /* Make a suitable register to place result in.  */
      if (!target
	  || GET_MODE (target) != TYPE_MODE (TREE_TYPE (exp)))
         target = gen_reg_rtx (TYPE_MODE (TREE_TYPE (exp)));

      gcc_assert (insn_data[icode].operand[0].predicate
		  (target, GET_MODE (target)));

      /* Wrap the computation of the argument in a SAVE_EXPR, as we may
	 need to expand the argument again.  This way, we will not perform
	 side-effects more the once.  */
      CALL_EXPR_ARG (exp, 0) = arg = builtin_save_expr (arg);

      op0 = expand_expr (arg, subtarget, VOIDmode, EXPAND_NORMAL);

      if (mode != GET_MODE (op0))
	op0 = convert_to_mode (mode, op0, 0);

      /* Compute into TARGET.
	 Set TARGET to wherever the result comes back.  */
      emit_unop_insn (icode, target, op0, UNKNOWN);
      return target;
    }

  /* If there is no optab, try generic code.  */
  switch (DECL_FUNCTION_CODE (fndecl))
    {
      tree result;

    CASE_FLT_FN (BUILT_IN_ISINF):
      {
	/* isinf(x) -> isgreater(fabs(x),DBL_MAX).  */
	tree const isgr_fn = built_in_decls[BUILT_IN_ISGREATER];
	tree const type = TREE_TYPE (arg);
	REAL_VALUE_TYPE r;
	char buf[128];

	get_max_float (REAL_MODE_FORMAT (mode), buf, sizeof (buf));
	real_from_string (&r, buf);
	result = build_call_expr (isgr_fn, 2,
				  fold_build1 (ABS_EXPR, type, arg),
				  build_real (type, r));
	return expand_expr (result, target, VOIDmode, EXPAND_NORMAL);
      }
    CASE_FLT_FN (BUILT_IN_FINITE):
    case BUILT_IN_ISFINITE:
      {
	/* isfinite(x) -> islessequal(fabs(x),DBL_MAX).  */
	tree const isle_fn = built_in_decls[BUILT_IN_ISLESSEQUAL];
	tree const type = TREE_TYPE (arg);
	REAL_VALUE_TYPE r;
	char buf[128];

	get_max_float (REAL_MODE_FORMAT (mode), buf, sizeof (buf));
	real_from_string (&r, buf);
	result = build_call_expr (isle_fn, 2,
				  fold_build1 (ABS_EXPR, type, arg),
				  build_real (type, r));
	return expand_expr (result, target, VOIDmode, EXPAND_NORMAL);
      }
    case BUILT_IN_ISNORMAL:
      {
	/* isnormal(x) -> isgreaterequal(fabs(x),DBL_MIN) &
	   islessequal(fabs(x),DBL_MAX).  */
	tree const isle_fn = built_in_decls[BUILT_IN_ISLESSEQUAL];
	tree const isge_fn = built_in_decls[BUILT_IN_ISGREATEREQUAL];
	tree const type = TREE_TYPE (arg);
	REAL_VALUE_TYPE rmax, rmin;
	char buf[128];

	get_max_float (REAL_MODE_FORMAT (mode), buf, sizeof (buf));
	real_from_string (&rmax, buf);
	sprintf (buf, "0x1p%d", REAL_MODE_FORMAT (mode)->emin - 1);
	real_from_string (&rmin, buf);
	arg = builtin_save_expr (fold_build1 (ABS_EXPR, type, arg));
	result = build_call_expr (isle_fn, 2, arg,
				  build_real (type, rmax));
	result = fold_build2 (BIT_AND_EXPR, integer_type_node, result,
			      build_call_expr (isge_fn, 2, arg,
					       build_real (type, rmin)));
	return expand_expr (result, target, VOIDmode, EXPAND_NORMAL);
      }
    default:
      break;
    }

  target = expand_call (exp, target, target == const0_rtx);

  return target;
}

/* Expand a call to the builtin sincos math function.
   Return NULL_RTX if a normal call should be emitted rather than expanding the
   function in-line.  EXP is the expression that is a call to the builtin
   function.  */

static rtx
expand_builtin_sincos (tree exp)
{
  rtx op0, op1, op2, target1, target2;
  enum machine_mode mode;
  tree arg, sinp, cosp;
  int result;

  if (!validate_arglist (exp, REAL_TYPE,
 			 POINTER_TYPE, POINTER_TYPE, VOID_TYPE))
    return NULL_RTX;

  arg = CALL_EXPR_ARG (exp, 0);
  sinp = CALL_EXPR_ARG (exp, 1);
  cosp = CALL_EXPR_ARG (exp, 2);

  /* Make a suitable register to place result in.  */
  mode = TYPE_MODE (TREE_TYPE (arg));

  /* Check if sincos insn is available, otherwise emit the call.  */
  if (optab_handler (sincos_optab, mode)->insn_code == CODE_FOR_nothing)
    return NULL_RTX;

  target1 = gen_reg_rtx (mode);
  target2 = gen_reg_rtx (mode);

  op0 = expand_normal (arg);
  op1 = expand_normal (build_fold_indirect_ref (sinp));
  op2 = expand_normal (build_fold_indirect_ref (cosp));

  /* Compute into target1 and target2.
     Set TARGET to wherever the result comes back.  */
  result = expand_twoval_unop (sincos_optab, op0, target2, target1, 0);
  gcc_assert (result);

  /* Move target1 and target2 to the memory locations indicated
     by op1 and op2.  */
  emit_move_insn (op1, target1);
  emit_move_insn (op2, target2);

  return const0_rtx;
}

/* Expand a call to the internal cexpi builtin to the sincos math function.
   EXP is the expression that is a call to the builtin function; if convenient,
   the result should be placed in TARGET.  SUBTARGET may be used as the target
   for computing one of EXP's operands.  */

static rtx
expand_builtin_cexpi (tree exp, rtx target, rtx subtarget)
{
  tree fndecl = get_callee_fndecl (exp);
  tree arg, type;
  enum machine_mode mode;
  rtx op0, op1, op2;

  if (!validate_arglist (exp, REAL_TYPE, VOID_TYPE))
    return NULL_RTX;

  arg = CALL_EXPR_ARG (exp, 0);
  type = TREE_TYPE (arg);
  mode = TYPE_MODE (TREE_TYPE (arg));

  /* Try expanding via a sincos optab, fall back to emitting a libcall
     to sincos or cexp.  We are sure we have sincos or cexp because cexpi
     is only generated from sincos, cexp or if we have either of them.  */
  if (optab_handler (sincos_optab, mode)->insn_code != CODE_FOR_nothing)
    {
      op1 = gen_reg_rtx (mode);
      op2 = gen_reg_rtx (mode);

      op0 = expand_expr (arg, subtarget, VOIDmode, EXPAND_NORMAL);

      /* Compute into op1 and op2.  */
      expand_twoval_unop (sincos_optab, op0, op2, op1, 0);
    }
  else if (TARGET_HAS_SINCOS)
    {
      tree call, fn = NULL_TREE;
      tree top1, top2;
      rtx op1a, op2a;

      if (DECL_FUNCTION_CODE (fndecl) == BUILT_IN_CEXPIF)
	fn = built_in_decls[BUILT_IN_SINCOSF];
      else if (DECL_FUNCTION_CODE (fndecl) == BUILT_IN_CEXPI)
	fn = built_in_decls[BUILT_IN_SINCOS];
      else if (DECL_FUNCTION_CODE (fndecl) == BUILT_IN_CEXPIL)
	fn = built_in_decls[BUILT_IN_SINCOSL];
      else
	gcc_unreachable ();
 
      op1 = assign_temp (TREE_TYPE (arg), 0, 1, 1);
      op2 = assign_temp (TREE_TYPE (arg), 0, 1, 1);
      op1a = copy_to_mode_reg (Pmode, XEXP (op1, 0));
      op2a = copy_to_mode_reg (Pmode, XEXP (op2, 0));
      top1 = make_tree (build_pointer_type (TREE_TYPE (arg)), op1a);
      top2 = make_tree (build_pointer_type (TREE_TYPE (arg)), op2a);

      /* Make sure not to fold the sincos call again.  */
      call = build1 (ADDR_EXPR, build_pointer_type (TREE_TYPE (fn)), fn);
      expand_normal (build_call_nary (TREE_TYPE (TREE_TYPE (fn)),
				      call, 3, arg, top1, top2));
    }
  else
    {
      tree call, fn = NULL_TREE, narg;
      tree ctype = build_complex_type (type);

      if (DECL_FUNCTION_CODE (fndecl) == BUILT_IN_CEXPIF)
	fn = built_in_decls[BUILT_IN_CEXPF];
      else if (DECL_FUNCTION_CODE (fndecl) == BUILT_IN_CEXPI)
	fn = built_in_decls[BUILT_IN_CEXP];
      else if (DECL_FUNCTION_CODE (fndecl) == BUILT_IN_CEXPIL)
	fn = built_in_decls[BUILT_IN_CEXPL];
      else
	gcc_unreachable ();

      /* If we don't have a decl for cexp create one.  This is the
	 friendliest fallback if the user calls __builtin_cexpi
	 without full target C99 function support.  */
      if (fn == NULL_TREE)
	{
	  tree fntype;
	  const char *name = NULL;

	  if (DECL_FUNCTION_CODE (fndecl) == BUILT_IN_CEXPIF)
	    name = "cexpf";
	  else if (DECL_FUNCTION_CODE (fndecl) == BUILT_IN_CEXPI)
	    name = "cexp";
	  else if (DECL_FUNCTION_CODE (fndecl) == BUILT_IN_CEXPIL)
	    name = "cexpl";

	  fntype = build_function_type_list (ctype, ctype, NULL_TREE);
	  fn = build_fn_decl (name, fntype);
	}

      narg = fold_build2 (COMPLEX_EXPR, ctype,
			  build_real (type, dconst0), arg);

      /* Make sure not to fold the cexp call again.  */
      call = build1 (ADDR_EXPR, build_pointer_type (TREE_TYPE (fn)), fn);
      return expand_expr (build_call_nary (ctype, call, 1, narg), 
			  target, VOIDmode, EXPAND_NORMAL);
    }

  /* Now build the proper return type.  */
  return expand_expr (build2 (COMPLEX_EXPR, build_complex_type (type),
			      make_tree (TREE_TYPE (arg), op2),
			      make_tree (TREE_TYPE (arg), op1)),
		      target, VOIDmode, EXPAND_NORMAL);
}

/* Expand a call to one of the builtin rounding functions gcc defines
   as an extension (lfloor and lceil).  As these are gcc extensions we
   do not need to worry about setting errno to EDOM.
   If expanding via optab fails, lower expression to (int)(floor(x)).
   EXP is the expression that is a call to the builtin function;
   if convenient, the result should be placed in TARGET.  */

static rtx
expand_builtin_int_roundingfn (tree exp, rtx target)
{
  convert_optab builtin_optab;
  rtx op0, insns, tmp;
  tree fndecl = get_callee_fndecl (exp);
  enum built_in_function fallback_fn;
  tree fallback_fndecl;
  enum machine_mode mode;
  tree arg;

  if (!validate_arglist (exp, REAL_TYPE, VOID_TYPE))
    gcc_unreachable ();

  arg = CALL_EXPR_ARG (exp, 0);

  switch (DECL_FUNCTION_CODE (fndecl))
    {
    CASE_FLT_FN (BUILT_IN_LCEIL):
    CASE_FLT_FN (BUILT_IN_LLCEIL):
      builtin_optab = lceil_optab;
      fallback_fn = BUILT_IN_CEIL;
      break;

    CASE_FLT_FN (BUILT_IN_LFLOOR):
    CASE_FLT_FN (BUILT_IN_LLFLOOR):
      builtin_optab = lfloor_optab;
      fallback_fn = BUILT_IN_FLOOR;
      break;

    default:
      gcc_unreachable ();
    }

  /* Make a suitable register to place result in.  */
  mode = TYPE_MODE (TREE_TYPE (exp));

  target = gen_reg_rtx (mode);

  /* Wrap the computation of the argument in a SAVE_EXPR, as we may
     need to expand the argument again.  This way, we will not perform
     side-effects more the once.  */
  CALL_EXPR_ARG (exp, 0) = arg = builtin_save_expr (arg);

  op0 = expand_expr (arg, NULL, VOIDmode, EXPAND_NORMAL);

  start_sequence ();

  /* Compute into TARGET.  */
  if (expand_sfix_optab (target, op0, builtin_optab))
    {
      /* Output the entire sequence.  */
      insns = get_insns ();
      end_sequence ();
      emit_insn (insns);
      return target;
    }

  /* If we were unable to expand via the builtin, stop the sequence
     (without outputting the insns).  */
  end_sequence ();

  /* Fall back to floating point rounding optab.  */
  fallback_fndecl = mathfn_built_in (TREE_TYPE (arg), fallback_fn);

  /* For non-C99 targets we may end up without a fallback fndecl here
     if the user called __builtin_lfloor directly.  In this case emit
     a call to the floor/ceil variants nevertheless.  This should result
     in the best user experience for not full C99 targets.  */
  if (fallback_fndecl == NULL_TREE)
    {
      tree fntype;
      const char *name = NULL;

      switch (DECL_FUNCTION_CODE (fndecl))
	{
	case BUILT_IN_LCEIL:
	case BUILT_IN_LLCEIL:
	  name = "ceil";
	  break;
	case BUILT_IN_LCEILF:
	case BUILT_IN_LLCEILF:
	  name = "ceilf";
	  break;
	case BUILT_IN_LCEILL:
	case BUILT_IN_LLCEILL:
	  name = "ceill";
	  break;
	case BUILT_IN_LFLOOR:
	case BUILT_IN_LLFLOOR:
	  name = "floor";
	  break;
	case BUILT_IN_LFLOORF:
	case BUILT_IN_LLFLOORF:
	  name = "floorf";
	  break;
	case BUILT_IN_LFLOORL:
	case BUILT_IN_LLFLOORL:
	  name = "floorl";
	  break;
	default:
	  gcc_unreachable ();
	}

      fntype = build_function_type_list (TREE_TYPE (arg),
					 TREE_TYPE (arg), NULL_TREE);
      fallback_fndecl = build_fn_decl (name, fntype);
    }

  exp = build_call_expr (fallback_fndecl, 1, arg);

  tmp = expand_normal (exp);

  /* Truncate the result of floating point optab to integer
     via expand_fix ().  */
  target = gen_reg_rtx (mode);
  expand_fix (target, tmp, 0);

  return target;
}

/* Expand a call to one of the builtin math functions doing integer
   conversion (lrint).
   Return 0 if a normal call should be emitted rather than expanding the
   function in-line.  EXP is the expression that is a call to the builtin
   function; if convenient, the result should be placed in TARGET.  */

static rtx
expand_builtin_int_roundingfn_2 (tree exp, rtx target)
{
  convert_optab builtin_optab;
  rtx op0, insns;
  tree fndecl = get_callee_fndecl (exp);
  tree arg;
  enum machine_mode mode;

  /* There's no easy way to detect the case we need to set EDOM.  */
  if (flag_errno_math)
    return NULL_RTX;

  if (!validate_arglist (exp, REAL_TYPE, VOID_TYPE))
     gcc_unreachable ();
 
  arg = CALL_EXPR_ARG (exp, 0);

  switch (DECL_FUNCTION_CODE (fndecl))
    {
    CASE_FLT_FN (BUILT_IN_LRINT):
    CASE_FLT_FN (BUILT_IN_LLRINT):
      builtin_optab = lrint_optab; break;
    CASE_FLT_FN (BUILT_IN_LROUND):
    CASE_FLT_FN (BUILT_IN_LLROUND):
      builtin_optab = lround_optab; break;
    default:
      gcc_unreachable ();
    }

  /* Make a suitable register to place result in.  */
  mode = TYPE_MODE (TREE_TYPE (exp));

  target = gen_reg_rtx (mode);

  /* Wrap the computation of the argument in a SAVE_EXPR, as we may
     need to expand the argument again.  This way, we will not perform
     side-effects more the once.  */
  CALL_EXPR_ARG (exp, 0) = arg = builtin_save_expr (arg);

  op0 = expand_expr (arg, NULL, VOIDmode, EXPAND_NORMAL);

  start_sequence ();

  if (expand_sfix_optab (target, op0, builtin_optab))
    {
      /* Output the entire sequence.  */
      insns = get_insns ();
      end_sequence ();
      emit_insn (insns);
      return target;
    }

  /* If we were unable to expand via the builtin, stop the sequence
     (without outputting the insns) and call to the library function
     with the stabilized argument list.  */
  end_sequence ();

  target = expand_call (exp, target, target == const0_rtx);

  return target;
}

/* To evaluate powi(x,n), the floating point value x raised to the
   constant integer exponent n, we use a hybrid algorithm that
   combines the "window method" with look-up tables.  For an
   introduction to exponentiation algorithms and "addition chains",
   see section 4.6.3, "Evaluation of Powers" of Donald E. Knuth,
   "Seminumerical Algorithms", Vol. 2, "The Art of Computer Programming",
   3rd Edition, 1998, and Daniel M. Gordon, "A Survey of Fast Exponentiation
   Methods", Journal of Algorithms, Vol. 27, pp. 129-146, 1998.  */

/* Provide a default value for POWI_MAX_MULTS, the maximum number of
   multiplications to inline before calling the system library's pow
   function.  powi(x,n) requires at worst 2*bits(n)-2 multiplications,
   so this default never requires calling pow, powf or powl.  */

#ifndef POWI_MAX_MULTS
#define POWI_MAX_MULTS  (2*HOST_BITS_PER_WIDE_INT-2)
#endif

/* The size of the "optimal power tree" lookup table.  All
   exponents less than this value are simply looked up in the
   powi_table below.  This threshold is also used to size the
   cache of pseudo registers that hold intermediate results.  */
#define POWI_TABLE_SIZE 256

/* The size, in bits of the window, used in the "window method"
   exponentiation algorithm.  This is equivalent to a radix of
   (1<<POWI_WINDOW_SIZE) in the corresponding "m-ary method".  */
#define POWI_WINDOW_SIZE 3

/* The following table is an efficient representation of an
   "optimal power tree".  For each value, i, the corresponding
   value, j, in the table states than an optimal evaluation
   sequence for calculating pow(x,i) can be found by evaluating
   pow(x,j)*pow(x,i-j).  An optimal power tree for the first
   100 integers is given in Knuth's "Seminumerical algorithms".  */

static const unsigned char powi_table[POWI_TABLE_SIZE] =
  {
      0,   1,   1,   2,   2,   3,   3,   4,  /*   0 -   7 */
      4,   6,   5,   6,   6,  10,   7,   9,  /*   8 -  15 */
      8,  16,   9,  16,  10,  12,  11,  13,  /*  16 -  23 */
     12,  17,  13,  18,  14,  24,  15,  26,  /*  24 -  31 */
     16,  17,  17,  19,  18,  33,  19,  26,  /*  32 -  39 */
     20,  25,  21,  40,  22,  27,  23,  44,  /*  40 -  47 */
     24,  32,  25,  34,  26,  29,  27,  44,  /*  48 -  55 */
     28,  31,  29,  34,  30,  60,  31,  36,  /*  56 -  63 */
     32,  64,  33,  34,  34,  46,  35,  37,  /*  64 -  71 */
     36,  65,  37,  50,  38,  48,  39,  69,  /*  72 -  79 */
     40,  49,  41,  43,  42,  51,  43,  58,  /*  80 -  87 */
     44,  64,  45,  47,  46,  59,  47,  76,  /*  88 -  95 */
     48,  65,  49,  66,  50,  67,  51,  66,  /*  96 - 103 */
     52,  70,  53,  74,  54, 104,  55,  74,  /* 104 - 111 */
     56,  64,  57,  69,  58,  78,  59,  68,  /* 112 - 119 */
     60,  61,  61,  80,  62,  75,  63,  68,  /* 120 - 127 */
     64,  65,  65, 128,  66, 129,  67,  90,  /* 128 - 135 */
     68,  73,  69, 131,  70,  94,  71,  88,  /* 136 - 143 */
     72, 128,  73,  98,  74, 132,  75, 121,  /* 144 - 151 */
     76, 102,  77, 124,  78, 132,  79, 106,  /* 152 - 159 */
     80,  97,  81, 160,  82,  99,  83, 134,  /* 160 - 167 */
     84,  86,  85,  95,  86, 160,  87, 100,  /* 168 - 175 */
     88, 113,  89,  98,  90, 107,  91, 122,  /* 176 - 183 */
     92, 111,  93, 102,  94, 126,  95, 150,  /* 184 - 191 */
     96, 128,  97, 130,  98, 133,  99, 195,  /* 192 - 199 */
    100, 128, 101, 123, 102, 164, 103, 138,  /* 200 - 207 */
    104, 145, 105, 146, 106, 109, 107, 149,  /* 208 - 215 */
    108, 200, 109, 146, 110, 170, 111, 157,  /* 216 - 223 */
    112, 128, 113, 130, 114, 182, 115, 132,  /* 224 - 231 */
    116, 200, 117, 132, 118, 158, 119, 206,  /* 232 - 239 */
    120, 240, 121, 162, 122, 147, 123, 152,  /* 240 - 247 */
    124, 166, 125, 214, 126, 138, 127, 153,  /* 248 - 255 */
  };


/* Return the number of multiplications required to calculate
   powi(x,n) where n is less than POWI_TABLE_SIZE.  This is a
   subroutine of powi_cost.  CACHE is an array indicating
   which exponents have already been calculated.  */

static int
powi_lookup_cost (unsigned HOST_WIDE_INT n, bool *cache)
{
  /* If we've already calculated this exponent, then this evaluation
     doesn't require any additional multiplications.  */
  if (cache[n])
    return 0;

  cache[n] = true;
  return powi_lookup_cost (n - powi_table[n], cache)
	 + powi_lookup_cost (powi_table[n], cache) + 1;
}

/* Return the number of multiplications required to calculate
   powi(x,n) for an arbitrary x, given the exponent N.  This
   function needs to be kept in sync with expand_powi below.  */

static int
powi_cost (HOST_WIDE_INT n)
{
  bool cache[POWI_TABLE_SIZE];
  unsigned HOST_WIDE_INT digit;
  unsigned HOST_WIDE_INT val;
  int result;

  if (n == 0)
    return 0;

  /* Ignore the reciprocal when calculating the cost.  */
  val = (n < 0) ? -n : n;

  /* Initialize the exponent cache.  */
  memset (cache, 0, POWI_TABLE_SIZE * sizeof (bool));
  cache[1] = true;

  result = 0;

  while (val >= POWI_TABLE_SIZE)
    {
      if (val & 1)
	{
	  digit = val & ((1 << POWI_WINDOW_SIZE) - 1);
	  result += powi_lookup_cost (digit, cache)
		    + POWI_WINDOW_SIZE + 1;
	  val >>= POWI_WINDOW_SIZE;
	}
      else
	{
	  val >>= 1;
	  result++;
	}
    }

  return result + powi_lookup_cost (val, cache);
}

/* Recursive subroutine of expand_powi.  This function takes the array,
   CACHE, of already calculated exponents and an exponent N and returns
   an RTX that corresponds to CACHE[1]**N, as calculated in mode MODE.  */

static rtx
expand_powi_1 (enum machine_mode mode, unsigned HOST_WIDE_INT n, rtx *cache)
{
  unsigned HOST_WIDE_INT digit;
  rtx target, result;
  rtx op0, op1;

  if (n < POWI_TABLE_SIZE)
    {
      if (cache[n])
	return cache[n];

      target = gen_reg_rtx (mode);
      cache[n] = target;

      op0 = expand_powi_1 (mode, n - powi_table[n], cache);
      op1 = expand_powi_1 (mode, powi_table[n], cache);
    }
  else if (n & 1)
    {
      target = gen_reg_rtx (mode);
      digit = n & ((1 << POWI_WINDOW_SIZE) - 1);
      op0 = expand_powi_1 (mode, n - digit, cache);
      op1 = expand_powi_1 (mode, digit, cache);
    }
  else
    {
      target = gen_reg_rtx (mode);
      op0 = expand_powi_1 (mode, n >> 1, cache);
      op1 = op0;
    }

  result = expand_mult (mode, op0, op1, target, 0);
  if (result != target)
    emit_move_insn (target, result);
  return target;
}

/* Expand the RTL to evaluate powi(x,n) in mode MODE.  X is the
   floating point operand in mode MODE, and N is the exponent.  This
   function needs to be kept in sync with powi_cost above.  */

static rtx
expand_powi (rtx x, enum machine_mode mode, HOST_WIDE_INT n)
{
  unsigned HOST_WIDE_INT val;
  rtx cache[POWI_TABLE_SIZE];
  rtx result;

  if (n == 0)
    return CONST1_RTX (mode);

  val = (n < 0) ? -n : n;

  memset (cache, 0, sizeof (cache));
  cache[1] = x;

  result = expand_powi_1 (mode, (n < 0) ? -n : n, cache);

  /* If the original exponent was negative, reciprocate the result.  */
  if (n < 0)
    result = expand_binop (mode, sdiv_optab, CONST1_RTX (mode),
			   result, NULL_RTX, 0, OPTAB_LIB_WIDEN);

  return result;
}

/* Expand a call to the pow built-in mathematical function.  Return NULL_RTX if
   a normal call should be emitted rather than expanding the function
   in-line.  EXP is the expression that is a call to the builtin
   function; if convenient, the result should be placed in TARGET.  */

static rtx
expand_builtin_pow (tree exp, rtx target, rtx subtarget)
{
  tree arg0, arg1;
  tree fn, narg0;
  tree type = TREE_TYPE (exp);
  REAL_VALUE_TYPE cint, c, c2;
  HOST_WIDE_INT n;
  rtx op, op2;
  enum machine_mode mode = TYPE_MODE (type);

  if (! validate_arglist (exp, REAL_TYPE, REAL_TYPE, VOID_TYPE))
    return NULL_RTX;

  arg0 = CALL_EXPR_ARG (exp, 0);
  arg1 = CALL_EXPR_ARG (exp, 1);

  if (TREE_CODE (arg1) != REAL_CST
      || TREE_OVERFLOW (arg1))
    return expand_builtin_mathfn_2 (exp, target, subtarget);

  /* Handle constant exponents.  */

  /* For integer valued exponents we can expand to an optimal multiplication
     sequence using expand_powi.  */
  c = TREE_REAL_CST (arg1);
  n = real_to_integer (&c);
  real_from_integer (&cint, VOIDmode, n, n < 0 ? -1 : 0, 0);
  if (real_identical (&c, &cint)
      && ((n >= -1 && n <= 2)
	  || (flag_unsafe_math_optimizations
	      && optimize_insn_for_speed_p ()
	      && powi_cost (n) <= POWI_MAX_MULTS)))
    {
      op = expand_expr (arg0, subtarget, VOIDmode, EXPAND_NORMAL);
      if (n != 1)
	{
	  op = force_reg (mode, op);
	  op = expand_powi (op, mode, n);
	}
      return op;
    }

  narg0 = builtin_save_expr (arg0);

  /* If the exponent is not integer valued, check if it is half of an integer.
     In this case we can expand to sqrt (x) * x**(n/2).  */
  fn = mathfn_built_in (type, BUILT_IN_SQRT);
  if (fn != NULL_TREE)
    {
      real_arithmetic (&c2, MULT_EXPR, &c, &dconst2);
      n = real_to_integer (&c2);
      real_from_integer (&cint, VOIDmode, n, n < 0 ? -1 : 0, 0);
      if (real_identical (&c2, &cint)
	  && ((flag_unsafe_math_optimizations
	       && optimize_insn_for_speed_p ()
	       && powi_cost (n/2) <= POWI_MAX_MULTS)
	      || n == 1))
	{
	  tree call_expr = build_call_expr (fn, 1, narg0);
	  /* Use expand_expr in case the newly built call expression
	     was folded to a non-call.  */
	  op = expand_expr (call_expr, subtarget, mode, EXPAND_NORMAL);
	  if (n != 1)
	    {
	      op2 = expand_expr (narg0, subtarget, VOIDmode, EXPAND_NORMAL);
	      op2 = force_reg (mode, op2);
	      op2 = expand_powi (op2, mode, abs (n / 2));
	      op = expand_simple_binop (mode, MULT, op, op2, NULL_RTX,
					0, OPTAB_LIB_WIDEN);
	      /* If the original exponent was negative, reciprocate the
		 result.  */
	      if (n < 0)
		op = expand_binop (mode, sdiv_optab, CONST1_RTX (mode),
				   op, NULL_RTX, 0, OPTAB_LIB_WIDEN);
	    }
	  return op;
	}
    }

  /* Try if the exponent is a third of an integer.  In this case
     we can expand to x**(n/3) * cbrt(x)**(n%3).  As cbrt (x) is
     different from pow (x, 1./3.) due to rounding and behavior
     with negative x we need to constrain this transformation to
     unsafe math and positive x or finite math.  */
  fn = mathfn_built_in (type, BUILT_IN_CBRT);
  if (fn != NULL_TREE
      && flag_unsafe_math_optimizations
      && (tree_expr_nonnegative_p (arg0)
	  || !HONOR_NANS (mode)))
    {
      REAL_VALUE_TYPE dconst3;
      real_from_integer (&dconst3, VOIDmode, 3, 0, 0);
      real_arithmetic (&c2, MULT_EXPR, &c, &dconst3);
      real_round (&c2, mode, &c2);
      n = real_to_integer (&c2);
      real_from_integer (&cint, VOIDmode, n, n < 0 ? -1 : 0, 0);
      real_arithmetic (&c2, RDIV_EXPR, &cint, &dconst3);
      real_convert (&c2, mode, &c2);
      if (real_identical (&c2, &c)
	  && ((optimize_insn_for_speed_p ()
	       && powi_cost (n/3) <= POWI_MAX_MULTS)
	      || n == 1))
	{
	  tree call_expr = build_call_expr (fn, 1,narg0);
	  op = expand_builtin (call_expr, NULL_RTX, subtarget, mode, 0);
	  if (abs (n) % 3 == 2)
	    op = expand_simple_binop (mode, MULT, op, op, op,
				      0, OPTAB_LIB_WIDEN);
	  if (n != 1)
	    {
	      op2 = expand_expr (narg0, subtarget, VOIDmode, EXPAND_NORMAL);
	      op2 = force_reg (mode, op2);
	      op2 = expand_powi (op2, mode, abs (n / 3));
	      op = expand_simple_binop (mode, MULT, op, op2, NULL_RTX,
					0, OPTAB_LIB_WIDEN);
	      /* If the original exponent was negative, reciprocate the
		 result.  */
	      if (n < 0)
		op = expand_binop (mode, sdiv_optab, CONST1_RTX (mode),
				   op, NULL_RTX, 0, OPTAB_LIB_WIDEN);
	    }
	  return op;
	}
    }

  /* Fall back to optab expansion.  */
  return expand_builtin_mathfn_2 (exp, target, subtarget);
}

/* Expand a call to the powi built-in mathematical function.  Return NULL_RTX if
   a normal call should be emitted rather than expanding the function
   in-line.  EXP is the expression that is a call to the builtin
   function; if convenient, the result should be placed in TARGET.  */

static rtx
expand_builtin_powi (tree exp, rtx target, rtx subtarget)
{
  tree arg0, arg1;
  rtx op0, op1;
  enum machine_mode mode;
  enum machine_mode mode2;

  if (! validate_arglist (exp, REAL_TYPE, INTEGER_TYPE, VOID_TYPE))
    return NULL_RTX;

  arg0 = CALL_EXPR_ARG (exp, 0);
  arg1 = CALL_EXPR_ARG (exp, 1);
  mode = TYPE_MODE (TREE_TYPE (exp));

  /* Handle constant power.  */

  if (TREE_CODE (arg1) == INTEGER_CST
      && !TREE_OVERFLOW (arg1))
    {
      HOST_WIDE_INT n = TREE_INT_CST_LOW (arg1);

      /* If the exponent is -1, 0, 1 or 2, then expand_powi is exact.
	 Otherwise, check the number of multiplications required.  */
      if ((TREE_INT_CST_HIGH (arg1) == 0
	   || TREE_INT_CST_HIGH (arg1) == -1)
	  && ((n >= -1 && n <= 2)
	      || (optimize_insn_for_speed_p ()
		  && powi_cost (n) <= POWI_MAX_MULTS)))
	{
	  op0 = expand_expr (arg0, subtarget, VOIDmode, EXPAND_NORMAL);
	  op0 = force_reg (mode, op0);
	  return expand_powi (op0, mode, n);
	}
    }

  /* Emit a libcall to libgcc.  */

  /* Mode of the 2nd argument must match that of an int.  */
  mode2 = mode_for_size (INT_TYPE_SIZE, MODE_INT, 0);

  if (target == NULL_RTX)
    target = gen_reg_rtx (mode);

  op0 = expand_expr (arg0, subtarget, mode, EXPAND_NORMAL);
  if (GET_MODE (op0) != mode)
    op0 = convert_to_mode (mode, op0, 0);
  op1 = expand_expr (arg1, NULL_RTX, mode2, EXPAND_NORMAL);
  if (GET_MODE (op1) != mode2)
    op1 = convert_to_mode (mode2, op1, 0);

  target = emit_library_call_value (optab_libfunc (powi_optab, mode),
				    target, LCT_CONST, mode, 2,
				    op0, mode, op1, mode2);

  return target;
}

/* Expand expression EXP which is a call to the strlen builtin.  Return 
   NULL_RTX if we failed the caller should emit a normal call, otherwise
   try to get the result in TARGET, if convenient.  */

static rtx
expand_builtin_strlen (tree exp, rtx target,
		       enum machine_mode target_mode)
{
  if (!validate_arglist (exp, POINTER_TYPE, VOID_TYPE))
    return NULL_RTX;
  else
    {
      rtx pat;
      tree len;
      tree src = CALL_EXPR_ARG (exp, 0);
      rtx result, src_reg, char_rtx, before_strlen;
      enum machine_mode insn_mode = target_mode, char_mode;
      enum insn_code icode = CODE_FOR_nothing;
      int align;

      /* If the length can be computed at compile-time, return it.  */
      len = c_strlen (src, 0);
      if (len)
	return expand_expr (len, target, target_mode, EXPAND_NORMAL);

      /* If the length can be computed at compile-time and is constant
	 integer, but there are side-effects in src, evaluate
	 src for side-effects, then return len.
	 E.g. x = strlen (i++ ? "xfoo" + 1 : "bar");
	 can be optimized into: i++; x = 3;  */
      len = c_strlen (src, 1);
      if (len && TREE_CODE (len) == INTEGER_CST)
	{
	  expand_expr (src, const0_rtx, VOIDmode, EXPAND_NORMAL);
	  return expand_expr (len, target, target_mode, EXPAND_NORMAL);
	}

      align = get_pointer_alignment (src, BIGGEST_ALIGNMENT) / BITS_PER_UNIT;

      /* If SRC is not a pointer type, don't do this operation inline.  */
      if (align == 0)
	return NULL_RTX;

      /* Bail out if we can't compute strlen in the right mode.  */
      while (insn_mode != VOIDmode)
	{
	  icode = optab_handler (strlen_optab, insn_mode)->insn_code;
	  if (icode != CODE_FOR_nothing)
	    break;

	  insn_mode = GET_MODE_WIDER_MODE (insn_mode);
	}
      if (insn_mode == VOIDmode)
	return NULL_RTX;

      /* Make a place to write the result of the instruction.  */
      result = target;
      if (! (result != 0
	     && REG_P (result)
	     && GET_MODE (result) == insn_mode
	     && REGNO (result) >= FIRST_PSEUDO_REGISTER))
	result = gen_reg_rtx (insn_mode);

      /* Make a place to hold the source address.  We will not expand
	 the actual source until we are sure that the expansion will
	 not fail -- there are trees that cannot be expanded twice.  */
      src_reg = gen_reg_rtx (Pmode);

      /* Mark the beginning of the strlen sequence so we can emit the
	 source operand later.  */
      before_strlen = get_last_insn ();

      char_rtx = const0_rtx;
      char_mode = insn_data[(int) icode].operand[2].mode;
      if (! (*insn_data[(int) icode].operand[2].predicate) (char_rtx,
							    char_mode))
	char_rtx = copy_to_mode_reg (char_mode, char_rtx);

      pat = GEN_FCN (icode) (result, gen_rtx_MEM (BLKmode, src_reg),
			     char_rtx, GEN_INT (align));
      if (! pat)
	return NULL_RTX;
      emit_insn (pat);

      /* Now that we are assured of success, expand the source.  */
      start_sequence ();
      pat = expand_expr (src, src_reg, ptr_mode, EXPAND_NORMAL);
      if (pat != src_reg)
	emit_move_insn (src_reg, pat);
      pat = get_insns ();
      end_sequence ();

      if (before_strlen)
	emit_insn_after (pat, before_strlen);
      else
	emit_insn_before (pat, get_insns ());

      /* Return the value in the proper mode for this function.  */
      if (GET_MODE (result) == target_mode)
	target = result;
      else if (target != 0)
	convert_move (target, result, 0);
      else
	target = convert_to_mode (target_mode, result, 0);

      return target;
    }
}

/* Expand a call to the strstr builtin.  Return NULL_RTX if we failed the
   caller should emit a normal call, otherwise try to get the result
   in TARGET, if convenient (and in mode MODE if that's convenient).  */

static rtx
expand_builtin_strstr (tree exp, rtx target, enum machine_mode mode)
{
  if (validate_arglist (exp, POINTER_TYPE, POINTER_TYPE, VOID_TYPE))
    {
      tree type = TREE_TYPE (exp);
      tree result = fold_builtin_strstr (CALL_EXPR_ARG (exp, 0),
					 CALL_EXPR_ARG (exp, 1), type);
      if (result)
	return expand_expr (result, target, mode, EXPAND_NORMAL);
    }
  return NULL_RTX;
}

/* Expand a call to the strchr builtin.  Return NULL_RTX if we failed the
   caller should emit a normal call, otherwise try to get the result
   in TARGET, if convenient (and in mode MODE if that's convenient).  */

static rtx
expand_builtin_strchr (tree exp, rtx target, enum machine_mode mode)
{
  if (validate_arglist (exp, POINTER_TYPE, INTEGER_TYPE, VOID_TYPE))
    {
      tree type = TREE_TYPE (exp);
      tree result = fold_builtin_strchr (CALL_EXPR_ARG (exp, 0),
					 CALL_EXPR_ARG (exp, 1), type);
      if (result)
	return expand_expr (result, target, mode, EXPAND_NORMAL);

      /* FIXME: Should use strchrM optab so that ports can optimize this.  */
    }
  return NULL_RTX;
}

/* Expand a call to the strrchr builtin.  Return NULL_RTX if we failed the
   caller should emit a normal call, otherwise try to get the result
   in TARGET, if convenient (and in mode MODE if that's convenient).  */

static rtx
expand_builtin_strrchr (tree exp, rtx target, enum machine_mode mode)
{
  if (validate_arglist (exp, POINTER_TYPE, INTEGER_TYPE, VOID_TYPE))
    {
      tree type = TREE_TYPE (exp);
      tree result = fold_builtin_strrchr (CALL_EXPR_ARG (exp, 0),
					  CALL_EXPR_ARG (exp, 1), type);
      if (result)
	return expand_expr (result, target, mode, EXPAND_NORMAL);
    }
  return NULL_RTX;
}

/* Expand a call to the strpbrk builtin.  Return NULL_RTX if we failed the
   caller should emit a normal call, otherwise try to get the result
   in TARGET, if convenient (and in mode MODE if that's convenient).  */

static rtx
expand_builtin_strpbrk (tree exp, rtx target, enum machine_mode mode)
{
  if (validate_arglist (exp, POINTER_TYPE, POINTER_TYPE, VOID_TYPE))
    {
      tree type = TREE_TYPE (exp);
      tree result = fold_builtin_strpbrk (CALL_EXPR_ARG (exp, 0),
					  CALL_EXPR_ARG (exp, 1), type);
      if (result)
	return expand_expr (result, target, mode, EXPAND_NORMAL);
    }
  return NULL_RTX;
}

/* Callback routine for store_by_pieces.  Read GET_MODE_BITSIZE (MODE)
   bytes from constant string DATA + OFFSET and return it as target
   constant.  */

static rtx
builtin_memcpy_read_str (void *data, HOST_WIDE_INT offset,
			 enum machine_mode mode)
{
  const char *str = (const char *) data;

  gcc_assert (offset >= 0
	      && ((unsigned HOST_WIDE_INT) offset + GET_MODE_SIZE (mode)
		  <= strlen (str) + 1));

  return c_readstr (str + offset, mode);
}

/* Expand a call EXP to the memcpy builtin.
   Return NULL_RTX if we failed, the caller should emit a normal call,
   otherwise try to get the result in TARGET, if convenient (and in
   mode MODE if that's convenient).  */

static rtx
expand_builtin_memcpy (tree exp, rtx target, enum machine_mode mode)
{
  tree fndecl = get_callee_fndecl (exp);

  if (!validate_arglist (exp,
 			 POINTER_TYPE, POINTER_TYPE, INTEGER_TYPE, VOID_TYPE))
    return NULL_RTX;
  else
    {
      tree dest = CALL_EXPR_ARG (exp, 0);
      tree src = CALL_EXPR_ARG (exp, 1);
      tree len = CALL_EXPR_ARG (exp, 2);
      const char *src_str;
      unsigned int src_align = get_pointer_alignment (src, BIGGEST_ALIGNMENT);
      unsigned int dest_align
	= get_pointer_alignment (dest, BIGGEST_ALIGNMENT);
      rtx dest_mem, src_mem, dest_addr, len_rtx;
      tree result = fold_builtin_memory_op (dest, src, len, 
					    TREE_TYPE (TREE_TYPE (fndecl)),
					    false, /*endp=*/0);
      HOST_WIDE_INT expected_size = -1;
      unsigned int expected_align = 0;
      tree_ann_common_t ann;

      if (result)
	{
	  while (TREE_CODE (result) == COMPOUND_EXPR)
	    {
	      expand_expr (TREE_OPERAND (result, 0), const0_rtx, VOIDmode,
			   EXPAND_NORMAL);
	      result = TREE_OPERAND (result, 1);
	    }
	  return expand_expr (result, target, mode, EXPAND_NORMAL);
	}

      /* If DEST is not a pointer type, call the normal function.  */
      if (dest_align == 0)
	return NULL_RTX;

      /* If either SRC is not a pointer type, don't do this
	 operation in-line.  */
      if (src_align == 0)
	return NULL_RTX;
 
      ann = tree_common_ann (exp);
      if (ann)
        stringop_block_profile (ann->stmt, &expected_align, &expected_size);

      if (expected_align < dest_align)
	expected_align = dest_align;
      dest_mem = get_memory_rtx (dest, len);
      set_mem_align (dest_mem, dest_align);
      len_rtx = expand_normal (len);
      src_str = c_getstr (src);

      /* If SRC is a string constant and block move would be done
	 by pieces, we can avoid loading the string from memory
	 and only stored the computed constants.  */
      if (src_str
	  && GET_CODE (len_rtx) == CONST_INT
	  && (unsigned HOST_WIDE_INT) INTVAL (len_rtx) <= strlen (src_str) + 1
	  && can_store_by_pieces (INTVAL (len_rtx), builtin_memcpy_read_str,
				  CONST_CAST (char *, src_str),
				  dest_align, false))
	{
	  dest_mem = store_by_pieces (dest_mem, INTVAL (len_rtx),
				      builtin_memcpy_read_str,
				      CONST_CAST (char *, src_str),
				      dest_align, false, 0);
	  dest_mem = force_operand (XEXP (dest_mem, 0), NULL_RTX);
	  dest_mem = convert_memory_address (ptr_mode, dest_mem);
	  return dest_mem;
	}

      src_mem = get_memory_rtx (src, len);
      set_mem_align (src_mem, src_align);

      /* Copy word part most expediently.  */
      dest_addr = emit_block_move_hints (dest_mem, src_mem, len_rtx,
				         CALL_EXPR_TAILCALL (exp)
				         ? BLOCK_OP_TAILCALL : BLOCK_OP_NORMAL,
					 expected_align, expected_size);

      if (dest_addr == 0)
	{
	  dest_addr = force_operand (XEXP (dest_mem, 0), NULL_RTX);
	  dest_addr = convert_memory_address (ptr_mode, dest_addr);
	}
      return dest_addr;
    }
}

/* Expand a call EXP to the mempcpy builtin.
   Return NULL_RTX if we failed; the caller should emit a normal call,
   otherwise try to get the result in TARGET, if convenient (and in
   mode MODE if that's convenient).  If ENDP is 0 return the
   destination pointer, if ENDP is 1 return the end pointer ala
   mempcpy, and if ENDP is 2 return the end pointer minus one ala
   stpcpy.  */

static rtx
expand_builtin_mempcpy (tree exp, rtx target, enum machine_mode mode)
{
  if (!validate_arglist (exp,
 			 POINTER_TYPE, POINTER_TYPE, INTEGER_TYPE, VOID_TYPE))
    return NULL_RTX;
  else
    {
      tree dest = CALL_EXPR_ARG (exp, 0);
      tree src = CALL_EXPR_ARG (exp, 1);
      tree len = CALL_EXPR_ARG (exp, 2);
      return expand_builtin_mempcpy_args (dest, src, len,
					  TREE_TYPE (exp),
					  target, mode, /*endp=*/ 1);
    }
}

/* Helper function to do the actual work for expand_builtin_mempcpy.  The
   arguments to the builtin_mempcpy call DEST, SRC, and LEN are broken out
   so that this can also be called without constructing an actual CALL_EXPR.
   TYPE is the return type of the call.  The other arguments and return value
   are the same as for expand_builtin_mempcpy.  */

static rtx
expand_builtin_mempcpy_args (tree dest, tree src, tree len, tree type,
			     rtx target, enum machine_mode mode, int endp)
{
    /* If return value is ignored, transform mempcpy into memcpy.  */
  if (target == const0_rtx && implicit_built_in_decls[BUILT_IN_MEMCPY])
    {
      tree fn = implicit_built_in_decls[BUILT_IN_MEMCPY];
      tree result = build_call_expr (fn, 3, dest, src, len);

      while (TREE_CODE (result) == COMPOUND_EXPR)
	{
	  expand_expr (TREE_OPERAND (result, 0), const0_rtx, VOIDmode,
		       EXPAND_NORMAL);
	  result = TREE_OPERAND (result, 1);
	}
      return expand_expr (result, target, mode, EXPAND_NORMAL);
    }
  else
    {
      const char *src_str;
      unsigned int src_align = get_pointer_alignment (src, BIGGEST_ALIGNMENT);
      unsigned int dest_align
	= get_pointer_alignment (dest, BIGGEST_ALIGNMENT);
      rtx dest_mem, src_mem, len_rtx;
      tree result = fold_builtin_memory_op (dest, src, len, type, false, endp);

      if (result)
	{
	  while (TREE_CODE (result) == COMPOUND_EXPR)
	    {
	      expand_expr (TREE_OPERAND (result, 0), const0_rtx, VOIDmode,
			   EXPAND_NORMAL);
	      result = TREE_OPERAND (result, 1);
	    }
	  return expand_expr (result, target, mode, EXPAND_NORMAL);
	}

      /* If either SRC or DEST is not a pointer type, don't do this
	 operation in-line.  */
      if (dest_align == 0 || src_align == 0)
	return NULL_RTX;

      /* If LEN is not constant, call the normal function.  */
      if (! host_integerp (len, 1))
	return NULL_RTX;

      len_rtx = expand_normal (len);
      src_str = c_getstr (src);

      /* If SRC is a string constant and block move would be done
	 by pieces, we can avoid loading the string from memory
	 and only stored the computed constants.  */
      if (src_str
	  && GET_CODE (len_rtx) == CONST_INT
	  && (unsigned HOST_WIDE_INT) INTVAL (len_rtx) <= strlen (src_str) + 1
	  && can_store_by_pieces (INTVAL (len_rtx), builtin_memcpy_read_str,
				  CONST_CAST (char *, src_str),
				  dest_align, false))
	{
	  dest_mem = get_memory_rtx (dest, len);
	  set_mem_align (dest_mem, dest_align);
	  dest_mem = store_by_pieces (dest_mem, INTVAL (len_rtx),
				      builtin_memcpy_read_str,
				      CONST_CAST (char *, src_str),
				      dest_align, false, endp);
	  dest_mem = force_operand (XEXP (dest_mem, 0), NULL_RTX);
	  dest_mem = convert_memory_address (ptr_mode, dest_mem);
	  return dest_mem;
	}

      if (GET_CODE (len_rtx) == CONST_INT
	  && can_move_by_pieces (INTVAL (len_rtx),
				 MIN (dest_align, src_align)))
	{
	  dest_mem = get_memory_rtx (dest, len);
	  set_mem_align (dest_mem, dest_align);
	  src_mem = get_memory_rtx (src, len);
	  set_mem_align (src_mem, src_align);
	  dest_mem = move_by_pieces (dest_mem, src_mem, INTVAL (len_rtx),
				     MIN (dest_align, src_align), endp);
	  dest_mem = force_operand (XEXP (dest_mem, 0), NULL_RTX);
	  dest_mem = convert_memory_address (ptr_mode, dest_mem);
	  return dest_mem;
	}

      return NULL_RTX;
    }
}

/* Expand expression EXP, which is a call to the memmove builtin.  Return 
   NULL_RTX if we failed; the caller should emit a normal call.  */

static rtx
expand_builtin_memmove (tree exp, rtx target, enum machine_mode mode, int ignore)
{
  if (!validate_arglist (exp,
 			 POINTER_TYPE, POINTER_TYPE, INTEGER_TYPE, VOID_TYPE))
    return NULL_RTX;
  else
    {
      tree dest = CALL_EXPR_ARG (exp, 0);
      tree src = CALL_EXPR_ARG (exp, 1);
      tree len = CALL_EXPR_ARG (exp, 2);
      return expand_builtin_memmove_args (dest, src, len, TREE_TYPE (exp), 
					  target, mode, ignore);
    }
}

/* Helper function to do the actual work for expand_builtin_memmove.  The
   arguments to the builtin_memmove call DEST, SRC, and LEN are broken out
   so that this can also be called without constructing an actual CALL_EXPR.
   TYPE is the return type of the call.  The other arguments and return value
   are the same as for expand_builtin_memmove.  */

static rtx
expand_builtin_memmove_args (tree dest, tree src, tree len,
			     tree type, rtx target, enum machine_mode mode, 
                             int ignore)
{
  tree result = fold_builtin_memory_op (dest, src, len, type, ignore, /*endp=*/3);

  if (result)
    {
      STRIP_TYPE_NOPS (result);
      while (TREE_CODE (result) == COMPOUND_EXPR)
	{
	  expand_expr (TREE_OPERAND (result, 0), const0_rtx, VOIDmode,
		       EXPAND_NORMAL);
	  result = TREE_OPERAND (result, 1);
	}
      return expand_expr (result, target, mode, EXPAND_NORMAL);
    }
  
  /* Otherwise, call the normal function.  */
  return NULL_RTX;
}

/* Expand expression EXP, which is a call to the bcopy builtin.  Return 
   NULL_RTX if we failed the caller should emit a normal call.  */

static rtx
expand_builtin_bcopy (tree exp, int ignore)
{
  tree type = TREE_TYPE (exp);
  tree src, dest, size;

  if (!validate_arglist (exp,
 			 POINTER_TYPE, POINTER_TYPE, INTEGER_TYPE, VOID_TYPE))
    return NULL_RTX;

  src = CALL_EXPR_ARG (exp, 0);
  dest = CALL_EXPR_ARG (exp, 1);
  size = CALL_EXPR_ARG (exp, 2);

  /* Transform bcopy(ptr x, ptr y, int z) to memmove(ptr y, ptr x, size_t z).
     This is done this way so that if it isn't expanded inline, we fall
     back to calling bcopy instead of memmove.  */
  return expand_builtin_memmove_args (dest, src,
 				      fold_convert (sizetype, size),
 				      type, const0_rtx, VOIDmode, 
				      ignore);
}

#ifndef HAVE_movstr
# define HAVE_movstr 0
# define CODE_FOR_movstr CODE_FOR_nothing
#endif

/* Expand into a movstr instruction, if one is available.  Return NULL_RTX if
   we failed, the caller should emit a normal call, otherwise try to
   get the result in TARGET, if convenient.  If ENDP is 0 return the
   destination pointer, if ENDP is 1 return the end pointer ala
   mempcpy, and if ENDP is 2 return the end pointer minus one ala
   stpcpy.  */

static rtx
expand_movstr (tree dest, tree src, rtx target, int endp)
{
  rtx end;
  rtx dest_mem;
  rtx src_mem;
  rtx insn;
  const struct insn_data * data;

  if (!HAVE_movstr)
    return NULL_RTX;

  dest_mem = get_memory_rtx (dest, NULL);
  src_mem = get_memory_rtx (src, NULL);
  if (!endp)
    {
      target = force_reg (Pmode, XEXP (dest_mem, 0));
      dest_mem = replace_equiv_address (dest_mem, target);
      end = gen_reg_rtx (Pmode);
    }
  else
    {
      if (target == 0 || target == const0_rtx)
	{
	  end = gen_reg_rtx (Pmode);
	  if (target == 0)
	    target = end;
	}
      else
	end = target;
    }

  data = insn_data + CODE_FOR_movstr;

  if (data->operand[0].mode != VOIDmode)
    end = gen_lowpart (data->operand[0].mode, end);

  insn = data->genfun (end, dest_mem, src_mem);

  gcc_assert (insn);

  emit_insn (insn);

  /* movstr is supposed to set end to the address of the NUL
     terminator.  If the caller requested a mempcpy-like return value,
     adjust it.  */
  if (endp == 1 && target != const0_rtx)
    {
      rtx tem = plus_constant (gen_lowpart (GET_MODE (target), end), 1);
      emit_move_insn (target, force_operand (tem, NULL_RTX));
    }

  return target;
}

/* Expand expression EXP, which is a call to the strcpy builtin.  Return 
   NULL_RTX if we failed the caller should emit a normal call, otherwise 
   try to get the result in TARGET, if convenient (and in mode MODE if that's
   convenient).  */

static rtx
expand_builtin_strcpy (tree fndecl, tree exp, rtx target, enum machine_mode mode)
{
  if (validate_arglist (exp, POINTER_TYPE, POINTER_TYPE, VOID_TYPE))
   {
     tree dest = CALL_EXPR_ARG (exp, 0);
     tree src = CALL_EXPR_ARG (exp, 1);
     return expand_builtin_strcpy_args (fndecl, dest, src, target, mode);
   }
   return NULL_RTX;
}

/* Helper function to do the actual work for expand_builtin_strcpy.  The
   arguments to the builtin_strcpy call DEST and SRC are broken out
   so that this can also be called without constructing an actual CALL_EXPR.
   The other arguments and return value are the same as for
   expand_builtin_strcpy.  */

static rtx
expand_builtin_strcpy_args (tree fndecl, tree dest, tree src,
			    rtx target, enum machine_mode mode)
{
  tree result = fold_builtin_strcpy (fndecl, dest, src, 0);
  if (result)
    return expand_expr (result, target, mode, EXPAND_NORMAL);
  return expand_movstr (dest, src, target, /*endp=*/0);

}

/* Expand a call EXP to the stpcpy builtin.
   Return NULL_RTX if we failed the caller should emit a normal call,
   otherwise try to get the result in TARGET, if convenient (and in
   mode MODE if that's convenient).  */

static rtx
expand_builtin_stpcpy (tree exp, rtx target, enum machine_mode mode)
{
  tree dst, src;

  if (!validate_arglist (exp, POINTER_TYPE, POINTER_TYPE, VOID_TYPE))
    return NULL_RTX;

  dst = CALL_EXPR_ARG (exp, 0);
  src = CALL_EXPR_ARG (exp, 1);

  /* If return value is ignored, transform stpcpy into strcpy.  */
  if (target == const0_rtx && implicit_built_in_decls[BUILT_IN_STRCPY])
    {
      tree fn = implicit_built_in_decls[BUILT_IN_STRCPY];
      tree result = build_call_expr (fn, 2, dst, src);

      STRIP_NOPS (result);
      while (TREE_CODE (result) == COMPOUND_EXPR)
	{
	  expand_expr (TREE_OPERAND (result, 0), const0_rtx, VOIDmode,
		       EXPAND_NORMAL);
	  result = TREE_OPERAND (result, 1);
	}
      return expand_expr (result, target, mode, EXPAND_NORMAL);
    }
  else
    {
      tree len, lenp1;
      rtx ret;

      /* Ensure we get an actual string whose length can be evaluated at
	 compile-time, not an expression containing a string.  This is
	 because the latter will potentially produce pessimized code
	 when used to produce the return value.  */
      if (! c_getstr (src) || ! (len = c_strlen (src, 0)))
	return expand_movstr (dst, src, target, /*endp=*/2);

      lenp1 = size_binop (PLUS_EXPR, len, ssize_int (1));
      ret = expand_builtin_mempcpy_args (dst, src, lenp1, TREE_TYPE (exp),
 					 target, mode, /*endp=*/2);

      if (ret)
	return ret;

      if (TREE_CODE (len) == INTEGER_CST)
	{
	  rtx len_rtx = expand_normal (len);

	  if (GET_CODE (len_rtx) == CONST_INT)
	    {
	      ret = expand_builtin_strcpy_args (get_callee_fndecl (exp),
						dst, src, target, mode);

	      if (ret)
		{
		  if (! target)
		    {
		      if (mode != VOIDmode)
			target = gen_reg_rtx (mode);
		      else
			target = gen_reg_rtx (GET_MODE (ret));
		    }
		  if (GET_MODE (target) != GET_MODE (ret))
		    ret = gen_lowpart (GET_MODE (target), ret);

		  ret = plus_constant (ret, INTVAL (len_rtx));
		  ret = emit_move_insn (target, force_operand (ret, NULL_RTX));
		  gcc_assert (ret);

		  return target;
		}
	    }
	}

      return expand_movstr (dst, src, target, /*endp=*/2);
    }
}

/* Callback routine for store_by_pieces.  Read GET_MODE_BITSIZE (MODE)
   bytes from constant string DATA + OFFSET and return it as target
   constant.  */

rtx
builtin_strncpy_read_str (void *data, HOST_WIDE_INT offset,
			  enum machine_mode mode)
{
  const char *str = (const char *) data;

  if ((unsigned HOST_WIDE_INT) offset > strlen (str))
    return const0_rtx;

  return c_readstr (str + offset, mode);
}

/* Expand expression EXP, which is a call to the strncpy builtin.  Return 
   NULL_RTX if we failed the caller should emit a normal call.  */

static rtx
expand_builtin_strncpy (tree exp, rtx target, enum machine_mode mode)
{
  tree fndecl = get_callee_fndecl (exp);

  if (validate_arglist (exp,
 			POINTER_TYPE, POINTER_TYPE, INTEGER_TYPE, VOID_TYPE))
    {
      tree dest = CALL_EXPR_ARG (exp, 0);
      tree src = CALL_EXPR_ARG (exp, 1);
      tree len = CALL_EXPR_ARG (exp, 2);
      tree slen = c_strlen (src, 1);
      tree result = fold_builtin_strncpy (fndecl, dest, src, len, slen);

      if (result)
	{
	  while (TREE_CODE (result) == COMPOUND_EXPR)
	    {
	      expand_expr (TREE_OPERAND (result, 0), const0_rtx, VOIDmode,
			   EXPAND_NORMAL);
	      result = TREE_OPERAND (result, 1);
	    }
	  return expand_expr (result, target, mode, EXPAND_NORMAL);
	}

      /* We must be passed a constant len and src parameter.  */
      if (!host_integerp (len, 1) || !slen || !host_integerp (slen, 1))
	return NULL_RTX;

      slen = size_binop (PLUS_EXPR, slen, ssize_int (1));

      /* We're required to pad with trailing zeros if the requested
	 len is greater than strlen(s2)+1.  In that case try to
	 use store_by_pieces, if it fails, punt.  */
      if (tree_int_cst_lt (slen, len))
	{
	  unsigned int dest_align
	    = get_pointer_alignment (dest, BIGGEST_ALIGNMENT);
	  const char *p = c_getstr (src);
	  rtx dest_mem;

	  if (!p || dest_align == 0 || !host_integerp (len, 1)
	      || !can_store_by_pieces (tree_low_cst (len, 1),
				       builtin_strncpy_read_str,
				       CONST_CAST (char *, p),
				       dest_align, false))
	    return NULL_RTX;

	  dest_mem = get_memory_rtx (dest, len);
	  store_by_pieces (dest_mem, tree_low_cst (len, 1),
			   builtin_strncpy_read_str,
			   CONST_CAST (char *, p), dest_align, false, 0);
	  dest_mem = force_operand (XEXP (dest_mem, 0), NULL_RTX);
	  dest_mem = convert_memory_address (ptr_mode, dest_mem);
	  return dest_mem;
	}
    }
  return NULL_RTX;
}

/* Callback routine for store_by_pieces.  Read GET_MODE_BITSIZE (MODE)
   bytes from constant string DATA + OFFSET and return it as target
   constant.  */

rtx
builtin_memset_read_str (void *data, HOST_WIDE_INT offset ATTRIBUTE_UNUSED,
			 enum machine_mode mode)
{
  const char *c = (const char *) data;
  char *p = XALLOCAVEC (char, GET_MODE_SIZE (mode));

  memset (p, *c, GET_MODE_SIZE (mode));

  return c_readstr (p, mode);
}

/* Callback routine for store_by_pieces.  Return the RTL of a register
   containing GET_MODE_SIZE (MODE) consecutive copies of the unsigned
   char value given in the RTL register data.  For example, if mode is
   4 bytes wide, return the RTL for 0x01010101*data.  */

static rtx
builtin_memset_gen_str (void *data, HOST_WIDE_INT offset ATTRIBUTE_UNUSED,
			enum machine_mode mode)
{
  rtx target, coeff;
  size_t size;
  char *p;

  size = GET_MODE_SIZE (mode);
  if (size == 1)
    return (rtx) data;

  p = XALLOCAVEC (char, size);
  memset (p, 1, size);
  coeff = c_readstr (p, mode);

  target = convert_to_mode (mode, (rtx) data, 1);
  target = expand_mult (mode, target, coeff, NULL_RTX, 1);
  return force_reg (mode, target);
}

/* Expand expression EXP, which is a call to the memset builtin.  Return 
   NULL_RTX if we failed the caller should emit a normal call, otherwise 
   try to get the result in TARGET, if convenient (and in mode MODE if that's
   convenient).  */

static rtx
expand_builtin_memset (tree exp, rtx target, enum machine_mode mode)
{
  if (!validate_arglist (exp,
 			 POINTER_TYPE, INTEGER_TYPE, INTEGER_TYPE, VOID_TYPE))
    return NULL_RTX;
  else
    {
      tree dest = CALL_EXPR_ARG (exp, 0);
      tree val = CALL_EXPR_ARG (exp, 1);
      tree len = CALL_EXPR_ARG (exp, 2);
      return expand_builtin_memset_args (dest, val, len, target, mode, exp);
    }
}

/* Helper function to do the actual work for expand_builtin_memset.  The
   arguments to the builtin_memset call DEST, VAL, and LEN are broken out
   so that this can also be called without constructing an actual CALL_EXPR.
   The other arguments and return value are the same as for
   expand_builtin_memset.  */

static rtx
expand_builtin_memset_args (tree dest, tree val, tree len,
			    rtx target, enum machine_mode mode, tree orig_exp)
{
  tree fndecl, fn;
  enum built_in_function fcode;
  char c;
  unsigned int dest_align;
  rtx dest_mem, dest_addr, len_rtx;
  HOST_WIDE_INT expected_size = -1;
  unsigned int expected_align = 0;
  tree_ann_common_t ann;

  dest_align = get_pointer_alignment (dest, BIGGEST_ALIGNMENT);

  /* If DEST is not a pointer type, don't do this operation in-line.  */
  if (dest_align == 0)
    return NULL_RTX;

  ann = tree_common_ann (orig_exp);
  if (ann)
    stringop_block_profile (ann->stmt, &expected_align, &expected_size);

  if (expected_align < dest_align)
    expected_align = dest_align;

  /* If the LEN parameter is zero, return DEST.  */
  if (integer_zerop (len))
    {
      /* Evaluate and ignore VAL in case it has side-effects.  */
      expand_expr (val, const0_rtx, VOIDmode, EXPAND_NORMAL);
      return expand_expr (dest, target, mode, EXPAND_NORMAL);
    }

  /* Stabilize the arguments in case we fail.  */
  dest = builtin_save_expr (dest);
  val = builtin_save_expr (val);
  len = builtin_save_expr (len);

  len_rtx = expand_normal (len);
  dest_mem = get_memory_rtx (dest, len);

  if (TREE_CODE (val) != INTEGER_CST)
    {
      rtx val_rtx;

      val_rtx = expand_normal (val);
      val_rtx = convert_to_mode (TYPE_MODE (unsigned_char_type_node),
				 val_rtx, 0);

      /* Assume that we can memset by pieces if we can store
       * the coefficients by pieces (in the required modes).
       * We can't pass builtin_memset_gen_str as that emits RTL.  */
      c = 1;
      if (host_integerp (len, 1)
	  && can_store_by_pieces (tree_low_cst (len, 1),
				  builtin_memset_read_str, &c, dest_align,
				  true))
	{
	  val_rtx = force_reg (TYPE_MODE (unsigned_char_type_node),
			       val_rtx);
	  store_by_pieces (dest_mem, tree_low_cst (len, 1),
			   builtin_memset_gen_str, val_rtx, dest_align,
			   true, 0);
	}
      else if (!set_storage_via_setmem (dest_mem, len_rtx, val_rtx,
					dest_align, expected_align,
					expected_size))
	goto do_libcall;
      
      dest_mem = force_operand (XEXP (dest_mem, 0), NULL_RTX);
      dest_mem = convert_memory_address (ptr_mode, dest_mem);
      return dest_mem;
    }

  if (target_char_cast (val, &c))
    goto do_libcall;

  if (c)
    {
      if (host_integerp (len, 1)
	  && can_store_by_pieces (tree_low_cst (len, 1),
				  builtin_memset_read_str, &c, dest_align,
				  true))
	store_by_pieces (dest_mem, tree_low_cst (len, 1),
			 builtin_memset_read_str, &c, dest_align, true, 0);
      else if (!set_storage_via_setmem (dest_mem, len_rtx, GEN_INT (c),
					dest_align, expected_align,
					expected_size))
	goto do_libcall;
      
      dest_mem = force_operand (XEXP (dest_mem, 0), NULL_RTX);
      dest_mem = convert_memory_address (ptr_mode, dest_mem);
      return dest_mem;
    }

  set_mem_align (dest_mem, dest_align);
  dest_addr = clear_storage_hints (dest_mem, len_rtx,
				   CALL_EXPR_TAILCALL (orig_exp)
				   ? BLOCK_OP_TAILCALL : BLOCK_OP_NORMAL,
				   expected_align, expected_size);

  if (dest_addr == 0)
    {
      dest_addr = force_operand (XEXP (dest_mem, 0), NULL_RTX);
      dest_addr = convert_memory_address (ptr_mode, dest_addr);
    }

  return dest_addr;

 do_libcall:
  fndecl = get_callee_fndecl (orig_exp);
  fcode = DECL_FUNCTION_CODE (fndecl);
  if (fcode == BUILT_IN_MEMSET)
    fn = build_call_expr (fndecl, 3, dest, val, len);
  else if (fcode == BUILT_IN_BZERO)
    fn = build_call_expr (fndecl, 2, dest, len);
  else
    gcc_unreachable ();
  if (TREE_CODE (fn) == CALL_EXPR)
    CALL_EXPR_TAILCALL (fn) = CALL_EXPR_TAILCALL (orig_exp);
  return expand_call (fn, target, target == const0_rtx);
}

/* Expand expression EXP, which is a call to the bzero builtin.  Return 
   NULL_RTX if we failed the caller should emit a normal call.  */

static rtx
expand_builtin_bzero (tree exp)
{
  tree dest, size;

  if (!validate_arglist (exp, POINTER_TYPE, INTEGER_TYPE, VOID_TYPE))
    return NULL_RTX;

  dest = CALL_EXPR_ARG (exp, 0);
  size = CALL_EXPR_ARG (exp, 1);

  /* New argument list transforming bzero(ptr x, int y) to
     memset(ptr x, int 0, size_t y).   This is done this way
     so that if it isn't expanded inline, we fallback to
     calling bzero instead of memset.  */

  return expand_builtin_memset_args (dest, integer_zero_node,
				     fold_convert (sizetype, size),
				     const0_rtx, VOIDmode, exp);
}

/* Expand a call to the memchr builtin.  Return NULL_RTX if we failed the
   caller should emit a normal call, otherwise try to get the result
   in TARGET, if convenient (and in mode MODE if that's convenient).  */

static rtx
expand_builtin_memchr (tree exp, rtx target, enum machine_mode mode)
{
  if (validate_arglist (exp, POINTER_TYPE, INTEGER_TYPE,
			INTEGER_TYPE, VOID_TYPE))
    {
      tree type = TREE_TYPE (exp);
      tree result = fold_builtin_memchr (CALL_EXPR_ARG (exp, 0),
					 CALL_EXPR_ARG (exp, 1),
					 CALL_EXPR_ARG (exp, 2), type);
      if (result)
	return expand_expr (result, target, mode, EXPAND_NORMAL);
    }
  return NULL_RTX;
}

/* Expand expression EXP, which is a call to the memcmp built-in function.
   Return NULL_RTX if we failed and the
   caller should emit a normal call, otherwise try to get the result in
   TARGET, if convenient (and in mode MODE, if that's convenient).  */

static rtx
expand_builtin_memcmp (tree exp, rtx target, enum machine_mode mode)
{
  if (!validate_arglist (exp,
 			 POINTER_TYPE, POINTER_TYPE, INTEGER_TYPE, VOID_TYPE))
    return NULL_RTX;
  else
    {
      tree result = fold_builtin_memcmp (CALL_EXPR_ARG (exp, 0),
 					 CALL_EXPR_ARG (exp, 1),
 					 CALL_EXPR_ARG (exp, 2));
      if (result)
	return expand_expr (result, target, mode, EXPAND_NORMAL);
    }

#if defined HAVE_cmpmemsi || defined HAVE_cmpstrnsi
  {
    rtx arg1_rtx, arg2_rtx, arg3_rtx;
    rtx result;
    rtx insn;
    tree arg1 = CALL_EXPR_ARG (exp, 0);
    tree arg2 = CALL_EXPR_ARG (exp, 1);
    tree len = CALL_EXPR_ARG (exp, 2);

    int arg1_align
      = get_pointer_alignment (arg1, BIGGEST_ALIGNMENT) / BITS_PER_UNIT;
    int arg2_align
      = get_pointer_alignment (arg2, BIGGEST_ALIGNMENT) / BITS_PER_UNIT;
    enum machine_mode insn_mode;

#ifdef HAVE_cmpmemsi
    if (HAVE_cmpmemsi)
      insn_mode = insn_data[(int) CODE_FOR_cmpmemsi].operand[0].mode;
    else
#endif
#ifdef HAVE_cmpstrnsi
    if (HAVE_cmpstrnsi)
      insn_mode = insn_data[(int) CODE_FOR_cmpstrnsi].operand[0].mode;
    else
#endif
      return NULL_RTX;

    /* If we don't have POINTER_TYPE, call the function.  */
    if (arg1_align == 0 || arg2_align == 0)
      return NULL_RTX;

    /* Make a place to write the result of the instruction.  */
    result = target;
    if (! (result != 0
	   && REG_P (result) && GET_MODE (result) == insn_mode
	   && REGNO (result) >= FIRST_PSEUDO_REGISTER))
      result = gen_reg_rtx (insn_mode);

    arg1_rtx = get_memory_rtx (arg1, len);
    arg2_rtx = get_memory_rtx (arg2, len);
    arg3_rtx = expand_normal (len);

    /* Set MEM_SIZE as appropriate.  */
    if (GET_CODE (arg3_rtx) == CONST_INT)
      {
	set_mem_size (arg1_rtx, arg3_rtx);
	set_mem_size (arg2_rtx, arg3_rtx);
      }

#ifdef HAVE_cmpmemsi
    if (HAVE_cmpmemsi)
      insn = gen_cmpmemsi (result, arg1_rtx, arg2_rtx, arg3_rtx,
			   GEN_INT (MIN (arg1_align, arg2_align)));
    else
#endif
#ifdef HAVE_cmpstrnsi
    if (HAVE_cmpstrnsi)
      insn = gen_cmpstrnsi (result, arg1_rtx, arg2_rtx, arg3_rtx,
			    GEN_INT (MIN (arg1_align, arg2_align)));
    else
#endif
      gcc_unreachable ();

    if (insn)
      emit_insn (insn);
    else
      emit_library_call_value (memcmp_libfunc, result, LCT_PURE,
			       TYPE_MODE (integer_type_node), 3,
			       XEXP (arg1_rtx, 0), Pmode,
			       XEXP (arg2_rtx, 0), Pmode,
			       convert_to_mode (TYPE_MODE (sizetype), arg3_rtx,
						TYPE_UNSIGNED (sizetype)),
			       TYPE_MODE (sizetype));

    /* Return the value in the proper mode for this function.  */
    mode = TYPE_MODE (TREE_TYPE (exp));
    if (GET_MODE (result) == mode)
      return result;
    else if (target != 0)
      {
	convert_move (target, result, 0);
	return target;
      }
    else
      return convert_to_mode (mode, result, 0);
  }
#endif

  return NULL_RTX;
}

/* Expand expression EXP, which is a call to the strcmp builtin.  Return NULL_RTX
   if we failed the caller should emit a normal call, otherwise try to get
   the result in TARGET, if convenient.  */

static rtx
expand_builtin_strcmp (tree exp, rtx target, enum machine_mode mode)
{
  if (!validate_arglist (exp, POINTER_TYPE, POINTER_TYPE, VOID_TYPE))
    return NULL_RTX;
  else
    {
      tree result = fold_builtin_strcmp (CALL_EXPR_ARG (exp, 0),
 					 CALL_EXPR_ARG (exp, 1));
      if (result)
	return expand_expr (result, target, mode, EXPAND_NORMAL);
    }

#if defined HAVE_cmpstrsi || defined HAVE_cmpstrnsi
  if (cmpstr_optab[SImode] != CODE_FOR_nothing
      || cmpstrn_optab[SImode] != CODE_FOR_nothing)
    {
      rtx arg1_rtx, arg2_rtx;
      rtx result, insn = NULL_RTX;
      tree fndecl, fn;
      tree arg1 = CALL_EXPR_ARG (exp, 0);
      tree arg2 = CALL_EXPR_ARG (exp, 1);

      int arg1_align
	= get_pointer_alignment (arg1, BIGGEST_ALIGNMENT) / BITS_PER_UNIT;
      int arg2_align
	= get_pointer_alignment (arg2, BIGGEST_ALIGNMENT) / BITS_PER_UNIT;

      /* If we don't have POINTER_TYPE, call the function.  */
      if (arg1_align == 0 || arg2_align == 0)
	return NULL_RTX;

      /* Stabilize the arguments in case gen_cmpstr(n)si fail.  */
      arg1 = builtin_save_expr (arg1);
      arg2 = builtin_save_expr (arg2);

      arg1_rtx = get_memory_rtx (arg1, NULL);
      arg2_rtx = get_memory_rtx (arg2, NULL);

#ifdef HAVE_cmpstrsi
      /* Try to call cmpstrsi.  */
      if (HAVE_cmpstrsi)
	{
	  enum machine_mode insn_mode
	    = insn_data[(int) CODE_FOR_cmpstrsi].operand[0].mode;

	  /* Make a place to write the result of the instruction.  */
	  result = target;
	  if (! (result != 0
		 && REG_P (result) && GET_MODE (result) == insn_mode
		 && REGNO (result) >= FIRST_PSEUDO_REGISTER))
	    result = gen_reg_rtx (insn_mode);

	  insn = gen_cmpstrsi (result, arg1_rtx, arg2_rtx,
			       GEN_INT (MIN (arg1_align, arg2_align)));
	}
#endif
#ifdef HAVE_cmpstrnsi
      /* Try to determine at least one length and call cmpstrnsi.  */
      if (!insn && HAVE_cmpstrnsi)
	{
	  tree len;
	  rtx arg3_rtx;

	  enum machine_mode insn_mode
	    = insn_data[(int) CODE_FOR_cmpstrnsi].operand[0].mode;
	  tree len1 = c_strlen (arg1, 1);
	  tree len2 = c_strlen (arg2, 1);

	  if (len1)
	    len1 = size_binop (PLUS_EXPR, ssize_int (1), len1);
	  if (len2)
	    len2 = size_binop (PLUS_EXPR, ssize_int (1), len2);

	  /* If we don't have a constant length for the first, use the length
	     of the second, if we know it.  We don't require a constant for
	     this case; some cost analysis could be done if both are available
	     but neither is constant.  For now, assume they're equally cheap,
	     unless one has side effects.  If both strings have constant lengths,
	     use the smaller.  */

	  if (!len1)
	    len = len2;
	  else if (!len2)
	    len = len1;
	  else if (TREE_SIDE_EFFECTS (len1))
	    len = len2;
	  else if (TREE_SIDE_EFFECTS (len2))
	    len = len1;
	  else if (TREE_CODE (len1) != INTEGER_CST)
	    len = len2;
	  else if (TREE_CODE (len2) != INTEGER_CST)
	    len = len1;
	  else if (tree_int_cst_lt (len1, len2))
	    len = len1;
	  else
	    len = len2;

	  /* If both arguments have side effects, we cannot optimize.  */
	  if (!len || TREE_SIDE_EFFECTS (len))
	    goto do_libcall;

	  arg3_rtx = expand_normal (len);

	  /* Make a place to write the result of the instruction.  */
	  result = target;
	  if (! (result != 0
		 && REG_P (result) && GET_MODE (result) == insn_mode
		 && REGNO (result) >= FIRST_PSEUDO_REGISTER))
	    result = gen_reg_rtx (insn_mode);

	  insn = gen_cmpstrnsi (result, arg1_rtx, arg2_rtx, arg3_rtx,
				GEN_INT (MIN (arg1_align, arg2_align)));
	}
#endif

      if (insn)
	{
	  emit_insn (insn);

	  /* Return the value in the proper mode for this function.  */
	  mode = TYPE_MODE (TREE_TYPE (exp));
	  if (GET_MODE (result) == mode)
	    return result;
	  if (target == 0)
	    return convert_to_mode (mode, result, 0);
	  convert_move (target, result, 0);
	  return target;
	}

      /* Expand the library call ourselves using a stabilized argument
	 list to avoid re-evaluating the function's arguments twice.  */
#ifdef HAVE_cmpstrnsi
    do_libcall:
#endif
      fndecl = get_callee_fndecl (exp);
      fn = build_call_expr (fndecl, 2, arg1, arg2);
      if (TREE_CODE (fn) == CALL_EXPR)
	CALL_EXPR_TAILCALL (fn) = CALL_EXPR_TAILCALL (exp);
      return expand_call (fn, target, target == const0_rtx);
    }
#endif
  return NULL_RTX;
}

/* Expand expression EXP, which is a call to the strncmp builtin. Return 
   NULL_RTX if we failed the caller should emit a normal call, otherwise try to get
   the result in TARGET, if convenient.  */

static rtx
expand_builtin_strncmp (tree exp, rtx target, enum machine_mode mode)
{
  if (!validate_arglist (exp,
 			 POINTER_TYPE, POINTER_TYPE, INTEGER_TYPE, VOID_TYPE))
    return NULL_RTX;
  else
    {
      tree result = fold_builtin_strncmp (CALL_EXPR_ARG (exp, 0),
 					  CALL_EXPR_ARG (exp, 1),
 					  CALL_EXPR_ARG (exp, 2));
      if (result)
	return expand_expr (result, target, mode, EXPAND_NORMAL);
    }

  /* If c_strlen can determine an expression for one of the string
     lengths, and it doesn't have side effects, then emit cmpstrnsi
     using length MIN(strlen(string)+1, arg3).  */
#ifdef HAVE_cmpstrnsi
  if (HAVE_cmpstrnsi)
  {
    tree len, len1, len2;
    rtx arg1_rtx, arg2_rtx, arg3_rtx;
    rtx result, insn;
    tree fndecl, fn;
    tree arg1 = CALL_EXPR_ARG (exp, 0);
    tree arg2 = CALL_EXPR_ARG (exp, 1);
    tree arg3 = CALL_EXPR_ARG (exp, 2);

    int arg1_align
      = get_pointer_alignment (arg1, BIGGEST_ALIGNMENT) / BITS_PER_UNIT;
    int arg2_align
      = get_pointer_alignment (arg2, BIGGEST_ALIGNMENT) / BITS_PER_UNIT;
    enum machine_mode insn_mode
      = insn_data[(int) CODE_FOR_cmpstrnsi].operand[0].mode;

    len1 = c_strlen (arg1, 1);
    len2 = c_strlen (arg2, 1);

    if (len1)
      len1 = size_binop (PLUS_EXPR, ssize_int (1), len1);
    if (len2)
      len2 = size_binop (PLUS_EXPR, ssize_int (1), len2);

    /* If we don't have a constant length for the first, use the length
       of the second, if we know it.  We don't require a constant for
       this case; some cost analysis could be done if both are available
       but neither is constant.  For now, assume they're equally cheap,
       unless one has side effects.  If both strings have constant lengths,
       use the smaller.  */

    if (!len1)
      len = len2;
    else if (!len2)
      len = len1;
    else if (TREE_SIDE_EFFECTS (len1))
      len = len2;
    else if (TREE_SIDE_EFFECTS (len2))
      len = len1;
    else if (TREE_CODE (len1) != INTEGER_CST)
      len = len2;
    else if (TREE_CODE (len2) != INTEGER_CST)
      len = len1;
    else if (tree_int_cst_lt (len1, len2))
      len = len1;
    else
      len = len2;

    /* If both arguments have side effects, we cannot optimize.  */
    if (!len || TREE_SIDE_EFFECTS (len))
      return NULL_RTX;

    /* The actual new length parameter is MIN(len,arg3).  */
    len = fold_build2 (MIN_EXPR, TREE_TYPE (len), len,
		       fold_convert (TREE_TYPE (len), arg3));

    /* If we don't have POINTER_TYPE, call the function.  */
    if (arg1_align == 0 || arg2_align == 0)
      return NULL_RTX;

    /* Make a place to write the result of the instruction.  */
    result = target;
    if (! (result != 0
	   && REG_P (result) && GET_MODE (result) == insn_mode
	   && REGNO (result) >= FIRST_PSEUDO_REGISTER))
      result = gen_reg_rtx (insn_mode);

    /* Stabilize the arguments in case gen_cmpstrnsi fails.  */
    arg1 = builtin_save_expr (arg1);
    arg2 = builtin_save_expr (arg2);
    len = builtin_save_expr (len);

    arg1_rtx = get_memory_rtx (arg1, len);
    arg2_rtx = get_memory_rtx (arg2, len);
    arg3_rtx = expand_normal (len);
    insn = gen_cmpstrnsi (result, arg1_rtx, arg2_rtx, arg3_rtx,
			  GEN_INT (MIN (arg1_align, arg2_align)));
    if (insn)
      {
	emit_insn (insn);

	/* Return the value in the proper mode for this function.  */
	mode = TYPE_MODE (TREE_TYPE (exp));
	if (GET_MODE (result) == mode)
	  return result;
	if (target == 0)
	  return convert_to_mode (mode, result, 0);
	convert_move (target, result, 0);
	return target;
      }

    /* Expand the library call ourselves using a stabilized argument
       list to avoid re-evaluating the function's arguments twice.  */
    fndecl = get_callee_fndecl (exp);
    fn = build_call_expr (fndecl, 3, arg1, arg2, len);
    if (TREE_CODE (fn) == CALL_EXPR)
      CALL_EXPR_TAILCALL (fn) = CALL_EXPR_TAILCALL (exp);
    return expand_call (fn, target, target == const0_rtx);
  }
#endif
  return NULL_RTX;
}

/* Expand expression EXP, which is a call to the strcat builtin.
   Return NULL_RTX if we failed the caller should emit a normal call,
   otherwise try to get the result in TARGET, if convenient.  */

static rtx
expand_builtin_strcat (tree fndecl, tree exp, rtx target, enum machine_mode mode)
{
  if (!validate_arglist (exp, POINTER_TYPE, POINTER_TYPE, VOID_TYPE))
    return NULL_RTX;
  else
    {
      tree dst = CALL_EXPR_ARG (exp, 0);
      tree src = CALL_EXPR_ARG (exp, 1);
      const char *p = c_getstr (src);

      /* If the string length is zero, return the dst parameter.  */
      if (p && *p == '\0')
	return expand_expr (dst, target, mode, EXPAND_NORMAL);

      if (optimize_insn_for_speed_p ())
	{
	  /* See if we can store by pieces into (dst + strlen(dst)).  */
	  tree newsrc, newdst,
	    strlen_fn = implicit_built_in_decls[BUILT_IN_STRLEN];
	  rtx insns;

	  /* Stabilize the argument list.  */
	  newsrc = builtin_save_expr (src);
	  dst = builtin_save_expr (dst);

	  start_sequence ();

	  /* Create strlen (dst).  */
	  newdst = build_call_expr (strlen_fn, 1, dst);
	  /* Create (dst p+ strlen (dst)).  */

	  newdst = fold_build2 (POINTER_PLUS_EXPR, TREE_TYPE (dst), dst, newdst);
	  newdst = builtin_save_expr (newdst);

	  if (!expand_builtin_strcpy_args (fndecl, newdst, newsrc, target, mode))
	    {
	      end_sequence (); /* Stop sequence.  */
	      return NULL_RTX;
	    }

	  /* Output the entire sequence.  */
	  insns = get_insns ();
	  end_sequence ();
	  emit_insn (insns);

	  return expand_expr (dst, target, mode, EXPAND_NORMAL);
	}

      return NULL_RTX;
    }
}

/* Expand expression EXP, which is a call to the strncat builtin.
   Return NULL_RTX if we failed the caller should emit a normal call,
   otherwise try to get the result in TARGET, if convenient.  */

static rtx
expand_builtin_strncat (tree exp, rtx target, enum machine_mode mode)
{
  if (validate_arglist (exp,
 			POINTER_TYPE, POINTER_TYPE, INTEGER_TYPE, VOID_TYPE))
    {
      tree result = fold_builtin_strncat (CALL_EXPR_ARG (exp, 0),
					  CALL_EXPR_ARG (exp, 1),
					  CALL_EXPR_ARG (exp, 2));
      if (result)
	return expand_expr (result, target, mode, EXPAND_NORMAL);
    }
  return NULL_RTX;
}

/* Expand expression EXP, which is a call to the strspn builtin.
   Return NULL_RTX if we failed the caller should emit a normal call,
   otherwise try to get the result in TARGET, if convenient.  */

static rtx
expand_builtin_strspn (tree exp, rtx target, enum machine_mode mode)
{
  if (validate_arglist (exp, POINTER_TYPE, POINTER_TYPE, VOID_TYPE))
    {
      tree result = fold_builtin_strspn (CALL_EXPR_ARG (exp, 0),
					 CALL_EXPR_ARG (exp, 1));
      if (result)
	return expand_expr (result, target, mode, EXPAND_NORMAL);
    }
  return NULL_RTX;
}

/* Expand expression EXP, which is a call to the strcspn builtin.
   Return NULL_RTX if we failed the caller should emit a normal call,
   otherwise try to get the result in TARGET, if convenient.  */

static rtx
expand_builtin_strcspn (tree exp, rtx target, enum machine_mode mode)
{
  if (validate_arglist (exp, POINTER_TYPE, POINTER_TYPE, VOID_TYPE))
    {
      tree result = fold_builtin_strcspn (CALL_EXPR_ARG (exp, 0),
					  CALL_EXPR_ARG (exp, 1));
      if (result)
	return expand_expr (result, target, mode, EXPAND_NORMAL);
    }
  return NULL_RTX;
}

/* Expand a call to __builtin_saveregs, generating the result in TARGET,
   if that's convenient.  */

rtx
expand_builtin_saveregs (void)
{
  rtx val, seq;

  /* Don't do __builtin_saveregs more than once in a function.
     Save the result of the first call and reuse it.  */
  if (saveregs_value != 0)
    return saveregs_value;

  /* When this function is called, it means that registers must be
     saved on entry to this function.  So we migrate the call to the
     first insn of this function.  */

  start_sequence ();

  /* Do whatever the machine needs done in this case.  */
  val = targetm.calls.expand_builtin_saveregs ();

  seq = get_insns ();
  end_sequence ();

  saveregs_value = val;

  /* Put the insns after the NOTE that starts the function.  If this
     is inside a start_sequence, make the outer-level insn chain current, so
     the code is placed at the start of the function.  */
  push_topmost_sequence ();
  emit_insn_after (seq, entry_of_function ());
  pop_topmost_sequence ();

  return val;
}

/* __builtin_args_info (N) returns word N of the arg space info
   for the current function.  The number and meanings of words
   is controlled by the definition of CUMULATIVE_ARGS.  */

static rtx
expand_builtin_args_info (tree exp)
{
  int nwords = sizeof (CUMULATIVE_ARGS) / sizeof (int);
  int *word_ptr = (int *) &crtl->args.info;

  gcc_assert (sizeof (CUMULATIVE_ARGS) % sizeof (int) == 0);

  if (call_expr_nargs (exp) != 0)
    {
      if (!host_integerp (CALL_EXPR_ARG (exp, 0), 0))
	error ("argument of %<__builtin_args_info%> must be constant");
      else
	{
	  HOST_WIDE_INT wordnum = tree_low_cst (CALL_EXPR_ARG (exp, 0), 0);

	  if (wordnum < 0 || wordnum >= nwords)
	    error ("argument of %<__builtin_args_info%> out of range");
	  else
	    return GEN_INT (word_ptr[wordnum]);
	}
    }
  else
    error ("missing argument in %<__builtin_args_info%>");

  return const0_rtx;
}

/* Expand a call to __builtin_next_arg.  */

static rtx
expand_builtin_next_arg (void)
{
  /* Checking arguments is already done in fold_builtin_next_arg
     that must be called before this function.  */
  return expand_binop (ptr_mode, add_optab,
		       crtl->args.internal_arg_pointer,
		       crtl->args.arg_offset_rtx,
		       NULL_RTX, 0, OPTAB_LIB_WIDEN);
}

/* Make it easier for the backends by protecting the valist argument
   from multiple evaluations.  */

static tree
stabilize_va_list (tree valist, int needs_lvalue)
{
  tree vatype = targetm.canonical_va_list_type (TREE_TYPE (valist));

  gcc_assert (vatype != NULL_TREE);

  if (TREE_CODE (vatype) == ARRAY_TYPE)
    {
      if (TREE_SIDE_EFFECTS (valist))
	valist = save_expr (valist);

      /* For this case, the backends will be expecting a pointer to
	 vatype, but it's possible we've actually been given an array
	 (an actual TARGET_CANONICAL_VA_LIST_TYPE (valist)).
	 So fix it.  */
      if (TREE_CODE (TREE_TYPE (valist)) == ARRAY_TYPE)
	{
	  tree p1 = build_pointer_type (TREE_TYPE (vatype));
	  valist = build_fold_addr_expr_with_type (valist, p1);
	}
    }
  else
    {
      tree pt;

      if (! needs_lvalue)
	{
	  if (! TREE_SIDE_EFFECTS (valist))
	    return valist;

	  pt = build_pointer_type (vatype);
	  valist = fold_build1 (ADDR_EXPR, pt, valist);
	  TREE_SIDE_EFFECTS (valist) = 1;
	}

      if (TREE_SIDE_EFFECTS (valist))
	valist = save_expr (valist);
      valist = build_fold_indirect_ref (valist);
    }

  return valist;
}

/* The "standard" definition of va_list is void*.  */

tree
std_build_builtin_va_list (void)
{
  return ptr_type_node;
}

/* The "standard" abi va_list is va_list_type_node.  */

tree
std_fn_abi_va_list (tree fndecl ATTRIBUTE_UNUSED)
{
  return va_list_type_node;
}

/* The "standard" type of va_list is va_list_type_node.  */

tree
std_canonical_va_list_type (tree type)
{
  tree wtype, htype;

  if (INDIRECT_REF_P (type))
    type = TREE_TYPE (type);
  else if (POINTER_TYPE_P (type) && POINTER_TYPE_P (TREE_TYPE(type)))
    type = TREE_TYPE (type);
  wtype = va_list_type_node;
  htype = type;
  /* Treat structure va_list types.  */
  if (TREE_CODE (wtype) == RECORD_TYPE && POINTER_TYPE_P (htype))
    htype = TREE_TYPE (htype);
  else if (TREE_CODE (wtype) == ARRAY_TYPE)
    {
      /* If va_list is an array type, the argument may have decayed
	 to a pointer type, e.g. by being passed to another function.
	 In that case, unwrap both types so that we can compare the
	 underlying records.  */
      if (TREE_CODE (htype) == ARRAY_TYPE
	  || POINTER_TYPE_P (htype))
	{
	  wtype = TREE_TYPE (wtype);
	  htype = TREE_TYPE (htype);
	}
    }
  if (TYPE_MAIN_VARIANT (wtype) == TYPE_MAIN_VARIANT (htype))
    return va_list_type_node;

  return NULL_TREE;
}

/* The "standard" implementation of va_start: just assign `nextarg' to
   the variable.  */

void
std_expand_builtin_va_start (tree valist, rtx nextarg)
{
  rtx va_r = expand_expr (valist, NULL_RTX, VOIDmode, EXPAND_WRITE);
  convert_move (va_r, nextarg, 0);
}

/* Expand EXP, a call to __builtin_va_start.  */

static rtx
expand_builtin_va_start (tree exp)
{
  rtx nextarg;
  tree valist;

  if (call_expr_nargs (exp) < 2)
    {
      error ("too few arguments to function %<va_start%>");
      return const0_rtx;
    }

  if (fold_builtin_next_arg (exp, true))
    return const0_rtx;

  nextarg = expand_builtin_next_arg ();
  valist = stabilize_va_list (CALL_EXPR_ARG (exp, 0), 1);

  if (targetm.expand_builtin_va_start)
    targetm.expand_builtin_va_start (valist, nextarg);
  else
    std_expand_builtin_va_start (valist, nextarg);

  return const0_rtx;
}

/* The "standard" implementation of va_arg: read the value from the
   current (padded) address and increment by the (padded) size.  */

tree
std_gimplify_va_arg_expr (tree valist, tree type, gimple_seq *pre_p,
			  gimple_seq *post_p)
{
  tree addr, t, type_size, rounded_size, valist_tmp;
  unsigned HOST_WIDE_INT align, boundary;
  bool indirect;

#ifdef ARGS_GROW_DOWNWARD
  /* All of the alignment and movement below is for args-grow-up machines.
     As of 2004, there are only 3 ARGS_GROW_DOWNWARD targets, and they all
     implement their own specialized gimplify_va_arg_expr routines.  */
  gcc_unreachable ();
#endif

  indirect = pass_by_reference (NULL, TYPE_MODE (type), type, false);
  if (indirect)
    type = build_pointer_type (type);

  align = PARM_BOUNDARY / BITS_PER_UNIT;
  boundary = FUNCTION_ARG_BOUNDARY (TYPE_MODE (type), type);

  /* When we align parameter on stack for caller, if the parameter
     alignment is beyond MAX_SUPPORTED_STACK_ALIGNMENT, it will be
     aligned at MAX_SUPPORTED_STACK_ALIGNMENT.  We will match callee
     here with caller.  */
  if (boundary > MAX_SUPPORTED_STACK_ALIGNMENT)
    boundary = MAX_SUPPORTED_STACK_ALIGNMENT;

  boundary /= BITS_PER_UNIT;

  /* Hoist the valist value into a temporary for the moment.  */
  valist_tmp = get_initialized_tmp_var (valist, pre_p, NULL);

  /* va_list pointer is aligned to PARM_BOUNDARY.  If argument actually
     requires greater alignment, we must perform dynamic alignment.  */
  if (boundary > align
      && !integer_zerop (TYPE_SIZE (type)))
    {
      t = build2 (MODIFY_EXPR, TREE_TYPE (valist), valist_tmp,
		  fold_build2 (POINTER_PLUS_EXPR, TREE_TYPE (valist),
			       valist_tmp, size_int (boundary - 1)));
      gimplify_and_add (t, pre_p);

      t = fold_convert (sizetype, valist_tmp);
      t = build2 (MODIFY_EXPR, TREE_TYPE (valist), valist_tmp,
		  fold_convert (TREE_TYPE (valist),
				fold_build2 (BIT_AND_EXPR, sizetype, t,
					     size_int (-boundary))));
      gimplify_and_add (t, pre_p);
    }
  else
    boundary = align;

  /* If the actual alignment is less than the alignment of the type,
     adjust the type accordingly so that we don't assume strict alignment
     when dereferencing the pointer.  */
  boundary *= BITS_PER_UNIT;
  if (boundary < TYPE_ALIGN (type))
    {
      type = build_variant_type_copy (type);
      TYPE_ALIGN (type) = boundary;
    }

  /* Compute the rounded size of the type.  */
  type_size = size_in_bytes (type);
  rounded_size = round_up (type_size, align);

  /* Reduce rounded_size so it's sharable with the postqueue.  */
  gimplify_expr (&rounded_size, pre_p, post_p, is_gimple_val, fb_rvalue);

  /* Get AP.  */
  addr = valist_tmp;
  if (PAD_VARARGS_DOWN && !integer_zerop (rounded_size))
    {
      /* Small args are padded downward.  */
      t = fold_build2 (GT_EXPR, sizetype, rounded_size, size_int (align));
      t = fold_build3 (COND_EXPR, sizetype, t, size_zero_node,
		       size_binop (MINUS_EXPR, rounded_size, type_size));
      addr = fold_build2 (POINTER_PLUS_EXPR, TREE_TYPE (addr), addr, t);
    }

  /* Compute new value for AP.  */
  t = build2 (POINTER_PLUS_EXPR, TREE_TYPE (valist), valist_tmp, rounded_size);
  t = build2 (MODIFY_EXPR, TREE_TYPE (valist), valist, t);
  gimplify_and_add (t, pre_p);

  addr = fold_convert (build_pointer_type (type), addr);

  if (indirect)
    addr = build_va_arg_indirect_ref (addr);

  return build_va_arg_indirect_ref (addr);
}

/* Build an indirect-ref expression over the given TREE, which represents a
   piece of a va_arg() expansion.  */
tree
build_va_arg_indirect_ref (tree addr)
{
  addr = build_fold_indirect_ref (addr);

  if (flag_mudflap) /* Don't instrument va_arg INDIRECT_REF.  */
    mf_mark (addr);

  return addr;
}

/* Return a dummy expression of type TYPE in order to keep going after an
   error.  */

static tree
dummy_object (tree type)
{
  tree t = build_int_cst (build_pointer_type (type), 0);
  return build1 (INDIRECT_REF, type, t);
}

/* Gimplify __builtin_va_arg, aka VA_ARG_EXPR, which is not really a
   builtin function, but a very special sort of operator.  */

enum gimplify_status
gimplify_va_arg_expr (tree *expr_p, gimple_seq *pre_p, gimple_seq *post_p)
{
  tree promoted_type, have_va_type;
  tree valist = TREE_OPERAND (*expr_p, 0);
  tree type = TREE_TYPE (*expr_p);
  tree t;

  /* Verify that valist is of the proper type.  */
  have_va_type = TREE_TYPE (valist);
  if (have_va_type == error_mark_node)
    return GS_ERROR;
  have_va_type = targetm.canonical_va_list_type (have_va_type);

  if (have_va_type == NULL_TREE)
    {
      error ("first argument to %<va_arg%> not of type %<va_list%>");
      return GS_ERROR;
    }

  /* Generate a diagnostic for requesting data of a type that cannot
     be passed through `...' due to type promotion at the call site.  */
  if ((promoted_type = lang_hooks.types.type_promotes_to (type))
	   != type)
    {
      static bool gave_help;
      bool warned;

      /* Unfortunately, this is merely undefined, rather than a constraint
	 violation, so we cannot make this an error.  If this call is never
	 executed, the program is still strictly conforming.  */
      warned = warning (0, "%qT is promoted to %qT when passed through %<...%>",
			type, promoted_type);
      if (!gave_help && warned)
	{
	  gave_help = true;
	  inform (input_location, "(so you should pass %qT not %qT to %<va_arg%>)",
		   promoted_type, type);
	}

      /* We can, however, treat "undefined" any way we please.
	 Call abort to encourage the user to fix the program.  */
      if (warned)
	inform (input_location, "if this code is reached, the program will abort");
<<<<<<< HEAD
=======
      /* Before the abort, allow the evaluation of the va_list
	 expression to exit or longjmp.  */
      gimplify_and_add (valist, pre_p);
>>>>>>> a0daa400
      t = build_call_expr (implicit_built_in_decls[BUILT_IN_TRAP], 0);
      gimplify_and_add (t, pre_p);

      /* This is dead code, but go ahead and finish so that the
	 mode of the result comes out right.  */
      *expr_p = dummy_object (type);
      return GS_ALL_DONE;
    }
  else
    {
      /* Make it easier for the backends by protecting the valist argument
	 from multiple evaluations.  */
      if (TREE_CODE (have_va_type) == ARRAY_TYPE)
	{
	  /* For this case, the backends will be expecting a pointer to
	     TREE_TYPE (abi), but it's possible we've
	     actually been given an array (an actual TARGET_FN_ABI_VA_LIST).
	     So fix it.  */
	  if (TREE_CODE (TREE_TYPE (valist)) == ARRAY_TYPE)
	    {
	      tree p1 = build_pointer_type (TREE_TYPE (have_va_type));
	      valist = build_fold_addr_expr_with_type (valist, p1);
	    }

	  gimplify_expr (&valist, pre_p, post_p, is_gimple_val, fb_rvalue);
	}
      else
	gimplify_expr (&valist, pre_p, post_p, is_gimple_min_lval, fb_lvalue);

      if (!targetm.gimplify_va_arg_expr)
	/* FIXME: Once most targets are converted we should merely
	   assert this is non-null.  */
	return GS_ALL_DONE;

      *expr_p = targetm.gimplify_va_arg_expr (valist, type, pre_p, post_p);
      return GS_OK;
    }
}

/* Expand EXP, a call to __builtin_va_end.  */

static rtx
expand_builtin_va_end (tree exp)
{
  tree valist = CALL_EXPR_ARG (exp, 0);

  /* Evaluate for side effects, if needed.  I hate macros that don't
     do that.  */
  if (TREE_SIDE_EFFECTS (valist))
    expand_expr (valist, const0_rtx, VOIDmode, EXPAND_NORMAL);

  return const0_rtx;
}

/* Expand EXP, a call to __builtin_va_copy.  We do this as a
   builtin rather than just as an assignment in stdarg.h because of the
   nastiness of array-type va_list types.  */

static rtx
expand_builtin_va_copy (tree exp)
{
  tree dst, src, t;

  dst = CALL_EXPR_ARG (exp, 0);
  src = CALL_EXPR_ARG (exp, 1);

  dst = stabilize_va_list (dst, 1);
  src = stabilize_va_list (src, 0);

  gcc_assert (cfun != NULL && cfun->decl != NULL_TREE);

  if (TREE_CODE (targetm.fn_abi_va_list (cfun->decl)) != ARRAY_TYPE)
    {
      t = build2 (MODIFY_EXPR, targetm.fn_abi_va_list (cfun->decl), dst, src);
      TREE_SIDE_EFFECTS (t) = 1;
      expand_expr (t, const0_rtx, VOIDmode, EXPAND_NORMAL);
    }
  else
    {
      rtx dstb, srcb, size;

      /* Evaluate to pointers.  */
      dstb = expand_expr (dst, NULL_RTX, Pmode, EXPAND_NORMAL);
      srcb = expand_expr (src, NULL_RTX, Pmode, EXPAND_NORMAL);
      size = expand_expr (TYPE_SIZE_UNIT (targetm.fn_abi_va_list (cfun->decl)),
      		  NULL_RTX, VOIDmode, EXPAND_NORMAL);

      dstb = convert_memory_address (Pmode, dstb);
      srcb = convert_memory_address (Pmode, srcb);

      /* "Dereference" to BLKmode memories.  */
      dstb = gen_rtx_MEM (BLKmode, dstb);
      set_mem_alias_set (dstb, get_alias_set (TREE_TYPE (TREE_TYPE (dst))));
      set_mem_align (dstb, TYPE_ALIGN (targetm.fn_abi_va_list (cfun->decl)));
      srcb = gen_rtx_MEM (BLKmode, srcb);
      set_mem_alias_set (srcb, get_alias_set (TREE_TYPE (TREE_TYPE (src))));
      set_mem_align (srcb, TYPE_ALIGN (targetm.fn_abi_va_list (cfun->decl)));

      /* Copy.  */
      emit_block_move (dstb, srcb, size, BLOCK_OP_NORMAL);
    }

  return const0_rtx;
}

/* Expand a call to one of the builtin functions __builtin_frame_address or
   __builtin_return_address.  */

static rtx
expand_builtin_frame_address (tree fndecl, tree exp)
{
  /* The argument must be a nonnegative integer constant.
     It counts the number of frames to scan up the stack.
     The value is the return address saved in that frame.  */
  if (call_expr_nargs (exp) == 0)
    /* Warning about missing arg was already issued.  */
    return const0_rtx;
  else if (! host_integerp (CALL_EXPR_ARG (exp, 0), 1))
    {
      if (DECL_FUNCTION_CODE (fndecl) == BUILT_IN_FRAME_ADDRESS)
	error ("invalid argument to %<__builtin_frame_address%>");
      else
	error ("invalid argument to %<__builtin_return_address%>");
      return const0_rtx;
    }
  else
    {
      rtx tem
	= expand_builtin_return_addr (DECL_FUNCTION_CODE (fndecl),
				      tree_low_cst (CALL_EXPR_ARG (exp, 0), 1));

      /* Some ports cannot access arbitrary stack frames.  */
      if (tem == NULL)
	{
	  if (DECL_FUNCTION_CODE (fndecl) == BUILT_IN_FRAME_ADDRESS)
	    warning (0, "unsupported argument to %<__builtin_frame_address%>");
	  else
	    warning (0, "unsupported argument to %<__builtin_return_address%>");
	  return const0_rtx;
	}

      /* For __builtin_frame_address, return what we've got.  */
      if (DECL_FUNCTION_CODE (fndecl) == BUILT_IN_FRAME_ADDRESS)
	return tem;

      if (!REG_P (tem)
	  && ! CONSTANT_P (tem))
	tem = copy_to_mode_reg (Pmode, tem);
      return tem;
    }
}

/* Expand EXP, a call to the alloca builtin.  Return NULL_RTX if
   we failed and the caller should emit a normal call, otherwise try to get
   the result in TARGET, if convenient.  */

static rtx
expand_builtin_alloca (tree exp, rtx target)
{
  rtx op0;
  rtx result;

  /* In -fmudflap-instrumented code, alloca() and __builtin_alloca()
     should always expand to function calls.  These can be intercepted
     in libmudflap.  */
  if (flag_mudflap)
    return NULL_RTX;

  if (!validate_arglist (exp, INTEGER_TYPE, VOID_TYPE))
    return NULL_RTX;

  /* Compute the argument.  */
  op0 = expand_normal (CALL_EXPR_ARG (exp, 0));

  /* Allocate the desired space.  */
  result = allocate_dynamic_stack_space (op0, target, BITS_PER_UNIT);
  result = convert_memory_address (ptr_mode, result);

  return result;
}

/* Expand a call to a bswap builtin with argument ARG0.  MODE
   is the mode to expand with.  */

static rtx
expand_builtin_bswap (tree exp, rtx target, rtx subtarget)
{
  enum machine_mode mode;
  tree arg;
  rtx op0;

  if (!validate_arglist (exp, INTEGER_TYPE, VOID_TYPE))
    return NULL_RTX;

  arg = CALL_EXPR_ARG (exp, 0);
  mode = TYPE_MODE (TREE_TYPE (arg));
  op0 = expand_expr (arg, subtarget, VOIDmode, EXPAND_NORMAL);

  target = expand_unop (mode, bswap_optab, op0, target, 1);

  gcc_assert (target);

  return convert_to_mode (mode, target, 0);
}

/* Expand a call to a unary builtin in EXP.
   Return NULL_RTX if a normal call should be emitted rather than expanding the
   function in-line.  If convenient, the result should be placed in TARGET.
   SUBTARGET may be used as the target for computing one of EXP's operands.  */

static rtx
expand_builtin_unop (enum machine_mode target_mode, tree exp, rtx target,
		     rtx subtarget, optab op_optab)
{
  rtx op0;

  if (!validate_arglist (exp, INTEGER_TYPE, VOID_TYPE))
    return NULL_RTX;

  /* Compute the argument.  */
  op0 = expand_expr (CALL_EXPR_ARG (exp, 0), subtarget,
		     VOIDmode, EXPAND_NORMAL);
  /* Compute op, into TARGET if possible.
     Set TARGET to wherever the result comes back.  */
  target = expand_unop (TYPE_MODE (TREE_TYPE (CALL_EXPR_ARG (exp, 0))),
			op_optab, op0, target, 1);
  gcc_assert (target);

  return convert_to_mode (target_mode, target, 0);
}

/* If the string passed to fputs is a constant and is one character
   long, we attempt to transform this call into __builtin_fputc().  */

static rtx
expand_builtin_fputs (tree exp, rtx target, bool unlocked)
{
  /* Verify the arguments in the original call.  */
  if (validate_arglist (exp, POINTER_TYPE, POINTER_TYPE, VOID_TYPE))
    {
      tree result = fold_builtin_fputs (CALL_EXPR_ARG (exp, 0),
 					CALL_EXPR_ARG (exp, 1),
					(target == const0_rtx),
					unlocked, NULL_TREE);
      if (result)
	return expand_expr (result, target, VOIDmode, EXPAND_NORMAL);
    }
  return NULL_RTX;
}

/* Expand a call to __builtin_expect.  We just return our argument 
   as the builtin_expect semantic should've been already executed by
   tree branch prediction pass. */

static rtx
expand_builtin_expect (tree exp, rtx target)
{
  tree arg, c;

  if (call_expr_nargs (exp) < 2)
    return const0_rtx;
  arg = CALL_EXPR_ARG (exp, 0);
  c = CALL_EXPR_ARG (exp, 1);

  target = expand_expr (arg, target, VOIDmode, EXPAND_NORMAL);
  /* When guessing was done, the hints should be already stripped away.  */
  gcc_assert (!flag_guess_branch_prob
	      || optimize == 0 || errorcount || sorrycount);
  return target;
}

void
expand_builtin_trap (void)
{
#ifdef HAVE_trap
  if (HAVE_trap)
    emit_insn (gen_trap ());
  else
#endif
    emit_library_call (abort_libfunc, LCT_NORETURN, VOIDmode, 0);
  emit_barrier ();
}

/* Expand EXP, a call to fabs, fabsf or fabsl.
   Return NULL_RTX if a normal call should be emitted rather than expanding
   the function inline.  If convenient, the result should be placed
   in TARGET.  SUBTARGET may be used as the target for computing
   the operand.  */

static rtx
expand_builtin_fabs (tree exp, rtx target, rtx subtarget)
{
  enum machine_mode mode;
  tree arg;
  rtx op0;

  if (!validate_arglist (exp, REAL_TYPE, VOID_TYPE))
    return NULL_RTX;

  arg = CALL_EXPR_ARG (exp, 0);
  CALL_EXPR_ARG (exp, 0) = arg = builtin_save_expr (arg);
  mode = TYPE_MODE (TREE_TYPE (arg));
  op0 = expand_expr (arg, subtarget, VOIDmode, EXPAND_NORMAL);
  return expand_abs (mode, op0, target, 0, safe_from_p (target, arg, 1));
}

/* Expand EXP, a call to copysign, copysignf, or copysignl.
   Return NULL is a normal call should be emitted rather than expanding the
   function inline.  If convenient, the result should be placed in TARGET.
   SUBTARGET may be used as the target for computing the operand.  */

static rtx
expand_builtin_copysign (tree exp, rtx target, rtx subtarget)
{
  rtx op0, op1;
  tree arg;

  if (!validate_arglist (exp, REAL_TYPE, REAL_TYPE, VOID_TYPE))
    return NULL_RTX;

  arg = CALL_EXPR_ARG (exp, 0);
  op0 = expand_expr (arg, subtarget, VOIDmode, EXPAND_NORMAL);

  arg = CALL_EXPR_ARG (exp, 1);
  op1 = expand_normal (arg);

  return expand_copysign (op0, op1, target);
}

/* Create a new constant string literal and return a char* pointer to it.
   The STRING_CST value is the LEN characters at STR.  */
tree
build_string_literal (int len, const char *str)
{
  tree t, elem, index, type;

  t = build_string (len, str);
  elem = build_type_variant (char_type_node, 1, 0);
  index = build_index_type (size_int (len - 1));
  type = build_array_type (elem, index);
  TREE_TYPE (t) = type;
  TREE_CONSTANT (t) = 1;
  TREE_READONLY (t) = 1;
  TREE_STATIC (t) = 1;

  type = build_pointer_type (elem);
  t = build1 (ADDR_EXPR, type,
	      build4 (ARRAY_REF, elem,
		      t, integer_zero_node, NULL_TREE, NULL_TREE));
  return t;
}

/* Expand EXP, a call to printf or printf_unlocked.
   Return NULL_RTX if a normal call should be emitted rather than transforming
   the function inline.  If convenient, the result should be placed in
   TARGET with mode MODE.  UNLOCKED indicates this is a printf_unlocked
   call.  */
static rtx
expand_builtin_printf (tree exp, rtx target, enum machine_mode mode,
		       bool unlocked)
{
  /* If we're using an unlocked function, assume the other unlocked
     functions exist explicitly.  */
  tree const fn_putchar = unlocked ? built_in_decls[BUILT_IN_PUTCHAR_UNLOCKED]
    : implicit_built_in_decls[BUILT_IN_PUTCHAR];
  tree const fn_puts = unlocked ? built_in_decls[BUILT_IN_PUTS_UNLOCKED]
    : implicit_built_in_decls[BUILT_IN_PUTS];
  const char *fmt_str;
  tree fn = 0;
  tree fmt, arg;
  int nargs = call_expr_nargs (exp);

  /* If the return value is used, don't do the transformation.  */
  if (target != const0_rtx)
    return NULL_RTX;

  /* Verify the required arguments in the original call.  */
  if (nargs == 0)
    return NULL_RTX;
  fmt = CALL_EXPR_ARG (exp, 0);
  if (! POINTER_TYPE_P (TREE_TYPE (fmt)))
    return NULL_RTX;

  /* Check whether the format is a literal string constant.  */
  fmt_str = c_getstr (fmt);
  if (fmt_str == NULL)
    return NULL_RTX;

  if (!init_target_chars ())
    return NULL_RTX;

  /* If the format specifier was "%s\n", call __builtin_puts(arg).  */
  if (strcmp (fmt_str, target_percent_s_newline) == 0)
    {
      if ((nargs != 2)
	  || ! POINTER_TYPE_P (TREE_TYPE (CALL_EXPR_ARG (exp, 1))))
	return NULL_RTX;
      if (fn_puts)
	fn = build_call_expr (fn_puts, 1, CALL_EXPR_ARG (exp, 1));
    }
  /* If the format specifier was "%c", call __builtin_putchar(arg).  */
  else if (strcmp (fmt_str, target_percent_c) == 0)
    {
      if ((nargs != 2)
	  || TREE_CODE (TREE_TYPE (CALL_EXPR_ARG (exp, 1))) != INTEGER_TYPE)
	return NULL_RTX;
      if (fn_putchar)
	fn = build_call_expr (fn_putchar, 1, CALL_EXPR_ARG (exp, 1));
    }
  else
    {
      /* We can't handle anything else with % args or %% ... yet.  */
      if (strchr (fmt_str, target_percent))
	return NULL_RTX;

      if (nargs > 1)
	return NULL_RTX;

      /* If the format specifier was "", printf does nothing.  */
      if (fmt_str[0] == '\0')
	return const0_rtx;
      /* If the format specifier has length of 1, call putchar.  */
      if (fmt_str[1] == '\0')
	{
	  /* Given printf("c"), (where c is any one character,)
	     convert "c"[0] to an int and pass that to the replacement
	     function.  */
	  arg = build_int_cst (NULL_TREE, fmt_str[0]);
	  if (fn_putchar)
	    fn = build_call_expr (fn_putchar, 1, arg);
	}
      else
	{
	  /* If the format specifier was "string\n", call puts("string").  */
	  size_t len = strlen (fmt_str);
	  if ((unsigned char)fmt_str[len - 1] == target_newline)
	    {
	      /* Create a NUL-terminated string that's one char shorter
		 than the original, stripping off the trailing '\n'.  */
	      char *newstr = XALLOCAVEC (char, len);
	      memcpy (newstr, fmt_str, len - 1);
	      newstr[len - 1] = 0;
	      arg = build_string_literal (len, newstr);
	      if (fn_puts)
		fn = build_call_expr (fn_puts, 1, arg);
	    }
	  else
	    /* We'd like to arrange to call fputs(string,stdout) here,
	       but we need stdout and don't have a way to get it yet.  */
	    return NULL_RTX;
	}
    }

  if (!fn)
    return NULL_RTX;
  if (TREE_CODE (fn) == CALL_EXPR)
    CALL_EXPR_TAILCALL (fn) = CALL_EXPR_TAILCALL (exp);
  return expand_expr (fn, target, mode, EXPAND_NORMAL);
}

/* Expand EXP, a call to fprintf or fprintf_unlocked.
   Return NULL_RTX if a normal call should be emitted rather than transforming
   the function inline.  If convenient, the result should be placed in
   TARGET with mode MODE.  UNLOCKED indicates this is a fprintf_unlocked
   call.  */
static rtx
expand_builtin_fprintf (tree exp, rtx target, enum machine_mode mode,
			bool unlocked)
{
  /* If we're using an unlocked function, assume the other unlocked
     functions exist explicitly.  */
  tree const fn_fputc = unlocked ? built_in_decls[BUILT_IN_FPUTC_UNLOCKED]
    : implicit_built_in_decls[BUILT_IN_FPUTC];
  tree const fn_fputs = unlocked ? built_in_decls[BUILT_IN_FPUTS_UNLOCKED]
    : implicit_built_in_decls[BUILT_IN_FPUTS];
  const char *fmt_str;
  tree fn = 0;
  tree fmt, fp, arg;
  int nargs = call_expr_nargs (exp);

  /* If the return value is used, don't do the transformation.  */
  if (target != const0_rtx)
    return NULL_RTX;

  /* Verify the required arguments in the original call.  */
  if (nargs < 2)
    return NULL_RTX;
  fp = CALL_EXPR_ARG (exp, 0);
  if (! POINTER_TYPE_P (TREE_TYPE (fp)))
    return NULL_RTX;
  fmt = CALL_EXPR_ARG (exp, 1);
  if (! POINTER_TYPE_P (TREE_TYPE (fmt)))
    return NULL_RTX;

  /* Check whether the format is a literal string constant.  */
  fmt_str = c_getstr (fmt);
  if (fmt_str == NULL)
    return NULL_RTX;

  if (!init_target_chars ())
    return NULL_RTX;

  /* If the format specifier was "%s", call __builtin_fputs(arg,fp).  */
  if (strcmp (fmt_str, target_percent_s) == 0)
    {
      if ((nargs != 3)
	  || ! POINTER_TYPE_P (TREE_TYPE (CALL_EXPR_ARG (exp, 2))))
	return NULL_RTX;
      arg = CALL_EXPR_ARG (exp, 2);
      if (fn_fputs)
	fn = build_call_expr (fn_fputs, 2, arg, fp);
    }
  /* If the format specifier was "%c", call __builtin_fputc(arg,fp).  */
  else if (strcmp (fmt_str, target_percent_c) == 0)
    {
      if ((nargs != 3)
	  || TREE_CODE (TREE_TYPE (CALL_EXPR_ARG (exp, 2))) != INTEGER_TYPE)
	return NULL_RTX;
      arg = CALL_EXPR_ARG (exp, 2);
      if (fn_fputc)
	fn = build_call_expr (fn_fputc, 2, arg, fp);
    }
  else
    {
      /* We can't handle anything else with % args or %% ... yet.  */
      if (strchr (fmt_str, target_percent))
	return NULL_RTX;

      if (nargs > 2)
	return NULL_RTX;

      /* If the format specifier was "", fprintf does nothing.  */
      if (fmt_str[0] == '\0')
	{
	  /* Evaluate and ignore FILE* argument for side-effects.  */
	  expand_expr (fp, const0_rtx, VOIDmode, EXPAND_NORMAL);
	  return const0_rtx;
	}

      /* When "string" doesn't contain %, replace all cases of
	 fprintf(stream,string) with fputs(string,stream).  The fputs
	 builtin will take care of special cases like length == 1.  */
      if (fn_fputs)
	fn = build_call_expr (fn_fputs, 2, fmt, fp);
    }

  if (!fn)
    return NULL_RTX;
  if (TREE_CODE (fn) == CALL_EXPR)
    CALL_EXPR_TAILCALL (fn) = CALL_EXPR_TAILCALL (exp);
  return expand_expr (fn, target, mode, EXPAND_NORMAL);
}

/* Expand a call EXP to sprintf.  Return NULL_RTX if
   a normal call should be emitted rather than expanding the function
   inline.  If convenient, the result should be placed in TARGET with
   mode MODE.  */

static rtx
expand_builtin_sprintf (tree exp, rtx target, enum machine_mode mode)
{
  tree dest, fmt;
  const char *fmt_str;
  int nargs = call_expr_nargs (exp);

  /* Verify the required arguments in the original call.  */
  if (nargs < 2)
    return NULL_RTX;
  dest = CALL_EXPR_ARG (exp, 0);
  if (! POINTER_TYPE_P (TREE_TYPE (dest)))
    return NULL_RTX;
  fmt = CALL_EXPR_ARG (exp, 0);
  if (! POINTER_TYPE_P (TREE_TYPE (fmt)))
    return NULL_RTX;

  /* Check whether the format is a literal string constant.  */
  fmt_str = c_getstr (fmt);
  if (fmt_str == NULL)
    return NULL_RTX;

  if (!init_target_chars ())
    return NULL_RTX;

  /* If the format doesn't contain % args or %%, use strcpy.  */
  if (strchr (fmt_str, target_percent) == 0)
    {
      tree fn = implicit_built_in_decls[BUILT_IN_STRCPY];
      tree exp;

      if ((nargs > 2) || ! fn)
	return NULL_RTX;
      expand_expr (build_call_expr (fn, 2, dest, fmt),
		   const0_rtx, VOIDmode, EXPAND_NORMAL);
      if (target == const0_rtx)
	return const0_rtx;
      exp = build_int_cst (NULL_TREE, strlen (fmt_str));
      return expand_expr (exp, target, mode, EXPAND_NORMAL);
    }
  /* If the format is "%s", use strcpy if the result isn't used.  */
  else if (strcmp (fmt_str, target_percent_s) == 0)
    {
      tree fn, arg, len;
      fn = implicit_built_in_decls[BUILT_IN_STRCPY];

      if (! fn)
	return NULL_RTX;
      if (nargs != 3)
	return NULL_RTX;
      arg = CALL_EXPR_ARG (exp, 2);
      if (! POINTER_TYPE_P (TREE_TYPE (arg)))
	return NULL_RTX;

      if (target != const0_rtx)
	{
	  len = c_strlen (arg, 1);
	  if (! len || TREE_CODE (len) != INTEGER_CST)
	    return NULL_RTX;
	}
      else
	len = NULL_TREE;

      expand_expr (build_call_expr (fn, 2, dest, arg),
		   const0_rtx, VOIDmode, EXPAND_NORMAL);

      if (target == const0_rtx)
	return const0_rtx;
      return expand_expr (len, target, mode, EXPAND_NORMAL);
    }

  return NULL_RTX;
}

/* Expand a call to either the entry or exit function profiler.  */

static rtx
expand_builtin_profile_func (bool exitp)
{
  rtx this_rtx, which;

  this_rtx = DECL_RTL (current_function_decl);
  gcc_assert (MEM_P (this_rtx));
  this_rtx = XEXP (this_rtx, 0);

  if (exitp)
    which = profile_function_exit_libfunc;
  else
    which = profile_function_entry_libfunc;

  emit_library_call (which, LCT_NORMAL, VOIDmode, 2, this_rtx, Pmode,
		     expand_builtin_return_addr (BUILT_IN_RETURN_ADDRESS,
						 0),
		     Pmode);

  return const0_rtx;
}

/* Expand a call to __builtin___clear_cache.  */

static rtx
expand_builtin___clear_cache (tree exp ATTRIBUTE_UNUSED)
{
#ifndef HAVE_clear_cache
#ifdef CLEAR_INSN_CACHE
  /* There is no "clear_cache" insn, and __clear_cache() in libgcc
     does something.  Just do the default expansion to a call to
     __clear_cache().  */
  return NULL_RTX;
#else
  /* There is no "clear_cache" insn, and __clear_cache() in libgcc
     does nothing.  There is no need to call it.  Do nothing.  */
  return const0_rtx;
#endif /* CLEAR_INSN_CACHE */
#else
  /* We have a "clear_cache" insn, and it will handle everything.  */
  tree begin, end;
  rtx begin_rtx, end_rtx;
  enum insn_code icode;

  /* We must not expand to a library call.  If we did, any
     fallback library function in libgcc that might contain a call to
     __builtin___clear_cache() would recurse infinitely.  */
  if (!validate_arglist (exp, POINTER_TYPE, POINTER_TYPE, VOID_TYPE))
    {
      error ("both arguments to %<__builtin___clear_cache%> must be pointers");
      return const0_rtx;
    }

  if (HAVE_clear_cache)
    {
      icode = CODE_FOR_clear_cache;

      begin = CALL_EXPR_ARG (exp, 0);
      begin_rtx = expand_expr (begin, NULL_RTX, Pmode, EXPAND_NORMAL);
      begin_rtx = convert_memory_address (Pmode, begin_rtx);
      if (!insn_data[icode].operand[0].predicate (begin_rtx, Pmode))
	begin_rtx = copy_to_mode_reg (Pmode, begin_rtx);

      end = CALL_EXPR_ARG (exp, 1);
      end_rtx = expand_expr (end, NULL_RTX, Pmode, EXPAND_NORMAL);
      end_rtx = convert_memory_address (Pmode, end_rtx);
      if (!insn_data[icode].operand[1].predicate (end_rtx, Pmode))
	end_rtx = copy_to_mode_reg (Pmode, end_rtx);

      emit_insn (gen_clear_cache (begin_rtx, end_rtx));
    }
  return const0_rtx;
#endif /* HAVE_clear_cache */
}

/* Given a trampoline address, make sure it satisfies TRAMPOLINE_ALIGNMENT.  */

static rtx
round_trampoline_addr (rtx tramp)
{
  rtx temp, addend, mask;

  /* If we don't need too much alignment, we'll have been guaranteed
     proper alignment by get_trampoline_type.  */
  if (TRAMPOLINE_ALIGNMENT <= STACK_BOUNDARY)
    return tramp;

  /* Round address up to desired boundary.  */
  temp = gen_reg_rtx (Pmode);
  addend = GEN_INT (TRAMPOLINE_ALIGNMENT / BITS_PER_UNIT - 1);
  mask = GEN_INT (-TRAMPOLINE_ALIGNMENT / BITS_PER_UNIT);

  temp  = expand_simple_binop (Pmode, PLUS, tramp, addend,
			       temp, 0, OPTAB_LIB_WIDEN);
  tramp = expand_simple_binop (Pmode, AND, temp, mask,
			       temp, 0, OPTAB_LIB_WIDEN);

  return tramp;
}

static rtx
expand_builtin_init_trampoline (tree exp)
{
  tree t_tramp, t_func, t_chain;
  rtx r_tramp, r_func, r_chain;
#ifdef TRAMPOLINE_TEMPLATE
  rtx blktramp;
#endif

  if (!validate_arglist (exp, POINTER_TYPE, POINTER_TYPE,
			 POINTER_TYPE, VOID_TYPE))
    return NULL_RTX;

  t_tramp = CALL_EXPR_ARG (exp, 0);
  t_func = CALL_EXPR_ARG (exp, 1);
  t_chain = CALL_EXPR_ARG (exp, 2);

  r_tramp = expand_normal (t_tramp);
  r_func = expand_normal (t_func);
  r_chain = expand_normal (t_chain);

  /* Generate insns to initialize the trampoline.  */
  r_tramp = round_trampoline_addr (r_tramp);
#ifdef TRAMPOLINE_TEMPLATE
  blktramp = gen_rtx_MEM (BLKmode, r_tramp);
  set_mem_align (blktramp, TRAMPOLINE_ALIGNMENT);
  emit_block_move (blktramp, assemble_trampoline_template (),
		   GEN_INT (TRAMPOLINE_SIZE), BLOCK_OP_NORMAL);
#endif
  trampolines_created = 1;
  INITIALIZE_TRAMPOLINE (r_tramp, r_func, r_chain);

  return const0_rtx;
}

static rtx
expand_builtin_adjust_trampoline (tree exp)
{
  rtx tramp;

  if (!validate_arglist (exp, POINTER_TYPE, VOID_TYPE))
    return NULL_RTX;

  tramp = expand_normal (CALL_EXPR_ARG (exp, 0));
  tramp = round_trampoline_addr (tramp);
#ifdef TRAMPOLINE_ADJUST_ADDRESS
  TRAMPOLINE_ADJUST_ADDRESS (tramp);
#endif

  return tramp;
}

/* Expand the call EXP to the built-in signbit, signbitf or signbitl
   function.  The function first checks whether the back end provides
   an insn to implement signbit for the respective mode.  If not, it
   checks whether the floating point format of the value is such that
   the sign bit can be extracted.  If that is not the case, the
   function returns NULL_RTX to indicate that a normal call should be
   emitted rather than expanding the function in-line.  EXP is the
   expression that is a call to the builtin function; if convenient,
   the result should be placed in TARGET.  */
static rtx
expand_builtin_signbit (tree exp, rtx target)
{
  const struct real_format *fmt;
  enum machine_mode fmode, imode, rmode;
  HOST_WIDE_INT hi, lo;
  tree arg;
  int word, bitpos;
  enum insn_code icode;
  rtx temp;

  if (!validate_arglist (exp, REAL_TYPE, VOID_TYPE))
    return NULL_RTX;

  arg = CALL_EXPR_ARG (exp, 0);
  fmode = TYPE_MODE (TREE_TYPE (arg));
  rmode = TYPE_MODE (TREE_TYPE (exp));
  fmt = REAL_MODE_FORMAT (fmode);

  arg = builtin_save_expr (arg);

  /* Expand the argument yielding a RTX expression. */
  temp = expand_normal (arg);

  /* Check if the back end provides an insn that handles signbit for the
     argument's mode. */
  icode = signbit_optab->handlers [(int) fmode].insn_code;
  if (icode != CODE_FOR_nothing)
    {
      target = gen_reg_rtx (TYPE_MODE (TREE_TYPE (exp)));
      emit_unop_insn (icode, target, temp, UNKNOWN);
      return target;
    }

  /* For floating point formats without a sign bit, implement signbit
     as "ARG < 0.0".  */
  bitpos = fmt->signbit_ro;
  if (bitpos < 0)
  {
    /* But we can't do this if the format supports signed zero.  */
    if (fmt->has_signed_zero && HONOR_SIGNED_ZEROS (fmode))
      return NULL_RTX;

    arg = fold_build2 (LT_EXPR, TREE_TYPE (exp), arg,
		       build_real (TREE_TYPE (arg), dconst0));
    return expand_expr (arg, target, VOIDmode, EXPAND_NORMAL);
  }

  if (GET_MODE_SIZE (fmode) <= UNITS_PER_WORD)
    {
      imode = int_mode_for_mode (fmode);
      if (imode == BLKmode)
	return NULL_RTX;
      temp = gen_lowpart (imode, temp);
    }
  else
    {
      imode = word_mode;
      /* Handle targets with different FP word orders.  */
      if (FLOAT_WORDS_BIG_ENDIAN)
	word = (GET_MODE_BITSIZE (fmode) - bitpos) / BITS_PER_WORD;
      else
	word = bitpos / BITS_PER_WORD;
      temp = operand_subword_force (temp, word, fmode);
      bitpos = bitpos % BITS_PER_WORD;
    }

  /* Force the intermediate word_mode (or narrower) result into a
     register.  This avoids attempting to create paradoxical SUBREGs
     of floating point modes below.  */
  temp = force_reg (imode, temp);

  /* If the bitpos is within the "result mode" lowpart, the operation
     can be implement with a single bitwise AND.  Otherwise, we need
     a right shift and an AND.  */

  if (bitpos < GET_MODE_BITSIZE (rmode))
    {
      if (bitpos < HOST_BITS_PER_WIDE_INT)
	{
	  hi = 0;
	  lo = (HOST_WIDE_INT) 1 << bitpos;
	}
      else
	{
	  hi = (HOST_WIDE_INT) 1 << (bitpos - HOST_BITS_PER_WIDE_INT);
	  lo = 0;
	}

      if (GET_MODE_SIZE (imode) > GET_MODE_SIZE (rmode))
	temp = gen_lowpart (rmode, temp);
      temp = expand_binop (rmode, and_optab, temp,
			   immed_double_const (lo, hi, rmode),
			   NULL_RTX, 1, OPTAB_LIB_WIDEN);
    }
  else
    {
      /* Perform a logical right shift to place the signbit in the least
	 significant bit, then truncate the result to the desired mode
	 and mask just this bit.  */
      temp = expand_shift (RSHIFT_EXPR, imode, temp,
			   build_int_cst (NULL_TREE, bitpos), NULL_RTX, 1);
      temp = gen_lowpart (rmode, temp);
      temp = expand_binop (rmode, and_optab, temp, const1_rtx,
			   NULL_RTX, 1, OPTAB_LIB_WIDEN);
    }

  return temp;
}

/* Expand fork or exec calls.  TARGET is the desired target of the
   call.  EXP is the call. FN is the
   identificator of the actual function.  IGNORE is nonzero if the
   value is to be ignored.  */

static rtx
expand_builtin_fork_or_exec (tree fn, tree exp, rtx target, int ignore)
{
  tree id, decl;
  tree call;

  /* If we are not profiling, just call the function.  */
  if (!profile_arc_flag)
    return NULL_RTX;

  /* Otherwise call the wrapper.  This should be equivalent for the rest of
     compiler, so the code does not diverge, and the wrapper may run the
     code necessary for keeping the profiling sane.  */

  switch (DECL_FUNCTION_CODE (fn))
    {
    case BUILT_IN_FORK:
      id = get_identifier ("__gcov_fork");
      break;

    case BUILT_IN_EXECL:
      id = get_identifier ("__gcov_execl");
      break;

    case BUILT_IN_EXECV:
      id = get_identifier ("__gcov_execv");
      break;

    case BUILT_IN_EXECLP:
      id = get_identifier ("__gcov_execlp");
      break;

    case BUILT_IN_EXECLE:
      id = get_identifier ("__gcov_execle");
      break;

    case BUILT_IN_EXECVP:
      id = get_identifier ("__gcov_execvp");
      break;

    case BUILT_IN_EXECVE:
      id = get_identifier ("__gcov_execve");
      break;

    default:
      gcc_unreachable ();
    }

  decl = build_decl (FUNCTION_DECL, id, TREE_TYPE (fn));
  DECL_EXTERNAL (decl) = 1;
  TREE_PUBLIC (decl) = 1;
  DECL_ARTIFICIAL (decl) = 1;
  TREE_NOTHROW (decl) = 1;
  DECL_VISIBILITY (decl) = VISIBILITY_DEFAULT;
  DECL_VISIBILITY_SPECIFIED (decl) = 1;
  call = rewrite_call_expr (exp, 0, decl, 0);
  return expand_call (call, target, ignore);
 }
  


/* Reconstitute a mode for a __sync intrinsic operation.  Since the type of
   the pointer in these functions is void*, the tree optimizers may remove
   casts.  The mode computed in expand_builtin isn't reliable either, due
   to __sync_bool_compare_and_swap.

   FCODE_DIFF should be fcode - base, where base is the FOO_1 code for the
   group of builtins.  This gives us log2 of the mode size.  */

static inline enum machine_mode
get_builtin_sync_mode (int fcode_diff)
{
  /* The size is not negotiable, so ask not to get BLKmode in return
     if the target indicates that a smaller size would be better.  */
  return mode_for_size (BITS_PER_UNIT << fcode_diff, MODE_INT, 0);
}

/* Expand the memory expression LOC and return the appropriate memory operand
   for the builtin_sync operations.  */

static rtx
get_builtin_sync_mem (tree loc, enum machine_mode mode)
{
  rtx addr, mem;

  addr = expand_expr (loc, NULL_RTX, Pmode, EXPAND_SUM);

  /* Note that we explicitly do not want any alias information for this
     memory, so that we kill all other live memories.  Otherwise we don't
     satisfy the full barrier semantics of the intrinsic.  */
  mem = validize_mem (gen_rtx_MEM (mode, addr));

  set_mem_align (mem, get_pointer_alignment (loc, BIGGEST_ALIGNMENT));
  set_mem_alias_set (mem, ALIAS_SET_MEMORY_BARRIER);
  MEM_VOLATILE_P (mem) = 1;

  return mem;
}

/* Expand the __sync_xxx_and_fetch and __sync_fetch_and_xxx intrinsics.
   EXP is the CALL_EXPR.  CODE is the rtx code
   that corresponds to the arithmetic or logical operation from the name;
   an exception here is that NOT actually means NAND.  TARGET is an optional
   place for us to store the results; AFTER is true if this is the
   fetch_and_xxx form.  IGNORE is true if we don't actually care about
   the result of the operation at all.  */

static rtx
expand_builtin_sync_operation (enum machine_mode mode, tree exp,
			       enum rtx_code code, bool after,
			       rtx target, bool ignore)
{
  rtx val, mem;
  enum machine_mode old_mode;

  if (code == NOT && warn_sync_nand)
    {
      tree fndecl = get_callee_fndecl (exp);
      enum built_in_function fcode = DECL_FUNCTION_CODE (fndecl);

      static bool warned_f_a_n, warned_n_a_f;

      switch (fcode)
	{
	case BUILT_IN_FETCH_AND_NAND_1:
	case BUILT_IN_FETCH_AND_NAND_2:
	case BUILT_IN_FETCH_AND_NAND_4:
	case BUILT_IN_FETCH_AND_NAND_8:
	case BUILT_IN_FETCH_AND_NAND_16:

	  if (warned_f_a_n)
	    break;

	  fndecl = implicit_built_in_decls[BUILT_IN_FETCH_AND_NAND_N];
	  inform (input_location,
		  "%qD changed semantics in GCC 4.4", fndecl);
	  warned_f_a_n = true;
	  break;

	case BUILT_IN_NAND_AND_FETCH_1:
	case BUILT_IN_NAND_AND_FETCH_2:
	case BUILT_IN_NAND_AND_FETCH_4:
	case BUILT_IN_NAND_AND_FETCH_8:
	case BUILT_IN_NAND_AND_FETCH_16:

	  if (warned_n_a_f)
	    break;

	  fndecl = implicit_built_in_decls[BUILT_IN_NAND_AND_FETCH_N];
	  inform (input_location,
		  "%qD changed semantics in GCC 4.4", fndecl);
	  warned_n_a_f = true;
	  break;

	default:
	  gcc_unreachable ();
	}
    }

  /* Expand the operands.  */
  mem = get_builtin_sync_mem (CALL_EXPR_ARG (exp, 0), mode);

  val = expand_expr (CALL_EXPR_ARG (exp, 1), NULL_RTX, mode, EXPAND_NORMAL);
  /* If VAL is promoted to a wider mode, convert it back to MODE.  Take care
     of CONST_INTs, where we know the old_mode only from the call argument.  */
  old_mode = GET_MODE (val);
  if (old_mode == VOIDmode)
    old_mode = TYPE_MODE (TREE_TYPE (CALL_EXPR_ARG (exp, 1)));
  val = convert_modes (mode, old_mode, val, 1);

  if (ignore)
    return expand_sync_operation (mem, val, code);
  else
    return expand_sync_fetch_operation (mem, val, code, after, target);
}

/* Expand the __sync_val_compare_and_swap and __sync_bool_compare_and_swap
   intrinsics. EXP is the CALL_EXPR.  IS_BOOL is
   true if this is the boolean form.  TARGET is a place for us to store the
   results; this is NOT optional if IS_BOOL is true.  */

static rtx
expand_builtin_compare_and_swap (enum machine_mode mode, tree exp,
				 bool is_bool, rtx target)
{
  rtx old_val, new_val, mem;
  enum machine_mode old_mode;

  /* Expand the operands.  */
  mem = get_builtin_sync_mem (CALL_EXPR_ARG (exp, 0), mode);


  old_val = expand_expr (CALL_EXPR_ARG (exp, 1), NULL_RTX,
			 mode, EXPAND_NORMAL);
  /* If VAL is promoted to a wider mode, convert it back to MODE.  Take care
     of CONST_INTs, where we know the old_mode only from the call argument.  */
  old_mode = GET_MODE (old_val);
  if (old_mode == VOIDmode)
    old_mode = TYPE_MODE (TREE_TYPE (CALL_EXPR_ARG (exp, 1)));
  old_val = convert_modes (mode, old_mode, old_val, 1);

  new_val = expand_expr (CALL_EXPR_ARG (exp, 2), NULL_RTX,
			 mode, EXPAND_NORMAL);
  /* If VAL is promoted to a wider mode, convert it back to MODE.  Take care
     of CONST_INTs, where we know the old_mode only from the call argument.  */
  old_mode = GET_MODE (new_val);
  if (old_mode == VOIDmode)
    old_mode = TYPE_MODE (TREE_TYPE (CALL_EXPR_ARG (exp, 2)));
  new_val = convert_modes (mode, old_mode, new_val, 1);

  if (is_bool)
    return expand_bool_compare_and_swap (mem, old_val, new_val, target);
  else
    return expand_val_compare_and_swap (mem, old_val, new_val, target);
}

/* Expand the __sync_lock_test_and_set intrinsic.  Note that the most
   general form is actually an atomic exchange, and some targets only
   support a reduced form with the second argument being a constant 1.
   EXP is the CALL_EXPR; TARGET is an optional place for us to store 
   the results.  */

static rtx
expand_builtin_lock_test_and_set (enum machine_mode mode, tree exp,
				  rtx target)
{
  rtx val, mem;
  enum machine_mode old_mode;

  /* Expand the operands.  */
  mem = get_builtin_sync_mem (CALL_EXPR_ARG (exp, 0), mode);
  val = expand_expr (CALL_EXPR_ARG (exp, 1), NULL_RTX, mode, EXPAND_NORMAL);
  /* If VAL is promoted to a wider mode, convert it back to MODE.  Take care
     of CONST_INTs, where we know the old_mode only from the call argument.  */
  old_mode = GET_MODE (val);
  if (old_mode == VOIDmode)
    old_mode = TYPE_MODE (TREE_TYPE (CALL_EXPR_ARG (exp, 1)));
  val = convert_modes (mode, old_mode, val, 1);

  return expand_sync_lock_test_and_set (mem, val, target);
}

/* Expand the __sync_synchronize intrinsic.  */

static void
expand_builtin_synchronize (void)
{
  tree x;

#ifdef HAVE_memory_barrier
  if (HAVE_memory_barrier)
    {
      emit_insn (gen_memory_barrier ());
      return;
    }
#endif

  if (synchronize_libfunc != NULL_RTX)
    {
      emit_library_call (synchronize_libfunc, LCT_NORMAL, VOIDmode, 0);
      return;
    }

  /* If no explicit memory barrier instruction is available, create an
     empty asm stmt with a memory clobber.  */
  x = build4 (ASM_EXPR, void_type_node, build_string (0, ""), NULL, NULL,
	      tree_cons (NULL, build_string (6, "memory"), NULL));
  ASM_VOLATILE_P (x) = 1;
  expand_asm_expr (x);
}

/* Expand the __sync_lock_release intrinsic.  EXP is the CALL_EXPR.  */

static void
expand_builtin_lock_release (enum machine_mode mode, tree exp)
{
  enum insn_code icode;
  rtx mem, insn;
  rtx val = const0_rtx;

  /* Expand the operands.  */
  mem = get_builtin_sync_mem (CALL_EXPR_ARG (exp, 0), mode);

  /* If there is an explicit operation in the md file, use it.  */
  icode = sync_lock_release[mode];
  if (icode != CODE_FOR_nothing)
    {
      if (!insn_data[icode].operand[1].predicate (val, mode))
	val = force_reg (mode, val);

      insn = GEN_FCN (icode) (mem, val);
      if (insn)
	{
	  emit_insn (insn);
	  return;
	}
    }

  /* Otherwise we can implement this operation by emitting a barrier
     followed by a store of zero.  */
  expand_builtin_synchronize ();
  emit_move_insn (mem, val);
}

/* Expand an expression EXP that calls a built-in function,
   with result going to TARGET if that's convenient
   (and in mode MODE if that's convenient).
   SUBTARGET may be used as the target for computing one of EXP's operands.
   IGNORE is nonzero if the value is to be ignored.  */

rtx
expand_builtin (tree exp, rtx target, rtx subtarget, enum machine_mode mode,
		int ignore)
{
  tree fndecl = get_callee_fndecl (exp);
  enum built_in_function fcode = DECL_FUNCTION_CODE (fndecl);
  enum machine_mode target_mode = TYPE_MODE (TREE_TYPE (exp));

  if (DECL_BUILT_IN_CLASS (fndecl) == BUILT_IN_MD)
    return targetm.expand_builtin (exp, target, subtarget, mode, ignore);

  /* When not optimizing, generate calls to library functions for a certain
     set of builtins.  */
  if (!optimize
      && !called_as_built_in (fndecl)
      && DECL_ASSEMBLER_NAME_SET_P (fndecl)
      && fcode != BUILT_IN_ALLOCA
      && fcode != BUILT_IN_FREE)
    return expand_call (exp, target, ignore);

  /* The built-in function expanders test for target == const0_rtx
     to determine whether the function's result will be ignored.  */
  if (ignore)
    target = const0_rtx;

  /* If the result of a pure or const built-in function is ignored, and
     none of its arguments are volatile, we can avoid expanding the
     built-in call and just evaluate the arguments for side-effects.  */
  if (target == const0_rtx
      && (DECL_PURE_P (fndecl) || TREE_READONLY (fndecl)))
    {
      bool volatilep = false;
      tree arg;
      call_expr_arg_iterator iter;

      FOR_EACH_CALL_EXPR_ARG (arg, iter, exp)
	if (TREE_THIS_VOLATILE (arg))
	  {
	    volatilep = true;
	    break;
	  }

      if (! volatilep)
	{
	  FOR_EACH_CALL_EXPR_ARG (arg, iter, exp)
	    expand_expr (arg, const0_rtx, VOIDmode, EXPAND_NORMAL);
	  return const0_rtx;
	}
    }

  switch (fcode)
    {
    CASE_FLT_FN (BUILT_IN_FABS):
      target = expand_builtin_fabs (exp, target, subtarget);
      if (target)
	return target;
      break;

    CASE_FLT_FN (BUILT_IN_COPYSIGN):
      target = expand_builtin_copysign (exp, target, subtarget);
      if (target)
	return target;
      break;

      /* Just do a normal library call if we were unable to fold
	 the values.  */
    CASE_FLT_FN (BUILT_IN_CABS):
      break;

    CASE_FLT_FN (BUILT_IN_EXP):
    CASE_FLT_FN (BUILT_IN_EXP10):
    CASE_FLT_FN (BUILT_IN_POW10):
    CASE_FLT_FN (BUILT_IN_EXP2):
    CASE_FLT_FN (BUILT_IN_EXPM1):
    CASE_FLT_FN (BUILT_IN_LOGB):
    CASE_FLT_FN (BUILT_IN_LOG):
    CASE_FLT_FN (BUILT_IN_LOG10):
    CASE_FLT_FN (BUILT_IN_LOG2):
    CASE_FLT_FN (BUILT_IN_LOG1P):
    CASE_FLT_FN (BUILT_IN_TAN):
    CASE_FLT_FN (BUILT_IN_ASIN):
    CASE_FLT_FN (BUILT_IN_ACOS):
    CASE_FLT_FN (BUILT_IN_ATAN):
      /* Treat these like sqrt only if unsafe math optimizations are allowed,
	 because of possible accuracy problems.  */
      if (! flag_unsafe_math_optimizations)
	break;
    CASE_FLT_FN (BUILT_IN_SQRT):
    CASE_FLT_FN (BUILT_IN_FLOOR):
    CASE_FLT_FN (BUILT_IN_CEIL):
    CASE_FLT_FN (BUILT_IN_TRUNC):
    CASE_FLT_FN (BUILT_IN_ROUND):
    CASE_FLT_FN (BUILT_IN_NEARBYINT):
    CASE_FLT_FN (BUILT_IN_RINT):
      target = expand_builtin_mathfn (exp, target, subtarget);
      if (target)
	return target;
      break;

    CASE_FLT_FN (BUILT_IN_ILOGB):
      if (! flag_unsafe_math_optimizations)
	break;
    CASE_FLT_FN (BUILT_IN_ISINF):
    CASE_FLT_FN (BUILT_IN_FINITE):
    case BUILT_IN_ISFINITE:
    case BUILT_IN_ISNORMAL:
      target = expand_builtin_interclass_mathfn (exp, target, subtarget);
      if (target)
	return target;
      break;

    CASE_FLT_FN (BUILT_IN_LCEIL):
    CASE_FLT_FN (BUILT_IN_LLCEIL):
    CASE_FLT_FN (BUILT_IN_LFLOOR):
    CASE_FLT_FN (BUILT_IN_LLFLOOR):
      target = expand_builtin_int_roundingfn (exp, target);
      if (target)
	return target;
      break;

    CASE_FLT_FN (BUILT_IN_LRINT):
    CASE_FLT_FN (BUILT_IN_LLRINT):
    CASE_FLT_FN (BUILT_IN_LROUND):
    CASE_FLT_FN (BUILT_IN_LLROUND):
      target = expand_builtin_int_roundingfn_2 (exp, target);
      if (target)
	return target;
      break;

    CASE_FLT_FN (BUILT_IN_POW):
      target = expand_builtin_pow (exp, target, subtarget);
      if (target)
	return target;
      break;

    CASE_FLT_FN (BUILT_IN_POWI):
      target = expand_builtin_powi (exp, target, subtarget);
      if (target)
	return target;
      break;

    CASE_FLT_FN (BUILT_IN_ATAN2):
    CASE_FLT_FN (BUILT_IN_LDEXP):
    CASE_FLT_FN (BUILT_IN_SCALB):
    CASE_FLT_FN (BUILT_IN_SCALBN):
    CASE_FLT_FN (BUILT_IN_SCALBLN):
      if (! flag_unsafe_math_optimizations)
	break;

    CASE_FLT_FN (BUILT_IN_FMOD):
    CASE_FLT_FN (BUILT_IN_REMAINDER):
    CASE_FLT_FN (BUILT_IN_DREM):
      target = expand_builtin_mathfn_2 (exp, target, subtarget);
      if (target)
	return target;
      break;

    CASE_FLT_FN (BUILT_IN_CEXPI):
      target = expand_builtin_cexpi (exp, target, subtarget);
      gcc_assert (target);
      return target;

    CASE_FLT_FN (BUILT_IN_SIN):
    CASE_FLT_FN (BUILT_IN_COS):
      if (! flag_unsafe_math_optimizations)
	break;
      target = expand_builtin_mathfn_3 (exp, target, subtarget);
      if (target)
	return target;
      break;

    CASE_FLT_FN (BUILT_IN_SINCOS):
      if (! flag_unsafe_math_optimizations)
	break;
      target = expand_builtin_sincos (exp);
      if (target)
	return target;
      break;

    case BUILT_IN_APPLY_ARGS:
      return expand_builtin_apply_args ();

      /* __builtin_apply (FUNCTION, ARGUMENTS, ARGSIZE) invokes
	 FUNCTION with a copy of the parameters described by
	 ARGUMENTS, and ARGSIZE.  It returns a block of memory
	 allocated on the stack into which is stored all the registers
	 that might possibly be used for returning the result of a
	 function.  ARGUMENTS is the value returned by
	 __builtin_apply_args.  ARGSIZE is the number of bytes of
	 arguments that must be copied.  ??? How should this value be
	 computed?  We'll also need a safe worst case value for varargs
	 functions.  */
    case BUILT_IN_APPLY:
      if (!validate_arglist (exp, POINTER_TYPE,
			     POINTER_TYPE, INTEGER_TYPE, VOID_TYPE)
	  && !validate_arglist (exp, REFERENCE_TYPE,
				POINTER_TYPE, INTEGER_TYPE, VOID_TYPE))
	return const0_rtx;
      else
	{
	  rtx ops[3];

	  ops[0] = expand_normal (CALL_EXPR_ARG (exp, 0));
	  ops[1] = expand_normal (CALL_EXPR_ARG (exp, 1));
	  ops[2] = expand_normal (CALL_EXPR_ARG (exp, 2));

	  return expand_builtin_apply (ops[0], ops[1], ops[2]);
	}

      /* __builtin_return (RESULT) causes the function to return the
	 value described by RESULT.  RESULT is address of the block of
	 memory returned by __builtin_apply.  */
    case BUILT_IN_RETURN:
      if (validate_arglist (exp, POINTER_TYPE, VOID_TYPE))
	expand_builtin_return (expand_normal (CALL_EXPR_ARG (exp, 0)));
      return const0_rtx;

    case BUILT_IN_SAVEREGS:
      return expand_builtin_saveregs ();

    case BUILT_IN_ARGS_INFO:
      return expand_builtin_args_info (exp);

    case BUILT_IN_VA_ARG_PACK:
      /* All valid uses of __builtin_va_arg_pack () are removed during
	 inlining.  */
      error ("%Kinvalid use of %<__builtin_va_arg_pack ()%>", exp);
      return const0_rtx;

    case BUILT_IN_VA_ARG_PACK_LEN:
      /* All valid uses of __builtin_va_arg_pack_len () are removed during
	 inlining.  */
      error ("%Kinvalid use of %<__builtin_va_arg_pack_len ()%>", exp);
      return const0_rtx;

      /* Return the address of the first anonymous stack arg.  */
    case BUILT_IN_NEXT_ARG:
      if (fold_builtin_next_arg (exp, false))
	return const0_rtx;
      return expand_builtin_next_arg ();

    case BUILT_IN_CLEAR_CACHE:
      target = expand_builtin___clear_cache (exp);
      if (target)
        return target;
      break;

    case BUILT_IN_CLASSIFY_TYPE:
      return expand_builtin_classify_type (exp);

    case BUILT_IN_CONSTANT_P:
      return const0_rtx;

    case BUILT_IN_FRAME_ADDRESS:
    case BUILT_IN_RETURN_ADDRESS:
      return expand_builtin_frame_address (fndecl, exp);

    /* Returns the address of the area where the structure is returned.
       0 otherwise.  */
    case BUILT_IN_AGGREGATE_INCOMING_ADDRESS:
      if (call_expr_nargs (exp) != 0
	  || ! AGGREGATE_TYPE_P (TREE_TYPE (TREE_TYPE (current_function_decl)))
	  || !MEM_P (DECL_RTL (DECL_RESULT (current_function_decl))))
	return const0_rtx;
      else
	return XEXP (DECL_RTL (DECL_RESULT (current_function_decl)), 0);

    case BUILT_IN_ALLOCA:
      target = expand_builtin_alloca (exp, target);
      if (target)
	return target;
      break;

    case BUILT_IN_STACK_SAVE:
      return expand_stack_save ();

    case BUILT_IN_STACK_RESTORE:
      expand_stack_restore (CALL_EXPR_ARG (exp, 0));
      return const0_rtx;

    case BUILT_IN_BSWAP32:
    case BUILT_IN_BSWAP64:
      target = expand_builtin_bswap (exp, target, subtarget);

      if (target)
	return target;
      break;

    CASE_INT_FN (BUILT_IN_FFS):
    case BUILT_IN_FFSIMAX:
      target = expand_builtin_unop (target_mode, exp, target,
				    subtarget, ffs_optab);
      if (target)
	return target;
      break;

    CASE_INT_FN (BUILT_IN_CLZ):
    case BUILT_IN_CLZIMAX:
      target = expand_builtin_unop (target_mode, exp, target,
				    subtarget, clz_optab);
      if (target)
	return target;
      break;

    CASE_INT_FN (BUILT_IN_CTZ):
    case BUILT_IN_CTZIMAX:
      target = expand_builtin_unop (target_mode, exp, target,
				    subtarget, ctz_optab);
      if (target)
	return target;
      break;

    CASE_INT_FN (BUILT_IN_POPCOUNT):
    case BUILT_IN_POPCOUNTIMAX:
      target = expand_builtin_unop (target_mode, exp, target,
				    subtarget, popcount_optab);
      if (target)
	return target;
      break;

    CASE_INT_FN (BUILT_IN_PARITY):
    case BUILT_IN_PARITYIMAX:
      target = expand_builtin_unop (target_mode, exp, target,
				    subtarget, parity_optab);
      if (target)
	return target;
      break;

    case BUILT_IN_STRLEN:
      target = expand_builtin_strlen (exp, target, target_mode);
      if (target)
	return target;
      break;

    case BUILT_IN_STRCPY:
      target = expand_builtin_strcpy (fndecl, exp, target, mode);
      if (target)
	return target;
      break;

    case BUILT_IN_STRNCPY:
      target = expand_builtin_strncpy (exp, target, mode);
      if (target)
	return target;
      break;

    case BUILT_IN_STPCPY:
      target = expand_builtin_stpcpy (exp, target, mode);
      if (target)
	return target;
      break;

    case BUILT_IN_STRCAT:
      target = expand_builtin_strcat (fndecl, exp, target, mode);
      if (target)
	return target;
      break;

    case BUILT_IN_STRNCAT:
      target = expand_builtin_strncat (exp, target, mode);
      if (target)
	return target;
      break;

    case BUILT_IN_STRSPN:
      target = expand_builtin_strspn (exp, target, mode);
      if (target)
	return target;
      break;

    case BUILT_IN_STRCSPN:
      target = expand_builtin_strcspn (exp, target, mode);
      if (target)
	return target;
      break;

    case BUILT_IN_STRSTR:
      target = expand_builtin_strstr (exp, target, mode);
      if (target)
	return target;
      break;

    case BUILT_IN_STRPBRK:
      target = expand_builtin_strpbrk (exp, target, mode);
      if (target)
	return target;
      break;

    case BUILT_IN_INDEX:
    case BUILT_IN_STRCHR:
      target = expand_builtin_strchr (exp, target, mode);
      if (target)
	return target;
      break;

    case BUILT_IN_RINDEX:
    case BUILT_IN_STRRCHR:
      target = expand_builtin_strrchr (exp, target, mode);
      if (target)
	return target;
      break;

    case BUILT_IN_MEMCPY:
      target = expand_builtin_memcpy (exp, target, mode);
      if (target)
	return target;
      break;

    case BUILT_IN_MEMPCPY:
      target = expand_builtin_mempcpy (exp, target, mode);
      if (target)
	return target;
      break;

    case BUILT_IN_MEMMOVE:
      target = expand_builtin_memmove (exp, target, mode, ignore);
      if (target)
	return target;
      break;

    case BUILT_IN_BCOPY:
      target = expand_builtin_bcopy (exp, ignore);
      if (target)
	return target;
      break;

    case BUILT_IN_MEMSET:
      target = expand_builtin_memset (exp, target, mode);
      if (target)
	return target;
      break;

    case BUILT_IN_BZERO:
      target = expand_builtin_bzero (exp);
      if (target)
	return target;
      break;

    case BUILT_IN_STRCMP:
      target = expand_builtin_strcmp (exp, target, mode);
      if (target)
	return target;
      break;

    case BUILT_IN_STRNCMP:
      target = expand_builtin_strncmp (exp, target, mode);
      if (target)
	return target;
      break;

    case BUILT_IN_MEMCHR:
      target = expand_builtin_memchr (exp, target, mode);
      if (target)
	return target;
      break;

    case BUILT_IN_BCMP:
    case BUILT_IN_MEMCMP:
      target = expand_builtin_memcmp (exp, target, mode);
      if (target)
	return target;
      break;

    case BUILT_IN_SETJMP:
      /* This should have been lowered to the builtins below.  */
      gcc_unreachable ();

    case BUILT_IN_SETJMP_SETUP:
      /* __builtin_setjmp_setup is passed a pointer to an array of five words
          and the receiver label.  */
      if (validate_arglist (exp, POINTER_TYPE, POINTER_TYPE, VOID_TYPE))
	{
	  rtx buf_addr = expand_expr (CALL_EXPR_ARG (exp, 0), subtarget,
				      VOIDmode, EXPAND_NORMAL);
	  tree label = TREE_OPERAND (CALL_EXPR_ARG (exp, 1), 0);
	  rtx label_r = label_rtx (label);

	  /* This is copied from the handling of non-local gotos.  */
	  expand_builtin_setjmp_setup (buf_addr, label_r);
	  nonlocal_goto_handler_labels
	    = gen_rtx_EXPR_LIST (VOIDmode, label_r,
				 nonlocal_goto_handler_labels);
	  /* ??? Do not let expand_label treat us as such since we would
	     not want to be both on the list of non-local labels and on
	     the list of forced labels.  */
	  FORCED_LABEL (label) = 0;
	  return const0_rtx;
	}
      break;

    case BUILT_IN_SETJMP_DISPATCHER:
       /* __builtin_setjmp_dispatcher is passed the dispatcher label.  */
      if (validate_arglist (exp, POINTER_TYPE, VOID_TYPE))
	{
	  tree label = TREE_OPERAND (CALL_EXPR_ARG (exp, 0), 0);
	  rtx label_r = label_rtx (label);

	  /* Remove the dispatcher label from the list of non-local labels
	     since the receiver labels have been added to it above.  */
	  remove_node_from_expr_list (label_r, &nonlocal_goto_handler_labels);
	  return const0_rtx;
	}
      break;

    case BUILT_IN_SETJMP_RECEIVER:
       /* __builtin_setjmp_receiver is passed the receiver label.  */
      if (validate_arglist (exp, POINTER_TYPE, VOID_TYPE))
	{
	  tree label = TREE_OPERAND (CALL_EXPR_ARG (exp, 0), 0);
	  rtx label_r = label_rtx (label);

	  expand_builtin_setjmp_receiver (label_r);
	  return const0_rtx;
	}
      break;

      /* __builtin_longjmp is passed a pointer to an array of five words.
	 It's similar to the C library longjmp function but works with
	 __builtin_setjmp above.  */
    case BUILT_IN_LONGJMP:
      if (validate_arglist (exp, POINTER_TYPE, INTEGER_TYPE, VOID_TYPE))
	{
	  rtx buf_addr = expand_expr (CALL_EXPR_ARG (exp, 0), subtarget,
				      VOIDmode, EXPAND_NORMAL);
	  rtx value = expand_normal (CALL_EXPR_ARG (exp, 1));

	  if (value != const1_rtx)
	    {
	      error ("%<__builtin_longjmp%> second argument must be 1");
	      return const0_rtx;
	    }

	  expand_builtin_longjmp (buf_addr, value);
	  return const0_rtx;
	}
      break;

    case BUILT_IN_NONLOCAL_GOTO:
      target = expand_builtin_nonlocal_goto (exp);
      if (target)
	return target;
      break;

      /* This updates the setjmp buffer that is its argument with the value
	 of the current stack pointer.  */
    case BUILT_IN_UPDATE_SETJMP_BUF:
      if (validate_arglist (exp, POINTER_TYPE, VOID_TYPE))
	{
	  rtx buf_addr
	    = expand_normal (CALL_EXPR_ARG (exp, 0));

	  expand_builtin_update_setjmp_buf (buf_addr);
	  return const0_rtx;
	}
      break;

    case BUILT_IN_TRAP:
      expand_builtin_trap ();
      return const0_rtx;

    case BUILT_IN_PRINTF:
      target = expand_builtin_printf (exp, target, mode, false);
      if (target)
	return target;
      break;

    case BUILT_IN_PRINTF_UNLOCKED:
      target = expand_builtin_printf (exp, target, mode, true);
      if (target)
	return target;
      break;

    case BUILT_IN_FPUTS:
      target = expand_builtin_fputs (exp, target, false);
      if (target)
	return target;
      break;
    case BUILT_IN_FPUTS_UNLOCKED:
      target = expand_builtin_fputs (exp, target, true);
      if (target)
	return target;
      break;

    case BUILT_IN_FPRINTF:
      target = expand_builtin_fprintf (exp, target, mode, false);
      if (target)
	return target;
      break;

    case BUILT_IN_FPRINTF_UNLOCKED:
      target = expand_builtin_fprintf (exp, target, mode, true);
      if (target)
	return target;
      break;

    case BUILT_IN_SPRINTF:
      target = expand_builtin_sprintf (exp, target, mode);
      if (target)
	return target;
      break;

    CASE_FLT_FN (BUILT_IN_SIGNBIT):
    case BUILT_IN_SIGNBITD32:
    case BUILT_IN_SIGNBITD64:
    case BUILT_IN_SIGNBITD128:
      target = expand_builtin_signbit (exp, target);
      if (target)
	return target;
      break;

      /* Various hooks for the DWARF 2 __throw routine.  */
    case BUILT_IN_UNWIND_INIT:
      expand_builtin_unwind_init ();
      return const0_rtx;
    case BUILT_IN_DWARF_CFA:
      return virtual_cfa_rtx;
#ifdef DWARF2_UNWIND_INFO
    case BUILT_IN_DWARF_SP_COLUMN:
      return expand_builtin_dwarf_sp_column ();
    case BUILT_IN_INIT_DWARF_REG_SIZES:
      expand_builtin_init_dwarf_reg_sizes (CALL_EXPR_ARG (exp, 0));
      return const0_rtx;
#endif
    case BUILT_IN_FROB_RETURN_ADDR:
      return expand_builtin_frob_return_addr (CALL_EXPR_ARG (exp, 0));
    case BUILT_IN_EXTRACT_RETURN_ADDR:
      return expand_builtin_extract_return_addr (CALL_EXPR_ARG (exp, 0));
    case BUILT_IN_EH_RETURN:
      expand_builtin_eh_return (CALL_EXPR_ARG (exp, 0),
				CALL_EXPR_ARG (exp, 1));
      return const0_rtx;
#ifdef EH_RETURN_DATA_REGNO
    case BUILT_IN_EH_RETURN_DATA_REGNO:
      return expand_builtin_eh_return_data_regno (exp);
#endif
    case BUILT_IN_EXTEND_POINTER:
      return expand_builtin_extend_pointer (CALL_EXPR_ARG (exp, 0));

    case BUILT_IN_VA_START:
      return expand_builtin_va_start (exp);
    case BUILT_IN_VA_END:
      return expand_builtin_va_end (exp);
    case BUILT_IN_VA_COPY:
      return expand_builtin_va_copy (exp);
    case BUILT_IN_EXPECT:
      return expand_builtin_expect (exp, target);
    case BUILT_IN_PREFETCH:
      expand_builtin_prefetch (exp);
      return const0_rtx;

    case BUILT_IN_PROFILE_FUNC_ENTER:
      return expand_builtin_profile_func (false);
    case BUILT_IN_PROFILE_FUNC_EXIT:
      return expand_builtin_profile_func (true);

    case BUILT_IN_INIT_TRAMPOLINE:
      return expand_builtin_init_trampoline (exp);
    case BUILT_IN_ADJUST_TRAMPOLINE:
      return expand_builtin_adjust_trampoline (exp);

    case BUILT_IN_FORK:
    case BUILT_IN_EXECL:
    case BUILT_IN_EXECV:
    case BUILT_IN_EXECLP:
    case BUILT_IN_EXECLE:
    case BUILT_IN_EXECVP:
    case BUILT_IN_EXECVE:
      target = expand_builtin_fork_or_exec (fndecl, exp, target, ignore);
      if (target)
	return target;
      break;

    case BUILT_IN_FETCH_AND_ADD_1:
    case BUILT_IN_FETCH_AND_ADD_2:
    case BUILT_IN_FETCH_AND_ADD_4:
    case BUILT_IN_FETCH_AND_ADD_8:
    case BUILT_IN_FETCH_AND_ADD_16:
      mode = get_builtin_sync_mode (fcode - BUILT_IN_FETCH_AND_ADD_1);
      target = expand_builtin_sync_operation (mode, exp, PLUS,
					      false, target, ignore);
      if (target)
	return target;
      break;

    case BUILT_IN_FETCH_AND_SUB_1:
    case BUILT_IN_FETCH_AND_SUB_2:
    case BUILT_IN_FETCH_AND_SUB_4:
    case BUILT_IN_FETCH_AND_SUB_8:
    case BUILT_IN_FETCH_AND_SUB_16:
      mode = get_builtin_sync_mode (fcode - BUILT_IN_FETCH_AND_SUB_1);
      target = expand_builtin_sync_operation (mode, exp, MINUS,
					      false, target, ignore);
      if (target)
	return target;
      break;

    case BUILT_IN_FETCH_AND_OR_1:
    case BUILT_IN_FETCH_AND_OR_2:
    case BUILT_IN_FETCH_AND_OR_4:
    case BUILT_IN_FETCH_AND_OR_8:
    case BUILT_IN_FETCH_AND_OR_16:
      mode = get_builtin_sync_mode (fcode - BUILT_IN_FETCH_AND_OR_1);
      target = expand_builtin_sync_operation (mode, exp, IOR,
					      false, target, ignore);
      if (target)
	return target;
      break;

    case BUILT_IN_FETCH_AND_AND_1:
    case BUILT_IN_FETCH_AND_AND_2:
    case BUILT_IN_FETCH_AND_AND_4:
    case BUILT_IN_FETCH_AND_AND_8:
    case BUILT_IN_FETCH_AND_AND_16:
      mode = get_builtin_sync_mode (fcode - BUILT_IN_FETCH_AND_AND_1);
      target = expand_builtin_sync_operation (mode, exp, AND,
					      false, target, ignore);
      if (target)
	return target;
      break;

    case BUILT_IN_FETCH_AND_XOR_1:
    case BUILT_IN_FETCH_AND_XOR_2:
    case BUILT_IN_FETCH_AND_XOR_4:
    case BUILT_IN_FETCH_AND_XOR_8:
    case BUILT_IN_FETCH_AND_XOR_16:
      mode = get_builtin_sync_mode (fcode - BUILT_IN_FETCH_AND_XOR_1);
      target = expand_builtin_sync_operation (mode, exp, XOR,
					      false, target, ignore);
      if (target)
	return target;
      break;

    case BUILT_IN_FETCH_AND_NAND_1:
    case BUILT_IN_FETCH_AND_NAND_2:
    case BUILT_IN_FETCH_AND_NAND_4:
    case BUILT_IN_FETCH_AND_NAND_8:
    case BUILT_IN_FETCH_AND_NAND_16:
      mode = get_builtin_sync_mode (fcode - BUILT_IN_FETCH_AND_NAND_1);
      target = expand_builtin_sync_operation (mode, exp, NOT,
					      false, target, ignore);
      if (target)
	return target;
      break;

    case BUILT_IN_ADD_AND_FETCH_1:
    case BUILT_IN_ADD_AND_FETCH_2:
    case BUILT_IN_ADD_AND_FETCH_4:
    case BUILT_IN_ADD_AND_FETCH_8:
    case BUILT_IN_ADD_AND_FETCH_16:
      mode = get_builtin_sync_mode (fcode - BUILT_IN_ADD_AND_FETCH_1);
      target = expand_builtin_sync_operation (mode, exp, PLUS,
					      true, target, ignore);
      if (target)
	return target;
      break;

    case BUILT_IN_SUB_AND_FETCH_1:
    case BUILT_IN_SUB_AND_FETCH_2:
    case BUILT_IN_SUB_AND_FETCH_4:
    case BUILT_IN_SUB_AND_FETCH_8:
    case BUILT_IN_SUB_AND_FETCH_16:
      mode = get_builtin_sync_mode (fcode - BUILT_IN_SUB_AND_FETCH_1);
      target = expand_builtin_sync_operation (mode, exp, MINUS,
					      true, target, ignore);
      if (target)
	return target;
      break;

    case BUILT_IN_OR_AND_FETCH_1:
    case BUILT_IN_OR_AND_FETCH_2:
    case BUILT_IN_OR_AND_FETCH_4:
    case BUILT_IN_OR_AND_FETCH_8:
    case BUILT_IN_OR_AND_FETCH_16:
      mode = get_builtin_sync_mode (fcode - BUILT_IN_OR_AND_FETCH_1);
      target = expand_builtin_sync_operation (mode, exp, IOR,
					      true, target, ignore);
      if (target)
	return target;
      break;

    case BUILT_IN_AND_AND_FETCH_1:
    case BUILT_IN_AND_AND_FETCH_2:
    case BUILT_IN_AND_AND_FETCH_4:
    case BUILT_IN_AND_AND_FETCH_8:
    case BUILT_IN_AND_AND_FETCH_16:
      mode = get_builtin_sync_mode (fcode - BUILT_IN_AND_AND_FETCH_1);
      target = expand_builtin_sync_operation (mode, exp, AND,
					      true, target, ignore);
      if (target)
	return target;
      break;

    case BUILT_IN_XOR_AND_FETCH_1:
    case BUILT_IN_XOR_AND_FETCH_2:
    case BUILT_IN_XOR_AND_FETCH_4:
    case BUILT_IN_XOR_AND_FETCH_8:
    case BUILT_IN_XOR_AND_FETCH_16:
      mode = get_builtin_sync_mode (fcode - BUILT_IN_XOR_AND_FETCH_1);
      target = expand_builtin_sync_operation (mode, exp, XOR,
					      true, target, ignore);
      if (target)
	return target;
      break;

    case BUILT_IN_NAND_AND_FETCH_1:
    case BUILT_IN_NAND_AND_FETCH_2:
    case BUILT_IN_NAND_AND_FETCH_4:
    case BUILT_IN_NAND_AND_FETCH_8:
    case BUILT_IN_NAND_AND_FETCH_16:
      mode = get_builtin_sync_mode (fcode - BUILT_IN_NAND_AND_FETCH_1);
      target = expand_builtin_sync_operation (mode, exp, NOT,
					      true, target, ignore);
      if (target)
	return target;
      break;

    case BUILT_IN_BOOL_COMPARE_AND_SWAP_1:
    case BUILT_IN_BOOL_COMPARE_AND_SWAP_2:
    case BUILT_IN_BOOL_COMPARE_AND_SWAP_4:
    case BUILT_IN_BOOL_COMPARE_AND_SWAP_8:
    case BUILT_IN_BOOL_COMPARE_AND_SWAP_16:
      if (mode == VOIDmode)
	mode = TYPE_MODE (boolean_type_node);
      if (!target || !register_operand (target, mode))
	target = gen_reg_rtx (mode);

      mode = get_builtin_sync_mode (fcode - BUILT_IN_BOOL_COMPARE_AND_SWAP_1);
      target = expand_builtin_compare_and_swap (mode, exp, true, target);
      if (target)
	return target;
      break;

    case BUILT_IN_VAL_COMPARE_AND_SWAP_1:
    case BUILT_IN_VAL_COMPARE_AND_SWAP_2:
    case BUILT_IN_VAL_COMPARE_AND_SWAP_4:
    case BUILT_IN_VAL_COMPARE_AND_SWAP_8:
    case BUILT_IN_VAL_COMPARE_AND_SWAP_16:
      mode = get_builtin_sync_mode (fcode - BUILT_IN_VAL_COMPARE_AND_SWAP_1);
      target = expand_builtin_compare_and_swap (mode, exp, false, target);
      if (target)
	return target;
      break;

    case BUILT_IN_LOCK_TEST_AND_SET_1:
    case BUILT_IN_LOCK_TEST_AND_SET_2:
    case BUILT_IN_LOCK_TEST_AND_SET_4:
    case BUILT_IN_LOCK_TEST_AND_SET_8:
    case BUILT_IN_LOCK_TEST_AND_SET_16:
      mode = get_builtin_sync_mode (fcode - BUILT_IN_LOCK_TEST_AND_SET_1);
      target = expand_builtin_lock_test_and_set (mode, exp, target);
      if (target)
	return target;
      break;

    case BUILT_IN_LOCK_RELEASE_1:
    case BUILT_IN_LOCK_RELEASE_2:
    case BUILT_IN_LOCK_RELEASE_4:
    case BUILT_IN_LOCK_RELEASE_8:
    case BUILT_IN_LOCK_RELEASE_16:
      mode = get_builtin_sync_mode (fcode - BUILT_IN_LOCK_RELEASE_1);
      expand_builtin_lock_release (mode, exp);
      return const0_rtx;

    case BUILT_IN_SYNCHRONIZE:
      expand_builtin_synchronize ();
      return const0_rtx;

    case BUILT_IN_OBJECT_SIZE:
      return expand_builtin_object_size (exp);

    case BUILT_IN_MEMCPY_CHK:
    case BUILT_IN_MEMPCPY_CHK:
    case BUILT_IN_MEMMOVE_CHK:
    case BUILT_IN_MEMSET_CHK:
      target = expand_builtin_memory_chk (exp, target, mode, fcode);
      if (target)
	return target;
      break;

    case BUILT_IN_STRCPY_CHK:
    case BUILT_IN_STPCPY_CHK:
    case BUILT_IN_STRNCPY_CHK:
    case BUILT_IN_STRCAT_CHK:
    case BUILT_IN_STRNCAT_CHK:
    case BUILT_IN_SNPRINTF_CHK:
    case BUILT_IN_VSNPRINTF_CHK:
      maybe_emit_chk_warning (exp, fcode);
      break;

    case BUILT_IN_SPRINTF_CHK:
    case BUILT_IN_VSPRINTF_CHK:
      maybe_emit_sprintf_chk_warning (exp, fcode);
      break;

    case BUILT_IN_FREE:
      maybe_emit_free_warning (exp);
      break;

    default:	/* just do library call, if unknown builtin */
      break;
    }

  /* The switch statement above can drop through to cause the function
     to be called normally.  */
  return expand_call (exp, target, ignore);
}

/* Determine whether a tree node represents a call to a built-in
   function.  If the tree T is a call to a built-in function with
   the right number of arguments of the appropriate types, return
   the DECL_FUNCTION_CODE of the call, e.g. BUILT_IN_SQRT.
   Otherwise the return value is END_BUILTINS.  */

enum built_in_function
builtin_mathfn_code (const_tree t)
{
  const_tree fndecl, arg, parmlist;
  const_tree argtype, parmtype;
  const_call_expr_arg_iterator iter;

  if (TREE_CODE (t) != CALL_EXPR
      || TREE_CODE (CALL_EXPR_FN (t)) != ADDR_EXPR)
    return END_BUILTINS;

  fndecl = get_callee_fndecl (t);
  if (fndecl == NULL_TREE
      || TREE_CODE (fndecl) != FUNCTION_DECL
      || ! DECL_BUILT_IN (fndecl)
      || DECL_BUILT_IN_CLASS (fndecl) == BUILT_IN_MD)
    return END_BUILTINS;

  parmlist = TYPE_ARG_TYPES (TREE_TYPE (fndecl));
  init_const_call_expr_arg_iterator (t, &iter);
  for (; parmlist; parmlist = TREE_CHAIN (parmlist))
    {
      /* If a function doesn't take a variable number of arguments,
	 the last element in the list will have type `void'.  */
      parmtype = TREE_VALUE (parmlist);
      if (VOID_TYPE_P (parmtype))
	{
	  if (more_const_call_expr_args_p (&iter))
	    return END_BUILTINS;
	  return DECL_FUNCTION_CODE (fndecl);
	}

      if (! more_const_call_expr_args_p (&iter))
	return END_BUILTINS;
      
      arg = next_const_call_expr_arg (&iter);
      argtype = TREE_TYPE (arg);

      if (SCALAR_FLOAT_TYPE_P (parmtype))
	{
	  if (! SCALAR_FLOAT_TYPE_P (argtype))
	    return END_BUILTINS;
	}
      else if (COMPLEX_FLOAT_TYPE_P (parmtype))
	{
	  if (! COMPLEX_FLOAT_TYPE_P (argtype))
	    return END_BUILTINS;
	}
      else if (POINTER_TYPE_P (parmtype))
	{
	  if (! POINTER_TYPE_P (argtype))
	    return END_BUILTINS;
	}
      else if (INTEGRAL_TYPE_P (parmtype))
	{
	  if (! INTEGRAL_TYPE_P (argtype))
	    return END_BUILTINS;
	}
      else
	return END_BUILTINS;
    }

  /* Variable-length argument list.  */
  return DECL_FUNCTION_CODE (fndecl);
}

/* Fold a call to __builtin_constant_p, if we know its argument ARG will
   evaluate to a constant.  */

static tree
fold_builtin_constant_p (tree arg)
{
  /* We return 1 for a numeric type that's known to be a constant
     value at compile-time or for an aggregate type that's a
     literal constant.  */
  STRIP_NOPS (arg);

  /* If we know this is a constant, emit the constant of one.  */
  if (CONSTANT_CLASS_P (arg)
      || (TREE_CODE (arg) == CONSTRUCTOR
	  && TREE_CONSTANT (arg)))
    return integer_one_node;
  if (TREE_CODE (arg) == ADDR_EXPR)
    {
       tree op = TREE_OPERAND (arg, 0);
       if (TREE_CODE (op) == STRING_CST
	   || (TREE_CODE (op) == ARRAY_REF
	       && integer_zerop (TREE_OPERAND (op, 1))
	       && TREE_CODE (TREE_OPERAND (op, 0)) == STRING_CST))
	 return integer_one_node;
    }

  /* If this expression has side effects, show we don't know it to be a
     constant.  Likewise if it's a pointer or aggregate type since in
     those case we only want literals, since those are only optimized
     when generating RTL, not later.
     And finally, if we are compiling an initializer, not code, we
     need to return a definite result now; there's not going to be any
     more optimization done.  */
  if (TREE_SIDE_EFFECTS (arg)
      || AGGREGATE_TYPE_P (TREE_TYPE (arg))
      || POINTER_TYPE_P (TREE_TYPE (arg))
      || cfun == 0
      || folding_initializer)
    return integer_zero_node;

  return NULL_TREE;
}

/* Create builtin_expect with PRED and EXPECTED as its arguments and
   return it as a truthvalue.  */

static tree
build_builtin_expect_predicate (tree pred, tree expected)
{
  tree fn, arg_types, pred_type, expected_type, call_expr, ret_type;

  fn = built_in_decls[BUILT_IN_EXPECT];
  arg_types = TYPE_ARG_TYPES (TREE_TYPE (fn));
  ret_type = TREE_TYPE (TREE_TYPE (fn));
  pred_type = TREE_VALUE (arg_types);
  expected_type = TREE_VALUE (TREE_CHAIN (arg_types));

  pred = fold_convert (pred_type, pred);
  expected = fold_convert (expected_type, expected);
  call_expr = build_call_expr (fn, 2, pred, expected);

  return build2 (NE_EXPR, TREE_TYPE (pred), call_expr,
		 build_int_cst (ret_type, 0));
}

/* Fold a call to builtin_expect with arguments ARG0 and ARG1.  Return
   NULL_TREE if no simplification is possible.  */

static tree
fold_builtin_expect (tree arg0, tree arg1)
{
  tree inner, fndecl;
  enum tree_code code;

  /* If this is a builtin_expect within a builtin_expect keep the
     inner one.  See through a comparison against a constant.  It
     might have been added to create a thruthvalue.  */
  inner = arg0;
  if (COMPARISON_CLASS_P (inner)
      && TREE_CODE (TREE_OPERAND (inner, 1)) == INTEGER_CST)
    inner = TREE_OPERAND (inner, 0);

  if (TREE_CODE (inner) == CALL_EXPR
      && (fndecl = get_callee_fndecl (inner))
      && DECL_BUILT_IN_CLASS (fndecl) == BUILT_IN_NORMAL
      && DECL_FUNCTION_CODE (fndecl) == BUILT_IN_EXPECT)
    return arg0;

  /* Distribute the expected value over short-circuiting operators.
     See through the cast from truthvalue_type_node to long.  */
  inner = arg0;
  while (TREE_CODE (inner) == NOP_EXPR
	 && INTEGRAL_TYPE_P (TREE_TYPE (inner))
	 && INTEGRAL_TYPE_P (TREE_TYPE (TREE_OPERAND (inner, 0))))
    inner = TREE_OPERAND (inner, 0);

  code = TREE_CODE (inner);
  if (code == TRUTH_ANDIF_EXPR || code == TRUTH_ORIF_EXPR)
    {
      tree op0 = TREE_OPERAND (inner, 0);
      tree op1 = TREE_OPERAND (inner, 1);

      op0 = build_builtin_expect_predicate (op0, arg1);
      op1 = build_builtin_expect_predicate (op1, arg1);
      inner = build2 (code, TREE_TYPE (inner), op0, op1);

      return fold_convert (TREE_TYPE (arg0), inner);
    }

  /* If the argument isn't invariant then there's nothing else we can do.  */
  if (!TREE_CONSTANT (arg0))
    return NULL_TREE;

  /* If we expect that a comparison against the argument will fold to
     a constant return the constant.  In practice, this means a true
     constant or the address of a non-weak symbol.  */
  inner = arg0;
  STRIP_NOPS (inner);
  if (TREE_CODE (inner) == ADDR_EXPR)
    {
      do
	{
	  inner = TREE_OPERAND (inner, 0);
	}
      while (TREE_CODE (inner) == COMPONENT_REF
	     || TREE_CODE (inner) == ARRAY_REF);
      if ((TREE_CODE (inner) == VAR_DECL
           || TREE_CODE (inner) == FUNCTION_DECL)
	  && DECL_WEAK (inner))
	return NULL_TREE;
    }

  /* Otherwise, ARG0 already has the proper type for the return value.  */
  return arg0;
}

/* Fold a call to __builtin_classify_type with argument ARG.  */

static tree
fold_builtin_classify_type (tree arg)
{
  if (arg == 0)
    return build_int_cst (NULL_TREE, no_type_class);

  return build_int_cst (NULL_TREE, type_to_class (TREE_TYPE (arg)));
}

/* Fold a call to __builtin_strlen with argument ARG.  */

static tree
fold_builtin_strlen (tree arg)
{
  if (!validate_arg (arg, POINTER_TYPE))
    return NULL_TREE;
  else
    {
      tree len = c_strlen (arg, 0);

      if (len)
	{
	  /* Convert from the internal "sizetype" type to "size_t".  */
	  if (size_type_node)
	    len = fold_convert (size_type_node, len);
	  return len;
	}

      return NULL_TREE;
    }
}

/* Fold a call to __builtin_inf or __builtin_huge_val.  */

static tree
fold_builtin_inf (tree type, int warn)
{
  REAL_VALUE_TYPE real;

  /* __builtin_inff is intended to be usable to define INFINITY on all
     targets.  If an infinity is not available, INFINITY expands "to a
     positive constant of type float that overflows at translation
     time", footnote "In this case, using INFINITY will violate the
     constraint in 6.4.4 and thus require a diagnostic." (C99 7.12#4).
     Thus we pedwarn to ensure this constraint violation is
     diagnosed.  */
  if (!MODE_HAS_INFINITIES (TYPE_MODE (type)) && warn)
    pedwarn (input_location, 0, "target format does not support infinity");

  real_inf (&real);
  return build_real (type, real);
}

/* Fold a call to __builtin_nan or __builtin_nans with argument ARG.  */

static tree
fold_builtin_nan (tree arg, tree type, int quiet)
{
  REAL_VALUE_TYPE real;
  const char *str;

  if (!validate_arg (arg, POINTER_TYPE))
    return NULL_TREE;
  str = c_getstr (arg);
  if (!str)
    return NULL_TREE;

  if (!real_nan (&real, str, quiet, TYPE_MODE (type)))
    return NULL_TREE;

  return build_real (type, real);
}

/* Return true if the floating point expression T has an integer value.
   We also allow +Inf, -Inf and NaN to be considered integer values.  */

static bool
integer_valued_real_p (tree t)
{
  switch (TREE_CODE (t))
    {
    case FLOAT_EXPR:
      return true;

    case ABS_EXPR:
    case SAVE_EXPR:
      return integer_valued_real_p (TREE_OPERAND (t, 0));

    case COMPOUND_EXPR:
    case MODIFY_EXPR:
    case BIND_EXPR:
      return integer_valued_real_p (TREE_OPERAND (t, 1));

    case PLUS_EXPR:
    case MINUS_EXPR:
    case MULT_EXPR:
    case MIN_EXPR:
    case MAX_EXPR:
      return integer_valued_real_p (TREE_OPERAND (t, 0))
	     && integer_valued_real_p (TREE_OPERAND (t, 1));

    case COND_EXPR:
      return integer_valued_real_p (TREE_OPERAND (t, 1))
	     && integer_valued_real_p (TREE_OPERAND (t, 2));

    case REAL_CST:
      return real_isinteger (TREE_REAL_CST_PTR (t), TYPE_MODE (TREE_TYPE (t)));

    case NOP_EXPR:
      {
	tree type = TREE_TYPE (TREE_OPERAND (t, 0));
	if (TREE_CODE (type) == INTEGER_TYPE)
	  return true;
	if (TREE_CODE (type) == REAL_TYPE)
	  return integer_valued_real_p (TREE_OPERAND (t, 0));
	break;
      }

    case CALL_EXPR:
      switch (builtin_mathfn_code (t))
	{
	CASE_FLT_FN (BUILT_IN_CEIL):
	CASE_FLT_FN (BUILT_IN_FLOOR):
	CASE_FLT_FN (BUILT_IN_NEARBYINT):
	CASE_FLT_FN (BUILT_IN_RINT):
	CASE_FLT_FN (BUILT_IN_ROUND):
	CASE_FLT_FN (BUILT_IN_TRUNC):
	  return true;

	CASE_FLT_FN (BUILT_IN_FMIN):
	CASE_FLT_FN (BUILT_IN_FMAX):
	  return integer_valued_real_p (CALL_EXPR_ARG (t, 0))
 	    && integer_valued_real_p (CALL_EXPR_ARG (t, 1));

	default:
	  break;
	}
      break;

    default:
      break;
    }
  return false;
}

/* FNDECL is assumed to be a builtin where truncation can be propagated
   across (for instance floor((double)f) == (double)floorf (f).
   Do the transformation for a call with argument ARG.  */

static tree
fold_trunc_transparent_mathfn (tree fndecl, tree arg)
{
  enum built_in_function fcode = DECL_FUNCTION_CODE (fndecl);

  if (!validate_arg (arg, REAL_TYPE))
    return NULL_TREE;

  /* Integer rounding functions are idempotent.  */
  if (fcode == builtin_mathfn_code (arg))
    return arg;

  /* If argument is already integer valued, and we don't need to worry
     about setting errno, there's no need to perform rounding.  */
  if (! flag_errno_math && integer_valued_real_p (arg))
    return arg;

  if (optimize)
    {
      tree arg0 = strip_float_extensions (arg);
      tree ftype = TREE_TYPE (TREE_TYPE (fndecl));
      tree newtype = TREE_TYPE (arg0);
      tree decl;

      if (TYPE_PRECISION (newtype) < TYPE_PRECISION (ftype)
	  && (decl = mathfn_built_in (newtype, fcode)))
	return fold_convert (ftype,
			     build_call_expr (decl, 1,
					      fold_convert (newtype, arg0)));
    }
  return NULL_TREE;
}

/* FNDECL is assumed to be builtin which can narrow the FP type of
   the argument, for instance lround((double)f) -> lroundf (f).
   Do the transformation for a call with argument ARG.  */

static tree
fold_fixed_mathfn (tree fndecl, tree arg)
{
  enum built_in_function fcode = DECL_FUNCTION_CODE (fndecl);

  if (!validate_arg (arg, REAL_TYPE))
    return NULL_TREE;

  /* If argument is already integer valued, and we don't need to worry
     about setting errno, there's no need to perform rounding.  */
  if (! flag_errno_math && integer_valued_real_p (arg))
    return fold_build1 (FIX_TRUNC_EXPR, TREE_TYPE (TREE_TYPE (fndecl)), arg);

  if (optimize)
    {
      tree ftype = TREE_TYPE (arg);
      tree arg0 = strip_float_extensions (arg);
      tree newtype = TREE_TYPE (arg0);
      tree decl;

      if (TYPE_PRECISION (newtype) < TYPE_PRECISION (ftype)
	  && (decl = mathfn_built_in (newtype, fcode)))
	return build_call_expr (decl, 1, fold_convert (newtype, arg0));
    }

  /* Canonicalize llround (x) to lround (x) on LP64 targets where
     sizeof (long long) == sizeof (long).  */
  if (TYPE_PRECISION (long_long_integer_type_node)
      == TYPE_PRECISION (long_integer_type_node))
    {
      tree newfn = NULL_TREE;
      switch (fcode)
	{
	CASE_FLT_FN (BUILT_IN_LLCEIL):
	  newfn = mathfn_built_in (TREE_TYPE (arg), BUILT_IN_LCEIL);
	  break;

	CASE_FLT_FN (BUILT_IN_LLFLOOR):
	  newfn = mathfn_built_in (TREE_TYPE (arg), BUILT_IN_LFLOOR);
	  break;

	CASE_FLT_FN (BUILT_IN_LLROUND):
	  newfn = mathfn_built_in (TREE_TYPE (arg), BUILT_IN_LROUND);
	  break;

	CASE_FLT_FN (BUILT_IN_LLRINT):
	  newfn = mathfn_built_in (TREE_TYPE (arg), BUILT_IN_LRINT);
	  break;

	default:
	  break;
	}

      if (newfn)
	{
	  tree newcall = build_call_expr(newfn, 1, arg);
	  return fold_convert (TREE_TYPE (TREE_TYPE (fndecl)), newcall);
	}
    }

  return NULL_TREE;
}

/* Fold call to builtin cabs, cabsf or cabsl with argument ARG.  TYPE is the
   return type.  Return NULL_TREE if no simplification can be made.  */

static tree
fold_builtin_cabs (tree arg, tree type, tree fndecl)
{
  tree res;

  if (TREE_CODE (TREE_TYPE (arg)) != COMPLEX_TYPE
      || TREE_CODE (TREE_TYPE (TREE_TYPE (arg))) != REAL_TYPE)
    return NULL_TREE;

  /* Calculate the result when the argument is a constant.  */
  if (TREE_CODE (arg) == COMPLEX_CST
      && (res = do_mpfr_arg2 (TREE_REALPART (arg), TREE_IMAGPART (arg),
			      type, mpfr_hypot)))
    return res;
  
  if (TREE_CODE (arg) == COMPLEX_EXPR)
    {
      tree real = TREE_OPERAND (arg, 0);
      tree imag = TREE_OPERAND (arg, 1);
      
      /* If either part is zero, cabs is fabs of the other.  */
      if (real_zerop (real))
	return fold_build1 (ABS_EXPR, type, imag);
      if (real_zerop (imag))
	return fold_build1 (ABS_EXPR, type, real);

      /* cabs(x+xi) -> fabs(x)*sqrt(2).  */
      if (flag_unsafe_math_optimizations
	  && operand_equal_p (real, imag, OEP_PURE_SAME))
        {
	  const REAL_VALUE_TYPE sqrt2_trunc
	    = real_value_truncate (TYPE_MODE (type), dconst_sqrt2 ());
	  STRIP_NOPS (real);
	  return fold_build2 (MULT_EXPR, type,
			      fold_build1 (ABS_EXPR, type, real),
			      build_real (type, sqrt2_trunc));
	}
    }

  /* Optimize cabs(-z) and cabs(conj(z)) as cabs(z).  */
  if (TREE_CODE (arg) == NEGATE_EXPR
      || TREE_CODE (arg) == CONJ_EXPR)
    return build_call_expr (fndecl, 1, TREE_OPERAND (arg, 0));

  /* Don't do this when optimizing for size.  */
  if (flag_unsafe_math_optimizations
      && optimize && optimize_function_for_speed_p (cfun))
    {
      tree sqrtfn = mathfn_built_in (type, BUILT_IN_SQRT);

      if (sqrtfn != NULL_TREE)
	{
	  tree rpart, ipart, result;

	  arg = builtin_save_expr (arg);

	  rpart = fold_build1 (REALPART_EXPR, type, arg);
	  ipart = fold_build1 (IMAGPART_EXPR, type, arg);

	  rpart = builtin_save_expr (rpart);
	  ipart = builtin_save_expr (ipart);

	  result = fold_build2 (PLUS_EXPR, type,
				fold_build2 (MULT_EXPR, type,
					     rpart, rpart),
				fold_build2 (MULT_EXPR, type,
					     ipart, ipart));

	  return build_call_expr (sqrtfn, 1, result);
	}
    }

  return NULL_TREE;
}

/* Fold a builtin function call to sqrt, sqrtf, or sqrtl with argument ARG.
   Return NULL_TREE if no simplification can be made.  */

static tree
fold_builtin_sqrt (tree arg, tree type)
{

  enum built_in_function fcode;
  tree res;

  if (!validate_arg (arg, REAL_TYPE))
    return NULL_TREE;

  /* Calculate the result when the argument is a constant.  */
  if ((res = do_mpfr_arg1 (arg, type, mpfr_sqrt, &dconst0, NULL, true)))
    return res;
  
  /* Optimize sqrt(expN(x)) = expN(x*0.5).  */
  fcode = builtin_mathfn_code (arg);
  if (flag_unsafe_math_optimizations && BUILTIN_EXPONENT_P (fcode))
    {
      tree expfn = TREE_OPERAND (CALL_EXPR_FN (arg), 0);
      arg = fold_build2 (MULT_EXPR, type,
			 CALL_EXPR_ARG (arg, 0),
			 build_real (type, dconsthalf));
      return build_call_expr (expfn, 1, arg);
    }

  /* Optimize sqrt(Nroot(x)) -> pow(x,1/(2*N)).  */
  if (flag_unsafe_math_optimizations && BUILTIN_ROOT_P (fcode))
    {
      tree powfn = mathfn_built_in (type, BUILT_IN_POW);

      if (powfn)
	{
	  tree arg0 = CALL_EXPR_ARG (arg, 0);
	  tree tree_root;
	  /* The inner root was either sqrt or cbrt.  */
	  /* This was a conditional expression but it triggered a bug
<<<<<<< HEAD
	     in the Solaris 8 compiler.  */
=======
	     in Sun C 5.5.  */
>>>>>>> a0daa400
	  REAL_VALUE_TYPE dconstroot;
	  if (BUILTIN_SQRT_P (fcode))
	    dconstroot = dconsthalf;
	  else
	    dconstroot = dconst_third ();

	  /* Adjust for the outer root.  */
	  SET_REAL_EXP (&dconstroot, REAL_EXP (&dconstroot) - 1);
	  dconstroot = real_value_truncate (TYPE_MODE (type), dconstroot);
	  tree_root = build_real (type, dconstroot);
	  return build_call_expr (powfn, 2, arg0, tree_root);
	}
    }

  /* Optimize sqrt(pow(x,y)) = pow(|x|,y*0.5).  */
  if (flag_unsafe_math_optimizations
      && (fcode == BUILT_IN_POW
	  || fcode == BUILT_IN_POWF
	  || fcode == BUILT_IN_POWL))
    {
      tree powfn = TREE_OPERAND (CALL_EXPR_FN (arg), 0);
      tree arg0 = CALL_EXPR_ARG (arg, 0);
      tree arg1 = CALL_EXPR_ARG (arg, 1);
      tree narg1;
      if (!tree_expr_nonnegative_p (arg0))
	arg0 = build1 (ABS_EXPR, type, arg0);
      narg1 = fold_build2 (MULT_EXPR, type, arg1,
			   build_real (type, dconsthalf));
      return build_call_expr (powfn, 2, arg0, narg1);
    }

  return NULL_TREE;
}

/* Fold a builtin function call to cbrt, cbrtf, or cbrtl with argument ARG.
   Return NULL_TREE if no simplification can be made.  */

static tree
fold_builtin_cbrt (tree arg, tree type)
{
  const enum built_in_function fcode = builtin_mathfn_code (arg);
  tree res;

  if (!validate_arg (arg, REAL_TYPE))
    return NULL_TREE;

  /* Calculate the result when the argument is a constant.  */
  if ((res = do_mpfr_arg1 (arg, type, mpfr_cbrt, NULL, NULL, 0)))
    return res;

  if (flag_unsafe_math_optimizations)
    {
      /* Optimize cbrt(expN(x)) -> expN(x/3).  */
      if (BUILTIN_EXPONENT_P (fcode))
	{
	  tree expfn = TREE_OPERAND (CALL_EXPR_FN (arg), 0);
	  const REAL_VALUE_TYPE third_trunc =
	    real_value_truncate (TYPE_MODE (type), dconst_third ());
	  arg = fold_build2 (MULT_EXPR, type,
			     CALL_EXPR_ARG (arg, 0),
			     build_real (type, third_trunc));
	  return build_call_expr (expfn, 1, arg);
	}

      /* Optimize cbrt(sqrt(x)) -> pow(x,1/6).  */
      if (BUILTIN_SQRT_P (fcode))
	{
	  tree powfn = mathfn_built_in (type, BUILT_IN_POW);

	  if (powfn)
	    {
	      tree arg0 = CALL_EXPR_ARG (arg, 0);
	      tree tree_root;
	      REAL_VALUE_TYPE dconstroot = dconst_third ();

	      SET_REAL_EXP (&dconstroot, REAL_EXP (&dconstroot) - 1);
	      dconstroot = real_value_truncate (TYPE_MODE (type), dconstroot);
	      tree_root = build_real (type, dconstroot);
	      return build_call_expr (powfn, 2, arg0, tree_root);
	    }
	}

      /* Optimize cbrt(cbrt(x)) -> pow(x,1/9) iff x is nonnegative.  */
      if (BUILTIN_CBRT_P (fcode))
	{
	  tree arg0 = CALL_EXPR_ARG (arg, 0);
	  if (tree_expr_nonnegative_p (arg0))
	    {
	      tree powfn = mathfn_built_in (type, BUILT_IN_POW);

	      if (powfn)
		{
		  tree tree_root;
		  REAL_VALUE_TYPE dconstroot;

		  real_arithmetic (&dconstroot, MULT_EXPR,
                                   dconst_third_ptr (), dconst_third_ptr ());
		  dconstroot = real_value_truncate (TYPE_MODE (type), dconstroot);
		  tree_root = build_real (type, dconstroot);
		  return build_call_expr (powfn, 2, arg0, tree_root);
		}
	    }
	}

      /* Optimize cbrt(pow(x,y)) -> pow(x,y/3) iff x is nonnegative.  */
      if (fcode == BUILT_IN_POW 
          || fcode == BUILT_IN_POWF
	  || fcode == BUILT_IN_POWL)
	{
	  tree arg00 = CALL_EXPR_ARG (arg, 0);
	  tree arg01 = CALL_EXPR_ARG (arg, 1);
	  if (tree_expr_nonnegative_p (arg00))
	    {
	      tree powfn = TREE_OPERAND (CALL_EXPR_FN (arg), 0);
	      const REAL_VALUE_TYPE dconstroot
		= real_value_truncate (TYPE_MODE (type), dconst_third ());
	      tree narg01 = fold_build2 (MULT_EXPR, type, arg01,
					 build_real (type, dconstroot));
	      return build_call_expr (powfn, 2, arg00, narg01);
	    }
	}
    }
  return NULL_TREE;
}

/* Fold function call to builtin cos, cosf, or cosl with argument ARG.
   TYPE is the type of the return value.  Return NULL_TREE if no
   simplification can be made.  */

static tree
fold_builtin_cos (tree arg, tree type, tree fndecl)
{
  tree res, narg;

  if (!validate_arg (arg, REAL_TYPE))
    return NULL_TREE;

  /* Calculate the result when the argument is a constant.  */
  if ((res = do_mpfr_arg1 (arg, type, mpfr_cos, NULL, NULL, 0)))
    return res;
  
  /* Optimize cos(-x) into cos (x).  */
  if ((narg = fold_strip_sign_ops (arg)))
    return build_call_expr (fndecl, 1, narg);

  return NULL_TREE;
}

/* Fold function call to builtin cosh, coshf, or coshl with argument ARG.
   Return NULL_TREE if no simplification can be made.  */

static tree
fold_builtin_cosh (tree arg, tree type, tree fndecl)
{
  if (validate_arg (arg, REAL_TYPE))
    {
      tree res, narg;

      /* Calculate the result when the argument is a constant.  */
      if ((res = do_mpfr_arg1 (arg, type, mpfr_cosh, NULL, NULL, 0)))
	return res;
  
      /* Optimize cosh(-x) into cosh (x).  */
      if ((narg = fold_strip_sign_ops (arg)))
	return build_call_expr (fndecl, 1, narg);
    }
  
  return NULL_TREE;
}

/* Fold function call to builtin tan, tanf, or tanl with argument ARG.
   Return NULL_TREE if no simplification can be made.  */

static tree
fold_builtin_tan (tree arg, tree type)
{
  enum built_in_function fcode;
  tree res;

  if (!validate_arg (arg, REAL_TYPE))
    return NULL_TREE;

  /* Calculate the result when the argument is a constant.  */
  if ((res = do_mpfr_arg1 (arg, type, mpfr_tan, NULL, NULL, 0)))
    return res;
  
  /* Optimize tan(atan(x)) = x.  */
  fcode = builtin_mathfn_code (arg);
  if (flag_unsafe_math_optimizations
      && (fcode == BUILT_IN_ATAN
	  || fcode == BUILT_IN_ATANF
	  || fcode == BUILT_IN_ATANL))
    return CALL_EXPR_ARG (arg, 0);

  return NULL_TREE;
}

/* Fold function call to builtin sincos, sincosf, or sincosl.  Return
   NULL_TREE if no simplification can be made.  */

static tree
fold_builtin_sincos (tree arg0, tree arg1, tree arg2)
{
  tree type;
  tree res, fn, call;

  if (!validate_arg (arg0, REAL_TYPE)
      || !validate_arg (arg1, POINTER_TYPE)
      || !validate_arg (arg2, POINTER_TYPE))
    return NULL_TREE;

  type = TREE_TYPE (arg0);

  /* Calculate the result when the argument is a constant.  */
  if ((res = do_mpfr_sincos (arg0, arg1, arg2)))
    return res;

  /* Canonicalize sincos to cexpi.  */
  if (!TARGET_C99_FUNCTIONS)
    return NULL_TREE;
  fn = mathfn_built_in (type, BUILT_IN_CEXPI);
  if (!fn)
    return NULL_TREE;

  call = build_call_expr (fn, 1, arg0);
  call = builtin_save_expr (call);

  return build2 (COMPOUND_EXPR, type,
		 build2 (MODIFY_EXPR, void_type_node,
			 build_fold_indirect_ref (arg1),
			 build1 (IMAGPART_EXPR, type, call)),
		 build2 (MODIFY_EXPR, void_type_node,
			 build_fold_indirect_ref (arg2),
			 build1 (REALPART_EXPR, type, call)));
}

/* Fold function call to builtin cexp, cexpf, or cexpl.  Return
   NULL_TREE if no simplification can be made.  */

static tree
fold_builtin_cexp (tree arg0, tree type)
{
  tree rtype;
  tree realp, imagp, ifn;

  if (!validate_arg (arg0, COMPLEX_TYPE))
    return NULL_TREE;

  rtype = TREE_TYPE (TREE_TYPE (arg0));

  /* In case we can figure out the real part of arg0 and it is constant zero
     fold to cexpi.  */
  if (!TARGET_C99_FUNCTIONS)
    return NULL_TREE;
  ifn = mathfn_built_in (rtype, BUILT_IN_CEXPI);
  if (!ifn)
    return NULL_TREE;

  if ((realp = fold_unary (REALPART_EXPR, rtype, arg0))
      && real_zerop (realp))
    {
      tree narg = fold_build1 (IMAGPART_EXPR, rtype, arg0);
      return build_call_expr (ifn, 1, narg);
    }

  /* In case we can easily decompose real and imaginary parts split cexp
     to exp (r) * cexpi (i).  */
  if (flag_unsafe_math_optimizations
      && realp)
    {
      tree rfn, rcall, icall;

      rfn = mathfn_built_in (rtype, BUILT_IN_EXP);
      if (!rfn)
	return NULL_TREE;

      imagp = fold_unary (IMAGPART_EXPR, rtype, arg0);
      if (!imagp)
	return NULL_TREE;

      icall = build_call_expr (ifn, 1, imagp);
      icall = builtin_save_expr (icall);
      rcall = build_call_expr (rfn, 1, realp);
      rcall = builtin_save_expr (rcall);
      return fold_build2 (COMPLEX_EXPR, type,
			  fold_build2 (MULT_EXPR, rtype,
				       rcall,
			 	       fold_build1 (REALPART_EXPR, rtype, icall)),
			  fold_build2 (MULT_EXPR, rtype,
				       rcall,
				       fold_build1 (IMAGPART_EXPR, rtype, icall)));
    }

  return NULL_TREE;
}

/* Fold function call to builtin trunc, truncf or truncl with argument ARG.
   Return NULL_TREE if no simplification can be made.  */

static tree
fold_builtin_trunc (tree fndecl, tree arg)
{
  if (!validate_arg (arg, REAL_TYPE))
    return NULL_TREE;

  /* Optimize trunc of constant value.  */
  if (TREE_CODE (arg) == REAL_CST && !TREE_OVERFLOW (arg))
    {
      REAL_VALUE_TYPE r, x;
      tree type = TREE_TYPE (TREE_TYPE (fndecl));

      x = TREE_REAL_CST (arg);
      real_trunc (&r, TYPE_MODE (type), &x);
      return build_real (type, r);
    }

  return fold_trunc_transparent_mathfn (fndecl, arg);
}

/* Fold function call to builtin floor, floorf or floorl with argument ARG.
   Return NULL_TREE if no simplification can be made.  */

static tree
fold_builtin_floor (tree fndecl, tree arg)
{
  if (!validate_arg (arg, REAL_TYPE))
    return NULL_TREE;

  /* Optimize floor of constant value.  */
  if (TREE_CODE (arg) == REAL_CST && !TREE_OVERFLOW (arg))
    {
      REAL_VALUE_TYPE x;

      x = TREE_REAL_CST (arg);
      if (! REAL_VALUE_ISNAN (x) || ! flag_errno_math)
	{
	  tree type = TREE_TYPE (TREE_TYPE (fndecl));
	  REAL_VALUE_TYPE r;

	  real_floor (&r, TYPE_MODE (type), &x);
	  return build_real (type, r);
	}
    }

  /* Fold floor (x) where x is nonnegative to trunc (x).  */
  if (tree_expr_nonnegative_p (arg))
    {
      tree truncfn = mathfn_built_in (TREE_TYPE (arg), BUILT_IN_TRUNC);
      if (truncfn)
	return build_call_expr (truncfn, 1, arg);
    }

  return fold_trunc_transparent_mathfn (fndecl, arg);
}

/* Fold function call to builtin ceil, ceilf or ceill with argument ARG.
   Return NULL_TREE if no simplification can be made.  */

static tree
fold_builtin_ceil (tree fndecl, tree arg)
{
  if (!validate_arg (arg, REAL_TYPE))
    return NULL_TREE;

  /* Optimize ceil of constant value.  */
  if (TREE_CODE (arg) == REAL_CST && !TREE_OVERFLOW (arg))
    {
      REAL_VALUE_TYPE x;

      x = TREE_REAL_CST (arg);
      if (! REAL_VALUE_ISNAN (x) || ! flag_errno_math)
	{
	  tree type = TREE_TYPE (TREE_TYPE (fndecl));
	  REAL_VALUE_TYPE r;

	  real_ceil (&r, TYPE_MODE (type), &x);
	  return build_real (type, r);
	}
    }

  return fold_trunc_transparent_mathfn (fndecl, arg);
}

/* Fold function call to builtin round, roundf or roundl with argument ARG.
   Return NULL_TREE if no simplification can be made.  */

static tree
fold_builtin_round (tree fndecl, tree arg)
{
  if (!validate_arg (arg, REAL_TYPE))
    return NULL_TREE;

  /* Optimize round of constant value.  */
  if (TREE_CODE (arg) == REAL_CST && !TREE_OVERFLOW (arg))
    {
      REAL_VALUE_TYPE x;

      x = TREE_REAL_CST (arg);
      if (! REAL_VALUE_ISNAN (x) || ! flag_errno_math)
	{
	  tree type = TREE_TYPE (TREE_TYPE (fndecl));
	  REAL_VALUE_TYPE r;

	  real_round (&r, TYPE_MODE (type), &x);
	  return build_real (type, r);
	}
    }

  return fold_trunc_transparent_mathfn (fndecl, arg);
}

/* Fold function call to builtin lround, lroundf or lroundl (or the
   corresponding long long versions) and other rounding functions.  ARG
   is the argument to the call.  Return NULL_TREE if no simplification
   can be made.  */

static tree
fold_builtin_int_roundingfn (tree fndecl, tree arg)
{
  if (!validate_arg (arg, REAL_TYPE))
    return NULL_TREE;

  /* Optimize lround of constant value.  */
  if (TREE_CODE (arg) == REAL_CST && !TREE_OVERFLOW (arg))
    {
      const REAL_VALUE_TYPE x = TREE_REAL_CST (arg);

      if (real_isfinite (&x))
	{
	  tree itype = TREE_TYPE (TREE_TYPE (fndecl));
	  tree ftype = TREE_TYPE (arg);
	  unsigned HOST_WIDE_INT lo2;
	  HOST_WIDE_INT hi, lo;
	  REAL_VALUE_TYPE r;

	  switch (DECL_FUNCTION_CODE (fndecl))
	    {
	    CASE_FLT_FN (BUILT_IN_LFLOOR):
	    CASE_FLT_FN (BUILT_IN_LLFLOOR):
	      real_floor (&r, TYPE_MODE (ftype), &x);
	      break;

	    CASE_FLT_FN (BUILT_IN_LCEIL):
	    CASE_FLT_FN (BUILT_IN_LLCEIL):
	      real_ceil (&r, TYPE_MODE (ftype), &x);
	      break;

	    CASE_FLT_FN (BUILT_IN_LROUND):
	    CASE_FLT_FN (BUILT_IN_LLROUND):
	      real_round (&r, TYPE_MODE (ftype), &x);
	      break;

	    default:
	      gcc_unreachable ();
	    }

	  REAL_VALUE_TO_INT (&lo, &hi, r);
	  if (!fit_double_type (lo, hi, &lo2, &hi, itype))
	    return build_int_cst_wide (itype, lo2, hi);
	}
    }

  switch (DECL_FUNCTION_CODE (fndecl))
    {
    CASE_FLT_FN (BUILT_IN_LFLOOR):
    CASE_FLT_FN (BUILT_IN_LLFLOOR):
      /* Fold lfloor (x) where x is nonnegative to FIX_TRUNC (x).  */
      if (tree_expr_nonnegative_p (arg))
	return fold_build1 (FIX_TRUNC_EXPR, TREE_TYPE (TREE_TYPE (fndecl)),
			    arg);
      break;
    default:;
    }

  return fold_fixed_mathfn (fndecl, arg);
}

/* Fold function call to builtin ffs, clz, ctz, popcount and parity
   and their long and long long variants (i.e. ffsl and ffsll).  ARG is
   the argument to the call.  Return NULL_TREE if no simplification can
   be made.  */

static tree
fold_builtin_bitop (tree fndecl, tree arg)
{
  if (!validate_arg (arg, INTEGER_TYPE))
    return NULL_TREE;

  /* Optimize for constant argument.  */
  if (TREE_CODE (arg) == INTEGER_CST && !TREE_OVERFLOW (arg))
    {
      HOST_WIDE_INT hi, width, result;
      unsigned HOST_WIDE_INT lo;
      tree type;

      type = TREE_TYPE (arg);
      width = TYPE_PRECISION (type);
      lo = TREE_INT_CST_LOW (arg);

      /* Clear all the bits that are beyond the type's precision.  */
      if (width > HOST_BITS_PER_WIDE_INT)
	{
	  hi = TREE_INT_CST_HIGH (arg);
	  if (width < 2 * HOST_BITS_PER_WIDE_INT)
	    hi &= ~((HOST_WIDE_INT) (-1) >> (width - HOST_BITS_PER_WIDE_INT));
	}
      else
	{
	  hi = 0;
	  if (width < HOST_BITS_PER_WIDE_INT)
	    lo &= ~((unsigned HOST_WIDE_INT) (-1) << width);
	}

      switch (DECL_FUNCTION_CODE (fndecl))
	{
	CASE_INT_FN (BUILT_IN_FFS):
	  if (lo != 0)
	    result = exact_log2 (lo & -lo) + 1;
	  else if (hi != 0)
	    result = HOST_BITS_PER_WIDE_INT + exact_log2 (hi & -hi) + 1;
	  else
	    result = 0;
	  break;

	CASE_INT_FN (BUILT_IN_CLZ):
	  if (hi != 0)
	    result = width - floor_log2 (hi) - 1 - HOST_BITS_PER_WIDE_INT;
	  else if (lo != 0)
	    result = width - floor_log2 (lo) - 1;
	  else if (! CLZ_DEFINED_VALUE_AT_ZERO (TYPE_MODE (type), result))
	    result = width;
	  break;

	CASE_INT_FN (BUILT_IN_CTZ):
	  if (lo != 0)
	    result = exact_log2 (lo & -lo);
	  else if (hi != 0)
	    result = HOST_BITS_PER_WIDE_INT + exact_log2 (hi & -hi);
	  else if (! CTZ_DEFINED_VALUE_AT_ZERO (TYPE_MODE (type), result))
	    result = width;
	  break;

	CASE_INT_FN (BUILT_IN_POPCOUNT):
	  result = 0;
	  while (lo)
	    result++, lo &= lo - 1;
	  while (hi)
	    result++, hi &= hi - 1;
	  break;

	CASE_INT_FN (BUILT_IN_PARITY):
	  result = 0;
	  while (lo)
	    result++, lo &= lo - 1;
	  while (hi)
	    result++, hi &= hi - 1;
	  result &= 1;
	  break;

	default:
	  gcc_unreachable ();
	}

      return build_int_cst (TREE_TYPE (TREE_TYPE (fndecl)), result);
    }

  return NULL_TREE;
}

/* Fold function call to builtin_bswap and the long and long long
   variants.  Return NULL_TREE if no simplification can be made.  */
static tree
fold_builtin_bswap (tree fndecl, tree arg)
{
  if (! validate_arg (arg, INTEGER_TYPE))
    return NULL_TREE;

  /* Optimize constant value.  */
  if (TREE_CODE (arg) == INTEGER_CST && !TREE_OVERFLOW (arg))
    {
      HOST_WIDE_INT hi, width, r_hi = 0;
      unsigned HOST_WIDE_INT lo, r_lo = 0;
      tree type;

      type = TREE_TYPE (arg);
      width = TYPE_PRECISION (type);
      lo = TREE_INT_CST_LOW (arg);
      hi = TREE_INT_CST_HIGH (arg);

      switch (DECL_FUNCTION_CODE (fndecl))
	{
	  case BUILT_IN_BSWAP32:
	  case BUILT_IN_BSWAP64:
	    {
	      int s;

	      for (s = 0; s < width; s += 8)
		{
		  int d = width - s - 8;
		  unsigned HOST_WIDE_INT byte;

		  if (s < HOST_BITS_PER_WIDE_INT)
		    byte = (lo >> s) & 0xff;
		  else
		    byte = (hi >> (s - HOST_BITS_PER_WIDE_INT)) & 0xff;

		  if (d < HOST_BITS_PER_WIDE_INT)
		    r_lo |= byte << d;
		  else
		    r_hi |= byte << (d - HOST_BITS_PER_WIDE_INT);
		}
	    }

	    break;

	default:
	  gcc_unreachable ();
	}

      if (width < HOST_BITS_PER_WIDE_INT)
	return build_int_cst (TREE_TYPE (TREE_TYPE (fndecl)), r_lo);
      else
	return build_int_cst_wide (TREE_TYPE (TREE_TYPE (fndecl)), r_lo, r_hi);
    }

  return NULL_TREE;
}

/* Return true if EXPR is the real constant contained in VALUE.  */

static bool
real_dconstp (tree expr, const REAL_VALUE_TYPE *value)
{
  STRIP_NOPS (expr);

  return ((TREE_CODE (expr) == REAL_CST
	   && !TREE_OVERFLOW (expr)
	   && REAL_VALUES_EQUAL (TREE_REAL_CST (expr), *value))
	  || (TREE_CODE (expr) == COMPLEX_CST
	      && real_dconstp (TREE_REALPART (expr), value)
	      && real_zerop (TREE_IMAGPART (expr))));
}

/* A subroutine of fold_builtin to fold the various logarithmic
   functions.  Return NULL_TREE if no simplification can me made.
   FUNC is the corresponding MPFR logarithm function.  */

static tree
fold_builtin_logarithm (tree fndecl, tree arg,
			int (*func)(mpfr_ptr, mpfr_srcptr, mp_rnd_t))
{
  if (validate_arg (arg, REAL_TYPE))
    {
      tree type = TREE_TYPE (TREE_TYPE (fndecl));
      tree res;
      const enum built_in_function fcode = builtin_mathfn_code (arg);

      /* Optimize log(e) = 1.0.  We're never passed an exact 'e',
	 instead we'll look for 'e' truncated to MODE.  So only do
	 this if flag_unsafe_math_optimizations is set.  */
      if (flag_unsafe_math_optimizations && func == mpfr_log)
        {
	  const REAL_VALUE_TYPE e_truncated =
	    real_value_truncate (TYPE_MODE (type), dconst_e ());
	  if (real_dconstp (arg, &e_truncated))
	    return build_real (type, dconst1);
	}

      /* Calculate the result when the argument is a constant.  */
      if ((res = do_mpfr_arg1 (arg, type, func, &dconst0, NULL, false)))
	return res;

      /* Special case, optimize logN(expN(x)) = x.  */
      if (flag_unsafe_math_optimizations
	  && ((func == mpfr_log
	       && (fcode == BUILT_IN_EXP
		   || fcode == BUILT_IN_EXPF
		   || fcode == BUILT_IN_EXPL))
	      || (func == mpfr_log2
		  && (fcode == BUILT_IN_EXP2
		      || fcode == BUILT_IN_EXP2F
		      || fcode == BUILT_IN_EXP2L))
	      || (func == mpfr_log10 && (BUILTIN_EXP10_P (fcode)))))
	return fold_convert (type, CALL_EXPR_ARG (arg, 0));

      /* Optimize logN(func()) for various exponential functions.  We
	 want to determine the value "x" and the power "exponent" in
	 order to transform logN(x**exponent) into exponent*logN(x).  */
      if (flag_unsafe_math_optimizations)
	{
	  tree exponent = 0, x = 0;

	  switch (fcode)
	  {
	  CASE_FLT_FN (BUILT_IN_EXP):
	    /* Prepare to do logN(exp(exponent) -> exponent*logN(e).  */
	    x = build_real (type, real_value_truncate (TYPE_MODE (type), 
                                                       dconst_e ()));
	    exponent = CALL_EXPR_ARG (arg, 0);
	    break;
	  CASE_FLT_FN (BUILT_IN_EXP2):
	    /* Prepare to do logN(exp2(exponent) -> exponent*logN(2).  */
	    x = build_real (type, dconst2);
	    exponent = CALL_EXPR_ARG (arg, 0);
	    break;
	  CASE_FLT_FN (BUILT_IN_EXP10):
	  CASE_FLT_FN (BUILT_IN_POW10):
	    /* Prepare to do logN(exp10(exponent) -> exponent*logN(10).  */
	    {
	      REAL_VALUE_TYPE dconst10;
	      real_from_integer (&dconst10, VOIDmode, 10, 0, 0);
	      x = build_real (type, dconst10);
	    }
	    exponent = CALL_EXPR_ARG (arg, 0);
	    break;
	  CASE_FLT_FN (BUILT_IN_SQRT):
	    /* Prepare to do logN(sqrt(x) -> 0.5*logN(x).  */
	    x = CALL_EXPR_ARG (arg, 0);
	    exponent = build_real (type, dconsthalf);
	    break;
	  CASE_FLT_FN (BUILT_IN_CBRT):
	    /* Prepare to do logN(cbrt(x) -> (1/3)*logN(x).  */
	    x = CALL_EXPR_ARG (arg, 0);
	    exponent = build_real (type, real_value_truncate (TYPE_MODE (type),
							      dconst_third ()));
	    break;
	  CASE_FLT_FN (BUILT_IN_POW):
	    /* Prepare to do logN(pow(x,exponent) -> exponent*logN(x).  */
	    x = CALL_EXPR_ARG (arg, 0);
	    exponent = CALL_EXPR_ARG (arg, 1);
	    break;
	  default:
	    break;
	  }

	  /* Now perform the optimization.  */
	  if (x && exponent)
	    {
	      tree logfn = build_call_expr (fndecl, 1, x);
	      return fold_build2 (MULT_EXPR, type, exponent, logfn);
	    }
	}
    }

  return NULL_TREE;
}

/* Fold a builtin function call to hypot, hypotf, or hypotl.  Return
   NULL_TREE if no simplification can be made.  */

static tree
fold_builtin_hypot (tree fndecl, tree arg0, tree arg1, tree type)
{
  tree res, narg0, narg1;

  if (!validate_arg (arg0, REAL_TYPE)
      || !validate_arg (arg1, REAL_TYPE))
    return NULL_TREE;

  /* Calculate the result when the argument is a constant.  */
  if ((res = do_mpfr_arg2 (arg0, arg1, type, mpfr_hypot)))
    return res;
  
  /* If either argument to hypot has a negate or abs, strip that off.
     E.g. hypot(-x,fabs(y)) -> hypot(x,y).  */
  narg0 = fold_strip_sign_ops (arg0);
  narg1 = fold_strip_sign_ops (arg1);
  if (narg0 || narg1)
    {
      return build_call_expr (fndecl, 2, narg0 ? narg0 : arg0, 
			      narg1 ? narg1 : arg1);
    }
  
  /* If either argument is zero, hypot is fabs of the other.  */
  if (real_zerop (arg0))
    return fold_build1 (ABS_EXPR, type, arg1);
  else if (real_zerop (arg1))
    return fold_build1 (ABS_EXPR, type, arg0);
      
  /* hypot(x,x) -> fabs(x)*sqrt(2).  */
  if (flag_unsafe_math_optimizations
      && operand_equal_p (arg0, arg1, OEP_PURE_SAME))
    {
      const REAL_VALUE_TYPE sqrt2_trunc
	= real_value_truncate (TYPE_MODE (type), dconst_sqrt2 ());
      return fold_build2 (MULT_EXPR, type,
			  fold_build1 (ABS_EXPR, type, arg0),
			  build_real (type, sqrt2_trunc));
    }

  return NULL_TREE;
}


/* Fold a builtin function call to pow, powf, or powl.  Return
   NULL_TREE if no simplification can be made.  */
static tree
fold_builtin_pow (tree fndecl, tree arg0, tree arg1, tree type)
{
  tree res;

  if (!validate_arg (arg0, REAL_TYPE)
       || !validate_arg (arg1, REAL_TYPE))
    return NULL_TREE;

  /* Calculate the result when the argument is a constant.  */
  if ((res = do_mpfr_arg2 (arg0, arg1, type, mpfr_pow)))
    return res;

  /* Optimize pow(1.0,y) = 1.0.  */
  if (real_onep (arg0))
    return omit_one_operand (type, build_real (type, dconst1), arg1);

  if (TREE_CODE (arg1) == REAL_CST
      && !TREE_OVERFLOW (arg1))
    {
      REAL_VALUE_TYPE cint;
      REAL_VALUE_TYPE c;
      HOST_WIDE_INT n;

      c = TREE_REAL_CST (arg1);

      /* Optimize pow(x,0.0) = 1.0.  */
      if (REAL_VALUES_EQUAL (c, dconst0))
	return omit_one_operand (type, build_real (type, dconst1),
				 arg0);

      /* Optimize pow(x,1.0) = x.  */
      if (REAL_VALUES_EQUAL (c, dconst1))
	return arg0;

      /* Optimize pow(x,-1.0) = 1.0/x.  */
      if (REAL_VALUES_EQUAL (c, dconstm1))
	return fold_build2 (RDIV_EXPR, type,
			    build_real (type, dconst1), arg0);

      /* Optimize pow(x,0.5) = sqrt(x).  */
      if (flag_unsafe_math_optimizations
	  && REAL_VALUES_EQUAL (c, dconsthalf))
	{
	  tree sqrtfn = mathfn_built_in (type, BUILT_IN_SQRT);

	  if (sqrtfn != NULL_TREE)
	    return build_call_expr (sqrtfn, 1, arg0);
	}

      /* Optimize pow(x,1.0/3.0) = cbrt(x).  */
      if (flag_unsafe_math_optimizations)
	{
	  const REAL_VALUE_TYPE dconstroot
	    = real_value_truncate (TYPE_MODE (type), dconst_third ());

	  if (REAL_VALUES_EQUAL (c, dconstroot))
	    {
	      tree cbrtfn = mathfn_built_in (type, BUILT_IN_CBRT);
	      if (cbrtfn != NULL_TREE)
		  return build_call_expr (cbrtfn, 1, arg0);
	    }
	}

      /* Check for an integer exponent.  */
      n = real_to_integer (&c);
      real_from_integer (&cint, VOIDmode, n, n < 0 ? -1 : 0, 0);
      if (real_identical (&c, &cint))
	{
	  /* Attempt to evaluate pow at compile-time, unless this should
	     raise an exception.  */
	  if (TREE_CODE (arg0) == REAL_CST
	      && !TREE_OVERFLOW (arg0)
	      && (n > 0
		  || (!flag_trapping_math && !flag_errno_math)
		  || !REAL_VALUES_EQUAL (TREE_REAL_CST (arg0), dconst0)))
	    {
	      REAL_VALUE_TYPE x;
	      bool inexact;

	      x = TREE_REAL_CST (arg0);
	      inexact = real_powi (&x, TYPE_MODE (type), &x, n);
	      if (flag_unsafe_math_optimizations || !inexact)
		return build_real (type, x);
	    }

	  /* Strip sign ops from even integer powers.  */
	  if ((n & 1) == 0 && flag_unsafe_math_optimizations)
	    {
	      tree narg0 = fold_strip_sign_ops (arg0);
	      if (narg0)
		return build_call_expr (fndecl, 2, narg0, arg1);
	    }
	}
    }

  if (flag_unsafe_math_optimizations)
    {
      const enum built_in_function fcode = builtin_mathfn_code (arg0);

      /* Optimize pow(expN(x),y) = expN(x*y).  */
      if (BUILTIN_EXPONENT_P (fcode))
	{
	  tree expfn = TREE_OPERAND (CALL_EXPR_FN (arg0), 0);
	  tree arg = CALL_EXPR_ARG (arg0, 0);
	  arg = fold_build2 (MULT_EXPR, type, arg, arg1);
	  return build_call_expr (expfn, 1, arg);
	}

      /* Optimize pow(sqrt(x),y) = pow(x,y*0.5).  */
      if (BUILTIN_SQRT_P (fcode))
	{
	  tree narg0 = CALL_EXPR_ARG (arg0, 0);
	  tree narg1 = fold_build2 (MULT_EXPR, type, arg1,
				    build_real (type, dconsthalf));
	  return build_call_expr (fndecl, 2, narg0, narg1);
	}

      /* Optimize pow(cbrt(x),y) = pow(x,y/3) iff x is nonnegative.  */
      if (BUILTIN_CBRT_P (fcode))
	{
	  tree arg = CALL_EXPR_ARG (arg0, 0);
	  if (tree_expr_nonnegative_p (arg))
	    {
	      const REAL_VALUE_TYPE dconstroot
		= real_value_truncate (TYPE_MODE (type), dconst_third ());
	      tree narg1 = fold_build2 (MULT_EXPR, type, arg1,
					build_real (type, dconstroot));
	      return build_call_expr (fndecl, 2, arg, narg1);
	    }
	}

      /* Optimize pow(pow(x,y),z) = pow(x,y*z).  */
      if (fcode == BUILT_IN_POW
	  || fcode == BUILT_IN_POWF
	  || fcode == BUILT_IN_POWL)
	{
	  tree arg00 = CALL_EXPR_ARG (arg0, 0);
	  tree arg01 = CALL_EXPR_ARG (arg0, 1);
	  tree narg1 = fold_build2 (MULT_EXPR, type, arg01, arg1);
	  return build_call_expr (fndecl, 2, arg00, narg1);
	}
    }

  return NULL_TREE;
}

/* Fold a builtin function call to powi, powif, or powil with argument ARG.
   Return NULL_TREE if no simplification can be made.  */
static tree
fold_builtin_powi (tree fndecl ATTRIBUTE_UNUSED,
		   tree arg0, tree arg1, tree type)
{
  if (!validate_arg (arg0, REAL_TYPE)
      || !validate_arg (arg1, INTEGER_TYPE))
    return NULL_TREE;

  /* Optimize pow(1.0,y) = 1.0.  */
  if (real_onep (arg0))
    return omit_one_operand (type, build_real (type, dconst1), arg1);

  if (host_integerp (arg1, 0))
    {
      HOST_WIDE_INT c = TREE_INT_CST_LOW (arg1);

      /* Evaluate powi at compile-time.  */
      if (TREE_CODE (arg0) == REAL_CST
	  && !TREE_OVERFLOW (arg0))
	{
	  REAL_VALUE_TYPE x;
	  x = TREE_REAL_CST (arg0);
	  real_powi (&x, TYPE_MODE (type), &x, c);
	  return build_real (type, x);
	}

      /* Optimize pow(x,0) = 1.0.  */
      if (c == 0)
	return omit_one_operand (type, build_real (type, dconst1),
				 arg0);

      /* Optimize pow(x,1) = x.  */
      if (c == 1)
	return arg0;

      /* Optimize pow(x,-1) = 1.0/x.  */
      if (c == -1)
	return fold_build2 (RDIV_EXPR, type,
			   build_real (type, dconst1), arg0);
    }

  return NULL_TREE;
}

/* A subroutine of fold_builtin to fold the various exponent
   functions.  Return NULL_TREE if no simplification can be made.
   FUNC is the corresponding MPFR exponent function.  */

static tree
fold_builtin_exponent (tree fndecl, tree arg,
		       int (*func)(mpfr_ptr, mpfr_srcptr, mp_rnd_t))
{
  if (validate_arg (arg, REAL_TYPE))
    {
      tree type = TREE_TYPE (TREE_TYPE (fndecl));
      tree res;
      
      /* Calculate the result when the argument is a constant.  */
      if ((res = do_mpfr_arg1 (arg, type, func, NULL, NULL, 0)))
	return res;

      /* Optimize expN(logN(x)) = x.  */
      if (flag_unsafe_math_optimizations)
	{
	  const enum built_in_function fcode = builtin_mathfn_code (arg);

	  if ((func == mpfr_exp
	       && (fcode == BUILT_IN_LOG
		   || fcode == BUILT_IN_LOGF
		   || fcode == BUILT_IN_LOGL))
	      || (func == mpfr_exp2
		  && (fcode == BUILT_IN_LOG2
		      || fcode == BUILT_IN_LOG2F
		      || fcode == BUILT_IN_LOG2L))
	      || (func == mpfr_exp10
		  && (fcode == BUILT_IN_LOG10
		      || fcode == BUILT_IN_LOG10F
		      || fcode == BUILT_IN_LOG10L)))
	    return fold_convert (type, CALL_EXPR_ARG (arg, 0));
	}
    }

  return NULL_TREE;
}

/* Return true if VAR is a VAR_DECL or a component thereof.  */

static bool
var_decl_component_p (tree var)
{
  tree inner = var;
  while (handled_component_p (inner))
    inner = TREE_OPERAND (inner, 0);
  return SSA_VAR_P (inner);
}

/* Fold function call to builtin memset.  Return
   NULL_TREE if no simplification can be made.  */

static tree
fold_builtin_memset (tree dest, tree c, tree len, tree type, bool ignore)
{
  tree var, ret;
  unsigned HOST_WIDE_INT length, cval;

  if (! validate_arg (dest, POINTER_TYPE)
      || ! validate_arg (c, INTEGER_TYPE)
      || ! validate_arg (len, INTEGER_TYPE))
    return NULL_TREE;

  if (! host_integerp (len, 1))
    return NULL_TREE;

  /* If the LEN parameter is zero, return DEST.  */
  if (integer_zerop (len))
    return omit_one_operand (type, dest, c);

  if (! host_integerp (c, 1) || TREE_SIDE_EFFECTS (dest))
    return NULL_TREE;

  var = dest;
  STRIP_NOPS (var);
  if (TREE_CODE (var) != ADDR_EXPR)
    return NULL_TREE;

  var = TREE_OPERAND (var, 0);
  if (TREE_THIS_VOLATILE (var))
    return NULL_TREE;

  if (!INTEGRAL_TYPE_P (TREE_TYPE (var))
      && !POINTER_TYPE_P (TREE_TYPE (var)))
    return NULL_TREE;

  if (! var_decl_component_p (var))
    return NULL_TREE;

  length = tree_low_cst (len, 1);
  if (GET_MODE_SIZE (TYPE_MODE (TREE_TYPE (var))) != length
      || get_pointer_alignment (dest, BIGGEST_ALIGNMENT) / BITS_PER_UNIT
	 < (int) length)
    return NULL_TREE;

  if (length > HOST_BITS_PER_WIDE_INT / BITS_PER_UNIT)
    return NULL_TREE;

  if (integer_zerop (c))
    cval = 0;
  else
    {
      if (CHAR_BIT != 8 || BITS_PER_UNIT != 8 || HOST_BITS_PER_WIDE_INT > 64)
	return NULL_TREE;

      cval = tree_low_cst (c, 1);
      cval &= 0xff;
      cval |= cval << 8;
      cval |= cval << 16;
      cval |= (cval << 31) << 1;
    }

  ret = build_int_cst_type (TREE_TYPE (var), cval);
  ret = build2 (MODIFY_EXPR, TREE_TYPE (var), var, ret);
  if (ignore)
    return ret;

  return omit_one_operand (type, dest, ret);
}

/* Fold function call to builtin memset.  Return
   NULL_TREE if no simplification can be made.  */

static tree
fold_builtin_bzero (tree dest, tree size, bool ignore)
{
  if (! validate_arg (dest, POINTER_TYPE)
      || ! validate_arg (size, INTEGER_TYPE))
    return NULL_TREE;

  if (!ignore)
    return NULL_TREE;

  /* New argument list transforming bzero(ptr x, int y) to
     memset(ptr x, int 0, size_t y).   This is done this way
     so that if it isn't expanded inline, we fallback to
     calling bzero instead of memset.  */

  return fold_builtin_memset (dest, integer_zero_node,
			      fold_convert (sizetype, size),
			      void_type_node, ignore);
}

/* Fold function call to builtin mem{{,p}cpy,move}.  Return
   NULL_TREE if no simplification can be made.
   If ENDP is 0, return DEST (like memcpy).
   If ENDP is 1, return DEST+LEN (like mempcpy).
   If ENDP is 2, return DEST+LEN-1 (like stpcpy).
   If ENDP is 3, return DEST, additionally *SRC and *DEST may overlap
   (memmove).   */

static tree
fold_builtin_memory_op (tree dest, tree src, tree len, tree type, bool ignore, int endp)
{
  tree destvar, srcvar, expr;

  if (! validate_arg (dest, POINTER_TYPE)
      || ! validate_arg (src, POINTER_TYPE)
      || ! validate_arg (len, INTEGER_TYPE))
    return NULL_TREE;

  /* If the LEN parameter is zero, return DEST.  */
  if (integer_zerop (len))
    return omit_one_operand (type, dest, src);

  /* If SRC and DEST are the same (and not volatile), return
     DEST{,+LEN,+LEN-1}.  */
  if (operand_equal_p (src, dest, 0))
    expr = len;
  else
    {
      tree srctype, desttype;
      int src_align, dest_align;

      if (endp == 3)
	{
	  src_align = get_pointer_alignment (src, BIGGEST_ALIGNMENT);
	  dest_align = get_pointer_alignment (dest, BIGGEST_ALIGNMENT);

	  /* Both DEST and SRC must be pointer types. 
	     ??? This is what old code did.  Is the testing for pointer types
	     really mandatory?

	     If either SRC is readonly or length is 1, we can use memcpy.  */
	  if (dest_align && src_align
	      && (readonly_data_expr (src)
	          || (host_integerp (len, 1)
		      && (MIN (src_align, dest_align) / BITS_PER_UNIT >=
			  tree_low_cst (len, 1)))))
	    {
	      tree fn = implicit_built_in_decls[BUILT_IN_MEMCPY];
	      if (!fn)
		return NULL_TREE;
              return build_call_expr (fn, 3, dest, src, len);
	    }
	  return NULL_TREE;
	}

      if (!host_integerp (len, 0))
	return NULL_TREE;
      /* FIXME:
         This logic lose for arguments like (type *)malloc (sizeof (type)),
         since we strip the casts of up to VOID return value from malloc.
	 Perhaps we ought to inherit type from non-VOID argument here?  */
      STRIP_NOPS (src);
      STRIP_NOPS (dest);
      srctype = TREE_TYPE (TREE_TYPE (src));
      desttype = TREE_TYPE (TREE_TYPE (dest));
      if (!srctype || !desttype
	  || !TYPE_SIZE_UNIT (srctype)
	  || !TYPE_SIZE_UNIT (desttype)
	  || TREE_CODE (TYPE_SIZE_UNIT (srctype)) != INTEGER_CST
<<<<<<< HEAD
	  || TREE_CODE (TYPE_SIZE_UNIT (desttype)) != INTEGER_CST)
=======
	  || TREE_CODE (TYPE_SIZE_UNIT (desttype)) != INTEGER_CST
	  || TYPE_VOLATILE (srctype)
	  || TYPE_VOLATILE (desttype))
>>>>>>> a0daa400
	return NULL_TREE;

      src_align = get_pointer_alignment (src, BIGGEST_ALIGNMENT);
      dest_align = get_pointer_alignment (dest, BIGGEST_ALIGNMENT);
      if (dest_align < (int) TYPE_ALIGN (desttype)
	  || src_align < (int) TYPE_ALIGN (srctype))
	return NULL_TREE;

      if (!ignore)
        dest = builtin_save_expr (dest);

      srcvar = NULL_TREE;
      if (tree_int_cst_equal (TYPE_SIZE_UNIT (srctype), len))
	{
	  srcvar = build_fold_indirect_ref (src);
	  if (TREE_THIS_VOLATILE (srcvar))
<<<<<<< HEAD
	    srcvar = NULL_TREE;
=======
	    return NULL_TREE;
>>>>>>> a0daa400
	  else if (!tree_int_cst_equal (lang_hooks.expr_size (srcvar), len))
	    srcvar = NULL_TREE;
	  /* With memcpy, it is possible to bypass aliasing rules, so without
	     this check i.e. execute/20060930-2.c would be misoptimized,
	     because it use conflicting alias set to hold argument for the
	     memcpy call.  This check is probably unnecessary with
	     -fno-strict-aliasing.  Similarly for destvar.  See also
	     PR29286.  */
	  else if (!var_decl_component_p (srcvar))
	    srcvar = NULL_TREE;
	}

      destvar = NULL_TREE;
      if (tree_int_cst_equal (TYPE_SIZE_UNIT (desttype), len))
	{
	  destvar = build_fold_indirect_ref (dest);
	  if (TREE_THIS_VOLATILE (destvar))
<<<<<<< HEAD
	    destvar = NULL_TREE;
=======
	    return NULL_TREE;
>>>>>>> a0daa400
	  else if (!tree_int_cst_equal (lang_hooks.expr_size (destvar), len))
	    destvar = NULL_TREE;
	  else if (!var_decl_component_p (destvar))
	    destvar = NULL_TREE;
	}
<<<<<<< HEAD

      if (srcvar == NULL_TREE && destvar == NULL_TREE)
	return NULL_TREE;

      if (srcvar == NULL_TREE)
	{
	  tree srcptype;
	  if (TREE_ADDRESSABLE (TREE_TYPE (destvar)))
	    return NULL_TREE;

	  srctype = desttype;
	  if (src_align < (int) TYPE_ALIGN (srctype))
	    {
	      if (AGGREGATE_TYPE_P (srctype)
		  || SLOW_UNALIGNED_ACCESS (TYPE_MODE (srctype), src_align))
		return NULL_TREE;

	      srctype = build_variant_type_copy (srctype);
	      TYPE_ALIGN (srctype) = src_align;
	      TYPE_USER_ALIGN (srctype) = 1;
	      TYPE_PACKED (srctype) = 1;
	    }
	  srcptype = build_pointer_type_for_mode (srctype, ptr_mode, true);
	  src = fold_convert (srcptype, src);
	  srcvar = build_fold_indirect_ref (src);
	}
      else if (destvar == NULL_TREE)
	{
	  tree destptype;
	  if (TREE_ADDRESSABLE (TREE_TYPE (srcvar)))
	    return NULL_TREE;

	  desttype = srctype;
	  if (dest_align < (int) TYPE_ALIGN (desttype))
	    {
	      if (AGGREGATE_TYPE_P (desttype)
		  || SLOW_UNALIGNED_ACCESS (TYPE_MODE (desttype), dest_align))
		return NULL_TREE;

	      desttype = build_variant_type_copy (desttype);
	      TYPE_ALIGN (desttype) = dest_align;
	      TYPE_USER_ALIGN (desttype) = 1;
	      TYPE_PACKED (desttype) = 1;
	    }
	  destptype = build_pointer_type_for_mode (desttype, ptr_mode, true);
	  dest = fold_convert (destptype, dest);
	  destvar = build_fold_indirect_ref (dest);
	}
=======

      if (srcvar == NULL_TREE && destvar == NULL_TREE)
	return NULL_TREE;
>>>>>>> a0daa400

      if (srcvar == NULL_TREE)
	{
	  tree srcptype;
	  if (TREE_ADDRESSABLE (TREE_TYPE (destvar)))
	    return NULL_TREE;

	  srctype = build_qualified_type (desttype, 0);
	  if (src_align < (int) TYPE_ALIGN (srctype))
	    {
	      if (AGGREGATE_TYPE_P (srctype)
		  || SLOW_UNALIGNED_ACCESS (TYPE_MODE (srctype), src_align))
		return NULL_TREE;

	      srctype = build_variant_type_copy (srctype);
	      TYPE_ALIGN (srctype) = src_align;
	      TYPE_USER_ALIGN (srctype) = 1;
	      TYPE_PACKED (srctype) = 1;
	    }
	  srcptype = build_pointer_type_for_mode (srctype, ptr_mode, true);
	  src = fold_convert (srcptype, src);
	  srcvar = build_fold_indirect_ref (src);
	}
      else if (destvar == NULL_TREE)
	{
	  tree destptype;
	  if (TREE_ADDRESSABLE (TREE_TYPE (srcvar)))
	    return NULL_TREE;

	  desttype = build_qualified_type (srctype, 0);
	  if (dest_align < (int) TYPE_ALIGN (desttype))
	    {
	      if (AGGREGATE_TYPE_P (desttype)
		  || SLOW_UNALIGNED_ACCESS (TYPE_MODE (desttype), dest_align))
		return NULL_TREE;

	      desttype = build_variant_type_copy (desttype);
	      TYPE_ALIGN (desttype) = dest_align;
	      TYPE_USER_ALIGN (desttype) = 1;
	      TYPE_PACKED (desttype) = 1;
	    }
	  destptype = build_pointer_type_for_mode (desttype, ptr_mode, true);
	  dest = fold_convert (destptype, dest);
	  destvar = build_fold_indirect_ref (dest);
	}

      if (srctype == desttype
	  || (gimple_in_ssa_p (cfun)
	      && useless_type_conversion_p (desttype, srctype)))
	expr = srcvar;
      else if ((INTEGRAL_TYPE_P (TREE_TYPE (srcvar))
	   || POINTER_TYPE_P (TREE_TYPE (srcvar)))
	  && (INTEGRAL_TYPE_P (TREE_TYPE (destvar))
	      || POINTER_TYPE_P (TREE_TYPE (destvar))))
	expr = fold_convert (TREE_TYPE (destvar), srcvar);
      else
	expr = fold_build1 (VIEW_CONVERT_EXPR, TREE_TYPE (destvar), srcvar);
      expr = build2 (MODIFY_EXPR, TREE_TYPE (destvar), destvar, expr);
    }

  if (ignore)
    return expr;

  if (endp == 0 || endp == 3)
    return omit_one_operand (type, dest, expr);

  if (expr == len)
    expr = NULL_TREE;

  if (endp == 2)
    len = fold_build2 (MINUS_EXPR, TREE_TYPE (len), len,
		       ssize_int (1));

  len = fold_convert (sizetype, len);
  dest = fold_build2 (POINTER_PLUS_EXPR, TREE_TYPE (dest), dest, len);
  dest = fold_convert (type, dest);
  if (expr)
    dest = omit_one_operand (type, dest, expr);
  return dest;
}

/* Fold function call to builtin strcpy with arguments DEST and SRC.
   If LEN is not NULL, it represents the length of the string to be
   copied.  Return NULL_TREE if no simplification can be made.  */

tree
fold_builtin_strcpy (tree fndecl, tree dest, tree src, tree len)
{
  tree fn;

  if (!validate_arg (dest, POINTER_TYPE)
      || !validate_arg (src, POINTER_TYPE))
    return NULL_TREE;

  /* If SRC and DEST are the same (and not volatile), return DEST.  */
  if (operand_equal_p (src, dest, 0))
    return fold_convert (TREE_TYPE (TREE_TYPE (fndecl)), dest);

  if (optimize_function_for_size_p (cfun))
    return NULL_TREE;

  fn = implicit_built_in_decls[BUILT_IN_MEMCPY];
  if (!fn)
    return NULL_TREE;

  if (!len)
    {
      len = c_strlen (src, 1);
      if (! len || TREE_SIDE_EFFECTS (len))
	return NULL_TREE;
    }

  len = size_binop (PLUS_EXPR, len, ssize_int (1));
  return fold_convert (TREE_TYPE (TREE_TYPE (fndecl)),
		       build_call_expr (fn, 3, dest, src, len));
}

/* Fold function call to builtin strncpy with arguments DEST, SRC, and LEN.
   If SLEN is not NULL, it represents the length of the source string.
   Return NULL_TREE if no simplification can be made.  */

tree
fold_builtin_strncpy (tree fndecl, tree dest, tree src, tree len, tree slen)
{
  tree fn;

  if (!validate_arg (dest, POINTER_TYPE)
      || !validate_arg (src, POINTER_TYPE)
      || !validate_arg (len, INTEGER_TYPE))
    return NULL_TREE;

  /* If the LEN parameter is zero, return DEST.  */
  if (integer_zerop (len))
    return omit_one_operand (TREE_TYPE (TREE_TYPE (fndecl)), dest, src);

  /* We can't compare slen with len as constants below if len is not a
     constant.  */
  if (len == 0 || TREE_CODE (len) != INTEGER_CST)
    return NULL_TREE;

  if (!slen)
    slen = c_strlen (src, 1);

  /* Now, we must be passed a constant src ptr parameter.  */
  if (slen == 0 || TREE_CODE (slen) != INTEGER_CST)
    return NULL_TREE;

  slen = size_binop (PLUS_EXPR, slen, ssize_int (1));

  /* We do not support simplification of this case, though we do
     support it when expanding trees into RTL.  */
  /* FIXME: generate a call to __builtin_memset.  */
  if (tree_int_cst_lt (slen, len))
    return NULL_TREE;

  /* OK transform into builtin memcpy.  */
  fn = implicit_built_in_decls[BUILT_IN_MEMCPY];
  if (!fn)
    return NULL_TREE;
  return fold_convert (TREE_TYPE (TREE_TYPE (fndecl)),
		       build_call_expr (fn, 3, dest, src, len));
}

/* Fold function call to builtin memchr.  ARG1, ARG2 and LEN are the
   arguments to the call, and TYPE is its return type.
   Return NULL_TREE if no simplification can be made.  */

static tree
fold_builtin_memchr (tree arg1, tree arg2, tree len, tree type)
{
  if (!validate_arg (arg1, POINTER_TYPE)
      || !validate_arg (arg2, INTEGER_TYPE)
      || !validate_arg (len, INTEGER_TYPE))
    return NULL_TREE;
  else
    {
      const char *p1;

      if (TREE_CODE (arg2) != INTEGER_CST
	  || !host_integerp (len, 1))
	return NULL_TREE;

      p1 = c_getstr (arg1);
      if (p1 && compare_tree_int (len, strlen (p1) + 1) <= 0)
	{
	  char c;
	  const char *r;
	  tree tem;

	  if (target_char_cast (arg2, &c))
	    return NULL_TREE;

	  r = (char *) memchr (p1, c, tree_low_cst (len, 1));

	  if (r == NULL)
	    return build_int_cst (TREE_TYPE (arg1), 0);

	  tem = fold_build2 (POINTER_PLUS_EXPR, TREE_TYPE (arg1), arg1,
			     size_int (r - p1));
	  return fold_convert (type, tem);
	}
      return NULL_TREE;
    }
}

/* Fold function call to builtin memcmp with arguments ARG1 and ARG2.
   Return NULL_TREE if no simplification can be made.  */

static tree
fold_builtin_memcmp (tree arg1, tree arg2, tree len)
{
  const char *p1, *p2;

  if (!validate_arg (arg1, POINTER_TYPE)
      || !validate_arg (arg2, POINTER_TYPE)
      || !validate_arg (len, INTEGER_TYPE))
    return NULL_TREE;

  /* If the LEN parameter is zero, return zero.  */
  if (integer_zerop (len))
    return omit_two_operands (integer_type_node, integer_zero_node,
			      arg1, arg2);

  /* If ARG1 and ARG2 are the same (and not volatile), return zero.  */
  if (operand_equal_p (arg1, arg2, 0))
    return omit_one_operand (integer_type_node, integer_zero_node, len);

  p1 = c_getstr (arg1);
  p2 = c_getstr (arg2);

  /* If all arguments are constant, and the value of len is not greater
     than the lengths of arg1 and arg2, evaluate at compile-time.  */
  if (host_integerp (len, 1) && p1 && p2
      && compare_tree_int (len, strlen (p1) + 1) <= 0
      && compare_tree_int (len, strlen (p2) + 1) <= 0)
    {
      const int r = memcmp (p1, p2, tree_low_cst (len, 1));

      if (r > 0)
	return integer_one_node;
      else if (r < 0)
	return integer_minus_one_node;
      else
	return integer_zero_node;
    }

  /* If len parameter is one, return an expression corresponding to
     (*(const unsigned char*)arg1 - (const unsigned char*)arg2).  */
  if (host_integerp (len, 1) && tree_low_cst (len, 1) == 1)
    {
      tree cst_uchar_node = build_type_variant (unsigned_char_type_node, 1, 0);
      tree cst_uchar_ptr_node
	= build_pointer_type_for_mode (cst_uchar_node, ptr_mode, true);

      tree ind1 = fold_convert (integer_type_node,
				build1 (INDIRECT_REF, cst_uchar_node,
					fold_convert (cst_uchar_ptr_node,
						      arg1)));
      tree ind2 = fold_convert (integer_type_node,
				build1 (INDIRECT_REF, cst_uchar_node,
					fold_convert (cst_uchar_ptr_node,
						      arg2)));
      return fold_build2 (MINUS_EXPR, integer_type_node, ind1, ind2);
    }

  return NULL_TREE;
}

/* Fold function call to builtin strcmp with arguments ARG1 and ARG2.
   Return NULL_TREE if no simplification can be made.  */

static tree
fold_builtin_strcmp (tree arg1, tree arg2)
{
  const char *p1, *p2;

  if (!validate_arg (arg1, POINTER_TYPE)
      || !validate_arg (arg2, POINTER_TYPE))
    return NULL_TREE;

  /* If ARG1 and ARG2 are the same (and not volatile), return zero.  */
  if (operand_equal_p (arg1, arg2, 0))
    return integer_zero_node;

  p1 = c_getstr (arg1);
  p2 = c_getstr (arg2);

  if (p1 && p2)
    {
      const int i = strcmp (p1, p2);
      if (i < 0)
	return integer_minus_one_node;
      else if (i > 0)
	return integer_one_node;
      else
	return integer_zero_node;
    }

  /* If the second arg is "", return *(const unsigned char*)arg1.  */
  if (p2 && *p2 == '\0')
    {
      tree cst_uchar_node = build_type_variant (unsigned_char_type_node, 1, 0);
      tree cst_uchar_ptr_node
	= build_pointer_type_for_mode (cst_uchar_node, ptr_mode, true);

      return fold_convert (integer_type_node,
			   build1 (INDIRECT_REF, cst_uchar_node,
				   fold_convert (cst_uchar_ptr_node,
						 arg1)));
    }

  /* If the first arg is "", return -*(const unsigned char*)arg2.  */
  if (p1 && *p1 == '\0')
    {
      tree cst_uchar_node = build_type_variant (unsigned_char_type_node, 1, 0);
      tree cst_uchar_ptr_node
	= build_pointer_type_for_mode (cst_uchar_node, ptr_mode, true);

      tree temp = fold_convert (integer_type_node,
				build1 (INDIRECT_REF, cst_uchar_node,
					fold_convert (cst_uchar_ptr_node,
						      arg2)));
      return fold_build1 (NEGATE_EXPR, integer_type_node, temp);
    }

  return NULL_TREE;
}

/* Fold function call to builtin strncmp with arguments ARG1, ARG2, and LEN.
   Return NULL_TREE if no simplification can be made.  */

static tree
fold_builtin_strncmp (tree arg1, tree arg2, tree len)
{
  const char *p1, *p2;

  if (!validate_arg (arg1, POINTER_TYPE)
      || !validate_arg (arg2, POINTER_TYPE)
      || !validate_arg (len, INTEGER_TYPE))
    return NULL_TREE;

  /* If the LEN parameter is zero, return zero.  */
  if (integer_zerop (len))
    return omit_two_operands (integer_type_node, integer_zero_node,
			      arg1, arg2);

  /* If ARG1 and ARG2 are the same (and not volatile), return zero.  */
  if (operand_equal_p (arg1, arg2, 0))
    return omit_one_operand (integer_type_node, integer_zero_node, len);

  p1 = c_getstr (arg1);
  p2 = c_getstr (arg2);

  if (host_integerp (len, 1) && p1 && p2)
    {
      const int i = strncmp (p1, p2, tree_low_cst (len, 1));
      if (i > 0)
	return integer_one_node;
      else if (i < 0)
	return integer_minus_one_node;
      else
	return integer_zero_node;
    }

  /* If the second arg is "", and the length is greater than zero,
     return *(const unsigned char*)arg1.  */
  if (p2 && *p2 == '\0'
      && TREE_CODE (len) == INTEGER_CST
      && tree_int_cst_sgn (len) == 1)
    {
      tree cst_uchar_node = build_type_variant (unsigned_char_type_node, 1, 0);
      tree cst_uchar_ptr_node
	= build_pointer_type_for_mode (cst_uchar_node, ptr_mode, true);

      return fold_convert (integer_type_node,
			   build1 (INDIRECT_REF, cst_uchar_node,
				   fold_convert (cst_uchar_ptr_node,
						 arg1)));
    }

  /* If the first arg is "", and the length is greater than zero,
     return -*(const unsigned char*)arg2.  */
  if (p1 && *p1 == '\0'
      && TREE_CODE (len) == INTEGER_CST
      && tree_int_cst_sgn (len) == 1)
    {
      tree cst_uchar_node = build_type_variant (unsigned_char_type_node, 1, 0);
      tree cst_uchar_ptr_node
	= build_pointer_type_for_mode (cst_uchar_node, ptr_mode, true);

      tree temp = fold_convert (integer_type_node,
				build1 (INDIRECT_REF, cst_uchar_node,
					fold_convert (cst_uchar_ptr_node,
						      arg2)));
      return fold_build1 (NEGATE_EXPR, integer_type_node, temp);
    }

  /* If len parameter is one, return an expression corresponding to
     (*(const unsigned char*)arg1 - (const unsigned char*)arg2).  */
  if (host_integerp (len, 1) && tree_low_cst (len, 1) == 1)
    {
      tree cst_uchar_node = build_type_variant (unsigned_char_type_node, 1, 0);
      tree cst_uchar_ptr_node
	= build_pointer_type_for_mode (cst_uchar_node, ptr_mode, true);

      tree ind1 = fold_convert (integer_type_node,
				build1 (INDIRECT_REF, cst_uchar_node,
					fold_convert (cst_uchar_ptr_node,
						      arg1)));
      tree ind2 = fold_convert (integer_type_node,
				build1 (INDIRECT_REF, cst_uchar_node,
					fold_convert (cst_uchar_ptr_node,
						      arg2)));
      return fold_build2 (MINUS_EXPR, integer_type_node, ind1, ind2);
    }

  return NULL_TREE;
}

/* Fold function call to builtin signbit, signbitf or signbitl with argument
   ARG.  Return NULL_TREE if no simplification can be made.  */

static tree
fold_builtin_signbit (tree arg, tree type)
{
  tree temp;

  if (!validate_arg (arg, REAL_TYPE))
    return NULL_TREE;

  /* If ARG is a compile-time constant, determine the result.  */
  if (TREE_CODE (arg) == REAL_CST
      && !TREE_OVERFLOW (arg))
    {
      REAL_VALUE_TYPE c;

      c = TREE_REAL_CST (arg);
      temp = REAL_VALUE_NEGATIVE (c) ? integer_one_node : integer_zero_node;
      return fold_convert (type, temp);
    }

  /* If ARG is non-negative, the result is always zero.  */
  if (tree_expr_nonnegative_p (arg))
    return omit_one_operand (type, integer_zero_node, arg);

  /* If ARG's format doesn't have signed zeros, return "arg < 0.0".  */
  if (!HONOR_SIGNED_ZEROS (TYPE_MODE (TREE_TYPE (arg))))
    return fold_build2 (LT_EXPR, type, arg,
			build_real (TREE_TYPE (arg), dconst0));

  return NULL_TREE;
}

/* Fold function call to builtin copysign, copysignf or copysignl with
   arguments ARG1 and ARG2.  Return NULL_TREE if no simplification can
   be made.  */

static tree
fold_builtin_copysign (tree fndecl, tree arg1, tree arg2, tree type)
{
  tree tem;

  if (!validate_arg (arg1, REAL_TYPE)
      || !validate_arg (arg2, REAL_TYPE))
    return NULL_TREE;

  /* copysign(X,X) is X.  */
  if (operand_equal_p (arg1, arg2, 0))
    return fold_convert (type, arg1);

  /* If ARG1 and ARG2 are compile-time constants, determine the result.  */
  if (TREE_CODE (arg1) == REAL_CST
      && TREE_CODE (arg2) == REAL_CST
      && !TREE_OVERFLOW (arg1)
      && !TREE_OVERFLOW (arg2))
    {
      REAL_VALUE_TYPE c1, c2;

      c1 = TREE_REAL_CST (arg1);
      c2 = TREE_REAL_CST (arg2);
      /* c1.sign := c2.sign.  */
      real_copysign (&c1, &c2);
      return build_real (type, c1);
    }

  /* copysign(X, Y) is fabs(X) when Y is always non-negative.
     Remember to evaluate Y for side-effects.  */
  if (tree_expr_nonnegative_p (arg2))
    return omit_one_operand (type,
			     fold_build1 (ABS_EXPR, type, arg1),
			     arg2);

  /* Strip sign changing operations for the first argument.  */
  tem = fold_strip_sign_ops (arg1);
  if (tem)
    return build_call_expr (fndecl, 2, tem, arg2);

  return NULL_TREE;
}

/* Fold a call to builtin isascii with argument ARG.  */

static tree
fold_builtin_isascii (tree arg)
{
  if (!validate_arg (arg, INTEGER_TYPE))
    return NULL_TREE;
  else
    {
      /* Transform isascii(c) -> ((c & ~0x7f) == 0).  */
      arg = build2 (BIT_AND_EXPR, integer_type_node, arg,
		    build_int_cst (NULL_TREE,
				   ~ (unsigned HOST_WIDE_INT) 0x7f));
      return fold_build2 (EQ_EXPR, integer_type_node,
			  arg, integer_zero_node);
    }
}

/* Fold a call to builtin toascii with argument ARG.  */

static tree
fold_builtin_toascii (tree arg)
{
  if (!validate_arg (arg, INTEGER_TYPE))
    return NULL_TREE;
      
  /* Transform toascii(c) -> (c & 0x7f).  */
  return fold_build2 (BIT_AND_EXPR, integer_type_node, arg,
		      build_int_cst (NULL_TREE, 0x7f));
}

/* Fold a call to builtin isdigit with argument ARG.  */

static tree
fold_builtin_isdigit (tree arg)
{
  if (!validate_arg (arg, INTEGER_TYPE))
    return NULL_TREE;
  else
    {
      /* Transform isdigit(c) -> (unsigned)(c) - '0' <= 9.  */
      /* According to the C standard, isdigit is unaffected by locale.
	 However, it definitely is affected by the target character set.  */
      unsigned HOST_WIDE_INT target_digit0
	= lang_hooks.to_target_charset ('0');

      if (target_digit0 == 0)
	return NULL_TREE;

      arg = fold_convert (unsigned_type_node, arg);
      arg = build2 (MINUS_EXPR, unsigned_type_node, arg,
		    build_int_cst (unsigned_type_node, target_digit0));
      return fold_build2 (LE_EXPR, integer_type_node, arg,
			  build_int_cst (unsigned_type_node, 9));
    }
}

/* Fold a call to fabs, fabsf or fabsl with argument ARG.  */

static tree
fold_builtin_fabs (tree arg, tree type)
{
  if (!validate_arg (arg, REAL_TYPE))
    return NULL_TREE;

  arg = fold_convert (type, arg);
  if (TREE_CODE (arg) == REAL_CST)
    return fold_abs_const (arg, type);
  return fold_build1 (ABS_EXPR, type, arg);
}

/* Fold a call to abs, labs, llabs or imaxabs with argument ARG.  */

static tree
fold_builtin_abs (tree arg, tree type)
{
  if (!validate_arg (arg, INTEGER_TYPE))
    return NULL_TREE;

  arg = fold_convert (type, arg);
  if (TREE_CODE (arg) == INTEGER_CST)
    return fold_abs_const (arg, type);
  return fold_build1 (ABS_EXPR, type, arg);
}

/* Fold a call to builtin fmin or fmax.  */

static tree
fold_builtin_fmin_fmax (tree arg0, tree arg1, tree type, bool max)
{
  if (validate_arg (arg0, REAL_TYPE) && validate_arg (arg1, REAL_TYPE))
    {
      /* Calculate the result when the argument is a constant.  */
      tree res = do_mpfr_arg2 (arg0, arg1, type, (max ? mpfr_max : mpfr_min));

      if (res)
	return res;

      /* If either argument is NaN, return the other one.  Avoid the
	 transformation if we get (and honor) a signalling NaN.  Using
	 omit_one_operand() ensures we create a non-lvalue.  */
      if (TREE_CODE (arg0) == REAL_CST
	  && real_isnan (&TREE_REAL_CST (arg0))
	  && (! HONOR_SNANS (TYPE_MODE (TREE_TYPE (arg0)))
	      || ! TREE_REAL_CST (arg0).signalling))
	return omit_one_operand (type, arg1, arg0);
      if (TREE_CODE (arg1) == REAL_CST
	  && real_isnan (&TREE_REAL_CST (arg1))
	  && (! HONOR_SNANS (TYPE_MODE (TREE_TYPE (arg1)))
	      || ! TREE_REAL_CST (arg1).signalling))
	return omit_one_operand (type, arg0, arg1);

      /* Transform fmin/fmax(x,x) -> x.  */
      if (operand_equal_p (arg0, arg1, OEP_PURE_SAME))
	return omit_one_operand (type, arg0, arg1);
      
      /* Convert fmin/fmax to MIN_EXPR/MAX_EXPR.  C99 requires these
	 functions to return the numeric arg if the other one is NaN.
	 These tree codes don't honor that, so only transform if
	 -ffinite-math-only is set.  C99 doesn't require -0.0 to be
	 handled, so we don't have to worry about it either.  */
      if (flag_finite_math_only)
	return fold_build2 ((max ? MAX_EXPR : MIN_EXPR), type,
			    fold_convert (type, arg0),
			    fold_convert (type, arg1));
    }
  return NULL_TREE;
}

/* Fold a call to builtin carg(a+bi) -> atan2(b,a).  */

static tree
fold_builtin_carg (tree arg, tree type)
{
  if (validate_arg (arg, COMPLEX_TYPE))
    {
      tree atan2_fn = mathfn_built_in (type, BUILT_IN_ATAN2);
      
      if (atan2_fn)
        {
  	  tree new_arg = builtin_save_expr (arg);
	  tree r_arg = fold_build1 (REALPART_EXPR, type, new_arg);
	  tree i_arg = fold_build1 (IMAGPART_EXPR, type, new_arg);
	  return build_call_expr (atan2_fn, 2, i_arg, r_arg);
	}
    }
  
  return NULL_TREE;
}

/* Fold a call to builtin logb/ilogb.  */

static tree
fold_builtin_logb (tree arg, tree rettype)
{
  if (! validate_arg (arg, REAL_TYPE))
    return NULL_TREE;
  
  STRIP_NOPS (arg);
      
  if (TREE_CODE (arg) == REAL_CST && ! TREE_OVERFLOW (arg))
    {
      const REAL_VALUE_TYPE *const value = TREE_REAL_CST_PTR (arg);
	  
      switch (value->cl)
      {
      case rvc_nan:
      case rvc_inf:
	/* If arg is Inf or NaN and we're logb, return it.  */
	if (TREE_CODE (rettype) == REAL_TYPE)
	  return fold_convert (rettype, arg);
	/* Fall through... */
      case rvc_zero:
	/* Zero may set errno and/or raise an exception for logb, also
	   for ilogb we don't know FP_ILOGB0.  */
	return NULL_TREE;
      case rvc_normal:
	/* For normal numbers, proceed iff radix == 2.  In GCC,
	   normalized significands are in the range [0.5, 1.0).  We
	   want the exponent as if they were [1.0, 2.0) so get the
	   exponent and subtract 1.  */
	if (REAL_MODE_FORMAT (TYPE_MODE (TREE_TYPE (arg)))->b == 2)
	  return fold_convert (rettype, build_int_cst (NULL_TREE,
						       REAL_EXP (value)-1));
	break;
      }
    }
  
  return NULL_TREE;
}

/* Fold a call to builtin significand, if radix == 2.  */

static tree
fold_builtin_significand (tree arg, tree rettype)
{
  if (! validate_arg (arg, REAL_TYPE))
    return NULL_TREE;
  
  STRIP_NOPS (arg);
      
  if (TREE_CODE (arg) == REAL_CST && ! TREE_OVERFLOW (arg))
    {
      const REAL_VALUE_TYPE *const value = TREE_REAL_CST_PTR (arg);
	  
      switch (value->cl)
      {
      case rvc_zero:
      case rvc_nan:
      case rvc_inf:
	/* If arg is +-0, +-Inf or +-NaN, then return it.  */
	return fold_convert (rettype, arg);
      case rvc_normal:
	/* For normal numbers, proceed iff radix == 2.  */
	if (REAL_MODE_FORMAT (TYPE_MODE (TREE_TYPE (arg)))->b == 2)
	  {
	    REAL_VALUE_TYPE result = *value;
	    /* In GCC, normalized significands are in the range [0.5,
	       1.0).  We want them to be [1.0, 2.0) so set the
	       exponent to 1.  */
	    SET_REAL_EXP (&result, 1);
	    return build_real (rettype, result);
	  }
	break;
      }
    }
  
  return NULL_TREE;
}

/* Fold a call to builtin frexp, we can assume the base is 2.  */

static tree
fold_builtin_frexp (tree arg0, tree arg1, tree rettype)
{
  if (! validate_arg (arg0, REAL_TYPE) || ! validate_arg (arg1, POINTER_TYPE))
    return NULL_TREE;
  
  STRIP_NOPS (arg0);
      
  if (!(TREE_CODE (arg0) == REAL_CST && ! TREE_OVERFLOW (arg0)))
    return NULL_TREE;
  
  arg1 = build_fold_indirect_ref (arg1);

  /* Proceed if a valid pointer type was passed in.  */
  if (TYPE_MAIN_VARIANT (TREE_TYPE (arg1)) == integer_type_node)
    {
      const REAL_VALUE_TYPE *const value = TREE_REAL_CST_PTR (arg0);
      tree frac, exp;
	  
      switch (value->cl)
      {
      case rvc_zero:
	/* For +-0, return (*exp = 0, +-0).  */
	exp = integer_zero_node;
	frac = arg0;
	break;
      case rvc_nan:
      case rvc_inf:
	/* For +-NaN or +-Inf, *exp is unspecified, return arg0.  */
	return omit_one_operand (rettype, arg0, arg1);
      case rvc_normal:
	{
	  /* Since the frexp function always expects base 2, and in
	     GCC normalized significands are already in the range
	     [0.5, 1.0), we have exactly what frexp wants.  */
	  REAL_VALUE_TYPE frac_rvt = *value;
	  SET_REAL_EXP (&frac_rvt, 0);
	  frac = build_real (rettype, frac_rvt);
	  exp = build_int_cst (NULL_TREE, REAL_EXP (value));
	}
	break;
      default:
	gcc_unreachable ();
      }
		
      /* Create the COMPOUND_EXPR (*arg1 = trunc, frac). */
      arg1 = fold_build2 (MODIFY_EXPR, rettype, arg1, exp);
      TREE_SIDE_EFFECTS (arg1) = 1;
      return fold_build2 (COMPOUND_EXPR, rettype, arg1, frac);
    }

  return NULL_TREE;
}

/* Fold a call to builtin ldexp or scalbn/scalbln.  If LDEXP is true
   then we can assume the base is two.  If it's false, then we have to
   check the mode of the TYPE parameter in certain cases.  */

static tree
fold_builtin_load_exponent (tree arg0, tree arg1, tree type, bool ldexp)
{
  if (validate_arg (arg0, REAL_TYPE) && validate_arg (arg1, INTEGER_TYPE))
    {
      STRIP_NOPS (arg0);
      STRIP_NOPS (arg1);

      /* If arg0 is 0, Inf or NaN, or if arg1 is 0, then return arg0.  */
      if (real_zerop (arg0) || integer_zerop (arg1)
	  || (TREE_CODE (arg0) == REAL_CST
	      && !real_isfinite (&TREE_REAL_CST (arg0))))
	return omit_one_operand (type, arg0, arg1);
      
      /* If both arguments are constant, then try to evaluate it.  */
      if ((ldexp || REAL_MODE_FORMAT (TYPE_MODE (type))->b == 2)
	  && TREE_CODE (arg0) == REAL_CST && !TREE_OVERFLOW (arg0)
	  && host_integerp (arg1, 0))
        {
	  /* Bound the maximum adjustment to twice the range of the
	     mode's valid exponents.  Use abs to ensure the range is
	     positive as a sanity check.  */
	  const long max_exp_adj = 2 * 
	    labs (REAL_MODE_FORMAT (TYPE_MODE (type))->emax
		 - REAL_MODE_FORMAT (TYPE_MODE (type))->emin);

	  /* Get the user-requested adjustment.  */
	  const HOST_WIDE_INT req_exp_adj = tree_low_cst (arg1, 0);
	  
	  /* The requested adjustment must be inside this range.  This
	     is a preliminary cap to avoid things like overflow, we
	     may still fail to compute the result for other reasons.  */
	  if (-max_exp_adj < req_exp_adj && req_exp_adj < max_exp_adj)
	    {
	      REAL_VALUE_TYPE initial_result;
	      
	      real_ldexp (&initial_result, &TREE_REAL_CST (arg0), req_exp_adj);

	      /* Ensure we didn't overflow.  */
	      if (! real_isinf (&initial_result))
	        {
		  const REAL_VALUE_TYPE trunc_result
		    = real_value_truncate (TYPE_MODE (type), initial_result);
		  
		  /* Only proceed if the target mode can hold the
		     resulting value.  */
		  if (REAL_VALUES_EQUAL (initial_result, trunc_result))
		    return build_real (type, trunc_result);
		}
	    }
	}
    }

  return NULL_TREE;
}

/* Fold a call to builtin modf.  */

static tree
fold_builtin_modf (tree arg0, tree arg1, tree rettype)
{
  if (! validate_arg (arg0, REAL_TYPE) || ! validate_arg (arg1, POINTER_TYPE))
    return NULL_TREE;
  
  STRIP_NOPS (arg0);
      
  if (!(TREE_CODE (arg0) == REAL_CST && ! TREE_OVERFLOW (arg0)))
    return NULL_TREE;
  
  arg1 = build_fold_indirect_ref (arg1);

  /* Proceed if a valid pointer type was passed in.  */
  if (TYPE_MAIN_VARIANT (TREE_TYPE (arg1)) == TYPE_MAIN_VARIANT (rettype))
    {
      const REAL_VALUE_TYPE *const value = TREE_REAL_CST_PTR (arg0);
      REAL_VALUE_TYPE trunc, frac;

      switch (value->cl)
      {
      case rvc_nan:
      case rvc_zero:
	/* For +-NaN or +-0, return (*arg1 = arg0, arg0).  */
	trunc = frac = *value;
	break;
      case rvc_inf:
	/* For +-Inf, return (*arg1 = arg0, +-0).  */
	frac = dconst0;
	frac.sign = value->sign;
	trunc = *value;
	break;
      case rvc_normal:
	/* Return (*arg1 = trunc(arg0), arg0-trunc(arg0)).  */
	real_trunc (&trunc, VOIDmode, value);
	real_arithmetic (&frac, MINUS_EXPR, value, &trunc);
	/* If the original number was negative and already
	   integral, then the fractional part is -0.0.  */
	if (value->sign && frac.cl == rvc_zero)
	  frac.sign = value->sign;
	break;
      }
	      
      /* Create the COMPOUND_EXPR (*arg1 = trunc, frac). */
      arg1 = fold_build2 (MODIFY_EXPR, rettype, arg1,
			  build_real (rettype, trunc));
      TREE_SIDE_EFFECTS (arg1) = 1;
      return fold_build2 (COMPOUND_EXPR, rettype, arg1,
			  build_real (rettype, frac));
    }
  
  return NULL_TREE;
}

/* Fold a call to __builtin_isnan(), __builtin_isinf, __builtin_finite.
   ARG is the argument for the call.  */

static tree
fold_builtin_classify (tree fndecl, tree arg, int builtin_index)
{
  tree type = TREE_TYPE (TREE_TYPE (fndecl));
  REAL_VALUE_TYPE r;

  if (!validate_arg (arg, REAL_TYPE))
    return NULL_TREE;

  switch (builtin_index)
    {
    case BUILT_IN_ISINF:
      if (!HONOR_INFINITIES (TYPE_MODE (TREE_TYPE (arg))))
	return omit_one_operand (type, integer_zero_node, arg);

      if (TREE_CODE (arg) == REAL_CST)
	{
	  r = TREE_REAL_CST (arg);
	  if (real_isinf (&r))
	    return real_compare (GT_EXPR, &r, &dconst0)
		   ? integer_one_node : integer_minus_one_node;
	  else
	    return integer_zero_node;
	}

      return NULL_TREE;

    case BUILT_IN_ISINF_SIGN:
      {
	/* isinf_sign(x) -> isinf(x) ? (signbit(x) ? -1 : 1) : 0 */
	/* In a boolean context, GCC will fold the inner COND_EXPR to
	   1.  So e.g. "if (isinf_sign(x))" would be folded to just
	   "if (isinf(x) ? 1 : 0)" which becomes "if (isinf(x))". */
	tree signbit_fn = mathfn_built_in_1 (TREE_TYPE (arg), BUILT_IN_SIGNBIT, 0);
	tree isinf_fn = built_in_decls[BUILT_IN_ISINF];
	tree tmp = NULL_TREE;

	arg = builtin_save_expr (arg);

	if (signbit_fn && isinf_fn)
	  {
	    tree signbit_call = build_call_expr (signbit_fn, 1, arg);
	    tree isinf_call = build_call_expr (isinf_fn, 1, arg);

	    signbit_call = fold_build2 (NE_EXPR, integer_type_node,
					signbit_call, integer_zero_node);
	    isinf_call = fold_build2 (NE_EXPR, integer_type_node,
				      isinf_call, integer_zero_node);
	    
	    tmp = fold_build3 (COND_EXPR, integer_type_node, signbit_call,
			       integer_minus_one_node, integer_one_node);
	    tmp = fold_build3 (COND_EXPR, integer_type_node, isinf_call, tmp,
			       integer_zero_node);
	  }

	return tmp;
      }

    case BUILT_IN_ISFINITE:
      if (!HONOR_NANS (TYPE_MODE (TREE_TYPE (arg)))
	  && !HONOR_INFINITIES (TYPE_MODE (TREE_TYPE (arg))))
	return omit_one_operand (type, integer_one_node, arg);

      if (TREE_CODE (arg) == REAL_CST)
	{
	  r = TREE_REAL_CST (arg);
	  return real_isfinite (&r) ? integer_one_node : integer_zero_node;
	}

      return NULL_TREE;

    case BUILT_IN_ISNAN:
      if (!HONOR_NANS (TYPE_MODE (TREE_TYPE (arg))))
	return omit_one_operand (type, integer_zero_node, arg);

      if (TREE_CODE (arg) == REAL_CST)
	{
	  r = TREE_REAL_CST (arg);
	  return real_isnan (&r) ? integer_one_node : integer_zero_node;
	}

      arg = builtin_save_expr (arg);
      return fold_build2 (UNORDERED_EXPR, type, arg, arg);

    default:
      gcc_unreachable ();
    }
}

/* Fold a call to __builtin_fpclassify(int, int, int, int, int, ...).
   This builtin will generate code to return the appropriate floating
   point classification depending on the value of the floating point
   number passed in.  The possible return values must be supplied as
   int arguments to the call in the following order: FP_NAN, FP_INFINITE,
   FP_NORMAL, FP_SUBNORMAL and FP_ZERO.  The ellipses is for exactly
   one floating point argument which is "type generic".  */

static tree
fold_builtin_fpclassify (tree exp)
{
  tree fp_nan, fp_infinite, fp_normal, fp_subnormal, fp_zero,
    arg, type, res, tmp;
  enum machine_mode mode;
  REAL_VALUE_TYPE r;
  char buf[128];
  
  /* Verify the required arguments in the original call.  */
  if (!validate_arglist (exp, INTEGER_TYPE, INTEGER_TYPE,
			 INTEGER_TYPE, INTEGER_TYPE,
			 INTEGER_TYPE, REAL_TYPE, VOID_TYPE))
    return NULL_TREE;
  
  fp_nan = CALL_EXPR_ARG (exp, 0);
  fp_infinite = CALL_EXPR_ARG (exp, 1);
  fp_normal = CALL_EXPR_ARG (exp, 2);
  fp_subnormal = CALL_EXPR_ARG (exp, 3);
  fp_zero = CALL_EXPR_ARG (exp, 4);
  arg = CALL_EXPR_ARG (exp, 5);
  type = TREE_TYPE (arg);
  mode = TYPE_MODE (type);
  arg = builtin_save_expr (fold_build1 (ABS_EXPR, type, arg));

  /* fpclassify(x) -> 
       isnan(x) ? FP_NAN :
         (fabs(x) == Inf ? FP_INFINITE :
	   (fabs(x) >= DBL_MIN ? FP_NORMAL :
	     (x == 0 ? FP_ZERO : FP_SUBNORMAL))).  */
  
  tmp = fold_build2 (EQ_EXPR, integer_type_node, arg,
		     build_real (type, dconst0));
  res = fold_build3 (COND_EXPR, integer_type_node, tmp, fp_zero, fp_subnormal);

  sprintf (buf, "0x1p%d", REAL_MODE_FORMAT (mode)->emin - 1);
  real_from_string (&r, buf);
  tmp = fold_build2 (GE_EXPR, integer_type_node, arg, build_real (type, r));
  res = fold_build3 (COND_EXPR, integer_type_node, tmp, fp_normal, res);
  
  if (HONOR_INFINITIES (mode))
    {
      real_inf (&r);
      tmp = fold_build2 (EQ_EXPR, integer_type_node, arg,
			 build_real (type, r));
      res = fold_build3 (COND_EXPR, integer_type_node, tmp, fp_infinite, res);
    }

  if (HONOR_NANS (mode))
    {
      tmp = fold_build2 (ORDERED_EXPR, integer_type_node, arg, arg);
      res = fold_build3 (COND_EXPR, integer_type_node, tmp, res, fp_nan);
    }
  
  return res;
}

/* Fold a call to an unordered comparison function such as
   __builtin_isgreater().  FNDECL is the FUNCTION_DECL for the function
   being called and ARG0 and ARG1 are the arguments for the call.
   UNORDERED_CODE and ORDERED_CODE are comparison codes that give
   the opposite of the desired result.  UNORDERED_CODE is used
   for modes that can hold NaNs and ORDERED_CODE is used for
   the rest.  */

static tree
fold_builtin_unordered_cmp (tree fndecl, tree arg0, tree arg1,
			    enum tree_code unordered_code,
			    enum tree_code ordered_code)
{
  tree type = TREE_TYPE (TREE_TYPE (fndecl));
  enum tree_code code;
  tree type0, type1;
  enum tree_code code0, code1;
  tree cmp_type = NULL_TREE;

  type0 = TREE_TYPE (arg0);
  type1 = TREE_TYPE (arg1);

  code0 = TREE_CODE (type0);
  code1 = TREE_CODE (type1);

  if (code0 == REAL_TYPE && code1 == REAL_TYPE)
    /* Choose the wider of two real types.  */
    cmp_type = TYPE_PRECISION (type0) >= TYPE_PRECISION (type1)
      ? type0 : type1;
  else if (code0 == REAL_TYPE && code1 == INTEGER_TYPE)
    cmp_type = type0;
  else if (code0 == INTEGER_TYPE && code1 == REAL_TYPE)
    cmp_type = type1;

  arg0 = fold_convert (cmp_type, arg0);
  arg1 = fold_convert (cmp_type, arg1);

  if (unordered_code == UNORDERED_EXPR)
    {
      if (!HONOR_NANS (TYPE_MODE (TREE_TYPE (arg0))))
	return omit_two_operands (type, integer_zero_node, arg0, arg1);
      return fold_build2 (UNORDERED_EXPR, type, arg0, arg1);
    }

  code = HONOR_NANS (TYPE_MODE (TREE_TYPE (arg0))) ? unordered_code
						   : ordered_code;
  return fold_build1 (TRUTH_NOT_EXPR, type,
		      fold_build2 (code, type, arg0, arg1));
}

/* Fold a call to built-in function FNDECL with 0 arguments.
   IGNORE is true if the result of the function call is ignored.  This
   function returns NULL_TREE if no simplification was possible.  */

static tree
fold_builtin_0 (tree fndecl, bool ignore ATTRIBUTE_UNUSED)
{
  tree type = TREE_TYPE (TREE_TYPE (fndecl));
  enum built_in_function fcode = DECL_FUNCTION_CODE (fndecl);
  switch (fcode)
    {
    CASE_FLT_FN (BUILT_IN_INF):
    case BUILT_IN_INFD32:
    case BUILT_IN_INFD64:
    case BUILT_IN_INFD128:
      return fold_builtin_inf (type, true);

    CASE_FLT_FN (BUILT_IN_HUGE_VAL):
      return fold_builtin_inf (type, false);

    case BUILT_IN_CLASSIFY_TYPE:
      return fold_builtin_classify_type (NULL_TREE);

    default:
      break;
    }
  return NULL_TREE;
}

/* Fold a call to built-in function FNDECL with 1 argument, ARG0.
   IGNORE is true if the result of the function call is ignored.  This
   function returns NULL_TREE if no simplification was possible.  */

static tree
fold_builtin_1 (tree fndecl, tree arg0, bool ignore)
{
  tree type = TREE_TYPE (TREE_TYPE (fndecl));
  enum built_in_function fcode = DECL_FUNCTION_CODE (fndecl);
  switch (fcode)
    {

    case BUILT_IN_CONSTANT_P:
      {
	tree val = fold_builtin_constant_p (arg0);

	/* Gimplification will pull the CALL_EXPR for the builtin out of
	   an if condition.  When not optimizing, we'll not CSE it back.
	   To avoid link error types of regressions, return false now.  */
	if (!val && !optimize)
	  val = integer_zero_node;

	return val;
      }

    case BUILT_IN_CLASSIFY_TYPE:
      return fold_builtin_classify_type (arg0);

    case BUILT_IN_STRLEN:
      return fold_builtin_strlen (arg0);

    CASE_FLT_FN (BUILT_IN_FABS):
      return fold_builtin_fabs (arg0, type);

    case BUILT_IN_ABS:
    case BUILT_IN_LABS:
    case BUILT_IN_LLABS:
    case BUILT_IN_IMAXABS:
      return fold_builtin_abs (arg0, type);

    CASE_FLT_FN (BUILT_IN_CONJ):
      if (validate_arg (arg0, COMPLEX_TYPE))
	return fold_build1 (CONJ_EXPR, type, arg0);
    break;

    CASE_FLT_FN (BUILT_IN_CREAL):
      if (validate_arg (arg0, COMPLEX_TYPE))
	return non_lvalue (fold_build1 (REALPART_EXPR, type, arg0));;
    break;

    CASE_FLT_FN (BUILT_IN_CIMAG):
      if (validate_arg (arg0, COMPLEX_TYPE))
	return non_lvalue (fold_build1 (IMAGPART_EXPR, type, arg0));
    break;

    CASE_FLT_FN (BUILT_IN_CCOS):
    CASE_FLT_FN (BUILT_IN_CCOSH):
      /* These functions are "even", i.e. f(x) == f(-x).  */
      if (validate_arg (arg0, COMPLEX_TYPE))
	{
	  tree narg = fold_strip_sign_ops (arg0);
	  if (narg)
	    return build_call_expr (fndecl, 1, narg);
	}
    break;

    CASE_FLT_FN (BUILT_IN_CABS):
      return fold_builtin_cabs (arg0, type, fndecl);

    CASE_FLT_FN (BUILT_IN_CARG):
      return fold_builtin_carg (arg0, type);

    CASE_FLT_FN (BUILT_IN_SQRT):
      return fold_builtin_sqrt (arg0, type);

    CASE_FLT_FN (BUILT_IN_CBRT):
      return fold_builtin_cbrt (arg0, type);

    CASE_FLT_FN (BUILT_IN_ASIN):
      if (validate_arg (arg0, REAL_TYPE))
	return do_mpfr_arg1 (arg0, type, mpfr_asin,
			     &dconstm1, &dconst1, true);
    break;

    CASE_FLT_FN (BUILT_IN_ACOS):
      if (validate_arg (arg0, REAL_TYPE))
	return do_mpfr_arg1 (arg0, type, mpfr_acos,
			     &dconstm1, &dconst1, true);
    break;

    CASE_FLT_FN (BUILT_IN_ATAN):
      if (validate_arg (arg0, REAL_TYPE))
	return do_mpfr_arg1 (arg0, type, mpfr_atan, NULL, NULL, 0);
    break;

    CASE_FLT_FN (BUILT_IN_ASINH):
      if (validate_arg (arg0, REAL_TYPE))
	return do_mpfr_arg1 (arg0, type, mpfr_asinh, NULL, NULL, 0);
    break;

    CASE_FLT_FN (BUILT_IN_ACOSH):
      if (validate_arg (arg0, REAL_TYPE))
	return do_mpfr_arg1 (arg0, type, mpfr_acosh,
			     &dconst1, NULL, true);
    break;

    CASE_FLT_FN (BUILT_IN_ATANH):
      if (validate_arg (arg0, REAL_TYPE))
	return do_mpfr_arg1 (arg0, type, mpfr_atanh,
			     &dconstm1, &dconst1, false);
    break;

    CASE_FLT_FN (BUILT_IN_SIN):
      if (validate_arg (arg0, REAL_TYPE))
	return do_mpfr_arg1 (arg0, type, mpfr_sin, NULL, NULL, 0);
    break;

    CASE_FLT_FN (BUILT_IN_COS):
      return fold_builtin_cos (arg0, type, fndecl);
    break;

    CASE_FLT_FN (BUILT_IN_TAN):
      return fold_builtin_tan (arg0, type);

    CASE_FLT_FN (BUILT_IN_CEXP):
      return fold_builtin_cexp (arg0, type);

    CASE_FLT_FN (BUILT_IN_CEXPI):
      if (validate_arg (arg0, REAL_TYPE))
	return do_mpfr_sincos (arg0, NULL_TREE, NULL_TREE);
    break;

    CASE_FLT_FN (BUILT_IN_SINH):
      if (validate_arg (arg0, REAL_TYPE))
	return do_mpfr_arg1 (arg0, type, mpfr_sinh, NULL, NULL, 0);
    break;

    CASE_FLT_FN (BUILT_IN_COSH):
      return fold_builtin_cosh (arg0, type, fndecl);

    CASE_FLT_FN (BUILT_IN_TANH):
      if (validate_arg (arg0, REAL_TYPE))
	return do_mpfr_arg1 (arg0, type, mpfr_tanh, NULL, NULL, 0);
    break;

    CASE_FLT_FN (BUILT_IN_ERF):
      if (validate_arg (arg0, REAL_TYPE))
	return do_mpfr_arg1 (arg0, type, mpfr_erf, NULL, NULL, 0);
    break;

    CASE_FLT_FN (BUILT_IN_ERFC):
      if (validate_arg (arg0, REAL_TYPE))
	return do_mpfr_arg1 (arg0, type, mpfr_erfc, NULL, NULL, 0);
    break;

    CASE_FLT_FN (BUILT_IN_TGAMMA):
      if (validate_arg (arg0, REAL_TYPE))
	return do_mpfr_arg1 (arg0, type, mpfr_gamma, NULL, NULL, 0);
    break;
 
    CASE_FLT_FN (BUILT_IN_EXP):
      return fold_builtin_exponent (fndecl, arg0, mpfr_exp);

    CASE_FLT_FN (BUILT_IN_EXP2):
      return fold_builtin_exponent (fndecl, arg0, mpfr_exp2);

    CASE_FLT_FN (BUILT_IN_EXP10):
    CASE_FLT_FN (BUILT_IN_POW10):
      return fold_builtin_exponent (fndecl, arg0, mpfr_exp10);

    CASE_FLT_FN (BUILT_IN_EXPM1):
      if (validate_arg (arg0, REAL_TYPE))
	return do_mpfr_arg1 (arg0, type, mpfr_expm1, NULL, NULL, 0);
    break;
 
    CASE_FLT_FN (BUILT_IN_LOG):
      return fold_builtin_logarithm (fndecl, arg0, mpfr_log);

    CASE_FLT_FN (BUILT_IN_LOG2):
      return fold_builtin_logarithm (fndecl, arg0, mpfr_log2);

    CASE_FLT_FN (BUILT_IN_LOG10):
      return fold_builtin_logarithm (fndecl, arg0, mpfr_log10);

    CASE_FLT_FN (BUILT_IN_LOG1P):
      if (validate_arg (arg0, REAL_TYPE))
	return do_mpfr_arg1 (arg0, type, mpfr_log1p,
			     &dconstm1, NULL, false);
    break;

    CASE_FLT_FN (BUILT_IN_J0):
      if (validate_arg (arg0, REAL_TYPE))
	return do_mpfr_arg1 (arg0, type, mpfr_j0,
			     NULL, NULL, 0);
    break;

    CASE_FLT_FN (BUILT_IN_J1):
      if (validate_arg (arg0, REAL_TYPE))
	return do_mpfr_arg1 (arg0, type, mpfr_j1,
			     NULL, NULL, 0);
    break;

    CASE_FLT_FN (BUILT_IN_Y0):
      if (validate_arg (arg0, REAL_TYPE))
	return do_mpfr_arg1 (arg0, type, mpfr_y0,
			     &dconst0, NULL, false);
    break;

    CASE_FLT_FN (BUILT_IN_Y1):
      if (validate_arg (arg0, REAL_TYPE))
	return do_mpfr_arg1 (arg0, type, mpfr_y1,
			     &dconst0, NULL, false);
    break;

    CASE_FLT_FN (BUILT_IN_NAN):
    case BUILT_IN_NAND32:
    case BUILT_IN_NAND64:
    case BUILT_IN_NAND128:
      return fold_builtin_nan (arg0, type, true);

    CASE_FLT_FN (BUILT_IN_NANS):
      return fold_builtin_nan (arg0, type, false);

    CASE_FLT_FN (BUILT_IN_FLOOR):
      return fold_builtin_floor (fndecl, arg0);

    CASE_FLT_FN (BUILT_IN_CEIL):
      return fold_builtin_ceil (fndecl, arg0);

    CASE_FLT_FN (BUILT_IN_TRUNC):
      return fold_builtin_trunc (fndecl, arg0);

    CASE_FLT_FN (BUILT_IN_ROUND):
      return fold_builtin_round (fndecl, arg0);

    CASE_FLT_FN (BUILT_IN_NEARBYINT):
    CASE_FLT_FN (BUILT_IN_RINT):
      return fold_trunc_transparent_mathfn (fndecl, arg0);

    CASE_FLT_FN (BUILT_IN_LCEIL):
    CASE_FLT_FN (BUILT_IN_LLCEIL):
    CASE_FLT_FN (BUILT_IN_LFLOOR):
    CASE_FLT_FN (BUILT_IN_LLFLOOR):
    CASE_FLT_FN (BUILT_IN_LROUND):
    CASE_FLT_FN (BUILT_IN_LLROUND):
      return fold_builtin_int_roundingfn (fndecl, arg0);

    CASE_FLT_FN (BUILT_IN_LRINT):
    CASE_FLT_FN (BUILT_IN_LLRINT):
      return fold_fixed_mathfn (fndecl, arg0);

    case BUILT_IN_BSWAP32:
    case BUILT_IN_BSWAP64:
      return fold_builtin_bswap (fndecl, arg0);

    CASE_INT_FN (BUILT_IN_FFS):
    CASE_INT_FN (BUILT_IN_CLZ):
    CASE_INT_FN (BUILT_IN_CTZ):
    CASE_INT_FN (BUILT_IN_POPCOUNT):
    CASE_INT_FN (BUILT_IN_PARITY):
      return fold_builtin_bitop (fndecl, arg0);

    CASE_FLT_FN (BUILT_IN_SIGNBIT):
      return fold_builtin_signbit (arg0, type);

    CASE_FLT_FN (BUILT_IN_SIGNIFICAND):
      return fold_builtin_significand (arg0, type);

    CASE_FLT_FN (BUILT_IN_ILOGB):
    CASE_FLT_FN (BUILT_IN_LOGB):
      return fold_builtin_logb (arg0, type);

    case BUILT_IN_ISASCII:
      return fold_builtin_isascii (arg0);

    case BUILT_IN_TOASCII:
      return fold_builtin_toascii (arg0);

    case BUILT_IN_ISDIGIT:
      return fold_builtin_isdigit (arg0);

    CASE_FLT_FN (BUILT_IN_FINITE):
    case BUILT_IN_FINITED32:
    case BUILT_IN_FINITED64:
    case BUILT_IN_FINITED128:
    case BUILT_IN_ISFINITE:
      return fold_builtin_classify (fndecl, arg0, BUILT_IN_ISFINITE);

    CASE_FLT_FN (BUILT_IN_ISINF):
    case BUILT_IN_ISINFD32:
    case BUILT_IN_ISINFD64:
    case BUILT_IN_ISINFD128:
      return fold_builtin_classify (fndecl, arg0, BUILT_IN_ISINF);

    case BUILT_IN_ISINF_SIGN:
      return fold_builtin_classify (fndecl, arg0, BUILT_IN_ISINF_SIGN);

    CASE_FLT_FN (BUILT_IN_ISNAN):
    case BUILT_IN_ISNAND32:
    case BUILT_IN_ISNAND64:
    case BUILT_IN_ISNAND128:
      return fold_builtin_classify (fndecl, arg0, BUILT_IN_ISNAN);

    case BUILT_IN_PRINTF:
    case BUILT_IN_PRINTF_UNLOCKED:
    case BUILT_IN_VPRINTF:
      return fold_builtin_printf (fndecl, arg0, NULL_TREE, ignore, fcode);

    default:
      break;
    }

  return NULL_TREE;

}

/* Fold a call to built-in function FNDECL with 2 arguments, ARG0 and ARG1.
   IGNORE is true if the result of the function call is ignored.  This
   function returns NULL_TREE if no simplification was possible.  */

static tree
fold_builtin_2 (tree fndecl, tree arg0, tree arg1, bool ignore)
{
  tree type = TREE_TYPE (TREE_TYPE (fndecl));
  enum built_in_function fcode = DECL_FUNCTION_CODE (fndecl);

  switch (fcode)
    {
    CASE_FLT_FN (BUILT_IN_JN):
      if (validate_arg (arg0, INTEGER_TYPE)
	  && validate_arg (arg1, REAL_TYPE))
	return do_mpfr_bessel_n (arg0, arg1, type, mpfr_jn, NULL, 0);
    break;

    CASE_FLT_FN (BUILT_IN_YN):
      if (validate_arg (arg0, INTEGER_TYPE)
	  && validate_arg (arg1, REAL_TYPE))
	return do_mpfr_bessel_n (arg0, arg1, type, mpfr_yn,
				 &dconst0, false);
    break;

    CASE_FLT_FN (BUILT_IN_DREM):
    CASE_FLT_FN (BUILT_IN_REMAINDER):
      if (validate_arg (arg0, REAL_TYPE)
          && validate_arg(arg1, REAL_TYPE))
        return do_mpfr_arg2 (arg0, arg1, type, mpfr_remainder);
    break;

    CASE_FLT_FN_REENT (BUILT_IN_GAMMA): /* GAMMA_R */
    CASE_FLT_FN_REENT (BUILT_IN_LGAMMA): /* LGAMMA_R */
      if (validate_arg (arg0, REAL_TYPE)
	  && validate_arg(arg1, POINTER_TYPE))
	return do_mpfr_lgamma_r (arg0, arg1, type);
    break;

    CASE_FLT_FN (BUILT_IN_ATAN2):
      if (validate_arg (arg0, REAL_TYPE)
	  && validate_arg(arg1, REAL_TYPE))
	return do_mpfr_arg2 (arg0, arg1, type, mpfr_atan2);
    break;

    CASE_FLT_FN (BUILT_IN_FDIM):
      if (validate_arg (arg0, REAL_TYPE)
	  && validate_arg(arg1, REAL_TYPE))
	return do_mpfr_arg2 (arg0, arg1, type, mpfr_dim);
    break;

    CASE_FLT_FN (BUILT_IN_HYPOT):
      return fold_builtin_hypot (fndecl, arg0, arg1, type);

    CASE_FLT_FN (BUILT_IN_LDEXP):
      return fold_builtin_load_exponent (arg0, arg1, type, /*ldexp=*/true);
    CASE_FLT_FN (BUILT_IN_SCALBN):
    CASE_FLT_FN (BUILT_IN_SCALBLN):
      return fold_builtin_load_exponent (arg0, arg1, type, /*ldexp=*/false);

    CASE_FLT_FN (BUILT_IN_FREXP):
      return fold_builtin_frexp (arg0, arg1, type);

    CASE_FLT_FN (BUILT_IN_MODF):
      return fold_builtin_modf (arg0, arg1, type);

    case BUILT_IN_BZERO:
      return fold_builtin_bzero (arg0, arg1, ignore);

    case BUILT_IN_FPUTS:
      return fold_builtin_fputs (arg0, arg1, ignore, false, NULL_TREE);

    case BUILT_IN_FPUTS_UNLOCKED:
      return fold_builtin_fputs (arg0, arg1, ignore, true, NULL_TREE);

    case BUILT_IN_STRSTR:
      return fold_builtin_strstr (arg0, arg1, type);

    case BUILT_IN_STRCAT:
      return fold_builtin_strcat (arg0, arg1);

    case BUILT_IN_STRSPN:
      return fold_builtin_strspn (arg0, arg1);

    case BUILT_IN_STRCSPN:
      return fold_builtin_strcspn (arg0, arg1);

    case BUILT_IN_STRCHR:
    case BUILT_IN_INDEX:
      return fold_builtin_strchr (arg0, arg1, type);

    case BUILT_IN_STRRCHR:
    case BUILT_IN_RINDEX:
      return fold_builtin_strrchr (arg0, arg1, type);

    case BUILT_IN_STRCPY:
      return fold_builtin_strcpy (fndecl, arg0, arg1, NULL_TREE);

    case BUILT_IN_STPCPY:
      if (ignore)
	{
	  tree fn = implicit_built_in_decls[BUILT_IN_STRCPY];
	  if (!fn)
	    break;

	  return build_call_expr (fn, 2, arg0, arg1);
	}
      break;

    case BUILT_IN_STRCMP:
      return fold_builtin_strcmp (arg0, arg1);

    case BUILT_IN_STRPBRK:
      return fold_builtin_strpbrk (arg0, arg1, type);

    case BUILT_IN_EXPECT:
      return fold_builtin_expect (arg0, arg1);

    CASE_FLT_FN (BUILT_IN_POW):
      return fold_builtin_pow (fndecl, arg0, arg1, type);

    CASE_FLT_FN (BUILT_IN_POWI):
      return fold_builtin_powi (fndecl, arg0, arg1, type);

    CASE_FLT_FN (BUILT_IN_COPYSIGN):
      return fold_builtin_copysign (fndecl, arg0, arg1, type);

    CASE_FLT_FN (BUILT_IN_FMIN):
      return fold_builtin_fmin_fmax (arg0, arg1, type, /*max=*/false);

    CASE_FLT_FN (BUILT_IN_FMAX):
      return fold_builtin_fmin_fmax (arg0, arg1, type, /*max=*/true);

    case BUILT_IN_ISGREATER:
      return fold_builtin_unordered_cmp (fndecl, arg0, arg1, UNLE_EXPR, LE_EXPR);
    case BUILT_IN_ISGREATEREQUAL:
      return fold_builtin_unordered_cmp (fndecl, arg0, arg1, UNLT_EXPR, LT_EXPR);
    case BUILT_IN_ISLESS:
      return fold_builtin_unordered_cmp (fndecl, arg0, arg1, UNGE_EXPR, GE_EXPR);
    case BUILT_IN_ISLESSEQUAL:
      return fold_builtin_unordered_cmp (fndecl, arg0, arg1, UNGT_EXPR, GT_EXPR);
    case BUILT_IN_ISLESSGREATER:
      return fold_builtin_unordered_cmp (fndecl, arg0, arg1, UNEQ_EXPR, EQ_EXPR);
    case BUILT_IN_ISUNORDERED:
      return fold_builtin_unordered_cmp (fndecl, arg0, arg1, UNORDERED_EXPR,
					 NOP_EXPR);

      /* We do the folding for va_start in the expander.  */
    case BUILT_IN_VA_START:
      break;

    case BUILT_IN_SPRINTF:
      return fold_builtin_sprintf (arg0, arg1, NULL_TREE, ignore);

    case BUILT_IN_OBJECT_SIZE:
      return fold_builtin_object_size (arg0, arg1);

    case BUILT_IN_PRINTF:
    case BUILT_IN_PRINTF_UNLOCKED:
    case BUILT_IN_VPRINTF:
      return fold_builtin_printf (fndecl, arg0, arg1, ignore, fcode);

    case BUILT_IN_PRINTF_CHK:
    case BUILT_IN_VPRINTF_CHK:
      if (!validate_arg (arg0, INTEGER_TYPE)
	  || TREE_SIDE_EFFECTS (arg0))
	return NULL_TREE;
      else
	return fold_builtin_printf (fndecl, arg1, NULL_TREE, ignore, fcode);
    break;

    case BUILT_IN_FPRINTF:
    case BUILT_IN_FPRINTF_UNLOCKED:
    case BUILT_IN_VFPRINTF:
      return fold_builtin_fprintf (fndecl, arg0, arg1, NULL_TREE,
				   ignore, fcode);

    default:
      break;
    }
  return NULL_TREE;
}

/* Fold a call to built-in function FNDECL with 3 arguments, ARG0, ARG1,
   and ARG2.  IGNORE is true if the result of the function call is ignored.
   This function returns NULL_TREE if no simplification was possible.  */

static tree
fold_builtin_3 (tree fndecl, tree arg0, tree arg1, tree arg2, bool ignore)
{
  tree type = TREE_TYPE (TREE_TYPE (fndecl));
  enum built_in_function fcode = DECL_FUNCTION_CODE (fndecl);
  switch (fcode)
    {

    CASE_FLT_FN (BUILT_IN_SINCOS):
      return fold_builtin_sincos (arg0, arg1, arg2);

    CASE_FLT_FN (BUILT_IN_FMA):
      if (validate_arg (arg0, REAL_TYPE)
	  && validate_arg(arg1, REAL_TYPE)
	  && validate_arg(arg2, REAL_TYPE))
	return do_mpfr_arg3 (arg0, arg1, arg2, type, mpfr_fma);
    break;

    CASE_FLT_FN (BUILT_IN_REMQUO):
      if (validate_arg (arg0, REAL_TYPE)
	  && validate_arg(arg1, REAL_TYPE)
	  && validate_arg(arg2, POINTER_TYPE))
	return do_mpfr_remquo (arg0, arg1, arg2);
    break;

    case BUILT_IN_MEMSET:
      return fold_builtin_memset (arg0, arg1, arg2, type, ignore);

    case BUILT_IN_BCOPY:
	return fold_builtin_memory_op (arg1, arg0, arg2, void_type_node, true, /*endp=*/3);

    case BUILT_IN_MEMCPY:
      return fold_builtin_memory_op (arg0, arg1, arg2, type, ignore, /*endp=*/0);

    case BUILT_IN_MEMPCPY:
      return fold_builtin_memory_op (arg0, arg1, arg2, type, ignore, /*endp=*/1);

    case BUILT_IN_MEMMOVE:
      return fold_builtin_memory_op (arg0, arg1, arg2, type, ignore, /*endp=*/3);

    case BUILT_IN_STRNCAT:
      return fold_builtin_strncat (arg0, arg1, arg2);

    case BUILT_IN_STRNCPY:
      return fold_builtin_strncpy (fndecl, arg0, arg1, arg2, NULL_TREE);

    case BUILT_IN_STRNCMP:
      return fold_builtin_strncmp (arg0, arg1, arg2);

    case BUILT_IN_MEMCHR:
      return fold_builtin_memchr (arg0, arg1, arg2, type);

    case BUILT_IN_BCMP:
    case BUILT_IN_MEMCMP:
      return fold_builtin_memcmp (arg0, arg1, arg2);;

    case BUILT_IN_SPRINTF:
      return fold_builtin_sprintf (arg0, arg1, arg2, ignore);

    case BUILT_IN_STRCPY_CHK:
    case BUILT_IN_STPCPY_CHK:
      return fold_builtin_stxcpy_chk (fndecl, arg0, arg1, arg2, NULL_TREE,
				      ignore, fcode);

    case BUILT_IN_STRCAT_CHK:
      return fold_builtin_strcat_chk (fndecl, arg0, arg1, arg2);

    case BUILT_IN_PRINTF_CHK:
    case BUILT_IN_VPRINTF_CHK:
      if (!validate_arg (arg0, INTEGER_TYPE)
	  || TREE_SIDE_EFFECTS (arg0))
	return NULL_TREE;
      else
	return fold_builtin_printf (fndecl, arg1, arg2, ignore, fcode);
    break;

    case BUILT_IN_FPRINTF:
    case BUILT_IN_FPRINTF_UNLOCKED:
    case BUILT_IN_VFPRINTF:
      return fold_builtin_fprintf (fndecl, arg0, arg1, arg2, ignore, fcode);

    case BUILT_IN_FPRINTF_CHK:
    case BUILT_IN_VFPRINTF_CHK:
      if (!validate_arg (arg1, INTEGER_TYPE)
	  || TREE_SIDE_EFFECTS (arg1))
	return NULL_TREE;
      else
	return fold_builtin_fprintf (fndecl, arg0, arg2, NULL_TREE,
				     ignore, fcode);

    default:
      break;
    }
  return NULL_TREE;
}

/* Fold a call to built-in function FNDECL with 4 arguments, ARG0, ARG1,
   ARG2, and ARG3.  IGNORE is true if the result of the function call is
   ignored.  This function returns NULL_TREE if no simplification was
   possible.  */
 
static tree
fold_builtin_4 (tree fndecl, tree arg0, tree arg1, tree arg2, tree arg3,
		bool ignore)
{
  enum built_in_function fcode = DECL_FUNCTION_CODE (fndecl);

  switch (fcode)
    {
    case BUILT_IN_MEMCPY_CHK:
    case BUILT_IN_MEMPCPY_CHK:
    case BUILT_IN_MEMMOVE_CHK:
    case BUILT_IN_MEMSET_CHK:
      return fold_builtin_memory_chk (fndecl, arg0, arg1, arg2, arg3,
				      NULL_TREE, ignore,
				      DECL_FUNCTION_CODE (fndecl));

    case BUILT_IN_STRNCPY_CHK:
      return fold_builtin_strncpy_chk (arg0, arg1, arg2, arg3, NULL_TREE);

    case BUILT_IN_STRNCAT_CHK:
      return fold_builtin_strncat_chk (fndecl, arg0, arg1, arg2, arg3);

    case BUILT_IN_FPRINTF_CHK:
    case BUILT_IN_VFPRINTF_CHK:
      if (!validate_arg (arg1, INTEGER_TYPE)
	  || TREE_SIDE_EFFECTS (arg1))
	return NULL_TREE;
      else
	return fold_builtin_fprintf (fndecl, arg0, arg2, arg3,
				     ignore, fcode);
    break;

    default:
      break;
    }
  return NULL_TREE;
}

/* Fold a call to built-in function FNDECL.  ARGS is an array of NARGS
    arguments, where NARGS <= 4.  IGNORE is true if the result of the
    function call is ignored.  This function returns NULL_TREE if no
    simplification was possible.  Note that this only folds builtins with
    fixed argument patterns.  Foldings that do varargs-to-varargs
    transformations, or that match calls with more than 4 arguments,
    need to be handled with fold_builtin_varargs instead.  */
 
#define MAX_ARGS_TO_FOLD_BUILTIN 4
 
static tree
fold_builtin_n (tree fndecl, tree *args, int nargs, bool ignore)
{
  tree ret = NULL_TREE;

  switch (nargs)
    {
    case 0:
      ret = fold_builtin_0 (fndecl, ignore);
      break;
    case 1:
      ret = fold_builtin_1 (fndecl, args[0], ignore);
      break;
    case 2:
      ret = fold_builtin_2 (fndecl, args[0], args[1], ignore);
      break;
    case 3:
      ret = fold_builtin_3 (fndecl, args[0], args[1], args[2], ignore);
      break;
    case 4:
      ret = fold_builtin_4 (fndecl, args[0], args[1], args[2], args[3],
 			    ignore);
      break;
    default:
      break;
    }
  if (ret)
    {
      ret = build1 (NOP_EXPR, TREE_TYPE (ret), ret);
      TREE_NO_WARNING (ret) = 1;
      return ret;
    }
  return NULL_TREE;
}

/* Builtins with folding operations that operate on "..." arguments
   need special handling; we need to store the arguments in a convenient
   data structure before attempting any folding.  Fortunately there are
   only a few builtins that fall into this category.  FNDECL is the
   function, EXP is the CALL_EXPR for the call, and IGNORE is true if the
   result of the function call is ignored.  */

static tree
fold_builtin_varargs (tree fndecl, tree exp, bool ignore ATTRIBUTE_UNUSED)
{
  enum built_in_function fcode = DECL_FUNCTION_CODE (fndecl);
  tree ret = NULL_TREE;

  switch (fcode)
    {
    case BUILT_IN_SPRINTF_CHK:
    case BUILT_IN_VSPRINTF_CHK:
      ret = fold_builtin_sprintf_chk (exp, fcode);
      break;

    case BUILT_IN_SNPRINTF_CHK:
    case BUILT_IN_VSNPRINTF_CHK:
      ret = fold_builtin_snprintf_chk (exp, NULL_TREE, fcode);
      break;

    case BUILT_IN_FPCLASSIFY:
      ret = fold_builtin_fpclassify (exp);
      break;

    default:
      break;
    }
  if (ret)
    {
      ret = build1 (NOP_EXPR, TREE_TYPE (ret), ret);
      TREE_NO_WARNING (ret) = 1;
      return ret;
    }
  return NULL_TREE;
}

/* Return true if FNDECL shouldn't be folded right now.
   If a built-in function has an inline attribute always_inline
   wrapper, defer folding it after always_inline functions have
   been inlined, otherwise e.g. -D_FORTIFY_SOURCE checking
   might not be performed.  */

static bool
avoid_folding_inline_builtin (tree fndecl)
{
  return (DECL_DECLARED_INLINE_P (fndecl)
	  && DECL_DISREGARD_INLINE_LIMITS (fndecl)
	  && cfun
	  && !cfun->always_inline_functions_inlined
	  && lookup_attribute ("always_inline", DECL_ATTRIBUTES (fndecl)));
}

/* A wrapper function for builtin folding that prevents warnings for
   "statement without effect" and the like, caused by removing the
   call node earlier than the warning is generated.  */

tree
fold_call_expr (tree exp, bool ignore)
{
  tree ret = NULL_TREE;
  tree fndecl = get_callee_fndecl (exp);
  if (fndecl
      && TREE_CODE (fndecl) == FUNCTION_DECL
      && DECL_BUILT_IN (fndecl)
      /* If CALL_EXPR_VA_ARG_PACK is set, the arguments aren't finalized
	 yet.  Defer folding until we see all the arguments
	 (after inlining).  */
      && !CALL_EXPR_VA_ARG_PACK (exp))
    {
      int nargs = call_expr_nargs (exp);

      /* Before gimplification CALL_EXPR_VA_ARG_PACK is not set, but
	 instead last argument is __builtin_va_arg_pack ().  Defer folding
	 even in that case, until arguments are finalized.  */
      if (nargs && TREE_CODE (CALL_EXPR_ARG (exp, nargs - 1)) == CALL_EXPR)
	{
	  tree fndecl2 = get_callee_fndecl (CALL_EXPR_ARG (exp, nargs - 1));
	  if (fndecl2
	      && TREE_CODE (fndecl2) == FUNCTION_DECL
	      && DECL_BUILT_IN_CLASS (fndecl2) == BUILT_IN_NORMAL
	      && DECL_FUNCTION_CODE (fndecl2) == BUILT_IN_VA_ARG_PACK)
	    return NULL_TREE;
	}

      if (avoid_folding_inline_builtin (fndecl))
	return NULL_TREE;

      /* FIXME: Don't use a list in this interface.  */
      if (DECL_BUILT_IN_CLASS (fndecl) == BUILT_IN_MD)
	  return targetm.fold_builtin (fndecl, CALL_EXPR_ARGS (exp), ignore);
      else
	{
	  if (nargs <= MAX_ARGS_TO_FOLD_BUILTIN)
	    {
	      tree *args = CALL_EXPR_ARGP (exp);
	      ret = fold_builtin_n (fndecl, args, nargs, ignore);
	    }
	  if (!ret)
	    ret = fold_builtin_varargs (fndecl, exp, ignore);
	  if (ret)
	    {
	      /* Propagate location information from original call to
		 expansion of builtin.  Otherwise things like
		 maybe_emit_chk_warning, that operate on the expansion
		 of a builtin, will use the wrong location information.  */
	      if (CAN_HAVE_LOCATION_P (exp) && EXPR_HAS_LOCATION (exp))
		{
		  tree realret = ret;
		  if (TREE_CODE (ret) == NOP_EXPR)
		    realret = TREE_OPERAND (ret, 0);
		  if (CAN_HAVE_LOCATION_P (realret)
		      && !EXPR_HAS_LOCATION (realret))
		    SET_EXPR_LOCATION (realret, EXPR_LOCATION (exp));
		  return realret;
		}
	      return ret;
	    }
	}
    }
  return NULL_TREE;
}
 
/* Conveniently construct a function call expression.  FNDECL names the
    function to be called and ARGLIST is a TREE_LIST of arguments.  */
 
tree
build_function_call_expr (tree fndecl, tree arglist)
{
  tree fntype = TREE_TYPE (fndecl);
  tree fn = build1 (ADDR_EXPR, build_pointer_type (fntype), fndecl);
  int n = list_length (arglist);
  tree *argarray = (tree *) alloca (n * sizeof (tree));
  int i;
  
  for (i = 0; i < n; i++, arglist = TREE_CHAIN (arglist))
    argarray[i] = TREE_VALUE (arglist);
  return fold_builtin_call_array (TREE_TYPE (fntype), fn, n, argarray);
}

/* Conveniently construct a function call expression.  FNDECL names the
   function to be called, N is the number of arguments, and the "..."
   parameters are the argument expressions.  */
 
tree
build_call_expr (tree fndecl, int n, ...)
{
  va_list ap;
  tree fntype = TREE_TYPE (fndecl);
  tree fn = build1 (ADDR_EXPR, build_pointer_type (fntype), fndecl);
  tree *argarray = (tree *) alloca (n * sizeof (tree));
  int i;

  va_start (ap, n);
  for (i = 0; i < n; i++)
    argarray[i] = va_arg (ap, tree);
  va_end (ap);
  return fold_builtin_call_array (TREE_TYPE (fntype), fn, n, argarray);
}

/* Construct a CALL_EXPR with type TYPE with FN as the function expression.
   N arguments are passed in the array ARGARRAY.  */

tree
fold_builtin_call_array (tree type,
			 tree fn,
			 int n,
			 tree *argarray)
{
  tree ret = NULL_TREE;
  int i;
   tree exp;

  if (TREE_CODE (fn) == ADDR_EXPR)
  {
    tree fndecl = TREE_OPERAND (fn, 0);
    if (TREE_CODE (fndecl) == FUNCTION_DECL
        && DECL_BUILT_IN (fndecl))
      {
	/* If last argument is __builtin_va_arg_pack (), arguments to this
	   function are not finalized yet.  Defer folding until they are.  */
	if (n && TREE_CODE (argarray[n - 1]) == CALL_EXPR)
	  {
	    tree fndecl2 = get_callee_fndecl (argarray[n - 1]);
	    if (fndecl2
		&& TREE_CODE (fndecl2) == FUNCTION_DECL
		&& DECL_BUILT_IN_CLASS (fndecl2) == BUILT_IN_NORMAL
		&& DECL_FUNCTION_CODE (fndecl2) == BUILT_IN_VA_ARG_PACK)
	      return build_call_array (type, fn, n, argarray);
	  }
	if (avoid_folding_inline_builtin (fndecl))
	  return build_call_array (type, fn, n, argarray);
        if (DECL_BUILT_IN_CLASS (fndecl) == BUILT_IN_MD)
          {
            tree arglist = NULL_TREE;
	    for (i = n - 1; i >= 0; i--)
	      arglist = tree_cons (NULL_TREE, argarray[i], arglist);
            ret = targetm.fold_builtin (fndecl, arglist, false);
            if (ret)
              return ret;
	    return build_call_array (type, fn, n, argarray);
          }
        else if (n <= MAX_ARGS_TO_FOLD_BUILTIN)
          {
            /* First try the transformations that don't require consing up
               an exp.  */
            ret = fold_builtin_n (fndecl, argarray, n, false);
            if (ret)
              return ret;
          }

        /* If we got this far, we need to build an exp.  */
        exp = build_call_array (type, fn, n, argarray);
        ret = fold_builtin_varargs (fndecl, exp, false);
        return ret ? ret : exp;
      }
  }

  return build_call_array (type, fn, n, argarray);
}

/* Construct a new CALL_EXPR using the tail of the argument list of EXP
   along with N new arguments specified as the "..." parameters.  SKIP
   is the number of arguments in EXP to be omitted.  This function is used
   to do varargs-to-varargs transformations.  */

static tree
rewrite_call_expr (tree exp, int skip, tree fndecl, int n, ...)
{
  int oldnargs = call_expr_nargs (exp);
  int nargs = oldnargs - skip + n;
  tree fntype = TREE_TYPE (fndecl);
  tree fn = build1 (ADDR_EXPR, build_pointer_type (fntype), fndecl);
  tree *buffer;

  if (n > 0)
    {
      int i, j;
      va_list ap;

      buffer = XALLOCAVEC (tree, nargs);
      va_start (ap, n);
      for (i = 0; i < n; i++)
	buffer[i] = va_arg (ap, tree);
      va_end (ap);
      for (j = skip; j < oldnargs; j++, i++)
	buffer[i] = CALL_EXPR_ARG (exp, j);
    }
  else 
    buffer = CALL_EXPR_ARGP (exp) + skip;

  return fold (build_call_array (TREE_TYPE (exp), fn, nargs, buffer));
}

/* Validate a single argument ARG against a tree code CODE representing
   a type.  */
  
static bool
validate_arg (const_tree arg, enum tree_code code)
{
  if (!arg)
    return false;
  else if (code == POINTER_TYPE)
    return POINTER_TYPE_P (TREE_TYPE (arg));
  else if (code == INTEGER_TYPE)
    return INTEGRAL_TYPE_P (TREE_TYPE (arg));
  return code == TREE_CODE (TREE_TYPE (arg));
}

/* This function validates the types of a function call argument list
   against a specified list of tree_codes.  If the last specifier is a 0,
   that represents an ellipses, otherwise the last specifier must be a
   VOID_TYPE.

   This is the GIMPLE version of validate_arglist.  Eventually we want to
   completely convert builtins.c to work from GIMPLEs and the tree based
   validate_arglist will then be removed.  */
<<<<<<< HEAD
=======

bool
validate_gimple_arglist (const_gimple call, ...)
{
  enum tree_code code;
  bool res = 0;
  va_list ap;
  const_tree arg;
  size_t i;

  va_start (ap, call);
  i = 0;

  do
    {
      code = va_arg (ap, enum tree_code);
      switch (code)
	{
	case 0:
	  /* This signifies an ellipses, any further arguments are all ok.  */
	  res = true;
	  goto end;
	case VOID_TYPE:
	  /* This signifies an endlink, if no arguments remain, return
	     true, otherwise return false.  */
	  res = (i == gimple_call_num_args (call));
	  goto end;
	default:
	  /* If no parameters remain or the parameter's code does not
	     match the specified code, return false.  Otherwise continue
	     checking any remaining arguments.  */
	  arg = gimple_call_arg (call, i++);
	  if (!validate_arg (arg, code))
	    goto end;
	  break;
	}
    }
  while (1);

  /* We need gotos here since we can only have one VA_CLOSE in a
     function.  */
 end: ;
  va_end (ap);

  return res;
}

/* This function validates the types of a function call argument list
   against a specified list of tree_codes.  If the last specifier is a 0,
   that represents an ellipses, otherwise the last specifier must be a
   VOID_TYPE.  */
>>>>>>> a0daa400

bool
validate_gimple_arglist (const_gimple call, ...)
{
  enum tree_code code;
  bool res = 0;
  va_list ap;
  const_tree arg;
  size_t i;

  va_start (ap, call);
  i = 0;

  do
    {
      code = va_arg (ap, enum tree_code);
      switch (code)
	{
	case 0:
	  /* This signifies an ellipses, any further arguments are all ok.  */
	  res = true;
	  goto end;
	case VOID_TYPE:
	  /* This signifies an endlink, if no arguments remain, return
	     true, otherwise return false.  */
	  res = (i == gimple_call_num_args (call));
	  goto end;
	default:
	  /* If no parameters remain or the parameter's code does not
	     match the specified code, return false.  Otherwise continue
	     checking any remaining arguments.  */
	  arg = gimple_call_arg (call, i++);
	  if (!validate_arg (arg, code))
	    goto end;
	  break;
	}
    }
  while (1);

  /* We need gotos here since we can only have one VA_CLOSE in a
     function.  */
 end: ;
  va_end (ap);

  return res;
}

/* This function validates the types of a function call argument list
   against a specified list of tree_codes.  If the last specifier is a 0,
   that represents an ellipses, otherwise the last specifier must be a
   VOID_TYPE.  */

bool
validate_arglist (const_tree callexpr, ...)
{
  enum tree_code code;
  bool res = 0;
  va_list ap;
  const_call_expr_arg_iterator iter;
  const_tree arg;

  va_start (ap, callexpr);
  init_const_call_expr_arg_iterator (callexpr, &iter);

  do
    {
      code = va_arg (ap, enum tree_code);
      switch (code)
	{
	case 0:
	  /* This signifies an ellipses, any further arguments are all ok.  */
	  res = true;
	  goto end;
	case VOID_TYPE:
	  /* This signifies an endlink, if no arguments remain, return
	     true, otherwise return false.  */
	  res = !more_const_call_expr_args_p (&iter);
	  goto end;
	default:
	  /* If no parameters remain or the parameter's code does not
	     match the specified code, return false.  Otherwise continue
	     checking any remaining arguments.  */
	  arg = next_const_call_expr_arg (&iter);
	  if (!validate_arg (arg, code))
	    goto end;
	  break;
	}
    }
  while (1);

  /* We need gotos here since we can only have one VA_CLOSE in a
     function.  */
 end: ;
  va_end (ap);

  return res;
}

/* Default target-specific builtin expander that does nothing.  */

rtx
default_expand_builtin (tree exp ATTRIBUTE_UNUSED,
			rtx target ATTRIBUTE_UNUSED,
			rtx subtarget ATTRIBUTE_UNUSED,
			enum machine_mode mode ATTRIBUTE_UNUSED,
			int ignore ATTRIBUTE_UNUSED)
{
  return NULL_RTX;
}

/* Returns true is EXP represents data that would potentially reside
   in a readonly section.  */

static bool
readonly_data_expr (tree exp)
{
  STRIP_NOPS (exp);

  if (TREE_CODE (exp) != ADDR_EXPR)
    return false;

  exp = get_base_address (TREE_OPERAND (exp, 0));
  if (!exp)
    return false;

  /* Make sure we call decl_readonly_section only for trees it
     can handle (since it returns true for everything it doesn't
     understand).  */
  if (TREE_CODE (exp) == STRING_CST
      || TREE_CODE (exp) == CONSTRUCTOR
      || (TREE_CODE (exp) == VAR_DECL && TREE_STATIC (exp)))
    return decl_readonly_section (exp, 0);
  else
    return false;
}

/* Simplify a call to the strstr builtin.  S1 and S2 are the arguments
   to the call, and TYPE is its return type.

   Return NULL_TREE if no simplification was possible, otherwise return the
   simplified form of the call as a tree.

   The simplified form may be a constant or other expression which
   computes the same value, but in a more efficient manner (including
   calls to other builtin functions).

   The call may contain arguments which need to be evaluated, but
   which are not useful to determine the result of the call.  In
   this case we return a chain of COMPOUND_EXPRs.  The LHS of each
   COMPOUND_EXPR will be an argument which must be evaluated.
   COMPOUND_EXPRs are chained through their RHS.  The RHS of the last
   COMPOUND_EXPR in the chain will contain the tree for the simplified
   form of the builtin function call.  */

static tree
fold_builtin_strstr (tree s1, tree s2, tree type)
{
  if (!validate_arg (s1, POINTER_TYPE)
      || !validate_arg (s2, POINTER_TYPE))
    return NULL_TREE;
  else
    {
      tree fn;
      const char *p1, *p2;

      p2 = c_getstr (s2);
      if (p2 == NULL)
	return NULL_TREE;

      p1 = c_getstr (s1);
      if (p1 != NULL)
	{
	  const char *r = strstr (p1, p2);
	  tree tem;

	  if (r == NULL)
	    return build_int_cst (TREE_TYPE (s1), 0);

	  /* Return an offset into the constant string argument.  */
	  tem = fold_build2 (POINTER_PLUS_EXPR, TREE_TYPE (s1),
			     s1, size_int (r - p1));
	  return fold_convert (type, tem);
	}

      /* The argument is const char *, and the result is char *, so we need
	 a type conversion here to avoid a warning.  */
      if (p2[0] == '\0')
	return fold_convert (type, s1);

      if (p2[1] != '\0')
	return NULL_TREE;

      fn = implicit_built_in_decls[BUILT_IN_STRCHR];
      if (!fn)
	return NULL_TREE;

      /* New argument list transforming strstr(s1, s2) to
	 strchr(s1, s2[0]).  */
      return build_call_expr (fn, 2, s1, build_int_cst (NULL_TREE, p2[0]));
    }
}

/* Simplify a call to the strchr builtin.  S1 and S2 are the arguments to
   the call, and TYPE is its return type.

   Return NULL_TREE if no simplification was possible, otherwise return the
   simplified form of the call as a tree.

   The simplified form may be a constant or other expression which
   computes the same value, but in a more efficient manner (including
   calls to other builtin functions).

   The call may contain arguments which need to be evaluated, but
   which are not useful to determine the result of the call.  In
   this case we return a chain of COMPOUND_EXPRs.  The LHS of each
   COMPOUND_EXPR will be an argument which must be evaluated.
   COMPOUND_EXPRs are chained through their RHS.  The RHS of the last
   COMPOUND_EXPR in the chain will contain the tree for the simplified
   form of the builtin function call.  */

static tree
fold_builtin_strchr (tree s1, tree s2, tree type)
{
  if (!validate_arg (s1, POINTER_TYPE)
      || !validate_arg (s2, INTEGER_TYPE))
    return NULL_TREE;
  else
    {
      const char *p1;

      if (TREE_CODE (s2) != INTEGER_CST)
	return NULL_TREE;

      p1 = c_getstr (s1);
      if (p1 != NULL)
	{
	  char c;
	  const char *r;
	  tree tem;

	  if (target_char_cast (s2, &c))
	    return NULL_TREE;

	  r = strchr (p1, c);

	  if (r == NULL)
	    return build_int_cst (TREE_TYPE (s1), 0);

	  /* Return an offset into the constant string argument.  */
	  tem = fold_build2 (POINTER_PLUS_EXPR, TREE_TYPE (s1),
			     s1, size_int (r - p1));
	  return fold_convert (type, tem);
	}
      return NULL_TREE;
    }
}

/* Simplify a call to the strrchr builtin.  S1 and S2 are the arguments to
   the call, and TYPE is its return type.

   Return NULL_TREE if no simplification was possible, otherwise return the
   simplified form of the call as a tree.

   The simplified form may be a constant or other expression which
   computes the same value, but in a more efficient manner (including
   calls to other builtin functions).

   The call may contain arguments which need to be evaluated, but
   which are not useful to determine the result of the call.  In
   this case we return a chain of COMPOUND_EXPRs.  The LHS of each
   COMPOUND_EXPR will be an argument which must be evaluated.
   COMPOUND_EXPRs are chained through their RHS.  The RHS of the last
   COMPOUND_EXPR in the chain will contain the tree for the simplified
   form of the builtin function call.  */

static tree
fold_builtin_strrchr (tree s1, tree s2, tree type)
{
  if (!validate_arg (s1, POINTER_TYPE)
      || !validate_arg (s2, INTEGER_TYPE))
    return NULL_TREE;
  else
    {
      tree fn;
      const char *p1;

      if (TREE_CODE (s2) != INTEGER_CST)
	return NULL_TREE;

      p1 = c_getstr (s1);
      if (p1 != NULL)
	{
	  char c;
	  const char *r;
	  tree tem;

	  if (target_char_cast (s2, &c))
	    return NULL_TREE;

	  r = strrchr (p1, c);

	  if (r == NULL)
	    return build_int_cst (TREE_TYPE (s1), 0);

	  /* Return an offset into the constant string argument.  */
	  tem = fold_build2 (POINTER_PLUS_EXPR, TREE_TYPE (s1),
			     s1, size_int (r - p1));
	  return fold_convert (type, tem);
	}

      if (! integer_zerop (s2))
	return NULL_TREE;

      fn = implicit_built_in_decls[BUILT_IN_STRCHR];
      if (!fn)
	return NULL_TREE;

      /* Transform strrchr(s1, '\0') to strchr(s1, '\0').  */
      return build_call_expr (fn, 2, s1, s2);
    }
}

/* Simplify a call to the strpbrk builtin.  S1 and S2 are the arguments
   to the call, and TYPE is its return type.

   Return NULL_TREE if no simplification was possible, otherwise return the
   simplified form of the call as a tree.

   The simplified form may be a constant or other expression which
   computes the same value, but in a more efficient manner (including
   calls to other builtin functions).

   The call may contain arguments which need to be evaluated, but
   which are not useful to determine the result of the call.  In
   this case we return a chain of COMPOUND_EXPRs.  The LHS of each
   COMPOUND_EXPR will be an argument which must be evaluated.
   COMPOUND_EXPRs are chained through their RHS.  The RHS of the last
   COMPOUND_EXPR in the chain will contain the tree for the simplified
   form of the builtin function call.  */

static tree
fold_builtin_strpbrk (tree s1, tree s2, tree type)
{
  if (!validate_arg (s1, POINTER_TYPE)
      || !validate_arg (s2, POINTER_TYPE))
    return NULL_TREE;
  else
    {
      tree fn;
      const char *p1, *p2;

      p2 = c_getstr (s2);
      if (p2 == NULL)
	return NULL_TREE;

      p1 = c_getstr (s1);
      if (p1 != NULL)
	{
	  const char *r = strpbrk (p1, p2);
	  tree tem;

	  if (r == NULL)
	    return build_int_cst (TREE_TYPE (s1), 0);

	  /* Return an offset into the constant string argument.  */
	  tem = fold_build2 (POINTER_PLUS_EXPR, TREE_TYPE (s1),
			     s1, size_int (r - p1));
	  return fold_convert (type, tem);
	}

      if (p2[0] == '\0')
	/* strpbrk(x, "") == NULL.
	   Evaluate and ignore s1 in case it had side-effects.  */
	return omit_one_operand (TREE_TYPE (s1), integer_zero_node, s1);

      if (p2[1] != '\0')
	return NULL_TREE;  /* Really call strpbrk.  */

      fn = implicit_built_in_decls[BUILT_IN_STRCHR];
      if (!fn)
	return NULL_TREE;

      /* New argument list transforming strpbrk(s1, s2) to
	 strchr(s1, s2[0]).  */
      return build_call_expr (fn, 2, s1, build_int_cst (NULL_TREE, p2[0]));
    }
}

/* Simplify a call to the strcat builtin.  DST and SRC are the arguments
   to the call.

   Return NULL_TREE if no simplification was possible, otherwise return the
   simplified form of the call as a tree.

   The simplified form may be a constant or other expression which
   computes the same value, but in a more efficient manner (including
   calls to other builtin functions).

   The call may contain arguments which need to be evaluated, but
   which are not useful to determine the result of the call.  In
   this case we return a chain of COMPOUND_EXPRs.  The LHS of each
   COMPOUND_EXPR will be an argument which must be evaluated.
   COMPOUND_EXPRs are chained through their RHS.  The RHS of the last
   COMPOUND_EXPR in the chain will contain the tree for the simplified
   form of the builtin function call.  */

static tree
fold_builtin_strcat (tree dst, tree src)
{
  if (!validate_arg (dst, POINTER_TYPE)
      || !validate_arg (src, POINTER_TYPE))
    return NULL_TREE;
  else
    {
      const char *p = c_getstr (src);

      /* If the string length is zero, return the dst parameter.  */
      if (p && *p == '\0')
	return dst;

      return NULL_TREE;
    }
}

/* Simplify a call to the strncat builtin.  DST, SRC, and LEN are the
   arguments to the call.

   Return NULL_TREE if no simplification was possible, otherwise return the
   simplified form of the call as a tree.

   The simplified form may be a constant or other expression which
   computes the same value, but in a more efficient manner (including
   calls to other builtin functions).

   The call may contain arguments which need to be evaluated, but
   which are not useful to determine the result of the call.  In
   this case we return a chain of COMPOUND_EXPRs.  The LHS of each
   COMPOUND_EXPR will be an argument which must be evaluated.
   COMPOUND_EXPRs are chained through their RHS.  The RHS of the last
   COMPOUND_EXPR in the chain will contain the tree for the simplified
   form of the builtin function call.  */

static tree
fold_builtin_strncat (tree dst, tree src, tree len)
{
  if (!validate_arg (dst, POINTER_TYPE)
      || !validate_arg (src, POINTER_TYPE)
      || !validate_arg (len, INTEGER_TYPE))
    return NULL_TREE;
  else
    {
      const char *p = c_getstr (src);

      /* If the requested length is zero, or the src parameter string
	 length is zero, return the dst parameter.  */
      if (integer_zerop (len) || (p && *p == '\0'))
	return omit_two_operands (TREE_TYPE (dst), dst, src, len);

      /* If the requested len is greater than or equal to the string
	 length, call strcat.  */
      if (TREE_CODE (len) == INTEGER_CST && p
	  && compare_tree_int (len, strlen (p)) >= 0)
	{
	  tree fn = implicit_built_in_decls[BUILT_IN_STRCAT];

	  /* If the replacement _DECL isn't initialized, don't do the
	     transformation.  */
	  if (!fn)
	    return NULL_TREE;

	  return build_call_expr (fn, 2, dst, src);
	}
      return NULL_TREE;
    }
}

/* Simplify a call to the strspn builtin.  S1 and S2 are the arguments
   to the call.

   Return NULL_TREE if no simplification was possible, otherwise return the
   simplified form of the call as a tree.

   The simplified form may be a constant or other expression which
   computes the same value, but in a more efficient manner (including
   calls to other builtin functions).

   The call may contain arguments which need to be evaluated, but
   which are not useful to determine the result of the call.  In
   this case we return a chain of COMPOUND_EXPRs.  The LHS of each
   COMPOUND_EXPR will be an argument which must be evaluated.
   COMPOUND_EXPRs are chained through their RHS.  The RHS of the last
   COMPOUND_EXPR in the chain will contain the tree for the simplified
   form of the builtin function call.  */

static tree
fold_builtin_strspn (tree s1, tree s2)
{
  if (!validate_arg (s1, POINTER_TYPE)
      || !validate_arg (s2, POINTER_TYPE))
    return NULL_TREE;
  else
    {
      const char *p1 = c_getstr (s1), *p2 = c_getstr (s2);

      /* If both arguments are constants, evaluate at compile-time.  */
      if (p1 && p2)
	{
	  const size_t r = strspn (p1, p2);
	  return size_int (r);
	}

      /* If either argument is "", return NULL_TREE.  */
      if ((p1 && *p1 == '\0') || (p2 && *p2 == '\0'))
	/* Evaluate and ignore both arguments in case either one has
	   side-effects.  */
	return omit_two_operands (size_type_node, size_zero_node,
				  s1, s2);
      return NULL_TREE;
    }
}

/* Simplify a call to the strcspn builtin.  S1 and S2 are the arguments
   to the call.

   Return NULL_TREE if no simplification was possible, otherwise return the
   simplified form of the call as a tree.

   The simplified form may be a constant or other expression which
   computes the same value, but in a more efficient manner (including
   calls to other builtin functions).

   The call may contain arguments which need to be evaluated, but
   which are not useful to determine the result of the call.  In
   this case we return a chain of COMPOUND_EXPRs.  The LHS of each
   COMPOUND_EXPR will be an argument which must be evaluated.
   COMPOUND_EXPRs are chained through their RHS.  The RHS of the last
   COMPOUND_EXPR in the chain will contain the tree for the simplified
   form of the builtin function call.  */

static tree
fold_builtin_strcspn (tree s1, tree s2)
{
  if (!validate_arg (s1, POINTER_TYPE)
      || !validate_arg (s2, POINTER_TYPE))
    return NULL_TREE;
  else
    {
      const char *p1 = c_getstr (s1), *p2 = c_getstr (s2);

      /* If both arguments are constants, evaluate at compile-time.  */
      if (p1 && p2)
	{
	  const size_t r = strcspn (p1, p2);
	  return size_int (r);
	}

      /* If the first argument is "", return NULL_TREE.  */
      if (p1 && *p1 == '\0')
	{
	  /* Evaluate and ignore argument s2 in case it has
	     side-effects.  */
	  return omit_one_operand (size_type_node,
				   size_zero_node, s2);
	}

      /* If the second argument is "", return __builtin_strlen(s1).  */
      if (p2 && *p2 == '\0')
	{
	  tree fn = implicit_built_in_decls[BUILT_IN_STRLEN];

	  /* If the replacement _DECL isn't initialized, don't do the
	     transformation.  */
	  if (!fn)
	    return NULL_TREE;

	  return build_call_expr (fn, 1, s1);
	}
      return NULL_TREE;
    }
}

/* Fold a call to the fputs builtin.  ARG0 and ARG1 are the arguments
   to the call.  IGNORE is true if the value returned
   by the builtin will be ignored.  UNLOCKED is true is true if this
   actually a call to fputs_unlocked.  If LEN in non-NULL, it represents
   the known length of the string.  Return NULL_TREE if no simplification
   was possible.  */

tree
fold_builtin_fputs (tree arg0, tree arg1, bool ignore, bool unlocked, tree len)
{
  /* If we're using an unlocked function, assume the other unlocked
     functions exist explicitly.  */
  tree const fn_fputc = unlocked ? built_in_decls[BUILT_IN_FPUTC_UNLOCKED]
    : implicit_built_in_decls[BUILT_IN_FPUTC];
  tree const fn_fwrite = unlocked ? built_in_decls[BUILT_IN_FWRITE_UNLOCKED]
    : implicit_built_in_decls[BUILT_IN_FWRITE];

  /* If the return value is used, don't do the transformation.  */
  if (!ignore)
    return NULL_TREE;

  /* Verify the arguments in the original call.  */
  if (!validate_arg (arg0, POINTER_TYPE)
      || !validate_arg (arg1, POINTER_TYPE))
    return NULL_TREE;

  if (! len)
    len = c_strlen (arg0, 0);

  /* Get the length of the string passed to fputs.  If the length
     can't be determined, punt.  */
  if (!len
      || TREE_CODE (len) != INTEGER_CST)
    return NULL_TREE;

  switch (compare_tree_int (len, 1))
    {
    case -1: /* length is 0, delete the call entirely .  */
      return omit_one_operand (integer_type_node, integer_zero_node, arg1);;

    case 0: /* length is 1, call fputc.  */
      {
	const char *p = c_getstr (arg0);

	if (p != NULL)
	  {
 	    if (fn_fputc)
	      return build_call_expr (fn_fputc, 2,
				      build_int_cst (NULL_TREE, p[0]), arg1);
	    else
	      return NULL_TREE;
	  }
      }
      /* FALLTHROUGH */
    case 1: /* length is greater than 1, call fwrite.  */
      {
	/* If optimizing for size keep fputs.  */
	if (optimize_function_for_size_p (cfun))
	  return NULL_TREE;
	/* New argument list transforming fputs(string, stream) to
	   fwrite(string, 1, len, stream).  */
	if (fn_fwrite)
	  return build_call_expr (fn_fwrite, 4, arg0, size_one_node, len, arg1);
	else
	  return NULL_TREE;
      }
    default:
      gcc_unreachable ();
    }
  return NULL_TREE;
}

/* Fold the next_arg or va_start call EXP. Returns true if there was an error
   produced.  False otherwise.  This is done so that we don't output the error
   or warning twice or three times.  */

bool
fold_builtin_next_arg (tree exp, bool va_start_p)
{
  tree fntype = TREE_TYPE (current_function_decl);
  int nargs = call_expr_nargs (exp);
  tree arg;

  if (TYPE_ARG_TYPES (fntype) == 0
      || (TREE_VALUE (tree_last (TYPE_ARG_TYPES (fntype)))
	  == void_type_node))
    {
      error ("%<va_start%> used in function with fixed args");
      return true;
    }

  if (va_start_p)
    {
      if (va_start_p && (nargs != 2))
	{
	  error ("wrong number of arguments to function %<va_start%>");
	  return true;
	}
      arg = CALL_EXPR_ARG (exp, 1);
    }
  /* We use __builtin_va_start (ap, 0, 0) or __builtin_next_arg (0, 0)
     when we checked the arguments and if needed issued a warning.  */
  else
    {
      if (nargs == 0)
	{
	  /* Evidently an out of date version of <stdarg.h>; can't validate
	     va_start's second argument, but can still work as intended.  */
	  warning (0, "%<__builtin_next_arg%> called without an argument");
	  return true;
	}
      else if (nargs > 1)
	{
	  error ("wrong number of arguments to function %<__builtin_next_arg%>");
	  return true;
	}
      arg = CALL_EXPR_ARG (exp, 0);
    }

  /* We destructively modify the call to be __builtin_va_start (ap, 0)
     or __builtin_next_arg (0) the first time we see it, after checking 
     the arguments and if needed issuing a warning.  */
  if (!integer_zerop (arg))
    {
      tree last_parm = tree_last (DECL_ARGUMENTS (current_function_decl));

      /* Strip off all nops for the sake of the comparison.  This
	 is not quite the same as STRIP_NOPS.  It does more.
	 We must also strip off INDIRECT_EXPR for C++ reference
	 parameters.  */
      while (CONVERT_EXPR_P (arg)
	     || TREE_CODE (arg) == INDIRECT_REF)
	arg = TREE_OPERAND (arg, 0);
      if (arg != last_parm)
	{
	  /* FIXME: Sometimes with the tree optimizers we can get the
	     not the last argument even though the user used the last
	     argument.  We just warn and set the arg to be the last
	     argument so that we will get wrong-code because of
	     it.  */
	  warning (0, "second parameter of %<va_start%> not last named argument");
	}

      /* Undefined by C99 7.15.1.4p4 (va_start):
         "If the parameter parmN is declared with the register storage
         class, with a function or array type, or with a type that is
         not compatible with the type that results after application of
         the default argument promotions, the behavior is undefined."
      */
      else if (DECL_REGISTER (arg))
        warning (0, "undefined behaviour when second parameter of "
                 "%<va_start%> is declared with %<register%> storage");

      /* We want to verify the second parameter just once before the tree
	 optimizers are run and then avoid keeping it in the tree,
	 as otherwise we could warn even for correct code like:
	 void foo (int i, ...)
	 { va_list ap; i++; va_start (ap, i); va_end (ap); }  */
      if (va_start_p)
	CALL_EXPR_ARG (exp, 1) = integer_zero_node;
      else
	CALL_EXPR_ARG (exp, 0) = integer_zero_node;
    }
  return false;
}


/* Simplify a call to the sprintf builtin with arguments DEST, FMT, and ORIG.
   ORIG may be null if this is a 2-argument call.  We don't attempt to
   simplify calls with more than 3 arguments.

   Return NULL_TREE if no simplification was possible, otherwise return the
   simplified form of the call as a tree.  If IGNORED is true, it means that
   the caller does not use the returned value of the function.  */

static tree
fold_builtin_sprintf (tree dest, tree fmt, tree orig, int ignored)
{
  tree call, retval;
  const char *fmt_str = NULL;

  /* Verify the required arguments in the original call.  We deal with two
     types of sprintf() calls: 'sprintf (str, fmt)' and
     'sprintf (dest, "%s", orig)'.  */
  if (!validate_arg (dest, POINTER_TYPE)
      || !validate_arg (fmt, POINTER_TYPE))
    return NULL_TREE;
  if (orig && !validate_arg (orig, POINTER_TYPE))
    return NULL_TREE;

  /* Check whether the format is a literal string constant.  */
  fmt_str = c_getstr (fmt);
  if (fmt_str == NULL)
    return NULL_TREE;

  call = NULL_TREE;
  retval = NULL_TREE;

  if (!init_target_chars ())
    return NULL_TREE;

  /* If the format doesn't contain % args or %%, use strcpy.  */
  if (strchr (fmt_str, target_percent) == NULL)
    {
      tree fn = implicit_built_in_decls[BUILT_IN_STRCPY];

      if (!fn)
	return NULL_TREE;

      /* Don't optimize sprintf (buf, "abc", ptr++).  */
      if (orig)
	return NULL_TREE;

      /* Convert sprintf (str, fmt) into strcpy (str, fmt) when
	 'format' is known to contain no % formats.  */
      call = build_call_expr (fn, 2, dest, fmt);
      if (!ignored)
	retval = build_int_cst (NULL_TREE, strlen (fmt_str));
    }

  /* If the format is "%s", use strcpy if the result isn't used.  */
  else if (fmt_str && strcmp (fmt_str, target_percent_s) == 0)
    {
      tree fn;
      fn = implicit_built_in_decls[BUILT_IN_STRCPY];

      if (!fn)
	return NULL_TREE;

      /* Don't crash on sprintf (str1, "%s").  */
      if (!orig)
	return NULL_TREE;

      /* Convert sprintf (str1, "%s", str2) into strcpy (str1, str2).  */
      if (!ignored)
	{
	  retval = c_strlen (orig, 1);
	  if (!retval || TREE_CODE (retval) != INTEGER_CST)
	    return NULL_TREE;
	}
      call = build_call_expr (fn, 2, dest, orig);
    }

  if (call && retval)
    {
      retval = fold_convert
	(TREE_TYPE (TREE_TYPE (implicit_built_in_decls[BUILT_IN_SPRINTF])),
	 retval);
      return build2 (COMPOUND_EXPR, TREE_TYPE (retval), call, retval);
    }
  else
    return call;
}

/* Expand a call EXP to __builtin_object_size.  */

rtx
expand_builtin_object_size (tree exp)
{
  tree ost;
  int object_size_type;
  tree fndecl = get_callee_fndecl (exp);

  if (!validate_arglist (exp, POINTER_TYPE, INTEGER_TYPE, VOID_TYPE))
    {
      error ("%Kfirst argument of %D must be a pointer, second integer constant",
	     exp, fndecl);
      expand_builtin_trap ();
      return const0_rtx;
    }

  ost = CALL_EXPR_ARG (exp, 1);
  STRIP_NOPS (ost);

  if (TREE_CODE (ost) != INTEGER_CST
      || tree_int_cst_sgn (ost) < 0
      || compare_tree_int (ost, 3) > 0)
    {
      error ("%Klast argument of %D is not integer constant between 0 and 3",
	     exp, fndecl);
      expand_builtin_trap ();
      return const0_rtx;
    }

  object_size_type = tree_low_cst (ost, 0);

  return object_size_type < 2 ? constm1_rtx : const0_rtx;
}

/* Expand EXP, a call to the __mem{cpy,pcpy,move,set}_chk builtin.
   FCODE is the BUILT_IN_* to use.
   Return NULL_RTX if we failed; the caller should emit a normal call,
   otherwise try to get the result in TARGET, if convenient (and in
   mode MODE if that's convenient).  */

static rtx
expand_builtin_memory_chk (tree exp, rtx target, enum machine_mode mode,
			   enum built_in_function fcode)
{
  tree dest, src, len, size;

  if (!validate_arglist (exp,
			 POINTER_TYPE,
			 fcode == BUILT_IN_MEMSET_CHK
			 ? INTEGER_TYPE : POINTER_TYPE,
			 INTEGER_TYPE, INTEGER_TYPE, VOID_TYPE))
    return NULL_RTX;

  dest = CALL_EXPR_ARG (exp, 0);
  src = CALL_EXPR_ARG (exp, 1);
  len = CALL_EXPR_ARG (exp, 2);
  size = CALL_EXPR_ARG (exp, 3);

  if (! host_integerp (size, 1))
    return NULL_RTX;

  if (host_integerp (len, 1) || integer_all_onesp (size))
    {
      tree fn;

      if (! integer_all_onesp (size) && tree_int_cst_lt (size, len))
	{
	  warning (0, "%Kcall to %D will always overflow destination buffer",
		   exp, get_callee_fndecl (exp));
	  return NULL_RTX;
	}

      fn = NULL_TREE;
      /* If __builtin_mem{cpy,pcpy,move,set}_chk is used, assume
	 mem{cpy,pcpy,move,set} is available.  */
      switch (fcode)
	{
	case BUILT_IN_MEMCPY_CHK:
	  fn = built_in_decls[BUILT_IN_MEMCPY];
	  break;
	case BUILT_IN_MEMPCPY_CHK:
	  fn = built_in_decls[BUILT_IN_MEMPCPY];
	  break;
	case BUILT_IN_MEMMOVE_CHK:
	  fn = built_in_decls[BUILT_IN_MEMMOVE];
	  break;
	case BUILT_IN_MEMSET_CHK:
	  fn = built_in_decls[BUILT_IN_MEMSET];
	  break;
	default:
	  break;
	}

      if (! fn)
	return NULL_RTX;

      fn = build_call_expr (fn, 3, dest, src, len);
      STRIP_TYPE_NOPS (fn);
      while (TREE_CODE (fn) == COMPOUND_EXPR)
	{
	  expand_expr (TREE_OPERAND (fn, 0), const0_rtx, VOIDmode,
		       EXPAND_NORMAL);
	  fn = TREE_OPERAND (fn, 1);
	}
      if (TREE_CODE (fn) == CALL_EXPR)
	CALL_EXPR_TAILCALL (fn) = CALL_EXPR_TAILCALL (exp);
      return expand_expr (fn, target, mode, EXPAND_NORMAL);
    }
  else if (fcode == BUILT_IN_MEMSET_CHK)
    return NULL_RTX;
  else
    {
      unsigned int dest_align
	= get_pointer_alignment (dest, BIGGEST_ALIGNMENT);

      /* If DEST is not a pointer type, call the normal function.  */
      if (dest_align == 0)
	return NULL_RTX;

      /* If SRC and DEST are the same (and not volatile), do nothing.  */
      if (operand_equal_p (src, dest, 0))
	{
	  tree expr;

	  if (fcode != BUILT_IN_MEMPCPY_CHK)
	    {
	      /* Evaluate and ignore LEN in case it has side-effects.  */
	      expand_expr (len, const0_rtx, VOIDmode, EXPAND_NORMAL);
	      return expand_expr (dest, target, mode, EXPAND_NORMAL);
	    }

	  expr = fold_build2 (POINTER_PLUS_EXPR, TREE_TYPE (dest), dest, len);
	  return expand_expr (expr, target, mode, EXPAND_NORMAL);
	}

      /* __memmove_chk special case.  */
      if (fcode == BUILT_IN_MEMMOVE_CHK)
	{
	  unsigned int src_align
	    = get_pointer_alignment (src, BIGGEST_ALIGNMENT);

	  if (src_align == 0)
	    return NULL_RTX;

	  /* If src is categorized for a readonly section we can use
	     normal __memcpy_chk.  */
	  if (readonly_data_expr (src))
	    {
	      tree fn = built_in_decls[BUILT_IN_MEMCPY_CHK];
	      if (!fn)
		return NULL_RTX;
	      fn = build_call_expr (fn, 4, dest, src, len, size);
	      STRIP_TYPE_NOPS (fn);
	      while (TREE_CODE (fn) == COMPOUND_EXPR)
		{
		  expand_expr (TREE_OPERAND (fn, 0), const0_rtx, VOIDmode,
			       EXPAND_NORMAL);
		  fn = TREE_OPERAND (fn, 1);
		}
	      if (TREE_CODE (fn) == CALL_EXPR)
		CALL_EXPR_TAILCALL (fn) = CALL_EXPR_TAILCALL (exp);
	      return expand_expr (fn, target, mode, EXPAND_NORMAL);
	    }
	}
      return NULL_RTX;
    }
}

/* Emit warning if a buffer overflow is detected at compile time.  */

static void
maybe_emit_chk_warning (tree exp, enum built_in_function fcode)
{
  int is_strlen = 0;
  tree len, size;

  switch (fcode)
    {
    case BUILT_IN_STRCPY_CHK:
    case BUILT_IN_STPCPY_CHK:
    /* For __strcat_chk the warning will be emitted only if overflowing
       by at least strlen (dest) + 1 bytes.  */
    case BUILT_IN_STRCAT_CHK:
      len = CALL_EXPR_ARG (exp, 1);
      size = CALL_EXPR_ARG (exp, 2);
      is_strlen = 1;
      break;
    case BUILT_IN_STRNCAT_CHK:
    case BUILT_IN_STRNCPY_CHK:
      len = CALL_EXPR_ARG (exp, 2);
      size = CALL_EXPR_ARG (exp, 3);
      break;
    case BUILT_IN_SNPRINTF_CHK:
    case BUILT_IN_VSNPRINTF_CHK:
      len = CALL_EXPR_ARG (exp, 1);
      size = CALL_EXPR_ARG (exp, 3);
      break;
    default:
      gcc_unreachable ();
    }

  if (!len || !size)
    return;

  if (! host_integerp (size, 1) || integer_all_onesp (size))
    return;

  if (is_strlen)
    {
      len = c_strlen (len, 1);
      if (! len || ! host_integerp (len, 1) || tree_int_cst_lt (len, size))
	return;
    }
  else if (fcode == BUILT_IN_STRNCAT_CHK)
    {
      tree src = CALL_EXPR_ARG (exp, 1);
      if (! src || ! host_integerp (len, 1) || tree_int_cst_lt (len, size))
	return;
      src = c_strlen (src, 1);
      if (! src || ! host_integerp (src, 1))
	{
	  warning (0, "%Kcall to %D might overflow destination buffer",
		   exp, get_callee_fndecl (exp));
	  return;
	}
      else if (tree_int_cst_lt (src, size))
	return;
    }
  else if (! host_integerp (len, 1) || ! tree_int_cst_lt (size, len))
    return;

  warning (0, "%Kcall to %D will always overflow destination buffer",
	   exp, get_callee_fndecl (exp));
}

/* Emit warning if a buffer overflow is detected at compile time
   in __sprintf_chk/__vsprintf_chk calls.  */

static void
maybe_emit_sprintf_chk_warning (tree exp, enum built_in_function fcode)
{
  tree dest, size, len, fmt, flag;
  const char *fmt_str;
  int nargs = call_expr_nargs (exp);

  /* Verify the required arguments in the original call.  */
  
  if (nargs < 4)
    return;
  dest = CALL_EXPR_ARG (exp, 0);
  flag = CALL_EXPR_ARG (exp, 1);
  size = CALL_EXPR_ARG (exp, 2);
  fmt = CALL_EXPR_ARG (exp, 3);

  if (! host_integerp (size, 1) || integer_all_onesp (size))
    return;

  /* Check whether the format is a literal string constant.  */
  fmt_str = c_getstr (fmt);
  if (fmt_str == NULL)
    return;

  if (!init_target_chars ())
    return;

  /* If the format doesn't contain % args or %%, we know its size.  */
  if (strchr (fmt_str, target_percent) == 0)
    len = build_int_cstu (size_type_node, strlen (fmt_str));
  /* If the format is "%s" and first ... argument is a string literal,
     we know it too.  */
  else if (fcode == BUILT_IN_SPRINTF_CHK
	   && strcmp (fmt_str, target_percent_s) == 0)
    {
      tree arg;

      if (nargs < 5)
	return;
      arg = CALL_EXPR_ARG (exp, 4);
      if (! POINTER_TYPE_P (TREE_TYPE (arg)))
	return;

      len = c_strlen (arg, 1);
      if (!len || ! host_integerp (len, 1))
	return;
    }
  else
    return;

  if (! tree_int_cst_lt (len, size))
    {
      warning (0, "%Kcall to %D will always overflow destination buffer",
	       exp, get_callee_fndecl (exp));
    }
}

/* Emit warning if a free is called with address of a variable.  */

static void
maybe_emit_free_warning (tree exp)
{
  tree arg = CALL_EXPR_ARG (exp, 0);

  STRIP_NOPS (arg);
  if (TREE_CODE (arg) != ADDR_EXPR)
    return;

  arg = get_base_address (TREE_OPERAND (arg, 0));
  if (arg == NULL || INDIRECT_REF_P (arg))
    return;

  if (SSA_VAR_P (arg))
    warning (0, "%Kattempt to free a non-heap object %qD", exp, arg);
  else
    warning (0, "%Kattempt to free a non-heap object", exp);
}

/* Fold a call to __builtin_object_size with arguments PTR and OST,
   if possible.  */

tree
fold_builtin_object_size (tree ptr, tree ost)
{
  tree ret = NULL_TREE;
  int object_size_type;

  if (!validate_arg (ptr, POINTER_TYPE)
      || !validate_arg (ost, INTEGER_TYPE))
    return NULL_TREE;

  STRIP_NOPS (ost);

  if (TREE_CODE (ost) != INTEGER_CST
      || tree_int_cst_sgn (ost) < 0
      || compare_tree_int (ost, 3) > 0)
    return NULL_TREE;

  object_size_type = tree_low_cst (ost, 0);

  /* __builtin_object_size doesn't evaluate side-effects in its arguments;
     if there are any side-effects, it returns (size_t) -1 for types 0 and 1
     and (size_t) 0 for types 2 and 3.  */
  if (TREE_SIDE_EFFECTS (ptr))
    return build_int_cst_type (size_type_node, object_size_type < 2 ? -1 : 0);

  if (TREE_CODE (ptr) == ADDR_EXPR)
    ret = build_int_cstu (size_type_node,
			  compute_builtin_object_size (ptr, object_size_type));

  else if (TREE_CODE (ptr) == SSA_NAME)
    {
      unsigned HOST_WIDE_INT bytes;

      /* If object size is not known yet, delay folding until
       later.  Maybe subsequent passes will help determining
       it.  */
      bytes = compute_builtin_object_size (ptr, object_size_type);
      if (bytes != (unsigned HOST_WIDE_INT) (object_size_type < 2
					     ? -1 : 0))
	ret = build_int_cstu (size_type_node, bytes);
    }

  if (ret)
    {
      unsigned HOST_WIDE_INT low = TREE_INT_CST_LOW (ret);
      HOST_WIDE_INT high = TREE_INT_CST_HIGH (ret);
      if (fit_double_type (low, high, &low, &high, TREE_TYPE (ret)))
	ret = NULL_TREE;
    }

  return ret;
}

/* Fold a call to the __mem{cpy,pcpy,move,set}_chk builtin.
   DEST, SRC, LEN, and SIZE are the arguments to the call.
   IGNORE is true, if return value can be ignored.  FCODE is the BUILT_IN_*
   code of the builtin.  If MAXLEN is not NULL, it is maximum length
   passed as third argument.  */

tree
fold_builtin_memory_chk (tree fndecl,
			 tree dest, tree src, tree len, tree size,
			 tree maxlen, bool ignore,
			 enum built_in_function fcode)
{
  tree fn;

  if (!validate_arg (dest, POINTER_TYPE)
      || !validate_arg (src,
			(fcode == BUILT_IN_MEMSET_CHK
			 ? INTEGER_TYPE : POINTER_TYPE))
      || !validate_arg (len, INTEGER_TYPE)
      || !validate_arg (size, INTEGER_TYPE))
    return NULL_TREE;

  /* If SRC and DEST are the same (and not volatile), return DEST
     (resp. DEST+LEN for __mempcpy_chk).  */
  if (fcode != BUILT_IN_MEMSET_CHK && operand_equal_p (src, dest, 0))
    {
      if (fcode != BUILT_IN_MEMPCPY_CHK)
	return omit_one_operand (TREE_TYPE (TREE_TYPE (fndecl)), dest, len);
      else
	{
	  tree temp = fold_build2 (POINTER_PLUS_EXPR, TREE_TYPE (dest), dest, len);
	  return fold_convert (TREE_TYPE (TREE_TYPE (fndecl)), temp);
	}
    }

  if (! host_integerp (size, 1))
    return NULL_TREE;

  if (! integer_all_onesp (size))
    {
      if (! host_integerp (len, 1))
	{
	  /* If LEN is not constant, try MAXLEN too.
	     For MAXLEN only allow optimizing into non-_ocs function
	     if SIZE is >= MAXLEN, never convert to __ocs_fail ().  */
	  if (maxlen == NULL_TREE || ! host_integerp (maxlen, 1))
	    {
	      if (fcode == BUILT_IN_MEMPCPY_CHK && ignore)
		{
		  /* (void) __mempcpy_chk () can be optimized into
		     (void) __memcpy_chk ().  */
		  fn = built_in_decls[BUILT_IN_MEMCPY_CHK];
		  if (!fn)
		    return NULL_TREE;

		  return build_call_expr (fn, 4, dest, src, len, size);
		}
	      return NULL_TREE;
	    }
	}
      else
	maxlen = len;

      if (tree_int_cst_lt (size, maxlen))
	return NULL_TREE;
    }

  fn = NULL_TREE;
  /* If __builtin_mem{cpy,pcpy,move,set}_chk is used, assume
     mem{cpy,pcpy,move,set} is available.  */
  switch (fcode)
    {
    case BUILT_IN_MEMCPY_CHK:
      fn = built_in_decls[BUILT_IN_MEMCPY];
      break;
    case BUILT_IN_MEMPCPY_CHK:
      fn = built_in_decls[BUILT_IN_MEMPCPY];
      break;
    case BUILT_IN_MEMMOVE_CHK:
      fn = built_in_decls[BUILT_IN_MEMMOVE];
      break;
    case BUILT_IN_MEMSET_CHK:
      fn = built_in_decls[BUILT_IN_MEMSET];
      break;
    default:
      break;
    }

  if (!fn)
    return NULL_TREE;

  return build_call_expr (fn, 3, dest, src, len);
}

/* Fold a call to the __st[rp]cpy_chk builtin.
   DEST, SRC, and SIZE are the arguments to the call.
   IGNORE is true if return value can be ignored.  FCODE is the BUILT_IN_*
   code of the builtin.  If MAXLEN is not NULL, it is maximum length of
   strings passed as second argument.  */

tree
fold_builtin_stxcpy_chk (tree fndecl, tree dest, tree src, tree size,
			 tree maxlen, bool ignore,
			 enum built_in_function fcode)
{
  tree len, fn;

  if (!validate_arg (dest, POINTER_TYPE)
      || !validate_arg (src, POINTER_TYPE)
      || !validate_arg (size, INTEGER_TYPE))
    return NULL_TREE;

  /* If SRC and DEST are the same (and not volatile), return DEST.  */
  if (fcode == BUILT_IN_STRCPY_CHK && operand_equal_p (src, dest, 0))
    return fold_convert (TREE_TYPE (TREE_TYPE (fndecl)), dest);

  if (! host_integerp (size, 1))
    return NULL_TREE;

  if (! integer_all_onesp (size))
    {
      len = c_strlen (src, 1);
      if (! len || ! host_integerp (len, 1))
	{
	  /* If LEN is not constant, try MAXLEN too.
	     For MAXLEN only allow optimizing into non-_ocs function
	     if SIZE is >= MAXLEN, never convert to __ocs_fail ().  */
	  if (maxlen == NULL_TREE || ! host_integerp (maxlen, 1))
	    {
	      if (fcode == BUILT_IN_STPCPY_CHK)
		{
		  if (! ignore)
		    return NULL_TREE;

		  /* If return value of __stpcpy_chk is ignored,
		     optimize into __strcpy_chk.  */
		  fn = built_in_decls[BUILT_IN_STRCPY_CHK];
		  if (!fn)
		    return NULL_TREE;

		  return build_call_expr (fn, 3, dest, src, size);
		}

	      if (! len || TREE_SIDE_EFFECTS (len))
		return NULL_TREE;

	      /* If c_strlen returned something, but not a constant,
		 transform __strcpy_chk into __memcpy_chk.  */
	      fn = built_in_decls[BUILT_IN_MEMCPY_CHK];
	      if (!fn)
		return NULL_TREE;

	      len = size_binop (PLUS_EXPR, len, ssize_int (1));
	      return fold_convert (TREE_TYPE (TREE_TYPE (fndecl)),
				   build_call_expr (fn, 4,
						    dest, src, len, size));
	    }
	}
      else
	maxlen = len;

      if (! tree_int_cst_lt (maxlen, size))
	return NULL_TREE;
    }

  /* If __builtin_st{r,p}cpy_chk is used, assume st{r,p}cpy is available.  */
  fn = built_in_decls[fcode == BUILT_IN_STPCPY_CHK
		      ? BUILT_IN_STPCPY : BUILT_IN_STRCPY];
  if (!fn)
    return NULL_TREE;

  return build_call_expr (fn, 2, dest, src);
}

/* Fold a call to the __strncpy_chk builtin.  DEST, SRC, LEN, and SIZE
   are the arguments to the call.  If MAXLEN is not NULL, it is maximum
   length passed as third argument.  */

tree
fold_builtin_strncpy_chk (tree dest, tree src, tree len, tree size,
			  tree maxlen)
{
  tree fn;

  if (!validate_arg (dest, POINTER_TYPE)
      || !validate_arg (src, POINTER_TYPE)
      || !validate_arg (len, INTEGER_TYPE)
      || !validate_arg (size, INTEGER_TYPE))
    return NULL_TREE;

  if (! host_integerp (size, 1))
    return NULL_TREE;

  if (! integer_all_onesp (size))
    {
      if (! host_integerp (len, 1))
	{
	  /* If LEN is not constant, try MAXLEN too.
	     For MAXLEN only allow optimizing into non-_ocs function
	     if SIZE is >= MAXLEN, never convert to __ocs_fail ().  */
	  if (maxlen == NULL_TREE || ! host_integerp (maxlen, 1))
	    return NULL_TREE;
	}
      else
	maxlen = len;

      if (tree_int_cst_lt (size, maxlen))
	return NULL_TREE;
    }

  /* If __builtin_strncpy_chk is used, assume strncpy is available.  */
  fn = built_in_decls[BUILT_IN_STRNCPY];
  if (!fn)
    return NULL_TREE;

  return build_call_expr (fn, 3, dest, src, len);
}

/* Fold a call to the __strcat_chk builtin FNDECL.  DEST, SRC, and SIZE
   are the arguments to the call.  */

static tree
fold_builtin_strcat_chk (tree fndecl, tree dest, tree src, tree size)
{
  tree fn;
  const char *p;

  if (!validate_arg (dest, POINTER_TYPE)
      || !validate_arg (src, POINTER_TYPE)
      || !validate_arg (size, INTEGER_TYPE))
    return NULL_TREE;

  p = c_getstr (src);
  /* If the SRC parameter is "", return DEST.  */
  if (p && *p == '\0')
    return omit_one_operand (TREE_TYPE (TREE_TYPE (fndecl)), dest, src);

  if (! host_integerp (size, 1) || ! integer_all_onesp (size))
    return NULL_TREE;

  /* If __builtin_strcat_chk is used, assume strcat is available.  */
  fn = built_in_decls[BUILT_IN_STRCAT];
  if (!fn)
    return NULL_TREE;

  return build_call_expr (fn, 2, dest, src);
}

/* Fold a call to the __strncat_chk builtin with arguments DEST, SRC,
   LEN, and SIZE.  */

static tree
fold_builtin_strncat_chk (tree fndecl,
			  tree dest, tree src, tree len, tree size)
{
  tree fn;
  const char *p;

  if (!validate_arg (dest, POINTER_TYPE)
      || !validate_arg (src, POINTER_TYPE)
      || !validate_arg (size, INTEGER_TYPE)
      || !validate_arg (size, INTEGER_TYPE))
    return NULL_TREE;

  p = c_getstr (src);
  /* If the SRC parameter is "" or if LEN is 0, return DEST.  */
  if (p && *p == '\0')
    return omit_one_operand (TREE_TYPE (TREE_TYPE (fndecl)), dest, len);
  else if (integer_zerop (len))
    return omit_one_operand (TREE_TYPE (TREE_TYPE (fndecl)), dest, src);

  if (! host_integerp (size, 1))
    return NULL_TREE;

  if (! integer_all_onesp (size))
    {
      tree src_len = c_strlen (src, 1);
      if (src_len
	  && host_integerp (src_len, 1)
	  && host_integerp (len, 1)
	  && ! tree_int_cst_lt (len, src_len))
	{
	  /* If LEN >= strlen (SRC), optimize into __strcat_chk.  */
	  fn = built_in_decls[BUILT_IN_STRCAT_CHK];
	  if (!fn)
	    return NULL_TREE;

	  return build_call_expr (fn, 3, dest, src, size);
	}
      return NULL_TREE;
    }

  /* If __builtin_strncat_chk is used, assume strncat is available.  */
  fn = built_in_decls[BUILT_IN_STRNCAT];
  if (!fn)
    return NULL_TREE;

  return build_call_expr (fn, 3, dest, src, len);
}

/* Fold a call EXP to __{,v}sprintf_chk.  Return NULL_TREE if
   a normal call should be emitted rather than expanding the function
   inline.  FCODE is either BUILT_IN_SPRINTF_CHK or BUILT_IN_VSPRINTF_CHK.  */

static tree
fold_builtin_sprintf_chk (tree exp, enum built_in_function fcode)
{
  tree dest, size, len, fn, fmt, flag;
  const char *fmt_str;
  int nargs = call_expr_nargs (exp);

  /* Verify the required arguments in the original call.  */
  if (nargs < 4)
    return NULL_TREE;
  dest = CALL_EXPR_ARG (exp, 0);
  if (!validate_arg (dest, POINTER_TYPE))
    return NULL_TREE;
  flag = CALL_EXPR_ARG (exp, 1);
  if (!validate_arg (flag, INTEGER_TYPE))
    return NULL_TREE;
  size = CALL_EXPR_ARG (exp, 2);
  if (!validate_arg (size, INTEGER_TYPE))
    return NULL_TREE;
  fmt = CALL_EXPR_ARG (exp, 3);
  if (!validate_arg (fmt, POINTER_TYPE))
    return NULL_TREE;

  if (! host_integerp (size, 1))
    return NULL_TREE;

  len = NULL_TREE;

  if (!init_target_chars ())
    return NULL_TREE;

  /* Check whether the format is a literal string constant.  */
  fmt_str = c_getstr (fmt);
  if (fmt_str != NULL)
    {
      /* If the format doesn't contain % args or %%, we know the size.  */
      if (strchr (fmt_str, target_percent) == 0)
	{
	  if (fcode != BUILT_IN_SPRINTF_CHK || nargs == 4)
	    len = build_int_cstu (size_type_node, strlen (fmt_str));
	}
      /* If the format is "%s" and first ... argument is a string literal,
	 we know the size too.  */
      else if (fcode == BUILT_IN_SPRINTF_CHK
	       && strcmp (fmt_str, target_percent_s) == 0)
	{
	  tree arg;

	  if (nargs == 5)
	    {
	      arg = CALL_EXPR_ARG (exp, 4);
	      if (validate_arg (arg, POINTER_TYPE))
		{
		  len = c_strlen (arg, 1);
		  if (! len || ! host_integerp (len, 1))
		    len = NULL_TREE;
		}
	    }
	}
    }

  if (! integer_all_onesp (size))
    {
      if (! len || ! tree_int_cst_lt (len, size))
	return NULL_TREE;
    }

  /* Only convert __{,v}sprintf_chk to {,v}sprintf if flag is 0
     or if format doesn't contain % chars or is "%s".  */
  if (! integer_zerop (flag))
    {
      if (fmt_str == NULL)
	return NULL_TREE;
      if (strchr (fmt_str, target_percent) != NULL
	  && strcmp (fmt_str, target_percent_s))
	return NULL_TREE;
    }

  /* If __builtin_{,v}sprintf_chk is used, assume {,v}sprintf is available.  */
  fn = built_in_decls[fcode == BUILT_IN_VSPRINTF_CHK
		      ? BUILT_IN_VSPRINTF : BUILT_IN_SPRINTF];
  if (!fn)
    return NULL_TREE;

  return rewrite_call_expr (exp, 4, fn, 2, dest, fmt);
}

/* Fold a call EXP to {,v}snprintf.  Return NULL_TREE if
   a normal call should be emitted rather than expanding the function
   inline.  FCODE is either BUILT_IN_SNPRINTF_CHK or
   BUILT_IN_VSNPRINTF_CHK.  If MAXLEN is not NULL, it is maximum length
   passed as second argument.  */

tree
fold_builtin_snprintf_chk (tree exp, tree maxlen,
			   enum built_in_function fcode)
{
  tree dest, size, len, fn, fmt, flag;
  const char *fmt_str;

  /* Verify the required arguments in the original call.  */
  if (call_expr_nargs (exp) < 5)
    return NULL_TREE;
  dest = CALL_EXPR_ARG (exp, 0);
  if (!validate_arg (dest, POINTER_TYPE))
    return NULL_TREE;
  len = CALL_EXPR_ARG (exp, 1);
  if (!validate_arg (len, INTEGER_TYPE))
    return NULL_TREE;
  flag = CALL_EXPR_ARG (exp, 2);
  if (!validate_arg (flag, INTEGER_TYPE))
    return NULL_TREE;
  size = CALL_EXPR_ARG (exp, 3);
  if (!validate_arg (size, INTEGER_TYPE))
    return NULL_TREE;
  fmt = CALL_EXPR_ARG (exp, 4);
  if (!validate_arg (fmt, POINTER_TYPE))
    return NULL_TREE;

  if (! host_integerp (size, 1))
    return NULL_TREE;

  if (! integer_all_onesp (size))
    {
      if (! host_integerp (len, 1))
	{
	  /* If LEN is not constant, try MAXLEN too.
	     For MAXLEN only allow optimizing into non-_ocs function
	     if SIZE is >= MAXLEN, never convert to __ocs_fail ().  */
	  if (maxlen == NULL_TREE || ! host_integerp (maxlen, 1))
	    return NULL_TREE;
	}
      else
	maxlen = len;

      if (tree_int_cst_lt (size, maxlen))
	return NULL_TREE;
    }

  if (!init_target_chars ())
    return NULL_TREE;

  /* Only convert __{,v}snprintf_chk to {,v}snprintf if flag is 0
     or if format doesn't contain % chars or is "%s".  */
  if (! integer_zerop (flag))
    {
      fmt_str = c_getstr (fmt);
      if (fmt_str == NULL)
	return NULL_TREE;
      if (strchr (fmt_str, target_percent) != NULL
	  && strcmp (fmt_str, target_percent_s))
	return NULL_TREE;
    }

  /* If __builtin_{,v}snprintf_chk is used, assume {,v}snprintf is
     available.  */
  fn = built_in_decls[fcode == BUILT_IN_VSNPRINTF_CHK
		      ? BUILT_IN_VSNPRINTF : BUILT_IN_SNPRINTF];
  if (!fn)
    return NULL_TREE;

  return rewrite_call_expr (exp, 5, fn, 3, dest, len, fmt);
}

/* Fold a call to the {,v}printf{,_unlocked} and __{,v}printf_chk builtins.
   FMT and ARG are the arguments to the call; we don't fold cases with
   more than 2 arguments, and ARG may be null if this is a 1-argument case.

   Return NULL_TREE if no simplification was possible, otherwise return the
   simplified form of the call as a tree.  FCODE is the BUILT_IN_*
   code of the function to be simplified.  */

static tree
fold_builtin_printf (tree fndecl, tree fmt, tree arg, bool ignore,
		     enum built_in_function fcode)
{
  tree fn_putchar, fn_puts, newarg, call = NULL_TREE;
  const char *fmt_str = NULL;

  /* If the return value is used, don't do the transformation.  */
  if (! ignore)
    return NULL_TREE;

  /* Verify the required arguments in the original call.  */
  if (!validate_arg (fmt, POINTER_TYPE))
    return NULL_TREE;

  /* Check whether the format is a literal string constant.  */
  fmt_str = c_getstr (fmt);
  if (fmt_str == NULL)
    return NULL_TREE;

  if (fcode == BUILT_IN_PRINTF_UNLOCKED)
    {
      /* If we're using an unlocked function, assume the other
	 unlocked functions exist explicitly.  */
      fn_putchar = built_in_decls[BUILT_IN_PUTCHAR_UNLOCKED];
      fn_puts = built_in_decls[BUILT_IN_PUTS_UNLOCKED];
    }
  else
    {
      fn_putchar = implicit_built_in_decls[BUILT_IN_PUTCHAR];
      fn_puts = implicit_built_in_decls[BUILT_IN_PUTS];
    }

  if (!init_target_chars ())
    return NULL_TREE;

  if (strcmp (fmt_str, target_percent_s) == 0
      || strchr (fmt_str, target_percent) == NULL)
    {
      const char *str;

      if (strcmp (fmt_str, target_percent_s) == 0)
	{
	  if (fcode == BUILT_IN_VPRINTF || fcode == BUILT_IN_VPRINTF_CHK)
	    return NULL_TREE;

	  if (!arg || !validate_arg (arg, POINTER_TYPE))
	    return NULL_TREE;

	  str = c_getstr (arg);
	  if (str == NULL)
	    return NULL_TREE;
	}
      else
	{
	  /* The format specifier doesn't contain any '%' characters.  */
	  if (fcode != BUILT_IN_VPRINTF && fcode != BUILT_IN_VPRINTF_CHK
	      && arg)
	    return NULL_TREE;
	  str = fmt_str;
	}

      /* If the string was "", printf does nothing.  */
      if (str[0] == '\0')
	return build_int_cst (TREE_TYPE (TREE_TYPE (fndecl)), 0);

      /* If the string has length of 1, call putchar.  */
      if (str[1] == '\0')
	{
	  /* Given printf("c"), (where c is any one character,)
	     convert "c"[0] to an int and pass that to the replacement
	     function.  */
	  newarg = build_int_cst (NULL_TREE, str[0]);
	  if (fn_putchar)
	    call = build_call_expr (fn_putchar, 1, newarg);
	}
      else
	{
	  /* If the string was "string\n", call puts("string").  */
	  size_t len = strlen (str);
	  if ((unsigned char)str[len - 1] == target_newline)
	    {
	      /* Create a NUL-terminated string that's one char shorter
		 than the original, stripping off the trailing '\n'.  */
	      char *newstr = XALLOCAVEC (char, len);
	      memcpy (newstr, str, len - 1);
	      newstr[len - 1] = 0;

	      newarg = build_string_literal (len, newstr);
	      if (fn_puts)
		call = build_call_expr (fn_puts, 1, newarg);
	    }
	  else
	    /* We'd like to arrange to call fputs(string,stdout) here,
	       but we need stdout and don't have a way to get it yet.  */
	    return NULL_TREE;
	}
    }

  /* The other optimizations can be done only on the non-va_list variants.  */
  else if (fcode == BUILT_IN_VPRINTF || fcode == BUILT_IN_VPRINTF_CHK)
    return NULL_TREE;

  /* If the format specifier was "%s\n", call __builtin_puts(arg).  */
  else if (strcmp (fmt_str, target_percent_s_newline) == 0)
    {
      if (!arg || !validate_arg (arg, POINTER_TYPE))
	return NULL_TREE;
      if (fn_puts)
	call = build_call_expr (fn_puts, 1, arg);
    }

  /* If the format specifier was "%c", call __builtin_putchar(arg).  */
  else if (strcmp (fmt_str, target_percent_c) == 0)
    {
      if (!arg || !validate_arg (arg, INTEGER_TYPE))
	return NULL_TREE;
      if (fn_putchar)
	call = build_call_expr (fn_putchar, 1, arg);
    }

  if (!call)
    return NULL_TREE;

  return fold_convert (TREE_TYPE (TREE_TYPE (fndecl)), call);
}

/* Fold a call to the {,v}fprintf{,_unlocked} and __{,v}printf_chk builtins.
   FP, FMT, and ARG are the arguments to the call.  We don't fold calls with
   more than 3 arguments, and ARG may be null in the 2-argument case.

   Return NULL_TREE if no simplification was possible, otherwise return the
   simplified form of the call as a tree.  FCODE is the BUILT_IN_*
   code of the function to be simplified.  */

static tree
fold_builtin_fprintf (tree fndecl, tree fp, tree fmt, tree arg, bool ignore,
		      enum built_in_function fcode)
{
  tree fn_fputc, fn_fputs, call = NULL_TREE;
  const char *fmt_str = NULL;

  /* If the return value is used, don't do the transformation.  */
  if (! ignore)
    return NULL_TREE;

  /* Verify the required arguments in the original call.  */
  if (!validate_arg (fp, POINTER_TYPE))
    return NULL_TREE;
  if (!validate_arg (fmt, POINTER_TYPE))
    return NULL_TREE;

  /* Check whether the format is a literal string constant.  */
  fmt_str = c_getstr (fmt);
  if (fmt_str == NULL)
    return NULL_TREE;

  if (fcode == BUILT_IN_FPRINTF_UNLOCKED)
    {
      /* If we're using an unlocked function, assume the other
	 unlocked functions exist explicitly.  */
      fn_fputc = built_in_decls[BUILT_IN_FPUTC_UNLOCKED];
      fn_fputs = built_in_decls[BUILT_IN_FPUTS_UNLOCKED];
    }
  else
    {
      fn_fputc = implicit_built_in_decls[BUILT_IN_FPUTC];
      fn_fputs = implicit_built_in_decls[BUILT_IN_FPUTS];
    }

  if (!init_target_chars ())
    return NULL_TREE;

  /* If the format doesn't contain % args or %%, use strcpy.  */
  if (strchr (fmt_str, target_percent) == NULL)
    {
      if (fcode != BUILT_IN_VFPRINTF && fcode != BUILT_IN_VFPRINTF_CHK
	  && arg)
	return NULL_TREE;

      /* If the format specifier was "", fprintf does nothing.  */
      if (fmt_str[0] == '\0')
	{
	  /* If FP has side-effects, just wait until gimplification is
	     done.  */
	  if (TREE_SIDE_EFFECTS (fp))
	    return NULL_TREE;

	  return build_int_cst (TREE_TYPE (TREE_TYPE (fndecl)), 0);
	}

      /* When "string" doesn't contain %, replace all cases of
	 fprintf (fp, string) with fputs (string, fp).  The fputs
	 builtin will take care of special cases like length == 1.  */
      if (fn_fputs)
	call = build_call_expr (fn_fputs, 2, fmt, fp);
    }

  /* The other optimizations can be done only on the non-va_list variants.  */
  else if (fcode == BUILT_IN_VFPRINTF || fcode == BUILT_IN_VFPRINTF_CHK)
    return NULL_TREE;

  /* If the format specifier was "%s", call __builtin_fputs (arg, fp).  */
  else if (strcmp (fmt_str, target_percent_s) == 0)
    {
      if (!arg || !validate_arg (arg, POINTER_TYPE))
	return NULL_TREE;
      if (fn_fputs)
	call = build_call_expr (fn_fputs, 2, arg, fp);
    }

  /* If the format specifier was "%c", call __builtin_fputc (arg, fp).  */
  else if (strcmp (fmt_str, target_percent_c) == 0)
    {
      if (!arg || !validate_arg (arg, INTEGER_TYPE))
	return NULL_TREE;
      if (fn_fputc)
	call = build_call_expr (fn_fputc, 2, arg, fp);
    }

  if (!call)
    return NULL_TREE;
  return fold_convert (TREE_TYPE (TREE_TYPE (fndecl)), call);
}

/* Initialize format string characters in the target charset.  */

static bool
init_target_chars (void)
{
  static bool init;
  if (!init)
    {
      target_newline = lang_hooks.to_target_charset ('\n');
      target_percent = lang_hooks.to_target_charset ('%');
      target_c = lang_hooks.to_target_charset ('c');
      target_s = lang_hooks.to_target_charset ('s');
      if (target_newline == 0 || target_percent == 0 || target_c == 0
	  || target_s == 0)
	return false;

      target_percent_c[0] = target_percent;
      target_percent_c[1] = target_c;
      target_percent_c[2] = '\0';

      target_percent_s[0] = target_percent;
      target_percent_s[1] = target_s;
      target_percent_s[2] = '\0';

      target_percent_s_newline[0] = target_percent;
      target_percent_s_newline[1] = target_s;
      target_percent_s_newline[2] = target_newline;
      target_percent_s_newline[3] = '\0';

      init = true;
    }
  return true;
}

/* Helper function for do_mpfr_arg*().  Ensure M is a normal number
   and no overflow/underflow occurred.  INEXACT is true if M was not
   exactly calculated.  TYPE is the tree type for the result.  This
   function assumes that you cleared the MPFR flags and then
   calculated M to see if anything subsequently set a flag prior to
   entering this function.  Return NULL_TREE if any checks fail.  */

static tree
do_mpfr_ckconv (mpfr_srcptr m, tree type, int inexact)
{
  /* Proceed iff we get a normal number, i.e. not NaN or Inf and no
     overflow/underflow occurred.  If -frounding-math, proceed iff the
     result of calling FUNC was exact.  */
  if (mpfr_number_p (m) && !mpfr_overflow_p () && !mpfr_underflow_p ()
      && (!flag_rounding_math || !inexact))
    {
      REAL_VALUE_TYPE rr;

      real_from_mpfr (&rr, m, type, GMP_RNDN);
      /* Proceed iff GCC's REAL_VALUE_TYPE can hold the MPFR value,
	 check for overflow/underflow.  If the REAL_VALUE_TYPE is zero
	 but the mpft_t is not, then we underflowed in the
	 conversion.  */
      if (real_isfinite (&rr)
	  && (rr.cl == rvc_zero) == (mpfr_zero_p (m) != 0))
        {
	  REAL_VALUE_TYPE rmode;

	  real_convert (&rmode, TYPE_MODE (type), &rr);
	  /* Proceed iff the specified mode can hold the value.  */
	  if (real_identical (&rmode, &rr))
	    return build_real (type, rmode);
	}
    }
  return NULL_TREE;
}

/* If argument ARG is a REAL_CST, call the one-argument mpfr function
   FUNC on it and return the resulting value as a tree with type TYPE.
   If MIN and/or MAX are not NULL, then the supplied ARG must be
   within those bounds.  If INCLUSIVE is true, then MIN/MAX are
   acceptable values, otherwise they are not.  The mpfr precision is
   set to the precision of TYPE.  We assume that function FUNC returns
   zero if the result could be calculated exactly within the requested
   precision.  */

static tree
do_mpfr_arg1 (tree arg, tree type, int (*func)(mpfr_ptr, mpfr_srcptr, mp_rnd_t),
	      const REAL_VALUE_TYPE *min, const REAL_VALUE_TYPE *max,
	      bool inclusive)
{
  tree result = NULL_TREE;
  
  STRIP_NOPS (arg);

  /* To proceed, MPFR must exactly represent the target floating point
     format, which only happens when the target base equals two.  */
  if (REAL_MODE_FORMAT (TYPE_MODE (type))->b == 2
      && TREE_CODE (arg) == REAL_CST && !TREE_OVERFLOW (arg))
    {
      const REAL_VALUE_TYPE *const ra = &TREE_REAL_CST (arg);

      if (real_isfinite (ra)
	  && (!min || real_compare (inclusive ? GE_EXPR: GT_EXPR , ra, min))
	  && (!max || real_compare (inclusive ? LE_EXPR: LT_EXPR , ra, max)))
        {
	  const struct real_format *fmt = REAL_MODE_FORMAT (TYPE_MODE (type));
	  const int prec = fmt->p;
	  const mp_rnd_t rnd = fmt->round_towards_zero? GMP_RNDZ : GMP_RNDN;
	  int inexact;
	  mpfr_t m;

	  mpfr_init2 (m, prec);
	  mpfr_from_real (m, ra, GMP_RNDN);
	  mpfr_clear_flags ();
	  inexact = func (m, m, rnd);
	  result = do_mpfr_ckconv (m, type, inexact);
	  mpfr_clear (m);
	}
    }
  
  return result;
}

/* If argument ARG is a REAL_CST, call the two-argument mpfr function
   FUNC on it and return the resulting value as a tree with type TYPE.
   The mpfr precision is set to the precision of TYPE.  We assume that
   function FUNC returns zero if the result could be calculated
   exactly within the requested precision.  */

static tree
do_mpfr_arg2 (tree arg1, tree arg2, tree type,
	      int (*func)(mpfr_ptr, mpfr_srcptr, mpfr_srcptr, mp_rnd_t))
{
  tree result = NULL_TREE;
  
  STRIP_NOPS (arg1);
  STRIP_NOPS (arg2);

  /* To proceed, MPFR must exactly represent the target floating point
     format, which only happens when the target base equals two.  */
  if (REAL_MODE_FORMAT (TYPE_MODE (type))->b == 2
      && TREE_CODE (arg1) == REAL_CST && !TREE_OVERFLOW (arg1)
      && TREE_CODE (arg2) == REAL_CST && !TREE_OVERFLOW (arg2))
    {
      const REAL_VALUE_TYPE *const ra1 = &TREE_REAL_CST (arg1);
      const REAL_VALUE_TYPE *const ra2 = &TREE_REAL_CST (arg2);

      if (real_isfinite (ra1) && real_isfinite (ra2))
        {
	  const struct real_format *fmt = REAL_MODE_FORMAT (TYPE_MODE (type));
	  const int prec = fmt->p;
	  const mp_rnd_t rnd = fmt->round_towards_zero? GMP_RNDZ : GMP_RNDN;
	  int inexact;
	  mpfr_t m1, m2;

	  mpfr_inits2 (prec, m1, m2, NULL);
	  mpfr_from_real (m1, ra1, GMP_RNDN);
	  mpfr_from_real (m2, ra2, GMP_RNDN);
	  mpfr_clear_flags ();
	  inexact = func (m1, m1, m2, rnd);
	  result = do_mpfr_ckconv (m1, type, inexact);
	  mpfr_clears (m1, m2, NULL);
	}
    }
  
  return result;
}

/* If argument ARG is a REAL_CST, call the three-argument mpfr function
   FUNC on it and return the resulting value as a tree with type TYPE.
   The mpfr precision is set to the precision of TYPE.  We assume that
   function FUNC returns zero if the result could be calculated
   exactly within the requested precision.  */

static tree
do_mpfr_arg3 (tree arg1, tree arg2, tree arg3, tree type,
	      int (*func)(mpfr_ptr, mpfr_srcptr, mpfr_srcptr, mpfr_srcptr, mp_rnd_t))
{
  tree result = NULL_TREE;
  
  STRIP_NOPS (arg1);
  STRIP_NOPS (arg2);
  STRIP_NOPS (arg3);

  /* To proceed, MPFR must exactly represent the target floating point
     format, which only happens when the target base equals two.  */
  if (REAL_MODE_FORMAT (TYPE_MODE (type))->b == 2
      && TREE_CODE (arg1) == REAL_CST && !TREE_OVERFLOW (arg1)
      && TREE_CODE (arg2) == REAL_CST && !TREE_OVERFLOW (arg2)
      && TREE_CODE (arg3) == REAL_CST && !TREE_OVERFLOW (arg3))
    {
      const REAL_VALUE_TYPE *const ra1 = &TREE_REAL_CST (arg1);
      const REAL_VALUE_TYPE *const ra2 = &TREE_REAL_CST (arg2);
      const REAL_VALUE_TYPE *const ra3 = &TREE_REAL_CST (arg3);

      if (real_isfinite (ra1) && real_isfinite (ra2) && real_isfinite (ra3))
        {
	  const struct real_format *fmt = REAL_MODE_FORMAT (TYPE_MODE (type));
	  const int prec = fmt->p;
	  const mp_rnd_t rnd = fmt->round_towards_zero? GMP_RNDZ : GMP_RNDN;
	  int inexact;
	  mpfr_t m1, m2, m3;

	  mpfr_inits2 (prec, m1, m2, m3, NULL);
	  mpfr_from_real (m1, ra1, GMP_RNDN);
	  mpfr_from_real (m2, ra2, GMP_RNDN);
	  mpfr_from_real (m3, ra3, GMP_RNDN);
	  mpfr_clear_flags ();
	  inexact = func (m1, m1, m2, m3, rnd);
	  result = do_mpfr_ckconv (m1, type, inexact);
	  mpfr_clears (m1, m2, m3, NULL);
	}
    }
  
  return result;
}

/* If argument ARG is a REAL_CST, call mpfr_sin_cos() on it and set
   the pointers *(ARG_SINP) and *(ARG_COSP) to the resulting values.
   If ARG_SINP and ARG_COSP are NULL then the result is returned
   as a complex value.
   The type is taken from the type of ARG and is used for setting the
   precision of the calculation and results.  */

static tree
do_mpfr_sincos (tree arg, tree arg_sinp, tree arg_cosp)
{
  tree const type = TREE_TYPE (arg);
  tree result = NULL_TREE;
  
  STRIP_NOPS (arg);
  
  /* To proceed, MPFR must exactly represent the target floating point
     format, which only happens when the target base equals two.  */
  if (REAL_MODE_FORMAT (TYPE_MODE (type))->b == 2
      && TREE_CODE (arg) == REAL_CST
      && !TREE_OVERFLOW (arg))
    {
      const REAL_VALUE_TYPE *const ra = &TREE_REAL_CST (arg);

      if (real_isfinite (ra))
        {
	  const struct real_format *fmt = REAL_MODE_FORMAT (TYPE_MODE (type));
	  const int prec = fmt->p;
	  const mp_rnd_t rnd = fmt->round_towards_zero? GMP_RNDZ : GMP_RNDN;
	  tree result_s, result_c;
	  int inexact;
	  mpfr_t m, ms, mc;

	  mpfr_inits2 (prec, m, ms, mc, NULL);
	  mpfr_from_real (m, ra, GMP_RNDN);
	  mpfr_clear_flags ();
	  inexact = mpfr_sin_cos (ms, mc, m, rnd);
	  result_s = do_mpfr_ckconv (ms, type, inexact);
	  result_c = do_mpfr_ckconv (mc, type, inexact);
	  mpfr_clears (m, ms, mc, NULL);
	  if (result_s && result_c)
	    {
	      /* If we are to return in a complex value do so.  */
	      if (!arg_sinp && !arg_cosp)
		return build_complex (build_complex_type (type),
				      result_c, result_s);

	      /* Dereference the sin/cos pointer arguments.  */
	      arg_sinp = build_fold_indirect_ref (arg_sinp);
	      arg_cosp = build_fold_indirect_ref (arg_cosp);
	      /* Proceed if valid pointer type were passed in.  */
	      if (TYPE_MAIN_VARIANT (TREE_TYPE (arg_sinp)) == TYPE_MAIN_VARIANT (type)
		  && TYPE_MAIN_VARIANT (TREE_TYPE (arg_cosp)) == TYPE_MAIN_VARIANT (type))
	        {
		  /* Set the values. */
		  result_s = fold_build2 (MODIFY_EXPR, type, arg_sinp,
		      			  result_s);
		  TREE_SIDE_EFFECTS (result_s) = 1;
		  result_c = fold_build2 (MODIFY_EXPR, type, arg_cosp,
		      			  result_c);
		  TREE_SIDE_EFFECTS (result_c) = 1;
		  /* Combine the assignments into a compound expr.  */
		  result = non_lvalue (fold_build2 (COMPOUND_EXPR, type,
						    result_s, result_c));
		}
	    }
	}
    }
  return result;
}

/* If argument ARG1 is an INTEGER_CST and ARG2 is a REAL_CST, call the
   two-argument mpfr order N Bessel function FUNC on them and return
   the resulting value as a tree with type TYPE.  The mpfr precision
   is set to the precision of TYPE.  We assume that function FUNC
   returns zero if the result could be calculated exactly within the
   requested precision.  */
static tree
do_mpfr_bessel_n (tree arg1, tree arg2, tree type,
		  int (*func)(mpfr_ptr, long, mpfr_srcptr, mp_rnd_t),
		  const REAL_VALUE_TYPE *min, bool inclusive)
{
  tree result = NULL_TREE;

  STRIP_NOPS (arg1);
  STRIP_NOPS (arg2);

  /* To proceed, MPFR must exactly represent the target floating point
     format, which only happens when the target base equals two.  */
  if (REAL_MODE_FORMAT (TYPE_MODE (type))->b == 2
      && host_integerp (arg1, 0)
      && TREE_CODE (arg2) == REAL_CST && !TREE_OVERFLOW (arg2))
    {
      const HOST_WIDE_INT n = tree_low_cst(arg1, 0);
      const REAL_VALUE_TYPE *const ra = &TREE_REAL_CST (arg2);

      if (n == (long)n
	  && real_isfinite (ra)
	  && (!min || real_compare (inclusive ? GE_EXPR: GT_EXPR , ra, min)))
        {
	  const struct real_format *fmt = REAL_MODE_FORMAT (TYPE_MODE (type));
	  const int prec = fmt->p;
	  const mp_rnd_t rnd = fmt->round_towards_zero? GMP_RNDZ : GMP_RNDN;
	  int inexact;
	  mpfr_t m;

	  mpfr_init2 (m, prec);
	  mpfr_from_real (m, ra, GMP_RNDN);
	  mpfr_clear_flags ();
	  inexact = func (m, n, m, rnd);
	  result = do_mpfr_ckconv (m, type, inexact);
	  mpfr_clear (m);
	}
    }
  
  return result;
}

/* If arguments ARG0 and ARG1 are REAL_CSTs, call mpfr_remquo() to set
   the pointer *(ARG_QUO) and return the result.  The type is taken
   from the type of ARG0 and is used for setting the precision of the
   calculation and results.  */

static tree
do_mpfr_remquo (tree arg0, tree arg1, tree arg_quo)
{
  tree const type = TREE_TYPE (arg0);
  tree result = NULL_TREE;
  
  STRIP_NOPS (arg0);
  STRIP_NOPS (arg1);
  
  /* To proceed, MPFR must exactly represent the target floating point
     format, which only happens when the target base equals two.  */
  if (REAL_MODE_FORMAT (TYPE_MODE (type))->b == 2
      && TREE_CODE (arg0) == REAL_CST && !TREE_OVERFLOW (arg0)
      && TREE_CODE (arg1) == REAL_CST && !TREE_OVERFLOW (arg1))
    {
      const REAL_VALUE_TYPE *const ra0 = TREE_REAL_CST_PTR (arg0);
      const REAL_VALUE_TYPE *const ra1 = TREE_REAL_CST_PTR (arg1);

      if (real_isfinite (ra0) && real_isfinite (ra1))
        {
	  const struct real_format *fmt = REAL_MODE_FORMAT (TYPE_MODE (type));
	  const int prec = fmt->p;
	  const mp_rnd_t rnd = fmt->round_towards_zero? GMP_RNDZ : GMP_RNDN;
	  tree result_rem;
	  long integer_quo;
	  mpfr_t m0, m1;

	  mpfr_inits2 (prec, m0, m1, NULL);
	  mpfr_from_real (m0, ra0, GMP_RNDN);
	  mpfr_from_real (m1, ra1, GMP_RNDN);
	  mpfr_clear_flags ();
	  mpfr_remquo (m0, &integer_quo, m0, m1, rnd);
	  /* Remquo is independent of the rounding mode, so pass
	     inexact=0 to do_mpfr_ckconv().  */
	  result_rem = do_mpfr_ckconv (m0, type, /*inexact=*/ 0);
	  mpfr_clears (m0, m1, NULL);
	  if (result_rem)
	    {
	      /* MPFR calculates quo in the host's long so it may
		 return more bits in quo than the target int can hold
		 if sizeof(host long) > sizeof(target int).  This can
		 happen even for native compilers in LP64 mode.  In
		 these cases, modulo the quo value with the largest
		 number that the target int can hold while leaving one
		 bit for the sign.  */
	      if (sizeof (integer_quo) * CHAR_BIT > INT_TYPE_SIZE)
		integer_quo %= (long)(1UL << (INT_TYPE_SIZE - 1));

	      /* Dereference the quo pointer argument.  */
	      arg_quo = build_fold_indirect_ref (arg_quo);
	      /* Proceed iff a valid pointer type was passed in.  */
	      if (TYPE_MAIN_VARIANT (TREE_TYPE (arg_quo)) == integer_type_node)
	        {
		  /* Set the value. */
		  tree result_quo = fold_build2 (MODIFY_EXPR,
						 TREE_TYPE (arg_quo), arg_quo,
						 build_int_cst (NULL, integer_quo));
		  TREE_SIDE_EFFECTS (result_quo) = 1;
		  /* Combine the quo assignment with the rem.  */
		  result = non_lvalue (fold_build2 (COMPOUND_EXPR, type,
						    result_quo, result_rem));
		}
	    }
	}
    }
  return result;
}

/* If ARG is a REAL_CST, call mpfr_lgamma() on it and return the
   resulting value as a tree with type TYPE.  The mpfr precision is
   set to the precision of TYPE.  We assume that this mpfr function
   returns zero if the result could be calculated exactly within the
   requested precision.  In addition, the integer pointer represented
   by ARG_SG will be dereferenced and set to the appropriate signgam
   (-1,1) value.  */

static tree
do_mpfr_lgamma_r (tree arg, tree arg_sg, tree type)
{
  tree result = NULL_TREE;

  STRIP_NOPS (arg);
  
  /* To proceed, MPFR must exactly represent the target floating point
     format, which only happens when the target base equals two.  Also
     verify ARG is a constant and that ARG_SG is an int pointer.  */
  if (REAL_MODE_FORMAT (TYPE_MODE (type))->b == 2
      && TREE_CODE (arg) == REAL_CST && !TREE_OVERFLOW (arg)
      && TREE_CODE (TREE_TYPE (arg_sg)) == POINTER_TYPE
      && TYPE_MAIN_VARIANT (TREE_TYPE (TREE_TYPE (arg_sg))) == integer_type_node)
    {
      const REAL_VALUE_TYPE *const ra = TREE_REAL_CST_PTR (arg);

      /* In addition to NaN and Inf, the argument cannot be zero or a
	 negative integer.  */
      if (real_isfinite (ra)
	  && ra->cl != rvc_zero
	  && !(real_isneg(ra) && real_isinteger(ra, TYPE_MODE (type))))
        {
	  const struct real_format *fmt = REAL_MODE_FORMAT (TYPE_MODE (type));
	  const int prec = fmt->p;
	  const mp_rnd_t rnd = fmt->round_towards_zero? GMP_RNDZ : GMP_RNDN;
	  int inexact, sg;
	  mpfr_t m;
	  tree result_lg;

	  mpfr_init2 (m, prec);
	  mpfr_from_real (m, ra, GMP_RNDN);
	  mpfr_clear_flags ();
	  inexact = mpfr_lgamma (m, &sg, m, rnd);
	  result_lg = do_mpfr_ckconv (m, type, inexact);
	  mpfr_clear (m);
	  if (result_lg)
	    {
	      tree result_sg;

	      /* Dereference the arg_sg pointer argument.  */
	      arg_sg = build_fold_indirect_ref (arg_sg);
	      /* Assign the signgam value into *arg_sg. */
	      result_sg = fold_build2 (MODIFY_EXPR,
				       TREE_TYPE (arg_sg), arg_sg,
				       build_int_cst (NULL, sg));
	      TREE_SIDE_EFFECTS (result_sg) = 1;
	      /* Combine the signgam assignment with the lgamma result.  */
	      result = non_lvalue (fold_build2 (COMPOUND_EXPR, type,
						result_sg, result_lg));
	    }
	}
    }

  return result;
}

/* FIXME tuples.
   The functions below provide an alternate interface for folding
   builtin function calls presented as GIMPLE_CALL statements rather
   than as CALL_EXPRs.  The folded result is still expressed as a
   tree.  There is too much code duplication in the handling of
   varargs functions, and a more intrusive re-factoring would permit
   better sharing of code between the tree and statement-based
   versions of these functions.  */

/* Construct a new CALL_EXPR using the tail of the argument list of STMT
   along with N new arguments specified as the "..." parameters.  SKIP
   is the number of arguments in STMT to be omitted.  This function is used
   to do varargs-to-varargs transformations.  */

static tree
gimple_rewrite_call_expr (gimple stmt, int skip, tree fndecl, int n, ...)
{
  int oldnargs = gimple_call_num_args (stmt);
  int nargs = oldnargs - skip + n;
  tree fntype = TREE_TYPE (fndecl);
  tree fn = build1 (ADDR_EXPR, build_pointer_type (fntype), fndecl);
  tree *buffer;
  int i, j;
  va_list ap;

  buffer = XALLOCAVEC (tree, nargs);
  va_start (ap, n);
  for (i = 0; i < n; i++)
    buffer[i] = va_arg (ap, tree);
  va_end (ap);
  for (j = skip; j < oldnargs; j++, i++)
    buffer[i] = gimple_call_arg (stmt, j);

  return fold (build_call_array (TREE_TYPE (fntype), fn, nargs, buffer));
}

/* Fold a call STMT to __{,v}sprintf_chk.  Return NULL_TREE if
   a normal call should be emitted rather than expanding the function
   inline.  FCODE is either BUILT_IN_SPRINTF_CHK or BUILT_IN_VSPRINTF_CHK.  */

static tree
gimple_fold_builtin_sprintf_chk (gimple stmt, enum built_in_function fcode)
{
  tree dest, size, len, fn, fmt, flag;
  const char *fmt_str;
  int nargs = gimple_call_num_args (stmt);

  /* Verify the required arguments in the original call.  */
  if (nargs < 4)
    return NULL_TREE;
  dest = gimple_call_arg (stmt, 0);
  if (!validate_arg (dest, POINTER_TYPE))
    return NULL_TREE;
  flag = gimple_call_arg (stmt, 1);
  if (!validate_arg (flag, INTEGER_TYPE))
    return NULL_TREE;
  size = gimple_call_arg (stmt, 2);
  if (!validate_arg (size, INTEGER_TYPE))
    return NULL_TREE;
  fmt = gimple_call_arg (stmt, 3);
  if (!validate_arg (fmt, POINTER_TYPE))
    return NULL_TREE;

  if (! host_integerp (size, 1))
    return NULL_TREE;

  len = NULL_TREE;

  if (!init_target_chars ())
    return NULL_TREE;

  /* Check whether the format is a literal string constant.  */
  fmt_str = c_getstr (fmt);
  if (fmt_str != NULL)
    {
      /* If the format doesn't contain % args or %%, we know the size.  */
      if (strchr (fmt_str, target_percent) == 0)
	{
	  if (fcode != BUILT_IN_SPRINTF_CHK || nargs == 4)
	    len = build_int_cstu (size_type_node, strlen (fmt_str));
	}
      /* If the format is "%s" and first ... argument is a string literal,
	 we know the size too.  */
      else if (fcode == BUILT_IN_SPRINTF_CHK
	       && strcmp (fmt_str, target_percent_s) == 0)
	{
	  tree arg;

	  if (nargs == 5)
	    {
	      arg = gimple_call_arg (stmt, 4);
	      if (validate_arg (arg, POINTER_TYPE))
		{
		  len = c_strlen (arg, 1);
		  if (! len || ! host_integerp (len, 1))
		    len = NULL_TREE;
		}
	    }
	}
    }

  if (! integer_all_onesp (size))
    {
      if (! len || ! tree_int_cst_lt (len, size))
	return NULL_TREE;
    }

  /* Only convert __{,v}sprintf_chk to {,v}sprintf if flag is 0
     or if format doesn't contain % chars or is "%s".  */
  if (! integer_zerop (flag))
    {
      if (fmt_str == NULL)
	return NULL_TREE;
      if (strchr (fmt_str, target_percent) != NULL
	  && strcmp (fmt_str, target_percent_s))
	return NULL_TREE;
    }

  /* If __builtin_{,v}sprintf_chk is used, assume {,v}sprintf is available.  */
  fn = built_in_decls[fcode == BUILT_IN_VSPRINTF_CHK
		      ? BUILT_IN_VSPRINTF : BUILT_IN_SPRINTF];
  if (!fn)
    return NULL_TREE;

  return gimple_rewrite_call_expr (stmt, 4, fn, 2, dest, fmt);
}

/* Fold a call STMT to {,v}snprintf.  Return NULL_TREE if
   a normal call should be emitted rather than expanding the function
   inline.  FCODE is either BUILT_IN_SNPRINTF_CHK or
   BUILT_IN_VSNPRINTF_CHK.  If MAXLEN is not NULL, it is maximum length
   passed as second argument.  */

tree
gimple_fold_builtin_snprintf_chk (gimple stmt, tree maxlen,
                                  enum built_in_function fcode)
{
  tree dest, size, len, fn, fmt, flag;
  const char *fmt_str;

  /* Verify the required arguments in the original call.  */
  if (gimple_call_num_args (stmt) < 5)
    return NULL_TREE;
  dest = gimple_call_arg (stmt, 0);
  if (!validate_arg (dest, POINTER_TYPE))
    return NULL_TREE;
  len = gimple_call_arg (stmt, 1);
  if (!validate_arg (len, INTEGER_TYPE))
    return NULL_TREE;
  flag = gimple_call_arg (stmt, 2);
  if (!validate_arg (flag, INTEGER_TYPE))
    return NULL_TREE;
  size = gimple_call_arg (stmt, 3);
  if (!validate_arg (size, INTEGER_TYPE))
    return NULL_TREE;
  fmt = gimple_call_arg (stmt, 4);
  if (!validate_arg (fmt, POINTER_TYPE))
    return NULL_TREE;

  if (! host_integerp (size, 1))
    return NULL_TREE;

  if (! integer_all_onesp (size))
    {
      if (! host_integerp (len, 1))
	{
	  /* If LEN is not constant, try MAXLEN too.
	     For MAXLEN only allow optimizing into non-_ocs function
	     if SIZE is >= MAXLEN, never convert to __ocs_fail ().  */
	  if (maxlen == NULL_TREE || ! host_integerp (maxlen, 1))
	    return NULL_TREE;
	}
      else
	maxlen = len;

      if (tree_int_cst_lt (size, maxlen))
	return NULL_TREE;
    }

  if (!init_target_chars ())
    return NULL_TREE;

  /* Only convert __{,v}snprintf_chk to {,v}snprintf if flag is 0
     or if format doesn't contain % chars or is "%s".  */
  if (! integer_zerop (flag))
    {
      fmt_str = c_getstr (fmt);
      if (fmt_str == NULL)
	return NULL_TREE;
      if (strchr (fmt_str, target_percent) != NULL
	  && strcmp (fmt_str, target_percent_s))
	return NULL_TREE;
    }

  /* If __builtin_{,v}snprintf_chk is used, assume {,v}snprintf is
     available.  */
  fn = built_in_decls[fcode == BUILT_IN_VSNPRINTF_CHK
		      ? BUILT_IN_VSNPRINTF : BUILT_IN_SNPRINTF];
  if (!fn)
    return NULL_TREE;

  return gimple_rewrite_call_expr (stmt, 5, fn, 3, dest, len, fmt);
}

/* Builtins with folding operations that operate on "..." arguments
   need special handling; we need to store the arguments in a convenient
   data structure before attempting any folding.  Fortunately there are
   only a few builtins that fall into this category.  FNDECL is the
   function, EXP is the CALL_EXPR for the call, and IGNORE is true if the
   result of the function call is ignored.  */

static tree
gimple_fold_builtin_varargs (tree fndecl, gimple stmt, bool ignore ATTRIBUTE_UNUSED)
{
  enum built_in_function fcode = DECL_FUNCTION_CODE (fndecl);
  tree ret = NULL_TREE;

  switch (fcode)
    {
    case BUILT_IN_SPRINTF_CHK:
    case BUILT_IN_VSPRINTF_CHK:
      ret = gimple_fold_builtin_sprintf_chk (stmt, fcode);
      break;

    case BUILT_IN_SNPRINTF_CHK:
    case BUILT_IN_VSNPRINTF_CHK:
      ret = gimple_fold_builtin_snprintf_chk (stmt, NULL_TREE, fcode);

    default:
      break;
    }
  if (ret)
    {
      ret = build1 (NOP_EXPR, TREE_TYPE (ret), ret);
      TREE_NO_WARNING (ret) = 1;
      return ret;
    }
  return NULL_TREE;
}

/* A wrapper function for builtin folding that prevents warnings for
   "statement without effect" and the like, caused by removing the
   call node earlier than the warning is generated.  */

tree
fold_call_stmt (gimple stmt, bool ignore)
{
  tree ret = NULL_TREE;
  tree fndecl = gimple_call_fndecl (stmt);
  if (fndecl
      && TREE_CODE (fndecl) == FUNCTION_DECL
      && DECL_BUILT_IN (fndecl)
      && !gimple_call_va_arg_pack_p (stmt))
    {
      int nargs = gimple_call_num_args (stmt);

      if (avoid_folding_inline_builtin (fndecl))
	return NULL_TREE;
      /* FIXME: Don't use a list in this interface.  */
      if (DECL_BUILT_IN_CLASS (fndecl) == BUILT_IN_MD)
        {
          tree arglist = NULL_TREE;
          int i;
          for (i = nargs - 1; i >= 0; i--)
            arglist = tree_cons (NULL_TREE, gimple_call_arg (stmt, i), arglist);
	  return targetm.fold_builtin (fndecl, arglist, ignore);
        }
      else
	{
	  if (nargs <= MAX_ARGS_TO_FOLD_BUILTIN)
	    {
              tree args[MAX_ARGS_TO_FOLD_BUILTIN];
              int i;
              for (i = 0; i < nargs; i++)
                args[i] = gimple_call_arg (stmt, i);
	      ret = fold_builtin_n (fndecl, args, nargs, ignore);
	    }
	  if (!ret)
	    ret = gimple_fold_builtin_varargs (fndecl, stmt, ignore);
	  if (ret)
	    {
	      /* Propagate location information from original call to
		 expansion of builtin.  Otherwise things like
		 maybe_emit_chk_warning, that operate on the expansion
		 of a builtin, will use the wrong location information.  */
	      if (gimple_has_location (stmt))
                {
		  tree realret = ret;
		  if (TREE_CODE (ret) == NOP_EXPR)
		    realret = TREE_OPERAND (ret, 0);
		  if (CAN_HAVE_LOCATION_P (realret)
		      && !EXPR_HAS_LOCATION (realret))
		    SET_EXPR_LOCATION (realret, gimple_location (stmt));
                  return realret;
                }
	      return ret;
	    }
	}
    }
  return NULL_TREE;
}<|MERGE_RESOLUTION|>--- conflicted
+++ resolved
@@ -1,10 +1,6 @@
 /* Expand builtin functions.
    Copyright (C) 1988, 1992, 1993, 1994, 1995, 1996, 1997, 1998, 1999,
-<<<<<<< HEAD
-   2000, 2001, 2002, 2003, 2004, 2005, 2006, 2007, 2008
-=======
    2000, 2001, 2002, 2003, 2004, 2005, 2006, 2007, 2008, 2009
->>>>>>> a0daa400
    Free Software Foundation, Inc.
 
 This file is part of GCC.
@@ -5004,12 +5000,9 @@
 	 Call abort to encourage the user to fix the program.  */
       if (warned)
 	inform (input_location, "if this code is reached, the program will abort");
-<<<<<<< HEAD
-=======
       /* Before the abort, allow the evaluation of the va_list
 	 expression to exit or longjmp.  */
       gimplify_and_add (valist, pre_p);
->>>>>>> a0daa400
       t = build_call_expr (implicit_built_in_decls[BUILT_IN_TRAP], 0);
       gimplify_and_add (t, pre_p);
 
@@ -7715,11 +7708,7 @@
 	  tree tree_root;
 	  /* The inner root was either sqrt or cbrt.  */
 	  /* This was a conditional expression but it triggered a bug
-<<<<<<< HEAD
-	     in the Solaris 8 compiler.  */
-=======
 	     in Sun C 5.5.  */
->>>>>>> a0daa400
 	  REAL_VALUE_TYPE dconstroot;
 	  if (BUILTIN_SQRT_P (fcode))
 	    dconstroot = dconsthalf;
@@ -8924,13 +8913,9 @@
 	  || !TYPE_SIZE_UNIT (srctype)
 	  || !TYPE_SIZE_UNIT (desttype)
 	  || TREE_CODE (TYPE_SIZE_UNIT (srctype)) != INTEGER_CST
-<<<<<<< HEAD
-	  || TREE_CODE (TYPE_SIZE_UNIT (desttype)) != INTEGER_CST)
-=======
 	  || TREE_CODE (TYPE_SIZE_UNIT (desttype)) != INTEGER_CST
 	  || TYPE_VOLATILE (srctype)
 	  || TYPE_VOLATILE (desttype))
->>>>>>> a0daa400
 	return NULL_TREE;
 
       src_align = get_pointer_alignment (src, BIGGEST_ALIGNMENT);
@@ -8947,11 +8932,7 @@
 	{
 	  srcvar = build_fold_indirect_ref (src);
 	  if (TREE_THIS_VOLATILE (srcvar))
-<<<<<<< HEAD
-	    srcvar = NULL_TREE;
-=======
 	    return NULL_TREE;
->>>>>>> a0daa400
 	  else if (!tree_int_cst_equal (lang_hooks.expr_size (srcvar), len))
 	    srcvar = NULL_TREE;
 	  /* With memcpy, it is possible to bypass aliasing rules, so without
@@ -8969,70 +8950,15 @@
 	{
 	  destvar = build_fold_indirect_ref (dest);
 	  if (TREE_THIS_VOLATILE (destvar))
-<<<<<<< HEAD
-	    destvar = NULL_TREE;
-=======
 	    return NULL_TREE;
->>>>>>> a0daa400
 	  else if (!tree_int_cst_equal (lang_hooks.expr_size (destvar), len))
 	    destvar = NULL_TREE;
 	  else if (!var_decl_component_p (destvar))
 	    destvar = NULL_TREE;
 	}
-<<<<<<< HEAD
 
       if (srcvar == NULL_TREE && destvar == NULL_TREE)
 	return NULL_TREE;
-
-      if (srcvar == NULL_TREE)
-	{
-	  tree srcptype;
-	  if (TREE_ADDRESSABLE (TREE_TYPE (destvar)))
-	    return NULL_TREE;
-
-	  srctype = desttype;
-	  if (src_align < (int) TYPE_ALIGN (srctype))
-	    {
-	      if (AGGREGATE_TYPE_P (srctype)
-		  || SLOW_UNALIGNED_ACCESS (TYPE_MODE (srctype), src_align))
-		return NULL_TREE;
-
-	      srctype = build_variant_type_copy (srctype);
-	      TYPE_ALIGN (srctype) = src_align;
-	      TYPE_USER_ALIGN (srctype) = 1;
-	      TYPE_PACKED (srctype) = 1;
-	    }
-	  srcptype = build_pointer_type_for_mode (srctype, ptr_mode, true);
-	  src = fold_convert (srcptype, src);
-	  srcvar = build_fold_indirect_ref (src);
-	}
-      else if (destvar == NULL_TREE)
-	{
-	  tree destptype;
-	  if (TREE_ADDRESSABLE (TREE_TYPE (srcvar)))
-	    return NULL_TREE;
-
-	  desttype = srctype;
-	  if (dest_align < (int) TYPE_ALIGN (desttype))
-	    {
-	      if (AGGREGATE_TYPE_P (desttype)
-		  || SLOW_UNALIGNED_ACCESS (TYPE_MODE (desttype), dest_align))
-		return NULL_TREE;
-
-	      desttype = build_variant_type_copy (desttype);
-	      TYPE_ALIGN (desttype) = dest_align;
-	      TYPE_USER_ALIGN (desttype) = 1;
-	      TYPE_PACKED (desttype) = 1;
-	    }
-	  destptype = build_pointer_type_for_mode (desttype, ptr_mode, true);
-	  dest = fold_convert (destptype, dest);
-	  destvar = build_fold_indirect_ref (dest);
-	}
-=======
-
-      if (srcvar == NULL_TREE && destvar == NULL_TREE)
-	return NULL_TREE;
->>>>>>> a0daa400
 
       if (srcvar == NULL_TREE)
 	{
@@ -11139,60 +11065,6 @@
    This is the GIMPLE version of validate_arglist.  Eventually we want to
    completely convert builtins.c to work from GIMPLEs and the tree based
    validate_arglist will then be removed.  */
-<<<<<<< HEAD
-=======
-
-bool
-validate_gimple_arglist (const_gimple call, ...)
-{
-  enum tree_code code;
-  bool res = 0;
-  va_list ap;
-  const_tree arg;
-  size_t i;
-
-  va_start (ap, call);
-  i = 0;
-
-  do
-    {
-      code = va_arg (ap, enum tree_code);
-      switch (code)
-	{
-	case 0:
-	  /* This signifies an ellipses, any further arguments are all ok.  */
-	  res = true;
-	  goto end;
-	case VOID_TYPE:
-	  /* This signifies an endlink, if no arguments remain, return
-	     true, otherwise return false.  */
-	  res = (i == gimple_call_num_args (call));
-	  goto end;
-	default:
-	  /* If no parameters remain or the parameter's code does not
-	     match the specified code, return false.  Otherwise continue
-	     checking any remaining arguments.  */
-	  arg = gimple_call_arg (call, i++);
-	  if (!validate_arg (arg, code))
-	    goto end;
-	  break;
-	}
-    }
-  while (1);
-
-  /* We need gotos here since we can only have one VA_CLOSE in a
-     function.  */
- end: ;
-  va_end (ap);
-
-  return res;
-}
-
-/* This function validates the types of a function call argument list
-   against a specified list of tree_codes.  If the last specifier is a 0,
-   that represents an ellipses, otherwise the last specifier must be a
-   VOID_TYPE.  */
->>>>>>> a0daa400
 
 bool
 validate_gimple_arglist (const_gimple call, ...)

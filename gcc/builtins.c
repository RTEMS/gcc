--- conflicted
+++ resolved
@@ -117,12 +117,8 @@
 static rtx expand_builtin_va_copy (tree);
 static rtx expand_builtin_strcmp (tree, rtx);
 static rtx expand_builtin_strncmp (tree, rtx, machine_mode);
-<<<<<<< HEAD
 static rtx builtin_memcpy_read_str (void *, HOST_WIDE_INT, scalar_int_mode);
-=======
-static rtx builtin_memcpy_read_str (void *, HOST_WIDE_INT, machine_mode);
 static rtx expand_builtin_memchr (tree, rtx);
->>>>>>> 243c2883
 static rtx expand_builtin_memcpy (tree, rtx);
 static rtx expand_builtin_memcpy_with_bounds (tree, rtx);
 static rtx expand_builtin_memcpy_args (tree, tree, tree, rtx, tree);

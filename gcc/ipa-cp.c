--- conflicted
+++ resolved
@@ -629,48 +629,6 @@
     ipcp_set_node_scale (node, sum * REG_BR_PROB_BASE / node->count);
 }
 
-<<<<<<< HEAD
-/* Initialization and computation of IPCP data structures.  This is the initial
-   intraprocedural analysis of functions, which gathers information to be
-   propagated later on.  */
-static void
-ipcp_init_stage (void)
-{
-  struct cgraph_node *node;
-  struct cgraph_edge *cs;
-
-  for (node = cgraph_nodes; node; node = node->next)
-    if (node->analyzed)
-      ipcp_analyze_node (node);
-  for (node = cgraph_nodes; node; node = node->next)
-    {
-      if (!node->analyzed)
-	continue;
-      /* building jump functions  */
-      for (cs = node->callees; cs; cs = cs->next_callee)
-	{
-	  /* We do not need to bother analyzing calls to unknown
-	     functions unless they may become known during lto/whopr.  */
-	  if (!cs->callee->analyzed && !flag_lto && !flag_whopr)
-	    continue;
-	  ipa_count_arguments (cs);
-	  if (ipa_get_cs_argument_count (IPA_EDGE_REF (cs))
-	      != ipa_get_param_count (IPA_NODE_REF (cs->callee)))
-	    {
-	      /* Handle cases of functions with 
-	         a variable number of parameters.  */
-	      ipa_set_called_with_variable_arg (IPA_NODE_REF (cs->callee));
-	      if (flag_indirect_inlining)
-	        ipa_compute_jump_functions (cs);
-	    }
-	  else
-	    ipa_compute_jump_functions (cs);
-	}
-    }
-}
-
-=======
->>>>>>> 779871ac
 /* Return true if there are some formal parameters whose value is IPA_TOP (in
    the whole compilation unit).  Change their values to IPA_BOTTOM, since they
    most probably get their values from outside of this compilation unit.  */
@@ -1154,12 +1112,8 @@
   struct cgraph_edge *cs;
   int redirectable_node_callers = 0;
   int removable_args = 0;
-<<<<<<< HEAD
-  bool need_original = !cgraph_only_called_directly_p (node);
-=======
   bool need_original
      = !cgraph_will_be_removed_from_program_if_no_direct_calls (node);
->>>>>>> 779871ac
   struct ipa_node_params *info;
   int i, count;
   int growth;
@@ -1440,11 +1394,7 @@
       for (cs = node->callers; cs != NULL; cs = cs->next_caller)
 	if (cs->caller == node || ipcp_need_redirect_p (cs))
 	  break;
-<<<<<<< HEAD
-      if (!cs && cgraph_only_called_directly_p (node))
-=======
       if (!cs && cgraph_will_be_removed_from_program_if_no_direct_calls (node))
->>>>>>> 779871ac
 	bitmap_set_bit (dead_nodes, node->uid);
 
       info = IPA_NODE_REF (node);
@@ -1593,20 +1543,6 @@
 static void
 ipcp_write_summary (cgraph_node_set set,
 		    varpool_node_set vset ATTRIBUTE_UNUSED)
-{
-  ipa_prop_write_jump_functions (set);
-}
-
-/* Read ipcp summary.  */
-static void
-ipcp_read_summary (void)
-{
-  ipa_prop_read_jump_functions ();
-}
-
-/* Write ipcp summary for nodes in SET.  */
-static void
-ipcp_write_summary (cgraph_node_set set)
 {
   ipa_prop_write_jump_functions (set);
 }
@@ -1648,13 +1584,9 @@
  ipcp_generate_summary,			/* generate_summary */
  ipcp_write_summary,			/* write_summary */
  ipcp_read_summary,			/* read_summary */
-<<<<<<< HEAD
- NULL,					/* function_read_summary */
-=======
  NULL,					/* write_optimization_summary */
  NULL,					/* read_optimization_summary */
  NULL,			 		/* stmt_fixup */
->>>>>>> 779871ac
  0,					/* TODOs */
  NULL,					/* function_transform */
  NULL,					/* variable_transform */

/* IRA processing allocno lives to build allocno live ranges.
   Copyright (C) 2006, 2007, 2008, 2009, 2010
   Free Software Foundation, Inc.
   Contributed by Vladimir Makarov <vmakarov@redhat.com>.

This file is part of GCC.

GCC is free software; you can redistribute it and/or modify it under
the terms of the GNU General Public License as published by the Free
Software Foundation; either version 3, or (at your option) any later
version.

GCC is distributed in the hope that it will be useful, but WITHOUT ANY
WARRANTY; without even the implied warranty of MERCHANTABILITY or
FITNESS FOR A PARTICULAR PURPOSE.  See the GNU General Public License
for more details.

You should have received a copy of the GNU General Public License
along with GCC; see the file COPYING3.  If not see
<http://www.gnu.org/licenses/>.  */

#include "config.h"
#include "system.h"
#include "coretypes.h"
#include "tm.h"
#include "regs.h"
#include "rtl.h"
#include "tm_p.h"
#include "target.h"
#include "flags.h"
#include "except.h"
#include "hard-reg-set.h"
#include "basic-block.h"
#include "insn-config.h"
#include "recog.h"
#include "diagnostic-core.h"
#include "toplev.h"
#include "params.h"
#include "df.h"
#include "sbitmap.h"
#include "sparseset.h"
#include "ira-int.h"

/* The code in this file is similar to one in global but the code
   works on the allocno basis and creates live ranges instead of
   pseudo-register conflicts.  */

/* Program points are enumerated by numbers from range
   0..IRA_MAX_POINT-1.  There are approximately two times more program
   points than insns.  Program points are places in the program where
   liveness info can be changed.  In most general case (there are more
   complicated cases too) some program points correspond to places
   where input operand dies and other ones correspond to places where
   output operands are born.  */
int ira_max_point;

/* Arrays of size IRA_MAX_POINT mapping a program point to the allocno
   live ranges with given start/finish point.  */
live_range_t *ira_start_point_ranges, *ira_finish_point_ranges;

/* Number of the current program point.  */
static int curr_point;

/* Point where register pressure excess started or -1 if there is no
   register pressure excess.  Excess pressure for a register class at
   some point means that there are more allocnos of given register
   class living at the point than number of hard-registers of the
   class available for the allocation.  It is defined only for
   pressure classes.  */
static int high_pressure_start_point[N_REG_CLASSES];

/* Objects live at current point in the scan.  */
static sparseset objects_live;

/* A temporary bitmap used in functions that wish to avoid visiting an allocno
   multiple times.  */
static sparseset allocnos_processed;

/* Set of hard regs (except eliminable ones) currently live.  */
static HARD_REG_SET hard_regs_live;

/* The loop tree node corresponding to the current basic block.  */
static ira_loop_tree_node_t curr_bb_node;

/* The number of the last processed call.  */
static int last_call_num;
/* The number of last call at which given allocno was saved.  */
static int *allocno_saved_at_call;

/* Record the birth of hard register REGNO, updating hard_regs_live and
   hard reg conflict information for living allocnos.  */
static void
make_hard_regno_born (int regno)
{
  unsigned int i;

  SET_HARD_REG_BIT (hard_regs_live, regno);
  EXECUTE_IF_SET_IN_SPARSESET (objects_live, i)
    {
      ira_object_t obj = ira_object_id_map[i];

      SET_HARD_REG_BIT (OBJECT_CONFLICT_HARD_REGS (obj), regno);
      SET_HARD_REG_BIT (OBJECT_TOTAL_CONFLICT_HARD_REGS (obj), regno);
    }
}

/* Process the death of hard register REGNO.  This updates
   hard_regs_live.  */
static void
make_hard_regno_dead (int regno)
{
  CLEAR_HARD_REG_BIT (hard_regs_live, regno);
}

/* Record the birth of object OBJ.  Set a bit for it in objects_live,
   start a new live range for it if necessary and update hard register
   conflicts.  */
static void
make_object_born (ira_object_t obj)
{
  live_range_t lr = OBJECT_LIVE_RANGES (obj);

  sparseset_set_bit (objects_live, OBJECT_CONFLICT_ID (obj));
  IOR_HARD_REG_SET (OBJECT_CONFLICT_HARD_REGS (obj), hard_regs_live);
  IOR_HARD_REG_SET (OBJECT_TOTAL_CONFLICT_HARD_REGS (obj), hard_regs_live);

  if (lr == NULL
      || (lr->finish != curr_point && lr->finish + 1 != curr_point))
    ira_add_live_range_to_object (obj, curr_point, -1);
}

/* Update ALLOCNO_EXCESS_PRESSURE_POINTS_NUM for the allocno
   associated with object OBJ.  */
static void
update_allocno_pressure_excess_length (ira_object_t obj)
{
  ira_allocno_t a = OBJECT_ALLOCNO (obj);
  int start, i;
  enum reg_class aclass, pclass, cl;
  live_range_t p;

  aclass = ALLOCNO_CLASS (a);
  pclass = ira_pressure_class_translate[aclass];
  for (i = 0;
       (cl = ira_reg_class_super_classes[pclass][i]) != LIM_REG_CLASSES;
       i++)
    {
      if (! ira_reg_pressure_class_p[cl])
	continue;
      if (high_pressure_start_point[cl] < 0)
	continue;
      p = OBJECT_LIVE_RANGES (obj);
      ira_assert (p != NULL);
      start = (high_pressure_start_point[cl] > p->start
	       ? high_pressure_start_point[cl] : p->start);
      ALLOCNO_EXCESS_PRESSURE_POINTS_NUM (a) += curr_point - start + 1;
    }
}

/* Process the death of object OBJ, which is associated with allocno
   A.  This finishes the current live range for it.  */
static void
make_object_dead (ira_object_t obj)
{
  live_range_t lr;

  sparseset_clear_bit (objects_live, OBJECT_CONFLICT_ID (obj));
  lr = OBJECT_LIVE_RANGES (obj);
  ira_assert (lr != NULL);
  lr->finish = curr_point;
  update_allocno_pressure_excess_length (obj);
}

/* The current register pressures for each pressure class for the current
   basic block.  */
static int curr_reg_pressure[N_REG_CLASSES];

/* Record that register pressure for PCLASS increased by N registers.
   Update the current register pressure, maximal register pressure for
   the current BB and the start point of the register pressure
   excess.  */
static void
inc_register_pressure (enum reg_class pclass, int n)
{
  int i;
  enum reg_class cl;

  for (i = 0;
       (cl = ira_reg_class_super_classes[pclass][i]) != LIM_REG_CLASSES;
       i++)
    {
      if (! ira_reg_pressure_class_p[cl])
	continue;
      curr_reg_pressure[cl] += n;
      if (high_pressure_start_point[cl] < 0
	  && (curr_reg_pressure[cl] > ira_available_class_regs[cl]))
	high_pressure_start_point[cl] = curr_point;
      if (curr_bb_node->reg_pressure[cl] < curr_reg_pressure[cl])
	curr_bb_node->reg_pressure[cl] = curr_reg_pressure[cl];
    }
}

/* Record that register pressure for PCLASS has decreased by NREGS
   registers; update current register pressure, start point of the
   register pressure excess, and register pressure excess length for
   living allocnos.  */

static void
dec_register_pressure (enum reg_class pclass, int nregs)
{
  int i;
  unsigned int j;
  enum reg_class cl;
  bool set_p = false;

  for (i = 0;
       (cl = ira_reg_class_super_classes[pclass][i]) != LIM_REG_CLASSES;
       i++)
    {
      if (! ira_reg_pressure_class_p[cl])
	continue;
      curr_reg_pressure[cl] -= nregs;
      ira_assert (curr_reg_pressure[cl] >= 0);
      if (high_pressure_start_point[cl] >= 0
	  && curr_reg_pressure[cl] <= ira_available_class_regs[cl])
	set_p = true;
    }
  if (set_p)
    {
      EXECUTE_IF_SET_IN_SPARSESET (objects_live, j)
	update_allocno_pressure_excess_length (ira_object_id_map[j]);
      for (i = 0;
	   (cl = ira_reg_class_super_classes[pclass][i]) != LIM_REG_CLASSES;
	   i++)
	{
	  if (! ira_reg_pressure_class_p[cl])
	    continue;
	  if (high_pressure_start_point[cl] >= 0
	      && curr_reg_pressure[cl] <= ira_available_class_regs[cl])
	    high_pressure_start_point[cl] = -1;
	}
    }
}

/* Mark the pseudo register REGNO as live.  Update all information about
   live ranges and register pressure.  */
static void
mark_pseudo_regno_live (int regno)
{
  ira_allocno_t a = ira_curr_regno_allocno_map[regno];
  enum reg_class pclass;
  int i, n, nregs;

  if (a == NULL)
    return;

  /* Invalidate because it is referenced.  */
  allocno_saved_at_call[ALLOCNO_NUM (a)] = 0;

  n = ALLOCNO_NUM_OBJECTS (a);
  pclass = ira_pressure_class_translate[ALLOCNO_CLASS (a)];
  nregs = ira_reg_class_max_nregs[pclass][ALLOCNO_MODE (a)];
  if (n > 1)
    {
      /* We track every subobject separately.  */
      gcc_assert (nregs == n);
      nregs = 1;
    }

  for (i = 0; i < n; i++)
    {
      ira_object_t obj = ALLOCNO_OBJECT (a, i);

      if (sparseset_bit_p (objects_live, OBJECT_CONFLICT_ID (obj)))
	continue;

      inc_register_pressure (pclass, nregs);
      make_object_born (obj);
    }
}

/* Like mark_pseudo_regno_live, but try to only mark one subword of
   the pseudo as live.  SUBWORD indicates which; a value of 0
   indicates the low part.  */
static void
mark_pseudo_regno_subword_live (int regno, int subword)
{
  ira_allocno_t a = ira_curr_regno_allocno_map[regno];
  int n, nregs;
  enum reg_class pclass;
  ira_object_t obj;

  if (a == NULL)
    return;

  /* Invalidate because it is referenced.  */
  allocno_saved_at_call[ALLOCNO_NUM (a)] = 0;

  n = ALLOCNO_NUM_OBJECTS (a);
  if (n == 1)
    {
      mark_pseudo_regno_live (regno);
      return;
    }

  pclass = ira_pressure_class_translate[ALLOCNO_CLASS (a)];
  nregs = ira_reg_class_max_nregs[pclass][ALLOCNO_MODE (a)];
  gcc_assert (nregs == n);
  obj = ALLOCNO_OBJECT (a, subword);

  if (sparseset_bit_p (objects_live, OBJECT_CONFLICT_ID (obj)))
    return;

  inc_register_pressure (pclass, nregs);
  make_object_born (obj);
}

/* Mark the register REG as live.  Store a 1 in hard_regs_live for
   this register, record how many consecutive hardware registers it
   actually needs.  */
static void
mark_hard_reg_live (rtx reg)
{
  int regno = REGNO (reg);

  if (! TEST_HARD_REG_BIT (ira_no_alloc_regs, regno))
    {
      int last = regno + hard_regno_nregs[regno][GET_MODE (reg)];
      enum reg_class aclass, pclass;

      while (regno < last)
	{
	  if (! TEST_HARD_REG_BIT (hard_regs_live, regno)
	      && ! TEST_HARD_REG_BIT (eliminable_regset, regno))
	    {
	      aclass = ira_hard_regno_allocno_class[regno];
	      pclass = ira_pressure_class_translate[aclass];
	      inc_register_pressure (pclass, 1);
	      make_hard_regno_born (regno);
	    }
	  regno++;
	}
    }
}

/* Mark the register referenced by use or def REF as live.  */
static void
mark_ref_live (df_ref ref)
{
  rtx reg = DF_REF_REG (ref);
  rtx orig_reg = reg;

  if (GET_CODE (reg) == SUBREG)
    reg = SUBREG_REG (reg);

  if (REGNO (reg) >= FIRST_PSEUDO_REGISTER)
    {
      if (df_read_modify_subreg_p (orig_reg))
	{
	  mark_pseudo_regno_subword_live (REGNO (reg),
					  subreg_lowpart_p (orig_reg) ? 0 : 1);
	}
      else
	mark_pseudo_regno_live (REGNO (reg));
    }
  else
    mark_hard_reg_live (reg);
}

/* Mark the pseudo register REGNO as dead.  Update all information about
   live ranges and register pressure.  */
static void
mark_pseudo_regno_dead (int regno)
{
  ira_allocno_t a = ira_curr_regno_allocno_map[regno];
  int n, i, nregs;
  enum reg_class cl;

  if (a == NULL)
    return;

  /* Invalidate because it is referenced.  */
  allocno_saved_at_call[ALLOCNO_NUM (a)] = 0;

  n = ALLOCNO_NUM_OBJECTS (a);
  cl = ira_pressure_class_translate[ALLOCNO_CLASS (a)];
  nregs = ira_reg_class_max_nregs[cl][ALLOCNO_MODE (a)];
  if (n > 1)
    {
      /* We track every subobject separately.  */
      gcc_assert (nregs == n);
      nregs = 1;
    }
  for (i = 0; i < n; i++)
    {
      ira_object_t obj = ALLOCNO_OBJECT (a, i);
      if (!sparseset_bit_p (objects_live, OBJECT_CONFLICT_ID (obj)))
	continue;

      dec_register_pressure (cl, nregs);
      make_object_dead (obj);
    }
}

/* Like mark_pseudo_regno_dead, but called when we know that only part of the
   register dies.  SUBWORD indicates which; a value of 0 indicates the low part.  */
static void
mark_pseudo_regno_subword_dead (int regno, int subword)
{
  ira_allocno_t a = ira_curr_regno_allocno_map[regno];
  int n, nregs;
  enum reg_class cl;
  ira_object_t obj;

  if (a == NULL)
    return;

  /* Invalidate because it is referenced.  */
  allocno_saved_at_call[ALLOCNO_NUM (a)] = 0;

  n = ALLOCNO_NUM_OBJECTS (a);
  if (n == 1)
    /* The allocno as a whole doesn't die in this case.  */
    return;

  cl = ira_pressure_class_translate[ALLOCNO_CLASS (a)];
  nregs = ira_reg_class_max_nregs[cl][ALLOCNO_MODE (a)];
  gcc_assert (nregs == n);

  obj = ALLOCNO_OBJECT (a, subword);
  if (!sparseset_bit_p (objects_live, OBJECT_CONFLICT_ID (obj)))
    return;

  dec_register_pressure (cl, 1);
  make_object_dead (obj);
}

/* Mark the hard register REG as dead.  Store a 0 in hard_regs_live for the
   register.  */
static void
mark_hard_reg_dead (rtx reg)
{
  int regno = REGNO (reg);

  if (! TEST_HARD_REG_BIT (ira_no_alloc_regs, regno))
    {
      int last = regno + hard_regno_nregs[regno][GET_MODE (reg)];
      enum reg_class aclass, pclass;

      while (regno < last)
	{
	  if (TEST_HARD_REG_BIT (hard_regs_live, regno))
	    {
	      aclass = ira_hard_regno_allocno_class[regno];
	      pclass = ira_pressure_class_translate[aclass];
	      dec_register_pressure (pclass, 1);
	      make_hard_regno_dead (regno);
	    }
	  regno++;
	}
    }
}

/* Mark the register referenced by definition DEF as dead, if the
   definition is a total one.  */
static void
mark_ref_dead (df_ref def)
{
  rtx reg = DF_REF_REG (def);
  rtx orig_reg = reg;

  if (DF_REF_FLAGS_IS_SET (def, DF_REF_CONDITIONAL))
    return;

  if (GET_CODE (reg) == SUBREG)
    reg = SUBREG_REG (reg);

  if (DF_REF_FLAGS_IS_SET (def, DF_REF_PARTIAL)
      && (GET_CODE (orig_reg) != SUBREG
	  || REGNO (reg) < FIRST_PSEUDO_REGISTER
	  || !df_read_modify_subreg_p (orig_reg)))
    return;

  if (REGNO (reg) >= FIRST_PSEUDO_REGISTER)
    {
      if (df_read_modify_subreg_p (orig_reg))
	{
	  mark_pseudo_regno_subword_dead (REGNO (reg),
					  subreg_lowpart_p (orig_reg) ? 0 : 1);
	}
      else
	mark_pseudo_regno_dead (REGNO (reg));
    }
  else
    mark_hard_reg_dead (reg);
}

/* Make pseudo REG conflicting with pseudo DREG, if the 1st pseudo
   class is intersected with class CL.  Advance the current program
   point before making the conflict if ADVANCE_P.  Return TRUE if we
   will need to advance the current program point.  */
static bool
make_pseudo_conflict (rtx reg, enum reg_class cl, rtx dreg, bool advance_p)
{
  ira_allocno_t a;

  if (GET_CODE (reg) == SUBREG)
    reg = SUBREG_REG (reg);

  if (! REG_P (reg) || REGNO (reg) < FIRST_PSEUDO_REGISTER)
    return advance_p;

  a = ira_curr_regno_allocno_map[REGNO (reg)];
  if (! reg_classes_intersect_p (cl, ALLOCNO_CLASS (a)))
    return advance_p;

  if (advance_p)
    curr_point++;

  mark_pseudo_regno_live (REGNO (reg));
  mark_pseudo_regno_live (REGNO (dreg));
  mark_pseudo_regno_dead (REGNO (reg));
  mark_pseudo_regno_dead (REGNO (dreg));

  return false;
}

/* Check and make if necessary conflicts for pseudo DREG of class
   DEF_CL of the current insn with input operand USE of class USE_CL.
   Advance the current program point before making the conflict if
   ADVANCE_P.  Return TRUE if we will need to advance the current
   program point.  */
static bool
check_and_make_def_use_conflict (rtx dreg, enum reg_class def_cl,
				 int use, enum reg_class use_cl,
				 bool advance_p)
{
  if (! reg_classes_intersect_p (def_cl, use_cl))
    return advance_p;

  advance_p = make_pseudo_conflict (recog_data.operand[use],
				    use_cl, dreg, advance_p);
  /* Reload may end up swapping commutative operands, so you
     have to take both orderings into account.  The
     constraints for the two operands can be completely
     different.  (Indeed, if the constraints for the two
     operands are the same for all alternatives, there's no
     point marking them as commutative.)  */
  if (use < recog_data.n_operands - 1
      && recog_data.constraints[use][0] == '%')
    advance_p
      = make_pseudo_conflict (recog_data.operand[use + 1],
			      use_cl, dreg, advance_p);
  if (use >= 1
      && recog_data.constraints[use - 1][0] == '%')
    advance_p
      = make_pseudo_conflict (recog_data.operand[use - 1],
			      use_cl, dreg, advance_p);
  return advance_p;
}

/* Check and make if necessary conflicts for definition DEF of class
   DEF_CL of the current insn with input operands.  Process only
   constraints of alternative ALT.  */
static void
check_and_make_def_conflict (int alt, int def, enum reg_class def_cl)
{
  int use, use_match;
  ira_allocno_t a;
  enum reg_class use_cl, acl;
  bool advance_p;
  rtx dreg = recog_data.operand[def];

  if (def_cl == NO_REGS)
    return;

  if (GET_CODE (dreg) == SUBREG)
    dreg = SUBREG_REG (dreg);

  if (! REG_P (dreg) || REGNO (dreg) < FIRST_PSEUDO_REGISTER)
    return;

  a = ira_curr_regno_allocno_map[REGNO (dreg)];
  acl = ALLOCNO_CLASS (a);
  if (! reg_classes_intersect_p (acl, def_cl))
    return;

  advance_p = true;

  for (use = 0; use < recog_data.n_operands; use++)
    {
      int alt1;

      if (use == def || recog_data.operand_type[use] == OP_OUT)
	continue;

      if (recog_op_alt[use][alt].anything_ok)
	use_cl = ALL_REGS;
      else
	use_cl = recog_op_alt[use][alt].cl;

      /* If there's any alternative that allows USE to match DEF, do not
	 record a conflict.  If that causes us to create an invalid
	 instruction due to the earlyclobber, reload must fix it up.  */
      for (alt1 = 0; alt1 < recog_data.n_alternatives; alt1++)
	if (recog_op_alt[use][alt1].matches == def
	    || (use < recog_data.n_operands - 1
		&& recog_data.constraints[use][0] == '%'
		&& recog_op_alt[use + 1][alt1].matches == def)
	    || (use >= 1
		&& recog_data.constraints[use - 1][0] == '%'
		&& recog_op_alt[use - 1][alt1].matches == def))
	  break;

      if (alt1 < recog_data.n_alternatives)
	continue;

      advance_p = check_and_make_def_use_conflict (dreg, def_cl, use,
						   use_cl, advance_p);

      if ((use_match = recog_op_alt[use][alt].matches) >= 0)
	{
	  if (use_match == def)
	    continue;

	  if (recog_op_alt[use_match][alt].anything_ok)
	    use_cl = ALL_REGS;
	  else
	    use_cl = recog_op_alt[use_match][alt].cl;
	  advance_p = check_and_make_def_use_conflict (dreg, def_cl, use,
						       use_cl, advance_p);
	}
    }
}

/* Make conflicts of early clobber pseudo registers of the current
   insn with its inputs.  Avoid introducing unnecessary conflicts by
   checking classes of the constraints and pseudos because otherwise
   significant code degradation is possible for some targets.  */
static void
make_early_clobber_and_input_conflicts (void)
{
  int alt;
  int def, def_match;
  enum reg_class def_cl;

  for (alt = 0; alt < recog_data.n_alternatives; alt++)
    for (def = 0; def < recog_data.n_operands; def++)
      {
	def_cl = NO_REGS;
	if (recog_op_alt[def][alt].earlyclobber)
	  {
	    if (recog_op_alt[def][alt].anything_ok)
	      def_cl = ALL_REGS;
	    else
	      def_cl = recog_op_alt[def][alt].cl;
	    check_and_make_def_conflict (alt, def, def_cl);
	  }
	if ((def_match = recog_op_alt[def][alt].matches) >= 0
	    && (recog_op_alt[def_match][alt].earlyclobber
		|| recog_op_alt[def][alt].earlyclobber))
	  {
	    if (recog_op_alt[def_match][alt].anything_ok)
	      def_cl = ALL_REGS;
	    else
	      def_cl = recog_op_alt[def_match][alt].cl;
	    check_and_make_def_conflict (alt, def, def_cl);
	  }
      }
}

/* Mark early clobber hard registers of the current INSN as live (if
   LIVE_P) or dead.  Return true if there are such registers.  */
static bool
mark_hard_reg_early_clobbers (rtx insn, bool live_p)
{
  df_ref *def_rec;
  bool set_p = false;

  for (def_rec = DF_INSN_DEFS (insn); *def_rec; def_rec++)
    if (DF_REF_FLAGS_IS_SET (*def_rec, DF_REF_MUST_CLOBBER))
      {
	rtx dreg = DF_REF_REG (*def_rec);

	if (GET_CODE (dreg) == SUBREG)
	  dreg = SUBREG_REG (dreg);
	if (! REG_P (dreg) || REGNO (dreg) >= FIRST_PSEUDO_REGISTER)
	  continue;

	/* Hard register clobbers are believed to be early clobber
	   because there is no way to say that non-operand hard
	   register clobbers are not early ones.  */
	if (live_p)
	  mark_ref_live (*def_rec);
	else
	  mark_ref_dead (*def_rec);
	set_p = true;
      }

  return set_p;
}

/* Checks that CONSTRAINTS permits to use only one hard register.  If
   it is so, the function returns the class of the hard register.
   Otherwise it returns NO_REGS.  */
static enum reg_class
single_reg_class (const char *constraints, rtx op, rtx equiv_const)
{
  int ignore_p;
  enum reg_class cl, next_cl;
  int c;

  cl = NO_REGS;
  for (ignore_p = false;
       (c = *constraints);
       constraints += CONSTRAINT_LEN (c, constraints))
    if (c == '#')
      ignore_p = true;
    else if (c == ',')
      ignore_p = false;
    else if (! ignore_p)
      switch (c)
	{
	case ' ':
	case '\t':
	case '=':
	case '+':
	case '*':
	case '&':
	case '%':
	case '!':
	case '?':
	  break;
	case 'i':
	  if (CONSTANT_P (op)
	      || (equiv_const != NULL_RTX && CONSTANT_P (equiv_const)))
	    return NO_REGS;
	  break;

	case 'n':
	  if (CONST_INT_P (op)
	      || (GET_CODE (op) == CONST_DOUBLE && GET_MODE (op) == VOIDmode)
	      || (equiv_const != NULL_RTX
		  && (CONST_INT_P (equiv_const)
		      || (GET_CODE (equiv_const) == CONST_DOUBLE
			  && GET_MODE (equiv_const) == VOIDmode))))
	    return NO_REGS;
	  break;

	case 's':
	  if ((CONSTANT_P (op) && !CONST_INT_P (op)
	       && (GET_CODE (op) != CONST_DOUBLE || GET_MODE (op) != VOIDmode))
	      || (equiv_const != NULL_RTX
		  && CONSTANT_P (equiv_const)
		  && !CONST_INT_P (equiv_const)
		  && (GET_CODE (equiv_const) != CONST_DOUBLE
		      || GET_MODE (equiv_const) != VOIDmode)))
	    return NO_REGS;
	  break;

	case 'I':
	case 'J':
	case 'K':
	case 'L':
	case 'M':
	case 'N':
	case 'O':
	case 'P':
	  if ((CONST_INT_P (op)
	       && CONST_OK_FOR_CONSTRAINT_P (INTVAL (op), c, constraints))
	      || (equiv_const != NULL_RTX
		  && CONST_INT_P (equiv_const)
		  && CONST_OK_FOR_CONSTRAINT_P (INTVAL (equiv_const),
						c, constraints)))
	    return NO_REGS;
	  break;

	case 'E':
	case 'F':
	  if (GET_CODE (op) == CONST_DOUBLE
	      || (GET_CODE (op) == CONST_VECTOR
		  && GET_MODE_CLASS (GET_MODE (op)) == MODE_VECTOR_FLOAT)
	      || (equiv_const != NULL_RTX
		  && (GET_CODE (equiv_const) == CONST_DOUBLE
		      || (GET_CODE (equiv_const) == CONST_VECTOR
			  && (GET_MODE_CLASS (GET_MODE (equiv_const))
			      == MODE_VECTOR_FLOAT)))))
	    return NO_REGS;
	  break;

	case 'G':
	case 'H':
	  if ((GET_CODE (op) == CONST_DOUBLE
	       && CONST_DOUBLE_OK_FOR_CONSTRAINT_P (op, c, constraints))
	      || (equiv_const != NULL_RTX
		  && GET_CODE (equiv_const) == CONST_DOUBLE
		  && CONST_DOUBLE_OK_FOR_CONSTRAINT_P (equiv_const,
						       c, constraints)))
	    return NO_REGS;
	  /* ??? what about memory */
	case 'r':
	case 'a': case 'b': case 'c': case 'd': case 'e': case 'f':
	case 'h': case 'j': case 'k': case 'l':
	case 'q': case 't': case 'u':
	case 'v': case 'w': case 'x': case 'y': case 'z':
	case 'A': case 'B': case 'C': case 'D':
	case 'Q': case 'R': case 'S': case 'T': case 'U':
	case 'W': case 'Y': case 'Z':
	  next_cl = (c == 'r'
		     ? GENERAL_REGS
		     : REG_CLASS_FROM_CONSTRAINT (c, constraints));
	  if ((cl != NO_REGS && next_cl != cl)
	      || (ira_available_class_regs[next_cl]
		  > ira_reg_class_max_nregs[next_cl][GET_MODE (op)]))
	    return NO_REGS;
	  cl = next_cl;
	  break;

	case '0': case '1': case '2': case '3': case '4':
	case '5': case '6': case '7': case '8': case '9':
	  next_cl
	    = single_reg_class (recog_data.constraints[c - '0'],
				recog_data.operand[c - '0'], NULL_RTX);
	  if ((cl != NO_REGS && next_cl != cl)
	      || next_cl == NO_REGS
	      || (ira_available_class_regs[next_cl]
		  > ira_reg_class_max_nregs[next_cl][GET_MODE (op)]))
	    return NO_REGS;
	  cl = next_cl;
	  break;

	default:
	  return NO_REGS;
	}
  return cl;
}

/* The function checks that operand OP_NUM of the current insn can use
   only one hard register.  If it is so, the function returns the
   class of the hard register.  Otherwise it returns NO_REGS.  */
static enum reg_class
single_reg_operand_class (int op_num)
{
  if (op_num < 0 || recog_data.n_alternatives == 0)
    return NO_REGS;
  return single_reg_class (recog_data.constraints[op_num],
			   recog_data.operand[op_num], NULL_RTX);
}

/* The function sets up hard register set *SET to hard registers which
   might be used by insn reloads because the constraints are too
   strict.  */
void
ira_implicitly_set_insn_hard_regs (HARD_REG_SET *set)
{
  int i, c, regno = 0;
  bool ignore_p;
  enum reg_class cl;
  rtx op;
  enum machine_mode mode;

  CLEAR_HARD_REG_SET (*set);
  for (i = 0; i < recog_data.n_operands; i++)
    {
      op = recog_data.operand[i];

      if (GET_CODE (op) == SUBREG)
	op = SUBREG_REG (op);

      if (GET_CODE (op) == SCRATCH
	  || (REG_P (op) && (regno = REGNO (op)) >= FIRST_PSEUDO_REGISTER))
	{
	  const char *p = recog_data.constraints[i];

	  mode = (GET_CODE (op) == SCRATCH
		  ? GET_MODE (op) : PSEUDO_REGNO_MODE (regno));
	  cl = NO_REGS;
	  for (ignore_p = false; (c = *p); p += CONSTRAINT_LEN (c, p))
	    if (c == '#')
	      ignore_p = true;
	    else if (c == ',')
	      ignore_p = false;
	    else if (! ignore_p)
	      switch (c)
		{
		case 'r':
		case 'a': case 'b': case 'c': case 'd': case 'e': case 'f':
		case 'h': case 'j': case 'k': case 'l':
		case 'q': case 't': case 'u':
		case 'v': case 'w': case 'x': case 'y': case 'z':
		case 'A': case 'B': case 'C': case 'D':
		case 'Q': case 'R': case 'S': case 'T': case 'U':
		case 'W': case 'Y': case 'Z':
		  cl = (c == 'r'
			? GENERAL_REGS
			: REG_CLASS_FROM_CONSTRAINT (c, p));
		  if (cl != NO_REGS
		      /* There is no register pressure problem if all of the
			 regs in this class are fixed.  */
		      && ira_available_class_regs[cl] != 0
		      && (ira_available_class_regs[cl]
			  <= ira_reg_class_max_nregs[cl][mode]))
		    IOR_HARD_REG_SET (*set, reg_class_contents[cl]);
		  break;
		}
	}
    }
}
/* Processes input operands, if IN_P, or output operands otherwise of
   the current insn with FREQ to find allocno which can use only one
   hard register and makes other currently living allocnos conflicting
   with the hard register.  */
static void
process_single_reg_class_operands (bool in_p, int freq)
{
  int i, regno, cost;
  unsigned int px;
  enum reg_class cl;
  rtx operand;
  ira_allocno_t operand_a, a;

  for (i = 0; i < recog_data.n_operands; i++)
    {
      operand = recog_data.operand[i];
      if (in_p && recog_data.operand_type[i] != OP_IN
	  && recog_data.operand_type[i] != OP_INOUT)
	continue;
      if (! in_p && recog_data.operand_type[i] != OP_OUT
	  && recog_data.operand_type[i] != OP_INOUT)
	continue;
      cl = single_reg_operand_class (i);
      if (cl == NO_REGS)
	continue;

      operand_a = NULL;

      if (GET_CODE (operand) == SUBREG)
	operand = SUBREG_REG (operand);

      if (REG_P (operand)
	  && (regno = REGNO (operand)) >= FIRST_PSEUDO_REGISTER)
	{
	  enum machine_mode mode;
	  enum reg_class aclass;

	  operand_a = ira_curr_regno_allocno_map[regno];
	  mode = ALLOCNO_MODE (operand_a);
	  aclass = ALLOCNO_CLASS (operand_a);
	  if (ira_class_subset_p[cl][aclass]
	      && ira_class_hard_regs_num[cl] != 0
	      && (ira_class_hard_reg_index[aclass]
		  [ira_class_hard_regs[cl][0]]) >= 0
	      && reg_class_size[cl] <= (unsigned) CLASS_MAX_NREGS (cl, mode))
	    {
	      int i, size;

	      ira_init_register_move_cost_if_necessary (mode);
	      cost = freq * (in_p
			     ? ira_register_move_cost[mode][aclass][cl]
			     : ira_register_move_cost[mode][cl][aclass]);
	      ira_allocate_and_set_costs
		(&ALLOCNO_CONFLICT_HARD_REG_COSTS (operand_a), aclass, 0);
	      size = ira_reg_class_max_nregs[aclass][mode];
	      for (i = 0; i < size; i++)
	        ALLOCNO_CONFLICT_HARD_REG_COSTS (operand_a)
		  [ira_class_hard_reg_index
		   [aclass][ira_class_hard_regs[cl][i]]]
		  -= cost;
	    }
	}

      EXECUTE_IF_SET_IN_SPARSESET (objects_live, px)
        {
	  ira_object_t obj = ira_object_id_map[px];
	  a = OBJECT_ALLOCNO (obj);
	  if (a != operand_a)
	    {
	      /* We could increase costs of A instead of making it
		 conflicting with the hard register.  But it works worse
		 because it will be spilled in reload in anyway.  */
	      IOR_HARD_REG_SET (OBJECT_CONFLICT_HARD_REGS (obj),
				reg_class_contents[cl]);
	      IOR_HARD_REG_SET (OBJECT_TOTAL_CONFLICT_HARD_REGS (obj),
				reg_class_contents[cl]);
	    }
	}
    }
}

/* Return true when one of the predecessor edges of BB is marked with
   EDGE_ABNORMAL_CALL or EDGE_EH.  */
static bool
bb_has_abnormal_call_pred (basic_block bb)
{
  edge e;
  edge_iterator ei;

  FOR_EACH_EDGE (e, ei, bb->preds)
    {
      if (e->flags & (EDGE_ABNORMAL_CALL | EDGE_EH))
	return true;
    }
  return false;
}

/* Process insns of the basic block given by its LOOP_TREE_NODE to
   update allocno live ranges, allocno hard register conflicts,
   intersected calls, and register pressure info for allocnos for the
   basic block for and regions containing the basic block.  */
static void
process_bb_node_lives (ira_loop_tree_node_t loop_tree_node)
{
  int i, freq;
  unsigned int j;
  basic_block bb;
  rtx insn;
  bitmap_iterator bi;
  bitmap reg_live_out;
  unsigned int px;
  bool set_p;

  bb = loop_tree_node->bb;
  if (bb != NULL)
    {
      for (i = 0; i < ira_pressure_classes_num; i++)
	{
	  curr_reg_pressure[ira_pressure_classes[i]] = 0;
	  high_pressure_start_point[ira_pressure_classes[i]] = -1;
	}
      curr_bb_node = loop_tree_node;
      reg_live_out = DF_LR_OUT (bb);
      sparseset_clear (objects_live);
      REG_SET_TO_HARD_REG_SET (hard_regs_live, reg_live_out);
      AND_COMPL_HARD_REG_SET (hard_regs_live, eliminable_regset);
      AND_COMPL_HARD_REG_SET (hard_regs_live, ira_no_alloc_regs);
      for (i = 0; i < FIRST_PSEUDO_REGISTER; i++)
	if (TEST_HARD_REG_BIT (hard_regs_live, i))
	  {
	    enum reg_class aclass, pclass, cl;

	    aclass = ira_allocno_class_translate[REGNO_REG_CLASS (i)];
	    pclass = ira_pressure_class_translate[aclass];
	    for (j = 0;
		 (cl = ira_reg_class_super_classes[pclass][j])
		   != LIM_REG_CLASSES;
		 j++)
	      {
		if (! ira_reg_pressure_class_p[cl])
		  continue;
		curr_reg_pressure[cl]++;
		if (curr_bb_node->reg_pressure[cl] < curr_reg_pressure[cl])
		  curr_bb_node->reg_pressure[cl] = curr_reg_pressure[cl];
		ira_assert (curr_reg_pressure[cl]
			    <= ira_available_class_regs[cl]);
	      }
	  }
      EXECUTE_IF_SET_IN_BITMAP (reg_live_out, FIRST_PSEUDO_REGISTER, j, bi)
	mark_pseudo_regno_live (j);

      freq = REG_FREQ_FROM_BB (bb);
      if (freq == 0)
	freq = 1;

      /* Invalidate all allocno_saved_at_call entries.  */
      last_call_num++;

      /* Scan the code of this basic block, noting which allocnos and
	 hard regs are born or die.

	 Note that this loop treats uninitialized values as live until
	 the beginning of the block.  For example, if an instruction
	 uses (reg:DI foo), and only (subreg:SI (reg:DI foo) 0) is ever
	 set, FOO will remain live until the beginning of the block.
	 Likewise if FOO is not set at all.  This is unnecessarily
	 pessimistic, but it probably doesn't matter much in practice.  */
      FOR_BB_INSNS_REVERSE (bb, insn)
	{
	  df_ref *def_rec, *use_rec;
	  bool call_p;

	  if (!NONDEBUG_INSN_P (insn))
	    continue;

	  if (internal_flag_ira_verbose > 2 && ira_dump_file != NULL)
	    fprintf (ira_dump_file, "   Insn %u(l%d): point = %d\n",
		     INSN_UID (insn), loop_tree_node->parent->loop->num,
		     curr_point);

	  /* Mark each defined value as live.  We need to do this for
	     unused values because they still conflict with quantities
	     that are live at the time of the definition.

	     Ignore DF_REF_MAY_CLOBBERs on a call instruction.  Such
	     references represent the effect of the called function
	     on a call-clobbered register.  Marking the register as
	     live would stop us from allocating it to a call-crossing
	     allocno.  */
	  call_p = CALL_P (insn);
	  for (def_rec = DF_INSN_DEFS (insn); *def_rec; def_rec++)
	    if (!call_p || !DF_REF_FLAGS_IS_SET (*def_rec, DF_REF_MAY_CLOBBER))
	      mark_ref_live (*def_rec);

	  /* If INSN has multiple outputs, then any value used in one
	     of the outputs conflicts with the other outputs.  Model this
	     by making the used value live during the output phase.

	     It is unsafe to use !single_set here since it will ignore
	     an unused output.  Just because an output is unused does
	     not mean the compiler can assume the side effect will not
	     occur.  Consider if ALLOCNO appears in the address of an
	     output and we reload the output.  If we allocate ALLOCNO
	     to the same hard register as an unused output we could
	     set the hard register before the output reload insn.  */
	  if (GET_CODE (PATTERN (insn)) == PARALLEL && multiple_sets (insn))
	    for (use_rec = DF_INSN_USES (insn); *use_rec; use_rec++)
	      {
		int i;
		rtx reg;

		reg = DF_REF_REG (*use_rec);
		for (i = XVECLEN (PATTERN (insn), 0) - 1; i >= 0; i--)
		  {
		    rtx set;

		    set = XVECEXP (PATTERN (insn), 0, i);
		    if (GET_CODE (set) == SET
			&& reg_overlap_mentioned_p (reg, SET_DEST (set)))
		      {
			/* After the previous loop, this is a no-op if
			   REG is contained within SET_DEST (SET).  */
			mark_ref_live (*use_rec);
			break;
		      }
		  }
	      }

	  extract_insn (insn);
	  preprocess_constraints ();
	  process_single_reg_class_operands (false, freq);

	  /* See which defined values die here.  */
	  for (def_rec = DF_INSN_DEFS (insn); *def_rec; def_rec++)
	    if (!call_p || !DF_REF_FLAGS_IS_SET (*def_rec, DF_REF_MAY_CLOBBER))
	      mark_ref_dead (*def_rec);

	  if (call_p)
	    {
	      last_call_num++;
	      sparseset_clear (allocnos_processed);
	      /* The current set of live allocnos are live across the call.  */
	      EXECUTE_IF_SET_IN_SPARSESET (objects_live, i)
	        {
		  ira_object_t obj = ira_object_id_map[i];
		  ira_allocno_t a = OBJECT_ALLOCNO (obj);
		  int num = ALLOCNO_NUM (a);

		  /* Don't allocate allocnos that cross setjmps or any
		     call, if this function receives a nonlocal
		     goto.  */
		  if (cfun->has_nonlocal_label
		      || find_reg_note (insn, REG_SETJMP,
					NULL_RTX) != NULL_RTX)
		    {
		      SET_HARD_REG_SET (OBJECT_CONFLICT_HARD_REGS (obj));
		      SET_HARD_REG_SET (OBJECT_TOTAL_CONFLICT_HARD_REGS (obj));
		    }
		  if (can_throw_internal (insn))
		    {
		      IOR_HARD_REG_SET (OBJECT_CONFLICT_HARD_REGS (obj),
					call_used_reg_set);
		      IOR_HARD_REG_SET (OBJECT_TOTAL_CONFLICT_HARD_REGS (obj),
					call_used_reg_set);
		    }

		  if (sparseset_bit_p (allocnos_processed, num))
		    continue;
		  sparseset_set_bit (allocnos_processed, num);

		  if (allocno_saved_at_call[num] != last_call_num)
		    /* Here we are mimicking caller-save.c behaviour
		       which does not save hard register at a call if
		       it was saved on previous call in the same basic
		       block and the hard register was not mentioned
		       between the two calls.  */
		    ALLOCNO_CALL_FREQ (a) += freq;
		  /* Mark it as saved at the next call.  */
		  allocno_saved_at_call[num] = last_call_num + 1;
		  ALLOCNO_CALLS_CROSSED_NUM (a)++;
		}
	    }

	  make_early_clobber_and_input_conflicts ();

	  curr_point++;

	  /* Mark each used value as live.  */
	  for (use_rec = DF_INSN_USES (insn); *use_rec; use_rec++)
	    mark_ref_live (*use_rec);

	  process_single_reg_class_operands (true, freq);

	  set_p = mark_hard_reg_early_clobbers (insn, true);

	  if (set_p)
	    {
	      mark_hard_reg_early_clobbers (insn, false);

	      /* Mark each hard reg as live again.  For example, a
		 hard register can be in clobber and in an insn
		 input.  */
	      for (use_rec = DF_INSN_USES (insn); *use_rec; use_rec++)
		{
		  rtx ureg = DF_REF_REG (*use_rec);

		  if (GET_CODE (ureg) == SUBREG)
		    ureg = SUBREG_REG (ureg);
		  if (! REG_P (ureg) || REGNO (ureg) >= FIRST_PSEUDO_REGISTER)
		    continue;

		  mark_ref_live (*use_rec);
		}
	    }

	  curr_point++;
	}

#ifdef EH_RETURN_DATA_REGNO
      if (bb_has_eh_pred (bb))
	for (j = 0; ; ++j)
	  {
	    unsigned int regno = EH_RETURN_DATA_REGNO (j);
	    if (regno == INVALID_REGNUM)
	      break;
	    make_hard_regno_born (regno);
	  }
#endif

      /* Allocnos can't go in stack regs at the start of a basic block
	 that is reached by an abnormal edge. Likewise for call
	 clobbered regs, because caller-save, fixup_abnormal_edges and
	 possibly the table driven EH machinery are not quite ready to
	 handle such allocnos live across such edges.  */
      if (bb_has_abnormal_pred (bb))
	{
#ifdef STACK_REGS
	  EXECUTE_IF_SET_IN_SPARSESET (objects_live, px)
	    {
	      ira_allocno_t a = OBJECT_ALLOCNO (ira_object_id_map[px]);

	      ALLOCNO_NO_STACK_REG_P (a) = true;
	      ALLOCNO_TOTAL_NO_STACK_REG_P (a) = true;
	    }
	  for (px = FIRST_STACK_REG; px <= LAST_STACK_REG; px++)
	    make_hard_regno_born (px);
#endif
	  /* No need to record conflicts for call clobbered regs if we
	     have nonlocal labels around, as we don't ever try to
	     allocate such regs in this case.  */
	  if (!cfun->has_nonlocal_label && bb_has_abnormal_call_pred (bb))
	    for (px = 0; px < FIRST_PSEUDO_REGISTER; px++)
	      if (call_used_regs[px])
		make_hard_regno_born (px);
	}

      EXECUTE_IF_SET_IN_SPARSESET (objects_live, i)
	make_object_dead (ira_object_id_map[i]);

      curr_point++;

    }
  /* Propagate register pressure to upper loop tree nodes: */
  if (loop_tree_node != ira_loop_tree_root)
    for (i = 0; i < ira_pressure_classes_num; i++)
      {
	enum reg_class pclass;

	pclass = ira_pressure_classes[i];
	if (loop_tree_node->reg_pressure[pclass]
	    > loop_tree_node->parent->reg_pressure[pclass])
	  loop_tree_node->parent->reg_pressure[pclass]
	    = loop_tree_node->reg_pressure[pclass];
      }
}

/* Create and set up IRA_START_POINT_RANGES and
   IRA_FINISH_POINT_RANGES.  */
static void
create_start_finish_chains (void)
{
  ira_object_t obj;
  ira_object_iterator oi;
  live_range_t r;

  ira_start_point_ranges
    = (live_range_t *) ira_allocate (ira_max_point * sizeof (live_range_t));
  memset (ira_start_point_ranges, 0, ira_max_point * sizeof (live_range_t));
  ira_finish_point_ranges
    = (live_range_t *) ira_allocate (ira_max_point * sizeof (live_range_t));
  memset (ira_finish_point_ranges, 0, ira_max_point * sizeof (live_range_t));
  FOR_EACH_OBJECT (obj, oi)
    for (r = OBJECT_LIVE_RANGES (obj); r != NULL; r = r->next)
      {
	r->start_next = ira_start_point_ranges[r->start];
	ira_start_point_ranges[r->start] = r;
	r->finish_next = ira_finish_point_ranges[r->finish];
 	  ira_finish_point_ranges[r->finish] = r;
      }
}

/* Rebuild IRA_START_POINT_RANGES and IRA_FINISH_POINT_RANGES after
   new live ranges and program points were added as a result if new
   insn generation.  */
void
ira_rebuild_start_finish_chains (void)
{
  ira_free (ira_finish_point_ranges);
  ira_free (ira_start_point_ranges);
  create_start_finish_chains ();
}

/* Compress allocno live ranges by removing program points where
   nothing happens.  */
static void
remove_some_program_points_and_update_live_ranges (void)
{
  unsigned i;
  int n;
  int *map;
  ira_object_t obj;
  ira_object_iterator oi;
  live_range_t r;
  sbitmap born_or_dead, born, dead;
  sbitmap_iterator sbi;
  bool born_p, dead_p, prev_born_p, prev_dead_p;
<<<<<<< HEAD

=======
  
>>>>>>> 928a203c
  born = sbitmap_alloc (ira_max_point);
  dead = sbitmap_alloc (ira_max_point);
  sbitmap_zero (born);
  sbitmap_zero (dead);
  FOR_EACH_OBJECT (obj, oi)
    for (r = OBJECT_LIVE_RANGES (obj); r != NULL; r = r->next)
      {
	ira_assert (r->start <= r->finish);
<<<<<<< HEAD
        SET_BIT (born, r->start);
        SET_BIT (dead, r->finish);
=======
	SET_BIT (born, r->start);
	SET_BIT (dead, r->finish);
>>>>>>> 928a203c
      }

  born_or_dead = sbitmap_alloc (ira_max_point);
  sbitmap_a_or_b (born_or_dead, born, dead);
  map = (int *) ira_allocate (sizeof (int) * ira_max_point);
  n = -1;
  prev_born_p = prev_dead_p = false;
  EXECUTE_IF_SET_IN_SBITMAP (born_or_dead, 0, i, sbi)
    {
      born_p = TEST_BIT (born, i);
      dead_p = TEST_BIT (dead, i);
      if ((prev_born_p && ! prev_dead_p && born_p && ! dead_p)
	  || (prev_dead_p && ! prev_born_p && dead_p && ! born_p))
	map[i] = n;
      else
	map[i] = ++n;
      prev_born_p = born_p;
      prev_dead_p = dead_p;
    }
  sbitmap_free (born_or_dead);
  sbitmap_free (born);
  sbitmap_free (dead);
  n++;
  if (internal_flag_ira_verbose > 1 && ira_dump_file != NULL)
    fprintf (ira_dump_file, "Compressing live ranges: from %d to %d - %d%%\n",
	     ira_max_point, n, 100 * n / ira_max_point);
  ira_max_point = n;

  FOR_EACH_OBJECT (obj, oi)
    for (r = OBJECT_LIVE_RANGES (obj); r != NULL; r = r->next)
      {
	r->start = map[r->start];
	r->finish = map[r->finish];
      }

  ira_free (map);
}

/* Print live ranges R to file F.  */
void
ira_print_live_range_list (FILE *f, live_range_t r)
{
  for (; r != NULL; r = r->next)
    fprintf (f, " [%d..%d]", r->start, r->finish);
  fprintf (f, "\n");
}

/* Print live ranges R to stderr.  */
void
ira_debug_live_range_list (live_range_t r)
{
  ira_print_live_range_list (stderr, r);
}

/* Print live ranges of object OBJ to file F.  */
static void
print_object_live_ranges (FILE *f, ira_object_t obj)
{
  ira_print_live_range_list (f, OBJECT_LIVE_RANGES (obj));
}

/* Print live ranges of allocno A to file F.  */
static void
print_allocno_live_ranges (FILE *f, ira_allocno_t a)
{
  int n = ALLOCNO_NUM_OBJECTS (a);
  int i;

  for (i = 0; i < n; i++)
    {
      fprintf (f, " a%d(r%d", ALLOCNO_NUM (a), ALLOCNO_REGNO (a));
      if (n > 1)
	fprintf (f, " [%d]", i);
      fprintf (f, "):");
      print_object_live_ranges (f, ALLOCNO_OBJECT (a, i));
    }
}

/* Print live ranges of allocno A to stderr.  */
void
ira_debug_allocno_live_ranges (ira_allocno_t a)
{
  print_allocno_live_ranges (stderr, a);
}

/* Print live ranges of all allocnos to file F.  */
static void
print_live_ranges (FILE *f)
{
  ira_allocno_t a;
  ira_allocno_iterator ai;

  FOR_EACH_ALLOCNO (a, ai)
    print_allocno_live_ranges (f, a);
}

/* Print live ranges of all allocnos to stderr.  */
void
ira_debug_live_ranges (void)
{
  print_live_ranges (stderr);
}

/* The main entry function creates live ranges, set up
   CONFLICT_HARD_REGS and TOTAL_CONFLICT_HARD_REGS for objects, and
   calculate register pressure info.  */
void
ira_create_allocno_live_ranges (void)
{
  objects_live = sparseset_alloc (ira_objects_num);
  allocnos_processed = sparseset_alloc (ira_allocnos_num);
  curr_point = 0;
  last_call_num = 0;
  allocno_saved_at_call
    = (int *) ira_allocate (ira_allocnos_num * sizeof (int));
  memset (allocno_saved_at_call, 0, ira_allocnos_num * sizeof (int));
  ira_traverse_loop_tree (true, ira_loop_tree_root, NULL,
			  process_bb_node_lives);
  ira_max_point = curr_point;
  create_start_finish_chains ();
  if (internal_flag_ira_verbose > 2 && ira_dump_file != NULL)
    print_live_ranges (ira_dump_file);
  /* Clean up.  */
  ira_free (allocno_saved_at_call);
  sparseset_free (objects_live);
  sparseset_free (allocnos_processed);
}

/* Compress allocno live ranges.  */
void
ira_compress_allocno_live_ranges (void)
{
  remove_some_program_points_and_update_live_ranges ();
  ira_rebuild_start_finish_chains ();
  if (internal_flag_ira_verbose > 2 && ira_dump_file != NULL)
    {
      fprintf (ira_dump_file, "Ranges after the compression:\n");
      print_live_ranges (ira_dump_file);
    }
}

/* Free arrays IRA_START_POINT_RANGES and IRA_FINISH_POINT_RANGES.  */
void
ira_finish_allocno_live_ranges (void)
{
  ira_free (ira_finish_point_ranges);
  ira_free (ira_start_point_ranges);
}<|MERGE_RESOLUTION|>--- conflicted
+++ resolved
@@ -1332,11 +1332,7 @@
   sbitmap born_or_dead, born, dead;
   sbitmap_iterator sbi;
   bool born_p, dead_p, prev_born_p, prev_dead_p;
-<<<<<<< HEAD
-
-=======
   
->>>>>>> 928a203c
   born = sbitmap_alloc (ira_max_point);
   dead = sbitmap_alloc (ira_max_point);
   sbitmap_zero (born);
@@ -1345,13 +1341,8 @@
     for (r = OBJECT_LIVE_RANGES (obj); r != NULL; r = r->next)
       {
 	ira_assert (r->start <= r->finish);
-<<<<<<< HEAD
-        SET_BIT (born, r->start);
-        SET_BIT (dead, r->finish);
-=======
 	SET_BIT (born, r->start);
 	SET_BIT (dead, r->finish);
->>>>>>> 928a203c
       }
 
   born_or_dead = sbitmap_alloc (ira_max_point);

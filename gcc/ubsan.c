--- conflicted
+++ resolved
@@ -47,11 +47,8 @@
 #include "asan.h"
 #include "gimplify-me.h"
 #include "intl.h"
-<<<<<<< HEAD
-=======
 #include "realmpfr.h"
 #include "dfp.h"
->>>>>>> 02d42640
 
 /* Map from a tree to a VAR_DECL tree.  */
 
@@ -567,12 +564,9 @@
 tree
 ubsan_instrument_unreachable (location_t loc)
 {
-<<<<<<< HEAD
-=======
   if (flag_sanitize_undefined_trap_on_error)
     return build_call_expr_loc (loc, builtin_decl_explicit (BUILT_IN_TRAP), 0);
 
->>>>>>> 02d42640
   initialize_sanitizer_builtins ();
   tree data = ubsan_create_data ("__ubsan_unreachable_data", &loc, NULL,
 				 NULL_TREE);
@@ -700,18 +694,6 @@
     set_immediate_dominator (CDI_DOMINATORS, then_bb, cond_bb);
 
   /* Put the ubsan builtin call into the newly created BB.  */
-<<<<<<< HEAD
-  tree fn = builtin_decl_implicit (BUILT_IN_UBSAN_HANDLE_TYPE_MISMATCH);
-  const struct ubsan_mismatch_data m
-    = { build_zero_cst (pointer_sized_int_node), ckind };
-  tree data = ubsan_create_data ("__ubsan_null_data",
-				 &loc, &m,
-				 ubsan_type_descriptor (TREE_TYPE (ptr), true),
-				 NULL_TREE);
-  data = build_fold_addr_expr_loc (loc, data);
-  gimple g = gimple_build_call (fn, 2, data,
-				build_zero_cst (pointer_sized_int_node));
-=======
   gimple g;
   if (flag_sanitize_undefined_trap_on_error)
     g = gimple_build_call (builtin_decl_implicit (BUILT_IN_TRAP), 0);
@@ -733,7 +715,6 @@
       g = gimple_build_call (fn, 2, data,
 			     build_zero_cst (pointer_sized_int_node));
     }
->>>>>>> 02d42640
   gimple_set_location (g, loc);
   gimple_stmt_iterator gsi2 = gsi_start_bb (then_bb);
   gsi_insert_after (&gsi2, g, GSI_NEW_STMT);
@@ -803,17 +784,11 @@
 ubsan_build_overflow_builtin (tree_code code, location_t loc, tree lhstype,
 			      tree op0, tree op1)
 {
-<<<<<<< HEAD
-  tree data = ubsan_create_data ("__ubsan_overflow_data", &loc, NULL,
-				 ubsan_type_descriptor (lhstype, false),
-				 NULL_TREE);
-=======
   if (flag_sanitize_undefined_trap_on_error)
     return build_call_expr_loc (loc, builtin_decl_explicit (BUILT_IN_TRAP), 0);
 
   tree data = ubsan_create_data ("__ubsan_overflow_data", &loc, NULL,
 				 ubsan_type_descriptor (lhstype), NULL_TREE);
->>>>>>> 02d42640
   enum built_in_function fn_code;
 
   switch (code)
@@ -1001,16 +976,6 @@
   gimple_assign_set_rhs_with_ops (&gsi2, NOP_EXPR, urhs, NULL_TREE);
   update_stmt (stmt);
 
-<<<<<<< HEAD
-  tree data = ubsan_create_data ("__ubsan_invalid_value_data",
-				 &loc, NULL,
-				 ubsan_type_descriptor (type, false),
-				 NULL_TREE);
-  data = build_fold_addr_expr_loc (loc, data);
-  tree fn = builtin_decl_explicit (BUILT_IN_UBSAN_HANDLE_LOAD_INVALID_VALUE);
-
-=======
->>>>>>> 02d42640
   gsi2 = gsi_after_labels (then_bb);
   if (flag_sanitize_undefined_trap_on_error)
     g = gimple_build_call (builtin_decl_explicit (BUILT_IN_TRAP), 0);
@@ -1040,14 +1005,6 @@
 tree
 ubsan_instrument_float_cast (location_t loc, tree type, tree expr)
 {
-<<<<<<< HEAD
-  basic_block bb;
-  gimple_stmt_iterator gsi;
-
-  initialize_sanitizer_builtins ();
-
-  FOR_EACH_BB_FN (bb, cfun)
-=======
   tree expr_type = TREE_TYPE (expr);
   tree t, tt, fn, min, max;
   enum machine_mode mode = TYPE_MODE (expr_type);
@@ -1060,7 +1017,6 @@
      or equal than TYPE_MIN_VALUE - 1.0 or greater or equal than
      TYPE_MAX_VALUE + 1.0.  */
   if (REAL_MODE_FORMAT (mode)->b == 2)
->>>>>>> 02d42640
     {
       /* For maximum, TYPE_MAX_VALUE might not be representable
 	 in EXPR_TYPE, e.g. if TYPE is 64-bit long long and

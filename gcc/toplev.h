--- conflicted
+++ resolved
@@ -35,55 +35,6 @@
 
 extern int toplev_main (int, char **);
 extern void strip_off_ending (char *, int);
-<<<<<<< HEAD
-extern const char *trim_filename (const char *);
-extern void _fatal_insn_not_found (const_rtx, const char *, int, const char *)
-     ATTRIBUTE_NORETURN;
-extern void _fatal_insn (const char *, const_rtx, const char *, int, const char *)
-     ATTRIBUTE_NORETURN;
-
-#define fatal_insn(msgid, insn) \
-	_fatal_insn (msgid, insn, __FILE__, __LINE__, __FUNCTION__)
-#define fatal_insn_not_found(insn) \
-	_fatal_insn_not_found (insn, __FILE__, __LINE__, __FUNCTION__)
-
-/* If we haven't already defined a frontend specific diagnostics
-   style, use the generic one.  */
-#ifndef GCC_DIAG_STYLE
-#define GCC_DIAG_STYLE __gcc_tdiag__
-#endif
-/* None of these functions are suitable for ATTRIBUTE_PRINTF, because
-   each language front end can extend them with its own set of format
-   specifiers.  We must use custom format checks.  */
-#if (ENABLE_CHECKING && GCC_VERSION >= 4001) || GCC_VERSION == BUILDING_GCC_VERSION
-#define ATTRIBUTE_GCC_DIAG(m, n) __attribute__ ((__format__ (GCC_DIAG_STYLE, m, n))) ATTRIBUTE_NONNULL(m)
-#else
-#define ATTRIBUTE_GCC_DIAG(m, n) ATTRIBUTE_NONNULL(m)
-#endif
-extern void internal_error (const char *, ...) ATTRIBUTE_GCC_DIAG(1,2)
-     ATTRIBUTE_NORETURN;
-/* Pass one of the OPT_W* from options.h as the first parameter.  */
-extern bool warning (int, const char *, ...) ATTRIBUTE_GCC_DIAG(2,3);
-extern bool warning_at (location_t, int, const char *, ...)
-    ATTRIBUTE_GCC_DIAG(3,4);
-extern void error (const char *, ...) ATTRIBUTE_GCC_DIAG(1,2);
-extern void error_n (location_t, int, const char *, const char *, ...)
-    ATTRIBUTE_GCC_DIAG(3,5) ATTRIBUTE_GCC_DIAG(4,5);
-extern void error_at (location_t, const char *, ...) ATTRIBUTE_GCC_DIAG(2,3);
-extern void fatal_error (const char *, ...) ATTRIBUTE_GCC_DIAG(1,2)
-     ATTRIBUTE_NORETURN;
-/* Pass one of the OPT_W* from options.h as the second parameter.  */
-extern bool pedwarn (location_t, int, const char *, ...)
-     ATTRIBUTE_GCC_DIAG(3,4);
-extern bool permerror (location_t, const char *, ...) ATTRIBUTE_GCC_DIAG(2,3);
-extern void sorry (const char *, ...) ATTRIBUTE_GCC_DIAG(1,2);
-extern void inform (location_t, const char *, ...) ATTRIBUTE_GCC_DIAG(2,3);
-extern void inform_n (location_t, int, const char *, const char *, ...)
-    ATTRIBUTE_GCC_DIAG(3,5) ATTRIBUTE_GCC_DIAG(4,5);
-extern void verbatim (const char *, ...) ATTRIBUTE_GCC_DIAG(1,2);
-
-=======
->>>>>>> 6e7f08ad
 extern void rest_of_decl_compilation (tree, int, int);
 extern void rest_of_type_compilation (tree, int);
 extern void tree_rest_of_compilation (tree);

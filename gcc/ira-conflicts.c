--- conflicted
+++ resolved
@@ -385,18 +385,11 @@
       allocno_preferenced_hard_regno = REGNO (reg2) + offset2 - offset1;
       a = ira_curr_regno_allocno_map[REGNO (reg1)];
     }
-<<<<<<< HEAD
-  else if ((!conflicts
-	   || !CONFLICT_ALLOCNO_P (ira_curr_regno_allocno_map[REGNO (reg1)],
-				   ira_curr_regno_allocno_map[REGNO (reg2)]))
-	   && offset1 == offset2)
-=======
   else
->>>>>>> 8e7af53e
     {
       ira_allocno_t a1 = ira_curr_regno_allocno_map[REGNO (reg1)];
       ira_allocno_t a2 = ira_curr_regno_allocno_map[REGNO (reg2)];
-      if (!allocnos_conflict_p (a1, a2) && offset1 == offset2)
+      if (!conflicts || (!allocnos_conflict_p (a1, a2) && offset1 == offset2))
 	{
 	  cp = ira_add_allocno_copy (a1, a2, freq, constraint_p, insn,
 				     ira_curr_loop_tree_node);

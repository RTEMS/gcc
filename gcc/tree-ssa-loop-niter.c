--- conflicted
+++ resolved
@@ -28,9 +28,6 @@
 #include "basic-block.h"
 #include "gimple-pretty-print.h"
 #include "intl.h"
-<<<<<<< HEAD
-#include "tree-ssa.h"
-=======
 #include "pointer-set.h"
 #include "tree-ssa-alias.h"
 #include "internal-fn.h"
@@ -46,7 +43,6 @@
 #include "tree-ssa-loop-ivopts.h"
 #include "tree-ssa-loop-niter.h"
 #include "tree-ssa-loop.h"
->>>>>>> 66c14933
 #include "dumpfile.h"
 #include "cfgloop.h"
 #include "tree-chrec.h"
@@ -59,7 +55,6 @@
 #include "tree-pass.h"
 #include "stringpool.h"
 #include "tree-ssanames.h"
-
 
 
 #define SWAP(X, Y) do { affine_iv *tmp = (X); (X) = (Y); (Y) = tmp; } while (0)

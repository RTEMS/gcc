/* GIMPLE lowering pass.  Converts High GIMPLE into Low GIMPLE.

<<<<<<< HEAD
   Copyright (C) 2003, 2005, 2007 Free Software Foundation, Inc.
=======
   Copyright (C) 2003, 2004, 2005, 2006, 2007, 2008
   Free Software Foundation, Inc.
>>>>>>> 42bae686

This file is part of GCC.

GCC is free software; you can redistribute it and/or modify it under
the terms of the GNU General Public License as published by the Free
Software Foundation; either version 3, or (at your option) any later
version.

GCC is distributed in the hope that it will be useful, but WITHOUT ANY
WARRANTY; without even the implied warranty of MERCHANTABILITY or
FITNESS FOR A PARTICULAR PURPOSE.  See the GNU General Public License
for more details.

You should have received a copy of the GNU General Public License
along with GCC; see the file COPYING3.  If not see
<http://www.gnu.org/licenses/>.  */

#include "config.h"
#include "system.h"
#include "coretypes.h"
#include "tm.h"
#include "tree.h"
#include "rtl.h"
#include "varray.h"
#include "gimple.h"
#include "tree-iterator.h"
#include "tree-inline.h"
#include "diagnostic.h"
#include "langhooks.h"
#include "langhooks-def.h"
#include "tree-flow.h"
#include "timevar.h"
#include "except.h"
#include "hashtab.h"
#include "flags.h"
#include "function.h"
#include "expr.h"
#include "toplev.h"
#include "tree-pass.h"

/* The differences between High GIMPLE and Low GIMPLE are the
   following:

   1- Lexical scopes are removed (i.e., GIMPLE_BIND disappears).

   2- GIMPLE_TRY and GIMPLE_CATCH are converted to abnormal control
      flow and exception regions are built as an on-the-side region
      hierarchy (See tree-eh.c:lower_eh_constructs).

   3- Multiple identical return statements are grouped into a single
      return and gotos to the unique return site.  */

/* Match a return statement with a label.  During lowering, we identify
   identical return statements and replace duplicates with a jump to
   the corresponding label.  */
struct return_statements_t
{
  tree label;
  gimple stmt;
};
typedef struct return_statements_t return_statements_t;

DEF_VEC_O(return_statements_t);
DEF_VEC_ALLOC_O(return_statements_t,heap);

struct lower_data
{
  /* Block the current statement belongs to.  */
  tree block;

  /* A vector of label and return statements to be moved to the end
     of the function.  */
  VEC(return_statements_t,heap) *return_statements;

  /* True if the function calls __builtin_setjmp.  */
  bool calls_builtin_setjmp;
};

static void lower_stmt (gimple_stmt_iterator *, struct lower_data *);
static void lower_gimple_bind (gimple_stmt_iterator *, struct lower_data *);
static void lower_gimple_return (gimple_stmt_iterator *, struct lower_data *);
static void lower_builtin_setjmp (gimple_stmt_iterator *);


/* Lower the body of current_function_decl from High GIMPLE into Low
   GIMPLE.  */

static unsigned int
lower_function_body (void)
{
  struct lower_data data;
  gimple_seq body = gimple_body (current_function_decl);
  gimple_seq lowered_body;
  gimple_stmt_iterator i;
  gimple bind;
  tree t;
  gimple x;

  /* The gimplifier should've left a body of exactly one statement,
     namely a GIMPLE_BIND.  */
  gcc_assert (gimple_seq_first (body) == gimple_seq_last (body)
	      && gimple_code (gimple_seq_first_stmt (body)) == GIMPLE_BIND);

  memset (&data, 0, sizeof (data));
  data.block = DECL_INITIAL (current_function_decl);
  BLOCK_SUBBLOCKS (data.block) = NULL_TREE;
  BLOCK_CHAIN (data.block) = NULL_TREE;
  TREE_ASM_WRITTEN (data.block) = 1;
  data.return_statements = VEC_alloc (return_statements_t, heap, 8);

  bind = gimple_seq_first_stmt (body);
  lowered_body = NULL;
  gimple_seq_add_stmt (&lowered_body, bind);
  i = gsi_start (lowered_body);
  lower_gimple_bind (&i, &data);

  /* Once the old body has been lowered, replace it with the new
     lowered sequence.  */
  gimple_set_body (current_function_decl, lowered_body);

  i = gsi_last (lowered_body);

  /* If the function falls off the end, we need a null return statement.
     If we've already got one in the return_statements vector, we don't
     need to do anything special.  Otherwise build one by hand.  */
  if (gimple_seq_may_fallthru (lowered_body)
      && (VEC_empty (return_statements_t, data.return_statements)
	  || gimple_return_retval (VEC_last (return_statements_t,
			           data.return_statements)->stmt) != NULL))
    {
      x = gimple_build_return (NULL);
      gimple_set_location (x, cfun->function_end_locus);
      gimple_set_block (x, DECL_INITIAL (current_function_decl));
      gsi_insert_after (&i, x, GSI_CONTINUE_LINKING);
    }

  /* If we lowered any return statements, emit the representative
     at the end of the function.  */
  while (!VEC_empty (return_statements_t, data.return_statements))
    {
      return_statements_t t;

      /* Unfortunately, we can't use VEC_pop because it returns void for
	 objects.  */
      t = *VEC_last (return_statements_t, data.return_statements);
      VEC_truncate (return_statements_t,
	  	    data.return_statements,
	  	    VEC_length (return_statements_t,
		      		data.return_statements) - 1);

      x = gimple_build_label (t.label);
      gsi_insert_after (&i, x, GSI_CONTINUE_LINKING);

      /* Remove the line number from the representative return statement.
	 It now fills in for many such returns.  Failure to remove this
	 will result in incorrect results for coverage analysis.  */
      gimple_set_location (t.stmt, UNKNOWN_LOCATION);
      gsi_insert_after (&i, t.stmt, GSI_CONTINUE_LINKING);
    }

  /* If the function calls __builtin_setjmp, we need to emit the computed
     goto that will serve as the unique dispatcher for all the receivers.  */
  if (data.calls_builtin_setjmp)
    {
      tree disp_label, disp_var, arg;

      /* Build 'DISP_LABEL:' and insert.  */
      disp_label = create_artificial_label ();
      /* This mark will create forward edges from every call site.  */
      DECL_NONLOCAL (disp_label) = 1;
      cfun->has_nonlocal_label = 1;
      x = gimple_build_label (disp_label);
      gsi_insert_after (&i, x, GSI_CONTINUE_LINKING);

      /* Build 'DISP_VAR = __builtin_setjmp_dispatcher (DISP_LABEL);'
	 and insert.  */
      disp_var = create_tmp_var (ptr_type_node, "setjmpvar");
      arg = build_addr (disp_label, current_function_decl);
      t = implicit_built_in_decls[BUILT_IN_SETJMP_DISPATCHER];
      x = gimple_build_call (t, 1, arg);
      gimple_call_set_lhs (x, disp_var);

      /* Build 'goto DISP_VAR;' and insert.  */
      gsi_insert_after (&i, x, GSI_CONTINUE_LINKING);
      x = gimple_build_goto (disp_var);
      gsi_insert_after (&i, x, GSI_CONTINUE_LINKING);
    }

  gcc_assert (data.block == DECL_INITIAL (current_function_decl));
  BLOCK_SUBBLOCKS (data.block)
    = blocks_nreverse (BLOCK_SUBBLOCKS (data.block));

  clear_block_marks (data.block);
  VEC_free(return_statements_t, heap, data.return_statements);
  return 0;
}

struct gimple_opt_pass pass_lower_cf = 
{
 {
  GIMPLE_PASS,
  "lower",				/* name */
  NULL,					/* gate */
  lower_function_body,			/* execute */
  NULL,					/* sub */
  NULL,					/* next */
  0,					/* static_pass_number */
  0,					/* tv_id */
  PROP_gimple_any,			/* properties_required */
  PROP_gimple_lcf,			/* properties_provided */
  0,					/* properties_destroyed */
  0,					/* todo_flags_start */
  TODO_dump_func			/* todo_flags_finish */
 }
};


/* Verify if the type of the argument matches that of the function
   declaration.  If we cannot verify this or there is a mismatch,
   mark the call expression so it doesn't get inlined later.  */

static void
check_call_args (gimple stmt)
{
  tree fndecl, parms, p;
  unsigned int i, nargs;

  if (gimple_call_cannot_inline_p (stmt))
    return;

  nargs = gimple_call_num_args (stmt);

  /* Get argument types for verification.  */
  fndecl = gimple_call_fndecl (stmt);
  parms = NULL_TREE;
  if (fndecl)
    parms = TYPE_ARG_TYPES (TREE_TYPE (fndecl));
  else if (POINTER_TYPE_P (TREE_TYPE (gimple_call_fn (stmt))))
    parms = TYPE_ARG_TYPES (TREE_TYPE (TREE_TYPE (gimple_call_fn (stmt))));

  /* Verify if the type of the argument matches that of the function
     declaration.  If we cannot verify this or there is a mismatch,
     mark the call expression so it doesn't get inlined later.  */
  if (fndecl && DECL_ARGUMENTS (fndecl))
    {
      for (i = 0, p = DECL_ARGUMENTS (fndecl);
	   i < nargs;
	   i++, p = TREE_CHAIN (p))
	{
	  /* We cannot distinguish a varargs function from the case
	     of excess parameters, still deferring the inlining decision
	     to the callee is possible.  */
	  if (!p)
	    break;
	  if (p == error_mark_node
	      || gimple_call_arg (stmt, i) == error_mark_node
	      || !fold_convertible_p (DECL_ARG_TYPE (p),
				      gimple_call_arg (stmt, i)))
	    {
	      gimple_call_set_cannot_inline (stmt, true);
	      break;
	    }
	}
    }
  else if (parms)
    {
      for (i = 0, p = parms; i < nargs; i++, p = TREE_CHAIN (p))
	{
	  /* If this is a varargs function defer inlining decision
	     to callee.  */
	  if (!p)
	    break;
	  if (TREE_VALUE (p) == error_mark_node
	      || gimple_call_arg (stmt, i) == error_mark_node
	      || TREE_CODE (TREE_VALUE (p)) == VOID_TYPE
	      || !fold_convertible_p (TREE_VALUE (p),
				      gimple_call_arg (stmt, i)))
	    {
	      gimple_call_set_cannot_inline (stmt, true);
	      break;
	    }
	}
    }
  else
    {
      if (nargs != 0)
	gimple_call_set_cannot_inline (stmt, true);
    }
}


/* Lower sequence SEQ.  Unlike gimplification the statements are not relowered
   when they are changed -- if this has to be done, the lowering routine must
   do it explicitly.  DATA is passed through the recursion.  */

static void
lower_sequence (gimple_seq seq, struct lower_data *data)
{
  gimple_stmt_iterator gsi;

  for (gsi = gsi_start (seq); !gsi_end_p (gsi); )
    lower_stmt (&gsi, data);
}


/* Lower the OpenMP directive statement pointed by GSI.  DATA is
   passed through the recursion.  */

static void
lower_omp_directive (gimple_stmt_iterator *gsi, struct lower_data *data)
{
  gimple stmt;
  
  stmt = gsi_stmt (*gsi);

  lower_sequence (gimple_omp_body (stmt), data);
  gsi_insert_before (gsi, stmt, GSI_SAME_STMT);
  gsi_insert_seq_before (gsi, gimple_omp_body (stmt), GSI_SAME_STMT);
  gimple_omp_set_body (stmt, NULL);
  gsi_remove (gsi, false);
}


/* Lower statement GSI.  DATA is passed through the recursion.  */

static void
lower_stmt (gimple_stmt_iterator *gsi, struct lower_data *data)
{
  gimple stmt = gsi_stmt (*gsi);

  gimple_set_block (stmt, data->block);

  switch (gimple_code (stmt))
    {
    case GIMPLE_BIND:
      lower_gimple_bind (gsi, data);
      return;

    case GIMPLE_COND:
      /* The gimplifier has already lowered this into gotos.  */
      break;

    case GIMPLE_RETURN:
      lower_gimple_return (gsi, data);
      return;

    case GIMPLE_TRY:
      lower_sequence (gimple_try_eval (stmt), data);
      lower_sequence (gimple_try_cleanup (stmt), data);
      break;

    case GIMPLE_CATCH:
      lower_sequence (gimple_catch_handler (stmt), data);
      break;

    case GIMPLE_EH_FILTER:
      lower_sequence (gimple_eh_filter_failure (stmt), data);
      break;

    case GIMPLE_NOP:
    case GIMPLE_ASM:
    case GIMPLE_ASSIGN:
    case GIMPLE_GOTO:
    case GIMPLE_PREDICT:
    case GIMPLE_LABEL:
    case GIMPLE_SWITCH:
    case GIMPLE_CHANGE_DYNAMIC_TYPE:
    case GIMPLE_OMP_FOR:
    case GIMPLE_OMP_SECTIONS:
    case GIMPLE_OMP_SECTIONS_SWITCH:
    case GIMPLE_OMP_SECTION:
    case GIMPLE_OMP_SINGLE:
    case GIMPLE_OMP_MASTER:
    case GIMPLE_OMP_ORDERED:
    case GIMPLE_OMP_CRITICAL:
    case GIMPLE_OMP_RETURN:
    case GIMPLE_OMP_ATOMIC_LOAD:
    case GIMPLE_OMP_ATOMIC_STORE:
    case GIMPLE_OMP_CONTINUE:
      break;

    case GIMPLE_CALL:
      {
	tree decl = gimple_call_fndecl (stmt);

	if (decl
	    && DECL_BUILT_IN_CLASS (decl) == BUILT_IN_NORMAL
	    && DECL_FUNCTION_CODE (decl) == BUILT_IN_SETJMP)
	  {
	    data->calls_builtin_setjmp = true;
	    lower_builtin_setjmp (gsi);
	    return;
	  }
	check_call_args (stmt);
      }
      break;

    case GIMPLE_OMP_PARALLEL:
    case GIMPLE_OMP_TASK:
      lower_omp_directive (gsi, data);
      return;

    default:
      gcc_unreachable ();
    }

  gsi_next (gsi);
}

/* Lower a bind_expr TSI.  DATA is passed through the recursion.  */

static void
lower_gimple_bind (gimple_stmt_iterator *gsi, struct lower_data *data)
{
  tree old_block = data->block;
  gimple stmt = gsi_stmt (*gsi);
  tree new_block = gimple_bind_block (stmt);

  if (new_block)
    {
      if (new_block == old_block)
	{
	  /* The outermost block of the original function may not be the
	     outermost statement chain of the gimplified function.  So we
	     may see the outermost block just inside the function.  */
	  gcc_assert (new_block == DECL_INITIAL (current_function_decl));
	  new_block = NULL;
	}
      else
	{
	  /* We do not expect to handle duplicate blocks.  */
	  gcc_assert (!TREE_ASM_WRITTEN (new_block));
	  TREE_ASM_WRITTEN (new_block) = 1;

	  /* Block tree may get clobbered by inlining.  Normally this would
	     be fixed in rest_of_decl_compilation using block notes, but
	     since we are not going to emit them, it is up to us.  */
	  BLOCK_CHAIN (new_block) = BLOCK_SUBBLOCKS (old_block);
	  BLOCK_SUBBLOCKS (old_block) = new_block;
	  BLOCK_SUBBLOCKS (new_block) = NULL_TREE;
	  BLOCK_SUPERCONTEXT (new_block) = old_block;

	  data->block = new_block;
	}
    }

  record_vars (gimple_bind_vars (stmt));
  lower_sequence (gimple_bind_body (stmt), data);

  if (new_block)
    {
      gcc_assert (data->block == new_block);

      BLOCK_SUBBLOCKS (new_block)
	= blocks_nreverse (BLOCK_SUBBLOCKS (new_block));
      data->block = old_block;
    }

  /* The GIMPLE_BIND no longer carries any useful information -- kill it.  */
  gsi_insert_seq_before (gsi, gimple_bind_body (stmt), GSI_SAME_STMT);
  gsi_remove (gsi, false);
}

/* Try to determine whether a TRY_CATCH expression can fall through.
   This is a subroutine of block_may_fallthru.  */

static bool
try_catch_may_fallthru (const_tree stmt)
{
  tree_stmt_iterator i;

  /* If the TRY block can fall through, the whole TRY_CATCH can
     fall through.  */
  if (block_may_fallthru (TREE_OPERAND (stmt, 0)))
    return true;

  i = tsi_start (TREE_OPERAND (stmt, 1));
  switch (TREE_CODE (tsi_stmt (i)))
    {
    case CATCH_EXPR:
      /* We expect to see a sequence of CATCH_EXPR trees, each with a
	 catch expression and a body.  The whole TRY_CATCH may fall
	 through iff any of the catch bodies falls through.  */
      for (; !tsi_end_p (i); tsi_next (&i))
	{
	  if (block_may_fallthru (CATCH_BODY (tsi_stmt (i))))
	    return true;
	}
      return false;

    case EH_FILTER_EXPR:
      /* The exception filter expression only matters if there is an
	 exception.  If the exception does not match EH_FILTER_TYPES,
	 we will execute EH_FILTER_FAILURE, and we will fall through
	 if that falls through.  If the exception does match
	 EH_FILTER_TYPES, the stack unwinder will continue up the
	 stack, so we will not fall through.  We don't know whether we
	 will throw an exception which matches EH_FILTER_TYPES or not,
	 so we just ignore EH_FILTER_TYPES and assume that we might
	 throw an exception which doesn't match.  */
      return block_may_fallthru (EH_FILTER_FAILURE (tsi_stmt (i)));

    default:
      /* This case represents statements to be executed when an
	 exception occurs.  Those statements are implicitly followed
	 by a RESX_EXPR to resume execution after the exception.  So
	 in this case the TRY_CATCH never falls through.  */
      return false;
    }
}


/* Same as above, but for a GIMPLE_TRY_CATCH.  */

static bool
gimple_try_catch_may_fallthru (gimple stmt)
{
  gimple_stmt_iterator i;

  /* We don't handle GIMPLE_TRY_FINALLY.  */
  gcc_assert (gimple_try_kind (stmt) == GIMPLE_TRY_CATCH);

  /* If the TRY block can fall through, the whole TRY_CATCH can
     fall through.  */
  if (gimple_seq_may_fallthru (gimple_try_eval (stmt)))
    return true;

  i = gsi_start (gimple_try_cleanup (stmt));
  switch (gimple_code (gsi_stmt (i)))
    {
    case GIMPLE_CATCH:
      /* We expect to see a sequence of GIMPLE_CATCH stmts, each with a
	 catch expression and a body.  The whole try/catch may fall
	 through iff any of the catch bodies falls through.  */
      for (; !gsi_end_p (i); gsi_next (&i))
	{
	  if (gimple_seq_may_fallthru (gimple_catch_handler (gsi_stmt (i))))
	    return true;
	}
      return false;

    case GIMPLE_EH_FILTER:
      /* The exception filter expression only matters if there is an
	 exception.  If the exception does not match EH_FILTER_TYPES,
	 we will execute EH_FILTER_FAILURE, and we will fall through
	 if that falls through.  If the exception does match
	 EH_FILTER_TYPES, the stack unwinder will continue up the
	 stack, so we will not fall through.  We don't know whether we
	 will throw an exception which matches EH_FILTER_TYPES or not,
	 so we just ignore EH_FILTER_TYPES and assume that we might
	 throw an exception which doesn't match.  */
      return gimple_seq_may_fallthru (gimple_eh_filter_failure (gsi_stmt (i)));

    default:
      /* This case represents statements to be executed when an
	 exception occurs.  Those statements are implicitly followed
	 by a GIMPLE_RESX to resume execution after the exception.  So
	 in this case the try/catch never falls through.  */
      return false;
    }
}


/* Try to determine if we can fall out of the bottom of BLOCK.  This guess
   need not be 100% accurate; simply be conservative and return true if we
   don't know.  This is used only to avoid stupidly generating extra code.
   If we're wrong, we'll just delete the extra code later.  */

bool
block_may_fallthru (const_tree block)
{
  /* This CONST_CAST is okay because expr_last returns its argument
     unmodified and we assign it to a const_tree.  */
  const_tree stmt = expr_last (CONST_CAST_TREE(block));

  switch (stmt ? TREE_CODE (stmt) : ERROR_MARK)
    {
    case GOTO_EXPR:
    case RETURN_EXPR:
    case RESX_EXPR:
      /* Easy cases.  If the last statement of the block implies 
	 control transfer, then we can't fall through.  */
      return false;

    case SWITCH_EXPR:
      /* If SWITCH_LABELS is set, this is lowered, and represents a
	 branch to a selected label and hence can not fall through.
	 Otherwise SWITCH_BODY is set, and the switch can fall
	 through.  */
      return SWITCH_LABELS (stmt) == NULL_TREE;

    case COND_EXPR:
      if (block_may_fallthru (COND_EXPR_THEN (stmt)))
	return true;
      return block_may_fallthru (COND_EXPR_ELSE (stmt));

    case BIND_EXPR:
      return block_may_fallthru (BIND_EXPR_BODY (stmt));

    case TRY_CATCH_EXPR:
      return try_catch_may_fallthru (stmt);

    case TRY_FINALLY_EXPR:
      /* The finally clause is always executed after the try clause,
	 so if it does not fall through, then the try-finally will not
	 fall through.  Otherwise, if the try clause does not fall
	 through, then when the finally clause falls through it will
	 resume execution wherever the try clause was going.  So the
	 whole try-finally will only fall through if both the try
	 clause and the finally clause fall through.  */
      return (block_may_fallthru (TREE_OPERAND (stmt, 0))
	      && block_may_fallthru (TREE_OPERAND (stmt, 1)));

    case MODIFY_EXPR:
      if (TREE_CODE (TREE_OPERAND (stmt, 1)) == CALL_EXPR)
	stmt = TREE_OPERAND (stmt, 1);
      else
	return true;
      /* FALLTHRU */

    case CALL_EXPR:
      /* Functions that do not return do not fall through.  */
      return (call_expr_flags (stmt) & ECF_NORETURN) == 0;
    
    case CLEANUP_POINT_EXPR:
      return block_may_fallthru (TREE_OPERAND (stmt, 0));

    default:
      return true;
    }
}


/* Try to determine if we can continue executing the statement
   immediately following STMT.  This guess need not be 100% accurate;
   simply be conservative and return true if we don't know.  This is
   used only to avoid stupidly generating extra code. If we're wrong,
   we'll just delete the extra code later.  */

bool
gimple_stmt_may_fallthru (gimple stmt)
{
  if (!stmt)
    return true;

  switch (gimple_code (stmt))
    {
    case GIMPLE_GOTO:
    case GIMPLE_RETURN:
    case GIMPLE_RESX:
      /* Easy cases.  If the last statement of the seq implies 
	 control transfer, then we can't fall through.  */
      return false;

    case GIMPLE_SWITCH:
      /* Switch has already been lowered and represents a
	 branch to a selected label and hence can not fall through.  */
      return true;

    case GIMPLE_COND:
      /* GIMPLE_COND's are already lowered into a two-way branch.  They
	 can't fall through.  */
      return false;

    case GIMPLE_BIND:
      return gimple_seq_may_fallthru (gimple_bind_body (stmt));

    case GIMPLE_TRY:
      if (gimple_try_kind (stmt) == GIMPLE_TRY_CATCH)
        return gimple_try_catch_may_fallthru (stmt);

      /* It must be a GIMPLE_TRY_FINALLY.  */

      /* The finally clause is always executed after the try clause,
	 so if it does not fall through, then the try-finally will not
	 fall through.  Otherwise, if the try clause does not fall
	 through, then when the finally clause falls through it will
	 resume execution wherever the try clause was going.  So the
	 whole try-finally will only fall through if both the try
	 clause and the finally clause fall through.  */
      return (gimple_seq_may_fallthru (gimple_try_eval (stmt))
	      && gimple_seq_may_fallthru (gimple_try_cleanup (stmt)));

    case GIMPLE_ASSIGN:
      return true;

    case GIMPLE_CALL:
      /* Functions that do not return do not fall through.  */
      return (gimple_call_flags (stmt) & ECF_NORETURN) == 0;
    
    default:
      return true;
    }
}


/* Same as gimple_stmt_may_fallthru, but for the gimple sequence SEQ.  */

bool
gimple_seq_may_fallthru (gimple_seq seq)
{
  return gimple_stmt_may_fallthru (gimple_seq_last_stmt (seq));
}


/* Lower a GIMPLE_RETURN GSI.  DATA is passed through the recursion.  */

static void
lower_gimple_return (gimple_stmt_iterator *gsi, struct lower_data *data)
{
  gimple stmt = gsi_stmt (*gsi);
  gimple t;
  int i;
  return_statements_t tmp_rs;

  /* Match this up with an existing return statement that's been created.  */
  for (i = VEC_length (return_statements_t, data->return_statements) - 1;
       i >= 0; i--)
    {
      tmp_rs = *VEC_index (return_statements_t, data->return_statements, i);

      if (gimple_return_retval (stmt) == gimple_return_retval (tmp_rs.stmt))
	goto found;
    }

  /* Not found.  Create a new label and record the return statement.  */
  tmp_rs.label = create_artificial_label ();
  tmp_rs.stmt = stmt;
  VEC_safe_push (return_statements_t, heap, data->return_statements, &tmp_rs);

  /* Generate a goto statement and remove the return statement.  */
 found:
  t = gimple_build_goto (tmp_rs.label);
  gimple_set_location (t, gimple_location (stmt));
  gimple_set_block (t, gimple_block (stmt));
  gsi_insert_before (gsi, t, GSI_SAME_STMT);
  gsi_remove (gsi, false);
}

/* Lower a __builtin_setjmp TSI.

   __builtin_setjmp is passed a pointer to an array of five words (not
   all will be used on all machines).  It operates similarly to the C
   library function of the same name, but is more efficient.

   It is lowered into 3 other builtins, namely __builtin_setjmp_setup,
   __builtin_setjmp_dispatcher and __builtin_setjmp_receiver, but with
   __builtin_setjmp_dispatcher shared among all the instances; that's
   why it is only emitted at the end by lower_function_body.

   After full lowering, the body of the function should look like:

    {
      void * setjmpvar.0;
      int D.1844;
      int D.2844;

      [...]

      __builtin_setjmp_setup (&buf, &<D1847>);
      D.1844 = 0;
      goto <D1846>;
      <D1847>:;
      __builtin_setjmp_receiver (&<D1847>);
      D.1844 = 1;
      <D1846>:;
      if (D.1844 == 0) goto <D1848>; else goto <D1849>;

      [...]

      __builtin_setjmp_setup (&buf, &<D2847>);
      D.2844 = 0;
      goto <D2846>;
      <D2847>:;
      __builtin_setjmp_receiver (&<D2847>);
      D.2844 = 1;
      <D2846>:;
      if (D.2844 == 0) goto <D2848>; else goto <D2849>;

      [...]

      <D3850>:;
      return;
      <D3853>: [non-local];
      setjmpvar.0 = __builtin_setjmp_dispatcher (&<D3853>);
      goto setjmpvar.0;
    }

   The dispatcher block will be both the unique destination of all the
   abnormal call edges and the unique source of all the abnormal edges
   to the receivers, thus keeping the complexity explosion localized.  */

static void
lower_builtin_setjmp (gimple_stmt_iterator *gsi)
{
  gimple stmt = gsi_stmt (*gsi);
  tree cont_label = create_artificial_label ();
  tree next_label = create_artificial_label ();
  tree dest, t, arg;
  gimple g;

  /* NEXT_LABEL is the label __builtin_longjmp will jump to.  Its address is
     passed to both __builtin_setjmp_setup and __builtin_setjmp_receiver.  */
  FORCED_LABEL (next_label) = 1;

  dest = gimple_call_lhs (stmt);

  /* Build '__builtin_setjmp_setup (BUF, NEXT_LABEL)' and insert.  */
  arg = build_addr (next_label, current_function_decl);
  t = implicit_built_in_decls[BUILT_IN_SETJMP_SETUP];
  g = gimple_build_call (t, 2, gimple_call_arg (stmt, 0), arg);
  gimple_set_location (g, gimple_location (stmt));
  gimple_set_block (g, gimple_block (stmt));
  gsi_insert_before (gsi, g, GSI_SAME_STMT);

  /* Build 'DEST = 0' and insert.  */
  if (dest)
    {
      g = gimple_build_assign (dest, fold_convert (TREE_TYPE (dest),
						   integer_zero_node));
      gimple_set_location (g, gimple_location (stmt));
      gimple_set_block (g, gimple_block (stmt));
      gsi_insert_before (gsi, g, GSI_SAME_STMT);
    }

  /* Build 'goto CONT_LABEL' and insert.  */
  g = gimple_build_goto (cont_label);
  gsi_insert_before (gsi, g, TSI_SAME_STMT);

  /* Build 'NEXT_LABEL:' and insert.  */
  g = gimple_build_label (next_label);
  gsi_insert_before (gsi, g, GSI_SAME_STMT);

  /* Build '__builtin_setjmp_receiver (NEXT_LABEL)' and insert.  */
  arg = build_addr (next_label, current_function_decl);
  t = implicit_built_in_decls[BUILT_IN_SETJMP_RECEIVER];
  g = gimple_build_call (t, 1, arg);
  gimple_set_location (g, gimple_location (stmt));
  gimple_set_block (g, gimple_block (stmt));
  gsi_insert_before (gsi, g, GSI_SAME_STMT);

  /* Build 'DEST = 1' and insert.  */
  if (dest)
    {
      g = gimple_build_assign (dest, fold_convert (TREE_TYPE (dest),
						   integer_one_node));
      gimple_set_location (g, gimple_location (stmt));
      gimple_set_block (g, gimple_block (stmt));
      gsi_insert_before (gsi, g, GSI_SAME_STMT);
    }

  /* Build 'CONT_LABEL:' and insert.  */
  g = gimple_build_label (cont_label);
  gsi_insert_before (gsi, g, GSI_SAME_STMT);

  /* Remove the call to __builtin_setjmp.  */
  gsi_remove (gsi, false);
}


/* Record the variables in VARS into function FN.  */

void
record_vars_into (tree vars, tree fn)
{
  if (fn != current_function_decl)
    push_cfun (DECL_STRUCT_FUNCTION (fn));

  for (; vars; vars = TREE_CHAIN (vars))
    {
      tree var = vars;

      /* BIND_EXPRs contains also function/type/constant declarations
         we don't need to care about.  */
      if (TREE_CODE (var) != VAR_DECL)
	continue;

      /* Nothing to do in this case.  */
      if (DECL_EXTERNAL (var))
	continue;

      /* Record the variable.  */
      cfun->local_decls = tree_cons (NULL_TREE, var,
					     cfun->local_decls);
    }

  if (fn != current_function_decl)
    pop_cfun ();
}


/* Record the variables in VARS into current_function_decl.  */

void
record_vars (tree vars)
{
  record_vars_into (vars, current_function_decl);
}


/* Mark BLOCK used if it has a used variable in it, then recurse over its
   subblocks.  */

static void
mark_blocks_with_used_vars (tree block)
{
  tree var;
  tree subblock;

  if (!TREE_USED (block))
    {
      for (var = BLOCK_VARS (block);
	   var;
	   var = TREE_CHAIN (var))
	{
	  if (TREE_USED (var))
	    {
	      TREE_USED (block) = true;
	      break;
	    }
	}
    }
  for (subblock = BLOCK_SUBBLOCKS (block);
       subblock;
       subblock = BLOCK_CHAIN (subblock))
    mark_blocks_with_used_vars (subblock);
}

/* Mark the used attribute on blocks correctly.  */
  
static unsigned int
mark_used_blocks (void)
{  
  mark_blocks_with_used_vars (DECL_INITIAL (current_function_decl));
  return 0;
}


struct gimple_opt_pass pass_mark_used_blocks = 
{
 {
  GIMPLE_PASS,
  "blocks",				/* name */
  NULL,					/* gate */
  mark_used_blocks,			/* execute */
  NULL,					/* sub */
  NULL,					/* next */
  0,					/* static_pass_number */
  0,					/* tv_id */
  0,					/* properties_required */
  0,					/* properties_provided */
  0,					/* properties_destroyed */
  0,					/* todo_flags_start */
  TODO_dump_func			/* todo_flags_finish */
 }
};<|MERGE_RESOLUTION|>--- conflicted
+++ resolved
@@ -1,11 +1,7 @@
 /* GIMPLE lowering pass.  Converts High GIMPLE into Low GIMPLE.
 
-<<<<<<< HEAD
-   Copyright (C) 2003, 2005, 2007 Free Software Foundation, Inc.
-=======
    Copyright (C) 2003, 2004, 2005, 2006, 2007, 2008
    Free Software Foundation, Inc.
->>>>>>> 42bae686
 
 This file is part of GCC.
 

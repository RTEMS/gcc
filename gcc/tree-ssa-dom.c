--- conflicted
+++ resolved
@@ -1,9 +1,5 @@
 /* SSA Dominator optimizations for trees
-<<<<<<< HEAD
-   Copyright (C) 2001, 2002, 2003, 2004, 2005, 2006
-=======
    Copyright (C) 2001, 2002, 2003, 2004, 2005, 2006, 2007
->>>>>>> 29c07800
    Free Software Foundation, Inc.
    Contributed by Diego Novillo <dnovillo@redhat.com>
 
@@ -1627,11 +1623,7 @@
       if (rhs)
 	{
 	  /* Build a new statement with the RHS and LHS exchanged.  */
-<<<<<<< HEAD
-	  new = build2_gimple (GIMPLE_MODIFY_STMT, rhs, lhs);
-=======
 	  new = build_gimple_modify_stmt (rhs, lhs);
->>>>>>> 29c07800
 
 	  create_ssa_artificial_load_stmt (new, stmt);
 

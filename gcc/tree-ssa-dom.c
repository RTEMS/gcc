/* SSA Dominator optimizations for trees
   Copyright (C) 2001, 2002, 2003, 2004, 2005, 2006, 2007, 2008
   Free Software Foundation, Inc.
   Contributed by Diego Novillo <dnovillo@redhat.com>

This file is part of GCC.

GCC is free software; you can redistribute it and/or modify
it under the terms of the GNU General Public License as published by
the Free Software Foundation; either version 3, or (at your option)
any later version.

GCC is distributed in the hope that it will be useful,
but WITHOUT ANY WARRANTY; without even the implied warranty of
MERCHANTABILITY or FITNESS FOR A PARTICULAR PURPOSE.  See the
GNU General Public License for more details.

You should have received a copy of the GNU General Public License
along with GCC; see the file COPYING3.  If not see
<http://www.gnu.org/licenses/>.  */

#include "config.h"
#include "system.h"
#include "coretypes.h"
#include "tm.h"
#include "tree.h"
#include "flags.h"
#include "rtl.h"
#include "tm_p.h"
#include "ggc.h"
#include "basic-block.h"
#include "cfgloop.h"
#include "output.h"
#include "expr.h"
#include "function.h"
#include "diagnostic.h"
#include "timevar.h"
#include "tree-dump.h"
#include "tree-flow.h"
#include "domwalk.h"
#include "real.h"
#include "tree-pass.h"
#include "tree-ssa-propagate.h"
#include "langhooks.h"
#include "params.h"

/* This file implements optimizations on the dominator tree.  */

/* Representation of a "naked" right-hand-side expression, to be used
   in recording available expressions in the expression hash table.  */

enum expr_kind
{
  EXPR_SINGLE,
  EXPR_UNARY,
  EXPR_BINARY,
  EXPR_CALL
};

struct hashable_expr
{
  tree type;
  enum expr_kind kind;
  union {
    struct { tree rhs; } single;
    struct { enum tree_code op;  tree opnd; } unary;
    struct { enum tree_code op;  tree opnd0; tree opnd1; } binary;
    struct { tree fn; bool pure; size_t nargs; tree *args; } call;
  } ops;
};

/* Structure for recording known values of a conditional expression
   at the exits from its block.  */

struct cond_equivalence
{
  struct hashable_expr cond;
  tree value;
};

/* Structure for recording edge equivalences as well as any pending
   edge redirections during the dominator optimizer.

   Computing and storing the edge equivalences instead of creating
   them on-demand can save significant amounts of time, particularly
   for pathological cases involving switch statements.  

   These structures live for a single iteration of the dominator
   optimizer in the edge's AUX field.  At the end of an iteration we
   free each of these structures and update the AUX field to point
   to any requested redirection target (the code for updating the
   CFG and SSA graph for edge redirection expects redirection edge
   targets to be in the AUX field for each edge.  */

struct edge_info
{
  /* If this edge creates a simple equivalence, the LHS and RHS of
     the equivalence will be stored here.  */
  tree lhs;
  tree rhs;

  /* Traversing an edge may also indicate one or more particular conditions
     are true or false.  The number of recorded conditions can vary, but
     can be determined by the condition's code.  So we have an array
     and its maximum index rather than use a varray.  */
  struct cond_equivalence *cond_equivalences;
  unsigned int max_cond_equivalences;
};

/* Hash table with expressions made available during the renaming process.
   When an assignment of the form X_i = EXPR is found, the statement is
   stored in this table.  If the same expression EXPR is later found on the
   RHS of another statement, it is replaced with X_i (thus performing
   global redundancy elimination).  Similarly as we pass through conditionals
   we record the conditional itself as having either a true or false value
   in this table.  */
static htab_t avail_exprs;

/* Stack of available expressions in AVAIL_EXPRs.  Each block pushes any
   expressions it enters into the hash table along with a marker entry
   (null).  When we finish processing the block, we pop off entries and
   remove the expressions from the global hash table until we hit the
   marker.  */
typedef struct expr_hash_elt * expr_hash_elt_t;
DEF_VEC_P(expr_hash_elt_t);
DEF_VEC_ALLOC_P(expr_hash_elt_t,heap);

static VEC(expr_hash_elt_t,heap) *avail_exprs_stack;

/* Stack of statements we need to rescan during finalization for newly
   exposed variables.

   Statement rescanning must occur after the current block's available
   expressions are removed from AVAIL_EXPRS.  Else we may change the
   hash code for an expression and be unable to find/remove it from
   AVAIL_EXPRS.  */
typedef gimple *gimple_p;
DEF_VEC_P(gimple_p);
DEF_VEC_ALLOC_P(gimple_p,heap);

static VEC(gimple_p,heap) *stmts_to_rescan;

/* Structure for entries in the expression hash table.  */

struct expr_hash_elt
{
  /* The value (lhs) of this expression.  */
  tree lhs;

  /* The expression (rhs) we want to record.  */
  struct hashable_expr expr;

  /* The stmt pointer if this element corresponds to a statement.  */
  gimple stmt;

  /* The hash value for RHS.  */
  hashval_t hash;

  /* A unique stamp, typically the address of the hash
     element itself, used in removing entries from the table.  */
  struct expr_hash_elt *stamp;
};

/* Stack of dest,src pairs that need to be restored during finalization.

   A NULL entry is used to mark the end of pairs which need to be
   restored during finalization of this block.  */
static VEC(tree,heap) *const_and_copies_stack;

/* Track whether or not we have changed the control flow graph.  */
static bool cfg_altered;

/* Bitmap of blocks that have had EH statements cleaned.  We should
   remove their dead edges eventually.  */
static bitmap need_eh_cleanup;

/* Statistics for dominator optimizations.  */
struct opt_stats_d
{
  long num_stmts;
  long num_exprs_considered;
  long num_re;
  long num_const_prop;
  long num_copy_prop;
};

static struct opt_stats_d opt_stats;

/* Local functions.  */
static void optimize_stmt (struct dom_walk_data *, 
			   basic_block,
			   gimple_stmt_iterator);
static tree lookup_avail_expr (gimple, bool);
static hashval_t avail_expr_hash (const void *);
static hashval_t real_avail_expr_hash (const void *);
static int avail_expr_eq (const void *, const void *);
static void htab_statistics (FILE *, htab_t);
static void record_cond (struct cond_equivalence *);
static void record_const_or_copy (tree, tree);
static void record_equality (tree, tree);
static void record_equivalences_from_phis (basic_block);
static void record_equivalences_from_incoming_edge (basic_block);
static bool eliminate_redundant_computations (gimple_stmt_iterator *);
static void record_equivalences_from_stmt (gimple, int);
static void dom_thread_across_edge (struct dom_walk_data *, edge);
static void dom_opt_finalize_block (struct dom_walk_data *, basic_block);
static void dom_opt_initialize_block (struct dom_walk_data *, basic_block);
static void propagate_to_outgoing_edges (struct dom_walk_data *, basic_block);
static void remove_local_expressions_from_table (void);
static void restore_vars_to_original_value (void);
static edge single_incoming_edge_ignoring_loop_edges (basic_block);


/* Given a statement STMT, initialize the hash table element pointed to
   by ELEMENT.  */

static void
initialize_hash_element (gimple stmt, tree lhs,
                         struct expr_hash_elt *element)
{
  enum gimple_code code = gimple_code (stmt);
  struct hashable_expr *expr = &element->expr;

  if (code == GIMPLE_ASSIGN)
    {
      enum tree_code subcode = gimple_assign_rhs_code (stmt);

      expr->type = NULL_TREE;
      
      switch (get_gimple_rhs_class (subcode))
        {
        case GIMPLE_SINGLE_RHS:
          expr->kind = EXPR_SINGLE;
          expr->ops.single.rhs = gimple_assign_rhs1 (stmt);
          break;
        case GIMPLE_UNARY_RHS:
          expr->kind = EXPR_UNARY;
	  expr->type = TREE_TYPE (gimple_assign_lhs (stmt));
          expr->ops.unary.op = subcode;
          expr->ops.unary.opnd = gimple_assign_rhs1 (stmt);
          break;
        case GIMPLE_BINARY_RHS:
          expr->kind = EXPR_BINARY;
	  expr->type = TREE_TYPE (gimple_assign_lhs (stmt));
          expr->ops.binary.op = subcode;
          expr->ops.binary.opnd0 = gimple_assign_rhs1 (stmt);
          expr->ops.binary.opnd1 = gimple_assign_rhs2 (stmt);
          break;
        default:
          gcc_unreachable ();
        }
    }
  else if (code == GIMPLE_COND)
    {
      expr->type = boolean_type_node;
      expr->kind = EXPR_BINARY;
      expr->ops.binary.op = gimple_cond_code (stmt);
      expr->ops.binary.opnd0 = gimple_cond_lhs (stmt);
      expr->ops.binary.opnd1 = gimple_cond_rhs (stmt);
    }
  else if (code == GIMPLE_CALL)
    {
      size_t nargs = gimple_call_num_args (stmt);
      size_t i;

      gcc_assert (gimple_call_lhs (stmt));

      expr->type = TREE_TYPE (gimple_call_lhs (stmt));
      expr->kind = EXPR_CALL;
      expr->ops.call.fn = gimple_call_fn (stmt);

      if (gimple_call_flags (stmt) & (ECF_CONST | ECF_PURE))
        expr->ops.call.pure = true;
      else 
        expr->ops.call.pure = false;

      expr->ops.call.nargs = nargs;
      expr->ops.call.args = (tree *) xcalloc (nargs, sizeof (tree));
      for (i = 0; i < nargs; i++)
        expr->ops.call.args[i] = gimple_call_arg (stmt, i);
    }
  else if (code == GIMPLE_SWITCH)
    {
      expr->type = TREE_TYPE (gimple_switch_index (stmt));
      expr->kind = EXPR_SINGLE;
      expr->ops.single.rhs = gimple_switch_index (stmt);
    }
  else if (code == GIMPLE_GOTO)
    {
      expr->type = TREE_TYPE (gimple_goto_dest (stmt));
      expr->kind = EXPR_SINGLE;
      expr->ops.single.rhs = gimple_goto_dest (stmt);
    }
  else
    gcc_unreachable ();

  element->lhs = lhs;
  element->stmt = stmt;
  element->hash = avail_expr_hash (element);
  element->stamp = element;
}

/* Given a conditional expression COND as a tree, initialize
   a hashable_expr expression EXPR.  The conditional must be a
   comparison or logical negation.  A constant or a variable is
   not permitted.  */

static void
initialize_expr_from_cond (tree cond, struct hashable_expr *expr)
{
  expr->type = boolean_type_node;
  
  if (COMPARISON_CLASS_P (cond))
    {
      expr->kind = EXPR_BINARY;
      expr->ops.binary.op = TREE_CODE (cond);
      expr->ops.binary.opnd0 = TREE_OPERAND (cond, 0);
      expr->ops.binary.opnd1 = TREE_OPERAND (cond, 1);
    }
  else if (TREE_CODE (cond) == TRUTH_NOT_EXPR)
    {
      expr->kind = EXPR_UNARY;
      expr->ops.unary.op = TRUTH_NOT_EXPR;
      expr->ops.unary.opnd = TREE_OPERAND (cond, 0);
    }
  else
    gcc_unreachable ();
}

/* Given a hashable_expr expression EXPR and an LHS,
   initialize the hash table element pointed to by ELEMENT.  */

static void
initialize_hash_element_from_expr (struct hashable_expr *expr,
                                   tree lhs,
                                   struct expr_hash_elt *element)
{
  element->expr = *expr;
  element->lhs = lhs;
  element->stmt = NULL;
  element->hash = avail_expr_hash (element);
  element->stamp = element;
}

/* Compare two hashable_expr structures for equivalence.
   They are considered equivalent when the the expressions
   they denote must necessarily be equal.  The logic is intended
   to follow that of operand_equal_p in fold-const.c  */

static bool
hashable_expr_equal_p (const struct hashable_expr *expr0,
                        const struct hashable_expr *expr1)
{
  tree type0 = expr0->type;
  tree type1 = expr1->type;

  /* If either type is NULL, there is nothing to check.  */
  if ((type0 == NULL_TREE) ^ (type1 == NULL_TREE))
    return false;

  /* If both types don't have the same signedness, precision, and mode,
     then we can't consider  them equal.  */
  if (type0 != type1
      && (TREE_CODE (type0) == ERROR_MARK
	  || TREE_CODE (type1) == ERROR_MARK
	  || TYPE_UNSIGNED (type0) != TYPE_UNSIGNED (type1)
	  || TYPE_PRECISION (type0) != TYPE_PRECISION (type1)
	  || TYPE_MODE (type0) != TYPE_MODE (type1)))
    return false;

  if (expr0->kind != expr1->kind)
    return false;

  switch (expr0->kind)
    {
    case EXPR_SINGLE:
      return operand_equal_p (expr0->ops.single.rhs,
                              expr1->ops.single.rhs, 0);

    case EXPR_UNARY:
      if (expr0->ops.unary.op != expr1->ops.unary.op)
        return false;

      if ((CONVERT_EXPR_CODE_P (expr0->ops.unary.op)
           || expr0->ops.unary.op == NON_LVALUE_EXPR)
          && TYPE_UNSIGNED (expr0->type) != TYPE_UNSIGNED (expr1->type))
        return false;

      return operand_equal_p (expr0->ops.unary.opnd,
                              expr1->ops.unary.opnd, 0);

    case EXPR_BINARY:
      {
        if (expr0->ops.binary.op != expr1->ops.binary.op)
          return false;

        if (operand_equal_p (expr0->ops.binary.opnd0,
                             expr1->ops.binary.opnd0, 0)
            && operand_equal_p (expr0->ops.binary.opnd1,
                                expr1->ops.binary.opnd1, 0))
          return true;

        /* For commutative ops, allow the other order.  */
        return (commutative_tree_code (expr0->ops.binary.op)
                && operand_equal_p (expr0->ops.binary.opnd0,
                                    expr1->ops.binary.opnd1, 0)
                && operand_equal_p (expr0->ops.binary.opnd1,
                                    expr1->ops.binary.opnd0, 0));
      }

    case EXPR_CALL:
      {
        size_t i;

        /* If the calls are to different functions, then they
           clearly cannot be equal.  */
        if (! operand_equal_p (expr0->ops.call.fn,
                               expr1->ops.call.fn, 0))
          return false;

        if (! expr0->ops.call.pure)
          return false;

        if (expr0->ops.call.nargs !=  expr1->ops.call.nargs)
          return false;

        for (i = 0; i < expr0->ops.call.nargs; i++)
          if (! operand_equal_p (expr0->ops.call.args[i],
                                 expr1->ops.call.args[i], 0))
            return false;

        return true;
      }
     
    default:
      gcc_unreachable ();
    }
}

/* Compute a hash value for a hashable_expr value EXPR and a
   previously accumulated hash value VAL.  If two hashable_expr
   values compare equal with hashable_expr_equal_p, they must
   hash to the same value, given an identical value of VAL.
   The logic is intended to follow iterative_hash_expr in tree.c.  */

static hashval_t
iterative_hash_hashable_expr (const struct hashable_expr *expr, hashval_t val)
{
  switch (expr->kind)
    {
    case EXPR_SINGLE:
      val = iterative_hash_expr (expr->ops.single.rhs, val);
      break;

    case EXPR_UNARY:
      val = iterative_hash_object (expr->ops.unary.op, val);

      /* Make sure to include signedness in the hash computation.
         Don't hash the type, that can lead to having nodes which
         compare equal according to operand_equal_p, but which
         have different hash codes.  */
      if (CONVERT_EXPR_CODE_P (expr->ops.unary.op)
          || expr->ops.unary.op == NON_LVALUE_EXPR)
        val += TYPE_UNSIGNED (expr->type);

      val = iterative_hash_expr (expr->ops.unary.opnd, val);
      break;

    case EXPR_BINARY:
      val = iterative_hash_object (expr->ops.binary.op, val);
      if (commutative_tree_code (expr->ops.binary.op))
          val = iterative_hash_exprs_commutative (expr->ops.binary.opnd0,
                                                  expr->ops.binary.opnd1, val);
      else
        {
          val = iterative_hash_expr (expr->ops.binary.opnd0, val);
          val = iterative_hash_expr (expr->ops.binary.opnd1, val);
        }
      break;

    case EXPR_CALL:
      {
        size_t i;
        enum tree_code code = CALL_EXPR;

        val = iterative_hash_object (code, val);
        val = iterative_hash_expr (expr->ops.call.fn, val);
        for (i = 0; i < expr->ops.call.nargs; i++)
          val = iterative_hash_expr (expr->ops.call.args[i], val);
      }
      break;
     
    default:
      gcc_unreachable ();
    }

  return val;
}

/* Print a diagnostic dump of an expression hash table entry.  */

static void
print_expr_hash_elt (FILE * stream, const struct expr_hash_elt *element)
{
  if (element->stmt)
    fprintf (stream, "STMT ");
  else
    fprintf (stream, "COND ");

  if (element->lhs)
    {
      print_generic_expr (stream, element->lhs, 0);
      fprintf (stream, " = ");
    }
  
  switch (element->expr.kind)
    {
      case EXPR_SINGLE:
        print_generic_expr (stream, element->expr.ops.single.rhs, 0);
        break;

      case EXPR_UNARY:
        fprintf (stream, "%s ", tree_code_name[element->expr.ops.unary.op]);
        print_generic_expr (stream, element->expr.ops.unary.opnd, 0);
        break;

      case EXPR_BINARY:
        print_generic_expr (stream, element->expr.ops.binary.opnd0, 0);
        fprintf (stream, " %s ", tree_code_name[element->expr.ops.binary.op]);
        print_generic_expr (stream, element->expr.ops.binary.opnd1, 0);
        break;

      case EXPR_CALL:
        {
          size_t i;
          size_t nargs = element->expr.ops.call.nargs;

          print_generic_expr (stream, element->expr.ops.call.fn, 0);
          fprintf (stream, " (");
          for (i = 0; i < nargs; i++)
            {
              print_generic_expr (stream, element->expr.ops.call.args[i], 0);
              if (i + 1 < nargs)
                fprintf (stream, ", ");
            }
          fprintf (stream, ")");
        }
        break;
    }
  fprintf (stream, "\n");

  if (element->stmt)
    {
      fprintf (stream, "          ");
      print_gimple_stmt (stream, element->stmt, 0, 0);
    }
}

/* Delete an expr_hash_elt and reclaim its storage.  */

static void
free_expr_hash_elt (void *elt)
{
  struct expr_hash_elt *element = ((struct expr_hash_elt *)elt);

  if (element->expr.kind == EXPR_CALL)
    free (element->expr.ops.call.args);

  free (element);
}

/* Allocate an EDGE_INFO for edge E and attach it to E.
   Return the new EDGE_INFO structure.  */

static struct edge_info *
allocate_edge_info (edge e)
{
  struct edge_info *edge_info;

  edge_info = XCNEW (struct edge_info);

  e->aux = edge_info;
  return edge_info;
}

/* Free all EDGE_INFO structures associated with edges in the CFG.
   If a particular edge can be threaded, copy the redirection
   target from the EDGE_INFO structure into the edge's AUX field
   as required by code to update the CFG and SSA graph for
   jump threading.  */

static void
free_all_edge_infos (void)
{
  basic_block bb;
  edge_iterator ei;
  edge e;

  FOR_EACH_BB (bb)
    {
      FOR_EACH_EDGE (e, ei, bb->preds)
        {
	 struct edge_info *edge_info = (struct edge_info *) e->aux;

	  if (edge_info)
	    {
	      if (edge_info->cond_equivalences)
		free (edge_info->cond_equivalences);
	      free (edge_info);
	      e->aux = NULL;
	    }
	}
    }
}

/* Jump threading, redundancy elimination and const/copy propagation. 

   This pass may expose new symbols that need to be renamed into SSA.  For
   every new symbol exposed, its corresponding bit will be set in
   VARS_TO_RENAME.  */

static unsigned int
tree_ssa_dominator_optimize (void)
{
  struct dom_walk_data walk_data;
  unsigned int i;

  memset (&opt_stats, 0, sizeof (opt_stats));

  /* Create our hash tables.  */
  avail_exprs = htab_create (1024, real_avail_expr_hash, avail_expr_eq, free_expr_hash_elt);
  avail_exprs_stack = VEC_alloc (expr_hash_elt_t, heap, 20);
  const_and_copies_stack = VEC_alloc (tree, heap, 20);
  stmts_to_rescan = VEC_alloc (gimple_p, heap, 20);
  need_eh_cleanup = BITMAP_ALLOC (NULL);

  /* Setup callbacks for the generic dominator tree walker.  */
  walk_data.walk_stmts_backward = false;
  walk_data.dom_direction = CDI_DOMINATORS;
  walk_data.initialize_block_local_data = NULL;
  walk_data.before_dom_children_before_stmts = dom_opt_initialize_block;
  walk_data.before_dom_children_walk_stmts = optimize_stmt;
  walk_data.before_dom_children_after_stmts = propagate_to_outgoing_edges;
  walk_data.after_dom_children_before_stmts = NULL;
  walk_data.after_dom_children_walk_stmts = NULL;
  walk_data.after_dom_children_after_stmts = dom_opt_finalize_block;
  /* Right now we only attach a dummy COND_EXPR to the global data pointer.
     When we attach more stuff we'll need to fill this out with a real
     structure.  */
  walk_data.global_data = NULL;
  walk_data.block_local_data_size = 0;
  walk_data.interesting_blocks = NULL;

  /* Now initialize the dominator walker.  */
  init_walk_dominator_tree (&walk_data);

  calculate_dominance_info (CDI_DOMINATORS);
  cfg_altered = false;

  /* We need to know loop structures in order to avoid destroying them
     in jump threading.  Note that we still can e.g. thread through loop
     headers to an exit edge, or through loop header to the loop body, assuming
     that we update the loop info.  */
  loop_optimizer_init (LOOPS_HAVE_SIMPLE_LATCHES);

  /* We need accurate information regarding back edges in the CFG
     for jump threading; this may include back edges that are not part of
     a single loop.  */
  mark_dfs_back_edges ();
      
  /* Recursively walk the dominator tree optimizing statements.  */
  walk_dominator_tree (&walk_data, ENTRY_BLOCK_PTR);

  {
    gimple_stmt_iterator gsi;
    basic_block bb;
    FOR_EACH_BB (bb)
      {for (gsi = gsi_start_bb (bb); !gsi_end_p (gsi); gsi_next (&gsi))
	  update_stmt_if_modified (gsi_stmt (gsi));
      }
  }

  /* If we exposed any new variables, go ahead and put them into
     SSA form now, before we handle jump threading.  This simplifies
     interactions between rewriting of _DECL nodes into SSA form
     and rewriting SSA_NAME nodes into SSA form after block
     duplication and CFG manipulation.  */
  update_ssa (TODO_update_ssa);

  free_all_edge_infos ();

  /* Thread jumps, creating duplicate blocks as needed.  */
  cfg_altered |= thread_through_all_blocks (first_pass_instance);

  if (cfg_altered)
    free_dominance_info (CDI_DOMINATORS);

  /* Removal of statements may make some EH edges dead.  Purge
     such edges from the CFG as needed.  */
  if (!bitmap_empty_p (need_eh_cleanup))
    {
      unsigned i;
      bitmap_iterator bi;

      /* Jump threading may have created forwarder blocks from blocks
	 needing EH cleanup; the new successor of these blocks, which
	 has inherited from the original block, needs the cleanup.  */
      EXECUTE_IF_SET_IN_BITMAP (need_eh_cleanup, 0, i, bi)
	{
	  basic_block bb = BASIC_BLOCK (i);
	  if (single_succ_p (bb) == 1
	      && (single_succ_edge (bb)->flags & EDGE_EH) == 0)
	    {
	      bitmap_clear_bit (need_eh_cleanup, i);
	      bitmap_set_bit (need_eh_cleanup, single_succ (bb)->index);
	    }
	}

      gimple_purge_all_dead_eh_edges (need_eh_cleanup);
      bitmap_zero (need_eh_cleanup);
    }

  /* Finally, remove everything except invariants in SSA_NAME_VALUE.

     Long term we will be able to let everything in SSA_NAME_VALUE
     persist.  However, for now, we know this is the safe thing to do.  */
  for (i = 0; i < num_ssa_names; i++)
   {
      tree name = ssa_name (i);
      tree value;

      if (!name)
        continue;

      value = SSA_NAME_VALUE (name);
      if (value && !is_gimple_min_invariant (value))
	SSA_NAME_VALUE (name) = NULL;
    }

  statistics_counter_event (cfun, "Redundant expressions eliminated",
			    opt_stats.num_re);
  statistics_counter_event (cfun, "Constants propagated",
			    opt_stats.num_const_prop);
  statistics_counter_event (cfun, "Copies propagated",
			    opt_stats.num_copy_prop);

  /* Debugging dumps.  */
  if (dump_file && (dump_flags & TDF_STATS))
    dump_dominator_optimization_stats (dump_file);

  loop_optimizer_finalize ();

  /* Delete our main hashtable.  */
  htab_delete (avail_exprs);

  /* And finalize the dominator walker.  */
  fini_walk_dominator_tree (&walk_data);

  /* Free asserted bitmaps and stacks.  */
  BITMAP_FREE (need_eh_cleanup);
  
  VEC_free (expr_hash_elt_t, heap, avail_exprs_stack);
  VEC_free (tree, heap, const_and_copies_stack);
  VEC_free (gimple_p, heap, stmts_to_rescan);
  
  return 0;
}

static bool
gate_dominator (void)
{
  return flag_tree_dom != 0;
}

struct gimple_opt_pass pass_dominator = 
{
 {
  GIMPLE_PASS,
  "dom",				/* name */
  gate_dominator,			/* gate */
  tree_ssa_dominator_optimize,		/* execute */
  NULL,					/* sub */
  NULL,					/* next */
  0,					/* static_pass_number */
  TV_TREE_SSA_DOMINATOR_OPTS,		/* tv_id */
  PROP_cfg | PROP_ssa | PROP_alias,	/* properties_required */
  0,					/* properties_provided */
  0,					/* properties_destroyed */
  0,					/* todo_flags_start */
  TODO_dump_func
    | TODO_update_ssa
    | TODO_cleanup_cfg
    | TODO_verify_ssa			/* todo_flags_finish */
 }
};


/* Given a conditional statement CONDSTMT, convert the
   condition to a canonical form.  */

static void
canonicalize_comparison (gimple condstmt)
{
  tree op0;
  tree op1;
  enum tree_code code;

  gcc_assert (gimple_code (condstmt) == GIMPLE_COND);

  op0 = gimple_cond_lhs (condstmt);
  op1 = gimple_cond_rhs (condstmt);

  code = gimple_cond_code (condstmt);

  /* If it would be profitable to swap the operands, then do so to
     canonicalize the statement, enabling better optimization.

     By placing canonicalization of such expressions here we
     transparently keep statements in canonical form, even
     when the statement is modified.  */
  if (tree_swap_operands_p (op0, op1, false))
    {
      /* For relationals we need to swap the operands
	 and change the code.  */
      if (code == LT_EXPR
	  || code == GT_EXPR
	  || code == LE_EXPR
	  || code == GE_EXPR)
	{
          code = swap_tree_comparison (code);

          gimple_cond_set_code (condstmt, code);
          gimple_cond_set_lhs (condstmt, op1);
          gimple_cond_set_rhs (condstmt, op0);

          update_stmt (condstmt);
	}
    }
}

/* Initialize local stacks for this optimizer and record equivalences
   upon entry to BB.  Equivalences can come from the edge traversed to
   reach BB or they may come from PHI nodes at the start of BB.  */

static void
dom_opt_initialize_block (struct dom_walk_data *walk_data ATTRIBUTE_UNUSED,
			  basic_block bb)
{
  if (dump_file && (dump_flags & TDF_DETAILS))
    fprintf (dump_file, "\n\nOptimizing block #%d\n\n", bb->index);

  /* Push a marker on the stacks of local information so that we know how
     far to unwind when we finalize this block.  */
  VEC_safe_push (expr_hash_elt_t, heap, avail_exprs_stack, NULL);
  VEC_safe_push (tree, heap, const_and_copies_stack, NULL_TREE);

  record_equivalences_from_incoming_edge (bb);

  /* PHI nodes can create equivalences too.  */
  record_equivalences_from_phis (bb);
}

/* Remove all the expressions in LOCALS from TABLE, stopping when there are
   LIMIT entries left in LOCALs.  */

static void
remove_local_expressions_from_table (void)
{
  /* Remove all the expressions made available in this block.  */
  while (VEC_length (expr_hash_elt_t, avail_exprs_stack) > 0)
    {
      struct expr_hash_elt element;
      expr_hash_elt_t victim = VEC_pop (expr_hash_elt_t, avail_exprs_stack);

      if (victim == NULL)
	break;

      element = *victim;

      /* This must precede the actual removal from the hash table,
         as ELEMENT and the table entry may share a call argument
         vector which will be freed during removal.  */
      if (dump_file && (dump_flags & TDF_DETAILS))
        {
          fprintf (dump_file, "<<<< ");
          print_expr_hash_elt (dump_file, &element);
        }

      htab_remove_elt_with_hash (avail_exprs, &element, element.hash);
    }
}

/* Use the source/dest pairs in CONST_AND_COPIES_STACK to restore
   CONST_AND_COPIES to its original state, stopping when we hit a
   NULL marker.  */

static void
restore_vars_to_original_value (void)
{
  while (VEC_length (tree, const_and_copies_stack) > 0)
    {
      tree prev_value, dest;

      dest = VEC_pop (tree, const_and_copies_stack);

      if (dest == NULL)
	break;

      if (dump_file && (dump_flags & TDF_DETAILS))
	{
	  fprintf (dump_file, "<<<< COPY ");
	  print_generic_expr (dump_file, dest, 0);
	  fprintf (dump_file, " = ");
	  print_generic_expr (dump_file, SSA_NAME_VALUE (dest), 0);
	  fprintf (dump_file, "\n");
	}

      prev_value = VEC_pop (tree, const_and_copies_stack);
      SSA_NAME_VALUE (dest) =  prev_value;
    }
}

/* A trivial wrapper so that we can present the generic jump
   threading code with a simple API for simplifying statements.  */
static tree
simplify_stmt_for_jump_threading (gimple stmt,
				  gimple within_stmt ATTRIBUTE_UNUSED)
{
  return lookup_avail_expr (stmt, false);
}

/* Wrapper for common code to attempt to thread an edge.  For example,
   it handles lazily building the dummy condition and the bookkeeping
   when jump threading is successful.  */

static void
dom_thread_across_edge (struct dom_walk_data *walk_data, edge e)
{
  if (! walk_data->global_data)
  {
    gimple dummy_cond =
        gimple_build_cond (NE_EXPR,
                           integer_zero_node, integer_zero_node,
                           NULL, NULL);
    walk_data->global_data = dummy_cond;
  }

  thread_across_edge ((gimple) walk_data->global_data, e, false,
		      &const_and_copies_stack,
		      simplify_stmt_for_jump_threading);
}

/* We have finished processing the dominator children of BB, perform
   any finalization actions in preparation for leaving this node in
   the dominator tree.  */

static void
dom_opt_finalize_block (struct dom_walk_data *walk_data, basic_block bb)
{
  gimple last;

  /* If we have an outgoing edge to a block with multiple incoming and
     outgoing edges, then we may be able to thread the edge, i.e., we
     may be able to statically determine which of the outgoing edges
     will be traversed when the incoming edge from BB is traversed.  */
  if (single_succ_p (bb)
      && (single_succ_edge (bb)->flags & EDGE_ABNORMAL) == 0
      && potentially_threadable_block (single_succ (bb)))
    {
      dom_thread_across_edge (walk_data, single_succ_edge (bb));
    }
  else if ((last = last_stmt (bb))
	   && gimple_code (last) == GIMPLE_COND
	   && EDGE_COUNT (bb->succs) == 2
	   && (EDGE_SUCC (bb, 0)->flags & EDGE_ABNORMAL) == 0
	   && (EDGE_SUCC (bb, 1)->flags & EDGE_ABNORMAL) == 0)
    {
      edge true_edge, false_edge;

      extract_true_false_edges_from_block (bb, &true_edge, &false_edge);

      /* Only try to thread the edge if it reaches a target block with
	 more than one predecessor and more than one successor.  */
      if (potentially_threadable_block (true_edge->dest))
	{
	  struct edge_info *edge_info;
	  unsigned int i;

	  /* Push a marker onto the available expression stack so that we
	     unwind any expressions related to the TRUE arm before processing
	     the false arm below.  */
          VEC_safe_push (expr_hash_elt_t, heap, avail_exprs_stack, NULL);
	  VEC_safe_push (tree, heap, const_and_copies_stack, NULL_TREE);

	  edge_info = (struct edge_info *) true_edge->aux;

	  /* If we have info associated with this edge, record it into
	     our equivalence tables.  */
	  if (edge_info)
	    {
	      struct cond_equivalence *cond_equivalences = edge_info->cond_equivalences;
	      tree lhs = edge_info->lhs;
	      tree rhs = edge_info->rhs;

	      /* If we have a simple NAME = VALUE equivalence, record it.  */
	      if (lhs && TREE_CODE (lhs) == SSA_NAME)
		record_const_or_copy (lhs, rhs);

	      /* If we have 0 = COND or 1 = COND equivalences, record them
		 into our expression hash tables.  */
	      if (cond_equivalences)
		for (i = 0; i < edge_info->max_cond_equivalences; i++)
                  record_cond (&cond_equivalences[i]);
	    }

	  dom_thread_across_edge (walk_data, true_edge);

	  /* And restore the various tables to their state before
	     we threaded this edge.  */
	  remove_local_expressions_from_table ();
	}

      /* Similarly for the ELSE arm.  */
      if (potentially_threadable_block (false_edge->dest))
	{
	  struct edge_info *edge_info;
	  unsigned int i;

	  VEC_safe_push (tree, heap, const_and_copies_stack, NULL_TREE);
	  edge_info = (struct edge_info *) false_edge->aux;

	  /* If we have info associated with this edge, record it into
	     our equivalence tables.  */
	  if (edge_info)
	    {
	      struct cond_equivalence *cond_equivalences = edge_info->cond_equivalences;
	      tree lhs = edge_info->lhs;
	      tree rhs = edge_info->rhs;

	      /* If we have a simple NAME = VALUE equivalence, record it.  */
	      if (lhs && TREE_CODE (lhs) == SSA_NAME)
		record_const_or_copy (lhs, rhs);

	      /* If we have 0 = COND or 1 = COND equivalences, record them
		 into our expression hash tables.  */
	      if (cond_equivalences)
		for (i = 0; i < edge_info->max_cond_equivalences; i++)
                  record_cond (&cond_equivalences[i]);
	    }

	  /* Now thread the edge.  */
	  dom_thread_across_edge (walk_data, false_edge);

	  /* No need to remove local expressions from our tables
	     or restore vars to their original value as that will
	     be done immediately below.  */
	}
    }

  remove_local_expressions_from_table ();
  restore_vars_to_original_value ();

  /* If we queued any statements to rescan in this block, then
     go ahead and rescan them now.  */
  while (VEC_length (gimple_p, stmts_to_rescan) > 0)
    {
      gimple *stmt_p = VEC_last (gimple_p, stmts_to_rescan);
      gimple stmt = *stmt_p;
      basic_block stmt_bb = gimple_bb (stmt);

      if (stmt_bb != bb)
	break;

      VEC_pop (gimple_p, stmts_to_rescan);
      pop_stmt_changes (stmt_p);
    }
}

/* PHI nodes can create equivalences too.

   Ignoring any alternatives which are the same as the result, if
   all the alternatives are equal, then the PHI node creates an
   equivalence.  */

static void
record_equivalences_from_phis (basic_block bb)
{
  gimple_stmt_iterator gsi;
  
  for (gsi = gsi_start_phis (bb); !gsi_end_p (gsi); gsi_next (&gsi))
    {
      gimple phi = gsi_stmt (gsi);

      tree lhs = gimple_phi_result (phi);
      tree rhs = NULL;
      size_t i;

      for (i = 0; i < gimple_phi_num_args (phi); i++)
	{
	  tree t = gimple_phi_arg_def (phi, i);

	  /* Ignore alternatives which are the same as our LHS.  Since
	     LHS is a PHI_RESULT, it is known to be a SSA_NAME, so we
	     can simply compare pointers.  */
	  if (lhs == t)
	    continue;

	  /* If we have not processed an alternative yet, then set
	     RHS to this alternative.  */
	  if (rhs == NULL)
	    rhs = t;
	  /* If we have processed an alternative (stored in RHS), then
	     see if it is equal to this one.  If it isn't, then stop
	     the search.  */
	  else if (! operand_equal_for_phi_arg_p (rhs, t))
	    break;
	}

      /* If we had no interesting alternatives, then all the RHS alternatives
	 must have been the same as LHS.  */
      if (!rhs)
	rhs = lhs;

      /* If we managed to iterate through each PHI alternative without
	 breaking out of the loop, then we have a PHI which may create
	 a useful equivalence.  We do not need to record unwind data for
	 this, since this is a true assignment and not an equivalence
	 inferred from a comparison.  All uses of this ssa name are dominated
	 by this assignment, so unwinding just costs time and space.  */
      if (i == gimple_phi_num_args (phi) && may_propagate_copy (lhs, rhs))
	SSA_NAME_VALUE (lhs) = rhs;
    }
}

/* Ignoring loop backedges, if BB has precisely one incoming edge then
   return that edge.  Otherwise return NULL.  */
static edge
single_incoming_edge_ignoring_loop_edges (basic_block bb)
{
  edge retval = NULL;
  edge e;
  edge_iterator ei;

  FOR_EACH_EDGE (e, ei, bb->preds)
    {
      /* A loop back edge can be identified by the destination of
	 the edge dominating the source of the edge.  */
      if (dominated_by_p (CDI_DOMINATORS, e->src, e->dest))
	continue;

      /* If we have already seen a non-loop edge, then we must have
	 multiple incoming non-loop edges and thus we return NULL.  */
      if (retval)
	return NULL;

      /* This is the first non-loop incoming edge we have found.  Record
	 it.  */
      retval = e;
    }

  return retval;
}

/* Record any equivalences created by the incoming edge to BB.  If BB
   has more than one incoming edge, then no equivalence is created.  */

static void
record_equivalences_from_incoming_edge (basic_block bb)
{
  edge e;
  basic_block parent;
  struct edge_info *edge_info;

  /* If our parent block ended with a control statement, then we may be
     able to record some equivalences based on which outgoing edge from
     the parent was followed.  */
  parent = get_immediate_dominator (CDI_DOMINATORS, bb);

  e = single_incoming_edge_ignoring_loop_edges (bb);

  /* If we had a single incoming edge from our parent block, then enter
     any data associated with the edge into our tables.  */
  if (e && e->src == parent)
    {
      unsigned int i;

      edge_info = (struct edge_info *) e->aux;

      if (edge_info)
	{
	  tree lhs = edge_info->lhs;
	  tree rhs = edge_info->rhs;
	  struct cond_equivalence *cond_equivalences = edge_info->cond_equivalences;

	  if (lhs)
	    record_equality (lhs, rhs);

	  if (cond_equivalences)
            for (i = 0; i < edge_info->max_cond_equivalences; i++)
              record_cond (&cond_equivalences[i]);
	}
    }
}

/* Dump SSA statistics on FILE.  */

void
dump_dominator_optimization_stats (FILE *file)
{
  fprintf (file, "Total number of statements:                   %6ld\n\n",
	   opt_stats.num_stmts);
  fprintf (file, "Exprs considered for dominator optimizations: %6ld\n",
           opt_stats.num_exprs_considered);

  fprintf (file, "\nHash table statistics:\n");

  fprintf (file, "    avail_exprs: ");
  htab_statistics (file, avail_exprs);
}


/* Dump SSA statistics on stderr.  */

void
debug_dominator_optimization_stats (void)
{
  dump_dominator_optimization_stats (stderr);
}


/* Dump statistics for the hash table HTAB.  */

static void
htab_statistics (FILE *file, htab_t htab)
{
  fprintf (file, "size %ld, %ld elements, %f collision/search ratio\n",
	   (long) htab_size (htab),
	   (long) htab_elements (htab),
	   htab_collisions (htab));
}


/* Enter condition equivalence into the expression hash table.
   This indicates that a conditional expression has a known
   boolean value.  */

static void
record_cond (struct cond_equivalence *p)
{
  struct expr_hash_elt *element = XCNEW (struct expr_hash_elt);
  void **slot;

  initialize_hash_element_from_expr (&p->cond, p->value, element);

  slot = htab_find_slot_with_hash (avail_exprs, (void *)element,
				   element->hash, INSERT);
  if (*slot == NULL)
    {
      *slot = (void *) element;

      if (dump_file && (dump_flags & TDF_DETAILS))
        {
          fprintf (dump_file, "1>>> ");
          print_expr_hash_elt (dump_file, element);
        }

      VEC_safe_push (expr_hash_elt_t, heap, avail_exprs_stack, element);
    }
  else
    free (element);
}

/* Build a cond_equivalence record indicating that the comparison
   CODE holds between operands OP0 and OP1.  */
   
static void
build_and_record_new_cond (enum tree_code code,
                           tree op0, tree op1,
                           struct cond_equivalence *p)
{
  struct hashable_expr *cond = &p->cond;

  gcc_assert (TREE_CODE_CLASS (code) == tcc_comparison);

  cond->type = boolean_type_node;
  cond->kind = EXPR_BINARY;
  cond->ops.binary.op = code;
  cond->ops.binary.opnd0 = op0;
  cond->ops.binary.opnd1 = op1;

  p->value = boolean_true_node;
}

/* Record that COND is true and INVERTED is false into the edge information
   structure.  Also record that any conditions dominated by COND are true
   as well.

   For example, if a < b is true, then a <= b must also be true.  */

static void
record_conditions (struct edge_info *edge_info, tree cond, tree inverted)
{
  tree op0, op1;

  if (!COMPARISON_CLASS_P (cond))
    return;

  op0 = TREE_OPERAND (cond, 0);
  op1 = TREE_OPERAND (cond, 1);

  switch (TREE_CODE (cond))
    {
    case LT_EXPR:
    case GT_EXPR:
      if (FLOAT_TYPE_P (TREE_TYPE (op0)))
	{
	  edge_info->max_cond_equivalences = 6;
	  edge_info->cond_equivalences = XNEWVEC (struct cond_equivalence, 6);
	  build_and_record_new_cond (ORDERED_EXPR, op0, op1,
				     &edge_info->cond_equivalences[4]);
	  build_and_record_new_cond (LTGT_EXPR, op0, op1,
				     &edge_info->cond_equivalences[5]);
	}
      else
        {
          edge_info->max_cond_equivalences = 4;
	  edge_info->cond_equivalences = XNEWVEC (struct cond_equivalence, 4);
	}

      build_and_record_new_cond ((TREE_CODE (cond) == LT_EXPR
				  ? LE_EXPR : GE_EXPR),
				 op0, op1, &edge_info->cond_equivalences[2]);
      build_and_record_new_cond (NE_EXPR, op0, op1,
				 &edge_info->cond_equivalences[3]);
      break;

    case GE_EXPR:
    case LE_EXPR:
      if (FLOAT_TYPE_P (TREE_TYPE (op0)))
	{
	  edge_info->max_cond_equivalences = 3;
	  edge_info->cond_equivalences = XNEWVEC (struct cond_equivalence, 3);
	  build_and_record_new_cond (ORDERED_EXPR, op0, op1,
				     &edge_info->cond_equivalences[2]);
	}
      else
	{
	  edge_info->max_cond_equivalences = 2;
	  edge_info->cond_equivalences = XNEWVEC (struct cond_equivalence, 2);
	}
      break;

    case EQ_EXPR:
      if (FLOAT_TYPE_P (TREE_TYPE (op0)))
	{
	  edge_info->max_cond_equivalences = 5;
	  edge_info->cond_equivalences = XNEWVEC (struct cond_equivalence, 5);
	  build_and_record_new_cond (ORDERED_EXPR, op0, op1,
				     &edge_info->cond_equivalences[4]);
	}
      else
	{
	  edge_info->max_cond_equivalences = 4;
	  edge_info->cond_equivalences = XNEWVEC (struct cond_equivalence, 4);
	}
      build_and_record_new_cond (LE_EXPR, op0, op1,
				 &edge_info->cond_equivalences[2]);
      build_and_record_new_cond (GE_EXPR, op0, op1,
				 &edge_info->cond_equivalences[3]);
      break;

    case UNORDERED_EXPR:
      edge_info->max_cond_equivalences = 8;
      edge_info->cond_equivalences = XNEWVEC (struct cond_equivalence, 8);
      build_and_record_new_cond (NE_EXPR, op0, op1,
				 &edge_info->cond_equivalences[2]);
      build_and_record_new_cond (UNLE_EXPR, op0, op1,
				 &edge_info->cond_equivalences[3]);
      build_and_record_new_cond (UNGE_EXPR, op0, op1,
				 &edge_info->cond_equivalences[4]);
      build_and_record_new_cond (UNEQ_EXPR, op0, op1,
				 &edge_info->cond_equivalences[5]);
      build_and_record_new_cond (UNLT_EXPR, op0, op1,
				 &edge_info->cond_equivalences[6]);
      build_and_record_new_cond (UNGT_EXPR, op0, op1,
				 &edge_info->cond_equivalences[7]);
      break;

    case UNLT_EXPR:
    case UNGT_EXPR:
      edge_info->max_cond_equivalences = 4;
      edge_info->cond_equivalences = XNEWVEC (struct cond_equivalence, 4);
      build_and_record_new_cond ((TREE_CODE (cond) == UNLT_EXPR
				  ? UNLE_EXPR : UNGE_EXPR),
				 op0, op1, &edge_info->cond_equivalences[2]);
      build_and_record_new_cond (NE_EXPR, op0, op1,
				 &edge_info->cond_equivalences[3]);
      break;

    case UNEQ_EXPR:
      edge_info->max_cond_equivalences = 4;
      edge_info->cond_equivalences = XNEWVEC (struct cond_equivalence, 4);
      build_and_record_new_cond (UNLE_EXPR, op0, op1,
				 &edge_info->cond_equivalences[2]);
      build_and_record_new_cond (UNGE_EXPR, op0, op1,
				 &edge_info->cond_equivalences[3]);
      break;

    case LTGT_EXPR:
      edge_info->max_cond_equivalences = 4;
      edge_info->cond_equivalences = XNEWVEC (struct cond_equivalence, 4);
      build_and_record_new_cond (NE_EXPR, op0, op1,
				 &edge_info->cond_equivalences[2]);
      build_and_record_new_cond (ORDERED_EXPR, op0, op1,
				 &edge_info->cond_equivalences[3]);
      break;

    default:
      edge_info->max_cond_equivalences = 2;
      edge_info->cond_equivalences = XNEWVEC (struct cond_equivalence, 2);
      break;
    }

  /* Now store the original true and false conditions into the first
     two slots.  */
  initialize_expr_from_cond (cond, &edge_info->cond_equivalences[0].cond);
  edge_info->cond_equivalences[0].value = boolean_true_node;

  /* It is possible for INVERTED to be the negation of a comparison,
     and not a valid RHS or GIMPLE_COND condition.  This happens because
     invert_truthvalue may return such an expression when asked to invert
     a floating-point comparison.  These comparisons are not assumed to
     obey the trichotomy law.  */
  initialize_expr_from_cond (inverted, &edge_info->cond_equivalences[1].cond);
  edge_info->cond_equivalences[1].value = boolean_false_node;
}

/* A helper function for record_const_or_copy and record_equality.
   Do the work of recording the value and undo info.  */

static void
record_const_or_copy_1 (tree x, tree y, tree prev_x)
{
  SSA_NAME_VALUE (x) = y;

  if (dump_file && (dump_flags & TDF_DETAILS))
    {
      fprintf (dump_file, "0>>> COPY ");
      print_generic_expr (dump_file, x, 0);
      fprintf (dump_file, " = ");
      print_generic_expr (dump_file, y, 0);
      fprintf (dump_file, "\n");
    }

  VEC_reserve (tree, heap, const_and_copies_stack, 2);
  VEC_quick_push (tree, const_and_copies_stack, prev_x);
  VEC_quick_push (tree, const_and_copies_stack, x);
}

/* Return the loop depth of the basic block of the defining statement of X.
   This number should not be treated as absolutely correct because the loop
   information may not be completely up-to-date when dom runs.  However, it
   will be relatively correct, and as more passes are taught to keep loop info
   up to date, the result will become more and more accurate.  */

int
loop_depth_of_name (tree x)
{
  gimple defstmt;
  basic_block defbb;

  /* If it's not an SSA_NAME, we have no clue where the definition is.  */
  if (TREE_CODE (x) != SSA_NAME)
    return 0;

  /* Otherwise return the loop depth of the defining statement's bb.
     Note that there may not actually be a bb for this statement, if the
     ssa_name is live on entry.  */
  defstmt = SSA_NAME_DEF_STMT (x);
  defbb = gimple_bb (defstmt);
  if (!defbb)
    return 0;

  return defbb->loop_depth;
}

/* Record that X is equal to Y in const_and_copies.  Record undo
   information in the block-local vector.  */

static void
record_const_or_copy (tree x, tree y)
{
  tree prev_x = SSA_NAME_VALUE (x);

  gcc_assert (TREE_CODE (x) == SSA_NAME);

  if (TREE_CODE (y) == SSA_NAME)
    {
      tree tmp = SSA_NAME_VALUE (y);
      if (tmp)
	y = tmp;
    }

  record_const_or_copy_1 (x, y, prev_x);
}

/* Similarly, but assume that X and Y are the two operands of an EQ_EXPR.
   This constrains the cases in which we may treat this as assignment.  */

static void
record_equality (tree x, tree y)
{
  tree prev_x = NULL, prev_y = NULL;

  if (TREE_CODE (x) == SSA_NAME)
    prev_x = SSA_NAME_VALUE (x);
  if (TREE_CODE (y) == SSA_NAME)
    prev_y = SSA_NAME_VALUE (y);

  /* If one of the previous values is invariant, or invariant in more loops
     (by depth), then use that.
     Otherwise it doesn't matter which value we choose, just so
     long as we canonicalize on one value.  */
  if (is_gimple_min_invariant (y))
    ;
  else if (is_gimple_min_invariant (x)
	   || (loop_depth_of_name (x) <= loop_depth_of_name (y)))
    prev_x = x, x = y, y = prev_x, prev_x = prev_y;
  else if (prev_x && is_gimple_min_invariant (prev_x))
    x = y, y = prev_x, prev_x = prev_y;
  else if (prev_y)
    y = prev_y;

  /* After the swapping, we must have one SSA_NAME.  */
  if (TREE_CODE (x) != SSA_NAME)
    return;

  /* For IEEE, -0.0 == 0.0, so we don't necessarily know the sign of a
     variable compared against zero.  If we're honoring signed zeros,
     then we cannot record this value unless we know that the value is
     nonzero.  */
  if (HONOR_SIGNED_ZEROS (TYPE_MODE (TREE_TYPE (x)))
      && (TREE_CODE (y) != REAL_CST
	  || REAL_VALUES_EQUAL (dconst0, TREE_REAL_CST (y))))
    return;

  record_const_or_copy_1 (x, y, prev_x);
}

/* Returns true when STMT is a simple iv increment.  It detects the
   following situation:
   
   i_1 = phi (..., i_2)
   i_2 = i_1 +/- ...  */

static bool
simple_iv_increment_p (gimple stmt)
{
  tree lhs, preinc;
  gimple phi;
  size_t i;

  if (gimple_code (stmt) != GIMPLE_ASSIGN)
    return false;

  lhs = gimple_assign_lhs (stmt);
  if (TREE_CODE (lhs) != SSA_NAME)
    return false;

  if (gimple_assign_rhs_code (stmt) != PLUS_EXPR
      && gimple_assign_rhs_code (stmt) != MINUS_EXPR)
    return false;

  preinc = gimple_assign_rhs1 (stmt);

  if (TREE_CODE (preinc) != SSA_NAME)
    return false;

  phi = SSA_NAME_DEF_STMT (preinc);
  if (gimple_code (phi) != GIMPLE_PHI)
    return false;

  for (i = 0; i < gimple_phi_num_args (phi); i++)
    if (gimple_phi_arg_def (phi, i) == lhs)
      return true;

  return false;
}

/* CONST_AND_COPIES is a table which maps an SSA_NAME to the current
   known value for that SSA_NAME (or NULL if no value is known).  

   Propagate values from CONST_AND_COPIES into the PHI nodes of the
   successors of BB.  */

static void
cprop_into_successor_phis (basic_block bb)
{
  edge e;
  edge_iterator ei;

  FOR_EACH_EDGE (e, ei, bb->succs)
    {
      int indx;
      gimple_stmt_iterator gsi;

      /* If this is an abnormal edge, then we do not want to copy propagate
	 into the PHI alternative associated with this edge.  */
      if (e->flags & EDGE_ABNORMAL)
	continue;

      gsi = gsi_start_phis (e->dest);
      if (gsi_end_p (gsi))
	continue;

      indx = e->dest_idx;
      for ( ; !gsi_end_p (gsi); gsi_next (&gsi))
	{
	  tree new_val;
	  use_operand_p orig_p;
	  tree orig_val;
          gimple phi = gsi_stmt (gsi);

	  /* The alternative may be associated with a constant, so verify
	     it is an SSA_NAME before doing anything with it.  */
	  orig_p = gimple_phi_arg_imm_use_ptr (phi, indx);
	  orig_val = get_use_from_ptr (orig_p);
	  if (TREE_CODE (orig_val) != SSA_NAME)
	    continue;

	  /* If we have *ORIG_P in our constant/copy table, then replace
	     ORIG_P with its value in our constant/copy table.  */
	  new_val = SSA_NAME_VALUE (orig_val);
	  if (new_val
	      && new_val != orig_val
	      && (TREE_CODE (new_val) == SSA_NAME
		  || is_gimple_min_invariant (new_val))
	      && may_propagate_copy (orig_val, new_val))
	    propagate_value (orig_p, new_val);
	}
    }
}

/* We have finished optimizing BB, record any information implied by
   taking a specific outgoing edge from BB.  */

static void
record_edge_info (basic_block bb)
{
  gimple_stmt_iterator gsi = gsi_last_bb (bb);
  struct edge_info *edge_info;

  if (! gsi_end_p (gsi))
    {
      gimple stmt = gsi_stmt (gsi);

      if (gimple_code (stmt) == GIMPLE_SWITCH)
	{
	  tree index = gimple_switch_index (stmt);

	  if (TREE_CODE (index) == SSA_NAME)
	    {
	      int i;
              int n_labels = gimple_switch_num_labels (stmt);
	      tree *info = XCNEWVEC (tree, last_basic_block);
	      edge e;
	      edge_iterator ei;

	      for (i = 0; i < n_labels; i++)
		{
		  tree label = gimple_switch_label (stmt, i);
		  basic_block target_bb = label_to_block (CASE_LABEL (label));
		  if (CASE_HIGH (label)
		      || !CASE_LOW (label)
		      || info[target_bb->index])
		    info[target_bb->index] = error_mark_node;
		  else
		    info[target_bb->index] = label;
		}

	      FOR_EACH_EDGE (e, ei, bb->succs)
		{
		  basic_block target_bb = e->dest;
		  tree label = info[target_bb->index];

		  if (label != NULL && label != error_mark_node)
		    {
		      tree x = fold_convert (TREE_TYPE (index), CASE_LOW (label));
		      edge_info = allocate_edge_info (e);
		      edge_info->lhs = index;
		      edge_info->rhs = x;
		    }
		}
	      free (info);
	    }
	}

      /* A COND_EXPR may create equivalences too.  */
      if (gimple_code (stmt) == GIMPLE_COND)
	{
	  edge true_edge;
	  edge false_edge;

          tree op0 = gimple_cond_lhs (stmt);
          tree op1 = gimple_cond_rhs (stmt);
          enum tree_code code = gimple_cond_code (stmt);

	  extract_true_false_edges_from_block (bb, &true_edge, &false_edge);

          /* Special case comparing booleans against a constant as we
             know the value of OP0 on both arms of the branch.  i.e., we
             can record an equivalence for OP0 rather than COND.  */
          if ((code == EQ_EXPR || code == NE_EXPR)
              && TREE_CODE (op0) == SSA_NAME
              && TREE_CODE (TREE_TYPE (op0)) == BOOLEAN_TYPE
              && is_gimple_min_invariant (op1))
            {
              if (code == EQ_EXPR)
                {
                  edge_info = allocate_edge_info (true_edge);
                  edge_info->lhs = op0;
                  edge_info->rhs = (integer_zerop (op1)
                                    ? boolean_false_node
                                    : boolean_true_node);

                  edge_info = allocate_edge_info (false_edge);
                  edge_info->lhs = op0;
                  edge_info->rhs = (integer_zerop (op1)
                                    ? boolean_true_node
                                    : boolean_false_node);
                }
              else
                {
                  edge_info = allocate_edge_info (true_edge);
                  edge_info->lhs = op0;
                  edge_info->rhs = (integer_zerop (op1)
                                    ? boolean_true_node
                                    : boolean_false_node);

                  edge_info = allocate_edge_info (false_edge);
                  edge_info->lhs = op0;
                  edge_info->rhs = (integer_zerop (op1)
                                    ? boolean_false_node
                                    : boolean_true_node);
                }
            }
          else if (is_gimple_min_invariant (op0)
                   && (TREE_CODE (op1) == SSA_NAME
                       || is_gimple_min_invariant (op1)))
            {
              tree cond = build2 (code, boolean_type_node, op0, op1);
              tree inverted = invert_truthvalue (cond);
              struct edge_info *edge_info;

              edge_info = allocate_edge_info (true_edge);
              record_conditions (edge_info, cond, inverted);

              if (code == EQ_EXPR)
                {
                  edge_info->lhs = op1;
                  edge_info->rhs = op0;
                }

              edge_info = allocate_edge_info (false_edge);
              record_conditions (edge_info, inverted, cond);

              if (code == NE_EXPR)
                {
                  edge_info->lhs = op1;
                  edge_info->rhs = op0;
                }
            }

          else if (TREE_CODE (op0) == SSA_NAME
                   && (is_gimple_min_invariant (op1)
                       || TREE_CODE (op1) == SSA_NAME))
            {
              tree cond = build2 (code, boolean_type_node, op0, op1);
              tree inverted = invert_truthvalue (cond);
              struct edge_info *edge_info;

              edge_info = allocate_edge_info (true_edge);
              record_conditions (edge_info, cond, inverted);

              if (code == EQ_EXPR)
                {
                  edge_info->lhs = op0;
                  edge_info->rhs = op1;
                }

              edge_info = allocate_edge_info (false_edge);
              record_conditions (edge_info, inverted, cond);

              if (TREE_CODE (cond) == NE_EXPR)
                {
                  edge_info->lhs = op0;
                  edge_info->rhs = op1;
                }
            }
        }

      /* ??? TRUTH_NOT_EXPR can create an equivalence too.  */
    }
}

/* Propagate information from BB to its outgoing edges.

   This can include equivalence information implied by control statements
   at the end of BB and const/copy propagation into PHIs in BB's
   successor blocks.  */

static void
propagate_to_outgoing_edges (struct dom_walk_data *walk_data ATTRIBUTE_UNUSED,
			     basic_block bb)
{
  record_edge_info (bb);
  cprop_into_successor_phis (bb);
}

/* Search for redundant computations in STMT.  If any are found, then
   replace them with the variable holding the result of the computation.

   If safe, record this expression into the available expression hash
   table.  */

static bool
eliminate_redundant_computations (gimple_stmt_iterator* gsi)
{
  tree expr_type;
  tree cached_lhs;
  bool insert = true;
  bool retval = false;
  bool assigns_var_p = false;

  gimple stmt = gsi_stmt (*gsi);

  tree def = gimple_get_lhs (stmt);

  /* Certain expressions on the RHS can be optimized away, but can not
     themselves be entered into the hash tables.  */
  if (! def
      || TREE_CODE (def) != SSA_NAME
      || SSA_NAME_OCCURS_IN_ABNORMAL_PHI (def)
      || !ZERO_SSA_OPERANDS (stmt, SSA_OP_VDEF)
      /* Do not record equivalences for increments of ivs.  This would create
	 overlapping live ranges for a very questionable gain.  */
      || simple_iv_increment_p (stmt))
    insert = false;

  /* Check if the expression has been computed before.  */
  cached_lhs = lookup_avail_expr (stmt, insert);

  opt_stats.num_exprs_considered++;

  /* Get the type of the expression we are trying to optimize.  */
  if (is_gimple_assign (stmt))
    {
      expr_type = TREE_TYPE (gimple_assign_lhs (stmt));
      assigns_var_p = true;
    }
  else if (gimple_code (stmt) == GIMPLE_COND)
    expr_type = boolean_type_node;
  else if (is_gimple_call (stmt))
    {
      gcc_assert (gimple_call_lhs (stmt));
      expr_type = TREE_TYPE (gimple_call_lhs (stmt));
      assigns_var_p = true;
    }
  else if (gimple_code (stmt) == GIMPLE_SWITCH)
    expr_type = TREE_TYPE (gimple_switch_index (stmt));
  else
    gcc_unreachable ();

  if (!cached_lhs)
    return false;

  /* It is safe to ignore types here since we have already done
     type checking in the hashing and equality routines.  In fact
     type checking here merely gets in the way of constant
     propagation.  Also, make sure that it is safe to propagate
     CACHED_LHS into the expression in STMT.  */
  if ((TREE_CODE (cached_lhs) != SSA_NAME
       && (assigns_var_p
           || useless_type_conversion_p (expr_type, TREE_TYPE (cached_lhs))))
      || may_propagate_copy_into_stmt (stmt, cached_lhs))
  {
#if defined ENABLE_CHECKING
      gcc_assert (TREE_CODE (cached_lhs) == SSA_NAME
		  || is_gimple_min_invariant (cached_lhs));
#endif

      if (dump_file && (dump_flags & TDF_DETAILS))
	{
	  fprintf (dump_file, "  Replaced redundant expr '");
	  print_gimple_expr (dump_file, stmt, 0, dump_flags);
	  fprintf (dump_file, "' with '");
	  print_generic_expr (dump_file, cached_lhs, dump_flags);
          fprintf (dump_file, "'\n");
	}

      opt_stats.num_re++;

      if (TREE_CODE (cached_lhs) == ADDR_EXPR
	  || (POINTER_TYPE_P (expr_type)
	      && is_gimple_min_invariant (cached_lhs)))
	retval = true;
      
      if (assigns_var_p
	  && !useless_type_conversion_p (expr_type, TREE_TYPE (cached_lhs)))
	cached_lhs = fold_convert (expr_type, cached_lhs);

      propagate_tree_value_into_stmt (gsi, cached_lhs);

      /* Since it is always necessary to mark the result as modified,
         perhaps we should move this into propagate_tree_value_into_stmt
         itself.  */
      gimple_set_modified (gsi_stmt (*gsi), true);
  }
  return retval;
}

/* Return true if statement GS is an assignment that peforms a useless
   type conversion.  It is is intended to be a tuples analog of function
   tree_ssa_useless_type_conversion.  */

static bool
gimple_assign_unary_useless_conversion_p (gimple gs)
{
  if (is_gimple_assign (gs)
      && (CONVERT_EXPR_CODE_P (gimple_assign_rhs_code (gs))
          || gimple_assign_rhs_code (gs) == VIEW_CONVERT_EXPR
          || gimple_assign_rhs_code (gs) == NON_LVALUE_EXPR))
    {
      tree lhs_type = TREE_TYPE (gimple_assign_lhs (gs));
      tree rhs_type = TREE_TYPE (gimple_assign_rhs1 (gs));
      return useless_type_conversion_p (lhs_type, rhs_type);
    }
  
  return false;
}

/* STMT, a GIMPLE_ASSIGN, may create certain equivalences, in either
   the available expressions table or the const_and_copies table.
   Detect and record those equivalences.  */
/* We handle only very simple copy equivalences here.  The heavy
   lifing is done by eliminate_redundant_computations.  */

static void
record_equivalences_from_stmt (gimple stmt, int may_optimize_p)
{
  tree lhs;
  enum tree_code lhs_code;

  gcc_assert (is_gimple_assign (stmt));
<<<<<<< HEAD

  lhs = gimple_assign_lhs (stmt);
  lhs_code = TREE_CODE (lhs);

=======

  lhs = gimple_assign_lhs (stmt);
  lhs_code = TREE_CODE (lhs);

>>>>>>> a0daa400
  if (lhs_code == SSA_NAME
      && (gimple_assign_single_p (stmt)
          || gimple_assign_unary_useless_conversion_p (stmt)))
    {
      tree rhs = gimple_assign_rhs1 (stmt);
               
      /* Strip away any useless type conversions.  */
      STRIP_USELESS_TYPE_CONVERSION (rhs);

      /* If the RHS of the assignment is a constant or another variable that
	 may be propagated, register it in the CONST_AND_COPIES table.  We
	 do not need to record unwind data for this, since this is a true
	 assignment and not an equivalence inferred from a comparison.  All
	 uses of this ssa name are dominated by this assignment, so unwinding
	 just costs time and space.  */
      if (may_optimize_p
	  && (TREE_CODE (rhs) == SSA_NAME
	      || is_gimple_min_invariant (rhs)))
      {
	if (dump_file && (dump_flags & TDF_DETAILS))
	  {
	    fprintf (dump_file, "==== ASGN ");
	    print_generic_expr (dump_file, lhs, 0);
	    fprintf (dump_file, " = ");
	    print_generic_expr (dump_file, rhs, 0);
	    fprintf (dump_file, "\n");
	  }

	SSA_NAME_VALUE (lhs) = rhs;
      }
    }

  /* A memory store, even an aliased store, creates a useful
     equivalence.  By exchanging the LHS and RHS, creating suitable
     vops and recording the result in the available expression table,
     we may be able to expose more redundant loads.  */
  if (!gimple_has_volatile_ops (stmt)
      && gimple_references_memory_p (stmt)
      && gimple_assign_single_p (stmt)
      && (TREE_CODE (gimple_assign_rhs1 (stmt)) == SSA_NAME
	  || is_gimple_min_invariant (gimple_assign_rhs1 (stmt)))
      && !is_gimple_reg (lhs))
    {
      tree rhs = gimple_assign_rhs1 (stmt);
      gimple new_stmt;

      /* Build a new statement with the RHS and LHS exchanged.  */
      if (TREE_CODE (rhs) == SSA_NAME)
        {
          /* NOTE tuples.  The call to gimple_build_assign below replaced
             a call to build_gimple_modify_stmt, which did not set the
             SSA_NAME_DEF_STMT on the LHS of the assignment.  Doing so
             may cause an SSA validation failure, as the LHS may be a
             default-initialized name and should have no definition.  I'm
             a bit dubious of this, as the artificial statement that we
             generate here may in fact be ill-formed, but it is simply
             used as an internal device in this pass, and never becomes
             part of the CFG.  */
          gimple defstmt = SSA_NAME_DEF_STMT (rhs);
          new_stmt = gimple_build_assign (rhs, lhs);
          SSA_NAME_DEF_STMT (rhs) = defstmt;
        }
      else
        new_stmt = gimple_build_assign (rhs, lhs);

      create_ssa_artificial_load_stmt (new_stmt, stmt, true);

      /* Finally enter the statement into the available expression
	 table.  */
      lookup_avail_expr (new_stmt, true);
    }
}

/* Replace *OP_P in STMT with any known equivalent value for *OP_P from
   CONST_AND_COPIES.  */

static bool
cprop_operand (gimple stmt, use_operand_p op_p)
{
  bool may_have_exposed_new_symbols = false;
  tree val;
  tree op = USE_FROM_PTR (op_p);

  /* If the operand has a known constant value or it is known to be a
     copy of some other variable, use the value or copy stored in
     CONST_AND_COPIES.  */
  val = SSA_NAME_VALUE (op);
  if (val && val != op)
    {
      /* Do not change the base variable in the virtual operand
	 tables.  That would make it impossible to reconstruct
	 the renamed virtual operand if we later modify this
	 statement.  Also only allow the new value to be an SSA_NAME
	 for propagation into virtual operands.  */
      if (!is_gimple_reg (op)
	  && (TREE_CODE (val) != SSA_NAME
	      || is_gimple_reg (val)
	      || get_virtual_var (val) != get_virtual_var (op)))
	return false;

      /* Do not replace hard register operands in asm statements.  */
      if (gimple_code (stmt) == GIMPLE_ASM
	  && !may_propagate_copy_into_asm (op))
	return false;

      /* Certain operands are not allowed to be copy propagated due
	 to their interaction with exception handling and some GCC
	 extensions.  */
      if (!may_propagate_copy (op, val))
	return false;

      /* Do not propagate addresses that point to volatiles into memory
	 stmts without volatile operands.  */
      if (POINTER_TYPE_P (TREE_TYPE (val))
	  && TYPE_VOLATILE (TREE_TYPE (TREE_TYPE (val)))
	  && gimple_has_mem_ops (stmt)
	  && !gimple_has_volatile_ops (stmt))
	return false;

      /* Do not propagate copies if the propagated value is at a deeper loop
	 depth than the propagatee.  Otherwise, this may move loop variant
	 variables outside of their loops and prevent coalescing
	 opportunities.  If the value was loop invariant, it will be hoisted
	 by LICM and exposed for copy propagation.  */
      if (loop_depth_of_name (val) > loop_depth_of_name (op))
	return false;

      /* Dump details.  */
      if (dump_file && (dump_flags & TDF_DETAILS))
	{
	  fprintf (dump_file, "  Replaced '");
	  print_generic_expr (dump_file, op, dump_flags);
	  fprintf (dump_file, "' with %s '",
		   (TREE_CODE (val) != SSA_NAME ? "constant" : "variable"));
	  print_generic_expr (dump_file, val, dump_flags);
	  fprintf (dump_file, "'\n");
	}

      /* If VAL is an ADDR_EXPR or a constant of pointer type, note
	 that we may have exposed a new symbol for SSA renaming.  */
      if (TREE_CODE (val) == ADDR_EXPR
	  || (POINTER_TYPE_P (TREE_TYPE (op))
	      && is_gimple_min_invariant (val)))
	may_have_exposed_new_symbols = true;

      if (TREE_CODE (val) != SSA_NAME)
	opt_stats.num_const_prop++;
      else
	opt_stats.num_copy_prop++;

      propagate_value (op_p, val);

      /* And note that we modified this statement.  This is now
	 safe, even if we changed virtual operands since we will
	 rescan the statement and rewrite its operands again.  */
      gimple_set_modified (stmt, true);
    }
  return may_have_exposed_new_symbols;
}

/* CONST_AND_COPIES is a table which maps an SSA_NAME to the current
   known value for that SSA_NAME (or NULL if no value is known).  

   Propagate values from CONST_AND_COPIES into the uses, vuses and
   vdef_ops of STMT.  */

static bool
cprop_into_stmt (gimple stmt)
{
  bool may_have_exposed_new_symbols = false;
  use_operand_p op_p;
  ssa_op_iter iter;

  FOR_EACH_SSA_USE_OPERAND (op_p, stmt, iter, SSA_OP_ALL_USES)
    {
      if (TREE_CODE (USE_FROM_PTR (op_p)) == SSA_NAME)
	may_have_exposed_new_symbols |= cprop_operand (stmt, op_p);
    }

  return may_have_exposed_new_symbols;
}

/* Optimize the statement pointed to by iterator SI.
   
   We try to perform some simplistic global redundancy elimination and
   constant propagation:

   1- To detect global redundancy, we keep track of expressions that have
      been computed in this block and its dominators.  If we find that the
      same expression is computed more than once, we eliminate repeated
      computations by using the target of the first one.

   2- Constant values and copy assignments.  This is used to do very
      simplistic constant and copy propagation.  When a constant or copy
      assignment is found, we map the value on the RHS of the assignment to
      the variable in the LHS in the CONST_AND_COPIES table.  */

static void
optimize_stmt (struct dom_walk_data *walk_data ATTRIBUTE_UNUSED,
	       basic_block bb, gimple_stmt_iterator si)
{
  gimple stmt, old_stmt;
  bool may_optimize_p;
  bool may_have_exposed_new_symbols;
  bool modified_p = false;

  old_stmt = stmt = gsi_stmt (si);
  
  if (gimple_code (stmt) == GIMPLE_COND)
    canonicalize_comparison (stmt);
  
  update_stmt_if_modified (stmt);
  opt_stats.num_stmts++;
  push_stmt_changes (gsi_stmt_ptr (&si));

  if (dump_file && (dump_flags & TDF_DETAILS))
    {
      fprintf (dump_file, "Optimizing statement ");
      print_gimple_stmt (dump_file, stmt, 0, TDF_SLIM);
    }

  /* Const/copy propagate into USES, VUSES and the RHS of VDEFs.  */
  may_have_exposed_new_symbols = cprop_into_stmt (stmt);

  /* If the statement has been modified with constant replacements,
     fold its RHS before checking for redundant computations.  */
  if (gimple_modified_p (stmt))
    {
      tree rhs = NULL;

      /* Try to fold the statement making sure that STMT is kept
	 up to date.  */
      if (fold_stmt (&si))
	{
	  stmt = gsi_stmt (si);

	  if (dump_file && (dump_flags & TDF_DETAILS))
	    {
	      fprintf (dump_file, "  Folded to: ");
	      print_gimple_stmt (dump_file, stmt, 0, TDF_SLIM);
	    }
	}

      /* We only need to consider cases that can yield a gimple operand.  */
      if (gimple_assign_single_p (stmt))
        rhs = gimple_assign_rhs1 (stmt);
      else if (gimple_code (stmt) == GIMPLE_GOTO)
        rhs = gimple_goto_dest (stmt);
      else if (gimple_code (stmt) == GIMPLE_SWITCH)
        /* This should never be an ADDR_EXPR.  */
        rhs = gimple_switch_index (stmt);

      if (rhs && TREE_CODE (rhs) == ADDR_EXPR)
        recompute_tree_invariant_for_addr_expr (rhs);

      /* Constant/copy propagation above may change the set of 
	 virtual operands associated with this statement.  Folding
	 may remove the need for some virtual operands.

	 Indicate we will need to rescan and rewrite the statement.  */
      may_have_exposed_new_symbols = true;
      /* Indicate that maybe_clean_or_replace_eh_stmt needs to be called,
	 even if fold_stmt updated the stmt already and thus cleared
	 gimple_modified_p flag on it.  */
      modified_p = true;
    }

  /* Check for redundant computations.  Do this optimization only
     for assignments that have no volatile ops and conditionals.  */
  may_optimize_p = (!gimple_has_volatile_ops (stmt)
                    && ((is_gimple_assign (stmt)
                         && !gimple_rhs_has_side_effects (stmt))
                        || (is_gimple_call (stmt)
                            && gimple_call_lhs (stmt) != NULL_TREE
                            && !gimple_rhs_has_side_effects (stmt))
                        || gimple_code (stmt) == GIMPLE_COND
                        || gimple_code (stmt) == GIMPLE_SWITCH));

  if (may_optimize_p)
    {
      may_have_exposed_new_symbols |= eliminate_redundant_computations (&si);
      stmt = gsi_stmt (si);
    }

  /* Record any additional equivalences created by this statement.  */
  if (is_gimple_assign (stmt))
    record_equivalences_from_stmt (stmt, may_optimize_p);

  /* If STMT is a COND_EXPR and it was modified, then we may know
     where it goes.  If that is the case, then mark the CFG as altered.

     This will cause us to later call remove_unreachable_blocks and
     cleanup_tree_cfg when it is safe to do so.  It is not safe to 
     clean things up here since removal of edges and such can trigger
     the removal of PHI nodes, which in turn can release SSA_NAMEs to
     the manager.

     That's all fine and good, except that once SSA_NAMEs are released
     to the manager, we must not call create_ssa_name until all references
     to released SSA_NAMEs have been eliminated.

     All references to the deleted SSA_NAMEs can not be eliminated until
     we remove unreachable blocks.

     We can not remove unreachable blocks until after we have completed
     any queued jump threading.

     We can not complete any queued jump threads until we have taken
     appropriate variables out of SSA form.  Taking variables out of
     SSA form can call create_ssa_name and thus we lose.

     Ultimately I suspect we're going to need to change the interface
     into the SSA_NAME manager.  */
  if (gimple_modified_p (stmt) || modified_p)
    {
      tree val = NULL;

      if (gimple_code (stmt) == GIMPLE_COND)
        val = fold_binary (gimple_cond_code (stmt), boolean_type_node,
                           gimple_cond_lhs (stmt),  gimple_cond_rhs (stmt));
      else if (gimple_code (stmt) == GIMPLE_SWITCH)
	val = gimple_switch_index (stmt);

      if (val && TREE_CODE (val) == INTEGER_CST && find_taken_edge (bb, val))
	cfg_altered = true;

      /* If we simplified a statement in such a way as to be shown that it
	 cannot trap, update the eh information and the cfg to match.  */
      if (maybe_clean_or_replace_eh_stmt (old_stmt, stmt))
	{
	  bitmap_set_bit (need_eh_cleanup, bb->index);
	  if (dump_file && (dump_flags & TDF_DETAILS))
	    fprintf (dump_file, "  Flagged to clear EH edges.\n");
	}
    }

  if (may_have_exposed_new_symbols)
    {
      /* Queue the statement to be re-scanned after all the
	 AVAIL_EXPRS have been processed.  The change buffer stack for
	 all the pushed statements will be processed when this queue
	 is emptied.  */
      VEC_safe_push (gimple_p, heap, stmts_to_rescan, gsi_stmt_ptr (&si));
    }
  else
    {
      /* Otherwise, just discard the recently pushed change buffer.  If
	 not, the STMTS_TO_RESCAN queue will get out of synch with the
	 change buffer stack.  */
      discard_stmt_changes (gsi_stmt_ptr (&si));
    }
}

/* Search for an existing instance of STMT in the AVAIL_EXPRS table.
   If found, return its LHS. Otherwise insert STMT in the table and
   return NULL_TREE.

   Also, when an expression is first inserted in the  table, it is also
   is also added to AVAIL_EXPRS_STACK, so that it can be removed when
   we finish processing this block and its children.  */

static tree
lookup_avail_expr (gimple stmt, bool insert)
{
  void **slot;
  tree lhs;
  tree temp;
  struct expr_hash_elt *element = XNEW (struct expr_hash_elt);

  /* Get LHS of assignment or call, else NULL_TREE.  */
  lhs = gimple_get_lhs (stmt);

  initialize_hash_element (stmt, lhs, element);

  if (dump_file && (dump_flags & TDF_DETAILS))
    {
      fprintf (dump_file, "LKUP ");
      print_expr_hash_elt (dump_file, element);
    }

  /* Don't bother remembering constant assignments and copy operations.
     Constants and copy operations are handled by the constant/copy propagator
     in optimize_stmt.  */
  if (element->expr.kind == EXPR_SINGLE
      && (TREE_CODE (element->expr.ops.single.rhs) == SSA_NAME
          || is_gimple_min_invariant (element->expr.ops.single.rhs)))
    {
      free (element);
      return NULL_TREE;
    }

  /* Finally try to find the expression in the main expression hash table.  */
  slot = htab_find_slot_with_hash (avail_exprs, element, element->hash,
				   (insert ? INSERT : NO_INSERT));
  if (slot == NULL)
    {
      free (element);
      return NULL_TREE;  
    }

  if (*slot == NULL)
    {
      *slot = (void *) element;

      if (dump_file && (dump_flags & TDF_DETAILS))
        {
          fprintf (dump_file, "2>>> ");
          print_expr_hash_elt (dump_file, element);
        }

      VEC_safe_push (expr_hash_elt_t, heap, avail_exprs_stack, element);
      return NULL_TREE;
    }

  /* Extract the LHS of the assignment so that it can be used as the current
     definition of another variable.  */
  lhs = ((struct expr_hash_elt *)*slot)->lhs;

  /* See if the LHS appears in the CONST_AND_COPIES table.  If it does, then
     use the value from the const_and_copies table.  */
  if (TREE_CODE (lhs) == SSA_NAME)
    {
      temp = SSA_NAME_VALUE (lhs);
      if (temp)
	lhs = temp;
    }

  free (element);

  if (dump_file && (dump_flags & TDF_DETAILS))
    {
      fprintf (dump_file, "FIND: ");
      print_generic_expr (dump_file, lhs, 0);
      fprintf (dump_file, "\n");
    }

  return lhs;
}

/* Hashing and equality functions for AVAIL_EXPRS.  We compute a value number
   for expressions using the code of the expression and the SSA numbers of
   its operands.  */

static hashval_t
avail_expr_hash (const void *p)
{
  gimple stmt = ((const struct expr_hash_elt *)p)->stmt;
  const struct hashable_expr *expr = &((const struct expr_hash_elt *)p)->expr;
  tree vuse;
  ssa_op_iter iter;
  hashval_t val = 0;

  val = iterative_hash_hashable_expr (expr, val);

  /* If the hash table entry is not associated with a statement, then we
     can just hash the expression and not worry about virtual operands
     and such.  */
  if (!stmt)
    return val;

  /* Add the SSA version numbers of every vuse operand.  This is important
     because compound variables like arrays are not renamed in the
     operands.  Rather, the rename is done on the virtual variable
     representing all the elements of the array.  */
  FOR_EACH_SSA_TREE_OPERAND (vuse, stmt, iter, SSA_OP_VUSE)
    val = iterative_hash_expr (vuse, val);

  return val;
}

static hashval_t
real_avail_expr_hash (const void *p)
{
  return ((const struct expr_hash_elt *)p)->hash;
}

static int
avail_expr_eq (const void *p1, const void *p2)
{
  gimple stmt1 = ((const struct expr_hash_elt *)p1)->stmt;
  const struct hashable_expr *expr1 = &((const struct expr_hash_elt *)p1)->expr;
  const struct expr_hash_elt *stamp1 = ((const struct expr_hash_elt *)p1)->stamp;
  gimple stmt2 = ((const struct expr_hash_elt *)p2)->stmt;
  const struct hashable_expr *expr2 = &((const struct expr_hash_elt *)p2)->expr;
  const struct expr_hash_elt *stamp2 = ((const struct expr_hash_elt *)p2)->stamp;

  /* This case should apply only when removing entries from the table.  */
  if (stamp1 == stamp2)
    return true;

  /* FIXME tuples:
     We add stmts to a hash table and them modify them. To detect the case
     that we modify a stmt and then search for it, we assume that the hash
     is always modified by that change.
     We have to fully check why this doesn't happen on trunk or rewrite
     this in a more  reliable (and easier to understand) way. */
  if (((const struct expr_hash_elt *)p1)->hash
      != ((const struct expr_hash_elt *)p2)->hash)
    return false;

  /* In case of a collision, both RHS have to be identical and have the
     same VUSE operands.  */
  if (hashable_expr_equal_p (expr1, expr2)
      && types_compatible_p (expr1->type, expr2->type))
    {
      /* Note that STMT1 and/or STMT2 may be NULL.  */
      bool ret = compare_ssa_operands_equal (stmt1, stmt2, SSA_OP_VUSE);
      return ret;
    }

  return false;
}

/* PHI-ONLY copy and constant propagation.  This pass is meant to clean
   up degenerate PHIs created by or exposed by jump threading.  */

/* Given PHI, return its RHS if the PHI is a degenerate, otherwise return
   NULL.  */

static tree
degenerate_phi_result (gimple phi)
{
  tree lhs = gimple_phi_result (phi);
  tree val = NULL;
  size_t i;

  /* Ignoring arguments which are the same as LHS, if all the remaining
     arguments are the same, then the PHI is a degenerate and has the
     value of that common argument.  */
  for (i = 0; i < gimple_phi_num_args (phi); i++)
    {
      tree arg = gimple_phi_arg_def (phi, i);

      if (arg == lhs)
	continue;
      else if (!val)
	val = arg;
      else if (!operand_equal_p (arg, val, 0))
	break;
    }
  return (i == gimple_phi_num_args (phi) ? val : NULL);
}

/* Given a statement STMT, which is either a PHI node or an assignment,
   remove it from the IL.  */

static void
remove_stmt_or_phi (gimple stmt)
{
  gimple_stmt_iterator gsi = gsi_for_stmt (stmt);

  if (gimple_code (stmt) == GIMPLE_PHI)
    remove_phi_node (&gsi, true);
  else
    {
      gsi_remove (&gsi, true);
      release_defs (stmt);
    }
}

/* Given a statement STMT, which is either a PHI node or an assignment,
   return the "rhs" of the node, in the case of a non-degenerate
   phi, NULL is returned.  */

static tree
get_rhs_or_phi_arg (gimple stmt)
{
  if (gimple_code (stmt) == GIMPLE_PHI)
    return degenerate_phi_result (stmt);
  else if (gimple_assign_single_p (stmt))
    return gimple_assign_rhs1 (stmt);
  else
    gcc_unreachable ();
}


/* Given a statement STMT, which is either a PHI node or an assignment,
   return the "lhs" of the node.  */

static tree
get_lhs_or_phi_result (gimple stmt)
{
  if (gimple_code (stmt) == GIMPLE_PHI)
    return gimple_phi_result (stmt);
  else if (is_gimple_assign (stmt))
    return gimple_assign_lhs (stmt);
  else
    gcc_unreachable ();
}

/* Propagate RHS into all uses of LHS (when possible).

   RHS and LHS are derived from STMT, which is passed in solely so
   that we can remove it if propagation is successful.

   When propagating into a PHI node or into a statement which turns
   into a trivial copy or constant initialization, set the
   appropriate bit in INTERESTING_NAMEs so that we will visit those
   nodes as well in an effort to pick up secondary optimization
   opportunities.  */

static void 
propagate_rhs_into_lhs (gimple stmt, tree lhs, tree rhs, bitmap interesting_names)
{
  /* First verify that propagation is valid and isn't going to move a
     loop variant variable outside its loop.  */
  if (! SSA_NAME_OCCURS_IN_ABNORMAL_PHI (lhs)
      && (TREE_CODE (rhs) != SSA_NAME
	  || ! SSA_NAME_OCCURS_IN_ABNORMAL_PHI (rhs))
      && may_propagate_copy (lhs, rhs)
      && loop_depth_of_name (lhs) >= loop_depth_of_name (rhs))
    {
      use_operand_p use_p;
      imm_use_iterator iter;
      gimple use_stmt;
      bool all = true;

      /* Dump details.  */
      if (dump_file && (dump_flags & TDF_DETAILS))
	{
	  fprintf (dump_file, "  Replacing '");
	  print_generic_expr (dump_file, lhs, dump_flags);
	  fprintf (dump_file, "' with %s '",
	           (TREE_CODE (rhs) != SSA_NAME ? "constant" : "variable"));
		   print_generic_expr (dump_file, rhs, dump_flags);
	  fprintf (dump_file, "'\n");
	}

      /* Walk over every use of LHS and try to replace the use with RHS. 
	 At this point the only reason why such a propagation would not
	 be successful would be if the use occurs in an ASM_EXPR.  */
      FOR_EACH_IMM_USE_STMT (use_stmt, iter, lhs)
	{
	
	  /* It's not always safe to propagate into an ASM_EXPR.  */
	  if (gimple_code (use_stmt) == GIMPLE_ASM
              && ! may_propagate_copy_into_asm (lhs))
	    {
	      all = false;
	      continue;
	    }

	  /* Dump details.  */
	  if (dump_file && (dump_flags & TDF_DETAILS))
	    {
	      fprintf (dump_file, "    Original statement:");
	      print_gimple_stmt (dump_file, use_stmt, 0, dump_flags);
	    }

	  push_stmt_changes (&use_stmt);

	  /* Propagate the RHS into this use of the LHS.  */
	  FOR_EACH_IMM_USE_ON_STMT (use_p, iter)
	    propagate_value (use_p, rhs);

	  /* Special cases to avoid useless calls into the folding
	     routines, operand scanning, etc.

	     First, propagation into a PHI may cause the PHI to become
	     a degenerate, so mark the PHI as interesting.  No other
	     actions are necessary.

	     Second, if we're propagating a virtual operand and the
	     propagation does not change the underlying _DECL node for
	     the virtual operand, then no further actions are necessary.  */
	  if (gimple_code (use_stmt) == GIMPLE_PHI
	      || (! is_gimple_reg (lhs)
		  && TREE_CODE (rhs) == SSA_NAME
		  && SSA_NAME_VAR (lhs) == SSA_NAME_VAR (rhs)))
	    {
	      /* Dump details.  */
	      if (dump_file && (dump_flags & TDF_DETAILS))
		{
		  fprintf (dump_file, "    Updated statement:");
		  print_gimple_stmt (dump_file, use_stmt, 0, dump_flags);
		}

	      /* Propagation into a PHI may expose new degenerate PHIs,
		 so mark the result of the PHI as interesting.  */
	      if (gimple_code (use_stmt) == GIMPLE_PHI)
		{
		  tree result = get_lhs_or_phi_result (use_stmt);
		  bitmap_set_bit (interesting_names, SSA_NAME_VERSION (result));
		}

	      discard_stmt_changes (&use_stmt);
	      continue;
	    }
	  else if (IS_DEBUG_BIND (use_stmt))
	    check_and_update_debug_stmt (use_stmt, NULL);

	  /* From this point onward we are propagating into a 
	     real statement.  Folding may (or may not) be possible,
	     we may expose new operands, expose dead EH edges,
	     etc.  */
          /* NOTE tuples. In the tuples world, fold_stmt_inplace
             cannot fold a call that simplifies to a constant,
             because the GIMPLE_CALL must be replaced by a
             GIMPLE_ASSIGN, and there is no way to effect such a
             transformation in-place.  We might want to consider
             using the more general fold_stmt here.  */
	  fold_stmt_inplace (use_stmt);

	  /* Sometimes propagation can expose new operands to the
	     renamer.  Note this will call update_stmt at the 
	     appropriate time.  */
	  pop_stmt_changes (&use_stmt);

	  /* Dump details.  */
	  if (dump_file && (dump_flags & TDF_DETAILS))
	    {
	      fprintf (dump_file, "    Updated statement:");
	      print_gimple_stmt (dump_file, use_stmt, 0, dump_flags);
	    }

	  /* If we replaced a variable index with a constant, then
	     we would need to update the invariant flag for ADDR_EXPRs.  */
          if (gimple_assign_single_p (use_stmt)
              && TREE_CODE (gimple_assign_rhs1 (use_stmt)) == ADDR_EXPR)
	    recompute_tree_invariant_for_addr_expr
                (gimple_assign_rhs1 (use_stmt));

	  /* If we cleaned up EH information from the statement,
	     mark its containing block as needing EH cleanups.  */
	  if (maybe_clean_or_replace_eh_stmt (use_stmt, use_stmt))
	    {
	      bitmap_set_bit (need_eh_cleanup, gimple_bb (use_stmt)->index);
	      if (dump_file && (dump_flags & TDF_DETAILS))
		fprintf (dump_file, "  Flagged to clear EH edges.\n");
	    }

	  /* Propagation may expose new trivial copy/constant propagation
	     opportunities.  */
          if (gimple_assign_single_p (use_stmt)
              && TREE_CODE (gimple_assign_lhs (use_stmt)) == SSA_NAME
              && (TREE_CODE (gimple_assign_rhs1 (use_stmt)) == SSA_NAME
                  || is_gimple_min_invariant (gimple_assign_rhs1 (use_stmt))))
            {
	      tree result = get_lhs_or_phi_result (use_stmt);
	      bitmap_set_bit (interesting_names, SSA_NAME_VERSION (result));
	    }

	  /* Propagation into these nodes may make certain edges in
	     the CFG unexecutable.  We want to identify them as PHI nodes
	     at the destination of those unexecutable edges may become
	     degenerates.  */
	  else if (gimple_code (use_stmt) == GIMPLE_COND
		   || gimple_code (use_stmt) == GIMPLE_SWITCH
		   || gimple_code (use_stmt) == GIMPLE_GOTO)
            {
	      tree val;

	      if (gimple_code (use_stmt) == GIMPLE_COND)
                val = fold_binary (gimple_cond_code (use_stmt),
                                   boolean_type_node,
                                   gimple_cond_lhs (use_stmt),
                                   gimple_cond_rhs (use_stmt));
              else if (gimple_code (use_stmt) == GIMPLE_SWITCH)
		val = gimple_switch_index (use_stmt);
	      else
		val = gimple_goto_dest  (use_stmt);

	      if (val && is_gimple_min_invariant (val))
		{
		  basic_block bb = gimple_bb (use_stmt);
		  edge te = find_taken_edge (bb, val);
		  edge_iterator ei;
		  edge e;
		  gimple_stmt_iterator gsi, psi;

		  /* Remove all outgoing edges except TE.  */
		  for (ei = ei_start (bb->succs); (e = ei_safe_edge (ei));)
		    {
		      if (e != te)
			{
			  /* Mark all the PHI nodes at the destination of
			     the unexecutable edge as interesting.  */
                          for (psi = gsi_start_phis (e->dest);
                               !gsi_end_p (psi);
                               gsi_next (&psi))
                            {
                              gimple phi = gsi_stmt (psi);

			      tree result = gimple_phi_result (phi);
			      int version = SSA_NAME_VERSION (result);

			      bitmap_set_bit (interesting_names, version);
			    }

			  te->probability += e->probability;

			  te->count += e->count;
			  remove_edge (e);
			  cfg_altered = true;
			}
		      else
			ei_next (&ei);
		    }

		  gsi = gsi_last_bb (gimple_bb (use_stmt));
		  gsi_remove (&gsi, true);

		  /* And fixup the flags on the single remaining edge.  */
		  te->flags &= ~(EDGE_TRUE_VALUE | EDGE_FALSE_VALUE);
		  te->flags &= ~EDGE_ABNORMAL;
		  te->flags |= EDGE_FALLTHRU;
		  if (te->probability > REG_BR_PROB_BASE)
		    te->probability = REG_BR_PROB_BASE;
	        }
	    }
	}

      /* Ensure there is nothing else to do. */ 
      gcc_assert (!all || has_zero_uses (lhs));

      /* If we were able to propagate away all uses of LHS, then
	 we can remove STMT.  */
      if (all)
	remove_stmt_or_phi (stmt);
    }
}

/* STMT is either a PHI node (potentially a degenerate PHI node) or
   a statement that is a trivial copy or constant initialization.

   Attempt to eliminate T by propagating its RHS into all uses of
   its LHS.  This may in turn set new bits in INTERESTING_NAMES
   for nodes we want to revisit later.

   All exit paths should clear INTERESTING_NAMES for the result
   of STMT.  */

static void
eliminate_const_or_copy (gimple stmt, bitmap interesting_names)
{
  tree lhs = get_lhs_or_phi_result (stmt);
  tree rhs;
  int version = SSA_NAME_VERSION (lhs);

  /* If the LHS of this statement or PHI has no uses, then we can
     just eliminate it.  This can occur if, for example, the PHI
     was created by block duplication due to threading and its only
     use was in the conditional at the end of the block which was
     deleted.  */
  if (has_zero_uses (lhs))
    {
      bitmap_clear_bit (interesting_names, version);
      remove_stmt_or_phi (stmt);
      return;
    }

  /* Get the RHS of the assignment or PHI node if the PHI is a
     degenerate.  */
  rhs = get_rhs_or_phi_arg (stmt);
  if (!rhs)
    {
      bitmap_clear_bit (interesting_names, version);
      return;
    }

  propagate_rhs_into_lhs (stmt, lhs, rhs, interesting_names);

  /* Note that STMT may well have been deleted by now, so do
     not access it, instead use the saved version # to clear
     T's entry in the worklist.  */
  bitmap_clear_bit (interesting_names, version);
}

/* The first phase in degenerate PHI elimination.

   Eliminate the degenerate PHIs in BB, then recurse on the
   dominator children of BB.  */

static void
eliminate_degenerate_phis_1 (basic_block bb, bitmap interesting_names)
{
  gimple_stmt_iterator gsi;
  basic_block son;

  for (gsi = gsi_start_phis (bb); !gsi_end_p (gsi); gsi_next (&gsi))
    {
      gimple phi = gsi_stmt (gsi);

      eliminate_const_or_copy (phi, interesting_names);
    }

  /* Recurse into the dominator children of BB.  */
  for (son = first_dom_son (CDI_DOMINATORS, bb);
       son;
       son = next_dom_son (CDI_DOMINATORS, son))
    eliminate_degenerate_phis_1 (son, interesting_names);
}


/* A very simple pass to eliminate degenerate PHI nodes from the
   IL.  This is meant to be fast enough to be able to be run several
   times in the optimization pipeline.

   Certain optimizations, particularly those which duplicate blocks
   or remove edges from the CFG can create or expose PHIs which are
   trivial copies or constant initializations.

   While we could pick up these optimizations in DOM or with the
   combination of copy-prop and CCP, those solutions are far too
   heavy-weight for our needs.

   This implementation has two phases so that we can efficiently
   eliminate the first order degenerate PHIs and second order
   degenerate PHIs.

   The first phase performs a dominator walk to identify and eliminate
   the vast majority of the degenerate PHIs.  When a degenerate PHI
   is identified and eliminated any affected statements or PHIs
   are put on a worklist.

   The second phase eliminates degenerate PHIs and trivial copies
   or constant initializations using the worklist.  This is how we
   pick up the secondary optimization opportunities with minimal
   cost.  */

static unsigned int
eliminate_degenerate_phis (void)
{
  bitmap interesting_names;
  bitmap interesting_names1;

  /* Bitmap of blocks which need EH information updated.  We can not
     update it on-the-fly as doing so invalidates the dominator tree.  */
  need_eh_cleanup = BITMAP_ALLOC (NULL);

  /* INTERESTING_NAMES is effectively our worklist, indexed by
     SSA_NAME_VERSION.

     A set bit indicates that the statement or PHI node which
     defines the SSA_NAME should be (re)examined to determine if
     it has become a degenerate PHI or trivial const/copy propagation
     opportunity. 

     Experiments have show we generally get better compilation
     time behavior with bitmaps rather than sbitmaps.  */
  interesting_names = BITMAP_ALLOC (NULL);
  interesting_names1 = BITMAP_ALLOC (NULL);

  calculate_dominance_info (CDI_DOMINATORS);
  cfg_altered = false;

  /* First phase.  Eliminate degenerate PHIs via a dominator
     walk of the CFG.

     Experiments have indicated that we generally get better
     compile-time behavior by visiting blocks in the first
     phase in dominator order.  Presumably this is because walking
     in dominator order leaves fewer PHIs for later examination
     by the worklist phase.  */
  eliminate_degenerate_phis_1 (ENTRY_BLOCK_PTR, interesting_names);

  /* Second phase.  Eliminate second order degenerate PHIs as well
     as trivial copies or constant initializations identified by
     the first phase or this phase.  Basically we keep iterating
     until our set of INTERESTING_NAMEs is empty.   */
  while (!bitmap_empty_p (interesting_names))
    {
      unsigned int i;
      bitmap_iterator bi;

      /* EXECUTE_IF_SET_IN_BITMAP does not like its bitmap
	 changed during the loop.  Copy it to another bitmap and
	 use that.  */
      bitmap_copy (interesting_names1, interesting_names);

      EXECUTE_IF_SET_IN_BITMAP (interesting_names1, 0, i, bi)
	{
	  tree name = ssa_name (i);

	  /* Ignore SSA_NAMEs that have been released because
	     their defining statement was deleted (unreachable).  */
	  if (name)
	    eliminate_const_or_copy (SSA_NAME_DEF_STMT (ssa_name (i)),
				     interesting_names);
	}
    }

  if (cfg_altered)
    free_dominance_info (CDI_DOMINATORS);

  /* Propagation of const and copies may make some EH edges dead.  Purge
     such edges from the CFG as needed.  */
  if (!bitmap_empty_p (need_eh_cleanup))
    {
      gimple_purge_all_dead_eh_edges (need_eh_cleanup);
      BITMAP_FREE (need_eh_cleanup);
    }

  BITMAP_FREE (interesting_names);
  BITMAP_FREE (interesting_names1);
  return 0;
}

struct gimple_opt_pass pass_phi_only_cprop =
{
 {
  GIMPLE_PASS,
  "phicprop",                           /* name */
  gate_dominator,                       /* gate */
  eliminate_degenerate_phis,            /* execute */
  NULL,                                 /* sub */
  NULL,                                 /* next */
  0,                                    /* static_pass_number */
  TV_TREE_PHI_CPROP,                    /* tv_id */
  PROP_cfg | PROP_ssa | PROP_alias,     /* properties_required */
  0,                                    /* properties_provided */
  0,		                        /* properties_destroyed */
  0,                                    /* todo_flags_start */
  TODO_cleanup_cfg
    | TODO_dump_func 
    | TODO_ggc_collect
    | TODO_verify_ssa
    | TODO_verify_stmts
    | TODO_update_ssa			/* todo_flags_finish */
 }
};<|MERGE_RESOLUTION|>--- conflicted
+++ resolved
@@ -1952,17 +1952,10 @@
   enum tree_code lhs_code;
 
   gcc_assert (is_gimple_assign (stmt));
-<<<<<<< HEAD
 
   lhs = gimple_assign_lhs (stmt);
   lhs_code = TREE_CODE (lhs);
 
-=======
-
-  lhs = gimple_assign_lhs (stmt);
-  lhs_code = TREE_CODE (lhs);
-
->>>>>>> a0daa400
   if (lhs_code == SSA_NAME
       && (gimple_assign_single_p (stmt)
           || gimple_assign_unary_useless_conversion_p (stmt)))

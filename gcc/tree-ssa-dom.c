--- conflicted
+++ resolved
@@ -224,7 +224,6 @@
 	  break;
         case GIMPLE_BINARY_RHS:
 	  expr->kind = EXPR_BINARY;
-<<<<<<< HEAD
 	  expr->type = TREE_TYPE (gimple_assign_lhs (stmt));
 	  expr->ops.binary.op = subcode;
 	  expr->ops.binary.opnd0 = gimple_assign_rhs1 (stmt);
@@ -233,16 +232,6 @@
         case GIMPLE_TERNARY_RHS:
 	  expr->kind = EXPR_TERNARY;
 	  expr->type = TREE_TYPE (gimple_assign_lhs (stmt));
-=======
-	  expr->type = TREE_TYPE (gimple_assign_lhs (stmt));
-	  expr->ops.binary.op = subcode;
-	  expr->ops.binary.opnd0 = gimple_assign_rhs1 (stmt);
-	  expr->ops.binary.opnd1 = gimple_assign_rhs2 (stmt);
-	  break;
-        case GIMPLE_TERNARY_RHS:
-	  expr->kind = EXPR_TERNARY;
-	  expr->type = TREE_TYPE (gimple_assign_lhs (stmt));
->>>>>>> 155d23aa
 	  expr->ops.ternary.op = subcode;
 	  expr->ops.ternary.opnd0 = gimple_assign_rhs1 (stmt);
 	  expr->ops.ternary.opnd1 = gimple_assign_rhs2 (stmt);

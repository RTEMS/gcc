--- conflicted
+++ resolved
@@ -1251,10 +1251,6 @@
           if ((STMT_VINFO_RELEVANT_P (stmt_info)
                || VECTORIZABLE_CYCLE_DEF (STMT_VINFO_DEF_TYPE (stmt_info)))
               && !PURE_SLP_STMT (stmt_info))
-<<<<<<< HEAD
-
-=======
->>>>>>> 6e7f08ad
             /* STMT needs both SLP and loop-based vectorization.  */
             only_slp_in_loop = false;
         }
@@ -3906,13 +3902,6 @@
       nested_cycle = true;
     }
 
-<<<<<<< HEAD
-  /* FORNOW: SLP not supported.  */
-  if (STMT_SLP_TYPE (stmt_info))
-    return false;
-
-=======
->>>>>>> 6e7f08ad
   /* 1. Is vectorizable reduction?  */
   /* Not supportable if the reduction variable is used in the loop.  */
   if (STMT_VINFO_RELEVANT (stmt_info) > vect_used_in_outer)
@@ -4045,18 +4034,12 @@
   if (STMT_VINFO_LIVE_P (vinfo_for_stmt (reduc_def_stmt)))
     return false;
 
-<<<<<<< HEAD
-
-  ncopies = (LOOP_VINFO_VECT_FACTOR (loop_vinfo)
-	     / TYPE_VECTOR_SUBPARTS (vectype_in));
-=======
   if (slp_node)
     ncopies = 1;
   else
     ncopies = (LOOP_VINFO_VECT_FACTOR (loop_vinfo)
                / TYPE_VECTOR_SUBPARTS (vectype_in));
 
->>>>>>> 6e7f08ad
   gcc_assert (ncopies >= 1);
 
   vec_mode = TYPE_MODE (vectype_in);
@@ -4367,26 +4350,6 @@
 
       FOR_EACH_VEC_ELT (tree, vec_oprnds0, i, def0)
         {
-<<<<<<< HEAD
-          if (reduc_index == 0)
-            expr = build2 (code, vectype_out, reduc_def, loop_vec_def0);
-          else
-            expr = build2 (code, vectype_out, loop_vec_def0, reduc_def);
-        }
-      else
-        {
-          if (reduc_index == 0)
-            expr = build3 (code, vectype_out, reduc_def, loop_vec_def0,
-                           loop_vec_def1);
-          else
-            {
-              if (reduc_index == 1)
-                expr = build3 (code, vectype_out, loop_vec_def0, reduc_def,
-                               loop_vec_def1);
-              else
-                expr = build3 (code, vectype_out, loop_vec_def0, loop_vec_def1,
-	     	               reduc_def);
-=======
           if (slp_node)
             reduc_def = PHI_RESULT (VEC_index (gimple, phis, i));
           else
@@ -4425,7 +4388,6 @@
             {
               VEC_quick_push (gimple, SLP_TREE_VEC_STMTS (slp_node), new_stmt);
               VEC_quick_push (tree, vect_defs, new_temp);
->>>>>>> 6e7f08ad
             }
           else
             VEC_replace (tree, vect_defs, 0, new_temp);

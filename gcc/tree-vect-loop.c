/* Loop Vectorization
   Copyright (C) 2003-2017 Free Software Foundation, Inc.
   Contributed by Dorit Naishlos <dorit@il.ibm.com> and
   Ira Rosen <irar@il.ibm.com>

This file is part of GCC.

GCC is free software; you can redistribute it and/or modify it under
the terms of the GNU General Public License as published by the Free
Software Foundation; either version 3, or (at your option) any later
version.

GCC is distributed in the hope that it will be useful, but WITHOUT ANY
WARRANTY; without even the implied warranty of MERCHANTABILITY or
FITNESS FOR A PARTICULAR PURPOSE.  See the GNU General Public License
for more details.

You should have received a copy of the GNU General Public License
along with GCC; see the file COPYING3.  If not see
<http://www.gnu.org/licenses/>.  */

#include "config.h"
#include "system.h"
#include "coretypes.h"
#include "backend.h"
#include "target.h"
#include "rtl.h"
#include "tree.h"
#include "gimple.h"
#include "cfghooks.h"
#include "tree-pass.h"
#include "ssa.h"
#include "optabs-tree.h"
#include "diagnostic-core.h"
#include "fold-const.h"
#include "stor-layout.h"
#include "cfganal.h"
#include "gimplify.h"
#include "gimple-iterator.h"
#include "gimplify-me.h"
#include "tree-ssa-loop-ivopts.h"
#include "tree-ssa-loop-manip.h"
#include "tree-ssa-loop-niter.h"
#include "tree-ssa-loop.h"
#include "cfgloop.h"
#include "params.h"
#include "tree-scalar-evolution.h"
#include "tree-vectorizer.h"
#include "gimple-fold.h"
#include "cgraph.h"
#include "tree-cfg.h"
#include "tree-if-conv.h"
#include "internal-fn.h"
#include "tree-parloops.h"

/* Loop Vectorization Pass.

   This pass tries to vectorize loops.

   For example, the vectorizer transforms the following simple loop:

        short a[N]; short b[N]; short c[N]; int i;

        for (i=0; i<N; i++){
          a[i] = b[i] + c[i];
        }

   as if it was manually vectorized by rewriting the source code into:

        typedef int __attribute__((mode(V8HI))) v8hi;
        short a[N];  short b[N]; short c[N];   int i;
        v8hi *pa = (v8hi*)a, *pb = (v8hi*)b, *pc = (v8hi*)c;
        v8hi va, vb, vc;

        for (i=0; i<N/8; i++){
          vb = pb[i];
          vc = pc[i];
          va = vb + vc;
          pa[i] = va;
        }

        The main entry to this pass is vectorize_loops(), in which
   the vectorizer applies a set of analyses on a given set of loops,
   followed by the actual vectorization transformation for the loops that
   had successfully passed the analysis phase.
        Throughout this pass we make a distinction between two types of
   data: scalars (which are represented by SSA_NAMES), and memory references
   ("data-refs").  These two types of data require different handling both
   during analysis and transformation. The types of data-refs that the
   vectorizer currently supports are ARRAY_REFS which base is an array DECL
   (not a pointer), and INDIRECT_REFS through pointers; both array and pointer
   accesses are required to have a simple (consecutive) access pattern.

   Analysis phase:
   ===============
        The driver for the analysis phase is vect_analyze_loop().
   It applies a set of analyses, some of which rely on the scalar evolution
   analyzer (scev) developed by Sebastian Pop.

        During the analysis phase the vectorizer records some information
   per stmt in a "stmt_vec_info" struct which is attached to each stmt in the
   loop, as well as general information about the loop as a whole, which is
   recorded in a "loop_vec_info" struct attached to each loop.

   Transformation phase:
   =====================
        The loop transformation phase scans all the stmts in the loop, and
   creates a vector stmt (or a sequence of stmts) for each scalar stmt S in
   the loop that needs to be vectorized.  It inserts the vector code sequence
   just before the scalar stmt S, and records a pointer to the vector code
   in STMT_VINFO_VEC_STMT (stmt_info) (stmt_info is the stmt_vec_info struct
   attached to S).  This pointer will be used for the vectorization of following
   stmts which use the def of stmt S. Stmt S is removed if it writes to memory;
   otherwise, we rely on dead code elimination for removing it.

        For example, say stmt S1 was vectorized into stmt VS1:

   VS1: vb = px[i];
   S1:  b = x[i];    STMT_VINFO_VEC_STMT (stmt_info (S1)) = VS1
   S2:  a = b;

   To vectorize stmt S2, the vectorizer first finds the stmt that defines
   the operand 'b' (S1), and gets the relevant vector def 'vb' from the
   vector stmt VS1 pointed to by STMT_VINFO_VEC_STMT (stmt_info (S1)).  The
   resulting sequence would be:

   VS1: vb = px[i];
   S1:  b = x[i];       STMT_VINFO_VEC_STMT (stmt_info (S1)) = VS1
   VS2: va = vb;
   S2:  a = b;          STMT_VINFO_VEC_STMT (stmt_info (S2)) = VS2

        Operands that are not SSA_NAMEs, are data-refs that appear in
   load/store operations (like 'x[i]' in S1), and are handled differently.

   Target modeling:
   =================
        Currently the only target specific information that is used is the
   size of the vector (in bytes) - "TARGET_VECTORIZE_UNITS_PER_SIMD_WORD".
   Targets that can support different sizes of vectors, for now will need
   to specify one value for "TARGET_VECTORIZE_UNITS_PER_SIMD_WORD".  More
   flexibility will be added in the future.

        Since we only vectorize operations which vector form can be
   expressed using existing tree codes, to verify that an operation is
   supported, the vectorizer checks the relevant optab at the relevant
   machine_mode (e.g, optab_handler (add_optab, V8HImode)).  If
   the value found is CODE_FOR_nothing, then there's no target support, and
   we can't vectorize the stmt.

   For additional information on this project see:
   http://gcc.gnu.org/projects/tree-ssa/vectorization.html
*/

static void vect_estimate_min_profitable_iters (loop_vec_info, int *, int *);

/* Function vect_determine_vectorization_factor

   Determine the vectorization factor (VF).  VF is the number of data elements
   that are operated upon in parallel in a single iteration of the vectorized
   loop.  For example, when vectorizing a loop that operates on 4byte elements,
   on a target with vector size (VS) 16byte, the VF is set to 4, since 4
   elements can fit in a single vector register.

   We currently support vectorization of loops in which all types operated upon
   are of the same size.  Therefore this function currently sets VF according to
   the size of the types operated upon, and fails if there are multiple sizes
   in the loop.

   VF is also the factor by which the loop iterations are strip-mined, e.g.:
   original loop:
        for (i=0; i<N; i++){
          a[i] = b[i] + c[i];
        }

   vectorized loop:
        for (i=0; i<N; i+=VF){
          a[i:VF] = b[i:VF] + c[i:VF];
        }
*/

static bool
vect_determine_vectorization_factor (loop_vec_info loop_vinfo)
{
  struct loop *loop = LOOP_VINFO_LOOP (loop_vinfo);
  basic_block *bbs = LOOP_VINFO_BBS (loop_vinfo);
  unsigned nbbs = loop->num_nodes;
  poly_uint64 vectorization_factor = 0;
  tree scalar_type = NULL_TREE;
  gphi *phi;
  tree vectype;
  poly_uint64 nunits;
  stmt_vec_info stmt_info;
  unsigned i;
  HOST_WIDE_INT dummy;
  gimple *stmt, *pattern_stmt = NULL;
  gimple_seq pattern_def_seq = NULL;
  gimple_stmt_iterator pattern_def_si = gsi_none ();
  bool analyze_pattern_stmt = false;
  bool bool_result;
  auto_vec<stmt_vec_info> mask_producers;

  if (dump_enabled_p ())
    dump_printf_loc (MSG_NOTE, vect_location,
                     "=== vect_determine_vectorization_factor ===\n");

  for (i = 0; i < nbbs; i++)
    {
      basic_block bb = bbs[i];

      for (gphi_iterator si = gsi_start_phis (bb); !gsi_end_p (si);
	   gsi_next (&si))
	{
	  phi = si.phi ();
	  stmt_info = vinfo_for_stmt (phi);
	  if (dump_enabled_p ())
	    {
	      dump_printf_loc (MSG_NOTE, vect_location, "==> examining phi: ");
	      dump_gimple_stmt (MSG_NOTE, TDF_SLIM, phi, 0);
	    }

	  gcc_assert (stmt_info);

	  if (STMT_VINFO_RELEVANT_P (stmt_info)
	      || STMT_VINFO_LIVE_P (stmt_info))
            {
	      gcc_assert (!STMT_VINFO_VECTYPE (stmt_info));
              scalar_type = TREE_TYPE (PHI_RESULT (phi));

	      if (dump_enabled_p ())
		{
		  dump_printf_loc (MSG_NOTE, vect_location,
                                   "get vectype for scalar type:  ");
		  dump_generic_expr (MSG_NOTE, TDF_SLIM, scalar_type);
                  dump_printf (MSG_NOTE, "\n");
		}

	      vectype = get_vectype_for_scalar_type (scalar_type);
	      if (!vectype)
		{
		  if (dump_enabled_p ())
		    {
		      dump_printf_loc (MSG_MISSED_OPTIMIZATION, vect_location,
                                       "not vectorized: unsupported "
                                       "data-type ");
		      dump_generic_expr (MSG_MISSED_OPTIMIZATION, TDF_SLIM,
                                         scalar_type);
                      dump_printf (MSG_MISSED_OPTIMIZATION, "\n");
		    }
		  return false;
		}
	      STMT_VINFO_VECTYPE (stmt_info) = vectype;

	      if (dump_enabled_p ())
		{
		  dump_printf_loc (MSG_NOTE, vect_location, "vectype: ");
		  dump_generic_expr (MSG_NOTE, TDF_SLIM, vectype);
                  dump_printf (MSG_NOTE, "\n");
		}

	      nunits = TYPE_VECTOR_SUBPARTS (vectype);
	      if (dump_enabled_p ())
		{
		  dump_printf_loc (MSG_NOTE, vect_location, "nunits = ");
		  dump_dec (MSG_NOTE, nunits);
		  dump_printf (MSG_NOTE, "\n");
		}

	      if (must_eq (vectorization_factor, 0U))
		vectorization_factor = nunits;
	      else
		vectorization_factor = common_multiple (vectorization_factor,
							nunits);
	    }
	}

      for (gimple_stmt_iterator si = gsi_start_bb (bb);
	   !gsi_end_p (si) || analyze_pattern_stmt;)
        {
          tree vf_vectype;

          if (analyze_pattern_stmt)
	    stmt = pattern_stmt;
          else
            stmt = gsi_stmt (si);

          stmt_info = vinfo_for_stmt (stmt);

	  if (dump_enabled_p ())
	    {
	      dump_printf_loc (MSG_NOTE, vect_location,
                               "==> examining statement: ");
	      dump_gimple_stmt (MSG_NOTE, TDF_SLIM, stmt, 0);
	    }

	  gcc_assert (stmt_info);

	  /* Skip stmts which do not need to be vectorized.  */
	  if ((!STMT_VINFO_RELEVANT_P (stmt_info)
	       && !STMT_VINFO_LIVE_P (stmt_info))
	      || gimple_clobber_p (stmt))
            {
              if (STMT_VINFO_IN_PATTERN_P (stmt_info)
                  && (pattern_stmt = STMT_VINFO_RELATED_STMT (stmt_info))
                  && (STMT_VINFO_RELEVANT_P (vinfo_for_stmt (pattern_stmt))
                      || STMT_VINFO_LIVE_P (vinfo_for_stmt (pattern_stmt))))
                {
                  stmt = pattern_stmt;
                  stmt_info = vinfo_for_stmt (pattern_stmt);
                  if (dump_enabled_p ())
                    {
                      dump_printf_loc (MSG_NOTE, vect_location,
                                       "==> examining pattern statement: ");
                      dump_gimple_stmt (MSG_NOTE, TDF_SLIM, stmt, 0);
                    }
                }
              else
	        {
	          if (dump_enabled_p ())
	            dump_printf_loc (MSG_NOTE, vect_location, "skip.\n");
                  gsi_next (&si);
	          continue;
                }
	    }
          else if (STMT_VINFO_IN_PATTERN_P (stmt_info)
                   && (pattern_stmt = STMT_VINFO_RELATED_STMT (stmt_info))
                   && (STMT_VINFO_RELEVANT_P (vinfo_for_stmt (pattern_stmt))
                       || STMT_VINFO_LIVE_P (vinfo_for_stmt (pattern_stmt))))
            analyze_pattern_stmt = true;

	  /* If a pattern statement has def stmts, analyze them too.  */
	  if (is_pattern_stmt_p (stmt_info))
	    {
	      if (pattern_def_seq == NULL)
		{
		  pattern_def_seq = STMT_VINFO_PATTERN_DEF_SEQ (stmt_info);
		  pattern_def_si = gsi_start (pattern_def_seq);
		}
	      else if (!gsi_end_p (pattern_def_si))
		gsi_next (&pattern_def_si);
	      if (pattern_def_seq != NULL)
		{
		  gimple *pattern_def_stmt = NULL;
		  stmt_vec_info pattern_def_stmt_info = NULL;

		  while (!gsi_end_p (pattern_def_si))
		    {
		      pattern_def_stmt = gsi_stmt (pattern_def_si);
		      pattern_def_stmt_info
			= vinfo_for_stmt (pattern_def_stmt);
		      if (STMT_VINFO_RELEVANT_P (pattern_def_stmt_info)
			  || STMT_VINFO_LIVE_P (pattern_def_stmt_info))
			break;
		      gsi_next (&pattern_def_si);
		    }

		  if (!gsi_end_p (pattern_def_si))
		    {
		      if (dump_enabled_p ())
			{
			  dump_printf_loc (MSG_NOTE, vect_location,
                                           "==> examining pattern def stmt: ");
			  dump_gimple_stmt (MSG_NOTE, TDF_SLIM,
                                            pattern_def_stmt, 0);
			}

		      stmt = pattern_def_stmt;
		      stmt_info = pattern_def_stmt_info;
		    }
		  else
		    {
		      pattern_def_si = gsi_none ();
		      analyze_pattern_stmt = false;
		    }
		}
	      else
		analyze_pattern_stmt = false;
	    }

	  bool is_gcond = gimple_code (stmt) == GIMPLE_COND;
	  gcc_assert (!is_gcond
		      || LOOP_VINFO_SPECULATIVE_EXECUTION (loop_vinfo));

	  if (gimple_get_lhs (stmt) == NULL_TREE
	      && !is_gcond
	      /* MASK_STORE has no lhs, but is ok.  */
	      && (!is_gimple_call (stmt)
		  || !gimple_call_internal_p (stmt)
		  || gimple_call_internal_fn (stmt) != IFN_MASK_STORE))
	    {
	      if (is_gimple_call (stmt))
		{
		  /* Ignore calls with no lhs.  These must be calls to
		     #pragma omp simd functions, and what vectorization factor
		     it really needs can't be determined until
		     vectorizable_simd_clone_call.  */
		  if (!analyze_pattern_stmt && gsi_end_p (pattern_def_si))
		    {
		      pattern_def_seq = NULL;
		      gsi_next (&si);
		    }
		  continue;
		}
	      if (dump_enabled_p ())
		{
	          dump_printf_loc (MSG_MISSED_OPTIMIZATION, vect_location,
                                   "not vectorized: irregular stmt.");
		  dump_gimple_stmt (MSG_MISSED_OPTIMIZATION,  TDF_SLIM, stmt,
                                    0);
		}
	      return false;
	    }

	  if (VECTOR_MODE_P (TYPE_MODE (gimple_expr_type (stmt))))
	    {
	      if (dump_enabled_p ())
	        {
	          dump_printf_loc (MSG_MISSED_OPTIMIZATION, vect_location,
                                   "not vectorized: vector stmt in loop:");
	          dump_gimple_stmt (MSG_MISSED_OPTIMIZATION, TDF_SLIM, stmt, 0);
	        }
	      return false;
	    }

	  bool_result = false;

	  if (STMT_VINFO_VECTYPE (stmt_info))
	    {
	      /* The only case when a vectype had been already set is for stmts
	         that contain a dataref, or for "pattern-stmts" (stmts
		 generated by the vectorizer to represent/replace a certain
		 idiom).  */
	      gcc_assert (STMT_VINFO_DATA_REF (stmt_info)
			  || is_pattern_stmt_p (stmt_info)
			  || !gsi_end_p (pattern_def_si));
	      vectype = STMT_VINFO_VECTYPE (stmt_info);
	    }
	  else
	    {
	      gcc_assert (!STMT_VINFO_DATA_REF (stmt_info));
	      if (gimple_call_internal_p (stmt, IFN_MASK_STORE))
		scalar_type = TREE_TYPE (gimple_call_arg (stmt, 3));
	      else if (is_gcond)
		scalar_type = TREE_TYPE (gimple_cond_lhs (stmt));
	      else
		scalar_type = TREE_TYPE (gimple_get_lhs (stmt));

	      /* Bool ops don't participate in vectorization factor
		 computation.  For comparison use compared types to
		 compute a factor.  */
	      if (is_gcond
		  || (VECT_SCALAR_BOOLEAN_TYPE_P (scalar_type)
		      && is_gimple_assign (stmt)
		      && gimple_assign_rhs_code (stmt) != COND_EXPR))
		{
		  if (STMT_VINFO_RELEVANT_P (stmt_info)
		      || STMT_VINFO_LIVE_P (stmt_info))
		    mask_producers.safe_push (stmt_info);
		  bool_result = true;

		  if (is_gimple_assign (stmt)
		      && (TREE_CODE_CLASS (gimple_assign_rhs_code (stmt))
			  == tcc_comparison)
		      && !VECT_SCALAR_BOOLEAN_TYPE_P
			    (TREE_TYPE (gimple_assign_rhs1 (stmt))))
		    scalar_type = TREE_TYPE (gimple_assign_rhs1 (stmt));
		  else if (TREE_CODE (scalar_type) == BOOLEAN_TYPE)
		    {
		      if (!analyze_pattern_stmt && gsi_end_p (pattern_def_si))
			{
			  pattern_def_seq = NULL;
			  gsi_next (&si);
			}
		      continue;
		    }
		}

	      if (dump_enabled_p ())
		{
		  dump_printf_loc (MSG_NOTE, vect_location,
                                   "get vectype for scalar type:  ");
		  dump_generic_expr (MSG_NOTE, TDF_SLIM, scalar_type);
                  dump_printf (MSG_NOTE, "\n");
		}
	      vectype = get_vectype_for_scalar_type (scalar_type);
	      if (!vectype)
		{
		  if (dump_enabled_p ())
		    {
		      dump_printf_loc (MSG_MISSED_OPTIMIZATION, vect_location,
                                       "not vectorized: unsupported "
                                       "data-type ");
		      dump_generic_expr (MSG_MISSED_OPTIMIZATION, TDF_SLIM,
                                         scalar_type);
                      dump_printf (MSG_MISSED_OPTIMIZATION, "\n");
		    }
		  return false;
		}

	      if (!bool_result)
		STMT_VINFO_VECTYPE (stmt_info) = vectype;

	      if (dump_enabled_p ())
		{
		  dump_printf_loc (MSG_NOTE, vect_location, "vectype: ");
		  dump_generic_expr (MSG_NOTE, TDF_SLIM, vectype);
                  dump_printf (MSG_NOTE, "\n");
		}
            }

	  /* Don't try to compute VF out scalar types if we stmt
	     produces boolean vector.  Use result vectype instead.  */
	  if (VECTOR_BOOLEAN_TYPE_P (vectype))
	    vf_vectype = vectype;
	  else
	    {
	      /* The vectorization factor is according to the smallest
		 scalar type (or the largest vector size, but we only
		 support one vector size per loop).  */
	      if (!bool_result)
		scalar_type = vect_get_smallest_scalar_type (stmt, &dummy,
							     &dummy);
	      if (dump_enabled_p ())
		{
		  dump_printf_loc (MSG_NOTE, vect_location,
				   "get vectype for scalar type:  ");
		  dump_generic_expr (MSG_NOTE, TDF_SLIM, scalar_type);
		  dump_printf (MSG_NOTE, "\n");
		}
	      vf_vectype = get_vectype_for_scalar_type (scalar_type);
	    }
	  if (!vf_vectype)
	    {
	      if (dump_enabled_p ())
		{
		  dump_printf_loc (MSG_MISSED_OPTIMIZATION, vect_location,
                                   "not vectorized: unsupported data-type ");
		  dump_generic_expr (MSG_MISSED_OPTIMIZATION, TDF_SLIM,
                                     scalar_type);
                  dump_printf (MSG_MISSED_OPTIMIZATION, "\n");
		}
	      return false;
	    }

	  if (may_ne (GET_MODE_SIZE (TYPE_MODE (vectype)),
		      GET_MODE_SIZE (TYPE_MODE (vf_vectype))))
	    {
	      if (dump_enabled_p ())
		{
		  dump_printf_loc (MSG_MISSED_OPTIMIZATION, vect_location,
                                   "not vectorized: different sized vector "
                                   "types in statement, ");
		  dump_generic_expr (MSG_MISSED_OPTIMIZATION, TDF_SLIM,
                                     vectype);
		  dump_printf (MSG_MISSED_OPTIMIZATION, " and ");
		  dump_generic_expr (MSG_MISSED_OPTIMIZATION, TDF_SLIM,
                                     vf_vectype);
                  dump_printf (MSG_MISSED_OPTIMIZATION, "\n");
		}
	      return false;
	    }

	  if (dump_enabled_p ())
	    {
	      dump_printf_loc (MSG_NOTE, vect_location, "vectype: ");
	      dump_generic_expr (MSG_NOTE, TDF_SLIM, vf_vectype);
              dump_printf (MSG_NOTE, "\n");
	    }

	  nunits = TYPE_VECTOR_SUBPARTS (vf_vectype);
	  if (dump_enabled_p ())
	    {
	      dump_printf_loc (MSG_NOTE, vect_location, "nunits = ");
	      dump_dec (MSG_NOTE, nunits);
	      dump_printf (MSG_NOTE, "\n");
	    }

	  if (must_eq (vectorization_factor, 0U))
	    vectorization_factor = nunits;
	  else
	    vectorization_factor = common_multiple (vectorization_factor,
						    nunits);

	  if (!analyze_pattern_stmt && gsi_end_p (pattern_def_si))
	    {
	      pattern_def_seq = NULL;
	      gsi_next (&si);
	    }
        }
    }

  /* TODO: Analyze cost. Decide if worth while to vectorize.  */
  if (dump_enabled_p ())
    {
      dump_printf_loc (MSG_NOTE, vect_location, "vectorization factor = ");
      dump_dec (MSG_NOTE, vectorization_factor);
      dump_printf (MSG_NOTE, "\n");
    }

  if (must_le (vectorization_factor, 1U))
    {
      if (dump_enabled_p ())
        dump_printf_loc (MSG_MISSED_OPTIMIZATION, vect_location,
                         "not vectorized: unsupported data-type\n");
      return false;
    }
  LOOP_VINFO_VECT_FACTOR (loop_vinfo) = vectorization_factor;

  for (i = 0; i < mask_producers.length (); i++)
    {
      tree mask_type = NULL;

      stmt = STMT_VINFO_STMT (mask_producers[i]);
      bool is_gcond = gimple_code (stmt) == GIMPLE_COND;

      bool ops_are_booleans = true;
      if (is_gimple_assign (stmt)
	  && TREE_CODE_CLASS (gimple_assign_rhs_code (stmt)) == tcc_comparison
	  && !VECT_SCALAR_BOOLEAN_TYPE_P
				      (TREE_TYPE (gimple_assign_rhs1 (stmt))))
	{
	  scalar_type = TREE_TYPE (gimple_assign_rhs1 (stmt));
	  ops_are_booleans = false;

	}
      else if (is_gcond
	       && TREE_CODE (TREE_TYPE (gimple_cond_lhs (stmt)))
		  != BOOLEAN_TYPE)
	{
	  scalar_type = TREE_TYPE (gimple_cond_lhs (stmt));
	  ops_are_booleans = false;
	}

      if (!ops_are_booleans)
	{
	  mask_type = get_mask_type_for_scalar_type (scalar_type);

	  if (!mask_type)
	    {
	      if (dump_enabled_p ())
		dump_printf_loc (MSG_MISSED_OPTIMIZATION, vect_location,
				 "not vectorized: unsupported mask\n");
	      return false;
	    }
	}
      else
	{
	  tree rhs;
	  ssa_op_iter iter;
	  gimple *def_stmt;
	  enum vect_def_type dt;

	  FOR_EACH_SSA_TREE_OPERAND (rhs, stmt, iter, SSA_OP_USE)
	    {
	      if (!vect_is_simple_use (rhs, mask_producers[i]->vinfo,
				       &def_stmt, &dt, &vectype))
		{
		  if (dump_enabled_p ())
		    {
		      dump_printf_loc (MSG_MISSED_OPTIMIZATION, vect_location,
				       "not vectorized: can't compute mask type "
				       "for statement, ");
		      dump_gimple_stmt (MSG_MISSED_OPTIMIZATION,  TDF_SLIM, stmt,
					0);
		    }
		  return false;
		}

	      /* No vectype probably means external definition.
		 Allow it in case there is another operand which
		 allows to determine mask type.  */
	      if (!vectype)
		continue;

	      if (!mask_type)
		mask_type = vectype;
	      else if (may_ne (TYPE_VECTOR_SUBPARTS (mask_type),
			       TYPE_VECTOR_SUBPARTS (vectype)))
		{
		  if (dump_enabled_p ())
		    {
		      dump_printf_loc (MSG_MISSED_OPTIMIZATION, vect_location,
				       "not vectorized: different sized masks "
				       "types in statement, ");
		      dump_generic_expr (MSG_MISSED_OPTIMIZATION, TDF_SLIM,
					 mask_type);
		      dump_printf (MSG_MISSED_OPTIMIZATION, " and ");
		      dump_generic_expr (MSG_MISSED_OPTIMIZATION, TDF_SLIM,
					 vectype);
		      dump_printf (MSG_MISSED_OPTIMIZATION, "\n");
		    }
		  return false;
		}
	      else if (VECTOR_BOOLEAN_TYPE_P (mask_type)
		       != VECTOR_BOOLEAN_TYPE_P (vectype))
		{
		  if (dump_enabled_p ())
		    {
		      dump_printf_loc (MSG_MISSED_OPTIMIZATION, vect_location,
				       "not vectorized: mixed mask and "
				       "nonmask vector types in statement, ");
		      dump_generic_expr (MSG_MISSED_OPTIMIZATION, TDF_SLIM,
					 mask_type);
		      dump_printf (MSG_MISSED_OPTIMIZATION, " and ");
		      dump_generic_expr (MSG_MISSED_OPTIMIZATION, TDF_SLIM,
					 vectype);
		      dump_printf (MSG_MISSED_OPTIMIZATION, "\n");
		    }
		  return false;
		}
	    }

	  /* We may compare boolean value loaded as vector of integers.
	     Fix mask_type in such case.  */
	  if (mask_type
	      && !VECTOR_BOOLEAN_TYPE_P (mask_type)
	      && gimple_code (stmt) == GIMPLE_ASSIGN
	      && TREE_CODE_CLASS (gimple_assign_rhs_code (stmt)) == tcc_comparison)
	    mask_type = build_same_sized_truth_vector_type (mask_type);
	}

      /* No mask_type should mean loop invariant predicate.
	 This is probably a subject for optimization in
	 if-conversion.  */
      if (!mask_type)
	{
	  if (dump_enabled_p ())
	    {
	      dump_printf_loc (MSG_MISSED_OPTIMIZATION, vect_location,
			       "not vectorized: can't compute mask type "
			       "for statement, ");
	      dump_gimple_stmt (MSG_MISSED_OPTIMIZATION,  TDF_SLIM, stmt,
				0);
	    }
	  return false;
	}

      STMT_VINFO_VECTYPE (mask_producers[i]) = mask_type;
    }

  return true;
}


/* Function vect_is_simple_iv_evolution.

   FORNOW: A simple evolution of an induction variables in the loop is
   considered a polynomial evolution.  */

static bool
vect_is_simple_iv_evolution (unsigned loop_nb, tree access_fn, tree * init,
                             tree * step)
{
  tree init_expr;
  tree step_expr;
  tree evolution_part = evolution_part_in_loop_num (access_fn, loop_nb);
  basic_block bb;

  /* When there is no evolution in this loop, the evolution function
     is not "simple".  */
  if (evolution_part == NULL_TREE)
    return false;

  /* When the evolution is a polynomial of degree >= 2
     the evolution function is not "simple".  */
  if (tree_is_chrec (evolution_part))
    return false;

  step_expr = evolution_part;
  init_expr = unshare_expr (initial_condition_in_loop_num (access_fn, loop_nb));

  if (dump_enabled_p ())
    {
      dump_printf_loc (MSG_NOTE, vect_location, "step: ");
      dump_generic_expr (MSG_NOTE, TDF_SLIM, step_expr);
      dump_printf (MSG_NOTE, ",  init: ");
      dump_generic_expr (MSG_NOTE, TDF_SLIM, init_expr);
      dump_printf (MSG_NOTE, "\n");
    }

  *init = init_expr;
  *step = step_expr;

  if (TREE_CODE (step_expr) != INTEGER_CST
      && (TREE_CODE (step_expr) != SSA_NAME
	  || ((bb = gimple_bb (SSA_NAME_DEF_STMT (step_expr)))
	      && flow_bb_inside_loop_p (get_loop (cfun, loop_nb), bb))
	  || (!INTEGRAL_TYPE_P (TREE_TYPE (step_expr))
	      && (!SCALAR_FLOAT_TYPE_P (TREE_TYPE (step_expr))
		  || !flag_associative_math)))
      && (TREE_CODE (step_expr) != REAL_CST
	  || !flag_associative_math))
    {
      if (dump_enabled_p ())
        dump_printf_loc (MSG_MISSED_OPTIMIZATION, vect_location,
                         "step unknown.\n");
      return false;
    }

  return true;
}

/* Function vect_analyze_scalar_cycles_1.

   Examine the cross iteration def-use cycles of scalar variables
   in LOOP.  LOOP_VINFO represents the loop that is now being
   considered for vectorization (can be LOOP, or an outer-loop
   enclosing LOOP).  */

static void
vect_analyze_scalar_cycles_1 (loop_vec_info loop_vinfo, struct loop *loop)
{
  basic_block bb = loop->header;
  tree init, step;
  auto_vec<gimple *, 64> worklist;
  gphi_iterator gsi;
  bool double_reduc;

  if (dump_enabled_p ())
    dump_printf_loc (MSG_NOTE, vect_location,
                     "=== vect_analyze_scalar_cycles ===\n");

  /* First - identify all inductions.  Reduction detection assumes that all the
     inductions have been identified, therefore, this order must not be
     changed.  */
  for (gsi = gsi_start_phis  (bb); !gsi_end_p (gsi); gsi_next (&gsi))
    {
      gphi *phi = gsi.phi ();
      tree access_fn = NULL;
      tree def = PHI_RESULT (phi);
      stmt_vec_info stmt_vinfo = vinfo_for_stmt (phi);

      if (dump_enabled_p ())
	{
	  dump_printf_loc (MSG_NOTE, vect_location, "Analyze phi: ");
	  dump_gimple_stmt (MSG_NOTE, TDF_SLIM, phi, 0);
	}

      /* Skip virtual phi's.  The data dependences that are associated with
         virtual defs/uses (i.e., memory accesses) are analyzed elsewhere.  */
      if (virtual_operand_p (def))
	continue;

      STMT_VINFO_DEF_TYPE (stmt_vinfo) = vect_unknown_def_type;

      /* Analyze the evolution function.  */
      access_fn = analyze_scalar_evolution (loop, def);
      if (access_fn)
	{
	  STRIP_NOPS (access_fn);
	  if (dump_enabled_p ())
	    {
	      dump_printf_loc (MSG_NOTE, vect_location,
                               "Access function of PHI: ");
	      dump_generic_expr (MSG_NOTE, TDF_SLIM, access_fn);
              dump_printf (MSG_NOTE, "\n");
	    }
	  STMT_VINFO_LOOP_PHI_EVOLUTION_BASE_UNCHANGED (stmt_vinfo)
	    = initial_condition_in_loop_num (access_fn, loop->num);
	  STMT_VINFO_LOOP_PHI_EVOLUTION_PART (stmt_vinfo)
	    = evolution_part_in_loop_num (access_fn, loop->num);
	}

      if (!access_fn
	  || !vect_is_simple_iv_evolution (loop->num, access_fn, &init, &step)
	  || (LOOP_VINFO_LOOP (loop_vinfo) != loop
	      && TREE_CODE (step) != INTEGER_CST))
	{
	  worklist.safe_push (phi);
	  continue;
	}

      gcc_assert (STMT_VINFO_LOOP_PHI_EVOLUTION_BASE_UNCHANGED (stmt_vinfo)
		  != NULL_TREE);
      gcc_assert (STMT_VINFO_LOOP_PHI_EVOLUTION_PART (stmt_vinfo) != NULL_TREE);

      if (dump_enabled_p ())
	dump_printf_loc (MSG_NOTE, vect_location, "Detected induction.\n");
      STMT_VINFO_DEF_TYPE (stmt_vinfo) = vect_induction_def;
    }


  /* Second - identify all reductions and nested cycles.  */
  while (worklist.length () > 0)
    {
      gimple *phi = worklist.pop ();
      tree def = PHI_RESULT (phi);
      stmt_vec_info stmt_vinfo = vinfo_for_stmt (phi);
      gimple *reduc_stmt;
      bool nested_cycle;

      if (dump_enabled_p ())
        {
          dump_printf_loc (MSG_NOTE, vect_location, "Analyze phi: ");
          dump_gimple_stmt (MSG_NOTE, TDF_SLIM, phi, 0);
        }

      gcc_assert (!virtual_operand_p (def)
		  && STMT_VINFO_DEF_TYPE (stmt_vinfo) == vect_unknown_def_type);

      nested_cycle = (loop != LOOP_VINFO_LOOP (loop_vinfo));

      bool strict_reduc;
      reduc_stmt = vect_force_simple_reduction (loop_vinfo, phi, !nested_cycle,
						&double_reduc, &strict_reduc,
						false);
      if (reduc_stmt)
        {
          if (double_reduc)
            {
              if (dump_enabled_p ())
                dump_printf_loc (MSG_NOTE, vect_location,
				 "Detected double reduction.\n");

              STMT_VINFO_DEF_TYPE (stmt_vinfo) = vect_double_reduction_def;
              STMT_VINFO_DEF_TYPE (vinfo_for_stmt (reduc_stmt)) =
                                                    vect_double_reduction_def;
            }
          else
            {
              if (nested_cycle)
                {
                  if (dump_enabled_p ())
                    dump_printf_loc (MSG_NOTE, vect_location,
				     "Detected vectorizable nested cycle.\n");

                  STMT_VINFO_DEF_TYPE (stmt_vinfo) = vect_nested_cycle;
                  STMT_VINFO_DEF_TYPE (vinfo_for_stmt (reduc_stmt)) =
                                                             vect_nested_cycle;
                }
              else
                {
                  if (dump_enabled_p ())
                    dump_printf_loc (MSG_NOTE, vect_location,
				     "Detected reduction.\n");

                  STMT_VINFO_DEF_TYPE (stmt_vinfo) = vect_reduction_def;
                  STMT_VINFO_DEF_TYPE (vinfo_for_stmt (reduc_stmt)) =
                                                           vect_reduction_def;
                  /* Store the reduction cycles for possible vectorization in
                     loop-aware SLP.  */
                  LOOP_VINFO_REDUCTIONS (loop_vinfo).safe_push (reduc_stmt);
                }
            }
        }
      else
        if (dump_enabled_p ())
          dump_printf_loc (MSG_MISSED_OPTIMIZATION, vect_location,
			   "Unknown def-use cycle pattern.\n");
    }
}


/* Function vect_analyze_scalar_cycles.

   Examine the cross iteration def-use cycles of scalar variables, by
   analyzing the loop-header PHIs of scalar variables.  Classify each
   cycle as one of the following: invariant, induction, reduction, unknown.
   We do that for the loop represented by LOOP_VINFO, and also to its
   inner-loop, if exists.
   Examples for scalar cycles:

   Example1: reduction:

              loop1:
              for (i=0; i<N; i++)
                 sum += a[i];

   Example2: induction:

              loop2:
              for (i=0; i<N; i++)
                 a[i] = i;  */

static void
vect_analyze_scalar_cycles (loop_vec_info loop_vinfo)
{
  struct loop *loop = LOOP_VINFO_LOOP (loop_vinfo);

  vect_analyze_scalar_cycles_1 (loop_vinfo, loop);

  /* When vectorizing an outer-loop, the inner-loop is executed sequentially.
     Reductions in such inner-loop therefore have different properties than
     the reductions in the nest that gets vectorized:
     1. When vectorized, they are executed in the same order as in the original
        scalar loop, so we can't change the order of computation when
        vectorizing them.
     2. FIXME: Inner-loop reductions can be used in the inner-loop, so the
        current checks are too strict.  */

  if (loop->inner)
    vect_analyze_scalar_cycles_1 (loop_vinfo, loop->inner);
}

/* For a given LOOP try to find statements that we can sink out of the loop.
   The conditions for sinking a statement are that
      1. The statement must be a gimple assignment.
      2. The LHS of the statement must be a loop-invariant memory reference.
      3. The RHS of the statement is an SSA NAME.
   If any statements can be sunk, store the list of statements in SINK_INFO.  */

void
vect_sink_stmts (struct loop *loop, loop_vec_info loop_vinfo, struct sink_info *info)
{
  if (info->scanned)
    return;

  /* We don't consider inner loops yet.  */
  if (loop->inner)
    {
      info->scanned = true;
      return;
    }

  basic_block *bbs = get_loop_body (loop);

  /* Walk through all basic blocks in the loop looking for opportunities to sink
     statements where the LHS is a memory reference and is invariant in the
     loop.  */
  unsigned int i;
  for (i = 0; i < loop->num_nodes; i++)
    {
      basic_block bb = bbs[i];
      gimple_stmt_iterator gsi;

      for (gsi = gsi_start_bb (bb); !gsi_end_p (gsi); gsi_next (&gsi))
	{
	  gimple *stmt = gsi_stmt (gsi);
	  tree lhs;

	  if (is_gimple_assign (stmt)
	      && TREE_CODE (lhs = gimple_assign_lhs (stmt)) == MEM_REF
	      /* TODO: We could consider cases such as *val = x * y, but would
		 mean generating additional statements in the loop, i.e.
		   new_val = x * y
		   ... outside loop ...
		   *val = new_val.  */
	      && gimple_assign_rhs_code (stmt) == SSA_NAME
	      && expr_invariant_in_loop_p (loop, TREE_OPERAND (lhs, 0))
	      && expr_invariant_in_loop_p (loop, TREE_OPERAND (lhs, 1)))
	    info->sunk_stmts.safe_push (stmt);
	}
    }

  info->scanned = true;

  if (info->sunk_stmts.length() == 0)
    return;

  if (dump_enabled_p ())
    dump_printf_loc (MSG_NOTE, vect_location,
		     "Analyzing data refs for sinking\n");

  /* The if conversion pass might have already versioned the loop so we need
     to check that first.  */
  if (!info->loop_vectorized_call)
    {
      if (!version_loop_for_if_conversion (loop))
	{
	  /* If we can't version the loop then we can't sink anything.  */
	  info->sunk_stmts.release ();
	  return;
	}
      info->loop_vectorized_call = vect_loop_vectorized_call (loop);
      gcc_assert (info->loop_vectorized_call);
    }

  /* Add all data references from the sunk statements.  */

  gimple *stmt;
  FOR_EACH_VEC_ELT (info->sunk_stmts, i, stmt)
    {
      gimple_set_uid (stmt, 0);
      set_vinfo_for_stmt (stmt, new_stmt_vec_info (stmt, loop_vinfo));

      if (!find_data_references_in_stmt
	     (loop, stmt, &LOOP_VINFO_SUNK_DATAREFS (loop_vinfo)))
	{
	  if (dump_enabled_p ())
	    dump_printf_loc (MSG_MISSED_OPTIMIZATION, vect_location,
			     "not vectorized: sunk statements contain data "
			     "references that cannot be analyzed\n");
	  info->sunk_stmts.release ();
	  return;
	}
    }

  edge orig_exit_edge = single_exit (loop);
  basic_block orig_exit_bb = orig_exit_edge->dest;

  basic_block exit_bb = split_edge (orig_exit_edge);
  edge exit_edge = EDGE_SUCC (exit_bb, 0);
  gimple_stmt_iterator exit_gsi = gsi_after_labels (exit_bb);
  basic_block first_bb = gimple_bb (info->sunk_stmts[0]);

  /* Make sure there is a virtual phi in the original exit block as well as the
     main loop.  */
  gphi *new_vphi = create_lcssa_for_virtual_phi (loop);
  tree incoming_vuse = PHI_RESULT (new_vphi);

  FOR_EACH_VEC_ELT (info->sunk_stmts, i, stmt)
    {
      gcc_assert (first_bb == gimple_bb (stmt));

      if (dump_enabled_p ())
	{
	  dump_printf_loc (MSG_NOTE, vect_location, "sink stmt: ");
	  dump_gimple_stmt (MSG_NOTE, TDF_SLIM | TDF_VOPS, stmt, 0);
	}

      replace_uses_by (gimple_vdef (stmt), gimple_vuse (stmt));

      /* Create phis in new block.  */
      tree def = gimple_assign_rhs1 (stmt);
      tree new_def = copy_ssa_name (def);

      gphi *new_phi = create_phi_node (new_def, exit_bb);
      add_phi_arg (new_phi, def, orig_exit_edge, UNKNOWN_LOCATION);

      /* We only want to replace uses of def in the old exit block.  */
      replace_uses_in_bb_by (def, new_def, exit_edge->dest);

      SET_USE (gimple_vuse_op (stmt), incoming_vuse);
      incoming_vuse = gimple_vdef (stmt);

      /* Remove stmt from loop and add outside loop, replacing the rhs with the
	 phi result.  */
      gimple_stmt_iterator gsi = gsi_for_stmt (stmt);
      gsi_remove (&gsi, false);

      gimple_assign_set_rhs1 (stmt, PHI_RESULT (new_phi));
      gsi_insert_before (&exit_gsi, stmt, GSI_SAME_STMT);
    }

  /* In addition, the original exit block may have had some other phis that now
     need tying up with our new block.  */
  for (gphi_iterator gpi = gsi_start_phis (orig_exit_bb);
       !gsi_end_p (gpi); gsi_next (&gpi))
    {
      if (virtual_operand_p (gimple_phi_result (gpi.phi ())))
        SET_USE (PHI_ARG_DEF_PTR_FROM_EDGE (gpi.phi (), exit_edge),
		 incoming_vuse);
      else
	{
	  tree arg = PHI_ARG_DEF_FROM_EDGE (gpi.phi (), exit_edge);
	  gimple *arg_def = SSA_NAME_DEF_STMT (arg);
	  basic_block arg_def_bb = gimple_bb (arg_def);
	  if (arg_def_bb != exit_bb)
	    {
	      tree new_arg = copy_ssa_name (arg);
	      gphi *new_phi = create_phi_node (new_arg, exit_bb);
	      add_phi_arg (new_phi, arg, orig_exit_edge, UNKNOWN_LOCATION);
	      SET_USE (PHI_ARG_DEF_PTR_FROM_EDGE (gpi.phi (), exit_edge),
		       new_arg);
	    }
	}
    }
}

/* Transfer group and reduction information from STMT to its pattern stmt.  */

static void
vect_fixup_reduc_chain (gimple *stmt)
{
  gimple *firstp = STMT_VINFO_RELATED_STMT (vinfo_for_stmt (stmt));
  gimple *stmtp;
  gcc_assert (!GROUP_FIRST_ELEMENT (vinfo_for_stmt (firstp))
	      && GROUP_FIRST_ELEMENT (vinfo_for_stmt (stmt)));
  GROUP_SIZE (vinfo_for_stmt (firstp)) = GROUP_SIZE (vinfo_for_stmt (stmt));
  GROUP_NUM_STMTS (vinfo_for_stmt (firstp))
    = GROUP_NUM_STMTS (vinfo_for_stmt (stmt));
  GROUP_FIRST_UID (vinfo_for_stmt (firstp))
    = GROUP_FIRST_UID (vinfo_for_stmt (stmt));
  GROUP_LAST_UID (vinfo_for_stmt (firstp))
    = GROUP_LAST_UID (vinfo_for_stmt (stmt));
  do
    {
      stmtp = STMT_VINFO_RELATED_STMT (vinfo_for_stmt (stmt));
      GROUP_FIRST_ELEMENT (vinfo_for_stmt (stmtp)) = firstp;
      stmt = GROUP_NEXT_ELEMENT (vinfo_for_stmt (stmt));
      if (stmt)
	GROUP_NEXT_ELEMENT (vinfo_for_stmt (stmtp))
	  = STMT_VINFO_RELATED_STMT (vinfo_for_stmt (stmt));
    }
  while (stmt);
  STMT_VINFO_DEF_TYPE (vinfo_for_stmt (stmtp)) = vect_reduction_def;
}

/* Fixup scalar cycles that now have their stmts detected as patterns.  */

static void
vect_fixup_scalar_cycles_with_patterns (loop_vec_info loop_vinfo)
{
  gimple *first;
  unsigned i;

  FOR_EACH_VEC_ELT (LOOP_VINFO_REDUCTION_CHAINS (loop_vinfo), i, first)
    if (STMT_VINFO_IN_PATTERN_P (vinfo_for_stmt (first)))
      {
	gimple *next = GROUP_NEXT_ELEMENT (vinfo_for_stmt (first));
	while (next)
	  {
	    if (! STMT_VINFO_IN_PATTERN_P (vinfo_for_stmt (next)))
	      break;
	    next = GROUP_NEXT_ELEMENT (vinfo_for_stmt (next));
	  }
	/* If not all stmt in the chain are patterns try to handle
	   the chain without patterns.  */
	if (! next)
	  {
	    vect_fixup_reduc_chain (first);
	    LOOP_VINFO_REDUCTION_CHAINS (loop_vinfo)[i]
	      = STMT_VINFO_RELATED_STMT (vinfo_for_stmt (first));
	  }
      }
}

/* Function vect_get_loop_niters.

   Determine how many iterations the loop is executed and place it
   in NUMBER_OF_ITERATIONS.  Place the number of latch iterations
   in NUMBER_OF_ITERATIONSM1.  Place the condition under which the
   niter information holds in ASSUMPTIONS.

   Return the loop exit condition.  */


static gcond *
vect_get_loop_niters (struct loop *loop, tree *assumptions,
		      tree *number_of_iterations, tree *number_of_iterationsm1)
{
  edge exit = single_exit (loop);
  struct tree_niter_desc niter_desc;
  tree niter_assumptions, niter, may_be_zero;
  gcond *cond = get_loop_exit_condition (loop);

  *assumptions = boolean_true_node;
  *number_of_iterationsm1 = chrec_dont_know;
  *number_of_iterations = chrec_dont_know;
  if (dump_enabled_p ())
    dump_printf_loc (MSG_NOTE, vect_location,
		     "=== get_loop_niters ===\n");

  if (!exit)
    return cond;

  niter = chrec_dont_know;
  may_be_zero = NULL_TREE;
  niter_assumptions = boolean_true_node;
  if (!number_of_iterations_exit_assumptions (loop, exit, &niter_desc, NULL)
      || chrec_contains_undetermined (niter_desc.niter))
    return cond;

  niter_assumptions = niter_desc.assumptions;
  may_be_zero = niter_desc.may_be_zero;
  niter = niter_desc.niter;

  if (may_be_zero && integer_zerop (may_be_zero))
    may_be_zero = NULL_TREE;

  if (may_be_zero)
    {
      if (COMPARISON_CLASS_P (may_be_zero))
	{
	  /* Try to combine may_be_zero with assumptions, this can simplify
	     computation of niter expression.  */
	  if (niter_assumptions && !integer_nonzerop (niter_assumptions))
	    niter_assumptions = fold_build2 (TRUTH_AND_EXPR, boolean_type_node,
					     niter_assumptions,
					     fold_build1 (TRUTH_NOT_EXPR,
							  boolean_type_node,
							  may_be_zero));
	  else
	    niter = fold_build3 (COND_EXPR, TREE_TYPE (niter), may_be_zero,
				 build_int_cst (TREE_TYPE (niter), 0), niter);

	  may_be_zero = NULL_TREE;
	}
      else if (integer_nonzerop (may_be_zero))
	{
	  *number_of_iterationsm1 = build_int_cst (TREE_TYPE (niter), 0);
	  *number_of_iterations = build_int_cst (TREE_TYPE (niter), 1);
	  return cond;
	}
      else
	return cond;
    }

  *assumptions = niter_assumptions;
  *number_of_iterationsm1 = niter;

  /* We want the number of loop header executions which is the number
     of latch executions plus one.
     ???  For UINT_MAX latch executions this number overflows to zero
     for loops like do { n++; } while (n != 0);  */
  if (niter && !chrec_contains_undetermined (niter))
    niter = fold_build2 (PLUS_EXPR, TREE_TYPE (niter), unshare_expr (niter),
			  build_int_cst (TREE_TYPE (niter), 1));
  *number_of_iterations = niter;

  return cond;
}

/* Function bb_in_loop_p

   Used as predicate for dfs order traversal of the loop bbs.  */

static bool
bb_in_loop_p (const_basic_block bb, const void *data)
{
  const struct loop *const loop = (const struct loop *)data;
  if (flow_bb_inside_loop_p (loop, bb))
    return true;
  return false;
}


/* Function new_loop_vec_info.

   Create and initialize a new loop_vec_info struct for LOOP, as well as
   stmt_vec_info structs for all the stmts in LOOP.  */

static loop_vec_info
new_loop_vec_info (struct loop *loop)
{
  loop_vec_info res;
  basic_block *bbs;
  gimple_stmt_iterator si;
  unsigned int i, nbbs;

  res = (loop_vec_info) xcalloc (1, sizeof (struct _loop_vec_info));
  res->kind = vec_info::loop;
  LOOP_VINFO_LOOP (res) = loop;

  bbs = get_loop_body (loop);

  /* Create/Update stmt_info for all stmts in the loop.  */
  for (i = 0; i < loop->num_nodes; i++)
    {
      basic_block bb = bbs[i];

      for (si = gsi_start_phis (bb); !gsi_end_p (si); gsi_next (&si))
	{
	  gimple *phi = gsi_stmt (si);
	  gimple_set_uid (phi, 0);
	  set_vinfo_for_stmt (phi, new_stmt_vec_info (phi, res));
	}

      for (si = gsi_start_bb (bb); !gsi_end_p (si); gsi_next (&si))
	{
	  gimple *stmt = gsi_stmt (si);
	  gimple_set_uid (stmt, 0);
	  set_vinfo_for_stmt (stmt, new_stmt_vec_info (stmt, res));
	}
    }

  /* CHECKME: We want to visit all BBs before their successors (except for
     latch blocks, for which this assertion wouldn't hold).  In the simple
     case of the loop forms we allow, a dfs order of the BBs would the same
     as reversed postorder traversal, so we are safe.  */

   free (bbs);
   bbs = XCNEWVEC (basic_block, loop->num_nodes);
   nbbs = dfs_enumerate_from (loop->header, 0, bb_in_loop_p,
                              bbs, loop->num_nodes, loop);
   gcc_assert (nbbs == loop->num_nodes);

  LOOP_VINFO_BBS (res) = bbs;
  LOOP_VINFO_NITERSM1 (res) = NULL;
  LOOP_VINFO_NITERS (res) = NULL;
  LOOP_VINFO_NITERS_UNCHANGED (res) = NULL;
  LOOP_VINFO_NITERS_ASSUMPTIONS (res) = NULL;
  LOOP_VINFO_COST_MODEL_THRESHOLD (res) = 0;
  LOOP_VINFO_VECTORIZABLE_P (res) = 0;
  LOOP_VINFO_CAN_FULLY_MASK_P (res) = true;
  LOOP_VINFO_PEELING_FOR_ALIGNMENT (res) = 0;
  LOOP_VINFO_VECT_FACTOR (res) = 0;
  LOOP_VINFO_MAX_VECT_FACTOR (res) = 0;
  LOOP_VINFO_CAPPED_VECT_FACTOR (res) = NULL_TREE;
  LOOP_VINFO_MASK_TYPE (res) = NULL;
  LOOP_VINFO_CAP_MASK (res) = NULL_TREE;
  LOOP_VINFO_MASK_ARRAY (res).create (0);
  LOOP_VINFO_MASKED_SKIP_ELEMS (res) = NULL;
  LOOP_VINFO_LOOP_NEST (res) = vNULL;
  LOOP_VINFO_DATAREFS (res) = vNULL;
  LOOP_VINFO_DDRS (res) = vNULL;
  LOOP_VINFO_UNALIGNED_DR (res) = NULL;
  LOOP_VINFO_MAY_MISALIGN_STMTS (res) = vNULL;
  LOOP_VINFO_MAY_ALIAS_DDRS (res) = vNULL;
  LOOP_VINFO_GROUPED_STORES (res) = vNULL;
  LOOP_VINFO_REDUCTIONS (res) = vNULL;
  LOOP_VINFO_REDUCTION_CHAINS (res) = vNULL;
  LOOP_VINFO_SLP_INSTANCES (res) = vNULL;
  LOOP_VINFO_SLP_UNROLLING_FACTOR (res) = 1;
  LOOP_VINFO_TARGET_COST_DATA (res) = init_cost (loop);
  LOOP_VINFO_PEELING_FOR_GAPS (res) = false;
  LOOP_VINFO_PEELING_FOR_NITER (res) = false;
  LOOP_VINFO_OPERANDS_SWAPPED (res) = false;
  LOOP_VINFO_ORIG_LOOP_INFO (res) = NULL;
  LOOP_VINFO_ADDR_CACHE (res) = NULL;
  LOOP_VINFO_GATHER_SCATTER_CACHE (res) = NULL;
  LOOP_VINFO_VF_MULT_MAP (res) = NULL;
  LOOP_VINFO_SUNK_DATAREFS (res) = vNULL;
  LOOP_VINFO_SPECULATIVE_EXECUTION (res) = false;
  LOOP_VINFO_EXIT_MASKS (res).create (0);
  LOOP_VINFO_FIRSTFAULTING_EXECUTION (res) = false;
  LOOP_VINFO_FIRSTFAULTING_MASK (res) = NULL;
  LOOP_VINFO_FIRSTFAULTING_ITER (res) = NULL;
  LOOP_VINFO_NEEDS_NONSPECULATIVE_MASKS (res) = false;
  LOOP_VINFO_NONSPECULATIVE_MASKS (res).create (0);
  LOOP_VINFO_NONSPECULATIVE_SEQ (res) = NULL;

  return res;
}


/* Function destroy_loop_vec_info.

   Free LOOP_VINFO struct, as well as all the stmt_vec_info structs of all the
   stmts in the loop.  */

void
destroy_loop_vec_info (loop_vec_info loop_vinfo, bool clean_stmts)
{
  struct loop *loop;
  basic_block *bbs;
  int nbbs;
  gimple_stmt_iterator si;
  int j;
  vec<slp_instance> slp_instances;
  slp_instance instance;
  bool swapped;

  if (!loop_vinfo)
    return;

  loop = LOOP_VINFO_LOOP (loop_vinfo);

  bbs = LOOP_VINFO_BBS (loop_vinfo);
  nbbs = clean_stmts ? loop->num_nodes : 0;
  swapped = LOOP_VINFO_OPERANDS_SWAPPED (loop_vinfo);

  for (j = 0; j < nbbs; j++)
    {
      basic_block bb = bbs[j];
      for (si = gsi_start_phis (bb); !gsi_end_p (si); gsi_next (&si))
        free_stmt_vec_info (gsi_stmt (si));

      for (si = gsi_start_bb (bb); !gsi_end_p (si); )
        {
	  gimple *stmt = gsi_stmt (si);

	  /* We may have broken canonical form by moving a constant
	     into RHS1 of a commutative op.  Fix such occurrences.  */
	  if (swapped && is_gimple_assign (stmt))
	    {
	      enum tree_code code = gimple_assign_rhs_code (stmt);

	      if ((code == PLUS_EXPR
		   || code == POINTER_PLUS_EXPR
		   || code == MULT_EXPR)
		  && constant_tree_p (gimple_assign_rhs1 (stmt)))
		swap_ssa_operands (stmt,
				   gimple_assign_rhs1_ptr (stmt),
				   gimple_assign_rhs2_ptr (stmt));
	      else if (code == COND_EXPR
		       && CONSTANT_CLASS_P (gimple_assign_rhs2 (stmt)))
		{
		  tree cond_expr = gimple_assign_rhs1 (stmt);
		  enum tree_code cond_code = TREE_CODE (cond_expr);

		  if (TREE_CODE_CLASS (cond_code) == tcc_comparison)
		    {
		      bool honor_nans = HONOR_NANS (TREE_OPERAND (cond_expr,
								  0));
		      cond_code = invert_tree_comparison (cond_code,
							  honor_nans);
		      if (cond_code != ERROR_MARK)
			{
			  TREE_SET_CODE (cond_expr, cond_code);
			  swap_ssa_operands (stmt,
					     gimple_assign_rhs2_ptr (stmt),
					     gimple_assign_rhs3_ptr (stmt));
			}
		    }
		}
	    }

	  /* Free stmt_vec_info.  */
	  free_stmt_vec_info (stmt);
          gsi_next (&si);
        }
    }

  free (LOOP_VINFO_BBS (loop_vinfo));
  vect_destroy_datarefs (loop_vinfo);
  free_dependence_relations (LOOP_VINFO_DDRS (loop_vinfo));
  LOOP_VINFO_LOOP_NEST (loop_vinfo).release ();
  LOOP_VINFO_MAY_MISALIGN_STMTS (loop_vinfo).release ();
  LOOP_VINFO_COMP_ALIAS_DDRS (loop_vinfo).release ();
  LOOP_VINFO_MAY_ALIAS_DDRS (loop_vinfo).release ();
  slp_instances = LOOP_VINFO_SLP_INSTANCES (loop_vinfo);
  FOR_EACH_VEC_ELT (slp_instances, j, instance)
    vect_free_slp_instance (instance);

  LOOP_VINFO_SLP_INSTANCES (loop_vinfo).release ();
  LOOP_VINFO_GROUPED_STORES (loop_vinfo).release ();
  LOOP_VINFO_REDUCTIONS (loop_vinfo).release ();
  LOOP_VINFO_REDUCTION_CHAINS (loop_vinfo).release ();

  destroy_cost_data (LOOP_VINFO_TARGET_COST_DATA (loop_vinfo));
  loop_vinfo->scalar_cost_vec.release ();

  delete LOOP_VINFO_ADDR_CACHE (loop_vinfo);
  delete LOOP_VINFO_GATHER_SCATTER_CACHE (loop_vinfo);
  delete LOOP_VINFO_VF_MULT_MAP (loop_vinfo);

  LOOP_VINFO_MASK_ARRAY (loop_vinfo).release ();
  LOOP_VINFO_SUNK_DATAREFS (loop_vinfo).release ();
  LOOP_VINFO_EXIT_MASKS (loop_vinfo).release ();

  LOOP_VINFO_CHECK_NONZERO (loop_vinfo).release ();
  LOOP_VINFO_LOWER_BOUNDS (loop_vinfo).release ();

  LOOP_VINFO_NONSPECULATIVE_MASKS (loop_vinfo).release ();

  free (loop_vinfo);
  loop->aux = NULL;
}

/* Return true if the target can calculate the vectorization factor
   for LOOP_VINFO, which might involve a runtime computation.  This is
   closely tied to vect_build_capped_vf.  */

static bool
vect_can_build_capped_vf_p (loop_vec_info loop_vinfo)
{
  if (!use_capped_vf (loop_vinfo))
    return true;

  /* We checked when we chose the compare type that WHILE_ULT was
     supported.  */
  tree compare_type = LOOP_VINFO_MASK_COMPARE_TYPE (loop_vinfo);
  tree mask_type = LOOP_VINFO_MASK_TYPE (loop_vinfo);
  gcc_checking_assert (direct_internal_fn_supported_p (IFN_WHILE_ULT,
						       compare_type, mask_type,
						       OPTIMIZE_FOR_SPEED));

  if (!direct_internal_fn_supported_p (IFN_MASK_POPCOUNT, mask_type,
				       OPTIMIZE_FOR_SPEED))
    return false;

  return true;
}

/* Return a tree representing the actual runtime vectorization factor.  */

static tree
vect_build_capped_vf (loop_vec_info loop_vinfo)
{
  gcc_checking_assert (vect_can_build_capped_vf_p (loop_vinfo));

  if (!use_capped_vf (loop_vinfo))
    return size_int (LOOP_VINFO_VECT_FACTOR (loop_vinfo));

  gimple_seq seq = NULL;

  tree compare_type = LOOP_VINFO_MASK_COMPARE_TYPE (loop_vinfo);
  tree zero_index = build_int_cst (compare_type, 0);
  tree mask_type = LOOP_VINFO_MASK_TYPE (loop_vinfo);
  tree zero_mask = build_zero_cst (mask_type);
  tree max_vf = build_int_cst (compare_type,
			       LOOP_VINFO_MAX_VECT_FACTOR (loop_vinfo));
  tree cap_mask = make_temp_ssa_name (mask_type, NULL, "cap_mask");
  gcall *stmt = gimple_build_call_internal (IFN_WHILE_ULT, 3, zero_index,
					    max_vf, zero_mask);
  gimple_call_set_lhs (stmt, cap_mask);
  gimple_seq_add_stmt (&seq, stmt);

  LOOP_VINFO_CAP_MASK (loop_vinfo) = cap_mask;

  tree vf = make_temp_ssa_name (sizetype, NULL, "vf");
  stmt = gimple_build_call_internal (IFN_MASK_POPCOUNT, 1, cap_mask);
  gimple_call_set_lhs (stmt, vf);
  gimple_seq_add_stmt (&seq, stmt);

  edge pe = loop_preheader_edge (LOOP_VINFO_LOOP (loop_vinfo));
  gsi_insert_seq_on_edge_immediate (pe, seq);

  return vf;
}

/* Calculate the cost of one scalar iteration of the loop.  */
static void
vect_compute_single_scalar_iteration_cost (loop_vec_info loop_vinfo)
{
  struct loop *loop = LOOP_VINFO_LOOP (loop_vinfo);
  basic_block *bbs = LOOP_VINFO_BBS (loop_vinfo);
  int nbbs = loop->num_nodes, factor, scalar_single_iter_cost = 0;
  int innerloop_iters, i;

  /* Count statements in scalar loop.  Using this as scalar cost for a single
     iteration for now.

     TODO: Add outer loop support.

     TODO: Consider assigning different costs to different scalar
     statements.  */

  /* FORNOW.  */
  innerloop_iters = 1;
  if (loop->inner)
    innerloop_iters = 50; /* FIXME */

  for (i = 0; i < nbbs; i++)
    {
      gimple_stmt_iterator si;
      basic_block bb = bbs[i];

      if (bb->loop_father == loop->inner)
        factor = innerloop_iters;
      else
        factor = 1;

      for (si = gsi_start_bb (bb); !gsi_end_p (si); gsi_next (&si))
        {
	  gimple *stmt = gsi_stmt (si);
          stmt_vec_info stmt_info = vinfo_for_stmt (stmt);

          if (!is_gimple_assign (stmt) && !is_gimple_call (stmt))
            continue;

          /* Skip stmts that are not vectorized inside the loop.  */
          if (stmt_info
              && !STMT_VINFO_RELEVANT_P (stmt_info)
              && (!STMT_VINFO_LIVE_P (stmt_info)
                  || !VECTORIZABLE_CYCLE_DEF (STMT_VINFO_DEF_TYPE (stmt_info)))
	      && !STMT_VINFO_IN_PATTERN_P (stmt_info))
            continue;

	  vect_cost_for_stmt kind;
          if (STMT_VINFO_DATA_REF (stmt_info))
            {
              if (DR_IS_READ (STMT_VINFO_DATA_REF (stmt_info)))
               kind = scalar_load;
             else
               kind = scalar_store;
            }
          else
            kind = scalar_stmt;

	  scalar_single_iter_cost
	    += record_stmt_cost (&LOOP_VINFO_SCALAR_ITERATION_COST (loop_vinfo),
				 factor, kind, stmt_info, 0, vect_prologue);
        }
    }
  LOOP_VINFO_SINGLE_SCALAR_ITERATION_COST (loop_vinfo)
    = scalar_single_iter_cost;
}


/* Function vect_analyze_loop_form_1.

   Verify that certain CFG restrictions hold, including:
   - the loop has a pre-header
   - the loop has a single entry and exit
   - the loop exit condition is simple enough
   - the number of iterations can be analyzed, i.e, a countable loop.  The
     niter could be analyzed under some assumptions.  */

bool
vect_analyze_loop_form_1 (struct loop *loop, gcond **loop_cond,
			  tree *assumptions, tree *number_of_iterationsm1,
			  tree *number_of_iterations, gcond **inner_loop_cond)
{
  if (dump_enabled_p ())
    dump_printf_loc (MSG_NOTE, vect_location,
		     "=== vect_analyze_loop_form ===\n");

  /* Different restrictions apply when we are considering an inner-most loop,
     vs. an outer (nested) loop.
     (FORNOW. May want to relax some of these restrictions in the future).  */

  if (!loop->inner)
    {
      /* Inner-most loop.  We currently require that the number of BBs is
	 exactly 2 (the header and latch).  Vectorizable inner-most loops
	 look like this:

                        (pre-header)
                           |
                          header <--------+
                           | |            |
                           | +--> latch --+
                           |
                        (exit-bb)  */

      if (loop->num_nodes != 2)
        {
          if (dump_enabled_p ())
            dump_printf_loc (MSG_MISSED_OPTIMIZATION, vect_location,
			     "not vectorized: control flow in loop.\n");
          return false;
        }

      if (empty_block_p (loop->header))
	{
	  if (dump_enabled_p ())
	    dump_printf_loc (MSG_MISSED_OPTIMIZATION, vect_location,
			     "not vectorized: empty loop.\n");
	  return false;
	}
    }
  else
    {
      struct loop *innerloop = loop->inner;
      edge entryedge;

      /* Nested loop. We currently require that the loop is doubly-nested,
	 contains a single inner loop, and the number of BBs is exactly 5.
	 Vectorizable outer-loops look like this:

			(pre-header)
			   |
			  header <---+
			   |         |
		          inner-loop |
			   |         |
			  tail ------+
			   |
		        (exit-bb)

	 The inner-loop has the properties expected of inner-most loops
	 as described above.  */

      if ((loop->inner)->inner || (loop->inner)->next)
	{
	  if (dump_enabled_p ())
	    dump_printf_loc (MSG_MISSED_OPTIMIZATION, vect_location,
			     "not vectorized: multiple nested loops.\n");
	  return false;
	}

      if (loop->num_nodes != 5)
        {
	  if (dump_enabled_p ())
	    dump_printf_loc (MSG_MISSED_OPTIMIZATION, vect_location,
			     "not vectorized: control flow in loop.\n");
	  return false;
        }

      entryedge = loop_preheader_edge (innerloop);
      if (entryedge->src != loop->header
	  || !single_exit (innerloop)
	  || single_exit (innerloop)->dest != EDGE_PRED (loop->latch, 0)->src)
	{
	  if (dump_enabled_p ())
	    dump_printf_loc (MSG_MISSED_OPTIMIZATION, vect_location,
			     "not vectorized: unsupported outerloop form.\n");
	  return false;
	}

      /* Analyze the inner-loop.  */
      tree inner_niterm1, inner_niter, inner_assumptions;
      if (! vect_analyze_loop_form_1 (loop->inner, inner_loop_cond,
				      &inner_assumptions, &inner_niterm1,
				      &inner_niter, NULL)
	  /* Don't support analyzing niter under assumptions for inner
	     loop.  */
	  || !integer_onep (inner_assumptions))
	{
	  if (dump_enabled_p ())
            dump_printf_loc (MSG_MISSED_OPTIMIZATION, vect_location,
			     "not vectorized: Bad inner loop.\n");
	  return false;
	}

      if (!expr_invariant_in_loop_p (loop, inner_niter))
	{
	  if (dump_enabled_p ())
	    dump_printf_loc (MSG_MISSED_OPTIMIZATION, vect_location,
			     "not vectorized: inner-loop count not"
                             " invariant.\n");
	  return false;
	}

      if (dump_enabled_p ())
        dump_printf_loc (MSG_NOTE, vect_location,
			 "Considering outer-loop vectorization.\n");
    }

  if (!single_exit (loop)
      || EDGE_COUNT (loop->header->preds) != 2)
    {
      if (dump_enabled_p ())
        {
          if (!single_exit (loop))
	    dump_printf_loc (MSG_MISSED_OPTIMIZATION, vect_location,
			     "not vectorized: multiple exits.\n");
          else if (EDGE_COUNT (loop->header->preds) != 2)
	    dump_printf_loc (MSG_MISSED_OPTIMIZATION, vect_location,
			     "not vectorized: too many incoming edges.\n");
        }
      return false;
    }

  /* We assume that the loop exit condition is at the end of the loop. i.e,
     that the loop is represented as a do-while (with a proper if-guard
     before the loop if needed), where the loop header contains all the
     executable statements, and the latch is empty.  */
  if (!empty_block_p (loop->latch)
      || !gimple_seq_empty_p (phi_nodes (loop->latch)))
    {
      if (dump_enabled_p ())
	dump_printf_loc (MSG_MISSED_OPTIMIZATION, vect_location,
			 "not vectorized: latch block not empty.\n");
      return false;
    }

  /* Make sure the exit is not abnormal.  */
  edge e = single_exit (loop);
  if (e->flags & EDGE_ABNORMAL)
    {
      if (dump_enabled_p ())
	dump_printf_loc (MSG_MISSED_OPTIMIZATION, vect_location,
			 "not vectorized: abnormal loop exit edge.\n");
      return false;
    }

  *loop_cond = vect_get_loop_niters (loop, assumptions, number_of_iterations,
				     number_of_iterationsm1);
  if (!*loop_cond)
    {
      if (dump_enabled_p ())
	dump_printf_loc (MSG_MISSED_OPTIMIZATION, vect_location,
			 "not vectorized: complicated exit condition.\n");
      return false;
    }

  if (integer_zerop (*assumptions)
      || !*number_of_iterations
      || (loop->inner
	  && chrec_contains_undetermined (*number_of_iterations)))
    {
      if (dump_enabled_p ())
	dump_printf_loc (MSG_MISSED_OPTIMIZATION, vect_location,
			 "not vectorized: number of iterations cannot be "
			 "computed.\n");
      return false;
    }
  else if (!loop->inner
	   && chrec_contains_undetermined (*number_of_iterations))
    {
      if (dump_enabled_p ())
	dump_printf_loc (MSG_NOTE, vect_location,
			 "number of iterations cannot be computed, "
			 "relying upon speculative execution\n");
      return true;
    }

  if (integer_zerop (*number_of_iterations))
    {
      if (dump_enabled_p ())
	dump_printf_loc (MSG_MISSED_OPTIMIZATION, vect_location,
			 "not vectorized: number of iterations = 0.\n");
      return false;
    }

  return true;
}

/* Analyze LOOP form and return a loop_vec_info if it is of suitable form.  */

loop_vec_info
vect_analyze_loop_form (struct loop *loop, struct sink_info *sink_info)
{
  tree assumptions, number_of_iterations, number_of_iterationsm1;
  gcond *loop_cond, *inner_loop_cond = NULL;

  if (! vect_analyze_loop_form_1 (loop, &loop_cond,
				  &assumptions, &number_of_iterationsm1,
				  &number_of_iterations, &inner_loop_cond))
    return NULL;

  loop_vec_info loop_vinfo = new_loop_vec_info (loop);

  if (sink_info)
    vect_sink_stmts (loop, loop_vinfo, sink_info);

  if (number_of_iterations
      && chrec_contains_undetermined (number_of_iterations))
    {
      /* Nested loops are not supported for speculative execution.  */
      gcc_assert (!loop->inner);

      LOOP_VINFO_SPECULATIVE_EXECUTION (loop_vinfo) = true;

      /* Since we don't know what the number of iterations there seems little
	 point in having anything other than NULL.  */
      number_of_iterations = NULL;
      number_of_iterationsm1 = NULL;
    }

  LOOP_VINFO_NITERSM1 (loop_vinfo) = number_of_iterationsm1;
  LOOP_VINFO_NITERS (loop_vinfo) = number_of_iterations;
  LOOP_VINFO_NITERS_UNCHANGED (loop_vinfo) = number_of_iterations;
  if (!integer_onep (assumptions))
    {
      /* We consider to vectorize this loop by versioning it under
	 some assumptions.  In order to do this, we need to clear
	 existing information computed by scev and niter analyzer.  */
      scev_reset_htab ();
      free_numbers_of_iterations_estimates_loop (loop);
      /* Also set flag for this loop so that following scev and niter
	 analysis are done under the assumptions.  */
      loop_constraint_set (loop, LOOP_C_FINITE);
      /* Also record the assumptions for versioning.  */
      LOOP_VINFO_NITERS_ASSUMPTIONS (loop_vinfo) = assumptions;
    }

  if (!LOOP_VINFO_NITERS_KNOWN_P (loop_vinfo))
    {
      if (dump_enabled_p ())
        {
          dump_printf_loc (MSG_NOTE, vect_location,
			   "Symbolic number of iterations is ");
	  dump_generic_expr (MSG_NOTE, TDF_DETAILS, number_of_iterations);
          dump_printf (MSG_NOTE, "\n");
        }
    }

  STMT_VINFO_TYPE (vinfo_for_stmt (loop_cond)) = loop_exit_ctrl_vec_info_type;
  if (inner_loop_cond)
    STMT_VINFO_TYPE (vinfo_for_stmt (inner_loop_cond))
      = loop_exit_ctrl_vec_info_type;

  gcc_assert (!loop->aux);
  loop->aux = loop_vinfo;
  return loop_vinfo;
}



/* Scan the loop stmts and dependent on whether there are any (non-)SLP
   statements update the vectorization factor.  */

static void
vect_update_vf_for_slp (loop_vec_info loop_vinfo)
{
  struct loop *loop = LOOP_VINFO_LOOP (loop_vinfo);
  basic_block *bbs = LOOP_VINFO_BBS (loop_vinfo);
  int nbbs = loop->num_nodes;
  poly_uint64 vectorization_factor;
  int i;

  if (dump_enabled_p ())
    dump_printf_loc (MSG_NOTE, vect_location,
		     "=== vect_update_vf_for_slp ===\n");

  vectorization_factor = LOOP_VINFO_VECT_FACTOR (loop_vinfo);
  gcc_assert (must_ne (vectorization_factor, 0U));

  /* If all the stmts in the loop can be SLPed, we perform only SLP, and
     vectorization factor of the loop is the unrolling factor required by
     the SLP instances.  If that unrolling factor is 1, we say, that we
     perform pure SLP on loop - cross iteration parallelism is not
     exploited.  */
  bool only_slp_in_loop = true;
  for (i = 0; i < nbbs; i++)
    {
      basic_block bb = bbs[i];
      for (gimple_stmt_iterator si = gsi_start_bb (bb); !gsi_end_p (si);
	   gsi_next (&si))
	{
	  gimple *stmt = gsi_stmt (si);
	  stmt_vec_info stmt_info = vinfo_for_stmt (stmt);
	  if (STMT_VINFO_IN_PATTERN_P (stmt_info)
	      && STMT_VINFO_RELATED_STMT (stmt_info))
	    {
	      stmt = STMT_VINFO_RELATED_STMT (stmt_info);
	      stmt_info = vinfo_for_stmt (stmt);
	    }
	  if ((STMT_VINFO_RELEVANT_P (stmt_info)
	       || VECTORIZABLE_CYCLE_DEF (STMT_VINFO_DEF_TYPE (stmt_info)))
	      && !PURE_SLP_STMT (stmt_info))
	    /* STMT needs both SLP and loop-based vectorization.  */
	    only_slp_in_loop = false;
	}
    }

  if (only_slp_in_loop)
    vectorization_factor = LOOP_VINFO_SLP_UNROLLING_FACTOR (loop_vinfo);
  else
    vectorization_factor
      = common_multiple (vectorization_factor,
			 LOOP_VINFO_SLP_UNROLLING_FACTOR (loop_vinfo));

  LOOP_VINFO_VECT_FACTOR (loop_vinfo) = vectorization_factor;
  if (dump_enabled_p ())
    {
      dump_printf_loc (MSG_NOTE, vect_location,
		       "Updating vectorization factor to ");
      dump_dec (MSG_NOTE, vectorization_factor);
      dump_printf (MSG_NOTE, ".\n");
    }
}

/* Function vect_analyze_loop_operations.

   Scan the loop stmts and make sure they are all vectorizable.  */

static bool
vect_analyze_loop_operations (loop_vec_info loop_vinfo)
{
  struct loop *loop = LOOP_VINFO_LOOP (loop_vinfo);
  basic_block *bbs = LOOP_VINFO_BBS (loop_vinfo);
  int nbbs = loop->num_nodes;
  int i;
  stmt_vec_info stmt_info;
  bool need_to_vectorize = false;
  bool ok;

  if (dump_enabled_p ())
    dump_printf_loc (MSG_NOTE, vect_location,
		     "=== vect_analyze_loop_operations ===\n");

  for (i = 0; i < nbbs; i++)
    {
      basic_block bb = bbs[i];

      for (gphi_iterator si = gsi_start_phis (bb); !gsi_end_p (si);
	   gsi_next (&si))
        {
          gphi *phi = si.phi ();
          ok = true;

          stmt_info = vinfo_for_stmt (phi);
          if (dump_enabled_p ())
            {
              dump_printf_loc (MSG_NOTE, vect_location, "examining phi: ");
              dump_gimple_stmt (MSG_NOTE, TDF_SLIM, phi, 0);
            }
	  if (virtual_operand_p (gimple_phi_result (phi)))
	    continue;

          /* Inner-loop loop-closed exit phi in outer-loop vectorization
             (i.e., a phi in the tail of the outer-loop).  */
          if (! is_loop_header_bb_p (bb))
            {
              /* FORNOW: we currently don't support the case that these phis
                 are not used in the outerloop (unless it is double reduction,
                 i.e., this phi is vect_reduction_def), cause this case
                 requires to actually do something here.  */
              if ((!STMT_VINFO_RELEVANT_P (stmt_info)
                   || STMT_VINFO_LIVE_P (stmt_info))
                  && STMT_VINFO_DEF_TYPE (stmt_info)
                     != vect_double_reduction_def)
                {
                  if (dump_enabled_p ())
		    dump_printf_loc (MSG_MISSED_OPTIMIZATION, vect_location,
				     "Unsupported loop-closed phi in "
				     "outer-loop.\n");
                  return false;
                }

              /* If PHI is used in the outer loop, we check that its operand
                 is defined in the inner loop.  */
              if (STMT_VINFO_RELEVANT_P (stmt_info))
                {
                  tree phi_op;
		  gimple *op_def_stmt;

                  if (gimple_phi_num_args (phi) != 1)
                    return false;

                  phi_op = PHI_ARG_DEF (phi, 0);
                  if (TREE_CODE (phi_op) != SSA_NAME)
                    return false;

                  op_def_stmt = SSA_NAME_DEF_STMT (phi_op);
		  if (gimple_nop_p (op_def_stmt)
		      || !flow_bb_inside_loop_p (loop, gimple_bb (op_def_stmt))
		      || !vinfo_for_stmt (op_def_stmt))
                    return false;

                  if (STMT_VINFO_RELEVANT (vinfo_for_stmt (op_def_stmt))
                        != vect_used_in_outer
                      && STMT_VINFO_RELEVANT (vinfo_for_stmt (op_def_stmt))
                           != vect_used_in_outer_by_reduction)
                    return false;
                }

              continue;
            }

          gcc_assert (stmt_info);

          if ((STMT_VINFO_RELEVANT (stmt_info) == vect_used_in_scope
               || STMT_VINFO_LIVE_P (stmt_info))
              && STMT_VINFO_DEF_TYPE (stmt_info) != vect_induction_def)
            {
              /* A scalar-dependence cycle that we don't support.  */
              if (dump_enabled_p ())
		dump_printf_loc (MSG_MISSED_OPTIMIZATION, vect_location,
				 "not vectorized: scalar dependence cycle.\n");
              return false;
            }

          if (STMT_VINFO_RELEVANT_P (stmt_info))
            {
              need_to_vectorize = true;
              if (STMT_VINFO_DEF_TYPE (stmt_info) == vect_induction_def)
                ok = vectorizable_induction (phi, NULL, NULL);
            }

	  if (ok && STMT_VINFO_LIVE_P (stmt_info))
	    ok = vectorizable_live_operation (phi, NULL, NULL, -1, NULL);

          if (!ok)
            {
              if (dump_enabled_p ())
                {
		  dump_printf_loc (MSG_MISSED_OPTIMIZATION, vect_location,
				   "not vectorized: relevant phi not "
				   "supported: ");
                  dump_gimple_stmt (MSG_MISSED_OPTIMIZATION, TDF_SLIM, phi, 0);
                }
	      return false;
            }
        }

      for (gimple_stmt_iterator si = gsi_start_bb (bb); !gsi_end_p (si);
	   gsi_next (&si))
        {
	  gimple *stmt = gsi_stmt (si);
	  if (!gimple_clobber_p (stmt)
	      && !vect_analyze_stmt (stmt, &need_to_vectorize, NULL, -1))
	    return false;
        }
    } /* bbs */

  /* All operations in the loop are either irrelevant (deal with loop
     control, or dead), or only used outside the loop and can be moved
     out of the loop (e.g. invariants, inductions).  The loop can be
     optimized away by scalar optimizations.  We're better off not
     touching this loop.  */
  if (!need_to_vectorize)
    {
      if (dump_enabled_p ())
        dump_printf_loc (MSG_NOTE, vect_location,
			 "All the computation can be taken out of the loop.\n");
      if (dump_enabled_p ())
	dump_printf_loc (MSG_MISSED_OPTIMIZATION, vect_location,
			 "not vectorized: redundant loop. no profit to "
			 "vectorize.\n");
      return false;
    }

  return true;
}

/* Function vect_analyze_loop_costing.

   Analyze cost of loop.  Decide if it is worth while to vectorize.
   Return 1 if definitely yes, 0 if definitely no, or -1 if it's
   worth retrying.  */

static int
vect_analyze_loop_costing (loop_vec_info loop_vinfo)
{
  struct loop *loop = LOOP_VINFO_LOOP (loop_vinfo);
  unsigned int assumed_vf = vect_vf_for_cost (loop_vinfo);

  /* Only fully-masked loops can have iteration counts less than the
     vectorization factor.  */
  if (!LOOP_VINFO_MASK_TYPE (loop_vinfo))
    {
      HOST_WIDE_INT max_niter;

      if (LOOP_VINFO_NITERS_KNOWN_P (loop_vinfo))
	max_niter = LOOP_VINFO_INT_NITERS (loop_vinfo);
      else
	max_niter = max_stmt_executions_int (loop);

      if (max_niter != -1
	  && (unsigned HOST_WIDE_INT) max_niter < assumed_vf)
	{
	  if (dump_enabled_p ())
	    dump_printf_loc (MSG_MISSED_OPTIMIZATION, vect_location,
			     "not vectorized: iteration count smaller than "
			     "vectorization factor.\n");
	  return 0;
	}
    }

  int min_profitable_iters, min_profitable_estimate;
  vect_estimate_min_profitable_iters (loop_vinfo, &min_profitable_iters,
				      &min_profitable_estimate);

  if (min_profitable_iters < 0)
    {
      if (dump_enabled_p ())
	dump_printf_loc (MSG_MISSED_OPTIMIZATION, vect_location,
			 "not vectorized: vectorization not profitable.\n");
      if (dump_enabled_p ())
	dump_printf_loc (MSG_MISSED_OPTIMIZATION, vect_location,
			 "not vectorized: vector version will never be "
			 "profitable.\n");
      return -1;
    }

  int min_scalar_loop_bound = (PARAM_VALUE (PARAM_MIN_VECT_LOOP_BOUND)
			       * assumed_vf);
  if (min_scalar_loop_bound > 0)
    min_scalar_loop_bound--;

  /* Use the cost model only if it is more conservative than user specified
     threshold.  */

  unsigned int th = (unsigned) min_scalar_loop_bound;
  if (min_profitable_iters
      && (!min_scalar_loop_bound
          || min_profitable_iters > min_scalar_loop_bound))
    th = (unsigned) min_profitable_iters;

  LOOP_VINFO_COST_MODEL_THRESHOLD (loop_vinfo) = th;

  if (LOOP_VINFO_NITERS_KNOWN_P (loop_vinfo)
      && LOOP_VINFO_INT_NITERS (loop_vinfo) <= th)
    {
      if (dump_enabled_p ())
	dump_printf_loc (MSG_MISSED_OPTIMIZATION, vect_location,
			 "not vectorized: vectorization not profitable.\n");
      if (dump_enabled_p ())
        dump_printf_loc (MSG_NOTE, vect_location,
			 "not vectorized: iteration count smaller than user "
			 "specified loop bound parameter or minimum profitable "
			 "iterations (whichever is more conservative).\n");
      return 0;
    }

  HOST_WIDE_INT estimated_niter = estimated_stmt_executions_int (loop);
  if (estimated_niter == -1)
    estimated_niter = likely_max_stmt_executions_int (loop);
  if (estimated_niter != -1
      && ((unsigned HOST_WIDE_INT) estimated_niter
          <= MAX (th, (unsigned)min_profitable_estimate)))
    {
      if (dump_enabled_p ())
	dump_printf_loc (MSG_MISSED_OPTIMIZATION, vect_location,
			 "not vectorized: estimated iteration count too "
                         "small.\n");
      if (dump_enabled_p ())
        dump_printf_loc (MSG_NOTE, vect_location,
			 "not vectorized: estimated iteration count smaller "
                         "than specified loop bound parameter or minimum "
                         "profitable iterations (whichever is more "
                         "conservative).\n");
      return -1;
    }

  return 1;
}


/* Function vect_analyze_loop_2.

   Apply a set of analyses on LOOP, and create a loop_vec_info struct
   for it.  The different analyses will record information in the
   loop_vec_info struct.  */
static bool
vect_analyze_loop_2 (loop_vec_info loop_vinfo, bool &fatal)
{
  bool ok;
  int res;
  unsigned int max_vf = MAX_VECTORIZATION_FACTOR;
  poly_uint64 min_vf = 2;
  unsigned int n_stmts = 0;

  /* The first group of checks is independent of the vector size.  */
  fatal = true;

  /* Find all data references in the loop (which correspond to vdefs/vuses)
     and analyze their evolution in the loop.  */

  basic_block *bbs = LOOP_VINFO_BBS (loop_vinfo);

  loop_p loop = LOOP_VINFO_LOOP (loop_vinfo);
  if (!find_loop_nest (loop, &LOOP_VINFO_LOOP_NEST (loop_vinfo)))
    {
      if (dump_enabled_p ())
	dump_printf_loc (MSG_MISSED_OPTIMIZATION, vect_location,
			 "not vectorized: loop nest containing two "
			 "or more consecutive inner loops cannot be "
			 "vectorized\n");
      return false;
    }

  for (unsigned i = 0; i < loop->num_nodes; i++)
    for (gimple_stmt_iterator gsi = gsi_start_bb (bbs[i]);
	 !gsi_end_p (gsi); gsi_next (&gsi))
      {
	gimple *stmt = gsi_stmt (gsi);
	if (is_gimple_debug (stmt))
	  continue;
	++n_stmts;
	if (!find_data_references_in_stmt (loop, stmt,
					   &LOOP_VINFO_DATAREFS (loop_vinfo)))
	  {
	    if (is_gimple_call (stmt) && loop->safelen)
	      {
		tree fndecl = gimple_call_fndecl (stmt), op;
		if (fndecl != NULL_TREE)
		  {
		    cgraph_node *node = cgraph_node::get (fndecl);
		    if (node != NULL && node->simd_clones != NULL)
		      {
			unsigned int j, n = gimple_call_num_args (stmt);
			for (j = 0; j < n; j++)
			  {
			    op = gimple_call_arg (stmt, j);
			    if (DECL_P (op)
				|| (REFERENCE_CLASS_P (op)
				    && get_base_address (op)))
			      break;
			  }
			op = gimple_call_lhs (stmt);
			/* Ignore #pragma omp declare simd functions
			   if they don't have data references in the
			   call stmt itself.  */
			if (j == n
			    && !(op
				 && (DECL_P (op)
				     || (REFERENCE_CLASS_P (op)
					 && get_base_address (op)))))
			  continue;
		      }
		  }
	      }
	    if (dump_enabled_p ())
	      dump_printf_loc (MSG_MISSED_OPTIMIZATION, vect_location,
			       "not vectorized: loop contains function "
			       "calls or data references that cannot "
			       "be analyzed\n");
	    return false;
	  }
      }

  /* TODO: We can't currently support stores for speculative loops.  */
  if (LOOP_VINFO_SPECULATIVE_EXECUTION (loop_vinfo)
      && LOOP_VINFO_DATAREFS (loop_vinfo).length () > 0)
    {
      vec<data_reference_p> datarefs = LOOP_VINFO_DATAREFS (loop_vinfo);
      struct data_reference *dr;
      unsigned int i;

      FOR_EACH_VEC_ELT (datarefs, i, dr)
	if (!DR_IS_READ (dr))
	  {
	    if (dump_enabled_p ())
	      dump_printf_loc (MSG_MISSED_OPTIMIZATION, vect_location,
			       "Stores not supported for speculative "
			       "loops.\n");
	    return false;
	  }
    }

  /* Analyze the data references and also adjust the minimal
     vectorization factor according to the loads and stores.  */

  ok = vect_analyze_data_refs (loop_vinfo, &min_vf);
  if (!ok)
    {
      if (dump_enabled_p ())
	dump_printf_loc (MSG_MISSED_OPTIMIZATION, vect_location,
			 "bad data references.\n");
      return false;
    }

  /* Classify all cross-iteration scalar data-flow cycles.
     Cross-iteration cycles caused by virtual phis are analyzed separately.  */
  vect_analyze_scalar_cycles (loop_vinfo);

  vect_pattern_recog (loop_vinfo);

  vect_fixup_scalar_cycles_with_patterns (loop_vinfo);

  /* Analyze the access patterns of the data-refs in the loop (consecutive,
     complex, etc.). FORNOW: Only handle consecutive access pattern.  */

  ok = vect_analyze_data_ref_accesses (loop_vinfo);
  if (!ok)
    {
      if (dump_enabled_p ())
	dump_printf_loc (MSG_MISSED_OPTIMIZATION, vect_location,
			 "bad data access.\n");
      return false;
    }

  /* Data-flow analysis to detect stmts that do not need to be vectorized.  */

  ok = vect_mark_stmts_to_be_vectorized (loop_vinfo);
  if (!ok)
    {
      if (dump_enabled_p ())
	dump_printf_loc (MSG_MISSED_OPTIMIZATION, vect_location,
			 "unexpected pattern.\n");
      return false;
    }

  /* While the rest of the analysis below depends on it in some way.  */
  fatal = false;

  /* Analyze data dependences between the data-refs in the loop
     and adjust the maximum vectorization factor according to
     the dependences.

     We might be able to cope with max_vf that are smaller than the full
     vector width by using a fully-masked loop.  Postpone that decision
     until we know whether full masking is possible.  Of course, it might
     not be a win to use vectors in this situation even if it is supported,
     but that's a decision for the cost model.  */

  ok = vect_analyze_data_ref_dependences (loop_vinfo, &max_vf);
  if (!ok || max_vf <= 1)
    {
      if (dump_enabled_p ())
	    dump_printf_loc (MSG_MISSED_OPTIMIZATION, vect_location,
			     "bad data dependence.\n");
      return false;
    }
  LOOP_VINFO_MAX_VECT_FACTOR (loop_vinfo) = max_vf;

  ok = vect_determine_vectorization_factor (loop_vinfo);
  if (!ok)
    {
      if (dump_enabled_p ())
	dump_printf_loc (MSG_MISSED_OPTIMIZATION, vect_location,
			 "can't determine vectorization factor.\n");
      return false;
    }

  /* Compute the scalar iteration cost.  */
  vect_compute_single_scalar_iteration_cost (loop_vinfo);

  poly_uint64 saved_vectorization_factor = LOOP_VINFO_VECT_FACTOR (loop_vinfo);
  unsigned th;

  /* Check the SLP opportunities in the loop, analyze and build SLP trees.  */
  ok = vect_analyze_slp (loop_vinfo, n_stmts);
  if (!ok)
    return false;

  /* If there are any SLP instances mark them as pure_slp.  */
  bool slp = vect_make_slp_decision (loop_vinfo);
  if (slp)
    {
      /* Find stmts that need to be both vectorized and SLPed.  */
      vect_detect_hybrid_slp (loop_vinfo);

      /* Update the vectorization factor based on the SLP decision.  */
      vect_update_vf_for_slp (loop_vinfo);
    }

  bool saved_can_fully_mask_p = LOOP_VINFO_CAN_FULLY_MASK_P (loop_vinfo);

  /* This is the point where we can re-start analysis with SLP forced off.  */
start_over:

  /* Now the vectorization factor is final.  */
  poly_uint64 vectorization_factor = LOOP_VINFO_VECT_FACTOR (loop_vinfo);
  gcc_assert (must_ne (vectorization_factor, 0U));

  if (LOOP_VINFO_NITERS_KNOWN_P (loop_vinfo) && dump_enabled_p ())
    {
      dump_printf_loc (MSG_NOTE, vect_location,
		       "vectorization_factor = ");
      dump_dec (MSG_NOTE, vectorization_factor);
      dump_printf (MSG_NOTE, ", niters = " HOST_WIDE_INT_PRINT_DEC "\n",
		   LOOP_VINFO_INT_NITERS (loop_vinfo));
    }

  HOST_WIDE_INT max_niter
    = likely_max_stmt_executions_int (LOOP_VINFO_LOOP (loop_vinfo));

  /* Analyze the alignment of the data-refs in the loop.
     Fail if a data reference is found that cannot be vectorized.  */

  ok = vect_analyze_data_refs_alignment (loop_vinfo);
  if (!ok)
    {
      if (dump_enabled_p ())
	dump_printf_loc (MSG_MISSED_OPTIMIZATION, vect_location,
			 "bad data alignment.\n");
      return false;
    }

  /* Prune the list of ddrs to be tested at run-time by versioning for alias.
     It is important to call pruning after vect_analyze_data_ref_accesses,
     since we use grouping information gathered by interleaving analysis.  */
  ok = vect_prune_runtime_alias_test_list (loop_vinfo);
  if (!ok)
    return false;

  /* Do not invoke vect_enhance_data_refs_alignment for eplilogue
     vectorization.  */
  if (!LOOP_VINFO_EPILOGUE_P (loop_vinfo))
    {
    /* This pass will decide on using loop versioning and/or loop peeling in
       order to enhance the alignment of data references in the loop.  */
    ok = vect_enhance_data_refs_alignment (loop_vinfo);
    if (!ok)
      {
	if (dump_enabled_p ())
	  dump_printf_loc (MSG_MISSED_OPTIMIZATION, vect_location,
			   "bad data alignment.\n");
        return false;
      }
    }

  if (slp)
    {
      /* Analyze operations in the SLP instances.  Note this may
	 remove unsupported SLP instances which makes the above
	 SLP kind detection invalid.  */
      unsigned old_size = LOOP_VINFO_SLP_INSTANCES (loop_vinfo).length ();
      vect_slp_analyze_operations (LOOP_VINFO_SLP_INSTANCES (loop_vinfo),
				   LOOP_VINFO_TARGET_COST_DATA (loop_vinfo));
      if (LOOP_VINFO_SLP_INSTANCES (loop_vinfo).length () != old_size)
	goto again;
    }

  /* Scan all the remaining operations in the loop that are not subject
     to SLP and make sure they are vectorizable.  */
  ok = vect_analyze_loop_operations (loop_vinfo);
  if (!ok)
    {
      if (dump_enabled_p ())
	dump_printf_loc (MSG_MISSED_OPTIMIZATION, vect_location,
			 "bad operation or unsupported loop bound.\n");
      return false;
    }

  if (LOOP_VINFO_CAN_FULLY_MASK_P (loop_vinfo)
      && !LOOP_VINFO_PEELING_FOR_ALIGNMENT (loop_vinfo)
      && LOOP_VINFO_SPECULATIVE_EXECUTION (loop_vinfo)
      && !LOOP_VINFO_FIRSTFAULTING_EXECUTION (loop_vinfo)
      && !LOOP_VINFO_NEEDS_NONSPECULATIVE_MASKS (loop_vinfo)
      && !use_capped_vf (loop_vinfo))
    {
      LOOP_VINFO_CAN_FULLY_MASK_P (loop_vinfo) = false;
      if (dump_enabled_p ())
	dump_printf_loc (MSG_NOTE, vect_location,
			 "No need to fully mask this speculative loop;"
			 " it doesn't require first-faulting instructions"
			 " and everything is naturally aligned.\n");
    }

  /* Decide whether to use a fully-masked loop for this vectorization
     factor.  */
  if (LOOP_VINFO_CAN_FULLY_MASK_P (loop_vinfo))
    LOOP_VINFO_MASK_TYPE (loop_vinfo) = vect_get_loop_mask_type
      (loop_vinfo, &LOOP_VINFO_MASK_COMPARE_TYPE (loop_vinfo));

  if (LOOP_VINFO_SPECULATIVE_EXECUTION (loop_vinfo)
      && LOOP_VINFO_MASK_TYPE (loop_vinfo)
      && LOOP_VINFO_NEEDS_NONSPECULATIVE_MASKS (loop_vinfo)
      && !direct_internal_fn_supported_p (IFN_BREAK_AFTER,
					  LOOP_VINFO_MASK_TYPE (loop_vinfo),
					  OPTIMIZE_FOR_SPEED))
    {
      if (dump_enabled_p ())
	dump_printf_loc (MSG_MISSED_OPTIMIZATION, vect_location,
			 "Not vectorized: Break after not supported.\n");
      return false;
    }

  /* If epilog loop is required because of data accesses with gaps,
     one additional iteration needs to be peeled.  Check if there is
     enough iterations for vectorization.  */
  if (LOOP_VINFO_PEELING_FOR_GAPS (loop_vinfo)
      && LOOP_VINFO_NITERS_KNOWN_P (loop_vinfo)
      && !LOOP_VINFO_MASK_TYPE (loop_vinfo))
    {
      poly_uint64 vf = LOOP_VINFO_VECT_FACTOR (loop_vinfo);
      tree scalar_niters = LOOP_VINFO_NITERSM1 (loop_vinfo);

      if (must_lt (wi::to_widest (scalar_niters), vf))
	{
	  if (dump_enabled_p ())
	    dump_printf_loc (MSG_NOTE, vect_location,
			     "loop has no enough iterations to support"
			     " peeling for gaps.\n");
	  return false;
	}
    }

  if (!LOOP_VINFO_MASK_TYPE (loop_vinfo)
      && use_capped_vf (loop_vinfo))
    {
      if (dump_enabled_p ())
	dump_printf_loc (MSG_MISSED_OPTIMIZATION, vect_location,
			 "Need to cap the runtime vectorization factor to "
			 HOST_WIDE_INT_PRINT_DEC " but cannot fully mask"
			 " the loop.\n",
			 LOOP_VINFO_MAX_VECT_FACTOR (loop_vinfo));
      /* Undoing SLP might allow us to use a mask.  */
      goto again;
    }

  if (!vect_can_build_capped_vf_p (loop_vinfo))
    {
      if (dump_enabled_p ())
	dump_printf_loc (MSG_MISSED_OPTIMIZATION, vect_location,
			 "Need to cap the runtime vectorization factor to "
			 HOST_WIDE_INT_PRINT_DEC " but the target doesn't"
			 " support the operations needed to do that.\n",
			 LOOP_VINFO_MAX_VECT_FACTOR (loop_vinfo));
      return false;
    }

  if (dump_enabled_p ())
    {
      if (LOOP_VINFO_MASK_TYPE (loop_vinfo))
	dump_printf_loc (MSG_NOTE, vect_location,
			 "Using a fully-masked loop.\n");
      else
	dump_printf_loc (MSG_NOTE, vect_location,
			 "Not using a fully-masked loop.\n");
    }

  if (!LOOP_VINFO_MASK_TYPE (loop_vinfo)
      && LOOP_VINFO_FIRSTFAULTING_EXECUTION (loop_vinfo))
    {
      if (dump_enabled_p ())
	dump_printf_loc (MSG_MISSED_OPTIMIZATION, vect_location,
			 "Not vectorised: First faulting requires "
			 "a fully-masked loop.\n");
      return false;
    }

  /* Check the costings of the loop make vectorizing worthwhile.  */
  res = vect_analyze_loop_costing (loop_vinfo);
  if (res < 0)
    goto again;
  if (!res)
    {
      if (dump_enabled_p ())
	dump_printf_loc (MSG_MISSED_OPTIMIZATION, vect_location,
			 "Loop costings not worthwhile.\n");
      return false;
    }

  /* Decide whether we need to create an epilogue loop to handle
     remaining scalar iterations.  */
  th = LOOP_VINFO_COST_MODEL_THRESHOLD (loop_vinfo) + 1;

  unsigned HOST_WIDE_INT const_vf;
  if (LOOP_VINFO_SPECULATIVE_EXECUTION (loop_vinfo))
    LOOP_VINFO_PEELING_FOR_NITER (loop_vinfo) = false;
  else if (LOOP_VINFO_MASK_TYPE (loop_vinfo))
    /* The main loop handles all iterations.  */
    LOOP_VINFO_PEELING_FOR_NITER (loop_vinfo) = false;
  else if (LOOP_VINFO_NITERS_KNOWN_P (loop_vinfo)
	   && LOOP_VINFO_PEELING_FOR_ALIGNMENT (loop_vinfo) > 0)
    {
      if (!multiple_p (LOOP_VINFO_INT_NITERS (loop_vinfo)
		       - LOOP_VINFO_PEELING_FOR_ALIGNMENT (loop_vinfo),
		       LOOP_VINFO_VECT_FACTOR (loop_vinfo)))
	LOOP_VINFO_PEELING_FOR_NITER (loop_vinfo) = true;
    }
  else if (LOOP_VINFO_PEELING_FOR_ALIGNMENT (loop_vinfo)
	   || !LOOP_VINFO_VECT_FACTOR (loop_vinfo).is_constant (&const_vf)
	   || ((tree_ctz (LOOP_VINFO_NITERS (loop_vinfo))
		< (unsigned) exact_log2 (const_vf))
	       /* In case of versioning, check if the maximum number of
		  iterations is greater than th.  If they are identical,
		  the epilogue is unnecessary.  */
	       && (!LOOP_REQUIRES_VERSIONING (loop_vinfo)
		   || ((unsigned HOST_WIDE_INT) max_niter
		       > (th / const_vf) * const_vf))))
    LOOP_VINFO_PEELING_FOR_NITER (loop_vinfo) = true;

  /* If an epilogue loop is required make sure we can create one.  */
  if (LOOP_VINFO_PEELING_FOR_GAPS (loop_vinfo)
      || LOOP_VINFO_PEELING_FOR_NITER (loop_vinfo))
    {
      if (dump_enabled_p ())
        dump_printf_loc (MSG_NOTE, vect_location, "epilog loop required\n");
      if (!vect_can_advance_ivs_p (loop_vinfo)
	  || !slpeel_can_duplicate_loop_p (LOOP_VINFO_LOOP (loop_vinfo),
					   single_exit (LOOP_VINFO_LOOP
							 (loop_vinfo))))
        {
          if (dump_enabled_p ())
	    dump_printf_loc (MSG_MISSED_OPTIMIZATION, vect_location,
			     "not vectorized: can't create required "
			     "epilog loop\n");
          goto again;
        }
    }

  if (!LOOP_VINFO_MASK_TYPE (loop_vinfo)
      && LOOP_VINFO_SPECULATIVE_EXECUTION (loop_vinfo)
      && LOOP_VINFO_PEELING_FOR_NITER (loop_vinfo))
    {
      if (dump_enabled_p ())
	dump_printf_loc (MSG_MISSED_OPTIMIZATION, vect_location,
			 "Not supported: peeling speculative vectorization"
			 " without a fully-masked loop.\n");
      return false;
    }

  gcc_assert (must_eq (vectorization_factor,
		       LOOP_VINFO_VECT_FACTOR (loop_vinfo)));

  /* Ok to vectorize!  */
  return true;

again:
  /* Try again with SLP forced off but if we didn't do any SLP there is
     no point in re-trying.  */
  if (!slp)
    return false;

  /* If there are reduction chains re-trying will fail anyway.  */
  if (! LOOP_VINFO_REDUCTION_CHAINS (loop_vinfo).is_empty ())
    return false;

  /* Likewise if the grouped loads or stores in the SLP cannot be handled
     via interleaving or lane instructions.  */
  slp_instance instance;
  slp_tree node;
  unsigned i, j;
  FOR_EACH_VEC_ELT (LOOP_VINFO_SLP_INSTANCES (loop_vinfo), i, instance)
    {
      stmt_vec_info vinfo;
      vinfo = vinfo_for_stmt
	  (SLP_TREE_SCALAR_STMTS (SLP_INSTANCE_TREE (instance))[0]);
      if (! STMT_VINFO_GROUPED_ACCESS (vinfo))
	continue;
      vinfo = vinfo_for_stmt (STMT_VINFO_GROUP_FIRST_ELEMENT (vinfo));
      unsigned int size = STMT_VINFO_GROUP_SIZE (vinfo);
      tree vectype = STMT_VINFO_VECTYPE (vinfo);
      if (! vect_store_lanes_supported (vectype, size, false)
	  && ! vect_grouped_store_supported (vectype, size))
	return false;
      FOR_EACH_VEC_ELT (SLP_INSTANCE_LOADS (instance), j, node)
	{
	  vinfo = vinfo_for_stmt (SLP_TREE_SCALAR_STMTS (node)[0]);
	  vinfo = vinfo_for_stmt (STMT_VINFO_GROUP_FIRST_ELEMENT (vinfo));
	  bool single_element_p = !STMT_VINFO_GROUP_NEXT_ELEMENT (vinfo);
	  size = STMT_VINFO_GROUP_SIZE (vinfo);
	  vectype = STMT_VINFO_VECTYPE (vinfo);
	  if (! vect_load_lanes_supported (vectype, size, false)
	      && ! vect_grouped_load_supported (vectype, single_element_p,
						size))
	    return false;
	}
    }

  if (dump_enabled_p ())
    dump_printf_loc (MSG_NOTE, vect_location,
		     "re-trying with SLP disabled\n");

  /* Roll back state appropriately.  No SLP this time.  */
  slp = false;
  /* Restore vectorization factor as it were without SLP.  */
  LOOP_VINFO_VECT_FACTOR (loop_vinfo) = saved_vectorization_factor;
  /* Free the SLP instances.  */
  FOR_EACH_VEC_ELT (LOOP_VINFO_SLP_INSTANCES (loop_vinfo), j, instance)
    vect_free_slp_instance (instance);
  LOOP_VINFO_SLP_INSTANCES (loop_vinfo).release ();
  /* Reset SLP type to loop_vect on all stmts.  */
  for (i = 0; i < LOOP_VINFO_LOOP (loop_vinfo)->num_nodes; ++i)
    {
      basic_block bb = LOOP_VINFO_BBS (loop_vinfo)[i];
      for (gimple_stmt_iterator si = gsi_start_bb (bb);
	   !gsi_end_p (si); gsi_next (&si))
	{
	  stmt_vec_info stmt_info = vinfo_for_stmt (gsi_stmt (si));
	  STMT_SLP_TYPE (stmt_info) = loop_vect;
	  if (STMT_VINFO_IN_PATTERN_P (stmt_info))
	    {
	      stmt_info = vinfo_for_stmt (STMT_VINFO_RELATED_STMT (stmt_info));
	      STMT_SLP_TYPE (stmt_info) = loop_vect;
	      for (gimple_stmt_iterator pi
		     = gsi_start (STMT_VINFO_PATTERN_DEF_SEQ (stmt_info));
		   !gsi_end_p (pi); gsi_next (&pi))
		{
		  gimple *pstmt = gsi_stmt (pi);
		  STMT_SLP_TYPE (vinfo_for_stmt (pstmt)) = loop_vect;
		}
	    }
	}
    }
  /* Free optimized alias test DDRS.  */
  LOOP_VINFO_LOWER_BOUNDS (loop_vinfo).truncate (0);
  LOOP_VINFO_COMP_ALIAS_DDRS (loop_vinfo).release ();
  /* Reset target cost data.  */
  destroy_cost_data (LOOP_VINFO_TARGET_COST_DATA (loop_vinfo));
  LOOP_VINFO_TARGET_COST_DATA (loop_vinfo)
    = init_cost (LOOP_VINFO_LOOP (loop_vinfo));
  /* Reset assorted flags.  */
  LOOP_VINFO_PEELING_FOR_NITER (loop_vinfo) = false;
  LOOP_VINFO_PEELING_FOR_GAPS (loop_vinfo) = false;
  LOOP_VINFO_COST_MODEL_THRESHOLD (loop_vinfo) = 0;
  LOOP_VINFO_CAN_FULLY_MASK_P (loop_vinfo) = saved_can_fully_mask_p;

  goto start_over;
}

/* Function vect_analyze_loop.

   Apply a set of analyses on LOOP, and create a loop_vec_info struct
   for it.  The different analyses will record information in the
   loop_vec_info struct.  If ORIG_LOOP_VINFO is not NULL epilogue must
   be vectorized.  */
loop_vec_info
vect_analyze_loop (struct loop *loop, loop_vec_info orig_loop_vinfo,
		   struct sink_info *sink_info)
{
  loop_vec_info loop_vinfo;
  auto_vec<poly_uint64, 8> vector_sizes;

  /* Autodetect first vector size we try.  */
  current_vector_size = 0;
  targetm.vectorize.autovectorize_vector_sizes (vector_sizes);
  unsigned int next_size = 0;

  if (dump_enabled_p ())
    dump_printf_loc (MSG_NOTE, vect_location,
		     "===== analyze_loop_nest =====\n");

  if (loop_outer (loop)
      && loop_vec_info_for_loop (loop_outer (loop))
      && LOOP_VINFO_VECTORIZABLE_P (loop_vec_info_for_loop (loop_outer (loop))))
    {
      if (dump_enabled_p ())
	dump_printf_loc (MSG_NOTE, vect_location,
			 "outer-loop already vectorized.\n");
      return NULL;
    }

  poly_uint64 autodetected_vector_size = 0;
  while (1)
    {
      /* Check the CFG characteristics of the loop (nesting, entry/exit).  */
      loop_vinfo = vect_analyze_loop_form (loop, sink_info);
      if (!loop_vinfo)
	{
	  if (dump_enabled_p ())
	    dump_printf_loc (MSG_MISSED_OPTIMIZATION, vect_location,
			     "bad loop form.\n");
	  return NULL;
	}

      bool fatal = false;

      if (orig_loop_vinfo)
	LOOP_VINFO_ORIG_LOOP_INFO (loop_vinfo) = orig_loop_vinfo;

      if (vect_analyze_loop_2 (loop_vinfo, fatal))
	{
	  LOOP_VINFO_VECTORIZABLE_P (loop_vinfo) = 1;

	  return loop_vinfo;
	}

      destroy_loop_vec_info (loop_vinfo, true);

      if (next_size == 0)
	autodetected_vector_size = current_vector_size;

      if (next_size < vector_sizes.length ()
	  && must_eq (vector_sizes[next_size], autodetected_vector_size))
	next_size += 1;

      if (fatal
	  || next_size == vector_sizes.length ()
	  || must_eq (current_vector_size, 0U))
	return NULL;

      /* Try the next biggest vector size.  */
      current_vector_size = vector_sizes[next_size++];
      if (dump_enabled_p ())
	{
	  dump_printf_loc (MSG_NOTE, vect_location,
			   "***** Re-trying analysis with "
			   "vector size ");
	  dump_dec (MSG_NOTE, current_vector_size);
	  dump_printf (MSG_NOTE, "\n");
	}
    }
}

/* Return true if REDUC_CODE represents a strict math reduction expression.  */
static bool
is_strict_reduction (tree_code reduc_code)
{
  switch (reduc_code)
    {
    case STRICT_REDUC_PLUS_EXPR:
      return true;
    default:
      return false;
    }
}

/* Return true if the target supports strict math reductions for operation
   CODE and type TYPE.  If the target supports it, store the reduction operation
   in REDUC_CODE.  */
static bool
strict_reduction_code (tree_code code, tree type,
		       tree_code *reduc_code)
{
  switch (code)
    {
    case PLUS_EXPR:
      code = STRICT_REDUC_PLUS_EXPR;
      break;

    default:
      return false;
    }

  if (!strict_reduction_support (code, type))
    return false;

  *reduc_code = code;
  return true;
}

/* Function reduction_code_for_scalar_code

   Input:
   CODE - tree_code of a reduction operations.

   Output:
   REDUC_CODE - the corresponding tree-code to be used to reduce the
      vector of partial results into a single scalar result, or ERROR_MARK
      if the operation is a supported reduction operation, but does not have
      such a tree-code.

   Return FALSE if CODE currently cannot be vectorized as reduction.  */

static bool
reduction_code_for_scalar_code (enum tree_code code,
                                enum tree_code *reduc_code)
{
  switch (code)
    {
      case MAX_EXPR:
        *reduc_code = REDUC_MAX_EXPR;
        return true;

      case MIN_EXPR:
        *reduc_code = REDUC_MIN_EXPR;
        return true;

      case PLUS_EXPR:
        *reduc_code = REDUC_PLUS_EXPR;
        return true;

      case BIT_AND_EXPR:
	*reduc_code = REDUC_AND_EXPR;
	return true;

      case BIT_IOR_EXPR:
	*reduc_code = REDUC_IOR_EXPR;
	return true;

      case BIT_XOR_EXPR:
	*reduc_code = REDUC_XOR_EXPR;
	return true;

      case MULT_EXPR:
      case MINUS_EXPR:
        *reduc_code = ERROR_MARK;
        return true;

      default:
       return false;
    }
}

/* If there is an identity X such that reductions of type CODE on TYPE
   would not be affected by the introduction of additional X elements,
   return that X, otherwise return null.  */

static tree
reduction_identity_for_code (enum tree_code code, tree type)
{
  switch (code)
    {
    case BIT_IOR_EXPR:
    case BIT_XOR_EXPR:
    case PLUS_EXPR:
    case MINUS_EXPR:
      return build_zero_cst (type);

    case BIT_AND_EXPR:
      return build_int_cst (type, -1);

    case MULT_EXPR:
      return build_one_cst (type);

    case MIN_EXPR:
      if (INTEGRAL_TYPE_P (type))
	return TYPE_MAX_VALUE (type);
      return NULL_TREE;

    case MAX_EXPR:
      if (INTEGRAL_TYPE_P (type))
	return TYPE_MIN_VALUE (type);
      return NULL_TREE;

    default:
      return NULL_TREE;
    }
}

/* Error reporting helper for vect_is_simple_reduction below.  GIMPLE statement
   STMT is printed with a message MSG. */

static void
report_vect_op (int msg_type, gimple *stmt, const char *msg)
{
  dump_printf_loc (msg_type, vect_location, "%s", msg);
  dump_gimple_stmt (msg_type, TDF_SLIM, stmt, 0);
}


/* Detect SLP reduction of the form:

   #a1 = phi <a5, a0>
   a2 = operation (a1)
   a3 = operation (a2)
   a4 = operation (a3)
   a5 = operation (a4)

   #a = phi <a5>

   PHI is the reduction phi node (#a1 = phi <a5, a0> above)
   FIRST_STMT is the first reduction stmt in the chain
   (a2 = operation (a1)).

   Return TRUE if a reduction chain was detected.  */

static bool
vect_is_slp_reduction (loop_vec_info loop_info, gimple *phi,
		       gimple *first_stmt)
{
  struct loop *loop = (gimple_bb (phi))->loop_father;
  struct loop *vect_loop = LOOP_VINFO_LOOP (loop_info);
  enum tree_code code;
  gimple *current_stmt = NULL, *loop_use_stmt = NULL, *first, *next_stmt;
  stmt_vec_info use_stmt_info, current_stmt_info;
  tree lhs;
  imm_use_iterator imm_iter;
  use_operand_p use_p;
  int nloop_uses, size = 0, n_out_of_loop_uses;
  bool found = false;

  if (loop != vect_loop)
    return false;

  lhs = PHI_RESULT (phi);
  code = gimple_assign_rhs_code (first_stmt);
  while (1)
    {
      nloop_uses = 0;
      n_out_of_loop_uses = 0;
      FOR_EACH_IMM_USE_FAST (use_p, imm_iter, lhs)
        {
	  gimple *use_stmt = USE_STMT (use_p);
	  if (is_gimple_debug (use_stmt))
	    continue;

          /* Check if we got back to the reduction phi.  */
	  if (use_stmt == phi)
            {
	      loop_use_stmt = use_stmt;
              found = true;
              break;
            }

          if (flow_bb_inside_loop_p (loop, gimple_bb (use_stmt)))
            {
	      loop_use_stmt = use_stmt;
	      nloop_uses++;
            }
           else
             n_out_of_loop_uses++;

           /* There are can be either a single use in the loop or two uses in
              phi nodes.  */
           if (nloop_uses > 1 || (n_out_of_loop_uses && nloop_uses))
             return false;
        }

      if (found)
        break;

      /* We reached a statement with no loop uses.  */
      if (nloop_uses == 0)
	return false;

      /* This is a loop exit phi, and we haven't reached the reduction phi.  */
      if (gimple_code (loop_use_stmt) == GIMPLE_PHI)
        return false;

      if (!is_gimple_assign (loop_use_stmt)
	  || code != gimple_assign_rhs_code (loop_use_stmt)
	  || !flow_bb_inside_loop_p (loop, gimple_bb (loop_use_stmt)))
        return false;

      /* Insert USE_STMT into reduction chain.  */
      use_stmt_info = vinfo_for_stmt (loop_use_stmt);
      if (current_stmt)
        {
          current_stmt_info = vinfo_for_stmt (current_stmt);
	  GROUP_NEXT_ELEMENT (current_stmt_info) = loop_use_stmt;
          GROUP_FIRST_ELEMENT (use_stmt_info)
            = GROUP_FIRST_ELEMENT (current_stmt_info);
        }
      else
	GROUP_FIRST_ELEMENT (use_stmt_info) = loop_use_stmt;

      lhs = gimple_assign_lhs (loop_use_stmt);
      current_stmt = loop_use_stmt;
      size++;
   }

  if (!found || loop_use_stmt != phi || size < 2)
    return false;

  /* Swap the operands, if needed, to make the reduction operand be the second
     operand.  */
  lhs = PHI_RESULT (phi);
  next_stmt = GROUP_FIRST_ELEMENT (vinfo_for_stmt (current_stmt));
  unsigned int first_uid = GROUP_FIRST_UID (vinfo_for_stmt (next_stmt));
  unsigned int last_uid = GROUP_LAST_UID (vinfo_for_stmt (next_stmt));
  while (next_stmt)
    {
      stmt_vec_info next_vinfo = vinfo_for_stmt (next_stmt);
      first_uid = MIN (first_uid, STMT_VINFO_GROUP_FIRST_UID (next_vinfo));
      last_uid = MAX (last_uid, STMT_VINFO_GROUP_LAST_UID (next_vinfo));
      if (gimple_assign_rhs2 (next_stmt) == lhs)
	{
	  tree op = gimple_assign_rhs1 (next_stmt);
	  gimple *def_stmt = NULL;

          if (TREE_CODE (op) == SSA_NAME)
            def_stmt = SSA_NAME_DEF_STMT (op);

	  /* Check that the other def is either defined in the loop
	     ("vect_internal_def"), or it's an induction (defined by a
	     loop-header phi-node).  */
          if (def_stmt
              && gimple_bb (def_stmt)
	      && flow_bb_inside_loop_p (loop, gimple_bb (def_stmt))
              && (is_gimple_assign (def_stmt)
                  || is_gimple_call (def_stmt)
                  || STMT_VINFO_DEF_TYPE (vinfo_for_stmt (def_stmt))
                           == vect_induction_def
                  || (gimple_code (def_stmt) == GIMPLE_PHI
                      && STMT_VINFO_DEF_TYPE (vinfo_for_stmt (def_stmt))
                                  == vect_internal_def
                      && !is_loop_header_bb_p (gimple_bb (def_stmt)))))
	    {
	      lhs = gimple_assign_lhs (next_stmt);
	      next_stmt = GROUP_NEXT_ELEMENT (next_vinfo);
 	      continue;
	    }

	  return false;
	}
      else
	{
          tree op = gimple_assign_rhs2 (next_stmt);
	  gimple *def_stmt = NULL;

          if (TREE_CODE (op) == SSA_NAME)
            def_stmt = SSA_NAME_DEF_STMT (op);

          /* Check that the other def is either defined in the loop
            ("vect_internal_def"), or it's an induction (defined by a
            loop-header phi-node).  */
          if (def_stmt
              && gimple_bb (def_stmt)
	      && flow_bb_inside_loop_p (loop, gimple_bb (def_stmt))
              && (is_gimple_assign (def_stmt)
                  || is_gimple_call (def_stmt)
                  || STMT_VINFO_DEF_TYPE (vinfo_for_stmt (def_stmt))
                              == vect_induction_def
                  || (gimple_code (def_stmt) == GIMPLE_PHI
                      && STMT_VINFO_DEF_TYPE (vinfo_for_stmt (def_stmt))
                                  == vect_internal_def
                      && !is_loop_header_bb_p (gimple_bb (def_stmt)))))
  	    {
	      if (dump_enabled_p ())
		{
		  dump_printf_loc (MSG_NOTE, vect_location, "swapping oprnds: ");
		  dump_gimple_stmt (MSG_NOTE, TDF_SLIM, next_stmt, 0);
		}

	      swap_ssa_operands (next_stmt,
	 		         gimple_assign_rhs1_ptr (next_stmt),
                                 gimple_assign_rhs2_ptr (next_stmt));
	      update_stmt (next_stmt);

	      if (constant_tree_p (gimple_assign_rhs1 (next_stmt)))
		LOOP_VINFO_OPERANDS_SWAPPED (loop_info) = true;
	    }
	  else
	    return false;
        }

      lhs = gimple_assign_lhs (next_stmt);
      next_stmt = GROUP_NEXT_ELEMENT (next_vinfo);
    }

  /* Save the chain for further analysis in SLP detection.  */
  first = GROUP_FIRST_ELEMENT (vinfo_for_stmt (current_stmt));
  LOOP_VINFO_REDUCTION_CHAINS (loop_info).safe_push (first);
  GROUP_SIZE (vinfo_for_stmt (first)) = size;
  GROUP_NUM_STMTS (vinfo_for_stmt (first)) = size;
  GROUP_FIRST_UID (vinfo_for_stmt (first)) = first_uid;
  GROUP_LAST_UID (vinfo_for_stmt (first)) = last_uid;

  return true;
}

/* Returns TRUE if we need to perform a strict math reduction for TYPE.  */
static bool
needs_strict_reduction (tree type, tree_code code,
			bool need_wrapping_integral_overflow)
{
  /* CHECKME: check for !flag_finite_math_only too?  */
  if (SCALAR_FLOAT_TYPE_P (type))
    switch (code)
      {
      case MIN_EXPR:
      case MAX_EXPR:
	return false;

      default:
	return !flag_associative_math;
      }
  else if (INTEGRAL_TYPE_P (type))
    {
      if (!operation_no_trapping_overflow (type, code))
	return true;
      if (need_wrapping_integral_overflow
	  && !TYPE_OVERFLOW_WRAPS (type)
	  && operation_can_overflow (code))
	return true;
      return false;
    }
  else if (SAT_FIXED_POINT_TYPE_P (type))
    return true;
  else
    return false;
}

/* Function vect_is_simple_reduction_1

   (1) Detect a cross-iteration def-use cycle that represents a simple
   reduction computation.  We look for the following pattern:

   loop_header:
     a1 = phi < a0, a2 >
     a3 = ...
     a2 = operation (a3, a1)

   or

   a3 = ...
   loop_header:
     a1 = phi < a0, a2 >
     a2 = operation (a3, a1)

   such that:
   1. operation is commutative and associative and it is safe to
      change the order of the computation (if CHECK_REDUCTION is true)
   2. no uses for a2 in the loop (a2 is used out of the loop)
   3. no uses of a1 in the loop besides the reduction operation
   4. no uses of a1 outside the loop.

   Conditions 1,4 are tested here.
   Conditions 2,3 are tested in vect_mark_stmts_to_be_vectorized.

   (2) Detect a cross-iteration def-use cycle in nested loops, i.e.,
   nested cycles, if CHECK_REDUCTION is false.

   (3) Detect cycles of phi nodes in outer-loop vectorization, i.e., double
   reductions:

     a1 = phi < a0, a2 >
     inner loop (def of a3)
     a2 = phi < a3 >

   (4) Detect condition expressions, ie:
     for (int i = 0; i < N; i++)
       if (a[i] < val)
	ret_val = a[i];

   Record in DOUBLE_REDUC whether this is a double reduction.
   Record in STRICT_REDUC whether the reduction must be performed in order, i.e.
   cannot be reassociated.
*/

static gimple *
vect_is_simple_reduction (loop_vec_info loop_info, gimple *phi,
			  bool check_reduction, bool *double_reduc,
			  bool *strict_reduc,
			  bool need_wrapping_integral_overflow,
			  enum vect_reduction_type *v_reduc_type)
{
  struct loop *loop = (gimple_bb (phi))->loop_father;
  struct loop *vect_loop = LOOP_VINFO_LOOP (loop_info);
  edge latch_e = loop_latch_edge (loop);
  tree loop_arg = PHI_ARG_DEF_FROM_EDGE (phi, latch_e);
  gimple *def_stmt, *def1 = NULL, *def2 = NULL, *phi_use_stmt = NULL;
  enum tree_code orig_code, code;
  tree op1, op2, op3 = NULL_TREE, op4 = NULL_TREE;
  tree type;
  int nloop_uses;
  tree name;
  imm_use_iterator imm_iter;
  use_operand_p use_p;
  bool phi_def;

  *double_reduc = false;
  *strict_reduc = false;
  *v_reduc_type = TREE_CODE_REDUCTION;

  /* If CHECK_REDUCTION is true, we assume inner-most loop vectorization,
     otherwise, we assume outer loop vectorization.  */
  gcc_assert ((check_reduction && loop == vect_loop)
              || (!check_reduction && flow_loop_nested_p (vect_loop, loop)));

  name = PHI_RESULT (phi);
  /* ???  If there are no uses of the PHI result the inner loop reduction
     won't be detected as possibly double-reduction by vectorizable_reduction
     because that tries to walk the PHI arg from the preheader edge which
     can be constant.  See PR60382.  */
  if (has_zero_uses (name))
    return NULL;
  nloop_uses = 0;
  FOR_EACH_IMM_USE_FAST (use_p, imm_iter, name)
    {
      gimple *use_stmt = USE_STMT (use_p);
      if (is_gimple_debug (use_stmt))
	continue;

      if (!flow_bb_inside_loop_p (loop, gimple_bb (use_stmt)))
        {
          if (dump_enabled_p ())
	    dump_printf_loc (MSG_MISSED_OPTIMIZATION, vect_location,
			     "intermediate value used outside loop.\n");

          return NULL;
        }

      nloop_uses++;
      if (nloop_uses > 1)
        {
          if (dump_enabled_p ())
	    dump_printf_loc (MSG_MISSED_OPTIMIZATION, vect_location,
			     "reduction used in loop.\n");
          return NULL;
        }

      phi_use_stmt = use_stmt;
    }

  if (TREE_CODE (loop_arg) != SSA_NAME)
    {
      if (dump_enabled_p ())
	{
	  dump_printf_loc (MSG_MISSED_OPTIMIZATION, vect_location,
			   "reduction: not ssa_name: ");
	  dump_generic_expr (MSG_MISSED_OPTIMIZATION, TDF_SLIM, loop_arg);
          dump_printf (MSG_MISSED_OPTIMIZATION, "\n");
	}
      return NULL;
    }

  def_stmt = SSA_NAME_DEF_STMT (loop_arg);
  if (!def_stmt)
    {
      if (dump_enabled_p ())
	dump_printf_loc (MSG_MISSED_OPTIMIZATION, vect_location,
			 "reduction: no def_stmt.\n");
      return NULL;
    }

  if (!is_gimple_assign (def_stmt) && gimple_code (def_stmt) != GIMPLE_PHI)
    {
      if (dump_enabled_p ())
	dump_gimple_stmt (MSG_NOTE, TDF_SLIM, def_stmt, 0);
      return NULL;
    }

  if (is_gimple_assign (def_stmt))
    {
      name = gimple_assign_lhs (def_stmt);
      phi_def = false;
    }
  else
    {
      name = PHI_RESULT (def_stmt);
      phi_def = true;
    }

  nloop_uses = 0;
  FOR_EACH_IMM_USE_FAST (use_p, imm_iter, name)
    {
      gimple *use_stmt = USE_STMT (use_p);
      if (is_gimple_debug (use_stmt))
	continue;
      if (flow_bb_inside_loop_p (loop, gimple_bb (use_stmt)))
	nloop_uses++;
      if (nloop_uses > 1)
	{
	  if (dump_enabled_p ())
	    dump_printf_loc (MSG_MISSED_OPTIMIZATION, vect_location,
			     "reduction used in loop.\n");
	  return NULL;
	}
    }

  /* If DEF_STMT is a phi node itself, we expect it to have a single argument
     defined in the inner loop.  */
  if (phi_def)
    {
      op1 = PHI_ARG_DEF (def_stmt, 0);

      if (gimple_phi_num_args (def_stmt) != 1
          || TREE_CODE (op1) != SSA_NAME)
        {
          if (dump_enabled_p ())
	    dump_printf_loc (MSG_MISSED_OPTIMIZATION, vect_location,
			     "unsupported phi node definition.\n");

          return NULL;
        }

      def1 = SSA_NAME_DEF_STMT (op1);
      if (gimple_bb (def1)
	  && flow_bb_inside_loop_p (loop, gimple_bb (def_stmt))
          && loop->inner
          && flow_bb_inside_loop_p (loop->inner, gimple_bb (def1))
          && is_gimple_assign (def1)
	  && flow_bb_inside_loop_p (loop->inner, gimple_bb (phi_use_stmt)))
        {
          if (dump_enabled_p ())
            report_vect_op (MSG_NOTE, def_stmt,
			    "detected double reduction: ");

          *double_reduc = true;
          return def_stmt;
        }

      return NULL;
    }

  code = orig_code = gimple_assign_rhs_code (def_stmt);

  /* We can handle "res -= x[i]", which is non-associative by
     simply rewriting this into "res += -x[i]".  Avoid changing
     gimple instruction for the first simple tests and only do this
     if we're allowed to change code at all.  */
  if (code == MINUS_EXPR
      && (op1 = gimple_assign_rhs1 (def_stmt))
      && TREE_CODE (op1) == SSA_NAME
      && SSA_NAME_DEF_STMT (op1) == phi)
    code = PLUS_EXPR;

  if (code == COND_EXPR)
    {
      if (check_reduction)
	*v_reduc_type = COND_REDUCTION;
    }
  else if (!commutative_tree_code (code) || !associative_tree_code (code))
    {
      if (dump_enabled_p ())
	report_vect_op (MSG_MISSED_OPTIMIZATION, def_stmt,
			"reduction: not commutative/associative: ");
      return NULL;
    }

  if (get_gimple_rhs_class (code) != GIMPLE_BINARY_RHS)
    {
      if (code != COND_EXPR)
        {
	  if (dump_enabled_p ())
	    report_vect_op (MSG_MISSED_OPTIMIZATION, def_stmt,
			    "reduction: not binary operation: ");

          return NULL;
        }

      op3 = gimple_assign_rhs1 (def_stmt);
      if (COMPARISON_CLASS_P (op3))
        {
          op4 = TREE_OPERAND (op3, 1);
          op3 = TREE_OPERAND (op3, 0);
        }

      op1 = gimple_assign_rhs2 (def_stmt);
      op2 = gimple_assign_rhs3 (def_stmt);

      if (TREE_CODE (op1) != SSA_NAME && TREE_CODE (op2) != SSA_NAME)
        {
          if (dump_enabled_p ())
            report_vect_op (MSG_MISSED_OPTIMIZATION, def_stmt,
			    "reduction: uses not ssa_names: ");

          return NULL;
        }
    }
  else
    {
      op1 = gimple_assign_rhs1 (def_stmt);
      op2 = gimple_assign_rhs2 (def_stmt);

      if (TREE_CODE (op1) != SSA_NAME && TREE_CODE (op2) != SSA_NAME)
        {
          if (dump_enabled_p ())
	    report_vect_op (MSG_MISSED_OPTIMIZATION, def_stmt,
			    "reduction: uses not ssa_names: ");

          return NULL;
        }
   }

  type = TREE_TYPE (gimple_assign_lhs (def_stmt));
  if ((TREE_CODE (op1) == SSA_NAME
       && !types_compatible_p (type,TREE_TYPE (op1)))
      || (TREE_CODE (op2) == SSA_NAME
          && !types_compatible_p (type, TREE_TYPE (op2)))
      || (op3 && TREE_CODE (op3) == SSA_NAME
          && !types_compatible_p (type, TREE_TYPE (op3)))
      || (op4 && TREE_CODE (op4) == SSA_NAME
          && !types_compatible_p (type, TREE_TYPE (op4))))
    {
      if (dump_enabled_p ())
        {
          dump_printf_loc (MSG_NOTE, vect_location,
			   "reduction: multiple types: operation type: ");
          dump_generic_expr (MSG_NOTE, TDF_SLIM, type);
          dump_printf (MSG_NOTE, ", operands types: ");
          dump_generic_expr (MSG_NOTE, TDF_SLIM,
			     TREE_TYPE (op1));
          dump_printf (MSG_NOTE, ",");
          dump_generic_expr (MSG_NOTE, TDF_SLIM,
			     TREE_TYPE (op2));
          if (op3)
            {
              dump_printf (MSG_NOTE, ",");
              dump_generic_expr (MSG_NOTE, TDF_SLIM,
				 TREE_TYPE (op3));
            }

          if (op4)
            {
              dump_printf (MSG_NOTE, ",");
              dump_generic_expr (MSG_NOTE, TDF_SLIM,
				 TREE_TYPE (op4));
            }
          dump_printf (MSG_NOTE, "\n");
        }

      return NULL;
    }

  /* Check whether it's ok to change the order of the computation.
     Generally, when vectorizing a reduction we change the order of the
     computation.  This may change the behavior of the program in some
     cases, so we need to check that this is ok.  One exception is when
     vectorizing an outer-loop: the inner-loop is executed sequentially,
     and therefore vectorizing reductions in the inner-loop during
     outer-loop vectorization is safe.  */
  *strict_reduc
    = (check_reduction
       && *v_reduc_type != COND_REDUCTION
       && needs_strict_reduction (type, code,
				  need_wrapping_integral_overflow));

  /* Reduction is safe. We're dealing with one of the following:
     1) integer arithmetic and no trapv
     2) floating point arithmetic, and special flags permit this optimization
     3) nested cycle (i.e., outer loop vectorization).  */
  if (TREE_CODE (op1) == SSA_NAME)
    def1 = SSA_NAME_DEF_STMT (op1);

  if (TREE_CODE (op2) == SSA_NAME)
    def2 = SSA_NAME_DEF_STMT (op2);

  if (code != COND_EXPR
      && ((!def1 || gimple_nop_p (def1)) && (!def2 || gimple_nop_p (def2))))
    {
      if (dump_enabled_p ())
	report_vect_op (MSG_NOTE, def_stmt, "reduction: no defs for operands: ");
      return NULL;
    }

  /* Check that one def is the reduction def, defined by PHI,
     the other def is either defined in the loop ("vect_internal_def"),
     or it's an induction (defined by a loop-header phi-node).  */

  if (def2 && def2 == phi
      && (code == COND_EXPR
	  || !def1 || gimple_nop_p (def1)
	  || !flow_bb_inside_loop_p (loop, gimple_bb (def1))
          || (def1 && flow_bb_inside_loop_p (loop, gimple_bb (def1))
              && (is_gimple_assign (def1)
		  || is_gimple_call (def1)
  	          || STMT_VINFO_DEF_TYPE (vinfo_for_stmt (def1))
                      == vect_induction_def
   	          || (gimple_code (def1) == GIMPLE_PHI
	              && STMT_VINFO_DEF_TYPE (vinfo_for_stmt (def1))
                          == vect_internal_def
 	              && !is_loop_header_bb_p (gimple_bb (def1)))))))
    {
      if (dump_enabled_p ())
	report_vect_op (MSG_NOTE, def_stmt, "detected reduction: ");
      return def_stmt;
    }

  if (def1 && def1 == phi
      && (code == COND_EXPR
	  || !def2 || gimple_nop_p (def2)
	  || !flow_bb_inside_loop_p (loop, gimple_bb (def2))
	  || (def2 && flow_bb_inside_loop_p (loop, gimple_bb (def2))
	      && (is_gimple_assign (def2)
		  || is_gimple_call (def2)
		  || STMT_VINFO_DEF_TYPE (vinfo_for_stmt (def2))
		       == vect_induction_def
		  || (gimple_code (def2) == GIMPLE_PHI
		      && STMT_VINFO_DEF_TYPE (vinfo_for_stmt (def2))
			   == vect_internal_def
		      && !is_loop_header_bb_p (gimple_bb (def2)))))))
    {
      if (check_reduction && orig_code != MINUS_EXPR)
	{
	  /* Check if we can swap operands (just for simplicity - so that
	     the rest of the code can assume that the reduction variable
	     is always the last (second) argument).  */
	  if (code == COND_EXPR)
	    {
	      /* Swap cond_expr by inverting the condition.  */
	      tree cond_expr = gimple_assign_rhs1 (def_stmt);
	      enum tree_code invert_code = ERROR_MARK;
	      enum tree_code cond_code = TREE_CODE (cond_expr);

	      if (TREE_CODE_CLASS (cond_code) == tcc_comparison)
		{
		  bool honor_nans = HONOR_NANS (TREE_OPERAND (cond_expr, 0));
		  invert_code = invert_tree_comparison (cond_code, honor_nans);
		}
	      if (invert_code != ERROR_MARK)
		{
		  TREE_SET_CODE (cond_expr, invert_code);
		  swap_ssa_operands (def_stmt,
				     gimple_assign_rhs2_ptr (def_stmt),
				     gimple_assign_rhs3_ptr (def_stmt));
		}
	      else
		{
		  if (dump_enabled_p ())
		    report_vect_op (MSG_NOTE, def_stmt,
				    "detected reduction: cannot swap operands "
				    "for cond_expr");
		  return NULL;
		}
	    }
	  else
	    swap_ssa_operands (def_stmt, gimple_assign_rhs1_ptr (def_stmt),
			       gimple_assign_rhs2_ptr (def_stmt));

	  if (dump_enabled_p ())
	    report_vect_op (MSG_NOTE, def_stmt,
			    "detected reduction: need to swap operands: ");

	  if (constant_tree_p (gimple_assign_rhs1 (def_stmt)))
	    LOOP_VINFO_OPERANDS_SWAPPED (loop_info) = true;
        }
      else
        {
          if (dump_enabled_p ())
            report_vect_op (MSG_NOTE, def_stmt, "detected reduction: ");
        }

      return def_stmt;
    }

  /* Try to find SLP reduction chain.  */
  if (check_reduction && code != COND_EXPR
      && vect_is_slp_reduction (loop_info, phi, def_stmt))
    {
      if (dump_enabled_p ())
        report_vect_op (MSG_NOTE, def_stmt,
			"reduction: detected reduction chain: ");

      return def_stmt;
    }

  if (dump_enabled_p ())
    report_vect_op (MSG_MISSED_OPTIMIZATION, def_stmt,
		    "reduction: unknown pattern: ");
       
  return NULL;
}

/* Wrapper around vect_is_simple_reduction_1, which will modify code
   in-place if it enables detection of more reductions.  Arguments
   as there.  */

gimple *
vect_force_simple_reduction (loop_vec_info loop_info, gimple *phi,
			     bool check_reduction, bool *double_reduc,
			     bool *strict_fp_reduc,
			     bool need_wrapping_integral_overflow)
{
  enum vect_reduction_type v_reduc_type;
  return vect_is_simple_reduction (loop_info, phi, check_reduction,
				   double_reduc, strict_fp_reduc,
				   need_wrapping_integral_overflow,
				   &v_reduc_type);
}

/* Calculate cost of peeling the loop PEEL_ITERS_PROLOGUE times.  */
int
vect_get_known_peeling_cost (loop_vec_info loop_vinfo, int peel_iters_prologue,
                             int *peel_iters_epilogue,
                             stmt_vector_for_cost *scalar_cost_vec,
			     stmt_vector_for_cost *prologue_cost_vec,
			     stmt_vector_for_cost *epilogue_cost_vec)
{
  int retval = 0;
  int assumed_vf = vect_vf_for_cost (loop_vinfo);

  if (!LOOP_VINFO_NITERS_KNOWN_P (loop_vinfo))
    {
      *peel_iters_epilogue = assumed_vf / 2;
      if (dump_enabled_p ())
        dump_printf_loc (MSG_NOTE, vect_location,
			 "cost model: epilogue peel iters set to vf/2 "
			 "because loop iterations are unknown .\n");

      /* If peeled iterations are known but number of scalar loop
         iterations are unknown, count a taken branch per peeled loop.  */
      retval = record_stmt_cost (prologue_cost_vec, 1, cond_branch_taken,
				 NULL, 0, vect_prologue);
      retval = record_stmt_cost (prologue_cost_vec, 1, cond_branch_taken,
				 NULL, 0, vect_epilogue);
    }
  else
    {
      int niters = LOOP_VINFO_INT_NITERS (loop_vinfo);
      peel_iters_prologue = niters < peel_iters_prologue ?
                            niters : peel_iters_prologue;
      *peel_iters_epilogue = (niters - peel_iters_prologue) % assumed_vf;
      /* If we need to peel for gaps, but no peeling is required, we have to
	 peel VF iterations.  */
      if (LOOP_VINFO_PEELING_FOR_GAPS (loop_vinfo) && !*peel_iters_epilogue)
	*peel_iters_epilogue = assumed_vf;
    }

  stmt_info_for_cost *si;
  int j;
  if (peel_iters_prologue)
    FOR_EACH_VEC_ELT (*scalar_cost_vec, j, si)
	{
	  stmt_vec_info stmt_info
	    = si->stmt ? vinfo_for_stmt (si->stmt) : NULL;
	  retval += record_stmt_cost (prologue_cost_vec,
				      si->count * peel_iters_prologue,
				      si->kind, stmt_info, si->misalign,
				      vect_prologue);
	}
  if (*peel_iters_epilogue)
    FOR_EACH_VEC_ELT (*scalar_cost_vec, j, si)
	{
	  stmt_vec_info stmt_info
	    = si->stmt ? vinfo_for_stmt (si->stmt) : NULL;
	  retval += record_stmt_cost (epilogue_cost_vec,
				      si->count * *peel_iters_epilogue,
				      si->kind, stmt_info, si->misalign,
				      vect_epilogue);
	}

  return retval;
}

/* Function vect_estimate_min_profitable_iters

   Return the number of iterations required for the vector version of the
   loop to be profitable relative to the cost of the scalar version of the
   loop.

   *RET_MIN_PROFITABLE_NITERS is a cost model profitability threshold
   of iterations for vectorization.  -1 value means loop vectorization
   is not profitable.  This returned value may be used for dynamic
   profitability check.

   *RET_MIN_PROFITABLE_ESTIMATE is a profitability threshold to be used
   for static check against estimated number of iterations.  */

static void
vect_estimate_min_profitable_iters (loop_vec_info loop_vinfo,
				    int *ret_min_profitable_niters,
				    int *ret_min_profitable_estimate)
{
  int min_profitable_iters;
  int min_profitable_estimate;
  int peel_iters_prologue;
  int peel_iters_epilogue;
  unsigned vec_inside_cost = 0;
  int vec_outside_cost = 0;
  unsigned vec_prologue_cost = 0;
  unsigned vec_epilogue_cost = 0;
  int scalar_single_iter_cost = 0;
  int scalar_outside_cost = 0;
  int assumed_vf = vect_vf_for_cost (loop_vinfo);
  int npeel = LOOP_VINFO_PEELING_FOR_ALIGNMENT (loop_vinfo);
  void *target_cost_data = LOOP_VINFO_TARGET_COST_DATA (loop_vinfo);

  /* Cost model disabled.  */
  if (unlimited_cost_model (LOOP_VINFO_LOOP (loop_vinfo)))
    {
      dump_printf_loc (MSG_NOTE, vect_location, "cost model disabled.\n");
      *ret_min_profitable_niters = 0;
      *ret_min_profitable_estimate = 0;
      return;
    }

  /* Requires loop versioning tests to handle misalignment.  */
  if (LOOP_REQUIRES_VERSIONING_FOR_ALIGNMENT (loop_vinfo))
    {
      /*  FIXME: Make cost depend on complexity of individual check.  */
      unsigned len = LOOP_VINFO_MAY_MISALIGN_STMTS (loop_vinfo).length ();
      (void) add_stmt_cost (target_cost_data, len, vector_stmt, NULL, 0,
			    vect_prologue);
      dump_printf (MSG_NOTE,
                   "cost model: Adding cost of checks for loop "
                   "versioning to treat misalignment.\n");
    }

  /* Requires loop versioning with alias checks.  */
  if (LOOP_REQUIRES_VERSIONING_FOR_ALIAS (loop_vinfo))
    {
      /*  FIXME: Make cost depend on complexity of individual check.  */
      unsigned len = LOOP_VINFO_COMP_ALIAS_DDRS (loop_vinfo).length ();
      (void) add_stmt_cost (target_cost_data, len, vector_stmt, NULL, 0,
			    vect_prologue);
      len = LOOP_VINFO_LOWER_BOUNDS (loop_vinfo).length ();
      if (len)
	{
	  /* Count LEN - 1 ANDs and LEN comparisons.  */
	  unsigned int nstmts = len * 2 - 1;
	  /* +1 for each bias that needs adding.  */
	  for (unsigned int i = 0; i < len; ++i)
	    if (!LOOP_VINFO_LOWER_BOUNDS (loop_vinfo)[i].unsigned_p)
	      nstmts += 1;
	  (void) add_stmt_cost (target_cost_data, nstmts, scalar_stmt,
				NULL, 0, vect_prologue);
	}
      dump_printf (MSG_NOTE,
                   "cost model: Adding cost of checks for loop "
                   "versioning aliasing.\n");
    }

  /* Requires loop versioning with niter checks.  */
  if (LOOP_REQUIRES_VERSIONING_FOR_NITERS (loop_vinfo))
    {
      /*  FIXME: Make cost depend on complexity of individual check.  */
      (void) add_stmt_cost (target_cost_data, 1, vector_stmt, NULL, 0,
			    vect_prologue);
      dump_printf (MSG_NOTE,
		   "cost model: Adding cost of checks for loop "
		   "versioning niters.\n");
    }

  if (LOOP_REQUIRES_VERSIONING (loop_vinfo))
    (void) add_stmt_cost (target_cost_data, 1, cond_branch_taken, NULL, 0,
			  vect_prologue);

  /* Count statements in scalar loop.  Using this as scalar cost for a single
     iteration for now.

     TODO: Add outer loop support.

     TODO: Consider assigning different costs to different scalar
     statements.  */

  scalar_single_iter_cost
    = LOOP_VINFO_SINGLE_SCALAR_ITERATION_COST (loop_vinfo);

  /* Add additional cost for the peeled instructions in prologue and epilogue
     loop.  (For fully-masked loops there will be no peeling.)

     FORNOW: If we don't know the value of peel_iters for prologue or epilogue
     at compile-time - we assume it's vf/2 (the worst would be vf-1).

     TODO: Build an expression that represents peel_iters for prologue and
     epilogue to be used in a run-time test.  */

  if (LOOP_VINFO_MASK_TYPE (loop_vinfo))
    {
      peel_iters_prologue = 0;
      peel_iters_epilogue = 0;

      if (LOOP_VINFO_PEELING_FOR_GAPS (loop_vinfo))
	{
	  /* We need to peel exactly one iteration.  */
	  peel_iters_epilogue += 1;
	  stmt_info_for_cost *si;
	  int j;
	  FOR_EACH_VEC_ELT (LOOP_VINFO_SCALAR_ITERATION_COST (loop_vinfo),
			    j, si)
	    {
	      struct _stmt_vec_info *stmt_info
		= si->stmt ? vinfo_for_stmt (si->stmt) : NULL;
	      (void) add_stmt_cost (target_cost_data, si->count,
				    si->kind, stmt_info, si->misalign,
				    vect_epilogue);
	    }
	}
    }
  else if (npeel < 0)
    {
      peel_iters_prologue = assumed_vf / 2;
      dump_printf (MSG_NOTE, "cost model: "
                   "prologue peel iters set to vf/2.\n");

      /* If peeling for alignment is unknown, loop bound of main loop becomes
         unknown.  */
      peel_iters_epilogue = assumed_vf / 2;
      dump_printf (MSG_NOTE, "cost model: "
                   "epilogue peel iters set to vf/2 because "
                   "peeling for alignment is unknown.\n");

      /* If peeled iterations are unknown, count a taken branch and a not taken
         branch per peeled loop. Even if scalar loop iterations are known,
         vector iterations are not known since peeled prologue iterations are
         not known. Hence guards remain the same.  */
      (void) add_stmt_cost (target_cost_data, 1, cond_branch_taken,
			    NULL, 0, vect_prologue);
      (void) add_stmt_cost (target_cost_data, 1, cond_branch_not_taken,
			    NULL, 0, vect_prologue);
      (void) add_stmt_cost (target_cost_data, 1, cond_branch_taken,
			    NULL, 0, vect_epilogue);
      (void) add_stmt_cost (target_cost_data, 1, cond_branch_not_taken,
			    NULL, 0, vect_epilogue);
      stmt_info_for_cost *si;
      int j;
      FOR_EACH_VEC_ELT (LOOP_VINFO_SCALAR_ITERATION_COST (loop_vinfo), j, si)
	{
	  struct _stmt_vec_info *stmt_info
	    = si->stmt ? vinfo_for_stmt (si->stmt) : NULL;
	  (void) add_stmt_cost (target_cost_data,
				si->count * peel_iters_prologue,
				si->kind, stmt_info, si->misalign,
				vect_prologue);
	  (void) add_stmt_cost (target_cost_data,
				si->count * peel_iters_epilogue,
				si->kind, stmt_info, si->misalign,
				vect_epilogue);
	}
    }
  else
    {
      stmt_vector_for_cost prologue_cost_vec, epilogue_cost_vec;
      stmt_info_for_cost *si;
      int j;
      void *data = LOOP_VINFO_TARGET_COST_DATA (loop_vinfo);

      prologue_cost_vec.create (2);
      epilogue_cost_vec.create (2);
      peel_iters_prologue = npeel;

      (void) vect_get_known_peeling_cost (loop_vinfo, peel_iters_prologue,
					  &peel_iters_epilogue,
					  &LOOP_VINFO_SCALAR_ITERATION_COST
					    (loop_vinfo),
					  &prologue_cost_vec,
					  &epilogue_cost_vec);

      FOR_EACH_VEC_ELT (prologue_cost_vec, j, si)
	{
	  struct _stmt_vec_info *stmt_info
	    = si->stmt ? vinfo_for_stmt (si->stmt) : NULL;
	  (void) add_stmt_cost (data, si->count, si->kind, stmt_info,
				si->misalign, vect_prologue);
	}

      FOR_EACH_VEC_ELT (epilogue_cost_vec, j, si)
	{
	  struct _stmt_vec_info *stmt_info
	    = si->stmt ? vinfo_for_stmt (si->stmt) : NULL;
	  (void) add_stmt_cost (data, si->count, si->kind, stmt_info,
				si->misalign, vect_epilogue);
	}

      prologue_cost_vec.release ();
      epilogue_cost_vec.release ();
    }

  /* FORNOW: The scalar outside cost is incremented in one of the
     following ways:

     1. The vectorizer checks for alignment and aliasing and generates
     a condition that allows dynamic vectorization.  A cost model
     check is ANDED with the versioning condition.  Hence scalar code
     path now has the added cost of the versioning check.

       if (cost > th & versioning_check)
         jmp to vector code

     Hence run-time scalar is incremented by not-taken branch cost.

     2. The vectorizer then checks if a prologue is required.  If the
     cost model check was not done before during versioning, it has to
     be done before the prologue check.

       if (cost <= th)
         prologue = scalar_iters
       if (prologue == 0)
         jmp to vector code
       else
         execute prologue
       if (prologue == num_iters)
	 go to exit

     Hence the run-time scalar cost is incremented by a taken branch,
     plus a not-taken branch, plus a taken branch cost.

     3. The vectorizer then checks if an epilogue is required.  If the
     cost model check was not done before during prologue check, it
     has to be done with the epilogue check.

       if (prologue == 0)
         jmp to vector code
       else
         execute prologue
       if (prologue == num_iters)
	 go to exit
       vector code:
         if ((cost <= th) | (scalar_iters-prologue-epilogue == 0))
           jmp to epilogue

     Hence the run-time scalar cost should be incremented by 2 taken
     branches.

     TODO: The back end may reorder the BBS's differently and reverse
     conditions/branch directions.  Change the estimates below to
     something more reasonable.  */

  /* If the number of iterations is known and we do not do versioning, we can
     decide whether to vectorize at compile time.  Hence the scalar version
     do not carry cost model guard costs.  */
  if (!LOOP_VINFO_NITERS_KNOWN_P (loop_vinfo)
      || LOOP_REQUIRES_VERSIONING (loop_vinfo))
    {
      /* Cost model check occurs at versioning.  */
      if (LOOP_REQUIRES_VERSIONING (loop_vinfo))
	scalar_outside_cost += vect_get_stmt_cost (cond_branch_not_taken);
      else
	{
	  /* Cost model check occurs at prologue generation.  */
	  if (LOOP_VINFO_PEELING_FOR_ALIGNMENT (loop_vinfo) < 0)
	    scalar_outside_cost += 2 * vect_get_stmt_cost (cond_branch_taken)
	      + vect_get_stmt_cost (cond_branch_not_taken); 
	  /* Cost model check occurs at epilogue generation.  */
	  else
	    scalar_outside_cost += 2 * vect_get_stmt_cost (cond_branch_taken); 
	}
    }

  /* Complete the target-specific cost calculations.  */
  finish_cost (LOOP_VINFO_TARGET_COST_DATA (loop_vinfo), &vec_prologue_cost,
	       &vec_inside_cost, &vec_epilogue_cost);

  vec_outside_cost = (int)(vec_prologue_cost + vec_epilogue_cost);
  
  if (dump_enabled_p ())
    {
      dump_printf_loc (MSG_NOTE, vect_location, "Cost model analysis: \n");
      dump_printf (MSG_NOTE, "  Vector inside of loop cost: %d\n",
                   vec_inside_cost);
      dump_printf (MSG_NOTE, "  Vector prologue cost: %d\n",
                   vec_prologue_cost);
      dump_printf (MSG_NOTE, "  Vector epilogue cost: %d\n",
                   vec_epilogue_cost);
      dump_printf (MSG_NOTE, "  Scalar iteration cost: %d\n",
                   scalar_single_iter_cost);
      dump_printf (MSG_NOTE, "  Scalar outside cost: %d\n",
                   scalar_outside_cost);
      dump_printf (MSG_NOTE, "  Vector outside cost: %d\n",
                   vec_outside_cost);
      dump_printf (MSG_NOTE, "  prologue iterations: %d\n",
                   peel_iters_prologue);
      dump_printf (MSG_NOTE, "  epilogue iterations: %d\n",
                   peel_iters_epilogue);
    }

  /* Calculate number of iterations required to make the vector version
     profitable, relative to the loop bodies only.  The following condition
     must hold true:
     SIC * niters + SOC > VIC * ((niters-PL_ITERS-EP_ITERS)/VF) + VOC
     where
     SIC = scalar iteration cost, VIC = vector iteration cost,
     VOC = vector outside cost, VF = vectorization factor,
     PL_ITERS = prologue iterations, EP_ITERS= epilogue iterations
     SOC = scalar outside cost for run time cost model check.  */

  if ((scalar_single_iter_cost * assumed_vf) > (int) vec_inside_cost)
    {
      min_profitable_iters = ((vec_outside_cost - scalar_outside_cost)
			      * assumed_vf
			      - vec_inside_cost * peel_iters_prologue
			      - vec_inside_cost * peel_iters_epilogue);
      if (min_profitable_iters <= 0)
	min_profitable_iters = 1;
      else
	{
	  min_profitable_iters /= ((scalar_single_iter_cost * assumed_vf)
				   - vec_inside_cost);

	  if ((scalar_single_iter_cost * assumed_vf * min_profitable_iters)
	      <= (((int) vec_inside_cost * min_profitable_iters)
		  + (((int) vec_outside_cost - scalar_outside_cost)
		     * assumed_vf)))
	    min_profitable_iters++;
	}
    }
  /* vector version will never be profitable.  */
  else
    {
      if (LOOP_VINFO_LOOP (loop_vinfo)->force_vectorize)
	warning_at (vect_location, OPT_Wopenmp_simd, "vectorization "
		    "did not happen for a simd loop");

      if (dump_enabled_p ())
        dump_printf_loc (MSG_MISSED_OPTIMIZATION, vect_location,
			 "cost model: the vector iteration cost = %d "
			 "divided by the scalar iteration cost = %d "
			 "is greater or equal to the vectorization factor = %d"
                         ".\n",
			 vec_inside_cost, scalar_single_iter_cost, assumed_vf);
      *ret_min_profitable_niters = -1;
      *ret_min_profitable_estimate = -1;
      return;
    }

  dump_printf (MSG_NOTE,
	       "  Calculated minimum iters for profitability: %d\n",
	       min_profitable_iters);

  if (!LOOP_VINFO_MASK_TYPE (loop_vinfo))
    min_profitable_iters = MAX (min_profitable_iters, assumed_vf);

  /* Because the condition we create is:
     if (niters <= min_profitable_iters)
       then skip the vectorized loop.  */
  min_profitable_iters--;

  if (dump_enabled_p ())
    dump_printf_loc (MSG_NOTE, vect_location,
                     "  Runtime profitability threshold = %d\n",
                     min_profitable_iters);

  *ret_min_profitable_niters = min_profitable_iters;

  /* Calculate number of iterations required to make the vector version
     profitable, relative to the loop bodies only.

     Non-vectorized variant is SIC * niters and it must win over vector
     variant on the expected loop trip count.  The following condition must hold true:
     SIC * niters > VIC * ((niters-PL_ITERS-EP_ITERS)/VF) + VOC + SOC  */

  if (vec_outside_cost <= 0)
    min_profitable_estimate = 1;
  else
    {
      min_profitable_estimate = ((vec_outside_cost + scalar_outside_cost)
				 * assumed_vf
				 - vec_inside_cost * peel_iters_prologue
				 - vec_inside_cost * peel_iters_epilogue)
				 / ((scalar_single_iter_cost * assumed_vf)
				   - vec_inside_cost);
    }
  min_profitable_estimate --;
  min_profitable_estimate = MAX (min_profitable_estimate, min_profitable_iters);
  if (dump_enabled_p ())
    dump_printf_loc (MSG_NOTE, vect_location,
		     "  Static estimate profitability threshold = %d\n",
		     min_profitable_estimate);

  *ret_min_profitable_estimate = min_profitable_estimate;
}

/* Writes into SEL a mask for a vec_perm, equivalent to a vec_shr by OFFSET
   vector elements (not bits) for a vector with NELT elements.  */
static void
calc_vec_perm_mask_for_shift (unsigned int offset, unsigned int nelt,
			      unsigned char *sel)
{
  unsigned int i;

  for (i = 0; i < nelt; i++)
    sel[i] = (i + offset) & (2*nelt - 1);
}

/* Checks whether the target supports whole-vector shifts for vectors of mode
   MODE.  This is the case if _either_ the platform handles vec_shr_optab, _or_
   it supports vec_perm_const with masks for all necessary shift amounts.  */
static bool
have_whole_vector_shift (machine_mode mode)
{
  if (optab_handler (vec_shr_optab, mode) != CODE_FOR_nothing)
    return true;

  if (direct_optab_handler (vec_perm_const_optab, mode) == CODE_FOR_nothing)
    return false;

  /* Variable-length vectors should be handled via the optab.  */
  unsigned int nelt;
  if (!GET_MODE_NUNITS (mode).is_constant (&nelt))
    return false;

  unsigned char *sel = XALLOCAVEC (unsigned char, nelt);
  for (unsigned int i = nelt / 2; i >= 1; i /= 2)
    {
      calc_vec_perm_mask_for_shift (i, nelt, sel);
      if (!can_vec_perm_p (mode, false, nelt, sel))
	return false;
    }
  return true;
}

/* Return the reduction operand (with index REDUC_INDEX) of STMT.  */

static tree
get_reduction_op (gimple *stmt, int reduc_index)
{
  switch (get_gimple_rhs_class (gimple_assign_rhs_code (stmt)))
    {
    case GIMPLE_SINGLE_RHS:
      gcc_assert (TREE_OPERAND_LENGTH (gimple_assign_rhs1 (stmt))
		  == ternary_op);
      return TREE_OPERAND (gimple_assign_rhs1 (stmt), reduc_index);
    case GIMPLE_UNARY_RHS:
      return gimple_assign_rhs1 (stmt);
    case GIMPLE_BINARY_RHS:
      return (reduc_index
	      ? gimple_assign_rhs2 (stmt) : gimple_assign_rhs1 (stmt));
    case GIMPLE_TERNARY_RHS:
      return gimple_op (stmt, reduc_index + 1);
    default:
      gcc_unreachable ();
    }
}

/* TODO: Close dependency between vect_model_*_cost and vectorizable_*
   functions. Design better to avoid maintenance issues.  */

/* Function vect_model_reduction_cost.

   Models cost for a reduction operation, including the vector ops
   generated within the strip-mine loop, the initial definition before
   the loop, and the epilogue code that must be generated.  */

static bool
vect_model_reduction_cost (stmt_vec_info stmt_info, enum tree_code reduc_code,
			   int ncopies, int reduc_index)
{
  int prologue_cost = 0, epilogue_cost = 0;
  enum tree_code code;
  optab optab;
  tree vectype;
  gimple *stmt, *orig_stmt;
  tree reduction_op;
  machine_mode mode;
  loop_vec_info loop_vinfo = STMT_VINFO_LOOP_VINFO (stmt_info);
  struct loop *loop = NULL;
  void *target_cost_data;

  if (loop_vinfo)
    {
      loop = LOOP_VINFO_LOOP (loop_vinfo);
      target_cost_data = LOOP_VINFO_TARGET_COST_DATA (loop_vinfo);
    }
  else
    target_cost_data = BB_VINFO_TARGET_COST_DATA (STMT_VINFO_BB_VINFO (stmt_info));

  /* Condition reductions generate two reductions in the loop.  */
  if (STMT_VINFO_VEC_REDUCTION_TYPE (stmt_info) == COND_REDUCTION)
    ncopies *= 2;

  /* Cost of reduction op inside loop.  */
  unsigned inside_cost = add_stmt_cost (target_cost_data, ncopies, vector_stmt,
					stmt_info, 0, vect_body);
  stmt = STMT_VINFO_STMT (stmt_info);

  reduction_op = get_reduction_op (stmt, reduc_index);

  vectype = get_vectype_for_scalar_type (TREE_TYPE (reduction_op));
  if (!vectype)
    {
      if (dump_enabled_p ())
        {
	  dump_printf_loc (MSG_MISSED_OPTIMIZATION, vect_location,
			   "unsupported data-type ");
          dump_generic_expr (MSG_MISSED_OPTIMIZATION, TDF_SLIM,
			     TREE_TYPE (reduction_op));
          dump_printf (MSG_MISSED_OPTIMIZATION, "\n");
        }
      return false;
   }

  mode = TYPE_MODE (vectype);
  orig_stmt = STMT_VINFO_RELATED_STMT (stmt_info);

  if (!orig_stmt)
    orig_stmt = STMT_VINFO_STMT (stmt_info);

  code = gimple_assign_rhs_code (orig_stmt);

  /* Add in cost for initial definition.
     For cond reduction we have four vectors: initial index, step, initial
     result of the data reduction, initial value of the index reduction.  */
  int prologue_stmts = STMT_VINFO_VEC_REDUCTION_TYPE (stmt_info)
		       == COND_REDUCTION ? 4 : 1;
  prologue_cost += add_stmt_cost (target_cost_data, prologue_stmts,
				  scalar_to_vec, stmt_info, 0,
				  vect_prologue);

  /* Determine cost of epilogue code.

     We have a reduction operator that will reduce the vector in one statement.
     Also requires scalar extract.  */

  if (!loop || !nested_in_vect_loop_p (loop, orig_stmt))
    {
      if (reduc_code != ERROR_MARK)
	{
	  if (is_strict_reduction (reduc_code))
	    inside_cost += add_stmt_cost (target_cost_data, 1, vec_to_scalar,
					  stmt_info, 0, vect_body);
	  else if (STMT_VINFO_VEC_REDUCTION_TYPE (stmt_info) == COND_REDUCTION)
	    {
	      /* An EQ stmt and an COND_EXPR stmt.  */
	      epilogue_cost += add_stmt_cost (target_cost_data, 2,
					      vector_stmt, stmt_info, 0,
					      vect_epilogue);
	      /* Reduction of the max index and a reduction of the found
		 values.  */
	      epilogue_cost += add_stmt_cost (target_cost_data, 2,
					      vec_to_scalar, stmt_info, 0,
					      vect_epilogue);
	      /* A broadcast of the max value.  */
	      epilogue_cost += add_stmt_cost (target_cost_data, 1,
					      scalar_to_vec, stmt_info, 0,
					      vect_epilogue);
	    }
	  else
	    {
	      epilogue_cost += add_stmt_cost (target_cost_data, 1, vector_stmt,
					      stmt_info, 0, vect_epilogue);
	      epilogue_cost += add_stmt_cost (target_cost_data, 1,
					      vec_to_scalar, stmt_info, 0,
					      vect_epilogue);
	    }
	}
      else if (STMT_VINFO_VEC_REDUCTION_TYPE (stmt_info)
	       != COND_REDUCTION_CLASTB)
	{
	  /* Enforced by vectorizable_reduction.  */
	  int vec_size_in_bits = tree_to_uhwi (TYPE_SIZE (vectype));
	  tree bitsize =
	    TYPE_SIZE (TREE_TYPE (gimple_assign_lhs (orig_stmt)));
	  int element_bitsize = tree_to_uhwi (bitsize);
	  int nelements = vec_size_in_bits / element_bitsize;

	  optab = optab_for_tree_code (code, vectype, optab_default);

	  /* We have a whole vector shift available.  */
	  if (VECTOR_MODE_P (mode)
	      && optab_handler (optab, mode) != CODE_FOR_nothing
	      && have_whole_vector_shift (mode))
	    {
	      /* Final reduction via vector shifts and the reduction operator.
		 Also requires scalar extract.  */
	      epilogue_cost += add_stmt_cost (target_cost_data,
					      exact_log2 (nelements) * 2,
					      vector_stmt, stmt_info, 0,
					      vect_epilogue);
	      epilogue_cost += add_stmt_cost (target_cost_data, 1,
					      vec_to_scalar, stmt_info, 0,
					      vect_epilogue);
	    }	  
	  else
	    /* Use extracts and reduction op for final reduction.  For N
	       elements, we have N extracts and N-1 reduction ops.  */
	    epilogue_cost += add_stmt_cost (target_cost_data, 
					    nelements + nelements - 1,
					    vector_stmt, stmt_info, 0,
					    vect_epilogue);
	}
    }

  if (dump_enabled_p ())
    dump_printf (MSG_NOTE, 
                 "vect_model_reduction_cost: inside_cost = %d, "
                 "prologue_cost = %d, epilogue_cost = %d .\n", inside_cost,
                 prologue_cost, epilogue_cost);

  return true;
}


/* Function vect_model_induction_cost.

   Models cost for induction operations.  */

static void
vect_model_induction_cost (stmt_vec_info stmt_info, int ncopies)
{
  loop_vec_info loop_vinfo = STMT_VINFO_LOOP_VINFO (stmt_info);
  void *target_cost_data = LOOP_VINFO_TARGET_COST_DATA (loop_vinfo);
  unsigned inside_cost, prologue_cost;

  /* loop cost for vec_loop.  */
  inside_cost = add_stmt_cost (target_cost_data, ncopies, vector_stmt,
			       stmt_info, 0, vect_body);

  /* prologue cost for vec_init and vec_step.  */
  prologue_cost = add_stmt_cost (target_cost_data, 2, scalar_to_vec,
				 stmt_info, 0, vect_prologue);

  if (dump_enabled_p ())
    dump_printf_loc (MSG_NOTE, vect_location,
                     "vect_model_induction_cost: inside_cost = %d, "
                     "prologue_cost = %d .\n", inside_cost, prologue_cost);
}


/* Function get_initial_def_for_induction

   Input:
   STMT - a stmt that performs an induction operation in the loop.
   IV_PHI - the initial value of the induction variable

   Output:
   Return a vector variable, initialized with the first VF values of
   the induction variable.  E.g., for an iv with IV_PHI='X' and
   evolution S, for a vector of 4 units, we want to return:
   [X, X + S, X + 2*S, X + 3*S].  */

static tree
get_initial_def_for_induction (gimple *iv_phi)
{
  stmt_vec_info stmt_vinfo = vinfo_for_stmt (iv_phi);
  loop_vec_info loop_vinfo = STMT_VINFO_LOOP_VINFO (stmt_vinfo);
  struct loop *loop = LOOP_VINFO_LOOP (loop_vinfo);
  tree vectype;
  poly_uint64 nunits;
  edge pe = loop_preheader_edge (loop);
  struct loop *iv_loop;
  basic_block new_bb;
  tree new_vec, vec_init, vec_step, t;
  tree new_name;
  gimple *new_stmt;
  gphi *induction_phi;
  tree induc_def, vec_def, vec_dest;
  tree init_expr, step_expr;
  tree vf = LOOP_VINFO_CAPPED_VECT_FACTOR (loop_vinfo);
  unsigned int i;
  unsigned int ncopies;
  tree expr;
  stmt_vec_info phi_info = vinfo_for_stmt (iv_phi);
  bool nested_in_vect_loop = false;
  gimple_seq stmts;
  imm_use_iterator imm_iter;
  use_operand_p use_p;
  gimple *exit_phi;
  edge latch_e;
  tree loop_arg;
  gimple_stmt_iterator si;
  basic_block bb = gimple_bb (iv_phi);
  tree stepvectype;
  tree resvectype;

  /* Is phi in an inner-loop, while vectorizing an enclosing outer-loop?  */
  if (nested_in_vect_loop_p (loop, iv_phi))
    {
      nested_in_vect_loop = true;
      iv_loop = loop->inner;
    }
  else
    iv_loop = loop;
  gcc_assert (iv_loop == (gimple_bb (iv_phi))->loop_father);

  latch_e = loop_latch_edge (iv_loop);
  loop_arg = PHI_ARG_DEF_FROM_EDGE (iv_phi, latch_e);

  step_expr = STMT_VINFO_LOOP_PHI_EVOLUTION_PART (phi_info);
  gcc_assert (step_expr != NULL_TREE);

  pe = loop_preheader_edge (iv_loop);
  init_expr = PHI_ARG_DEF_FROM_EDGE (iv_phi,
				     loop_preheader_edge (iv_loop));

  vectype = get_vectype_for_scalar_type (TREE_TYPE (init_expr));
  resvectype = get_vectype_for_scalar_type (TREE_TYPE (PHI_RESULT (iv_phi)));
  gcc_assert (vectype);
  nunits = TYPE_VECTOR_SUBPARTS (vectype);
  ncopies = vect_get_num_copies (loop_vinfo, vectype);

  gcc_assert (phi_info);
  gcc_assert (ncopies >= 1);

  /* Convert the initial value and step to the desired type.  */
  stmts = NULL;
  init_expr = gimple_convert (&stmts, TREE_TYPE (vectype), init_expr);
  step_expr = gimple_convert (&stmts, TREE_TYPE (vectype), step_expr);

  /* If we are using the loop mask to "peel" for alignment then we need
     to adjust the start value here.  */
  tree skip_elems = LOOP_VINFO_MASKED_SKIP_ELEMS (loop_vinfo);
  if (skip_elems)
    {
      if (FLOAT_TYPE_P (vectype))
	skip_elems = gimple_build (&stmts, FLOAT_EXPR, TREE_TYPE (vectype),
				   skip_elems);
      else
	skip_elems = gimple_convert (&stmts, TREE_TYPE (vectype), skip_elems);
      tree skip_step = gimple_build (&stmts, MULT_EXPR, TREE_TYPE (vectype),
				     skip_elems, step_expr);
      init_expr = gimple_build (&stmts, MINUS_EXPR, TREE_TYPE (vectype),
				init_expr, skip_step);
    }

  if (stmts)
    {
      new_bb = gsi_insert_seq_on_edge_immediate (pe, stmts);
      gcc_assert (!new_bb);
    }

  /* Create the vector that holds the initial_value of the induction.  */
  if (nested_in_vect_loop)
    {
      /* iv_loop is nested in the loop to be vectorized.  init_expr had already
	 been created during vectorization of previous stmts.  We obtain it
	 from the STMT_VINFO_VEC_STMT of the defining stmt.  */
      vec_init = vect_get_vec_def_for_operand (init_expr, iv_phi);
      /* If the initial value is not of proper type, convert it.  */
      if (!useless_type_conversion_p (vectype, TREE_TYPE (vec_init)))
	{
	  new_stmt
	    = gimple_build_assign (vect_get_new_ssa_name (vectype,
							  vect_simple_var,
							  "vec_iv_"),
				   VIEW_CONVERT_EXPR,
				   build1 (VIEW_CONVERT_EXPR, vectype,
					   vec_init));
	  vec_init = gimple_assign_lhs (new_stmt);
	  new_bb = gsi_insert_on_edge_immediate (loop_preheader_edge (iv_loop),
						 new_stmt);
	  gcc_assert (!new_bb);
	  set_vinfo_for_stmt (new_stmt,
			      new_stmt_vec_info (new_stmt, loop_vinfo));
	}
    }
  else
    {
      /* iv_loop is the loop to be vectorized. Create:
	 vec_init = [X, X+S, X+2*S, X+3*S] (S = step_expr, X = init_expr)  */
      stmts = NULL;
      new_name = gimple_convert (&stmts, TREE_TYPE (vectype), init_expr);

      unsigned HOST_WIDE_INT const_nunits;
      if (nunits.is_constant (&const_nunits))
	{
	  tree *elts = XALLOCAVEC (tree, const_nunits);
	  elts[0] = new_name;
	  for (i = 1; i < const_nunits; i++)
	    {
	      /* Create: new_name_i = new_name + step_expr.  */
	      new_name = gimple_build (&stmts, PLUS_EXPR, TREE_TYPE (new_name),
				       new_name, step_expr);
	      elts[i] = new_name;
	    }
	  /* Create a vector from [new_name_0, new_name_1, ...,
	     new_name_nunits-1]  */
	  new_vec = gimple_build_vector (&stmts, vectype, const_nunits, elts);
	}
      else if (INTEGRAL_TYPE_P (TREE_TYPE (step_expr)))
	new_vec = gimple_build (&stmts, VEC_SERIES_EXPR, vectype,
				new_name, step_expr);
      else
	{
	  gcc_assert (SCALAR_FLOAT_TYPE_P (TREE_TYPE (step_expr)));
	  gcc_assert (flag_associative_math);
	  tree index = build_index_vector (vectype, 0, 1);
	  tree base_vec = gimple_build_vector_from_val (&stmts, vectype,
							new_name);
	  tree step_vec = gimple_build_vector_from_val (&stmts, vectype,
							step_expr);
	  new_vec = gimple_build (&stmts, FLOAT_EXPR, vectype, index);
	  new_vec = gimple_build (&stmts, MULT_EXPR, vectype,
				  new_vec, step_vec);
	  new_vec = gimple_build (&stmts, PLUS_EXPR, vectype,
				  new_vec, base_vec);
	}

      if (stmts)
	{
	  new_bb = gsi_insert_seq_on_edge_immediate (pe, stmts);
	  gcc_assert (!new_bb);
	}

      vec_init = vect_init_vector (iv_phi, new_vec, vectype, NULL);
    }

  /* Create the vector that holds the step of the induction.  */
  if (LOOP_VINFO_FIRSTFAULTING_EXECUTION (loop_vinfo))
    {
      bool insert_after;
      standard_iv_increment_position (loop, &si, &insert_after);
      gcc_assert (!insert_after);

      t = LOOP_VINFO_FIRSTFAULTING_ITER (loop_vinfo);
      tree step_type = TREE_TYPE (step_expr);
      gimple_seq seq = NULL;

      /* Create scalar version of step.  */
      t = gimple_convert (&seq, step_type, t);

      /* Create vector version of step.  */
      stepvectype = get_vectype_for_scalar_type (TREE_TYPE (step_expr));
      gcc_assert (stepvectype);
      new_vec = gimple_build_vector_from_val (&seq, stepvectype, t);
      gsi_insert_seq_before (&si, seq, GSI_SAME_STMT);
      vec_step = vect_init_vector (iv_phi, new_vec, stepvectype, &si);
    }
  else
    {
      si = gsi_after_labels (bb);

      /* Create the vector that holds the step of the induction.  */
      if (nested_in_vect_loop)
	/* iv_loop is nested in the loop to be vectorized.  Generate:
	   vec_step = [S, S, S, S]  */
	new_name = step_expr;
      else
	{
	  /* iv_loop is the loop to be vectorized.  Generate:
	     vec_step = [VF*S, VF*S, VF*S, VF*S]  */
	  gimple_seq seq = NULL;
	  if (SCALAR_FLOAT_TYPE_P (TREE_TYPE (step_expr)))
	    expr = gimple_build (&seq, FLOAT_EXPR, TREE_TYPE (step_expr), vf);
	  else
	    expr = gimple_convert (&seq, TREE_TYPE (step_expr), vf);
	  new_name = gimple_build (&seq, MULT_EXPR, TREE_TYPE (step_expr),
				   expr, step_expr);
	  if (seq)
	    {
	      new_bb = gsi_insert_seq_on_edge_immediate (pe, seq);
	      gcc_assert (!new_bb);
	    }
	}

      t = unshare_expr (new_name);
      gcc_assert (constant_tree_p (new_name)
		  || TREE_CODE (new_name) == SSA_NAME);
      stepvectype = get_vectype_for_scalar_type (TREE_TYPE (new_name));
      gcc_assert (stepvectype);
      new_vec = build_vector_from_val (stepvectype, t);
      vec_step = vect_init_vector (iv_phi, new_vec, stepvectype, NULL);
    }


  /* Create the following def-use cycle:
     loop prolog:
         vec_init = ...
	 vec_step = ...
     loop:
         vec_iv = PHI <vec_init, vec_loop>
         ...
         STMT
         ...
         vec_loop = vec_iv + vec_step;  */

  /* Create the induction-phi that defines the induction-operand.  */
  vec_dest = vect_get_new_vect_var (vectype, vect_simple_var, "vec_iv_");
  induction_phi = create_phi_node (vec_dest, iv_loop->header);
  set_vinfo_for_stmt (induction_phi,
		      new_stmt_vec_info (induction_phi, loop_vinfo));
  induc_def = PHI_RESULT (induction_phi);

  /* Create the iv update inside the loop  */
  new_stmt = gimple_build_assign (vec_dest, PLUS_EXPR, induc_def, vec_step);
  vec_def = make_ssa_name (vec_dest, new_stmt);
  gimple_assign_set_lhs (new_stmt, vec_def);
  gsi_insert_before (&si, new_stmt, GSI_SAME_STMT);
  set_vinfo_for_stmt (new_stmt, new_stmt_vec_info (new_stmt, loop_vinfo));

  /* Set the arguments of the phi node:  */
  add_phi_arg (induction_phi, vec_init, pe, UNKNOWN_LOCATION);
  add_phi_arg (induction_phi, vec_def, loop_latch_edge (iv_loop),
	       UNKNOWN_LOCATION);


  /* In case that vectorization factor (VF) is bigger than the number
     of elements that we can fit in a vectype (nunits), we have to generate
     more than one vector stmt - i.e - we need to "unroll" the
     vector stmt by a factor VF/nunits.  For more details see documentation
     in vectorizable_operation.  */

  if (ncopies > 1)
    {
      gimple_seq seq = NULL;
      stmt_vec_info prev_stmt_vinfo;
      /* FORNOW. This restriction should be relaxed.  */
      gcc_assert (!nested_in_vect_loop);

      if (LOOP_VINFO_FIRSTFAULTING_EXECUTION (loop_vinfo))
	si = gsi_after_labels (bb);

      /* Create the vector that holds the step of the induction.  */
      if (SCALAR_FLOAT_TYPE_P (TREE_TYPE (step_expr)))
	{
	  expr = build_int_cst (integer_type_node, nunits);
	  expr = gimple_build (&seq, FLOAT_EXPR, TREE_TYPE (step_expr), expr);
	}
      else
	expr = build_int_cst (TREE_TYPE (step_expr), nunits);
      new_name = gimple_build (&seq, MULT_EXPR, TREE_TYPE (step_expr),
			       expr, step_expr);
      if (seq)
	{
	  new_bb = gsi_insert_seq_on_edge_immediate (pe, seq);
	  gcc_assert (!new_bb);
	}

      t = unshare_expr (new_name);
      gcc_assert (constant_tree_p (new_name)
		  || TREE_CODE (new_name) == SSA_NAME);

      new_vec = build_vector_from_val (stepvectype, t);
      vec_step = vect_init_vector (iv_phi, new_vec, stepvectype, NULL);

      vec_def = induc_def;
      prev_stmt_vinfo = vinfo_for_stmt (induction_phi);
      for (i = 1; i < ncopies; i++)
	{
	  /* vec_i = vec_prev + vec_step  */
	  new_stmt = gimple_build_assign (vec_dest, PLUS_EXPR,
					  vec_def, vec_step);
	  vec_def = make_ssa_name (vec_dest, new_stmt);
	  gimple_assign_set_lhs (new_stmt, vec_def);
 
	  gsi_insert_before (&si, new_stmt, GSI_SAME_STMT);
	  if (!useless_type_conversion_p (resvectype, vectype))
	    {
	      new_stmt
		= gimple_build_assign
			(vect_get_new_vect_var (resvectype, vect_simple_var,
						"vec_iv_"),
			 VIEW_CONVERT_EXPR,
			 build1 (VIEW_CONVERT_EXPR, resvectype,
				 gimple_assign_lhs (new_stmt)));
	      gimple_assign_set_lhs (new_stmt,
				     make_ssa_name
				       (gimple_assign_lhs (new_stmt), new_stmt));
	      gsi_insert_before (&si, new_stmt, GSI_SAME_STMT);
	    }
	  set_vinfo_for_stmt (new_stmt,
			      new_stmt_vec_info (new_stmt, loop_vinfo));
	  STMT_VINFO_RELATED_STMT (prev_stmt_vinfo) = new_stmt;
	  prev_stmt_vinfo = vinfo_for_stmt (new_stmt);
	}
    }

  if (nested_in_vect_loop)
    {
      /* Find the loop-closed exit-phi of the induction, and record
         the final vector of induction results:  */
      exit_phi = NULL;
      FOR_EACH_IMM_USE_FAST (use_p, imm_iter, loop_arg)
        {
	  gimple *use_stmt = USE_STMT (use_p);
	  if (is_gimple_debug (use_stmt))
	    continue;

	  if (!flow_bb_inside_loop_p (iv_loop, gimple_bb (use_stmt)))
	    {
	      exit_phi = use_stmt;
	      break;
	    }
        }
      if (exit_phi)
	{
	  stmt_vec_info stmt_vinfo = vinfo_for_stmt (exit_phi);
	  /* FORNOW. Currently not supporting the case that an inner-loop induction
	     is not used in the outer-loop (i.e. only outside the outer-loop).  */
	  gcc_assert (STMT_VINFO_RELEVANT_P (stmt_vinfo)
		      && !STMT_VINFO_LIVE_P (stmt_vinfo));

	  STMT_VINFO_VEC_STMT (stmt_vinfo) = new_stmt;
	  if (dump_enabled_p ())
	    {
	      dump_printf_loc (MSG_NOTE, vect_location,
			       "vector of inductions after inner-loop:");
	      dump_gimple_stmt (MSG_NOTE, TDF_SLIM, new_stmt, 0);
	    }
	}
    }


  if (dump_enabled_p ())
    {
      dump_printf_loc (MSG_NOTE, vect_location,
		       "transform induction: created def-use cycle: ");
      dump_gimple_stmt (MSG_NOTE, TDF_SLIM, induction_phi, 0);
      dump_gimple_stmt (MSG_NOTE, TDF_SLIM,
			SSA_NAME_DEF_STMT (vec_def), 0);
    }

  STMT_VINFO_VEC_STMT (phi_info) = induction_phi;
  if (!useless_type_conversion_p (resvectype, vectype))
    {
      new_stmt = gimple_build_assign (vect_get_new_vect_var (resvectype,
							     vect_simple_var,
							     "vec_iv_"),
				      VIEW_CONVERT_EXPR,
				      build1 (VIEW_CONVERT_EXPR, resvectype,
					      induc_def));
      induc_def = make_ssa_name (gimple_assign_lhs (new_stmt), new_stmt);
      gimple_assign_set_lhs (new_stmt, induc_def);
      si = gsi_after_labels (bb);
      gsi_insert_before (&si, new_stmt, GSI_SAME_STMT);
      set_vinfo_for_stmt (new_stmt,
			  new_stmt_vec_info (new_stmt, loop_vinfo));
      STMT_VINFO_RELATED_STMT (vinfo_for_stmt (new_stmt))
	= STMT_VINFO_RELATED_STMT (vinfo_for_stmt (induction_phi));
    }

  return induc_def;
}


/* Function get_initial_def_for_reduction

   Input:
   STMT - a stmt that performs a reduction operation in the loop.
   INIT_VAL - the initial value of the reduction variable

   Output:
   ADJUSTMENT_DEF - a tree that holds a value to be added to the final result
        of the reduction (used for adjusting the epilog - see below).
   Return a vector variable, initialized according to the operation that STMT
        performs. This vector will be used as the initial value of the
        vector of partial results.

   Option1 (adjust in epilog): Initialize the vector as follows:
     add/bit or/xor:    [0,0,...,0,0]
     mult/bit and:      [1,1,...,1,1]
     min/max/cond_expr: [init_val,init_val,..,init_val,init_val]
   and when necessary (e.g. add/mult case) let the caller know
   that it needs to adjust the result by init_val.

   Option2: Initialize the vector as follows:
     add/bit or/xor:    [init_val,0,0,...,0]
     mult/bit and:      [init_val,1,1,...,1]
     min/max/cond_expr: [init_val,init_val,...,init_val]
   and no adjustments are needed.

   For example, for the following code:

   s = init_val;
   for (i=0;i<n;i++)
     s = s + a[i];

   STMT is 's = s + a[i]', and the reduction variable is 's'.
   For a vector of 4 units, we want to return either [0,0,0,init_val],
   or [0,0,0,0] and let the caller know that it needs to adjust
   the result at the end by 'init_val'.

   FORNOW, we are using the 'adjust in epilog' scheme, because this way the
   initialization vector is simpler (same element in all entries), if
   ADJUSTMENT_DEF is not NULL, and Option2 otherwise.

   A cost model should help decide between these two schemes.  */

static tree
get_initial_def_for_reduction (gimple *stmt, tree init_val,
                               tree *adjustment_def)
{
  stmt_vec_info stmt_vinfo = vinfo_for_stmt (stmt);
  loop_vec_info loop_vinfo = STMT_VINFO_LOOP_VINFO (stmt_vinfo);
  struct loop *loop = LOOP_VINFO_LOOP (loop_vinfo);
  tree scalar_type = TREE_TYPE (init_val);
  tree vectype = get_vectype_for_scalar_type (scalar_type);
  poly_uint64 nunits;
  enum tree_code code = gimple_assign_rhs_code (stmt);
  tree def_for_init;
  tree init_def;
  tree *elts;
  unsigned int i;
  bool nested_in_vect_loop = false;
  REAL_VALUE_TYPE real_init_val = dconst0;
  int int_init_val = 0;
  gimple *def_stmt = NULL;
  gimple_seq stmts = NULL;
  unsigned HOST_WIDE_INT count;

  gcc_assert (vectype);
  nunits = TYPE_VECTOR_SUBPARTS (vectype);

  gcc_assert (POINTER_TYPE_P (scalar_type) || INTEGRAL_TYPE_P (scalar_type)
	      || SCALAR_FLOAT_TYPE_P (scalar_type));

  if (nested_in_vect_loop_p (loop, stmt))
    nested_in_vect_loop = true;
  else
    gcc_assert (loop == (gimple_bb (stmt))->loop_father);

  /* In case of double reduction we only create a vector variable to be put
     in the reduction phi node.  The actual statement creation is done in
     vect_create_epilog_for_reduction.  */
  if (adjustment_def && nested_in_vect_loop
      && TREE_CODE (init_val) == SSA_NAME
      && (def_stmt = SSA_NAME_DEF_STMT (init_val))
      && gimple_code (def_stmt) == GIMPLE_PHI
      && flow_bb_inside_loop_p (loop, gimple_bb (def_stmt))
      && vinfo_for_stmt (def_stmt)
      && STMT_VINFO_DEF_TYPE (vinfo_for_stmt (def_stmt))
          == vect_double_reduction_def)
    {
      *adjustment_def = NULL;
      return vect_create_destination_var (init_val, vectype);
    }

  /* In case of a nested reduction do not use an adjustment def as
     that case is not supported by the epilogue generation correctly
     if ncopies is not one.  */
  if (adjustment_def && nested_in_vect_loop)
    {
      *adjustment_def = NULL;
      return vect_get_vec_def_for_operand (init_val, stmt);
    }

  switch (code)
    {
      case WIDEN_SUM_EXPR:
      case DOT_PROD_EXPR:
      case SAD_EXPR:
      case PLUS_EXPR:
      case MINUS_EXPR:
      case BIT_IOR_EXPR:
      case BIT_XOR_EXPR:
      case MULT_EXPR:
      case BIT_AND_EXPR:
        /* ADJUSMENT_DEF is NULL when called from
           vect_create_epilog_for_reduction to vectorize double reduction.  */
        if (adjustment_def)
	  *adjustment_def = init_val;

        if (code == MULT_EXPR)
          {
            real_init_val = dconst1;
            int_init_val = 1;
          }

        if (code == BIT_AND_EXPR)
          int_init_val = -1;

        if (SCALAR_FLOAT_TYPE_P (scalar_type))
          def_for_init = build_real (scalar_type, real_init_val);
        else
          def_for_init = build_int_cst (scalar_type, int_init_val);

        /* Option1: the first element is '0' or '1' as well.  */
        if (adjustment_def)
	  {
	    init_def = build_vector_from_val (vectype, def_for_init);
	    break;
	  }

	if (!nunits.is_constant (&count))
	  {
	    init_def = build_vector_from_val (vectype, def_for_init);
	    gcall *call = gimple_build_call_internal (IFN_VEC_SHL_INSERT,
						      2, init_def, init_val);
	    init_def = make_ssa_name (vectype);
	    gimple_call_set_lhs (call, init_def);
	    gsi_insert_on_edge_immediate (loop_preheader_edge (loop), call);
	    break;
	  }

	/* Create a vector of '0' or '1' except the first element.  */
	elts = XALLOCAVEC (tree, count);
	for (i = count - 1; i > 0; --i)
	  elts[i] = def_for_init;

        /* Option2: the first element is INIT_VAL.  */
	elts[0] = init_val;
        if (TREE_CONSTANT (init_val))
	  init_def = build_vector (vectype, count, elts);
        else
	  {
	    vec<constructor_elt, va_gc> *v;
	    vec_alloc (v, count);
	    CONSTRUCTOR_APPEND_ELT (v, NULL_TREE, init_val);
	    for (i = 1; i < count; ++i)
	      CONSTRUCTOR_APPEND_ELT (v, NULL_TREE, elts[i]);
	    init_def = build_constructor (vectype, v);
	  }

        break;

      case MIN_EXPR:
      case MAX_EXPR:
      case COND_EXPR:
	if (adjustment_def)
          {
	    *adjustment_def = NULL_TREE;
	    if (! REDUCTION_IS_FULL_COND_REDUCTION_P
			(STMT_VINFO_VEC_REDUCTION_TYPE (stmt_vinfo)))
	      {
		init_def = vect_get_vec_def_for_operand (init_val, stmt);
		break;
	      }
	  }
	init_val = gimple_convert (&stmts, TREE_TYPE (vectype), init_val);
	if (! gimple_seq_empty_p (stmts))
	  gsi_insert_seq_on_edge_immediate (loop_preheader_edge (loop), stmts);
	init_def = build_vector_from_val (vectype, init_val);
	break;

      default:
        gcc_unreachable ();
    }

  return init_def;
}

/* Function vect_create_epilog_for_reduction

   Create code at the loop-epilog to finalize the result of a reduction
   computation. 
  
   VECT_DEFS is list of vector of partial results, i.e., the lhs's of vector 
     reduction statements. 
   STMT is the scalar reduction stmt that is being vectorized.
   NCOPIES is > 1 in case the vectorization factor (VF) is bigger than the
     number of elements that we can fit in a vectype (nunits).  In this case
     we have to generate more than one vector stmt - i.e - we need to "unroll"
     the vector stmt by a factor VF/nunits.  For more details see documentation
     in vectorizable_operation.
   REDUC_CODE is the tree-code for the epilog reduction.
   REDUCTION_PHIS is a list of the phi-nodes that carry the reduction 
     computation.
   REDUC_INDEX is the index of the operand in the right hand side of the 
     statement that is defined by REDUCTION_PHI.
   DOUBLE_REDUC is TRUE if double reduction phi nodes should be handled.
   SLP_NODE is an SLP node containing a group of reduction statements. The 
     first one in this group is STMT.
   INDUCTION_INDEX is the index of the loop for condition reductions.
     Otherwise it is undefined.
   SCALAR_IDENTITY is the reduction identity value, or null if none.

   This function:
   1. Creates the reduction def-use cycles: sets the arguments for 
      REDUCTION_PHIS:
      The loop-entry argument is the vectorized initial-value of the reduction.
      The loop-latch argument is taken from VECT_DEFS - the vector of partial 
      sums.
   2. "Reduces" each vector of partial results VECT_DEFS into a single result,
      by applying the operation specified by REDUC_CODE if available, or by 
      other means (whole-vector shifts or a scalar loop).
      The function also creates a new phi node at the loop exit to preserve
      loop-closed form, as illustrated below.

     The flow at the entry to this function:

        loop:
          vec_def = phi <null, null>            # REDUCTION_PHI
          VECT_DEF = vector_stmt                # vectorized form of STMT
          s_loop = scalar_stmt                  # (scalar) STMT
        loop_exit:
          s_out0 = phi <s_loop>                 # (scalar) EXIT_PHI
          use <s_out0>
          use <s_out0>

     The above is transformed by this function into:

        loop:
          vec_def = phi <vec_init, VECT_DEF>    # REDUCTION_PHI
          VECT_DEF = vector_stmt                # vectorized form of STMT
          s_loop = scalar_stmt                  # (scalar) STMT
        loop_exit:
          s_out0 = phi <s_loop>                 # (scalar) EXIT_PHI
          v_out1 = phi <VECT_DEF>               # NEW_EXIT_PHI
          v_out2 = reduce <v_out1>
          s_out3 = extract_field <v_out2, 0>
          s_out4 = adjust_result <s_out3>
          use <s_out4>
          use <s_out4>
*/

static void
vect_create_epilog_for_reduction (vec<tree> vect_defs, gimple *stmt,
				  int ncopies, enum tree_code reduc_code,
				  vec<gimple *> reduction_phis,
                                  int reduc_index, bool double_reduc, 
				  slp_tree slp_node, tree cond_reduc_res,
				  tree scalar_identity)
{
  stmt_vec_info stmt_info = vinfo_for_stmt (stmt);
  stmt_vec_info prev_phi_info;
  tree vectype;
  machine_mode mode;
  loop_vec_info loop_vinfo = STMT_VINFO_LOOP_VINFO (stmt_info);
  struct loop *loop = LOOP_VINFO_LOOP (loop_vinfo), *outer_loop = NULL;
  basic_block exit_bb;
  tree scalar_dest;
  tree scalar_type;
  gimple *new_phi = NULL, *phi;
  gimple_stmt_iterator exit_gsi;
  tree vec_dest;
  tree new_temp = NULL_TREE, new_dest, new_name, new_scalar_dest;
  gimple *epilog_stmt = NULL;
  enum tree_code code = gimple_assign_rhs_code (stmt);
  gimple *exit_phi;
  tree bitsize;
  tree adjustment_def = NULL;
  tree vec_initial_def = NULL;
  tree reduction_op, expr, def, initial_def = NULL;
  tree orig_name, scalar_result;
  imm_use_iterator imm_iter, phi_imm_iter;
  use_operand_p use_p, phi_use_p;
  gimple *use_stmt, *orig_stmt, *reduction_phi = NULL;
  bool nested_in_vect_loop = false;
  auto_vec<gimple *> new_phis;
  auto_vec<gimple *> inner_phis;
  enum vect_def_type dt = vect_unknown_def_type;
  int j, i;
  auto_vec<tree> scalar_results;
  unsigned int group_size = 1, k, ratio;
  auto_vec<tree> vec_initial_defs;
  auto_vec<gimple *> phis;
  bool slp_reduc = false;
  bool direct_slp_reduc;
  tree new_phi_result;
  gimple *inner_phi = NULL;

  if (slp_node)
    group_size = SLP_TREE_SCALAR_STMTS (slp_node).length (); 

  if (nested_in_vect_loop_p (loop, stmt))
    {
      outer_loop = loop;
      loop = loop->inner;
      nested_in_vect_loop = true;
      gcc_assert (!slp_node);
    }

  reduction_op = get_reduction_op (stmt, reduc_index);

  vectype = get_vectype_for_scalar_type (TREE_TYPE (reduction_op));
  gcc_assert (vectype);
  mode = TYPE_MODE (vectype);

  /* 1. Create the reduction def-use cycle:
     Set the arguments of REDUCTION_PHIS, i.e., transform

        loop:
          vec_def = phi <null, null>            # REDUCTION_PHI
          VECT_DEF = vector_stmt                # vectorized form of STMT
          ...

     into:

        loop:
          vec_def = phi <vec_init, VECT_DEF>    # REDUCTION_PHI
          VECT_DEF = vector_stmt                # vectorized form of STMT
          ...

     (in case of SLP, do it for all the phis). */

  /* Get the loop-entry arguments.  */
  enum vect_def_type initial_def_dt = vect_unknown_def_type;
  if (slp_node)
    vect_get_vec_defs (reduction_op, NULL_TREE, stmt, &vec_initial_defs,
                       NULL, slp_node, reduc_index);
  else
    {
      /* Get at the scalar def before the loop, that defines the initial value
	 of the reduction variable.  */
      gimple *def_stmt = SSA_NAME_DEF_STMT (reduction_op);
      initial_def = PHI_ARG_DEF_FROM_EDGE (def_stmt,
					   loop_preheader_edge (loop));
      vect_is_simple_use (initial_def, loop_vinfo, &def_stmt, &initial_def_dt);
      vec_initial_def = get_initial_def_for_reduction (stmt, initial_def,
						       &adjustment_def);
      vec_initial_defs.create (1);
      vec_initial_defs.quick_push (vec_initial_def);
    }

  /* Set phi nodes arguments.  */
  FOR_EACH_VEC_ELT (reduction_phis, i, phi)
    {
      tree vec_init_def, def;
      gimple_seq stmts;
      vec_init_def = force_gimple_operand (vec_initial_defs[i], &stmts,
					   true, NULL_TREE);
      if (stmts)
	gsi_insert_seq_on_edge_immediate (loop_preheader_edge (loop), stmts);

      def = vect_defs[i];
      for (j = 0; j < ncopies; j++)
        {
	  if (j != 0)
	    {
	      phi = STMT_VINFO_RELATED_STMT (vinfo_for_stmt (phi));
	      if (nested_in_vect_loop)
		vec_init_def
		  = vect_get_vec_def_for_stmt_copy (initial_def_dt,
						    vec_init_def);
	    }

	  /* Set the loop-entry arg of the reduction-phi.  */

	  if (STMT_VINFO_VEC_REDUCTION_TYPE (stmt_info)
	      == INTEGER_INDUC_COND_REDUCTION)
	    {
	      /* Initialise the reduction phi to zero.  This prevents initial
		 values of non-zero interferring with the reduction op.  */
	      gcc_assert (ncopies == 1);
	      gcc_assert (i == 0);

	      tree vec_init_def_type = TREE_TYPE (vec_init_def);
	      tree zero_vec = build_zero_cst (vec_init_def_type);

	      add_phi_arg (as_a <gphi *> (phi), zero_vec,
			   loop_preheader_edge (loop), UNKNOWN_LOCATION);
	    }
	  else
	    add_phi_arg (as_a <gphi *> (phi), vec_init_def,
			 loop_preheader_edge (loop), UNKNOWN_LOCATION);

          /* Set the loop-latch arg for the reduction-phi.  */
          if (j > 0)
            def = vect_get_vec_def_for_stmt_copy (vect_unknown_def_type, def);

          add_phi_arg (as_a <gphi *> (phi), def, loop_latch_edge (loop),
		       UNKNOWN_LOCATION);

          if (dump_enabled_p ())
            {
              dump_printf_loc (MSG_NOTE, vect_location,
			       "transform reduction: created def-use cycle: ");
              dump_gimple_stmt (MSG_NOTE, TDF_SLIM, phi, 0);
              dump_gimple_stmt (MSG_NOTE, TDF_SLIM, SSA_NAME_DEF_STMT (def), 0);
            }
        }
    }

  /* 2. Create epilog code.
        The reduction epilog code operates across the elements of the vector
        of partial results computed by the vectorized loop.
        The reduction epilog code consists of:

        step 1: compute the scalar result in a vector (v_out2)
        step 2: extract the scalar result (s_out3) from the vector (v_out2)
        step 3: adjust the scalar result (s_out3) if needed.

        Step 1 can be accomplished using one the following three schemes:
          (scheme 1) using reduc_code, if available.
          (scheme 2) using whole-vector shifts, if available.
          (scheme 3) using a scalar loop. In this case steps 1+2 above are
                     combined.

          The overall epilog code looks like this:

          s_out0 = phi <s_loop>         # original EXIT_PHI
          v_out1 = phi <VECT_DEF>       # NEW_EXIT_PHI
          v_out2 = reduce <v_out1>              # step 1
          s_out3 = extract_field <v_out2, 0>    # step 2
          s_out4 = adjust_result <s_out3>       # step 3

          (step 3 is optional, and steps 1 and 2 may be combined).
          Lastly, the uses of s_out0 are replaced by s_out4.  */


  /* 2.1 Create new loop-exit-phis to preserve loop-closed form:
         v_out1 = phi <VECT_DEF> 
         Store them in NEW_PHIS.  */

  exit_bb = single_exit (loop)->dest;
  prev_phi_info = NULL;
  new_phis.create (vect_defs.length ());
  FOR_EACH_VEC_ELT (vect_defs, i, def)
    {
      for (j = 0; j < ncopies; j++)
        {
	  tree new_def = copy_ssa_name (def);
          phi = create_phi_node (new_def, exit_bb);
          set_vinfo_for_stmt (phi, new_stmt_vec_info (phi, loop_vinfo));
          if (j == 0)
            new_phis.quick_push (phi);
          else
	    {
	      def = vect_get_vec_def_for_stmt_copy (dt, def);
	      STMT_VINFO_RELATED_STMT (prev_phi_info) = phi;
	    }

          SET_PHI_ARG_DEF (phi, single_exit (loop)->dest_idx, def);
          prev_phi_info = vinfo_for_stmt (phi);
        }
    }

  /* The epilogue is created for the outer-loop, i.e., for the loop being
     vectorized.  Create exit phis for the outer loop.  */
  if (double_reduc)
    {
      loop = outer_loop;
      exit_bb = single_exit (loop)->dest;
      inner_phis.create (vect_defs.length ());
      FOR_EACH_VEC_ELT (new_phis, i, phi)
	{
	  tree new_result = copy_ssa_name (PHI_RESULT (phi));
	  gphi *outer_phi = create_phi_node (new_result, exit_bb);
	  SET_PHI_ARG_DEF (outer_phi, single_exit (loop)->dest_idx,
			   PHI_RESULT (phi));
	  set_vinfo_for_stmt (outer_phi, new_stmt_vec_info (outer_phi,
							    loop_vinfo));
	  inner_phis.quick_push (phi);
	  new_phis[i] = outer_phi;
	  prev_phi_info = vinfo_for_stmt (outer_phi);
          while (STMT_VINFO_RELATED_STMT (vinfo_for_stmt (phi)))
            {
	      phi = STMT_VINFO_RELATED_STMT (vinfo_for_stmt (phi));
	      new_result = copy_ssa_name (PHI_RESULT (phi));
	      outer_phi = create_phi_node (new_result, exit_bb);
	      SET_PHI_ARG_DEF (outer_phi, single_exit (loop)->dest_idx,
			       PHI_RESULT (phi));
	      set_vinfo_for_stmt (outer_phi, new_stmt_vec_info (outer_phi,
								loop_vinfo));
	      STMT_VINFO_RELATED_STMT (prev_phi_info) = outer_phi;
	      prev_phi_info = vinfo_for_stmt (outer_phi);
	    }
	}
    }

  exit_gsi = gsi_after_labels (exit_bb);

  /* 2.2 Get the relevant tree-code to use in the epilog for schemes 2,3
         (i.e. when reduc_code is not available) and in the final adjustment
	 code (if needed).  Also get the original scalar reduction variable as
         defined in the loop.  In case STMT is a "pattern-stmt" (i.e. - it
         represents a reduction pattern), the tree-code and scalar-def are
         taken from the original stmt that the pattern-stmt (STMT) replaces.
         Otherwise (it is a regular reduction) - the tree-code and scalar-def
         are taken from STMT.  */

  orig_stmt = STMT_VINFO_RELATED_STMT (stmt_info);
  if (!orig_stmt)
    {
      /* Regular reduction  */
      orig_stmt = stmt;
    }
  else
    {
      /* Reduction pattern  */
      stmt_vec_info stmt_vinfo = vinfo_for_stmt (orig_stmt);
      gcc_assert (STMT_VINFO_IN_PATTERN_P (stmt_vinfo));
      gcc_assert (STMT_VINFO_RELATED_STMT (stmt_vinfo) == stmt);
    }

  code = gimple_assign_rhs_code (orig_stmt);
  /* For MINUS_EXPR the initial vector is [init_val,0,...,0], therefore,
     partial results are added and not subtracted.  */
  if (code == MINUS_EXPR) 
    code = PLUS_EXPR;
  
  scalar_dest = gimple_assign_lhs (orig_stmt);
  scalar_type = TREE_TYPE (scalar_dest);
  scalar_results.create (group_size); 
  new_scalar_dest = vect_create_destination_var (scalar_dest, NULL);
  bitsize = TYPE_SIZE (scalar_type);

  /* In case this is a reduction in an inner-loop while vectorizing an outer
     loop - we don't need to extract a single scalar result at the end of the
     inner-loop (unless it is double reduction, i.e., the use of reduction is
     outside the outer-loop).  The final vector of partial results will be used
     in the vectorized outer-loop, or reduced to a scalar result at the end of
     the outer-loop.  */
  if (nested_in_vect_loop && !double_reduc)
    goto vect_finalize_reduction;

  /* SLP reduction without reduction chain, e.g.,
     # a1 = phi <a2, a0>
     # b1 = phi <b2, b0>
     a2 = operation (a1)
     b2 = operation (b1)  */
  slp_reduc = (slp_node && !GROUP_FIRST_ELEMENT (vinfo_for_stmt (stmt)));

  /* True if we should implement SLP_REDUC using native reduction operations
     instead of scalar operations.  */
  direct_slp_reduc = (reduc_code != ERROR_MARK
		      && slp_reduc
		      && !TYPE_VECTOR_SUBPARTS (vectype).is_constant ());

  /* In case of reduction chain, e.g.,
     # a1 = phi <a3, a0>
     a2 = operation (a1)
     a3 = operation (a2),

     we may end up with more than one vector result.  Here we reduce them to
     one vector.  */
  if (GROUP_FIRST_ELEMENT (vinfo_for_stmt (stmt)) || direct_slp_reduc)
    {
      tree first_vect = PHI_RESULT (new_phis[0]);
      tree tmp;
      gassign *new_vec_stmt = NULL;

      vec_dest = vect_create_destination_var (scalar_dest, vectype);
      for (k = 1; k < new_phis.length (); k++)
        {
	  gimple *next_phi = new_phis[k];
          tree second_vect = PHI_RESULT (next_phi);

          tmp = build2 (code, vectype,  first_vect, second_vect);
          new_vec_stmt = gimple_build_assign (vec_dest, tmp);
          first_vect = make_ssa_name (vec_dest, new_vec_stmt);
          gimple_assign_set_lhs (new_vec_stmt, first_vect);
          gsi_insert_before (&exit_gsi, new_vec_stmt, GSI_SAME_STMT);
        }

      new_phi_result = first_vect;
      if (new_vec_stmt)
        {
          new_phis.truncate (0);
          new_phis.safe_push (new_vec_stmt);
        }
    }
  else
    new_phi_result = PHI_RESULT (new_phis[0]);

  if (STMT_VINFO_VEC_REDUCTION_TYPE (stmt_info) == COND_REDUCTION)
    {
      /* For condition reductions, we have a vector (NEW_PHI_RESULT) containing
	 various data values where the condition matched and another vector
	 (COND_REDUC_RES) containing all the indexes of those matches.  We
	 need to extract the last matching index (which will be the index with
	 highest value) and use this to index into the data vector.
	 For the case where there were no matches, the data vector will contain
	 all default values and the index vector will be all zeros.  */

      /* Get various versions of the type of the vector of indexes.  */
      tree index_vec_type = TREE_TYPE (cond_reduc_res);
      gcc_checking_assert (TYPE_UNSIGNED (index_vec_type));
      tree index_scalar_type = TREE_TYPE (index_vec_type);
      tree index_vec_cmp_type = build_same_sized_truth_vector_type
	(index_vec_type);

      /* Get an unsigned integer version of the type of the data vector.  */
      int scalar_precision
	= GET_MODE_PRECISION (SCALAR_TYPE_MODE (scalar_type));
      tree scalar_type_unsigned = make_unsigned_type (scalar_precision);
      tree vectype_unsigned = build_vector_type
	(scalar_type_unsigned, TYPE_VECTOR_SUBPARTS (vectype));

      /* First we need to create a vector (ZERO_VEC) of zeros and another
	 vector (MAX_INDEX_VEC) filled with the last matching index, which we
	 can create using a MAX reduction and then expanding.
	 In the case where the loop never made any matches, the max index will
	 be zero.  */

      /* Vector of {0, 0, 0,...}.  */
      tree zero_vec = make_ssa_name (vectype);
      tree zero_vec_rhs = build_zero_cst (vectype);
      gimple *zero_vec_stmt = gimple_build_assign (zero_vec, zero_vec_rhs);
      gsi_insert_before (&exit_gsi, zero_vec_stmt, GSI_SAME_STMT);

      /* Find maximum value from the vector of found indexes.  */
      tree max_index = make_ssa_name (index_scalar_type);
      gimple *max_index_stmt = gimple_build_assign (max_index, REDUC_MAX_EXPR,
						    cond_reduc_res);
      gsi_insert_before (&exit_gsi, max_index_stmt, GSI_SAME_STMT);

      /* Vector of {max_index, max_index, max_index,...}.  */
      tree max_index_vec = make_ssa_name (index_vec_type);
      tree max_index_vec_rhs = build_vector_from_val (index_vec_type,
						      max_index);
      gimple *max_index_vec_stmt = gimple_build_assign (max_index_vec,
							max_index_vec_rhs);
      gsi_insert_before (&exit_gsi, max_index_vec_stmt, GSI_SAME_STMT);

      /* Next we compare the new vector (MAX_INDEX_VEC) full of max indexes
	 with the vector (COND_REDUC_RES) of found indexes, choosing values
	 from the data vector (NEW_PHI_RESULT) for matches, 0 (ZERO_VEC)
	 otherwise.  Only one value should match, resulting in a vector
	 (VEC_COND) with one data value and the rest zeros.
	 In the case where the loop never made any matches, every index will
	 match, resulting in a vector with all data values (which will all be
	 the default value).  */

      /* Compare the max index vector to the vector of found indexes to find
	 the position of the max value.  */
      tree vec_compare = make_ssa_name (index_vec_cmp_type);
      gimple *vec_compare_stmt = gimple_build_assign (vec_compare, EQ_EXPR,
						      cond_reduc_res,
						      max_index_vec);
      gsi_insert_before (&exit_gsi, vec_compare_stmt, GSI_SAME_STMT);

      /* Use the compare to choose either values from the data vector or
	 zero.  */
      tree vec_cond = make_ssa_name (vectype);
      gimple *vec_cond_stmt = gimple_build_assign (vec_cond, VEC_COND_EXPR,
						   vec_compare, new_phi_result,
						   zero_vec);
      gsi_insert_before (&exit_gsi, vec_cond_stmt, GSI_SAME_STMT);

      /* Finally we need to extract the data value from the vector (VEC_COND)
	 into a scalar (MATCHED_DATA_REDUC).  Logically we want to do a OR
	 reduction, but because this doesn't exist, we can use a MAX reduction
	 instead.  The data value might be signed or a float so we need to cast
	 it first.
	 In the case where the loop never made any matches, the data values are
	 all identical, and so will reduce down correctly.  */

      /* Make the matched data values unsigned.  */
      tree vec_cond_cast = make_ssa_name (vectype_unsigned);
      tree vec_cond_cast_rhs = build1 (VIEW_CONVERT_EXPR, vectype_unsigned,
				       vec_cond);
      gimple *vec_cond_cast_stmt = gimple_build_assign (vec_cond_cast,
							VIEW_CONVERT_EXPR,
							vec_cond_cast_rhs);
      gsi_insert_before (&exit_gsi, vec_cond_cast_stmt, GSI_SAME_STMT);

      /* Reduce down to a scalar value.  */
      tree data_reduc = make_ssa_name (scalar_type_unsigned);
      optab ot = optab_for_tree_code (REDUC_MAX_EXPR, vectype_unsigned,
				      optab_default);
      gcc_assert (optab_handler (ot, TYPE_MODE (vectype_unsigned))
		  != CODE_FOR_nothing);
      gimple *data_reduc_stmt = gimple_build_assign (data_reduc,
						     REDUC_MAX_EXPR,
						     vec_cond_cast);
      gsi_insert_before (&exit_gsi, data_reduc_stmt, GSI_SAME_STMT);

      /* Convert the reduced value back to the result type and set as the
	 result.  */
      tree data_reduc_cast = build1 (VIEW_CONVERT_EXPR, scalar_type,
				     data_reduc);

      cond_reduc_res = data_reduc_cast;
    }

  if (REDUCTION_IS_FULL_COND_REDUCTION_P
	(STMT_VINFO_VEC_REDUCTION_TYPE (stmt_info)))
    {
      epilog_stmt = gimple_build_assign (new_scalar_dest, cond_reduc_res);
      new_temp = make_ssa_name (new_scalar_dest, epilog_stmt);
      gimple_assign_set_lhs (epilog_stmt, new_temp);
      gsi_insert_before (&exit_gsi, epilog_stmt, GSI_SAME_STMT);
      scalar_results.safe_push (new_temp);
    }
  /* 2.3 Create the reduction code, using one of the three schemes described
         above. In SLP we simply need to extract all the elements from the 
         vector (without reducing them), so we use scalar shifts.  */
  else if (reduc_code != ERROR_MARK && !slp_reduc)
    {
      tree tmp;
      tree vec_elem_type;

      /*** Case 1:  Create:
           v_out2 = reduc_expr <v_out1>  */

      if (dump_enabled_p ())
        dump_printf_loc (MSG_NOTE, vect_location,
			 "Reduce using direct vector reduction.\n");

      vec_elem_type = TREE_TYPE (TREE_TYPE (new_phi_result));
      if (!useless_type_conversion_p (scalar_type, vec_elem_type))
	{
          tree tmp_dest =
	      vect_create_destination_var (scalar_dest, vec_elem_type);
	  tmp = build1 (reduc_code, vec_elem_type, new_phi_result);
	  epilog_stmt = gimple_build_assign (tmp_dest, tmp);
	  new_temp = make_ssa_name (tmp_dest, epilog_stmt);
	  gimple_assign_set_lhs (epilog_stmt, new_temp);
	  gsi_insert_before (&exit_gsi, epilog_stmt, GSI_SAME_STMT);

	  tmp = build1 (NOP_EXPR, scalar_type, new_temp);
	}
      else
	tmp = build1 (reduc_code, scalar_type, new_phi_result);

      epilog_stmt = gimple_build_assign (new_scalar_dest, tmp);
      new_temp = make_ssa_name (new_scalar_dest, epilog_stmt);
      gimple_assign_set_lhs (epilog_stmt, new_temp);
      gsi_insert_before (&exit_gsi, epilog_stmt, GSI_SAME_STMT);

      if (STMT_VINFO_VEC_REDUCTION_TYPE (stmt_info)
	  == INTEGER_INDUC_COND_REDUCTION)
	{
	  /* Earlier we set the initial value to be zero.  Check the result
	     and if it is zero then replace with the original initial
	     value.  */
	  tree zero = build_zero_cst (scalar_type);
	  tree zcompare = build2 (EQ_EXPR, boolean_type_node, new_temp, zero);

	  tmp = make_ssa_name (new_scalar_dest);
	  epilog_stmt = gimple_build_assign (tmp, COND_EXPR, zcompare,
					     initial_def, new_temp);
	  gsi_insert_before (&exit_gsi, epilog_stmt, GSI_SAME_STMT);
	  new_temp = tmp;
	}

      scalar_results.safe_push (new_temp);
    }
  else if (direct_slp_reduc)
    {
      /* Enforced by vectorizable_reduction.  */
      gcc_assert (new_phis.length () == 1);
      gcc_assert (scalar_identity);
      gcc_assert (pow2p_hwi (group_size));

      gimple_seq seq = NULL;
      tree index = build_index_vector (vectype, 0, 1);
      tree index_type = TREE_TYPE (index);
      tree index_elt_type = TREE_TYPE (index_type);
      tree mask_type = build_same_sized_truth_vector_type (index_type);

      /* Create a vector that, for each element, identifies which of
	 the GROUP_SIZE results should use it.  */
      tree index_mask = build_int_cst (index_elt_type, group_size - 1);
      index = gimple_build (&seq, BIT_AND_EXPR, index_type, index,
			    build_vector_from_val (index_type, index_mask));

      tree vector_identity = build_vector_from_val (vectype, scalar_identity);
      for (unsigned int i = 0; i < group_size; ++i)
	{
	  /* Calculate the equivalent of:

	     sel = (index == i);

	     which selects the elements of NEW_PHI_RESULT that should
	     be included in the result.  */
	  tree compare_val = build_int_cst (index_elt_type, i);
	  compare_val = build_vector_from_val (index_type, compare_val);
	  tree sel = gimple_build (&seq, EQ_EXPR, mask_type,
				   index, compare_val);

	  /* Calculate the equivalent of:

	     vec = seq ? new_phi_result : vector_identity;

	     VEC is now suitable for a full vector reduction.  */
	  tree vec = gimple_build (&seq, VEC_COND_EXPR, vectype,
				   sel, new_phi_result, vector_identity);

	  /* Do the reduction and convert it to the appropriate type.  */
	  tree scalar = gimple_build (&seq, reduc_code,
				      TREE_TYPE (vectype), vec);
	  scalar = gimple_convert (&seq, scalar_type, scalar);
	  scalar_results.safe_push (scalar);
	}
      gsi_insert_seq_before (&exit_gsi, seq, GSI_SAME_STMT);
    }
  else
    {
      bool reduce_with_shift = have_whole_vector_shift (mode);
      int element_bitsize = tree_to_uhwi (bitsize);
      /* Enforced by vectorizable_reduction.  */
      int vec_size_in_bits = tree_to_uhwi (TYPE_SIZE (vectype));
      tree vec_temp;

      /* Regardless of whether we have a whole vector shift, if we're
         emulating the operation via tree-vect-generic, we don't want
         to use it.  Only the first round of the reduction is likely
         to still be profitable via emulation.  */
      /* ??? It might be better to emit a reduction tree code here, so that
         tree-vect-generic can expand the first round via bit tricks.  */
      if (!VECTOR_MODE_P (mode))
        reduce_with_shift = false;
      else
        {
          optab optab = optab_for_tree_code (code, vectype, optab_default);
          if (optab_handler (optab, mode) == CODE_FOR_nothing)
            reduce_with_shift = false;
        }

      if (reduce_with_shift && !slp_reduc)
        {
          int nelements = vec_size_in_bits / element_bitsize;
          unsigned char *sel = XALLOCAVEC (unsigned char, nelements);

          int elt_offset;

          tree zero_vec = build_zero_cst (vectype);
          /*** Case 2: Create:
             for (offset = nelements/2; offset >= 1; offset/=2)
                {
                  Create:  va' = vec_shift <va, offset>
                  Create:  va = vop <va, va'>
                }  */

          tree rhs;

          if (dump_enabled_p ())
            dump_printf_loc (MSG_NOTE, vect_location,
			     "Reduce using vector shifts\n");

          vec_dest = vect_create_destination_var (scalar_dest, vectype);
          new_temp = new_phi_result;
          for (elt_offset = nelements / 2;
               elt_offset >= 1;
               elt_offset /= 2)
            {
	      calc_vec_perm_mask_for_shift (elt_offset, nelements, sel);
	      tree mask = vect_gen_perm_mask_any (vectype, nelements, sel);
	      epilog_stmt = gimple_build_assign (vec_dest, VEC_PERM_EXPR,
						 new_temp, zero_vec, mask);
              new_name = make_ssa_name (vec_dest, epilog_stmt);
              gimple_assign_set_lhs (epilog_stmt, new_name);
              gsi_insert_before (&exit_gsi, epilog_stmt, GSI_SAME_STMT);

	      epilog_stmt = gimple_build_assign (vec_dest, code, new_name,
						 new_temp);
              new_temp = make_ssa_name (vec_dest, epilog_stmt);
              gimple_assign_set_lhs (epilog_stmt, new_temp);
              gsi_insert_before (&exit_gsi, epilog_stmt, GSI_SAME_STMT);
            }

	  /* 2.4  Extract the final scalar result.  Create:
	     s_out3 = extract_field <v_out2, bitpos>  */

	  if (dump_enabled_p ())
	    dump_printf_loc (MSG_NOTE, vect_location,
			     "extract scalar result\n");

	  rhs = build3 (BIT_FIELD_REF, scalar_type, new_temp,
			bitsize, bitsize_zero_node);
	  epilog_stmt = gimple_build_assign (new_scalar_dest, rhs);
	  new_temp = make_ssa_name (new_scalar_dest, epilog_stmt);
	  gimple_assign_set_lhs (epilog_stmt, new_temp);
	  gsi_insert_before (&exit_gsi, epilog_stmt, GSI_SAME_STMT);
	  scalar_results.safe_push (new_temp);
        }
      else
        {
          /*** Case 3: Create:
             s = extract_field <v_out2, 0>
             for (offset = element_size;
                  offset < vector_size;
                  offset += element_size;)
               {
                 Create:  s' = extract_field <v_out2, offset>
                 Create:  s = op <s, s'>  // For non SLP cases
               }  */

          if (dump_enabled_p ())
            dump_printf_loc (MSG_NOTE, vect_location,
			     "Reduce using scalar code.\n");

          vec_size_in_bits = tree_to_uhwi (TYPE_SIZE (vectype));
          FOR_EACH_VEC_ELT (new_phis, i, new_phi)
            {
              int bit_offset;
              if (gimple_code (new_phi) == GIMPLE_PHI)
                vec_temp = PHI_RESULT (new_phi);
              else
                vec_temp = gimple_assign_lhs (new_phi);
              tree rhs = build3 (BIT_FIELD_REF, scalar_type, vec_temp, bitsize,
                            bitsize_zero_node);
              epilog_stmt = gimple_build_assign (new_scalar_dest, rhs);
              new_temp = make_ssa_name (new_scalar_dest, epilog_stmt);
              gimple_assign_set_lhs (epilog_stmt, new_temp);
              gsi_insert_before (&exit_gsi, epilog_stmt, GSI_SAME_STMT);

              /* In SLP we don't need to apply reduction operation, so we just
                 collect s' values in SCALAR_RESULTS.  */
              if (slp_reduc)
                scalar_results.safe_push (new_temp);

              for (bit_offset = element_bitsize;
                   bit_offset < vec_size_in_bits;
                   bit_offset += element_bitsize)
                {
                  tree bitpos = bitsize_int (bit_offset);
                  tree rhs = build3 (BIT_FIELD_REF, scalar_type, vec_temp,
                                     bitsize, bitpos);

                  epilog_stmt = gimple_build_assign (new_scalar_dest, rhs);
                  new_name = make_ssa_name (new_scalar_dest, epilog_stmt);
                  gimple_assign_set_lhs (epilog_stmt, new_name);
                  gsi_insert_before (&exit_gsi, epilog_stmt, GSI_SAME_STMT);

                  if (slp_reduc)
                    {
                      /* In SLP we don't need to apply reduction operation, so 
                         we just collect s' values in SCALAR_RESULTS.  */
                      new_temp = new_name;
                      scalar_results.safe_push (new_name);
                    }
                  else
                    {
		      epilog_stmt = gimple_build_assign (new_scalar_dest, code,
							 new_name, new_temp);
                      new_temp = make_ssa_name (new_scalar_dest, epilog_stmt);
                      gimple_assign_set_lhs (epilog_stmt, new_temp);
                      gsi_insert_before (&exit_gsi, epilog_stmt, GSI_SAME_STMT);
                    }
                }
            }

          /* The only case where we need to reduce scalar results in SLP, is
             unrolling.  If the size of SCALAR_RESULTS is greater than
             GROUP_SIZE, we reduce them combining elements modulo 
             GROUP_SIZE.  */
          if (slp_reduc)
            {
              tree res, first_res, new_res;
	      gimple *new_stmt;
            
              /* Reduce multiple scalar results in case of SLP unrolling.  */
              for (j = group_size; scalar_results.iterate (j, &res);
                   j++)
                {
                  first_res = scalar_results[j % group_size];
		  new_stmt = gimple_build_assign (new_scalar_dest, code,
						  first_res, res);
                  new_res = make_ssa_name (new_scalar_dest, new_stmt);
                  gimple_assign_set_lhs (new_stmt, new_res);
                  gsi_insert_before (&exit_gsi, new_stmt, GSI_SAME_STMT);
                  scalar_results[j % group_size] = new_res;
                }
            }
          else
            /* Not SLP - we have one scalar to keep in SCALAR_RESULTS.  */
            scalar_results.safe_push (new_temp);
        }
    }
  
vect_finalize_reduction:

  if (double_reduc)
    loop = loop->inner;

  /* 2.5 Adjust the final result by the initial value of the reduction
	 variable. (When such adjustment is not needed, then
	 'adjustment_def' is zero).  For example, if code is PLUS we create:
	 new_temp = loop_exit_def + adjustment_def  */

  if (adjustment_def)
    {
      gcc_assert (!slp_reduc);
      if (nested_in_vect_loop)
	{
          new_phi = new_phis[0];
	  gcc_assert (TREE_CODE (TREE_TYPE (adjustment_def)) == VECTOR_TYPE);
	  expr = build2 (code, vectype, PHI_RESULT (new_phi), adjustment_def);
	  new_dest = vect_create_destination_var (scalar_dest, vectype);
	}
      else
	{
          new_temp = scalar_results[0];
	  gcc_assert (TREE_CODE (TREE_TYPE (adjustment_def)) != VECTOR_TYPE);
	  expr = build2 (code, scalar_type, new_temp, adjustment_def);
	  new_dest = vect_create_destination_var (scalar_dest, scalar_type);
	}

      epilog_stmt = gimple_build_assign (new_dest, expr);
      new_temp = make_ssa_name (new_dest, epilog_stmt);
      gimple_assign_set_lhs (epilog_stmt, new_temp);
      gsi_insert_before (&exit_gsi, epilog_stmt, GSI_SAME_STMT);
      if (nested_in_vect_loop)
        {
          set_vinfo_for_stmt (epilog_stmt,
                              new_stmt_vec_info (epilog_stmt, loop_vinfo));
          STMT_VINFO_RELATED_STMT (vinfo_for_stmt (epilog_stmt)) =
                STMT_VINFO_RELATED_STMT (vinfo_for_stmt (new_phi));

          if (!double_reduc)
            scalar_results.quick_push (new_temp);
          else
            scalar_results[0] = new_temp;
        }
      else
        scalar_results[0] = new_temp;

      new_phis[0] = epilog_stmt;
    }

  /* 2.6  Handle the loop-exit phis.  Replace the uses of scalar loop-exit
          phis with new adjusted scalar results, i.e., replace use <s_out0>
          with use <s_out4>.        

     Transform:
        loop_exit:
          s_out0 = phi <s_loop>                 # (scalar) EXIT_PHI
          v_out1 = phi <VECT_DEF>               # NEW_EXIT_PHI
          v_out2 = reduce <v_out1>
          s_out3 = extract_field <v_out2, 0>
          s_out4 = adjust_result <s_out3>
          use <s_out0>
          use <s_out0>

     into:

        loop_exit:
          s_out0 = phi <s_loop>                 # (scalar) EXIT_PHI
          v_out1 = phi <VECT_DEF>               # NEW_EXIT_PHI
          v_out2 = reduce <v_out1>
          s_out3 = extract_field <v_out2, 0>
          s_out4 = adjust_result <s_out3>
          use <s_out4>  
          use <s_out4> */


  /* In SLP reduction chain we reduce vector results into one vector if
     necessary, hence we set here GROUP_SIZE to 1.  SCALAR_DEST is the LHS of
     the last stmt in the reduction chain, since we are looking for the loop
     exit phi node.  */
  if (GROUP_FIRST_ELEMENT (vinfo_for_stmt (stmt)))
    {
      gimple *dest_stmt = SLP_TREE_SCALAR_STMTS (slp_node)[group_size - 1];
      /* Handle reduction patterns.  */
      if (STMT_VINFO_RELATED_STMT (vinfo_for_stmt (dest_stmt)))
	dest_stmt = STMT_VINFO_RELATED_STMT (vinfo_for_stmt (dest_stmt));

      scalar_dest = gimple_assign_lhs (dest_stmt);
      group_size = 1;
    }

  /* In SLP we may have several statements in NEW_PHIS and REDUCTION_PHIS (in 
     case that GROUP_SIZE is greater than vectorization factor).  Therefore, we
     need to match SCALAR_RESULTS with corresponding statements.  The first
     (GROUP_SIZE / number of new vector stmts) scalar results correspond to
     the first vector stmt, etc.  
     (RATIO is equal to (GROUP_SIZE / number of new vector stmts)).  */ 
  if (group_size > new_phis.length ())
    {
      ratio = group_size / new_phis.length ();
      gcc_assert (!(group_size % new_phis.length ()));
    }
  else
    ratio = 1;

  for (k = 0; k < group_size; k++)
    {
      if (k % ratio == 0)
        {
          epilog_stmt = new_phis[k / ratio];
          reduction_phi = reduction_phis[k / ratio];
	  if (double_reduc)
	    inner_phi = inner_phis[k / ratio];
        }

      if (slp_reduc)
        {
	  gimple *current_stmt = SLP_TREE_SCALAR_STMTS (slp_node)[k];

          orig_stmt = STMT_VINFO_RELATED_STMT (vinfo_for_stmt (current_stmt));
          /* SLP statements can't participate in patterns.  */
          gcc_assert (!orig_stmt);
          scalar_dest = gimple_assign_lhs (current_stmt);
        }

      phis.create (3);
      /* Find the loop-closed-use at the loop exit of the original scalar
         result.  (The reduction result is expected to have two immediate uses -
         one at the latch block, and one at the loop exit).  */
      FOR_EACH_IMM_USE_FAST (use_p, imm_iter, scalar_dest)
        if (!flow_bb_inside_loop_p (loop, gimple_bb (USE_STMT (use_p)))
	    && !is_gimple_debug (USE_STMT (use_p)))
          phis.safe_push (USE_STMT (use_p));

      /* While we expect to have found an exit_phi because of loop-closed-ssa
         form we can end up without one if the scalar cycle is dead.  */

      FOR_EACH_VEC_ELT (phis, i, exit_phi)
        {
          if (outer_loop)
            {
              stmt_vec_info exit_phi_vinfo = vinfo_for_stmt (exit_phi);
              gphi *vect_phi;

              /* FORNOW. Currently not supporting the case that an inner-loop
                 reduction is not used in the outer-loop (but only outside the
                 outer-loop), unless it is double reduction.  */
              gcc_assert ((STMT_VINFO_RELEVANT_P (exit_phi_vinfo)
                           && !STMT_VINFO_LIVE_P (exit_phi_vinfo))
                          || double_reduc);

	      if (double_reduc)
		STMT_VINFO_VEC_STMT (exit_phi_vinfo) = inner_phi;
	      else
		STMT_VINFO_VEC_STMT (exit_phi_vinfo) = epilog_stmt;
              if (!double_reduc
                  || STMT_VINFO_DEF_TYPE (exit_phi_vinfo)
                      != vect_double_reduction_def)
                continue;

              /* Handle double reduction:

                 stmt1: s1 = phi <s0, s2>  - double reduction phi (outer loop)
                 stmt2:   s3 = phi <s1, s4> - (regular) reduc phi (inner loop)
                 stmt3:   s4 = use (s3)     - (regular) reduc stmt (inner loop)
                 stmt4: s2 = phi <s4>      - double reduction stmt (outer loop)

                 At that point the regular reduction (stmt2 and stmt3) is
                 already vectorized, as well as the exit phi node, stmt4.
                 Here we vectorize the phi node of double reduction, stmt1, and
                 update all relevant statements.  */

              /* Go through all the uses of s2 to find double reduction phi
                 node, i.e., stmt1 above.  */
              orig_name = PHI_RESULT (exit_phi);
              FOR_EACH_IMM_USE_STMT (use_stmt, imm_iter, orig_name)
                {
                  stmt_vec_info use_stmt_vinfo;
                  stmt_vec_info new_phi_vinfo;
                  tree vect_phi_init, preheader_arg, vect_phi_res, init_def;
                  basic_block bb = gimple_bb (use_stmt);
		  gimple *use;

                  /* Check that USE_STMT is really double reduction phi
                     node.  */
                  if (gimple_code (use_stmt) != GIMPLE_PHI
                      || gimple_phi_num_args (use_stmt) != 2
                      || bb->loop_father != outer_loop)
                    continue;
                  use_stmt_vinfo = vinfo_for_stmt (use_stmt);
                  if (!use_stmt_vinfo
                      || STMT_VINFO_DEF_TYPE (use_stmt_vinfo)
                          != vect_double_reduction_def)
		    continue;

                  /* Create vector phi node for double reduction:
                     vs1 = phi <vs0, vs2>
                     vs1 was created previously in this function by a call to
                       vect_get_vec_def_for_operand and is stored in
                       vec_initial_def;
                     vs2 is defined by INNER_PHI, the vectorized EXIT_PHI;
                     vs0 is created here.  */

                  /* Create vector phi node.  */
                  vect_phi = create_phi_node (vec_initial_def, bb);
                  new_phi_vinfo = new_stmt_vec_info (vect_phi,
                                    loop_vec_info_for_loop (outer_loop));
                  set_vinfo_for_stmt (vect_phi, new_phi_vinfo);

                  /* Create vs0 - initial def of the double reduction phi.  */
                  preheader_arg = PHI_ARG_DEF_FROM_EDGE (use_stmt,
                                             loop_preheader_edge (outer_loop));
                  init_def = get_initial_def_for_reduction (stmt,
                                                          preheader_arg, NULL);
                  vect_phi_init = vect_init_vector (use_stmt, init_def,
                                                    vectype, NULL);

                  /* Update phi node arguments with vs0 and vs2.  */
                  add_phi_arg (vect_phi, vect_phi_init,
                               loop_preheader_edge (outer_loop),
                               UNKNOWN_LOCATION);
                  add_phi_arg (vect_phi, PHI_RESULT (inner_phi),
                               loop_latch_edge (outer_loop), UNKNOWN_LOCATION);
                  if (dump_enabled_p ())
                    {
                      dump_printf_loc (MSG_NOTE, vect_location,
				       "created double reduction phi node: ");
                      dump_gimple_stmt (MSG_NOTE, TDF_SLIM, vect_phi, 0);
                    }

                  vect_phi_res = PHI_RESULT (vect_phi);

                  /* Replace the use, i.e., set the correct vs1 in the regular
                     reduction phi node.  FORNOW, NCOPIES is always 1, so the
                     loop is redundant.  */
                  use = reduction_phi;
                  for (j = 0; j < ncopies; j++)
                    {
                      edge pr_edge = loop_preheader_edge (loop);
                      SET_PHI_ARG_DEF (use, pr_edge->dest_idx, vect_phi_res);
                      use = STMT_VINFO_RELATED_STMT (vinfo_for_stmt (use));
                    }
                }
            }
        }

      phis.release ();
      if (nested_in_vect_loop)
        {
          if (double_reduc)
            loop = outer_loop;
          else
            continue;
        }

      phis.create (3);
      /* Find the loop-closed-use at the loop exit of the original scalar
         result.  (The reduction result is expected to have two immediate uses,
         one at the latch block, and one at the loop exit).  For double
         reductions we are looking for exit phis of the outer loop.  */
      FOR_EACH_IMM_USE_FAST (use_p, imm_iter, scalar_dest)
        {
          if (!flow_bb_inside_loop_p (loop, gimple_bb (USE_STMT (use_p))))
	    {
	      if (!is_gimple_debug (USE_STMT (use_p)))
		phis.safe_push (USE_STMT (use_p));
	    }
          else
            {
              if (double_reduc && gimple_code (USE_STMT (use_p)) == GIMPLE_PHI)
                {
                  tree phi_res = PHI_RESULT (USE_STMT (use_p));

                  FOR_EACH_IMM_USE_FAST (phi_use_p, phi_imm_iter, phi_res)
                    {
                      if (!flow_bb_inside_loop_p (loop,
                                             gimple_bb (USE_STMT (phi_use_p)))
			  && !is_gimple_debug (USE_STMT (phi_use_p)))
                        phis.safe_push (USE_STMT (phi_use_p));
                    }
                }
            }
        }

      FOR_EACH_VEC_ELT (phis, i, exit_phi)
        {
          /* Replace the uses:  */
          orig_name = PHI_RESULT (exit_phi);
          scalar_result = scalar_results[k];
          FOR_EACH_IMM_USE_STMT (use_stmt, imm_iter, orig_name)
            FOR_EACH_IMM_USE_ON_STMT (use_p, imm_iter)
              SET_USE (use_p, scalar_result);
        }

      phis.release ();
    }
}

/* Return a vector of type VECTYPE that is equal to the vector select
   operation "MASK ? VEC : IDENTITY".  Insert the select statements
   before GSI.  */

static tree
merge_with_identity (gimple_stmt_iterator *gsi, tree mask, tree vectype,
		     tree vec, tree identity)
{
  tree cond = make_temp_ssa_name (vectype, NULL, "cond");
  gimple *new_stmt = gimple_build_assign (cond, VEC_COND_EXPR,
					  mask, vec, identity);
  gsi_insert_before (gsi, new_stmt, GSI_SAME_STMT);
  return cond;
}

/* Perform in-order reductions for strict FP math, as opposed to the
   tree-based method used for fast math.  For SLP this only works for
   chained reductions, as non chained reductions would require changing
   the order.  */
static bool
vectorized_strict_reduction (gimple *stmt, gimple_stmt_iterator *gsi,
			     gimple **vec_stmt, slp_tree slp_node,
			     gimple *reduc_def_stmt,
			     tree_code code, tree_code reduc_code,
			     int op_type, tree ops[3], tree vectype_in,
			     int reduc_index, tree scalar_identity,
			     vec<tree> *mask_array)
{
  int i;
  int ncopies;
  stmt_vec_info stmt_info = vinfo_for_stmt (stmt);
  loop_vec_info loop_vinfo = STMT_VINFO_LOOP_VINFO (stmt_info);
  struct loop *loop = LOOP_VINFO_LOOP (loop_vinfo);
  tree def0, op0;
  tree expr = NULL_TREE;
  tree vectype_out = STMT_VINFO_VECTYPE (stmt_info);
  gimple *new_stmt = NULL;
  auto_vec<tree> vec_oprnds0;

  if (slp_node)
    ncopies = 1;
  else
    ncopies = vect_get_num_copies (loop_vinfo, vectype_in);

  gcc_assert (!nested_in_vect_loop_p (loop, stmt));
  gcc_assert (ncopies == 1);
  gcc_assert (op_type == binary_op);
  gcc_assert (reduc_index == (code == MINUS_EXPR ? 0 : 1));
  gcc_assert (is_strict_reduction (reduc_code));

  if (slp_node)
    gcc_assert (must_eq (TYPE_VECTOR_SUBPARTS (vectype_out),
			 TYPE_VECTOR_SUBPARTS (vectype_in)));

  op0 = ops[1 - reduc_index];

  int group_size = 1;
  gimple *scalar_dest_def;
  if (slp_node)
    {
      vect_get_vec_defs (op0, NULL_TREE,
                         stmt, &vec_oprnds0, NULL, slp_node, -1);
      group_size = SLP_TREE_SCALAR_STMTS (slp_node).length ();
      scalar_dest_def = SLP_TREE_SCALAR_STMTS (slp_node)[group_size - 1];
    }
  else
    {
      tree loop_vec_def0 = vect_get_vec_def_for_operand (op0, stmt);
      vec_oprnds0.create (1);
      vec_oprnds0.quick_push (loop_vec_def0);
      scalar_dest_def = stmt;
    }

  tree scalar_dest = gimple_assign_lhs (scalar_dest_def);
  tree scalar_type = TREE_TYPE (scalar_dest);
  tree reduc_var = gimple_phi_result (reduc_def_stmt);

  int vec_num = vec_oprnds0.length ();
  tree vec_elem_type = TREE_TYPE (vectype_out);
  gcc_checking_assert (useless_type_conversion_p (scalar_type, vec_elem_type));

  tree mask = NULL_TREE;
  tree vector_identity = NULL_TREE;
  if (LOOP_VINFO_MASK_TYPE (loop_vinfo))
    {
      gcc_assert (scalar_identity);
      vector_identity = build_vector_from_val (vectype_out, scalar_identity);
      mask = vect_get_loop_mask (loop_vinfo, *mask_array, 1);
    }

  FOR_EACH_VEC_ELT (vec_oprnds0, i, def0)
    {
      if (code == MINUS_EXPR)
	{
	  tree negated = make_ssa_name (vectype_out);
	  new_stmt = gimple_build_assign (negated, NEGATE_EXPR, def0);
	  gsi_insert_before (gsi, new_stmt, GSI_SAME_STMT);
	  def0 = negated;
	}

      if (mask)
	def0 = merge_with_identity (gsi, mask, vectype_out, def0,
				    vector_identity);

      /* On first iteration the input is simply the scalar phi result, and for
         subsequent iterations it is the output of the preceding operation.  */

      expr = build2 (reduc_code, scalar_type, reduc_var, def0);

      /* For chained SLP reductions the output of the previous reduction
         operation serves as the input of the next. For the final statement
         the output cannot be a temporary - we reuse the original
         scalar destination of the last statement.  */
      if (i == vec_num - 1)
        reduc_var = scalar_dest;
      else
        reduc_var = vect_create_destination_var (scalar_dest, NULL);

      new_stmt = gimple_build_assign (reduc_var, expr);

      if (i == vec_num - 1)
        {
          SSA_NAME_DEF_STMT (reduc_var) = new_stmt;
	  if (scalar_dest_def == gsi_stmt (*gsi))
	    vect_finish_replace_stmt (scalar_dest_def, new_stmt);
	  else
	    {
	      /* In this case we're moving the definition to later in the
		 block.  That doesn't matter because the only uses of the
		 lhs are in phi statements.  */
	      gimple_stmt_iterator old_gsi = gsi_for_stmt (scalar_dest_def);
	      gsi_remove (&old_gsi, true);
	      vect_finish_stmt_generation (stmt, new_stmt, gsi);
	    }
        }
      else
        {
          reduc_var = make_ssa_name (reduc_var, new_stmt);
          gimple_assign_set_lhs (new_stmt, reduc_var);
          vect_finish_stmt_generation (stmt, new_stmt, gsi);
        }

      if (slp_node)
        SLP_TREE_VEC_STMTS (slp_node).quick_push (new_stmt);
    }

  if (!slp_node)
    STMT_VINFO_VEC_STMT (stmt_info) = *vec_stmt = new_stmt;

  return true;
}

/* Function is_nonwrapping_integer_induction.

   Check if STMT (which is part of loop LOOP) both increments and
   does not cause overflow.  */

static bool
is_nonwrapping_integer_induction (gimple *stmt, struct loop *loop)
{
  stmt_vec_info stmt_vinfo = vinfo_for_stmt (stmt);
  tree base = STMT_VINFO_LOOP_PHI_EVOLUTION_BASE_UNCHANGED (stmt_vinfo);
  tree step = STMT_VINFO_LOOP_PHI_EVOLUTION_PART (stmt_vinfo);
  tree lhs_type = TREE_TYPE (gimple_phi_result (stmt));
  widest_int ni, max_loop_value, lhs_max;
  bool overflow = false;

  /* Make sure the loop is integer based.  */
  if (TREE_CODE (base) != INTEGER_CST
      || TREE_CODE (step) != INTEGER_CST)
    return false;

  /* Check that the induction increments.  */
  if (tree_int_cst_sgn (step) == -1)
    return false;

  /* Check that the max size of the loop will not wrap.  */

  if (TYPE_OVERFLOW_UNDEFINED (lhs_type))
    return true;

  if (! max_stmt_executions (loop, &ni))
    return false;

  max_loop_value = wi::mul (wi::to_widest (step), ni, TYPE_SIGN (lhs_type),
			    &overflow);
  if (overflow)
    return false;

  max_loop_value = wi::add (wi::to_widest (base), max_loop_value,
			    TYPE_SIGN (lhs_type), &overflow);
  if (overflow)
    return false;

  return (wi::min_precision (max_loop_value, TYPE_SIGN (lhs_type))
	  <= TYPE_PRECISION (lhs_type));
}

/* Function vectorizable_reduction.

   Check if STMT performs a reduction operation that can be vectorized.
   If VEC_STMT is also passed, vectorize the STMT: create a vectorized
   stmt to replace it, put it in VEC_STMT, and insert it at GSI.
   Return FALSE if not a vectorizable STMT, TRUE otherwise.

   This function also handles reduction idioms (patterns) that have been
   recognized in advance during vect_pattern_recog.  In this case, STMT may be
   of this form:
     X = pattern_expr (arg0, arg1, ..., X)
   and it's STMT_VINFO_RELATED_STMT points to the last stmt in the original
   sequence that had been detected and replaced by the pattern-stmt (STMT).

   This function also handles reduction of condition expressions, for example:
     for (int i = 0; i < N; i++)
       if (a[i] < value)
	 last = a[i];
   This is handled by vectorising the loop and creating an additional vector
   containing the loop indexes for which "a[i] < value" was true.  In the
   function epilogue this is reduced to a single max value and then used to
   index into the vector of results.

   In some cases of reduction patterns, the type of the reduction variable X is
   different than the type of the other arguments of STMT.
   In such cases, the vectype that is used when transforming STMT into a vector
   stmt is different than the vectype that is used to determine the
   vectorization factor, because it consists of a different number of elements
   than the actual number of elements that are being operated upon in parallel.

   For example, consider an accumulation of shorts into an int accumulator.
   On some targets it's possible to vectorize this pattern operating on 8
   shorts at a time (hence, the vectype for purposes of determining the
   vectorization factor should be V8HI); on the other hand, the vectype that
   is used to create the vector form is actually V4SI (the type of the result).

   Upon entry to this function, STMT_VINFO_VECTYPE records the vectype that
   indicates what is the actual level of parallelism (V8HI in the example), so
   that the right vectorization factor would be derived.  This vectype
   corresponds to the type of arguments to the reduction stmt, and should *NOT*
   be used to create the vectorized stmt.  The right vectype for the vectorized
   stmt is obtained from the type of the result X:
        get_vectype_for_scalar_type (TREE_TYPE (X))

   This means that, contrary to "regular" reductions (or "regular" stmts in
   general), the following equation:
      STMT_VINFO_VECTYPE == get_vectype_for_scalar_type (TREE_TYPE (X))
   does *NOT* necessarily hold for reduction patterns.  */

bool
vectorizable_reduction (gimple *stmt, gimple_stmt_iterator *gsi,
			gimple **vec_stmt, slp_tree slp_node)
{
  tree vec_dest;
  tree scalar_dest;
  tree loop_vec_def0 = NULL_TREE, loop_vec_def1 = NULL_TREE;
  stmt_vec_info stmt_info = vinfo_for_stmt (stmt);
  tree vectype_out = STMT_VINFO_VECTYPE (stmt_info);
  tree vectype_in = NULL_TREE;
  tree reduc_vectype;
  loop_vec_info loop_vinfo = STMT_VINFO_LOOP_VINFO (stmt_info);
  struct loop *loop = LOOP_VINFO_LOOP (loop_vinfo);
  enum tree_code code, orig_code, epilog_reduc_code;
  machine_mode vec_mode;
  int op_type;
  optab optab, reduc_optab;
  tree new_temp = NULL_TREE;
  gimple *def_stmt;
  enum vect_def_type dt, cond_reduc_dt = vect_unknown_def_type;
  gphi *new_phi = NULL;
  tree scalar_type;
  bool is_simple_use;
  gimple *orig_stmt;
  stmt_vec_info orig_stmt_info;
  tree expr = NULL_TREE;
  int i;
  int ncopies;
  int epilog_copies;
  stmt_vec_info prev_stmt_info, prev_phi_info;
  bool single_defuse_cycle = false;
  tree reduc_def = NULL_TREE;
  gimple *new_stmt = NULL;
  int j;
  tree ops[3];
  bool nested_cycle = false, found_nested_cycle_def = false;
  gimple *reduc_def_stmt = NULL;
  bool double_reduc = false, dummy;
  basic_block def_bb;
  struct loop * def_stmt_loop, *outer_loop = NULL;
  tree def_arg;
  gimple *def_arg_stmt;
  auto_vec<tree> vec_oprnds0;
  auto_vec<tree> vec_oprnds1;
  auto_vec<tree> vect_defs;
  auto_vec<gimple *> phis;
  int vec_num;
  tree def0, def1, tem, op1 = NULL_TREE;
  bool first_p = true;
  tree cr_index_scalar_type = NULL_TREE, cr_index_vector_type = NULL_TREE;
  tree cond_reduc_val = NULL_TREE;

  /* In case of reduction chain we switch to the first stmt in the chain, but
     we don't update STMT_INFO, since only the last stmt is marked as reduction
     and has reduction properties.  */
  if (GROUP_FIRST_ELEMENT (stmt_info)
      && GROUP_FIRST_ELEMENT (stmt_info) != stmt)
    {
      stmt = GROUP_FIRST_ELEMENT (stmt_info);
      first_p = false;
    }

  if (nested_in_vect_loop_p (loop, stmt))
    {
      outer_loop = loop;
      loop = loop->inner;
      nested_cycle = true;
    }

  /* 1. Is vectorizable reduction?  */
  /* Not supportable if the reduction variable is used in the loop, unless
     it's a reduction chain.  */
  if (STMT_VINFO_RELEVANT (stmt_info) > vect_used_in_outer
      && !GROUP_FIRST_ELEMENT (stmt_info))
    return false;

  /* Reductions that are not used even in an enclosing outer-loop,
     are expected to be "live" (used out of the loop).  */
  if (STMT_VINFO_RELEVANT (stmt_info) == vect_unused_in_scope
      && !STMT_VINFO_LIVE_P (stmt_info))
    return false;

  /* Make sure it was already recognized as a reduction computation.  */
  if (STMT_VINFO_DEF_TYPE (vinfo_for_stmt (stmt)) != vect_reduction_def
      && STMT_VINFO_DEF_TYPE (vinfo_for_stmt (stmt)) != vect_nested_cycle)
    return false;

  /* 2. Has this been recognized as a reduction pattern?

     Check if STMT represents a pattern that has been recognized
     in earlier analysis stages.  For stmts that represent a pattern,
     the STMT_VINFO_RELATED_STMT field records the last stmt in
     the original sequence that constitutes the pattern.  */

  orig_stmt = STMT_VINFO_RELATED_STMT (vinfo_for_stmt (stmt));
  if (orig_stmt)
    {
      orig_stmt_info = vinfo_for_stmt (orig_stmt);
      gcc_assert (STMT_VINFO_IN_PATTERN_P (orig_stmt_info));
      gcc_assert (!STMT_VINFO_IN_PATTERN_P (stmt_info));
    }

  /* 3. Check the operands of the operation.  The first operands are defined
        inside the loop body. The last operand is the reduction variable,
        which is defined by the loop-header-phi.  */

  gcc_assert (is_gimple_assign (stmt));

  /* Flatten RHS.  */
  switch (get_gimple_rhs_class (gimple_assign_rhs_code (stmt)))
    {
    case GIMPLE_SINGLE_RHS:
      op_type = TREE_OPERAND_LENGTH (gimple_assign_rhs1 (stmt));
      if (op_type == ternary_op)
	{
	  tree rhs = gimple_assign_rhs1 (stmt);
	  ops[0] = TREE_OPERAND (rhs, 0);
	  ops[1] = TREE_OPERAND (rhs, 1);
	  ops[2] = TREE_OPERAND (rhs, 2);
	  code = TREE_CODE (rhs);
	}
      else
	return false;
      break;

    case GIMPLE_BINARY_RHS:
      code = gimple_assign_rhs_code (stmt);
      op_type = TREE_CODE_LENGTH (code);
      gcc_assert (op_type == binary_op);
      ops[0] = gimple_assign_rhs1 (stmt);
      ops[1] = gimple_assign_rhs2 (stmt);
      break;

    case GIMPLE_TERNARY_RHS:
      code = gimple_assign_rhs_code (stmt);
      op_type = TREE_CODE_LENGTH (code);
      gcc_assert (op_type == ternary_op);
      ops[0] = gimple_assign_rhs1 (stmt);
      ops[1] = gimple_assign_rhs2 (stmt);
      ops[2] = gimple_assign_rhs3 (stmt);
      break;

    case GIMPLE_UNARY_RHS:
      return false;

    default:
      gcc_unreachable ();
    }
  /* The default is that the reduction variable is the last in statement.  */
  int reduc_index = op_type - 1;
  if (code == MINUS_EXPR)
    reduc_index = 0;

  if (code == COND_EXPR && slp_node)
    return false;

  scalar_dest = gimple_assign_lhs (stmt);
  scalar_type = TREE_TYPE (scalar_dest);
  if (!POINTER_TYPE_P (scalar_type) && !INTEGRAL_TYPE_P (scalar_type)
      && !SCALAR_FLOAT_TYPE_P (scalar_type))
    return false;

  /* Do not try to vectorize bit-precision reductions.  */
  if (partial_integral_type_p (scalar_type))
    return false;

  /* All uses but the last are expected to be defined in the loop.
     The last use is the reduction variable.  In case of nested cycle this
     assumption is not true: we use reduc_index to record the index of the
     reduction variable.  */
  for (i = 0; i < op_type; i++)
    {
      if (i == reduc_index)
	continue;

      /* The condition of COND_EXPR is checked in vectorizable_condition().  */
      if (i == 0 && code == COND_EXPR)
        continue;

      is_simple_use = vect_is_simple_use (ops[i], loop_vinfo,
					  &def_stmt, &dt, &tem);
      if (!vectype_in)
	vectype_in = tem;
      gcc_assert (is_simple_use);

      if (dt != vect_internal_def
	  && dt != vect_external_def
	  && dt != vect_constant_def
	  && dt != vect_induction_def
          && !(dt == vect_nested_cycle && nested_cycle))
	return false;

      if (dt == vect_nested_cycle)
        {
          found_nested_cycle_def = true;
          reduc_def_stmt = def_stmt;
          reduc_index = i;
        }

      if (i == 1 && code == COND_EXPR)
	{
	  /* Record how value of COND_EXPR is defined.  */
	  if (dt == vect_constant_def)
	    {
	      cond_reduc_dt = dt;
	      cond_reduc_val = ops[i];
	    }
	  if (dt == vect_induction_def && def_stmt != NULL
	      && is_nonwrapping_integer_induction (def_stmt, loop))
	    cond_reduc_dt = dt;
	}
    }

  is_simple_use = vect_is_simple_use (ops[reduc_index], loop_vinfo,
				      &def_stmt, &dt, &tem);
  if (!vectype_in)
    vectype_in = tem;
  gcc_assert (is_simple_use);
  if (!found_nested_cycle_def)
    reduc_def_stmt = def_stmt;

  if (reduc_def_stmt && gimple_code (reduc_def_stmt) != GIMPLE_PHI)
    return false;

  if (!(dt == vect_reduction_def
	|| dt == vect_nested_cycle
	|| ((dt == vect_internal_def || dt == vect_external_def
	     || dt == vect_constant_def || dt == vect_induction_def)
	    && nested_cycle && found_nested_cycle_def)))
    {
      /* For pattern recognized stmts, orig_stmt might be a reduction,
	 but some helper statements for the pattern might not, or
	 might be COND_EXPRs with reduction uses in the condition.  */
      gcc_assert (orig_stmt);
      return false;
    }

  bool strict_fp_reduc;
  enum vect_reduction_type v_reduc_type;
  gimple *tmp = vect_is_simple_reduction
		  (loop_vinfo, reduc_def_stmt,
		   !nested_cycle, &dummy, &strict_fp_reduc, false,
		   &v_reduc_type);

  STMT_VINFO_VEC_REDUCTION_TYPE (stmt_info) = v_reduc_type;
  /* If we have a condition reduction, see if we can simplify it further.  */
  if (v_reduc_type == COND_REDUCTION)
    {
      /* Loop peeling modifies initial value of reduction PHI, which
	 makes the reduction stmt to be transformed different to the
	 original stmt analyzed.  We need to record reduction code for
	 CONST_COND_REDUCTION type reduction at analyzing stage, thus
	 it can be used directly at transform stage.  */
      if (STMT_VINFO_VEC_CONST_COND_REDUC_CODE (stmt_info) == MAX_EXPR
	  || STMT_VINFO_VEC_CONST_COND_REDUC_CODE (stmt_info) == MIN_EXPR)
	{
	  /* Also set the reduction type to CONST_COND_REDUCTION.  */
	  gcc_assert (cond_reduc_dt == vect_constant_def);
	  STMT_VINFO_VEC_REDUCTION_TYPE (stmt_info) = CONST_COND_REDUCTION;
	}
      else if (direct_internal_fn_supported_p (IFN_CLASTB, vectype_in,
					       OPTIMIZE_FOR_SPEED))
	{
	  if (dump_enabled_p ())
	    dump_printf_loc (MSG_MISSED_OPTIMIZATION, vect_location,
			     "Optimizing condition reduction with CLASTB.\n");
	  STMT_VINFO_VEC_REDUCTION_TYPE (stmt_info) = COND_REDUCTION_CLASTB;
	}
      else if (cond_reduc_dt == vect_induction_def)
	{
	  if (dump_enabled_p ())
	    dump_printf_loc (MSG_NOTE, vect_location,
			     "Optimizing condition reduction based on "
			     "integer induction.\n");
	  STMT_VINFO_VEC_REDUCTION_TYPE (stmt_info)
	    = INTEGER_INDUC_COND_REDUCTION;
	}
      else if (cond_reduc_dt == vect_constant_def)
	{
	  enum vect_def_type cond_initial_dt;
	  gimple *def_stmt = SSA_NAME_DEF_STMT (ops[reduc_index]);
	  tree cond_initial_val
	    = PHI_ARG_DEF_FROM_EDGE (def_stmt, loop_preheader_edge (loop));

	  gcc_assert (cond_reduc_val != NULL_TREE);
	  vect_is_simple_use (cond_initial_val, loop_vinfo,
			      &def_stmt, &cond_initial_dt);
	  if (cond_initial_dt == vect_constant_def
	      && types_compatible_p (TREE_TYPE (cond_initial_val),
				     TREE_TYPE (cond_reduc_val)))
	    {
	      tree e = fold_build2 (LE_EXPR, boolean_type_node,
				    cond_initial_val, cond_reduc_val);
	      if (e && (integer_onep (e) || integer_zerop (e)))
		{
		  if (dump_enabled_p ())
		    dump_printf_loc (MSG_NOTE, vect_location,
				     "condition expression based on "
				     "compile time constant.\n");
		  /* Record reduction code at analysis stage.  */
		  STMT_VINFO_VEC_CONST_COND_REDUC_CODE (stmt_info)
		    = integer_onep (e) ? MAX_EXPR : MIN_EXPR;
		  STMT_VINFO_VEC_REDUCTION_TYPE (stmt_info)
		    = CONST_COND_REDUCTION;
		}
	    }
	}
    }

  if (orig_stmt)
    gcc_assert (tmp == orig_stmt
		|| GROUP_FIRST_ELEMENT (vinfo_for_stmt (tmp)) == orig_stmt);
  else
    /* We changed STMT to be the first stmt in reduction chain, hence we
       check that in this case the first element in the chain is STMT.  */
    gcc_assert (stmt == tmp
		|| GROUP_FIRST_ELEMENT (vinfo_for_stmt (tmp)) == stmt);

  if (STMT_VINFO_LIVE_P (vinfo_for_stmt (reduc_def_stmt)))
    return false;

  if (slp_node)
    ncopies = 1;
  else
    ncopies = vect_get_num_copies (loop_vinfo, vectype_in);

  gcc_assert (ncopies >= 1);

  vec_mode = TYPE_MODE (vectype_in);
  reduc_vectype = vectype_in;

  if (code == COND_EXPR)
    {
      /* Only call during the analysis stage, otherwise we'll lose
	 STMT_VINFO_TYPE.  */
      if (!vec_stmt && !vectorizable_condition (stmt, gsi, NULL,
						ops[reduc_index], 0, NULL))
        {
          if (dump_enabled_p ())
	    dump_printf_loc (MSG_MISSED_OPTIMIZATION, vect_location,
			     "unsupported condition in reduction\n");
	  return false;
        }
    }
  else
    {
      /* 4. Supportable by target?  */

      if (code == LSHIFT_EXPR || code == RSHIFT_EXPR
	  || code == LROTATE_EXPR || code == RROTATE_EXPR)
	{
	  /* Shifts and rotates are only supported by vectorizable_shifts,
	     not vectorizable_reduction.  */
          if (dump_enabled_p ())
	    dump_printf_loc (MSG_MISSED_OPTIMIZATION, vect_location,
			     "unsupported shift or rotation.\n");
	  return false;
	}

      /* 4.1. check support for the operation in the loop  */
      optab = optab_for_tree_code (code, vectype_in, optab_default);
      if (!optab)
        {
          if (dump_enabled_p ())
	    dump_printf_loc (MSG_MISSED_OPTIMIZATION, vect_location,
			     "no optab.\n");

          return false;
        }

      if (optab_handler (optab, vec_mode) == CODE_FOR_nothing)
        {
          if (dump_enabled_p ())
            dump_printf (MSG_NOTE, "op not supported by target.\n");

	  if (may_ne (GET_MODE_SIZE (vec_mode), UNITS_PER_WORD)
	      || !vect_worthwhile_without_simd_p (loop_vinfo, code))
            return false;

          if (dump_enabled_p ())
  	    dump_printf (MSG_NOTE, "proceeding using word mode.\n");
        }

      /* Worthwhile without SIMD support?  */
      if (!VECTOR_MODE_P (TYPE_MODE (vectype_in))
	  && !vect_worthwhile_without_simd_p (loop_vinfo, code))
        {
          if (dump_enabled_p ())
	    dump_printf_loc (MSG_MISSED_OPTIMIZATION, vect_location,
			     "not worthwhile without SIMD support.\n");

          return false;
        }
    }

  /* 4.2. Check support for the epilog operation.

          If STMT represents a reduction pattern, then the type of the
          reduction variable may be different than the type of the rest
          of the arguments.  For example, consider the case of accumulation
          of shorts into an int accumulator; The original code:
                        S1: int_a = (int) short_a;
          orig_stmt->   S2: int_acc = plus <int_a ,int_acc>;

          was replaced with:
                        STMT: int_acc = widen_sum <short_a, int_acc>

          This means that:
          1. The tree-code that is used to create the vector operation in the
             epilog code (that reduces the partial results) is not the
             tree-code of STMT, but is rather the tree-code of the original
             stmt from the pattern that STMT is replacing.  I.e, in the example
             above we want to use 'widen_sum' in the loop, but 'plus' in the
             epilog.
          2. The type (mode) we use to check available target support
             for the vector operation to be created in the *epilog*, is
             determined by the type of the reduction variable (in the example
             above we'd check this: optab_handler (plus_optab, vect_int_mode])).
             However the type (mode) we use to check available target support
             for the vector operation to be created *inside the loop*, is
             determined by the type of the other arguments to STMT (in the
             example we'd check this: optab_handler (widen_sum_optab,
	     vect_short_mode)).

          This is contrary to "regular" reductions, in which the types of all
          the arguments are the same as the type of the reduction variable.
          For "regular" reductions we can therefore use the same vector type
          (and also the same tree-code) when generating the epilog code and
          when generating the code inside the loop.  */

  if (orig_stmt
      && STMT_VINFO_VEC_REDUCTION_TYPE (stmt_info) == TREE_CODE_REDUCTION)
    {
      /* This is a reduction pattern: get the vectype from the type of the
         reduction variable, and get the tree-code from orig_stmt.  */
      orig_code = gimple_assign_rhs_code (orig_stmt);
      gcc_assert (vectype_out);
      vec_mode = TYPE_MODE (vectype_out);
      reduc_vectype = vectype_out;
    }
  else
    {
      /* Regular reduction: use the same vectype and tree-code as used for
         the vector code inside the loop can be used for the epilog code. */
      orig_code = code;

      if (code == MINUS_EXPR)
	orig_code = PLUS_EXPR;

      /* For simple condition reductions, replace with the actual expression
	 we want to base our reduction around.  */
      if (STMT_VINFO_VEC_REDUCTION_TYPE (stmt_info) == CONST_COND_REDUCTION)
	{
	  orig_code = STMT_VINFO_VEC_CONST_COND_REDUC_CODE (stmt_info);
	  gcc_assert (orig_code == MAX_EXPR || orig_code == MIN_EXPR);
	}
      else if (STMT_VINFO_VEC_REDUCTION_TYPE (stmt_info)
		 == INTEGER_INDUC_COND_REDUCTION)
	orig_code = MAX_EXPR;
    }

  if (nested_cycle)
    {
      def_bb = gimple_bb (reduc_def_stmt);
      def_stmt_loop = def_bb->loop_father;
      def_arg = PHI_ARG_DEF_FROM_EDGE (reduc_def_stmt,
                                       loop_preheader_edge (def_stmt_loop));
      if (TREE_CODE (def_arg) == SSA_NAME
          && (def_arg_stmt = SSA_NAME_DEF_STMT (def_arg))
          && gimple_code (def_arg_stmt) == GIMPLE_PHI
          && flow_bb_inside_loop_p (outer_loop, gimple_bb (def_arg_stmt))
          && vinfo_for_stmt (def_arg_stmt)
          && STMT_VINFO_DEF_TYPE (vinfo_for_stmt (def_arg_stmt))
              == vect_double_reduction_def)
        double_reduc = true;
    }

  epilog_reduc_code = ERROR_MARK;
  bool is_strict_reduc = false;

  if (! REDUCTION_IS_FULL_COND_REDUCTION_P
		(STMT_VINFO_VEC_REDUCTION_TYPE (stmt_info)))
    {
      bool have_reduc_support;
      if (strict_fp_reduc)
	have_reduc_support =
	      strict_reduction_code (orig_code, reduc_vectype, &epilog_reduc_code);
      else
	have_reduc_support =
	      reduction_code_for_scalar_code (orig_code, &epilog_reduc_code);

      if (have_reduc_support)
	{
	  reduc_optab = optab_for_tree_code (epilog_reduc_code, vectype_out,
					     optab_default);
	  if (!reduc_optab)
	    {
	      if (dump_enabled_p ())
		dump_printf_loc (MSG_MISSED_OPTIMIZATION, vect_location,
				 "no optab for reduction.\n");

	      epilog_reduc_code = ERROR_MARK;
	    }
	  else if (optab_handler (reduc_optab, vec_mode) == CODE_FOR_nothing)
	    {
	      if (dump_enabled_p ())
		dump_printf_loc (MSG_MISSED_OPTIMIZATION, vect_location,
				 "reduc op not supported by target.\n");

	      epilog_reduc_code = ERROR_MARK;
	    }

	  /* When epilog_reduc_code is ERROR_MARK then a reduction will be
	     generated in the epilog using multiple expressions.  This does not
	     work for condition reductions.  */
	  if (epilog_reduc_code == ERROR_MARK
	      && (STMT_VINFO_VEC_REDUCTION_TYPE (stmt_info)
			== INTEGER_INDUC_COND_REDUCTION
		  || STMT_VINFO_VEC_REDUCTION_TYPE (stmt_info)
			== CONST_COND_REDUCTION))
	    {
	      if (dump_enabled_p ())
		dump_printf_loc (MSG_MISSED_OPTIMIZATION, vect_location,
				 "no reduc code for scalar code.\n");
	      return false;
	    }
	}
      else
	{
	  if (!nested_cycle || double_reduc)
	    {
	      if (dump_enabled_p ())
		dump_printf_loc (MSG_MISSED_OPTIMIZATION, vect_location,
				 "no reduc code for scalar code.\n");

	      return false;
	    }
	}

      if ((!have_reduc_support || epilog_reduc_code == ERROR_MARK)
	  && !TYPE_VECTOR_SUBPARTS (vectype_out).is_constant ())
	{
	  if (dump_enabled_p ())
	    dump_printf_loc (MSG_MISSED_OPTIMIZATION, vect_location,
			     "Missing target support for variable-length"
			     " vectorization.\n");
	  return false;
	}

      is_strict_reduc = is_strict_reduction (epilog_reduc_code);
    }
  else if (STMT_VINFO_VEC_REDUCTION_TYPE (stmt_info) == COND_REDUCTION)
    {
      int scalar_precision
	= GET_MODE_PRECISION (SCALAR_TYPE_MODE (scalar_type));
      cr_index_scalar_type = make_unsigned_type (scalar_precision);
      cr_index_vector_type = build_vector_type
	(cr_index_scalar_type, TYPE_VECTOR_SUBPARTS (vectype_out));

      epilog_reduc_code = REDUC_MAX_EXPR;
      optab = optab_for_tree_code (REDUC_MAX_EXPR, cr_index_vector_type,
				   optab_default);
      if (optab_handler (optab, TYPE_MODE (cr_index_vector_type))
	  == CODE_FOR_nothing)
	{
	  if (dump_enabled_p ())
	    dump_printf_loc (MSG_MISSED_OPTIMIZATION, vect_location,
			     "reduc max op not supported by target.\n");
	  return false;
	}
    }

  if ((double_reduc
       || STMT_VINFO_VEC_REDUCTION_TYPE (stmt_info) != TREE_CODE_REDUCTION)
      && ncopies > 1)
    {
      if (dump_enabled_p ())
	dump_printf_loc (MSG_MISSED_OPTIMIZATION, vect_location,
			 "multiple types in double reduction or condition "
			 "reduction.\n");
      return false;
    }

  if ((double_reduc
       || (STMT_SLP_TYPE (stmt_info)
	   && !GROUP_FIRST_ELEMENT (vinfo_for_stmt (stmt))))
      && !TYPE_VECTOR_SUBPARTS (reduc_vectype).is_constant ()
      && !direct_internal_fn_supported_p (IFN_VEC_SHL_INSERT,
					  reduc_vectype, OPTIMIZE_FOR_SPEED))
    {
      if (dump_enabled_p ())
	dump_printf_loc (MSG_MISSED_OPTIMIZATION, vect_location,
			 "Reduction on variable-length vectors requires"
			 " target support for a vector-shift-and-insert"
			 " operation.\n");
      return false;
    }

  if (is_strict_reduc && double_reduc)
    {
      /* We can't support strict math reductions of code such as this:
	   for (int i = 0; i < n1; ++i)
	     for (int j = 0; j < n2; ++j)
	       l += a[j];

	 since gcc effectively transforms the loop when vectorizing:

	   for (int i = 0; i < n1 / VF; ++i)
	     for (int j = 0; j < n2; ++j)
	       for (int k = 0; k < VF; ++k)
		 l += a[j];

	 The strict code could implement the second loop above exactly. The
	 problem is that the second loop is already wrong because it's a
	 reassociation of the first.
      */
      if (dump_enabled_p ())
	dump_printf_loc (MSG_MISSED_OPTIMIZATION, vect_location,
			 "double reduction not supported for strict math\n");

      return false;
    }

  /* TODO SVE: This restriction should be relaxed once we can support
     widening, narrowing operations.  */
  if (is_strict_reduc && ncopies > 1)
    {
      if (dump_enabled_p ())
        dump_printf_loc (MSG_MISSED_OPTIMIZATION, vect_location,
                         "strict reduction with ncopies > 1.\n");
      return false;
    }

  if (is_strict_reduc && slp_node
      && !GROUP_FIRST_ELEMENT (vinfo_for_stmt (stmt)))
    {
      /* We cannot support strict math reductions in this case because there is
         an implicit reassociation of the operations involved.  */
      if (dump_enabled_p ())
        dump_printf_loc
          (MSG_MISSED_OPTIMIZATION, vect_location,
           "non chained SLP reduction not supported for strict math.\n");
      return false;
    }

  /* In case of widenning multiplication by a constant, we update the type
     of the constant to be the type of the other operand.  We check that the
     constant fits the type in the pattern recognition pass.  */
  if (code == DOT_PROD_EXPR
      && !types_compatible_p (TREE_TYPE (ops[0]), TREE_TYPE (ops[1])))
    {
      if (TREE_CODE (ops[0]) == INTEGER_CST)
        ops[0] = fold_convert (TREE_TYPE (ops[1]), ops[0]);
      else if (TREE_CODE (ops[1]) == INTEGER_CST)
        ops[1] = fold_convert (TREE_TYPE (ops[0]), ops[1]);
      else
        {
          if (dump_enabled_p ())
	    dump_printf_loc (MSG_MISSED_OPTIMIZATION, vect_location,
			     "invalid types in dot-prod\n");

          return false;
        }
    }

  /* SLP reduction for variable-width vectors requires target support
     for the reduction code (checked above).  The current implementation
     also requires the vector size to be a multiple of the number of results
     and needs to replace selected elements with a safe identity value.  */
  tree scalar_identity = reduction_identity_for_code (code, scalar_type);
  if (STMT_SLP_TYPE (stmt_info)
      && !GROUP_FIRST_ELEMENT (vinfo_for_stmt (stmt))
      && !TYPE_VECTOR_SUBPARTS (reduc_vectype).is_constant ())
    {
      if (!scalar_identity)
	{
	  if (dump_enabled_p ())
	    dump_printf_loc (MSG_MISSED_OPTIMIZATION, vect_location,
			     "Unsupported form of SLP reduction for"
			     " variable-width vectors: no identity"
			     " value is available.\n");
	  return false;
	}
      if (!multiple_p (TYPE_VECTOR_SUBPARTS (reduc_vectype),
		       SLP_TREE_SCALAR_STMTS (slp_node).length ()))
	{
	  if (dump_enabled_p ())
	    dump_printf_loc (MSG_MISSED_OPTIMIZATION, vect_location,
			     "Unsupported form of SLP reduction for"
			     " variable-width vectors: the vector size"
			     " is not a multiple of the number of results.\n");
	  return false;
	}
    }

  if (STMT_VINFO_VEC_REDUCTION_TYPE (stmt_info) == COND_REDUCTION)
    {
      widest_int ni;

      if (! max_loop_iterations (loop, &ni))
	{
	  if (dump_enabled_p ())
	    dump_printf_loc (MSG_NOTE, vect_location,
			     "loop count not known, cannot create cond "
			     "reduction.\n");
	  return false;
	}
      /* Convert backedges to iterations.  */
      ni += 1;

      /* The additional index will be the same type as the condition.  Check
	 that the loop can fit into this less one (because we'll use up the
	 zero slot for when there are no matches).  */
      tree max_index = TYPE_MAX_VALUE (cr_index_scalar_type);
      if (wi::geu_p (ni, wi::to_widest (max_index)))
	{
	  if (dump_enabled_p ())
	    dump_printf_loc (MSG_NOTE, vect_location,
			     "loop size is greater than data size.\n");
	  return false;
	}
    }

  internal_fn cond_fn = get_conditional_internal_fn (code, scalar_type);

  if (!vec_stmt) /* transformation not required.  */
    {
      if (first_p
	  && !vect_model_reduction_cost (stmt_info, epilog_reduc_code, ncopies,
					 reduc_index))
        return false;
      if (loop_vinfo && LOOP_VINFO_CAN_FULLY_MASK_P (loop_vinfo))
	{
	  if (STMT_SLP_TYPE (stmt_info))
	    {
	      if (dump_enabled_p ())
		dump_printf_loc (MSG_MISSED_OPTIMIZATION, vect_location,
				 "Can't use a fully-masked loop due to SLP"
				 " reduction.\n");
	      LOOP_VINFO_CAN_FULLY_MASK_P (loop_vinfo) = false;
	    }
	  else if (!scalar_identity)
	    {
	      if (dump_enabled_p ())
		dump_printf_loc (MSG_MISSED_OPTIMIZATION, vect_location,
				 "Can't use a fully-masked loop due to"
				 " reduction with no identity value.\n");
	      LOOP_VINFO_CAN_FULLY_MASK_P (loop_vinfo) = false;
	    }
	  else if (!is_strict_reduc
		   && (cond_fn == IFN_LAST
		       || (!direct_internal_fn_supported_p
			   (cond_fn, vectype_in, OPTIMIZE_FOR_SPEED))))
	    {
	      if (dump_enabled_p ())
		dump_printf_loc (MSG_MISSED_OPTIMIZATION, vect_location,
				 "Can't use a fully-masked loop because no"
				 " conditional operation is available.\n");
	      LOOP_VINFO_CAN_FULLY_MASK_P (loop_vinfo) = false;
	    }
	  /* In a speculative loop, the update must be predicated on the
	     nonspeculative masks, so that we don't include speculatively
	     loaded elements from beyond the end of the original loop.  */
	  LOOP_VINFO_NEEDS_NONSPECULATIVE_MASKS (loop_vinfo) = true;
	}
      STMT_VINFO_TYPE (stmt_info) = reduc_vec_info_type;
      return true;
    }

  /** Transform.  **/

  if (dump_enabled_p ())
    dump_printf_loc (MSG_NOTE, vect_location, "transform reduction.\n");

  /* FORNOW: Multiple types are not supported for condition.  */
  if (code == COND_EXPR)
    gcc_assert (ncopies == 1);

  bool masked_loop_p = LOOP_VINFO_MASK_TYPE (loop_vinfo) != NULL_TREE;

  /* In a speculative loop, the update must be predicated on the
     nonspeculative masks, so that we don't include speculatively
     loaded elements from beyond the end of the original loop.  */
  vec<tree> *mask_array = &LOOP_VINFO_MASK_ARRAY (loop_vinfo);
  gimple_stmt_iterator nonspeculative_gsi
    = gsi_end (LOOP_VINFO_NONSPECULATIVE_SEQ (loop_vinfo));
  if (masked_loop_p && LOOP_VINFO_SPECULATIVE_EXECUTION (loop_vinfo))
    {
      gsi = &nonspeculative_gsi;
      mask_array = &LOOP_VINFO_NONSPECULATIVE_MASKS (loop_vinfo);
    }

  if (is_strict_reduc)
    return vectorized_strict_reduction
      (stmt, gsi, vec_stmt, slp_node, reduc_def_stmt, code,
       epilog_reduc_code, op_type, ops, vectype_in, reduc_index,
       scalar_identity, mask_array);

  /* Create the destination vector  */
  vec_dest = vect_create_destination_var (scalar_dest, vectype_out);

  /* In case the vectorization factor (VF) is bigger than the number
     of elements that we can fit in a vectype (nunits), we have to generate
     more than one vector stmt - i.e - we need to "unroll" the
     vector stmt by a factor VF/nunits.  For more details see documentation
     in vectorizable_operation.  */

  /* If the reduction is used in an outer loop we need to generate
     VF intermediate results, like so (e.g. for ncopies=2):
	r0 = phi (init, r0)
	r1 = phi (init, r1)
	r0 = x0 + r0;
        r1 = x1 + r1;
    (i.e. we generate VF results in 2 registers).
    In this case we have a separate def-use cycle for each copy, and therefore
    for each copy we get the vector def for the reduction variable from the
    respective phi node created for this copy.

    Otherwise (the reduction is unused in the loop nest), we can combine
    together intermediate results, like so (e.g. for ncopies=2):
	r = phi (init, r)
	r = x0 + r;
	r = x1 + r;
   (i.e. we generate VF/2 results in a single register).
   In this case for each copy we get the vector def for the reduction variable
   from the vectorized reduction operation generated in the previous iteration.
  */

  if (STMT_VINFO_RELEVANT (stmt_info) <= vect_used_only_live)
    {
      single_defuse_cycle = true;
      epilog_copies = 1;
    }
  else
    epilog_copies = ncopies;

  prev_stmt_info = NULL;
  prev_phi_info = NULL;
  if (slp_node)
    vec_num = SLP_TREE_NUMBER_OF_VEC_STMTS (slp_node);
  else
    {
      vec_num = 1;
      vec_oprnds0.create (1);
      if (op_type == ternary_op)
        vec_oprnds1.create (1);
    }

  phis.create (vec_num);
  vect_defs.create (vec_num);
  if (!slp_node)
    vect_defs.quick_push (NULL_TREE);

  for (j = 0; j < ncopies; j++)
    {
      if (j == 0 || !single_defuse_cycle)
	{
          for (i = 0; i < vec_num; i++)
            {
              /* Create the reduction-phi that defines the reduction
                 operand.  */
              new_phi = create_phi_node (vec_dest, loop->header);
              set_vinfo_for_stmt (new_phi,
                                  new_stmt_vec_info (new_phi, loop_vinfo));
               if (j == 0 || slp_node)
                 phis.quick_push (new_phi);
            }
        }

      if (code == COND_EXPR)
        {
          gcc_assert (!slp_node);
          vectorizable_condition (stmt, gsi, vec_stmt, 
                                  PHI_RESULT (phis[0]), 
                                  reduc_index, NULL);
          /* Multiple types are not supported for condition.  */
          break;
        }

      /* Handle uses.  */
      if (j == 0)
        {
	  if (slp_node)
	    {
	      /* Get vec defs for all the operands except the reduction index,
		 ensuring the ordering of the ops in the vector is kept.  */
	      auto_vec<tree, 3> slp_ops;
	      auto_vec<vec<tree>, 3> vec_defs;

	      slp_ops.quick_push (reduc_index == 0 ? NULL : ops[0]);
	      slp_ops.quick_push (reduc_index == 1 ? NULL : ops[1]);
	      if (op_type == ternary_op)
		slp_ops.quick_push (reduc_index == 2 ? NULL : ops[2]);

	      vect_get_slp_defs (slp_ops, slp_node, &vec_defs, -1);

	      vec_oprnds0.safe_splice (vec_defs[reduc_index == 0 ? 1 : 0]);
	      vec_defs[reduc_index == 0 ? 1 : 0].release ();
	      if (op_type == ternary_op)
		{
		  vec_oprnds1.safe_splice (vec_defs[reduc_index == 2 ? 1 : 2]);
		  vec_defs[reduc_index == 2 ? 1 : 2].release ();
		}
	    }
          else
	    {
              loop_vec_def0 = vect_get_vec_def_for_operand (ops[!reduc_index],
                                                            stmt);
              vec_oprnds0.quick_push (loop_vec_def0);
              if (op_type == ternary_op)
               {
		 op1 = reduc_index == 0 ? ops[2] : ops[1];
                 loop_vec_def1 = vect_get_vec_def_for_operand (op1, stmt);
                 vec_oprnds1.quick_push (loop_vec_def1);
               }
	    }
        }
      else
        {
          if (!slp_node)
            {
              enum vect_def_type dt;
	      gimple *dummy_stmt;

              vect_is_simple_use (ops[!reduc_index], loop_vinfo,
                                  &dummy_stmt, &dt);
              loop_vec_def0 = vect_get_vec_def_for_stmt_copy (dt,
                                                              loop_vec_def0);
              vec_oprnds0[0] = loop_vec_def0;
              if (op_type == ternary_op)
                {
                  vect_is_simple_use (op1, loop_vinfo, &dummy_stmt, &dt);
                  loop_vec_def1 = vect_get_vec_def_for_stmt_copy (dt,
                                                                loop_vec_def1);
                  vec_oprnds1[0] = loop_vec_def1;
                }
            }

          if (single_defuse_cycle)
	    reduc_def = gimple_get_lhs (new_stmt);

          STMT_VINFO_RELATED_STMT (prev_phi_info) = new_phi;
        }

      FOR_EACH_VEC_ELT (vec_oprnds0, i, def0)
        {
          if (slp_node)
            reduc_def = PHI_RESULT (phis[i]);
          else
            {
              if (!single_defuse_cycle || j == 0)
                reduc_def = PHI_RESULT (new_phi);
            }

	  tree mask = NULL;
	  if (masked_loop_p)
	    mask = vect_get_loop_mask (loop_vinfo, *mask_array, ncopies + j);

          def1 = ((op_type == ternary_op)
                  ? vec_oprnds1[i] : NULL);
	  if (mask)
	    {
	      /* The original operation may be commutative but the conditional
		 version isn't: if element I of MASK is false, we want element
		 I of the cumulative operand rather than element I of DEF0.  */
	      gcc_assert (op_type == binary_op);
	      gcc_assert (commutative_tree_code (code)
			  || reduc_index == 0);
	      new_stmt = gimple_build_call_internal (cond_fn, 3, mask,
						     reduc_def, def0);
	      new_temp = make_ssa_name (vec_dest, new_stmt);
	      gimple_call_set_lhs (new_stmt, new_temp);
	    }
	  else
	    {
	      if (op_type == binary_op)
		{
		  if (reduc_index == 0)
		    expr = build2 (code, vectype_out, reduc_def, def0);
		  else
		    expr = build2 (code, vectype_out, def0, reduc_def);
		}
	      else
		{
		  if (reduc_index == 0)
		    expr = build3 (code, vectype_out, reduc_def, def0, def1);
		  else if (reduc_index == 1)
		    expr = build3 (code, vectype_out, def0, reduc_def, def1);
		  else
		    expr = build3 (code, vectype_out, def0, def1, reduc_def);
		}
	      new_stmt = gimple_build_assign (vec_dest, expr);
	      new_temp = make_ssa_name (vec_dest, new_stmt);
	      gimple_assign_set_lhs (new_stmt, new_temp);
	    }

          vect_finish_stmt_generation (stmt, new_stmt, gsi);

          if (slp_node)
            {
              SLP_TREE_VEC_STMTS (slp_node).quick_push (new_stmt);
              vect_defs.quick_push (new_temp);
            }
          else
            vect_defs[0] = new_temp;
        }

      if (slp_node)
        continue;

      if (j == 0)
	STMT_VINFO_VEC_STMT (stmt_info) = *vec_stmt = new_stmt;
      else
	STMT_VINFO_RELATED_STMT (prev_stmt_info) = new_stmt;

      prev_stmt_info = vinfo_for_stmt (new_stmt);
      prev_phi_info = vinfo_for_stmt (new_phi);
    }

  tree indx_before_incr, indx_after_incr, cond_name = NULL;

  /* Finalize the reduction-phi (set its arguments) and create the
     epilog reduction code.  */
  if ((!single_defuse_cycle || code == COND_EXPR) && !slp_node)
    {
      new_temp = gimple_get_lhs (*vec_stmt);
      vect_defs[0] = new_temp;

      if (REDUCTION_IS_FULL_COND_REDUCTION_P
		(STMT_VINFO_VEC_REDUCTION_TYPE (stmt_info)))
	{
	  poly_uint64 nunits_out = TYPE_VECTOR_SUBPARTS (vectype_out);

	  gcc_assert (gimple_assign_rhs_code (*vec_stmt) == VEC_COND_EXPR);

	  /* Duplicate the condition from vec_stmt.  */
	  tree ccompare = unshare_expr (gimple_assign_rhs1 (*vec_stmt));

	  /* For cond reductions where clastb is supported, the clastb will
	     take care of keeping track of the final scalar result.  */
	  if (STMT_VINFO_VEC_REDUCTION_TYPE (stmt_info)
	      == COND_REDUCTION_CLASTB)
	    {
	      /* Turn the condition from vec_stmt into an ssa name.  */
	      gimple_stmt_iterator vec_stmt_gsi = gsi_for_stmt (*vec_stmt);
	      tree ccompare_name = make_ssa_name (TREE_TYPE (ccompare));
	      gimple *ccompare_stmt = gimple_build_assign (ccompare_name,
							   ccompare);
	      gsi_insert_before (&vec_stmt_gsi, ccompare_stmt, GSI_SAME_STMT);

	      /* Get the vectorized candidate values from vec_stmt.  */
	      tree result_vect = gimple_assign_rhs2 (*vec_stmt);

	      /* Create a new phi node (CLASTB_PHI_TREE) which starts
		 as the original value (INITIAL_DEF).  */

	      tree initial_def = PHI_ARG_DEF_FROM_EDGE
		(def_stmt, loop_preheader_edge (loop));

	      tree clastb_phi_tree = make_ssa_name (scalar_type);
	      gphi *clastb_phi = create_phi_node (clastb_phi_tree,
						  loop->header);
	      set_vinfo_for_stmt (clastb_phi,
				  new_stmt_vec_info (clastb_phi, loop_vinfo));
	      add_phi_arg (clastb_phi, initial_def, loop_preheader_edge (loop),
			   UNKNOWN_LOCATION);

	      /* Use CLASTB to select the last matching result from
		 RESULT_VECT, using COMPARE_NAME (the result of the compare
		 from VEC_STMT) as the mask.  */
	      cond_name = make_ssa_name (scalar_type);
	      gimple *clastb_stmt = gimple_build_call_internal
		(IFN_CLASTB, 3, ccompare_name, clastb_phi_tree, result_vect);
	      gimple_call_set_lhs (clastb_stmt, cond_name);
	      gsi_insert_before (&vec_stmt_gsi, clastb_stmt, GSI_SAME_STMT);

	      /* Update the phi with the result of the clastb.  */
	      add_phi_arg (clastb_phi, cond_name, loop_latch_edge (loop),
			   UNKNOWN_LOCATION);
	    }

	  /* For cond reductions we want to create a new vector
	     (INDEX_COND_EXPR) which is updated with the current index of the
	     loop for every match of the original loop's cond_expr (VEC_STMT).
	     This results in a vector containing the last time the condition
	     passed for that vector lane.  The first match will be a 1 to allow
	     0 to be used for non-matching indexes.  If there are no matches at
	     all then the vector will be all zeroes.  */
	  else
	    {
	      /* First we create a simple vector induction variable which
		 starts with the values {1,2,3,...} (SERIES_VECT) and
		 increments by the vector size (STEP).  */

	      /* Create a {1,2,3,...} vector.  */
	      tree series_vect = build_index_vector (cr_index_vector_type,
						     1, 1);

	      /* Create a vector of the step value.  */
	      tree step = build_int_cst (cr_index_scalar_type, nunits_out);
	      tree vec_step = build_vector_from_val (cr_index_vector_type,
						     step);

	      /* Create an induction variable.  */
	      gimple_stmt_iterator incr_gsi;
	      bool insert_after;
	      standard_iv_increment_position (loop, &incr_gsi, &insert_after);
	      create_iv (series_vect, vec_step, NULL_TREE, loop, &incr_gsi,
			 insert_after, &indx_before_incr, &indx_after_incr);

	      /* Next create a new phi node vector (NEW_PHI_TREE) which starts
		 filled with zeros (VEC_ZERO).  */

	      /* Create a vector of 0s.  */
	      tree zero = build_zero_cst (cr_index_scalar_type);
	      tree vec_zero = build_vector_from_val (cr_index_vector_type,
						     zero);

	      /* Create a vector phi node.  */
	      tree new_phi_tree = make_ssa_name (cr_index_vector_type);
	      new_phi = create_phi_node (new_phi_tree, loop->header);
	      set_vinfo_for_stmt (new_phi,
				  new_stmt_vec_info (new_phi, loop_vinfo));
	      add_phi_arg (new_phi, vec_zero, loop_preheader_edge (loop),
			   UNKNOWN_LOCATION);

	      /* Now take the condition from the loops original cond_expr
		 (VEC_STMT) and produce a new cond_expr (INDEX_COND_EXPR)
		 which for every match uses values from the induction variable
		 (INDEX_BEFORE_INCR) otherwise uses values from the phi node
		 (NEW_PHI_TREE).
		 Finally, we update the phi (NEW_PHI_TREE) to take the value of
		 the new cond_expr (INDEX_COND_EXPR).  */

	      /* Create a conditional, where the condition is taken from
		 vec_stmt (CCOMPARE), then is the induction index
		 (INDEX_BEFORE_INCR) and else is the phi (NEW_PHI_TREE).  */
	      tree index_cond_expr = build3 (VEC_COND_EXPR,
					     cr_index_vector_type,
					     ccompare, indx_before_incr,
					     new_phi_tree);
	      cond_name = make_ssa_name (cr_index_vector_type);
	      gimple *index_condition = gimple_build_assign (cond_name,
							     index_cond_expr);
	      gsi_insert_before (&incr_gsi, index_condition, GSI_SAME_STMT);
	      stmt_vec_info index_vec_info = new_stmt_vec_info
		(index_condition, loop_vinfo);
	      STMT_VINFO_VECTYPE (index_vec_info) = cr_index_vector_type;
	      set_vinfo_for_stmt (index_condition, index_vec_info);

	      /* Update the phi with the vec cond.  */
	      add_phi_arg (new_phi, cond_name, loop_latch_edge (loop),
			   UNKNOWN_LOCATION);
	    }
	}
    }

  vect_create_epilog_for_reduction (vect_defs, stmt, epilog_copies,
                                    epilog_reduc_code, phis, reduc_index,
				    double_reduc, slp_node, cond_name,
				    scalar_identity);

  return true;
}

/* Function vect_min_worthwhile_factor.

   For a loop where we could vectorize the operation indicated by CODE,
   return the minimum vectorization factor that makes it worthwhile
   to use generic vectors.  */
static unsigned int
vect_min_worthwhile_factor (enum tree_code code)
{
  switch (code)
    {
    case PLUS_EXPR:
    case MINUS_EXPR:
    case NEGATE_EXPR:
      return 4;

    case BIT_AND_EXPR:
    case BIT_IOR_EXPR:
    case BIT_XOR_EXPR:
    case BIT_NOT_EXPR:
      return 2;

    default:
      return INT_MAX;
    }
}

/* Return true if LOOP_VINFO is nonnull, if it has a constant vectorization
   factor, and if it is worth decomposing CODE operations into scalar
   operations for that vectorization factor.  */

bool
vect_worthwhile_without_simd_p (loop_vec_info loop_vinfo, tree_code code)
{
  if (!loop_vinfo)
    return false;

  unsigned HOST_WIDE_INT value;
  return (LOOP_VINFO_VECT_FACTOR (loop_vinfo).is_constant (&value)
	  && value >= vect_min_worthwhile_factor (code));
}


/* Function vectorizable_induction

   Check if PHI performs an induction computation that can be vectorized.
   If VEC_STMT is also passed, vectorize the induction PHI: create a vectorized
   phi to replace it, put it in VEC_STMT, and add it to the same basic block.
   Return FALSE if not a vectorizable STMT, TRUE otherwise.  */

bool
vectorizable_induction (gimple *phi,
			gimple_stmt_iterator *gsi ATTRIBUTE_UNUSED,
			gimple **vec_stmt)
{
  stmt_vec_info stmt_info = vinfo_for_stmt (phi);
  tree vectype = STMT_VINFO_VECTYPE (stmt_info);
  loop_vec_info loop_vinfo = STMT_VINFO_LOOP_VINFO (stmt_info);
  struct loop *loop = LOOP_VINFO_LOOP (loop_vinfo);
  int ncopies = vect_get_num_copies (loop_vinfo, vectype);
  tree vec_def;

  gcc_assert (ncopies >= 1);
  /* FORNOW. These restrictions should be relaxed.  */
  if (nested_in_vect_loop_p (loop, phi))
    {
      imm_use_iterator imm_iter;
      use_operand_p use_p;
      gimple *exit_phi;
      edge latch_e;
      tree loop_arg;

      if (ncopies > 1)
	{
	  if (dump_enabled_p ())
	    dump_printf_loc (MSG_MISSED_OPTIMIZATION, vect_location,
			     "multiple types in nested loop.\n");
	  return false;
	}

      exit_phi = NULL;
      latch_e = loop_latch_edge (loop->inner);
      loop_arg = PHI_ARG_DEF_FROM_EDGE (phi, latch_e);
      FOR_EACH_IMM_USE_FAST (use_p, imm_iter, loop_arg)
	{
	  gimple *use_stmt = USE_STMT (use_p);
	  if (is_gimple_debug (use_stmt))
	    continue;

	  if (!flow_bb_inside_loop_p (loop->inner, gimple_bb (use_stmt)))
	    {
	      exit_phi = use_stmt;
	      break;
	    }
	}
      if (exit_phi)
	{
	  stmt_vec_info exit_phi_vinfo  = vinfo_for_stmt (exit_phi);
	  if (!(STMT_VINFO_RELEVANT_P (exit_phi_vinfo)
		&& !STMT_VINFO_LIVE_P (exit_phi_vinfo)))
	    {
	      if (dump_enabled_p ())
		dump_printf_loc (MSG_MISSED_OPTIMIZATION, vect_location,
				 "inner-loop induction only used outside "
				 "of the outer vectorized loop.\n");
	      return false;
	    }
	}
    }

  if (!STMT_VINFO_RELEVANT_P (stmt_info))
    return false;

  /* FORNOW: SLP not supported.  */
  if (STMT_SLP_TYPE (stmt_info))
    return false;

  gcc_assert (STMT_VINFO_DEF_TYPE (stmt_info) == vect_induction_def);

  if (gimple_code (phi) != GIMPLE_PHI)
    return false;

  if (!vec_stmt) /* transformation not required.  */
    {
      STMT_VINFO_TYPE (stmt_info) = induc_vec_info_type;
      if (dump_enabled_p ())
        dump_printf_loc (MSG_NOTE, vect_location,
                         "=== vectorizable_induction ===\n");
      vect_model_induction_cost (stmt_info, ncopies);
      return true;
    }

  /** Transform.  **/

  if (dump_enabled_p ())
    dump_printf_loc (MSG_NOTE, vect_location, "transform induction phi.\n");

  vec_def = get_initial_def_for_induction (phi);
  *vec_stmt = SSA_NAME_DEF_STMT (vec_def);
  return true;
}

/* Function vectorizable_live_operation.

   STMT computes a value that is used outside the loop.  Check if
   it can be supported.  */

bool
vectorizable_live_operation (gimple *stmt,
			     gimple_stmt_iterator *gsi ATTRIBUTE_UNUSED,
			     slp_tree slp_node, int slp_index,
			     gimple **vec_stmt)
{
  stmt_vec_info stmt_info = vinfo_for_stmt (stmt);
  loop_vec_info loop_vinfo = STMT_VINFO_LOOP_VINFO (stmt_info);
  struct loop *loop = LOOP_VINFO_LOOP (loop_vinfo);
  imm_use_iterator imm_iter;
  tree lhs, lhs_type, bitsize, vec_bitsize;
  tree vectype = STMT_VINFO_VECTYPE (stmt_info);
  poly_uint64 nunits = TYPE_VECTOR_SUBPARTS (vectype);
  int ncopies;
  gimple *use_stmt;
  auto_vec<tree> vec_oprnds;
  int vec_entry = 0;
  poly_uint64 vec_index = 0;

  gcc_assert (STMT_VINFO_LIVE_P (stmt_info));

  if (slp_node)
    ncopies = 1;
  else
    ncopies = vect_get_num_copies (loop_vinfo, vectype);

  if (STMT_VINFO_DEF_TYPE (stmt_info) == vect_reduction_def)
    return false;

  if (dump_enabled_p () && !vec_stmt)
    {
      dump_printf_loc (MSG_NOTE, vect_location,
		       "vectorizable_live_operation: ");
      dump_gimple_stmt (MSG_NOTE, TDF_SLIM, stmt, 0);
    }

  /* FORNOW.  CHECKME.  */
  if (nested_in_vect_loop_p (loop, stmt))
    {
      if (dump_enabled_p ())
	dump_printf_loc (MSG_MISSED_OPTIMIZATION, vect_location,
		         "Not vectorized: stmt is nested.\n");
      return false;
    }

  /* If STMT is not relevant and it is a simple assignment and its inputs are
     invariant then it can remain in place, unvectorized.  The original last
     scalar value that it computes will be used.  */
  if (!STMT_VINFO_RELEVANT_P (stmt_info))
    {
      gcc_assert (is_simple_and_all_uses_invariant (stmt, loop_vinfo));
      if (dump_enabled_p ())
	dump_printf_loc (MSG_NOTE, vect_location,
			 "statement is simple and uses invariant.  Leaving in "
			 "place.\n");
      return true;
    }

  if (slp_node)
    {
      gcc_assert (slp_index >= 0);
      int num_scalar = SLP_TREE_SCALAR_STMTS (slp_node).length ();

      /* Calculate the number of statements that come after this one.  */
      poly_uint64 skip_nunits = num_scalar - slp_index - 1;

      /* Calculate how many vectors and elements we'll need to count
	 back from the end.  */
      if (!can_div_trunc_p (skip_nunits, nunits, &vec_entry, &vec_index))
	{
	  if (dump_enabled_p ())
	    dump_printf_loc (MSG_MISSED_OPTIMIZATION, vect_location,
			     "Cannot determine which vector holds the"
			     " final result.\n");
	  return false;
	}
    }

  /* Check if required operations can be supported.  */

  if (!direct_internal_fn_supported_p (IFN_EXTRACT_LAST, vectype,
				       OPTIMIZE_FOR_SPEED))
    {
      if (LOOP_VINFO_SPECULATIVE_EXECUTION (loop_vinfo))
	{
	  if (dump_enabled_p ())
	    dump_printf_loc (MSG_MISSED_OPTIMIZATION, vect_location,
			     "Not vectorized: "
			     "Extract last reduction not supported.\n");
	  return false;
	}

      if (LOOP_VINFO_CAN_FULLY_MASK_P (loop_vinfo))
	{
	  if (dump_enabled_p ())
	    dump_printf_loc (MSG_MISSED_OPTIMIZATION, vect_location,
			     "Can't use a fully-masked loop because "
			     "the target doesn't support extract last "
			     "reduction.\n");
	  LOOP_VINFO_CAN_FULLY_MASK_P (loop_vinfo) = false;
	  /* Don't return - we can still vectorize without masking.  */
	}
    }

  if (slp_node && LOOP_VINFO_CAN_FULLY_MASK_P (loop_vinfo))
    {
      if (dump_enabled_p ())
	dump_printf_loc (MSG_MISSED_OPTIMIZATION, vect_location,
			 "Can't use a fully-masked loop; "
			 "SLP statement is live after the loop.\n");
      LOOP_VINFO_CAN_FULLY_MASK_P (loop_vinfo) = false;
      /* Don't return - we can still vectorize without masking.  */
    }

  if (LOOP_VINFO_SPECULATIVE_EXECUTION (loop_vinfo))
    {
      /* Need to construct the type because on the checking stage we don't
	 yet have the speculative exit phi.  */
      tree mask_type = build_same_sized_truth_vector_type (vectype);

      if (!direct_internal_fn_supported_p (IFN_BREAK_AFTER, mask_type,
					   OPTIMIZE_FOR_SPEED))
	{
	  if (dump_enabled_p ())
	    dump_printf_loc (MSG_MISSED_OPTIMIZATION, vect_location,
			     "Not vectorized: Break after not supported.\n");
	  return false;
	}
    }

  if (ncopies > 1)
    {
      if (LOOP_VINFO_SPECULATIVE_EXECUTION (loop_vinfo))
	{
	  if (dump_enabled_p ())
	    dump_printf_loc (MSG_MISSED_OPTIMIZATION, vect_location,
			     "Not vectorized: "
			     "Multiple ncopies not supported.\n");
	  return false;
	}

      if (LOOP_VINFO_CAN_FULLY_MASK_P (loop_vinfo))
	{
	  if (dump_enabled_p ())
	    dump_printf_loc (MSG_MISSED_OPTIMIZATION, vect_location,
			     "Can't use a fully-masked loop because"
			     " ncopies is greater than 1.\n");
	  LOOP_VINFO_CAN_FULLY_MASK_P (loop_vinfo) = false;
	  /* Don't return - we can still vectorize without masking.  */
	}
    }

  if (!vec_stmt)
    /* No transformation required.  */
    return true;

  /* If stmt has a related stmt, then use that for getting the lhs.  */
  if (is_pattern_stmt_p (stmt_info))
    stmt = STMT_VINFO_RELATED_STMT (stmt_info);

  lhs = (is_a <gphi *> (stmt)) ? gimple_phi_result (stmt)
	: gimple_get_lhs (stmt);
  lhs_type = TREE_TYPE (lhs);

  bitsize = (VECTOR_BOOLEAN_TYPE_P (vectype)
	     ? bitsize_int (TYPE_PRECISION (TREE_TYPE (vectype)))
	     : TYPE_SIZE (TREE_TYPE (vectype)));
  vec_bitsize = TYPE_SIZE (vectype);

  /* Get the vectorized lhs of STMT and the lane to use (counted in bits).  */
  tree vec_lhs, bitstart;
  if (slp_node)
    {
      gcc_assert (!LOOP_VINFO_MASK_TYPE (loop_vinfo));

      /* The code above set vec_entry and vec_index to the number of whole
	 vectors and elements that we'll need to count back from the end.
	 Convert them to count from the beginning, now that the number of
	 vector statements is known.  */
      int num_vec = SLP_TREE_NUMBER_OF_VEC_STMTS (slp_node);
      vec_entry = num_vec - 1 - vec_entry;
      vec_index = nunits - 1 - vec_index;

      /* Get the correct slp vectorized stmt.  */
      vec_lhs = gimple_get_lhs (SLP_TREE_VEC_STMTS (slp_node)[vec_entry]);

      /* Get entry to use.  */
      bitstart = bitsize_int (vec_index);
      bitstart = int_const_binop (MULT_EXPR, bitsize, bitstart);
    }
  else
    {
      enum vect_def_type dt = STMT_VINFO_DEF_TYPE (stmt_info);
      vec_lhs = vect_get_vec_def_for_operand_1 (stmt, dt);
      gcc_checking_assert (ncopies == 1
			   || !LOOP_VINFO_MASK_TYPE (loop_vinfo));

      /* For multiple copies, get the last copy.  */
      for (int i = 1; i < ncopies; ++i)
	vec_lhs = vect_get_vec_def_for_stmt_copy (vect_unknown_def_type,
						  vec_lhs);

      /* Get the last lane in the vector.  */
      bitstart = int_const_binop (MINUS_EXPR, vec_bitsize, bitsize);
    }

  gimple_seq stmts = NULL;
  tree new_tree;
  if (LOOP_VINFO_MASK_TYPE (loop_vinfo)
      || LOOP_VINFO_SPECULATIVE_EXECUTION (loop_vinfo))
    {
      tree scalar_type = TREE_TYPE (STMT_VINFO_VECTYPE (stmt_info));
      tree scalar_res = make_ssa_name (scalar_type);
      tree mask;
      gimple *new_stmt;

      if (LOOP_VINFO_SPECULATIVE_EXECUTION (loop_vinfo))
	{
	  /* The speculative mask has bits set if the exit condition was
	     met.  For the case when the exit condition is met more than once,
	     we are only interested in the first occurence.  Therefore, we need
	     to ensure that bits are set up to and including the first
	     instance.  */
	  gphi *exit_phi = LOOP_VINFO_SPECULATIVE_EXIT_PHI (loop_vinfo);
	  tree orig_mask = PHI_RESULT (exit_phi);
	  tree all_ones = build_minus_one_cst (TREE_TYPE (orig_mask));

	  mask = make_ssa_name (TREE_TYPE (orig_mask));
	  new_stmt = gimple_build_call_internal (IFN_BREAK_AFTER, 2,
						 all_ones, orig_mask);
	  gimple_call_set_lhs (new_stmt, mask);
	  gimple_seq_add_stmt (&stmts, new_stmt);
	}
      else
	mask = vect_get_loop_mask (loop_vinfo,
				   LOOP_VINFO_MASK_ARRAY (loop_vinfo), 1);

      new_stmt = gimple_build_call_internal (IFN_EXTRACT_LAST, 2, vec_lhs,
					     mask);
      gimple_call_set_lhs (new_stmt, scalar_res);
      gimple_seq_add_stmt (&stmts, new_stmt);

      new_tree = gimple_convert (&stmts, lhs_type, scalar_res);
    }
  else
    {
      tree bftype = TREE_TYPE (vectype);
      if (VECTOR_BOOLEAN_TYPE_P (vectype))
	bftype = build_nonstandard_integer_type (tree_to_uhwi (bitsize), 1);
      new_tree = build3 (BIT_FIELD_REF, bftype, vec_lhs, bitsize, bitstart);
      new_tree = force_gimple_operand (fold_convert (lhs_type, new_tree),
				       &stmts, true, NULL_TREE);
    }

  if (stmts)
    gsi_insert_seq_on_edge_immediate (single_exit (loop), stmts);

  /* Replace use of lhs with newly computed result.  If the use stmt is a
     single arg PHI, just replace all uses of PHI result.  It's necessary
     because lcssa PHI defining lhs may be before newly inserted stmt.  */
  use_operand_p use_p;
  FOR_EACH_IMM_USE_STMT (use_stmt, imm_iter, lhs)
    if (!flow_bb_inside_loop_p (loop, gimple_bb (use_stmt))
	&& !is_gimple_debug (use_stmt))
    {
      if (gimple_code (use_stmt) == GIMPLE_PHI
	  && gimple_phi_num_args (use_stmt) == 1)
	{
	  replace_uses_by (gimple_phi_result (use_stmt), new_tree);
	}
      else
	{
	  FOR_EACH_IMM_USE_ON_STMT (use_p, imm_iter)
	    SET_USE (use_p, new_tree);
	}
      update_stmt (use_stmt);
    }

  return true;
}

/* Kill any debug uses outside LOOP of SSA names defined in STMT.  */

static void
vect_loop_kill_debug_uses (struct loop *loop, gimple *stmt)
{
  ssa_op_iter op_iter;
  imm_use_iterator imm_iter;
  def_operand_p def_p;
  gimple *ustmt;

  FOR_EACH_PHI_OR_STMT_DEF (def_p, stmt, op_iter, SSA_OP_DEF)
    {
      FOR_EACH_IMM_USE_STMT (ustmt, imm_iter, DEF_FROM_PTR (def_p))
	{
	  basic_block bb;

	  if (!is_gimple_debug (ustmt))
	    continue;

	  bb = gimple_bb (ustmt);

	  if (!flow_bb_inside_loop_p (loop, bb))
	    {
	      if (gimple_debug_bind_p (ustmt))
		{
		  if (dump_enabled_p ())
		    dump_printf_loc (MSG_NOTE, vect_location,
                                     "killing debug use\n");

		  gimple_debug_bind_reset_value (ustmt);
		  update_stmt (ustmt);
		}
	      else
		gcc_unreachable ();
	    }
	}
    }
}

/* Given loop represented by LOOP_VINFO, return true if computation of
   LOOP_VINFO_NITERS (= LOOP_VINFO_NITERSM1 + 1) doesn't overflow, false
   otherwise.  */

static bool
loop_niters_no_overflow (loop_vec_info loop_vinfo)
{
  if (LOOP_VINFO_SPECULATIVE_EXECUTION (loop_vinfo))
    return false;

  /* Constant case.  */
  if (LOOP_VINFO_NITERS_KNOWN_P (loop_vinfo))
    {
      tree cst_niters = LOOP_VINFO_NITERS (loop_vinfo);
      tree cst_nitersm1 = LOOP_VINFO_NITERSM1 (loop_vinfo);

      gcc_assert (TREE_CODE (cst_niters) == INTEGER_CST);
      gcc_assert (TREE_CODE (cst_nitersm1) == INTEGER_CST);
      if (wi::to_widest (cst_nitersm1) < wi::to_widest (cst_niters))
	return true;
    }

  widest_int max;
  struct loop *loop = LOOP_VINFO_LOOP (loop_vinfo);
  /* Check the upper bound of loop niters.  */
  if (get_max_loop_iterations (loop, &max))
    {
      tree type = TREE_TYPE (LOOP_VINFO_NITERS (loop_vinfo));
      signop sgn = TYPE_SIGN (type);
      widest_int type_max = widest_int::from (wi::max_value (type), sgn);
      if (max < type_max)
	return true;
    }
  return false;
}

<<<<<<< HEAD

/* MASKS is a balanced tree of masks, where each row or level of the tree
   contains an unpacked representation of the previous level, i.e.

	Level 0 -    [1]
		    /   \
	Level 1 - [2]   [3]
		 /  \  /   \
	etc.

   There are 1 << N masks for level N, which start at index 1 << N.
   Index 0 is unused.  Index 1 has the same number of elements as
   LOOP_VINFO's vectorization factor.

   Return an SSA_NAME for index INDEX of the array, creating one if
   it doesn't already exist.  */

tree
vect_get_loop_mask (loop_vec_info loop_vinfo, vec<tree> &masks,
		    unsigned int index)
{
  gcc_assert (index != 0);
  if (index >= masks.length ())
    masks.safe_grow_cleared (index + 1);
  if (!masks[index])
    {
      /* Vectors on level N have half as many elements as those on
	 level N - 1, etc.  */
      poly_uint64 nunits = exact_div (LOOP_VINFO_VECT_FACTOR (loop_vinfo),
				      1 << floor_log2 (index));
      tree type = build_truth_vector_type (nunits, current_vector_size);
      masks[index] = make_temp_ssa_name (type, NULL, "loop_mask");
    }
  return masks[index];
}

/* Get the mask to use for loads in LOOP_VINFO, or null if loads don't
   need to be masked.  INDEX is as for vect_get_loop_mask.  */

tree
vect_get_load_mask (loop_vec_info loop_vinfo, unsigned int index)
{
  /* At present all loads in a speculative loop are speculative.
     They need to be masked iff we are using masking to reach
     alignment.  */
  if (LOOP_VINFO_SPECULATIVE_EXECUTION (loop_vinfo)
      && !LOOP_VINFO_MASKED_SKIP_ELEMS (loop_vinfo))
    return NULL_TREE;

  return vect_get_loop_mask (loop_vinfo,
			     LOOP_VINFO_MASK_ARRAY (loop_vinfo), index);
}

/* MASKS is a balanced tree of masks, as described by vect_get_loop_mask.
   The DEF_START masks starting at index DEF_START are defined directly
   by existing statements; this corresponds to the whole of level
   log2 (DEF_START) of the tree.  Use packs and unpacks to calculate
   the values of all the other masks in the array, adding any new
   statements before GSI.  */

void
vect_populate_mask_array (loop_vec_info loop_vinfo, vec<tree> &masks,
			  unsigned int def_start, gimple_stmt_iterator *gsi)
{
  /* Create mask inputs for pack operations.  */
  for (unsigned int i = 2; i < def_start; ++i)
    if (masks[i / 2])
      vect_get_loop_mask (loop_vinfo, masks, i);

  /* Create mask inputs for unpack operations.  */
  unsigned int def_end = def_start * 2;
  for (unsigned int i = masks.length (); i-- > def_end; )
    if (masks[i])
      vect_get_loop_mask (loop_vinfo, masks, i / 2);

  /* Starting from DEF_START's level, work up towards the root of tree,
     packing level N into level N - 1.  */
  for (unsigned int i = def_start; i-- > 1; )
    if (masks[i])
      {
	tree rhs1 = vect_get_loop_mask (loop_vinfo, masks, i * 2);
	tree rhs2 = vect_get_loop_mask (loop_vinfo, masks, i * 2 + 1);
	gimple *stmt = gimple_build_assign (masks[i], VEC_PACK_TRUNC_EXPR,
					    rhs1, rhs2);
	gsi_insert_before (gsi, stmt, GSI_SAME_STMT);
      }

  /* Starting from DEF_START's level, work down towards the leaves of
     the tree, unpacking level N into level N + 1.  */
  for (unsigned int i = def_end; i < masks.length (); ++i)
    if (masks[i])
      {
	tree rhs = vect_get_loop_mask (loop_vinfo, masks, i / 2);
	tree_code code = (i & 1
			  ? VEC_UNPACK_HI_EXPR
			  : VEC_UNPACK_LO_EXPR);
	gimple *stmt = gimple_build_assign (masks[i], code, rhs);
	gsi_insert_before (gsi, stmt, GSI_SAME_STMT);
      }
}


=======
/* Scale profiling counters by estimation for LOOP which is vectorized
   by factor VF.  */

static void
scale_profile_for_vect_loop (struct loop *loop, unsigned vf)
{
  edge preheader = loop_preheader_edge (loop);
  /* Reduce loop iterations by the vectorization factor.  */
  gcov_type new_est_niter = niter_for_unrolled_loop (loop, vf);
  gcov_type freq_h = loop->header->count, freq_e = preheader->count;

  /* Use frequency only if counts are zero.  */
  if (freq_h == 0 && freq_e == 0)
    {
      freq_h = loop->header->frequency;
      freq_e = EDGE_FREQUENCY (preheader);
    }
  if (freq_h != 0)
    {
      gcov_type scale;

      /* Avoid dropping loop body profile counter to 0 because of zero count
	 in loop's preheader.  */
      freq_e = MAX (freq_e, 1);
      /* This should not overflow.  */
      scale = GCOV_COMPUTE_SCALE (freq_e * (new_est_niter + 1), freq_h);
      scale_loop_frequencies (loop, scale, REG_BR_PROB_BASE);
    }

  basic_block exit_bb = single_pred (loop->latch);
  edge exit_e = single_exit (loop);
  exit_e->count = loop_preheader_edge (loop)->count;
  exit_e->probability = REG_BR_PROB_BASE / (new_est_niter + 1);

  edge exit_l = single_pred_edge (loop->latch);
  int prob = exit_l->probability;
  exit_l->probability = REG_BR_PROB_BASE - exit_e->probability;
  exit_l->count = exit_bb->count - exit_e->count;
  if (exit_l->count < 0)
    exit_l->count = 0;
  if (prob > 0)
    scale_bbs_frequencies_int (&loop->latch, 1, exit_l->probability, prob);
}

>>>>>>> 633c65dd
/* Function vect_transform_loop.

   The analysis phase has determined that the loop is vectorizable.
   Vectorize the loop - created vectorized stmts to replace the scalar
   stmts in the loop, and update the loop exit condition.
   Returns scalar epilogue loop if any.  */

struct loop *
vect_transform_loop (loop_vec_info loop_vinfo)
{
  struct loop *loop = LOOP_VINFO_LOOP (loop_vinfo);
  struct loop *epilogue = NULL;
  basic_block *bbs = LOOP_VINFO_BBS (loop_vinfo);
  int nbbs = loop->num_nodes;
  int i;
  tree niters_vector = NULL;
  poly_uint64 vf = LOOP_VINFO_VECT_FACTOR (loop_vinfo);
  unsigned int lowest_vf;
  bool grouped_store;
  bool slp_scheduled = false;
  gimple *stmt, *pattern_stmt;
  gimple_seq pattern_def_seq = NULL;
  gimple_stmt_iterator pattern_def_si = gsi_none ();
  bool transform_pattern_stmt = false;
  bool check_profitability = false;
<<<<<<< HEAD
  unsigned int th;
  /* Record number of iterations before we started tampering with the profile. */
  gcov_type expected_iterations = expected_loop_iterations_unbounded (loop);
=======
  int th;
>>>>>>> 633c65dd

  lowest_vf = constant_lower_bound (vf);
  lowest_vf = MIN (lowest_vf, LOOP_VINFO_MAX_VECT_FACTOR (loop_vinfo));

  if (dump_enabled_p ())
    dump_printf_loc (MSG_NOTE, vect_location, "=== vec_transform_loop ===\n");

  /* Use the more conservative vectorization threshold.  If the number
     of iterations is constant assume the cost check has been performed
     by our caller.  If the threshold makes all loops profitable that
     run at least the (estimated) vectorization factor number of times
     checking is pointless, too.  */
  th = LOOP_VINFO_COST_MODEL_THRESHOLD (loop_vinfo);
  if (th >= vect_vf_for_cost (loop_vinfo) - 1
      && !LOOP_VINFO_NITERS_KNOWN_P (loop_vinfo)
      && !LOOP_VINFO_SPECULATIVE_EXECUTION (loop_vinfo))
    {
      if (dump_enabled_p ())
	dump_printf_loc (MSG_NOTE, vect_location,
			 "Profitability threshold is %d loop iterations.\n",
                         th);
      check_profitability = true;
    }

  /* Make sure there exists a single-predecessor exit bb.  Do this before 
     versioning.   */
  edge e = single_exit (loop);
  if (! single_pred_p (e->dest))
    {
      split_loop_exit_edge (e);
      if (dump_enabled_p ())
	dump_printf (MSG_NOTE, "split exit edge\n");
    }

  /* Version the loop first, if required, so the profitability check
     comes first.  */

  if (LOOP_REQUIRES_VERSIONING (loop_vinfo))
    {
      vect_loop_versioning (loop_vinfo, th, check_profitability);
      check_profitability = false;
    }

  /* Make sure there exists a single-predecessor exit bb also on the
     scalar loop copy.  Do this after versioning but before peeling
     so CFG structure is fine for both scalar and if-converted loop
     to make slpeel_duplicate_current_defs_from_edges face matched
     loop closed PHI nodes on the exit.  */
  if (LOOP_VINFO_SCALAR_LOOP (loop_vinfo))
    {
      e = single_exit (LOOP_VINFO_SCALAR_LOOP (loop_vinfo));
      if (! single_pred_p (e->dest))
	{
	  split_loop_exit_edge (e);
	  if (dump_enabled_p ())
	    dump_printf (MSG_NOTE, "split exit edge of scalar loop\n");
	}
    }

  tree capped_vf = vect_build_capped_vf (loop_vinfo);
  LOOP_VINFO_CAPPED_VECT_FACTOR (loop_vinfo) = capped_vf;

  tree niters = vect_build_loop_niters (loop_vinfo);
  LOOP_VINFO_NITERS_UNCHANGED (loop_vinfo) = niters;
  tree nitersm1 = unshare_expr (LOOP_VINFO_NITERSM1 (loop_vinfo));
  bool niters_no_overflow = loop_niters_no_overflow (loop_vinfo);
  tree niters_minus_gap = NULL_TREE;
  epilogue = vect_do_peeling (loop_vinfo, niters, nitersm1, &niters_minus_gap,
			      &niters_vector, th, check_profitability,
			      niters_no_overflow);

  tree mask_type = LOOP_VINFO_MASK_TYPE (loop_vinfo);
  bool final_iter_may_be_partial = (mask_type != NULL_TREE);
  if (niters_vector == NULL_TREE
      && !LOOP_VINFO_SPECULATIVE_EXECUTION (loop_vinfo))
    {
      gcc_assert (!LOOP_VINFO_PEELING_FOR_GAPS (loop_vinfo));
      if (LOOP_VINFO_NITERS_KNOWN_P (loop_vinfo) && must_eq (lowest_vf, vf))
	{
	  niters_minus_gap = LOOP_VINFO_NITERS (loop_vinfo);

	  wide_int niters_vector_val
	    = (final_iter_may_be_partial
	       ? wi::udiv_ceil (LOOP_VINFO_NITERS (loop_vinfo),
				lowest_vf)
	       : wi::udiv_floor (LOOP_VINFO_NITERS (loop_vinfo),
				 lowest_vf));
	  niters_vector
	    = wide_int_to_tree (TREE_TYPE (LOOP_VINFO_NITERS (loop_vinfo)),
				niters_vector_val);
	}
      else
	vect_gen_vector_loop_niters (loop_vinfo, niters, &niters_minus_gap,
				     &niters_vector, niters_no_overflow);
    }

  /* 1) Make sure the loop header has exactly two entries
     2) Make sure we have a preheader basic block.  */

  gcc_assert (EDGE_COUNT (loop->header->preds) == 2);

  split_edge (loop_preheader_edge (loop));

  if (LOOP_VINFO_MASK_TYPE (loop_vinfo)
      && vect_use_loop_mask_for_alignment_p (loop_vinfo))
    /* This will deal with any possible peeling.  */
    vect_prepare_for_masked_peels (loop_vinfo);

  if (LOOP_VINFO_SPECULATIVE_EXECUTION (loop_vinfo))
    {
      if (LOOP_VINFO_FIRSTFAULTING_EXECUTION (loop_vinfo))
	{
	  /* Update the IVs.  */
	  gimple *tmp_stmt;
	  gcc_assert (mask_type);

	  gimple_stmt_iterator iv_gsi;
	  bool insert_after;
	  standard_iv_increment_position (loop, &iv_gsi, &insert_after);

	  /* Read the non-faulting mask.  */
	  tree nfmask = make_temp_ssa_name (mask_type, NULL, "nfmask");
	  tmp_stmt = gimple_build_call_internal (IFN_READ_NF, 0);
	  gimple_call_set_lhs (tmp_stmt, nfmask);
	  gsi_insert_before (&iv_gsi, tmp_stmt, GSI_SAME_STMT);

	  /* Find the number steps the loop iterated on the current pass.  */
	  tree loop_iter = make_temp_ssa_name (sizetype, NULL, "loop_iter");
	  tmp_stmt = gimple_build_call_internal (IFN_MASK_POPCOUNT, 1,
						 nfmask);
	  gimple_call_set_lhs (tmp_stmt, loop_iter);
	  gsi_insert_before (&iv_gsi, tmp_stmt, GSI_SAME_STMT);

	  LOOP_VINFO_FIRSTFAULTING_MASK (loop_vinfo) = nfmask;
	  LOOP_VINFO_FIRSTFAULTING_ITER (loop_vinfo) = loop_iter;
	}

      /* We need to create the mask result now (as
	 LOOP_VINFO_SPECULATIVE_EXIT_PHI) so that it can be referenced later in
	 vectorizable_live_operation.  */

      tree mask_type = build_truth_vector_type (vf, current_vector_size);
      tree imask = vect_get_loop_mask (loop_vinfo,
				       LOOP_VINFO_EXIT_MASKS (loop_vinfo), 1);
      tree omask = vect_get_new_ssa_name (mask_type, vect_mask_var, NULL);

      gphi *new_phi = create_phi_node (omask, single_exit (loop)->dest);
      add_phi_arg (new_phi, imask, single_exit (loop), UNKNOWN_LOCATION);
      LOOP_VINFO_SPECULATIVE_EXIT_PHI (loop_vinfo) = new_phi;
    }

  /* FORNOW: the vectorizer supports only loops which body consist
     of one basic block (header + empty latch). When the vectorizer will
     support more involved loop forms, the order by which the BBs are
     traversed need to be reconsidered.  */

  for (i = 0; i < nbbs; i++)
    {
      basic_block bb = bbs[i];
      stmt_vec_info stmt_info;

      for (gphi_iterator si = gsi_start_phis (bb); !gsi_end_p (si);
	   gsi_next (&si))
        {
	  gphi *phi = si.phi ();
	  if (dump_enabled_p ())
	    {
	      dump_printf_loc (MSG_NOTE, vect_location,
                               "------>vectorizing phi: ");
	      dump_gimple_stmt (MSG_NOTE, TDF_SLIM, phi, 0);
	    }
	  stmt_info = vinfo_for_stmt (phi);
	  if (!stmt_info)
	    continue;

	  if (MAY_HAVE_DEBUG_STMTS && !STMT_VINFO_LIVE_P (stmt_info))
	    vect_loop_kill_debug_uses (loop, phi);

	  if (!STMT_VINFO_RELEVANT_P (stmt_info)
	      && !STMT_VINFO_LIVE_P (stmt_info))
	    continue;

	  if (STMT_VINFO_VECTYPE (stmt_info)
	      && may_ne (TYPE_VECTOR_SUBPARTS (STMT_VINFO_VECTYPE (stmt_info)),
			 vf)
	      && dump_enabled_p ())
	    dump_printf_loc (MSG_NOTE, vect_location, "multiple-types.\n");

	  if (STMT_VINFO_DEF_TYPE (stmt_info) == vect_induction_def)
	    {
	      if (dump_enabled_p ())
		dump_printf_loc (MSG_NOTE, vect_location, "transform phi.\n");
	      vect_transform_stmt (phi, NULL, NULL, NULL, NULL);
	    }
	}

      pattern_stmt = NULL;
      for (gimple_stmt_iterator si = gsi_start_bb (bb);
	   !gsi_end_p (si) || transform_pattern_stmt;)
	{
	  bool is_store;

          if (transform_pattern_stmt)
	    stmt = pattern_stmt;
          else
	    {
	      stmt = gsi_stmt (si);
	      /* During vectorization remove existing clobber stmts.  */
	      if (gimple_clobber_p (stmt))
		{
		  unlink_stmt_vdef (stmt);
		  gsi_remove (&si, true);
		  release_defs (stmt);
		  continue;
		}
	    }

	  if (dump_enabled_p ())
	    {
	      dump_printf_loc (MSG_NOTE, vect_location,
			       "------>vectorizing statement: ");
	      dump_gimple_stmt (MSG_NOTE, TDF_SLIM, stmt, 0);
	    }

	  stmt_info = vinfo_for_stmt (stmt);

	  /* vector stmts created in the outer-loop during vectorization of
	     stmts in an inner-loop may not have a stmt_info, and do not
	     need to be vectorized.  */
	  if (!stmt_info)
	    {
	      gsi_next (&si);
	      continue;
	    }

	  if (MAY_HAVE_DEBUG_STMTS && !STMT_VINFO_LIVE_P (stmt_info))
	    vect_loop_kill_debug_uses (loop, stmt);

	  if (!STMT_VINFO_RELEVANT_P (stmt_info)
	      && !STMT_VINFO_LIVE_P (stmt_info))
            {
              if (STMT_VINFO_IN_PATTERN_P (stmt_info)
                  && (pattern_stmt = STMT_VINFO_RELATED_STMT (stmt_info))
                  && (STMT_VINFO_RELEVANT_P (vinfo_for_stmt (pattern_stmt))
                      || STMT_VINFO_LIVE_P (vinfo_for_stmt (pattern_stmt))))
                {
                  stmt = pattern_stmt;
                  stmt_info = vinfo_for_stmt (stmt);
                }
              else
	        {
   	          gsi_next (&si);
	          continue;
                }
	    }
          else if (STMT_VINFO_IN_PATTERN_P (stmt_info)
                   && (pattern_stmt = STMT_VINFO_RELATED_STMT (stmt_info))
                   && (STMT_VINFO_RELEVANT_P (vinfo_for_stmt (pattern_stmt))
                       || STMT_VINFO_LIVE_P (vinfo_for_stmt (pattern_stmt))))
            transform_pattern_stmt = true;

	  /* If pattern statement has def stmts, vectorize them too.  */
	  if (is_pattern_stmt_p (stmt_info))
	    {
	      if (pattern_def_seq == NULL)
		{
		  pattern_def_seq = STMT_VINFO_PATTERN_DEF_SEQ (stmt_info);
		  pattern_def_si = gsi_start (pattern_def_seq);
		}
	      else if (!gsi_end_p (pattern_def_si))
		gsi_next (&pattern_def_si);
	      if (pattern_def_seq != NULL)
		{
		  gimple *pattern_def_stmt = NULL;
		  stmt_vec_info pattern_def_stmt_info = NULL;

		  while (!gsi_end_p (pattern_def_si))
		    {
		      pattern_def_stmt = gsi_stmt (pattern_def_si);
		      pattern_def_stmt_info
			= vinfo_for_stmt (pattern_def_stmt);
		      if (STMT_VINFO_RELEVANT_P (pattern_def_stmt_info)
			  || STMT_VINFO_LIVE_P (pattern_def_stmt_info))
			break;
		      gsi_next (&pattern_def_si);
		    }

		  if (!gsi_end_p (pattern_def_si))
		    {
		      if (dump_enabled_p ())
			{
			  dump_printf_loc (MSG_NOTE, vect_location,
					   "==> vectorizing pattern def "
					   "stmt: ");
			  dump_gimple_stmt (MSG_NOTE, TDF_SLIM,
					    pattern_def_stmt, 0);
			}

		      stmt = pattern_def_stmt;
		      stmt_info = pattern_def_stmt_info;
		    }
		  else
		    {
		      pattern_def_si = gsi_none ();
		      transform_pattern_stmt = false;
		    }
		}
	      else
		transform_pattern_stmt = false;
            }

	  if (STMT_VINFO_VECTYPE (stmt_info))
	    {
	      poly_uint64 nunits
		= TYPE_VECTOR_SUBPARTS (STMT_VINFO_VECTYPE (stmt_info));
	      if (!STMT_SLP_TYPE (stmt_info)
		  && may_ne (nunits, vf)
		  && dump_enabled_p ())
		  /* For SLP VF is set according to unrolling factor, and not
		     to vector size, hence for SLP this print is not valid.  */
		dump_printf_loc (MSG_NOTE, vect_location, "multiple-types.\n");
	    }

	  /* SLP. Schedule all the SLP instances when the first SLP stmt is
	     reached.  */
	  if (STMT_SLP_TYPE (stmt_info))
	    {
	      if (!slp_scheduled)
		{
		  slp_scheduled = true;

		  if (dump_enabled_p ())
		    dump_printf_loc (MSG_NOTE, vect_location,
				     "=== scheduling SLP instances ===\n");

		  vect_schedule_slp (loop_vinfo);
		}

	      /* Hybrid SLP stmts must be vectorized in addition to SLP.  */
	      if (!vinfo_for_stmt (stmt) || PURE_SLP_STMT (stmt_info))
		{
		  if (!transform_pattern_stmt && gsi_end_p (pattern_def_si))
		    {
		      pattern_def_seq = NULL;
		      gsi_next (&si);
		    }
		  continue;
		}
	    }

	  /* -------- vectorize statement ------------ */
	  if (dump_enabled_p ())
	    dump_printf_loc (MSG_NOTE, vect_location, "transform statement.\n");

	  grouped_store = false;
	  is_store = vect_transform_stmt (stmt, &si, &grouped_store, NULL, NULL);
          if (is_store)
            {
	      if (STMT_VINFO_GROUPED_ACCESS (stmt_info))
		{
		  /* Remove all the stores once we've vectorized the
		     whole group.  */
		  gsi_next (&si);
		  gimple *first_stmt = GROUP_FIRST_ELEMENT (stmt_info);
		  if (GROUP_STORE_COUNT (vinfo_for_stmt (first_stmt))
		      == GROUP_NUM_STMTS (vinfo_for_stmt (first_stmt)))
		    vect_remove_stores (first_stmt);
		}
	      else
		{
		  /* Free the attached stmt_vec_info and remove the stmt.  */
		  gimple *store = gsi_stmt (si);
		  free_stmt_vec_info (store);
		  unlink_stmt_vdef (store);
		  gsi_remove (&si, true);
		  release_defs (store);
		}

	      /* Stores can only appear at the end of pattern statements.  */
	      gcc_assert (!transform_pattern_stmt);
	      pattern_def_seq = NULL;
	    }
	  else if (!transform_pattern_stmt && gsi_end_p (pattern_def_si))
	    {
	      pattern_def_seq = NULL;
	      gsi_next (&si);
	    }
	}		        /* stmts in BB */
    }				/* BBs in loop */

  slpeel_finalize_loop_iterations (loop, loop_vinfo, niters_vector,
				   niters_minus_gap);

<<<<<<< HEAD
  /* Reduce loop iterations by the vectorization factor.  */
  unsigned int assumed_vf = vect_vf_for_cost (loop_vinfo);
  scale_loop_profile (loop, GCOV_COMPUTE_SCALE (1, assumed_vf),
		      expected_iterations / assumed_vf);
=======
  scale_profile_for_vect_loop (loop, vf);

>>>>>>> 633c65dd
  /* The minimum number of iterations performed by the epilogue.  This
     is 1 when peeling for gaps because we always need a final scalar
     iteration.  */
  int min_epilogue_iters = LOOP_VINFO_PEELING_FOR_GAPS (loop_vinfo) ? 1 : 0;
  /* +1 to convert latch counts to loop iteration counts,
     -min_epilogue_iters to remove iterations that cannot be performed
       by the vector code.  */
  int bias_for_lowest = 1 - min_epilogue_iters;
  int bias_for_assumed = bias_for_lowest;
  int alignment_npeels = LOOP_VINFO_PEELING_FOR_ALIGNMENT (loop_vinfo);
  if (alignment_npeels && mask_type)
    {
      /* When the amount of peeling is known at compile time, the first
	 iteration will have exactly alignment_npeels active elements.
	 In the worst case it will have at least one.  */
      int min_first_active = (alignment_npeels > 0 ? alignment_npeels : 1);
      bias_for_lowest += lowest_vf - min_first_active;
      bias_for_assumed += assumed_vf - min_first_active;
    }
  /* In these calculations the "- 1" converts loop iteration counts
     back to latch counts.  */
  if (loop->any_upper_bound)
    loop->nb_iterations_upper_bound
      = (final_iter_may_be_partial
	 ? wi::udiv_ceil (loop->nb_iterations_upper_bound + bias_for_lowest,
			  lowest_vf) - 1
	 : wi::udiv_floor (loop->nb_iterations_upper_bound + bias_for_lowest,
			   lowest_vf) - 1);
  if (loop->any_likely_upper_bound)
    loop->nb_iterations_likely_upper_bound
      = (final_iter_may_be_partial
	 ? wi::udiv_ceil (loop->nb_iterations_likely_upper_bound
			  + bias_for_lowest, lowest_vf) - 1
	 : wi::udiv_floor (loop->nb_iterations_likely_upper_bound
			   + bias_for_lowest, lowest_vf) - 1);
  if (loop->any_estimate)
    loop->nb_iterations_estimate
      = (final_iter_may_be_partial
	 ? wi::udiv_ceil (loop->nb_iterations_estimate + bias_for_assumed,
			  assumed_vf) - 1
	 : wi::udiv_floor (loop->nb_iterations_estimate + bias_for_assumed,
			   assumed_vf) - 1);

  if (dump_enabled_p ())
    {
      if (!LOOP_VINFO_EPILOGUE_P (loop_vinfo))
	{
	  dump_printf_loc (MSG_NOTE, vect_location,
			   "LOOP VECTORIZED\n");
	  if (loop->inner)
	    dump_printf_loc (MSG_NOTE, vect_location,
			     "OUTER LOOP VECTORIZED\n");
	  dump_printf (MSG_NOTE, "\n");
	}
      else
	{
	  dump_printf_loc (MSG_NOTE, vect_location,
			   "LOOP EPILOGUE VECTORIZED (VS=");
	  dump_dec (MSG_NOTE, current_vector_size);
	  dump_printf (MSG_NOTE, ")\n");
	}
    }

  /* Free SLP instances here because otherwise stmt reference counting
     won't work.  */
  slp_instance instance;
  FOR_EACH_VEC_ELT (LOOP_VINFO_SLP_INSTANCES (loop_vinfo), i, instance)
    vect_free_slp_instance (instance);
  LOOP_VINFO_SLP_INSTANCES (loop_vinfo).release ();
  /* Clear-up safelen field since its value is invalid after vectorization
     since vectorized loop can have loop-carried dependencies.  */
  loop->safelen = 0;

  /* Don't vectorize epilogue for epilogue.  */
  if (LOOP_VINFO_EPILOGUE_P (loop_vinfo))
    epilogue = NULL;

  if (!PARAM_VALUE (PARAM_VECT_EPILOGUES_NOMASK))
    epilogue = NULL;

  if (epilogue)
    {
      auto_vec<poly_uint64, 8> vector_sizes;
      targetm.vectorize.autovectorize_vector_sizes (vector_sizes);
      unsigned int next_size = 0;

      if (LOOP_VINFO_NITERS_KNOWN_P (loop_vinfo)
	  && LOOP_VINFO_PEELING_FOR_ALIGNMENT (loop_vinfo) >= 0
	  && must_eq (vf, lowest_vf))
	{
	  unsigned int eiters
	    = (LOOP_VINFO_INT_NITERS (loop_vinfo)
	       - LOOP_VINFO_PEELING_FOR_ALIGNMENT (loop_vinfo));
	  eiters = eiters % lowest_vf;
	  epilogue->nb_iterations_upper_bound = eiters - 1;

	  unsigned int ratio;
	  while (next_size < vector_sizes.length ()
		 && !(constant_multiple_p (current_vector_size,
					   vector_sizes[next_size], &ratio)
		      && eiters >= lowest_vf / ratio))
	    next_size += 1;
	}
      else
	while (next_size < vector_sizes.length ()
	       && may_lt (current_vector_size, vector_sizes[next_size]))
	  next_size += 1;

      if (next_size == vector_sizes.length ())
	epilogue = NULL;
    }

  if (epilogue)
    {
      epilogue->force_vectorize = loop->force_vectorize;
      epilogue->safelen = loop->safelen;
      epilogue->dont_vectorize = false;

      /* We may need to if-convert epilogue to vectorize it.  */
      if (LOOP_VINFO_SCALAR_LOOP (loop_vinfo))
	tree_if_conversion (epilogue);
    }

  return epilogue;
}

/* The code below is trying to perform simple optimization - revert
   if-conversion for masked stores, i.e. if the mask of a store is zero
   do not perform it and all stored value producers also if possible.
   For example,
     for (i=0; i<n; i++)
       if (c[i])
	{
	  p1[i] += 1;
	  p2[i] = p3[i] +2;
	}
   this transformation will produce the following semi-hammock:

   if (!mask__ifc__42.18_165 == { 0, 0, 0, 0, 0, 0, 0, 0 })
     {
       vect__11.19_170 = MASK_LOAD (vectp_p1.20_168, 0B, mask__ifc__42.18_165);
       vect__12.22_172 = vect__11.19_170 + vect_cst__171;
       MASK_STORE (vectp_p1.23_175, 0B, mask__ifc__42.18_165, vect__12.22_172);
       vect__18.25_182 = MASK_LOAD (vectp_p3.26_180, 0B, mask__ifc__42.18_165);
       vect__19.28_184 = vect__18.25_182 + vect_cst__183;
       MASK_STORE (vectp_p2.29_187, 0B, mask__ifc__42.18_165, vect__19.28_184);
     }
*/

void
optimize_mask_stores (struct loop *loop)
{
  basic_block *bbs = get_loop_body (loop);
  unsigned nbbs = loop->num_nodes;
  unsigned i;
  basic_block bb;
  struct loop *bb_loop;
  gimple_stmt_iterator gsi;
  gimple *stmt;
  auto_vec<gimple *> worklist;

  vect_location = find_loop_location (loop);
  /* Pick up all masked stores in loop if any.  */
  for (i = 0; i < nbbs; i++)
    {
      bb = bbs[i];
      for (gsi = gsi_start_bb (bb); !gsi_end_p (gsi);
	   gsi_next (&gsi))
	{
	  stmt = gsi_stmt (gsi);
	  if (gimple_call_internal_p (stmt, IFN_MASK_STORE))
	    worklist.safe_push (stmt);
	}
    }

  free (bbs);
  if (worklist.is_empty ())
    return;

  /* Loop has masked stores.  */
  while (!worklist.is_empty ())
    {
      gimple *last, *last_store;
      edge e, efalse;
      tree mask;
      basic_block store_bb, join_bb;
      gimple_stmt_iterator gsi_to;
      tree vdef, new_vdef;
      gphi *phi;
      tree vectype;
      tree zero;

      last = worklist.pop ();
      mask = gimple_call_arg (last, 2);
      bb = gimple_bb (last);
      /* Create then_bb and if-then structure in CFG, then_bb belongs to
	 the same loop as if_bb.  It could be different to LOOP when two
	 level loop-nest is vectorized and mask_store belongs to the inner
	 one.  */
      e = split_block (bb, last);
      bb_loop = bb->loop_father;
      gcc_assert (loop == bb_loop || flow_loop_nested_p (loop, bb_loop));
      join_bb = e->dest;
      store_bb = create_empty_bb (bb);
      add_bb_to_loop (store_bb, bb_loop);
      e->flags = EDGE_TRUE_VALUE;
      efalse = make_edge (bb, store_bb, EDGE_FALSE_VALUE);
      /* Put STORE_BB to likely part.  */
      efalse->probability = PROB_UNLIKELY;
      store_bb->frequency = PROB_ALWAYS - EDGE_FREQUENCY (efalse);
      make_edge (store_bb, join_bb, EDGE_FALLTHRU);
      if (dom_info_available_p (CDI_DOMINATORS))
	set_immediate_dominator (CDI_DOMINATORS, store_bb, bb);
      if (dump_enabled_p ())
	dump_printf_loc (MSG_NOTE, vect_location,
			 "Create new block %d to sink mask stores.",
			 store_bb->index);
      /* Create vector comparison with boolean result.  */
      vectype = TREE_TYPE (mask);
      zero = build_zero_cst (vectype);
      stmt = gimple_build_cond (EQ_EXPR, mask, zero, NULL_TREE, NULL_TREE);
      gsi = gsi_last_bb (bb);
      gsi_insert_after (&gsi, stmt, GSI_SAME_STMT);
      /* Create new PHI node for vdef of the last masked store:
	 .MEM_2 = VDEF <.MEM_1>
	 will be converted to
	 .MEM.3 = VDEF <.MEM_1>
	 and new PHI node will be created in join bb
	 .MEM_2 = PHI <.MEM_1, .MEM_3>
      */
      vdef = gimple_vdef (last);
      new_vdef = make_ssa_name (gimple_vop (cfun), last);
      gimple_set_vdef (last, new_vdef);
      phi = create_phi_node (vdef, join_bb);
      add_phi_arg (phi, new_vdef, EDGE_SUCC (store_bb, 0), UNKNOWN_LOCATION);

      /* Put all masked stores with the same mask to STORE_BB if possible.  */
      while (true)
	{
	  gimple_stmt_iterator gsi_from;
	  gimple *stmt1 = NULL;

	  /* Move masked store to STORE_BB.  */
	  last_store = last;
	  gsi = gsi_for_stmt (last);
	  gsi_from = gsi;
	  /* Shift GSI to the previous stmt for further traversal.  */
	  gsi_prev (&gsi);
	  gsi_to = gsi_start_bb (store_bb);
	  gsi_move_before (&gsi_from, &gsi_to);
	  /* Setup GSI_TO to the non-empty block start.  */
	  gsi_to = gsi_start_bb (store_bb);
	  if (dump_enabled_p ())
	    {
	      dump_printf_loc (MSG_NOTE, vect_location,
			       "Move stmt to created bb\n");
	      dump_gimple_stmt (MSG_NOTE, TDF_SLIM, last, 0);
	    }
	  /* Move all stored value producers if possible.  */
	  while (!gsi_end_p (gsi))
	    {
	      tree lhs;
	      imm_use_iterator imm_iter;
	      use_operand_p use_p;
	      bool res;

	      /* Skip debug statements.  */
	      if (is_gimple_debug (gsi_stmt (gsi)))
		{
		  gsi_prev (&gsi);
		  continue;
		}
	      stmt1 = gsi_stmt (gsi);
	      /* Do not consider statements writing to memory or having
		 volatile operand.  */
	      if (gimple_vdef (stmt1)
		  || gimple_has_volatile_ops (stmt1))
		break;
	      gsi_from = gsi;
	      gsi_prev (&gsi);
	      lhs = gimple_get_lhs (stmt1);
	      if (!lhs)
		break;

	      /* LHS of vectorized stmt must be SSA_NAME.  */
	      if (TREE_CODE (lhs) != SSA_NAME)
		break;

	      if (!VECTOR_TYPE_P (TREE_TYPE (lhs)))
		{
		  /* Remove dead scalar statement.  */
		  if (has_zero_uses (lhs))
		    {
		      gsi_remove (&gsi_from, true);
		      continue;
		    }
		}

	      /* Check that LHS does not have uses outside of STORE_BB.  */
	      res = true;
	      FOR_EACH_IMM_USE_FAST (use_p, imm_iter, lhs)
		{
		  gimple *use_stmt;
		  use_stmt = USE_STMT (use_p);
		  if (is_gimple_debug (use_stmt))
		    continue;
		  if (gimple_bb (use_stmt) != store_bb)
		    {
		      res = false;
		      break;
		    }
		}
	      if (!res)
		break;

	      if (gimple_vuse (stmt1)
		  && gimple_vuse (stmt1) != gimple_vuse (last_store))
		break;

	      /* Can move STMT1 to STORE_BB.  */
	      if (dump_enabled_p ())
		{
		  dump_printf_loc (MSG_NOTE, vect_location,
				   "Move stmt to created bb\n");
		  dump_gimple_stmt (MSG_NOTE, TDF_SLIM, stmt1, 0);
		}
	      gsi_move_before (&gsi_from, &gsi_to);
	      /* Shift GSI_TO for further insertion.  */
	      gsi_prev (&gsi_to);
	    }
	  /* Put other masked stores with the same mask to STORE_BB.  */
	  if (worklist.is_empty ()
	      || gimple_call_arg (worklist.last (), 2) != mask
	      || worklist.last () != stmt1)
	    break;
	  last = worklist.pop ();
	}
      add_phi_arg (phi, gimple_vuse (last_store), e, UNKNOWN_LOCATION);
    }
}<|MERGE_RESOLUTION|>--- conflicted
+++ resolved
@@ -8066,7 +8066,6 @@
   return false;
 }
 
-<<<<<<< HEAD
 
 /* MASKS is a balanced tree of masks, where each row or level of the tree
    contains an unpacked representation of the previous level, i.e.
@@ -8169,7 +8168,6 @@
 }
 
 
-=======
 /* Scale profiling counters by estimation for LOOP which is vectorized
    by factor VF.  */
 
@@ -8214,7 +8212,6 @@
     scale_bbs_frequencies_int (&loop->latch, 1, exit_l->probability, prob);
 }
 
->>>>>>> 633c65dd
 /* Function vect_transform_loop.
 
    The analysis phase has determined that the loop is vectorizable.
@@ -8240,13 +8237,7 @@
   gimple_stmt_iterator pattern_def_si = gsi_none ();
   bool transform_pattern_stmt = false;
   bool check_profitability = false;
-<<<<<<< HEAD
   unsigned int th;
-  /* Record number of iterations before we started tampering with the profile. */
-  gcov_type expected_iterations = expected_loop_iterations_unbounded (loop);
-=======
-  int th;
->>>>>>> 633c65dd
 
   lowest_vf = constant_lower_bound (vf);
   lowest_vf = MIN (lowest_vf, LOOP_VINFO_MAX_VECT_FACTOR (loop_vinfo));
@@ -8640,15 +8631,9 @@
   slpeel_finalize_loop_iterations (loop, loop_vinfo, niters_vector,
 				   niters_minus_gap);
 
-<<<<<<< HEAD
-  /* Reduce loop iterations by the vectorization factor.  */
   unsigned int assumed_vf = vect_vf_for_cost (loop_vinfo);
-  scale_loop_profile (loop, GCOV_COMPUTE_SCALE (1, assumed_vf),
-		      expected_iterations / assumed_vf);
-=======
-  scale_profile_for_vect_loop (loop, vf);
-
->>>>>>> 633c65dd
+  scale_profile_for_vect_loop (loop, assumed_vf);
+
   /* The minimum number of iterations performed by the epilogue.  This
      is 1 when peeling for gaps because we always need a final scalar
      iteration.  */

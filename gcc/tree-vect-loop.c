/* Loop Vectorization
   Copyright (C) 2003, 2004, 2005, 2006, 2007, 2008, 2009, 2010
   Free Software Foundation, Inc.
   Contributed by Dorit Naishlos <dorit@il.ibm.com> and
   Ira Rosen <irar@il.ibm.com>

This file is part of GCC.

GCC is free software; you can redistribute it and/or modify it under
the terms of the GNU General Public License as published by the Free
Software Foundation; either version 3, or (at your option) any later
version.

GCC is distributed in the hope that it will be useful, but WITHOUT ANY
WARRANTY; without even the implied warranty of MERCHANTABILITY or
FITNESS FOR A PARTICULAR PURPOSE.  See the GNU General Public License
for more details.

You should have received a copy of the GNU General Public License
along with GCC; see the file COPYING3.  If not see
<http://www.gnu.org/licenses/>.  */

#include "config.h"
#include "system.h"
#include "coretypes.h"
#include "tm.h"
#include "ggc.h"
#include "tree.h"
#include "basic-block.h"
#include "tree-pretty-print.h"
#include "gimple-pretty-print.h"
#include "tree-flow.h"
#include "tree-dump.h"
#include "cfgloop.h"
#include "cfglayout.h"
#include "expr.h"
#include "recog.h"
#include "optabs.h"
#include "params.h"
#include "diagnostic-core.h"
#include "tree-chrec.h"
#include "tree-scalar-evolution.h"
#include "tree-vectorizer.h"
#include "target.h"

/* Loop Vectorization Pass.

   This pass tries to vectorize loops.

   For example, the vectorizer transforms the following simple loop:

        short a[N]; short b[N]; short c[N]; int i;

        for (i=0; i<N; i++){
          a[i] = b[i] + c[i];
        }

   as if it was manually vectorized by rewriting the source code into:

        typedef int __attribute__((mode(V8HI))) v8hi;
        short a[N];  short b[N]; short c[N];   int i;
        v8hi *pa = (v8hi*)a, *pb = (v8hi*)b, *pc = (v8hi*)c;
        v8hi va, vb, vc;

        for (i=0; i<N/8; i++){
          vb = pb[i];
          vc = pc[i];
          va = vb + vc;
          pa[i] = va;
        }

        The main entry to this pass is vectorize_loops(), in which
   the vectorizer applies a set of analyses on a given set of loops,
   followed by the actual vectorization transformation for the loops that
   had successfully passed the analysis phase.
        Throughout this pass we make a distinction between two types of
   data: scalars (which are represented by SSA_NAMES), and memory references
   ("data-refs").  These two types of data require different handling both
   during analysis and transformation. The types of data-refs that the
   vectorizer currently supports are ARRAY_REFS which base is an array DECL
   (not a pointer), and INDIRECT_REFS through pointers; both array and pointer
   accesses are required to have a simple (consecutive) access pattern.

   Analysis phase:
   ===============
        The driver for the analysis phase is vect_analyze_loop().
   It applies a set of analyses, some of which rely on the scalar evolution
   analyzer (scev) developed by Sebastian Pop.

        During the analysis phase the vectorizer records some information
   per stmt in a "stmt_vec_info" struct which is attached to each stmt in the
   loop, as well as general information about the loop as a whole, which is
   recorded in a "loop_vec_info" struct attached to each loop.

   Transformation phase:
   =====================
        The loop transformation phase scans all the stmts in the loop, and
   creates a vector stmt (or a sequence of stmts) for each scalar stmt S in
   the loop that needs to be vectorized.  It inserts the vector code sequence
   just before the scalar stmt S, and records a pointer to the vector code
   in STMT_VINFO_VEC_STMT (stmt_info) (stmt_info is the stmt_vec_info struct
   attached to S).  This pointer will be used for the vectorization of following
   stmts which use the def of stmt S. Stmt S is removed if it writes to memory;
   otherwise, we rely on dead code elimination for removing it.

        For example, say stmt S1 was vectorized into stmt VS1:

   VS1: vb = px[i];
   S1:  b = x[i];    STMT_VINFO_VEC_STMT (stmt_info (S1)) = VS1
   S2:  a = b;

   To vectorize stmt S2, the vectorizer first finds the stmt that defines
   the operand 'b' (S1), and gets the relevant vector def 'vb' from the
   vector stmt VS1 pointed to by STMT_VINFO_VEC_STMT (stmt_info (S1)).  The
   resulting sequence would be:

   VS1: vb = px[i];
   S1:  b = x[i];       STMT_VINFO_VEC_STMT (stmt_info (S1)) = VS1
   VS2: va = vb;
   S2:  a = b;          STMT_VINFO_VEC_STMT (stmt_info (S2)) = VS2

        Operands that are not SSA_NAMEs, are data-refs that appear in
   load/store operations (like 'x[i]' in S1), and are handled differently.

   Target modeling:
   =================
        Currently the only target specific information that is used is the
   size of the vector (in bytes) - "TARGET_VECTORIZE_UNITS_PER_SIMD_WORD".
   Targets that can support different sizes of vectors, for now will need
   to specify one value for "TARGET_VECTORIZE_UNITS_PER_SIMD_WORD".  More
   flexibility will be added in the future.

        Since we only vectorize operations which vector form can be
   expressed using existing tree codes, to verify that an operation is
   supported, the vectorizer checks the relevant optab at the relevant
   machine_mode (e.g, optab_handler (add_optab, V8HImode)).  If
   the value found is CODE_FOR_nothing, then there's no target support, and
   we can't vectorize the stmt.

   For additional information on this project see:
   http://gcc.gnu.org/projects/tree-ssa/vectorization.html
*/

/* Function vect_determine_vectorization_factor

   Determine the vectorization factor (VF).  VF is the number of data elements
   that are operated upon in parallel in a single iteration of the vectorized
   loop.  For example, when vectorizing a loop that operates on 4byte elements,
   on a target with vector size (VS) 16byte, the VF is set to 4, since 4
   elements can fit in a single vector register.

   We currently support vectorization of loops in which all types operated upon
   are of the same size.  Therefore this function currently sets VF according to
   the size of the types operated upon, and fails if there are multiple sizes
   in the loop.

   VF is also the factor by which the loop iterations are strip-mined, e.g.:
   original loop:
        for (i=0; i<N; i++){
          a[i] = b[i] + c[i];
        }

   vectorized loop:
        for (i=0; i<N; i+=VF){
          a[i:VF] = b[i:VF] + c[i:VF];
        }
*/

static bool
vect_determine_vectorization_factor (loop_vec_info loop_vinfo)
{
  struct loop *loop = LOOP_VINFO_LOOP (loop_vinfo);
  basic_block *bbs = LOOP_VINFO_BBS (loop_vinfo);
  int nbbs = loop->num_nodes;
  gimple_stmt_iterator si;
  unsigned int vectorization_factor = 0;
  tree scalar_type;
  gimple phi;
  tree vectype;
  unsigned int nunits;
  stmt_vec_info stmt_info;
  int i;
  HOST_WIDE_INT dummy;

  if (vect_print_dump_info (REPORT_DETAILS))
    fprintf (vect_dump, "=== vect_determine_vectorization_factor ===");

  for (i = 0; i < nbbs; i++)
    {
      basic_block bb = bbs[i];

      for (si = gsi_start_phis (bb); !gsi_end_p (si); gsi_next (&si))
	{
	  phi = gsi_stmt (si);
	  stmt_info = vinfo_for_stmt (phi);
	  if (vect_print_dump_info (REPORT_DETAILS))
	    {
	      fprintf (vect_dump, "==> examining phi: ");
	      print_gimple_stmt (vect_dump, phi, 0, TDF_SLIM);
	    }

	  gcc_assert (stmt_info);

	  if (STMT_VINFO_RELEVANT_P (stmt_info))
            {
	      gcc_assert (!STMT_VINFO_VECTYPE (stmt_info));
              scalar_type = TREE_TYPE (PHI_RESULT (phi));

	      if (vect_print_dump_info (REPORT_DETAILS))
		{
		  fprintf (vect_dump, "get vectype for scalar type:  ");
		  print_generic_expr (vect_dump, scalar_type, TDF_SLIM);
		}

	      vectype = get_vectype_for_scalar_type (scalar_type);
	      if (!vectype)
		{
		  if (vect_print_dump_info (REPORT_UNVECTORIZED_LOCATIONS))
		    {
		      fprintf (vect_dump,
		               "not vectorized: unsupported data-type ");
		      print_generic_expr (vect_dump, scalar_type, TDF_SLIM);
		    }
		  return false;
		}
	      STMT_VINFO_VECTYPE (stmt_info) = vectype;

	      if (vect_print_dump_info (REPORT_DETAILS))
		{
		  fprintf (vect_dump, "vectype: ");
		  print_generic_expr (vect_dump, vectype, TDF_SLIM);
		}

	      nunits = TYPE_VECTOR_SUBPARTS (vectype);
	      if (vect_print_dump_info (REPORT_DETAILS))
		fprintf (vect_dump, "nunits = %d", nunits);

	      if (!vectorization_factor
		  || (nunits > vectorization_factor))
		vectorization_factor = nunits;
	    }
	}

      for (si = gsi_start_bb (bb); !gsi_end_p (si); gsi_next (&si))
        {
	  tree vf_vectype;
	  gimple stmt = gsi_stmt (si);
	  stmt_info = vinfo_for_stmt (stmt);

	  if (vect_print_dump_info (REPORT_DETAILS))
	    {
	      fprintf (vect_dump, "==> examining statement: ");
	      print_gimple_stmt (vect_dump, stmt, 0, TDF_SLIM);
	    }

	  gcc_assert (stmt_info);

	  /* skip stmts which do not need to be vectorized.  */
	  if (!STMT_VINFO_RELEVANT_P (stmt_info)
	      && !STMT_VINFO_LIVE_P (stmt_info))
	    {
	      if (vect_print_dump_info (REPORT_DETAILS))
	        fprintf (vect_dump, "skip.");
	      continue;
	    }

	  if (gimple_get_lhs (stmt) == NULL_TREE)
	    {
	      if (vect_print_dump_info (REPORT_UNVECTORIZED_LOCATIONS))
		{
	          fprintf (vect_dump, "not vectorized: irregular stmt.");
		  print_gimple_stmt (vect_dump, stmt, 0, TDF_SLIM);
		}
	      return false;
	    }

	  if (VECTOR_MODE_P (TYPE_MODE (gimple_expr_type (stmt))))
	    {
	      if (vect_print_dump_info (REPORT_UNVECTORIZED_LOCATIONS))
	        {
	          fprintf (vect_dump, "not vectorized: vector stmt in loop:");
	          print_gimple_stmt (vect_dump, stmt, 0, TDF_SLIM);
	        }
	      return false;
	    }

	  if (STMT_VINFO_VECTYPE (stmt_info))
	    {
	      /* The only case when a vectype had been already set is for stmts
	         that contain a dataref, or for "pattern-stmts" (stmts generated
		 by the vectorizer to represent/replace a certain idiom).  */
	      gcc_assert (STMT_VINFO_DATA_REF (stmt_info)
			  || is_pattern_stmt_p (stmt_info));
	      vectype = STMT_VINFO_VECTYPE (stmt_info);
	    }
	  else
	    {
	      gcc_assert (!STMT_VINFO_DATA_REF (stmt_info)
			  && !is_pattern_stmt_p (stmt_info));

	      scalar_type = TREE_TYPE (gimple_get_lhs (stmt));
	      if (vect_print_dump_info (REPORT_DETAILS))
		{
		  fprintf (vect_dump, "get vectype for scalar type:  ");
		  print_generic_expr (vect_dump, scalar_type, TDF_SLIM);
		}
	      vectype = get_vectype_for_scalar_type (scalar_type);
	      if (!vectype)
		{
		  if (vect_print_dump_info (REPORT_UNVECTORIZED_LOCATIONS))
		    {
		      fprintf (vect_dump,
			       "not vectorized: unsupported data-type ");
		      print_generic_expr (vect_dump, scalar_type, TDF_SLIM);
		    }
		  return false;
		}

	      STMT_VINFO_VECTYPE (stmt_info) = vectype;
            }

	  /* The vectorization factor is according to the smallest
	     scalar type (or the largest vector size, but we only
	     support one vector size per loop).  */
	  scalar_type = vect_get_smallest_scalar_type (stmt, &dummy,
						       &dummy);
	  if (vect_print_dump_info (REPORT_DETAILS))
	    {
	      fprintf (vect_dump, "get vectype for scalar type:  ");
	      print_generic_expr (vect_dump, scalar_type, TDF_SLIM);
	    }
	  vf_vectype = get_vectype_for_scalar_type (scalar_type);
	  if (!vf_vectype)
	    {
	      if (vect_print_dump_info (REPORT_UNVECTORIZED_LOCATIONS))
		{
		  fprintf (vect_dump,
			   "not vectorized: unsupported data-type ");
		  print_generic_expr (vect_dump, scalar_type, TDF_SLIM);
		}
	      return false;
	    }

	  if ((GET_MODE_SIZE (TYPE_MODE (vectype))
	       != GET_MODE_SIZE (TYPE_MODE (vf_vectype))))
	    {
	      if (vect_print_dump_info (REPORT_UNVECTORIZED_LOCATIONS))
		{
		  fprintf (vect_dump,
			   "not vectorized: different sized vector "
			   "types in statement, ");
		  print_generic_expr (vect_dump, vectype, TDF_SLIM);
		  fprintf (vect_dump, " and ");
		  print_generic_expr (vect_dump, vf_vectype, TDF_SLIM);
		}
	      return false;
	    }

	  if (vect_print_dump_info (REPORT_DETAILS))
	    {
	      fprintf (vect_dump, "vectype: ");
	      print_generic_expr (vect_dump, vf_vectype, TDF_SLIM);
	    }

	  nunits = TYPE_VECTOR_SUBPARTS (vf_vectype);
	  if (vect_print_dump_info (REPORT_DETAILS))
	    fprintf (vect_dump, "nunits = %d", nunits);

	  if (!vectorization_factor
	      || (nunits > vectorization_factor))
	    vectorization_factor = nunits;
        }
    }

  /* TODO: Analyze cost. Decide if worth while to vectorize.  */
  if (vect_print_dump_info (REPORT_DETAILS))
    fprintf (vect_dump, "vectorization factor = %d", vectorization_factor);
  if (vectorization_factor <= 1)
    {
      if (vect_print_dump_info (REPORT_UNVECTORIZED_LOCATIONS))
        fprintf (vect_dump, "not vectorized: unsupported data-type");
      return false;
    }
  LOOP_VINFO_VECT_FACTOR (loop_vinfo) = vectorization_factor;

  return true;
}


/* Function vect_is_simple_iv_evolution.

   FORNOW: A simple evolution of an induction variables in the loop is
   considered a polynomial evolution with constant step.  */

static bool
vect_is_simple_iv_evolution (unsigned loop_nb, tree access_fn, tree * init,
                             tree * step)
{
  tree init_expr;
  tree step_expr;
  tree evolution_part = evolution_part_in_loop_num (access_fn, loop_nb);

  /* When there is no evolution in this loop, the evolution function
     is not "simple".  */
  if (evolution_part == NULL_TREE)
    return false;

  /* When the evolution is a polynomial of degree >= 2
     the evolution function is not "simple".  */
  if (tree_is_chrec (evolution_part))
    return false;

  step_expr = evolution_part;
  init_expr = unshare_expr (initial_condition_in_loop_num (access_fn, loop_nb));

  if (vect_print_dump_info (REPORT_DETAILS))
    {
      fprintf (vect_dump, "step: ");
      print_generic_expr (vect_dump, step_expr, TDF_SLIM);
      fprintf (vect_dump, ",  init: ");
      print_generic_expr (vect_dump, init_expr, TDF_SLIM);
    }

  *init = init_expr;
  *step = step_expr;

  if (TREE_CODE (step_expr) != INTEGER_CST)
    {
      if (vect_print_dump_info (REPORT_DETAILS))
        fprintf (vect_dump, "step unknown.");
      return false;
    }

  return true;
}

/* Function vect_analyze_scalar_cycles_1.

   Examine the cross iteration def-use cycles of scalar variables
   in LOOP.  LOOP_VINFO represents the loop that is now being
   considered for vectorization (can be LOOP, or an outer-loop
   enclosing LOOP).  */

static void
vect_analyze_scalar_cycles_1 (loop_vec_info loop_vinfo, struct loop *loop)
{
  basic_block bb = loop->header;
  tree dumy;
  VEC(gimple,heap) *worklist = VEC_alloc (gimple, heap, 64);
  gimple_stmt_iterator gsi;
  bool double_reduc;

  if (vect_print_dump_info (REPORT_DETAILS))
    fprintf (vect_dump, "=== vect_analyze_scalar_cycles ===");

  /* First - identify all inductions.  Reduction detection assumes that all the
     inductions have been identified, therefore, this order must not be
     changed.  */
  for (gsi = gsi_start_phis  (bb); !gsi_end_p (gsi); gsi_next (&gsi))
    {
      gimple phi = gsi_stmt (gsi);
      tree access_fn = NULL;
      tree def = PHI_RESULT (phi);
      stmt_vec_info stmt_vinfo = vinfo_for_stmt (phi);

      if (vect_print_dump_info (REPORT_DETAILS))
	{
	  fprintf (vect_dump, "Analyze phi: ");
	  print_gimple_stmt (vect_dump, phi, 0, TDF_SLIM);
	}

      /* Skip virtual phi's.  The data dependences that are associated with
         virtual defs/uses (i.e., memory accesses) are analyzed elsewhere.  */
      if (!is_gimple_reg (SSA_NAME_VAR (def)))
	continue;

      STMT_VINFO_DEF_TYPE (stmt_vinfo) = vect_unknown_def_type;

      /* Analyze the evolution function.  */
      access_fn = analyze_scalar_evolution (loop, def);
      if (access_fn && vect_print_dump_info (REPORT_DETAILS))
	{
	  fprintf (vect_dump, "Access function of PHI: ");
	  print_generic_expr (vect_dump, access_fn, TDF_SLIM);
	}

      if (!access_fn
	  || !vect_is_simple_iv_evolution (loop->num, access_fn, &dumy, &dumy))
	{
	  VEC_safe_push (gimple, heap, worklist, phi);
	  continue;
	}

      if (vect_print_dump_info (REPORT_DETAILS))
	fprintf (vect_dump, "Detected induction.");
      STMT_VINFO_DEF_TYPE (stmt_vinfo) = vect_induction_def;
    }


  /* Second - identify all reductions and nested cycles.  */
  while (VEC_length (gimple, worklist) > 0)
    {
      gimple phi = VEC_pop (gimple, worklist);
      tree def = PHI_RESULT (phi);
      stmt_vec_info stmt_vinfo = vinfo_for_stmt (phi);
      gimple reduc_stmt;
      bool nested_cycle;

      if (vect_print_dump_info (REPORT_DETAILS))
        {
          fprintf (vect_dump, "Analyze phi: ");
          print_gimple_stmt (vect_dump, phi, 0, TDF_SLIM);
        }

      gcc_assert (is_gimple_reg (SSA_NAME_VAR (def)));
      gcc_assert (STMT_VINFO_DEF_TYPE (stmt_vinfo) == vect_unknown_def_type);

      nested_cycle = (loop != LOOP_VINFO_LOOP (loop_vinfo));
      reduc_stmt = vect_force_simple_reduction (loop_vinfo, phi, !nested_cycle,
						&double_reduc);
      if (reduc_stmt)
        {
          if (double_reduc)
            {
              if (vect_print_dump_info (REPORT_DETAILS))
                fprintf (vect_dump, "Detected double reduction.");

              STMT_VINFO_DEF_TYPE (stmt_vinfo) = vect_double_reduction_def;
              STMT_VINFO_DEF_TYPE (vinfo_for_stmt (reduc_stmt)) =
                                                    vect_double_reduction_def;
            }
          else
            {
              if (nested_cycle)
                {
                  if (vect_print_dump_info (REPORT_DETAILS))
                    fprintf (vect_dump, "Detected vectorizable nested cycle.");

                  STMT_VINFO_DEF_TYPE (stmt_vinfo) = vect_nested_cycle;
                  STMT_VINFO_DEF_TYPE (vinfo_for_stmt (reduc_stmt)) =
                                                             vect_nested_cycle;
                }
              else
                {
                  if (vect_print_dump_info (REPORT_DETAILS))
                    fprintf (vect_dump, "Detected reduction.");

                  STMT_VINFO_DEF_TYPE (stmt_vinfo) = vect_reduction_def;
                  STMT_VINFO_DEF_TYPE (vinfo_for_stmt (reduc_stmt)) =
                                                           vect_reduction_def;
                  /* Store the reduction cycles for possible vectorization in
                     loop-aware SLP.  */
                  VEC_safe_push (gimple, heap,
                                 LOOP_VINFO_REDUCTIONS (loop_vinfo),
                                 reduc_stmt);
                }
            }
        }
      else
        if (vect_print_dump_info (REPORT_DETAILS))
          fprintf (vect_dump, "Unknown def-use cycle pattern.");
    }

  VEC_free (gimple, heap, worklist);
}


/* Function vect_analyze_scalar_cycles.

   Examine the cross iteration def-use cycles of scalar variables, by
   analyzing the loop-header PHIs of scalar variables.  Classify each
   cycle as one of the following: invariant, induction, reduction, unknown.
   We do that for the loop represented by LOOP_VINFO, and also to its
   inner-loop, if exists.
   Examples for scalar cycles:

   Example1: reduction:

              loop1:
              for (i=0; i<N; i++)
                 sum += a[i];

   Example2: induction:

              loop2:
              for (i=0; i<N; i++)
                 a[i] = i;  */

static void
vect_analyze_scalar_cycles (loop_vec_info loop_vinfo)
{
  struct loop *loop = LOOP_VINFO_LOOP (loop_vinfo);

  vect_analyze_scalar_cycles_1 (loop_vinfo, loop);

  /* When vectorizing an outer-loop, the inner-loop is executed sequentially.
     Reductions in such inner-loop therefore have different properties than
     the reductions in the nest that gets vectorized:
     1. When vectorized, they are executed in the same order as in the original
        scalar loop, so we can't change the order of computation when
        vectorizing them.
     2. FIXME: Inner-loop reductions can be used in the inner-loop, so the
        current checks are too strict.  */

  if (loop->inner)
    vect_analyze_scalar_cycles_1 (loop_vinfo, loop->inner);
}

/* Function vect_get_loop_niters.

   Determine how many iterations the loop is executed.
   If an expression that represents the number of iterations
   can be constructed, place it in NUMBER_OF_ITERATIONS.
   Return the loop exit condition.  */

static gimple
vect_get_loop_niters (struct loop *loop, tree *number_of_iterations)
{
  tree niters;

  if (vect_print_dump_info (REPORT_DETAILS))
    fprintf (vect_dump, "=== get_loop_niters ===");

  niters = number_of_exit_cond_executions (loop);

  if (niters != NULL_TREE
      && niters != chrec_dont_know)
    {
      *number_of_iterations = niters;

      if (vect_print_dump_info (REPORT_DETAILS))
        {
          fprintf (vect_dump, "==> get_loop_niters:" );
          print_generic_expr (vect_dump, *number_of_iterations, TDF_SLIM);
        }
    }

  return get_loop_exit_condition (loop);
}


/* Function bb_in_loop_p

   Used as predicate for dfs order traversal of the loop bbs.  */

static bool
bb_in_loop_p (const_basic_block bb, const void *data)
{
  const struct loop *const loop = (const struct loop *)data;
  if (flow_bb_inside_loop_p (loop, bb))
    return true;
  return false;
}


/* Function new_loop_vec_info.

   Create and initialize a new loop_vec_info struct for LOOP, as well as
   stmt_vec_info structs for all the stmts in LOOP.  */

static loop_vec_info
new_loop_vec_info (struct loop *loop)
{
  loop_vec_info res;
  basic_block *bbs;
  gimple_stmt_iterator si;
  unsigned int i, nbbs;

  res = (loop_vec_info) xcalloc (1, sizeof (struct _loop_vec_info));
  LOOP_VINFO_LOOP (res) = loop;

  bbs = get_loop_body (loop);

  /* Create/Update stmt_info for all stmts in the loop.  */
  for (i = 0; i < loop->num_nodes; i++)
    {
      basic_block bb = bbs[i];

      /* BBs in a nested inner-loop will have been already processed (because
         we will have called vect_analyze_loop_form for any nested inner-loop).
         Therefore, for stmts in an inner-loop we just want to update the
         STMT_VINFO_LOOP_VINFO field of their stmt_info to point to the new
         loop_info of the outer-loop we are currently considering to vectorize
         (instead of the loop_info of the inner-loop).
         For stmts in other BBs we need to create a stmt_info from scratch.  */
      if (bb->loop_father != loop)
        {
          /* Inner-loop bb.  */
          gcc_assert (loop->inner && bb->loop_father == loop->inner);
          for (si = gsi_start_phis (bb); !gsi_end_p (si); gsi_next (&si))
            {
              gimple phi = gsi_stmt (si);
              stmt_vec_info stmt_info = vinfo_for_stmt (phi);
              loop_vec_info inner_loop_vinfo =
                STMT_VINFO_LOOP_VINFO (stmt_info);
              gcc_assert (loop->inner == LOOP_VINFO_LOOP (inner_loop_vinfo));
              STMT_VINFO_LOOP_VINFO (stmt_info) = res;
            }
          for (si = gsi_start_bb (bb); !gsi_end_p (si); gsi_next (&si))
           {
              gimple stmt = gsi_stmt (si);
              stmt_vec_info stmt_info = vinfo_for_stmt (stmt);
              loop_vec_info inner_loop_vinfo =
                 STMT_VINFO_LOOP_VINFO (stmt_info);
              gcc_assert (loop->inner == LOOP_VINFO_LOOP (inner_loop_vinfo));
              STMT_VINFO_LOOP_VINFO (stmt_info) = res;
           }
        }
      else
        {
          /* bb in current nest.  */
          for (si = gsi_start_phis (bb); !gsi_end_p (si); gsi_next (&si))
            {
              gimple phi = gsi_stmt (si);
              gimple_set_uid (phi, 0);
              set_vinfo_for_stmt (phi, new_stmt_vec_info (phi, res, NULL));
            }

          for (si = gsi_start_bb (bb); !gsi_end_p (si); gsi_next (&si))
            {
              gimple stmt = gsi_stmt (si);
              gimple_set_uid (stmt, 0);
              set_vinfo_for_stmt (stmt, new_stmt_vec_info (stmt, res, NULL));
            }
        }
    }

  /* CHECKME: We want to visit all BBs before their successors (except for
     latch blocks, for which this assertion wouldn't hold).  In the simple
     case of the loop forms we allow, a dfs order of the BBs would the same
     as reversed postorder traversal, so we are safe.  */

   free (bbs);
   bbs = XCNEWVEC (basic_block, loop->num_nodes);
   nbbs = dfs_enumerate_from (loop->header, 0, bb_in_loop_p,
                              bbs, loop->num_nodes, loop);
   gcc_assert (nbbs == loop->num_nodes);

  LOOP_VINFO_BBS (res) = bbs;
  LOOP_VINFO_NITERS (res) = NULL;
  LOOP_VINFO_NITERS_UNCHANGED (res) = NULL;
  LOOP_VINFO_COST_MODEL_MIN_ITERS (res) = 0;
  LOOP_VINFO_VECTORIZABLE_P (res) = 0;
  LOOP_PEELING_FOR_ALIGNMENT (res) = 0;
  LOOP_VINFO_VECT_FACTOR (res) = 0;
  LOOP_VINFO_DATAREFS (res) = VEC_alloc (data_reference_p, heap, 10);
  LOOP_VINFO_DDRS (res) = VEC_alloc (ddr_p, heap, 10 * 10);
  LOOP_VINFO_UNALIGNED_DR (res) = NULL;
  LOOP_VINFO_MAY_MISALIGN_STMTS (res) =
    VEC_alloc (gimple, heap,
               PARAM_VALUE (PARAM_VECT_MAX_VERSION_FOR_ALIGNMENT_CHECKS));
  LOOP_VINFO_MAY_ALIAS_DDRS (res) =
    VEC_alloc (ddr_p, heap,
               PARAM_VALUE (PARAM_VECT_MAX_VERSION_FOR_ALIAS_CHECKS));
  LOOP_VINFO_STRIDED_STORES (res) = VEC_alloc (gimple, heap, 10);
  LOOP_VINFO_REDUCTIONS (res) = VEC_alloc (gimple, heap, 10);
  LOOP_VINFO_SLP_INSTANCES (res) = VEC_alloc (slp_instance, heap, 10);
  LOOP_VINFO_SLP_UNROLLING_FACTOR (res) = 1;
  LOOP_VINFO_PEELING_HTAB (res) = NULL;

  return res;
}


/* Function destroy_loop_vec_info.

   Free LOOP_VINFO struct, as well as all the stmt_vec_info structs of all the
   stmts in the loop.  */

void
destroy_loop_vec_info (loop_vec_info loop_vinfo, bool clean_stmts)
{
  struct loop *loop;
  basic_block *bbs;
  int nbbs;
  gimple_stmt_iterator si;
  int j;
  VEC (slp_instance, heap) *slp_instances;
  slp_instance instance;

  if (!loop_vinfo)
    return;

  loop = LOOP_VINFO_LOOP (loop_vinfo);

  bbs = LOOP_VINFO_BBS (loop_vinfo);
  nbbs = loop->num_nodes;

  if (!clean_stmts)
    {
      free (LOOP_VINFO_BBS (loop_vinfo));
      free_data_refs (LOOP_VINFO_DATAREFS (loop_vinfo));
      free_dependence_relations (LOOP_VINFO_DDRS (loop_vinfo));
      VEC_free (gimple, heap, LOOP_VINFO_MAY_MISALIGN_STMTS (loop_vinfo));

      free (loop_vinfo);
      loop->aux = NULL;
      return;
    }

  for (j = 0; j < nbbs; j++)
    {
      basic_block bb = bbs[j];
      for (si = gsi_start_phis (bb); !gsi_end_p (si); gsi_next (&si))
        free_stmt_vec_info (gsi_stmt (si));

      for (si = gsi_start_bb (bb); !gsi_end_p (si); )
        {
          gimple stmt = gsi_stmt (si);
          stmt_vec_info stmt_info = vinfo_for_stmt (stmt);

          if (stmt_info)
            {
              /* Check if this is a "pattern stmt" (introduced by the
                 vectorizer during the pattern recognition pass).  */
              bool remove_stmt_p = false;
              gimple orig_stmt = STMT_VINFO_RELATED_STMT (stmt_info);
              if (orig_stmt)
                {
                  stmt_vec_info orig_stmt_info = vinfo_for_stmt (orig_stmt);
                  if (orig_stmt_info
                      && STMT_VINFO_IN_PATTERN_P (orig_stmt_info))
                    remove_stmt_p = true;
                }

              /* Free stmt_vec_info.  */
              free_stmt_vec_info (stmt);

              /* Remove dead "pattern stmts".  */
              if (remove_stmt_p)
                gsi_remove (&si, true);
            }
          gsi_next (&si);
        }
    }

  free (LOOP_VINFO_BBS (loop_vinfo));
  free_data_refs (LOOP_VINFO_DATAREFS (loop_vinfo));
  free_dependence_relations (LOOP_VINFO_DDRS (loop_vinfo));
  VEC_free (gimple, heap, LOOP_VINFO_MAY_MISALIGN_STMTS (loop_vinfo));
  VEC_free (ddr_p, heap, LOOP_VINFO_MAY_ALIAS_DDRS (loop_vinfo));
  slp_instances = LOOP_VINFO_SLP_INSTANCES (loop_vinfo);
  FOR_EACH_VEC_ELT (slp_instance, slp_instances, j, instance)
    vect_free_slp_instance (instance);

  VEC_free (slp_instance, heap, LOOP_VINFO_SLP_INSTANCES (loop_vinfo));
  VEC_free (gimple, heap, LOOP_VINFO_STRIDED_STORES (loop_vinfo));
  VEC_free (gimple, heap, LOOP_VINFO_REDUCTIONS (loop_vinfo));
<<<<<<< HEAD
=======

  if (LOOP_VINFO_PEELING_HTAB (loop_vinfo))
    htab_delete (LOOP_VINFO_PEELING_HTAB (loop_vinfo));
>>>>>>> 155d23aa

  free (loop_vinfo);
  loop->aux = NULL;
}


/* Function vect_analyze_loop_1.

   Apply a set of analyses on LOOP, and create a loop_vec_info struct
   for it. The different analyses will record information in the
   loop_vec_info struct.  This is a subset of the analyses applied in
   vect_analyze_loop, to be applied on an inner-loop nested in the loop
   that is now considered for (outer-loop) vectorization.  */

static loop_vec_info
vect_analyze_loop_1 (struct loop *loop)
{
  loop_vec_info loop_vinfo;

  if (vect_print_dump_info (REPORT_DETAILS))
    fprintf (vect_dump, "===== analyze_loop_nest_1 =====");

  /* Check the CFG characteristics of the loop (nesting, entry/exit, etc.  */

  loop_vinfo = vect_analyze_loop_form (loop);
  if (!loop_vinfo)
    {
      if (vect_print_dump_info (REPORT_DETAILS))
        fprintf (vect_dump, "bad inner-loop form.");
      return NULL;
    }

  return loop_vinfo;
}


/* Function vect_analyze_loop_form.

   Verify that certain CFG restrictions hold, including:
   - the loop has a pre-header
   - the loop has a single entry and exit
   - the loop exit condition is simple enough, and the number of iterations
     can be analyzed (a countable loop).  */

loop_vec_info
vect_analyze_loop_form (struct loop *loop)
{
  loop_vec_info loop_vinfo;
  gimple loop_cond;
  tree number_of_iterations = NULL;
  loop_vec_info inner_loop_vinfo = NULL;

  if (vect_print_dump_info (REPORT_DETAILS))
    fprintf (vect_dump, "=== vect_analyze_loop_form ===");

  /* Different restrictions apply when we are considering an inner-most loop,
     vs. an outer (nested) loop.
     (FORNOW. May want to relax some of these restrictions in the future).  */

  if (!loop->inner)
    {
      /* Inner-most loop.  We currently require that the number of BBs is
	 exactly 2 (the header and latch).  Vectorizable inner-most loops
	 look like this:

                        (pre-header)
                           |
                          header <--------+
                           | |            |
                           | +--> latch --+
                           |
                        (exit-bb)  */

      if (loop->num_nodes != 2)
        {
          if (vect_print_dump_info (REPORT_BAD_FORM_LOOPS))
            fprintf (vect_dump, "not vectorized: control flow in loop.");
          return NULL;
        }

      if (empty_block_p (loop->header))
    {
          if (vect_print_dump_info (REPORT_BAD_FORM_LOOPS))
            fprintf (vect_dump, "not vectorized: empty loop.");
      return NULL;
    }
    }
  else
    {
      struct loop *innerloop = loop->inner;
      edge entryedge;

      /* Nested loop. We currently require that the loop is doubly-nested,
	 contains a single inner loop, and the number of BBs is exactly 5.
	 Vectorizable outer-loops look like this:

			(pre-header)
			   |
			  header <---+
			   |         |
		          inner-loop |
			   |         |
			  tail ------+
			   |
		        (exit-bb)

	 The inner-loop has the properties expected of inner-most loops
	 as described above.  */

      if ((loop->inner)->inner || (loop->inner)->next)
	{
	  if (vect_print_dump_info (REPORT_BAD_FORM_LOOPS))
	    fprintf (vect_dump, "not vectorized: multiple nested loops.");
	  return NULL;
	}

      /* Analyze the inner-loop.  */
      inner_loop_vinfo = vect_analyze_loop_1 (loop->inner);
      if (!inner_loop_vinfo)
	{
	  if (vect_print_dump_info (REPORT_BAD_FORM_LOOPS))
            fprintf (vect_dump, "not vectorized: Bad inner loop.");
	  return NULL;
	}

      if (!expr_invariant_in_loop_p (loop,
					LOOP_VINFO_NITERS (inner_loop_vinfo)))
	{
	  if (vect_print_dump_info (REPORT_BAD_FORM_LOOPS))
	    fprintf (vect_dump,
		     "not vectorized: inner-loop count not invariant.");
	  destroy_loop_vec_info (inner_loop_vinfo, true);
	  return NULL;
	}

      if (loop->num_nodes != 5)
        {
	  if (vect_print_dump_info (REPORT_BAD_FORM_LOOPS))
	    fprintf (vect_dump, "not vectorized: control flow in loop.");
	  destroy_loop_vec_info (inner_loop_vinfo, true);
	  return NULL;
        }

      gcc_assert (EDGE_COUNT (innerloop->header->preds) == 2);
      entryedge = EDGE_PRED (innerloop->header, 0);
      if (EDGE_PRED (innerloop->header, 0)->src == innerloop->latch)
	entryedge = EDGE_PRED (innerloop->header, 1);

      if (entryedge->src != loop->header
	  || !single_exit (innerloop)
	  || single_exit (innerloop)->dest !=  EDGE_PRED (loop->latch, 0)->src)
	{
	  if (vect_print_dump_info (REPORT_BAD_FORM_LOOPS))
	    fprintf (vect_dump, "not vectorized: unsupported outerloop form.");
	  destroy_loop_vec_info (inner_loop_vinfo, true);
	  return NULL;
	}

      if (vect_print_dump_info (REPORT_DETAILS))
        fprintf (vect_dump, "Considering outer-loop vectorization.");
    }

  if (!single_exit (loop)
      || EDGE_COUNT (loop->header->preds) != 2)
    {
      if (vect_print_dump_info (REPORT_BAD_FORM_LOOPS))
        {
          if (!single_exit (loop))
            fprintf (vect_dump, "not vectorized: multiple exits.");
          else if (EDGE_COUNT (loop->header->preds) != 2)
            fprintf (vect_dump, "not vectorized: too many incoming edges.");
        }
      if (inner_loop_vinfo)
	destroy_loop_vec_info (inner_loop_vinfo, true);
      return NULL;
    }

  /* We assume that the loop exit condition is at the end of the loop. i.e,
     that the loop is represented as a do-while (with a proper if-guard
     before the loop if needed), where the loop header contains all the
     executable statements, and the latch is empty.  */
  if (!empty_block_p (loop->latch)
        || !gimple_seq_empty_p (phi_nodes (loop->latch)))
    {
      if (vect_print_dump_info (REPORT_BAD_FORM_LOOPS))
        fprintf (vect_dump, "not vectorized: unexpected loop form.");
      if (inner_loop_vinfo)
	destroy_loop_vec_info (inner_loop_vinfo, true);
      return NULL;
    }

  /* Make sure there exists a single-predecessor exit bb:  */
  if (!single_pred_p (single_exit (loop)->dest))
    {
      edge e = single_exit (loop);
      if (!(e->flags & EDGE_ABNORMAL))
	{
	  split_loop_exit_edge (e);
	  if (vect_print_dump_info (REPORT_DETAILS))
	    fprintf (vect_dump, "split exit edge.");
	}
      else
	{
	  if (vect_print_dump_info (REPORT_BAD_FORM_LOOPS))
	    fprintf (vect_dump, "not vectorized: abnormal loop exit edge.");
	  if (inner_loop_vinfo)
	    destroy_loop_vec_info (inner_loop_vinfo, true);
	  return NULL;
	}
    }

  loop_cond = vect_get_loop_niters (loop, &number_of_iterations);
  if (!loop_cond)
    {
      if (vect_print_dump_info (REPORT_BAD_FORM_LOOPS))
	fprintf (vect_dump, "not vectorized: complicated exit condition.");
      if (inner_loop_vinfo)
	destroy_loop_vec_info (inner_loop_vinfo, true);
      return NULL;
    }

  if (!number_of_iterations)
    {
      if (vect_print_dump_info (REPORT_BAD_FORM_LOOPS))
	fprintf (vect_dump,
		 "not vectorized: number of iterations cannot be computed.");
      if (inner_loop_vinfo)
	destroy_loop_vec_info (inner_loop_vinfo, true);
      return NULL;
    }

  if (chrec_contains_undetermined (number_of_iterations))
    {
      if (vect_print_dump_info (REPORT_BAD_FORM_LOOPS))
        fprintf (vect_dump, "Infinite number of iterations.");
      if (inner_loop_vinfo)
	destroy_loop_vec_info (inner_loop_vinfo, true);
      return NULL;
    }

  if (!NITERS_KNOWN_P (number_of_iterations))
    {
      if (vect_print_dump_info (REPORT_DETAILS))
        {
          fprintf (vect_dump, "Symbolic number of iterations is ");
          print_generic_expr (vect_dump, number_of_iterations, TDF_DETAILS);
        }
    }
  else if (TREE_INT_CST_LOW (number_of_iterations) == 0)
    {
      if (vect_print_dump_info (REPORT_UNVECTORIZED_LOCATIONS))
        fprintf (vect_dump, "not vectorized: number of iterations = 0.");
      if (inner_loop_vinfo)
        destroy_loop_vec_info (inner_loop_vinfo, false);
      return NULL;
    }

  loop_vinfo = new_loop_vec_info (loop);
  LOOP_VINFO_NITERS (loop_vinfo) = number_of_iterations;
  LOOP_VINFO_NITERS_UNCHANGED (loop_vinfo) = number_of_iterations;

  STMT_VINFO_TYPE (vinfo_for_stmt (loop_cond)) = loop_exit_ctrl_vec_info_type;

  /* CHECKME: May want to keep it around it in the future.  */
  if (inner_loop_vinfo)
    destroy_loop_vec_info (inner_loop_vinfo, false);

  gcc_assert (!loop->aux);
  loop->aux = loop_vinfo;
  return loop_vinfo;
}


/* Get cost by calling cost target builtin.  */

<<<<<<< HEAD
static inline 
int vect_get_cost (enum vect_cost_for_stmt type_of_cost)
{
  return targetm.vectorize.builtin_vectorization_cost (type_of_cost); 
=======
static inline int
vect_get_cost (enum vect_cost_for_stmt type_of_cost)
{
  tree dummy_type = NULL;
  int dummy = 0;

  return targetm.vectorize.builtin_vectorization_cost (type_of_cost,
                                                       dummy_type, dummy);
>>>>>>> 155d23aa
}

 
/* Function vect_analyze_loop_operations.

   Scan the loop stmts and make sure they are all vectorizable.  */

static bool
vect_analyze_loop_operations (loop_vec_info loop_vinfo)
{
  struct loop *loop = LOOP_VINFO_LOOP (loop_vinfo);
  basic_block *bbs = LOOP_VINFO_BBS (loop_vinfo);
  int nbbs = loop->num_nodes;
  gimple_stmt_iterator si;
  unsigned int vectorization_factor = 0;
  int i;
  gimple phi;
  stmt_vec_info stmt_info;
  bool need_to_vectorize = false;
  int min_profitable_iters;
  int min_scalar_loop_bound;
  unsigned int th;
  bool only_slp_in_loop = true, ok;

  if (vect_print_dump_info (REPORT_DETAILS))
    fprintf (vect_dump, "=== vect_analyze_loop_operations ===");

  gcc_assert (LOOP_VINFO_VECT_FACTOR (loop_vinfo));
  vectorization_factor = LOOP_VINFO_VECT_FACTOR (loop_vinfo);

  for (i = 0; i < nbbs; i++)
    {
      basic_block bb = bbs[i];

      for (si = gsi_start_phis (bb); !gsi_end_p (si); gsi_next (&si))
        {
          phi = gsi_stmt (si);
          ok = true;

          stmt_info = vinfo_for_stmt (phi);
          if (vect_print_dump_info (REPORT_DETAILS))
            {
              fprintf (vect_dump, "examining phi: ");
              print_gimple_stmt (vect_dump, phi, 0, TDF_SLIM);
            }

          if (! is_loop_header_bb_p (bb))
            {
              /* inner-loop loop-closed exit phi in outer-loop vectorization
                 (i.e. a phi in the tail of the outer-loop).
                 FORNOW: we currently don't support the case that these phis
                 are not used in the outerloop (unless it is double reduction,
                 i.e., this phi is vect_reduction_def), cause this case
                 requires to actually do something here.  */
              if ((!STMT_VINFO_RELEVANT_P (stmt_info)
                   || STMT_VINFO_LIVE_P (stmt_info))
                  && STMT_VINFO_DEF_TYPE (stmt_info)
                     != vect_double_reduction_def)
                {
                  if (vect_print_dump_info (REPORT_DETAILS))
                    fprintf (vect_dump,
                             "Unsupported loop-closed phi in outer-loop.");
                  return false;
                }
              continue;
            }

          gcc_assert (stmt_info);

          if (STMT_VINFO_LIVE_P (stmt_info))
            {
              /* FORNOW: not yet supported.  */
              if (vect_print_dump_info (REPORT_UNVECTORIZED_LOCATIONS))
                fprintf (vect_dump, "not vectorized: value used after loop.");
              return false;
            }

          if (STMT_VINFO_RELEVANT (stmt_info) == vect_used_in_scope
              && STMT_VINFO_DEF_TYPE (stmt_info) != vect_induction_def)
            {
              /* A scalar-dependence cycle that we don't support.  */
              if (vect_print_dump_info (REPORT_UNVECTORIZED_LOCATIONS))
                fprintf (vect_dump, "not vectorized: scalar dependence cycle.");
              return false;
            }

          if (STMT_VINFO_RELEVANT_P (stmt_info))
            {
              need_to_vectorize = true;
              if (STMT_VINFO_DEF_TYPE (stmt_info) == vect_induction_def)
                ok = vectorizable_induction (phi, NULL, NULL);
            }

          if (!ok)
            {
              if (vect_print_dump_info (REPORT_UNVECTORIZED_LOCATIONS))
                {
                  fprintf (vect_dump,
                           "not vectorized: relevant phi not supported: ");
                  print_gimple_stmt (vect_dump, phi, 0, TDF_SLIM);
                }
              return false;
            }
        }

      for (si = gsi_start_bb (bb); !gsi_end_p (si); gsi_next (&si))
        {
          gimple stmt = gsi_stmt (si);
          stmt_vec_info stmt_info = vinfo_for_stmt (stmt);

          gcc_assert (stmt_info);

	  if (!vect_analyze_stmt (stmt, &need_to_vectorize, NULL))
	    return false;

          if ((STMT_VINFO_RELEVANT_P (stmt_info)
               || VECTORIZABLE_CYCLE_DEF (STMT_VINFO_DEF_TYPE (stmt_info)))
              && !PURE_SLP_STMT (stmt_info))
            /* STMT needs both SLP and loop-based vectorization.  */
            only_slp_in_loop = false;
        }
    } /* bbs */

  /* All operations in the loop are either irrelevant (deal with loop
     control, or dead), or only used outside the loop and can be moved
     out of the loop (e.g. invariants, inductions).  The loop can be
     optimized away by scalar optimizations.  We're better off not
     touching this loop.  */
  if (!need_to_vectorize)
    {
      if (vect_print_dump_info (REPORT_DETAILS))
        fprintf (vect_dump,
                 "All the computation can be taken out of the loop.");
      if (vect_print_dump_info (REPORT_UNVECTORIZED_LOCATIONS))
        fprintf (vect_dump,
                 "not vectorized: redundant loop. no profit to vectorize.");
      return false;
    }

  /* If all the stmts in the loop can be SLPed, we perform only SLP, and
     vectorization factor of the loop is the unrolling factor required by the
     SLP instances.  If that unrolling factor is 1, we say, that we perform
     pure SLP on loop - cross iteration parallelism is not exploited.  */
  if (only_slp_in_loop)
    vectorization_factor = LOOP_VINFO_SLP_UNROLLING_FACTOR (loop_vinfo);
  else
    vectorization_factor = least_common_multiple (vectorization_factor,
                                LOOP_VINFO_SLP_UNROLLING_FACTOR (loop_vinfo));

  LOOP_VINFO_VECT_FACTOR (loop_vinfo) = vectorization_factor;

  if (LOOP_VINFO_NITERS_KNOWN_P (loop_vinfo)
      && vect_print_dump_info (REPORT_DETAILS))
    fprintf (vect_dump,
        "vectorization_factor = %d, niters = " HOST_WIDE_INT_PRINT_DEC,
        vectorization_factor, LOOP_VINFO_INT_NITERS (loop_vinfo));

  if (LOOP_VINFO_NITERS_KNOWN_P (loop_vinfo)
      && (LOOP_VINFO_INT_NITERS (loop_vinfo) < vectorization_factor))
    {
      if (vect_print_dump_info (REPORT_UNVECTORIZED_LOCATIONS))
        fprintf (vect_dump, "not vectorized: iteration count too small.");
      if (vect_print_dump_info (REPORT_DETAILS))
        fprintf (vect_dump,"not vectorized: iteration count smaller than "
                 "vectorization factor.");
      return false;
    }

  /* Analyze cost.  Decide if worth while to vectorize.  */

  /* Once VF is set, SLP costs should be updated since the number of created
     vector stmts depends on VF.  */
  vect_update_slp_costs_according_to_vf (loop_vinfo);

  min_profitable_iters = vect_estimate_min_profitable_iters (loop_vinfo);
  LOOP_VINFO_COST_MODEL_MIN_ITERS (loop_vinfo) = min_profitable_iters;

  if (min_profitable_iters < 0)
    {
      if (vect_print_dump_info (REPORT_UNVECTORIZED_LOCATIONS))
        fprintf (vect_dump, "not vectorized: vectorization not profitable.");
      if (vect_print_dump_info (REPORT_DETAILS))
        fprintf (vect_dump, "not vectorized: vector version will never be "
                 "profitable.");
      return false;
    }

  min_scalar_loop_bound = ((PARAM_VALUE (PARAM_MIN_VECT_LOOP_BOUND)
                            * vectorization_factor) - 1);

  /* Use the cost model only if it is more conservative than user specified
     threshold.  */

  th = (unsigned) min_scalar_loop_bound;
  if (min_profitable_iters
      && (!min_scalar_loop_bound
          || min_profitable_iters > min_scalar_loop_bound))
    th = (unsigned) min_profitable_iters;

  if (LOOP_VINFO_NITERS_KNOWN_P (loop_vinfo)
      && LOOP_VINFO_INT_NITERS (loop_vinfo) <= th)
    {
      if (vect_print_dump_info (REPORT_UNVECTORIZED_LOCATIONS))
        fprintf (vect_dump, "not vectorized: vectorization not "
                 "profitable.");
      if (vect_print_dump_info (REPORT_DETAILS))
        fprintf (vect_dump, "not vectorized: iteration count smaller than "
                 "user specified loop bound parameter or minimum "
                 "profitable iterations (whichever is more conservative).");
      return false;
    }

  if (!LOOP_VINFO_NITERS_KNOWN_P (loop_vinfo)
      || LOOP_VINFO_INT_NITERS (loop_vinfo) % vectorization_factor != 0
      || LOOP_PEELING_FOR_ALIGNMENT (loop_vinfo))
    {
      if (vect_print_dump_info (REPORT_DETAILS))
        fprintf (vect_dump, "epilog loop required.");
      if (!vect_can_advance_ivs_p (loop_vinfo))
        {
          if (vect_print_dump_info (REPORT_UNVECTORIZED_LOCATIONS))
            fprintf (vect_dump,
                     "not vectorized: can't create epilog loop 1.");
          return false;
        }
      if (!slpeel_can_duplicate_loop_p (loop, single_exit (loop)))
        {
          if (vect_print_dump_info (REPORT_UNVECTORIZED_LOCATIONS))
            fprintf (vect_dump,
                     "not vectorized: can't create epilog loop 2.");
          return false;
        }
    }

  return true;
}


/* Function vect_analyze_loop_2.

   Apply a set of analyses on LOOP, and create a loop_vec_info struct
   for it.  The different analyses will record information in the
   loop_vec_info struct.  */
static bool
vect_analyze_loop_2 (loop_vec_info loop_vinfo)
{
<<<<<<< HEAD
  bool ok;
  loop_vec_info loop_vinfo;
  int max_vf = MAX_VECTORIZATION_FACTOR;
  int min_vf = 2;

  if (vect_print_dump_info (REPORT_DETAILS))
    fprintf (vect_dump, "===== analyze_loop_nest =====");

  if (loop_outer (loop)
      && loop_vec_info_for_loop (loop_outer (loop))
      && LOOP_VINFO_VECTORIZABLE_P (loop_vec_info_for_loop (loop_outer (loop))))
    {
      if (vect_print_dump_info (REPORT_DETAILS))
	fprintf (vect_dump, "outer-loop already vectorized.");
      return NULL;
    }

  /* Check the CFG characteristics of the loop (nesting, entry/exit, etc.  */

  loop_vinfo = vect_analyze_loop_form (loop);
  if (!loop_vinfo)
    {
      if (vect_print_dump_info (REPORT_DETAILS))
	fprintf (vect_dump, "bad loop form.");
      return NULL;
    }
=======
  bool ok, dummy;
  int max_vf = MAX_VECTORIZATION_FACTOR;
  int min_vf = 2;
>>>>>>> 155d23aa

  /* Find all data references in the loop (which correspond to vdefs/vuses)
     and analyze their evolution in the loop.  Also adjust the minimal
     vectorization factor according to the loads and stores.

     FORNOW: Handle only simple, array references, which
     alignment can be forced, and aligned pointer-references.  */

  ok = vect_analyze_data_refs (loop_vinfo, NULL, &min_vf);
  if (!ok)
    {
      if (vect_print_dump_info (REPORT_DETAILS))
	fprintf (vect_dump, "bad data references.");
      return false;
    }

  /* Classify all cross-iteration scalar data-flow cycles.
     Cross-iteration cycles caused by virtual phis are analyzed separately.  */

  vect_analyze_scalar_cycles (loop_vinfo);

  vect_pattern_recog (loop_vinfo);

  /* Data-flow analysis to detect stmts that do not need to be vectorized.  */

  ok = vect_mark_stmts_to_be_vectorized (loop_vinfo);
  if (!ok)
    {
      if (vect_print_dump_info (REPORT_DETAILS))
	fprintf (vect_dump, "unexpected pattern.");
      return false;
    }

  /* Analyze data dependences between the data-refs in the loop
     and adjust the maximum vectorization factor according to
     the dependences.
     FORNOW: fail at the first data dependence that we encounter.  */

<<<<<<< HEAD
  ok = vect_analyze_data_ref_dependences (loop_vinfo, NULL, &max_vf);
=======
  ok = vect_analyze_data_ref_dependences (loop_vinfo, NULL, &max_vf, &dummy);
>>>>>>> 155d23aa
  if (!ok
      || max_vf < min_vf)
    {
      if (vect_print_dump_info (REPORT_DETAILS))
	fprintf (vect_dump, "bad data dependence.");
<<<<<<< HEAD
      destroy_loop_vec_info (loop_vinfo, true);
      return NULL;
=======
      return false;
>>>>>>> 155d23aa
    }

  ok = vect_determine_vectorization_factor (loop_vinfo);
  if (!ok)
    {
      if (vect_print_dump_info (REPORT_DETAILS))
        fprintf (vect_dump, "can't determine vectorization factor.");
      return false;
    }
  if (max_vf < LOOP_VINFO_VECT_FACTOR (loop_vinfo))
    {
      if (vect_print_dump_info (REPORT_DETAILS))
	fprintf (vect_dump, "bad data dependence.");
      return false;
    }
  if (max_vf < LOOP_VINFO_VECT_FACTOR (loop_vinfo))
    {
      if (vect_print_dump_info (REPORT_DETAILS))
	fprintf (vect_dump, "bad data dependence.");
      destroy_loop_vec_info (loop_vinfo, true);
      return NULL;
    }

  /* Analyze the alignment of the data-refs in the loop.
     Fail if a data reference is found that cannot be vectorized.  */

  ok = vect_analyze_data_refs_alignment (loop_vinfo, NULL);
  if (!ok)
    {
      if (vect_print_dump_info (REPORT_DETAILS))
	fprintf (vect_dump, "bad data alignment.");
<<<<<<< HEAD
      destroy_loop_vec_info (loop_vinfo, true);
      return NULL;
=======
      return false;
>>>>>>> 155d23aa
    }

  /* Analyze the access patterns of the data-refs in the loop (consecutive,
     complex, etc.). FORNOW: Only handle consecutive access pattern.  */

  ok = vect_analyze_data_ref_accesses (loop_vinfo, NULL);
  if (!ok)
    {
      if (vect_print_dump_info (REPORT_DETAILS))
	fprintf (vect_dump, "bad data access.");
      return false;
    }

  /* Prune the list of ddrs to be tested at run-time by versioning for alias.
     It is important to call pruning after vect_analyze_data_ref_accesses,
     since we use grouping information gathered by interleaving analysis.  */
  ok = vect_prune_runtime_alias_test_list (loop_vinfo);
  if (!ok)
    {
      if (vect_print_dump_info (REPORT_DETAILS))
	fprintf (vect_dump, "too long list of versioning for alias "
			    "run-time tests.");
      return false;
    }

  /* This pass will decide on using loop versioning and/or loop peeling in
     order to enhance the alignment of data references in the loop.  */

  ok = vect_enhance_data_refs_alignment (loop_vinfo);
  if (!ok)
    {
      if (vect_print_dump_info (REPORT_DETAILS))
        fprintf (vect_dump, "bad data alignment.");
      return false;
    }

  /* Check the SLP opportunities in the loop, analyze and build SLP trees.  */
  ok = vect_analyze_slp (loop_vinfo, NULL);
  if (ok)
    {
      /* Decide which possible SLP instances to SLP.  */
      vect_make_slp_decision (loop_vinfo);

      /* Find stmts that need to be both vectorized and SLPed.  */
      vect_detect_hybrid_slp (loop_vinfo);
    }

  /* Scan all the operations in the loop and make sure they are
     vectorizable.  */

  ok = vect_analyze_loop_operations (loop_vinfo);
  if (!ok)
    {
      if (vect_print_dump_info (REPORT_DETAILS))
	fprintf (vect_dump, "bad operation or unsupported loop bound.");
      return false;
    }

  return true;
}

/* Function vect_analyze_loop.

   Apply a set of analyses on LOOP, and create a loop_vec_info struct
   for it.  The different analyses will record information in the
   loop_vec_info struct.  */
loop_vec_info
vect_analyze_loop (struct loop *loop)
{
  loop_vec_info loop_vinfo;
  unsigned int vector_sizes;

  /* Autodetect first vector size we try.  */
  current_vector_size = 0;
  vector_sizes = targetm.vectorize.autovectorize_vector_sizes ();

  if (vect_print_dump_info (REPORT_DETAILS))
    fprintf (vect_dump, "===== analyze_loop_nest =====");

  if (loop_outer (loop)
      && loop_vec_info_for_loop (loop_outer (loop))
      && LOOP_VINFO_VECTORIZABLE_P (loop_vec_info_for_loop (loop_outer (loop))))
    {
      if (vect_print_dump_info (REPORT_DETAILS))
	fprintf (vect_dump, "outer-loop already vectorized.");
      return NULL;
    }

  while (1)
    {
      /* Check the CFG characteristics of the loop (nesting, entry/exit).  */
      loop_vinfo = vect_analyze_loop_form (loop);
      if (!loop_vinfo)
	{
	  if (vect_print_dump_info (REPORT_DETAILS))
	    fprintf (vect_dump, "bad loop form.");
	  return NULL;
	}

      if (vect_analyze_loop_2 (loop_vinfo))
	{
	  LOOP_VINFO_VECTORIZABLE_P (loop_vinfo) = 1;

	  return loop_vinfo;
	}

      destroy_loop_vec_info (loop_vinfo, true);

      vector_sizes &= ~current_vector_size;
      if (vector_sizes == 0
	  || current_vector_size == 0)
	return NULL;

      /* Try the next biggest vector size.  */
      current_vector_size = 1 << floor_log2 (vector_sizes);
      if (vect_print_dump_info (REPORT_DETAILS))
	fprintf (vect_dump, "***** Re-trying analysis with "
		 "vector size %d\n", current_vector_size);
    }
}


/* Function reduction_code_for_scalar_code

   Input:
   CODE - tree_code of a reduction operations.

   Output:
   REDUC_CODE - the corresponding tree-code to be used to reduce the
      vector of partial results into a single scalar result (which
      will also reside in a vector) or ERROR_MARK if the operation is
      a supported reduction operation, but does not have such tree-code.

   Return FALSE if CODE currently cannot be vectorized as reduction.  */

static bool
reduction_code_for_scalar_code (enum tree_code code,
                                enum tree_code *reduc_code)
{
  switch (code)
    {
      case MAX_EXPR:
        *reduc_code = REDUC_MAX_EXPR;
        return true;

      case MIN_EXPR:
        *reduc_code = REDUC_MIN_EXPR;
        return true;

      case PLUS_EXPR:
        *reduc_code = REDUC_PLUS_EXPR;
        return true;

      case MULT_EXPR:
      case MINUS_EXPR:
      case BIT_IOR_EXPR:
      case BIT_XOR_EXPR:
      case BIT_AND_EXPR:
        *reduc_code = ERROR_MARK;
        return true;

      default:
       return false;
    }
}


/* Error reporting helper for vect_is_simple_reduction below.  GIMPLE statement
   STMT is printed with a message MSG. */

static void
report_vect_op (gimple stmt, const char *msg)
{
  fprintf (vect_dump, "%s", msg);
  print_gimple_stmt (vect_dump, stmt, 0, TDF_SLIM);
}


/* Function vect_is_simple_reduction_1

   (1) Detect a cross-iteration def-use cycle that represents a simple
   reduction computation.  We look for the following pattern:

   loop_header:
     a1 = phi < a0, a2 >
     a3 = ...
     a2 = operation (a3, a1)

   such that:
   1. operation is commutative and associative and it is safe to
      change the order of the computation (if CHECK_REDUCTION is true)
   2. no uses for a2 in the loop (a2 is used out of the loop)
   3. no uses of a1 in the loop besides the reduction operation.

   Condition 1 is tested here.
   Conditions 2,3 are tested in vect_mark_stmts_to_be_vectorized.

   (2) Detect a cross-iteration def-use cycle in nested loops, i.e.,
   nested cycles, if CHECK_REDUCTION is false.

   (3) Detect cycles of phi nodes in outer-loop vectorization, i.e., double
   reductions:

     a1 = phi < a0, a2 >
     inner loop (def of a3)
     a2 = phi < a3 >

   If MODIFY is true it tries also to rework the code in-place to enable
   detection of more reduction patterns.  For the time being we rewrite
   "res -= RHS" into "rhs += -RHS" when it seems worthwhile.
*/

static gimple
vect_is_simple_reduction_1 (loop_vec_info loop_info, gimple phi,
			    bool check_reduction, bool *double_reduc,
			    bool modify)
{
  struct loop *loop = (gimple_bb (phi))->loop_father;
  struct loop *vect_loop = LOOP_VINFO_LOOP (loop_info);
  edge latch_e = loop_latch_edge (loop);
  tree loop_arg = PHI_ARG_DEF_FROM_EDGE (phi, latch_e);
  gimple def_stmt, def1 = NULL, def2 = NULL;
  enum tree_code orig_code, code;
  tree op1, op2, op3 = NULL_TREE, op4 = NULL_TREE;
  tree type;
  int nloop_uses;
  tree name;
  imm_use_iterator imm_iter;
  use_operand_p use_p;
  bool phi_def;

  *double_reduc = false;

  /* If CHECK_REDUCTION is true, we assume inner-most loop vectorization,
     otherwise, we assume outer loop vectorization.  */
  gcc_assert ((check_reduction && loop == vect_loop)
              || (!check_reduction && flow_loop_nested_p (vect_loop, loop)));

  name = PHI_RESULT (phi);
  nloop_uses = 0;
  FOR_EACH_IMM_USE_FAST (use_p, imm_iter, name)
    {
      gimple use_stmt = USE_STMT (use_p);
      if (is_gimple_debug (use_stmt))
	continue;
      if (flow_bb_inside_loop_p (loop, gimple_bb (use_stmt))
	  && vinfo_for_stmt (use_stmt)
	  && !is_pattern_stmt_p (vinfo_for_stmt (use_stmt)))
        nloop_uses++;
      if (nloop_uses > 1)
        {
          if (vect_print_dump_info (REPORT_DETAILS))
            fprintf (vect_dump, "reduction used in loop.");
          return NULL;
        }
    }

  if (TREE_CODE (loop_arg) != SSA_NAME)
    {
      if (vect_print_dump_info (REPORT_DETAILS))
	{
	  fprintf (vect_dump, "reduction: not ssa_name: ");
	  print_generic_expr (vect_dump, loop_arg, TDF_SLIM);
	}
      return NULL;
    }

  def_stmt = SSA_NAME_DEF_STMT (loop_arg);
  if (!def_stmt)
    {
      if (vect_print_dump_info (REPORT_DETAILS))
	fprintf (vect_dump, "reduction: no def_stmt.");
      return NULL;
    }

  if (!is_gimple_assign (def_stmt) && gimple_code (def_stmt) != GIMPLE_PHI)
    {
      if (vect_print_dump_info (REPORT_DETAILS))
        print_gimple_stmt (vect_dump, def_stmt, 0, TDF_SLIM);
      return NULL;
    }

  if (is_gimple_assign (def_stmt))
    {
      name = gimple_assign_lhs (def_stmt);
      phi_def = false;
    }
  else
    {
      name = PHI_RESULT (def_stmt);
      phi_def = true;
    }

  nloop_uses = 0;
  FOR_EACH_IMM_USE_FAST (use_p, imm_iter, name)
    {
      gimple use_stmt = USE_STMT (use_p);
      if (is_gimple_debug (use_stmt))
	continue;
      if (flow_bb_inside_loop_p (loop, gimple_bb (use_stmt))
	  && vinfo_for_stmt (use_stmt)
	  && !is_pattern_stmt_p (vinfo_for_stmt (use_stmt)))
	nloop_uses++;
      if (nloop_uses > 1)
	{
	  if (vect_print_dump_info (REPORT_DETAILS))
	    fprintf (vect_dump, "reduction used in loop.");
	  return NULL;
	}
    }

  /* If DEF_STMT is a phi node itself, we expect it to have a single argument
     defined in the inner loop.  */
  if (phi_def)
    {
      op1 = PHI_ARG_DEF (def_stmt, 0);

      if (gimple_phi_num_args (def_stmt) != 1
          || TREE_CODE (op1) != SSA_NAME)
        {
          if (vect_print_dump_info (REPORT_DETAILS))
            fprintf (vect_dump, "unsupported phi node definition.");

          return NULL;
        }

      def1 = SSA_NAME_DEF_STMT (op1);
      if (flow_bb_inside_loop_p (loop, gimple_bb (def_stmt))
          && loop->inner
          && flow_bb_inside_loop_p (loop->inner, gimple_bb (def1))
          && is_gimple_assign (def1))
        {
          if (vect_print_dump_info (REPORT_DETAILS))
            report_vect_op (def_stmt, "detected double reduction: ");

          *double_reduc = true;
          return def_stmt;
        }

      return NULL;
    }

  code = orig_code = gimple_assign_rhs_code (def_stmt);

  /* We can handle "res -= x[i]", which is non-associative by
     simply rewriting this into "res += -x[i]".  Avoid changing
     gimple instruction for the first simple tests and only do this
     if we're allowed to change code at all.  */
<<<<<<< HEAD
  if (code == MINUS_EXPR && modify)
=======
  if (code == MINUS_EXPR
      && modify
      && (op1 = gimple_assign_rhs1 (def_stmt))
      && TREE_CODE (op1) == SSA_NAME
      && SSA_NAME_DEF_STMT (op1) == phi)
>>>>>>> 155d23aa
    code = PLUS_EXPR;

  if (check_reduction
      && (!commutative_tree_code (code) || !associative_tree_code (code)))
    {
      if (vect_print_dump_info (REPORT_DETAILS))
        report_vect_op (def_stmt, "reduction: not commutative/associative: ");
      return NULL;
    }

  if (get_gimple_rhs_class (code) != GIMPLE_BINARY_RHS)
    {
      if (code != COND_EXPR)
        {
          if (vect_print_dump_info (REPORT_DETAILS))
	    report_vect_op (def_stmt, "reduction: not binary operation: ");

          return NULL;
        }

      op3 = TREE_OPERAND (gimple_assign_rhs1 (def_stmt), 0);
      if (COMPARISON_CLASS_P (op3))
        {
          op4 = TREE_OPERAND (op3, 1);
          op3 = TREE_OPERAND (op3, 0);
        }

      op1 = TREE_OPERAND (gimple_assign_rhs1 (def_stmt), 1);
      op2 = TREE_OPERAND (gimple_assign_rhs1 (def_stmt), 2);

      if (TREE_CODE (op1) != SSA_NAME && TREE_CODE (op2) != SSA_NAME)
        {
          if (vect_print_dump_info (REPORT_DETAILS))
            report_vect_op (def_stmt, "reduction: uses not ssa_names: ");

          return NULL;
        }
    }
  else
    {
      op1 = gimple_assign_rhs1 (def_stmt);
      op2 = gimple_assign_rhs2 (def_stmt);

      if (TREE_CODE (op1) != SSA_NAME || TREE_CODE (op2) != SSA_NAME)
        {
          if (vect_print_dump_info (REPORT_DETAILS))
	    report_vect_op (def_stmt, "reduction: uses not ssa_names: ");

          return NULL;
        }
   }

  type = TREE_TYPE (gimple_assign_lhs (def_stmt));
  if ((TREE_CODE (op1) == SSA_NAME
       && !types_compatible_p (type,TREE_TYPE (op1)))
      || (TREE_CODE (op2) == SSA_NAME
          && !types_compatible_p (type, TREE_TYPE (op2)))
      || (op3 && TREE_CODE (op3) == SSA_NAME
          && !types_compatible_p (type, TREE_TYPE (op3)))
      || (op4 && TREE_CODE (op4) == SSA_NAME
          && !types_compatible_p (type, TREE_TYPE (op4))))
    {
      if (vect_print_dump_info (REPORT_DETAILS))
        {
          fprintf (vect_dump, "reduction: multiple types: operation type: ");
          print_generic_expr (vect_dump, type, TDF_SLIM);
          fprintf (vect_dump, ", operands types: ");
          print_generic_expr (vect_dump, TREE_TYPE (op1), TDF_SLIM);
          fprintf (vect_dump, ",");
          print_generic_expr (vect_dump, TREE_TYPE (op2), TDF_SLIM);
          if (op3)
            {
              fprintf (vect_dump, ",");
              print_generic_expr (vect_dump, TREE_TYPE (op3), TDF_SLIM);
            }

          if (op4)
            {
              fprintf (vect_dump, ",");
              print_generic_expr (vect_dump, TREE_TYPE (op4), TDF_SLIM);
            }
        }

      return NULL;
    }

  /* Check that it's ok to change the order of the computation.
     Generally, when vectorizing a reduction we change the order of the
     computation.  This may change the behavior of the program in some
     cases, so we need to check that this is ok.  One exception is when
     vectorizing an outer-loop: the inner-loop is executed sequentially,
     and therefore vectorizing reductions in the inner-loop during
     outer-loop vectorization is safe.  */

  /* CHECKME: check for !flag_finite_math_only too?  */
  if (SCALAR_FLOAT_TYPE_P (type) && !flag_associative_math
      && check_reduction)
    {
      /* Changing the order of operations changes the semantics.  */
      if (vect_print_dump_info (REPORT_DETAILS))
	report_vect_op (def_stmt, "reduction: unsafe fp math optimization: ");
      return NULL;
    }
  else if (INTEGRAL_TYPE_P (type) && TYPE_OVERFLOW_TRAPS (type)
	   && check_reduction)
    {
      /* Changing the order of operations changes the semantics.  */
      if (vect_print_dump_info (REPORT_DETAILS))
	report_vect_op (def_stmt, "reduction: unsafe int math optimization: ");
      return NULL;
    }
  else if (SAT_FIXED_POINT_TYPE_P (type) && check_reduction)
    {
      /* Changing the order of operations changes the semantics.  */
      if (vect_print_dump_info (REPORT_DETAILS))
	report_vect_op (def_stmt,
			"reduction: unsafe fixed-point math optimization: ");
      return NULL;
    }

  /* If we detected "res -= x[i]" earlier, rewrite it into
     "res += -x[i]" now.  If this turns out to be useless reassoc
     will clean it up again.  */
  if (orig_code == MINUS_EXPR)
    {
      tree rhs = gimple_assign_rhs2 (def_stmt);
      tree negrhs = make_ssa_name (SSA_NAME_VAR (rhs), NULL);
      gimple negate_stmt = gimple_build_assign_with_ops (NEGATE_EXPR, negrhs,
							 rhs, NULL);
      gimple_stmt_iterator gsi = gsi_for_stmt (def_stmt);
      set_vinfo_for_stmt (negate_stmt, new_stmt_vec_info (negate_stmt, 
							  loop_info, NULL));
      gsi_insert_before (&gsi, negate_stmt, GSI_NEW_STMT);
      gimple_assign_set_rhs2 (def_stmt, negrhs);
      gimple_assign_set_rhs_code (def_stmt, PLUS_EXPR);
      update_stmt (def_stmt);
    }

  /* Reduction is safe. We're dealing with one of the following:
     1) integer arithmetic and no trapv
     2) floating point arithmetic, and special flags permit this optimization
     3) nested cycle (i.e., outer loop vectorization).  */
  if (TREE_CODE (op1) == SSA_NAME)
    def1 = SSA_NAME_DEF_STMT (op1);

  if (TREE_CODE (op2) == SSA_NAME)
    def2 = SSA_NAME_DEF_STMT (op2);

  if (code != COND_EXPR
      && (!def1 || !def2 || gimple_nop_p (def1) || gimple_nop_p (def2)))
    {
      if (vect_print_dump_info (REPORT_DETAILS))
	report_vect_op (def_stmt, "reduction: no defs for operands: ");
      return NULL;
    }

  /* Check that one def is the reduction def, defined by PHI,
     the other def is either defined in the loop ("vect_internal_def"),
     or it's an induction (defined by a loop-header phi-node).  */

  if (def2 && def2 == phi
      && (code == COND_EXPR
          || (def1 && flow_bb_inside_loop_p (loop, gimple_bb (def1))
              && (is_gimple_assign (def1)
  	          || STMT_VINFO_DEF_TYPE (vinfo_for_stmt (def1))
                      == vect_induction_def
   	          || (gimple_code (def1) == GIMPLE_PHI
	              && STMT_VINFO_DEF_TYPE (vinfo_for_stmt (def1))
                          == vect_internal_def
 	              && !is_loop_header_bb_p (gimple_bb (def1)))))))
    {
      if (vect_print_dump_info (REPORT_DETAILS))
	report_vect_op (def_stmt, "detected reduction: ");
      return def_stmt;
    }
  else if (def1 && def1 == phi
	   && (code == COND_EXPR
               || (def2 && flow_bb_inside_loop_p (loop, gimple_bb (def2))
 	           && (is_gimple_assign (def2)
	               || STMT_VINFO_DEF_TYPE (vinfo_for_stmt (def2))
                           == vect_induction_def
 	               || (gimple_code (def2) == GIMPLE_PHI
		           && STMT_VINFO_DEF_TYPE (vinfo_for_stmt (def2))
                               == vect_internal_def
		           && !is_loop_header_bb_p (gimple_bb (def2)))))))
    {
      if (check_reduction)
        {
          /* Swap operands (just for simplicity - so that the rest of the code
	     can assume that the reduction variable is always the last (second)
	     argument).  */
          if (vect_print_dump_info (REPORT_DETAILS))
	    report_vect_op (def_stmt,
	  	            "detected reduction: need to swap operands: ");

          swap_tree_operands (def_stmt, gimple_assign_rhs1_ptr (def_stmt),
 			      gimple_assign_rhs2_ptr (def_stmt));
        }
      else
        {
          if (vect_print_dump_info (REPORT_DETAILS))
            report_vect_op (def_stmt, "detected reduction: ");
        }

      return def_stmt;
    }
  else
    {
      if (vect_print_dump_info (REPORT_DETAILS))
	report_vect_op (def_stmt, "reduction: unknown pattern: ");

      return NULL;
    }
}

/* Wrapper around vect_is_simple_reduction_1, that won't modify code
   in-place.  Arguments as there.  */

static gimple
vect_is_simple_reduction (loop_vec_info loop_info, gimple phi,
                          bool check_reduction, bool *double_reduc)
{
  return vect_is_simple_reduction_1 (loop_info, phi, check_reduction,
				     double_reduc, false);
}

/* Wrapper around vect_is_simple_reduction_1, which will modify code
   in-place if it enables detection of more reductions.  Arguments
   as there.  */

gimple
vect_force_simple_reduction (loop_vec_info loop_info, gimple phi,
                          bool check_reduction, bool *double_reduc)
{
  return vect_is_simple_reduction_1 (loop_info, phi, check_reduction,
				     double_reduc, true);
}
<<<<<<< HEAD
=======

/* Calculate the cost of one scalar iteration of the loop.  */
int
vect_get_single_scalar_iteraion_cost (loop_vec_info loop_vinfo)
{
  struct loop *loop = LOOP_VINFO_LOOP (loop_vinfo);
  basic_block *bbs = LOOP_VINFO_BBS (loop_vinfo);
  int nbbs = loop->num_nodes, factor, scalar_single_iter_cost = 0;
  int innerloop_iters, i, stmt_cost;

  /* Count statements in scalar loop.  Using this as scalar cost for a single
     iteration for now.

     TODO: Add outer loop support.

     TODO: Consider assigning different costs to different scalar
     statements.  */

  /* FORNOW.  */
  innerloop_iters = 1;
  if (loop->inner)
    innerloop_iters = 50; /* FIXME */

  for (i = 0; i < nbbs; i++)
    {
      gimple_stmt_iterator si;
      basic_block bb = bbs[i];

      if (bb->loop_father == loop->inner)
        factor = innerloop_iters;
      else
        factor = 1;

      for (si = gsi_start_bb (bb); !gsi_end_p (si); gsi_next (&si))
        {
          gimple stmt = gsi_stmt (si);
          stmt_vec_info stmt_info = vinfo_for_stmt (stmt);

          if (!is_gimple_assign (stmt) && !is_gimple_call (stmt))
            continue;

          /* Skip stmts that are not vectorized inside the loop.  */
          if (stmt_info
              && !STMT_VINFO_RELEVANT_P (stmt_info)
              && (!STMT_VINFO_LIVE_P (stmt_info)
                  || STMT_VINFO_DEF_TYPE (stmt_info) != vect_reduction_def))
            continue;

          if (STMT_VINFO_DATA_REF (vinfo_for_stmt (stmt)))
            {
              if (DR_IS_READ (STMT_VINFO_DATA_REF (vinfo_for_stmt (stmt))))
               stmt_cost = vect_get_cost (scalar_load);
             else
               stmt_cost = vect_get_cost (scalar_store);
            }
          else
            stmt_cost = vect_get_cost (scalar_stmt);

          scalar_single_iter_cost += stmt_cost * factor;
        }
    }
  return scalar_single_iter_cost;
}

/* Calculate cost of peeling the loop PEEL_ITERS_PROLOGUE times.  */
int
vect_get_known_peeling_cost (loop_vec_info loop_vinfo, int peel_iters_prologue,
                             int *peel_iters_epilogue,
                             int scalar_single_iter_cost)
{
  int peel_guard_costs = 0;
  int vf = LOOP_VINFO_VECT_FACTOR (loop_vinfo);

  if (!LOOP_VINFO_NITERS_KNOWN_P (loop_vinfo))
    {
      *peel_iters_epilogue = vf/2;
      if (vect_print_dump_info (REPORT_COST))
        fprintf (vect_dump, "cost model: "
                            "epilogue peel iters set to vf/2 because "
                            "loop iterations are unknown .");

      /* If peeled iterations are known but number of scalar loop
         iterations are unknown, count a taken branch per peeled loop.  */
      peel_guard_costs =  2 * vect_get_cost (cond_branch_taken);
    }
  else
    {
      int niters = LOOP_VINFO_INT_NITERS (loop_vinfo);
      peel_iters_prologue = niters < peel_iters_prologue ?
                            niters : peel_iters_prologue;
      *peel_iters_epilogue = (niters - peel_iters_prologue) % vf;
    }

   return (peel_iters_prologue * scalar_single_iter_cost)
            + (*peel_iters_epilogue * scalar_single_iter_cost)
           + peel_guard_costs;
}
>>>>>>> 155d23aa

/* Function vect_estimate_min_profitable_iters

   Return the number of iterations required for the vector version of the
   loop to be profitable relative to the cost of the scalar version of the
   loop.

   TODO: Take profile info into account before making vectorization
   decisions, if available.  */

int
vect_estimate_min_profitable_iters (loop_vec_info loop_vinfo)
{
  int i;
  int min_profitable_iters;
  int peel_iters_prologue;
  int peel_iters_epilogue;
  int vec_inside_cost = 0;
  int vec_outside_cost = 0;
  int scalar_single_iter_cost = 0;
  int scalar_outside_cost = 0;
  int vf = LOOP_VINFO_VECT_FACTOR (loop_vinfo);
  struct loop *loop = LOOP_VINFO_LOOP (loop_vinfo);
  basic_block *bbs = LOOP_VINFO_BBS (loop_vinfo);
  int nbbs = loop->num_nodes;
  int npeel = LOOP_PEELING_FOR_ALIGNMENT (loop_vinfo);
  int peel_guard_costs = 0;
  int innerloop_iters = 0, factor;
  VEC (slp_instance, heap) *slp_instances;
  slp_instance instance;

  /* Cost model disabled.  */
  if (!flag_vect_cost_model)
    {
      if (vect_print_dump_info (REPORT_COST))
        fprintf (vect_dump, "cost model disabled.");
      return 0;
    }

  /* Requires loop versioning tests to handle misalignment.  */
  if (LOOP_REQUIRES_VERSIONING_FOR_ALIGNMENT (loop_vinfo))
    {
      /*  FIXME: Make cost depend on complexity of individual check.  */
      vec_outside_cost +=
	VEC_length (gimple, LOOP_VINFO_MAY_MISALIGN_STMTS (loop_vinfo));
      if (vect_print_dump_info (REPORT_COST))
        fprintf (vect_dump, "cost model: Adding cost of checks for loop "
                 "versioning to treat misalignment.\n");
    }

  /* Requires loop versioning with alias checks.  */
  if (LOOP_REQUIRES_VERSIONING_FOR_ALIAS (loop_vinfo))
    {
      /*  FIXME: Make cost depend on complexity of individual check.  */
      vec_outside_cost +=
        VEC_length (ddr_p, LOOP_VINFO_MAY_ALIAS_DDRS (loop_vinfo));
      if (vect_print_dump_info (REPORT_COST))
        fprintf (vect_dump, "cost model: Adding cost of checks for loop "
                 "versioning aliasing.\n");
    }

  if (LOOP_REQUIRES_VERSIONING_FOR_ALIGNMENT (loop_vinfo)
      || LOOP_REQUIRES_VERSIONING_FOR_ALIAS (loop_vinfo))
    vec_outside_cost += vect_get_cost (cond_branch_taken); 

  /* Count statements in scalar loop.  Using this as scalar cost for a single
     iteration for now.

     TODO: Add outer loop support.

     TODO: Consider assigning different costs to different scalar
     statements.  */

  /* FORNOW.  */
  if (loop->inner)
    innerloop_iters = 50; /* FIXME */

  for (i = 0; i < nbbs; i++)
    {
      gimple_stmt_iterator si;
      basic_block bb = bbs[i];

      if (bb->loop_father == loop->inner)
 	factor = innerloop_iters;
      else
 	factor = 1;

      for (si = gsi_start_bb (bb); !gsi_end_p (si); gsi_next (&si))
	{
	  gimple stmt = gsi_stmt (si);
	  stmt_vec_info stmt_info = vinfo_for_stmt (stmt);
	  /* Skip stmts that are not vectorized inside the loop.  */
	  if (!STMT_VINFO_RELEVANT_P (stmt_info)
	      && (!STMT_VINFO_LIVE_P (stmt_info)
		  || STMT_VINFO_DEF_TYPE (stmt_info) != vect_reduction_def))
	    continue;
	  vec_inside_cost += STMT_VINFO_INSIDE_OF_LOOP_COST (stmt_info) * factor;
	  /* FIXME: for stmts in the inner-loop in outer-loop vectorization,
	     some of the "outside" costs are generated inside the outer-loop.  */
	  vec_outside_cost += STMT_VINFO_OUTSIDE_OF_LOOP_COST (stmt_info);
	}
    }

  scalar_single_iter_cost = vect_get_single_scalar_iteraion_cost (loop_vinfo);

  /* Add additional cost for the peeled instructions in prologue and epilogue
     loop.

     FORNOW: If we don't know the value of peel_iters for prologue or epilogue
     at compile-time - we assume it's vf/2 (the worst would be vf-1).

     TODO: Build an expression that represents peel_iters for prologue and
     epilogue to be used in a run-time test.  */

  if (npeel  < 0)
    {
      peel_iters_prologue = vf/2;
      if (vect_print_dump_info (REPORT_COST))
        fprintf (vect_dump, "cost model: "
                 "prologue peel iters set to vf/2.");

      /* If peeling for alignment is unknown, loop bound of main loop becomes
         unknown.  */
      peel_iters_epilogue = vf/2;
      if (vect_print_dump_info (REPORT_COST))
        fprintf (vect_dump, "cost model: "
                 "epilogue peel iters set to vf/2 because "
                 "peeling for alignment is unknown .");

      /* If peeled iterations are unknown, count a taken branch and a not taken
         branch per peeled loop. Even if scalar loop iterations are known,
         vector iterations are not known since peeled prologue iterations are
         not known. Hence guards remain the same.  */
      peel_guard_costs +=  2 * (vect_get_cost (cond_branch_taken)
                                + vect_get_cost (cond_branch_not_taken));
<<<<<<< HEAD
    }
  else
    {
      if (byte_misalign)
	{
	  struct data_reference *dr = LOOP_VINFO_UNALIGNED_DR (loop_vinfo);
	  int element_size = GET_MODE_SIZE (TYPE_MODE (TREE_TYPE (DR_REF (dr))));
	  tree vectype = STMT_VINFO_VECTYPE (vinfo_for_stmt (DR_STMT (dr)));
	  int nelements = TYPE_VECTOR_SUBPARTS (vectype);

	  peel_iters_prologue = nelements - (byte_misalign / element_size);
	}
      else
	peel_iters_prologue = 0;

      if (!LOOP_VINFO_NITERS_KNOWN_P (loop_vinfo))
        {
          peel_iters_epilogue = vf/2;
          if (vect_print_dump_info (REPORT_COST))
            fprintf (vect_dump, "cost model: "
                     "epilogue peel iters set to vf/2 because "
                     "loop iterations are unknown .");

	  /* If peeled iterations are known but number of scalar loop
	     iterations are unknown, count a taken branch per peeled loop.  */
	  peel_guard_costs +=  2 * vect_get_cost (cond_branch_taken); 
        }
      else
	{
	  int niters = LOOP_VINFO_INT_NITERS (loop_vinfo);
	  peel_iters_prologue = niters < peel_iters_prologue ?
					niters : peel_iters_prologue;
	  peel_iters_epilogue = (niters - peel_iters_prologue) % vf;
	}
=======
      vec_outside_cost += (peel_iters_prologue * scalar_single_iter_cost)
                           + (peel_iters_epilogue * scalar_single_iter_cost)
                           + peel_guard_costs;
    }
  else
    {
      peel_iters_prologue = npeel;
      vec_outside_cost += vect_get_known_peeling_cost (loop_vinfo,
                                    peel_iters_prologue, &peel_iters_epilogue,
                                    scalar_single_iter_cost);
>>>>>>> 155d23aa
    }

  /* FORNOW: The scalar outside cost is incremented in one of the
     following ways:

     1. The vectorizer checks for alignment and aliasing and generates
     a condition that allows dynamic vectorization.  A cost model
     check is ANDED with the versioning condition.  Hence scalar code
     path now has the added cost of the versioning check.

       if (cost > th & versioning_check)
         jmp to vector code

     Hence run-time scalar is incremented by not-taken branch cost.

     2. The vectorizer then checks if a prologue is required.  If the
     cost model check was not done before during versioning, it has to
     be done before the prologue check.

       if (cost <= th)
         prologue = scalar_iters
       if (prologue == 0)
         jmp to vector code
       else
         execute prologue
       if (prologue == num_iters)
	 go to exit

     Hence the run-time scalar cost is incremented by a taken branch,
     plus a not-taken branch, plus a taken branch cost.

     3. The vectorizer then checks if an epilogue is required.  If the
     cost model check was not done before during prologue check, it
     has to be done with the epilogue check.

       if (prologue == 0)
         jmp to vector code
       else
         execute prologue
       if (prologue == num_iters)
	 go to exit
       vector code:
         if ((cost <= th) | (scalar_iters-prologue-epilogue == 0))
           jmp to epilogue

     Hence the run-time scalar cost should be incremented by 2 taken
     branches.

     TODO: The back end may reorder the BBS's differently and reverse
     conditions/branch directions.  Change the estimates below to
     something more reasonable.  */

  /* If the number of iterations is known and we do not do versioning, we can
     decide whether to vectorize at compile time.  Hence the scalar version
     do not carry cost model guard costs.  */
  if (!LOOP_VINFO_NITERS_KNOWN_P (loop_vinfo)
      || LOOP_REQUIRES_VERSIONING_FOR_ALIGNMENT (loop_vinfo)
      || LOOP_REQUIRES_VERSIONING_FOR_ALIAS (loop_vinfo))
    {
      /* Cost model check occurs at versioning.  */
      if (LOOP_REQUIRES_VERSIONING_FOR_ALIGNMENT (loop_vinfo)
          || LOOP_REQUIRES_VERSIONING_FOR_ALIAS (loop_vinfo))
	scalar_outside_cost += vect_get_cost (cond_branch_not_taken);
      else
	{
	  /* Cost model check occurs at prologue generation.  */
	  if (LOOP_PEELING_FOR_ALIGNMENT (loop_vinfo) < 0)
	    scalar_outside_cost += 2 * vect_get_cost (cond_branch_taken)
                                   + vect_get_cost (cond_branch_not_taken); 
	  /* Cost model check occurs at epilogue generation.  */
	  else
	    scalar_outside_cost += 2 * vect_get_cost (cond_branch_taken); 
	}
    }

  /* Add SLP costs.  */
  slp_instances = LOOP_VINFO_SLP_INSTANCES (loop_vinfo);
  FOR_EACH_VEC_ELT (slp_instance, slp_instances, i, instance)
    {
      vec_outside_cost += SLP_INSTANCE_OUTSIDE_OF_LOOP_COST (instance);
      vec_inside_cost += SLP_INSTANCE_INSIDE_OF_LOOP_COST (instance);
    }

  /* Calculate number of iterations required to make the vector version
     profitable, relative to the loop bodies only.  The following condition
     must hold true:
     SIC * niters + SOC > VIC * ((niters-PL_ITERS-EP_ITERS)/VF) + VOC
     where
     SIC = scalar iteration cost, VIC = vector iteration cost,
     VOC = vector outside cost, VF = vectorization factor,
     PL_ITERS = prologue iterations, EP_ITERS= epilogue iterations
     SOC = scalar outside cost for run time cost model check.  */

  if ((scalar_single_iter_cost * vf) > vec_inside_cost)
    {
      if (vec_outside_cost <= 0)
        min_profitable_iters = 1;
      else
        {
          min_profitable_iters = ((vec_outside_cost - scalar_outside_cost) * vf
				  - vec_inside_cost * peel_iters_prologue
                                  - vec_inside_cost * peel_iters_epilogue)
                                 / ((scalar_single_iter_cost * vf)
                                    - vec_inside_cost);

          if ((scalar_single_iter_cost * vf * min_profitable_iters)
              <= ((vec_inside_cost * min_profitable_iters)
                  + ((vec_outside_cost - scalar_outside_cost) * vf)))
            min_profitable_iters++;
        }
    }
  /* vector version will never be profitable.  */
  else
    {
      if (vect_print_dump_info (REPORT_COST))
        fprintf (vect_dump, "cost model: the vector iteration cost = %d "
		 "divided by the scalar iteration cost = %d "
		 "is greater or equal to the vectorization factor = %d.",
                 vec_inside_cost, scalar_single_iter_cost, vf);
      return -1;
    }

  if (vect_print_dump_info (REPORT_COST))
    {
      fprintf (vect_dump, "Cost model analysis: \n");
      fprintf (vect_dump, "  Vector inside of loop cost: %d\n",
	       vec_inside_cost);
      fprintf (vect_dump, "  Vector outside of loop cost: %d\n",
	       vec_outside_cost);
      fprintf (vect_dump, "  Scalar iteration cost: %d\n",
	       scalar_single_iter_cost);
      fprintf (vect_dump, "  Scalar outside cost: %d\n", scalar_outside_cost);
      fprintf (vect_dump, "  prologue iterations: %d\n",
               peel_iters_prologue);
      fprintf (vect_dump, "  epilogue iterations: %d\n",
               peel_iters_epilogue);
      fprintf (vect_dump, "  Calculated minimum iters for profitability: %d\n",
	       min_profitable_iters);
    }

  min_profitable_iters =
	min_profitable_iters < vf ? vf : min_profitable_iters;

  /* Because the condition we create is:
     if (niters <= min_profitable_iters)
       then skip the vectorized loop.  */
  min_profitable_iters--;

  if (vect_print_dump_info (REPORT_COST))
    fprintf (vect_dump, "  Profitability threshold = %d\n",
	     min_profitable_iters);

  return min_profitable_iters;
}


/* TODO: Close dependency between vect_model_*_cost and vectorizable_*
   functions. Design better to avoid maintenance issues.  */

/* Function vect_model_reduction_cost.

   Models cost for a reduction operation, including the vector ops
   generated within the strip-mine loop, the initial definition before
   the loop, and the epilogue code that must be generated.  */

static bool
vect_model_reduction_cost (stmt_vec_info stmt_info, enum tree_code reduc_code,
			   int ncopies)
{
  int outer_cost = 0;
  enum tree_code code;
  optab optab;
  tree vectype;
  gimple stmt, orig_stmt;
  tree reduction_op;
  enum machine_mode mode;
  loop_vec_info loop_vinfo = STMT_VINFO_LOOP_VINFO (stmt_info);
  struct loop *loop = LOOP_VINFO_LOOP (loop_vinfo);


  /* Cost of reduction op inside loop.  */
  STMT_VINFO_INSIDE_OF_LOOP_COST (stmt_info) 
    += ncopies * vect_get_cost (vector_stmt);

  stmt = STMT_VINFO_STMT (stmt_info);

  switch (get_gimple_rhs_class (gimple_assign_rhs_code (stmt)))
    {
    case GIMPLE_SINGLE_RHS:
      gcc_assert (TREE_OPERAND_LENGTH (gimple_assign_rhs1 (stmt)) == ternary_op);
      reduction_op = TREE_OPERAND (gimple_assign_rhs1 (stmt), 2);
      break;
    case GIMPLE_UNARY_RHS:
      reduction_op = gimple_assign_rhs1 (stmt);
      break;
    case GIMPLE_BINARY_RHS:
      reduction_op = gimple_assign_rhs2 (stmt);
      break;
    default:
      gcc_unreachable ();
    }

  vectype = get_vectype_for_scalar_type (TREE_TYPE (reduction_op));
  if (!vectype)
    {
      if (vect_print_dump_info (REPORT_COST))
        {
          fprintf (vect_dump, "unsupported data-type ");
          print_generic_expr (vect_dump, TREE_TYPE (reduction_op), TDF_SLIM);
        }
      return false;
   }

  mode = TYPE_MODE (vectype);
  orig_stmt = STMT_VINFO_RELATED_STMT (stmt_info);

  if (!orig_stmt)
    orig_stmt = STMT_VINFO_STMT (stmt_info);

  code = gimple_assign_rhs_code (orig_stmt);

  /* Add in cost for initial definition.  */
  outer_cost += vect_get_cost (scalar_to_vec);

  /* Determine cost of epilogue code.

     We have a reduction operator that will reduce the vector in one statement.
     Also requires scalar extract.  */

  if (!nested_in_vect_loop_p (loop, orig_stmt))
    {
      if (reduc_code != ERROR_MARK)
	outer_cost += vect_get_cost (vector_stmt) 
                      + vect_get_cost (vec_to_scalar); 
      else
	{
	  int vec_size_in_bits = tree_low_cst (TYPE_SIZE (vectype), 1);
	  tree bitsize =
	    TYPE_SIZE (TREE_TYPE (gimple_assign_lhs (orig_stmt)));
	  int element_bitsize = tree_low_cst (bitsize, 1);
	  int nelements = vec_size_in_bits / element_bitsize;

	  optab = optab_for_tree_code (code, vectype, optab_default);

	  /* We have a whole vector shift available.  */
	  if (VECTOR_MODE_P (mode)
	      && optab_handler (optab, mode) != CODE_FOR_nothing
	      && optab_handler (vec_shr_optab, mode) != CODE_FOR_nothing)
	    /* Final reduction via vector shifts and the reduction operator. Also
	       requires scalar extract.  */
	    outer_cost += ((exact_log2(nelements) * 2) 
              * vect_get_cost (vector_stmt) 
  	      + vect_get_cost (vec_to_scalar));
	  else
	    /* Use extracts and reduction op for final reduction.  For N elements,
               we have N extracts and N-1 reduction ops.  */
	    outer_cost += ((nelements + nelements - 1) 
              * vect_get_cost (vector_stmt));
	}
    }

  STMT_VINFO_OUTSIDE_OF_LOOP_COST (stmt_info) = outer_cost;

  if (vect_print_dump_info (REPORT_COST))
    fprintf (vect_dump, "vect_model_reduction_cost: inside_cost = %d, "
             "outside_cost = %d .", STMT_VINFO_INSIDE_OF_LOOP_COST (stmt_info),
             STMT_VINFO_OUTSIDE_OF_LOOP_COST (stmt_info));

  return true;
}


/* Function vect_model_induction_cost.

   Models cost for induction operations.  */

static void
vect_model_induction_cost (stmt_vec_info stmt_info, int ncopies)
{
  /* loop cost for vec_loop.  */
  STMT_VINFO_INSIDE_OF_LOOP_COST (stmt_info) 
    = ncopies * vect_get_cost (vector_stmt);
  /* prologue cost for vec_init and vec_step.  */
  STMT_VINFO_OUTSIDE_OF_LOOP_COST (stmt_info)  
    = 2 * vect_get_cost (scalar_to_vec);

  if (vect_print_dump_info (REPORT_COST))
    fprintf (vect_dump, "vect_model_induction_cost: inside_cost = %d, "
             "outside_cost = %d .", STMT_VINFO_INSIDE_OF_LOOP_COST (stmt_info),
             STMT_VINFO_OUTSIDE_OF_LOOP_COST (stmt_info));
}


/* Function get_initial_def_for_induction

   Input:
   STMT - a stmt that performs an induction operation in the loop.
   IV_PHI - the initial value of the induction variable

   Output:
   Return a vector variable, initialized with the first VF values of
   the induction variable.  E.g., for an iv with IV_PHI='X' and
   evolution S, for a vector of 4 units, we want to return:
   [X, X + S, X + 2*S, X + 3*S].  */

static tree
get_initial_def_for_induction (gimple iv_phi)
{
  stmt_vec_info stmt_vinfo = vinfo_for_stmt (iv_phi);
  loop_vec_info loop_vinfo = STMT_VINFO_LOOP_VINFO (stmt_vinfo);
  struct loop *loop = LOOP_VINFO_LOOP (loop_vinfo);
  tree scalar_type = TREE_TYPE (gimple_phi_result (iv_phi));
  tree vectype;
  int nunits;
  edge pe = loop_preheader_edge (loop);
  struct loop *iv_loop;
  basic_block new_bb;
  tree vec, vec_init, vec_step, t;
  tree access_fn;
  tree new_var;
  tree new_name;
  gimple init_stmt, induction_phi, new_stmt;
  tree induc_def, vec_def, vec_dest;
  tree init_expr, step_expr;
  int vf = LOOP_VINFO_VECT_FACTOR (loop_vinfo);
  int i;
  bool ok;
  int ncopies;
  tree expr;
  stmt_vec_info phi_info = vinfo_for_stmt (iv_phi);
  bool nested_in_vect_loop = false;
  gimple_seq stmts = NULL;
  imm_use_iterator imm_iter;
  use_operand_p use_p;
  gimple exit_phi;
  edge latch_e;
  tree loop_arg;
  gimple_stmt_iterator si;
  basic_block bb = gimple_bb (iv_phi);
  tree stepvectype;

  vectype = get_vectype_for_scalar_type (scalar_type);
  gcc_assert (vectype);
  nunits = TYPE_VECTOR_SUBPARTS (vectype);
  ncopies = vf / nunits;

  gcc_assert (phi_info);
  gcc_assert (ncopies >= 1);

  /* Find the first insertion point in the BB.  */
  si = gsi_after_labels (bb);

  if (INTEGRAL_TYPE_P (scalar_type))
    step_expr = build_int_cst (scalar_type, 0);
  else if (POINTER_TYPE_P (scalar_type))
    step_expr = size_zero_node;
  else
    step_expr = build_real (scalar_type, dconst0);

  /* Is phi in an inner-loop, while vectorizing an enclosing outer-loop?  */
  if (nested_in_vect_loop_p (loop, iv_phi))
    {
      nested_in_vect_loop = true;
      iv_loop = loop->inner;
    }
  else
    iv_loop = loop;
  gcc_assert (iv_loop == (gimple_bb (iv_phi))->loop_father);

  latch_e = loop_latch_edge (iv_loop);
  loop_arg = PHI_ARG_DEF_FROM_EDGE (iv_phi, latch_e);

  access_fn = analyze_scalar_evolution (iv_loop, PHI_RESULT (iv_phi));
  gcc_assert (access_fn);
  ok = vect_is_simple_iv_evolution (iv_loop->num, access_fn,
                                    &init_expr, &step_expr);
  gcc_assert (ok);
  pe = loop_preheader_edge (iv_loop);

  /* Create the vector that holds the initial_value of the induction.  */
  if (nested_in_vect_loop)
    {
      /* iv_loop is nested in the loop to be vectorized.  init_expr had already
	 been created during vectorization of previous stmts.  We obtain it
	 from the STMT_VINFO_VEC_STMT of the defining stmt.  */
      tree iv_def = PHI_ARG_DEF_FROM_EDGE (iv_phi,
                                           loop_preheader_edge (iv_loop));
      vec_init = vect_get_vec_def_for_operand (iv_def, iv_phi, NULL);
    }
  else
    {
      /* iv_loop is the loop to be vectorized. Create:
	 vec_init = [X, X+S, X+2*S, X+3*S] (S = step_expr, X = init_expr)  */
      new_var = vect_get_new_vect_var (scalar_type, vect_scalar_var, "var_");
      add_referenced_var (new_var);

      new_name = force_gimple_operand (init_expr, &stmts, false, new_var);
      if (stmts)
	{
	  new_bb = gsi_insert_seq_on_edge_immediate (pe, stmts);
	  gcc_assert (!new_bb);
	}

      t = NULL_TREE;
      t = tree_cons (NULL_TREE, init_expr, t);
      for (i = 1; i < nunits; i++)
	{
	  /* Create: new_name_i = new_name + step_expr  */
	  enum tree_code code = POINTER_TYPE_P (scalar_type)
				? POINTER_PLUS_EXPR : PLUS_EXPR;
	  init_stmt = gimple_build_assign_with_ops (code, new_var,
						    new_name, step_expr);
	  new_name = make_ssa_name (new_var, init_stmt);
	  gimple_assign_set_lhs (init_stmt, new_name);

	  new_bb = gsi_insert_on_edge_immediate (pe, init_stmt);
	  gcc_assert (!new_bb);

	  if (vect_print_dump_info (REPORT_DETAILS))
	    {
	      fprintf (vect_dump, "created new init_stmt: ");
	      print_gimple_stmt (vect_dump, init_stmt, 0, TDF_SLIM);
	    }
	  t = tree_cons (NULL_TREE, new_name, t);
	}
      /* Create a vector from [new_name_0, new_name_1, ..., new_name_nunits-1]  */
      vec = build_constructor_from_list (vectype, nreverse (t));
      vec_init = vect_init_vector (iv_phi, vec, vectype, NULL);
    }


  /* Create the vector that holds the step of the induction.  */
  if (nested_in_vect_loop)
    /* iv_loop is nested in the loop to be vectorized. Generate:
       vec_step = [S, S, S, S]  */
    new_name = step_expr;
  else
    {
      /* iv_loop is the loop to be vectorized. Generate:
	  vec_step = [VF*S, VF*S, VF*S, VF*S]  */
      expr = build_int_cst (TREE_TYPE (step_expr), vf);
      new_name = fold_build2 (MULT_EXPR, TREE_TYPE (step_expr),
			      expr, step_expr);
    }

  t = unshare_expr (new_name);
  gcc_assert (CONSTANT_CLASS_P (new_name));
  stepvectype = get_vectype_for_scalar_type (TREE_TYPE (new_name));
  gcc_assert (stepvectype);
  vec = build_vector_from_val (stepvectype, t);
  vec_step = vect_init_vector (iv_phi, vec, stepvectype, NULL);


  /* Create the following def-use cycle:
     loop prolog:
         vec_init = ...
	 vec_step = ...
     loop:
         vec_iv = PHI <vec_init, vec_loop>
         ...
         STMT
         ...
         vec_loop = vec_iv + vec_step;  */

  /* Create the induction-phi that defines the induction-operand.  */
  vec_dest = vect_get_new_vect_var (vectype, vect_simple_var, "vec_iv_");
  add_referenced_var (vec_dest);
  induction_phi = create_phi_node (vec_dest, iv_loop->header);
  set_vinfo_for_stmt (induction_phi,
		      new_stmt_vec_info (induction_phi, loop_vinfo, NULL));
  induc_def = PHI_RESULT (induction_phi);

  /* Create the iv update inside the loop  */
  new_stmt = gimple_build_assign_with_ops (PLUS_EXPR, vec_dest,
					   induc_def, vec_step);
  vec_def = make_ssa_name (vec_dest, new_stmt);
  gimple_assign_set_lhs (new_stmt, vec_def);
  gsi_insert_before (&si, new_stmt, GSI_SAME_STMT);
  set_vinfo_for_stmt (new_stmt, new_stmt_vec_info (new_stmt, loop_vinfo,
                                                   NULL));

  /* Set the arguments of the phi node:  */
  add_phi_arg (induction_phi, vec_init, pe, UNKNOWN_LOCATION);
  add_phi_arg (induction_phi, vec_def, loop_latch_edge (iv_loop),
	       UNKNOWN_LOCATION);


  /* In case that vectorization factor (VF) is bigger than the number
     of elements that we can fit in a vectype (nunits), we have to generate
     more than one vector stmt - i.e - we need to "unroll" the
     vector stmt by a factor VF/nunits.  For more details see documentation
     in vectorizable_operation.  */

  if (ncopies > 1)
    {
      stmt_vec_info prev_stmt_vinfo;
      /* FORNOW. This restriction should be relaxed.  */
      gcc_assert (!nested_in_vect_loop);

      /* Create the vector that holds the step of the induction.  */
      expr = build_int_cst (TREE_TYPE (step_expr), nunits);
      new_name = fold_build2 (MULT_EXPR, TREE_TYPE (step_expr),
			      expr, step_expr);
      t = unshare_expr (new_name);
      gcc_assert (CONSTANT_CLASS_P (new_name));
      vec = build_vector_from_val (stepvectype, t);
      vec_step = vect_init_vector (iv_phi, vec, stepvectype, NULL);

      vec_def = induc_def;
      prev_stmt_vinfo = vinfo_for_stmt (induction_phi);
      for (i = 1; i < ncopies; i++)
	{
	  /* vec_i = vec_prev + vec_step  */
	  new_stmt = gimple_build_assign_with_ops (PLUS_EXPR, vec_dest,
						   vec_def, vec_step);
	  vec_def = make_ssa_name (vec_dest, new_stmt);
	  gimple_assign_set_lhs (new_stmt, vec_def);

	  gsi_insert_before (&si, new_stmt, GSI_SAME_STMT);
	  set_vinfo_for_stmt (new_stmt,
			      new_stmt_vec_info (new_stmt, loop_vinfo, NULL));
	  STMT_VINFO_RELATED_STMT (prev_stmt_vinfo) = new_stmt;
	  prev_stmt_vinfo = vinfo_for_stmt (new_stmt);
	}
    }

  if (nested_in_vect_loop)
    {
      /* Find the loop-closed exit-phi of the induction, and record
         the final vector of induction results:  */
      exit_phi = NULL;
      FOR_EACH_IMM_USE_FAST (use_p, imm_iter, loop_arg)
        {
	  if (!flow_bb_inside_loop_p (iv_loop, gimple_bb (USE_STMT (use_p))))
	    {
	      exit_phi = USE_STMT (use_p);
	      break;
	    }
        }
      if (exit_phi)
	{
	  stmt_vec_info stmt_vinfo = vinfo_for_stmt (exit_phi);
	  /* FORNOW. Currently not supporting the case that an inner-loop induction
	     is not used in the outer-loop (i.e. only outside the outer-loop).  */
	  gcc_assert (STMT_VINFO_RELEVANT_P (stmt_vinfo)
		      && !STMT_VINFO_LIVE_P (stmt_vinfo));

	  STMT_VINFO_VEC_STMT (stmt_vinfo) = new_stmt;
	  if (vect_print_dump_info (REPORT_DETAILS))
	    {
	      fprintf (vect_dump, "vector of inductions after inner-loop:");
	      print_gimple_stmt (vect_dump, new_stmt, 0, TDF_SLIM);
	    }
	}
    }


  if (vect_print_dump_info (REPORT_DETAILS))
    {
      fprintf (vect_dump, "transform induction: created def-use cycle: ");
      print_gimple_stmt (vect_dump, induction_phi, 0, TDF_SLIM);
      fprintf (vect_dump, "\n");
      print_gimple_stmt (vect_dump, SSA_NAME_DEF_STMT (vec_def), 0, TDF_SLIM);
    }

  STMT_VINFO_VEC_STMT (phi_info) = induction_phi;
  return induc_def;
}


/* Function get_initial_def_for_reduction

   Input:
   STMT - a stmt that performs a reduction operation in the loop.
   INIT_VAL - the initial value of the reduction variable

   Output:
   ADJUSTMENT_DEF - a tree that holds a value to be added to the final result
        of the reduction (used for adjusting the epilog - see below).
   Return a vector variable, initialized according to the operation that STMT
        performs. This vector will be used as the initial value of the
        vector of partial results.

   Option1 (adjust in epilog): Initialize the vector as follows:
     add/bit or/xor:    [0,0,...,0,0]
     mult/bit and:      [1,1,...,1,1]
     min/max/cond_expr: [init_val,init_val,..,init_val,init_val]
   and when necessary (e.g. add/mult case) let the caller know
   that it needs to adjust the result by init_val.

   Option2: Initialize the vector as follows:
     add/bit or/xor:    [init_val,0,0,...,0]
     mult/bit and:      [init_val,1,1,...,1]
     min/max/cond_expr: [init_val,init_val,...,init_val]
   and no adjustments are needed.

   For example, for the following code:

   s = init_val;
   for (i=0;i<n;i++)
     s = s + a[i];

   STMT is 's = s + a[i]', and the reduction variable is 's'.
   For a vector of 4 units, we want to return either [0,0,0,init_val],
   or [0,0,0,0] and let the caller know that it needs to adjust
   the result at the end by 'init_val'.

   FORNOW, we are using the 'adjust in epilog' scheme, because this way the
   initialization vector is simpler (same element in all entries), if
   ADJUSTMENT_DEF is not NULL, and Option2 otherwise.

   A cost model should help decide between these two schemes.  */

tree
get_initial_def_for_reduction (gimple stmt, tree init_val,
                               tree *adjustment_def)
{
  stmt_vec_info stmt_vinfo = vinfo_for_stmt (stmt);
  loop_vec_info loop_vinfo = STMT_VINFO_LOOP_VINFO (stmt_vinfo);
  struct loop *loop = LOOP_VINFO_LOOP (loop_vinfo);
  tree scalar_type = TREE_TYPE (init_val);
  tree vectype = get_vectype_for_scalar_type (scalar_type);
  int nunits;
  enum tree_code code = gimple_assign_rhs_code (stmt);
  tree def_for_init;
  tree init_def;
  tree t = NULL_TREE;
  int i;
  bool nested_in_vect_loop = false;
  tree init_value;
  REAL_VALUE_TYPE real_init_val = dconst0;
  int int_init_val = 0;
  gimple def_stmt = NULL;

  gcc_assert (vectype);
  nunits = TYPE_VECTOR_SUBPARTS (vectype);

  gcc_assert (POINTER_TYPE_P (scalar_type) || INTEGRAL_TYPE_P (scalar_type)
	      || SCALAR_FLOAT_TYPE_P (scalar_type));

  if (nested_in_vect_loop_p (loop, stmt))
    nested_in_vect_loop = true;
  else
    gcc_assert (loop == (gimple_bb (stmt))->loop_father);

  /* In case of double reduction we only create a vector variable to be put
     in the reduction phi node.  The actual statement creation is done in
     vect_create_epilog_for_reduction.  */
  if (adjustment_def && nested_in_vect_loop
      && TREE_CODE (init_val) == SSA_NAME
      && (def_stmt = SSA_NAME_DEF_STMT (init_val))
      && gimple_code (def_stmt) == GIMPLE_PHI
      && flow_bb_inside_loop_p (loop, gimple_bb (def_stmt))
      && vinfo_for_stmt (def_stmt)
      && STMT_VINFO_DEF_TYPE (vinfo_for_stmt (def_stmt))
          == vect_double_reduction_def)
    {
      *adjustment_def = NULL;
      return vect_create_destination_var (init_val, vectype);
    }

  if (TREE_CONSTANT (init_val))
    {
      if (SCALAR_FLOAT_TYPE_P (scalar_type))
        init_value = build_real (scalar_type, TREE_REAL_CST (init_val));
      else
        init_value = build_int_cst (scalar_type, TREE_INT_CST_LOW (init_val));
    }
  else
    init_value = init_val;

  switch (code)
    {
      case WIDEN_SUM_EXPR:
      case DOT_PROD_EXPR:
      case PLUS_EXPR:
      case MINUS_EXPR:
      case BIT_IOR_EXPR:
      case BIT_XOR_EXPR:
      case MULT_EXPR:
      case BIT_AND_EXPR:
        /* ADJUSMENT_DEF is NULL when called from
           vect_create_epilog_for_reduction to vectorize double reduction.  */
        if (adjustment_def)
          {
            if (nested_in_vect_loop)
              *adjustment_def = vect_get_vec_def_for_operand (init_val, stmt,
                                                              NULL);
            else
              *adjustment_def = init_val;
          }

        if (code == MULT_EXPR)
          {
            real_init_val = dconst1;
            int_init_val = 1;
          }

        if (code == BIT_AND_EXPR)
          int_init_val = -1;

        if (SCALAR_FLOAT_TYPE_P (scalar_type))
          def_for_init = build_real (scalar_type, real_init_val);
        else
          def_for_init = build_int_cst (scalar_type, int_init_val);

        /* Create a vector of '0' or '1' except the first element.  */
        for (i = nunits - 2; i >= 0; --i)
          t = tree_cons (NULL_TREE, def_for_init, t);

        /* Option1: the first element is '0' or '1' as well.  */
        if (adjustment_def)
          {
            t = tree_cons (NULL_TREE, def_for_init, t);
            init_def = build_vector (vectype, t);
            break;
          }

        /* Option2: the first element is INIT_VAL.  */
        t = tree_cons (NULL_TREE, init_value, t);
        if (TREE_CONSTANT (init_val))
          init_def = build_vector (vectype, t);
        else
          init_def = build_constructor_from_list (vectype, t);

        break;

      case MIN_EXPR:
      case MAX_EXPR:
      case COND_EXPR:
        if (adjustment_def)
          {
            *adjustment_def = NULL_TREE;
            init_def = vect_get_vec_def_for_operand (init_val, stmt, NULL);
            break;
          }

	init_def = build_vector_from_val (vectype, init_value);
        break;

      default:
        gcc_unreachable ();
    }

  return init_def;
}


/* Function vect_create_epilog_for_reduction

   Create code at the loop-epilog to finalize the result of a reduction
   computation. 
  
   VECT_DEFS is list of vector of partial results, i.e., the lhs's of vector 
     reduction statements. 
   STMT is the scalar reduction stmt that is being vectorized.
   NCOPIES is > 1 in case the vectorization factor (VF) is bigger than the
     number of elements that we can fit in a vectype (nunits).  In this case
     we have to generate more than one vector stmt - i.e - we need to "unroll"
     the vector stmt by a factor VF/nunits.  For more details see documentation
     in vectorizable_operation.
   REDUC_CODE is the tree-code for the epilog reduction.
   REDUCTION_PHIS is a list of the phi-nodes that carry the reduction 
     computation.
   REDUC_INDEX is the index of the operand in the right hand side of the 
     statement that is defined by REDUCTION_PHI.
   DOUBLE_REDUC is TRUE if double reduction phi nodes should be handled.
   SLP_NODE is an SLP node containing a group of reduction statements. The 
     first one in this group is STMT.

   This function:
   1. Creates the reduction def-use cycles: sets the arguments for 
      REDUCTION_PHIS:
      The loop-entry argument is the vectorized initial-value of the reduction.
      The loop-latch argument is taken from VECT_DEFS - the vector of partial 
      sums.
   2. "Reduces" each vector of partial results VECT_DEFS into a single result,
      by applying the operation specified by REDUC_CODE if available, or by 
      other means (whole-vector shifts or a scalar loop).
      The function also creates a new phi node at the loop exit to preserve
      loop-closed form, as illustrated below.

     The flow at the entry to this function:

        loop:
          vec_def = phi <null, null>            # REDUCTION_PHI
          VECT_DEF = vector_stmt                # vectorized form of STMT
          s_loop = scalar_stmt                  # (scalar) STMT
        loop_exit:
          s_out0 = phi <s_loop>                 # (scalar) EXIT_PHI
          use <s_out0>
          use <s_out0>

     The above is transformed by this function into:

        loop:
          vec_def = phi <vec_init, VECT_DEF>    # REDUCTION_PHI
          VECT_DEF = vector_stmt                # vectorized form of STMT
          s_loop = scalar_stmt                  # (scalar) STMT
        loop_exit:
          s_out0 = phi <s_loop>                 # (scalar) EXIT_PHI
          v_out1 = phi <VECT_DEF>               # NEW_EXIT_PHI
          v_out2 = reduce <v_out1>
          s_out3 = extract_field <v_out2, 0>
          s_out4 = adjust_result <s_out3>
          use <s_out4>
          use <s_out4>
*/

static void
vect_create_epilog_for_reduction (VEC (tree, heap) *vect_defs, gimple stmt,
				  int ncopies, enum tree_code reduc_code,
				  VEC (gimple, heap) *reduction_phis,
                                  int reduc_index, bool double_reduc, 
                                  slp_tree slp_node)
{
  stmt_vec_info stmt_info = vinfo_for_stmt (stmt);
  stmt_vec_info prev_phi_info;
  tree vectype;
  enum machine_mode mode;
  loop_vec_info loop_vinfo = STMT_VINFO_LOOP_VINFO (stmt_info);
  struct loop *loop = LOOP_VINFO_LOOP (loop_vinfo), *outer_loop = NULL;
  basic_block exit_bb;
  tree scalar_dest;
  tree scalar_type;
  gimple new_phi = NULL, phi;
  gimple_stmt_iterator exit_gsi;
  tree vec_dest;
  tree new_temp = NULL_TREE, new_dest, new_name, new_scalar_dest;
  gimple epilog_stmt = NULL;
  enum tree_code code = gimple_assign_rhs_code (stmt);
  gimple exit_phi;
  tree bitsize, bitpos;
  tree adjustment_def = NULL;
  tree vec_initial_def = NULL;
  tree reduction_op, expr, def;
  tree orig_name, scalar_result;
<<<<<<< HEAD
  imm_use_iterator imm_iter;
  use_operand_p use_p;
=======
  imm_use_iterator imm_iter, phi_imm_iter;
  use_operand_p use_p, phi_use_p;
>>>>>>> 155d23aa
  bool extract_scalar_result = false;
  gimple use_stmt, orig_stmt, reduction_phi = NULL;
  bool nested_in_vect_loop = false;
  VEC (gimple, heap) *new_phis = NULL;
  enum vect_def_type dt = vect_unknown_def_type;
  int j, i;
  VEC (tree, heap) *scalar_results = NULL;
  unsigned int group_size = 1, k, ratio;
  VEC (tree, heap) *vec_initial_defs = NULL;
  VEC (gimple, heap) *phis;

  if (slp_node)
    group_size = VEC_length (gimple, SLP_TREE_SCALAR_STMTS (slp_node)); 

  if (nested_in_vect_loop_p (loop, stmt))
    {
      outer_loop = loop;
      loop = loop->inner;
      nested_in_vect_loop = true;
      gcc_assert (!slp_node);
    }

  switch (get_gimple_rhs_class (gimple_assign_rhs_code (stmt)))
    {
    case GIMPLE_SINGLE_RHS:
      gcc_assert (TREE_OPERAND_LENGTH (gimple_assign_rhs1 (stmt))
                                       == ternary_op);
      reduction_op = TREE_OPERAND (gimple_assign_rhs1 (stmt), reduc_index);
      break;
    case GIMPLE_UNARY_RHS:
      reduction_op = gimple_assign_rhs1 (stmt);
      break;
    case GIMPLE_BINARY_RHS:
      reduction_op = reduc_index ?
                     gimple_assign_rhs2 (stmt) : gimple_assign_rhs1 (stmt);
      break;
    default:
      gcc_unreachable ();
    }

  vectype = get_vectype_for_scalar_type (TREE_TYPE (reduction_op));
  gcc_assert (vectype);
  mode = TYPE_MODE (vectype);

  /* 1. Create the reduction def-use cycle:
     Set the arguments of REDUCTION_PHIS, i.e., transform
<<<<<<< HEAD

        loop:
          vec_def = phi <null, null>            # REDUCTION_PHI
          VECT_DEF = vector_stmt                # vectorized form of STMT
          ...

     into:

        loop:
          vec_def = phi <vec_init, VECT_DEF>    # REDUCTION_PHI
          VECT_DEF = vector_stmt                # vectorized form of STMT
          ...

     (in case of SLP, do it for all the phis). */

  /* Get the loop-entry arguments.  */
  if (slp_node)
    vect_get_slp_defs (slp_node, &vec_initial_defs, NULL, reduc_index);
=======

        loop:
          vec_def = phi <null, null>            # REDUCTION_PHI
          VECT_DEF = vector_stmt                # vectorized form of STMT
          ...

     into:

        loop:
          vec_def = phi <vec_init, VECT_DEF>    # REDUCTION_PHI
          VECT_DEF = vector_stmt                # vectorized form of STMT
          ...

     (in case of SLP, do it for all the phis). */

  /* Get the loop-entry arguments.  */
  if (slp_node)
    vect_get_slp_defs (reduction_op, NULL_TREE, slp_node, &vec_initial_defs,
                       NULL, reduc_index);
>>>>>>> 155d23aa
  else
    {
      vec_initial_defs = VEC_alloc (tree, heap, 1);
     /* For the case of reduction, vect_get_vec_def_for_operand returns
        the scalar def before the loop, that defines the initial value
        of the reduction variable.  */
      vec_initial_def = vect_get_vec_def_for_operand (reduction_op, stmt,
                                                      &adjustment_def);
      VEC_quick_push (tree, vec_initial_defs, vec_initial_def);
    }

  /* Set phi nodes arguments.  */
<<<<<<< HEAD
  for (i = 0; VEC_iterate (gimple, reduction_phis, i, phi); i++)
=======
  FOR_EACH_VEC_ELT (gimple, reduction_phis, i, phi)
>>>>>>> 155d23aa
    {
      tree vec_init_def = VEC_index (tree, vec_initial_defs, i);
      tree def = VEC_index (tree, vect_defs, i);
      for (j = 0; j < ncopies; j++)
        {
          /* Set the loop-entry arg of the reduction-phi.  */
          add_phi_arg (phi, vec_init_def, loop_preheader_edge (loop),
                       UNKNOWN_LOCATION);

          /* Set the loop-latch arg for the reduction-phi.  */
          if (j > 0)
            def = vect_get_vec_def_for_stmt_copy (vect_unknown_def_type, def);

          add_phi_arg (phi, def, loop_latch_edge (loop), UNKNOWN_LOCATION);
<<<<<<< HEAD

          if (vect_print_dump_info (REPORT_DETAILS))
            {
              fprintf (vect_dump, "transform reduction: created def-use"
                                  " cycle: ");
              print_gimple_stmt (vect_dump, phi, 0, TDF_SLIM);
              fprintf (vect_dump, "\n");
              print_gimple_stmt (vect_dump, SSA_NAME_DEF_STMT (def), 0,
                                 TDF_SLIM);
            }

=======

          if (vect_print_dump_info (REPORT_DETAILS))
            {
              fprintf (vect_dump, "transform reduction: created def-use"
                                  " cycle: ");
              print_gimple_stmt (vect_dump, phi, 0, TDF_SLIM);
              fprintf (vect_dump, "\n");
              print_gimple_stmt (vect_dump, SSA_NAME_DEF_STMT (def), 0,
                                 TDF_SLIM);
            }

>>>>>>> 155d23aa
          phi = STMT_VINFO_RELATED_STMT (vinfo_for_stmt (phi));
        }
    }

  VEC_free (tree, heap, vec_initial_defs);

  /* 2. Create epilog code.
        The reduction epilog code operates across the elements of the vector
        of partial results computed by the vectorized loop.
        The reduction epilog code consists of:
<<<<<<< HEAD

        step 1: compute the scalar result in a vector (v_out2)
        step 2: extract the scalar result (s_out3) from the vector (v_out2)
        step 3: adjust the scalar result (s_out3) if needed.

=======

        step 1: compute the scalar result in a vector (v_out2)
        step 2: extract the scalar result (s_out3) from the vector (v_out2)
        step 3: adjust the scalar result (s_out3) if needed.

>>>>>>> 155d23aa
        Step 1 can be accomplished using one the following three schemes:
          (scheme 1) using reduc_code, if available.
          (scheme 2) using whole-vector shifts, if available.
          (scheme 3) using a scalar loop. In this case steps 1+2 above are
                     combined.

          The overall epilog code looks like this:

          s_out0 = phi <s_loop>         # original EXIT_PHI
          v_out1 = phi <VECT_DEF>       # NEW_EXIT_PHI
          v_out2 = reduce <v_out1>              # step 1
          s_out3 = extract_field <v_out2, 0>    # step 2
          s_out4 = adjust_result <s_out3>       # step 3

          (step 3 is optional, and steps 1 and 2 may be combined).
          Lastly, the uses of s_out0 are replaced by s_out4.  */


  /* 2.1 Create new loop-exit-phis to preserve loop-closed form:
         v_out1 = phi <VECT_DEF> 
         Store them in NEW_PHIS.  */

  exit_bb = single_exit (loop)->dest;
  prev_phi_info = NULL;
  new_phis = VEC_alloc (gimple, heap, VEC_length (tree, vect_defs));
<<<<<<< HEAD
  for (i = 0; VEC_iterate (tree, vect_defs, i, def); i++)
=======
  FOR_EACH_VEC_ELT (tree, vect_defs, i, def)
>>>>>>> 155d23aa
    {
      for (j = 0; j < ncopies; j++)
        {
          phi = create_phi_node (SSA_NAME_VAR (def), exit_bb);
          set_vinfo_for_stmt (phi, new_stmt_vec_info (phi, loop_vinfo, NULL));
          if (j == 0)
            VEC_quick_push (gimple, new_phis, phi);
          else
	    {
	      def = vect_get_vec_def_for_stmt_copy (dt, def);
	      STMT_VINFO_RELATED_STMT (prev_phi_info) = phi;
	    }

          SET_PHI_ARG_DEF (phi, single_exit (loop)->dest_idx, def);
          prev_phi_info = vinfo_for_stmt (phi);
        }
<<<<<<< HEAD
=======
    }

  /* The epilogue is created for the outer-loop, i.e., for the loop being
     vectorized.  */
  if (double_reduc)
    {
      loop = outer_loop;
      exit_bb = single_exit (loop)->dest;
>>>>>>> 155d23aa
    }

  exit_gsi = gsi_after_labels (exit_bb);

  /* 2.2 Get the relevant tree-code to use in the epilog for schemes 2,3
         (i.e. when reduc_code is not available) and in the final adjustment
	 code (if needed).  Also get the original scalar reduction variable as
         defined in the loop.  In case STMT is a "pattern-stmt" (i.e. - it
         represents a reduction pattern), the tree-code and scalar-def are
         taken from the original stmt that the pattern-stmt (STMT) replaces.
         Otherwise (it is a regular reduction) - the tree-code and scalar-def
         are taken from STMT.  */

  orig_stmt = STMT_VINFO_RELATED_STMT (stmt_info);
  if (!orig_stmt)
    {
      /* Regular reduction  */
      orig_stmt = stmt;
    }
  else
    {
      /* Reduction pattern  */
      stmt_vec_info stmt_vinfo = vinfo_for_stmt (orig_stmt);
      gcc_assert (STMT_VINFO_IN_PATTERN_P (stmt_vinfo));
      gcc_assert (STMT_VINFO_RELATED_STMT (stmt_vinfo) == stmt);
    }

  code = gimple_assign_rhs_code (orig_stmt);
  /* For MINUS_EXPR the initial vector is [init_val,0,...,0], therefore,
     partial results are added and not subtracted.  */
  if (code == MINUS_EXPR) 
    code = PLUS_EXPR;
  
  scalar_dest = gimple_assign_lhs (orig_stmt);
  scalar_type = TREE_TYPE (scalar_dest);
  scalar_results = VEC_alloc (tree, heap, group_size); 
  new_scalar_dest = vect_create_destination_var (scalar_dest, NULL);
  bitsize = TYPE_SIZE (scalar_type);

  /* In case this is a reduction in an inner-loop while vectorizing an outer
     loop - we don't need to extract a single scalar result at the end of the
     inner-loop (unless it is double reduction, i.e., the use of reduction is
     outside the outer-loop).  The final vector of partial results will be used
     in the vectorized outer-loop, or reduced to a scalar result at the end of
     the outer-loop.  */
  if (nested_in_vect_loop && !double_reduc)
    goto vect_finalize_reduction;

  /* 2.3 Create the reduction code, using one of the three schemes described
         above. In SLP we simply need to extract all the elements from the 
         vector (without reducing them), so we use scalar shifts.  */
  if (reduc_code != ERROR_MARK && !slp_node)
    {
      tree tmp;

      /*** Case 1:  Create:
           v_out2 = reduc_expr <v_out1>  */

      if (vect_print_dump_info (REPORT_DETAILS))
        fprintf (vect_dump, "Reduce using direct vector reduction.");

      vec_dest = vect_create_destination_var (scalar_dest, vectype);
      new_phi = VEC_index (gimple, new_phis, 0);
      tmp = build1 (reduc_code, vectype,  PHI_RESULT (new_phi));
      epilog_stmt = gimple_build_assign (vec_dest, tmp);
      new_temp = make_ssa_name (vec_dest, epilog_stmt);
      gimple_assign_set_lhs (epilog_stmt, new_temp);
      gsi_insert_before (&exit_gsi, epilog_stmt, GSI_SAME_STMT);

      extract_scalar_result = true;
    }
  else
    {
      enum tree_code shift_code = ERROR_MARK;
      bool have_whole_vector_shift = true;
      int bit_offset;
      int element_bitsize = tree_low_cst (bitsize, 1);
      int vec_size_in_bits = tree_low_cst (TYPE_SIZE (vectype), 1);
      tree vec_temp;

<<<<<<< HEAD
      if (optab_handler (vec_shr_optab, mode)->insn_code != CODE_FOR_nothing)
=======
      if (optab_handler (vec_shr_optab, mode) != CODE_FOR_nothing)
>>>>>>> 155d23aa
        shift_code = VEC_RSHIFT_EXPR;
      else
        have_whole_vector_shift = false;

      /* Regardless of whether we have a whole vector shift, if we're
         emulating the operation via tree-vect-generic, we don't want
         to use it.  Only the first round of the reduction is likely
         to still be profitable via emulation.  */
      /* ??? It might be better to emit a reduction tree code here, so that
         tree-vect-generic can expand the first round via bit tricks.  */
      if (!VECTOR_MODE_P (mode))
        have_whole_vector_shift = false;
      else
        {
          optab optab = optab_for_tree_code (code, vectype, optab_default);
<<<<<<< HEAD
          if (optab_handler (optab, mode)->insn_code == CODE_FOR_nothing)
=======
          if (optab_handler (optab, mode) == CODE_FOR_nothing)
>>>>>>> 155d23aa
            have_whole_vector_shift = false;
        }

      if (have_whole_vector_shift && !slp_node)
        {
          /*** Case 2: Create:
             for (offset = VS/2; offset >= element_size; offset/=2)
                {
                  Create:  va' = vec_shift <va, offset>
                  Create:  va = vop <va, va'>
                }  */

          if (vect_print_dump_info (REPORT_DETAILS))
            fprintf (vect_dump, "Reduce using vector shifts");

          vec_dest = vect_create_destination_var (scalar_dest, vectype);
          new_phi = VEC_index (gimple, new_phis, 0);
          new_temp = PHI_RESULT (new_phi);
          for (bit_offset = vec_size_in_bits/2;
               bit_offset >= element_bitsize;
               bit_offset /= 2)
            {
              tree bitpos = size_int (bit_offset);

              epilog_stmt = gimple_build_assign_with_ops (shift_code,
                                               vec_dest, new_temp, bitpos);
              new_name = make_ssa_name (vec_dest, epilog_stmt);
              gimple_assign_set_lhs (epilog_stmt, new_name);
              gsi_insert_before (&exit_gsi, epilog_stmt, GSI_SAME_STMT);

              epilog_stmt = gimple_build_assign_with_ops (code, vec_dest,
                                                          new_name, new_temp);
              new_temp = make_ssa_name (vec_dest, epilog_stmt);
              gimple_assign_set_lhs (epilog_stmt, new_temp);
              gsi_insert_before (&exit_gsi, epilog_stmt, GSI_SAME_STMT);
            }

          extract_scalar_result = true;
        }
      else
        {
          tree rhs;

          /*** Case 3: Create:
             s = extract_field <v_out2, 0>
             for (offset = element_size;
                  offset < vector_size;
                  offset += element_size;)
               {
                 Create:  s' = extract_field <v_out2, offset>
                 Create:  s = op <s, s'>  // For non SLP cases
               }  */

          if (vect_print_dump_info (REPORT_DETAILS))
            fprintf (vect_dump, "Reduce using scalar code. ");

          vec_size_in_bits = tree_low_cst (TYPE_SIZE (vectype), 1);
<<<<<<< HEAD
          for (i = 0; VEC_iterate (gimple, new_phis, i, new_phi); i++)
=======
          FOR_EACH_VEC_ELT (gimple, new_phis, i, new_phi)
>>>>>>> 155d23aa
            {
              vec_temp = PHI_RESULT (new_phi);
              rhs = build3 (BIT_FIELD_REF, scalar_type, vec_temp, bitsize,
                            bitsize_zero_node);
              epilog_stmt = gimple_build_assign (new_scalar_dest, rhs);
              new_temp = make_ssa_name (new_scalar_dest, epilog_stmt);
              gimple_assign_set_lhs (epilog_stmt, new_temp);
              gsi_insert_before (&exit_gsi, epilog_stmt, GSI_SAME_STMT);

              /* In SLP we don't need to apply reduction operation, so we just
                 collect s' values in SCALAR_RESULTS.  */
              if (slp_node)
                VEC_safe_push (tree, heap, scalar_results, new_temp);

              for (bit_offset = element_bitsize;
                   bit_offset < vec_size_in_bits;
                   bit_offset += element_bitsize)
                {
                  tree bitpos = bitsize_int (bit_offset);
                  tree rhs = build3 (BIT_FIELD_REF, scalar_type, vec_temp,
                                     bitsize, bitpos);

                  epilog_stmt = gimple_build_assign (new_scalar_dest, rhs);
                  new_name = make_ssa_name (new_scalar_dest, epilog_stmt);
                  gimple_assign_set_lhs (epilog_stmt, new_name);
                  gsi_insert_before (&exit_gsi, epilog_stmt, GSI_SAME_STMT);

                  if (slp_node)
                    {
                      /* In SLP we don't need to apply reduction operation, so 
                         we just collect s' values in SCALAR_RESULTS.  */
                      new_temp = new_name;
                      VEC_safe_push (tree, heap, scalar_results, new_name);
                    }
                  else
                    {
                      epilog_stmt = gimple_build_assign_with_ops (code,
                                          new_scalar_dest, new_name, new_temp);
                      new_temp = make_ssa_name (new_scalar_dest, epilog_stmt);
                      gimple_assign_set_lhs (epilog_stmt, new_temp);
                      gsi_insert_before (&exit_gsi, epilog_stmt, GSI_SAME_STMT);
                    }
                }
            }

          /* The only case where we need to reduce scalar results in SLP, is
<<<<<<< HEAD
             unrolling. If the size of SCALAR_RESULTS is greater than 
=======
             unrolling.  If the size of SCALAR_RESULTS is greater than
>>>>>>> 155d23aa
             GROUP_SIZE, we reduce them combining elements modulo 
             GROUP_SIZE.  */
          if (slp_node)
            {
              tree res, first_res, new_res;
              gimple new_stmt;
            
              /* Reduce multiple scalar results in case of SLP unrolling.  */
              for (j = group_size; VEC_iterate (tree, scalar_results, j, res);
                   j++)
                {
                  first_res = VEC_index (tree, scalar_results, j % group_size);
                  new_stmt = gimple_build_assign_with_ops (code,
                                              new_scalar_dest, first_res, res);
                  new_res = make_ssa_name (new_scalar_dest, new_stmt);
                  gimple_assign_set_lhs (new_stmt, new_res);
                  gsi_insert_before (&exit_gsi, new_stmt, GSI_SAME_STMT);
                  VEC_replace (tree, scalar_results, j % group_size, new_res);
                }
            }
          else
            /* Not SLP - we have one scalar to keep in SCALAR_RESULTS.  */
            VEC_safe_push (tree, heap, scalar_results, new_temp);

          extract_scalar_result = false;
        }
    }

  /* 2.4  Extract the final scalar result.  Create:
          s_out3 = extract_field <v_out2, bitpos>  */

  if (extract_scalar_result)
    {
      tree rhs;

      if (vect_print_dump_info (REPORT_DETAILS))
        fprintf (vect_dump, "extract scalar result");

      if (BYTES_BIG_ENDIAN)
        bitpos = size_binop (MULT_EXPR,
                             bitsize_int (TYPE_VECTOR_SUBPARTS (vectype) - 1),
                             TYPE_SIZE (scalar_type));
      else
        bitpos = bitsize_zero_node;

      rhs = build3 (BIT_FIELD_REF, scalar_type, new_temp, bitsize, bitpos);
      epilog_stmt = gimple_build_assign (new_scalar_dest, rhs);
      new_temp = make_ssa_name (new_scalar_dest, epilog_stmt);
      gimple_assign_set_lhs (epilog_stmt, new_temp);
      gsi_insert_before (&exit_gsi, epilog_stmt, GSI_SAME_STMT);
      VEC_safe_push (tree, heap, scalar_results, new_temp);
    }
  
vect_finalize_reduction:

  /* 2.5 Adjust the final result by the initial value of the reduction
	 variable. (When such adjustment is not needed, then
	 'adjustment_def' is zero).  For example, if code is PLUS we create:
	 new_temp = loop_exit_def + adjustment_def  */

  if (adjustment_def)
    {
      gcc_assert (!slp_node);
      if (nested_in_vect_loop)
	{
          new_phi = VEC_index (gimple, new_phis, 0);
	  gcc_assert (TREE_CODE (TREE_TYPE (adjustment_def)) == VECTOR_TYPE);
	  expr = build2 (code, vectype, PHI_RESULT (new_phi), adjustment_def);
	  new_dest = vect_create_destination_var (scalar_dest, vectype);
	}
      else
	{
          new_temp = VEC_index (tree, scalar_results, 0);
	  gcc_assert (TREE_CODE (TREE_TYPE (adjustment_def)) != VECTOR_TYPE);
	  expr = build2 (code, scalar_type, new_temp, adjustment_def);
	  new_dest = vect_create_destination_var (scalar_dest, scalar_type);
	}

      epilog_stmt = gimple_build_assign (new_dest, expr);
      new_temp = make_ssa_name (new_dest, epilog_stmt);
      gimple_assign_set_lhs (epilog_stmt, new_temp);
      SSA_NAME_DEF_STMT (new_temp) = epilog_stmt;
      gsi_insert_before (&exit_gsi, epilog_stmt, GSI_SAME_STMT);
      if (nested_in_vect_loop)
        {
          set_vinfo_for_stmt (epilog_stmt,
                              new_stmt_vec_info (epilog_stmt, loop_vinfo,
                                                 NULL));
          STMT_VINFO_RELATED_STMT (vinfo_for_stmt (epilog_stmt)) =
                STMT_VINFO_RELATED_STMT (vinfo_for_stmt (new_phi));

          if (!double_reduc)
            VEC_quick_push (tree, scalar_results, new_temp);
          else
            VEC_replace (tree, scalar_results, 0, new_temp);
        }
      else
        VEC_replace (tree, scalar_results, 0, new_temp);

      VEC_replace (gimple, new_phis, 0, epilog_stmt);
    }

<<<<<<< HEAD
  /* 2.6  Handle the loop-exit phis. Replace the uses of scalar loop-exit
=======
  /* 2.6  Handle the loop-exit phis.  Replace the uses of scalar loop-exit
>>>>>>> 155d23aa
          phis with new adjusted scalar results, i.e., replace use <s_out0>
          with use <s_out4>.        

     Transform:
        loop_exit:
          s_out0 = phi <s_loop>                 # (scalar) EXIT_PHI
          v_out1 = phi <VECT_DEF>               # NEW_EXIT_PHI
          v_out2 = reduce <v_out1>
          s_out3 = extract_field <v_out2, 0>
          s_out4 = adjust_result <s_out3>
          use <s_out0>
          use <s_out0>

     into:

        loop_exit:
          s_out0 = phi <s_loop>                 # (scalar) EXIT_PHI
          v_out1 = phi <VECT_DEF>               # NEW_EXIT_PHI
          v_out2 = reduce <v_out1>
          s_out3 = extract_field <v_out2, 0>
          s_out4 = adjust_result <s_out3>
          use <s_out4>  
          use <s_out4> */

  /* In SLP we may have several statements in NEW_PHIS and REDUCTION_PHIS (in 
<<<<<<< HEAD
     case that GROUP_SIZE is greater than vectorization factor). Therefore, we
     need to match SCALAR_RESULTS with corresponding statements. The first
=======
     case that GROUP_SIZE is greater than vectorization factor).  Therefore, we
     need to match SCALAR_RESULTS with corresponding statements.  The first
>>>>>>> 155d23aa
     (GROUP_SIZE / number of new vector stmts) scalar results correspond to
     the first vector stmt, etc.  
     (RATIO is equal to (GROUP_SIZE / number of new vector stmts)).  */ 
  if (group_size > VEC_length (gimple, new_phis))
    {
      ratio = group_size / VEC_length (gimple, new_phis);
      gcc_assert (!(group_size % VEC_length (gimple, new_phis)));
    }
  else
    ratio = 1;

  for (k = 0; k < group_size; k++)
    {
      if (k % ratio == 0)
        {
          epilog_stmt = VEC_index (gimple, new_phis, k / ratio);
          reduction_phi = VEC_index (gimple, reduction_phis, k / ratio);
        }

      if (slp_node)
        {
          gimple current_stmt = VEC_index (gimple,
                                       SLP_TREE_SCALAR_STMTS (slp_node), k);

          orig_stmt = STMT_VINFO_RELATED_STMT (vinfo_for_stmt (current_stmt));
          /* SLP statements can't participate in patterns.  */
          gcc_assert (!orig_stmt);
          scalar_dest = gimple_assign_lhs (current_stmt);
        }

      phis = VEC_alloc (gimple, heap, 3);
      /* Find the loop-closed-use at the loop exit of the original scalar
<<<<<<< HEAD
         result. (The reduction result is expected to have two immediate uses -
=======
         result.  (The reduction result is expected to have two immediate uses -
>>>>>>> 155d23aa
         one at the latch block, and one at the loop exit).  */
      FOR_EACH_IMM_USE_FAST (use_p, imm_iter, scalar_dest)
        if (!flow_bb_inside_loop_p (loop, gimple_bb (USE_STMT (use_p))))
          VEC_safe_push (gimple, heap, phis, USE_STMT (use_p));

      /* We expect to have found an exit_phi because of loop-closed-ssa
         form.  */
      gcc_assert (!VEC_empty (gimple, phis));

<<<<<<< HEAD
      for (i = 0; VEC_iterate (gimple, phis, i, exit_phi); i++)
=======
      FOR_EACH_VEC_ELT (gimple, phis, i, exit_phi)
>>>>>>> 155d23aa
        {
          if (outer_loop)
            {
              stmt_vec_info exit_phi_vinfo = vinfo_for_stmt (exit_phi);
              gimple vect_phi;

              /* FORNOW. Currently not supporting the case that an inner-loop
                 reduction is not used in the outer-loop (but only outside the
                 outer-loop), unless it is double reduction.  */
              gcc_assert ((STMT_VINFO_RELEVANT_P (exit_phi_vinfo)
                           && !STMT_VINFO_LIVE_P (exit_phi_vinfo))
                          || double_reduc);

              STMT_VINFO_VEC_STMT (exit_phi_vinfo) = epilog_stmt;
              if (!double_reduc
                  || STMT_VINFO_DEF_TYPE (exit_phi_vinfo)
                      != vect_double_reduction_def)
                continue;

              /* Handle double reduction:

                 stmt1: s1 = phi <s0, s2>  - double reduction phi (outer loop)
                 stmt2:   s3 = phi <s1, s4> - (regular) reduc phi (inner loop)
                 stmt3:   s4 = use (s3)     - (regular) reduc stmt (inner loop)
                 stmt4: s2 = phi <s4>      - double reduction stmt (outer loop)
<<<<<<< HEAD

                 At that point the regular reduction (stmt2 and stmt3) is
                 already vectorized, as well as the exit phi node, stmt4.
                 Here we vectorize the phi node of double reduction, stmt1, and
                 update all relevant statements.  */

              /* Go through all the uses of s2 to find double reduction phi
                 node, i.e., stmt1 above.  */
              orig_name = PHI_RESULT (exit_phi);
              FOR_EACH_IMM_USE_STMT (use_stmt, imm_iter, orig_name)
                {
                  stmt_vec_info use_stmt_vinfo = vinfo_for_stmt (use_stmt);
                  stmt_vec_info new_phi_vinfo;
                  tree vect_phi_init, preheader_arg, vect_phi_res, init_def;
                  basic_block bb = gimple_bb (use_stmt);
                  gimple use;

                  /* Check that USE_STMT is really double reduction phi
                     node.  */
                  if (gimple_code (use_stmt) != GIMPLE_PHI
                      || gimple_phi_num_args (use_stmt) != 2
                      || !use_stmt_vinfo
                      || STMT_VINFO_DEF_TYPE (use_stmt_vinfo)
                          != vect_double_reduction_def
                      || bb->loop_father != outer_loop)
                    continue;

                  /* Create vector phi node for double reduction:
                     vs1 = phi <vs0, vs2>
                     vs1 was created previously in this function by a call to
                       vect_get_vec_def_for_operand and is stored in
                       vec_initial_def;
                     vs2 is defined by EPILOG_STMT, the vectorized EXIT_PHI;
                     vs0 is created here.  */

                  /* Create vector phi node.  */
                  vect_phi = create_phi_node (vec_initial_def, bb);
                  new_phi_vinfo = new_stmt_vec_info (vect_phi,
                                    loop_vec_info_for_loop (outer_loop), NULL);
                  set_vinfo_for_stmt (vect_phi, new_phi_vinfo);

                  /* Create vs0 - initial def of the double reduction phi.  */
                  preheader_arg = PHI_ARG_DEF_FROM_EDGE (use_stmt,
                                             loop_preheader_edge (outer_loop));
                  init_def = get_initial_def_for_reduction (stmt,
                                                          preheader_arg, NULL);
                  vect_phi_init = vect_init_vector (use_stmt, init_def,
                                                    vectype, NULL);

                  /* Update phi node arguments with vs0 and vs2.  */
                  add_phi_arg (vect_phi, vect_phi_init,
                               loop_preheader_edge (outer_loop),
                               UNKNOWN_LOCATION);
                  add_phi_arg (vect_phi, PHI_RESULT (epilog_stmt),
                               loop_latch_edge (outer_loop), UNKNOWN_LOCATION);
                  if (vect_print_dump_info (REPORT_DETAILS))
                    {
                      fprintf (vect_dump, "created double reduction phi "
                                          "node: ");
                      print_gimple_stmt (vect_dump, vect_phi, 0, TDF_SLIM);
                    }

                  vect_phi_res = PHI_RESULT (vect_phi);

                  /* Replace the use, i.e., set the correct vs1 in the regular
                     reduction phi node. FORNOW, NCOPIES is always 1, so the
                     loop is redundant.  */
                  use = reduction_phi;
                  for (j = 0; j < ncopies; j++)
                    {
                      edge pr_edge = loop_preheader_edge (loop);
                      SET_PHI_ARG_DEF (use, pr_edge->dest_idx, vect_phi_res);
                      use = STMT_VINFO_RELATED_STMT (vinfo_for_stmt (use));
                    }
                }
            }

          /* Replace the uses:  */
          orig_name = PHI_RESULT (exit_phi);
          scalar_result = VEC_index (tree, scalar_results, k);
          FOR_EACH_IMM_USE_STMT (use_stmt, imm_iter, orig_name)
            FOR_EACH_IMM_USE_ON_STMT (use_p, imm_iter)
              SET_USE (use_p, scalar_result);
        }

=======

                 At that point the regular reduction (stmt2 and stmt3) is
                 already vectorized, as well as the exit phi node, stmt4.
                 Here we vectorize the phi node of double reduction, stmt1, and
                 update all relevant statements.  */

              /* Go through all the uses of s2 to find double reduction phi
                 node, i.e., stmt1 above.  */
              orig_name = PHI_RESULT (exit_phi);
              FOR_EACH_IMM_USE_STMT (use_stmt, imm_iter, orig_name)
                {
                  stmt_vec_info use_stmt_vinfo = vinfo_for_stmt (use_stmt);
                  stmt_vec_info new_phi_vinfo;
                  tree vect_phi_init, preheader_arg, vect_phi_res, init_def;
                  basic_block bb = gimple_bb (use_stmt);
                  gimple use;

                  /* Check that USE_STMT is really double reduction phi
                     node.  */
                  if (gimple_code (use_stmt) != GIMPLE_PHI
                      || gimple_phi_num_args (use_stmt) != 2
                      || !use_stmt_vinfo
                      || STMT_VINFO_DEF_TYPE (use_stmt_vinfo)
                          != vect_double_reduction_def
                      || bb->loop_father != outer_loop)
                    continue;

                  /* Create vector phi node for double reduction:
                     vs1 = phi <vs0, vs2>
                     vs1 was created previously in this function by a call to
                       vect_get_vec_def_for_operand and is stored in
                       vec_initial_def;
                     vs2 is defined by EPILOG_STMT, the vectorized EXIT_PHI;
                     vs0 is created here.  */

                  /* Create vector phi node.  */
                  vect_phi = create_phi_node (vec_initial_def, bb);
                  new_phi_vinfo = new_stmt_vec_info (vect_phi,
                                    loop_vec_info_for_loop (outer_loop), NULL);
                  set_vinfo_for_stmt (vect_phi, new_phi_vinfo);

                  /* Create vs0 - initial def of the double reduction phi.  */
                  preheader_arg = PHI_ARG_DEF_FROM_EDGE (use_stmt,
                                             loop_preheader_edge (outer_loop));
                  init_def = get_initial_def_for_reduction (stmt,
                                                          preheader_arg, NULL);
                  vect_phi_init = vect_init_vector (use_stmt, init_def,
                                                    vectype, NULL);

                  /* Update phi node arguments with vs0 and vs2.  */
                  add_phi_arg (vect_phi, vect_phi_init,
                               loop_preheader_edge (outer_loop),
                               UNKNOWN_LOCATION);
                  add_phi_arg (vect_phi, PHI_RESULT (epilog_stmt),
                               loop_latch_edge (outer_loop), UNKNOWN_LOCATION);
                  if (vect_print_dump_info (REPORT_DETAILS))
                    {
                      fprintf (vect_dump, "created double reduction phi "
                                          "node: ");
                      print_gimple_stmt (vect_dump, vect_phi, 0, TDF_SLIM);
                    }

                  vect_phi_res = PHI_RESULT (vect_phi);

                  /* Replace the use, i.e., set the correct vs1 in the regular
                     reduction phi node.  FORNOW, NCOPIES is always 1, so the
                     loop is redundant.  */
                  use = reduction_phi;
                  for (j = 0; j < ncopies; j++)
                    {
                      edge pr_edge = loop_preheader_edge (loop);
                      SET_PHI_ARG_DEF (use, pr_edge->dest_idx, vect_phi_res);
                      use = STMT_VINFO_RELATED_STMT (vinfo_for_stmt (use));
                    }
                }
            }
        }

      VEC_free (gimple, heap, phis);
      if (nested_in_vect_loop)
        {
          if (double_reduc)
            loop = outer_loop;
          else
            continue;
        }

      phis = VEC_alloc (gimple, heap, 3);
      /* Find the loop-closed-use at the loop exit of the original scalar
         result.  (The reduction result is expected to have two immediate uses,
         one at the latch block, and one at the loop exit).  For double
         reductions we are looking for exit phis of the outer loop.  */
      FOR_EACH_IMM_USE_FAST (use_p, imm_iter, scalar_dest)
        {
          if (!flow_bb_inside_loop_p (loop, gimple_bb (USE_STMT (use_p))))
            VEC_safe_push (gimple, heap, phis, USE_STMT (use_p));
          else
            {
              if (double_reduc && gimple_code (USE_STMT (use_p)) == GIMPLE_PHI)
                {
                  tree phi_res = PHI_RESULT (USE_STMT (use_p));

                  FOR_EACH_IMM_USE_FAST (phi_use_p, phi_imm_iter, phi_res)
                    {
                      if (!flow_bb_inside_loop_p (loop,
                                             gimple_bb (USE_STMT (phi_use_p))))
                        VEC_safe_push (gimple, heap, phis,
                                       USE_STMT (phi_use_p));
                    }
                }
            }
        }

      FOR_EACH_VEC_ELT (gimple, phis, i, exit_phi)
        {
          /* Replace the uses:  */
          orig_name = PHI_RESULT (exit_phi);
          scalar_result = VEC_index (tree, scalar_results, k);
          FOR_EACH_IMM_USE_STMT (use_stmt, imm_iter, orig_name)
            FOR_EACH_IMM_USE_ON_STMT (use_p, imm_iter)
              SET_USE (use_p, scalar_result);
        }

>>>>>>> 155d23aa
      VEC_free (gimple, heap, phis);
    }

  VEC_free (tree, heap, scalar_results);
  VEC_free (gimple, heap, new_phis);
} 


/* Function vectorizable_reduction.

   Check if STMT performs a reduction operation that can be vectorized.
   If VEC_STMT is also passed, vectorize the STMT: create a vectorized
   stmt to replace it, put it in VEC_STMT, and insert it at GSI.
   Return FALSE if not a vectorizable STMT, TRUE otherwise.

   This function also handles reduction idioms (patterns) that have been
   recognized in advance during vect_pattern_recog.  In this case, STMT may be
   of this form:
     X = pattern_expr (arg0, arg1, ..., X)
   and it's STMT_VINFO_RELATED_STMT points to the last stmt in the original
   sequence that had been detected and replaced by the pattern-stmt (STMT).

   In some cases of reduction patterns, the type of the reduction variable X is
   different than the type of the other arguments of STMT.
   In such cases, the vectype that is used when transforming STMT into a vector
   stmt is different than the vectype that is used to determine the
   vectorization factor, because it consists of a different number of elements
   than the actual number of elements that are being operated upon in parallel.

   For example, consider an accumulation of shorts into an int accumulator.
   On some targets it's possible to vectorize this pattern operating on 8
   shorts at a time (hence, the vectype for purposes of determining the
   vectorization factor should be V8HI); on the other hand, the vectype that
   is used to create the vector form is actually V4SI (the type of the result).

   Upon entry to this function, STMT_VINFO_VECTYPE records the vectype that
   indicates what is the actual level of parallelism (V8HI in the example), so
   that the right vectorization factor would be derived.  This vectype
   corresponds to the type of arguments to the reduction stmt, and should *NOT*
   be used to create the vectorized stmt.  The right vectype for the vectorized
   stmt is obtained from the type of the result X:
        get_vectype_for_scalar_type (TREE_TYPE (X))

   This means that, contrary to "regular" reductions (or "regular" stmts in
   general), the following equation:
      STMT_VINFO_VECTYPE == get_vectype_for_scalar_type (TREE_TYPE (X))
   does *NOT* necessarily hold for reduction patterns.  */

bool
vectorizable_reduction (gimple stmt, gimple_stmt_iterator *gsi,
			gimple *vec_stmt, slp_tree slp_node)
{
  tree vec_dest;
  tree scalar_dest;
  tree loop_vec_def0 = NULL_TREE, loop_vec_def1 = NULL_TREE;
  stmt_vec_info stmt_info = vinfo_for_stmt (stmt);
  tree vectype_out = STMT_VINFO_VECTYPE (stmt_info);
  tree vectype_in = NULL_TREE;
  loop_vec_info loop_vinfo = STMT_VINFO_LOOP_VINFO (stmt_info);
  struct loop *loop = LOOP_VINFO_LOOP (loop_vinfo);
  enum tree_code code, orig_code, epilog_reduc_code;
  enum machine_mode vec_mode;
  int op_type;
  optab optab, reduc_optab;
  tree new_temp = NULL_TREE;
  tree def;
  gimple def_stmt;
  enum vect_def_type dt;
  gimple new_phi = NULL;
  tree scalar_type;
  bool is_simple_use;
  gimple orig_stmt;
  stmt_vec_info orig_stmt_info;
  tree expr = NULL_TREE;
  int i;
  int ncopies;
  int epilog_copies;
  stmt_vec_info prev_stmt_info, prev_phi_info;
  bool single_defuse_cycle = false;
  tree reduc_def = NULL_TREE;
  gimple new_stmt = NULL;
  int j;
  tree ops[3];
  bool nested_cycle = false, found_nested_cycle_def = false;
  gimple reduc_def_stmt = NULL;
  /* The default is that the reduction variable is the last in statement.  */
  int reduc_index = 2;
  bool double_reduc = false, dummy;
  basic_block def_bb;
  struct loop * def_stmt_loop, *outer_loop = NULL;
  tree def_arg;
  gimple def_arg_stmt;
  VEC (tree, heap) *vec_oprnds0 = NULL, *vec_oprnds1 = NULL, *vect_defs = NULL;
  VEC (gimple, heap) *phis = NULL;
  int vec_num;
<<<<<<< HEAD
  tree def0, def1;
=======
  tree def0, def1, tem;
>>>>>>> 155d23aa

  if (nested_in_vect_loop_p (loop, stmt))
    {
      outer_loop = loop;
      loop = loop->inner;
      nested_cycle = true;
    }

  /* 1. Is vectorizable reduction?  */
  /* Not supportable if the reduction variable is used in the loop.  */
  if (STMT_VINFO_RELEVANT (stmt_info) > vect_used_in_outer)
    return false;

  /* Reductions that are not used even in an enclosing outer-loop,
     are expected to be "live" (used out of the loop).  */
  if (STMT_VINFO_RELEVANT (stmt_info) == vect_unused_in_scope
      && !STMT_VINFO_LIVE_P (stmt_info))
    return false;

  /* Make sure it was already recognized as a reduction computation.  */
  if (STMT_VINFO_DEF_TYPE (stmt_info) != vect_reduction_def
      && STMT_VINFO_DEF_TYPE (stmt_info) != vect_nested_cycle)
    return false;

  /* 2. Has this been recognized as a reduction pattern?

     Check if STMT represents a pattern that has been recognized
     in earlier analysis stages.  For stmts that represent a pattern,
     the STMT_VINFO_RELATED_STMT field records the last stmt in
     the original sequence that constitutes the pattern.  */

  orig_stmt = STMT_VINFO_RELATED_STMT (stmt_info);
  if (orig_stmt)
    {
      orig_stmt_info = vinfo_for_stmt (orig_stmt);
      gcc_assert (STMT_VINFO_RELATED_STMT (orig_stmt_info) == stmt);
      gcc_assert (STMT_VINFO_IN_PATTERN_P (orig_stmt_info));
      gcc_assert (!STMT_VINFO_IN_PATTERN_P (stmt_info));
    }

  /* 3. Check the operands of the operation.  The first operands are defined
        inside the loop body. The last operand is the reduction variable,
        which is defined by the loop-header-phi.  */

  gcc_assert (is_gimple_assign (stmt));

  /* Flatten RHS.  */
  switch (get_gimple_rhs_class (gimple_assign_rhs_code (stmt)))
    {
    case GIMPLE_SINGLE_RHS:
      op_type = TREE_OPERAND_LENGTH (gimple_assign_rhs1 (stmt));
      if (op_type == ternary_op)
	{
	  tree rhs = gimple_assign_rhs1 (stmt);
	  ops[0] = TREE_OPERAND (rhs, 0);
	  ops[1] = TREE_OPERAND (rhs, 1);
	  ops[2] = TREE_OPERAND (rhs, 2);
	  code = TREE_CODE (rhs);
	}
      else
	return false;
      break;

    case GIMPLE_BINARY_RHS:
      code = gimple_assign_rhs_code (stmt);
      op_type = TREE_CODE_LENGTH (code);
      gcc_assert (op_type == binary_op);
      ops[0] = gimple_assign_rhs1 (stmt);
      ops[1] = gimple_assign_rhs2 (stmt);
      break;

    case GIMPLE_UNARY_RHS:
      return false;

    default:
      gcc_unreachable ();
    }

  scalar_dest = gimple_assign_lhs (stmt);
  scalar_type = TREE_TYPE (scalar_dest);
  if (!POINTER_TYPE_P (scalar_type) && !INTEGRAL_TYPE_P (scalar_type)
      && !SCALAR_FLOAT_TYPE_P (scalar_type))
    return false;

  /* All uses but the last are expected to be defined in the loop.
     The last use is the reduction variable.  In case of nested cycle this
     assumption is not true: we use reduc_index to record the index of the
     reduction variable.  */
  for (i = 0; i < op_type-1; i++)
    {
      tree tem;

      /* The condition of COND_EXPR is checked in vectorizable_condition().  */
      if (i == 0 && code == COND_EXPR)
        continue;

      is_simple_use = vect_is_simple_use_1 (ops[i], loop_vinfo, NULL,
					    &def_stmt, &def, &dt, &tem);
      if (!vectype_in)
	vectype_in = tem;
      gcc_assert (is_simple_use);
      if (dt != vect_internal_def
	  && dt != vect_external_def
	  && dt != vect_constant_def
	  && dt != vect_induction_def
          && !(dt == vect_nested_cycle && nested_cycle))
	return false;

      if (dt == vect_nested_cycle)
        {
          found_nested_cycle_def = true;
          reduc_def_stmt = def_stmt;
          reduc_index = i;
        }
    }

<<<<<<< HEAD
  is_simple_use = vect_is_simple_use (ops[i], loop_vinfo, NULL, &def_stmt,
				      &def, &dt);
=======
  is_simple_use = vect_is_simple_use_1 (ops[i], loop_vinfo, NULL, &def_stmt,
					&def, &dt, &tem);
  if (!vectype_in)
    vectype_in = tem;
>>>>>>> 155d23aa
  gcc_assert (is_simple_use);
  gcc_assert (dt == vect_reduction_def
              || dt == vect_nested_cycle
              || ((dt == vect_internal_def || dt == vect_external_def
                   || dt == vect_constant_def || dt == vect_induction_def)
                   && nested_cycle && found_nested_cycle_def));
  if (!found_nested_cycle_def)
    reduc_def_stmt = def_stmt;

  gcc_assert (gimple_code (reduc_def_stmt) == GIMPLE_PHI);
  if (orig_stmt)
    gcc_assert (orig_stmt == vect_is_simple_reduction (loop_vinfo,
                                                       reduc_def_stmt,
                                                       !nested_cycle,
                                                       &dummy));
  else
    gcc_assert (stmt == vect_is_simple_reduction (loop_vinfo, reduc_def_stmt,
                                                  !nested_cycle, &dummy));

  if (STMT_VINFO_LIVE_P (vinfo_for_stmt (reduc_def_stmt)))
    return false;

  if (slp_node)
    ncopies = 1;
  else
    ncopies = (LOOP_VINFO_VECT_FACTOR (loop_vinfo)
               / TYPE_VECTOR_SUBPARTS (vectype_in));

  gcc_assert (ncopies >= 1);

  vec_mode = TYPE_MODE (vectype_in);

  if (code == COND_EXPR)
    {
      if (!vectorizable_condition (stmt, gsi, NULL, ops[reduc_index], 0))
        {
          if (vect_print_dump_info (REPORT_DETAILS))
            fprintf (vect_dump, "unsupported condition in reduction");

            return false;
        }
    }
  else
    {
      /* 4. Supportable by target?  */

      /* 4.1. check support for the operation in the loop  */
      optab = optab_for_tree_code (code, vectype_in, optab_default);
      if (!optab)
        {
          if (vect_print_dump_info (REPORT_DETAILS))
            fprintf (vect_dump, "no optab.");

          return false;
        }

      if (optab_handler (optab, vec_mode) == CODE_FOR_nothing)
        {
          if (vect_print_dump_info (REPORT_DETAILS))
            fprintf (vect_dump, "op not supported by target.");

          if (GET_MODE_SIZE (vec_mode) != UNITS_PER_WORD
              || LOOP_VINFO_VECT_FACTOR (loop_vinfo)
	          < vect_min_worthwhile_factor (code))
            return false;

          if (vect_print_dump_info (REPORT_DETAILS))
  	    fprintf (vect_dump, "proceeding using word mode.");
        }

      /* Worthwhile without SIMD support?  */
      if (!VECTOR_MODE_P (TYPE_MODE (vectype_in))
          && LOOP_VINFO_VECT_FACTOR (loop_vinfo)
   	     < vect_min_worthwhile_factor (code))
        {
          if (vect_print_dump_info (REPORT_DETAILS))
	    fprintf (vect_dump, "not worthwhile without SIMD support.");

          return false;
        }
    }

  /* 4.2. Check support for the epilog operation.

          If STMT represents a reduction pattern, then the type of the
          reduction variable may be different than the type of the rest
          of the arguments.  For example, consider the case of accumulation
          of shorts into an int accumulator; The original code:
                        S1: int_a = (int) short_a;
          orig_stmt->   S2: int_acc = plus <int_a ,int_acc>;

          was replaced with:
                        STMT: int_acc = widen_sum <short_a, int_acc>

          This means that:
          1. The tree-code that is used to create the vector operation in the
             epilog code (that reduces the partial results) is not the
             tree-code of STMT, but is rather the tree-code of the original
             stmt from the pattern that STMT is replacing.  I.e, in the example
             above we want to use 'widen_sum' in the loop, but 'plus' in the
             epilog.
          2. The type (mode) we use to check available target support
             for the vector operation to be created in the *epilog*, is
             determined by the type of the reduction variable (in the example
             above we'd check this: optab_handler (plus_optab, vect_int_mode])).
             However the type (mode) we use to check available target support
             for the vector operation to be created *inside the loop*, is
             determined by the type of the other arguments to STMT (in the
             example we'd check this: optab_handler (widen_sum_optab,
	     vect_short_mode)).

          This is contrary to "regular" reductions, in which the types of all
          the arguments are the same as the type of the reduction variable.
          For "regular" reductions we can therefore use the same vector type
          (and also the same tree-code) when generating the epilog code and
          when generating the code inside the loop.  */

  if (orig_stmt)
    {
      /* This is a reduction pattern: get the vectype from the type of the
         reduction variable, and get the tree-code from orig_stmt.  */
      orig_code = gimple_assign_rhs_code (orig_stmt);
      gcc_assert (vectype_out);
      vec_mode = TYPE_MODE (vectype_out);
    }
  else
    {
      /* Regular reduction: use the same vectype and tree-code as used for
         the vector code inside the loop can be used for the epilog code. */
      orig_code = code;
    }

  if (nested_cycle)
    {
      def_bb = gimple_bb (reduc_def_stmt);
      def_stmt_loop = def_bb->loop_father;
      def_arg = PHI_ARG_DEF_FROM_EDGE (reduc_def_stmt,
                                       loop_preheader_edge (def_stmt_loop));
      if (TREE_CODE (def_arg) == SSA_NAME
          && (def_arg_stmt = SSA_NAME_DEF_STMT (def_arg))
          && gimple_code (def_arg_stmt) == GIMPLE_PHI
          && flow_bb_inside_loop_p (outer_loop, gimple_bb (def_arg_stmt))
          && vinfo_for_stmt (def_arg_stmt)
          && STMT_VINFO_DEF_TYPE (vinfo_for_stmt (def_arg_stmt))
              == vect_double_reduction_def)
        double_reduc = true;
    }

  epilog_reduc_code = ERROR_MARK;
  if (reduction_code_for_scalar_code (orig_code, &epilog_reduc_code))
    {
      reduc_optab = optab_for_tree_code (epilog_reduc_code, vectype_out,
                                         optab_default);
      if (!reduc_optab)
        {
          if (vect_print_dump_info (REPORT_DETAILS))
            fprintf (vect_dump, "no optab for reduction.");

          epilog_reduc_code = ERROR_MARK;
        }

      if (reduc_optab
          && optab_handler (reduc_optab, vec_mode) == CODE_FOR_nothing)
        {
          if (vect_print_dump_info (REPORT_DETAILS))
            fprintf (vect_dump, "reduc op not supported by target.");

          epilog_reduc_code = ERROR_MARK;
        }
    }
  else
    {
      if (!nested_cycle || double_reduc)
        {
          if (vect_print_dump_info (REPORT_DETAILS))
            fprintf (vect_dump, "no reduc code for scalar code.");

          return false;
        }
    }

  if (double_reduc && ncopies > 1)
    {
      if (vect_print_dump_info (REPORT_DETAILS))
        fprintf (vect_dump, "multiple types in double reduction");

      return false;
    }

  if (!vec_stmt) /* transformation not required.  */
    {
      STMT_VINFO_TYPE (stmt_info) = reduc_vec_info_type;
      if (!vect_model_reduction_cost (stmt_info, epilog_reduc_code, ncopies))
        return false;
      return true;
    }

  /** Transform.  **/

  if (vect_print_dump_info (REPORT_DETAILS))
    fprintf (vect_dump, "transform reduction.");

  /* FORNOW: Multiple types are not supported for condition.  */
  if (code == COND_EXPR)
    gcc_assert (ncopies == 1);

  /* Create the destination vector  */
  vec_dest = vect_create_destination_var (scalar_dest, vectype_out);

  /* In case the vectorization factor (VF) is bigger than the number
     of elements that we can fit in a vectype (nunits), we have to generate
     more than one vector stmt - i.e - we need to "unroll" the
     vector stmt by a factor VF/nunits.  For more details see documentation
     in vectorizable_operation.  */

  /* If the reduction is used in an outer loop we need to generate
     VF intermediate results, like so (e.g. for ncopies=2):
	r0 = phi (init, r0)
	r1 = phi (init, r1)
	r0 = x0 + r0;
        r1 = x1 + r1;
    (i.e. we generate VF results in 2 registers).
    In this case we have a separate def-use cycle for each copy, and therefore
    for each copy we get the vector def for the reduction variable from the
    respective phi node created for this copy.

    Otherwise (the reduction is unused in the loop nest), we can combine
    together intermediate results, like so (e.g. for ncopies=2):
	r = phi (init, r)
	r = x0 + r;
	r = x1 + r;
   (i.e. we generate VF/2 results in a single register).
   In this case for each copy we get the vector def for the reduction variable
   from the vectorized reduction operation generated in the previous iteration.
  */

  if (STMT_VINFO_RELEVANT (stmt_info) == vect_unused_in_scope)
    {
      single_defuse_cycle = true;
      epilog_copies = 1;
    }
  else
    epilog_copies = ncopies;

  prev_stmt_info = NULL;
  prev_phi_info = NULL;
  if (slp_node)
    {
      vec_num = SLP_TREE_NUMBER_OF_VEC_STMTS (slp_node);
      gcc_assert (TYPE_VECTOR_SUBPARTS (vectype_out) 
                  == TYPE_VECTOR_SUBPARTS (vectype_in));
    }
  else
    {
      vec_num = 1;
      vec_oprnds0 = VEC_alloc (tree, heap, 1);
      if (op_type == ternary_op)
        vec_oprnds1 = VEC_alloc (tree, heap, 1);
    }

  phis = VEC_alloc (gimple, heap, vec_num);
  vect_defs = VEC_alloc (tree, heap, vec_num);
  if (!slp_node)
    VEC_quick_push (tree, vect_defs, NULL_TREE);

  for (j = 0; j < ncopies; j++)
    {
      if (j == 0 || !single_defuse_cycle)
	{
          for (i = 0; i < vec_num; i++)
            {
              /* Create the reduction-phi that defines the reduction
                 operand.  */
              new_phi = create_phi_node (vec_dest, loop->header);
              set_vinfo_for_stmt (new_phi,
                                  new_stmt_vec_info (new_phi, loop_vinfo,
                                                     NULL));
               if (j == 0 || slp_node)
                 VEC_quick_push (gimple, phis, new_phi);
            }
        }

      if (code == COND_EXPR)
        {
          gcc_assert (!slp_node);
          vectorizable_condition (stmt, gsi, vec_stmt, 
                                  PHI_RESULT (VEC_index (gimple, phis, 0)), 
                                  reduc_index);
          /* Multiple types are not supported for condition.  */
          break;
        }

      /* Handle uses.  */
      if (j == 0)
        {
<<<<<<< HEAD
          if (slp_node)
            vect_get_slp_defs (slp_node, &vec_oprnds0, &vec_oprnds1, -1);
          else
            {
              loop_vec_def0 = vect_get_vec_def_for_operand (ops[!reduc_index],
                                                            stmt, NULL);
              VEC_quick_push (tree, vec_oprnds0, loop_vec_def0);
              if (op_type == ternary_op)
               {
                 if (reduc_index == 0)
                   loop_vec_def1 = vect_get_vec_def_for_operand (ops[2], stmt,
                                                                 NULL);
                 else
                   loop_vec_def1 = vect_get_vec_def_for_operand (ops[1], stmt,
                                                                 NULL);

                 VEC_quick_push (tree, vec_oprnds1, loop_vec_def1);
               }
            }
=======
          tree op0, op1 = NULL_TREE;

          op0 = ops[!reduc_index];
          if (op_type == ternary_op)
            {
              if (reduc_index == 0)
                op1 = ops[2];
              else
                op1 = ops[1];
            }

          if (slp_node)
            vect_get_slp_defs (op0, op1, slp_node, &vec_oprnds0, &vec_oprnds1,
                               -1);
          else
            {
              loop_vec_def0 = vect_get_vec_def_for_operand (ops[!reduc_index],
                                                            stmt, NULL);
              VEC_quick_push (tree, vec_oprnds0, loop_vec_def0);
              if (op_type == ternary_op)
               {
                 loop_vec_def1 = vect_get_vec_def_for_operand (op1, stmt,
                                                               NULL);
                 VEC_quick_push (tree, vec_oprnds1, loop_vec_def1);
               }
            }
>>>>>>> 155d23aa
        }
      else
        {
          if (!slp_node)
            {
              enum vect_def_type dt = vect_unknown_def_type; /* Dummy */
              loop_vec_def0 = vect_get_vec_def_for_stmt_copy (dt, loop_vec_def0);
              VEC_replace (tree, vec_oprnds0, 0, loop_vec_def0);
              if (op_type == ternary_op)
                {
                  loop_vec_def1 = vect_get_vec_def_for_stmt_copy (dt,
                                                                loop_vec_def1);
                  VEC_replace (tree, vec_oprnds1, 0, loop_vec_def1);
                }
            }

          if (single_defuse_cycle)
            reduc_def = gimple_assign_lhs (new_stmt);

          STMT_VINFO_RELATED_STMT (prev_phi_info) = new_phi;
        }

<<<<<<< HEAD
      for (i = 0; VEC_iterate (tree, vec_oprnds0, i, def0); i++)
=======
      FOR_EACH_VEC_ELT (tree, vec_oprnds0, i, def0)
>>>>>>> 155d23aa
        {
          if (slp_node)
            reduc_def = PHI_RESULT (VEC_index (gimple, phis, i));
          else
            {
              if (!single_defuse_cycle || j == 0)
                reduc_def = PHI_RESULT (new_phi);
            }

          def1 = ((op_type == ternary_op)
                  ? VEC_index (tree, vec_oprnds1, i) : NULL);
          if (op_type == binary_op)
            {
              if (reduc_index == 0)
                expr = build2 (code, vectype_out, reduc_def, def0);
              else
                expr = build2 (code, vectype_out, def0, reduc_def);
            }
          else
            {
              if (reduc_index == 0)
                expr = build3 (code, vectype_out, reduc_def, def0, def1);
              else
                {
                  if (reduc_index == 1)
                    expr = build3 (code, vectype_out, def0, reduc_def, def1);
                  else
                    expr = build3 (code, vectype_out, def0, def1, reduc_def);
                }
<<<<<<< HEAD
            }

          new_stmt = gimple_build_assign (vec_dest, expr);
          new_temp = make_ssa_name (vec_dest, new_stmt);
          gimple_assign_set_lhs (new_stmt, new_temp);
          vect_finish_stmt_generation (stmt, new_stmt, gsi);
          if (slp_node)
            {
              VEC_quick_push (gimple, SLP_TREE_VEC_STMTS (slp_node), new_stmt);
              VEC_quick_push (tree, vect_defs, new_temp);
            }
=======
            }

          new_stmt = gimple_build_assign (vec_dest, expr);
          new_temp = make_ssa_name (vec_dest, new_stmt);
          gimple_assign_set_lhs (new_stmt, new_temp);
          vect_finish_stmt_generation (stmt, new_stmt, gsi);
          if (slp_node)
            {
              VEC_quick_push (gimple, SLP_TREE_VEC_STMTS (slp_node), new_stmt);
              VEC_quick_push (tree, vect_defs, new_temp);
            }
>>>>>>> 155d23aa
          else
            VEC_replace (tree, vect_defs, 0, new_temp);
        }

      if (slp_node)
        continue;

      if (j == 0)
	STMT_VINFO_VEC_STMT (stmt_info) = *vec_stmt = new_stmt;
      else
	STMT_VINFO_RELATED_STMT (prev_stmt_info) = new_stmt;

      prev_stmt_info = vinfo_for_stmt (new_stmt);
      prev_phi_info = vinfo_for_stmt (new_phi);
    }

  /* Finalize the reduction-phi (set its arguments) and create the
     epilog reduction code.  */
  if ((!single_defuse_cycle || code == COND_EXPR) && !slp_node)
    {
      new_temp = gimple_assign_lhs (*vec_stmt);
      VEC_replace (tree, vect_defs, 0, new_temp);
    }

  vect_create_epilog_for_reduction (vect_defs, stmt, epilog_copies,
                                    epilog_reduc_code, phis, reduc_index,
                                    double_reduc, slp_node);

  VEC_free (gimple, heap, phis);
  VEC_free (tree, heap, vec_oprnds0);
  if (vec_oprnds1)
    VEC_free (tree, heap, vec_oprnds1);

  return true;
}

/* Function vect_min_worthwhile_factor.

   For a loop where we could vectorize the operation indicated by CODE,
   return the minimum vectorization factor that makes it worthwhile
   to use generic vectors.  */
int
vect_min_worthwhile_factor (enum tree_code code)
{
  switch (code)
    {
    case PLUS_EXPR:
    case MINUS_EXPR:
    case NEGATE_EXPR:
      return 4;

    case BIT_AND_EXPR:
    case BIT_IOR_EXPR:
    case BIT_XOR_EXPR:
    case BIT_NOT_EXPR:
      return 2;

    default:
      return INT_MAX;
    }
}


/* Function vectorizable_induction

   Check if PHI performs an induction computation that can be vectorized.
   If VEC_STMT is also passed, vectorize the induction PHI: create a vectorized
   phi to replace it, put it in VEC_STMT, and add it to the same basic block.
   Return FALSE if not a vectorizable STMT, TRUE otherwise.  */

bool
vectorizable_induction (gimple phi, gimple_stmt_iterator *gsi ATTRIBUTE_UNUSED,
			gimple *vec_stmt)
{
  stmt_vec_info stmt_info = vinfo_for_stmt (phi);
  tree vectype = STMT_VINFO_VECTYPE (stmt_info);
  loop_vec_info loop_vinfo = STMT_VINFO_LOOP_VINFO (stmt_info);
  struct loop *loop = LOOP_VINFO_LOOP (loop_vinfo);
  int nunits = TYPE_VECTOR_SUBPARTS (vectype);
  int ncopies = LOOP_VINFO_VECT_FACTOR (loop_vinfo) / nunits;
  tree vec_def;

  gcc_assert (ncopies >= 1);
  /* FORNOW. This restriction should be relaxed.  */
  if (nested_in_vect_loop_p (loop, phi) && ncopies > 1)
    {
      if (vect_print_dump_info (REPORT_DETAILS))
        fprintf (vect_dump, "multiple types in nested loop.");
      return false;
    }

  if (!STMT_VINFO_RELEVANT_P (stmt_info))
    return false;

  /* FORNOW: SLP not supported.  */
  if (STMT_SLP_TYPE (stmt_info))
    return false;

  gcc_assert (STMT_VINFO_DEF_TYPE (stmt_info) == vect_induction_def);

  if (gimple_code (phi) != GIMPLE_PHI)
    return false;

  if (!vec_stmt) /* transformation not required.  */
    {
      STMT_VINFO_TYPE (stmt_info) = induc_vec_info_type;
      if (vect_print_dump_info (REPORT_DETAILS))
        fprintf (vect_dump, "=== vectorizable_induction ===");
      vect_model_induction_cost (stmt_info, ncopies);
      return true;
    }

  /** Transform.  **/

  if (vect_print_dump_info (REPORT_DETAILS))
    fprintf (vect_dump, "transform induction phi.");

  vec_def = get_initial_def_for_induction (phi);
  *vec_stmt = SSA_NAME_DEF_STMT (vec_def);
  return true;
}

/* Function vectorizable_live_operation.

   STMT computes a value that is used outside the loop.  Check if
   it can be supported.  */

bool
vectorizable_live_operation (gimple stmt,
			     gimple_stmt_iterator *gsi ATTRIBUTE_UNUSED,
			     gimple *vec_stmt ATTRIBUTE_UNUSED)
{
  stmt_vec_info stmt_info = vinfo_for_stmt (stmt);
  loop_vec_info loop_vinfo = STMT_VINFO_LOOP_VINFO (stmt_info);
  struct loop *loop = LOOP_VINFO_LOOP (loop_vinfo);
  int i;
  int op_type;
  tree op;
  tree def;
  gimple def_stmt;
  enum vect_def_type dt;
  enum tree_code code;
  enum gimple_rhs_class rhs_class;

  gcc_assert (STMT_VINFO_LIVE_P (stmt_info));

  if (STMT_VINFO_DEF_TYPE (stmt_info) == vect_reduction_def)
    return false;

  if (!is_gimple_assign (stmt))
    return false;

  if (TREE_CODE (gimple_assign_lhs (stmt)) != SSA_NAME)
    return false;

  /* FORNOW. CHECKME. */
  if (nested_in_vect_loop_p (loop, stmt))
    return false;

  code = gimple_assign_rhs_code (stmt);
  op_type = TREE_CODE_LENGTH (code);
  rhs_class = get_gimple_rhs_class (code);
  gcc_assert (rhs_class != GIMPLE_UNARY_RHS || op_type == unary_op);
  gcc_assert (rhs_class != GIMPLE_BINARY_RHS || op_type == binary_op);

  /* FORNOW: support only if all uses are invariant.  This means
     that the scalar operations can remain in place, unvectorized.
     The original last scalar value that they compute will be used.  */

  for (i = 0; i < op_type; i++)
    {
      if (rhs_class == GIMPLE_SINGLE_RHS)
	op = TREE_OPERAND (gimple_op (stmt, 1), i);
      else
	op = gimple_op (stmt, i + 1);
      if (op
          && !vect_is_simple_use (op, loop_vinfo, NULL, &def_stmt, &def, &dt))
        {
          if (vect_print_dump_info (REPORT_DETAILS))
            fprintf (vect_dump, "use not simple.");
          return false;
        }

      if (dt != vect_external_def && dt != vect_constant_def)
        return false;
    }

  /* No transformation is required for the cases we currently support.  */
  return true;
}

/* Kill any debug uses outside LOOP of SSA names defined in STMT.  */

static void
vect_loop_kill_debug_uses (struct loop *loop, gimple stmt)
{
  ssa_op_iter op_iter;
  imm_use_iterator imm_iter;
  def_operand_p def_p;
  gimple ustmt;

  FOR_EACH_PHI_OR_STMT_DEF (def_p, stmt, op_iter, SSA_OP_DEF)
    {
      FOR_EACH_IMM_USE_STMT (ustmt, imm_iter, DEF_FROM_PTR (def_p))
	{
	  basic_block bb;

	  if (!is_gimple_debug (ustmt))
	    continue;

	  bb = gimple_bb (ustmt);

	  if (!flow_bb_inside_loop_p (loop, bb))
	    {
	      if (gimple_debug_bind_p (ustmt))
		{
		  if (vect_print_dump_info (REPORT_DETAILS))
		    fprintf (vect_dump, "killing debug use");

		  gimple_debug_bind_reset_value (ustmt);
		  update_stmt (ustmt);
		}
	      else
		gcc_unreachable ();
	    }
	}
    }
}

/* Function vect_transform_loop.

   The analysis phase has determined that the loop is vectorizable.
   Vectorize the loop - created vectorized stmts to replace the scalar
   stmts in the loop, and update the loop exit condition.  */

void
vect_transform_loop (loop_vec_info loop_vinfo)
{
  struct loop *loop = LOOP_VINFO_LOOP (loop_vinfo);
  basic_block *bbs = LOOP_VINFO_BBS (loop_vinfo);
  int nbbs = loop->num_nodes;
  gimple_stmt_iterator si;
  int i;
  tree ratio = NULL;
  int vectorization_factor = LOOP_VINFO_VECT_FACTOR (loop_vinfo);
  bool strided_store;
  bool slp_scheduled = false;
  unsigned int nunits;
  tree cond_expr = NULL_TREE;
  gimple_seq cond_expr_stmt_list = NULL;
  bool do_peeling_for_loop_bound;

  if (vect_print_dump_info (REPORT_DETAILS))
    fprintf (vect_dump, "=== vec_transform_loop ===");

  /* Peel the loop if there are data refs with unknown alignment.
     Only one data ref with unknown store is allowed.  */

  if (LOOP_PEELING_FOR_ALIGNMENT (loop_vinfo))
    vect_do_peeling_for_alignment (loop_vinfo);

  do_peeling_for_loop_bound
    = (!LOOP_VINFO_NITERS_KNOWN_P (loop_vinfo)
       || (LOOP_VINFO_NITERS_KNOWN_P (loop_vinfo)
	   && LOOP_VINFO_INT_NITERS (loop_vinfo) % vectorization_factor != 0));

  if (LOOP_REQUIRES_VERSIONING_FOR_ALIGNMENT (loop_vinfo)
      || LOOP_REQUIRES_VERSIONING_FOR_ALIAS (loop_vinfo))
    vect_loop_versioning (loop_vinfo,
			  !do_peeling_for_loop_bound,
			  &cond_expr, &cond_expr_stmt_list);

  /* If the loop has a symbolic number of iterations 'n' (i.e. it's not a
     compile time constant), or it is a constant that doesn't divide by the
     vectorization factor, then an epilog loop needs to be created.
     We therefore duplicate the loop: the original loop will be vectorized,
     and will compute the first (n/VF) iterations.  The second copy of the loop
     will remain scalar and will compute the remaining (n%VF) iterations.
     (VF is the vectorization factor).  */

  if (do_peeling_for_loop_bound)
    vect_do_peeling_for_loop_bound (loop_vinfo, &ratio,
				    cond_expr, cond_expr_stmt_list);
  else
    ratio = build_int_cst (TREE_TYPE (LOOP_VINFO_NITERS (loop_vinfo)),
		LOOP_VINFO_INT_NITERS (loop_vinfo) / vectorization_factor);

  /* 1) Make sure the loop header has exactly two entries
     2) Make sure we have a preheader basic block.  */

  gcc_assert (EDGE_COUNT (loop->header->preds) == 2);

  split_edge (loop_preheader_edge (loop));

  /* FORNOW: the vectorizer supports only loops which body consist
     of one basic block (header + empty latch). When the vectorizer will
     support more involved loop forms, the order by which the BBs are
     traversed need to be reconsidered.  */

  for (i = 0; i < nbbs; i++)
    {
      basic_block bb = bbs[i];
      stmt_vec_info stmt_info;
      gimple phi;

      for (si = gsi_start_phis (bb); !gsi_end_p (si); gsi_next (&si))
        {
	  phi = gsi_stmt (si);
	  if (vect_print_dump_info (REPORT_DETAILS))
	    {
	      fprintf (vect_dump, "------>vectorizing phi: ");
	      print_gimple_stmt (vect_dump, phi, 0, TDF_SLIM);
	    }
	  stmt_info = vinfo_for_stmt (phi);
	  if (!stmt_info)
	    continue;

	  if (MAY_HAVE_DEBUG_STMTS && !STMT_VINFO_LIVE_P (stmt_info))
	    vect_loop_kill_debug_uses (loop, phi);

	  if (!STMT_VINFO_RELEVANT_P (stmt_info)
	      && !STMT_VINFO_LIVE_P (stmt_info))
	    continue;

	  if ((TYPE_VECTOR_SUBPARTS (STMT_VINFO_VECTYPE (stmt_info))
	        != (unsigned HOST_WIDE_INT) vectorization_factor)
	      && vect_print_dump_info (REPORT_DETAILS))
	    fprintf (vect_dump, "multiple-types.");

	  if (STMT_VINFO_DEF_TYPE (stmt_info) == vect_induction_def)
	    {
	      if (vect_print_dump_info (REPORT_DETAILS))
		fprintf (vect_dump, "transform phi.");
	      vect_transform_stmt (phi, NULL, NULL, NULL, NULL);
	    }
	}

      for (si = gsi_start_bb (bb); !gsi_end_p (si);)
	{
	  gimple stmt = gsi_stmt (si);
	  bool is_store;

	  if (vect_print_dump_info (REPORT_DETAILS))
	    {
	      fprintf (vect_dump, "------>vectorizing statement: ");
	      print_gimple_stmt (vect_dump, stmt, 0, TDF_SLIM);
	    }

	  stmt_info = vinfo_for_stmt (stmt);

	  /* vector stmts created in the outer-loop during vectorization of
	     stmts in an inner-loop may not have a stmt_info, and do not
	     need to be vectorized.  */
	  if (!stmt_info)
	    {
	      gsi_next (&si);
	      continue;
	    }

	  if (MAY_HAVE_DEBUG_STMTS && !STMT_VINFO_LIVE_P (stmt_info))
	    vect_loop_kill_debug_uses (loop, stmt);

	  if (!STMT_VINFO_RELEVANT_P (stmt_info)
	      && !STMT_VINFO_LIVE_P (stmt_info))
	    {
	      gsi_next (&si);
	      continue;
	    }

	  gcc_assert (STMT_VINFO_VECTYPE (stmt_info));
	  nunits =
	    (unsigned int) TYPE_VECTOR_SUBPARTS (STMT_VINFO_VECTYPE (stmt_info));
	  if (!STMT_SLP_TYPE (stmt_info)
	      && nunits != (unsigned int) vectorization_factor
              && vect_print_dump_info (REPORT_DETAILS))
	    /* For SLP VF is set according to unrolling factor, and not to
	       vector size, hence for SLP this print is not valid.  */
            fprintf (vect_dump, "multiple-types.");

	  /* SLP. Schedule all the SLP instances when the first SLP stmt is
	     reached.  */
	  if (STMT_SLP_TYPE (stmt_info))
	    {
	      if (!slp_scheduled)
		{
		  slp_scheduled = true;

		  if (vect_print_dump_info (REPORT_DETAILS))
		    fprintf (vect_dump, "=== scheduling SLP instances ===");

		  vect_schedule_slp (loop_vinfo, NULL);
		}

	      /* Hybrid SLP stmts must be vectorized in addition to SLP.  */
	      if (!vinfo_for_stmt (stmt) || PURE_SLP_STMT (stmt_info))
		{
		  gsi_next (&si);
		  continue;
		}
	    }

	  /* -------- vectorize statement ------------ */
	  if (vect_print_dump_info (REPORT_DETAILS))
	    fprintf (vect_dump, "transform statement.");

	  strided_store = false;
	  is_store = vect_transform_stmt (stmt, &si, &strided_store, NULL, NULL);
          if (is_store)
            {
	      if (STMT_VINFO_STRIDED_ACCESS (stmt_info))
		{
		  /* Interleaving. If IS_STORE is TRUE, the vectorization of the
		     interleaving chain was completed - free all the stores in
		     the chain.  */
		  vect_remove_stores (DR_GROUP_FIRST_DR (stmt_info));
		  gsi_remove (&si, true);
		  continue;
		}
	      else
		{
		  /* Free the attached stmt_vec_info and remove the stmt.  */
		  free_stmt_vec_info (stmt);
		  gsi_remove (&si, true);
		  continue;
		}
	    }
	  gsi_next (&si);
	}		        /* stmts in BB */
    }				/* BBs in loop */

  slpeel_make_loop_iterate_ntimes (loop, ratio);

  /* The memory tags and pointers in vectorized statements need to
     have their SSA forms updated.  FIXME, why can't this be delayed
     until all the loops have been transformed?  */
  update_ssa (TODO_update_ssa);

  if (vect_print_dump_info (REPORT_VECTORIZED_LOCATIONS))
    fprintf (vect_dump, "LOOP VECTORIZED.");
  if (loop->inner && vect_print_dump_info (REPORT_VECTORIZED_LOCATIONS))
    fprintf (vect_dump, "OUTER LOOP VECTORIZED.");
}<|MERGE_RESOLUTION|>--- conflicted
+++ resolved
@@ -846,12 +846,9 @@
   VEC_free (slp_instance, heap, LOOP_VINFO_SLP_INSTANCES (loop_vinfo));
   VEC_free (gimple, heap, LOOP_VINFO_STRIDED_STORES (loop_vinfo));
   VEC_free (gimple, heap, LOOP_VINFO_REDUCTIONS (loop_vinfo));
-<<<<<<< HEAD
-=======
 
   if (LOOP_VINFO_PEELING_HTAB (loop_vinfo))
     htab_delete (LOOP_VINFO_PEELING_HTAB (loop_vinfo));
->>>>>>> 155d23aa
 
   free (loop_vinfo);
   loop->aux = NULL;
@@ -1127,12 +1124,6 @@
 
 /* Get cost by calling cost target builtin.  */
 
-<<<<<<< HEAD
-static inline 
-int vect_get_cost (enum vect_cost_for_stmt type_of_cost)
-{
-  return targetm.vectorize.builtin_vectorization_cost (type_of_cost); 
-=======
 static inline int
 vect_get_cost (enum vect_cost_for_stmt type_of_cost)
 {
@@ -1141,7 +1132,6 @@
 
   return targetm.vectorize.builtin_vectorization_cost (type_of_cost,
                                                        dummy_type, dummy);
->>>>>>> 155d23aa
 }
 
  
@@ -1388,38 +1378,9 @@
 static bool
 vect_analyze_loop_2 (loop_vec_info loop_vinfo)
 {
-<<<<<<< HEAD
-  bool ok;
-  loop_vec_info loop_vinfo;
-  int max_vf = MAX_VECTORIZATION_FACTOR;
-  int min_vf = 2;
-
-  if (vect_print_dump_info (REPORT_DETAILS))
-    fprintf (vect_dump, "===== analyze_loop_nest =====");
-
-  if (loop_outer (loop)
-      && loop_vec_info_for_loop (loop_outer (loop))
-      && LOOP_VINFO_VECTORIZABLE_P (loop_vec_info_for_loop (loop_outer (loop))))
-    {
-      if (vect_print_dump_info (REPORT_DETAILS))
-	fprintf (vect_dump, "outer-loop already vectorized.");
-      return NULL;
-    }
-
-  /* Check the CFG characteristics of the loop (nesting, entry/exit, etc.  */
-
-  loop_vinfo = vect_analyze_loop_form (loop);
-  if (!loop_vinfo)
-    {
-      if (vect_print_dump_info (REPORT_DETAILS))
-	fprintf (vect_dump, "bad loop form.");
-      return NULL;
-    }
-=======
   bool ok, dummy;
   int max_vf = MAX_VECTORIZATION_FACTOR;
   int min_vf = 2;
->>>>>>> 155d23aa
 
   /* Find all data references in the loop (which correspond to vdefs/vuses)
      and analyze their evolution in the loop.  Also adjust the minimal
@@ -1458,22 +1419,13 @@
      the dependences.
      FORNOW: fail at the first data dependence that we encounter.  */
 
-<<<<<<< HEAD
-  ok = vect_analyze_data_ref_dependences (loop_vinfo, NULL, &max_vf);
-=======
   ok = vect_analyze_data_ref_dependences (loop_vinfo, NULL, &max_vf, &dummy);
->>>>>>> 155d23aa
   if (!ok
       || max_vf < min_vf)
     {
       if (vect_print_dump_info (REPORT_DETAILS))
 	fprintf (vect_dump, "bad data dependence.");
-<<<<<<< HEAD
-      destroy_loop_vec_info (loop_vinfo, true);
-      return NULL;
-=======
       return false;
->>>>>>> 155d23aa
     }
 
   ok = vect_determine_vectorization_factor (loop_vinfo);
@@ -1489,13 +1441,6 @@
 	fprintf (vect_dump, "bad data dependence.");
       return false;
     }
-  if (max_vf < LOOP_VINFO_VECT_FACTOR (loop_vinfo))
-    {
-      if (vect_print_dump_info (REPORT_DETAILS))
-	fprintf (vect_dump, "bad data dependence.");
-      destroy_loop_vec_info (loop_vinfo, true);
-      return NULL;
-    }
 
   /* Analyze the alignment of the data-refs in the loop.
      Fail if a data reference is found that cannot be vectorized.  */
@@ -1505,12 +1450,7 @@
     {
       if (vect_print_dump_info (REPORT_DETAILS))
 	fprintf (vect_dump, "bad data alignment.");
-<<<<<<< HEAD
-      destroy_loop_vec_info (loop_vinfo, true);
-      return NULL;
-=======
       return false;
->>>>>>> 155d23aa
     }
 
   /* Analyze the access patterns of the data-refs in the loop (consecutive,
@@ -1859,15 +1799,11 @@
      simply rewriting this into "res += -x[i]".  Avoid changing
      gimple instruction for the first simple tests and only do this
      if we're allowed to change code at all.  */
-<<<<<<< HEAD
-  if (code == MINUS_EXPR && modify)
-=======
   if (code == MINUS_EXPR
       && modify
       && (op1 = gimple_assign_rhs1 (def_stmt))
       && TREE_CODE (op1) == SSA_NAME
       && SSA_NAME_DEF_STMT (op1) == phi)
->>>>>>> 155d23aa
     code = PLUS_EXPR;
 
   if (check_reduction
@@ -2105,8 +2041,6 @@
   return vect_is_simple_reduction_1 (loop_info, phi, check_reduction,
 				     double_reduc, true);
 }
-<<<<<<< HEAD
-=======
 
 /* Calculate the cost of one scalar iteration of the loop.  */
 int
@@ -2204,7 +2138,6 @@
             + (*peel_iters_epilogue * scalar_single_iter_cost)
            + peel_guard_costs;
 }
->>>>>>> 155d23aa
 
 /* Function vect_estimate_min_profitable_iters
 
@@ -2340,42 +2273,6 @@
          not known. Hence guards remain the same.  */
       peel_guard_costs +=  2 * (vect_get_cost (cond_branch_taken)
                                 + vect_get_cost (cond_branch_not_taken));
-<<<<<<< HEAD
-    }
-  else
-    {
-      if (byte_misalign)
-	{
-	  struct data_reference *dr = LOOP_VINFO_UNALIGNED_DR (loop_vinfo);
-	  int element_size = GET_MODE_SIZE (TYPE_MODE (TREE_TYPE (DR_REF (dr))));
-	  tree vectype = STMT_VINFO_VECTYPE (vinfo_for_stmt (DR_STMT (dr)));
-	  int nelements = TYPE_VECTOR_SUBPARTS (vectype);
-
-	  peel_iters_prologue = nelements - (byte_misalign / element_size);
-	}
-      else
-	peel_iters_prologue = 0;
-
-      if (!LOOP_VINFO_NITERS_KNOWN_P (loop_vinfo))
-        {
-          peel_iters_epilogue = vf/2;
-          if (vect_print_dump_info (REPORT_COST))
-            fprintf (vect_dump, "cost model: "
-                     "epilogue peel iters set to vf/2 because "
-                     "loop iterations are unknown .");
-
-	  /* If peeled iterations are known but number of scalar loop
-	     iterations are unknown, count a taken branch per peeled loop.  */
-	  peel_guard_costs +=  2 * vect_get_cost (cond_branch_taken); 
-        }
-      else
-	{
-	  int niters = LOOP_VINFO_INT_NITERS (loop_vinfo);
-	  peel_iters_prologue = niters < peel_iters_prologue ?
-					niters : peel_iters_prologue;
-	  peel_iters_epilogue = (niters - peel_iters_prologue) % vf;
-	}
-=======
       vec_outside_cost += (peel_iters_prologue * scalar_single_iter_cost)
                            + (peel_iters_epilogue * scalar_single_iter_cost)
                            + peel_guard_costs;
@@ -2386,7 +2283,6 @@
       vec_outside_cost += vect_get_known_peeling_cost (loop_vinfo,
                                     peel_iters_prologue, &peel_iters_epilogue,
                                     scalar_single_iter_cost);
->>>>>>> 155d23aa
     }
 
   /* FORNOW: The scalar outside cost is incremented in one of the
@@ -3224,13 +3120,8 @@
   tree vec_initial_def = NULL;
   tree reduction_op, expr, def;
   tree orig_name, scalar_result;
-<<<<<<< HEAD
-  imm_use_iterator imm_iter;
-  use_operand_p use_p;
-=======
   imm_use_iterator imm_iter, phi_imm_iter;
   use_operand_p use_p, phi_use_p;
->>>>>>> 155d23aa
   bool extract_scalar_result = false;
   gimple use_stmt, orig_stmt, reduction_phi = NULL;
   bool nested_in_vect_loop = false;
@@ -3277,7 +3168,6 @@
 
   /* 1. Create the reduction def-use cycle:
      Set the arguments of REDUCTION_PHIS, i.e., transform
-<<<<<<< HEAD
 
         loop:
           vec_def = phi <null, null>            # REDUCTION_PHI
@@ -3295,28 +3185,8 @@
 
   /* Get the loop-entry arguments.  */
   if (slp_node)
-    vect_get_slp_defs (slp_node, &vec_initial_defs, NULL, reduc_index);
-=======
-
-        loop:
-          vec_def = phi <null, null>            # REDUCTION_PHI
-          VECT_DEF = vector_stmt                # vectorized form of STMT
-          ...
-
-     into:
-
-        loop:
-          vec_def = phi <vec_init, VECT_DEF>    # REDUCTION_PHI
-          VECT_DEF = vector_stmt                # vectorized form of STMT
-          ...
-
-     (in case of SLP, do it for all the phis). */
-
-  /* Get the loop-entry arguments.  */
-  if (slp_node)
     vect_get_slp_defs (reduction_op, NULL_TREE, slp_node, &vec_initial_defs,
                        NULL, reduc_index);
->>>>>>> 155d23aa
   else
     {
       vec_initial_defs = VEC_alloc (tree, heap, 1);
@@ -3329,11 +3199,7 @@
     }
 
   /* Set phi nodes arguments.  */
-<<<<<<< HEAD
-  for (i = 0; VEC_iterate (gimple, reduction_phis, i, phi); i++)
-=======
   FOR_EACH_VEC_ELT (gimple, reduction_phis, i, phi)
->>>>>>> 155d23aa
     {
       tree vec_init_def = VEC_index (tree, vec_initial_defs, i);
       tree def = VEC_index (tree, vect_defs, i);
@@ -3348,7 +3214,6 @@
             def = vect_get_vec_def_for_stmt_copy (vect_unknown_def_type, def);
 
           add_phi_arg (phi, def, loop_latch_edge (loop), UNKNOWN_LOCATION);
-<<<<<<< HEAD
 
           if (vect_print_dump_info (REPORT_DETAILS))
             {
@@ -3360,19 +3225,6 @@
                                  TDF_SLIM);
             }
 
-=======
-
-          if (vect_print_dump_info (REPORT_DETAILS))
-            {
-              fprintf (vect_dump, "transform reduction: created def-use"
-                                  " cycle: ");
-              print_gimple_stmt (vect_dump, phi, 0, TDF_SLIM);
-              fprintf (vect_dump, "\n");
-              print_gimple_stmt (vect_dump, SSA_NAME_DEF_STMT (def), 0,
-                                 TDF_SLIM);
-            }
-
->>>>>>> 155d23aa
           phi = STMT_VINFO_RELATED_STMT (vinfo_for_stmt (phi));
         }
     }
@@ -3383,19 +3235,11 @@
         The reduction epilog code operates across the elements of the vector
         of partial results computed by the vectorized loop.
         The reduction epilog code consists of:
-<<<<<<< HEAD
 
         step 1: compute the scalar result in a vector (v_out2)
         step 2: extract the scalar result (s_out3) from the vector (v_out2)
         step 3: adjust the scalar result (s_out3) if needed.
 
-=======
-
-        step 1: compute the scalar result in a vector (v_out2)
-        step 2: extract the scalar result (s_out3) from the vector (v_out2)
-        step 3: adjust the scalar result (s_out3) if needed.
-
->>>>>>> 155d23aa
         Step 1 can be accomplished using one the following three schemes:
           (scheme 1) using reduc_code, if available.
           (scheme 2) using whole-vector shifts, if available.
@@ -3421,11 +3265,7 @@
   exit_bb = single_exit (loop)->dest;
   prev_phi_info = NULL;
   new_phis = VEC_alloc (gimple, heap, VEC_length (tree, vect_defs));
-<<<<<<< HEAD
-  for (i = 0; VEC_iterate (tree, vect_defs, i, def); i++)
-=======
   FOR_EACH_VEC_ELT (tree, vect_defs, i, def)
->>>>>>> 155d23aa
     {
       for (j = 0; j < ncopies; j++)
         {
@@ -3442,8 +3282,6 @@
           SET_PHI_ARG_DEF (phi, single_exit (loop)->dest_idx, def);
           prev_phi_info = vinfo_for_stmt (phi);
         }
-<<<<<<< HEAD
-=======
     }
 
   /* The epilogue is created for the outer-loop, i.e., for the loop being
@@ -3452,7 +3290,6 @@
     {
       loop = outer_loop;
       exit_bb = single_exit (loop)->dest;
->>>>>>> 155d23aa
     }
 
   exit_gsi = gsi_after_labels (exit_bb);
@@ -3533,11 +3370,7 @@
       int vec_size_in_bits = tree_low_cst (TYPE_SIZE (vectype), 1);
       tree vec_temp;
 
-<<<<<<< HEAD
-      if (optab_handler (vec_shr_optab, mode)->insn_code != CODE_FOR_nothing)
-=======
       if (optab_handler (vec_shr_optab, mode) != CODE_FOR_nothing)
->>>>>>> 155d23aa
         shift_code = VEC_RSHIFT_EXPR;
       else
         have_whole_vector_shift = false;
@@ -3553,11 +3386,7 @@
       else
         {
           optab optab = optab_for_tree_code (code, vectype, optab_default);
-<<<<<<< HEAD
-          if (optab_handler (optab, mode)->insn_code == CODE_FOR_nothing)
-=======
           if (optab_handler (optab, mode) == CODE_FOR_nothing)
->>>>>>> 155d23aa
             have_whole_vector_shift = false;
         }
 
@@ -3615,11 +3444,7 @@
             fprintf (vect_dump, "Reduce using scalar code. ");
 
           vec_size_in_bits = tree_low_cst (TYPE_SIZE (vectype), 1);
-<<<<<<< HEAD
-          for (i = 0; VEC_iterate (gimple, new_phis, i, new_phi); i++)
-=======
           FOR_EACH_VEC_ELT (gimple, new_phis, i, new_phi)
->>>>>>> 155d23aa
             {
               vec_temp = PHI_RESULT (new_phi);
               rhs = build3 (BIT_FIELD_REF, scalar_type, vec_temp, bitsize,
@@ -3666,11 +3491,7 @@
             }
 
           /* The only case where we need to reduce scalar results in SLP, is
-<<<<<<< HEAD
-             unrolling. If the size of SCALAR_RESULTS is greater than 
-=======
              unrolling.  If the size of SCALAR_RESULTS is greater than
->>>>>>> 155d23aa
              GROUP_SIZE, we reduce them combining elements modulo 
              GROUP_SIZE.  */
           if (slp_node)
@@ -3726,6 +3547,9 @@
   
 vect_finalize_reduction:
 
+  if (double_reduc)
+    loop = loop->inner;
+
   /* 2.5 Adjust the final result by the initial value of the reduction
 	 variable. (When such adjustment is not needed, then
 	 'adjustment_def' is zero).  For example, if code is PLUS we create:
@@ -3773,11 +3597,7 @@
       VEC_replace (gimple, new_phis, 0, epilog_stmt);
     }
 
-<<<<<<< HEAD
-  /* 2.6  Handle the loop-exit phis. Replace the uses of scalar loop-exit
-=======
   /* 2.6  Handle the loop-exit phis.  Replace the uses of scalar loop-exit
->>>>>>> 155d23aa
           phis with new adjusted scalar results, i.e., replace use <s_out0>
           with use <s_out4>.        
 
@@ -3803,13 +3623,8 @@
           use <s_out4> */
 
   /* In SLP we may have several statements in NEW_PHIS and REDUCTION_PHIS (in 
-<<<<<<< HEAD
-     case that GROUP_SIZE is greater than vectorization factor). Therefore, we
-     need to match SCALAR_RESULTS with corresponding statements. The first
-=======
      case that GROUP_SIZE is greater than vectorization factor).  Therefore, we
      need to match SCALAR_RESULTS with corresponding statements.  The first
->>>>>>> 155d23aa
      (GROUP_SIZE / number of new vector stmts) scalar results correspond to
      the first vector stmt, etc.  
      (RATIO is equal to (GROUP_SIZE / number of new vector stmts)).  */ 
@@ -3842,11 +3657,7 @@
 
       phis = VEC_alloc (gimple, heap, 3);
       /* Find the loop-closed-use at the loop exit of the original scalar
-<<<<<<< HEAD
-         result. (The reduction result is expected to have two immediate uses -
-=======
          result.  (The reduction result is expected to have two immediate uses -
->>>>>>> 155d23aa
          one at the latch block, and one at the loop exit).  */
       FOR_EACH_IMM_USE_FAST (use_p, imm_iter, scalar_dest)
         if (!flow_bb_inside_loop_p (loop, gimple_bb (USE_STMT (use_p))))
@@ -3856,11 +3667,7 @@
          form.  */
       gcc_assert (!VEC_empty (gimple, phis));
 
-<<<<<<< HEAD
-      for (i = 0; VEC_iterate (gimple, phis, i, exit_phi); i++)
-=======
       FOR_EACH_VEC_ELT (gimple, phis, i, exit_phi)
->>>>>>> 155d23aa
         {
           if (outer_loop)
             {
@@ -3886,7 +3693,6 @@
                  stmt2:   s3 = phi <s1, s4> - (regular) reduc phi (inner loop)
                  stmt3:   s4 = use (s3)     - (regular) reduc stmt (inner loop)
                  stmt4: s2 = phi <s4>      - double reduction stmt (outer loop)
-<<<<<<< HEAD
 
                  At that point the regular reduction (stmt2 and stmt3) is
                  already vectorized, as well as the exit phi node, stmt4.
@@ -3952,92 +3758,6 @@
                   vect_phi_res = PHI_RESULT (vect_phi);
 
                   /* Replace the use, i.e., set the correct vs1 in the regular
-                     reduction phi node. FORNOW, NCOPIES is always 1, so the
-                     loop is redundant.  */
-                  use = reduction_phi;
-                  for (j = 0; j < ncopies; j++)
-                    {
-                      edge pr_edge = loop_preheader_edge (loop);
-                      SET_PHI_ARG_DEF (use, pr_edge->dest_idx, vect_phi_res);
-                      use = STMT_VINFO_RELATED_STMT (vinfo_for_stmt (use));
-                    }
-                }
-            }
-
-          /* Replace the uses:  */
-          orig_name = PHI_RESULT (exit_phi);
-          scalar_result = VEC_index (tree, scalar_results, k);
-          FOR_EACH_IMM_USE_STMT (use_stmt, imm_iter, orig_name)
-            FOR_EACH_IMM_USE_ON_STMT (use_p, imm_iter)
-              SET_USE (use_p, scalar_result);
-        }
-
-=======
-
-                 At that point the regular reduction (stmt2 and stmt3) is
-                 already vectorized, as well as the exit phi node, stmt4.
-                 Here we vectorize the phi node of double reduction, stmt1, and
-                 update all relevant statements.  */
-
-              /* Go through all the uses of s2 to find double reduction phi
-                 node, i.e., stmt1 above.  */
-              orig_name = PHI_RESULT (exit_phi);
-              FOR_EACH_IMM_USE_STMT (use_stmt, imm_iter, orig_name)
-                {
-                  stmt_vec_info use_stmt_vinfo = vinfo_for_stmt (use_stmt);
-                  stmt_vec_info new_phi_vinfo;
-                  tree vect_phi_init, preheader_arg, vect_phi_res, init_def;
-                  basic_block bb = gimple_bb (use_stmt);
-                  gimple use;
-
-                  /* Check that USE_STMT is really double reduction phi
-                     node.  */
-                  if (gimple_code (use_stmt) != GIMPLE_PHI
-                      || gimple_phi_num_args (use_stmt) != 2
-                      || !use_stmt_vinfo
-                      || STMT_VINFO_DEF_TYPE (use_stmt_vinfo)
-                          != vect_double_reduction_def
-                      || bb->loop_father != outer_loop)
-                    continue;
-
-                  /* Create vector phi node for double reduction:
-                     vs1 = phi <vs0, vs2>
-                     vs1 was created previously in this function by a call to
-                       vect_get_vec_def_for_operand and is stored in
-                       vec_initial_def;
-                     vs2 is defined by EPILOG_STMT, the vectorized EXIT_PHI;
-                     vs0 is created here.  */
-
-                  /* Create vector phi node.  */
-                  vect_phi = create_phi_node (vec_initial_def, bb);
-                  new_phi_vinfo = new_stmt_vec_info (vect_phi,
-                                    loop_vec_info_for_loop (outer_loop), NULL);
-                  set_vinfo_for_stmt (vect_phi, new_phi_vinfo);
-
-                  /* Create vs0 - initial def of the double reduction phi.  */
-                  preheader_arg = PHI_ARG_DEF_FROM_EDGE (use_stmt,
-                                             loop_preheader_edge (outer_loop));
-                  init_def = get_initial_def_for_reduction (stmt,
-                                                          preheader_arg, NULL);
-                  vect_phi_init = vect_init_vector (use_stmt, init_def,
-                                                    vectype, NULL);
-
-                  /* Update phi node arguments with vs0 and vs2.  */
-                  add_phi_arg (vect_phi, vect_phi_init,
-                               loop_preheader_edge (outer_loop),
-                               UNKNOWN_LOCATION);
-                  add_phi_arg (vect_phi, PHI_RESULT (epilog_stmt),
-                               loop_latch_edge (outer_loop), UNKNOWN_LOCATION);
-                  if (vect_print_dump_info (REPORT_DETAILS))
-                    {
-                      fprintf (vect_dump, "created double reduction phi "
-                                          "node: ");
-                      print_gimple_stmt (vect_dump, vect_phi, 0, TDF_SLIM);
-                    }
-
-                  vect_phi_res = PHI_RESULT (vect_phi);
-
-                  /* Replace the use, i.e., set the correct vs1 in the regular
                      reduction phi node.  FORNOW, NCOPIES is always 1, so the
                      loop is redundant.  */
                   use = reduction_phi;
@@ -4096,7 +3816,6 @@
               SET_USE (use_p, scalar_result);
         }
 
->>>>>>> 155d23aa
       VEC_free (gimple, heap, phis);
     }
 
@@ -4192,11 +3911,7 @@
   VEC (tree, heap) *vec_oprnds0 = NULL, *vec_oprnds1 = NULL, *vect_defs = NULL;
   VEC (gimple, heap) *phis = NULL;
   int vec_num;
-<<<<<<< HEAD
-  tree def0, def1;
-=======
   tree def0, def1, tem;
->>>>>>> 155d23aa
 
   if (nested_in_vect_loop_p (loop, stmt))
     {
@@ -4287,8 +4002,6 @@
      reduction variable.  */
   for (i = 0; i < op_type-1; i++)
     {
-      tree tem;
-
       /* The condition of COND_EXPR is checked in vectorizable_condition().  */
       if (i == 0 && code == COND_EXPR)
         continue;
@@ -4313,15 +4026,10 @@
         }
     }
 
-<<<<<<< HEAD
-  is_simple_use = vect_is_simple_use (ops[i], loop_vinfo, NULL, &def_stmt,
-				      &def, &dt);
-=======
   is_simple_use = vect_is_simple_use_1 (ops[i], loop_vinfo, NULL, &def_stmt,
 					&def, &dt, &tem);
   if (!vectype_in)
     vectype_in = tem;
->>>>>>> 155d23aa
   gcc_assert (is_simple_use);
   gcc_assert (dt == vect_reduction_def
               || dt == vect_nested_cycle
@@ -4617,27 +4325,6 @@
       /* Handle uses.  */
       if (j == 0)
         {
-<<<<<<< HEAD
-          if (slp_node)
-            vect_get_slp_defs (slp_node, &vec_oprnds0, &vec_oprnds1, -1);
-          else
-            {
-              loop_vec_def0 = vect_get_vec_def_for_operand (ops[!reduc_index],
-                                                            stmt, NULL);
-              VEC_quick_push (tree, vec_oprnds0, loop_vec_def0);
-              if (op_type == ternary_op)
-               {
-                 if (reduc_index == 0)
-                   loop_vec_def1 = vect_get_vec_def_for_operand (ops[2], stmt,
-                                                                 NULL);
-                 else
-                   loop_vec_def1 = vect_get_vec_def_for_operand (ops[1], stmt,
-                                                                 NULL);
-
-                 VEC_quick_push (tree, vec_oprnds1, loop_vec_def1);
-               }
-            }
-=======
           tree op0, op1 = NULL_TREE;
 
           op0 = ops[!reduc_index];
@@ -4664,7 +4351,6 @@
                  VEC_quick_push (tree, vec_oprnds1, loop_vec_def1);
                }
             }
->>>>>>> 155d23aa
         }
       else
         {
@@ -4687,11 +4373,7 @@
           STMT_VINFO_RELATED_STMT (prev_phi_info) = new_phi;
         }
 
-<<<<<<< HEAD
-      for (i = 0; VEC_iterate (tree, vec_oprnds0, i, def0); i++)
-=======
       FOR_EACH_VEC_ELT (tree, vec_oprnds0, i, def0)
->>>>>>> 155d23aa
         {
           if (slp_node)
             reduc_def = PHI_RESULT (VEC_index (gimple, phis, i));
@@ -4721,7 +4403,6 @@
                   else
                     expr = build3 (code, vectype_out, def0, def1, reduc_def);
                 }
-<<<<<<< HEAD
             }
 
           new_stmt = gimple_build_assign (vec_dest, expr);
@@ -4733,19 +4414,6 @@
               VEC_quick_push (gimple, SLP_TREE_VEC_STMTS (slp_node), new_stmt);
               VEC_quick_push (tree, vect_defs, new_temp);
             }
-=======
-            }
-
-          new_stmt = gimple_build_assign (vec_dest, expr);
-          new_temp = make_ssa_name (vec_dest, new_stmt);
-          gimple_assign_set_lhs (new_stmt, new_temp);
-          vect_finish_stmt_generation (stmt, new_stmt, gsi);
-          if (slp_node)
-            {
-              VEC_quick_push (gimple, SLP_TREE_VEC_STMTS (slp_node), new_stmt);
-              VEC_quick_push (tree, vect_defs, new_temp);
-            }
->>>>>>> 155d23aa
           else
             VEC_replace (tree, vect_defs, 0, new_temp);
         }

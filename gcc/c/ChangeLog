<<<<<<< HEAD
=======
2016-10-07  Bernd Schmidt  <bschmidt@redhat.com>

	PR c++/69733
	* c-decl.c (smallest_type_quals_location): New static function.
	(grokdeclarator): Try to find the correct location for an ignored
	qualifier.

2016-09-26  Marek Polacek  <polacek@redhat.com>

	PR c/7652
	* c-decl.c (pop_scope): Add gcc_fallthrough.

2016-09-26  Marek Polacek  <polacek@redhat.com>

	PR c/7652
	* c-parser.c (struct c_token): Add flags field.
	(c_lex_one_token): Pass it to c_lex_with_flags.
	(c_parser_declaration_or_fndef): Turn __attribute__((fallthrough));
	into IFN_FALLTHROUGH.
	(c_parser_label): Set FALLTHROUGH_LABEL_P on labels.  Handle
	attribute fallthrough after a case label or default label.
	(c_parser_statement_after_labels): Handle RID_ATTRIBUTE.

2016-09-24  Marek Polacek  <polacek@redhat.com>

	PR c/77490
	* c-typeck.c (build_unary_op): Warn about bit not on expressions that
	have boolean value.  Warn about ++/-- on booleans.

2016-09-23  Jakub Jelinek  <jakub@redhat.com>

	* c-parser.c (incomplete_record_decls): Remove unnecessary
	= vNULL initialization of file scope vec.

2016-09-16  Marek Polacek  <polacek@redhat.com>

	* c-typeck.c (lvalue_p): Use true and false instead of 1 and 0.

2016-09-14  Marek Polacek  <polacek@redhat.com>

	* c-array-notation.c (create_cmp_incr): Use false instead of 0.
	(fix_array_notation_expr): Likewise.
	* c-decl.c (finish_decl): Likewise.
	* c-parser.c (c_parser_postfix_expression_after_primary): Likewise.
	* c-typeck.c (array_to_pointer_conversion): Use true instead of 1.
	(function_to_pointer_conversion): Use false instead of 0.
	(convert_lvalue_to_rvalue): Likewise.
	(parser_build_unary_op): Likewise.
	(build_atomic_assign): Likewise.
	(build_unary_op): Change nonconvert parameter type to bool, use
	true/false instead of 1/0.
	(build_binary_op): Use true instead of 1.

2016-09-13  David Malcolm  <dmalcolm@redhat.com>

	* c-parser.c (c_parser_declaration_or_fndef): Update for renaming
	of add_fixit_insert to add_fixit_insert_before.

2016-09-13  Marek Polacek  <polacek@redhat.com>

	* c-typeck.c (build_unary_op): Rename FLAG parameter to NOCONVERT.  Use
	it.

2016-09-12  Bernd Edlinger  <bernd.edlinger@hotmail.de>

	PR c++/77496
	* c-parser.c (c_parser_conditional_expression): Pass the rightmost
	COMPOUND_EXPR to warn_for_omitted_condop.

2016-09-07  David Malcolm  <dmalcolm@redhat.com>

	* c-lang.c (LANG_HOOKS_GET_SUBSTRING_LOCATION): Use
	c_get_substring_location for this new langhook.

2016-09-02  Jakub Jelinek  <jakub@redhat.com>

	PR c/65467
	* c-parser.c (c_parser_declspecs): Don't sorry about _Atomic if
	flag_openmp.
	(c_parser_omp_variable_list): Use convert_lvalue_to_rvalue
	instead of mark_exp_read on low_bound/length expression.
	(c_parser_omp_clause_num_gangs, c_parser_omp_clause_num_threads,
	c_parser_omp_clause_num_tasks, c_parser_omp_clause_grainsize,
	c_parser_omp_clause_priority, c_parser_omp_clause_hint,
	c_parser_omp_clause_num_workers, c_parser_oacc_shape_clause,
	c_parser_oacc_clause_tile, c_parser_omp_clause_schedule,
	c_parser_omp_clause_vector_length, c_parser_omp_clause_num_teams,
	c_parser_omp_clause_thread_limit, c_parser_omp_clause_aligned,
	c_parser_omp_clause_linear, c_parser_omp_clause_safelen,
	c_parser_omp_clause_simdlen, c_parser_omp_clause_device,
	c_parser_omp_clause_dist_schedule): Use convert_lvalue_to_rvalue
	instead of mark_expr_read.
	(c_parser_omp_declare_reduction): Reject _Atomic qualified types.
	* c-objc-common.h (LANG_HOOKS_OMP_CLAUSE_COPY_CTOR,
	LANG_HOOKS_OMP_CLAUSE_ASSIGN_OP): Redefine.
	* c-tree.h (c_omp_clause_copy_ctor): New prototype.
	* c-typeck.c (handle_omp_array_sections_1): Diagnose _Atomic qualified
	array section bases outside of depend clause, for depend clause
	use convert_lvalue_to_rvalue on the base.
	(c_finish_omp_clauses): Reject _Atomic qualified vars in reduction,
	linear, aligned, map, to and from clauses.
	(c_omp_clause_copy_ctor): New function.

2016-09-01  Marek Polacek  <polacek@redhat.com>

	PR c/7652
	* c-typeck.c (composite_type): Add FALLTHRU comment.

2016-08-31  David Malcolm  <dmalcolm@redhat.com>

	* c-parser.c (c_parser_declaration_or_fndef): Add trailing space
	to the insertion fixits for "struct", "union", and "enum".

2016-08-30  David Malcolm  <dmalcolm@redhat.com>

	* c-decl.c (implicit_decl_warning): Use add_fixit_replace
	rather than add_fixit_misspelled_id.
	(undeclared_variable): Likewise.
	* c-parser.c (c_parser_declaration_or_fndef): Likewise.  Remove
	now-redundant "here" params from add_fixit_insert method calls.
	(c_parser_parameter_declaration): Likewise.
	* c-typeck.c (build_component_ref): Remove now-redundant range
	param from add_fixit_replace method calls.

2016-08-25  Marek Polacek  <polacek@redhat.com>

	* c-typeck.c (parser_build_binary_op): Pass LHS to
	warn_logical_not_parentheses.

2016-08-25  Marek Polacek  <polacek@redhat.com>

	PR c/77323
	* c-decl.c (declspecs_add_type): Set typespec_word even when __intN
	or _FloatN or _FloatNx is not supported.
	(finish_declspecs): Set type to integer_type_node when _FloatN or
	_FloatNx is not supported.

>>>>>>> 9833e931
2016-08-19  Joseph Myers  <joseph@codesourcery.com>

	PR c/32187
	* c-tree.h (cts_floatn_nx): New enum c_typespec_keyword value.
	(struct c_declspecs): Add field floatn_nx_idx.
	* c-decl.c (declspecs_add_type, finish_declspecs): Handle _FloatN
	and _FloatNx type specifiers.
	* c-parser.c (c_keyword_starts_typename, c_token_starts_declspecs)
	(c_parser_declspecs, c_parser_attribute_any_word)
	(c_parser_objc_selector): Use CASE_RID_FLOATN_NX.
	* c-typeck.c (c_common_type): Handle _FloatN and _FloatNx types.
	(convert_arguments): Avoid promoting _FloatN and _FloatNx types
	narrower than double.

2016-08-12  Jakub Jelinek  <jakub@redhat.com>
	    Martin Liska  <mliska@suse.cz>

	PR c/67410
	* c-typeck.c (set_nonincremental_init_from_string): Use / instead of
	% to determine val element to change.  Assert that
	wchar_bytes * charwidth fits into val array.

2016-08-12  Marek Polacek  <polacek@redhat.com>

	PR c/7652
	* c-parser.c (c_parser_external_declaration): Add FALLTHRU.
	(c_parser_postfix_expression): Likewise.
	* c-typeck.c (build_unary_op): Adjust fall through comment.
	(c_mark_addressable): Likewise.

2016-08-11  Jakub Jelinek  <jakub@redhat.com>

	PR c/72816
	* c-decl.c (grokdeclarator): When adding TYPE_DOMAIN for flexible
	array member through typedef, for orig_qual_indirect == 0 clear
	orig_qual_type.

2016-08-08  David Malcolm  <dmalcolm@redhat.com>

	PR c/64955
	* c-lang.c (LANG_HOOKS_RUN_LANG_SELFTESTS): If CHECKING_P, wire
	this up to selftest::run_c_tests.
	(selftest::run_c_tests): New function.

2016-08-04  Thomas Schwinge  <thomas@codesourcery.com>

	* c-parser.c (struct oacc_routine_data): Add error_seen and
	fndecl_seen members.
	(c_finish_oacc_routine): Use these.
	(c_parser_declaration_or_fndef): Adjust.
	(c_parser_oacc_routine): Likewise.  Support more C language
	constructs, and improve diagnostics.  Move pragma context
	checking...
	(c_parser_pragma): ... here.

	* c-parser.c (struct oacc_routine_data): New.
	(c_parser_declaration_or_fndef, c_parser_oacc_routine): Use it.
	Simplify code.
	(c_finish_oacc_routine): Likewise.  Don't attach clauses to "omp
	declare target" attribute.

2016-08-01  Jan Beulich  <jbeulich@suse.com>

	* c-fold.c (c_fully_fold_internal): Also emit shift count
	warnings for vector types.
	* c-typeck.c (build_binary_op): Likewise.

2016-07-29  Marek Polacek  <polacek@redhat.com>

	PR c/71742
	* c-decl.c (finish_struct): Rephrase an error message.

	PR c/71853
	* c-parser.c (c_parser_switch_statement): Initialize ce.original_type
	to error node for invalid code.

	PR c/71573
	* c-decl.c (implicitly_declare): Return decl early not only for
	error_mark_nodes, but for anything that is not a FUNCTION_DECL.

2016-07-29  Jakub Jelinek  <jakub@redhat.com>

	PR c/71969
	* c-decl.c (finish_function): Only set DECL_DISREGARD_INLINE_LIMITS
	on GNU extern inline functions.

2016-07-29  Marek Polacek  <polacek@redhat.com>

	PR c/71583
	* c-parser.c (c_parser_postfix_expression_after_paren_type): Also
	check expr.value.

2016-07-22  Uros Bizjak  <ubizjak@gmail.com>

	* c-typeck.c: Use HOST_WIDE_INT_1 instead of (HOST_WIDE_INT) 1,

2016-07-20  David Malcolm  <dmalcolm@redhat.com>

	* c-decl.c (struct edit_distance_traits<cpp_hashnode *>): Move to
	spellcheck-tree.h
	(best_macro_match): Likewise, converting from a typedef to a
	subclass.
	(find_closest_macro_cpp_cb): Move to spellcheck-tree.c.
	(lookup_name_fuzzy): Update for change of best_macro_match to a
	subclass with a ctor that calls cpp_forall_identifiers.

2016-07-20  David Malcolm  <dmalcolm@redhat.com>

	* c-decl.c (implicit_decl_warning): Update for conversion of
	return type of lookup_name_fuzzy to const char *.
	(undeclared_variable): Likewise.
	(lookup_name_fuzzy): Convert return type from tree to
	const char *.
	* c-parser.c (c_parser_declaration_or_fndef): Update for
	conversion of return type of lookup_name_fuzzy to const char *.
	(c_parser_parameter_declaration): Likewise.

2016-07-15  Cesar Philippidis  <cesar@codesourcery.com>

	* c-parser.c (c_parser_oacc_declare): Don't scan for
	GOMP_MAP_POINTER.
	* c-typeck.c (handle_omp_array_sections): Mark data clauses with
	GOMP_MAP_FORCE_{PRESENT,TO,FROM,TOFROM} as potentially having
	zero-length subarrays.

2016-07-15  Jakub Jelinek  <jakub@redhat.com>

	PR c/71858
	* c-decl.c (implicit_decl_warning): Use FUZZY_LOOKUP_FUNCTION_NAME
	instead of FUZZY_LOOKUP_NAME.
	(lookup_name_fuzzy): For FUZZY_LOOKUP_FUNCTION_NAME consider
	FUNCTION_DECLs, {VAR,PARM}_DECLs function pointers and macros.

2016-07-14  Jakub Jelinek  <jakub@redhat.com>

	PR c/71858
	* c-decl.c (lookup_name_fuzzy): Ignore binding->invisible.

2016-07-12  Trevor Saunders  <tbsaunde+gcc@tbsaunde.org>

	* c-parser.c (c_parser_generic_selection): Make type of variable
	auto_vec.
	(c_parser_omp_declare_simd): Likewise.

2016-07-12  Trevor Saunders  <tbsaunde+gcc@tbsaunde.org>

	* c-decl.c (struct c_struct_parse_info): Change member types
	from vec to auto_vec.
	(start_struct): Adjust.
	(finish_struct): Likewise.

2016-07-02  Jakub Jelinek  <jakub@redhat.com>

	PR c/71719
	* c-typeck.c (mark_exp_read): Handle VIEW_CONVERT_EXPR.

2016-06-29  Thomas Schwinge  <thomas@codesourcery.com>

	* c-parser.c (c_parser_pragma) <PRAGMA_OMP_CANCELLATION_POINT>:
	Move pragma context checking into...
	(c_parser_omp_cancellation_point): ... here, and improve
	diagnostic messages.
	* c-typeck.c (c_finish_omp_cancel)
	(c_finish_omp_cancellation_point): Improve diagnostic messages.

2016-06-29  Jakub Jelinek  <jakub@redhat.com>

	PR c/71685
	* c-typeck.c (c_build_qualified_type): Don't clear
	C_TYPE_INCOMPLETE_VARS for the main variant.

2016-06-28  Martin Sebor  <msebor@redhat.com>

	PR c/71552
	* c-typeck.c (output_init_element): Diagnose incompatible types
	before non-constant initializers.

2016-06-28  Jakub Jelinek  <jakub@redhat.com>

	* Make-lang.in: Don't cat ../stage_current if it does not exist.

2016-06-23  Andi Kleen  <ak@linux.intel.com>

	* Make-lang.in: Add support for autofdo.

2016-06-22  David Malcolm  <dmalcolm@redhat.com>

	PR c/70339
	* c-decl.c: Include spellcheck-tree.h and gcc-rich-location.h.
	(implicit_decl_warning): When issuing warnings for implicit
	declarations, attempt to provide a suggestion via
	lookup_name_fuzzy.
	(undeclared_variable): Likewise when issuing errors.
	(lookup_name_in_scope): Likewise.
	(struct edit_distance_traits<cpp_hashnode *>): New struct.
	(best_macro_match): New typedef.
	(find_closest_macro_cpp_cb): New function.
	(lookup_name_fuzzy): New function.
	* c-parser.c: Include gcc-rich-location.h.
	(c_token_starts_typename): Split out case CPP_KEYWORD into...
	(c_keyword_starts_typename): ...this new function.
	(c_parser_declaration_or_fndef): When issuing errors about
	missing "struct" etc, add a fixit.  For other kinds of errors,
	attempt to provide a suggestion via lookup_name_fuzzy.
	(c_parser_parms_declarator): When looking ahead to detect typos in
	type names, also reject CPP_KEYWORD.
	(c_parser_parameter_declaration): When issuing errors about
	unknown type names, attempt to provide a suggestion via
	lookup_name_fuzzy.
	* c-tree.h (c_keyword_starts_typename): New prototype.

2016-06-20  Joseph Myers  <joseph@codesourcery.com>

	PR c/71601
	* c-typeck.c (build_conditional_expr): Return error_mark_node if
	c_common_type returns error_mark_node.

2016-06-19  Martin Sebor  <msebor@redhat.com>

	PR c/69507
	* c-parser.c (c_parser_alignof_expression): Avoid diagnosing
	__alignof__ (expression).

2016-06-14  David Malcolm  <dmalcolm@redhat.com>

	* c-typeck.c: Include spellcheck-tree.h rather than spellcheck.h.

2016-06-14  David Malcolm  <dmalcolm@redhat.com>

	* c-typeck.c (build_component_ref): Simplify fixit code by
	using gcc_rich_location::add_fixit_misspelled_id.
	(set_init_label): Likewise.

2016-06-13  David Malcolm  <dmalcolm@redhat.com>

	* c-parser.c (c_parser_initelt): Provide location of name for new
	location_t param of set_init_label.
	* c-tree.h (set_init_label): Add location_t param.
	* c-typeck.c (set_init_index): Add "fieldname_loc" location_t
	param and use it when issuing error messages about unrecognized
	field names.  Attempt to provide a fixit hint if appropriate,
	otherwise update the error message to provide the type name.

2016-06-10  Thomas Schwinge  <thomas@codesourcery.com>

	PR c/71381
	* c-parser.c (c_parser_omp_variable_list) <OMP_CLAUSE__CACHE_>:
	Loosen checking.

2016-06-08  Martin Sebor  <msebor@redhat.com>
	    Jakub Jelinek  <jakub@redhat.com>

	PR c++/70507
	PR c/68120
	* c-typeck.c (convert_arguments): Don't promote last argument
	of BUILT_IN_{ADD,SUB,MUL}_OVERFLOW_P.

2016-06-08  Marek Polacek  <polacek@redhat.com>

	PR c/71418
	* c-decl.c (grokdeclarator): Check TYPE_P.

	PR c/71426
	* c-decl.c (get_parm_info): Don't crash on an assert on invalid
	code.

2016-06-07  David Malcolm  <dmalcolm@redhat.com>

	* c-parser.c (c_parser_postfix_expression): In __builtin_offsetof
	and structure element reference, capture the location of the
	element name token and pass it to build_component_ref.
	(c_parser_postfix_expression_after_primary): Likewise for
	structure element dereference.
	(c_parser_omp_variable_list): Likewise for
	OMP_CLAUSE_{_CACHE, MAP, FROM, TO},
	* c-tree.h (build_component_ref): Add location_t param.
	* c-typeck.c (build_component_ref): Add location_t param
	COMPONENT_LOC.  Use it, if available, when issuing hints about
	mispelled member names to provide a fixit replacement hint.

2016-06-06  Marek Polacek  <polacek@redhat.com>

	PR c/71362
	* c-parser.c (c_parser_direct_declarator): Set location.

2016-06-06  Marek Polacek  <polacek@redhat.com>

	* c-typeck.c (comptypes_internal): Handle comparisons of
	INTEGER_TYPE, FIXED_POINT_TYPE, and REAL_TYPE nodes.  Don't check
	TYPE_REF_CAN_ALIAS_ALL.

2016-06-03  Chung-Lin Tang  <cltang@codesourcery.com>

	* c-typeck.c (c_finish_omp_clauses): Mark OpenACC reduction
	arguments as addressable when async clause exists.

2016-05-30  Jakub Jelinek  <jakub@redhat.com>

	PR c++/71349
	* c-parser.c (c_parser_omp_for): Don't disallow nowait clause
	when combined with target construct.

2016-05-26  Jakub Jelinek  <jakub@redhat.com>

	* c-parser.c (c_parser_omp_clause_schedule): Warn if
	OMP_CLAUSE_SCHEDULE_CHUNK_EXPR is known not to be positive.

2016-05-25  Marek Polacek  <polacek@redhat.com>

	PR c/71265
	* c-decl.c (c_make_fname_decl): Don't check seen_error.

	PR c/71266
	* c-decl.c (store_parm_decls_oldstyle): Skip non-PARM_DECLs.

2016-05-24  Cesar Philippidis  <cesar@codesourcery.com>

	* c-parser.c (c_parser_oacc_declare): Add support for
	GOMP_MAP_FIRSTPRIVATE_POINTER.
	* c-typeck.c (handle_omp_array_sections_1): Replace bool is_omp
	argument with enum c_omp_region_type ort.
	(handle_omp_array_sections): Likewise.  Update call to
	handle_omp_array_sections_1.
	(c_finish_omp_clauses): Add specific errors and warning messages for
	OpenACC.  Use firsrtprivate pointers for OpenACC subarrays.  Update
	call to handle_omp_array_sections.

2016-05-24  Thomas Schwinge  <thomas@codesourcery.com>

	* c-parser.c (c_parser_oacc_routine): Tighten syntax checks.

2016-05-24  Richard Biener  <rguenther@suse.de>

	PR middle-end/70434
	PR c/69504
	* c-typeck.c (build_array_ref): Do not complain about indexing
	non-lvalue vectors.  Adjust for function name change.

2016-05-20  Martin Sebor  <msebor@redhat.com>

	PR c/71115
	* c-typeck.c (error_init): Use
	expansion_point_location_if_in_system_header.
	(warning_init): Same.

2016-05-19  David Malcolm  <dmalcolm@redhat.com>

	PR c/71171
	* c-parser.c (c_parser_generic_selection): Use c_expr::set_error
	in error-handling.
	(c_parser_postfix_expression): Likewise.
	* c-tree.h (c_expr::set_error): New method.
	* c-typeck.c (parser_build_binary_op): In error-handling, ensure
	that result's range is initialized.

2016-05-17  James Greenhalgh  <james.greenhalgh@arm.com>

	* c-typeck.c (parser_build_unary_op): Fix formatting.

2016-05-16  Matthew Wahab  <matthew.wahab@arm.com>

	* c-decl.c (grokdeclarator): Remove errmsg and use of
	targetm.invalid_return_type.
	(grokparms): Remove errmsg and use of
	targetm.invalid_parameter_type.

2016-05-13  Joseph Myers  <joseph@codesourcery.com>

	* c-decl.c (grokdeclarator): For C11, discard qualifiers on
	function return type.

2016-05-12  Marek Polacek  <polacek@redhat.com>

	PR c/70756
	* c-decl.c (build_compound_literal): Pass LOC down to
	c_incomplete_type_error.
	* c-tree.h (require_complete_type): Adjust declaration.
	(c_incomplete_type_error): Likewise.
	* c-typeck.c (require_complete_type): Add location parameter, pass it
	down to c_incomplete_type_error.
	(c_incomplete_type_error): Add location parameter, pass it down to
	error_at.
	(build_component_ref): Pass location down to c_incomplete_type_error.
	(default_conversion): Pass location down to require_complete_type.
	(build_array_ref): Likewise.
	(build_function_call_vec): Likewise.
	(convert_arguments): Likewise.
	(build_unary_op): Likewise.
	(build_c_cast): Likewise.
	(build_modify_expr): Likewise.
	(convert_for_assignment): Likewise.
	(c_finish_omp_clauses): Likewise.

2016-05-11  Mikhail Maltsev  <maltsevm@gmail.com>

	PR c/43651
	* c-decl.c (declspecs_add_qual): Warn when -Wduplicate-decl-specifier
	is enabled.
	* c-errors.c (pedwarn_c90): Return true if warned.
	* c-tree.h (pedwarn_c90): Change return type to bool.
	(enum c_declspec_word): Add new enumerator cdw_atomic.

2016-05-11  Marek Polacek  <polacek@redhat.com>

	PR c++/71024
	* c-decl.c (diagnose_mismatched_decls): Factor out code to
	diagnose_mismatched_attributes and call it.

2016-05-10  Marek Polacek  <polacek@redhat.com>

	PR c/70255
	* c-decl.c (diagnose_mismatched_decls): Warn for optimize attribute
	on a declaration following the definition.

2016-05-05  Jakub Jelinek  <jakub@redhat.com>

	* c-parser.c (c_parser_switch_statement): Add IF_P argument,
	parse it through to c_parser_c99_block_statement.
	(c_parser_statement_after_labels): Adjust c_parser_switch_statement
	caller.

2016-05-04  Marek Polacek  <polacek@redhat.com>

	* c-parser.c (c_parser_if_statement): Replace OPT_Wparentheses with
	OPT_Wdangling_else.

2016-05-04  Marek Polacek  <polacek@redhat.com>

	PR c/48778
	* c-typeck.c (build_binary_op): Don't issue -Waddress warnings
	for macro expansions.

2016-05-03  Marek Polacek  <polacek@redhat.com>

	PR c/70859
	* c-typeck.c (build_function_call_vec): Pass LOC and ARG_LOC down to
	check_builtin_function_arguments.

2016-05-03  Richard Biener  <rguenther@suse.de>

	* Make-lang.in (cc1-checksum.c): For stage-final re-use
	the checksum from the previous stage.

2016-05-02  Cesar Philippidis  <cesar@codesourcery.com>

	* c-parser.c (c_parser_oacc_all_clauses): Update call to
	c_finish_omp_clauses.
	(c_parser_omp_all_clauses): Likewise.
	(c_parser_oacc_cache): Likewise.
	(c_parser_oacc_loop): Likewise.
	(omp_split_clauses): Likewise.
	(c_parser_omp_declare_target): Likewise.
	(c_parser_cilk_all_clauses): Likewise.
	(c_parser_cilk_for): Likewise.
	* c-typeck.c (c_finish_omp_clauses): Replace bool arguments
	is_omp, declare_simd, and is_cilk with enum c_omp_region_type ort.

2016-05-02  Marek Polacek  <polacek@redhat.com>

	PR c/70851
	* c-decl.c (grokdeclarator): Diagnose when array's size has an
	incomplete type.

2016-04-29  Cesar Philippidis  <cesar@codesourcery.com>

	PR middle-end/70626
	* c-parser.c (c_parser_oacc_loop): Don't augment mask with
	OACC_LOOP_CLAUSE_MASK.
	(c_parser_oacc_kernels_parallel): Update call to
	c_oacc_split_loop_clauses.

2016-04-28  Andrew MacLeod  <amacleod@redhat.com>

	* c-array-notation.c (fix_builtin_array_notation_fn): Fix final
	argument to build_modify_expr in two cases.

2016-04-27  Bernd Schmidt  <bschmidt@redhat.com>

	* c-parser.c (c_parser_postfix_expression_after_primary): Call
	warn_for_memset instead of warning directly here.

2016-04-26  Marek Polacek  <polacek@redhat.com>

	PR c/67784
	* c-parser.c (c_parser_maybe_reclassify_token): New function factored
	out of ...
	(c_parser_for_statement): ... here.
	(c_parser_if_statement): Use it.
	(c_parser_switch_statement): Use it.
	(c_parser_while_statement): Use it.

	PR c/70791
	* c-decl.c (pushdecl): Pass LOCUS down to warning.

2016-04-20  Ilya Verbin  <ilya.verbin@intel.com>

	PR c++/69363
	* c-parser.c (c_parser_cilk_all_clauses): Use c_finish_omp_clauses
	instead of c_finish_cilk_clauses.
	* c-tree.h (c_finish_omp_clauses): Add new default argument.
	* c-typeck.c (c_finish_omp_clauses): Add new argument.  Allow
	floating-point variables in the linear clause for Cilk Plus.

2016-04-18  Michael Matz  <matz@suse.de>

	* c-decl.c (merge_decls): Use SET_DECL_ALIGN and SET_TYPE_ALIGN.
	(grokdeclarator, parser_xref_tag, finish_enum): Use SET_TYPE_ALIGN.

2016-04-15  Marek Polacek  <polacek@redhat.com>

	PR c/70671
	* c-typeck.c (build_unary_op): Pass location down to error and
	warning call.

2016-04-15  Jakub Jelinek  <jakub@redhat.com>

	PR c/70436
	* c-parser.c (c_parser_pragma): Add IF_P argument, pass it down
	where needed.
	(c_parser_external_declaration, c_parser_struct_or_union_specifier,
	c_parser_parameter_declaration, c_parser_compound_statement_nostart,
	c_parser_objc_class_instance_variables, c_parser_objc_methodprotolist):
	Adjust c_parser_pragma callers.
	(c_parser_statement_after_labels): Likewise.  Adjust c_parser_cilk_for
	caller.
	(c_parser_omp_structured_block): Add IF_P argument, pass it down to
	c_parser_statement.
	(c_parser_oacc_data, c_parser_oacc_host_data, c_parser_oacc_loop,
	c_parser_oacc_kernels_parallel, c_parser_omp_critical,
	c_parser_omp_simd, c_parser_omp_for, c_parser_omp_master,
	c_parser_omp_ordered, c_parser_omp_parallel, c_parser_omp_single,
	c_parser_omp_task, c_parser_omp_taskgroup, c_parser_omp_distribute,
	c_parser_omp_teams, c_parser_omp_target_data, c_parser_omp_target,
	c_parser_omp_taskloop, c_parser_omp_construct, c_parser_cilk_grainsize,
	c_parser_cilk_simd, c_parser_cilk_for): Add IF_P argument, pass it
	down where needed.
	(c_parser_omp_for_loop): Likewise.  Clear IF_P if nbraces.
	(c_parser_omp_sections_scope): Adjust c_parser_omp_structured_block
	calls.

2016-04-13  Marek Polacek  <polacek@redhat.com>

	PR c/70436
	* c-parser.c (c_parser_statement_after_labels): Add IF_P argument and
	adjust callers.
	(c_parser_statement): Likewise.
	(c_parser_c99_block_statement): Likewise.
	(c_parser_while_statement): Likewise.
	(c_parser_for_statement): Likewise.
	(c_parser_if_body): Don't set IF_P here.
	(c_parser_if_statement): Add IF_P argument.  Set IF_P here.  Warn
	about dangling else here.
	* c-tree.h (c_finish_if_stmt): Adjust declaration.
	* c-typeck.c (c_finish_if_stmt): Remove NESTED_IF parameter.  Don't
	warn about dangling else here.

2016-04-04  Marek Polacek  <polacek@redhat.com>

	PR c/70307
	* c-fold.c (c_fully_fold_internal): Handle VEC_COND_EXPR.

2016-03-31  Marek Polacek  <polacek@redhat.com>

	PR c/70297
	* c-decl.c (merge_decls): Also set TYPE_ALIGN and TYPE_USER_ALIGN.

2016-03-18  David Malcolm  <dmalcolm@redhat.com>

	PR c/70281
	* c-parser.c (c_parser_postfix_expression): Set the source range
	for uses of "__builtin_types_compatible_p".

2016-03-17  Jakub Jelinek  <jakub@redhat.com>

	PR c/70280
	* c-typeck.c (composite_type): Don't count void_list_node
	into len, if the list is terminated by void_list_node, start
	with void_list_node instead of NULL for newargs.  Stop
	at void_list_node.

2016-03-16  Marek Polacek  <polacek@redhat.com>

	PR c/70093
	* c-typeck.c (build_function_call_vec): Create a TARGET_EXPR for
	nested functions returning VM types.

2016-03-09  Cesar Philippidis  <cesar@codesourcery.com>

	* c-parser.c (c_parser_oacc_loop): Update cclauses and clauses
	when calling c_finish_omp_clauses.

2016-03-04  Bernd Schmidt  <bschmidt@redhat.com>

	PR c/69824
	* c-decl.c (get_parm_info): Don't queue implicit function declarations
	for later.

2016-03-04  Marek Polacek  <polacek@redhat.com>

	PR c/69798
	* c-parser.c (c_parser_postfix_expression): Call
	c_parser_cast_expression rather than c_parser_postfix_expression.

2016-03-01  Jakub Jelinek  <jakub@redhat.com>

	PR c/69796
	PR c/69974
	* c-parser.c (c_parser_translation_unit): Don't change TREE_TYPE
	of incomplete decls to error_mark_node.

2016-02-24  Marek Polacek  <polacek@redhat.com>

	PR c/69819
	* c-decl.c (finish_decl): Don't update the copy of the type of a
	different decl type.

2016-02-23  Jakub Jelinek  <jakub@redhat.com>

	PR objc/69844
	* c-parser.c (c_parser_for_statement): Properly handle ObjC classes
	in id_kind reclassification.

2016-02-16  Jakub Jelinek  <jakub@redhat.com>

	PR c/69835
	* c-typeck.c (build_binary_op): Revert 2015-09-09 change.

2016-02-16  James Norris  <jnorris@codesourcery.com>

	PR c/64748
	* c-parser.c (c_parser_oacc_data_clause_deviceptr): Allow parms.

2016-02-12  Bernd Schmidt  <bschmidt@redhat.com>

	* c-decl.c (build_null_declspecs): Zero the entire struct.

	PR c/69522
	* c-parser.c (c_parser_braced_init): New arg outer_obstack.  All
	callers changed.  If nested_p is true, use it to call
	finish_implicit_inits.
	* c-tree.h (finish_implicit_inits): Declare.
	* c-typeck.c (finish_implicit_inits): New function.  Move code
	from ...
	(push_init_level): ... here.
	(set_designator, process_init_element): Call finish_implicit_inits.

2016-02-11  Jakub Jelinek  <jakub@redhat.com>

	PR c/69768
	* c-typeck.c (parser_build_binary_op): Strip nops from integer_zerop
	arguments for -Waddress warning.

2016-02-04  Jakub Jelinek  <jakub@redhat.com>

	PR c/69669
	* c-decl.c (finish_enum): When honoring mode attribute,
	make sure to use proper TYPE_MIN_VALUE and TYPE_MAX_VALUE.

2016-01-29  Jakub Jelinek  <jakub@redhat.com>

	PR debug/69518
	* c-decl.c (finish_struct): Clear C_TYPE_INCOMPLETE_VARS in
	all type variants, not just TYPE_MAIN_VARIANT.

2016-01-27  Jakub Jelinek  <jakub@redhat.com>

	PR debug/66869
	* c-decl.c (c_write_global_declarations_1): Warn with
	warn_unused_function if static prototype without definition
	is not C_DECL_USED.

2016-01-27  Marek Polacek  <polacek@redhat.com>

	PR c/68062
	* c-typeck.c (build_binary_op) [EQ_EXPR, GE_EXPR]: Promote operand
	to unsigned, if needed.  Add -Wsign-compare warning.

2016-01-26  Jakub Jelinek  <jakub@redhat.com>

	PR tree-optimization/69483
	* c-parser.c (c_parser_translation_unit): Use FOR_EACH_VEC_ELT.

2016-01-20  Prathamesh Kulkarni  <prathamesh.kulkarni@linaro.org>

	PR c/24293
	* c-tree.h (incomplete_record_decls): Declare.
	* c-parser.c (incomplete_record_decls): Define.
	(c_parser_translation_unit): Iterate through incomplete_record_decls and
	report error if any decl has zero size.
	* c-decl.c (finish_decl): Append static decl with incomplete struct/union
	or enum type to incomplete_record_decls.

2016-01-14  Tom de Vries  <tom@codesourcery.com>

	PR tree-optimization/68773
	* c-parser.c (c_parser_oacc_declare, c_parser_omp_declare_target): Don't
	set force_output.

2016-01-14  Marek Polacek  <polacek@redhat.com>

	PR c/69262
	* c-decl.c (grokdeclarator): Provide more information for invalid
	array declarations.

2016-01-06  David Malcolm  <dmalcolm@redhat.com>

	* c-parser.c (c_parser_unary_expression): For dereferences, build
	a combined location before calling build_indirect_ref, so that
	error reports cover the full range, manually updating the c_expr
	src_range.

2016-01-06  Marek Polacek  <polacek@redhat.com>

	PR sanitizer/69099
	* c-convert.c (convert) [INTEGER_TYPE]: Drop ARG.  Don't pass ARG to
	ubsan_instrument_float_cast.  Fold EXPR.  Use NULL_TREE instead of
	NULL.

2016-01-04  Jakub Jelinek  <jakub@redhat.com>

	Update copyright years.

2016-01-04  Marek Polacek  <polacek@redhat.com>

	PR c/68908
	* c-typeck.c (build_atomic_assign): Improve commentary.  Add
	optimization to use __atomic_fetch_* built-in if possible.

2015-12-23  Thomas Schwinge  <thomas@codesourcery.com>

	* c-parser.c (c_parser_oacc_clause_use_device): Merge function
	into...
	(c_parser_omp_clause_use_device_ptr): ... this function.  Adjust
	all users.

2015-12-22  Marek Polacek  <polacek@redhat.com>

	PR c/69002
	* c-typeck.c (build_component_ref): Warn when acessing elements of
	atomic structures or unions.

2015-12-21  David Malcolm  <dmalcolm@redhat.com>

	* c-typeck.c: Include "gcc-rich-location.h".
	(build_binary_op): In the two places that call binary_op_error,
	create a gcc_rich_location and populate it with the location of
	the binary op and its two operands.

2015-12-16  David Malcolm  <dmalcolm@redhat.com>

	* c-parser.c (c_parser_statement_after_labels): When calling
	c_finish_return, Use the return expression's location if it has
	one, falling back to the location of the first token within it.
	* c-typeck.c (c_finish_return): When issuing warnings about
	the incorrect presence/absence of a return value, issue a note
	showing the declaration of the function.

2015-12-16  David Malcolm  <dmalcolm@redhat.com>

	* c-parser.c (struct c_parser): Expand array "tokens_buf" from 2
	to 4.
	(c_parser_peek_nth_token): New function.
	(c_parser_peek_conflict_marker): New function.
	(c_parser_error): Detect conflict markers and report them as such.

2015-12-16  David Malcolm  <dmalcolm@redhat.com>

	* c-parser.c (c_parser_postfix_expression): Use EXPR_LOC_OR_LOC
	to preserve range information for the primary expression
	in the call to c_parser_postfix_expression_after_primary.

2015-12-16  David Malcolm  <dmalcolm@redhat.com>

	* c-parser.c (c_parser_static_assert_declaration_no_semi): Use the
	expression location, falling back on the first token location,
	rather than always using the latter.

2015-12-16  Marek Polacek  <polacek@redhat.com>

	PR c/64637
	* c-typeck.c (c_process_expr_stmt): Use location of the expression if
	available.

2015-12-15  Marek Polacek  <polacek@redhat.com>

	PR c/68907
	* c-typeck.c (build_atomic_assign): Set TREE_NO_WARNING on an
	artificial decl.

2015-12-08  David Malcolm  <dmalcolm@redhat.com>

	* c-parser.c (c_parser_alignof_expression): Capture location of
	closing parenthesis (if any), or of end of unary expression, and
	use it to build a src_range for the expression.

2015-12-08  David Malcolm  <dmalcolm@redhat.com>

	PR c/68757
	* c-parser.c (c_parser_get_builtin_args): Add
	"out_close_paren_loc" param, and write back to it.
	(c_parser_postfix_expression): Capture the closing
	parenthesis location for RID_CHOOSE_EXPR,
	RID_BUILTIN_CALL_WITH_STATIC_CHAIN, RID_BUILTIN_COMPLEX,
	RID_BUILTIN_SHUFFLE and use it to set the source range
	for such expressions; within RID_BUILTIN_COMPLEX set
	the underlying location.

2015-12-07  Marek Polacek  <polacek@redhat.com>

	PR c/68668
	* c-decl.c (grokdeclarator): If ORIG_QUAL_INDIRECT is indirect, use
	TREE_TYPE of ORIG_QUAL_TYPE, otherwise decrement ORIG_QUAL_INDIRECT.

2015-12-04  Eric Botcazou  <ebotcazou@adacore.com>

	* c-tree.h (c_build_va_arg): Adjust prototype.
	* c-parser.c (c_parser_postfix_expression): Adjust call to above.
	* c-typeck.c (c_build_va_arg): Rename LOC parameter to LOC2, add LOC1
	parameter, adjust throughout and issue an error if EXPR is a component
	with reverse storage order.

2015-12-02  Jason Merrill  <jason@redhat.com>

	* c-fold.c (c_disable_warnings, c_enable_warnings, c_fully_fold)
	(c_fully_fold_internal, decl_constant_value_for_optimization):
	Move from c-common.c.
	* c-tree.h: Declare decl_constant_value_for_optimization.
	* Make-lang.in (C_AND_OBJC_OBJS): Add c-fold.o.

2015-12-02  Joseph Myers  <joseph@codesourcery.com>

	PR c/68162
	* c-decl.c (grokdeclarator): Set first_non_attr_kind before
	following link from declarator to next declarator.  Track original
	qualified type and pass it to c_build_qualified_type.
	* c-typeck.c (c_build_qualified_type): Add arguments
	orig_qual_type and orig_qual_indirect.

2015-12-02  Thomas Schwinge  <thomas@codesourcery.com>

	* c-parser.c (c_parser_omp_clause_name)
	(c_parser_oacc_all_clauses): Alphabetical sorting.

2015-12-02  Jakub Jelinek  <jakub@redhat.com>

	PR c/68533
	* c-decl.c (get_parm_info): Use b->locus instead of input_location
	for diagnostics.

2015-12-01  Julian Brown  <julian@codesourcery.com>
	    Cesar Philippidis  <cesar@codesourcery.com>
	    James Norris  <James_Norris@mentor.com>

	* c-parser.c (c_parser_omp_clause_name): Add use_device support.
	(c_parser_oacc_clause_use_device): New function.
	(c_parser_oacc_all_clauses): Add use_device support.
	(OACC_HOST_DATA_CLAUSE_MASK): New macro.
	(c_parser_oacc_host_data): New function.
	(c_parser_omp_construct): Add host_data support.
	* c-tree.h (c_finish_oacc_host_data): Add prototype.
	* c-typeck.c (c_finish_oacc_host_data): New function.
	(c_finish_omp_clauses): Add use_device support.

2015-11-29  Jan Hubicka  <hubicka@ucw.cz>

	PR c/67106
	* c-decl.c: Set TYPE_PACKED in variants.

2015-11-27  Martin Liska  <mliska@suse.cz>

	PR c++/68312
	* c-array-notation.c (fix_builtin_array_notation_fn):
	Use release_vec_vec instead of vec::release.
	(build_array_notation_expr): Likewise.
	(fix_conditional_array_notations_1): Likewise.
	(fix_array_notation_expr): Likewise.
	(fix_array_notation_call_expr): Likewise.

2015-11-27  Jakub Jelinek  <jakub@redhat.com>

	PR c/63326
	* c-parser.c (c_parser_compound_statement_nostart): If
	last_label is true, use pragma_stmt instead of pragma_compound
	as second c_parser_pragma argument.
	(c_parser_omp_ordered, c_parser_omp_target_update,
	c_parser_omp_target_enter_data, c_parser_omp_target_exit_data): Pass
	false as second argument to c_parser_skip_to_pragma_eol after
	diagnosing standalone directives used in pragma_stmt context.

2015-11-24  Ilya Verbin  <ilya.verbin@intel.com>

	* c-parser.c (c_parser_oacc_declare): Replace "ifdef ENABLE_OFFLOADING"
	with "if (ENABLE_OFFLOADING)".

2015-11-23  David Malcolm  <dmalcolm@redhat.com>

	PR objc/68438
	* c-parser.c (c_parser_postfix_expression): Set up source ranges
	for various Objective-C constructs: Class.name syntax,
	@selector(), @protocol(), @encode(), and [] message syntax.

2015-11-20  David Malcolm  <dmalcolm@redhat.com>

	PR 62314
	* c-typeck.c (should_suggest_deref_p): New function.
	(build_component_ref): Special-case POINTER_TYPE when
	generating a "not a structure of union"  error message, and
	suggest a "->" rather than a ".", providing a fix-it hint.

2015-11-19  David Malcolm  <dmalcolm@redhat.com>

	* c-typeck.c (lookup_field_fuzzy): Move determination of closest
	candidate into a new function, find_closest_identifier.

2015-11-19  Marek Polacek  <polacek@redhat.com>

	PR c/68412
	* c-typeck.c (parser_build_binary_op): Properly handle
	C_MAYBE_CONST_EXPR before calling warn_tautological_cmp.

2015-11-17  David Malcolm  <dmalcolm@redhat.com>

	* c-parser.c (set_c_expr_source_range): Bulletproof both
	overloaded implementations against NULL expr->value.
	(c_parser_braced_init): Set src_range for "ret" to a sane pair of
	values.
	(c_parser_unary_expression): Likewise when handling addresses of
	labels.
	(c_parser_postfix_expression): Likewise for statement expressions,
	for __FUNCTION__, __PRETTY_FUNCTION_ and __func__ keywords, for
	__builtin_va_arg, and for __builtin_offset_of.
	(c_parser_postfix_expression_after_paren_type): Initialize expr's
	src_range using the range of the braced initializer.
	(c_parser_transaction_expression): Set src_range for "ret" to a
	sane pair of values.

2015-11-16  Kirill Yukhin  <kirill.yukhin@intel.com>

	* c-parser.c (c_finish_omp_declare_simd): Look for
	"simd" attribute as well. Update error message.

2015-11-14  Trevor Saunders  <tbsaunde+gcc@tbsaunde.org>

	* c-parser.c (c_parser_omp_declare_target): Adjust.

2015-11-14  Jakub Jelinek  <jakub@redhat.com>

	* c-typeck.c (c_finish_omp_clauses): Don't mark
	GOMP_MAP_FIRSTPRIVATE_POINTER decls addressable.

2015-11-14  Marek Polacek  <polacek@redhat.com>

	* c-decl.c: Use RECORD_OR_UNION_TYPE_P throughout.
	* c-typeck.c: Likewise.

2015-11-13  David Malcolm  <dmalcolm@redhat.com>

	* c-decl.c (warn_defaults_to): Pass line_table to
	rich_location ctor.
	* c-errors.c (pedwarn_c99): Likewise.
	(pedwarn_c90): Likewise.
	* c-parser.c (set_c_expr_source_range): New functions.
	(c_token::get_range): New method.
	(c_token::get_finish): New method.
	(c_parser_expr_no_commas): Call set_c_expr_source_range on the ret
	based on the range from the start of the LHS to the end of the
	RHS.
	(c_parser_conditional_expression): Likewise, based on the range
	from the start of the cond.value to the end of exp2.value.
	(c_parser_binary_expression): Call set_c_expr_source_range on
	the stack values for TRUTH_ANDIF_EXPR and TRUTH_ORIF_EXPR.
	(c_parser_cast_expression): Call set_c_expr_source_range on ret
	based on the cast_loc through to the end of the expr.
	(c_parser_unary_expression): Likewise, based on the
	op_loc through to the end of op.
	(c_parser_sizeof_expression) Likewise, based on the start of the
	sizeof token through to either the closing paren or the end of
	expr.
	(c_parser_postfix_expression): Likewise, using the token range,
	or from the open paren through to the close paren for
	parenthesized expressions.
	(c_parser_postfix_expression_after_primary): Likewise, for
	various kinds of expression.
	* c-tree.h (struct c_expr): Add field "src_range".
	(c_expr::get_start): New method.
	(c_expr::get_finish): New method.
	(set_c_expr_source_range): New decls.
	* c-typeck.c (parser_build_unary_op): Call set_c_expr_source_range
	on ret for prefix unary ops.
	(parser_build_binary_op): Likewise, running from the start of
	arg1.value through to the end of arg2.value.

2015-11-13  Marek Polacek  <polacek@redhat.com>

	PR c/68320
	* c-parser.c (c_parser_for_statement): Treat unknown tokens as IDs.

2015-11-13  David Malcolm  <dmalcolm@redhat.com>

	* c-typeck.c: Include spellcheck.h.
	(lookup_field_fuzzy_find_candidates): New function.
	(lookup_field_fuzzy): New function.
	(build_component_ref): If the field was not found, try using
	lookup_field_fuzzy and potentially offer a suggestion.

2015-11-12  James Norris  <jnorris@codesourcery.com>
	    Joseph Myers  <joseph@codesourcery.com>

	* c-parser.c (c_parser_pragma): Handle PRAGMA_OACC_DECLARE.
	(c_parser_omp_clause_name): Handle 'device_resident' clause.
	(c_parser_oacc_data_clause): Handle PRAGMA_OACC_CLAUSE_DEVICE_RESIDENT
	and PRAGMA_OMP_CLAUSE_LINK.
	(c_parser_oacc_all_clauses): Handle PRAGMA_OACC_CLAUSE_DEVICE_RESIDENT
	and PRAGMA_OACC_CLAUSE_LINK.
	(OACC_DECLARE_CLAUSE_MASK): New definition.
	(c_parser_oacc_declare): New function.

2015-11-12  Marek Polacek  <polacek@redhat.com>

	PR c/67784
	* c-parser.c (c_parser_for_statement): Reclassify the token in
	a correct scope.

2015-11-11  Marek Polacek  <polacek@redhat.com>

	PR c/68107
	PR c++/68266
	* c-decl.c (grokdeclarator): Call valid_array_size_p.  Remove code
	checking the size of an array.

2015-11-11  Andrew MacLeod  <amacleod@redhat.com>

	* c-array-notation.c: Remove unused header files.
	* c-aux-info.c: Likewise.
	* c-convert.c: Likewise.
	* c-decl.c: Likewise.
	* c-errors.c: Likewise.
	* c-lang.c: Likewise.
	* c-objc-common.c: Likewise.
	* c-parser.c: Likewise.
	* c-typeck.c: Likewise.
	* gccspec.c: Likewise.

2015-11-09  Thomas Schwinge  <thomas@codesourcery.com>
	    Cesar Philippidis  <cesar@codesourcery.com>
	    James Norris  <jnorris@codesourcery.com>
	    Julian Brown  <julian@codesourcery.com>
	    Nathan Sidwell  <nathan@codesourcery.com>

	c/
	* c-parser.c (c_parser_declaration_or_fndef): Add OpenACC
	routine arg.
	(c_parser_declaration_or_fndef): Call c_finish_oacc_routine.
	(c_parser_pragma): Parse 'acc routine'.
	(OACC_ROUTINE_CLAUSE_MARK): Define.
	(c_parser_oacc_routine, (c_finish_oacc_routine): New.

2015-11-09  Andreas Arnez  <arnez@linux.vnet.ibm.com>

	PR debug/67192
	* c-typeck.c (c_finish_loop): For unconditional loops, set the
	location of the backward-goto to the start of the loop body.

2015-11-09  Andreas Arnez  <arnez@linux.vnet.ibm.com>

	PR debug/67192
	* c-parser.c (c_parser_while_statement): Finish the loop before
	parsing ahead for misleading indentation.
	(c_parser_for_statement): Likewise.

2015-11-08  Eric Botcazou  <ebotcazou@adacore.com>

	* c-decl.c (finish_struct): If the structure has reverse storage
	order, rewrite the type of array fields with scalar component.  Call
	maybe_apply_pragma_scalar_storage_order on entry.
	* c-typeck.c (build_unary_op) <ADDR_EXPR>: Remove left-overs.  Issue
	errors on bit-fields and reverse SSO here and not...
	(c_mark_addressable): ...here.
	(output_init_element): Adjust call to initializer_constant_valid_p.
	(c_build_qualified_type): Propagate TYPE_REVERSE_STORAGE_ORDER.

2015-11-06  David Malcolm  <dmalcolm@redhat.com>

	* c-decl.c (warn_defaults_to): Update for change in signature
	of diagnostic_set_info.
	* c-errors.c (pedwarn_c99): Likewise.
	(pedwarn_c90): Likewise.
	* c-objc-common.c (c_tree_printer): Update for new "caret_p" param
	for textinfo::set_location.

2015-11-05  Cesar Philippidis  <cesar@codesourcery.com>
	    Thomas Schwinge  <thomas@codesourcery.com>
	    James Norris  <jnorris@codesourcery.com>

	* c-parser.c (c_parser_omp_clause_name): Add support for
	PRAGMA_OACC_CLAUSE_INDEPENDENT and PRAGMA_OACC_CLAUSE_TILE.
	(c_parser_omp_clause_default): Add is_oacc argument. Handle
	default(none) in OpenACC.
	(c_parser_oacc_shape_clause): Allow pointer variables as gang static
	arguments.
	(c_parser_oacc_clause_tile): New function.
	(c_parser_oacc_all_clauses): Add support for OMP_CLAUSE_DEFAULT,
	OMP_CLAUSE_INDEPENDENT and OMP_CLAUSE_TILE.
	(OACC_LOOP_CLAUSE_MASK): Add PRAGMA_OACC_CLAUSE_{PRIVATE,INDEPENDENT,
	TILE}.
	(OACC_KERNELS_MASK): Add PRAGMA_OACC_CLAUSE_DEFAULT.
	(OACC_PARALLEL_MASK): Add PRAGMA_OACC_CLAUSE_{DEFAULT,PRIVATE,
	FIRSTPRIVATE}.
	(c_parser_omp_all_clauses): Update call to c_parser_omp_clause_default.
	(c_parser_oacc_update): Update the error message for missing clauses.
	* c-typeck.c (c_finish_omp_clauses): Add support for OMP_CLAUSE_TILE
	and OMP_CLAUSE_INDEPENDENT.

2015-11-05  Marek Polacek  <polacek@redhat.com>

	PR c/68090
	* c-parser.c (c_parser_postfix_expression_after_paren_type): Don't
	deal with pre-evaluation on invalid types.

2015-11-05  Jakub Jelinek  <jakub@redhat.com>
	    Ilya Verbin  <ilya.verbin@intel.com>

	* c-parser.c: Include context.h and gimple-expr.h.
	(c_parser_omp_clause_schedule): Parse schedule modifiers, diagnose
	monotonic together with nonmonotonic.
	(c_parser_omp_for_loop): Call c_omp_check_loop_iv.  Call add_stmt here.
	(OMP_DISTRIBUTE_CLAUSE_MASK): Add lastprivate clause.
	(c_parser_omp_target_data, c_parser_omp_target_enter_data,
	c_parser_omp_target_exit_data): Allow GOMP_MAP_ALWAYS_POINTER.
	(c_parser_omp_target): Likewise.  Evaluate num_teams and thread_limit
	expressions on combined target teams before the target.
	(c_parser_omp_declare_target): If decl has "omp declare target" or
	"omp declare target link" attribute, and cgraph or varpool node already
	exists, then set corresponding flags.  Call c_finish_omp_clauses
	in the parenthesized extended-list syntax case.
	* c-decl.c (c_decl_attributes): Don't diagnose block scope vars inside
	declare target.
	* c-typeck.c (handle_omp_array_sections_1): Allow non-zero low-bound
	on OMP_CLAUSE_REDUCTION array sections.
	(handle_omp_array_sections): Encode low-bound into the MEM_REF, either
	into the constant offset, or for variable low-bound using
	POINTER_PLUS_EXPR.  For structure element based array sections use
	GOMP_MAP_ALWAYS_POINTER instead of GOMP_MAP_FIRSTPRIVATE_POINTER.
	(c_finish_omp_clauses): Drop generic_field_head, structure
	elements are now always mapped even as array section bases,
	diagnose same var in data sharing and mapping clauses.  Diagnose if
	linear step on declare simd is neither a constant nor a uniform
	parameter.  Look through POINTER_PLUS_EXPR for array section
	reductions.  Diagnose the same var or function appearing multiple
	times on the same directive.  Fix up wording for the to clause if t
	is neither a FUNCTION_DECL nor a VAR_DECL.  Diagnose nonmonotonic
	modifier on kinds other than dynamic or guided or nonmonotonic
	modifier together with ordered clause.

2015-11-03  Thomas Schwinge  <thomas@codesourcery.com>
	    Chung-Lin Tang  <cltang@codesourcery.com>

	* c-parser.c (c_parser_omp_construct): Handle PRAGMA_OACC_ATOMIC.

2015-10-29  Andrew MacLeod  <amacleod@redhat.com>

	* c-array-notation.c: Reorder #include's and remove duplicates.
	* c-aux-info.c: Likewise.
	* c-convert.c: Likewise.
	* c-decl.c: Likewise.
	* c-errors.c: Likewise.
	* c-lang.c: Likewise.
	* c-objc-common.c: Likewise.
	* c-parser.c: Likewise.
	* c-typeck.c: Likewise.

2015-10-26  Jim Wilson  <jim.wilson@linaro.org>

	PR debug/66068
	* c-typeck.c (c_build_qualified_type): Clear C_TYPE_INCOMPLETE_VARS
	after calling build_qualified_type.

2015-10-27  Cesar Philippidis  <cesar@codesourcery.com>
	    Thomas Schwinge  <thomas@codesourcery.com>
	    James Norris  <jnorris@codesourcery.com>
	    Joseph Myers  <joseph@codesourcery.com>
	    Julian Brown  <julian@codesourcery.com>
	    Bernd Schmidt  <bschmidt@redhat.com>

	* c-parser.c (c_parser_oacc_shape_clause): New.
	(c_parser_oacc_simple_clause): New.
	(c_parser_oacc_all_clauses): Add auto, gang, seq, vector, worker.
	(OACC_LOOP_CLAUSE_MASK): Add gang, worker, vector, auto, seq.

2015-10-27  Thomas Schwinge  <thomas@codesourcery.com>
	    James Norris  <jnorris@codesourcery.com>
	    Cesar Philippidis  <cesar@codesourcery.com>

	PR c/64765
	PR c/64880
	* c-parser.c (c_parser_oacc_loop): Add mask, cclauses formal
	parameters, and handle these.  Adjust all users.
	(c_parser_oacc_kernels, c_parser_oacc_parallel): Merge functions
	into...
	(c_parser_oacc_kernels_parallel): ... this new function.  Adjust
	all users.
	* c-tree.h (c_finish_oacc_parallel, c_finish_oacc_kernels): Don't
	declare functions.
	(c_finish_omp_construct): Declare function.
	* c-typeck.c (c_finish_oacc_parallel, c_finish_oacc_kernels):
	Merge functions into...
	(c_finish_omp_construct): ... this new function.

2015-10-22  Richard Biener  <rguenther@suse.de>

	* c-typeck.c (c_finish_omp_clauses): Properly convert operands
	before folding a MINUS_EXPR.

2015-10-21  Marek Polacek  <polacek@redhat.com>

	PR c/68024
	* c-decl.c (start_function): Warn about vararg functions without
	a prototype.

2015-10-21  Ilya Enkovich  <enkovich.gnu@gmail.com>

	* c-typeck.c (build_conditional_expr): Use boolean vector
	type for vector comparison.
	(build_vec_cmp): New.
	(build_binary_op): Use build_vec_cmp for comparison.

2015-10-20  Marek Polacek  <polacek@redhat.com>

	* c-parser.c (is_cilkplus_vector_p): Don't define here.

2015-10-20  Marek Polacek  <polacek@redhat.com>

	PR c/67964
	* c-parser.c (c_parser_attributes): Break out of the loop if the
	token after an attribute isn't a comma.

2015-10-13  Jakub Jelinek  <jakub@redhat.com>
	    Aldy Hernandez  <aldyh@redhat.com>

	* c-parser.c (c_parser_pragma): Handle PRAGMA_OMP_ORDERED here.
	(c_parser_omp_clause_name): Handle OpenMP 4.5 clauses.
	(c_parser_omp_variable_list): Handle structure elements for
	map, to and from clauses.  Handle array sections in reduction
	clause.  Formatting fixes.
	(c_parser_omp_clause_if): Add IS_OMP argument, handle parsing of
	if clause modifiers.
	(c_parser_omp_clause_num_tasks, c_parser_omp_clause_grainsize,
	c_parser_omp_clause_priority, c_parser_omp_clause_hint,
	c_parser_omp_clause_defaultmap, c_parser_omp_clause_use_device_ptr,
	c_parser_omp_clause_is_device_ptr): New functions.
	(c_parser_omp_clause_ordered): Parse optional parameter.
	(c_parser_omp_clause_reduction): Handle array reductions.
	(c_parser_omp_clause_schedule): Parse optional simd modifier.
	(c_parser_omp_clause_nogroup, c_parser_omp_clause_orderedkind): New
	functions.
	(c_parser_omp_clause_linear): Parse linear clause modifiers.
	(c_parser_omp_clause_depend_sink): New function.
	(c_parser_omp_clause_depend): Parse source/sink depend kinds.
	(c_parser_omp_clause_map): Parse release/delete map kinds and
	optional always modifier.
	(c_parser_oacc_all_clauses): Adjust c_parser_omp_clause_if
	and c_finish_omp_clauses callers.
	(c_parser_omp_all_clauses): Likewise.  Parse OpenMP 4.5 clauses.
	Parse "to" as OMP_CLAUSE_TO_DECLARE if on declare target directive.
	(c_parser_oacc_cache): Adjust c_finish_omp_clauses caller.
	(OMP_CRITICAL_CLAUSE_MASK): Define.
	(c_parser_omp_critical): Parse critical clauses.
	(c_parser_omp_for_loop): Handle doacross loops, adjust
	c_finish_omp_for and c_finish_omp_clauses callers.
	(OMP_SIMD_CLAUSE_MASK): Add simdlen clause.
	(c_parser_omp_simd): Allow ordered clause if it has no parameter.
	(OMP_FOR_CLAUSE_MASK): Add linear clause.
	(c_parser_omp_for): Disallow ordered clause when combined with
	distribute.  Disallow linear clause when combined with distribute
	and not combined with simd.
	(OMP_ORDERED_CLAUSE_MASK, OMP_ORDERED_DEPEND_CLAUSE_MASK): Define.
	(c_parser_omp_ordered): Add CONTEXT argument, remove LOC argument,
	parse clauses and if depend clause is found, don't parse a body.
	(c_parser_omp_parallel): Disallow copyin clause on target parallel.
	Allow target parallel without for after it.
	(OMP_TASK_CLAUSE_MASK): Add priority clause.
	(OMP_TARGET_DATA_CLAUSE_MASK): Add use_device_ptr clause.
	(c_parser_omp_target_data): Diagnose no map clauses or clauses with
	invalid kinds.
	(OMP_TARGET_UPDATE_CLAUSE_MASK): Add depend and nowait clauses.
	(OMP_TARGET_ENTER_DATA_CLAUSE_MASK,
	OMP_TARGET_EXIT_DATA_CLAUSE_MASK): Define.
	(c_parser_omp_target_enter_data, c_parser_omp_target_exit_data): New
	functions.
	(OMP_TARGET_CLAUSE_MASK): Add depend, nowait, private, firstprivate,
	defaultmap and is_device_ptr clauses.
	(c_parser_omp_target): Parse target parallel and target simd.  Set
	OMP_TARGET_COMBINED on combined constructs.  Parse target enter data
	and target exit data.  Diagnose invalid map kinds.
	(OMP_DECLARE_TARGET_CLAUSE_MASK): Define.
	(c_parser_omp_declare_target): Parse OpenMP 4.5 forms of this
	construct.
	(c_parser_omp_declare_reduction): Use STRIP_NOPS when checking for
	&omp_priv.
	(OMP_TASKLOOP_CLAUSE_MASK): Define.
	(c_parser_omp_taskloop): New function.
	(c_parser_omp_construct): Don't handle PRAGMA_OMP_ORDERED here,
	handle PRAGMA_OMP_TASKLOOP.
	(c_parser_cilk_for): Adjust c_finish_omp_clauses callers.
	* c-tree.h (c_finish_omp_clauses): Add two new arguments.
	* c-typeck.c (handle_omp_array_sections_1): Fix comment typo.
	Add IS_OMP argument, handle structure element bases, diagnose
	bitfields, pass IS_OMP recursively, diagnose known zero length
	array sections in depend clauses, handle array sections in reduction
	clause, diagnose negative length even for pointers.
	(handle_omp_array_sections): Add IS_OMP argument, use auto_vec for
	types, pass IS_OMP down to handle_omp_array_sections_1, handle
	array sections in reduction clause, set
	OMP_CLAUSE_MAP_MAYBE_ZERO_LENGTH_ARRAY_SECTION if map could be zero
	length array section, use GOMP_MAP_FIRSTPRIVATE_POINTER for IS_OMP.
	(c_finish_omp_clauses): Add IS_OMP and DECLARE_SIMD arguments.
	Handle new OpenMP 4.5 clauses and new restrictions for the old ones.

2015-10-06  Marek Polacek  <polacek@redhat.com>

	* c-parser.c (c_parser_statement_after_labels): Use
	protected_set_expr_location.
	(c_parser_omp_clause_num_gangs): Likewise.
	(c_parser_omp_clause_num_threads): Likewise.
	(c_parser_omp_clause_num_workers): Likewise.
	(c_parser_omp_clause_vector_length): Likewise.
	(c_parser_omp_clause_num_teams): Likewise.
	(c_parser_omp_clause_thread_limit): Likewise.
	* c-typeck.c (build_c_cast): Likewise.
	(c_cast_expr): Likewise.

2015-10-05  Richard Sandiford  <richard.sandiford@arm.com>

	* c-typeck.c (c_tree_equal): Use real_equal instead of
	REAL_VALUES_EQUAL.

2015-10-04  Jason Merrill  <jason@redhat.com>

	* c-parser.c (c_lex_one_token): Handle @synchronized.
	* c-decl.c (match_builtin_function_types): A declaration of a built-in
	can change whether the function is transaction_safe.

2015-10-02  Marek Polacek  <polacek@redhat.com>

	PR c/67730
	* c-typeck.c (convert_for_assignment): Use the expansion point
	location throughout.

2015-10-02  Marek Polacek  <polacek@redhat.com>

	PR c/64249
	* c-parser.c (c_parser_statement_after_labels): Add CHAIN parameter
	and pass it down to c_parser_if_statement.
	(c_parser_else_body): Add CHAIN parameter and pass it down to
	c_parser_statement_after_labels.
	(c_parser_if_statement): Add CHAIN parameter.  Add code to warn about
	duplicated if-else-if conditions.

2015-10-01  Marek Polacek  <polacek@redhat.com>

	* c-typeck.c (convert_for_assignment): Improve commentary.

2015-09-30  Marek Polacek  <polacek@redhat.com>

	PR c/67730
	* c-typeck.c (c_finish_return): Use the expansion point location for
	certain "return with value" warnings.

2015-09-18  Manuel López-Ibáñez  <manu@gcc.gnu.org>

	* c-parser.c (pragma_lex): Add loc argument.

2015-09-15  Marek Polacek  <polacek@redhat.com>

	PR c/67580
	* c-decl.c (tag_exists_p): New function.
	* c-parser.c (c_parser_declaration_or_fndef): Give a hint when
	struct/union/enum keywords are missing.
	* c-tree.h (tag_exists_p): Declare.

2015-09-15  Marek Polacek  <polacek@redhat.com>

	* c-decl.c (lookup_label): Return NULL_TREE instead of 0.
	(lookup_tag): Change the type of THISLEVEL_ONLY to bool.
	Return NULL_TREE instead of 0.
	(lookup_name): Return NULL_TREE instead of 0.
	(lookup_name_in_scope): Likewise.
	(shadow_tag_warned): Use true instead of 1 and NULL_TREE instead of 0.
	(parser_xref_tag): Use false instead of 0.
	(start_struct): Use true instead of 1.
	(start_enum): Use true instead of 1 and NULL_TREE instead of 0.

2015-09-14  Marek Polacek  <polacek@redhat.com>

	* c-typeck.c (set_nonincremental_init_from_string): Use
	HOST_WIDE_INT_M1U when shifting a negative value.

2015-09-09  Mark Wielaard  <mjw@redhat.com>

	* c-typeck.c (build_binary_op): Check and warn when nonnull arg
	parm against NULL.

2015-09-10  Jakub Jelinek  <jakub@redhat.com>

	PR c/67502
	* c-parser.c (c_parser_omp_for_loop): Emit DECL_EXPR stmts
	into OMP_FOR_PRE_BODY rather than before the loop.

2015-09-09  Jakub Jelinek  <jakub@redhat.com>

	PR c/67501
	* c-parser.c (c_parser_oacc_all_clauses,
	c_parser_omp_all_clauses): Remove invalid clause from
	list of clauses even if parser->error is set.

	PR c/67500
	* c-parser.c (c_parser_omp_clause_aligned,
	c_parser_omp_clause_safelen, c_parser_omp_clause_simdlen): Fix up
	test for errors.
	* c-decl.c (temp_pop_parm_decls): Allow b->decl equal to
	error_mark_node.

	PR c/67495
	* c-parser.c (c_parser_omp_atomic): Use c_parser_cast_expression
	instead of c_parser_unary_expression.  If the result is !lvalue_p,
	wrap the result of c_fully_fold into NON_LVALUE_EXPR.

2015-09-04  Marek Polacek  <polacek@redhat.com>

	PR sanitizer/67279
	* c-typeck.c (build_binary_op): Don't instrument static initializers.

2015-09-03  Martin Sebor  <msebor@redhat.com>

	PR c/66516
	* c-typeck.c (convert_arguments, parser_build_unary_op,
	build_conditional_expr, c_cast_expr, convert_for_assignment,
	build_binary_op, _objc_common_truthvalue_conversion): Call
	reject_gcc_builtin.
	(c_decl_implicit): Define.

2015-09-02  Marek Polacek  <polacek@redhat.com>

	PR c/67432
	* c-parser.c (c_parser_enum_specifier): Give a better error for
	an empty enum.

2015-08-18  Trevor Saunders  <tbsaunde@tbsaunde.org>

	* c-aux-info.c, c-parser.c, c-tree.h: Remove useless typedefs.

2015-08-12  Marek Polacek  <polacek@redhat.com>

	* c-decl.c (grokdeclarator): Call error_at instead of error and pass
	LOC to it.

2015-08-03  Marek Polacek  <polacek@redhat.com>

	PR c/67088
	* c-decl.c (check_bitfield_type_and_width): Add location parameter.
	Use it.
	(grokdeclarator): Pass LOC down to check_bitfield_type_and_width.

2015-08-02  Patrick Palka  <ppalka@gcc.gnu.org>

	* c-parser.c (c_parser_if_body): Take token_indent_info
	argument. Call warn_for_misleading_indentation even when the
	body is a semicolon.  Extract token_indent_infos corresponding
	to the guard, body and next tokens.  Adjust call to
	warn_for_misleading_indentation accordingly.
	(c_parser_else_body): Likewise.
	(c_parser_if_statement): Likewise.
	(c_parser_while_statement): Likewise.
	(c_parser_for_statement): Likewise.

2015-07-28  Luis Felipe Strano Moraes  <luis.strano@gmail.com>
	    Manuel López-Ibáñez  <manu@gcc.gnu.org>

	* c-decl.c (get_parm_info): Remove static var. Update warning
	message.

2015-07-27  Marek Polacek  <polacek@redhat.com>

	PR c++/66555
	PR c/54979
	* c-typeck.c (parser_build_binary_op): Call warn_tautological_cmp.

2015-07-20  Marek Polacek  <polacek@redhat.com>

	PR c++/55095
	* c-typeck.c (digest_init): Pass OPT_Wpedantic to pedwarn_init.
	(build_binary_op): Warn about left shift overflows.

2015-07-09  Andrew MacLeod  <amacleod@redhat.com>

	* c-array-notation.c: Adjust includes for flags.h changes.
	* c-objc-common.c: Likewise.

2015-07-07  Andrew MacLeod  <amacleod@redhat.com>

	* c-array-notation.c: Adjust includes.
	* c-aux-info.c: Likewise.
	* c-convert.c: Likewise.
	* c-decl.c: Likewise.
	* c-errors.c: Likewise.
	* c-lang.c: Likewise.
	* c-objc-common.c: Likewise.
	* c-parser.c: Likewise.
	* c-typeck.c: Likewise.

2015-06-29  Manuel López-Ibáñez  <manu@gcc.gnu.org>

	PR fortran/66605
	* c-decl.c (finish_function): Call do_warn_unused_parameter.

2015-06-29  Marek Polacek  <polacek@redhat.com>

	PR c/66322
	* c-typeck.c (struct c_switch): Add BOOL_COND_P and OUTSIDE_RANGE_P.
	(c_start_case): Set BOOL_COND_P and OUTSIDE_RANGE_P.  Don't warn
	about -Wswitch-bool here.
	(do_case): Update c_add_case_label call.
	(c_finish_case): Update c_do_switch_warnings call.

2015-06-27  Marek Polacek  <polacek@redhat.com>

	* c-typeck.c: Use VECTOR_TYPE_P throughout.

2015-06-26  Marek Polacek  <polacek@redhat.com>

	* c-array-notation.c (fix_builtin_array_notation_fn): Use
	INDIRECT_REF_P.
	* c-typeck.c (array_to_pointer_conversion): Likewise.
	(build_unary_op): Likewise.
	(c_finish_return): Likewise.

2015-06-25  Andrew MacLeod  <amacleod@redhat.com>

	* c-decl.c: Remove ipa-ref.h and plugin-api.h from include list.
	* c-parser.c: Likewise.

2015-06-25  Richard Sandiford  <richard.sandiford@arm.com>

	* c-decl.c (detect_field_duplicates_hash): Use nofree_ptr_hash
	instead of pointer_hash.
	(detect_field_duplicates): Likewise.

2015-06-25  Marek Polacek  <polacek@redhat.com>

	* c-array-notation.c: Use VAR_P throughout.
	* c-decl.c: Likewise.
	* c-objc-common.c: Likewise.
	* c-parser.c: Likewise.
	* c-typeck.c: Likewise.

2015-06-25  Marek Polacek  <polacek@redhat.com>

	* c-decl.c: Use is_global_var throughout.
	* c-parser.c: Likewise.
	* c-typeck.c: Likewise.

2015-06-17  Andrew MacLeod  <amacleod@redhat.com>

	* c-array-notation.c: Do not include input.h, line-map.h or is-a.h.
	* c-aux-info.c: Likewise.
	* c-convert.c: Likewise.
	* c-decl.c: Likewise.
	* c-errors.c: Likewise.
	* c-lang.c: Likewise.
	* c-objc-common.c: Likewise.
	* c-parser.c: Likewise.
	* c-typeck.c: Likewise.

2015-06-11  Jan Hubicka  <hubicka@ucw.cz>

	PR middle-end/66325
	* c-decl.c (start_enum): Set TYPE_PACKED consistently among type
	variants.

2015-06-11  Pierre-Marie de Rodat  <derodat@adacore.com>

	* c-decl.c (pop_scope): Register the main translation unit
	through the new debug hook.

2015-06-08  Andrew MacLeod  <amacleod@redhat.com>

	* c-array-notation.c : Adjust include files.
	* c-aux-info.c : Likewise.
	* c-convert.c : Likewise.
	* c-decl.c : Likewise.
	* c-errors.c : Likewise.
	* c-lang.c : Likewise.
	* c-lang.h : Likewise.
	* c-objc-common.c : Likewise.
	* c-parser.c : Likewise.
	* c-typeck.c : Likewise.

2015-06-05  Aldy Hernandez  <aldyh@redhat.com>

	* c-decl.c (finish_struct): Save C_TYPE_INCOMPLETE_VARS and
	immediately clobber it.
	(c_write_global_declarations_1): Remove call to
	check_global_declaration_1.
	(c_write_global_declarations_2): Remove.
	(c_write_final_cleanups): Rename from c_write_global_declarations.
	Remove call to finalize_compilation_unit.
	Remove calls to debugging hooks.
	* c-objc-common.c: Adjust comment for c_warn_unused_global_decl.
	* c-objc-common.h: Remove LANG_HOOKS_WRITE_GLOBALS.
	* c-tree.h: Remove c_write_global_declarations.

2015-06-04  Andrew MacLeod  <amacleod@redhat.com>

	* c-array-notation.c: Adjust includes for restructured coretypes.h.
	* c-aux-info.c: Likewise.
	* c-convert.c: Likewise.
	* c-decl.c: Likewise.
	* c-errors.c: Likewise.
	* c-lang.c: Likewise.
	* c-objc-common.c: Likewise.
	* c-parser.c: Likewise.
	* c-typeck.c: Likewise.

2015-06-04  Marek Polacek  <polacek@redhat.com>

	PR c/66341
	* c-typeck.c (build_c_cast): Wrap VALUE into NON_LVALUE_EXPR if
	it is a lvalue.

2015-06-03  Prathamesh Kulkarni  <prathamesh.kulkarni@linaro.org>

	* c-decl.c (warn_cxx_compat_finish_struct): New parameters code, record_loc.
	Warn for empty struct.
	(finish_struct): Pass TREE_CODE(t) and loc to warn_cxx_compat_finish_struct.

2015-06-02  Andres Tiraboschi  <andres.tiraboschi@tallertechnologies.com>

	* c-decl.c (start_function): Call plugin before parsing.
	(finish_function): Call plugin after parsing.

2015-06-02  Prathamesh Kulkarni  <prathamesh.kulkarni@linaro.org>

	PR c/49551
	* c-decl.c (merge_decls): Merge DECL_COMMON.

2015-05-22  Jim Wilson  <jim.wilson@linaro.org>

	* Make-lang.in (check_gcc_pallelize): Define.

2015-05-22  Marek Polacek  <polacek@redhat.com>

	PR c/47043
	* c-parser.c (c_parser_enum_specifier): Parse and apply enumerator
	attributes.

2015-05-21  Marek Polacek  <polacek@redhat.com>

	* c-typeck.c (inform_declaration): Use DECL_IS_BUILTIN instead of
	DECL_BUILT_IN.

2015-05-20  Marek Polacek  <polacek@redhat.com>

	* c-decl.c: Use VAR_OR_FUNCTION_DECL_P throughout.
	* c-typeck.c: Likewise.

2015-05-19  Marek Polacek  <polacek@redhat.com>

	* c-typeck.c (start_init): Use AGGREGATE_TYPE_P.

2015-05-19  Jakub Jelinek  <jakub@redhat.com>

	PR middle-end/66199
	* c-parser.c (c_parser_omp_for_loop): Don't add
	OMP_CLAUSE_SHARED to OMP_PARALLEL_CLAUSES when moving
	OMP_CLAUSE_LASTPRIVATE clause to OMP_FOR_CLAUSES.
	(c_parser_omp_teams): Set OMP_TEAMS_COMBINED for combined
	constructs.

2015-05-19  Mikhail Maltsev  <maltsevm@gmail.com>

	* c-typeck.c (build_array_ref): Use std::swap instead of explicit
	swaps.

2015-05-16  Manuel López-Ibáñez  <manu@gcc.gnu.org>

	PR fortran/44054
	* c-objc-common.c (c_tree_printer): Replace locus pointer with
	accessor function.

2015-05-14  Marek Polacek  <polacek@redhat.com>

	PR c/66066
	PR c/66127
	* c-typeck.c (digest_init): Call pedwarn_init with OPT_Wpedantic
	rather than with 0.

2015-05-12  David Malcolm  <dmalcolm@redhat.com>

	* c-parser.c (c_parser_if_body): Add param "if_loc", use it
	to add a call to warn_for_misleading_indentation.
	(c_parser_else_body): Likewise, adding param "else_loc".
	(c_parser_if_statement): Check for misleading indentation.
	(c_parser_while_statement): Likewise.
	(c_parser_for_statement): Likewise.

2015-05-08  Marek Polacek  <polacek@redhat.com>

	PR c/64918
	* c-typeck.c (add_pending_init): Use OPT_Woverride_init_side_effects.
	(output_init_element): Likewise.

2015-05-07  Marek Polacek  <polacek@redhat.com>

	PR c/65179
	* c-typeck.c (build_binary_op): Warn when left shifting a negative
	value.

2015-04-30  Marek Polacek  <polacek@redhat.com>

	* c-typeck.c (set_init_label): Call error_at instead of error and
	pass LOC to it.

	* c-typeck.c (c_incomplete_type_error): Refactor to use %qT.  Print
	the type of a decl.

	* c-typeck.c (c_build_va_arg): Clarify the error message.

2015-04-29  Thomas Schwinge  <thomas@codesourcery.com>

	* c-parser.c (c_parser_oacc_enter_exit_data): Use
	OMP_STANDALONE_CLAUSES.

2015-04-28  Marek Polacek  <polacek@redhat.com>

	* c-parser.c (c_parser_binary_expression): Remove duplicate line.

2015-04-28  Marek Polacek  <polacek@redhat.com>

	PR c/65901
	* c-typeck.c (c_build_va_arg): Require TYPE be a complete type.

2015-04-25  Marek Polacek  <polacek@redhat.com>

	PR c/52085
	* c-decl.c (finish_enum): Copy over TYPE_ALIGN.  Also check for "mode"
	attribute.

2015-04-23  Marek Polacek  <polacek@redhat.com>

	PR c/65345
	* c-decl.c (set_labels_context_r): New function.
	(store_parm_decls): Call it via walk_tree_without_duplicates.
	* c-typeck.c (convert_lvalue_to_rvalue): Use create_tmp_var_raw
	instead of create_tmp_var.  Build TARGET_EXPR instead of
	COMPOUND_EXPR.
	(build_atomic_assign): Use create_tmp_var_raw instead of
	create_tmp_var.  Build TARGET_EXPRs instead of MODIFY_EXPR.

2015-04-20  Ilya Verbin  <ilya.verbin@intel.com>

	* c-parser.c (c_parser_oacc_enter_exit_data): Remove excess semicolon.
	(c_parser_omp_target_update): Add missed %> to error_at ().

2015-04-10  Bernhard Reutner-Fischer  <aldot@gcc.gnu.org>

	PR target/55143
	* c-decl.c (c_default_pointer_mode): Remove definition.
	* c-tree.h (c_default_pointer_mode): Remove declaration.

2015-03-27  Tobias Burnus  <burnus@net-b.de>

	PR c/65586
	* c-parser.c (c_parser_skip_to_pragma_eol): Optionally, don't
	error out.
	(c_parser_omp_for, c_parser_omp_parallel, c_parser_omp_distribute,
	c_parser_omp_teams, c_parser_omp_target, c_parser_omp_declare):
	Update calls to not error for skipped omp pragmas with -fopenmp-simd.

2015-03-19  Jakub Jelinek  <jakub@redhat.com>

	* c-decl.c (c_decl_attributes): Also add "omp declare target"
	attribute for DECL_EXTERNAL VAR_DECLs.

2015-03-11  Jakub Jelinek  <jakub@redhat.com>

	* c-parser.c (c_parse_init): Don't call xstrdup on get_identifier
	argument.

2015-03-10  Jakub Jelinek  <jakub@redhat.com>

	PR c/65120
	* c-typeck.c (parser_build_binary_op): Check for tcc_comparison
	before preparing arguments to warn_logical_not_parentheses.

2015-03-09  Jakub Jelinek  <jakub@redhat.com>

	PR c/65120
	* c-typeck.c (parser_build_binary_op): Don't warn for
	!!x == y or !b == y where b is _Bool.

2015-03-09  Marek Polacek  <polacek@redhat.com>

	* c-convert.c (convert): Make use of do_ubsan_in_current_function.
	* c-decl.c (grokdeclarator): Likewise.
	* c-typeck.c (build_binary_op): Likewise.

2015-02-27  Marek Polacek  <polacek@redhat.com>

	PR c/65228
	* c-decl.c (start_decl): Return NULL_TREE if decl is an error node.

2015-02-14  Marek Polacek  <polacek@redhat.com>

	PR c/64768
	* c-decl.c (grokdeclarator): Set the range of a flexible array member
	declared through a typedef name.

2015-02-13  Marek Polacek  <polacek@redhat.com>

	PR c/65050
	* c-decl.c (grokdeclarator): Print also the type when giving
	the error message about array's incomplete element type.

2015-02-11  Jakub Jelinek  <jakub@redhat.com>

	PR c/64824
	* c-parser.c (c_parser_binary_expression): Fix OpenMP stack[sp].prec
	check in the POP macro.

2015-02-09  Marek Polacek  <polacek@redhat.com>

	PR c/64856
	* c-typeck.c (process_init_element): Don't always wrap
	COMPOUND_LITERAL_EXPR in a SAVE_EXPR in C99 mode when
	initializing a range of elements.

2015-02-04  Jakub Jelinek  <jakub@redhat.com>

	PR c/64824
	PR c/64868
	* c-parser.c (c_parser_omp_atomic): Handle RDIV_EXPR.

2015-02-02  Bruno Loff  <bruno.loff@gmail.com>

	* c-parser.c (c_parser_declspecs): Call invoke_plugin_callbacks after
	processing enum declaration.

2015-01-29  Marek Polacek  <polacek@redhat.com>

	PR c/64709
	* c-typeck.c (pop_init_level): If constructor_elements has
	exactly one element with integer_zerop value, set constructor_zeroinit
	to 1.  Remove braces around warning_init call.

2015-01-27  Jakub Jelinek  <jakub@redhat.com>

	PR c/64766
	* c-typeck.c (store_init_value): Don't overwrite DECL_INITIAL
	of FUNCTION_DECLs with error_mark_node.

2015-01-26  Jakub Jelinek  <jakub@redhat.com>

	PR c/64778
	* c-typeck.c (convert_arguments): Return -1 if there are
	error_args, even if we've diagnosed too many arguments.

2015-01-21  Richard Biener  <rguenther@suse.de>

	PR middle-end/64313
	* c-decl.c (merge_decls): Call set_builtin_decl_declared_p
	for builtins the user declared correctly.

2015-01-15  Thomas Schwinge  <thomas@codesourcery.com>
	    Bernd Schmidt  <bernds@codesourcery.com>
	    Cesar Philippidis  <cesar@codesourcery.com>
	    James Norris  <jnorris@codesourcery.com>
	    Jakub Jelinek  <jakub@redhat.com>
	    Ilmir Usmanov  <i.usmanov@samsung.com>

	* c-parser.c: Include "gomp-constants.h".
	(c_parser_omp_clause_map): Use enum gomp_map_kind instead of enum
	omp_clause_map_kind.  Use GOMP_MAP_* instead of OMP_CLAUSE_MAP_*.
	Use OMP_CLAUSE_SET_MAP_KIND.
	(c_parser_pragma): Handle PRAGMA_OACC_ENTER_DATA,
	PRAGMA_OACC_EXIT_DATA, PRAGMA_OACC_UPDATE.
	(c_parser_omp_construct): Handle PRAGMA_OACC_CACHE,
	PRAGMA_OACC_DATA, PRAGMA_OACC_KERNELS, PRAGMA_OACC_LOOP,
	PRAGMA_OACC_PARALLEL, PRAGMA_OACC_WAIT.
	(c_parser_omp_clause_name): Handle "auto", "async", "copy",
	"copyout", "create", "delete", "deviceptr", "gang", "host",
	"num_gangs", "num_workers", "present", "present_or_copy", "pcopy",
	"present_or_copyin", "pcopyin", "present_or_copyout", "pcopyout",
	"present_or_create", "pcreate", "seq", "self", "vector",
	"vector_length", "wait", "worker".
	(OACC_DATA_CLAUSE_MASK, OACC_KERNELS_CLAUSE_MASK)
	(OACC_ENTER_DATA_CLAUSE_MASK, OACC_EXIT_DATA_CLAUSE_MASK)
	(OACC_LOOP_CLAUSE_MASK, OACC_PARALLEL_CLAUSE_MASK)
	(OACC_UPDATE_CLAUSE_MASK, OACC_WAIT_CLAUSE_MASK): New macros.
	(c_parser_omp_variable_list): Handle OMP_CLAUSE__CACHE_.
	(c_parser_oacc_wait_list, c_parser_oacc_data_clause)
	(c_parser_oacc_data_clause_deviceptr)
	(c_parser_omp_clause_num_gangs, c_parser_omp_clause_num_workers)
	(c_parser_oacc_clause_async, c_parser_oacc_clause_wait)
	(c_parser_omp_clause_vector_length, c_parser_oacc_all_clauses)
	(c_parser_oacc_cache, c_parser_oacc_data, c_parser_oacc_kernels)
	(c_parser_oacc_enter_exit_data, c_parser_oacc_loop)
	(c_parser_oacc_parallel, c_parser_oacc_update)
	(c_parser_oacc_wait): New functions.
	* c-tree.h (c_finish_oacc_parallel, c_finish_oacc_kernels)
	(c_finish_oacc_data): New prototypes.
	* c-typeck.c: Include "gomp-constants.h".
	(handle_omp_array_sections): Handle GOMP_MAP_FORCE_DEVICEPTR.  Use
	GOMP_MAP_* instead of OMP_CLAUSE_MAP_*.  Use
	OMP_CLAUSE_SET_MAP_KIND.
	(c_finish_oacc_parallel, c_finish_oacc_kernels)
	(c_finish_oacc_data): New functions.
	(c_finish_omp_clauses): Handle OMP_CLAUSE__CACHE_,
	OMP_CLAUSE_NUM_GANGS, OMP_CLAUSE_NUM_WORKERS,
	OMP_CLAUSE_VECTOR_LENGTH, OMP_CLAUSE_ASYNC, OMP_CLAUSE_WAIT,
	OMP_CLAUSE_AUTO, OMP_CLAUSE_SEQ, OMP_CLAUSE_GANG,
	OMP_CLAUSE_WORKER, OMP_CLAUSE_VECTOR, and OMP_CLAUSE_MAP's
	GOMP_MAP_FORCE_DEVICEPTR.

2015-01-09  Michael Collison  <michael.collison@linaro.org>

	* c-array-notation.c: Include hash-set.h, machmode.h,
	vec.h, double-int.h, input.h, alias.h, symtab.h, options.h
	fold-const.h, wide-int.h, and inchash.h due to flattening of tree.h.
	* c-aux-info.c: Ditto.
	* c-convert.c: Ditto.
	* c-decl.c: Ditto.
	* c-errors.c: Ditto.
	* c-lang.c: Dittoxs.
	* c-objc-common.c: Ditto.
	* c-parser.c: Ditto.
	* c-typeck.c: Include hash-set.h, machmode.h,
	vec.h, double-int.h, input.h, alias.h, symtab.h, options.h
	fold-const.h, wide-int.h, inchash.h, real.h and
	fixed-value.h due to flattening of tree.h.

2015-01-07  Marek Polacek  <polacek@redhat.com>

	PR c/64417
	* c-typeck.c (process_init_element): Disallow initialization of
	a flexible array member with a string constant if the structure
	is in an array.

2015-01-05  Jakub Jelinek  <jakub@redhat.com>

	PR sanitizer/64344
	* c-typeck.c (convert_for_assignment, c_finish_return): For
	-fsanitize=float-cast-overflow casts from REAL_TYPE to integer/enum
	types also set in_late_binary_op around convert call.
	* c-convert.c (convert): For -fsanitize=float-cast-overflow REAL_TYPE
	to integral type casts, if not in_late_binary_op, pass c_fully_fold
	result on expr as last argument to ubsan_instrument_float_cast,
	if in_late_binary_op, don't use c_save_expr but save_expr.

	Update copyright years.

2015-01-05  Marek Polacek  <polacek@redhat.com>

	PR c/64423
	* c-typeck.c (build_array_ref): Pass loc down to
	warn_array_subscript_with_type_char.

2014-12-20  Martin Uecker  <uecker@eecs.berkeley.edu>

	* c-typeck.c: New behavious for pointers to arrays with qualifiers
        (common-pointer-type): For pointers to arrays take qualifiers from
	element type.
        (build_conditional_expr): Add warnings for lost qualifiers.
	(comp-target-types): Allow pointers to arrays with different qualifiers.
        (convert-for-assignment): Adapt warnings for discarded qualifiers. Add
	WARNING_FOR_QUALIFIERS macro and rename WARN_FOR_QUALIFIERS
        to PEDWARN_FOR_QUALIFIERS.

2014-12-17  Jakub Jelinek  <jakub@redhat.com>

	PR sanitizer/64289
	* c-convert.c: Include ubsan.h.
	(convert): For real -> integral casts and
	-fsanitize=float-cast-overflow don't call convert_to_integer, but
	instead instrument the float cast directly.

2014-11-29  Jakub Jelinek  <jakub@redhat.com>

	* c-typeck.c (convert_lvalue_to_rvalue, build_atomic_assign,
	c_finish_stmt_expr): Remove NULL last argument from
	create_tmp_var_raw and create_tmp_var calls.
	* c-array-notation.c (fix_builtin_array_notation_fn,
	build_array_notation_expr, fix_conditional_array_notations_1,
	fix_array_notation_expr, fix_array_notation_call_expr): Likewise.

2014-11-28  Marek Polacek  <polacek@redhat.com>

	PR c/63862
	* c-typeck.c (build_binary_op) <RSHIFT_EXPR, LSHIFT_EXPR>: Don't
	convert the right operand to integer type.

2014-11-25  Marek Polacek  <polacek@redhat.com>

	PR c/63877
	* c-decl.c (start_function): Disable -Wmissing-declarations warning
	for inline functions.

2014-11-21  Jakub Jelinek  <jakub@redhat.com>

	PR target/63764
	* c-typeck.c (build_array_ref): Adjust
	convert_vector_to_pointer_for_subscript caller.  If it returns true,
	call non_lvalue_loc on the result.

2014-11-11  Richard Biener  <rguenther@suse.de>

	* c-decl.c (c_init_decl_processing): Do not set pedantic_lvalues
	to true.

2014-11-10  Andi Kleen  <ak@linux.intel.com>

	PR c/60804
	* c-parser.c (c_parser_statement_after_labels): Call
	check_no_cilk.
	(c_parser_if_statement): Dito.
	(c_parser_switch_statement): Dito.
	(c_parser_while_statement): Dito.
	(c_parser_do_statement): Dito.
	(c_parser_for_statement): Dito.
	* c-typeck.c (c_finish_loop): Dito.

2014-11-10  Paolo Carlini  <paolo.carlini@oracle.com>

	* c-typeck.c (build_binary_op): Use OPT_Wshift_count_negative and
	OPT_Wshift_count_overflow in the warnings.

2014-10-30  Marek Polacek  <polacek@redhat.com>

	* c-objc-common.c (c_tree_printer) <case 'T'>: For a typedef name,
	print the stripped version as well, if they're not the same.

2014-10-29  Richard Sandiford  <richard.sandiford@arm.com>

	* c-decl.c, c-tree.h, c-typeck.c: Remove redundant enum from
	machine_mode.

2014-10-28  Andrew MacLeod  <amacleod@redhat.com>

	* c-decl.c: Adjust include files.
	* c-parser.c: Ditto.

2014-10-27  Phil Muldoon  <pmuldoon@redhat.com>
	    Tom Tromey  <tromey@redhat.com>

	* c-tree.h (enum c_oracle_request): New.
	(c_binding_oracle_function): New typedef.
	(c_binding_oracle, c_pushtag, c_bind): Declare.
	* c-decl.c (c_binding_oracle): New global.
	(I_SYMBOL_CHECKED): New macro.
	(i_symbol_binding): New function.
	(I_SYMBOL_BINDING, I_SYMBOL_DECL): Redefine.
	(I_TAG_CHECKED): New macro.
	(i_tag_binding): New function.
	(I_TAG_BINDING, I_TAG_DECL): Redefine.
	(I_LABEL_CHECKED): New macro.
	(i_label_binding): New function.
	(I_LABEL_BINDING, I_LABEL_DECL): Redefine.
	(c_print_identifier): Save and restore c_binding_oracle.
	(c_pushtag, c_bind): New functions.

2014-10-27  Andrew MacLeod  <amacleod@redhat.com>

	* c-typeck.c: Adjust include files.

2014-10-26  Manuel López-Ibáñez  <manu@gcc.gnu.org>

	PR c++/53061
	* c-objc-common.c (c_objc_common_init): Do not do diagnostics
	initialization here...
	(c_initialize_diagnostics): ... but here. Set defaults after
	building pretty-printer.

2014-10-23  Marek Polacek  <polacek@redhat.com>

	PR c/63626
	* c-decl.c (pop_scope): Don't print warning in external_scope.

2014-10-19  Marek Polacek  <polacek@redhat.com>

	PR c/63567
	* c-typeck.c (output_init_element): Allow initializing objects with
	static storage duration with compound literals even in C99 and add
	pedwarn for it.

2014-10-17  Marek Polacek  <polacek@redhat.com>

	PR c/63567
	* c-typeck.c (digest_init): Allow initializing objects with static
	storage duration with compound literals even in C99 and add pedwarn
	for it.

2014-10-17  Marek Polacek  <polacek@redhat.com>

	PR c/63543
	* c-tree.h (C_TYPE_ERROR_REPORTED): Define.
	* c-typeck.c (build_indirect_ref): Don't print the "dereferencing..."
	error multiple times.  Print the type.

2014-10-17  Marek Polacek  <polacek@redhat.com>

	PR c/63549
	* c-typeck.c (build_array_ref): Bail if the index in an incomplete
	type.

2014-10-17  Marek Polacek  <polacek@redhat.com>

	* c-decl.c (grokdeclarator): Use OPT_Wimplicit_int unconditionally.
	(start_function): Use OPT_Wimplicit_int instead of 0.
	(store_parm_decls_oldstyle): Likewise.

2014-10-17  Alan Modra  <amodra@gmail.com>

	PR middle-end/61848
	* c-decl.c (merge_decls): Don't merge section name or tls model
	to newdecl symtab node, instead merge to olddecl.  Override
	existing olddecl section name.  Set tls_model for all thread-local
	vars, not just OMP thread-private ones.  Remove incorrect comment.

2014-10-16  Andrew MacLeod  <amacleod@redhat.com>

	* c-decl.c: Adjust include files.

2014-10-14  DJ Delorie  <dj@redhat.com>

	* c-parser.c (c_parse_init): Add RID entries for each __intN.
	(c_token_starts_typename): Check all __intN, not just __int128.
	(c_token_starts_declspecs): Likewise.
	(c_parser_declspecs): Likewise.
	(c_parser_attribute_any_word): Likewise.
	(c_parser_objc_selector): Likewise.
	* c-tree.h (c_typespec_keyword): cts_int128 -> cts_int_n.
	(struct c_declspecs): Add int_n_idx field to record *which* __intN
	is specified.
	* c-decl.c (declspecs_add_type): Check for all __intN, not just
	__int128.
	(finish_declspecs): Likewise.

2014-10-13  Anthony Brandon  <anthony.brandon@gmail.com>

        * c-parser.c (c_parser_all_labels): New function to replace
	the duplicate code.
        (c_parser_statement): Call the new function.

2014-10-09  Marek Polacek  <polacek@redhat.com>

	PR c/63480
	* c-typeck.c (pop_init_level): Don't warn about initializing
	with { }.

2014-10-07  Marek Polacek  <polacek@redhat.com>

	PR c/59717
	* c-decl.c (header_for_builtin_fn): New function.
	(implicitly_declare): Suggest which header to include.

2014-10-07  Marek Polacek  <polacek@redhat.com>

	* c-convert.c (convert): Use error_operand_p.
	* c-typeck.c (require_complete_type): Likewise.
	(really_atomic_lvalue): Likewise.
	(digest_init): Likewise.
	(handle_omp_array_sections_1): Likewise.

2014-10-03  Marek Polacek  <polacek@redhat.com>

	PR c/63453
	* c-decl.c (pop_scope): Don't warn about "inline function declared
	but never defined" for functions marked with gnu_inline attribute.

2014-09-25  Jakub Jelinek  <jakub@redhat.com>

	PR c++/63249
	* c-parser.c (c_parser_omp_variable_list): Call mark_exp_read
	on low_bound and length.

2014-09-24  Marek Polacek  <polacek@redhat.com>

	PR c/61405
	PR c/53874
	* c-parser.c: Don't define CPP_KEYWORD.
	(c_parser_switch_statement): Pass original type to c_finish_case.
	* c-tree.h (c_finish_case): Update declaration.
	* c-typeck.c (c_finish_case): Add TYPE parameter.  Pass it
	conditionally to c_do_switch_warnings.

2014-09-03  Marek Polacek  <polacek@redhat.com>

	PR c/62024
	* c-parser.c (c_parser_static_assert_declaration_no_semi): Strip no-op
	conversions.

2014-09-02  Jakub Jelinek  <jakub@redhat.com>
	    Balaji V. Iyer  <balaji.v.iyer@intel.com>
	    Igor Zamyatin  <igor.zamyatin@intel.com>

	* c-parser.c (c_parser_cilk_for): New function.
	(c_parser_cilk_grainsize): Likewise.
	(c_get_temp_regvar): Likewise.
	(c_parser_statement_after_labels): Added RID_CILK_FOR case.
	(c_parser_pragma): Added PRAGMA_CILK_GRAINSIZE case.
	(c_parser_omp_for_loop): Added CILK_FOR and CILK_SIMD checks.
	* c-typeck.c (c_finish_omp_clauses): Added OMP_CLAUSE__CILK_FOR_COUNT_
	case.

2014-08-27  Chen Gang  <gang.chen.5i5j@gmail.com>

	* c-aux-info.c (gen_type): Resize 'buff' from 10 to 23 bytes,
	with using HOST_WIDE_INT without truncation to 'int'

2014-08-22  Marek Polacek  <polacek@redhat.com>

	PR c++/62199
	* c-typeck.c (parser_build_binary_op): Adjust call to
	warn_logical_not_parentheses.

2014-08-22  Igor Zamyatin  <igor.zamyatin@intel.com>

	PR other/62008
	* c-parser.c (c_parser_array_notation): Check for correct
	type of an array added.

2014-08-19  Marek Polacek  <polacek@redhat.com>

	PR c++/62153
	* c-typeck.c (build_binary_op): If either operand of a comparison
	is a boolean expression, call maybe_warn_bool_compare.

2014-08-19  Patrick Palka  <ppalka@gcc.gnu.org>

	PR c/45584
	* c-typeck.c (build_c_cast): Do a conversion even when the
	TYPE_MAIN_VARIANTs are the same.

2014-08-19  Marek Polacek  <polacek@redhat.com>

	* c-decl.c (diagnose_mismatched_decls): Unconditionally call
	pedwarn_c99 instead of pedwarn.
	(grokfield): Likewise.
	(warn_defaults_to): New function.
	(grokdeclarator): Call warn_defaults_to instead of pedwarn_c99.
	Unconditionally call pedwarn_c99 instead of pedwarn.
	(start_function): Call warn_defaults_to instead of pedwarn_c99.
	(declspecs_add_scspec): Call pedwarn_c99 instead of pedwarn, don't
	check flag_isoc11 before.
	* c-errors.c (pedwarn_c99): Change the return type to bool.
	Handle -Wc99-c11-compat.
	* c-parser.c (disable_extension_diagnostics): Handle
	warn_c99_c11_compat.
	(restore_extension_diagnostics): Likewise.
	(c_parser_static_assert_declaration_no_semi): Call pedwarn_c99
	instead of pedwarn, don't check flag_isoc11 before.
	(c_parser_declspecs): Likewise.
	(c_parser_alignas_specifier): Likewise.
	(c_parser_alignof_expression): Likewise.
	(c_parser_generic_selection): Likewise.
	* c-tree.h (pedwarn_c99): Update declaration.
	* c-typeck.c (c_finish_return): Call pedwarn or warning_at instead
	of pedwarn_c99.

2014-08-19  Marek Polacek  <polacek@redhat.com>

	* c-decl.c (warn_variable_length_array): Pass OPT_Wvla unconditionally
	to pedwarn_c90.
	* c-errors.c: Include "opts.h".
	(pedwarn_c90): Rewrite to handle -Wno-c90-c99-compat better.
	* c-parser.c (disable_extension_diagnostics): Handle negative value
	of warn_c90_c99_compat, too.
	(restore_extension_diagnostics): Likewise.
	(c_parser_compound_statement_nostart): Pass
	OPT_Wdeclaration_after_statement unconditionally to pedwarn_c90.

2014-08-12  Marek Polacek  <polacek@redhat.com>

	* c-parser.c (c_parser_postfix_expression) <case RID_FUNCTION_NAME>:
	Add pedwarn.
	(c_parser_postfix_expression) <case RID_PRETTY_FUNCTION_NAME>:
	Likewise.
	(c_parser_postfix_expression) <case RID_C99_FUNCTION_NAME>: Likewise.

2014-08-10  Marek Polacek  <polacek@redhat.com>

	PR c/51849
	* c-decl.c (build_array_declarator): Remove check for !flag_isoc99.
	Call pedwarn_c90 instead of pedwarn.
	(check_bitfield_type_and_width): Likewise.
	(declspecs_add_qual): Likewise.
	(declspecs_add_type): Likewise.
	(warn_variable_length_array): Unify function for -pedantic and -Wvla.
	Adjust to only call pedwarn_c90.
	(grokdeclarator): Remove pedantic && !flag_isoc99 check.  Call
	pedwarn_c90 instead of pedwarn.
	* c-errors.c (pedwarn_c90): Handle -Wc90-c99-compat.
	* c-parser.c (disable_extension_diagnostics): Handle
	warn_c90_c99_compat.
	(restore_extension_diagnostics): Likewise.
	(c_parser_enum_specifier): Remove check for !flag_isoc99.  Call
	pedwarn_c90 instead of pedwarn.
	(c_parser_initelt): Likewise.
	(c_parser_postfix_expression): Likewise.
	(c_parser_postfix_expression_after_paren_type): Likewise.
	(c_parser_compound_statement_nostart): Remove check for !flag_isoc99.
	* c-tree.h: Fix formatting.
	* c-typeck.c (build_array_ref): Remove check for !flag_isoc99.  Call
	pedwarn_c90 instead of pedwarn.

2014-08-07  Trevor Saunders  <tsaunders@mozilla.com>

	* c-typeck.c: Remove include of pointer-set.h.

2014-08-07  Marek Polacek  <polacek@redhat.com>

	* c-typeck.c (pointer_diff): Remove P - (P + CST) optimization.

2014-08-02  Trevor Saunders  <tsaunders@mozilla.com>

	* c-typeck.c: Use hash_map instead of pointer_map.

2014-08-02  Trevor Saunders  <tsaunders@mozilla.com>

	* c-decl.c: Use hash_set instead of pointer_set.

2014-08-01  Igor Zamyatin  <igor.zamyatin@intel.com>

	PR middle-end/61455
	* c-array-notation.c (expand_array_notations): Handling
	of DECL_EXPR added.

2014-07-31  Marc Glisse  <marc.glisse@inria.fr>

	PR c++/60517
	* c-typeck.c (c_finish_return): Return 0 instead of the address of
	a local variable.

2014-07-30  Tom Tromey  <tromey@redhat.com>

	* c-typeck.c (struct constructor_stack) <designator_depth>: New
	field.
	(really_start_incremental_init, push_init_level): Initialize
	designator_depth.
	(pop_init_level): Set global designator_depth.
	(process_init_element): Check for designated_init attribute.

2014-07-20  Marek Polacek  <polacek@redhat.com>

	PR c/61852
	* c-decl.c (implicit_decl_warning): Add location_t parameter.  Use it.
	(implicitly_declare): Pass location to implicit_decl_warning.

2014-07-14  Jakub Jelinek  <jakub@redhat.com>

	PR middle-end/61294
	* c-parser.c (c_parser_expr_list): Add new argument literal_zero_mask.
	If non-NULL, call c_parser_check_literal_zero.
	(c_parser_check_literal_zero): New function.
	(c_parser_postfix_expression_after_primary): Adjust
	c_parser_expr_list caller, handle -Wmemset-transposed-args.

2014-07-06  Marek Polacek  <polacek@redhat.com>

	PR c/6940
	* c-decl.c (grokdeclarator): Set C_ARRAY_PARAMETER.
	* c-tree.h (C_ARRAY_PARAMETER): Define.
	* c-typeck.c (c_expr_sizeof_expr): Warn when using sizeof on an array
	function parameter.

2014-07-02  Jan Hubicka  <hubicka@ucw.cz>
	    Chen Gang  <gang.chen.5i5j@gmail.com>

	* c-decl.c (duplicate_decls): CLear DECL_STRUCT_FUNCTION before
	releasing symbol.

2014-07-01  Marek Polacek  <polacek@redhat.com>

	* c-typeck.c (convert_for_assignment): Pass OPT_Wint_conversion
	instead of 0 to WARN_FOR_ASSIGNMENT.

2014-07-01  Marek Polacek  <polacek@redhat.com>

	PR c/58286
	* c-typeck.c (convert_for_assignment): Pass
	OPT_Wincompatible_pointer_types instead of 0 to WARN_FOR_ASSIGNMENT.

2014-06-30  Marek Polacek  <polacek@redhat.com>

	* c-decl.c (grokdeclarator): Don't instrument VLAs if the function
	has no_sanitize_undefined attribute.

2014-06-30  Igor Zamyatin  <igor.zamyatin@intel.com>

	PR middle-end/57541
	* c-array-notation.c (fix_builtin_array_notation_fn):
	Check for 0 arguments in builtin call. Check that bultin argument is
	correct.
	* c-parser.c (c_parser_array_notation): Check for incorrect initial
	index.

2014-06-27  Sebastian Huber  <sebastian.huber@embedded-brains.de>

	* c-parser.c (c_parser_declaration_or_fndef): Discard all type
	qualifiers in __auto_type for atomic types.
	(c_parser_typeof_specifier): Discard all type qualifiers in
	__typeof__ for atomic types.

2014-06-25  Marek Polacek  <polacek@redhat.com>

	PR c/61162
	* c-parser.c (c_parser_statement_after_labels): Pass the location of
	the return expression to c_finish_return.

2014-06-25  Jakub Jelinek  <jakub@redhat.com>

	* c-typeck.c (c_finish_omp_clauses): Make sure
	OMP_CLAUSE_LINEAR_STEP has correct type.

2014-06-24  Trevor Saunders  <tsaunders@mozilla.com>

	* c-decl.c: Adjust.

2014-06-24  Jakub Jelinek  <jakub@redhat.com>

	* c-parser.c (c_parser_omp_for_loop): For
	#pragma omp parallel for simd move lastprivate clause from parallel
	to for rather than simd.

2014-06-23  Marek Polacek  <polacek@redhat.com>

	* c-typeck.c (parser_build_binary_op): Don't call
	warn_logical_not_parentheses if the RHS is TRUTH_NOT_EXPR.

2014-06-15  Jan Hubicka  <hubicka@ucw.cz>

	* c-parser.c (c_parser_omp_threadprivate): Likewise.
	* c-decl.c (merge_decls): Likewise.

2014-06-09  Marek Polacek  <polacek@redhat.com>

	PR c/36446
	* c-typeck.c (error_init): Call inform instead of error_at.
	(pedwarn_init): Call inform instead of pedwarn.
	(warning_init): Call inform instead of warning_at.

2014-06-07  Jan Hubicka  <hubicka@ucw.cz>

	* c-decl.c (merge_decls): Use set_decl_section_name.
	(duplicate_decls): Remove node if it exists.

2014-06-05  S. Gilles  <sgilles@terpmail.umd.edu>

	PR c/53119
	* c-typeck.c (push_init_level, process_init_element,
	pop_init_level): Correct check for zero initialization, move
	missing brace warning to respect zero initialization.

2014-06-05  Marek Polacek  <polacek@redhat.com>

	PR c/56724
	* c-typeck.c (convert_for_assignment): Use expr_loc for ic_argpass.

2014-06-05  Marek Polacek  <polacek@redhat.com>

	PR c/49706
	* c-typeck.c (parser_build_binary_op): Warn when logical not is used
	on the left hand side operand of a comparison. 

2014-06-05  Marek Polacek  <polacek@redhat.com>

	PR c/48062
	* c-decl.c (warn_if_shadowing): Call inform instead of warning_at.
	Print note only if the warning was printed.

2014-06-04  Igor Zamyatin  <igor.zamyatin@intel.com>

	PR c/58942
	* c-array-notation.c (fix_builtin_array_notation_fn): Handle the case
	with a pointer.

2014-06-03  Marek Polacek  <polacek@redhat.com>

	PR c/60439
	* c-parser.c (c_parser_switch_statement): Pass explicit_cast_p to
	c_start_case.
	* c-tree.h (c_start_case): Update.
	* c-typeck.c (c_start_case): Add new boolean parameter.  Warn if
	switch condition has boolean value.

2014-06-02  Andrew MacLeod  <amacleod@redhat.com>

	* c-decl.c: Include builtins.h.
	* c-parser.c: Likewise.

2014-05-27  Marek Polacek  <polacek@redhat.com>

	PR c/56724
	* c-typeck.c (convert_arguments): Get location of a parameter.  Change
	error and warning calls to error_at and warning_at.  Pass location of
	a parameter to it.  Call warning_at with OPT_Wtraditional_conversion.
	(convert_for_assignment): Add parameter to WARN_FOR_ASSIGNMENT and
	WARN_FOR_QUALIFIERS.  Pass expr_loc to those.

2014-05-26  Igor Zamyatin  <igor.zamyatin@intel.com>

	PR c/61191
	* c-array-notation.c (fix_builtin_array_notation_fn): Check invalid
	function parameters.

2014-05-23  Jan Hubicka  <hubicka@ucw.cz>

	* c-decl.c (merge_decls): Preserve symtab node pointers.
	(duplicate_decls): Free new decl.

2014-05-23  Thomas Schwinge  <thomas@codesourcery.com>

	* c-typeck.c (c_finish_omp_clauses): Remove duplicated variable
	initialization.

	* c-parser.c (c_parser_omp_target): Return bool values.

2014-05-22  Thomas Schwinge  <thomas@codesourcery.com>

	* c-parser.c (c_parser_omp_clause_thread_limit): Rename
	num_teams_loc variable to num_thread_limit_loc.

2014-05-21  Richard Sandiford  <rsandifo@linux.vnet.ibm.com>

	* c-array-notation.c (expand_array_notations): Use void_node
	instead of void_zero_node.

2014-05-17  Trevor Saunders  <tsaunders@mozilla.com>

	* c-decl.c (finish_struct): Adjust.
	(finish_enum): Likewise.
	(bind): Adjust.
	(record_inline_static): Likewise.
	(push_scope): Likewise.
	(make_label): Likewise.
	(lookup_label_for_goto): Likewise.
	(finish_struct): Likewise.
	(finish_enum): Likewise.
	(store_parm_decls): Likewise.
	(c_push_function_context): Likewise.
	* c-lang.h: Remove usage of variable_size gty attribute.
	* c-parser.c (c_parse_init): Adjust.
	(c_parse_file): Likewise.

2014-05-13  Marek Polacek  <polacek@redhat.com>

	PR c/61162
	* c-typeck.c (convert_for_assignment): Pass location to
	WARN_FOR_ASSIGNMENT instead of input_location.

2014-05-10  Marek Polacek  <polacek@redhat.com>

	* c-parser.c (c_parser_declaration_or_fndef): Pass init_loc to
	maybe_warn_string_init.
	(c_parser_postfix_expression_after_paren_type): Pass type_loc to
	maybe_warn_string_init.
	* c-tree.h (maybe_warn_string_init): Update declaration.
	* c-typeck.c (maybe_warn_string_init): Add location parameter.
	Call pedwarn_init with loc instead of with input_location.
	(digest_init): Pass init_loc to maybe_warn_string_init.
	(pop_init_level): Call pedwarn_init with loc instead of with
	input_location.
	(set_init_index): Likewise.
	(process_init_element): Likewise.

2014-05-09  Marek Polacek  <polacek@redhat.com>

	PR c/61096
	* c-parser.c (c_parser_braced_init): Pass brace_loc to push_init_level.
	(c_parser_initelt): Pass location to set_init_label.  Pass array index
	location to set_init_index.
	* c-tree.h (push_init_level): Update declaration.
	(pop_init_level): Likewise.
	(set_init_index): Likewise.
	(set_init_label): Likewise.
	* c-typeck.c (error_init): Add location parameter.  Call error_at
	instead of error.
	(digest_init): Pass init_loc to error_init.
	(really_start_incremental_init):
	(push_init_level): Add location parameter.  Pass loc to pop_init_level
	and error_init.
	(pop_init_level): Likewise.
	(set_designator): Add location parameter.  Pass loc to pop_init_level,
	push_init_level, and error_init.
	(set_init_index): Add location parameter.  Pass loc to error_init and
	set_designator.
	(set_init_label): Likewise.
	(output_init_element): Pass loc to error_init.
	(process_init_element): Pass loc to error_init, pop_init_level,
	pedwarn_init, and push_init_level.

2014-05-09  Marek Polacek  <polacek@redhat.com>

	PR c/50459
	* c-parser.c (c_parser_attributes): Parse the arguments as an
	expression-list if the attribute takes identifier.

2014-05-08  Marek Polacek  <polacek@redhat.com>

	PR c/61053
	* c-decl.c (grokdeclarator): Use min_align_of_type instead of
	TYPE_ALIGN_UNIT.

2014-05-08  Marek Polacek  <polacek@redhat.com>

	PR c/61077
	* c-decl.c (start_function): Warn for _Atomic-qualified return type
	of main.

2014-05-06  Kenneth Zadeck  <zadeck@naturalbridge.com>
	    Mike Stump  <mikestump@comcast.net>
	    Richard Sandiford  <rdsandiford@googlemail.com>

	* c-decl.c (check_bitfield_type_and_width): Use TYPE_SIGN.
	(finish_enum): Use wide-int interfaces.
	* c-parser.c (c_parser_cilk_clause_vectorlength): Likewise.
	* c-typeck.c (build_c_cast): Likewise.
	(set_nonincremental_init_from_string): Likewise.
	(c_tree_equal): Likewise.

2014-05-02  Marek Polacek  <polacek@redhat.com>

	PR c/25801
	* c-typeck.c (c_size_in_bytes): Update comment.  Don't call error.
	Return size_one_node when the type is not complete.
	(pointer_diff): Remove comment.
	(build_unary_op): Improve error messages.

2014-05-02  Marek Polacek  <polacek@redhat.com>

	* c-typeck.c (c_finish_return): Separate warning_at calls.

2014-05-02  Marek Polacek  <polacek@redhat.com>

	* c-tree.h (error_init): Remove declaration.
	(pedwarn_init): Likewise.
	* c-typeck.c (error_init): Make static and move above.
	(pedwarn_init): Likewise.
	(warning_init): Move above.
	(maybe_warn_string_init): Likewise.

2014-05-01  Jeff Law  <law@redhat.com>

	Revert:

	2014-04-24  Prathamesh Kulkarni  <bilbotheelffriend@gmail.com>
	* c-parser.c (c_parser_sizeof_expression): Reorganize slightly to
	avoid goto.

2014-05-02  Marek Polacek  <polacek@redhat.com>

	PR c/60784
	* c-typeck.c (push_init_level): Set constructor_designated to
	p->designated for structures.

2014-05-01  Marek Polacek  <polacek@redhat.com>

	PR c/60915
	* c-parser.c (c_parser_declaration_or_fndef): Give better error if
	function-definition has an attribute after the declarator.

2014-05-01  Marek Polacek  <polacek@redhat.com>

	PR c/60257
	* c-typeck.c (warning_init): Add location_t parameter.  Call
	warning_at instead of warning.
	(push_init_level): Pass input_location to warning_init.
	(add_pending_init): Add location_t parameter.  Pass loc to
	warning_init.
	(set_nonincremental_init): Pass input_location to add_pending_init.
	(set_nonincremental_init_from_string): Likewise.
	(output_init_element): Pass loc to warning_init and to
	add_pending_init.

2014-05-01  Marek Polacek  <polacek@redhat.com>

	PR c/43395
	* c-typeck.c (c_finish_return): Distinguish between label and variable
	when warning about returning local address.

2014-05-01  Marek Polacek  <polacek@redhat.com>

	PR c/29467
	* c-decl.c (declspecs_add_type): Pedwarn if boolean types are used
	in C89 mode.

2014-05-01  Marek Polacek  <polacek@redhat.com>

	PR c/43245
	* c-typeck.c (convert_for_assignment): Pass OPT_Wdiscarded_qualifiers
	instead of 0 to WARN_FOR_QUALIFIERS.

2014-05-01  Marek Polacek  <polacek@redhat.com>

	PR c/56989
	* c-typeck.c (default_conversion): Use better location for
	error call.

2014-04-30  Marek Polacek  <polacek@redhat.com>

	* c-typeck.c (build_binary_op): Call ubsan_instrument_division
	also when SANITIZE_FLOAT_DIVIDE is on.

2014-04-30  Marek Polacek  <polacek@redhat.com>

	PR c/60139
	* c-typeck.c (output_init_element): Pass OPT_Wpedantic to pedwarn
	and pedwarn_init.  Use loc insted of input_location.

2014-04-30  Marek Polacek  <polacek@redhat.com>

	PR c/60351
	* c-typeck.c (build_binary_op): Use location when warning about
	shift count.

2014-04-25  Marek Polacek  <polacek@redhat.com>

	PR c/18079
	* c-decl.c (diagnose_mismatched_decls): Warn for mismatched
	always_inline/noinline and hot/cold attributes.

2014-04-25  Marek Polacek  <polacek@redhat.com>

	PR c/60114
	* c-parser.c (c_parser_initelt): Pass input_location to
	process_init_element.
	(c_parser_initval): Pass loc to process_init_element.
	* c-tree.h (process_init_element): Adjust declaration.
	* c-typeck.c (push_init_level): Pass input_location to
	process_init_element.
	(pop_init_level): Likewise.
	(set_designator): Likewise.
	(output_init_element): Add location_t parameter.  Pass loc to
	digest_init.
	(output_pending_init_elements): Pass input_location to
	output_init_element.
	(process_init_element): Add location_t parameter.  Pass loc to
	output_init_element.

2014-04-24  Jakub Jelinek  <jakub@redhat.com>

	* c-parser.c (c_parser_omp_atomic): Allow seq_cst before
	atomic-clause, allow comma in between atomic-clause and
	seq_cst.

2014-04-22  Jakub Jelinek  <jakub@redhat.com>

	PR c/59073
	* c-parser.c (c_parser_omp_parallel): If c_parser_omp_for
	fails, don't set OM_PARALLEL_COMBINED and return NULL.

2014-04-12  Igor Zamyatin  <igor.zamyatin@intel.com>

	PR middle-end/60469
	* c-array-notation.c (fix_builtin_array_notation_fn): Use
	create_tmp_var instead build_decl for creating temps.
	(build_array_notation_expr): Likewise.
	(fix_conditional_array_notations_1): Likewise.
	(fix_array_notation_expr): Likewise.
	(fix_array_notation_call_expr): Likewise.

2014-03-28  Jakub Jelinek  <jakub@redhat.com>

	PR c++/60689
	* c-tree.h (c_build_function_call_vec): New prototype.
	* c-typeck.c (build_function_call_vec): Don't call
	resolve_overloaded_builtin here.
	(c_build_function_call_vec): New wrapper function around
	build_function_call_vec.  Call resolve_overloaded_builtin here.
	(convert_lvalue_to_rvalue, build_function_call, build_atomic_assign):
	Call c_build_function_call_vec instead of build_function_call_vec.
	* c-parser.c (c_parser_postfix_expression_after_primary): Likewise.
	* c-decl.c (finish_decl): Likewise.

2014-03-18  Manuel López-Ibáñez  <manu@gcc.gnu.org>

	PR c/55383
	* c-typeck.c: Use correct format string in cast-qual warning

2014-03-07  Thomas Schwinge  <thomas@codesourcery.com>

	* c-decl.c (c_decl_attributes): Use
	lang_hooks.types.omp_mappable_type.
	* c-typeck.c (c_finish_omp_clauses): Likewise.

2014-03-06  Marek Polacek  <polacek@redhat.com>

	PR c/60197
	* c-typeck.c (c_finish_return): Call contains_cilk_spawn_stmt instead
	of checking tree code.

2014-02-19  Prathamesh Kulkarni  <bilbotheelffriend@gmail.com>

	* c-parser.c (c_parser_declspecs): Replace call to error by error_at.
	(c_parser_parameter_declaration): Likewise.

2014-02-19  Marek Polacek  <polacek@redhat.com>

	PR c/60195
	* c-typeck.c (convert_lvalue_to_rvalue): Set TREE_NO_WARNING on tmp.
	Call mark_exp_read on exp.value.
	(build_atomic_assign): Set TREE_NO_WARNING on val and old.  Set
	TREE_ADDRESSABLE on old instead of val.
	(emit_side_effect_warnings): Warn only if RHS has !TREE_NO_WARNING.

2014-02-07  Prathamesh Kulkarni  <bilbotheelffriend@gmail.com>

	* c-parser.c (c_parser_get_builtin_args): Replace calls to
	C_EXPR_APPEND by vec_safe_push.
	* c-tree.h (C_EXPR_APPEND): Remove.

2014-01-31  Marek Polacek  <polacek@redhat.com>

	PR c/59963
	* c-typeck.c (convert_lvalue_to_rvalue): Pass vNULL to
	build_function_call_vec.
	(build_function_call): Likewise.
	(build_atomic_assign): Likewise.
	(build_function_call_vec): Add arg_loc parameter.  Use it.
	(convert_arguments): Likewise.
	(convert_for_assignment): Rename rhs_loc to expr_loc.
	* c-parser.c (c_parser_attributes): Pass NULL to c_parser_expr_list.
	(c_parser_objc_keywordexpr): Likewise.
	(c_parser_postfix_expression_after_primary): Call
	build_function_call_vec with expr_loc rather than op_loc.
	Call c_parser_expr_list to fill arg_loc.  Pass arg_loc to
	build_function_call_vec.
	(c_parser_expr_list): Add locations parameter.  Fill it with locations
	of function arguments.
	* c-decl.c (finish_decl): Pass vNULL to build_function_call_vec.

2014-01-30  Marek Polacek  <polacek@redhat.com>

	PR c/59940
	* c-typeck.c (build_function_call_vec): Use loc parameter.
	(convert_arguments): Add location parameter.  Use it.
	(ep_convert_and_check): Likewise.
	(build_atomic_assign): Adjust convert_for_assignment call.
	(build_modify_expr): Likewise.
	(digest_init): Likewise.
	(c_finish_return): Likewise.
	(build_conditional_expr): Adjust ep_convert_and_check calls.
	(convert_for_assignment): Add rhs_loc parameter.  Use it.
	(build_binary_op): Adjust convert_and_check and ep_convert_and_check
	calls.

2014-01-30  Richard Biener  <rguenther@suse.de>

	PR c/59905
	* c-typeck.c (build_function_call_vec): Do not replace calls
	to a function via an incompatible type with a runtime abort.

2014-01-24  Balaji V. Iyer  <balaji.v.iyer@intel.com>

	* c-parser.c (c_parser_declaration_or_fndef): Replaced
	flag_enable_cilkplus with flag_cilkplus.
	(c_parser_direct_declarator_inner): Likewise.
	(c_parser_attribute_any_word): Likewise.
	(c_parser_attributes): Likewise.
	(c_parser_compound_statement): Likewise.
	(c_parser_statement_after_labels): Likewise.
	(c_parser_if_statement): Likewise.
	(c_parser_switch_statement): Likewise.
	(c_parser_do_statement): Likewise.
	(c_parser_for_statement): Likewise.
	(c_parser_unary_expression): Likewise.
	(c_parser_postfix_expression): Likewise.
	(c_parser_postfix_expression_after_primary): Likewise.
	(c_parser_postfix_expression_after_primary): Likewise.
	(c_parser_omp_clause_name): Likewise.
	(c_finish_omp_declare_simd): Likewise.
	(c_parser_cilk_verify_simd): Likewise.
	* c-typeck.c (build_array_ref): Likewise.
	(build_function_call_vec): Likewise.
	(convert_arguments): Likewise.
	(build_compound_expr): Likewise.
	(c_finish_return): Likewise.
	(c_finish_if_stmt): Likewise.
	(c_finish_loop): Likewise.
	(build_binary_op): Likewise.

2014-01-23  Marek Polacek  <polacek@redhat.com>

	PR c/59846
	* c-typeck.c (parser_build_binary_op): Use location instead of
	input_location.
	(build_binary_op): Pass location to shorten_compare.

2014-01-23  Marek Polacek  <polacek@redhat.com>

	PR c/58346
	* c-typeck.c (pointer_diff): Give an error on arithmetic on pointer to
	an empty aggregate.

2014-01-23  Marek Polacek  <polacek@redhat.com>

	PR c/59871
	* c-typeck.c (build_compound_expr): Warn even for right-hand operand
	of a comma expression.
	(emit_side_effect_warnings): Likewise.

2014-01-23  Balaji V. Iyer  <balaji.v.iyer@intel.com>

	PR c/59825
	* c-array-notation.c (expand_array_notation_exprs): Rewrote this
	function to use walk_tree and moved a lot of its functionality to
	expand_array_notations.
	(expand_array_notations): New function.

2014-01-23  Balaji V. Iyer  <balaji.v.iyer@intel.com>

	* c-parser.c (c_finish_omp_declare_simd): Made "cilk simd function"
	attribute an attribute without value.

2014-01-23  Jakub Jelinek  <jakub@redhat.com>

	PR middle-end/58809
	* c-typeck.c (c_finish_omp_clause): Reject MIN_EXPR, MAX_EXPR,
	BIT_AND_EXPR, BIT_IOR_EXPR and BIT_XOR_EXPR on COMPLEX_TYPEs.

2014-01-22  Marek Polacek  <polacek@redhat.com>

	PR c/59891
	* c-typeck.c (build_conditional_expr): Call c_fully_fold instead
	of remove_c_maybe_const_expr on op1 and op2.

2014-01-15  Jakub Jelinek  <jakub@redhat.com>

	PR c/58943
	* c-typeck.c (build_modify_expr): For lhs op= rhs, if rhs has side
	effects, preevaluate rhs using SAVE_EXPR first.

2014-01-09  Balaji V. Iyer  <balaji.v.iyer@intel.com>

	PR c++/59631
	* c-parser.c (c_parser_postfix_expression): Replaced consecutive if
	statements with if-elseif statements.

2014-01-06  Marek Polacek  <polacek@redhat.com>

	PR c/57773
	* c-decl.c (check_bitfield_type_and_width): Warn for implementation
	defined bit-field types only in ISO C.

2014-01-02  Richard Sandiford  <rdsandiford@googlemail.com>

	Update copyright years

2014-01-02  Richard Sandiford  <rdsandiford@googlemail.com>

	* c-array-notation.c: Use the standard form for the copyright notice.

2013-12-18  Balaji V. Iyer  <balaji.v.iyer@intel.com>

	* c-parser.c (struct c_parser::cilk_simd_fn_tokens): Added new field.
	(c_parser_declaration_or_fndef): Added a check if cilk_simd_fn_tokens
	field in parser is not empty.  If not-empty, call the function
	c_parser_finish_omp_declare_simd.
	(c_parser_cilk_clause_vectorlength): Modified function to be shared
	between SIMD-enabled functions and #pragma simd.  Added new parameter.
	(c_parser_cilk_all_clauses): Modified the usage of the function
	c_parser_cilk_clause_vectorlength as mentioned above.
	(c_parser_cilk_simd_fn_vector_attrs): New function.
	(c_finish_cilk_simd_fn_tokens): Likewise.
	(is_cilkplus_vector_p): Likewise.
	(c_parser_omp_clause_name): Added checking for "vectorlength,"
	"nomask," and "mask" strings in clause name.
	(c_parser_omp_all_clauses): Added 3 new case statements:
	PRAGMA_CILK_CLAUSE_VECTORLENGTH, PRAGMA_CILK_CLAUSE_MASK and
	PRAGMA_CILK_CLAUSE_NOMASK.
	(c_parser_attributes): Added a cilk_simd_fn_tokens parameter.  Added a
	check for vector attribute and if so call the function
	c_parser_cilk_simd_fn_vector_attrs.  Also, when Cilk plus is enabled,
	called the function c_finish_cilk_simd_fn_tokens.
	(c_finish_omp_declare_simd): Added a check if cilk_simd_fn_tokens in
	parser field is non-empty.  If so, parse them as you would parse
	the omp declare simd pragma.
	(c_parser_omp_clause_linear): Added a new bool parm. is_cilk_simd_fn.
	Added a check when step is a parameter and flag it as error.
	(CILK_SIMD_FN_CLAUSE_MASK): New #define.
	(c_parser_cilk_clause_name): Changed pragma_cilk_clause to
	pragma_omp_clause.

2013-12-17  Thomas Schwinge  <thomas@codesourcery.com>

	* c-parser.c (c_parser_omp_parallel): Fix description.

2013-12-11  Balaji V. Iyer  <balaji.v.iyer@intel.com>

	* c-objc-common.h (LANG_HOOKS_CILKPLUS_FRAME_CLEANUP): Remove.
	(LANG_HOOKS_CILKPLUS_DETECT_SPAWN_AND_UNWRAP): Likewise.
	(LANG_HOOKS_CILKPLUS_CILKPLUS_GIMPLIFY_SPAWN): Likewise.
	* c-typeck.c (cilk_install_body_with_frame_cleanup): New function.

2013-12-04  Joseph Myers  <joseph@codesourcery.com>

	PR c/52023
	* c-parser.c (c_parser_alignas_specifier): Use
	c_sizeof_or_alignof_type instead of c_alignof.
	(c_parser_alignof_expression): Likewise, with min_alignof
	parameter depending on alignof spelling used.

2013-12-04  Marek Polacek  <polacek@redhat.com>

	PR c/54113
	* c-decl.c (start_function): Don't warn for missing prototype for
	inline functions.

2013-12-03  Marek Polacek  <polacek@redhat.com>

	PR c/59351
	* c-decl.c (build_compound_literal): Allow compound literals with
	empty initial value.

2013-12-02  Joseph Myers  <joseph@codesourcery.com>

	PR c/58235
	* c-typeck.c (build_modify_expr): Diagnose assignment to
	expression with array type.

2013-11-29  Joseph Myers  <joseph@codesourcery.com>

	PR c/42262
	* c-typeck.c (process_init_element): Do not treat a string as
	initializing a whole array when used with a designator for an
	individual element.

2013-11-29  Joseph Myers  <joseph@codesourcery.com>

	PR c/57574
	* c-decl.c (merge_decls): Clear DECL_EXTERNAL for a definition of
	an inline function following a static declaration.

2013-11-28  Jakub Jelinek  <jakub@redhat.com>

	PR c/59310
	* c-parser.c (c_parser_omp_target): Copy "#pragma omp target"
	to p_name before calling c_parser_omp_teams instead of after.
	(c_parser_cilk_simd): Remove wrong ATTRIBUTE_UNUSED from parser
	argument.  Remove unused p_name variable.

2013-11-27  Aldy Hernandez  <aldyh@redhat.com>
	    Jakub Jelinek  <jakub@redhat.com>

	* c-decl.c (c_builtin_function_ext_scope): Avoid binding if
	external_scope is NULL.

2013-11-27  Tom de Vries  <tom@codesourcery.com>
	    Marc Glisse  <marc.glisse@inria.fr>

	PR c++/59032
	* c-typeck.c (build_unary_op): Allow vector increment and decrement.

2013-11-22  Andrew MacLeod  <amacleod@redhat.com>

	* c-typeck.c: Add required include files from gimple.h.

2013-11-22  David Malcolm  <dmalcolm@redhat.com>

	* c-decl.c (define_label, shadow_tag_warned)
	(check_bitfield_type_and_width, grokdeclarator, grokparms,
	store_parm_decls_newstyle, store_parm_decls_oldstyle)
	(declspecs_add_type): Remove use of in_system_header macro.
	* c-parser.c (c_parser_unary_expression): Likewise.
	* c-typeck.c (store_init_value, process_init_element)
	(c_start_case): Likewise.

	* c-decl.c (build_enumerator): Remove use of EXPR_LOC_OR_HERE
	macro.

	* c-parser.c (c_parser_set_source_position_from_token): Remove
	reference to in_system_header from comment.

2013-11-18  Richard Sandiford  <rdsandiford@googlemail.com>

	* c-decl.c (grokdeclarator): Update comment to refer to
	tree_to_[su]hwi rather than tree_low_cst.

2013-11-18  Richard Sandiford  <rdsandiford@googlemail.com>

	* c-decl.c, c-typeck.c: Replace tree_low_cst (..., 1) with
	tree_to_uhwi throughout.

2013-11-18  Richard Sandiford  <rdsandiford@googlemail.com>

	* c-parser.c: Replace tree_low_cst (..., 0) with tree_to_shwi
	throughout.

2013-11-18  Richard Sandiford  <rdsandiford@googlemail.com>

	* c-parser.c: Replace host_integerp (..., 0) with tree_fits_shwi_p
	throughout.

2013-11-15  Aldy Hernandez  <aldyh@redhat.com>

	* c-parser.c (c_parser_cilk_simd): New.
	(c_parser_cilk_verify_simd): New.
	(c_parser_pragma): Add case for PRAGMA_CILK_SIMD.
	(c_parser_omp_for_loop): Add case for NE_EXPR.
	Set c_break_label for CILK_SIMD.
	(c_parser_cilk_clause_vectorlength): New.
	(c_parser_cilk_clause_linear): New.
	(c_parser_cilk_clause_name): New.
	(c_parser_cilk_all_clauses): New.
	* c-typeck.c (build_unary_op): Pass location argument to
	readonly_error.
	(build_modify_expr): Same.
	(build_asm_expr): Same.
	(c_finish_bc_stmt): Error on break/continue in loops.

2013-11-14  Andrew MacLeod  <amacleod@redhat.com>

	* c-typeck.c: Include only gimplify.h and gimple.h as needed.

2013-11-14  Diego Novillo  <dnovillo@google.com>

	* c-decl.c: Include print-tree.h.
	Include stor-layout.h.
	Include varasm.h.
	Include attribs.h.
	Include stringpool.h.
	* c-lang.c: Include fold-const.h.
	* c-parser.c: Include stringpool.h.
	Include attribs.h.
	Include stor-layout.h.
	Include varasm.h.
	Include trans-mem.h.
	* c-typeck.c: Include stor-layout.h.
	Include trans-mem.h.
	Include varasm.h.
	Include stmt.h.

2013-11-13  Joseph Myers  <joseph@codesourcery.com>

	* c-tree.h (c_typespec_keyword): Add cts_auto_type.
	* c-decl.c (declspecs_add_type, finish_declspecs): Handle
	__auto_type.
	* c-parser.c (c_token_starts_typename, c_token_starts_declspecs)
	(c_parser_attribute_any_word, c_parser_objc_selector): Handle
	RID_AUTO_TYPE.
	(c_parser_declspecs): Take argument AUTO_TYPE_OK.
	(c_parser_declaration_or_fndef, c_parser_struct_declaration)
	(c_parser_declarator, c_parser_direct_declarator_inner)
	(c_parser_parameter_declaration, c_parser_type_name): All callers
	changed.
	(c_parser_declaration_or_fndef): Handle declarations with type
	determined from the initializer.

2013-11-12  Andrew MacLeod  <amacleod@redhat.com>

	* c-typeck.c: Include gimplify.h.

2013-11-12  Joseph Myers  <joseph@codesourcery.com>

	* c-tree.h (struct c_declspecs): Add thread_gnu_p field.
	* c-parser.c (c_parser_declspecs): Mention _Thread_local in
	comment.
	* c-decl.c (shadow_tag_warned, grokdeclarator): Mention __thread
	or _Thread_local as appropriate in diagnostics.
	(build_null_declspecs): Initialize ret->thread_gnu_p.
	(declspecs_add_scspec): Handle either __thread or _Thread_local
	for RID_THREAD.  Diagnose _Thread_local for pre-C11 standards if
	pedantic.  Do not disallow _Thread_local extern and _Thread_local
	static.

2013-11-07  Joseph Myers  <joseph@codesourcery.com>
	    Andrew MacLeod  <amacleod@redhat.com>

	* c-aux-info.c (gen_type): Handle atomic qualifier.
	* c-decl.c (validate_proto_after_old_defn): Do not remove atomic
	qualifiers when compating types.
	(shadow_tag_warned): Handle atomic_p in declspecs.
	(quals_from_declspecs): Likewise.
	(start_decl): Use c_type_promotes_to when promoting argument
	types.
	(grokdeclarator): Handle _Atomic.
	(get_parm_info): Diagnose any qualifier on "void" as only
	parameter.
	(store_parm_decls_oldstyle): Do not remove atomic qualifiers when
	comparing types.  Use c_type_promotes_to when promoting argument
	types.
	(finish_function): Use c_type_promotes_to when promoting argument
	types.
	(build_null_declspecs): Handle atomic_p in declspecs.
	(declspecs_add_qual): Handle RID_ATOMIC.
	* c-parser.c (c_token_starts_typename, c_token_is_qualifier)
	(c_token_starts_declspecs): Handle RID_ATOMIC.
	(c_parser_declspecs): Handle atomic type specifiers and
	qualifiers.
	(c_parser_typeof_specifier): Remove const and _Atomic qualifiers
	from types of expressions with atomic type.
	(c_parser_direct_declarator_inner): Use convert_lvalue_to_rvalue.
	(c_parser_attribute_any_word): Handle RID_ATOMIC.
	(c_parser_initializer, c_parser_initelt, c_parser_initval)
	(c_parser_statement_after_labels, c_parser_switch_statement)
	(c_parser_for_statement, c_parser_expr_no_commas)
	(c_parser_conditional_expression, c_parser_binary_expression)
	(c_parser_cast_expression, c_parser_unary_expression)
	(c_parser_postfix_expression)
	(c_parser_postfix_expression_after_primary, c_parser_expression):
	Use convert_lvalue_to_rvalue.
	(c_parser_expression_conv, c_parser_expr_list): Document
	conversion of lvalues to rvalues.  Use convert_lvalue_to_rvalue.
	(c_parser_objc_synchronized_statement): Use
	convert_lvalue_to_rvalue.
	(c_parser_objc_selector): Handle RID_ATOMIC.
	(c_parser_objc_receiver, c_parser_array_notation): Use
	convert_lvalue_to_rvalue.
	* c-tree.h (ctsk_typeof): Adjust comment to mention use for
	_Atomic (type-name).
	(struct c_declspecs): Add atomic_p field.
	(convert_lvalue_to_rvalue): Declare.
	* c-typeck.c (c_type_promotes_to): Promote atomic types to
	corresponding atomic types.
	(qualify_type): Don't add _Atomic qualifiers from second argument.
	(comp_target_types): Do not allow _Atomic mismatches.
	(type_lists_compatible_p): Do not remove atomic qualifiers when
	comparing types.
	(really_atomic_lvalue, convert_lvalue_to_rvalue)
	(build_atomic_assign): New functions.
	(build_unary_op): Use build_atomic_assign for atomic increment and
	decrement.
	(build_conditional_expr): Do not treat _Atomic void as a qualified
	version of void.
	(build_modify_expr): Use build_atomic_assign for atomic LHS.
	(find_anonymous_field_with_type, convert_to_anonymous_field)
	(convert_for_assignment): Do not remove atomic qualifiers when
	comparing types.
	(digest_init): Do not accept initialization of arrays of atomic
	elements by string constants.
	(build_asm_expr): Use convert_lvalue_to_rvalue.
	(build_binary_op): Do not treat _Atomic void as a qualified
	version of void.

2013-11-06  DJ Delorie  <dj@redhat.com>

	* c-decl.c (locate_old_decl): If a previous conflicting decl is
	both explicit and builtin, print the location of the explicit one.

2013-11-05  Tobias Burnus  <burnus@net-b.de>

	* c-parser.c (c_parser_omp_for, c_parser_omp_parallel,
	c_parser_omp_distribute, c_parser_omp_teams,
	c_parser_omp_target, c_parser_omp_declare): Handle
	-fopenmp-simd.

2013-11-03  Marek Polacek  <polacek@redhat.com>

	* c-decl.c (grokdeclarator): Add VLA instrumentation.

2013-11-01  Jakub Jelinek  <jakub@redhat.com>

	* c-typeck.c (c_finish_omp_clauses) <case OMP_CLAUSE_UNIFORM>: Go to
	check_dup_generic at the end, unless remove is true.
	(c_finish_omp_clauses) <case OMP_CLAUSE_REDUCTION>: Add break; after
	remove = true;.
	(c_finish_omp_clauses) <case OMP_CLAUSE_COPYIN>: Likewise.

2013-10-31  Jakub Jelinek  <jakub@redhat.com>

	* c-typeck.c (c_finish_omp_clauses): Diagnose aligned clause
	with decl that is not pointer nor array.

2013-10-29  Balaji V. Iyer  <balaji.v.iyer@intel.com>

	* c-decl.c (finish_function): Added a call for insert_cilk_frame when
	a spawning function is found.
	* c-objc-common.h (LANG_HOOKS_CILKPLUS_GIMPLIFY_SPAWN): New #define.
	(LANG_HOOKS_CILKPLUS_FRAME_CLEANUP): Likewise.
	(LANG_HOOKS_CILKPLUS_DETECT_SPAWN_AND_UNWRAP): Likewise.
	* c-parser.c (c_parser_statement_after_labels): Added RID_CILK_SYNC
	case.
	(c_parser_postfix_expression): Added RID_CILK_SPAWN case.
	* c-typeck.c (build_compound_expr): Reject _Cilk_spawn in a comma
	expr.
	(c_finish_return): Added a check to reject _Cilk_spawn in return
	expression.
	(build_cilk_spawn): New function.
	(build_cilk_sync): Likewise.
	* Makefile.in (c-decl.o): Added cilk.h in dependency list.
	
2013-10-27  Tobias Burnus  <burnus@net-b.de>

	PR other/33426
	* c-parser.c (c_parser_while_statement, c_parser_while_statement,
	c_parser_pragma): Add GCC ivdep support to 'do' and 'while'.
	(c_parser_statement_after_labels): Update calls.

2013-10-24  Tobias Burnus  <burnus@net-b.de>

	PR other/33426
	* c-parser.c (c_parser_pragma, c_parser_for_statement):
	Handle PRAGMA_IVDEP.
	(c_parser_statement_after_labels): Update call.

2013-10-24  Marek Polacek  <polacek@redhat.com>

	* c-parser.c (c_parser_struct_declaration): Add a comment.
	(c_parser_declarator): Don't allow _Alignas here.

2013-10-17  Andrew MacLeod  <amacleod@redhat.com>

	* c-parser.c: Include omp-low.h.
	* c-typeck.c: Likewise.

2013-10-17  Marek Polacek  <polacek@redhat.com>

	PR c/58267
	* c-parser.c (c_parser_declspecs): Add alignspec_ok parameter.
	Document syntax of the array-declarator.
	(c_parser_declspecs) <RID_ALIGNAS>: Bail out if alignment specs
	are not permitted.
	(c_parser_declaration_or_fndef): Adjust c_parser_declspecs call.
	(c_parser_struct_declaration): Likewise.
	(c_parser_declarator): Likewise.
	(c_parser_direct_declarator_inner): Likewise.
	(c_parser_parameter_declaration): Likewise.
	(c_parser_type_name): Likewise.

2013-10-11  Jakub Jelinek  <jakub@redhat.com>

	* c-lang.h (current_omp_declare_target_attribute): New extern
	decl.
	* c-parser.c: Include c-lang.h.
	(struct c_parser): Change tokens to c_token *.
	Add tokens_buf field.  Change tokens_avail type to unsigned int.
	(c_parser_consume_token): If parser->tokens isn't
	&parser->tokens_buf[0], increment parser->tokens.
	(c_parser_consume_pragma): Likewise.
	(enum pragma_context): Add pragma_struct and pragma_param.
	(c_parser_external_declaration): Adjust
	c_parser_declaration_or_fndef caller.
	(c_parser_declaration_or_fndef): Add omp_declare_simd_clauses
	argument, if it is non-vNULL vector, call c_finish_omp_declare_simd.
	Adjust recursive call.
	(c_parser_struct_or_union_specifier): Use pragma_struct instead
	of pragma_external.
	(c_parser_parameter_declaration): Use pragma_param instead of
	pragma_external.
	(c_parser_compound_statement_nostart, c_parser_label,
	c_parser_for_statement): Adjust
	c_parser_declaration_or_fndef callers.
	(c_parser_expr_no_commas): Add omp_atomic_lhs argument, pass
	it through to c_parser_conditional_expression.
	(c_parser_conditional_expression): Add omp_atomic_lhs argument,
	pass it through to c_parser_binary_expression.  Adjust recursive
	call.
	(c_parser_binary_expression): Remove prec argument, add
	omp_atomic_lhs argument instead.  Always start from PREC_NONE, if
	omp_atomic_lhs is non-NULL and one of the arguments of toplevel
	binop matches it, use build2 instead of parser_build_binary_op.
	(c_parser_pragma): Handle PRAGMA_OMP_CANCEL,
	PRAGMA_OMP_CANCELLATION_POINT, PRAGMA_OMP_TARGET,
	PRAGMA_OMP_END_DECLARE_TARGET, PRAGMA_OMP_DECLARE_REDUCTION.
	Handle pragma_struct and pragma_param the same as pragma_external.
	(c_parser_omp_clause_name): Parse new OpenMP 4.0 clause names.
	(c_parser_omp_variable_list): Parse array sections for
	OMP_CLAUSE_{DEPEND,MAP,TO,FROM} clauses.
	(c_parser_omp_clause_collapse): Fully fold collapse expression.
	(c_parser_omp_clause_reduction): Handle user defined reductions.
	(c_parser_omp_clause_branch, c_parser_omp_clause_cancelkind,
	c_parser_omp_clause_num_teams, c_parser_omp_clause_thread_limit,
	c_parser_omp_clause_aligned, c_parser_omp_clause_linear,
	c_parser_omp_clause_safelen, c_parser_omp_clause_simdlen,
	c_parser_omp_clause_depend, c_parser_omp_clause_map,
	c_parser_omp_clause_device, c_parser_omp_clause_dist_schedule,
	c_parser_omp_clause_proc_bind, c_parser_omp_clause_to,
	c_parser_omp_clause_from, c_parser_omp_clause_uniform): New functions.
	(c_parser_omp_all_clauses): Add finish_p argument.  Don't call
	c_finish_omp_clauses if it is false.  Handle new OpenMP 4.0 clauses.
	(c_parser_omp_atomic): Parse seq_cst clause, pass true if it is
	present to c_finish_omp_atomic.  Handle OpenMP 4.0 atomic forms.
	(c_parser_omp_for_loop): Add CODE argument, pass it through
	to c_finish_omp_for.  Change last argument to cclauses,
	and adjust uses to grab parallel clauses from the array of all
	the split clauses.  Adjust c_parser_binary_expression,
	c_parser_declaration_or_fndef and c_finish_omp_for callers.
	(omp_split_clauses): New function.
	(c_parser_omp_simd): New function.
	(c_parser_omp_for): Add p_name, mask and cclauses arguments.
	Allow the function to be called also when parsing combined constructs,
	and call c_parser_omp_simd when parsing for simd.
	(c_parser_omp_sections_scope): If section-sequence doesn't start with
	#pragma omp section, require exactly one structured-block instead of
	sequence of statements.
	(c_parser_omp_sections): Add p_name, mask and cclauses arguments.
	Allow the function to be called also when parsing combined constructs.
	(c_parser_omp_parallel): Add p_name, mask and cclauses arguments.
	Allow the function to be called also when parsing combined
	constructs.
	(c_parser_omp_taskgroup, c_parser_omp_cancel,
	c_parser_omp_cancellation_point, c_parser_omp_distribute,
	c_parser_omp_teams, c_parser_omp_target_data,
	c_parser_omp_target_update, c_parser_omp_target,
	c_parser_omp_declare_simd, c_finish_omp_declare_simd,
	c_parser_omp_declare_target, c_parser_omp_end_declare_target,
	c_parser_omp_declare_reduction, c_parser_omp_declare): New functions.
	(c_parser_omp_construct): Add p_name and mask vars.  Handle
	PRAGMA_OMP_DISTRIBUTE, PRAGMA_OMP_SIMD, PRAGMA_OMP_TASKGROUP,
	PRAGMA_OMP_TEAMS.  Adjust c_parser_omp_for, c_parser_omp_parallel
	and c_parser_omp_sections callers.
	(c_parse_file): Initialize tparser.tokens and the_parser->tokens here.
	(OMP_FOR_CLAUSE_MASK, OMP_SECTIONS_CLAUSE_MASK,
	OMP_SINGLE_CLAUSE_MASK): Use OMP_CLAUSE_MASK_1 instead of 1.
	(OMP_PARALLEL_CLAUSE_MASK): Likewise.  Add OMP_CLAUSE_PROC_BIND.
	(OMP_TASK_CLAUSE_MASK): Use OMP_CLAUSE_MASK_1 instead of 1.  Add
	OMP_CLAUSE_DEPEND.
	(OMP_SIMD_CLAUSE_MASK, OMP_CANCEL_CLAUSE_MASK,
	OMP_CANCELLATION_POINT_CLAUSE_MASK, OMP_DISTRIBUTE_CLAUSE_MASK,
	OMP_TEAMS_CLAUSE_MASK, OMP_TARGET_DATA_CLAUSE_MASK,
	OMP_TARGET_UPDATE_CLAUSE_MASK, OMP_TARGET_CLAUSE_MASK,
	OMP_DECLARE_SIMD_CLAUSE_MASK): Define.
	* c-typeck.c: Include tree-inline.h.
	(c_finish_omp_cancel, c_finish_omp_cancellation_point,
	handle_omp_array_sections_1, handle_omp_array_sections,
	c_clone_omp_udr, c_find_omp_placeholder_r): New functions.
	(c_finish_omp_clauses): Handle new OpenMP 4.0 clauses and
	user defined reductions.
	(c_tree_equal): New function.
	* c-tree.h (temp_store_parm_decls, temp_pop_parm_decls,
	c_finish_omp_cancel, c_finish_omp_cancellation_point, c_tree_equal,
	c_omp_reduction_id, c_omp_reduction_decl, c_omp_reduction_lookup,
	c_check_omp_declare_reduction_r): New prototypes.
	* c-decl.c (current_omp_declare_target_attribute): New variable.
	(c_decl_attributes): New function.
	(start_decl, start_function): Use it instead of decl_attributes.
	(temp_store_parm_decls, temp_pop_parm_decls, c_omp_reduction_id,
	c_omp_reduction_decl, c_omp_reduction_lookup,
	c_check_omp_declare_reduction_r): New functions.

2013-09-25  Tom Tromey  <tromey@redhat.com>

	* Make-lang.in (c/gccspec.o): Remove.
	(CFLAGS-c/gccspec.o): New variable.
	(cc1-checksum.o, C_TREE_H, c/c-aux-info.o, c/c-convert.o)
	(c/c-decl.o, c/c-errors.o, c/c-lang.o, c/c-objc-common.o)
	(c/c-parser.o, c/c-typeck.o, c/c-array-notation.o): Remove.

2013-09-25  Tom Tromey  <tromey@redhat.com>

	* Make-lang.in (c/gccspec.o): Don't use subshell.

2013-09-18  Marek Polacek  <polacek@redhat.com>

	PR sanitize/58443
	* c-typeck.c (build_binary_op): Properly honor -fsanitize options.
	Remove unnecessary check.

2013-09-18  Marek Polacek  <polacek@redhat.com>

	PR sanitizer/58411
	* c-typeck.c (build_binary_op): Don't sanitize function if it has the
	no_sanitize_undefined attribute.

2013-09-13  Kai Tietz  <ktietz@redhat.com>

	PR target/57848
	* c-decl.c (c_builtin_function_ext_scope): Remove
	wrong assumption that it is never called on prexisting
	symbol.

2013-09-08  Joern Rennecke  <joern.rennecke@embecosm.com>

	* c-typeck.c (build_binary_op): Use vector_types_compatible_elements_p.

2013-09-03  Gabriel Dos Reis  <gdr@integrable-solutions.net>

	* c-objc-common.c (c_tree_printer): Tidy.

2013-08-30  Marek Polacek  <polacek@redhat.com>

	* c-typeck.c (build_binary_op): Add division by zero and shift
	instrumentation.

2013-08-26  Joern Rennecke  <joern.rennecke@embecosm.com>
	    Joseph Myers  <joseph@codesourcery.com>

	PR c/35649
	* c-typeck.c (c_common_type): Prefer double_type_node over
	other REAL_TYPE types with the same precision.
	(convert_arguments): Likewise.

2013-08-23  Gabriel Dos Reis  <gdr@integrable-solutions.net>

	* c-objc-common.c (c_tree_printer): Document the nature of the cast.
	(c_initialize_diagnostics): Call a destructor for the early printer.

2013-08-22  Gabriel Dos Reis  <gdr@integrable-solutions.net>

	* c-objc-common.c (c_initialize_diagnostics): Simplify C pretty
	printer initialization.

2013-08-19  Balaji V. Iyer  <balaji.v.iyer@intel.com>

	PR c/57490
	* c-array-notation.c (fix_conditional_array_notations_1): Added a
	check for truth values.
	(expand_array_notation_exprs): Added truth values case.  Removed an
	unwanted else.  Added for-loop to walk through subtrees in default
	case.

2013-08-04  Gabriel Dos Reis  <gdr@integrable-solutions.net>

	* c-objc-common.c (c_initialize_diagnostics): Don't call pp_base.

2013-07-23  Joseph Myers  <joseph@codesourcery.com>

	* c-parser.c (struct c_generic_association): Fix typo.

2013-07-23  Tom Tromey  <tromey@redhat.com>
	    Joseph Myers  <joseph@codesourcery.com>

	* c-parser.c (struct c_generic_association): New.
	(c_generic_association_d): New typedef.
	(c_parser_generic_selection): New function.
	(c_parser_postfix_expression): Handle RID_GENERIC.

2013-07-13  Jason Merrill  <jason@redhat.com>

	PR c++/57793
	* c-decl.c (finish_struct): Check for too-large class.

2013-07-04  Joern Rennecke  <joern.rennecke@embecosm.com>

	PR c/57821
	* c-typeck.c (set_init_index): When folding, check for index overflow.

2013-06-28  Balaji V. Iyer  <balaji.v.iyer@intel.com>

	* c-parser.c (c_parser_array_notation): Removed rejection of array
	notations in an array of function pointers.

2013-06-21  Balaji V. Iyer  <balaji.v.iyer@intel.com>

	* c-array-notation.c (make_triplet_val_inv): New function.
	(create_cmp_incr): Likewise.
	(create_array_refs): Likewise.
	(fix_builtin_array_notation_fn): Replaced all mallocs with tree vec.
	Also modularized common parts between functions and called the function.
	(build_array_notation_expr): Likewise.
	(fix_conditional_array_notations_1): Likewise.
	(fix_array_notation_expr): Likewise.
	(fix_array_notation_call_expr): Likewise.

2013-06-18  Marek Polacek  <polacek@redhat.com>

	PR c/57630
	* c-decl.c (check_for_loop_decls): Improve diagnostics messages.

2013-06-12  Balaji V. Iyer  <balaji.v.iyer@intel.com>

	* c-array-notation.c (build_array_notation_expr): Reject array notation
	mismatch between LHS and RHS even inside a call_expr.  Also, removed
	a couple while statements that were dead code.

2013-06-10  Balaji V. Iyer  <balaji.v.iyer@intel.com>

	* c-array-notation.c (fix_builtin_array_notation_fn): Fully folded
	excessive precision expressions in function parameters.  Also removed
	couple unwanted while statements.

2013-06-07  Balaji V. Iyer  <balaji.v.iyer@intel.com>

	* c-array-notation.c (expand_array_notation_exprs): Added
	ARRAY_NOTATION_REF case.
	
2013-06-07  Balaji V. Iyer  <balaji.v.iyer@intel.com>

	* c-array-notation.c (length_mismatch_in_expr_p): Moved this
	function to c-family/array-notation-common.c.
	(is_cilkplus_reduce_builtin): Likewise.
	(find_rank): Likewise.
	(extract_array_notation_exprs): Likewise.
	(replace_array_notations): Likewise.
	(find_inv_trees): Likewise.
	(replace_inv_trees): Likewise.
	(contains_array_notation_expr): Likewise.
	(find_correct_array_notation_type): Likewise.
	(replace_invariant_exprs): Initialized additional_tcodes to NULL.
	(struct inv_list): Moved this to c-family/array-notation-common.c.
	* c-tree.h (is_cilkplus_builtin_reduce): Remove prototype.
	
2013-06-05  Balaji V. Iyer  <balaji.v.iyer@intel.com>

	* c-typeck.c (convert_arguments): Moved checking of builtin cilkplus
	reduction functions outside the for-loop.  Added a check if the fundecl
	is non-NULL.  Finally, removed an unwanted if-statement, and made the
	body unconditional.

2013-06-03  Balaji V. Iyer  <balaji.v.iyer@intel.com>

	* c-typeck.c (c_finish_if_stmt): Added a check to see if the rank of the
	condition of the if-statement matches the rank of else-block and then-
	block when array notations are used.
	* c-parser.c (c_parser_declaration_or_fndef): Expanded array notation
	expression after the entire function body is parsed.
	(c_parser_expr_no_commas): Delayed creating array notation expressions
	to the end of function parsing.
	* c-array-notation.c (fix_conditional_array_notations_1): Expanded the
	whole if-statement instead of just the condition.
	(expand_array_notation_exprs): Added MODIFY_EXPR case.	

2013-06-03  Balaji V. Iyer  <balaji.v.iyer@intel.com>

	PR c/57474
	* c-array-notation.c (build_array_notation_expr): Initialized rhs_length
	array to NULL_TREE if they are unused.  Also added a check for the
	field to be NULL before its fields are used in future.
	
2013-05-29  Rainer Orth  <ro@CeBiTec.Uni-Bielefeld.DE>

	PR bootstrap/57450
	* c-array-notation.c (length_mismatch_in_expr_p): Use absu_hwi.
	(build_array_notation_expr): Likewise.

2013-05-28  Balaji V. Iyer  <balaji.v.iyer@intel.com>

	* c-typeck.c (build_array_ref): Added a check to see if array's
	index is greater than one.  If true, then emit an error.
	(build_function_call_vec): Exclude error reporting and checking
	for builtin array-notation functions.
	(convert_arguments): Likewise.
	(c_finish_return): Added a check for array notations as a return
	expression.  If true, then emit an error.
	(c_finish_loop): Added a check for array notations in a loop
	condition.  If true then emit an error.
	(lvalue_p): Added a ARRAY_NOTATION_REF case.
	(build_binary_op): Added a check for array notation expr inside
	op1 and op0.  If present, we call another function to find correct
	type.
	* Make-lang.in (C_AND_OBJC_OBJS): Added c-array-notation.o.
	* c-parser.c (c_parser_compound_statement): Check if array
	notation code is used in tree, if so, then transform them into
	appropriate C code.
	(c_parser_expr_no_commas): Check if array notation is used in LHS
	or RHS, if so, then build array notation expression instead of
	regular modify.
	(c_parser_postfix_expression_after_primary): Added a check for
	colon(s) after square braces, if so then handle it like an array
	notation.  Also, break up array notations in unary op if found.
	(c_parser_direct_declarator_inner): Added a check for array
	notation.
	(c_parser_compound_statement): Added a check for array notation in
	a stmt.  If one is present, then expand array notation expr.
	(c_parser_if_statement): Likewise.
	(c_parser_switch_statement): Added a check for array notations in
	a switch statement's condition.  If true, then output an error.
	(c_parser_while_statement): Similarly, but for a while.
	(c_parser_do_statement): Similarly, but for a do-while.
	(c_parser_for_statement): Similarly, but for a for-loop.
	(c_parser_unary_expression): Check if array notation is used in a
	pre-increment or pre-decrement expression.  If true, then expand
	them.
	(c_parser_array_notation): New function.
	* c-array-notation.c: New file.
	* c-tree.h (is_cilkplus_reduce_builtin): Protoize.
	
2013-05-23  Mike Stump  <mikestump@comcast.net>

	* c-typeck.c (convert_for_assignment): Handle references to memory
	spaces better.

2013-05-16  Jason Merrill  <jason@redhat.com>

	* Make-lang.in (cc1$(exeext)): Use link mutex.

2013-04-24  Paolo Carlini  <paolo.carlini@oracle.com>

	* c-typeck.c (pointer_diff): Change -Wpointer-arith pedwarns
	to simply use OPT_Wpointer_arith.
	(build_unary_op): Likewise.

2013-04-03  Jakub Jelinek  <jakub@redhat.com>

	PR c/19449
	* c-parser.c (c_parser_get_builtin_args): Add choose_expr_p
	argument.  If set, or it temporarily for parsing of the first
	argument into force_folding_builtin_constant_p.
	(c_parser_postfix_expression): Adjust callers.

2013-03-21  Richard Biener  <rguenther@suse.de>

	* c-objc-common.c (c_tree_printer): Use DECL_HAS_DEBUG_EXPR_P
	instead of DECL_DEBUG_EXPR_IS_FROM.  Guard properly.

2013-02-12  Marek Polacek  <polacek@redhat.com>

	PR c/44938
	* c-parser.c (c_parser_postfix_expression_after_primary): Initialize
	origtypes to NULL.

2013-01-24  Jakub Jelinek  <jakub@redhat.com>

	PR c/56078
	* c-typeck.c (set_nonincremental_init_from_string): If
	constructor_max_index is NULL, treat it as if tree_int_cst_lt
	returned false.
	(process_init_element): Likewise.

2012-12-20  Jakub Jelinek  <jakub@redhat.com>

	PR c++/55619
	* c-parser.c (c_parser_asm_operands): Remove CONVERT_P
	argument, don't call default_function_array_conversion
	nor c_fully_fold here.
	(c_parser_asm_statement): Adjust callers.
	* c-typeck.c (build_asm_expr): Call c_fully_fold on inputs
	and outputs here, and call default_function_array_conversion
	on inputs that don't need to be addressable.

2012-12-18  Jakub Jelinek  <jakub@redhat.com>

	PR c/39464
	* c-typeck.c (convert_for_assignment): For -Wpointer-sign
	warning require that both c_common_unsigned_type as well as
	c_common_signed_type is the same for both mvl and mvr types.

2012-11-16  Diego Novillo  <dnovillo@google.com>

	Adjust for new vec API (http://gcc.gnu.org/wiki/cxx-conversion/cxx-vec)

	* c-common.c: Use new vec API in vec.h.
	* c-common.h: Likewise.
	* c-gimplify.c: Likewise.
	* c-pragma.c: Likewise.
	* c-pretty-print.c: Likewise.
	* c-pretty-print.h: Likewise.
	* c-semantics.c: Likewise.
	* c-decl.c: Likewise.
	* c-parser.c: Likewise.
	* c-tree.h: Likewise.
	* c-typeck.c: Likewise.

2012-10-29  Jonathan Wakely  <jwakely.gcc@gmail.com>

	PR c++/54930
	* c-typeck.c (c_finish_return): Use OPT_Wreturn_local_addr.

2012-10-29  Manuel López-Ibáñez  <manu@gcc.gnu.org>

	PR c/53066
	* c-decl.c (warn_if_shadowing): Do not warn if a variable
	shadows a function, unless the variable is a function or a
	pointer-to-function.

2012-10-12  Jakub Jelinek  <jakub@redhat.com>

	PR c/54381
	* c-parser.c (struct c_tree_loc_pair): Removed.
	(c_parser_expr_list): Remove struct c_tree_loc_pair * argument,
	add location_t * and tree * arguments, fill in array of 3
	sizeof_arg trees and corresponding locs.
	(c_parser_attributes, c_parser_objc_keywordexpr): Adjust
	c_parser_expr_list callers.
	(c_parser_postfix_expression_after_primary): Likewise.  Pass
	array of 3 sizeof_arg trees and locs (corresponding to first
	3 arguments) to sizeof_pointer_memaccess_warning.

2012-10-09  Lawrence Crowl  <crowl@google.com>

	* Make-lang.in (c-decl.o): Add dependence on hash-table.h.
	* c-decl.c (detect_field_duplicates_hash): Change to new type-safe
	hash table.

2012-10-09  Paolo Carlini  <paolo.carlini@oracle.com>

	PR c++/54194
	* c-typeck.c (parser_build_binary_op): Update warn_about_parentheses
	call.

2012-10-09  Marc Glisse  <marc.glisse@inria.fr>

	PR c++/54427
	* c-typeck.c: Include c-common.h.
	(enum stv_conv): Moved to c-common.h.
	(scalar_to_vector): Moved to c-common.c.
	(build_binary_op): Adapt to scalar_to_vector's new prototype.
	* Make-lang.in: c-typeck.c depends on c-common.h.

2012-10-04  Arnaud Charlet  <charlet@adacore.com>

	* c-decl.c (c_write_global_declarations): Fix handling of
	-fdump-ada-spec*.

2012-09-30  Sharad Singhai  <singhai@google.com>

	* c-decl.c (c_write_global_declarations): Use a different method
	to determine if the dump has ben initialized.

2012-09-14  Joseph Myers  <joseph@codesourcery.com>

	PR c/54552
	* c-typeck.c (c_cast_expr): When casting to a type requiring
	C_MAYBE_CONST_EXPR to be created, pass the inner expression to
	c_fully_fold first.

2012-09-14  Joseph Myers  <joseph@codesourcery.com>

	PR c/54103
	* c-typeck.c (build_unary_op): Pass original argument of
	TRUTH_NOT_EXPR to c_objc_common_truthvalue_conversion, then remove
	any C_MAYBE_CONST_EXPR, if it has integer operands.
	(build_binary_op): Pass original arguments of TRUTH_ANDIF_EXPR,
	TRUTH_ORIF_EXPR, TRUTH_AND_EXPR, TRUTH_OR_EXPR and TRUTH_XOR_EXPR
	to c_objc_common_truthvalue_conversion, then remove any
	C_MAYBE_CONST_EXPR, if they have integer operands.  Use
	c_objc_common_truthvalue_conversion not
	c_common_truthvalue_conversion.
	(c_objc_common_truthvalue_conversion): Build NE_EXPR directly and
	call note_integer_operands for arguments with integer operands
	that are not integer constants.

2012-09-13  Jakub Jelinek  <jakub@redhat.com>

	PR c/54559
	* c-typeck.c (c_finish_return): Do convert to BOOLEAN_TYPE or
	COMPLEX_TYPE with in_late_binary_op set temporarily to true.

2012-08-31  Jakub Jelinek  <jakub@redhat.com>

	PR c/54428
	* c-convert.c (convert): Don't call fold_convert_loc if
	TYPE_MAIN_VARIANT of a COMPLEX_TYPE is the same, unless e
	is a COMPLEX_EXPR.  Remove TYPE_MAIN_VARIANT check from
	COMPLEX_TYPE -> COMPLEX_TYPE conversion.

2012-08-24  Jakub Jelinek  <jakub@redhat.com>

	PR c/54355
	* c-decl.c (c_parser_label): Pass true as nested and fix up comments
	for nested and empty_ok arguments in the call to
	c_parser_declaration_or_fndef.

2012-08-17  Jakub Jelinek  <jakub@redhat.com>

	* c-tree.h (c_last_sizeof_arg): Declare.
	* c-parser.c (struct c_tree_loc_pair): New type.
	(c_parser_expr_list): Add sizeof_arg argument.  Fill it in if
	non-NULL.
	(c_parser_attributes, c_parser_objc_keywordexpr): Adjust callers.
	(c_parser_postfix_expression_after_primary): Likewise.  Call
	sizeof_pointer_memaccess_warning if needed.
	(sizeof_ptr_memacc_comptypes): New function.
	* c-typeck.c (c_last_sizeof_arg): New global variable.
	(c_expr_sizeof_expr, c_expr_sizeof_type): Initialize it.

2012-07-24  Uros Bizjak  <ubizjak@gmail.com>

	* c-lang.h (lang_decl): Add variable_size GTY option.

2012-07-16  Steven Bosscher  <steven@gcc.gnu.org>

	* c-decl.c: Include dumpfile.h instead of tree-dump.h.
	* Make-lang.in: Fix dependencies.

2012-06-29  Steven Bosscher  <steven@gcc.gnu.org>

	* Make-lang.in: New file, rules migrated from gcc/Makefile.in
	and add language Makefile hooks.
	* config-lang.in: New file.
	* c-config-lang.in: Moved from gcc/config-lang.in to here, and
	add the required "normal" config-lang.in rules.
	* c-lang.h: Moved from gcc/ to here.
	* c-tree.h: Likewise.
	* c-objc-common.c: Likewise.
	* c-objc-common.h: Likewise.
	* c-typeck.c: Likewise.
	* c-convert.c: Likewise.
	* c-lang.c: Likewise.
	* c-aux-info.c: Likewise.
	* c-errors.c: Likewise.
	* gccspec.c: Likewise.
	* c-decl.c: Likewise.  Include gt-c-c-decl.h, not gt-c-decl.h.
	* c-parser.c: Likewise.  Include gt-c-c-parser.h, not gt-c-parser.h.

Copyright (C) 2012-2016 Free Software Foundation, Inc.

Copying and distribution of this file, with or without modification,
are permitted in any medium without royalty provided the copyright
notice and this notice are preserved.<|MERGE_RESOLUTION|>--- conflicted
+++ resolved
@@ -1,5 +1,3 @@
-<<<<<<< HEAD
-=======
 2016-10-07  Bernd Schmidt  <bschmidt@redhat.com>
 
 	PR c++/69733
@@ -137,7 +135,6 @@
 	(finish_declspecs): Set type to integer_type_node when _FloatN or
 	_FloatNx is not supported.
 
->>>>>>> 9833e931
 2016-08-19  Joseph Myers  <joseph@codesourcery.com>
 
 	PR c/32187

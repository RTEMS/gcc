<<<<<<< HEAD
=======
2015-06-05  Aldy Hernandez  <aldyh@redhat.com>

	* c-decl.c (finish_struct): Save C_TYPE_INCOMPLETE_VARS and
	immediately clobber it.
	(c_write_global_declarations_1): Remove call to
	check_global_declaration_1.
	(c_write_global_declarations_2): Remove.
	(c_write_final_cleanups): Rename from c_write_global_declarations.
	Remove call to finalize_compilation_unit.
	Remove calls to debugging hooks.
	* c-objc-common.c: Adjust comment for c_warn_unused_global_decl.
	* c-objc-common.h: Remove LANG_HOOKS_WRITE_GLOBALS.
	* c-tree.h: Remove c_write_global_declarations.

2015-06-04  Andrew MacLeod  <amacleod@redhat.com>

	* c-array-notation.c: Adjust includes for restructured coretypes.h.
	* c-aux-info.c: Likewise.
	* c-convert.c: Likewise.
	* c-decl.c: Likewise.
	* c-errors.c: Likewise.
	* c-lang.c: Likewise.
	* c-objc-common.c: Likewise.
	* c-parser.c: Likewise.
	* c-typeck.c: Likewise.

2015-06-04  Marek Polacek  <polacek@redhat.com>

	PR c/66341
	* c-typeck.c (build_c_cast): Wrap VALUE into NON_LVALUE_EXPR if
	it is a lvalue.

2015-06-03  Prathamesh Kulkarni  <prathamesh.kulkarni@linaro.org>

	* c-decl.c (warn_cxx_compat_finish_struct): New parameters code, record_loc.
	Warn for empty struct.
	(finish_struct): Pass TREE_CODE(t) and loc to warn_cxx_compat_finish_struct.

2015-06-02  Andres Tiraboschi  <andres.tiraboschi@tallertechnologies.com>

	* c-decl.c (start_function): Call plugin before parsing.
	(finish_function): Call plugin after parsing.

2015-06-02  Prathamesh Kulkarni  <prathamesh.kulkarni@linaro.org>

	PR c/49551
	* c-decl.c (merge_decls): Merge DECL_COMMON.

>>>>>>> 7d5059b2
2015-05-22  Jim Wilson  <jim.wilson@linaro.org>

	* Make-lang.in (check_gcc_pallelize): Define.

2015-05-22  Marek Polacek  <polacek@redhat.com>

	PR c/47043
	* c-parser.c (c_parser_enum_specifier): Parse and apply enumerator
	attributes.

2015-05-21  Marek Polacek  <polacek@redhat.com>

	* c-typeck.c (inform_declaration): Use DECL_IS_BUILTIN instead of
	DECL_BUILT_IN.

2015-05-20  Marek Polacek  <polacek@redhat.com>

	* c-decl.c: Use VAR_OR_FUNCTION_DECL_P throughout.
	* c-typeck.c: Likewise.

2015-05-19  Marek Polacek  <polacek@redhat.com>

	* c-typeck.c (start_init): Use AGGREGATE_TYPE_P.

2015-05-19  Jakub Jelinek  <jakub@redhat.com>

	PR middle-end/66199
	* c-parser.c (c_parser_omp_for_loop): Don't add
	OMP_CLAUSE_SHARED to OMP_PARALLEL_CLAUSES when moving
	OMP_CLAUSE_LASTPRIVATE clause to OMP_FOR_CLAUSES.
	(c_parser_omp_teams): Set OMP_TEAMS_COMBINED for combined
	constructs.

2015-05-19  Mikhail Maltsev  <maltsevm@gmail.com>

	* c-typeck.c (build_array_ref): Use std::swap instead of explicit
	swaps.

2015-05-16  Manuel López-Ibáñez  <manu@gcc.gnu.org>

	PR fortran/44054
	* c-objc-common.c (c_tree_printer): Replace locus pointer with
	accessor function.

2015-05-14  Marek Polacek  <polacek@redhat.com>

	PR c/66066
	PR c/66127
	* c-typeck.c (digest_init): Call pedwarn_init with OPT_Wpedantic
	rather than with 0.

2015-05-12  David Malcolm  <dmalcolm@redhat.com>

	* c-parser.c (c_parser_if_body): Add param "if_loc", use it
	to add a call to warn_for_misleading_indentation.
	(c_parser_else_body): Likewise, adding param "else_loc".
	(c_parser_if_statement): Check for misleading indentation.
	(c_parser_while_statement): Likewise.
	(c_parser_for_statement): Likewise.

2015-05-08  Marek Polacek  <polacek@redhat.com>

	PR c/64918
	* c-typeck.c (add_pending_init): Use OPT_Woverride_init_side_effects.
	(output_init_element): Likewise.

2015-05-07  Marek Polacek  <polacek@redhat.com>

	PR c/65179
	* c-typeck.c (build_binary_op): Warn when left shifting a negative
	value.

2015-04-30  Marek Polacek  <polacek@redhat.com>

	* c-typeck.c (set_init_label): Call error_at instead of error and
	pass LOC to it.

	* c-typeck.c (c_incomplete_type_error): Refactor to use %qT.  Print
	the type of a decl.

	* c-typeck.c (c_build_va_arg): Clarify the error message.

2015-04-29  Thomas Schwinge  <thomas@codesourcery.com>

	* c-parser.c (c_parser_oacc_enter_exit_data): Use
	OMP_STANDALONE_CLAUSES.

2015-04-28  Marek Polacek  <polacek@redhat.com>

	* c-parser.c (c_parser_binary_expression): Remove duplicate line.

2015-04-28  Marek Polacek  <polacek@redhat.com>

	PR c/65901
	* c-typeck.c (c_build_va_arg): Require TYPE be a complete type.

2015-04-25  Marek Polacek  <polacek@redhat.com>

	PR c/52085
	* c-decl.c (finish_enum): Copy over TYPE_ALIGN.  Also check for "mode"
	attribute.

2015-04-23  Marek Polacek  <polacek@redhat.com>

	PR c/65345
	* c-decl.c (set_labels_context_r): New function.
	(store_parm_decls): Call it via walk_tree_without_duplicates.
	* c-typeck.c (convert_lvalue_to_rvalue): Use create_tmp_var_raw
	instead of create_tmp_var.  Build TARGET_EXPR instead of
	COMPOUND_EXPR.
	(build_atomic_assign): Use create_tmp_var_raw instead of
	create_tmp_var.  Build TARGET_EXPRs instead of MODIFY_EXPR.

2015-04-20  Ilya Verbin  <ilya.verbin@intel.com>

	* c-parser.c (c_parser_oacc_enter_exit_data): Remove excess semicolon.
	(c_parser_omp_target_update): Add missed %> to error_at ().

2015-04-10  Bernhard Reutner-Fischer  <aldot@gcc.gnu.org>

	PR target/55143
	* c-decl.c (c_default_pointer_mode): Remove definition.
	* c-tree.h (c_default_pointer_mode): Remove declaration.

2015-03-27  Tobias Burnus  <burnus@net-b.de>

	PR c/65586
	* c-parser.c (c_parser_skip_to_pragma_eol): Optionally, don't
	error out.
	(c_parser_omp_for, c_parser_omp_parallel, c_parser_omp_distribute,
	c_parser_omp_teams, c_parser_omp_target, c_parser_omp_declare):
	Update calls to not error for skipped omp pragmas with -fopenmp-simd.

2015-03-19  Jakub Jelinek  <jakub@redhat.com>

	* c-decl.c (c_decl_attributes): Also add "omp declare target"
	attribute for DECL_EXTERNAL VAR_DECLs.

2015-03-11  Jakub Jelinek  <jakub@redhat.com>

	* c-parser.c (c_parse_init): Don't call xstrdup on get_identifier
	argument.

2015-03-10  Jakub Jelinek  <jakub@redhat.com>

	PR c/65120
	* c-typeck.c (parser_build_binary_op): Check for tcc_comparison
	before preparing arguments to warn_logical_not_parentheses.

2015-03-09  Jakub Jelinek  <jakub@redhat.com>

	PR c/65120
	* c-typeck.c (parser_build_binary_op): Don't warn for
	!!x == y or !b == y where b is _Bool.

2015-03-09  Marek Polacek  <polacek@redhat.com>

	* c-convert.c (convert): Make use of do_ubsan_in_current_function.
	* c-decl.c (grokdeclarator): Likewise.
	* c-typeck.c (build_binary_op): Likewise.

2015-02-27  Marek Polacek  <polacek@redhat.com>

	PR c/65228
	* c-decl.c (start_decl): Return NULL_TREE if decl is an error node.

2015-02-14  Marek Polacek  <polacek@redhat.com>

	PR c/64768
	* c-decl.c (grokdeclarator): Set the range of a flexible array member
	declared through a typedef name.

2015-02-13  Marek Polacek  <polacek@redhat.com>

	PR c/65050
	* c-decl.c (grokdeclarator): Print also the type when giving
	the error message about array's incomplete element type.

2015-02-11  Jakub Jelinek  <jakub@redhat.com>

	PR c/64824
	* c-parser.c (c_parser_binary_expression): Fix OpenMP stack[sp].prec
	check in the POP macro.

2015-02-09  Marek Polacek  <polacek@redhat.com>

	PR c/64856
	* c-typeck.c (process_init_element): Don't always wrap
	COMPOUND_LITERAL_EXPR in a SAVE_EXPR in C99 mode when
	initializing a range of elements.

2015-02-04  Jakub Jelinek  <jakub@redhat.com>

	PR c/64824
	PR c/64868
	* c-parser.c (c_parser_omp_atomic): Handle RDIV_EXPR.

2015-02-02  Bruno Loff  <bruno.loff@gmail.com>

	* c-parser.c (c_parser_declspecs): Call invoke_plugin_callbacks after
	processing enum declaration.

2015-01-29  Marek Polacek  <polacek@redhat.com>

	PR c/64709
	* c-typeck.c (pop_init_level): If constructor_elements has
	exactly one element with integer_zerop value, set constructor_zeroinit
	to 1.  Remove braces around warning_init call.

2015-01-27  Jakub Jelinek  <jakub@redhat.com>

	PR c/64766
	* c-typeck.c (store_init_value): Don't overwrite DECL_INITIAL
	of FUNCTION_DECLs with error_mark_node.

2015-01-26  Jakub Jelinek  <jakub@redhat.com>

	PR c/64778
	* c-typeck.c (convert_arguments): Return -1 if there are
	error_args, even if we've diagnosed too many arguments.

2015-01-21  Richard Biener  <rguenther@suse.de>

	PR middle-end/64313
	* c-decl.c (merge_decls): Call set_builtin_decl_declared_p
	for builtins the user declared correctly.

2015-01-15  Thomas Schwinge  <thomas@codesourcery.com>
	    Bernd Schmidt  <bernds@codesourcery.com>
	    Cesar Philippidis  <cesar@codesourcery.com>
	    James Norris  <jnorris@codesourcery.com>
	    Jakub Jelinek  <jakub@redhat.com>
	    Ilmir Usmanov  <i.usmanov@samsung.com>

	* c-parser.c: Include "gomp-constants.h".
	(c_parser_omp_clause_map): Use enum gomp_map_kind instead of enum
	omp_clause_map_kind.  Use GOMP_MAP_* instead of OMP_CLAUSE_MAP_*.
	Use OMP_CLAUSE_SET_MAP_KIND.
	(c_parser_pragma): Handle PRAGMA_OACC_ENTER_DATA,
	PRAGMA_OACC_EXIT_DATA, PRAGMA_OACC_UPDATE.
	(c_parser_omp_construct): Handle PRAGMA_OACC_CACHE,
	PRAGMA_OACC_DATA, PRAGMA_OACC_KERNELS, PRAGMA_OACC_LOOP,
	PRAGMA_OACC_PARALLEL, PRAGMA_OACC_WAIT.
	(c_parser_omp_clause_name): Handle "auto", "async", "copy",
	"copyout", "create", "delete", "deviceptr", "gang", "host",
	"num_gangs", "num_workers", "present", "present_or_copy", "pcopy",
	"present_or_copyin", "pcopyin", "present_or_copyout", "pcopyout",
	"present_or_create", "pcreate", "seq", "self", "vector",
	"vector_length", "wait", "worker".
	(OACC_DATA_CLAUSE_MASK, OACC_KERNELS_CLAUSE_MASK)
	(OACC_ENTER_DATA_CLAUSE_MASK, OACC_EXIT_DATA_CLAUSE_MASK)
	(OACC_LOOP_CLAUSE_MASK, OACC_PARALLEL_CLAUSE_MASK)
	(OACC_UPDATE_CLAUSE_MASK, OACC_WAIT_CLAUSE_MASK): New macros.
	(c_parser_omp_variable_list): Handle OMP_CLAUSE__CACHE_.
	(c_parser_oacc_wait_list, c_parser_oacc_data_clause)
	(c_parser_oacc_data_clause_deviceptr)
	(c_parser_omp_clause_num_gangs, c_parser_omp_clause_num_workers)
	(c_parser_oacc_clause_async, c_parser_oacc_clause_wait)
	(c_parser_omp_clause_vector_length, c_parser_oacc_all_clauses)
	(c_parser_oacc_cache, c_parser_oacc_data, c_parser_oacc_kernels)
	(c_parser_oacc_enter_exit_data, c_parser_oacc_loop)
	(c_parser_oacc_parallel, c_parser_oacc_update)
	(c_parser_oacc_wait): New functions.
	* c-tree.h (c_finish_oacc_parallel, c_finish_oacc_kernels)
	(c_finish_oacc_data): New prototypes.
	* c-typeck.c: Include "gomp-constants.h".
	(handle_omp_array_sections): Handle GOMP_MAP_FORCE_DEVICEPTR.  Use
	GOMP_MAP_* instead of OMP_CLAUSE_MAP_*.  Use
	OMP_CLAUSE_SET_MAP_KIND.
	(c_finish_oacc_parallel, c_finish_oacc_kernels)
	(c_finish_oacc_data): New functions.
	(c_finish_omp_clauses): Handle OMP_CLAUSE__CACHE_,
	OMP_CLAUSE_NUM_GANGS, OMP_CLAUSE_NUM_WORKERS,
	OMP_CLAUSE_VECTOR_LENGTH, OMP_CLAUSE_ASYNC, OMP_CLAUSE_WAIT,
	OMP_CLAUSE_AUTO, OMP_CLAUSE_SEQ, OMP_CLAUSE_GANG,
	OMP_CLAUSE_WORKER, OMP_CLAUSE_VECTOR, and OMP_CLAUSE_MAP's
	GOMP_MAP_FORCE_DEVICEPTR.

2015-01-09  Michael Collison  <michael.collison@linaro.org>

	* c-array-notation.c: Include hash-set.h, machmode.h,
	vec.h, double-int.h, input.h, alias.h, symtab.h, options.h
	fold-const.h, wide-int.h, and inchash.h due to flattening of tree.h.
	* c-aux-info.c: Ditto.
	* c-convert.c: Ditto.
	* c-decl.c: Ditto.
	* c-errors.c: Ditto.
	* c-lang.c: Dittoxs.
	* c-objc-common.c: Ditto.
	* c-parser.c: Ditto.
	* c-typeck.c: Include hash-set.h, machmode.h,
	vec.h, double-int.h, input.h, alias.h, symtab.h, options.h
	fold-const.h, wide-int.h, inchash.h, real.h and
	fixed-value.h due to flattening of tree.h.

2015-01-07  Marek Polacek  <polacek@redhat.com>

	PR c/64417
	* c-typeck.c (process_init_element): Disallow initialization of
	a flexible array member with a string constant if the structure
	is in an array.

2015-01-05  Jakub Jelinek  <jakub@redhat.com>

	PR sanitizer/64344
	* c-typeck.c (convert_for_assignment, c_finish_return): For
	-fsanitize=float-cast-overflow casts from REAL_TYPE to integer/enum
	types also set in_late_binary_op around convert call.
	* c-convert.c (convert): For -fsanitize=float-cast-overflow REAL_TYPE
	to integral type casts, if not in_late_binary_op, pass c_fully_fold
	result on expr as last argument to ubsan_instrument_float_cast,
	if in_late_binary_op, don't use c_save_expr but save_expr.

	Update copyright years.

2015-01-05  Marek Polacek  <polacek@redhat.com>

	PR c/64423
	* c-typeck.c (build_array_ref): Pass loc down to
	warn_array_subscript_with_type_char.

2014-12-20  Martin Uecker <uecker@eecs.berkeley.edu>

	* c-typeck.c: New behavious for pointers to arrays with qualifiers
        (common-pointer-type): For pointers to arrays take qualifiers from
	element type.
        (build_conditional_expr): Add warnings for lost qualifiers.
	(comp-target-types): Allow pointers to arrays with different qualifiers.
        (convert-for-assignment): Adapt warnings for discarded qualifiers. Add
	WARNING_FOR_QUALIFIERS macro and rename WARN_FOR_QUALIFIERS
        to PEDWARN_FOR_QUALIFIERS.

2014-12-17  Jakub Jelinek  <jakub@redhat.com>

	PR sanitizer/64289
	* c-convert.c: Include ubsan.h.
	(convert): For real -> integral casts and
	-fsanitize=float-cast-overflow don't call convert_to_integer, but
	instead instrument the float cast directly.

2014-11-29  Jakub Jelinek  <jakub@redhat.com>

	* c-typeck.c (convert_lvalue_to_rvalue, build_atomic_assign,
	c_finish_stmt_expr): Remove NULL last argument from
	create_tmp_var_raw and create_tmp_var calls.
	* c-array-notation.c (fix_builtin_array_notation_fn,
	build_array_notation_expr, fix_conditional_array_notations_1,
	fix_array_notation_expr, fix_array_notation_call_expr): Likewise.

2014-11-28  Marek Polacek  <polacek@redhat.com>

	PR c/63862
	* c-typeck.c (build_binary_op) <RSHIFT_EXPR, LSHIFT_EXPR>: Don't
	convert the right operand to integer type.

2014-11-25  Marek Polacek  <polacek@redhat.com>

	PR c/63877
	* c-decl.c (start_function): Disable -Wmissing-declarations warning
	for inline functions.

2014-11-21  Jakub Jelinek  <jakub@redhat.com>

	PR target/63764
	* c-typeck.c (build_array_ref): Adjust
	convert_vector_to_pointer_for_subscript caller.  If it returns true,
	call non_lvalue_loc on the result.

2014-11-11  Richard Biener  <rguenther@suse.de>

	* c-decl.c (c_init_decl_processing): Do not set pedantic_lvalues
	to true.

2014-11-10  Andi Kleen  <ak@linux.intel.com>

	PR c/60804
	* c-parser.c (c_parser_statement_after_labels): Call
	check_no_cilk.
	(c_parser_if_statement): Dito.
	(c_parser_switch_statement): Dito.
	(c_parser_while_statement): Dito.
	(c_parser_do_statement): Dito.
	(c_parser_for_statement): Dito.
	* c-typeck.c (c_finish_loop): Dito.

2014-11-10  Paolo Carlini  <paolo.carlini@oracle.com>

	* c-typeck.c (build_binary_op): Use OPT_Wshift_count_negative and
	OPT_Wshift_count_overflow in the warnings.

2014-10-30  Marek Polacek  <polacek@redhat.com>

	* c-objc-common.c (c_tree_printer) <case 'T'>: For a typedef name,
	print the stripped version as well, if they're not the same.

2014-10-29  Richard Sandiford  <richard.sandiford@arm.com>

	* c-decl.c, c-tree.h, c-typeck.c: Remove redundant enum from
	machine_mode.

2014-10-28  Andrew MacLeod  <amacleod@redhat.com>

	* c-decl.c: Adjust include files.
	* c-parser.c: Ditto.

2014-10-27  Phil Muldoon  <pmuldoon@redhat.com>
	    Tom Tromey  <tromey@redhat.com>

	* c-tree.h (enum c_oracle_request): New.
	(c_binding_oracle_function): New typedef.
	(c_binding_oracle, c_pushtag, c_bind): Declare.
	* c-decl.c (c_binding_oracle): New global.
	(I_SYMBOL_CHECKED): New macro.
	(i_symbol_binding): New function.
	(I_SYMBOL_BINDING, I_SYMBOL_DECL): Redefine.
	(I_TAG_CHECKED): New macro.
	(i_tag_binding): New function.
	(I_TAG_BINDING, I_TAG_DECL): Redefine.
	(I_LABEL_CHECKED): New macro.
	(i_label_binding): New function.
	(I_LABEL_BINDING, I_LABEL_DECL): Redefine.
	(c_print_identifier): Save and restore c_binding_oracle.
	(c_pushtag, c_bind): New functions.

2014-10-27  Andrew MacLeod  <amacleod@redhat.com>

	* c-typeck.c: Adjust include files.

2014-10-26  Manuel López-Ibáñez  <manu@gcc.gnu.org>

	PR c++/53061
	* c-objc-common.c (c_objc_common_init): Do not do diagnostics
	initialization here...
	(c_initialize_diagnostics): ... but here. Set defaults after
	building pretty-printer.

2014-10-23  Marek Polacek  <polacek@redhat.com>

	PR c/63626
	* c-decl.c (pop_scope): Don't print warning in external_scope.

2014-10-19  Marek Polacek  <polacek@redhat.com>

	PR c/63567
	* c-typeck.c (output_init_element): Allow initializing objects with
	static storage duration with compound literals even in C99 and add
	pedwarn for it.

2014-10-17  Marek Polacek  <polacek@redhat.com>

	PR c/63567
	* c-typeck.c (digest_init): Allow initializing objects with static
	storage duration with compound literals even in C99 and add pedwarn
	for it.

2014-10-17  Marek Polacek  <polacek@redhat.com>

	PR c/63543
	* c-tree.h (C_TYPE_ERROR_REPORTED): Define.
	* c-typeck.c (build_indirect_ref): Don't print the "dereferencing..."
	error multiple times.  Print the type.

2014-10-17  Marek Polacek  <polacek@redhat.com>

	PR c/63549
	* c-typeck.c (build_array_ref): Bail if the index in an incomplete
	type.

2014-10-17  Marek Polacek  <polacek@redhat.com>

	* c-decl.c (grokdeclarator): Use OPT_Wimplicit_int unconditionally.
	(start_function): Use OPT_Wimplicit_int instead of 0.
	(store_parm_decls_oldstyle): Likewise.

2014-10-17  Alan Modra  <amodra@gmail.com>

	PR middle-end/61848
	* c-decl.c (merge_decls): Don't merge section name or tls model
	to newdecl symtab node, instead merge to olddecl.  Override
	existing olddecl section name.  Set tls_model for all thread-local
	vars, not just OMP thread-private ones.  Remove incorrect comment.

2014-10-16  Andrew MacLeod  <amacleod@redhat.com>

	* c-decl.c: Adjust include files.

2014-10-14  DJ Delorie  <dj@redhat.com>

	* c-parser.c (c_parse_init): Add RID entries for each __intN.
	(c_token_starts_typename): Check all __intN, not just __int128.
	(c_token_starts_declspecs): Likewise.
	(c_parser_declspecs): Likewise.
	(c_parser_attribute_any_word): Likewise.
	(c_parser_objc_selector): Likewise.
	* c-tree.h (c_typespec_keyword): cts_int128 -> cts_int_n.
	(struct c_declspecs): Add int_n_idx field to record *which* __intN
	is specified.
	* c-decl.c (declspecs_add_type): Check for all __intN, not just
	__int128.
	(finish_declspecs): Likewise.

2014-10-13  Anthony Brandon  <anthony.brandon@gmail.com>

        * c-parser.c (c_parser_all_labels): New function to replace
	the duplicate code.
        (c_parser_statement): Call the new function.

2014-10-09  Marek Polacek  <polacek@redhat.com>

	PR c/63480
	* c-typeck.c (pop_init_level): Don't warn about initializing
	with { }.

2014-10-07  Marek Polacek  <polacek@redhat.com>

	PR c/59717
	* c-decl.c (header_for_builtin_fn): New function.
	(implicitly_declare): Suggest which header to include.

2014-10-07  Marek Polacek  <polacek@redhat.com>

	* c-convert.c (convert): Use error_operand_p.
	* c-typeck.c (require_complete_type): Likewise.
	(really_atomic_lvalue): Likewise.
	(digest_init): Likewise.
	(handle_omp_array_sections_1): Likewise.

2014-10-03  Marek Polacek  <polacek@redhat.com>

	PR c/63453
	* c-decl.c (pop_scope): Don't warn about "inline function declared
	but never defined" for functions marked with gnu_inline attribute.

2014-09-25  Jakub Jelinek  <jakub@redhat.com>

	PR c++/63249
	* c-parser.c (c_parser_omp_variable_list): Call mark_exp_read
	on low_bound and length.

2014-09-24  Marek Polacek  <polacek@redhat.com>

	PR c/61405
	PR c/53874
	* c-parser.c: Don't define CPP_KEYWORD.
	(c_parser_switch_statement): Pass original type to c_finish_case.
	* c-tree.h (c_finish_case): Update declaration.
	* c-typeck.c (c_finish_case): Add TYPE parameter.  Pass it
	conditionally to c_do_switch_warnings.

2014-09-03  Marek Polacek  <polacek@redhat.com>

	PR c/62024
	* c-parser.c (c_parser_static_assert_declaration_no_semi): Strip no-op
	conversions.

2014-09-02  Jakub Jelinek  <jakub@redhat.com>
	    Balaji V. Iyer  <balaji.v.iyer@intel.com>
	    Igor Zamyatin  <igor.zamyatin@intel.com>

	* c-parser.c (c_parser_cilk_for): New function.
	(c_parser_cilk_grainsize): Likewise.
	(c_get_temp_regvar): Likewise.
	(c_parser_statement_after_labels): Added RID_CILK_FOR case.
	(c_parser_pragma): Added PRAGMA_CILK_GRAINSIZE case.
	(c_parser_omp_for_loop): Added CILK_FOR and CILK_SIMD checks.
	* c-typeck.c (c_finish_omp_clauses): Added OMP_CLAUSE__CILK_FOR_COUNT_
	case.

2014-08-27  Chen Gang  <gang.chen.5i5j@gmail.com>

	* c-aux-info.c (gen_type): Resize 'buff' from 10 to 23 bytes,
	with using HOST_WIDE_INT without truncation to 'int'

2014-08-22  Marek Polacek  <polacek@redhat.com>

	PR c++/62199
	* c-typeck.c (parser_build_binary_op): Adjust call to
	warn_logical_not_parentheses.

2014-08-22  Igor Zamyatin  <igor.zamyatin@intel.com>

	PR other/62008
	* c-parser.c (c_parser_array_notation): Check for correct
	type of an array added.

2014-08-19  Marek Polacek  <polacek@redhat.com>

	PR c++/62153
	* c-typeck.c (build_binary_op): If either operand of a comparison
	is a boolean expression, call maybe_warn_bool_compare.

2014-08-19  Patrick Palka  <ppalka@gcc.gnu.org>

	PR c/45584
	* c-typeck.c (build_c_cast): Do a conversion even when the
	TYPE_MAIN_VARIANTs are the same.

2014-08-19  Marek Polacek  <polacek@redhat.com>

	* c-decl.c (diagnose_mismatched_decls): Unconditionally call
	pedwarn_c99 instead of pedwarn.
	(grokfield): Likewise.
	(warn_defaults_to): New function.
	(grokdeclarator): Call warn_defaults_to instead of pedwarn_c99.
	Unconditionally call pedwarn_c99 instead of pedwarn.
	(start_function): Call warn_defaults_to instead of pedwarn_c99.
	(declspecs_add_scspec): Call pedwarn_c99 instead of pedwarn, don't
	check flag_isoc11 before.
	* c-errors.c (pedwarn_c99): Change the return type to bool.
	Handle -Wc99-c11-compat.
	* c-parser.c (disable_extension_diagnostics): Handle
	warn_c99_c11_compat.
	(restore_extension_diagnostics): Likewise.
	(c_parser_static_assert_declaration_no_semi): Call pedwarn_c99
	instead of pedwarn, don't check flag_isoc11 before.
	(c_parser_declspecs): Likewise.
	(c_parser_alignas_specifier): Likewise.
	(c_parser_alignof_expression): Likewise.
	(c_parser_generic_selection): Likewise.
	* c-tree.h (pedwarn_c99): Update declaration.
	* c-typeck.c (c_finish_return): Call pedwarn or warning_at instead
	of pedwarn_c99.

2014-08-19  Marek Polacek  <polacek@redhat.com>

	* c-decl.c (warn_variable_length_array): Pass OPT_Wvla unconditionally
	to pedwarn_c90.
	* c-errors.c: Include "opts.h".
	(pedwarn_c90): Rewrite to handle -Wno-c90-c99-compat better.
	* c-parser.c (disable_extension_diagnostics): Handle negative value
	of warn_c90_c99_compat, too.
	(restore_extension_diagnostics): Likewise.
	(c_parser_compound_statement_nostart): Pass
	OPT_Wdeclaration_after_statement unconditionally to pedwarn_c90.

2014-08-12  Marek Polacek  <polacek@redhat.com>

	* c-parser.c (c_parser_postfix_expression) <case RID_FUNCTION_NAME>:
	Add pedwarn.
	(c_parser_postfix_expression) <case RID_PRETTY_FUNCTION_NAME>:
	Likewise.
	(c_parser_postfix_expression) <case RID_C99_FUNCTION_NAME>: Likewise.

2014-08-10 Marek Polacek  <polacek@redhat.com>

	PR c/51849
	* c-decl.c (build_array_declarator): Remove check for !flag_isoc99.
	Call pedwarn_c90 instead of pedwarn.
	(check_bitfield_type_and_width): Likewise.
	(declspecs_add_qual): Likewise.
	(declspecs_add_type): Likewise.
	(warn_variable_length_array): Unify function for -pedantic and -Wvla.
	Adjust to only call pedwarn_c90.
	(grokdeclarator): Remove pedantic && !flag_isoc99 check.  Call
	pedwarn_c90 instead of pedwarn.
	* c-errors.c (pedwarn_c90): Handle -Wc90-c99-compat.
	* c-parser.c (disable_extension_diagnostics): Handle
	warn_c90_c99_compat.
	(restore_extension_diagnostics): Likewise.
	(c_parser_enum_specifier): Remove check for !flag_isoc99.  Call
	pedwarn_c90 instead of pedwarn.
	(c_parser_initelt): Likewise.
	(c_parser_postfix_expression): Likewise.
	(c_parser_postfix_expression_after_paren_type): Likewise.
	(c_parser_compound_statement_nostart): Remove check for !flag_isoc99.
	* c-tree.h: Fix formatting.
	* c-typeck.c (build_array_ref): Remove check for !flag_isoc99.  Call
	pedwarn_c90 instead of pedwarn.

2014-08-07  Trevor Saunders  <tsaunders@mozilla.com>

	* c-typeck.c: Remove include of pointer-set.h.

2014-08-07  Marek Polacek  <polacek@redhat.com>

	* c-typeck.c (pointer_diff): Remove P - (P + CST) optimization.

2014-08-02  Trevor Saunders  <tsaunders@mozilla.com>

	* c-typeck.c: Use hash_map instead of pointer_map.

2014-08-02  Trevor Saunders  <tsaunders@mozilla.com>

	* c-decl.c: Use hash_set instead of pointer_set.

2014-08-01  Igor Zamyatin  <igor.zamyatin@intel.com>

	PR middle-end/61455
	* c-array-notation.c (expand_array_notations): Handling
	of DECL_EXPR added.

2014-07-31  Marc Glisse  <marc.glisse@inria.fr>

	PR c++/60517
	* c-typeck.c (c_finish_return): Return 0 instead of the address of
	a local variable.

2014-07-30  Tom Tromey  <tromey@redhat.com>

	* c-typeck.c (struct constructor_stack) <designator_depth>: New
	field.
	(really_start_incremental_init, push_init_level): Initialize
	designator_depth.
	(pop_init_level): Set global designator_depth.
	(process_init_element): Check for designated_init attribute.

2014-07-20  Marek Polacek  <polacek@redhat.com>

	PR c/61852
	* c-decl.c (implicit_decl_warning): Add location_t parameter.  Use it.
	(implicitly_declare): Pass location to implicit_decl_warning.

2014-07-14  Jakub Jelinek  <jakub@redhat.com>

	PR middle-end/61294
	* c-parser.c (c_parser_expr_list): Add new argument literal_zero_mask.
	If non-NULL, call c_parser_check_literal_zero.
	(c_parser_check_literal_zero): New function.
	(c_parser_postfix_expression_after_primary): Adjust
	c_parser_expr_list caller, handle -Wmemset-transposed-args.

2014-07-06  Marek Polacek  <polacek@redhat.com>

	PR c/6940
	* c-decl.c (grokdeclarator): Set C_ARRAY_PARAMETER.
	* c-tree.h (C_ARRAY_PARAMETER): Define.
	* c-typeck.c (c_expr_sizeof_expr): Warn when using sizeof on an array
	function parameter.

2014-07-02  Jan Hubicka  <hubicka@ucw.cz>
	    Chen Gang <gang.chen.5i5j@gmail.com>

	* c-decl.c (duplicate_decls): CLear DECL_STRUCT_FUNCTION before
	releasing symbol.

2014-07-01  Marek Polacek  <polacek@redhat.com>

	* c-typeck.c (convert_for_assignment): Pass OPT_Wint_conversion
	instead of 0 to WARN_FOR_ASSIGNMENT.

2014-07-01  Marek Polacek  <polacek@redhat.com>

	PR c/58286
	* c-typeck.c (convert_for_assignment): Pass
	OPT_Wincompatible_pointer_types instead of 0 to WARN_FOR_ASSIGNMENT.

2014-06-30  Marek Polacek  <polacek@redhat.com>

	* c-decl.c (grokdeclarator): Don't instrument VLAs if the function
	has no_sanitize_undefined attribute.

2014-06-30  Igor Zamyatin  <igor.zamyatin@intel.com>

	PR middle-end/57541
	* c-array-notation.c (fix_builtin_array_notation_fn):
	Check for 0 arguments in builtin call. Check that bultin argument is
	correct.
	* c-parser.c (c_parser_array_notation): Check for incorrect initial
	index.

2014-06-27  Sebastian Huber  <sebastian.huber@embedded-brains.de>

	* c-parser.c (c_parser_declaration_or_fndef): Discard all type
	qualifiers in __auto_type for atomic types.
	(c_parser_typeof_specifier): Discard all type qualifiers in
	__typeof__ for atomic types.

2014-06-25  Marek Polacek  <polacek@redhat.com>

	PR c/61162
	* c-parser.c (c_parser_statement_after_labels): Pass the location of
	the return expression to c_finish_return.

2014-06-25  Jakub Jelinek  <jakub@redhat.com>

	* c-typeck.c (c_finish_omp_clauses): Make sure
	OMP_CLAUSE_LINEAR_STEP has correct type.

2014-06-24  Trevor Saunders  <tsaunders@mozilla.com>

	* c-decl.c: Adjust.

2014-06-24  Jakub Jelinek  <jakub@redhat.com>

	* c-parser.c (c_parser_omp_for_loop): For
	#pragma omp parallel for simd move lastprivate clause from parallel
	to for rather than simd.

2014-06-23  Marek Polacek  <polacek@redhat.com>

	* c-typeck.c (parser_build_binary_op): Don't call
	warn_logical_not_parentheses if the RHS is TRUTH_NOT_EXPR.

2014-06-15  Jan Hubicka  <hubicka@ucw.cz>

	* c-parser.c (c_parser_omp_threadprivate): Likewise.
	* c-decl.c (merge_decls): Likewise.

2014-06-09  Marek Polacek  <polacek@redhat.com>

	PR c/36446
	* c-typeck.c (error_init): Call inform instead of error_at.
	(pedwarn_init): Call inform instead of pedwarn.
	(warning_init): Call inform instead of warning_at.

2014-06-07  Jan Hubicka  <hubicka@ucw.cz>

	* c-decl.c (merge_decls): Use set_decl_section_name.
	(duplicate_decls): Remove node if it exists.

2014-06-05  S. Gilles  <sgilles@terpmail.umd.edu>

	PR c/53119
	* c-typeck.c (push_init_level, process_init_element,
	pop_init_level): Correct check for zero initialization, move
	missing brace warning to respect zero initialization.

2014-06-05  Marek Polacek  <polacek@redhat.com>

	PR c/56724
	* c-typeck.c (convert_for_assignment): Use expr_loc for ic_argpass.

2014-06-05  Marek Polacek  <polacek@redhat.com>

	PR c/49706
	* c-typeck.c (parser_build_binary_op): Warn when logical not is used
	on the left hand side operand of a comparison. 

2014-06-05  Marek Polacek  <polacek@redhat.com>

	PR c/48062
	* c-decl.c (warn_if_shadowing): Call inform instead of warning_at.
	Print note only if the warning was printed.

2014-06-04  Igor Zamyatin  <igor.zamyatin@intel.com>

	PR c/58942
	* c-array-notation.c (fix_builtin_array_notation_fn): Handle the case
	with a pointer.

2014-06-03  Marek Polacek  <polacek@redhat.com>

	PR c/60439
	* c-parser.c (c_parser_switch_statement): Pass explicit_cast_p to
	c_start_case.
	* c-tree.h (c_start_case): Update.
	* c-typeck.c (c_start_case): Add new boolean parameter.  Warn if
	switch condition has boolean value.

2014-06-02  Andrew MacLeod  <amacleod@redhat.com>

	* c-decl.c: Include builtins.h.
	* c-parser.c: Likewise.

2014-05-27  Marek Polacek  <polacek@redhat.com>

	PR c/56724
	* c-typeck.c (convert_arguments): Get location of a parameter.  Change
	error and warning calls to error_at and warning_at.  Pass location of
	a parameter to it.  Call warning_at with OPT_Wtraditional_conversion.
	(convert_for_assignment): Add parameter to WARN_FOR_ASSIGNMENT and
	WARN_FOR_QUALIFIERS.  Pass expr_loc to those.

2014-05-26  Igor Zamyatin  <igor.zamyatin@intel.com>

	PR c/61191
	* c-array-notation.c (fix_builtin_array_notation_fn): Check invalid
	function parameters.

2014-05-23  Jan Hubicka  <hubicka@ucw.cz>

	* c-decl.c (merge_decls): Preserve symtab node pointers.
	(duplicate_decls): Free new decl.

2014-05-23  Thomas Schwinge  <thomas@codesourcery.com>

	* c-typeck.c (c_finish_omp_clauses): Remove duplicated variable
	initialization.

	* c-parser.c (c_parser_omp_target): Return bool values.

2014-05-22  Thomas Schwinge  <thomas@codesourcery.com>

	* c-parser.c (c_parser_omp_clause_thread_limit): Rename
	num_teams_loc variable to num_thread_limit_loc.

2014-05-21  Richard Sandiford  <rsandifo@linux.vnet.ibm.com>

	* c-array-notation.c (expand_array_notations): Use void_node
	instead of void_zero_node.

2014-05-17  Trevor Saunders  <tsaunders@mozilla.com>

	* c-decl.c (finish_struct): Adjust.
	(finish_enum): Likewise.
	(bind): Adjust.
	(record_inline_static): Likewise.
	(push_scope): Likewise.
	(make_label): Likewise.
	(lookup_label_for_goto): Likewise.
	(finish_struct): Likewise.
	(finish_enum): Likewise.
	(store_parm_decls): Likewise.
	(c_push_function_context): Likewise.
	* c-lang.h: Remove usage of variable_size gty attribute.
	* c-parser.c (c_parse_init): Adjust.
	(c_parse_file): Likewise.

2014-05-13  Marek Polacek  <polacek@redhat.com>

	PR c/61162
	* c-typeck.c (convert_for_assignment): Pass location to
	WARN_FOR_ASSIGNMENT instead of input_location.

2014-05-10  Marek Polacek  <polacek@redhat.com>

	* c-parser.c (c_parser_declaration_or_fndef): Pass init_loc to
	maybe_warn_string_init.
	(c_parser_postfix_expression_after_paren_type): Pass type_loc to
	maybe_warn_string_init.
	* c-tree.h (maybe_warn_string_init): Update declaration.
	* c-typeck.c (maybe_warn_string_init): Add location parameter.
	Call pedwarn_init with loc instead of with input_location.
	(digest_init): Pass init_loc to maybe_warn_string_init.
	(pop_init_level): Call pedwarn_init with loc instead of with
	input_location.
	(set_init_index): Likewise.
	(process_init_element): Likewise.

2014-05-09  Marek Polacek  <polacek@redhat.com>

	PR c/61096
	* c-parser.c (c_parser_braced_init): Pass brace_loc to push_init_level.
	(c_parser_initelt): Pass location to set_init_label.  Pass array index
	location to set_init_index.
	* c-tree.h (push_init_level): Update declaration.
	(pop_init_level): Likewise.
	(set_init_index): Likewise.
	(set_init_label): Likewise.
	* c-typeck.c (error_init): Add location parameter.  Call error_at
	instead of error.
	(digest_init): Pass init_loc to error_init.
	(really_start_incremental_init):
	(push_init_level): Add location parameter.  Pass loc to pop_init_level
	and error_init.
	(pop_init_level): Likewise.
	(set_designator): Add location parameter.  Pass loc to pop_init_level,
	push_init_level, and error_init.
	(set_init_index): Add location parameter.  Pass loc to error_init and
	set_designator.
	(set_init_label): Likewise.
	(output_init_element): Pass loc to error_init.
	(process_init_element): Pass loc to error_init, pop_init_level,
	pedwarn_init, and push_init_level.

2014-05-09  Marek Polacek  <polacek@redhat.com>

	PR c/50459
	* c-parser.c (c_parser_attributes): Parse the arguments as an
	expression-list if the attribute takes identifier.

2014-05-08  Marek Polacek  <polacek@redhat.com>

	PR c/61053
	* c-decl.c (grokdeclarator): Use min_align_of_type instead of
	TYPE_ALIGN_UNIT.

2014-05-08  Marek Polacek  <polacek@redhat.com>

	PR c/61077
	* c-decl.c (start_function): Warn for _Atomic-qualified return type
	of main.

2014-05-06  Kenneth Zadeck  <zadeck@naturalbridge.com>
	    Mike Stump  <mikestump@comcast.net>
	    Richard Sandiford  <rdsandiford@googlemail.com>

	* c-decl.c (check_bitfield_type_and_width): Use TYPE_SIGN.
	(finish_enum): Use wide-int interfaces.
	* c-parser.c (c_parser_cilk_clause_vectorlength): Likewise.
	* c-typeck.c (build_c_cast): Likewise.
	(set_nonincremental_init_from_string): Likewise.
	(c_tree_equal): Likewise.

2014-05-02  Marek Polacek  <polacek@redhat.com>

	PR c/25801
	* c-typeck.c (c_size_in_bytes): Update comment.  Don't call error.
	Return size_one_node when the type is not complete.
	(pointer_diff): Remove comment.
	(build_unary_op): Improve error messages.

2014-05-02  Marek Polacek  <polacek@redhat.com>

	* c-typeck.c (c_finish_return): Separate warning_at calls.

2014-05-02  Marek Polacek  <polacek@redhat.com>

	* c-tree.h (error_init): Remove declaration.
	(pedwarn_init): Likewise.
	* c-typeck.c (error_init): Make static and move above.
	(pedwarn_init): Likewise.
	(warning_init): Move above.
	(maybe_warn_string_init): Likewise.

2014-05-01  Jeff Law  <law@redhat.com>

	Revert:

	2014-04-24  Prathamesh Kulkarni  <bilbotheelffriend@gmail.com>
	* c-parser.c (c_parser_sizeof_expression): Reorganize slightly to
	avoid goto.

2014-05-02  Marek Polacek  <polacek@redhat.com>

	PR c/60784
	* c-typeck.c (push_init_level): Set constructor_designated to
	p->designated for structures.

2014-05-01  Marek Polacek  <polacek@redhat.com>

	PR c/60915
	* c-parser.c (c_parser_declaration_or_fndef): Give better error if
	function-definition has an attribute after the declarator.

2014-05-01  Marek Polacek  <polacek@redhat.com>

	PR c/60257
	* c-typeck.c (warning_init): Add location_t parameter.  Call
	warning_at instead of warning.
	(push_init_level): Pass input_location to warning_init.
	(add_pending_init): Add location_t parameter.  Pass loc to
	warning_init.
	(set_nonincremental_init): Pass input_location to add_pending_init.
	(set_nonincremental_init_from_string): Likewise.
	(output_init_element): Pass loc to warning_init and to
	add_pending_init.

2014-05-01  Marek Polacek  <polacek@redhat.com>

	PR c/43395
	* c-typeck.c (c_finish_return): Distinguish between label and variable
	when warning about returning local address.

2014-05-01  Marek Polacek  <polacek@redhat.com>

	PR c/29467
	* c-decl.c (declspecs_add_type): Pedwarn if boolean types are used
	in C89 mode.

2014-05-01  Marek Polacek  <polacek@redhat.com>

	PR c/43245
	* c-typeck.c (convert_for_assignment): Pass OPT_Wdiscarded_qualifiers
	instead of 0 to WARN_FOR_QUALIFIERS.

2014-05-01  Marek Polacek  <polacek@redhat.com>

	PR c/56989
	* c-typeck.c (default_conversion): Use better location for
	error call.

2014-04-30  Marek Polacek  <polacek@redhat.com>

	* c-typeck.c (build_binary_op): Call ubsan_instrument_division
	also when SANITIZE_FLOAT_DIVIDE is on.

2014-04-30  Marek Polacek  <polacek@redhat.com>

	PR c/60139
	* c-typeck.c (output_init_element): Pass OPT_Wpedantic to pedwarn
	and pedwarn_init.  Use loc insted of input_location.

2014-04-30  Marek Polacek  <polacek@redhat.com>

	PR c/60351
	* c-typeck.c (build_binary_op): Use location when warning about
	shift count.

2014-04-25  Marek Polacek  <polacek@redhat.com>

	PR c/18079
	* c-decl.c (diagnose_mismatched_decls): Warn for mismatched
	always_inline/noinline and hot/cold attributes.

2014-04-25  Marek Polacek  <polacek@redhat.com>

	PR c/60114
	* c-parser.c (c_parser_initelt): Pass input_location to
	process_init_element.
	(c_parser_initval): Pass loc to process_init_element.
	* c-tree.h (process_init_element): Adjust declaration.
	* c-typeck.c (push_init_level): Pass input_location to
	process_init_element.
	(pop_init_level): Likewise.
	(set_designator): Likewise.
	(output_init_element): Add location_t parameter.  Pass loc to
	digest_init.
	(output_pending_init_elements): Pass input_location to
	output_init_element.
	(process_init_element): Add location_t parameter.  Pass loc to
	output_init_element.

2014-04-24  Jakub Jelinek  <jakub@redhat.com>

	* c-parser.c (c_parser_omp_atomic): Allow seq_cst before
	atomic-clause, allow comma in between atomic-clause and
	seq_cst.

2014-04-22  Jakub Jelinek  <jakub@redhat.com>

	PR c/59073
	* c-parser.c (c_parser_omp_parallel): If c_parser_omp_for
	fails, don't set OM_PARALLEL_COMBINED and return NULL.

2014-04-12  Igor Zamyatin  <igor.zamyatin@intel.com>

	PR middle-end/60469
	* c-array-notation.c (fix_builtin_array_notation_fn): Use
	create_tmp_var instead build_decl for creating temps.
	(build_array_notation_expr): Likewise.
	(fix_conditional_array_notations_1): Likewise.
	(fix_array_notation_expr): Likewise.
	(fix_array_notation_call_expr): Likewise.

2014-03-28  Jakub Jelinek  <jakub@redhat.com>

	PR c++/60689
	* c-tree.h (c_build_function_call_vec): New prototype.
	* c-typeck.c (build_function_call_vec): Don't call
	resolve_overloaded_builtin here.
	(c_build_function_call_vec): New wrapper function around
	build_function_call_vec.  Call resolve_overloaded_builtin here.
	(convert_lvalue_to_rvalue, build_function_call, build_atomic_assign):
	Call c_build_function_call_vec instead of build_function_call_vec.
	* c-parser.c (c_parser_postfix_expression_after_primary): Likewise.
	* c-decl.c (finish_decl): Likewise.

2014-03-18  Manuel López-Ibáñez  <manu@gcc.gnu.org>

	PR c/55383
	* c-typeck.c: Use correct format string in cast-qual warning

2014-03-07  Thomas Schwinge  <thomas@codesourcery.com>

	* c-decl.c (c_decl_attributes): Use
	lang_hooks.types.omp_mappable_type.
	* c-typeck.c (c_finish_omp_clauses): Likewise.

2014-03-06  Marek Polacek  <polacek@redhat.com>

	PR c/60197
	* c-typeck.c (c_finish_return): Call contains_cilk_spawn_stmt instead
	of checking tree code.

2014-02-19  Prathamesh Kulkarni  <bilbotheelffriend@gmail.com>

	* c-parser.c (c_parser_declspecs): Replace call to error by error_at.
	(c_parser_parameter_declaration): Likewise.

2014-02-19  Marek Polacek  <polacek@redhat.com>

	PR c/60195
	* c-typeck.c (convert_lvalue_to_rvalue): Set TREE_NO_WARNING on tmp.
	Call mark_exp_read on exp.value.
	(build_atomic_assign): Set TREE_NO_WARNING on val and old.  Set
	TREE_ADDRESSABLE on old instead of val.
	(emit_side_effect_warnings): Warn only if RHS has !TREE_NO_WARNING.

2014-02-07  Prathamesh Kulkarni  <bilbotheelffriend@gmail.com>

	* c-parser.c (c_parser_get_builtin_args): Replace calls to
	C_EXPR_APPEND by vec_safe_push.
	* c-tree.h (C_EXPR_APPEND): Remove.

2014-01-31  Marek Polacek  <polacek@redhat.com>

	PR c/59963
	* c-typeck.c (convert_lvalue_to_rvalue): Pass vNULL to
	build_function_call_vec.
	(build_function_call): Likewise.
	(build_atomic_assign): Likewise.
	(build_function_call_vec): Add arg_loc parameter.  Use it.
	(convert_arguments): Likewise.
	(convert_for_assignment): Rename rhs_loc to expr_loc.
	* c-parser.c (c_parser_attributes): Pass NULL to c_parser_expr_list.
	(c_parser_objc_keywordexpr): Likewise.
	(c_parser_postfix_expression_after_primary): Call
	build_function_call_vec with expr_loc rather than op_loc.
	Call c_parser_expr_list to fill arg_loc.  Pass arg_loc to
	build_function_call_vec.
	(c_parser_expr_list): Add locations parameter.  Fill it with locations
	of function arguments.
	* c-decl.c (finish_decl): Pass vNULL to build_function_call_vec.

2014-01-30  Marek Polacek  <polacek@redhat.com>

	PR c/59940
	* c-typeck.c (build_function_call_vec): Use loc parameter.
	(convert_arguments): Add location parameter.  Use it.
	(ep_convert_and_check): Likewise.
	(build_atomic_assign): Adjust convert_for_assignment call.
	(build_modify_expr): Likewise.
	(digest_init): Likewise.
	(c_finish_return): Likewise.
	(build_conditional_expr): Adjust ep_convert_and_check calls.
	(convert_for_assignment): Add rhs_loc parameter.  Use it.
	(build_binary_op): Adjust convert_and_check and ep_convert_and_check
	calls.

2014-01-30  Richard Biener  <rguenther@suse.de>

	PR c/59905
	* c-typeck.c (build_function_call_vec): Do not replace calls
	to a function via an incompatible type with a runtime abort.

2014-01-24  Balaji V. Iyer  <balaji.v.iyer@intel.com>

	* c-parser.c (c_parser_declaration_or_fndef): Replaced
	flag_enable_cilkplus with flag_cilkplus.
	(c_parser_direct_declarator_inner): Likewise.
	(c_parser_attribute_any_word): Likewise.
	(c_parser_attributes): Likewise.
	(c_parser_compound_statement): Likewise.
	(c_parser_statement_after_labels): Likewise.
	(c_parser_if_statement): Likewise.
	(c_parser_switch_statement): Likewise.
	(c_parser_do_statement): Likewise.
	(c_parser_for_statement): Likewise.
	(c_parser_unary_expression): Likewise.
	(c_parser_postfix_expression): Likewise.
	(c_parser_postfix_expression_after_primary): Likewise.
	(c_parser_postfix_expression_after_primary): Likewise.
	(c_parser_omp_clause_name): Likewise.
	(c_finish_omp_declare_simd): Likewise.
	(c_parser_cilk_verify_simd): Likewise.
	* c-typeck.c (build_array_ref): Likewise.
	(build_function_call_vec): Likewise.
	(convert_arguments): Likewise.
	(build_compound_expr): Likewise.
	(c_finish_return): Likewise.
	(c_finish_if_stmt): Likewise.
	(c_finish_loop): Likewise.
	(build_binary_op): Likewise.

2014-01-23  Marek Polacek  <polacek@redhat.com>

	PR c/59846
	* c-typeck.c (parser_build_binary_op): Use location instead of
	input_location.
	(build_binary_op): Pass location to shorten_compare.

2014-01-23  Marek Polacek  <polacek@redhat.com>

	PR c/58346
	* c-typeck.c (pointer_diff): Give an error on arithmetic on pointer to
	an empty aggregate.

2014-01-23  Marek Polacek  <polacek@redhat.com>

	PR c/59871
	* c-typeck.c (build_compound_expr): Warn even for right-hand operand
	of a comma expression.
	(emit_side_effect_warnings): Likewise.

2014-01-23  Balaji V. Iyer  <balaji.v.iyer@intel.com>

	PR c/59825
	* c-array-notation.c (expand_array_notation_exprs): Rewrote this
	function to use walk_tree and moved a lot of its functionality to
	expand_array_notations.
	(expand_array_notations): New function.

2014-01-23  Balaji V. Iyer  <balaji.v.iyer@intel.com>

	* c-parser.c (c_finish_omp_declare_simd): Made "cilk simd function"
	attribute an attribute without value.

2014-01-23  Jakub Jelinek  <jakub@redhat.com>

	PR middle-end/58809
	* c-typeck.c (c_finish_omp_clause): Reject MIN_EXPR, MAX_EXPR,
	BIT_AND_EXPR, BIT_IOR_EXPR and BIT_XOR_EXPR on COMPLEX_TYPEs.

2014-01-22  Marek Polacek  <polacek@redhat.com>

	PR c/59891
	* c-typeck.c (build_conditional_expr): Call c_fully_fold instead
	of remove_c_maybe_const_expr on op1 and op2.

2014-01-15  Jakub Jelinek  <jakub@redhat.com>

	PR c/58943
	* c-typeck.c (build_modify_expr): For lhs op= rhs, if rhs has side
	effects, preevaluate rhs using SAVE_EXPR first.

2014-01-09  Balaji V. Iyer  <balaji.v.iyer@intel.com>

	PR c++/59631
	* c-parser.c (c_parser_postfix_expression): Replaced consecutive if
	statements with if-elseif statements.

2014-01-06  Marek Polacek  <polacek@redhat.com>

	PR c/57773
	* c-decl.c (check_bitfield_type_and_width): Warn for implementation
	defined bit-field types only in ISO C.

2014-01-02  Richard Sandiford  <rdsandiford@googlemail.com>

	Update copyright years

2014-01-02  Richard Sandiford  <rdsandiford@googlemail.com>

	* c-array-notation.c: Use the standard form for the copyright notice.

2013-12-18  Balaji V. Iyer  <balaji.v.iyer@intel.com>

	* c-parser.c (struct c_parser::cilk_simd_fn_tokens): Added new field.
	(c_parser_declaration_or_fndef): Added a check if cilk_simd_fn_tokens
	field in parser is not empty.  If not-empty, call the function
	c_parser_finish_omp_declare_simd.
	(c_parser_cilk_clause_vectorlength): Modified function to be shared
	between SIMD-enabled functions and #pragma simd.  Added new parameter.
	(c_parser_cilk_all_clauses): Modified the usage of the function
	c_parser_cilk_clause_vectorlength as mentioned above.
	(c_parser_cilk_simd_fn_vector_attrs): New function.
	(c_finish_cilk_simd_fn_tokens): Likewise.
	(is_cilkplus_vector_p): Likewise.
	(c_parser_omp_clause_name): Added checking for "vectorlength,"
	"nomask," and "mask" strings in clause name.
	(c_parser_omp_all_clauses): Added 3 new case statements:
	PRAGMA_CILK_CLAUSE_VECTORLENGTH, PRAGMA_CILK_CLAUSE_MASK and
	PRAGMA_CILK_CLAUSE_NOMASK.
	(c_parser_attributes): Added a cilk_simd_fn_tokens parameter.  Added a
	check for vector attribute and if so call the function
	c_parser_cilk_simd_fn_vector_attrs.  Also, when Cilk plus is enabled,
	called the function c_finish_cilk_simd_fn_tokens.
	(c_finish_omp_declare_simd): Added a check if cilk_simd_fn_tokens in
	parser field is non-empty.  If so, parse them as you would parse
	the omp declare simd pragma.
	(c_parser_omp_clause_linear): Added a new bool parm. is_cilk_simd_fn.
	Added a check when step is a parameter and flag it as error.
	(CILK_SIMD_FN_CLAUSE_MASK): New #define.
	(c_parser_cilk_clause_name): Changed pragma_cilk_clause to
	pragma_omp_clause.

2013-12-17  Thomas Schwinge  <thomas@codesourcery.com>

	* c-parser.c (c_parser_omp_parallel): Fix description.

2013-12-11  Balaji V. Iyer  <balaji.v.iyer@intel.com>

	* c-objc-common.h (LANG_HOOKS_CILKPLUS_FRAME_CLEANUP): Remove.
	(LANG_HOOKS_CILKPLUS_DETECT_SPAWN_AND_UNWRAP): Likewise.
	(LANG_HOOKS_CILKPLUS_CILKPLUS_GIMPLIFY_SPAWN): Likewise.
	* c-typeck.c (cilk_install_body_with_frame_cleanup): New function.

2013-12-04  Joseph Myers  <joseph@codesourcery.com>

	PR c/52023
	* c-parser.c (c_parser_alignas_specifier): Use
	c_sizeof_or_alignof_type instead of c_alignof.
	(c_parser_alignof_expression): Likewise, with min_alignof
	parameter depending on alignof spelling used.

2013-12-04  Marek Polacek  <polacek@redhat.com>

	PR c/54113
	* c-decl.c (start_function): Don't warn for missing prototype for
	inline functions.

2013-12-03  Marek Polacek  <polacek@redhat.com>

	PR c/59351
	* c-decl.c (build_compound_literal): Allow compound literals with
	empty initial value.

2013-12-02  Joseph Myers  <joseph@codesourcery.com>

	PR c/58235
	* c-typeck.c (build_modify_expr): Diagnose assignment to
	expression with array type.

2013-11-29  Joseph Myers  <joseph@codesourcery.com>

	PR c/42262
	* c-typeck.c (process_init_element): Do not treat a string as
	initializing a whole array when used with a designator for an
	individual element.

2013-11-29  Joseph Myers  <joseph@codesourcery.com>

	PR c/57574
	* c-decl.c (merge_decls): Clear DECL_EXTERNAL for a definition of
	an inline function following a static declaration.

2013-11-28  Jakub Jelinek  <jakub@redhat.com>

	PR c/59310
	* c-parser.c (c_parser_omp_target): Copy "#pragma omp target"
	to p_name before calling c_parser_omp_teams instead of after.
	(c_parser_cilk_simd): Remove wrong ATTRIBUTE_UNUSED from parser
	argument.  Remove unused p_name variable.

2013-11-27  Aldy Hernandez  <aldyh@redhat.com>
	    Jakub Jelinek  <jakub@redhat.com>

	* c-decl.c (c_builtin_function_ext_scope): Avoid binding if
	external_scope is NULL.

2013-11-27  Tom de Vries  <tom@codesourcery.com>
	    Marc Glisse  <marc.glisse@inria.fr>

	PR c++/59032
	* c-typeck.c (build_unary_op): Allow vector increment and decrement.

2013-11-22  Andrew MacLeod  <amacleod@redhat.com>

	* c-typeck.c: Add required include files from gimple.h.

2013-11-22  David Malcolm  <dmalcolm@redhat.com>

	* c-decl.c (define_label, shadow_tag_warned)
	(check_bitfield_type_and_width, grokdeclarator, grokparms,
	store_parm_decls_newstyle, store_parm_decls_oldstyle)
	(declspecs_add_type): Remove use of in_system_header macro.
	* c-parser.c (c_parser_unary_expression): Likewise.
	* c-typeck.c (store_init_value, process_init_element)
	(c_start_case): Likewise.

	* c-decl.c (build_enumerator): Remove use of EXPR_LOC_OR_HERE
	macro.

	* c-parser.c (c_parser_set_source_position_from_token): Remove
	reference to in_system_header from comment.

2013-11-18  Richard Sandiford  <rdsandiford@googlemail.com>

	* c-decl.c (grokdeclarator): Update comment to refer to
	tree_to_[su]hwi rather than tree_low_cst.

2013-11-18  Richard Sandiford  <rdsandiford@googlemail.com>

	* c-decl.c, c-typeck.c: Replace tree_low_cst (..., 1) with
	tree_to_uhwi throughout.

2013-11-18  Richard Sandiford  <rdsandiford@googlemail.com>

	* c-parser.c: Replace tree_low_cst (..., 0) with tree_to_shwi
	throughout.

2013-11-18  Richard Sandiford  <rdsandiford@googlemail.com>

	* c-parser.c: Replace host_integerp (..., 0) with tree_fits_shwi_p
	throughout.

2013-11-15  Aldy Hernandez  <aldyh@redhat.com>

	* c-parser.c (c_parser_cilk_simd): New.
	(c_parser_cilk_verify_simd): New.
	(c_parser_pragma): Add case for PRAGMA_CILK_SIMD.
	(c_parser_omp_for_loop): Add case for NE_EXPR.
	Set c_break_label for CILK_SIMD.
	(c_parser_cilk_clause_vectorlength): New.
	(c_parser_cilk_clause_linear): New.
	(c_parser_cilk_clause_name): New.
	(c_parser_cilk_all_clauses): New.
	* c-typeck.c (build_unary_op): Pass location argument to
	readonly_error.
	(build_modify_expr): Same.
	(build_asm_expr): Same.
	(c_finish_bc_stmt): Error on break/continue in loops.

2013-11-14  Andrew MacLeod  <amacleod@redhat.com>

	* c-typeck.c: Include only gimplify.h and gimple.h as needed.

2013-11-14  Diego Novillo  <dnovillo@google.com>

	* c-decl.c: Include print-tree.h.
	Include stor-layout.h.
	Include varasm.h.
	Include attribs.h.
	Include stringpool.h.
	* c-lang.c: Include fold-const.h.
	* c-parser.c: Include stringpool.h.
	Include attribs.h.
	Include stor-layout.h.
	Include varasm.h.
	Include trans-mem.h.
	* c-typeck.c: Include stor-layout.h.
	Include trans-mem.h.
	Include varasm.h.
	Include stmt.h.

2013-11-13  Joseph Myers  <joseph@codesourcery.com>

	* c-tree.h (c_typespec_keyword): Add cts_auto_type.
	* c-decl.c (declspecs_add_type, finish_declspecs): Handle
	__auto_type.
	* c-parser.c (c_token_starts_typename, c_token_starts_declspecs)
	(c_parser_attribute_any_word, c_parser_objc_selector): Handle
	RID_AUTO_TYPE.
	(c_parser_declspecs): Take argument AUTO_TYPE_OK.
	(c_parser_declaration_or_fndef, c_parser_struct_declaration)
	(c_parser_declarator, c_parser_direct_declarator_inner)
	(c_parser_parameter_declaration, c_parser_type_name): All callers
	changed.
	(c_parser_declaration_or_fndef): Handle declarations with type
	determined from the initializer.

2013-11-12  Andrew MacLeod  <amacleod@redhat.com>

	* c-typeck.c: Include gimplify.h.

2013-11-12  Joseph Myers  <joseph@codesourcery.com>

	* c-tree.h (struct c_declspecs): Add thread_gnu_p field.
	* c-parser.c (c_parser_declspecs): Mention _Thread_local in
	comment.
	* c-decl.c (shadow_tag_warned, grokdeclarator): Mention __thread
	or _Thread_local as appropriate in diagnostics.
	(build_null_declspecs): Initialize ret->thread_gnu_p.
	(declspecs_add_scspec): Handle either __thread or _Thread_local
	for RID_THREAD.  Diagnose _Thread_local for pre-C11 standards if
	pedantic.  Do not disallow _Thread_local extern and _Thread_local
	static.

2013-11-07  Joseph Myers  <joseph@codesourcery.com>
	    Andrew MacLeod  <amacleod@redhat.com>

	* c-aux-info.c (gen_type): Handle atomic qualifier.
	* c-decl.c (validate_proto_after_old_defn): Do not remove atomic
	qualifiers when compating types.
	(shadow_tag_warned): Handle atomic_p in declspecs.
	(quals_from_declspecs): Likewise.
	(start_decl): Use c_type_promotes_to when promoting argument
	types.
	(grokdeclarator): Handle _Atomic.
	(get_parm_info): Diagnose any qualifier on "void" as only
	parameter.
	(store_parm_decls_oldstyle): Do not remove atomic qualifiers when
	comparing types.  Use c_type_promotes_to when promoting argument
	types.
	(finish_function): Use c_type_promotes_to when promoting argument
	types.
	(build_null_declspecs): Handle atomic_p in declspecs.
	(declspecs_add_qual): Handle RID_ATOMIC.
	* c-parser.c (c_token_starts_typename, c_token_is_qualifier)
	(c_token_starts_declspecs): Handle RID_ATOMIC.
	(c_parser_declspecs): Handle atomic type specifiers and
	qualifiers.
	(c_parser_typeof_specifier): Remove const and _Atomic qualifiers
	from types of expressions with atomic type.
	(c_parser_direct_declarator_inner): Use convert_lvalue_to_rvalue.
	(c_parser_attribute_any_word): Handle RID_ATOMIC.
	(c_parser_initializer, c_parser_initelt, c_parser_initval)
	(c_parser_statement_after_labels, c_parser_switch_statement)
	(c_parser_for_statement, c_parser_expr_no_commas)
	(c_parser_conditional_expression, c_parser_binary_expression)
	(c_parser_cast_expression, c_parser_unary_expression)
	(c_parser_postfix_expression)
	(c_parser_postfix_expression_after_primary, c_parser_expression):
	Use convert_lvalue_to_rvalue.
	(c_parser_expression_conv, c_parser_expr_list): Document
	conversion of lvalues to rvalues.  Use convert_lvalue_to_rvalue.
	(c_parser_objc_synchronized_statement): Use
	convert_lvalue_to_rvalue.
	(c_parser_objc_selector): Handle RID_ATOMIC.
	(c_parser_objc_receiver, c_parser_array_notation): Use
	convert_lvalue_to_rvalue.
	* c-tree.h (ctsk_typeof): Adjust comment to mention use for
	_Atomic (type-name).
	(struct c_declspecs): Add atomic_p field.
	(convert_lvalue_to_rvalue): Declare.
	* c-typeck.c (c_type_promotes_to): Promote atomic types to
	corresponding atomic types.
	(qualify_type): Don't add _Atomic qualifiers from second argument.
	(comp_target_types): Do not allow _Atomic mismatches.
	(type_lists_compatible_p): Do not remove atomic qualifiers when
	comparing types.
	(really_atomic_lvalue, convert_lvalue_to_rvalue)
	(build_atomic_assign): New functions.
	(build_unary_op): Use build_atomic_assign for atomic increment and
	decrement.
	(build_conditional_expr): Do not treat _Atomic void as a qualified
	version of void.
	(build_modify_expr): Use build_atomic_assign for atomic LHS.
	(find_anonymous_field_with_type, convert_to_anonymous_field)
	(convert_for_assignment): Do not remove atomic qualifiers when
	comparing types.
	(digest_init): Do not accept initialization of arrays of atomic
	elements by string constants.
	(build_asm_expr): Use convert_lvalue_to_rvalue.
	(build_binary_op): Do not treat _Atomic void as a qualified
	version of void.

2013-11-06  DJ Delorie  <dj@redhat.com>

	* c-decl.c (locate_old_decl): If a previous conflicting decl is
	both explicit and builtin, print the location of the explicit one.

2013-11-05  Tobias Burnus  <burnus@net-b.de>

	* c-parser.c (c_parser_omp_for, c_parser_omp_parallel,
	c_parser_omp_distribute, c_parser_omp_teams,
	c_parser_omp_target, c_parser_omp_declare): Handle
	-fopenmp-simd.

2013-11-03  Marek Polacek  <polacek@redhat.com>

	* c-decl.c (grokdeclarator): Add VLA instrumentation.

2013-11-01  Jakub Jelinek  <jakub@redhat.com>

	* c-typeck.c (c_finish_omp_clauses) <case OMP_CLAUSE_UNIFORM>: Go to
	check_dup_generic at the end, unless remove is true.
	(c_finish_omp_clauses) <case OMP_CLAUSE_REDUCTION>: Add break; after
	remove = true;.
	(c_finish_omp_clauses) <case OMP_CLAUSE_COPYIN>: Likewise.

2013-10-31  Jakub Jelinek  <jakub@redhat.com>

	* c-typeck.c (c_finish_omp_clauses): Diagnose aligned clause
	with decl that is not pointer nor array.

2013-10-29  Balaji V. Iyer  <balaji.v.iyer@intel.com>

	* c-decl.c (finish_function): Added a call for insert_cilk_frame when
	a spawning function is found.
	* c-objc-common.h (LANG_HOOKS_CILKPLUS_GIMPLIFY_SPAWN): New #define.
	(LANG_HOOKS_CILKPLUS_FRAME_CLEANUP): Likewise.
	(LANG_HOOKS_CILKPLUS_DETECT_SPAWN_AND_UNWRAP): Likewise.
	* c-parser.c (c_parser_statement_after_labels): Added RID_CILK_SYNC
	case.
	(c_parser_postfix_expression): Added RID_CILK_SPAWN case.
	* c-typeck.c (build_compound_expr): Reject _Cilk_spawn in a comma
	expr.
	(c_finish_return): Added a check to reject _Cilk_spawn in return
	expression.
	(build_cilk_spawn): New function.
	(build_cilk_sync): Likewise.
	* Makefile.in (c-decl.o): Added cilk.h in dependency list.
	
2013-10-27  Tobias Burnus  <burnus@net-b.de>

	PR other/33426
	* c-parser.c (c_parser_while_statement, c_parser_while_statement,
	c_parser_pragma): Add GCC ivdep support to 'do' and 'while'.
	(c_parser_statement_after_labels): Update calls.

2013-10-24  Tobias Burnus  <burnus@net-b.de>

	PR other/33426
	* c-parser.c (c_parser_pragma, c_parser_for_statement):
	Handle PRAGMA_IVDEP.
	(c_parser_statement_after_labels): Update call.

2013-10-24  Marek Polacek  <polacek@redhat.com>

	* c-parser.c (c_parser_struct_declaration): Add a comment.
	(c_parser_declarator): Don't allow _Alignas here.

2013-10-17  Andrew MacLeod  <amacleod@redhat.com>

	* c-parser.c: Include omp-low.h.
	* c-typeck.c: Likewise.

2013-10-17  Marek Polacek  <polacek@redhat.com>

	PR c/58267
	* c-parser.c (c_parser_declspecs): Add alignspec_ok parameter.
	Document syntax of the array-declarator.
	(c_parser_declspecs) <RID_ALIGNAS>: Bail out if alignment specs
	are not permitted.
	(c_parser_declaration_or_fndef): Adjust c_parser_declspecs call.
	(c_parser_struct_declaration): Likewise.
	(c_parser_declarator): Likewise.
	(c_parser_direct_declarator_inner): Likewise.
	(c_parser_parameter_declaration): Likewise.
	(c_parser_type_name): Likewise.

2013-10-11  Jakub Jelinek  <jakub@redhat.com>

	* c-lang.h (current_omp_declare_target_attribute): New extern
	decl.
	* c-parser.c: Include c-lang.h.
	(struct c_parser): Change tokens to c_token *.
	Add tokens_buf field.  Change tokens_avail type to unsigned int.
	(c_parser_consume_token): If parser->tokens isn't
	&parser->tokens_buf[0], increment parser->tokens.
	(c_parser_consume_pragma): Likewise.
	(enum pragma_context): Add pragma_struct and pragma_param.
	(c_parser_external_declaration): Adjust
	c_parser_declaration_or_fndef caller.
	(c_parser_declaration_or_fndef): Add omp_declare_simd_clauses
	argument, if it is non-vNULL vector, call c_finish_omp_declare_simd.
	Adjust recursive call.
	(c_parser_struct_or_union_specifier): Use pragma_struct instead
	of pragma_external.
	(c_parser_parameter_declaration): Use pragma_param instead of
	pragma_external.
	(c_parser_compound_statement_nostart, c_parser_label,
	c_parser_for_statement): Adjust
	c_parser_declaration_or_fndef callers.
	(c_parser_expr_no_commas): Add omp_atomic_lhs argument, pass
	it through to c_parser_conditional_expression.
	(c_parser_conditional_expression): Add omp_atomic_lhs argument,
	pass it through to c_parser_binary_expression.  Adjust recursive
	call.
	(c_parser_binary_expression): Remove prec argument, add
	omp_atomic_lhs argument instead.  Always start from PREC_NONE, if
	omp_atomic_lhs is non-NULL and one of the arguments of toplevel
	binop matches it, use build2 instead of parser_build_binary_op.
	(c_parser_pragma): Handle PRAGMA_OMP_CANCEL,
	PRAGMA_OMP_CANCELLATION_POINT, PRAGMA_OMP_TARGET,
	PRAGMA_OMP_END_DECLARE_TARGET, PRAGMA_OMP_DECLARE_REDUCTION.
	Handle pragma_struct and pragma_param the same as pragma_external.
	(c_parser_omp_clause_name): Parse new OpenMP 4.0 clause names.
	(c_parser_omp_variable_list): Parse array sections for
	OMP_CLAUSE_{DEPEND,MAP,TO,FROM} clauses.
	(c_parser_omp_clause_collapse): Fully fold collapse expression.
	(c_parser_omp_clause_reduction): Handle user defined reductions.
	(c_parser_omp_clause_branch, c_parser_omp_clause_cancelkind,
	c_parser_omp_clause_num_teams, c_parser_omp_clause_thread_limit,
	c_parser_omp_clause_aligned, c_parser_omp_clause_linear,
	c_parser_omp_clause_safelen, c_parser_omp_clause_simdlen,
	c_parser_omp_clause_depend, c_parser_omp_clause_map,
	c_parser_omp_clause_device, c_parser_omp_clause_dist_schedule,
	c_parser_omp_clause_proc_bind, c_parser_omp_clause_to,
	c_parser_omp_clause_from, c_parser_omp_clause_uniform): New functions.
	(c_parser_omp_all_clauses): Add finish_p argument.  Don't call
	c_finish_omp_clauses if it is false.  Handle new OpenMP 4.0 clauses.
	(c_parser_omp_atomic): Parse seq_cst clause, pass true if it is
	present to c_finish_omp_atomic.  Handle OpenMP 4.0 atomic forms.
	(c_parser_omp_for_loop): Add CODE argument, pass it through
	to c_finish_omp_for.  Change last argument to cclauses,
	and adjust uses to grab parallel clauses from the array of all
	the split clauses.  Adjust c_parser_binary_expression,
	c_parser_declaration_or_fndef and c_finish_omp_for callers.
	(omp_split_clauses): New function.
	(c_parser_omp_simd): New function.
	(c_parser_omp_for): Add p_name, mask and cclauses arguments.
	Allow the function to be called also when parsing combined constructs,
	and call c_parser_omp_simd when parsing for simd.
	(c_parser_omp_sections_scope): If section-sequence doesn't start with
	#pragma omp section, require exactly one structured-block instead of
	sequence of statements.
	(c_parser_omp_sections): Add p_name, mask and cclauses arguments.
	Allow the function to be called also when parsing combined constructs.
	(c_parser_omp_parallel): Add p_name, mask and cclauses arguments.
	Allow the function to be called also when parsing combined
	constructs.
	(c_parser_omp_taskgroup, c_parser_omp_cancel,
	c_parser_omp_cancellation_point, c_parser_omp_distribute,
	c_parser_omp_teams, c_parser_omp_target_data,
	c_parser_omp_target_update, c_parser_omp_target,
	c_parser_omp_declare_simd, c_finish_omp_declare_simd,
	c_parser_omp_declare_target, c_parser_omp_end_declare_target,
	c_parser_omp_declare_reduction, c_parser_omp_declare): New functions.
	(c_parser_omp_construct): Add p_name and mask vars.  Handle
	PRAGMA_OMP_DISTRIBUTE, PRAGMA_OMP_SIMD, PRAGMA_OMP_TASKGROUP,
	PRAGMA_OMP_TEAMS.  Adjust c_parser_omp_for, c_parser_omp_parallel
	and c_parser_omp_sections callers.
	(c_parse_file): Initialize tparser.tokens and the_parser->tokens here.
	(OMP_FOR_CLAUSE_MASK, OMP_SECTIONS_CLAUSE_MASK,
	OMP_SINGLE_CLAUSE_MASK): Use OMP_CLAUSE_MASK_1 instead of 1.
	(OMP_PARALLEL_CLAUSE_MASK): Likewise.  Add OMP_CLAUSE_PROC_BIND.
	(OMP_TASK_CLAUSE_MASK): Use OMP_CLAUSE_MASK_1 instead of 1.  Add
	OMP_CLAUSE_DEPEND.
	(OMP_SIMD_CLAUSE_MASK, OMP_CANCEL_CLAUSE_MASK,
	OMP_CANCELLATION_POINT_CLAUSE_MASK, OMP_DISTRIBUTE_CLAUSE_MASK,
	OMP_TEAMS_CLAUSE_MASK, OMP_TARGET_DATA_CLAUSE_MASK,
	OMP_TARGET_UPDATE_CLAUSE_MASK, OMP_TARGET_CLAUSE_MASK,
	OMP_DECLARE_SIMD_CLAUSE_MASK): Define.
	* c-typeck.c: Include tree-inline.h.
	(c_finish_omp_cancel, c_finish_omp_cancellation_point,
	handle_omp_array_sections_1, handle_omp_array_sections,
	c_clone_omp_udr, c_find_omp_placeholder_r): New functions.
	(c_finish_omp_clauses): Handle new OpenMP 4.0 clauses and
	user defined reductions.
	(c_tree_equal): New function.
	* c-tree.h (temp_store_parm_decls, temp_pop_parm_decls,
	c_finish_omp_cancel, c_finish_omp_cancellation_point, c_tree_equal,
	c_omp_reduction_id, c_omp_reduction_decl, c_omp_reduction_lookup,
	c_check_omp_declare_reduction_r): New prototypes.
	* c-decl.c (current_omp_declare_target_attribute): New variable.
	(c_decl_attributes): New function.
	(start_decl, start_function): Use it instead of decl_attributes.
	(temp_store_parm_decls, temp_pop_parm_decls, c_omp_reduction_id,
	c_omp_reduction_decl, c_omp_reduction_lookup,
	c_check_omp_declare_reduction_r): New functions.

2013-09-25  Tom Tromey  <tromey@redhat.com>

	* Make-lang.in (c/gccspec.o): Remove.
	(CFLAGS-c/gccspec.o): New variable.
	(cc1-checksum.o, C_TREE_H, c/c-aux-info.o, c/c-convert.o)
	(c/c-decl.o, c/c-errors.o, c/c-lang.o, c/c-objc-common.o)
	(c/c-parser.o, c/c-typeck.o, c/c-array-notation.o): Remove.

2013-09-25  Tom Tromey  <tromey@redhat.com>

	* Make-lang.in (c/gccspec.o): Don't use subshell.

2013-09-18  Marek Polacek  <polacek@redhat.com>

	PR sanitize/58443
	* c-typeck.c (build_binary_op): Properly honor -fsanitize options.
	Remove unnecessary check.

2013-09-18  Marek Polacek  <polacek@redhat.com>

	PR sanitizer/58411
	* c-typeck.c (build_binary_op): Don't sanitize function if it has the
	no_sanitize_undefined attribute.

2013-09-13  Kai Tietz  <ktietz@redhat.com>

	PR target/57848
	* c-decl.c (c_builtin_function_ext_scope): Remove
	wrong assumption that it is never called on prexisting
	symbol.

2013-09-08  Joern Rennecke  <joern.rennecke@embecosm.com>

	* c-typeck.c (build_binary_op): Use vector_types_compatible_elements_p.

2013-09-03  Gabriel Dos Reis  <gdr@integrable-solutions.net>

	* c-objc-common.c (c_tree_printer): Tidy.

2013-08-30  Marek Polacek  <polacek@redhat.com>

	* c-typeck.c (build_binary_op): Add division by zero and shift
	instrumentation.

2013-08-26  Joern Rennecke  <joern.rennecke@embecosm.com>
	    Joseph Myers  <joseph@codesourcery.com>

	PR c/35649
	* c-typeck.c (c_common_type): Prefer double_type_node over
	other REAL_TYPE types with the same precision.
	(convert_arguments): Likewise.

2013-08-23  Gabriel Dos Reis  <gdr@integrable-solutions.net>

	* c-objc-common.c (c_tree_printer): Document the nature of the cast.
	(c_initialize_diagnostics): Call a destructor for the early printer.

2013-08-22  Gabriel Dos Reis  <gdr@integrable-solutions.net>

	* c-objc-common.c (c_initialize_diagnostics): Simplify C pretty
	printer initialization.

2013-08-19  Balaji V. Iyer  <balaji.v.iyer@intel.com>

	PR c/57490
	* c-array-notation.c (fix_conditional_array_notations_1): Added a
	check for truth values.
	(expand_array_notation_exprs): Added truth values case.  Removed an
	unwanted else.  Added for-loop to walk through subtrees in default
	case.

2013-08-04  Gabriel Dos Reis  <gdr@integrable-solutions.net>

	* c-objc-common.c (c_initialize_diagnostics): Don't call pp_base.

2013-07-23  Joseph Myers  <joseph@codesourcery.com>

	* c-parser.c (struct c_generic_association): Fix typo.

2013-07-23  Tom Tromey  <tromey@redhat.com>
	    Joseph Myers  <joseph@codesourcery.com>

	* c-parser.c (struct c_generic_association): New.
	(c_generic_association_d): New typedef.
	(c_parser_generic_selection): New function.
	(c_parser_postfix_expression): Handle RID_GENERIC.

2013-07-13  Jason Merrill  <jason@redhat.com>

	PR c++/57793
	* c-decl.c (finish_struct): Check for too-large class.

2013-07-04  Joern Rennecke  <joern.rennecke@embecosm.com>

	PR c/57821
	* c-typeck.c (set_init_index): When folding, check for index overflow.

2013-06-28  Balaji V. Iyer  <balaji.v.iyer@intel.com>

	* c-parser.c (c_parser_array_notation): Removed rejection of array
	notations in an array of function pointers.

2013-06-21  Balaji V. Iyer  <balaji.v.iyer@intel.com>

	* c-array-notation.c (make_triplet_val_inv): New function.
	(create_cmp_incr): Likewise.
	(create_array_refs): Likewise.
	(fix_builtin_array_notation_fn): Replaced all mallocs with tree vec.
	Also modularized common parts between functions and called the function.
	(build_array_notation_expr): Likewise.
	(fix_conditional_array_notations_1): Likewise.
	(fix_array_notation_expr): Likewise.
	(fix_array_notation_call_expr): Likewise.

2013-06-18  Marek Polacek  <polacek@redhat.com>

	PR c/57630
	* c-decl.c (check_for_loop_decls): Improve diagnostics messages.

2013-06-12  Balaji V. Iyer  <balaji.v.iyer@intel.com>

	* c-array-notation.c (build_array_notation_expr): Reject array notation
	mismatch between LHS and RHS even inside a call_expr.  Also, removed
	a couple while statements that were dead code.

2013-06-10  Balaji V. Iyer  <balaji.v.iyer@intel.com>

	* c-array-notation.c (fix_builtin_array_notation_fn): Fully folded
	excessive precision expressions in function parameters.  Also removed
	couple unwanted while statements.

2013-06-07  Balaji V. Iyer  <balaji.v.iyer@intel.com>

	* c-array-notation.c (expand_array_notation_exprs): Added
	ARRAY_NOTATION_REF case.
	
2013-06-07  Balaji V. Iyer  <balaji.v.iyer@intel.com>

	* c-array-notation.c (length_mismatch_in_expr_p): Moved this
	function to c-family/array-notation-common.c.
	(is_cilkplus_reduce_builtin): Likewise.
	(find_rank): Likewise.
	(extract_array_notation_exprs): Likewise.
	(replace_array_notations): Likewise.
	(find_inv_trees): Likewise.
	(replace_inv_trees): Likewise.
	(contains_array_notation_expr): Likewise.
	(find_correct_array_notation_type): Likewise.
	(replace_invariant_exprs): Initialized additional_tcodes to NULL.
	(struct inv_list): Moved this to c-family/array-notation-common.c.
	* c-tree.h (is_cilkplus_builtin_reduce): Remove prototype.
	
2013-06-05  Balaji V. Iyer  <balaji.v.iyer@intel.com>

	* c-typeck.c (convert_arguments): Moved checking of builtin cilkplus
	reduction functions outside the for-loop.  Added a check if the fundecl
	is non-NULL.  Finally, removed an unwanted if-statement, and made the
	body unconditional.

2013-06-03  Balaji V. Iyer  <balaji.v.iyer@intel.com>

	* c-typeck.c (c_finish_if_stmt): Added a check to see if the rank of the
	condition of the if-statement matches the rank of else-block and then-
	block when array notations are used.
	* c-parser.c (c_parser_declaration_or_fndef): Expanded array notation
	expression after the entire function body is parsed.
	(c_parser_expr_no_commas): Delayed creating array notation expressions
	to the end of function parsing.
	* c-array-notation.c (fix_conditional_array_notations_1): Expanded the
	whole if-statement instead of just the condition.
	(expand_array_notation_exprs): Added MODIFY_EXPR case.	

2013-06-03  Balaji V. Iyer  <balaji.v.iyer@intel.com>

	PR c/57474
	* c-array-notation.c (build_array_notation_expr): Initialized rhs_length
	array to NULL_TREE if they are unused.  Also added a check for the
	field to be NULL before its fields are used in future.
	
2013-05-29  Rainer Orth  <ro@CeBiTec.Uni-Bielefeld.DE>

	PR bootstrap/57450
	* c-array-notation.c (length_mismatch_in_expr_p): Use absu_hwi.
	(build_array_notation_expr): Likewise.

2013-05-28  Balaji V. Iyer  <balaji.v.iyer@intel.com>

	* c-typeck.c (build_array_ref): Added a check to see if array's
	index is greater than one.  If true, then emit an error.
	(build_function_call_vec): Exclude error reporting and checking
	for builtin array-notation functions.
	(convert_arguments): Likewise.
	(c_finish_return): Added a check for array notations as a return
	expression.  If true, then emit an error.
	(c_finish_loop): Added a check for array notations in a loop
	condition.  If true then emit an error.
	(lvalue_p): Added a ARRAY_NOTATION_REF case.
	(build_binary_op): Added a check for array notation expr inside
	op1 and op0.  If present, we call another function to find correct
	type.
	* Make-lang.in (C_AND_OBJC_OBJS): Added c-array-notation.o.
	* c-parser.c (c_parser_compound_statement): Check if array
	notation code is used in tree, if so, then transform them into
	appropriate C code.
	(c_parser_expr_no_commas): Check if array notation is used in LHS
	or RHS, if so, then build array notation expression instead of
	regular modify.
	(c_parser_postfix_expression_after_primary): Added a check for
	colon(s) after square braces, if so then handle it like an array
	notation.  Also, break up array notations in unary op if found.
	(c_parser_direct_declarator_inner): Added a check for array
	notation.
	(c_parser_compound_statement): Added a check for array notation in
	a stmt.  If one is present, then expand array notation expr.
	(c_parser_if_statement): Likewise.
	(c_parser_switch_statement): Added a check for array notations in
	a switch statement's condition.  If true, then output an error.
	(c_parser_while_statement): Similarly, but for a while.
	(c_parser_do_statement): Similarly, but for a do-while.
	(c_parser_for_statement): Similarly, but for a for-loop.
	(c_parser_unary_expression): Check if array notation is used in a
	pre-increment or pre-decrement expression.  If true, then expand
	them.
	(c_parser_array_notation): New function.
	* c-array-notation.c: New file.
	* c-tree.h (is_cilkplus_reduce_builtin): Protoize.
	
2013-05-23  Mike Stump  <mikestump@comcast.net>

	* c-typeck.c (convert_for_assignment): Handle references to memory
	spaces better.

2013-05-16  Jason Merrill  <jason@redhat.com>

	* Make-lang.in (cc1$(exeext)): Use link mutex.

2013-04-24  Paolo Carlini  <paolo.carlini@oracle.com>

	* c-typeck.c (pointer_diff): Change -Wpointer-arith pedwarns
	to simply use OPT_Wpointer_arith.
	(build_unary_op): Likewise.

2013-04-03  Jakub Jelinek  <jakub@redhat.com>

	PR c/19449
	* c-parser.c (c_parser_get_builtin_args): Add choose_expr_p
	argument.  If set, or it temporarily for parsing of the first
	argument into force_folding_builtin_constant_p.
	(c_parser_postfix_expression): Adjust callers.

2013-03-21  Richard Biener  <rguenther@suse.de>

	* c-objc-common.c (c_tree_printer): Use DECL_HAS_DEBUG_EXPR_P
	instead of DECL_DEBUG_EXPR_IS_FROM.  Guard properly.

2013-02-12  Marek Polacek  <polacek@redhat.com>

	PR c/44938
	* c-parser.c (c_parser_postfix_expression_after_primary): Initialize
	origtypes to NULL.

2013-01-24  Jakub Jelinek  <jakub@redhat.com>

	PR c/56078
	* c-typeck.c (set_nonincremental_init_from_string): If
	constructor_max_index is NULL, treat it as if tree_int_cst_lt
	returned false.
	(process_init_element): Likewise.

2012-12-20  Jakub Jelinek  <jakub@redhat.com>

	PR c++/55619
	* c-parser.c (c_parser_asm_operands): Remove CONVERT_P
	argument, don't call default_function_array_conversion
	nor c_fully_fold here.
	(c_parser_asm_statement): Adjust callers.
	* c-typeck.c (build_asm_expr): Call c_fully_fold on inputs
	and outputs here, and call default_function_array_conversion
	on inputs that don't need to be addressable.

2012-12-18  Jakub Jelinek  <jakub@redhat.com>

	PR c/39464
	* c-typeck.c (convert_for_assignment): For -Wpointer-sign
	warning require that both c_common_unsigned_type as well as
	c_common_signed_type is the same for both mvl and mvr types.

2012-11-16  Diego Novillo  <dnovillo@google.com>

	Adjust for new vec API (http://gcc.gnu.org/wiki/cxx-conversion/cxx-vec)

	* c-common.c: Use new vec API in vec.h.
	* c-common.h: Likewise.
	* c-gimplify.c: Likewise.
	* c-pragma.c: Likewise.
	* c-pretty-print.c: Likewise.
	* c-pretty-print.h: Likewise.
	* c-semantics.c: Likewise.
	* c-decl.c: Likewise.
	* c-parser.c: Likewise.
	* c-tree.h: Likewise.
	* c-typeck.c: Likewise.

2012-10-29  Jonathan Wakely  <jwakely.gcc@gmail.com>

	PR c++/54930
	* c-typeck.c (c_finish_return): Use OPT_Wreturn_local_addr.

2012-10-29  Manuel López-Ibáñez  <manu@gcc.gnu.org>

	PR c/53066
	* c-decl.c (warn_if_shadowing): Do not warn if a variable
	shadows a function, unless the variable is a function or a
	pointer-to-function.

2012-10-12  Jakub Jelinek  <jakub@redhat.com>

	PR c/54381
	* c-parser.c (struct c_tree_loc_pair): Removed.
	(c_parser_expr_list): Remove struct c_tree_loc_pair * argument,
	add location_t * and tree * arguments, fill in array of 3
	sizeof_arg trees and corresponding locs.
	(c_parser_attributes, c_parser_objc_keywordexpr): Adjust
	c_parser_expr_list callers.
	(c_parser_postfix_expression_after_primary): Likewise.  Pass
	array of 3 sizeof_arg trees and locs (corresponding to first
	3 arguments) to sizeof_pointer_memaccess_warning.

2012-10-09  Lawrence Crowl  <crowl@google.com>

	* Make-lang.in (c-decl.o): Add dependence on hash-table.h.
	* c-decl.c (detect_field_duplicates_hash): Change to new type-safe
	hash table.

2012-10-09  Paolo Carlini  <paolo.carlini@oracle.com>

	PR c++/54194
	* c-typeck.c (parser_build_binary_op): Update warn_about_parentheses
	call.

2012-10-09  Marc Glisse  <marc.glisse@inria.fr>

	PR c++/54427
	* c-typeck.c: Include c-common.h.
	(enum stv_conv): Moved to c-common.h.
	(scalar_to_vector): Moved to c-common.c.
	(build_binary_op): Adapt to scalar_to_vector's new prototype.
	* Make-lang.in: c-typeck.c depends on c-common.h.

2012-10-04  Arnaud Charlet  <charlet@adacore.com>

	* c-decl.c (c_write_global_declarations): Fix handling of
	-fdump-ada-spec*.

2012-09-30  Sharad Singhai  <singhai@google.com>

	* c-decl.c (c_write_global_declarations): Use a different method
	to determine if the dump has ben initialized.

2012-09-14  Joseph Myers  <joseph@codesourcery.com>

	PR c/54552
	* c-typeck.c (c_cast_expr): When casting to a type requiring
	C_MAYBE_CONST_EXPR to be created, pass the inner expression to
	c_fully_fold first.

2012-09-14  Joseph Myers  <joseph@codesourcery.com>

	PR c/54103
	* c-typeck.c (build_unary_op): Pass original argument of
	TRUTH_NOT_EXPR to c_objc_common_truthvalue_conversion, then remove
	any C_MAYBE_CONST_EXPR, if it has integer operands.
	(build_binary_op): Pass original arguments of TRUTH_ANDIF_EXPR,
	TRUTH_ORIF_EXPR, TRUTH_AND_EXPR, TRUTH_OR_EXPR and TRUTH_XOR_EXPR
	to c_objc_common_truthvalue_conversion, then remove any
	C_MAYBE_CONST_EXPR, if they have integer operands.  Use
	c_objc_common_truthvalue_conversion not
	c_common_truthvalue_conversion.
	(c_objc_common_truthvalue_conversion): Build NE_EXPR directly and
	call note_integer_operands for arguments with integer operands
	that are not integer constants.

2012-09-13  Jakub Jelinek  <jakub@redhat.com>

	PR c/54559
	* c-typeck.c (c_finish_return): Do convert to BOOLEAN_TYPE or
	COMPLEX_TYPE with in_late_binary_op set temporarily to true.

2012-08-31  Jakub Jelinek  <jakub@redhat.com>

	PR c/54428
	* c-convert.c (convert): Don't call fold_convert_loc if
	TYPE_MAIN_VARIANT of a COMPLEX_TYPE is the same, unless e
	is a COMPLEX_EXPR.  Remove TYPE_MAIN_VARIANT check from
	COMPLEX_TYPE -> COMPLEX_TYPE conversion.

2012-08-24  Jakub Jelinek  <jakub@redhat.com>

	PR c/54355
	* c-decl.c (c_parser_label): Pass true as nested and fix up comments
	for nested and empty_ok arguments in the call to
	c_parser_declaration_or_fndef.

2012-08-17  Jakub Jelinek  <jakub@redhat.com>

	* c-tree.h (c_last_sizeof_arg): Declare.
	* c-parser.c (struct c_tree_loc_pair): New type.
	(c_parser_expr_list): Add sizeof_arg argument.  Fill it in if
	non-NULL.
	(c_parser_attributes, c_parser_objc_keywordexpr): Adjust callers.
	(c_parser_postfix_expression_after_primary): Likewise.  Call
	sizeof_pointer_memaccess_warning if needed.
	(sizeof_ptr_memacc_comptypes): New function.
	* c-typeck.c (c_last_sizeof_arg): New global variable.
	(c_expr_sizeof_expr, c_expr_sizeof_type): Initialize it.

2012-07-24  Uros Bizjak  <ubizjak@gmail.com>

	* c-lang.h (lang_decl): Add variable_size GTY option.

2012-07-16  Steven Bosscher  <steven@gcc.gnu.org>

	* c-decl.c: Include dumpfile.h instead of tree-dump.h.
	* Make-lang.in: Fix dependencies.

2012-06-29  Steven Bosscher  <steven@gcc.gnu.org>

	* Make-lang.in: New file, rules migrated from gcc/Makefile.in
	and add language Makefile hooks.
	* config-lang.in: New file.
	* c-config-lang.in: Moved from gcc/config-lang.in to here, and
	add the required "normal" config-lang.in rules.
	* c-lang.h: Moved from gcc/ to here.
	* c-tree.h: Likewise.
	* c-objc-common.c: Likewise.
	* c-objc-common.h: Likewise.
	* c-typeck.c: Likewise.
	* c-convert.c: Likewise.
	* c-lang.c: Likewise.
	* c-aux-info.c: Likewise.
	* c-errors.c: Likewise.
	* gccspec.c: Likewise.
	* c-decl.c: Likewise.  Include gt-c-c-decl.h, not gt-c-decl.h.
	* c-parser.c: Likewise.  Include gt-c-c-parser.h, not gt-c-parser.h.

Copyright (C) 2012-2015 Free Software Foundation, Inc.

Copying and distribution of this file, with or without modification,
are permitted in any medium without royalty provided the copyright
notice and this notice are preserved.<|MERGE_RESOLUTION|>--- conflicted
+++ resolved
@@ -1,5 +1,3 @@
-<<<<<<< HEAD
-=======
 2015-06-05  Aldy Hernandez  <aldyh@redhat.com>
 
 	* c-decl.c (finish_struct): Save C_TYPE_INCOMPLETE_VARS and
@@ -48,7 +46,6 @@
 	PR c/49551
 	* c-decl.c (merge_decls): Merge DECL_COMMON.
 
->>>>>>> 7d5059b2
 2015-05-22  Jim Wilson  <jim.wilson@linaro.org>
 
 	* Make-lang.in (check_gcc_pallelize): Define.

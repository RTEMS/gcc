--- conflicted
+++ resolved
@@ -30,12 +30,9 @@
 #include "tree.h"
 #include "c-family/c-common.h"
 #include "c-tree.h"
-<<<<<<< HEAD
-#include "c-upc.h"
-=======
 #include "flags.h"
 #include "convert.h"
->>>>>>> b7c78b09
+#include "c-upc.h"
 #include "langhooks.h"
 #include "ubsan.h"
 

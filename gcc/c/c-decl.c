--- conflicted
+++ resolved
@@ -10474,14 +10474,6 @@
 			   ? "x"
 			   : ""));
 	      else if (FLOATN_NX_TYPE_NODE (specs->floatn_nx_idx) == NULL_TREE)
-<<<<<<< HEAD
-		error_at (loc,
-			  "%<_Float%d%s%> is not supported on this target",
-			  floatn_nx_types[specs->floatn_nx_idx].n,
-			  (floatn_nx_types[specs->floatn_nx_idx].extended
-			   ? "x"
-			   : ""));
-=======
 		{
 		  specs->typespec_word = cts_floatn_nx;
 		  error_at (loc,
@@ -10491,7 +10483,6 @@
 			     ? "x"
 			     : ""));
 		}
->>>>>>> 01b0c11a
 	      else
 		{
 		  specs->typespec_word = cts_floatn_nx;
@@ -10978,18 +10969,12 @@
     case cts_floatn_nx:
       gcc_assert (!specs->long_p && !specs->short_p
 		  && !specs->signed_p && !specs->unsigned_p);
-<<<<<<< HEAD
-      specs->type = (specs->complex_p
-		     ? COMPLEX_FLOATN_NX_TYPE_NODE (specs->floatn_nx_idx)
-		     : FLOATN_NX_TYPE_NODE (specs->floatn_nx_idx));
-=======
       if (FLOATN_NX_TYPE_NODE (specs->floatn_nx_idx) == NULL_TREE)
 	specs->type = integer_type_node;
       else if (specs->complex_p)
 	specs->type = COMPLEX_FLOATN_NX_TYPE_NODE (specs->floatn_nx_idx);
       else
 	specs->type = FLOATN_NX_TYPE_NODE (specs->floatn_nx_idx);
->>>>>>> 01b0c11a
       break;
     case cts_dfloat32:
     case cts_dfloat64:

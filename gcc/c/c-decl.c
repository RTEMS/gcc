--- conflicted
+++ resolved
@@ -6289,15 +6289,11 @@
 				       NULL_TREE, upc_layout_qualifier);
 
 	    if (type_quals)
-<<<<<<< HEAD
-	      type = c_build_qualified_type_1 (type, type_quals,
-	                                       upc_block_factor);
-
-=======
-	      type = c_build_qualified_type (type, type_quals, orig_qual_type,
+	      type = c_build_qualified_type (type, type_quals,
+					     upc_block_factor,
+					     orig_qual_type,
 					     orig_qual_indirect);
 	    orig_qual_type = NULL_TREE;
->>>>>>> 1bf2ca0b
 	    size_varies = false;
 	    upc_threads_ref = 0;
 	    upc_block_factor = 0;
@@ -6491,13 +6487,10 @@
 	pedwarn (loc, OPT_Wpedantic,
 		 "ISO C forbids qualified function types");
       if (type_quals)
-<<<<<<< HEAD
-	type = c_build_qualified_type_1 (type, type_quals, upc_block_factor);
-
-=======
-	type = c_build_qualified_type (type, type_quals, orig_qual_type,
+	type = c_build_qualified_type (type, type_quals,
+				       upc_block_factor,
+				       orig_qual_type,
 				       orig_qual_indirect);
->>>>>>> 1bf2ca0b
       decl = build_decl (declarator->id_loc,
 			 TYPE_DECL, declarator->u.id, type);
       if (declspecs->explicit_signed_p)
@@ -6550,12 +6543,10 @@
 	pedwarn (loc, OPT_Wpedantic,
 		 "ISO C forbids const or volatile function types");
       if (type_quals)
-<<<<<<< HEAD
-	type = c_build_qualified_type_1 (type, type_quals, upc_block_factor);
-=======
-	type = c_build_qualified_type (type, type_quals, orig_qual_type,
+	type = c_build_qualified_type (type, type_quals,
+				       upc_block_factor,
+				       orig_qual_type,
 				       orig_qual_indirect);
->>>>>>> 1bf2ca0b
       return type;
     }
 
@@ -6603,13 +6594,10 @@
 	    /* Transfer const-ness of array into that of type pointed to.  */
 	    type = TREE_TYPE (type);
 	    if (type_quals)
-<<<<<<< HEAD
-	      type = c_build_qualified_type_1 (type, type_quals,
-	                                       upc_block_factor);
-=======
-	      type = c_build_qualified_type (type, type_quals, orig_qual_type,
+	      type = c_build_qualified_type (type, type_quals,
+					     upc_block_factor,
+					     orig_qual_type,
 					     orig_qual_indirect);
->>>>>>> 1bf2ca0b
 	    type = c_build_pointer_type (type);
 	    type_quals = array_ptr_quals;
 	    if (type_quals)
@@ -6706,7 +6694,6 @@
 	    TYPE_DOMAIN (type) = build_range_type (sizetype, size_zero_node,
 						   NULL_TREE);
 	  }
-<<<<<<< HEAD
         else if (type_quals & TYPE_QUAL_SHARED)
 	  {
 	    error_at (loc, "field %qE declared with UPC shared qualifier",
@@ -6714,11 +6701,10 @@
 	    type_quals &= ~(TYPE_QUAL_SHARED | TYPE_QUAL_STRICT
 			    | TYPE_QUAL_RELAXED);
 	  }
-	type = c_build_qualified_type (type, type_quals);
-=======
-	type = c_build_qualified_type (type, type_quals, orig_qual_type,
+	type = c_build_qualified_type (type, type_quals,
+				       NULL /* layout_qualifier */,
+				       orig_qual_type,
 				       orig_qual_indirect);
->>>>>>> 1bf2ca0b
 	decl = build_decl (declarator->id_loc,
 			   FIELD_DECL, declarator->u.id, type);
 	DECL_NONADDRESSABLE_P (decl) = bitfield;
@@ -6830,7 +6816,6 @@
 	/* An uninitialized decl with `extern' is a reference.  */
 	int extern_ref = !initialized && storage_class == csc_extern;
 
-<<<<<<< HEAD
 	if ((type_quals & TYPE_QUAL_SHARED)
 	     && !extern_ref
 	     && !((current_scope == file_scope)
@@ -6839,12 +6824,10 @@
 	    error_at (loc, "UPC does not support shared auto variables");
 	    type = error_mark_node;
 	  }
-
-	type = c_build_qualified_type_1 (type, type_quals, upc_block_factor);
-=======
-	type = c_build_qualified_type (type, type_quals, orig_qual_type,
-				       orig_qual_indirect);
->>>>>>> 1bf2ca0b
+	type = c_build_qualified_type (type, type_quals,
+				       upc_block_factor,
+				       orig_qual_type,
+				        orig_qual_indirect);
 
 	/* C99 6.2.2p7: It is invalid (compile-time undefined
 	   behavior) to create an 'extern' declaration for a

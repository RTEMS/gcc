/* Build expressions with type checking for C compiler.
   Copyright (C) 1987-2015 Free Software Foundation, Inc.

This file is part of GCC.

GCC is free software; you can redistribute it and/or modify it under
the terms of the GNU General Public License as published by the Free
Software Foundation; either version 3, or (at your option) any later
version.

GCC is distributed in the hope that it will be useful, but WITHOUT ANY
WARRANTY; without even the implied warranty of MERCHANTABILITY or
FITNESS FOR A PARTICULAR PURPOSE.  See the GNU General Public License
for more details.

You should have received a copy of the GNU General Public License
along with GCC; see the file COPYING3.  If not see
<http://www.gnu.org/licenses/>.  */


/* This file is part of the C front end.
   It contains routines to build C expressions given their operands,
   including computing the types of the result, C-specific error checks,
   and some optimization.  */

#include "config.h"
#include "system.h"
#include "coretypes.h"
#include "target.h"
#include "function.h"
#include "bitmap.h"
#include "tree.h"
#include "c-family/c-common.h"
#include "c-tree.h"
#include "gimple-expr.h"
#include "predict.h"
#include "stor-layout.h"
#include "trans-mem.h"
#include "varasm.h"
#include "stmt.h"
#include "langhooks.h"
#include "c-lang.h"
#include "flags.h"
#include "intl.h"
#include "tree-iterator.h"
#include "gimplify.h"
#include "tree-inline.h"
#include "omp-low.h"
#include "c-upc.h"
#include "c-upc-low.h"
#include "c-family/c-objc.h"
#include "c-family/c-ubsan.h"
#include "cilk.h"
#include "gomp-constants.h"

/* Possible cases of implicit bad conversions.  Used to select
   diagnostic messages in convert_for_assignment.  */
enum impl_conv {
  ic_argpass,
  ic_assign,
  ic_init,
  ic_return
};

/* The level of nesting inside "__alignof__".  */
int in_alignof;

/* The level of nesting inside "sizeof".  */
int in_sizeof;

/* The level of nesting inside "typeof".  */
int in_typeof;

/* The argument of last parsed sizeof expression, only to be tested
   if expr.original_code == SIZEOF_EXPR.  */
tree c_last_sizeof_arg;

/* Nonzero if we might need to print a "missing braces around
   initializer" message within this initializer.  */
static int found_missing_braces;

static int require_constant_value;
static int require_constant_elements;

static bool null_pointer_constant_p (const_tree);
static tree qualify_type (tree, tree);
static int tagged_types_tu_compatible_p (const_tree, const_tree, bool *,
					 bool *);
static int comp_target_types (location_t, tree, tree);
static int function_types_compatible_p (const_tree, const_tree, bool *,
					bool *);
static int type_lists_compatible_p (const_tree, const_tree, bool *, bool *);
static tree lookup_field (tree, tree);
static int convert_arguments (location_t, vec<location_t>, tree,
			      vec<tree, va_gc> *, vec<tree, va_gc> *, tree,
			      tree);
static tree c_pointer_int_sum (location_t, enum tree_code, tree, tree);
static tree pointer_diff (location_t, tree, tree);
static tree convert_for_assignment (location_t, location_t, tree, tree, tree,
				    enum impl_conv, bool, tree, tree, int);
static tree valid_compound_expr_initializer (tree, tree);
static void push_string (const char *);
static void push_member_name (tree);
static int spelling_length (void);
static char *print_spelling (char *);
static void warning_init (location_t, int, const char *);
static tree digest_init (location_t, tree, tree, tree, bool, bool, int);
static void output_init_element (location_t, tree, tree, bool, tree, tree, int,
				 bool, struct obstack *);
static void output_pending_init_elements (int, struct obstack *);
static int set_designator (location_t, int, struct obstack *);
static void push_range_stack (tree, struct obstack *);
static void add_pending_init (location_t, tree, tree, tree, bool,
			      struct obstack *);
static void set_nonincremental_init (struct obstack *);
static void set_nonincremental_init_from_string (tree, struct obstack *);
static tree find_init_member (tree, struct obstack *);
static void readonly_warning (tree, enum lvalue_use);
static int lvalue_or_else (location_t, const_tree, enum lvalue_use);
static void record_maybe_used_decl (tree);
static int comptypes_internal (const_tree, const_tree, bool *, bool *);

/* Return true if EXP is a null pointer constant, false otherwise.  */

static bool
null_pointer_constant_p (const_tree expr)
{
  /* This should really operate on c_expr structures, but they aren't
     yet available everywhere required.  */
  tree type = TREE_TYPE (expr);
  return (TREE_CODE (expr) == INTEGER_CST
	  && !TREE_OVERFLOW (expr)
	  && integer_zerop (expr)
	  && (INTEGRAL_TYPE_P (type)
	      || (TREE_CODE (type) == POINTER_TYPE
		  && VOID_TYPE_P (TREE_TYPE (type))
		  && TYPE_QUALS (TREE_TYPE (type)) == TYPE_UNQUALIFIED)));
}

/* EXPR may appear in an unevaluated part of an integer constant
   expression, but not in an evaluated part.  Wrap it in a
   C_MAYBE_CONST_EXPR, or mark it with TREE_OVERFLOW if it is just an
   INTEGER_CST and we cannot create a C_MAYBE_CONST_EXPR.  */

static tree
note_integer_operands (tree expr)
{
  tree ret;
  if (TREE_CODE (expr) == INTEGER_CST && in_late_binary_op)
    {
      ret = copy_node (expr);
      TREE_OVERFLOW (ret) = 1;
    }
  else
    {
      ret = build2 (C_MAYBE_CONST_EXPR, TREE_TYPE (expr), NULL_TREE, expr);
      C_MAYBE_CONST_EXPR_INT_OPERANDS (ret) = 1;
    }
  return ret;
}

/* Having checked whether EXPR may appear in an unevaluated part of an
   integer constant expression and found that it may, remove any
   C_MAYBE_CONST_EXPR noting this fact and return the resulting
   expression.  */

static inline tree
remove_c_maybe_const_expr (tree expr)
{
  if (TREE_CODE (expr) == C_MAYBE_CONST_EXPR)
    return C_MAYBE_CONST_EXPR_EXPR (expr);
  else
    return expr;
}

/* This is a cache to hold if two types are compatible or not.  */

struct tagged_tu_seen_cache {
  const struct tagged_tu_seen_cache * next;
  const_tree t1;
  const_tree t2;
  /* The return value of tagged_types_tu_compatible_p if we had seen
     these two types already.  */
  int val;
};

static const struct tagged_tu_seen_cache * tagged_tu_seen_base;
static void free_all_tagged_tu_seen_up_to (const struct tagged_tu_seen_cache *);

/* Do `exp = require_complete_type (exp);' to make sure exp
   does not have an incomplete type.  (That includes void types.)  */

tree
require_complete_type (tree value)
{
  tree type = TREE_TYPE (value);

  if (error_operand_p (value))
    return error_mark_node;

  /* First, detect a valid value with a complete type.  */
  if (COMPLETE_TYPE_P (type))
    return value;

  c_incomplete_type_error (value, type);
  return error_mark_node;
}

/* Print an error message for invalid use of an incomplete type.
   VALUE is the expression that was used (or 0 if that isn't known)
   and TYPE is the type that was invalid.  */

void
c_incomplete_type_error (const_tree value, const_tree type)
{
  /* Avoid duplicate error message.  */
  if (TREE_CODE (type) == ERROR_MARK)
    return;

  if (value != 0 && (VAR_P (value) || TREE_CODE (value) == PARM_DECL))
    error ("%qD has an incomplete type %qT", value, type);
  else
    {
    retry:
      /* We must print an error message.  Be clever about what it says.  */

      switch (TREE_CODE (type))
	{
	case RECORD_TYPE:
	case UNION_TYPE:
	case ENUMERAL_TYPE:
	  break;

	case VOID_TYPE:
	  error ("invalid use of void expression");
	  return;

	case ARRAY_TYPE:
	  if (TYPE_DOMAIN (type))
	    {
	      if (TYPE_MAX_VALUE (TYPE_DOMAIN (type)) == NULL)
		{
		  error ("invalid use of flexible array member");
		  return;
		}
	      type = TREE_TYPE (type);
	      goto retry;
	    }
	  error ("invalid use of array with unspecified bounds");
	  return;

	default:
	  gcc_unreachable ();
	}

      if (TREE_CODE (TYPE_NAME (type)) == IDENTIFIER_NODE)
	error ("invalid use of undefined type %qT", type);
      else
	/* If this type has a typedef-name, the TYPE_NAME is a TYPE_DECL.  */
	error ("invalid use of incomplete typedef %qT", type);
    }
}

/* Given a type, apply default promotions wrt unnamed function
   arguments and return the new type.  */

tree
c_type_promotes_to (tree type)
{
  tree ret = NULL_TREE;

  if (TYPE_MAIN_VARIANT (type) == float_type_node)
    ret = double_type_node;
  else if (c_promoting_integer_type_p (type))
    {
      /* Preserve unsignedness if not really getting any wider.  */
      if (TYPE_UNSIGNED (type)
	  && (TYPE_PRECISION (type) == TYPE_PRECISION (integer_type_node)))
	ret = unsigned_type_node;
      else
	ret = integer_type_node;
    }

  if (ret != NULL_TREE)
    return (TYPE_ATOMIC (type)
	    ? c_build_qualified_type (ret, TYPE_QUAL_ATOMIC)
	    : ret);

  return type;
}

/* Return true if between two named address spaces, whether there is a superset
   named address space that encompasses both address spaces.  If there is a
   superset, return which address space is the superset.  */

static bool
addr_space_superset (addr_space_t as1, addr_space_t as2, addr_space_t *common)
{
  if (as1 == as2)
    {
      *common = as1;
      return true;
    }
  else if (targetm.addr_space.subset_p (as1, as2))
    {
      *common = as2;
      return true;
    }
  else if (targetm.addr_space.subset_p (as2, as1))
    {
      *common = as1;
      return true;
    }
  else
    return false;
}

/* Return a variant of TYPE which has all the type qualifiers of LIKE
   as well as those of TYPE.  */

static tree
qualify_type (tree type, tree like)
{
  tree result_type;
  addr_space_t as_type = TYPE_ADDR_SPACE (type);
  addr_space_t as_like = TYPE_ADDR_SPACE (like);
  addr_space_t as_common;
  int result_quals;
  tree result_block_factor = NULL_TREE;

  /* If the two named address spaces are different, determine the common
     superset address space.  If there isn't one, raise an error.  */
  if (!addr_space_superset (as_type, as_like, &as_common))
    {
      as_common = as_type;
      error ("%qT and %qT are in disjoint named address spaces",
	     type, like);
    }

  result_quals = TYPE_QUALS_NO_ADDR_SPACE (type)
	         | TYPE_QUALS_NO_ADDR_SPACE_NO_ATOMIC (like)
		 | ENCODE_QUAL_ADDR_SPACE (as_common);

  if (result_quals & TYPE_QUAL_SHARED)
    {
      tree b1 = TYPE_BLOCK_FACTOR (type);
      tree b2 = TYPE_BLOCK_FACTOR (like);
      /* We can merge in a new UPC blocking factor only
         if one/other is NULL.  Otherwise, they must match.  */
      if (b1 != b2)
        {
	  if (b1 && !b2)
            result_block_factor = b1;
	  else if (!b1 && b2)
            result_block_factor = b2;
	  else
	    gcc_unreachable ();
        }
    }

  result_type = c_build_qualified_type_1 (type, result_quals,
			                  result_block_factor);

  return result_type;
}

/* Return true iff the given tree T is a variable length array.  */

bool
c_vla_type_p (const_tree t)
{
  if (TREE_CODE (t) == ARRAY_TYPE
      && C_TYPE_VARIABLE_SIZE (t))
    return true;
  return false;
}

/* Return the composite type of two compatible types.

   We assume that comptypes has already been done and returned
   nonzero; if that isn't so, this may crash.  In particular, we
   assume that qualifiers match.  */

tree
composite_type (tree t1, tree t2)
{
  enum tree_code code1;
  enum tree_code code2;
  tree attributes;

  /* Save time if the two types are the same.  */

  if (t1 == t2) return t1;

  /* If one type is nonsense, use the other.  */
  if (t1 == error_mark_node)
    return t2;
  if (t2 == error_mark_node)
    return t1;

  code1 = TREE_CODE (t1);
  code2 = TREE_CODE (t2);

  /* Merge the attributes.  */
  attributes = targetm.merge_type_attributes (t1, t2);

  /* If one is an enumerated type and the other is the compatible
     integer type, the composite type might be either of the two
     (DR#013 question 3).  For consistency, use the enumerated type as
     the composite type.  */

  if (code1 == ENUMERAL_TYPE && code2 == INTEGER_TYPE)
    return t1;
  if (code2 == ENUMERAL_TYPE && code1 == INTEGER_TYPE)
    return t2;

  gcc_assert (code1 == code2);

  switch (code1)
    {
    case POINTER_TYPE:
      /* For two pointers, do this recursively on the target type.  */
      {
	tree pointed_to_1 = TREE_TYPE (t1);
	tree pointed_to_2 = TREE_TYPE (t2);
	tree target = composite_type (pointed_to_1, pointed_to_2);
        t1 = build_pointer_type_for_mode (target, TYPE_MODE (t1), false);
	t1 = build_type_attribute_variant (t1, attributes);
	return qualify_type (t1, t2);
      }

    case ARRAY_TYPE:
      {
	tree elt = composite_type (TREE_TYPE (t1), TREE_TYPE (t2));
	int quals;
	tree unqual_elt;
	tree d1 = TYPE_DOMAIN (t1);
	tree d2 = TYPE_DOMAIN (t2);
	bool d1_variable, d2_variable;
	bool d1_zero, d2_zero;
	bool t1_complete, t2_complete;

	/* We should not have any type quals on arrays at all.  */
	gcc_assert (!TYPE_QUALS_NO_ADDR_SPACE (t1)
		    && !TYPE_QUALS_NO_ADDR_SPACE (t2));

	t1_complete = COMPLETE_TYPE_P (t1);
	t2_complete = COMPLETE_TYPE_P (t2);

	d1_zero = d1 == 0 || !TYPE_MAX_VALUE (d1);
	d2_zero = d2 == 0 || !TYPE_MAX_VALUE (d2);

	d1_variable = (!d1_zero
		       && (TREE_CODE (TYPE_MIN_VALUE (d1)) != INTEGER_CST
			   || TREE_CODE (TYPE_MAX_VALUE (d1)) != INTEGER_CST));
	d2_variable = (!d2_zero
		       && (TREE_CODE (TYPE_MIN_VALUE (d2)) != INTEGER_CST
			   || TREE_CODE (TYPE_MAX_VALUE (d2)) != INTEGER_CST));
	d1_variable = d1_variable || (d1_zero && c_vla_type_p (t1));
	d2_variable = d2_variable || (d2_zero && c_vla_type_p (t2));

	/* Save space: see if the result is identical to one of the args.  */
	if (elt == TREE_TYPE (t1) && TYPE_DOMAIN (t1)
	    && (d2_variable || d2_zero || !d1_variable))
	  return build_type_attribute_variant (t1, attributes);
	if (elt == TREE_TYPE (t2) && TYPE_DOMAIN (t2)
	    && (d1_variable || d1_zero || !d2_variable))
	  return build_type_attribute_variant (t2, attributes);

	if (elt == TREE_TYPE (t1) && !TYPE_DOMAIN (t2) && !TYPE_DOMAIN (t1))
	  return build_type_attribute_variant (t1, attributes);
	if (elt == TREE_TYPE (t2) && !TYPE_DOMAIN (t2) && !TYPE_DOMAIN (t1))
	  return build_type_attribute_variant (t2, attributes);

	/* Merge the element types, and have a size if either arg has
	   one.  We may have qualifiers on the element types.  To set
	   up TYPE_MAIN_VARIANT correctly, we need to form the
	   composite of the unqualified types and add the qualifiers
	   back at the end.  */
	quals = TYPE_QUALS (strip_array_types (elt));
	unqual_elt = c_build_qualified_type (elt, TYPE_UNQUALIFIED);
	t1 = build_array_type (unqual_elt,
			       TYPE_DOMAIN ((TYPE_DOMAIN (t1)
					     && (d2_variable
						 || d2_zero
						 || !d1_variable))
					    ? t1
					    : t2));
	/* Ensure a composite type involving a zero-length array type
	   is a zero-length type not an incomplete type.  */
	if (d1_zero && d2_zero
	    && (t1_complete || t2_complete)
	    && !COMPLETE_TYPE_P (t1))
	  {
	    TYPE_SIZE (t1) = bitsize_zero_node;
	    TYPE_SIZE_UNIT (t1) = size_zero_node;
	  }
	t1 = c_build_qualified_type (t1, quals);
	return build_type_attribute_variant (t1, attributes);
      }

    case ENUMERAL_TYPE:
    case RECORD_TYPE:
    case UNION_TYPE:
      if (attributes != NULL)
	{
	  /* Try harder not to create a new aggregate type.  */
	  if (attribute_list_equal (TYPE_ATTRIBUTES (t1), attributes))
	    return t1;
	  if (attribute_list_equal (TYPE_ATTRIBUTES (t2), attributes))
	    return t2;
	}
      return build_type_attribute_variant (t1, attributes);

    case FUNCTION_TYPE:
      /* Function types: prefer the one that specified arg types.
	 If both do, merge the arg types.  Also merge the return types.  */
      {
	tree valtype = composite_type (TREE_TYPE (t1), TREE_TYPE (t2));
	tree p1 = TYPE_ARG_TYPES (t1);
	tree p2 = TYPE_ARG_TYPES (t2);
	int len;
	tree newargs, n;
	int i;

	/* Save space: see if the result is identical to one of the args.  */
	if (valtype == TREE_TYPE (t1) && !TYPE_ARG_TYPES (t2))
	  return build_type_attribute_variant (t1, attributes);
	if (valtype == TREE_TYPE (t2) && !TYPE_ARG_TYPES (t1))
	  return build_type_attribute_variant (t2, attributes);

	/* Simple way if one arg fails to specify argument types.  */
	if (TYPE_ARG_TYPES (t1) == 0)
	 {
	    t1 = build_function_type (valtype, TYPE_ARG_TYPES (t2));
	    t1 = build_type_attribute_variant (t1, attributes);
	    return qualify_type (t1, t2);
	 }
	if (TYPE_ARG_TYPES (t2) == 0)
	 {
	   t1 = build_function_type (valtype, TYPE_ARG_TYPES (t1));
	   t1 = build_type_attribute_variant (t1, attributes);
	   return qualify_type (t1, t2);
	 }

	/* If both args specify argument types, we must merge the two
	   lists, argument by argument.  */

	len = list_length (p1);
	newargs = 0;

	for (i = 0; i < len; i++)
	  newargs = tree_cons (NULL_TREE, NULL_TREE, newargs);

	n = newargs;

	for (; p1;
	     p1 = TREE_CHAIN (p1), p2 = TREE_CHAIN (p2), n = TREE_CHAIN (n))
	  {
	    /* A null type means arg type is not specified.
	       Take whatever the other function type has.  */
	    if (TREE_VALUE (p1) == 0)
	      {
		TREE_VALUE (n) = TREE_VALUE (p2);
		goto parm_done;
	      }
	    if (TREE_VALUE (p2) == 0)
	      {
		TREE_VALUE (n) = TREE_VALUE (p1);
		goto parm_done;
	      }

	    /* Given  wait (union {union wait *u; int *i} *)
	       and  wait (union wait *),
	       prefer  union wait *  as type of parm.  */
	    if (TREE_CODE (TREE_VALUE (p1)) == UNION_TYPE
		&& TREE_VALUE (p1) != TREE_VALUE (p2))
	      {
		tree memb;
		tree mv2 = TREE_VALUE (p2);
		if (mv2 && mv2 != error_mark_node
		    && TREE_CODE (mv2) != ARRAY_TYPE)
		  mv2 = TYPE_MAIN_VARIANT (mv2);
		for (memb = TYPE_FIELDS (TREE_VALUE (p1));
		     memb; memb = DECL_CHAIN (memb))
		  {
		    tree mv3 = TREE_TYPE (memb);
		    if (mv3 && mv3 != error_mark_node
			&& TREE_CODE (mv3) != ARRAY_TYPE)
		      mv3 = TYPE_MAIN_VARIANT (mv3);
		    if (comptypes (mv3, mv2))
		      {
			TREE_VALUE (n) = composite_type (TREE_TYPE (memb),
							 TREE_VALUE (p2));
			pedwarn (input_location, OPT_Wpedantic,
				 "function types not truly compatible in ISO C");
			goto parm_done;
		      }
		  }
	      }
	    if (TREE_CODE (TREE_VALUE (p2)) == UNION_TYPE
		&& TREE_VALUE (p2) != TREE_VALUE (p1))
	      {
		tree memb;
		tree mv1 = TREE_VALUE (p1);
		if (mv1 && mv1 != error_mark_node
		    && TREE_CODE (mv1) != ARRAY_TYPE)
		  mv1 = TYPE_MAIN_VARIANT (mv1);
		for (memb = TYPE_FIELDS (TREE_VALUE (p2));
		     memb; memb = DECL_CHAIN (memb))
		  {
		    tree mv3 = TREE_TYPE (memb);
		    if (mv3 && mv3 != error_mark_node
			&& TREE_CODE (mv3) != ARRAY_TYPE)
		      mv3 = TYPE_MAIN_VARIANT (mv3);
		    if (comptypes (mv3, mv1))
		      {
			TREE_VALUE (n) = composite_type (TREE_TYPE (memb),
							 TREE_VALUE (p1));
			pedwarn (input_location, OPT_Wpedantic,
				 "function types not truly compatible in ISO C");
			goto parm_done;
		      }
		  }
	      }
	    TREE_VALUE (n) = composite_type (TREE_VALUE (p1), TREE_VALUE (p2));
	  parm_done: ;
	  }

	t1 = build_function_type (valtype, newargs);
	t1 = qualify_type (t1, t2);
	/* ... falls through ...  */
      }

    default:
      return build_type_attribute_variant (t1, attributes);
    }

}

/* Return the type of a conditional expression between pointers to
   possibly differently qualified versions of compatible types.

   We assume that comp_target_types has already been done and returned
   nonzero; if that isn't so, this may crash.  */

static tree
common_pointer_type (tree t1, tree t2)
{
  tree attributes;
  tree pointed_to_1, mv1;
  tree pointed_to_2, mv2;
  tree target;
  unsigned target_quals;
  tree target_block_factor = NULL_TREE;
  addr_space_t as1, as2, as_common;
  int quals1, quals2;

  /* Save time if the two types are the same.  */

  if (t1 == t2) return t1;

  /* If one type is nonsense, use the other.  */
  if (t1 == error_mark_node)
    return t2;
  if (t2 == error_mark_node)
    return t1;

  gcc_assert (TREE_CODE (t1) == POINTER_TYPE
	      && TREE_CODE (t2) == POINTER_TYPE);

  /* Merge the attributes.  */
  attributes = targetm.merge_type_attributes (t1, t2);

  /* Find the composite type of the target types, and combine the
     qualifiers of the two types' targets.  Do not lose qualifiers on
     array element types by taking the TYPE_MAIN_VARIANT.  */
  mv1 = pointed_to_1 = TREE_TYPE (t1);
  mv2 = pointed_to_2 = TREE_TYPE (t2);
  if (TREE_CODE (mv1) != ARRAY_TYPE)
    mv1 = TYPE_MAIN_VARIANT (pointed_to_1);
  if (TREE_CODE (mv2) != ARRAY_TYPE)
    mv2 = TYPE_MAIN_VARIANT (pointed_to_2);
  target = composite_type (mv1, mv2);

  /* Strip array types to get correct qualifier for pointers to arrays */
  quals1 = TYPE_QUALS_NO_ADDR_SPACE (strip_array_types (pointed_to_1));
  quals2 = TYPE_QUALS_NO_ADDR_SPACE (strip_array_types (pointed_to_2));

  /* For function types do not merge const qualifiers, but drop them
     if used inconsistently.  The middle-end uses these to mark const
     and noreturn functions.  */
  if (TREE_CODE (pointed_to_1) == FUNCTION_TYPE)
    target_quals = (quals1 & quals2);
  else
    target_quals = (quals1 | quals2);

  if (target_quals & TYPE_QUAL_SHARED)
    target_block_factor = TYPE_BLOCK_FACTOR (
                            strip_array_types (pointed_to_1));

  /* If the two named address spaces are different, determine the common
     superset address space.  This is guaranteed to exist due to the
     assumption that comp_target_type returned non-zero.  */
  as1 = TYPE_ADDR_SPACE (pointed_to_1);
  as2 = TYPE_ADDR_SPACE (pointed_to_2);
  if (!addr_space_superset (as1, as2, &as_common))
    gcc_unreachable ();

  target_quals |= ENCODE_QUAL_ADDR_SPACE (as_common);
  t2 = c_build_qualified_type_1 (target, target_quals, target_block_factor);

  t1 = build_pointer_type (t2);
  return build_type_attribute_variant (t1, attributes);
}

/* Return the common type for two arithmetic types under the usual
   arithmetic conversions.  The default conversions have already been
   applied, and enumerated types converted to their compatible integer
   types.  The resulting type is unqualified and has no attributes.

   This is the type for the result of most arithmetic operations
   if the operands have the given two types.  */

static tree
c_common_type (tree t1, tree t2)
{
  enum tree_code code1;
  enum tree_code code2;

  /* If one type is nonsense, use the other.  */
  if (t1 == error_mark_node)
    return t2;
  if (t2 == error_mark_node)
    return t1;

  if (TYPE_QUALS (t1) != TYPE_UNQUALIFIED)
    t1 = TYPE_MAIN_VARIANT (t1);

  if (TYPE_QUALS (t2) != TYPE_UNQUALIFIED)
    t2 = TYPE_MAIN_VARIANT (t2);

  if (TYPE_ATTRIBUTES (t1) != NULL_TREE)
    t1 = build_type_attribute_variant (t1, NULL_TREE);

  if (TYPE_ATTRIBUTES (t2) != NULL_TREE)
    t2 = build_type_attribute_variant (t2, NULL_TREE);

  /* Save time if the two types are the same.  */

  if (t1 == t2) return t1;

  code1 = TREE_CODE (t1);
  code2 = TREE_CODE (t2);

  gcc_assert (code1 == VECTOR_TYPE || code1 == COMPLEX_TYPE
	      || code1 == FIXED_POINT_TYPE || code1 == REAL_TYPE
	      || code1 == INTEGER_TYPE);
  gcc_assert (code2 == VECTOR_TYPE || code2 == COMPLEX_TYPE
	      || code2 == FIXED_POINT_TYPE || code2 == REAL_TYPE
	      || code2 == INTEGER_TYPE);

  /* When one operand is a decimal float type, the other operand cannot be
     a generic float type or a complex type.  We also disallow vector types
     here.  */
  if ((DECIMAL_FLOAT_TYPE_P (t1) || DECIMAL_FLOAT_TYPE_P (t2))
      && !(DECIMAL_FLOAT_TYPE_P (t1) && DECIMAL_FLOAT_TYPE_P (t2)))
    {
      if (code1 == VECTOR_TYPE || code2 == VECTOR_TYPE)
	{
	  error ("can%'t mix operands of decimal float and vector types");
	  return error_mark_node;
	}
      if (code1 == COMPLEX_TYPE || code2 == COMPLEX_TYPE)
	{
	  error ("can%'t mix operands of decimal float and complex types");
	  return error_mark_node;
	}
      if (code1 == REAL_TYPE && code2 == REAL_TYPE)
	{
	  error ("can%'t mix operands of decimal float and other float types");
	  return error_mark_node;
	}
    }

  /* If one type is a vector type, return that type.  (How the usual
     arithmetic conversions apply to the vector types extension is not
     precisely specified.)  */
  if (code1 == VECTOR_TYPE)
    return t1;

  if (code2 == VECTOR_TYPE)
    return t2;

  /* If one type is complex, form the common type of the non-complex
     components, then make that complex.  Use T1 or T2 if it is the
     required type.  */
  if (code1 == COMPLEX_TYPE || code2 == COMPLEX_TYPE)
    {
      tree subtype1 = code1 == COMPLEX_TYPE ? TREE_TYPE (t1) : t1;
      tree subtype2 = code2 == COMPLEX_TYPE ? TREE_TYPE (t2) : t2;
      tree subtype = c_common_type (subtype1, subtype2);

      if (code1 == COMPLEX_TYPE && TREE_TYPE (t1) == subtype)
	return t1;
      else if (code2 == COMPLEX_TYPE && TREE_TYPE (t2) == subtype)
	return t2;
      else
	return build_complex_type (subtype);
    }

  /* If only one is real, use it as the result.  */

  if (code1 == REAL_TYPE && code2 != REAL_TYPE)
    return t1;

  if (code2 == REAL_TYPE && code1 != REAL_TYPE)
    return t2;

  /* If both are real and either are decimal floating point types, use
     the decimal floating point type with the greater precision. */

  if (code1 == REAL_TYPE && code2 == REAL_TYPE)
    {
      if (TYPE_MAIN_VARIANT (t1) == dfloat128_type_node
	  || TYPE_MAIN_VARIANT (t2) == dfloat128_type_node)
	return dfloat128_type_node;
      else if (TYPE_MAIN_VARIANT (t1) == dfloat64_type_node
	       || TYPE_MAIN_VARIANT (t2) == dfloat64_type_node)
	return dfloat64_type_node;
      else if (TYPE_MAIN_VARIANT (t1) == dfloat32_type_node
	       || TYPE_MAIN_VARIANT (t2) == dfloat32_type_node)
	return dfloat32_type_node;
    }

  /* Deal with fixed-point types.  */
  if (code1 == FIXED_POINT_TYPE || code2 == FIXED_POINT_TYPE)
    {
      unsigned int unsignedp = 0, satp = 0;
      machine_mode m1, m2;
      unsigned int fbit1, ibit1, fbit2, ibit2, max_fbit, max_ibit;

      m1 = TYPE_MODE (t1);
      m2 = TYPE_MODE (t2);

      /* If one input type is saturating, the result type is saturating.  */
      if (TYPE_SATURATING (t1) || TYPE_SATURATING (t2))
	satp = 1;

      /* If both fixed-point types are unsigned, the result type is unsigned.
	 When mixing fixed-point and integer types, follow the sign of the
	 fixed-point type.
	 Otherwise, the result type is signed.  */
      if ((TYPE_UNSIGNED (t1) && TYPE_UNSIGNED (t2)
	   && code1 == FIXED_POINT_TYPE && code2 == FIXED_POINT_TYPE)
	  || (code1 == FIXED_POINT_TYPE && code2 != FIXED_POINT_TYPE
	      && TYPE_UNSIGNED (t1))
	  || (code1 != FIXED_POINT_TYPE && code2 == FIXED_POINT_TYPE
	      && TYPE_UNSIGNED (t2)))
	unsignedp = 1;

      /* The result type is signed.  */
      if (unsignedp == 0)
	{
	  /* If the input type is unsigned, we need to convert to the
	     signed type.  */
	  if (code1 == FIXED_POINT_TYPE && TYPE_UNSIGNED (t1))
	    {
	      enum mode_class mclass = (enum mode_class) 0;
	      if (GET_MODE_CLASS (m1) == MODE_UFRACT)
		mclass = MODE_FRACT;
	      else if (GET_MODE_CLASS (m1) == MODE_UACCUM)
		mclass = MODE_ACCUM;
	      else
		gcc_unreachable ();
	      m1 = mode_for_size (GET_MODE_PRECISION (m1), mclass, 0);
	    }
	  if (code2 == FIXED_POINT_TYPE && TYPE_UNSIGNED (t2))
	    {
	      enum mode_class mclass = (enum mode_class) 0;
	      if (GET_MODE_CLASS (m2) == MODE_UFRACT)
		mclass = MODE_FRACT;
	      else if (GET_MODE_CLASS (m2) == MODE_UACCUM)
		mclass = MODE_ACCUM;
	      else
		gcc_unreachable ();
	      m2 = mode_for_size (GET_MODE_PRECISION (m2), mclass, 0);
	    }
	}

      if (code1 == FIXED_POINT_TYPE)
	{
	  fbit1 = GET_MODE_FBIT (m1);
	  ibit1 = GET_MODE_IBIT (m1);
	}
      else
	{
	  fbit1 = 0;
	  /* Signed integers need to subtract one sign bit.  */
	  ibit1 = TYPE_PRECISION (t1) - (!TYPE_UNSIGNED (t1));
	}

      if (code2 == FIXED_POINT_TYPE)
	{
	  fbit2 = GET_MODE_FBIT (m2);
	  ibit2 = GET_MODE_IBIT (m2);
	}
      else
	{
	  fbit2 = 0;
	  /* Signed integers need to subtract one sign bit.  */
	  ibit2 = TYPE_PRECISION (t2) - (!TYPE_UNSIGNED (t2));
	}

      max_ibit = ibit1 >= ibit2 ?  ibit1 : ibit2;
      max_fbit = fbit1 >= fbit2 ?  fbit1 : fbit2;
      return c_common_fixed_point_type_for_size (max_ibit, max_fbit, unsignedp,
						 satp);
    }

  /* Both real or both integers; use the one with greater precision.  */

  if (TYPE_PRECISION (t1) > TYPE_PRECISION (t2))
    return t1;
  else if (TYPE_PRECISION (t2) > TYPE_PRECISION (t1))
    return t2;

  /* Same precision.  Prefer long longs to longs to ints when the
     same precision, following the C99 rules on integer type rank
     (which are equivalent to the C90 rules for C90 types).  */

  if (TYPE_MAIN_VARIANT (t1) == long_long_unsigned_type_node
      || TYPE_MAIN_VARIANT (t2) == long_long_unsigned_type_node)
    return long_long_unsigned_type_node;

  if (TYPE_MAIN_VARIANT (t1) == long_long_integer_type_node
      || TYPE_MAIN_VARIANT (t2) == long_long_integer_type_node)
    {
      if (TYPE_UNSIGNED (t1) || TYPE_UNSIGNED (t2))
	return long_long_unsigned_type_node;
      else
	return long_long_integer_type_node;
    }

  if (TYPE_MAIN_VARIANT (t1) == long_unsigned_type_node
      || TYPE_MAIN_VARIANT (t2) == long_unsigned_type_node)
    return long_unsigned_type_node;

  if (TYPE_MAIN_VARIANT (t1) == long_integer_type_node
      || TYPE_MAIN_VARIANT (t2) == long_integer_type_node)
    {
      /* But preserve unsignedness from the other type,
	 since long cannot hold all the values of an unsigned int.  */
      if (TYPE_UNSIGNED (t1) || TYPE_UNSIGNED (t2))
	return long_unsigned_type_node;
      else
	return long_integer_type_node;
    }

  /* Likewise, prefer long double to double even if same size.  */
  if (TYPE_MAIN_VARIANT (t1) == long_double_type_node
      || TYPE_MAIN_VARIANT (t2) == long_double_type_node)
    return long_double_type_node;

  /* Likewise, prefer double to float even if same size.
     We got a couple of embedded targets with 32 bit doubles, and the
     pdp11 might have 64 bit floats.  */
  if (TYPE_MAIN_VARIANT (t1) == double_type_node
      || TYPE_MAIN_VARIANT (t2) == double_type_node)
    return double_type_node;

  /* Otherwise prefer the unsigned one.  */

  if (TYPE_UNSIGNED (t1))
    return t1;
  else
    return t2;
}

/* Wrapper around c_common_type that is used by c-common.c and other
   front end optimizations that remove promotions.  ENUMERAL_TYPEs
   are allowed here and are converted to their compatible integer types.
   BOOLEAN_TYPEs are allowed here and return either boolean_type_node or
   preferably a non-Boolean type as the common type.  */
tree
common_type (tree t1, tree t2)
{
  if (TREE_CODE (t1) == ENUMERAL_TYPE)
    t1 = c_common_type_for_size (TYPE_PRECISION (t1), 1);
  if (TREE_CODE (t2) == ENUMERAL_TYPE)
    t2 = c_common_type_for_size (TYPE_PRECISION (t2), 1);

  /* If both types are BOOLEAN_TYPE, then return boolean_type_node.  */
  if (TREE_CODE (t1) == BOOLEAN_TYPE
      && TREE_CODE (t2) == BOOLEAN_TYPE)
    return boolean_type_node;

  /* If either type is BOOLEAN_TYPE, then return the other.  */
  if (TREE_CODE (t1) == BOOLEAN_TYPE)
    return t2;
  if (TREE_CODE (t2) == BOOLEAN_TYPE)
    return t1;

  return c_common_type (t1, t2);
}

/* Return 1 if TYPE1 and TYPE2 are compatible types for assignment
   or various other operations.  Return 2 if they are compatible
   but a warning may be needed if you use them together.  */

int
comptypes (tree type1, tree type2)
{
  const struct tagged_tu_seen_cache * tagged_tu_seen_base1 = tagged_tu_seen_base;
  int val;

  val = comptypes_internal (type1, type2, NULL, NULL);
  free_all_tagged_tu_seen_up_to (tagged_tu_seen_base1);

  return val;
}

/* Like comptypes, but if it returns non-zero because enum and int are
   compatible, it sets *ENUM_AND_INT_P to true.  */

static int
comptypes_check_enum_int (tree type1, tree type2, bool *enum_and_int_p)
{
  const struct tagged_tu_seen_cache * tagged_tu_seen_base1 = tagged_tu_seen_base;
  int val;

  val = comptypes_internal (type1, type2, enum_and_int_p, NULL);
  free_all_tagged_tu_seen_up_to (tagged_tu_seen_base1);

  return val;
}

/* Like comptypes, but if it returns nonzero for different types, it
   sets *DIFFERENT_TYPES_P to true.  */

int
comptypes_check_different_types (tree type1, tree type2,
				 bool *different_types_p)
{
  const struct tagged_tu_seen_cache * tagged_tu_seen_base1 = tagged_tu_seen_base;
  int val;

  val = comptypes_internal (type1, type2, NULL, different_types_p);
  free_all_tagged_tu_seen_up_to (tagged_tu_seen_base1);

  return val;
}

/* Return 1 if TYPE1 and TYPE2 are compatible types for assignment
   or various other operations.  Return 2 if they are compatible
   but a warning may be needed if you use them together.  If
   ENUM_AND_INT_P is not NULL, and one type is an enum and the other a
   compatible integer type, then this sets *ENUM_AND_INT_P to true;
   *ENUM_AND_INT_P is never set to false.  If DIFFERENT_TYPES_P is not
   NULL, and the types are compatible but different enough not to be
   permitted in C11 typedef redeclarations, then this sets
   *DIFFERENT_TYPES_P to true; *DIFFERENT_TYPES_P is never set to
   false, but may or may not be set if the types are incompatible.
   This differs from comptypes, in that we don't free the seen
   types.  */

static int
comptypes_internal (const_tree type1, const_tree type2, bool *enum_and_int_p,
		    bool *different_types_p)
{
  const_tree t1 = type1;
  const_tree t2 = type2;
  int attrval, val;

  /* Suppress errors caused by previously reported errors.  */

  if (t1 == t2 || !t1 || !t2
      || TREE_CODE (t1) == ERROR_MARK || TREE_CODE (t2) == ERROR_MARK)
    return 1;

  /* Enumerated types are compatible with integer types, but this is
     not transitive: two enumerated types in the same translation unit
     are compatible with each other only if they are the same type.  */

  if (TREE_CODE (t1) == ENUMERAL_TYPE && TREE_CODE (t2) != ENUMERAL_TYPE)
    {
      t1 = c_common_type_for_size (TYPE_PRECISION (t1), TYPE_UNSIGNED (t1));
      if (TREE_CODE (t2) != VOID_TYPE)
	{
	  if (enum_and_int_p != NULL)
	    *enum_and_int_p = true;
	  if (different_types_p != NULL)
	    *different_types_p = true;
	}
    }
  else if (TREE_CODE (t2) == ENUMERAL_TYPE && TREE_CODE (t1) != ENUMERAL_TYPE)
    {
      t2 = c_common_type_for_size (TYPE_PRECISION (t2), TYPE_UNSIGNED (t2));
      if (TREE_CODE (t1) != VOID_TYPE)
	{
	  if (enum_and_int_p != NULL)
	    *enum_and_int_p = true;
	  if (different_types_p != NULL)
	    *different_types_p = true;
	}
    }

  if (t1 == t2)
    return 1;

  /* Different classes of types can't be compatible.  */

  if (TREE_CODE (t1) != TREE_CODE (t2))
    return 0;

  /* Qualifiers must match. C99 6.7.3p9 */

  if (TYPE_QUALS (t1) != TYPE_QUALS (t2))
    return 0;

  /* If the type is UPC qualified, the block sizes have
     to be equal.  The block sizes are either NULL
     or are the same integer constant.  */
  if ((TYPE_QUALS (t1) & TYPE_QUAL_SHARED)
      && (TYPE_BLOCK_FACTOR (t1) != TYPE_BLOCK_FACTOR (t2)))
    return 0;

  /* Allow for two different type nodes which have essentially the same
     definition.  Note that we already checked for equality of the type
     qualifiers (just above).  */

  if (TREE_CODE (t1) != ARRAY_TYPE
      && TYPE_MAIN_VARIANT (t1) == TYPE_MAIN_VARIANT (t2))
    return 1;

  /* 1 if no need for warning yet, 2 if warning cause has been seen.  */
  if (!(attrval = comp_type_attributes (t1, t2)))
     return 0;

  /* 1 if no need for warning yet, 2 if warning cause has been seen.  */
  val = 0;

  switch (TREE_CODE (t1))
    {
    case POINTER_TYPE:
      /* Do not remove mode or aliasing information.  */
      if (TYPE_MODE (t1) != TYPE_MODE (t2)
	  || TYPE_REF_CAN_ALIAS_ALL (t1) != TYPE_REF_CAN_ALIAS_ALL (t2))
	break;
      val = (TREE_TYPE (t1) == TREE_TYPE (t2)
	     ? 1 : comptypes_internal (TREE_TYPE (t1), TREE_TYPE (t2),
				       enum_and_int_p, different_types_p));
      break;

    case FUNCTION_TYPE:
      val = function_types_compatible_p (t1, t2, enum_and_int_p,
					 different_types_p);
      break;

    case ARRAY_TYPE:
      {
	tree d1 = TYPE_DOMAIN (t1);
	tree d2 = TYPE_DOMAIN (t2);
	bool d1_variable, d2_variable;
	bool d1_zero, d2_zero;
	val = 1;

	/* Target types must match incl. qualifiers.  */
	if (TREE_TYPE (t1) != TREE_TYPE (t2)
	    && 0 == (val = comptypes_internal (TREE_TYPE (t1), TREE_TYPE (t2),
					       enum_and_int_p,
					       different_types_p)))
	  return 0;

	if (different_types_p != NULL
	    && (d1 == 0) != (d2 == 0))
	  *different_types_p = true;
	/* Sizes must match unless one is missing or variable.  */
	if (d1 == 0 || d2 == 0 || d1 == d2)
	  break;

	d1_zero = !TYPE_MAX_VALUE (d1);
	d2_zero = !TYPE_MAX_VALUE (d2);

	d1_variable = (!d1_zero
		       && (TREE_CODE (TYPE_MIN_VALUE (d1)) != INTEGER_CST
			   || TREE_CODE (TYPE_MAX_VALUE (d1)) != INTEGER_CST));
	d2_variable = (!d2_zero
		       && (TREE_CODE (TYPE_MIN_VALUE (d2)) != INTEGER_CST
			   || TREE_CODE (TYPE_MAX_VALUE (d2)) != INTEGER_CST));
	d1_variable = d1_variable || (d1_zero && c_vla_type_p (t1));
	d2_variable = d2_variable || (d2_zero && c_vla_type_p (t2));

	if (different_types_p != NULL
	    && d1_variable != d2_variable)
	  *different_types_p = true;
	if (d1_variable || d2_variable)
	  break;
	if (d1_zero && d2_zero)
	  break;
	if (d1_zero || d2_zero
	    || !tree_int_cst_equal (TYPE_MIN_VALUE (d1), TYPE_MIN_VALUE (d2))
	    || !tree_int_cst_equal (TYPE_MAX_VALUE (d1), TYPE_MAX_VALUE (d2)))
	  val = 0;

	break;
      }

    case ENUMERAL_TYPE:
    case RECORD_TYPE:
    case UNION_TYPE:
      if (val != 1 && !same_translation_unit_p (t1, t2))
	{
	  tree a1 = TYPE_ATTRIBUTES (t1);
	  tree a2 = TYPE_ATTRIBUTES (t2);

	  if (! attribute_list_contained (a1, a2)
	      && ! attribute_list_contained (a2, a1))
	    break;

	  if (attrval != 2)
	    return tagged_types_tu_compatible_p (t1, t2, enum_and_int_p,
						 different_types_p);
	  val = tagged_types_tu_compatible_p (t1, t2, enum_and_int_p,
					      different_types_p);
	}
      break;

    case VECTOR_TYPE:
      val = (TYPE_VECTOR_SUBPARTS (t1) == TYPE_VECTOR_SUBPARTS (t2)
	     && comptypes_internal (TREE_TYPE (t1), TREE_TYPE (t2),
				    enum_and_int_p, different_types_p));
      break;

    default:
      break;
    }
  return attrval == 2 && val == 1 ? 2 : val;
}

/* Return 1 if TTL and TTR are pointers to types that are equivalent, ignoring
   their qualifiers, except for named address spaces.  If the pointers point to
   different named addresses, then we must determine if one address space is a
   subset of the other.  */

static int
comp_target_types (location_t location, tree ttl, tree ttr)
{
  int val;
  int val_ped;
  tree mvl = TREE_TYPE (ttl);
  tree mvr = TREE_TYPE (ttr);
  addr_space_t asl = TYPE_ADDR_SPACE (mvl);
  addr_space_t asr = TYPE_ADDR_SPACE (mvr);
  addr_space_t as_common;
  bool enum_and_int_p;

  /* Fail if pointers point to incompatible address spaces.  */
  if (!addr_space_superset (asl, asr, &as_common))
    return 0;

  /* For pedantic record result of comptypes on arrays before losing
     qualifiers on the element type below. */
  val_ped = 1;

  if (TREE_CODE (mvl) == ARRAY_TYPE
      && TREE_CODE (mvr) == ARRAY_TYPE)
    val_ped = comptypes (mvl, mvr);

  /* Qualifiers on element types of array types that are
     pointer targets are lost by taking their TYPE_MAIN_VARIANT.  */

  mvl = (TYPE_ATOMIC (strip_array_types (mvl))
	 ? c_build_qualified_type (TYPE_MAIN_VARIANT (mvl), TYPE_QUAL_ATOMIC)
	 : TYPE_MAIN_VARIANT (mvl));

  mvr = (TYPE_ATOMIC (strip_array_types (mvr))
	 ? c_build_qualified_type (TYPE_MAIN_VARIANT (mvr), TYPE_QUAL_ATOMIC)
	 : TYPE_MAIN_VARIANT (mvr));

  enum_and_int_p = false;
  val = comptypes_check_enum_int (mvl, mvr, &enum_and_int_p);

  if (val == 1 && val_ped != 1)
    pedwarn (location, OPT_Wpedantic, "pointers to arrays with different qualifiers "
                                      "are incompatible in ISO C");

  if (val == 2)
    pedwarn (location, OPT_Wpedantic, "types are not quite compatible");

  if (val == 1 && enum_and_int_p && warn_cxx_compat)
    warning_at (location, OPT_Wc___compat,
		"pointer target types incompatible in C++");

  return val;
}

/* Subroutines of `comptypes'.  */

/* Determine whether two trees derive from the same translation unit.
   If the CONTEXT chain ends in a null, that tree's context is still
   being parsed, so if two trees have context chains ending in null,
   they're in the same translation unit.  */
int
same_translation_unit_p (const_tree t1, const_tree t2)
{
  while (t1 && TREE_CODE (t1) != TRANSLATION_UNIT_DECL)
    switch (TREE_CODE_CLASS (TREE_CODE (t1)))
      {
      case tcc_declaration:
	t1 = DECL_CONTEXT (t1); break;
      case tcc_type:
	t1 = TYPE_CONTEXT (t1); break;
      case tcc_exceptional:
	t1 = BLOCK_SUPERCONTEXT (t1); break;  /* assume block */
      default: gcc_unreachable ();
      }

  while (t2 && TREE_CODE (t2) != TRANSLATION_UNIT_DECL)
    switch (TREE_CODE_CLASS (TREE_CODE (t2)))
      {
      case tcc_declaration:
	t2 = DECL_CONTEXT (t2); break;
      case tcc_type:
	t2 = TYPE_CONTEXT (t2); break;
      case tcc_exceptional:
	t2 = BLOCK_SUPERCONTEXT (t2); break;  /* assume block */
      default: gcc_unreachable ();
      }

  return t1 == t2;
}

/* Allocate the seen two types, assuming that they are compatible. */

static struct tagged_tu_seen_cache *
alloc_tagged_tu_seen_cache (const_tree t1, const_tree t2)
{
  struct tagged_tu_seen_cache *tu = XNEW (struct tagged_tu_seen_cache);
  tu->next = tagged_tu_seen_base;
  tu->t1 = t1;
  tu->t2 = t2;

  tagged_tu_seen_base = tu;

  /* The C standard says that two structures in different translation
     units are compatible with each other only if the types of their
     fields are compatible (among other things).  We assume that they
     are compatible until proven otherwise when building the cache.
     An example where this can occur is:
     struct a
     {
       struct a *next;
     };
     If we are comparing this against a similar struct in another TU,
     and did not assume they were compatible, we end up with an infinite
     loop.  */
  tu->val = 1;
  return tu;
}

/* Free the seen types until we get to TU_TIL. */

static void
free_all_tagged_tu_seen_up_to (const struct tagged_tu_seen_cache *tu_til)
{
  const struct tagged_tu_seen_cache *tu = tagged_tu_seen_base;
  while (tu != tu_til)
    {
      const struct tagged_tu_seen_cache *const tu1
	= (const struct tagged_tu_seen_cache *) tu;
      tu = tu1->next;
      free (CONST_CAST (struct tagged_tu_seen_cache *, tu1));
    }
  tagged_tu_seen_base = tu_til;
}

/* Return 1 if two 'struct', 'union', or 'enum' types T1 and T2 are
   compatible.  If the two types are not the same (which has been
   checked earlier), this can only happen when multiple translation
   units are being compiled.  See C99 6.2.7 paragraph 1 for the exact
   rules.  ENUM_AND_INT_P and DIFFERENT_TYPES_P are as in
   comptypes_internal.  */

static int
tagged_types_tu_compatible_p (const_tree t1, const_tree t2,
			      bool *enum_and_int_p, bool *different_types_p)
{
  tree s1, s2;
  bool needs_warning = false;

  /* We have to verify that the tags of the types are the same.  This
     is harder than it looks because this may be a typedef, so we have
     to go look at the original type.  It may even be a typedef of a
     typedef...
     In the case of compiler-created builtin structs the TYPE_DECL
     may be a dummy, with no DECL_ORIGINAL_TYPE.  Don't fault.  */
  while (TYPE_NAME (t1)
	 && TREE_CODE (TYPE_NAME (t1)) == TYPE_DECL
	 && DECL_ORIGINAL_TYPE (TYPE_NAME (t1)))
    t1 = DECL_ORIGINAL_TYPE (TYPE_NAME (t1));

  while (TYPE_NAME (t2)
	 && TREE_CODE (TYPE_NAME (t2)) == TYPE_DECL
	 && DECL_ORIGINAL_TYPE (TYPE_NAME (t2)))
    t2 = DECL_ORIGINAL_TYPE (TYPE_NAME (t2));

  /* C90 didn't have the requirement that the two tags be the same.  */
  if (flag_isoc99 && TYPE_NAME (t1) != TYPE_NAME (t2))
    return 0;

  /* C90 didn't say what happened if one or both of the types were
     incomplete; we choose to follow C99 rules here, which is that they
     are compatible.  */
  if (TYPE_SIZE (t1) == NULL
      || TYPE_SIZE (t2) == NULL)
    return 1;

  {
    const struct tagged_tu_seen_cache * tts_i;
    for (tts_i = tagged_tu_seen_base; tts_i != NULL; tts_i = tts_i->next)
      if (tts_i->t1 == t1 && tts_i->t2 == t2)
	return tts_i->val;
  }

  switch (TREE_CODE (t1))
    {
    case ENUMERAL_TYPE:
      {
	struct tagged_tu_seen_cache *tu = alloc_tagged_tu_seen_cache (t1, t2);
	/* Speed up the case where the type values are in the same order.  */
	tree tv1 = TYPE_VALUES (t1);
	tree tv2 = TYPE_VALUES (t2);

	if (tv1 == tv2)
	  {
	    return 1;
	  }

	for (;tv1 && tv2; tv1 = TREE_CHAIN (tv1), tv2 = TREE_CHAIN (tv2))
	  {
	    if (TREE_PURPOSE (tv1) != TREE_PURPOSE (tv2))
	      break;
	    if (simple_cst_equal (TREE_VALUE (tv1), TREE_VALUE (tv2)) != 1)
	      {
		tu->val = 0;
		return 0;
	      }
	  }

	if (tv1 == NULL_TREE && tv2 == NULL_TREE)
	  {
	    return 1;
	  }
	if (tv1 == NULL_TREE || tv2 == NULL_TREE)
	  {
	    tu->val = 0;
	    return 0;
	  }

	if (list_length (TYPE_VALUES (t1)) != list_length (TYPE_VALUES (t2)))
	  {
	    tu->val = 0;
	    return 0;
	  }

	for (s1 = TYPE_VALUES (t1); s1; s1 = TREE_CHAIN (s1))
	  {
	    s2 = purpose_member (TREE_PURPOSE (s1), TYPE_VALUES (t2));
	    if (s2 == NULL
		|| simple_cst_equal (TREE_VALUE (s1), TREE_VALUE (s2)) != 1)
	      {
		tu->val = 0;
		return 0;
	      }
	  }
	return 1;
      }

    case UNION_TYPE:
      {
	struct tagged_tu_seen_cache *tu = alloc_tagged_tu_seen_cache (t1, t2);
	if (list_length (TYPE_FIELDS (t1)) != list_length (TYPE_FIELDS (t2)))
	  {
	    tu->val = 0;
	    return 0;
	  }

	/*  Speed up the common case where the fields are in the same order. */
	for (s1 = TYPE_FIELDS (t1), s2 = TYPE_FIELDS (t2); s1 && s2;
	     s1 = DECL_CHAIN (s1), s2 = DECL_CHAIN (s2))
	  {
	    int result;

	    if (DECL_NAME (s1) != DECL_NAME (s2))
	      break;
	    result = comptypes_internal (TREE_TYPE (s1), TREE_TYPE (s2),
					 enum_and_int_p, different_types_p);

	    if (result != 1 && !DECL_NAME (s1))
	      break;
	    if (result == 0)
	      {
		tu->val = 0;
		return 0;
	      }
	    if (result == 2)
	      needs_warning = true;

	    if (TREE_CODE (s1) == FIELD_DECL
		&& simple_cst_equal (DECL_FIELD_BIT_OFFSET (s1),
				     DECL_FIELD_BIT_OFFSET (s2)) != 1)
	      {
		tu->val = 0;
		return 0;
	      }
	  }
	if (!s1 && !s2)
	  {
	    tu->val = needs_warning ? 2 : 1;
	    return tu->val;
	  }

	for (s1 = TYPE_FIELDS (t1); s1; s1 = DECL_CHAIN (s1))
	  {
	    bool ok = false;

	    for (s2 = TYPE_FIELDS (t2); s2; s2 = DECL_CHAIN (s2))
	      if (DECL_NAME (s1) == DECL_NAME (s2))
		{
		  int result;

		  result = comptypes_internal (TREE_TYPE (s1), TREE_TYPE (s2),
					       enum_and_int_p,
					       different_types_p);

		  if (result != 1 && !DECL_NAME (s1))
		    continue;
		  if (result == 0)
		    {
		      tu->val = 0;
		      return 0;
		    }
		  if (result == 2)
		    needs_warning = true;

		  if (TREE_CODE (s1) == FIELD_DECL
		      && simple_cst_equal (DECL_FIELD_BIT_OFFSET (s1),
					   DECL_FIELD_BIT_OFFSET (s2)) != 1)
		    break;

		  ok = true;
		  break;
		}
	    if (!ok)
	      {
		tu->val = 0;
		return 0;
	      }
	  }
	tu->val = needs_warning ? 2 : 10;
	return tu->val;
      }

    case RECORD_TYPE:
      {
	struct tagged_tu_seen_cache *tu = alloc_tagged_tu_seen_cache (t1, t2);

	for (s1 = TYPE_FIELDS (t1), s2 = TYPE_FIELDS (t2);
	     s1 && s2;
	     s1 = DECL_CHAIN (s1), s2 = DECL_CHAIN (s2))
	  {
	    int result;
	    if (TREE_CODE (s1) != TREE_CODE (s2)
		|| DECL_NAME (s1) != DECL_NAME (s2))
	      break;
	    result = comptypes_internal (TREE_TYPE (s1), TREE_TYPE (s2),
					 enum_and_int_p, different_types_p);
	    if (result == 0)
	      break;
	    if (result == 2)
	      needs_warning = true;

	    if (TREE_CODE (s1) == FIELD_DECL
		&& simple_cst_equal (DECL_FIELD_BIT_OFFSET (s1),
				     DECL_FIELD_BIT_OFFSET (s2)) != 1)
	      break;
	  }
	if (s1 && s2)
	  tu->val = 0;
	else
	  tu->val = needs_warning ? 2 : 1;
	return tu->val;
      }

    default:
      gcc_unreachable ();
    }
}

/* Return 1 if two function types F1 and F2 are compatible.
   If either type specifies no argument types,
   the other must specify a fixed number of self-promoting arg types.
   Otherwise, if one type specifies only the number of arguments,
   the other must specify that number of self-promoting arg types.
   Otherwise, the argument types must match.
   ENUM_AND_INT_P and DIFFERENT_TYPES_P are as in comptypes_internal.  */

static int
function_types_compatible_p (const_tree f1, const_tree f2,
			     bool *enum_and_int_p, bool *different_types_p)
{
  tree args1, args2;
  /* 1 if no need for warning yet, 2 if warning cause has been seen.  */
  int val = 1;
  int val1;
  tree ret1, ret2;

  ret1 = TREE_TYPE (f1);
  ret2 = TREE_TYPE (f2);

  /* 'volatile' qualifiers on a function's return type used to mean
     the function is noreturn.  */
  if (TYPE_VOLATILE (ret1) != TYPE_VOLATILE (ret2))
    pedwarn (input_location, 0, "function return types not compatible due to %<volatile%>");
  if (TYPE_VOLATILE (ret1))
    ret1 = build_qualified_type (TYPE_MAIN_VARIANT (ret1),
				 TYPE_QUALS (ret1) & ~TYPE_QUAL_VOLATILE);
  if (TYPE_VOLATILE (ret2))
    ret2 = build_qualified_type (TYPE_MAIN_VARIANT (ret2),
				 TYPE_QUALS (ret2) & ~TYPE_QUAL_VOLATILE);
  val = comptypes_internal (ret1, ret2, enum_and_int_p, different_types_p);
  if (val == 0)
    return 0;

  args1 = TYPE_ARG_TYPES (f1);
  args2 = TYPE_ARG_TYPES (f2);

  if (different_types_p != NULL
      && (args1 == 0) != (args2 == 0))
    *different_types_p = true;

  /* An unspecified parmlist matches any specified parmlist
     whose argument types don't need default promotions.  */

  if (args1 == 0)
    {
      if (!self_promoting_args_p (args2))
	return 0;
      /* If one of these types comes from a non-prototype fn definition,
	 compare that with the other type's arglist.
	 If they don't match, ask for a warning (but no error).  */
      if (TYPE_ACTUAL_ARG_TYPES (f1)
	  && 1 != type_lists_compatible_p (args2, TYPE_ACTUAL_ARG_TYPES (f1),
					   enum_and_int_p, different_types_p))
	val = 2;
      return val;
    }
  if (args2 == 0)
    {
      if (!self_promoting_args_p (args1))
	return 0;
      if (TYPE_ACTUAL_ARG_TYPES (f2)
	  && 1 != type_lists_compatible_p (args1, TYPE_ACTUAL_ARG_TYPES (f2),
					   enum_and_int_p, different_types_p))
	val = 2;
      return val;
    }

  /* Both types have argument lists: compare them and propagate results.  */
  val1 = type_lists_compatible_p (args1, args2, enum_and_int_p,
				  different_types_p);
  return val1 != 1 ? val1 : val;
}

/* Check two lists of types for compatibility, returning 0 for
   incompatible, 1 for compatible, or 2 for compatible with
   warning.  ENUM_AND_INT_P and DIFFERENT_TYPES_P are as in
   comptypes_internal.  */

static int
type_lists_compatible_p (const_tree args1, const_tree args2,
			 bool *enum_and_int_p, bool *different_types_p)
{
  /* 1 if no need for warning yet, 2 if warning cause has been seen.  */
  int val = 1;
  int newval = 0;

  while (1)
    {
      tree a1, mv1, a2, mv2;
      if (args1 == 0 && args2 == 0)
	return val;
      /* If one list is shorter than the other,
	 they fail to match.  */
      if (args1 == 0 || args2 == 0)
	return 0;
      mv1 = a1 = TREE_VALUE (args1);
      mv2 = a2 = TREE_VALUE (args2);
      if (mv1 && mv1 != error_mark_node && TREE_CODE (mv1) != ARRAY_TYPE)
	mv1 = (TYPE_ATOMIC (mv1)
	       ? c_build_qualified_type (TYPE_MAIN_VARIANT (mv1),
					 TYPE_QUAL_ATOMIC)
	       : TYPE_MAIN_VARIANT (mv1));
      if (mv2 && mv2 != error_mark_node && TREE_CODE (mv2) != ARRAY_TYPE)
	mv2 = (TYPE_ATOMIC (mv2)
	       ? c_build_qualified_type (TYPE_MAIN_VARIANT (mv2),
					 TYPE_QUAL_ATOMIC)
	       : TYPE_MAIN_VARIANT (mv2));
      /* A null pointer instead of a type
	 means there is supposed to be an argument
	 but nothing is specified about what type it has.
	 So match anything that self-promotes.  */
      if (different_types_p != NULL
	  && (a1 == 0) != (a2 == 0))
	*different_types_p = true;
      if (a1 == 0)
	{
	  if (c_type_promotes_to (a2) != a2)
	    return 0;
	}
      else if (a2 == 0)
	{
	  if (c_type_promotes_to (a1) != a1)
	    return 0;
	}
      /* If one of the lists has an error marker, ignore this arg.  */
      else if (TREE_CODE (a1) == ERROR_MARK
	       || TREE_CODE (a2) == ERROR_MARK)
	;
      else if (!(newval = comptypes_internal (mv1, mv2, enum_and_int_p,
					      different_types_p)))
	{
	  if (different_types_p != NULL)
	    *different_types_p = true;
	  /* Allow  wait (union {union wait *u; int *i} *)
	     and  wait (union wait *)  to be compatible.  */
	  if (TREE_CODE (a1) == UNION_TYPE
	      && (TYPE_NAME (a1) == 0
		  || TYPE_TRANSPARENT_AGGR (a1))
	      && TREE_CODE (TYPE_SIZE (a1)) == INTEGER_CST
	      && tree_int_cst_equal (TYPE_SIZE (a1),
				     TYPE_SIZE (a2)))
	    {
	      tree memb;
	      for (memb = TYPE_FIELDS (a1);
		   memb; memb = DECL_CHAIN (memb))
		{
		  tree mv3 = TREE_TYPE (memb);
		  if (mv3 && mv3 != error_mark_node
		      && TREE_CODE (mv3) != ARRAY_TYPE)
		    mv3 = (TYPE_ATOMIC (mv3)
			   ? c_build_qualified_type (TYPE_MAIN_VARIANT (mv3),
						     TYPE_QUAL_ATOMIC)
			   : TYPE_MAIN_VARIANT (mv3));
		  if (comptypes_internal (mv3, mv2, enum_and_int_p,
					  different_types_p))
		    break;
		}
	      if (memb == 0)
		return 0;
	    }
	  else if (TREE_CODE (a2) == UNION_TYPE
		   && (TYPE_NAME (a2) == 0
		       || TYPE_TRANSPARENT_AGGR (a2))
		   && TREE_CODE (TYPE_SIZE (a2)) == INTEGER_CST
		   && tree_int_cst_equal (TYPE_SIZE (a2),
					  TYPE_SIZE (a1)))
	    {
	      tree memb;
	      for (memb = TYPE_FIELDS (a2);
		   memb; memb = DECL_CHAIN (memb))
		{
		  tree mv3 = TREE_TYPE (memb);
		  if (mv3 && mv3 != error_mark_node
		      && TREE_CODE (mv3) != ARRAY_TYPE)
		    mv3 = (TYPE_ATOMIC (mv3)
			   ? c_build_qualified_type (TYPE_MAIN_VARIANT (mv3),
						     TYPE_QUAL_ATOMIC)
			   : TYPE_MAIN_VARIANT (mv3));
		  if (comptypes_internal (mv3, mv1, enum_and_int_p,
					  different_types_p))
		    break;
		}
	      if (memb == 0)
		return 0;
	    }
	  else
	    return 0;
	}

      /* comptypes said ok, but record if it said to warn.  */
      if (newval > val)
	val = newval;

      args1 = TREE_CHAIN (args1);
      args2 = TREE_CHAIN (args2);
    }
}

/* Compute the size to increment a pointer by.  When a function type or void
   type or incomplete type is passed, size_one_node is returned.
   This function does not emit any diagnostics; the caller is responsible
   for that.  */

static tree
c_size_in_bytes (const_tree type)
{
  enum tree_code code = TREE_CODE (type);

  if (code == FUNCTION_TYPE || code == VOID_TYPE || code == ERROR_MARK
      || !COMPLETE_TYPE_P (type))
    return size_one_node;

  /* Convert in case a char is more than one unit.  */
  return size_binop_loc (input_location, CEIL_DIV_EXPR, TYPE_SIZE_UNIT (type),
			 size_int (TYPE_PRECISION (char_type_node)
				   / BITS_PER_UNIT));
}

/* Return either DECL or its known constant value (if it has one).  */

tree
decl_constant_value (tree decl)
{
  if (/* Don't change a variable array bound or initial value to a constant
	 in a place where a variable is invalid.  Note that DECL_INITIAL
	 isn't valid for a PARM_DECL.  */
      current_function_decl != 0
      && TREE_CODE (decl) != PARM_DECL
      && !TREE_THIS_VOLATILE (decl)
      && TREE_READONLY (decl)
      && DECL_INITIAL (decl) != 0
      && TREE_CODE (DECL_INITIAL (decl)) != ERROR_MARK
      /* This is invalid if initial value is not constant.
	 If it has either a function call, a memory reference,
	 or a variable, then re-evaluating it could give different results.  */
      && TREE_CONSTANT (DECL_INITIAL (decl))
      /* Check for cases where this is sub-optimal, even though valid.  */
      && TREE_CODE (DECL_INITIAL (decl)) != CONSTRUCTOR)
    return DECL_INITIAL (decl);
  return decl;
}

/* Convert the array expression EXP to a pointer.  */
static tree
array_to_pointer_conversion (location_t loc, tree exp)
{
  tree orig_exp = exp;
  tree type = TREE_TYPE (exp);
  tree adr;
  tree restype = TREE_TYPE (type);
  tree ptrtype;

  gcc_assert (TREE_CODE (type) == ARRAY_TYPE);

  STRIP_TYPE_NOPS (exp);

  if (TREE_NO_WARNING (orig_exp))
    TREE_NO_WARNING (exp) = 1;

  ptrtype = build_pointer_type (restype);

  if (INDIRECT_REF_P (exp))
    return convert (ptrtype, TREE_OPERAND (exp, 0));

  /* In C++ array compound literals are temporary objects unless they are
     const or appear in namespace scope, so they are destroyed too soon
     to use them for much of anything  (c++/53220).  */
  if (warn_cxx_compat && TREE_CODE (exp) == COMPOUND_LITERAL_EXPR)
    {
      tree decl = TREE_OPERAND (TREE_OPERAND (exp, 0), 0);
      if (!TREE_READONLY (decl) && !TREE_STATIC (decl))
	warning_at (DECL_SOURCE_LOCATION (decl), OPT_Wc___compat,
		    "converting an array compound literal to a pointer "
		    "is ill-formed in C++");
    }

  adr = build_unary_op (loc, ADDR_EXPR, exp, 1);
  return convert (ptrtype, adr);
}

/* Convert the function expression EXP to a pointer.  */
static tree
function_to_pointer_conversion (location_t loc, tree exp)
{
  tree orig_exp = exp;

  gcc_assert (TREE_CODE (TREE_TYPE (exp)) == FUNCTION_TYPE);

  STRIP_TYPE_NOPS (exp);

  if (TREE_NO_WARNING (orig_exp))
    TREE_NO_WARNING (exp) = 1;

  return build_unary_op (loc, ADDR_EXPR, exp, 0);
}

/* Mark EXP as read, not just set, for set but not used -Wunused
   warning purposes.  */

void
mark_exp_read (tree exp)
{
  switch (TREE_CODE (exp))
    {
    case VAR_DECL:
    case PARM_DECL:
      DECL_READ_P (exp) = 1;
      break;
    case ARRAY_REF:
    case COMPONENT_REF:
    case MODIFY_EXPR:
    case REALPART_EXPR:
    case IMAGPART_EXPR:
    CASE_CONVERT:
    case ADDR_EXPR:
      mark_exp_read (TREE_OPERAND (exp, 0));
      break;
    case COMPOUND_EXPR:
    case C_MAYBE_CONST_EXPR:
      mark_exp_read (TREE_OPERAND (exp, 1));
      break;
    default:
      break;
    }
}

/* Perform the default conversion of arrays and functions to pointers.
   Return the result of converting EXP.  For any other expression, just
   return EXP.

   LOC is the location of the expression.  */

struct c_expr
default_function_array_conversion (location_t loc, struct c_expr exp)
{
  tree orig_exp = exp.value;
  tree type = TREE_TYPE (exp.value);
  enum tree_code code = TREE_CODE (type);

  switch (code)
    {
    case ARRAY_TYPE:
      {
	bool not_lvalue = false;
	bool lvalue_array_p;

	while ((TREE_CODE (exp.value) == NON_LVALUE_EXPR
		|| CONVERT_EXPR_P (exp.value))
	       && TREE_TYPE (TREE_OPERAND (exp.value, 0)) == type)
	  {
	    if (TREE_CODE (exp.value) == NON_LVALUE_EXPR)
	      not_lvalue = true;
	    exp.value = TREE_OPERAND (exp.value, 0);
	  }

	if (TREE_NO_WARNING (orig_exp))
	  TREE_NO_WARNING (exp.value) = 1;

	lvalue_array_p = !not_lvalue && lvalue_p (exp.value);
	if (!flag_isoc99 && !lvalue_array_p)
	  {
	    /* Before C99, non-lvalue arrays do not decay to pointers.
	       Normally, using such an array would be invalid; but it can
	       be used correctly inside sizeof or as a statement expression.
	       Thus, do not give an error here; an error will result later.  */
	    return exp;
	  }

	exp.value = array_to_pointer_conversion (loc, exp.value);
      }
      break;
    case FUNCTION_TYPE:
      exp.value = function_to_pointer_conversion (loc, exp.value);
      break;
    default:
      break;
    }

  return exp;
}

struct c_expr
default_function_array_read_conversion (location_t loc, struct c_expr exp)
{
  mark_exp_read (exp.value);
  return default_function_array_conversion (loc, exp);
}

/* Return whether EXPR should be treated as an atomic lvalue for the
   purposes of load and store handling.  */

static bool
really_atomic_lvalue (tree expr)
{
  if (error_operand_p (expr))
    return false;
  if (!TYPE_ATOMIC (TREE_TYPE (expr)))
    return false;
  if (!lvalue_p (expr))
    return false;

  /* Ignore _Atomic on register variables, since their addresses can't
     be taken so (a) atomicity is irrelevant and (b) the normal atomic
     sequences wouldn't work.  Ignore _Atomic on structures containing
     bit-fields, since accessing elements of atomic structures or
     unions is undefined behavior (C11 6.5.2.3#5), but it's unclear if
     it's undefined at translation time or execution time, and the
     normal atomic sequences again wouldn't work.  */
  while (handled_component_p (expr))
    {
      if (TREE_CODE (expr) == COMPONENT_REF
	  && DECL_C_BIT_FIELD (TREE_OPERAND (expr, 1)))
	return false;
      expr = TREE_OPERAND (expr, 0);
    }
  if (DECL_P (expr) && C_DECL_REGISTER (expr))
    return false;
  return true;
}

/* Convert expression EXP (location LOC) from lvalue to rvalue,
   including converting functions and arrays to pointers if CONVERT_P.
   If READ_P, also mark the expression as having been read.  */

struct c_expr
convert_lvalue_to_rvalue (location_t loc, struct c_expr exp,
			  bool convert_p, bool read_p)
{
  if (read_p)
    mark_exp_read (exp.value);
  if (convert_p)
    exp = default_function_array_conversion (loc, exp);
  if (really_atomic_lvalue (exp.value))
    {
      vec<tree, va_gc> *params;
      tree nonatomic_type, tmp, tmp_addr, fndecl, func_call;
      tree expr_type = TREE_TYPE (exp.value);
      tree expr_addr = build_unary_op (loc, ADDR_EXPR, exp.value, 0);
      tree seq_cst = build_int_cst (integer_type_node, MEMMODEL_SEQ_CST);

      gcc_assert (TYPE_ATOMIC (expr_type));

      /* Expansion of a generic atomic load may require an addition
	 element, so allocate enough to prevent a resize.  */
      vec_alloc (params, 4);

      /* Remove the qualifiers for the rest of the expressions and
	 create the VAL temp variable to hold the RHS.  */
      nonatomic_type = build_qualified_type (expr_type, TYPE_UNQUALIFIED);
      tmp = create_tmp_var_raw (nonatomic_type);
      tmp_addr = build_unary_op (loc, ADDR_EXPR, tmp, 0);
      TREE_ADDRESSABLE (tmp) = 1;
      TREE_NO_WARNING (tmp) = 1;

      /* Issue __atomic_load (&expr, &tmp, SEQ_CST);  */
      fndecl = builtin_decl_explicit (BUILT_IN_ATOMIC_LOAD);
      params->quick_push (expr_addr);
      params->quick_push (tmp_addr);
      params->quick_push (seq_cst);
      func_call = c_build_function_call_vec (loc, vNULL, fndecl, params, NULL);

      /* EXPR is always read.  */
      mark_exp_read (exp.value);

      /* Return tmp which contains the value loaded.  */
      exp.value = build4 (TARGET_EXPR, nonatomic_type, tmp, func_call,
			  NULL_TREE, NULL_TREE);
    }
  return exp;
}

/* EXP is an expression of integer type.  Apply the integer promotions
   to it and return the promoted value.  */

tree
perform_integral_promotions (tree exp)
{
  tree type = TREE_TYPE (exp);
  enum tree_code code = TREE_CODE (type);

  gcc_assert (INTEGRAL_TYPE_P (type));

  /* Normally convert enums to int,
     but convert wide enums to something wider.  */
  if (code == ENUMERAL_TYPE)
    {
      type = c_common_type_for_size (MAX (TYPE_PRECISION (type),
					  TYPE_PRECISION (integer_type_node)),
				     ((TYPE_PRECISION (type)
				       >= TYPE_PRECISION (integer_type_node))
				      && TYPE_UNSIGNED (type)));

      return convert (type, exp);
    }

  /* ??? This should no longer be needed now bit-fields have their
     proper types.  */
  if (TREE_CODE (exp) == COMPONENT_REF
      && DECL_C_BIT_FIELD (TREE_OPERAND (exp, 1))
      /* If it's thinner than an int, promote it like a
	 c_promoting_integer_type_p, otherwise leave it alone.  */
      && 0 > compare_tree_int (DECL_SIZE (TREE_OPERAND (exp, 1)),
			       TYPE_PRECISION (integer_type_node)))
    return convert (integer_type_node, exp);

  if (c_promoting_integer_type_p (type))
    {
      /* Preserve unsignedness if not really getting any wider.  */
      if (TYPE_UNSIGNED (type)
	  && TYPE_PRECISION (type) == TYPE_PRECISION (integer_type_node))
	return convert (unsigned_type_node, exp);

      return convert (integer_type_node, exp);
    }

  return exp;
}


/* Perform default promotions for C data used in expressions.
   Enumeral types or short or char are converted to int.
   In addition, manifest constants symbols are replaced by their values.  */

tree
default_conversion (tree exp)
{
  tree orig_exp;
  tree type = TREE_TYPE (exp);
  enum tree_code code = TREE_CODE (type);
  tree promoted_type;

  mark_exp_read (exp);

  /* Functions and arrays have been converted during parsing.  */
  gcc_assert (code != FUNCTION_TYPE);

  if (code == ARRAY_TYPE && SHARED_TYPE_P (type))
    return array_to_pointer_conversion (input_location, exp);

  if (code == ARRAY_TYPE)
    return exp;

  /* Constants can be used directly unless they're not loadable.  */
  if (TREE_CODE (exp) == CONST_DECL)
    exp = DECL_INITIAL (exp);

  /* Strip no-op conversions.  */
  orig_exp = exp;
  STRIP_TYPE_NOPS (exp);

  if (TREE_NO_WARNING (orig_exp))
    TREE_NO_WARNING (exp) = 1;

  if (code == VOID_TYPE)
    {
      error_at (EXPR_LOC_OR_LOC (exp, input_location),
		"void value not ignored as it ought to be");
      return error_mark_node;
    }

  exp = require_complete_type (exp);
  if (exp == error_mark_node)
    return error_mark_node;

  promoted_type = targetm.promoted_type (type);
  if (promoted_type)
    return convert (promoted_type, exp);

  if (INTEGRAL_TYPE_P (type))
    return perform_integral_promotions (exp);

  return exp;
}

/* Look up COMPONENT in a structure or union TYPE.

   If the component name is not found, returns NULL_TREE.  Otherwise,
   the return value is a TREE_LIST, with each TREE_VALUE a FIELD_DECL
   stepping down the chain to the component, which is in the last
   TREE_VALUE of the list.  Normally the list is of length one, but if
   the component is embedded within (nested) anonymous structures or
   unions, the list steps down the chain to the component.  */

static tree
lookup_field (tree type, tree component)
{
  tree field;

  /* If TYPE_LANG_SPECIFIC is set, then it is a sorted array of pointers
     to the field elements.  Use a binary search on this array to quickly
     find the element.  Otherwise, do a linear search.  TYPE_LANG_SPECIFIC
     will always be set for structures which have many elements.  */

  if (TYPE_LANG_SPECIFIC (type) && TYPE_LANG_SPECIFIC (type)->s)
    {
      int bot, top, half;
      tree *field_array = &TYPE_LANG_SPECIFIC (type)->s->elts[0];

      field = TYPE_FIELDS (type);
      bot = 0;
      top = TYPE_LANG_SPECIFIC (type)->s->len;
      while (top - bot > 1)
	{
	  half = (top - bot + 1) >> 1;
	  field = field_array[bot+half];

	  if (DECL_NAME (field) == NULL_TREE)
	    {
	      /* Step through all anon unions in linear fashion.  */
	      while (DECL_NAME (field_array[bot]) == NULL_TREE)
		{
		  field = field_array[bot++];
		  if (TREE_CODE (TREE_TYPE (field)) == RECORD_TYPE
		      || TREE_CODE (TREE_TYPE (field)) == UNION_TYPE)
		    {
		      tree anon = lookup_field (TREE_TYPE (field), component);

		      if (anon)
			return tree_cons (NULL_TREE, field, anon);

		      /* The Plan 9 compiler permits referring
			 directly to an anonymous struct/union field
			 using a typedef name.  */
		      if (flag_plan9_extensions
			  && TYPE_NAME (TREE_TYPE (field)) != NULL_TREE
			  && (TREE_CODE (TYPE_NAME (TREE_TYPE (field)))
			      == TYPE_DECL)
			  && (DECL_NAME (TYPE_NAME (TREE_TYPE (field)))
			      == component))
			break;
		    }
		}

	      /* Entire record is only anon unions.  */
	      if (bot > top)
		return NULL_TREE;

	      /* Restart the binary search, with new lower bound.  */
	      continue;
	    }

	  if (DECL_NAME (field) == component)
	    break;
	  if (DECL_NAME (field) < component)
	    bot += half;
	  else
	    top = bot + half;
	}

      if (DECL_NAME (field_array[bot]) == component)
	field = field_array[bot];
      else if (DECL_NAME (field) != component)
	return NULL_TREE;
    }
  else
    {
      for (field = TYPE_FIELDS (type); field; field = DECL_CHAIN (field))
	{
	  if (DECL_NAME (field) == NULL_TREE
	      && (TREE_CODE (TREE_TYPE (field)) == RECORD_TYPE
		  || TREE_CODE (TREE_TYPE (field)) == UNION_TYPE))
	    {
	      tree anon = lookup_field (TREE_TYPE (field), component);

	      if (anon)
		return tree_cons (NULL_TREE, field, anon);

	      /* The Plan 9 compiler permits referring directly to an
		 anonymous struct/union field using a typedef
		 name.  */
	      if (flag_plan9_extensions
		  && TYPE_NAME (TREE_TYPE (field)) != NULL_TREE
		  && TREE_CODE (TYPE_NAME (TREE_TYPE (field))) == TYPE_DECL
		  && (DECL_NAME (TYPE_NAME (TREE_TYPE (field)))
		      == component))
		break;
	    }

	  if (DECL_NAME (field) == component)
	    break;
	}

      if (field == NULL_TREE)
	return NULL_TREE;
    }

  return tree_cons (NULL_TREE, field, NULL_TREE);
}

/* Make an expression to refer to the COMPONENT field of structure or
   union value DATUM.  COMPONENT is an IDENTIFIER_NODE.  LOC is the
   location of the COMPONENT_REF.  */

tree
build_component_ref (location_t loc, tree datum, tree component)
{
  tree type = TREE_TYPE (datum);
  enum tree_code code = TREE_CODE (type);
  tree field = NULL;
  tree ref;
  bool datum_lvalue = lvalue_p (datum);

  if (!objc_is_public (datum, component))
    return error_mark_node;

  /* Detect Objective-C property syntax object.property.  */
  if (c_dialect_objc ()
      && (ref = objc_maybe_build_component_ref (datum, component)))
    return ref;

  /* See if there is a field or component with name COMPONENT.  */

  if (code == RECORD_TYPE || code == UNION_TYPE)
    {
      if (!COMPLETE_TYPE_P (type))
	{
	  c_incomplete_type_error (NULL_TREE, type);
	  return error_mark_node;
	}

      field = lookup_field (type, component);

      if (!field)
	{
	  error_at (loc, "%qT has no member named %qE", type, component);
	  return error_mark_node;
	}
      gcc_assert (!TREE_SHARED (field));

      /* Chain the COMPONENT_REFs if necessary down to the FIELD.
	 This might be better solved in future the way the C++ front
	 end does it - by giving the anonymous entities each a
	 separate name and type, and then have build_component_ref
	 recursively call itself.  We can't do that here.  */
      do
	{
	  tree subdatum = TREE_VALUE (field);
	  tree sub_elem_type = strip_array_types (TREE_TYPE (subdatum));
	  tree upc_block_factor = NULL_TREE;
	  int quals;
	  tree subtype;
	  bool use_datum_quals;

	  if (TREE_TYPE (subdatum) == error_mark_node)
	    return error_mark_node;

	  /* If this is an rvalue, it does not have qualifiers in C
	     standard terms and we must avoid propagating such
	     qualifiers down to a non-lvalue array that is then
	     converted to a pointer.  */
	  use_datum_quals = (datum_lvalue
			     || TREE_CODE (TREE_TYPE (subdatum)) != ARRAY_TYPE);

	  quals = TYPE_QUALS (sub_elem_type);
	  if (use_datum_quals)
	    quals |= TYPE_QUALS (TREE_TYPE (datum));
	  /* All references to UPC shared struct components
	     are defined to have an indefinite (zero) blocking factor.  */
	  if (quals & TYPE_QUAL_SHARED)
	    upc_block_factor = size_zero_node;
	  subtype = c_build_qualified_type_1 (TREE_TYPE (subdatum),
	                                      quals, upc_block_factor);

	  ref = build3 (COMPONENT_REF, subtype, datum, subdatum,
			NULL_TREE);
	  SET_EXPR_LOCATION (ref, loc);
	  if (TREE_READONLY (subdatum)
	      || (use_datum_quals && TREE_READONLY (datum)))
	    TREE_READONLY (ref) = 1;
	  if (TREE_THIS_VOLATILE (subdatum)
	      || (use_datum_quals && TREE_THIS_VOLATILE (datum)))
	    TREE_THIS_VOLATILE (ref) = 1;
          if (TREE_SHARED (datum))
	    TREE_SHARED (ref) = 1;

	  if (TREE_DEPRECATED (subdatum))
	    warn_deprecated_use (subdatum, NULL_TREE);

	  datum = ref;

	  field = TREE_CHAIN (field);
	}
      while (field);

      return ref;
    }
  else if (code != ERROR_MARK)
    error_at (loc,
	      "request for member %qE in something not a structure or union",
	      component);

  return error_mark_node;
}

/* Given an expression PTR for a pointer, return an expression
   for the value pointed to.
   ERRORSTRING is the name of the operator to appear in error messages.

   LOC is the location to use for the generated tree.  */

tree
build_indirect_ref (location_t loc, tree ptr, ref_operator errstring)
{
  tree pointer = default_conversion (ptr);
  tree type = TREE_TYPE (pointer);
  tree ref;

  if (TREE_CODE (type) == POINTER_TYPE)
    {
      if (CONVERT_EXPR_P (pointer)
          || TREE_CODE (pointer) == VIEW_CONVERT_EXPR)
	{
	  /* If a warning is issued, mark it to avoid duplicates from
	     the backend.  This only needs to be done at
	     warn_strict_aliasing > 2.  */
	  if (warn_strict_aliasing > 2)
	    if (strict_aliasing_warning (TREE_TYPE (TREE_OPERAND (pointer, 0)),
					 type, TREE_OPERAND (pointer, 0)))
	      TREE_NO_WARNING (pointer) = 1;
	}

      if (TREE_CODE (pointer) == ADDR_EXPR
	  && (TREE_TYPE (TREE_OPERAND (pointer, 0))
	      == TREE_TYPE (type)))
	{
	  ref = TREE_OPERAND (pointer, 0);
	  protected_set_expr_location (ref, loc);
	  return ref;
	}
      else
	{
	  tree t = TREE_TYPE (type);

	  ref = build1 (INDIRECT_REF, t, pointer);

	  if (!COMPLETE_OR_VOID_TYPE_P (t) && TREE_CODE (t) != ARRAY_TYPE)
	    {
	      if (!C_TYPE_ERROR_REPORTED (TREE_TYPE (ptr)))
		{
		  error_at (loc, "dereferencing pointer to incomplete type "
			    "%qT", t);
		  C_TYPE_ERROR_REPORTED (TREE_TYPE (ptr)) = 1;
		}
	      return error_mark_node;
	    }
	  if (VOID_TYPE_P (t) && c_inhibit_evaluation_warnings == 0)
	    warning_at (loc, 0, "dereferencing %<void *%> pointer");

	  /* We *must* set TREE_READONLY when dereferencing a pointer to const,
	     so that we get the proper error message if the result is used
	     to assign to.  Also, &* is supposed to be a no-op.
	     And ANSI C seems to specify that the type of the result
	     should be the const type.  */
	  /* A de-reference of a pointer to const is not a const.  It is valid
	     to change it via some other pointer.  */
	  TREE_READONLY (ref) = TYPE_READONLY (t);
	  TREE_SIDE_EFFECTS (ref)
	    = TYPE_VOLATILE (t) || TREE_SIDE_EFFECTS (pointer);
	  TREE_THIS_VOLATILE (ref) = TYPE_VOLATILE (t);
	  TREE_SHARED (ref) = SHARED_TYPE_P (t);
	  protected_set_expr_location (ref, loc);
	  return ref;
	}
    }
  else if (TREE_CODE (pointer) != ERROR_MARK)
    invalid_indirection_error (loc, type, errstring);

  return error_mark_node;
}

/* This handles expressions of the form "a[i]", which denotes
   an array reference.

   This is logically equivalent in C to *(a+i), but we may do it differently.
   If A is a variable or a member, we generate a primitive ARRAY_REF.
   This avoids forcing the array out of registers, and can work on
   arrays that are not lvalues (for example, members of structures returned
   by functions).

   For vector types, allow vector[i] but not i[vector], and create
   *(((type*)&vectortype) + i) for the expression.

   LOC is the location to use for the returned expression.  */

tree
build_array_ref (location_t loc, tree array, tree index)
{
  tree ret;
  bool swapped = false;
  if (TREE_TYPE (array) == error_mark_node
      || TREE_TYPE (index) == error_mark_node)
    return error_mark_node;

  if (flag_cilkplus && contains_array_notation_expr (index))
    {
      size_t rank = 0;
      if (!find_rank (loc, index, index, true, &rank))
	return error_mark_node;
      if (rank > 1)
	{
	  error_at (loc, "rank of the array's index is greater than 1");
	  return error_mark_node;
	}
    }
  if (TREE_CODE (TREE_TYPE (array)) != ARRAY_TYPE
      && TREE_CODE (TREE_TYPE (array)) != POINTER_TYPE
      /* Allow vector[index] but not index[vector].  */
      && !VECTOR_TYPE_P (TREE_TYPE (array)))
    {
      if (TREE_CODE (TREE_TYPE (index)) != ARRAY_TYPE
	  && TREE_CODE (TREE_TYPE (index)) != POINTER_TYPE)
	{
          error_at (loc,
            "subscripted value is neither array nor pointer nor vector");

	  return error_mark_node;
	}
      std::swap (array, index);
      swapped = true;
    }

  if (!INTEGRAL_TYPE_P (TREE_TYPE (index)))
    {
      error_at (loc, "array subscript is not an integer");
      return error_mark_node;
    }

  if (TREE_CODE (TREE_TYPE (TREE_TYPE (array))) == FUNCTION_TYPE)
    {
      error_at (loc, "subscripted value is pointer to function");
      return error_mark_node;
    }

  /* ??? Existing practice has been to warn only when the char
     index is syntactically the index, not for char[array].  */
  if (!swapped)
     warn_array_subscript_with_type_char (loc, index);

  /* Apply default promotions *after* noticing character types.  */
  index = default_conversion (index);
  if (index == error_mark_node)
    return error_mark_node;

  gcc_assert (TREE_CODE (TREE_TYPE (index)) == INTEGER_TYPE);

  bool non_lvalue
    = convert_vector_to_pointer_for_subscript (loc, &array, index);

  if (TREE_CODE (TREE_TYPE (array)) == ARRAY_TYPE
      && !SHARED_TYPE_P (TREE_TYPE (array)))
    {
      tree rval, type;

      /* An array that is indexed by a non-constant
	 cannot be stored in a register; we must be able to do
	 address arithmetic on its address.
	 Likewise an array of elements of variable size.  */
      if (TREE_CODE (index) != INTEGER_CST
	  || (COMPLETE_TYPE_P (TREE_TYPE (TREE_TYPE (array)))
	      && TREE_CODE (TYPE_SIZE (TREE_TYPE (
	                                 TREE_TYPE (array)))) != INTEGER_CST))
	{
	  if (!c_mark_addressable (array))
	    return error_mark_node;
	}
      /* An array that is indexed by a constant value which is not within
	 the array bounds cannot be stored in a register either; because we
	 would get a crash in store_bit_field/extract_bit_field when trying
	 to access a non-existent part of the register.  */
      if (TREE_CODE (index) == INTEGER_CST
	  && TYPE_DOMAIN (TREE_TYPE (array))
	  && !int_fits_type_p (index, TYPE_DOMAIN (TREE_TYPE (array))))
	{
	  if (!c_mark_addressable (array))
	    return error_mark_node;
	}

      if (pedantic || warn_c90_c99_compat)
	{
	  tree foo = array;
	  while (TREE_CODE (foo) == COMPONENT_REF)
	    foo = TREE_OPERAND (foo, 0);
	  if (VAR_P (foo) && C_DECL_REGISTER (foo))
	    pedwarn (loc, OPT_Wpedantic,
		     "ISO C forbids subscripting %<register%> array");
	  else if (!lvalue_p (foo))
	    pedwarn_c90 (loc, OPT_Wpedantic,
			 "ISO C90 forbids subscripting non-lvalue "
			 "array");
	}

      type = TREE_TYPE (TREE_TYPE (array));
      rval = build4 (ARRAY_REF, type, array, index, NULL_TREE, NULL_TREE);
      /* Array ref is const/volatile if the array elements are
	 or if the array is.  */
      TREE_READONLY (rval)
	|= (TYPE_READONLY (TREE_TYPE (TREE_TYPE (array)))
	    | TREE_READONLY (array));
      TREE_SIDE_EFFECTS (rval)
	|= (TYPE_VOLATILE (TREE_TYPE (TREE_TYPE (array)))
	    | TREE_SIDE_EFFECTS (array));
      TREE_THIS_VOLATILE (rval)
	|= (TYPE_VOLATILE (TREE_TYPE (TREE_TYPE (array)))
	    /* This was added by rms on 16 Nov 91.
	       It fixes  vol struct foo *a;  a->elts[1]
	       in an inline function.
	       Hope it doesn't break something else.  */
	    | TREE_THIS_VOLATILE (array));
      ret = require_complete_type (rval);
      protected_set_expr_location (ret, loc);
      if (non_lvalue)
	ret = non_lvalue_loc (loc, ret);
      return ret;
    }
  else
    {
      tree ar = default_conversion (array);

      if (ar == error_mark_node)
	return ar;

      gcc_assert (TREE_CODE (TREE_TYPE (ar)) == POINTER_TYPE);
      gcc_assert (TREE_CODE (TREE_TYPE (TREE_TYPE (ar))) != FUNCTION_TYPE);

      ret = build_indirect_ref (loc, build_binary_op (loc, PLUS_EXPR, ar,
						      index, 0),
				RO_ARRAY_INDEXING);
      if (non_lvalue)
	ret = non_lvalue_loc (loc, ret);
      return ret;
    }
}

/* Build an external reference to identifier ID.  FUN indicates
   whether this will be used for a function call.  LOC is the source
   location of the identifier.  This sets *TYPE to the type of the
   identifier, which is not the same as the type of the returned value
   for CONST_DECLs defined as enum constants.  If the type of the
   identifier is not available, *TYPE is set to NULL.  */
tree
build_external_ref (location_t loc, tree id, int fun, tree *type)
{
  tree ref;
  tree decl = lookup_name (id);

  /* In Objective-C, an instance variable (ivar) may be preferred to
     whatever lookup_name() found.  */
  decl = objc_lookup_ivar (decl, id);

  *type = NULL;
  if (decl && decl != error_mark_node)
    {
      ref = decl;
      *type = TREE_TYPE (ref);
    }
  else if (fun)
    /* Implicit function declaration.  */
    ref = implicitly_declare (loc, id);
  else if (decl == error_mark_node)
    /* Don't complain about something that's already been
       complained about.  */
    return error_mark_node;
  else
    {
      undeclared_variable (loc, id);
      return error_mark_node;
    }

  if (TREE_TYPE (ref) == error_mark_node)
    return error_mark_node;

  if (TREE_DEPRECATED (ref))
    warn_deprecated_use (ref, NULL_TREE);

  /* Recursive call does not count as usage.  */
  if (ref != current_function_decl)
    {
      TREE_USED (ref) = 1;
    }

  if (TREE_CODE (ref) == FUNCTION_DECL && !in_alignof)
    {
      if (!in_sizeof && !in_typeof)
	C_DECL_USED (ref) = 1;
      else if (DECL_INITIAL (ref) == 0
	       && DECL_EXTERNAL (ref)
	       && !TREE_PUBLIC (ref))
	record_maybe_used_decl (ref);
    }

  if (TREE_CODE (ref) == CONST_DECL)
    {
      used_types_insert (TREE_TYPE (ref));

      if (warn_cxx_compat
	  && TREE_CODE (TREE_TYPE (ref)) == ENUMERAL_TYPE
	  && C_TYPE_DEFINED_IN_STRUCT (TREE_TYPE (ref)))
	{
	  warning_at (loc, OPT_Wc___compat,
		      ("enum constant defined in struct or union "
		       "is not visible in C++"));
	  inform (DECL_SOURCE_LOCATION (ref), "enum constant defined here");
	}

      ref = DECL_INITIAL (ref);
      TREE_CONSTANT (ref) = 1;
    }
  else if (current_function_decl != 0
	   && !DECL_FILE_SCOPE_P (current_function_decl)
	   && (VAR_OR_FUNCTION_DECL_P (ref)
	       || TREE_CODE (ref) == PARM_DECL))
    {
      tree context = decl_function_context (ref);

      if (context != 0 && context != current_function_decl)
	DECL_NONLOCAL (ref) = 1;
    }
  /* C99 6.7.4p3: An inline definition of a function with external
     linkage ... shall not contain a reference to an identifier with
     internal linkage.  */
  else if (current_function_decl != 0
	   && DECL_DECLARED_INLINE_P (current_function_decl)
	   && DECL_EXTERNAL (current_function_decl)
	   && VAR_OR_FUNCTION_DECL_P (ref)
	   && (!VAR_P (ref) || TREE_STATIC (ref))
	   && ! TREE_PUBLIC (ref)
	   && DECL_CONTEXT (ref) != current_function_decl)
    record_inline_static (loc, current_function_decl, ref,
			  csi_internal);

  return ref;
}

/* Record details of decls possibly used inside sizeof or typeof.  */
struct maybe_used_decl
{
  /* The decl.  */
  tree decl;
  /* The level seen at (in_sizeof + in_typeof).  */
  int level;
  /* The next one at this level or above, or NULL.  */
  struct maybe_used_decl *next;
};

static struct maybe_used_decl *maybe_used_decls;

/* Record that DECL, an undefined static function reference seen
   inside sizeof or typeof, might be used if the operand of sizeof is
   a VLA type or the operand of typeof is a variably modified
   type.  */

static void
record_maybe_used_decl (tree decl)
{
  struct maybe_used_decl *t = XOBNEW (&parser_obstack, struct maybe_used_decl);
  t->decl = decl;
  t->level = in_sizeof + in_typeof;
  t->next = maybe_used_decls;
  maybe_used_decls = t;
}

/* Pop the stack of decls possibly used inside sizeof or typeof.  If
   USED is false, just discard them.  If it is true, mark them used
   (if no longer inside sizeof or typeof) or move them to the next
   level up (if still inside sizeof or typeof).  */

void
pop_maybe_used (bool used)
{
  struct maybe_used_decl *p = maybe_used_decls;
  int cur_level = in_sizeof + in_typeof;
  while (p && p->level > cur_level)
    {
      if (used)
	{
	  if (cur_level == 0)
	    C_DECL_USED (p->decl) = 1;
	  else
	    p->level = cur_level;
	}
      p = p->next;
    }
  if (!used || cur_level == 0)
    maybe_used_decls = p;
}

/* Return the result of sizeof applied to EXPR.  */

struct c_expr
c_expr_sizeof_expr (location_t loc, struct c_expr expr)
{
  struct c_expr ret;
  if (expr.value == error_mark_node)
    {
      ret.value = error_mark_node;
      ret.original_code = ERROR_MARK;
      ret.original_type = NULL;
      pop_maybe_used (false);
    }
  else
    {
      bool expr_const_operands = true;

      if (TREE_CODE (expr.value) == PARM_DECL
	  && C_ARRAY_PARAMETER (expr.value))
	{
	  if (warning_at (loc, OPT_Wsizeof_array_argument,
			  "%<sizeof%> on array function parameter %qE will "
			  "return size of %qT", expr.value,
			  expr.original_type))
	    inform (DECL_SOURCE_LOCATION (expr.value), "declared here");
	}
      tree folded_expr = c_fully_fold (expr.value, require_constant_value,
				       &expr_const_operands);
      ret.value = c_sizeof (loc, TREE_TYPE (folded_expr));
      c_last_sizeof_arg = expr.value;
      ret.original_code = SIZEOF_EXPR;
      ret.original_type = NULL;
      if (c_vla_type_p (TREE_TYPE (folded_expr)))
	{
	  /* sizeof is evaluated when given a vla (C99 6.5.3.4p2).  */
	  ret.value = build2 (C_MAYBE_CONST_EXPR, TREE_TYPE (ret.value),
			      folded_expr, ret.value);
	  C_MAYBE_CONST_EXPR_NON_CONST (ret.value) = !expr_const_operands;
	  SET_EXPR_LOCATION (ret.value, loc);
	}
      pop_maybe_used (C_TYPE_VARIABLE_SIZE (TREE_TYPE (folded_expr)));
    }
  return ret;
}

/* Return the result of sizeof applied to T, a structure for the type
   name passed to sizeof (rather than the type itself).  LOC is the
   location of the original expression.  */

struct c_expr
c_expr_sizeof_type (location_t loc, struct c_type_name *t)
{
  tree type;
  struct c_expr ret;
  tree type_expr = NULL_TREE;
  bool type_expr_const = true;
  type = groktypename (t, &type_expr, &type_expr_const);
  ret.value = c_sizeof (loc, type);
  c_last_sizeof_arg = type;
  ret.original_code = SIZEOF_EXPR;
  ret.original_type = NULL;
  if ((type_expr || TREE_CODE (ret.value) == INTEGER_CST)
      && c_vla_type_p (type))
    {
      /* If the type is a [*] array, it is a VLA but is represented as
	 having a size of zero.  In such a case we must ensure that
	 the result of sizeof does not get folded to a constant by
	 c_fully_fold, because if the size is evaluated the result is
	 not constant and so constraints on zero or negative size
	 arrays must not be applied when this sizeof call is inside
	 another array declarator.  */
      if (!type_expr)
	type_expr = integer_zero_node;
      ret.value = build2 (C_MAYBE_CONST_EXPR, TREE_TYPE (ret.value),
			  type_expr, ret.value);
      C_MAYBE_CONST_EXPR_NON_CONST (ret.value) = !type_expr_const;
    }
  pop_maybe_used (type != error_mark_node
		  ? C_TYPE_VARIABLE_SIZE (type) : false);
  return ret;
}

/* Build a function call to function FUNCTION with parameters PARAMS.
   The function call is at LOC.
   PARAMS is a list--a chain of TREE_LIST nodes--in which the
   TREE_VALUE of each node is a parameter-expression.
   FUNCTION's data type may be a function type or a pointer-to-function.  */

tree
build_function_call (location_t loc, tree function, tree params)
{
  vec<tree, va_gc> *v;
  tree ret;

  vec_alloc (v, list_length (params));
  for (; params; params = TREE_CHAIN (params))
    v->quick_push (TREE_VALUE (params));
  ret = c_build_function_call_vec (loc, vNULL, function, v, NULL);
  vec_free (v);
  return ret;
}

/* Give a note about the location of the declaration of DECL.  */

static void
inform_declaration (tree decl)
{
  if (decl && (TREE_CODE (decl) != FUNCTION_DECL || !DECL_IS_BUILTIN (decl)))
    inform (DECL_SOURCE_LOCATION (decl), "declared here");
}

/* Build a function call to function FUNCTION with parameters PARAMS.
   ORIGTYPES, if not NULL, is a vector of types; each element is
   either NULL or the original type of the corresponding element in
   PARAMS.  The original type may differ from TREE_TYPE of the
   parameter for enums.  FUNCTION's data type may be a function type
   or pointer-to-function.  This function changes the elements of
   PARAMS.  */

tree
build_function_call_vec (location_t loc, vec<location_t> arg_loc,
			 tree function, vec<tree, va_gc> *params,
			 vec<tree, va_gc> *origtypes)
{
  tree fntype, fundecl = 0;
  tree name = NULL_TREE, result;
  tree tem;
  int nargs;
  tree *argarray;


  /* Strip NON_LVALUE_EXPRs, etc., since we aren't using as an lvalue.  */
  STRIP_TYPE_NOPS (function);

  /* Convert anything with function type to a pointer-to-function.  */
  if (TREE_CODE (function) == FUNCTION_DECL)
    {
      name = DECL_NAME (function);

      if (flag_tm)
	tm_malloc_replacement (function);
      fundecl = function;
      /* Atomic functions have type checking/casting already done.  They are 
	 often rewritten and don't match the original parameter list.  */
      if (name && !strncmp (IDENTIFIER_POINTER (name), "__atomic_", 9))
        origtypes = NULL;

      if (flag_cilkplus
	  && is_cilkplus_reduce_builtin (function))
	origtypes = NULL;
    }
  if (TREE_CODE (TREE_TYPE (function)) == FUNCTION_TYPE)
    function = function_to_pointer_conversion (loc, function);

  /* For Objective-C, convert any calls via a cast to OBJC_TYPE_REF
     expressions, like those used for ObjC messenger dispatches.  */
  if (params && !params->is_empty ())
    function = objc_rewrite_function_call (function, (*params)[0]);

  function = c_fully_fold (function, false, NULL);

  fntype = TREE_TYPE (function);

  if (TREE_CODE (fntype) == ERROR_MARK)
    return error_mark_node;

  if (!(TREE_CODE (fntype) == POINTER_TYPE
	&& TREE_CODE (TREE_TYPE (fntype)) == FUNCTION_TYPE))
    {
      if (!flag_diagnostics_show_caret)
	error_at (loc,
		  "called object %qE is not a function or function pointer",
		  function);
      else if (DECL_P (function))
	{
	  error_at (loc,
		    "called object %qD is not a function or function pointer",
		    function);
	  inform_declaration (function);
	}
      else
	error_at (loc,
		  "called object is not a function or function pointer");
      return error_mark_node;
    }

  if (fundecl && TREE_THIS_VOLATILE (fundecl))
    current_function_returns_abnormally = 1;

  /* fntype now gets the type of function pointed to.  */
  fntype = TREE_TYPE (fntype);

  /* Convert the parameters to the types declared in the
     function prototype, or apply default promotions.  */

  nargs = convert_arguments (loc, arg_loc, TYPE_ARG_TYPES (fntype), params,
			     origtypes, function, fundecl);
  if (nargs < 0)
    return error_mark_node;

  /* Check that the function is called through a compatible prototype.
     If it is not, warn.  */
  if (CONVERT_EXPR_P (function)
      && TREE_CODE (tem = TREE_OPERAND (function, 0)) == ADDR_EXPR
      && TREE_CODE (tem = TREE_OPERAND (tem, 0)) == FUNCTION_DECL
      && !comptypes (fntype, TREE_TYPE (tem)))
    {
      tree return_type = TREE_TYPE (fntype);

      /* This situation leads to run-time undefined behavior.  We can't,
	 therefore, simply error unless we can prove that all possible
	 executions of the program must execute the code.  */
      warning_at (loc, 0, "function called through a non-compatible type");

      if (VOID_TYPE_P (return_type)
	  && TYPE_QUALS (return_type) != TYPE_UNQUALIFIED)
	pedwarn (loc, 0,
		 "function with qualified void return type called");
     }

  argarray = vec_safe_address (params);

  /* Check that arguments to builtin functions match the expectations.  */
  if (fundecl
      && DECL_BUILT_IN (fundecl)
      && DECL_BUILT_IN_CLASS (fundecl) == BUILT_IN_NORMAL
      && !check_builtin_function_arguments (fundecl, nargs, argarray))
    return error_mark_node;

  /* Check that the arguments to the function are valid.  */
  check_function_arguments (fntype, nargs, argarray);

  if (name != NULL_TREE
      && !strncmp (IDENTIFIER_POINTER (name), "__builtin_", 10))
    {
      if (require_constant_value)
	result =
	  fold_build_call_array_initializer_loc (loc, TREE_TYPE (fntype),
						 function, nargs, argarray);
      else
	result = fold_build_call_array_loc (loc, TREE_TYPE (fntype),
					    function, nargs, argarray);
      if (TREE_CODE (result) == NOP_EXPR
	  && TREE_CODE (TREE_OPERAND (result, 0)) == INTEGER_CST)
	STRIP_TYPE_NOPS (result);
    }
  else
    result = build_call_array_loc (loc, TREE_TYPE (fntype),
				   function, nargs, argarray);

  if (VOID_TYPE_P (TREE_TYPE (result)))
    {
      if (TYPE_QUALS (TREE_TYPE (result)) != TYPE_UNQUALIFIED)
	pedwarn (loc, 0,
		 "function with qualified void return type called");
      return result;
    }
  return require_complete_type (result);
}

/* Like build_function_call_vec, but call also resolve_overloaded_builtin.  */

tree
c_build_function_call_vec (location_t loc, vec<location_t> arg_loc,
			   tree function, vec<tree, va_gc> *params,
			   vec<tree, va_gc> *origtypes)
{
  /* Strip NON_LVALUE_EXPRs, etc., since we aren't using as an lvalue.  */
  STRIP_TYPE_NOPS (function);

  /* Convert anything with function type to a pointer-to-function.  */
  if (TREE_CODE (function) == FUNCTION_DECL)
    {
      /* Implement type-directed function overloading for builtins.
	 resolve_overloaded_builtin and targetm.resolve_overloaded_builtin
	 handle all the type checking.  The result is a complete expression
	 that implements this function call.  */
      tree tem = resolve_overloaded_builtin (loc, function, params);
      if (tem)
	return tem;
    }
  return build_function_call_vec (loc, arg_loc, function, params, origtypes);
}

/* Convert the argument expressions in the vector VALUES
   to the types in the list TYPELIST.

   If TYPELIST is exhausted, or when an element has NULL as its type,
   perform the default conversions.

   ORIGTYPES is the original types of the expressions in VALUES.  This
   holds the type of enum values which have been converted to integral
   types.  It may be NULL.

   FUNCTION is a tree for the called function.  It is used only for
   error messages, where it is formatted with %qE.

   This is also where warnings about wrong number of args are generated.

   ARG_LOC are locations of function arguments (if any).

   Returns the actual number of arguments processed (which may be less
   than the length of VALUES in some error situations), or -1 on
   failure.  */

static int
convert_arguments (location_t loc, vec<location_t> arg_loc, tree typelist,
		   vec<tree, va_gc> *values, vec<tree, va_gc> *origtypes,
		   tree function, tree fundecl)
{
  tree typetail, val;
  unsigned int parmnum;
  bool error_args = false;
  const bool type_generic = fundecl
    && lookup_attribute ("type generic", TYPE_ATTRIBUTES (TREE_TYPE (fundecl)));
  bool type_generic_remove_excess_precision = false;
  tree selector;

  /* Change pointer to function to the function itself for
     diagnostics.  */
  if (TREE_CODE (function) == ADDR_EXPR
      && TREE_CODE (TREE_OPERAND (function, 0)) == FUNCTION_DECL)
    function = TREE_OPERAND (function, 0);

  /* Handle an ObjC selector specially for diagnostics.  */
  selector = objc_message_selector ();

  /* For type-generic built-in functions, determine whether excess
     precision should be removed (classification) or not
     (comparison).  */
  if (type_generic
      && DECL_BUILT_IN (fundecl)
      && DECL_BUILT_IN_CLASS (fundecl) == BUILT_IN_NORMAL)
    {
      switch (DECL_FUNCTION_CODE (fundecl))
	{
	case BUILT_IN_ISFINITE:
	case BUILT_IN_ISINF:
	case BUILT_IN_ISINF_SIGN:
	case BUILT_IN_ISNAN:
	case BUILT_IN_ISNORMAL:
	case BUILT_IN_FPCLASSIFY:
	  type_generic_remove_excess_precision = true;
	  break;

	default:
	  type_generic_remove_excess_precision = false;
	  break;
	}
    }
  if (flag_cilkplus && fundecl && is_cilkplus_reduce_builtin (fundecl))
    return vec_safe_length (values);

  /* Scan the given expressions and types, producing individual
     converted arguments.  */

  for (typetail = typelist, parmnum = 0;
       values && values->iterate (parmnum, &val);
       ++parmnum)
    {
      tree type = typetail ? TREE_VALUE (typetail) : 0;
      tree valtype = TREE_TYPE (val);
      tree rname = function;
      int argnum = parmnum + 1;
      const char *invalid_func_diag;
      bool excess_precision = false;
      bool npc;
      tree parmval;
      /* Some __atomic_* builtins have additional hidden argument at
	 position 0.  */
      location_t ploc
	= !arg_loc.is_empty () && values->length () == arg_loc.length ()
	  ? expansion_point_location_if_in_system_header (arg_loc[parmnum])
	  : input_location;

      if (type == void_type_node)
	{
	  if (selector)
	    error_at (loc, "too many arguments to method %qE", selector);
	  else
	    error_at (loc, "too many arguments to function %qE", function);
	  inform_declaration (fundecl);
	  return error_args ? -1 : (int) parmnum;
	}

      if (selector && argnum > 2)
	{
	  rname = selector;
	  argnum -= 2;
	}

      npc = null_pointer_constant_p (val);

      /* If there is excess precision and a prototype, convert once to
	 the required type rather than converting via the semantic
	 type.  Likewise without a prototype a float value represented
	 as long double should be converted once to double.  But for
	 type-generic classification functions excess precision must
	 be removed here.  */
      if (TREE_CODE (val) == EXCESS_PRECISION_EXPR
	  && (type || !type_generic || !type_generic_remove_excess_precision))
	{
	  val = TREE_OPERAND (val, 0);
	  excess_precision = true;
	}
      val = c_fully_fold (val, false, NULL);
      STRIP_TYPE_NOPS (val);

      val = require_complete_type (val);

      if (type != 0)
	{
	  /* Formal parm type is specified by a function prototype.  */

	  if (type == error_mark_node || !COMPLETE_TYPE_P (type))
	    {
	      error_at (ploc, "type of formal parameter %d is incomplete",
			parmnum + 1);
	      parmval = val;
	    }
	  else
	    {
	      tree origtype;

	      /* Optionally warn about conversions that
		 differ from the default conversions.  */
	      if (warn_traditional_conversion || warn_traditional)
		{
		  unsigned int formal_prec = TYPE_PRECISION (type);

		  if (INTEGRAL_TYPE_P (type)
		      && TREE_CODE (valtype) == REAL_TYPE)
		    warning_at (ploc, OPT_Wtraditional_conversion,
				"passing argument %d of %qE as integer rather "
				"than floating due to prototype",
				argnum, rname);
		  if (INTEGRAL_TYPE_P (type)
		      && TREE_CODE (valtype) == COMPLEX_TYPE)
		    warning_at (ploc, OPT_Wtraditional_conversion,
				"passing argument %d of %qE as integer rather "
				"than complex due to prototype",
				argnum, rname);
		  else if (TREE_CODE (type) == COMPLEX_TYPE
			   && TREE_CODE (valtype) == REAL_TYPE)
		    warning_at (ploc, OPT_Wtraditional_conversion,
				"passing argument %d of %qE as complex rather "
				"than floating due to prototype",
				argnum, rname);
		  else if (TREE_CODE (type) == REAL_TYPE
			   && INTEGRAL_TYPE_P (valtype))
		    warning_at (ploc, OPT_Wtraditional_conversion,
				"passing argument %d of %qE as floating rather "
				"than integer due to prototype",
				argnum, rname);
		  else if (TREE_CODE (type) == COMPLEX_TYPE
			   && INTEGRAL_TYPE_P (valtype))
		    warning_at (ploc, OPT_Wtraditional_conversion,
				"passing argument %d of %qE as complex rather "
				"than integer due to prototype",
				argnum, rname);
		  else if (TREE_CODE (type) == REAL_TYPE
			   && TREE_CODE (valtype) == COMPLEX_TYPE)
		    warning_at (ploc, OPT_Wtraditional_conversion,
				"passing argument %d of %qE as floating rather "
				"than complex due to prototype",
				argnum, rname);
		  /* ??? At some point, messages should be written about
		     conversions between complex types, but that's too messy
		     to do now.  */
		  else if (TREE_CODE (type) == REAL_TYPE
			   && TREE_CODE (valtype) == REAL_TYPE)
		    {
		      /* Warn if any argument is passed as `float',
			 since without a prototype it would be `double'.  */
		      if (formal_prec == TYPE_PRECISION (float_type_node)
			  && type != dfloat32_type_node)
			warning_at (ploc, 0,
				    "passing argument %d of %qE as %<float%> "
				    "rather than %<double%> due to prototype",
				    argnum, rname);

		      /* Warn if mismatch between argument and prototype
			 for decimal float types.  Warn of conversions with
			 binary float types and of precision narrowing due to
			 prototype. */
 		      else if (type != valtype
			       && (type == dfloat32_type_node
				   || type == dfloat64_type_node
				   || type == dfloat128_type_node
				   || valtype == dfloat32_type_node
				   || valtype == dfloat64_type_node
				   || valtype == dfloat128_type_node)
			       && (formal_prec
				   <= TYPE_PRECISION (valtype)
				   || (type == dfloat128_type_node
				       && (valtype
					   != dfloat64_type_node
					   && (valtype
					       != dfloat32_type_node)))
				   || (type == dfloat64_type_node
				       && (valtype
					   != dfloat32_type_node))))
			warning_at (ploc, 0,
				    "passing argument %d of %qE as %qT "
				    "rather than %qT due to prototype",
				    argnum, rname, type, valtype);

		    }
		  /* Detect integer changing in width or signedness.
		     These warnings are only activated with
		     -Wtraditional-conversion, not with -Wtraditional.  */
		  else if (warn_traditional_conversion && INTEGRAL_TYPE_P (type)
			   && INTEGRAL_TYPE_P (valtype))
		    {
		      tree would_have_been = default_conversion (val);
		      tree type1 = TREE_TYPE (would_have_been);

		      if (TREE_CODE (type) == ENUMERAL_TYPE
			  && (TYPE_MAIN_VARIANT (type)
			      == TYPE_MAIN_VARIANT (valtype)))
			/* No warning if function asks for enum
			   and the actual arg is that enum type.  */
			;
		      else if (formal_prec != TYPE_PRECISION (type1))
			warning_at (ploc, OPT_Wtraditional_conversion,
				    "passing argument %d of %qE "
				    "with different width due to prototype",
				    argnum, rname);
		      else if (TYPE_UNSIGNED (type) == TYPE_UNSIGNED (type1))
			;
		      /* Don't complain if the formal parameter type
			 is an enum, because we can't tell now whether
			 the value was an enum--even the same enum.  */
		      else if (TREE_CODE (type) == ENUMERAL_TYPE)
			;
		      else if (TREE_CODE (val) == INTEGER_CST
			       && int_fits_type_p (val, type))
			/* Change in signedness doesn't matter
			   if a constant value is unaffected.  */
			;
		      /* If the value is extended from a narrower
			 unsigned type, it doesn't matter whether we
			 pass it as signed or unsigned; the value
			 certainly is the same either way.  */
		      else if (TYPE_PRECISION (valtype) < TYPE_PRECISION (type)
			       && TYPE_UNSIGNED (valtype))
			;
		      else if (TYPE_UNSIGNED (type))
			warning_at (ploc, OPT_Wtraditional_conversion,
				    "passing argument %d of %qE "
				    "as unsigned due to prototype",
				    argnum, rname);
		      else
			warning_at (ploc, OPT_Wtraditional_conversion,
				    "passing argument %d of %qE "
				    "as signed due to prototype",
				    argnum, rname);
		    }
		}

	      /* Possibly restore an EXCESS_PRECISION_EXPR for the
		 sake of better warnings from convert_and_check.  */
	      if (excess_precision)
		val = build1 (EXCESS_PRECISION_EXPR, valtype, val);
	      origtype = (!origtypes) ? NULL_TREE : (*origtypes)[parmnum];
	      parmval = convert_for_assignment (loc, ploc, type,
						val, origtype, ic_argpass,
						npc, fundecl, function,
						parmnum + 1);

	      if (targetm.calls.promote_prototypes (fundecl ? TREE_TYPE (fundecl) : 0)
		  && INTEGRAL_TYPE_P (type)
		  && (TYPE_PRECISION (type) < TYPE_PRECISION (integer_type_node)))
		parmval = default_conversion (parmval);
	    }
	}
      else if (TREE_CODE (valtype) == REAL_TYPE
	       && (TYPE_PRECISION (valtype)
		   <= TYPE_PRECISION (double_type_node))
	       && TYPE_MAIN_VARIANT (valtype) != double_type_node
	       && TYPE_MAIN_VARIANT (valtype) != long_double_type_node
	       && !DECIMAL_FLOAT_MODE_P (TYPE_MODE (valtype)))
        {
	  if (type_generic)
	    parmval = val;
	  else
	    {
	      /* Convert `float' to `double'.  */
	      if (warn_double_promotion && !c_inhibit_evaluation_warnings)
		warning_at (ploc, OPT_Wdouble_promotion,
			    "implicit conversion from %qT to %qT when passing "
			    "argument to function",
			    valtype, double_type_node);
	      parmval = convert (double_type_node, val);
	    }
	}
      else if (excess_precision && !type_generic)
	/* A "double" argument with excess precision being passed
	   without a prototype or in variable arguments.  */
	parmval = convert (valtype, val);
      else if ((invalid_func_diag =
		targetm.calls.invalid_arg_for_unprototyped_fn (typelist, fundecl, val)))
	{
	  error (invalid_func_diag);
	  return -1;
	}
      else if (TREE_CODE (val) == ADDR_EXPR && reject_gcc_builtin (val))
	{
	  return -1;
	}
      else
	/* Convert `short' and `char' to full-size `int'.  */
	parmval = default_conversion (val);

      (*values)[parmnum] = parmval;
      if (parmval == error_mark_node)
	error_args = true;

      if (typetail)
	typetail = TREE_CHAIN (typetail);
    }

  gcc_assert (parmnum == vec_safe_length (values));

  if (typetail != 0 && TREE_VALUE (typetail) != void_type_node)
    {
      error_at (loc, "too few arguments to function %qE", function);
      inform_declaration (fundecl);
      return -1;
    }

  return error_args ? -1 : (int) parmnum;
}

/* This is the entry point used by the parser to build unary operators
   in the input.  CODE, a tree_code, specifies the unary operator, and
   ARG is the operand.  For unary plus, the C parser currently uses
   CONVERT_EXPR for code.

   LOC is the location to use for the tree generated.
*/

struct c_expr
parser_build_unary_op (location_t loc, enum tree_code code, struct c_expr arg)
{
  struct c_expr result;

  result.original_code = code;
  result.original_type = NULL;

  if (reject_gcc_builtin (arg.value))
    {
      result.value = error_mark_node;
    }
  else
    {
      result.value = build_unary_op (loc, code, arg.value, 0);

  if (TREE_OVERFLOW_P (result.value) && !TREE_OVERFLOW_P (arg.value))
    overflow_warning (loc, result.value);
    }

  return result;
}

/* This is the entry point used by the parser to build binary operators
   in the input.  CODE, a tree_code, specifies the binary operator, and
   ARG1 and ARG2 are the operands.  In addition to constructing the
   expression, we check for operands that were written with other binary
   operators in a way that is likely to confuse the user.

   LOCATION is the location of the binary operator.  */

struct c_expr
parser_build_binary_op (location_t location, enum tree_code code,
			struct c_expr arg1, struct c_expr arg2)
{
  struct c_expr result;

  enum tree_code code1 = arg1.original_code;
  enum tree_code code2 = arg2.original_code;
  tree type1 = (arg1.original_type
                ? arg1.original_type
                : TREE_TYPE (arg1.value));
  tree type2 = (arg2.original_type
                ? arg2.original_type
                : TREE_TYPE (arg2.value));

  result.value = build_binary_op (location, code,
				  arg1.value, arg2.value, 1);
  result.original_code = code;
  result.original_type = NULL;

  if (TREE_CODE (result.value) == ERROR_MARK)
    return result;

  if (location != UNKNOWN_LOCATION)
    protected_set_expr_location (result.value, location);

  /* Check for cases such as x+y<<z which users are likely
     to misinterpret.  */
  if (warn_parentheses)
    warn_about_parentheses (location, code, code1, arg1.value, code2,
			    arg2.value);

  if (warn_logical_op)
    warn_logical_operator (location, code, TREE_TYPE (result.value),
			   code1, arg1.value, code2, arg2.value);

  if (warn_tautological_compare)
    warn_tautological_cmp (location, code, arg1.value, arg2.value);

  if (warn_logical_not_paren
      && TREE_CODE_CLASS (code) == tcc_comparison
      && code1 == TRUTH_NOT_EXPR
      && code2 != TRUTH_NOT_EXPR
      /* Avoid warning for !!x == y.  */
      && (TREE_CODE (arg1.value) != NE_EXPR
	  || !integer_zerop (TREE_OPERAND (arg1.value, 1))))
    {
      /* Avoid warning for !b == y where b has _Bool type.  */
      tree t = integer_zero_node;
      if (TREE_CODE (arg1.value) == EQ_EXPR
	  && integer_zerop (TREE_OPERAND (arg1.value, 1))
	  && TREE_TYPE (TREE_OPERAND (arg1.value, 0)) == integer_type_node)
	{
	  t = TREE_OPERAND (arg1.value, 0);
	  do
	    {
	      if (TREE_TYPE (t) != integer_type_node)
		break;
	      if (TREE_CODE (t) == C_MAYBE_CONST_EXPR)
		t = C_MAYBE_CONST_EXPR_EXPR (t);
	      else if (CONVERT_EXPR_P (t))
		t = TREE_OPERAND (t, 0);
	      else
		break;
	    }
	  while (1);
	}
      if (TREE_CODE (TREE_TYPE (t)) != BOOLEAN_TYPE)
	warn_logical_not_parentheses (location, code, arg2.value);
    }

  /* Warn about comparisons against string literals, with the exception
     of testing for equality or inequality of a string literal with NULL.  */
  if (code == EQ_EXPR || code == NE_EXPR)
    {
      if ((code1 == STRING_CST && !integer_zerop (arg2.value))
	  || (code2 == STRING_CST && !integer_zerop (arg1.value)))
	warning_at (location, OPT_Waddress,
		    "comparison with string literal results in unspecified behavior");
    }
  else if (TREE_CODE_CLASS (code) == tcc_comparison
	   && (code1 == STRING_CST || code2 == STRING_CST))
    warning_at (location, OPT_Waddress,
		"comparison with string literal results in unspecified behavior");

  if (TREE_OVERFLOW_P (result.value)
      && !TREE_OVERFLOW_P (arg1.value)
      && !TREE_OVERFLOW_P (arg2.value))
    overflow_warning (location, result.value);

  /* Warn about comparisons of different enum types.  */
  if (warn_enum_compare
      && TREE_CODE_CLASS (code) == tcc_comparison
      && TREE_CODE (type1) == ENUMERAL_TYPE
      && TREE_CODE (type2) == ENUMERAL_TYPE
      && TYPE_MAIN_VARIANT (type1) != TYPE_MAIN_VARIANT (type2))
    warning_at (location, OPT_Wenum_compare,
		"comparison between %qT and %qT",
		type1, type2);

  return result;
}

/* Return a tree for the sum or difference (RESULTCODE says which)
   of pointer PTROP and integer INTOP.  */

static
tree
c_pointer_int_sum (location_t location, enum tree_code resultcode,
                   tree ptrop, tree intop)
{
  /* The result is a pointer of the same type that is being added.  */
  tree result_type = TREE_TYPE (ptrop);

  if (SHARED_TYPE_P (TREE_TYPE (result_type)))
    return upc_pts_int_sum (location, resultcode, ptrop, intop);

  return pointer_int_sum (location, resultcode, ptrop, intop);
}

/* Return a tree for the difference of pointers OP0 and OP1.
   The resulting tree has type int.  */

static tree
pointer_diff (location_t loc, tree op0, tree op1)
{
  tree restype = ptrdiff_type_node;
  tree result, inttype;

  addr_space_t as0 = TYPE_ADDR_SPACE (TREE_TYPE (TREE_TYPE (op0)));
  addr_space_t as1 = TYPE_ADDR_SPACE (TREE_TYPE (TREE_TYPE (op1)));
  tree target_type = TREE_TYPE (TREE_TYPE (op0));
  tree subtrahend_type = TREE_TYPE (TREE_TYPE (op1));
  tree orig_op1 = op1;

  /* If the operands point into different address spaces, we need to
     explicitly convert them to pointers into the common address space
     before we can subtract the numerical address values.  */
  if (as0 != as1)
    {
      addr_space_t as_common;
      tree common_type;

      /* Determine the common superset address space.  This is guaranteed
	 to exist because the caller verified that comp_target_types
	 returned non-zero.  */
      if (!addr_space_superset (as0, as1, &as_common))
	gcc_unreachable ();

      common_type = common_pointer_type (TREE_TYPE (op0), TREE_TYPE (op1));
      op0 = convert (common_type, op0);
      op1 = convert (common_type, op1);
    }

  /* Determine integer type to perform computations in.  This will usually
     be the same as the result type (ptrdiff_t), but may need to be a wider
     type if pointers for the address space are wider than ptrdiff_t.  */
  if (TYPE_PRECISION (restype) < TYPE_PRECISION (TREE_TYPE (op0)))
    inttype = c_common_type_for_size (TYPE_PRECISION (TREE_TYPE (op0)), 0);
  else
    inttype = restype;

  if (TREE_CODE (target_type) == VOID_TYPE)
    pedwarn (loc, OPT_Wpointer_arith,
	     "pointer of type %<void *%> used in subtraction");
  if (TREE_CODE (target_type) == FUNCTION_TYPE)
    pedwarn (loc, OPT_Wpointer_arith,
	     "pointer to a function used in subtraction");

  if (SHARED_TYPE_P (target_type) || SHARED_TYPE_P (subtrahend_type))
    return upc_pts_diff (op0, op1);

  /* First do the subtraction as integers;
     then drop through to build the divide operator.
     Do not do default conversions on the minus operator
     in case restype is a short type.  */

  op0 = build_binary_op (loc,
			 MINUS_EXPR, convert (inttype, op0),
			 convert (inttype, op1), 0);
  /* This generates an error if op1 is pointer to incomplete type.  */
  if (!COMPLETE_OR_VOID_TYPE_P (TREE_TYPE (TREE_TYPE (orig_op1))))
    error_at (loc, "arithmetic on pointer to an incomplete type");

  op1 = c_size_in_bytes (target_type);

  if (pointer_to_zero_sized_aggr_p (TREE_TYPE (orig_op1)))
    error_at (loc, "arithmetic on pointer to an empty aggregate");

  /* Divide by the size, in easiest possible way.  */
  result = fold_build2_loc (loc, EXACT_DIV_EXPR, inttype,
			    op0, convert (inttype, op1));

  /* Convert to final result type if necessary.  */
  return convert (restype, result);
}

/* Expand atomic compound assignments into an approriate sequence as
   specified by the C11 standard section 6.5.16.2.   
    given 
       _Atomic T1 E1
       T2 E2
       E1 op= E2

  This sequence is used for all types for which these operations are
  supported.

  In addition, built-in versions of the 'fe' prefixed routines may
  need to be invoked for floating point (real, complex or vector) when
  floating-point exceptions are supported.  See 6.5.16.2 footnote 113.

  T1 newval;
  T1 old;
  T1 *addr
  T2 val
  fenv_t fenv

  addr = &E1;
  val = (E2);
  __atomic_load (addr, &old, SEQ_CST);
  feholdexcept (&fenv);
loop:
    newval = old op val;
    if (__atomic_compare_exchange_strong (addr, &old, &newval, SEQ_CST,
					  SEQ_CST))
      goto done;
    feclearexcept (FE_ALL_EXCEPT);
    goto loop:
done:
  feupdateenv (&fenv);

  Also note that the compiler is simply issuing the generic form of
  the atomic operations.  This requires temp(s) and has their address
  taken.  The atomic processing is smart enough to figure out when the
  size of an object can utilize a lock-free version, and convert the
  built-in call to the appropriate lock-free routine.  The optimizers
  will then dispose of any temps that are no longer required, and
  lock-free implementations are utilized as long as there is target
  support for the required size.

  If the operator is NOP_EXPR, then this is a simple assignment, and
  an __atomic_store is issued to perform the assignment rather than
  the above loop.

*/

/* Build an atomic assignment at LOC, expanding into the proper
   sequence to store LHS MODIFYCODE= RHS.  Return a value representing
   the result of the operation, unless RETURN_OLD_P in which case
   return the old value of LHS (this is only for postincrement and
   postdecrement).  */
static tree
build_atomic_assign (location_t loc, tree lhs, enum tree_code modifycode,
		     tree rhs, bool return_old_p)
{
  tree fndecl, func_call;
  vec<tree, va_gc> *params;
  tree val, nonatomic_lhs_type, nonatomic_rhs_type, newval, newval_addr;
  tree old, old_addr;
  tree compound_stmt;
  tree stmt, goto_stmt;
  tree loop_label, loop_decl, done_label, done_decl;

  tree lhs_type = TREE_TYPE (lhs);
  tree lhs_addr = build_unary_op (loc, ADDR_EXPR, lhs, 0);
  tree seq_cst = build_int_cst (integer_type_node, MEMMODEL_SEQ_CST);
  tree rhs_type = TREE_TYPE (rhs);

  gcc_assert (TYPE_ATOMIC (lhs_type));

  if (return_old_p)
    gcc_assert (modifycode == PLUS_EXPR || modifycode == MINUS_EXPR);

  /* Allocate enough vector items for a compare_exchange.  */
  vec_alloc (params, 6);

  /* Create a compound statement to hold the sequence of statements
     with a loop.  */
  compound_stmt = c_begin_compound_stmt (false);

  /* Fold the RHS if it hasn't already been folded.  */
  if (modifycode != NOP_EXPR)
    rhs = c_fully_fold (rhs, false, NULL);

  /* Remove the qualifiers for the rest of the expressions and create
     the VAL temp variable to hold the RHS.  */
  nonatomic_lhs_type = build_qualified_type (lhs_type, TYPE_UNQUALIFIED);
  nonatomic_rhs_type = build_qualified_type (rhs_type, TYPE_UNQUALIFIED);
  val = create_tmp_var_raw (nonatomic_rhs_type);
  TREE_ADDRESSABLE (val) = 1;
  TREE_NO_WARNING (val) = 1;
  rhs = build4 (TARGET_EXPR, nonatomic_rhs_type, val, rhs, NULL_TREE,
		NULL_TREE);
  SET_EXPR_LOCATION (rhs, loc);
  add_stmt (rhs);

  /* NOP_EXPR indicates it's a straight store of the RHS. Simply issue
     an atomic_store.  */
  if (modifycode == NOP_EXPR)
    {
      /* Build __atomic_store (&lhs, &val, SEQ_CST)  */
      rhs = build_unary_op (loc, ADDR_EXPR, val, 0);
      fndecl = builtin_decl_explicit (BUILT_IN_ATOMIC_STORE);
      params->quick_push (lhs_addr);
      params->quick_push (rhs);
      params->quick_push (seq_cst);
      func_call = c_build_function_call_vec (loc, vNULL, fndecl, params, NULL);
      add_stmt (func_call);

      /* Finish the compound statement.  */
      compound_stmt = c_end_compound_stmt (loc, compound_stmt, false);

      /* VAL is the value which was stored, return a COMPOUND_STMT of
	 the statement and that value.  */
      return build2 (COMPOUND_EXPR, nonatomic_lhs_type, compound_stmt, val);
    }

  /* Create the variables and labels required for the op= form.  */
  old = create_tmp_var_raw (nonatomic_lhs_type);
  old_addr = build_unary_op (loc, ADDR_EXPR, old, 0);
  TREE_ADDRESSABLE (old) = 1;
  TREE_NO_WARNING (old) = 1;

  newval = create_tmp_var_raw (nonatomic_lhs_type);
  newval_addr = build_unary_op (loc, ADDR_EXPR, newval, 0);
  TREE_ADDRESSABLE (newval) = 1;

  loop_decl = create_artificial_label (loc);
  loop_label = build1 (LABEL_EXPR, void_type_node, loop_decl);

  done_decl = create_artificial_label (loc);
  done_label = build1 (LABEL_EXPR, void_type_node, done_decl);

  /* __atomic_load (addr, &old, SEQ_CST).  */
  fndecl = builtin_decl_explicit (BUILT_IN_ATOMIC_LOAD);
  params->quick_push (lhs_addr);
  params->quick_push (old_addr);
  params->quick_push (seq_cst);
  func_call = c_build_function_call_vec (loc, vNULL, fndecl, params, NULL);
  old = build4 (TARGET_EXPR, nonatomic_lhs_type, old, func_call, NULL_TREE,
		NULL_TREE);
  add_stmt (old);
  params->truncate (0);

  /* Create the expressions for floating-point environment
     manipulation, if required.  */
  bool need_fenv = (flag_trapping_math
		    && (FLOAT_TYPE_P (lhs_type) || FLOAT_TYPE_P (rhs_type)));
  tree hold_call = NULL_TREE, clear_call = NULL_TREE, update_call = NULL_TREE;
  if (need_fenv)
    targetm.atomic_assign_expand_fenv (&hold_call, &clear_call, &update_call);

  if (hold_call)
    add_stmt (hold_call);

  /* loop:  */
  add_stmt (loop_label);

  /* newval = old + val;  */
  rhs = build_binary_op (loc, modifycode, old, val, 1);
  rhs = c_fully_fold (rhs, false, NULL);
  rhs = convert_for_assignment (loc, UNKNOWN_LOCATION, nonatomic_lhs_type,
				rhs, NULL_TREE, ic_assign, false, NULL_TREE,
				NULL_TREE, 0);
  if (rhs != error_mark_node)
    {
      rhs = build4 (TARGET_EXPR, nonatomic_lhs_type, newval, rhs, NULL_TREE,
		    NULL_TREE);
      SET_EXPR_LOCATION (rhs, loc);
      add_stmt (rhs);
    }

  /* if (__atomic_compare_exchange (addr, &old, &new, false, SEQ_CST, SEQ_CST))
       goto done;  */
  fndecl = builtin_decl_explicit (BUILT_IN_ATOMIC_COMPARE_EXCHANGE);
  params->quick_push (lhs_addr);
  params->quick_push (old_addr);
  params->quick_push (newval_addr);
  params->quick_push (integer_zero_node);
  params->quick_push (seq_cst);
  params->quick_push (seq_cst);
  func_call = c_build_function_call_vec (loc, vNULL, fndecl, params, NULL);

  goto_stmt = build1 (GOTO_EXPR, void_type_node, done_decl);
  SET_EXPR_LOCATION (goto_stmt, loc);

  stmt = build3 (COND_EXPR, void_type_node, func_call, goto_stmt, NULL_TREE);
  SET_EXPR_LOCATION (stmt, loc);
  add_stmt (stmt);

  if (clear_call)
    add_stmt (clear_call);

  /* goto loop;  */
  goto_stmt  = build1 (GOTO_EXPR, void_type_node, loop_decl);
  SET_EXPR_LOCATION (goto_stmt, loc);
  add_stmt (goto_stmt);

  /* done:  */
  add_stmt (done_label);

  if (update_call)
    add_stmt (update_call);

  /* Finish the compound statement.  */
  compound_stmt = c_end_compound_stmt (loc, compound_stmt, false);

  /* NEWVAL is the value that was successfully stored, return a
     COMPOUND_EXPR of the statement and the appropriate value.  */
  return build2 (COMPOUND_EXPR, nonatomic_lhs_type, compound_stmt,
		 return_old_p ? old : newval);
}

/* Construct and perhaps optimize a tree representation
   for a unary operation.  CODE, a tree_code, specifies the operation
   and XARG is the operand.
   For any CODE other than ADDR_EXPR, FLAG nonzero suppresses
   the default promotions (such as from short to int).
   For ADDR_EXPR, the default promotions are not applied; FLAG nonzero
   allows non-lvalues; this is only used to handle conversion of non-lvalue
   arrays to pointers in C99.

   LOCATION is the location of the operator.  */

tree
build_unary_op (location_t location,
		enum tree_code code, tree xarg, int flag)
{
  /* No default_conversion here.  It causes trouble for ADDR_EXPR.  */
  tree arg = xarg;
  tree argtype = 0;
  enum tree_code typecode;
  tree val;
  tree ret = error_mark_node;
  tree eptype = NULL_TREE;
  int noconvert = flag;
  const char *invalid_op_diag;
  bool int_operands;

  int_operands = EXPR_INT_CONST_OPERANDS (xarg);
  if (int_operands)
    arg = remove_c_maybe_const_expr (arg);

  if (code != ADDR_EXPR)
    arg = require_complete_type (arg);

  typecode = TREE_CODE (TREE_TYPE (arg));
  if (typecode == ERROR_MARK)
    return error_mark_node;
  if (typecode == ENUMERAL_TYPE || typecode == BOOLEAN_TYPE)
    typecode = INTEGER_TYPE;

  if ((invalid_op_diag
       = targetm.invalid_unary_op (code, TREE_TYPE (xarg))))
    {
      error_at (location, invalid_op_diag);
      return error_mark_node;
    }

  if (TREE_CODE (arg) == EXCESS_PRECISION_EXPR)
    {
      eptype = TREE_TYPE (arg);
      arg = TREE_OPERAND (arg, 0);
    }

  switch (code)
    {
    case CONVERT_EXPR:
      /* This is used for unary plus, because a CONVERT_EXPR
	 is enough to prevent anybody from looking inside for
	 associativity, but won't generate any code.  */
      if (!(typecode == INTEGER_TYPE || typecode == REAL_TYPE
	    || typecode == FIXED_POINT_TYPE || typecode == COMPLEX_TYPE
	    || typecode == VECTOR_TYPE))
	{
	  error_at (location, "wrong type argument to unary plus");
	  return error_mark_node;
	}
      else if (!noconvert)
	arg = default_conversion (arg);
      arg = non_lvalue_loc (location, arg);
      break;

    case NEGATE_EXPR:
      if (!(typecode == INTEGER_TYPE || typecode == REAL_TYPE
	    || typecode == FIXED_POINT_TYPE || typecode == COMPLEX_TYPE
	    || typecode == VECTOR_TYPE))
	{
	  error_at (location, "wrong type argument to unary minus");
	  return error_mark_node;
	}
      else if (!noconvert)
	arg = default_conversion (arg);
      break;

    case BIT_NOT_EXPR:
      /* ~ works on integer types and non float vectors. */
      if (typecode == INTEGER_TYPE
	  || (typecode == VECTOR_TYPE
	      && !VECTOR_FLOAT_TYPE_P (TREE_TYPE (arg))))
	{
	  if (!noconvert)
	    arg = default_conversion (arg);
	}
      else if (typecode == COMPLEX_TYPE)
	{
	  code = CONJ_EXPR;
	  pedwarn (location, OPT_Wpedantic,
		   "ISO C does not support %<~%> for complex conjugation");
	  if (!noconvert)
	    arg = default_conversion (arg);
	}
      else
	{
	  error_at (location, "wrong type argument to bit-complement");
	  return error_mark_node;
	}
      break;

    case ABS_EXPR:
      if (!(typecode == INTEGER_TYPE || typecode == REAL_TYPE))
	{
	  error_at (location, "wrong type argument to abs");
	  return error_mark_node;
	}
      else if (!noconvert)
	arg = default_conversion (arg);
      break;

    case CONJ_EXPR:
      /* Conjugating a real value is a no-op, but allow it anyway.  */
      if (!(typecode == INTEGER_TYPE || typecode == REAL_TYPE
	    || typecode == COMPLEX_TYPE))
	{
	  error_at (location, "wrong type argument to conjugation");
	  return error_mark_node;
	}
      else if (!noconvert)
	arg = default_conversion (arg);
      break;

    case TRUTH_NOT_EXPR:
      if (typecode != INTEGER_TYPE && typecode != FIXED_POINT_TYPE
	  && typecode != REAL_TYPE && typecode != POINTER_TYPE
	  && typecode != COMPLEX_TYPE)
	{
	  error_at (location,
		    "wrong type argument to unary exclamation mark");
	  return error_mark_node;
	}
      if (int_operands)
	{
	  arg = c_objc_common_truthvalue_conversion (location, xarg);
	  arg = remove_c_maybe_const_expr (arg);
	}
      else
	arg = c_objc_common_truthvalue_conversion (location, arg);
      ret = invert_truthvalue_loc (location, arg);
      /* If the TRUTH_NOT_EXPR has been folded, reset the location.  */
      if (EXPR_P (ret) && EXPR_HAS_LOCATION (ret))
	location = EXPR_LOCATION (ret);
      goto return_build_unary_op;

    case REALPART_EXPR:
    case IMAGPART_EXPR:
      ret = build_real_imag_expr (location, code, arg);
      if (ret == error_mark_node)
	return error_mark_node;
      if (eptype && TREE_CODE (eptype) == COMPLEX_TYPE)
	eptype = TREE_TYPE (eptype);
      goto return_build_unary_op;

    case PREINCREMENT_EXPR:
    case POSTINCREMENT_EXPR:
    case PREDECREMENT_EXPR:
    case POSTDECREMENT_EXPR:

      if (TREE_CODE (arg) == C_MAYBE_CONST_EXPR)
	{
	  tree inner = build_unary_op (location, code,
				       C_MAYBE_CONST_EXPR_EXPR (arg), flag);
	  if (inner == error_mark_node)
	    return error_mark_node;
	  ret = build2 (C_MAYBE_CONST_EXPR, TREE_TYPE (inner),
			C_MAYBE_CONST_EXPR_PRE (arg), inner);
	  gcc_assert (!C_MAYBE_CONST_EXPR_INT_OPERANDS (arg));
	  C_MAYBE_CONST_EXPR_NON_CONST (ret) = 1;
	  goto return_build_unary_op;
	}

      /* Complain about anything that is not a true lvalue.  In
	 Objective-C, skip this check for property_refs.  */
      if (!objc_is_property_ref (arg)
	  && !lvalue_or_else (location,
			      arg, ((code == PREINCREMENT_EXPR
				     || code == POSTINCREMENT_EXPR)
				    ? lv_increment
				    : lv_decrement)))
	return error_mark_node;

      if (warn_cxx_compat && TREE_CODE (TREE_TYPE (arg)) == ENUMERAL_TYPE)
	{
	  if (code == PREINCREMENT_EXPR || code == POSTINCREMENT_EXPR)
	    warning_at (location, OPT_Wc___compat,
			"increment of enumeration value is invalid in C++");
	  else
	    warning_at (location, OPT_Wc___compat,
			"decrement of enumeration value is invalid in C++");
	}

      /* Ensure the argument is fully folded inside any SAVE_EXPR.  */
      arg = c_fully_fold (arg, false, NULL);

      bool atomic_op;
      atomic_op = really_atomic_lvalue (arg);

      /* Increment or decrement the real part of the value,
	 and don't change the imaginary part.  */
      if (typecode == COMPLEX_TYPE)
	{
	  tree real, imag;

	  pedwarn (location, OPT_Wpedantic,
		   "ISO C does not support %<++%> and %<--%> on complex types");

	  if (!atomic_op)
	    {
	      arg = stabilize_reference (arg);
	      real = build_unary_op (EXPR_LOCATION (arg), REALPART_EXPR, arg, 1);
	      imag = build_unary_op (EXPR_LOCATION (arg), IMAGPART_EXPR, arg, 1);
	      real = build_unary_op (EXPR_LOCATION (arg), code, real, 1);
	      if (real == error_mark_node || imag == error_mark_node)
		return error_mark_node;
	      ret = build2 (COMPLEX_EXPR, TREE_TYPE (arg),
			    real, imag);
	      goto return_build_unary_op;
	    }
	}

      /* Report invalid types.  */

      if (typecode != POINTER_TYPE && typecode != FIXED_POINT_TYPE
	  && typecode != INTEGER_TYPE && typecode != REAL_TYPE
	  && typecode != COMPLEX_TYPE && typecode != VECTOR_TYPE)
	{
	  if (code == PREINCREMENT_EXPR || code == POSTINCREMENT_EXPR)
	    error_at (location, "wrong type argument to increment");
	  else
	    error_at (location, "wrong type argument to decrement");

	  return error_mark_node;
	}

      {
	tree inc;

	argtype = TREE_TYPE (arg);

	/* Compute the increment.  */

	if (typecode == POINTER_TYPE)
	  {
	    /* If pointer target is an incomplete type,
	       we just cannot know how to do the arithmetic.  */
	    if (!COMPLETE_OR_VOID_TYPE_P (TREE_TYPE (argtype)))
	      {
		if (code == PREINCREMENT_EXPR || code == POSTINCREMENT_EXPR)
		  error_at (location,
			    "increment of pointer to an incomplete type %qT",
			    TREE_TYPE (argtype));
		else
		  error_at (location,
			    "decrement of pointer to an incomplete type %qT",
			    TREE_TYPE (argtype));
	      }
	    else if (TREE_CODE (TREE_TYPE (argtype)) == FUNCTION_TYPE
		     || TREE_CODE (TREE_TYPE (argtype)) == VOID_TYPE)
	      {
		if (code == PREINCREMENT_EXPR || code == POSTINCREMENT_EXPR)
		  pedwarn (location, OPT_Wpointer_arith,
			   "wrong type argument to increment");
		else
		  pedwarn (location, OPT_Wpointer_arith,
			   "wrong type argument to decrement");
	      }

	    /* UPC pointer-to-shared types cannot be
	       incremented/decrmented directly.  */
            if (SHARED_TYPE_P (TREE_TYPE (argtype)))
	      return upc_pts_increment (location, code, arg);

	    inc = c_size_in_bytes (TREE_TYPE (argtype));
	    inc = convert_to_ptrofftype_loc (location, inc);
	  }
	else if (FRACT_MODE_P (TYPE_MODE (argtype)))
	  {
	    /* For signed fract types, we invert ++ to -- or
	       -- to ++, and change inc from 1 to -1, because
	       it is not possible to represent 1 in signed fract constants.
	       For unsigned fract types, the result always overflows and
	       we get an undefined (original) or the maximum value.  */
	    if (code == PREINCREMENT_EXPR)
	      code = PREDECREMENT_EXPR;
	    else if (code == PREDECREMENT_EXPR)
	      code = PREINCREMENT_EXPR;
	    else if (code == POSTINCREMENT_EXPR)
	      code = POSTDECREMENT_EXPR;
	    else /* code == POSTDECREMENT_EXPR  */
	      code = POSTINCREMENT_EXPR;

	    inc = integer_minus_one_node;
	    inc = convert (argtype, inc);
	  }
	else
	  {
	    inc = VECTOR_TYPE_P (argtype)
	      ? build_one_cst (argtype)
	      : integer_one_node;
	    inc = convert (argtype, inc);
	  }

	/* If 'arg' is an Objective-C PROPERTY_REF expression, then we
	   need to ask Objective-C to build the increment or decrement
	   expression for it.  */
	if (objc_is_property_ref (arg))
	  return objc_build_incr_expr_for_property_ref (location, code,
							arg, inc);

	/* Report a read-only lvalue.  */
	if (TYPE_READONLY (argtype))
	  {
	    readonly_error (location, arg,
			    ((code == PREINCREMENT_EXPR
			      || code == POSTINCREMENT_EXPR)
			     ? lv_increment : lv_decrement));
	    return error_mark_node;
	  }
	else if (TREE_READONLY (arg))
	  readonly_warning (arg,
			    ((code == PREINCREMENT_EXPR
			      || code == POSTINCREMENT_EXPR)
			     ? lv_increment : lv_decrement));

	/* If the argument is atomic, use the special code sequences for
	   atomic compound assignment.  */
	if (atomic_op)
	  {
	    arg = stabilize_reference (arg);
	    ret = build_atomic_assign (location, arg,
				       ((code == PREINCREMENT_EXPR
					 || code == POSTINCREMENT_EXPR)
					? PLUS_EXPR
					: MINUS_EXPR),
				       (FRACT_MODE_P (TYPE_MODE (argtype))
					? inc
					: integer_one_node),
				       (code == POSTINCREMENT_EXPR
					|| code == POSTDECREMENT_EXPR));
	    goto return_build_unary_op;
	  }

	if (TREE_CODE (TREE_TYPE (arg)) == BOOLEAN_TYPE)
	  val = boolean_increment (code, arg);
	else
	  val = build2 (code, TREE_TYPE (arg), arg, inc);
	TREE_SIDE_EFFECTS (val) = 1;
	if (TREE_CODE (val) != code)
	  TREE_NO_WARNING (val) = 1;
	ret = val;
	goto return_build_unary_op;
      }

    case ADDR_EXPR:
      /* Note that this operation never does default_conversion.  */

      /* The operand of unary '&' must be an lvalue (which excludes
	 expressions of type void), or, in C99, the result of a [] or
	 unary '*' operator.  */
      if (VOID_TYPE_P (TREE_TYPE (arg))
	  && TYPE_QUALS (TREE_TYPE (arg)) == TYPE_UNQUALIFIED
	  && (!INDIRECT_REF_P (arg) || !flag_isoc99))
	pedwarn (location, 0, "taking address of expression of type %<void%>");

      /* Let &* cancel out to simplify resulting code.  */
      if (INDIRECT_REF_P (arg))
	{
	  /* Don't let this be an lvalue.  */
	  if (lvalue_p (TREE_OPERAND (arg, 0)))
	    return non_lvalue_loc (location, TREE_OPERAND (arg, 0));
	  ret = TREE_OPERAND (arg, 0);
	  goto return_build_unary_op;
	}

<<<<<<< HEAD
      /* For &x[y], return x+y */
      if (TREE_CODE (arg) == ARRAY_REF)
	{
	  tree op0 = TREE_OPERAND (arg, 0);
	  if (!c_mark_addressable (op0))
	    return error_mark_node;
	  /* Taking the address of a UPC shared array element
	     cannot be performed as a simple addition. 
	     Return an ADDR_EXPR node, and let upc_genericize()
	     implement the proper semantics.  */
	  if (TREE_SHARED (arg))
	    return build1 (ADDR_EXPR, TREE_TYPE (arg), arg);
	}

=======
>>>>>>> 00402c94
      /* Anything not already handled and not a true memory reference
	 or a non-lvalue array is an error.  */
      if (typecode != FUNCTION_TYPE && !flag
	  && !lvalue_or_else (location, arg, lv_addressof))
	return error_mark_node;

      /* Move address operations inside C_MAYBE_CONST_EXPR to simplify
	 folding later.  */
      if (TREE_CODE (arg) == C_MAYBE_CONST_EXPR)
	{
	  tree inner = build_unary_op (location, code,
				       C_MAYBE_CONST_EXPR_EXPR (arg), flag);
	  ret = build2 (C_MAYBE_CONST_EXPR, TREE_TYPE (inner),
			C_MAYBE_CONST_EXPR_PRE (arg), inner);
	  gcc_assert (!C_MAYBE_CONST_EXPR_INT_OPERANDS (arg));
	  C_MAYBE_CONST_EXPR_NON_CONST (ret)
	    = C_MAYBE_CONST_EXPR_NON_CONST (arg);
	  goto return_build_unary_op;
	}

      /* Ordinary case; arg is a COMPONENT_REF or a decl.  */
      argtype = TREE_TYPE (arg);

      /* If the lvalue is const or volatile, merge that into the type
	 to which the address will point.  This is only needed
	 for function types.  */
      if ((DECL_P (arg) || REFERENCE_CLASS_P (arg))
	  && (TREE_READONLY (arg) || TREE_THIS_VOLATILE (arg))
	  && TREE_CODE (argtype) == FUNCTION_TYPE)
	{
	  int orig_quals = TYPE_QUALS (strip_array_types (argtype));
	  int quals = orig_quals;

	  if (TREE_READONLY (arg))
	    quals |= TYPE_QUAL_CONST;
	  if (TREE_THIS_VOLATILE (arg))
	    quals |= TYPE_QUAL_VOLATILE;

	  argtype = c_build_qualified_type (argtype, quals);
	}

      switch (TREE_CODE (arg))
	{
	case COMPONENT_REF:
	  if (DECL_C_BIT_FIELD (TREE_OPERAND (arg, 1)))
	    {
	      error ("cannot take address of bit-field %qD",
		     TREE_OPERAND (arg, 1));
	      return error_mark_node;
	    }

	  /* ... fall through ...  */

	case ARRAY_REF:
	  if (TYPE_REVERSE_STORAGE_ORDER (TREE_TYPE (TREE_OPERAND (arg, 0))))
	    {
	      if (!AGGREGATE_TYPE_P (TREE_TYPE (arg))
		  && !VECTOR_TYPE_P (TREE_TYPE (arg)))
		{
		  error ("cannot take address of scalar with reverse storage "
			 "order");
		  return error_mark_node;
		}

	      if (TREE_CODE (TREE_TYPE (arg)) == ARRAY_TYPE
		  && TYPE_REVERSE_STORAGE_ORDER (TREE_TYPE (arg)))
		warning (OPT_Wscalar_storage_order, "address of array with "
			"reverse scalar storage order requested");
	    }

	default:
	  break;
	}

      if (!c_mark_addressable (arg))
	return error_mark_node;

      gcc_assert (TREE_CODE (arg) != COMPONENT_REF
		  || !DECL_C_BIT_FIELD (TREE_OPERAND (arg, 1)));

      argtype = build_pointer_type (argtype);

      /* ??? Cope with user tricks that amount to offsetof.  Delete this
	 when we have proper support for integer constant expressions.  */
      val = get_base_address (arg);
      if (val && INDIRECT_REF_P (val)
          && TREE_CONSTANT (TREE_OPERAND (val, 0)))
	{
	  ret = fold_convert_loc (location, argtype, fold_offsetof_1 (arg));
	  goto return_build_unary_op;
	}

      val = build1 (ADDR_EXPR, argtype, arg);

      ret = val;
      goto return_build_unary_op;

    default:
      gcc_unreachable ();
    }

  if (argtype == 0)
    argtype = TREE_TYPE (arg);
  if (TREE_CODE (arg) == INTEGER_CST)
    ret = (require_constant_value
	   ? fold_build1_initializer_loc (location, code, argtype, arg)
	   : fold_build1_loc (location, code, argtype, arg));
  else
    ret = build1 (code, argtype, arg);
 return_build_unary_op:
  gcc_assert (ret != error_mark_node);
  /* The result of an operation on objects that
     are UPC shared qualified, must not be shared qualified.  */
  if (SHARED_TYPE_P (TREE_TYPE (ret)))
    TREE_TYPE (ret) = build_unshared_type (TREE_TYPE (ret));
  if (TREE_CODE (ret) == INTEGER_CST && !TREE_OVERFLOW (ret)
      && !(TREE_CODE (xarg) == INTEGER_CST && !TREE_OVERFLOW (xarg)))
    ret = build1 (NOP_EXPR, TREE_TYPE (ret), ret);
  else if (TREE_CODE (ret) != INTEGER_CST && int_operands)
    ret = note_integer_operands (ret);
  if (eptype)
    ret = build1 (EXCESS_PRECISION_EXPR, eptype, ret);
  protected_set_expr_location (ret, location);
  return ret;
}

/* Return nonzero if REF is an lvalue valid for this language.
   Lvalues can be assigned, unless their type has TYPE_READONLY.
   Lvalues can have their address taken, unless they have C_DECL_REGISTER.  */

bool
lvalue_p (const_tree ref)
{
  const enum tree_code code = TREE_CODE (ref);

  switch (code)
    {
    case REALPART_EXPR:
    case IMAGPART_EXPR:
    case COMPONENT_REF:
      return lvalue_p (TREE_OPERAND (ref, 0));

    case C_MAYBE_CONST_EXPR:
      return lvalue_p (TREE_OPERAND (ref, 1));

    case COMPOUND_LITERAL_EXPR:
    case STRING_CST:
      return 1;

    case INDIRECT_REF:
    case ARRAY_REF:
    case ARRAY_NOTATION_REF:
    case VAR_DECL:
    case PARM_DECL:
    case RESULT_DECL:
    case ERROR_MARK:
      return (TREE_CODE (TREE_TYPE (ref)) != FUNCTION_TYPE
	      && TREE_CODE (TREE_TYPE (ref)) != METHOD_TYPE);

    case BIND_EXPR:
      return TREE_CODE (TREE_TYPE (ref)) == ARRAY_TYPE;

    default:
      return 0;
    }
}

/* Give a warning for storing in something that is read-only in GCC
   terms but not const in ISO C terms.  */

static void
readonly_warning (tree arg, enum lvalue_use use)
{
  switch (use)
    {
    case lv_assign:
      warning (0, "assignment of read-only location %qE", arg);
      break;
    case lv_increment:
      warning (0, "increment of read-only location %qE", arg);
      break;
    case lv_decrement:
      warning (0, "decrement of read-only location %qE", arg);
      break;
    default:
      gcc_unreachable ();
    }
  return;
}


/* Return nonzero if REF is an lvalue valid for this language;
   otherwise, print an error message and return zero.  USE says
   how the lvalue is being used and so selects the error message.
   LOCATION is the location at which any error should be reported.  */

static int
lvalue_or_else (location_t loc, const_tree ref, enum lvalue_use use)
{
  int win = lvalue_p (ref);

  if (!win)
    lvalue_error (loc, use);

  return win;
}

/* Mark EXP saying that we need to be able to take the
   address of it; it should not be allocated in a register.
   Returns true if successful.  */

bool
c_mark_addressable (tree exp)
{
  tree x = exp;

  while (1)
    switch (TREE_CODE (x))
      {
      case COMPONENT_REF:
      case ADDR_EXPR:
      case ARRAY_REF:
      case REALPART_EXPR:
      case IMAGPART_EXPR:
	x = TREE_OPERAND (x, 0);
	break;

      case COMPOUND_LITERAL_EXPR:
      case CONSTRUCTOR:
	TREE_ADDRESSABLE (x) = 1;
	return true;

      case VAR_DECL:
      case CONST_DECL:
      case PARM_DECL:
      case RESULT_DECL:
	if (C_DECL_REGISTER (x)
	    && DECL_NONLOCAL (x))
	  {
	    if (TREE_PUBLIC (x) || is_global_var (x))
	      {
		error
		  ("global register variable %qD used in nested function", x);
		return false;
	      }
	    pedwarn (input_location, 0, "register variable %qD used in nested function", x);
	  }
	else if (C_DECL_REGISTER (x))
	  {
	    if (TREE_PUBLIC (x) || is_global_var (x))
	      error ("address of global register variable %qD requested", x);
	    else
	      error ("address of register variable %qD requested", x);
	    return false;
	  }

	/* drops in */
      case FUNCTION_DECL:
	TREE_ADDRESSABLE (x) = 1;
	/* drops out */
      default:
	return true;
    }
}

/* Convert EXPR to TYPE, warning about conversion problems with
   constants.  SEMANTIC_TYPE is the type this conversion would use
   without excess precision. If SEMANTIC_TYPE is NULL, this function
   is equivalent to convert_and_check. This function is a wrapper that
   handles conversions that may be different than
   the usual ones because of excess precision.  */

static tree
ep_convert_and_check (location_t loc, tree type, tree expr,
		      tree semantic_type)
{
  if (TREE_TYPE (expr) == type)
    return expr;

  if (!semantic_type)
    return convert_and_check (loc, type, expr);

  if (TREE_CODE (TREE_TYPE (expr)) == INTEGER_TYPE
      && TREE_TYPE (expr) != semantic_type)
    {
      /* For integers, we need to check the real conversion, not
	 the conversion to the excess precision type.  */
      expr = convert_and_check (loc, semantic_type, expr);
    }
  /* Result type is the excess precision type, which should be
     large enough, so do not check.  */
  return convert (type, expr);
}

/* Build and return a conditional expression IFEXP ? OP1 : OP2.  If
   IFEXP_BCP then the condition is a call to __builtin_constant_p, and
   if folded to an integer constant then the unselected half may
   contain arbitrary operations not normally permitted in constant
   expressions.  Set the location of the expression to LOC.  */

tree
build_conditional_expr (location_t colon_loc, tree ifexp, bool ifexp_bcp,
			tree op1, tree op1_original_type, tree op2,
			tree op2_original_type)
{
  tree type1;
  tree type2;
  enum tree_code code1;
  enum tree_code code2;
  tree result_type = NULL;
  tree semantic_result_type = NULL;
  tree orig_op1 = op1, orig_op2 = op2;
  bool int_const, op1_int_operands, op2_int_operands, int_operands;
  bool ifexp_int_operands;
  tree ret;

  op1_int_operands = EXPR_INT_CONST_OPERANDS (orig_op1);
  if (op1_int_operands)
    op1 = remove_c_maybe_const_expr (op1);
  op2_int_operands = EXPR_INT_CONST_OPERANDS (orig_op2);
  if (op2_int_operands)
    op2 = remove_c_maybe_const_expr (op2);
  ifexp_int_operands = EXPR_INT_CONST_OPERANDS (ifexp);
  if (ifexp_int_operands)
    ifexp = remove_c_maybe_const_expr (ifexp);

  /* Promote both alternatives.  */

  if (TREE_CODE (TREE_TYPE (op1)) != VOID_TYPE)
    op1 = default_conversion (op1);
  if (TREE_CODE (TREE_TYPE (op2)) != VOID_TYPE)
    op2 = default_conversion (op2);

  if (TREE_CODE (ifexp) == ERROR_MARK
      || TREE_CODE (TREE_TYPE (op1)) == ERROR_MARK
      || TREE_CODE (TREE_TYPE (op2)) == ERROR_MARK)
    return error_mark_node;

  type1 = TREE_TYPE (op1);
  code1 = TREE_CODE (type1);
  type2 = TREE_TYPE (op2);
  code2 = TREE_CODE (type2);

  if (code1 == POINTER_TYPE && reject_gcc_builtin (op1))
    return error_mark_node;

  if (code2 == POINTER_TYPE && reject_gcc_builtin (op2))
    return error_mark_node;

  /* C90 does not permit non-lvalue arrays in conditional expressions.
     In C99 they will be pointers by now.  */
  if (code1 == ARRAY_TYPE || code2 == ARRAY_TYPE)
    {
      error_at (colon_loc, "non-lvalue array in conditional expression");
      return error_mark_node;
    }

  if ((TREE_CODE (op1) == EXCESS_PRECISION_EXPR
       || TREE_CODE (op2) == EXCESS_PRECISION_EXPR)
      && (code1 == INTEGER_TYPE || code1 == REAL_TYPE
	  || code1 == COMPLEX_TYPE)
      && (code2 == INTEGER_TYPE || code2 == REAL_TYPE
	  || code2 == COMPLEX_TYPE))
    {
      semantic_result_type = c_common_type (type1, type2);
      if (TREE_CODE (op1) == EXCESS_PRECISION_EXPR)
	{
	  op1 = TREE_OPERAND (op1, 0);
	  type1 = TREE_TYPE (op1);
	  gcc_assert (TREE_CODE (type1) == code1);
	}
      if (TREE_CODE (op2) == EXCESS_PRECISION_EXPR)
	{
	  op2 = TREE_OPERAND (op2, 0);
	  type2 = TREE_TYPE (op2);
	  gcc_assert (TREE_CODE (type2) == code2);
	}
    }

  if (warn_cxx_compat)
    {
      tree t1 = op1_original_type ? op1_original_type : TREE_TYPE (orig_op1);
      tree t2 = op2_original_type ? op2_original_type : TREE_TYPE (orig_op2);

      if (TREE_CODE (t1) == ENUMERAL_TYPE
	  && TREE_CODE (t2) == ENUMERAL_TYPE
	  && TYPE_MAIN_VARIANT (t1) != TYPE_MAIN_VARIANT (t2))
	warning_at (colon_loc, OPT_Wc___compat,
		    ("different enum types in conditional is "
		     "invalid in C++: %qT vs %qT"),
		    t1, t2);
    }

  /* Quickly detect the usual case where op1 and op2 have the same type
     after promotion.  */
  if (TYPE_MAIN_VARIANT (type1) == TYPE_MAIN_VARIANT (type2))
    {
      if (type1 == type2)
	result_type = type1;
      else
	result_type = TYPE_MAIN_VARIANT (type1);
    }
  else if ((code1 == INTEGER_TYPE || code1 == REAL_TYPE
	    || code1 == COMPLEX_TYPE)
	   && (code2 == INTEGER_TYPE || code2 == REAL_TYPE
	       || code2 == COMPLEX_TYPE))
    {
      result_type = c_common_type (type1, type2);
      do_warn_double_promotion (result_type, type1, type2,
				"implicit conversion from %qT to %qT to "
				"match other result of conditional",
				colon_loc);

      /* If -Wsign-compare, warn here if type1 and type2 have
	 different signedness.  We'll promote the signed to unsigned
	 and later code won't know it used to be different.
	 Do this check on the original types, so that explicit casts
	 will be considered, but default promotions won't.  */
      if (c_inhibit_evaluation_warnings == 0)
	{
	  int unsigned_op1 = TYPE_UNSIGNED (TREE_TYPE (orig_op1));
	  int unsigned_op2 = TYPE_UNSIGNED (TREE_TYPE (orig_op2));

	  if (unsigned_op1 ^ unsigned_op2)
	    {
	      bool ovf;

	      /* Do not warn if the result type is signed, since the
		 signed type will only be chosen if it can represent
		 all the values of the unsigned type.  */
	      if (!TYPE_UNSIGNED (result_type))
		/* OK */;
	      else
		{
		  bool op1_maybe_const = true;
		  bool op2_maybe_const = true;

		  /* Do not warn if the signed quantity is an
		     unsuffixed integer literal (or some static
		     constant expression involving such literals) and
		     it is non-negative.  This warning requires the
		     operands to be folded for best results, so do
		     that folding in this case even without
		     warn_sign_compare to avoid warning options
		     possibly affecting code generation.  */
		  c_inhibit_evaluation_warnings
		    += (ifexp == truthvalue_false_node);
		  op1 = c_fully_fold (op1, require_constant_value,
				      &op1_maybe_const);
		  c_inhibit_evaluation_warnings
		    -= (ifexp == truthvalue_false_node);

		  c_inhibit_evaluation_warnings
		    += (ifexp == truthvalue_true_node);
		  op2 = c_fully_fold (op2, require_constant_value,
				      &op2_maybe_const);
		  c_inhibit_evaluation_warnings
		    -= (ifexp == truthvalue_true_node);

		  if (warn_sign_compare)
		    {
		      if ((unsigned_op2
			   && tree_expr_nonnegative_warnv_p (op1, &ovf))
			  || (unsigned_op1
			      && tree_expr_nonnegative_warnv_p (op2, &ovf)))
			/* OK */;
		      else
			warning_at (colon_loc, OPT_Wsign_compare,
				    ("signed and unsigned type in "
				     "conditional expression"));
		    }
		  if (!op1_maybe_const || TREE_CODE (op1) != INTEGER_CST)
		    op1 = c_wrap_maybe_const (op1, !op1_maybe_const);
		  if (!op2_maybe_const || TREE_CODE (op2) != INTEGER_CST)
		    op2 = c_wrap_maybe_const (op2, !op2_maybe_const);
		}
	    }
	}
    }
  else if (code1 == VOID_TYPE || code2 == VOID_TYPE)
    {
      if (code1 != VOID_TYPE || code2 != VOID_TYPE)
	pedwarn (colon_loc, OPT_Wpedantic,
		 "ISO C forbids conditional expr with only one void side");
      result_type = void_type_node;
    }
  else if (code1 == POINTER_TYPE && code2 == POINTER_TYPE)
    {
      addr_space_t as1 = TYPE_ADDR_SPACE (TREE_TYPE (type1));
      addr_space_t as2 = TYPE_ADDR_SPACE (TREE_TYPE (type2));
      addr_space_t as_common;

      if (comp_target_types (colon_loc, type1, type2))
	result_type = common_pointer_type (type1, type2);
      else if (null_pointer_constant_p (orig_op1))
	result_type = type2;
      else if (null_pointer_constant_p (orig_op2))
	result_type = type1;
      else if (!addr_space_superset (as1, as2, &as_common))
	{
	  error_at (colon_loc, "pointers to disjoint address spaces "
		    "used in conditional expression");
	  return error_mark_node;
	}
      else if (VOID_TYPE_P (TREE_TYPE (type1))
	       && !TYPE_ATOMIC (TREE_TYPE (type1)))
	{
	  if ((TREE_CODE (TREE_TYPE (type2)) == ARRAY_TYPE)
	      && (TYPE_QUALS (strip_array_types (TREE_TYPE (type2)))
		  & ~TYPE_QUALS (TREE_TYPE (type1))))
	    warning_at (colon_loc, OPT_Wdiscarded_array_qualifiers,
			"pointer to array loses qualifier "
			"in conditional expression");

	  if (TREE_CODE (TREE_TYPE (type2)) == FUNCTION_TYPE)
	    pedwarn (colon_loc, OPT_Wpedantic,
		     "ISO C forbids conditional expr between "
		     "%<void *%> and function pointer");
	  result_type = build_pointer_type (qualify_type (TREE_TYPE (type1),
							  TREE_TYPE (type2)));
	}
      else if (VOID_TYPE_P (TREE_TYPE (type2))
	       && !TYPE_ATOMIC (TREE_TYPE (type2)))
	{
	  if ((TREE_CODE (TREE_TYPE (type1)) == ARRAY_TYPE)
	      && (TYPE_QUALS (strip_array_types (TREE_TYPE (type1)))
		  & ~TYPE_QUALS (TREE_TYPE (type2))))
	    warning_at (colon_loc, OPT_Wdiscarded_array_qualifiers,
			"pointer to array loses qualifier "
			"in conditional expression");

	  if (TREE_CODE (TREE_TYPE (type1)) == FUNCTION_TYPE)
	    pedwarn (colon_loc, OPT_Wpedantic,
		     "ISO C forbids conditional expr between "
		     "%<void *%> and function pointer");
	  result_type = build_pointer_type (qualify_type (TREE_TYPE (type2),
							  TREE_TYPE (type1)));
	}
      /* Objective-C pointer comparisons are a bit more lenient.  */
      else if (objc_have_common_type (type1, type2, -3, NULL_TREE))
	result_type = objc_common_type (type1, type2);
      else
	{
	  int qual = ENCODE_QUAL_ADDR_SPACE (as_common);

	  pedwarn (colon_loc, 0,
		   "pointer type mismatch in conditional expression");
	  result_type = build_pointer_type
			  (build_qualified_type (void_type_node, qual));
	}
    }
  else if (code1 == POINTER_TYPE && code2 == INTEGER_TYPE)
    {
      if (!null_pointer_constant_p (orig_op2))
	pedwarn (colon_loc, 0,
		 "pointer/integer type mismatch in conditional expression");
      else
	{
	  op2 = !SHARED_TYPE_P (TREE_TYPE (type1))
	        ? null_pointer_node : upc_null_pts_node;
	}
      result_type = type1;
    }
  else if (code2 == POINTER_TYPE && code1 == INTEGER_TYPE)
    {
      if (!null_pointer_constant_p (orig_op1))
	pedwarn (colon_loc, 0,
		 "pointer/integer type mismatch in conditional expression");
      else
	{
	  op1 = !SHARED_TYPE_P (TREE_TYPE (type2))
	        ? null_pointer_node : upc_null_pts_node;
	}
      result_type = type2;
    }

  if (!result_type)
    {
      if (flag_cond_mismatch)
	result_type = void_type_node;
      else
	{
	  error_at (colon_loc, "type mismatch in conditional expression");
	  return error_mark_node;
	}
    }

  /* Merge const and volatile flags of the incoming types.  */
  result_type
    = build_type_variant (result_type,
			  TYPE_READONLY (type1) || TYPE_READONLY (type2),
			  TYPE_VOLATILE (type1) || TYPE_VOLATILE (type2));

  op1 = ep_convert_and_check (colon_loc, result_type, op1,
			      semantic_result_type);
  op2 = ep_convert_and_check (colon_loc, result_type, op2,
			      semantic_result_type);

  if (ifexp_bcp && ifexp == truthvalue_true_node)
    {
      op2_int_operands = true;
      op1 = c_fully_fold (op1, require_constant_value, NULL);
    }
  if (ifexp_bcp && ifexp == truthvalue_false_node)
    {
      op1_int_operands = true;
      op2 = c_fully_fold (op2, require_constant_value, NULL);
    }
  int_const = int_operands = (ifexp_int_operands
			      && op1_int_operands
			      && op2_int_operands);
  if (int_operands)
    {
      int_const = ((ifexp == truthvalue_true_node
		    && TREE_CODE (orig_op1) == INTEGER_CST
		    && !TREE_OVERFLOW (orig_op1))
		   || (ifexp == truthvalue_false_node
		       && TREE_CODE (orig_op2) == INTEGER_CST
		       && !TREE_OVERFLOW (orig_op2)));
    }

  /* Need to convert condition operand into a vector mask.  */
  if (VECTOR_TYPE_P (TREE_TYPE (ifexp)))
    {
      tree vectype = TREE_TYPE (ifexp);
      tree elem_type = TREE_TYPE (vectype);
      tree zero = build_int_cst (elem_type, 0);
      tree zero_vec = build_vector_from_val (vectype, zero);
      tree cmp_type = build_same_sized_truth_vector_type (vectype);
      ifexp = build2 (NE_EXPR, cmp_type, ifexp, zero_vec);
    }

  if (int_const || (ifexp_bcp && TREE_CODE (ifexp) == INTEGER_CST))
    ret = fold_build3_loc (colon_loc, COND_EXPR, result_type, ifexp, op1, op2);
  else
    {
      if (int_operands)
	{
	  /* Use c_fully_fold here, since C_MAYBE_CONST_EXPR might be
	     nested inside of the expression.  */
	  op1 = c_fully_fold (op1, false, NULL);
	  op2 = c_fully_fold (op2, false, NULL);
	}
      ret = build3 (COND_EXPR, result_type, ifexp, op1, op2);
      if (int_operands)
	ret = note_integer_operands (ret);
    }
  if (semantic_result_type)
    ret = build1 (EXCESS_PRECISION_EXPR, semantic_result_type, ret);

  protected_set_expr_location (ret, colon_loc);
  return ret;
}

/* Return a compound expression that performs two expressions and
   returns the value of the second of them.

   LOC is the location of the COMPOUND_EXPR.  */

tree
build_compound_expr (location_t loc, tree expr1, tree expr2)
{
  bool expr1_int_operands, expr2_int_operands;
  tree eptype = NULL_TREE;
  tree ret;

  if (flag_cilkplus
      && (TREE_CODE (expr1) == CILK_SPAWN_STMT
	  || TREE_CODE (expr2) == CILK_SPAWN_STMT))
    {
      error_at (loc,
		"spawned function call cannot be part of a comma expression");
      return error_mark_node;
    }
  expr1_int_operands = EXPR_INT_CONST_OPERANDS (expr1);
  if (expr1_int_operands)
    expr1 = remove_c_maybe_const_expr (expr1);
  expr2_int_operands = EXPR_INT_CONST_OPERANDS (expr2);
  if (expr2_int_operands)
    expr2 = remove_c_maybe_const_expr (expr2);

  if (TREE_CODE (expr1) == EXCESS_PRECISION_EXPR)
    expr1 = TREE_OPERAND (expr1, 0);
  if (TREE_CODE (expr2) == EXCESS_PRECISION_EXPR)
    {
      eptype = TREE_TYPE (expr2);
      expr2 = TREE_OPERAND (expr2, 0);
    }

  if (!TREE_SIDE_EFFECTS (expr1))
    {
      /* The left-hand operand of a comma expression is like an expression
	 statement: with -Wunused, we should warn if it doesn't have
	 any side-effects, unless it was explicitly cast to (void).  */
      if (warn_unused_value)
	{
	  if (VOID_TYPE_P (TREE_TYPE (expr1))
	      && CONVERT_EXPR_P (expr1))
	    ; /* (void) a, b */
	  else if (VOID_TYPE_P (TREE_TYPE (expr1))
		   && TREE_CODE (expr1) == COMPOUND_EXPR
		   && CONVERT_EXPR_P (TREE_OPERAND (expr1, 1)))
	    ; /* (void) a, (void) b, c */
	  else
	    warning_at (loc, OPT_Wunused_value,
			"left-hand operand of comma expression has no effect");
	}
    }
  else if (TREE_CODE (expr1) == COMPOUND_EXPR
	   && warn_unused_value)
    {
      tree r = expr1;
      location_t cloc = loc;
      while (TREE_CODE (r) == COMPOUND_EXPR)
        {
	  if (EXPR_HAS_LOCATION (r))
	    cloc = EXPR_LOCATION (r);
	  r = TREE_OPERAND (r, 1);
	}
      if (!TREE_SIDE_EFFECTS (r)
	  && !VOID_TYPE_P (TREE_TYPE (r))
	  && !CONVERT_EXPR_P (r))
	warning_at (cloc, OPT_Wunused_value,
	            "right-hand operand of comma expression has no effect");
    }

  /* With -Wunused, we should also warn if the left-hand operand does have
     side-effects, but computes a value which is not used.  For example, in
     `foo() + bar(), baz()' the result of the `+' operator is not used,
     so we should issue a warning.  */
  else if (warn_unused_value)
    warn_if_unused_value (expr1, loc);

  if (expr2 == error_mark_node)
    return error_mark_node;

  ret = build2 (COMPOUND_EXPR, TREE_TYPE (expr2), expr1, expr2);

  if (flag_isoc99
      && expr1_int_operands
      && expr2_int_operands)
    ret = note_integer_operands (ret);

  if (eptype)
    ret = build1 (EXCESS_PRECISION_EXPR, eptype, ret);

  protected_set_expr_location (ret, loc);
  return ret;
}

/* Issue -Wcast-qual warnings when appropriate.  TYPE is the type to
   which we are casting.  OTYPE is the type of the expression being
   cast.  Both TYPE and OTYPE are pointer types.  LOC is the location
   of the cast.  -Wcast-qual appeared on the command line.  Named
   address space qualifiers are not handled here, because they result
   in different warnings.  */

static void
handle_warn_cast_qual (location_t loc, tree type, tree otype)
{
  tree in_type = type;
  tree in_otype = otype;
  int added = 0;
  int discarded = 0;
  bool is_const;

  /* Check that the qualifiers on IN_TYPE are a superset of the
     qualifiers of IN_OTYPE.  The outermost level of POINTER_TYPE
     nodes is uninteresting and we stop as soon as we hit a
     non-POINTER_TYPE node on either type.  */
  do
    {
      in_otype = TREE_TYPE (in_otype);
      in_type = TREE_TYPE (in_type);

      /* GNU C allows cv-qualified function types.  'const' means the
	 function is very pure, 'volatile' means it can't return.  We
	 need to warn when such qualifiers are added, not when they're
	 taken away.  */
      if (TREE_CODE (in_otype) == FUNCTION_TYPE
	  && TREE_CODE (in_type) == FUNCTION_TYPE)
	added |= (TYPE_QUALS_NO_ADDR_SPACE (in_type)
		  & ~TYPE_QUALS_NO_ADDR_SPACE (in_otype));
      else
	discarded |= (TYPE_QUALS_NO_ADDR_SPACE (in_otype)
		      & ~TYPE_QUALS_NO_ADDR_SPACE (in_type));
    }
  while (TREE_CODE (in_type) == POINTER_TYPE
	 && TREE_CODE (in_otype) == POINTER_TYPE);

  if (added)
    warning_at (loc, OPT_Wcast_qual,
		"cast adds %q#v qualifier to function type", added);

  if (discarded)
    /* There are qualifiers present in IN_OTYPE that are not present
       in IN_TYPE.  */
    warning_at (loc, OPT_Wcast_qual,
		"cast discards %qv qualifier from pointer target type",
		discarded);

  if (added || discarded)
    return;

  /* A cast from **T to const **T is unsafe, because it can cause a
     const value to be changed with no additional warning.  We only
     issue this warning if T is the same on both sides, and we only
     issue the warning if there are the same number of pointers on
     both sides, as otherwise the cast is clearly unsafe anyhow.  A
     cast is unsafe when a qualifier is added at one level and const
     is not present at all outer levels.

     To issue this warning, we check at each level whether the cast
     adds new qualifiers not already seen.  We don't need to special
     case function types, as they won't have the same
     TYPE_MAIN_VARIANT.  */

  if (TYPE_MAIN_VARIANT (in_type) != TYPE_MAIN_VARIANT (in_otype))
    return;
  if (TREE_CODE (TREE_TYPE (type)) != POINTER_TYPE)
    return;

  in_type = type;
  in_otype = otype;
  is_const = TYPE_READONLY (TREE_TYPE (in_type));
  do
    {
      in_type = TREE_TYPE (in_type);
      in_otype = TREE_TYPE (in_otype);
      if ((TYPE_QUALS (in_type) &~ TYPE_QUALS (in_otype)) != 0
	  && !is_const)
	{
	  warning_at (loc, OPT_Wcast_qual,
		      "to be safe all intermediate pointers in cast from "
                      "%qT to %qT must be %<const%> qualified",
		      otype, type);
	  break;
	}
      if (is_const)
	is_const = TYPE_READONLY (in_type);
    }
  while (TREE_CODE (in_type) == POINTER_TYPE);
}

/* Build an expression representing a cast to type TYPE of expression EXPR.
   LOC is the location of the cast-- typically the open paren of the cast.  */

tree
build_c_cast (location_t loc, tree type, tree expr)
{
  tree value;

  if (TREE_CODE (expr) == EXCESS_PRECISION_EXPR)
    expr = TREE_OPERAND (expr, 0);

  value = expr;

  if (type == error_mark_node || expr == error_mark_node)
    return error_mark_node;

  /* The ObjC front-end uses TYPE_MAIN_VARIANT to tie together types differing
     only in <protocol> qualifications.  But when constructing cast expressions,
     the protocols do matter and must be kept around.  */
  if (objc_is_object_ptr (type) && objc_is_object_ptr (TREE_TYPE (expr)))
    return build1 (NOP_EXPR, type, expr);

  if (SHARED_TYPE_P (type))
    {
      error ("UPC does not allow casts to a shared type");
      return error_mark_node;
    }

  type = TYPE_MAIN_VARIANT (type);

  if (TREE_CODE (type) == ARRAY_TYPE)
    {
      error_at (loc, "cast specifies array type");
      return error_mark_node;
    }

  if (TREE_CODE (type) == FUNCTION_TYPE)
    {
      error_at (loc, "cast specifies function type");
      return error_mark_node;
    }

  if (!VOID_TYPE_P (type))
    {
      value = require_complete_type (value);
      if (value == error_mark_node)
	return error_mark_node;
    }

  if (integer_zerop (value)
      && POINTER_TYPE_P (type)
      && SHARED_TYPE_P (TREE_TYPE (type))
      && POINTER_TYPE_P (TREE_TYPE (expr))
      && ! SHARED_TYPE_P (TREE_TYPE (TREE_TYPE (expr))))
    {
      value = upc_null_pts_node;
    }

  if (!SHARED_TYPE_P (type) && SHARED_TYPE_P (TREE_TYPE (expr)))
    {
      /* UPC disallows things like:
           (int)p = <expr>; (where p is a shared int) */
      value = non_lvalue (value);
    }

  if (type == TYPE_MAIN_VARIANT (TREE_TYPE (value)))
    {
      if (TREE_CODE (type) == RECORD_TYPE
	  || TREE_CODE (type) == UNION_TYPE)
	pedwarn (loc, OPT_Wpedantic,
		 "ISO C forbids casting nonscalar to the same type");

      /* Convert to remove any qualifiers from VALUE's type.  */
      value = convert (type, value);
    }
  else if (TREE_CODE (type) == UNION_TYPE)
    {
      tree field;

      for (field = TYPE_FIELDS (type); field; field = DECL_CHAIN (field))
	if (TREE_TYPE (field) != error_mark_node
	    && comptypes (TYPE_MAIN_VARIANT (TREE_TYPE (field)),
			  TYPE_MAIN_VARIANT (TREE_TYPE (value))))
	  break;

      if (field)
	{
	  tree t;
	  bool maybe_const = true;

	  pedwarn (loc, OPT_Wpedantic, "ISO C forbids casts to union type");
	  t = c_fully_fold (value, false, &maybe_const);
	  t = build_constructor_single (type, field, t);
	  if (!maybe_const)
	    t = c_wrap_maybe_const (t, true);
	  t = digest_init (loc, type, t,
			   NULL_TREE, false, true, 0);
	  TREE_CONSTANT (t) = TREE_CONSTANT (value);
	  return t;
	}
      error_at (loc, "cast to union type from type not present in union");
      return error_mark_node;
    }
  else
    {
      tree otype, ovalue;

      if (type == void_type_node)
	{
	  tree t = build1 (CONVERT_EXPR, type, value);
	  SET_EXPR_LOCATION (t, loc);
	  return t;
	}

      otype = TREE_TYPE (value);

      if (TREE_CODE (type) == POINTER_TYPE
	  && TREE_CODE (otype) == POINTER_TYPE)
        {
	  int t_shared = SHARED_TYPE_P (TREE_TYPE (type));
	  int o_shared = SHARED_TYPE_P (TREE_TYPE (otype));
	  if ((!t_shared && o_shared)
	      || (t_shared && o_shared
	          && !lang_hooks.types_compatible_p (type, otype)))
	    return build1 (CONVERT_EXPR, type, value);
	}

      /* Optionally warn about potentially worrisome casts.  */
      if (warn_cast_qual
	  && TREE_CODE (type) == POINTER_TYPE
	  && TREE_CODE (otype) == POINTER_TYPE)
	handle_warn_cast_qual (loc, type, otype);

      /* Warn about conversions between pointers to disjoint
	 address spaces.  */
      if (TREE_CODE (type) == POINTER_TYPE
	  && TREE_CODE (otype) == POINTER_TYPE
	  && !null_pointer_constant_p (value))
	{
	  addr_space_t as_to = TYPE_ADDR_SPACE (TREE_TYPE (type));
	  addr_space_t as_from = TYPE_ADDR_SPACE (TREE_TYPE (otype));
	  addr_space_t as_common;

	  if (!addr_space_superset (as_to, as_from, &as_common))
	    {
	      if (ADDR_SPACE_GENERIC_P (as_from))
		warning_at (loc, 0, "cast to %s address space pointer "
			    "from disjoint generic address space pointer",
			    c_addr_space_name (as_to));

	      else if (ADDR_SPACE_GENERIC_P (as_to))
		warning_at (loc, 0, "cast to generic address space pointer "
			    "from disjoint %s address space pointer",
			    c_addr_space_name (as_from));

	      else
		warning_at (loc, 0, "cast to %s address space pointer "
			    "from disjoint %s address space pointer",
			    c_addr_space_name (as_to),
			    c_addr_space_name (as_from));
	    }
	}

      /* Warn about possible alignment problems.  */
      if (STRICT_ALIGNMENT
	  && TREE_CODE (type) == POINTER_TYPE
	  && TREE_CODE (otype) == POINTER_TYPE
	  && TREE_CODE (TREE_TYPE (otype)) != VOID_TYPE
	  && TREE_CODE (TREE_TYPE (otype)) != FUNCTION_TYPE
	  /* Don't warn about opaque types, where the actual alignment
	     restriction is unknown.  */
	  && !((TREE_CODE (TREE_TYPE (otype)) == UNION_TYPE
		|| TREE_CODE (TREE_TYPE (otype)) == RECORD_TYPE)
	       && TYPE_MODE (TREE_TYPE (otype)) == VOIDmode)
	  && TYPE_ALIGN (TREE_TYPE (type)) > TYPE_ALIGN (TREE_TYPE (otype)))
	warning_at (loc, OPT_Wcast_align,
		    "cast increases required alignment of target type");

      if (POINTER_TYPE_P (type)
	  && SHARED_TYPE_P (TREE_TYPE (type))
	  && POINTER_TYPE_P (otype)
	  && !SHARED_TYPE_P (TREE_TYPE (otype)))
	{
          error_at (loc, "UPC does not allow casts from a local pointer to a pointer-to-shared");
          return error_mark_node;
	}

      if (TREE_CODE (type) == POINTER_TYPE
	  && TREE_CODE (otype) == INTEGER_TYPE
	  && SHARED_TYPE_P (TREE_TYPE (type))
	  && !integer_zerop (value))
        {
	  error_at (loc, "UPC does not allow casts from an integer to a pointer-to-shared");
          return error_mark_node;
	}

      if (TREE_CODE (type) == INTEGER_TYPE
	  && TREE_CODE (otype) == POINTER_TYPE
	  && SHARED_TYPE_P (TREE_TYPE (otype)))
        {
	  /* UPC pointer-to-shared -> integer
	     This will be lowered by the genericize pass.  */
	  return build1 (CONVERT_EXPR, type, value);
	}

      if (TREE_CODE (type) == INTEGER_TYPE
	  && TREE_CODE (otype) == POINTER_TYPE
	  && TYPE_PRECISION (type) != TYPE_PRECISION (otype))
      /* Unlike conversion of integers to pointers, where the
         warning is disabled for converting constants because
         of cases such as SIG_*, warn about converting constant
         pointers to integers. In some cases it may cause unwanted
         sign extension, and a warning is appropriate.  */
	warning_at (loc, OPT_Wpointer_to_int_cast,
		    "cast from pointer to integer of different size");

      if (TREE_CODE (value) == CALL_EXPR
	  && TREE_CODE (type) != TREE_CODE (otype))
	warning_at (loc, OPT_Wbad_function_cast,
		    "cast from function call of type %qT "
		    "to non-matching type %qT", otype, type);

      if (TREE_CODE (type) == POINTER_TYPE
	  && TREE_CODE (otype) == INTEGER_TYPE
	  && TYPE_PRECISION (type) != TYPE_PRECISION (otype)
	  /* Don't warn about converting any constant.  */
	  && !TREE_CONSTANT (value))
	warning_at (loc,
		    OPT_Wint_to_pointer_cast, "cast to pointer from integer "
		    "of different size");

      if (warn_strict_aliasing <= 2)
        strict_aliasing_warning (otype, type, expr);

      /* If pedantic, warn for conversions between function and object
	 pointer types, except for converting a null pointer constant
	 to function pointer type.  */
      if (pedantic
	  && TREE_CODE (type) == POINTER_TYPE
	  && TREE_CODE (otype) == POINTER_TYPE
	  && TREE_CODE (TREE_TYPE (otype)) == FUNCTION_TYPE
	  && TREE_CODE (TREE_TYPE (type)) != FUNCTION_TYPE)
	pedwarn (loc, OPT_Wpedantic, "ISO C forbids "
		 "conversion of function pointer to object pointer type");

      if (pedantic
	  && TREE_CODE (type) == POINTER_TYPE
	  && TREE_CODE (otype) == POINTER_TYPE
	  && TREE_CODE (TREE_TYPE (type)) == FUNCTION_TYPE
	  && TREE_CODE (TREE_TYPE (otype)) != FUNCTION_TYPE
	  && !null_pointer_constant_p (value))
	pedwarn (loc, OPT_Wpedantic, "ISO C forbids "
		 "conversion of object pointer to function pointer type");

      ovalue = value;
      value = convert (type, value);

      /* Ignore any integer overflow caused by the cast.  */
      if (TREE_CODE (value) == INTEGER_CST && !FLOAT_TYPE_P (otype))
	{
	  if (CONSTANT_CLASS_P (ovalue) && TREE_OVERFLOW (ovalue))
	    {
	      if (!TREE_OVERFLOW (value))
		{
		  /* Avoid clobbering a shared constant.  */
		  value = copy_node (value);
		  TREE_OVERFLOW (value) = TREE_OVERFLOW (ovalue);
		}
	    }
	  else if (TREE_OVERFLOW (value))
	    /* Reset VALUE's overflow flags, ensuring constant sharing.  */
	    value = wide_int_to_tree (TREE_TYPE (value), value);
	}
    }

  /* Don't let a cast be an lvalue.  */
  if (lvalue_p (value))
    value = non_lvalue_loc (loc, value);

  /* Don't allow the results of casting to floating-point or complex
     types be confused with actual constants, or casts involving
     integer and pointer types other than direct integer-to-integer
     and integer-to-pointer be confused with integer constant
     expressions and null pointer constants.  */
  if (TREE_CODE (value) == REAL_CST
      || TREE_CODE (value) == COMPLEX_CST
      || (TREE_CODE (value) == INTEGER_CST
	  && !((TREE_CODE (expr) == INTEGER_CST
		&& INTEGRAL_TYPE_P (TREE_TYPE (expr)))
	       || TREE_CODE (expr) == REAL_CST
	       || TREE_CODE (expr) == COMPLEX_CST)))
      value = build1 (NOP_EXPR, type, value);

  protected_set_expr_location (value, loc);
  return value;
}

/* Interpret a cast of expression EXPR to type TYPE.  LOC is the
   location of the open paren of the cast, or the position of the cast
   expr.  */
tree
c_cast_expr (location_t loc, struct c_type_name *type_name, tree expr)
{
  tree type;
  tree type_expr = NULL_TREE;
  bool type_expr_const = true;
  tree ret;
  int saved_wsp = warn_strict_prototypes;

  /* This avoids warnings about unprototyped casts on
     integers.  E.g. "#define SIG_DFL (void(*)())0".  */
  if (TREE_CODE (expr) == INTEGER_CST)
    warn_strict_prototypes = 0;
  type = groktypename (type_name, &type_expr, &type_expr_const);
  warn_strict_prototypes = saved_wsp;

  if (TREE_CODE (expr) == ADDR_EXPR && !VOID_TYPE_P (type)
      && reject_gcc_builtin (expr))
    return error_mark_node;

  ret = build_c_cast (loc, type, expr);
  if (type_expr)
    {
      bool inner_expr_const = true;
      ret = c_fully_fold (ret, require_constant_value, &inner_expr_const);
      ret = build2 (C_MAYBE_CONST_EXPR, TREE_TYPE (ret), type_expr, ret);
      C_MAYBE_CONST_EXPR_NON_CONST (ret) = !(type_expr_const
					     && inner_expr_const);
      SET_EXPR_LOCATION (ret, loc);
    }

  if (!EXPR_HAS_LOCATION (ret))
    protected_set_expr_location (ret, loc);

  /* C++ does not permits types to be defined in a cast, but it
     allows references to incomplete types.  */
  if (warn_cxx_compat && type_name->specs->typespec_kind == ctsk_tagdef)
    warning_at (loc, OPT_Wc___compat,
		"defining a type in a cast is invalid in C++");

  return ret;
}

/* Build an assignment expression of lvalue LHS from value RHS.
   If LHS_ORIGTYPE is not NULL, it is the original type of LHS, which
   may differ from TREE_TYPE (LHS) for an enum bitfield.
   MODIFYCODE is the code for a binary operator that we use
   to combine the old value of LHS with RHS to get the new value.
   Or else MODIFYCODE is NOP_EXPR meaning do a simple assignment.
   If RHS_ORIGTYPE is not NULL_TREE, it is the original type of RHS,
   which may differ from TREE_TYPE (RHS) for an enum value.

   LOCATION is the location of the MODIFYCODE operator.
   RHS_LOC is the location of the RHS.  */

tree
build_modify_expr (location_t location, tree lhs, tree lhs_origtype,
		   enum tree_code modifycode,
		   location_t rhs_loc, tree rhs, tree rhs_origtype)
{
  tree result;
  tree newrhs;
  tree rhseval = NULL_TREE;
  tree rhs_semantic_type = NULL_TREE;
  tree lhstype = TREE_TYPE (lhs);
  tree olhstype = lhstype;
  bool npc;
  bool is_atomic_op;

  /* Types that aren't fully specified cannot be used in assignments.  */
  lhs = require_complete_type (lhs);

  /* Avoid duplicate error messages from operands that had errors.  */
  if (TREE_CODE (lhs) == ERROR_MARK || TREE_CODE (rhs) == ERROR_MARK)
    return error_mark_node;

  /* Ensure an error for assigning a non-lvalue array to an array in
     C90.  */
  if (TREE_CODE (lhstype) == ARRAY_TYPE)
    {
      error_at (location, "assignment to expression with array type");
      return error_mark_node;
    }

  /* For ObjC properties, defer this check.  */
  if (!objc_is_property_ref (lhs) && !lvalue_or_else (location, lhs, lv_assign))
    return error_mark_node;

  is_atomic_op = really_atomic_lvalue (lhs);

  if (TREE_CODE (rhs) == EXCESS_PRECISION_EXPR)
    {
      rhs_semantic_type = TREE_TYPE (rhs);
      rhs = TREE_OPERAND (rhs, 0);
    }

  newrhs = rhs;

  if (TREE_CODE (lhs) == C_MAYBE_CONST_EXPR)
    {
      tree inner = build_modify_expr (location, C_MAYBE_CONST_EXPR_EXPR (lhs),
				      lhs_origtype, modifycode, rhs_loc, rhs,
				      rhs_origtype);
      if (inner == error_mark_node)
	return error_mark_node;
      result = build2 (C_MAYBE_CONST_EXPR, TREE_TYPE (inner),
		       C_MAYBE_CONST_EXPR_PRE (lhs), inner);
      gcc_assert (!C_MAYBE_CONST_EXPR_INT_OPERANDS (lhs));
      C_MAYBE_CONST_EXPR_NON_CONST (result) = 1;
      protected_set_expr_location (result, location);
      return result;
    }

  /* If a binary op has been requested, combine the old LHS value with the RHS
     producing the value we should actually store into the LHS.  */

  if (modifycode != NOP_EXPR)
    {
      lhs = c_fully_fold (lhs, false, NULL);
      lhs = stabilize_reference (lhs);

      /* Construct the RHS for any non-atomic compound assignemnt. */
      if (!is_atomic_op)
        {
	  /* If in LHS op= RHS the RHS has side-effects, ensure they
	     are preevaluated before the rest of the assignment expression's
	     side-effects, because RHS could contain e.g. function calls
	     that modify LHS.  */
	  if (TREE_SIDE_EFFECTS (rhs))
	    {
	      newrhs = in_late_binary_op ? save_expr (rhs) : c_save_expr (rhs);
	      rhseval = newrhs;
	    }
	  newrhs = build_binary_op (location,
				    modifycode, lhs, newrhs, 1);

	  /* The original type of the right hand side is no longer
	     meaningful.  */
	  rhs_origtype = NULL_TREE;
	}
    }

  if (c_dialect_objc ())
    {
      /* Check if we are modifying an Objective-C property reference;
	 if so, we need to generate setter calls.  */
      result = objc_maybe_build_modify_expr (lhs, newrhs);
      if (result)
	goto return_result;

      /* Else, do the check that we postponed for Objective-C.  */
      if (!lvalue_or_else (location, lhs, lv_assign))
	return error_mark_node;
    }

  /* Give an error for storing in something that is 'const'.  */

  if (TYPE_READONLY (lhstype)
      || ((TREE_CODE (lhstype) == RECORD_TYPE
	   || TREE_CODE (lhstype) == UNION_TYPE)
	  && C_TYPE_FIELDS_READONLY (lhstype)))
    {
      readonly_error (location, lhs, lv_assign);
      return error_mark_node;
    }
  else if (TREE_READONLY (lhs))
    readonly_warning (lhs, lv_assign);

  /* If storing into a structure or union member,
     it has probably been given type `int'.
     Compute the type that would go with
     the actual amount of storage the member occupies.  */

  if (TREE_CODE (lhs) == COMPONENT_REF
      && (TREE_CODE (lhstype) == INTEGER_TYPE
	  || TREE_CODE (lhstype) == BOOLEAN_TYPE
	  || TREE_CODE (lhstype) == REAL_TYPE
	  || TREE_CODE (lhstype) == ENUMERAL_TYPE))
    lhstype = TREE_TYPE (get_unwidened (lhs, 0));

  /* If storing in a field that is in actuality a short or narrower than one,
     we must store in the field in its actual type.  */

  if (lhstype != TREE_TYPE (lhs))
    {
      lhs = copy_node (lhs);
      TREE_TYPE (lhs) = lhstype;
    }

  /* Issue -Wc++-compat warnings about an assignment to an enum type
     when LHS does not have its original type.  This happens for,
     e.g., an enum bitfield in a struct.  */
  if (warn_cxx_compat
      && lhs_origtype != NULL_TREE
      && lhs_origtype != lhstype
      && TREE_CODE (lhs_origtype) == ENUMERAL_TYPE)
    {
      tree checktype = (rhs_origtype != NULL_TREE
			? rhs_origtype
			: TREE_TYPE (rhs));
      if (checktype != error_mark_node
	  && (TYPE_MAIN_VARIANT (checktype) != TYPE_MAIN_VARIANT (lhs_origtype)
	      || (is_atomic_op && modifycode != NOP_EXPR)))
	warning_at (location, OPT_Wc___compat,
		    "enum conversion in assignment is invalid in C++");
    }

  /* If the lhs is atomic, remove that qualifier.  */
  if (is_atomic_op)
    {
      lhstype = build_qualified_type (lhstype, 
				      (TYPE_QUALS (lhstype)
				       & ~TYPE_QUAL_ATOMIC));
      olhstype = build_qualified_type (olhstype, 
				       (TYPE_QUALS (lhstype)
					& ~TYPE_QUAL_ATOMIC));
    }

  /* Convert new value to destination type.  Fold it first, then
     restore any excess precision information, for the sake of
     conversion warnings.  */

  if (!(is_atomic_op && modifycode != NOP_EXPR))
    {
      npc = null_pointer_constant_p (newrhs);
      newrhs = c_fully_fold (newrhs, false, NULL);
      if (rhs_semantic_type)
	newrhs = build1 (EXCESS_PRECISION_EXPR, rhs_semantic_type, newrhs);
      /* If the lhs is UPC 'shared' qualified, we drop the qualifier
	 for the purposes of conversions from rhstype to lhstype.
	 This will prevent the inadvertent creation of temporaries
	 with "shared" asserted.  */
      if (SHARED_TYPE_P (lhstype))
	lhstype = build_unshared_type (lhstype);
      newrhs = convert_for_assignment (location, rhs_loc, lhstype, newrhs,
				       rhs_origtype, ic_assign, npc,
				       NULL_TREE, NULL_TREE, 0);
      if (TREE_CODE (newrhs) == ERROR_MARK)
	return error_mark_node;
    }

  /* Emit ObjC write barrier, if necessary.  */
  if (c_dialect_objc () && flag_objc_gc)
    {
      result = objc_generate_write_barrier (lhs, modifycode, newrhs);
      if (result)
	{
	  protected_set_expr_location (result, location);
	  goto return_result;
	}
    }

  /* Scan operands.  */

  if (is_atomic_op)
    result = build_atomic_assign (location, lhs, modifycode, newrhs, false);
  else
    {
      result = build2 (MODIFY_EXPR, lhstype, lhs, newrhs);
      TREE_SIDE_EFFECTS (result) = 1;
      protected_set_expr_location (result, location);
    }

  /* If we got the LHS in a different type for storing in,
     convert the result back to the nominal type of LHS
     so that the value we return always has the same type
     as the LHS argument.  */

  if (olhstype == TREE_TYPE (result))
    goto return_result;

  result = convert_for_assignment (location, rhs_loc, olhstype, result,
				   rhs_origtype, ic_assign, false, NULL_TREE,
				   NULL_TREE, 0);
  protected_set_expr_location (result, location);

return_result:
  if (rhseval)
    result = build2 (COMPOUND_EXPR, TREE_TYPE (result), rhseval, result);
  return result;
}

/* Return whether STRUCT_TYPE has an anonymous field with type TYPE.
   This is used to implement -fplan9-extensions.  */

static bool
find_anonymous_field_with_type (tree struct_type, tree type)
{
  tree field;
  bool found;

  gcc_assert (TREE_CODE (struct_type) == RECORD_TYPE
	      || TREE_CODE (struct_type) == UNION_TYPE);
  found = false;
  for (field = TYPE_FIELDS (struct_type);
       field != NULL_TREE;
       field = TREE_CHAIN (field))
    {
      tree fieldtype = (TYPE_ATOMIC (TREE_TYPE (field))
			? c_build_qualified_type (TREE_TYPE (field),
						  TYPE_QUAL_ATOMIC)
			: TYPE_MAIN_VARIANT (TREE_TYPE (field)));
      if (DECL_NAME (field) == NULL
	  && comptypes (type, fieldtype))
	{
	  if (found)
	    return false;
	  found = true;
	}
      else if (DECL_NAME (field) == NULL
	       && (TREE_CODE (TREE_TYPE (field)) == RECORD_TYPE
		   || TREE_CODE (TREE_TYPE (field)) == UNION_TYPE)
	       && find_anonymous_field_with_type (TREE_TYPE (field), type))
	{
	  if (found)
	    return false;
	  found = true;
	}
    }
  return found;
}

/* RHS is an expression whose type is pointer to struct.  If there is
   an anonymous field in RHS with type TYPE, then return a pointer to
   that field in RHS.  This is used with -fplan9-extensions.  This
   returns NULL if no conversion could be found.  */

static tree
convert_to_anonymous_field (location_t location, tree type, tree rhs)
{
  tree rhs_struct_type, lhs_main_type;
  tree field, found_field;
  bool found_sub_field;
  tree ret;

  gcc_assert (POINTER_TYPE_P (TREE_TYPE (rhs)));
  rhs_struct_type = TREE_TYPE (TREE_TYPE (rhs));
  gcc_assert (TREE_CODE (rhs_struct_type) == RECORD_TYPE
	      || TREE_CODE (rhs_struct_type) == UNION_TYPE);

  gcc_assert (POINTER_TYPE_P (type));
  lhs_main_type = (TYPE_ATOMIC (TREE_TYPE (type))
		   ? c_build_qualified_type (TREE_TYPE (type),
					     TYPE_QUAL_ATOMIC)
		   : TYPE_MAIN_VARIANT (TREE_TYPE (type)));

  found_field = NULL_TREE;
  found_sub_field = false;
  for (field = TYPE_FIELDS (rhs_struct_type);
       field != NULL_TREE;
       field = TREE_CHAIN (field))
    {
      if (DECL_NAME (field) != NULL_TREE
	  || (TREE_CODE (TREE_TYPE (field)) != RECORD_TYPE
	      && TREE_CODE (TREE_TYPE (field)) != UNION_TYPE))
	continue;
      tree fieldtype = (TYPE_ATOMIC (TREE_TYPE (field))
			? c_build_qualified_type (TREE_TYPE (field),
						  TYPE_QUAL_ATOMIC)
			: TYPE_MAIN_VARIANT (TREE_TYPE (field)));
      if (comptypes (lhs_main_type, fieldtype))
	{
	  if (found_field != NULL_TREE)
	    return NULL_TREE;
	  found_field = field;
	}
      else if (find_anonymous_field_with_type (TREE_TYPE (field),
					       lhs_main_type))
	{
	  if (found_field != NULL_TREE)
	    return NULL_TREE;
	  found_field = field;
	  found_sub_field = true;
	}
    }

  if (found_field == NULL_TREE)
    return NULL_TREE;

  ret = fold_build3_loc (location, COMPONENT_REF, TREE_TYPE (found_field),
			 build_fold_indirect_ref (rhs), found_field,
			 NULL_TREE);
  ret = build_fold_addr_expr_loc (location, ret);

  if (found_sub_field)
    {
      ret = convert_to_anonymous_field (location, type, ret);
      gcc_assert (ret != NULL_TREE);
    }

  return ret;
}

/* Issue an error message for a bad initializer component.
   GMSGID identifies the message.
   The component name is taken from the spelling stack.  */

static void
error_init (location_t loc, const char *gmsgid)
{
  char *ofwhat;

  /* The gmsgid may be a format string with %< and %>. */
  error_at (loc, gmsgid);
  ofwhat = print_spelling ((char *) alloca (spelling_length () + 1));
  if (*ofwhat)
    inform (loc, "(near initialization for %qs)", ofwhat);
}

/* Issue a pedantic warning for a bad initializer component.  OPT is
   the option OPT_* (from options.h) controlling this warning or 0 if
   it is unconditionally given.  GMSGID identifies the message.  The
   component name is taken from the spelling stack.  */

static void
pedwarn_init (location_t location, int opt, const char *gmsgid)
{
  char *ofwhat;
  bool warned;

  /* The gmsgid may be a format string with %< and %>. */
  warned = pedwarn (location, opt, gmsgid);
  ofwhat = print_spelling ((char *) alloca (spelling_length () + 1));
  if (*ofwhat && warned)
    inform (location, "(near initialization for %qs)", ofwhat);
}

/* Issue a warning for a bad initializer component.

   OPT is the OPT_W* value corresponding to the warning option that
   controls this warning.  GMSGID identifies the message.  The
   component name is taken from the spelling stack.  */

static void
warning_init (location_t loc, int opt, const char *gmsgid)
{
  char *ofwhat;
  bool warned;

  /* The gmsgid may be a format string with %< and %>. */
  warned = warning_at (loc, opt, gmsgid);
  ofwhat = print_spelling ((char *) alloca (spelling_length () + 1));
  if (*ofwhat && warned)
    inform (loc, "(near initialization for %qs)", ofwhat);
}

/* If TYPE is an array type and EXPR is a parenthesized string
   constant, warn if pedantic that EXPR is being used to initialize an
   object of type TYPE.  */

void
maybe_warn_string_init (location_t loc, tree type, struct c_expr expr)
{
  if (pedantic
      && TREE_CODE (type) == ARRAY_TYPE
      && TREE_CODE (expr.value) == STRING_CST
      && expr.original_code != STRING_CST)
    pedwarn_init (loc, OPT_Wpedantic,
		  "array initialized from parenthesized string constant");
}

/* Convert value RHS to type TYPE as preparation for an assignment to
   an lvalue of type TYPE.  If ORIGTYPE is not NULL_TREE, it is the
   original type of RHS; this differs from TREE_TYPE (RHS) for enum
   types.  NULL_POINTER_CONSTANT says whether RHS was a null pointer
   constant before any folding.
   The real work of conversion is done by `convert'.
   The purpose of this function is to generate error messages
   for assignments that are not allowed in C.
   ERRTYPE says whether it is argument passing, assignment,
   initialization or return.

   In the following example, '~' denotes where EXPR_LOC and '^' where
   LOCATION point to:

     f (var);      [ic_argpass]
     ^  ~~~
     x = var;      [ic_assign]
       ^ ~~~;
     int x = var;  [ic_init]
	     ^^^
     return x;     [ic_return]
	    ^

   FUNCTION is a tree for the function being called.
   PARMNUM is the number of the argument, for printing in error messages.  */

static tree
convert_for_assignment (location_t location, location_t expr_loc, tree type,
			tree rhs, tree origtype, enum impl_conv errtype,
			bool null_pointer_constant, tree fundecl,
			tree function, int parmnum)
{
  enum tree_code codel = TREE_CODE (type);
  tree orig_rhs = rhs;
  tree rhstype;
  enum tree_code coder;
  tree rname = NULL_TREE;
  bool objc_ok = false;

  /* Use the expansion point location to handle cases such as user's
     function returning a wrong-type macro defined in a system header.  */
  location = expansion_point_location_if_in_system_header (location);

  if (errtype == ic_argpass)
    {
      tree selector;
      /* Change pointer to function to the function itself for
	 diagnostics.  */
      if (TREE_CODE (function) == ADDR_EXPR
	  && TREE_CODE (TREE_OPERAND (function, 0)) == FUNCTION_DECL)
	function = TREE_OPERAND (function, 0);

      /* Handle an ObjC selector specially for diagnostics.  */
      selector = objc_message_selector ();
      rname = function;
      if (selector && parmnum > 2)
	{
	  rname = selector;
	  parmnum -= 2;
	}
    }

  /* This macro is used to emit diagnostics to ensure that all format
     strings are complete sentences, visible to gettext and checked at
     compile time.  */
#define PEDWARN_FOR_ASSIGNMENT(LOCATION, PLOC, OPT, AR, AS, IN, RE)	 \
  do {                                                                   \
    switch (errtype)                                                     \
      {                                                                  \
      case ic_argpass:                                                   \
        if (pedwarn (PLOC, OPT, AR, parmnum, rname))			 \
          inform ((fundecl && !DECL_IS_BUILTIN (fundecl))	         \
		  ? DECL_SOURCE_LOCATION (fundecl) : PLOC,		 \
                  "expected %qT but argument is of type %qT",            \
                  type, rhstype);                                        \
        break;                                                           \
      case ic_assign:                                                    \
        pedwarn (LOCATION, OPT, AS);                                     \
        break;                                                           \
      case ic_init:                                                      \
        pedwarn_init (LOCATION, OPT, IN);                                \
        break;                                                           \
      case ic_return:                                                    \
        pedwarn (LOCATION, OPT, RE);					 \
        break;                                                           \
      default:                                                           \
        gcc_unreachable ();                                              \
      }                                                                  \
  } while (0)

  /* Similar to WARN_FOR_ASSIGNMENT, but used to diagnose certain
     error conditions defined by the UPC language specification
     when converting between pointer-to-shared types and other types.  */
#define ERROR_FOR_ASSIGNMENT(LOCATION, OPT, AR, AS, IN, RE)            	 \
  do {                                                                   \
    switch (errtype)                                                     \
      {                                                                  \
      case ic_argpass:                                                   \
        error_at (LOCATION, AR, parmnum, rname);                         \
        inform ((fundecl && !DECL_IS_BUILTIN (fundecl))			 \
	    	? DECL_SOURCE_LOCATION (fundecl) : LOCATION,		 \
                "expected %qT but argument is of type %qT",              \
                type, rhstype);                                          \
        break;                                                           \
      case ic_assign:                                                    \
        error_at (LOCATION, AS);                                         \
        break;                                                           \
      case ic_init:                                                      \
        error_at (LOCATION, IN);                                         \
        break;                                                           \
      case ic_return:                                                    \
        error_at (LOCATION, RE);                                 	 \
        break;                                                           \
      default:                                                           \
        gcc_unreachable ();                                              \
      }                                                                  \
  } while (0)

  /* This macro is used to emit diagnostics to ensure that all format
     strings are complete sentences, visible to gettext and checked at
     compile time.  It is the same as PEDWARN_FOR_ASSIGNMENT but with an
     extra parameter to enumerate qualifiers.  */
#define PEDWARN_FOR_QUALIFIERS(LOCATION, PLOC, OPT, AR, AS, IN, RE, QUALS) \
  do {                                                                   \
    switch (errtype)                                                     \
      {                                                                  \
      case ic_argpass:                                                   \
        if (pedwarn (PLOC, OPT, AR, parmnum, rname, QUALS))		 \
          inform ((fundecl && !DECL_IS_BUILTIN (fundecl))	         \
		  ? DECL_SOURCE_LOCATION (fundecl) : PLOC,		 \
                  "expected %qT but argument is of type %qT",            \
                  type, rhstype);                                        \
        break;                                                           \
      case ic_assign:                                                    \
        pedwarn (LOCATION, OPT, AS, QUALS);				 \
        break;                                                           \
      case ic_init:                                                      \
        pedwarn (LOCATION, OPT, IN, QUALS);				 \
        break;                                                           \
      case ic_return:                                                    \
        pedwarn (LOCATION, OPT, RE, QUALS);				 \
        break;                                                           \
      default:                                                           \
        gcc_unreachable ();                                              \
      }                                                                  \
  } while (0)

  /* This macro is used to emit diagnostics to ensure that all format
     strings are complete sentences, visible to gettext and checked at
     compile time.  It is the same as PEDWARN_FOR_QUALIFIERS but uses
     warning_at instead of pedwarn.  */
#define WARNING_FOR_QUALIFIERS(LOCATION, PLOC, OPT, AR, AS, IN, RE, QUALS) \
  do {                                                                   \
    switch (errtype)                                                     \
      {                                                                  \
      case ic_argpass:                                                   \
        if (warning_at (PLOC, OPT, AR, parmnum, rname, QUALS))           \
          inform ((fundecl && !DECL_IS_BUILTIN (fundecl))                \
                  ? DECL_SOURCE_LOCATION (fundecl) : PLOC,               \
                  "expected %qT but argument is of type %qT",            \
                  type, rhstype);                                        \
        break;                                                           \
      case ic_assign:                                                    \
        warning_at (LOCATION, OPT, AS, QUALS);                           \
        break;                                                           \
      case ic_init:                                                      \
        warning_at (LOCATION, OPT, IN, QUALS);                           \
        break;                                                           \
      case ic_return:                                                    \
        warning_at (LOCATION, OPT, RE, QUALS);                           \
        break;                                                           \
      default:                                                           \
        gcc_unreachable ();                                              \
      }                                                                  \
  } while (0)

  if (TREE_CODE (rhs) == EXCESS_PRECISION_EXPR)
    rhs = TREE_OPERAND (rhs, 0);

  rhstype = TREE_TYPE (rhs);
  coder = TREE_CODE (rhstype);

  if (coder == ERROR_MARK)
    return error_mark_node;

  if (c_dialect_objc ())
    {
      int parmno;

      switch (errtype)
	{
	case ic_return:
	  parmno = 0;
	  break;

	case ic_assign:
	  parmno = -1;
	  break;

	case ic_init:
	  parmno = -2;
	  break;

	default:
	  parmno = parmnum;
	  break;
	}

      objc_ok = objc_compare_types (type, rhstype, parmno, rname);
    }

  if (warn_cxx_compat)
    {
      tree checktype = origtype != NULL_TREE ? origtype : rhstype;
      if (checktype != error_mark_node
	  && TREE_CODE (type) == ENUMERAL_TYPE
	  && TYPE_MAIN_VARIANT (checktype) != TYPE_MAIN_VARIANT (type))
	{
	  PEDWARN_FOR_ASSIGNMENT (location, expr_loc, OPT_Wc___compat,
			          G_("enum conversion when passing argument "
				     "%d of %qE is invalid in C++"),
			          G_("enum conversion in assignment is "
				     "invalid in C++"),
			          G_("enum conversion in initialization is "
				     "invalid in C++"),
			          G_("enum conversion in return is "
				     "invalid in C++"));
	}
    }

  if (TYPE_MAIN_VARIANT (type) == TYPE_MAIN_VARIANT (rhstype))
    return rhs;

  if (coder == VOID_TYPE)
    {
      /* Except for passing an argument to an unprototyped function,
	 this is a constraint violation.  When passing an argument to
	 an unprototyped function, it is compile-time undefined;
	 making it a constraint in that case was rejected in
	 DR#252.  */
      error_at (location, "void value not ignored as it ought to be");
      return error_mark_node;
    }
  rhs = require_complete_type (rhs);
  if (rhs == error_mark_node)
    return error_mark_node;

  if (coder == POINTER_TYPE && reject_gcc_builtin (rhs))
    return error_mark_node;

  /* A non-reference type can convert to a reference.  This handles
     va_start, va_copy and possibly port built-ins.  */
  if (codel == REFERENCE_TYPE && coder != REFERENCE_TYPE)
    {
      if (!lvalue_p (rhs))
	{
	  error_at (location, "cannot pass rvalue to reference parameter");
	  return error_mark_node;
	}
      if (!c_mark_addressable (rhs))
	return error_mark_node;
      rhs = build1 (ADDR_EXPR, build_pointer_type (TREE_TYPE (rhs)), rhs);
      SET_EXPR_LOCATION (rhs, location);

      rhs = convert_for_assignment (location, expr_loc,
				    build_pointer_type (TREE_TYPE (type)),
				    rhs, origtype, errtype,
				    null_pointer_constant, fundecl, function,
				    parmnum);
      if (rhs == error_mark_node)
	return error_mark_node;

      rhs = build1 (NOP_EXPR, type, rhs);
      SET_EXPR_LOCATION (rhs, location);
      return rhs;
    }
  /* Some types can interconvert without explicit casts.  */
  else if (codel == VECTOR_TYPE && coder == VECTOR_TYPE
	   && vector_types_convertible_p (type, TREE_TYPE (rhs), true))
    return convert (type, rhs);
  /* Arithmetic types all interconvert, and enum is treated like int.  */
  else if ((codel == INTEGER_TYPE || codel == REAL_TYPE
	    || codel == FIXED_POINT_TYPE
	    || codel == ENUMERAL_TYPE || codel == COMPLEX_TYPE
	    || codel == BOOLEAN_TYPE)
	   && (coder == INTEGER_TYPE || coder == REAL_TYPE
	       || coder == FIXED_POINT_TYPE
	       || coder == ENUMERAL_TYPE || coder == COMPLEX_TYPE
	       || coder == BOOLEAN_TYPE))
    {
      tree ret;
      bool save = in_late_binary_op;
      if (codel == BOOLEAN_TYPE || codel == COMPLEX_TYPE
	  || (coder == REAL_TYPE
	      && (codel == INTEGER_TYPE || codel == ENUMERAL_TYPE)
	      && (flag_sanitize & SANITIZE_FLOAT_CAST)))
	in_late_binary_op = true;
      ret = convert_and_check (expr_loc != UNKNOWN_LOCATION
			       ? expr_loc : location, type, orig_rhs);
      in_late_binary_op = save;
      return ret;
    }

  /* Aggregates in different TUs might need conversion.  */
  if ((codel == RECORD_TYPE || codel == UNION_TYPE)
      && codel == coder
      && comptypes (type, rhstype))
    return convert_and_check (expr_loc != UNKNOWN_LOCATION
			      ? expr_loc : location, type, rhs);

  /* Conversion to a transparent union or record from its member types.
     This applies only to function arguments.  */
  if (((codel == UNION_TYPE || codel == RECORD_TYPE)
      && TYPE_TRANSPARENT_AGGR (type))
      && errtype == ic_argpass)
    {
      tree memb, marginal_memb = NULL_TREE;

      for (memb = TYPE_FIELDS (type); memb ; memb = DECL_CHAIN (memb))
	{
	  tree memb_type = TREE_TYPE (memb);

	  if (comptypes (TYPE_MAIN_VARIANT (memb_type),
			 TYPE_MAIN_VARIANT (rhstype)))
	    break;

	  if (TREE_CODE (memb_type) != POINTER_TYPE)
	    continue;

	  if (coder == POINTER_TYPE)
	    {
	      tree ttl = TREE_TYPE (memb_type);
	      tree ttr = TREE_TYPE (rhstype);

	      /* Any non-function converts to a [const][volatile] void *
		 and vice versa; otherwise, targets must be the same.
		 Meanwhile, the lhs target must have all the qualifiers of
		 the rhs.  */
	      if ((VOID_TYPE_P (ttl) && !TYPE_ATOMIC (ttl))
		  || (VOID_TYPE_P (ttr) && !TYPE_ATOMIC (ttr))
		  || comp_target_types (location, memb_type, rhstype))
		{
		  int lquals = TYPE_QUALS (ttl) & ~TYPE_QUAL_ATOMIC;
		  int rquals = TYPE_QUALS (ttr) & ~TYPE_QUAL_ATOMIC;
		  /* If this type won't generate any warnings, use it.  */
		  if (lquals == rquals
		      || ((TREE_CODE (ttr) == FUNCTION_TYPE
			   && TREE_CODE (ttl) == FUNCTION_TYPE)
			  ? ((lquals | rquals) == rquals)
			  : ((lquals | rquals) == lquals)))
		    break;

		  /* Keep looking for a better type, but remember this one.  */
		  if (!marginal_memb)
		    marginal_memb = memb;
		}
	    }

	  /* Can convert integer zero to any pointer type.  */
	  if (null_pointer_constant)
	    {
	      tree ttl = TREE_TYPE (memb_type);
	      rhs = !SHARED_TYPE_P (ttl)
		    ? null_pointer_node : upc_null_pts_node;
	      break;
	    }
	}

      if (memb || marginal_memb)
	{
	  if (!memb)
	    {
	      /* We have only a marginally acceptable member type;
		 it needs a warning.  */
	      tree ttl = TREE_TYPE (TREE_TYPE (marginal_memb));
	      tree ttr = TREE_TYPE (rhstype);

	      /* Const and volatile mean something different for function
		 types, so the usual warnings are not appropriate.  */
	      if (TREE_CODE (ttr) == FUNCTION_TYPE
		  && TREE_CODE (ttl) == FUNCTION_TYPE)
		{
		  /* Because const and volatile on functions are
		     restrictions that say the function will not do
		     certain things, it is okay to use a const or volatile
		     function where an ordinary one is wanted, but not
		     vice-versa.  */
		  if (TYPE_QUALS_NO_ADDR_SPACE (ttl)
		      & ~TYPE_QUALS_NO_ADDR_SPACE (ttr))
		    PEDWARN_FOR_QUALIFIERS (location, expr_loc,
					    OPT_Wdiscarded_qualifiers,
					    G_("passing argument %d of %qE "
					       "makes %q#v qualified function "
					       "pointer from unqualified"),
					    G_("assignment makes %q#v qualified "
					       "function pointer from "
					       "unqualified"),
					    G_("initialization makes %q#v qualified "
					       "function pointer from "
					       "unqualified"),
					    G_("return makes %q#v qualified function "
					       "pointer from unqualified"),
					    TYPE_QUALS (ttl) & ~TYPE_QUALS (ttr));
		}
	      else if (TYPE_QUALS_NO_ADDR_SPACE (ttr)
		       & ~TYPE_QUALS_NO_ADDR_SPACE (ttl))
		PEDWARN_FOR_QUALIFIERS (location, expr_loc,
				        OPT_Wdiscarded_qualifiers,
				        G_("passing argument %d of %qE discards "
					   "%qv qualifier from pointer target type"),
				        G_("assignment discards %qv qualifier "
					   "from pointer target type"),
				        G_("initialization discards %qv qualifier "
					   "from pointer target type"),
				        G_("return discards %qv qualifier from "
					   "pointer target type"),
				        TYPE_QUALS (ttr) & ~TYPE_QUALS (ttl));

	      memb = marginal_memb;
	    }

	  if (!fundecl || !DECL_IN_SYSTEM_HEADER (fundecl))
	    pedwarn (location, OPT_Wpedantic,
		     "ISO C prohibits argument conversion to union type");

	  rhs = fold_convert_loc (location, TREE_TYPE (memb), rhs);
	  return build_constructor_single (type, memb, rhs);
	}
    }

  /* Conversions among pointers */
  else if ((codel == POINTER_TYPE || codel == REFERENCE_TYPE)
	   && (coder == codel))
    {
      tree ttl = TREE_TYPE (type);
      tree ttr = TREE_TYPE (rhstype);
      tree mvl = ttl;
      tree mvr = ttr;
      bool is_opaque_pointer;
      int target_cmp = 0;   /* Cache comp_target_types () result.  */
      addr_space_t asl;
      addr_space_t asr;

      if (TREE_CODE (mvl) != ARRAY_TYPE)
	mvl = (TYPE_ATOMIC (mvl)
	       ? c_build_qualified_type (TYPE_MAIN_VARIANT (mvl),
					 TYPE_QUAL_ATOMIC)
	       : TYPE_MAIN_VARIANT (mvl));
      if (TREE_CODE (mvr) != ARRAY_TYPE)
	mvr = (TYPE_ATOMIC (mvr)
	       ? c_build_qualified_type (TYPE_MAIN_VARIANT (mvr),
					 TYPE_QUAL_ATOMIC)
	       : TYPE_MAIN_VARIANT (mvr));
      if ((SHARED_TYPE_P (ttl) && !SHARED_TYPE_P (ttr))
           && !integer_zerop (rhs))
        {
	  error_at (location, "UPC does not allow assignments from a local pointer "
	                      "to a pointer-to-shared");
	  return error_mark_node;
	}
      if (!SHARED_TYPE_P (ttl) && SHARED_TYPE_P (ttr))
        {
	  if (upc_is_null_pts_p (rhs))
	    {
	      return null_pointer_node; 
	    }
	  else
	    {
	      error_at (location, "UPC does not allow assignments "
	                          "from a pointer-to-shared to a local pointer");
	      return error_mark_node;
	    }
        }
      if (SHARED_TYPE_P (ttl) && SHARED_TYPE_P (ttr) && (ttl != ttr)
          && !(VOID_TYPE_P (ttl) || VOID_TYPE_P (ttr)))
        {
	  const tree bs_l = get_block_factor (ttl);
	  const tree bs_r = get_block_factor (ttr);
	  /* Both source and destination are non-void pointers to shared,
	     whose target types are not equal.
	     UPC dictates that their blocking factors must be equal. */
	  if (!tree_int_cst_equal (bs_l, bs_r))
	    {
	      error_at (location, "UPC does not allow assignment "
	                          "between pointers to shared with "
				  "differing block sizes without a cast");
	      return error_mark_node;
	    }
	}

      /* Opaque pointers are treated like void pointers.  */
      is_opaque_pointer = vector_targets_convertible_p (ttl, ttr);

      /* The Plan 9 compiler permits a pointer to a struct to be
	 automatically converted into a pointer to an anonymous field
	 within the struct.  */
      if (flag_plan9_extensions
	  && (TREE_CODE (mvl) == RECORD_TYPE || TREE_CODE(mvl) == UNION_TYPE)
	  && (TREE_CODE (mvr) == RECORD_TYPE || TREE_CODE(mvr) == UNION_TYPE)
	  && mvl != mvr)
	{
	  tree new_rhs = convert_to_anonymous_field (location, type, rhs);
	  if (new_rhs != NULL_TREE)
	    {
	      rhs = new_rhs;
	      rhstype = TREE_TYPE (rhs);
	      coder = TREE_CODE (rhstype);
	      ttr = TREE_TYPE (rhstype);
	      mvr = TYPE_MAIN_VARIANT (ttr);
	    }
	}

      /* C++ does not allow the implicit conversion void* -> T*.  However,
	 for the purpose of reducing the number of false positives, we
	 tolerate the special case of

		int *p = NULL;

	 where NULL is typically defined in C to be '(void *) 0'.  */
      if (VOID_TYPE_P (ttr) && rhs != null_pointer_node && !VOID_TYPE_P (ttl))
	warning_at (errtype == ic_argpass ? expr_loc : location,
		    OPT_Wc___compat,
		    "request for implicit conversion "
		    "from %qT to %qT not permitted in C++", rhstype, type);

      /* See if the pointers point to incompatible address spaces.  */
      asl = TYPE_ADDR_SPACE (ttl);
      asr = TYPE_ADDR_SPACE (ttr);
      if (!null_pointer_constant_p (rhs)
	  && asr != asl && !targetm.addr_space.subset_p (asr, asl))
	{
	  switch (errtype)
	    {
	    case ic_argpass:
	      error_at (expr_loc, "passing argument %d of %qE from pointer to "
			"non-enclosed address space", parmnum, rname);
	      break;
	    case ic_assign:
	      error_at (location, "assignment from pointer to "
			"non-enclosed address space");
	      break;
	    case ic_init:
	      error_at (location, "initialization from pointer to "
			"non-enclosed address space");
	      break;
	    case ic_return:
	      error_at (location, "return from pointer to "
			"non-enclosed address space");
	      break;
	    default:
	      gcc_unreachable ();
	    }
	  return error_mark_node;
	}

      /* Check if the right-hand side has a format attribute but the
	 left-hand side doesn't.  */
      if (warn_suggest_attribute_format
	  && check_missing_format_attribute (type, rhstype))
	{
	  switch (errtype)
	  {
	  case ic_argpass:
	    warning_at (expr_loc, OPT_Wsuggest_attribute_format,
			"argument %d of %qE might be "
			"a candidate for a format attribute",
			parmnum, rname);
	    break;
	  case ic_assign:
	    warning_at (location, OPT_Wsuggest_attribute_format,
			"assignment left-hand side might be "
			"a candidate for a format attribute");
	    break;
	  case ic_init:
	    warning_at (location, OPT_Wsuggest_attribute_format,
			"initialization left-hand side might be "
			"a candidate for a format attribute");
	    break;
	  case ic_return:
	    warning_at (location, OPT_Wsuggest_attribute_format,
			"return type might be "
			"a candidate for a format attribute");
	    break;
	  default:
	    gcc_unreachable ();
	  }
	}

      /* Any non-function converts to a [const][volatile] void *
	 and vice versa; otherwise, targets must be the same.
	 Meanwhile, the lhs target must have all the qualifiers of the rhs.  */
      if ((VOID_TYPE_P (ttl) && !TYPE_ATOMIC (ttl))
	  || (VOID_TYPE_P (ttr) && !TYPE_ATOMIC (ttr))
	  || (target_cmp = comp_target_types (location, type, rhstype))
	  || is_opaque_pointer
	  || ((c_common_unsigned_type (mvl)
	       == c_common_unsigned_type (mvr))
	      && (c_common_signed_type (mvl)
		  == c_common_signed_type (mvr))
	      && TYPE_ATOMIC (mvl) == TYPE_ATOMIC (mvr)))
	{
	  /* Warn about loss of qualifers from pointers to arrays with
	     qualifiers on the element type. */
	  if (TREE_CODE (ttr) == ARRAY_TYPE)
	    {
	      ttr = strip_array_types (ttr);
	      ttl = strip_array_types (ttl);

	      if (TYPE_QUALS_NO_ADDR_SPACE_NO_ATOMIC (ttr)
		  & ~TYPE_QUALS_NO_ADDR_SPACE_NO_ATOMIC (ttl))
		WARNING_FOR_QUALIFIERS (location, expr_loc,
				        OPT_Wdiscarded_array_qualifiers,
				        G_("passing argument %d of %qE discards "
					   "%qv qualifier from pointer target type"),
				        G_("assignment discards %qv qualifier "
					   "from pointer target type"),
				        G_("initialization discards %qv qualifier "
					   "from pointer target type"),
				        G_("return discards %qv qualifier from "
					   "pointer target type"),
                                        TYPE_QUALS (ttr) & ~TYPE_QUALS (ttl));
            }
          else if (pedantic
	      && ((VOID_TYPE_P (ttl) && TREE_CODE (ttr) == FUNCTION_TYPE)
		  ||
		  (VOID_TYPE_P (ttr)
		   && !null_pointer_constant
		   && TREE_CODE (ttl) == FUNCTION_TYPE)))
	    PEDWARN_FOR_ASSIGNMENT (location, expr_loc, OPT_Wpedantic,
				    G_("ISO C forbids passing argument %d of "
				       "%qE between function pointer "
				       "and %<void *%>"),
				    G_("ISO C forbids assignment between "
				       "function pointer and %<void *%>"),
				    G_("ISO C forbids initialization between "
				       "function pointer and %<void *%>"),
				    G_("ISO C forbids return between function "
				       "pointer and %<void *%>"));
	  /* Const and volatile mean something different for function types,
	     so the usual warnings are not appropriate.  */
	  else if (TREE_CODE (ttr) != FUNCTION_TYPE
		   && TREE_CODE (ttl) != FUNCTION_TYPE)
	    {
	      /* Don't warn about loss of qualifier for conversions from
		 qualified void* to pointers to arrays with corresponding
		 qualifier on the element type. */
	      if (!pedantic)
	        ttl = strip_array_types (ttl);

	      /* Assignments between atomic and non-atomic objects are OK.  */
	      if (TYPE_QUALS_NO_ADDR_SPACE_NO_ATOMIC (ttr)
		  & ~TYPE_QUALS_NO_ADDR_SPACE_NO_ATOMIC (ttl))
		{
		  PEDWARN_FOR_QUALIFIERS (location, expr_loc,
				          OPT_Wdiscarded_qualifiers,
				          G_("passing argument %d of %qE discards "
					     "%qv qualifier from pointer target type"),
				          G_("assignment discards %qv qualifier "
					     "from pointer target type"),
				          G_("initialization discards %qv qualifier "
					     "from pointer target type"),
				          G_("return discards %qv qualifier from "
					     "pointer target type"),
				          TYPE_QUALS (ttr) & ~TYPE_QUALS (ttl));
		}
	      /* If this is not a case of ignoring a mismatch in signedness,
		 no warning.  */
	      else if (VOID_TYPE_P (ttl) || VOID_TYPE_P (ttr)
		       || target_cmp)
		;
	      /* If there is a mismatch, do warn.  */
	      else if (warn_pointer_sign)
		 PEDWARN_FOR_ASSIGNMENT (location, expr_loc, OPT_Wpointer_sign,
				         G_("pointer targets in passing argument "
					    "%d of %qE differ in signedness"),
				         G_("pointer targets in assignment "
					    "differ in signedness"),
				         G_("pointer targets in initialization "
					    "differ in signedness"),
				         G_("pointer targets in return differ "
					    "in signedness"));
	    }
	  else if (TREE_CODE (ttl) == FUNCTION_TYPE
		   && TREE_CODE (ttr) == FUNCTION_TYPE)
	    {
	      /* Because const and volatile on functions are restrictions
		 that say the function will not do certain things,
		 it is okay to use a const or volatile function
		 where an ordinary one is wanted, but not vice-versa.  */
	      if (TYPE_QUALS_NO_ADDR_SPACE (ttl)
		  & ~TYPE_QUALS_NO_ADDR_SPACE (ttr))
		PEDWARN_FOR_QUALIFIERS (location, expr_loc,
				        OPT_Wdiscarded_qualifiers,
				        G_("passing argument %d of %qE makes "
					   "%q#v qualified function pointer "
					   "from unqualified"),
				        G_("assignment makes %q#v qualified function "
					   "pointer from unqualified"),
				        G_("initialization makes %q#v qualified "
					   "function pointer from unqualified"),
				        G_("return makes %q#v qualified function "
					   "pointer from unqualified"),
				        TYPE_QUALS (ttl) & ~TYPE_QUALS (ttr));
	    }
	}
      else
	/* Avoid warning about the volatile ObjC EH puts on decls.  */
	if (!objc_ok)
	  PEDWARN_FOR_ASSIGNMENT (location, expr_loc,
			          OPT_Wincompatible_pointer_types,
			          G_("passing argument %d of %qE from "
				     "incompatible pointer type"),
			          G_("assignment from incompatible pointer type"),
			          G_("initialization from incompatible "
				     "pointer type"),
			          G_("return from incompatible pointer type"));

      return convert (type, rhs);
    }
  else if (codel == POINTER_TYPE && coder == ARRAY_TYPE)
    {
      /* ??? This should not be an error when inlining calls to
	 unprototyped functions.  */
      error_at (location, "invalid use of non-lvalue array");
      return error_mark_node;
    }
  else if (codel == POINTER_TYPE && coder == INTEGER_TYPE)
    {
      if (!null_pointer_constant && SHARED_TYPE_P (TREE_TYPE (type)))
        {
	  ERROR_FOR_ASSIGNMENT (location, 0,
		G_("passing argument %d of %qE attempts to make "
		   "a UPC pointer-to-shared value from an integer"),
		G_("assignment attempts to make a UPC pointer-to-shared "
		   "value from an integer"),
		G_("initialization attempts to make a UPC pointer-to-shared "
		   "value from an integer without a cast"),
		G_("return makes a UPC pointer-to-shared value from an "
		   "integer"));
          return error_mark_node;
        }
      /* An explicit constant 0 can convert to a pointer,
	 or one that results from arithmetic, even including
	 a cast to integer type.  */
      if (!null_pointer_constant)
	PEDWARN_FOR_ASSIGNMENT (location, expr_loc,
			        OPT_Wint_conversion,
			        G_("passing argument %d of %qE makes "
				   "pointer from integer without a cast"),
			        G_("assignment makes pointer from integer "
				   "without a cast"),
			        G_("initialization makes pointer from "
				   "integer without a cast"),
			        G_("return makes pointer from integer "
				   "without a cast"));

      return convert (type, rhs);
    }
  else if (codel == INTEGER_TYPE && coder == POINTER_TYPE)
    {
      PEDWARN_FOR_ASSIGNMENT (location, expr_loc,
			      OPT_Wint_conversion,
			      G_("passing argument %d of %qE makes integer "
			         "from pointer without a cast"),
			      G_("assignment makes integer from pointer "
			         "without a cast"),
			      G_("initialization makes integer from pointer "
			         "without a cast"),
			      G_("return makes integer from pointer "
			         "without a cast"));
      return convert (type, rhs);
    }
  else if (codel == BOOLEAN_TYPE && coder == POINTER_TYPE)
    {
      tree ret;
      bool save = in_late_binary_op;
      in_late_binary_op = true;
      ret = convert (type, rhs);
      in_late_binary_op = save;
      return ret;
    }

  switch (errtype)
    {
    case ic_argpass:
      error_at (expr_loc, "incompatible type for argument %d of %qE", parmnum,
		rname);
      inform ((fundecl && !DECL_IS_BUILTIN (fundecl))
	      ? DECL_SOURCE_LOCATION (fundecl) : expr_loc,
	      "expected %qT but argument is of type %qT", type, rhstype);
      break;
    case ic_assign:
      error_at (location, "incompatible types when assigning to type %qT from "
		"type %qT", type, rhstype);
      break;
    case ic_init:
      error_at (location,
		"incompatible types when initializing type %qT using type %qT",
		type, rhstype);
      break;
    case ic_return:
      error_at (location,
		"incompatible types when returning type %qT but %qT was "
		"expected", rhstype, type);
      break;
    default:
      gcc_unreachable ();
    }

  return error_mark_node;
}

/* If VALUE is a compound expr all of whose expressions are constant, then
   return its value.  Otherwise, return error_mark_node.

   This is for handling COMPOUND_EXPRs as initializer elements
   which is allowed with a warning when -pedantic is specified.  */

static tree
valid_compound_expr_initializer (tree value, tree endtype)
{
  if (TREE_CODE (value) == COMPOUND_EXPR)
    {
      if (valid_compound_expr_initializer (TREE_OPERAND (value, 0), endtype)
	  == error_mark_node)
	return error_mark_node;
      return valid_compound_expr_initializer (TREE_OPERAND (value, 1),
					      endtype);
    }
  else if (!initializer_constant_valid_p (value, endtype))
    return error_mark_node;
  else
    return value;
}

/* Perform appropriate conversions on the initial value of a variable,
   store it in the declaration DECL,
   and print any error messages that are appropriate.
   If ORIGTYPE is not NULL_TREE, it is the original type of INIT.
   If the init is invalid, store an ERROR_MARK.

   INIT_LOC is the location of the initial value.  */

void
store_init_value (location_t init_loc, tree decl, tree init, tree origtype)
{
  const bool npc = init && null_pointer_constant_p (init);
  const bool is_upc_decl_init = upc_check_decl_init (decl, init);
  const bool require_constant = TREE_STATIC (decl) && !is_upc_decl_init;
  tree type = TREE_TYPE (decl);
  tree value;

  /* If variable's type was invalidly declared, just ignore it.  */

  if (TREE_CODE (type) == ERROR_MARK)
    return;

  /* Digest the specified initializer into an expression.  */

  value = digest_init (init_loc, type, init, origtype, npc,
      		       true, require_constant);

  /* UPC cannot initialize certain values at compile time.
     For example, the address of a UPC 'shared' variable must
     be evaluated at runtime.  */

  if (is_upc_decl_init)
    {
      upc_decl_init (decl, value);
      return;
    }

  /* Store the expression if valid; else report error.  */

  if (!in_system_header_at (input_location)
      && AGGREGATE_TYPE_P (TREE_TYPE (decl)) && !TREE_STATIC (decl))
    warning (OPT_Wtraditional, "traditional C rejects automatic "
	     "aggregate initialization");

  if (value != error_mark_node || TREE_CODE (decl) != FUNCTION_DECL)
    DECL_INITIAL (decl) = value;

  /* ANSI wants warnings about out-of-range constant initializers.  */
  STRIP_TYPE_NOPS (value);
  if (TREE_STATIC (decl))
    constant_expression_warning (value);

  /* Check if we need to set array size from compound literal size.  */
  if (TREE_CODE (type) == ARRAY_TYPE
      && TYPE_DOMAIN (type) == 0
      && value != error_mark_node)
    {
      tree inside_init = init;

      STRIP_TYPE_NOPS (inside_init);
      inside_init = fold (inside_init);

      if (TREE_CODE (inside_init) == COMPOUND_LITERAL_EXPR)
	{
	  tree cldecl = COMPOUND_LITERAL_EXPR_DECL (inside_init);

	  if (TYPE_DOMAIN (TREE_TYPE (cldecl)))
	    {
	      /* For int foo[] = (int [3]){1}; we need to set array size
		 now since later on array initializer will be just the
		 brace enclosed list of the compound literal.  */
	      tree etype = strip_array_types (TREE_TYPE (decl));
	      type = build_distinct_type_copy (TYPE_MAIN_VARIANT (type));
	      TYPE_DOMAIN (type) = TYPE_DOMAIN (TREE_TYPE (cldecl));
	      layout_type (type);
	      layout_decl (cldecl, 0);
	      TREE_TYPE (decl)
		= c_build_qualified_type (type, TYPE_QUALS (etype));
	    }
	}
    }
}

/* Methods for storing and printing names for error messages.  */

/* Implement a spelling stack that allows components of a name to be pushed
   and popped.  Each element on the stack is this structure.  */

struct spelling
{
  int kind;
  union
    {
      unsigned HOST_WIDE_INT i;
      const char *s;
    } u;
};

#define SPELLING_STRING 1
#define SPELLING_MEMBER 2
#define SPELLING_BOUNDS 3

static struct spelling *spelling;	/* Next stack element (unused).  */
static struct spelling *spelling_base;	/* Spelling stack base.  */
static int spelling_size;		/* Size of the spelling stack.  */

/* Macros to save and restore the spelling stack around push_... functions.
   Alternative to SAVE_SPELLING_STACK.  */

#define SPELLING_DEPTH() (spelling - spelling_base)
#define RESTORE_SPELLING_DEPTH(DEPTH) (spelling = spelling_base + (DEPTH))

/* Push an element on the spelling stack with type KIND and assign VALUE
   to MEMBER.  */

#define PUSH_SPELLING(KIND, VALUE, MEMBER)				\
{									\
  int depth = SPELLING_DEPTH ();					\
									\
  if (depth >= spelling_size)						\
    {									\
      spelling_size += 10;						\
      spelling_base = XRESIZEVEC (struct spelling, spelling_base,	\
				  spelling_size);			\
      RESTORE_SPELLING_DEPTH (depth);					\
    }									\
									\
  spelling->kind = (KIND);						\
  spelling->MEMBER = (VALUE);						\
  spelling++;								\
}

/* Push STRING on the stack.  Printed literally.  */

static void
push_string (const char *string)
{
  PUSH_SPELLING (SPELLING_STRING, string, u.s);
}

/* Push a member name on the stack.  Printed as '.' STRING.  */

static void
push_member_name (tree decl)
{
  const char *const string
    = (DECL_NAME (decl)
       ? identifier_to_locale (IDENTIFIER_POINTER (DECL_NAME (decl)))
       : _("<anonymous>"));
  PUSH_SPELLING (SPELLING_MEMBER, string, u.s);
}

/* Push an array bounds on the stack.  Printed as [BOUNDS].  */

static void
push_array_bounds (unsigned HOST_WIDE_INT bounds)
{
  PUSH_SPELLING (SPELLING_BOUNDS, bounds, u.i);
}

/* Compute the maximum size in bytes of the printed spelling.  */

static int
spelling_length (void)
{
  int size = 0;
  struct spelling *p;

  for (p = spelling_base; p < spelling; p++)
    {
      if (p->kind == SPELLING_BOUNDS)
	size += 25;
      else
	size += strlen (p->u.s) + 1;
    }

  return size;
}

/* Print the spelling to BUFFER and return it.  */

static char *
print_spelling (char *buffer)
{
  char *d = buffer;
  struct spelling *p;

  for (p = spelling_base; p < spelling; p++)
    if (p->kind == SPELLING_BOUNDS)
      {
	sprintf (d, "[" HOST_WIDE_INT_PRINT_UNSIGNED "]", p->u.i);
	d += strlen (d);
      }
    else
      {
	const char *s;
	if (p->kind == SPELLING_MEMBER)
	  *d++ = '.';
	for (s = p->u.s; (*d = *s++); d++)
	  ;
      }
  *d++ = '\0';
  return buffer;
}

/* Digest the parser output INIT as an initializer for type TYPE.
   Return a C expression of type TYPE to represent the initial value.

   If ORIGTYPE is not NULL_TREE, it is the original type of INIT.

   NULL_POINTER_CONSTANT is true if INIT is a null pointer constant.

   If INIT is a string constant, STRICT_STRING is true if it is
   unparenthesized or we should not warn here for it being parenthesized.
   For other types of INIT, STRICT_STRING is not used.

   INIT_LOC is the location of the INIT.

   REQUIRE_CONSTANT requests an error if non-constant initializers or
   elements are seen.  */

static tree
digest_init (location_t init_loc, tree type, tree init, tree origtype,
    	     bool null_pointer_constant, bool strict_string,
	     int require_constant)
{
  enum tree_code code = TREE_CODE (type);
  tree inside_init = init;
  tree semantic_type = NULL_TREE;
  bool maybe_const = true;

  if (type == error_mark_node
      || !init
      || error_operand_p (init))
    return error_mark_node;

  STRIP_TYPE_NOPS (inside_init);

  if (TREE_CODE (inside_init) == EXCESS_PRECISION_EXPR)
    {
      semantic_type = TREE_TYPE (inside_init);
      inside_init = TREE_OPERAND (inside_init, 0);
    }
  inside_init = c_fully_fold (inside_init, require_constant, &maybe_const);
  inside_init = decl_constant_value_for_optimization (inside_init);

  /* Initialization of an array of chars from a string constant
     optionally enclosed in braces.  */

  if (code == ARRAY_TYPE && inside_init
      && TREE_CODE (inside_init) == STRING_CST)
    {
      tree typ1
	= (TYPE_ATOMIC (TREE_TYPE (type))
	   ? c_build_qualified_type (TYPE_MAIN_VARIANT (TREE_TYPE (type)),
				     TYPE_QUAL_ATOMIC)
	   : TYPE_MAIN_VARIANT (TREE_TYPE (type)));
      /* Note that an array could be both an array of character type
	 and an array of wchar_t if wchar_t is signed char or unsigned
	 char.  */
      bool char_array = (typ1 == char_type_node
			 || typ1 == signed_char_type_node
			 || typ1 == unsigned_char_type_node);
      bool wchar_array = !!comptypes (typ1, wchar_type_node);
      bool char16_array = !!comptypes (typ1, char16_type_node);
      bool char32_array = !!comptypes (typ1, char32_type_node);

      if (char_array || wchar_array || char16_array || char32_array)
	{
	  struct c_expr expr;
	  tree typ2 = TYPE_MAIN_VARIANT (TREE_TYPE (TREE_TYPE (inside_init)));
	  expr.value = inside_init;
	  expr.original_code = (strict_string ? STRING_CST : ERROR_MARK);
	  expr.original_type = NULL;
	  maybe_warn_string_init (init_loc, type, expr);

	  if (TYPE_DOMAIN (type) && !TYPE_MAX_VALUE (TYPE_DOMAIN (type)))
	    pedwarn_init (init_loc, OPT_Wpedantic,
			  "initialization of a flexible array member");

	  if (comptypes (TYPE_MAIN_VARIANT (TREE_TYPE (inside_init)),
			 TYPE_MAIN_VARIANT (type)))
	    return inside_init;

	  if (char_array)
	    {
	      if (typ2 != char_type_node)
		{
		  error_init (init_loc, "char-array initialized from wide "
			      "string");
		  return error_mark_node;
		}
	    }
	  else
	    {
	      if (typ2 == char_type_node)
		{
		  error_init (init_loc, "wide character array initialized "
			      "from non-wide string");
		  return error_mark_node;
		}
	      else if (!comptypes(typ1, typ2))
		{
		  error_init (init_loc, "wide character array initialized "
			      "from incompatible wide string");
		  return error_mark_node;
		}
	    }

	  TREE_TYPE (inside_init) = type;
	  if (TYPE_DOMAIN (type) != 0
	      && TYPE_SIZE (type) != 0
	      && TREE_CODE (TYPE_SIZE (type)) == INTEGER_CST)
	    {
	      unsigned HOST_WIDE_INT len = TREE_STRING_LENGTH (inside_init);

	      /* Subtract the size of a single (possibly wide) character
		 because it's ok to ignore the terminating null char
		 that is counted in the length of the constant.  */
	      if (0 > compare_tree_int (TYPE_SIZE_UNIT (type),
					(len
					 - (TYPE_PRECISION (typ1)
					    / BITS_PER_UNIT))))
		pedwarn_init (init_loc, 0,
			      ("initializer-string for array of chars "
			       "is too long"));
	      else if (warn_cxx_compat
		       && 0 > compare_tree_int (TYPE_SIZE_UNIT (type), len))
		warning_at (init_loc, OPT_Wc___compat,
			    ("initializer-string for array chars "
			     "is too long for C++"));
	    }

	  return inside_init;
	}
      else if (INTEGRAL_TYPE_P (typ1))
	{
	  error_init (init_loc, "array of inappropriate type initialized "
		      "from string constant");
	  return error_mark_node;
	}
    }

  /* Build a VECTOR_CST from a *constant* vector constructor.  If the
     vector constructor is not constant (e.g. {1,2,3,foo()}) then punt
     below and handle as a constructor.  */
  if (code == VECTOR_TYPE
      && VECTOR_TYPE_P (TREE_TYPE (inside_init))
      && vector_types_convertible_p (TREE_TYPE (inside_init), type, true)
      && TREE_CONSTANT (inside_init))
    {
      if (TREE_CODE (inside_init) == VECTOR_CST
	  && comptypes (TYPE_MAIN_VARIANT (TREE_TYPE (inside_init)),
			TYPE_MAIN_VARIANT (type)))
	return inside_init;

      if (TREE_CODE (inside_init) == CONSTRUCTOR)
	{
	  unsigned HOST_WIDE_INT ix;
	  tree value;
	  bool constant_p = true;

	  /* Iterate through elements and check if all constructor
	     elements are *_CSTs.  */
	  FOR_EACH_CONSTRUCTOR_VALUE (CONSTRUCTOR_ELTS (inside_init), ix, value)
	    if (!CONSTANT_CLASS_P (value))
	      {
		constant_p = false;
		break;
	      }

	  if (constant_p)
	    return build_vector_from_ctor (type,
					   CONSTRUCTOR_ELTS (inside_init));
	}
    }

  if (warn_sequence_point)
    verify_sequence_points (inside_init);

  /* Any type can be initialized
     from an expression of the same type, optionally with braces.  */

  if (inside_init && TREE_TYPE (inside_init) != 0
      && (comptypes (TYPE_MAIN_VARIANT (TREE_TYPE (inside_init)),
		     TYPE_MAIN_VARIANT (type))
	  || (code == ARRAY_TYPE
	      && comptypes (TREE_TYPE (inside_init), type))
	  || (code == VECTOR_TYPE
	      && comptypes (TREE_TYPE (inside_init), type))
	  || (code == POINTER_TYPE
	      && TREE_CODE (TREE_TYPE (inside_init)) == ARRAY_TYPE
	      && comptypes (TREE_TYPE (TREE_TYPE (inside_init)),
			    TREE_TYPE (type)))))
    {
      if (code == POINTER_TYPE)
	{
	  if (TREE_CODE (TREE_TYPE (inside_init)) == ARRAY_TYPE)
	    {
	      if (TREE_CODE (inside_init) == STRING_CST
		  || TREE_CODE (inside_init) == COMPOUND_LITERAL_EXPR)
		inside_init = array_to_pointer_conversion
		  (init_loc, inside_init);
	      else
		{
		  error_init (init_loc, "invalid use of non-lvalue array");
		  return error_mark_node;
		}
	    }
	}

      if (code == VECTOR_TYPE)
	/* Although the types are compatible, we may require a
	   conversion.  */
	inside_init = convert (type, inside_init);

      if (require_constant
	  && TREE_CODE (inside_init) == COMPOUND_LITERAL_EXPR)
	{
	  /* As an extension, allow initializing objects with static storage
	     duration with compound literals (which are then treated just as
	     the brace enclosed list they contain).  Also allow this for
	     vectors, as we can only assign them with compound literals.  */
	  if (flag_isoc99 && code != VECTOR_TYPE)
	    pedwarn_init (init_loc, OPT_Wpedantic, "initializer element "
			  "is not constant");
	  tree decl = COMPOUND_LITERAL_EXPR_DECL (inside_init);
	  inside_init = DECL_INITIAL (decl);
	}

      if (code == ARRAY_TYPE && TREE_CODE (inside_init) != STRING_CST
	  && TREE_CODE (inside_init) != CONSTRUCTOR)
	{
	  error_init (init_loc, "array initialized from non-constant array "
		      "expression");
	  return error_mark_node;
	}

      /* Compound expressions can only occur here if -Wpedantic or
	 -pedantic-errors is specified.  In the later case, we always want
	 an error.  In the former case, we simply want a warning.  */
      if (require_constant && pedantic
	  && TREE_CODE (inside_init) == COMPOUND_EXPR)
	{
	  inside_init
	    = valid_compound_expr_initializer (inside_init,
					       TREE_TYPE (inside_init));
	  if (inside_init == error_mark_node)
	    error_init (init_loc, "initializer element is not constant");
	  else
	    pedwarn_init (init_loc, OPT_Wpedantic,
			  "initializer element is not constant");
	  if (flag_pedantic_errors)
	    inside_init = error_mark_node;
	}
      else if (require_constant
	       && !initializer_constant_valid_p (inside_init,
						 TREE_TYPE (inside_init)))
	{
	  error_init (init_loc, "initializer element is not constant");
	  inside_init = error_mark_node;
	}
      else if (require_constant && !maybe_const)
	pedwarn_init (init_loc, OPT_Wpedantic,
		      "initializer element is not a constant expression");

      /* Added to enable additional -Wsuggest-attribute=format warnings.  */
      if (TREE_CODE (TREE_TYPE (inside_init)) == POINTER_TYPE)
	inside_init = convert_for_assignment (init_loc, UNKNOWN_LOCATION,
					      type, inside_init, origtype,
					      ic_init, null_pointer_constant,
					      NULL_TREE, NULL_TREE, 0);
      return inside_init;
    }

  /* Handle scalar types, including conversions.  */

  if (code == INTEGER_TYPE || code == REAL_TYPE || code == FIXED_POINT_TYPE
      || code == POINTER_TYPE || code == ENUMERAL_TYPE || code == BOOLEAN_TYPE
      || code == COMPLEX_TYPE || code == VECTOR_TYPE)
    {
      if (TREE_CODE (TREE_TYPE (init)) == ARRAY_TYPE
	  && (TREE_CODE (init) == STRING_CST
	      || TREE_CODE (init) == COMPOUND_LITERAL_EXPR))
	inside_init = init = array_to_pointer_conversion (init_loc, init);
      if (semantic_type)
	inside_init = build1 (EXCESS_PRECISION_EXPR, semantic_type,
			      inside_init);
      inside_init
	= convert_for_assignment (init_loc, UNKNOWN_LOCATION, type,
				  inside_init, origtype, ic_init,
				  null_pointer_constant, NULL_TREE, NULL_TREE,
				  0);

      /* Check to see if we have already given an error message.  */
      if (inside_init == error_mark_node)
	;
      else if (require_constant && !TREE_CONSTANT (inside_init))
	{
	  error_init (init_loc, "initializer element is not constant");
	  inside_init = error_mark_node;
	}
      else if (require_constant
	       && !initializer_constant_valid_p (inside_init,
						 TREE_TYPE (inside_init)))
	{
	  error_init (init_loc, "initializer element is not computable at "
		      "load time");
	  inside_init = error_mark_node;
	}
      else if (require_constant && !maybe_const)
	pedwarn_init (init_loc, OPT_Wpedantic,
		      "initializer element is not a constant expression");

      return inside_init;
    }

  /* Come here only for records and arrays.  */

  if (COMPLETE_TYPE_P (type) && TREE_CODE (TYPE_SIZE (type)) != INTEGER_CST)
    {
      error_init (init_loc, "variable-sized object may not be initialized");
      return error_mark_node;
    }

  error_init (init_loc, "invalid initializer");
  return error_mark_node;
}

/* Handle initializers that use braces.  */

/* Type of object we are accumulating a constructor for.
   This type is always a RECORD_TYPE, UNION_TYPE or ARRAY_TYPE.  */
static tree constructor_type;

/* For a RECORD_TYPE or UNION_TYPE, this is the chain of fields
   left to fill.  */
static tree constructor_fields;

/* For an ARRAY_TYPE, this is the specified index
   at which to store the next element we get.  */
static tree constructor_index;

/* For an ARRAY_TYPE, this is the maximum index.  */
static tree constructor_max_index;

/* For a RECORD_TYPE, this is the first field not yet written out.  */
static tree constructor_unfilled_fields;

/* For an ARRAY_TYPE, this is the index of the first element
   not yet written out.  */
static tree constructor_unfilled_index;

/* In a RECORD_TYPE, the byte index of the next consecutive field.
   This is so we can generate gaps between fields, when appropriate.  */
static tree constructor_bit_index;

/* If we are saving up the elements rather than allocating them,
   this is the list of elements so far (in reverse order,
   most recent first).  */
static vec<constructor_elt, va_gc> *constructor_elements;

/* 1 if constructor should be incrementally stored into a constructor chain,
   0 if all the elements should be kept in AVL tree.  */
static int constructor_incremental;

/* 1 if so far this constructor's elements are all compile-time constants.  */
static int constructor_constant;

/* 1 if so far this constructor's elements are all valid address constants.  */
static int constructor_simple;

/* 1 if this constructor has an element that cannot be part of a
   constant expression.  */
static int constructor_nonconst;

/* 1 if this constructor is erroneous so far.  */
static int constructor_erroneous;

/* 1 if this constructor is the universal zero initializer { 0 }.  */
static int constructor_zeroinit;

/* Structure for managing pending initializer elements, organized as an
   AVL tree.  */

struct init_node
{
  struct init_node *left, *right;
  struct init_node *parent;
  int balance;
  tree purpose;
  tree value;
  tree origtype;
};

/* Tree of pending elements at this constructor level.
   These are elements encountered out of order
   which belong at places we haven't reached yet in actually
   writing the output.
   Will never hold tree nodes across GC runs.  */
static struct init_node *constructor_pending_elts;

/* The SPELLING_DEPTH of this constructor.  */
static int constructor_depth;

/* DECL node for which an initializer is being read.
   0 means we are reading a constructor expression
   such as (struct foo) {...}.  */
static tree constructor_decl;

/* Nonzero if this is an initializer for a top-level decl.  */
static int constructor_top_level;

/* Nonzero if there were any member designators in this initializer.  */
static int constructor_designated;

/* Nesting depth of designator list.  */
static int designator_depth;

/* Nonzero if there were diagnosed errors in this designator list.  */
static int designator_erroneous;


/* This stack has a level for each implicit or explicit level of
   structuring in the initializer, including the outermost one.  It
   saves the values of most of the variables above.  */

struct constructor_range_stack;

struct constructor_stack
{
  struct constructor_stack *next;
  tree type;
  tree fields;
  tree index;
  tree max_index;
  tree unfilled_index;
  tree unfilled_fields;
  tree bit_index;
  vec<constructor_elt, va_gc> *elements;
  struct init_node *pending_elts;
  int offset;
  int depth;
  /* If value nonzero, this value should replace the entire
     constructor at this level.  */
  struct c_expr replacement_value;
  struct constructor_range_stack *range_stack;
  char constant;
  char simple;
  char nonconst;
  char implicit;
  char erroneous;
  char outer;
  char incremental;
  char designated;
  int designator_depth;
};

static struct constructor_stack *constructor_stack;

/* This stack represents designators from some range designator up to
   the last designator in the list.  */

struct constructor_range_stack
{
  struct constructor_range_stack *next, *prev;
  struct constructor_stack *stack;
  tree range_start;
  tree index;
  tree range_end;
  tree fields;
};

static struct constructor_range_stack *constructor_range_stack;

/* This stack records separate initializers that are nested.
   Nested initializers can't happen in ANSI C, but GNU C allows them
   in cases like { ... (struct foo) { ... } ... }.  */

struct initializer_stack
{
  struct initializer_stack *next;
  tree decl;
  struct constructor_stack *constructor_stack;
  struct constructor_range_stack *constructor_range_stack;
  vec<constructor_elt, va_gc> *elements;
  struct spelling *spelling;
  struct spelling *spelling_base;
  int spelling_size;
  char top_level;
  char require_constant_value;
  char require_constant_elements;
};

static struct initializer_stack *initializer_stack;

/* Prepare to parse and output the initializer for variable DECL.  */

void
start_init (tree decl, tree asmspec_tree ATTRIBUTE_UNUSED, int top_level)
{
  const char *locus;
  struct initializer_stack *p = XNEW (struct initializer_stack);

  p->decl = constructor_decl;
  p->require_constant_value = require_constant_value;
  p->require_constant_elements = require_constant_elements;
  p->constructor_stack = constructor_stack;
  p->constructor_range_stack = constructor_range_stack;
  p->elements = constructor_elements;
  p->spelling = spelling;
  p->spelling_base = spelling_base;
  p->spelling_size = spelling_size;
  p->top_level = constructor_top_level;
  p->next = initializer_stack;
  initializer_stack = p;

  constructor_decl = decl;
  constructor_designated = 0;
  constructor_top_level = top_level;

  if (decl != 0 && decl != error_mark_node)
    {
      require_constant_value = TREE_STATIC (decl);
      require_constant_elements
	= ((TREE_STATIC (decl) || (pedantic && !flag_isoc99))
	   /* For a scalar, you can always use any value to initialize,
	      even within braces.  */
	   && AGGREGATE_TYPE_P (TREE_TYPE (decl)));
      locus = identifier_to_locale (IDENTIFIER_POINTER (DECL_NAME (decl)));
    }
  else
    {
      require_constant_value = 0;
      require_constant_elements = 0;
      locus = _("(anonymous)");
    }

  constructor_stack = 0;
  constructor_range_stack = 0;

  found_missing_braces = 0;

  spelling_base = 0;
  spelling_size = 0;
  RESTORE_SPELLING_DEPTH (0);

  if (locus)
    push_string (locus);
}

void
finish_init (void)
{
  struct initializer_stack *p = initializer_stack;

  /* Free the whole constructor stack of this initializer.  */
  while (constructor_stack)
    {
      struct constructor_stack *q = constructor_stack;
      constructor_stack = q->next;
      free (q);
    }

  gcc_assert (!constructor_range_stack);

  /* Pop back to the data of the outer initializer (if any).  */
  free (spelling_base);

  constructor_decl = p->decl;
  require_constant_value = p->require_constant_value;
  require_constant_elements = p->require_constant_elements;
  constructor_stack = p->constructor_stack;
  constructor_range_stack = p->constructor_range_stack;
  constructor_elements = p->elements;
  spelling = p->spelling;
  spelling_base = p->spelling_base;
  spelling_size = p->spelling_size;
  constructor_top_level = p->top_level;
  initializer_stack = p->next;
  free (p);
}

/* Call here when we see the initializer is surrounded by braces.
   This is instead of a call to push_init_level;
   it is matched by a call to pop_init_level.

   TYPE is the type to initialize, for a constructor expression.
   For an initializer for a decl, TYPE is zero.  */

void
really_start_incremental_init (tree type)
{
  struct constructor_stack *p = XNEW (struct constructor_stack);

  if (type == 0)
    type = TREE_TYPE (constructor_decl);

  if (VECTOR_TYPE_P (type)
      && TYPE_VECTOR_OPAQUE (type))
    error ("opaque vector types cannot be initialized");

  p->type = constructor_type;
  p->fields = constructor_fields;
  p->index = constructor_index;
  p->max_index = constructor_max_index;
  p->unfilled_index = constructor_unfilled_index;
  p->unfilled_fields = constructor_unfilled_fields;
  p->bit_index = constructor_bit_index;
  p->elements = constructor_elements;
  p->constant = constructor_constant;
  p->simple = constructor_simple;
  p->nonconst = constructor_nonconst;
  p->erroneous = constructor_erroneous;
  p->pending_elts = constructor_pending_elts;
  p->depth = constructor_depth;
  p->replacement_value.value = 0;
  p->replacement_value.original_code = ERROR_MARK;
  p->replacement_value.original_type = NULL;
  p->implicit = 0;
  p->range_stack = 0;
  p->outer = 0;
  p->incremental = constructor_incremental;
  p->designated = constructor_designated;
  p->designator_depth = designator_depth;
  p->next = 0;
  constructor_stack = p;

  constructor_constant = 1;
  constructor_simple = 1;
  constructor_nonconst = 0;
  constructor_depth = SPELLING_DEPTH ();
  constructor_elements = NULL;
  constructor_pending_elts = 0;
  constructor_type = type;
  constructor_incremental = 1;
  constructor_designated = 0;
  constructor_zeroinit = 1;
  designator_depth = 0;
  designator_erroneous = 0;

  /* The result of the constructor must not be UPC shared qualified */
  if (SHARED_TYPE_P (constructor_type))
    constructor_type = build_unshared_type (constructor_type);
  if (TREE_CODE (constructor_type) == RECORD_TYPE
      || TREE_CODE (constructor_type) == UNION_TYPE)
    {
      constructor_fields = TYPE_FIELDS (constructor_type);
      /* Skip any nameless bit fields at the beginning.  */
      while (constructor_fields != 0 && DECL_C_BIT_FIELD (constructor_fields)
	     && DECL_NAME (constructor_fields) == 0)
	constructor_fields = DECL_CHAIN (constructor_fields);

      constructor_unfilled_fields = constructor_fields;
      constructor_bit_index = bitsize_zero_node;
    }
  else if (TREE_CODE (constructor_type) == ARRAY_TYPE)
    {
      if (TYPE_DOMAIN (constructor_type))
	{
	  constructor_max_index
	    = TYPE_MAX_VALUE (TYPE_DOMAIN (constructor_type));

	  /* Detect non-empty initializations of zero-length arrays.  */
	  if (constructor_max_index == NULL_TREE
	      && TYPE_SIZE (constructor_type))
	    constructor_max_index = integer_minus_one_node;

	  /* constructor_max_index needs to be an INTEGER_CST.  Attempts
	     to initialize VLAs will cause a proper error; avoid tree
	     checking errors as well by setting a safe value.  */
	  if (constructor_max_index
	      && TREE_CODE (constructor_max_index) != INTEGER_CST)
	    constructor_max_index = integer_minus_one_node;

	  constructor_index
	    = convert (bitsizetype,
		       TYPE_MIN_VALUE (TYPE_DOMAIN (constructor_type)));
	}
      else
	{
	  constructor_index = bitsize_zero_node;
	  constructor_max_index = NULL_TREE;
	}

      constructor_unfilled_index = constructor_index;
    }
  else if (VECTOR_TYPE_P (constructor_type))
    {
      /* Vectors are like simple fixed-size arrays.  */
      constructor_max_index =
	bitsize_int (TYPE_VECTOR_SUBPARTS (constructor_type) - 1);
      constructor_index = bitsize_zero_node;
      constructor_unfilled_index = constructor_index;
    }
  else
    {
      /* Handle the case of int x = {5}; */
      constructor_fields = constructor_type;
      constructor_unfilled_fields = constructor_type;
    }
}

/* Push down into a subobject, for initialization.
   If this is for an explicit set of braces, IMPLICIT is 0.
   If it is because the next element belongs at a lower level,
   IMPLICIT is 1 (or 2 if the push is because of designator list).  */

void
push_init_level (location_t loc, int implicit,
		 struct obstack *braced_init_obstack)
{
  struct constructor_stack *p;
  tree value = NULL_TREE;

  /* If we've exhausted any levels that didn't have braces,
     pop them now.  If implicit == 1, this will have been done in
     process_init_element; do not repeat it here because in the case
     of excess initializers for an empty aggregate this leads to an
     infinite cycle of popping a level and immediately recreating
     it.  */
  if (implicit != 1)
    {
      while (constructor_stack->implicit)
	{
	  if ((TREE_CODE (constructor_type) == RECORD_TYPE
	       || TREE_CODE (constructor_type) == UNION_TYPE)
	      && constructor_fields == 0)
	    process_init_element (input_location,
				  pop_init_level (loc, 1, braced_init_obstack),
				  true, braced_init_obstack);
	  else if (TREE_CODE (constructor_type) == ARRAY_TYPE
		   && constructor_max_index
		   && tree_int_cst_lt (constructor_max_index,
				       constructor_index))
	    process_init_element (input_location,
				  pop_init_level (loc, 1, braced_init_obstack),
				  true, braced_init_obstack);
	  else
	    break;
	}
    }

  /* Unless this is an explicit brace, we need to preserve previous
     content if any.  */
  if (implicit)
    {
      if ((TREE_CODE (constructor_type) == RECORD_TYPE
	   || TREE_CODE (constructor_type) == UNION_TYPE)
	  && constructor_fields)
	value = find_init_member (constructor_fields, braced_init_obstack);
      else if (TREE_CODE (constructor_type) == ARRAY_TYPE)
	value = find_init_member (constructor_index, braced_init_obstack);
    }

  p = XNEW (struct constructor_stack);
  p->type = constructor_type;
  p->fields = constructor_fields;
  p->index = constructor_index;
  p->max_index = constructor_max_index;
  p->unfilled_index = constructor_unfilled_index;
  p->unfilled_fields = constructor_unfilled_fields;
  p->bit_index = constructor_bit_index;
  p->elements = constructor_elements;
  p->constant = constructor_constant;
  p->simple = constructor_simple;
  p->nonconst = constructor_nonconst;
  p->erroneous = constructor_erroneous;
  p->pending_elts = constructor_pending_elts;
  p->depth = constructor_depth;
  p->replacement_value.value = 0;
  p->replacement_value.original_code = ERROR_MARK;
  p->replacement_value.original_type = NULL;
  p->implicit = implicit;
  p->outer = 0;
  p->incremental = constructor_incremental;
  p->designated = constructor_designated;
  p->designator_depth = designator_depth;
  p->next = constructor_stack;
  p->range_stack = 0;
  constructor_stack = p;

  constructor_constant = 1;
  constructor_simple = 1;
  constructor_nonconst = 0;
  constructor_depth = SPELLING_DEPTH ();
  constructor_elements = NULL;
  constructor_incremental = 1;
  constructor_designated = 0;
  constructor_pending_elts = 0;
  if (!implicit)
    {
      p->range_stack = constructor_range_stack;
      constructor_range_stack = 0;
      designator_depth = 0;
      designator_erroneous = 0;
    }

  /* Don't die if an entire brace-pair level is superfluous
     in the containing level.  */
  if (constructor_type == 0)
    ;
  else if (TREE_CODE (constructor_type) == RECORD_TYPE
	   || TREE_CODE (constructor_type) == UNION_TYPE)
    {
      /* Don't die if there are extra init elts at the end.  */
      if (constructor_fields == 0)
	constructor_type = 0;
      else
	{
	  constructor_type = TREE_TYPE (constructor_fields);
	  push_member_name (constructor_fields);
	  constructor_depth++;
	}
      /* If upper initializer is designated, then mark this as
	 designated too to prevent bogus warnings.  */
      constructor_designated = p->designated;
    }
  else if (TREE_CODE (constructor_type) == ARRAY_TYPE)
    {
      constructor_type = TREE_TYPE (constructor_type);
      push_array_bounds (tree_to_uhwi (constructor_index));
      constructor_depth++;
    }

  if (constructor_type == 0)
    {
      error_init (loc, "extra brace group at end of initializer");
      constructor_fields = 0;
      constructor_unfilled_fields = 0;
      return;
    }

  if (value && TREE_CODE (value) == CONSTRUCTOR)
    {
      constructor_constant = TREE_CONSTANT (value);
      constructor_simple = TREE_STATIC (value);
      constructor_nonconst = CONSTRUCTOR_NON_CONST (value);
      constructor_elements = CONSTRUCTOR_ELTS (value);
      if (!vec_safe_is_empty (constructor_elements)
	  && (TREE_CODE (constructor_type) == RECORD_TYPE
	      || TREE_CODE (constructor_type) == ARRAY_TYPE))
	set_nonincremental_init (braced_init_obstack);
    }

  if (implicit == 1)
    found_missing_braces = 1;

  if (TREE_CODE (constructor_type) == RECORD_TYPE
	   || TREE_CODE (constructor_type) == UNION_TYPE)
    {
      constructor_fields = TYPE_FIELDS (constructor_type);
      /* Skip any nameless bit fields at the beginning.  */
      while (constructor_fields != 0 && DECL_C_BIT_FIELD (constructor_fields)
	     && DECL_NAME (constructor_fields) == 0)
	constructor_fields = DECL_CHAIN (constructor_fields);

      constructor_unfilled_fields = constructor_fields;
      constructor_bit_index = bitsize_zero_node;
    }
  else if (VECTOR_TYPE_P (constructor_type))
    {
      /* Vectors are like simple fixed-size arrays.  */
      constructor_max_index =
	bitsize_int (TYPE_VECTOR_SUBPARTS (constructor_type) - 1);
      constructor_index = bitsize_int (0);
      constructor_unfilled_index = constructor_index;
    }
  else if (TREE_CODE (constructor_type) == ARRAY_TYPE)
    {
      if (TYPE_DOMAIN (constructor_type))
	{
	  constructor_max_index
	    = TYPE_MAX_VALUE (TYPE_DOMAIN (constructor_type));

	  /* Detect non-empty initializations of zero-length arrays.  */
	  if (constructor_max_index == NULL_TREE
	      && TYPE_SIZE (constructor_type))
	    constructor_max_index = integer_minus_one_node;

	  /* constructor_max_index needs to be an INTEGER_CST.  Attempts
	     to initialize VLAs will cause a proper error; avoid tree
	     checking errors as well by setting a safe value.  */
	  if (constructor_max_index
	      && TREE_CODE (constructor_max_index) != INTEGER_CST)
	    constructor_max_index = integer_minus_one_node;

	  constructor_index
	    = convert (bitsizetype,
		       TYPE_MIN_VALUE (TYPE_DOMAIN (constructor_type)));
	}
      else
	constructor_index = bitsize_zero_node;

      constructor_unfilled_index = constructor_index;
      if (value && TREE_CODE (value) == STRING_CST)
	{
	  /* We need to split the char/wchar array into individual
	     characters, so that we don't have to special case it
	     everywhere.  */
	  set_nonincremental_init_from_string (value, braced_init_obstack);
	}
    }
  else
    {
      if (constructor_type != error_mark_node)
	warning_init (input_location, 0, "braces around scalar initializer");
      constructor_fields = constructor_type;
      constructor_unfilled_fields = constructor_type;
    }
}

/* At the end of an implicit or explicit brace level,
   finish up that level of constructor.  If a single expression
   with redundant braces initialized that level, return the
   c_expr structure for that expression.  Otherwise, the original_code
   element is set to ERROR_MARK.
   If we were outputting the elements as they are read, return 0 as the value
   from inner levels (process_init_element ignores that),
   but return error_mark_node as the value from the outermost level
   (that's what we want to put in DECL_INITIAL).
   Otherwise, return a CONSTRUCTOR expression as the value.  */

struct c_expr
pop_init_level (location_t loc, int implicit,
		struct obstack *braced_init_obstack)
{
  struct constructor_stack *p;
  struct c_expr ret;
  ret.value = 0;
  ret.original_code = ERROR_MARK;
  ret.original_type = NULL;

  if (implicit == 0)
    {
      /* When we come to an explicit close brace,
	 pop any inner levels that didn't have explicit braces.  */
      while (constructor_stack->implicit)
	process_init_element (input_location,
			      pop_init_level (loc, 1, braced_init_obstack),
			      true, braced_init_obstack);
      gcc_assert (!constructor_range_stack);
    }

  /* Now output all pending elements.  */
  constructor_incremental = 1;
  output_pending_init_elements (1, braced_init_obstack);

  p = constructor_stack;

  /* Error for initializing a flexible array member, or a zero-length
     array member in an inappropriate context.  */
  if (constructor_type && constructor_fields
      && TREE_CODE (constructor_type) == ARRAY_TYPE
      && TYPE_DOMAIN (constructor_type)
      && !TYPE_MAX_VALUE (TYPE_DOMAIN (constructor_type)))
    {
      /* Silently discard empty initializations.  The parser will
	 already have pedwarned for empty brackets.  */
      if (integer_zerop (constructor_unfilled_index))
	constructor_type = NULL_TREE;
      else
	{
	  gcc_assert (!TYPE_SIZE (constructor_type));

	  if (constructor_depth > 2)
	    error_init (loc, "initialization of flexible array member in a nested context");
	  else
	    pedwarn_init (loc, OPT_Wpedantic,
			  "initialization of a flexible array member");

	  /* We have already issued an error message for the existence
	     of a flexible array member not at the end of the structure.
	     Discard the initializer so that we do not die later.  */
	  if (DECL_CHAIN (constructor_fields) != NULL_TREE)
	    constructor_type = NULL_TREE;
	}
    }

  switch (vec_safe_length (constructor_elements))
    {
    case 0:
      /* Initialization with { } counts as zeroinit.  */
      constructor_zeroinit = 1;
      break;
    case 1:
      /* This might be zeroinit as well.  */
      if (integer_zerop ((*constructor_elements)[0].value))
	constructor_zeroinit = 1;
      break;
    default:
      /* If the constructor has more than one element, it can't be { 0 }.  */
      constructor_zeroinit = 0;
      break;
    }

  /* Warn when some structs are initialized with direct aggregation.  */
  if (!implicit && found_missing_braces && warn_missing_braces
      && !constructor_zeroinit)
    warning_init (loc, OPT_Wmissing_braces,
		  "missing braces around initializer");

  /* Warn when some struct elements are implicitly initialized to zero.  */
  if (warn_missing_field_initializers
      && constructor_type
      && TREE_CODE (constructor_type) == RECORD_TYPE
      && constructor_unfilled_fields)
    {
	/* Do not warn for flexible array members or zero-length arrays.  */
	while (constructor_unfilled_fields
	       && (!DECL_SIZE (constructor_unfilled_fields)
		   || integer_zerop (DECL_SIZE (constructor_unfilled_fields))))
	  constructor_unfilled_fields = DECL_CHAIN (constructor_unfilled_fields);

	if (constructor_unfilled_fields
	    /* Do not warn if this level of the initializer uses member
	       designators; it is likely to be deliberate.  */
	    && !constructor_designated
	    /* Do not warn about initializing with { 0 } or with { }.  */
	    && !constructor_zeroinit)
	  {
	    if (warning_at (input_location, OPT_Wmissing_field_initializers,
			    "missing initializer for field %qD of %qT",
			    constructor_unfilled_fields,
			    constructor_type))
	      inform (DECL_SOURCE_LOCATION (constructor_unfilled_fields),
		      "%qD declared here", constructor_unfilled_fields);
	  }
    }

  /* Pad out the end of the structure.  */
  if (p->replacement_value.value)
    /* If this closes a superfluous brace pair,
       just pass out the element between them.  */
    ret = p->replacement_value;
  else if (constructor_type == 0)
    ;
  else if (TREE_CODE (constructor_type) != RECORD_TYPE
	   && TREE_CODE (constructor_type) != UNION_TYPE
	   && TREE_CODE (constructor_type) != ARRAY_TYPE
	   && !VECTOR_TYPE_P (constructor_type))
    {
      /* A nonincremental scalar initializer--just return
	 the element, after verifying there is just one.  */
      if (vec_safe_is_empty (constructor_elements))
	{
	  if (!constructor_erroneous)
	    error_init (loc, "empty scalar initializer");
	  ret.value = error_mark_node;
	}
      else if (vec_safe_length (constructor_elements) != 1)
	{
	  error_init (loc, "extra elements in scalar initializer");
	  ret.value = (*constructor_elements)[0].value;
	}
      else
	ret.value = (*constructor_elements)[0].value;
    }
  else
    {
      if (constructor_erroneous)
	ret.value = error_mark_node;
      else
	{
	  ret.value = build_constructor (constructor_type,
					 constructor_elements);
	  if (constructor_constant)
	    TREE_CONSTANT (ret.value) = 1;
	  if (constructor_constant && constructor_simple)
	    TREE_STATIC (ret.value) = 1;
	  if (constructor_nonconst)
	    CONSTRUCTOR_NON_CONST (ret.value) = 1;
	}
    }

  if (ret.value && TREE_CODE (ret.value) != CONSTRUCTOR)
    {
      if (constructor_nonconst)
	ret.original_code = C_MAYBE_CONST_EXPR;
      else if (ret.original_code == C_MAYBE_CONST_EXPR)
	ret.original_code = ERROR_MARK;
    }

  constructor_type = p->type;
  constructor_fields = p->fields;
  constructor_index = p->index;
  constructor_max_index = p->max_index;
  constructor_unfilled_index = p->unfilled_index;
  constructor_unfilled_fields = p->unfilled_fields;
  constructor_bit_index = p->bit_index;
  constructor_elements = p->elements;
  constructor_constant = p->constant;
  constructor_simple = p->simple;
  constructor_nonconst = p->nonconst;
  constructor_erroneous = p->erroneous;
  constructor_incremental = p->incremental;
  constructor_designated = p->designated;
  designator_depth = p->designator_depth;
  constructor_pending_elts = p->pending_elts;
  constructor_depth = p->depth;
  if (!p->implicit)
    constructor_range_stack = p->range_stack;
  RESTORE_SPELLING_DEPTH (constructor_depth);

  constructor_stack = p->next;
  free (p);

  if (ret.value == 0 && constructor_stack == 0)
    ret.value = error_mark_node;
  return ret;
}

/* Common handling for both array range and field name designators.
   ARRAY argument is nonzero for array ranges.  Returns zero for success.  */

static int
set_designator (location_t loc, int array,
		struct obstack *braced_init_obstack)
{
  tree subtype;
  enum tree_code subcode;

  /* Don't die if an entire brace-pair level is superfluous
     in the containing level.  */
  if (constructor_type == 0)
    return 1;

  /* If there were errors in this designator list already, bail out
     silently.  */
  if (designator_erroneous)
    return 1;

  if (!designator_depth)
    {
      gcc_assert (!constructor_range_stack);

      /* Designator list starts at the level of closest explicit
	 braces.  */
      while (constructor_stack->implicit)
	process_init_element (input_location,
			      pop_init_level (loc, 1, braced_init_obstack),
			      true, braced_init_obstack);
      constructor_designated = 1;
      return 0;
    }

  switch (TREE_CODE (constructor_type))
    {
    case  RECORD_TYPE:
    case  UNION_TYPE:
      subtype = TREE_TYPE (constructor_fields);
      if (subtype != error_mark_node)
	subtype = TYPE_MAIN_VARIANT (subtype);
      break;
    case ARRAY_TYPE:
      subtype = TYPE_MAIN_VARIANT (TREE_TYPE (constructor_type));
      break;
    default:
      gcc_unreachable ();
    }

  subcode = TREE_CODE (subtype);
  if (array && subcode != ARRAY_TYPE)
    {
      error_init (loc, "array index in non-array initializer");
      return 1;
    }
  else if (!array && subcode != RECORD_TYPE && subcode != UNION_TYPE)
    {
      error_init (loc, "field name not in record or union initializer");
      return 1;
    }

  constructor_designated = 1;
  push_init_level (loc, 2, braced_init_obstack);
  return 0;
}

/* If there are range designators in designator list, push a new designator
   to constructor_range_stack.  RANGE_END is end of such stack range or
   NULL_TREE if there is no range designator at this level.  */

static void
push_range_stack (tree range_end, struct obstack * braced_init_obstack)
{
  struct constructor_range_stack *p;

  p = (struct constructor_range_stack *)
    obstack_alloc (braced_init_obstack,
		   sizeof (struct constructor_range_stack));
  p->prev = constructor_range_stack;
  p->next = 0;
  p->fields = constructor_fields;
  p->range_start = constructor_index;
  p->index = constructor_index;
  p->stack = constructor_stack;
  p->range_end = range_end;
  if (constructor_range_stack)
    constructor_range_stack->next = p;
  constructor_range_stack = p;
}

/* Within an array initializer, specify the next index to be initialized.
   FIRST is that index.  If LAST is nonzero, then initialize a range
   of indices, running from FIRST through LAST.  */

void
set_init_index (location_t loc, tree first, tree last,
		struct obstack *braced_init_obstack)
{
  if (set_designator (loc, 1, braced_init_obstack))
    return;

  designator_erroneous = 1;

  if (!INTEGRAL_TYPE_P (TREE_TYPE (first))
      || (last && !INTEGRAL_TYPE_P (TREE_TYPE (last))))
    {
      error_init (loc, "array index in initializer not of integer type");
      return;
    }

  if (TREE_CODE (first) != INTEGER_CST)
    {
      first = c_fully_fold (first, false, NULL);
      if (TREE_CODE (first) == INTEGER_CST)
	pedwarn_init (loc, OPT_Wpedantic,
		      "array index in initializer is not "
		      "an integer constant expression");
    }

  if (last && TREE_CODE (last) != INTEGER_CST)
    {
      last = c_fully_fold (last, false, NULL);
      if (TREE_CODE (last) == INTEGER_CST)
	pedwarn_init (loc, OPT_Wpedantic,
		      "array index in initializer is not "
		      "an integer constant expression");
    }

  if (TREE_CODE (first) != INTEGER_CST)
    error_init (loc, "nonconstant array index in initializer");
  else if (last != 0 && TREE_CODE (last) != INTEGER_CST)
    error_init (loc, "nonconstant array index in initializer");
  else if (TREE_CODE (constructor_type) != ARRAY_TYPE)
    error_init (loc, "array index in non-array initializer");
  else if (tree_int_cst_sgn (first) == -1)
    error_init (loc, "array index in initializer exceeds array bounds");
  else if (constructor_max_index
	   && tree_int_cst_lt (constructor_max_index, first))
    error_init (loc, "array index in initializer exceeds array bounds");
  else
    {
      constant_expression_warning (first);
      if (last)
	constant_expression_warning (last);
      constructor_index = convert (bitsizetype, first);
      if (tree_int_cst_lt (constructor_index, first))
	{
	  constructor_index = copy_node (constructor_index);
	  TREE_OVERFLOW (constructor_index) = 1;
	}

      if (last)
	{
	  if (tree_int_cst_equal (first, last))
	    last = 0;
	  else if (tree_int_cst_lt (last, first))
	    {
	      error_init (loc, "empty index range in initializer");
	      last = 0;
	    }
	  else
	    {
	      last = convert (bitsizetype, last);
	      if (constructor_max_index != 0
		  && tree_int_cst_lt (constructor_max_index, last))
		{
		  error_init (loc, "array index range in initializer exceeds "
			      "array bounds");
		  last = 0;
		}
	    }
	}

      designator_depth++;
      designator_erroneous = 0;
      if (constructor_range_stack || last)
	push_range_stack (last, braced_init_obstack);
    }
}

/* Within a struct initializer, specify the next field to be initialized.  */

void
set_init_label (location_t loc, tree fieldname,
		struct obstack *braced_init_obstack)
{
  tree field;

  if (set_designator (loc, 0, braced_init_obstack))
    return;

  designator_erroneous = 1;

  if (TREE_CODE (constructor_type) != RECORD_TYPE
      && TREE_CODE (constructor_type) != UNION_TYPE)
    {
      error_init (loc, "field name not in record or union initializer");
      return;
    }

  field = lookup_field (constructor_type, fieldname);

  if (field == 0)
    error_at (loc, "unknown field %qE specified in initializer", fieldname);
  else
    do
      {
	constructor_fields = TREE_VALUE (field);
	designator_depth++;
	designator_erroneous = 0;
	if (constructor_range_stack)
	  push_range_stack (NULL_TREE, braced_init_obstack);
	field = TREE_CHAIN (field);
	if (field)
	  {
	    if (set_designator (loc, 0, braced_init_obstack))
	      return;
	  }
      }
    while (field != NULL_TREE);
}

/* Add a new initializer to the tree of pending initializers.  PURPOSE
   identifies the initializer, either array index or field in a structure.
   VALUE is the value of that index or field.  If ORIGTYPE is not
   NULL_TREE, it is the original type of VALUE.

   IMPLICIT is true if value comes from pop_init_level (1),
   the new initializer has been merged with the existing one
   and thus no warnings should be emitted about overriding an
   existing initializer.  */

static void
add_pending_init (location_t loc, tree purpose, tree value, tree origtype,
		  bool implicit, struct obstack *braced_init_obstack)
{
  struct init_node *p, **q, *r;

  q = &constructor_pending_elts;
  p = 0;

  if (TREE_CODE (constructor_type) == ARRAY_TYPE)
    {
      while (*q != 0)
	{
	  p = *q;
	  if (tree_int_cst_lt (purpose, p->purpose))
	    q = &p->left;
	  else if (tree_int_cst_lt (p->purpose, purpose))
	    q = &p->right;
	  else
	    {
	      if (!implicit)
		{
		  if (TREE_SIDE_EFFECTS (p->value))
		    warning_init (loc, OPT_Woverride_init_side_effects,
				  "initialized field with side-effects "
				  "overwritten");
		  else if (warn_override_init)
		    warning_init (loc, OPT_Woverride_init,
				  "initialized field overwritten");
		}
	      p->value = value;
	      p->origtype = origtype;
	      return;
	    }
	}
    }
  else
    {
      tree bitpos;

      bitpos = bit_position (purpose);
      while (*q != NULL)
	{
	  p = *q;
	  if (tree_int_cst_lt (bitpos, bit_position (p->purpose)))
	    q = &p->left;
	  else if (p->purpose != purpose)
	    q = &p->right;
	  else
	    {
	      if (!implicit)
		{
		  if (TREE_SIDE_EFFECTS (p->value))
		    warning_init (loc, OPT_Woverride_init_side_effects,
				  "initialized field with side-effects "
				  "overwritten");
		  else if (warn_override_init)
		    warning_init (loc, OPT_Woverride_init,
				  "initialized field overwritten");
		}
	      p->value = value;
	      p->origtype = origtype;
	      return;
	    }
	}
    }

  r = (struct init_node *) obstack_alloc (braced_init_obstack,
					  sizeof (struct init_node));
  r->purpose = purpose;
  r->value = value;
  r->origtype = origtype;

  *q = r;
  r->parent = p;
  r->left = 0;
  r->right = 0;
  r->balance = 0;

  while (p)
    {
      struct init_node *s;

      if (r == p->left)
	{
	  if (p->balance == 0)
	    p->balance = -1;
	  else if (p->balance < 0)
	    {
	      if (r->balance < 0)
		{
		  /* L rotation.  */
		  p->left = r->right;
		  if (p->left)
		    p->left->parent = p;
		  r->right = p;

		  p->balance = 0;
		  r->balance = 0;

		  s = p->parent;
		  p->parent = r;
		  r->parent = s;
		  if (s)
		    {
		      if (s->left == p)
			s->left = r;
		      else
			s->right = r;
		    }
		  else
		    constructor_pending_elts = r;
		}
	      else
		{
		  /* LR rotation.  */
		  struct init_node *t = r->right;

		  r->right = t->left;
		  if (r->right)
		    r->right->parent = r;
		  t->left = r;

		  p->left = t->right;
		  if (p->left)
		    p->left->parent = p;
		  t->right = p;

		  p->balance = t->balance < 0;
		  r->balance = -(t->balance > 0);
		  t->balance = 0;

		  s = p->parent;
		  p->parent = t;
		  r->parent = t;
		  t->parent = s;
		  if (s)
		    {
		      if (s->left == p)
			s->left = t;
		      else
			s->right = t;
		    }
		  else
		    constructor_pending_elts = t;
		}
	      break;
	    }
	  else
	    {
	      /* p->balance == +1; growth of left side balances the node.  */
	      p->balance = 0;
	      break;
	    }
	}
      else /* r == p->right */
	{
	  if (p->balance == 0)
	    /* Growth propagation from right side.  */
	    p->balance++;
	  else if (p->balance > 0)
	    {
	      if (r->balance > 0)
		{
		  /* R rotation.  */
		  p->right = r->left;
		  if (p->right)
		    p->right->parent = p;
		  r->left = p;

		  p->balance = 0;
		  r->balance = 0;

		  s = p->parent;
		  p->parent = r;
		  r->parent = s;
		  if (s)
		    {
		      if (s->left == p)
			s->left = r;
		      else
			s->right = r;
		    }
		  else
		    constructor_pending_elts = r;
		}
	      else /* r->balance == -1 */
		{
		  /* RL rotation */
		  struct init_node *t = r->left;

		  r->left = t->right;
		  if (r->left)
		    r->left->parent = r;
		  t->right = r;

		  p->right = t->left;
		  if (p->right)
		    p->right->parent = p;
		  t->left = p;

		  r->balance = (t->balance < 0);
		  p->balance = -(t->balance > 0);
		  t->balance = 0;

		  s = p->parent;
		  p->parent = t;
		  r->parent = t;
		  t->parent = s;
		  if (s)
		    {
		      if (s->left == p)
			s->left = t;
		      else
			s->right = t;
		    }
		  else
		    constructor_pending_elts = t;
		}
	      break;
	    }
	  else
	    {
	      /* p->balance == -1; growth of right side balances the node.  */
	      p->balance = 0;
	      break;
	    }
	}

      r = p;
      p = p->parent;
    }
}

/* Build AVL tree from a sorted chain.  */

static void
set_nonincremental_init (struct obstack * braced_init_obstack)
{
  unsigned HOST_WIDE_INT ix;
  tree index, value;

  if (TREE_CODE (constructor_type) != RECORD_TYPE
      && TREE_CODE (constructor_type) != ARRAY_TYPE)
    return;

  FOR_EACH_CONSTRUCTOR_ELT (constructor_elements, ix, index, value)
    add_pending_init (input_location, index, value, NULL_TREE, true,
		      braced_init_obstack);
  constructor_elements = NULL;
  if (TREE_CODE (constructor_type) == RECORD_TYPE)
    {
      constructor_unfilled_fields = TYPE_FIELDS (constructor_type);
      /* Skip any nameless bit fields at the beginning.  */
      while (constructor_unfilled_fields != 0
	     && DECL_C_BIT_FIELD (constructor_unfilled_fields)
	     && DECL_NAME (constructor_unfilled_fields) == 0)
	constructor_unfilled_fields = TREE_CHAIN (constructor_unfilled_fields);

    }
  else if (TREE_CODE (constructor_type) == ARRAY_TYPE)
    {
      if (TYPE_DOMAIN (constructor_type))
	constructor_unfilled_index
	    = convert (bitsizetype,
		       TYPE_MIN_VALUE (TYPE_DOMAIN (constructor_type)));
      else
	constructor_unfilled_index = bitsize_zero_node;
    }
  constructor_incremental = 0;
}

/* Build AVL tree from a string constant.  */

static void
set_nonincremental_init_from_string (tree str,
				     struct obstack * braced_init_obstack)
{
  tree value, purpose, type;
  HOST_WIDE_INT val[2];
  const char *p, *end;
  int byte, wchar_bytes, charwidth, bitpos;

  gcc_assert (TREE_CODE (constructor_type) == ARRAY_TYPE);

  wchar_bytes = TYPE_PRECISION (TREE_TYPE (TREE_TYPE (str))) / BITS_PER_UNIT;
  charwidth = TYPE_PRECISION (char_type_node);
  type = TREE_TYPE (constructor_type);
  p = TREE_STRING_POINTER (str);
  end = p + TREE_STRING_LENGTH (str);

  for (purpose = bitsize_zero_node;
       p < end
       && !(constructor_max_index
	    && tree_int_cst_lt (constructor_max_index, purpose));
       purpose = size_binop (PLUS_EXPR, purpose, bitsize_one_node))
    {
      if (wchar_bytes == 1)
	{
	  val[0] = (unsigned char) *p++;
	  val[1] = 0;
	}
      else
	{
	  val[1] = 0;
	  val[0] = 0;
	  for (byte = 0; byte < wchar_bytes; byte++)
	    {
	      if (BYTES_BIG_ENDIAN)
		bitpos = (wchar_bytes - byte - 1) * charwidth;
	      else
		bitpos = byte * charwidth;
	      val[bitpos % HOST_BITS_PER_WIDE_INT]
		|= ((unsigned HOST_WIDE_INT) ((unsigned char) *p++))
		   << (bitpos % HOST_BITS_PER_WIDE_INT);
	    }
	}

      if (!TYPE_UNSIGNED (type))
	{
	  bitpos = ((wchar_bytes - 1) * charwidth) + HOST_BITS_PER_CHAR;
	  if (bitpos < HOST_BITS_PER_WIDE_INT)
	    {
	      if (val[0] & (((HOST_WIDE_INT) 1) << (bitpos - 1)))
		{
		  val[0] |= HOST_WIDE_INT_M1U << bitpos;
		  val[1] = -1;
		}
	    }
	  else if (bitpos == HOST_BITS_PER_WIDE_INT)
	    {
	      if (val[0] < 0)
		val[1] = -1;
	    }
	  else if (val[1] & (((HOST_WIDE_INT) 1)
			     << (bitpos - 1 - HOST_BITS_PER_WIDE_INT)))
	    val[1] |= HOST_WIDE_INT_M1U << (bitpos - HOST_BITS_PER_WIDE_INT);
	}

      value = wide_int_to_tree (type,
				wide_int::from_array (val, 2,
						      HOST_BITS_PER_WIDE_INT * 2));
      add_pending_init (input_location, purpose, value, NULL_TREE, true,
                        braced_init_obstack);
    }

  constructor_incremental = 0;
}

/* Return value of FIELD in pending initializer or zero if the field was
   not initialized yet.  */

static tree
find_init_member (tree field, struct obstack * braced_init_obstack)
{
  struct init_node *p;

  if (TREE_CODE (constructor_type) == ARRAY_TYPE)
    {
      if (constructor_incremental
	  && tree_int_cst_lt (field, constructor_unfilled_index))
	set_nonincremental_init (braced_init_obstack);

      p = constructor_pending_elts;
      while (p)
	{
	  if (tree_int_cst_lt (field, p->purpose))
	    p = p->left;
	  else if (tree_int_cst_lt (p->purpose, field))
	    p = p->right;
	  else
	    return p->value;
	}
    }
  else if (TREE_CODE (constructor_type) == RECORD_TYPE)
    {
      tree bitpos = bit_position (field);

      if (constructor_incremental
	  && (!constructor_unfilled_fields
	      || tree_int_cst_lt (bitpos,
				  bit_position (constructor_unfilled_fields))))
	set_nonincremental_init (braced_init_obstack);

      p = constructor_pending_elts;
      while (p)
	{
	  if (field == p->purpose)
	    return p->value;
	  else if (tree_int_cst_lt (bitpos, bit_position (p->purpose)))
	    p = p->left;
	  else
	    p = p->right;
	}
    }
  else if (TREE_CODE (constructor_type) == UNION_TYPE)
    {
      if (!vec_safe_is_empty (constructor_elements)
	  && (constructor_elements->last ().index == field))
	return constructor_elements->last ().value;
    }
  return 0;
}

/* "Output" the next constructor element.
   At top level, really output it to assembler code now.
   Otherwise, collect it in a list from which we will make a CONSTRUCTOR.
   If ORIGTYPE is not NULL_TREE, it is the original type of VALUE.
   TYPE is the data type that the containing data type wants here.
   FIELD is the field (a FIELD_DECL) or the index that this element fills.
   If VALUE is a string constant, STRICT_STRING is true if it is
   unparenthesized or we should not warn here for it being parenthesized.
   For other types of VALUE, STRICT_STRING is not used.

   PENDING if non-nil means output pending elements that belong
   right after this element.  (PENDING is normally 1;
   it is 0 while outputting pending elements, to avoid recursion.)

   IMPLICIT is true if value comes from pop_init_level (1),
   the new initializer has been merged with the existing one
   and thus no warnings should be emitted about overriding an
   existing initializer.  */

static void
output_init_element (location_t loc, tree value, tree origtype,
		     bool strict_string, tree type, tree field, int pending,
		     bool implicit, struct obstack * braced_init_obstack)
{
  tree semantic_type = NULL_TREE;
  bool maybe_const = true;
  bool npc;

  if (type == error_mark_node || value == error_mark_node)
    {
      constructor_erroneous = 1;
      return;
    }
  if (TREE_CODE (TREE_TYPE (value)) == ARRAY_TYPE
      && (TREE_CODE (value) == STRING_CST
	  || TREE_CODE (value) == COMPOUND_LITERAL_EXPR)
      && !(TREE_CODE (value) == STRING_CST
	   && TREE_CODE (type) == ARRAY_TYPE
	   && INTEGRAL_TYPE_P (TREE_TYPE (type)))
      && !comptypes (TYPE_MAIN_VARIANT (TREE_TYPE (value)),
		     TYPE_MAIN_VARIANT (type)))
    value = array_to_pointer_conversion (input_location, value);

  if (TREE_CODE (value) == COMPOUND_LITERAL_EXPR
      && require_constant_value && pending)
    {
      /* As an extension, allow initializing objects with static storage
	 duration with compound literals (which are then treated just as
	 the brace enclosed list they contain).  */
      if (flag_isoc99)
	pedwarn_init (loc, OPT_Wpedantic, "initializer element is not "
		      "constant");
      tree decl = COMPOUND_LITERAL_EXPR_DECL (value);
      value = DECL_INITIAL (decl);
    }

  npc = null_pointer_constant_p (value);
  if (TREE_CODE (value) == EXCESS_PRECISION_EXPR)
    {
      semantic_type = TREE_TYPE (value);
      value = TREE_OPERAND (value, 0);
    }
  value = c_fully_fold (value, require_constant_value, &maybe_const);

  if (value == error_mark_node)
    constructor_erroneous = 1;
  else if (!TREE_CONSTANT (value))
    constructor_constant = 0;
  else if (!initializer_constant_valid_p (value,
					  TREE_TYPE (value),
					  AGGREGATE_TYPE_P (constructor_type)
					  && TYPE_REVERSE_STORAGE_ORDER
					     (constructor_type))
	   || ((TREE_CODE (constructor_type) == RECORD_TYPE
		|| TREE_CODE (constructor_type) == UNION_TYPE)
	       && DECL_C_BIT_FIELD (field)
	       && TREE_CODE (value) != INTEGER_CST))
    constructor_simple = 0;
  if (!maybe_const)
    constructor_nonconst = 1;

  if (!initializer_constant_valid_p (value, TREE_TYPE (value)))
    {
      if (require_constant_value)
	{
	  error_init (loc, "initializer element is not constant");
	  value = error_mark_node;
	}
      else if (require_constant_elements)
	pedwarn (loc, OPT_Wpedantic,
		 "initializer element is not computable at load time");
    }
  else if (!maybe_const
	   && (require_constant_value || require_constant_elements))
    pedwarn_init (loc, OPT_Wpedantic,
		  "initializer element is not a constant expression");

  /* Issue -Wc++-compat warnings about initializing a bitfield with
     enum type.  */
  if (warn_cxx_compat
      && field != NULL_TREE
      && TREE_CODE (field) == FIELD_DECL
      && DECL_BIT_FIELD_TYPE (field) != NULL_TREE
      && (TYPE_MAIN_VARIANT (DECL_BIT_FIELD_TYPE (field))
	  != TYPE_MAIN_VARIANT (type))
      && TREE_CODE (DECL_BIT_FIELD_TYPE (field)) == ENUMERAL_TYPE)
    {
      tree checktype = origtype != NULL_TREE ? origtype : TREE_TYPE (value);
      if (checktype != error_mark_node
	  && (TYPE_MAIN_VARIANT (checktype)
	      != TYPE_MAIN_VARIANT (DECL_BIT_FIELD_TYPE (field))))
	warning_init (loc, OPT_Wc___compat,
		      "enum conversion in initialization is invalid in C++");
    }

  /* If this field is empty (and not at the end of structure),
     don't do anything other than checking the initializer.  */
  if (field
      && (TREE_TYPE (field) == error_mark_node
	  || (COMPLETE_TYPE_P (TREE_TYPE (field))
	      && integer_zerop (TYPE_SIZE (TREE_TYPE (field)))
	      && (TREE_CODE (constructor_type) == ARRAY_TYPE
		  || DECL_CHAIN (field)))))
    return;

  if (semantic_type)
    value = build1 (EXCESS_PRECISION_EXPR, semantic_type, value);
  value = digest_init (loc, type, value, origtype, npc, strict_string,
		       require_constant_value);
  if (value == error_mark_node)
    {
      constructor_erroneous = 1;
      return;
    }
  if (require_constant_value || require_constant_elements)
    constant_expression_warning (value);

  /* If this element doesn't come next in sequence,
     put it on constructor_pending_elts.  */
  if (TREE_CODE (constructor_type) == ARRAY_TYPE
      && (!constructor_incremental
	  || !tree_int_cst_equal (field, constructor_unfilled_index)))
    {
      if (constructor_incremental
	  && tree_int_cst_lt (field, constructor_unfilled_index))
	set_nonincremental_init (braced_init_obstack);

      add_pending_init (loc, field, value, origtype, implicit,
			braced_init_obstack);
      return;
    }
  else if (TREE_CODE (constructor_type) == RECORD_TYPE
	   && (!constructor_incremental
	       || field != constructor_unfilled_fields))
    {
      /* We do this for records but not for unions.  In a union,
	 no matter which field is specified, it can be initialized
	 right away since it starts at the beginning of the union.  */
      if (constructor_incremental)
	{
	  if (!constructor_unfilled_fields)
	    set_nonincremental_init (braced_init_obstack);
	  else
	    {
	      tree bitpos, unfillpos;

	      bitpos = bit_position (field);
	      unfillpos = bit_position (constructor_unfilled_fields);

	      if (tree_int_cst_lt (bitpos, unfillpos))
		set_nonincremental_init (braced_init_obstack);
	    }
	}

      add_pending_init (loc, field, value, origtype, implicit,
			braced_init_obstack);
      return;
    }
  else if (TREE_CODE (constructor_type) == UNION_TYPE
	   && !vec_safe_is_empty (constructor_elements))
    {
      if (!implicit)
	{
	  if (TREE_SIDE_EFFECTS (constructor_elements->last ().value))
	    warning_init (loc, OPT_Woverride_init_side_effects,
			  "initialized field with side-effects overwritten");
	  else if (warn_override_init)
	    warning_init (loc, OPT_Woverride_init,
			  "initialized field overwritten");
	}

      /* We can have just one union field set.  */
      constructor_elements = NULL;
    }

  /* Otherwise, output this element either to
     constructor_elements or to the assembler file.  */

  constructor_elt celt = {field, value};
  vec_safe_push (constructor_elements, celt);

  /* Advance the variable that indicates sequential elements output.  */
  if (TREE_CODE (constructor_type) == ARRAY_TYPE)
    constructor_unfilled_index
      = size_binop_loc (input_location, PLUS_EXPR, constructor_unfilled_index,
			bitsize_one_node);
  else if (TREE_CODE (constructor_type) == RECORD_TYPE)
    {
      constructor_unfilled_fields
	= DECL_CHAIN (constructor_unfilled_fields);

      /* Skip any nameless bit fields.  */
      while (constructor_unfilled_fields != 0
	     && DECL_C_BIT_FIELD (constructor_unfilled_fields)
	     && DECL_NAME (constructor_unfilled_fields) == 0)
	constructor_unfilled_fields =
	  DECL_CHAIN (constructor_unfilled_fields);
    }
  else if (TREE_CODE (constructor_type) == UNION_TYPE)
    constructor_unfilled_fields = 0;

  /* Now output any pending elements which have become next.  */
  if (pending)
    output_pending_init_elements (0, braced_init_obstack);
}

/* Output any pending elements which have become next.
   As we output elements, constructor_unfilled_{fields,index}
   advances, which may cause other elements to become next;
   if so, they too are output.

   If ALL is 0, we return when there are
   no more pending elements to output now.

   If ALL is 1, we output space as necessary so that
   we can output all the pending elements.  */
static void
output_pending_init_elements (int all, struct obstack * braced_init_obstack)
{
  struct init_node *elt = constructor_pending_elts;
  tree next;

 retry:

  /* Look through the whole pending tree.
     If we find an element that should be output now,
     output it.  Otherwise, set NEXT to the element
     that comes first among those still pending.  */

  next = 0;
  while (elt)
    {
      if (TREE_CODE (constructor_type) == ARRAY_TYPE)
	{
	  if (tree_int_cst_equal (elt->purpose,
				  constructor_unfilled_index))
	    output_init_element (input_location, elt->value, elt->origtype,
				 true, TREE_TYPE (constructor_type),
				 constructor_unfilled_index, 0, false,
				 braced_init_obstack);
	  else if (tree_int_cst_lt (constructor_unfilled_index,
				    elt->purpose))
	    {
	      /* Advance to the next smaller node.  */
	      if (elt->left)
		elt = elt->left;
	      else
		{
		  /* We have reached the smallest node bigger than the
		     current unfilled index.  Fill the space first.  */
		  next = elt->purpose;
		  break;
		}
	    }
	  else
	    {
	      /* Advance to the next bigger node.  */
	      if (elt->right)
		elt = elt->right;
	      else
		{
		  /* We have reached the biggest node in a subtree.  Find
		     the parent of it, which is the next bigger node.  */
		  while (elt->parent && elt->parent->right == elt)
		    elt = elt->parent;
		  elt = elt->parent;
		  if (elt && tree_int_cst_lt (constructor_unfilled_index,
					      elt->purpose))
		    {
		      next = elt->purpose;
		      break;
		    }
		}
	    }
	}
      else if (TREE_CODE (constructor_type) == RECORD_TYPE
	       || TREE_CODE (constructor_type) == UNION_TYPE)
	{
	  tree ctor_unfilled_bitpos, elt_bitpos;

	  /* If the current record is complete we are done.  */
	  if (constructor_unfilled_fields == 0)
	    break;

	  ctor_unfilled_bitpos = bit_position (constructor_unfilled_fields);
	  elt_bitpos = bit_position (elt->purpose);
	  /* We can't compare fields here because there might be empty
	     fields in between.  */
	  if (tree_int_cst_equal (elt_bitpos, ctor_unfilled_bitpos))
	    {
	      constructor_unfilled_fields = elt->purpose;
	      output_init_element (input_location, elt->value, elt->origtype,
				   true, TREE_TYPE (elt->purpose),
				   elt->purpose, 0, false,
				   braced_init_obstack);
	    }
	  else if (tree_int_cst_lt (ctor_unfilled_bitpos, elt_bitpos))
	    {
	      /* Advance to the next smaller node.  */
	      if (elt->left)
		elt = elt->left;
	      else
		{
		  /* We have reached the smallest node bigger than the
		     current unfilled field.  Fill the space first.  */
		  next = elt->purpose;
		  break;
		}
	    }
	  else
	    {
	      /* Advance to the next bigger node.  */
	      if (elt->right)
		elt = elt->right;
	      else
		{
		  /* We have reached the biggest node in a subtree.  Find
		     the parent of it, which is the next bigger node.  */
		  while (elt->parent && elt->parent->right == elt)
		    elt = elt->parent;
		  elt = elt->parent;
		  if (elt
		      && (tree_int_cst_lt (ctor_unfilled_bitpos,
					   bit_position (elt->purpose))))
		    {
		      next = elt->purpose;
		      break;
		    }
		}
	    }
	}
    }

  /* Ordinarily return, but not if we want to output all
     and there are elements left.  */
  if (!(all && next != 0))
    return;

  /* If it's not incremental, just skip over the gap, so that after
     jumping to retry we will output the next successive element.  */
  if (TREE_CODE (constructor_type) == RECORD_TYPE
      || TREE_CODE (constructor_type) == UNION_TYPE)
    constructor_unfilled_fields = next;
  else if (TREE_CODE (constructor_type) == ARRAY_TYPE)
    constructor_unfilled_index = next;

  /* ELT now points to the node in the pending tree with the next
     initializer to output.  */
  goto retry;
}

/* Add one non-braced element to the current constructor level.
   This adjusts the current position within the constructor's type.
   This may also start or terminate implicit levels
   to handle a partly-braced initializer.

   Once this has found the correct level for the new element,
   it calls output_init_element.

   IMPLICIT is true if value comes from pop_init_level (1),
   the new initializer has been merged with the existing one
   and thus no warnings should be emitted about overriding an
   existing initializer.  */

void
process_init_element (location_t loc, struct c_expr value, bool implicit,
		      struct obstack * braced_init_obstack)
{
  tree orig_value = value.value;
  int string_flag = orig_value != 0 && TREE_CODE (orig_value) == STRING_CST;
  bool strict_string = value.original_code == STRING_CST;
  bool was_designated = designator_depth != 0;

  designator_depth = 0;
  designator_erroneous = 0;

  if (!implicit && value.value && !integer_zerop (value.value))
    constructor_zeroinit = 0;

  /* Handle superfluous braces around string cst as in
     char x[] = {"foo"}; */
  if (string_flag
      && constructor_type
      && !was_designated
      && TREE_CODE (constructor_type) == ARRAY_TYPE
      && INTEGRAL_TYPE_P (TREE_TYPE (constructor_type))
      && integer_zerop (constructor_unfilled_index))
    {
      if (constructor_stack->replacement_value.value)
	error_init (loc, "excess elements in char array initializer");
      constructor_stack->replacement_value = value;
      return;
    }

  if (constructor_stack->replacement_value.value != 0)
    {
      error_init (loc, "excess elements in struct initializer");
      return;
    }

  /* Ignore elements of a brace group if it is entirely superfluous
     and has already been diagnosed.  */
  if (constructor_type == 0)
    return;

  if (!implicit && warn_designated_init && !was_designated
      && TREE_CODE (constructor_type) == RECORD_TYPE
      && lookup_attribute ("designated_init",
			   TYPE_ATTRIBUTES (constructor_type)))
    warning_init (loc,
		  OPT_Wdesignated_init,
		  "positional initialization of field "
		  "in %<struct%> declared with %<designated_init%> attribute");

  /* If we've exhausted any levels that didn't have braces,
     pop them now.  */
  while (constructor_stack->implicit)
    {
      if ((TREE_CODE (constructor_type) == RECORD_TYPE
	   || TREE_CODE (constructor_type) == UNION_TYPE)
	  && constructor_fields == 0)
	process_init_element (loc,
			      pop_init_level (loc, 1, braced_init_obstack),
			      true, braced_init_obstack);
      else if ((TREE_CODE (constructor_type) == ARRAY_TYPE
		|| VECTOR_TYPE_P (constructor_type))
	       && constructor_max_index
	       && tree_int_cst_lt (constructor_max_index,
				   constructor_index))
	process_init_element (loc,
			      pop_init_level (loc, 1, braced_init_obstack),
			      true, braced_init_obstack);
      else
	break;
    }

  /* In the case of [LO ... HI] = VALUE, only evaluate VALUE once.  */
  if (constructor_range_stack)
    {
      /* If value is a compound literal and we'll be just using its
	 content, don't put it into a SAVE_EXPR.  */
      if (TREE_CODE (value.value) != COMPOUND_LITERAL_EXPR
	  || !require_constant_value)
	{
	  tree semantic_type = NULL_TREE;
	  if (TREE_CODE (value.value) == EXCESS_PRECISION_EXPR)
	    {
	      semantic_type = TREE_TYPE (value.value);
	      value.value = TREE_OPERAND (value.value, 0);
	    }
	  value.value = c_save_expr (value.value);
	  if (semantic_type)
	    value.value = build1 (EXCESS_PRECISION_EXPR, semantic_type,
				  value.value);
	}
    }

  while (1)
    {
      if (TREE_CODE (constructor_type) == RECORD_TYPE)
	{
	  tree fieldtype;
	  enum tree_code fieldcode;

	  if (constructor_fields == 0)
	    {
	      pedwarn_init (loc, 0, "excess elements in struct initializer");
	      break;
	    }

	  fieldtype = TREE_TYPE (constructor_fields);
	  if (fieldtype != error_mark_node)
	    fieldtype = TYPE_MAIN_VARIANT (fieldtype);
	  fieldcode = TREE_CODE (fieldtype);

	  /* Error for non-static initialization of a flexible array member.  */
	  if (fieldcode == ARRAY_TYPE
	      && !require_constant_value
	      && TYPE_SIZE (fieldtype) == NULL_TREE
	      && DECL_CHAIN (constructor_fields) == NULL_TREE)
	    {
	      error_init (loc, "non-static initialization of a flexible "
			  "array member");
	      break;
	    }

	  /* Error for initialization of a flexible array member with
	     a string constant if the structure is in an array.  E.g.:
	     struct S { int x; char y[]; };
	     struct S s[] = { { 1, "foo" } };
	     is invalid.  */
	  if (string_flag
	      && fieldcode == ARRAY_TYPE
	      && constructor_depth > 1
	      && TYPE_SIZE (fieldtype) == NULL_TREE
	      && DECL_CHAIN (constructor_fields) == NULL_TREE)
	    {
	      bool in_array_p = false;
	      for (struct constructor_stack *p = constructor_stack;
		   p && p->type; p = p->next)
		if (TREE_CODE (p->type) == ARRAY_TYPE)
		  {
		    in_array_p = true;
		    break;
		  }
	      if (in_array_p)
		{
		  error_init (loc, "initialization of flexible array "
			      "member in a nested context");
		  break;
		}
	    }

	  /* Accept a string constant to initialize a subarray.  */
	  if (value.value != 0
	      && fieldcode == ARRAY_TYPE
	      && INTEGRAL_TYPE_P (TREE_TYPE (fieldtype))
	      && string_flag)
	    value.value = orig_value;
	  /* Otherwise, if we have come to a subaggregate,
	     and we don't have an element of its type, push into it.  */
	  else if (value.value != 0
		   && value.value != error_mark_node
		   && TYPE_MAIN_VARIANT (TREE_TYPE (value.value)) != fieldtype
		   && (fieldcode == RECORD_TYPE || fieldcode == ARRAY_TYPE
		       || fieldcode == UNION_TYPE || fieldcode == VECTOR_TYPE))
	    {
	      push_init_level (loc, 1, braced_init_obstack);
	      continue;
	    }

	  if (value.value)
	    {
	      push_member_name (constructor_fields);
	      output_init_element (loc, value.value, value.original_type,
				   strict_string, fieldtype,
				   constructor_fields, 1, implicit,
				   braced_init_obstack);
	      RESTORE_SPELLING_DEPTH (constructor_depth);
	    }
	  else
	    /* Do the bookkeeping for an element that was
	       directly output as a constructor.  */
	    {
	      /* For a record, keep track of end position of last field.  */
	      if (DECL_SIZE (constructor_fields))
		constructor_bit_index
		  = size_binop_loc (input_location, PLUS_EXPR,
				    bit_position (constructor_fields),
				    DECL_SIZE (constructor_fields));

	      /* If the current field was the first one not yet written out,
		 it isn't now, so update.  */
	      if (constructor_unfilled_fields == constructor_fields)
		{
		  constructor_unfilled_fields = DECL_CHAIN (constructor_fields);
		  /* Skip any nameless bit fields.  */
		  while (constructor_unfilled_fields != 0
			 && DECL_C_BIT_FIELD (constructor_unfilled_fields)
			 && DECL_NAME (constructor_unfilled_fields) == 0)
		    constructor_unfilled_fields =
		      DECL_CHAIN (constructor_unfilled_fields);
		}
	    }

	  constructor_fields = DECL_CHAIN (constructor_fields);
	  /* Skip any nameless bit fields at the beginning.  */
	  while (constructor_fields != 0
		 && DECL_C_BIT_FIELD (constructor_fields)
		 && DECL_NAME (constructor_fields) == 0)
	    constructor_fields = DECL_CHAIN (constructor_fields);
	}
      else if (TREE_CODE (constructor_type) == UNION_TYPE)
	{
	  tree fieldtype;
	  enum tree_code fieldcode;

	  if (constructor_fields == 0)
	    {
	      pedwarn_init (loc, 0,
			    "excess elements in union initializer");
	      break;
	    }

	  fieldtype = TREE_TYPE (constructor_fields);
	  if (fieldtype != error_mark_node)
	    fieldtype = TYPE_MAIN_VARIANT (fieldtype);
	  fieldcode = TREE_CODE (fieldtype);

	  /* Warn that traditional C rejects initialization of unions.
	     We skip the warning if the value is zero.  This is done
	     under the assumption that the zero initializer in user
	     code appears conditioned on e.g. __STDC__ to avoid
	     "missing initializer" warnings and relies on default
	     initialization to zero in the traditional C case.
	     We also skip the warning if the initializer is designated,
	     again on the assumption that this must be conditional on
	     __STDC__ anyway (and we've already complained about the
	     member-designator already).  */
	  if (!in_system_header_at (input_location) && !constructor_designated
	      && !(value.value && (integer_zerop (value.value)
				   || real_zerop (value.value))))
	    warning (OPT_Wtraditional, "traditional C rejects initialization "
		     "of unions");

	  /* Accept a string constant to initialize a subarray.  */
	  if (value.value != 0
	      && fieldcode == ARRAY_TYPE
	      && INTEGRAL_TYPE_P (TREE_TYPE (fieldtype))
	      && string_flag)
	    value.value = orig_value;
	  /* Otherwise, if we have come to a subaggregate,
	     and we don't have an element of its type, push into it.  */
	  else if (value.value != 0
		   && value.value != error_mark_node
		   && TYPE_MAIN_VARIANT (TREE_TYPE (value.value)) != fieldtype
		   && (fieldcode == RECORD_TYPE || fieldcode == ARRAY_TYPE
		       || fieldcode == UNION_TYPE || fieldcode == VECTOR_TYPE))
	    {
	      push_init_level (loc, 1, braced_init_obstack);
	      continue;
	    }

	  if (value.value)
	    {
	      push_member_name (constructor_fields);
	      output_init_element (loc, value.value, value.original_type,
				   strict_string, fieldtype,
				   constructor_fields, 1, implicit,
				   braced_init_obstack);
	      RESTORE_SPELLING_DEPTH (constructor_depth);
	    }
	  else
	    /* Do the bookkeeping for an element that was
	       directly output as a constructor.  */
	    {
	      constructor_bit_index = DECL_SIZE (constructor_fields);
	      constructor_unfilled_fields = DECL_CHAIN (constructor_fields);
	    }

	  constructor_fields = 0;
	}
      else if (TREE_CODE (constructor_type) == ARRAY_TYPE)
	{
	  tree elttype = TYPE_MAIN_VARIANT (TREE_TYPE (constructor_type));
	  enum tree_code eltcode = TREE_CODE (elttype);

	  /* Accept a string constant to initialize a subarray.  */
	  if (value.value != 0
	      && eltcode == ARRAY_TYPE
	      && INTEGRAL_TYPE_P (TREE_TYPE (elttype))
	      && string_flag)
	    value.value = orig_value;
	  /* Otherwise, if we have come to a subaggregate,
	     and we don't have an element of its type, push into it.  */
	  else if (value.value != 0
		   && value.value != error_mark_node
		   && TYPE_MAIN_VARIANT (TREE_TYPE (value.value)) != elttype
		   && (eltcode == RECORD_TYPE || eltcode == ARRAY_TYPE
		       || eltcode == UNION_TYPE || eltcode == VECTOR_TYPE))
	    {
	      push_init_level (loc, 1, braced_init_obstack);
	      continue;
	    }

	  if (constructor_max_index != 0
	      && (tree_int_cst_lt (constructor_max_index, constructor_index)
		  || integer_all_onesp (constructor_max_index)))
	    {
	      pedwarn_init (loc, 0,
			    "excess elements in array initializer");
	      break;
	    }

	  /* Now output the actual element.  */
	  if (value.value)
	    {
	      push_array_bounds (tree_to_uhwi (constructor_index));
	      output_init_element (loc, value.value, value.original_type,
				   strict_string, elttype,
				   constructor_index, 1, implicit,
				   braced_init_obstack);
	      RESTORE_SPELLING_DEPTH (constructor_depth);
	    }

	  constructor_index
	    = size_binop_loc (input_location, PLUS_EXPR,
			      constructor_index, bitsize_one_node);

	  if (!value.value)
	    /* If we are doing the bookkeeping for an element that was
	       directly output as a constructor, we must update
	       constructor_unfilled_index.  */
	    constructor_unfilled_index = constructor_index;
	}
      else if (VECTOR_TYPE_P (constructor_type))
	{
	  tree elttype = TYPE_MAIN_VARIANT (TREE_TYPE (constructor_type));

	 /* Do a basic check of initializer size.  Note that vectors
	    always have a fixed size derived from their type.  */
	  if (tree_int_cst_lt (constructor_max_index, constructor_index))
	    {
	      pedwarn_init (loc, 0,
			    "excess elements in vector initializer");
	      break;
	    }

	  /* Now output the actual element.  */
	  if (value.value)
	    {
	      if (TREE_CODE (value.value) == VECTOR_CST)
		elttype = TYPE_MAIN_VARIANT (constructor_type);
	      output_init_element (loc, value.value, value.original_type,
				   strict_string, elttype,
				   constructor_index, 1, implicit,
				   braced_init_obstack);
	    }

	  constructor_index
	    = size_binop_loc (input_location,
			      PLUS_EXPR, constructor_index, bitsize_one_node);

	  if (!value.value)
	    /* If we are doing the bookkeeping for an element that was
	       directly output as a constructor, we must update
	       constructor_unfilled_index.  */
	    constructor_unfilled_index = constructor_index;
	}

      /* Handle the sole element allowed in a braced initializer
	 for a scalar variable.  */
      else if (constructor_type != error_mark_node
	       && constructor_fields == 0)
	{
	  pedwarn_init (loc, 0,
			"excess elements in scalar initializer");
	  break;
	}
      else
	{
	  if (value.value)
	    output_init_element (loc, value.value, value.original_type,
				 strict_string, constructor_type,
				 NULL_TREE, 1, implicit,
				 braced_init_obstack);
	  constructor_fields = 0;
	}

      /* Handle range initializers either at this level or anywhere higher
	 in the designator stack.  */
      if (constructor_range_stack)
	{
	  struct constructor_range_stack *p, *range_stack;
	  int finish = 0;

	  range_stack = constructor_range_stack;
	  constructor_range_stack = 0;
	  while (constructor_stack != range_stack->stack)
	    {
	      gcc_assert (constructor_stack->implicit);
	      process_init_element (loc,
				    pop_init_level (loc, 1,
						    braced_init_obstack),
				    true, braced_init_obstack);
	    }
	  for (p = range_stack;
	       !p->range_end || tree_int_cst_equal (p->index, p->range_end);
	       p = p->prev)
	    {
	      gcc_assert (constructor_stack->implicit);
	      process_init_element (loc,
				    pop_init_level (loc, 1,
						    braced_init_obstack),
				    true, braced_init_obstack);
	    }

	  p->index = size_binop_loc (input_location,
				     PLUS_EXPR, p->index, bitsize_one_node);
	  if (tree_int_cst_equal (p->index, p->range_end) && !p->prev)
	    finish = 1;

	  while (1)
	    {
	      constructor_index = p->index;
	      constructor_fields = p->fields;
	      if (finish && p->range_end && p->index == p->range_start)
		{
		  finish = 0;
		  p->prev = 0;
		}
	      p = p->next;
	      if (!p)
		break;
	      push_init_level (loc, 2, braced_init_obstack);
	      p->stack = constructor_stack;
	      if (p->range_end && tree_int_cst_equal (p->index, p->range_end))
		p->index = p->range_start;
	    }

	  if (!finish)
	    constructor_range_stack = range_stack;
	  continue;
	}

      break;
    }

  constructor_range_stack = 0;
}

/* Build a complete asm-statement, whose components are a CV_QUALIFIER
   (guaranteed to be 'volatile' or null) and ARGS (represented using
   an ASM_EXPR node).  */
tree
build_asm_stmt (tree cv_qualifier, tree args)
{
  if (!ASM_VOLATILE_P (args) && cv_qualifier)
    ASM_VOLATILE_P (args) = 1;
  return add_stmt (args);
}

/* Build an asm-expr, whose components are a STRING, some OUTPUTS,
   some INPUTS, and some CLOBBERS.  The latter three may be NULL.
   SIMPLE indicates whether there was anything at all after the
   string in the asm expression -- asm("blah") and asm("blah" : )
   are subtly different.  We use a ASM_EXPR node to represent this.  */
tree
build_asm_expr (location_t loc, tree string, tree outputs, tree inputs,
		tree clobbers, tree labels, bool simple)
{
  tree tail;
  tree args;
  int i;
  const char *constraint;
  const char **oconstraints;
  bool allows_mem, allows_reg, is_inout;
  int ninputs, noutputs;

  ninputs = list_length (inputs);
  noutputs = list_length (outputs);
  oconstraints = (const char **) alloca (noutputs * sizeof (const char *));

  string = resolve_asm_operand_names (string, outputs, inputs, labels);

  /* Remove output conversions that change the type but not the mode.  */
  for (i = 0, tail = outputs; tail; ++i, tail = TREE_CHAIN (tail))
    {
      tree output = TREE_VALUE (tail);

      output = c_fully_fold (output, false, NULL);

      /* ??? Really, this should not be here.  Users should be using a
	 proper lvalue, dammit.  But there's a long history of using casts
	 in the output operands.  In cases like longlong.h, this becomes a
	 primitive form of typechecking -- if the cast can be removed, then
	 the output operand had a type of the proper width; otherwise we'll
	 get an error.  Gross, but ...  */
      STRIP_NOPS (output);

      if (!lvalue_or_else (loc, output, lv_asm))
	output = error_mark_node;

      if (output != error_mark_node
	  && (TREE_READONLY (output)
	      || TYPE_READONLY (TREE_TYPE (output))
	      || ((TREE_CODE (TREE_TYPE (output)) == RECORD_TYPE
		   || TREE_CODE (TREE_TYPE (output)) == UNION_TYPE)
		  && C_TYPE_FIELDS_READONLY (TREE_TYPE (output)))))
	readonly_error (loc, output, lv_asm);

      constraint = TREE_STRING_POINTER (TREE_VALUE (TREE_PURPOSE (tail)));
      oconstraints[i] = constraint;

      if (parse_output_constraint (&constraint, i, ninputs, noutputs,
				   &allows_mem, &allows_reg, &is_inout))
	{
	  /* If the operand is going to end up in memory,
	     mark it addressable.  */
	  if (!allows_reg && !c_mark_addressable (output))
	    output = error_mark_node;
	  if (!(!allows_reg && allows_mem)
	      && output != error_mark_node
	      && VOID_TYPE_P (TREE_TYPE (output)))
	    {
	      error_at (loc, "invalid use of void expression");
	      output = error_mark_node;
	    }
	}
      else
	output = error_mark_node;

      TREE_VALUE (tail) = output;
    }

  for (i = 0, tail = inputs; tail; ++i, tail = TREE_CHAIN (tail))
    {
      tree input;

      constraint = TREE_STRING_POINTER (TREE_VALUE (TREE_PURPOSE (tail)));
      input = TREE_VALUE (tail);

      if (parse_input_constraint (&constraint, i, ninputs, noutputs, 0,
				  oconstraints, &allows_mem, &allows_reg))
	{
	  /* If the operand is going to end up in memory,
	     mark it addressable.  */
	  if (!allows_reg && allows_mem)
	    {
	      input = c_fully_fold (input, false, NULL);

	      /* Strip the nops as we allow this case.  FIXME, this really
		 should be rejected or made deprecated.  */
	      STRIP_NOPS (input);
	      if (!c_mark_addressable (input))
		input = error_mark_node;
	    }
	  else
	    {
	      struct c_expr expr;
	      memset (&expr, 0, sizeof (expr));
	      expr.value = input;
	      expr = convert_lvalue_to_rvalue (loc, expr, true, false);
	      input = c_fully_fold (expr.value, false, NULL);

	      if (input != error_mark_node && VOID_TYPE_P (TREE_TYPE (input)))
		{
		  error_at (loc, "invalid use of void expression");
		  input = error_mark_node;
		}
	    }
	}
      else
	input = error_mark_node;

      TREE_VALUE (tail) = input;
    }

  /* ASMs with labels cannot have outputs.  This should have been
     enforced by the parser.  */
  gcc_assert (outputs == NULL || labels == NULL);

  args = build_stmt (loc, ASM_EXPR, string, outputs, inputs, clobbers, labels);

  /* asm statements without outputs, including simple ones, are treated
     as volatile.  */
  ASM_INPUT_P (args) = simple;
  ASM_VOLATILE_P (args) = (noutputs == 0);

  return args;
}

/* Generate a goto statement to LABEL.  LOC is the location of the
   GOTO.  */

tree
c_finish_goto_label (location_t loc, tree label)
{
  tree decl = lookup_label_for_goto (loc, label);
  if (!decl)
    return NULL_TREE;
  TREE_USED (decl) = 1;
  {
    tree t = build1 (GOTO_EXPR, void_type_node, decl);
    SET_EXPR_LOCATION (t, loc);
    return add_stmt (t);
  }
}

/* Generate a computed goto statement to EXPR.  LOC is the location of
   the GOTO.  */

tree
c_finish_goto_ptr (location_t loc, tree expr)
{
  tree t;
  pedwarn (loc, OPT_Wpedantic, "ISO C forbids %<goto *expr;%>");
  expr = c_fully_fold (expr, false, NULL);
  expr = convert (ptr_type_node, expr);
  t = build1 (GOTO_EXPR, void_type_node, expr);
  SET_EXPR_LOCATION (t, loc);
  return add_stmt (t);
}

/* Generate a C `return' statement.  RETVAL is the expression for what
   to return, or a null pointer for `return;' with no value.  LOC is
   the location of the return statement, or the location of the expression,
   if the statement has any.  If ORIGTYPE is not NULL_TREE, it
   is the original type of RETVAL.  */

tree
c_finish_return (location_t loc, tree retval, tree origtype)
{
  tree valtype = TREE_TYPE (TREE_TYPE (current_function_decl)), ret_stmt;
  bool no_warning = false;
  bool npc = false;
  size_t rank = 0;

  /* Use the expansion point to handle cases such as returning NULL
     in a function returning void.  */
  source_location xloc = expansion_point_location_if_in_system_header (loc);

  if (TREE_THIS_VOLATILE (current_function_decl))
    warning_at (xloc, 0,
		"function declared %<noreturn%> has a %<return%> statement");

  if (flag_cilkplus && contains_array_notation_expr (retval))
    {
      /* Array notations are allowed in a return statement if it is inside a
	 built-in array notation reduction function.  */
      if (!find_rank (loc, retval, retval, false, &rank))
	return error_mark_node;
      if (rank >= 1)
	{
	  error_at (loc, "array notation expression cannot be used as a "
		    "return value");
	  return error_mark_node;
	}
    }
  if (flag_cilkplus && retval && contains_cilk_spawn_stmt (retval))
    {
      error_at (loc, "use of %<_Cilk_spawn%> in a return statement is not "
		"allowed");
      return error_mark_node;
    }
  if (retval)
    {
      tree semantic_type = NULL_TREE;
      npc = null_pointer_constant_p (retval);
      if (TREE_CODE (retval) == EXCESS_PRECISION_EXPR)
	{
	  semantic_type = TREE_TYPE (retval);
	  retval = TREE_OPERAND (retval, 0);
	}
      retval = c_fully_fold (retval, false, NULL);
      if (semantic_type)
	retval = build1 (EXCESS_PRECISION_EXPR, semantic_type, retval);
    }

  if (!retval)
    {
      current_function_returns_null = 1;
      if ((warn_return_type || flag_isoc99)
	  && valtype != 0 && TREE_CODE (valtype) != VOID_TYPE)
	{
	  if (flag_isoc99)
	    pedwarn (loc, 0, "%<return%> with no value, in "
		     "function returning non-void");
	  else
	    warning_at (loc, OPT_Wreturn_type, "%<return%> with no value, "
			"in function returning non-void");
	  no_warning = true;
	}
    }
  else if (valtype == 0 || TREE_CODE (valtype) == VOID_TYPE)
    {
      current_function_returns_null = 1;
      if (TREE_CODE (TREE_TYPE (retval)) != VOID_TYPE)
	pedwarn (xloc, 0,
		 "%<return%> with a value, in function returning void");
      else
	pedwarn (xloc, OPT_Wpedantic, "ISO C forbids "
		 "%<return%> with expression, in function returning void");
    }
  else
    {
      tree t = convert_for_assignment (loc, UNKNOWN_LOCATION, valtype,
				       retval, origtype, ic_return,
				       npc, NULL_TREE, NULL_TREE, 0);
      tree res = DECL_RESULT (current_function_decl);
      tree inner;
      bool save;

      current_function_returns_value = 1;
      if (t == error_mark_node)
	return NULL_TREE;

      save = in_late_binary_op;
      if (TREE_CODE (TREE_TYPE (res)) == BOOLEAN_TYPE
	  || TREE_CODE (TREE_TYPE (res)) == COMPLEX_TYPE
	  || (TREE_CODE (TREE_TYPE (t)) == REAL_TYPE
	      && (TREE_CODE (TREE_TYPE (res)) == INTEGER_TYPE
		  || TREE_CODE (TREE_TYPE (res)) == ENUMERAL_TYPE)
	      && (flag_sanitize & SANITIZE_FLOAT_CAST)))
        in_late_binary_op = true;
      inner = t = convert (TREE_TYPE (res), t);
      in_late_binary_op = save;

      /* Strip any conversions, additions, and subtractions, and see if
	 we are returning the address of a local variable.  Warn if so.  */
      while (1)
	{
	  switch (TREE_CODE (inner))
	    {
	    CASE_CONVERT:
	    case NON_LVALUE_EXPR:
	    case PLUS_EXPR:
	    case POINTER_PLUS_EXPR:
	      inner = TREE_OPERAND (inner, 0);
	      continue;

	    case MINUS_EXPR:
	      /* If the second operand of the MINUS_EXPR has a pointer
		 type (or is converted from it), this may be valid, so
		 don't give a warning.  */
	      {
		tree op1 = TREE_OPERAND (inner, 1);

		while (!POINTER_TYPE_P (TREE_TYPE (op1))
		       && (CONVERT_EXPR_P (op1)
			   || TREE_CODE (op1) == NON_LVALUE_EXPR))
		  op1 = TREE_OPERAND (op1, 0);

		if (POINTER_TYPE_P (TREE_TYPE (op1)))
		  break;

		inner = TREE_OPERAND (inner, 0);
		continue;
	      }

	    case ADDR_EXPR:
	      inner = TREE_OPERAND (inner, 0);

	      while (REFERENCE_CLASS_P (inner)
		     && !INDIRECT_REF_P (inner))
		inner = TREE_OPERAND (inner, 0);

	      if (DECL_P (inner)
		  && !DECL_EXTERNAL (inner)
		  && !TREE_STATIC (inner)
		  && DECL_CONTEXT (inner) == current_function_decl)
		{
		  if (TREE_CODE (inner) == LABEL_DECL)
		    warning_at (loc, OPT_Wreturn_local_addr,
				"function returns address of label");
		  else
		    {
		      warning_at (loc, OPT_Wreturn_local_addr,
				  "function returns address of local variable");
		      tree zero = build_zero_cst (TREE_TYPE (res));
		      t = build2 (COMPOUND_EXPR, TREE_TYPE (res), t, zero);
		    }
		}
	      break;

	    default:
	      break;
	    }

	  break;
	}

      retval = build2 (MODIFY_EXPR, TREE_TYPE (res), res, t);
      SET_EXPR_LOCATION (retval, loc);

      if (warn_sequence_point)
	verify_sequence_points (retval);
    }

  ret_stmt = build_stmt (loc, RETURN_EXPR, retval);
  TREE_NO_WARNING (ret_stmt) |= no_warning;
  return add_stmt (ret_stmt);
}

/* Convert EXPR to TYPE if the type of EXPR is
   assignment compatible with TYPE.
   Otherwise, issue an error (or warning) as appropriate.  */

tree
c_cvt_expr_for_assign (location_t loc, tree type, tree expr)
{
  if (expr == NULL_TREE || expr == error_mark_node)
    return expr;
  return convert_for_assignment (loc, UNKNOWN_LOCATION, type,
                                 expr, TREE_TYPE (expr),
                                 ic_assign, false, NULL_TREE, NULL_TREE, 0);
}

struct c_switch {
  /* The SWITCH_EXPR being built.  */
  tree switch_expr;

  /* The original type of the testing expression, i.e. before the
     default conversion is applied.  */
  tree orig_type;

  /* A splay-tree mapping the low element of a case range to the high
     element, or NULL_TREE if there is no high element.  Used to
     determine whether or not a new case label duplicates an old case
     label.  We need a tree, rather than simply a hash table, because
     of the GNU case range extension.  */
  splay_tree cases;

  /* The bindings at the point of the switch.  This is used for
     warnings crossing decls when branching to a case label.  */
  struct c_spot_bindings *bindings;

  /* The next node on the stack.  */
  struct c_switch *next;

  /* Remember whether the controlling expression had boolean type
     before integer promotions for the sake of -Wswitch-bool.  */
  bool bool_cond_p;

  /* Remember whether there was a case value that is outside the
     range of the ORIG_TYPE.  */
  bool outside_range_p;
};

/* A stack of the currently active switch statements.  The innermost
   switch statement is on the top of the stack.  There is no need to
   mark the stack for garbage collection because it is only active
   during the processing of the body of a function, and we never
   collect at that point.  */

struct c_switch *c_switch_stack;

/* Start a C switch statement, testing expression EXP.  Return the new
   SWITCH_EXPR.  SWITCH_LOC is the location of the `switch'.
   SWITCH_COND_LOC is the location of the switch's condition.
   EXPLICIT_CAST_P is true if the expression EXP has an explicit cast.  */

tree
c_start_case (location_t switch_loc,
	      location_t switch_cond_loc,
	      tree exp, bool explicit_cast_p)
{
  tree orig_type = error_mark_node;
  bool bool_cond_p = false;
  struct c_switch *cs;

  if (exp != error_mark_node)
    {
      orig_type = TREE_TYPE (exp);

      if (!INTEGRAL_TYPE_P (orig_type))
	{
	  if (orig_type != error_mark_node)
	    {
	      error_at (switch_cond_loc, "switch quantity not an integer");
	      orig_type = error_mark_node;
	    }
	  exp = integer_zero_node;
	}
      else
	{
	  tree type = TYPE_MAIN_VARIANT (orig_type);
	  tree e = exp;

	  /* Warn if the condition has boolean value.  */
	  while (TREE_CODE (e) == COMPOUND_EXPR)
	    e = TREE_OPERAND (e, 1);

	  if ((TREE_CODE (type) == BOOLEAN_TYPE
	       || truth_value_p (TREE_CODE (e)))
	      /* Explicit cast to int suppresses this warning.  */
	      && !(TREE_CODE (type) == INTEGER_TYPE
		   && explicit_cast_p))
	    bool_cond_p = true;

	  if (!in_system_header_at (input_location)
	      && (type == long_integer_type_node
		  || type == long_unsigned_type_node))
	    warning_at (switch_cond_loc,
			OPT_Wtraditional, "%<long%> switch expression not "
			"converted to %<int%> in ISO C");

	  exp = c_fully_fold (exp, false, NULL);
	  exp = default_conversion (exp);

	  if (warn_sequence_point)
	    verify_sequence_points (exp);
	}
    }

  /* Add this new SWITCH_EXPR to the stack.  */
  cs = XNEW (struct c_switch);
  cs->switch_expr = build3 (SWITCH_EXPR, orig_type, exp, NULL_TREE, NULL_TREE);
  SET_EXPR_LOCATION (cs->switch_expr, switch_loc);
  cs->orig_type = orig_type;
  cs->cases = splay_tree_new (case_compare, NULL, NULL);
  cs->bindings = c_get_switch_bindings ();
  cs->bool_cond_p = bool_cond_p;
  cs->outside_range_p = false;
  cs->next = c_switch_stack;
  c_switch_stack = cs;

  return add_stmt (cs->switch_expr);
}

/* Process a case label at location LOC.  */

tree
do_case (location_t loc, tree low_value, tree high_value)
{
  tree label = NULL_TREE;

  if (low_value && TREE_CODE (low_value) != INTEGER_CST)
    {
      low_value = c_fully_fold (low_value, false, NULL);
      if (TREE_CODE (low_value) == INTEGER_CST)
	pedwarn (loc, OPT_Wpedantic,
		 "case label is not an integer constant expression");
    }

  if (high_value && TREE_CODE (high_value) != INTEGER_CST)
    {
      high_value = c_fully_fold (high_value, false, NULL);
      if (TREE_CODE (high_value) == INTEGER_CST)
	pedwarn (input_location, OPT_Wpedantic,
		 "case label is not an integer constant expression");
    }

  if (c_switch_stack == NULL)
    {
      if (low_value)
	error_at (loc, "case label not within a switch statement");
      else
	error_at (loc, "%<default%> label not within a switch statement");
      return NULL_TREE;
    }

  if (c_check_switch_jump_warnings (c_switch_stack->bindings,
				    EXPR_LOCATION (c_switch_stack->switch_expr),
				    loc))
    return NULL_TREE;

  label = c_add_case_label (loc, c_switch_stack->cases,
			    SWITCH_COND (c_switch_stack->switch_expr),
			    c_switch_stack->orig_type,
			    low_value, high_value,
			    &c_switch_stack->outside_range_p);
  if (label == error_mark_node)
    label = NULL_TREE;
  return label;
}

/* Finish the switch statement.  TYPE is the original type of the
   controlling expression of the switch, or NULL_TREE.  */

void
c_finish_case (tree body, tree type)
{
  struct c_switch *cs = c_switch_stack;
  location_t switch_location;

  SWITCH_BODY (cs->switch_expr) = body;

  /* Emit warnings as needed.  */
  switch_location = EXPR_LOCATION (cs->switch_expr);
  c_do_switch_warnings (cs->cases, switch_location,
			type ? type : TREE_TYPE (cs->switch_expr),
			SWITCH_COND (cs->switch_expr),
			cs->bool_cond_p, cs->outside_range_p);

  /* Pop the stack.  */
  c_switch_stack = cs->next;
  splay_tree_delete (cs->cases);
  c_release_switch_bindings (cs->bindings);
  XDELETE (cs);
}

/* Emit an if statement.  IF_LOCUS is the location of the 'if'.  COND,
   THEN_BLOCK and ELSE_BLOCK are expressions to be used; ELSE_BLOCK
   may be null.  NESTED_IF is true if THEN_BLOCK contains another IF
   statement, and was not surrounded with parenthesis.  */

void
c_finish_if_stmt (location_t if_locus, tree cond, tree then_block,
		  tree else_block, bool nested_if)
{
  tree stmt;

  /* If the condition has array notations, then the rank of the then_block and
     else_block must be either 0 or be equal to the rank of the condition.  If
     the condition does not have array notations then break them up as it is
     broken up in a normal expression.  */
  if (flag_cilkplus && contains_array_notation_expr (cond))
    {
      size_t then_rank = 0, cond_rank = 0, else_rank = 0;
      if (!find_rank (if_locus, cond, cond, true, &cond_rank))
	return;
      if (then_block
	  && !find_rank (if_locus, then_block, then_block, true, &then_rank))
	return;
      if (else_block
	  && !find_rank (if_locus, else_block, else_block, true, &else_rank)) 
	return;
      if (cond_rank != then_rank && then_rank != 0)
	{
	  error_at (if_locus, "rank-mismatch between if-statement%'s condition"
		    " and the then-block");
	  return;
	}
      else if (cond_rank != else_rank && else_rank != 0)
	{
	  error_at (if_locus, "rank-mismatch between if-statement%'s condition"
		    " and the else-block");
	  return;
	}
    }
  /* Diagnose an ambiguous else if if-then-else is nested inside if-then.  */
  if (warn_parentheses && nested_if && else_block == NULL)
    {
      tree inner_if = then_block;

      /* We know from the grammar productions that there is an IF nested
	 within THEN_BLOCK.  Due to labels and c99 conditional declarations,
	 it might not be exactly THEN_BLOCK, but should be the last
	 non-container statement within.  */
      while (1)
	switch (TREE_CODE (inner_if))
	  {
	  case COND_EXPR:
	    goto found;
	  case BIND_EXPR:
	    inner_if = BIND_EXPR_BODY (inner_if);
	    break;
	  case STATEMENT_LIST:
	    inner_if = expr_last (then_block);
	    break;
	  case TRY_FINALLY_EXPR:
	  case TRY_CATCH_EXPR:
	    inner_if = TREE_OPERAND (inner_if, 0);
	    break;
	  default:
	    gcc_unreachable ();
	  }
    found:

      if (COND_EXPR_ELSE (inner_if))
	 warning_at (if_locus, OPT_Wparentheses,
		     "suggest explicit braces to avoid ambiguous %<else%>");
    }

  stmt = build3 (COND_EXPR, void_type_node, cond, then_block, else_block);
  SET_EXPR_LOCATION (stmt, if_locus);
  add_stmt (stmt);
}

/* Emit a general-purpose loop construct.  START_LOCUS is the location of
   the beginning of the loop.  COND is the loop condition.  COND_IS_FIRST
   is false for DO loops.  INCR is the FOR increment expression.  BODY is
   the statement controlled by the loop.  BLAB is the break label.  CLAB is
   the continue label.  Everything is allowed to be NULL.  */

void
c_finish_loop (location_t start_locus, tree cond, tree incr, tree body,
	       tree blab, tree clab, bool cond_is_first)
{
  tree entry = NULL, exit = NULL, t;

  /* In theory could forbid cilk spawn for loop increment expression,
     but it should work just fine.  */
  
  /* If the condition is zero don't generate a loop construct.  */
  if (cond && integer_zerop (cond))
    {
      if (cond_is_first)
	{
	  t = build_and_jump (&blab);
	  SET_EXPR_LOCATION (t, start_locus);
	  add_stmt (t);
	}
    }
  else
    {
      tree top = build1 (LABEL_EXPR, void_type_node, NULL_TREE);

      /* If we have an exit condition, then we build an IF with gotos either
	 out of the loop, or to the top of it.  If there's no exit condition,
	 then we just build a jump back to the top.  */
      exit = build_and_jump (&LABEL_EXPR_LABEL (top));

      if (cond && !integer_nonzerop (cond))
	{
	  /* Canonicalize the loop condition to the end.  This means
	     generating a branch to the loop condition.  Reuse the
	     continue label, if possible.  */
	  if (cond_is_first)
	    {
	      if (incr || !clab)
		{
		  entry = build1 (LABEL_EXPR, void_type_node, NULL_TREE);
		  t = build_and_jump (&LABEL_EXPR_LABEL (entry));
		}
	      else
		t = build1 (GOTO_EXPR, void_type_node, clab);
	      SET_EXPR_LOCATION (t, start_locus);
	      add_stmt (t);
	    }

	  t = build_and_jump (&blab);
	  if (cond_is_first)
	    exit = fold_build3_loc (start_locus,
				COND_EXPR, void_type_node, cond, exit, t);
	  else
	    exit = fold_build3_loc (input_location,
				COND_EXPR, void_type_node, cond, exit, t);
	}

      add_stmt (top);
    }

  if (body)
    add_stmt (body);
  if (clab)
    add_stmt (build1 (LABEL_EXPR, void_type_node, clab));
  if (incr)
    add_stmt (incr);
  if (entry)
    add_stmt (entry);
  if (exit)
    add_stmt (exit);
  if (blab)
    add_stmt (build1 (LABEL_EXPR, void_type_node, blab));
}

tree
c_finish_bc_stmt (location_t loc, tree *label_p, bool is_break)
{
  bool skip;
  tree label = *label_p;

  /* In switch statements break is sometimes stylistically used after
     a return statement.  This can lead to spurious warnings about
     control reaching the end of a non-void function when it is
     inlined.  Note that we are calling block_may_fallthru with
     language specific tree nodes; this works because
     block_may_fallthru returns true when given something it does not
     understand.  */
  skip = !block_may_fallthru (cur_stmt_list);

  if (!label)
    {
      if (!skip)
	*label_p = label = create_artificial_label (loc);
    }
  else if (TREE_CODE (label) == LABEL_DECL)
    ;
  else switch (TREE_INT_CST_LOW (label))
    {
    case 0:
      if (is_break)
	error_at (loc, "break statement not within loop or switch");
      else
	error_at (loc, "continue statement not within a loop");
      return NULL_TREE;

    case 1:
      gcc_assert (is_break);
      error_at (loc, "break statement used with OpenMP for loop");
      return NULL_TREE;

    case 2:
      if (is_break) 
	error ("break statement within %<#pragma simd%> loop body");
      else 
	error ("continue statement within %<#pragma simd%> loop body");
      return NULL_TREE;

    default:
      gcc_unreachable ();
    }

  if (skip)
    return NULL_TREE;

  if (!is_break)
    add_stmt (build_predict_expr (PRED_CONTINUE, NOT_TAKEN));

  return add_stmt (build1 (GOTO_EXPR, void_type_node, label));
}

/* A helper routine for c_process_expr_stmt and c_finish_stmt_expr.  */

static void
emit_side_effect_warnings (location_t loc, tree expr)
{
  if (expr == error_mark_node)
    ;
  else if (!TREE_SIDE_EFFECTS (expr))
    {
      if (!VOID_TYPE_P (TREE_TYPE (expr)) && !TREE_NO_WARNING (expr))
	warning_at (loc, OPT_Wunused_value, "statement with no effect");
    }
  else if (TREE_CODE (expr) == COMPOUND_EXPR)
    {
      tree r = expr;
      location_t cloc = loc;
      while (TREE_CODE (r) == COMPOUND_EXPR)
	{
	  if (EXPR_HAS_LOCATION (r))
	    cloc = EXPR_LOCATION (r);
	  r = TREE_OPERAND (r, 1);
	}
      if (!TREE_SIDE_EFFECTS (r)
	  && !VOID_TYPE_P (TREE_TYPE (r))
	  && !CONVERT_EXPR_P (r)
	  && !TREE_NO_WARNING (r)
	  && !TREE_NO_WARNING (expr))
	warning_at (cloc, OPT_Wunused_value,
		    "right-hand operand of comma expression has no effect");
    }
  else
    warn_if_unused_value (expr, loc);
}

/* Process an expression as if it were a complete statement.  Emit
   diagnostics, but do not call ADD_STMT.  LOC is the location of the
   statement.  */

tree
c_process_expr_stmt (location_t loc, tree expr)
{
  tree exprv;

  if (!expr)
    return NULL_TREE;

  expr = c_fully_fold (expr, false, NULL);

  if (warn_sequence_point)
    verify_sequence_points (expr);

  if (TREE_TYPE (expr) != error_mark_node
      && !COMPLETE_OR_VOID_TYPE_P (TREE_TYPE (expr))
      && TREE_CODE (TREE_TYPE (expr)) != ARRAY_TYPE)
    error_at (loc, "expression statement has incomplete type");

  /* If we're not processing a statement expression, warn about unused values.
     Warnings for statement expressions will be emitted later, once we figure
     out which is the result.  */
  if (!STATEMENT_LIST_STMT_EXPR (cur_stmt_list)
      && warn_unused_value)
    emit_side_effect_warnings (loc, expr);

  exprv = expr;
  while (TREE_CODE (exprv) == COMPOUND_EXPR)
    exprv = TREE_OPERAND (exprv, 1);
  while (CONVERT_EXPR_P (exprv))
    exprv = TREE_OPERAND (exprv, 0);
  if (DECL_P (exprv)
      || handled_component_p (exprv)
      || TREE_CODE (exprv) == ADDR_EXPR)
    mark_exp_read (exprv);

  /* If the expression is not of a type to which we cannot assign a line
     number, wrap the thing in a no-op NOP_EXPR.  */
  if (DECL_P (expr) || CONSTANT_CLASS_P (expr))
    {
      expr = build1 (NOP_EXPR, TREE_TYPE (expr), expr);
      SET_EXPR_LOCATION (expr, loc);
    }

  return expr;
}

/* Emit an expression as a statement.  LOC is the location of the
   expression.  */

tree
c_finish_expr_stmt (location_t loc, tree expr)
{
  if (expr)
    return add_stmt (c_process_expr_stmt (loc, expr));
  else
    return NULL;
}

/* Do the opposite and emit a statement as an expression.  To begin,
   create a new binding level and return it.  */

tree
c_begin_stmt_expr (void)
{
  tree ret;

  /* We must force a BLOCK for this level so that, if it is not expanded
     later, there is a way to turn off the entire subtree of blocks that
     are contained in it.  */
  keep_next_level ();
  ret = c_begin_compound_stmt (true);

  c_bindings_start_stmt_expr (c_switch_stack == NULL
			      ? NULL
			      : c_switch_stack->bindings);

  /* Mark the current statement list as belonging to a statement list.  */
  STATEMENT_LIST_STMT_EXPR (ret) = 1;

  return ret;
}

/* LOC is the location of the compound statement to which this body
   belongs.  */

tree
c_finish_stmt_expr (location_t loc, tree body)
{
  tree last, type, tmp, val;
  tree *last_p;

  body = c_end_compound_stmt (loc, body, true);

  c_bindings_end_stmt_expr (c_switch_stack == NULL
			    ? NULL
			    : c_switch_stack->bindings);

  /* Locate the last statement in BODY.  See c_end_compound_stmt
     about always returning a BIND_EXPR.  */
  last_p = &BIND_EXPR_BODY (body);
  last = BIND_EXPR_BODY (body);

 continue_searching:
  if (TREE_CODE (last) == STATEMENT_LIST)
    {
      tree_stmt_iterator i;

      /* This can happen with degenerate cases like ({ }).  No value.  */
      if (!TREE_SIDE_EFFECTS (last))
	return body;

      /* If we're supposed to generate side effects warnings, process
	 all of the statements except the last.  */
      if (warn_unused_value)
	{
	  for (i = tsi_start (last); !tsi_one_before_end_p (i); tsi_next (&i))
	    {
	      location_t tloc;
	      tree t = tsi_stmt (i);

	      tloc = EXPR_HAS_LOCATION (t) ? EXPR_LOCATION (t) : loc;
	      emit_side_effect_warnings (tloc, t);
	    }
	}
      else
	i = tsi_last (last);
      last_p = tsi_stmt_ptr (i);
      last = *last_p;
    }

  /* If the end of the list is exception related, then the list was split
     by a call to push_cleanup.  Continue searching.  */
  if (TREE_CODE (last) == TRY_FINALLY_EXPR
      || TREE_CODE (last) == TRY_CATCH_EXPR)
    {
      last_p = &TREE_OPERAND (last, 0);
      last = *last_p;
      goto continue_searching;
    }

  if (last == error_mark_node)
    return last;

  /* In the case that the BIND_EXPR is not necessary, return the
     expression out from inside it.  */
  if (last == BIND_EXPR_BODY (body)
      && BIND_EXPR_VARS (body) == NULL)
    {
      /* Even if this looks constant, do not allow it in a constant
	 expression.  */
      last = c_wrap_maybe_const (last, true);
      /* Do not warn if the return value of a statement expression is
	 unused.  */
      TREE_NO_WARNING (last) = 1;
      return last;
    }

  /* Extract the type of said expression.  */
  type = TREE_TYPE (last);

  /* If we're not returning a value at all, then the BIND_EXPR that
     we already have is a fine expression to return.  */
  if (!type || VOID_TYPE_P (type))
    return body;

  /* Now that we've located the expression containing the value, it seems
     silly to make voidify_wrapper_expr repeat the process.  Create a
     temporary of the appropriate type and stick it in a TARGET_EXPR.  */
  tmp = create_tmp_var_raw (type);

  /* Unwrap a no-op NOP_EXPR as added by c_finish_expr_stmt.  This avoids
     tree_expr_nonnegative_p giving up immediately.  */
  val = last;
  if (TREE_CODE (val) == NOP_EXPR
      && TREE_TYPE (val) == TREE_TYPE (TREE_OPERAND (val, 0)))
    val = TREE_OPERAND (val, 0);

  *last_p = build2 (MODIFY_EXPR, void_type_node, tmp, val);
  SET_EXPR_LOCATION (*last_p, EXPR_LOCATION (last));

  {
    tree t = build4 (TARGET_EXPR, type, tmp, body, NULL_TREE, NULL_TREE);
    SET_EXPR_LOCATION (t, loc);
    return t;
  }
}

/* Begin and end compound statements.  This is as simple as pushing
   and popping new statement lists from the tree.  */

tree
c_begin_compound_stmt (bool do_scope)
{
  tree stmt = push_stmt_list ();
  if (do_scope)
    push_scope ();
  return stmt;
}

/* End a compound statement.  STMT is the statement.  LOC is the
   location of the compound statement-- this is usually the location
   of the opening brace.  */

tree
c_end_compound_stmt (location_t loc, tree stmt, bool do_scope)
{
  tree block = NULL;

  if (do_scope)
    {
      if (c_dialect_objc ())
	objc_clear_super_receiver ();
      block = pop_scope ();
    }

  stmt = pop_stmt_list (stmt);
  stmt = c_build_bind_expr (loc, block, stmt);

  /* If this compound statement is nested immediately inside a statement
     expression, then force a BIND_EXPR to be created.  Otherwise we'll
     do the wrong thing for ({ { 1; } }) or ({ 1; { } }).  In particular,
     STATEMENT_LISTs merge, and thus we can lose track of what statement
     was really last.  */
  if (building_stmt_list_p ()
      && STATEMENT_LIST_STMT_EXPR (cur_stmt_list)
      && TREE_CODE (stmt) != BIND_EXPR)
    {
      stmt = build3 (BIND_EXPR, void_type_node, NULL, stmt, NULL);
      TREE_SIDE_EFFECTS (stmt) = 1;
      SET_EXPR_LOCATION (stmt, loc);
    }

  return stmt;
}

/* Queue a cleanup.  CLEANUP is an expression/statement to be executed
   when the current scope is exited.  EH_ONLY is true when this is not
   meant to apply to normal control flow transfer.  */

void
push_cleanup (tree decl, tree cleanup, bool eh_only)
{
  enum tree_code code;
  tree stmt, list;
  bool stmt_expr;

  code = eh_only ? TRY_CATCH_EXPR : TRY_FINALLY_EXPR;
  stmt = build_stmt (DECL_SOURCE_LOCATION (decl), code, NULL, cleanup);
  add_stmt (stmt);
  stmt_expr = STATEMENT_LIST_STMT_EXPR (cur_stmt_list);
  list = push_stmt_list ();
  TREE_OPERAND (stmt, 0) = list;
  STATEMENT_LIST_STMT_EXPR (list) = stmt_expr;
}

/* Build a vector comparison of ARG0 and ARG1 using CODE opcode
   into a value of TYPE type.  Comparison is done via VEC_COND_EXPR.  */

static tree
build_vec_cmp (tree_code code, tree type,
	       tree arg0, tree arg1)
{
  tree zero_vec = build_zero_cst (type);
  tree minus_one_vec = build_minus_one_cst (type);
  tree cmp_type = build_same_sized_truth_vector_type (type);
  tree cmp = build2 (code, cmp_type, arg0, arg1);
  return build3 (VEC_COND_EXPR, type, cmp, minus_one_vec, zero_vec);
}

/* Build a binary-operation expression without default conversions.
   CODE is the kind of expression to build.
   LOCATION is the operator's location.
   This function differs from `build' in several ways:
   the data type of the result is computed and recorded in it,
   warnings are generated if arg data types are invalid,
   special handling for addition and subtraction of pointers is known,
   and some optimization is done (operations on narrow ints
   are done in the narrower type when that gives the same result).
   Constant folding is also done before the result is returned.

   Note that the operands will never have enumeral types, or function
   or array types, because either they will have the default conversions
   performed or they have both just been converted to some other type in which
   the arithmetic is to be done.  */

tree
build_binary_op (location_t location, enum tree_code code,
		 tree orig_op0, tree orig_op1, int convert_p)
{
  tree type0, type1, orig_type0, orig_type1;
  tree eptype;
  enum tree_code code0, code1;
  tree op0, op1;
  tree ret = error_mark_node;
  const char *invalid_op_diag;
  bool op0_int_operands, op1_int_operands;
  bool int_const, int_const_or_overflow, int_operands;

  /* Expression code to give to the expression when it is built.
     Normally this is CODE, which is what the caller asked for,
     but in some special cases we change it.  */
  enum tree_code resultcode = code;

  /* Data type in which the computation is to be performed.
     In the simplest cases this is the common type of the arguments.  */
  tree result_type = NULL;

  /* When the computation is in excess precision, the type of the
     final EXCESS_PRECISION_EXPR.  */
  tree semantic_result_type = NULL;

  /* Nonzero means operands have already been type-converted
     in whatever way is necessary.
     Zero means they need to be converted to RESULT_TYPE.  */
  int converted = 0;

  /* Nonzero means create the expression with this type, rather than
     RESULT_TYPE.  */
  tree build_type = 0;

  /* Nonzero means after finally constructing the expression
     convert it to this type.  */
  tree final_type = 0;

  /* Nonzero if this is an operation like MIN or MAX which can
     safely be computed in short if both args are promoted shorts.
     Also implies COMMON.
     -1 indicates a bitwise operation; this makes a difference
     in the exact conditions for when it is safe to do the operation
     in a narrower mode.  */
  int shorten = 0;

  /* Nonzero if this is a comparison operation;
     if both args are promoted shorts, compare the original shorts.
     Also implies COMMON.  */
  int short_compare = 0;

  /* Nonzero if this is a right-shift operation, which can be computed on the
     original short and then promoted if the operand is a promoted short.  */
  int short_shift = 0;

  /* Nonzero means set RESULT_TYPE to the common type of the args.  */
  int common = 0;

  /* True means types are compatible as far as ObjC is concerned.  */
  bool objc_ok;

  /* True means this is an arithmetic operation that may need excess
     precision.  */
  bool may_need_excess_precision;

  /* True means this is a boolean operation that converts both its
     operands to truth-values.  */
  bool boolean_op = false;

  /* Remember whether we're doing / or %.  */
  bool doing_div_or_mod = false;

  /* Remember whether we're doing << or >>.  */
  bool doing_shift = false;

  /* Tree holding instrumentation expression.  */
  tree instrument_expr = NULL;

  if (location == UNKNOWN_LOCATION)
    location = input_location;

  op0 = orig_op0;
  op1 = orig_op1;

  op0_int_operands = EXPR_INT_CONST_OPERANDS (orig_op0);
  if (op0_int_operands)
    op0 = remove_c_maybe_const_expr (op0);
  op1_int_operands = EXPR_INT_CONST_OPERANDS (orig_op1);
  if (op1_int_operands)
    op1 = remove_c_maybe_const_expr (op1);
  int_operands = (op0_int_operands && op1_int_operands);
  if (int_operands)
    {
      int_const_or_overflow = (TREE_CODE (orig_op0) == INTEGER_CST
			       && TREE_CODE (orig_op1) == INTEGER_CST);
      int_const = (int_const_or_overflow
		   && !TREE_OVERFLOW (orig_op0)
		   && !TREE_OVERFLOW (orig_op1));
    }
  else
    int_const = int_const_or_overflow = false;

  /* Do not apply default conversion in mixed vector/scalar expression.  */
  if (convert_p
      && VECTOR_TYPE_P (TREE_TYPE (op0)) == VECTOR_TYPE_P (TREE_TYPE (op1)))
    {
      op0 = default_conversion (op0);
      op1 = default_conversion (op1);
    }

  /* When Cilk Plus is enabled and there are array notations inside op0, then
     we check to see if there are builtin array notation functions.  If
     so, then we take on the type of the array notation inside it.  */
  if (flag_cilkplus && contains_array_notation_expr (op0)) 
    orig_type0 = type0 = find_correct_array_notation_type (op0);
  else
    orig_type0 = type0 = TREE_TYPE (op0);

  if (flag_cilkplus && contains_array_notation_expr (op1))
    orig_type1 = type1 = find_correct_array_notation_type (op1);
  else 
    orig_type1 = type1 = TREE_TYPE (op1);

  /* The expression codes of the data types of the arguments tell us
     whether the arguments are integers, floating, pointers, etc.  */
  code0 = TREE_CODE (type0);
  code1 = TREE_CODE (type1);

  /* Strip NON_LVALUE_EXPRs, etc., since we aren't using as an lvalue.  */
  STRIP_TYPE_NOPS (op0);
  STRIP_TYPE_NOPS (op1);

  /* If an error was already reported for one of the arguments,
     avoid reporting another error.  */

  if (code0 == ERROR_MARK || code1 == ERROR_MARK)
    return error_mark_node;

  if (code0 == POINTER_TYPE
      && reject_gcc_builtin (op0, EXPR_LOCATION (orig_op0)))
    return error_mark_node;

  if (code1 == POINTER_TYPE
      && reject_gcc_builtin (op1, EXPR_LOCATION (orig_op1)))
    return error_mark_node;

  if ((invalid_op_diag
       = targetm.invalid_binary_op (code, type0, type1)))
    {
      error_at (location, invalid_op_diag);
      return error_mark_node;
    }

  switch (code)
    {
    case PLUS_EXPR:
    case MINUS_EXPR:
    case MULT_EXPR:
    case TRUNC_DIV_EXPR:
    case CEIL_DIV_EXPR:
    case FLOOR_DIV_EXPR:
    case ROUND_DIV_EXPR:
    case EXACT_DIV_EXPR:
      may_need_excess_precision = true;
      break;
    default:
      may_need_excess_precision = false;
      break;
    }
  if (TREE_CODE (op0) == EXCESS_PRECISION_EXPR)
    {
      op0 = TREE_OPERAND (op0, 0);
      type0 = TREE_TYPE (op0);
    }
  else if (may_need_excess_precision
	   && (eptype = excess_precision_type (type0)) != NULL_TREE)
    {
      type0 = eptype;
      op0 = convert (eptype, op0);
    }
  if (TREE_CODE (op1) == EXCESS_PRECISION_EXPR)
    {
      op1 = TREE_OPERAND (op1, 0);
      type1 = TREE_TYPE (op1);
    }
  else if (may_need_excess_precision
	   && (eptype = excess_precision_type (type1)) != NULL_TREE)
    {
      type1 = eptype;
      op1 = convert (eptype, op1);
    }

  objc_ok = objc_compare_types (type0, type1, -3, NULL_TREE);

  /* In case when one of the operands of the binary operation is
     a vector and another is a scalar -- convert scalar to vector.  */
  if ((code0 == VECTOR_TYPE) != (code1 == VECTOR_TYPE))
    {
      enum stv_conv convert_flag = scalar_to_vector (location, code, op0, op1,
						     true);

      switch (convert_flag)
	{
	  case stv_error:
	    return error_mark_node;
	  case stv_firstarg:
	    {
              bool maybe_const = true;
              tree sc;
              sc = c_fully_fold (op0, false, &maybe_const);
              sc = save_expr (sc);
              sc = convert (TREE_TYPE (type1), sc);
              op0 = build_vector_from_val (type1, sc);
              if (!maybe_const)
                op0 = c_wrap_maybe_const (op0, true);
              orig_type0 = type0 = TREE_TYPE (op0);
              code0 = TREE_CODE (type0);
              converted = 1;
              break;
	    }
	  case stv_secondarg:
	    {
	      bool maybe_const = true;
	      tree sc;
	      sc = c_fully_fold (op1, false, &maybe_const);
	      sc = save_expr (sc);
	      sc = convert (TREE_TYPE (type0), sc);
	      op1 = build_vector_from_val (type0, sc);
	      if (!maybe_const)
		op1 = c_wrap_maybe_const (op1, true);
	      orig_type1 = type1 = TREE_TYPE (op1);
	      code1 = TREE_CODE (type1);
	      converted = 1;
	      break;
	    }
	  default:
	    break;
	}
    }

  switch (code)
    {
    case PLUS_EXPR:
      /* Handle the pointer + int case.  */
      if (code0 == POINTER_TYPE && code1 == INTEGER_TYPE)
	{
	  ret = c_pointer_int_sum (location, PLUS_EXPR, op0, op1);
	  goto return_build_binary_op;
	}
      else if (code1 == POINTER_TYPE && code0 == INTEGER_TYPE)
	{
	  ret = c_pointer_int_sum (location, PLUS_EXPR, op1, op0);
	  goto return_build_binary_op;
	}
      else
	common = 1;
      break;

    case MINUS_EXPR:
      /* Subtraction of two similar pointers.
	 We must subtract them as integers, then divide by object size.  */
      if (code0 == POINTER_TYPE && code1 == POINTER_TYPE
	  && comp_target_types (location, type0, type1))
	{
	  ret = pointer_diff (location, op0, op1);
	  goto return_build_binary_op;
	}
      /* Handle pointer minus int.  Just like pointer plus int.  */
      else if (code0 == POINTER_TYPE && code1 == INTEGER_TYPE)
	{
	  ret = c_pointer_int_sum (location, MINUS_EXPR, op0, op1);
	  goto return_build_binary_op;
	}
      else
	common = 1;
      break;

    case MULT_EXPR:
      common = 1;
      break;

    case TRUNC_DIV_EXPR:
    case CEIL_DIV_EXPR:
    case FLOOR_DIV_EXPR:
    case ROUND_DIV_EXPR:
    case EXACT_DIV_EXPR:
      doing_div_or_mod = true;
      warn_for_div_by_zero (location, op1);

      if ((code0 == INTEGER_TYPE || code0 == REAL_TYPE
	   || code0 == FIXED_POINT_TYPE
	   || code0 == COMPLEX_TYPE || code0 == VECTOR_TYPE)
	  && (code1 == INTEGER_TYPE || code1 == REAL_TYPE
	      || code1 == FIXED_POINT_TYPE
	      || code1 == COMPLEX_TYPE || code1 == VECTOR_TYPE))
	{
	  enum tree_code tcode0 = code0, tcode1 = code1;

	  if (code0 == COMPLEX_TYPE || code0 == VECTOR_TYPE)
	    tcode0 = TREE_CODE (TREE_TYPE (TREE_TYPE (op0)));
	  if (code1 == COMPLEX_TYPE || code1 == VECTOR_TYPE)
	    tcode1 = TREE_CODE (TREE_TYPE (TREE_TYPE (op1)));

	  if (!((tcode0 == INTEGER_TYPE && tcode1 == INTEGER_TYPE)
	      || (tcode0 == FIXED_POINT_TYPE && tcode1 == FIXED_POINT_TYPE)))
	    resultcode = RDIV_EXPR;
	  else
	    /* Although it would be tempting to shorten always here, that
	       loses on some targets, since the modulo instruction is
	       undefined if the quotient can't be represented in the
	       computation mode.  We shorten only if unsigned or if
	       dividing by something we know != -1.  */
	    shorten = (TYPE_UNSIGNED (TREE_TYPE (orig_op0))
		       || (TREE_CODE (op1) == INTEGER_CST
			   && !integer_all_onesp (op1)));
	  common = 1;
	}
      break;

    case BIT_AND_EXPR:
    case BIT_IOR_EXPR:
    case BIT_XOR_EXPR:
      if (code0 == INTEGER_TYPE && code1 == INTEGER_TYPE)
	shorten = -1;
      /* Allow vector types which are not floating point types.   */
      else if (code0 == VECTOR_TYPE
	       && code1 == VECTOR_TYPE
	       && !VECTOR_FLOAT_TYPE_P (type0)
	       && !VECTOR_FLOAT_TYPE_P (type1))
	common = 1;
      break;

    case TRUNC_MOD_EXPR:
    case FLOOR_MOD_EXPR:
      doing_div_or_mod = true;
      warn_for_div_by_zero (location, op1);

      if (code0 == VECTOR_TYPE && code1 == VECTOR_TYPE
	  && TREE_CODE (TREE_TYPE (type0)) == INTEGER_TYPE
	  && TREE_CODE (TREE_TYPE (type1)) == INTEGER_TYPE)
	common = 1;
      else if (code0 == INTEGER_TYPE && code1 == INTEGER_TYPE)
	{
	  /* Although it would be tempting to shorten always here, that loses
	     on some targets, since the modulo instruction is undefined if the
	     quotient can't be represented in the computation mode.  We shorten
	     only if unsigned or if dividing by something we know != -1.  */
	  shorten = (TYPE_UNSIGNED (TREE_TYPE (orig_op0))
		     || (TREE_CODE (op1) == INTEGER_CST
			 && !integer_all_onesp (op1)));
	  common = 1;
	}
      break;

    case TRUTH_ANDIF_EXPR:
    case TRUTH_ORIF_EXPR:
    case TRUTH_AND_EXPR:
    case TRUTH_OR_EXPR:
    case TRUTH_XOR_EXPR:
      if ((code0 == INTEGER_TYPE || code0 == POINTER_TYPE
	   || code0 == REAL_TYPE || code0 == COMPLEX_TYPE
	   || code0 == FIXED_POINT_TYPE)
	  && (code1 == INTEGER_TYPE || code1 == POINTER_TYPE
	      || code1 == REAL_TYPE || code1 == COMPLEX_TYPE
	      || code1 == FIXED_POINT_TYPE))
	{
	  /* Result of these operations is always an int,
	     but that does not mean the operands should be
	     converted to ints!  */
	  result_type = integer_type_node;
	  if (op0_int_operands)
	    {
	      op0 = c_objc_common_truthvalue_conversion (location, orig_op0);
	      op0 = remove_c_maybe_const_expr (op0);
	    }
	  else
	    op0 = c_objc_common_truthvalue_conversion (location, op0);
	  if (op1_int_operands)
	    {
	      op1 = c_objc_common_truthvalue_conversion (location, orig_op1);
	      op1 = remove_c_maybe_const_expr (op1);
	    }
	  else
	    op1 = c_objc_common_truthvalue_conversion (location, op1);
	  converted = 1;
	  boolean_op = true;
	}
      if (code == TRUTH_ANDIF_EXPR)
	{
	  int_const_or_overflow = (int_operands
				   && TREE_CODE (orig_op0) == INTEGER_CST
				   && (op0 == truthvalue_false_node
				       || TREE_CODE (orig_op1) == INTEGER_CST));
	  int_const = (int_const_or_overflow
		       && !TREE_OVERFLOW (orig_op0)
		       && (op0 == truthvalue_false_node
			   || !TREE_OVERFLOW (orig_op1)));
	}
      else if (code == TRUTH_ORIF_EXPR)
	{
	  int_const_or_overflow = (int_operands
				   && TREE_CODE (orig_op0) == INTEGER_CST
				   && (op0 == truthvalue_true_node
				       || TREE_CODE (orig_op1) == INTEGER_CST));
	  int_const = (int_const_or_overflow
		       && !TREE_OVERFLOW (orig_op0)
		       && (op0 == truthvalue_true_node
			   || !TREE_OVERFLOW (orig_op1)));
	}
      break;

      /* Shift operations: result has same type as first operand;
	 always convert second operand to int.
	 Also set SHORT_SHIFT if shifting rightward.  */

    case RSHIFT_EXPR:
      if (code0 == VECTOR_TYPE && code1 == INTEGER_TYPE
          && TREE_CODE (TREE_TYPE (type0)) == INTEGER_TYPE)
        {
          result_type = type0;
          converted = 1;
        }
      else if (code0 == VECTOR_TYPE && code1 == VECTOR_TYPE
	       && TREE_CODE (TREE_TYPE (type0)) == INTEGER_TYPE
	       && TREE_CODE (TREE_TYPE (type1)) == INTEGER_TYPE
	       && TYPE_VECTOR_SUBPARTS (type0) == TYPE_VECTOR_SUBPARTS (type1))
	{
	  result_type = type0;
	  converted = 1;
	}
      else if ((code0 == INTEGER_TYPE || code0 == FIXED_POINT_TYPE)
	       && code1 == INTEGER_TYPE)
	{
	  doing_shift = true;
	  if (TREE_CODE (op1) == INTEGER_CST)
	    {
	      if (tree_int_cst_sgn (op1) < 0)
		{
		  int_const = false;
		  if (c_inhibit_evaluation_warnings == 0)
		    warning_at (location, OPT_Wshift_count_negative,
				"right shift count is negative");
		}
	      else
		{
		  if (!integer_zerop (op1))
		    short_shift = 1;

		  if (compare_tree_int (op1, TYPE_PRECISION (type0)) >= 0)
		    {
		      int_const = false;
		      if (c_inhibit_evaluation_warnings == 0)
			warning_at (location, OPT_Wshift_count_overflow,
				    "right shift count >= width of type");
		    }
		}
	    }

	  /* Use the type of the value to be shifted.  */
	  result_type = type0;
	  /* Avoid converting op1 to result_type later.  */
	  converted = 1;
	}
      break;

    case LSHIFT_EXPR:
      if (code0 == VECTOR_TYPE && code1 == INTEGER_TYPE
          && TREE_CODE (TREE_TYPE (type0)) == INTEGER_TYPE)
        {
          result_type = type0;
          converted = 1;
        }
      else if (code0 == VECTOR_TYPE && code1 == VECTOR_TYPE
	       && TREE_CODE (TREE_TYPE (type0)) == INTEGER_TYPE
	       && TREE_CODE (TREE_TYPE (type1)) == INTEGER_TYPE
	       && TYPE_VECTOR_SUBPARTS (type0) == TYPE_VECTOR_SUBPARTS (type1))
	{
	  result_type = type0;
	  converted = 1;
	}
      else if ((code0 == INTEGER_TYPE || code0 == FIXED_POINT_TYPE)
	       && code1 == INTEGER_TYPE)
	{
	  doing_shift = true;
	  if (TREE_CODE (op0) == INTEGER_CST
	      && tree_int_cst_sgn (op0) < 0)
	    {
	      /* Don't reject a left shift of a negative value in a context
		 where a constant expression is needed in C90.  */
	      if (flag_isoc99)
		int_const = false;
	      if (c_inhibit_evaluation_warnings == 0)
		warning_at (location, OPT_Wshift_negative_value,
			    "left shift of negative value");
	    }
	  if (TREE_CODE (op1) == INTEGER_CST)
	    {
	      if (tree_int_cst_sgn (op1) < 0)
		{
		  int_const = false;
		  if (c_inhibit_evaluation_warnings == 0)
		    warning_at (location, OPT_Wshift_count_negative,
				"left shift count is negative");
		}
	      else if (compare_tree_int (op1, TYPE_PRECISION (type0)) >= 0)
		{
		  int_const = false;
		  if (c_inhibit_evaluation_warnings == 0)
		    warning_at (location, OPT_Wshift_count_overflow,
				"left shift count >= width of type");
		}
	      else if (TREE_CODE (op0) == INTEGER_CST
		       && maybe_warn_shift_overflow (location, op0, op1)
		       && flag_isoc99)
		int_const = false;
	    }

	  /* Use the type of the value to be shifted.  */
	  result_type = type0;
	  /* Avoid converting op1 to result_type later.  */
	  converted = 1;
	}
      break;

    case EQ_EXPR:
    case NE_EXPR:
      if (code0 == VECTOR_TYPE && code1 == VECTOR_TYPE)
        {
          tree intt;
	  if (!vector_types_compatible_elements_p (type0, type1))
            {
              error_at (location, "comparing vectors with different "
                                  "element types");
              return error_mark_node;
            }

          if (TYPE_VECTOR_SUBPARTS (type0) != TYPE_VECTOR_SUBPARTS (type1))
            {
              error_at (location, "comparing vectors with different "
                                  "number of elements");
              return error_mark_node;
            }

          /* Always construct signed integer vector type.  */
          intt = c_common_type_for_size (GET_MODE_BITSIZE
					   (TYPE_MODE (TREE_TYPE (type0))), 0);
          result_type = build_opaque_vector_type (intt,
						  TYPE_VECTOR_SUBPARTS (type0));
          converted = 1;
	  ret = build_vec_cmp (resultcode, result_type, op0, op1);
	  goto return_build_binary_op;
        }
      if (FLOAT_TYPE_P (type0) || FLOAT_TYPE_P (type1))
	warning_at (location,
		    OPT_Wfloat_equal,
		    "comparing floating point with == or != is unsafe");
      /* Result of comparison is always int,
	 but don't convert the args to int!  */
      build_type = integer_type_node;
      if ((code0 == INTEGER_TYPE || code0 == REAL_TYPE
	   || code0 == FIXED_POINT_TYPE || code0 == COMPLEX_TYPE)
	  && (code1 == INTEGER_TYPE || code1 == REAL_TYPE
	      || code1 == FIXED_POINT_TYPE || code1 == COMPLEX_TYPE))
	short_compare = 1;
      else if (code0 == POINTER_TYPE && null_pointer_constant_p (orig_op1))
	{
	  if (warn_nonnull
	      && TREE_CODE (op0) == PARM_DECL && nonnull_arg_p (op0))
	    warning_at (location, OPT_Wnonnull,
			"nonnull argument %qD compared to NULL", op0);

	  if (TREE_CODE (op0) == ADDR_EXPR
	      && decl_with_nonnull_addr_p (TREE_OPERAND (op0, 0)))
	    {
	      if (code == EQ_EXPR)
		warning_at (location,
			    OPT_Waddress,
			    "the comparison will always evaluate as %<false%> "
			    "for the address of %qD will never be NULL",
			    TREE_OPERAND (op0, 0));
	      else
		warning_at (location,
			    OPT_Waddress,
			    "the comparison will always evaluate as %<true%> "
			    "for the address of %qD will never be NULL",
			    TREE_OPERAND (op0, 0));
	    }
	  result_type = type0;
	}
      else if (code1 == POINTER_TYPE && null_pointer_constant_p (orig_op0))
	{
	  if (warn_nonnull
	      && TREE_CODE (op1) == PARM_DECL && nonnull_arg_p (op1))
	    warning_at (location, OPT_Wnonnull,
			"nonnull argument %qD compared to NULL", op1);

	  if (TREE_CODE (op1) == ADDR_EXPR
	      && decl_with_nonnull_addr_p (TREE_OPERAND (op1, 0)))
	    {
	      if (code == EQ_EXPR)
		warning_at (location,
			    OPT_Waddress,
			    "the comparison will always evaluate as %<false%> "
			    "for the address of %qD will never be NULL",
			    TREE_OPERAND (op1, 0));
	      else
		warning_at (location,
			    OPT_Waddress,
			    "the comparison will always evaluate as %<true%> "
			    "for the address of %qD will never be NULL",
			    TREE_OPERAND (op1, 0));
	    }
	  result_type = type1;
	}
      else if (code0 == POINTER_TYPE && code1 == POINTER_TYPE)
	{
	  tree tt0 = TREE_TYPE (type0);
	  tree tt1 = TREE_TYPE (type1);
	  addr_space_t as0 = TYPE_ADDR_SPACE (tt0);
	  addr_space_t as1 = TYPE_ADDR_SPACE (tt1);
	  addr_space_t as_common = ADDR_SPACE_GENERIC;

	  if ((SHARED_TYPE_P (tt0)
	           && !(SHARED_TYPE_P (tt1) || integer_zerop(op1)))
              || (SHARED_TYPE_P (tt1)
	           && !(SHARED_TYPE_P (tt0) || integer_zerop(op0))))
	    {
	      error_at (location, "UPC does not allow comparisons "
	                          "between pointers to shared and "
				  "local pointers");
	      return error_mark_node;
	    }
	  if (SHARED_TYPE_P (tt0)
	      && SHARED_TYPE_P (tt1) && (tt0 != tt1)
	      && !(VOID_TYPE_P (tt0) || VOID_TYPE_P (tt1)))
	    {
	      const tree bs_0 = get_block_factor (tt0);
	      const tree bs_1 = get_block_factor (tt1);
	      /* Both source and destination are non-void pointers to shared,
		 whose target types are not equal.
		 UPC dictates that their blocking factors must be equal. */
	      if (!tree_int_cst_equal (bs_0, bs_1))
		{
		  error_at (location, "UPC does not allow comparison "
				      "between pointers to shared with "
				      "differing block sizes without a cast");
		  return error_mark_node;
		}
	    }
	  /* Anything compares with void *.  void * compares with anything.
	     Otherwise, the targets must be compatible
	     and both must be object or both incomplete.  */
	  if (comp_target_types (location, type0, type1))
	    result_type = common_pointer_type (type0, type1);
	  else if (!addr_space_superset (as0, as1, &as_common))
	    {
	      error_at (location, "comparison of pointers to "
			"disjoint address spaces");
	      return error_mark_node;
	    }
	  else if (VOID_TYPE_P (tt0) && !TYPE_ATOMIC (tt0))
	    {
	      if (pedantic && TREE_CODE (tt1) == FUNCTION_TYPE)
		pedwarn (location, OPT_Wpedantic, "ISO C forbids "
			 "comparison of %<void *%> with function pointer");
	    }
	  else if (VOID_TYPE_P (tt1) && !TYPE_ATOMIC (tt1))
	    {
	      if (pedantic && TREE_CODE (tt0) == FUNCTION_TYPE)
		pedwarn (location, OPT_Wpedantic, "ISO C forbids "
			 "comparison of %<void *%> with function pointer");
	    }
	  else
	    /* Avoid warning about the volatile ObjC EH puts on decls.  */
	    if (!objc_ok)
	      pedwarn (location, 0,
		       "comparison of distinct pointer types lacks a cast");

	  if (result_type == NULL_TREE)
	    {
	      if (SHARED_TYPE_P(tt0) || SHARED_TYPE_P(tt1))
	        {
	          result_type = upc_pts_type_node;
		}
              else
	        {
		  int qual = ENCODE_QUAL_ADDR_SPACE (as_common);
		  result_type = build_pointer_type
				  (build_qualified_type (void_type_node,
				                         qual));
		}
	    }
	}
      else if (code0 == POINTER_TYPE && code1 == INTEGER_TYPE)
	{
	  result_type = type0;
	  pedwarn (location, 0, "comparison between pointer and integer");
	}
      else if (code0 == INTEGER_TYPE && code1 == POINTER_TYPE)
	{
	  result_type = type1;
	  pedwarn (location, 0, "comparison between pointer and integer");
	}
      if ((TREE_CODE (TREE_TYPE (orig_op0)) == BOOLEAN_TYPE
	   || truth_value_p (TREE_CODE (orig_op0)))
	  ^ (TREE_CODE (TREE_TYPE (orig_op1)) == BOOLEAN_TYPE
	     || truth_value_p (TREE_CODE (orig_op1))))
	maybe_warn_bool_compare (location, code, orig_op0, orig_op1);
      break;

    case LE_EXPR:
    case GE_EXPR:
    case LT_EXPR:
    case GT_EXPR:
      if (code0 == VECTOR_TYPE && code1 == VECTOR_TYPE)
        {
          tree intt;
	  if (!vector_types_compatible_elements_p (type0, type1))
            {
              error_at (location, "comparing vectors with different "
                                  "element types");
              return error_mark_node;
            }

          if (TYPE_VECTOR_SUBPARTS (type0) != TYPE_VECTOR_SUBPARTS (type1))
            {
              error_at (location, "comparing vectors with different "
                                  "number of elements");
              return error_mark_node;
            }

          /* Always construct signed integer vector type.  */
          intt = c_common_type_for_size (GET_MODE_BITSIZE
					   (TYPE_MODE (TREE_TYPE (type0))), 0);
          result_type = build_opaque_vector_type (intt,
						  TYPE_VECTOR_SUBPARTS (type0));
          converted = 1;
	  ret = build_vec_cmp (resultcode, result_type, op0, op1);
	  goto return_build_binary_op;
        }
      build_type = integer_type_node;
      if ((code0 == INTEGER_TYPE || code0 == REAL_TYPE
	   || code0 == FIXED_POINT_TYPE)
	  && (code1 == INTEGER_TYPE || code1 == REAL_TYPE
	      || code1 == FIXED_POINT_TYPE))
	short_compare = 1;
      else if (code0 == POINTER_TYPE && code1 == POINTER_TYPE)
	{
	  const tree tt0 = TREE_TYPE (type0);
	  const tree tt1 = TREE_TYPE (type1);
	  addr_space_t as0 = TYPE_ADDR_SPACE (tt0);
	  addr_space_t as1 = TYPE_ADDR_SPACE (tt1);
	  addr_space_t as_common;

	  if (SHARED_TYPE_P (tt0) != SHARED_TYPE_P (tt1))
	    {
	      error_at (location, "UPC does not allow comparisons between "
	                          "pointers to shared and local pointers");
	      return error_mark_node;
	    }
	  if (SHARED_TYPE_P (tt0)
	      && SHARED_TYPE_P (tt1) && (tt0 != tt1)
	      && !(VOID_TYPE_P (tt0) || VOID_TYPE_P (tt1)))
	    {
	      const tree bs_0 = get_block_factor (tt0);
	      const tree bs_1 = get_block_factor (tt1);
	      /* Both source and destination are non-void pointers to shared,
		 whose target types are not equal.
		 UPC dictates that their blocking factors must be equal. */
	      if (!tree_int_cst_equal (bs_0, bs_1))
		{
		  error_at (location, "UPC does not allow comparison "
				      "between pointers to shared with "
				      "differing block sizes without a cast");
		  return error_mark_node;
		}
	    }
	  if (comp_target_types (location, type0, type1))
	    {
	      result_type = common_pointer_type (type0, type1);
	      if (!COMPLETE_TYPE_P (TREE_TYPE (type0))
		  != !COMPLETE_TYPE_P (TREE_TYPE (type1)))
		pedwarn (location, 0,
			 "comparison of complete and incomplete pointers");
	      else if (TREE_CODE (TREE_TYPE (type0)) == FUNCTION_TYPE)
		pedwarn (location, OPT_Wpedantic, "ISO C forbids "
			 "ordered comparisons of pointers to functions");
	      else if (null_pointer_constant_p (orig_op0)
		       || null_pointer_constant_p (orig_op1))
		warning_at (location, OPT_Wextra,
			    "ordered comparison of pointer with null pointer");

	    }
	  else if (!addr_space_superset (as0, as1, &as_common))
	    {
	      error_at (location, "comparison of pointers to "
			"disjoint address spaces");
	      return error_mark_node;
	    }
	  else if (SHARED_TYPE_P (TREE_TYPE (type0))
	           || SHARED_TYPE_P (TREE_TYPE (type1)))
	    {
	      result_type = upc_pts_type_node;
	    }
	  else
	    {
	      int qual = ENCODE_QUAL_ADDR_SPACE (as_common);
	      result_type = build_pointer_type
			      (build_qualified_type (void_type_node, qual));
	      pedwarn (location, 0,
		       "comparison of distinct pointer types lacks a cast");
	    }
	}
      else if (code0 == POINTER_TYPE && null_pointer_constant_p (orig_op1))
	{
	  result_type = type0;
	  if (pedantic)
	    pedwarn (location, OPT_Wpedantic,
		     "ordered comparison of pointer with integer zero");
	  else if (extra_warnings)
	    warning_at (location, OPT_Wextra,
			"ordered comparison of pointer with integer zero");
	}
      else if (code1 == POINTER_TYPE && null_pointer_constant_p (orig_op0))
	{
	  result_type = type1;
	  if (pedantic)
	    pedwarn (location, OPT_Wpedantic,
		     "ordered comparison of pointer with integer zero");
	  else if (extra_warnings)
	    warning_at (location, OPT_Wextra,
			"ordered comparison of pointer with integer zero");
	}
      else if (code0 == POINTER_TYPE && code1 == INTEGER_TYPE)
	{
	  result_type = type0;
	  pedwarn (location, 0, "comparison between pointer and integer");
	}
      else if (code0 == INTEGER_TYPE && code1 == POINTER_TYPE)
	{
	  result_type = type1;
	  pedwarn (location, 0, "comparison between pointer and integer");
	}
      if ((TREE_CODE (TREE_TYPE (orig_op0)) == BOOLEAN_TYPE
	   || truth_value_p (TREE_CODE (orig_op0)))
	  ^ (TREE_CODE (TREE_TYPE (orig_op1)) == BOOLEAN_TYPE
	     || truth_value_p (TREE_CODE (orig_op1))))
	maybe_warn_bool_compare (location, code, orig_op0, orig_op1);
      break;

    default:
      gcc_unreachable ();
    }

  if (code0 == ERROR_MARK || code1 == ERROR_MARK)
    return error_mark_node;

  if (code0 == VECTOR_TYPE && code1 == VECTOR_TYPE
      && (!tree_int_cst_equal (TYPE_SIZE (type0), TYPE_SIZE (type1))
	  || !vector_types_compatible_elements_p (type0, type1)))
    {
      binary_op_error (location, code, type0, type1);
      return error_mark_node;
    }

  if ((code0 == INTEGER_TYPE || code0 == REAL_TYPE || code0 == COMPLEX_TYPE
       || code0 == FIXED_POINT_TYPE || code0 == VECTOR_TYPE)
      &&
      (code1 == INTEGER_TYPE || code1 == REAL_TYPE || code1 == COMPLEX_TYPE
       || code1 == FIXED_POINT_TYPE || code1 == VECTOR_TYPE))
    {
      bool first_complex = (code0 == COMPLEX_TYPE);
      bool second_complex = (code1 == COMPLEX_TYPE);
      int none_complex = (!first_complex && !second_complex);

      if (shorten || common || short_compare)
	{
	  result_type = c_common_type (type0, type1);
	  do_warn_double_promotion (result_type, type0, type1,
				    "implicit conversion from %qT to %qT "
				    "to match other operand of binary "
				    "expression",
				    location);
	  if (result_type == error_mark_node)
	    return error_mark_node;
	}

      if (first_complex != second_complex
	  && (code == PLUS_EXPR
	      || code == MINUS_EXPR
	      || code == MULT_EXPR
	      || (code == TRUNC_DIV_EXPR && first_complex))
	  && TREE_CODE (TREE_TYPE (result_type)) == REAL_TYPE
	  && flag_signed_zeros)
	{
	  /* An operation on mixed real/complex operands must be
	     handled specially, but the language-independent code can
	     more easily optimize the plain complex arithmetic if
	     -fno-signed-zeros.  */
	  tree real_type = TREE_TYPE (result_type);
	  tree real, imag;
	  if (type0 != orig_type0 || type1 != orig_type1)
	    {
	      gcc_assert (may_need_excess_precision && common);
	      semantic_result_type = c_common_type (orig_type0, orig_type1);
	    }
	  if (first_complex)
	    {
	      if (TREE_TYPE (op0) != result_type)
		op0 = convert_and_check (location, result_type, op0);
	      if (TREE_TYPE (op1) != real_type)
		op1 = convert_and_check (location, real_type, op1);
	    }
	  else
	    {
	      if (TREE_TYPE (op0) != real_type)
		op0 = convert_and_check (location, real_type, op0);
	      if (TREE_TYPE (op1) != result_type)
		op1 = convert_and_check (location, result_type, op1);
	    }
	  if (TREE_CODE (op0) == ERROR_MARK || TREE_CODE (op1) == ERROR_MARK)
	    return error_mark_node;
	  if (first_complex)
	    {
	      op0 = c_save_expr (op0);
	      real = build_unary_op (EXPR_LOCATION (orig_op0), REALPART_EXPR,
				     op0, 1);
	      imag = build_unary_op (EXPR_LOCATION (orig_op0), IMAGPART_EXPR,
				     op0, 1);
	      switch (code)
		{
		case MULT_EXPR:
		case TRUNC_DIV_EXPR:
		  op1 = c_save_expr (op1);
		  imag = build2 (resultcode, real_type, imag, op1);
		  /* Fall through.  */
		case PLUS_EXPR:
		case MINUS_EXPR:
		  real = build2 (resultcode, real_type, real, op1);
		  break;
		default:
		  gcc_unreachable();
		}
	    }
	  else
	    {
	      op1 = c_save_expr (op1);
	      real = build_unary_op (EXPR_LOCATION (orig_op1), REALPART_EXPR,
				     op1, 1);
	      imag = build_unary_op (EXPR_LOCATION (orig_op1), IMAGPART_EXPR,
				     op1, 1);
	      switch (code)
		{
		case MULT_EXPR:
		  op0 = c_save_expr (op0);
		  imag = build2 (resultcode, real_type, op0, imag);
		  /* Fall through.  */
		case PLUS_EXPR:
		  real = build2 (resultcode, real_type, op0, real);
		  break;
		case MINUS_EXPR:
		  real = build2 (resultcode, real_type, op0, real);
		  imag = build1 (NEGATE_EXPR, real_type, imag);
		  break;
		default:
		  gcc_unreachable();
		}
	    }
	  ret = build2 (COMPLEX_EXPR, result_type, real, imag);
	  goto return_build_binary_op;
	}

      /* For certain operations (which identify themselves by shorten != 0)
	 if both args were extended from the same smaller type,
	 do the arithmetic in that type and then extend.

	 shorten !=0 and !=1 indicates a bitwise operation.
	 For them, this optimization is safe only if
	 both args are zero-extended or both are sign-extended.
	 Otherwise, we might change the result.
	 Eg, (short)-1 | (unsigned short)-1 is (int)-1
	 but calculated in (unsigned short) it would be (unsigned short)-1.  */

      if (shorten && none_complex)
	{
	  final_type = result_type;
	  result_type = shorten_binary_op (result_type, op0, op1,
					   shorten == -1);
	}

      /* Shifts can be shortened if shifting right.  */

      if (short_shift)
	{
	  int unsigned_arg;
	  tree arg0 = get_narrower (op0, &unsigned_arg);

	  final_type = result_type;

	  if (arg0 == op0 && final_type == TREE_TYPE (op0))
	    unsigned_arg = TYPE_UNSIGNED (TREE_TYPE (op0));

	  if (TYPE_PRECISION (TREE_TYPE (arg0)) < TYPE_PRECISION (result_type)
	      && tree_int_cst_sgn (op1) > 0
	      /* We can shorten only if the shift count is less than the
		 number of bits in the smaller type size.  */
	      && compare_tree_int (op1, TYPE_PRECISION (TREE_TYPE (arg0))) < 0
	      /* We cannot drop an unsigned shift after sign-extension.  */
	      && (!TYPE_UNSIGNED (final_type) || unsigned_arg))
	    {
	      /* Do an unsigned shift if the operand was zero-extended.  */
	      result_type
		= c_common_signed_or_unsigned_type (unsigned_arg,
						    TREE_TYPE (arg0));
	      /* Convert value-to-be-shifted to that type.  */
	      if (TREE_TYPE (op0) != result_type)
		op0 = convert (result_type, op0);
	      converted = 1;
	    }
	}

      /* Comparison operations are shortened too but differently.
	 They identify themselves by setting short_compare = 1.  */

      if (short_compare)
	{
	  /* Don't write &op0, etc., because that would prevent op0
	     from being kept in a register.
	     Instead, make copies of the our local variables and
	     pass the copies by reference, then copy them back afterward.  */
	  tree xop0 = op0, xop1 = op1, xresult_type = result_type;
	  enum tree_code xresultcode = resultcode;
	  tree val
	    = shorten_compare (location, &xop0, &xop1, &xresult_type,
			       &xresultcode);

	  if (val != 0)
	    {
	      ret = val;
	      goto return_build_binary_op;
	    }

	  op0 = xop0, op1 = xop1;
	  converted = 1;
	  resultcode = xresultcode;

	  if (c_inhibit_evaluation_warnings == 0)
	    {
	      bool op0_maybe_const = true;
	      bool op1_maybe_const = true;
	      tree orig_op0_folded, orig_op1_folded;

	      if (in_late_binary_op)
		{
		  orig_op0_folded = orig_op0;
		  orig_op1_folded = orig_op1;
		}
	      else
		{
		  /* Fold for the sake of possible warnings, as in
		     build_conditional_expr.  This requires the
		     "original" values to be folded, not just op0 and
		     op1.  */
		  c_inhibit_evaluation_warnings++;
		  op0 = c_fully_fold (op0, require_constant_value,
				      &op0_maybe_const);
		  op1 = c_fully_fold (op1, require_constant_value,
				      &op1_maybe_const);
		  c_inhibit_evaluation_warnings--;
		  orig_op0_folded = c_fully_fold (orig_op0,
						  require_constant_value,
						  NULL);
		  orig_op1_folded = c_fully_fold (orig_op1,
						  require_constant_value,
						  NULL);
		}

	      if (warn_sign_compare)
		warn_for_sign_compare (location, orig_op0_folded,
				       orig_op1_folded, op0, op1,
				       result_type, resultcode);
	      if (!in_late_binary_op && !int_operands)
		{
		  if (!op0_maybe_const || TREE_CODE (op0) != INTEGER_CST)
		    op0 = c_wrap_maybe_const (op0, !op0_maybe_const);
		  if (!op1_maybe_const || TREE_CODE (op1) != INTEGER_CST)
		    op1 = c_wrap_maybe_const (op1, !op1_maybe_const);
		}
	    }
	}
    }

  /* At this point, RESULT_TYPE must be nonzero to avoid an error message.
     If CONVERTED is zero, both args will be converted to type RESULT_TYPE.
     Then the expression will be built.
     It will be given type FINAL_TYPE if that is nonzero;
     otherwise, it will be given type RESULT_TYPE.  */

  if (!result_type)
    {
      binary_op_error (location, code, TREE_TYPE (op0), TREE_TYPE (op1));
      return error_mark_node;
    }

  if (build_type == NULL_TREE)
    {
      build_type = result_type;
      if ((type0 != orig_type0 || type1 != orig_type1)
	  && !boolean_op)
	{
	  gcc_assert (may_need_excess_precision && common);
	  semantic_result_type = c_common_type (orig_type0, orig_type1);
	}
    }

  if (!converted)
    {
      op0 = ep_convert_and_check (location, result_type, op0,
				  semantic_result_type);
      op1 = ep_convert_and_check (location, result_type, op1,
				  semantic_result_type);

      /* This can happen if one operand has a vector type, and the other
	 has a different type.  */
      if (TREE_CODE (op0) == ERROR_MARK || TREE_CODE (op1) == ERROR_MARK)
	return error_mark_node;
    }

  if ((flag_sanitize & (SANITIZE_SHIFT | SANITIZE_DIVIDE
			| SANITIZE_FLOAT_DIVIDE))
      && do_ubsan_in_current_function ()
      && (doing_div_or_mod || doing_shift)
      && !require_constant_value)
    {
      /* OP0 and/or OP1 might have side-effects.  */
      op0 = c_save_expr (op0);
      op1 = c_save_expr (op1);
      op0 = c_fully_fold (op0, false, NULL);
      op1 = c_fully_fold (op1, false, NULL);
      if (doing_div_or_mod && (flag_sanitize & (SANITIZE_DIVIDE
						| SANITIZE_FLOAT_DIVIDE)))
	instrument_expr = ubsan_instrument_division (location, op0, op1);
      else if (doing_shift && (flag_sanitize & SANITIZE_SHIFT))
	instrument_expr = ubsan_instrument_shift (location, code, op0, op1);
    }

  /* Treat expressions in initializers specially as they can't trap.  */
  if (int_const_or_overflow)
    ret = (require_constant_value
	   ? fold_build2_initializer_loc (location, resultcode, build_type,
					  op0, op1)
	   : fold_build2_loc (location, resultcode, build_type, op0, op1));
  else
    ret = build2 (resultcode, build_type, op0, op1);
  if (final_type != 0)
    ret = convert (final_type, ret);

 return_build_binary_op:
  gcc_assert (ret != error_mark_node);
  if (TREE_CODE (ret) == INTEGER_CST && !TREE_OVERFLOW (ret) && !int_const)
    ret = (int_operands
	   ? note_integer_operands (ret)
	   : build1 (NOP_EXPR, TREE_TYPE (ret), ret));
  else if (TREE_CODE (ret) != INTEGER_CST && int_operands
	   && !in_late_binary_op)
    ret = note_integer_operands (ret);
  if (semantic_result_type)
    ret = build1 (EXCESS_PRECISION_EXPR, semantic_result_type, ret);
  protected_set_expr_location (ret, location);

  if (instrument_expr != NULL)
    ret = fold_build2 (COMPOUND_EXPR, TREE_TYPE (ret),
		       instrument_expr, ret);

  return ret;
}


/* Convert EXPR to be a truth-value, validating its type for this
   purpose.  LOCATION is the source location for the expression.  */

tree
c_objc_common_truthvalue_conversion (location_t location, tree expr)
{
  bool int_const, int_operands;

  switch (TREE_CODE (TREE_TYPE (expr)))
    {
    case ARRAY_TYPE:
      error_at (location, "used array that cannot be converted to pointer where scalar is required");
      return error_mark_node;

    case RECORD_TYPE:
      error_at (location, "used struct type value where scalar is required");
      return error_mark_node;

    case UNION_TYPE:
      error_at (location, "used union type value where scalar is required");
      return error_mark_node;

    case VOID_TYPE:
      error_at (location, "void value not ignored as it ought to be");
      return error_mark_node;

    case POINTER_TYPE:
      if (reject_gcc_builtin (expr))
	return error_mark_node;
      break;

    case FUNCTION_TYPE:
      gcc_unreachable ();

    case VECTOR_TYPE:
      error_at (location, "used vector type where scalar is required");
      return error_mark_node;

    default:
      break;
    }

  int_const = (TREE_CODE (expr) == INTEGER_CST && !TREE_OVERFLOW (expr));
  int_operands = EXPR_INT_CONST_OPERANDS (expr);
  if (int_operands && TREE_CODE (expr) != INTEGER_CST)
    {
      expr = remove_c_maybe_const_expr (expr);
      expr = build2 (NE_EXPR, integer_type_node, expr,
		     convert (TREE_TYPE (expr), integer_zero_node));
      expr = note_integer_operands (expr);
    }
  else
    /* ??? Should we also give an error for vectors rather than leaving
       those to give errors later?  */
    expr = c_common_truthvalue_conversion (location, expr);

  if (TREE_CODE (expr) == INTEGER_CST && int_operands && !int_const)
    {
      if (TREE_OVERFLOW (expr))
	return expr;
      else
	return note_integer_operands (expr);
    }
  if (TREE_CODE (expr) == INTEGER_CST && !int_const)
    return build1 (NOP_EXPR, TREE_TYPE (expr), expr);
  return expr;
}


/* Convert EXPR to a contained DECL, updating *TC, *TI and *SE as
   required.  */

tree
c_expr_to_decl (tree expr, bool *tc ATTRIBUTE_UNUSED, bool *se)
{
  if (TREE_CODE (expr) == COMPOUND_LITERAL_EXPR)
    {
      tree decl = COMPOUND_LITERAL_EXPR_DECL (expr);
      /* Executing a compound literal inside a function reinitializes
	 it.  */
      if (!TREE_STATIC (decl))
	*se = true;
      return decl;
    }
  else
    return expr;
}

/* Generate OMP construct CODE, with BODY and CLAUSES as its compound
   statement.  LOC is the location of the construct.  */

tree
c_finish_omp_construct (location_t loc, enum tree_code code, tree body,
			tree clauses)
{
  body = c_end_compound_stmt (loc, body, true);

  tree stmt = make_node (code);
  TREE_TYPE (stmt) = void_type_node;
  OMP_BODY (stmt) = body;
  OMP_CLAUSES (stmt) = clauses;
  SET_EXPR_LOCATION (stmt, loc);

  return add_stmt (stmt);
}

/* Generate OACC_DATA, with CLAUSES and BLOCK as its compound
   statement.  LOC is the location of the OACC_DATA.  */

tree
c_finish_oacc_data (location_t loc, tree clauses, tree block)
{
  tree stmt;

  block = c_end_compound_stmt (loc, block, true);

  stmt = make_node (OACC_DATA);
  TREE_TYPE (stmt) = void_type_node;
  OACC_DATA_CLAUSES (stmt) = clauses;
  OACC_DATA_BODY (stmt) = block;
  SET_EXPR_LOCATION (stmt, loc);

  return add_stmt (stmt);
}

/* Like c_begin_compound_stmt, except force the retention of the BLOCK.  */

tree
c_begin_omp_parallel (void)
{
  tree block;

  keep_next_level ();
  block = c_begin_compound_stmt (true);

  return block;
}

/* Generate OMP_PARALLEL, with CLAUSES and BLOCK as its compound
   statement.  LOC is the location of the OMP_PARALLEL.  */

tree
c_finish_omp_parallel (location_t loc, tree clauses, tree block)
{
  tree stmt;

  block = c_end_compound_stmt (loc, block, true);

  stmt = make_node (OMP_PARALLEL);
  TREE_TYPE (stmt) = void_type_node;
  OMP_PARALLEL_CLAUSES (stmt) = clauses;
  OMP_PARALLEL_BODY (stmt) = block;
  SET_EXPR_LOCATION (stmt, loc);

  return add_stmt (stmt);
}

/* Like c_begin_compound_stmt, except force the retention of the BLOCK.  */

tree
c_begin_omp_task (void)
{
  tree block;

  keep_next_level ();
  block = c_begin_compound_stmt (true);

  return block;
}

/* Generate OMP_TASK, with CLAUSES and BLOCK as its compound
   statement.  LOC is the location of the #pragma.  */

tree
c_finish_omp_task (location_t loc, tree clauses, tree block)
{
  tree stmt;

  block = c_end_compound_stmt (loc, block, true);

  stmt = make_node (OMP_TASK);
  TREE_TYPE (stmt) = void_type_node;
  OMP_TASK_CLAUSES (stmt) = clauses;
  OMP_TASK_BODY (stmt) = block;
  SET_EXPR_LOCATION (stmt, loc);

  return add_stmt (stmt);
}

/* Generate GOMP_cancel call for #pragma omp cancel.  */

void
c_finish_omp_cancel (location_t loc, tree clauses)
{
  tree fn = builtin_decl_explicit (BUILT_IN_GOMP_CANCEL);
  int mask = 0;
  if (find_omp_clause (clauses, OMP_CLAUSE_PARALLEL))
    mask = 1;
  else if (find_omp_clause (clauses, OMP_CLAUSE_FOR))
    mask = 2;
  else if (find_omp_clause (clauses, OMP_CLAUSE_SECTIONS))
    mask = 4;
  else if (find_omp_clause (clauses, OMP_CLAUSE_TASKGROUP))
    mask = 8;
  else
    {
      error_at (loc, "%<#pragma omp cancel must specify one of "
		     "%<parallel%>, %<for%>, %<sections%> or %<taskgroup%> "
		     "clauses");
      return;
    }
  tree ifc = find_omp_clause (clauses, OMP_CLAUSE_IF);
  if (ifc != NULL_TREE)
    {
      tree type = TREE_TYPE (OMP_CLAUSE_IF_EXPR (ifc));
      ifc = fold_build2_loc (OMP_CLAUSE_LOCATION (ifc), NE_EXPR,
			     boolean_type_node, OMP_CLAUSE_IF_EXPR (ifc),
			     build_zero_cst (type));
    }
  else
    ifc = boolean_true_node;
  tree stmt = build_call_expr_loc (loc, fn, 2,
				   build_int_cst (integer_type_node, mask),
				   ifc);
  add_stmt (stmt);
}

/* Generate GOMP_cancellation_point call for
   #pragma omp cancellation point.  */

void
c_finish_omp_cancellation_point (location_t loc, tree clauses)
{
  tree fn = builtin_decl_explicit (BUILT_IN_GOMP_CANCELLATION_POINT);
  int mask = 0;
  if (find_omp_clause (clauses, OMP_CLAUSE_PARALLEL))
    mask = 1;
  else if (find_omp_clause (clauses, OMP_CLAUSE_FOR))
    mask = 2;
  else if (find_omp_clause (clauses, OMP_CLAUSE_SECTIONS))
    mask = 4;
  else if (find_omp_clause (clauses, OMP_CLAUSE_TASKGROUP))
    mask = 8;
  else
    {
      error_at (loc, "%<#pragma omp cancellation point must specify one of "
		     "%<parallel%>, %<for%>, %<sections%> or %<taskgroup%> "
		     "clauses");
      return;
    }
  tree stmt = build_call_expr_loc (loc, fn, 1,
				   build_int_cst (integer_type_node, mask));
  add_stmt (stmt);
}

/* Helper function for handle_omp_array_sections.  Called recursively
   to handle multiple array-section-subscripts.  C is the clause,
   T current expression (initially OMP_CLAUSE_DECL), which is either
   a TREE_LIST for array-section-subscript (TREE_PURPOSE is low-bound
   expression if specified, TREE_VALUE length expression if specified,
   TREE_CHAIN is what it has been specified after, or some decl.
   TYPES vector is populated with array section types, MAYBE_ZERO_LEN
   set to true if any of the array-section-subscript could have length
   of zero (explicit or implicit), FIRST_NON_ONE is the index of the
   first array-section-subscript which is known not to have length
   of one.  Given say:
   map(a[:b][2:1][:c][:2][:d][e:f][2:5])
   FIRST_NON_ONE will be 3, array-section-subscript [:b], [2:1] and [:c]
   all are or may have length of 1, array-section-subscript [:2] is the
   first one known not to have length 1.  For array-section-subscript
   <= FIRST_NON_ONE we diagnose non-contiguous arrays if low bound isn't
   0 or length isn't the array domain max + 1, for > FIRST_NON_ONE we
   can if MAYBE_ZERO_LEN is false.  MAYBE_ZERO_LEN will be true in the above
   case though, as some lengths could be zero.  */

static tree
handle_omp_array_sections_1 (tree c, tree t, vec<tree> &types,
			     bool &maybe_zero_len, unsigned int &first_non_one,
			     bool is_omp)
{
  tree ret, low_bound, length, type;
  if (TREE_CODE (t) != TREE_LIST)
    {
      if (error_operand_p (t))
	return error_mark_node;
      ret = t;
      if (TREE_CODE (t) == COMPONENT_REF
	  && is_omp
	  && (OMP_CLAUSE_CODE (c) == OMP_CLAUSE_MAP
	      || OMP_CLAUSE_CODE (c) == OMP_CLAUSE_TO
	      || OMP_CLAUSE_CODE (c) == OMP_CLAUSE_FROM))
	{
	  if (DECL_BIT_FIELD (TREE_OPERAND (t, 1)))
	    {
	      error_at (OMP_CLAUSE_LOCATION (c),
			"bit-field %qE in %qs clause",
			t, omp_clause_code_name[OMP_CLAUSE_CODE (c)]);
	      return error_mark_node;
	    }
	  while (TREE_CODE (t) == COMPONENT_REF)
	    {
	      if (TREE_CODE (TREE_TYPE (TREE_OPERAND (t, 0))) == UNION_TYPE)
		{
		  error_at (OMP_CLAUSE_LOCATION (c),
			    "%qE is a member of a union", t);
		  return error_mark_node;
		}
	      t = TREE_OPERAND (t, 0);
	    }
	}
      if (!VAR_P (t) && TREE_CODE (t) != PARM_DECL)
	{
	  if (DECL_P (t))
	    error_at (OMP_CLAUSE_LOCATION (c),
		      "%qD is not a variable in %qs clause", t,
		      omp_clause_code_name[OMP_CLAUSE_CODE (c)]);
	  else
	    error_at (OMP_CLAUSE_LOCATION (c),
		      "%qE is not a variable in %qs clause", t,
		      omp_clause_code_name[OMP_CLAUSE_CODE (c)]);
	  return error_mark_node;
	}
      else if (OMP_CLAUSE_CODE (c) != OMP_CLAUSE_DEPEND
	       && VAR_P (t) && DECL_THREAD_LOCAL_P (t))
	{
	  error_at (OMP_CLAUSE_LOCATION (c),
		    "%qD is threadprivate variable in %qs clause", t,
		    omp_clause_code_name[OMP_CLAUSE_CODE (c)]);
	  return error_mark_node;
	}
      return ret;
    }

  ret = handle_omp_array_sections_1 (c, TREE_CHAIN (t), types,
				     maybe_zero_len, first_non_one, is_omp);
  if (ret == error_mark_node || ret == NULL_TREE)
    return ret;

  type = TREE_TYPE (ret);
  low_bound = TREE_PURPOSE (t);
  length = TREE_VALUE (t);

  if (low_bound == error_mark_node || length == error_mark_node)
    return error_mark_node;

  if (low_bound && !INTEGRAL_TYPE_P (TREE_TYPE (low_bound)))
    {
      error_at (OMP_CLAUSE_LOCATION (c),
		"low bound %qE of array section does not have integral type",
		low_bound);
      return error_mark_node;
    }
  if (length && !INTEGRAL_TYPE_P (TREE_TYPE (length)))
    {
      error_at (OMP_CLAUSE_LOCATION (c),
		"length %qE of array section does not have integral type",
		length);
      return error_mark_node;
    }
  if (low_bound
      && TREE_CODE (low_bound) == INTEGER_CST
      && TYPE_PRECISION (TREE_TYPE (low_bound))
	 > TYPE_PRECISION (sizetype))
    low_bound = fold_convert (sizetype, low_bound);
  if (length
      && TREE_CODE (length) == INTEGER_CST
      && TYPE_PRECISION (TREE_TYPE (length))
	 > TYPE_PRECISION (sizetype))
    length = fold_convert (sizetype, length);
  if (low_bound == NULL_TREE)
    low_bound = integer_zero_node;

  if (length != NULL_TREE)
    {
      if (!integer_nonzerop (length))
	{
	  if (OMP_CLAUSE_CODE (c) == OMP_CLAUSE_DEPEND
	      || OMP_CLAUSE_CODE (c) == OMP_CLAUSE_REDUCTION)
	    {
	      if (integer_zerop (length))
		{
		  error_at (OMP_CLAUSE_LOCATION (c),
			    "zero length array section in %qs clause",
			    omp_clause_code_name[OMP_CLAUSE_CODE (c)]);
		  return error_mark_node;
		}
	    }
	  else
	    maybe_zero_len = true;
	}
      if (first_non_one == types.length ()
	  && (TREE_CODE (length) != INTEGER_CST || integer_onep (length)))
	first_non_one++;
    }
  if (TREE_CODE (type) == ARRAY_TYPE)
    {
      if (length == NULL_TREE
	  && (TYPE_DOMAIN (type) == NULL_TREE
	      || TYPE_MAX_VALUE (TYPE_DOMAIN (type)) == NULL_TREE))
	{
	  error_at (OMP_CLAUSE_LOCATION (c),
		    "for unknown bound array type length expression must "
		    "be specified");
	  return error_mark_node;
	}
      if (TREE_CODE (low_bound) == INTEGER_CST
	  && tree_int_cst_sgn (low_bound) == -1)
	{
	  error_at (OMP_CLAUSE_LOCATION (c),
		    "negative low bound in array section in %qs clause",
		    omp_clause_code_name[OMP_CLAUSE_CODE (c)]);
	  return error_mark_node;
	}
      if (length != NULL_TREE
	  && TREE_CODE (length) == INTEGER_CST
	  && tree_int_cst_sgn (length) == -1)
	{
	  error_at (OMP_CLAUSE_LOCATION (c),
		    "negative length in array section in %qs clause",
		    omp_clause_code_name[OMP_CLAUSE_CODE (c)]);
	  return error_mark_node;
	}
      if (TYPE_DOMAIN (type)
	  && TYPE_MAX_VALUE (TYPE_DOMAIN (type))
	  && TREE_CODE (TYPE_MAX_VALUE (TYPE_DOMAIN (type)))
			== INTEGER_CST)
	{
	  tree size = size_binop (PLUS_EXPR,
				  TYPE_MAX_VALUE (TYPE_DOMAIN (type)),
				  size_one_node);
	  if (TREE_CODE (low_bound) == INTEGER_CST)
	    {
	      if (tree_int_cst_lt (size, low_bound))
		{
		  error_at (OMP_CLAUSE_LOCATION (c),
			    "low bound %qE above array section size "
			    "in %qs clause", low_bound,
			    omp_clause_code_name[OMP_CLAUSE_CODE (c)]);
		  return error_mark_node;
		}
	      if (tree_int_cst_equal (size, low_bound))
		{
		  if (OMP_CLAUSE_CODE (c) == OMP_CLAUSE_DEPEND
		      || OMP_CLAUSE_CODE (c) == OMP_CLAUSE_REDUCTION)
		    {
		      error_at (OMP_CLAUSE_LOCATION (c),
				"zero length array section in %qs clause",
				omp_clause_code_name[OMP_CLAUSE_CODE (c)]);
		      return error_mark_node;
		    }
		  maybe_zero_len = true;
		}
	      else if (length == NULL_TREE
		       && first_non_one == types.length ()
		       && tree_int_cst_equal
			    (TYPE_MAX_VALUE (TYPE_DOMAIN (type)),
			     low_bound))
		first_non_one++;
	    }
	  else if (length == NULL_TREE)
	    {
	      if (OMP_CLAUSE_CODE (c) != OMP_CLAUSE_DEPEND
		  && OMP_CLAUSE_CODE (c) != OMP_CLAUSE_REDUCTION)
		maybe_zero_len = true;
	      if (first_non_one == types.length ())
		first_non_one++;
	    }
	  if (length && TREE_CODE (length) == INTEGER_CST)
	    {
	      if (tree_int_cst_lt (size, length))
		{
		  error_at (OMP_CLAUSE_LOCATION (c),
			    "length %qE above array section size "
			    "in %qs clause", length,
			    omp_clause_code_name[OMP_CLAUSE_CODE (c)]);
		  return error_mark_node;
		}
	      if (TREE_CODE (low_bound) == INTEGER_CST)
		{
		  tree lbpluslen
		    = size_binop (PLUS_EXPR,
				  fold_convert (sizetype, low_bound),
				  fold_convert (sizetype, length));
		  if (TREE_CODE (lbpluslen) == INTEGER_CST
		      && tree_int_cst_lt (size, lbpluslen))
		    {
		      error_at (OMP_CLAUSE_LOCATION (c),
				"high bound %qE above array section size "
				"in %qs clause", lbpluslen,
				omp_clause_code_name[OMP_CLAUSE_CODE (c)]);
		      return error_mark_node;
		    }
		}
	    }
	}
      else if (length == NULL_TREE)
	{
	  if (OMP_CLAUSE_CODE (c) != OMP_CLAUSE_DEPEND
	      && OMP_CLAUSE_CODE (c) != OMP_CLAUSE_REDUCTION)
	    maybe_zero_len = true;
	  if (first_non_one == types.length ())
	    first_non_one++;
	}

      /* For [lb:] we will need to evaluate lb more than once.  */
      if (length == NULL_TREE && OMP_CLAUSE_CODE (c) != OMP_CLAUSE_DEPEND)
	{
	  tree lb = c_save_expr (low_bound);
	  if (lb != low_bound)
	    {
	      TREE_PURPOSE (t) = lb;
	      low_bound = lb;
	    }
	}
    }
  else if (TREE_CODE (type) == POINTER_TYPE)
    {
      if (length == NULL_TREE)
	{
	  error_at (OMP_CLAUSE_LOCATION (c),
		    "for pointer type length expression must be specified");
	  return error_mark_node;
	}
      if (length != NULL_TREE
	  && TREE_CODE (length) == INTEGER_CST
	  && tree_int_cst_sgn (length) == -1)
	{
	  error_at (OMP_CLAUSE_LOCATION (c),
		    "negative length in array section in %qs clause",
		    omp_clause_code_name[OMP_CLAUSE_CODE (c)]);
	  return error_mark_node;
	}
      /* If there is a pointer type anywhere but in the very first
	 array-section-subscript, the array section can't be contiguous.  */
      if (OMP_CLAUSE_CODE (c) != OMP_CLAUSE_DEPEND
	  && TREE_CODE (TREE_CHAIN (t)) == TREE_LIST)
	{
	  error_at (OMP_CLAUSE_LOCATION (c),
		    "array section is not contiguous in %qs clause",
		    omp_clause_code_name[OMP_CLAUSE_CODE (c)]);
	  return error_mark_node;
	}
    }
  else
    {
      error_at (OMP_CLAUSE_LOCATION (c),
		"%qE does not have pointer or array type", ret);
      return error_mark_node;
    }
  if (OMP_CLAUSE_CODE (c) != OMP_CLAUSE_DEPEND)
    types.safe_push (TREE_TYPE (ret));
  /* We will need to evaluate lb more than once.  */
  tree lb = c_save_expr (low_bound);
  if (lb != low_bound)
    {
      TREE_PURPOSE (t) = lb;
      low_bound = lb;
    }
  ret = build_array_ref (OMP_CLAUSE_LOCATION (c), ret, low_bound);
  return ret;
}

/* Handle array sections for clause C.  */

static bool
handle_omp_array_sections (tree c, bool is_omp)
{
  bool maybe_zero_len = false;
  unsigned int first_non_one = 0;
  auto_vec<tree, 10> types;
  tree first = handle_omp_array_sections_1 (c, OMP_CLAUSE_DECL (c), types,
					    maybe_zero_len, first_non_one,
					    is_omp);
  if (first == error_mark_node)
    return true;
  if (first == NULL_TREE)
    return false;
  if (OMP_CLAUSE_CODE (c) == OMP_CLAUSE_DEPEND)
    {
      tree t = OMP_CLAUSE_DECL (c);
      tree tem = NULL_TREE;
      /* Need to evaluate side effects in the length expressions
	 if any.  */
      while (TREE_CODE (t) == TREE_LIST)
	{
	  if (TREE_VALUE (t) && TREE_SIDE_EFFECTS (TREE_VALUE (t)))
	    {
	      if (tem == NULL_TREE)
		tem = TREE_VALUE (t);
	      else
		tem = build2 (COMPOUND_EXPR, TREE_TYPE (tem),
			      TREE_VALUE (t), tem);
	    }
	  t = TREE_CHAIN (t);
	}
      if (tem)
	first = build2 (COMPOUND_EXPR, TREE_TYPE (first), tem, first);
      first = c_fully_fold (first, false, NULL);
      OMP_CLAUSE_DECL (c) = first;
    }
  else
    {
      unsigned int num = types.length (), i;
      tree t, side_effects = NULL_TREE, size = NULL_TREE;
      tree condition = NULL_TREE;

      if (int_size_in_bytes (TREE_TYPE (first)) <= 0)
	maybe_zero_len = true;

      for (i = num, t = OMP_CLAUSE_DECL (c); i > 0;
	   t = TREE_CHAIN (t))
	{
	  tree low_bound = TREE_PURPOSE (t);
	  tree length = TREE_VALUE (t);

	  i--;
	  if (low_bound
	      && TREE_CODE (low_bound) == INTEGER_CST
	      && TYPE_PRECISION (TREE_TYPE (low_bound))
		 > TYPE_PRECISION (sizetype))
	    low_bound = fold_convert (sizetype, low_bound);
	  if (length
	      && TREE_CODE (length) == INTEGER_CST
	      && TYPE_PRECISION (TREE_TYPE (length))
		 > TYPE_PRECISION (sizetype))
	    length = fold_convert (sizetype, length);
	  if (low_bound == NULL_TREE)
	    low_bound = integer_zero_node;
	  if (!maybe_zero_len && i > first_non_one)
	    {
	      if (integer_nonzerop (low_bound))
		goto do_warn_noncontiguous;
	      if (length != NULL_TREE
		  && TREE_CODE (length) == INTEGER_CST
		  && TYPE_DOMAIN (types[i])
		  && TYPE_MAX_VALUE (TYPE_DOMAIN (types[i]))
		  && TREE_CODE (TYPE_MAX_VALUE (TYPE_DOMAIN (types[i])))
		     == INTEGER_CST)
		{
		  tree size;
		  size = size_binop (PLUS_EXPR,
				     TYPE_MAX_VALUE (TYPE_DOMAIN (types[i])),
				     size_one_node);
		  if (!tree_int_cst_equal (length, size))
		    {
		     do_warn_noncontiguous:
		      error_at (OMP_CLAUSE_LOCATION (c),
				"array section is not contiguous in %qs "
				"clause",
				omp_clause_code_name[OMP_CLAUSE_CODE (c)]);
		      return true;
		    }
		}
	      if (length != NULL_TREE
		  && TREE_SIDE_EFFECTS (length))
		{
		  if (side_effects == NULL_TREE)
		    side_effects = length;
		  else
		    side_effects = build2 (COMPOUND_EXPR,
					   TREE_TYPE (side_effects),
					   length, side_effects);
		}
	    }
	  else
	    {
	      tree l;

	      if (i > first_non_one
		  && ((length && integer_nonzerop (length))
		      || OMP_CLAUSE_CODE (c) == OMP_CLAUSE_REDUCTION))
		continue;
	      if (length)
		l = fold_convert (sizetype, length);
	      else
		{
		  l = size_binop (PLUS_EXPR,
				  TYPE_MAX_VALUE (TYPE_DOMAIN (types[i])),
				  size_one_node);
		  l = size_binop (MINUS_EXPR, l,
				  fold_convert (sizetype, low_bound));
		}
	      if (i > first_non_one)
		{
		  l = fold_build2 (NE_EXPR, boolean_type_node, l,
				   size_zero_node);
		  if (condition == NULL_TREE)
		    condition = l;
		  else
		    condition = fold_build2 (BIT_AND_EXPR, boolean_type_node,
					     l, condition);
		}
	      else if (size == NULL_TREE)
		{
		  size = size_in_bytes (TREE_TYPE (types[i]));
		  tree eltype = TREE_TYPE (types[num - 1]);
		  while (TREE_CODE (eltype) == ARRAY_TYPE)
		    eltype = TREE_TYPE (eltype);
		  if (OMP_CLAUSE_CODE (c) == OMP_CLAUSE_REDUCTION)
		    {
		      if (integer_zerop (size)
			  || integer_zerop (size_in_bytes (eltype)))
			{
			  error_at (OMP_CLAUSE_LOCATION (c),
				    "zero length array section in %qs clause",
				    omp_clause_code_name[OMP_CLAUSE_CODE (c)]);
			  return error_mark_node;
			}
		      size = size_binop (EXACT_DIV_EXPR, size,
					 size_in_bytes (eltype));
		    }
		  size = size_binop (MULT_EXPR, size, l);
		  if (condition)
		    size = fold_build3 (COND_EXPR, sizetype, condition,
					size, size_zero_node);
		}
	      else
		size = size_binop (MULT_EXPR, size, l);
	    }
	}
      if (side_effects)
	size = build2 (COMPOUND_EXPR, sizetype, side_effects, size);
      if (OMP_CLAUSE_CODE (c) == OMP_CLAUSE_REDUCTION)
	{
	  size = size_binop (MINUS_EXPR, size, size_one_node);
	  size = c_fully_fold (size, false, NULL);
	  tree index_type = build_index_type (size);
	  tree eltype = TREE_TYPE (first);
	  while (TREE_CODE (eltype) == ARRAY_TYPE)
	    eltype = TREE_TYPE (eltype);
	  tree type = build_array_type (eltype, index_type);
	  tree ptype = build_pointer_type (eltype);
	  if (TREE_CODE (TREE_TYPE (t)) == ARRAY_TYPE)
	    t = build_fold_addr_expr (t);
	  tree t2 = build_fold_addr_expr (first);
	  t2 = fold_convert_loc (OMP_CLAUSE_LOCATION (c),
				 ptrdiff_type_node, t2);
	  t2 = fold_build2_loc (OMP_CLAUSE_LOCATION (c), MINUS_EXPR,
				ptrdiff_type_node, t2,
				fold_convert_loc (OMP_CLAUSE_LOCATION (c),
						  ptrdiff_type_node, t));
	  t2 = c_fully_fold (t2, false, NULL);
	  if (tree_fits_shwi_p (t2))
	    t = build2 (MEM_REF, type, t,
			build_int_cst (ptype, tree_to_shwi (t2)));
	  else
	    {
	      t2 = fold_convert_loc (OMP_CLAUSE_LOCATION (c), sizetype, t2);
	      t = build2_loc (OMP_CLAUSE_LOCATION (c), POINTER_PLUS_EXPR,
			      TREE_TYPE (t), t, t2);
	      t = build2 (MEM_REF, type, t, build_int_cst (ptype, 0));
	    }
	  OMP_CLAUSE_DECL (c) = t;
	  return false;
	}
      first = c_fully_fold (first, false, NULL);
      OMP_CLAUSE_DECL (c) = first;
      if (size)
	size = c_fully_fold (size, false, NULL);
      OMP_CLAUSE_SIZE (c) = size;
      if (OMP_CLAUSE_CODE (c) != OMP_CLAUSE_MAP
	  || (TREE_CODE (t) == COMPONENT_REF
	      && TREE_CODE (TREE_TYPE (t)) == ARRAY_TYPE))
	return false;
      gcc_assert (OMP_CLAUSE_MAP_KIND (c) != GOMP_MAP_FORCE_DEVICEPTR);
      if (is_omp)
	switch (OMP_CLAUSE_MAP_KIND (c))
	  {
	  case GOMP_MAP_ALLOC:
	  case GOMP_MAP_TO:
	  case GOMP_MAP_FROM:
	  case GOMP_MAP_TOFROM:
	  case GOMP_MAP_ALWAYS_TO:
	  case GOMP_MAP_ALWAYS_FROM:
	  case GOMP_MAP_ALWAYS_TOFROM:
	  case GOMP_MAP_RELEASE:
	  case GOMP_MAP_DELETE:
	    OMP_CLAUSE_MAP_MAYBE_ZERO_LENGTH_ARRAY_SECTION (c) = 1;
	    break;
	  default:
	    break;
	  }
      tree c2 = build_omp_clause (OMP_CLAUSE_LOCATION (c), OMP_CLAUSE_MAP);
      if (!is_omp)
	OMP_CLAUSE_SET_MAP_KIND (c2, GOMP_MAP_POINTER);
      else if (TREE_CODE (t) == COMPONENT_REF)
	OMP_CLAUSE_SET_MAP_KIND (c2, GOMP_MAP_ALWAYS_POINTER);
      else
	OMP_CLAUSE_SET_MAP_KIND (c2, GOMP_MAP_FIRSTPRIVATE_POINTER);
      if (OMP_CLAUSE_MAP_KIND (c2) != GOMP_MAP_FIRSTPRIVATE_POINTER
	  && !c_mark_addressable (t))
	return false;
      OMP_CLAUSE_DECL (c2) = t;
      t = build_fold_addr_expr (first);
      t = fold_convert_loc (OMP_CLAUSE_LOCATION (c), ptrdiff_type_node, t);
      tree ptr = OMP_CLAUSE_DECL (c2);
      if (!POINTER_TYPE_P (TREE_TYPE (ptr)))
	ptr = build_fold_addr_expr (ptr);
      t = fold_build2_loc (OMP_CLAUSE_LOCATION (c), MINUS_EXPR,
			   ptrdiff_type_node, t,
			   fold_convert_loc (OMP_CLAUSE_LOCATION (c),
					     ptrdiff_type_node, ptr));
      t = c_fully_fold (t, false, NULL);
      OMP_CLAUSE_SIZE (c2) = t;
      OMP_CLAUSE_CHAIN (c2) = OMP_CLAUSE_CHAIN (c);
      OMP_CLAUSE_CHAIN (c) = c2;
    }
  return false;
}

/* Helper function of finish_omp_clauses.  Clone STMT as if we were making
   an inline call.  But, remap
   the OMP_DECL1 VAR_DECL (omp_out resp. omp_orig) to PLACEHOLDER
   and OMP_DECL2 VAR_DECL (omp_in resp. omp_priv) to DECL.  */

static tree
c_clone_omp_udr (tree stmt, tree omp_decl1, tree omp_decl2,
		 tree decl, tree placeholder)
{
  copy_body_data id;
  hash_map<tree, tree> decl_map;

  decl_map.put (omp_decl1, placeholder);
  decl_map.put (omp_decl2, decl);
  memset (&id, 0, sizeof (id));
  id.src_fn = DECL_CONTEXT (omp_decl1);
  id.dst_fn = current_function_decl;
  id.src_cfun = DECL_STRUCT_FUNCTION (id.src_fn);
  id.decl_map = &decl_map;

  id.copy_decl = copy_decl_no_change;
  id.transform_call_graph_edges = CB_CGE_DUPLICATE;
  id.transform_new_cfg = true;
  id.transform_return_to_modify = false;
  id.transform_lang_insert_block = NULL;
  id.eh_lp_nr = 0;
  walk_tree (&stmt, copy_tree_body_r, &id, NULL);
  return stmt;
}

/* Helper function of c_finish_omp_clauses, called via walk_tree.
   Find OMP_CLAUSE_PLACEHOLDER (passed in DATA) in *TP.  */

static tree
c_find_omp_placeholder_r (tree *tp, int *, void *data)
{
  if (*tp == (tree) data)
    return *tp;
  return NULL_TREE;
}

/* For all elements of CLAUSES, validate them against their constraints.
   Remove any elements from the list that are invalid.  */

tree
c_finish_omp_clauses (tree clauses, bool is_omp, bool declare_simd)
{
  bitmap_head generic_head, firstprivate_head, lastprivate_head;
  bitmap_head aligned_head, map_head, map_field_head;
  tree c, t, type, *pc;
  tree simdlen = NULL_TREE, safelen = NULL_TREE;
  bool branch_seen = false;
  bool copyprivate_seen = false;
  bool linear_variable_step_check = false;
  tree *nowait_clause = NULL;
  bool ordered_seen = false;
  tree schedule_clause = NULL_TREE;

  bitmap_obstack_initialize (NULL);
  bitmap_initialize (&generic_head, &bitmap_default_obstack);
  bitmap_initialize (&firstprivate_head, &bitmap_default_obstack);
  bitmap_initialize (&lastprivate_head, &bitmap_default_obstack);
  bitmap_initialize (&aligned_head, &bitmap_default_obstack);
  bitmap_initialize (&map_head, &bitmap_default_obstack);
  bitmap_initialize (&map_field_head, &bitmap_default_obstack);

  for (pc = &clauses, c = clauses; c ; c = *pc)
    {
      bool remove = false;
      bool need_complete = false;
      bool need_implicitly_determined = false;

      switch (OMP_CLAUSE_CODE (c))
	{
	case OMP_CLAUSE_SHARED:
	  need_implicitly_determined = true;
	  goto check_dup_generic;

	case OMP_CLAUSE_PRIVATE:
	  need_complete = true;
	  need_implicitly_determined = true;
	  goto check_dup_generic;

	case OMP_CLAUSE_REDUCTION:
	  need_implicitly_determined = true;
	  t = OMP_CLAUSE_DECL (c);
	  if (TREE_CODE (t) == TREE_LIST)
	    {
	      if (handle_omp_array_sections (c, is_omp))
		{
		  remove = true;
		  break;
		}

	      t = OMP_CLAUSE_DECL (c);
	    }
	  t = require_complete_type (t);
	  if (t == error_mark_node)
	    {
	      remove = true;
	      break;
	    }
	  type = TREE_TYPE (t);
	  if (TREE_CODE (t) == MEM_REF)
	    type = TREE_TYPE (type);
	  if (TREE_CODE (type) == ARRAY_TYPE)
	    {
	      tree oatype = type;
	      gcc_assert (TREE_CODE (t) != MEM_REF);
	      while (TREE_CODE (type) == ARRAY_TYPE)
		type = TREE_TYPE (type);
	      if (integer_zerop (TYPE_SIZE_UNIT (type)))
		{
		  error_at (OMP_CLAUSE_LOCATION (c),
			    "%qD in %<reduction%> clause is a zero size array",
			    t);
		  remove = true;
		  break;
		}
	      tree size = size_binop (EXACT_DIV_EXPR, TYPE_SIZE_UNIT (oatype),
				      TYPE_SIZE_UNIT (type));
	      if (integer_zerop (size))
		{
		  error_at (OMP_CLAUSE_LOCATION (c),
			    "%qD in %<reduction%> clause is a zero size array",
			    t);
		  remove = true;
		  break;
		}
	      size = size_binop (MINUS_EXPR, size, size_one_node);
	      tree index_type = build_index_type (size);
	      tree atype = build_array_type (type, index_type);
	      tree ptype = build_pointer_type (type);
	      if (TREE_CODE (TREE_TYPE (t)) == ARRAY_TYPE)
		t = build_fold_addr_expr (t);
	      t = build2 (MEM_REF, atype, t, build_int_cst (ptype, 0));
	      OMP_CLAUSE_DECL (c) = t;
	    }
	  if (OMP_CLAUSE_REDUCTION_PLACEHOLDER (c) == NULL_TREE
	      && (FLOAT_TYPE_P (type)
		  || TREE_CODE (type) == COMPLEX_TYPE))
	    {
	      enum tree_code r_code = OMP_CLAUSE_REDUCTION_CODE (c);
	      const char *r_name = NULL;

	      switch (r_code)
		{
		case PLUS_EXPR:
		case MULT_EXPR:
		case MINUS_EXPR:
		  break;
		case MIN_EXPR:
		  if (TREE_CODE (type) == COMPLEX_TYPE)
		    r_name = "min";
		  break;
		case MAX_EXPR:
		  if (TREE_CODE (type) == COMPLEX_TYPE)
		    r_name = "max";
		  break;
		case BIT_AND_EXPR:
		  r_name = "&";
		  break;
		case BIT_XOR_EXPR:
		  r_name = "^";
		  break;
		case BIT_IOR_EXPR:
		  r_name = "|";
		  break;
		case TRUTH_ANDIF_EXPR:
		  if (FLOAT_TYPE_P (type))
		    r_name = "&&";
		  break;
		case TRUTH_ORIF_EXPR:
		  if (FLOAT_TYPE_P (type))
		    r_name = "||";
		  break;
		default:
		  gcc_unreachable ();
		}
	      if (r_name)
		{
		  error_at (OMP_CLAUSE_LOCATION (c),
			    "%qE has invalid type for %<reduction(%s)%>",
			    t, r_name);
		  remove = true;
		  break;
		}
	    }
	  else if (OMP_CLAUSE_REDUCTION_PLACEHOLDER (c) == error_mark_node)
	    {
	      error_at (OMP_CLAUSE_LOCATION (c),
			"user defined reduction not found for %qE", t);
	      remove = true;
	      break;
	    }
	  else if (OMP_CLAUSE_REDUCTION_PLACEHOLDER (c))
	    {
	      tree list = OMP_CLAUSE_REDUCTION_PLACEHOLDER (c);
	      type = TYPE_MAIN_VARIANT (type);
	      tree placeholder = build_decl (OMP_CLAUSE_LOCATION (c),
					     VAR_DECL, NULL_TREE, type);
	      tree decl_placeholder = NULL_TREE;
	      OMP_CLAUSE_REDUCTION_PLACEHOLDER (c) = placeholder;
	      DECL_ARTIFICIAL (placeholder) = 1;
	      DECL_IGNORED_P (placeholder) = 1;
	      if (TREE_CODE (t) == MEM_REF)
		{
		  decl_placeholder = build_decl (OMP_CLAUSE_LOCATION (c),
						 VAR_DECL, NULL_TREE, type);
		  OMP_CLAUSE_REDUCTION_DECL_PLACEHOLDER (c) = decl_placeholder;
		  DECL_ARTIFICIAL (decl_placeholder) = 1;
		  DECL_IGNORED_P (decl_placeholder) = 1;
		}
	      if (TREE_ADDRESSABLE (TREE_VEC_ELT (list, 0)))
		c_mark_addressable (placeholder);
	      if (TREE_ADDRESSABLE (TREE_VEC_ELT (list, 1)))
		c_mark_addressable (decl_placeholder ? decl_placeholder
				    : OMP_CLAUSE_DECL (c));
	      OMP_CLAUSE_REDUCTION_MERGE (c)
		= c_clone_omp_udr (TREE_VEC_ELT (list, 2),
				   TREE_VEC_ELT (list, 0),
				   TREE_VEC_ELT (list, 1),
				   decl_placeholder ? decl_placeholder
				   : OMP_CLAUSE_DECL (c), placeholder);
	      OMP_CLAUSE_REDUCTION_MERGE (c)
		= build3_loc (OMP_CLAUSE_LOCATION (c), BIND_EXPR,
			      void_type_node, NULL_TREE,
			      OMP_CLAUSE_REDUCTION_MERGE (c), NULL_TREE);
	      TREE_SIDE_EFFECTS (OMP_CLAUSE_REDUCTION_MERGE (c)) = 1;
	      if (TREE_VEC_LENGTH (list) == 6)
		{
		  if (TREE_ADDRESSABLE (TREE_VEC_ELT (list, 3)))
		    c_mark_addressable (decl_placeholder ? decl_placeholder
					: OMP_CLAUSE_DECL (c));
		  if (TREE_ADDRESSABLE (TREE_VEC_ELT (list, 4)))
		    c_mark_addressable (placeholder);
		  tree init = TREE_VEC_ELT (list, 5);
		  if (init == error_mark_node)
		    init = DECL_INITIAL (TREE_VEC_ELT (list, 3));
		  OMP_CLAUSE_REDUCTION_INIT (c)
		    = c_clone_omp_udr (init, TREE_VEC_ELT (list, 4),
				       TREE_VEC_ELT (list, 3),
				       decl_placeholder ? decl_placeholder
				       : OMP_CLAUSE_DECL (c), placeholder);
		  if (TREE_VEC_ELT (list, 5) == error_mark_node)
		    {
		      tree v = decl_placeholder ? decl_placeholder : t;
		      OMP_CLAUSE_REDUCTION_INIT (c)
			= build2 (INIT_EXPR, TREE_TYPE (v), v,
				  OMP_CLAUSE_REDUCTION_INIT (c));
		    }
		  if (walk_tree (&OMP_CLAUSE_REDUCTION_INIT (c),
				 c_find_omp_placeholder_r,
				 placeholder, NULL))
		    OMP_CLAUSE_REDUCTION_OMP_ORIG_REF (c) = 1;
		}
	      else
		{
		  tree init;
		  tree v = decl_placeholder ? decl_placeholder : t;
		  if (AGGREGATE_TYPE_P (TREE_TYPE (v)))
		    init = build_constructor (TREE_TYPE (v), NULL);
		  else
		    init = fold_convert (TREE_TYPE (v), integer_zero_node);
		  OMP_CLAUSE_REDUCTION_INIT (c)
		    = build2 (INIT_EXPR, TREE_TYPE (v), v, init);
		}
	      OMP_CLAUSE_REDUCTION_INIT (c)
		= build3_loc (OMP_CLAUSE_LOCATION (c), BIND_EXPR,
			      void_type_node, NULL_TREE,
			       OMP_CLAUSE_REDUCTION_INIT (c), NULL_TREE);
	      TREE_SIDE_EFFECTS (OMP_CLAUSE_REDUCTION_INIT (c)) = 1;
	    }
	  if (TREE_CODE (t) == MEM_REF)
	    {
	      if (TYPE_SIZE_UNIT (TREE_TYPE (TREE_TYPE (t))) == NULL_TREE
		  || TREE_CODE (TYPE_SIZE_UNIT (TREE_TYPE (TREE_TYPE (t))))
		     != INTEGER_CST)
		{
		  sorry ("variable length element type in array "
			 "%<reduction%> clause");
		  remove = true;
		  break;
		}
	      t = TREE_OPERAND (t, 0);
	      if (TREE_CODE (t) == POINTER_PLUS_EXPR)
		t = TREE_OPERAND (t, 0);
	      if (TREE_CODE (t) == ADDR_EXPR)
		t = TREE_OPERAND (t, 0);
	    }
	  goto check_dup_generic_t;

	case OMP_CLAUSE_COPYPRIVATE:
	  copyprivate_seen = true;
	  if (nowait_clause)
	    {
	      error_at (OMP_CLAUSE_LOCATION (*nowait_clause),
			"%<nowait%> clause must not be used together "
			"with %<copyprivate%>");
	      *nowait_clause = OMP_CLAUSE_CHAIN (*nowait_clause);
	      nowait_clause = NULL;
	    }
	  goto check_dup_generic;

	case OMP_CLAUSE_COPYIN:
	  t = OMP_CLAUSE_DECL (c);
	  if (!VAR_P (t) || !DECL_THREAD_LOCAL_P (t))
	    {
	      error_at (OMP_CLAUSE_LOCATION (c),
			"%qE must be %<threadprivate%> for %<copyin%>", t);
	      remove = true;
	      break;
	    }
	  goto check_dup_generic;

	case OMP_CLAUSE_LINEAR:
	  if (!declare_simd)
	    need_implicitly_determined = true;
	  t = OMP_CLAUSE_DECL (c);
	  if (!declare_simd
	      && OMP_CLAUSE_LINEAR_KIND (c) != OMP_CLAUSE_LINEAR_DEFAULT)
	    {
	      error_at (OMP_CLAUSE_LOCATION (c),
			"modifier should not be specified in %<linear%> "
			"clause on %<simd%> or %<for%> constructs");
	      OMP_CLAUSE_LINEAR_KIND (c) = OMP_CLAUSE_LINEAR_DEFAULT;
	    }
	  if (!INTEGRAL_TYPE_P (TREE_TYPE (t))
	      && TREE_CODE (TREE_TYPE (t)) != POINTER_TYPE)
	    {
	      error_at (OMP_CLAUSE_LOCATION (c),
			"linear clause applied to non-integral non-pointer "
			"variable with type %qT", TREE_TYPE (t));
	      remove = true;
	      break;
	    }
	  if (declare_simd)
	    {
	      tree s = OMP_CLAUSE_LINEAR_STEP (c);
	      if (TREE_CODE (s) == PARM_DECL)
		{
		  OMP_CLAUSE_LINEAR_VARIABLE_STRIDE (c) = 1;
		  /* map_head bitmap is used as uniform_head if
		     declare_simd.  */
		  if (!bitmap_bit_p (&map_head, DECL_UID (s)))
		    linear_variable_step_check = true;
		  goto check_dup_generic;
		}
	      if (TREE_CODE (s) != INTEGER_CST)
		{
		  error_at (OMP_CLAUSE_LOCATION (c),
			    "%<linear%> clause step %qE is neither constant "
			    "nor a parameter", s);
		  remove = true;
		  break;
		}
	    }
	  if (TREE_CODE (TREE_TYPE (OMP_CLAUSE_DECL (c))) == POINTER_TYPE)
	    {
	      tree s = OMP_CLAUSE_LINEAR_STEP (c);
	      s = pointer_int_sum (OMP_CLAUSE_LOCATION (c), PLUS_EXPR,
				   OMP_CLAUSE_DECL (c), s);
	      s = fold_build2_loc (OMP_CLAUSE_LOCATION (c), MINUS_EXPR,
				   sizetype, fold_convert (sizetype, s),
				   fold_convert
				     (sizetype, OMP_CLAUSE_DECL (c)));
	      if (s == error_mark_node)
		s = size_one_node;
	      OMP_CLAUSE_LINEAR_STEP (c) = s;
	    }
	  else
	    OMP_CLAUSE_LINEAR_STEP (c)
	      = fold_convert (TREE_TYPE (t), OMP_CLAUSE_LINEAR_STEP (c));
	  goto check_dup_generic;

	check_dup_generic:
	  t = OMP_CLAUSE_DECL (c);
	check_dup_generic_t:
	  if (!VAR_P (t) && TREE_CODE (t) != PARM_DECL)
	    {
	      error_at (OMP_CLAUSE_LOCATION (c),
			"%qE is not a variable in clause %qs", t,
			omp_clause_code_name[OMP_CLAUSE_CODE (c)]);
	      remove = true;
	    }
	  else if (bitmap_bit_p (&generic_head, DECL_UID (t))
		   || bitmap_bit_p (&firstprivate_head, DECL_UID (t))
		   || bitmap_bit_p (&lastprivate_head, DECL_UID (t)))
	    {
	      error_at (OMP_CLAUSE_LOCATION (c),
			"%qE appears more than once in data clauses", t);
	      remove = true;
	    }
	  else if (OMP_CLAUSE_CODE (c) == OMP_CLAUSE_PRIVATE
		   && bitmap_bit_p (&map_head, DECL_UID (t)))
	    {
	      error ("%qD appears both in data and map clauses", t);
	      remove = true;
	    }
	  else
	    bitmap_set_bit (&generic_head, DECL_UID (t));
	  break;

	case OMP_CLAUSE_FIRSTPRIVATE:
	  t = OMP_CLAUSE_DECL (c);
	  need_complete = true;
	  need_implicitly_determined = true;
	  if (!VAR_P (t) && TREE_CODE (t) != PARM_DECL)
	    {
	      error_at (OMP_CLAUSE_LOCATION (c),
			"%qE is not a variable in clause %<firstprivate%>", t);
	      remove = true;
	    }
	  else if (bitmap_bit_p (&generic_head, DECL_UID (t))
		   || bitmap_bit_p (&firstprivate_head, DECL_UID (t)))
	    {
	      error_at (OMP_CLAUSE_LOCATION (c),
			"%qE appears more than once in data clauses", t);
	      remove = true;
	    }
	  else if (bitmap_bit_p (&map_head, DECL_UID (t)))
	    {
	      error ("%qD appears both in data and map clauses", t);
	      remove = true;
	    }
	  else
	    bitmap_set_bit (&firstprivate_head, DECL_UID (t));
	  break;

	case OMP_CLAUSE_LASTPRIVATE:
	  t = OMP_CLAUSE_DECL (c);
	  need_complete = true;
	  need_implicitly_determined = true;
	  if (!VAR_P (t) && TREE_CODE (t) != PARM_DECL)
	    {
	      error_at (OMP_CLAUSE_LOCATION (c),
			"%qE is not a variable in clause %<lastprivate%>", t);
	      remove = true;
	    }
	  else if (bitmap_bit_p (&generic_head, DECL_UID (t))
		   || bitmap_bit_p (&lastprivate_head, DECL_UID (t)))
	    {
	      error_at (OMP_CLAUSE_LOCATION (c),
		     "%qE appears more than once in data clauses", t);
	      remove = true;
	    }
	  else
	    bitmap_set_bit (&lastprivate_head, DECL_UID (t));
	  break;

	case OMP_CLAUSE_ALIGNED:
	  t = OMP_CLAUSE_DECL (c);
	  if (!VAR_P (t) && TREE_CODE (t) != PARM_DECL)
	    {
	      error_at (OMP_CLAUSE_LOCATION (c),
			"%qE is not a variable in %<aligned%> clause", t);
	      remove = true;
	    }
	  else if (!POINTER_TYPE_P (TREE_TYPE (t))
		   && TREE_CODE (TREE_TYPE (t)) != ARRAY_TYPE)
	    {
	      error_at (OMP_CLAUSE_LOCATION (c),
			"%qE in %<aligned%> clause is neither a pointer nor "
			"an array", t);
	      remove = true;
	    }
	  else if (bitmap_bit_p (&aligned_head, DECL_UID (t)))
	    {
	      error_at (OMP_CLAUSE_LOCATION (c),
			"%qE appears more than once in %<aligned%> clauses",
			t);
	      remove = true;
	    }
	  else
	    bitmap_set_bit (&aligned_head, DECL_UID (t));
	  break;

	case OMP_CLAUSE_DEPEND:
	  t = OMP_CLAUSE_DECL (c);
	  if (t == NULL_TREE)
	    {
	      gcc_assert (OMP_CLAUSE_DEPEND_KIND (c)
			  == OMP_CLAUSE_DEPEND_SOURCE);
	      break;
	    }
	  if (OMP_CLAUSE_DEPEND_KIND (c) == OMP_CLAUSE_DEPEND_SINK)
	    {
	      gcc_assert (TREE_CODE (t) == TREE_LIST);
	      for (; t; t = TREE_CHAIN (t))
		{
		  tree decl = TREE_VALUE (t);
		  if (TREE_CODE (TREE_TYPE (decl)) == POINTER_TYPE)
		    {
		      tree offset = TREE_PURPOSE (t);
		      bool neg = wi::neg_p ((wide_int) offset);
		      offset = fold_unary (ABS_EXPR, TREE_TYPE (offset), offset);
		      tree t2 = pointer_int_sum (OMP_CLAUSE_LOCATION (c),
						 neg ? MINUS_EXPR : PLUS_EXPR,
						 decl, offset);
		      t2 = fold_build2_loc (OMP_CLAUSE_LOCATION (c), MINUS_EXPR,
					    sizetype,
					    fold_convert (sizetype, t2),
					    fold_convert (sizetype, decl));
		      if (t2 == error_mark_node)
			{
			  remove = true;
			  break;
			}
		      TREE_PURPOSE (t) = t2;
		    }
		}
	      break;
	    }
	  if (TREE_CODE (t) == TREE_LIST)
	    {
	      if (handle_omp_array_sections (c, is_omp))
		remove = true;
	      break;
	    }
	  if (t == error_mark_node)
	    remove = true;
	  else if (!VAR_P (t) && TREE_CODE (t) != PARM_DECL)
	    {
	      error_at (OMP_CLAUSE_LOCATION (c),
			"%qE is not a variable in %<depend%> clause", t);
	      remove = true;
	    }
	  else if (!c_mark_addressable (t))
	    remove = true;
	  break;

	case OMP_CLAUSE_MAP:
	case OMP_CLAUSE_TO:
	case OMP_CLAUSE_FROM:
	case OMP_CLAUSE__CACHE_:
	  t = OMP_CLAUSE_DECL (c);
	  if (TREE_CODE (t) == TREE_LIST)
	    {
	      if (handle_omp_array_sections (c, is_omp))
		remove = true;
	      else
		{
		  t = OMP_CLAUSE_DECL (c);
		  if (!lang_hooks.types.omp_mappable_type (TREE_TYPE (t)))
		    {
		      error_at (OMP_CLAUSE_LOCATION (c),
				"array section does not have mappable type "
				"in %qs clause",
				omp_clause_code_name[OMP_CLAUSE_CODE (c)]);
		      remove = true;
		    }
		  while (TREE_CODE (t) == ARRAY_REF)
		    t = TREE_OPERAND (t, 0);
		  if (TREE_CODE (t) == COMPONENT_REF
		      && TREE_CODE (TREE_TYPE (t)) == ARRAY_TYPE)
		    {
		      while (TREE_CODE (t) == COMPONENT_REF)
			t = TREE_OPERAND (t, 0);
		      if (bitmap_bit_p (&map_field_head, DECL_UID (t)))
			break;
		      if (bitmap_bit_p (&map_head, DECL_UID (t)))
			{
			  if (OMP_CLAUSE_CODE (c) != OMP_CLAUSE_MAP)
			    error ("%qD appears more than once in motion"
				   " clauses", t);
			  else
			    error ("%qD appears more than once in map"
				   " clauses", t);
			  remove = true;
			}
		      else
			{
			  bitmap_set_bit (&map_head, DECL_UID (t));
			  bitmap_set_bit (&map_field_head, DECL_UID (t));
			}
		    }
		}
	      break;
	    }
	  if (t == error_mark_node)
	    {
	      remove = true;
	      break;
	    }
	  if (TREE_CODE (t) == COMPONENT_REF
	      && is_omp
	      && OMP_CLAUSE_CODE (c) != OMP_CLAUSE__CACHE_)
	    {
	      if (DECL_BIT_FIELD (TREE_OPERAND (t, 1)))
		{
		  error_at (OMP_CLAUSE_LOCATION (c),
			    "bit-field %qE in %qs clause",
			    t, omp_clause_code_name[OMP_CLAUSE_CODE (c)]);
		  remove = true;
		}
	      else if (!lang_hooks.types.omp_mappable_type (TREE_TYPE (t)))
		{
		  error_at (OMP_CLAUSE_LOCATION (c),
			    "%qE does not have a mappable type in %qs clause",
			    t, omp_clause_code_name[OMP_CLAUSE_CODE (c)]);
		  remove = true;
		}
	      while (TREE_CODE (t) == COMPONENT_REF)
		{
		  if (TREE_CODE (TREE_TYPE (TREE_OPERAND (t, 0)))
		      == UNION_TYPE)
		    {
		      error_at (OMP_CLAUSE_LOCATION (c),
				"%qE is a member of a union", t);
		      remove = true;
		      break;
		    }
		  t = TREE_OPERAND (t, 0);
		}
	      if (remove)
		break;
	      if (VAR_P (t) || TREE_CODE (t) == PARM_DECL)
		{
		  if (bitmap_bit_p (&map_field_head, DECL_UID (t)))
		    break;
		}
	    }
	  if (!VAR_P (t) && TREE_CODE (t) != PARM_DECL)
	    {
	      error_at (OMP_CLAUSE_LOCATION (c),
			"%qE is not a variable in %qs clause", t,
			omp_clause_code_name[OMP_CLAUSE_CODE (c)]);
	      remove = true;
	    }
	  else if (VAR_P (t) && DECL_THREAD_LOCAL_P (t))
	    {
	      error_at (OMP_CLAUSE_LOCATION (c),
			"%qD is threadprivate variable in %qs clause", t,
			omp_clause_code_name[OMP_CLAUSE_CODE (c)]);
	      remove = true;
	    }
	  else if (!c_mark_addressable (t))
	    remove = true;
	  else if (!(OMP_CLAUSE_CODE (c) == OMP_CLAUSE_MAP
		     && (OMP_CLAUSE_MAP_KIND (c) == GOMP_MAP_POINTER
			 || (OMP_CLAUSE_MAP_KIND (c)
			     == GOMP_MAP_FIRSTPRIVATE_POINTER)
			 || (OMP_CLAUSE_MAP_KIND (c)
			     == GOMP_MAP_FORCE_DEVICEPTR)))
		   && t == OMP_CLAUSE_DECL (c)
		   && !lang_hooks.types.omp_mappable_type (TREE_TYPE (t)))
	    {
	      error_at (OMP_CLAUSE_LOCATION (c),
			"%qD does not have a mappable type in %qs clause", t,
			omp_clause_code_name[OMP_CLAUSE_CODE (c)]);
	      remove = true;
	    }
	  else if (OMP_CLAUSE_CODE (c) == OMP_CLAUSE_MAP
		   && OMP_CLAUSE_MAP_KIND (c) == GOMP_MAP_FIRSTPRIVATE_POINTER)
	    {
	      if (bitmap_bit_p (&generic_head, DECL_UID (t))
		  || bitmap_bit_p (&firstprivate_head, DECL_UID (t)))
		{
		  error ("%qD appears more than once in data clauses", t);
		  remove = true;
		}
	      else if (bitmap_bit_p (&map_head, DECL_UID (t)))
		{
		  error ("%qD appears both in data and map clauses", t);
		  remove = true;
		}
	      else
		bitmap_set_bit (&generic_head, DECL_UID (t));
	    }
	  else if (bitmap_bit_p (&map_head, DECL_UID (t)))
	    {
	      if (OMP_CLAUSE_CODE (c) != OMP_CLAUSE_MAP)
		error ("%qD appears more than once in motion clauses", t);
	      else
		error ("%qD appears more than once in map clauses", t);
	      remove = true;
	    }
	  else if (bitmap_bit_p (&generic_head, DECL_UID (t))
		   || bitmap_bit_p (&firstprivate_head, DECL_UID (t)))
	    {
	      error ("%qD appears both in data and map clauses", t);
	      remove = true;
	    }
	  else
	    {
	      bitmap_set_bit (&map_head, DECL_UID (t));
	      if (t != OMP_CLAUSE_DECL (c)
		  && TREE_CODE (OMP_CLAUSE_DECL (c)) == COMPONENT_REF)
		bitmap_set_bit (&map_field_head, DECL_UID (t));
	    }
	  break;

	case OMP_CLAUSE_TO_DECLARE:
	case OMP_CLAUSE_LINK:
	  t = OMP_CLAUSE_DECL (c);
	  if (TREE_CODE (t) == FUNCTION_DECL
	      && OMP_CLAUSE_CODE (c) == OMP_CLAUSE_TO_DECLARE)
	    ;
	  else if (!VAR_P (t))
	    {
	      if (OMP_CLAUSE_CODE (c) == OMP_CLAUSE_TO_DECLARE)
		error_at (OMP_CLAUSE_LOCATION (c),
			  "%qE is neither a variable nor a function name in "
			  "clause %qs", t,
			  omp_clause_code_name[OMP_CLAUSE_CODE (c)]);
	      else
		error_at (OMP_CLAUSE_LOCATION (c),
			  "%qE is not a variable in clause %qs", t,
			  omp_clause_code_name[OMP_CLAUSE_CODE (c)]);
	      remove = true;
	    }
	  else if (DECL_THREAD_LOCAL_P (t))
	    {
	      error_at (OMP_CLAUSE_LOCATION (c),
			"%qD is threadprivate variable in %qs clause", t,
			omp_clause_code_name[OMP_CLAUSE_CODE (c)]);
	      remove = true;
	    }
	  else if (!lang_hooks.types.omp_mappable_type (TREE_TYPE (t)))
	    {
	      error_at (OMP_CLAUSE_LOCATION (c),
			"%qD does not have a mappable type in %qs clause", t,
			omp_clause_code_name[OMP_CLAUSE_CODE (c)]);
	      remove = true;
	    }
	  if (remove)
	    break;
	  if (bitmap_bit_p (&generic_head, DECL_UID (t)))
	    {
	      error_at (OMP_CLAUSE_LOCATION (c),
			"%qE appears more than once on the same "
			"%<declare target%> directive", t);
	      remove = true;
	    }
	  else
	    bitmap_set_bit (&generic_head, DECL_UID (t));
	  break;

	case OMP_CLAUSE_UNIFORM:
	  t = OMP_CLAUSE_DECL (c);
	  if (TREE_CODE (t) != PARM_DECL)
	    {
	      if (DECL_P (t))
		error_at (OMP_CLAUSE_LOCATION (c),
			  "%qD is not an argument in %<uniform%> clause", t);
	      else
		error_at (OMP_CLAUSE_LOCATION (c),
			  "%qE is not an argument in %<uniform%> clause", t);
	      remove = true;
	      break;
	    }
	  /* map_head bitmap is used as uniform_head if declare_simd.  */
	  bitmap_set_bit (&map_head, DECL_UID (t));
	  goto check_dup_generic;

	case OMP_CLAUSE_IS_DEVICE_PTR:
	case OMP_CLAUSE_USE_DEVICE_PTR:
	  t = OMP_CLAUSE_DECL (c);
	  if (TREE_CODE (TREE_TYPE (t)) != POINTER_TYPE
	      && TREE_CODE (TREE_TYPE (t)) != ARRAY_TYPE)
	    {
	      error_at (OMP_CLAUSE_LOCATION (c),
			"%qs variable is neither a pointer nor an array",
			omp_clause_code_name[OMP_CLAUSE_CODE (c)]);
	      remove = true;
	    }
	  goto check_dup_generic;

	case OMP_CLAUSE_NOWAIT:
	  if (copyprivate_seen)
	    {
	      error_at (OMP_CLAUSE_LOCATION (c),
			"%<nowait%> clause must not be used together "
			"with %<copyprivate%>");
	      remove = true;
	      break;
	    }
	  nowait_clause = pc;
	  pc = &OMP_CLAUSE_CHAIN (c);
	  continue;

	case OMP_CLAUSE_IF:
	case OMP_CLAUSE_NUM_THREADS:
	case OMP_CLAUSE_NUM_TEAMS:
	case OMP_CLAUSE_THREAD_LIMIT:
	case OMP_CLAUSE_DEFAULT:
	case OMP_CLAUSE_UNTIED:
	case OMP_CLAUSE_COLLAPSE:
	case OMP_CLAUSE_FINAL:
	case OMP_CLAUSE_MERGEABLE:
	case OMP_CLAUSE_DEVICE:
	case OMP_CLAUSE_DIST_SCHEDULE:
	case OMP_CLAUSE_PARALLEL:
	case OMP_CLAUSE_FOR:
	case OMP_CLAUSE_SECTIONS:
	case OMP_CLAUSE_TASKGROUP:
	case OMP_CLAUSE_PROC_BIND:
	case OMP_CLAUSE_PRIORITY:
	case OMP_CLAUSE_GRAINSIZE:
	case OMP_CLAUSE_NUM_TASKS:
	case OMP_CLAUSE_NOGROUP:
	case OMP_CLAUSE_THREADS:
	case OMP_CLAUSE_SIMD:
	case OMP_CLAUSE_HINT:
	case OMP_CLAUSE_DEFAULTMAP:
	case OMP_CLAUSE__CILK_FOR_COUNT_:
	case OMP_CLAUSE_NUM_GANGS:
	case OMP_CLAUSE_NUM_WORKERS:
	case OMP_CLAUSE_VECTOR_LENGTH:
	case OMP_CLAUSE_ASYNC:
	case OMP_CLAUSE_WAIT:
	case OMP_CLAUSE_AUTO:
	case OMP_CLAUSE_INDEPENDENT:
	case OMP_CLAUSE_SEQ:
	case OMP_CLAUSE_GANG:
	case OMP_CLAUSE_WORKER:
	case OMP_CLAUSE_VECTOR:
	case OMP_CLAUSE_TILE:
	  pc = &OMP_CLAUSE_CHAIN (c);
	  continue;

	case OMP_CLAUSE_SCHEDULE:
	  if (OMP_CLAUSE_SCHEDULE_KIND (c) & OMP_CLAUSE_SCHEDULE_NONMONOTONIC)
	    {
	      const char *p = NULL;
	      switch (OMP_CLAUSE_SCHEDULE_KIND (c) & OMP_CLAUSE_SCHEDULE_MASK)
		{
		case OMP_CLAUSE_SCHEDULE_STATIC: p = "static"; break;
		case OMP_CLAUSE_SCHEDULE_DYNAMIC: break;
		case OMP_CLAUSE_SCHEDULE_GUIDED: break;
		case OMP_CLAUSE_SCHEDULE_AUTO: p = "auto"; break;
		case OMP_CLAUSE_SCHEDULE_RUNTIME: p = "runtime"; break;
		default: gcc_unreachable ();
		}
	      if (p)
		{
		  error_at (OMP_CLAUSE_LOCATION (c),
			    "%<nonmonotonic%> modifier specified for %qs "
			    "schedule kind", p);
		  OMP_CLAUSE_SCHEDULE_KIND (c)
		    = (enum omp_clause_schedule_kind)
		      (OMP_CLAUSE_SCHEDULE_KIND (c)
		       & ~OMP_CLAUSE_SCHEDULE_NONMONOTONIC);
		}
	    }
	  schedule_clause = c;
	  pc = &OMP_CLAUSE_CHAIN (c);
	  continue;

	case OMP_CLAUSE_ORDERED:
	  ordered_seen = true;
	  pc = &OMP_CLAUSE_CHAIN (c);
	  continue;

	case OMP_CLAUSE_SAFELEN:
	  safelen = c;
	  pc = &OMP_CLAUSE_CHAIN (c);
	  continue;
	case OMP_CLAUSE_SIMDLEN:
	  simdlen = c;
	  pc = &OMP_CLAUSE_CHAIN (c);
	  continue;

	case OMP_CLAUSE_INBRANCH:
	case OMP_CLAUSE_NOTINBRANCH:
	  if (branch_seen)
	    {
	      error_at (OMP_CLAUSE_LOCATION (c),
			"%<inbranch%> clause is incompatible with "
			"%<notinbranch%>");
	      remove = true;
	      break;
	    }
	  branch_seen = true;
	  pc = &OMP_CLAUSE_CHAIN (c);
	  continue;

	default:
	  gcc_unreachable ();
	}

      if (!remove)
	{
	  t = OMP_CLAUSE_DECL (c);

	  if (need_complete)
	    {
	      t = require_complete_type (t);
	      if (t == error_mark_node)
		remove = true;
	    }

	  if (need_implicitly_determined)
	    {
	      const char *share_name = NULL;

	      if (VAR_P (t) && DECL_THREAD_LOCAL_P (t))
		share_name = "threadprivate";
	      else switch (c_omp_predetermined_sharing (t))
		{
		case OMP_CLAUSE_DEFAULT_UNSPECIFIED:
		  break;
		case OMP_CLAUSE_DEFAULT_SHARED:
		  /* const vars may be specified in firstprivate clause.  */
		  if (OMP_CLAUSE_CODE (c) == OMP_CLAUSE_FIRSTPRIVATE
		      && TREE_READONLY (t))
		    break;
		  share_name = "shared";
		  break;
		case OMP_CLAUSE_DEFAULT_PRIVATE:
		  share_name = "private";
		  break;
		default:
		  gcc_unreachable ();
		}
	      if (share_name)
		{
		  error_at (OMP_CLAUSE_LOCATION (c),
			    "%qE is predetermined %qs for %qs",
			    t, share_name,
			    omp_clause_code_name[OMP_CLAUSE_CODE (c)]);
		  remove = true;
		}
	    }
	}

      if (remove)
	*pc = OMP_CLAUSE_CHAIN (c);
      else
	pc = &OMP_CLAUSE_CHAIN (c);
    }

  if (simdlen
      && safelen
      && tree_int_cst_lt (OMP_CLAUSE_SAFELEN_EXPR (safelen),
			  OMP_CLAUSE_SIMDLEN_EXPR (simdlen)))
    {
      error_at (OMP_CLAUSE_LOCATION (simdlen),
		"%<simdlen%> clause value is bigger than "
		"%<safelen%> clause value");
      OMP_CLAUSE_SIMDLEN_EXPR (simdlen)
	= OMP_CLAUSE_SAFELEN_EXPR (safelen);
    }

  if (ordered_seen
      && schedule_clause
      && (OMP_CLAUSE_SCHEDULE_KIND (schedule_clause)
	  & OMP_CLAUSE_SCHEDULE_NONMONOTONIC))
    {
      error_at (OMP_CLAUSE_LOCATION (schedule_clause),
		"%<nonmonotonic%> schedule modifier specified together "
		"with %<ordered%> clause");
      OMP_CLAUSE_SCHEDULE_KIND (schedule_clause)
	= (enum omp_clause_schedule_kind)
	  (OMP_CLAUSE_SCHEDULE_KIND (schedule_clause)
	   & ~OMP_CLAUSE_SCHEDULE_NONMONOTONIC);
    }

  if (linear_variable_step_check)
    for (pc = &clauses, c = clauses; c ; c = *pc)
      {
	bool remove = false;
	if (OMP_CLAUSE_CODE (c) == OMP_CLAUSE_LINEAR
	    && OMP_CLAUSE_LINEAR_VARIABLE_STRIDE (c)
	    && !bitmap_bit_p (&map_head,
			      DECL_UID (OMP_CLAUSE_LINEAR_STEP (c))))
	  {
	    error_at (OMP_CLAUSE_LOCATION (c),
		      "%<linear%> clause step is a parameter %qD not "
		      "specified in %<uniform%> clause",
		      OMP_CLAUSE_LINEAR_STEP (c));
	    remove = true;
	  }

	if (remove)
	  *pc = OMP_CLAUSE_CHAIN (c);
	else
	  pc = &OMP_CLAUSE_CHAIN (c);
      }

  bitmap_obstack_release (NULL);
  return clauses;
}

/* Create a transaction node.  */

tree
c_finish_transaction (location_t loc, tree block, int flags)
{
  tree stmt = build_stmt (loc, TRANSACTION_EXPR, block);
  if (flags & TM_STMT_ATTR_OUTER)
    TRANSACTION_EXPR_OUTER (stmt) = 1;
  if (flags & TM_STMT_ATTR_RELAXED)
    TRANSACTION_EXPR_RELAXED (stmt) = 1;
  return add_stmt (stmt);
}

/* Make a variant type in the proper way for C/C++, propagating qualifiers
   down to the element type of an array.  */

tree
c_build_qualified_type_1 (tree type, int type_quals, tree layout_qualifier)
{
  if (type == error_mark_node)
    return type;

  if (TREE_CODE (type) == ARRAY_TYPE)
    {
      tree t;
      tree element_type = c_build_qualified_type_1 (TREE_TYPE (type),
						    type_quals,
						    layout_qualifier);

      /* See if we already have an identically qualified type.  */
      for (t = TYPE_MAIN_VARIANT (type); t; t = TYPE_NEXT_VARIANT (t))
	{
	  const tree t_elem_type = strip_array_types (t);
	  tree t_elem_block_factor = TYPE_BLOCK_FACTOR (t_elem_type);
	  if (TYPE_QUALS (t_elem_type) == type_quals
	      && t_elem_block_factor == layout_qualifier
	      && TYPE_NAME (t) == TYPE_NAME (type)
	      && TYPE_CONTEXT (t) == TYPE_CONTEXT (type)
	      && attribute_list_equal (TYPE_ATTRIBUTES (t),
				       TYPE_ATTRIBUTES (type)))
	    break;
	}
      if (!t)
	{
          tree domain = TYPE_DOMAIN (type);

	  t = build_variant_type_copy (type);
	  TREE_TYPE (t) = element_type;

          if (TYPE_STRUCTURAL_EQUALITY_P (element_type)
              || (domain && TYPE_STRUCTURAL_EQUALITY_P (domain)))
            SET_TYPE_STRUCTURAL_EQUALITY (t);
          else if (TYPE_CANONICAL (element_type) != element_type
                   || (domain && TYPE_CANONICAL (domain) != domain))
            {
              tree unqualified_canon
                = build_array_type (TYPE_CANONICAL (element_type),
                                    domain? TYPE_CANONICAL (domain)
                                          : NULL_TREE);
              if (TYPE_REVERSE_STORAGE_ORDER (type))
                {
                  unqualified_canon
                    = build_distinct_type_copy (unqualified_canon);
                  TYPE_REVERSE_STORAGE_ORDER (unqualified_canon) = 1;
                }
              TYPE_CANONICAL (t)
                = c_build_qualified_type_1 (unqualified_canon, type_quals,
		                            layout_qualifier);
            }
          else
            TYPE_CANONICAL (t) = t;
	}
      return t;
    }

  /* A restrict-qualified pointer type must be a pointer to object or
     incomplete type.  Note that the use of POINTER_TYPE_P also allows
     REFERENCE_TYPEs, which is appropriate for C++.  */
  if ((type_quals & TYPE_QUAL_RESTRICT)
      && (!POINTER_TYPE_P (type)
	  || !C_TYPE_OBJECT_OR_INCOMPLETE_P (TREE_TYPE (type))))
    {
      error ("invalid use of %<restrict%>");
      type_quals &= ~TYPE_QUAL_RESTRICT;
    }

  tree var_type = build_qualified_type_1 (type, type_quals, layout_qualifier);
  /* A variant type does not inherit the list of incomplete vars from the
     type main variant.  */
  if (TREE_CODE (var_type) == RECORD_TYPE
      || TREE_CODE (var_type) == UNION_TYPE)
    C_TYPE_INCOMPLETE_VARS (var_type) = 0;
  return var_type;
}

/* Build a VA_ARG_EXPR for the C parser.  */

tree
c_build_va_arg (location_t loc, tree expr, tree type)
{
  if (error_operand_p (type))
    return error_mark_node;
  else if (!COMPLETE_TYPE_P (type))
    {
      error_at (loc, "second argument to %<va_arg%> is of incomplete "
		"type %qT", type);
      return error_mark_node;
    }
  else if (warn_cxx_compat && TREE_CODE (type) == ENUMERAL_TYPE)
    warning_at (loc, OPT_Wc___compat,
		"C++ requires promoted type, not enum type, in %<va_arg%>");
  return build_va_arg (loc, expr, type);
}

/* Return truthvalue of whether T1 is the same tree structure as T2.
   Return 1 if they are the same. Return 0 if they are different.  */

bool
c_tree_equal (tree t1, tree t2)
{
  enum tree_code code1, code2;

  if (t1 == t2)
    return true;
  if (!t1 || !t2)
    return false;

  for (code1 = TREE_CODE (t1);
       CONVERT_EXPR_CODE_P (code1)
	 || code1 == NON_LVALUE_EXPR;
       code1 = TREE_CODE (t1))
    t1 = TREE_OPERAND (t1, 0);
  for (code2 = TREE_CODE (t2);
       CONVERT_EXPR_CODE_P (code2)
	 || code2 == NON_LVALUE_EXPR;
       code2 = TREE_CODE (t2))
    t2 = TREE_OPERAND (t2, 0);

  /* They might have become equal now.  */
  if (t1 == t2)
    return true;

  if (code1 != code2)
    return false;

  switch (code1)
    {
    case INTEGER_CST:
      return wi::eq_p (t1, t2);

    case REAL_CST:
      return real_equal (&TREE_REAL_CST (t1), &TREE_REAL_CST (t2));

    case STRING_CST:
      return TREE_STRING_LENGTH (t1) == TREE_STRING_LENGTH (t2)
	&& !memcmp (TREE_STRING_POINTER (t1), TREE_STRING_POINTER (t2),
		    TREE_STRING_LENGTH (t1));

    case FIXED_CST:
      return FIXED_VALUES_IDENTICAL (TREE_FIXED_CST (t1),
				     TREE_FIXED_CST (t2));

    case COMPLEX_CST:
      return c_tree_equal (TREE_REALPART (t1), TREE_REALPART (t2))
	     && c_tree_equal (TREE_IMAGPART (t1), TREE_IMAGPART (t2));

    case VECTOR_CST:
      return operand_equal_p (t1, t2, OEP_ONLY_CONST);

    case CONSTRUCTOR:
      /* We need to do this when determining whether or not two
	 non-type pointer to member function template arguments
	 are the same.  */
      if (!comptypes (TREE_TYPE (t1), TREE_TYPE (t2))
	  || CONSTRUCTOR_NELTS (t1) != CONSTRUCTOR_NELTS (t2))
	return false;
      {
	tree field, value;
	unsigned int i;
	FOR_EACH_CONSTRUCTOR_ELT (CONSTRUCTOR_ELTS (t1), i, field, value)
	  {
	    constructor_elt *elt2 = CONSTRUCTOR_ELT (t2, i);
	    if (!c_tree_equal (field, elt2->index)
		|| !c_tree_equal (value, elt2->value))
	      return false;
	  }
      }
      return true;

    case TREE_LIST:
      if (!c_tree_equal (TREE_PURPOSE (t1), TREE_PURPOSE (t2)))
	return false;
      if (!c_tree_equal (TREE_VALUE (t1), TREE_VALUE (t2)))
	return false;
      return c_tree_equal (TREE_CHAIN (t1), TREE_CHAIN (t2));

    case SAVE_EXPR:
      return c_tree_equal (TREE_OPERAND (t1, 0), TREE_OPERAND (t2, 0));

    case CALL_EXPR:
      {
	tree arg1, arg2;
	call_expr_arg_iterator iter1, iter2;
	if (!c_tree_equal (CALL_EXPR_FN (t1), CALL_EXPR_FN (t2)))
	  return false;
	for (arg1 = first_call_expr_arg (t1, &iter1),
	       arg2 = first_call_expr_arg (t2, &iter2);
	     arg1 && arg2;
	     arg1 = next_call_expr_arg (&iter1),
	       arg2 = next_call_expr_arg (&iter2))
	  if (!c_tree_equal (arg1, arg2))
	    return false;
	if (arg1 || arg2)
	  return false;
	return true;
      }

    case TARGET_EXPR:
      {
	tree o1 = TREE_OPERAND (t1, 0);
	tree o2 = TREE_OPERAND (t2, 0);

	/* Special case: if either target is an unallocated VAR_DECL,
	   it means that it's going to be unified with whatever the
	   TARGET_EXPR is really supposed to initialize, so treat it
	   as being equivalent to anything.  */
	if (VAR_P (o1) && DECL_NAME (o1) == NULL_TREE
	    && !DECL_RTL_SET_P (o1))
	  /*Nop*/;
	else if (VAR_P (o2) && DECL_NAME (o2) == NULL_TREE
		 && !DECL_RTL_SET_P (o2))
	  /*Nop*/;
	else if (!c_tree_equal (o1, o2))
	  return false;

	return c_tree_equal (TREE_OPERAND (t1, 1), TREE_OPERAND (t2, 1));
      }

    case COMPONENT_REF:
      if (TREE_OPERAND (t1, 1) != TREE_OPERAND (t2, 1))
	return false;
      return c_tree_equal (TREE_OPERAND (t1, 0), TREE_OPERAND (t2, 0));

    case PARM_DECL:
    case VAR_DECL:
    case CONST_DECL:
    case FIELD_DECL:
    case FUNCTION_DECL:
    case IDENTIFIER_NODE:
    case SSA_NAME:
      return false;

    case TREE_VEC:
      {
	unsigned ix;
	if (TREE_VEC_LENGTH (t1) != TREE_VEC_LENGTH (t2))
	  return false;
	for (ix = TREE_VEC_LENGTH (t1); ix--;)
	  if (!c_tree_equal (TREE_VEC_ELT (t1, ix),
			     TREE_VEC_ELT (t2, ix)))
	    return false;
	return true;
      }

    default:
      break;
    }

  switch (TREE_CODE_CLASS (code1))
    {
    case tcc_unary:
    case tcc_binary:
    case tcc_comparison:
    case tcc_expression:
    case tcc_vl_exp:
    case tcc_reference:
    case tcc_statement:
      {
	int i, n = TREE_OPERAND_LENGTH (t1);

	switch (code1)
	  {
	  case PREINCREMENT_EXPR:
	  case PREDECREMENT_EXPR:
	  case POSTINCREMENT_EXPR:
	  case POSTDECREMENT_EXPR:
	    n = 1;
	    break;
	  case ARRAY_REF:
	    n = 2;
	    break;
	  default:
	    break;
	  }

	if (TREE_CODE_CLASS (code1) == tcc_vl_exp
	    && n != TREE_OPERAND_LENGTH (t2))
	  return false;

	for (i = 0; i < n; ++i)
	  if (!c_tree_equal (TREE_OPERAND (t1, i), TREE_OPERAND (t2, i)))
	    return false;

	return true;
      }

    case tcc_type:
      return comptypes (t1, t2);
    default:
      gcc_unreachable ();
    }
  /* We can get here with --disable-checking.  */
  return false;
}

/* Inserts "cleanup" functions after the function-body of FNDECL.  FNDECL is a 
   spawn-helper and BODY is the newly created body for FNDECL.  */

void
cilk_install_body_with_frame_cleanup (tree fndecl, tree body, void *w)
{
  tree list = alloc_stmt_list ();
  tree frame = make_cilk_frame (fndecl);
  tree dtor = create_cilk_function_exit (frame, false, true);
  add_local_decl (cfun, frame);
  
  DECL_SAVED_TREE (fndecl) = list;
  tree frame_ptr = build1 (ADDR_EXPR, build_pointer_type (TREE_TYPE (frame)), 
			   frame);
  tree body_list = cilk_install_body_pedigree_operations (frame_ptr);
  gcc_assert (TREE_CODE (body_list) == STATEMENT_LIST);
  
  tree detach_expr = build_call_expr (cilk_detach_fndecl, 1, frame_ptr); 
  append_to_statement_list (detach_expr, &body_list);

  cilk_outline (fndecl, &body, (struct wrapper_data *) w);
  body = fold_build_cleanup_point_expr (void_type_node, body);

  append_to_statement_list (body, &body_list);
  append_to_statement_list (build_stmt (EXPR_LOCATION (body), TRY_FINALLY_EXPR,
				       	body_list, dtor), &list);
}

/* Returns true when the function declaration FNDECL is implicit,
   introduced as a result of a call to an otherwise undeclared
   function, and false otherwise.  */

bool
c_decl_implicit (const_tree fndecl)
{
  return C_DECL_IMPLICIT (fndecl);
}<|MERGE_RESOLUTION|>--- conflicted
+++ resolved
@@ -4266,24 +4266,6 @@
 	  ret = TREE_OPERAND (arg, 0);
 	  goto return_build_unary_op;
 	}
-
-<<<<<<< HEAD
-      /* For &x[y], return x+y */
-      if (TREE_CODE (arg) == ARRAY_REF)
-	{
-	  tree op0 = TREE_OPERAND (arg, 0);
-	  if (!c_mark_addressable (op0))
-	    return error_mark_node;
-	  /* Taking the address of a UPC shared array element
-	     cannot be performed as a simple addition. 
-	     Return an ADDR_EXPR node, and let upc_genericize()
-	     implement the proper semantics.  */
-	  if (TREE_SHARED (arg))
-	    return build1 (ADDR_EXPR, TREE_TYPE (arg), arg);
-	}
-
-=======
->>>>>>> 00402c94
       /* Anything not already handled and not a true memory reference
 	 or a non-lvalue array is an error.  */
       if (typecode != FUNCTION_TYPE && !flag

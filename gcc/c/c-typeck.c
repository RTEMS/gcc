/* Build expressions with type checking for C compiler.
   Copyright (C) 1987-2013 Free Software Foundation, Inc.

This file is part of GCC.

GCC is free software; you can redistribute it and/or modify it under
the terms of the GNU General Public License as published by the Free
Software Foundation; either version 3, or (at your option) any later
version.

GCC is distributed in the hope that it will be useful, but WITHOUT ANY
WARRANTY; without even the implied warranty of MERCHANTABILITY or
FITNESS FOR A PARTICULAR PURPOSE.  See the GNU General Public License
for more details.

You should have received a copy of the GNU General Public License
along with GCC; see the file COPYING3.  If not see
<http://www.gnu.org/licenses/>.  */


/* This file is part of the C front end.
   It contains routines to build C expressions given their operands,
   including computing the types of the result, C-specific error checks,
   and some optimization.  */

#include "config.h"
#include "system.h"
#include "coretypes.h"
#include "tm.h"
#include "tree.h"
#include "langhooks.h"
#include "c-tree.h"
#include "c-lang.h"
#include "flags.h"
#include "intl.h"
#include "target.h"
#include "tree-iterator.h"
#include "bitmap.h"
#include "gimple.h"
#include "tree-inline.h"
#include "omp-low.h"
#include "c-family/c-objc.h"
#include "c-family/c-common.h"
#include "c-family/c-ubsan.h"

/* Possible cases of implicit bad conversions.  Used to select
   diagnostic messages in convert_for_assignment.  */
enum impl_conv {
  ic_argpass,
  ic_assign,
  ic_init,
  ic_return
};

/* The level of nesting inside "__alignof__".  */
int in_alignof;

/* The level of nesting inside "sizeof".  */
int in_sizeof;

/* The level of nesting inside "typeof".  */
int in_typeof;

/* The argument of last parsed sizeof expression, only to be tested
   if expr.original_code == SIZEOF_EXPR.  */
tree c_last_sizeof_arg;

/* Nonzero if we've already printed a "missing braces around initializer"
   message within this initializer.  */
static int missing_braces_mentioned;

static int require_constant_value;
static int require_constant_elements;

static bool null_pointer_constant_p (const_tree);
static tree qualify_type (tree, tree);
static int tagged_types_tu_compatible_p (const_tree, const_tree, bool *,
					 bool *);
static int comp_target_types (location_t, tree, tree);
static int function_types_compatible_p (const_tree, const_tree, bool *,
					bool *);
static int type_lists_compatible_p (const_tree, const_tree, bool *, bool *);
static tree lookup_field (tree, tree);
static int convert_arguments (tree, vec<tree, va_gc> *, vec<tree, va_gc> *,
			      tree, tree);
static tree pointer_diff (location_t, tree, tree);
static tree convert_for_assignment (location_t, tree, tree, tree,
				    enum impl_conv, bool, tree, tree, int);
static tree valid_compound_expr_initializer (tree, tree);
static void push_string (const char *);
static void push_member_name (tree);
static int spelling_length (void);
static char *print_spelling (char *);
static void warning_init (int, const char *);
static tree digest_init (location_t, tree, tree, tree, bool, bool, int);
static void output_init_element (tree, tree, bool, tree, tree, int, bool,
				 struct obstack *);
static void output_pending_init_elements (int, struct obstack *);
static int set_designator (int, struct obstack *);
static void push_range_stack (tree, struct obstack *);
static void add_pending_init (tree, tree, tree, bool, struct obstack *);
static void set_nonincremental_init (struct obstack *);
static void set_nonincremental_init_from_string (tree, struct obstack *);
static tree find_init_member (tree, struct obstack *);
static void readonly_warning (tree, enum lvalue_use);
static int lvalue_or_else (location_t, const_tree, enum lvalue_use);
static void record_maybe_used_decl (tree);
static int comptypes_internal (const_tree, const_tree, bool *, bool *);
static tree build_atomic_assign (location_t, tree, enum tree_code, tree, bool);


/* Return true if EXP is a null pointer constant, false otherwise.  */

static bool
null_pointer_constant_p (const_tree expr)
{
  /* This should really operate on c_expr structures, but they aren't
     yet available everywhere required.  */
  tree type = TREE_TYPE (expr);
  return (TREE_CODE (expr) == INTEGER_CST
	  && !TREE_OVERFLOW (expr)
	  && integer_zerop (expr)
	  && (INTEGRAL_TYPE_P (type)
	      || (TREE_CODE (type) == POINTER_TYPE
		  && VOID_TYPE_P (TREE_TYPE (type))
		  && TYPE_QUALS (TREE_TYPE (type)) == TYPE_UNQUALIFIED)));
}

/* EXPR may appear in an unevaluated part of an integer constant
   expression, but not in an evaluated part.  Wrap it in a
   C_MAYBE_CONST_EXPR, or mark it with TREE_OVERFLOW if it is just an
   INTEGER_CST and we cannot create a C_MAYBE_CONST_EXPR.  */

static tree
note_integer_operands (tree expr)
{
  tree ret;
  if (TREE_CODE (expr) == INTEGER_CST && in_late_binary_op)
    {
      ret = copy_node (expr);
      TREE_OVERFLOW (ret) = 1;
    }
  else
    {
      ret = build2 (C_MAYBE_CONST_EXPR, TREE_TYPE (expr), NULL_TREE, expr);
      C_MAYBE_CONST_EXPR_INT_OPERANDS (ret) = 1;
    }
  return ret;
}

/* Having checked whether EXPR may appear in an unevaluated part of an
   integer constant expression and found that it may, remove any
   C_MAYBE_CONST_EXPR noting this fact and return the resulting
   expression.  */

static inline tree
remove_c_maybe_const_expr (tree expr)
{
  if (TREE_CODE (expr) == C_MAYBE_CONST_EXPR)
    return C_MAYBE_CONST_EXPR_EXPR (expr);
  else
    return expr;
}

/* This is a cache to hold if two types are compatible or not.  */

struct tagged_tu_seen_cache {
  const struct tagged_tu_seen_cache * next;
  const_tree t1;
  const_tree t2;
  /* The return value of tagged_types_tu_compatible_p if we had seen
     these two types already.  */
  int val;
};

static const struct tagged_tu_seen_cache * tagged_tu_seen_base;
static void free_all_tagged_tu_seen_up_to (const struct tagged_tu_seen_cache *);

/* Do `exp = require_complete_type (exp);' to make sure exp
   does not have an incomplete type.  (That includes void types.)  */

tree
require_complete_type (tree value)
{
  tree type = TREE_TYPE (value);

  if (value == error_mark_node || type == error_mark_node)
    return error_mark_node;

  /* First, detect a valid value with a complete type.  */
  if (COMPLETE_TYPE_P (type))
    return value;

  c_incomplete_type_error (value, type);
  return error_mark_node;
}

/* Print an error message for invalid use of an incomplete type.
   VALUE is the expression that was used (or 0 if that isn't known)
   and TYPE is the type that was invalid.  */

void
c_incomplete_type_error (const_tree value, const_tree type)
{
  const char *type_code_string;

  /* Avoid duplicate error message.  */
  if (TREE_CODE (type) == ERROR_MARK)
    return;

  if (value != 0 && (TREE_CODE (value) == VAR_DECL
		     || TREE_CODE (value) == PARM_DECL))
    error ("%qD has an incomplete type", value);
  else
    {
    retry:
      /* We must print an error message.  Be clever about what it says.  */

      switch (TREE_CODE (type))
	{
	case RECORD_TYPE:
	  type_code_string = "struct";
	  break;

	case UNION_TYPE:
	  type_code_string = "union";
	  break;

	case ENUMERAL_TYPE:
	  type_code_string = "enum";
	  break;

	case VOID_TYPE:
	  error ("invalid use of void expression");
	  return;

	case ARRAY_TYPE:
	  if (TYPE_DOMAIN (type))
	    {
	      if (TYPE_MAX_VALUE (TYPE_DOMAIN (type)) == NULL)
		{
		  error ("invalid use of flexible array member");
		  return;
		}
	      type = TREE_TYPE (type);
	      goto retry;
	    }
	  error ("invalid use of array with unspecified bounds");
	  return;

	default:
	  gcc_unreachable ();
	}

      if (TREE_CODE (TYPE_NAME (type)) == IDENTIFIER_NODE)
	error ("invalid use of undefined type %<%s %E%>",
	       type_code_string, TYPE_NAME (type));
      else
	/* If this type has a typedef-name, the TYPE_NAME is a TYPE_DECL.  */
	error ("invalid use of incomplete typedef %qD", TYPE_NAME (type));
    }
}

/* Given a type, apply default promotions wrt unnamed function
   arguments and return the new type.  */

tree
c_type_promotes_to (tree type)
{
  tree ret = NULL_TREE;

  if (TYPE_MAIN_VARIANT (type) == float_type_node)
    ret = double_type_node;
  else if (c_promoting_integer_type_p (type))
    {
      /* Preserve unsignedness if not really getting any wider.  */
      if (TYPE_UNSIGNED (type)
	  && (TYPE_PRECISION (type) == TYPE_PRECISION (integer_type_node)))
	ret = unsigned_type_node;
      else
	ret = integer_type_node;
    }

  if (ret != NULL_TREE)
    return (TYPE_ATOMIC (type)
	    ? c_build_qualified_type (ret, TYPE_QUAL_ATOMIC)
	    : ret);

  return type;
}

/* Return true if between two named address spaces, whether there is a superset
   named address space that encompasses both address spaces.  If there is a
   superset, return which address space is the superset.  */

static bool
addr_space_superset (addr_space_t as1, addr_space_t as2, addr_space_t *common)
{
  if (as1 == as2)
    {
      *common = as1;
      return true;
    }
  else if (targetm.addr_space.subset_p (as1, as2))
    {
      *common = as2;
      return true;
    }
  else if (targetm.addr_space.subset_p (as2, as1))
    {
      *common = as1;
      return true;
    }
  else
    return false;
}

/* Return a variant of TYPE which has all the type qualifiers of LIKE
   as well as those of TYPE.  */

static tree
qualify_type (tree type, tree like)
{
  addr_space_t as_type = TYPE_ADDR_SPACE (type);
  addr_space_t as_like = TYPE_ADDR_SPACE (like);
  addr_space_t as_common;

  /* If the two named address spaces are different, determine the common
     superset address space.  If there isn't one, raise an error.  */
  if (!addr_space_superset (as_type, as_like, &as_common))
    {
      as_common = as_type;
      error ("%qT and %qT are in disjoint named address spaces",
	     type, like);
    }

  return c_build_qualified_type (type,
				 TYPE_QUALS_NO_ADDR_SPACE (type)
				 | TYPE_QUALS_NO_ADDR_SPACE_NO_ATOMIC (like)
				 | ENCODE_QUAL_ADDR_SPACE (as_common));
}

/* Return true iff the given tree T is a variable length array.  */

bool
c_vla_type_p (const_tree t)
{
  if (TREE_CODE (t) == ARRAY_TYPE
      && C_TYPE_VARIABLE_SIZE (t))
    return true;
  return false;
}

/* Return the composite type of two compatible types.

   We assume that comptypes has already been done and returned
   nonzero; if that isn't so, this may crash.  In particular, we
   assume that qualifiers match.  */

tree
composite_type (tree t1, tree t2)
{
  enum tree_code code1;
  enum tree_code code2;
  tree attributes;

  /* Save time if the two types are the same.  */

  if (t1 == t2) return t1;

  /* If one type is nonsense, use the other.  */
  if (t1 == error_mark_node)
    return t2;
  if (t2 == error_mark_node)
    return t1;

  code1 = TREE_CODE (t1);
  code2 = TREE_CODE (t2);

  /* Merge the attributes.  */
  attributes = targetm.merge_type_attributes (t1, t2);

  /* If one is an enumerated type and the other is the compatible
     integer type, the composite type might be either of the two
     (DR#013 question 3).  For consistency, use the enumerated type as
     the composite type.  */

  if (code1 == ENUMERAL_TYPE && code2 == INTEGER_TYPE)
    return t1;
  if (code2 == ENUMERAL_TYPE && code1 == INTEGER_TYPE)
    return t2;

  gcc_assert (code1 == code2);

  switch (code1)
    {
    case POINTER_TYPE:
      /* For two pointers, do this recursively on the target type.  */
      {
	tree pointed_to_1 = TREE_TYPE (t1);
	tree pointed_to_2 = TREE_TYPE (t2);
	tree target = composite_type (pointed_to_1, pointed_to_2);
        t1 = build_pointer_type_for_mode (target, TYPE_MODE (t1), false);
	t1 = build_type_attribute_variant (t1, attributes);
	return qualify_type (t1, t2);
      }

    case ARRAY_TYPE:
      {
	tree elt = composite_type (TREE_TYPE (t1), TREE_TYPE (t2));
	int quals;
	tree unqual_elt;
	tree d1 = TYPE_DOMAIN (t1);
	tree d2 = TYPE_DOMAIN (t2);
	bool d1_variable, d2_variable;
	bool d1_zero, d2_zero;
	bool t1_complete, t2_complete;

	/* We should not have any type quals on arrays at all.  */
	gcc_assert (!TYPE_QUALS_NO_ADDR_SPACE (t1)
		    && !TYPE_QUALS_NO_ADDR_SPACE (t2));

	t1_complete = COMPLETE_TYPE_P (t1);
	t2_complete = COMPLETE_TYPE_P (t2);

	d1_zero = d1 == 0 || !TYPE_MAX_VALUE (d1);
	d2_zero = d2 == 0 || !TYPE_MAX_VALUE (d2);

	d1_variable = (!d1_zero
		       && (TREE_CODE (TYPE_MIN_VALUE (d1)) != INTEGER_CST
			   || TREE_CODE (TYPE_MAX_VALUE (d1)) != INTEGER_CST));
	d2_variable = (!d2_zero
		       && (TREE_CODE (TYPE_MIN_VALUE (d2)) != INTEGER_CST
			   || TREE_CODE (TYPE_MAX_VALUE (d2)) != INTEGER_CST));
	d1_variable = d1_variable || (d1_zero && c_vla_type_p (t1));
	d2_variable = d2_variable || (d2_zero && c_vla_type_p (t2));

	/* Save space: see if the result is identical to one of the args.  */
	if (elt == TREE_TYPE (t1) && TYPE_DOMAIN (t1)
	    && (d2_variable || d2_zero || !d1_variable))
	  return build_type_attribute_variant (t1, attributes);
	if (elt == TREE_TYPE (t2) && TYPE_DOMAIN (t2)
	    && (d1_variable || d1_zero || !d2_variable))
	  return build_type_attribute_variant (t2, attributes);

	if (elt == TREE_TYPE (t1) && !TYPE_DOMAIN (t2) && !TYPE_DOMAIN (t1))
	  return build_type_attribute_variant (t1, attributes);
	if (elt == TREE_TYPE (t2) && !TYPE_DOMAIN (t2) && !TYPE_DOMAIN (t1))
	  return build_type_attribute_variant (t2, attributes);

	/* Merge the element types, and have a size if either arg has
	   one.  We may have qualifiers on the element types.  To set
	   up TYPE_MAIN_VARIANT correctly, we need to form the
	   composite of the unqualified types and add the qualifiers
	   back at the end.  */
	quals = TYPE_QUALS (strip_array_types (elt));
	unqual_elt = c_build_qualified_type (elt, TYPE_UNQUALIFIED);
	t1 = build_array_type (unqual_elt,
			       TYPE_DOMAIN ((TYPE_DOMAIN (t1)
					     && (d2_variable
						 || d2_zero
						 || !d1_variable))
					    ? t1
					    : t2));
	/* Ensure a composite type involving a zero-length array type
	   is a zero-length type not an incomplete type.  */
	if (d1_zero && d2_zero
	    && (t1_complete || t2_complete)
	    && !COMPLETE_TYPE_P (t1))
	  {
	    TYPE_SIZE (t1) = bitsize_zero_node;
	    TYPE_SIZE_UNIT (t1) = size_zero_node;
	  }
	t1 = c_build_qualified_type (t1, quals);
	return build_type_attribute_variant (t1, attributes);
      }

    case ENUMERAL_TYPE:
    case RECORD_TYPE:
    case UNION_TYPE:
      if (attributes != NULL)
	{
	  /* Try harder not to create a new aggregate type.  */
	  if (attribute_list_equal (TYPE_ATTRIBUTES (t1), attributes))
	    return t1;
	  if (attribute_list_equal (TYPE_ATTRIBUTES (t2), attributes))
	    return t2;
	}
      return build_type_attribute_variant (t1, attributes);

    case FUNCTION_TYPE:
      /* Function types: prefer the one that specified arg types.
	 If both do, merge the arg types.  Also merge the return types.  */
      {
	tree valtype = composite_type (TREE_TYPE (t1), TREE_TYPE (t2));
	tree p1 = TYPE_ARG_TYPES (t1);
	tree p2 = TYPE_ARG_TYPES (t2);
	int len;
	tree newargs, n;
	int i;

	/* Save space: see if the result is identical to one of the args.  */
	if (valtype == TREE_TYPE (t1) && !TYPE_ARG_TYPES (t2))
	  return build_type_attribute_variant (t1, attributes);
	if (valtype == TREE_TYPE (t2) && !TYPE_ARG_TYPES (t1))
	  return build_type_attribute_variant (t2, attributes);

	/* Simple way if one arg fails to specify argument types.  */
	if (TYPE_ARG_TYPES (t1) == 0)
	 {
	    t1 = build_function_type (valtype, TYPE_ARG_TYPES (t2));
	    t1 = build_type_attribute_variant (t1, attributes);
	    return qualify_type (t1, t2);
	 }
	if (TYPE_ARG_TYPES (t2) == 0)
	 {
	   t1 = build_function_type (valtype, TYPE_ARG_TYPES (t1));
	   t1 = build_type_attribute_variant (t1, attributes);
	   return qualify_type (t1, t2);
	 }

	/* If both args specify argument types, we must merge the two
	   lists, argument by argument.  */

	len = list_length (p1);
	newargs = 0;

	for (i = 0; i < len; i++)
	  newargs = tree_cons (NULL_TREE, NULL_TREE, newargs);

	n = newargs;

	for (; p1;
	     p1 = TREE_CHAIN (p1), p2 = TREE_CHAIN (p2), n = TREE_CHAIN (n))
	  {
	    /* A null type means arg type is not specified.
	       Take whatever the other function type has.  */
	    if (TREE_VALUE (p1) == 0)
	      {
		TREE_VALUE (n) = TREE_VALUE (p2);
		goto parm_done;
	      }
	    if (TREE_VALUE (p2) == 0)
	      {
		TREE_VALUE (n) = TREE_VALUE (p1);
		goto parm_done;
	      }

	    /* Given  wait (union {union wait *u; int *i} *)
	       and  wait (union wait *),
	       prefer  union wait *  as type of parm.  */
	    if (TREE_CODE (TREE_VALUE (p1)) == UNION_TYPE
		&& TREE_VALUE (p1) != TREE_VALUE (p2))
	      {
		tree memb;
		tree mv2 = TREE_VALUE (p2);
		if (mv2 && mv2 != error_mark_node
		    && TREE_CODE (mv2) != ARRAY_TYPE)
		  mv2 = TYPE_MAIN_VARIANT (mv2);
		for (memb = TYPE_FIELDS (TREE_VALUE (p1));
		     memb; memb = DECL_CHAIN (memb))
		  {
		    tree mv3 = TREE_TYPE (memb);
		    if (mv3 && mv3 != error_mark_node
			&& TREE_CODE (mv3) != ARRAY_TYPE)
		      mv3 = TYPE_MAIN_VARIANT (mv3);
		    if (comptypes (mv3, mv2))
		      {
			TREE_VALUE (n) = composite_type (TREE_TYPE (memb),
							 TREE_VALUE (p2));
			pedwarn (input_location, OPT_Wpedantic,
				 "function types not truly compatible in ISO C");
			goto parm_done;
		      }
		  }
	      }
	    if (TREE_CODE (TREE_VALUE (p2)) == UNION_TYPE
		&& TREE_VALUE (p2) != TREE_VALUE (p1))
	      {
		tree memb;
		tree mv1 = TREE_VALUE (p1);
		if (mv1 && mv1 != error_mark_node
		    && TREE_CODE (mv1) != ARRAY_TYPE)
		  mv1 = TYPE_MAIN_VARIANT (mv1);
		for (memb = TYPE_FIELDS (TREE_VALUE (p2));
		     memb; memb = DECL_CHAIN (memb))
		  {
		    tree mv3 = TREE_TYPE (memb);
		    if (mv3 && mv3 != error_mark_node
			&& TREE_CODE (mv3) != ARRAY_TYPE)
		      mv3 = TYPE_MAIN_VARIANT (mv3);
		    if (comptypes (mv3, mv1))
		      {
			TREE_VALUE (n) = composite_type (TREE_TYPE (memb),
							 TREE_VALUE (p1));
			pedwarn (input_location, OPT_Wpedantic,
				 "function types not truly compatible in ISO C");
			goto parm_done;
		      }
		  }
	      }
	    TREE_VALUE (n) = composite_type (TREE_VALUE (p1), TREE_VALUE (p2));
	  parm_done: ;
	  }

	t1 = build_function_type (valtype, newargs);
	t1 = qualify_type (t1, t2);
	/* ... falls through ...  */
      }

    default:
      return build_type_attribute_variant (t1, attributes);
    }

}

/* Return the type of a conditional expression between pointers to
   possibly differently qualified versions of compatible types.

   We assume that comp_target_types has already been done and returned
   nonzero; if that isn't so, this may crash.  */

static tree
common_pointer_type (tree t1, tree t2)
{
  tree attributes;
  tree pointed_to_1, mv1;
  tree pointed_to_2, mv2;
  tree target;
  unsigned target_quals;
  addr_space_t as1, as2, as_common;
  int quals1, quals2;

  /* Save time if the two types are the same.  */

  if (t1 == t2) return t1;

  /* If one type is nonsense, use the other.  */
  if (t1 == error_mark_node)
    return t2;
  if (t2 == error_mark_node)
    return t1;

  gcc_assert (TREE_CODE (t1) == POINTER_TYPE
	      && TREE_CODE (t2) == POINTER_TYPE);

  /* Merge the attributes.  */
  attributes = targetm.merge_type_attributes (t1, t2);

  /* Find the composite type of the target types, and combine the
     qualifiers of the two types' targets.  Do not lose qualifiers on
     array element types by taking the TYPE_MAIN_VARIANT.  */
  mv1 = pointed_to_1 = TREE_TYPE (t1);
  mv2 = pointed_to_2 = TREE_TYPE (t2);
  if (TREE_CODE (mv1) != ARRAY_TYPE)
    mv1 = TYPE_MAIN_VARIANT (pointed_to_1);
  if (TREE_CODE (mv2) != ARRAY_TYPE)
    mv2 = TYPE_MAIN_VARIANT (pointed_to_2);
  target = composite_type (mv1, mv2);

  /* For function types do not merge const qualifiers, but drop them
     if used inconsistently.  The middle-end uses these to mark const
     and noreturn functions.  */
  quals1 = TYPE_QUALS_NO_ADDR_SPACE (pointed_to_1);
  quals2 = TYPE_QUALS_NO_ADDR_SPACE (pointed_to_2);

  if (TREE_CODE (pointed_to_1) == FUNCTION_TYPE)
    target_quals = (quals1 & quals2);
  else
    target_quals = (quals1 | quals2);

  /* If the two named address spaces are different, determine the common
     superset address space.  This is guaranteed to exist due to the
     assumption that comp_target_type returned non-zero.  */
  as1 = TYPE_ADDR_SPACE (pointed_to_1);
  as2 = TYPE_ADDR_SPACE (pointed_to_2);
  if (!addr_space_superset (as1, as2, &as_common))
    gcc_unreachable ();

  target_quals |= ENCODE_QUAL_ADDR_SPACE (as_common);

  t1 = build_pointer_type (c_build_qualified_type (target, target_quals));
  return build_type_attribute_variant (t1, attributes);
}

/* Return the common type for two arithmetic types under the usual
   arithmetic conversions.  The default conversions have already been
   applied, and enumerated types converted to their compatible integer
   types.  The resulting type is unqualified and has no attributes.

   This is the type for the result of most arithmetic operations
   if the operands have the given two types.  */

static tree
c_common_type (tree t1, tree t2)
{
  enum tree_code code1;
  enum tree_code code2;

  /* If one type is nonsense, use the other.  */
  if (t1 == error_mark_node)
    return t2;
  if (t2 == error_mark_node)
    return t1;

  if (TYPE_QUALS (t1) != TYPE_UNQUALIFIED)
    t1 = TYPE_MAIN_VARIANT (t1);

  if (TYPE_QUALS (t2) != TYPE_UNQUALIFIED)
    t2 = TYPE_MAIN_VARIANT (t2);

  if (TYPE_ATTRIBUTES (t1) != NULL_TREE)
    t1 = build_type_attribute_variant (t1, NULL_TREE);

  if (TYPE_ATTRIBUTES (t2) != NULL_TREE)
    t2 = build_type_attribute_variant (t2, NULL_TREE);

  /* Save time if the two types are the same.  */

  if (t1 == t2) return t1;

  code1 = TREE_CODE (t1);
  code2 = TREE_CODE (t2);

  gcc_assert (code1 == VECTOR_TYPE || code1 == COMPLEX_TYPE
	      || code1 == FIXED_POINT_TYPE || code1 == REAL_TYPE
	      || code1 == INTEGER_TYPE);
  gcc_assert (code2 == VECTOR_TYPE || code2 == COMPLEX_TYPE
	      || code2 == FIXED_POINT_TYPE || code2 == REAL_TYPE
	      || code2 == INTEGER_TYPE);

  /* When one operand is a decimal float type, the other operand cannot be
     a generic float type or a complex type.  We also disallow vector types
     here.  */
  if ((DECIMAL_FLOAT_TYPE_P (t1) || DECIMAL_FLOAT_TYPE_P (t2))
      && !(DECIMAL_FLOAT_TYPE_P (t1) && DECIMAL_FLOAT_TYPE_P (t2)))
    {
      if (code1 == VECTOR_TYPE || code2 == VECTOR_TYPE)
	{
	  error ("can%'t mix operands of decimal float and vector types");
	  return error_mark_node;
	}
      if (code1 == COMPLEX_TYPE || code2 == COMPLEX_TYPE)
	{
	  error ("can%'t mix operands of decimal float and complex types");
	  return error_mark_node;
	}
      if (code1 == REAL_TYPE && code2 == REAL_TYPE)
	{
	  error ("can%'t mix operands of decimal float and other float types");
	  return error_mark_node;
	}
    }

  /* If one type is a vector type, return that type.  (How the usual
     arithmetic conversions apply to the vector types extension is not
     precisely specified.)  */
  if (code1 == VECTOR_TYPE)
    return t1;

  if (code2 == VECTOR_TYPE)
    return t2;

  /* If one type is complex, form the common type of the non-complex
     components, then make that complex.  Use T1 or T2 if it is the
     required type.  */
  if (code1 == COMPLEX_TYPE || code2 == COMPLEX_TYPE)
    {
      tree subtype1 = code1 == COMPLEX_TYPE ? TREE_TYPE (t1) : t1;
      tree subtype2 = code2 == COMPLEX_TYPE ? TREE_TYPE (t2) : t2;
      tree subtype = c_common_type (subtype1, subtype2);

      if (code1 == COMPLEX_TYPE && TREE_TYPE (t1) == subtype)
	return t1;
      else if (code2 == COMPLEX_TYPE && TREE_TYPE (t2) == subtype)
	return t2;
      else
	return build_complex_type (subtype);
    }

  /* If only one is real, use it as the result.  */

  if (code1 == REAL_TYPE && code2 != REAL_TYPE)
    return t1;

  if (code2 == REAL_TYPE && code1 != REAL_TYPE)
    return t2;

  /* If both are real and either are decimal floating point types, use
     the decimal floating point type with the greater precision. */

  if (code1 == REAL_TYPE && code2 == REAL_TYPE)
    {
      if (TYPE_MAIN_VARIANT (t1) == dfloat128_type_node
	  || TYPE_MAIN_VARIANT (t2) == dfloat128_type_node)
	return dfloat128_type_node;
      else if (TYPE_MAIN_VARIANT (t1) == dfloat64_type_node
	       || TYPE_MAIN_VARIANT (t2) == dfloat64_type_node)
	return dfloat64_type_node;
      else if (TYPE_MAIN_VARIANT (t1) == dfloat32_type_node
	       || TYPE_MAIN_VARIANT (t2) == dfloat32_type_node)
	return dfloat32_type_node;
    }

  /* Deal with fixed-point types.  */
  if (code1 == FIXED_POINT_TYPE || code2 == FIXED_POINT_TYPE)
    {
      unsigned int unsignedp = 0, satp = 0;
      enum machine_mode m1, m2;
      unsigned int fbit1, ibit1, fbit2, ibit2, max_fbit, max_ibit;

      m1 = TYPE_MODE (t1);
      m2 = TYPE_MODE (t2);

      /* If one input type is saturating, the result type is saturating.  */
      if (TYPE_SATURATING (t1) || TYPE_SATURATING (t2))
	satp = 1;

      /* If both fixed-point types are unsigned, the result type is unsigned.
	 When mixing fixed-point and integer types, follow the sign of the
	 fixed-point type.
	 Otherwise, the result type is signed.  */
      if ((TYPE_UNSIGNED (t1) && TYPE_UNSIGNED (t2)
	   && code1 == FIXED_POINT_TYPE && code2 == FIXED_POINT_TYPE)
	  || (code1 == FIXED_POINT_TYPE && code2 != FIXED_POINT_TYPE
	      && TYPE_UNSIGNED (t1))
	  || (code1 != FIXED_POINT_TYPE && code2 == FIXED_POINT_TYPE
	      && TYPE_UNSIGNED (t2)))
	unsignedp = 1;

      /* The result type is signed.  */
      if (unsignedp == 0)
	{
	  /* If the input type is unsigned, we need to convert to the
	     signed type.  */
	  if (code1 == FIXED_POINT_TYPE && TYPE_UNSIGNED (t1))
	    {
	      enum mode_class mclass = (enum mode_class) 0;
	      if (GET_MODE_CLASS (m1) == MODE_UFRACT)
		mclass = MODE_FRACT;
	      else if (GET_MODE_CLASS (m1) == MODE_UACCUM)
		mclass = MODE_ACCUM;
	      else
		gcc_unreachable ();
	      m1 = mode_for_size (GET_MODE_PRECISION (m1), mclass, 0);
	    }
	  if (code2 == FIXED_POINT_TYPE && TYPE_UNSIGNED (t2))
	    {
	      enum mode_class mclass = (enum mode_class) 0;
	      if (GET_MODE_CLASS (m2) == MODE_UFRACT)
		mclass = MODE_FRACT;
	      else if (GET_MODE_CLASS (m2) == MODE_UACCUM)
		mclass = MODE_ACCUM;
	      else
		gcc_unreachable ();
	      m2 = mode_for_size (GET_MODE_PRECISION (m2), mclass, 0);
	    }
	}

      if (code1 == FIXED_POINT_TYPE)
	{
	  fbit1 = GET_MODE_FBIT (m1);
	  ibit1 = GET_MODE_IBIT (m1);
	}
      else
	{
	  fbit1 = 0;
	  /* Signed integers need to subtract one sign bit.  */
	  ibit1 = TYPE_PRECISION (t1) - (!TYPE_UNSIGNED (t1));
	}

      if (code2 == FIXED_POINT_TYPE)
	{
	  fbit2 = GET_MODE_FBIT (m2);
	  ibit2 = GET_MODE_IBIT (m2);
	}
      else
	{
	  fbit2 = 0;
	  /* Signed integers need to subtract one sign bit.  */
	  ibit2 = TYPE_PRECISION (t2) - (!TYPE_UNSIGNED (t2));
	}

      max_ibit = ibit1 >= ibit2 ?  ibit1 : ibit2;
      max_fbit = fbit1 >= fbit2 ?  fbit1 : fbit2;
      return c_common_fixed_point_type_for_size (max_ibit, max_fbit, unsignedp,
						 satp);
    }

  /* Both real or both integers; use the one with greater precision.  */

  if (TYPE_PRECISION (t1) > TYPE_PRECISION (t2))
    return t1;
  else if (TYPE_PRECISION (t2) > TYPE_PRECISION (t1))
    return t2;

  /* Same precision.  Prefer long longs to longs to ints when the
     same precision, following the C99 rules on integer type rank
     (which are equivalent to the C90 rules for C90 types).  */

  if (TYPE_MAIN_VARIANT (t1) == long_long_unsigned_type_node
      || TYPE_MAIN_VARIANT (t2) == long_long_unsigned_type_node)
    return long_long_unsigned_type_node;

  if (TYPE_MAIN_VARIANT (t1) == long_long_integer_type_node
      || TYPE_MAIN_VARIANT (t2) == long_long_integer_type_node)
    {
      if (TYPE_UNSIGNED (t1) || TYPE_UNSIGNED (t2))
	return long_long_unsigned_type_node;
      else
	return long_long_integer_type_node;
    }

  if (TYPE_MAIN_VARIANT (t1) == long_unsigned_type_node
      || TYPE_MAIN_VARIANT (t2) == long_unsigned_type_node)
    return long_unsigned_type_node;

  if (TYPE_MAIN_VARIANT (t1) == long_integer_type_node
      || TYPE_MAIN_VARIANT (t2) == long_integer_type_node)
    {
      /* But preserve unsignedness from the other type,
	 since long cannot hold all the values of an unsigned int.  */
      if (TYPE_UNSIGNED (t1) || TYPE_UNSIGNED (t2))
	return long_unsigned_type_node;
      else
	return long_integer_type_node;
    }

  /* Likewise, prefer long double to double even if same size.  */
  if (TYPE_MAIN_VARIANT (t1) == long_double_type_node
      || TYPE_MAIN_VARIANT (t2) == long_double_type_node)
    return long_double_type_node;

  /* Likewise, prefer double to float even if same size.
     We got a couple of embedded targets with 32 bit doubles, and the
     pdp11 might have 64 bit floats.  */
  if (TYPE_MAIN_VARIANT (t1) == double_type_node
      || TYPE_MAIN_VARIANT (t2) == double_type_node)
    return double_type_node;

  /* Otherwise prefer the unsigned one.  */

  if (TYPE_UNSIGNED (t1))
    return t1;
  else
    return t2;
}

/* Wrapper around c_common_type that is used by c-common.c and other
   front end optimizations that remove promotions.  ENUMERAL_TYPEs
   are allowed here and are converted to their compatible integer types.
   BOOLEAN_TYPEs are allowed here and return either boolean_type_node or
   preferably a non-Boolean type as the common type.  */
tree
common_type (tree t1, tree t2)
{
  if (TREE_CODE (t1) == ENUMERAL_TYPE)
    t1 = c_common_type_for_size (TYPE_PRECISION (t1), 1);
  if (TREE_CODE (t2) == ENUMERAL_TYPE)
    t2 = c_common_type_for_size (TYPE_PRECISION (t2), 1);

  /* If both types are BOOLEAN_TYPE, then return boolean_type_node.  */
  if (TREE_CODE (t1) == BOOLEAN_TYPE
      && TREE_CODE (t2) == BOOLEAN_TYPE)
    return boolean_type_node;

  /* If either type is BOOLEAN_TYPE, then return the other.  */
  if (TREE_CODE (t1) == BOOLEAN_TYPE)
    return t2;
  if (TREE_CODE (t2) == BOOLEAN_TYPE)
    return t1;

  return c_common_type (t1, t2);
}

/* Return 1 if TYPE1 and TYPE2 are compatible types for assignment
   or various other operations.  Return 2 if they are compatible
   but a warning may be needed if you use them together.  */

int
comptypes (tree type1, tree type2)
{
  const struct tagged_tu_seen_cache * tagged_tu_seen_base1 = tagged_tu_seen_base;
  int val;

  val = comptypes_internal (type1, type2, NULL, NULL);
  free_all_tagged_tu_seen_up_to (tagged_tu_seen_base1);

  return val;
}

/* Like comptypes, but if it returns non-zero because enum and int are
   compatible, it sets *ENUM_AND_INT_P to true.  */

static int
comptypes_check_enum_int (tree type1, tree type2, bool *enum_and_int_p)
{
  const struct tagged_tu_seen_cache * tagged_tu_seen_base1 = tagged_tu_seen_base;
  int val;

  val = comptypes_internal (type1, type2, enum_and_int_p, NULL);
  free_all_tagged_tu_seen_up_to (tagged_tu_seen_base1);

  return val;
}

/* Like comptypes, but if it returns nonzero for different types, it
   sets *DIFFERENT_TYPES_P to true.  */

int
comptypes_check_different_types (tree type1, tree type2,
				 bool *different_types_p)
{
  const struct tagged_tu_seen_cache * tagged_tu_seen_base1 = tagged_tu_seen_base;
  int val;

  val = comptypes_internal (type1, type2, NULL, different_types_p);
  free_all_tagged_tu_seen_up_to (tagged_tu_seen_base1);

  return val;
}

/* Return 1 if TYPE1 and TYPE2 are compatible types for assignment
   or various other operations.  Return 2 if they are compatible
   but a warning may be needed if you use them together.  If
   ENUM_AND_INT_P is not NULL, and one type is an enum and the other a
   compatible integer type, then this sets *ENUM_AND_INT_P to true;
   *ENUM_AND_INT_P is never set to false.  If DIFFERENT_TYPES_P is not
   NULL, and the types are compatible but different enough not to be
   permitted in C11 typedef redeclarations, then this sets
   *DIFFERENT_TYPES_P to true; *DIFFERENT_TYPES_P is never set to
   false, but may or may not be set if the types are incompatible.
   This differs from comptypes, in that we don't free the seen
   types.  */

static int
comptypes_internal (const_tree type1, const_tree type2, bool *enum_and_int_p,
		    bool *different_types_p)
{
  const_tree t1 = type1;
  const_tree t2 = type2;
  int attrval, val;

  /* Suppress errors caused by previously reported errors.  */

  if (t1 == t2 || !t1 || !t2
      || TREE_CODE (t1) == ERROR_MARK || TREE_CODE (t2) == ERROR_MARK)
    return 1;

  /* Enumerated types are compatible with integer types, but this is
     not transitive: two enumerated types in the same translation unit
     are compatible with each other only if they are the same type.  */

  if (TREE_CODE (t1) == ENUMERAL_TYPE && TREE_CODE (t2) != ENUMERAL_TYPE)
    {
      t1 = c_common_type_for_size (TYPE_PRECISION (t1), TYPE_UNSIGNED (t1));
      if (TREE_CODE (t2) != VOID_TYPE)
	{
	  if (enum_and_int_p != NULL)
	    *enum_and_int_p = true;
	  if (different_types_p != NULL)
	    *different_types_p = true;
	}
    }
  else if (TREE_CODE (t2) == ENUMERAL_TYPE && TREE_CODE (t1) != ENUMERAL_TYPE)
    {
      t2 = c_common_type_for_size (TYPE_PRECISION (t2), TYPE_UNSIGNED (t2));
      if (TREE_CODE (t1) != VOID_TYPE)
	{
	  if (enum_and_int_p != NULL)
	    *enum_and_int_p = true;
	  if (different_types_p != NULL)
	    *different_types_p = true;
	}
    }

  if (t1 == t2)
    return 1;

  /* Different classes of types can't be compatible.  */

  if (TREE_CODE (t1) != TREE_CODE (t2))
    return 0;

  /* Qualifiers must match. C99 6.7.3p9 */

  if (TYPE_QUALS (t1) != TYPE_QUALS (t2))
    return 0;

  /* Allow for two different type nodes which have essentially the same
     definition.  Note that we already checked for equality of the type
     qualifiers (just above).  */

  if (TREE_CODE (t1) != ARRAY_TYPE
      && TYPE_MAIN_VARIANT (t1) == TYPE_MAIN_VARIANT (t2))
    return 1;

  /* 1 if no need for warning yet, 2 if warning cause has been seen.  */
  if (!(attrval = comp_type_attributes (t1, t2)))
     return 0;

  /* 1 if no need for warning yet, 2 if warning cause has been seen.  */
  val = 0;

  switch (TREE_CODE (t1))
    {
    case POINTER_TYPE:
      /* Do not remove mode or aliasing information.  */
      if (TYPE_MODE (t1) != TYPE_MODE (t2)
	  || TYPE_REF_CAN_ALIAS_ALL (t1) != TYPE_REF_CAN_ALIAS_ALL (t2))
	break;
      val = (TREE_TYPE (t1) == TREE_TYPE (t2)
	     ? 1 : comptypes_internal (TREE_TYPE (t1), TREE_TYPE (t2),
				       enum_and_int_p, different_types_p));
      break;

    case FUNCTION_TYPE:
      val = function_types_compatible_p (t1, t2, enum_and_int_p,
					 different_types_p);
      break;

    case ARRAY_TYPE:
      {
	tree d1 = TYPE_DOMAIN (t1);
	tree d2 = TYPE_DOMAIN (t2);
	bool d1_variable, d2_variable;
	bool d1_zero, d2_zero;
	val = 1;

	/* Target types must match incl. qualifiers.  */
	if (TREE_TYPE (t1) != TREE_TYPE (t2)
	    && 0 == (val = comptypes_internal (TREE_TYPE (t1), TREE_TYPE (t2),
					       enum_and_int_p,
					       different_types_p)))
	  return 0;

	if (different_types_p != NULL
	    && (d1 == 0) != (d2 == 0))
	  *different_types_p = true;
	/* Sizes must match unless one is missing or variable.  */
	if (d1 == 0 || d2 == 0 || d1 == d2)
	  break;

	d1_zero = !TYPE_MAX_VALUE (d1);
	d2_zero = !TYPE_MAX_VALUE (d2);

	d1_variable = (!d1_zero
		       && (TREE_CODE (TYPE_MIN_VALUE (d1)) != INTEGER_CST
			   || TREE_CODE (TYPE_MAX_VALUE (d1)) != INTEGER_CST));
	d2_variable = (!d2_zero
		       && (TREE_CODE (TYPE_MIN_VALUE (d2)) != INTEGER_CST
			   || TREE_CODE (TYPE_MAX_VALUE (d2)) != INTEGER_CST));
	d1_variable = d1_variable || (d1_zero && c_vla_type_p (t1));
	d2_variable = d2_variable || (d2_zero && c_vla_type_p (t2));

	if (different_types_p != NULL
	    && d1_variable != d2_variable)
	  *different_types_p = true;
	if (d1_variable || d2_variable)
	  break;
	if (d1_zero && d2_zero)
	  break;
	if (d1_zero || d2_zero
	    || !tree_int_cst_equal (TYPE_MIN_VALUE (d1), TYPE_MIN_VALUE (d2))
	    || !tree_int_cst_equal (TYPE_MAX_VALUE (d1), TYPE_MAX_VALUE (d2)))
	  val = 0;

	break;
      }

    case ENUMERAL_TYPE:
    case RECORD_TYPE:
    case UNION_TYPE:
      if (val != 1 && !same_translation_unit_p (t1, t2))
	{
	  tree a1 = TYPE_ATTRIBUTES (t1);
	  tree a2 = TYPE_ATTRIBUTES (t2);

	  if (! attribute_list_contained (a1, a2)
	      && ! attribute_list_contained (a2, a1))
	    break;

	  if (attrval != 2)
	    return tagged_types_tu_compatible_p (t1, t2, enum_and_int_p,
						 different_types_p);
	  val = tagged_types_tu_compatible_p (t1, t2, enum_and_int_p,
					      different_types_p);
	}
      break;

    case VECTOR_TYPE:
      val = (TYPE_VECTOR_SUBPARTS (t1) == TYPE_VECTOR_SUBPARTS (t2)
	     && comptypes_internal (TREE_TYPE (t1), TREE_TYPE (t2),
				    enum_and_int_p, different_types_p));
      break;

    default:
      break;
    }
  return attrval == 2 && val == 1 ? 2 : val;
}

/* Return 1 if TTL and TTR are pointers to types that are equivalent, ignoring
   their qualifiers, except for named address spaces.  If the pointers point to
   different named addresses, then we must determine if one address space is a
   subset of the other.  */

static int
comp_target_types (location_t location, tree ttl, tree ttr)
{
  int val;
  tree mvl = TREE_TYPE (ttl);
  tree mvr = TREE_TYPE (ttr);
  addr_space_t asl = TYPE_ADDR_SPACE (mvl);
  addr_space_t asr = TYPE_ADDR_SPACE (mvr);
  addr_space_t as_common;
  bool enum_and_int_p;

  /* Fail if pointers point to incompatible address spaces.  */
  if (!addr_space_superset (asl, asr, &as_common))
    return 0;

  /* Do not lose qualifiers on element types of array types that are
     pointer targets by taking their TYPE_MAIN_VARIANT.  */
  if (TREE_CODE (mvl) != ARRAY_TYPE)
    mvl = (TYPE_ATOMIC (mvl)
	   ? c_build_qualified_type (TYPE_MAIN_VARIANT (mvl), TYPE_QUAL_ATOMIC)
	   : TYPE_MAIN_VARIANT (mvl));
  if (TREE_CODE (mvr) != ARRAY_TYPE)
    mvr = (TYPE_ATOMIC (mvr)
	   ? c_build_qualified_type (TYPE_MAIN_VARIANT (mvr), TYPE_QUAL_ATOMIC)
	   : TYPE_MAIN_VARIANT (mvr));
  enum_and_int_p = false;
  val = comptypes_check_enum_int (mvl, mvr, &enum_and_int_p);

  if (val == 2)
    pedwarn (location, OPT_Wpedantic, "types are not quite compatible");

  if (val == 1 && enum_and_int_p && warn_cxx_compat)
    warning_at (location, OPT_Wc___compat,
		"pointer target types incompatible in C++");

  return val;
}

/* Subroutines of `comptypes'.  */

/* Determine whether two trees derive from the same translation unit.
   If the CONTEXT chain ends in a null, that tree's context is still
   being parsed, so if two trees have context chains ending in null,
   they're in the same translation unit.  */
int
same_translation_unit_p (const_tree t1, const_tree t2)
{
  while (t1 && TREE_CODE (t1) != TRANSLATION_UNIT_DECL)
    switch (TREE_CODE_CLASS (TREE_CODE (t1)))
      {
      case tcc_declaration:
	t1 = DECL_CONTEXT (t1); break;
      case tcc_type:
	t1 = TYPE_CONTEXT (t1); break;
      case tcc_exceptional:
	t1 = BLOCK_SUPERCONTEXT (t1); break;  /* assume block */
      default: gcc_unreachable ();
      }

  while (t2 && TREE_CODE (t2) != TRANSLATION_UNIT_DECL)
    switch (TREE_CODE_CLASS (TREE_CODE (t2)))
      {
      case tcc_declaration:
	t2 = DECL_CONTEXT (t2); break;
      case tcc_type:
	t2 = TYPE_CONTEXT (t2); break;
      case tcc_exceptional:
	t2 = BLOCK_SUPERCONTEXT (t2); break;  /* assume block */
      default: gcc_unreachable ();
      }

  return t1 == t2;
}

/* Allocate the seen two types, assuming that they are compatible. */

static struct tagged_tu_seen_cache *
alloc_tagged_tu_seen_cache (const_tree t1, const_tree t2)
{
  struct tagged_tu_seen_cache *tu = XNEW (struct tagged_tu_seen_cache);
  tu->next = tagged_tu_seen_base;
  tu->t1 = t1;
  tu->t2 = t2;

  tagged_tu_seen_base = tu;

  /* The C standard says that two structures in different translation
     units are compatible with each other only if the types of their
     fields are compatible (among other things).  We assume that they
     are compatible until proven otherwise when building the cache.
     An example where this can occur is:
     struct a
     {
       struct a *next;
     };
     If we are comparing this against a similar struct in another TU,
     and did not assume they were compatible, we end up with an infinite
     loop.  */
  tu->val = 1;
  return tu;
}

/* Free the seen types until we get to TU_TIL. */

static void
free_all_tagged_tu_seen_up_to (const struct tagged_tu_seen_cache *tu_til)
{
  const struct tagged_tu_seen_cache *tu = tagged_tu_seen_base;
  while (tu != tu_til)
    {
      const struct tagged_tu_seen_cache *const tu1
	= (const struct tagged_tu_seen_cache *) tu;
      tu = tu1->next;
      free (CONST_CAST (struct tagged_tu_seen_cache *, tu1));
    }
  tagged_tu_seen_base = tu_til;
}

/* Return 1 if two 'struct', 'union', or 'enum' types T1 and T2 are
   compatible.  If the two types are not the same (which has been
   checked earlier), this can only happen when multiple translation
   units are being compiled.  See C99 6.2.7 paragraph 1 for the exact
   rules.  ENUM_AND_INT_P and DIFFERENT_TYPES_P are as in
   comptypes_internal.  */

static int
tagged_types_tu_compatible_p (const_tree t1, const_tree t2,
			      bool *enum_and_int_p, bool *different_types_p)
{
  tree s1, s2;
  bool needs_warning = false;

  /* We have to verify that the tags of the types are the same.  This
     is harder than it looks because this may be a typedef, so we have
     to go look at the original type.  It may even be a typedef of a
     typedef...
     In the case of compiler-created builtin structs the TYPE_DECL
     may be a dummy, with no DECL_ORIGINAL_TYPE.  Don't fault.  */
  while (TYPE_NAME (t1)
	 && TREE_CODE (TYPE_NAME (t1)) == TYPE_DECL
	 && DECL_ORIGINAL_TYPE (TYPE_NAME (t1)))
    t1 = DECL_ORIGINAL_TYPE (TYPE_NAME (t1));

  while (TYPE_NAME (t2)
	 && TREE_CODE (TYPE_NAME (t2)) == TYPE_DECL
	 && DECL_ORIGINAL_TYPE (TYPE_NAME (t2)))
    t2 = DECL_ORIGINAL_TYPE (TYPE_NAME (t2));

  /* C90 didn't have the requirement that the two tags be the same.  */
  if (flag_isoc99 && TYPE_NAME (t1) != TYPE_NAME (t2))
    return 0;

  /* C90 didn't say what happened if one or both of the types were
     incomplete; we choose to follow C99 rules here, which is that they
     are compatible.  */
  if (TYPE_SIZE (t1) == NULL
      || TYPE_SIZE (t2) == NULL)
    return 1;

  {
    const struct tagged_tu_seen_cache * tts_i;
    for (tts_i = tagged_tu_seen_base; tts_i != NULL; tts_i = tts_i->next)
      if (tts_i->t1 == t1 && tts_i->t2 == t2)
	return tts_i->val;
  }

  switch (TREE_CODE (t1))
    {
    case ENUMERAL_TYPE:
      {
	struct tagged_tu_seen_cache *tu = alloc_tagged_tu_seen_cache (t1, t2);
	/* Speed up the case where the type values are in the same order.  */
	tree tv1 = TYPE_VALUES (t1);
	tree tv2 = TYPE_VALUES (t2);

	if (tv1 == tv2)
	  {
	    return 1;
	  }

	for (;tv1 && tv2; tv1 = TREE_CHAIN (tv1), tv2 = TREE_CHAIN (tv2))
	  {
	    if (TREE_PURPOSE (tv1) != TREE_PURPOSE (tv2))
	      break;
	    if (simple_cst_equal (TREE_VALUE (tv1), TREE_VALUE (tv2)) != 1)
	      {
		tu->val = 0;
		return 0;
	      }
	  }

	if (tv1 == NULL_TREE && tv2 == NULL_TREE)
	  {
	    return 1;
	  }
	if (tv1 == NULL_TREE || tv2 == NULL_TREE)
	  {
	    tu->val = 0;
	    return 0;
	  }

	if (list_length (TYPE_VALUES (t1)) != list_length (TYPE_VALUES (t2)))
	  {
	    tu->val = 0;
	    return 0;
	  }

	for (s1 = TYPE_VALUES (t1); s1; s1 = TREE_CHAIN (s1))
	  {
	    s2 = purpose_member (TREE_PURPOSE (s1), TYPE_VALUES (t2));
	    if (s2 == NULL
		|| simple_cst_equal (TREE_VALUE (s1), TREE_VALUE (s2)) != 1)
	      {
		tu->val = 0;
		return 0;
	      }
	  }
	return 1;
      }

    case UNION_TYPE:
      {
	struct tagged_tu_seen_cache *tu = alloc_tagged_tu_seen_cache (t1, t2);
	if (list_length (TYPE_FIELDS (t1)) != list_length (TYPE_FIELDS (t2)))
	  {
	    tu->val = 0;
	    return 0;
	  }

	/*  Speed up the common case where the fields are in the same order. */
	for (s1 = TYPE_FIELDS (t1), s2 = TYPE_FIELDS (t2); s1 && s2;
	     s1 = DECL_CHAIN (s1), s2 = DECL_CHAIN (s2))
	  {
	    int result;

	    if (DECL_NAME (s1) != DECL_NAME (s2))
	      break;
	    result = comptypes_internal (TREE_TYPE (s1), TREE_TYPE (s2),
					 enum_and_int_p, different_types_p);

	    if (result != 1 && !DECL_NAME (s1))
	      break;
	    if (result == 0)
	      {
		tu->val = 0;
		return 0;
	      }
	    if (result == 2)
	      needs_warning = true;

	    if (TREE_CODE (s1) == FIELD_DECL
		&& simple_cst_equal (DECL_FIELD_BIT_OFFSET (s1),
				     DECL_FIELD_BIT_OFFSET (s2)) != 1)
	      {
		tu->val = 0;
		return 0;
	      }
	  }
	if (!s1 && !s2)
	  {
	    tu->val = needs_warning ? 2 : 1;
	    return tu->val;
	  }

	for (s1 = TYPE_FIELDS (t1); s1; s1 = DECL_CHAIN (s1))
	  {
	    bool ok = false;

	    for (s2 = TYPE_FIELDS (t2); s2; s2 = DECL_CHAIN (s2))
	      if (DECL_NAME (s1) == DECL_NAME (s2))
		{
		  int result;

		  result = comptypes_internal (TREE_TYPE (s1), TREE_TYPE (s2),
					       enum_and_int_p,
					       different_types_p);

		  if (result != 1 && !DECL_NAME (s1))
		    continue;
		  if (result == 0)
		    {
		      tu->val = 0;
		      return 0;
		    }
		  if (result == 2)
		    needs_warning = true;

		  if (TREE_CODE (s1) == FIELD_DECL
		      && simple_cst_equal (DECL_FIELD_BIT_OFFSET (s1),
					   DECL_FIELD_BIT_OFFSET (s2)) != 1)
		    break;

		  ok = true;
		  break;
		}
	    if (!ok)
	      {
		tu->val = 0;
		return 0;
	      }
	  }
	tu->val = needs_warning ? 2 : 10;
	return tu->val;
      }

    case RECORD_TYPE:
      {
	struct tagged_tu_seen_cache *tu = alloc_tagged_tu_seen_cache (t1, t2);

	for (s1 = TYPE_FIELDS (t1), s2 = TYPE_FIELDS (t2);
	     s1 && s2;
	     s1 = DECL_CHAIN (s1), s2 = DECL_CHAIN (s2))
	  {
	    int result;
	    if (TREE_CODE (s1) != TREE_CODE (s2)
		|| DECL_NAME (s1) != DECL_NAME (s2))
	      break;
	    result = comptypes_internal (TREE_TYPE (s1), TREE_TYPE (s2),
					 enum_and_int_p, different_types_p);
	    if (result == 0)
	      break;
	    if (result == 2)
	      needs_warning = true;

	    if (TREE_CODE (s1) == FIELD_DECL
		&& simple_cst_equal (DECL_FIELD_BIT_OFFSET (s1),
				     DECL_FIELD_BIT_OFFSET (s2)) != 1)
	      break;
	  }
	if (s1 && s2)
	  tu->val = 0;
	else
	  tu->val = needs_warning ? 2 : 1;
	return tu->val;
      }

    default:
      gcc_unreachable ();
    }
}

/* Return 1 if two function types F1 and F2 are compatible.
   If either type specifies no argument types,
   the other must specify a fixed number of self-promoting arg types.
   Otherwise, if one type specifies only the number of arguments,
   the other must specify that number of self-promoting arg types.
   Otherwise, the argument types must match.
   ENUM_AND_INT_P and DIFFERENT_TYPES_P are as in comptypes_internal.  */

static int
function_types_compatible_p (const_tree f1, const_tree f2,
			     bool *enum_and_int_p, bool *different_types_p)
{
  tree args1, args2;
  /* 1 if no need for warning yet, 2 if warning cause has been seen.  */
  int val = 1;
  int val1;
  tree ret1, ret2;

  ret1 = TREE_TYPE (f1);
  ret2 = TREE_TYPE (f2);

  /* 'volatile' qualifiers on a function's return type used to mean
     the function is noreturn.  */
  if (TYPE_VOLATILE (ret1) != TYPE_VOLATILE (ret2))
    pedwarn (input_location, 0, "function return types not compatible due to %<volatile%>");
  if (TYPE_VOLATILE (ret1))
    ret1 = build_qualified_type (TYPE_MAIN_VARIANT (ret1),
				 TYPE_QUALS (ret1) & ~TYPE_QUAL_VOLATILE);
  if (TYPE_VOLATILE (ret2))
    ret2 = build_qualified_type (TYPE_MAIN_VARIANT (ret2),
				 TYPE_QUALS (ret2) & ~TYPE_QUAL_VOLATILE);
  val = comptypes_internal (ret1, ret2, enum_and_int_p, different_types_p);
  if (val == 0)
    return 0;

  args1 = TYPE_ARG_TYPES (f1);
  args2 = TYPE_ARG_TYPES (f2);

  if (different_types_p != NULL
      && (args1 == 0) != (args2 == 0))
    *different_types_p = true;

  /* An unspecified parmlist matches any specified parmlist
     whose argument types don't need default promotions.  */

  if (args1 == 0)
    {
      if (!self_promoting_args_p (args2))
	return 0;
      /* If one of these types comes from a non-prototype fn definition,
	 compare that with the other type's arglist.
	 If they don't match, ask for a warning (but no error).  */
      if (TYPE_ACTUAL_ARG_TYPES (f1)
	  && 1 != type_lists_compatible_p (args2, TYPE_ACTUAL_ARG_TYPES (f1),
					   enum_and_int_p, different_types_p))
	val = 2;
      return val;
    }
  if (args2 == 0)
    {
      if (!self_promoting_args_p (args1))
	return 0;
      if (TYPE_ACTUAL_ARG_TYPES (f2)
	  && 1 != type_lists_compatible_p (args1, TYPE_ACTUAL_ARG_TYPES (f2),
					   enum_and_int_p, different_types_p))
	val = 2;
      return val;
    }

  /* Both types have argument lists: compare them and propagate results.  */
  val1 = type_lists_compatible_p (args1, args2, enum_and_int_p,
				  different_types_p);
  return val1 != 1 ? val1 : val;
}

/* Check two lists of types for compatibility, returning 0 for
   incompatible, 1 for compatible, or 2 for compatible with
   warning.  ENUM_AND_INT_P and DIFFERENT_TYPES_P are as in
   comptypes_internal.  */

static int
type_lists_compatible_p (const_tree args1, const_tree args2,
			 bool *enum_and_int_p, bool *different_types_p)
{
  /* 1 if no need for warning yet, 2 if warning cause has been seen.  */
  int val = 1;
  int newval = 0;

  while (1)
    {
      tree a1, mv1, a2, mv2;
      if (args1 == 0 && args2 == 0)
	return val;
      /* If one list is shorter than the other,
	 they fail to match.  */
      if (args1 == 0 || args2 == 0)
	return 0;
      mv1 = a1 = TREE_VALUE (args1);
      mv2 = a2 = TREE_VALUE (args2);
      if (mv1 && mv1 != error_mark_node && TREE_CODE (mv1) != ARRAY_TYPE)
	mv1 = (TYPE_ATOMIC (mv1)
	       ? c_build_qualified_type (TYPE_MAIN_VARIANT (mv1),
					 TYPE_QUAL_ATOMIC)
	       : TYPE_MAIN_VARIANT (mv1));
      if (mv2 && mv2 != error_mark_node && TREE_CODE (mv2) != ARRAY_TYPE)
	mv2 = (TYPE_ATOMIC (mv2)
	       ? c_build_qualified_type (TYPE_MAIN_VARIANT (mv2),
					 TYPE_QUAL_ATOMIC)
	       : TYPE_MAIN_VARIANT (mv2));
      /* A null pointer instead of a type
	 means there is supposed to be an argument
	 but nothing is specified about what type it has.
	 So match anything that self-promotes.  */
      if (different_types_p != NULL
	  && (a1 == 0) != (a2 == 0))
	*different_types_p = true;
      if (a1 == 0)
	{
	  if (c_type_promotes_to (a2) != a2)
	    return 0;
	}
      else if (a2 == 0)
	{
	  if (c_type_promotes_to (a1) != a1)
	    return 0;
	}
      /* If one of the lists has an error marker, ignore this arg.  */
      else if (TREE_CODE (a1) == ERROR_MARK
	       || TREE_CODE (a2) == ERROR_MARK)
	;
      else if (!(newval = comptypes_internal (mv1, mv2, enum_and_int_p,
					      different_types_p)))
	{
	  if (different_types_p != NULL)
	    *different_types_p = true;
	  /* Allow  wait (union {union wait *u; int *i} *)
	     and  wait (union wait *)  to be compatible.  */
	  if (TREE_CODE (a1) == UNION_TYPE
	      && (TYPE_NAME (a1) == 0
		  || TYPE_TRANSPARENT_AGGR (a1))
	      && TREE_CODE (TYPE_SIZE (a1)) == INTEGER_CST
	      && tree_int_cst_equal (TYPE_SIZE (a1),
				     TYPE_SIZE (a2)))
	    {
	      tree memb;
	      for (memb = TYPE_FIELDS (a1);
		   memb; memb = DECL_CHAIN (memb))
		{
		  tree mv3 = TREE_TYPE (memb);
		  if (mv3 && mv3 != error_mark_node
		      && TREE_CODE (mv3) != ARRAY_TYPE)
		    mv3 = (TYPE_ATOMIC (mv3)
			   ? c_build_qualified_type (TYPE_MAIN_VARIANT (mv3),
						     TYPE_QUAL_ATOMIC)
			   : TYPE_MAIN_VARIANT (mv3));
		  if (comptypes_internal (mv3, mv2, enum_and_int_p,
					  different_types_p))
		    break;
		}
	      if (memb == 0)
		return 0;
	    }
	  else if (TREE_CODE (a2) == UNION_TYPE
		   && (TYPE_NAME (a2) == 0
		       || TYPE_TRANSPARENT_AGGR (a2))
		   && TREE_CODE (TYPE_SIZE (a2)) == INTEGER_CST
		   && tree_int_cst_equal (TYPE_SIZE (a2),
					  TYPE_SIZE (a1)))
	    {
	      tree memb;
	      for (memb = TYPE_FIELDS (a2);
		   memb; memb = DECL_CHAIN (memb))
		{
		  tree mv3 = TREE_TYPE (memb);
		  if (mv3 && mv3 != error_mark_node
		      && TREE_CODE (mv3) != ARRAY_TYPE)
		    mv3 = (TYPE_ATOMIC (mv3)
			   ? c_build_qualified_type (TYPE_MAIN_VARIANT (mv3),
						     TYPE_QUAL_ATOMIC)
			   : TYPE_MAIN_VARIANT (mv3));
		  if (comptypes_internal (mv3, mv1, enum_and_int_p,
					  different_types_p))
		    break;
		}
	      if (memb == 0)
		return 0;
	    }
	  else
	    return 0;
	}

      /* comptypes said ok, but record if it said to warn.  */
      if (newval > val)
	val = newval;

      args1 = TREE_CHAIN (args1);
      args2 = TREE_CHAIN (args2);
    }
}

/* Compute the size to increment a pointer by.  */

static tree
c_size_in_bytes (const_tree type)
{
  enum tree_code code = TREE_CODE (type);

  if (code == FUNCTION_TYPE || code == VOID_TYPE || code == ERROR_MARK)
    return size_one_node;

  if (!COMPLETE_OR_VOID_TYPE_P (type))
    {
      error ("arithmetic on pointer to an incomplete type");
      return size_one_node;
    }

  /* Convert in case a char is more than one unit.  */
  return size_binop_loc (input_location, CEIL_DIV_EXPR, TYPE_SIZE_UNIT (type),
			 size_int (TYPE_PRECISION (char_type_node)
				   / BITS_PER_UNIT));
}

/* Return either DECL or its known constant value (if it has one).  */

tree
decl_constant_value (tree decl)
{
  if (/* Don't change a variable array bound or initial value to a constant
	 in a place where a variable is invalid.  Note that DECL_INITIAL
	 isn't valid for a PARM_DECL.  */
      current_function_decl != 0
      && TREE_CODE (decl) != PARM_DECL
      && !TREE_THIS_VOLATILE (decl)
      && TREE_READONLY (decl)
      && DECL_INITIAL (decl) != 0
      && TREE_CODE (DECL_INITIAL (decl)) != ERROR_MARK
      /* This is invalid if initial value is not constant.
	 If it has either a function call, a memory reference,
	 or a variable, then re-evaluating it could give different results.  */
      && TREE_CONSTANT (DECL_INITIAL (decl))
      /* Check for cases where this is sub-optimal, even though valid.  */
      && TREE_CODE (DECL_INITIAL (decl)) != CONSTRUCTOR)
    return DECL_INITIAL (decl);
  return decl;
}

/* Convert the array expression EXP to a pointer.  */
static tree
array_to_pointer_conversion (location_t loc, tree exp)
{
  tree orig_exp = exp;
  tree type = TREE_TYPE (exp);
  tree adr;
  tree restype = TREE_TYPE (type);
  tree ptrtype;

  gcc_assert (TREE_CODE (type) == ARRAY_TYPE);

  STRIP_TYPE_NOPS (exp);

  if (TREE_NO_WARNING (orig_exp))
    TREE_NO_WARNING (exp) = 1;

  ptrtype = build_pointer_type (restype);

  if (TREE_CODE (exp) == INDIRECT_REF)
    return convert (ptrtype, TREE_OPERAND (exp, 0));

  /* In C++ array compound literals are temporary objects unless they are
     const or appear in namespace scope, so they are destroyed too soon
     to use them for much of anything  (c++/53220).  */
  if (warn_cxx_compat && TREE_CODE (exp) == COMPOUND_LITERAL_EXPR)
    {
      tree decl = TREE_OPERAND (TREE_OPERAND (exp, 0), 0);
      if (!TREE_READONLY (decl) && !TREE_STATIC (decl))
	warning_at (DECL_SOURCE_LOCATION (decl), OPT_Wc___compat,
		    "converting an array compound literal to a pointer "
		    "is ill-formed in C++");
    }

  adr = build_unary_op (loc, ADDR_EXPR, exp, 1);
  return convert (ptrtype, adr);
}

/* Convert the function expression EXP to a pointer.  */
static tree
function_to_pointer_conversion (location_t loc, tree exp)
{
  tree orig_exp = exp;

  gcc_assert (TREE_CODE (TREE_TYPE (exp)) == FUNCTION_TYPE);

  STRIP_TYPE_NOPS (exp);

  if (TREE_NO_WARNING (orig_exp))
    TREE_NO_WARNING (exp) = 1;

  return build_unary_op (loc, ADDR_EXPR, exp, 0);
}

/* Mark EXP as read, not just set, for set but not used -Wunused
   warning purposes.  */

void
mark_exp_read (tree exp)
{
  switch (TREE_CODE (exp))
    {
    case VAR_DECL:
    case PARM_DECL:
      DECL_READ_P (exp) = 1;
      break;
    case ARRAY_REF:
    case COMPONENT_REF:
    case MODIFY_EXPR:
    case REALPART_EXPR:
    case IMAGPART_EXPR:
    CASE_CONVERT:
    case ADDR_EXPR:
      mark_exp_read (TREE_OPERAND (exp, 0));
      break;
    case COMPOUND_EXPR:
    case C_MAYBE_CONST_EXPR:
      mark_exp_read (TREE_OPERAND (exp, 1));
      break;
    default:
      break;
    }
}

/* Perform the default conversion of arrays and functions to pointers.
   Return the result of converting EXP.  For any other expression, just
   return EXP.

   LOC is the location of the expression.  */

struct c_expr
default_function_array_conversion (location_t loc, struct c_expr exp)
{
  tree orig_exp = exp.value;
  tree type = TREE_TYPE (exp.value);
  enum tree_code code = TREE_CODE (type);

  switch (code)
    {
    case ARRAY_TYPE:
      {
	bool not_lvalue = false;
	bool lvalue_array_p;

	while ((TREE_CODE (exp.value) == NON_LVALUE_EXPR
		|| CONVERT_EXPR_P (exp.value))
	       && TREE_TYPE (TREE_OPERAND (exp.value, 0)) == type)
	  {
	    if (TREE_CODE (exp.value) == NON_LVALUE_EXPR)
	      not_lvalue = true;
	    exp.value = TREE_OPERAND (exp.value, 0);
	  }

	if (TREE_NO_WARNING (orig_exp))
	  TREE_NO_WARNING (exp.value) = 1;

	lvalue_array_p = !not_lvalue && lvalue_p (exp.value);
	if (!flag_isoc99 && !lvalue_array_p)
	  {
	    /* Before C99, non-lvalue arrays do not decay to pointers.
	       Normally, using such an array would be invalid; but it can
	       be used correctly inside sizeof or as a statement expression.
	       Thus, do not give an error here; an error will result later.  */
	    return exp;
	  }

	exp.value = array_to_pointer_conversion (loc, exp.value);
      }
      break;
    case FUNCTION_TYPE:
      exp.value = function_to_pointer_conversion (loc, exp.value);
      break;
    default:
      break;
    }

  return exp;
}

struct c_expr
default_function_array_read_conversion (location_t loc, struct c_expr exp)
{
  mark_exp_read (exp.value);
  return default_function_array_conversion (loc, exp);
}

/* Return whether EXPR should be treated as an atomic lvalue for the
   purposes of load and store handling.  */

static bool
really_atomic_lvalue (tree expr)
{
  if (expr == error_mark_node || TREE_TYPE (expr) == error_mark_node)
    return false;
  if (!TYPE_ATOMIC (TREE_TYPE (expr)))
    return false;
  if (!lvalue_p (expr))
    return false;

  /* Ignore _Atomic on register variables, since their addresses can't
     be taken so (a) atomicity is irrelevant and (b) the normal atomic
     sequences wouldn't work.  Ignore _Atomic on structures containing
     bit-fields, since accessing elements of atomic structures or
     unions is undefined behavior (C11 6.5.2.3#5), but it's unclear if
     it's undefined at translation time or execution time, and the
     normal atomic sequences again wouldn't work.  */
  while (handled_component_p (expr))
    {
      if (TREE_CODE (expr) == COMPONENT_REF
	  && DECL_C_BIT_FIELD (TREE_OPERAND (expr, 1)))
	return false;
      expr = TREE_OPERAND (expr, 0);
    }
  if (DECL_P (expr) && C_DECL_REGISTER (expr))
    return false;
  return true;
}

/* Convert expression EXP (location LOC) from lvalue to rvalue,
   including converting functions and arrays to pointers if CONVERT_P.
   If READ_P, also mark the expression as having been read.  */

struct c_expr
convert_lvalue_to_rvalue (location_t loc, struct c_expr exp,
			  bool convert_p, bool read_p)
{
  if (read_p)
    mark_exp_read (exp.value);
  if (convert_p)
    exp = default_function_array_conversion (loc, exp);
  if (really_atomic_lvalue (exp.value))
    {
      vec<tree, va_gc> *params;
      tree nonatomic_type, tmp, tmp_addr, fndecl, func_call;
      tree expr_type = TREE_TYPE (exp.value);
      tree expr_addr = build_unary_op (loc, ADDR_EXPR, exp.value, 0);
      tree seq_cst = build_int_cst (integer_type_node, MEMMODEL_SEQ_CST);

      gcc_assert (TYPE_ATOMIC (expr_type));

      /* Expansion of a generic atomic load may require an addition
	 element, so allocate enough to prevent a resize.  */
      vec_alloc (params, 4);

      /* Remove the qualifiers for the rest of the expressions and
	 create the VAL temp variable to hold the RHS.  */
      nonatomic_type = build_qualified_type (expr_type, TYPE_UNQUALIFIED);
      tmp = create_tmp_var (nonatomic_type, NULL);
      tmp_addr = build_unary_op (loc, ADDR_EXPR, tmp, 0);
      TREE_ADDRESSABLE (tmp) = 1;

      /* Issue __atomic_load (&expr, &tmp, SEQ_CST);  */
      fndecl = builtin_decl_explicit (BUILT_IN_ATOMIC_LOAD);
      params->quick_push (expr_addr);
      params->quick_push (tmp_addr);
      params->quick_push (seq_cst);
      func_call = build_function_call_vec (loc, fndecl, params, NULL);

      /* Return tmp which contains the value loaded.  */
      exp.value = build2 (COMPOUND_EXPR, nonatomic_type, func_call, tmp);
    }
  return exp;
}

/* EXP is an expression of integer type.  Apply the integer promotions
   to it and return the promoted value.  */

tree
perform_integral_promotions (tree exp)
{
  tree type = TREE_TYPE (exp);
  enum tree_code code = TREE_CODE (type);

  gcc_assert (INTEGRAL_TYPE_P (type));

  /* Normally convert enums to int,
     but convert wide enums to something wider.  */
  if (code == ENUMERAL_TYPE)
    {
      type = c_common_type_for_size (MAX (TYPE_PRECISION (type),
					  TYPE_PRECISION (integer_type_node)),
				     ((TYPE_PRECISION (type)
				       >= TYPE_PRECISION (integer_type_node))
				      && TYPE_UNSIGNED (type)));

      return convert (type, exp);
    }

  /* ??? This should no longer be needed now bit-fields have their
     proper types.  */
  if (TREE_CODE (exp) == COMPONENT_REF
      && DECL_C_BIT_FIELD (TREE_OPERAND (exp, 1))
      /* If it's thinner than an int, promote it like a
	 c_promoting_integer_type_p, otherwise leave it alone.  */
      && 0 > compare_tree_int (DECL_SIZE (TREE_OPERAND (exp, 1)),
			       TYPE_PRECISION (integer_type_node)))
    return convert (integer_type_node, exp);

  if (c_promoting_integer_type_p (type))
    {
      /* Preserve unsignedness if not really getting any wider.  */
      if (TYPE_UNSIGNED (type)
	  && TYPE_PRECISION (type) == TYPE_PRECISION (integer_type_node))
	return convert (unsigned_type_node, exp);

      return convert (integer_type_node, exp);
    }

  return exp;
}


/* Perform default promotions for C data used in expressions.
   Enumeral types or short or char are converted to int.
   In addition, manifest constants symbols are replaced by their values.  */

tree
default_conversion (tree exp)
{
  tree orig_exp;
  tree type = TREE_TYPE (exp);
  enum tree_code code = TREE_CODE (type);
  tree promoted_type;

  mark_exp_read (exp);

  /* Functions and arrays have been converted during parsing.  */
  gcc_assert (code != FUNCTION_TYPE);
  if (code == ARRAY_TYPE)
    return exp;

  /* Constants can be used directly unless they're not loadable.  */
  if (TREE_CODE (exp) == CONST_DECL)
    exp = DECL_INITIAL (exp);

  /* Strip no-op conversions.  */
  orig_exp = exp;
  STRIP_TYPE_NOPS (exp);

  if (TREE_NO_WARNING (orig_exp))
    TREE_NO_WARNING (exp) = 1;

  if (code == VOID_TYPE)
    {
      error ("void value not ignored as it ought to be");
      return error_mark_node;
    }

  exp = require_complete_type (exp);
  if (exp == error_mark_node)
    return error_mark_node;

  promoted_type = targetm.promoted_type (type);
  if (promoted_type)
    return convert (promoted_type, exp);

  if (INTEGRAL_TYPE_P (type))
    return perform_integral_promotions (exp);

  return exp;
}

/* Look up COMPONENT in a structure or union TYPE.

   If the component name is not found, returns NULL_TREE.  Otherwise,
   the return value is a TREE_LIST, with each TREE_VALUE a FIELD_DECL
   stepping down the chain to the component, which is in the last
   TREE_VALUE of the list.  Normally the list is of length one, but if
   the component is embedded within (nested) anonymous structures or
   unions, the list steps down the chain to the component.  */

static tree
lookup_field (tree type, tree component)
{
  tree field;

  /* If TYPE_LANG_SPECIFIC is set, then it is a sorted array of pointers
     to the field elements.  Use a binary search on this array to quickly
     find the element.  Otherwise, do a linear search.  TYPE_LANG_SPECIFIC
     will always be set for structures which have many elements.  */

  if (TYPE_LANG_SPECIFIC (type) && TYPE_LANG_SPECIFIC (type)->s)
    {
      int bot, top, half;
      tree *field_array = &TYPE_LANG_SPECIFIC (type)->s->elts[0];

      field = TYPE_FIELDS (type);
      bot = 0;
      top = TYPE_LANG_SPECIFIC (type)->s->len;
      while (top - bot > 1)
	{
	  half = (top - bot + 1) >> 1;
	  field = field_array[bot+half];

	  if (DECL_NAME (field) == NULL_TREE)
	    {
	      /* Step through all anon unions in linear fashion.  */
	      while (DECL_NAME (field_array[bot]) == NULL_TREE)
		{
		  field = field_array[bot++];
		  if (TREE_CODE (TREE_TYPE (field)) == RECORD_TYPE
		      || TREE_CODE (TREE_TYPE (field)) == UNION_TYPE)
		    {
		      tree anon = lookup_field (TREE_TYPE (field), component);

		      if (anon)
			return tree_cons (NULL_TREE, field, anon);

		      /* The Plan 9 compiler permits referring
			 directly to an anonymous struct/union field
			 using a typedef name.  */
		      if (flag_plan9_extensions
			  && TYPE_NAME (TREE_TYPE (field)) != NULL_TREE
			  && (TREE_CODE (TYPE_NAME (TREE_TYPE (field)))
			      == TYPE_DECL)
			  && (DECL_NAME (TYPE_NAME (TREE_TYPE (field)))
			      == component))
			break;
		    }
		}

	      /* Entire record is only anon unions.  */
	      if (bot > top)
		return NULL_TREE;

	      /* Restart the binary search, with new lower bound.  */
	      continue;
	    }

	  if (DECL_NAME (field) == component)
	    break;
	  if (DECL_NAME (field) < component)
	    bot += half;
	  else
	    top = bot + half;
	}

      if (DECL_NAME (field_array[bot]) == component)
	field = field_array[bot];
      else if (DECL_NAME (field) != component)
	return NULL_TREE;
    }
  else
    {
      for (field = TYPE_FIELDS (type); field; field = DECL_CHAIN (field))
	{
	  if (DECL_NAME (field) == NULL_TREE
	      && (TREE_CODE (TREE_TYPE (field)) == RECORD_TYPE
		  || TREE_CODE (TREE_TYPE (field)) == UNION_TYPE))
	    {
	      tree anon = lookup_field (TREE_TYPE (field), component);

	      if (anon)
		return tree_cons (NULL_TREE, field, anon);

	      /* The Plan 9 compiler permits referring directly to an
		 anonymous struct/union field using a typedef
		 name.  */
	      if (flag_plan9_extensions
		  && TYPE_NAME (TREE_TYPE (field)) != NULL_TREE
		  && TREE_CODE (TYPE_NAME (TREE_TYPE (field))) == TYPE_DECL
		  && (DECL_NAME (TYPE_NAME (TREE_TYPE (field)))
		      == component))
		break;
	    }

	  if (DECL_NAME (field) == component)
	    break;
	}

      if (field == NULL_TREE)
	return NULL_TREE;
    }

  return tree_cons (NULL_TREE, field, NULL_TREE);
}

/* Make an expression to refer to the COMPONENT field of structure or
   union value DATUM.  COMPONENT is an IDENTIFIER_NODE.  LOC is the
   location of the COMPONENT_REF.  */

tree
build_component_ref (location_t loc, tree datum, tree component)
{
  tree type = TREE_TYPE (datum);
  enum tree_code code = TREE_CODE (type);
  tree field = NULL;
  tree ref;
  bool datum_lvalue = lvalue_p (datum);

  if (!objc_is_public (datum, component))
    return error_mark_node;

  /* Detect Objective-C property syntax object.property.  */
  if (c_dialect_objc ()
      && (ref = objc_maybe_build_component_ref (datum, component)))
    return ref;

  /* See if there is a field or component with name COMPONENT.  */

  if (code == RECORD_TYPE || code == UNION_TYPE)
    {
      if (!COMPLETE_TYPE_P (type))
	{
	  c_incomplete_type_error (NULL_TREE, type);
	  return error_mark_node;
	}

      field = lookup_field (type, component);

      if (!field)
	{
	  error_at (loc, "%qT has no member named %qE", type, component);
	  return error_mark_node;
	}

      /* Chain the COMPONENT_REFs if necessary down to the FIELD.
	 This might be better solved in future the way the C++ front
	 end does it - by giving the anonymous entities each a
	 separate name and type, and then have build_component_ref
	 recursively call itself.  We can't do that here.  */
      do
	{
	  tree subdatum = TREE_VALUE (field);
	  int quals;
	  tree subtype;
	  bool use_datum_quals;

	  if (TREE_TYPE (subdatum) == error_mark_node)
	    return error_mark_node;

	  /* If this is an rvalue, it does not have qualifiers in C
	     standard terms and we must avoid propagating such
	     qualifiers down to a non-lvalue array that is then
	     converted to a pointer.  */
	  use_datum_quals = (datum_lvalue
			     || TREE_CODE (TREE_TYPE (subdatum)) != ARRAY_TYPE);

	  quals = TYPE_QUALS (strip_array_types (TREE_TYPE (subdatum)));
	  if (use_datum_quals)
	    quals |= TYPE_QUALS (TREE_TYPE (datum));
	  subtype = c_build_qualified_type (TREE_TYPE (subdatum), quals);

	  ref = build3 (COMPONENT_REF, subtype, datum, subdatum,
			NULL_TREE);
	  SET_EXPR_LOCATION (ref, loc);
	  if (TREE_READONLY (subdatum)
	      || (use_datum_quals && TREE_READONLY (datum)))
	    TREE_READONLY (ref) = 1;
	  if (TREE_THIS_VOLATILE (subdatum)
	      || (use_datum_quals && TREE_THIS_VOLATILE (datum)))
	    TREE_THIS_VOLATILE (ref) = 1;

	  if (TREE_DEPRECATED (subdatum))
	    warn_deprecated_use (subdatum, NULL_TREE);

	  datum = ref;

	  field = TREE_CHAIN (field);
	}
      while (field);

      return ref;
    }
  else if (code != ERROR_MARK)
    error_at (loc,
	      "request for member %qE in something not a structure or union",
	      component);

  return error_mark_node;
}

/* Given an expression PTR for a pointer, return an expression
   for the value pointed to.
   ERRORSTRING is the name of the operator to appear in error messages.

   LOC is the location to use for the generated tree.  */

tree
build_indirect_ref (location_t loc, tree ptr, ref_operator errstring)
{
  tree pointer = default_conversion (ptr);
  tree type = TREE_TYPE (pointer);
  tree ref;

  if (TREE_CODE (type) == POINTER_TYPE)
    {
      if (CONVERT_EXPR_P (pointer)
          || TREE_CODE (pointer) == VIEW_CONVERT_EXPR)
	{
	  /* If a warning is issued, mark it to avoid duplicates from
	     the backend.  This only needs to be done at
	     warn_strict_aliasing > 2.  */
	  if (warn_strict_aliasing > 2)
	    if (strict_aliasing_warning (TREE_TYPE (TREE_OPERAND (pointer, 0)),
					 type, TREE_OPERAND (pointer, 0)))
	      TREE_NO_WARNING (pointer) = 1;
	}

      if (TREE_CODE (pointer) == ADDR_EXPR
	  && (TREE_TYPE (TREE_OPERAND (pointer, 0))
	      == TREE_TYPE (type)))
	{
	  ref = TREE_OPERAND (pointer, 0);
	  protected_set_expr_location (ref, loc);
	  return ref;
	}
      else
	{
	  tree t = TREE_TYPE (type);

	  ref = build1 (INDIRECT_REF, t, pointer);

	  if (!COMPLETE_OR_VOID_TYPE_P (t) && TREE_CODE (t) != ARRAY_TYPE)
	    {
	      error_at (loc, "dereferencing pointer to incomplete type");
	      return error_mark_node;
	    }
	  if (VOID_TYPE_P (t) && c_inhibit_evaluation_warnings == 0)
	    warning_at (loc, 0, "dereferencing %<void *%> pointer");

	  /* We *must* set TREE_READONLY when dereferencing a pointer to const,
	     so that we get the proper error message if the result is used
	     to assign to.  Also, &* is supposed to be a no-op.
	     And ANSI C seems to specify that the type of the result
	     should be the const type.  */
	  /* A de-reference of a pointer to const is not a const.  It is valid
	     to change it via some other pointer.  */
	  TREE_READONLY (ref) = TYPE_READONLY (t);
	  TREE_SIDE_EFFECTS (ref)
	    = TYPE_VOLATILE (t) || TREE_SIDE_EFFECTS (pointer);
	  TREE_THIS_VOLATILE (ref) = TYPE_VOLATILE (t);
	  protected_set_expr_location (ref, loc);
	  return ref;
	}
    }
  else if (TREE_CODE (pointer) != ERROR_MARK)
    invalid_indirection_error (loc, type, errstring);

  return error_mark_node;
}

/* This handles expressions of the form "a[i]", which denotes
   an array reference.

   This is logically equivalent in C to *(a+i), but we may do it differently.
   If A is a variable or a member, we generate a primitive ARRAY_REF.
   This avoids forcing the array out of registers, and can work on
   arrays that are not lvalues (for example, members of structures returned
   by functions).

   For vector types, allow vector[i] but not i[vector], and create
   *(((type*)&vectortype) + i) for the expression.

   LOC is the location to use for the returned expression.  */

tree
build_array_ref (location_t loc, tree array, tree index)
{
  tree ret;
  bool swapped = false;
  if (TREE_TYPE (array) == error_mark_node
      || TREE_TYPE (index) == error_mark_node)
    return error_mark_node;

  if (flag_enable_cilkplus && contains_array_notation_expr (index))
    {
      size_t rank = 0;
      if (!find_rank (loc, index, index, true, &rank))
	return error_mark_node;
      if (rank > 1)
	{
	  error_at (loc, "rank of the array's index is greater than 1");
	  return error_mark_node;
	}
    }
  if (TREE_CODE (TREE_TYPE (array)) != ARRAY_TYPE
      && TREE_CODE (TREE_TYPE (array)) != POINTER_TYPE
      /* Allow vector[index] but not index[vector].  */
      && TREE_CODE (TREE_TYPE (array)) != VECTOR_TYPE)
    {
      tree temp;
      if (TREE_CODE (TREE_TYPE (index)) != ARRAY_TYPE
	  && TREE_CODE (TREE_TYPE (index)) != POINTER_TYPE)
	{
          error_at (loc,
            "subscripted value is neither array nor pointer nor vector");

	  return error_mark_node;
	}
      temp = array;
      array = index;
      index = temp;
      swapped = true;
    }

  if (!INTEGRAL_TYPE_P (TREE_TYPE (index)))
    {
      error_at (loc, "array subscript is not an integer");
      return error_mark_node;
    }

  if (TREE_CODE (TREE_TYPE (TREE_TYPE (array))) == FUNCTION_TYPE)
    {
      error_at (loc, "subscripted value is pointer to function");
      return error_mark_node;
    }

  /* ??? Existing practice has been to warn only when the char
     index is syntactically the index, not for char[array].  */
  if (!swapped)
     warn_array_subscript_with_type_char (index);

  /* Apply default promotions *after* noticing character types.  */
  index = default_conversion (index);

  gcc_assert (TREE_CODE (TREE_TYPE (index)) == INTEGER_TYPE);

  convert_vector_to_pointer_for_subscript (loc, &array, index);

  if (TREE_CODE (TREE_TYPE (array)) == ARRAY_TYPE)
    {
      tree rval, type;

      /* An array that is indexed by a non-constant
	 cannot be stored in a register; we must be able to do
	 address arithmetic on its address.
	 Likewise an array of elements of variable size.  */
      if (TREE_CODE (index) != INTEGER_CST
	  || (COMPLETE_TYPE_P (TREE_TYPE (TREE_TYPE (array)))
	      && TREE_CODE (TYPE_SIZE (TREE_TYPE (TREE_TYPE (array)))) != INTEGER_CST))
	{
	  if (!c_mark_addressable (array))
	    return error_mark_node;
	}
      /* An array that is indexed by a constant value which is not within
	 the array bounds cannot be stored in a register either; because we
	 would get a crash in store_bit_field/extract_bit_field when trying
	 to access a non-existent part of the register.  */
      if (TREE_CODE (index) == INTEGER_CST
	  && TYPE_DOMAIN (TREE_TYPE (array))
	  && !int_fits_type_p (index, TYPE_DOMAIN (TREE_TYPE (array))))
	{
	  if (!c_mark_addressable (array))
	    return error_mark_node;
	}

      if (pedantic)
	{
	  tree foo = array;
	  while (TREE_CODE (foo) == COMPONENT_REF)
	    foo = TREE_OPERAND (foo, 0);
	  if (TREE_CODE (foo) == VAR_DECL && C_DECL_REGISTER (foo))
	    pedwarn (loc, OPT_Wpedantic,
		     "ISO C forbids subscripting %<register%> array");
	  else if (!flag_isoc99 && !lvalue_p (foo))
	    pedwarn (loc, OPT_Wpedantic,
		     "ISO C90 forbids subscripting non-lvalue array");
	}

      type = TREE_TYPE (TREE_TYPE (array));
      rval = build4 (ARRAY_REF, type, array, index, NULL_TREE, NULL_TREE);
      /* Array ref is const/volatile if the array elements are
	 or if the array is.  */
      TREE_READONLY (rval)
	|= (TYPE_READONLY (TREE_TYPE (TREE_TYPE (array)))
	    | TREE_READONLY (array));
      TREE_SIDE_EFFECTS (rval)
	|= (TYPE_VOLATILE (TREE_TYPE (TREE_TYPE (array)))
	    | TREE_SIDE_EFFECTS (array));
      TREE_THIS_VOLATILE (rval)
	|= (TYPE_VOLATILE (TREE_TYPE (TREE_TYPE (array)))
	    /* This was added by rms on 16 Nov 91.
	       It fixes  vol struct foo *a;  a->elts[1]
	       in an inline function.
	       Hope it doesn't break something else.  */
	    | TREE_THIS_VOLATILE (array));
      ret = require_complete_type (rval);
      protected_set_expr_location (ret, loc);
      return ret;
    }
  else
    {
      tree ar = default_conversion (array);

      if (ar == error_mark_node)
	return ar;

      gcc_assert (TREE_CODE (TREE_TYPE (ar)) == POINTER_TYPE);
      gcc_assert (TREE_CODE (TREE_TYPE (TREE_TYPE (ar))) != FUNCTION_TYPE);

      return build_indirect_ref
	(loc, build_binary_op (loc, PLUS_EXPR, ar, index, 0),
	 RO_ARRAY_INDEXING);
    }
}

/* Build an external reference to identifier ID.  FUN indicates
   whether this will be used for a function call.  LOC is the source
   location of the identifier.  This sets *TYPE to the type of the
   identifier, which is not the same as the type of the returned value
   for CONST_DECLs defined as enum constants.  If the type of the
   identifier is not available, *TYPE is set to NULL.  */
tree
build_external_ref (location_t loc, tree id, int fun, tree *type)
{
  tree ref;
  tree decl = lookup_name (id);

  /* In Objective-C, an instance variable (ivar) may be preferred to
     whatever lookup_name() found.  */
  decl = objc_lookup_ivar (decl, id);

  *type = NULL;
  if (decl && decl != error_mark_node)
    {
      ref = decl;
      *type = TREE_TYPE (ref);
    }
  else if (fun)
    /* Implicit function declaration.  */
    ref = implicitly_declare (loc, id);
  else if (decl == error_mark_node)
    /* Don't complain about something that's already been
       complained about.  */
    return error_mark_node;
  else
    {
      undeclared_variable (loc, id);
      return error_mark_node;
    }

  if (TREE_TYPE (ref) == error_mark_node)
    return error_mark_node;

  if (TREE_DEPRECATED (ref))
    warn_deprecated_use (ref, NULL_TREE);

  /* Recursive call does not count as usage.  */
  if (ref != current_function_decl)
    {
      TREE_USED (ref) = 1;
    }

  if (TREE_CODE (ref) == FUNCTION_DECL && !in_alignof)
    {
      if (!in_sizeof && !in_typeof)
	C_DECL_USED (ref) = 1;
      else if (DECL_INITIAL (ref) == 0
	       && DECL_EXTERNAL (ref)
	       && !TREE_PUBLIC (ref))
	record_maybe_used_decl (ref);
    }

  if (TREE_CODE (ref) == CONST_DECL)
    {
      used_types_insert (TREE_TYPE (ref));

      if (warn_cxx_compat
	  && TREE_CODE (TREE_TYPE (ref)) == ENUMERAL_TYPE
	  && C_TYPE_DEFINED_IN_STRUCT (TREE_TYPE (ref)))
	{
	  warning_at (loc, OPT_Wc___compat,
		      ("enum constant defined in struct or union "
		       "is not visible in C++"));
	  inform (DECL_SOURCE_LOCATION (ref), "enum constant defined here");
	}

      ref = DECL_INITIAL (ref);
      TREE_CONSTANT (ref) = 1;
    }
  else if (current_function_decl != 0
	   && !DECL_FILE_SCOPE_P (current_function_decl)
	   && (TREE_CODE (ref) == VAR_DECL
	       || TREE_CODE (ref) == PARM_DECL
	       || TREE_CODE (ref) == FUNCTION_DECL))
    {
      tree context = decl_function_context (ref);

      if (context != 0 && context != current_function_decl)
	DECL_NONLOCAL (ref) = 1;
    }
  /* C99 6.7.4p3: An inline definition of a function with external
     linkage ... shall not contain a reference to an identifier with
     internal linkage.  */
  else if (current_function_decl != 0
	   && DECL_DECLARED_INLINE_P (current_function_decl)
	   && DECL_EXTERNAL (current_function_decl)
	   && VAR_OR_FUNCTION_DECL_P (ref)
	   && (TREE_CODE (ref) != VAR_DECL || TREE_STATIC (ref))
	   && ! TREE_PUBLIC (ref)
	   && DECL_CONTEXT (ref) != current_function_decl)
    record_inline_static (loc, current_function_decl, ref,
			  csi_internal);

  return ref;
}

/* Record details of decls possibly used inside sizeof or typeof.  */
struct maybe_used_decl
{
  /* The decl.  */
  tree decl;
  /* The level seen at (in_sizeof + in_typeof).  */
  int level;
  /* The next one at this level or above, or NULL.  */
  struct maybe_used_decl *next;
};

static struct maybe_used_decl *maybe_used_decls;

/* Record that DECL, an undefined static function reference seen
   inside sizeof or typeof, might be used if the operand of sizeof is
   a VLA type or the operand of typeof is a variably modified
   type.  */

static void
record_maybe_used_decl (tree decl)
{
  struct maybe_used_decl *t = XOBNEW (&parser_obstack, struct maybe_used_decl);
  t->decl = decl;
  t->level = in_sizeof + in_typeof;
  t->next = maybe_used_decls;
  maybe_used_decls = t;
}

/* Pop the stack of decls possibly used inside sizeof or typeof.  If
   USED is false, just discard them.  If it is true, mark them used
   (if no longer inside sizeof or typeof) or move them to the next
   level up (if still inside sizeof or typeof).  */

void
pop_maybe_used (bool used)
{
  struct maybe_used_decl *p = maybe_used_decls;
  int cur_level = in_sizeof + in_typeof;
  while (p && p->level > cur_level)
    {
      if (used)
	{
	  if (cur_level == 0)
	    C_DECL_USED (p->decl) = 1;
	  else
	    p->level = cur_level;
	}
      p = p->next;
    }
  if (!used || cur_level == 0)
    maybe_used_decls = p;
}

/* Return the result of sizeof applied to EXPR.  */

struct c_expr
c_expr_sizeof_expr (location_t loc, struct c_expr expr)
{
  struct c_expr ret;
  if (expr.value == error_mark_node)
    {
      ret.value = error_mark_node;
      ret.original_code = ERROR_MARK;
      ret.original_type = NULL;
      pop_maybe_used (false);
    }
  else
    {
      bool expr_const_operands = true;
      tree folded_expr = c_fully_fold (expr.value, require_constant_value,
				       &expr_const_operands);
      ret.value = c_sizeof (loc, TREE_TYPE (folded_expr));
      c_last_sizeof_arg = expr.value;
      ret.original_code = SIZEOF_EXPR;
      ret.original_type = NULL;
      if (c_vla_type_p (TREE_TYPE (folded_expr)))
	{
	  /* sizeof is evaluated when given a vla (C99 6.5.3.4p2).  */
	  ret.value = build2 (C_MAYBE_CONST_EXPR, TREE_TYPE (ret.value),
			      folded_expr, ret.value);
	  C_MAYBE_CONST_EXPR_NON_CONST (ret.value) = !expr_const_operands;
	  SET_EXPR_LOCATION (ret.value, loc);
	}
      pop_maybe_used (C_TYPE_VARIABLE_SIZE (TREE_TYPE (folded_expr)));
    }
  return ret;
}

/* Return the result of sizeof applied to T, a structure for the type
   name passed to sizeof (rather than the type itself).  LOC is the
   location of the original expression.  */

struct c_expr
c_expr_sizeof_type (location_t loc, struct c_type_name *t)
{
  tree type;
  struct c_expr ret;
  tree type_expr = NULL_TREE;
  bool type_expr_const = true;
  type = groktypename (t, &type_expr, &type_expr_const);
  ret.value = c_sizeof (loc, type);
  c_last_sizeof_arg = type;
  ret.original_code = SIZEOF_EXPR;
  ret.original_type = NULL;
  if ((type_expr || TREE_CODE (ret.value) == INTEGER_CST)
      && c_vla_type_p (type))
    {
      /* If the type is a [*] array, it is a VLA but is represented as
	 having a size of zero.  In such a case we must ensure that
	 the result of sizeof does not get folded to a constant by
	 c_fully_fold, because if the size is evaluated the result is
	 not constant and so constraints on zero or negative size
	 arrays must not be applied when this sizeof call is inside
	 another array declarator.  */
      if (!type_expr)
	type_expr = integer_zero_node;
      ret.value = build2 (C_MAYBE_CONST_EXPR, TREE_TYPE (ret.value),
			  type_expr, ret.value);
      C_MAYBE_CONST_EXPR_NON_CONST (ret.value) = !type_expr_const;
    }
  pop_maybe_used (type != error_mark_node
		  ? C_TYPE_VARIABLE_SIZE (type) : false);
  return ret;
}

/* Build a function call to function FUNCTION with parameters PARAMS.
   The function call is at LOC.
   PARAMS is a list--a chain of TREE_LIST nodes--in which the
   TREE_VALUE of each node is a parameter-expression.
   FUNCTION's data type may be a function type or a pointer-to-function.  */

tree
build_function_call (location_t loc, tree function, tree params)
{
  vec<tree, va_gc> *v;
  tree ret;

  vec_alloc (v, list_length (params));
  for (; params; params = TREE_CHAIN (params))
    v->quick_push (TREE_VALUE (params));
  ret = build_function_call_vec (loc, function, v, NULL);
  vec_free (v);
  return ret;
}

/* Give a note about the location of the declaration of DECL.  */

static void inform_declaration (tree decl)
{
  if (decl && (TREE_CODE (decl) != FUNCTION_DECL || !DECL_BUILT_IN (decl)))
    inform (DECL_SOURCE_LOCATION (decl), "declared here");
}

/* Build a function call to function FUNCTION with parameters PARAMS.
   ORIGTYPES, if not NULL, is a vector of types; each element is
   either NULL or the original type of the corresponding element in
   PARAMS.  The original type may differ from TREE_TYPE of the
   parameter for enums.  FUNCTION's data type may be a function type
   or pointer-to-function.  This function changes the elements of
   PARAMS.  */

tree
build_function_call_vec (location_t loc, tree function,
			 vec<tree, va_gc> *params,
			 vec<tree, va_gc> *origtypes)
{
  tree fntype, fundecl = 0;
  tree name = NULL_TREE, result;
  tree tem;
  int nargs;
  tree *argarray;


  /* Strip NON_LVALUE_EXPRs, etc., since we aren't using as an lvalue.  */
  STRIP_TYPE_NOPS (function);

  /* Convert anything with function type to a pointer-to-function.  */
  if (TREE_CODE (function) == FUNCTION_DECL)
    {
      /* Implement type-directed function overloading for builtins.
	 resolve_overloaded_builtin and targetm.resolve_overloaded_builtin
	 handle all the type checking.  The result is a complete expression
	 that implements this function call.  */
      tem = resolve_overloaded_builtin (loc, function, params);
      if (tem)
	return tem;

      name = DECL_NAME (function);

      if (flag_tm)
	tm_malloc_replacement (function);
      fundecl = function;
      /* Atomic functions have type checking/casting already done.  They are 
	 often rewritten and don't match the original parameter list.  */
      if (name && !strncmp (IDENTIFIER_POINTER (name), "__atomic_", 9))
        origtypes = NULL;

      if (flag_enable_cilkplus
	  && is_cilkplus_reduce_builtin (function))
	origtypes = NULL;
    }
  if (TREE_CODE (TREE_TYPE (function)) == FUNCTION_TYPE)
    function = function_to_pointer_conversion (loc, function);

  /* For Objective-C, convert any calls via a cast to OBJC_TYPE_REF
     expressions, like those used for ObjC messenger dispatches.  */
  if (params && !params->is_empty ())
    function = objc_rewrite_function_call (function, (*params)[0]);

  function = c_fully_fold (function, false, NULL);

  fntype = TREE_TYPE (function);

  if (TREE_CODE (fntype) == ERROR_MARK)
    return error_mark_node;

  if (!(TREE_CODE (fntype) == POINTER_TYPE
	&& TREE_CODE (TREE_TYPE (fntype)) == FUNCTION_TYPE))
    {
      if (!flag_diagnostics_show_caret)
	error_at (loc,
		  "called object %qE is not a function or function pointer",
		  function);
      else if (DECL_P (function))
	{
	  error_at (loc,
		    "called object %qD is not a function or function pointer",
		    function);
	  inform_declaration (function);
	}
      else
	error_at (loc,
		  "called object is not a function or function pointer");
      return error_mark_node;
    }

  if (fundecl && TREE_THIS_VOLATILE (fundecl))
    current_function_returns_abnormally = 1;

  /* fntype now gets the type of function pointed to.  */
  fntype = TREE_TYPE (fntype);

  /* Convert the parameters to the types declared in the
     function prototype, or apply default promotions.  */

  nargs = convert_arguments (TYPE_ARG_TYPES (fntype), params, origtypes,
			     function, fundecl);
  if (nargs < 0)
    return error_mark_node;

  /* Check that the function is called through a compatible prototype.
     If it is not, replace the call by a trap, wrapped up in a compound
     expression if necessary.  This has the nice side-effect to prevent
     the tree-inliner from generating invalid assignment trees which may
     blow up in the RTL expander later.  */
  if (CONVERT_EXPR_P (function)
      && TREE_CODE (tem = TREE_OPERAND (function, 0)) == ADDR_EXPR
      && TREE_CODE (tem = TREE_OPERAND (tem, 0)) == FUNCTION_DECL
      && !comptypes (fntype, TREE_TYPE (tem)))
    {
      tree return_type = TREE_TYPE (fntype);
      tree trap = build_function_call (loc,
				       builtin_decl_explicit (BUILT_IN_TRAP),
				       NULL_TREE);
      int i;

      /* This situation leads to run-time undefined behavior.  We can't,
	 therefore, simply error unless we can prove that all possible
	 executions of the program must execute the code.  */
      if (warning_at (loc, 0, "function called through a non-compatible type"))
	/* We can, however, treat "undefined" any way we please.
	   Call abort to encourage the user to fix the program.  */
	inform (loc, "if this code is reached, the program will abort");
      /* Before the abort, allow the function arguments to exit or
	 call longjmp.  */
      for (i = 0; i < nargs; i++)
	trap = build2 (COMPOUND_EXPR, void_type_node, (*params)[i], trap);

      if (VOID_TYPE_P (return_type))
	{
	  if (TYPE_QUALS (return_type) != TYPE_UNQUALIFIED)
	    pedwarn (loc, 0,
		     "function with qualified void return type called");
	  return trap;
	}
      else
	{
	  tree rhs;

	  if (AGGREGATE_TYPE_P (return_type))
	    rhs = build_compound_literal (loc, return_type,
					  build_constructor (return_type,
					    NULL),
					  false);
	  else
	    rhs = build_zero_cst (return_type);

	  return require_complete_type (build2 (COMPOUND_EXPR, return_type,
						trap, rhs));
	}
    }

  argarray = vec_safe_address (params);

  /* Check that arguments to builtin functions match the expectations.  */
  if (fundecl
      && DECL_BUILT_IN (fundecl)
      && DECL_BUILT_IN_CLASS (fundecl) == BUILT_IN_NORMAL
      && !check_builtin_function_arguments (fundecl, nargs, argarray))
    return error_mark_node;

  /* Check that the arguments to the function are valid.  */
  check_function_arguments (fntype, nargs, argarray);

  if (name != NULL_TREE
      && !strncmp (IDENTIFIER_POINTER (name), "__builtin_", 10))
    {
      if (require_constant_value)
	result =
	  fold_build_call_array_initializer_loc (loc, TREE_TYPE (fntype),
						 function, nargs, argarray);
      else
	result = fold_build_call_array_loc (loc, TREE_TYPE (fntype),
					    function, nargs, argarray);
      if (TREE_CODE (result) == NOP_EXPR
	  && TREE_CODE (TREE_OPERAND (result, 0)) == INTEGER_CST)
	STRIP_TYPE_NOPS (result);
    }
  else
    result = build_call_array_loc (loc, TREE_TYPE (fntype),
				   function, nargs, argarray);

  if (VOID_TYPE_P (TREE_TYPE (result)))
    {
      if (TYPE_QUALS (TREE_TYPE (result)) != TYPE_UNQUALIFIED)
	pedwarn (loc, 0,
		 "function with qualified void return type called");
      return result;
    }
  return require_complete_type (result);
}

/* Convert the argument expressions in the vector VALUES
   to the types in the list TYPELIST.

   If TYPELIST is exhausted, or when an element has NULL as its type,
   perform the default conversions.

   ORIGTYPES is the original types of the expressions in VALUES.  This
   holds the type of enum values which have been converted to integral
   types.  It may be NULL.

   FUNCTION is a tree for the called function.  It is used only for
   error messages, where it is formatted with %qE.

   This is also where warnings about wrong number of args are generated.

   Returns the actual number of arguments processed (which may be less
   than the length of VALUES in some error situations), or -1 on
   failure.  */

static int
convert_arguments (tree typelist, vec<tree, va_gc> *values,
		   vec<tree, va_gc> *origtypes, tree function, tree fundecl)
{
  tree typetail, val;
  unsigned int parmnum;
  bool error_args = false;
  const bool type_generic = fundecl
    && lookup_attribute ("type generic", TYPE_ATTRIBUTES(TREE_TYPE (fundecl)));
  bool type_generic_remove_excess_precision = false;
  tree selector;

  /* Change pointer to function to the function itself for
     diagnostics.  */
  if (TREE_CODE (function) == ADDR_EXPR
      && TREE_CODE (TREE_OPERAND (function, 0)) == FUNCTION_DECL)
    function = TREE_OPERAND (function, 0);

  /* Handle an ObjC selector specially for diagnostics.  */
  selector = objc_message_selector ();

  /* For type-generic built-in functions, determine whether excess
     precision should be removed (classification) or not
     (comparison).  */
  if (type_generic
      && DECL_BUILT_IN (fundecl)
      && DECL_BUILT_IN_CLASS (fundecl) == BUILT_IN_NORMAL)
    {
      switch (DECL_FUNCTION_CODE (fundecl))
	{
	case BUILT_IN_ISFINITE:
	case BUILT_IN_ISINF:
	case BUILT_IN_ISINF_SIGN:
	case BUILT_IN_ISNAN:
	case BUILT_IN_ISNORMAL:
	case BUILT_IN_FPCLASSIFY:
	  type_generic_remove_excess_precision = true;
	  break;

	default:
	  type_generic_remove_excess_precision = false;
	  break;
	}
    }
  if (flag_enable_cilkplus && fundecl && is_cilkplus_reduce_builtin (fundecl))
    return vec_safe_length (values);

  /* Scan the given expressions and types, producing individual
     converted arguments.  */

  for (typetail = typelist, parmnum = 0;
       values && values->iterate (parmnum, &val);
       ++parmnum)
    {
      tree type = typetail ? TREE_VALUE (typetail) : 0;
      tree valtype = TREE_TYPE (val);
      tree rname = function;
      int argnum = parmnum + 1;
      const char *invalid_func_diag;
      bool excess_precision = false;
      bool npc;
      tree parmval;

      if (type == void_type_node)
	{
	  if (selector)
	    error_at (input_location,
		      "too many arguments to method %qE", selector);
	  else
	    error_at (input_location,
		      "too many arguments to function %qE", function);
	  inform_declaration (fundecl);
	  return parmnum;
	}

      if (selector && argnum > 2)
	{
	  rname = selector;
	  argnum -= 2;
	}

      npc = null_pointer_constant_p (val);

      /* If there is excess precision and a prototype, convert once to
	 the required type rather than converting via the semantic
	 type.  Likewise without a prototype a float value represented
	 as long double should be converted once to double.  But for
	 type-generic classification functions excess precision must
	 be removed here.  */
      if (TREE_CODE (val) == EXCESS_PRECISION_EXPR
	  && (type || !type_generic || !type_generic_remove_excess_precision))
	{
	  val = TREE_OPERAND (val, 0);
	  excess_precision = true;
	}
      val = c_fully_fold (val, false, NULL);
      STRIP_TYPE_NOPS (val);

      val = require_complete_type (val);

      if (type != 0)
	{
	  /* Formal parm type is specified by a function prototype.  */

	  if (type == error_mark_node || !COMPLETE_TYPE_P (type))
	    {
	      error ("type of formal parameter %d is incomplete", parmnum + 1);
	      parmval = val;
	    }
	  else
	    {
	      tree origtype;

	      /* Optionally warn about conversions that
		 differ from the default conversions.  */
	      if (warn_traditional_conversion || warn_traditional)
		{
		  unsigned int formal_prec = TYPE_PRECISION (type);

		  if (INTEGRAL_TYPE_P (type)
		      && TREE_CODE (valtype) == REAL_TYPE)
		    warning (0, "passing argument %d of %qE as integer "
			     "rather than floating due to prototype",
			     argnum, rname);
		  if (INTEGRAL_TYPE_P (type)
		      && TREE_CODE (valtype) == COMPLEX_TYPE)
		    warning (0, "passing argument %d of %qE as integer "
			     "rather than complex due to prototype",
			     argnum, rname);
		  else if (TREE_CODE (type) == COMPLEX_TYPE
			   && TREE_CODE (valtype) == REAL_TYPE)
		    warning (0, "passing argument %d of %qE as complex "
			     "rather than floating due to prototype",
			     argnum, rname);
		  else if (TREE_CODE (type) == REAL_TYPE
			   && INTEGRAL_TYPE_P (valtype))
		    warning (0, "passing argument %d of %qE as floating "
			     "rather than integer due to prototype",
			     argnum, rname);
		  else if (TREE_CODE (type) == COMPLEX_TYPE
			   && INTEGRAL_TYPE_P (valtype))
		    warning (0, "passing argument %d of %qE as complex "
			     "rather than integer due to prototype",
			     argnum, rname);
		  else if (TREE_CODE (type) == REAL_TYPE
			   && TREE_CODE (valtype) == COMPLEX_TYPE)
		    warning (0, "passing argument %d of %qE as floating "
			     "rather than complex due to prototype",
			     argnum, rname);
		  /* ??? At some point, messages should be written about
		     conversions between complex types, but that's too messy
		     to do now.  */
		  else if (TREE_CODE (type) == REAL_TYPE
			   && TREE_CODE (valtype) == REAL_TYPE)
		    {
		      /* Warn if any argument is passed as `float',
			 since without a prototype it would be `double'.  */
		      if (formal_prec == TYPE_PRECISION (float_type_node)
			  && type != dfloat32_type_node)
			warning (0, "passing argument %d of %qE as %<float%> "
				 "rather than %<double%> due to prototype",
				 argnum, rname);

		      /* Warn if mismatch between argument and prototype
			 for decimal float types.  Warn of conversions with
			 binary float types and of precision narrowing due to
			 prototype. */
 		      else if (type != valtype
			       && (type == dfloat32_type_node
				   || type == dfloat64_type_node
				   || type == dfloat128_type_node
				   || valtype == dfloat32_type_node
				   || valtype == dfloat64_type_node
				   || valtype == dfloat128_type_node)
			       && (formal_prec
				   <= TYPE_PRECISION (valtype)
				   || (type == dfloat128_type_node
				       && (valtype
					   != dfloat64_type_node
					   && (valtype
					       != dfloat32_type_node)))
				   || (type == dfloat64_type_node
				       && (valtype
					   != dfloat32_type_node))))
			warning (0, "passing argument %d of %qE as %qT "
				 "rather than %qT due to prototype",
				 argnum, rname, type, valtype);

		    }
		  /* Detect integer changing in width or signedness.
		     These warnings are only activated with
		     -Wtraditional-conversion, not with -Wtraditional.  */
		  else if (warn_traditional_conversion && INTEGRAL_TYPE_P (type)
			   && INTEGRAL_TYPE_P (valtype))
		    {
		      tree would_have_been = default_conversion (val);
		      tree type1 = TREE_TYPE (would_have_been);

		      if (TREE_CODE (type) == ENUMERAL_TYPE
			  && (TYPE_MAIN_VARIANT (type)
			      == TYPE_MAIN_VARIANT (valtype)))
			/* No warning if function asks for enum
			   and the actual arg is that enum type.  */
			;
		      else if (formal_prec != TYPE_PRECISION (type1))
			warning (OPT_Wtraditional_conversion,
				 "passing argument %d of %qE "
				 "with different width due to prototype",
				 argnum, rname);
		      else if (TYPE_UNSIGNED (type) == TYPE_UNSIGNED (type1))
			;
		      /* Don't complain if the formal parameter type
			 is an enum, because we can't tell now whether
			 the value was an enum--even the same enum.  */
		      else if (TREE_CODE (type) == ENUMERAL_TYPE)
			;
		      else if (TREE_CODE (val) == INTEGER_CST
			       && int_fits_type_p (val, type))
			/* Change in signedness doesn't matter
			   if a constant value is unaffected.  */
			;
		      /* If the value is extended from a narrower
			 unsigned type, it doesn't matter whether we
			 pass it as signed or unsigned; the value
			 certainly is the same either way.  */
		      else if (TYPE_PRECISION (valtype) < TYPE_PRECISION (type)
			       && TYPE_UNSIGNED (valtype))
			;
		      else if (TYPE_UNSIGNED (type))
			warning (OPT_Wtraditional_conversion,
				 "passing argument %d of %qE "
				 "as unsigned due to prototype",
				 argnum, rname);
		      else
			warning (OPT_Wtraditional_conversion,
				 "passing argument %d of %qE "
				 "as signed due to prototype", argnum, rname);
		    }
		}

	      /* Possibly restore an EXCESS_PRECISION_EXPR for the
		 sake of better warnings from convert_and_check.  */
	      if (excess_precision)
		val = build1 (EXCESS_PRECISION_EXPR, valtype, val);
	      origtype = (!origtypes) ? NULL_TREE : (*origtypes)[parmnum];
	      parmval = convert_for_assignment (input_location, type, val,
						origtype, ic_argpass, npc,
						fundecl, function,
						parmnum + 1);

	      if (targetm.calls.promote_prototypes (fundecl ? TREE_TYPE (fundecl) : 0)
		  && INTEGRAL_TYPE_P (type)
		  && (TYPE_PRECISION (type) < TYPE_PRECISION (integer_type_node)))
		parmval = default_conversion (parmval);
	    }
	}
      else if (TREE_CODE (valtype) == REAL_TYPE
	       && (TYPE_PRECISION (valtype)
		   <= TYPE_PRECISION (double_type_node))
	       && TYPE_MAIN_VARIANT (valtype) != double_type_node
	       && TYPE_MAIN_VARIANT (valtype) != long_double_type_node
	       && !DECIMAL_FLOAT_MODE_P (TYPE_MODE (valtype)))
        {
	  if (type_generic)
	    parmval = val;
	  else
	    {
	      /* Convert `float' to `double'.  */
	      if (warn_double_promotion && !c_inhibit_evaluation_warnings)
		warning (OPT_Wdouble_promotion,
			 "implicit conversion from %qT to %qT when passing "
			 "argument to function",
			 valtype, double_type_node);
	      parmval = convert (double_type_node, val);
	    }
	}
      else if (excess_precision && !type_generic)
	/* A "double" argument with excess precision being passed
	   without a prototype or in variable arguments.  */
	parmval = convert (valtype, val);
      else if ((invalid_func_diag =
		targetm.calls.invalid_arg_for_unprototyped_fn (typelist, fundecl, val)))
	{
	  error (invalid_func_diag);
	  return -1;
	}
      else
	/* Convert `short' and `char' to full-size `int'.  */
	parmval = default_conversion (val);

      (*values)[parmnum] = parmval;
      if (parmval == error_mark_node)
	error_args = true;

      if (typetail)
	typetail = TREE_CHAIN (typetail);
    }

  gcc_assert (parmnum == vec_safe_length (values));

  if (typetail != 0 && TREE_VALUE (typetail) != void_type_node)
    {
      error_at (input_location,
		"too few arguments to function %qE", function);
      inform_declaration (fundecl);
      return -1;
    }

  return error_args ? -1 : (int) parmnum;
}

/* This is the entry point used by the parser to build unary operators
   in the input.  CODE, a tree_code, specifies the unary operator, and
   ARG is the operand.  For unary plus, the C parser currently uses
   CONVERT_EXPR for code.

   LOC is the location to use for the tree generated.
*/

struct c_expr
parser_build_unary_op (location_t loc, enum tree_code code, struct c_expr arg)
{
  struct c_expr result;

  result.value = build_unary_op (loc, code, arg.value, 0);
  result.original_code = code;
  result.original_type = NULL;

  if (TREE_OVERFLOW_P (result.value) && !TREE_OVERFLOW_P (arg.value))
    overflow_warning (loc, result.value);

  return result;
}

/* This is the entry point used by the parser to build binary operators
   in the input.  CODE, a tree_code, specifies the binary operator, and
   ARG1 and ARG2 are the operands.  In addition to constructing the
   expression, we check for operands that were written with other binary
   operators in a way that is likely to confuse the user.

   LOCATION is the location of the binary operator.  */

struct c_expr
parser_build_binary_op (location_t location, enum tree_code code,
			struct c_expr arg1, struct c_expr arg2)
{
  struct c_expr result;

  enum tree_code code1 = arg1.original_code;
  enum tree_code code2 = arg2.original_code;
  tree type1 = (arg1.original_type
                ? arg1.original_type
                : TREE_TYPE (arg1.value));
  tree type2 = (arg2.original_type
                ? arg2.original_type
                : TREE_TYPE (arg2.value));

  result.value = build_binary_op (location, code,
				  arg1.value, arg2.value, 1);
  result.original_code = code;
  result.original_type = NULL;

  if (TREE_CODE (result.value) == ERROR_MARK)
    return result;

  if (location != UNKNOWN_LOCATION)
    protected_set_expr_location (result.value, location);

  /* Check for cases such as x+y<<z which users are likely
     to misinterpret.  */
  if (warn_parentheses)
    warn_about_parentheses (input_location, code,
			    code1, arg1.value, code2, arg2.value);

  if (warn_logical_op)
    warn_logical_operator (input_location, code, TREE_TYPE (result.value),
			   code1, arg1.value, code2, arg2.value);

  /* Warn about comparisons against string literals, with the exception
     of testing for equality or inequality of a string literal with NULL.  */
  if (code == EQ_EXPR || code == NE_EXPR)
    {
      if ((code1 == STRING_CST && !integer_zerop (arg2.value))
	  || (code2 == STRING_CST && !integer_zerop (arg1.value)))
	warning_at (location, OPT_Waddress,
		    "comparison with string literal results in unspecified behavior");
    }
  else if (TREE_CODE_CLASS (code) == tcc_comparison
	   && (code1 == STRING_CST || code2 == STRING_CST))
    warning_at (location, OPT_Waddress,
		"comparison with string literal results in unspecified behavior");

  if (TREE_OVERFLOW_P (result.value)
      && !TREE_OVERFLOW_P (arg1.value)
      && !TREE_OVERFLOW_P (arg2.value))
    overflow_warning (location, result.value);

  /* Warn about comparisons of different enum types.  */
  if (warn_enum_compare
      && TREE_CODE_CLASS (code) == tcc_comparison
      && TREE_CODE (type1) == ENUMERAL_TYPE
      && TREE_CODE (type2) == ENUMERAL_TYPE
      && TYPE_MAIN_VARIANT (type1) != TYPE_MAIN_VARIANT (type2))
    warning_at (location, OPT_Wenum_compare,
		"comparison between %qT and %qT",
		type1, type2);

  return result;
}

/* Return a tree for the difference of pointers OP0 and OP1.
   The resulting tree has type int.  */

static tree
pointer_diff (location_t loc, tree op0, tree op1)
{
  tree restype = ptrdiff_type_node;
  tree result, inttype;

  addr_space_t as0 = TYPE_ADDR_SPACE (TREE_TYPE (TREE_TYPE (op0)));
  addr_space_t as1 = TYPE_ADDR_SPACE (TREE_TYPE (TREE_TYPE (op1)));
  tree target_type = TREE_TYPE (TREE_TYPE (op0));
  tree con0, con1, lit0, lit1;
  tree orig_op1 = op1;

  /* If the operands point into different address spaces, we need to
     explicitly convert them to pointers into the common address space
     before we can subtract the numerical address values.  */
  if (as0 != as1)
    {
      addr_space_t as_common;
      tree common_type;

      /* Determine the common superset address space.  This is guaranteed
	 to exist because the caller verified that comp_target_types
	 returned non-zero.  */
      if (!addr_space_superset (as0, as1, &as_common))
	gcc_unreachable ();

      common_type = common_pointer_type (TREE_TYPE (op0), TREE_TYPE (op1));
      op0 = convert (common_type, op0);
      op1 = convert (common_type, op1);
    }

  /* Determine integer type to perform computations in.  This will usually
     be the same as the result type (ptrdiff_t), but may need to be a wider
     type if pointers for the address space are wider than ptrdiff_t.  */
  if (TYPE_PRECISION (restype) < TYPE_PRECISION (TREE_TYPE (op0)))
    inttype = c_common_type_for_size (TYPE_PRECISION (TREE_TYPE (op0)), 0);
  else
    inttype = restype;


  if (TREE_CODE (target_type) == VOID_TYPE)
    pedwarn (loc, OPT_Wpointer_arith,
	     "pointer of type %<void *%> used in subtraction");
  if (TREE_CODE (target_type) == FUNCTION_TYPE)
    pedwarn (loc, OPT_Wpointer_arith,
	     "pointer to a function used in subtraction");

  /* If the conversion to ptrdiff_type does anything like widening or
     converting a partial to an integral mode, we get a convert_expression
     that is in the way to do any simplifications.
     (fold-const.c doesn't know that the extra bits won't be needed.
     split_tree uses STRIP_SIGN_NOPS, which leaves conversions to a
     different mode in place.)
     So first try to find a common term here 'by hand'; we want to cover
     at least the cases that occur in legal static initializers.  */
  if (CONVERT_EXPR_P (op0)
      && (TYPE_PRECISION (TREE_TYPE (op0))
	  == TYPE_PRECISION (TREE_TYPE (TREE_OPERAND (op0, 0)))))
    con0 = TREE_OPERAND (op0, 0);
  else
    con0 = op0;
  if (CONVERT_EXPR_P (op1)
      && (TYPE_PRECISION (TREE_TYPE (op1))
	  == TYPE_PRECISION (TREE_TYPE (TREE_OPERAND (op1, 0)))))
    con1 = TREE_OPERAND (op1, 0);
  else
    con1 = op1;

  if (TREE_CODE (con0) == POINTER_PLUS_EXPR)
    {
      lit0 = TREE_OPERAND (con0, 1);
      con0 = TREE_OPERAND (con0, 0);
    }
  else
    lit0 = integer_zero_node;

  if (TREE_CODE (con1) == POINTER_PLUS_EXPR)
    {
      lit1 = TREE_OPERAND (con1, 1);
      con1 = TREE_OPERAND (con1, 0);
    }
  else
    lit1 = integer_zero_node;

  if (operand_equal_p (con0, con1, 0))
    {
      op0 = lit0;
      op1 = lit1;
    }


  /* First do the subtraction as integers;
     then drop through to build the divide operator.
     Do not do default conversions on the minus operator
     in case restype is a short type.  */

  op0 = build_binary_op (loc,
			 MINUS_EXPR, convert (inttype, op0),
			 convert (inttype, op1), 0);
  /* This generates an error if op1 is pointer to incomplete type.  */
  if (!COMPLETE_OR_VOID_TYPE_P (TREE_TYPE (TREE_TYPE (orig_op1))))
    error_at (loc, "arithmetic on pointer to an incomplete type");

  /* This generates an error if op0 is pointer to incomplete type.  */
  op1 = c_size_in_bytes (target_type);

  /* Divide by the size, in easiest possible way.  */
  result = fold_build2_loc (loc, EXACT_DIV_EXPR, inttype,
			    op0, convert (inttype, op1));

  /* Convert to final result type if necessary.  */
  return convert (restype, result);
}

/* Construct and perhaps optimize a tree representation
   for a unary operation.  CODE, a tree_code, specifies the operation
   and XARG is the operand.
   For any CODE other than ADDR_EXPR, FLAG nonzero suppresses
   the default promotions (such as from short to int).
   For ADDR_EXPR, the default promotions are not applied; FLAG nonzero
   allows non-lvalues; this is only used to handle conversion of non-lvalue
   arrays to pointers in C99.

   LOCATION is the location of the operator.  */

tree
build_unary_op (location_t location,
		enum tree_code code, tree xarg, int flag)
{
  /* No default_conversion here.  It causes trouble for ADDR_EXPR.  */
  tree arg = xarg;
  tree argtype = 0;
  enum tree_code typecode;
  tree val;
  tree ret = error_mark_node;
  tree eptype = NULL_TREE;
  int noconvert = flag;
  const char *invalid_op_diag;
  bool int_operands;

  int_operands = EXPR_INT_CONST_OPERANDS (xarg);
  if (int_operands)
    arg = remove_c_maybe_const_expr (arg);

  if (code != ADDR_EXPR)
    arg = require_complete_type (arg);

  typecode = TREE_CODE (TREE_TYPE (arg));
  if (typecode == ERROR_MARK)
    return error_mark_node;
  if (typecode == ENUMERAL_TYPE || typecode == BOOLEAN_TYPE)
    typecode = INTEGER_TYPE;

  if ((invalid_op_diag
       = targetm.invalid_unary_op (code, TREE_TYPE (xarg))))
    {
      error_at (location, invalid_op_diag);
      return error_mark_node;
    }

  if (TREE_CODE (arg) == EXCESS_PRECISION_EXPR)
    {
      eptype = TREE_TYPE (arg);
      arg = TREE_OPERAND (arg, 0);
    }

  switch (code)
    {
    case CONVERT_EXPR:
      /* This is used for unary plus, because a CONVERT_EXPR
	 is enough to prevent anybody from looking inside for
	 associativity, but won't generate any code.  */
      if (!(typecode == INTEGER_TYPE || typecode == REAL_TYPE
	    || typecode == FIXED_POINT_TYPE || typecode == COMPLEX_TYPE
	    || typecode == VECTOR_TYPE))
	{
	  error_at (location, "wrong type argument to unary plus");
	  return error_mark_node;
	}
      else if (!noconvert)
	arg = default_conversion (arg);
      arg = non_lvalue_loc (location, arg);
      break;

    case NEGATE_EXPR:
      if (!(typecode == INTEGER_TYPE || typecode == REAL_TYPE
	    || typecode == FIXED_POINT_TYPE || typecode == COMPLEX_TYPE
	    || typecode == VECTOR_TYPE))
	{
	  error_at (location, "wrong type argument to unary minus");
	  return error_mark_node;
	}
      else if (!noconvert)
	arg = default_conversion (arg);
      break;

    case BIT_NOT_EXPR:
      /* ~ works on integer types and non float vectors. */
      if (typecode == INTEGER_TYPE
	  || (typecode == VECTOR_TYPE
	      && !VECTOR_FLOAT_TYPE_P (TREE_TYPE (arg))))
	{
	  if (!noconvert)
	    arg = default_conversion (arg);
	}
      else if (typecode == COMPLEX_TYPE)
	{
	  code = CONJ_EXPR;
	  pedwarn (location, OPT_Wpedantic,
		   "ISO C does not support %<~%> for complex conjugation");
	  if (!noconvert)
	    arg = default_conversion (arg);
	}
      else
	{
	  error_at (location, "wrong type argument to bit-complement");
	  return error_mark_node;
	}
      break;

    case ABS_EXPR:
      if (!(typecode == INTEGER_TYPE || typecode == REAL_TYPE))
	{
	  error_at (location, "wrong type argument to abs");
	  return error_mark_node;
	}
      else if (!noconvert)
	arg = default_conversion (arg);
      break;

    case CONJ_EXPR:
      /* Conjugating a real value is a no-op, but allow it anyway.  */
      if (!(typecode == INTEGER_TYPE || typecode == REAL_TYPE
	    || typecode == COMPLEX_TYPE))
	{
	  error_at (location, "wrong type argument to conjugation");
	  return error_mark_node;
	}
      else if (!noconvert)
	arg = default_conversion (arg);
      break;

    case TRUTH_NOT_EXPR:
      if (typecode != INTEGER_TYPE && typecode != FIXED_POINT_TYPE
	  && typecode != REAL_TYPE && typecode != POINTER_TYPE
	  && typecode != COMPLEX_TYPE)
	{
	  error_at (location,
		    "wrong type argument to unary exclamation mark");
	  return error_mark_node;
	}
      if (int_operands)
	{
	  arg = c_objc_common_truthvalue_conversion (location, xarg);
	  arg = remove_c_maybe_const_expr (arg);
	}
      else
	arg = c_objc_common_truthvalue_conversion (location, arg);
      ret = invert_truthvalue_loc (location, arg);
      /* If the TRUTH_NOT_EXPR has been folded, reset the location.  */
      if (EXPR_P (ret) && EXPR_HAS_LOCATION (ret))
	location = EXPR_LOCATION (ret);
      goto return_build_unary_op;

    case REALPART_EXPR:
    case IMAGPART_EXPR:
      ret = build_real_imag_expr (location, code, arg);
      if (ret == error_mark_node)
	return error_mark_node;
      if (eptype && TREE_CODE (eptype) == COMPLEX_TYPE)
	eptype = TREE_TYPE (eptype);
      goto return_build_unary_op;

    case PREINCREMENT_EXPR:
    case POSTINCREMENT_EXPR:
    case PREDECREMENT_EXPR:
    case POSTDECREMENT_EXPR:

      if (TREE_CODE (arg) == C_MAYBE_CONST_EXPR)
	{
	  tree inner = build_unary_op (location, code,
				       C_MAYBE_CONST_EXPR_EXPR (arg), flag);
	  if (inner == error_mark_node)
	    return error_mark_node;
	  ret = build2 (C_MAYBE_CONST_EXPR, TREE_TYPE (inner),
			C_MAYBE_CONST_EXPR_PRE (arg), inner);
	  gcc_assert (!C_MAYBE_CONST_EXPR_INT_OPERANDS (arg));
	  C_MAYBE_CONST_EXPR_NON_CONST (ret) = 1;
	  goto return_build_unary_op;
	}

      /* Complain about anything that is not a true lvalue.  In
	 Objective-C, skip this check for property_refs.  */
      if (!objc_is_property_ref (arg)
	  && !lvalue_or_else (location,
			      arg, ((code == PREINCREMENT_EXPR
				     || code == POSTINCREMENT_EXPR)
				    ? lv_increment
				    : lv_decrement)))
	return error_mark_node;

      if (warn_cxx_compat && TREE_CODE (TREE_TYPE (arg)) == ENUMERAL_TYPE)
	{
	  if (code == PREINCREMENT_EXPR || code == POSTINCREMENT_EXPR)
	    warning_at (location, OPT_Wc___compat,
			"increment of enumeration value is invalid in C++");
	  else
	    warning_at (location, OPT_Wc___compat,
			"decrement of enumeration value is invalid in C++");
	}

      /* Ensure the argument is fully folded inside any SAVE_EXPR.  */
      arg = c_fully_fold (arg, false, NULL);

      bool atomic_op;
      atomic_op = really_atomic_lvalue (arg);

      /* Increment or decrement the real part of the value,
	 and don't change the imaginary part.  */
      if (typecode == COMPLEX_TYPE)
	{
	  tree real, imag;

	  pedwarn (location, OPT_Wpedantic,
		   "ISO C does not support %<++%> and %<--%> on complex types");

	  if (!atomic_op)
	    {
	      arg = stabilize_reference (arg);
	      real = build_unary_op (EXPR_LOCATION (arg), REALPART_EXPR, arg, 1);
	      imag = build_unary_op (EXPR_LOCATION (arg), IMAGPART_EXPR, arg, 1);
	      real = build_unary_op (EXPR_LOCATION (arg), code, real, 1);
	      if (real == error_mark_node || imag == error_mark_node)
		return error_mark_node;
	      ret = build2 (COMPLEX_EXPR, TREE_TYPE (arg),
			    real, imag);
	      goto return_build_unary_op;
	    }
	}

      /* Report invalid types.  */

      if (typecode != POINTER_TYPE && typecode != FIXED_POINT_TYPE
	  && typecode != INTEGER_TYPE && typecode != REAL_TYPE
	  && typecode != COMPLEX_TYPE)
	{
	  if (code == PREINCREMENT_EXPR || code == POSTINCREMENT_EXPR)
	    error_at (location, "wrong type argument to increment");
	  else
	    error_at (location, "wrong type argument to decrement");

	  return error_mark_node;
	}

      {
	tree inc;

	argtype = TREE_TYPE (arg);

	/* Compute the increment.  */

	if (typecode == POINTER_TYPE)
	  {
	    /* If pointer target is an undefined struct,
	       we just cannot know how to do the arithmetic.  */
	    if (!COMPLETE_OR_VOID_TYPE_P (TREE_TYPE (argtype)))
	      {
		if (code == PREINCREMENT_EXPR || code == POSTINCREMENT_EXPR)
		  error_at (location,
			    "increment of pointer to unknown structure");
		else
		  error_at (location,
			    "decrement of pointer to unknown structure");
	      }
	    else if (TREE_CODE (TREE_TYPE (argtype)) == FUNCTION_TYPE
		     || TREE_CODE (TREE_TYPE (argtype)) == VOID_TYPE)
	      {
		if (code == PREINCREMENT_EXPR || code == POSTINCREMENT_EXPR)
		  pedwarn (location, OPT_Wpointer_arith,
			   "wrong type argument to increment");
		else
		  pedwarn (location, OPT_Wpointer_arith,
			   "wrong type argument to decrement");
	      }

	    inc = c_size_in_bytes (TREE_TYPE (argtype));
	    inc = convert_to_ptrofftype_loc (location, inc);
	  }
	else if (FRACT_MODE_P (TYPE_MODE (argtype)))
	  {
	    /* For signed fract types, we invert ++ to -- or
	       -- to ++, and change inc from 1 to -1, because
	       it is not possible to represent 1 in signed fract constants.
	       For unsigned fract types, the result always overflows and
	       we get an undefined (original) or the maximum value.  */
	    if (code == PREINCREMENT_EXPR)
	      code = PREDECREMENT_EXPR;
	    else if (code == PREDECREMENT_EXPR)
	      code = PREINCREMENT_EXPR;
	    else if (code == POSTINCREMENT_EXPR)
	      code = POSTDECREMENT_EXPR;
	    else /* code == POSTDECREMENT_EXPR  */
	      code = POSTINCREMENT_EXPR;

	    inc = integer_minus_one_node;
	    inc = convert (argtype, inc);
	  }
	else
	  {
	    inc = integer_one_node;
	    inc = convert (argtype, inc);
	  }

	/* If 'arg' is an Objective-C PROPERTY_REF expression, then we
	   need to ask Objective-C to build the increment or decrement
	   expression for it.  */
	if (objc_is_property_ref (arg))
	  return objc_build_incr_expr_for_property_ref (location, code,
							arg, inc);

	/* Report a read-only lvalue.  */
	if (TYPE_READONLY (argtype))
	  {
	    readonly_error (arg,
			    ((code == PREINCREMENT_EXPR
			      || code == POSTINCREMENT_EXPR)
			     ? lv_increment : lv_decrement));
	    return error_mark_node;
	  }
	else if (TREE_READONLY (arg))
	  readonly_warning (arg,
			    ((code == PREINCREMENT_EXPR
			      || code == POSTINCREMENT_EXPR)
			     ? lv_increment : lv_decrement));

	/* If the argument is atomic, use the special code sequences for
	   atomic compound assignment.  */
	if (atomic_op)
	  {
	    arg = stabilize_reference (arg);
	    ret = build_atomic_assign (location, arg,
				       ((code == PREINCREMENT_EXPR
					 || code == POSTINCREMENT_EXPR)
					? PLUS_EXPR
					: MINUS_EXPR),
				       (FRACT_MODE_P (TYPE_MODE (argtype))
					? inc
					: integer_one_node),
				       (code == POSTINCREMENT_EXPR
					|| code == POSTDECREMENT_EXPR));
	    goto return_build_unary_op;
	  }

	if (TREE_CODE (TREE_TYPE (arg)) == BOOLEAN_TYPE)
	  val = boolean_increment (code, arg);
	else
	  val = build2 (code, TREE_TYPE (arg), arg, inc);
	TREE_SIDE_EFFECTS (val) = 1;
	if (TREE_CODE (val) != code)
	  TREE_NO_WARNING (val) = 1;
	ret = val;
	goto return_build_unary_op;
      }

    case ADDR_EXPR:
      /* Note that this operation never does default_conversion.  */

      /* The operand of unary '&' must be an lvalue (which excludes
	 expressions of type void), or, in C99, the result of a [] or
	 unary '*' operator.  */
      if (VOID_TYPE_P (TREE_TYPE (arg))
	  && TYPE_QUALS (TREE_TYPE (arg)) == TYPE_UNQUALIFIED
	  && (TREE_CODE (arg) != INDIRECT_REF
	      || !flag_isoc99))
	pedwarn (location, 0, "taking address of expression of type %<void%>");

      /* Let &* cancel out to simplify resulting code.  */
      if (TREE_CODE (arg) == INDIRECT_REF)
	{
	  /* Don't let this be an lvalue.  */
	  if (lvalue_p (TREE_OPERAND (arg, 0)))
	    return non_lvalue_loc (location, TREE_OPERAND (arg, 0));
	  ret = TREE_OPERAND (arg, 0);
	  goto return_build_unary_op;
	}

      /* For &x[y], return x+y */
      if (TREE_CODE (arg) == ARRAY_REF)
	{
	  tree op0 = TREE_OPERAND (arg, 0);
	  if (!c_mark_addressable (op0))
	    return error_mark_node;
	}

      /* Anything not already handled and not a true memory reference
	 or a non-lvalue array is an error.  */
      else if (typecode != FUNCTION_TYPE && !flag
	       && !lvalue_or_else (location, arg, lv_addressof))
	return error_mark_node;

      /* Move address operations inside C_MAYBE_CONST_EXPR to simplify
	 folding later.  */
      if (TREE_CODE (arg) == C_MAYBE_CONST_EXPR)
	{
	  tree inner = build_unary_op (location, code,
				       C_MAYBE_CONST_EXPR_EXPR (arg), flag);
	  ret = build2 (C_MAYBE_CONST_EXPR, TREE_TYPE (inner),
			C_MAYBE_CONST_EXPR_PRE (arg), inner);
	  gcc_assert (!C_MAYBE_CONST_EXPR_INT_OPERANDS (arg));
	  C_MAYBE_CONST_EXPR_NON_CONST (ret)
	    = C_MAYBE_CONST_EXPR_NON_CONST (arg);
	  goto return_build_unary_op;
	}

      /* Ordinary case; arg is a COMPONENT_REF or a decl.  */
      argtype = TREE_TYPE (arg);

      /* If the lvalue is const or volatile, merge that into the type
	 to which the address will point.  This is only needed
	 for function types.  */
      if ((DECL_P (arg) || REFERENCE_CLASS_P (arg))
	  && (TREE_READONLY (arg) || TREE_THIS_VOLATILE (arg))
	  && TREE_CODE (argtype) == FUNCTION_TYPE)
	{
	  int orig_quals = TYPE_QUALS (strip_array_types (argtype));
	  int quals = orig_quals;

	  if (TREE_READONLY (arg))
	    quals |= TYPE_QUAL_CONST;
	  if (TREE_THIS_VOLATILE (arg))
	    quals |= TYPE_QUAL_VOLATILE;

	  argtype = c_build_qualified_type (argtype, quals);
	}

      if (!c_mark_addressable (arg))
	return error_mark_node;

      gcc_assert (TREE_CODE (arg) != COMPONENT_REF
		  || !DECL_C_BIT_FIELD (TREE_OPERAND (arg, 1)));

      argtype = build_pointer_type (argtype);

      /* ??? Cope with user tricks that amount to offsetof.  Delete this
	 when we have proper support for integer constant expressions.  */
      val = get_base_address (arg);
      if (val && TREE_CODE (val) == INDIRECT_REF
          && TREE_CONSTANT (TREE_OPERAND (val, 0)))
	{
	  ret = fold_convert_loc (location, argtype, fold_offsetof_1 (arg));
	  goto return_build_unary_op;
	}

      val = build1 (ADDR_EXPR, argtype, arg);

      ret = val;
      goto return_build_unary_op;

    default:
      gcc_unreachable ();
    }

  if (argtype == 0)
    argtype = TREE_TYPE (arg);
  if (TREE_CODE (arg) == INTEGER_CST)
    ret = (require_constant_value
	   ? fold_build1_initializer_loc (location, code, argtype, arg)
	   : fold_build1_loc (location, code, argtype, arg));
  else
    ret = build1 (code, argtype, arg);
 return_build_unary_op:
  gcc_assert (ret != error_mark_node);
  if (TREE_CODE (ret) == INTEGER_CST && !TREE_OVERFLOW (ret)
      && !(TREE_CODE (xarg) == INTEGER_CST && !TREE_OVERFLOW (xarg)))
    ret = build1 (NOP_EXPR, TREE_TYPE (ret), ret);
  else if (TREE_CODE (ret) != INTEGER_CST && int_operands)
    ret = note_integer_operands (ret);
  if (eptype)
    ret = build1 (EXCESS_PRECISION_EXPR, eptype, ret);
  protected_set_expr_location (ret, location);
  return ret;
}

/* Return nonzero if REF is an lvalue valid for this language.
   Lvalues can be assigned, unless their type has TYPE_READONLY.
   Lvalues can have their address taken, unless they have C_DECL_REGISTER.  */

bool
lvalue_p (const_tree ref)
{
  const enum tree_code code = TREE_CODE (ref);

  switch (code)
    {
    case REALPART_EXPR:
    case IMAGPART_EXPR:
    case COMPONENT_REF:
      return lvalue_p (TREE_OPERAND (ref, 0));

    case C_MAYBE_CONST_EXPR:
      return lvalue_p (TREE_OPERAND (ref, 1));

    case COMPOUND_LITERAL_EXPR:
    case STRING_CST:
      return 1;

    case INDIRECT_REF:
    case ARRAY_REF:
    case ARRAY_NOTATION_REF:
    case VAR_DECL:
    case PARM_DECL:
    case RESULT_DECL:
    case ERROR_MARK:
      return (TREE_CODE (TREE_TYPE (ref)) != FUNCTION_TYPE
	      && TREE_CODE (TREE_TYPE (ref)) != METHOD_TYPE);

    case BIND_EXPR:
      return TREE_CODE (TREE_TYPE (ref)) == ARRAY_TYPE;

    default:
      return 0;
    }
}

/* Give a warning for storing in something that is read-only in GCC
   terms but not const in ISO C terms.  */

static void
readonly_warning (tree arg, enum lvalue_use use)
{
  switch (use)
    {
    case lv_assign:
      warning (0, "assignment of read-only location %qE", arg);
      break;
    case lv_increment:
      warning (0, "increment of read-only location %qE", arg);
      break;
    case lv_decrement:
      warning (0, "decrement of read-only location %qE", arg);
      break;
    default:
      gcc_unreachable ();
    }
  return;
}


/* Return nonzero if REF is an lvalue valid for this language;
   otherwise, print an error message and return zero.  USE says
   how the lvalue is being used and so selects the error message.
   LOCATION is the location at which any error should be reported.  */

static int
lvalue_or_else (location_t loc, const_tree ref, enum lvalue_use use)
{
  int win = lvalue_p (ref);

  if (!win)
    lvalue_error (loc, use);

  return win;
}

/* Mark EXP saying that we need to be able to take the
   address of it; it should not be allocated in a register.
   Returns true if successful.  */

bool
c_mark_addressable (tree exp)
{
  tree x = exp;

  while (1)
    switch (TREE_CODE (x))
      {
      case COMPONENT_REF:
	if (DECL_C_BIT_FIELD (TREE_OPERAND (x, 1)))
	  {
	    error
	      ("cannot take address of bit-field %qD", TREE_OPERAND (x, 1));
	    return false;
	  }

	/* ... fall through ...  */

      case ADDR_EXPR:
      case ARRAY_REF:
      case REALPART_EXPR:
      case IMAGPART_EXPR:
	x = TREE_OPERAND (x, 0);
	break;

      case COMPOUND_LITERAL_EXPR:
      case CONSTRUCTOR:
	TREE_ADDRESSABLE (x) = 1;
	return true;

      case VAR_DECL:
      case CONST_DECL:
      case PARM_DECL:
      case RESULT_DECL:
	if (C_DECL_REGISTER (x)
	    && DECL_NONLOCAL (x))
	  {
	    if (TREE_PUBLIC (x) || TREE_STATIC (x) || DECL_EXTERNAL (x))
	      {
		error
		  ("global register variable %qD used in nested function", x);
		return false;
	      }
	    pedwarn (input_location, 0, "register variable %qD used in nested function", x);
	  }
	else if (C_DECL_REGISTER (x))
	  {
	    if (TREE_PUBLIC (x) || TREE_STATIC (x) || DECL_EXTERNAL (x))
	      error ("address of global register variable %qD requested", x);
	    else
	      error ("address of register variable %qD requested", x);
	    return false;
	  }

	/* drops in */
      case FUNCTION_DECL:
	TREE_ADDRESSABLE (x) = 1;
	/* drops out */
      default:
	return true;
    }
}

/* Convert EXPR to TYPE, warning about conversion problems with
   constants.  SEMANTIC_TYPE is the type this conversion would use
   without excess precision. If SEMANTIC_TYPE is NULL, this function
   is equivalent to convert_and_check. This function is a wrapper that
   handles conversions that may be different than
   the usual ones because of excess precision.  */

static tree
ep_convert_and_check (tree type, tree expr, tree semantic_type)
{
  if (TREE_TYPE (expr) == type)
    return expr;

  if (!semantic_type)
    return convert_and_check (type, expr);

  if (TREE_CODE (TREE_TYPE (expr)) == INTEGER_TYPE
      && TREE_TYPE (expr) != semantic_type)
    {
      /* For integers, we need to check the real conversion, not
	 the conversion to the excess precision type.  */
      expr = convert_and_check (semantic_type, expr);
    }
  /* Result type is the excess precision type, which should be
     large enough, so do not check.  */
  return convert (type, expr);
}

/* Build and return a conditional expression IFEXP ? OP1 : OP2.  If
   IFEXP_BCP then the condition is a call to __builtin_constant_p, and
   if folded to an integer constant then the unselected half may
   contain arbitrary operations not normally permitted in constant
   expressions.  Set the location of the expression to LOC.  */

tree
build_conditional_expr (location_t colon_loc, tree ifexp, bool ifexp_bcp,
			tree op1, tree op1_original_type, tree op2,
			tree op2_original_type)
{
  tree type1;
  tree type2;
  enum tree_code code1;
  enum tree_code code2;
  tree result_type = NULL;
  tree semantic_result_type = NULL;
  tree orig_op1 = op1, orig_op2 = op2;
  bool int_const, op1_int_operands, op2_int_operands, int_operands;
  bool ifexp_int_operands;
  tree ret;

  op1_int_operands = EXPR_INT_CONST_OPERANDS (orig_op1);
  if (op1_int_operands)
    op1 = remove_c_maybe_const_expr (op1);
  op2_int_operands = EXPR_INT_CONST_OPERANDS (orig_op2);
  if (op2_int_operands)
    op2 = remove_c_maybe_const_expr (op2);
  ifexp_int_operands = EXPR_INT_CONST_OPERANDS (ifexp);
  if (ifexp_int_operands)
    ifexp = remove_c_maybe_const_expr (ifexp);

  /* Promote both alternatives.  */

  if (TREE_CODE (TREE_TYPE (op1)) != VOID_TYPE)
    op1 = default_conversion (op1);
  if (TREE_CODE (TREE_TYPE (op2)) != VOID_TYPE)
    op2 = default_conversion (op2);

  if (TREE_CODE (ifexp) == ERROR_MARK
      || TREE_CODE (TREE_TYPE (op1)) == ERROR_MARK
      || TREE_CODE (TREE_TYPE (op2)) == ERROR_MARK)
    return error_mark_node;

  type1 = TREE_TYPE (op1);
  code1 = TREE_CODE (type1);
  type2 = TREE_TYPE (op2);
  code2 = TREE_CODE (type2);

  /* C90 does not permit non-lvalue arrays in conditional expressions.
     In C99 they will be pointers by now.  */
  if (code1 == ARRAY_TYPE || code2 == ARRAY_TYPE)
    {
      error_at (colon_loc, "non-lvalue array in conditional expression");
      return error_mark_node;
    }

  if ((TREE_CODE (op1) == EXCESS_PRECISION_EXPR
       || TREE_CODE (op2) == EXCESS_PRECISION_EXPR)
      && (code1 == INTEGER_TYPE || code1 == REAL_TYPE
	  || code1 == COMPLEX_TYPE)
      && (code2 == INTEGER_TYPE || code2 == REAL_TYPE
	  || code2 == COMPLEX_TYPE))
    {
      semantic_result_type = c_common_type (type1, type2);
      if (TREE_CODE (op1) == EXCESS_PRECISION_EXPR)
	{
	  op1 = TREE_OPERAND (op1, 0);
	  type1 = TREE_TYPE (op1);
	  gcc_assert (TREE_CODE (type1) == code1);
	}
      if (TREE_CODE (op2) == EXCESS_PRECISION_EXPR)
	{
	  op2 = TREE_OPERAND (op2, 0);
	  type2 = TREE_TYPE (op2);
	  gcc_assert (TREE_CODE (type2) == code2);
	}
    }

  if (warn_cxx_compat)
    {
      tree t1 = op1_original_type ? op1_original_type : TREE_TYPE (orig_op1);
      tree t2 = op2_original_type ? op2_original_type : TREE_TYPE (orig_op2);

      if (TREE_CODE (t1) == ENUMERAL_TYPE
	  && TREE_CODE (t2) == ENUMERAL_TYPE
	  && TYPE_MAIN_VARIANT (t1) != TYPE_MAIN_VARIANT (t2))
	warning_at (colon_loc, OPT_Wc___compat,
		    ("different enum types in conditional is "
		     "invalid in C++: %qT vs %qT"),
		    t1, t2);
    }

  /* Quickly detect the usual case where op1 and op2 have the same type
     after promotion.  */
  if (TYPE_MAIN_VARIANT (type1) == TYPE_MAIN_VARIANT (type2))
    {
      if (type1 == type2)
	result_type = type1;
      else
	result_type = TYPE_MAIN_VARIANT (type1);
    }
  else if ((code1 == INTEGER_TYPE || code1 == REAL_TYPE
	    || code1 == COMPLEX_TYPE)
	   && (code2 == INTEGER_TYPE || code2 == REAL_TYPE
	       || code2 == COMPLEX_TYPE))
    {
      result_type = c_common_type (type1, type2);
      do_warn_double_promotion (result_type, type1, type2,
				"implicit conversion from %qT to %qT to "
				"match other result of conditional",
				colon_loc);

      /* If -Wsign-compare, warn here if type1 and type2 have
	 different signedness.  We'll promote the signed to unsigned
	 and later code won't know it used to be different.
	 Do this check on the original types, so that explicit casts
	 will be considered, but default promotions won't.  */
      if (c_inhibit_evaluation_warnings == 0)
	{
	  int unsigned_op1 = TYPE_UNSIGNED (TREE_TYPE (orig_op1));
	  int unsigned_op2 = TYPE_UNSIGNED (TREE_TYPE (orig_op2));

	  if (unsigned_op1 ^ unsigned_op2)
	    {
	      bool ovf;

	      /* Do not warn if the result type is signed, since the
		 signed type will only be chosen if it can represent
		 all the values of the unsigned type.  */
	      if (!TYPE_UNSIGNED (result_type))
		/* OK */;
	      else
		{
		  bool op1_maybe_const = true;
		  bool op2_maybe_const = true;

		  /* Do not warn if the signed quantity is an
		     unsuffixed integer literal (or some static
		     constant expression involving such literals) and
		     it is non-negative.  This warning requires the
		     operands to be folded for best results, so do
		     that folding in this case even without
		     warn_sign_compare to avoid warning options
		     possibly affecting code generation.  */
		  c_inhibit_evaluation_warnings
		    += (ifexp == truthvalue_false_node);
		  op1 = c_fully_fold (op1, require_constant_value,
				      &op1_maybe_const);
		  c_inhibit_evaluation_warnings
		    -= (ifexp == truthvalue_false_node);

		  c_inhibit_evaluation_warnings
		    += (ifexp == truthvalue_true_node);
		  op2 = c_fully_fold (op2, require_constant_value,
				      &op2_maybe_const);
		  c_inhibit_evaluation_warnings
		    -= (ifexp == truthvalue_true_node);

		  if (warn_sign_compare)
		    {
		      if ((unsigned_op2
			   && tree_expr_nonnegative_warnv_p (op1, &ovf))
			  || (unsigned_op1
			      && tree_expr_nonnegative_warnv_p (op2, &ovf)))
			/* OK */;
		      else
			warning_at (colon_loc, OPT_Wsign_compare,
				    ("signed and unsigned type in "
				     "conditional expression"));
		    }
		  if (!op1_maybe_const || TREE_CODE (op1) != INTEGER_CST)
		    op1 = c_wrap_maybe_const (op1, !op1_maybe_const);
		  if (!op2_maybe_const || TREE_CODE (op2) != INTEGER_CST)
		    op2 = c_wrap_maybe_const (op2, !op2_maybe_const);
		}
	    }
	}
    }
  else if (code1 == VOID_TYPE || code2 == VOID_TYPE)
    {
      if (code1 != VOID_TYPE || code2 != VOID_TYPE)
	pedwarn (colon_loc, OPT_Wpedantic,
		 "ISO C forbids conditional expr with only one void side");
      result_type = void_type_node;
    }
  else if (code1 == POINTER_TYPE && code2 == POINTER_TYPE)
    {
      addr_space_t as1 = TYPE_ADDR_SPACE (TREE_TYPE (type1));
      addr_space_t as2 = TYPE_ADDR_SPACE (TREE_TYPE (type2));
      addr_space_t as_common;

      if (comp_target_types (colon_loc, type1, type2))
	result_type = common_pointer_type (type1, type2);
      else if (null_pointer_constant_p (orig_op1))
	result_type = type2;
      else if (null_pointer_constant_p (orig_op2))
	result_type = type1;
      else if (!addr_space_superset (as1, as2, &as_common))
	{
	  error_at (colon_loc, "pointers to disjoint address spaces "
		    "used in conditional expression");
	  return error_mark_node;
	}
      else if (VOID_TYPE_P (TREE_TYPE (type1))
	       && !TYPE_ATOMIC (TREE_TYPE (type1)))
	{
	  if (TREE_CODE (TREE_TYPE (type2)) == FUNCTION_TYPE)
	    pedwarn (colon_loc, OPT_Wpedantic,
		     "ISO C forbids conditional expr between "
		     "%<void *%> and function pointer");
	  result_type = build_pointer_type (qualify_type (TREE_TYPE (type1),
							  TREE_TYPE (type2)));
	}
      else if (VOID_TYPE_P (TREE_TYPE (type2))
	       && !TYPE_ATOMIC (TREE_TYPE (type2)))
	{
	  if (TREE_CODE (TREE_TYPE (type1)) == FUNCTION_TYPE)
	    pedwarn (colon_loc, OPT_Wpedantic,
		     "ISO C forbids conditional expr between "
		     "%<void *%> and function pointer");
	  result_type = build_pointer_type (qualify_type (TREE_TYPE (type2),
							  TREE_TYPE (type1)));
	}
      /* Objective-C pointer comparisons are a bit more lenient.  */
      else if (objc_have_common_type (type1, type2, -3, NULL_TREE))
	result_type = objc_common_type (type1, type2);
      else
	{
	  int qual = ENCODE_QUAL_ADDR_SPACE (as_common);

	  pedwarn (colon_loc, 0,
		   "pointer type mismatch in conditional expression");
	  result_type = build_pointer_type
			  (build_qualified_type (void_type_node, qual));
	}
    }
  else if (code1 == POINTER_TYPE && code2 == INTEGER_TYPE)
    {
      if (!null_pointer_constant_p (orig_op2))
	pedwarn (colon_loc, 0,
		 "pointer/integer type mismatch in conditional expression");
      else
	{
	  op2 = null_pointer_node;
	}
      result_type = type1;
    }
  else if (code2 == POINTER_TYPE && code1 == INTEGER_TYPE)
    {
      if (!null_pointer_constant_p (orig_op1))
	pedwarn (colon_loc, 0,
		 "pointer/integer type mismatch in conditional expression");
      else
	{
	  op1 = null_pointer_node;
	}
      result_type = type2;
    }

  if (!result_type)
    {
      if (flag_cond_mismatch)
	result_type = void_type_node;
      else
	{
	  error_at (colon_loc, "type mismatch in conditional expression");
	  return error_mark_node;
	}
    }

  /* Merge const and volatile flags of the incoming types.  */
  result_type
    = build_type_variant (result_type,
			  TYPE_READONLY (type1) || TYPE_READONLY (type2),
			  TYPE_VOLATILE (type1) || TYPE_VOLATILE (type2));

  op1 = ep_convert_and_check (result_type, op1, semantic_result_type);
  op2 = ep_convert_and_check (result_type, op2, semantic_result_type);

  if (ifexp_bcp && ifexp == truthvalue_true_node)
    {
      op2_int_operands = true;
      op1 = c_fully_fold (op1, require_constant_value, NULL);
    }
  if (ifexp_bcp && ifexp == truthvalue_false_node)
    {
      op1_int_operands = true;
      op2 = c_fully_fold (op2, require_constant_value, NULL);
    }
  int_const = int_operands = (ifexp_int_operands
			      && op1_int_operands
			      && op2_int_operands);
  if (int_operands)
    {
      int_const = ((ifexp == truthvalue_true_node
		    && TREE_CODE (orig_op1) == INTEGER_CST
		    && !TREE_OVERFLOW (orig_op1))
		   || (ifexp == truthvalue_false_node
		       && TREE_CODE (orig_op2) == INTEGER_CST
		       && !TREE_OVERFLOW (orig_op2)));
    }
  if (int_const || (ifexp_bcp && TREE_CODE (ifexp) == INTEGER_CST))
    ret = fold_build3_loc (colon_loc, COND_EXPR, result_type, ifexp, op1, op2);
  else
    {
      if (int_operands)
	{
	  op1 = remove_c_maybe_const_expr (op1);
	  op2 = remove_c_maybe_const_expr (op2);
	}
      ret = build3 (COND_EXPR, result_type, ifexp, op1, op2);
      if (int_operands)
	ret = note_integer_operands (ret);
    }
  if (semantic_result_type)
    ret = build1 (EXCESS_PRECISION_EXPR, semantic_result_type, ret);

  protected_set_expr_location (ret, colon_loc);
  return ret;
}

/* Return a compound expression that performs two expressions and
   returns the value of the second of them.

   LOC is the location of the COMPOUND_EXPR.  */

tree
build_compound_expr (location_t loc, tree expr1, tree expr2)
{
  bool expr1_int_operands, expr2_int_operands;
  tree eptype = NULL_TREE;
  tree ret;

  if (flag_enable_cilkplus
      && (TREE_CODE (expr1) == CILK_SPAWN_STMT
	  || TREE_CODE (expr2) == CILK_SPAWN_STMT))
    {
      error_at (loc,
		"spawned function call cannot be part of a comma expression");
      return error_mark_node;
    }
  expr1_int_operands = EXPR_INT_CONST_OPERANDS (expr1);
  if (expr1_int_operands)
    expr1 = remove_c_maybe_const_expr (expr1);
  expr2_int_operands = EXPR_INT_CONST_OPERANDS (expr2);
  if (expr2_int_operands)
    expr2 = remove_c_maybe_const_expr (expr2);

  if (TREE_CODE (expr1) == EXCESS_PRECISION_EXPR)
    expr1 = TREE_OPERAND (expr1, 0);
  if (TREE_CODE (expr2) == EXCESS_PRECISION_EXPR)
    {
      eptype = TREE_TYPE (expr2);
      expr2 = TREE_OPERAND (expr2, 0);
    }

  if (!TREE_SIDE_EFFECTS (expr1))
    {
      /* The left-hand operand of a comma expression is like an expression
	 statement: with -Wunused, we should warn if it doesn't have
	 any side-effects, unless it was explicitly cast to (void).  */
      if (warn_unused_value)
	{
	  if (VOID_TYPE_P (TREE_TYPE (expr1))
	      && CONVERT_EXPR_P (expr1))
	    ; /* (void) a, b */
	  else if (VOID_TYPE_P (TREE_TYPE (expr1))
		   && TREE_CODE (expr1) == COMPOUND_EXPR
		   && CONVERT_EXPR_P (TREE_OPERAND (expr1, 1)))
	    ; /* (void) a, (void) b, c */
	  else
	    warning_at (loc, OPT_Wunused_value,
			"left-hand operand of comma expression has no effect");
	}
    }

  /* With -Wunused, we should also warn if the left-hand operand does have
     side-effects, but computes a value which is not used.  For example, in
     `foo() + bar(), baz()' the result of the `+' operator is not used,
     so we should issue a warning.  */
  else if (warn_unused_value)
    warn_if_unused_value (expr1, loc);

  if (expr2 == error_mark_node)
    return error_mark_node;

  ret = build2 (COMPOUND_EXPR, TREE_TYPE (expr2), expr1, expr2);

  if (flag_isoc99
      && expr1_int_operands
      && expr2_int_operands)
    ret = note_integer_operands (ret);

  if (eptype)
    ret = build1 (EXCESS_PRECISION_EXPR, eptype, ret);

  protected_set_expr_location (ret, loc);
  return ret;
}

/* Issue -Wcast-qual warnings when appropriate.  TYPE is the type to
   which we are casting.  OTYPE is the type of the expression being
   cast.  Both TYPE and OTYPE are pointer types.  LOC is the location
   of the cast.  -Wcast-qual appeared on the command line.  Named
   address space qualifiers are not handled here, because they result
   in different warnings.  */

static void
handle_warn_cast_qual (location_t loc, tree type, tree otype)
{
  tree in_type = type;
  tree in_otype = otype;
  int added = 0;
  int discarded = 0;
  bool is_const;

  /* Check that the qualifiers on IN_TYPE are a superset of the
     qualifiers of IN_OTYPE.  The outermost level of POINTER_TYPE
     nodes is uninteresting and we stop as soon as we hit a
     non-POINTER_TYPE node on either type.  */
  do
    {
      in_otype = TREE_TYPE (in_otype);
      in_type = TREE_TYPE (in_type);

      /* GNU C allows cv-qualified function types.  'const' means the
	 function is very pure, 'volatile' means it can't return.  We
	 need to warn when such qualifiers are added, not when they're
	 taken away.  */
      if (TREE_CODE (in_otype) == FUNCTION_TYPE
	  && TREE_CODE (in_type) == FUNCTION_TYPE)
	added |= (TYPE_QUALS_NO_ADDR_SPACE (in_type)
		  & ~TYPE_QUALS_NO_ADDR_SPACE (in_otype));
      else
	discarded |= (TYPE_QUALS_NO_ADDR_SPACE (in_otype)
		      & ~TYPE_QUALS_NO_ADDR_SPACE (in_type));
    }
  while (TREE_CODE (in_type) == POINTER_TYPE
	 && TREE_CODE (in_otype) == POINTER_TYPE);

  if (added)
    warning_at (loc, OPT_Wcast_qual,
		"cast adds %q#v qualifier to function type", added);

  if (discarded)
    /* There are qualifiers present in IN_OTYPE that are not present
       in IN_TYPE.  */
    warning_at (loc, OPT_Wcast_qual,
		"cast discards %q#v qualifier from pointer target type",
		discarded);

  if (added || discarded)
    return;

  /* A cast from **T to const **T is unsafe, because it can cause a
     const value to be changed with no additional warning.  We only
     issue this warning if T is the same on both sides, and we only
     issue the warning if there are the same number of pointers on
     both sides, as otherwise the cast is clearly unsafe anyhow.  A
     cast is unsafe when a qualifier is added at one level and const
     is not present at all outer levels.

     To issue this warning, we check at each level whether the cast
     adds new qualifiers not already seen.  We don't need to special
     case function types, as they won't have the same
     TYPE_MAIN_VARIANT.  */

  if (TYPE_MAIN_VARIANT (in_type) != TYPE_MAIN_VARIANT (in_otype))
    return;
  if (TREE_CODE (TREE_TYPE (type)) != POINTER_TYPE)
    return;

  in_type = type;
  in_otype = otype;
  is_const = TYPE_READONLY (TREE_TYPE (in_type));
  do
    {
      in_type = TREE_TYPE (in_type);
      in_otype = TREE_TYPE (in_otype);
      if ((TYPE_QUALS (in_type) &~ TYPE_QUALS (in_otype)) != 0
	  && !is_const)
	{
	  warning_at (loc, OPT_Wcast_qual,
		      "to be safe all intermediate pointers in cast from "
                      "%qT to %qT must be %<const%> qualified",
		      otype, type);
	  break;
	}
      if (is_const)
	is_const = TYPE_READONLY (in_type);
    }
  while (TREE_CODE (in_type) == POINTER_TYPE);
}

/* Build an expression representing a cast to type TYPE of expression EXPR.
   LOC is the location of the cast-- typically the open paren of the cast.  */

tree
build_c_cast (location_t loc, tree type, tree expr)
{
  tree value;

  if (TREE_CODE (expr) == EXCESS_PRECISION_EXPR)
    expr = TREE_OPERAND (expr, 0);

  value = expr;

  if (type == error_mark_node || expr == error_mark_node)
    return error_mark_node;

  /* The ObjC front-end uses TYPE_MAIN_VARIANT to tie together types differing
     only in <protocol> qualifications.  But when constructing cast expressions,
     the protocols do matter and must be kept around.  */
  if (objc_is_object_ptr (type) && objc_is_object_ptr (TREE_TYPE (expr)))
    return build1 (NOP_EXPR, type, expr);

  type = TYPE_MAIN_VARIANT (type);

  if (TREE_CODE (type) == ARRAY_TYPE)
    {
      error_at (loc, "cast specifies array type");
      return error_mark_node;
    }

  if (TREE_CODE (type) == FUNCTION_TYPE)
    {
      error_at (loc, "cast specifies function type");
      return error_mark_node;
    }

  if (!VOID_TYPE_P (type))
    {
      value = require_complete_type (value);
      if (value == error_mark_node)
	return error_mark_node;
    }

  if (type == TYPE_MAIN_VARIANT (TREE_TYPE (value)))
    {
      if (TREE_CODE (type) == RECORD_TYPE
	  || TREE_CODE (type) == UNION_TYPE)
	pedwarn (loc, OPT_Wpedantic,
		 "ISO C forbids casting nonscalar to the same type");
    }
  else if (TREE_CODE (type) == UNION_TYPE)
    {
      tree field;

      for (field = TYPE_FIELDS (type); field; field = DECL_CHAIN (field))
	if (TREE_TYPE (field) != error_mark_node
	    && comptypes (TYPE_MAIN_VARIANT (TREE_TYPE (field)),
			  TYPE_MAIN_VARIANT (TREE_TYPE (value))))
	  break;

      if (field)
	{
	  tree t;
	  bool maybe_const = true;

	  pedwarn (loc, OPT_Wpedantic, "ISO C forbids casts to union type");
	  t = c_fully_fold (value, false, &maybe_const);
	  t = build_constructor_single (type, field, t);
	  if (!maybe_const)
	    t = c_wrap_maybe_const (t, true);
	  t = digest_init (loc, type, t,
			   NULL_TREE, false, true, 0);
	  TREE_CONSTANT (t) = TREE_CONSTANT (value);
	  return t;
	}
      error_at (loc, "cast to union type from type not present in union");
      return error_mark_node;
    }
  else
    {
      tree otype, ovalue;

      if (type == void_type_node)
	{
	  tree t = build1 (CONVERT_EXPR, type, value);
	  SET_EXPR_LOCATION (t, loc);
	  return t;
	}

      otype = TREE_TYPE (value);

      /* Optionally warn about potentially worrisome casts.  */
      if (warn_cast_qual
	  && TREE_CODE (type) == POINTER_TYPE
	  && TREE_CODE (otype) == POINTER_TYPE)
	handle_warn_cast_qual (loc, type, otype);

      /* Warn about conversions between pointers to disjoint
	 address spaces.  */
      if (TREE_CODE (type) == POINTER_TYPE
	  && TREE_CODE (otype) == POINTER_TYPE
	  && !null_pointer_constant_p (value))
	{
	  addr_space_t as_to = TYPE_ADDR_SPACE (TREE_TYPE (type));
	  addr_space_t as_from = TYPE_ADDR_SPACE (TREE_TYPE (otype));
	  addr_space_t as_common;

	  if (!addr_space_superset (as_to, as_from, &as_common))
	    {
	      if (ADDR_SPACE_GENERIC_P (as_from))
		warning_at (loc, 0, "cast to %s address space pointer "
			    "from disjoint generic address space pointer",
			    c_addr_space_name (as_to));

	      else if (ADDR_SPACE_GENERIC_P (as_to))
		warning_at (loc, 0, "cast to generic address space pointer "
			    "from disjoint %s address space pointer",
			    c_addr_space_name (as_from));

	      else
		warning_at (loc, 0, "cast to %s address space pointer "
			    "from disjoint %s address space pointer",
			    c_addr_space_name (as_to),
			    c_addr_space_name (as_from));
	    }
	}

      /* Warn about possible alignment problems.  */
      if (STRICT_ALIGNMENT
	  && TREE_CODE (type) == POINTER_TYPE
	  && TREE_CODE (otype) == POINTER_TYPE
	  && TREE_CODE (TREE_TYPE (otype)) != VOID_TYPE
	  && TREE_CODE (TREE_TYPE (otype)) != FUNCTION_TYPE
	  /* Don't warn about opaque types, where the actual alignment
	     restriction is unknown.  */
	  && !((TREE_CODE (TREE_TYPE (otype)) == UNION_TYPE
		|| TREE_CODE (TREE_TYPE (otype)) == RECORD_TYPE)
	       && TYPE_MODE (TREE_TYPE (otype)) == VOIDmode)
	  && TYPE_ALIGN (TREE_TYPE (type)) > TYPE_ALIGN (TREE_TYPE (otype)))
	warning_at (loc, OPT_Wcast_align,
		    "cast increases required alignment of target type");

      if (TREE_CODE (type) == INTEGER_TYPE
	  && TREE_CODE (otype) == POINTER_TYPE
	  && TYPE_PRECISION (type) != TYPE_PRECISION (otype))
      /* Unlike conversion of integers to pointers, where the
         warning is disabled for converting constants because
         of cases such as SIG_*, warn about converting constant
         pointers to integers. In some cases it may cause unwanted
         sign extension, and a warning is appropriate.  */
	warning_at (loc, OPT_Wpointer_to_int_cast,
		    "cast from pointer to integer of different size");

      if (TREE_CODE (value) == CALL_EXPR
	  && TREE_CODE (type) != TREE_CODE (otype))
	warning_at (loc, OPT_Wbad_function_cast,
		    "cast from function call of type %qT "
		    "to non-matching type %qT", otype, type);

      if (TREE_CODE (type) == POINTER_TYPE
	  && TREE_CODE (otype) == INTEGER_TYPE
	  && TYPE_PRECISION (type) != TYPE_PRECISION (otype)
	  /* Don't warn about converting any constant.  */
	  && !TREE_CONSTANT (value))
	warning_at (loc,
		    OPT_Wint_to_pointer_cast, "cast to pointer from integer "
		    "of different size");

      if (warn_strict_aliasing <= 2)
        strict_aliasing_warning (otype, type, expr);

      /* If pedantic, warn for conversions between function and object
	 pointer types, except for converting a null pointer constant
	 to function pointer type.  */
      if (pedantic
	  && TREE_CODE (type) == POINTER_TYPE
	  && TREE_CODE (otype) == POINTER_TYPE
	  && TREE_CODE (TREE_TYPE (otype)) == FUNCTION_TYPE
	  && TREE_CODE (TREE_TYPE (type)) != FUNCTION_TYPE)
	pedwarn (loc, OPT_Wpedantic, "ISO C forbids "
		 "conversion of function pointer to object pointer type");

      if (pedantic
	  && TREE_CODE (type) == POINTER_TYPE
	  && TREE_CODE (otype) == POINTER_TYPE
	  && TREE_CODE (TREE_TYPE (type)) == FUNCTION_TYPE
	  && TREE_CODE (TREE_TYPE (otype)) != FUNCTION_TYPE
	  && !null_pointer_constant_p (value))
	pedwarn (loc, OPT_Wpedantic, "ISO C forbids "
		 "conversion of object pointer to function pointer type");

      ovalue = value;
      value = convert (type, value);

      /* Ignore any integer overflow caused by the cast.  */
      if (TREE_CODE (value) == INTEGER_CST && !FLOAT_TYPE_P (otype))
	{
	  if (CONSTANT_CLASS_P (ovalue) && TREE_OVERFLOW (ovalue))
	    {
	      if (!TREE_OVERFLOW (value))
		{
		  /* Avoid clobbering a shared constant.  */
		  value = copy_node (value);
		  TREE_OVERFLOW (value) = TREE_OVERFLOW (ovalue);
		}
	    }
	  else if (TREE_OVERFLOW (value))
	    /* Reset VALUE's overflow flags, ensuring constant sharing.  */
	    value = build_int_cst_wide (TREE_TYPE (value),
					TREE_INT_CST_LOW (value),
					TREE_INT_CST_HIGH (value));
	}
    }

  /* Don't let a cast be an lvalue.  */
  if (value == expr)
    value = non_lvalue_loc (loc, value);

  /* Don't allow the results of casting to floating-point or complex
     types be confused with actual constants, or casts involving
     integer and pointer types other than direct integer-to-integer
     and integer-to-pointer be confused with integer constant
     expressions and null pointer constants.  */
  if (TREE_CODE (value) == REAL_CST
      || TREE_CODE (value) == COMPLEX_CST
      || (TREE_CODE (value) == INTEGER_CST
	  && !((TREE_CODE (expr) == INTEGER_CST
		&& INTEGRAL_TYPE_P (TREE_TYPE (expr)))
	       || TREE_CODE (expr) == REAL_CST
	       || TREE_CODE (expr) == COMPLEX_CST)))
      value = build1 (NOP_EXPR, type, value);

  if (CAN_HAVE_LOCATION_P (value))
    SET_EXPR_LOCATION (value, loc);
  return value;
}

/* Interpret a cast of expression EXPR to type TYPE.  LOC is the
   location of the open paren of the cast, or the position of the cast
   expr.  */
tree
c_cast_expr (location_t loc, struct c_type_name *type_name, tree expr)
{
  tree type;
  tree type_expr = NULL_TREE;
  bool type_expr_const = true;
  tree ret;
  int saved_wsp = warn_strict_prototypes;

  /* This avoids warnings about unprototyped casts on
     integers.  E.g. "#define SIG_DFL (void(*)())0".  */
  if (TREE_CODE (expr) == INTEGER_CST)
    warn_strict_prototypes = 0;
  type = groktypename (type_name, &type_expr, &type_expr_const);
  warn_strict_prototypes = saved_wsp;

  ret = build_c_cast (loc, type, expr);
  if (type_expr)
    {
      bool inner_expr_const = true;
      ret = c_fully_fold (ret, require_constant_value, &inner_expr_const);
      ret = build2 (C_MAYBE_CONST_EXPR, TREE_TYPE (ret), type_expr, ret);
      C_MAYBE_CONST_EXPR_NON_CONST (ret) = !(type_expr_const
					     && inner_expr_const);
      SET_EXPR_LOCATION (ret, loc);
    }

  if (CAN_HAVE_LOCATION_P (ret) && !EXPR_HAS_LOCATION (ret))
    SET_EXPR_LOCATION (ret, loc);

  /* C++ does not permits types to be defined in a cast, but it
     allows references to incomplete types.  */
  if (warn_cxx_compat && type_name->specs->typespec_kind == ctsk_tagdef)
    warning_at (loc, OPT_Wc___compat,
		"defining a type in a cast is invalid in C++");

  return ret;
}

/* Build an assignment expression of lvalue LHS from value RHS.
   If LHS_ORIGTYPE is not NULL, it is the original type of LHS, which
   may differ from TREE_TYPE (LHS) for an enum bitfield.
   MODIFYCODE is the code for a binary operator that we use
   to combine the old value of LHS with RHS to get the new value.
   Or else MODIFYCODE is NOP_EXPR meaning do a simple assignment.
   If RHS_ORIGTYPE is not NULL_TREE, it is the original type of RHS,
   which may differ from TREE_TYPE (RHS) for an enum value.

   LOCATION is the location of the MODIFYCODE operator.
   RHS_LOC is the location of the RHS.  */

tree
build_modify_expr (location_t location, tree lhs, tree lhs_origtype,
		   enum tree_code modifycode,
		   location_t rhs_loc, tree rhs, tree rhs_origtype)
{
  tree result;
  tree newrhs;
  tree rhs_semantic_type = NULL_TREE;
  tree lhstype = TREE_TYPE (lhs);
  tree olhstype = lhstype;
  bool npc;
  bool is_atomic_op;

  /* Types that aren't fully specified cannot be used in assignments.  */
  lhs = require_complete_type (lhs);

  /* Avoid duplicate error messages from operands that had errors.  */
  if (TREE_CODE (lhs) == ERROR_MARK || TREE_CODE (rhs) == ERROR_MARK)
    return error_mark_node;

  /* For ObjC properties, defer this check.  */
  if (!objc_is_property_ref (lhs) && !lvalue_or_else (location, lhs, lv_assign))
    return error_mark_node;

  is_atomic_op = really_atomic_lvalue (lhs);

  if (TREE_CODE (rhs) == EXCESS_PRECISION_EXPR)
    {
      rhs_semantic_type = TREE_TYPE (rhs);
      rhs = TREE_OPERAND (rhs, 0);
    }

  newrhs = rhs;

  if (TREE_CODE (lhs) == C_MAYBE_CONST_EXPR)
    {
      tree inner = build_modify_expr (location, C_MAYBE_CONST_EXPR_EXPR (lhs),
				      lhs_origtype, modifycode, rhs_loc, rhs,
				      rhs_origtype);
      if (inner == error_mark_node)
	return error_mark_node;
      result = build2 (C_MAYBE_CONST_EXPR, TREE_TYPE (inner),
		       C_MAYBE_CONST_EXPR_PRE (lhs), inner);
      gcc_assert (!C_MAYBE_CONST_EXPR_INT_OPERANDS (lhs));
      C_MAYBE_CONST_EXPR_NON_CONST (result) = 1;
      protected_set_expr_location (result, location);
      return result;
    }

  /* If a binary op has been requested, combine the old LHS value with the RHS
     producing the value we should actually store into the LHS.  */

  if (modifycode != NOP_EXPR)
    {
      lhs = c_fully_fold (lhs, false, NULL);
      lhs = stabilize_reference (lhs);

      /* Construct the RHS for any non-atomic compound assignemnt. */
      if (!is_atomic_op)
        {
	  newrhs = build_binary_op (location,
				    modifycode, lhs, rhs, 1);

	  /* The original type of the right hand side is no longer
	     meaningful.  */
	  rhs_origtype = NULL_TREE;
	}
    }

  if (c_dialect_objc ())
    {
      /* Check if we are modifying an Objective-C property reference;
	 if so, we need to generate setter calls.  */
      result = objc_maybe_build_modify_expr (lhs, newrhs);
      if (result)
	return result;

      /* Else, do the check that we postponed for Objective-C.  */
      if (!lvalue_or_else (location, lhs, lv_assign))
	return error_mark_node;
    }

  /* Give an error for storing in something that is 'const'.  */

  if (TYPE_READONLY (lhstype)
      || ((TREE_CODE (lhstype) == RECORD_TYPE
	   || TREE_CODE (lhstype) == UNION_TYPE)
	  && C_TYPE_FIELDS_READONLY (lhstype)))
    {
      readonly_error (lhs, lv_assign);
      return error_mark_node;
    }
  else if (TREE_READONLY (lhs))
    readonly_warning (lhs, lv_assign);

  /* If storing into a structure or union member,
     it has probably been given type `int'.
     Compute the type that would go with
     the actual amount of storage the member occupies.  */

  if (TREE_CODE (lhs) == COMPONENT_REF
      && (TREE_CODE (lhstype) == INTEGER_TYPE
	  || TREE_CODE (lhstype) == BOOLEAN_TYPE
	  || TREE_CODE (lhstype) == REAL_TYPE
	  || TREE_CODE (lhstype) == ENUMERAL_TYPE))
    lhstype = TREE_TYPE (get_unwidened (lhs, 0));

  /* If storing in a field that is in actuality a short or narrower than one,
     we must store in the field in its actual type.  */

  if (lhstype != TREE_TYPE (lhs))
    {
      lhs = copy_node (lhs);
      TREE_TYPE (lhs) = lhstype;
    }

  /* Issue -Wc++-compat warnings about an assignment to an enum type
     when LHS does not have its original type.  This happens for,
     e.g., an enum bitfield in a struct.  */
  if (warn_cxx_compat
      && lhs_origtype != NULL_TREE
      && lhs_origtype != lhstype
      && TREE_CODE (lhs_origtype) == ENUMERAL_TYPE)
    {
      tree checktype = (rhs_origtype != NULL_TREE
			? rhs_origtype
			: TREE_TYPE (rhs));
      if (checktype != error_mark_node
	  && (TYPE_MAIN_VARIANT (checktype) != TYPE_MAIN_VARIANT (lhs_origtype)
	      || (is_atomic_op && modifycode != NOP_EXPR)))
	warning_at (location, OPT_Wc___compat,
		    "enum conversion in assignment is invalid in C++");
    }

  /* If the lhs is atomic, remove that qualifier.  */
  if (is_atomic_op)
    {
      lhstype = build_qualified_type (lhstype, 
				      (TYPE_QUALS (lhstype)
				       & ~TYPE_QUAL_ATOMIC));
      olhstype = build_qualified_type (olhstype, 
				       (TYPE_QUALS (lhstype)
					& ~TYPE_QUAL_ATOMIC));
    }

  /* Convert new value to destination type.  Fold it first, then
     restore any excess precision information, for the sake of
     conversion warnings.  */

  if (!(is_atomic_op && modifycode != NOP_EXPR))
    {
      npc = null_pointer_constant_p (newrhs);
      newrhs = c_fully_fold (newrhs, false, NULL);
      if (rhs_semantic_type)
	newrhs = build1 (EXCESS_PRECISION_EXPR, rhs_semantic_type, newrhs);
      newrhs = convert_for_assignment (location, lhstype, newrhs, rhs_origtype,
				       ic_assign, npc, NULL_TREE,
				       NULL_TREE, 0);
      if (TREE_CODE (newrhs) == ERROR_MARK)
	return error_mark_node;
    }

  /* Emit ObjC write barrier, if necessary.  */
  if (c_dialect_objc () && flag_objc_gc)
    {
      result = objc_generate_write_barrier (lhs, modifycode, newrhs);
      if (result)
	{
	  protected_set_expr_location (result, location);
	  return result;
	}
    }

  /* Scan operands.  */

  if (is_atomic_op)
    result = build_atomic_assign (location, lhs, modifycode, newrhs, false);
  else
    {
      result = build2 (MODIFY_EXPR, lhstype, lhs, newrhs);
      TREE_SIDE_EFFECTS (result) = 1;
      protected_set_expr_location (result, location);
    }

  /* If we got the LHS in a different type for storing in,
     convert the result back to the nominal type of LHS
     so that the value we return always has the same type
     as the LHS argument.  */

  if (olhstype == TREE_TYPE (result))
    return result;

  result = convert_for_assignment (location, olhstype, result, rhs_origtype,
				   ic_assign, false, NULL_TREE, NULL_TREE, 0);
  protected_set_expr_location (result, location);
  return result;
}

/* Return whether STRUCT_TYPE has an anonymous field with type TYPE.
   This is used to implement -fplan9-extensions.  */

static bool
find_anonymous_field_with_type (tree struct_type, tree type)
{
  tree field;
  bool found;

  gcc_assert (TREE_CODE (struct_type) == RECORD_TYPE
	      || TREE_CODE (struct_type) == UNION_TYPE);
  found = false;
  for (field = TYPE_FIELDS (struct_type);
       field != NULL_TREE;
       field = TREE_CHAIN (field))
    {
      tree fieldtype = (TYPE_ATOMIC (TREE_TYPE (field))
			? c_build_qualified_type (TREE_TYPE (field),
						  TYPE_QUAL_ATOMIC)
			: TYPE_MAIN_VARIANT (TREE_TYPE (field)));
      if (DECL_NAME (field) == NULL
	  && comptypes (type, fieldtype))
	{
	  if (found)
	    return false;
	  found = true;
	}
      else if (DECL_NAME (field) == NULL
	       && (TREE_CODE (TREE_TYPE (field)) == RECORD_TYPE
		   || TREE_CODE (TREE_TYPE (field)) == UNION_TYPE)
	       && find_anonymous_field_with_type (TREE_TYPE (field), type))
	{
	  if (found)
	    return false;
	  found = true;
	}
    }
  return found;
}

/* RHS is an expression whose type is pointer to struct.  If there is
   an anonymous field in RHS with type TYPE, then return a pointer to
   that field in RHS.  This is used with -fplan9-extensions.  This
   returns NULL if no conversion could be found.  */

static tree
convert_to_anonymous_field (location_t location, tree type, tree rhs)
{
  tree rhs_struct_type, lhs_main_type;
  tree field, found_field;
  bool found_sub_field;
  tree ret;

  gcc_assert (POINTER_TYPE_P (TREE_TYPE (rhs)));
  rhs_struct_type = TREE_TYPE (TREE_TYPE (rhs));
  gcc_assert (TREE_CODE (rhs_struct_type) == RECORD_TYPE
	      || TREE_CODE (rhs_struct_type) == UNION_TYPE);

  gcc_assert (POINTER_TYPE_P (type));
  lhs_main_type = (TYPE_ATOMIC (TREE_TYPE (type))
		   ? c_build_qualified_type (TREE_TYPE (type),
					     TYPE_QUAL_ATOMIC)
		   : TYPE_MAIN_VARIANT (TREE_TYPE (type)));

  found_field = NULL_TREE;
  found_sub_field = false;
  for (field = TYPE_FIELDS (rhs_struct_type);
       field != NULL_TREE;
       field = TREE_CHAIN (field))
    {
      if (DECL_NAME (field) != NULL_TREE
	  || (TREE_CODE (TREE_TYPE (field)) != RECORD_TYPE
	      && TREE_CODE (TREE_TYPE (field)) != UNION_TYPE))
	continue;
      tree fieldtype = (TYPE_ATOMIC (TREE_TYPE (field))
			? c_build_qualified_type (TREE_TYPE (field),
						  TYPE_QUAL_ATOMIC)
			: TYPE_MAIN_VARIANT (TREE_TYPE (field)));
      if (comptypes (lhs_main_type, fieldtype))
	{
	  if (found_field != NULL_TREE)
	    return NULL_TREE;
	  found_field = field;
	}
      else if (find_anonymous_field_with_type (TREE_TYPE (field),
					       lhs_main_type))
	{
	  if (found_field != NULL_TREE)
	    return NULL_TREE;
	  found_field = field;
	  found_sub_field = true;
	}
    }

  if (found_field == NULL_TREE)
    return NULL_TREE;

  ret = fold_build3_loc (location, COMPONENT_REF, TREE_TYPE (found_field),
			 build_fold_indirect_ref (rhs), found_field,
			 NULL_TREE);
  ret = build_fold_addr_expr_loc (location, ret);

  if (found_sub_field)
    {
      ret = convert_to_anonymous_field (location, type, ret);
      gcc_assert (ret != NULL_TREE);
    }

  return ret;
}

/* Convert value RHS to type TYPE as preparation for an assignment to
   an lvalue of type TYPE.  If ORIGTYPE is not NULL_TREE, it is the
   original type of RHS; this differs from TREE_TYPE (RHS) for enum
   types.  NULL_POINTER_CONSTANT says whether RHS was a null pointer
   constant before any folding.
   The real work of conversion is done by `convert'.
   The purpose of this function is to generate error messages
   for assignments that are not allowed in C.
   ERRTYPE says whether it is argument passing, assignment,
   initialization or return.

   LOCATION is the location of the RHS.
   FUNCTION is a tree for the function being called.
   PARMNUM is the number of the argument, for printing in error messages.  */

static tree
convert_for_assignment (location_t location, tree type, tree rhs,
			tree origtype, enum impl_conv errtype,
			bool null_pointer_constant, tree fundecl,
			tree function, int parmnum)
{
  enum tree_code codel = TREE_CODE (type);
  tree orig_rhs = rhs;
  tree rhstype;
  enum tree_code coder;
  tree rname = NULL_TREE;
  bool objc_ok = false;

  if (errtype == ic_argpass)
    {
      tree selector;
      /* Change pointer to function to the function itself for
	 diagnostics.  */
      if (TREE_CODE (function) == ADDR_EXPR
	  && TREE_CODE (TREE_OPERAND (function, 0)) == FUNCTION_DECL)
	function = TREE_OPERAND (function, 0);

      /* Handle an ObjC selector specially for diagnostics.  */
      selector = objc_message_selector ();
      rname = function;
      if (selector && parmnum > 2)
	{
	  rname = selector;
	  parmnum -= 2;
	}
    }

  /* This macro is used to emit diagnostics to ensure that all format
     strings are complete sentences, visible to gettext and checked at
     compile time.  */
#define WARN_FOR_ASSIGNMENT(LOCATION, OPT, AR, AS, IN, RE)             	 \
  do {                                                                   \
    switch (errtype)                                                     \
      {                                                                  \
      case ic_argpass:                                                   \
        if (pedwarn (LOCATION, OPT, AR, parmnum, rname))                 \
          inform ((fundecl && !DECL_IS_BUILTIN (fundecl))	         \
	      	  ? DECL_SOURCE_LOCATION (fundecl) : LOCATION,		 \
                  "expected %qT but argument is of type %qT",            \
                  type, rhstype);                                        \
        break;                                                           \
      case ic_assign:                                                    \
        pedwarn (LOCATION, OPT, AS);                                     \
        break;                                                           \
      case ic_init:                                                      \
        pedwarn_init (LOCATION, OPT, IN);                                \
        break;                                                           \
      case ic_return:                                                    \
        pedwarn (LOCATION, OPT, RE);                                 	 \
        break;                                                           \
      default:                                                           \
        gcc_unreachable ();                                              \
      }                                                                  \
  } while (0)

  /* This macro is used to emit diagnostics to ensure that all format
     strings are complete sentences, visible to gettext and checked at
     compile time.  It is the same as WARN_FOR_ASSIGNMENT but with an
     extra parameter to enumerate qualifiers.  */

#define WARN_FOR_QUALIFIERS(LOCATION, OPT, AR, AS, IN, RE, QUALS)        \
  do {                                                                   \
    switch (errtype)                                                     \
      {                                                                  \
      case ic_argpass:                                                   \
        if (pedwarn (LOCATION, OPT, AR, parmnum, rname, QUALS))          \
          inform ((fundecl && !DECL_IS_BUILTIN (fundecl))	         \
	      	  ? DECL_SOURCE_LOCATION (fundecl) : LOCATION,		 \
                  "expected %qT but argument is of type %qT",            \
                  type, rhstype);                                        \
        break;                                                           \
      case ic_assign:                                                    \
        pedwarn (LOCATION, OPT, AS, QUALS);                          \
        break;                                                           \
      case ic_init:                                                      \
        pedwarn (LOCATION, OPT, IN, QUALS);                          \
        break;                                                           \
      case ic_return:                                                    \
        pedwarn (LOCATION, OPT, RE, QUALS);                        	 \
        break;                                                           \
      default:                                                           \
        gcc_unreachable ();                                              \
      }                                                                  \
  } while (0)

  if (TREE_CODE (rhs) == EXCESS_PRECISION_EXPR)
    rhs = TREE_OPERAND (rhs, 0);

  rhstype = TREE_TYPE (rhs);
  coder = TREE_CODE (rhstype);

  if (coder == ERROR_MARK)
    return error_mark_node;

  if (c_dialect_objc ())
    {
      int parmno;

      switch (errtype)
	{
	case ic_return:
	  parmno = 0;
	  break;

	case ic_assign:
	  parmno = -1;
	  break;

	case ic_init:
	  parmno = -2;
	  break;

	default:
	  parmno = parmnum;
	  break;
	}

      objc_ok = objc_compare_types (type, rhstype, parmno, rname);
    }

  if (warn_cxx_compat)
    {
      tree checktype = origtype != NULL_TREE ? origtype : rhstype;
      if (checktype != error_mark_node
	  && TREE_CODE (type) == ENUMERAL_TYPE
	  && TYPE_MAIN_VARIANT (checktype) != TYPE_MAIN_VARIANT (type))
	{
	  WARN_FOR_ASSIGNMENT (input_location, OPT_Wc___compat,
			       G_("enum conversion when passing argument "
				  "%d of %qE is invalid in C++"),
			       G_("enum conversion in assignment is "
				  "invalid in C++"),
			       G_("enum conversion in initialization is "
				  "invalid in C++"),
			       G_("enum conversion in return is "
				  "invalid in C++"));
	}
    }

  if (TYPE_MAIN_VARIANT (type) == TYPE_MAIN_VARIANT (rhstype))
    return rhs;

  if (coder == VOID_TYPE)
    {
      /* Except for passing an argument to an unprototyped function,
	 this is a constraint violation.  When passing an argument to
	 an unprototyped function, it is compile-time undefined;
	 making it a constraint in that case was rejected in
	 DR#252.  */
      error_at (location, "void value not ignored as it ought to be");
      return error_mark_node;
    }
  rhs = require_complete_type (rhs);
  if (rhs == error_mark_node)
    return error_mark_node;
  /* A non-reference type can convert to a reference.  This handles
     va_start, va_copy and possibly port built-ins.  */
  if (codel == REFERENCE_TYPE && coder != REFERENCE_TYPE)
    {
      if (!lvalue_p (rhs))
	{
	  error_at (location, "cannot pass rvalue to reference parameter");
	  return error_mark_node;
	}
      if (!c_mark_addressable (rhs))
	return error_mark_node;
      rhs = build1 (ADDR_EXPR, build_pointer_type (TREE_TYPE (rhs)), rhs);
      SET_EXPR_LOCATION (rhs, location);

      rhs = convert_for_assignment (location, build_pointer_type (TREE_TYPE (type)),
				    rhs, origtype, errtype, null_pointer_constant,
				    fundecl, function, parmnum);
      if (rhs == error_mark_node)
	return error_mark_node;

      rhs = build1 (NOP_EXPR, type, rhs);
      SET_EXPR_LOCATION (rhs, location);
      return rhs;
    }
  /* Some types can interconvert without explicit casts.  */
  else if (codel == VECTOR_TYPE && coder == VECTOR_TYPE
	   && vector_types_convertible_p (type, TREE_TYPE (rhs), true))
    return convert (type, rhs);
  /* Arithmetic types all interconvert, and enum is treated like int.  */
  else if ((codel == INTEGER_TYPE || codel == REAL_TYPE
	    || codel == FIXED_POINT_TYPE
	    || codel == ENUMERAL_TYPE || codel == COMPLEX_TYPE
	    || codel == BOOLEAN_TYPE)
	   && (coder == INTEGER_TYPE || coder == REAL_TYPE
	       || coder == FIXED_POINT_TYPE
	       || coder == ENUMERAL_TYPE || coder == COMPLEX_TYPE
	       || coder == BOOLEAN_TYPE))
    {
      tree ret;
      bool save = in_late_binary_op;
      if (codel == BOOLEAN_TYPE || codel == COMPLEX_TYPE)
	in_late_binary_op = true;
      ret = convert_and_check (type, orig_rhs);
      if (codel == BOOLEAN_TYPE || codel == COMPLEX_TYPE)
	in_late_binary_op = save;
      return ret;
    }

  /* Aggregates in different TUs might need conversion.  */
  if ((codel == RECORD_TYPE || codel == UNION_TYPE)
      && codel == coder
      && comptypes (type, rhstype))
    return convert_and_check (type, rhs);

  /* Conversion to a transparent union or record from its member types.
     This applies only to function arguments.  */
  if (((codel == UNION_TYPE || codel == RECORD_TYPE)
      && TYPE_TRANSPARENT_AGGR (type))
      && errtype == ic_argpass)
    {
      tree memb, marginal_memb = NULL_TREE;

      for (memb = TYPE_FIELDS (type); memb ; memb = DECL_CHAIN (memb))
	{
	  tree memb_type = TREE_TYPE (memb);

	  if (comptypes (TYPE_MAIN_VARIANT (memb_type),
			 TYPE_MAIN_VARIANT (rhstype)))
	    break;

	  if (TREE_CODE (memb_type) != POINTER_TYPE)
	    continue;

	  if (coder == POINTER_TYPE)
	    {
	      tree ttl = TREE_TYPE (memb_type);
	      tree ttr = TREE_TYPE (rhstype);

	      /* Any non-function converts to a [const][volatile] void *
		 and vice versa; otherwise, targets must be the same.
		 Meanwhile, the lhs target must have all the qualifiers of
		 the rhs.  */
	      if ((VOID_TYPE_P (ttl) && !TYPE_ATOMIC (ttl))
		  || (VOID_TYPE_P (ttr) && !TYPE_ATOMIC (ttr))
		  || comp_target_types (location, memb_type, rhstype))
		{
		  int lquals = TYPE_QUALS (ttl) & ~TYPE_QUAL_ATOMIC;
		  int rquals = TYPE_QUALS (ttr) & ~TYPE_QUAL_ATOMIC;
		  /* If this type won't generate any warnings, use it.  */
		  if (lquals == rquals
		      || ((TREE_CODE (ttr) == FUNCTION_TYPE
			   && TREE_CODE (ttl) == FUNCTION_TYPE)
			  ? ((lquals | rquals) == rquals)
			  : ((lquals | rquals) == lquals)))
		    break;

		  /* Keep looking for a better type, but remember this one.  */
		  if (!marginal_memb)
		    marginal_memb = memb;
		}
	    }

	  /* Can convert integer zero to any pointer type.  */
	  if (null_pointer_constant)
	    {
	      rhs = null_pointer_node;
	      break;
	    }
	}

      if (memb || marginal_memb)
	{
	  if (!memb)
	    {
	      /* We have only a marginally acceptable member type;
		 it needs a warning.  */
	      tree ttl = TREE_TYPE (TREE_TYPE (marginal_memb));
	      tree ttr = TREE_TYPE (rhstype);

	      /* Const and volatile mean something different for function
		 types, so the usual warnings are not appropriate.  */
	      if (TREE_CODE (ttr) == FUNCTION_TYPE
		  && TREE_CODE (ttl) == FUNCTION_TYPE)
		{
		  /* Because const and volatile on functions are
		     restrictions that say the function will not do
		     certain things, it is okay to use a const or volatile
		     function where an ordinary one is wanted, but not
		     vice-versa.  */
		  if (TYPE_QUALS_NO_ADDR_SPACE (ttl)
		      & ~TYPE_QUALS_NO_ADDR_SPACE (ttr))
		    WARN_FOR_QUALIFIERS (location, 0,
					 G_("passing argument %d of %qE "
					    "makes %q#v qualified function "
					    "pointer from unqualified"),
					 G_("assignment makes %q#v qualified "
					    "function pointer from "
					    "unqualified"),
					 G_("initialization makes %q#v qualified "
					    "function pointer from "
					    "unqualified"),
					 G_("return makes %q#v qualified function "
					    "pointer from unqualified"),
					 TYPE_QUALS (ttl) & ~TYPE_QUALS (ttr));
		}
	      else if (TYPE_QUALS_NO_ADDR_SPACE (ttr)
		       & ~TYPE_QUALS_NO_ADDR_SPACE (ttl))
		WARN_FOR_QUALIFIERS (location, 0,
				     G_("passing argument %d of %qE discards "
					"%qv qualifier from pointer target type"),
				     G_("assignment discards %qv qualifier "
					"from pointer target type"),
				     G_("initialization discards %qv qualifier "
					"from pointer target type"),
				     G_("return discards %qv qualifier from "
					"pointer target type"),
				     TYPE_QUALS (ttr) & ~TYPE_QUALS (ttl));

	      memb = marginal_memb;
	    }

	  if (!fundecl || !DECL_IN_SYSTEM_HEADER (fundecl))
	    pedwarn (location, OPT_Wpedantic,
		     "ISO C prohibits argument conversion to union type");

	  rhs = fold_convert_loc (location, TREE_TYPE (memb), rhs);
	  return build_constructor_single (type, memb, rhs);
	}
    }

  /* Conversions among pointers */
  else if ((codel == POINTER_TYPE || codel == REFERENCE_TYPE)
	   && (coder == codel))
    {
      tree ttl = TREE_TYPE (type);
      tree ttr = TREE_TYPE (rhstype);
      tree mvl = ttl;
      tree mvr = ttr;
      bool is_opaque_pointer;
      int target_cmp = 0;   /* Cache comp_target_types () result.  */
      addr_space_t asl;
      addr_space_t asr;

      if (TREE_CODE (mvl) != ARRAY_TYPE)
	mvl = (TYPE_ATOMIC (mvl)
	       ? c_build_qualified_type (TYPE_MAIN_VARIANT (mvl),
					 TYPE_QUAL_ATOMIC)
	       : TYPE_MAIN_VARIANT (mvl));
      if (TREE_CODE (mvr) != ARRAY_TYPE)
	mvr = (TYPE_ATOMIC (mvr)
	       ? c_build_qualified_type (TYPE_MAIN_VARIANT (mvr),
					 TYPE_QUAL_ATOMIC)
	       : TYPE_MAIN_VARIANT (mvr));
      /* Opaque pointers are treated like void pointers.  */
      is_opaque_pointer = vector_targets_convertible_p (ttl, ttr);

      /* The Plan 9 compiler permits a pointer to a struct to be
	 automatically converted into a pointer to an anonymous field
	 within the struct.  */
      if (flag_plan9_extensions
	  && (TREE_CODE (mvl) == RECORD_TYPE || TREE_CODE(mvl) == UNION_TYPE)
	  && (TREE_CODE (mvr) == RECORD_TYPE || TREE_CODE(mvr) == UNION_TYPE)
	  && mvl != mvr)
	{
	  tree new_rhs = convert_to_anonymous_field (location, type, rhs);
	  if (new_rhs != NULL_TREE)
	    {
	      rhs = new_rhs;
	      rhstype = TREE_TYPE (rhs);
	      coder = TREE_CODE (rhstype);
	      ttr = TREE_TYPE (rhstype);
	      mvr = TYPE_MAIN_VARIANT (ttr);
	    }
	}

      /* C++ does not allow the implicit conversion void* -> T*.  However,
	 for the purpose of reducing the number of false positives, we
	 tolerate the special case of

		int *p = NULL;

	 where NULL is typically defined in C to be '(void *) 0'.  */
      if (VOID_TYPE_P (ttr) && rhs != null_pointer_node && !VOID_TYPE_P (ttl))
	warning_at (location, OPT_Wc___compat,
	    	    "request for implicit conversion "
		    "from %qT to %qT not permitted in C++", rhstype, type);

      /* See if the pointers point to incompatible address spaces.  */
      asl = TYPE_ADDR_SPACE (ttl);
      asr = TYPE_ADDR_SPACE (ttr);
      if (!null_pointer_constant_p (rhs)
	  && asr != asl && !targetm.addr_space.subset_p (asr, asl))
	{
	  switch (errtype)
	    {
	    case ic_argpass:
	      error_at (location, "passing argument %d of %qE from pointer to "
			"non-enclosed address space", parmnum, rname);
	      break;
	    case ic_assign:
	      error_at (location, "assignment from pointer to "
			"non-enclosed address space");
	      break;
	    case ic_init:
	      error_at (location, "initialization from pointer to "
			"non-enclosed address space");
	      break;
	    case ic_return:
	      error_at (location, "return from pointer to "
			"non-enclosed address space");
	      break;
	    default:
	      gcc_unreachable ();
	    }
	  return error_mark_node;
	}

      /* Check if the right-hand side has a format attribute but the
	 left-hand side doesn't.  */
      if (warn_suggest_attribute_format
	  && check_missing_format_attribute (type, rhstype))
	{
	  switch (errtype)
	  {
	  case ic_argpass:
	    warning_at (location, OPT_Wsuggest_attribute_format,
			"argument %d of %qE might be "
			"a candidate for a format attribute",
			parmnum, rname);
	    break;
	  case ic_assign:
	    warning_at (location, OPT_Wsuggest_attribute_format,
			"assignment left-hand side might be "
			"a candidate for a format attribute");
	    break;
	  case ic_init:
	    warning_at (location, OPT_Wsuggest_attribute_format,
			"initialization left-hand side might be "
			"a candidate for a format attribute");
	    break;
	  case ic_return:
	    warning_at (location, OPT_Wsuggest_attribute_format,
			"return type might be "
			"a candidate for a format attribute");
	    break;
	  default:
	    gcc_unreachable ();
	  }
	}

      /* Any non-function converts to a [const][volatile] void *
	 and vice versa; otherwise, targets must be the same.
	 Meanwhile, the lhs target must have all the qualifiers of the rhs.  */
      if ((VOID_TYPE_P (ttl) && !TYPE_ATOMIC (ttl))
	  || (VOID_TYPE_P (ttr) && !TYPE_ATOMIC (ttr))
	  || (target_cmp = comp_target_types (location, type, rhstype))
	  || is_opaque_pointer
	  || ((c_common_unsigned_type (mvl)
	       == c_common_unsigned_type (mvr))
	      && (c_common_signed_type (mvl)
		  == c_common_signed_type (mvr))
	      && TYPE_ATOMIC (mvl) == TYPE_ATOMIC (mvr)))
	{
	  if (pedantic
	      && ((VOID_TYPE_P (ttl) && TREE_CODE (ttr) == FUNCTION_TYPE)
		  ||
		  (VOID_TYPE_P (ttr)
		   && !null_pointer_constant
		   && TREE_CODE (ttl) == FUNCTION_TYPE)))
	    WARN_FOR_ASSIGNMENT (location, OPT_Wpedantic,
				 G_("ISO C forbids passing argument %d of "
				    "%qE between function pointer "
				    "and %<void *%>"),
				 G_("ISO C forbids assignment between "
				    "function pointer and %<void *%>"),
				 G_("ISO C forbids initialization between "
				    "function pointer and %<void *%>"),
				 G_("ISO C forbids return between function "
				    "pointer and %<void *%>"));
	  /* Const and volatile mean something different for function types,
	     so the usual warnings are not appropriate.  */
	  else if (TREE_CODE (ttr) != FUNCTION_TYPE
		   && TREE_CODE (ttl) != FUNCTION_TYPE)
	    {
	      /* Assignments between atomic and non-atomic objects are OK.  */
	      if (TYPE_QUALS_NO_ADDR_SPACE_NO_ATOMIC (ttr)
		  & ~TYPE_QUALS_NO_ADDR_SPACE_NO_ATOMIC (ttl))
		{
		  WARN_FOR_QUALIFIERS (location, 0,
				       G_("passing argument %d of %qE discards "
					  "%qv qualifier from pointer target type"),
				       G_("assignment discards %qv qualifier "
					  "from pointer target type"),
				       G_("initialization discards %qv qualifier "
					  "from pointer target type"),
				       G_("return discards %qv qualifier from "
					  "pointer target type"),
				       TYPE_QUALS (ttr) & ~TYPE_QUALS (ttl));
		}
	      /* If this is not a case of ignoring a mismatch in signedness,
		 no warning.  */
	      else if (VOID_TYPE_P (ttl) || VOID_TYPE_P (ttr)
		       || target_cmp)
		;
	      /* If there is a mismatch, do warn.  */
	      else if (warn_pointer_sign)
		WARN_FOR_ASSIGNMENT (location, OPT_Wpointer_sign,
				     G_("pointer targets in passing argument "
					"%d of %qE differ in signedness"),
				     G_("pointer targets in assignment "
					"differ in signedness"),
				     G_("pointer targets in initialization "
					"differ in signedness"),
				     G_("pointer targets in return differ "
					"in signedness"));
	    }
	  else if (TREE_CODE (ttl) == FUNCTION_TYPE
		   && TREE_CODE (ttr) == FUNCTION_TYPE)
	    {
	      /* Because const and volatile on functions are restrictions
		 that say the function will not do certain things,
		 it is okay to use a const or volatile function
		 where an ordinary one is wanted, but not vice-versa.  */
	      if (TYPE_QUALS_NO_ADDR_SPACE (ttl)
		  & ~TYPE_QUALS_NO_ADDR_SPACE (ttr))
		WARN_FOR_QUALIFIERS (location, 0,
				     G_("passing argument %d of %qE makes "
					"%q#v qualified function pointer "
					"from unqualified"),
				     G_("assignment makes %q#v qualified function "
					"pointer from unqualified"),
				     G_("initialization makes %q#v qualified "
					"function pointer from unqualified"),
				     G_("return makes %q#v qualified function "
					"pointer from unqualified"),
				     TYPE_QUALS (ttl) & ~TYPE_QUALS (ttr));
	    }
	}
      else
	/* Avoid warning about the volatile ObjC EH puts on decls.  */
	if (!objc_ok)
	  WARN_FOR_ASSIGNMENT (location, 0,
			       G_("passing argument %d of %qE from "
				  "incompatible pointer type"),
			       G_("assignment from incompatible pointer type"),
			       G_("initialization from incompatible "
				  "pointer type"),
			       G_("return from incompatible pointer type"));

      return convert (type, rhs);
    }
  else if (codel == POINTER_TYPE && coder == ARRAY_TYPE)
    {
      /* ??? This should not be an error when inlining calls to
	 unprototyped functions.  */
      error_at (location, "invalid use of non-lvalue array");
      return error_mark_node;
    }
  else if (codel == POINTER_TYPE && coder == INTEGER_TYPE)
    {
      /* An explicit constant 0 can convert to a pointer,
	 or one that results from arithmetic, even including
	 a cast to integer type.  */
      if (!null_pointer_constant)
	WARN_FOR_ASSIGNMENT (location, 0,
			     G_("passing argument %d of %qE makes "
				"pointer from integer without a cast"),
			     G_("assignment makes pointer from integer "
				"without a cast"),
			     G_("initialization makes pointer from "
				"integer without a cast"),
			     G_("return makes pointer from integer "
				"without a cast"));

      return convert (type, rhs);
    }
  else if (codel == INTEGER_TYPE && coder == POINTER_TYPE)
    {
      WARN_FOR_ASSIGNMENT (location, 0,
			   G_("passing argument %d of %qE makes integer "
			      "from pointer without a cast"),
			   G_("assignment makes integer from pointer "
			      "without a cast"),
			   G_("initialization makes integer from pointer "
			      "without a cast"),
			   G_("return makes integer from pointer "
			      "without a cast"));
      return convert (type, rhs);
    }
  else if (codel == BOOLEAN_TYPE && coder == POINTER_TYPE)
    {
      tree ret;
      bool save = in_late_binary_op;
      in_late_binary_op = true;
      ret = convert (type, rhs);
      in_late_binary_op = save;
      return ret;
    }

  switch (errtype)
    {
    case ic_argpass:
      error_at (location, "incompatible type for argument %d of %qE", parmnum, rname);
      inform ((fundecl && !DECL_IS_BUILTIN (fundecl))
	      ? DECL_SOURCE_LOCATION (fundecl) : input_location,
	      "expected %qT but argument is of type %qT", type, rhstype);
      break;
    case ic_assign:
      error_at (location, "incompatible types when assigning to type %qT from "
		"type %qT", type, rhstype);
      break;
    case ic_init:
      error_at (location,
	  	"incompatible types when initializing type %qT using type %qT",
		type, rhstype);
      break;
    case ic_return:
      error_at (location,
	  	"incompatible types when returning type %qT but %qT was "
		"expected", rhstype, type);
      break;
    default:
      gcc_unreachable ();
    }

  return error_mark_node;
}

/* If VALUE is a compound expr all of whose expressions are constant, then
   return its value.  Otherwise, return error_mark_node.

   This is for handling COMPOUND_EXPRs as initializer elements
   which is allowed with a warning when -pedantic is specified.  */

static tree
valid_compound_expr_initializer (tree value, tree endtype)
{
  if (TREE_CODE (value) == COMPOUND_EXPR)
    {
      if (valid_compound_expr_initializer (TREE_OPERAND (value, 0), endtype)
	  == error_mark_node)
	return error_mark_node;
      return valid_compound_expr_initializer (TREE_OPERAND (value, 1),
					      endtype);
    }
  else if (!initializer_constant_valid_p (value, endtype))
    return error_mark_node;
  else
    return value;
}

/* Perform appropriate conversions on the initial value of a variable,
   store it in the declaration DECL,
   and print any error messages that are appropriate.
   If ORIGTYPE is not NULL_TREE, it is the original type of INIT.
   If the init is invalid, store an ERROR_MARK.

   INIT_LOC is the location of the initial value.  */

void
store_init_value (location_t init_loc, tree decl, tree init, tree origtype)
{
  tree value, type;
  bool npc = false;

  /* If variable's type was invalidly declared, just ignore it.  */

  type = TREE_TYPE (decl);
  if (TREE_CODE (type) == ERROR_MARK)
    return;

  /* Digest the specified initializer into an expression.  */

  if (init)
    npc = null_pointer_constant_p (init);
  value = digest_init (init_loc, type, init, origtype, npc,
      		       true, TREE_STATIC (decl));

  /* Store the expression if valid; else report error.  */

  if (!in_system_header
      && AGGREGATE_TYPE_P (TREE_TYPE (decl)) && !TREE_STATIC (decl))
    warning (OPT_Wtraditional, "traditional C rejects automatic "
	     "aggregate initialization");

  DECL_INITIAL (decl) = value;

  /* ANSI wants warnings about out-of-range constant initializers.  */
  STRIP_TYPE_NOPS (value);
  if (TREE_STATIC (decl))
    constant_expression_warning (value);

  /* Check if we need to set array size from compound literal size.  */
  if (TREE_CODE (type) == ARRAY_TYPE
      && TYPE_DOMAIN (type) == 0
      && value != error_mark_node)
    {
      tree inside_init = init;

      STRIP_TYPE_NOPS (inside_init);
      inside_init = fold (inside_init);

      if (TREE_CODE (inside_init) == COMPOUND_LITERAL_EXPR)
	{
	  tree cldecl = COMPOUND_LITERAL_EXPR_DECL (inside_init);

	  if (TYPE_DOMAIN (TREE_TYPE (cldecl)))
	    {
	      /* For int foo[] = (int [3]){1}; we need to set array size
		 now since later on array initializer will be just the
		 brace enclosed list of the compound literal.  */
	      tree etype = strip_array_types (TREE_TYPE (decl));
	      type = build_distinct_type_copy (TYPE_MAIN_VARIANT (type));
	      TYPE_DOMAIN (type) = TYPE_DOMAIN (TREE_TYPE (cldecl));
	      layout_type (type);
	      layout_decl (cldecl, 0);
	      TREE_TYPE (decl)
		= c_build_qualified_type (type, TYPE_QUALS (etype));
	    }
	}
    }
}

/* Methods for storing and printing names for error messages.  */

/* Implement a spelling stack that allows components of a name to be pushed
   and popped.  Each element on the stack is this structure.  */

struct spelling
{
  int kind;
  union
    {
      unsigned HOST_WIDE_INT i;
      const char *s;
    } u;
};

#define SPELLING_STRING 1
#define SPELLING_MEMBER 2
#define SPELLING_BOUNDS 3

static struct spelling *spelling;	/* Next stack element (unused).  */
static struct spelling *spelling_base;	/* Spelling stack base.  */
static int spelling_size;		/* Size of the spelling stack.  */

/* Macros to save and restore the spelling stack around push_... functions.
   Alternative to SAVE_SPELLING_STACK.  */

#define SPELLING_DEPTH() (spelling - spelling_base)
#define RESTORE_SPELLING_DEPTH(DEPTH) (spelling = spelling_base + (DEPTH))

/* Push an element on the spelling stack with type KIND and assign VALUE
   to MEMBER.  */

#define PUSH_SPELLING(KIND, VALUE, MEMBER)				\
{									\
  int depth = SPELLING_DEPTH ();					\
									\
  if (depth >= spelling_size)						\
    {									\
      spelling_size += 10;						\
      spelling_base = XRESIZEVEC (struct spelling, spelling_base,	\
				  spelling_size);			\
      RESTORE_SPELLING_DEPTH (depth);					\
    }									\
									\
  spelling->kind = (KIND);						\
  spelling->MEMBER = (VALUE);						\
  spelling++;								\
}

/* Push STRING on the stack.  Printed literally.  */

static void
push_string (const char *string)
{
  PUSH_SPELLING (SPELLING_STRING, string, u.s);
}

/* Push a member name on the stack.  Printed as '.' STRING.  */

static void
push_member_name (tree decl)
{
  const char *const string
    = (DECL_NAME (decl)
       ? identifier_to_locale (IDENTIFIER_POINTER (DECL_NAME (decl)))
       : _("<anonymous>"));
  PUSH_SPELLING (SPELLING_MEMBER, string, u.s);
}

/* Push an array bounds on the stack.  Printed as [BOUNDS].  */

static void
push_array_bounds (unsigned HOST_WIDE_INT bounds)
{
  PUSH_SPELLING (SPELLING_BOUNDS, bounds, u.i);
}

/* Compute the maximum size in bytes of the printed spelling.  */

static int
spelling_length (void)
{
  int size = 0;
  struct spelling *p;

  for (p = spelling_base; p < spelling; p++)
    {
      if (p->kind == SPELLING_BOUNDS)
	size += 25;
      else
	size += strlen (p->u.s) + 1;
    }

  return size;
}

/* Print the spelling to BUFFER and return it.  */

static char *
print_spelling (char *buffer)
{
  char *d = buffer;
  struct spelling *p;

  for (p = spelling_base; p < spelling; p++)
    if (p->kind == SPELLING_BOUNDS)
      {
	sprintf (d, "[" HOST_WIDE_INT_PRINT_UNSIGNED "]", p->u.i);
	d += strlen (d);
      }
    else
      {
	const char *s;
	if (p->kind == SPELLING_MEMBER)
	  *d++ = '.';
	for (s = p->u.s; (*d = *s++); d++)
	  ;
      }
  *d++ = '\0';
  return buffer;
}

/* Issue an error message for a bad initializer component.
   GMSGID identifies the message.
   The component name is taken from the spelling stack.  */

void
error_init (const char *gmsgid)
{
  char *ofwhat;

  /* The gmsgid may be a format string with %< and %>. */
  error (gmsgid);
  ofwhat = print_spelling ((char *) alloca (spelling_length () + 1));
  if (*ofwhat)
    error ("(near initialization for %qs)", ofwhat);
}

/* Issue a pedantic warning for a bad initializer component.  OPT is
   the option OPT_* (from options.h) controlling this warning or 0 if
   it is unconditionally given.  GMSGID identifies the message.  The
   component name is taken from the spelling stack.  */

void
pedwarn_init (location_t location, int opt, const char *gmsgid)
{
  char *ofwhat;

  /* The gmsgid may be a format string with %< and %>. */
  pedwarn (location, opt, gmsgid);
  ofwhat = print_spelling ((char *) alloca (spelling_length () + 1));
  if (*ofwhat)
    pedwarn (location, opt, "(near initialization for %qs)", ofwhat);
}

/* Issue a warning for a bad initializer component.

   OPT is the OPT_W* value corresponding to the warning option that
   controls this warning.  GMSGID identifies the message.  The
   component name is taken from the spelling stack.  */

static void
warning_init (int opt, const char *gmsgid)
{
  char *ofwhat;

  /* The gmsgid may be a format string with %< and %>. */
  warning (opt, gmsgid);
  ofwhat = print_spelling ((char *) alloca (spelling_length () + 1));
  if (*ofwhat)
    warning (opt, "(near initialization for %qs)", ofwhat);
}

/* If TYPE is an array type and EXPR is a parenthesized string
   constant, warn if pedantic that EXPR is being used to initialize an
   object of type TYPE.  */

void
maybe_warn_string_init (tree type, struct c_expr expr)
{
  if (pedantic
      && TREE_CODE (type) == ARRAY_TYPE
      && TREE_CODE (expr.value) == STRING_CST
      && expr.original_code != STRING_CST)
    pedwarn_init (input_location, OPT_Wpedantic,
		  "array initialized from parenthesized string constant");
}

/* Digest the parser output INIT as an initializer for type TYPE.
   Return a C expression of type TYPE to represent the initial value.

   If ORIGTYPE is not NULL_TREE, it is the original type of INIT.

   NULL_POINTER_CONSTANT is true if INIT is a null pointer constant.

   If INIT is a string constant, STRICT_STRING is true if it is
   unparenthesized or we should not warn here for it being parenthesized.
   For other types of INIT, STRICT_STRING is not used.

   INIT_LOC is the location of the INIT.

   REQUIRE_CONSTANT requests an error if non-constant initializers or
   elements are seen.  */

static tree
digest_init (location_t init_loc, tree type, tree init, tree origtype,
    	     bool null_pointer_constant, bool strict_string,
	     int require_constant)
{
  enum tree_code code = TREE_CODE (type);
  tree inside_init = init;
  tree semantic_type = NULL_TREE;
  bool maybe_const = true;

  if (type == error_mark_node
      || !init
      || init == error_mark_node
      || TREE_TYPE (init) == error_mark_node)
    return error_mark_node;

  STRIP_TYPE_NOPS (inside_init);

  if (TREE_CODE (inside_init) == EXCESS_PRECISION_EXPR)
    {
      semantic_type = TREE_TYPE (inside_init);
      inside_init = TREE_OPERAND (inside_init, 0);
    }
  inside_init = c_fully_fold (inside_init, require_constant, &maybe_const);
  inside_init = decl_constant_value_for_optimization (inside_init);

  /* Initialization of an array of chars from a string constant
     optionally enclosed in braces.  */

  if (code == ARRAY_TYPE && inside_init
      && TREE_CODE (inside_init) == STRING_CST)
    {
      tree typ1
	= (TYPE_ATOMIC (TREE_TYPE (type))
	   ? c_build_qualified_type (TYPE_MAIN_VARIANT (TREE_TYPE (type)),
				     TYPE_QUAL_ATOMIC)
	   : TYPE_MAIN_VARIANT (TREE_TYPE (type)));
      /* Note that an array could be both an array of character type
	 and an array of wchar_t if wchar_t is signed char or unsigned
	 char.  */
      bool char_array = (typ1 == char_type_node
			 || typ1 == signed_char_type_node
			 || typ1 == unsigned_char_type_node);
      bool wchar_array = !!comptypes (typ1, wchar_type_node);
      bool char16_array = !!comptypes (typ1, char16_type_node);
      bool char32_array = !!comptypes (typ1, char32_type_node);

      if (char_array || wchar_array || char16_array || char32_array)
	{
	  struct c_expr expr;
	  tree typ2 = TYPE_MAIN_VARIANT (TREE_TYPE (TREE_TYPE (inside_init)));
	  expr.value = inside_init;
	  expr.original_code = (strict_string ? STRING_CST : ERROR_MARK);
	  expr.original_type = NULL;
	  maybe_warn_string_init (type, expr);

	  if (TYPE_DOMAIN (type) && !TYPE_MAX_VALUE (TYPE_DOMAIN (type)))
	    pedwarn_init (init_loc, OPT_Wpedantic,
			  "initialization of a flexible array member");

	  if (comptypes (TYPE_MAIN_VARIANT (TREE_TYPE (inside_init)),
			 TYPE_MAIN_VARIANT (type)))
	    return inside_init;

	  if (char_array)
	    {
	      if (typ2 != char_type_node)
		{
		  error_init ("char-array initialized from wide string");
		  return error_mark_node;
		}
	    }
	  else
	    {
	      if (typ2 == char_type_node)
		{
		  error_init ("wide character array initialized from non-wide "
			      "string");
		  return error_mark_node;
		}
	      else if (!comptypes(typ1, typ2))
		{
		  error_init ("wide character array initialized from "
			      "incompatible wide string");
		  return error_mark_node;
		}
	    }

	  TREE_TYPE (inside_init) = type;
	  if (TYPE_DOMAIN (type) != 0
	      && TYPE_SIZE (type) != 0
	      && TREE_CODE (TYPE_SIZE (type)) == INTEGER_CST)
	    {
	      unsigned HOST_WIDE_INT len = TREE_STRING_LENGTH (inside_init);

	      /* Subtract the size of a single (possibly wide) character
		 because it's ok to ignore the terminating null char
		 that is counted in the length of the constant.  */
	      if (0 > compare_tree_int (TYPE_SIZE_UNIT (type),
					(len
					 - (TYPE_PRECISION (typ1)
					    / BITS_PER_UNIT))))
		pedwarn_init (init_loc, 0,
			      ("initializer-string for array of chars "
			       "is too long"));
	      else if (warn_cxx_compat
		       && 0 > compare_tree_int (TYPE_SIZE_UNIT (type), len))
		warning_at (init_loc, OPT_Wc___compat,
			    ("initializer-string for array chars "
			     "is too long for C++"));
	    }

	  return inside_init;
	}
      else if (INTEGRAL_TYPE_P (typ1))
	{
	  error_init ("array of inappropriate type initialized "
		      "from string constant");
	  return error_mark_node;
	}
    }

  /* Build a VECTOR_CST from a *constant* vector constructor.  If the
     vector constructor is not constant (e.g. {1,2,3,foo()}) then punt
     below and handle as a constructor.  */
  if (code == VECTOR_TYPE
      && TREE_CODE (TREE_TYPE (inside_init)) == VECTOR_TYPE
      && vector_types_convertible_p (TREE_TYPE (inside_init), type, true)
      && TREE_CONSTANT (inside_init))
    {
      if (TREE_CODE (inside_init) == VECTOR_CST
	  && comptypes (TYPE_MAIN_VARIANT (TREE_TYPE (inside_init)),
			TYPE_MAIN_VARIANT (type)))
	return inside_init;

      if (TREE_CODE (inside_init) == CONSTRUCTOR)
	{
	  unsigned HOST_WIDE_INT ix;
	  tree value;
	  bool constant_p = true;

	  /* Iterate through elements and check if all constructor
	     elements are *_CSTs.  */
	  FOR_EACH_CONSTRUCTOR_VALUE (CONSTRUCTOR_ELTS (inside_init), ix, value)
	    if (!CONSTANT_CLASS_P (value))
	      {
		constant_p = false;
		break;
	      }

	  if (constant_p)
	    return build_vector_from_ctor (type,
					   CONSTRUCTOR_ELTS (inside_init));
	}
    }

  if (warn_sequence_point)
    verify_sequence_points (inside_init);

  /* Any type can be initialized
     from an expression of the same type, optionally with braces.  */

  if (inside_init && TREE_TYPE (inside_init) != 0
      && (comptypes (TYPE_MAIN_VARIANT (TREE_TYPE (inside_init)),
		     TYPE_MAIN_VARIANT (type))
	  || (code == ARRAY_TYPE
	      && comptypes (TREE_TYPE (inside_init), type))
	  || (code == VECTOR_TYPE
	      && comptypes (TREE_TYPE (inside_init), type))
	  || (code == POINTER_TYPE
	      && TREE_CODE (TREE_TYPE (inside_init)) == ARRAY_TYPE
	      && comptypes (TREE_TYPE (TREE_TYPE (inside_init)),
			    TREE_TYPE (type)))))
    {
      if (code == POINTER_TYPE)
	{
	  if (TREE_CODE (TREE_TYPE (inside_init)) == ARRAY_TYPE)
	    {
	      if (TREE_CODE (inside_init) == STRING_CST
		  || TREE_CODE (inside_init) == COMPOUND_LITERAL_EXPR)
		inside_init = array_to_pointer_conversion
		  (init_loc, inside_init);
	      else
		{
		  error_init ("invalid use of non-lvalue array");
		  return error_mark_node;
		}
	    }
	}

      if (code == VECTOR_TYPE)
	/* Although the types are compatible, we may require a
	   conversion.  */
	inside_init = convert (type, inside_init);

      if (require_constant
	  && (code == VECTOR_TYPE || !flag_isoc99)
	  && TREE_CODE (inside_init) == COMPOUND_LITERAL_EXPR)
	{
	  /* As an extension, allow initializing objects with static storage
	     duration with compound literals (which are then treated just as
	     the brace enclosed list they contain).  Also allow this for
	     vectors, as we can only assign them with compound literals.  */
	  tree decl = COMPOUND_LITERAL_EXPR_DECL (inside_init);
	  inside_init = DECL_INITIAL (decl);
	}

      if (code == ARRAY_TYPE && TREE_CODE (inside_init) != STRING_CST
	  && TREE_CODE (inside_init) != CONSTRUCTOR)
	{
	  error_init ("array initialized from non-constant array expression");
	  return error_mark_node;
	}

      /* Compound expressions can only occur here if -Wpedantic or
	 -pedantic-errors is specified.  In the later case, we always want
	 an error.  In the former case, we simply want a warning.  */
      if (require_constant && pedantic
	  && TREE_CODE (inside_init) == COMPOUND_EXPR)
	{
	  inside_init
	    = valid_compound_expr_initializer (inside_init,
					       TREE_TYPE (inside_init));
	  if (inside_init == error_mark_node)
	    error_init ("initializer element is not constant");
	  else
	    pedwarn_init (init_loc, OPT_Wpedantic,
			  "initializer element is not constant");
	  if (flag_pedantic_errors)
	    inside_init = error_mark_node;
	}
      else if (require_constant
	       && !initializer_constant_valid_p (inside_init,
						 TREE_TYPE (inside_init)))
	{
	  error_init ("initializer element is not constant");
	  inside_init = error_mark_node;
	}
      else if (require_constant && !maybe_const)
	pedwarn_init (init_loc, 0,
		      "initializer element is not a constant expression");

      /* Added to enable additional -Wsuggest-attribute=format warnings.  */
      if (TREE_CODE (TREE_TYPE (inside_init)) == POINTER_TYPE)
	inside_init = convert_for_assignment (init_loc, type, inside_init,
	    				      origtype,
					      ic_init, null_pointer_constant,
					      NULL_TREE, NULL_TREE, 0);
      return inside_init;
    }

  /* Handle scalar types, including conversions.  */

  if (code == INTEGER_TYPE || code == REAL_TYPE || code == FIXED_POINT_TYPE
      || code == POINTER_TYPE || code == ENUMERAL_TYPE || code == BOOLEAN_TYPE
      || code == COMPLEX_TYPE || code == VECTOR_TYPE)
    {
      if (TREE_CODE (TREE_TYPE (init)) == ARRAY_TYPE
	  && (TREE_CODE (init) == STRING_CST
	      || TREE_CODE (init) == COMPOUND_LITERAL_EXPR))
	inside_init = init = array_to_pointer_conversion (init_loc, init);
      if (semantic_type)
	inside_init = build1 (EXCESS_PRECISION_EXPR, semantic_type,
			      inside_init);
      inside_init
	= convert_for_assignment (init_loc, type, inside_init, origtype,
	    			  ic_init, null_pointer_constant,
				  NULL_TREE, NULL_TREE, 0);

      /* Check to see if we have already given an error message.  */
      if (inside_init == error_mark_node)
	;
      else if (require_constant && !TREE_CONSTANT (inside_init))
	{
	  error_init ("initializer element is not constant");
	  inside_init = error_mark_node;
	}
      else if (require_constant
	       && !initializer_constant_valid_p (inside_init,
						 TREE_TYPE (inside_init)))
	{
	  error_init ("initializer element is not computable at load time");
	  inside_init = error_mark_node;
	}
      else if (require_constant && !maybe_const)
	pedwarn_init (init_loc, 0,
		      "initializer element is not a constant expression");

      return inside_init;
    }

  /* Come here only for records and arrays.  */

  if (COMPLETE_TYPE_P (type) && TREE_CODE (TYPE_SIZE (type)) != INTEGER_CST)
    {
      error_init ("variable-sized object may not be initialized");
      return error_mark_node;
    }

  error_init ("invalid initializer");
  return error_mark_node;
}

/* Handle initializers that use braces.  */

/* Type of object we are accumulating a constructor for.
   This type is always a RECORD_TYPE, UNION_TYPE or ARRAY_TYPE.  */
static tree constructor_type;

/* For a RECORD_TYPE or UNION_TYPE, this is the chain of fields
   left to fill.  */
static tree constructor_fields;

/* For an ARRAY_TYPE, this is the specified index
   at which to store the next element we get.  */
static tree constructor_index;

/* For an ARRAY_TYPE, this is the maximum index.  */
static tree constructor_max_index;

/* For a RECORD_TYPE, this is the first field not yet written out.  */
static tree constructor_unfilled_fields;

/* For an ARRAY_TYPE, this is the index of the first element
   not yet written out.  */
static tree constructor_unfilled_index;

/* In a RECORD_TYPE, the byte index of the next consecutive field.
   This is so we can generate gaps between fields, when appropriate.  */
static tree constructor_bit_index;

/* If we are saving up the elements rather than allocating them,
   this is the list of elements so far (in reverse order,
   most recent first).  */
static vec<constructor_elt, va_gc> *constructor_elements;

/* 1 if constructor should be incrementally stored into a constructor chain,
   0 if all the elements should be kept in AVL tree.  */
static int constructor_incremental;

/* 1 if so far this constructor's elements are all compile-time constants.  */
static int constructor_constant;

/* 1 if so far this constructor's elements are all valid address constants.  */
static int constructor_simple;

/* 1 if this constructor has an element that cannot be part of a
   constant expression.  */
static int constructor_nonconst;

/* 1 if this constructor is erroneous so far.  */
static int constructor_erroneous;

/* Structure for managing pending initializer elements, organized as an
   AVL tree.  */

struct init_node
{
  struct init_node *left, *right;
  struct init_node *parent;
  int balance;
  tree purpose;
  tree value;
  tree origtype;
};

/* Tree of pending elements at this constructor level.
   These are elements encountered out of order
   which belong at places we haven't reached yet in actually
   writing the output.
   Will never hold tree nodes across GC runs.  */
static struct init_node *constructor_pending_elts;

/* The SPELLING_DEPTH of this constructor.  */
static int constructor_depth;

/* DECL node for which an initializer is being read.
   0 means we are reading a constructor expression
   such as (struct foo) {...}.  */
static tree constructor_decl;

/* Nonzero if this is an initializer for a top-level decl.  */
static int constructor_top_level;

/* Nonzero if there were any member designators in this initializer.  */
static int constructor_designated;

/* Nesting depth of designator list.  */
static int designator_depth;

/* Nonzero if there were diagnosed errors in this designator list.  */
static int designator_erroneous;


/* This stack has a level for each implicit or explicit level of
   structuring in the initializer, including the outermost one.  It
   saves the values of most of the variables above.  */

struct constructor_range_stack;

struct constructor_stack
{
  struct constructor_stack *next;
  tree type;
  tree fields;
  tree index;
  tree max_index;
  tree unfilled_index;
  tree unfilled_fields;
  tree bit_index;
  vec<constructor_elt, va_gc> *elements;
  struct init_node *pending_elts;
  int offset;
  int depth;
  /* If value nonzero, this value should replace the entire
     constructor at this level.  */
  struct c_expr replacement_value;
  struct constructor_range_stack *range_stack;
  char constant;
  char simple;
  char nonconst;
  char implicit;
  char erroneous;
  char outer;
  char incremental;
  char designated;
};

static struct constructor_stack *constructor_stack;

/* This stack represents designators from some range designator up to
   the last designator in the list.  */

struct constructor_range_stack
{
  struct constructor_range_stack *next, *prev;
  struct constructor_stack *stack;
  tree range_start;
  tree index;
  tree range_end;
  tree fields;
};

static struct constructor_range_stack *constructor_range_stack;

/* This stack records separate initializers that are nested.
   Nested initializers can't happen in ANSI C, but GNU C allows them
   in cases like { ... (struct foo) { ... } ... }.  */

struct initializer_stack
{
  struct initializer_stack *next;
  tree decl;
  struct constructor_stack *constructor_stack;
  struct constructor_range_stack *constructor_range_stack;
  vec<constructor_elt, va_gc> *elements;
  struct spelling *spelling;
  struct spelling *spelling_base;
  int spelling_size;
  char top_level;
  char require_constant_value;
  char require_constant_elements;
};

static struct initializer_stack *initializer_stack;

/* Prepare to parse and output the initializer for variable DECL.  */

void
start_init (tree decl, tree asmspec_tree ATTRIBUTE_UNUSED, int top_level)
{
  const char *locus;
  struct initializer_stack *p = XNEW (struct initializer_stack);

  p->decl = constructor_decl;
  p->require_constant_value = require_constant_value;
  p->require_constant_elements = require_constant_elements;
  p->constructor_stack = constructor_stack;
  p->constructor_range_stack = constructor_range_stack;
  p->elements = constructor_elements;
  p->spelling = spelling;
  p->spelling_base = spelling_base;
  p->spelling_size = spelling_size;
  p->top_level = constructor_top_level;
  p->next = initializer_stack;
  initializer_stack = p;

  constructor_decl = decl;
  constructor_designated = 0;
  constructor_top_level = top_level;

  if (decl != 0 && decl != error_mark_node)
    {
      require_constant_value = TREE_STATIC (decl);
      require_constant_elements
	= ((TREE_STATIC (decl) || (pedantic && !flag_isoc99))
	   /* For a scalar, you can always use any value to initialize,
	      even within braces.  */
	   && (TREE_CODE (TREE_TYPE (decl)) == ARRAY_TYPE
	       || TREE_CODE (TREE_TYPE (decl)) == RECORD_TYPE
	       || TREE_CODE (TREE_TYPE (decl)) == UNION_TYPE
	       || TREE_CODE (TREE_TYPE (decl)) == QUAL_UNION_TYPE));
      locus = identifier_to_locale (IDENTIFIER_POINTER (DECL_NAME (decl)));
    }
  else
    {
      require_constant_value = 0;
      require_constant_elements = 0;
      locus = _("(anonymous)");
    }

  constructor_stack = 0;
  constructor_range_stack = 0;

  missing_braces_mentioned = 0;

  spelling_base = 0;
  spelling_size = 0;
  RESTORE_SPELLING_DEPTH (0);

  if (locus)
    push_string (locus);
}

void
finish_init (void)
{
  struct initializer_stack *p = initializer_stack;

  /* Free the whole constructor stack of this initializer.  */
  while (constructor_stack)
    {
      struct constructor_stack *q = constructor_stack;
      constructor_stack = q->next;
      free (q);
    }

  gcc_assert (!constructor_range_stack);

  /* Pop back to the data of the outer initializer (if any).  */
  free (spelling_base);

  constructor_decl = p->decl;
  require_constant_value = p->require_constant_value;
  require_constant_elements = p->require_constant_elements;
  constructor_stack = p->constructor_stack;
  constructor_range_stack = p->constructor_range_stack;
  constructor_elements = p->elements;
  spelling = p->spelling;
  spelling_base = p->spelling_base;
  spelling_size = p->spelling_size;
  constructor_top_level = p->top_level;
  initializer_stack = p->next;
  free (p);
}

/* Call here when we see the initializer is surrounded by braces.
   This is instead of a call to push_init_level;
   it is matched by a call to pop_init_level.

   TYPE is the type to initialize, for a constructor expression.
   For an initializer for a decl, TYPE is zero.  */

void
really_start_incremental_init (tree type)
{
  struct constructor_stack *p = XNEW (struct constructor_stack);

  if (type == 0)
    type = TREE_TYPE (constructor_decl);

  if (TREE_CODE (type) == VECTOR_TYPE
      && TYPE_VECTOR_OPAQUE (type))
    error ("opaque vector types cannot be initialized");

  p->type = constructor_type;
  p->fields = constructor_fields;
  p->index = constructor_index;
  p->max_index = constructor_max_index;
  p->unfilled_index = constructor_unfilled_index;
  p->unfilled_fields = constructor_unfilled_fields;
  p->bit_index = constructor_bit_index;
  p->elements = constructor_elements;
  p->constant = constructor_constant;
  p->simple = constructor_simple;
  p->nonconst = constructor_nonconst;
  p->erroneous = constructor_erroneous;
  p->pending_elts = constructor_pending_elts;
  p->depth = constructor_depth;
  p->replacement_value.value = 0;
  p->replacement_value.original_code = ERROR_MARK;
  p->replacement_value.original_type = NULL;
  p->implicit = 0;
  p->range_stack = 0;
  p->outer = 0;
  p->incremental = constructor_incremental;
  p->designated = constructor_designated;
  p->next = 0;
  constructor_stack = p;

  constructor_constant = 1;
  constructor_simple = 1;
  constructor_nonconst = 0;
  constructor_depth = SPELLING_DEPTH ();
  constructor_elements = NULL;
  constructor_pending_elts = 0;
  constructor_type = type;
  constructor_incremental = 1;
  constructor_designated = 0;
  designator_depth = 0;
  designator_erroneous = 0;

  if (TREE_CODE (constructor_type) == RECORD_TYPE
      || TREE_CODE (constructor_type) == UNION_TYPE)
    {
      constructor_fields = TYPE_FIELDS (constructor_type);
      /* Skip any nameless bit fields at the beginning.  */
      while (constructor_fields != 0 && DECL_C_BIT_FIELD (constructor_fields)
	     && DECL_NAME (constructor_fields) == 0)
	constructor_fields = DECL_CHAIN (constructor_fields);

      constructor_unfilled_fields = constructor_fields;
      constructor_bit_index = bitsize_zero_node;
    }
  else if (TREE_CODE (constructor_type) == ARRAY_TYPE)
    {
      if (TYPE_DOMAIN (constructor_type))
	{
	  constructor_max_index
	    = TYPE_MAX_VALUE (TYPE_DOMAIN (constructor_type));

	  /* Detect non-empty initializations of zero-length arrays.  */
	  if (constructor_max_index == NULL_TREE
	      && TYPE_SIZE (constructor_type))
	    constructor_max_index = integer_minus_one_node;

	  /* constructor_max_index needs to be an INTEGER_CST.  Attempts
	     to initialize VLAs will cause a proper error; avoid tree
	     checking errors as well by setting a safe value.  */
	  if (constructor_max_index
	      && TREE_CODE (constructor_max_index) != INTEGER_CST)
	    constructor_max_index = integer_minus_one_node;

	  constructor_index
	    = convert (bitsizetype,
		       TYPE_MIN_VALUE (TYPE_DOMAIN (constructor_type)));
	}
      else
	{
	  constructor_index = bitsize_zero_node;
	  constructor_max_index = NULL_TREE;
	}

      constructor_unfilled_index = constructor_index;
    }
  else if (TREE_CODE (constructor_type) == VECTOR_TYPE)
    {
      /* Vectors are like simple fixed-size arrays.  */
      constructor_max_index =
	bitsize_int (TYPE_VECTOR_SUBPARTS (constructor_type) - 1);
      constructor_index = bitsize_zero_node;
      constructor_unfilled_index = constructor_index;
    }
  else
    {
      /* Handle the case of int x = {5}; */
      constructor_fields = constructor_type;
      constructor_unfilled_fields = constructor_type;
    }
}

/* Push down into a subobject, for initialization.
   If this is for an explicit set of braces, IMPLICIT is 0.
   If it is because the next element belongs at a lower level,
   IMPLICIT is 1 (or 2 if the push is because of designator list).  */

void
push_init_level (int implicit, struct obstack * braced_init_obstack)
{
  struct constructor_stack *p;
  tree value = NULL_TREE;

  /* If we've exhausted any levels that didn't have braces,
     pop them now.  If implicit == 1, this will have been done in
     process_init_element; do not repeat it here because in the case
     of excess initializers for an empty aggregate this leads to an
     infinite cycle of popping a level and immediately recreating
     it.  */
  if (implicit != 1)
    {
      while (constructor_stack->implicit)
	{
	  if ((TREE_CODE (constructor_type) == RECORD_TYPE
	       || TREE_CODE (constructor_type) == UNION_TYPE)
	      && constructor_fields == 0)
	    process_init_element (pop_init_level (1, braced_init_obstack),
				  true, braced_init_obstack);
	  else if (TREE_CODE (constructor_type) == ARRAY_TYPE
		   && constructor_max_index
		   && tree_int_cst_lt (constructor_max_index,
				       constructor_index))
	    process_init_element (pop_init_level (1, braced_init_obstack),
				  true, braced_init_obstack);
	  else
	    break;
	}
    }

  /* Unless this is an explicit brace, we need to preserve previous
     content if any.  */
  if (implicit)
    {
      if ((TREE_CODE (constructor_type) == RECORD_TYPE
	   || TREE_CODE (constructor_type) == UNION_TYPE)
	  && constructor_fields)
	value = find_init_member (constructor_fields, braced_init_obstack);
      else if (TREE_CODE (constructor_type) == ARRAY_TYPE)
	value = find_init_member (constructor_index, braced_init_obstack);
    }

  p = XNEW (struct constructor_stack);
  p->type = constructor_type;
  p->fields = constructor_fields;
  p->index = constructor_index;
  p->max_index = constructor_max_index;
  p->unfilled_index = constructor_unfilled_index;
  p->unfilled_fields = constructor_unfilled_fields;
  p->bit_index = constructor_bit_index;
  p->elements = constructor_elements;
  p->constant = constructor_constant;
  p->simple = constructor_simple;
  p->nonconst = constructor_nonconst;
  p->erroneous = constructor_erroneous;
  p->pending_elts = constructor_pending_elts;
  p->depth = constructor_depth;
  p->replacement_value.value = 0;
  p->replacement_value.original_code = ERROR_MARK;
  p->replacement_value.original_type = NULL;
  p->implicit = implicit;
  p->outer = 0;
  p->incremental = constructor_incremental;
  p->designated = constructor_designated;
  p->next = constructor_stack;
  p->range_stack = 0;
  constructor_stack = p;

  constructor_constant = 1;
  constructor_simple = 1;
  constructor_nonconst = 0;
  constructor_depth = SPELLING_DEPTH ();
  constructor_elements = NULL;
  constructor_incremental = 1;
  constructor_designated = 0;
  constructor_pending_elts = 0;
  if (!implicit)
    {
      p->range_stack = constructor_range_stack;
      constructor_range_stack = 0;
      designator_depth = 0;
      designator_erroneous = 0;
    }

  /* Don't die if an entire brace-pair level is superfluous
     in the containing level.  */
  if (constructor_type == 0)
    ;
  else if (TREE_CODE (constructor_type) == RECORD_TYPE
	   || TREE_CODE (constructor_type) == UNION_TYPE)
    {
      /* Don't die if there are extra init elts at the end.  */
      if (constructor_fields == 0)
	constructor_type = 0;
      else
	{
	  constructor_type = TREE_TYPE (constructor_fields);
	  push_member_name (constructor_fields);
	  constructor_depth++;
	}
    }
  else if (TREE_CODE (constructor_type) == ARRAY_TYPE)
    {
      constructor_type = TREE_TYPE (constructor_type);
      push_array_bounds (tree_low_cst (constructor_index, 1));
      constructor_depth++;
    }

  if (constructor_type == 0)
    {
      error_init ("extra brace group at end of initializer");
      constructor_fields = 0;
      constructor_unfilled_fields = 0;
      return;
    }

  if (value && TREE_CODE (value) == CONSTRUCTOR)
    {
      constructor_constant = TREE_CONSTANT (value);
      constructor_simple = TREE_STATIC (value);
      constructor_nonconst = CONSTRUCTOR_NON_CONST (value);
      constructor_elements = CONSTRUCTOR_ELTS (value);
      if (!vec_safe_is_empty (constructor_elements)
	  && (TREE_CODE (constructor_type) == RECORD_TYPE
	      || TREE_CODE (constructor_type) == ARRAY_TYPE))
	set_nonincremental_init (braced_init_obstack);
    }

  if (implicit == 1 && warn_missing_braces && !missing_braces_mentioned)
    {
      missing_braces_mentioned = 1;
      warning_init (OPT_Wmissing_braces, "missing braces around initializer");
    }

  if (TREE_CODE (constructor_type) == RECORD_TYPE
	   || TREE_CODE (constructor_type) == UNION_TYPE)
    {
      constructor_fields = TYPE_FIELDS (constructor_type);
      /* Skip any nameless bit fields at the beginning.  */
      while (constructor_fields != 0 && DECL_C_BIT_FIELD (constructor_fields)
	     && DECL_NAME (constructor_fields) == 0)
	constructor_fields = DECL_CHAIN (constructor_fields);

      constructor_unfilled_fields = constructor_fields;
      constructor_bit_index = bitsize_zero_node;
    }
  else if (TREE_CODE (constructor_type) == VECTOR_TYPE)
    {
      /* Vectors are like simple fixed-size arrays.  */
      constructor_max_index =
	bitsize_int (TYPE_VECTOR_SUBPARTS (constructor_type) - 1);
      constructor_index = bitsize_int (0);
      constructor_unfilled_index = constructor_index;
    }
  else if (TREE_CODE (constructor_type) == ARRAY_TYPE)
    {
      if (TYPE_DOMAIN (constructor_type))
	{
	  constructor_max_index
	    = TYPE_MAX_VALUE (TYPE_DOMAIN (constructor_type));

	  /* Detect non-empty initializations of zero-length arrays.  */
	  if (constructor_max_index == NULL_TREE
	      && TYPE_SIZE (constructor_type))
	    constructor_max_index = integer_minus_one_node;

	  /* constructor_max_index needs to be an INTEGER_CST.  Attempts
	     to initialize VLAs will cause a proper error; avoid tree
	     checking errors as well by setting a safe value.  */
	  if (constructor_max_index
	      && TREE_CODE (constructor_max_index) != INTEGER_CST)
	    constructor_max_index = integer_minus_one_node;

	  constructor_index
	    = convert (bitsizetype,
		       TYPE_MIN_VALUE (TYPE_DOMAIN (constructor_type)));
	}
      else
	constructor_index = bitsize_zero_node;

      constructor_unfilled_index = constructor_index;
      if (value && TREE_CODE (value) == STRING_CST)
	{
	  /* We need to split the char/wchar array into individual
	     characters, so that we don't have to special case it
	     everywhere.  */
	  set_nonincremental_init_from_string (value, braced_init_obstack);
	}
    }
  else
    {
      if (constructor_type != error_mark_node)
	warning_init (0, "braces around scalar initializer");
      constructor_fields = constructor_type;
      constructor_unfilled_fields = constructor_type;
    }
}

/* At the end of an implicit or explicit brace level,
   finish up that level of constructor.  If a single expression
   with redundant braces initialized that level, return the
   c_expr structure for that expression.  Otherwise, the original_code
   element is set to ERROR_MARK.
   If we were outputting the elements as they are read, return 0 as the value
   from inner levels (process_init_element ignores that),
   but return error_mark_node as the value from the outermost level
   (that's what we want to put in DECL_INITIAL).
   Otherwise, return a CONSTRUCTOR expression as the value.  */

struct c_expr
pop_init_level (int implicit, struct obstack * braced_init_obstack)
{
  struct constructor_stack *p;
  struct c_expr ret;
  ret.value = 0;
  ret.original_code = ERROR_MARK;
  ret.original_type = NULL;

  if (implicit == 0)
    {
      /* When we come to an explicit close brace,
	 pop any inner levels that didn't have explicit braces.  */
      while (constructor_stack->implicit)
	{
	  process_init_element (pop_init_level (1, braced_init_obstack),
				true, braced_init_obstack);
	}
      gcc_assert (!constructor_range_stack);
    }

  /* Now output all pending elements.  */
  constructor_incremental = 1;
  output_pending_init_elements (1, braced_init_obstack);

  p = constructor_stack;

  /* Error for initializing a flexible array member, or a zero-length
     array member in an inappropriate context.  */
  if (constructor_type && constructor_fields
      && TREE_CODE (constructor_type) == ARRAY_TYPE
      && TYPE_DOMAIN (constructor_type)
      && !TYPE_MAX_VALUE (TYPE_DOMAIN (constructor_type)))
    {
      /* Silently discard empty initializations.  The parser will
	 already have pedwarned for empty brackets.  */
      if (integer_zerop (constructor_unfilled_index))
	constructor_type = NULL_TREE;
      else
	{
	  gcc_assert (!TYPE_SIZE (constructor_type));

	  if (constructor_depth > 2)
	    error_init ("initialization of flexible array member in a nested context");
	  else
	    pedwarn_init (input_location, OPT_Wpedantic,
			  "initialization of a flexible array member");

	  /* We have already issued an error message for the existence
	     of a flexible array member not at the end of the structure.
	     Discard the initializer so that we do not die later.  */
	  if (DECL_CHAIN (constructor_fields) != NULL_TREE)
	    constructor_type = NULL_TREE;
	}
    }

  /* Warn when some struct elements are implicitly initialized to zero.  */
  if (warn_missing_field_initializers
      && constructor_type
      && TREE_CODE (constructor_type) == RECORD_TYPE
      && constructor_unfilled_fields)
    {
	bool constructor_zeroinit =
	 (vec_safe_length (constructor_elements) == 1
	  && integer_zerop ((*constructor_elements)[0].value));

	/* Do not warn for flexible array members or zero-length arrays.  */
	while (constructor_unfilled_fields
	       && (!DECL_SIZE (constructor_unfilled_fields)
		   || integer_zerop (DECL_SIZE (constructor_unfilled_fields))))
	  constructor_unfilled_fields = DECL_CHAIN (constructor_unfilled_fields);

	if (constructor_unfilled_fields
	    /* Do not warn if this level of the initializer uses member
	       designators; it is likely to be deliberate.  */
	    && !constructor_designated
	    /* Do not warn about initializing with ` = {0}'.  */
	    && !constructor_zeroinit)
	  {
	    if (warning_at (input_location, OPT_Wmissing_field_initializers,
			    "missing initializer for field %qD of %qT",
			    constructor_unfilled_fields,
			    constructor_type))
	      inform (DECL_SOURCE_LOCATION (constructor_unfilled_fields),
		      "%qD declared here", constructor_unfilled_fields);
	  }
    }

  /* Pad out the end of the structure.  */
  if (p->replacement_value.value)
    /* If this closes a superfluous brace pair,
       just pass out the element between them.  */
    ret = p->replacement_value;
  else if (constructor_type == 0)
    ;
  else if (TREE_CODE (constructor_type) != RECORD_TYPE
	   && TREE_CODE (constructor_type) != UNION_TYPE
	   && TREE_CODE (constructor_type) != ARRAY_TYPE
	   && TREE_CODE (constructor_type) != VECTOR_TYPE)
    {
      /* A nonincremental scalar initializer--just return
	 the element, after verifying there is just one.  */
      if (vec_safe_is_empty (constructor_elements))
	{
	  if (!constructor_erroneous)
	    error_init ("empty scalar initializer");
	  ret.value = error_mark_node;
	}
      else if (vec_safe_length (constructor_elements) != 1)
	{
	  error_init ("extra elements in scalar initializer");
	  ret.value = (*constructor_elements)[0].value;
	}
      else
	ret.value = (*constructor_elements)[0].value;
    }
  else
    {
      if (constructor_erroneous)
	ret.value = error_mark_node;
      else
	{
	  ret.value = build_constructor (constructor_type,
					 constructor_elements);
	  if (constructor_constant)
	    TREE_CONSTANT (ret.value) = 1;
	  if (constructor_constant && constructor_simple)
	    TREE_STATIC (ret.value) = 1;
	  if (constructor_nonconst)
	    CONSTRUCTOR_NON_CONST (ret.value) = 1;
	}
    }

  if (ret.value && TREE_CODE (ret.value) != CONSTRUCTOR)
    {
      if (constructor_nonconst)
	ret.original_code = C_MAYBE_CONST_EXPR;
      else if (ret.original_code == C_MAYBE_CONST_EXPR)
	ret.original_code = ERROR_MARK;
    }

  constructor_type = p->type;
  constructor_fields = p->fields;
  constructor_index = p->index;
  constructor_max_index = p->max_index;
  constructor_unfilled_index = p->unfilled_index;
  constructor_unfilled_fields = p->unfilled_fields;
  constructor_bit_index = p->bit_index;
  constructor_elements = p->elements;
  constructor_constant = p->constant;
  constructor_simple = p->simple;
  constructor_nonconst = p->nonconst;
  constructor_erroneous = p->erroneous;
  constructor_incremental = p->incremental;
  constructor_designated = p->designated;
  constructor_pending_elts = p->pending_elts;
  constructor_depth = p->depth;
  if (!p->implicit)
    constructor_range_stack = p->range_stack;
  RESTORE_SPELLING_DEPTH (constructor_depth);

  constructor_stack = p->next;
  free (p);

  if (ret.value == 0 && constructor_stack == 0)
    ret.value = error_mark_node;
  return ret;
}

/* Common handling for both array range and field name designators.
   ARRAY argument is nonzero for array ranges.  Returns zero for success.  */

static int
set_designator (int array, struct obstack * braced_init_obstack)
{
  tree subtype;
  enum tree_code subcode;

  /* Don't die if an entire brace-pair level is superfluous
     in the containing level.  */
  if (constructor_type == 0)
    return 1;

  /* If there were errors in this designator list already, bail out
     silently.  */
  if (designator_erroneous)
    return 1;

  if (!designator_depth)
    {
      gcc_assert (!constructor_range_stack);

      /* Designator list starts at the level of closest explicit
	 braces.  */
      while (constructor_stack->implicit)
	{
	  process_init_element (pop_init_level (1, braced_init_obstack),
				true, braced_init_obstack);
	}
      constructor_designated = 1;
      return 0;
    }

  switch (TREE_CODE (constructor_type))
    {
    case  RECORD_TYPE:
    case  UNION_TYPE:
      subtype = TREE_TYPE (constructor_fields);
      if (subtype != error_mark_node)
	subtype = TYPE_MAIN_VARIANT (subtype);
      break;
    case ARRAY_TYPE:
      subtype = TYPE_MAIN_VARIANT (TREE_TYPE (constructor_type));
      break;
    default:
      gcc_unreachable ();
    }

  subcode = TREE_CODE (subtype);
  if (array && subcode != ARRAY_TYPE)
    {
      error_init ("array index in non-array initializer");
      return 1;
    }
  else if (!array && subcode != RECORD_TYPE && subcode != UNION_TYPE)
    {
      error_init ("field name not in record or union initializer");
      return 1;
    }

  constructor_designated = 1;
  push_init_level (2, braced_init_obstack);
  return 0;
}

/* If there are range designators in designator list, push a new designator
   to constructor_range_stack.  RANGE_END is end of such stack range or
   NULL_TREE if there is no range designator at this level.  */

static void
push_range_stack (tree range_end, struct obstack * braced_init_obstack)
{
  struct constructor_range_stack *p;

  p = (struct constructor_range_stack *)
    obstack_alloc (braced_init_obstack,
		   sizeof (struct constructor_range_stack));
  p->prev = constructor_range_stack;
  p->next = 0;
  p->fields = constructor_fields;
  p->range_start = constructor_index;
  p->index = constructor_index;
  p->stack = constructor_stack;
  p->range_end = range_end;
  if (constructor_range_stack)
    constructor_range_stack->next = p;
  constructor_range_stack = p;
}

/* Within an array initializer, specify the next index to be initialized.
   FIRST is that index.  If LAST is nonzero, then initialize a range
   of indices, running from FIRST through LAST.  */

void
set_init_index (tree first, tree last,
		struct obstack * braced_init_obstack)
{
  if (set_designator (1, braced_init_obstack))
    return;

  designator_erroneous = 1;

  if (!INTEGRAL_TYPE_P (TREE_TYPE (first))
      || (last && !INTEGRAL_TYPE_P (TREE_TYPE (last))))
    {
      error_init ("array index in initializer not of integer type");
      return;
    }

  if (TREE_CODE (first) != INTEGER_CST)
    {
      first = c_fully_fold (first, false, NULL);
      if (TREE_CODE (first) == INTEGER_CST)
	pedwarn_init (input_location, OPT_Wpedantic,
		      "array index in initializer is not "
		      "an integer constant expression");
    }

  if (last && TREE_CODE (last) != INTEGER_CST)
    {
      last = c_fully_fold (last, false, NULL);
      if (TREE_CODE (last) == INTEGER_CST)
	pedwarn_init (input_location, OPT_Wpedantic,
		      "array index in initializer is not "
		      "an integer constant expression");
    }

  if (TREE_CODE (first) != INTEGER_CST)
    error_init ("nonconstant array index in initializer");
  else if (last != 0 && TREE_CODE (last) != INTEGER_CST)
    error_init ("nonconstant array index in initializer");
  else if (TREE_CODE (constructor_type) != ARRAY_TYPE)
    error_init ("array index in non-array initializer");
  else if (tree_int_cst_sgn (first) == -1)
    error_init ("array index in initializer exceeds array bounds");
  else if (constructor_max_index
	   && tree_int_cst_lt (constructor_max_index, first))
    error_init ("array index in initializer exceeds array bounds");
  else
    {
      constant_expression_warning (first);
      if (last)
	constant_expression_warning (last);
      constructor_index = convert (bitsizetype, first);
      if (tree_int_cst_lt (constructor_index, first))
	{
	  constructor_index = copy_node (constructor_index);
	  TREE_OVERFLOW (constructor_index) = 1;
	}

      if (last)
	{
	  if (tree_int_cst_equal (first, last))
	    last = 0;
	  else if (tree_int_cst_lt (last, first))
	    {
	      error_init ("empty index range in initializer");
	      last = 0;
	    }
	  else
	    {
	      last = convert (bitsizetype, last);
	      if (constructor_max_index != 0
		  && tree_int_cst_lt (constructor_max_index, last))
		{
		  error_init ("array index range in initializer exceeds array bounds");
		  last = 0;
		}
	    }
	}

      designator_depth++;
      designator_erroneous = 0;
      if (constructor_range_stack || last)
	push_range_stack (last, braced_init_obstack);
    }
}

/* Within a struct initializer, specify the next field to be initialized.  */

void
set_init_label (tree fieldname, struct obstack * braced_init_obstack)
{
  tree field;

  if (set_designator (0, braced_init_obstack))
    return;

  designator_erroneous = 1;

  if (TREE_CODE (constructor_type) != RECORD_TYPE
      && TREE_CODE (constructor_type) != UNION_TYPE)
    {
      error_init ("field name not in record or union initializer");
      return;
    }

  field = lookup_field (constructor_type, fieldname);

  if (field == 0)
    error ("unknown field %qE specified in initializer", fieldname);
  else
    do
      {
	constructor_fields = TREE_VALUE (field);
	designator_depth++;
	designator_erroneous = 0;
	if (constructor_range_stack)
	  push_range_stack (NULL_TREE, braced_init_obstack);
	field = TREE_CHAIN (field);
	if (field)
	  {
	    if (set_designator (0, braced_init_obstack))
	      return;
	  }
      }
    while (field != NULL_TREE);
}

/* Add a new initializer to the tree of pending initializers.  PURPOSE
   identifies the initializer, either array index or field in a structure.
   VALUE is the value of that index or field.  If ORIGTYPE is not
   NULL_TREE, it is the original type of VALUE.

   IMPLICIT is true if value comes from pop_init_level (1),
   the new initializer has been merged with the existing one
   and thus no warnings should be emitted about overriding an
   existing initializer.  */

static void
add_pending_init (tree purpose, tree value, tree origtype, bool implicit,
		  struct obstack * braced_init_obstack)
{
  struct init_node *p, **q, *r;

  q = &constructor_pending_elts;
  p = 0;

  if (TREE_CODE (constructor_type) == ARRAY_TYPE)
    {
      while (*q != 0)
	{
	  p = *q;
	  if (tree_int_cst_lt (purpose, p->purpose))
	    q = &p->left;
	  else if (tree_int_cst_lt (p->purpose, purpose))
	    q = &p->right;
	  else
	    {
	      if (!implicit)
		{
		  if (TREE_SIDE_EFFECTS (p->value))
		    warning_init (0, "initialized field with side-effects overwritten");
		  else if (warn_override_init)
		    warning_init (OPT_Woverride_init, "initialized field overwritten");
		}
	      p->value = value;
	      p->origtype = origtype;
	      return;
	    }
	}
    }
  else
    {
      tree bitpos;

      bitpos = bit_position (purpose);
      while (*q != NULL)
	{
	  p = *q;
	  if (tree_int_cst_lt (bitpos, bit_position (p->purpose)))
	    q = &p->left;
	  else if (p->purpose != purpose)
	    q = &p->right;
	  else
	    {
	      if (!implicit)
		{
		  if (TREE_SIDE_EFFECTS (p->value))
		    warning_init (0, "initialized field with side-effects overwritten");
		  else if (warn_override_init)
		    warning_init (OPT_Woverride_init, "initialized field overwritten");
		}
	      p->value = value;
	      p->origtype = origtype;
	      return;
	    }
	}
    }

  r = (struct init_node *) obstack_alloc (braced_init_obstack,
					  sizeof (struct init_node));
  r->purpose = purpose;
  r->value = value;
  r->origtype = origtype;

  *q = r;
  r->parent = p;
  r->left = 0;
  r->right = 0;
  r->balance = 0;

  while (p)
    {
      struct init_node *s;

      if (r == p->left)
	{
	  if (p->balance == 0)
	    p->balance = -1;
	  else if (p->balance < 0)
	    {
	      if (r->balance < 0)
		{
		  /* L rotation.  */
		  p->left = r->right;
		  if (p->left)
		    p->left->parent = p;
		  r->right = p;

		  p->balance = 0;
		  r->balance = 0;

		  s = p->parent;
		  p->parent = r;
		  r->parent = s;
		  if (s)
		    {
		      if (s->left == p)
			s->left = r;
		      else
			s->right = r;
		    }
		  else
		    constructor_pending_elts = r;
		}
	      else
		{
		  /* LR rotation.  */
		  struct init_node *t = r->right;

		  r->right = t->left;
		  if (r->right)
		    r->right->parent = r;
		  t->left = r;

		  p->left = t->right;
		  if (p->left)
		    p->left->parent = p;
		  t->right = p;

		  p->balance = t->balance < 0;
		  r->balance = -(t->balance > 0);
		  t->balance = 0;

		  s = p->parent;
		  p->parent = t;
		  r->parent = t;
		  t->parent = s;
		  if (s)
		    {
		      if (s->left == p)
			s->left = t;
		      else
			s->right = t;
		    }
		  else
		    constructor_pending_elts = t;
		}
	      break;
	    }
	  else
	    {
	      /* p->balance == +1; growth of left side balances the node.  */
	      p->balance = 0;
	      break;
	    }
	}
      else /* r == p->right */
	{
	  if (p->balance == 0)
	    /* Growth propagation from right side.  */
	    p->balance++;
	  else if (p->balance > 0)
	    {
	      if (r->balance > 0)
		{
		  /* R rotation.  */
		  p->right = r->left;
		  if (p->right)
		    p->right->parent = p;
		  r->left = p;

		  p->balance = 0;
		  r->balance = 0;

		  s = p->parent;
		  p->parent = r;
		  r->parent = s;
		  if (s)
		    {
		      if (s->left == p)
			s->left = r;
		      else
			s->right = r;
		    }
		  else
		    constructor_pending_elts = r;
		}
	      else /* r->balance == -1 */
		{
		  /* RL rotation */
		  struct init_node *t = r->left;

		  r->left = t->right;
		  if (r->left)
		    r->left->parent = r;
		  t->right = r;

		  p->right = t->left;
		  if (p->right)
		    p->right->parent = p;
		  t->left = p;

		  r->balance = (t->balance < 0);
		  p->balance = -(t->balance > 0);
		  t->balance = 0;

		  s = p->parent;
		  p->parent = t;
		  r->parent = t;
		  t->parent = s;
		  if (s)
		    {
		      if (s->left == p)
			s->left = t;
		      else
			s->right = t;
		    }
		  else
		    constructor_pending_elts = t;
		}
	      break;
	    }
	  else
	    {
	      /* p->balance == -1; growth of right side balances the node.  */
	      p->balance = 0;
	      break;
	    }
	}

      r = p;
      p = p->parent;
    }
}

/* Build AVL tree from a sorted chain.  */

static void
set_nonincremental_init (struct obstack * braced_init_obstack)
{
  unsigned HOST_WIDE_INT ix;
  tree index, value;

  if (TREE_CODE (constructor_type) != RECORD_TYPE
      && TREE_CODE (constructor_type) != ARRAY_TYPE)
    return;

  FOR_EACH_CONSTRUCTOR_ELT (constructor_elements, ix, index, value)
    {
      add_pending_init (index, value, NULL_TREE, true,
			braced_init_obstack);
    }
  constructor_elements = NULL;
  if (TREE_CODE (constructor_type) == RECORD_TYPE)
    {
      constructor_unfilled_fields = TYPE_FIELDS (constructor_type);
      /* Skip any nameless bit fields at the beginning.  */
      while (constructor_unfilled_fields != 0
	     && DECL_C_BIT_FIELD (constructor_unfilled_fields)
	     && DECL_NAME (constructor_unfilled_fields) == 0)
	constructor_unfilled_fields = TREE_CHAIN (constructor_unfilled_fields);

    }
  else if (TREE_CODE (constructor_type) == ARRAY_TYPE)
    {
      if (TYPE_DOMAIN (constructor_type))
	constructor_unfilled_index
	    = convert (bitsizetype,
		       TYPE_MIN_VALUE (TYPE_DOMAIN (constructor_type)));
      else
	constructor_unfilled_index = bitsize_zero_node;
    }
  constructor_incremental = 0;
}

/* Build AVL tree from a string constant.  */

static void
set_nonincremental_init_from_string (tree str,
				     struct obstack * braced_init_obstack)
{
  tree value, purpose, type;
  HOST_WIDE_INT val[2];
  const char *p, *end;
  int byte, wchar_bytes, charwidth, bitpos;

  gcc_assert (TREE_CODE (constructor_type) == ARRAY_TYPE);

  wchar_bytes = TYPE_PRECISION (TREE_TYPE (TREE_TYPE (str))) / BITS_PER_UNIT;
  charwidth = TYPE_PRECISION (char_type_node);
  type = TREE_TYPE (constructor_type);
  p = TREE_STRING_POINTER (str);
  end = p + TREE_STRING_LENGTH (str);

  for (purpose = bitsize_zero_node;
       p < end
       && !(constructor_max_index
	    && tree_int_cst_lt (constructor_max_index, purpose));
       purpose = size_binop (PLUS_EXPR, purpose, bitsize_one_node))
    {
      if (wchar_bytes == 1)
	{
	  val[1] = (unsigned char) *p++;
	  val[0] = 0;
	}
      else
	{
	  val[0] = 0;
	  val[1] = 0;
	  for (byte = 0; byte < wchar_bytes; byte++)
	    {
	      if (BYTES_BIG_ENDIAN)
		bitpos = (wchar_bytes - byte - 1) * charwidth;
	      else
		bitpos = byte * charwidth;
	      val[bitpos < HOST_BITS_PER_WIDE_INT]
		|= ((unsigned HOST_WIDE_INT) ((unsigned char) *p++))
		   << (bitpos % HOST_BITS_PER_WIDE_INT);
	    }
	}

      if (!TYPE_UNSIGNED (type))
	{
	  bitpos = ((wchar_bytes - 1) * charwidth) + HOST_BITS_PER_CHAR;
	  if (bitpos < HOST_BITS_PER_WIDE_INT)
	    {
	      if (val[1] & (((HOST_WIDE_INT) 1) << (bitpos - 1)))
		{
		  val[1] |= ((HOST_WIDE_INT) -1) << bitpos;
		  val[0] = -1;
		}
	    }
	  else if (bitpos == HOST_BITS_PER_WIDE_INT)
	    {
	      if (val[1] < 0)
		val[0] = -1;
	    }
	  else if (val[0] & (((HOST_WIDE_INT) 1)
			     << (bitpos - 1 - HOST_BITS_PER_WIDE_INT)))
	    val[0] |= ((HOST_WIDE_INT) -1)
		      << (bitpos - HOST_BITS_PER_WIDE_INT);
	}

      value = build_int_cst_wide (type, val[1], val[0]);
      add_pending_init (purpose, value, NULL_TREE, true,
                        braced_init_obstack);
    }

  constructor_incremental = 0;
}

/* Return value of FIELD in pending initializer or zero if the field was
   not initialized yet.  */

static tree
find_init_member (tree field, struct obstack * braced_init_obstack)
{
  struct init_node *p;

  if (TREE_CODE (constructor_type) == ARRAY_TYPE)
    {
      if (constructor_incremental
	  && tree_int_cst_lt (field, constructor_unfilled_index))
	set_nonincremental_init (braced_init_obstack);

      p = constructor_pending_elts;
      while (p)
	{
	  if (tree_int_cst_lt (field, p->purpose))
	    p = p->left;
	  else if (tree_int_cst_lt (p->purpose, field))
	    p = p->right;
	  else
	    return p->value;
	}
    }
  else if (TREE_CODE (constructor_type) == RECORD_TYPE)
    {
      tree bitpos = bit_position (field);

      if (constructor_incremental
	  && (!constructor_unfilled_fields
	      || tree_int_cst_lt (bitpos,
				  bit_position (constructor_unfilled_fields))))
	set_nonincremental_init (braced_init_obstack);

      p = constructor_pending_elts;
      while (p)
	{
	  if (field == p->purpose)
	    return p->value;
	  else if (tree_int_cst_lt (bitpos, bit_position (p->purpose)))
	    p = p->left;
	  else
	    p = p->right;
	}
    }
  else if (TREE_CODE (constructor_type) == UNION_TYPE)
    {
      if (!vec_safe_is_empty (constructor_elements)
	  && (constructor_elements->last ().index == field))
	return constructor_elements->last ().value;
    }
  return 0;
}

/* "Output" the next constructor element.
   At top level, really output it to assembler code now.
   Otherwise, collect it in a list from which we will make a CONSTRUCTOR.
   If ORIGTYPE is not NULL_TREE, it is the original type of VALUE.
   TYPE is the data type that the containing data type wants here.
   FIELD is the field (a FIELD_DECL) or the index that this element fills.
   If VALUE is a string constant, STRICT_STRING is true if it is
   unparenthesized or we should not warn here for it being parenthesized.
   For other types of VALUE, STRICT_STRING is not used.

   PENDING if non-nil means output pending elements that belong
   right after this element.  (PENDING is normally 1;
   it is 0 while outputting pending elements, to avoid recursion.)

   IMPLICIT is true if value comes from pop_init_level (1),
   the new initializer has been merged with the existing one
   and thus no warnings should be emitted about overriding an
   existing initializer.  */

static void
output_init_element (tree value, tree origtype, bool strict_string, tree type,
		     tree field, int pending, bool implicit,
		     struct obstack * braced_init_obstack)
{
  tree semantic_type = NULL_TREE;
  bool maybe_const = true;
  bool npc;

  if (type == error_mark_node || value == error_mark_node)
    {
      constructor_erroneous = 1;
      return;
    }
  if (TREE_CODE (TREE_TYPE (value)) == ARRAY_TYPE
      && (TREE_CODE (value) == STRING_CST
	  || TREE_CODE (value) == COMPOUND_LITERAL_EXPR)
      && !(TREE_CODE (value) == STRING_CST
	   && TREE_CODE (type) == ARRAY_TYPE
	   && INTEGRAL_TYPE_P (TREE_TYPE (type)))
      && !comptypes (TYPE_MAIN_VARIANT (TREE_TYPE (value)),
		     TYPE_MAIN_VARIANT (type)))
    value = array_to_pointer_conversion (input_location, value);

  if (TREE_CODE (value) == COMPOUND_LITERAL_EXPR
      && require_constant_value && !flag_isoc99 && pending)
    {
      /* As an extension, allow initializing objects with static storage
	 duration with compound literals (which are then treated just as
	 the brace enclosed list they contain).  */
      tree decl = COMPOUND_LITERAL_EXPR_DECL (value);
      value = DECL_INITIAL (decl);
    }

  npc = null_pointer_constant_p (value);
  if (TREE_CODE (value) == EXCESS_PRECISION_EXPR)
    {
      semantic_type = TREE_TYPE (value);
      value = TREE_OPERAND (value, 0);
    }
  value = c_fully_fold (value, require_constant_value, &maybe_const);

  if (value == error_mark_node)
    constructor_erroneous = 1;
  else if (!TREE_CONSTANT (value))
    constructor_constant = 0;
  else if (!initializer_constant_valid_p (value, TREE_TYPE (value))
	   || ((TREE_CODE (constructor_type) == RECORD_TYPE
		|| TREE_CODE (constructor_type) == UNION_TYPE)
	       && DECL_C_BIT_FIELD (field)
	       && TREE_CODE (value) != INTEGER_CST))
    constructor_simple = 0;
  if (!maybe_const)
    constructor_nonconst = 1;

  if (!initializer_constant_valid_p (value, TREE_TYPE (value)))
    {
      if (require_constant_value)
	{
	  error_init ("initializer element is not constant");
	  value = error_mark_node;
	}
      else if (require_constant_elements)
	pedwarn (input_location, 0,
		 "initializer element is not computable at load time");
    }
  else if (!maybe_const
	   && (require_constant_value || require_constant_elements))
    pedwarn_init (input_location, 0,
		  "initializer element is not a constant expression");

  /* Issue -Wc++-compat warnings about initializing a bitfield with
     enum type.  */
  if (warn_cxx_compat
      && field != NULL_TREE
      && TREE_CODE (field) == FIELD_DECL
      && DECL_BIT_FIELD_TYPE (field) != NULL_TREE
      && (TYPE_MAIN_VARIANT (DECL_BIT_FIELD_TYPE (field))
	  != TYPE_MAIN_VARIANT (type))
      && TREE_CODE (DECL_BIT_FIELD_TYPE (field)) == ENUMERAL_TYPE)
    {
      tree checktype = origtype != NULL_TREE ? origtype : TREE_TYPE (value);
      if (checktype != error_mark_node
	  && (TYPE_MAIN_VARIANT (checktype)
	      != TYPE_MAIN_VARIANT (DECL_BIT_FIELD_TYPE (field))))
	warning_init (OPT_Wc___compat,
		      "enum conversion in initialization is invalid in C++");
    }

  /* If this field is empty (and not at the end of structure),
     don't do anything other than checking the initializer.  */
  if (field
      && (TREE_TYPE (field) == error_mark_node
	  || (COMPLETE_TYPE_P (TREE_TYPE (field))
	      && integer_zerop (TYPE_SIZE (TREE_TYPE (field)))
	      && (TREE_CODE (constructor_type) == ARRAY_TYPE
		  || DECL_CHAIN (field)))))
    return;

  if (semantic_type)
    value = build1 (EXCESS_PRECISION_EXPR, semantic_type, value);
  value = digest_init (input_location, type, value, origtype, npc,
      		       strict_string, require_constant_value);
  if (value == error_mark_node)
    {
      constructor_erroneous = 1;
      return;
    }
  if (require_constant_value || require_constant_elements)
    constant_expression_warning (value);

  /* If this element doesn't come next in sequence,
     put it on constructor_pending_elts.  */
  if (TREE_CODE (constructor_type) == ARRAY_TYPE
      && (!constructor_incremental
	  || !tree_int_cst_equal (field, constructor_unfilled_index)))
    {
      if (constructor_incremental
	  && tree_int_cst_lt (field, constructor_unfilled_index))
	set_nonincremental_init (braced_init_obstack);

      add_pending_init (field, value, origtype, implicit,
			braced_init_obstack);
      return;
    }
  else if (TREE_CODE (constructor_type) == RECORD_TYPE
	   && (!constructor_incremental
	       || field != constructor_unfilled_fields))
    {
      /* We do this for records but not for unions.  In a union,
	 no matter which field is specified, it can be initialized
	 right away since it starts at the beginning of the union.  */
      if (constructor_incremental)
	{
	  if (!constructor_unfilled_fields)
	    set_nonincremental_init (braced_init_obstack);
	  else
	    {
	      tree bitpos, unfillpos;

	      bitpos = bit_position (field);
	      unfillpos = bit_position (constructor_unfilled_fields);

	      if (tree_int_cst_lt (bitpos, unfillpos))
		set_nonincremental_init (braced_init_obstack);
	    }
	}

      add_pending_init (field, value, origtype, implicit,
			braced_init_obstack);
      return;
    }
  else if (TREE_CODE (constructor_type) == UNION_TYPE
	   && !vec_safe_is_empty (constructor_elements))
    {
      if (!implicit)
	{
	  if (TREE_SIDE_EFFECTS (constructor_elements->last ().value))
	    warning_init (0,
			  "initialized field with side-effects overwritten");
	  else if (warn_override_init)
	    warning_init (OPT_Woverride_init, "initialized field overwritten");
	}

      /* We can have just one union field set.  */
      constructor_elements = NULL;
    }

  /* Otherwise, output this element either to
     constructor_elements or to the assembler file.  */

  constructor_elt celt = {field, value};
  vec_safe_push (constructor_elements, celt);

  /* Advance the variable that indicates sequential elements output.  */
  if (TREE_CODE (constructor_type) == ARRAY_TYPE)
    constructor_unfilled_index
      = size_binop_loc (input_location, PLUS_EXPR, constructor_unfilled_index,
			bitsize_one_node);
  else if (TREE_CODE (constructor_type) == RECORD_TYPE)
    {
      constructor_unfilled_fields
	= DECL_CHAIN (constructor_unfilled_fields);

      /* Skip any nameless bit fields.  */
      while (constructor_unfilled_fields != 0
	     && DECL_C_BIT_FIELD (constructor_unfilled_fields)
	     && DECL_NAME (constructor_unfilled_fields) == 0)
	constructor_unfilled_fields =
	  DECL_CHAIN (constructor_unfilled_fields);
    }
  else if (TREE_CODE (constructor_type) == UNION_TYPE)
    constructor_unfilled_fields = 0;

  /* Now output any pending elements which have become next.  */
  if (pending)
    output_pending_init_elements (0, braced_init_obstack);
}

/* Output any pending elements which have become next.
   As we output elements, constructor_unfilled_{fields,index}
   advances, which may cause other elements to become next;
   if so, they too are output.

   If ALL is 0, we return when there are
   no more pending elements to output now.

   If ALL is 1, we output space as necessary so that
   we can output all the pending elements.  */
static void
output_pending_init_elements (int all, struct obstack * braced_init_obstack)
{
  struct init_node *elt = constructor_pending_elts;
  tree next;

 retry:

  /* Look through the whole pending tree.
     If we find an element that should be output now,
     output it.  Otherwise, set NEXT to the element
     that comes first among those still pending.  */

  next = 0;
  while (elt)
    {
      if (TREE_CODE (constructor_type) == ARRAY_TYPE)
	{
	  if (tree_int_cst_equal (elt->purpose,
				  constructor_unfilled_index))
	    output_init_element (elt->value, elt->origtype, true,
				 TREE_TYPE (constructor_type),
				 constructor_unfilled_index, 0, false,
				 braced_init_obstack);
	  else if (tree_int_cst_lt (constructor_unfilled_index,
				    elt->purpose))
	    {
	      /* Advance to the next smaller node.  */
	      if (elt->left)
		elt = elt->left;
	      else
		{
		  /* We have reached the smallest node bigger than the
		     current unfilled index.  Fill the space first.  */
		  next = elt->purpose;
		  break;
		}
	    }
	  else
	    {
	      /* Advance to the next bigger node.  */
	      if (elt->right)
		elt = elt->right;
	      else
		{
		  /* We have reached the biggest node in a subtree.  Find
		     the parent of it, which is the next bigger node.  */
		  while (elt->parent && elt->parent->right == elt)
		    elt = elt->parent;
		  elt = elt->parent;
		  if (elt && tree_int_cst_lt (constructor_unfilled_index,
					      elt->purpose))
		    {
		      next = elt->purpose;
		      break;
		    }
		}
	    }
	}
      else if (TREE_CODE (constructor_type) == RECORD_TYPE
	       || TREE_CODE (constructor_type) == UNION_TYPE)
	{
	  tree ctor_unfilled_bitpos, elt_bitpos;

	  /* If the current record is complete we are done.  */
	  if (constructor_unfilled_fields == 0)
	    break;

	  ctor_unfilled_bitpos = bit_position (constructor_unfilled_fields);
	  elt_bitpos = bit_position (elt->purpose);
	  /* We can't compare fields here because there might be empty
	     fields in between.  */
	  if (tree_int_cst_equal (elt_bitpos, ctor_unfilled_bitpos))
	    {
	      constructor_unfilled_fields = elt->purpose;
	      output_init_element (elt->value, elt->origtype, true,
				   TREE_TYPE (elt->purpose),
				   elt->purpose, 0, false,
				   braced_init_obstack);
	    }
	  else if (tree_int_cst_lt (ctor_unfilled_bitpos, elt_bitpos))
	    {
	      /* Advance to the next smaller node.  */
	      if (elt->left)
		elt = elt->left;
	      else
		{
		  /* We have reached the smallest node bigger than the
		     current unfilled field.  Fill the space first.  */
		  next = elt->purpose;
		  break;
		}
	    }
	  else
	    {
	      /* Advance to the next bigger node.  */
	      if (elt->right)
		elt = elt->right;
	      else
		{
		  /* We have reached the biggest node in a subtree.  Find
		     the parent of it, which is the next bigger node.  */
		  while (elt->parent && elt->parent->right == elt)
		    elt = elt->parent;
		  elt = elt->parent;
		  if (elt
		      && (tree_int_cst_lt (ctor_unfilled_bitpos,
					   bit_position (elt->purpose))))
		    {
		      next = elt->purpose;
		      break;
		    }
		}
	    }
	}
    }

  /* Ordinarily return, but not if we want to output all
     and there are elements left.  */
  if (!(all && next != 0))
    return;

  /* If it's not incremental, just skip over the gap, so that after
     jumping to retry we will output the next successive element.  */
  if (TREE_CODE (constructor_type) == RECORD_TYPE
      || TREE_CODE (constructor_type) == UNION_TYPE)
    constructor_unfilled_fields = next;
  else if (TREE_CODE (constructor_type) == ARRAY_TYPE)
    constructor_unfilled_index = next;

  /* ELT now points to the node in the pending tree with the next
     initializer to output.  */
  goto retry;
}

/* Add one non-braced element to the current constructor level.
   This adjusts the current position within the constructor's type.
   This may also start or terminate implicit levels
   to handle a partly-braced initializer.

   Once this has found the correct level for the new element,
   it calls output_init_element.

   IMPLICIT is true if value comes from pop_init_level (1),
   the new initializer has been merged with the existing one
   and thus no warnings should be emitted about overriding an
   existing initializer.  */

void
process_init_element (struct c_expr value, bool implicit,
		      struct obstack * braced_init_obstack)
{
  tree orig_value = value.value;
  int string_flag = orig_value != 0 && TREE_CODE (orig_value) == STRING_CST;
  bool strict_string = value.original_code == STRING_CST;

  designator_depth = 0;
  designator_erroneous = 0;

  /* Handle superfluous braces around string cst as in
     char x[] = {"foo"}; */
  if (string_flag
      && constructor_type
      && TREE_CODE (constructor_type) == ARRAY_TYPE
      && INTEGRAL_TYPE_P (TREE_TYPE (constructor_type))
      && integer_zerop (constructor_unfilled_index))
    {
      if (constructor_stack->replacement_value.value)
	error_init ("excess elements in char array initializer");
      constructor_stack->replacement_value = value;
      return;
    }

  if (constructor_stack->replacement_value.value != 0)
    {
      error_init ("excess elements in struct initializer");
      return;
    }

  /* Ignore elements of a brace group if it is entirely superfluous
     and has already been diagnosed.  */
  if (constructor_type == 0)
    return;

  /* If we've exhausted any levels that didn't have braces,
     pop them now.  */
  while (constructor_stack->implicit)
    {
      if ((TREE_CODE (constructor_type) == RECORD_TYPE
	   || TREE_CODE (constructor_type) == UNION_TYPE)
	  && constructor_fields == 0)
	process_init_element (pop_init_level (1, braced_init_obstack),
			      true, braced_init_obstack);
      else if ((TREE_CODE (constructor_type) == ARRAY_TYPE
	        || TREE_CODE (constructor_type) == VECTOR_TYPE)
	       && constructor_max_index
	       && tree_int_cst_lt (constructor_max_index,
				   constructor_index))
	process_init_element (pop_init_level (1, braced_init_obstack),
			      true, braced_init_obstack);
      else
	break;
    }

  /* In the case of [LO ... HI] = VALUE, only evaluate VALUE once.  */
  if (constructor_range_stack)
    {
      /* If value is a compound literal and we'll be just using its
	 content, don't put it into a SAVE_EXPR.  */
      if (TREE_CODE (value.value) != COMPOUND_LITERAL_EXPR
	  || !require_constant_value
	  || flag_isoc99)
	{
	  tree semantic_type = NULL_TREE;
	  if (TREE_CODE (value.value) == EXCESS_PRECISION_EXPR)
	    {
	      semantic_type = TREE_TYPE (value.value);
	      value.value = TREE_OPERAND (value.value, 0);
	    }
	  value.value = c_save_expr (value.value);
	  if (semantic_type)
	    value.value = build1 (EXCESS_PRECISION_EXPR, semantic_type,
				  value.value);
	}
    }

  while (1)
    {
      if (TREE_CODE (constructor_type) == RECORD_TYPE)
	{
	  tree fieldtype;
	  enum tree_code fieldcode;

	  if (constructor_fields == 0)
	    {
	      pedwarn_init (input_location, 0,
			    "excess elements in struct initializer");
	      break;
	    }

	  fieldtype = TREE_TYPE (constructor_fields);
	  if (fieldtype != error_mark_node)
	    fieldtype = TYPE_MAIN_VARIANT (fieldtype);
	  fieldcode = TREE_CODE (fieldtype);

	  /* Error for non-static initialization of a flexible array member.  */
	  if (fieldcode == ARRAY_TYPE
	      && !require_constant_value
	      && TYPE_SIZE (fieldtype) == NULL_TREE
	      && DECL_CHAIN (constructor_fields) == NULL_TREE)
	    {
	      error_init ("non-static initialization of a flexible array member");
	      break;
	    }

	  /* Accept a string constant to initialize a subarray.  */
	  if (value.value != 0
	      && fieldcode == ARRAY_TYPE
	      && INTEGRAL_TYPE_P (TREE_TYPE (fieldtype))
	      && string_flag)
	    value.value = orig_value;
	  /* Otherwise, if we have come to a subaggregate,
	     and we don't have an element of its type, push into it.  */
	  else if (value.value != 0
		   && value.value != error_mark_node
		   && TYPE_MAIN_VARIANT (TREE_TYPE (value.value)) != fieldtype
		   && (fieldcode == RECORD_TYPE || fieldcode == ARRAY_TYPE
		       || fieldcode == UNION_TYPE || fieldcode == VECTOR_TYPE))
	    {
	      push_init_level (1, braced_init_obstack);
	      continue;
	    }

	  if (value.value)
	    {
	      push_member_name (constructor_fields);
	      output_init_element (value.value, value.original_type,
				   strict_string, fieldtype,
				   constructor_fields, 1, implicit,
				   braced_init_obstack);
	      RESTORE_SPELLING_DEPTH (constructor_depth);
	    }
	  else
	    /* Do the bookkeeping for an element that was
	       directly output as a constructor.  */
	    {
	      /* For a record, keep track of end position of last field.  */
	      if (DECL_SIZE (constructor_fields))
		constructor_bit_index
		  = size_binop_loc (input_location, PLUS_EXPR,
				    bit_position (constructor_fields),
				    DECL_SIZE (constructor_fields));

	      /* If the current field was the first one not yet written out,
		 it isn't now, so update.  */
	      if (constructor_unfilled_fields == constructor_fields)
		{
		  constructor_unfilled_fields = DECL_CHAIN (constructor_fields);
		  /* Skip any nameless bit fields.  */
		  while (constructor_unfilled_fields != 0
			 && DECL_C_BIT_FIELD (constructor_unfilled_fields)
			 && DECL_NAME (constructor_unfilled_fields) == 0)
		    constructor_unfilled_fields =
		      DECL_CHAIN (constructor_unfilled_fields);
		}
	    }

	  constructor_fields = DECL_CHAIN (constructor_fields);
	  /* Skip any nameless bit fields at the beginning.  */
	  while (constructor_fields != 0
		 && DECL_C_BIT_FIELD (constructor_fields)
		 && DECL_NAME (constructor_fields) == 0)
	    constructor_fields = DECL_CHAIN (constructor_fields);
	}
      else if (TREE_CODE (constructor_type) == UNION_TYPE)
	{
	  tree fieldtype;
	  enum tree_code fieldcode;

	  if (constructor_fields == 0)
	    {
	      pedwarn_init (input_location, 0,
			    "excess elements in union initializer");
	      break;
	    }

	  fieldtype = TREE_TYPE (constructor_fields);
	  if (fieldtype != error_mark_node)
	    fieldtype = TYPE_MAIN_VARIANT (fieldtype);
	  fieldcode = TREE_CODE (fieldtype);

	  /* Warn that traditional C rejects initialization of unions.
	     We skip the warning if the value is zero.  This is done
	     under the assumption that the zero initializer in user
	     code appears conditioned on e.g. __STDC__ to avoid
	     "missing initializer" warnings and relies on default
	     initialization to zero in the traditional C case.
	     We also skip the warning if the initializer is designated,
	     again on the assumption that this must be conditional on
	     __STDC__ anyway (and we've already complained about the
	     member-designator already).  */
	  if (!in_system_header && !constructor_designated
	      && !(value.value && (integer_zerop (value.value)
				   || real_zerop (value.value))))
	    warning (OPT_Wtraditional, "traditional C rejects initialization "
		     "of unions");

	  /* Accept a string constant to initialize a subarray.  */
	  if (value.value != 0
	      && fieldcode == ARRAY_TYPE
	      && INTEGRAL_TYPE_P (TREE_TYPE (fieldtype))
	      && string_flag)
	    value.value = orig_value;
	  /* Otherwise, if we have come to a subaggregate,
	     and we don't have an element of its type, push into it.  */
	  else if (value.value != 0
		   && value.value != error_mark_node
		   && TYPE_MAIN_VARIANT (TREE_TYPE (value.value)) != fieldtype
		   && (fieldcode == RECORD_TYPE || fieldcode == ARRAY_TYPE
		       || fieldcode == UNION_TYPE || fieldcode == VECTOR_TYPE))
	    {
	      push_init_level (1, braced_init_obstack);
	      continue;
	    }

	  if (value.value)
	    {
	      push_member_name (constructor_fields);
	      output_init_element (value.value, value.original_type,
				   strict_string, fieldtype,
				   constructor_fields, 1, implicit,
				   braced_init_obstack);
	      RESTORE_SPELLING_DEPTH (constructor_depth);
	    }
	  else
	    /* Do the bookkeeping for an element that was
	       directly output as a constructor.  */
	    {
	      constructor_bit_index = DECL_SIZE (constructor_fields);
	      constructor_unfilled_fields = DECL_CHAIN (constructor_fields);
	    }

	  constructor_fields = 0;
	}
      else if (TREE_CODE (constructor_type) == ARRAY_TYPE)
	{
	  tree elttype = TYPE_MAIN_VARIANT (TREE_TYPE (constructor_type));
	  enum tree_code eltcode = TREE_CODE (elttype);

	  /* Accept a string constant to initialize a subarray.  */
	  if (value.value != 0
	      && eltcode == ARRAY_TYPE
	      && INTEGRAL_TYPE_P (TREE_TYPE (elttype))
	      && string_flag)
	    value.value = orig_value;
	  /* Otherwise, if we have come to a subaggregate,
	     and we don't have an element of its type, push into it.  */
	  else if (value.value != 0
		   && value.value != error_mark_node
		   && TYPE_MAIN_VARIANT (TREE_TYPE (value.value)) != elttype
		   && (eltcode == RECORD_TYPE || eltcode == ARRAY_TYPE
		       || eltcode == UNION_TYPE || eltcode == VECTOR_TYPE))
	    {
	      push_init_level (1, braced_init_obstack);
	      continue;
	    }

	  if (constructor_max_index != 0
	      && (tree_int_cst_lt (constructor_max_index, constructor_index)
		  || integer_all_onesp (constructor_max_index)))
	    {
	      pedwarn_init (input_location, 0,
			    "excess elements in array initializer");
	      break;
	    }

	  /* Now output the actual element.  */
	  if (value.value)
	    {
	      push_array_bounds (tree_low_cst (constructor_index, 1));
	      output_init_element (value.value, value.original_type,
				   strict_string, elttype,
				   constructor_index, 1, implicit,
				   braced_init_obstack);
	      RESTORE_SPELLING_DEPTH (constructor_depth);
	    }

	  constructor_index
	    = size_binop_loc (input_location, PLUS_EXPR,
			      constructor_index, bitsize_one_node);

	  if (!value.value)
	    /* If we are doing the bookkeeping for an element that was
	       directly output as a constructor, we must update
	       constructor_unfilled_index.  */
	    constructor_unfilled_index = constructor_index;
	}
      else if (TREE_CODE (constructor_type) == VECTOR_TYPE)
	{
	  tree elttype = TYPE_MAIN_VARIANT (TREE_TYPE (constructor_type));

	 /* Do a basic check of initializer size.  Note that vectors
	    always have a fixed size derived from their type.  */
	  if (tree_int_cst_lt (constructor_max_index, constructor_index))
	    {
	      pedwarn_init (input_location, 0,
			    "excess elements in vector initializer");
	      break;
	    }

	  /* Now output the actual element.  */
	  if (value.value)
	    {
	      if (TREE_CODE (value.value) == VECTOR_CST)
		elttype = TYPE_MAIN_VARIANT (constructor_type);
	      output_init_element (value.value, value.original_type,
				   strict_string, elttype,
				   constructor_index, 1, implicit,
				   braced_init_obstack);
	    }

	  constructor_index
	    = size_binop_loc (input_location,
			      PLUS_EXPR, constructor_index, bitsize_one_node);

	  if (!value.value)
	    /* If we are doing the bookkeeping for an element that was
	       directly output as a constructor, we must update
	       constructor_unfilled_index.  */
	    constructor_unfilled_index = constructor_index;
	}

      /* Handle the sole element allowed in a braced initializer
	 for a scalar variable.  */
      else if (constructor_type != error_mark_node
	       && constructor_fields == 0)
	{
	  pedwarn_init (input_location, 0,
			"excess elements in scalar initializer");
	  break;
	}
      else
	{
	  if (value.value)
	    output_init_element (value.value, value.original_type,
				 strict_string, constructor_type,
				 NULL_TREE, 1, implicit,
				 braced_init_obstack);
	  constructor_fields = 0;
	}

      /* Handle range initializers either at this level or anywhere higher
	 in the designator stack.  */
      if (constructor_range_stack)
	{
	  struct constructor_range_stack *p, *range_stack;
	  int finish = 0;

	  range_stack = constructor_range_stack;
	  constructor_range_stack = 0;
	  while (constructor_stack != range_stack->stack)
	    {
	      gcc_assert (constructor_stack->implicit);
	      process_init_element (pop_init_level (1,
						    braced_init_obstack),
				    true, braced_init_obstack);
	    }
	  for (p = range_stack;
	       !p->range_end || tree_int_cst_equal (p->index, p->range_end);
	       p = p->prev)
	    {
	      gcc_assert (constructor_stack->implicit);
	      process_init_element (pop_init_level (1, braced_init_obstack),
				    true, braced_init_obstack);
	    }

	  p->index = size_binop_loc (input_location,
				     PLUS_EXPR, p->index, bitsize_one_node);
	  if (tree_int_cst_equal (p->index, p->range_end) && !p->prev)
	    finish = 1;

	  while (1)
	    {
	      constructor_index = p->index;
	      constructor_fields = p->fields;
	      if (finish && p->range_end && p->index == p->range_start)
		{
		  finish = 0;
		  p->prev = 0;
		}
	      p = p->next;
	      if (!p)
		break;
	      push_init_level (2, braced_init_obstack);
	      p->stack = constructor_stack;
	      if (p->range_end && tree_int_cst_equal (p->index, p->range_end))
		p->index = p->range_start;
	    }

	  if (!finish)
	    constructor_range_stack = range_stack;
	  continue;
	}

      break;
    }

  constructor_range_stack = 0;
}

/* Build a complete asm-statement, whose components are a CV_QUALIFIER
   (guaranteed to be 'volatile' or null) and ARGS (represented using
   an ASM_EXPR node).  */
tree
build_asm_stmt (tree cv_qualifier, tree args)
{
  if (!ASM_VOLATILE_P (args) && cv_qualifier)
    ASM_VOLATILE_P (args) = 1;
  return add_stmt (args);
}

/* Build an asm-expr, whose components are a STRING, some OUTPUTS,
   some INPUTS, and some CLOBBERS.  The latter three may be NULL.
   SIMPLE indicates whether there was anything at all after the
   string in the asm expression -- asm("blah") and asm("blah" : )
   are subtly different.  We use a ASM_EXPR node to represent this.  */
tree
build_asm_expr (location_t loc, tree string, tree outputs, tree inputs,
		tree clobbers, tree labels, bool simple)
{
  tree tail;
  tree args;
  int i;
  const char *constraint;
  const char **oconstraints;
  bool allows_mem, allows_reg, is_inout;
  int ninputs, noutputs;

  ninputs = list_length (inputs);
  noutputs = list_length (outputs);
  oconstraints = (const char **) alloca (noutputs * sizeof (const char *));

  string = resolve_asm_operand_names (string, outputs, inputs, labels);

  /* Remove output conversions that change the type but not the mode.  */
  for (i = 0, tail = outputs; tail; ++i, tail = TREE_CHAIN (tail))
    {
      tree output = TREE_VALUE (tail);

      output = c_fully_fold (output, false, NULL);

      /* ??? Really, this should not be here.  Users should be using a
	 proper lvalue, dammit.  But there's a long history of using casts
	 in the output operands.  In cases like longlong.h, this becomes a
	 primitive form of typechecking -- if the cast can be removed, then
	 the output operand had a type of the proper width; otherwise we'll
	 get an error.  Gross, but ...  */
      STRIP_NOPS (output);

      if (!lvalue_or_else (loc, output, lv_asm))
	output = error_mark_node;

      if (output != error_mark_node
	  && (TREE_READONLY (output)
	      || TYPE_READONLY (TREE_TYPE (output))
	      || ((TREE_CODE (TREE_TYPE (output)) == RECORD_TYPE
		   || TREE_CODE (TREE_TYPE (output)) == UNION_TYPE)
		  && C_TYPE_FIELDS_READONLY (TREE_TYPE (output)))))
	readonly_error (output, lv_asm);

      constraint = TREE_STRING_POINTER (TREE_VALUE (TREE_PURPOSE (tail)));
      oconstraints[i] = constraint;

      if (parse_output_constraint (&constraint, i, ninputs, noutputs,
				   &allows_mem, &allows_reg, &is_inout))
	{
	  /* If the operand is going to end up in memory,
	     mark it addressable.  */
	  if (!allows_reg && !c_mark_addressable (output))
	    output = error_mark_node;
	  if (!(!allows_reg && allows_mem)
	      && output != error_mark_node
	      && VOID_TYPE_P (TREE_TYPE (output)))
	    {
	      error_at (loc, "invalid use of void expression");
	      output = error_mark_node;
	    }
	}
      else
	output = error_mark_node;

      TREE_VALUE (tail) = output;
    }

  for (i = 0, tail = inputs; tail; ++i, tail = TREE_CHAIN (tail))
    {
      tree input;

      constraint = TREE_STRING_POINTER (TREE_VALUE (TREE_PURPOSE (tail)));
      input = TREE_VALUE (tail);

      if (parse_input_constraint (&constraint, i, ninputs, noutputs, 0,
				  oconstraints, &allows_mem, &allows_reg))
	{
	  /* If the operand is going to end up in memory,
	     mark it addressable.  */
	  if (!allows_reg && allows_mem)
	    {
	      input = c_fully_fold (input, false, NULL);

	      /* Strip the nops as we allow this case.  FIXME, this really
		 should be rejected or made deprecated.  */
	      STRIP_NOPS (input);
	      if (!c_mark_addressable (input))
		input = error_mark_node;
	    }
	  else
	    {
	      struct c_expr expr;
	      memset (&expr, 0, sizeof (expr));
	      expr.value = input;
	      expr = convert_lvalue_to_rvalue (loc, expr, true, false);
	      input = c_fully_fold (expr.value, false, NULL);

	      if (input != error_mark_node && VOID_TYPE_P (TREE_TYPE (input)))
		{
		  error_at (loc, "invalid use of void expression");
		  input = error_mark_node;
		}
	    }
	}
      else
	input = error_mark_node;

      TREE_VALUE (tail) = input;
    }

  /* ASMs with labels cannot have outputs.  This should have been
     enforced by the parser.  */
  gcc_assert (outputs == NULL || labels == NULL);

  args = build_stmt (loc, ASM_EXPR, string, outputs, inputs, clobbers, labels);

  /* asm statements without outputs, including simple ones, are treated
     as volatile.  */
  ASM_INPUT_P (args) = simple;
  ASM_VOLATILE_P (args) = (noutputs == 0);

  return args;
}

/* Generate a goto statement to LABEL.  LOC is the location of the
   GOTO.  */

tree
c_finish_goto_label (location_t loc, tree label)
{
  tree decl = lookup_label_for_goto (loc, label);
  if (!decl)
    return NULL_TREE;
  TREE_USED (decl) = 1;
  {
    tree t = build1 (GOTO_EXPR, void_type_node, decl);
    SET_EXPR_LOCATION (t, loc);
    return add_stmt (t);
  }
}

/* Generate a computed goto statement to EXPR.  LOC is the location of
   the GOTO.  */

tree
c_finish_goto_ptr (location_t loc, tree expr)
{
  tree t;
  pedwarn (loc, OPT_Wpedantic, "ISO C forbids %<goto *expr;%>");
  expr = c_fully_fold (expr, false, NULL);
  expr = convert (ptr_type_node, expr);
  t = build1 (GOTO_EXPR, void_type_node, expr);
  SET_EXPR_LOCATION (t, loc);
  return add_stmt (t);
}

/* Generate a C `return' statement.  RETVAL is the expression for what
   to return, or a null pointer for `return;' with no value.  LOC is
   the location of the return statement.  If ORIGTYPE is not NULL_TREE, it
   is the original type of RETVAL.  */

tree
c_finish_return (location_t loc, tree retval, tree origtype)
{
  tree valtype = TREE_TYPE (TREE_TYPE (current_function_decl)), ret_stmt;
  bool no_warning = false;
  bool npc = false;
  size_t rank = 0;

  if (TREE_THIS_VOLATILE (current_function_decl))
    warning_at (loc, 0,
		"function declared %<noreturn%> has a %<return%> statement");

  if (flag_enable_cilkplus && contains_array_notation_expr (retval))
    {
      /* Array notations are allowed in a return statement if it is inside a
	 built-in array notation reduction function.  */
      if (!find_rank (loc, retval, retval, false, &rank))
	return error_mark_node;
      if (rank >= 1)
	{
	  error_at (loc, "array notation expression cannot be used as a "
		    "return value");
	  return error_mark_node;
	}
    }
  if (flag_enable_cilkplus && retval && TREE_CODE (retval) == CILK_SPAWN_STMT)
    {
      error_at (loc, "use of %<_Cilk_spawn%> in a return statement is not "
		"allowed");
      return error_mark_node;
    }
  if (retval)
    {
      tree semantic_type = NULL_TREE;
      npc = null_pointer_constant_p (retval);
      if (TREE_CODE (retval) == EXCESS_PRECISION_EXPR)
	{
	  semantic_type = TREE_TYPE (retval);
	  retval = TREE_OPERAND (retval, 0);
	}
      retval = c_fully_fold (retval, false, NULL);
      if (semantic_type)
	retval = build1 (EXCESS_PRECISION_EXPR, semantic_type, retval);
    }

  if (!retval)
    {
      current_function_returns_null = 1;
      if ((warn_return_type || flag_isoc99)
	  && valtype != 0 && TREE_CODE (valtype) != VOID_TYPE)
	{
	  pedwarn_c99 (loc, flag_isoc99 ? 0 : OPT_Wreturn_type,
		       "%<return%> with no value, in "
		       "function returning non-void");
	  no_warning = true;
	}
    }
  else if (valtype == 0 || TREE_CODE (valtype) == VOID_TYPE)
    {
      current_function_returns_null = 1;
      if (TREE_CODE (TREE_TYPE (retval)) != VOID_TYPE)
	pedwarn (loc, 0,
		 "%<return%> with a value, in function returning void");
      else
	pedwarn (loc, OPT_Wpedantic, "ISO C forbids "
		 "%<return%> with expression, in function returning void");
    }
  else
    {
      tree t = convert_for_assignment (loc, valtype, retval, origtype,
	  			       ic_return,
				       npc, NULL_TREE, NULL_TREE, 0);
      tree res = DECL_RESULT (current_function_decl);
      tree inner;
      bool save;

      current_function_returns_value = 1;
      if (t == error_mark_node)
	return NULL_TREE;

      save = in_late_binary_op;
      if (TREE_CODE (TREE_TYPE (res)) == BOOLEAN_TYPE
          || TREE_CODE (TREE_TYPE (res)) == COMPLEX_TYPE)
        in_late_binary_op = true;
      inner = t = convert (TREE_TYPE (res), t);
      in_late_binary_op = save;

      /* Strip any conversions, additions, and subtractions, and see if
	 we are returning the address of a local variable.  Warn if so.  */
      while (1)
	{
	  switch (TREE_CODE (inner))
	    {
	    CASE_CONVERT:
	    case NON_LVALUE_EXPR:
	    case PLUS_EXPR:
	    case POINTER_PLUS_EXPR:
	      inner = TREE_OPERAND (inner, 0);
	      continue;

	    case MINUS_EXPR:
	      /* If the second operand of the MINUS_EXPR has a pointer
		 type (or is converted from it), this may be valid, so
		 don't give a warning.  */
	      {
		tree op1 = TREE_OPERAND (inner, 1);

		while (!POINTER_TYPE_P (TREE_TYPE (op1))
		       && (CONVERT_EXPR_P (op1)
			   || TREE_CODE (op1) == NON_LVALUE_EXPR))
		  op1 = TREE_OPERAND (op1, 0);

		if (POINTER_TYPE_P (TREE_TYPE (op1)))
		  break;

		inner = TREE_OPERAND (inner, 0);
		continue;
	      }

	    case ADDR_EXPR:
	      inner = TREE_OPERAND (inner, 0);

	      while (REFERENCE_CLASS_P (inner)
		     && TREE_CODE (inner) != INDIRECT_REF)
		inner = TREE_OPERAND (inner, 0);

	      if (DECL_P (inner)
		  && !DECL_EXTERNAL (inner)
		  && !TREE_STATIC (inner)
		  && DECL_CONTEXT (inner) == current_function_decl)
		warning_at (loc,
			    OPT_Wreturn_local_addr, "function returns address "
			    "of local variable");
	      break;

	    default:
	      break;
	    }

	  break;
	}

      retval = build2 (MODIFY_EXPR, TREE_TYPE (res), res, t);
      SET_EXPR_LOCATION (retval, loc);

      if (warn_sequence_point)
	verify_sequence_points (retval);
    }

  ret_stmt = build_stmt (loc, RETURN_EXPR, retval);
  TREE_NO_WARNING (ret_stmt) |= no_warning;
  return add_stmt (ret_stmt);
}

struct c_switch {
  /* The SWITCH_EXPR being built.  */
  tree switch_expr;

  /* The original type of the testing expression, i.e. before the
     default conversion is applied.  */
  tree orig_type;

  /* A splay-tree mapping the low element of a case range to the high
     element, or NULL_TREE if there is no high element.  Used to
     determine whether or not a new case label duplicates an old case
     label.  We need a tree, rather than simply a hash table, because
     of the GNU case range extension.  */
  splay_tree cases;

  /* The bindings at the point of the switch.  This is used for
     warnings crossing decls when branching to a case label.  */
  struct c_spot_bindings *bindings;

  /* The next node on the stack.  */
  struct c_switch *next;
};

/* A stack of the currently active switch statements.  The innermost
   switch statement is on the top of the stack.  There is no need to
   mark the stack for garbage collection because it is only active
   during the processing of the body of a function, and we never
   collect at that point.  */

struct c_switch *c_switch_stack;

/* Start a C switch statement, testing expression EXP.  Return the new
   SWITCH_EXPR.  SWITCH_LOC is the location of the `switch'.
   SWITCH_COND_LOC is the location of the switch's condition.  */

tree
c_start_case (location_t switch_loc,
	      location_t switch_cond_loc,
	      tree exp)
{
  tree orig_type = error_mark_node;
  struct c_switch *cs;

  if (exp != error_mark_node)
    {
      orig_type = TREE_TYPE (exp);

      if (!INTEGRAL_TYPE_P (orig_type))
	{
	  if (orig_type != error_mark_node)
	    {
	      error_at (switch_cond_loc, "switch quantity not an integer");
	      orig_type = error_mark_node;
	    }
	  exp = integer_zero_node;
	}
      else
	{
	  tree type = TYPE_MAIN_VARIANT (orig_type);

	  if (!in_system_header
	      && (type == long_integer_type_node
		  || type == long_unsigned_type_node))
	    warning_at (switch_cond_loc,
			OPT_Wtraditional, "%<long%> switch expression not "
			"converted to %<int%> in ISO C");

	  exp = c_fully_fold (exp, false, NULL);
	  exp = default_conversion (exp);

	  if (warn_sequence_point)
	    verify_sequence_points (exp);
	}
    }

  /* Add this new SWITCH_EXPR to the stack.  */
  cs = XNEW (struct c_switch);
  cs->switch_expr = build3 (SWITCH_EXPR, orig_type, exp, NULL_TREE, NULL_TREE);
  SET_EXPR_LOCATION (cs->switch_expr, switch_loc);
  cs->orig_type = orig_type;
  cs->cases = splay_tree_new (case_compare, NULL, NULL);
  cs->bindings = c_get_switch_bindings ();
  cs->next = c_switch_stack;
  c_switch_stack = cs;

  return add_stmt (cs->switch_expr);
}

/* Process a case label at location LOC.  */

tree
do_case (location_t loc, tree low_value, tree high_value)
{
  tree label = NULL_TREE;

  if (low_value && TREE_CODE (low_value) != INTEGER_CST)
    {
      low_value = c_fully_fold (low_value, false, NULL);
      if (TREE_CODE (low_value) == INTEGER_CST)
	pedwarn (input_location, OPT_Wpedantic,
		 "case label is not an integer constant expression");
    }

  if (high_value && TREE_CODE (high_value) != INTEGER_CST)
    {
      high_value = c_fully_fold (high_value, false, NULL);
      if (TREE_CODE (high_value) == INTEGER_CST)
	pedwarn (input_location, OPT_Wpedantic,
		 "case label is not an integer constant expression");
    }

  if (c_switch_stack == NULL)
    {
      if (low_value)
	error_at (loc, "case label not within a switch statement");
      else
	error_at (loc, "%<default%> label not within a switch statement");
      return NULL_TREE;
    }

  if (c_check_switch_jump_warnings (c_switch_stack->bindings,
				    EXPR_LOCATION (c_switch_stack->switch_expr),
				    loc))
    return NULL_TREE;

  label = c_add_case_label (loc, c_switch_stack->cases,
			    SWITCH_COND (c_switch_stack->switch_expr),
			    c_switch_stack->orig_type,
			    low_value, high_value);
  if (label == error_mark_node)
    label = NULL_TREE;
  return label;
}

/* Finish the switch statement.  */

void
c_finish_case (tree body)
{
  struct c_switch *cs = c_switch_stack;
  location_t switch_location;

  SWITCH_BODY (cs->switch_expr) = body;

  /* Emit warnings as needed.  */
  switch_location = EXPR_LOCATION (cs->switch_expr);
  c_do_switch_warnings (cs->cases, switch_location,
			TREE_TYPE (cs->switch_expr),
			SWITCH_COND (cs->switch_expr));

  /* Pop the stack.  */
  c_switch_stack = cs->next;
  splay_tree_delete (cs->cases);
  c_release_switch_bindings (cs->bindings);
  XDELETE (cs);
}

/* Emit an if statement.  IF_LOCUS is the location of the 'if'.  COND,
   THEN_BLOCK and ELSE_BLOCK are expressions to be used; ELSE_BLOCK
   may be null.  NESTED_IF is true if THEN_BLOCK contains another IF
   statement, and was not surrounded with parenthesis.  */

void
c_finish_if_stmt (location_t if_locus, tree cond, tree then_block,
		  tree else_block, bool nested_if)
{
  tree stmt;

  /* If the condition has array notations, then the rank of the then_block and
     else_block must be either 0 or be equal to the rank of the condition.  If
     the condition does not have array notations then break them up as it is
     broken up in a normal expression.  */
  if (flag_enable_cilkplus && contains_array_notation_expr (cond))
    {
      size_t then_rank = 0, cond_rank = 0, else_rank = 0;
      if (!find_rank (if_locus, cond, cond, true, &cond_rank))
	return;
      if (then_block
	  && !find_rank (if_locus, then_block, then_block, true, &then_rank))
	return;
      if (else_block
	  && !find_rank (if_locus, else_block, else_block, true, &else_rank)) 
	return;
      if (cond_rank != then_rank && then_rank != 0)
	{
	  error_at (if_locus, "rank-mismatch between if-statement%'s condition"
		    " and the then-block");
	  return;
	}
      else if (cond_rank != else_rank && else_rank != 0)
	{
	  error_at (if_locus, "rank-mismatch between if-statement%'s condition"
		    " and the else-block");
	  return;
	}
    }
  /* Diagnose an ambiguous else if if-then-else is nested inside if-then.  */
  if (warn_parentheses && nested_if && else_block == NULL)
    {
      tree inner_if = then_block;

      /* We know from the grammar productions that there is an IF nested
	 within THEN_BLOCK.  Due to labels and c99 conditional declarations,
	 it might not be exactly THEN_BLOCK, but should be the last
	 non-container statement within.  */
      while (1)
	switch (TREE_CODE (inner_if))
	  {
	  case COND_EXPR:
	    goto found;
	  case BIND_EXPR:
	    inner_if = BIND_EXPR_BODY (inner_if);
	    break;
	  case STATEMENT_LIST:
	    inner_if = expr_last (then_block);
	    break;
	  case TRY_FINALLY_EXPR:
	  case TRY_CATCH_EXPR:
	    inner_if = TREE_OPERAND (inner_if, 0);
	    break;
	  default:
	    gcc_unreachable ();
	  }
    found:

      if (COND_EXPR_ELSE (inner_if))
	 warning_at (if_locus, OPT_Wparentheses,
		     "suggest explicit braces to avoid ambiguous %<else%>");
    }

  stmt = build3 (COND_EXPR, void_type_node, cond, then_block, else_block);
  SET_EXPR_LOCATION (stmt, if_locus);
  add_stmt (stmt);
}

/* Emit a general-purpose loop construct.  START_LOCUS is the location of
   the beginning of the loop.  COND is the loop condition.  COND_IS_FIRST
   is false for DO loops.  INCR is the FOR increment expression.  BODY is
   the statement controlled by the loop.  BLAB is the break label.  CLAB is
   the continue label.  Everything is allowed to be NULL.  */

void
c_finish_loop (location_t start_locus, tree cond, tree incr, tree body,
	       tree blab, tree clab, bool cond_is_first)
{
  tree entry = NULL, exit = NULL, t;

  if (flag_enable_cilkplus && contains_array_notation_expr (cond))
    {
      error_at (start_locus, "array notation expression cannot be used in a "
		"loop%'s condition");
      return;
    }
  
  /* If the condition is zero don't generate a loop construct.  */
  if (cond && integer_zerop (cond))
    {
      if (cond_is_first)
	{
	  t = build_and_jump (&blab);
	  SET_EXPR_LOCATION (t, start_locus);
	  add_stmt (t);
	}
    }
  else
    {
      tree top = build1 (LABEL_EXPR, void_type_node, NULL_TREE);

      /* If we have an exit condition, then we build an IF with gotos either
	 out of the loop, or to the top of it.  If there's no exit condition,
	 then we just build a jump back to the top.  */
      exit = build_and_jump (&LABEL_EXPR_LABEL (top));

      if (cond && !integer_nonzerop (cond))
	{
	  /* Canonicalize the loop condition to the end.  This means
	     generating a branch to the loop condition.  Reuse the
	     continue label, if possible.  */
	  if (cond_is_first)
	    {
	      if (incr || !clab)
		{
		  entry = build1 (LABEL_EXPR, void_type_node, NULL_TREE);
		  t = build_and_jump (&LABEL_EXPR_LABEL (entry));
		}
	      else
		t = build1 (GOTO_EXPR, void_type_node, clab);
	      SET_EXPR_LOCATION (t, start_locus);
	      add_stmt (t);
	    }

	  t = build_and_jump (&blab);
	  if (cond_is_first)
	    exit = fold_build3_loc (start_locus,
				COND_EXPR, void_type_node, cond, exit, t);
	  else
	    exit = fold_build3_loc (input_location,
				COND_EXPR, void_type_node, cond, exit, t);
	}

      add_stmt (top);
    }

  if (body)
    add_stmt (body);
  if (clab)
    add_stmt (build1 (LABEL_EXPR, void_type_node, clab));
  if (incr)
    add_stmt (incr);
  if (entry)
    add_stmt (entry);
  if (exit)
    add_stmt (exit);
  if (blab)
    add_stmt (build1 (LABEL_EXPR, void_type_node, blab));
}

tree
c_finish_bc_stmt (location_t loc, tree *label_p, bool is_break)
{
  bool skip;
  tree label = *label_p;

  /* In switch statements break is sometimes stylistically used after
     a return statement.  This can lead to spurious warnings about
     control reaching the end of a non-void function when it is
     inlined.  Note that we are calling block_may_fallthru with
     language specific tree nodes; this works because
     block_may_fallthru returns true when given something it does not
     understand.  */
  skip = !block_may_fallthru (cur_stmt_list);

  if (!label)
    {
      if (!skip)
	*label_p = label = create_artificial_label (loc);
    }
  else if (TREE_CODE (label) == LABEL_DECL)
    ;
  else switch (TREE_INT_CST_LOW (label))
    {
    case 0:
      if (is_break)
	error_at (loc, "break statement not within loop or switch");
      else
	error_at (loc, "continue statement not within a loop");
      return NULL_TREE;

    case 1:
      gcc_assert (is_break);
      error_at (loc, "break statement used with OpenMP for loop");
      return NULL_TREE;

    default:
      gcc_unreachable ();
    }

  if (skip)
    return NULL_TREE;

  if (!is_break)
    add_stmt (build_predict_expr (PRED_CONTINUE, NOT_TAKEN));

  return add_stmt (build1 (GOTO_EXPR, void_type_node, label));
}

/* A helper routine for c_process_expr_stmt and c_finish_stmt_expr.  */

static void
emit_side_effect_warnings (location_t loc, tree expr)
{
  if (expr == error_mark_node)
    ;
  else if (!TREE_SIDE_EFFECTS (expr))
    {
      if (!VOID_TYPE_P (TREE_TYPE (expr)) && !TREE_NO_WARNING (expr))
	warning_at (loc, OPT_Wunused_value, "statement with no effect");
    }
  else
    warn_if_unused_value (expr, loc);
}

/* Process an expression as if it were a complete statement.  Emit
   diagnostics, but do not call ADD_STMT.  LOC is the location of the
   statement.  */

tree
c_process_expr_stmt (location_t loc, tree expr)
{
  tree exprv;

  if (!expr)
    return NULL_TREE;

  expr = c_fully_fold (expr, false, NULL);

  if (warn_sequence_point)
    verify_sequence_points (expr);

  if (TREE_TYPE (expr) != error_mark_node
      && !COMPLETE_OR_VOID_TYPE_P (TREE_TYPE (expr))
      && TREE_CODE (TREE_TYPE (expr)) != ARRAY_TYPE)
    error_at (loc, "expression statement has incomplete type");

  /* If we're not processing a statement expression, warn about unused values.
     Warnings for statement expressions will be emitted later, once we figure
     out which is the result.  */
  if (!STATEMENT_LIST_STMT_EXPR (cur_stmt_list)
      && warn_unused_value)
    emit_side_effect_warnings (loc, expr);

  exprv = expr;
  while (TREE_CODE (exprv) == COMPOUND_EXPR)
    exprv = TREE_OPERAND (exprv, 1);
  while (CONVERT_EXPR_P (exprv))
    exprv = TREE_OPERAND (exprv, 0);
  if (DECL_P (exprv)
      || handled_component_p (exprv)
      || TREE_CODE (exprv) == ADDR_EXPR)
    mark_exp_read (exprv);

  /* If the expression is not of a type to which we cannot assign a line
     number, wrap the thing in a no-op NOP_EXPR.  */
  if (DECL_P (expr) || CONSTANT_CLASS_P (expr))
    {
      expr = build1 (NOP_EXPR, TREE_TYPE (expr), expr);
      SET_EXPR_LOCATION (expr, loc);
    }

  return expr;
}

/* Emit an expression as a statement.  LOC is the location of the
   expression.  */

tree
c_finish_expr_stmt (location_t loc, tree expr)
{
  if (expr)
    return add_stmt (c_process_expr_stmt (loc, expr));
  else
    return NULL;
}

/* Do the opposite and emit a statement as an expression.  To begin,
   create a new binding level and return it.  */

tree
c_begin_stmt_expr (void)
{
  tree ret;

  /* We must force a BLOCK for this level so that, if it is not expanded
     later, there is a way to turn off the entire subtree of blocks that
     are contained in it.  */
  keep_next_level ();
  ret = c_begin_compound_stmt (true);

  c_bindings_start_stmt_expr (c_switch_stack == NULL
			      ? NULL
			      : c_switch_stack->bindings);

  /* Mark the current statement list as belonging to a statement list.  */
  STATEMENT_LIST_STMT_EXPR (ret) = 1;

  return ret;
}

/* LOC is the location of the compound statement to which this body
   belongs.  */

tree
c_finish_stmt_expr (location_t loc, tree body)
{
  tree last, type, tmp, val;
  tree *last_p;

  body = c_end_compound_stmt (loc, body, true);

  c_bindings_end_stmt_expr (c_switch_stack == NULL
			    ? NULL
			    : c_switch_stack->bindings);

  /* Locate the last statement in BODY.  See c_end_compound_stmt
     about always returning a BIND_EXPR.  */
  last_p = &BIND_EXPR_BODY (body);
  last = BIND_EXPR_BODY (body);

 continue_searching:
  if (TREE_CODE (last) == STATEMENT_LIST)
    {
      tree_stmt_iterator i;

      /* This can happen with degenerate cases like ({ }).  No value.  */
      if (!TREE_SIDE_EFFECTS (last))
	return body;

      /* If we're supposed to generate side effects warnings, process
	 all of the statements except the last.  */
      if (warn_unused_value)
	{
	  for (i = tsi_start (last); !tsi_one_before_end_p (i); tsi_next (&i))
	    {
	      location_t tloc;
	      tree t = tsi_stmt (i);

	      tloc = EXPR_HAS_LOCATION (t) ? EXPR_LOCATION (t) : loc;
	      emit_side_effect_warnings (tloc, t);
	    }
	}
      else
	i = tsi_last (last);
      last_p = tsi_stmt_ptr (i);
      last = *last_p;
    }

  /* If the end of the list is exception related, then the list was split
     by a call to push_cleanup.  Continue searching.  */
  if (TREE_CODE (last) == TRY_FINALLY_EXPR
      || TREE_CODE (last) == TRY_CATCH_EXPR)
    {
      last_p = &TREE_OPERAND (last, 0);
      last = *last_p;
      goto continue_searching;
    }

  if (last == error_mark_node)
    return last;

  /* In the case that the BIND_EXPR is not necessary, return the
     expression out from inside it.  */
  if (last == BIND_EXPR_BODY (body)
      && BIND_EXPR_VARS (body) == NULL)
    {
      /* Even if this looks constant, do not allow it in a constant
	 expression.  */
      last = c_wrap_maybe_const (last, true);
      /* Do not warn if the return value of a statement expression is
	 unused.  */
      TREE_NO_WARNING (last) = 1;
      return last;
    }

  /* Extract the type of said expression.  */
  type = TREE_TYPE (last);

  /* If we're not returning a value at all, then the BIND_EXPR that
     we already have is a fine expression to return.  */
  if (!type || VOID_TYPE_P (type))
    return body;

  /* Now that we've located the expression containing the value, it seems
     silly to make voidify_wrapper_expr repeat the process.  Create a
     temporary of the appropriate type and stick it in a TARGET_EXPR.  */
  tmp = create_tmp_var_raw (type, NULL);

  /* Unwrap a no-op NOP_EXPR as added by c_finish_expr_stmt.  This avoids
     tree_expr_nonnegative_p giving up immediately.  */
  val = last;
  if (TREE_CODE (val) == NOP_EXPR
      && TREE_TYPE (val) == TREE_TYPE (TREE_OPERAND (val, 0)))
    val = TREE_OPERAND (val, 0);

  *last_p = build2 (MODIFY_EXPR, void_type_node, tmp, val);
  SET_EXPR_LOCATION (*last_p, EXPR_LOCATION (last));

  {
    tree t = build4 (TARGET_EXPR, type, tmp, body, NULL_TREE, NULL_TREE);
    SET_EXPR_LOCATION (t, loc);
    return t;
  }
}

/* Begin and end compound statements.  This is as simple as pushing
   and popping new statement lists from the tree.  */

tree
c_begin_compound_stmt (bool do_scope)
{
  tree stmt = push_stmt_list ();
  if (do_scope)
    push_scope ();
  return stmt;
}

/* End a compound statement.  STMT is the statement.  LOC is the
   location of the compound statement-- this is usually the location
   of the opening brace.  */

tree
c_end_compound_stmt (location_t loc, tree stmt, bool do_scope)
{
  tree block = NULL;

  if (do_scope)
    {
      if (c_dialect_objc ())
	objc_clear_super_receiver ();
      block = pop_scope ();
    }

  stmt = pop_stmt_list (stmt);
  stmt = c_build_bind_expr (loc, block, stmt);

  /* If this compound statement is nested immediately inside a statement
     expression, then force a BIND_EXPR to be created.  Otherwise we'll
     do the wrong thing for ({ { 1; } }) or ({ 1; { } }).  In particular,
     STATEMENT_LISTs merge, and thus we can lose track of what statement
     was really last.  */
  if (building_stmt_list_p ()
      && STATEMENT_LIST_STMT_EXPR (cur_stmt_list)
      && TREE_CODE (stmt) != BIND_EXPR)
    {
      stmt = build3 (BIND_EXPR, void_type_node, NULL, stmt, NULL);
      TREE_SIDE_EFFECTS (stmt) = 1;
      SET_EXPR_LOCATION (stmt, loc);
    }

  return stmt;
}

/* Queue a cleanup.  CLEANUP is an expression/statement to be executed
   when the current scope is exited.  EH_ONLY is true when this is not
   meant to apply to normal control flow transfer.  */

void
push_cleanup (tree decl, tree cleanup, bool eh_only)
{
  enum tree_code code;
  tree stmt, list;
  bool stmt_expr;

  code = eh_only ? TRY_CATCH_EXPR : TRY_FINALLY_EXPR;
  stmt = build_stmt (DECL_SOURCE_LOCATION (decl), code, NULL, cleanup);
  add_stmt (stmt);
  stmt_expr = STATEMENT_LIST_STMT_EXPR (cur_stmt_list);
  list = push_stmt_list ();
  TREE_OPERAND (stmt, 0) = list;
  STATEMENT_LIST_STMT_EXPR (list) = stmt_expr;
}

/* Build a binary-operation expression without default conversions.
   CODE is the kind of expression to build.
   LOCATION is the operator's location.
   This function differs from `build' in several ways:
   the data type of the result is computed and recorded in it,
   warnings are generated if arg data types are invalid,
   special handling for addition and subtraction of pointers is known,
   and some optimization is done (operations on narrow ints
   are done in the narrower type when that gives the same result).
   Constant folding is also done before the result is returned.

   Note that the operands will never have enumeral types, or function
   or array types, because either they will have the default conversions
   performed or they have both just been converted to some other type in which
   the arithmetic is to be done.  */

tree
build_binary_op (location_t location, enum tree_code code,
		 tree orig_op0, tree orig_op1, int convert_p)
{
  tree type0, type1, orig_type0, orig_type1;
  tree eptype;
  enum tree_code code0, code1;
  tree op0, op1;
  tree ret = error_mark_node;
  const char *invalid_op_diag;
  bool op0_int_operands, op1_int_operands;
  bool int_const, int_const_or_overflow, int_operands;

  /* Expression code to give to the expression when it is built.
     Normally this is CODE, which is what the caller asked for,
     but in some special cases we change it.  */
  enum tree_code resultcode = code;

  /* Data type in which the computation is to be performed.
     In the simplest cases this is the common type of the arguments.  */
  tree result_type = NULL;

  /* When the computation is in excess precision, the type of the
     final EXCESS_PRECISION_EXPR.  */
  tree semantic_result_type = NULL;

  /* Nonzero means operands have already been type-converted
     in whatever way is necessary.
     Zero means they need to be converted to RESULT_TYPE.  */
  int converted = 0;

  /* Nonzero means create the expression with this type, rather than
     RESULT_TYPE.  */
  tree build_type = 0;

  /* Nonzero means after finally constructing the expression
     convert it to this type.  */
  tree final_type = 0;

  /* Nonzero if this is an operation like MIN or MAX which can
     safely be computed in short if both args are promoted shorts.
     Also implies COMMON.
     -1 indicates a bitwise operation; this makes a difference
     in the exact conditions for when it is safe to do the operation
     in a narrower mode.  */
  int shorten = 0;

  /* Nonzero if this is a comparison operation;
     if both args are promoted shorts, compare the original shorts.
     Also implies COMMON.  */
  int short_compare = 0;

  /* Nonzero if this is a right-shift operation, which can be computed on the
     original short and then promoted if the operand is a promoted short.  */
  int short_shift = 0;

  /* Nonzero means set RESULT_TYPE to the common type of the args.  */
  int common = 0;

  /* True means types are compatible as far as ObjC is concerned.  */
  bool objc_ok;

  /* True means this is an arithmetic operation that may need excess
     precision.  */
  bool may_need_excess_precision;

  /* True means this is a boolean operation that converts both its
     operands to truth-values.  */
  bool boolean_op = false;

  /* Remember whether we're doing / or %.  */
  bool doing_div_or_mod = false;

  /* Remember whether we're doing << or >>.  */
  bool doing_shift = false;

  /* Tree holding instrumentation expression.  */
  tree instrument_expr = NULL;

  if (location == UNKNOWN_LOCATION)
    location = input_location;

  op0 = orig_op0;
  op1 = orig_op1;

  op0_int_operands = EXPR_INT_CONST_OPERANDS (orig_op0);
  if (op0_int_operands)
    op0 = remove_c_maybe_const_expr (op0);
  op1_int_operands = EXPR_INT_CONST_OPERANDS (orig_op1);
  if (op1_int_operands)
    op1 = remove_c_maybe_const_expr (op1);
  int_operands = (op0_int_operands && op1_int_operands);
  if (int_operands)
    {
      int_const_or_overflow = (TREE_CODE (orig_op0) == INTEGER_CST
			       && TREE_CODE (orig_op1) == INTEGER_CST);
      int_const = (int_const_or_overflow
		   && !TREE_OVERFLOW (orig_op0)
		   && !TREE_OVERFLOW (orig_op1));
    }
  else
    int_const = int_const_or_overflow = false;

  /* Do not apply default conversion in mixed vector/scalar expression.  */
  if (convert_p
      && !((TREE_CODE (TREE_TYPE (op0)) == VECTOR_TYPE)
	   != (TREE_CODE (TREE_TYPE (op1)) == VECTOR_TYPE)))
    {
      op0 = default_conversion (op0);
      op1 = default_conversion (op1);
    }

  /* When Cilk Plus is enabled and there are array notations inside op0, then
     we check to see if there are builtin array notation functions.  If
     so, then we take on the type of the array notation inside it.  */
  if (flag_enable_cilkplus && contains_array_notation_expr (op0)) 
    orig_type0 = type0 = find_correct_array_notation_type (op0);
  else
    orig_type0 = type0 = TREE_TYPE (op0);

  if (flag_enable_cilkplus && contains_array_notation_expr (op1))
    orig_type1 = type1 = find_correct_array_notation_type (op1);
  else 
    orig_type1 = type1 = TREE_TYPE (op1);

  /* The expression codes of the data types of the arguments tell us
     whether the arguments are integers, floating, pointers, etc.  */
  code0 = TREE_CODE (type0);
  code1 = TREE_CODE (type1);

  /* Strip NON_LVALUE_EXPRs, etc., since we aren't using as an lvalue.  */
  STRIP_TYPE_NOPS (op0);
  STRIP_TYPE_NOPS (op1);

  /* If an error was already reported for one of the arguments,
     avoid reporting another error.  */

  if (code0 == ERROR_MARK || code1 == ERROR_MARK)
    return error_mark_node;

  if ((invalid_op_diag
       = targetm.invalid_binary_op (code, type0, type1)))
    {
      error_at (location, invalid_op_diag);
      return error_mark_node;
    }

  switch (code)
    {
    case PLUS_EXPR:
    case MINUS_EXPR:
    case MULT_EXPR:
    case TRUNC_DIV_EXPR:
    case CEIL_DIV_EXPR:
    case FLOOR_DIV_EXPR:
    case ROUND_DIV_EXPR:
    case EXACT_DIV_EXPR:
      may_need_excess_precision = true;
      break;
    default:
      may_need_excess_precision = false;
      break;
    }
  if (TREE_CODE (op0) == EXCESS_PRECISION_EXPR)
    {
      op0 = TREE_OPERAND (op0, 0);
      type0 = TREE_TYPE (op0);
    }
  else if (may_need_excess_precision
	   && (eptype = excess_precision_type (type0)) != NULL_TREE)
    {
      type0 = eptype;
      op0 = convert (eptype, op0);
    }
  if (TREE_CODE (op1) == EXCESS_PRECISION_EXPR)
    {
      op1 = TREE_OPERAND (op1, 0);
      type1 = TREE_TYPE (op1);
    }
  else if (may_need_excess_precision
	   && (eptype = excess_precision_type (type1)) != NULL_TREE)
    {
      type1 = eptype;
      op1 = convert (eptype, op1);
    }

  objc_ok = objc_compare_types (type0, type1, -3, NULL_TREE);

  /* In case when one of the operands of the binary operation is
     a vector and another is a scalar -- convert scalar to vector.  */
  if ((code0 == VECTOR_TYPE) != (code1 == VECTOR_TYPE))
    {
      enum stv_conv convert_flag = scalar_to_vector (location, code, op0, op1,
						     true);

      switch (convert_flag)
	{
	  case stv_error:
	    return error_mark_node;
	  case stv_firstarg:
	    {
              bool maybe_const = true;
              tree sc;
              sc = c_fully_fold (op0, false, &maybe_const);
              sc = save_expr (sc);
              sc = convert (TREE_TYPE (type1), sc);
              op0 = build_vector_from_val (type1, sc);
              if (!maybe_const)
                op0 = c_wrap_maybe_const (op0, true);
              orig_type0 = type0 = TREE_TYPE (op0);
              code0 = TREE_CODE (type0);
              converted = 1;
              break;
	    }
	  case stv_secondarg:
	    {
	      bool maybe_const = true;
	      tree sc;
	      sc = c_fully_fold (op1, false, &maybe_const);
	      sc = save_expr (sc);
	      sc = convert (TREE_TYPE (type0), sc);
	      op1 = build_vector_from_val (type0, sc);
	      if (!maybe_const)
		op1 = c_wrap_maybe_const (op1, true);
	      orig_type1 = type1 = TREE_TYPE (op1);
	      code1 = TREE_CODE (type1);
	      converted = 1;
	      break;
	    }
	  default:
	    break;
	}
    }

  switch (code)
    {
    case PLUS_EXPR:
      /* Handle the pointer + int case.  */
      if (code0 == POINTER_TYPE && code1 == INTEGER_TYPE)
	{
	  ret = pointer_int_sum (location, PLUS_EXPR, op0, op1);
	  goto return_build_binary_op;
	}
      else if (code1 == POINTER_TYPE && code0 == INTEGER_TYPE)
	{
	  ret = pointer_int_sum (location, PLUS_EXPR, op1, op0);
	  goto return_build_binary_op;
	}
      else
	common = 1;
      break;

    case MINUS_EXPR:
      /* Subtraction of two similar pointers.
	 We must subtract them as integers, then divide by object size.  */
      if (code0 == POINTER_TYPE && code1 == POINTER_TYPE
	  && comp_target_types (location, type0, type1))
	{
	  ret = pointer_diff (location, op0, op1);
	  goto return_build_binary_op;
	}
      /* Handle pointer minus int.  Just like pointer plus int.  */
      else if (code0 == POINTER_TYPE && code1 == INTEGER_TYPE)
	{
	  ret = pointer_int_sum (location, MINUS_EXPR, op0, op1);
	  goto return_build_binary_op;
	}
      else
	common = 1;
      break;

    case MULT_EXPR:
      common = 1;
      break;

    case TRUNC_DIV_EXPR:
    case CEIL_DIV_EXPR:
    case FLOOR_DIV_EXPR:
    case ROUND_DIV_EXPR:
    case EXACT_DIV_EXPR:
      doing_div_or_mod = true;
      warn_for_div_by_zero (location, op1);

      if ((code0 == INTEGER_TYPE || code0 == REAL_TYPE
	   || code0 == FIXED_POINT_TYPE
	   || code0 == COMPLEX_TYPE || code0 == VECTOR_TYPE)
	  && (code1 == INTEGER_TYPE || code1 == REAL_TYPE
	      || code1 == FIXED_POINT_TYPE
	      || code1 == COMPLEX_TYPE || code1 == VECTOR_TYPE))
	{
	  enum tree_code tcode0 = code0, tcode1 = code1;

	  if (code0 == COMPLEX_TYPE || code0 == VECTOR_TYPE)
	    tcode0 = TREE_CODE (TREE_TYPE (TREE_TYPE (op0)));
	  if (code1 == COMPLEX_TYPE || code1 == VECTOR_TYPE)
	    tcode1 = TREE_CODE (TREE_TYPE (TREE_TYPE (op1)));

	  if (!((tcode0 == INTEGER_TYPE && tcode1 == INTEGER_TYPE)
	      || (tcode0 == FIXED_POINT_TYPE && tcode1 == FIXED_POINT_TYPE)))
	    resultcode = RDIV_EXPR;
	  else
	    /* Although it would be tempting to shorten always here, that
	       loses on some targets, since the modulo instruction is
	       undefined if the quotient can't be represented in the
	       computation mode.  We shorten only if unsigned or if
	       dividing by something we know != -1.  */
	    shorten = (TYPE_UNSIGNED (TREE_TYPE (orig_op0))
		       || (TREE_CODE (op1) == INTEGER_CST
			   && !integer_all_onesp (op1)));
	  common = 1;
	}
      break;

    case BIT_AND_EXPR:
    case BIT_IOR_EXPR:
    case BIT_XOR_EXPR:
      if (code0 == INTEGER_TYPE && code1 == INTEGER_TYPE)
	shorten = -1;
      /* Allow vector types which are not floating point types.   */
      else if (code0 == VECTOR_TYPE
	       && code1 == VECTOR_TYPE
	       && !VECTOR_FLOAT_TYPE_P (type0)
	       && !VECTOR_FLOAT_TYPE_P (type1))
	common = 1;
      break;

    case TRUNC_MOD_EXPR:
    case FLOOR_MOD_EXPR:
      doing_div_or_mod = true;
      warn_for_div_by_zero (location, op1);

      if (code0 == VECTOR_TYPE && code1 == VECTOR_TYPE
	  && TREE_CODE (TREE_TYPE (type0)) == INTEGER_TYPE
	  && TREE_CODE (TREE_TYPE (type1)) == INTEGER_TYPE)
	common = 1;
      else if (code0 == INTEGER_TYPE && code1 == INTEGER_TYPE)
	{
	  /* Although it would be tempting to shorten always here, that loses
	     on some targets, since the modulo instruction is undefined if the
	     quotient can't be represented in the computation mode.  We shorten
	     only if unsigned or if dividing by something we know != -1.  */
	  shorten = (TYPE_UNSIGNED (TREE_TYPE (orig_op0))
		     || (TREE_CODE (op1) == INTEGER_CST
			 && !integer_all_onesp (op1)));
	  common = 1;
	}
      break;

    case TRUTH_ANDIF_EXPR:
    case TRUTH_ORIF_EXPR:
    case TRUTH_AND_EXPR:
    case TRUTH_OR_EXPR:
    case TRUTH_XOR_EXPR:
      if ((code0 == INTEGER_TYPE || code0 == POINTER_TYPE
	   || code0 == REAL_TYPE || code0 == COMPLEX_TYPE
	   || code0 == FIXED_POINT_TYPE)
	  && (code1 == INTEGER_TYPE || code1 == POINTER_TYPE
	      || code1 == REAL_TYPE || code1 == COMPLEX_TYPE
	      || code1 == FIXED_POINT_TYPE))
	{
	  /* Result of these operations is always an int,
	     but that does not mean the operands should be
	     converted to ints!  */
	  result_type = integer_type_node;
	  if (op0_int_operands)
	    {
	      op0 = c_objc_common_truthvalue_conversion (location, orig_op0);
	      op0 = remove_c_maybe_const_expr (op0);
	    }
	  else
	    op0 = c_objc_common_truthvalue_conversion (location, op0);
	  if (op1_int_operands)
	    {
	      op1 = c_objc_common_truthvalue_conversion (location, orig_op1);
	      op1 = remove_c_maybe_const_expr (op1);
	    }
	  else
	    op1 = c_objc_common_truthvalue_conversion (location, op1);
	  converted = 1;
	  boolean_op = true;
	}
      if (code == TRUTH_ANDIF_EXPR)
	{
	  int_const_or_overflow = (int_operands
				   && TREE_CODE (orig_op0) == INTEGER_CST
				   && (op0 == truthvalue_false_node
				       || TREE_CODE (orig_op1) == INTEGER_CST));
	  int_const = (int_const_or_overflow
		       && !TREE_OVERFLOW (orig_op0)
		       && (op0 == truthvalue_false_node
			   || !TREE_OVERFLOW (orig_op1)));
	}
      else if (code == TRUTH_ORIF_EXPR)
	{
	  int_const_or_overflow = (int_operands
				   && TREE_CODE (orig_op0) == INTEGER_CST
				   && (op0 == truthvalue_true_node
				       || TREE_CODE (orig_op1) == INTEGER_CST));
	  int_const = (int_const_or_overflow
		       && !TREE_OVERFLOW (orig_op0)
		       && (op0 == truthvalue_true_node
			   || !TREE_OVERFLOW (orig_op1)));
	}
      break;

      /* Shift operations: result has same type as first operand;
	 always convert second operand to int.
	 Also set SHORT_SHIFT if shifting rightward.  */

    case RSHIFT_EXPR:
      if (code0 == VECTOR_TYPE && code1 == INTEGER_TYPE
          && TREE_CODE (TREE_TYPE (type0)) == INTEGER_TYPE)
        {
          result_type = type0;
          converted = 1;
        }
      else if (code0 == VECTOR_TYPE && code1 == VECTOR_TYPE
	  && TREE_CODE (TREE_TYPE (type0)) == INTEGER_TYPE
          && TREE_CODE (TREE_TYPE (type1)) == INTEGER_TYPE
          && TYPE_VECTOR_SUBPARTS (type0) == TYPE_VECTOR_SUBPARTS (type1))
	{
	  result_type = type0;
	  converted = 1;
	}
      else if ((code0 == INTEGER_TYPE || code0 == FIXED_POINT_TYPE)
	  && code1 == INTEGER_TYPE)
	{
	  doing_shift = true;
	  if (TREE_CODE (op1) == INTEGER_CST)
	    {
	      if (tree_int_cst_sgn (op1) < 0)
		{
		  int_const = false;
		  if (c_inhibit_evaluation_warnings == 0)
		    warning (0, "right shift count is negative");
		}
	      else
		{
		  if (!integer_zerop (op1))
		    short_shift = 1;

		  if (compare_tree_int (op1, TYPE_PRECISION (type0)) >= 0)
		    {
		      int_const = false;
		      if (c_inhibit_evaluation_warnings == 0)
			warning (0, "right shift count >= width of type");
		    }
		}
	    }

	  /* Use the type of the value to be shifted.  */
	  result_type = type0;
	  /* Convert the non vector shift-count to an integer, regardless
	     of size of value being shifted.  */
	  if (TREE_CODE (TREE_TYPE (op1)) != VECTOR_TYPE
	      && TYPE_MAIN_VARIANT (TREE_TYPE (op1)) != integer_type_node)
	    op1 = convert (integer_type_node, op1);
	  /* Avoid converting op1 to result_type later.  */
	  converted = 1;
	}
      break;

    case LSHIFT_EXPR:
      if (code0 == VECTOR_TYPE && code1 == INTEGER_TYPE
          && TREE_CODE (TREE_TYPE (type0)) == INTEGER_TYPE)
        {
          result_type = type0;
          converted = 1;
        }
      else if (code0 == VECTOR_TYPE && code1 == VECTOR_TYPE
	  && TREE_CODE (TREE_TYPE (type0)) == INTEGER_TYPE
          && TREE_CODE (TREE_TYPE (type1)) == INTEGER_TYPE
          && TYPE_VECTOR_SUBPARTS (type0) == TYPE_VECTOR_SUBPARTS (type1))
	{
	  result_type = type0;
	  converted = 1;
	}
      else if ((code0 == INTEGER_TYPE || code0 == FIXED_POINT_TYPE)
	  && code1 == INTEGER_TYPE)
	{
	  doing_shift = true;
	  if (TREE_CODE (op1) == INTEGER_CST)
	    {
	      if (tree_int_cst_sgn (op1) < 0)
		{
		  int_const = false;
		  if (c_inhibit_evaluation_warnings == 0)
		    warning (0, "left shift count is negative");
		}

	      else if (compare_tree_int (op1, TYPE_PRECISION (type0)) >= 0)
		{
		  int_const = false;
		  if (c_inhibit_evaluation_warnings == 0)
		    warning (0, "left shift count >= width of type");
		}
	    }

	  /* Use the type of the value to be shifted.  */
	  result_type = type0;
	  /* Convert the non vector shift-count to an integer, regardless
	     of size of value being shifted.  */
	  if (TREE_CODE (TREE_TYPE (op1)) != VECTOR_TYPE
	      && TYPE_MAIN_VARIANT (TREE_TYPE (op1)) != integer_type_node)
	    op1 = convert (integer_type_node, op1);
	  /* Avoid converting op1 to result_type later.  */
	  converted = 1;
	}
      break;

    case EQ_EXPR:
    case NE_EXPR:
      if (code0 == VECTOR_TYPE && code1 == VECTOR_TYPE)
        {
          tree intt;
	  if (!vector_types_compatible_elements_p (type0, type1))
            {
              error_at (location, "comparing vectors with different "
                                  "element types");
              return error_mark_node;
            }

          if (TYPE_VECTOR_SUBPARTS (type0) != TYPE_VECTOR_SUBPARTS (type1))
            {
              error_at (location, "comparing vectors with different "
                                  "number of elements");
              return error_mark_node;
            }

          /* Always construct signed integer vector type.  */
          intt = c_common_type_for_size (GET_MODE_BITSIZE
					   (TYPE_MODE (TREE_TYPE (type0))), 0);
          result_type = build_opaque_vector_type (intt,
						  TYPE_VECTOR_SUBPARTS (type0));
          converted = 1;
          break;
        }
      if (FLOAT_TYPE_P (type0) || FLOAT_TYPE_P (type1))
	warning_at (location,
		    OPT_Wfloat_equal,
		    "comparing floating point with == or != is unsafe");
      /* Result of comparison is always int,
	 but don't convert the args to int!  */
      build_type = integer_type_node;
      if ((code0 == INTEGER_TYPE || code0 == REAL_TYPE
	   || code0 == FIXED_POINT_TYPE || code0 == COMPLEX_TYPE)
	  && (code1 == INTEGER_TYPE || code1 == REAL_TYPE
	      || code1 == FIXED_POINT_TYPE || code1 == COMPLEX_TYPE))
	short_compare = 1;
      else if (code0 == POINTER_TYPE && null_pointer_constant_p (orig_op1))
	{
	  if (TREE_CODE (op0) == ADDR_EXPR
	      && decl_with_nonnull_addr_p (TREE_OPERAND (op0, 0)))
	    {
	      if (code == EQ_EXPR)
		warning_at (location,
			    OPT_Waddress,
			    "the comparison will always evaluate as %<false%> "
			    "for the address of %qD will never be NULL",
			    TREE_OPERAND (op0, 0));
	      else
		warning_at (location,
			    OPT_Waddress,
			    "the comparison will always evaluate as %<true%> "
			    "for the address of %qD will never be NULL",
			    TREE_OPERAND (op0, 0));
	    }
	  result_type = type0;
	}
      else if (code1 == POINTER_TYPE && null_pointer_constant_p (orig_op0))
	{
	  if (TREE_CODE (op1) == ADDR_EXPR
	      && decl_with_nonnull_addr_p (TREE_OPERAND (op1, 0)))
	    {
	      if (code == EQ_EXPR)
		warning_at (location,
			    OPT_Waddress,
			    "the comparison will always evaluate as %<false%> "
			    "for the address of %qD will never be NULL",
			    TREE_OPERAND (op1, 0));
	      else
		warning_at (location,
			    OPT_Waddress,
			    "the comparison will always evaluate as %<true%> "
			    "for the address of %qD will never be NULL",
			    TREE_OPERAND (op1, 0));
	    }
	  result_type = type1;
	}
      else if (code0 == POINTER_TYPE && code1 == POINTER_TYPE)
	{
	  tree tt0 = TREE_TYPE (type0);
	  tree tt1 = TREE_TYPE (type1);
	  addr_space_t as0 = TYPE_ADDR_SPACE (tt0);
	  addr_space_t as1 = TYPE_ADDR_SPACE (tt1);
	  addr_space_t as_common = ADDR_SPACE_GENERIC;

	  /* Anything compares with void *.  void * compares with anything.
	     Otherwise, the targets must be compatible
	     and both must be object or both incomplete.  */
	  if (comp_target_types (location, type0, type1))
	    result_type = common_pointer_type (type0, type1);
	  else if (!addr_space_superset (as0, as1, &as_common))
	    {
	      error_at (location, "comparison of pointers to "
			"disjoint address spaces");
	      return error_mark_node;
	    }
	  else if (VOID_TYPE_P (tt0) && !TYPE_ATOMIC (tt0))
	    {
	      if (pedantic && TREE_CODE (tt1) == FUNCTION_TYPE)
		pedwarn (location, OPT_Wpedantic, "ISO C forbids "
			 "comparison of %<void *%> with function pointer");
	    }
	  else if (VOID_TYPE_P (tt1) && !TYPE_ATOMIC (tt1))
	    {
	      if (pedantic && TREE_CODE (tt0) == FUNCTION_TYPE)
		pedwarn (location, OPT_Wpedantic, "ISO C forbids "
			 "comparison of %<void *%> with function pointer");
	    }
	  else
	    /* Avoid warning about the volatile ObjC EH puts on decls.  */
	    if (!objc_ok)
	      pedwarn (location, 0,
		       "comparison of distinct pointer types lacks a cast");

	  if (result_type == NULL_TREE)
	    {
	      int qual = ENCODE_QUAL_ADDR_SPACE (as_common);
	      result_type = build_pointer_type
			      (build_qualified_type (void_type_node, qual));
	    }
	}
      else if (code0 == POINTER_TYPE && code1 == INTEGER_TYPE)
	{
	  result_type = type0;
	  pedwarn (location, 0, "comparison between pointer and integer");
	}
      else if (code0 == INTEGER_TYPE && code1 == POINTER_TYPE)
	{
	  result_type = type1;
	  pedwarn (location, 0, "comparison between pointer and integer");
	}
      break;

    case LE_EXPR:
    case GE_EXPR:
    case LT_EXPR:
    case GT_EXPR:
      if (code0 == VECTOR_TYPE && code1 == VECTOR_TYPE)
        {
          tree intt;
	  if (!vector_types_compatible_elements_p (type0, type1))
            {
              error_at (location, "comparing vectors with different "
                                  "element types");
              return error_mark_node;
            }

          if (TYPE_VECTOR_SUBPARTS (type0) != TYPE_VECTOR_SUBPARTS (type1))
            {
              error_at (location, "comparing vectors with different "
                                  "number of elements");
              return error_mark_node;
            }

          /* Always construct signed integer vector type.  */
          intt = c_common_type_for_size (GET_MODE_BITSIZE
					   (TYPE_MODE (TREE_TYPE (type0))), 0);
          result_type = build_opaque_vector_type (intt,
						  TYPE_VECTOR_SUBPARTS (type0));
          converted = 1;
          break;
        }
      build_type = integer_type_node;
      if ((code0 == INTEGER_TYPE || code0 == REAL_TYPE
	   || code0 == FIXED_POINT_TYPE)
	  && (code1 == INTEGER_TYPE || code1 == REAL_TYPE
	      || code1 == FIXED_POINT_TYPE))
	short_compare = 1;
      else if (code0 == POINTER_TYPE && code1 == POINTER_TYPE)
	{
	  addr_space_t as0 = TYPE_ADDR_SPACE (TREE_TYPE (type0));
	  addr_space_t as1 = TYPE_ADDR_SPACE (TREE_TYPE (type1));
	  addr_space_t as_common;

	  if (comp_target_types (location, type0, type1))
	    {
	      result_type = common_pointer_type (type0, type1);
	      if (!COMPLETE_TYPE_P (TREE_TYPE (type0))
		  != !COMPLETE_TYPE_P (TREE_TYPE (type1)))
		pedwarn (location, 0,
			 "comparison of complete and incomplete pointers");
	      else if (TREE_CODE (TREE_TYPE (type0)) == FUNCTION_TYPE)
		pedwarn (location, OPT_Wpedantic, "ISO C forbids "
			 "ordered comparisons of pointers to functions");
	      else if (null_pointer_constant_p (orig_op0)
		       || null_pointer_constant_p (orig_op1))
		warning_at (location, OPT_Wextra,
			    "ordered comparison of pointer with null pointer");

	    }
	  else if (!addr_space_superset (as0, as1, &as_common))
	    {
	      error_at (location, "comparison of pointers to "
			"disjoint address spaces");
	      return error_mark_node;
	    }
	  else
	    {
	      int qual = ENCODE_QUAL_ADDR_SPACE (as_common);
	      result_type = build_pointer_type
			      (build_qualified_type (void_type_node, qual));
	      pedwarn (location, 0,
		       "comparison of distinct pointer types lacks a cast");
	    }
	}
      else if (code0 == POINTER_TYPE && null_pointer_constant_p (orig_op1))
	{
	  result_type = type0;
	  if (pedantic)
	    pedwarn (location, OPT_Wpedantic,
		     "ordered comparison of pointer with integer zero");
	  else if (extra_warnings)
	    warning_at (location, OPT_Wextra,
			"ordered comparison of pointer with integer zero");
	}
      else if (code1 == POINTER_TYPE && null_pointer_constant_p (orig_op0))
	{
	  result_type = type1;
	  if (pedantic)
	    pedwarn (location, OPT_Wpedantic,
		     "ordered comparison of pointer with integer zero");
	  else if (extra_warnings)
	    warning_at (location, OPT_Wextra,
			"ordered comparison of pointer with integer zero");
	}
      else if (code0 == POINTER_TYPE && code1 == INTEGER_TYPE)
	{
	  result_type = type0;
	  pedwarn (location, 0, "comparison between pointer and integer");
	}
      else if (code0 == INTEGER_TYPE && code1 == POINTER_TYPE)
	{
	  result_type = type1;
	  pedwarn (location, 0, "comparison between pointer and integer");
	}
      break;

    default:
      gcc_unreachable ();
    }

  if (code0 == ERROR_MARK || code1 == ERROR_MARK)
    return error_mark_node;

  if (code0 == VECTOR_TYPE && code1 == VECTOR_TYPE
      && (!tree_int_cst_equal (TYPE_SIZE (type0), TYPE_SIZE (type1))
	  || !vector_types_compatible_elements_p (type0, type1)))
    {
      binary_op_error (location, code, type0, type1);
      return error_mark_node;
    }

  if ((code0 == INTEGER_TYPE || code0 == REAL_TYPE || code0 == COMPLEX_TYPE
       || code0 == FIXED_POINT_TYPE || code0 == VECTOR_TYPE)
      &&
      (code1 == INTEGER_TYPE || code1 == REAL_TYPE || code1 == COMPLEX_TYPE
       || code1 == FIXED_POINT_TYPE || code1 == VECTOR_TYPE))
    {
      bool first_complex = (code0 == COMPLEX_TYPE);
      bool second_complex = (code1 == COMPLEX_TYPE);
      int none_complex = (!first_complex && !second_complex);

      if (shorten || common || short_compare)
	{
	  result_type = c_common_type (type0, type1);
	  do_warn_double_promotion (result_type, type0, type1,
				    "implicit conversion from %qT to %qT "
				    "to match other operand of binary "
				    "expression",
				    location);
	  if (result_type == error_mark_node)
	    return error_mark_node;
	}

      if (first_complex != second_complex
	  && (code == PLUS_EXPR
	      || code == MINUS_EXPR
	      || code == MULT_EXPR
	      || (code == TRUNC_DIV_EXPR && first_complex))
	  && TREE_CODE (TREE_TYPE (result_type)) == REAL_TYPE
	  && flag_signed_zeros)
	{
	  /* An operation on mixed real/complex operands must be
	     handled specially, but the language-independent code can
	     more easily optimize the plain complex arithmetic if
	     -fno-signed-zeros.  */
	  tree real_type = TREE_TYPE (result_type);
	  tree real, imag;
	  if (type0 != orig_type0 || type1 != orig_type1)
	    {
	      gcc_assert (may_need_excess_precision && common);
	      semantic_result_type = c_common_type (orig_type0, orig_type1);
	    }
	  if (first_complex)
	    {
	      if (TREE_TYPE (op0) != result_type)
		op0 = convert_and_check (result_type, op0);
	      if (TREE_TYPE (op1) != real_type)
		op1 = convert_and_check (real_type, op1);
	    }
	  else
	    {
	      if (TREE_TYPE (op0) != real_type)
		op0 = convert_and_check (real_type, op0);
	      if (TREE_TYPE (op1) != result_type)
		op1 = convert_and_check (result_type, op1);
	    }
	  if (TREE_CODE (op0) == ERROR_MARK || TREE_CODE (op1) == ERROR_MARK)
	    return error_mark_node;
	  if (first_complex)
	    {
	      op0 = c_save_expr (op0);
	      real = build_unary_op (EXPR_LOCATION (orig_op0), REALPART_EXPR,
				     op0, 1);
	      imag = build_unary_op (EXPR_LOCATION (orig_op0), IMAGPART_EXPR,
				     op0, 1);
	      switch (code)
		{
		case MULT_EXPR:
		case TRUNC_DIV_EXPR:
		  op1 = c_save_expr (op1);
		  imag = build2 (resultcode, real_type, imag, op1);
		  /* Fall through.  */
		case PLUS_EXPR:
		case MINUS_EXPR:
		  real = build2 (resultcode, real_type, real, op1);
		  break;
		default:
		  gcc_unreachable();
		}
	    }
	  else
	    {
	      op1 = c_save_expr (op1);
	      real = build_unary_op (EXPR_LOCATION (orig_op1), REALPART_EXPR,
				     op1, 1);
	      imag = build_unary_op (EXPR_LOCATION (orig_op1), IMAGPART_EXPR,
				     op1, 1);
	      switch (code)
		{
		case MULT_EXPR:
		  op0 = c_save_expr (op0);
		  imag = build2 (resultcode, real_type, op0, imag);
		  /* Fall through.  */
		case PLUS_EXPR:
		  real = build2 (resultcode, real_type, op0, real);
		  break;
		case MINUS_EXPR:
		  real = build2 (resultcode, real_type, op0, real);
		  imag = build1 (NEGATE_EXPR, real_type, imag);
		  break;
		default:
		  gcc_unreachable();
		}
	    }
	  ret = build2 (COMPLEX_EXPR, result_type, real, imag);
	  goto return_build_binary_op;
	}

      /* For certain operations (which identify themselves by shorten != 0)
	 if both args were extended from the same smaller type,
	 do the arithmetic in that type and then extend.

	 shorten !=0 and !=1 indicates a bitwise operation.
	 For them, this optimization is safe only if
	 both args are zero-extended or both are sign-extended.
	 Otherwise, we might change the result.
	 Eg, (short)-1 | (unsigned short)-1 is (int)-1
	 but calculated in (unsigned short) it would be (unsigned short)-1.  */

      if (shorten && none_complex)
	{
	  final_type = result_type;
	  result_type = shorten_binary_op (result_type, op0, op1,
					   shorten == -1);
	}

      /* Shifts can be shortened if shifting right.  */

      if (short_shift)
	{
	  int unsigned_arg;
	  tree arg0 = get_narrower (op0, &unsigned_arg);

	  final_type = result_type;

	  if (arg0 == op0 && final_type == TREE_TYPE (op0))
	    unsigned_arg = TYPE_UNSIGNED (TREE_TYPE (op0));

	  if (TYPE_PRECISION (TREE_TYPE (arg0)) < TYPE_PRECISION (result_type)
	      && tree_int_cst_sgn (op1) > 0
	      /* We can shorten only if the shift count is less than the
		 number of bits in the smaller type size.  */
	      && compare_tree_int (op1, TYPE_PRECISION (TREE_TYPE (arg0))) < 0
	      /* We cannot drop an unsigned shift after sign-extension.  */
	      && (!TYPE_UNSIGNED (final_type) || unsigned_arg))
	    {
	      /* Do an unsigned shift if the operand was zero-extended.  */
	      result_type
		= c_common_signed_or_unsigned_type (unsigned_arg,
						    TREE_TYPE (arg0));
	      /* Convert value-to-be-shifted to that type.  */
	      if (TREE_TYPE (op0) != result_type)
		op0 = convert (result_type, op0);
	      converted = 1;
	    }
	}

      /* Comparison operations are shortened too but differently.
	 They identify themselves by setting short_compare = 1.  */

      if (short_compare)
	{
	  /* Don't write &op0, etc., because that would prevent op0
	     from being kept in a register.
	     Instead, make copies of the our local variables and
	     pass the copies by reference, then copy them back afterward.  */
	  tree xop0 = op0, xop1 = op1, xresult_type = result_type;
	  enum tree_code xresultcode = resultcode;
	  tree val
	    = shorten_compare (&xop0, &xop1, &xresult_type, &xresultcode);

	  if (val != 0)
	    {
	      ret = val;
	      goto return_build_binary_op;
	    }

	  op0 = xop0, op1 = xop1;
	  converted = 1;
	  resultcode = xresultcode;

	  if (c_inhibit_evaluation_warnings == 0)
	    {
	      bool op0_maybe_const = true;
	      bool op1_maybe_const = true;
	      tree orig_op0_folded, orig_op1_folded;

	      if (in_late_binary_op)
		{
		  orig_op0_folded = orig_op0;
		  orig_op1_folded = orig_op1;
		}
	      else
		{
		  /* Fold for the sake of possible warnings, as in
		     build_conditional_expr.  This requires the
		     "original" values to be folded, not just op0 and
		     op1.  */
		  c_inhibit_evaluation_warnings++;
		  op0 = c_fully_fold (op0, require_constant_value,
				      &op0_maybe_const);
		  op1 = c_fully_fold (op1, require_constant_value,
				      &op1_maybe_const);
		  c_inhibit_evaluation_warnings--;
		  orig_op0_folded = c_fully_fold (orig_op0,
						  require_constant_value,
						  NULL);
		  orig_op1_folded = c_fully_fold (orig_op1,
						  require_constant_value,
						  NULL);
		}

	      if (warn_sign_compare)
		warn_for_sign_compare (location, orig_op0_folded,
				       orig_op1_folded, op0, op1,
				       result_type, resultcode);
	      if (!in_late_binary_op && !int_operands)
		{
		  if (!op0_maybe_const || TREE_CODE (op0) != INTEGER_CST)
		    op0 = c_wrap_maybe_const (op0, !op0_maybe_const);
		  if (!op1_maybe_const || TREE_CODE (op1) != INTEGER_CST)
		    op1 = c_wrap_maybe_const (op1, !op1_maybe_const);
		}
	    }
	}
    }

  /* At this point, RESULT_TYPE must be nonzero to avoid an error message.
     If CONVERTED is zero, both args will be converted to type RESULT_TYPE.
     Then the expression will be built.
     It will be given type FINAL_TYPE if that is nonzero;
     otherwise, it will be given type RESULT_TYPE.  */

  if (!result_type)
    {
      binary_op_error (location, code, TREE_TYPE (op0), TREE_TYPE (op1));
      return error_mark_node;
    }

  if (build_type == NULL_TREE)
    {
      build_type = result_type;
      if ((type0 != orig_type0 || type1 != orig_type1)
	  && !boolean_op)
	{
	  gcc_assert (may_need_excess_precision && common);
	  semantic_result_type = c_common_type (orig_type0, orig_type1);
	}
    }

  if (!converted)
    {
      op0 = ep_convert_and_check (result_type, op0, semantic_result_type);
      op1 = ep_convert_and_check (result_type, op1, semantic_result_type);

      /* This can happen if one operand has a vector type, and the other
	 has a different type.  */
      if (TREE_CODE (op0) == ERROR_MARK || TREE_CODE (op1) == ERROR_MARK)
	return error_mark_node;
    }

  if ((flag_sanitize & (SANITIZE_SHIFT | SANITIZE_DIVIDE))
      && current_function_decl != 0
      && !lookup_attribute ("no_sanitize_undefined",
			    DECL_ATTRIBUTES (current_function_decl))
      && (doing_div_or_mod || doing_shift))
    {
      /* OP0 and/or OP1 might have side-effects.  */
      op0 = c_save_expr (op0);
      op1 = c_save_expr (op1);
      op0 = c_fully_fold (op0, false, NULL);
      op1 = c_fully_fold (op1, false, NULL);
      if (doing_div_or_mod && (flag_sanitize & SANITIZE_DIVIDE))
	instrument_expr = ubsan_instrument_division (location, op0, op1);
      else if (doing_shift && (flag_sanitize & SANITIZE_SHIFT))
	instrument_expr = ubsan_instrument_shift (location, code, op0, op1);
    }

  /* Treat expressions in initializers specially as they can't trap.  */
  if (int_const_or_overflow)
    ret = (require_constant_value
	   ? fold_build2_initializer_loc (location, resultcode, build_type,
					  op0, op1)
	   : fold_build2_loc (location, resultcode, build_type, op0, op1));
  else
    ret = build2 (resultcode, build_type, op0, op1);
  if (final_type != 0)
    ret = convert (final_type, ret);

 return_build_binary_op:
  gcc_assert (ret != error_mark_node);
  if (TREE_CODE (ret) == INTEGER_CST && !TREE_OVERFLOW (ret) && !int_const)
    ret = (int_operands
	   ? note_integer_operands (ret)
	   : build1 (NOP_EXPR, TREE_TYPE (ret), ret));
  else if (TREE_CODE (ret) != INTEGER_CST && int_operands
	   && !in_late_binary_op)
    ret = note_integer_operands (ret);
  if (semantic_result_type)
    ret = build1 (EXCESS_PRECISION_EXPR, semantic_result_type, ret);
  protected_set_expr_location (ret, location);

  if (instrument_expr != NULL)
    ret = fold_build2 (COMPOUND_EXPR, TREE_TYPE (ret),
		       instrument_expr, ret);

  return ret;
}


/* Convert EXPR to be a truth-value, validating its type for this
   purpose.  LOCATION is the source location for the expression.  */

tree
c_objc_common_truthvalue_conversion (location_t location, tree expr)
{
  bool int_const, int_operands;

  switch (TREE_CODE (TREE_TYPE (expr)))
    {
    case ARRAY_TYPE:
      error_at (location, "used array that cannot be converted to pointer where scalar is required");
      return error_mark_node;

    case RECORD_TYPE:
      error_at (location, "used struct type value where scalar is required");
      return error_mark_node;

    case UNION_TYPE:
      error_at (location, "used union type value where scalar is required");
      return error_mark_node;

    case VOID_TYPE:
      error_at (location, "void value not ignored as it ought to be");
      return error_mark_node;

    case FUNCTION_TYPE:
      gcc_unreachable ();

    case VECTOR_TYPE:
      error_at (location, "used vector type where scalar is required");
      return error_mark_node;

    default:
      break;
    }

  int_const = (TREE_CODE (expr) == INTEGER_CST && !TREE_OVERFLOW (expr));
  int_operands = EXPR_INT_CONST_OPERANDS (expr);
  if (int_operands && TREE_CODE (expr) != INTEGER_CST)
    {
      expr = remove_c_maybe_const_expr (expr);
      expr = build2 (NE_EXPR, integer_type_node, expr,
		     convert (TREE_TYPE (expr), integer_zero_node));
      expr = note_integer_operands (expr);
    }
  else
    /* ??? Should we also give an error for vectors rather than leaving
       those to give errors later?  */
    expr = c_common_truthvalue_conversion (location, expr);

  if (TREE_CODE (expr) == INTEGER_CST && int_operands && !int_const)
    {
      if (TREE_OVERFLOW (expr))
	return expr;
      else
	return note_integer_operands (expr);
    }
  if (TREE_CODE (expr) == INTEGER_CST && !int_const)
    return build1 (NOP_EXPR, TREE_TYPE (expr), expr);
  return expr;
}


/* Convert EXPR to a contained DECL, updating *TC, *TI and *SE as
   required.  */

tree
c_expr_to_decl (tree expr, bool *tc ATTRIBUTE_UNUSED, bool *se)
{
  if (TREE_CODE (expr) == COMPOUND_LITERAL_EXPR)
    {
      tree decl = COMPOUND_LITERAL_EXPR_DECL (expr);
      /* Executing a compound literal inside a function reinitializes
	 it.  */
      if (!TREE_STATIC (decl))
	*se = true;
      return decl;
    }
  else
    return expr;
}

/* Like c_begin_compound_stmt, except force the retention of the BLOCK.  */

tree
c_begin_omp_parallel (void)
{
  tree block;

  keep_next_level ();
  block = c_begin_compound_stmt (true);

  return block;
}

/* Generate OMP_PARALLEL, with CLAUSES and BLOCK as its compound
   statement.  LOC is the location of the OMP_PARALLEL.  */

tree
c_finish_omp_parallel (location_t loc, tree clauses, tree block)
{
  tree stmt;

  block = c_end_compound_stmt (loc, block, true);

  stmt = make_node (OMP_PARALLEL);
  TREE_TYPE (stmt) = void_type_node;
  OMP_PARALLEL_CLAUSES (stmt) = clauses;
  OMP_PARALLEL_BODY (stmt) = block;
  SET_EXPR_LOCATION (stmt, loc);

  return add_stmt (stmt);
}

/* Like c_begin_compound_stmt, except force the retention of the BLOCK.  */

tree
c_begin_omp_task (void)
{
  tree block;

  keep_next_level ();
  block = c_begin_compound_stmt (true);

  return block;
}

/* Generate OMP_TASK, with CLAUSES and BLOCK as its compound
   statement.  LOC is the location of the #pragma.  */

tree
c_finish_omp_task (location_t loc, tree clauses, tree block)
{
  tree stmt;

  block = c_end_compound_stmt (loc, block, true);

  stmt = make_node (OMP_TASK);
  TREE_TYPE (stmt) = void_type_node;
  OMP_TASK_CLAUSES (stmt) = clauses;
  OMP_TASK_BODY (stmt) = block;
  SET_EXPR_LOCATION (stmt, loc);

  return add_stmt (stmt);
}

/* Generate GOMP_cancel call for #pragma omp cancel.  */

void
c_finish_omp_cancel (location_t loc, tree clauses)
{
  tree fn = builtin_decl_explicit (BUILT_IN_GOMP_CANCEL);
  int mask = 0;
  if (find_omp_clause (clauses, OMP_CLAUSE_PARALLEL))
    mask = 1;
  else if (find_omp_clause (clauses, OMP_CLAUSE_FOR))
    mask = 2;
  else if (find_omp_clause (clauses, OMP_CLAUSE_SECTIONS))
    mask = 4;
  else if (find_omp_clause (clauses, OMP_CLAUSE_TASKGROUP))
    mask = 8;
  else
    {
      error_at (loc, "%<#pragma omp cancel must specify one of "
		     "%<parallel%>, %<for%>, %<sections%> or %<taskgroup%> "
		     "clauses");
      return;
    }
  tree ifc = find_omp_clause (clauses, OMP_CLAUSE_IF);
  if (ifc != NULL_TREE)
    {
      tree type = TREE_TYPE (OMP_CLAUSE_IF_EXPR (ifc));
      ifc = fold_build2_loc (OMP_CLAUSE_LOCATION (ifc), NE_EXPR,
			     boolean_type_node, OMP_CLAUSE_IF_EXPR (ifc),
			     build_zero_cst (type));
    }
  else
    ifc = boolean_true_node;
  tree stmt = build_call_expr_loc (loc, fn, 2,
				   build_int_cst (integer_type_node, mask),
				   ifc);
  add_stmt (stmt);
}

/* Generate GOMP_cancellation_point call for
   #pragma omp cancellation point.  */

void
c_finish_omp_cancellation_point (location_t loc, tree clauses)
{
  tree fn = builtin_decl_explicit (BUILT_IN_GOMP_CANCELLATION_POINT);
  int mask = 0;
  if (find_omp_clause (clauses, OMP_CLAUSE_PARALLEL))
    mask = 1;
  else if (find_omp_clause (clauses, OMP_CLAUSE_FOR))
    mask = 2;
  else if (find_omp_clause (clauses, OMP_CLAUSE_SECTIONS))
    mask = 4;
  else if (find_omp_clause (clauses, OMP_CLAUSE_TASKGROUP))
    mask = 8;
  else
    {
      error_at (loc, "%<#pragma omp cancellation point must specify one of "
		     "%<parallel%>, %<for%>, %<sections%> or %<taskgroup%> "
		     "clauses");
      return;
    }
  tree stmt = build_call_expr_loc (loc, fn, 1,
				   build_int_cst (integer_type_node, mask));
  add_stmt (stmt);
}

/* Helper function for handle_omp_array_sections.  Called recursively
   to handle multiple array-section-subscripts.  C is the clause,
   T current expression (initially OMP_CLAUSE_DECL), which is either
   a TREE_LIST for array-section-subscript (TREE_PURPOSE is low-bound
   expression if specified, TREE_VALUE length expression if specified,
   TREE_CHAIN is what it has been specified after, or some decl.
   TYPES vector is populated with array section types, MAYBE_ZERO_LEN
   set to true if any of the array-section-subscript could have length
   of zero (explicit or implicit), FIRST_NON_ONE is the index of the
   first array-section-subscript which is known not to have length
   of one.  Given say:
   map(a[:b][2:1][:c][:2][:d][e:f][2:5])
   FIRST_NON_ONE will be 3, array-section-subscript [:b], [2:1] and [:c]
   all are or may have length of 1, array-section-subscript [:2] is the
   first one knonwn not to have length 1.  For array-section-subscript
   <= FIRST_NON_ONE we diagnose non-contiguous arrays if low bound isn't
   0 or length isn't the array domain max + 1, for > FIRST_NON_ONE we
   can if MAYBE_ZERO_LEN is false.  MAYBE_ZERO_LEN will be true in the above
   case though, as some lengths could be zero.  */

static tree
handle_omp_array_sections_1 (tree c, tree t, vec<tree> &types,
			     bool &maybe_zero_len, unsigned int &first_non_one)
{
  tree ret, low_bound, length, type;
  if (TREE_CODE (t) != TREE_LIST)
    {
      if (t == error_mark_node || TREE_TYPE (t) == error_mark_node)
	return error_mark_node;
      if (TREE_CODE (t) != VAR_DECL && TREE_CODE (t) != PARM_DECL)
	{
	  if (DECL_P (t))
	    error_at (OMP_CLAUSE_LOCATION (c),
		      "%qD is not a variable in %qs clause", t,
		      omp_clause_code_name[OMP_CLAUSE_CODE (c)]);
	  else
	    error_at (OMP_CLAUSE_LOCATION (c),
		      "%qE is not a variable in %qs clause", t,
		      omp_clause_code_name[OMP_CLAUSE_CODE (c)]);
	  return error_mark_node;
	}
      else if (OMP_CLAUSE_CODE (c) != OMP_CLAUSE_DEPEND
	       && TREE_CODE (t) == VAR_DECL && DECL_THREAD_LOCAL_P (t))
	{
	  error_at (OMP_CLAUSE_LOCATION (c),
		    "%qD is threadprivate variable in %qs clause", t,
		    omp_clause_code_name[OMP_CLAUSE_CODE (c)]);
	  return error_mark_node;
	}
      return t;
    }

  ret = handle_omp_array_sections_1 (c, TREE_CHAIN (t), types,
				     maybe_zero_len, first_non_one);
  if (ret == error_mark_node || ret == NULL_TREE)
    return ret;

  type = TREE_TYPE (ret);
  low_bound = TREE_PURPOSE (t);
  length = TREE_VALUE (t);

  if (low_bound == error_mark_node || length == error_mark_node)
    return error_mark_node;

  if (low_bound && !INTEGRAL_TYPE_P (TREE_TYPE (low_bound)))
    {
      error_at (OMP_CLAUSE_LOCATION (c),
		"low bound %qE of array section does not have integral type",
		low_bound);
      return error_mark_node;
    }
  if (length && !INTEGRAL_TYPE_P (TREE_TYPE (length)))
    {
      error_at (OMP_CLAUSE_LOCATION (c),
		"length %qE of array section does not have integral type",
		length);
      return error_mark_node;
    }
  if (low_bound
      && TREE_CODE (low_bound) == INTEGER_CST
      && TYPE_PRECISION (TREE_TYPE (low_bound))
	 > TYPE_PRECISION (sizetype))
    low_bound = fold_convert (sizetype, low_bound);
  if (length
      && TREE_CODE (length) == INTEGER_CST
      && TYPE_PRECISION (TREE_TYPE (length))
	 > TYPE_PRECISION (sizetype))
    length = fold_convert (sizetype, length);
  if (low_bound == NULL_TREE)
    low_bound = integer_zero_node;

  if (length != NULL_TREE)
    {
      if (!integer_nonzerop (length))
	maybe_zero_len = true;
      if (first_non_one == types.length ()
	  && (TREE_CODE (length) != INTEGER_CST || integer_onep (length)))
	first_non_one++;
    }
  if (TREE_CODE (type) == ARRAY_TYPE)
    {
      if (length == NULL_TREE
	  && (TYPE_DOMAIN (type) == NULL_TREE
	      || TYPE_MAX_VALUE (TYPE_DOMAIN (type)) == NULL_TREE))
	{
	  error_at (OMP_CLAUSE_LOCATION (c),
		    "for unknown bound array type length expression must "
		    "be specified");
	  return error_mark_node;
	}
      if (TREE_CODE (low_bound) == INTEGER_CST
	  && tree_int_cst_sgn (low_bound) == -1)
	{
	  error_at (OMP_CLAUSE_LOCATION (c),
		    "negative low bound in array section in %qs clause",
		    omp_clause_code_name[OMP_CLAUSE_CODE (c)]);
	  return error_mark_node;
	}
      if (length != NULL_TREE
	  && TREE_CODE (length) == INTEGER_CST
	  && tree_int_cst_sgn (length) == -1)
	{
	  error_at (OMP_CLAUSE_LOCATION (c),
		    "negative length in array section in %qs clause",
		    omp_clause_code_name[OMP_CLAUSE_CODE (c)]);
	  return error_mark_node;
	}
      if (TYPE_DOMAIN (type)
	  && TYPE_MAX_VALUE (TYPE_DOMAIN (type))
	  && TREE_CODE (TYPE_MAX_VALUE (TYPE_DOMAIN (type)))
			== INTEGER_CST)
	{
	  tree size = size_binop (PLUS_EXPR,
				  TYPE_MAX_VALUE (TYPE_DOMAIN (type)),
				  size_one_node);
	  if (TREE_CODE (low_bound) == INTEGER_CST)
	    {
	      if (tree_int_cst_lt (size, low_bound))
		{
		  error_at (OMP_CLAUSE_LOCATION (c),
			    "low bound %qE above array section size "
			    "in %qs clause", low_bound,
			    omp_clause_code_name[OMP_CLAUSE_CODE (c)]);
		  return error_mark_node;
		}
	      if (tree_int_cst_equal (size, low_bound))
		maybe_zero_len = true;
	      else if (length == NULL_TREE
		       && first_non_one == types.length ()
		       && tree_int_cst_equal
			    (TYPE_MAX_VALUE (TYPE_DOMAIN (type)),
			     low_bound))
		first_non_one++;
	    }
	  else if (length == NULL_TREE)
	    {
	      maybe_zero_len = true;
	      if (first_non_one == types.length ())
		first_non_one++;
	    }
	  if (length && TREE_CODE (length) == INTEGER_CST)
	    {
	      if (tree_int_cst_lt (size, length))
		{
		  error_at (OMP_CLAUSE_LOCATION (c),
			    "length %qE above array section size "
			    "in %qs clause", length,
			    omp_clause_code_name[OMP_CLAUSE_CODE (c)]);
		  return error_mark_node;
		}
	      if (TREE_CODE (low_bound) == INTEGER_CST)
		{
		  tree lbpluslen
		    = size_binop (PLUS_EXPR,
				  fold_convert (sizetype, low_bound),
				  fold_convert (sizetype, length));
		  if (TREE_CODE (lbpluslen) == INTEGER_CST
		      && tree_int_cst_lt (size, lbpluslen))
		    {
		      error_at (OMP_CLAUSE_LOCATION (c),
				"high bound %qE above array section size "
				"in %qs clause", lbpluslen,
				omp_clause_code_name[OMP_CLAUSE_CODE (c)]);
		      return error_mark_node;
		    }
		}
	    }
	}
      else if (length == NULL_TREE)
	{
	  maybe_zero_len = true;
	  if (first_non_one == types.length ())
	    first_non_one++;
	}

      /* For [lb:] we will need to evaluate lb more than once.  */
      if (length == NULL_TREE && OMP_CLAUSE_CODE (c) != OMP_CLAUSE_DEPEND)
	{
	  tree lb = c_save_expr (low_bound);
	  if (lb != low_bound)
	    {
	      TREE_PURPOSE (t) = lb;
	      low_bound = lb;
	    }
	}
    }
  else if (TREE_CODE (type) == POINTER_TYPE)
    {
      if (length == NULL_TREE)
	{
	  error_at (OMP_CLAUSE_LOCATION (c),
		    "for pointer type length expression must be specified");
	  return error_mark_node;
	}
      /* If there is a pointer type anywhere but in the very first
	 array-section-subscript, the array section can't be contiguous.  */
      if (OMP_CLAUSE_CODE (c) != OMP_CLAUSE_DEPEND
	  && TREE_CODE (TREE_CHAIN (t)) == TREE_LIST)
	{
	  error_at (OMP_CLAUSE_LOCATION (c),
		    "array section is not contiguous in %qs clause",
		    omp_clause_code_name[OMP_CLAUSE_CODE (c)]);
	  return error_mark_node;
	}
    }
  else
    {
      error_at (OMP_CLAUSE_LOCATION (c),
		"%qE does not have pointer or array type", ret);
      return error_mark_node;
    }
  if (OMP_CLAUSE_CODE (c) != OMP_CLAUSE_DEPEND)
    types.safe_push (TREE_TYPE (ret));
  /* We will need to evaluate lb more than once.  */
  tree lb = c_save_expr (low_bound);
  if (lb != low_bound)
    {
      TREE_PURPOSE (t) = lb;
      low_bound = lb;
    }
  ret = build_array_ref (OMP_CLAUSE_LOCATION (c), ret, low_bound);
  return ret;
}

/* Handle array sections for clause C.  */

static bool
handle_omp_array_sections (tree c)
{
  bool maybe_zero_len = false;
  unsigned int first_non_one = 0;
  vec<tree> types = vNULL;
  tree first = handle_omp_array_sections_1 (c, OMP_CLAUSE_DECL (c), types,
					    maybe_zero_len, first_non_one);
  if (first == error_mark_node)
    {
      types.release ();
      return true;
    }
  if (first == NULL_TREE)
    {
      types.release ();
      return false;
    }
  if (OMP_CLAUSE_CODE (c) == OMP_CLAUSE_DEPEND)
    {
      tree t = OMP_CLAUSE_DECL (c);
      tree tem = NULL_TREE;
      types.release ();
      /* Need to evaluate side effects in the length expressions
	 if any.  */
      while (TREE_CODE (t) == TREE_LIST)
	{
	  if (TREE_VALUE (t) && TREE_SIDE_EFFECTS (TREE_VALUE (t)))
	    {
	      if (tem == NULL_TREE)
		tem = TREE_VALUE (t);
	      else
		tem = build2 (COMPOUND_EXPR, TREE_TYPE (tem),
			      TREE_VALUE (t), tem);
	    }
	  t = TREE_CHAIN (t);
	}
      if (tem)
	first = build2 (COMPOUND_EXPR, TREE_TYPE (first), tem, first);
      first = c_fully_fold (first, false, NULL);
      OMP_CLAUSE_DECL (c) = first;
    }
  else
    {
      unsigned int num = types.length (), i;
      tree t, side_effects = NULL_TREE, size = NULL_TREE;
      tree condition = NULL_TREE;

      if (int_size_in_bytes (TREE_TYPE (first)) <= 0)
	maybe_zero_len = true;

      for (i = num, t = OMP_CLAUSE_DECL (c); i > 0;
	   t = TREE_CHAIN (t))
	{
	  tree low_bound = TREE_PURPOSE (t);
	  tree length = TREE_VALUE (t);

	  i--;
	  if (low_bound
	      && TREE_CODE (low_bound) == INTEGER_CST
	      && TYPE_PRECISION (TREE_TYPE (low_bound))
		 > TYPE_PRECISION (sizetype))
	    low_bound = fold_convert (sizetype, low_bound);
	  if (length
	      && TREE_CODE (length) == INTEGER_CST
	      && TYPE_PRECISION (TREE_TYPE (length))
		 > TYPE_PRECISION (sizetype))
	    length = fold_convert (sizetype, length);
	  if (low_bound == NULL_TREE)
	    low_bound = integer_zero_node;
	  if (!maybe_zero_len && i > first_non_one)
	    {
	      if (integer_nonzerop (low_bound))
		goto do_warn_noncontiguous;
	      if (length != NULL_TREE
		  && TREE_CODE (length) == INTEGER_CST
		  && TYPE_DOMAIN (types[i])
		  && TYPE_MAX_VALUE (TYPE_DOMAIN (types[i]))
		  && TREE_CODE (TYPE_MAX_VALUE (TYPE_DOMAIN (types[i])))
		     == INTEGER_CST)
		{
		  tree size;
		  size = size_binop (PLUS_EXPR,
				     TYPE_MAX_VALUE (TYPE_DOMAIN (types[i])),
				     size_one_node);
		  if (!tree_int_cst_equal (length, size))
		    {
		     do_warn_noncontiguous:
		      error_at (OMP_CLAUSE_LOCATION (c),
				"array section is not contiguous in %qs "
				"clause",
				omp_clause_code_name[OMP_CLAUSE_CODE (c)]);
		      types.release ();
		      return true;
		    }
		}
	      if (length != NULL_TREE
		  && TREE_SIDE_EFFECTS (length))
		{
		  if (side_effects == NULL_TREE)
		    side_effects = length;
		  else
		    side_effects = build2 (COMPOUND_EXPR,
					   TREE_TYPE (side_effects),
					   length, side_effects);
		}
	    }
	  else
	    {
	      tree l;

	      if (i > first_non_one && length && integer_nonzerop (length))
		continue;
	      if (length)
		l = fold_convert (sizetype, length);
	      else
		{
		  l = size_binop (PLUS_EXPR,
				  TYPE_MAX_VALUE (TYPE_DOMAIN (types[i])),
				  size_one_node);
		  l = size_binop (MINUS_EXPR, l,
				  fold_convert (sizetype, low_bound));
		}
	      if (i > first_non_one)
		{
		  l = fold_build2 (NE_EXPR, boolean_type_node, l,
				   size_zero_node);
		  if (condition == NULL_TREE)
		    condition = l;
		  else
		    condition = fold_build2 (BIT_AND_EXPR, boolean_type_node,
					     l, condition);
		}
	      else if (size == NULL_TREE)
		{
		  size = size_in_bytes (TREE_TYPE (types[i]));
		  size = size_binop (MULT_EXPR, size, l);
		  if (condition)
		    size = fold_build3 (COND_EXPR, sizetype, condition,
					size, size_zero_node);
		}
	      else
		size = size_binop (MULT_EXPR, size, l);
	    }
	}
      types.release ();
      if (side_effects)
	size = build2 (COMPOUND_EXPR, sizetype, side_effects, size);
      first = c_fully_fold (first, false, NULL);
      OMP_CLAUSE_DECL (c) = first;
      if (size)
	size = c_fully_fold (size, false, NULL);
      OMP_CLAUSE_SIZE (c) = size;
      if (OMP_CLAUSE_CODE (c) != OMP_CLAUSE_MAP)
	return false;
      tree c2 = build_omp_clause (OMP_CLAUSE_LOCATION (c), OMP_CLAUSE_MAP);
      OMP_CLAUSE_MAP_KIND (c2) = OMP_CLAUSE_MAP_POINTER;
      if (!c_mark_addressable (t))
	return false;
      OMP_CLAUSE_DECL (c2) = t;
      t = build_fold_addr_expr (first);
      t = fold_convert_loc (OMP_CLAUSE_LOCATION (c), ptrdiff_type_node, t);
      tree ptr = OMP_CLAUSE_DECL (c2);
      if (!POINTER_TYPE_P (TREE_TYPE (ptr)))
	ptr = build_fold_addr_expr (ptr);
      t = fold_build2_loc (OMP_CLAUSE_LOCATION (c), MINUS_EXPR,
			   ptrdiff_type_node, t,
			   fold_convert_loc (OMP_CLAUSE_LOCATION (c),
					     ptrdiff_type_node, ptr));
      t = c_fully_fold (t, false, NULL);
      OMP_CLAUSE_SIZE (c2) = t;
      OMP_CLAUSE_CHAIN (c2) = OMP_CLAUSE_CHAIN (c);
      OMP_CLAUSE_CHAIN (c) = c2;
    }
  return false;
}

/* Helper function of finish_omp_clauses.  Clone STMT as if we were making
   an inline call.  But, remap
   the OMP_DECL1 VAR_DECL (omp_out resp. omp_orig) to PLACEHOLDER
   and OMP_DECL2 VAR_DECL (omp_in resp. omp_priv) to DECL.  */

static tree
c_clone_omp_udr (tree stmt, tree omp_decl1, tree omp_decl2,
		 tree decl, tree placeholder)
{
  copy_body_data id;
  struct pointer_map_t *decl_map = pointer_map_create ();

  *pointer_map_insert (decl_map, omp_decl1) = placeholder;
  *pointer_map_insert (decl_map, omp_decl2) = decl;
  memset (&id, 0, sizeof (id));
  id.src_fn = DECL_CONTEXT (omp_decl1);
  id.dst_fn = current_function_decl;
  id.src_cfun = DECL_STRUCT_FUNCTION (id.src_fn);
  id.decl_map = decl_map;

  id.copy_decl = copy_decl_no_change;
  id.transform_call_graph_edges = CB_CGE_DUPLICATE;
  id.transform_new_cfg = true;
  id.transform_return_to_modify = false;
  id.transform_lang_insert_block = NULL;
  id.eh_lp_nr = 0;
  walk_tree (&stmt, copy_tree_body_r, &id, NULL);
  pointer_map_destroy (decl_map);
  return stmt;
}

/* Helper function of c_finish_omp_clauses, called via walk_tree.
   Find OMP_CLAUSE_PLACEHOLDER (passed in DATA) in *TP.  */

static tree
c_find_omp_placeholder_r (tree *tp, int *, void *data)
{
  if (*tp == (tree) data)
    return *tp;
  return NULL_TREE;
}

/* For all elements of CLAUSES, validate them vs OpenMP constraints.
   Remove any elements from the list that are invalid.  */

tree
c_finish_omp_clauses (tree clauses)
{
  bitmap_head generic_head, firstprivate_head, lastprivate_head;
  bitmap_head aligned_head;
  tree c, t, *pc = &clauses;
  bool branch_seen = false;
  bool copyprivate_seen = false;
  tree *nowait_clause = NULL;

  bitmap_obstack_initialize (NULL);
  bitmap_initialize (&generic_head, &bitmap_default_obstack);
  bitmap_initialize (&firstprivate_head, &bitmap_default_obstack);
  bitmap_initialize (&lastprivate_head, &bitmap_default_obstack);
  bitmap_initialize (&aligned_head, &bitmap_default_obstack);

  for (pc = &clauses, c = clauses; c ; c = *pc)
    {
      bool remove = false;
      bool need_complete = false;
      bool need_implicitly_determined = false;

      switch (OMP_CLAUSE_CODE (c))
	{
	case OMP_CLAUSE_SHARED:
	  need_implicitly_determined = true;
	  goto check_dup_generic;

	case OMP_CLAUSE_PRIVATE:
	  need_complete = true;
	  need_implicitly_determined = true;
	  goto check_dup_generic;

	case OMP_CLAUSE_REDUCTION:
	  need_implicitly_determined = true;
	  t = OMP_CLAUSE_DECL (c);
	  if (OMP_CLAUSE_REDUCTION_PLACEHOLDER (c) == NULL_TREE
	      && FLOAT_TYPE_P (TREE_TYPE (t)))
	    {
	      enum tree_code r_code = OMP_CLAUSE_REDUCTION_CODE (c);
	      const char *r_name = NULL;

	      switch (r_code)
		{
		case PLUS_EXPR:
		case MULT_EXPR:
		case MINUS_EXPR:
		case MIN_EXPR:
		case MAX_EXPR:
		  break;
		case BIT_AND_EXPR:
		  r_name = "&";
		  break;
		case BIT_XOR_EXPR:
		  r_name = "^";
		  break;
		case BIT_IOR_EXPR:
		  r_name = "|";
		  break;
		case TRUTH_ANDIF_EXPR:
		  r_name = "&&";
		  break;
		case TRUTH_ORIF_EXPR:
		  r_name = "||";
		  break;
		default:
		  gcc_unreachable ();
		}
	      if (r_name)
		{
		  error_at (OMP_CLAUSE_LOCATION (c),
			    "%qE has invalid type for %<reduction(%s)%>",
			    t, r_name);
		  remove = true;
		  break;
		}
	    }
	  else if (OMP_CLAUSE_REDUCTION_PLACEHOLDER (c) == error_mark_node)
	    {
	      error_at (OMP_CLAUSE_LOCATION (c),
			"user defined reduction not found for %qD", t);
	      remove = true;
	      break;
	    }
	  else if (OMP_CLAUSE_REDUCTION_PLACEHOLDER (c))
	    {
	      tree list = OMP_CLAUSE_REDUCTION_PLACEHOLDER (c);
	      tree type = TYPE_MAIN_VARIANT (TREE_TYPE (t));
	      tree placeholder = build_decl (OMP_CLAUSE_LOCATION (c),
					     VAR_DECL, NULL_TREE, type);
	      OMP_CLAUSE_REDUCTION_PLACEHOLDER (c) = placeholder;
	      DECL_ARTIFICIAL (placeholder) = 1;
	      DECL_IGNORED_P (placeholder) = 1;
	      if (TREE_ADDRESSABLE (TREE_VEC_ELT (list, 0)))
		c_mark_addressable (placeholder);
	      if (TREE_ADDRESSABLE (TREE_VEC_ELT (list, 1)))
		c_mark_addressable (OMP_CLAUSE_DECL (c));
	      OMP_CLAUSE_REDUCTION_MERGE (c)
		= c_clone_omp_udr (TREE_VEC_ELT (list, 2),
				   TREE_VEC_ELT (list, 0),
				   TREE_VEC_ELT (list, 1),
				   OMP_CLAUSE_DECL (c), placeholder);
	      OMP_CLAUSE_REDUCTION_MERGE (c)
		= build3_loc (OMP_CLAUSE_LOCATION (c), BIND_EXPR,
			      void_type_node, NULL_TREE,
			       OMP_CLAUSE_REDUCTION_MERGE (c), NULL_TREE);
	      TREE_SIDE_EFFECTS (OMP_CLAUSE_REDUCTION_MERGE (c)) = 1;
	      if (TREE_VEC_LENGTH (list) == 6)
		{
		  if (TREE_ADDRESSABLE (TREE_VEC_ELT (list, 3)))
		    c_mark_addressable (OMP_CLAUSE_DECL (c));
		  if (TREE_ADDRESSABLE (TREE_VEC_ELT (list, 4)))
		    c_mark_addressable (placeholder);
		  tree init = TREE_VEC_ELT (list, 5);
		  if (init == error_mark_node)
		    init = DECL_INITIAL (TREE_VEC_ELT (list, 3));
		  OMP_CLAUSE_REDUCTION_INIT (c)
		    = c_clone_omp_udr (init, TREE_VEC_ELT (list, 4),
				       TREE_VEC_ELT (list, 3),
				       OMP_CLAUSE_DECL (c), placeholder);
		  if (TREE_VEC_ELT (list, 5) == error_mark_node)
		    OMP_CLAUSE_REDUCTION_INIT (c)
		      = build2 (INIT_EXPR, TREE_TYPE (t), t,
				OMP_CLAUSE_REDUCTION_INIT (c));
		  if (walk_tree (&OMP_CLAUSE_REDUCTION_INIT (c),
				 c_find_omp_placeholder_r,
				 placeholder, NULL))
		    OMP_CLAUSE_REDUCTION_OMP_ORIG_REF (c) = 1;
		}
	      else
		{
		  tree init;
		  if (AGGREGATE_TYPE_P (TREE_TYPE (t)))
		    init = build_constructor (TREE_TYPE (t), NULL);
		  else
		    init = fold_convert (TREE_TYPE (t), integer_zero_node);
		  OMP_CLAUSE_REDUCTION_INIT (c)
		    = build2 (INIT_EXPR, TREE_TYPE (t), t, init);
		}
	      OMP_CLAUSE_REDUCTION_INIT (c)
		= build3_loc (OMP_CLAUSE_LOCATION (c), BIND_EXPR,
			      void_type_node, NULL_TREE,
			       OMP_CLAUSE_REDUCTION_INIT (c), NULL_TREE);
	      TREE_SIDE_EFFECTS (OMP_CLAUSE_REDUCTION_INIT (c)) = 1;
	    }
	  goto check_dup_generic;

	case OMP_CLAUSE_COPYPRIVATE:
	  copyprivate_seen = true;
	  if (nowait_clause)
	    {
	      error_at (OMP_CLAUSE_LOCATION (*nowait_clause),
			"%<nowait%> clause must not be used together "
			"with %<copyprivate%>");
	      *nowait_clause = OMP_CLAUSE_CHAIN (*nowait_clause);
	      nowait_clause = NULL;
	    }
	  goto check_dup_generic;

	case OMP_CLAUSE_COPYIN:
	  t = OMP_CLAUSE_DECL (c);
	  if (TREE_CODE (t) != VAR_DECL || !DECL_THREAD_LOCAL_P (t))
	    {
	      error_at (OMP_CLAUSE_LOCATION (c),
			"%qE must be %<threadprivate%> for %<copyin%>", t);
	      remove = true;
	      break;
	    }
	  goto check_dup_generic;

	case OMP_CLAUSE_LINEAR:
	  t = OMP_CLAUSE_DECL (c);
	  if (!INTEGRAL_TYPE_P (TREE_TYPE (t))
	      && TREE_CODE (TREE_TYPE (t)) != POINTER_TYPE)
	    {
	      error_at (OMP_CLAUSE_LOCATION (c),
			"linear clause applied to non-integral non-pointer "
			"variable with type %qT", TREE_TYPE (t));
	      remove = true;
	      break;
	    }
	  if (TREE_CODE (TREE_TYPE (OMP_CLAUSE_DECL (c))) == POINTER_TYPE)
	    {
	      tree s = OMP_CLAUSE_LINEAR_STEP (c);
	      s = pointer_int_sum (OMP_CLAUSE_LOCATION (c), PLUS_EXPR,
				   OMP_CLAUSE_DECL (c), s);
	      s = fold_build2_loc (OMP_CLAUSE_LOCATION (c), MINUS_EXPR,
				   sizetype, s, OMP_CLAUSE_DECL (c));
	      if (s == error_mark_node)
		s = size_one_node;
	      OMP_CLAUSE_LINEAR_STEP (c) = s;
	    }
	  goto check_dup_generic;

	check_dup_generic:
	  t = OMP_CLAUSE_DECL (c);
	  if (TREE_CODE (t) != VAR_DECL && TREE_CODE (t) != PARM_DECL)
	    {
	      error_at (OMP_CLAUSE_LOCATION (c),
			"%qE is not a variable in clause %qs", t,
			omp_clause_code_name[OMP_CLAUSE_CODE (c)]);
	      remove = true;
	    }
	  else if (bitmap_bit_p (&generic_head, DECL_UID (t))
		   || bitmap_bit_p (&firstprivate_head, DECL_UID (t))
		   || bitmap_bit_p (&lastprivate_head, DECL_UID (t)))
	    {
	      error_at (OMP_CLAUSE_LOCATION (c),
			"%qE appears more than once in data clauses", t);
	      remove = true;
	    }
	  else
	    bitmap_set_bit (&generic_head, DECL_UID (t));
	  break;

	case OMP_CLAUSE_FIRSTPRIVATE:
	  t = OMP_CLAUSE_DECL (c);
	  need_complete = true;
	  need_implicitly_determined = true;
	  if (TREE_CODE (t) != VAR_DECL && TREE_CODE (t) != PARM_DECL)
	    {
	      error_at (OMP_CLAUSE_LOCATION (c),
			"%qE is not a variable in clause %<firstprivate%>", t);
	      remove = true;
	    }
	  else if (bitmap_bit_p (&generic_head, DECL_UID (t))
		   || bitmap_bit_p (&firstprivate_head, DECL_UID (t)))
	    {
	      error_at (OMP_CLAUSE_LOCATION (c),
			"%qE appears more than once in data clauses", t);
	      remove = true;
	    }
	  else
	    bitmap_set_bit (&firstprivate_head, DECL_UID (t));
	  break;

	case OMP_CLAUSE_LASTPRIVATE:
	  t = OMP_CLAUSE_DECL (c);
	  need_complete = true;
	  need_implicitly_determined = true;
	  if (TREE_CODE (t) != VAR_DECL && TREE_CODE (t) != PARM_DECL)
	    {
	      error_at (OMP_CLAUSE_LOCATION (c),
			"%qE is not a variable in clause %<lastprivate%>", t);
	      remove = true;
	    }
	  else if (bitmap_bit_p (&generic_head, DECL_UID (t))
		   || bitmap_bit_p (&lastprivate_head, DECL_UID (t)))
	    {
	      error_at (OMP_CLAUSE_LOCATION (c),
		     "%qE appears more than once in data clauses", t);
	      remove = true;
	    }
	  else
	    bitmap_set_bit (&lastprivate_head, DECL_UID (t));
	  break;

	case OMP_CLAUSE_ALIGNED:
	  t = OMP_CLAUSE_DECL (c);
	  if (TREE_CODE (t) != VAR_DECL && TREE_CODE (t) != PARM_DECL)
	    {
	      error_at (OMP_CLAUSE_LOCATION (c),
			"%qE is not a variable in %<aligned%> clause", t);
	      remove = true;
	    }
	  else if (!POINTER_TYPE_P (TREE_TYPE (t))
		   && TREE_CODE (TREE_TYPE (t)) != ARRAY_TYPE)
	    {
	      error_at (OMP_CLAUSE_LOCATION (c),
			"%qE in %<aligned%> clause is neither a pointer nor "
			"an array", t);
	      remove = true;
	    }
	  else if (bitmap_bit_p (&aligned_head, DECL_UID (t)))
	    {
	      error_at (OMP_CLAUSE_LOCATION (c),
			"%qE appears more than once in %<aligned%> clauses",
			t);
	      remove = true;
	    }
	  else
	    bitmap_set_bit (&aligned_head, DECL_UID (t));
	  break;

	case OMP_CLAUSE_DEPEND:
	  t = OMP_CLAUSE_DECL (c);
	  if (TREE_CODE (t) == TREE_LIST)
	    {
	      if (handle_omp_array_sections (c))
		remove = true;
	      break;
	    }
	  if (t == error_mark_node)
	    remove = true;
	  else if (TREE_CODE (t) != VAR_DECL && TREE_CODE (t) != PARM_DECL)
	    {
	      error_at (OMP_CLAUSE_LOCATION (c),
			"%qE is not a variable in %<depend%> clause", t);
	      remove = true;
	    }
	  else if (!c_mark_addressable (t))
	    remove = true;
	  break;

	case OMP_CLAUSE_MAP:
	case OMP_CLAUSE_TO:
	case OMP_CLAUSE_FROM:
	  t = OMP_CLAUSE_DECL (c);
	  if (TREE_CODE (t) == TREE_LIST)
	    {
	      if (handle_omp_array_sections (c))
		remove = true;
	      else
		{
		  t = OMP_CLAUSE_DECL (c);
		  if (!COMPLETE_TYPE_P (TREE_TYPE (t)))
		    {
		      error_at (OMP_CLAUSE_LOCATION (c),
				"array section does not have mappable type "
				"in %qs clause",
				omp_clause_code_name[OMP_CLAUSE_CODE (c)]);
		      remove = true;
		    }
		}
	      break;
	    }
	  if (t == error_mark_node)
	    remove = true;
	  else if (TREE_CODE (t) != VAR_DECL && TREE_CODE (t) != PARM_DECL)
	    {
	      error_at (OMP_CLAUSE_LOCATION (c),
			"%qE is not a variable in %qs clause", t,
			omp_clause_code_name[OMP_CLAUSE_CODE (c)]);
	      remove = true;
	    }
	  else if (TREE_CODE (t) == VAR_DECL && DECL_THREAD_LOCAL_P (t))
	    {
	      error_at (OMP_CLAUSE_LOCATION (c),
			"%qD is threadprivate variable in %qs clause", t,
			omp_clause_code_name[OMP_CLAUSE_CODE (c)]);
	      remove = true;
	    }
	  else if (!c_mark_addressable (t))
	    remove = true;
	  else if (!COMPLETE_TYPE_P (TREE_TYPE (t))
		   && !(OMP_CLAUSE_CODE (c) == OMP_CLAUSE_MAP
			&& OMP_CLAUSE_MAP_KIND (c) == OMP_CLAUSE_MAP_POINTER))
	    {
	      error_at (OMP_CLAUSE_LOCATION (c),
			"%qD does not have a mappable type in %qs clause", t,
			omp_clause_code_name[OMP_CLAUSE_CODE (c)]);
	      remove = true;
	    }
	  else if (bitmap_bit_p (&generic_head, DECL_UID (t)))
	    {
	      if (OMP_CLAUSE_CODE (c) != OMP_CLAUSE_MAP)
		error ("%qD appears more than once in motion clauses", t);
	      else
		error ("%qD appears more than once in map clauses", t);
	      remove = true;
	    }
	  else
	    bitmap_set_bit (&generic_head, DECL_UID (t));
	  break;

	case OMP_CLAUSE_UNIFORM:
	  t = OMP_CLAUSE_DECL (c);
	  if (TREE_CODE (t) != PARM_DECL)
	    {
	      if (DECL_P (t))
		error_at (OMP_CLAUSE_LOCATION (c),
			  "%qD is not an argument in %<uniform%> clause", t);
	      else
		error_at (OMP_CLAUSE_LOCATION (c),
			  "%qE is not an argument in %<uniform%> clause", t);
	      remove = true;
	      break;
	    }
	  goto check_dup_generic;

	case OMP_CLAUSE_NOWAIT:
	  if (copyprivate_seen)
	    {
	      error_at (OMP_CLAUSE_LOCATION (c),
			"%<nowait%> clause must not be used together "
			"with %<copyprivate%>");
	      remove = true;
	      break;
	    }
	  nowait_clause = pc;
	  pc = &OMP_CLAUSE_CHAIN (c);
	  continue;

	case OMP_CLAUSE_IF:
	case OMP_CLAUSE_NUM_THREADS:
	case OMP_CLAUSE_NUM_TEAMS:
	case OMP_CLAUSE_THREAD_LIMIT:
	case OMP_CLAUSE_SCHEDULE:
	case OMP_CLAUSE_ORDERED:
	case OMP_CLAUSE_DEFAULT:
	case OMP_CLAUSE_UNTIED:
	case OMP_CLAUSE_COLLAPSE:
	case OMP_CLAUSE_FINAL:
	case OMP_CLAUSE_MERGEABLE:
	case OMP_CLAUSE_SAFELEN:
	case OMP_CLAUSE_SIMDLEN:
	case OMP_CLAUSE_DEVICE:
	case OMP_CLAUSE_DIST_SCHEDULE:
	case OMP_CLAUSE_PARALLEL:
	case OMP_CLAUSE_FOR:
	case OMP_CLAUSE_SECTIONS:
	case OMP_CLAUSE_TASKGROUP:
	case OMP_CLAUSE_PROC_BIND:
	  pc = &OMP_CLAUSE_CHAIN (c);
	  continue;

	case OMP_CLAUSE_INBRANCH:
	case OMP_CLAUSE_NOTINBRANCH:
	  if (branch_seen)
	    {
	      error_at (OMP_CLAUSE_LOCATION (c),
			"%<inbranch%> clause is incompatible with "
			"%<notinbranch%>");
	      remove = true;
	      break;
	    }
	  branch_seen = true;
	  pc = &OMP_CLAUSE_CHAIN (c);
	  continue;

	default:
	  gcc_unreachable ();
	}

      if (!remove)
	{
	  t = OMP_CLAUSE_DECL (c);

	  if (need_complete)
	    {
	      t = require_complete_type (t);
	      if (t == error_mark_node)
		remove = true;
	    }

	  if (need_implicitly_determined)
	    {
	      const char *share_name = NULL;

	      if (TREE_CODE (t) == VAR_DECL && DECL_THREAD_LOCAL_P (t))
		share_name = "threadprivate";
	      else switch (c_omp_predetermined_sharing (t))
		{
		case OMP_CLAUSE_DEFAULT_UNSPECIFIED:
		  break;
		case OMP_CLAUSE_DEFAULT_SHARED:
		  /* const vars may be specified in firstprivate clause.  */
		  if (OMP_CLAUSE_CODE (c) == OMP_CLAUSE_FIRSTPRIVATE
		      && TREE_READONLY (t))
		    break;
		  share_name = "shared";
		  break;
		case OMP_CLAUSE_DEFAULT_PRIVATE:
		  share_name = "private";
		  break;
		default:
		  gcc_unreachable ();
		}
	      if (share_name)
		{
		  error_at (OMP_CLAUSE_LOCATION (c),
			    "%qE is predetermined %qs for %qs",
			    t, share_name,
			    omp_clause_code_name[OMP_CLAUSE_CODE (c)]);
		  remove = true;
		}
	    }
	}

      if (remove)
	*pc = OMP_CLAUSE_CHAIN (c);
      else
	pc = &OMP_CLAUSE_CHAIN (c);
    }

  bitmap_obstack_release (NULL);
  return clauses;
}

/* Create a transaction node.  */

tree
c_finish_transaction (location_t loc, tree block, int flags)
{
  tree stmt = build_stmt (loc, TRANSACTION_EXPR, block);
  if (flags & TM_STMT_ATTR_OUTER)
    TRANSACTION_EXPR_OUTER (stmt) = 1;
  if (flags & TM_STMT_ATTR_RELAXED)
    TRANSACTION_EXPR_RELAXED (stmt) = 1;
  return add_stmt (stmt);
}

/* Make a variant type in the proper way for C/C++, propagating qualifiers
   down to the element type of an array.  */

tree
c_build_qualified_type (tree type, int type_quals)
{
  if (type == error_mark_node)
    return type;

  if (TREE_CODE (type) == ARRAY_TYPE)
    {
      tree t;
      tree element_type = c_build_qualified_type (TREE_TYPE (type),
						  type_quals);

      /* See if we already have an identically qualified type.  */
      for (t = TYPE_MAIN_VARIANT (type); t; t = TYPE_NEXT_VARIANT (t))
	{
	  if (TYPE_QUALS (strip_array_types (t)) == type_quals
	      && TYPE_NAME (t) == TYPE_NAME (type)
	      && TYPE_CONTEXT (t) == TYPE_CONTEXT (type)
	      && attribute_list_equal (TYPE_ATTRIBUTES (t),
				       TYPE_ATTRIBUTES (type)))
	    break;
	}
      if (!t)
	{
          tree domain = TYPE_DOMAIN (type);

	  t = build_variant_type_copy (type);
	  TREE_TYPE (t) = element_type;

          if (TYPE_STRUCTURAL_EQUALITY_P (element_type)
              || (domain && TYPE_STRUCTURAL_EQUALITY_P (domain)))
            SET_TYPE_STRUCTURAL_EQUALITY (t);
          else if (TYPE_CANONICAL (element_type) != element_type
                   || (domain && TYPE_CANONICAL (domain) != domain))
            {
              tree unqualified_canon
                = build_array_type (TYPE_CANONICAL (element_type),
                                    domain? TYPE_CANONICAL (domain)
                                          : NULL_TREE);
              TYPE_CANONICAL (t)
                = c_build_qualified_type (unqualified_canon, type_quals);
            }
          else
            TYPE_CANONICAL (t) = t;
	}
      return t;
    }

  /* A restrict-qualified pointer type must be a pointer to object or
     incomplete type.  Note that the use of POINTER_TYPE_P also allows
     REFERENCE_TYPEs, which is appropriate for C++.  */
  if ((type_quals & TYPE_QUAL_RESTRICT)
      && (!POINTER_TYPE_P (type)
	  || !C_TYPE_OBJECT_OR_INCOMPLETE_P (TREE_TYPE (type))))
    {
      error ("invalid use of %<restrict%>");
      type_quals &= ~TYPE_QUAL_RESTRICT;
    }

  return build_qualified_type (type, type_quals);
}

/* Build a VA_ARG_EXPR for the C parser.  */

tree
c_build_va_arg (location_t loc, tree expr, tree type)
{
  if (warn_cxx_compat && TREE_CODE (type) == ENUMERAL_TYPE)
    warning_at (loc, OPT_Wc___compat,
		"C++ requires promoted type, not enum type, in %<va_arg%>");
  return build_va_arg (loc, expr, type);
}

<<<<<<< HEAD

/* Expand atomic compound assignments into an approriate sequence as
   specified by the C11 standard section 6.5.16.2.   
    given 
       _Atomic T1 E1
       T2 E2
       E1 op= E2

  This sequence is used for integer, floating-point and complex types. 

  In addition, built-in versions of the 'fe' prefixed routines may
  need to be invoked for floating point and complex when annex F is in
  effect (regarding floating point or exceptional conditions) See
  6.5.16.2 footnote 113.

  TODO these are not implemented as yet, but the comments are placed
  at the correct locations in the code for the appropriate calls to be
  made.  They should only be issued if the expression type (of either
  LHS or RHS) is !INTEGRAL_TYPE_P ().  The type of the temporary for
  the RHS must allow for any excess precision.

  T1 newval;
  T1 old;
  T1 *addr
  T2 val
  fenv_t fenv

  addr = &E1;
  val = (E2);
  __atomic_load (addr, &old, SEQ_CST);
  feholdexcept (&fenv);				<<-- float & complex only
loop:
    newval = old op val;
    if (__atomic_compare_exchange_strong (addr, &old, &newval, SEQ_CST,
					  SEQ_CST))
      goto done;
    feclearexcept (FE_ALL_EXCEPT);		<<-- float & complex only
    goto loop:
done:
  feupdateenv (&fenv);				<<-- float & complex only


  Also note that the compiler is simply issuing the generic form of
  the atomic operations.  This requires temp(s) and has their address
  taken.  The atomic processing is smart enough to figure out when the
  size of an object can utilize a lock free versionm, and convert the
  built-in call to the appropriate lock-free routine.  The optimizers
  will then dispose of any temps that are no longer required, and
  lock-free implementations are utilized for integer, float and
  complex as long as there is target supoprt for the required size.

  If the operator is NOP_EXPR, then this is a simple assignment, and
  an __atomic_store is issued to perform the assignment rather than
  the above loop.

*/

/* Build an atomic assignment at LOC, expanding into the proper
   sequence to store LHS MODIFYCODE= RHS.  Return a value representing
   the result of the operation, unless RETURN_OLD_P in which case
   return the old value of LHS (this is only for postincrement and
   postdecrement).  */
static tree
build_atomic_assign (location_t loc, tree lhs, enum tree_code modifycode,
		     tree rhs, bool return_old_p)
{
  tree fndecl, func_call;
  vec<tree, va_gc> *params;
  tree val, nonatomic_lhs_type, nonatomic_rhs_type, newval, newval_addr;
  tree old, old_addr;
  tree compound_stmt;
  tree stmt, goto_stmt;
  tree loop_label, loop_decl, done_label, done_decl;

  tree lhs_type = TREE_TYPE (lhs);
  tree lhs_addr = build_unary_op (loc, ADDR_EXPR, lhs, 0);
  tree seq_cst = build_int_cst (integer_type_node, MEMMODEL_SEQ_CST);
  tree rhs_type = TREE_TYPE (rhs);

  gcc_assert (TYPE_ATOMIC (lhs_type));

  if (return_old_p)
    gcc_assert (modifycode == PLUS_EXPR || modifycode == MINUS_EXPR);

  /* Allocate enough vector items for a compare_exchange.  */
  vec_alloc (params, 6);

  /* Create a compound statement to hold the sequence of statements
     with a loop.  */
  compound_stmt = c_begin_compound_stmt (false);

  /* Fold the RHS if it hasn't already been folded.  */
  if (modifycode != NOP_EXPR)
    rhs = c_fully_fold (rhs, false, NULL);

  /* Remove the qualifiers for the rest of the expressions and create
     the VAL temp variable to hold the RHS.  */
  nonatomic_lhs_type = build_qualified_type (lhs_type, TYPE_UNQUALIFIED);
  nonatomic_rhs_type = build_qualified_type (rhs_type, TYPE_UNQUALIFIED);
  val = create_tmp_var (nonatomic_rhs_type, NULL);
  TREE_ADDRESSABLE (val) = 1;
  rhs = build2 (MODIFY_EXPR, nonatomic_rhs_type, val, rhs);
  SET_EXPR_LOCATION (rhs, loc);
  add_stmt (rhs);

  /* NOP_EXPR indicates it's a straight store of the RHS. Simply issue
     an atomic_store.  */
  if (modifycode == NOP_EXPR)
    {
      /* Build __atomic_store (&lhs, &val, SEQ_CST)  */
      rhs = build_unary_op (loc, ADDR_EXPR, val, 0);
      fndecl = builtin_decl_explicit (BUILT_IN_ATOMIC_STORE);
      params->quick_push (lhs_addr);
      params->quick_push (rhs);
      params->quick_push (seq_cst);
      func_call = build_function_call_vec (loc, fndecl, params, NULL);
      add_stmt (func_call);

      /* Finish the compound statement.  */
      compound_stmt = c_end_compound_stmt (loc, compound_stmt, false);

      /* VAL is the value which was stored, return a COMPOUND_STMT of
	 the statement and that value.  */
      return build2 (COMPOUND_EXPR, nonatomic_lhs_type, compound_stmt, val);
    }

  /* Create the variables and labels required for the op= form.  */
  old = create_tmp_var (nonatomic_lhs_type, NULL);
  old_addr = build_unary_op (loc, ADDR_EXPR, old, 0);
  TREE_ADDRESSABLE (val) = 1;

  newval = create_tmp_var (nonatomic_lhs_type, NULL);
  newval_addr = build_unary_op (loc, ADDR_EXPR, newval, 0);
  TREE_ADDRESSABLE (newval) = 1;

  loop_decl = create_artificial_label (loc);
  loop_label = build1 (LABEL_EXPR, void_type_node, loop_decl);

  done_decl = create_artificial_label (loc);
  done_label = build1 (LABEL_EXPR, void_type_node, done_decl);

  /* __atomic_load (addr, &old, SEQ_CST).  */
  fndecl = builtin_decl_explicit (BUILT_IN_ATOMIC_LOAD);
  params->quick_push (lhs_addr);
  params->quick_push (old_addr);
  params->quick_push (seq_cst);
  func_call = build_function_call_vec (loc, fndecl, params, NULL);
  add_stmt (func_call);
  params->truncate (0);

  /* Create the expressions for floating-point environment
     manipulation, if required.  */
  bool need_fenv = FLOAT_TYPE_P (lhs_type) || FLOAT_TYPE_P (rhs_type);
  tree hold_call = NULL_TREE, clear_call = NULL_TREE, update_call = NULL_TREE;
  if (need_fenv)
    targetm.atomic_assign_expand_fenv (&hold_call, &clear_call, &update_call);

  if (hold_call)
    add_stmt (hold_call);

  /* loop:  */
  add_stmt (loop_label);

  /* newval = old + val;  */
  rhs = build_binary_op (loc, modifycode, old, val, 1);
  rhs = convert_for_assignment (loc, nonatomic_lhs_type, rhs, NULL_TREE,
				ic_assign, false, NULL_TREE,
				NULL_TREE, 0);
  if (rhs != error_mark_node)
    {
      rhs = build2 (MODIFY_EXPR, nonatomic_lhs_type, newval, rhs);
      SET_EXPR_LOCATION (rhs, loc);
      add_stmt (rhs);
    }

  /* if (__atomic_compare_exchange (addr, &old, &new, false, SEQ_CST, SEQ_CST))
       goto done;  */
  fndecl = builtin_decl_explicit (BUILT_IN_ATOMIC_COMPARE_EXCHANGE);
  params->quick_push (lhs_addr);
  params->quick_push (old_addr);
  params->quick_push (newval_addr);
  params->quick_push (integer_zero_node);
  params->quick_push (seq_cst);
  params->quick_push (seq_cst);
  func_call = build_function_call_vec (loc, fndecl, params, NULL);

  goto_stmt = build1 (GOTO_EXPR, void_type_node, done_decl);
  SET_EXPR_LOCATION (goto_stmt, loc);

  stmt = build3 (COND_EXPR, void_type_node, func_call, goto_stmt, NULL_TREE);
  SET_EXPR_LOCATION (stmt, loc);
  add_stmt (stmt);
  
  if (clear_call)
    add_stmt (clear_call);

  /* goto loop;  */
  goto_stmt  = build1 (GOTO_EXPR, void_type_node, loop_decl);
  SET_EXPR_LOCATION (goto_stmt, loc);
  add_stmt (goto_stmt);
 
  /* done:  */
  add_stmt (done_label);

  if (update_call)
    add_stmt (update_call);

  /* Finish the compound statement.  */
  compound_stmt = c_end_compound_stmt (loc, compound_stmt, false);

  /* NEWVAL is the value that was successfully stored, return a
     COMPOUND_EXPR of the statement and the appropriate value.  */
  return build2 (COMPOUND_EXPR, nonatomic_lhs_type, compound_stmt,
		 return_old_p ? old : newval);
=======
/* Return truthvalue of whether T1 is the same tree structure as T2.
   Return 1 if they are the same. Return 0 if they are different.  */

bool
c_tree_equal (tree t1, tree t2)
{
  enum tree_code code1, code2;

  if (t1 == t2)
    return true;
  if (!t1 || !t2)
    return false;

  for (code1 = TREE_CODE (t1);
       CONVERT_EXPR_CODE_P (code1)
	 || code1 == NON_LVALUE_EXPR;
       code1 = TREE_CODE (t1))
    t1 = TREE_OPERAND (t1, 0);
  for (code2 = TREE_CODE (t2);
       CONVERT_EXPR_CODE_P (code2)
	 || code2 == NON_LVALUE_EXPR;
       code2 = TREE_CODE (t2))
    t2 = TREE_OPERAND (t2, 0);

  /* They might have become equal now.  */
  if (t1 == t2)
    return true;

  if (code1 != code2)
    return false;

  switch (code1)
    {
    case INTEGER_CST:
      return TREE_INT_CST_LOW (t1) == TREE_INT_CST_LOW (t2)
	&& TREE_INT_CST_HIGH (t1) == TREE_INT_CST_HIGH (t2);

    case REAL_CST:
      return REAL_VALUES_EQUAL (TREE_REAL_CST (t1), TREE_REAL_CST (t2));

    case STRING_CST:
      return TREE_STRING_LENGTH (t1) == TREE_STRING_LENGTH (t2)
	&& !memcmp (TREE_STRING_POINTER (t1), TREE_STRING_POINTER (t2),
		    TREE_STRING_LENGTH (t1));

    case FIXED_CST:
      return FIXED_VALUES_IDENTICAL (TREE_FIXED_CST (t1),
				     TREE_FIXED_CST (t2));

    case COMPLEX_CST:
      return c_tree_equal (TREE_REALPART (t1), TREE_REALPART (t2))
	     && c_tree_equal (TREE_IMAGPART (t1), TREE_IMAGPART (t2));

    case VECTOR_CST:
      return operand_equal_p (t1, t2, OEP_ONLY_CONST);

    case CONSTRUCTOR:
      /* We need to do this when determining whether or not two
	 non-type pointer to member function template arguments
	 are the same.  */
      if (!comptypes (TREE_TYPE (t1), TREE_TYPE (t2))
	  || CONSTRUCTOR_NELTS (t1) != CONSTRUCTOR_NELTS (t2))
	return false;
      {
	tree field, value;
	unsigned int i;
	FOR_EACH_CONSTRUCTOR_ELT (CONSTRUCTOR_ELTS (t1), i, field, value)
	  {
	    constructor_elt *elt2 = CONSTRUCTOR_ELT (t2, i);
	    if (!c_tree_equal (field, elt2->index)
		|| !c_tree_equal (value, elt2->value))
	      return false;
	  }
      }
      return true;

    case TREE_LIST:
      if (!c_tree_equal (TREE_PURPOSE (t1), TREE_PURPOSE (t2)))
	return false;
      if (!c_tree_equal (TREE_VALUE (t1), TREE_VALUE (t2)))
	return false;
      return c_tree_equal (TREE_CHAIN (t1), TREE_CHAIN (t2));

    case SAVE_EXPR:
      return c_tree_equal (TREE_OPERAND (t1, 0), TREE_OPERAND (t2, 0));

    case CALL_EXPR:
      {
	tree arg1, arg2;
	call_expr_arg_iterator iter1, iter2;
	if (!c_tree_equal (CALL_EXPR_FN (t1), CALL_EXPR_FN (t2)))
	  return false;
	for (arg1 = first_call_expr_arg (t1, &iter1),
	       arg2 = first_call_expr_arg (t2, &iter2);
	     arg1 && arg2;
	     arg1 = next_call_expr_arg (&iter1),
	       arg2 = next_call_expr_arg (&iter2))
	  if (!c_tree_equal (arg1, arg2))
	    return false;
	if (arg1 || arg2)
	  return false;
	return true;
      }

    case TARGET_EXPR:
      {
	tree o1 = TREE_OPERAND (t1, 0);
	tree o2 = TREE_OPERAND (t2, 0);

	/* Special case: if either target is an unallocated VAR_DECL,
	   it means that it's going to be unified with whatever the
	   TARGET_EXPR is really supposed to initialize, so treat it
	   as being equivalent to anything.  */
	if (TREE_CODE (o1) == VAR_DECL && DECL_NAME (o1) == NULL_TREE
	    && !DECL_RTL_SET_P (o1))
	  /*Nop*/;
	else if (TREE_CODE (o2) == VAR_DECL && DECL_NAME (o2) == NULL_TREE
		 && !DECL_RTL_SET_P (o2))
	  /*Nop*/;
	else if (!c_tree_equal (o1, o2))
	  return false;

	return c_tree_equal (TREE_OPERAND (t1, 1), TREE_OPERAND (t2, 1));
      }

    case COMPONENT_REF:
      if (TREE_OPERAND (t1, 1) != TREE_OPERAND (t2, 1))
	return false;
      return c_tree_equal (TREE_OPERAND (t1, 0), TREE_OPERAND (t2, 0));

    case PARM_DECL:
    case VAR_DECL:
    case CONST_DECL:
    case FIELD_DECL:
    case FUNCTION_DECL:
    case IDENTIFIER_NODE:
    case SSA_NAME:
      return false;

    case TREE_VEC:
      {
	unsigned ix;
	if (TREE_VEC_LENGTH (t1) != TREE_VEC_LENGTH (t2))
	  return false;
	for (ix = TREE_VEC_LENGTH (t1); ix--;)
	  if (!c_tree_equal (TREE_VEC_ELT (t1, ix),
			     TREE_VEC_ELT (t2, ix)))
	    return false;
	return true;
      }

    default:
      break;
    }

  switch (TREE_CODE_CLASS (code1))
    {
    case tcc_unary:
    case tcc_binary:
    case tcc_comparison:
    case tcc_expression:
    case tcc_vl_exp:
    case tcc_reference:
    case tcc_statement:
      {
	int i, n = TREE_OPERAND_LENGTH (t1);

	switch (code1)
	  {
	  case PREINCREMENT_EXPR:
	  case PREDECREMENT_EXPR:
	  case POSTINCREMENT_EXPR:
	  case POSTDECREMENT_EXPR:
	    n = 1;
	    break;
	  case ARRAY_REF:
	    n = 2;
	    break;
	  default:
	    break;
	  }

	if (TREE_CODE_CLASS (code1) == tcc_vl_exp
	    && n != TREE_OPERAND_LENGTH (t2))
	  return false;

	for (i = 0; i < n; ++i)
	  if (!c_tree_equal (TREE_OPERAND (t1, i), TREE_OPERAND (t2, i)))
	    return false;

	return true;
      }

    case tcc_type:
      return comptypes (t1, t2);
    default:
      gcc_unreachable ();
    }
  /* We can get here with --disable-checking.  */
  return false;
>>>>>>> 61221141
}<|MERGE_RESOLUTION|>--- conflicted
+++ resolved
@@ -12044,8 +12044,6 @@
   return build_va_arg (loc, expr, type);
 }
 
-<<<<<<< HEAD
-
 /* Expand atomic compound assignments into an approriate sequence as
    specified by the C11 standard section 6.5.16.2.   
     given 
@@ -12259,7 +12257,8 @@
      COMPOUND_EXPR of the statement and the appropriate value.  */
   return build2 (COMPOUND_EXPR, nonatomic_lhs_type, compound_stmt,
 		 return_old_p ? old : newval);
-=======
+}
+
 /* Return truthvalue of whether T1 is the same tree structure as T2.
    Return 1 if they are the same. Return 0 if they are different.  */
 
@@ -12460,5 +12459,4 @@
     }
   /* We can get here with --disable-checking.  */
   return false;
->>>>>>> 61221141
 }
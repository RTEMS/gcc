--- conflicted
+++ resolved
@@ -10805,17 +10805,7 @@
 	      emit_side_effect_warnings (tloc, t);
 	    }
 	}
-<<<<<<< HEAD
-      else
-	i = tsi_last (last);
-      if (TREE_CODE (tsi_stmt (i)) == DEBUG_BEGIN_STMT)
-	do
-	  tsi_prev (&i);
-	while (TREE_CODE (tsi_stmt (i)) == DEBUG_BEGIN_STMT);
-      last_p = tsi_stmt_ptr (i);
-=======
       last_p = tsi_stmt_ptr (l);
->>>>>>> 8f6f3638
       last = *last_p;
     }
 

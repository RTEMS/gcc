--- conflicted
+++ resolved
@@ -2564,16 +2564,10 @@
 
   gcc_assert (TREE_CODE (TREE_TYPE (index)) == INTEGER_TYPE);
 
-<<<<<<< HEAD
-  convert_vector_to_pointer_for_subscript (loc, &array, index);
+  bool non_lvalue
+    = convert_vector_to_pointer_for_subscript (loc, &array, index);
   if (TREE_CODE (TREE_TYPE (array)) == ARRAY_TYPE
       && !upc_shared_type_p (TREE_TYPE (array)))
-=======
-  bool non_lvalue
-    = convert_vector_to_pointer_for_subscript (loc, &array, index);
-
-  if (TREE_CODE (TREE_TYPE (array)) == ARRAY_TYPE)
->>>>>>> c4dabffe
     {
       tree rval, type;
 

/* C/ObjC/C++ command line option handling.
   Copyright (C) 2002-2013 Free Software Foundation, Inc.
   Contributed by Neil Booth.

This file is part of GCC.

GCC is free software; you can redistribute it and/or modify it under
the terms of the GNU General Public License as published by the Free
Software Foundation; either version 3, or (at your option) any later
version.

GCC is distributed in the hope that it will be useful, but WITHOUT ANY
WARRANTY; without even the implied warranty of MERCHANTABILITY or
FITNESS FOR A PARTICULAR PURPOSE.  See the GNU General Public License
for more details.

You should have received a copy of the GNU General Public License
along with GCC; see the file COPYING3.  If not see
<http://www.gnu.org/licenses/>.  */

#include "config.h"
#include "system.h"
#include "coretypes.h"
#include "tree.h"
#include "c-common.h"
#include "c-pragma.h"
#include "flags.h"
#include "toplev.h"
#include "langhooks.h"
#include "diagnostic.h"
#include "intl.h"
#include "cppdefault.h"
#include "incpath.h"
#include "debug.h"		/* For debug_hooks.  */
#include "opts.h"
#include "options.h"
#include "mkdeps.h"
#include "c-target.h"
#include "tm.h"			/* For BYTES_BIG_ENDIAN,
				   DOLLARS_IN_IDENTIFIERS,
				   STDC_0_IN_SYSTEM_HEADERS,
				   TARGET_FLT_EVAL_METHOD_NON_DEFAULT and
				   TARGET_OPTF.  */
#include "tm_p.h"		/* For C_COMMON_OVERRIDE_OPTIONS.  */

#ifndef DOLLARS_IN_IDENTIFIERS
# define DOLLARS_IN_IDENTIFIERS true
#endif

#ifndef TARGET_SYSTEM_ROOT
# define TARGET_SYSTEM_ROOT NULL
#endif

#ifndef TARGET_OPTF
#define TARGET_OPTF(ARG)
#endif

/* CPP's options.  */
cpp_options *cpp_opts;

/* Input filename.  */
static const char *this_input_filename;

/* Filename and stream for preprocessed output.  */
static const char *out_fname;
static FILE *out_stream;

/* Append dependencies to deps_file.  */
static bool deps_append;

/* If dependency switches (-MF etc.) have been given.  */
static bool deps_seen;

/* If -v seen.  */
static bool verbose;

/* Dependency output file.  */
static const char *deps_file;

/* The prefix given by -iprefix, if any.  */
static const char *iprefix;

/* The multilib directory given by -imultilib, if any.  */
static const char *imultilib;

/* The system root, if any.  Overridden by -isysroot.  */
static const char *sysroot = TARGET_SYSTEM_ROOT;

/* Zero disables all standard directories for headers.  */
static bool std_inc = true;

/* Zero disables the C++-specific standard directories for headers.  */
static bool std_cxx_inc = true;

/* If the quote chain has been split by -I-.  */
static bool quote_chain_split;

/* Number of deferred options.  */
static size_t deferred_count;

/* Number of deferred options scanned for -include.  */
static size_t include_cursor;

/* Whether any standard preincluded header has been preincluded.  */
static bool done_preinclude;

static void handle_OPT_d (const char *);
static void set_std_cxx98 (int);
static void set_std_cxx11 (int);
static void set_std_cxx1y (int);
static void set_std_c89 (int, int);
static void set_std_c99 (int);
static void set_std_c11 (int);
static void check_deps_environment_vars (void);
static void handle_deferred_opts (void);
static void sanitize_cpp_opts (void);
static void add_prefixed_path (const char *, size_t);
static void push_command_line_include (void);
static void cb_file_change (cpp_reader *, const struct line_map *);
static void cb_dir_change (cpp_reader *, const char *);
static void c_finish_options (void);

#ifndef STDC_0_IN_SYSTEM_HEADERS
#define STDC_0_IN_SYSTEM_HEADERS 0
#endif

/* Holds switches parsed by c_common_handle_option (), but whose
   handling is deferred to c_common_post_options ().  */
static void defer_opt (enum opt_code, const char *);
static struct deferred_opt
{
  enum opt_code code;
  const char *arg;
} *deferred_opts;


extern const unsigned int 
c_family_lang_mask = (CL_C | CL_CXX | CL_ObjC | CL_ObjCXX);

/* Defer option CODE with argument ARG.  */
static void
defer_opt (enum opt_code code, const char *arg)
{
  deferred_opts[deferred_count].code = code;
  deferred_opts[deferred_count].arg = arg;
  deferred_count++;
}

/* Return language mask for option parsing.  */
unsigned int
c_common_option_lang_mask (void)
{
  static const unsigned int lang_flags[] = {CL_C, CL_ObjC, CL_CXX, CL_ObjCXX};

  return lang_flags[c_language];
}

/* Common diagnostics initialization.  */
void
c_common_initialize_diagnostics (diagnostic_context *context)
{
  /* This is conditionalized only because that is the way the front
     ends used to do it.  Maybe this should be unconditional?  */
  if (c_dialect_cxx ())
    {
      /* By default wrap lines at 80 characters.  Is getenv
	 ("COLUMNS") preferable?  */
      diagnostic_line_cutoff (context) = 80;
      /* By default, emit location information once for every
	 diagnostic message.  */
      diagnostic_prefixing_rule (context) = DIAGNOSTICS_SHOW_PREFIX_ONCE;
    }

  context->opt_permissive = OPT_fpermissive;
}

/* Whether options from all C-family languages should be accepted
   quietly.  */
static bool accept_all_c_family_options = false;

/* Return whether to complain about a wrong-language option.  */
bool
c_common_complain_wrong_lang_p (const struct cl_option *option)
{
  if (accept_all_c_family_options
      && (option->flags & c_family_lang_mask))
    return false;

  return true;
}

/* Initialize options structure OPTS.  */
void
c_common_init_options_struct (struct gcc_options *opts)
{
  opts->x_flag_exceptions = c_dialect_cxx ();
  opts->x_warn_pointer_arith = c_dialect_cxx ();
  opts->x_warn_write_strings = c_dialect_cxx ();
  opts->x_flag_warn_unused_result = true;

  /* By default, C99-like requirements for complex multiply and divide.  */
  opts->x_flag_complex_method = 2;
}

/* Common initialization before calling option handlers.  */
void
c_common_init_options (unsigned int decoded_options_count,
		       struct cl_decoded_option *decoded_options)
{
  unsigned int i;
  struct cpp_callbacks *cb;

  parse_in = cpp_create_reader (c_dialect_cxx () ? CLK_GNUCXX: CLK_GNUC89,
				ident_hash, line_table);
  cb = cpp_get_callbacks (parse_in);
  cb->error = c_cpp_error;

  cpp_opts = cpp_get_options (parse_in);
  cpp_opts->dollars_in_ident = DOLLARS_IN_IDENTIFIERS;
  cpp_opts->objc = c_dialect_objc ();

  /* Reset to avoid warnings on internal definitions.  We set it just
     before passing on command-line options to cpplib.  */
  cpp_opts->warn_dollars = 0;

  deferred_opts = XNEWVEC (struct deferred_opt, decoded_options_count);

  if (c_language == clk_c)
    {
      /* If preprocessing assembly language, accept any of the C-family
	 front end options since the driver may pass them through.  */
      for (i = 1; i < decoded_options_count; i++)
	if (decoded_options[i].opt_index == OPT_lang_asm)
	  {
	    accept_all_c_family_options = true;
	    break;
	  }
    }
}

/* Handle switch SCODE with argument ARG.  VALUE is true, unless no-
   form of an -f or -W option was given.  Returns false if the switch was
   invalid, true if valid.  Use HANDLERS in recursive handle_option calls.  */
bool
c_common_handle_option (size_t scode, const char *arg, int value,
			int kind, location_t loc,
			const struct cl_option_handlers *handlers)
{
  const struct cl_option *option = &cl_options[scode];
  enum opt_code code = (enum opt_code) scode;
  bool result = true;

  /* Prevent resetting the language standard to a C dialect when the driver
     has already determined that we're looking at assembler input.  */
  bool preprocessing_asm_p = (cpp_get_options (parse_in)->lang == CLK_ASM);

  switch (code)
    {
    default:
      if (cl_options[code].flags & c_family_lang_mask)
	{
	  if ((option->flags & CL_TARGET)
	      && ! targetcm.handle_c_option (scode, arg, value))
	    result = false;
	  break;
	}
      result = false;
      break;

    case OPT__output_pch_:
      pch_file = arg;
      break;

    case OPT_A:
      defer_opt (code, arg);
      break;

    case OPT_C:
      cpp_opts->discard_comments = 0;
      break;

    case OPT_CC:
      cpp_opts->discard_comments = 0;
      cpp_opts->discard_comments_in_macro_exp = 0;
      break;

    case OPT_D:
      defer_opt (code, arg);
      break;

    case OPT_H:
      cpp_opts->print_include_names = 1;
      break;

    case OPT_F:
      TARGET_OPTF (xstrdup (arg));
      break;

    case OPT_I:
      if (strcmp (arg, "-"))
	add_path (xstrdup (arg), BRACKET, 0, true);
      else
	{
	  if (quote_chain_split)
	    error ("-I- specified twice");
	  quote_chain_split = true;
	  split_quote_chain ();
	  inform (input_location, "obsolete option -I- used, please use -iquote instead");
	}
      break;

    case OPT_M:
    case OPT_MM:
      /* When doing dependencies with -M or -MM, suppress normal
	 preprocessed output, but still do -dM etc. as software
	 depends on this.  Preprocessed output does occur if -MD, -MMD
	 or environment var dependency generation is used.  */
      cpp_opts->deps.style = (code == OPT_M ? DEPS_SYSTEM: DEPS_USER);
      flag_no_output = 1;
      break;

    case OPT_MD:
    case OPT_MMD:
      cpp_opts->deps.style = (code == OPT_MD ? DEPS_SYSTEM: DEPS_USER);
      cpp_opts->deps.need_preprocessor_output = true;
      deps_file = arg;
      break;

    case OPT_MF:
      deps_seen = true;
      deps_file = arg;
      break;

    case OPT_MG:
      deps_seen = true;
      cpp_opts->deps.missing_files = true;
      break;

    case OPT_MP:
      deps_seen = true;
      cpp_opts->deps.phony_targets = true;
      break;

    case OPT_MQ:
    case OPT_MT:
      deps_seen = true;
      defer_opt (code, arg);
      break;

    case OPT_P:
      flag_no_line_commands = 1;
      break;

    case OPT_U:
      defer_opt (code, arg);
      break;

    case OPT_Wall:
      /* ??? Don't add new options here. Use LangEnabledBy in c.opt.  */

      cpp_opts->warn_trigraphs = value;
      cpp_opts->warn_comments = value;
      cpp_opts->warn_num_sign_change = value;
      break;

    case OPT_Wbuiltin_macro_redefined:
      cpp_opts->warn_builtin_macro_redefined = value;
      break;

    case OPT_Wcomment:
      cpp_opts->warn_comments = value;
      break;

    case OPT_Wc___compat:
      cpp_opts->warn_cxx_operator_names = value;
      break;

    case OPT_Wdeprecated:
      cpp_opts->cpp_warn_deprecated = value;
      break;

    case OPT_Wendif_labels:
      cpp_opts->warn_endif_labels = value;
      break;

    case OPT_Winvalid_pch:
      cpp_opts->warn_invalid_pch = value;
      break;

    case OPT_Wliteral_suffix:
      cpp_opts->warn_literal_suffix = value;
      break;

    case OPT_Wlong_long:
      cpp_opts->cpp_warn_long_long = value;
      break;

    case OPT_Wmissing_include_dirs:
      cpp_opts->warn_missing_include_dirs = value;
      break;

    case OPT_Wmultichar:
      cpp_opts->warn_multichar = value;
      break;

    case OPT_Wnormalized_:
      if (kind == DK_ERROR)
	{
	  gcc_assert (!arg);
	  inform (input_location, "-Werror=normalized=: set -Wnormalized=nfc");
	  cpp_opts->warn_normalize = normalized_C;
	}
      else
	{
	  if (!value || (arg && strcasecmp (arg, "none") == 0))
	    cpp_opts->warn_normalize = normalized_none;
	  else if (!arg || strcasecmp (arg, "nfkc") == 0)
	    cpp_opts->warn_normalize = normalized_KC;
	  else if (strcasecmp (arg, "id") == 0)
	    cpp_opts->warn_normalize = normalized_identifier_C;
	  else if (strcasecmp (arg, "nfc") == 0)
	    cpp_opts->warn_normalize = normalized_C;
	  else
	    error ("argument %qs to %<-Wnormalized%> not recognized", arg);
	  break;
	}

    case OPT_Wtraditional:
      cpp_opts->cpp_warn_traditional = value;
      break;

    case OPT_Wtrigraphs:
      cpp_opts->warn_trigraphs = value;
      break;

    case OPT_Wundef:
      cpp_opts->warn_undef = value;
      break;

    case OPT_Wunknown_pragmas:
      /* Set to greater than 1, so that even unknown pragmas in
	 system headers will be warned about.  */
      /* ??? There is no way to handle this automatically for now.  */
      warn_unknown_pragmas = value * 2;
      break;

    case OPT_ansi:
      if (!c_dialect_cxx ())
	set_std_c89 (false, true);
      else
	set_std_cxx98 (true);
      break;

    case OPT_d:
      handle_OPT_d (arg);
      break;

    case OPT_fcanonical_system_headers:
      cpp_opts->canonical_system_headers = value;
      break;

    case OPT_fcond_mismatch:
      if (!c_dialect_cxx ())
	{
	  flag_cond_mismatch = value;
	  break;
	}
      warning (0, "switch %qs is no longer supported", option->opt_text);
      break;

    case OPT_fbuiltin_:
      if (value)
	result = false;
      else
	disable_builtin_function (arg);
      break;

    case OPT_fdirectives_only:
      cpp_opts->directives_only = value;
      break;

    case OPT_fdollars_in_identifiers:
      cpp_opts->dollars_in_ident = value;
      break;

    case OPT_ffreestanding:
      value = !value;
      /* Fall through....  */
    case OPT_fhosted:
      flag_hosted = value;
      flag_no_builtin = !value;
      break;

    case OPT_fconstant_string_class_:
      constant_string_class_name = arg;
      break;

    case OPT_fextended_identifiers:
      cpp_opts->extended_identifiers = value;
      break;

    case OPT_foperator_names:
      cpp_opts->operator_names = value;
      break;

    case OPT_fpch_deps:
      cpp_opts->restore_pch_deps = value;
      break;

    case OPT_fpch_preprocess:
      flag_pch_preprocess = value;
      break;

    case OPT_fpermissive:
      flag_permissive = value;
      global_dc->permissive = value;
      break;

    case OPT_fpreprocessed:
      cpp_opts->preprocessed = value;
      break;

    case OPT_fdebug_cpp:
      cpp_opts->debug = 1;
      break;

    case OPT_ftrack_macro_expansion:
      if (value)
	value = 2;
      /* Fall Through.  */

    case OPT_ftrack_macro_expansion_:
      if (arg && *arg != '\0')
	cpp_opts->track_macro_expansion = value;
      else
	cpp_opts->track_macro_expansion = 2;
      break;

    case OPT_frepo:
      flag_use_repository = value;
      if (value)
	flag_implicit_templates = 0;
      break;

    case OPT_ftabstop_:
      /* It is documented that we silently ignore silly values.  */
      if (value >= 1 && value <= 100)
	cpp_opts->tabstop = value;
      break;

    case OPT_fexec_charset_:
      cpp_opts->narrow_charset = arg;
      break;

    case OPT_fwide_exec_charset_:
      cpp_opts->wide_charset = arg;
      break;

    case OPT_finput_charset_:
      cpp_opts->input_charset = arg;
      break;

    case OPT_ftemplate_depth_:
      max_tinst_depth = value;
      break;

    case OPT_fvisibility_inlines_hidden:
      visibility_options.inlines_hidden = value;
      break;

    case OPT_femit_struct_debug_baseonly:
      set_struct_debug_option (&global_options, loc, "base");
      break;

    case OPT_femit_struct_debug_reduced:
      set_struct_debug_option (&global_options, loc,
			       "dir:ord:sys,dir:gen:any,ind:base");
      break;

    case OPT_femit_struct_debug_detailed_:
      set_struct_debug_option (&global_options, loc, arg);
      break;

    case OPT_fext_numeric_literals:
      cpp_opts->ext_numeric_literals = value;
      break;

    case OPT_idirafter:
      add_path (xstrdup (arg), AFTER, 0, true);
      break;

    case OPT_imacros:
    case OPT_include:
      defer_opt (code, arg);
      break;

    case OPT_imultilib:
      imultilib = arg;
      break;

    case OPT_iprefix:
      iprefix = arg;
      break;

    case OPT_iquote:
      add_path (xstrdup (arg), QUOTE, 0, true);
      break;

    case OPT_isysroot:
      sysroot = arg;
      break;

    case OPT_isystem:
      add_path (xstrdup (arg), SYSTEM, 0, true);
      break;

    case OPT_iwithprefix:
      add_prefixed_path (arg, SYSTEM);
      break;

    case OPT_iwithprefixbefore:
      add_prefixed_path (arg, BRACKET);
      break;

    case OPT_lang_asm:
      cpp_set_lang (parse_in, CLK_ASM);
      cpp_opts->dollars_in_ident = false;
      break;

    case OPT_nostdinc:
      std_inc = false;
      break;

    case OPT_nostdinc__:
      std_cxx_inc = false;
      break;

    case OPT_o:
      if (!out_fname)
	out_fname = arg;
      else
	error ("output filename specified twice");
      break;

      /* We need to handle the -Wpedantic switch here, rather than in
	 c_common_post_options, so that a subsequent -Wno-endif-labels
	 is not overridden.  */
    case OPT_Wpedantic:
      cpp_opts->cpp_pedantic = 1;
      cpp_opts->warn_endif_labels = 1;
      break;

    case OPT_print_objc_runtime_info:
      print_struct_values = 1;
      break;

    case OPT_remap:
      cpp_opts->remap = 1;
      break;

    case OPT_std_c__98:
    case OPT_std_gnu__98:
      if (!preprocessing_asm_p)
	set_std_cxx98 (code == OPT_std_c__98 /* ISO */);
      break;

    case OPT_std_c__11:
    case OPT_std_gnu__11:
      if (!preprocessing_asm_p)
	{
	  set_std_cxx11 (code == OPT_std_c__11 /* ISO */);
	  if (code == OPT_std_c__11)
	    cpp_opts->ext_numeric_literals = 0;
	}
      break;

    case OPT_std_c__1y:
    case OPT_std_gnu__1y:
      if (!preprocessing_asm_p)
	{
	  set_std_cxx1y (code == OPT_std_c__1y /* ISO */);
	  if (code == OPT_std_c__1y)
	    cpp_opts->ext_numeric_literals = 0;
	}
      break;

    case OPT_std_c90:
    case OPT_std_iso9899_199409:
      if (!preprocessing_asm_p)
	set_std_c89 (code == OPT_std_iso9899_199409 /* c94 */, true /* ISO */);
      break;

    case OPT_std_gnu90:
      if (!preprocessing_asm_p)
	set_std_c89 (false /* c94 */, false /* ISO */);
      break;

    case OPT_std_c99:
      if (!preprocessing_asm_p)
	set_std_c99 (true /* ISO */);
      break;

    case OPT_std_gnu99:
      if (!preprocessing_asm_p)
	set_std_c99 (false /* ISO */);
      break;

    case OPT_std_c11:
      if (!preprocessing_asm_p)
	set_std_c11 (true /* ISO */);
      break;

    case OPT_std_gnu11:
      if (!preprocessing_asm_p)
	set_std_c11 (false /* ISO */);
      break;

    case OPT_trigraphs:
      cpp_opts->trigraphs = 1;
      break;

    case OPT_traditional_cpp:
      cpp_opts->traditional = 1;
      break;

    case OPT_v:
      verbose = true;
      break;

    case OPT_Wabi:
      warn_psabi = value;
      break;
    }

  switch (c_language)
    {
    case clk_c:
      C_handle_option_auto (&global_options, &global_options_set, 
                            scode, arg, value, 
                            c_family_lang_mask, kind,
                            loc, handlers, global_dc);
      break;

    case clk_objc:
      ObjC_handle_option_auto (&global_options, &global_options_set,
                               scode, arg, value, 
                               c_family_lang_mask, kind,
                               loc, handlers, global_dc);
      break;

    case clk_cxx:
      CXX_handle_option_auto (&global_options, &global_options_set,
                              scode, arg, value,
                              c_family_lang_mask, kind,
                              loc, handlers, global_dc);
      break;

    case clk_objcxx:
      ObjCXX_handle_option_auto (&global_options, &global_options_set,
                                 scode, arg, value,
                                 c_family_lang_mask, kind,
                                 loc, handlers, global_dc);
      break;

    default:
      gcc_unreachable ();
    }
  
  return result;
}

/* Default implementation of TARGET_HANDLE_C_OPTION.  */

bool
default_handle_c_option (size_t code ATTRIBUTE_UNUSED,
			 const char *arg ATTRIBUTE_UNUSED,
			 int value ATTRIBUTE_UNUSED)
{
  return false;
}

/* Post-switch processing.  */
bool
c_common_post_options (const char **pfilename)
{
  struct cpp_callbacks *cb;

  /* Canonicalize the input and output filenames.  */
  if (in_fnames == NULL)
    {
      in_fnames = XNEWVEC (const char *, 1);
      in_fnames[0] = "";
    }
  else if (strcmp (in_fnames[0], "-") == 0)
    in_fnames[0] = "";

  if (out_fname == NULL || !strcmp (out_fname, "-"))
    out_fname = "";

  if (cpp_opts->deps.style == DEPS_NONE)
    check_deps_environment_vars ();

  handle_deferred_opts ();

  sanitize_cpp_opts ();

  register_include_chains (parse_in, sysroot, iprefix, imultilib,
			   std_inc, std_cxx_inc && c_dialect_cxx (), verbose);

#ifdef C_COMMON_OVERRIDE_OPTIONS
  /* Some machines may reject certain combinations of C
     language-specific options.  */
  C_COMMON_OVERRIDE_OPTIONS;
#endif

  /* Excess precision other than "fast" requires front-end
     support.  */
  if (c_dialect_cxx ())
    {
      if (flag_excess_precision_cmdline == EXCESS_PRECISION_STANDARD
	  && TARGET_FLT_EVAL_METHOD_NON_DEFAULT)
	sorry ("-fexcess-precision=standard for C++");
      flag_excess_precision_cmdline = EXCESS_PRECISION_FAST;
    }
  else if (flag_excess_precision_cmdline == EXCESS_PRECISION_DEFAULT)
    flag_excess_precision_cmdline = (flag_iso
				     ? EXCESS_PRECISION_STANDARD
				     : EXCESS_PRECISION_FAST);

  /* By default we use C99 inline semantics in GNU99 or C99 mode.  C99
     inline semantics are not supported in GNU89 or C89 mode.  */
  if (flag_gnu89_inline == -1)
    flag_gnu89_inline = !flag_isoc99;
  else if (!flag_gnu89_inline && !flag_isoc99)
    error ("-fno-gnu89-inline is only supported in GNU99 or C99 mode");

  /* Default to ObjC sjlj exception handling if NeXT runtime.  */
  if (flag_objc_sjlj_exceptions < 0)
    flag_objc_sjlj_exceptions = flag_next_runtime;
  if (flag_objc_exceptions && !flag_objc_sjlj_exceptions)
    flag_exceptions = 1;

  /* If -ffreestanding, -fno-hosted or -fno-builtin then disable
     pattern recognition.  */
  if (!global_options_set.x_flag_tree_loop_distribute_patterns
      && flag_no_builtin)
    flag_tree_loop_distribute_patterns = 0;

  /* -Woverlength-strings is off by default, but is enabled by -Wpedantic.
     It is never enabled in C++, as the minimum limit is not normative
     in that standard.  */
  if (c_dialect_cxx ())
    warn_overlength_strings = 0;

  /* Wmain is enabled by default in C++ but not in C.  */
  /* Wmain is disabled by default for -ffreestanding (!flag_hosted),
     even if -Wall or -Wpedantic was given (warn_main will be 2 if set
     by -Wall, 1 if set by -Wmain).  */
  if (warn_main == -1)
    warn_main = (c_dialect_cxx () && flag_hosted) ? 1 : 0;
  else if (warn_main == 2)
    warn_main = flag_hosted ? 1 : 0;

  /* In C, -Wall and -Wc++-compat enable -Wenum-compare; if it has not
     yet been set, it is disabled by default.  In C++, it is enabled
     by default.  */
  if (warn_enum_compare == -1)
    warn_enum_compare = c_dialect_cxx () ? 1 : 0;

  /* -Wpacked-bitfield-compat is on by default for the C languages.  The
     warning is issued in stor-layout.c which is not part of the front-end so
     we need to selectively turn it on here.  */
  if (warn_packed_bitfield_compat == -1)
    warn_packed_bitfield_compat = 1;

  /* Special format checking options don't work without -Wformat; warn if
     they are used.  */
  if (!warn_format)
    {
      warning (OPT_Wformat_y2k,
	       "-Wformat-y2k ignored without -Wformat");
      warning (OPT_Wformat_extra_args,
	       "-Wformat-extra-args ignored without -Wformat");
      warning (OPT_Wformat_zero_length,
	       "-Wformat-zero-length ignored without -Wformat");
      warning (OPT_Wformat_nonliteral,
	       "-Wformat-nonliteral ignored without -Wformat");
      warning (OPT_Wformat_contains_nul,
	       "-Wformat-contains-nul ignored without -Wformat");
      warning (OPT_Wformat_security,
	       "-Wformat-security ignored without -Wformat");
    }

  /* -Wimplicit-function-declaration is enabled by default for C99.  */
  if (warn_implicit_function_declaration == -1)
    warn_implicit_function_declaration = flag_isoc99;

  if (cxx_dialect >= cxx0x)
    {
      /* If we're allowing C++0x constructs, don't warn about C++98
	 identifiers which are keywords in C++0x.  */
      warn_cxx0x_compat = 0;

      if (warn_narrowing == -1)
	warn_narrowing = 1;
    }
  else if (warn_narrowing == -1)
    warn_narrowing = 0;

  if (flag_extern_tls_init)
    {
#if !defined (ASM_OUTPUT_DEF) || !SUPPORTS_WEAK
      /* Lazy TLS initialization for a variable in another TU requires
	 alias and weak reference support. */
      if (flag_extern_tls_init > 0)
	sorry ("external TLS initialization functions not supported "
	       "on this target");
      flag_extern_tls_init = 0;
#else
      flag_extern_tls_init = 1;
#endif
    }

  if (flag_preprocess_only)
    {
      /* Open the output now.  We must do so even if flag_no_output is
	 on, because there may be other output than from the actual
	 preprocessing (e.g. from -dM).  */
      if (out_fname[0] == '\0')
	out_stream = stdout;
      else
	out_stream = fopen (out_fname, "w");

      if (out_stream == NULL)
	{
	  fatal_error ("opening output file %s: %m", out_fname);
	  return false;
	}

      if (num_in_fnames > 1)
	error ("too many filenames given.  Type %s --help for usage",
	       progname);

      init_pp_output (out_stream);
    }
  else
    {
      init_c_lex ();

      /* When writing a PCH file, avoid reading some other PCH file,
	 because the default address space slot then can't be used
	 for the output PCH file.  */
      if (pch_file)
	{
	  c_common_no_more_pch ();
	  /* Only -g0 and -gdwarf* are supported with PCH, for other
	     debug formats we warn here and refuse to load any PCH files.  */
	  if (write_symbols != NO_DEBUG && write_symbols != DWARF2_DEBUG)
	    warning (OPT_Wdeprecated,
		     "the \"%s\" debug format cannot be used with "
		     "pre-compiled headers", debug_type_names[write_symbols]);
	}
      else if (write_symbols != NO_DEBUG && write_symbols != DWARF2_DEBUG)
	c_common_no_more_pch ();

      /* Yuk.  WTF is this?  I do know ObjC relies on it somewhere.  */
      input_location = UNKNOWN_LOCATION;
    }

  cb = cpp_get_callbacks (parse_in);
  cb->file_change = cb_file_change;
  cb->dir_change = cb_dir_change;
  cpp_post_options (parse_in);

  input_location = UNKNOWN_LOCATION;

  *pfilename = this_input_filename
    = cpp_read_main_file (parse_in, in_fnames[0]);
  /* Don't do any compilation or preprocessing if there is no input file.  */
  if (this_input_filename == NULL)
    {
      errorcount++;
      return false;
    }

  if (flag_working_directory
      && flag_preprocess_only && !flag_no_line_commands)
    pp_dir_change (parse_in, get_src_pwd ());

  /* Disable LTO output when outputting a precompiled header.  */
  if (pch_file && flag_lto)
    {
      flag_lto = 0;
      flag_generate_lto = 0;
    }

  return flag_preprocess_only;
}

/* Front end initialization common to C, ObjC and C++.  */
bool
c_common_init (void)
{
  /* Set up preprocessor arithmetic.  Must be done after call to
     c_common_nodes_and_builtins for type nodes to be good.  */
  cpp_opts->precision = TYPE_PRECISION (intmax_type_node);
  cpp_opts->char_precision = TYPE_PRECISION (char_type_node);
  cpp_opts->int_precision = TYPE_PRECISION (integer_type_node);
  cpp_opts->wchar_precision = TYPE_PRECISION (wchar_type_node);
  cpp_opts->unsigned_wchar = TYPE_UNSIGNED (wchar_type_node);
  cpp_opts->bytes_big_endian = BYTES_BIG_ENDIAN;

  /* This can't happen until after wchar_precision and bytes_big_endian
     are known.  */
  cpp_init_iconv (parse_in);

  if (version_flag)
    {
      int i;
      fputs ("Compiler executable checksum: ", stderr);
      for (i = 0; i < 16; i++)
	fprintf (stderr, "%02x", executable_checksum[i]);
      putc ('\n', stderr);
    }

  /* Has to wait until now so that cpplib has its hash table.  */
  init_pragma ();

  if (flag_preprocess_only)
    {
      c_finish_options ();
      preprocess_file (parse_in);
      return false;
    }

  return true;
}

/* Initialize the integrated preprocessor after debug output has been
   initialized; loop over each input file.  */
void
c_common_parse_file (void)
{
  unsigned int i;

  i = 0;
  for (;;)
    {
      c_finish_options ();
      pch_init ();
      push_file_scope ();
      c_parse_file ();
      pop_file_scope ();
      /* And end the main input file, if the debug writer wants it  */
      if (debug_hooks->start_end_main_source_file)
	(*debug_hooks->end_source_file) (0);
      if (++i >= num_in_fnames)
	break;
      cpp_undef_all (parse_in);
      cpp_clear_file_cache (parse_in);
      this_input_filename
	= cpp_read_main_file (parse_in, in_fnames[i]);
      /* If an input file is missing, abandon further compilation.
	 cpplib has issued a diagnostic.  */
      if (!this_input_filename)
	break;
    }
}

/* Common finish hook for the C, ObjC and C++ front ends.  */
void
c_common_finish (void)
{
  FILE *deps_stream = NULL;

  /* Don't write the deps file if there are errors.  */
  if (cpp_opts->deps.style != DEPS_NONE && !seen_error ())
    {
      /* If -M or -MM was seen without -MF, default output to the
	 output stream.  */
      if (!deps_file)
	deps_stream = out_stream;
      else
	{
	  deps_stream = fopen (deps_file, deps_append ? "a": "w");
	  if (!deps_stream)
	    fatal_error ("opening dependency file %s: %m", deps_file);
	}
    }

  /* For performance, avoid tearing down cpplib's internal structures
     with cpp_destroy ().  */
  cpp_finish (parse_in, deps_stream);

  if (deps_stream && deps_stream != out_stream
      && (ferror (deps_stream) || fclose (deps_stream)))
    fatal_error ("closing dependency file %s: %m", deps_file);

  if (out_stream && (ferror (out_stream) || fclose (out_stream)))
    fatal_error ("when writing output to %s: %m", out_fname);
}

/* Either of two environment variables can specify output of
   dependencies.  Their value is either "OUTPUT_FILE" or "OUTPUT_FILE
   DEPS_TARGET", where OUTPUT_FILE is the file to write deps info to
   and DEPS_TARGET is the target to mention in the deps.  They also
   result in dependency information being appended to the output file
   rather than overwriting it, and like Sun's compiler
   SUNPRO_DEPENDENCIES suppresses the dependency on the main file.  */
static void
check_deps_environment_vars (void)
{
  char *spec;

  spec = getenv ("DEPENDENCIES_OUTPUT");
  if (spec)
    cpp_opts->deps.style = DEPS_USER;
  else
    {
      spec = getenv ("SUNPRO_DEPENDENCIES");
      if (spec)
	{
	  cpp_opts->deps.style = DEPS_SYSTEM;
	  cpp_opts->deps.ignore_main_file = true;
	}
    }

  if (spec)
    {
      /* Find the space before the DEPS_TARGET, if there is one.  */
      char *s = strchr (spec, ' ');
      if (s)
	{
	  /* Let the caller perform MAKE quoting.  */
	  defer_opt (OPT_MT, s + 1);
	  *s = '\0';
	}

      /* Command line -MF overrides environment variables and default.  */
      if (!deps_file)
	deps_file = spec;

      deps_append = 1;
      deps_seen = true;
    }
}

/* Handle deferred command line switches.  */
static void
handle_deferred_opts (void)
{
  size_t i;
  struct deps *deps;

  /* Avoid allocating the deps buffer if we don't need it.
     (This flag may be true without there having been -MT or -MQ
     options, but we'll still need the deps buffer.)  */
  if (!deps_seen)
    return;

  deps = cpp_get_deps (parse_in);

  for (i = 0; i < deferred_count; i++)
    {
      struct deferred_opt *opt = &deferred_opts[i];

      if (opt->code == OPT_MT || opt->code == OPT_MQ)
	deps_add_target (deps, opt->arg, opt->code == OPT_MQ);
    }
}

/* These settings are appropriate for GCC, but not necessarily so for
   cpplib as a library.  */
static void
sanitize_cpp_opts (void)
{
  /* If we don't know what style of dependencies to output, complain
     if any other dependency switches have been given.  */
  if (deps_seen && cpp_opts->deps.style == DEPS_NONE)
    error ("to generate dependencies you must specify either -M or -MM");

  /* -dM and dependencies suppress normal output; do it here so that
     the last -d[MDN] switch overrides earlier ones.  */
  if (flag_dump_macros == 'M')
    flag_no_output = 1;

  /* By default, -fdirectives-only implies -dD.  This allows subsequent phases
     to perform proper macro expansion.  */
  if (cpp_opts->directives_only && !cpp_opts->preprocessed && !flag_dump_macros)
    flag_dump_macros = 'D';

  /* Disable -dD, -dN and -dI if normal output is suppressed.  Allow
     -dM since at least glibc relies on -M -dM to work.  */
  /* Also, flag_no_output implies flag_no_line_commands, always.  */
  if (flag_no_output)
    {
      if (flag_dump_macros != 'M')
	flag_dump_macros = 0;
      flag_dump_includes = 0;
      flag_no_line_commands = 1;
    }
  else if (cpp_opts->deps.missing_files)
    error ("-MG may only be used with -M or -MM");

  cpp_opts->unsigned_char = !flag_signed_char;
  cpp_opts->stdc_0_in_system_headers = STDC_0_IN_SYSTEM_HEADERS;

  /* Wlong-long is disabled by default. It is enabled by:
      [-Wpedantic | -Wtraditional] -std=[gnu|c]++98 ; or
      [-Wpedantic | -Wtraditional] -std=non-c99 .

      Either -Wlong-long or -Wno-long-long override any other settings.  */
  if (warn_long_long == -1)
    warn_long_long = ((pedantic || warn_traditional)
		      && (c_dialect_cxx () ? cxx_dialect == cxx98 : !flag_isoc99));
  cpp_opts->cpp_warn_long_long = warn_long_long;

  /* Similarly with -Wno-variadic-macros.  No check for c99 here, since
     this also turns off warnings about GCCs extension.  */
  cpp_opts->warn_variadic_macros
    = cpp_warn_variadic_macros && (pedantic || warn_traditional);

  /* If we're generating preprocessor output, emit current directory
     if explicitly requested or if debugging information is enabled.
     ??? Maybe we should only do it for debugging formats that
     actually output the current directory?  */
  if (flag_working_directory == -1)
    flag_working_directory = (debug_info_level != DINFO_LEVEL_NONE);

  if (cpp_opts->directives_only)
    {
      if (cpp_warn_unused_macros)
	error ("-fdirectives-only is incompatible with -Wunused_macros");
      if (cpp_opts->traditional)
	error ("-fdirectives-only is incompatible with -traditional");
    }
}

/* Add include path with a prefix at the front of its name.  */
static void
add_prefixed_path (const char *suffix, size_t chain)
{
  char *path;
  const char *prefix;
  size_t prefix_len, suffix_len;

  suffix_len = strlen (suffix);
  prefix     = iprefix ? iprefix : cpp_GCC_INCLUDE_DIR;
  prefix_len = iprefix ? strlen (iprefix) : cpp_GCC_INCLUDE_DIR_len;

  path = (char *) xmalloc (prefix_len + suffix_len + 1);
  memcpy (path, prefix, prefix_len);
  memcpy (path + prefix_len, suffix, suffix_len);
  path[prefix_len + suffix_len] = '\0';

  add_path (path, chain, 0, false);
}

/* Handle -D, -U, -A, -imacros, and the first -include.  */
static void
c_finish_options (void)
{
  if (!cpp_opts->preprocessed)
    {
      size_t i;

      cb_file_change (parse_in,
		      linemap_add (line_table, LC_RENAME, 0,
				   _("<built-in>"), 0));
      /* Make sure all of the builtins about to be declared have
	 BUILTINS_LOCATION has their source_location.  */
      source_location builtins_loc = BUILTINS_LOCATION;
      cpp_force_token_locations (parse_in, &builtins_loc);

      cpp_init_builtins (parse_in, flag_hosted);
      c_cpp_builtins (parse_in);

      cpp_stop_forcing_token_locations (parse_in);

      /* We're about to send user input to cpplib, so make it warn for
	 things that we previously (when we sent it internal definitions)
	 told it to not warn.

	 C99 permits implementation-defined characters in identifiers.
	 The documented meaning of -std= is to turn off extensions that
	 conflict with the specified standard, and since a strictly
	 conforming program cannot contain a '$', we do not condition
	 their acceptance on the -std= setting.  */
      cpp_opts->warn_dollars = (cpp_opts->cpp_pedantic && !cpp_opts->c99);

      cb_file_change (parse_in,
		      linemap_add (line_table, LC_RENAME, 0,
				   _("<command-line>"), 0));

      for (i = 0; i < deferred_count; i++)
	{
	  struct deferred_opt *opt = &deferred_opts[i];

	  if (opt->code == OPT_D)
	    cpp_define (parse_in, opt->arg);
	  else if (opt->code == OPT_U)
	    cpp_undef (parse_in, opt->arg);
	  else if (opt->code == OPT_A)
	    {
	      if (opt->arg[0] == '-')
		cpp_unassert (parse_in, opt->arg + 1);
	      else
		cpp_assert (parse_in, opt->arg);
	    }
	}

      /* Start the main input file, if the debug writer wants it. */
      if (debug_hooks->start_end_main_source_file
	  && !flag_preprocess_only)
	(*debug_hooks->start_source_file) (0, this_input_filename);

      /* Handle -imacros after -D and -U.  */
      for (i = 0; i < deferred_count; i++)
	{
	  struct deferred_opt *opt = &deferred_opts[i];

	  if (opt->code == OPT_imacros
	      && cpp_push_include (parse_in, opt->arg))
	    {
	      /* Disable push_command_line_include callback for now.  */
	      include_cursor = deferred_count + 1;
	      cpp_scan_nooutput (parse_in);
	    }
	}
    }
  else
    {
      if (cpp_opts->directives_only)
	cpp_init_special_builtins (parse_in);

      /* Start the main input file, if the debug writer wants it. */
      if (debug_hooks->start_end_main_source_file
	  && !flag_preprocess_only)
	(*debug_hooks->start_source_file) (0, this_input_filename);
    }

  include_cursor = 0;
  push_command_line_include ();
}

/* Give CPP the next file given by -include, if any.  */
static void
push_command_line_include (void)
{
<<<<<<< HEAD
  // This can happen if disabled by -imacros for example.
=======
  /* This can happen if disabled by -imacros for example.
     Punt so that we don't set "<command-line>" as the filename for
     the header.  */
>>>>>>> 6164408d
  if (include_cursor > deferred_count)
    return;

  if (!done_preinclude)
    {
      done_preinclude = true;
      if (flag_hosted && std_inc && !cpp_opts->preprocessed)
	{
	  const char *preinc = targetcm.c_preinclude ();
	  if (preinc && cpp_push_default_include (parse_in, preinc))
	    return;
	}
    }

  pch_cpp_save_state ();

  while (include_cursor < deferred_count)
    {
      struct deferred_opt *opt = &deferred_opts[include_cursor++];

      if (!cpp_opts->preprocessed && opt->code == OPT_include
	  && cpp_push_include (parse_in, opt->arg))
	return;
    }

  if (include_cursor == deferred_count)
    {
      include_cursor++;
      /* -Wunused-macros should only warn about macros defined hereafter.  */
      cpp_opts->warn_unused_macros = cpp_warn_unused_macros;
      /* Restore the line map from <command line>.  */
      if (!cpp_opts->preprocessed)
	cpp_change_file (parse_in, LC_RENAME, this_input_filename);

      /* Set this here so the client can change the option if it wishes,
	 and after stacking the main file so we don't trace the main file.  */
      line_table->trace_includes = cpp_opts->print_include_names;
    }
}

/* File change callback.  Has to handle -include files.  */
static void
cb_file_change (cpp_reader * ARG_UNUSED (pfile),
		const struct line_map *new_map)
{
  if (flag_preprocess_only)
    pp_file_change (new_map);
  else
    fe_file_change (new_map);

  if (new_map == 0 || (new_map->reason == LC_LEAVE && MAIN_FILE_P (new_map)))
    {
      pch_cpp_save_state ();
      push_command_line_include ();
    }
}

void
cb_dir_change (cpp_reader * ARG_UNUSED (pfile), const char *dir)
{
  if (!set_src_pwd (dir))
    warning (0, "too late for # directive to set debug directory");
}

/* Set the C 89 standard (with 1994 amendments if C94, without GNU
   extensions if ISO).  There is no concept of gnu94.  */
static void
set_std_c89 (int c94, int iso)
{
  cpp_set_lang (parse_in, c94 ? CLK_STDC94: iso ? CLK_STDC89: CLK_GNUC89);
  flag_iso = iso;
  flag_no_asm = iso;
  flag_no_gnu_keywords = iso;
  flag_no_nonansi_builtin = iso;
  flag_isoc94 = c94;
  flag_isoc99 = 0;
  flag_isoc11 = 0;
}

/* Set the C 99 standard (without GNU extensions if ISO).  */
static void
set_std_c99 (int iso)
{
  cpp_set_lang (parse_in, iso ? CLK_STDC99: CLK_GNUC99);
  flag_no_asm = iso;
  flag_no_nonansi_builtin = iso;
  flag_iso = iso;
  flag_isoc11 = 0;
  flag_isoc99 = 1;
  flag_isoc94 = 1;
}

/* Set the C 11 standard (without GNU extensions if ISO).  */
static void
set_std_c11 (int iso)
{
  cpp_set_lang (parse_in, iso ? CLK_STDC11: CLK_GNUC11);
  flag_no_asm = iso;
  flag_no_nonansi_builtin = iso;
  flag_iso = iso;
  flag_isoc11 = 1;
  flag_isoc99 = 1;
  flag_isoc94 = 1;
}

/* Set the C++ 98 standard (without GNU extensions if ISO).  */
static void
set_std_cxx98 (int iso)
{
  cpp_set_lang (parse_in, iso ? CLK_CXX98: CLK_GNUCXX);
  flag_no_gnu_keywords = iso;
  flag_no_nonansi_builtin = iso;
  flag_iso = iso;
  cxx_dialect = cxx98;
}

/* Set the C++ 2011 standard (without GNU extensions if ISO).  */
static void
set_std_cxx11 (int iso)
{
  cpp_set_lang (parse_in, iso ? CLK_CXX11: CLK_GNUCXX11);
  flag_no_gnu_keywords = iso;
  flag_no_nonansi_builtin = iso;
  flag_iso = iso;
  /* C++11 includes the C99 standard library.  */
  flag_isoc94 = 1;
  flag_isoc99 = 1;
  cxx_dialect = cxx11;
}

/* Set the C++ 201y draft standard (without GNU extensions if ISO).  */
static void
set_std_cxx1y (int iso)
{
  cpp_set_lang (parse_in, iso ? CLK_CXX11: CLK_GNUCXX11);
  flag_no_gnu_keywords = iso;
  flag_no_nonansi_builtin = iso;
  flag_iso = iso;
  /* C++11 includes the C99 standard library.  */
  flag_isoc94 = 1;
  flag_isoc99 = 1;
  cxx_dialect = cxx1y;
}

/* Args to -d specify what to dump.  Silently ignore
   unrecognized options; they may be aimed at toplev.c.  */
static void
handle_OPT_d (const char *arg)
{
  char c;

  while ((c = *arg++) != '\0')
    switch (c)
      {
      case 'M':			/* Dump macros only.  */
      case 'N':			/* Dump names.  */
      case 'D':			/* Dump definitions.  */
      case 'U':			/* Dump used macros.  */
	flag_dump_macros = c;
	break;

      case 'I':
	flag_dump_includes = 1;
	break;
      }
}<|MERGE_RESOLUTION|>--- conflicted
+++ resolved
@@ -1347,13 +1347,9 @@
 static void
 push_command_line_include (void)
 {
-<<<<<<< HEAD
-  // This can happen if disabled by -imacros for example.
-=======
   /* This can happen if disabled by -imacros for example.
      Punt so that we don't set "<command-line>" as the filename for
      the header.  */
->>>>>>> 6164408d
   if (include_cursor > deferred_count)
     return;
 

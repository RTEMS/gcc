--- conflicted
+++ resolved
@@ -1528,12 +1528,9 @@
   /* C++11 includes the C99 standard library.  */
   flag_isoc94 = 1;
   flag_isoc99 = 1;
-<<<<<<< HEAD
   /* Enable concepts by default. */
-  flag_concepts = true;
-=======
+  flag_concepts = 1;
   flag_isoc11 = 1;
->>>>>>> 20ba0684
   cxx_dialect = cxx1z;
 }
 

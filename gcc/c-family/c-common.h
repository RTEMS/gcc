/* Definitions for c-common.c.
   Copyright (C) 1987, 1993, 1994, 1995, 1997, 1998,
   1999, 2000, 2001, 2002, 2003, 2004, 2005, 2007, 2008, 2009, 2010
   Free Software Foundation, Inc.

This file is part of GCC.

GCC is free software; you can redistribute it and/or modify it under
the terms of the GNU General Public License as published by the Free
Software Foundation; either version 3, or (at your option) any later
version.

GCC is distributed in the hope that it will be useful, but WITHOUT ANY
WARRANTY; without even the implied warranty of MERCHANTABILITY or
FITNESS FOR A PARTICULAR PURPOSE.  See the GNU General Public License
for more details.

You should have received a copy of the GNU General Public License
along with GCC; see the file COPYING3.  If not see
<http://www.gnu.org/licenses/>.  */

#ifndef GCC_C_COMMON_H
#define GCC_C_COMMON_H

#include "splay-tree.h"
#include "cpplib.h"
#include "ggc.h"

/* In order for the format checking to accept the C frontend
   diagnostic framework extensions, you must include this file before
   diagnostic-core.h, not after.  The C front end formats are a subset of those
   for C++, so they are the appropriate set to use in common code;
   cp-tree.h overrides this for C++.  */
#if defined(GCC_DIAGNOSTIC_CORE_H)
#error \
In order for the format checking to accept the C front end diagnostic \
framework extensions, you must include this file before diagnostic-core.h \
never after.
#endif
#ifndef GCC_DIAG_STYLE
#define GCC_DIAG_STYLE __gcc_cdiag__
#endif
#include "diagnostic-core.h"

/* Usage of TREE_LANG_FLAG_?:
   0: TREE_NEGATED_INT (in INTEGER_CST).
      IDENTIFIER_MARKED (used by search routines).
      DECL_PRETTY_FUNCTION_P (in VAR_DECL)
      C_MAYBE_CONST_EXPR_INT_OPERANDS (in C_MAYBE_CONST_EXPR, for C)
   1: C_DECLARED_LABEL_FLAG (in LABEL_DECL)
      STATEMENT_LIST_STMT_EXPR (in STATEMENT_LIST)
      C_MAYBE_CONST_EXPR_NON_CONST (in C_MAYBE_CONST_EXPR, for C)
   2: unused
   3: STATEMENT_LIST_HAS_LABEL (in STATEMENT_LIST)
   4: unused
*/

/* Reserved identifiers.  This is the union of all the keywords for C,
   C++, Objective-C, and UPC.  All the type modifiers have to be in one
   block at the beginning, because they are used as mask bits.  There
   are 30 type modifiers; if we add many more we will have to redesign
   the mask mechanism.  */

enum rid
{
  /* Modifiers: */
  /* C, in empirical order of frequency.  */
  RID_STATIC = 0,
  RID_UNSIGNED, RID_LONG,    RID_CONST, RID_EXTERN,
  RID_REGISTER, RID_TYPEDEF, RID_SHORT, RID_INLINE,
  RID_VOLATILE, RID_SIGNED,  RID_AUTO,  RID_RESTRICT,

  /* UPC type qualifiers */
  RID_SHARED, RID_RELAXED, RID_STRICT,

  /* C extensions */
  RID_COMPLEX, RID_THREAD, RID_SAT,

  /* C++ */
  RID_FRIEND, RID_VIRTUAL, RID_EXPLICIT, RID_EXPORT, RID_MUTABLE,

  /* ObjC ("PQ" reserved words - they do not appear after a '@' and
     are keywords only in specific contexts)  */
  RID_IN, RID_OUT, RID_INOUT, RID_BYCOPY, RID_BYREF, RID_ONEWAY,

  /* ObjC ("PATTR" reserved words - they do not appear after a '@' 
     and are keywords only as property attributes)  */
  RID_GETTER, RID_SETTER,
  RID_READONLY, RID_READWRITE,
  RID_ASSIGN, RID_RETAIN, RID_COPY,
  RID_NONATOMIC,

  /* C (reserved and imaginary types not implemented, so any use is a
     syntax error) */
  RID_IMAGINARY,

  /* C */
  RID_INT,     RID_CHAR,   RID_FLOAT,    RID_DOUBLE, RID_VOID,
  RID_INT128,
  RID_ENUM,    RID_STRUCT, RID_UNION,    RID_IF,     RID_ELSE,
  RID_WHILE,   RID_DO,     RID_FOR,      RID_SWITCH, RID_CASE,
  RID_DEFAULT, RID_BREAK,  RID_CONTINUE, RID_RETURN, RID_GOTO,
  RID_SIZEOF,

  /* C extensions */
  RID_ASM,       RID_TYPEOF,   RID_ALIGNOF,  RID_ATTRIBUTE,  RID_VA_ARG,
  RID_EXTENSION, RID_IMAGPART, RID_REALPART, RID_LABEL,      RID_CHOOSE_EXPR,
  RID_TYPES_COMPATIBLE_P,
  RID_DFLOAT32, RID_DFLOAT64, RID_DFLOAT128,
  RID_FRACT, RID_ACCUM,

  /* This means to warn that this is a C++ keyword, and then treat it
     as a normal identifier.  */
  RID_CXX_COMPAT_WARN,

  /* Too many ways of getting the name of a function as a string */
  RID_FUNCTION_NAME, RID_PRETTY_FUNCTION_NAME, RID_C99_FUNCTION_NAME,

  /* C++ (some of these are keywords in Objective-C as well, but only
     if they appear after a '@') */
  RID_BOOL,     RID_WCHAR,    RID_CLASS,
  RID_PUBLIC,   RID_PRIVATE,  RID_PROTECTED,
  RID_TEMPLATE, RID_NULL,     RID_CATCH,
  RID_DELETE,   RID_FALSE,    RID_NAMESPACE,
  RID_NEW,      RID_OFFSETOF, RID_OPERATOR,
  RID_THIS,     RID_THROW,    RID_TRUE,
  RID_TRY,      RID_TYPENAME, RID_TYPEID,
  RID_USING,    RID_CHAR16,   RID_CHAR32,

  /* casts */
  RID_CONSTCAST, RID_DYNCAST, RID_REINTCAST, RID_STATCAST,

  /* C++ extensions */
  RID_HAS_NOTHROW_ASSIGN,      RID_HAS_NOTHROW_CONSTRUCTOR,
  RID_HAS_NOTHROW_COPY,        RID_HAS_TRIVIAL_ASSIGN,
  RID_HAS_TRIVIAL_CONSTRUCTOR, RID_HAS_TRIVIAL_COPY,
  RID_HAS_TRIVIAL_DESTRUCTOR,  RID_HAS_VIRTUAL_DESTRUCTOR,
  RID_IS_ABSTRACT,             RID_IS_BASE_OF,
  RID_IS_CONVERTIBLE_TO,       RID_IS_CLASS,
  RID_IS_EMPTY,                RID_IS_ENUM,
  RID_IS_POD,                  RID_IS_POLYMORPHIC,
  RID_IS_STD_LAYOUT,           RID_IS_TRIVIAL,
  RID_IS_UNION,                RID_IS_LITERAL_TYPE,

  /* C++0x */
  RID_CONSTEXPR, RID_DECLTYPE, RID_NOEXCEPT, RID_NULLPTR, RID_STATIC_ASSERT,

  /* Objective-C ("AT" reserved words - they are only keywords when
     they follow '@')  */
  RID_AT_ENCODE,   RID_AT_END,
  RID_AT_CLASS,    RID_AT_ALIAS,     RID_AT_DEFS,
  RID_AT_PRIVATE,  RID_AT_PROTECTED, RID_AT_PUBLIC,  RID_AT_PACKAGE,
  RID_AT_PROTOCOL, RID_AT_SELECTOR,
  RID_AT_THROW,	   RID_AT_TRY,       RID_AT_CATCH,
  RID_AT_FINALLY,  RID_AT_SYNCHRONIZED, 
  RID_AT_OPTIONAL, RID_AT_REQUIRED, RID_AT_PROPERTY,
  RID_AT_SYNTHESIZE, RID_AT_DYNAMIC,
  RID_AT_INTERFACE,
  RID_AT_IMPLEMENTATION,

  /* UPC */
  RID_UPC_BARRIER, RID_UPC_BLOCKSIZEOF, RID_UPC_ELEMSIZEOF,
  RID_UPC_FORALL, RID_UPC_LOCALSIZEOF,
  RID_UPC_NOTIFY, RID_UPC_WAIT,

  /* Named address support, mapping the keyword to a particular named address
     number.  Named address space 0 is reserved for the generic address.  If
     there are more than 254 named addresses, the addr_space_t type will need
     to be grown from an unsigned char to unsigned short.  */
  RID_ADDR_SPACE_0,		/* generic address */
  RID_ADDR_SPACE_1,
  RID_ADDR_SPACE_2,
  RID_ADDR_SPACE_3,
  RID_ADDR_SPACE_4,
  RID_ADDR_SPACE_5,
  RID_ADDR_SPACE_6,
  RID_ADDR_SPACE_7,
  RID_ADDR_SPACE_8,
  RID_ADDR_SPACE_9,
  RID_ADDR_SPACE_10,
  RID_ADDR_SPACE_11,
  RID_ADDR_SPACE_12,
  RID_ADDR_SPACE_13,
  RID_ADDR_SPACE_14,
  RID_ADDR_SPACE_15,

  RID_FIRST_ADDR_SPACE = RID_ADDR_SPACE_0,
  RID_LAST_ADDR_SPACE = RID_ADDR_SPACE_15,

  RID_MAX,

  RID_FIRST_MODIFIER = RID_STATIC,
  RID_LAST_MODIFIER = RID_ONEWAY,

  RID_FIRST_CXX0X = RID_CONSTEXPR,
  RID_LAST_CXX0X = RID_STATIC_ASSERT,
  RID_FIRST_AT = RID_AT_ENCODE,
  RID_LAST_AT = RID_AT_IMPLEMENTATION,
  RID_FIRST_PQ = RID_IN,
  RID_LAST_PQ = RID_ONEWAY,
  RID_FIRST_PATTR = RID_GETTER,
  RID_LAST_PATTR = RID_NONATOMIC
};

#define OBJC_IS_AT_KEYWORD(rid) \
  ((unsigned int) (rid) >= (unsigned int) RID_FIRST_AT && \
   (unsigned int) (rid) <= (unsigned int) RID_LAST_AT)

#define OBJC_IS_PQ_KEYWORD(rid) \
  ((unsigned int) (rid) >= (unsigned int) RID_FIRST_PQ && \
   (unsigned int) (rid) <= (unsigned int) RID_LAST_PQ)

#define OBJC_IS_PATTR_KEYWORD(rid) \
  ((unsigned int) (rid) >= (unsigned int) RID_FIRST_PATTR && \
   (unsigned int) (rid) <= (unsigned int) RID_LAST_PATTR)

/* OBJC_IS_CXX_KEYWORD recognizes the 'CXX_OBJC' keywords (such as
   'class') which are shared in a subtle way between Objective-C and
   C++.  When the lexer is lexing in Objective-C/Objective-C++, if it
   finds '@' followed by one of these identifiers (eg, '@class'), it
   recognizes the whole as an Objective-C keyword.  If the identifier
   is found elsewhere, it follows the rules of the C/C++ language.
 */
#define OBJC_IS_CXX_KEYWORD(rid) \
  (rid == RID_CLASS							\
   || rid == RID_PUBLIC || rid == RID_PROTECTED || rid == RID_PRIVATE	\
   || rid == RID_TRY || rid == RID_THROW || rid == RID_CATCH)

/* The elements of `ridpointers' are identifier nodes for the reserved
   type names and storage classes.  It is indexed by a RID_... value.  */
extern GTY ((length ("(int) RID_MAX"))) tree *ridpointers;

/* Standard named or nameless data types of the C compiler.  */

enum c_tree_index
{
    CTI_CHAR16_TYPE,
    CTI_CHAR32_TYPE,
    CTI_WCHAR_TYPE,
    CTI_UNDERLYING_WCHAR_TYPE,
    CTI_WINT_TYPE,
    CTI_SIGNED_SIZE_TYPE, /* For format checking only.  */
    CTI_UNSIGNED_PTRDIFF_TYPE, /* For format checking only.  */
    CTI_INTMAX_TYPE,
    CTI_UINTMAX_TYPE,
    CTI_WIDEST_INT_LIT_TYPE,
    CTI_WIDEST_UINT_LIT_TYPE,

    /* Types for <stdint.h>, that may not be defined on all
       targets.  */
    CTI_SIG_ATOMIC_TYPE,
    CTI_INT8_TYPE,
    CTI_INT16_TYPE,
    CTI_INT32_TYPE,
    CTI_INT64_TYPE,
    CTI_UINT8_TYPE,
    CTI_UINT16_TYPE,
    CTI_UINT32_TYPE,
    CTI_UINT64_TYPE,
    CTI_INT_LEAST8_TYPE,
    CTI_INT_LEAST16_TYPE,
    CTI_INT_LEAST32_TYPE,
    CTI_INT_LEAST64_TYPE,
    CTI_UINT_LEAST8_TYPE,
    CTI_UINT_LEAST16_TYPE,
    CTI_UINT_LEAST32_TYPE,
    CTI_UINT_LEAST64_TYPE,
    CTI_INT_FAST8_TYPE,
    CTI_INT_FAST16_TYPE,
    CTI_INT_FAST32_TYPE,
    CTI_INT_FAST64_TYPE,
    CTI_UINT_FAST8_TYPE,
    CTI_UINT_FAST16_TYPE,
    CTI_UINT_FAST32_TYPE,
    CTI_UINT_FAST64_TYPE,
    CTI_INTPTR_TYPE,
    CTI_UINTPTR_TYPE,

    CTI_CHAR_ARRAY_TYPE,
    CTI_CHAR16_ARRAY_TYPE,
    CTI_CHAR32_ARRAY_TYPE,
    CTI_WCHAR_ARRAY_TYPE,
    CTI_INT_ARRAY_TYPE,
    CTI_STRING_TYPE,
    CTI_CONST_STRING_TYPE,

    /* Type for boolean expressions (bool in C++, int in C).  */
    CTI_TRUTHVALUE_TYPE,
    CTI_TRUTHVALUE_TRUE,
    CTI_TRUTHVALUE_FALSE,

    CTI_DEFAULT_FUNCTION_TYPE,

    /* These are not types, but we have to look them up all the time.  */
    CTI_FUNCTION_NAME_DECL,
    CTI_PRETTY_FUNCTION_NAME_DECL,
    CTI_C99_FUNCTION_NAME_DECL,
    CTI_SAVED_FUNCTION_NAME_DECLS,

    CTI_VOID_ZERO,

    CTI_NULL,

    CTI_MAX
};

#define C_CPP_HASHNODE(id) \
  (&(((struct c_common_identifier *) (id))->node))
#define C_RID_CODE(id) \
  ((enum rid) (((struct c_common_identifier *) (id))->node.rid_code))
#define C_SET_RID_CODE(id, code) \
  (((struct c_common_identifier *) (id))->node.rid_code = (unsigned char) code)

/* Identifier part common to the C front ends.  Inherits from
   tree_identifier, despite appearances.  */
struct GTY(()) c_common_identifier {
  struct tree_common common;
  struct cpp_hashnode node;
};

/* An entry in the reserved keyword table.  */

struct c_common_resword
{
  const char *const word;
  ENUM_BITFIELD(rid) const rid : 16;
  const unsigned int disable   : 16;
};

/* Disable mask.  Keywords are disabled if (reswords[i].disable &
   mask) is _true_.  Thus for keywords which are present in all
   languages the disable field is zero.  */

#define D_CONLY		0x001	/* C only (not in C++).  */
#define D_CXXONLY	0x002	/* C++ only (not in C).  */
#define D_C99		0x004	/* In C, C99 only.  */
#define D_CXX0X         0x008	/* In C++, C++0X only.  */
#define D_EXT		0x010	/* GCC extension.  */
#define D_EXT89		0x020	/* GCC extension incorporated in C99.  */
#define D_ASM		0x040	/* Disabled by -fno-asm.  */
#define D_OBJC		0x080	/* In Objective C and neither C nor C++.  */
#define D_CXX_OBJC	0x100	/* In Objective C, and C++, but not C.  */
#define D_CXXWARN	0x200	/* In C warn with -Wcxx-compat.  */
#define D_UPC		0x400	/* In UPC, and neither C nor C++.  */

/* The reserved keyword table.  */
extern const struct c_common_resword c_common_reswords[];

/* The number of items in the reserved keyword table.  */
extern const unsigned int num_c_common_reswords;

#define char16_type_node		c_global_trees[CTI_CHAR16_TYPE]
#define char32_type_node		c_global_trees[CTI_CHAR32_TYPE]
#define wchar_type_node			c_global_trees[CTI_WCHAR_TYPE]
#define underlying_wchar_type_node	c_global_trees[CTI_UNDERLYING_WCHAR_TYPE]
#define wint_type_node			c_global_trees[CTI_WINT_TYPE]
#define signed_size_type_node		c_global_trees[CTI_SIGNED_SIZE_TYPE]
#define unsigned_ptrdiff_type_node	c_global_trees[CTI_UNSIGNED_PTRDIFF_TYPE]
#define intmax_type_node		c_global_trees[CTI_INTMAX_TYPE]
#define uintmax_type_node		c_global_trees[CTI_UINTMAX_TYPE]
#define widest_integer_literal_type_node c_global_trees[CTI_WIDEST_INT_LIT_TYPE]
#define widest_unsigned_literal_type_node c_global_trees[CTI_WIDEST_UINT_LIT_TYPE]

#define sig_atomic_type_node		c_global_trees[CTI_SIG_ATOMIC_TYPE]
#define int8_type_node			c_global_trees[CTI_INT8_TYPE]
#define int16_type_node			c_global_trees[CTI_INT16_TYPE]
#define int32_type_node			c_global_trees[CTI_INT32_TYPE]
#define int64_type_node			c_global_trees[CTI_INT64_TYPE]
#define uint8_type_node			c_global_trees[CTI_UINT8_TYPE]
#define uint16_type_node		c_global_trees[CTI_UINT16_TYPE]
#define c_uint32_type_node		c_global_trees[CTI_UINT32_TYPE]
#define c_uint64_type_node		c_global_trees[CTI_UINT64_TYPE]
#define int_least8_type_node		c_global_trees[CTI_INT_LEAST8_TYPE]
#define int_least16_type_node		c_global_trees[CTI_INT_LEAST16_TYPE]
#define int_least32_type_node		c_global_trees[CTI_INT_LEAST32_TYPE]
#define int_least64_type_node		c_global_trees[CTI_INT_LEAST64_TYPE]
#define uint_least8_type_node		c_global_trees[CTI_UINT_LEAST8_TYPE]
#define uint_least16_type_node		c_global_trees[CTI_UINT_LEAST16_TYPE]
#define uint_least32_type_node		c_global_trees[CTI_UINT_LEAST32_TYPE]
#define uint_least64_type_node		c_global_trees[CTI_UINT_LEAST64_TYPE]
#define int_fast8_type_node		c_global_trees[CTI_INT_FAST8_TYPE]
#define int_fast16_type_node		c_global_trees[CTI_INT_FAST16_TYPE]
#define int_fast32_type_node		c_global_trees[CTI_INT_FAST32_TYPE]
#define int_fast64_type_node		c_global_trees[CTI_INT_FAST64_TYPE]
#define uint_fast8_type_node		c_global_trees[CTI_UINT_FAST8_TYPE]
#define uint_fast16_type_node		c_global_trees[CTI_UINT_FAST16_TYPE]
#define uint_fast32_type_node		c_global_trees[CTI_UINT_FAST32_TYPE]
#define uint_fast64_type_node		c_global_trees[CTI_UINT_FAST64_TYPE]
#define intptr_type_node		c_global_trees[CTI_INTPTR_TYPE]
#define uintptr_type_node		c_global_trees[CTI_UINTPTR_TYPE]

#define truthvalue_type_node		c_global_trees[CTI_TRUTHVALUE_TYPE]
#define truthvalue_true_node		c_global_trees[CTI_TRUTHVALUE_TRUE]
#define truthvalue_false_node		c_global_trees[CTI_TRUTHVALUE_FALSE]

#define char_array_type_node		c_global_trees[CTI_CHAR_ARRAY_TYPE]
#define char16_array_type_node		c_global_trees[CTI_CHAR16_ARRAY_TYPE]
#define char32_array_type_node		c_global_trees[CTI_CHAR32_ARRAY_TYPE]
#define wchar_array_type_node		c_global_trees[CTI_WCHAR_ARRAY_TYPE]
#define int_array_type_node		c_global_trees[CTI_INT_ARRAY_TYPE]
#define string_type_node		c_global_trees[CTI_STRING_TYPE]
#define const_string_type_node		c_global_trees[CTI_CONST_STRING_TYPE]

#define default_function_type		c_global_trees[CTI_DEFAULT_FUNCTION_TYPE]

#define function_name_decl_node		c_global_trees[CTI_FUNCTION_NAME_DECL]
#define pretty_function_name_decl_node	c_global_trees[CTI_PRETTY_FUNCTION_NAME_DECL]
#define c99_function_name_decl_node		c_global_trees[CTI_C99_FUNCTION_NAME_DECL]
#define saved_function_name_decls	c_global_trees[CTI_SAVED_FUNCTION_NAME_DECLS]

/* A node for `((void) 0)'.  */
#define void_zero_node                  c_global_trees[CTI_VOID_ZERO]

/* The node for C++ `__null'.  */
#define null_node                       c_global_trees[CTI_NULL]

extern GTY(()) tree c_global_trees[CTI_MAX];

/* In a RECORD_TYPE, a sorted array of the fields of the type, not a
   tree for size reasons.  */
struct GTY((variable_size)) sorted_fields_type {
  int len;
  tree GTY((length ("%h.len"))) elts[1];
};

/* Mark which labels are explicitly declared.
   These may be shadowed, and may be referenced from nested functions.  */
#define C_DECLARED_LABEL_FLAG(label) TREE_LANG_FLAG_1 (label)

typedef enum c_language_kind
{
  clk_c		= 0,		/* C90, C94 or C99 */
  clk_objc	= 1,		/* clk_c with ObjC features.  */
  clk_cxx	= 2,		/* ANSI/ISO C++ */
  clk_objcxx	= 3,		/* clk_cxx with ObjC features.  */
  clk_upc 	= 4,		/* clk_c with UPC features */
  clk_upcxx 	= 6		/* clk_cxx with UPC features */
}
c_language_kind;

/* To test for a specific language use c_language, defined by each
   front end.  For "ObjC features" or "not C++" use the macros.  */
extern c_language_kind c_language;

#define c_dialect_cxx()		((c_language & clk_cxx) != 0)
#define c_dialect_objc()	((c_language & clk_objc) != 0)
#define c_dialect_upc()		((c_language & clk_upc) != 0)

/* ObjC ivar visibility types.  */
typedef enum objc_ivar_visibility_kind {
  OBJC_IVAR_VIS_PROTECTED = 0,
  OBJC_IVAR_VIS_PUBLIC    = 1,
  OBJC_IVAR_VIS_PRIVATE   = 2,
  OBJC_IVAR_VIS_PACKAGE   = 3
} objc_ivar_visibility_kind;

/* The various name of operator that appears in error messages. */
typedef enum ref_operator {
  /* NULL */
  RO_NULL,
  /* array indexing */
  RO_ARRAY_INDEXING,
  /* unary * */
  RO_UNARY_STAR,
  /* -> */
  RO_ARROW,
  /* implicit conversion */
  RO_IMPLICIT_CONVERSION
} ref_operator;

/* Information about a statement tree.  */

struct GTY(()) stmt_tree_s {
  /* The current statement list being collected.  */
  tree x_cur_stmt_list;

  /* In C++, Nonzero if we should treat statements as full
     expressions.  In particular, this variable is no-zero if at the
     end of a statement we should destroy any temporaries created
     during that statement.  Similarly, if, at the end of a block, we
     should destroy any local variables in this block.  Normally, this
     variable is nonzero, since those are the normal semantics of
     C++.

     However, in order to represent aggregate initialization code as
     tree structure, we use statement-expressions.  The statements
     within the statement expression should not result in cleanups
     being run until the entire enclosing statement is complete.

     This flag has no effect in C.  */
  int stmts_are_full_exprs_p;
};

typedef struct stmt_tree_s *stmt_tree;

/* Global state pertinent to the current function.  Some C dialects
   extend this structure with additional fields.  */

struct GTY(()) c_language_function {
  /* While we are parsing the function, this contains information
     about the statement-tree that we are building.  */
  struct stmt_tree_s x_stmt_tree;
};

/* When building a statement-tree, this is the current statement list
   being collected.  It's TREE_CHAIN is a back-pointer to the previous
   statement list.  */

#define cur_stmt_list (current_stmt_tree ()->x_cur_stmt_list)

/* Language-specific hooks.  */

/* If non-NULL, this function is called after a precompile header file
   is loaded.  */
extern void (*lang_post_pch_load) (void);

extern void push_file_scope (void);
extern void pop_file_scope (void);
extern stmt_tree current_stmt_tree (void);
extern tree push_stmt_list (void);
extern tree pop_stmt_list (tree);
extern tree add_stmt (tree);
extern void push_cleanup (tree, tree, bool);
extern tree pushdecl_top_level (tree);
extern tree pushdecl (tree);
extern tree build_modify_expr (location_t, tree, tree, enum tree_code,
			       location_t, tree, tree);
extern tree build_indirect_ref (location_t, tree, ref_operator);

extern int c_expand_decl (tree);

extern int field_decl_cmp (const void *, const void *);
extern void resort_sorted_fields (void *, void *, gt_pointer_operator,
				  void *);
extern bool has_c_linkage (const_tree decl);

/* Switches common to the C front ends.  */

/* Nonzero means don't output line number information.  */

extern char flag_no_line_commands;

/* Nonzero causes -E output not to be done, but directives such as
   #define that have side effects are still obeyed.  */

extern char flag_no_output;

/* Nonzero means dump macros in some fashion; contains the 'D', 'M',
   'N' or 'U' of the command line switch.  */

extern char flag_dump_macros;

/* Nonzero means pass #include lines through to the output.  */

extern char flag_dump_includes;

/* Nonzero means process PCH files while preprocessing.  */

extern bool flag_pch_preprocess;

/* The file name to which we should write a precompiled header, or
   NULL if no header will be written in this compile.  */

extern const char *pch_file;

/* Nonzero if an ISO standard was selected.  It rejects macros in the
   user's namespace.  */

extern int flag_iso;

/* FIXME: Convert the UPC switch values below to use
   the Var() definitions in c.opts, where applicable.  */

/* Non-zero if the current compilation context is UPC */
extern int compiling_upc;

/* Non-zero if dwarf2 debugging info. should
   encode UPC specific information. */
extern int use_upc_dwarf2_extensions;

/* Nonzero whenever UPC functionality is being used.  */
extern int flag_upc;

/* Nonzero whenever UPC -fupc-threads-N is asserted.
   The value N gives the number of UPC threads to be
   defined at compile-time. */
extern int flag_upc_threads;

/* Non-zero if the current compilation context is UPC */
extern int compiling_upc;

/* Nonzero whenever UPC -fupc-pthreads-model-* is asserted. */
extern int flag_upc_pthreads;

/* The -fupc-pthreads-per-process-N switch tells the UPC compiler
   and runtime to map N UPC threads per process onto
   N POSIX threads running inside the process. */
extern int flag_upc_pthreads_per_process;

typedef enum
  {
    upc_pthreads_no_model = 0,
    upc_pthreads_tls_model = 1
  } upc_pthreads_model_kind;

/* The implementation model for UPC threads that
   are mapped to POSIX threads, specified at compilation
   time by the -fupc-pthreads-model-* switch. */
extern upc_pthreads_model_kind upc_pthreads_model;

/* The -fupc-inline-lib switch tells the UPC compiler to
   inline shared access routines. */
extern int flag_upc_inline_lib;

/* Warn about #pragma directives that are not recognized.  */

extern int warn_unknown_pragmas; /* Tri state variable.  */

/* Warn about format/argument anomalies in calls to formatted I/O functions
   (*printf, *scanf, strftime, strfmon, etc.).  */

extern int warn_format;


/* C/ObjC language option variables.  */


/* Nonzero means allow type mismatches in conditional expressions;
   just make their values `void'.  */

extern int flag_cond_mismatch;

/* Nonzero means enable C89 Amendment 1 features.  */

extern int flag_isoc94;

/* Nonzero means use the ISO C99 (or C1X) dialect of C.  */

extern int flag_isoc99;

/* Nonzero means use the ISO C1X dialect of C.  */

extern int flag_isoc1x;

/* Nonzero means that we have builtin functions, and main is an int.  */

extern int flag_hosted;

/* ObjC language option variables.  */


/* Tells the compiler that this is a special run.  Do not perform any
   compiling, instead we are to test some platform dependent features
   and output a C header file with appropriate definitions.  */

extern int print_struct_values;

/* Tells the compiler what is the constant string class for ObjC.  */

extern const char *constant_string_class_name;


/* C++ language option variables.  */


/* Nonzero means generate separate instantiation control files and
   juggle them at link time.  */

extern int flag_use_repository;

/* The supported C++ dialects.  */

enum cxx_dialect {
  /* C++98  */
  cxx98,
  /* Experimental features that are likely to become part of
     C++0x.  */
  cxx0x
};

/* The C++ dialect being used. C++98 is the default.  */
extern enum cxx_dialect cxx_dialect;

/* Maximum template instantiation depth.  This limit is rather
   arbitrary, but it exists to limit the time it takes to notice
   infinite template instantiations.  */

extern int max_tinst_depth;

/* Nonzero means that we should not issue warnings about problems that
   occur when the code is executed, because the code being processed
   is not expected to be executed.  This is set during parsing.  This
   is used for cases like sizeof() and "0 ? a : b".  This is a count,
   not a bool, because unexecuted expressions can nest.  */

extern int c_inhibit_evaluation_warnings;

/* Whether lexing has been completed, so subsequent preprocessor
   errors should use the compiler's input_location.  */

extern bool done_lexing;

/* C types are partitioned into three subsets: object, function, and
   incomplete types.  */
#define C_TYPE_OBJECT_P(type) \
  (TREE_CODE (type) != FUNCTION_TYPE && TYPE_SIZE (type))

#define C_TYPE_INCOMPLETE_P(type) \
  (TREE_CODE (type) != FUNCTION_TYPE && TYPE_SIZE (type) == 0)

#define C_TYPE_FUNCTION_P(type) \
  (TREE_CODE (type) == FUNCTION_TYPE)

/* For convenience we define a single macro to identify the class of
   object or incomplete types.  */
#define C_TYPE_OBJECT_OR_INCOMPLETE_P(type) \
  (!C_TYPE_FUNCTION_P (type))

struct visibility_flags
{
  unsigned inpragma : 1;	/* True when in #pragma GCC visibility.  */
  unsigned inlines_hidden : 1;	/* True when -finlineshidden in effect.  */
};

/* Global visibility options.  */
extern struct visibility_flags visibility_options;

/* Attribute table common to the C front ends.  */
extern const struct attribute_spec c_common_attribute_table[];
extern const struct attribute_spec c_common_format_attribute_table[];

/* Pointer to function to lazily generate the VAR_DECL for __FUNCTION__ etc.
   ID is the identifier to use, NAME is the string.
   TYPE_DEP indicates whether it depends on type of the function or not
   (i.e. __PRETTY_FUNCTION__).  */

extern tree (*make_fname_decl) (location_t, tree, int);

/* In c-decl.c and cp/tree.c.  FIXME.  */
extern void c_register_addr_space (const char *str, addr_space_t as);

/* In c-common.c.  */
extern bool in_late_binary_op;
extern const char *c_addr_space_name (addr_space_t as);
extern tree identifier_global_value (tree);
extern void record_builtin_type (enum rid, const char *, tree);
extern tree build_void_list_node (void);
extern void start_fname_decls (void);
extern void finish_fname_decls (void);
extern const char *fname_as_string (int);
extern tree fname_decl (location_t, unsigned, tree);

extern void check_function_arguments (tree, int, tree *, tree);
extern void check_function_arguments_recurse (void (*)
					      (void *, tree,
					       unsigned HOST_WIDE_INT),
					      void *, tree,
					      unsigned HOST_WIDE_INT);
extern bool check_builtin_function_arguments (tree, int, tree *);
extern void check_function_format (tree, int, tree *);
extern void set_Wformat (int);
extern tree handle_format_attribute (tree *, tree, tree, int, bool *);
extern tree handle_format_arg_attribute (tree *, tree, tree, int, bool *);
extern bool attribute_takes_identifier_p (const_tree);
extern bool c_common_handle_option (size_t, const char *, int, int, location_t,
				    const struct cl_option_handlers *);
extern tree c_common_type_for_mode (enum machine_mode, int);
extern tree c_common_type_for_size (unsigned int, int);
extern tree c_common_fixed_point_type_for_size (unsigned int, unsigned int,
						int, int);
extern tree c_common_unsigned_type (tree);
extern tree c_common_signed_type (tree);
extern tree c_common_signed_or_unsigned_type (int, tree);
extern tree c_build_bitfield_integer_type (unsigned HOST_WIDE_INT, int);
extern bool decl_with_nonnull_addr_p (const_tree);
extern tree c_fully_fold (tree, bool, bool *);
extern tree decl_constant_value_for_optimization (tree);
extern tree c_wrap_maybe_const (tree, bool);
extern tree c_save_expr (tree);
extern tree c_common_truthvalue_conversion (location_t, tree);
extern void c_apply_type_quals_to_decl (int, tree);
extern tree c_sizeof_or_alignof_type (location_t, tree, bool, int);
extern tree c_alignof_expr (location_t, tree);
/* Print an error message for invalid operands to arith operation CODE.
   NOP_EXPR is used as a special case (see truthvalue_conversion).  */
extern void binary_op_error (location_t, enum tree_code, tree, tree);
extern tree fix_string_type (tree);
extern void constant_expression_warning (tree);
extern void constant_expression_error (tree);
extern bool strict_aliasing_warning (tree, tree, tree);
extern void warnings_for_convert_and_check (tree, tree, tree);
extern tree convert_and_check (tree, tree);
extern void overflow_warning (location_t, tree);
extern void warn_logical_operator (location_t, enum tree_code, tree,
				   enum tree_code, tree, enum tree_code, tree);
extern void check_main_parameter_types (tree decl);
extern bool c_determine_visibility (tree);
extern bool same_scalar_type_ignoring_signedness (tree, tree);
extern void mark_valid_location_for_stdc_pragma (bool);
extern bool valid_location_for_stdc_pragma_p (void);
extern void set_float_const_decimal64 (void);
extern void clear_float_const_decimal64 (void);
extern bool float_const_decimal64_p (void);

extern bool keyword_begins_type_specifier (enum rid);
extern bool keyword_is_storage_class_specifier (enum rid);
extern bool keyword_is_type_qualifier (enum rid);

#define c_sizeof(LOC, T)  c_sizeof_or_alignof_type (LOC, T, true, 1)
#define c_alignof(LOC, T) c_sizeof_or_alignof_type (LOC, T, false, 1)

/* Subroutine of build_binary_op, used for certain operations.  */
extern tree shorten_binary_op (tree result_type, tree op0, tree op1, bool bitwise);

/* Subroutine of build_binary_op, used for comparison operations.
   See if the operands have both been converted from subword integer types
   and, if so, perhaps change them both back to their original type.  */
extern tree shorten_compare (tree *, tree *, tree *, enum tree_code *);

extern tree pointer_int_sum (location_t, enum tree_code, tree, tree);

/* Add qualifiers to a type, in the fashion for C.  */
extern tree c_build_qualified_type (tree, int);

/* Build tree nodes and builtin functions common to both C and C++ language
   frontends.  */
extern void c_common_nodes_and_builtins (void);

extern void disable_builtin_function (const char *);

extern void set_compound_literal_name (tree decl);

extern tree build_va_arg (location_t, tree, tree);

extern const unsigned int c_family_lang_mask;
extern unsigned int c_common_option_lang_mask (void);
extern void c_common_initialize_diagnostics (diagnostic_context *);
extern bool c_common_complain_wrong_lang_p (const struct cl_option *);
extern void c_common_init_options_struct (struct gcc_options *);
extern void c_common_init_options (unsigned int, struct cl_decoded_option *);
extern bool c_common_post_options (const char **);
extern bool c_common_init (void);
extern void c_common_finish (void);
extern void c_common_parse_file (void);
extern alias_set_type c_common_get_alias_set (tree);
extern void c_register_builtin_type (tree, const char*);
extern bool c_promoting_integer_type_p (const_tree);
extern int self_promoting_args_p (const_tree);
extern tree strip_pointer_operator (tree);
extern tree strip_pointer_or_array_types (tree);
extern HOST_WIDE_INT c_common_to_target_charset (HOST_WIDE_INT);

/* This is the basic parsing function.  */
extern void c_parse_file (void);

extern void warn_for_omitted_condop (location_t, tree);

/* These macros provide convenient access to the various _STMT nodes.  */

/* Nonzero if a given STATEMENT_LIST represents the outermost binding
   if a statement expression.  */
#define STATEMENT_LIST_STMT_EXPR(NODE) \
  TREE_LANG_FLAG_1 (STATEMENT_LIST_CHECK (NODE))

/* Nonzero if a label has been added to the statement list.  */
#define STATEMENT_LIST_HAS_LABEL(NODE) \
  TREE_LANG_FLAG_3 (STATEMENT_LIST_CHECK (NODE))

/* C_MAYBE_CONST_EXPR accessors.  */
#define C_MAYBE_CONST_EXPR_PRE(NODE)			\
  TREE_OPERAND (C_MAYBE_CONST_EXPR_CHECK (NODE), 0)
#define C_MAYBE_CONST_EXPR_EXPR(NODE)			\
  TREE_OPERAND (C_MAYBE_CONST_EXPR_CHECK (NODE), 1)
#define C_MAYBE_CONST_EXPR_INT_OPERANDS(NODE)		\
  TREE_LANG_FLAG_0 (C_MAYBE_CONST_EXPR_CHECK (NODE))
#define C_MAYBE_CONST_EXPR_NON_CONST(NODE)		\
  TREE_LANG_FLAG_1 (C_MAYBE_CONST_EXPR_CHECK (NODE))
#define EXPR_INT_CONST_OPERANDS(EXPR)			\
  (INTEGRAL_TYPE_P (TREE_TYPE (EXPR))			\
   && (TREE_CODE (EXPR) == INTEGER_CST			\
       || (TREE_CODE (EXPR) == C_MAYBE_CONST_EXPR	\
	   && C_MAYBE_CONST_EXPR_INT_OPERANDS (EXPR))))

/* In a FIELD_DECL, nonzero if the decl was originally a bitfield.  */
#define DECL_C_BIT_FIELD(NODE) \
  (DECL_LANG_FLAG_4 (FIELD_DECL_CHECK (NODE)) == 1)
#define SET_DECL_C_BIT_FIELD(NODE) \
  (DECL_LANG_FLAG_4 (FIELD_DECL_CHECK (NODE)) = 1)
#define CLEAR_DECL_C_BIT_FIELD(NODE) \
  (DECL_LANG_FLAG_4 (FIELD_DECL_CHECK (NODE)) = 0)

extern tree do_case (location_t, tree, tree);
extern tree build_stmt (location_t, enum tree_code, ...);
extern tree build_case_label (location_t, tree, tree, tree);
extern tree build_real_imag_expr (location_t, enum tree_code, tree);

/* These functions must be defined by each front-end which implements
   a variant of the C language.  They are used in c-common.c.  */

extern tree build_unary_op (location_t, enum tree_code, tree, int);
extern tree build_binary_op (location_t, enum tree_code, tree, tree, int);
extern tree perform_integral_promotions (tree);

/* These functions must be defined by each front-end which implements
   a variant of the C language.  They are used by port files.  */

extern tree default_conversion (tree);

/* Given two integer or real types, return the type for their sum.
   Given two compatible ANSI C types, returns the merged type.  */

extern tree common_type (tree, tree);

extern tree decl_constant_value (tree);

/* Handle increment and decrement of boolean types.  */
extern tree boolean_increment (enum tree_code, tree);

extern int case_compare (splay_tree_key, splay_tree_key);

extern tree c_add_case_label (location_t, splay_tree, tree, tree, tree, tree);

extern void c_do_switch_warnings (splay_tree, location_t, tree, tree);

extern tree build_function_call (location_t, tree, tree);

extern tree build_function_call_vec (location_t, tree,
    				     VEC(tree,gc) *, VEC(tree,gc) *);

extern tree resolve_overloaded_builtin (location_t, tree, VEC(tree,gc) *);

extern tree finish_label_address_expr (tree, location_t);

/* Same function prototype, but the C and C++ front ends have
   different implementations.  Used in c-common.c.  */
extern tree lookup_label (tree);
extern tree lookup_name (tree);
extern bool lvalue_p (const_tree);

extern bool vector_targets_convertible_p (const_tree t1, const_tree t2);
extern bool vector_types_convertible_p (const_tree t1, const_tree t2, bool emit_lax_note);

extern rtx c_expand_expr (tree, rtx, enum machine_mode, int, rtx *);

extern void init_c_lex (void);

extern void c_cpp_builtins (cpp_reader *);
extern void c_cpp_builtins_optimize_pragma (cpp_reader *, tree, tree);
extern bool c_cpp_error (cpp_reader *, int, int, location_t, unsigned int,
			 const char *, va_list *)
     ATTRIBUTE_GCC_DIAG(6,0);

<<<<<<< HEAD
extern void upc_cpp_builtins (cpp_reader *);
=======
extern bool parse_optimize_options (tree, bool);
>>>>>>> ca474dfe

/* Positive if an implicit `extern "C"' scope has just been entered;
   negative if such a scope has just been exited.  */
extern GTY(()) int pending_lang_change;

/* Information recorded about each file examined during compilation.  */

struct c_fileinfo
{
  int time;	/* Time spent in the file.  */

  /* Flags used only by C++.
     INTERFACE_ONLY nonzero means that we are in an "interface" section
     of the compiler.  INTERFACE_UNKNOWN nonzero means we cannot trust
     the value of INTERFACE_ONLY.  If INTERFACE_UNKNOWN is zero and
     INTERFACE_ONLY is zero, it means that we are responsible for
     exporting definitions that others might need.  */
  short interface_only;
  short interface_unknown;
};

struct c_fileinfo *get_fileinfo (const char *);
extern void dump_time_statistics (void);

extern bool c_dump_tree (void *, tree);

extern void verify_sequence_points (tree);

extern tree fold_offsetof (tree, tree);

/* Places where an lvalue, or modifiable lvalue, may be required.
   Used to select diagnostic messages in lvalue_error and
   readonly_error.  */
enum lvalue_use {
  lv_assign,
  lv_increment,
  lv_decrement,
  lv_addressof,
  lv_asm
};

extern void lvalue_error (enum lvalue_use);

extern int complete_array_type (tree *, tree, bool);

extern tree builtin_type_for_size (int, bool);

extern void c_common_mark_addressable_vec (tree);

extern void warn_array_subscript_with_type_char (tree);
extern void warn_about_parentheses (enum tree_code,
				    enum tree_code, tree,
				    enum tree_code, tree);
extern void warn_for_unused_label (tree label);
extern void warn_for_div_by_zero (location_t, tree divisor);
extern void warn_for_sign_compare (location_t,
				   tree orig_op0, tree orig_op1,
				   tree op0, tree op1,
				   tree result_type,
				   enum tree_code resultcode);
extern void do_warn_double_promotion (tree, tree, tree, const char *, 
				      location_t);
extern void set_underlying_type (tree x);
extern VEC(tree,gc) *make_tree_vector (void);
extern void release_tree_vector (VEC(tree,gc) *);
extern VEC(tree,gc) *make_tree_vector_single (tree);
extern VEC(tree,gc) *make_tree_vector_copy (const VEC(tree,gc) *);

/* In c-gimplify.c  */
extern void c_genericize (tree);
extern int c_gimplify_expr (tree *, gimple_seq *, gimple_seq *,
	                    bool (*) (tree), int);
extern tree c_build_bind_expr (location_t, tree, tree);

/* In c-pch.c  */
extern void pch_init (void);
extern int c_common_valid_pch (cpp_reader *pfile, const char *name, int fd);
extern void c_common_read_pch (cpp_reader *pfile, const char *name, int fd,
			       const char *orig);
extern void c_common_write_pch (void);
extern void c_common_no_more_pch (void);
extern void c_common_pch_pragma (cpp_reader *pfile, const char *);
extern void c_common_print_pch_checksum (FILE *f);

/* In *-checksum.c */
extern const unsigned char executable_checksum[16];

/* In c-cppbuiltin.c  */
extern void builtin_define_std (const char *macro);
extern void builtin_define_with_value (const char *, const char *, int);
extern void c_stddef_cpp_builtins (void);
extern void fe_file_change (const struct line_map *);
extern void c_parse_error (const char *, enum cpp_ttype, tree, unsigned char);

/* Objective-C / Objective-C++ entry points.  */

/* The following ObjC/ObjC++ functions are called by the C and/or C++
   front-ends; they all must have corresponding stubs in stub-objc.c.  */
extern void objc_write_global_declarations (void);
extern tree objc_is_class_name (tree);
extern tree objc_is_object_ptr (tree);
extern void objc_check_decl (tree);
extern void objc_check_global_decl (tree);
extern tree objc_common_type (tree, tree);
extern tree objc_non_volatilized_type (tree);
extern bool objc_compare_types (tree, tree, int, tree);
extern bool objc_have_common_type (tree, tree, int, tree);
extern bool objc_diagnose_private_ivar (tree);
extern void objc_volatilize_decl (tree);
extern bool objc_type_quals_match (tree, tree);
extern tree objc_rewrite_function_call (tree, tree);
extern tree objc_message_selector (void);
extern tree objc_lookup_ivar (tree, tree);
extern void objc_clear_super_receiver (void);
extern int objc_is_public (tree, tree);
extern tree objc_is_id (tree);
extern void objc_declare_alias (tree, tree);
extern void objc_declare_class (tree);
extern void objc_declare_protocols (tree, tree);
extern tree objc_build_message_expr (tree);
extern tree objc_finish_message_expr (tree, tree, tree);
extern tree objc_build_selector_expr (location_t, tree);
extern tree objc_build_protocol_expr (tree);
extern tree objc_build_encode_expr (tree);
extern tree objc_build_string_object (tree);
extern tree objc_get_protocol_qualified_type (tree, tree);
extern tree objc_get_class_reference (tree);
extern tree objc_get_class_ivars (tree);
extern tree objc_get_interface_ivars (tree);
extern void objc_start_class_interface (tree, tree, tree, tree);
extern void objc_start_category_interface (tree, tree, tree, tree);
extern void objc_start_protocol (tree, tree, tree);
extern void objc_continue_interface (void);
extern void objc_finish_interface (void);
extern void objc_start_class_implementation (tree, tree);
extern void objc_start_category_implementation (tree, tree);
extern void objc_continue_implementation (void);
extern void objc_finish_implementation (void);
extern void objc_set_visibility (objc_ivar_visibility_kind);
extern tree objc_build_method_signature (bool, tree, tree, tree, bool);
extern void objc_add_method_declaration (bool, tree, tree);
extern bool objc_start_method_definition (bool, tree, tree);
extern void objc_finish_method_definition (tree);
extern void objc_add_instance_variable (tree);
extern tree objc_build_keyword_decl (tree, tree, tree, tree);
extern tree objc_build_throw_stmt (location_t, tree);
extern void objc_begin_try_stmt (location_t, tree);
extern tree objc_finish_try_stmt (void);
extern void objc_begin_catch_clause (tree);
extern void objc_finish_catch_clause (void);
extern void objc_build_finally_clause (location_t, tree);
extern tree objc_build_synchronized (location_t, tree, tree);
extern int objc_static_init_needed_p (void);
extern tree objc_generate_static_init_call (tree);
extern tree objc_generate_write_barrier (tree, enum tree_code, tree);
extern void objc_set_method_opt (bool);
extern void objc_finish_foreach_loop (location_t, tree, tree, tree, tree, tree);
extern bool  objc_method_decl (enum tree_code);
extern void objc_add_property_declaration (location_t, tree, bool, bool, bool, 
					   bool, bool, bool, tree, tree);
extern tree objc_maybe_build_component_ref (tree, tree);
extern tree objc_build_class_component_ref (tree, tree);
extern tree objc_maybe_build_modify_expr (tree, tree);
extern tree objc_build_incr_expr_for_property_ref (location_t, enum tree_code, 
						   tree, tree);
extern void objc_add_synthesize_declaration (location_t, tree);
extern void objc_add_dynamic_declaration (location_t, tree);
extern const char * objc_maybe_printable_name (tree, int);
extern bool objc_is_property_ref (tree);
extern bool objc_string_ref_type_p (tree);
extern void objc_check_format_arg (tree, tree);

/* The following are provided by the C and C++ front-ends, and called by
   ObjC/ObjC++.  */
extern void *objc_get_current_scope (void);
extern void objc_mark_locals_volatile (void *);

/* In c-ppoutput.c  */
extern void init_pp_output (FILE *);
extern void preprocess_file (cpp_reader *);
extern void pp_file_change (const struct line_map *);
extern void pp_dir_change (cpp_reader *, const char *);
extern bool check_missing_format_attribute (tree, tree);

/* In c-omp.c  */
extern tree c_finish_omp_master (location_t, tree);
extern tree c_finish_omp_critical (location_t, tree, tree);
extern tree c_finish_omp_ordered (location_t, tree);
extern void c_finish_omp_barrier (location_t);
extern tree c_finish_omp_atomic (location_t, enum tree_code, tree, tree);
extern void c_finish_omp_flush (location_t);
extern void c_finish_omp_taskwait (location_t);
extern tree c_finish_omp_for (location_t, tree, tree, tree, tree, tree, tree);
extern void c_split_parallel_clauses (location_t, tree, tree *, tree *);
extern enum omp_clause_default_kind c_omp_predetermined_sharing (tree);

/* Not in c-omp.c; provided by the front end.  */
extern bool c_omp_sharing_predetermined (tree);
extern tree c_omp_remap_decl (tree, bool);
extern void record_types_used_by_current_var_decl (tree);

#endif /* ! GCC_C_COMMON_H */<|MERGE_RESOLUTION|>--- conflicted
+++ resolved
@@ -608,10 +608,6 @@
    are mapped to POSIX threads, specified at compilation
    time by the -fupc-pthreads-model-* switch. */
 extern upc_pthreads_model_kind upc_pthreads_model;
-
-/* The -fupc-inline-lib switch tells the UPC compiler to
-   inline shared access routines. */
-extern int flag_upc_inline_lib;
 
 /* Warn about #pragma directives that are not recognized.  */
 
@@ -950,12 +946,6 @@
 extern bool c_cpp_error (cpp_reader *, int, int, location_t, unsigned int,
 			 const char *, va_list *)
      ATTRIBUTE_GCC_DIAG(6,0);
-
-<<<<<<< HEAD
-extern void upc_cpp_builtins (cpp_reader *);
-=======
-extern bool parse_optimize_options (tree, bool);
->>>>>>> ca474dfe
 
 /* Positive if an implicit `extern "C"' scope has just been entered;
    negative if such a scope has just been exited.  */
@@ -1157,4 +1147,8 @@
 extern tree c_omp_remap_decl (tree, bool);
 extern void record_types_used_by_current_var_decl (tree);
 
+/* In upc-act.c and stub-upc.c */
+extern void upc_cpp_builtins (cpp_reader *);
+extern void upc_write_global_declarations (void);
+
 #endif /* ! GCC_C_COMMON_H */
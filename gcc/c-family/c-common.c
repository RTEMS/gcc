--- conflicted
+++ resolved
@@ -5038,27 +5038,6 @@
 }
  
-<<<<<<< HEAD
-/* Return the least alignment required for type TYPE.  */
-
-unsigned int
-min_align_of_type (tree type)
-{
-  unsigned int align = TYPE_ALIGN (type);
-  align = MIN (align, BIGGEST_ALIGNMENT);
-#ifdef BIGGEST_FIELD_ALIGNMENT
-  align = MIN (align, BIGGEST_FIELD_ALIGNMENT);
-#endif
-  unsigned int field_align = align;
-#ifdef ADJUST_FIELD_ALIGN
-  tree field = build_decl (UNKNOWN_LOCATION, FIELD_DECL, NULL_TREE,
-			   type);
-  field_align = ADJUST_FIELD_ALIGN (field, field_align);
-#endif
-  align = MIN (align, field_align);
-  return align / BITS_PER_UNIT;
-}
-
 /* Return the value of THREADS.
 
    UPC defines a reserved variable, THREADS, which returns the
@@ -5097,8 +5076,6 @@
   return n;
 }
 
-=======
->>>>>>> 66b4ce96
 /* Compute the value of 'sizeof (TYPE)' or '__alignof__ (TYPE)', where
    the IS_SIZEOF parameter indicates which operator is being applied.
    The COMPLAIN flag controls whether we should diagnose possibly

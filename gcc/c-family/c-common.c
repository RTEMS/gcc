--- conflicted
+++ resolved
@@ -8437,11 +8437,7 @@
 	= LINEMAPS_ORDINARY_MAP_AT (line_table, i);
 
       if (const line_map_ordinary *from
-<<<<<<< HEAD
-	  = linemap_included_at (line_table, ord_map))
-=======
 	  = linemap_included_from_linemap (line_table, ord_map))
->>>>>>> 03410c5e
 	if (from->to_file == file)
 	  {
 	    last_include_ord_map = from;

/* Subroutines shared by all languages that are variants of C.
   Copyright (C) 1992-2015 Free Software Foundation, Inc.

This file is part of GCC.

GCC is free software; you can redistribute it and/or modify it under
the terms of the GNU General Public License as published by the Free
Software Foundation; either version 3, or (at your option) any later
version.

GCC is distributed in the hope that it will be useful, but WITHOUT ANY
WARRANTY; without even the implied warranty of MERCHANTABILITY or
FITNESS FOR A PARTICULAR PURPOSE.  See the GNU General Public License
for more details.

You should have received a copy of the GNU General Public License
along with GCC; see the file COPYING3.  If not see
<http://www.gnu.org/licenses/>.  */

#define GCC_C_COMMON_C

#include "config.h"
#include "system.h"
#include "coretypes.h"
#include "target.h"
#include "function.h"
#include "tree.h"
#include "c-common.h"
#include "gimple-expr.h"
#include "tm_p.h"
#include "stringpool.h"
#include "cgraph.h"
#include "diagnostic.h"
#include "intl.h"
#include "stor-layout.h"
#include "calls.h"
#include "attribs.h"
#include "varasm.h"
#include "trans-mem.h"
#include "c-objc.h"
#include "common/common-target.h"
#include "langhooks.h"
#include "tree-inline.h"
#include "toplev.h"
#include "tree-iterator.h"
#include "opts.h"
#include "gimplify.h"

cpp_reader *parse_in;		/* Declared in c-pragma.h.  */

/* Mode used to build pointers (VOIDmode means ptr_mode).  */

machine_mode c_default_pointer_mode = VOIDmode;

/* The following symbols are subsumed in the c_global_trees array, and
   listed here individually for documentation purposes.

   INTEGER_TYPE and REAL_TYPE nodes for the standard data types.

	tree short_integer_type_node;
	tree long_integer_type_node;
	tree long_long_integer_type_node;

	tree short_unsigned_type_node;
	tree long_unsigned_type_node;
	tree long_long_unsigned_type_node;

	tree truthvalue_type_node;
	tree truthvalue_false_node;
	tree truthvalue_true_node;

	tree ptrdiff_type_node;

	tree unsigned_char_type_node;
	tree signed_char_type_node;
	tree wchar_type_node;

	tree char16_type_node;
	tree char32_type_node;

	tree float_type_node;
	tree double_type_node;
	tree long_double_type_node;

	tree complex_integer_type_node;
	tree complex_float_type_node;
	tree complex_double_type_node;
	tree complex_long_double_type_node;

	tree dfloat32_type_node;
	tree dfloat64_type_node;
	tree_dfloat128_type_node;

	tree intQI_type_node;
	tree intHI_type_node;
	tree intSI_type_node;
	tree intDI_type_node;
	tree intTI_type_node;

	tree unsigned_intQI_type_node;
	tree unsigned_intHI_type_node;
	tree unsigned_intSI_type_node;
	tree unsigned_intDI_type_node;
	tree unsigned_intTI_type_node;

	tree widest_integer_literal_type_node;
	tree widest_unsigned_literal_type_node;

   Nodes for types `void *' and `const void *'.

	tree ptr_type_node, const_ptr_type_node;

   Nodes for types `char *' and `const char *'.

	tree string_type_node, const_string_type_node;

   Type `char[SOMENUMBER]'.
   Used when an array of char is needed and the size is irrelevant.

	tree char_array_type_node;

   Type `wchar_t[SOMENUMBER]' or something like it.
   Used when a wide string literal is created.

	tree wchar_array_type_node;

   Type `char16_t[SOMENUMBER]' or something like it.
   Used when a UTF-16 string literal is created.

	tree char16_array_type_node;

   Type `char32_t[SOMENUMBER]' or something like it.
   Used when a UTF-32 string literal is created.

	tree char32_array_type_node;

   Type `int ()' -- used for implicit declaration of functions.

	tree default_function_type;

   A VOID_TYPE node, packaged in a TREE_LIST.

	tree void_list_node;

  The lazily created VAR_DECLs for __FUNCTION__, __PRETTY_FUNCTION__,
  and __func__. (C doesn't generate __FUNCTION__ and__PRETTY_FUNCTION__
  VAR_DECLS, but C++ does.)

	tree function_name_decl_node;
	tree pretty_function_name_decl_node;
	tree c99_function_name_decl_node;

  Stack of nested function name VAR_DECLs.

	tree saved_function_name_decls;

*/

tree c_global_trees[CTI_MAX];

/* Switches common to the C front ends.  */

/* Nonzero means don't output line number information.  */

char flag_no_line_commands;

/* Nonzero causes -E output not to be done, but directives such as
   #define that have side effects are still obeyed.  */

char flag_no_output;

/* Nonzero means dump macros in some fashion.  */

char flag_dump_macros;

/* Nonzero means pass #include lines through to the output.  */

char flag_dump_includes;

/* Nonzero means process PCH files while preprocessing.  */

bool flag_pch_preprocess;

/* The file name to which we should write a precompiled header, or
   NULL if no header will be written in this compile.  */

const char *pch_file;

/* Nonzero if an ISO standard was selected.  It rejects macros in the
   user's namespace.  */
int flag_iso;

/* C/ObjC language option variables.  */


/* Nonzero means allow type mismatches in conditional expressions;
   just make their values `void'.  */

int flag_cond_mismatch;

/* Nonzero means enable C89 Amendment 1 features.  */

int flag_isoc94;

/* Nonzero means use the ISO C99 (or C11) dialect of C.  */

int flag_isoc99;

/* Nonzero means use the ISO C11 dialect of C.  */

int flag_isoc11;

/* Nonzero means that we have builtin functions, and main is an int.  */

int flag_hosted = 1;


/* ObjC language option variables.  */


/* Tells the compiler that this is a special run.  Do not perform any
   compiling, instead we are to test some platform dependent features
   and output a C header file with appropriate definitions.  */

int print_struct_values;

/* Tells the compiler what is the constant string class for ObjC.  */

const char *constant_string_class_name;

/* UPC language option variables.  */

/* Nonzero whenever UPC -fupc-threads=N is asserted.
   The value N gives the number of UPC threads to be
   defined at compile-time.  */
int flag_upc_threads;

/* Nonzero whenever UPC -fupc-pthreads-model-* is asserted.  */
int flag_upc_pthreads;

/* The implementation model for UPC threads that
   are mapped to POSIX threads, specified at compilation
   time by the -fupc-pthreads-model-* switch.  */
upc_pthreads_model_kind upc_pthreads_model;

/* C++ language option variables.  */

/* The reference version of the ABI for -Wabi.  */

int warn_abi_version = -1;

/* Nonzero means generate separate instantiation control files and
   juggle them at link time.  */

int flag_use_repository;

/* The C++ dialect being used.  Default set in c_common_post_options.  */

enum cxx_dialect cxx_dialect = cxx_unset;

/* Maximum template instantiation depth.  This limit exists to limit the
   time it takes to notice excessively recursive template instantiations.

   The default is lower than the 1024 recommended by the C++0x standard
   because G++ runs out of stack before 1024 with highly recursive template
   argument deduction substitution (g++.dg/cpp0x/enum11.C).  */

int max_tinst_depth = 900;

/* The elements of `ridpointers' are identifier nodes for the reserved
   type names and storage classes.  It is indexed by a RID_... value.  */
tree *ridpointers;

tree (*make_fname_decl) (location_t, tree, int);

/* Nonzero means don't warn about problems that occur when the code is
   executed.  */
int c_inhibit_evaluation_warnings;

/* Whether we are building a boolean conversion inside
   convert_for_assignment, or some other late binary operation.  If
   build_binary_op is called for C (from code shared by C and C++) in
   this case, then the operands have already been folded and the
   result will not be folded again, so C_MAYBE_CONST_EXPR should not
   be generated.  */
bool in_late_binary_op;

/* Whether lexing has been completed, so subsequent preprocessor
   errors should use the compiler's input_location.  */
bool done_lexing = false;

/* Information about how a function name is generated.  */
struct fname_var_t
{
  tree *const decl;	/* pointer to the VAR_DECL.  */
  const unsigned rid;	/* RID number for the identifier.  */
  const int pretty;	/* How pretty is it? */
};

/* The three ways of getting then name of the current function.  */

const struct fname_var_t fname_vars[] =
{
  /* C99 compliant __func__, must be first.  */
  {&c99_function_name_decl_node, RID_C99_FUNCTION_NAME, 0},
  /* GCC __FUNCTION__ compliant.  */
  {&function_name_decl_node, RID_FUNCTION_NAME, 0},
  /* GCC __PRETTY_FUNCTION__ compliant.  */
  {&pretty_function_name_decl_node, RID_PRETTY_FUNCTION_NAME, 1},
  {NULL, 0, 0},
};

/* Global visibility options.  */
struct visibility_flags visibility_options;

static tree check_case_value (location_t, tree);
static bool check_case_bounds (location_t, tree, tree, tree *, tree *,
			       bool *);

static tree handle_packed_attribute (tree *, tree, tree, int, bool *);
static tree handle_nocommon_attribute (tree *, tree, tree, int, bool *);
static tree handle_common_attribute (tree *, tree, tree, int, bool *);
static tree handle_noreturn_attribute (tree *, tree, tree, int, bool *);
static tree handle_hot_attribute (tree *, tree, tree, int, bool *);
static tree handle_cold_attribute (tree *, tree, tree, int, bool *);
static tree handle_no_sanitize_address_attribute (tree *, tree, tree,
						  int, bool *);
static tree handle_no_address_safety_analysis_attribute (tree *, tree, tree,
							 int, bool *);
static tree handle_no_sanitize_undefined_attribute (tree *, tree, tree, int,
						    bool *);
static tree handle_stack_protect_attribute (tree *, tree, tree, int, bool *);
static tree handle_noinline_attribute (tree *, tree, tree, int, bool *);
static tree handle_noclone_attribute (tree *, tree, tree, int, bool *);
static tree handle_noicf_attribute (tree *, tree, tree, int, bool *);
static tree handle_leaf_attribute (tree *, tree, tree, int, bool *);
static tree handle_always_inline_attribute (tree *, tree, tree, int,
					    bool *);
static tree handle_gnu_inline_attribute (tree *, tree, tree, int, bool *);
static tree handle_artificial_attribute (tree *, tree, tree, int, bool *);
static tree handle_flatten_attribute (tree *, tree, tree, int, bool *);
static tree handle_error_attribute (tree *, tree, tree, int, bool *);
static tree handle_used_attribute (tree *, tree, tree, int, bool *);
static tree handle_unused_attribute (tree *, tree, tree, int, bool *);
static tree handle_externally_visible_attribute (tree *, tree, tree, int,
						 bool *);
static tree handle_no_reorder_attribute (tree *, tree, tree, int,
						 bool *);
static tree handle_const_attribute (tree *, tree, tree, int, bool *);
static tree handle_transparent_union_attribute (tree *, tree, tree,
						int, bool *);
static tree handle_scalar_storage_order_attribute (tree *, tree, tree,
						   int, bool *);
static tree handle_constructor_attribute (tree *, tree, tree, int, bool *);
static tree handle_destructor_attribute (tree *, tree, tree, int, bool *);
static tree handle_mode_attribute (tree *, tree, tree, int, bool *);
static tree handle_section_attribute (tree *, tree, tree, int, bool *);
static tree handle_aligned_attribute (tree *, tree, tree, int, bool *);
static tree handle_weak_attribute (tree *, tree, tree, int, bool *) ;
static tree handle_noplt_attribute (tree *, tree, tree, int, bool *) ;
static tree handle_alias_ifunc_attribute (bool, tree *, tree, tree, bool *);
static tree handle_ifunc_attribute (tree *, tree, tree, int, bool *);
static tree handle_alias_attribute (tree *, tree, tree, int, bool *);
static tree handle_weakref_attribute (tree *, tree, tree, int, bool *) ;
static tree handle_visibility_attribute (tree *, tree, tree, int,
					 bool *);
static tree handle_tls_model_attribute (tree *, tree, tree, int,
					bool *);
static tree handle_no_instrument_function_attribute (tree *, tree,
						     tree, int, bool *);
static tree handle_malloc_attribute (tree *, tree, tree, int, bool *);
static tree handle_returns_twice_attribute (tree *, tree, tree, int, bool *);
static tree handle_no_limit_stack_attribute (tree *, tree, tree, int,
					     bool *);
static tree handle_pure_attribute (tree *, tree, tree, int, bool *);
static tree handle_tm_attribute (tree *, tree, tree, int, bool *);
static tree handle_tm_wrap_attribute (tree *, tree, tree, int, bool *);
static tree handle_novops_attribute (tree *, tree, tree, int, bool *);
static tree handle_deprecated_attribute (tree *, tree, tree, int,
					 bool *);
static tree handle_vector_size_attribute (tree *, tree, tree, int,
					  bool *);
static tree handle_nonnull_attribute (tree *, tree, tree, int, bool *);
static tree handle_nothrow_attribute (tree *, tree, tree, int, bool *);
static tree handle_cleanup_attribute (tree *, tree, tree, int, bool *);
static tree handle_warn_unused_result_attribute (tree *, tree, tree, int,
						 bool *);
static tree handle_sentinel_attribute (tree *, tree, tree, int, bool *);
static tree handle_type_generic_attribute (tree *, tree, tree, int, bool *);
static tree handle_alloc_size_attribute (tree *, tree, tree, int, bool *);
static tree handle_alloc_align_attribute (tree *, tree, tree, int, bool *);
static tree handle_assume_aligned_attribute (tree *, tree, tree, int, bool *);
static tree handle_target_attribute (tree *, tree, tree, int, bool *);
static tree handle_target_clones_attribute (tree *, tree, tree, int, bool *);
static tree handle_optimize_attribute (tree *, tree, tree, int, bool *);
static tree ignore_attribute (tree *, tree, tree, int, bool *);
static tree handle_no_split_stack_attribute (tree *, tree, tree, int, bool *);
static tree handle_fnspec_attribute (tree *, tree, tree, int, bool *);
static tree handle_warn_unused_attribute (tree *, tree, tree, int, bool *);
static tree handle_returns_nonnull_attribute (tree *, tree, tree, int, bool *);
static tree handle_omp_declare_simd_attribute (tree *, tree, tree, int,
					       bool *);
static tree handle_simd_attribute (tree *, tree, tree, int, bool *);
static tree handle_omp_declare_target_attribute (tree *, tree, tree, int,
						 bool *);
static tree handle_designated_init_attribute (tree *, tree, tree, int, bool *);
static tree handle_bnd_variable_size_attribute (tree *, tree, tree, int, bool *);
static tree handle_bnd_legacy (tree *, tree, tree, int, bool *);
static tree handle_bnd_instrument (tree *, tree, tree, int, bool *);

static void check_function_nonnull (tree, int, tree *);
static void check_nonnull_arg (void *, tree, unsigned HOST_WIDE_INT);
static bool nonnull_check_p (tree, unsigned HOST_WIDE_INT);
static bool get_nonnull_operand (tree, unsigned HOST_WIDE_INT *);
static int resort_field_decl_cmp (const void *, const void *);

/* Reserved words.  The third field is a mask: keywords are disabled
   if they match the mask.

   Masks for languages:
   C --std=c89: D_C99 | D_CXXONLY | D_OBJC | D_CXX_OBJC
   C --std=c99: D_CXXONLY | D_OBJC
   ObjC is like C except that D_OBJC and D_CXX_OBJC are not set
   UPC is like C except that D_UPC is not set
   C++ --std=c98: D_CONLY | D_CXXOX | D_OBJC | D_UPC
   C++ --std=c0x: D_CONLY | D_OBJC | D_UPC
   ObjC++ is like C++ except that D_OBJC is not set

   If -fno-asm is used, D_ASM is added to the mask.  If
   -fno-gnu-keywords is used, D_EXT is added.  If -fno-asm and C in
   C89 mode, D_EXT89 is added for both -fno-asm and -fno-gnu-keywords.
   In C with -Wc++-compat, we warn if D_CXXWARN is set.

   Note the complication of the D_CXX_OBJC keywords.  These are
   reserved words such as 'class'.  In C++, 'class' is a reserved
   word.  In Objective-C++ it is too.  In Objective-C, it is a
   reserved word too, but only if it follows an '@' sign.
*/
const struct c_common_resword c_common_reswords[] =
{
  { "_Alignas",		RID_ALIGNAS,   D_CONLY },
  { "_Alignof",		RID_ALIGNOF,   D_CONLY },
  { "_Atomic",		RID_ATOMIC,    D_CONLY },
  { "_Bool",		RID_BOOL,      D_CONLY },
  { "_Complex",		RID_COMPLEX,	0 },
  { "_Cilk_spawn",      RID_CILK_SPAWN, 0 },
  { "_Cilk_sync",       RID_CILK_SYNC,  0 },
  { "_Cilk_for",        RID_CILK_FOR,   0 },
  { "_Imaginary",	RID_IMAGINARY, D_CONLY },
  { "_Decimal32",       RID_DFLOAT32,  D_CONLY | D_EXT },
  { "_Decimal64",       RID_DFLOAT64,  D_CONLY | D_EXT },
  { "_Decimal128",      RID_DFLOAT128, D_CONLY | D_EXT },
  { "_Fract",           RID_FRACT,     D_CONLY | D_EXT },
  { "_Accum",           RID_ACCUM,     D_CONLY | D_EXT },
  { "_Sat",             RID_SAT,       D_CONLY | D_EXT },
  { "_Static_assert",   RID_STATIC_ASSERT, D_CONLY },
  { "_Noreturn",        RID_NORETURN,  D_CONLY },
  { "_Generic",         RID_GENERIC,   D_CONLY },
  { "_Thread_local",    RID_THREAD,    D_CONLY },
  { "__FUNCTION__",	RID_FUNCTION_NAME, 0 },
  { "__PRETTY_FUNCTION__", RID_PRETTY_FUNCTION_NAME, 0 },
  { "__alignof",	RID_ALIGNOF,	0 },
  { "__alignof__",	RID_ALIGNOF,	0 },
  { "__asm",		RID_ASM,	0 },
  { "__asm__",		RID_ASM,	0 },
  { "__attribute",	RID_ATTRIBUTE,	0 },
  { "__attribute__",	RID_ATTRIBUTE,	0 },
  { "__auto_type",	RID_AUTO_TYPE,	D_CONLY },
  { "__bases",          RID_BASES, D_CXXONLY },
  { "__builtin_call_with_static_chain",
    RID_BUILTIN_CALL_WITH_STATIC_CHAIN, D_CONLY },
  { "__builtin_choose_expr", RID_CHOOSE_EXPR, D_CONLY },
  { "__builtin_complex", RID_BUILTIN_COMPLEX, D_CONLY },
  { "__builtin_shuffle", RID_BUILTIN_SHUFFLE, 0 },
  { "__builtin_offsetof", RID_OFFSETOF, 0 },
  { "__builtin_types_compatible_p", RID_TYPES_COMPATIBLE_P, D_CONLY },
  { "__builtin_va_arg",	RID_VA_ARG,	0 },
  { "__complex",	RID_COMPLEX,	0 },
  { "__complex__",	RID_COMPLEX,	0 },
  { "__const",		RID_CONST,	0 },
  { "__const__",	RID_CONST,	0 },
  { "__decltype",       RID_DECLTYPE,   D_CXXONLY },
  { "__direct_bases",   RID_DIRECT_BASES, D_CXXONLY },
  { "__extension__",	RID_EXTENSION,	0 },
  { "__func__",		RID_C99_FUNCTION_NAME, 0 },
  { "__has_nothrow_assign", RID_HAS_NOTHROW_ASSIGN, D_CXXONLY },
  { "__has_nothrow_constructor", RID_HAS_NOTHROW_CONSTRUCTOR, D_CXXONLY },
  { "__has_nothrow_copy", RID_HAS_NOTHROW_COPY, D_CXXONLY },
  { "__has_trivial_assign", RID_HAS_TRIVIAL_ASSIGN, D_CXXONLY },
  { "__has_trivial_constructor", RID_HAS_TRIVIAL_CONSTRUCTOR, D_CXXONLY },
  { "__has_trivial_copy", RID_HAS_TRIVIAL_COPY, D_CXXONLY },
  { "__has_trivial_destructor", RID_HAS_TRIVIAL_DESTRUCTOR, D_CXXONLY },
  { "__has_virtual_destructor", RID_HAS_VIRTUAL_DESTRUCTOR, D_CXXONLY },
  { "__imag",		RID_IMAGPART,	0 },
  { "__imag__",		RID_IMAGPART,	0 },
  { "__inline",		RID_INLINE,	0 },
  { "__inline__",	RID_INLINE,	0 },
  { "__is_abstract",	RID_IS_ABSTRACT, D_CXXONLY },
  { "__is_base_of",	RID_IS_BASE_OF, D_CXXONLY },
  { "__is_class",	RID_IS_CLASS,	D_CXXONLY },
  { "__is_empty",	RID_IS_EMPTY,	D_CXXONLY },
  { "__is_enum",	RID_IS_ENUM,	D_CXXONLY },
  { "__is_final",	RID_IS_FINAL,	D_CXXONLY },
  { "__is_literal_type", RID_IS_LITERAL_TYPE, D_CXXONLY },
  { "__is_pod",		RID_IS_POD,	D_CXXONLY },
  { "__is_polymorphic",	RID_IS_POLYMORPHIC, D_CXXONLY },
  { "__is_same_as",     RID_IS_SAME_AS, D_CXXONLY },
  { "__is_standard_layout", RID_IS_STD_LAYOUT, D_CXXONLY },
  { "__is_trivial",     RID_IS_TRIVIAL, D_CXXONLY },
  { "__is_trivially_assignable", RID_IS_TRIVIALLY_ASSIGNABLE, D_CXXONLY },
  { "__is_trivially_constructible", RID_IS_TRIVIALLY_CONSTRUCTIBLE, D_CXXONLY },
  { "__is_trivially_copyable", RID_IS_TRIVIALLY_COPYABLE, D_CXXONLY },
  { "__is_union",	RID_IS_UNION,	D_CXXONLY },
  { "__label__",	RID_LABEL,	0 },
  { "__null",		RID_NULL,	0 },
  { "__real",		RID_REALPART,	0 },
  { "__real__",		RID_REALPART,	0 },
  { "__restrict",	RID_RESTRICT,	0 },
  { "__restrict__",	RID_RESTRICT,	0 },
  { "__signed",		RID_SIGNED,	0 },
  { "__signed__",	RID_SIGNED,	0 },
  { "__thread",		RID_THREAD,	0 },
  { "__transaction_atomic", RID_TRANSACTION_ATOMIC, 0 },
  { "__transaction_relaxed", RID_TRANSACTION_RELAXED, 0 },
  { "__transaction_cancel", RID_TRANSACTION_CANCEL, 0 },
  { "__typeof",		RID_TYPEOF,	0 },
  { "__typeof__",	RID_TYPEOF,	0 },
  { "__underlying_type", RID_UNDERLYING_TYPE, D_CXXONLY },
  { "__volatile",	RID_VOLATILE,	0 },
  { "__volatile__",	RID_VOLATILE,	0 },
  { "alignas",		RID_ALIGNAS,	D_CXXONLY | D_CXX11 | D_CXXWARN },
  { "alignof",		RID_ALIGNOF,	D_CXXONLY | D_CXX11 | D_CXXWARN },
  { "asm",		RID_ASM,	D_ASM },
  { "auto",		RID_AUTO,	0 },
  { "bool",		RID_BOOL,	D_CXXONLY | D_CXXWARN },
  { "break",		RID_BREAK,	0 },
  { "case",		RID_CASE,	0 },
  { "catch",		RID_CATCH,	D_CXX_OBJC | D_CXXWARN },
  { "char",		RID_CHAR,	0 },
  { "char16_t",		RID_CHAR16,	D_CXXONLY | D_CXX11 | D_CXXWARN },
  { "char32_t",		RID_CHAR32,	D_CXXONLY | D_CXX11 | D_CXXWARN },
  { "class",		RID_CLASS,	D_CXX_OBJC | D_CXXWARN },
  { "const",		RID_CONST,	0 },
  { "constexpr",	RID_CONSTEXPR,	D_CXXONLY | D_CXX11 | D_CXXWARN },
  { "const_cast",	RID_CONSTCAST,	D_CXXONLY | D_CXXWARN },
  { "continue",		RID_CONTINUE,	0 },
  { "decltype",         RID_DECLTYPE,   D_CXXONLY | D_CXX11 | D_CXXWARN },
  { "default",		RID_DEFAULT,	0 },
  { "delete",		RID_DELETE,	D_CXXONLY | D_CXXWARN },
  { "do",		RID_DO,		0 },
  { "double",		RID_DOUBLE,	0 },
  { "dynamic_cast",	RID_DYNCAST,	D_CXXONLY | D_CXXWARN },
  { "else",		RID_ELSE,	0 },
  { "enum",		RID_ENUM,	0 },
  { "explicit",		RID_EXPLICIT,	D_CXXONLY | D_CXXWARN },
  { "export",		RID_EXPORT,	D_CXXONLY | D_CXXWARN },
  { "extern",		RID_EXTERN,	0 },
  { "false",		RID_FALSE,	D_CXXONLY | D_CXXWARN },
  { "float",		RID_FLOAT,	0 },
  { "for",		RID_FOR,	0 },
  { "friend",		RID_FRIEND,	D_CXXONLY | D_CXXWARN },
  { "goto",		RID_GOTO,	0 },
  { "if",		RID_IF,		0 },
  { "inline",		RID_INLINE,	D_EXT89 },
  { "int",		RID_INT,	0 },
  { "long",		RID_LONG,	0 },
  { "mutable",		RID_MUTABLE,	D_CXXONLY | D_CXXWARN },
  { "namespace",	RID_NAMESPACE,	D_CXXONLY | D_CXXWARN },
  { "new",		RID_NEW,	D_CXXONLY | D_CXXWARN },
  { "noexcept",		RID_NOEXCEPT,	D_CXXONLY | D_CXX11 | D_CXXWARN },
  { "nullptr",		RID_NULLPTR,	D_CXXONLY | D_CXX11 | D_CXXWARN },
  { "operator",		RID_OPERATOR,	D_CXXONLY | D_CXXWARN },
  { "private",		RID_PRIVATE,	D_CXX_OBJC | D_CXXWARN },
  { "protected",	RID_PROTECTED,	D_CXX_OBJC | D_CXXWARN },
  { "public",		RID_PUBLIC,	D_CXX_OBJC | D_CXXWARN },
  { "register",		RID_REGISTER,	0 },
  { "reinterpret_cast",	RID_REINTCAST,	D_CXXONLY | D_CXXWARN },
  { "restrict",		RID_RESTRICT,	D_CONLY | D_C99 },
  { "return",		RID_RETURN,	0 },
  { "short",		RID_SHORT,	0 },
  { "signed",		RID_SIGNED,	0 },
  { "sizeof",		RID_SIZEOF,	0 },
  { "static",		RID_STATIC,	0 },
  { "static_assert",    RID_STATIC_ASSERT, D_CXXONLY | D_CXX11 | D_CXXWARN },
  { "static_cast",	RID_STATCAST,	D_CXXONLY | D_CXXWARN },
  { "struct",		RID_STRUCT,	0 },
  { "switch",		RID_SWITCH,	0 },
  { "template",		RID_TEMPLATE,	D_CXXONLY | D_CXXWARN },
  { "this",		RID_THIS,	D_CXXONLY | D_CXXWARN },
  { "thread_local",	RID_THREAD,	D_CXXONLY | D_CXX11 | D_CXXWARN },
  { "throw",		RID_THROW,	D_CXX_OBJC | D_CXXWARN },
  { "true",		RID_TRUE,	D_CXXONLY | D_CXXWARN },
  { "try",		RID_TRY,	D_CXX_OBJC | D_CXXWARN },
  { "typedef",		RID_TYPEDEF,	0 },
  { "typename",		RID_TYPENAME,	D_CXXONLY | D_CXXWARN },
  { "typeid",		RID_TYPEID,	D_CXXONLY | D_CXXWARN },
  { "typeof",		RID_TYPEOF,	D_ASM | D_EXT },
  { "union",		RID_UNION,	0 },
  { "unsigned",		RID_UNSIGNED,	0 },
  { "using",		RID_USING,	D_CXXONLY | D_CXXWARN },
  { "virtual",		RID_VIRTUAL,	D_CXXONLY | D_CXXWARN },
  { "void",		RID_VOID,	0 },
  { "volatile",		RID_VOLATILE,	0 },
  { "wchar_t",		RID_WCHAR,	D_CXXONLY },
  { "while",		RID_WHILE,	0 },

  /* C++ transactional memory.  */
  { "synchronized",	RID_SYNCHRONIZED, D_CXX_OBJC | D_TRANSMEM },
  { "atomic_noexcept",	RID_ATOMIC_NOEXCEPT, D_CXXONLY | D_TRANSMEM },
  { "atomic_cancel",	RID_ATOMIC_CANCEL, D_CXXONLY | D_TRANSMEM },
  { "atomic_commit",	RID_TRANSACTION_ATOMIC, D_CXXONLY | D_TRANSMEM },

  /* Concepts-related keywords */
  { "concept",		RID_CONCEPT,	D_CXX_CONCEPTS_FLAGS | D_CXXWARN },
  { "requires", 	RID_REQUIRES,	D_CXX_CONCEPTS_FLAGS | D_CXXWARN },

  /* These Objective-C keywords are recognized only immediately after
     an '@'.  */
  { "compatibility_alias", RID_AT_ALIAS,	D_OBJC },
  { "defs",		RID_AT_DEFS,		D_OBJC },
  { "encode",		RID_AT_ENCODE,		D_OBJC },
  { "end",		RID_AT_END,		D_OBJC },
  { "implementation",	RID_AT_IMPLEMENTATION,	D_OBJC },
  { "interface",	RID_AT_INTERFACE,	D_OBJC },
  { "protocol",		RID_AT_PROTOCOL,	D_OBJC },
  { "selector",		RID_AT_SELECTOR,	D_OBJC },
  { "finally",		RID_AT_FINALLY,		D_OBJC },
  { "optional",		RID_AT_OPTIONAL,	D_OBJC },
  { "required",		RID_AT_REQUIRED,	D_OBJC },
  { "property",		RID_AT_PROPERTY,	D_OBJC },
  { "package",		RID_AT_PACKAGE,		D_OBJC },
  { "synthesize",	RID_AT_SYNTHESIZE,	D_OBJC },
  { "dynamic",		RID_AT_DYNAMIC,		D_OBJC },
  /* These are recognized only in protocol-qualifier context
     (see above) */
  { "bycopy",		RID_BYCOPY,		D_OBJC },
  { "byref",		RID_BYREF,		D_OBJC },
  { "in",		RID_IN,			D_OBJC },
  { "inout",		RID_INOUT,		D_OBJC },
  { "oneway",		RID_ONEWAY,		D_OBJC },
  { "out",		RID_OUT,		D_OBJC },

  /* UPC keywords */
  { "shared",		RID_SHARED,		D_UPC },
  { "relaxed",		RID_RELAXED,		D_UPC },
  { "strict",		RID_STRICT,		D_UPC },
  { "upc_barrier",	RID_UPC_BARRIER,	D_UPC },
  { "upc_blocksizeof",	RID_UPC_BLOCKSIZEOF,	D_UPC },
  { "upc_elemsizeof",	RID_UPC_ELEMSIZEOF,	D_UPC },
  { "upc_forall",	RID_UPC_FORALL,		D_UPC },
  { "upc_localsizeof",	RID_UPC_LOCALSIZEOF,	D_UPC },
  { "upc_notify",	RID_UPC_NOTIFY,		D_UPC },
  { "upc_wait",		RID_UPC_WAIT,		D_UPC },

  /* These are recognized inside a property attribute list */
  { "assign",	        RID_ASSIGN,		D_OBJC }, 
  { "copy",	        RID_COPY,		D_OBJC }, 
  { "getter",		RID_GETTER,		D_OBJC }, 
  { "nonatomic",	RID_NONATOMIC,		D_OBJC }, 
  { "readonly",		RID_READONLY,		D_OBJC }, 
  { "readwrite",	RID_READWRITE,		D_OBJC }, 
  { "retain",	        RID_RETAIN,		D_OBJC }, 
  { "setter",		RID_SETTER,		D_OBJC }, 
};

const unsigned int num_c_common_reswords =
  sizeof c_common_reswords / sizeof (struct c_common_resword);

/* Table of machine-independent attributes common to all C-like languages.

   All attributes referencing arguments should be additionally processed
   in chkp_copy_function_type_adding_bounds for correct instrumentation
   by Pointer Bounds Checker.
   Current list of processed common attributes: nonnull.  */
const struct attribute_spec c_common_attribute_table[] =
{
  /* { name, min_len, max_len, decl_req, type_req, fn_type_req, handler,
       affects_type_identity } */
  { "packed",                 0, 0, false, false, false,
			      handle_packed_attribute , false},
  { "nocommon",               0, 0, true,  false, false,
			      handle_nocommon_attribute, false},
  { "common",                 0, 0, true,  false, false,
			      handle_common_attribute, false },
  /* FIXME: logically, noreturn attributes should be listed as
     "false, true, true" and apply to function types.  But implementing this
     would require all the places in the compiler that use TREE_THIS_VOLATILE
     on a decl to identify non-returning functions to be located and fixed
     to check the function type instead.  */
  { "noreturn",               0, 0, true,  false, false,
			      handle_noreturn_attribute, false },
  { "volatile",               0, 0, true,  false, false,
			      handle_noreturn_attribute, false },
  { "stack_protect",          0, 0, true,  false, false,
			      handle_stack_protect_attribute, false },
  { "noinline",               0, 0, true,  false, false,
			      handle_noinline_attribute, false },
  { "noclone",                0, 0, true,  false, false,
			      handle_noclone_attribute, false },
  { "no_icf",                 0, 0, true,  false, false,
			      handle_noicf_attribute, false },
  { "leaf",                   0, 0, true,  false, false,
			      handle_leaf_attribute, false },
  { "always_inline",          0, 0, true,  false, false,
			      handle_always_inline_attribute, false },
  { "gnu_inline",             0, 0, true,  false, false,
			      handle_gnu_inline_attribute, false },
  { "artificial",             0, 0, true,  false, false,
			      handle_artificial_attribute, false },
  { "flatten",                0, 0, true,  false, false,
			      handle_flatten_attribute, false },
  { "used",                   0, 0, true,  false, false,
			      handle_used_attribute, false },
  { "unused",                 0, 0, false, false, false,
			      handle_unused_attribute, false },
  { "externally_visible",     0, 0, true,  false, false,
			      handle_externally_visible_attribute, false },
  { "no_reorder",	      0, 0, true, false, false,
                              handle_no_reorder_attribute, false },
  /* The same comments as for noreturn attributes apply to const ones.  */
  { "const",                  0, 0, true,  false, false,
			      handle_const_attribute, false },
  { "scalar_storage_order",   1, 1, false, false, false,
			      handle_scalar_storage_order_attribute, false },
  { "transparent_union",      0, 0, false, false, false,
			      handle_transparent_union_attribute, false },
  { "constructor",            0, 1, true,  false, false,
			      handle_constructor_attribute, false },
  { "destructor",             0, 1, true,  false, false,
			      handle_destructor_attribute, false },
  { "mode",                   1, 1, false,  true, false,
			      handle_mode_attribute, false },
  { "section",                1, 1, true,  false, false,
			      handle_section_attribute, false },
  { "aligned",                0, 1, false, false, false,
			      handle_aligned_attribute, false },
  { "weak",                   0, 0, true,  false, false,
			      handle_weak_attribute, false },
  { "noplt",                   0, 0, true,  false, false,
			      handle_noplt_attribute, false },
  { "ifunc",                  1, 1, true,  false, false,
			      handle_ifunc_attribute, false },
  { "alias",                  1, 1, true,  false, false,
			      handle_alias_attribute, false },
  { "weakref",                0, 1, true,  false, false,
			      handle_weakref_attribute, false },
  { "no_instrument_function", 0, 0, true,  false, false,
			      handle_no_instrument_function_attribute,
			      false },
  { "malloc",                 0, 0, true,  false, false,
			      handle_malloc_attribute, false },
  { "returns_twice",          0, 0, true,  false, false,
			      handle_returns_twice_attribute, false },
  { "no_stack_limit",         0, 0, true,  false, false,
			      handle_no_limit_stack_attribute, false },
  { "pure",                   0, 0, true,  false, false,
			      handle_pure_attribute, false },
  { "transaction_callable",   0, 0, false, true,  false,
			      handle_tm_attribute, false },
  { "transaction_unsafe",     0, 0, false, true,  false,
			      handle_tm_attribute, true },
  { "transaction_safe",       0, 0, false, true,  false,
			      handle_tm_attribute, true },
  { "transaction_safe_dynamic", 0, 0, true, false,  false,
			      handle_tm_attribute, false },
  { "transaction_may_cancel_outer", 0, 0, false, true, false,
			      handle_tm_attribute, false },
  /* ??? These two attributes didn't make the transition from the
     Intel language document to the multi-vendor language document.  */
  { "transaction_pure",       0, 0, false, true,  false,
			      handle_tm_attribute, false },
  { "transaction_wrap",       1, 1, true,  false,  false,
			     handle_tm_wrap_attribute, false },
  /* For internal use (marking of builtins) only.  The name contains space
     to prevent its usage in source code.  */
  { "no vops",                0, 0, true,  false, false,
			      handle_novops_attribute, false },
  { "deprecated",             0, 1, false, false, false,
			      handle_deprecated_attribute, false },
  { "vector_size",	      1, 1, false, true, false,
			      handle_vector_size_attribute, false },
  { "visibility",	      1, 1, false, false, false,
			      handle_visibility_attribute, false },
  { "tls_model",	      1, 1, true,  false, false,
			      handle_tls_model_attribute, false },
  { "nonnull",                0, -1, false, true, true,
			      handle_nonnull_attribute, false },
  { "nothrow",                0, 0, true,  false, false,
			      handle_nothrow_attribute, false },
  { "may_alias",	      0, 0, false, true, false, NULL, false },
  { "cleanup",		      1, 1, true, false, false,
			      handle_cleanup_attribute, false },
  { "warn_unused_result",     0, 0, false, true, true,
			      handle_warn_unused_result_attribute, false },
  { "sentinel",               0, 1, false, true, true,
			      handle_sentinel_attribute, false },
  /* For internal use (marking of builtins) only.  The name contains space
     to prevent its usage in source code.  */
  { "type generic",           0, 0, false, true, true,
			      handle_type_generic_attribute, false },
  { "alloc_size",	      1, 2, false, true, true,
			      handle_alloc_size_attribute, false },
  { "cold",                   0, 0, true,  false, false,
			      handle_cold_attribute, false },
  { "hot",                    0, 0, true,  false, false,
			      handle_hot_attribute, false },
  { "no_address_safety_analysis",
			      0, 0, true, false, false,
			      handle_no_address_safety_analysis_attribute,
			      false },
  { "no_sanitize_address",    0, 0, true, false, false,
			      handle_no_sanitize_address_attribute,
			      false },
  { "no_sanitize_thread",     0, 0, true, false, false,
			      handle_no_sanitize_address_attribute,
			      false },
  { "no_sanitize_undefined",  0, 0, true, false, false,
			      handle_no_sanitize_undefined_attribute,
			      false },
  { "warning",		      1, 1, true,  false, false,
			      handle_error_attribute, false },
  { "error",		      1, 1, true,  false, false,
			      handle_error_attribute, false },
  { "target",                 1, -1, true, false, false,
			      handle_target_attribute, false },
  { "target_clones",          1, -1, true, false, false,
			      handle_target_clones_attribute, false },
  { "optimize",               1, -1, true, false, false,
			      handle_optimize_attribute, false },
  /* For internal use only.  The leading '*' both prevents its usage in
     source code and signals that it may be overridden by machine tables.  */
  { "*tm regparm",            0, 0, false, true, true,
			      ignore_attribute, false },
  { "no_split_stack",	      0, 0, true,  false, false,
			      handle_no_split_stack_attribute, false },
  /* For internal use (marking of builtins and runtime functions) only.
     The name contains space to prevent its usage in source code.  */
  { "fn spec",	 	      1, 1, false, true, true,
			      handle_fnspec_attribute, false },
  { "warn_unused",            0, 0, false, false, false,
			      handle_warn_unused_attribute, false },
  { "returns_nonnull",        0, 0, false, true, true,
			      handle_returns_nonnull_attribute, false },
  { "omp declare simd",       0, -1, true,  false, false,
			      handle_omp_declare_simd_attribute, false },
  { "cilk simd function",     0, -1, true,  false, false,
			      handle_omp_declare_simd_attribute, false },
  { "simd",		      0, 1, true,  false, false,
			      handle_simd_attribute, false },
  { "omp declare target",     0, 0, true, false, false,
			      handle_omp_declare_target_attribute, false },
  { "alloc_align",	      1, 1, false, true, true,
			      handle_alloc_align_attribute, false },
  { "assume_aligned",	      1, 2, false, true, true,
			      handle_assume_aligned_attribute, false },
  { "designated_init",        0, 0, false, true, false,
			      handle_designated_init_attribute, false },
  { "bnd_variable_size",      0, 0, true,  false, false,
			      handle_bnd_variable_size_attribute, false },
  { "bnd_legacy",             0, 0, true, false, false,
			      handle_bnd_legacy, false },
  { "bnd_instrument",         0, 0, true, false, false,
			      handle_bnd_instrument, false },
  { NULL,                     0, 0, false, false, false, NULL, false }
};

/* Give the specifications for the format attributes, used by C and all
   descendants.

   All attributes referencing arguments should be additionally processed
   in chkp_copy_function_type_adding_bounds for correct instrumentation
   by Pointer Bounds Checker.
   Current list of processed format attributes: format, format_arg.  */
const struct attribute_spec c_common_format_attribute_table[] =
{
  /* { name, min_len, max_len, decl_req, type_req, fn_type_req, handler,
       affects_type_identity } */
  { "format",                 3, 3, false, true,  true,
			      handle_format_attribute, false },
  { "format_arg",             1, 1, false, true,  true,
			      handle_format_arg_attribute, false },
  { NULL,                     0, 0, false, false, false, NULL, false }
};

/* Return identifier for address space AS.  */

const char *
c_addr_space_name (addr_space_t as)
{
  int rid = RID_FIRST_ADDR_SPACE + as;
  gcc_assert (ridpointers [rid]);
  return IDENTIFIER_POINTER (ridpointers [rid]);
}

/* Push current bindings for the function name VAR_DECLS.  */

void
start_fname_decls (void)
{
  unsigned ix;
  tree saved = NULL_TREE;

  for (ix = 0; fname_vars[ix].decl; ix++)
    {
      tree decl = *fname_vars[ix].decl;

      if (decl)
	{
	  saved = tree_cons (decl, build_int_cst (integer_type_node, ix),
			     saved);
	  *fname_vars[ix].decl = NULL_TREE;
	}
    }
  if (saved || saved_function_name_decls)
    /* Normally they'll have been NULL, so only push if we've got a
       stack, or they are non-NULL.  */
    saved_function_name_decls = tree_cons (saved, NULL_TREE,
					   saved_function_name_decls);
}

/* Finish up the current bindings, adding them into the current function's
   statement tree.  This must be done _before_ finish_stmt_tree is called.
   If there is no current function, we must be at file scope and no statements
   are involved. Pop the previous bindings.  */

void
finish_fname_decls (void)
{
  unsigned ix;
  tree stmts = NULL_TREE;
  tree stack = saved_function_name_decls;

  for (; stack && TREE_VALUE (stack); stack = TREE_CHAIN (stack))
    append_to_statement_list (TREE_VALUE (stack), &stmts);

  if (stmts)
    {
      tree *bodyp = &DECL_SAVED_TREE (current_function_decl);

      if (TREE_CODE (*bodyp) == BIND_EXPR)
	bodyp = &BIND_EXPR_BODY (*bodyp);

      append_to_statement_list_force (*bodyp, &stmts);
      *bodyp = stmts;
    }

  for (ix = 0; fname_vars[ix].decl; ix++)
    *fname_vars[ix].decl = NULL_TREE;

  if (stack)
    {
      /* We had saved values, restore them.  */
      tree saved;

      for (saved = TREE_PURPOSE (stack); saved; saved = TREE_CHAIN (saved))
	{
	  tree decl = TREE_PURPOSE (saved);
	  unsigned ix = TREE_INT_CST_LOW (TREE_VALUE (saved));

	  *fname_vars[ix].decl = decl;
	}
      stack = TREE_CHAIN (stack);
    }
  saved_function_name_decls = stack;
}

/* Return the text name of the current function, suitably prettified
   by PRETTY_P.  Return string must be freed by caller.  */

const char *
fname_as_string (int pretty_p)
{
  const char *name = "top level";
  char *namep;
  int vrb = 2, len;
  cpp_string cstr = { 0, 0 }, strname;

  if (!pretty_p)
    {
      name = "";
      vrb = 0;
    }

  if (current_function_decl)
    name = lang_hooks.decl_printable_name (current_function_decl, vrb);

  len = strlen (name) + 3; /* Two for '"'s.  One for NULL.  */

  namep = XNEWVEC (char, len);
  snprintf (namep, len, "\"%s\"", name);
  strname.text = (unsigned char *) namep;
  strname.len = len - 1;

  if (cpp_interpret_string (parse_in, &strname, 1, &cstr, CPP_STRING))
    {
      XDELETEVEC (namep);
      return (const char *) cstr.text;
    }

  return namep;
}

/* Return the VAR_DECL for a const char array naming the current
   function. If the VAR_DECL has not yet been created, create it
   now. RID indicates how it should be formatted and IDENTIFIER_NODE
   ID is its name (unfortunately C and C++ hold the RID values of
   keywords in different places, so we can't derive RID from ID in
   this language independent code. LOC is the location of the
   function.  */

tree
fname_decl (location_t loc, unsigned int rid, tree id)
{
  unsigned ix;
  tree decl = NULL_TREE;

  for (ix = 0; fname_vars[ix].decl; ix++)
    if (fname_vars[ix].rid == rid)
      break;

  decl = *fname_vars[ix].decl;
  if (!decl)
    {
      /* If a tree is built here, it would normally have the lineno of
	 the current statement.  Later this tree will be moved to the
	 beginning of the function and this line number will be wrong.
	 To avoid this problem set the lineno to 0 here; that prevents
	 it from appearing in the RTL.  */
      tree stmts;
      location_t saved_location = input_location;
      input_location = UNKNOWN_LOCATION;

      stmts = push_stmt_list ();
      decl = (*make_fname_decl) (loc, id, fname_vars[ix].pretty);
      stmts = pop_stmt_list (stmts);
      if (!IS_EMPTY_STMT (stmts))
	saved_function_name_decls
	  = tree_cons (decl, stmts, saved_function_name_decls);
      *fname_vars[ix].decl = decl;
      input_location = saved_location;
    }
  if (!ix && !current_function_decl)
    pedwarn (loc, 0, "%qD is not defined outside of function scope", decl);

  return decl;
}

/* Given a STRING_CST, give it a suitable array-of-chars data type.  */

tree
fix_string_type (tree value)
{
  int length = TREE_STRING_LENGTH (value);
  int nchars;
  tree e_type, i_type, a_type;

  /* Compute the number of elements, for the array type.  */
  if (TREE_TYPE (value) == char_array_type_node || !TREE_TYPE (value))
    {
      nchars = length;
      e_type = char_type_node;
    }
  else if (TREE_TYPE (value) == char16_array_type_node)
    {
      nchars = length / (TYPE_PRECISION (char16_type_node) / BITS_PER_UNIT);
      e_type = char16_type_node;
    }
  else if (TREE_TYPE (value) == char32_array_type_node)
    {
      nchars = length / (TYPE_PRECISION (char32_type_node) / BITS_PER_UNIT);
      e_type = char32_type_node;
    }
  else
    {
      nchars = length / (TYPE_PRECISION (wchar_type_node) / BITS_PER_UNIT);
      e_type = wchar_type_node;
    }

  /* C89 2.2.4.1, C99 5.2.4.1 (Translation limits).  The analogous
     limit in C++98 Annex B is very large (65536) and is not normative,
     so we do not diagnose it (warn_overlength_strings is forced off
     in c_common_post_options).  */
  if (warn_overlength_strings)
    {
      const int nchars_max = flag_isoc99 ? 4095 : 509;
      const int relevant_std = flag_isoc99 ? 99 : 90;
      if (nchars - 1 > nchars_max)
	/* Translators: The %d after 'ISO C' will be 90 or 99.  Do not
	   separate the %d from the 'C'.  'ISO' should not be
	   translated, but it may be moved after 'C%d' in languages
	   where modifiers follow nouns.  */
	pedwarn (input_location, OPT_Woverlength_strings,
		 "string length %qd is greater than the length %qd "
		 "ISO C%d compilers are required to support",
		 nchars - 1, nchars_max, relevant_std);
    }

  /* Create the array type for the string constant.  The ISO C++
     standard says that a string literal has type `const char[N]' or
     `const wchar_t[N]'.  We use the same logic when invoked as a C
     front-end with -Wwrite-strings.
     ??? We should change the type of an expression depending on the
     state of a warning flag.  We should just be warning -- see how
     this is handled in the C++ front-end for the deprecated implicit
     conversion from string literals to `char*' or `wchar_t*'.

     The C++ front end relies on TYPE_MAIN_VARIANT of a cv-qualified
     array type being the unqualified version of that type.
     Therefore, if we are constructing an array of const char, we must
     construct the matching unqualified array type first.  The C front
     end does not require this, but it does no harm, so we do it
     unconditionally.  */
  i_type = build_index_type (size_int (nchars - 1));
  a_type = build_array_type (e_type, i_type);
  if (c_dialect_cxx() || warn_write_strings)
    a_type = c_build_qualified_type (a_type, TYPE_QUAL_CONST);

  TREE_TYPE (value) = a_type;
  TREE_CONSTANT (value) = 1;
  TREE_READONLY (value) = 1;
  TREE_STATIC (value) = 1;
  return value;
}

/* Fold X for consideration by one of the warning functions when checking
   whether an expression has a constant value.  */

static tree
<<<<<<< HEAD
c_fully_fold_internal (tree expr, bool in_init, bool *maybe_const_operands,
		       bool *maybe_const_itself, bool for_int_const)
{
  tree ret = expr;
  enum tree_code code = TREE_CODE (expr);
  enum tree_code_class kind = TREE_CODE_CLASS (code);
  location_t loc = EXPR_LOCATION (expr);
  tree op0, op1, op2, op3;
  tree orig_op0, orig_op1, orig_op2;
  bool op0_const = true, op1_const = true, op2_const = true;
  bool op0_const_self = true, op1_const_self = true, op2_const_self = true;
  bool nowarning = TREE_NO_WARNING (expr);
  bool unused_p;
  source_range old_range;

  /* This function is not relevant to C++ because C++ folds while
     parsing, and may need changes to be correct for C++ when C++
     stops folding while parsing.  */
  if (c_dialect_cxx ())
    gcc_unreachable ();

  /* Constants, declarations, statements, errors, SAVE_EXPRs and
     anything else not counted as an expression cannot usefully be
     folded further at this point.  */
  if (!IS_EXPR_CODE_CLASS (kind)
      || kind == tcc_statement
      || code == SAVE_EXPR)
    return expr;

  if (IS_EXPR_CODE_CLASS (kind))
    old_range = EXPR_LOCATION_RANGE (expr);

  /* Operands of variable-length expressions (function calls) have
     already been folded, as have __builtin_* function calls, and such
     expressions cannot occur in constant expressions.  */
  if (kind == tcc_vl_exp)
    {
      *maybe_const_operands = false;
      ret = fold (expr);
      goto out;
    }

  if (code == C_MAYBE_CONST_EXPR)
    {
      tree pre = C_MAYBE_CONST_EXPR_PRE (expr);
      tree inner = C_MAYBE_CONST_EXPR_EXPR (expr);
      if (C_MAYBE_CONST_EXPR_NON_CONST (expr))
	*maybe_const_operands = false;
      if (C_MAYBE_CONST_EXPR_INT_OPERANDS (expr))
	{
	  *maybe_const_itself = false;
	  inner = c_fully_fold_internal (inner, in_init, maybe_const_operands,
					 maybe_const_itself, true);
	}
      if (pre && !in_init)
	ret = build2 (COMPOUND_EXPR, TREE_TYPE (expr), pre, inner);
      else
	ret = inner;
      goto out;
    }

  /* Assignment, increment, decrement, function call and comma
     operators, and statement expressions, cannot occur in constant
     expressions if evaluated / outside of sizeof.  (Function calls
     were handled above, though VA_ARG_EXPR is treated like a function
     call here, and statement expressions are handled through
     C_MAYBE_CONST_EXPR to avoid folding inside them.)  */
  switch (code)
    {
    case MODIFY_EXPR:
    case PREDECREMENT_EXPR:
    case PREINCREMENT_EXPR:
    case POSTDECREMENT_EXPR:
    case POSTINCREMENT_EXPR:
    case COMPOUND_EXPR:
      *maybe_const_operands = false;
      break;

    case VA_ARG_EXPR:
    case TARGET_EXPR:
    case BIND_EXPR:
    case OBJ_TYPE_REF:
      *maybe_const_operands = false;
      ret = fold (expr);
      goto out;

    default:
      break;
    }

  /* Fold individual tree codes as appropriate.  */
  switch (code)
    {
    case COMPOUND_LITERAL_EXPR:
      /* Any non-constancy will have been marked in a containing
	 C_MAYBE_CONST_EXPR; there is no more folding to do here.  */
      goto out;

    case COMPONENT_REF:
      orig_op0 = op0 = TREE_OPERAND (expr, 0);
      op1 = TREE_OPERAND (expr, 1);
      op2 = TREE_OPERAND (expr, 2);
      op0 = c_fully_fold_internal (op0, in_init, maybe_const_operands,
				   maybe_const_itself, for_int_const);
      STRIP_TYPE_NOPS (op0);
      if (op0 != orig_op0)
	ret = build3 (COMPONENT_REF, TREE_TYPE (expr), op0, op1, op2);
      if (ret != expr)
	{
	  TREE_READONLY (ret) = TREE_READONLY (expr);
	  TREE_THIS_VOLATILE (ret) = TREE_THIS_VOLATILE (expr);
	}
      goto out;

    case ARRAY_REF:
      orig_op0 = op0 = TREE_OPERAND (expr, 0);
      orig_op1 = op1 = TREE_OPERAND (expr, 1);
      op2 = TREE_OPERAND (expr, 2);
      op3 = TREE_OPERAND (expr, 3);
      op0 = c_fully_fold_internal (op0, in_init, maybe_const_operands,
				   maybe_const_itself, for_int_const);
      STRIP_TYPE_NOPS (op0);
      op1 = c_fully_fold_internal (op1, in_init, maybe_const_operands,
				   maybe_const_itself, for_int_const);
      STRIP_TYPE_NOPS (op1);
      op1 = decl_constant_value_for_optimization (op1);
      if (op0 != orig_op0 || op1 != orig_op1)
	ret = build4 (ARRAY_REF, TREE_TYPE (expr), op0, op1, op2, op3);
      if (ret != expr)
	{
	  TREE_READONLY (ret) = TREE_READONLY (expr);
	  TREE_SIDE_EFFECTS (ret) = TREE_SIDE_EFFECTS (expr);
	  TREE_THIS_VOLATILE (ret) = TREE_THIS_VOLATILE (expr);
	}
      ret = fold (ret);
      goto out;

    case COMPOUND_EXPR:
    case MODIFY_EXPR:
    case PREDECREMENT_EXPR:
    case PREINCREMENT_EXPR:
    case POSTDECREMENT_EXPR:
    case POSTINCREMENT_EXPR:
    case PLUS_EXPR:
    case MINUS_EXPR:
    case MULT_EXPR:
    case POINTER_PLUS_EXPR:
    case TRUNC_DIV_EXPR:
    case CEIL_DIV_EXPR:
    case FLOOR_DIV_EXPR:
    case TRUNC_MOD_EXPR:
    case RDIV_EXPR:
    case EXACT_DIV_EXPR:
    case LSHIFT_EXPR:
    case RSHIFT_EXPR:
    case BIT_IOR_EXPR:
    case BIT_XOR_EXPR:
    case BIT_AND_EXPR:
    case LT_EXPR:
    case LE_EXPR:
    case GT_EXPR:
    case GE_EXPR:
    case EQ_EXPR:
    case NE_EXPR:
    case COMPLEX_EXPR:
    case TRUTH_AND_EXPR:
    case TRUTH_OR_EXPR:
    case TRUTH_XOR_EXPR:
    case UNORDERED_EXPR:
    case ORDERED_EXPR:
    case UNLT_EXPR:
    case UNLE_EXPR:
    case UNGT_EXPR:
    case UNGE_EXPR:
    case UNEQ_EXPR:
      /* Binary operations evaluating both arguments (increment and
	 decrement are binary internally in GCC).  */
      orig_op0 = op0 = TREE_OPERAND (expr, 0);
      orig_op1 = op1 = TREE_OPERAND (expr, 1);
      op0 = c_fully_fold_internal (op0, in_init, maybe_const_operands,
				   maybe_const_itself, for_int_const);
      STRIP_TYPE_NOPS (op0);
      if (code != MODIFY_EXPR
	  && code != PREDECREMENT_EXPR
	  && code != PREINCREMENT_EXPR
	  && code != POSTDECREMENT_EXPR
	  && code != POSTINCREMENT_EXPR)
	op0 = decl_constant_value_for_optimization (op0);
      /* The RHS of a MODIFY_EXPR was fully folded when building that
	 expression for the sake of conversion warnings.  */
      if (code != MODIFY_EXPR)
	op1 = c_fully_fold_internal (op1, in_init, maybe_const_operands,
				     maybe_const_itself, for_int_const);
      STRIP_TYPE_NOPS (op1);
      op1 = decl_constant_value_for_optimization (op1);

      if (for_int_const && (TREE_CODE (op0) != INTEGER_CST
			    || TREE_CODE (op1) != INTEGER_CST))
	goto out;

      if (op0 != orig_op0 || op1 != orig_op1 || in_init)
	ret = in_init
	  ? fold_build2_initializer_loc (loc, code, TREE_TYPE (expr), op0, op1)
	  : fold_build2_loc (loc, code, TREE_TYPE (expr), op0, op1);
      else
	ret = fold (expr);
      if (TREE_OVERFLOW_P (ret)
	  && !TREE_OVERFLOW_P (op0)
	  && !TREE_OVERFLOW_P (op1))
	overflow_warning (EXPR_LOC_OR_LOC (expr, input_location), ret);
      if (code == LSHIFT_EXPR
	  && TREE_CODE (orig_op0) != INTEGER_CST
	  && TREE_CODE (TREE_TYPE (orig_op0)) == INTEGER_TYPE
	  && TREE_CODE (op0) == INTEGER_CST
	  && c_inhibit_evaluation_warnings == 0
	  && tree_int_cst_sgn (op0) < 0)
	warning_at (loc, OPT_Wshift_negative_value,
		    "left shift of negative value");
      if ((code == LSHIFT_EXPR || code == RSHIFT_EXPR)
	  && TREE_CODE (orig_op1) != INTEGER_CST
	  && TREE_CODE (op1) == INTEGER_CST
	  && (TREE_CODE (TREE_TYPE (orig_op0)) == INTEGER_TYPE
	      || TREE_CODE (TREE_TYPE (orig_op0)) == FIXED_POINT_TYPE)
	  && TREE_CODE (TREE_TYPE (orig_op1)) == INTEGER_TYPE
	  && c_inhibit_evaluation_warnings == 0)
	{
	  if (tree_int_cst_sgn (op1) < 0)
	    warning_at (loc, OPT_Wshift_count_negative,
			(code == LSHIFT_EXPR
			 ? G_("left shift count is negative")
			 : G_("right shift count is negative")));
	  else if (compare_tree_int (op1,
				     TYPE_PRECISION (TREE_TYPE (orig_op0)))
		   >= 0)
	    warning_at (loc, OPT_Wshift_count_overflow,
			(code == LSHIFT_EXPR
			 ? G_("left shift count >= width of type")
			 : G_("right shift count >= width of type")));
	}
      if (code == LSHIFT_EXPR
	  /* If either OP0 has been folded to INTEGER_CST...  */
	  && ((TREE_CODE (orig_op0) != INTEGER_CST
	       && TREE_CODE (TREE_TYPE (orig_op0)) == INTEGER_TYPE
	       && TREE_CODE (op0) == INTEGER_CST)
	      /* ...or if OP1 has been folded to INTEGER_CST...  */
	      || (TREE_CODE (orig_op1) != INTEGER_CST
		  && TREE_CODE (TREE_TYPE (orig_op1)) == INTEGER_TYPE
		  && TREE_CODE (op1) == INTEGER_CST))
	  && c_inhibit_evaluation_warnings == 0)
	/* ...then maybe we can detect an overflow.  */
	maybe_warn_shift_overflow (loc, op0, op1);
      if ((code == TRUNC_DIV_EXPR
	   || code == CEIL_DIV_EXPR
	   || code == FLOOR_DIV_EXPR
	   || code == EXACT_DIV_EXPR
	   || code == TRUNC_MOD_EXPR)
	  && TREE_CODE (orig_op1) != INTEGER_CST
	  && TREE_CODE (op1) == INTEGER_CST
	  && (TREE_CODE (TREE_TYPE (orig_op0)) == INTEGER_TYPE
	      || TREE_CODE (TREE_TYPE (orig_op0)) == FIXED_POINT_TYPE)
	  && TREE_CODE (TREE_TYPE (orig_op1)) == INTEGER_TYPE)
	warn_for_div_by_zero (loc, op1);
      goto out;

    case INDIRECT_REF:
    case FIX_TRUNC_EXPR:
    case FLOAT_EXPR:
    CASE_CONVERT:
    case ADDR_SPACE_CONVERT_EXPR:
    case VIEW_CONVERT_EXPR:
    case NON_LVALUE_EXPR:
    case NEGATE_EXPR:
    case BIT_NOT_EXPR:
    case TRUTH_NOT_EXPR:
    case ADDR_EXPR:
    case CONJ_EXPR:
    case REALPART_EXPR:
    case IMAGPART_EXPR:
      /* Unary operations.  */
      orig_op0 = op0 = TREE_OPERAND (expr, 0);
      op0 = c_fully_fold_internal (op0, in_init, maybe_const_operands,
				   maybe_const_itself, for_int_const);
      STRIP_TYPE_NOPS (op0);
      if (code != ADDR_EXPR && code != REALPART_EXPR && code != IMAGPART_EXPR)
	op0 = decl_constant_value_for_optimization (op0);

      if (for_int_const && TREE_CODE (op0) != INTEGER_CST)
	goto out;

      /* ??? Cope with user tricks that amount to offsetof.  The middle-end is
	 not prepared to deal with them if they occur in initializers.
	 Avoid attempts to fold references to UPC shared components
	 due to the complexities of UPC pointer-to-shared arithmetic.  */
      if (op0 != orig_op0
	  && code == ADDR_EXPR
	  && (op1 = get_base_address (op0)) != NULL_TREE
	  && INDIRECT_REF_P (op1)
	  && !SHARED_TYPE_P (TREE_TYPE (op1))
	  && TREE_CONSTANT (TREE_OPERAND (op1, 0)))
	ret = fold_convert_loc (loc, TREE_TYPE (expr), fold_offsetof_1 (op0));
      else if (op0 != orig_op0 || in_init)
	ret = in_init
	  ? fold_build1_initializer_loc (loc, code, TREE_TYPE (expr), op0)
	  : fold_build1_loc (loc, code, TREE_TYPE (expr), op0);
      else
	ret = fold (expr);
      if (code == INDIRECT_REF
	  && ret != expr
	  && INDIRECT_REF_P (ret))
	{
	  TREE_READONLY (ret) = TREE_READONLY (expr);
	  TREE_SIDE_EFFECTS (ret) = TREE_SIDE_EFFECTS (expr);
	  TREE_THIS_VOLATILE (ret) = TREE_THIS_VOLATILE (expr);
	}
      switch (code)
	{
	case FIX_TRUNC_EXPR:
	case FLOAT_EXPR:
	CASE_CONVERT:
	  /* Don't warn about explicit conversions.  We will already
	     have warned about suspect implicit conversions.  */
	  break;

	default:
	  if (TREE_OVERFLOW_P (ret) && !TREE_OVERFLOW_P (op0))
	    overflow_warning (EXPR_LOCATION (expr), ret);
	  break;
	}
      goto out;

    case TRUTH_ANDIF_EXPR:
    case TRUTH_ORIF_EXPR:
      /* Binary operations not necessarily evaluating both
	 arguments.  */
      orig_op0 = op0 = TREE_OPERAND (expr, 0);
      orig_op1 = op1 = TREE_OPERAND (expr, 1);
      op0 = c_fully_fold_internal (op0, in_init, &op0_const, &op0_const_self,
				   for_int_const);
      STRIP_TYPE_NOPS (op0);

      unused_p = (op0 == (code == TRUTH_ANDIF_EXPR
			  ? truthvalue_false_node
			  : truthvalue_true_node));
      c_disable_warnings (unused_p);
      op1 = c_fully_fold_internal (op1, in_init, &op1_const, &op1_const_self,
				   for_int_const);
      STRIP_TYPE_NOPS (op1);
      c_enable_warnings (unused_p);

      if (for_int_const
	  && (TREE_CODE (op0) != INTEGER_CST
	      /* Require OP1 be an INTEGER_CST only if it's evaluated.  */
	      || (!unused_p && TREE_CODE (op1) != INTEGER_CST)))
	goto out;

      if (op0 != orig_op0 || op1 != orig_op1 || in_init)
	ret = in_init
	  ? fold_build2_initializer_loc (loc, code, TREE_TYPE (expr), op0, op1)
	  : fold_build2_loc (loc, code, TREE_TYPE (expr), op0, op1);
      else
	ret = fold (expr);
      *maybe_const_operands &= op0_const;
      *maybe_const_itself &= op0_const_self;
      if (!(flag_isoc99
	    && op0_const
	    && op0_const_self
	    && (code == TRUTH_ANDIF_EXPR
		? op0 == truthvalue_false_node
		: op0 == truthvalue_true_node)))
	*maybe_const_operands &= op1_const;
      if (!(op0_const
	    && op0_const_self
	    && (code == TRUTH_ANDIF_EXPR
		? op0 == truthvalue_false_node
		: op0 == truthvalue_true_node)))
	*maybe_const_itself &= op1_const_self;
      goto out;

    case COND_EXPR:
      orig_op0 = op0 = TREE_OPERAND (expr, 0);
      orig_op1 = op1 = TREE_OPERAND (expr, 1);
      orig_op2 = op2 = TREE_OPERAND (expr, 2);
      op0 = c_fully_fold_internal (op0, in_init, &op0_const, &op0_const_self,
				   for_int_const);

      STRIP_TYPE_NOPS (op0);
      c_disable_warnings (op0 == truthvalue_false_node);
      op1 = c_fully_fold_internal (op1, in_init, &op1_const, &op1_const_self,
				   for_int_const);
      STRIP_TYPE_NOPS (op1);
      c_enable_warnings (op0 == truthvalue_false_node);

      c_disable_warnings (op0 == truthvalue_true_node);
      op2 = c_fully_fold_internal (op2, in_init, &op2_const, &op2_const_self,
				   for_int_const);
      STRIP_TYPE_NOPS (op2);
      c_enable_warnings (op0 == truthvalue_true_node);

      if (for_int_const
	  && (TREE_CODE (op0) != INTEGER_CST
	      /* Only the evaluated operand must be an INTEGER_CST.  */
	      || (op0 == truthvalue_true_node
		  ? TREE_CODE (op1) != INTEGER_CST
		  : TREE_CODE (op2) != INTEGER_CST)))
	goto out;

      if (op0 != orig_op0 || op1 != orig_op1 || op2 != orig_op2)
	ret = fold_build3_loc (loc, code, TREE_TYPE (expr), op0, op1, op2);
      else
	ret = fold (expr);
      *maybe_const_operands &= op0_const;
      *maybe_const_itself &= op0_const_self;
      if (!(flag_isoc99
	    && op0_const
	    && op0_const_self
	    && op0 == truthvalue_false_node))
	*maybe_const_operands &= op1_const;
      if (!(op0_const
	    && op0_const_self
	    && op0 == truthvalue_false_node))
	*maybe_const_itself &= op1_const_self;
      if (!(flag_isoc99
	    && op0_const
	    && op0_const_self
	    && op0 == truthvalue_true_node))
	*maybe_const_operands &= op2_const;
      if (!(op0_const
	    && op0_const_self
	    && op0 == truthvalue_true_node))
	*maybe_const_itself &= op2_const_self;
      goto out;

    case EXCESS_PRECISION_EXPR:
      /* Each case where an operand with excess precision may be
	 encountered must remove the EXCESS_PRECISION_EXPR around
	 inner operands and possibly put one around the whole
	 expression or possibly convert to the semantic type (which
	 c_fully_fold does); we cannot tell at this stage which is
	 appropriate in any particular case.  */
      gcc_unreachable ();

    default:
      /* Various codes may appear through folding built-in functions
	 and their arguments.  */
      goto out;
    }

 out:
  /* Some folding may introduce NON_LVALUE_EXPRs; all lvalue checks
     have been done by this point, so remove them again.  */
  nowarning |= TREE_NO_WARNING (ret);
  STRIP_TYPE_NOPS (ret);
  if (nowarning && !TREE_NO_WARNING (ret))
    {
      if (!CAN_HAVE_LOCATION_P (ret))
	ret = build1 (NOP_EXPR, TREE_TYPE (ret), ret);
      TREE_NO_WARNING (ret) = 1;
    }
  if (ret != expr)
    {
      protected_set_expr_location (ret, loc);
      if (IS_EXPR_CODE_CLASS (kind))
	set_source_range (ret, old_range.m_start, old_range.m_finish);
    }
  return ret;
}

/* If not optimizing, EXP is not a VAR_DECL, or EXP has array type,
   return EXP.  Otherwise, return either EXP or its known constant
   value (if it has one), but return EXP if EXP has mode BLKmode.  ???
   Is the BLKmode test appropriate?  */

tree
decl_constant_value_for_optimization (tree exp)
=======
fold_for_warn (tree x)
>>>>>>> 1bf2ca0b
{
  if (c_dialect_cxx ())
    return c_fully_fold (x, /*for_init*/false, /*maybe_constp*/NULL);
  else
    /* The C front-end has already folded X appropriately.  */
    return x;
}

/* Print a warning if a constant expression had overflow in folding.
   Invoke this function on every expression that the language
   requires to be a constant expression.
   Note the ANSI C standard says it is erroneous for a
   constant expression to overflow.  */

void
constant_expression_warning (tree value)
{
  if (warn_overflow && pedantic
      && (TREE_CODE (value) == INTEGER_CST || TREE_CODE (value) == REAL_CST
	  || TREE_CODE (value) == FIXED_CST
	  || TREE_CODE (value) == VECTOR_CST
	  || TREE_CODE (value) == COMPLEX_CST)
      && TREE_OVERFLOW (value))
    pedwarn (input_location, OPT_Woverflow, "overflow in constant expression");
}

/* The same as above but print an unconditional error.  */
void
constant_expression_error (tree value)
{
  if ((TREE_CODE (value) == INTEGER_CST || TREE_CODE (value) == REAL_CST
       || TREE_CODE (value) == FIXED_CST
       || TREE_CODE (value) == VECTOR_CST
       || TREE_CODE (value) == COMPLEX_CST)
      && TREE_OVERFLOW (value))
    error ("overflow in constant expression");
}

/* Print a warning if an expression had overflow in folding and its
   operands hadn't.

   Invoke this function on every expression that
   (1) appears in the source code, and
   (2) is a constant expression that overflowed, and
   (3) is not already checked by convert_and_check;
   however, do not invoke this function on operands of explicit casts
   or when the expression is the result of an operator and any operand
   already overflowed.  */

void
overflow_warning (location_t loc, tree value)
{
  if (c_inhibit_evaluation_warnings != 0)
    return;

  switch (TREE_CODE (value))
    {
    case INTEGER_CST:
      warning_at (loc, OPT_Woverflow, "integer overflow in expression");
      break;

    case REAL_CST:
      warning_at (loc, OPT_Woverflow,
		  "floating point overflow in expression");
      break;

    case FIXED_CST:
      warning_at (loc, OPT_Woverflow, "fixed-point overflow in expression");
      break;

    case VECTOR_CST:
      warning_at (loc, OPT_Woverflow, "vector overflow in expression");
      break;

    case COMPLEX_CST:
      if (TREE_CODE (TREE_REALPART (value)) == INTEGER_CST)
	warning_at (loc, OPT_Woverflow,
		    "complex integer overflow in expression");
      else if (TREE_CODE (TREE_REALPART (value)) == REAL_CST)
	warning_at (loc, OPT_Woverflow,
		    "complex floating point overflow in expression");
      break;

    default:
      break;
    }
}

/* Warn about uses of logical || / && operator in a context where it
   is likely that the bitwise equivalent was intended by the
   programmer.  We have seen an expression in which CODE is a binary
   operator used to combine expressions OP_LEFT and OP_RIGHT, which before folding
   had CODE_LEFT and CODE_RIGHT, into an expression of type TYPE.  */
void
warn_logical_operator (location_t location, enum tree_code code, tree type,
		       enum tree_code code_left, tree op_left,
		       enum tree_code ARG_UNUSED (code_right), tree op_right)
{
  int or_op = (code == TRUTH_ORIF_EXPR || code == TRUTH_OR_EXPR);
  int in0_p, in1_p, in_p;
  tree low0, low1, low, high0, high1, high, lhs, rhs, tem;
  bool strict_overflow_p = false;

  if (code != TRUTH_ANDIF_EXPR
      && code != TRUTH_AND_EXPR
      && code != TRUTH_ORIF_EXPR
      && code != TRUTH_OR_EXPR)
    return;

  /* We don't want to warn if either operand comes from a macro
     expansion.  ??? This doesn't work with e.g. NEGATE_EXPR yet;
     see PR61534.  */
  if (from_macro_expansion_at (EXPR_LOCATION (op_left))
      || from_macro_expansion_at (EXPR_LOCATION (op_right)))
    return;

  /* Warn if &&/|| are being used in a context where it is
     likely that the bitwise equivalent was intended by the
     programmer. That is, an expression such as op && MASK
     where op should not be any boolean expression, nor a
     constant, and mask seems to be a non-boolean integer constant.  */
  if (TREE_CODE (op_right) == CONST_DECL)
    /* An enumerator counts as a constant.  */
    op_right = DECL_INITIAL (op_right);
  if (!truth_value_p (code_left)
      && INTEGRAL_TYPE_P (TREE_TYPE (op_left))
      && !CONSTANT_CLASS_P (op_left)
      && !TREE_NO_WARNING (op_left)
      && TREE_CODE (op_right) == INTEGER_CST
      && !integer_zerop (op_right)
      && !integer_onep (op_right))
    {
      if (or_op)
	warning_at (location, OPT_Wlogical_op, "logical %<or%>"
		    " applied to non-boolean constant");
      else
	warning_at (location, OPT_Wlogical_op, "logical %<and%>"
		    " applied to non-boolean constant");
      TREE_NO_WARNING (op_left) = true;
      return;
    }

  /* We do not warn for constants because they are typical of macro
     expansions that test for features.  */
  if (CONSTANT_CLASS_P (fold_for_warn (op_left))
      || CONSTANT_CLASS_P (fold_for_warn (op_right)))
    return;

  /* This warning only makes sense with logical operands.  */
  if (!(truth_value_p (TREE_CODE (op_left))
	|| INTEGRAL_TYPE_P (TREE_TYPE (op_left)))
      || !(truth_value_p (TREE_CODE (op_right))
	   || INTEGRAL_TYPE_P (TREE_TYPE (op_right))))
    return;

  /* The range computations only work with scalars.  */
  if (VECTOR_TYPE_P (TREE_TYPE (op_left))
      || VECTOR_TYPE_P (TREE_TYPE (op_right)))
    return;

  /* We first test whether either side separately is trivially true
     (with OR) or trivially false (with AND).  If so, do not warn.
     This is a common idiom for testing ranges of data types in
     portable code.  */
  lhs = make_range (op_left, &in0_p, &low0, &high0, &strict_overflow_p);
  if (!lhs)
    return;
  if (TREE_CODE (lhs) == C_MAYBE_CONST_EXPR)
    lhs = C_MAYBE_CONST_EXPR_EXPR (lhs);

  /* If this is an OR operation, invert both sides; now, the result
     should be always false to get a warning.  */
  if (or_op)
    in0_p = !in0_p;

  tem = build_range_check (UNKNOWN_LOCATION, type, lhs, in0_p, low0, high0);
  if (tem && integer_zerop (tem))
    return;

  rhs = make_range (op_right, &in1_p, &low1, &high1, &strict_overflow_p);
  if (!rhs)
    return;
  if (TREE_CODE (rhs) == C_MAYBE_CONST_EXPR)
    rhs = C_MAYBE_CONST_EXPR_EXPR (rhs);

  /* If this is an OR operation, invert both sides; now, the result
     should be always false to get a warning.  */
  if (or_op)
    in1_p = !in1_p;

  tem = build_range_check (UNKNOWN_LOCATION, type, rhs, in1_p, low1, high1);
  if (tem && integer_zerop (tem))
    return;

  /* If both expressions have the same operand, if we can merge the
     ranges, ...  */
  if (operand_equal_p (lhs, rhs, 0)
      && merge_ranges (&in_p, &low, &high, in0_p, low0, high0,
		       in1_p, low1, high1))
    {
      tem = build_range_check (UNKNOWN_LOCATION, type, lhs, in_p, low, high);
      /* ... and if the range test is always false, then warn.  */
      if (tem && integer_zerop (tem))
	{
	  if (or_op)
	    warning_at (location, OPT_Wlogical_op,
			"logical %<or%> of collectively exhaustive tests is "
			"always true");
	  else
	    warning_at (location, OPT_Wlogical_op,
			"logical %<and%> of mutually exclusive tests is "
			"always false");
	}
      /* Or warn if the operands have exactly the same range, e.g.
	 A > 0 && A > 0.  */
      else if (tree_int_cst_equal (low0, low1)
	       && tree_int_cst_equal (high0, high1))
	{
	  if (or_op)
	    warning_at (location, OPT_Wlogical_op,
			"logical %<or%> of equal expressions");
	  else
	    warning_at (location, OPT_Wlogical_op,
			"logical %<and%> of equal expressions");
	}
    }
}

/* Helper function for warn_tautological_cmp.  Look for ARRAY_REFs
   with constant indices.  */

static tree
find_array_ref_with_const_idx_r (tree *expr_p, int *walk_subtrees, void *data)
{
  tree expr = *expr_p;

  if ((TREE_CODE (expr) == ARRAY_REF
       || TREE_CODE (expr) == ARRAY_RANGE_REF)
      && TREE_CODE (TREE_OPERAND (expr, 1)) == INTEGER_CST)
    {
      *(bool *) data = true;
      *walk_subtrees = 0;
    }

  return NULL_TREE;
}

/* Warn if a self-comparison always evaluates to true or false.  LOC
   is the location of the comparison with code CODE, LHS and RHS are
   operands of the comparison.  */

void
warn_tautological_cmp (location_t loc, enum tree_code code, tree lhs, tree rhs)
{
  if (TREE_CODE_CLASS (code) != tcc_comparison)
    return;

  /* Don't warn for various macro expansions.  */
  if (from_macro_expansion_at (loc)
      || from_macro_expansion_at (EXPR_LOCATION (lhs))
      || from_macro_expansion_at (EXPR_LOCATION (rhs)))
    return;

  /* We do not warn for constants because they are typical of macro
     expansions that test for features, sizeof, and similar.  */
  if (CONSTANT_CLASS_P (fold_for_warn (lhs))
      || CONSTANT_CLASS_P (fold_for_warn (rhs)))
    return;

  /* Don't warn for e.g.
     HOST_WIDE_INT n;
     ...
     if (n == (long) n) ...
   */
  if ((CONVERT_EXPR_P (lhs) || TREE_CODE (lhs) == NON_LVALUE_EXPR)
      || (CONVERT_EXPR_P (rhs) || TREE_CODE (rhs) == NON_LVALUE_EXPR))
    return;

  /* Don't warn if either LHS or RHS has an IEEE floating-point type.
     It could be a NaN, and NaN never compares equal to anything, even
     itself.  */
  if (FLOAT_TYPE_P (TREE_TYPE (lhs)) || FLOAT_TYPE_P (TREE_TYPE (rhs)))
    return;

  if (operand_equal_p (lhs, rhs, 0))
    {
      /* Don't warn about array references with constant indices;
	 these are likely to come from a macro.  */
      bool found = false;
      walk_tree_without_duplicates (&lhs, find_array_ref_with_const_idx_r,
				    &found);
      if (found)
	return;
      const bool always_true = (code == EQ_EXPR || code == LE_EXPR
				|| code == GE_EXPR || code == UNLE_EXPR
				|| code == UNGE_EXPR || code == UNEQ_EXPR);
      if (always_true)
	warning_at (loc, OPT_Wtautological_compare,
		    "self-comparison always evaluates to true");
      else
	warning_at (loc, OPT_Wtautological_compare,
		    "self-comparison always evaluates to false");
    }
}

/* Warn about logical not used on the left hand side operand of a comparison.
   This function assumes that the LHS is inside of TRUTH_NOT_EXPR.
   Do not warn if RHS is of a boolean type.  */

void
warn_logical_not_parentheses (location_t location, enum tree_code code,
			      tree rhs)
{
  if (TREE_CODE_CLASS (code) != tcc_comparison
      || TREE_TYPE (rhs) == NULL_TREE
      || TREE_CODE (TREE_TYPE (rhs)) == BOOLEAN_TYPE)
    return;

  /* Don't warn for !x == 0 or !y != 0, those are equivalent to
     !(x == 0) or !(y != 0).  */
  if ((code == EQ_EXPR || code == NE_EXPR)
      && integer_zerop (rhs))
    return;

  warning_at (location, OPT_Wlogical_not_parentheses,
	      "logical not is only applied to the left hand side of "
	      "comparison");
}

/* Warn if EXP contains any computations whose results are not used.
   Return true if a warning is printed; false otherwise.  LOCUS is the
   (potential) location of the expression.  */

bool
warn_if_unused_value (const_tree exp, location_t locus)
{
 restart:
  if (TREE_USED (exp) || TREE_NO_WARNING (exp))
    return false;

  /* Don't warn about void constructs.  This includes casting to void,
     void function calls, and statement expressions with a final cast
     to void.  */
  if (VOID_TYPE_P (TREE_TYPE (exp)))
    return false;

  if (EXPR_HAS_LOCATION (exp))
    locus = EXPR_LOCATION (exp);

  switch (TREE_CODE (exp))
    {
    case PREINCREMENT_EXPR:
    case POSTINCREMENT_EXPR:
    case PREDECREMENT_EXPR:
    case POSTDECREMENT_EXPR:
    case MODIFY_EXPR:
    case INIT_EXPR:
    case TARGET_EXPR:
    case CALL_EXPR:
    case TRY_CATCH_EXPR:
    case WITH_CLEANUP_EXPR:
    case EXIT_EXPR:
    case VA_ARG_EXPR:
      return false;

    case BIND_EXPR:
      /* For a binding, warn if no side effect within it.  */
      exp = BIND_EXPR_BODY (exp);
      goto restart;

    case SAVE_EXPR:
    case NON_LVALUE_EXPR:
    case NOP_EXPR:
      exp = TREE_OPERAND (exp, 0);
      goto restart;

    case TRUTH_ORIF_EXPR:
    case TRUTH_ANDIF_EXPR:
      /* In && or ||, warn if 2nd operand has no side effect.  */
      exp = TREE_OPERAND (exp, 1);
      goto restart;

    case COMPOUND_EXPR:
      if (warn_if_unused_value (TREE_OPERAND (exp, 0), locus))
	return true;
      /* Let people do `(foo (), 0)' without a warning.  */
      if (TREE_CONSTANT (TREE_OPERAND (exp, 1)))
	return false;
      exp = TREE_OPERAND (exp, 1);
      goto restart;

    case COND_EXPR:
      /* If this is an expression with side effects, don't warn; this
	 case commonly appears in macro expansions.  */
      if (TREE_SIDE_EFFECTS (exp))
	return false;
      goto warn;

    case INDIRECT_REF:
      /* Don't warn about automatic dereferencing of references, since
	 the user cannot control it.  */
      if (TREE_CODE (TREE_TYPE (TREE_OPERAND (exp, 0))) == REFERENCE_TYPE)
	{
	  exp = TREE_OPERAND (exp, 0);
	  goto restart;
	}
      /* Fall through.  */

    default:
      /* Referencing a volatile value is a side effect, so don't warn.  */
      if ((DECL_P (exp) || REFERENCE_CLASS_P (exp))
	  && TREE_THIS_VOLATILE (exp))
	return false;

      /* If this is an expression which has no operands, there is no value
	 to be unused.  There are no such language-independent codes,
	 but front ends may define such.  */
      if (EXPRESSION_CLASS_P (exp) && TREE_OPERAND_LENGTH (exp) == 0)
	return false;

    warn:
      return warning_at (locus, OPT_Wunused_value, "value computed is not used");
    }
}


/* Print a warning about casts that might indicate violation
   of strict aliasing rules if -Wstrict-aliasing is used and
   strict aliasing mode is in effect. OTYPE is the original
   TREE_TYPE of EXPR, and TYPE the type we're casting to. */

bool
strict_aliasing_warning (tree otype, tree type, tree expr)
{
  /* Strip pointer conversion chains and get to the correct original type.  */
  STRIP_NOPS (expr);
  otype = TREE_TYPE (expr);

  if (!(flag_strict_aliasing
	&& POINTER_TYPE_P (type)
	&& POINTER_TYPE_P (otype)
	&& !VOID_TYPE_P (TREE_TYPE (type)))
      /* If the type we are casting to is a ref-all pointer
         dereferencing it is always valid.  */
      || TYPE_REF_CAN_ALIAS_ALL (type))
    return false;

  if ((warn_strict_aliasing > 1) && TREE_CODE (expr) == ADDR_EXPR
      && (DECL_P (TREE_OPERAND (expr, 0))
          || handled_component_p (TREE_OPERAND (expr, 0))))
    {
      /* Casting the address of an object to non void pointer. Warn
         if the cast breaks type based aliasing.  */
      if (!COMPLETE_TYPE_P (TREE_TYPE (type)) && warn_strict_aliasing == 2)
	{
	  warning (OPT_Wstrict_aliasing, "type-punning to incomplete type "
		   "might break strict-aliasing rules");
	  return true;
	}
      else
        {
          /* warn_strict_aliasing >= 3.   This includes the default (3).
             Only warn if the cast is dereferenced immediately.  */
          alias_set_type set1 =
	    get_alias_set (TREE_TYPE (TREE_OPERAND (expr, 0)));
          alias_set_type set2 = get_alias_set (TREE_TYPE (type));

          if (set1 != set2 && set2 != 0
	      && (set1 == 0 || !alias_sets_conflict_p (set1, set2)))
	    {
	      warning (OPT_Wstrict_aliasing, "dereferencing type-punned "
		       "pointer will break strict-aliasing rules");
	      return true;
	    }
          else if (warn_strict_aliasing == 2
		   && !alias_sets_must_conflict_p (set1, set2))
	    {
	      warning (OPT_Wstrict_aliasing, "dereferencing type-punned "
		       "pointer might break strict-aliasing rules");
	      return true;
	    }
        }
    }
  else
    if ((warn_strict_aliasing == 1) && !VOID_TYPE_P (TREE_TYPE (otype)))
      {
        /* At this level, warn for any conversions, even if an address is
           not taken in the same statement.  This will likely produce many
           false positives, but could be useful to pinpoint problems that
           are not revealed at higher levels.  */
        alias_set_type set1 = get_alias_set (TREE_TYPE (otype));
        alias_set_type set2 = get_alias_set (TREE_TYPE (type));
        if (!COMPLETE_TYPE_P (type)
            || !alias_sets_must_conflict_p (set1, set2))
	  {
            warning (OPT_Wstrict_aliasing, "dereferencing type-punned "
                     "pointer might break strict-aliasing rules");
            return true;
          }
      }

  return false;
}

/* Warn about memset (&a, 0, sizeof (&a)); and similar mistakes with
   sizeof as last operand of certain builtins.  */

void
sizeof_pointer_memaccess_warning (location_t *sizeof_arg_loc, tree callee,
				  vec<tree, va_gc> *params, tree *sizeof_arg,
				  bool (*comp_types) (tree, tree))
{
  tree type, dest = NULL_TREE, src = NULL_TREE, tem;
  bool strop = false, cmp = false;
  unsigned int idx = ~0;
  location_t loc;

  if (TREE_CODE (callee) != FUNCTION_DECL
      || DECL_BUILT_IN_CLASS (callee) != BUILT_IN_NORMAL
      || vec_safe_length (params) <= 1)
    return;

  switch (DECL_FUNCTION_CODE (callee))
    {
    case BUILT_IN_STRNCMP:
    case BUILT_IN_STRNCASECMP:
      cmp = true;
      /* FALLTHRU */
    case BUILT_IN_STRNCPY:
    case BUILT_IN_STRNCPY_CHK:
    case BUILT_IN_STRNCAT:
    case BUILT_IN_STRNCAT_CHK:
    case BUILT_IN_STPNCPY:
    case BUILT_IN_STPNCPY_CHK:
      strop = true;
      /* FALLTHRU */
    case BUILT_IN_MEMCPY:
    case BUILT_IN_MEMCPY_CHK:
    case BUILT_IN_MEMMOVE:
    case BUILT_IN_MEMMOVE_CHK:
      if (params->length () < 3)
	return;
      src = (*params)[1];
      dest = (*params)[0];
      idx = 2;
      break;
    case BUILT_IN_BCOPY:
      if (params->length () < 3)
	return;
      src = (*params)[0];
      dest = (*params)[1];
      idx = 2;
      break;
    case BUILT_IN_MEMCMP:
    case BUILT_IN_BCMP:
      if (params->length () < 3)
	return;
      src = (*params)[1];
      dest = (*params)[0];
      idx = 2;
      cmp = true;
      break;
    case BUILT_IN_MEMSET:
    case BUILT_IN_MEMSET_CHK:
      if (params->length () < 3)
	return;
      dest = (*params)[0];
      idx = 2;
      break;
    case BUILT_IN_BZERO:
      dest = (*params)[0];
      idx = 1;
      break;
    case BUILT_IN_STRNDUP:
      src = (*params)[0];
      strop = true;
      idx = 1;
      break;
    case BUILT_IN_MEMCHR:
      if (params->length () < 3)
	return;
      src = (*params)[0];
      idx = 2;
      break;
    case BUILT_IN_SNPRINTF:
    case BUILT_IN_SNPRINTF_CHK:
    case BUILT_IN_VSNPRINTF:
    case BUILT_IN_VSNPRINTF_CHK:
      dest = (*params)[0];
      idx = 1;
      strop = true;
      break;
    default:
      break;
    }

  if (idx >= 3)
    return;

  if (sizeof_arg[idx] == NULL || sizeof_arg[idx] == error_mark_node)
    return;

  type = TYPE_P (sizeof_arg[idx])
	 ? sizeof_arg[idx] : TREE_TYPE (sizeof_arg[idx]);
  if (!POINTER_TYPE_P (type))
    return;

  if (dest
      && (tem = tree_strip_nop_conversions (dest))
      && POINTER_TYPE_P (TREE_TYPE (tem))
      && comp_types (TREE_TYPE (TREE_TYPE (tem)), type))
    return;

  if (src
      && (tem = tree_strip_nop_conversions (src))
      && POINTER_TYPE_P (TREE_TYPE (tem))
      && comp_types (TREE_TYPE (TREE_TYPE (tem)), type))
    return;

  loc = sizeof_arg_loc[idx];

  if (dest && !cmp)
    {
      if (!TYPE_P (sizeof_arg[idx])
	  && operand_equal_p (dest, sizeof_arg[idx], 0)
	  && comp_types (TREE_TYPE (dest), type))
	{
	  if (TREE_CODE (sizeof_arg[idx]) == ADDR_EXPR && !strop)
	    warning_at (loc, OPT_Wsizeof_pointer_memaccess,
			"argument to %<sizeof%> in %qD call is the same "
			"expression as the destination; did you mean to "
			"remove the addressof?", callee);
	  else if ((TYPE_PRECISION (TREE_TYPE (type))
		    == TYPE_PRECISION (char_type_node))
		   || strop)
	    warning_at (loc, OPT_Wsizeof_pointer_memaccess,
			"argument to %<sizeof%> in %qD call is the same "
			"expression as the destination; did you mean to "
			"provide an explicit length?", callee);
	  else
	    warning_at (loc, OPT_Wsizeof_pointer_memaccess,
			"argument to %<sizeof%> in %qD call is the same "
			"expression as the destination; did you mean to "
			"dereference it?", callee);
	  return;
	}

      if (POINTER_TYPE_P (TREE_TYPE (dest))
	  && !strop
	  && comp_types (TREE_TYPE (dest), type)
	  && !VOID_TYPE_P (TREE_TYPE (type)))
	{
	  warning_at (loc, OPT_Wsizeof_pointer_memaccess,
		      "argument to %<sizeof%> in %qD call is the same "
		      "pointer type %qT as the destination; expected %qT "
		      "or an explicit length", callee, TREE_TYPE (dest),
		      TREE_TYPE (TREE_TYPE (dest)));
	  return;
	}
    }

  if (src && !cmp)
    {
      if (!TYPE_P (sizeof_arg[idx])
	  && operand_equal_p (src, sizeof_arg[idx], 0)
	  && comp_types (TREE_TYPE (src), type))
	{
	  if (TREE_CODE (sizeof_arg[idx]) == ADDR_EXPR && !strop)
	    warning_at (loc, OPT_Wsizeof_pointer_memaccess,
			"argument to %<sizeof%> in %qD call is the same "
			"expression as the source; did you mean to "
			"remove the addressof?", callee);
	  else if ((TYPE_PRECISION (TREE_TYPE (type))
		    == TYPE_PRECISION (char_type_node))
		   || strop)
	    warning_at (loc, OPT_Wsizeof_pointer_memaccess,
			"argument to %<sizeof%> in %qD call is the same "
			"expression as the source; did you mean to "
			"provide an explicit length?", callee);
	  else
	    warning_at (loc, OPT_Wsizeof_pointer_memaccess,
			"argument to %<sizeof%> in %qD call is the same "
			"expression as the source; did you mean to "
			"dereference it?", callee);
	  return;
	}

      if (POINTER_TYPE_P (TREE_TYPE (src))
	  && !strop
	  && comp_types (TREE_TYPE (src), type)
	  && !VOID_TYPE_P (TREE_TYPE (type)))
	{
	  warning_at (loc, OPT_Wsizeof_pointer_memaccess,
		      "argument to %<sizeof%> in %qD call is the same "
		      "pointer type %qT as the source; expected %qT "
		      "or an explicit length", callee, TREE_TYPE (src),
		      TREE_TYPE (TREE_TYPE (src)));
	  return;
	}
    }

  if (dest)
    {
      if (!TYPE_P (sizeof_arg[idx])
	  && operand_equal_p (dest, sizeof_arg[idx], 0)
	  && comp_types (TREE_TYPE (dest), type))
	{
	  if (TREE_CODE (sizeof_arg[idx]) == ADDR_EXPR && !strop)
	    warning_at (loc, OPT_Wsizeof_pointer_memaccess,
			"argument to %<sizeof%> in %qD call is the same "
			"expression as the first source; did you mean to "
			"remove the addressof?", callee);
	  else if ((TYPE_PRECISION (TREE_TYPE (type))
		    == TYPE_PRECISION (char_type_node))
		   || strop)
	    warning_at (loc, OPT_Wsizeof_pointer_memaccess,
			"argument to %<sizeof%> in %qD call is the same "
			"expression as the first source; did you mean to "
			"provide an explicit length?", callee);
	  else
	    warning_at (loc, OPT_Wsizeof_pointer_memaccess,
			"argument to %<sizeof%> in %qD call is the same "
			"expression as the first source; did you mean to "
			"dereference it?", callee);
	  return;
	}

      if (POINTER_TYPE_P (TREE_TYPE (dest))
	  && !strop
	  && comp_types (TREE_TYPE (dest), type)
	  && !VOID_TYPE_P (TREE_TYPE (type)))
	{
	  warning_at (loc, OPT_Wsizeof_pointer_memaccess,
		      "argument to %<sizeof%> in %qD call is the same "
		      "pointer type %qT as the first source; expected %qT "
		      "or an explicit length", callee, TREE_TYPE (dest),
		      TREE_TYPE (TREE_TYPE (dest)));
	  return;
	}
    }

  if (src)
    {
      if (!TYPE_P (sizeof_arg[idx])
	  && operand_equal_p (src, sizeof_arg[idx], 0)
	  && comp_types (TREE_TYPE (src), type))
	{
	  if (TREE_CODE (sizeof_arg[idx]) == ADDR_EXPR && !strop)
	    warning_at (loc, OPT_Wsizeof_pointer_memaccess,
			"argument to %<sizeof%> in %qD call is the same "
			"expression as the second source; did you mean to "
			"remove the addressof?", callee);
	  else if ((TYPE_PRECISION (TREE_TYPE (type))
		    == TYPE_PRECISION (char_type_node))
		   || strop)
	    warning_at (loc, OPT_Wsizeof_pointer_memaccess,
			"argument to %<sizeof%> in %qD call is the same "
			"expression as the second source; did you mean to "
			"provide an explicit length?", callee);
	  else
	    warning_at (loc, OPT_Wsizeof_pointer_memaccess,
			"argument to %<sizeof%> in %qD call is the same "
			"expression as the second source; did you mean to "
			"dereference it?", callee);
	  return;
	}

      if (POINTER_TYPE_P (TREE_TYPE (src))
	  && !strop
	  && comp_types (TREE_TYPE (src), type)
	  && !VOID_TYPE_P (TREE_TYPE (type)))
	{
	  warning_at (loc, OPT_Wsizeof_pointer_memaccess,
		      "argument to %<sizeof%> in %qD call is the same "
		      "pointer type %qT as the second source; expected %qT "
		      "or an explicit length", callee, TREE_TYPE (src),
		      TREE_TYPE (TREE_TYPE (src)));
	  return;
	}
    }

}

/* Warn for unlikely, improbable, or stupid DECL declarations
   of `main'.  */

void
check_main_parameter_types (tree decl)
{
  function_args_iterator iter;
  tree type;
  int argct = 0;

  FOREACH_FUNCTION_ARGS (TREE_TYPE (decl), type, iter)
    {
      /* XXX void_type_node belies the abstraction.  */
      if (type == void_type_node || type == error_mark_node )
	break;

      tree t = type;
      if (TYPE_ATOMIC (t))
	  pedwarn (input_location, OPT_Wmain,
		   "%<_Atomic%>-qualified parameter type %qT of %q+D",
		   type, decl);
      while (POINTER_TYPE_P (t))
	{
	  t = TREE_TYPE (t);
	  if (TYPE_ATOMIC (t))
	    pedwarn (input_location, OPT_Wmain,
		     "%<_Atomic%>-qualified parameter type %qT of %q+D",
		     type, decl);
	}

      ++argct;
      switch (argct)
	{
	case 1:
	  if (TYPE_MAIN_VARIANT (type) != integer_type_node)
	    pedwarn (input_location, OPT_Wmain,
		     "first argument of %q+D should be %<int%>", decl);
	  break;

	case 2:
	  if (TREE_CODE (type) != POINTER_TYPE
	      || TREE_CODE (TREE_TYPE (type)) != POINTER_TYPE
	      || (TYPE_MAIN_VARIANT (TREE_TYPE (TREE_TYPE (type)))
		  != char_type_node))
	    pedwarn (input_location, OPT_Wmain,
		     "second argument of %q+D should be %<char **%>", decl);
	  break;

	case 3:
	  if (TREE_CODE (type) != POINTER_TYPE
	      || TREE_CODE (TREE_TYPE (type)) != POINTER_TYPE
	      || (TYPE_MAIN_VARIANT (TREE_TYPE (TREE_TYPE (type)))
		  != char_type_node))
	    pedwarn (input_location, OPT_Wmain,
		     "third argument of %q+D should probably be "
		     "%<char **%>", decl);
	  break;
	}
    }

  /* It is intentional that this message does not mention the third
    argument because it's only mentioned in an appendix of the
    standard.  */
  if (argct > 0 && (argct < 2 || argct > 3))
    pedwarn (input_location, OPT_Wmain,
	     "%q+D takes only zero or two arguments", decl);

  if (stdarg_p (TREE_TYPE (decl)))
    pedwarn (input_location, OPT_Wmain,
	     "%q+D declared as variadic function", decl);
}

/* vector_targets_convertible_p is used for vector pointer types.  The
   callers perform various checks that the qualifiers are satisfactory,
   while OTOH vector_targets_convertible_p ignores the number of elements
   in the vectors.  That's fine with vector pointers as we can consider,
   say, a vector of 8 elements as two consecutive vectors of 4 elements,
   and that does not require and conversion of the pointer values.
   In contrast, vector_types_convertible_p and
   vector_types_compatible_elements_p are used for vector value types.  */
/* True if pointers to distinct types T1 and T2 can be converted to
   each other without an explicit cast.  Only returns true for opaque
   vector types.  */
bool
vector_targets_convertible_p (const_tree t1, const_tree t2)
{
  if (VECTOR_TYPE_P (t1) && VECTOR_TYPE_P (t2)
      && (TYPE_VECTOR_OPAQUE (t1) || TYPE_VECTOR_OPAQUE (t2))
      && tree_int_cst_equal (TYPE_SIZE (t1), TYPE_SIZE (t2)))
    return true;

  return false;
}

/* vector_types_convertible_p is used for vector value types.
   It could in principle call vector_targets_convertible_p as a subroutine,
   but then the check for vector type would be duplicated with its callers,
   and also the purpose of vector_targets_convertible_p would become
   muddled.
   Where vector_types_convertible_p returns true, a conversion might still be
   needed to make the types match.
   In contrast, vector_targets_convertible_p is used for vector pointer
   values, and vector_types_compatible_elements_p is used specifically
   in the context for binary operators, as a check if use is possible without
   conversion.  */
/* True if vector types T1 and T2 can be converted to each other
   without an explicit cast.  If EMIT_LAX_NOTE is true, and T1 and T2
   can only be converted with -flax-vector-conversions yet that is not
   in effect, emit a note telling the user about that option if such
   a note has not previously been emitted.  */
bool
vector_types_convertible_p (const_tree t1, const_tree t2, bool emit_lax_note)
{
  static bool emitted_lax_note = false;
  bool convertible_lax;

  if ((TYPE_VECTOR_OPAQUE (t1) || TYPE_VECTOR_OPAQUE (t2))
      && tree_int_cst_equal (TYPE_SIZE (t1), TYPE_SIZE (t2)))
    return true;

  convertible_lax =
    (tree_int_cst_equal (TYPE_SIZE (t1), TYPE_SIZE (t2))
     && (TREE_CODE (TREE_TYPE (t1)) != REAL_TYPE ||
	 TYPE_VECTOR_SUBPARTS (t1) == TYPE_VECTOR_SUBPARTS (t2))
     && (INTEGRAL_TYPE_P (TREE_TYPE (t1))
	 == INTEGRAL_TYPE_P (TREE_TYPE (t2))));

  if (!convertible_lax || flag_lax_vector_conversions)
    return convertible_lax;

  if (TYPE_VECTOR_SUBPARTS (t1) == TYPE_VECTOR_SUBPARTS (t2)
      && lang_hooks.types_compatible_p (TREE_TYPE (t1), TREE_TYPE (t2)))
    return true;

  if (emit_lax_note && !emitted_lax_note)
    {
      emitted_lax_note = true;
      inform (input_location, "use -flax-vector-conversions to permit "
              "conversions between vectors with differing "
              "element types or numbers of subparts");
    }

  return false;
}

/* Build a VEC_PERM_EXPR if V0, V1 and MASK are not error_mark_nodes
   and have vector types, V0 has the same type as V1, and the number of
   elements of V0, V1, MASK is the same.

   In case V1 is a NULL_TREE it is assumed that __builtin_shuffle was
   called with two arguments.  In this case implementation passes the
   first argument twice in order to share the same tree code.  This fact
   could enable the mask-values being twice the vector length.  This is
   an implementation accident and this semantics is not guaranteed to
   the user.  */
tree
c_build_vec_perm_expr (location_t loc, tree v0, tree v1, tree mask,
		       bool complain)
{
  tree ret;
  bool wrap = true;
  bool maybe_const = false;
  bool two_arguments = false;

  if (v1 == NULL_TREE)
    {
      two_arguments = true;
      v1 = v0;
    }

  if (v0 == error_mark_node || v1 == error_mark_node
      || mask == error_mark_node)
    return error_mark_node;

  if (!VECTOR_INTEGER_TYPE_P (TREE_TYPE (mask)))
    {
      if (complain)
	error_at (loc, "__builtin_shuffle last argument must "
		       "be an integer vector");
      return error_mark_node;
    }

  if (!VECTOR_TYPE_P (TREE_TYPE (v0))
      || !VECTOR_TYPE_P (TREE_TYPE (v1)))
    {
      if (complain)
	error_at (loc, "__builtin_shuffle arguments must be vectors");
      return error_mark_node;
    }

  if (TYPE_MAIN_VARIANT (TREE_TYPE (v0)) != TYPE_MAIN_VARIANT (TREE_TYPE (v1)))
    {
      if (complain)
	error_at (loc, "__builtin_shuffle argument vectors must be of "
		       "the same type");
      return error_mark_node;
    }

  if (TYPE_VECTOR_SUBPARTS (TREE_TYPE (v0))
      != TYPE_VECTOR_SUBPARTS (TREE_TYPE (mask))
      && TYPE_VECTOR_SUBPARTS (TREE_TYPE (v1))
	 != TYPE_VECTOR_SUBPARTS (TREE_TYPE (mask)))
    {
      if (complain)
	error_at (loc, "__builtin_shuffle number of elements of the "
		       "argument vector(s) and the mask vector should "
		       "be the same");
      return error_mark_node;
    }

  if (GET_MODE_BITSIZE (TYPE_MODE (TREE_TYPE (TREE_TYPE (v0))))
      != GET_MODE_BITSIZE (TYPE_MODE (TREE_TYPE (TREE_TYPE (mask)))))
    {
      if (complain)
	error_at (loc, "__builtin_shuffle argument vector(s) inner type "
		       "must have the same size as inner type of the mask");
      return error_mark_node;
    }

  if (!c_dialect_cxx ())
    {
      /* Avoid C_MAYBE_CONST_EXPRs inside VEC_PERM_EXPR.  */
      v0 = c_fully_fold (v0, false, &maybe_const);
      wrap &= maybe_const;

      if (two_arguments)
        v1 = v0 = save_expr (v0);
      else
        {
          v1 = c_fully_fold (v1, false, &maybe_const);
          wrap &= maybe_const;
        }

      mask = c_fully_fold (mask, false, &maybe_const);
      wrap &= maybe_const;
    }
  else if (two_arguments)
    v1 = v0 = save_expr (v0);

  ret = build3_loc (loc, VEC_PERM_EXPR, TREE_TYPE (v0), v0, v1, mask);

  if (!c_dialect_cxx () && !wrap)
    ret = c_wrap_maybe_const (ret, true);

  return ret;
}

/* Like tree.c:get_narrower, but retain conversion from C++0x scoped enum
   to integral type.  */

static tree
c_common_get_narrower (tree op, int *unsignedp_ptr)
{
  op = get_narrower (op, unsignedp_ptr);

  if (TREE_CODE (TREE_TYPE (op)) == ENUMERAL_TYPE
      && ENUM_IS_SCOPED (TREE_TYPE (op)))
    {
      /* C++0x scoped enumerations don't implicitly convert to integral
	 type; if we stripped an explicit conversion to a larger type we
	 need to replace it so common_type will still work.  */
      tree type = c_common_type_for_size (TYPE_PRECISION (TREE_TYPE (op)),
					  TYPE_UNSIGNED (TREE_TYPE (op)));
      op = fold_convert (type, op);
    }
  return op;
}

/* This is a helper function of build_binary_op.

   For certain operations if both args were extended from the same
   smaller type, do the arithmetic in that type and then extend.

   BITWISE indicates a bitwise operation.
   For them, this optimization is safe only if
   both args are zero-extended or both are sign-extended.
   Otherwise, we might change the result.
   Eg, (short)-1 | (unsigned short)-1 is (int)-1
   but calculated in (unsigned short) it would be (unsigned short)-1.
*/
tree
shorten_binary_op (tree result_type, tree op0, tree op1, bool bitwise)
{
  int unsigned0, unsigned1;
  tree arg0, arg1;
  int uns;
  tree type;

  /* Cast OP0 and OP1 to RESULT_TYPE.  Doing so prevents
     excessive narrowing when we call get_narrower below.  For
     example, suppose that OP0 is of unsigned int extended
     from signed char and that RESULT_TYPE is long long int.
     If we explicitly cast OP0 to RESULT_TYPE, OP0 would look
     like

     (long long int) (unsigned int) signed_char

     which get_narrower would narrow down to

     (unsigned int) signed char

     If we do not cast OP0 first, get_narrower would return
     signed_char, which is inconsistent with the case of the
     explicit cast.  */
  op0 = convert (result_type, op0);
  op1 = convert (result_type, op1);

  arg0 = c_common_get_narrower (op0, &unsigned0);
  arg1 = c_common_get_narrower (op1, &unsigned1);

  /* UNS is 1 if the operation to be done is an unsigned one.  */
  uns = TYPE_UNSIGNED (result_type);

  /* Handle the case that OP0 (or OP1) does not *contain* a conversion
     but it *requires* conversion to FINAL_TYPE.  */

  if ((TYPE_PRECISION (TREE_TYPE (op0))
       == TYPE_PRECISION (TREE_TYPE (arg0)))
      && TREE_TYPE (op0) != result_type)
    unsigned0 = TYPE_UNSIGNED (TREE_TYPE (op0));
  if ((TYPE_PRECISION (TREE_TYPE (op1))
       == TYPE_PRECISION (TREE_TYPE (arg1)))
      && TREE_TYPE (op1) != result_type)
    unsigned1 = TYPE_UNSIGNED (TREE_TYPE (op1));

  /* Now UNSIGNED0 is 1 if ARG0 zero-extends to FINAL_TYPE.  */

  /* For bitwise operations, signedness of nominal type
     does not matter.  Consider only how operands were extended.  */
  if (bitwise)
    uns = unsigned0;

  /* Note that in all three cases below we refrain from optimizing
     an unsigned operation on sign-extended args.
     That would not be valid.  */

  /* Both args variable: if both extended in same way
     from same width, do it in that width.
     Do it unsigned if args were zero-extended.  */
  if ((TYPE_PRECISION (TREE_TYPE (arg0))
       < TYPE_PRECISION (result_type))
      && (TYPE_PRECISION (TREE_TYPE (arg1))
	  == TYPE_PRECISION (TREE_TYPE (arg0)))
      && unsigned0 == unsigned1
      && (unsigned0 || !uns))
    return c_common_signed_or_unsigned_type
      (unsigned0, common_type (TREE_TYPE (arg0), TREE_TYPE (arg1)));

  else if (TREE_CODE (arg0) == INTEGER_CST
	   && (unsigned1 || !uns)
	   && (TYPE_PRECISION (TREE_TYPE (arg1))
	       < TYPE_PRECISION (result_type))
	   && (type
	       = c_common_signed_or_unsigned_type (unsigned1,
						   TREE_TYPE (arg1)))
	   && !POINTER_TYPE_P (type)
	   && int_fits_type_p (arg0, type))
    return type;

  else if (TREE_CODE (arg1) == INTEGER_CST
	   && (unsigned0 || !uns)
	   && (TYPE_PRECISION (TREE_TYPE (arg0))
	       < TYPE_PRECISION (result_type))
	   && (type
	       = c_common_signed_or_unsigned_type (unsigned0,
						   TREE_TYPE (arg0)))
	   && !POINTER_TYPE_P (type)
	   && int_fits_type_p (arg1, type))
    return type;

  return result_type;
}

/* Returns true iff any integer value of type FROM_TYPE can be represented as
   real of type TO_TYPE.  This is a helper function for unsafe_conversion_p.  */

static bool
int_safely_convertible_to_real_p (const_tree from_type, const_tree to_type)
{
  tree type_low_bound = TYPE_MIN_VALUE (from_type);
  tree type_high_bound = TYPE_MAX_VALUE (from_type);
  REAL_VALUE_TYPE real_low_bound =
	  real_value_from_int_cst (0, type_low_bound);
  REAL_VALUE_TYPE real_high_bound =
	  real_value_from_int_cst (0, type_high_bound);

  return exact_real_truncate (TYPE_MODE (to_type), &real_low_bound)
	 && exact_real_truncate (TYPE_MODE (to_type), &real_high_bound);
}

/* Checks if expression EXPR of complex/real/integer type cannot be converted
   to the complex/real/integer type TYPE.  Function returns non-zero when:
	* EXPR is a constant which cannot be exactly converted to TYPE.
	* EXPR is not a constant and size of EXPR's type > than size of TYPE,
	  for EXPR type and TYPE being both integers or both real, or both
	  complex.
	* EXPR is not a constant of complex type and TYPE is a real or
	  an integer.
	* EXPR is not a constant of real type and TYPE is an integer.
	* EXPR is not a constant of integer type which cannot be
	  exactly converted to real type.

   Function allows conversions between types of different signedness and
   can return SAFE_CONVERSION (zero) in that case.  Function can produce
   signedness warnings if PRODUCE_WARNS is true.

   Function allows conversions from complex constants to non-complex types,
   provided that imaginary part is zero and real part can be safely converted
   to TYPE.  */

enum conversion_safety
unsafe_conversion_p (location_t loc, tree type, tree expr, bool produce_warns)
{
  enum conversion_safety give_warning = SAFE_CONVERSION; /* is 0 or false */
  tree expr_type = TREE_TYPE (expr);
  loc = expansion_point_location_if_in_system_header (loc);

  if (TREE_CODE (expr) == REAL_CST || TREE_CODE (expr) == INTEGER_CST)
    {
      /* If type is complex, we are interested in compatibility with
	 underlying type.  */
      if (TREE_CODE (type) == COMPLEX_TYPE)
	  type = TREE_TYPE (type);

      /* Warn for real constant that is not an exact integer converted
	 to integer type.  */
      if (TREE_CODE (expr_type) == REAL_TYPE
	  && TREE_CODE (type) == INTEGER_TYPE)
	{
	  if (!real_isinteger (TREE_REAL_CST_PTR (expr), TYPE_MODE (expr_type)))
	    give_warning = UNSAFE_REAL;
	}
      /* Warn for an integer constant that does not fit into integer type.  */
      else if (TREE_CODE (expr_type) == INTEGER_TYPE
	       && TREE_CODE (type) == INTEGER_TYPE
	       && !int_fits_type_p (expr, type))
	{
	  if (TYPE_UNSIGNED (type) && !TYPE_UNSIGNED (expr_type)
	      && tree_int_cst_sgn (expr) < 0)
	    {
	      if (produce_warns)
		warning_at (loc, OPT_Wsign_conversion, "negative integer"
			    " implicitly converted to unsigned type");
	    }
	  else if (!TYPE_UNSIGNED (type) && TYPE_UNSIGNED (expr_type))
	    {
	      if (produce_warns)
		warning_at (loc, OPT_Wsign_conversion, "conversion of unsigned"
			    " constant value to negative integer");
	    }
	  else
	    give_warning = UNSAFE_OTHER;
	}
      else if (TREE_CODE (type) == REAL_TYPE)
	{
	  /* Warn for an integer constant that does not fit into real type.  */
	  if (TREE_CODE (expr_type) == INTEGER_TYPE)
	    {
	      REAL_VALUE_TYPE a = real_value_from_int_cst (0, expr);
	      if (!exact_real_truncate (TYPE_MODE (type), &a))
		give_warning = UNSAFE_REAL;
	    }
	  /* Warn for a real constant that does not fit into a smaller
	     real type.  */
	  else if (TREE_CODE (expr_type) == REAL_TYPE
		   && TYPE_PRECISION (type) < TYPE_PRECISION (expr_type))
	    {
	      REAL_VALUE_TYPE a = TREE_REAL_CST (expr);
	      if (!exact_real_truncate (TYPE_MODE (type), &a))
		give_warning = UNSAFE_REAL;
	    }
	}
    }

  else if (TREE_CODE (expr) == COMPLEX_CST)
    {
      tree imag_part = TREE_IMAGPART (expr);
      /* Conversion from complex constant with zero imaginary part,
	 perform check for conversion of real part.  */
      if ((TREE_CODE (imag_part) == REAL_CST
	   && real_zerop (imag_part))
	  || (TREE_CODE (imag_part) == INTEGER_CST
	      && integer_zerop (imag_part)))
	/* Note: in this branch we use recursive call to unsafe_conversion_p
	   with different type of EXPR, but it is still safe, because when EXPR
	   is a constant, it's type is not used in text of generated warnings
	   (otherwise they could sound misleading).  */
	return unsafe_conversion_p (loc, type, TREE_REALPART (expr),
				    produce_warns);
      /* Conversion from complex constant with non-zero imaginary part.  */
      else
	{
	  /* Conversion to complex type.
	     Perform checks for both real and imaginary parts.  */
	  if (TREE_CODE (type) == COMPLEX_TYPE)
	    {
	      /* Unfortunately, produce_warns must be false in two subsequent
		 calls of unsafe_conversion_p, because otherwise we could
		 produce strange "double" warnings, if both real and imaginary
		 parts have conversion problems related to signedness.

		 For example:
		 int32_t _Complex a = 0x80000000 + 0x80000000i;

		 Possible solution: add a separate function for checking
		 constants and combine result of two calls appropriately.  */
	      enum conversion_safety re_safety =
		  unsafe_conversion_p (loc, type, TREE_REALPART (expr), false);
	      enum conversion_safety im_safety =
		  unsafe_conversion_p (loc, type, imag_part, false);

	      /* Merge the results into appropriate single warning.  */

	      /* Note: this case includes SAFE_CONVERSION, i.e. success.  */
	      if (re_safety == im_safety)
		give_warning = re_safety;
	      else if (!re_safety && im_safety)
		give_warning = im_safety;
	      else if (re_safety && !im_safety)
		give_warning = re_safety;
	      else
		give_warning = UNSAFE_OTHER;
	    }
	  /* Warn about conversion from complex to real or integer type.  */
	  else
	    give_warning = UNSAFE_IMAGINARY;
	}
    }

  /* Checks for remaining case: EXPR is not constant.  */
  else
    {
      /* Warn for real types converted to integer types.  */
      if (TREE_CODE (expr_type) == REAL_TYPE
	  && TREE_CODE (type) == INTEGER_TYPE)
	give_warning = UNSAFE_REAL;

      else if (TREE_CODE (expr_type) == INTEGER_TYPE
	       && TREE_CODE (type) == INTEGER_TYPE)
	{
	  /* Don't warn about unsigned char y = 0xff, x = (int) y;  */
	  expr = get_unwidened (expr, 0);
	  expr_type = TREE_TYPE (expr);

	  /* Don't warn for short y; short x = ((int)y & 0xff);  */
	  if (TREE_CODE (expr) == BIT_AND_EXPR
	      || TREE_CODE (expr) == BIT_IOR_EXPR
	      || TREE_CODE (expr) == BIT_XOR_EXPR)
	    {
	      /* If both args were extended from a shortest type,
		 use that type if that is safe.  */
	      expr_type = shorten_binary_op (expr_type,
					     TREE_OPERAND (expr, 0),
					     TREE_OPERAND (expr, 1),
					     /* bitwise */1);

	      if (TREE_CODE (expr) == BIT_AND_EXPR)
		{
		  tree op0 = TREE_OPERAND (expr, 0);
		  tree op1 = TREE_OPERAND (expr, 1);
		  bool unsigned0 = TYPE_UNSIGNED (TREE_TYPE (op0));
		  bool unsigned1 = TYPE_UNSIGNED (TREE_TYPE (op1));

		  /* If one of the operands is a non-negative constant
		     that fits in the target type, then the type of the
		     other operand does not matter. */
		  if ((TREE_CODE (op0) == INTEGER_CST
		       && int_fits_type_p (op0, c_common_signed_type (type))
		       && int_fits_type_p (op0, c_common_unsigned_type (type)))
		      || (TREE_CODE (op1) == INTEGER_CST
			  && int_fits_type_p (op1, c_common_signed_type (type))
			  && int_fits_type_p (op1,
					      c_common_unsigned_type (type))))
		    return SAFE_CONVERSION;
		  /* If constant is unsigned and fits in the target
		     type, then the result will also fit.  */
		  else if ((TREE_CODE (op0) == INTEGER_CST
			    && unsigned0
			    && int_fits_type_p (op0, type))
			   || (TREE_CODE (op1) == INTEGER_CST
			       && unsigned1
			       && int_fits_type_p (op1, type)))
		    return SAFE_CONVERSION;
		}
	    }
	  /* Warn for integer types converted to smaller integer types.  */
	  if (TYPE_PRECISION (type) < TYPE_PRECISION (expr_type))
	    give_warning = UNSAFE_OTHER;

	  /* When they are the same width but different signedness,
	     then the value may change.  */
	  else if (((TYPE_PRECISION (type) == TYPE_PRECISION (expr_type)
		    && TYPE_UNSIGNED (expr_type) != TYPE_UNSIGNED (type))
		   /* Even when converted to a bigger type, if the type is
		      unsigned but expr is signed, then negative values
		      will be changed.  */
		    || (TYPE_UNSIGNED (type) && !TYPE_UNSIGNED (expr_type)))
		   && produce_warns)
	    warning_at (loc, OPT_Wsign_conversion, "conversion to %qT from %qT "
			"may change the sign of the result",
			type, expr_type);
	}

      /* Warn for integer types converted to real types if and only if
	 all the range of values of the integer type cannot be
	 represented by the real type.  */
      else if (TREE_CODE (expr_type) == INTEGER_TYPE
	       && TREE_CODE (type) == REAL_TYPE)
	{
	  /* Don't warn about char y = 0xff; float x = (int) y;  */
	  expr = get_unwidened (expr, 0);
	  expr_type = TREE_TYPE (expr);

	  if (!int_safely_convertible_to_real_p (expr_type, type))
	    give_warning = UNSAFE_OTHER;
	}

      /* Warn for real types converted to smaller real types.  */
      else if (TREE_CODE (expr_type) == REAL_TYPE
	       && TREE_CODE (type) == REAL_TYPE
	       && TYPE_PRECISION (type) < TYPE_PRECISION (expr_type))
	give_warning = UNSAFE_REAL;

      /* Check conversion between two complex types.  */
      else if (TREE_CODE (expr_type) == COMPLEX_TYPE
	       && TREE_CODE (type) == COMPLEX_TYPE)
	{
	  /* Extract underlying types (i.e., type of real and imaginary
	     parts) of expr_type and type.  */
	  tree from_type = TREE_TYPE (expr_type);
	  tree to_type = TREE_TYPE (type);

	  /* Warn for real types converted to integer types.  */
	  if (TREE_CODE (from_type) == REAL_TYPE
	      && TREE_CODE (to_type) == INTEGER_TYPE)
	    give_warning = UNSAFE_REAL;

	  /* Warn for real types converted to smaller real types.  */
	  else if (TREE_CODE (from_type) == REAL_TYPE
		   && TREE_CODE (to_type) == REAL_TYPE
		   && TYPE_PRECISION (to_type) < TYPE_PRECISION (from_type))
	    give_warning = UNSAFE_REAL;

	  /* Check conversion for complex integer types.  Here implementation
	     is simpler than for real-domain integers because it does not
	     involve sophisticated cases, such as bitmasks, casts, etc.  */
	  else if (TREE_CODE (from_type) == INTEGER_TYPE
		   && TREE_CODE (to_type) == INTEGER_TYPE)
	    {
	      /* Warn for integer types converted to smaller integer types.  */
	      if (TYPE_PRECISION (to_type) < TYPE_PRECISION (from_type))
		give_warning = UNSAFE_OTHER;

	      /* Check for different signedness, see case for real-domain
		 integers (above) for a more detailed comment.  */
	      else if (((TYPE_PRECISION (to_type) == TYPE_PRECISION (from_type)
		    && TYPE_UNSIGNED (to_type) != TYPE_UNSIGNED (from_type))
		    || (TYPE_UNSIGNED (to_type) && !TYPE_UNSIGNED (from_type)))
		    && produce_warns)
		warning_at (loc, OPT_Wsign_conversion,
			"conversion to %qT from %qT "
			"may change the sign of the result",
			type, expr_type);
	    }
	  else if (TREE_CODE (from_type) == INTEGER_TYPE
		   && TREE_CODE (to_type) == REAL_TYPE
		   && !int_safely_convertible_to_real_p (from_type, to_type))
	    give_warning = UNSAFE_OTHER;
	}

      /* Warn for complex types converted to real or integer types.  */
      else if (TREE_CODE (expr_type) == COMPLEX_TYPE
	       && TREE_CODE (type) != COMPLEX_TYPE)
	give_warning = UNSAFE_IMAGINARY;
    }

  return give_warning;
}

/* Warns if the conversion of EXPR to TYPE may alter a value.
   This is a helper function for warnings_for_convert_and_check.  */

static void
conversion_warning (location_t loc, tree type, tree expr)
{
  tree expr_type = TREE_TYPE (expr);
  enum conversion_safety conversion_kind;

  if (!warn_conversion && !warn_sign_conversion && !warn_float_conversion)
    return;

  /* This may happen, because for LHS op= RHS we preevaluate
     RHS and create C_MAYBE_CONST_EXPR <SAVE_EXPR <RHS>>, which
     means we could no longer see the code of the EXPR.  */
  if (TREE_CODE (expr) == C_MAYBE_CONST_EXPR)
    expr = C_MAYBE_CONST_EXPR_EXPR (expr);
  if (TREE_CODE (expr) == SAVE_EXPR)
    expr = TREE_OPERAND (expr, 0);

  switch (TREE_CODE (expr))
    {
    case EQ_EXPR:
    case NE_EXPR:
    case LE_EXPR:
    case GE_EXPR:
    case LT_EXPR:
    case GT_EXPR:
    case TRUTH_ANDIF_EXPR:
    case TRUTH_ORIF_EXPR:
    case TRUTH_AND_EXPR:
    case TRUTH_OR_EXPR:
    case TRUTH_XOR_EXPR:
    case TRUTH_NOT_EXPR:
      /* Conversion from boolean to a signed:1 bit-field (which only
	 can hold the values 0 and -1) doesn't lose information - but
	 it does change the value.  */
      if (TYPE_PRECISION (type) == 1 && !TYPE_UNSIGNED (type))
	warning_at (loc, OPT_Wconversion,
		    "conversion to %qT from boolean expression", type);
      return;

    case REAL_CST:
    case INTEGER_CST:
    case COMPLEX_CST:
      conversion_kind = unsafe_conversion_p (loc, type, expr, true);
      if (conversion_kind == UNSAFE_REAL)
	warning_at (loc, OPT_Wfloat_conversion,
		    "conversion to %qT alters %qT constant value",
		    type, expr_type);
      else if (conversion_kind)
	warning_at (loc, OPT_Wconversion,
		    "conversion to %qT alters %qT constant value",
		    type, expr_type);
      return;

    case COND_EXPR:
      {
        /* In case of COND_EXPR, we do not care about the type of
           COND_EXPR, only about the conversion of each operand.  */
        tree op1 = TREE_OPERAND (expr, 1);
        tree op2 = TREE_OPERAND (expr, 2);
        
        conversion_warning (loc, type, op1);
        conversion_warning (loc, type, op2);
        return;
      }

    default: /* 'expr' is not a constant.  */
      conversion_kind = unsafe_conversion_p (loc, type, expr, true);
      if (conversion_kind == UNSAFE_REAL)
	warning_at (loc, OPT_Wfloat_conversion,
		    "conversion to %qT from %qT may alter its value",
		    type, expr_type);
      else if (conversion_kind == UNSAFE_IMAGINARY)
	warning_at (loc, OPT_Wconversion,
		    "conversion to %qT from %qT discards imaginary component",
		    type, expr_type);
      else if (conversion_kind)
	warning_at (loc, OPT_Wconversion,
		    "conversion to %qT from %qT may alter its value",
		    type, expr_type);
    }
}

/* Produce warnings after a conversion. RESULT is the result of
   converting EXPR to TYPE.  This is a helper function for
   convert_and_check and cp_convert_and_check.  */

void
warnings_for_convert_and_check (location_t loc, tree type, tree expr,
				tree result)
{
  loc = expansion_point_location_if_in_system_header (loc);

  if (TREE_CODE (expr) == INTEGER_CST
      && (TREE_CODE (type) == INTEGER_TYPE
          || TREE_CODE (type) == ENUMERAL_TYPE)
      && !int_fits_type_p (expr, type))
    {
      /* Do not diagnose overflow in a constant expression merely
         because a conversion overflowed.  */
      if (TREE_OVERFLOW (result))
        TREE_OVERFLOW (result) = TREE_OVERFLOW (expr);

      if (TYPE_UNSIGNED (type))
        {
          /* This detects cases like converting -129 or 256 to
             unsigned char.  */
          if (!int_fits_type_p (expr, c_common_signed_type (type)))
            warning_at (loc, OPT_Woverflow,
			"large integer implicitly truncated to unsigned type");
          else
            conversion_warning (loc, type, expr);
        }
      else if (!int_fits_type_p (expr, c_common_unsigned_type (type)))
	warning_at (loc, OPT_Woverflow,
		 "overflow in implicit constant conversion");
      /* No warning for converting 0x80000000 to int.  */
      else if (pedantic
	       && (TREE_CODE (TREE_TYPE (expr)) != INTEGER_TYPE
		   || TYPE_PRECISION (TREE_TYPE (expr))
		   != TYPE_PRECISION (type)))
	warning_at (loc, OPT_Woverflow,
		    "overflow in implicit constant conversion");

      else
	conversion_warning (loc, type, expr);
    }
  else if ((TREE_CODE (result) == INTEGER_CST
	    || TREE_CODE (result) == FIXED_CST) && TREE_OVERFLOW (result))
    warning_at (loc, OPT_Woverflow,
		"overflow in implicit constant conversion");
  else
    conversion_warning (loc, type, expr);
}


/* Convert EXPR to TYPE, warning about conversion problems with constants.
   Invoke this function on every expression that is converted implicitly,
   i.e. because of language rules and not because of an explicit cast.  */

tree
convert_and_check (location_t loc, tree type, tree expr)
{
  tree result;
  tree expr_for_warning;

  /* Convert from a value with possible excess precision rather than
     via the semantic type, but do not warn about values not fitting
     exactly in the semantic type.  */
  if (TREE_CODE (expr) == EXCESS_PRECISION_EXPR)
    {
      tree orig_type = TREE_TYPE (expr);
      expr = TREE_OPERAND (expr, 0);
      expr_for_warning = convert (orig_type, expr);
      if (orig_type == type)
	return expr_for_warning;
    }
  else
    expr_for_warning = expr;

  if (TREE_TYPE (expr) == type)
    return expr;

  result = convert (type, expr);

  if (c_inhibit_evaluation_warnings == 0
      && !TREE_OVERFLOW_P (expr)
      && result != error_mark_node)
    warnings_for_convert_and_check (loc, type, expr_for_warning, result);

  return result;
}

/* A node in a list that describes references to variables (EXPR), which are
   either read accesses if WRITER is zero, or write accesses, in which case
   WRITER is the parent of EXPR.  */
struct tlist
{
  struct tlist *next;
  tree expr, writer;
};

/* Used to implement a cache the results of a call to verify_tree.  We only
   use this for SAVE_EXPRs.  */
struct tlist_cache
{
  struct tlist_cache *next;
  struct tlist *cache_before_sp;
  struct tlist *cache_after_sp;
  tree expr;
};

/* Obstack to use when allocating tlist structures, and corresponding
   firstobj.  */
static struct obstack tlist_obstack;
static char *tlist_firstobj = 0;

/* Keep track of the identifiers we've warned about, so we can avoid duplicate
   warnings.  */
static struct tlist *warned_ids;
/* SAVE_EXPRs need special treatment.  We process them only once and then
   cache the results.  */
static struct tlist_cache *save_expr_cache;

static void add_tlist (struct tlist **, struct tlist *, tree, int);
static void merge_tlist (struct tlist **, struct tlist *, int);
static void verify_tree (tree, struct tlist **, struct tlist **, tree);
static int warning_candidate_p (tree);
static bool candidate_equal_p (const_tree, const_tree);
static void warn_for_collisions (struct tlist *);
static void warn_for_collisions_1 (tree, tree, struct tlist *, int);
static struct tlist *new_tlist (struct tlist *, tree, tree);

/* Create a new struct tlist and fill in its fields.  */
static struct tlist *
new_tlist (struct tlist *next, tree t, tree writer)
{
  struct tlist *l;
  l = XOBNEW (&tlist_obstack, struct tlist);
  l->next = next;
  l->expr = t;
  l->writer = writer;
  return l;
}

/* Add duplicates of the nodes found in ADD to the list *TO.  If EXCLUDE_WRITER
   is nonnull, we ignore any node we find which has a writer equal to it.  */

static void
add_tlist (struct tlist **to, struct tlist *add, tree exclude_writer, int copy)
{
  while (add)
    {
      struct tlist *next = add->next;
      if (!copy)
	add->next = *to;
      if (!exclude_writer || !candidate_equal_p (add->writer, exclude_writer))
	*to = copy ? new_tlist (*to, add->expr, add->writer) : add;
      add = next;
    }
}

/* Merge the nodes of ADD into TO.  This merging process is done so that for
   each variable that already exists in TO, no new node is added; however if
   there is a write access recorded in ADD, and an occurrence on TO is only
   a read access, then the occurrence in TO will be modified to record the
   write.  */

static void
merge_tlist (struct tlist **to, struct tlist *add, int copy)
{
  struct tlist **end = to;

  while (*end)
    end = &(*end)->next;

  while (add)
    {
      int found = 0;
      struct tlist *tmp2;
      struct tlist *next = add->next;

      for (tmp2 = *to; tmp2; tmp2 = tmp2->next)
	if (candidate_equal_p (tmp2->expr, add->expr))
	  {
	    found = 1;
	    if (!tmp2->writer)
	      tmp2->writer = add->writer;
	  }
      if (!found)
	{
	  *end = copy ? new_tlist (NULL, add->expr, add->writer) : add;
	  end = &(*end)->next;
	  *end = 0;
	}
      add = next;
    }
}

/* WRITTEN is a variable, WRITER is its parent.  Warn if any of the variable
   references in list LIST conflict with it, excluding reads if ONLY writers
   is nonzero.  */

static void
warn_for_collisions_1 (tree written, tree writer, struct tlist *list,
		       int only_writes)
{
  struct tlist *tmp;

  /* Avoid duplicate warnings.  */
  for (tmp = warned_ids; tmp; tmp = tmp->next)
    if (candidate_equal_p (tmp->expr, written))
      return;

  while (list)
    {
      if (candidate_equal_p (list->expr, written)
	  && !candidate_equal_p (list->writer, writer)
	  && (!only_writes || list->writer))
	{
	  warned_ids = new_tlist (warned_ids, written, NULL_TREE);
	  warning_at (EXPR_LOC_OR_LOC (writer, input_location),
		      OPT_Wsequence_point, "operation on %qE may be undefined",
		      list->expr);
	}
      list = list->next;
    }
}

/* Given a list LIST of references to variables, find whether any of these
   can cause conflicts due to missing sequence points.  */

static void
warn_for_collisions (struct tlist *list)
{
  struct tlist *tmp;

  for (tmp = list; tmp; tmp = tmp->next)
    {
      if (tmp->writer)
	warn_for_collisions_1 (tmp->expr, tmp->writer, list, 0);
    }
}

/* Return nonzero if X is a tree that can be verified by the sequence point
   warnings.  */
static int
warning_candidate_p (tree x)
{
  if (DECL_P (x) && DECL_ARTIFICIAL (x))
    return 0;

  if (TREE_CODE (x) == BLOCK)
    return 0;

  /* VOID_TYPE_P (TREE_TYPE (x)) is workaround for cp/tree.c
     (lvalue_p) crash on TRY/CATCH. */
  if (TREE_TYPE (x) == NULL_TREE || VOID_TYPE_P (TREE_TYPE (x)))
    return 0;

  if (!lvalue_p (x))
    return 0;

  /* No point to track non-const calls, they will never satisfy
     operand_equal_p.  */
  if (TREE_CODE (x) == CALL_EXPR && (call_expr_flags (x) & ECF_CONST) == 0)
    return 0;

  if (TREE_CODE (x) == STRING_CST)
    return 0;

  return 1;
}

/* Return nonzero if X and Y appear to be the same candidate (or NULL) */
static bool
candidate_equal_p (const_tree x, const_tree y)
{
  return (x == y) || (x && y && operand_equal_p (x, y, 0));
}

/* Walk the tree X, and record accesses to variables.  If X is written by the
   parent tree, WRITER is the parent.
   We store accesses in one of the two lists: PBEFORE_SP, and PNO_SP.  If this
   expression or its only operand forces a sequence point, then everything up
   to the sequence point is stored in PBEFORE_SP.  Everything else gets stored
   in PNO_SP.
   Once we return, we will have emitted warnings if any subexpression before
   such a sequence point could be undefined.  On a higher level, however, the
   sequence point may not be relevant, and we'll merge the two lists.

   Example: (b++, a) + b;
   The call that processes the COMPOUND_EXPR will store the increment of B
   in PBEFORE_SP, and the use of A in PNO_SP.  The higher-level call that
   processes the PLUS_EXPR will need to merge the two lists so that
   eventually, all accesses end up on the same list (and we'll warn about the
   unordered subexpressions b++ and b.

   A note on merging.  If we modify the former example so that our expression
   becomes
     (b++, b) + a
   care must be taken not simply to add all three expressions into the final
   PNO_SP list.  The function merge_tlist takes care of that by merging the
   before-SP list of the COMPOUND_EXPR into its after-SP list in a special
   way, so that no more than one access to B is recorded.  */

static void
verify_tree (tree x, struct tlist **pbefore_sp, struct tlist **pno_sp,
	     tree writer)
{
  struct tlist *tmp_before, *tmp_nosp, *tmp_list2, *tmp_list3;
  enum tree_code code;
  enum tree_code_class cl;

  /* X may be NULL if it is the operand of an empty statement expression
     ({ }).  */
  if (x == NULL)
    return;

 restart:
  code = TREE_CODE (x);
  cl = TREE_CODE_CLASS (code);

  if (warning_candidate_p (x))
    *pno_sp = new_tlist (*pno_sp, x, writer);

  switch (code)
    {
    case CONSTRUCTOR:
    case SIZEOF_EXPR:
      return;

    case COMPOUND_EXPR:
    case TRUTH_ANDIF_EXPR:
    case TRUTH_ORIF_EXPR:
      tmp_before = tmp_nosp = tmp_list3 = 0;
      verify_tree (TREE_OPERAND (x, 0), &tmp_before, &tmp_nosp, NULL_TREE);
      warn_for_collisions (tmp_nosp);
      merge_tlist (pbefore_sp, tmp_before, 0);
      merge_tlist (pbefore_sp, tmp_nosp, 0);
      verify_tree (TREE_OPERAND (x, 1), &tmp_list3, pno_sp, NULL_TREE);
      merge_tlist (pbefore_sp, tmp_list3, 0);
      return;

    case COND_EXPR:
      tmp_before = tmp_list2 = 0;
      verify_tree (TREE_OPERAND (x, 0), &tmp_before, &tmp_list2, NULL_TREE);
      warn_for_collisions (tmp_list2);
      merge_tlist (pbefore_sp, tmp_before, 0);
      merge_tlist (pbefore_sp, tmp_list2, 0);

      tmp_list3 = tmp_nosp = 0;
      verify_tree (TREE_OPERAND (x, 1), &tmp_list3, &tmp_nosp, NULL_TREE);
      warn_for_collisions (tmp_nosp);
      merge_tlist (pbefore_sp, tmp_list3, 0);

      tmp_list3 = tmp_list2 = 0;
      verify_tree (TREE_OPERAND (x, 2), &tmp_list3, &tmp_list2, NULL_TREE);
      warn_for_collisions (tmp_list2);
      merge_tlist (pbefore_sp, tmp_list3, 0);
      /* Rather than add both tmp_nosp and tmp_list2, we have to merge the
	 two first, to avoid warning for (a ? b++ : b++).  */
      merge_tlist (&tmp_nosp, tmp_list2, 0);
      add_tlist (pno_sp, tmp_nosp, NULL_TREE, 0);
      return;

    case PREDECREMENT_EXPR:
    case PREINCREMENT_EXPR:
    case POSTDECREMENT_EXPR:
    case POSTINCREMENT_EXPR:
      verify_tree (TREE_OPERAND (x, 0), pno_sp, pno_sp, x);
      return;

    case MODIFY_EXPR:
      tmp_before = tmp_nosp = tmp_list3 = 0;
      verify_tree (TREE_OPERAND (x, 1), &tmp_before, &tmp_nosp, NULL_TREE);
      verify_tree (TREE_OPERAND (x, 0), &tmp_list3, &tmp_list3, x);
      /* Expressions inside the LHS are not ordered wrt. the sequence points
	 in the RHS.  Example:
	   *a = (a++, 2)
	 Despite the fact that the modification of "a" is in the before_sp
	 list (tmp_before), it conflicts with the use of "a" in the LHS.
	 We can handle this by adding the contents of tmp_list3
	 to those of tmp_before, and redoing the collision warnings for that
	 list.  */
      add_tlist (&tmp_before, tmp_list3, x, 1);
      warn_for_collisions (tmp_before);
      /* Exclude the LHS itself here; we first have to merge it into the
	 tmp_nosp list.  This is done to avoid warning for "a = a"; if we
	 didn't exclude the LHS, we'd get it twice, once as a read and once
	 as a write.  */
      add_tlist (pno_sp, tmp_list3, x, 0);
      warn_for_collisions_1 (TREE_OPERAND (x, 0), x, tmp_nosp, 1);

      merge_tlist (pbefore_sp, tmp_before, 0);
      if (warning_candidate_p (TREE_OPERAND (x, 0)))
	merge_tlist (&tmp_nosp, new_tlist (NULL, TREE_OPERAND (x, 0), x), 0);
      add_tlist (pno_sp, tmp_nosp, NULL_TREE, 1);
      return;

    case CALL_EXPR:
      /* We need to warn about conflicts among arguments and conflicts between
	 args and the function address.  Side effects of the function address,
	 however, are not ordered by the sequence point of the call.  */
      {
	call_expr_arg_iterator iter;
	tree arg;
	tmp_before = tmp_nosp = 0;
	verify_tree (CALL_EXPR_FN (x), &tmp_before, &tmp_nosp, NULL_TREE);
	FOR_EACH_CALL_EXPR_ARG (arg, iter, x)
	  {
	    tmp_list2 = tmp_list3 = 0;
	    verify_tree (arg, &tmp_list2, &tmp_list3, NULL_TREE);
	    merge_tlist (&tmp_list3, tmp_list2, 0);
	    add_tlist (&tmp_before, tmp_list3, NULL_TREE, 0);
	  }
	add_tlist (&tmp_before, tmp_nosp, NULL_TREE, 0);
	warn_for_collisions (tmp_before);
	add_tlist (pbefore_sp, tmp_before, NULL_TREE, 0);
	return;
      }

    case TREE_LIST:
      /* Scan all the list, e.g. indices of multi dimensional array.  */
      while (x)
	{
	  tmp_before = tmp_nosp = 0;
	  verify_tree (TREE_VALUE (x), &tmp_before, &tmp_nosp, NULL_TREE);
	  merge_tlist (&tmp_nosp, tmp_before, 0);
	  add_tlist (pno_sp, tmp_nosp, NULL_TREE, 0);
	  x = TREE_CHAIN (x);
	}
      return;

    case SAVE_EXPR:
      {
	struct tlist_cache *t;
	for (t = save_expr_cache; t; t = t->next)
	  if (candidate_equal_p (t->expr, x))
	    break;

	if (!t)
	  {
	    t = XOBNEW (&tlist_obstack, struct tlist_cache);
	    t->next = save_expr_cache;
	    t->expr = x;
	    save_expr_cache = t;

	    tmp_before = tmp_nosp = 0;
	    verify_tree (TREE_OPERAND (x, 0), &tmp_before, &tmp_nosp, NULL_TREE);
	    warn_for_collisions (tmp_nosp);

	    tmp_list3 = 0;
	    merge_tlist (&tmp_list3, tmp_nosp, 0);
	    t->cache_before_sp = tmp_before;
	    t->cache_after_sp = tmp_list3;
	  }
	merge_tlist (pbefore_sp, t->cache_before_sp, 1);
	add_tlist (pno_sp, t->cache_after_sp, NULL_TREE, 1);
	return;
      }

    case ADDR_EXPR:
      x = TREE_OPERAND (x, 0);
      if (DECL_P (x))
	return;
      writer = 0;
      goto restart;

    default:
      /* For other expressions, simply recurse on their operands.
	 Manual tail recursion for unary expressions.
	 Other non-expressions need not be processed.  */
      if (cl == tcc_unary)
	{
	  x = TREE_OPERAND (x, 0);
	  writer = 0;
	  goto restart;
	}
      else if (IS_EXPR_CODE_CLASS (cl))
	{
	  int lp;
	  int max = TREE_OPERAND_LENGTH (x);
	  for (lp = 0; lp < max; lp++)
	    {
	      tmp_before = tmp_nosp = 0;
	      verify_tree (TREE_OPERAND (x, lp), &tmp_before, &tmp_nosp, 0);
	      merge_tlist (&tmp_nosp, tmp_before, 0);
	      add_tlist (pno_sp, tmp_nosp, NULL_TREE, 0);
	    }
	}
      return;
    }
}

/* Try to warn for undefined behavior in EXPR due to missing sequence
   points.  */

DEBUG_FUNCTION void
verify_sequence_points (tree expr)
{
  struct tlist *before_sp = 0, *after_sp = 0;

  warned_ids = 0;
  save_expr_cache = 0;
  if (tlist_firstobj == 0)
    {
      gcc_obstack_init (&tlist_obstack);
      tlist_firstobj = (char *) obstack_alloc (&tlist_obstack, 0);
    }

  verify_tree (expr, &before_sp, &after_sp, 0);
  warn_for_collisions (after_sp);
  obstack_free (&tlist_obstack, tlist_firstobj);
}

/* Validate the expression after `case' and apply default promotions.  */

static tree
check_case_value (location_t loc, tree value)
{
  if (value == NULL_TREE)
    return value;

  if (TREE_CODE (value) == INTEGER_CST)
    /* Promote char or short to int.  */
    value = perform_integral_promotions (value);
  else if (value != error_mark_node)
    {
      error_at (loc, "case label does not reduce to an integer constant");
      value = error_mark_node;
    }

  constant_expression_warning (value);

  return value;
}

/* See if the case values LOW and HIGH are in the range of the original
   type (i.e. before the default conversion to int) of the switch testing
   expression.
   TYPE is the promoted type of the testing expression, and ORIG_TYPE is
   the type before promoting it.  CASE_LOW_P is a pointer to the lower
   bound of the case label, and CASE_HIGH_P is the upper bound or NULL
   if the case is not a case range.
   The caller has to make sure that we are not called with NULL for
   CASE_LOW_P (i.e. the default case).  OUTSIDE_RANGE_P says whether there
   was a case value that doesn't fit into the range of the ORIG_TYPE.
   Returns true if the case label is in range of ORIG_TYPE (saturated or
   untouched) or false if the label is out of range.  */

static bool
check_case_bounds (location_t loc, tree type, tree orig_type,
		   tree *case_low_p, tree *case_high_p,
		   bool *outside_range_p)
{
  tree min_value, max_value;
  tree case_low = *case_low_p;
  tree case_high = case_high_p ? *case_high_p : case_low;

  /* If there was a problem with the original type, do nothing.  */
  if (orig_type == error_mark_node)
    return true;

  min_value = TYPE_MIN_VALUE (orig_type);
  max_value = TYPE_MAX_VALUE (orig_type);

  /* We'll really need integer constants here.  */
  case_low = fold (case_low);
  case_high = fold (case_high);

  /* Case label is less than minimum for type.  */
  if (tree_int_cst_compare (case_low, min_value) < 0
      && tree_int_cst_compare (case_high, min_value) < 0)
    {
      warning_at (loc, 0, "case label value is less than minimum value "
		  "for type");
      *outside_range_p = true;
      return false;
    }

  /* Case value is greater than maximum for type.  */
  if (tree_int_cst_compare (case_low, max_value) > 0
      && tree_int_cst_compare (case_high, max_value) > 0)
    {
      warning_at (loc, 0, "case label value exceeds maximum value for type");
      *outside_range_p = true;
      return false;
    }

  /* Saturate lower case label value to minimum.  */
  if (tree_int_cst_compare (case_high, min_value) >= 0
      && tree_int_cst_compare (case_low, min_value) < 0)
    {
      warning_at (loc, 0, "lower value in case label range"
		  " less than minimum value for type");
      *outside_range_p = true;
      case_low = min_value;
    }

  /* Saturate upper case label value to maximum.  */
  if (tree_int_cst_compare (case_low, max_value) <= 0
      && tree_int_cst_compare (case_high, max_value) > 0)
    {
      warning_at (loc, 0, "upper value in case label range"
		  " exceeds maximum value for type");
      *outside_range_p = true;
      case_high = max_value;
    }

  if (*case_low_p != case_low)
    *case_low_p = convert (type, case_low);
  if (case_high_p && *case_high_p != case_high)
    *case_high_p = convert (type, case_high);

  return true;
}

/* Return an integer type with BITS bits of precision,
   that is unsigned if UNSIGNEDP is nonzero, otherwise signed.  */

tree
c_common_type_for_size (unsigned int bits, int unsignedp)
{
  int i;

  if (bits == TYPE_PRECISION (integer_type_node))
    return unsignedp ? unsigned_type_node : integer_type_node;

  if (bits == TYPE_PRECISION (signed_char_type_node))
    return unsignedp ? unsigned_char_type_node : signed_char_type_node;

  if (bits == TYPE_PRECISION (short_integer_type_node))
    return unsignedp ? short_unsigned_type_node : short_integer_type_node;

  if (bits == TYPE_PRECISION (long_integer_type_node))
    return unsignedp ? long_unsigned_type_node : long_integer_type_node;

  if (bits == TYPE_PRECISION (long_long_integer_type_node))
    return (unsignedp ? long_long_unsigned_type_node
	    : long_long_integer_type_node);

  for (i = 0; i < NUM_INT_N_ENTS; i ++)
    if (int_n_enabled_p[i]
	&& bits == int_n_data[i].bitsize)
      return (unsignedp ? int_n_trees[i].unsigned_type
	      : int_n_trees[i].signed_type);

  if (bits == TYPE_PRECISION (widest_integer_literal_type_node))
    return (unsignedp ? widest_unsigned_literal_type_node
	    : widest_integer_literal_type_node);

  if (bits <= TYPE_PRECISION (intQI_type_node))
    return unsignedp ? unsigned_intQI_type_node : intQI_type_node;

  if (bits <= TYPE_PRECISION (intHI_type_node))
    return unsignedp ? unsigned_intHI_type_node : intHI_type_node;

  if (bits <= TYPE_PRECISION (intSI_type_node))
    return unsignedp ? unsigned_intSI_type_node : intSI_type_node;

  if (bits <= TYPE_PRECISION (intDI_type_node))
    return unsignedp ? unsigned_intDI_type_node : intDI_type_node;

  return 0;
}

/* Return a fixed-point type that has at least IBIT ibits and FBIT fbits
   that is unsigned if UNSIGNEDP is nonzero, otherwise signed;
   and saturating if SATP is nonzero, otherwise not saturating.  */

tree
c_common_fixed_point_type_for_size (unsigned int ibit, unsigned int fbit,
				    int unsignedp, int satp)
{
  machine_mode mode;
  if (ibit == 0)
    mode = unsignedp ? UQQmode : QQmode;
  else
    mode = unsignedp ? UHAmode : HAmode;

  for (; mode != VOIDmode; mode = GET_MODE_WIDER_MODE (mode))
    if (GET_MODE_IBIT (mode) >= ibit && GET_MODE_FBIT (mode) >= fbit)
      break;

  if (mode == VOIDmode || !targetm.scalar_mode_supported_p (mode))
    {
      sorry ("GCC cannot support operators with integer types and "
	     "fixed-point types that have too many integral and "
	     "fractional bits together");
      return 0;
    }

  return c_common_type_for_mode (mode, satp);
}

/* Used for communication between c_common_type_for_mode and
   c_register_builtin_type.  */
tree registered_builtin_types;

/* Return a data type that has machine mode MODE.
   If the mode is an integer,
   then UNSIGNEDP selects between signed and unsigned types.
   If the mode is a fixed-point mode,
   then UNSIGNEDP selects between saturating and nonsaturating types.  */

tree
c_common_type_for_mode (machine_mode mode, int unsignedp)
{
  tree t;
  int i;

  if (mode == TYPE_MODE (integer_type_node))
    return unsignedp ? unsigned_type_node : integer_type_node;

  if (mode == TYPE_MODE (signed_char_type_node))
    return unsignedp ? unsigned_char_type_node : signed_char_type_node;

  if (mode == TYPE_MODE (short_integer_type_node))
    return unsignedp ? short_unsigned_type_node : short_integer_type_node;

  if (mode == TYPE_MODE (long_integer_type_node))
    return unsignedp ? long_unsigned_type_node : long_integer_type_node;

  if (mode == TYPE_MODE (long_long_integer_type_node))
    return unsignedp ? long_long_unsigned_type_node : long_long_integer_type_node;

  for (i = 0; i < NUM_INT_N_ENTS; i ++)
    if (int_n_enabled_p[i]
	&& mode == int_n_data[i].m)
      return (unsignedp ? int_n_trees[i].unsigned_type
	      : int_n_trees[i].signed_type);

  if (mode == TYPE_MODE (widest_integer_literal_type_node))
    return unsignedp ? widest_unsigned_literal_type_node
		     : widest_integer_literal_type_node;

  if (mode == QImode)
    return unsignedp ? unsigned_intQI_type_node : intQI_type_node;

  if (mode == HImode)
    return unsignedp ? unsigned_intHI_type_node : intHI_type_node;

  if (mode == SImode)
    return unsignedp ? unsigned_intSI_type_node : intSI_type_node;

  if (mode == DImode)
    return unsignedp ? unsigned_intDI_type_node : intDI_type_node;

#if HOST_BITS_PER_WIDE_INT >= 64
  if (mode == TYPE_MODE (intTI_type_node))
    return unsignedp ? unsigned_intTI_type_node : intTI_type_node;
#endif

  if (mode == TYPE_MODE (float_type_node))
    return float_type_node;

  if (mode == TYPE_MODE (double_type_node))
    return double_type_node;

  if (mode == TYPE_MODE (long_double_type_node))
    return long_double_type_node;

  if (mode == TYPE_MODE (void_type_node))
    return void_type_node;

  if (mode == TYPE_MODE (build_pointer_type (char_type_node)))
    return (unsignedp
	    ? make_unsigned_type (GET_MODE_PRECISION (mode))
	    : make_signed_type (GET_MODE_PRECISION (mode)));

  if (mode == TYPE_MODE (build_pointer_type (integer_type_node)))
    return (unsignedp
	    ? make_unsigned_type (GET_MODE_PRECISION (mode))
	    : make_signed_type (GET_MODE_PRECISION (mode)));

  if (COMPLEX_MODE_P (mode))
    {
      machine_mode inner_mode;
      tree inner_type;

      if (mode == TYPE_MODE (complex_float_type_node))
	return complex_float_type_node;
      if (mode == TYPE_MODE (complex_double_type_node))
	return complex_double_type_node;
      if (mode == TYPE_MODE (complex_long_double_type_node))
	return complex_long_double_type_node;

      if (mode == TYPE_MODE (complex_integer_type_node) && !unsignedp)
	return complex_integer_type_node;

      inner_mode = GET_MODE_INNER (mode);
      inner_type = c_common_type_for_mode (inner_mode, unsignedp);
      if (inner_type != NULL_TREE)
	return build_complex_type (inner_type);
    }
  else if (VECTOR_MODE_P (mode))
    {
      machine_mode inner_mode = GET_MODE_INNER (mode);
      tree inner_type = c_common_type_for_mode (inner_mode, unsignedp);
      if (inner_type != NULL_TREE)
	return build_vector_type_for_mode (inner_type, mode);
    }

  if (mode == TYPE_MODE (dfloat32_type_node))
    return dfloat32_type_node;
  if (mode == TYPE_MODE (dfloat64_type_node))
    return dfloat64_type_node;
  if (mode == TYPE_MODE (dfloat128_type_node))
    return dfloat128_type_node;

  if (ALL_SCALAR_FIXED_POINT_MODE_P (mode))
    {
      if (mode == TYPE_MODE (short_fract_type_node))
	return unsignedp ? sat_short_fract_type_node : short_fract_type_node;
      if (mode == TYPE_MODE (fract_type_node))
	return unsignedp ? sat_fract_type_node : fract_type_node;
      if (mode == TYPE_MODE (long_fract_type_node))
	return unsignedp ? sat_long_fract_type_node : long_fract_type_node;
      if (mode == TYPE_MODE (long_long_fract_type_node))
	return unsignedp ? sat_long_long_fract_type_node
			 : long_long_fract_type_node;

      if (mode == TYPE_MODE (unsigned_short_fract_type_node))
	return unsignedp ? sat_unsigned_short_fract_type_node
			 : unsigned_short_fract_type_node;
      if (mode == TYPE_MODE (unsigned_fract_type_node))
	return unsignedp ? sat_unsigned_fract_type_node
			 : unsigned_fract_type_node;
      if (mode == TYPE_MODE (unsigned_long_fract_type_node))
	return unsignedp ? sat_unsigned_long_fract_type_node
			 : unsigned_long_fract_type_node;
      if (mode == TYPE_MODE (unsigned_long_long_fract_type_node))
	return unsignedp ? sat_unsigned_long_long_fract_type_node
			 : unsigned_long_long_fract_type_node;

      if (mode == TYPE_MODE (short_accum_type_node))
	return unsignedp ? sat_short_accum_type_node : short_accum_type_node;
      if (mode == TYPE_MODE (accum_type_node))
	return unsignedp ? sat_accum_type_node : accum_type_node;
      if (mode == TYPE_MODE (long_accum_type_node))
	return unsignedp ? sat_long_accum_type_node : long_accum_type_node;
      if (mode == TYPE_MODE (long_long_accum_type_node))
	return unsignedp ? sat_long_long_accum_type_node
			 : long_long_accum_type_node;

      if (mode == TYPE_MODE (unsigned_short_accum_type_node))
	return unsignedp ? sat_unsigned_short_accum_type_node
			 : unsigned_short_accum_type_node;
      if (mode == TYPE_MODE (unsigned_accum_type_node))
	return unsignedp ? sat_unsigned_accum_type_node
			 : unsigned_accum_type_node;
      if (mode == TYPE_MODE (unsigned_long_accum_type_node))
	return unsignedp ? sat_unsigned_long_accum_type_node
			 : unsigned_long_accum_type_node;
      if (mode == TYPE_MODE (unsigned_long_long_accum_type_node))
	return unsignedp ? sat_unsigned_long_long_accum_type_node
			 : unsigned_long_long_accum_type_node;

      if (mode == QQmode)
	return unsignedp ? sat_qq_type_node : qq_type_node;
      if (mode == HQmode)
	return unsignedp ? sat_hq_type_node : hq_type_node;
      if (mode == SQmode)
	return unsignedp ? sat_sq_type_node : sq_type_node;
      if (mode == DQmode)
	return unsignedp ? sat_dq_type_node : dq_type_node;
      if (mode == TQmode)
	return unsignedp ? sat_tq_type_node : tq_type_node;

      if (mode == UQQmode)
	return unsignedp ? sat_uqq_type_node : uqq_type_node;
      if (mode == UHQmode)
	return unsignedp ? sat_uhq_type_node : uhq_type_node;
      if (mode == USQmode)
	return unsignedp ? sat_usq_type_node : usq_type_node;
      if (mode == UDQmode)
	return unsignedp ? sat_udq_type_node : udq_type_node;
      if (mode == UTQmode)
	return unsignedp ? sat_utq_type_node : utq_type_node;

      if (mode == HAmode)
	return unsignedp ? sat_ha_type_node : ha_type_node;
      if (mode == SAmode)
	return unsignedp ? sat_sa_type_node : sa_type_node;
      if (mode == DAmode)
	return unsignedp ? sat_da_type_node : da_type_node;
      if (mode == TAmode)
	return unsignedp ? sat_ta_type_node : ta_type_node;

      if (mode == UHAmode)
	return unsignedp ? sat_uha_type_node : uha_type_node;
      if (mode == USAmode)
	return unsignedp ? sat_usa_type_node : usa_type_node;
      if (mode == UDAmode)
	return unsignedp ? sat_uda_type_node : uda_type_node;
      if (mode == UTAmode)
	return unsignedp ? sat_uta_type_node : uta_type_node;
    }

  for (t = registered_builtin_types; t; t = TREE_CHAIN (t))
    if (TYPE_MODE (TREE_VALUE (t)) == mode
	&& !!unsignedp == !!TYPE_UNSIGNED (TREE_VALUE (t)))
      return TREE_VALUE (t);

  return 0;
}

tree
c_common_unsigned_type (tree type)
{
  return c_common_signed_or_unsigned_type (1, type);
}

/* Return a signed type the same as TYPE in other respects.  */

tree
c_common_signed_type (tree type)
{
  return c_common_signed_or_unsigned_type (0, type);
}

/* Return a type the same as TYPE except unsigned or
   signed according to UNSIGNEDP.  */

tree
c_common_signed_or_unsigned_type (int unsignedp, tree type)
{
  tree type1;
  int i;

  /* This block of code emulates the behavior of the old
     c_common_unsigned_type. In particular, it returns
     long_unsigned_type_node if passed a long, even when a int would
     have the same size. This is necessary for warnings to work
     correctly in archs where sizeof(int) == sizeof(long) */

  type1 = TYPE_MAIN_VARIANT (type);
  if (type1 == signed_char_type_node || type1 == char_type_node || type1 == unsigned_char_type_node)
    return unsignedp ? unsigned_char_type_node : signed_char_type_node;
  if (type1 == integer_type_node || type1 == unsigned_type_node)
    return unsignedp ? unsigned_type_node : integer_type_node;
  if (type1 == short_integer_type_node || type1 == short_unsigned_type_node)
    return unsignedp ? short_unsigned_type_node : short_integer_type_node;
  if (type1 == long_integer_type_node || type1 == long_unsigned_type_node)
    return unsignedp ? long_unsigned_type_node : long_integer_type_node;
  if (type1 == long_long_integer_type_node || type1 == long_long_unsigned_type_node)
    return unsignedp ? long_long_unsigned_type_node : long_long_integer_type_node;

  for (i = 0; i < NUM_INT_N_ENTS; i ++)
    if (int_n_enabled_p[i]
	&& (type1 == int_n_trees[i].unsigned_type
	    || type1 == int_n_trees[i].signed_type))
      return (unsignedp ? int_n_trees[i].unsigned_type
	      : int_n_trees[i].signed_type);

  if (type1 == widest_integer_literal_type_node || type1 == widest_unsigned_literal_type_node)
    return unsignedp ? widest_unsigned_literal_type_node : widest_integer_literal_type_node;
#if HOST_BITS_PER_WIDE_INT >= 64
  if (type1 == intTI_type_node || type1 == unsigned_intTI_type_node)
    return unsignedp ? unsigned_intTI_type_node : intTI_type_node;
#endif
  if (type1 == intDI_type_node || type1 == unsigned_intDI_type_node)
    return unsignedp ? unsigned_intDI_type_node : intDI_type_node;
  if (type1 == intSI_type_node || type1 == unsigned_intSI_type_node)
    return unsignedp ? unsigned_intSI_type_node : intSI_type_node;
  if (type1 == intHI_type_node || type1 == unsigned_intHI_type_node)
    return unsignedp ? unsigned_intHI_type_node : intHI_type_node;
  if (type1 == intQI_type_node || type1 == unsigned_intQI_type_node)
    return unsignedp ? unsigned_intQI_type_node : intQI_type_node;

#define C_COMMON_FIXED_TYPES(NAME)	    \
  if (type1 == short_ ## NAME ## _type_node \
      || type1 == unsigned_short_ ## NAME ## _type_node) \
    return unsignedp ? unsigned_short_ ## NAME ## _type_node \
		     : short_ ## NAME ## _type_node; \
  if (type1 == NAME ## _type_node \
      || type1 == unsigned_ ## NAME ## _type_node) \
    return unsignedp ? unsigned_ ## NAME ## _type_node \
		     : NAME ## _type_node; \
  if (type1 == long_ ## NAME ## _type_node \
      || type1 == unsigned_long_ ## NAME ## _type_node) \
    return unsignedp ? unsigned_long_ ## NAME ## _type_node \
		     : long_ ## NAME ## _type_node; \
  if (type1 == long_long_ ## NAME ## _type_node \
      || type1 == unsigned_long_long_ ## NAME ## _type_node) \
    return unsignedp ? unsigned_long_long_ ## NAME ## _type_node \
		     : long_long_ ## NAME ## _type_node;

#define C_COMMON_FIXED_MODE_TYPES(NAME) \
  if (type1 == NAME ## _type_node \
      || type1 == u ## NAME ## _type_node) \
    return unsignedp ? u ## NAME ## _type_node \
		     : NAME ## _type_node;

#define C_COMMON_FIXED_TYPES_SAT(NAME) \
  if (type1 == sat_ ## short_ ## NAME ## _type_node \
      || type1 == sat_ ## unsigned_short_ ## NAME ## _type_node) \
    return unsignedp ? sat_ ## unsigned_short_ ## NAME ## _type_node \
		     : sat_ ## short_ ## NAME ## _type_node; \
  if (type1 == sat_ ## NAME ## _type_node \
      || type1 == sat_ ## unsigned_ ## NAME ## _type_node) \
    return unsignedp ? sat_ ## unsigned_ ## NAME ## _type_node \
		     : sat_ ## NAME ## _type_node; \
  if (type1 == sat_ ## long_ ## NAME ## _type_node \
      || type1 == sat_ ## unsigned_long_ ## NAME ## _type_node) \
    return unsignedp ? sat_ ## unsigned_long_ ## NAME ## _type_node \
		     : sat_ ## long_ ## NAME ## _type_node; \
  if (type1 == sat_ ## long_long_ ## NAME ## _type_node \
      || type1 == sat_ ## unsigned_long_long_ ## NAME ## _type_node) \
    return unsignedp ? sat_ ## unsigned_long_long_ ## NAME ## _type_node \
		     : sat_ ## long_long_ ## NAME ## _type_node;

#define C_COMMON_FIXED_MODE_TYPES_SAT(NAME)	\
  if (type1 == sat_ ## NAME ## _type_node \
      || type1 == sat_ ## u ## NAME ## _type_node) \
    return unsignedp ? sat_ ## u ## NAME ## _type_node \
		     : sat_ ## NAME ## _type_node;

  C_COMMON_FIXED_TYPES (fract);
  C_COMMON_FIXED_TYPES_SAT (fract);
  C_COMMON_FIXED_TYPES (accum);
  C_COMMON_FIXED_TYPES_SAT (accum);

  C_COMMON_FIXED_MODE_TYPES (qq);
  C_COMMON_FIXED_MODE_TYPES (hq);
  C_COMMON_FIXED_MODE_TYPES (sq);
  C_COMMON_FIXED_MODE_TYPES (dq);
  C_COMMON_FIXED_MODE_TYPES (tq);
  C_COMMON_FIXED_MODE_TYPES_SAT (qq);
  C_COMMON_FIXED_MODE_TYPES_SAT (hq);
  C_COMMON_FIXED_MODE_TYPES_SAT (sq);
  C_COMMON_FIXED_MODE_TYPES_SAT (dq);
  C_COMMON_FIXED_MODE_TYPES_SAT (tq);
  C_COMMON_FIXED_MODE_TYPES (ha);
  C_COMMON_FIXED_MODE_TYPES (sa);
  C_COMMON_FIXED_MODE_TYPES (da);
  C_COMMON_FIXED_MODE_TYPES (ta);
  C_COMMON_FIXED_MODE_TYPES_SAT (ha);
  C_COMMON_FIXED_MODE_TYPES_SAT (sa);
  C_COMMON_FIXED_MODE_TYPES_SAT (da);
  C_COMMON_FIXED_MODE_TYPES_SAT (ta);

  /* For ENUMERAL_TYPEs in C++, must check the mode of the types, not
     the precision; they have precision set to match their range, but
     may use a wider mode to match an ABI.  If we change modes, we may
     wind up with bad conversions.  For INTEGER_TYPEs in C, must check
     the precision as well, so as to yield correct results for
     bit-field types.  C++ does not have these separate bit-field
     types, and producing a signed or unsigned variant of an
     ENUMERAL_TYPE may cause other problems as well.  */

  if (!INTEGRAL_TYPE_P (type)
      || TYPE_UNSIGNED (type) == unsignedp)
    return type;

#define TYPE_OK(node)							    \
  (TYPE_MODE (type) == TYPE_MODE (node)					    \
   && TYPE_PRECISION (type) == TYPE_PRECISION (node))
  if (TYPE_OK (signed_char_type_node))
    return unsignedp ? unsigned_char_type_node : signed_char_type_node;
  if (TYPE_OK (integer_type_node))
    return unsignedp ? unsigned_type_node : integer_type_node;
  if (TYPE_OK (short_integer_type_node))
    return unsignedp ? short_unsigned_type_node : short_integer_type_node;
  if (TYPE_OK (long_integer_type_node))
    return unsignedp ? long_unsigned_type_node : long_integer_type_node;
  if (TYPE_OK (long_long_integer_type_node))
    return (unsignedp ? long_long_unsigned_type_node
	    : long_long_integer_type_node);

  for (i = 0; i < NUM_INT_N_ENTS; i ++)
    if (int_n_enabled_p[i]
	&& TYPE_MODE (type) == int_n_data[i].m
	&& TYPE_PRECISION (type) == int_n_data[i].bitsize)
      return (unsignedp ? int_n_trees[i].unsigned_type
	      : int_n_trees[i].signed_type);

  if (TYPE_OK (widest_integer_literal_type_node))
    return (unsignedp ? widest_unsigned_literal_type_node
	    : widest_integer_literal_type_node);

#if HOST_BITS_PER_WIDE_INT >= 64
  if (TYPE_OK (intTI_type_node))
    return unsignedp ? unsigned_intTI_type_node : intTI_type_node;
#endif
  if (TYPE_OK (intDI_type_node))
    return unsignedp ? unsigned_intDI_type_node : intDI_type_node;
  if (TYPE_OK (intSI_type_node))
    return unsignedp ? unsigned_intSI_type_node : intSI_type_node;
  if (TYPE_OK (intHI_type_node))
    return unsignedp ? unsigned_intHI_type_node : intHI_type_node;
  if (TYPE_OK (intQI_type_node))
    return unsignedp ? unsigned_intQI_type_node : intQI_type_node;
#undef TYPE_OK

  return build_nonstandard_integer_type (TYPE_PRECISION (type), unsignedp);
}

/* Build a bit-field integer type for the given WIDTH and UNSIGNEDP.  */

tree
c_build_bitfield_integer_type (unsigned HOST_WIDE_INT width, int unsignedp)
{
  int i;

  /* Extended integer types of the same width as a standard type have
     lesser rank, so those of the same width as int promote to int or
     unsigned int and are valid for printf formats expecting int or
     unsigned int.  To avoid such special cases, avoid creating
     extended integer types for bit-fields if a standard integer type
     is available.  */
  if (width == TYPE_PRECISION (integer_type_node))
    return unsignedp ? unsigned_type_node : integer_type_node;
  if (width == TYPE_PRECISION (signed_char_type_node))
    return unsignedp ? unsigned_char_type_node : signed_char_type_node;
  if (width == TYPE_PRECISION (short_integer_type_node))
    return unsignedp ? short_unsigned_type_node : short_integer_type_node;
  if (width == TYPE_PRECISION (long_integer_type_node))
    return unsignedp ? long_unsigned_type_node : long_integer_type_node;
  if (width == TYPE_PRECISION (long_long_integer_type_node))
    return (unsignedp ? long_long_unsigned_type_node
	    : long_long_integer_type_node);
  for (i = 0; i < NUM_INT_N_ENTS; i ++)
    if (int_n_enabled_p[i]
	&& width == int_n_data[i].bitsize)
      return (unsignedp ? int_n_trees[i].unsigned_type
	      : int_n_trees[i].signed_type);
  return build_nonstandard_integer_type (width, unsignedp);
}

/* The C version of the register_builtin_type langhook.  */

void
c_register_builtin_type (tree type, const char* name)
{
  tree decl;

  decl = build_decl (UNKNOWN_LOCATION,
		     TYPE_DECL, get_identifier (name), type);
  DECL_ARTIFICIAL (decl) = 1;
  if (!TYPE_NAME (type))
    TYPE_NAME (type) = decl;
  pushdecl (decl);

  registered_builtin_types = tree_cons (0, type, registered_builtin_types);
}

/* Print an error message for invalid operands to arith operation
   CODE with TYPE0 for operand 0, and TYPE1 for operand 1.
   LOCATION is the location of the message.  */

void
binary_op_error (location_t location, enum tree_code code,
		 tree type0, tree type1)
{
  const char *opname;

  switch (code)
    {
    case PLUS_EXPR:
      opname = "+"; break;
    case MINUS_EXPR:
      opname = "-"; break;
    case MULT_EXPR:
      opname = "*"; break;
    case MAX_EXPR:
      opname = "max"; break;
    case MIN_EXPR:
      opname = "min"; break;
    case EQ_EXPR:
      opname = "=="; break;
    case NE_EXPR:
      opname = "!="; break;
    case LE_EXPR:
      opname = "<="; break;
    case GE_EXPR:
      opname = ">="; break;
    case LT_EXPR:
      opname = "<"; break;
    case GT_EXPR:
      opname = ">"; break;
    case LSHIFT_EXPR:
      opname = "<<"; break;
    case RSHIFT_EXPR:
      opname = ">>"; break;
    case TRUNC_MOD_EXPR:
    case FLOOR_MOD_EXPR:
      opname = "%"; break;
    case TRUNC_DIV_EXPR:
    case FLOOR_DIV_EXPR:
      opname = "/"; break;
    case BIT_AND_EXPR:
      opname = "&"; break;
    case BIT_IOR_EXPR:
      opname = "|"; break;
    case TRUTH_ANDIF_EXPR:
      opname = "&&"; break;
    case TRUTH_ORIF_EXPR:
      opname = "||"; break;
    case BIT_XOR_EXPR:
      opname = "^"; break;
    default:
      gcc_unreachable ();
    }
  error_at (location,
	    "invalid operands to binary %s (have %qT and %qT)", opname,
	    type0, type1);
}

/* Given an expression as a tree, return its original type.  Do this
   by stripping any conversion that preserves the sign and precision.  */
static tree
expr_original_type (tree expr)
{
  STRIP_SIGN_NOPS (expr);
  return TREE_TYPE (expr);
}

/* Subroutine of build_binary_op, used for comparison operations.
   See if the operands have both been converted from subword integer types
   and, if so, perhaps change them both back to their original type.
   This function is also responsible for converting the two operands
   to the proper common type for comparison.

   The arguments of this function are all pointers to local variables
   of build_binary_op: OP0_PTR is &OP0, OP1_PTR is &OP1,
   RESTYPE_PTR is &RESULT_TYPE and RESCODE_PTR is &RESULTCODE.

   LOC is the location of the comparison.

   If this function returns nonzero, it means that the comparison has
   a constant value.  What this function returns is an expression for
   that value.  */

tree
shorten_compare (location_t loc, tree *op0_ptr, tree *op1_ptr,
		 tree *restype_ptr, enum tree_code *rescode_ptr)
{
  tree type;
  tree op0 = *op0_ptr;
  tree op1 = *op1_ptr;
  int unsignedp0, unsignedp1;
  int real1, real2;
  tree primop0, primop1;
  enum tree_code code = *rescode_ptr;

  /* Throw away any conversions to wider types
     already present in the operands.  */

  primop0 = c_common_get_narrower (op0, &unsignedp0);
  primop1 = c_common_get_narrower (op1, &unsignedp1);

  /* If primopN is first sign-extended from primopN's precision to opN's
     precision, then zero-extended from opN's precision to
     *restype_ptr precision, shortenings might be invalid.  */
  if (TYPE_PRECISION (TREE_TYPE (primop0)) < TYPE_PRECISION (TREE_TYPE (op0))
      && TYPE_PRECISION (TREE_TYPE (op0)) < TYPE_PRECISION (*restype_ptr)
      && !unsignedp0
      && TYPE_UNSIGNED (TREE_TYPE (op0)))
    primop0 = op0;
  if (TYPE_PRECISION (TREE_TYPE (primop1)) < TYPE_PRECISION (TREE_TYPE (op1))
      && TYPE_PRECISION (TREE_TYPE (op1)) < TYPE_PRECISION (*restype_ptr)
      && !unsignedp1
      && TYPE_UNSIGNED (TREE_TYPE (op1)))
    primop1 = op1;

  /* Handle the case that OP0 does not *contain* a conversion
     but it *requires* conversion to FINAL_TYPE.  */

  if (op0 == primop0 && TREE_TYPE (op0) != *restype_ptr)
    unsignedp0 = TYPE_UNSIGNED (TREE_TYPE (op0));
  if (op1 == primop1 && TREE_TYPE (op1) != *restype_ptr)
    unsignedp1 = TYPE_UNSIGNED (TREE_TYPE (op1));

  /* If one of the operands must be floated, we cannot optimize.  */
  real1 = TREE_CODE (TREE_TYPE (primop0)) == REAL_TYPE;
  real2 = TREE_CODE (TREE_TYPE (primop1)) == REAL_TYPE;

  /* If first arg is constant, swap the args (changing operation
     so value is preserved), for canonicalization.  Don't do this if
     the second arg is 0.  */

  if (TREE_CONSTANT (primop0)
      && !integer_zerop (primop1) && !real_zerop (primop1)
      && !fixed_zerop (primop1))
    {
      std::swap (primop0, primop1);
      std::swap (op0, op1);
      *op0_ptr = op0;
      *op1_ptr = op1;
      std::swap (unsignedp0, unsignedp1);
      std::swap (real1, real2);

      switch (code)
	{
	case LT_EXPR:
	  code = GT_EXPR;
	  break;
	case GT_EXPR:
	  code = LT_EXPR;
	  break;
	case LE_EXPR:
	  code = GE_EXPR;
	  break;
	case GE_EXPR:
	  code = LE_EXPR;
	  break;
	default:
	  break;
	}
      *rescode_ptr = code;
    }

  /* If comparing an integer against a constant more bits wide,
     maybe we can deduce a value of 1 or 0 independent of the data.
     Or else truncate the constant now
     rather than extend the variable at run time.

     This is only interesting if the constant is the wider arg.
     Also, it is not safe if the constant is unsigned and the
     variable arg is signed, since in this case the variable
     would be sign-extended and then regarded as unsigned.
     Our technique fails in this case because the lowest/highest
     possible unsigned results don't follow naturally from the
     lowest/highest possible values of the variable operand.
     For just EQ_EXPR and NE_EXPR there is another technique that
     could be used: see if the constant can be faithfully represented
     in the other operand's type, by truncating it and reextending it
     and see if that preserves the constant's value.  */

  if (!real1 && !real2
      && TREE_CODE (TREE_TYPE (primop0)) != FIXED_POINT_TYPE
      && TREE_CODE (primop1) == INTEGER_CST
      && TYPE_PRECISION (TREE_TYPE (primop0)) < TYPE_PRECISION (*restype_ptr))
    {
      int min_gt, max_gt, min_lt, max_lt;
      tree maxval, minval;
      /* 1 if comparison is nominally unsigned.  */
      int unsignedp = TYPE_UNSIGNED (*restype_ptr);
      tree val;

      type = c_common_signed_or_unsigned_type (unsignedp0,
					       TREE_TYPE (primop0));

      maxval = TYPE_MAX_VALUE (type);
      minval = TYPE_MIN_VALUE (type);

      if (unsignedp && !unsignedp0)
	*restype_ptr = c_common_signed_type (*restype_ptr);

      if (TREE_TYPE (primop1) != *restype_ptr)
	{
	  /* Convert primop1 to target type, but do not introduce
	     additional overflow.  We know primop1 is an int_cst.  */
	  primop1 = force_fit_type (*restype_ptr,
				    wide_int::from
				      (primop1,
				       TYPE_PRECISION (*restype_ptr),
				       TYPE_SIGN (TREE_TYPE (primop1))),
				    0, TREE_OVERFLOW (primop1));
	}
      if (type != *restype_ptr)
	{
	  minval = convert (*restype_ptr, minval);
	  maxval = convert (*restype_ptr, maxval);
	}

      min_gt = tree_int_cst_lt (primop1, minval);
      max_gt = tree_int_cst_lt (primop1, maxval);
      min_lt = tree_int_cst_lt (minval, primop1);
      max_lt = tree_int_cst_lt (maxval, primop1);

      val = 0;
      /* This used to be a switch, but Genix compiler can't handle that.  */
      if (code == NE_EXPR)
	{
	  if (max_lt || min_gt)
	    val = truthvalue_true_node;
	}
      else if (code == EQ_EXPR)
	{
	  if (max_lt || min_gt)
	    val = truthvalue_false_node;
	}
      else if (code == LT_EXPR)
	{
	  if (max_lt)
	    val = truthvalue_true_node;
	  if (!min_lt)
	    val = truthvalue_false_node;
	}
      else if (code == GT_EXPR)
	{
	  if (min_gt)
	    val = truthvalue_true_node;
	  if (!max_gt)
	    val = truthvalue_false_node;
	}
      else if (code == LE_EXPR)
	{
	  if (!max_gt)
	    val = truthvalue_true_node;
	  if (min_gt)
	    val = truthvalue_false_node;
	}
      else if (code == GE_EXPR)
	{
	  if (!min_lt)
	    val = truthvalue_true_node;
	  if (max_lt)
	    val = truthvalue_false_node;
	}

      /* If primop0 was sign-extended and unsigned comparison specd,
	 we did a signed comparison above using the signed type bounds.
	 But the comparison we output must be unsigned.

	 Also, for inequalities, VAL is no good; but if the signed
	 comparison had *any* fixed result, it follows that the
	 unsigned comparison just tests the sign in reverse
	 (positive values are LE, negative ones GE).
	 So we can generate an unsigned comparison
	 against an extreme value of the signed type.  */

      if (unsignedp && !unsignedp0)
	{
	  if (val != 0)
	    switch (code)
	      {
	      case LT_EXPR:
	      case GE_EXPR:
		primop1 = TYPE_MIN_VALUE (type);
		val = 0;
		break;

	      case LE_EXPR:
	      case GT_EXPR:
		primop1 = TYPE_MAX_VALUE (type);
		val = 0;
		break;

	      default:
		break;
	      }
	  type = c_common_unsigned_type (type);
	}

      if (TREE_CODE (primop0) != INTEGER_CST
	  /* Don't warn if it's from a (non-system) macro.  */
	  && !(from_macro_expansion_at
	       (expansion_point_location_if_in_system_header
		(EXPR_LOCATION (primop0)))))
	{
	  if (val == truthvalue_false_node)
	    warning_at (loc, OPT_Wtype_limits,
			"comparison is always false due to limited range of data type");
	  if (val == truthvalue_true_node)
	    warning_at (loc, OPT_Wtype_limits,
			"comparison is always true due to limited range of data type");
	}

      if (val != 0)
	{
	  /* Don't forget to evaluate PRIMOP0 if it has side effects.  */
	  if (TREE_SIDE_EFFECTS (primop0))
	    return build2 (COMPOUND_EXPR, TREE_TYPE (val), primop0, val);
	  return val;
	}

      /* Value is not predetermined, but do the comparison
	 in the type of the operand that is not constant.
	 TYPE is already properly set.  */
    }

  /* If either arg is decimal float and the other is float, find the
     proper common type to use for comparison.  */
  else if (real1 && real2
	   && DECIMAL_FLOAT_MODE_P (TYPE_MODE (TREE_TYPE (primop0)))
	   && DECIMAL_FLOAT_MODE_P (TYPE_MODE (TREE_TYPE (primop1))))
    type = common_type (TREE_TYPE (primop0), TREE_TYPE (primop1));

  /* If either arg is decimal float and the other is float, fail.  */
  else if (real1 && real2
	   && (DECIMAL_FLOAT_MODE_P (TYPE_MODE (TREE_TYPE (primop0)))
	       || DECIMAL_FLOAT_MODE_P (TYPE_MODE (TREE_TYPE (primop1)))))
    return 0;

  else if (real1 && real2
	   && (TYPE_PRECISION (TREE_TYPE (primop0))
	       == TYPE_PRECISION (TREE_TYPE (primop1))))
    type = TREE_TYPE (primop0);

  /* If args' natural types are both narrower than nominal type
     and both extend in the same manner, compare them
     in the type of the wider arg.
     Otherwise must actually extend both to the nominal
     common type lest different ways of extending
     alter the result.
     (eg, (short)-1 == (unsigned short)-1  should be 0.)  */

  else if (unsignedp0 == unsignedp1 && real1 == real2
	   && TYPE_PRECISION (TREE_TYPE (primop0)) < TYPE_PRECISION (*restype_ptr)
	   && TYPE_PRECISION (TREE_TYPE (primop1)) < TYPE_PRECISION (*restype_ptr))
    {
      type = common_type (TREE_TYPE (primop0), TREE_TYPE (primop1));
      type = c_common_signed_or_unsigned_type (unsignedp0
					       || TYPE_UNSIGNED (*restype_ptr),
					       type);
      /* Make sure shorter operand is extended the right way
	 to match the longer operand.  */
      primop0
	= convert (c_common_signed_or_unsigned_type (unsignedp0,
						     TREE_TYPE (primop0)),
		   primop0);
      primop1
	= convert (c_common_signed_or_unsigned_type (unsignedp1,
						     TREE_TYPE (primop1)),
		   primop1);
    }
  else
    {
      /* Here we must do the comparison on the nominal type
	 using the args exactly as we received them.  */
      type = *restype_ptr;
      primop0 = op0;
      primop1 = op1;

      if (!real1 && !real2 && integer_zerop (primop1)
	  && TYPE_UNSIGNED (*restype_ptr))
	{
	  tree value = 0;
	  /* All unsigned values are >= 0, so we warn.  However,
	     if OP0 is a constant that is >= 0, the signedness of
	     the comparison isn't an issue, so suppress the
	     warning.  */
	  bool warn = 
	    warn_type_limits && !in_system_header_at (loc)
	    && !(TREE_CODE (primop0) == INTEGER_CST
		 && !TREE_OVERFLOW (convert (c_common_signed_type (type),
					     primop0)))
	    /* Do not warn for enumeration types.  */
	    && (TREE_CODE (expr_original_type (primop0)) != ENUMERAL_TYPE);
	  
	  switch (code)
	    {
	    case GE_EXPR:
	      if (warn)
		warning_at (loc, OPT_Wtype_limits,
			    "comparison of unsigned expression >= 0 is always true");
	      value = truthvalue_true_node;
	      break;

	    case LT_EXPR:
	      if (warn)
		warning_at (loc, OPT_Wtype_limits,
			    "comparison of unsigned expression < 0 is always false");
	      value = truthvalue_false_node;
	      break;

	    default:
	      break;
	    }

	  if (value != 0)
	    {
	      /* Don't forget to evaluate PRIMOP0 if it has side effects.  */
	      if (TREE_SIDE_EFFECTS (primop0))
		return build2 (COMPOUND_EXPR, TREE_TYPE (value),
			       primop0, value);
	      return value;
	    }
	}
    }

  *op0_ptr = convert (type, primop0);
  *op1_ptr = convert (type, primop1);

  *restype_ptr = truthvalue_type_node;

  return 0;
}

/* Return a tree for the sum or difference (RESULTCODE says which)
   of pointer PTROP and integer INTOP.  */

tree
pointer_int_sum (location_t loc, enum tree_code resultcode,
		 tree ptrop, tree intop, bool complain)
{
  tree size_exp, ret;

  /* The result is a pointer of the same type that is being added.  */
  tree result_type = TREE_TYPE (ptrop);

  /* If the pointer lives in UPC shared memory, then
     drop the 'shared' qualifier.  */
  if (TREE_SHARED (ptrop) || SHARED_TYPE_P (result_type))
    result_type = build_unshared_type (result_type);

  if (TREE_CODE (TREE_TYPE (result_type)) == VOID_TYPE)
    {
      if (complain && warn_pointer_arith)
	pedwarn (loc, OPT_Wpointer_arith,
		 "pointer of type %<void *%> used in arithmetic");
      else if (!complain)
	return error_mark_node;
      size_exp = integer_one_node;
    }
  else if (TREE_CODE (TREE_TYPE (result_type)) == FUNCTION_TYPE)
    {
      if (complain && warn_pointer_arith)
	pedwarn (loc, OPT_Wpointer_arith,
		 "pointer to a function used in arithmetic");
      else if (!complain)
	return error_mark_node;
      size_exp = integer_one_node;
    }
  else
    size_exp = size_in_bytes (TREE_TYPE (result_type));

  /* We are manipulating pointer values, so we don't need to warn
     about relying on undefined signed overflow.  We disable the
     warning here because we use integer types so fold won't know that
     they are really pointers.  */
  fold_defer_overflow_warnings ();

  /* If what we are about to multiply by the size of the elements
     contains a constant term, apply distributive law
     and multiply that constant term separately.
     This helps produce common subexpressions.  */
  if ((TREE_CODE (intop) == PLUS_EXPR || TREE_CODE (intop) == MINUS_EXPR)
      && !TREE_CONSTANT (intop)
      && TREE_CONSTANT (TREE_OPERAND (intop, 1))
      && TREE_CONSTANT (size_exp)
      /* If the constant comes from pointer subtraction,
	 skip this optimization--it would cause an error.  */
      && TREE_CODE (TREE_TYPE (TREE_OPERAND (intop, 0))) == INTEGER_TYPE
      /* If the constant is unsigned, and smaller than the pointer size,
	 then we must skip this optimization.  This is because it could cause
	 an overflow error if the constant is negative but INTOP is not.  */
      && (!TYPE_UNSIGNED (TREE_TYPE (intop))
	  || (TYPE_PRECISION (TREE_TYPE (intop))
	      == TYPE_PRECISION (TREE_TYPE (ptrop)))))
    {
      enum tree_code subcode = resultcode;
      tree int_type = TREE_TYPE (intop);
      if (TREE_CODE (intop) == MINUS_EXPR)
	subcode = (subcode == PLUS_EXPR ? MINUS_EXPR : PLUS_EXPR);
      /* Convert both subexpression types to the type of intop,
	 because weird cases involving pointer arithmetic
	 can result in a sum or difference with different type args.  */
      ptrop = build_binary_op (EXPR_LOCATION (TREE_OPERAND (intop, 1)),
			       subcode, ptrop,
			       convert (int_type, TREE_OPERAND (intop, 1)), 1);
      intop = convert (int_type, TREE_OPERAND (intop, 0));
    }

  /* Convert the integer argument to a type the same size as sizetype
     so the multiply won't overflow spuriously.  */
  if (TYPE_PRECISION (TREE_TYPE (intop)) != TYPE_PRECISION (sizetype)
      || TYPE_UNSIGNED (TREE_TYPE (intop)) != TYPE_UNSIGNED (sizetype))
    intop = convert (c_common_type_for_size (TYPE_PRECISION (sizetype),
					     TYPE_UNSIGNED (sizetype)), intop);

  /* Replace the integer argument with a suitable product by the object size.
     Do this multiplication as signed, then convert to the appropriate type
     for the pointer operation and disregard an overflow that occurred only
     because of the sign-extension change in the latter conversion.  */
  {
    tree t = fold_build2_loc (loc, MULT_EXPR, TREE_TYPE (intop), intop,
			      convert (TREE_TYPE (intop), size_exp));
    intop = convert (sizetype, t);
    if (TREE_OVERFLOW_P (intop) && !TREE_OVERFLOW (t))
      intop = wide_int_to_tree (TREE_TYPE (intop), intop);
  }

  /* Create the sum or difference.  */
  if (resultcode == MINUS_EXPR)
    intop = fold_build1_loc (loc, NEGATE_EXPR, sizetype, intop);

  ret = fold_build_pointer_plus_loc (loc, ptrop, intop);

  fold_undefer_and_ignore_overflow_warnings ();

  return ret;
}

/* Wrap a C_MAYBE_CONST_EXPR around an expression that is fully folded
   and if NON_CONST is known not to be permitted in an evaluated part
   of a constant expression.  */

tree
c_wrap_maybe_const (tree expr, bool non_const)
{
  bool nowarning = TREE_NO_WARNING (expr);
  location_t loc = EXPR_LOCATION (expr);

  /* This should never be called for C++.  */
  if (c_dialect_cxx ())
    gcc_unreachable ();

  /* The result of folding may have a NOP_EXPR to set TREE_NO_WARNING.  */
  STRIP_TYPE_NOPS (expr);
  expr = build2 (C_MAYBE_CONST_EXPR, TREE_TYPE (expr), NULL, expr);
  C_MAYBE_CONST_EXPR_NON_CONST (expr) = non_const;
  if (nowarning)
    TREE_NO_WARNING (expr) = 1;
  protected_set_expr_location (expr, loc);

  return expr;
}

/* Wrap a SAVE_EXPR around EXPR, if appropriate.  Like save_expr, but
   for C folds the inside expression and wraps a C_MAYBE_CONST_EXPR
   around the SAVE_EXPR if needed so that c_fully_fold does not need
   to look inside SAVE_EXPRs.  */

tree
c_save_expr (tree expr)
{
  bool maybe_const = true;
  if (c_dialect_cxx ())
    return save_expr (expr);
  expr = c_fully_fold (expr, false, &maybe_const);
  expr = save_expr (expr);
  if (!maybe_const)
    expr = c_wrap_maybe_const (expr, true);
  return expr;
}

/* Return whether EXPR is a declaration whose address can never be
   NULL.  */

bool
decl_with_nonnull_addr_p (const_tree expr)
{
  return (DECL_P (expr)
	  && (TREE_CODE (expr) == PARM_DECL
	      || TREE_CODE (expr) == LABEL_DECL
	      || !DECL_WEAK (expr)));
}

/* Prepare expr to be an argument of a TRUTH_NOT_EXPR,
   or for an `if' or `while' statement or ?..: exp.  It should already
   have been validated to be of suitable type; otherwise, a bad
   diagnostic may result.

   The EXPR is located at LOCATION.

   This preparation consists of taking the ordinary
   representation of an expression expr and producing a valid tree
   boolean expression describing whether expr is nonzero.  We could
   simply always do build_binary_op (NE_EXPR, expr, truthvalue_false_node, 1),
   but we optimize comparisons, &&, ||, and !.

   The resulting type should always be `truthvalue_type_node'.  */

tree
c_common_truthvalue_conversion (location_t location, tree expr)
{
  switch (TREE_CODE (expr))
    {
    case EQ_EXPR:   case NE_EXPR:   case UNEQ_EXPR: case LTGT_EXPR:
    case LE_EXPR:   case GE_EXPR:   case LT_EXPR:   case GT_EXPR:
    case UNLE_EXPR: case UNGE_EXPR: case UNLT_EXPR: case UNGT_EXPR:
    case ORDERED_EXPR: case UNORDERED_EXPR:
      if (TREE_TYPE (expr) == truthvalue_type_node)
	return expr;
      expr = build2 (TREE_CODE (expr), truthvalue_type_node,
		     TREE_OPERAND (expr, 0), TREE_OPERAND (expr, 1));
      goto ret;

    case TRUTH_ANDIF_EXPR:
    case TRUTH_ORIF_EXPR:
    case TRUTH_AND_EXPR:
    case TRUTH_OR_EXPR:
    case TRUTH_XOR_EXPR:
      if (TREE_TYPE (expr) == truthvalue_type_node)
	return expr;
      expr = build2 (TREE_CODE (expr), truthvalue_type_node,
		     c_common_truthvalue_conversion (location,
						     TREE_OPERAND (expr, 0)),
		     c_common_truthvalue_conversion (location,
						     TREE_OPERAND (expr, 1)));
      goto ret;

    case TRUTH_NOT_EXPR:
      if (TREE_TYPE (expr) == truthvalue_type_node)
	return expr;
      expr = build1 (TREE_CODE (expr), truthvalue_type_node,
		     c_common_truthvalue_conversion (location,
						     TREE_OPERAND (expr, 0)));
      goto ret;

    case ERROR_MARK:
      return expr;

    case INTEGER_CST:
      return integer_zerop (expr) ? truthvalue_false_node
				  : truthvalue_true_node;

    case REAL_CST:
      return real_compare (NE_EXPR, &TREE_REAL_CST (expr), &dconst0)
	     ? truthvalue_true_node
	     : truthvalue_false_node;

    case FIXED_CST:
      return fixed_compare (NE_EXPR, &TREE_FIXED_CST (expr),
			    &FCONST0 (TYPE_MODE (TREE_TYPE (expr))))
	     ? truthvalue_true_node
	     : truthvalue_false_node;

    case FUNCTION_DECL:
      expr = build_unary_op (location, ADDR_EXPR, expr, 0);
      /* Fall through.  */

    case ADDR_EXPR:
      {
 	tree inner = TREE_OPERAND (expr, 0);
	if (decl_with_nonnull_addr_p (inner))
	  {
	    /* Common Ada/Pascal programmer's mistake.  */
	    warning_at (location,
			OPT_Waddress,
			"the address of %qD will always evaluate as %<true%>",
			inner);
	    return truthvalue_true_node;
	  }
	break;
      }

    case COMPLEX_EXPR:
      expr = build_binary_op (EXPR_LOCATION (expr),
			      (TREE_SIDE_EFFECTS (TREE_OPERAND (expr, 1))
			       ? TRUTH_OR_EXPR : TRUTH_ORIF_EXPR),
		c_common_truthvalue_conversion (location,
						TREE_OPERAND (expr, 0)),
		c_common_truthvalue_conversion (location,
						TREE_OPERAND (expr, 1)),
			      0);
      goto ret;

    case NEGATE_EXPR:
    case ABS_EXPR:
    case FLOAT_EXPR:
    case EXCESS_PRECISION_EXPR:
      /* These don't change whether an object is nonzero or zero.  */
      return c_common_truthvalue_conversion (location, TREE_OPERAND (expr, 0));

    case LROTATE_EXPR:
    case RROTATE_EXPR:
      /* These don't change whether an object is zero or nonzero, but
	 we can't ignore them if their second arg has side-effects.  */
      if (TREE_SIDE_EFFECTS (TREE_OPERAND (expr, 1)))
	{
	  expr = build2 (COMPOUND_EXPR, truthvalue_type_node,
			 TREE_OPERAND (expr, 1),
			 c_common_truthvalue_conversion
			 (location, TREE_OPERAND (expr, 0)));
	  goto ret;
	}
      else
	return c_common_truthvalue_conversion (location,
					       TREE_OPERAND (expr, 0));

    case COND_EXPR:
      /* Distribute the conversion into the arms of a COND_EXPR.  */
      if (c_dialect_cxx ())
	{
	  tree op1 = TREE_OPERAND (expr, 1);
	  tree op2 = TREE_OPERAND (expr, 2);
	  /* In C++ one of the arms might have void type if it is throw.  */
	  if (!VOID_TYPE_P (TREE_TYPE (op1)))
	    op1 = c_common_truthvalue_conversion (location, op1);
	  if (!VOID_TYPE_P (TREE_TYPE (op2)))
	    op2 = c_common_truthvalue_conversion (location, op2);
	  expr = fold_build3_loc (location, COND_EXPR, truthvalue_type_node,
				  TREE_OPERAND (expr, 0), op1, op2);
	  goto ret;
	}
      else
	{
	  /* Folding will happen later for C.  */
	  expr = build3 (COND_EXPR, truthvalue_type_node,
			 TREE_OPERAND (expr, 0),
			 c_common_truthvalue_conversion (location,
							 TREE_OPERAND (expr, 1)),
			 c_common_truthvalue_conversion (location,
							 TREE_OPERAND (expr, 2)));
	  goto ret;
	}

    CASE_CONVERT:
      {
	tree totype = TREE_TYPE (expr);
	tree fromtype = TREE_TYPE (TREE_OPERAND (expr, 0));

	if (POINTER_TYPE_P (totype)
	    && TREE_CODE (fromtype) == REFERENCE_TYPE)
	  {
	    tree inner = expr;
	    STRIP_NOPS (inner);

	    if (DECL_P (inner))
	      warning_at (location,
			  OPT_Waddress,
			  "the compiler can assume that the address of "
			  "%qD will always evaluate to %<true%>",
			  inner);
	  }

	/* Don't cancel the effect of a CONVERT_EXPR from a REFERENCE_TYPE,
	   since that affects how `default_conversion' will behave.  */
	if (TREE_CODE (totype) == REFERENCE_TYPE
	    || TREE_CODE (fromtype) == REFERENCE_TYPE)
	  break;
	/* Don't strip a conversion from C++0x scoped enum, since they
	   don't implicitly convert to other types.  */
	if (TREE_CODE (fromtype) == ENUMERAL_TYPE
	    && ENUM_IS_SCOPED (fromtype))
	  break;
	/* If this isn't narrowing the argument, we can ignore it.  */
	if (TYPE_PRECISION (totype) >= TYPE_PRECISION (fromtype))
	  return c_common_truthvalue_conversion (location,
						 TREE_OPERAND (expr, 0));
      }
      break;

    case MODIFY_EXPR:
      if (!TREE_NO_WARNING (expr)
	  && warn_parentheses)
	{
	  warning (OPT_Wparentheses,
		   "suggest parentheses around assignment used as truth value");
	  TREE_NO_WARNING (expr) = 1;
	}
      break;

    default:
      break;
    }

  if (TREE_CODE (TREE_TYPE (expr)) == COMPLEX_TYPE)
    {
      tree t = (in_late_binary_op ? save_expr (expr) : c_save_expr (expr));
      expr = (build_binary_op
	      (EXPR_LOCATION (expr),
	       (TREE_SIDE_EFFECTS (expr)
		? TRUTH_OR_EXPR : TRUTH_ORIF_EXPR),
	c_common_truthvalue_conversion
	       (location,
		build_unary_op (location, REALPART_EXPR, t, 0)),
	c_common_truthvalue_conversion
	       (location,
		build_unary_op (location, IMAGPART_EXPR, t, 0)),
	       0));
      goto ret;
    }

  if (TREE_CODE (TREE_TYPE (expr)) == FIXED_POINT_TYPE)
    {
      tree fixed_zero_node = build_fixed (TREE_TYPE (expr),
					  FCONST0 (TYPE_MODE
						   (TREE_TYPE (expr))));
      return build_binary_op (location, NE_EXPR, expr, fixed_zero_node, 1);
    }
  else
    return build_binary_op (location, NE_EXPR, expr, integer_zero_node, 1);

 ret:
  protected_set_expr_location (expr, location);
  return expr;
}

static void def_builtin_1  (enum built_in_function fncode,
			    const char *name,
			    enum built_in_class fnclass,
			    tree fntype, tree libtype,
			    bool both_p, bool fallback_p, bool nonansi_p,
			    tree fnattrs, bool implicit_p);


/* Apply the TYPE_QUALS to the new DECL.  */

void
c_apply_type_quals_to_decl (int type_quals, tree decl)
{
  tree type = TREE_TYPE (decl);

  if (type == error_mark_node)
    return;

  if ((type_quals & TYPE_QUAL_CONST)
      || (type && TREE_CODE (type) == REFERENCE_TYPE))
    /* We used to check TYPE_NEEDS_CONSTRUCTING here, but now a constexpr
       constructor can produce constant init, so rely on cp_finish_decl to
       clear TREE_READONLY if the variable has non-constant init.  */
    TREE_READONLY (decl) = 1;
  if (type_quals & TYPE_QUAL_VOLATILE)
    {
      TREE_SIDE_EFFECTS (decl) = 1;
      TREE_THIS_VOLATILE (decl) = 1;
    }
  if (type_quals & TYPE_QUAL_RESTRICT)
    {
      while (type && TREE_CODE (type) == ARRAY_TYPE)
	/* Allow 'restrict' on arrays of pointers.
	   FIXME currently we just ignore it.  */
	type = TREE_TYPE (type);
      if (!type
	  || !POINTER_TYPE_P (type)
	  || !C_TYPE_OBJECT_OR_INCOMPLETE_P (TREE_TYPE (type)))
	error ("invalid use of %<restrict%>");
    }
  if (type_quals & TYPE_QUAL_SHARED)
    {
      TREE_SHARED (decl) = 1;
      if (type_quals & TYPE_QUAL_STRICT)
	TREE_STRICT(decl) = 1;
      else if (type_quals & TYPE_QUAL_RELAXED)
	TREE_RELAXED(decl) = 1;
      /* The declaration's type should have been previously defined
	 as a UPC shared type.  */
      gcc_assert (SHARED_TYPE_P (type));
    }
}

struct c_type_hasher : ggc_ptr_hash<tree_node>
{
  static hashval_t hash (tree);
  static bool equal (tree, tree);
};

/* Hash function for the problem of multiple type definitions in
   different files.  This must hash all types that will compare
   equal via comptypes to the same value.  In practice it hashes
   on some of the simple stuff and leaves the details to comptypes.  */

hashval_t
c_type_hasher::hash (tree t)
{
  int n_elements;
  int shift, size;
  tree t2;
  switch (TREE_CODE (t))
    {
    /* For pointers, hash on pointee type plus some swizzling.  */
    case POINTER_TYPE:
      return hash (TREE_TYPE (t)) ^ 0x3003003;
    /* Hash on number of elements and total size.  */
    case ENUMERAL_TYPE:
      shift = 3;
      t2 = TYPE_VALUES (t);
      break;
    case RECORD_TYPE:
      shift = 0;
      t2 = TYPE_FIELDS (t);
      break;
    case QUAL_UNION_TYPE:
      shift = 1;
      t2 = TYPE_FIELDS (t);
      break;
    case UNION_TYPE:
      shift = 2;
      t2 = TYPE_FIELDS (t);
      break;
    default:
      gcc_unreachable ();
    }
  /* FIXME: We want to use a DECL_CHAIN iteration method here, but
     TYPE_VALUES of ENUMERAL_TYPEs is stored as a TREE_LIST.  */
  n_elements = list_length (t2);
  /* We might have a VLA here.  */
  if (TREE_CODE (TYPE_SIZE (t)) != INTEGER_CST)
    size = 0;
  else
    size = TREE_INT_CST_LOW (TYPE_SIZE (t));
  return ((size << 24) | (n_elements << shift));
}

bool
c_type_hasher::equal (tree t1, tree t2)
{
  return lang_hooks.types_compatible_p (t1, t2);
}

static GTY(()) hash_table<c_type_hasher> *type_hash_table;

/* Return the typed-based alias set for T, which may be an expression
   or a type.  Return -1 if we don't do anything special.  */

alias_set_type
c_common_get_alias_set (tree t)
{
  tree u;

  /* For VLAs, use the alias set of the element type rather than the
     default of alias set 0 for types compared structurally.  */
  if (TYPE_P (t) && TYPE_STRUCTURAL_EQUALITY_P (t))
    {
      if (TREE_CODE (t) == ARRAY_TYPE)
	return get_alias_set (TREE_TYPE (t));
      return -1;
    }

  /* Permit type-punning when accessing a union, provided the access
     is directly through the union.  For example, this code does not
     permit taking the address of a union member and then storing
     through it.  Even the type-punning allowed here is a GCC
     extension, albeit a common and useful one; the C standard says
     that such accesses have implementation-defined behavior.  */
  for (u = t;
       TREE_CODE (u) == COMPONENT_REF || TREE_CODE (u) == ARRAY_REF;
       u = TREE_OPERAND (u, 0))
    if (TREE_CODE (u) == COMPONENT_REF
	&& TREE_CODE (TREE_TYPE (TREE_OPERAND (u, 0))) == UNION_TYPE)
      return 0;

  /* That's all the expressions we handle specially.  */
  if (!TYPE_P (t))
    return -1;

  /* The C standard guarantees that any object may be accessed via an
     lvalue that has character type.  */
  if (t == char_type_node
      || t == signed_char_type_node
      || t == unsigned_char_type_node)
    return 0;

  /* The C standard specifically allows aliasing between signed and
     unsigned variants of the same type.  We treat the signed
     variant as canonical.  */
  if (TREE_CODE (t) == INTEGER_TYPE && TYPE_UNSIGNED (t))
    {
      tree t1 = c_common_signed_type (t);

      /* t1 == t can happen for boolean nodes which are always unsigned.  */
      if (t1 != t)
	return get_alias_set (t1);
    }

  /* For the time being, make UPC pointers-to-shared conflict
     with everything else.  Ideally, UPC pointers-to-shared should
     only conflict with the internal type used to represent
     the UPC pointer-to-shared (i.e., upc_pts_rep_type_node).  */

  if (TYPE_P (t) ? (TREE_CODE (t) == POINTER_TYPE
		    && SHARED_TYPE_P (TREE_TYPE (t)))
                 : (TREE_TYPE(t)
		    && TREE_CODE (TREE_TYPE (t)) == POINTER_TYPE
		    && SHARED_TYPE_P (TREE_TYPE (TREE_TYPE (t)))))
    return 0;

  /* Handle the case of multiple type nodes referring to "the same" type,
     which occurs with IMA.  These share an alias set.  FIXME:  Currently only
     C90 is handled.  (In C99 type compatibility is not transitive, which
     complicates things mightily. The alias set splay trees can theoretically
     represent this, but insertion is tricky when you consider all the
     different orders things might arrive in.) */

  if (c_language != clk_c || flag_isoc99)
    return -1;

  /* Save time if there's only one input file.  */
  if (num_in_fnames == 1)
    return -1;

  /* Pointers need special handling if they point to any type that
     needs special handling (below).  */
  if (TREE_CODE (t) == POINTER_TYPE)
    {
      tree t2;
      /* Find bottom type under any nested POINTERs.  */
      for (t2 = TREE_TYPE (t);
	   TREE_CODE (t2) == POINTER_TYPE;
	   t2 = TREE_TYPE (t2))
	;
      if (!RECORD_OR_UNION_TYPE_P (t2)
	  && TREE_CODE (t2) != ENUMERAL_TYPE)
	return -1;
      if (TYPE_SIZE (t2) == 0)
	return -1;
    }
  /* These are the only cases that need special handling.  */
  if (!RECORD_OR_UNION_TYPE_P (t)
      && TREE_CODE (t) != ENUMERAL_TYPE
      && TREE_CODE (t) != POINTER_TYPE)
    return -1;
  /* Undefined? */
  if (TYPE_SIZE (t) == 0)
    return -1;

  /* Look up t in hash table.  Only one of the compatible types within each
     alias set is recorded in the table.  */
  if (!type_hash_table)
    type_hash_table = hash_table<c_type_hasher>::create_ggc (1021);
  tree *slot = type_hash_table->find_slot (t, INSERT);
  if (*slot != NULL)
    {
      TYPE_ALIAS_SET (t) = TYPE_ALIAS_SET ((tree)*slot);
      return TYPE_ALIAS_SET ((tree)*slot);
    }
  else
    /* Our caller will assign and record (in t) a new alias set; all we need
       to do is remember t in the hash table.  */
    *slot = t;

  return -1;
}

/* Return the value of THREADS.

   UPC defines a reserved variable, THREADS, which returns the
   number of threads that will be created when the UPC program
   executes.  The value of threads can be specified at runtime via
   the -fupc-threads=N switch, where N is an integer specifying
   the number of threads.  When the value of THREADS is specified
   at compile-time, this is called the "static threads compilation
   environment".

   In the static threads compilation environment, THREADS is a
   pre-defined preprocessor macro with the value, N.

   If no value for threads is given at compile-time, then the value
   must be specified when the application program is executed.
   This method of establishing the value of THREADS is called
   the "dynamic threads compilation environment".  */

tree
upc_num_threads (void)
{
  tree n;
  gcc_assert (flag_upc);
  n = flag_upc_threads ? ssize_int (flag_upc_threads)
    : lookup_name (get_identifier ("THREADS"));
  if (!n)
    {
      error ("the UPC-required THREADS variable is undefined; "
	     "when compiling pre-processed source, "
	     "all -fupc-* switches must be passed on the command line, "
	     "asserting the same values as supplied when the "
	     "original source file was preprocessed");
      abort ();
    }

  return n;
}

/* Compute the value of 'sizeof (TYPE)' or '__alignof__ (TYPE)', where
   the IS_SIZEOF parameter indicates which operator is being applied.
   The COMPLAIN flag controls whether we should diagnose possibly
   ill-formed constructs or not.  LOC is the location of the SIZEOF or
   TYPEOF operator.  If MIN_ALIGNOF, the least alignment required for
   a type in any context should be returned, rather than the normal
   alignment for that type.  */

tree
c_sizeof_or_alignof_type (location_t loc,
			  tree type, bool is_sizeof, bool min_alignof,
			  int complain)
{
  const char *op_name;
  tree value = NULL;
  enum tree_code type_code = TREE_CODE (type);

  op_name = is_sizeof ? "sizeof" : "__alignof__";

  if (type_code == FUNCTION_TYPE)
    {
      if (is_sizeof)
	{
	  if (complain && warn_pointer_arith)
	    pedwarn (loc, OPT_Wpointer_arith,
		     "invalid application of %<sizeof%> to a function type");
          else if (!complain)
            return error_mark_node;
	  value = size_one_node;
	}
      else
	{
	  if (complain)
	    {
	      if (c_dialect_cxx ())
		pedwarn (loc, OPT_Wpedantic, "ISO C++ does not permit "
			 "%<alignof%> applied to a function type");
	      else
		pedwarn (loc, OPT_Wpedantic, "ISO C does not permit "
			 "%<_Alignof%> applied to a function type");
	    }
	  value = size_int (FUNCTION_BOUNDARY / BITS_PER_UNIT);
	}
    }
  else if (type_code == VOID_TYPE || type_code == ERROR_MARK)
    {
      if (complain)
        {
	  if (type_code == VOID_TYPE && SHARED_TYPE_P (type))
	    error_at (loc, "invalid application of %qs"
	                   " to %<shared void%> type", op_name);
          else if (type_code == VOID_TYPE && warn_pointer_arith)
	    pedwarn (loc, pedantic ? OPT_Wpedantic : OPT_Wpointer_arith,
		     "invalid application of %qs to a void type", op_name);
        }
      else
        return error_mark_node;
      value = size_one_node;
    }
  else if (!COMPLETE_TYPE_P (type)
	   && (!c_dialect_cxx () || is_sizeof || type_code != ARRAY_TYPE))
    {
      if (complain)
	error_at (loc, "invalid application of %qs to incomplete type %qT",
		  op_name, type);
      return error_mark_node;
    }
  else if (c_dialect_cxx () && type_code == ARRAY_TYPE
	   && !COMPLETE_TYPE_P (TREE_TYPE (type)))
    {
      if (complain)
	error_at (loc, "invalid application of %qs to array type %qT of "
		  "incomplete element type", op_name, type);
      return error_mark_node;
    }
  else
    {
      if (is_sizeof)
	/* Convert in case a char is more than one unit.  */
	value = size_binop_loc (loc, CEIL_DIV_EXPR, TYPE_SIZE_UNIT (type),
				size_int (TYPE_PRECISION (char_type_node)
					  / BITS_PER_UNIT));
      else if (min_alignof)
	value = size_int (min_align_of_type (type));
      else
	value = size_int (TYPE_ALIGN_UNIT (type));
    }

  if (is_sizeof && (TREE_CODE (type) == ARRAY_TYPE)
      && SHARED_TYPE_P (type)
      && TYPE_HAS_THREADS_FACTOR (type))
    {
      const tree n_threads = convert (sizetype, upc_num_threads ());
      value = size_binop (MULT_EXPR, value, n_threads);
    }

  /* VALUE will have the middle-end integer type sizetype.
     However, we should really return a value of type `size_t',
     which is just a typedef for an ordinary integer type.  */
  value = fold_convert_loc (loc, size_type_node, value);

  return value;
}

/* Implement the __alignof keyword: Return the minimum required
   alignment of EXPR, measured in bytes.  For VAR_DECLs,
   FUNCTION_DECLs and FIELD_DECLs return DECL_ALIGN (which can be set
   from an "aligned" __attribute__ specification).  LOC is the
   location of the ALIGNOF operator.  */

tree
c_alignof_expr (location_t loc, tree expr)
{
  tree t;

  if (VAR_OR_FUNCTION_DECL_P (expr))
    t = size_int (DECL_ALIGN_UNIT (expr));

  else if (TREE_CODE (expr) == COMPONENT_REF
	   && DECL_C_BIT_FIELD (TREE_OPERAND (expr, 1)))
    {
      error_at (loc, "%<__alignof%> applied to a bit-field");
      t = size_one_node;
    }
  else if (TREE_CODE (expr) == COMPONENT_REF
	   && TREE_CODE (TREE_OPERAND (expr, 1)) == FIELD_DECL)
    t = size_int (DECL_ALIGN_UNIT (TREE_OPERAND (expr, 1)));

  else if (INDIRECT_REF_P (expr))
    {
      tree t = TREE_OPERAND (expr, 0);
      tree best = t;
      int bestalign = TYPE_ALIGN (TREE_TYPE (TREE_TYPE (t)));

      while (CONVERT_EXPR_P (t)
	     && TREE_CODE (TREE_TYPE (TREE_OPERAND (t, 0))) == POINTER_TYPE)
	{
	  int thisalign;

	  t = TREE_OPERAND (t, 0);
	  thisalign = TYPE_ALIGN (TREE_TYPE (TREE_TYPE (t)));
	  if (thisalign > bestalign)
	    best = t, bestalign = thisalign;
	}
      return c_alignof (loc, TREE_TYPE (TREE_TYPE (best)));
    }
  else
    return c_alignof (loc, TREE_TYPE (expr));

  return fold_convert_loc (loc, size_type_node, t);
}

/* Handle C and C++ default attributes.  */

enum built_in_attribute
{
#define DEF_ATTR_NULL_TREE(ENUM) ENUM,
#define DEF_ATTR_INT(ENUM, VALUE) ENUM,
#define DEF_ATTR_STRING(ENUM, VALUE) ENUM,
#define DEF_ATTR_IDENT(ENUM, STRING) ENUM,
#define DEF_ATTR_TREE_LIST(ENUM, PURPOSE, VALUE, CHAIN) ENUM,
#include "builtin-attrs.def"
#undef DEF_ATTR_NULL_TREE
#undef DEF_ATTR_INT
#undef DEF_ATTR_STRING
#undef DEF_ATTR_IDENT
#undef DEF_ATTR_TREE_LIST
  ATTR_LAST
};

static GTY(()) tree built_in_attributes[(int) ATTR_LAST];

static void c_init_attributes (void);

enum c_builtin_type
{
#define DEF_PRIMITIVE_TYPE(NAME, VALUE) NAME,
#define DEF_FUNCTION_TYPE_0(NAME, RETURN) NAME,
#define DEF_FUNCTION_TYPE_1(NAME, RETURN, ARG1) NAME,
#define DEF_FUNCTION_TYPE_2(NAME, RETURN, ARG1, ARG2) NAME,
#define DEF_FUNCTION_TYPE_3(NAME, RETURN, ARG1, ARG2, ARG3) NAME,
#define DEF_FUNCTION_TYPE_4(NAME, RETURN, ARG1, ARG2, ARG3, ARG4) NAME,
#define DEF_FUNCTION_TYPE_5(NAME, RETURN, ARG1, ARG2, ARG3, ARG4, ARG5) NAME,
#define DEF_FUNCTION_TYPE_6(NAME, RETURN, ARG1, ARG2, ARG3, ARG4, ARG5, \
			    ARG6) NAME,
#define DEF_FUNCTION_TYPE_7(NAME, RETURN, ARG1, ARG2, ARG3, ARG4, ARG5, \
			    ARG6, ARG7) NAME,
#define DEF_FUNCTION_TYPE_8(NAME, RETURN, ARG1, ARG2, ARG3, ARG4, ARG5, \
			    ARG6, ARG7, ARG8) NAME,
#define DEF_FUNCTION_TYPE_9(NAME, RETURN, ARG1, ARG2, ARG3, ARG4, ARG5, \
			    ARG6, ARG7, ARG8, ARG9) NAME,
#define DEF_FUNCTION_TYPE_10(NAME, RETURN, ARG1, ARG2, ARG3, ARG4, ARG5, \
			     ARG6, ARG7, ARG8, ARG9, ARG10) NAME,
#define DEF_FUNCTION_TYPE_11(NAME, RETURN, ARG1, ARG2, ARG3, ARG4, ARG5, \
			     ARG6, ARG7, ARG8, ARG9, ARG10, ARG11) NAME,
#define DEF_FUNCTION_TYPE_VAR_0(NAME, RETURN) NAME,
#define DEF_FUNCTION_TYPE_VAR_1(NAME, RETURN, ARG1) NAME,
#define DEF_FUNCTION_TYPE_VAR_2(NAME, RETURN, ARG1, ARG2) NAME,
#define DEF_FUNCTION_TYPE_VAR_3(NAME, RETURN, ARG1, ARG2, ARG3) NAME,
#define DEF_FUNCTION_TYPE_VAR_4(NAME, RETURN, ARG1, ARG2, ARG3, ARG4) NAME,
#define DEF_FUNCTION_TYPE_VAR_5(NAME, RETURN, ARG1, ARG2, ARG3, ARG4, ARG5) \
				NAME,
#define DEF_FUNCTION_TYPE_VAR_6(NAME, RETURN, ARG1, ARG2, ARG3, ARG4, ARG5, \
				ARG6) NAME,
#define DEF_FUNCTION_TYPE_VAR_7(NAME, RETURN, ARG1, ARG2, ARG3, ARG4, ARG5, \
				ARG6, ARG7) NAME,
#define DEF_POINTER_TYPE(NAME, TYPE) NAME,
#include "builtin-types.def"
#undef DEF_PRIMITIVE_TYPE
#undef DEF_FUNCTION_TYPE_0
#undef DEF_FUNCTION_TYPE_1
#undef DEF_FUNCTION_TYPE_2
#undef DEF_FUNCTION_TYPE_3
#undef DEF_FUNCTION_TYPE_4
#undef DEF_FUNCTION_TYPE_5
#undef DEF_FUNCTION_TYPE_6
#undef DEF_FUNCTION_TYPE_7
#undef DEF_FUNCTION_TYPE_8
#undef DEF_FUNCTION_TYPE_9
#undef DEF_FUNCTION_TYPE_10
#undef DEF_FUNCTION_TYPE_11
#undef DEF_FUNCTION_TYPE_VAR_0
#undef DEF_FUNCTION_TYPE_VAR_1
#undef DEF_FUNCTION_TYPE_VAR_2
#undef DEF_FUNCTION_TYPE_VAR_3
#undef DEF_FUNCTION_TYPE_VAR_4
#undef DEF_FUNCTION_TYPE_VAR_5
#undef DEF_FUNCTION_TYPE_VAR_6
#undef DEF_FUNCTION_TYPE_VAR_7
#undef DEF_POINTER_TYPE
  BT_LAST
};

typedef enum c_builtin_type builtin_type;

/* A temporary array for c_common_nodes_and_builtins.  Used in
   communication with def_fn_type.  */
static tree builtin_types[(int) BT_LAST + 1];

/* A helper function for c_common_nodes_and_builtins.  Build function type
   for DEF with return type RET and N arguments.  If VAR is true, then the
   function should be variadic after those N arguments.

   Takes special care not to ICE if any of the types involved are
   error_mark_node, which indicates that said type is not in fact available
   (see builtin_type_for_size).  In which case the function type as a whole
   should be error_mark_node.  */

static void
def_fn_type (builtin_type def, builtin_type ret, bool var, int n, ...)
{
  tree t;
  tree *args = XALLOCAVEC (tree, n);
  va_list list;
  int i;

  va_start (list, n);
  for (i = 0; i < n; ++i)
    {
      builtin_type a = (builtin_type) va_arg (list, int);
      t = builtin_types[a];
      if (t == error_mark_node)
	goto egress;
      args[i] = t;
    }

  t = builtin_types[ret];
  if (t == error_mark_node)
    goto egress;
  if (var)
    t = build_varargs_function_type_array (t, n, args);
  else
    t = build_function_type_array (t, n, args);

 egress:
  builtin_types[def] = t;
  va_end (list);
}

/* Build builtin functions common to both C and C++ language
   frontends.  */

static void
c_define_builtins (tree va_list_ref_type_node, tree va_list_arg_type_node)
{
#define DEF_PRIMITIVE_TYPE(ENUM, VALUE) \
  builtin_types[ENUM] = VALUE;
#define DEF_FUNCTION_TYPE_0(ENUM, RETURN) \
  def_fn_type (ENUM, RETURN, 0, 0);
#define DEF_FUNCTION_TYPE_1(ENUM, RETURN, ARG1) \
  def_fn_type (ENUM, RETURN, 0, 1, ARG1);
#define DEF_FUNCTION_TYPE_2(ENUM, RETURN, ARG1, ARG2) \
  def_fn_type (ENUM, RETURN, 0, 2, ARG1, ARG2);
#define DEF_FUNCTION_TYPE_3(ENUM, RETURN, ARG1, ARG2, ARG3) \
  def_fn_type (ENUM, RETURN, 0, 3, ARG1, ARG2, ARG3);
#define DEF_FUNCTION_TYPE_4(ENUM, RETURN, ARG1, ARG2, ARG3, ARG4) \
  def_fn_type (ENUM, RETURN, 0, 4, ARG1, ARG2, ARG3, ARG4);
#define DEF_FUNCTION_TYPE_5(ENUM, RETURN, ARG1, ARG2, ARG3, ARG4, ARG5)	\
  def_fn_type (ENUM, RETURN, 0, 5, ARG1, ARG2, ARG3, ARG4, ARG5);
#define DEF_FUNCTION_TYPE_6(ENUM, RETURN, ARG1, ARG2, ARG3, ARG4, ARG5, \
			    ARG6)					\
  def_fn_type (ENUM, RETURN, 0, 6, ARG1, ARG2, ARG3, ARG4, ARG5, ARG6);
#define DEF_FUNCTION_TYPE_7(ENUM, RETURN, ARG1, ARG2, ARG3, ARG4, ARG5, \
			    ARG6, ARG7)					\
  def_fn_type (ENUM, RETURN, 0, 7, ARG1, ARG2, ARG3, ARG4, ARG5, ARG6, ARG7);
#define DEF_FUNCTION_TYPE_8(ENUM, RETURN, ARG1, ARG2, ARG3, ARG4, ARG5, \
			    ARG6, ARG7, ARG8)				\
  def_fn_type (ENUM, RETURN, 0, 8, ARG1, ARG2, ARG3, ARG4, ARG5, ARG6,	\
	       ARG7, ARG8);
#define DEF_FUNCTION_TYPE_9(ENUM, RETURN, ARG1, ARG2, ARG3, ARG4, ARG5, \
			    ARG6, ARG7, ARG8, ARG9)			\
  def_fn_type (ENUM, RETURN, 0, 9, ARG1, ARG2, ARG3, ARG4, ARG5, ARG6,	\
	       ARG7, ARG8, ARG9);
#define DEF_FUNCTION_TYPE_10(ENUM, RETURN, ARG1, ARG2, ARG3, ARG4, ARG5, \
			     ARG6, ARG7, ARG8, ARG9, ARG10)		 \
  def_fn_type (ENUM, RETURN, 0, 10, ARG1, ARG2, ARG3, ARG4, ARG5, ARG6,	 \
	       ARG7, ARG8, ARG9, ARG10);
#define DEF_FUNCTION_TYPE_11(ENUM, RETURN, ARG1, ARG2, ARG3, ARG4, ARG5, \
			     ARG6, ARG7, ARG8, ARG9, ARG10, ARG11)	 \
  def_fn_type (ENUM, RETURN, 0, 11, ARG1, ARG2, ARG3, ARG4, ARG5, ARG6,	 \
	       ARG7, ARG8, ARG9, ARG10, ARG11);
#define DEF_FUNCTION_TYPE_VAR_0(ENUM, RETURN) \
  def_fn_type (ENUM, RETURN, 1, 0);
#define DEF_FUNCTION_TYPE_VAR_1(ENUM, RETURN, ARG1) \
  def_fn_type (ENUM, RETURN, 1, 1, ARG1);
#define DEF_FUNCTION_TYPE_VAR_2(ENUM, RETURN, ARG1, ARG2) \
  def_fn_type (ENUM, RETURN, 1, 2, ARG1, ARG2);
#define DEF_FUNCTION_TYPE_VAR_3(ENUM, RETURN, ARG1, ARG2, ARG3) \
  def_fn_type (ENUM, RETURN, 1, 3, ARG1, ARG2, ARG3);
#define DEF_FUNCTION_TYPE_VAR_4(ENUM, RETURN, ARG1, ARG2, ARG3, ARG4) \
  def_fn_type (ENUM, RETURN, 1, 4, ARG1, ARG2, ARG3, ARG4);
#define DEF_FUNCTION_TYPE_VAR_5(ENUM, RETURN, ARG1, ARG2, ARG3, ARG4, ARG5) \
  def_fn_type (ENUM, RETURN, 1, 5, ARG1, ARG2, ARG3, ARG4, ARG5);
#define DEF_FUNCTION_TYPE_VAR_6(ENUM, RETURN, ARG1, ARG2, ARG3, ARG4, ARG5, \
				ARG6) \
  def_fn_type (ENUM, RETURN, 1, 6, ARG1, ARG2, ARG3, ARG4, ARG5, ARG6);
#define DEF_FUNCTION_TYPE_VAR_7(ENUM, RETURN, ARG1, ARG2, ARG3, ARG4, ARG5, \
				ARG6, ARG7)				\
  def_fn_type (ENUM, RETURN, 1, 7, ARG1, ARG2, ARG3, ARG4, ARG5, ARG6, ARG7);
#define DEF_POINTER_TYPE(ENUM, TYPE) \
  builtin_types[(int) ENUM] = build_pointer_type (builtin_types[(int) TYPE]);

#include "builtin-types.def"

#undef DEF_PRIMITIVE_TYPE
#undef DEF_FUNCTION_TYPE_0
#undef DEF_FUNCTION_TYPE_1
#undef DEF_FUNCTION_TYPE_2
#undef DEF_FUNCTION_TYPE_3
#undef DEF_FUNCTION_TYPE_4
#undef DEF_FUNCTION_TYPE_5
#undef DEF_FUNCTION_TYPE_6
#undef DEF_FUNCTION_TYPE_7
#undef DEF_FUNCTION_TYPE_8
#undef DEF_FUNCTION_TYPE_9
#undef DEF_FUNCTION_TYPE_10
#undef DEF_FUNCTION_TYPE_11
#undef DEF_FUNCTION_TYPE_VAR_0
#undef DEF_FUNCTION_TYPE_VAR_1
#undef DEF_FUNCTION_TYPE_VAR_2
#undef DEF_FUNCTION_TYPE_VAR_3
#undef DEF_FUNCTION_TYPE_VAR_4
#undef DEF_FUNCTION_TYPE_VAR_5
#undef DEF_FUNCTION_TYPE_VAR_6
#undef DEF_FUNCTION_TYPE_VAR_7
#undef DEF_POINTER_TYPE
  builtin_types[(int) BT_LAST] = NULL_TREE;

  c_init_attributes ();

#define DEF_BUILTIN(ENUM, NAME, CLASS, TYPE, LIBTYPE, BOTH_P, FALLBACK_P, \
		    NONANSI_P, ATTRS, IMPLICIT, COND)			\
  if (NAME && COND)							\
    def_builtin_1 (ENUM, NAME, CLASS,                                   \
		   builtin_types[(int) TYPE],                           \
		   builtin_types[(int) LIBTYPE],                        \
		   BOTH_P, FALLBACK_P, NONANSI_P,                       \
		   built_in_attributes[(int) ATTRS], IMPLICIT);
#include "builtins.def"

  targetm.init_builtins ();

  build_common_builtin_nodes ();

  if (flag_cilkplus)
    cilk_init_builtins ();
}

/* Like get_identifier, but avoid warnings about null arguments when
   the argument may be NULL for targets where GCC lacks stdint.h type
   information.  */

static inline tree
c_get_ident (const char *id)
{
  return get_identifier (id);
}

/* Build tree nodes and builtin functions common to both C and C++ language
   frontends.  */

void
c_common_nodes_and_builtins (void)
{
  int char16_type_size;
  int char32_type_size;
  int wchar_type_size;
  tree array_domain_type;
  tree va_list_ref_type_node;
  tree va_list_arg_type_node;
  int i;

  build_common_tree_nodes (flag_signed_char, flag_short_double);

  /* Define `int' and `char' first so that dbx will output them first.  */
  record_builtin_type (RID_INT, NULL, integer_type_node);
  record_builtin_type (RID_CHAR, "char", char_type_node);

  /* `signed' is the same as `int'.  FIXME: the declarations of "signed",
     "unsigned long", "long long unsigned" and "unsigned short" were in C++
     but not C.  Are the conditionals here needed?  */
  if (c_dialect_cxx ())
    record_builtin_type (RID_SIGNED, NULL, integer_type_node);
  record_builtin_type (RID_LONG, "long int", long_integer_type_node);
  record_builtin_type (RID_UNSIGNED, "unsigned int", unsigned_type_node);
  record_builtin_type (RID_MAX, "long unsigned int",
		       long_unsigned_type_node);

  for (i = 0; i < NUM_INT_N_ENTS; i ++)
    {
      char name[25];

      sprintf (name, "__int%d", int_n_data[i].bitsize);
      record_builtin_type ((enum rid)(RID_FIRST_INT_N + i), name,
			   int_n_trees[i].signed_type);
      sprintf (name, "__int%d unsigned", int_n_data[i].bitsize);
      record_builtin_type (RID_MAX, name, int_n_trees[i].unsigned_type);
    }

  if (c_dialect_cxx ())
    record_builtin_type (RID_MAX, "unsigned long", long_unsigned_type_node);
  record_builtin_type (RID_MAX, "long long int",
		       long_long_integer_type_node);
  record_builtin_type (RID_MAX, "long long unsigned int",
		       long_long_unsigned_type_node);
  if (c_dialect_cxx ())
    record_builtin_type (RID_MAX, "long long unsigned",
			 long_long_unsigned_type_node);
  record_builtin_type (RID_SHORT, "short int", short_integer_type_node);
  record_builtin_type (RID_MAX, "short unsigned int",
		       short_unsigned_type_node);
  if (c_dialect_cxx ())
    record_builtin_type (RID_MAX, "unsigned short",
			 short_unsigned_type_node);

  /* Define both `signed char' and `unsigned char'.  */
  record_builtin_type (RID_MAX, "signed char", signed_char_type_node);
  record_builtin_type (RID_MAX, "unsigned char", unsigned_char_type_node);

  /* These are types that c_common_type_for_size and
     c_common_type_for_mode use.  */
  lang_hooks.decls.pushdecl (build_decl (UNKNOWN_LOCATION,
					 TYPE_DECL, NULL_TREE,
					 intQI_type_node));
  lang_hooks.decls.pushdecl (build_decl (UNKNOWN_LOCATION,
					 TYPE_DECL, NULL_TREE,
					 intHI_type_node));
  lang_hooks.decls.pushdecl (build_decl (UNKNOWN_LOCATION,
					 TYPE_DECL, NULL_TREE,
					 intSI_type_node));
  lang_hooks.decls.pushdecl (build_decl (UNKNOWN_LOCATION,
					 TYPE_DECL, NULL_TREE,
					 intDI_type_node));
#if HOST_BITS_PER_WIDE_INT >= 64
  /* Note that this is different than the __int128 type that's part of
     the generic __intN support.  */
  if (targetm.scalar_mode_supported_p (TImode))
    lang_hooks.decls.pushdecl (build_decl (UNKNOWN_LOCATION,
					   TYPE_DECL,
					   get_identifier ("__int128_t"),
					   intTI_type_node));
#endif
  lang_hooks.decls.pushdecl (build_decl (UNKNOWN_LOCATION,
					 TYPE_DECL, NULL_TREE,
					 unsigned_intQI_type_node));
  lang_hooks.decls.pushdecl (build_decl (UNKNOWN_LOCATION,
					 TYPE_DECL, NULL_TREE,
					 unsigned_intHI_type_node));
  lang_hooks.decls.pushdecl (build_decl (UNKNOWN_LOCATION,
					 TYPE_DECL, NULL_TREE,
					 unsigned_intSI_type_node));
  lang_hooks.decls.pushdecl (build_decl (UNKNOWN_LOCATION,
					 TYPE_DECL, NULL_TREE,
					 unsigned_intDI_type_node));
#if HOST_BITS_PER_WIDE_INT >= 64
  if (targetm.scalar_mode_supported_p (TImode))
    lang_hooks.decls.pushdecl (build_decl (UNKNOWN_LOCATION,
					   TYPE_DECL,
					   get_identifier ("__uint128_t"),
					   unsigned_intTI_type_node));
#endif

  /* Create the widest literal types.  */
  widest_integer_literal_type_node
    = make_signed_type (HOST_BITS_PER_WIDE_INT * 2);
  lang_hooks.decls.pushdecl (build_decl (UNKNOWN_LOCATION,
					 TYPE_DECL, NULL_TREE,
					 widest_integer_literal_type_node));

  widest_unsigned_literal_type_node
    = make_unsigned_type (HOST_BITS_PER_WIDE_INT * 2);
  lang_hooks.decls.pushdecl (build_decl (UNKNOWN_LOCATION,
					 TYPE_DECL, NULL_TREE,
					 widest_unsigned_literal_type_node));

  signed_size_type_node = c_common_signed_type (size_type_node);

  pid_type_node =
    TREE_TYPE (identifier_global_value (get_identifier (PID_TYPE)));

  record_builtin_type (RID_FLOAT, NULL, float_type_node);
  record_builtin_type (RID_DOUBLE, NULL, double_type_node);
  record_builtin_type (RID_MAX, "long double", long_double_type_node);

  /* Only supported decimal floating point extension if the target
     actually supports underlying modes. */
  if (targetm.scalar_mode_supported_p (SDmode)
      && targetm.scalar_mode_supported_p (DDmode)
      && targetm.scalar_mode_supported_p (TDmode))
    {
      record_builtin_type (RID_DFLOAT32, NULL, dfloat32_type_node);
      record_builtin_type (RID_DFLOAT64, NULL, dfloat64_type_node);
      record_builtin_type (RID_DFLOAT128, NULL, dfloat128_type_node);
    }

  if (targetm.fixed_point_supported_p ())
    {
      record_builtin_type (RID_MAX, "short _Fract", short_fract_type_node);
      record_builtin_type (RID_FRACT, NULL, fract_type_node);
      record_builtin_type (RID_MAX, "long _Fract", long_fract_type_node);
      record_builtin_type (RID_MAX, "long long _Fract",
			   long_long_fract_type_node);
      record_builtin_type (RID_MAX, "unsigned short _Fract",
			   unsigned_short_fract_type_node);
      record_builtin_type (RID_MAX, "unsigned _Fract",
			   unsigned_fract_type_node);
      record_builtin_type (RID_MAX, "unsigned long _Fract",
			   unsigned_long_fract_type_node);
      record_builtin_type (RID_MAX, "unsigned long long _Fract",
			   unsigned_long_long_fract_type_node);
      record_builtin_type (RID_MAX, "_Sat short _Fract",
			   sat_short_fract_type_node);
      record_builtin_type (RID_MAX, "_Sat _Fract", sat_fract_type_node);
      record_builtin_type (RID_MAX, "_Sat long _Fract",
			   sat_long_fract_type_node);
      record_builtin_type (RID_MAX, "_Sat long long _Fract",
			   sat_long_long_fract_type_node);
      record_builtin_type (RID_MAX, "_Sat unsigned short _Fract",
			   sat_unsigned_short_fract_type_node);
      record_builtin_type (RID_MAX, "_Sat unsigned _Fract",
			   sat_unsigned_fract_type_node);
      record_builtin_type (RID_MAX, "_Sat unsigned long _Fract",
			   sat_unsigned_long_fract_type_node);
      record_builtin_type (RID_MAX, "_Sat unsigned long long _Fract",
			   sat_unsigned_long_long_fract_type_node);
      record_builtin_type (RID_MAX, "short _Accum", short_accum_type_node);
      record_builtin_type (RID_ACCUM, NULL, accum_type_node);
      record_builtin_type (RID_MAX, "long _Accum", long_accum_type_node);
      record_builtin_type (RID_MAX, "long long _Accum",
			   long_long_accum_type_node);
      record_builtin_type (RID_MAX, "unsigned short _Accum",
			   unsigned_short_accum_type_node);
      record_builtin_type (RID_MAX, "unsigned _Accum",
			   unsigned_accum_type_node);
      record_builtin_type (RID_MAX, "unsigned long _Accum",
			   unsigned_long_accum_type_node);
      record_builtin_type (RID_MAX, "unsigned long long _Accum",
			   unsigned_long_long_accum_type_node);
      record_builtin_type (RID_MAX, "_Sat short _Accum",
			   sat_short_accum_type_node);
      record_builtin_type (RID_MAX, "_Sat _Accum", sat_accum_type_node);
      record_builtin_type (RID_MAX, "_Sat long _Accum",
			   sat_long_accum_type_node);
      record_builtin_type (RID_MAX, "_Sat long long _Accum",
			  sat_long_long_accum_type_node);
      record_builtin_type (RID_MAX, "_Sat unsigned short _Accum",
			   sat_unsigned_short_accum_type_node);
      record_builtin_type (RID_MAX, "_Sat unsigned _Accum",
			   sat_unsigned_accum_type_node);
      record_builtin_type (RID_MAX, "_Sat unsigned long _Accum",
			   sat_unsigned_long_accum_type_node);
      record_builtin_type (RID_MAX, "_Sat unsigned long long _Accum",
			   sat_unsigned_long_long_accum_type_node);

    }

  lang_hooks.decls.pushdecl (build_decl (UNKNOWN_LOCATION,
					 TYPE_DECL,
					 get_identifier ("complex int"),
					 complex_integer_type_node));
  lang_hooks.decls.pushdecl (build_decl (UNKNOWN_LOCATION,
					 TYPE_DECL,
					 get_identifier ("complex float"),
					 complex_float_type_node));
  lang_hooks.decls.pushdecl (build_decl (UNKNOWN_LOCATION,
					 TYPE_DECL,
					 get_identifier ("complex double"),
					 complex_double_type_node));
  lang_hooks.decls.pushdecl
    (build_decl (UNKNOWN_LOCATION,
		 TYPE_DECL, get_identifier ("complex long double"),
		 complex_long_double_type_node));

  if (c_dialect_cxx ())
    /* For C++, make fileptr_type_node a distinct void * type until
       FILE type is defined.  */
    fileptr_type_node = build_variant_type_copy (ptr_type_node);

  record_builtin_type (RID_VOID, NULL, void_type_node);

  /* Set the TYPE_NAME for any variants that were built before
     record_builtin_type gave names to the built-in types. */
  {
    tree void_name = TYPE_NAME (void_type_node);
    TYPE_NAME (void_type_node) = NULL_TREE;
    TYPE_NAME (build_qualified_type (void_type_node, TYPE_QUAL_CONST))
      = void_name;
    TYPE_NAME (void_type_node) = void_name;
  }

  void_list_node = build_void_list_node ();

  /* Make a type to be the domain of a few array types
     whose domains don't really matter.
     200 is small enough that it always fits in size_t
     and large enough that it can hold most function names for the
     initializations of __FUNCTION__ and __PRETTY_FUNCTION__.  */
  array_domain_type = build_index_type (size_int (200));

  /* Make a type for arrays of characters.
     With luck nothing will ever really depend on the length of this
     array type.  */
  char_array_type_node
    = build_array_type (char_type_node, array_domain_type);

  string_type_node = build_pointer_type (char_type_node);
  const_string_type_node
    = build_pointer_type (build_qualified_type
			  (char_type_node, TYPE_QUAL_CONST));

  /* This is special for C++ so functions can be overloaded.  */
  wchar_type_node = get_identifier (MODIFIED_WCHAR_TYPE);
  wchar_type_node = TREE_TYPE (identifier_global_value (wchar_type_node));
  wchar_type_size = TYPE_PRECISION (wchar_type_node);
  underlying_wchar_type_node = wchar_type_node;
  if (c_dialect_cxx ())
    {
      if (TYPE_UNSIGNED (wchar_type_node))
	wchar_type_node = make_unsigned_type (wchar_type_size);
      else
	wchar_type_node = make_signed_type (wchar_type_size);
      record_builtin_type (RID_WCHAR, "wchar_t", wchar_type_node);
    }

  /* This is for wide string constants.  */
  wchar_array_type_node
    = build_array_type (wchar_type_node, array_domain_type);

  /* Define 'char16_t'.  */
  char16_type_node = get_identifier (CHAR16_TYPE);
  char16_type_node = TREE_TYPE (identifier_global_value (char16_type_node));
  char16_type_size = TYPE_PRECISION (char16_type_node);
  if (c_dialect_cxx ())
    {
      char16_type_node = make_unsigned_type (char16_type_size);

      if (cxx_dialect >= cxx11)
	record_builtin_type (RID_CHAR16, "char16_t", char16_type_node);
    }

  /* This is for UTF-16 string constants.  */
  char16_array_type_node
    = build_array_type (char16_type_node, array_domain_type);

  /* Define 'char32_t'.  */
  char32_type_node = get_identifier (CHAR32_TYPE);
  char32_type_node = TREE_TYPE (identifier_global_value (char32_type_node));
  char32_type_size = TYPE_PRECISION (char32_type_node);
  if (c_dialect_cxx ())
    {
      char32_type_node = make_unsigned_type (char32_type_size);

      if (cxx_dialect >= cxx11)
	record_builtin_type (RID_CHAR32, "char32_t", char32_type_node);
    }

  /* This is for UTF-32 string constants.  */
  char32_array_type_node
    = build_array_type (char32_type_node, array_domain_type);

  wint_type_node =
    TREE_TYPE (identifier_global_value (get_identifier (WINT_TYPE)));

  intmax_type_node =
    TREE_TYPE (identifier_global_value (get_identifier (INTMAX_TYPE)));
  uintmax_type_node =
    TREE_TYPE (identifier_global_value (get_identifier (UINTMAX_TYPE)));

  if (SIG_ATOMIC_TYPE)
    sig_atomic_type_node =
      TREE_TYPE (identifier_global_value (c_get_ident (SIG_ATOMIC_TYPE)));
  if (INT8_TYPE)
    int8_type_node =
      TREE_TYPE (identifier_global_value (c_get_ident (INT8_TYPE)));
  if (INT16_TYPE)
    int16_type_node =
      TREE_TYPE (identifier_global_value (c_get_ident (INT16_TYPE)));
  if (INT32_TYPE)
    int32_type_node =
      TREE_TYPE (identifier_global_value (c_get_ident (INT32_TYPE)));
  if (INT64_TYPE)
    int64_type_node =
      TREE_TYPE (identifier_global_value (c_get_ident (INT64_TYPE)));
  if (UINT8_TYPE)
    uint8_type_node =
      TREE_TYPE (identifier_global_value (c_get_ident (UINT8_TYPE)));
  if (UINT16_TYPE)
    c_uint16_type_node = uint16_type_node =
      TREE_TYPE (identifier_global_value (c_get_ident (UINT16_TYPE)));
  if (UINT32_TYPE)
    c_uint32_type_node = uint32_type_node =
      TREE_TYPE (identifier_global_value (c_get_ident (UINT32_TYPE)));
  if (UINT64_TYPE)
    c_uint64_type_node = uint64_type_node =
      TREE_TYPE (identifier_global_value (c_get_ident (UINT64_TYPE)));
  if (INT_LEAST8_TYPE)
    int_least8_type_node =
      TREE_TYPE (identifier_global_value (c_get_ident (INT_LEAST8_TYPE)));
  if (INT_LEAST16_TYPE)
    int_least16_type_node =
      TREE_TYPE (identifier_global_value (c_get_ident (INT_LEAST16_TYPE)));
  if (INT_LEAST32_TYPE)
    int_least32_type_node =
      TREE_TYPE (identifier_global_value (c_get_ident (INT_LEAST32_TYPE)));
  if (INT_LEAST64_TYPE)
    int_least64_type_node =
      TREE_TYPE (identifier_global_value (c_get_ident (INT_LEAST64_TYPE)));
  if (UINT_LEAST8_TYPE)
    uint_least8_type_node =
      TREE_TYPE (identifier_global_value (c_get_ident (UINT_LEAST8_TYPE)));
  if (UINT_LEAST16_TYPE)
    uint_least16_type_node =
      TREE_TYPE (identifier_global_value (c_get_ident (UINT_LEAST16_TYPE)));
  if (UINT_LEAST32_TYPE)
    uint_least32_type_node =
      TREE_TYPE (identifier_global_value (c_get_ident (UINT_LEAST32_TYPE)));
  if (UINT_LEAST64_TYPE)
    uint_least64_type_node =
      TREE_TYPE (identifier_global_value (c_get_ident (UINT_LEAST64_TYPE)));
  if (INT_FAST8_TYPE)
    int_fast8_type_node =
      TREE_TYPE (identifier_global_value (c_get_ident (INT_FAST8_TYPE)));
  if (INT_FAST16_TYPE)
    int_fast16_type_node =
      TREE_TYPE (identifier_global_value (c_get_ident (INT_FAST16_TYPE)));
  if (INT_FAST32_TYPE)
    int_fast32_type_node =
      TREE_TYPE (identifier_global_value (c_get_ident (INT_FAST32_TYPE)));
  if (INT_FAST64_TYPE)
    int_fast64_type_node =
      TREE_TYPE (identifier_global_value (c_get_ident (INT_FAST64_TYPE)));
  if (UINT_FAST8_TYPE)
    uint_fast8_type_node =
      TREE_TYPE (identifier_global_value (c_get_ident (UINT_FAST8_TYPE)));
  if (UINT_FAST16_TYPE)
    uint_fast16_type_node =
      TREE_TYPE (identifier_global_value (c_get_ident (UINT_FAST16_TYPE)));
  if (UINT_FAST32_TYPE)
    uint_fast32_type_node =
      TREE_TYPE (identifier_global_value (c_get_ident (UINT_FAST32_TYPE)));
  if (UINT_FAST64_TYPE)
    uint_fast64_type_node =
      TREE_TYPE (identifier_global_value (c_get_ident (UINT_FAST64_TYPE)));
  if (INTPTR_TYPE)
    intptr_type_node =
      TREE_TYPE (identifier_global_value (c_get_ident (INTPTR_TYPE)));
  if (UINTPTR_TYPE)
    uintptr_type_node =
      TREE_TYPE (identifier_global_value (c_get_ident (UINTPTR_TYPE)));

  default_function_type
    = build_varargs_function_type_list (integer_type_node, NULL_TREE);
  ptrdiff_type_node
    = TREE_TYPE (identifier_global_value (get_identifier (PTRDIFF_TYPE)));
  unsigned_ptrdiff_type_node = c_common_unsigned_type (ptrdiff_type_node);

  lang_hooks.decls.pushdecl
    (build_decl (UNKNOWN_LOCATION,
		 TYPE_DECL, get_identifier ("__builtin_va_list"),
		 va_list_type_node));
  if (targetm.enum_va_list_p)
    {
      int l;
      const char *pname;
      tree ptype;

      for (l = 0; targetm.enum_va_list_p (l, &pname, &ptype); ++l)
	{
	  lang_hooks.decls.pushdecl
	    (build_decl (UNKNOWN_LOCATION,
		         TYPE_DECL, get_identifier (pname),
	  	         ptype));

	}
    }

  if (TREE_CODE (va_list_type_node) == ARRAY_TYPE)
    {
      va_list_arg_type_node = va_list_ref_type_node =
	build_pointer_type (TREE_TYPE (va_list_type_node));
    }
  else
    {
      va_list_arg_type_node = va_list_type_node;
      va_list_ref_type_node = build_reference_type (va_list_type_node);
    }

  if (!flag_preprocess_only)
    c_define_builtins (va_list_ref_type_node, va_list_arg_type_node);

  main_identifier_node = get_identifier ("main");

  /* Create the built-in __null node.  It is important that this is
     not shared.  */
  null_node = make_int_cst (1, 1);
  TREE_TYPE (null_node) = c_common_type_for_size (POINTER_SIZE, 0);

  /* Since builtin_types isn't gc'ed, don't export these nodes.  */
  memset (builtin_types, 0, sizeof (builtin_types));
}

/* The number of named compound-literals generated thus far.  */
static GTY(()) int compound_literal_number;

/* Set DECL_NAME for DECL, a VAR_DECL for a compound-literal.  */

void
set_compound_literal_name (tree decl)
{
  char *name;
  ASM_FORMAT_PRIVATE_NAME (name, "__compound_literal",
			   compound_literal_number);
  compound_literal_number++;
  DECL_NAME (decl) = get_identifier (name);
}

/* build_va_arg helper function.  Return a VA_ARG_EXPR with location LOC, type
   TYPE and operand OP.  */

static tree
build_va_arg_1 (location_t loc, tree type, tree op)
{
  tree expr = build1 (VA_ARG_EXPR, type, op);
  SET_EXPR_LOCATION (expr, loc);
  return expr;
}

/* Return a VA_ARG_EXPR corresponding to a source-level expression
   va_arg (EXPR, TYPE) at source location LOC.  */

tree
build_va_arg (location_t loc, tree expr, tree type)
{
  tree va_type = TREE_TYPE (expr);
  tree canon_va_type = (va_type == error_mark_node
			? NULL_TREE
			: targetm.canonical_va_list_type (va_type));

  if (va_type == error_mark_node
      || canon_va_type == NULL_TREE)
    {
      /* Let's handle things neutrallly, if expr:
	 - has undeclared type, or
	 - is not an va_list type.  */
      return build_va_arg_1 (loc, type, expr);
    }

  if (TREE_CODE (canon_va_type) != ARRAY_TYPE)
    {
      /* Case 1: Not an array type.  */

      /* Take the address, to get '&ap'.  */
      mark_addressable (expr);
      expr = build1 (ADDR_EXPR, build_pointer_type (TREE_TYPE (expr)), expr);

      /* Verify that &ap is still recognized as having va_list type.  */
      tree canon_expr_type
	= targetm.canonical_va_list_type (TREE_TYPE (expr));
      gcc_assert (canon_expr_type != NULL_TREE);

      return build_va_arg_1 (loc, type, expr);
    }

  /* Case 2: Array type.

     Background:

     For contrast, let's start with the simple case (case 1).  If
     canon_va_type is not an array type, but say a char *, then when
     passing-by-value a va_list, the type of the va_list param decl is
     the same as for another va_list decl (all ap's are char *):

     f2_1 (char * ap)
       D.1815 = VA_ARG (&ap, 0B, 1);
       return D.1815;

     f2 (int i)
       char * ap.0;
       char * ap;
       __builtin_va_start (&ap, 0);
       ap.0 = ap;
       res = f2_1 (ap.0);
       __builtin_va_end (&ap);
       D.1812 = res;
       return D.1812;

     However, if canon_va_type is ARRAY_TYPE, then when passing-by-value a
     va_list the type of the va_list param decl (case 2b, struct * ap) is not
     the same as for another va_list decl (case 2a, struct ap[1]).

     f2_1 (struct  * ap)
       D.1844 = VA_ARG (ap, 0B, 0);
       return D.1844;

     f2 (int i)
       struct  ap[1];
       __builtin_va_start (&ap, 0);
       res = f2_1 (&ap);
       __builtin_va_end (&ap);
       D.1841 = res;
       return D.1841;

     Case 2b is different because:
     - on the callee side, the parm decl has declared type va_list, but
       grokdeclarator changes the type of the parm decl to a pointer to the
       array elem type.
     - on the caller side, the pass-by-value uses &ap.

     We unify these two cases (case 2a: va_list is array type,
     case 2b: va_list is pointer to array elem type), by adding '&' for the
     array type case, such that we have a pointer to array elem in both
     cases.  */

  if (TREE_CODE (va_type) == ARRAY_TYPE)
    {
      /* Case 2a: va_list is array type.  */

      /* Take the address, to get '&ap'.  Make sure it's a pointer to array
	 elem type.  */
      mark_addressable (expr);
      expr = build1 (ADDR_EXPR, build_pointer_type (TREE_TYPE (canon_va_type)),
		     expr);

      /* Verify that &ap is still recognized as having va_list type.  */
      tree canon_expr_type
	= targetm.canonical_va_list_type (TREE_TYPE (expr));
      gcc_assert (canon_expr_type != NULL_TREE);
    }
  else
    {
      /* Case 2b: va_list is pointer to array elem type.  */
      gcc_assert (POINTER_TYPE_P (va_type));
      gcc_assert (TREE_TYPE (va_type) == TREE_TYPE (canon_va_type));

      /* Don't take the address.  We've already got '&ap'.  */
      ;
    }

  return build_va_arg_1 (loc, type, expr);
}


/* Linked list of disabled built-in functions.  */

struct disabled_builtin
{
  const char *name;
  struct disabled_builtin *next;
};
static disabled_builtin *disabled_builtins = NULL;

static bool builtin_function_disabled_p (const char *);

/* Disable a built-in function specified by -fno-builtin-NAME.  If NAME
   begins with "__builtin_", give an error.  */

void
disable_builtin_function (const char *name)
{
  if (strncmp (name, "__builtin_", strlen ("__builtin_")) == 0)
    error ("cannot disable built-in function %qs", name);
  else
    {
      disabled_builtin *new_disabled_builtin = XNEW (disabled_builtin);
      new_disabled_builtin->name = name;
      new_disabled_builtin->next = disabled_builtins;
      disabled_builtins = new_disabled_builtin;
    }
}


/* Return true if the built-in function NAME has been disabled, false
   otherwise.  */

static bool
builtin_function_disabled_p (const char *name)
{
  disabled_builtin *p;
  for (p = disabled_builtins; p != NULL; p = p->next)
    {
      if (strcmp (name, p->name) == 0)
	return true;
    }
  return false;
}


/* Worker for DEF_BUILTIN.
   Possibly define a builtin function with one or two names.
   Does not declare a non-__builtin_ function if flag_no_builtin, or if
   nonansi_p and flag_no_nonansi_builtin.  */

static void
def_builtin_1 (enum built_in_function fncode,
	       const char *name,
	       enum built_in_class fnclass,
	       tree fntype, tree libtype,
	       bool both_p, bool fallback_p, bool nonansi_p,
	       tree fnattrs, bool implicit_p)
{
  tree decl;
  const char *libname;

  if (fntype == error_mark_node)
    return;

  gcc_assert ((!both_p && !fallback_p)
	      || !strncmp (name, "__builtin_",
			   strlen ("__builtin_")));

  libname = name + strlen ("__builtin_");
  decl = add_builtin_function (name, fntype, fncode, fnclass,
			       (fallback_p ? libname : NULL),
			       fnattrs);

  set_builtin_decl (fncode, decl, implicit_p);

  if (both_p
      && !flag_no_builtin && !builtin_function_disabled_p (libname)
      && !(nonansi_p && flag_no_nonansi_builtin))
    add_builtin_function (libname, libtype, fncode, fnclass,
			  NULL, fnattrs);
}

/* Nonzero if the type T promotes to int.  This is (nearly) the
   integral promotions defined in ISO C99 6.3.1.1/2.  */

bool
c_promoting_integer_type_p (const_tree t)
{
  switch (TREE_CODE (t))
    {
    case INTEGER_TYPE:
      return (TYPE_MAIN_VARIANT (t) == char_type_node
	      || TYPE_MAIN_VARIANT (t) == signed_char_type_node
	      || TYPE_MAIN_VARIANT (t) == unsigned_char_type_node
	      || TYPE_MAIN_VARIANT (t) == short_integer_type_node
	      || TYPE_MAIN_VARIANT (t) == short_unsigned_type_node
	      || TYPE_PRECISION (t) < TYPE_PRECISION (integer_type_node));

    case ENUMERAL_TYPE:
      /* ??? Technically all enumerations not larger than an int
	 promote to an int.  But this is used along code paths
	 that only want to notice a size change.  */
      return TYPE_PRECISION (t) < TYPE_PRECISION (integer_type_node);

    case BOOLEAN_TYPE:
      return 1;

    default:
      return 0;
    }
}

/* Return 1 if PARMS specifies a fixed number of parameters
   and none of their types is affected by default promotions.  */

int
self_promoting_args_p (const_tree parms)
{
  const_tree t;
  for (t = parms; t; t = TREE_CHAIN (t))
    {
      tree type = TREE_VALUE (t);

      if (type == error_mark_node)
	continue;

      if (TREE_CHAIN (t) == 0 && type != void_type_node)
	return 0;

      if (type == 0)
	return 0;

      if (TYPE_MAIN_VARIANT (type) == float_type_node)
	return 0;

      if (c_promoting_integer_type_p (type))
	return 0;
    }
  return 1;
}

/* Recursively remove any '*' or '&' operator from TYPE.  */
tree
strip_pointer_operator (tree t)
{
  while (POINTER_TYPE_P (t))
    t = TREE_TYPE (t);
  return t;
}

/* Recursively remove pointer or array type from TYPE. */
tree
strip_pointer_or_array_types (tree t)
{
  while (TREE_CODE (t) == ARRAY_TYPE || POINTER_TYPE_P (t))
    t = TREE_TYPE (t);
  return t;
}

/* Used to compare case labels.  K1 and K2 are actually tree nodes
   representing case labels, or NULL_TREE for a `default' label.
   Returns -1 if K1 is ordered before K2, -1 if K1 is ordered after
   K2, and 0 if K1 and K2 are equal.  */

int
case_compare (splay_tree_key k1, splay_tree_key k2)
{
  /* Consider a NULL key (such as arises with a `default' label) to be
     smaller than anything else.  */
  if (!k1)
    return k2 ? -1 : 0;
  else if (!k2)
    return k1 ? 1 : 0;

  return tree_int_cst_compare ((tree) k1, (tree) k2);
}

/* Process a case label, located at LOC, for the range LOW_VALUE
   ... HIGH_VALUE.  If LOW_VALUE and HIGH_VALUE are both NULL_TREE
   then this case label is actually a `default' label.  If only
   HIGH_VALUE is NULL_TREE, then case label was declared using the
   usual C/C++ syntax, rather than the GNU case range extension.
   CASES is a tree containing all the case ranges processed so far;
   COND is the condition for the switch-statement itself.
   OUTSIDE_RANGE_P says whether there was a case value that doesn't
   fit into the range of the ORIG_TYPE.  Returns the CASE_LABEL_EXPR
   created, or ERROR_MARK_NODE if no CASE_LABEL_EXPR is created.  */

tree
c_add_case_label (location_t loc, splay_tree cases, tree cond, tree orig_type,
		  tree low_value, tree high_value, bool *outside_range_p)
{
  tree type;
  tree label;
  tree case_label;
  splay_tree_node node;

  /* Create the LABEL_DECL itself.  */
  label = create_artificial_label (loc);

  /* If there was an error processing the switch condition, bail now
     before we get more confused.  */
  if (!cond || cond == error_mark_node)
    goto error_out;

  if ((low_value && TREE_TYPE (low_value)
       && POINTER_TYPE_P (TREE_TYPE (low_value)))
      || (high_value && TREE_TYPE (high_value)
	  && POINTER_TYPE_P (TREE_TYPE (high_value))))
    {
      error_at (loc, "pointers are not permitted as case values");
      goto error_out;
    }

  /* Case ranges are a GNU extension.  */
  if (high_value)
    pedwarn (loc, OPT_Wpedantic,
	     "range expressions in switch statements are non-standard");

  type = TREE_TYPE (cond);
  if (low_value)
    {
      low_value = check_case_value (loc, low_value);
      low_value = convert_and_check (loc, type, low_value);
      if (low_value == error_mark_node)
	goto error_out;
    }
  if (high_value)
    {
      high_value = check_case_value (loc, high_value);
      high_value = convert_and_check (loc, type, high_value);
      if (high_value == error_mark_node)
	goto error_out;
    }

  if (low_value && high_value)
    {
      /* If the LOW_VALUE and HIGH_VALUE are the same, then this isn't
	 really a case range, even though it was written that way.
	 Remove the HIGH_VALUE to simplify later processing.  */
      if (tree_int_cst_equal (low_value, high_value))
	high_value = NULL_TREE;
      else if (!tree_int_cst_lt (low_value, high_value))
	warning_at (loc, 0, "empty range specified");
    }

  /* See if the case is in range of the type of the original testing
     expression.  If both low_value and high_value are out of range,
     don't insert the case label and return NULL_TREE.  */
  if (low_value
      && !check_case_bounds (loc, type, orig_type,
			     &low_value, high_value ? &high_value : NULL,
			     outside_range_p))
    return NULL_TREE;

  /* Look up the LOW_VALUE in the table of case labels we already
     have.  */
  node = splay_tree_lookup (cases, (splay_tree_key) low_value);
  /* If there was not an exact match, check for overlapping ranges.
     There's no need to do this if there's no LOW_VALUE or HIGH_VALUE;
     that's a `default' label and the only overlap is an exact match.  */
  if (!node && (low_value || high_value))
    {
      splay_tree_node low_bound;
      splay_tree_node high_bound;

      /* Even though there wasn't an exact match, there might be an
	 overlap between this case range and another case range.
	 Since we've (inductively) not allowed any overlapping case
	 ranges, we simply need to find the greatest low case label
	 that is smaller that LOW_VALUE, and the smallest low case
	 label that is greater than LOW_VALUE.  If there is an overlap
	 it will occur in one of these two ranges.  */
      low_bound = splay_tree_predecessor (cases,
					  (splay_tree_key) low_value);
      high_bound = splay_tree_successor (cases,
					 (splay_tree_key) low_value);

      /* Check to see if the LOW_BOUND overlaps.  It is smaller than
	 the LOW_VALUE, so there is no need to check unless the
	 LOW_BOUND is in fact itself a case range.  */
      if (low_bound
	  && CASE_HIGH ((tree) low_bound->value)
	  && tree_int_cst_compare (CASE_HIGH ((tree) low_bound->value),
				    low_value) >= 0)
	node = low_bound;
      /* Check to see if the HIGH_BOUND overlaps.  The low end of that
	 range is bigger than the low end of the current range, so we
	 are only interested if the current range is a real range, and
	 not an ordinary case label.  */
      else if (high_bound
	       && high_value
	       && (tree_int_cst_compare ((tree) high_bound->key,
					 high_value)
		   <= 0))
	node = high_bound;
    }
  /* If there was an overlap, issue an error.  */
  if (node)
    {
      tree duplicate = CASE_LABEL ((tree) node->value);

      if (high_value)
	{
	  error_at (loc, "duplicate (or overlapping) case value");
	  error_at (DECL_SOURCE_LOCATION (duplicate),
		    "this is the first entry overlapping that value");
	}
      else if (low_value)
	{
	  error_at (loc, "duplicate case value") ;
	  error_at (DECL_SOURCE_LOCATION (duplicate), "previously used here");
	}
      else
	{
	  error_at (loc, "multiple default labels in one switch");
	  error_at (DECL_SOURCE_LOCATION (duplicate),
		    "this is the first default label");
	}
      goto error_out;
    }

  /* Add a CASE_LABEL to the statement-tree.  */
  case_label = add_stmt (build_case_label (low_value, high_value, label));
  /* Register this case label in the splay tree.  */
  splay_tree_insert (cases,
		     (splay_tree_key) low_value,
		     (splay_tree_value) case_label);

  return case_label;

 error_out:
  /* Add a label so that the back-end doesn't think that the beginning of
     the switch is unreachable.  Note that we do not add a case label, as
     that just leads to duplicates and thence to failure later on.  */
  if (!cases->root)
    {
      tree t = create_artificial_label (loc);
      add_stmt (build_stmt (loc, LABEL_EXPR, t));
    }
  return error_mark_node;
}

/* Subroutines of c_do_switch_warnings, called via splay_tree_foreach.
   Used to verify that case values match up with enumerator values.  */

static void
match_case_to_enum_1 (tree key, tree type, tree label)
{
  char buf[WIDE_INT_PRINT_BUFFER_SIZE];

  if (tree_fits_uhwi_p (key))
    print_dec (key, buf, UNSIGNED);
  else if (tree_fits_shwi_p (key))
    print_dec (key, buf, SIGNED);
  else
    print_hex (key, buf);

  if (TYPE_NAME (type) == 0)
    warning_at (DECL_SOURCE_LOCATION (CASE_LABEL (label)),
		warn_switch ? OPT_Wswitch : OPT_Wswitch_enum,
		"case value %qs not in enumerated type",
		buf);
  else
    warning_at (DECL_SOURCE_LOCATION (CASE_LABEL (label)),
		warn_switch ? OPT_Wswitch : OPT_Wswitch_enum,
		"case value %qs not in enumerated type %qT",
		buf, type);
}

/* Subroutine of c_do_switch_warnings, called via splay_tree_foreach.
   Used to verify that case values match up with enumerator values.  */

static int
match_case_to_enum (splay_tree_node node, void *data)
{
  tree label = (tree) node->value;
  tree type = (tree) data;

  /* Skip default case.  */
  if (!CASE_LOW (label))
    return 0;

  /* If CASE_LOW_SEEN is not set, that means CASE_LOW did not appear
     when we did our enum->case scan.  Reset our scratch bit after.  */
  if (!CASE_LOW_SEEN (label))
    match_case_to_enum_1 (CASE_LOW (label), type, label);
  else
    CASE_LOW_SEEN (label) = 0;

  /* If CASE_HIGH is non-null, we have a range.  If CASE_HIGH_SEEN is
     not set, that means that CASE_HIGH did not appear when we did our
     enum->case scan.  Reset our scratch bit after.  */
  if (CASE_HIGH (label))
    {
      if (!CASE_HIGH_SEEN (label))
	match_case_to_enum_1 (CASE_HIGH (label), type, label);
      else
	CASE_HIGH_SEEN (label) = 0;
    }

  return 0;
}

/* Handle -Wswitch*.  Called from the front end after parsing the
   switch construct.  */
/* ??? Should probably be somewhere generic, since other languages
   besides C and C++ would want this.  At the moment, however, C/C++
   are the only tree-ssa languages that support enumerations at all,
   so the point is moot.  */

void
c_do_switch_warnings (splay_tree cases, location_t switch_location,
		      tree type, tree cond, bool bool_cond_p,
		      bool outside_range_p)
{
  splay_tree_node default_node;
  splay_tree_node node;
  tree chain;

  if (!warn_switch && !warn_switch_enum && !warn_switch_default
      && !warn_switch_bool)
    return;

  default_node = splay_tree_lookup (cases, (splay_tree_key) NULL);
  if (!default_node)
    warning_at (switch_location, OPT_Wswitch_default,
		"switch missing default case");

  /* There are certain cases where -Wswitch-bool warnings aren't
     desirable, such as
     switch (boolean)
       {
       case true: ...
       case false: ...
       }
     so be careful here.  */
  if (warn_switch_bool && bool_cond_p)
    {
      splay_tree_node min_node;
      /* If there's a default node, it's also the value with the minimal
	 key.  So look at the penultimate key (if any).  */
      if (default_node)
	min_node = splay_tree_successor (cases, (splay_tree_key) NULL);
      else
	min_node = splay_tree_min (cases);
      tree min = min_node ? (tree) min_node->key : NULL_TREE;

      splay_tree_node max_node = splay_tree_max (cases);
      /* This might be a case range, so look at the value with the
	 maximal key and then check CASE_HIGH.  */
      tree max = max_node ? (tree) max_node->value : NULL_TREE;
      if (max)
	max = CASE_HIGH (max) ? CASE_HIGH (max) : CASE_LOW (max);

      /* If there's a case value > 1 or < 0, that is outside bool
	 range, warn.  */
      if (outside_range_p
	  || (max && wi::gts_p (max, 1))
	  || (min && wi::lts_p (min, 0))
	  /* And handle the
	     switch (boolean)
	       {
	       case true: ...
	       case false: ...
	       default: ...
	       }
	     case, where we want to warn.  */
	  || (default_node
	      && max && wi::eq_p (max, 1)
	      && min && wi::eq_p (min, 0)))
	warning_at (switch_location, OPT_Wswitch_bool,
		    "switch condition has boolean value");
    }

  /* From here on, we only care about enumerated types.  */
  if (!type || TREE_CODE (type) != ENUMERAL_TYPE)
    return;

  /* From here on, we only care about -Wswitch and -Wswitch-enum.  */
  if (!warn_switch_enum && !warn_switch)
    return;

  /* Check the cases.  Warn about case values which are not members of
     the enumerated type.  For -Wswitch-enum, or for -Wswitch when
     there is no default case, check that exactly all enumeration
     literals are covered by the cases.  */

  /* Clearing COND if it is not an integer constant simplifies
     the tests inside the loop below.  */
  if (TREE_CODE (cond) != INTEGER_CST)
    cond = NULL_TREE;

  /* The time complexity here is O(N*lg(N)) worst case, but for the
      common case of monotonically increasing enumerators, it is
      O(N), since the nature of the splay tree will keep the next
      element adjacent to the root at all times.  */

  for (chain = TYPE_VALUES (type); chain; chain = TREE_CHAIN (chain))
    {
      tree value = TREE_VALUE (chain);
      if (TREE_CODE (value) == CONST_DECL)
        value = DECL_INITIAL (value);
      node = splay_tree_lookup (cases, (splay_tree_key) value);
      if (node)
	{
	  /* Mark the CASE_LOW part of the case entry as seen.  */
	  tree label = (tree) node->value;
	  CASE_LOW_SEEN (label) = 1;
	  continue;
	}

      /* Even though there wasn't an exact match, there might be a
	 case range which includes the enumerator's value.  */
      node = splay_tree_predecessor (cases, (splay_tree_key) value);
      if (node && CASE_HIGH ((tree) node->value))
	{
	  tree label = (tree) node->value;
	  int cmp = tree_int_cst_compare (CASE_HIGH (label), value);
	  if (cmp >= 0)
	    {
	      /* If we match the upper bound exactly, mark the CASE_HIGH
		 part of the case entry as seen.  */
	      if (cmp == 0)
		CASE_HIGH_SEEN (label) = 1;
	      continue;
	    }
	}

      /* We've now determined that this enumerated literal isn't
	 handled by the case labels of the switch statement.  */

      /* If the switch expression is a constant, we only really care
	 about whether that constant is handled by the switch.  */
      if (cond && tree_int_cst_compare (cond, value))
	continue;

      /* If there is a default_node, the only relevant option is
	 Wswitch-enum.  Otherwise, if both are enabled then we prefer
	 to warn using -Wswitch because -Wswitch is enabled by -Wall
	 while -Wswitch-enum is explicit.  */
      warning_at (switch_location,
		  (default_node || !warn_switch
		   ? OPT_Wswitch_enum
		   : OPT_Wswitch),
		  "enumeration value %qE not handled in switch",
		  TREE_PURPOSE (chain));
    }

  /* Warn if there are case expressions that don't correspond to
     enumerators.  This can occur since C and C++ don't enforce
     type-checking of assignments to enumeration variables.

     The time complexity here is now always O(N) worst case, since
     we should have marked both the lower bound and upper bound of
     every disjoint case label, with CASE_LOW_SEEN and CASE_HIGH_SEEN
     above.  This scan also resets those fields.  */

  splay_tree_foreach (cases, match_case_to_enum, type);
}

/* Finish an expression taking the address of LABEL (an
   IDENTIFIER_NODE).  Returns an expression for the address.

   LOC is the location for the expression returned.  */

tree
finish_label_address_expr (tree label, location_t loc)
{
  tree result;

  pedwarn (input_location, OPT_Wpedantic, "taking the address of a label is non-standard");

  if (label == error_mark_node)
    return error_mark_node;

  label = lookup_label (label);
  if (label == NULL_TREE)
    result = null_pointer_node;
  else
    {
      TREE_USED (label) = 1;
      result = build1 (ADDR_EXPR, ptr_type_node, label);
      /* The current function is not necessarily uninlinable.
	 Computed gotos are incompatible with inlining, but the value
	 here could be used only in a diagnostic, for example.  */
      protected_set_expr_location (result, loc);
    }

  return result;
}


/* Given a boolean expression ARG, return a tree representing an increment
   or decrement (as indicated by CODE) of ARG.  The front end must check for
   invalid cases (e.g., decrement in C++).  */
tree
boolean_increment (enum tree_code code, tree arg)
{
  tree val;
  tree true_res = build_int_cst (TREE_TYPE (arg), 1);

  arg = stabilize_reference (arg);
  switch (code)
    {
    case PREINCREMENT_EXPR:
      val = build2 (MODIFY_EXPR, TREE_TYPE (arg), arg, true_res);
      break;
    case POSTINCREMENT_EXPR:
      val = build2 (MODIFY_EXPR, TREE_TYPE (arg), arg, true_res);
      arg = save_expr (arg);
      val = build2 (COMPOUND_EXPR, TREE_TYPE (arg), val, arg);
      val = build2 (COMPOUND_EXPR, TREE_TYPE (arg), arg, val);
      break;
    case PREDECREMENT_EXPR:
      val = build2 (MODIFY_EXPR, TREE_TYPE (arg), arg,
		    invert_truthvalue_loc (input_location, arg));
      break;
    case POSTDECREMENT_EXPR:
      val = build2 (MODIFY_EXPR, TREE_TYPE (arg), arg,
		    invert_truthvalue_loc (input_location, arg));
      arg = save_expr (arg);
      val = build2 (COMPOUND_EXPR, TREE_TYPE (arg), val, arg);
      val = build2 (COMPOUND_EXPR, TREE_TYPE (arg), arg, val);
      break;
    default:
      gcc_unreachable ();
    }
  TREE_SIDE_EFFECTS (val) = 1;
  return val;
}

/* Built-in macros for stddef.h and stdint.h, that require macros
   defined in this file.  */
void
c_stddef_cpp_builtins(void)
{
  builtin_define_with_value ("__SIZE_TYPE__", SIZE_TYPE, 0);
  builtin_define_with_value ("__PTRDIFF_TYPE__", PTRDIFF_TYPE, 0);
  builtin_define_with_value ("__WCHAR_TYPE__", MODIFIED_WCHAR_TYPE, 0);
  builtin_define_with_value ("__WINT_TYPE__", WINT_TYPE, 0);
  builtin_define_with_value ("__INTMAX_TYPE__", INTMAX_TYPE, 0);
  builtin_define_with_value ("__UINTMAX_TYPE__", UINTMAX_TYPE, 0);
  builtin_define_with_value ("__CHAR16_TYPE__", CHAR16_TYPE, 0);
  builtin_define_with_value ("__CHAR32_TYPE__", CHAR32_TYPE, 0);
  if (SIG_ATOMIC_TYPE)
    builtin_define_with_value ("__SIG_ATOMIC_TYPE__", SIG_ATOMIC_TYPE, 0);
  if (INT8_TYPE)
    builtin_define_with_value ("__INT8_TYPE__", INT8_TYPE, 0);
  if (INT16_TYPE)
    builtin_define_with_value ("__INT16_TYPE__", INT16_TYPE, 0);
  if (INT32_TYPE)
    builtin_define_with_value ("__INT32_TYPE__", INT32_TYPE, 0);
  if (INT64_TYPE)
    builtin_define_with_value ("__INT64_TYPE__", INT64_TYPE, 0);
  if (UINT8_TYPE)
    builtin_define_with_value ("__UINT8_TYPE__", UINT8_TYPE, 0);
  if (UINT16_TYPE)
    builtin_define_with_value ("__UINT16_TYPE__", UINT16_TYPE, 0);
  if (UINT32_TYPE)
    builtin_define_with_value ("__UINT32_TYPE__", UINT32_TYPE, 0);
  if (UINT64_TYPE)
    builtin_define_with_value ("__UINT64_TYPE__", UINT64_TYPE, 0);
  if (INT_LEAST8_TYPE)
    builtin_define_with_value ("__INT_LEAST8_TYPE__", INT_LEAST8_TYPE, 0);
  if (INT_LEAST16_TYPE)
    builtin_define_with_value ("__INT_LEAST16_TYPE__", INT_LEAST16_TYPE, 0);
  if (INT_LEAST32_TYPE)
    builtin_define_with_value ("__INT_LEAST32_TYPE__", INT_LEAST32_TYPE, 0);
  if (INT_LEAST64_TYPE)
    builtin_define_with_value ("__INT_LEAST64_TYPE__", INT_LEAST64_TYPE, 0);
  if (UINT_LEAST8_TYPE)
    builtin_define_with_value ("__UINT_LEAST8_TYPE__", UINT_LEAST8_TYPE, 0);
  if (UINT_LEAST16_TYPE)
    builtin_define_with_value ("__UINT_LEAST16_TYPE__", UINT_LEAST16_TYPE, 0);
  if (UINT_LEAST32_TYPE)
    builtin_define_with_value ("__UINT_LEAST32_TYPE__", UINT_LEAST32_TYPE, 0);
  if (UINT_LEAST64_TYPE)
    builtin_define_with_value ("__UINT_LEAST64_TYPE__", UINT_LEAST64_TYPE, 0);
  if (INT_FAST8_TYPE)
    builtin_define_with_value ("__INT_FAST8_TYPE__", INT_FAST8_TYPE, 0);
  if (INT_FAST16_TYPE)
    builtin_define_with_value ("__INT_FAST16_TYPE__", INT_FAST16_TYPE, 0);
  if (INT_FAST32_TYPE)
    builtin_define_with_value ("__INT_FAST32_TYPE__", INT_FAST32_TYPE, 0);
  if (INT_FAST64_TYPE)
    builtin_define_with_value ("__INT_FAST64_TYPE__", INT_FAST64_TYPE, 0);
  if (UINT_FAST8_TYPE)
    builtin_define_with_value ("__UINT_FAST8_TYPE__", UINT_FAST8_TYPE, 0);
  if (UINT_FAST16_TYPE)
    builtin_define_with_value ("__UINT_FAST16_TYPE__", UINT_FAST16_TYPE, 0);
  if (UINT_FAST32_TYPE)
    builtin_define_with_value ("__UINT_FAST32_TYPE__", UINT_FAST32_TYPE, 0);
  if (UINT_FAST64_TYPE)
    builtin_define_with_value ("__UINT_FAST64_TYPE__", UINT_FAST64_TYPE, 0);
  if (INTPTR_TYPE)
    builtin_define_with_value ("__INTPTR_TYPE__", INTPTR_TYPE, 0);
  if (UINTPTR_TYPE)
    builtin_define_with_value ("__UINTPTR_TYPE__", UINTPTR_TYPE, 0);
}

static void
c_init_attributes (void)
{
  /* Fill in the built_in_attributes array.  */
#define DEF_ATTR_NULL_TREE(ENUM)				\
  built_in_attributes[(int) ENUM] = NULL_TREE;
#define DEF_ATTR_INT(ENUM, VALUE)				\
  built_in_attributes[(int) ENUM] = build_int_cst (integer_type_node, VALUE);
#define DEF_ATTR_STRING(ENUM, VALUE)				\
  built_in_attributes[(int) ENUM] = build_string (strlen (VALUE), VALUE);
#define DEF_ATTR_IDENT(ENUM, STRING)				\
  built_in_attributes[(int) ENUM] = get_identifier (STRING);
#define DEF_ATTR_TREE_LIST(ENUM, PURPOSE, VALUE, CHAIN)	\
  built_in_attributes[(int) ENUM]			\
    = tree_cons (built_in_attributes[(int) PURPOSE],	\
		 built_in_attributes[(int) VALUE],	\
		 built_in_attributes[(int) CHAIN]);
#include "builtin-attrs.def"
#undef DEF_ATTR_NULL_TREE
#undef DEF_ATTR_INT
#undef DEF_ATTR_IDENT
#undef DEF_ATTR_TREE_LIST
}

/* Returns TRUE iff the attribute indicated by ATTR_ID takes a plain
   identifier as an argument, so the front end shouldn't look it up.  */

bool
attribute_takes_identifier_p (const_tree attr_id)
{
  const struct attribute_spec *spec = lookup_attribute_spec (attr_id);
  if (spec == NULL)
    /* Unknown attribute that we'll end up ignoring, return true so we
       don't complain about an identifier argument.  */
    return true;
  else if (!strcmp ("mode", spec->name)
	   || !strcmp ("format", spec->name)
	   || !strcmp ("cleanup", spec->name))
    return true;
  else
    return targetm.attribute_takes_identifier_p (attr_id);
}

/* Attribute handlers common to C front ends.  */

/* Handle a "packed" attribute; arguments as in
   struct attribute_spec.handler.  */

static tree
handle_packed_attribute (tree *node, tree name, tree ARG_UNUSED (args),
			 int flags, bool *no_add_attrs)
{
  if (TYPE_P (*node))
    {
      if (!(flags & (int) ATTR_FLAG_TYPE_IN_PLACE))
	*node = build_variant_type_copy (*node);
      TYPE_PACKED (*node) = 1;
    }
  else if (TREE_CODE (*node) == FIELD_DECL)
    {
      if (TYPE_ALIGN (TREE_TYPE (*node)) <= BITS_PER_UNIT
	  /* Still pack bitfields.  */
	  && ! DECL_INITIAL (*node))
	warning (OPT_Wattributes,
		 "%qE attribute ignored for field of type %qT",
		 name, TREE_TYPE (*node));
      else
	DECL_PACKED (*node) = 1;
    }
  /* We can't set DECL_PACKED for a VAR_DECL, because the bit is
     used for DECL_REGISTER.  It wouldn't mean anything anyway.
     We can't set DECL_PACKED on the type of a TYPE_DECL, because
     that changes what the typedef is typing.  */
  else
    {
      warning (OPT_Wattributes, "%qE attribute ignored", name);
      *no_add_attrs = true;
    }

  return NULL_TREE;
}

/* Handle a "nocommon" attribute; arguments as in
   struct attribute_spec.handler.  */

static tree
handle_nocommon_attribute (tree *node, tree name,
			   tree ARG_UNUSED (args),
			   int ARG_UNUSED (flags), bool *no_add_attrs)
{
  if (VAR_P (*node))
    DECL_COMMON (*node) = 0;
  else
    {
      warning (OPT_Wattributes, "%qE attribute ignored", name);
      *no_add_attrs = true;
    }

  return NULL_TREE;
}

/* Handle a "common" attribute; arguments as in
   struct attribute_spec.handler.  */

static tree
handle_common_attribute (tree *node, tree name, tree ARG_UNUSED (args),
			 int ARG_UNUSED (flags), bool *no_add_attrs)
{
  if (VAR_P (*node))
    DECL_COMMON (*node) = 1;
  else
    {
      warning (OPT_Wattributes, "%qE attribute ignored", name);
      *no_add_attrs = true;
    }

  return NULL_TREE;
}

/* Handle a "noreturn" attribute; arguments as in
   struct attribute_spec.handler.  */

static tree
handle_noreturn_attribute (tree *node, tree name, tree ARG_UNUSED (args),
			   int ARG_UNUSED (flags), bool *no_add_attrs)
{
  tree type = TREE_TYPE (*node);

  /* See FIXME comment in c_common_attribute_table.  */
  if (TREE_CODE (*node) == FUNCTION_DECL
      || objc_method_decl (TREE_CODE (*node)))
    TREE_THIS_VOLATILE (*node) = 1;
  else if (TREE_CODE (type) == POINTER_TYPE
	   && TREE_CODE (TREE_TYPE (type)) == FUNCTION_TYPE)
    TREE_TYPE (*node)
      = (build_qualified_type
	 (build_pointer_type
	  (build_type_variant (TREE_TYPE (type),
			       TYPE_READONLY (TREE_TYPE (type)), 1)),
	  TYPE_QUALS (type)));
  else
    {
      warning (OPT_Wattributes, "%qE attribute ignored", name);
      *no_add_attrs = true;
    }

  return NULL_TREE;
}

/* Handle a "hot" and attribute; arguments as in
   struct attribute_spec.handler.  */

static tree
handle_hot_attribute (tree *node, tree name, tree ARG_UNUSED (args),
		      int ARG_UNUSED (flags), bool *no_add_attrs)
{
  if (TREE_CODE (*node) == FUNCTION_DECL
      || TREE_CODE (*node) == LABEL_DECL)
    {
      if (lookup_attribute ("cold", DECL_ATTRIBUTES (*node)) != NULL)
	{
	  warning (OPT_Wattributes, "%qE attribute ignored due to conflict "
		   "with attribute %qs", name, "cold");
	  *no_add_attrs = true;
	}
      /* Most of the rest of the hot processing is done later with
	 lookup_attribute.  */
    }
  else
    {
      warning (OPT_Wattributes, "%qE attribute ignored", name);
      *no_add_attrs = true;
    }

  return NULL_TREE;
}

/* Handle a "cold" and attribute; arguments as in
   struct attribute_spec.handler.  */

static tree
handle_cold_attribute (tree *node, tree name, tree ARG_UNUSED (args),
		       int ARG_UNUSED (flags), bool *no_add_attrs)
{
  if (TREE_CODE (*node) == FUNCTION_DECL
      || TREE_CODE (*node) == LABEL_DECL)
    {
      if (lookup_attribute ("hot", DECL_ATTRIBUTES (*node)) != NULL)
	{
	  warning (OPT_Wattributes, "%qE attribute ignored due to conflict "
		   "with attribute %qs", name, "hot");
	  *no_add_attrs = true;
	}
      /* Most of the rest of the cold processing is done later with
	 lookup_attribute.  */
    }
  else
    {
      warning (OPT_Wattributes, "%qE attribute ignored", name);
      *no_add_attrs = true;
    }

  return NULL_TREE;
}

/* Handle a "no_sanitize_address" attribute; arguments as in
   struct attribute_spec.handler.  */

static tree
handle_no_sanitize_address_attribute (tree *node, tree name, tree, int,
				      bool *no_add_attrs)
{
  if (TREE_CODE (*node) != FUNCTION_DECL)
    {
      warning (OPT_Wattributes, "%qE attribute ignored", name);
      *no_add_attrs = true;
    }

  return NULL_TREE;
}

/* Handle a "no_address_safety_analysis" attribute; arguments as in
   struct attribute_spec.handler.  */

static tree
handle_no_address_safety_analysis_attribute (tree *node, tree name, tree, int,
					     bool *no_add_attrs)
{
  if (TREE_CODE (*node) != FUNCTION_DECL)
    warning (OPT_Wattributes, "%qE attribute ignored", name);
  else if (!lookup_attribute ("no_sanitize_address", DECL_ATTRIBUTES (*node)))
    DECL_ATTRIBUTES (*node)
      = tree_cons (get_identifier ("no_sanitize_address"),
		   NULL_TREE, DECL_ATTRIBUTES (*node));
  *no_add_attrs = true;
  return NULL_TREE;
}

/* Handle a "no_sanitize_undefined" attribute; arguments as in
   struct attribute_spec.handler.  */

static tree
handle_no_sanitize_undefined_attribute (tree *node, tree name, tree, int,
				      bool *no_add_attrs)
{
  if (TREE_CODE (*node) != FUNCTION_DECL)
    {
      warning (OPT_Wattributes, "%qE attribute ignored", name);
      *no_add_attrs = true;
    }

  return NULL_TREE;
}

/* Handle a "stack_protect" attribute; arguments as in
   struct attribute_spec.handler.  */
static tree
handle_stack_protect_attribute (tree *node, tree name, tree, int,
				bool *no_add_attrs)
{
  if (TREE_CODE (*node) != FUNCTION_DECL)
    {
      warning (OPT_Wattributes, "%qE attribute ignored", name);
      *no_add_attrs = true;
    }
  else
    DECL_ATTRIBUTES (*node) 
      = tree_cons (get_identifier ("stack_protect"),
		   NULL_TREE, DECL_ATTRIBUTES (*node));

  return NULL_TREE;
}

/* Handle a "noinline" attribute; arguments as in
   struct attribute_spec.handler.  */

static tree
handle_noinline_attribute (tree *node, tree name,
			   tree ARG_UNUSED (args),
			   int ARG_UNUSED (flags), bool *no_add_attrs)
{
  if (TREE_CODE (*node) == FUNCTION_DECL)
    {
      if (lookup_attribute ("always_inline", DECL_ATTRIBUTES (*node)))
	{
	  warning (OPT_Wattributes, "%qE attribute ignored due to conflict "
		   "with attribute %qs", name, "always_inline");
	  *no_add_attrs = true;
	}
      else
	DECL_UNINLINABLE (*node) = 1;
    }
  else
    {
      warning (OPT_Wattributes, "%qE attribute ignored", name);
      *no_add_attrs = true;
    }

  return NULL_TREE;
}

/* Handle a "noclone" attribute; arguments as in
   struct attribute_spec.handler.  */

static tree
handle_noclone_attribute (tree *node, tree name,
			  tree ARG_UNUSED (args),
			  int ARG_UNUSED (flags), bool *no_add_attrs)
{
  if (TREE_CODE (*node) != FUNCTION_DECL)
    {
      warning (OPT_Wattributes, "%qE attribute ignored", name);
      *no_add_attrs = true;
    }

  return NULL_TREE;
}

/* Handle a "no_icf" attribute; arguments as in
   struct attribute_spec.handler.  */

static tree
handle_noicf_attribute (tree *node, tree name,
			tree ARG_UNUSED (args),
			int ARG_UNUSED (flags), bool *no_add_attrs)
{
  if (TREE_CODE (*node) != FUNCTION_DECL)
    {
      warning (OPT_Wattributes, "%qE attribute ignored", name);
      *no_add_attrs = true;
    }

  return NULL_TREE;
}


/* Handle a "always_inline" attribute; arguments as in
   struct attribute_spec.handler.  */

static tree
handle_always_inline_attribute (tree *node, tree name,
				tree ARG_UNUSED (args),
				int ARG_UNUSED (flags),
				bool *no_add_attrs)
{
  if (TREE_CODE (*node) == FUNCTION_DECL)
    {
      if (lookup_attribute ("noinline", DECL_ATTRIBUTES (*node)))
	{
	  warning (OPT_Wattributes, "%qE attribute ignored due to conflict "
		   "with %qs attribute", name, "noinline");
	  *no_add_attrs = true;
	}
      else if (lookup_attribute ("target_clones", DECL_ATTRIBUTES (*node)))
	{
	  warning (OPT_Wattributes, "%qE attribute ignored due to conflict "
		   "with %qs attribute", name, "target_clones");
	  *no_add_attrs = true;
	}
      else
	/* Set the attribute and mark it for disregarding inline
	   limits.  */
	DECL_DISREGARD_INLINE_LIMITS (*node) = 1;
    }
  else
    {
      warning (OPT_Wattributes, "%qE attribute ignored", name);
      *no_add_attrs = true;
    }

  return NULL_TREE;
}

/* Handle a "gnu_inline" attribute; arguments as in
   struct attribute_spec.handler.  */

static tree
handle_gnu_inline_attribute (tree *node, tree name,
			     tree ARG_UNUSED (args),
			     int ARG_UNUSED (flags),
			     bool *no_add_attrs)
{
  if (TREE_CODE (*node) == FUNCTION_DECL && DECL_DECLARED_INLINE_P (*node))
    {
      /* Do nothing else, just set the attribute.  We'll get at
	 it later with lookup_attribute.  */
    }
  else
    {
      warning (OPT_Wattributes, "%qE attribute ignored", name);
      *no_add_attrs = true;
    }

  return NULL_TREE;
}

/* Handle a "leaf" attribute; arguments as in
   struct attribute_spec.handler.  */

static tree
handle_leaf_attribute (tree *node, tree name,
		       tree ARG_UNUSED (args),
		       int ARG_UNUSED (flags), bool *no_add_attrs)
{
  if (TREE_CODE (*node) != FUNCTION_DECL)
    {
      warning (OPT_Wattributes, "%qE attribute ignored", name);
      *no_add_attrs = true;
    }
  if (!TREE_PUBLIC (*node))
    {
      warning (OPT_Wattributes, "%qE attribute has no effect on unit local functions", name);
      *no_add_attrs = true;
    }

  return NULL_TREE;
}

/* Handle an "artificial" attribute; arguments as in
   struct attribute_spec.handler.  */

static tree
handle_artificial_attribute (tree *node, tree name,
			     tree ARG_UNUSED (args),
			     int ARG_UNUSED (flags),
			     bool *no_add_attrs)
{
  if (TREE_CODE (*node) == FUNCTION_DECL && DECL_DECLARED_INLINE_P (*node))
    {
      /* Do nothing else, just set the attribute.  We'll get at
	 it later with lookup_attribute.  */
    }
  else
    {
      warning (OPT_Wattributes, "%qE attribute ignored", name);
      *no_add_attrs = true;
    }

  return NULL_TREE;
}

/* Handle a "flatten" attribute; arguments as in
   struct attribute_spec.handler.  */

static tree
handle_flatten_attribute (tree *node, tree name,
			  tree args ATTRIBUTE_UNUSED,
			  int flags ATTRIBUTE_UNUSED, bool *no_add_attrs)
{
  if (TREE_CODE (*node) == FUNCTION_DECL)
    /* Do nothing else, just set the attribute.  We'll get at
       it later with lookup_attribute.  */
    ;
  else
    {
      warning (OPT_Wattributes, "%qE attribute ignored", name);
      *no_add_attrs = true;
    }

  return NULL_TREE;
}

/* Handle a "warning" or "error" attribute; arguments as in
   struct attribute_spec.handler.  */

static tree
handle_error_attribute (tree *node, tree name, tree args,
			int ARG_UNUSED (flags), bool *no_add_attrs)
{
  if (TREE_CODE (*node) == FUNCTION_DECL
      && TREE_CODE (TREE_VALUE (args)) == STRING_CST)
    /* Do nothing else, just set the attribute.  We'll get at
       it later with lookup_attribute.  */
    ;
  else
    {
      warning (OPT_Wattributes, "%qE attribute ignored", name);
      *no_add_attrs = true;
    }

  return NULL_TREE;
}

/* Handle a "used" attribute; arguments as in
   struct attribute_spec.handler.  */

static tree
handle_used_attribute (tree *pnode, tree name, tree ARG_UNUSED (args),
		       int ARG_UNUSED (flags), bool *no_add_attrs)
{
  tree node = *pnode;

  if (TREE_CODE (node) == FUNCTION_DECL
      || (VAR_P (node) && TREE_STATIC (node))
      || (TREE_CODE (node) == TYPE_DECL))
    {
      TREE_USED (node) = 1;
      DECL_PRESERVE_P (node) = 1;
      if (VAR_P (node))
	DECL_READ_P (node) = 1;
    }
  else
    {
      warning (OPT_Wattributes, "%qE attribute ignored", name);
      *no_add_attrs = true;
    }

  return NULL_TREE;
}

/* Handle a "unused" attribute; arguments as in
   struct attribute_spec.handler.  */

static tree
handle_unused_attribute (tree *node, tree name, tree ARG_UNUSED (args),
			 int flags, bool *no_add_attrs)
{
  if (DECL_P (*node))
    {
      tree decl = *node;

      if (TREE_CODE (decl) == PARM_DECL
	  || VAR_OR_FUNCTION_DECL_P (decl)
	  || TREE_CODE (decl) == LABEL_DECL
	  || TREE_CODE (decl) == TYPE_DECL)
	{
	  TREE_USED (decl) = 1;
	  if (VAR_P (decl) || TREE_CODE (decl) == PARM_DECL)
	    DECL_READ_P (decl) = 1;
	}
      else
	{
	  warning (OPT_Wattributes, "%qE attribute ignored", name);
	  *no_add_attrs = true;
	}
    }
  else
    {
      if (!(flags & (int) ATTR_FLAG_TYPE_IN_PLACE))
	*node = build_variant_type_copy (*node);
      TREE_USED (*node) = 1;
    }

  return NULL_TREE;
}

/* Handle a "externally_visible" attribute; arguments as in
   struct attribute_spec.handler.  */

static tree
handle_externally_visible_attribute (tree *pnode, tree name,
				     tree ARG_UNUSED (args),
				     int ARG_UNUSED (flags),
				     bool *no_add_attrs)
{
  tree node = *pnode;

  if (VAR_OR_FUNCTION_DECL_P (node))
    {
      if ((!TREE_STATIC (node) && TREE_CODE (node) != FUNCTION_DECL
	   && !DECL_EXTERNAL (node)) || !TREE_PUBLIC (node))
	{
	  warning (OPT_Wattributes,
		   "%qE attribute have effect only on public objects", name);
	  *no_add_attrs = true;
	}
    }
  else
    {
      warning (OPT_Wattributes, "%qE attribute ignored", name);
      *no_add_attrs = true;
    }

  return NULL_TREE;
}

/* Handle the "no_reorder" attribute. Arguments as in
   struct attribute_spec.handler. */

static tree
handle_no_reorder_attribute (tree *pnode,
			     tree name,
			     tree,
			     int,
			     bool *no_add_attrs)
{
  tree node = *pnode;

  if (!VAR_OR_FUNCTION_DECL_P (node)
	&& !(TREE_STATIC (node) || DECL_EXTERNAL (node)))
    {
      warning (OPT_Wattributes,
		"%qE attribute only affects top level objects",
		name);
      *no_add_attrs = true;
    }

  return NULL_TREE;
}

/* Handle a "const" attribute; arguments as in
   struct attribute_spec.handler.  */

static tree
handle_const_attribute (tree *node, tree name, tree ARG_UNUSED (args),
			int ARG_UNUSED (flags), bool *no_add_attrs)
{
  tree type = TREE_TYPE (*node);

  /* See FIXME comment on noreturn in c_common_attribute_table.  */
  if (TREE_CODE (*node) == FUNCTION_DECL)
    TREE_READONLY (*node) = 1;
  else if (TREE_CODE (type) == POINTER_TYPE
	   && TREE_CODE (TREE_TYPE (type)) == FUNCTION_TYPE)
    TREE_TYPE (*node)
      = (build_qualified_type
	 (build_pointer_type
	  (build_type_variant (TREE_TYPE (type), 1,
			       TREE_THIS_VOLATILE (TREE_TYPE (type)))),
	  TYPE_QUALS (type)));
  else
    {
      warning (OPT_Wattributes, "%qE attribute ignored", name);
      *no_add_attrs = true;
    }

  return NULL_TREE;
}

/* Handle a "scalar_storage_order" attribute; arguments as in
   struct attribute_spec.handler.  */

static tree
handle_scalar_storage_order_attribute (tree *node, tree name, tree args,
				       int flags, bool *no_add_attrs)
{
  tree id = TREE_VALUE (args);
  tree type;

  if (TREE_CODE (*node) == TYPE_DECL
      && ! (flags & ATTR_FLAG_CXX11))
    node = &TREE_TYPE (*node);
  type = *node;

  if (BYTES_BIG_ENDIAN != WORDS_BIG_ENDIAN)
    {
      error ("scalar_storage_order is not supported because endianness "
	    "is not uniform");
      return NULL_TREE;
    }

  if (RECORD_OR_UNION_TYPE_P (type) && !c_dialect_cxx ())
    {
      bool reverse = false;

      if (TREE_CODE (id) == STRING_CST
	  && strcmp (TREE_STRING_POINTER (id), "big-endian") == 0)
	reverse = !BYTES_BIG_ENDIAN;
      else if (TREE_CODE (id) == STRING_CST
	       && strcmp (TREE_STRING_POINTER (id), "little-endian") == 0)
	reverse = BYTES_BIG_ENDIAN;
      else
	{
	  error ("scalar_storage_order argument must be one of \"big-endian\""
		 " or \"little-endian\"");
	  return NULL_TREE;
	}

      if (!(flags & (int) ATTR_FLAG_TYPE_IN_PLACE))
	{
	  if (reverse)
	    /* A type variant isn't good enough, since we don't want a cast
	       to such a type to be removed as a no-op.  */
	    *node = type = build_duplicate_type (type);
	}

      TYPE_REVERSE_STORAGE_ORDER (type) = reverse;
      return NULL_TREE;
    }

  warning (OPT_Wattributes, "%qE attribute ignored", name);
  *no_add_attrs = true;
  return NULL_TREE;
}

/* Handle a "transparent_union" attribute; arguments as in
   struct attribute_spec.handler.  */

static tree
handle_transparent_union_attribute (tree *node, tree name,
				    tree ARG_UNUSED (args), int flags,
				    bool *no_add_attrs)
{
  tree type;

  *no_add_attrs = true;

  if (TREE_CODE (*node) == TYPE_DECL
      && ! (flags & ATTR_FLAG_CXX11))
    node = &TREE_TYPE (*node);
  type = *node;

  if (TREE_CODE (type) == UNION_TYPE)
    {
      /* Make sure that the first field will work for a transparent union.
	 If the type isn't complete yet, leave the check to the code in
	 finish_struct.  */
      if (TYPE_SIZE (type))
	{
	  tree first = first_field (type);
	  if (first == NULL_TREE
	      || DECL_ARTIFICIAL (first)
	      || TYPE_MODE (type) != DECL_MODE (first))
	    goto ignored;
	}

      if (!(flags & (int) ATTR_FLAG_TYPE_IN_PLACE))
	{
	  /* If the type isn't complete yet, setting the flag
	     on a variant wouldn't ever be checked.  */
	  if (!TYPE_SIZE (type))
	    goto ignored;

	  /* build_duplicate_type doesn't work for C++.  */
	  if (c_dialect_cxx ())
	    goto ignored;

	  /* A type variant isn't good enough, since we don't want a cast
	     to such a type to be removed as a no-op.  */
	  *node = type = build_duplicate_type (type);
	}

      for (tree t = TYPE_MAIN_VARIANT (type); t; t = TYPE_NEXT_VARIANT (t))
        TYPE_TRANSPARENT_AGGR (t) = 1;
      return NULL_TREE;
    }

 ignored:
  warning (OPT_Wattributes, "%qE attribute ignored", name);
  return NULL_TREE;
}

/* Subroutine of handle_{con,de}structor_attribute.  Evaluate ARGS to
   get the requested priority for a constructor or destructor,
   possibly issuing diagnostics for invalid or reserved
   priorities.  */

static priority_type
get_priority (tree args, bool is_destructor)
{
  HOST_WIDE_INT pri;
  tree arg;

  if (!args)
    return DEFAULT_INIT_PRIORITY;

  if (!SUPPORTS_INIT_PRIORITY)
    {
      if (is_destructor)
	error ("destructor priorities are not supported");
      else
	error ("constructor priorities are not supported");
      return DEFAULT_INIT_PRIORITY;
    }

  arg = TREE_VALUE (args);
  if (TREE_CODE (arg) == IDENTIFIER_NODE)
    goto invalid;
  if (arg == error_mark_node)
    return DEFAULT_INIT_PRIORITY;
  arg = default_conversion (arg);
  if (!tree_fits_shwi_p (arg)
      || !INTEGRAL_TYPE_P (TREE_TYPE (arg)))
    goto invalid;

  pri = tree_to_shwi (arg);
  if (pri < 0 || pri > MAX_INIT_PRIORITY)
    goto invalid;

  if (pri <= MAX_RESERVED_INIT_PRIORITY)
    {
      if (is_destructor)
	warning (0,
		 "destructor priorities from 0 to %d are reserved "
		 "for the implementation",
		 MAX_RESERVED_INIT_PRIORITY);
      else
	warning (0,
		 "constructor priorities from 0 to %d are reserved "
		 "for the implementation",
		 MAX_RESERVED_INIT_PRIORITY);
    }
  return pri;

 invalid:
  if (is_destructor)
    error ("destructor priorities must be integers from 0 to %d inclusive",
	   MAX_INIT_PRIORITY);
  else
    error ("constructor priorities must be integers from 0 to %d inclusive",
	   MAX_INIT_PRIORITY);
  return DEFAULT_INIT_PRIORITY;
}

/* Handle a "constructor" attribute; arguments as in
   struct attribute_spec.handler.  */

static tree
handle_constructor_attribute (tree *node, tree name, tree args,
			      int ARG_UNUSED (flags),
			      bool *no_add_attrs)
{
  tree decl = *node;
  tree type = TREE_TYPE (decl);

  if (TREE_CODE (decl) == FUNCTION_DECL
      && TREE_CODE (type) == FUNCTION_TYPE
      && decl_function_context (decl) == 0)
    {
      priority_type priority;
      DECL_STATIC_CONSTRUCTOR (decl) = 1;
      priority = get_priority (args, /*is_destructor=*/false);
      SET_DECL_INIT_PRIORITY (decl, priority);
      TREE_USED (decl) = 1;
    }
  else
    {
      warning (OPT_Wattributes, "%qE attribute ignored", name);
      *no_add_attrs = true;
    }

  return NULL_TREE;
}

/* Handle a "destructor" attribute; arguments as in
   struct attribute_spec.handler.  */

static tree
handle_destructor_attribute (tree *node, tree name, tree args,
			     int ARG_UNUSED (flags),
			     bool *no_add_attrs)
{
  tree decl = *node;
  tree type = TREE_TYPE (decl);

  if (TREE_CODE (decl) == FUNCTION_DECL
      && TREE_CODE (type) == FUNCTION_TYPE
      && decl_function_context (decl) == 0)
    {
      priority_type priority;
      DECL_STATIC_DESTRUCTOR (decl) = 1;
      priority = get_priority (args, /*is_destructor=*/true);
      SET_DECL_FINI_PRIORITY (decl, priority);
      TREE_USED (decl) = 1;
    }
  else
    {
      warning (OPT_Wattributes, "%qE attribute ignored", name);
      *no_add_attrs = true;
    }

  return NULL_TREE;
}

/* Nonzero if the mode is a valid vector mode for this architecture.
   This returns nonzero even if there is no hardware support for the
   vector mode, but we can emulate with narrower modes.  */

static int
vector_mode_valid_p (machine_mode mode)
{
  enum mode_class mclass = GET_MODE_CLASS (mode);
  machine_mode innermode;

  /* Doh!  What's going on?  */
  if (mclass != MODE_VECTOR_INT
      && mclass != MODE_VECTOR_FLOAT
      && mclass != MODE_VECTOR_FRACT
      && mclass != MODE_VECTOR_UFRACT
      && mclass != MODE_VECTOR_ACCUM
      && mclass != MODE_VECTOR_UACCUM)
    return 0;

  /* Hardware support.  Woo hoo!  */
  if (targetm.vector_mode_supported_p (mode))
    return 1;

  innermode = GET_MODE_INNER (mode);

  /* We should probably return 1 if requesting V4DI and we have no DI,
     but we have V2DI, but this is probably very unlikely.  */

  /* If we have support for the inner mode, we can safely emulate it.
     We may not have V2DI, but me can emulate with a pair of DIs.  */
  return targetm.scalar_mode_supported_p (innermode);
}


/* Handle a "mode" attribute; arguments as in
   struct attribute_spec.handler.  */

static tree
handle_mode_attribute (tree *node, tree name, tree args,
		       int ARG_UNUSED (flags), bool *no_add_attrs)
{
  tree type = *node;
  tree ident = TREE_VALUE (args);

  *no_add_attrs = true;

  if (TREE_CODE (ident) != IDENTIFIER_NODE)
    warning (OPT_Wattributes, "%qE attribute ignored", name);
  else
    {
      int j;
      const char *p = IDENTIFIER_POINTER (ident);
      int len = strlen (p);
      machine_mode mode = VOIDmode;
      tree typefm;
      bool valid_mode;

      if (len > 4 && p[0] == '_' && p[1] == '_'
	  && p[len - 1] == '_' && p[len - 2] == '_')
	{
	  char *newp = (char *) alloca (len - 1);

	  strcpy (newp, &p[2]);
	  newp[len - 4] = '\0';
	  p = newp;
	}

      /* Change this type to have a type with the specified mode.
	 First check for the special modes.  */
      if (!strcmp (p, "byte"))
	mode = byte_mode;
      else if (!strcmp (p, "word"))
	mode = word_mode;
      else if (!strcmp (p, "pointer"))
	mode = ptr_mode;
      else if (!strcmp (p, "libgcc_cmp_return"))
	mode = targetm.libgcc_cmp_return_mode ();
      else if (!strcmp (p, "libgcc_shift_count"))
	mode = targetm.libgcc_shift_count_mode ();
      else if (!strcmp (p, "unwind_word"))
	mode = targetm.unwind_word_mode ();
      else
	for (j = 0; j < NUM_MACHINE_MODES; j++)
	  if (!strcmp (p, GET_MODE_NAME (j)))
	    {
	      mode = (machine_mode) j;
	      break;
	    }

      if (mode == VOIDmode)
	{
	  error ("unknown machine mode %qE", ident);
	  return NULL_TREE;
	}

      valid_mode = false;
      switch (GET_MODE_CLASS (mode))
	{
	case MODE_INT:
	case MODE_PARTIAL_INT:
	case MODE_FLOAT:
	case MODE_DECIMAL_FLOAT:
	case MODE_FRACT:
	case MODE_UFRACT:
	case MODE_ACCUM:
	case MODE_UACCUM:
	  valid_mode = targetm.scalar_mode_supported_p (mode);
	  break;

	case MODE_COMPLEX_INT:
	case MODE_COMPLEX_FLOAT:
	  valid_mode = targetm.scalar_mode_supported_p (GET_MODE_INNER (mode));
	  break;

	case MODE_VECTOR_INT:
	case MODE_VECTOR_FLOAT:
	case MODE_VECTOR_FRACT:
	case MODE_VECTOR_UFRACT:
	case MODE_VECTOR_ACCUM:
	case MODE_VECTOR_UACCUM:
	  warning (OPT_Wattributes, "specifying vector types with "
		   "__attribute__ ((mode)) is deprecated");
	  warning (OPT_Wattributes,
		   "use __attribute__ ((vector_size)) instead");
	  valid_mode = vector_mode_valid_p (mode);
	  break;

	default:
	  break;
	}
      if (!valid_mode)
	{
	  error ("unable to emulate %qs", p);
	  return NULL_TREE;
	}

      if (POINTER_TYPE_P (type))
	{
	  addr_space_t as = TYPE_ADDR_SPACE (TREE_TYPE (type));
	  tree (*fn)(tree, machine_mode, bool);

	  if (!targetm.addr_space.valid_pointer_mode (mode, as))
	    {
	      error ("invalid pointer mode %qs", p);
	      return NULL_TREE;
	    }

	  if (TREE_CODE (type) == POINTER_TYPE)
	    fn = build_pointer_type_for_mode;
	  else
	    fn = build_reference_type_for_mode;
	  typefm = fn (TREE_TYPE (type), mode, false);
	}
      else
	{
	  /* For fixed-point modes, we need to test if the signness of type
	     and the machine mode are consistent.  */
	  if (ALL_FIXED_POINT_MODE_P (mode)
	      && TYPE_UNSIGNED (type) != UNSIGNED_FIXED_POINT_MODE_P (mode))
	    {
	      error ("signedness of type and machine mode %qs don%'t match", p);
	      return NULL_TREE;
	    }
	  /* For fixed-point modes, we need to pass saturating info.  */
	  typefm = lang_hooks.types.type_for_mode (mode,
			ALL_FIXED_POINT_MODE_P (mode) ? TYPE_SATURATING (type)
						      : TYPE_UNSIGNED (type));
	}

      if (typefm == NULL_TREE)
	{
	  error ("no data type for mode %qs", p);
	  return NULL_TREE;
	}
      else if (TREE_CODE (type) == ENUMERAL_TYPE)
	{
	  /* For enumeral types, copy the precision from the integer
	     type returned above.  If not an INTEGER_TYPE, we can't use
	     this mode for this type.  */
	  if (TREE_CODE (typefm) != INTEGER_TYPE)
	    {
	      error ("cannot use mode %qs for enumeral types", p);
	      return NULL_TREE;
	    }

	  if (flags & ATTR_FLAG_TYPE_IN_PLACE)
	    {
	      TYPE_PRECISION (type) = TYPE_PRECISION (typefm);
	      typefm = type;
	    }
	  else
	    {
	      /* We cannot build a type variant, as there's code that assumes
		 that TYPE_MAIN_VARIANT has the same mode.  This includes the
		 debug generators.  Instead, create a subrange type.  This
		 results in all of the enumeral values being emitted only once
		 in the original, and the subtype gets them by reference.  */
	      if (TYPE_UNSIGNED (type))
		typefm = make_unsigned_type (TYPE_PRECISION (typefm));
	      else
		typefm = make_signed_type (TYPE_PRECISION (typefm));
	      TREE_TYPE (typefm) = type;
	    }
	}
      else if (VECTOR_MODE_P (mode)
	       ? TREE_CODE (type) != TREE_CODE (TREE_TYPE (typefm))
	       : TREE_CODE (type) != TREE_CODE (typefm))
	{
	  error ("mode %qs applied to inappropriate type", p);
	  return NULL_TREE;
	}

      *node = typefm;
    }

  return NULL_TREE;
}

/* Handle a "section" attribute; arguments as in
   struct attribute_spec.handler.  */

static tree
handle_section_attribute (tree *node, tree ARG_UNUSED (name), tree args,
			  int ARG_UNUSED (flags), bool *no_add_attrs)
{
  tree decl = *node;

  if (!targetm_common.have_named_sections)
    {
      error_at (DECL_SOURCE_LOCATION (*node),
		"section attributes are not supported for this target");
      goto fail;
    }

  user_defined_section_attribute = true;

  if (!VAR_OR_FUNCTION_DECL_P (decl))
    {
      error ("section attribute not allowed for %q+D", *node);
      goto fail;
    }

  if (TREE_CODE (TREE_VALUE (args)) != STRING_CST)
    {
      error ("section attribute argument not a string constant");
      goto fail;
    }

  if (VAR_P (decl)
      && current_function_decl != NULL_TREE
      && !TREE_STATIC (decl))
    {
      error_at (DECL_SOURCE_LOCATION (decl),
                "section attribute cannot be specified for local variables");
      goto fail;
    }

  /* The decl may have already been given a section attribute
     from a previous declaration.  Ensure they match.  */
  if (DECL_SECTION_NAME (decl) != NULL
      && strcmp (DECL_SECTION_NAME (decl),
                 TREE_STRING_POINTER (TREE_VALUE (args))) != 0)
    {
      error ("section of %q+D conflicts with previous declaration", *node);
      goto fail;
    }

  if (VAR_P (decl)
      && !targetm.have_tls && targetm.emutls.tmpl_section
      && DECL_THREAD_LOCAL_P (decl))
    {
      error ("section of %q+D cannot be overridden", *node);
      goto fail;
    }

  set_decl_section_name (decl, TREE_STRING_POINTER (TREE_VALUE (args)));
  return NULL_TREE;

fail:
  *no_add_attrs = true;
  return NULL_TREE;
}

/* Check whether ALIGN is a valid user-specified alignment.  If so,
   return its base-2 log; if not, output an error and return -1.  If
   ALLOW_ZERO then 0 is valid and should result in a return of -1 with
   no error.  */
int
check_user_alignment (const_tree align, bool allow_zero)
{
  int i;

  if (error_operand_p (align))
    return -1;
  if (TREE_CODE (align) != INTEGER_CST
      || !INTEGRAL_TYPE_P (TREE_TYPE (align)))
    {
      error ("requested alignment is not an integer constant");
      return -1;
    }
  else if (allow_zero && integer_zerop (align))
    return -1;
  else if (tree_int_cst_sgn (align) == -1
           || (i = tree_log2 (align)) == -1)
    {
      error ("requested alignment is not a positive power of 2");
      return -1;
    }
  else if (i >= HOST_BITS_PER_INT - BITS_PER_UNIT_LOG)
    {
      error ("requested alignment is too large");
      return -1;
    }
  return i;
}

/* 
   If in c++-11, check if the c++-11 alignment constraint with respect
   to fundamental alignment (in [dcl.align]) are satisfied.  If not in
   c++-11 mode, does nothing.

   [dcl.align]2/ says:

   [* if the constant expression evaluates to a fundamental alignment,
   the alignment requirement of the declared entity shall be the
   specified fundamental alignment.

   * if the constant expression evaluates to an extended alignment
   and the implementation supports that alignment in the context
   of the declaration, the alignment of the declared entity shall
   be that alignment

   * if the constant expression evaluates to an extended alignment
   and the implementation does not support that alignment in the
   context of the declaration, the program is ill-formed].  */

static bool
check_cxx_fundamental_alignment_constraints (tree node,
					     unsigned align_log,
					     int flags)
{
  bool alignment_too_large_p = false;
  unsigned requested_alignment = 1U << align_log;
  unsigned max_align = 0;

  if ((!(flags & ATTR_FLAG_CXX11) && !warn_cxx_compat)
      || (node == NULL_TREE || node == error_mark_node))
    return true;

  if (cxx_fundamental_alignment_p (requested_alignment))
    return true;

  if (DECL_P (node))
    {
      if (TREE_STATIC (node))
	{
	  /* For file scope variables and static members, the target
	     supports alignments that are at most
	     MAX_OFILE_ALIGNMENT.  */
	  if (requested_alignment > (max_align = MAX_OFILE_ALIGNMENT))
	    alignment_too_large_p = true;
	}
      else
	{
#ifdef BIGGEST_FIELD_ALIGNMENT
#define MAX_TARGET_FIELD_ALIGNMENT BIGGEST_FIELD_ALIGNMENT
#else
#define MAX_TARGET_FIELD_ALIGNMENT BIGGEST_ALIGNMENT
#endif
	  /* For non-static members, the target supports either
	     alignments that at most either BIGGEST_FIELD_ALIGNMENT
	     if it is defined or BIGGEST_ALIGNMENT.  */
	  max_align = MAX_TARGET_FIELD_ALIGNMENT;
	  if (TREE_CODE (node) == FIELD_DECL
	      && requested_alignment > (max_align = MAX_TARGET_FIELD_ALIGNMENT))
	    alignment_too_large_p = true;
#undef MAX_TARGET_FIELD_ALIGNMENT
	  /* For stack variables, the target supports at most
	     MAX_STACK_ALIGNMENT.  */
	  else if (decl_function_context (node) != NULL
		   && requested_alignment > (max_align = MAX_STACK_ALIGNMENT))
	    alignment_too_large_p = true;
	}
    }
  else if (TYPE_P (node))
    {
      /* Let's be liberal for types.  */
      if (requested_alignment > (max_align = BIGGEST_ALIGNMENT))
	alignment_too_large_p = true;
    }

  if (alignment_too_large_p)
    pedwarn (input_location, OPT_Wattributes,
	     "requested alignment %d is larger than %d",
	     requested_alignment, max_align);

  return !alignment_too_large_p;
}

/* Handle a "aligned" attribute; arguments as in
   struct attribute_spec.handler.  */

static tree
handle_aligned_attribute (tree *node, tree ARG_UNUSED (name), tree args,
			  int flags, bool *no_add_attrs)
{
  tree decl = NULL_TREE;
  tree *type = NULL;
  int is_type = 0;
  tree align_expr;
  int i;

  if (args)
    {
      align_expr = TREE_VALUE (args);
      if (align_expr && TREE_CODE (align_expr) != IDENTIFIER_NODE
	  && TREE_CODE (align_expr) != FUNCTION_DECL)
	align_expr = default_conversion (align_expr);
    }
  else
    align_expr = size_int (ATTRIBUTE_ALIGNED_VALUE / BITS_PER_UNIT);

  if (DECL_P (*node))
    {
      decl = *node;
      type = &TREE_TYPE (decl);
      is_type = TREE_CODE (*node) == TYPE_DECL;
    }
  else if (TYPE_P (*node))
    type = node, is_type = 1;

  if ((i = check_user_alignment (align_expr, false)) == -1
      || !check_cxx_fundamental_alignment_constraints (*node, i, flags))
    *no_add_attrs = true;
  else if (is_type)
    {
      if ((flags & (int) ATTR_FLAG_TYPE_IN_PLACE))
	/* OK, modify the type in place.  */;
      /* If we have a TYPE_DECL, then copy the type, so that we
	 don't accidentally modify a builtin type.  See pushdecl.  */
      else if (decl && TREE_TYPE (decl) != error_mark_node
	       && DECL_ORIGINAL_TYPE (decl) == NULL_TREE)
	{
	  tree tt = TREE_TYPE (decl);
	  *type = build_variant_type_copy (*type);
	  DECL_ORIGINAL_TYPE (decl) = tt;
	  TYPE_NAME (*type) = decl;
	  TREE_USED (*type) = TREE_USED (decl);
	  TREE_TYPE (decl) = *type;
	}
      else
	*type = build_variant_type_copy (*type);

      TYPE_ALIGN (*type) = (1U << i) * BITS_PER_UNIT;
      TYPE_USER_ALIGN (*type) = 1;
    }
  else if (! VAR_OR_FUNCTION_DECL_P (decl)
	   && TREE_CODE (decl) != FIELD_DECL)
    {
      error ("alignment may not be specified for %q+D", decl);
      *no_add_attrs = true;
    }
  else if (DECL_USER_ALIGN (decl)
	   && DECL_ALIGN (decl) > (1U << i) * BITS_PER_UNIT)
    /* C++-11 [dcl.align/4]:

           When multiple alignment-specifiers are specified for an
	   entity, the alignment requirement shall be set to the
	   strictest specified alignment.

      This formally comes from the c++11 specification but we are
      doing it for the GNU attribute syntax as well.  */
    *no_add_attrs = true;
  else if (TREE_CODE (decl) == FUNCTION_DECL
	   && DECL_ALIGN (decl) > (1U << i) * BITS_PER_UNIT)
    {
      if (DECL_USER_ALIGN (decl))
	error ("alignment for %q+D was previously specified as %d "
	       "and may not be decreased", decl,
	       DECL_ALIGN (decl) / BITS_PER_UNIT);
      else
	error ("alignment for %q+D must be at least %d", decl,
	       DECL_ALIGN (decl) / BITS_PER_UNIT);
      *no_add_attrs = true;
    }
  else
    {
      DECL_ALIGN (decl) = (1U << i) * BITS_PER_UNIT;
      DECL_USER_ALIGN (decl) = 1;
    }

  return NULL_TREE;
}

/* Handle a "weak" attribute; arguments as in
   struct attribute_spec.handler.  */

static tree
handle_weak_attribute (tree *node, tree name,
		       tree ARG_UNUSED (args),
		       int ARG_UNUSED (flags),
		       bool * ARG_UNUSED (no_add_attrs))
{
  if (TREE_CODE (*node) == FUNCTION_DECL
      && DECL_DECLARED_INLINE_P (*node))
    {
      warning (OPT_Wattributes, "inline function %q+D declared weak", *node);
      *no_add_attrs = true;
    }
  else if (lookup_attribute ("ifunc", DECL_ATTRIBUTES (*node)))
    {
      error ("indirect function %q+D cannot be declared weak", *node);
      *no_add_attrs = true;
      return NULL_TREE;
    }
  else if (VAR_OR_FUNCTION_DECL_P (*node))
    declare_weak (*node);
  else
    warning (OPT_Wattributes, "%qE attribute ignored", name);

  return NULL_TREE;
}

/* Handle a "noplt" attribute; arguments as in
   struct attribute_spec.handler.  */

static tree
handle_noplt_attribute (tree *node, tree name,
		       tree ARG_UNUSED (args),
		       int ARG_UNUSED (flags),
		       bool * ARG_UNUSED (no_add_attrs))
{
  if (TREE_CODE (*node) != FUNCTION_DECL)
    {
      warning (OPT_Wattributes,
	       "%qE attribute is only applicable on functions", name);
      *no_add_attrs = true;
      return NULL_TREE;
    }
  return NULL_TREE;
}

/* Handle an "alias" or "ifunc" attribute; arguments as in
   struct attribute_spec.handler, except that IS_ALIAS tells us
   whether this is an alias as opposed to ifunc attribute.  */

static tree
handle_alias_ifunc_attribute (bool is_alias, tree *node, tree name, tree args,
			      bool *no_add_attrs)
{
  tree decl = *node;

  if (TREE_CODE (decl) != FUNCTION_DECL
      && (!is_alias || !VAR_P (decl)))
    {
      warning (OPT_Wattributes, "%qE attribute ignored", name);
      *no_add_attrs = true;
    }
  else if ((TREE_CODE (decl) == FUNCTION_DECL && DECL_INITIAL (decl))
      || (TREE_CODE (decl) != FUNCTION_DECL
	  && TREE_PUBLIC (decl) && !DECL_EXTERNAL (decl))
      /* A static variable declaration is always a tentative definition,
	 but the alias is a non-tentative definition which overrides.  */
      || (TREE_CODE (decl) != FUNCTION_DECL
	  && ! TREE_PUBLIC (decl) && DECL_INITIAL (decl)))
    {
      error ("%q+D defined both normally and as %qE attribute", decl, name);
      *no_add_attrs = true;
      return NULL_TREE;
    }
  else if (!is_alias
	   && (lookup_attribute ("weak", DECL_ATTRIBUTES (decl)) 
	       || lookup_attribute ("weakref", DECL_ATTRIBUTES (decl))))
    {
      error ("weak %q+D cannot be defined %qE", decl, name);
      *no_add_attrs = true;
      return NULL_TREE;
    }			 

  /* Note that the very first time we process a nested declaration,
     decl_function_context will not be set.  Indeed, *would* never
     be set except for the DECL_INITIAL/DECL_EXTERNAL frobbery that
     we do below.  After such frobbery, pushdecl would set the context.
     In any case, this is never what we want.  */
  else if (decl_function_context (decl) == 0 && current_function_decl == NULL)
    {
      tree id;

      id = TREE_VALUE (args);
      if (TREE_CODE (id) != STRING_CST)
	{
	  error ("attribute %qE argument not a string", name);
	  *no_add_attrs = true;
	  return NULL_TREE;
	}
      id = get_identifier (TREE_STRING_POINTER (id));
      /* This counts as a use of the object pointed to.  */
      TREE_USED (id) = 1;

      if (TREE_CODE (decl) == FUNCTION_DECL)
	DECL_INITIAL (decl) = error_mark_node;
      else
	TREE_STATIC (decl) = 1;

      if (!is_alias)
	/* ifuncs are also aliases, so set that attribute too. */
	DECL_ATTRIBUTES (decl)
	  = tree_cons (get_identifier ("alias"), args, DECL_ATTRIBUTES (decl));
    }
  else
    {
      warning (OPT_Wattributes, "%qE attribute ignored", name);
      *no_add_attrs = true;
    }

  if (decl_in_symtab_p (*node))
    {
      struct symtab_node *n = symtab_node::get (decl);
      if (n && n->refuse_visibility_changes)
	{
	  if (is_alias)
	    error ("%+D declared alias after being used", decl);
	  else
	    error ("%+D declared ifunc after being used", decl);
	}
    }


  return NULL_TREE;
}

/* Handle an "alias" or "ifunc" attribute; arguments as in
   struct attribute_spec.handler.  */

static tree
handle_ifunc_attribute (tree *node, tree name, tree args,
			int ARG_UNUSED (flags), bool *no_add_attrs)
{
  return handle_alias_ifunc_attribute (false, node, name, args, no_add_attrs);
}

/* Handle an "alias" or "ifunc" attribute; arguments as in
   struct attribute_spec.handler.  */

static tree
handle_alias_attribute (tree *node, tree name, tree args,
			int ARG_UNUSED (flags), bool *no_add_attrs)
{
  return handle_alias_ifunc_attribute (true, node, name, args, no_add_attrs);
}

/* Handle a "weakref" attribute; arguments as in struct
   attribute_spec.handler.  */

static tree
handle_weakref_attribute (tree *node, tree ARG_UNUSED (name), tree args,
			  int flags, bool *no_add_attrs)
{
  tree attr = NULL_TREE;

  /* We must ignore the attribute when it is associated with
     local-scoped decls, since attribute alias is ignored and many
     such symbols do not even have a DECL_WEAK field.  */
  if (decl_function_context (*node)
      || current_function_decl
      || !VAR_OR_FUNCTION_DECL_P (*node))
    {
      warning (OPT_Wattributes, "%qE attribute ignored", name);
      *no_add_attrs = true;
      return NULL_TREE;
    }

  if (lookup_attribute ("ifunc", DECL_ATTRIBUTES (*node)))
    {
      error ("indirect function %q+D cannot be declared weakref", *node);
      *no_add_attrs = true;
      return NULL_TREE;
    }

  /* The idea here is that `weakref("name")' mutates into `weakref,
     alias("name")', and weakref without arguments, in turn,
     implicitly adds weak. */

  if (args)
    {
      attr = tree_cons (get_identifier ("alias"), args, attr);
      attr = tree_cons (get_identifier ("weakref"), NULL_TREE, attr);

      *no_add_attrs = true;

      decl_attributes (node, attr, flags);
    }
  else
    {
      if (lookup_attribute ("alias", DECL_ATTRIBUTES (*node)))
	error_at (DECL_SOURCE_LOCATION (*node),
		  "weakref attribute must appear before alias attribute");

      /* Can't call declare_weak because it wants this to be TREE_PUBLIC,
	 and that isn't supported; and because it wants to add it to
	 the list of weak decls, which isn't helpful.  */
      DECL_WEAK (*node) = 1;
    }

  if (decl_in_symtab_p (*node))
    {
      struct symtab_node *n = symtab_node::get (*node);
      if (n && n->refuse_visibility_changes)
	error ("%+D declared weakref after being used", *node);
    }

  return NULL_TREE;
}

/* Handle an "visibility" attribute; arguments as in
   struct attribute_spec.handler.  */

static tree
handle_visibility_attribute (tree *node, tree name, tree args,
			     int ARG_UNUSED (flags),
			     bool *ARG_UNUSED (no_add_attrs))
{
  tree decl = *node;
  tree id = TREE_VALUE (args);
  enum symbol_visibility vis;

  if (TYPE_P (*node))
    {
      if (TREE_CODE (*node) == ENUMERAL_TYPE)
	/* OK */;
      else if (!RECORD_OR_UNION_TYPE_P (*node))
	{
	  warning (OPT_Wattributes, "%qE attribute ignored on non-class types",
		   name);
	  return NULL_TREE;
	}
      else if (TYPE_FIELDS (*node))
	{
	  error ("%qE attribute ignored because %qT is already defined",
		 name, *node);
	  return NULL_TREE;
	}
    }
  else if (decl_function_context (decl) != 0 || !TREE_PUBLIC (decl))
    {
      warning (OPT_Wattributes, "%qE attribute ignored", name);
      return NULL_TREE;
    }

  if (TREE_CODE (id) != STRING_CST)
    {
      error ("visibility argument not a string");
      return NULL_TREE;
    }

  /*  If this is a type, set the visibility on the type decl.  */
  if (TYPE_P (decl))
    {
      decl = TYPE_NAME (decl);
      if (!decl)
	return NULL_TREE;
      if (TREE_CODE (decl) == IDENTIFIER_NODE)
	{
	   warning (OPT_Wattributes, "%qE attribute ignored on types",
		    name);
	   return NULL_TREE;
	}
    }

  if (strcmp (TREE_STRING_POINTER (id), "default") == 0)
    vis = VISIBILITY_DEFAULT;
  else if (strcmp (TREE_STRING_POINTER (id), "internal") == 0)
    vis = VISIBILITY_INTERNAL;
  else if (strcmp (TREE_STRING_POINTER (id), "hidden") == 0)
    vis = VISIBILITY_HIDDEN;
  else if (strcmp (TREE_STRING_POINTER (id), "protected") == 0)
    vis = VISIBILITY_PROTECTED;
  else
    {
      error ("visibility argument must be one of \"default\", \"hidden\", \"protected\" or \"internal\"");
      vis = VISIBILITY_DEFAULT;
    }

  if (DECL_VISIBILITY_SPECIFIED (decl)
      && vis != DECL_VISIBILITY (decl))
    {
      tree attributes = (TYPE_P (*node)
			 ? TYPE_ATTRIBUTES (*node)
			 : DECL_ATTRIBUTES (decl));
      if (lookup_attribute ("visibility", attributes))
	error ("%qD redeclared with different visibility", decl);
      else if (TARGET_DLLIMPORT_DECL_ATTRIBUTES
	       && lookup_attribute ("dllimport", attributes))
	error ("%qD was declared %qs which implies default visibility",
	       decl, "dllimport");
      else if (TARGET_DLLIMPORT_DECL_ATTRIBUTES
	       && lookup_attribute ("dllexport", attributes))
	error ("%qD was declared %qs which implies default visibility",
	       decl, "dllexport");
    }

  DECL_VISIBILITY (decl) = vis;
  DECL_VISIBILITY_SPECIFIED (decl) = 1;

  /* Go ahead and attach the attribute to the node as well.  This is needed
     so we can determine whether we have VISIBILITY_DEFAULT because the
     visibility was not specified, or because it was explicitly overridden
     from the containing scope.  */

  return NULL_TREE;
}

/* Determine the ELF symbol visibility for DECL, which is either a
   variable or a function.  It is an error to use this function if a
   definition of DECL is not available in this translation unit.
   Returns true if the final visibility has been determined by this
   function; false if the caller is free to make additional
   modifications.  */

bool
c_determine_visibility (tree decl)
{
  gcc_assert (VAR_OR_FUNCTION_DECL_P (decl));

  /* If the user explicitly specified the visibility with an
     attribute, honor that.  DECL_VISIBILITY will have been set during
     the processing of the attribute.  We check for an explicit
     attribute, rather than just checking DECL_VISIBILITY_SPECIFIED,
     to distinguish the use of an attribute from the use of a "#pragma
     GCC visibility push(...)"; in the latter case we still want other
     considerations to be able to overrule the #pragma.  */
  if (lookup_attribute ("visibility", DECL_ATTRIBUTES (decl))
      || (TARGET_DLLIMPORT_DECL_ATTRIBUTES
	  && (lookup_attribute ("dllimport", DECL_ATTRIBUTES (decl))
	      || lookup_attribute ("dllexport", DECL_ATTRIBUTES (decl)))))
    return true;

  /* Set default visibility to whatever the user supplied with
     visibility_specified depending on #pragma GCC visibility.  */
  if (!DECL_VISIBILITY_SPECIFIED (decl))
    {
      if (visibility_options.inpragma
	  || DECL_VISIBILITY (decl) != default_visibility)
	{
	  DECL_VISIBILITY (decl) = default_visibility;
	  DECL_VISIBILITY_SPECIFIED (decl) = visibility_options.inpragma;
	  /* If visibility changed and DECL already has DECL_RTL, ensure
	     symbol flags are updated.  */
	  if (((VAR_P (decl) && TREE_STATIC (decl))
	       || TREE_CODE (decl) == FUNCTION_DECL)
	      && DECL_RTL_SET_P (decl))
	    make_decl_rtl (decl);
	}
    }
  return false;
}

/* Handle an "tls_model" attribute; arguments as in
   struct attribute_spec.handler.  */

static tree
handle_tls_model_attribute (tree *node, tree name, tree args,
			    int ARG_UNUSED (flags), bool *no_add_attrs)
{
  tree id;
  tree decl = *node;
  enum tls_model kind;

  *no_add_attrs = true;

  if (!VAR_P (decl) || !DECL_THREAD_LOCAL_P (decl))
    {
      warning (OPT_Wattributes, "%qE attribute ignored", name);
      return NULL_TREE;
    }

  kind = DECL_TLS_MODEL (decl);
  id = TREE_VALUE (args);
  if (TREE_CODE (id) != STRING_CST)
    {
      error ("tls_model argument not a string");
      return NULL_TREE;
    }

  if (!strcmp (TREE_STRING_POINTER (id), "local-exec"))
    kind = TLS_MODEL_LOCAL_EXEC;
  else if (!strcmp (TREE_STRING_POINTER (id), "initial-exec"))
    kind = TLS_MODEL_INITIAL_EXEC;
  else if (!strcmp (TREE_STRING_POINTER (id), "local-dynamic"))
    kind = optimize ? TLS_MODEL_LOCAL_DYNAMIC : TLS_MODEL_GLOBAL_DYNAMIC;
  else if (!strcmp (TREE_STRING_POINTER (id), "global-dynamic"))
    kind = TLS_MODEL_GLOBAL_DYNAMIC;
  else
    error ("tls_model argument must be one of \"local-exec\", \"initial-exec\", \"local-dynamic\" or \"global-dynamic\"");

  set_decl_tls_model (decl, kind);
  return NULL_TREE;
}

/* Handle a "no_instrument_function" attribute; arguments as in
   struct attribute_spec.handler.  */

static tree
handle_no_instrument_function_attribute (tree *node, tree name,
					 tree ARG_UNUSED (args),
					 int ARG_UNUSED (flags),
					 bool *no_add_attrs)
{
  tree decl = *node;

  if (TREE_CODE (decl) != FUNCTION_DECL)
    {
      error_at (DECL_SOURCE_LOCATION (decl),
		"%qE attribute applies only to functions", name);
      *no_add_attrs = true;
    }
  else
    DECL_NO_INSTRUMENT_FUNCTION_ENTRY_EXIT (decl) = 1;

  return NULL_TREE;
}

/* Handle a "malloc" attribute; arguments as in
   struct attribute_spec.handler.  */

static tree
handle_malloc_attribute (tree *node, tree name, tree ARG_UNUSED (args),
			 int ARG_UNUSED (flags), bool *no_add_attrs)
{
  if (TREE_CODE (*node) == FUNCTION_DECL
      && POINTER_TYPE_P (TREE_TYPE (TREE_TYPE (*node))))
    DECL_IS_MALLOC (*node) = 1;
  else
    {
      warning (OPT_Wattributes, "%qE attribute ignored", name);
      *no_add_attrs = true;
    }

  return NULL_TREE;
}

/* Handle a "alloc_size" attribute; arguments as in
   struct attribute_spec.handler.  */

static tree
handle_alloc_size_attribute (tree *node, tree ARG_UNUSED (name), tree args,
			     int ARG_UNUSED (flags), bool *no_add_attrs)
{
  unsigned arg_count = type_num_arguments (*node);
  for (; args; args = TREE_CHAIN (args))
    {
      tree position = TREE_VALUE (args);
      if (position && TREE_CODE (position) != IDENTIFIER_NODE
	  && TREE_CODE (position) != FUNCTION_DECL)
	position = default_conversion (position);

      if (!tree_fits_uhwi_p (position)
	  || !arg_count
	  || !IN_RANGE (tree_to_uhwi (position), 1, arg_count))
	{
	  warning (OPT_Wattributes,
	           "alloc_size parameter outside range");
	  *no_add_attrs = true;
	  return NULL_TREE;
	}
    }
  return NULL_TREE;
}

/* Handle a "alloc_align" attribute; arguments as in
   struct attribute_spec.handler.  */

static tree
handle_alloc_align_attribute (tree *node, tree, tree args, int,
			      bool *no_add_attrs)
{
  unsigned arg_count = type_num_arguments (*node);
  tree position = TREE_VALUE (args);
  if (position && TREE_CODE (position) != IDENTIFIER_NODE)
    position = default_conversion (position);

  if (!tree_fits_uhwi_p (position)
      || !arg_count
      || !IN_RANGE (tree_to_uhwi (position), 1, arg_count))
    {
      warning (OPT_Wattributes,
	       "alloc_align parameter outside range");
      *no_add_attrs = true;
      return NULL_TREE;
    }
  return NULL_TREE;
}

/* Handle a "assume_aligned" attribute; arguments as in
   struct attribute_spec.handler.  */

static tree
handle_assume_aligned_attribute (tree *, tree, tree args, int,
				 bool *no_add_attrs)
{
  for (; args; args = TREE_CHAIN (args))
    {
      tree position = TREE_VALUE (args);
      if (position && TREE_CODE (position) != IDENTIFIER_NODE
	  && TREE_CODE (position) != FUNCTION_DECL)
	position = default_conversion (position);

      if (TREE_CODE (position) != INTEGER_CST)
	{
	  warning (OPT_Wattributes,
		   "assume_aligned parameter not integer constant");
	  *no_add_attrs = true;
	  return NULL_TREE;
	}
    }
  return NULL_TREE;
}

/* Handle a "fn spec" attribute; arguments as in
   struct attribute_spec.handler.  */

static tree
handle_fnspec_attribute (tree *node ATTRIBUTE_UNUSED, tree ARG_UNUSED (name),
			 tree args, int ARG_UNUSED (flags),
			 bool *no_add_attrs ATTRIBUTE_UNUSED)
{
  gcc_assert (args
	      && TREE_CODE (TREE_VALUE (args)) == STRING_CST
	      && !TREE_CHAIN (args));
  return NULL_TREE;
}

/* Handle a "bnd_variable_size" attribute; arguments as in
   struct attribute_spec.handler.  */

static tree
handle_bnd_variable_size_attribute (tree *node, tree name, tree ARG_UNUSED (args),
				    int ARG_UNUSED (flags), bool *no_add_attrs)
{
  if (TREE_CODE (*node) != FIELD_DECL)
    {
      warning (OPT_Wattributes, "%qE attribute ignored", name);
      *no_add_attrs = true;
    }

  return NULL_TREE;
}

/* Handle a "bnd_legacy" attribute; arguments as in
   struct attribute_spec.handler.  */

static tree
handle_bnd_legacy (tree *node, tree name, tree ARG_UNUSED (args),
		   int ARG_UNUSED (flags), bool *no_add_attrs)
{
  if (TREE_CODE (*node) != FUNCTION_DECL)
    {
      warning (OPT_Wattributes, "%qE attribute ignored", name);
      *no_add_attrs = true;
    }

  return NULL_TREE;
}

/* Handle a "bnd_instrument" attribute; arguments as in
   struct attribute_spec.handler.  */

static tree
handle_bnd_instrument (tree *node, tree name, tree ARG_UNUSED (args),
		       int ARG_UNUSED (flags), bool *no_add_attrs)
{
  if (TREE_CODE (*node) != FUNCTION_DECL)
    {
      warning (OPT_Wattributes, "%qE attribute ignored", name);
      *no_add_attrs = true;
    }

  return NULL_TREE;
}

/* Handle a "warn_unused" attribute; arguments as in
   struct attribute_spec.handler.  */

static tree
handle_warn_unused_attribute (tree *node, tree name,
			      tree args ATTRIBUTE_UNUSED,
			      int flags ATTRIBUTE_UNUSED, bool *no_add_attrs)
{
  if (TYPE_P (*node))
    /* Do nothing else, just set the attribute.  We'll get at
       it later with lookup_attribute.  */
    ;
  else
    {
      warning (OPT_Wattributes, "%qE attribute ignored", name);
      *no_add_attrs = true;
    }

  return NULL_TREE;
}

/* Handle an "omp declare simd" attribute; arguments as in
   struct attribute_spec.handler.  */

static tree
handle_omp_declare_simd_attribute (tree *, tree, tree, int, bool *)
{
  return NULL_TREE;
}

/* Handle a "simd" attribute.  */

static tree
handle_simd_attribute (tree *node, tree name, tree args, int, bool *no_add_attrs)
{
  if (TREE_CODE (*node) == FUNCTION_DECL)
    {
      if (lookup_attribute ("cilk simd function",
			    DECL_ATTRIBUTES (*node)) != NULL)
	{
	  error_at (DECL_SOURCE_LOCATION (*node),
		    "%<__simd__%> attribute cannot be used in the same "
		    "function marked as a Cilk Plus SIMD-enabled function");
	  *no_add_attrs = true;
	}
      else
	{
	  tree t = get_identifier ("omp declare simd");
	  tree attr = NULL_TREE;
	  if (args)
	    {
	      tree id = TREE_VALUE (args);

	      if (TREE_CODE (id) != STRING_CST)
		{
		  error ("attribute %qE argument not a string", name);
		  *no_add_attrs = true;
		  return NULL_TREE;
		}

	      if (strcmp (TREE_STRING_POINTER (id), "notinbranch") == 0)
		attr = build_omp_clause (DECL_SOURCE_LOCATION (*node),
					 OMP_CLAUSE_NOTINBRANCH);
	      else
		if (strcmp (TREE_STRING_POINTER (id), "inbranch") == 0)
		  attr = build_omp_clause (DECL_SOURCE_LOCATION (*node),
					   OMP_CLAUSE_INBRANCH);
		else
		{
		  error ("only %<inbranch%> and %<notinbranch%> flags are "
			 "allowed for %<__simd__%> attribute");
		  *no_add_attrs = true;
		  return NULL_TREE;
		}
	    }

	  DECL_ATTRIBUTES (*node) = tree_cons (t,
					       build_tree_list (NULL_TREE,
								attr),
					       DECL_ATTRIBUTES (*node));
	}
    }
  else
    {
      warning (OPT_Wattributes, "%qE attribute ignored", name);
      *no_add_attrs = true;
    }

  return NULL_TREE;
}

/* Handle an "omp declare target" attribute; arguments as in
   struct attribute_spec.handler.  */

static tree
handle_omp_declare_target_attribute (tree *, tree, tree, int, bool *)
{
  return NULL_TREE;
}

/* Handle a "returns_twice" attribute; arguments as in
   struct attribute_spec.handler.  */

static tree
handle_returns_twice_attribute (tree *node, tree name, tree ARG_UNUSED (args),
			 int ARG_UNUSED (flags), bool *no_add_attrs)
{
  if (TREE_CODE (*node) == FUNCTION_DECL)
    DECL_IS_RETURNS_TWICE (*node) = 1;
  else
    {
      warning (OPT_Wattributes, "%qE attribute ignored", name);
      *no_add_attrs = true;
    }

  return NULL_TREE;
}

/* Handle a "no_limit_stack" attribute; arguments as in
   struct attribute_spec.handler.  */

static tree
handle_no_limit_stack_attribute (tree *node, tree name,
				 tree ARG_UNUSED (args),
				 int ARG_UNUSED (flags),
				 bool *no_add_attrs)
{
  tree decl = *node;

  if (TREE_CODE (decl) != FUNCTION_DECL)
    {
      error_at (DECL_SOURCE_LOCATION (decl),
	     "%qE attribute applies only to functions", name);
      *no_add_attrs = true;
    }
  else if (DECL_INITIAL (decl))
    {
      error_at (DECL_SOURCE_LOCATION (decl),
		"can%'t set %qE attribute after definition", name);
      *no_add_attrs = true;
    }
  else
    DECL_NO_LIMIT_STACK (decl) = 1;

  return NULL_TREE;
}

/* Handle a "pure" attribute; arguments as in
   struct attribute_spec.handler.  */

static tree
handle_pure_attribute (tree *node, tree name, tree ARG_UNUSED (args),
		       int ARG_UNUSED (flags), bool *no_add_attrs)
{
  if (TREE_CODE (*node) == FUNCTION_DECL)
    DECL_PURE_P (*node) = 1;
  /* ??? TODO: Support types.  */
  else
    {
      warning (OPT_Wattributes, "%qE attribute ignored", name);
      *no_add_attrs = true;
    }

  return NULL_TREE;
}

/* Digest an attribute list destined for a transactional memory statement.
   ALLOWED is the set of attributes that are allowed for this statement;
   return the attribute we parsed.  Multiple attributes are never allowed.  */

int
parse_tm_stmt_attr (tree attrs, int allowed)
{
  tree a_seen = NULL;
  int m_seen = 0;

  for ( ; attrs ; attrs = TREE_CHAIN (attrs))
    {
      tree a = TREE_PURPOSE (attrs);
      int m = 0;

      if (is_attribute_p ("outer", a))
	m = TM_STMT_ATTR_OUTER;

      if ((m & allowed) == 0)
	{
	  warning (OPT_Wattributes, "%qE attribute directive ignored", a);
	  continue;
	}

      if (m_seen == 0)
	{
	  a_seen = a;
	  m_seen = m;
	}
      else if (m_seen == m)
	warning (OPT_Wattributes, "%qE attribute duplicated", a);
      else
	warning (OPT_Wattributes, "%qE attribute follows %qE", a, a_seen);
    }

  return m_seen;
}

/* Transform a TM attribute name into a maskable integer and back.
   Note that NULL (i.e. no attribute) is mapped to UNKNOWN, corresponding
   to how the lack of an attribute is treated.  */

int
tm_attr_to_mask (tree attr)
{
  if (attr == NULL)
    return 0;
  if (is_attribute_p ("transaction_safe", attr))
    return TM_ATTR_SAFE;
  if (is_attribute_p ("transaction_callable", attr))
    return TM_ATTR_CALLABLE;
  if (is_attribute_p ("transaction_pure", attr))
    return TM_ATTR_PURE;
  if (is_attribute_p ("transaction_unsafe", attr))
    return TM_ATTR_IRREVOCABLE;
  if (is_attribute_p ("transaction_may_cancel_outer", attr))
    return TM_ATTR_MAY_CANCEL_OUTER;
  return 0;
}

tree
tm_mask_to_attr (int mask)
{
  const char *str;
  switch (mask)
    {
    case TM_ATTR_SAFE:
      str = "transaction_safe";
      break;
    case TM_ATTR_CALLABLE:
      str = "transaction_callable";
      break;
    case TM_ATTR_PURE:
      str = "transaction_pure";
      break;
    case TM_ATTR_IRREVOCABLE:
      str = "transaction_unsafe";
      break;
    case TM_ATTR_MAY_CANCEL_OUTER:
      str = "transaction_may_cancel_outer";
      break;
    default:
      gcc_unreachable ();
    }
  return get_identifier (str);
}

/* Return the first TM attribute seen in LIST.  */

tree
find_tm_attribute (tree list)
{
  for (; list ; list = TREE_CHAIN (list))
    {
      tree name = TREE_PURPOSE (list);
      if (tm_attr_to_mask (name) != 0)
	return name;
    }
  return NULL_TREE;
}

/* Handle the TM attributes; arguments as in struct attribute_spec.handler.
   Here we accept only function types, and verify that none of the other
   function TM attributes are also applied.  */
/* ??? We need to accept class types for C++, but not C.  This greatly
   complicates this function, since we can no longer rely on the extra
   processing given by function_type_required.  */

static tree
handle_tm_attribute (tree *node, tree name, tree args,
		     int flags, bool *no_add_attrs)
{
  /* Only one path adds the attribute; others don't.  */
  *no_add_attrs = true;

  switch (TREE_CODE (*node))
    {
    case RECORD_TYPE:
    case UNION_TYPE:
      /* Only tm_callable and tm_safe apply to classes.  */
      if (tm_attr_to_mask (name) & ~(TM_ATTR_SAFE | TM_ATTR_CALLABLE))
	goto ignored;
      /* FALLTHRU */

    case FUNCTION_TYPE:
    case METHOD_TYPE:
      {
	tree old_name = find_tm_attribute (TYPE_ATTRIBUTES (*node));
	if (old_name == name)
	  ;
	else if (old_name != NULL_TREE)
	  error ("type was previously declared %qE", old_name);
	else
	  *no_add_attrs = false;
      }
      break;

    case FUNCTION_DECL:
      {
	/* transaction_safe_dynamic goes on the FUNCTION_DECL, but we also
	   want to set transaction_safe on the type.  */
	gcc_assert (is_attribute_p ("transaction_safe_dynamic", name));
	if (!TYPE_P (DECL_CONTEXT (*node)))
	  error_at (DECL_SOURCE_LOCATION (*node),
		    "%<transaction_safe_dynamic%> may only be specified for "
		    "a virtual function");
	*no_add_attrs = false;
	decl_attributes (&TREE_TYPE (*node),
			 build_tree_list (get_identifier ("transaction_safe"),
					  NULL_TREE),
			 0);
	break;
      }

    case POINTER_TYPE:
      {
	enum tree_code subcode = TREE_CODE (TREE_TYPE (*node));
	if (subcode == FUNCTION_TYPE || subcode == METHOD_TYPE)
	  {
	    tree fn_tmp = TREE_TYPE (*node);
	    decl_attributes (&fn_tmp, tree_cons (name, args, NULL), 0);
	    *node = build_pointer_type (fn_tmp);
	    break;
	  }
      }
      /* FALLTHRU */

    default:
      /* If a function is next, pass it on to be tried next.  */
      if (flags & (int) ATTR_FLAG_FUNCTION_NEXT)
	return tree_cons (name, args, NULL);

    ignored:
      warning (OPT_Wattributes, "%qE attribute ignored", name);
      break;
    }

  return NULL_TREE;
}

/* Handle the TM_WRAP attribute; arguments as in
   struct attribute_spec.handler.  */

static tree
handle_tm_wrap_attribute (tree *node, tree name, tree args,
			  int ARG_UNUSED (flags), bool *no_add_attrs)
{
  tree decl = *node;

  /* We don't need the attribute even on success, since we
     record the entry in an external table.  */
  *no_add_attrs = true;

  if (TREE_CODE (decl) != FUNCTION_DECL)
    warning (OPT_Wattributes, "%qE attribute ignored", name);
  else
    {
      tree wrap_decl = TREE_VALUE (args);
      if (error_operand_p (wrap_decl))
        ;
      else if (TREE_CODE (wrap_decl) != IDENTIFIER_NODE
	       && !VAR_OR_FUNCTION_DECL_P (wrap_decl))
	error ("%qE argument not an identifier", name);
      else
	{
	  if (TREE_CODE (wrap_decl) == IDENTIFIER_NODE)
	    wrap_decl = lookup_name (wrap_decl);
	  if (wrap_decl && TREE_CODE (wrap_decl) == FUNCTION_DECL)
	    {
	      if (lang_hooks.types_compatible_p (TREE_TYPE (decl),
						 TREE_TYPE (wrap_decl)))
		record_tm_replacement (wrap_decl, decl);
	      else
		error ("%qD is not compatible with %qD", wrap_decl, decl);
	    }
	  else
	    error ("%qE argument is not a function", name);
	}
    }

  return NULL_TREE;
}

/* Ignore the given attribute.  Used when this attribute may be usefully
   overridden by the target, but is not used generically.  */

static tree
ignore_attribute (tree * ARG_UNUSED (node), tree ARG_UNUSED (name),
		  tree ARG_UNUSED (args), int ARG_UNUSED (flags),
		  bool *no_add_attrs)
{
  *no_add_attrs = true;
  return NULL_TREE;
}

/* Handle a "no vops" attribute; arguments as in
   struct attribute_spec.handler.  */

static tree
handle_novops_attribute (tree *node, tree ARG_UNUSED (name),
			 tree ARG_UNUSED (args), int ARG_UNUSED (flags),
			 bool *ARG_UNUSED (no_add_attrs))
{
  gcc_assert (TREE_CODE (*node) == FUNCTION_DECL);
  DECL_IS_NOVOPS (*node) = 1;
  return NULL_TREE;
}

/* Handle a "deprecated" attribute; arguments as in
   struct attribute_spec.handler.  */

static tree
handle_deprecated_attribute (tree *node, tree name,
			     tree args, int flags,
			     bool *no_add_attrs)
{
  tree type = NULL_TREE;
  int warn = 0;
  tree what = NULL_TREE;

  if (!args)
    *no_add_attrs = true;
  else if (TREE_CODE (TREE_VALUE (args)) != STRING_CST)
    {
      error ("deprecated message is not a string");
      *no_add_attrs = true;
    }

  if (DECL_P (*node))
    {
      tree decl = *node;
      type = TREE_TYPE (decl);

      if (TREE_CODE (decl) == TYPE_DECL
	  || TREE_CODE (decl) == PARM_DECL
	  || VAR_OR_FUNCTION_DECL_P (decl)
	  || TREE_CODE (decl) == FIELD_DECL
	  || TREE_CODE (decl) == CONST_DECL
	  || objc_method_decl (TREE_CODE (decl)))
	TREE_DEPRECATED (decl) = 1;
      else
	warn = 1;
    }
  else if (TYPE_P (*node))
    {
      if (!(flags & (int) ATTR_FLAG_TYPE_IN_PLACE))
	*node = build_variant_type_copy (*node);
      TREE_DEPRECATED (*node) = 1;
      type = *node;
    }
  else
    warn = 1;

  if (warn)
    {
      *no_add_attrs = true;
      if (type && TYPE_NAME (type))
	{
	  if (TREE_CODE (TYPE_NAME (type)) == IDENTIFIER_NODE)
	    what = TYPE_NAME (*node);
	  else if (TREE_CODE (TYPE_NAME (type)) == TYPE_DECL
		   && DECL_NAME (TYPE_NAME (type)))
	    what = DECL_NAME (TYPE_NAME (type));
	}
      if (what)
	warning (OPT_Wattributes, "%qE attribute ignored for %qE", name, what);
      else
	warning (OPT_Wattributes, "%qE attribute ignored", name);
    }

  return NULL_TREE;
}

/* Handle a "vector_size" attribute; arguments as in
   struct attribute_spec.handler.  */

static tree
handle_vector_size_attribute (tree *node, tree name, tree args,
			      int ARG_UNUSED (flags),
			      bool *no_add_attrs)
{
  unsigned HOST_WIDE_INT vecsize, nunits;
  machine_mode orig_mode;
  tree type = *node, new_type, size;

  *no_add_attrs = true;

  size = TREE_VALUE (args);
  if (size && TREE_CODE (size) != IDENTIFIER_NODE
      && TREE_CODE (size) != FUNCTION_DECL)
    size = default_conversion (size);

  if (!tree_fits_uhwi_p (size))
    {
      warning (OPT_Wattributes, "%qE attribute ignored", name);
      return NULL_TREE;
    }

  /* Get the vector size (in bytes).  */
  vecsize = tree_to_uhwi (size);

  /* We need to provide for vector pointers, vector arrays, and
     functions returning vectors.  For example:

       __attribute__((vector_size(16))) short *foo;

     In this case, the mode is SI, but the type being modified is
     HI, so we need to look further.  */

  while (POINTER_TYPE_P (type)
	 || TREE_CODE (type) == FUNCTION_TYPE
	 || TREE_CODE (type) == METHOD_TYPE
	 || TREE_CODE (type) == ARRAY_TYPE
	 || TREE_CODE (type) == OFFSET_TYPE)
    type = TREE_TYPE (type);

  /* Get the mode of the type being modified.  */
  orig_mode = TYPE_MODE (type);

  if ((!INTEGRAL_TYPE_P (type)
       && !SCALAR_FLOAT_TYPE_P (type)
       && !FIXED_POINT_TYPE_P (type))
      || (!SCALAR_FLOAT_MODE_P (orig_mode)
	  && GET_MODE_CLASS (orig_mode) != MODE_INT
	  && !ALL_SCALAR_FIXED_POINT_MODE_P (orig_mode))
      || !tree_fits_uhwi_p (TYPE_SIZE_UNIT (type))
      || TREE_CODE (type) == BOOLEAN_TYPE)
    {
      error ("invalid vector type for attribute %qE", name);
      return NULL_TREE;
    }

  if (vecsize % tree_to_uhwi (TYPE_SIZE_UNIT (type)))
    {
      error ("vector size not an integral multiple of component size");
      return NULL;
    }

  if (vecsize == 0)
    {
      error ("zero vector size");
      return NULL;
    }

  /* Calculate how many units fit in the vector.  */
  nunits = vecsize / tree_to_uhwi (TYPE_SIZE_UNIT (type));
  if (nunits & (nunits - 1))
    {
      error ("number of components of the vector not a power of two");
      return NULL_TREE;
    }

  new_type = build_vector_type (type, nunits);

  /* Build back pointers if needed.  */
  *node = lang_hooks.types.reconstruct_complex_type (*node, new_type);

  return NULL_TREE;
}

/* Handle the "nonnull" attribute.  */
static tree
handle_nonnull_attribute (tree *node, tree ARG_UNUSED (name),
			  tree args, int ARG_UNUSED (flags),
			  bool *no_add_attrs)
{
  tree type = *node;
  unsigned HOST_WIDE_INT attr_arg_num;

  /* If no arguments are specified, all pointer arguments should be
     non-null.  Verify a full prototype is given so that the arguments
     will have the correct types when we actually check them later.  */
  if (!args)
    {
      if (!prototype_p (type))
	{
	  error ("nonnull attribute without arguments on a non-prototype");
	  *no_add_attrs = true;
	}
      return NULL_TREE;
    }

  /* Argument list specified.  Verify that each argument number references
     a pointer argument.  */
  for (attr_arg_num = 1; args; attr_arg_num++, args = TREE_CHAIN (args))
    {
      unsigned HOST_WIDE_INT arg_num = 0, ck_num;

      tree arg = TREE_VALUE (args);
      if (arg && TREE_CODE (arg) != IDENTIFIER_NODE
	  && TREE_CODE (arg) != FUNCTION_DECL)
	arg = default_conversion (arg);

      if (!get_nonnull_operand (arg, &arg_num))
	{
	  error ("nonnull argument has invalid operand number (argument %lu)",
		 (unsigned long) attr_arg_num);
	  *no_add_attrs = true;
	  return NULL_TREE;
	}

      if (prototype_p (type))
	{
	  function_args_iterator iter;
	  tree argument;

	  function_args_iter_init (&iter, type);
	  for (ck_num = 1; ; ck_num++, function_args_iter_next (&iter))
	    {
	      argument = function_args_iter_cond (&iter);
	      if (argument == NULL_TREE || ck_num == arg_num)
		break;
	    }

	  if (!argument
	      || TREE_CODE (argument) == VOID_TYPE)
	    {
	      error ("nonnull argument with out-of-range operand number (argument %lu, operand %lu)",
		     (unsigned long) attr_arg_num, (unsigned long) arg_num);
	      *no_add_attrs = true;
	      return NULL_TREE;
	    }

	  if (TREE_CODE (argument) != POINTER_TYPE)
	    {
	      error ("nonnull argument references non-pointer operand (argument %lu, operand %lu)",
		   (unsigned long) attr_arg_num, (unsigned long) arg_num);
	      *no_add_attrs = true;
	      return NULL_TREE;
	    }
	}
    }

  return NULL_TREE;
}

/* Check the argument list of a function call for null in argument slots
   that are marked as requiring a non-null pointer argument.  The NARGS
   arguments are passed in the array ARGARRAY.
*/

static void
check_function_nonnull (tree attrs, int nargs, tree *argarray)
{
  tree a;
  int i;

  attrs = lookup_attribute ("nonnull", attrs);
  if (attrs == NULL_TREE)
    return;

  a = attrs;
  /* See if any of the nonnull attributes has no arguments.  If so,
     then every pointer argument is checked (in which case the check
     for pointer type is done in check_nonnull_arg).  */
  if (TREE_VALUE (a) != NULL_TREE)
    do
      a = lookup_attribute ("nonnull", TREE_CHAIN (a));
    while (a != NULL_TREE && TREE_VALUE (a) != NULL_TREE);

  if (a != NULL_TREE)
    for (i = 0; i < nargs; i++)
      check_function_arguments_recurse (check_nonnull_arg, NULL, argarray[i],
					i + 1);
  else
    {
      /* Walk the argument list.  If we encounter an argument number we
	 should check for non-null, do it.  */
      for (i = 0; i < nargs; i++)
	{
	  for (a = attrs; ; a = TREE_CHAIN (a))
	    {
	      a = lookup_attribute ("nonnull", a);
	      if (a == NULL_TREE || nonnull_check_p (TREE_VALUE (a), i + 1))
		break;
	    }

	  if (a != NULL_TREE)
	    check_function_arguments_recurse (check_nonnull_arg, NULL,
					      argarray[i], i + 1);
	}
    }
}

/* Check that the Nth argument of a function call (counting backwards
   from the end) is a (pointer)0.  The NARGS arguments are passed in the
   array ARGARRAY.  */

static void
check_function_sentinel (const_tree fntype, int nargs, tree *argarray)
{
  tree attr = lookup_attribute ("sentinel", TYPE_ATTRIBUTES (fntype));

  if (attr)
    {
      int len = 0;
      int pos = 0;
      tree sentinel;
      function_args_iterator iter;
      tree t;

      /* Skip over the named arguments.  */
      FOREACH_FUNCTION_ARGS (fntype, t, iter)
	{
	  if (len == nargs)
	    break;
	  len++;
	}

      if (TREE_VALUE (attr))
	{
	  tree p = TREE_VALUE (TREE_VALUE (attr));
	  pos = TREE_INT_CST_LOW (p);
	}

      /* The sentinel must be one of the varargs, i.e.
	 in position >= the number of fixed arguments.  */
      if ((nargs - 1 - pos) < len)
	{
	  warning (OPT_Wformat_,
		   "not enough variable arguments to fit a sentinel");
	  return;
	}

      /* Validate the sentinel.  */
      sentinel = argarray[nargs - 1 - pos];
      if ((!POINTER_TYPE_P (TREE_TYPE (sentinel))
	   || !integer_zerop (sentinel))
	  /* Although __null (in C++) is only an integer we allow it
	     nevertheless, as we are guaranteed that it's exactly
	     as wide as a pointer, and we don't want to force
	     users to cast the NULL they have written there.
	     We warn with -Wstrict-null-sentinel, though.  */
	  && (warn_strict_null_sentinel || null_node != sentinel))
	warning (OPT_Wformat_, "missing sentinel in function call");
    }
}

/* Helper for check_function_nonnull; given a list of operands which
   must be non-null in ARGS, determine if operand PARAM_NUM should be
   checked.  */

static bool
nonnull_check_p (tree args, unsigned HOST_WIDE_INT param_num)
{
  unsigned HOST_WIDE_INT arg_num = 0;

  for (; args; args = TREE_CHAIN (args))
    {
      bool found = get_nonnull_operand (TREE_VALUE (args), &arg_num);

      gcc_assert (found);

      if (arg_num == param_num)
	return true;
    }
  return false;
}

/* Check that the function argument PARAM (which is operand number
   PARAM_NUM) is non-null.  This is called by check_function_nonnull
   via check_function_arguments_recurse.  */

static void
check_nonnull_arg (void * ARG_UNUSED (ctx), tree param,
		   unsigned HOST_WIDE_INT param_num)
{
  /* Just skip checking the argument if it's not a pointer.  This can
     happen if the "nonnull" attribute was given without an operand
     list (which means to check every pointer argument).  */

  if (TREE_CODE (TREE_TYPE (param)) != POINTER_TYPE)
    return;

  if (integer_zerop (param))
    warning (OPT_Wnonnull, "null argument where non-null required "
	     "(argument %lu)", (unsigned long) param_num);
}

/* Helper for nonnull attribute handling; fetch the operand number
   from the attribute argument list.  */

static bool
get_nonnull_operand (tree arg_num_expr, unsigned HOST_WIDE_INT *valp)
{
  /* Verify the arg number is a small constant.  */
  if (tree_fits_uhwi_p (arg_num_expr))
    {
      *valp = TREE_INT_CST_LOW (arg_num_expr);
      return true;
    }
  else
    return false;
}

/* Handle a "nothrow" attribute; arguments as in
   struct attribute_spec.handler.  */

static tree
handle_nothrow_attribute (tree *node, tree name, tree ARG_UNUSED (args),
			  int ARG_UNUSED (flags), bool *no_add_attrs)
{
  if (TREE_CODE (*node) == FUNCTION_DECL)
    TREE_NOTHROW (*node) = 1;
  /* ??? TODO: Support types.  */
  else
    {
      warning (OPT_Wattributes, "%qE attribute ignored", name);
      *no_add_attrs = true;
    }

  return NULL_TREE;
}

/* Handle a "cleanup" attribute; arguments as in
   struct attribute_spec.handler.  */

static tree
handle_cleanup_attribute (tree *node, tree name, tree args,
			  int ARG_UNUSED (flags), bool *no_add_attrs)
{
  tree decl = *node;
  tree cleanup_id, cleanup_decl;

  /* ??? Could perhaps support cleanups on TREE_STATIC, much like we do
     for global destructors in C++.  This requires infrastructure that
     we don't have generically at the moment.  It's also not a feature
     we'd be missing too much, since we do have attribute constructor.  */
  if (!VAR_P (decl) || TREE_STATIC (decl))
    {
      warning (OPT_Wattributes, "%qE attribute ignored", name);
      *no_add_attrs = true;
      return NULL_TREE;
    }

  /* Verify that the argument is a function in scope.  */
  /* ??? We could support pointers to functions here as well, if
     that was considered desirable.  */
  cleanup_id = TREE_VALUE (args);
  if (TREE_CODE (cleanup_id) != IDENTIFIER_NODE)
    {
      error ("cleanup argument not an identifier");
      *no_add_attrs = true;
      return NULL_TREE;
    }
  cleanup_decl = lookup_name (cleanup_id);
  if (!cleanup_decl || TREE_CODE (cleanup_decl) != FUNCTION_DECL)
    {
      error ("cleanup argument not a function");
      *no_add_attrs = true;
      return NULL_TREE;
    }

  /* That the function has proper type is checked with the
     eventual call to build_function_call.  */

  return NULL_TREE;
}

/* Handle a "warn_unused_result" attribute.  No special handling.  */

static tree
handle_warn_unused_result_attribute (tree *node, tree name,
			       tree ARG_UNUSED (args),
			       int ARG_UNUSED (flags), bool *no_add_attrs)
{
  /* Ignore the attribute for functions not returning any value.  */
  if (VOID_TYPE_P (TREE_TYPE (*node)))
    {
      warning (OPT_Wattributes, "%qE attribute ignored", name);
      *no_add_attrs = true;
    }

  return NULL_TREE;
}

/* Handle a "sentinel" attribute.  */

static tree
handle_sentinel_attribute (tree *node, tree name, tree args,
			   int ARG_UNUSED (flags), bool *no_add_attrs)
{
  if (!prototype_p (*node))
    {
      warning (OPT_Wattributes,
	       "%qE attribute requires prototypes with named arguments", name);
      *no_add_attrs = true;
    }
  else
    {
      if (!stdarg_p (*node))
	{
	  warning (OPT_Wattributes,
		   "%qE attribute only applies to variadic functions", name);
	  *no_add_attrs = true;
	}
    }

  if (args)
    {
      tree position = TREE_VALUE (args);
      if (position && TREE_CODE (position) != IDENTIFIER_NODE
	  && TREE_CODE (position) != FUNCTION_DECL)
	position = default_conversion (position);

      if (TREE_CODE (position) != INTEGER_CST
          || !INTEGRAL_TYPE_P (TREE_TYPE (position)))
	{
	  warning (OPT_Wattributes,
		   "requested position is not an integer constant");
	  *no_add_attrs = true;
	}
      else
	{
	  if (tree_int_cst_lt (position, integer_zero_node))
	    {
	      warning (OPT_Wattributes,
		       "requested position is less than zero");
	      *no_add_attrs = true;
	    }
	}
    }

  return NULL_TREE;
}

/* Handle a "type_generic" attribute.  */

static tree
handle_type_generic_attribute (tree *node, tree ARG_UNUSED (name),
			       tree ARG_UNUSED (args), int ARG_UNUSED (flags),
			       bool * ARG_UNUSED (no_add_attrs))
{
  /* Ensure we have a function type.  */
  gcc_assert (TREE_CODE (*node) == FUNCTION_TYPE);

  /* Ensure we have a variadic function.  */
  gcc_assert (!prototype_p (*node) || stdarg_p (*node));

  return NULL_TREE;
}

/* Handle a "target" attribute.  */

static tree
handle_target_attribute (tree *node, tree name, tree args, int flags,
			 bool *no_add_attrs)
{
  /* Ensure we have a function type.  */
  if (TREE_CODE (*node) != FUNCTION_DECL)
    {
      warning (OPT_Wattributes, "%qE attribute ignored", name);
      *no_add_attrs = true;
    }
  else if (lookup_attribute ("target_clones", DECL_ATTRIBUTES (*node)))
    {
      warning (OPT_Wattributes, "%qE attribute ignored due to conflict "
		   "with %qs attribute", name, "target_clones");
      *no_add_attrs = true;
    }
  else if (! targetm.target_option.valid_attribute_p (*node, name, args,
						      flags))
    *no_add_attrs = true;

  return NULL_TREE;
}

/* Handle a "target_clones" attribute.  */

static tree
handle_target_clones_attribute (tree *node, tree name, tree ARG_UNUSED (args),
			  int ARG_UNUSED (flags), bool *no_add_attrs)
{
  /* Ensure we have a function type.  */
  if (TREE_CODE (*node) == FUNCTION_DECL)
    {
      if (lookup_attribute ("always_inline", DECL_ATTRIBUTES (*node)))
	{
	  warning (OPT_Wattributes, "%qE attribute ignored due to conflict "
		   "with %qs attribute", name, "always_inline");
	  *no_add_attrs = true;
	}
      else if (lookup_attribute ("target", DECL_ATTRIBUTES (*node)))
	{
	  warning (OPT_Wattributes, "%qE attribute ignored due to conflict "
		   "with %qs attribute", name, "target");
	  *no_add_attrs = true;
	}
      else
      /* Do not inline functions with multiple clone targets.  */
	DECL_UNINLINABLE (*node) = 1;
    }
  else
    {
      warning (OPT_Wattributes, "%qE attribute ignored", name);
      *no_add_attrs = true;
    }
  return NULL_TREE;
}

/* Arguments being collected for optimization.  */
typedef const char *const_char_p;		/* For DEF_VEC_P.  */
static GTY(()) vec<const_char_p, va_gc> *optimize_args;


/* Inner function to convert a TREE_LIST to argv string to parse the optimize
   options in ARGS.  ATTR_P is true if this is for attribute(optimize), and
   false for #pragma GCC optimize.  */

bool
parse_optimize_options (tree args, bool attr_p)
{
  bool ret = true;
  unsigned opt_argc;
  unsigned i;
  const char **opt_argv;
  struct cl_decoded_option *decoded_options;
  unsigned int decoded_options_count;
  tree ap;

  /* Build up argv vector.  Just in case the string is stored away, use garbage
     collected strings.  */
  vec_safe_truncate (optimize_args, 0);
  vec_safe_push (optimize_args, (const char *) NULL);

  for (ap = args; ap != NULL_TREE; ap = TREE_CHAIN (ap))
    {
      tree value = TREE_VALUE (ap);

      if (TREE_CODE (value) == INTEGER_CST)
	{
	  char buffer[20];
	  sprintf (buffer, "-O%ld", (long) TREE_INT_CST_LOW (value));
	  vec_safe_push (optimize_args, ggc_strdup (buffer));
	}

      else if (TREE_CODE (value) == STRING_CST)
	{
	  /* Split string into multiple substrings.  */
	  size_t len = TREE_STRING_LENGTH (value);
	  char *p = ASTRDUP (TREE_STRING_POINTER (value));
	  char *end = p + len;
	  char *comma;
	  char *next_p = p;

	  while (next_p != NULL)
	    {
	      size_t len2;
	      char *q, *r;

	      p = next_p;
	      comma = strchr (p, ',');
	      if (comma)
		{
		  len2 = comma - p;
		  *comma = '\0';
		  next_p = comma+1;
		}
	      else
		{
		  len2 = end - p;
		  next_p = NULL;
		}

	      r = q = (char *) ggc_alloc_atomic (len2 + 3);

	      /* If the user supplied -Oxxx or -fxxx, only allow -Oxxx or -fxxx
		 options.  */
	      if (*p == '-' && p[1] != 'O' && p[1] != 'f')
		{
		  ret = false;
		  if (attr_p)
		    warning (OPT_Wattributes,
			     "bad option %s to optimize attribute", p);
		  else
		    warning (OPT_Wpragmas,
			     "bad option %s to pragma attribute", p);
		  continue;
		}

	      if (*p != '-')
		{
		  *r++ = '-';

		  /* Assume that Ox is -Ox, a numeric value is -Ox, a s by
		     itself is -Os, and any other switch begins with a -f.  */
		  if ((*p >= '0' && *p <= '9')
		      || (p[0] == 's' && p[1] == '\0'))
		    *r++ = 'O';
		  else if (*p != 'O')
		    *r++ = 'f';
		}

	      memcpy (r, p, len2);
	      r[len2] = '\0';
	      vec_safe_push (optimize_args, (const char *) q);
	    }

	}
    }

  opt_argc = optimize_args->length ();
  opt_argv = (const char **) alloca (sizeof (char *) * (opt_argc + 1));

  for (i = 1; i < opt_argc; i++)
    opt_argv[i] = (*optimize_args)[i];

  /* Now parse the options.  */
  decode_cmdline_options_to_array_default_mask (opt_argc, opt_argv,
						&decoded_options,
						&decoded_options_count);
  decode_options (&global_options, &global_options_set,
		  decoded_options, decoded_options_count,
		  input_location, global_dc);

  targetm.override_options_after_change();

  optimize_args->truncate (0);
  return ret;
}

/* For handling "optimize" attribute. arguments as in
   struct attribute_spec.handler.  */

static tree
handle_optimize_attribute (tree *node, tree name, tree args,
			   int ARG_UNUSED (flags), bool *no_add_attrs)
{
  /* Ensure we have a function type.  */
  if (TREE_CODE (*node) != FUNCTION_DECL)
    {
      warning (OPT_Wattributes, "%qE attribute ignored", name);
      *no_add_attrs = true;
    }
  else
    {
      struct cl_optimization cur_opts;
      tree old_opts = DECL_FUNCTION_SPECIFIC_OPTIMIZATION (*node);

      /* Save current options.  */
      cl_optimization_save (&cur_opts, &global_options);

      /* If we previously had some optimization options, use them as the
	 default.  */
      if (old_opts)
	cl_optimization_restore (&global_options,
				 TREE_OPTIMIZATION (old_opts));

      /* Parse options, and update the vector.  */
      parse_optimize_options (args, true);
      DECL_FUNCTION_SPECIFIC_OPTIMIZATION (*node)
	= build_optimization_node (&global_options);

      /* Restore current options.  */
      cl_optimization_restore (&global_options, &cur_opts);
    }

  return NULL_TREE;
}

/* Handle a "no_split_stack" attribute.  */

static tree
handle_no_split_stack_attribute (tree *node, tree name,
				 tree ARG_UNUSED (args),
				 int ARG_UNUSED (flags),
				 bool *no_add_attrs)
{
  tree decl = *node;

  if (TREE_CODE (decl) != FUNCTION_DECL)
    {
      error_at (DECL_SOURCE_LOCATION (decl),
		"%qE attribute applies only to functions", name);
      *no_add_attrs = true;
    }
  else if (DECL_INITIAL (decl))
    {
      error_at (DECL_SOURCE_LOCATION (decl),
		"can%'t set %qE attribute after definition", name);
      *no_add_attrs = true;
    }

  return NULL_TREE;
}

/* Handle a "returns_nonnull" attribute; arguments as in
   struct attribute_spec.handler.  */

static tree
handle_returns_nonnull_attribute (tree *node, tree, tree, int,
				  bool *no_add_attrs)
{
  // Even without a prototype we still have a return type we can check.
  if (TREE_CODE (TREE_TYPE (*node)) != POINTER_TYPE)
    {
      error ("returns_nonnull attribute on a function not returning a pointer");
      *no_add_attrs = true;
    }
  return NULL_TREE;
}

/* Handle a "designated_init" attribute; arguments as in
   struct attribute_spec.handler.  */

static tree
handle_designated_init_attribute (tree *node, tree name, tree, int,
				  bool *no_add_attrs)
{
  if (TREE_CODE (*node) != RECORD_TYPE)
    {
      error ("%qE attribute is only valid on %<struct%> type", name);
      *no_add_attrs = true;
    }
  return NULL_TREE;
}


/* Check for valid arguments being passed to a function with FNTYPE.
   There are NARGS arguments in the array ARGARRAY.  */
void
check_function_arguments (const_tree fntype, int nargs, tree *argarray)
{
  /* Check for null being passed in a pointer argument that must be
     non-null.  We also need to do this if format checking is enabled.  */

  if (warn_nonnull)
    check_function_nonnull (TYPE_ATTRIBUTES (fntype), nargs, argarray);

  /* Check for errors in format strings.  */

  if (warn_format || warn_suggest_attribute_format)
    check_function_format (TYPE_ATTRIBUTES (fntype), nargs, argarray);

  if (warn_format)
    check_function_sentinel (fntype, nargs, argarray);
}

/* Generic argument checking recursion routine.  PARAM is the argument to
   be checked.  PARAM_NUM is the number of the argument.  CALLBACK is invoked
   once the argument is resolved.  CTX is context for the callback.  */
void
check_function_arguments_recurse (void (*callback)
				  (void *, tree, unsigned HOST_WIDE_INT),
				  void *ctx, tree param,
				  unsigned HOST_WIDE_INT param_num)
{
  if (CONVERT_EXPR_P (param)
      && (TYPE_PRECISION (TREE_TYPE (param))
	  == TYPE_PRECISION (TREE_TYPE (TREE_OPERAND (param, 0)))))
    {
      /* Strip coercion.  */
      check_function_arguments_recurse (callback, ctx,
					TREE_OPERAND (param, 0), param_num);
      return;
    }

  if (TREE_CODE (param) == CALL_EXPR)
    {
      tree type = TREE_TYPE (TREE_TYPE (CALL_EXPR_FN (param)));
      tree attrs;
      bool found_format_arg = false;

      /* See if this is a call to a known internationalization function
	 that modifies a format arg.  Such a function may have multiple
	 format_arg attributes (for example, ngettext).  */

      for (attrs = TYPE_ATTRIBUTES (type);
	   attrs;
	   attrs = TREE_CHAIN (attrs))
	if (is_attribute_p ("format_arg", TREE_PURPOSE (attrs)))
	  {
	    tree inner_arg;
	    tree format_num_expr;
	    int format_num;
	    int i;
	    call_expr_arg_iterator iter;

	    /* Extract the argument number, which was previously checked
	       to be valid.  */
	    format_num_expr = TREE_VALUE (TREE_VALUE (attrs));

	    format_num = tree_to_uhwi (format_num_expr);

	    for (inner_arg = first_call_expr_arg (param, &iter), i = 1;
		 inner_arg != 0;
		 inner_arg = next_call_expr_arg (&iter), i++)
	      if (i == format_num)
		{
		  check_function_arguments_recurse (callback, ctx,
						    inner_arg, param_num);
		  found_format_arg = true;
		  break;
		}
	  }

      /* If we found a format_arg attribute and did a recursive check,
	 we are done with checking this argument.  Otherwise, we continue
	 and this will be considered a non-literal.  */
      if (found_format_arg)
	return;
    }

  if (TREE_CODE (param) == COND_EXPR)
    {
      tree cond = fold_for_warn (TREE_OPERAND (param, 0));
      /* Check both halves of the conditional expression.  */
      if (!integer_zerop (cond))
	check_function_arguments_recurse (callback, ctx,
					  TREE_OPERAND (param, 1), param_num);
      if (!integer_nonzerop (cond))
	check_function_arguments_recurse (callback, ctx,
					  TREE_OPERAND (param, 2), param_num);
      return;
    }

  (*callback) (ctx, param, param_num);
}

/* Checks for a builtin function FNDECL that the number of arguments
   NARGS against the required number REQUIRED and issues an error if
   there is a mismatch.  Returns true if the number of arguments is
   correct, otherwise false.  */

static bool
builtin_function_validate_nargs (tree fndecl, int nargs, int required)
{
  if (nargs < required)
    {
      error_at (input_location,
		"not enough arguments to function %qE", fndecl);
      return false;
    }
  else if (nargs > required)
    {
      error_at (input_location,
		"too many arguments to function %qE", fndecl);
      return false;
    }
  return true;
}

/* Verifies the NARGS arguments ARGS to the builtin function FNDECL.
   Returns false if there was an error, otherwise true.  */

bool
check_builtin_function_arguments (tree fndecl, int nargs, tree *args)
{
  if (!DECL_BUILT_IN (fndecl)
      || DECL_BUILT_IN_CLASS (fndecl) != BUILT_IN_NORMAL)
    return true;

  switch (DECL_FUNCTION_CODE (fndecl))
    {
    case BUILT_IN_CONSTANT_P:
      return builtin_function_validate_nargs (fndecl, nargs, 1);

    case BUILT_IN_ISFINITE:
    case BUILT_IN_ISINF:
    case BUILT_IN_ISINF_SIGN:
    case BUILT_IN_ISNAN:
    case BUILT_IN_ISNORMAL:
    case BUILT_IN_SIGNBIT:
      if (builtin_function_validate_nargs (fndecl, nargs, 1))
	{
	  if (TREE_CODE (TREE_TYPE (args[0])) != REAL_TYPE)
	    {
	      error ("non-floating-point argument in call to "
		     "function %qE", fndecl);
	      return false;
	    }
	  return true;
	}
      return false;

    case BUILT_IN_ISGREATER:
    case BUILT_IN_ISGREATEREQUAL:
    case BUILT_IN_ISLESS:
    case BUILT_IN_ISLESSEQUAL:
    case BUILT_IN_ISLESSGREATER:
    case BUILT_IN_ISUNORDERED:
      if (builtin_function_validate_nargs (fndecl, nargs, 2))
	{
	  enum tree_code code0, code1;
	  code0 = TREE_CODE (TREE_TYPE (args[0]));
	  code1 = TREE_CODE (TREE_TYPE (args[1]));
	  if (!((code0 == REAL_TYPE && code1 == REAL_TYPE)
		|| (code0 == REAL_TYPE && code1 == INTEGER_TYPE)
		|| (code0 == INTEGER_TYPE && code1 == REAL_TYPE)))
	    {
	      error ("non-floating-point arguments in call to "
		     "function %qE", fndecl);
	      return false;
	    }
	  return true;
	}
      return false;

    case BUILT_IN_FPCLASSIFY:
      if (builtin_function_validate_nargs (fndecl, nargs, 6))
	{
	  unsigned i;

	  for (i=0; i<5; i++)
	    if (TREE_CODE (args[i]) != INTEGER_CST)
	      {
		error ("non-const integer argument %u in call to function %qE",
		       i+1, fndecl);
		return false;
	      }

	  if (TREE_CODE (TREE_TYPE (args[5])) != REAL_TYPE)
	    {
	      error ("non-floating-point argument in call to function %qE",
		     fndecl);
	      return false;
	    }
	  return true;
	}
      return false;

    case BUILT_IN_ASSUME_ALIGNED:
      if (builtin_function_validate_nargs (fndecl, nargs, 2 + (nargs > 2)))
	{
	  if (nargs >= 3 && TREE_CODE (TREE_TYPE (args[2])) != INTEGER_TYPE)
	    {
	      error ("non-integer argument 3 in call to function %qE", fndecl);
	      return false;
	    }
	  return true;
	}
      return false;

    case BUILT_IN_ADD_OVERFLOW:
    case BUILT_IN_SUB_OVERFLOW:
    case BUILT_IN_MUL_OVERFLOW:
      if (builtin_function_validate_nargs (fndecl, nargs, 3))
	{
	  unsigned i;
	  for (i = 0; i < 2; i++)
	    if (!INTEGRAL_TYPE_P (TREE_TYPE (args[i])))
	      {
		error ("argument %u in call to function %qE does not have "
		       "integral type", i + 1, fndecl);
		return false;
	      }
	  if (TREE_CODE (TREE_TYPE (args[2])) != POINTER_TYPE
	      || TREE_CODE (TREE_TYPE (TREE_TYPE (args[2]))) != INTEGER_TYPE)
	    {
	      error ("argument 3 in call to function %qE does not have "
		     "pointer to integer type", fndecl);
	      return false;
	    }
	  return true;
	}
      return false;

    default:
      return true;
    }
}

/* Function to help qsort sort FIELD_DECLs by name order.  */

int
field_decl_cmp (const void *x_p, const void *y_p)
{
  const tree *const x = (const tree *const) x_p;
  const tree *const y = (const tree *const) y_p;

  if (DECL_NAME (*x) == DECL_NAME (*y))
    /* A nontype is "greater" than a type.  */
    return (TREE_CODE (*y) == TYPE_DECL) - (TREE_CODE (*x) == TYPE_DECL);
  if (DECL_NAME (*x) == NULL_TREE)
    return -1;
  if (DECL_NAME (*y) == NULL_TREE)
    return 1;
  if (DECL_NAME (*x) < DECL_NAME (*y))
    return -1;
  return 1;
}

static struct {
  gt_pointer_operator new_value;
  void *cookie;
} resort_data;

/* This routine compares two fields like field_decl_cmp but using the
pointer operator in resort_data.  */

static int
resort_field_decl_cmp (const void *x_p, const void *y_p)
{
  const tree *const x = (const tree *const) x_p;
  const tree *const y = (const tree *const) y_p;

  if (DECL_NAME (*x) == DECL_NAME (*y))
    /* A nontype is "greater" than a type.  */
    return (TREE_CODE (*y) == TYPE_DECL) - (TREE_CODE (*x) == TYPE_DECL);
  if (DECL_NAME (*x) == NULL_TREE)
    return -1;
  if (DECL_NAME (*y) == NULL_TREE)
    return 1;
  {
    tree d1 = DECL_NAME (*x);
    tree d2 = DECL_NAME (*y);
    resort_data.new_value (&d1, resort_data.cookie);
    resort_data.new_value (&d2, resort_data.cookie);
    if (d1 < d2)
      return -1;
  }
  return 1;
}

/* Resort DECL_SORTED_FIELDS because pointers have been reordered.  */

void
resort_sorted_fields (void *obj,
		      void * ARG_UNUSED (orig_obj),
		      gt_pointer_operator new_value,
		      void *cookie)
{
  struct sorted_fields_type *sf = (struct sorted_fields_type *) obj;
  resort_data.new_value = new_value;
  resort_data.cookie = cookie;
  qsort (&sf->elts[0], sf->len, sizeof (tree),
	 resort_field_decl_cmp);
}

/* Subroutine of c_parse_error.
   Return the result of concatenating LHS and RHS. RHS is really
   a string literal, its first character is indicated by RHS_START and
   RHS_SIZE is its length (including the terminating NUL character).

   The caller is responsible for deleting the returned pointer.  */

static char *
catenate_strings (const char *lhs, const char *rhs_start, int rhs_size)
{
  const int lhs_size = strlen (lhs);
  char *result = XNEWVEC (char, lhs_size + rhs_size);
  strncpy (result, lhs, lhs_size);
  strncpy (result + lhs_size, rhs_start, rhs_size);
  return result;
}

/* Issue the error given by GMSGID, indicating that it occurred before
   TOKEN, which had the associated VALUE.  */

void
c_parse_error (const char *gmsgid, enum cpp_ttype token_type,
	       tree value, unsigned char token_flags)
{
#define catenate_messages(M1, M2) catenate_strings ((M1), (M2), sizeof (M2))

  char *message = NULL;

  if (token_type == CPP_EOF)
    message = catenate_messages (gmsgid, " at end of input");
  else if (token_type == CPP_CHAR
	   || token_type == CPP_WCHAR
	   || token_type == CPP_CHAR16
	   || token_type == CPP_CHAR32
	   || token_type == CPP_UTF8CHAR)
    {
      unsigned int val = TREE_INT_CST_LOW (value);
      const char *prefix;

      switch (token_type)
	{
	default:
	  prefix = "";
	  break;
	case CPP_WCHAR:
	  prefix = "L";
	  break;
	case CPP_CHAR16:
	  prefix = "u";
	  break;
	case CPP_CHAR32:
	  prefix = "U";
	  break;
	case CPP_UTF8CHAR:
	  prefix = "u8";
	  break;
        }

      if (val <= UCHAR_MAX && ISGRAPH (val))
	message = catenate_messages (gmsgid, " before %s'%c'");
      else
	message = catenate_messages (gmsgid, " before %s'\\x%x'");

      error (message, prefix, val);
      free (message);
      message = NULL;
    }
  else if (token_type == CPP_CHAR_USERDEF
	   || token_type == CPP_WCHAR_USERDEF
	   || token_type == CPP_CHAR16_USERDEF
	   || token_type == CPP_CHAR32_USERDEF
	   || token_type == CPP_UTF8CHAR_USERDEF)
    message = catenate_messages (gmsgid,
				 " before user-defined character literal");
  else if (token_type == CPP_STRING_USERDEF
	   || token_type == CPP_WSTRING_USERDEF
	   || token_type == CPP_STRING16_USERDEF
	   || token_type == CPP_STRING32_USERDEF
	   || token_type == CPP_UTF8STRING_USERDEF)
    message = catenate_messages (gmsgid, " before user-defined string literal");
  else if (token_type == CPP_STRING
	   || token_type == CPP_WSTRING
	   || token_type == CPP_STRING16
	   || token_type == CPP_STRING32
	   || token_type == CPP_UTF8STRING)
    message = catenate_messages (gmsgid, " before string constant");
  else if (token_type == CPP_NUMBER)
    message = catenate_messages (gmsgid, " before numeric constant");
  else if (token_type == CPP_NAME)
    {
      message = catenate_messages (gmsgid, " before %qE");
      error (message, value);
      free (message);
      message = NULL;
    }
  else if (token_type == CPP_PRAGMA)
    message = catenate_messages (gmsgid, " before %<#pragma%>");
  else if (token_type == CPP_PRAGMA_EOL)
    message = catenate_messages (gmsgid, " before end of line");
  else if (token_type == CPP_DECLTYPE)
    message = catenate_messages (gmsgid, " before %<decltype%>");
  else if (token_type < N_TTYPES)
    {
      message = catenate_messages (gmsgid, " before %qs token");
      error (message, cpp_type2name (token_type, token_flags));
      free (message);
      message = NULL;
    }
  else
    error (gmsgid);

  if (message)
    {
      error (message);
      free (message);
    }
#undef catenate_messages
}

/* Return the gcc option code associated with the reason for a cpp
   message, or 0 if none.  */

static int
c_option_controlling_cpp_error (int reason)
{
  const struct cpp_reason_option_codes_t *entry;

  for (entry = cpp_reason_option_codes; entry->reason != CPP_W_NONE; entry++)
    {
      if (entry->reason == reason)
	return entry->option_code;
    }
  return 0;
}

/* Callback from cpp_error for PFILE to print diagnostics from the
   preprocessor.  The diagnostic is of type LEVEL, with REASON set
   to the reason code if LEVEL is represents a warning, at location
   RICHLOC unless this is after lexing and the compiler's location
   should be used instead; MSG is the translated message and AP
   the arguments.  Returns true if a diagnostic was emitted, false
   otherwise.  */

bool
c_cpp_error (cpp_reader *pfile ATTRIBUTE_UNUSED, int level, int reason,
	     rich_location *richloc,
	     const char *msg, va_list *ap)
{
  diagnostic_info diagnostic;
  diagnostic_t dlevel;
  bool save_warn_system_headers = global_dc->dc_warn_system_headers;
  bool ret;

  switch (level)
    {
    case CPP_DL_WARNING_SYSHDR:
      if (flag_no_output)
	return false;
      global_dc->dc_warn_system_headers = 1;
      /* Fall through.  */
    case CPP_DL_WARNING:
      if (flag_no_output)
	return false;
      dlevel = DK_WARNING;
      break;
    case CPP_DL_PEDWARN:
      if (flag_no_output && !flag_pedantic_errors)
	return false;
      dlevel = DK_PEDWARN;
      break;
    case CPP_DL_ERROR:
      dlevel = DK_ERROR;
      break;
    case CPP_DL_ICE:
      dlevel = DK_ICE;
      break;
    case CPP_DL_NOTE:
      dlevel = DK_NOTE;
      break;
    case CPP_DL_FATAL:
      dlevel = DK_FATAL;
      break;
    default:
      gcc_unreachable ();
    }
  if (done_lexing)
    richloc->set_range (0,
			source_range::from_location (input_location),
			true, true);
  diagnostic_set_info_translated (&diagnostic, msg, ap,
				  richloc, dlevel);
  diagnostic_override_option_index (&diagnostic,
                                    c_option_controlling_cpp_error (reason));
  ret = report_diagnostic (&diagnostic);
  if (level == CPP_DL_WARNING_SYSHDR)
    global_dc->dc_warn_system_headers = save_warn_system_headers;
  return ret;
}

/* Convert a character from the host to the target execution character
   set.  cpplib handles this, mostly.  */

HOST_WIDE_INT
c_common_to_target_charset (HOST_WIDE_INT c)
{
  /* Character constants in GCC proper are sign-extended under -fsigned-char,
     zero-extended under -fno-signed-char.  cpplib insists that characters
     and character constants are always unsigned.  Hence we must convert
     back and forth.  */
  cppchar_t uc = ((cppchar_t)c) & ((((cppchar_t)1) << CHAR_BIT)-1);

  uc = cpp_host_to_exec_charset (parse_in, uc);

  if (flag_signed_char)
    return ((HOST_WIDE_INT)uc) << (HOST_BITS_PER_WIDE_INT - CHAR_TYPE_SIZE)
			       >> (HOST_BITS_PER_WIDE_INT - CHAR_TYPE_SIZE);
  else
    return uc;
}

/* Fold an offsetof-like expression.  EXPR is a nested sequence of component
   references with an INDIRECT_REF of a constant at the bottom; much like the
   traditional rendering of offsetof as a macro.  Return the folded result.  */

tree
fold_offsetof_1 (tree expr, enum tree_code ctx)
{
  tree base, off, t;
  tree_code code = TREE_CODE (expr);
  switch (code)
    {
    case ERROR_MARK:
      return expr;

    case VAR_DECL:
      error ("cannot apply %<offsetof%> to static data member %qD", expr);
      return error_mark_node;

    case CALL_EXPR:
    case TARGET_EXPR:
      error ("cannot apply %<offsetof%> when %<operator[]%> is overloaded");
      return error_mark_node;

    case NOP_EXPR:
    case INDIRECT_REF:
      if (!TREE_CONSTANT (TREE_OPERAND (expr, 0)))
	{
	  error ("cannot apply %<offsetof%> to a non constant address");
	  return error_mark_node;
	}
      return TREE_OPERAND (expr, 0);

    case COMPONENT_REF:
      base = fold_offsetof_1 (TREE_OPERAND (expr, 0), code);
      if (base == error_mark_node)
	return base;

      t = TREE_OPERAND (expr, 1);
      if (DECL_C_BIT_FIELD (t))
	{
	  error ("attempt to take address of bit-field structure "
		 "member %qD", t);
	  return error_mark_node;
	}
      off = size_binop_loc (input_location, PLUS_EXPR, DECL_FIELD_OFFSET (t),
			    size_int (tree_to_uhwi (DECL_FIELD_BIT_OFFSET (t))
				      / BITS_PER_UNIT));
      break;

    case ARRAY_REF:
      base = fold_offsetof_1 (TREE_OPERAND (expr, 0), code);
      if (base == error_mark_node)
	return base;

      t = TREE_OPERAND (expr, 1);

      /* Check if the offset goes beyond the upper bound of the array.  */
      if (TREE_CODE (t) == INTEGER_CST && tree_int_cst_sgn (t) >= 0)
	{
	  tree upbound = array_ref_up_bound (expr);
	  if (upbound != NULL_TREE
	      && TREE_CODE (upbound) == INTEGER_CST
	      && !tree_int_cst_equal (upbound,
				      TYPE_MAX_VALUE (TREE_TYPE (upbound))))
	    {
	      if (ctx != ARRAY_REF && ctx != COMPONENT_REF)
	        upbound = size_binop (PLUS_EXPR, upbound,
				      build_int_cst (TREE_TYPE (upbound), 1));
	      if (tree_int_cst_lt (upbound, t))
		{
		  tree v;

		  for (v = TREE_OPERAND (expr, 0);
		       TREE_CODE (v) == COMPONENT_REF;
		       v = TREE_OPERAND (v, 0))
		    if (TREE_CODE (TREE_TYPE (TREE_OPERAND (v, 0)))
			== RECORD_TYPE)
		      {
			tree fld_chain = DECL_CHAIN (TREE_OPERAND (v, 1));
			for (; fld_chain; fld_chain = DECL_CHAIN (fld_chain))
			  if (TREE_CODE (fld_chain) == FIELD_DECL)
			    break;

			if (fld_chain)
			  break;
		      }
		  /* Don't warn if the array might be considered a poor
		     man's flexible array member with a very permissive
		     definition thereof.  */
		  if (TREE_CODE (v) == ARRAY_REF
		      || TREE_CODE (v) == COMPONENT_REF)
		    warning (OPT_Warray_bounds,
			     "index %E denotes an offset "
			     "greater than size of %qT",
			     t, TREE_TYPE (TREE_OPERAND (expr, 0)));
		}
	    }
	}

      t = convert (sizetype, t);
      off = size_binop (MULT_EXPR, TYPE_SIZE_UNIT (TREE_TYPE (expr)), t);
      break;

    case COMPOUND_EXPR:
      /* Handle static members of volatile structs.  */
      t = TREE_OPERAND (expr, 1);
      gcc_assert (VAR_P (t));
      return fold_offsetof_1 (t);

    default:
      gcc_unreachable ();
    }

  return fold_build_pointer_plus (base, off);
}

/* Likewise, but convert it to the return type of offsetof.  */

tree
fold_offsetof (tree expr)
{
  return convert (size_type_node, fold_offsetof_1 (expr));
}

/* Warn for A ?: C expressions (with B omitted) where A is a boolean 
   expression, because B will always be true. */

void
warn_for_omitted_condop (location_t location, tree cond) 
{ 
  if (truth_value_p (TREE_CODE (cond))) 
      warning_at (location, OPT_Wparentheses, 
		"the omitted middle operand in ?: will always be %<true%>, "
		"suggest explicit middle operand");
} 

/* Give an error for storing into ARG, which is 'const'.  USE indicates
   how ARG was being used.  */

void
readonly_error (location_t loc, tree arg, enum lvalue_use use)
{
  gcc_assert (use == lv_assign || use == lv_increment || use == lv_decrement
	      || use == lv_asm);
  /* Using this macro rather than (for example) arrays of messages
     ensures that all the format strings are checked at compile
     time.  */
#define READONLY_MSG(A, I, D, AS) (use == lv_assign ? (A)		\
				   : (use == lv_increment ? (I)		\
				   : (use == lv_decrement ? (D) : (AS))))
  if (TREE_CODE (arg) == COMPONENT_REF)
    {
      if (TYPE_READONLY (TREE_TYPE (TREE_OPERAND (arg, 0))))
        error_at (loc, READONLY_MSG (G_("assignment of member "
					"%qD in read-only object"),
				     G_("increment of member "
					"%qD in read-only object"),
				     G_("decrement of member "
					"%qD in read-only object"),
				     G_("member %qD in read-only object "
					"used as %<asm%> output")),
		  TREE_OPERAND (arg, 1));
      else
	error_at (loc, READONLY_MSG (G_("assignment of read-only member %qD"),
				     G_("increment of read-only member %qD"),
				     G_("decrement of read-only member %qD"),
				     G_("read-only member %qD used as %<asm%> output")),
		  TREE_OPERAND (arg, 1));
    }
  else if (VAR_P (arg))
    error_at (loc, READONLY_MSG (G_("assignment of read-only variable %qD"),
				 G_("increment of read-only variable %qD"),
				 G_("decrement of read-only variable %qD"),
				 G_("read-only variable %qD used as %<asm%> output")),
	      arg);
  else if (TREE_CODE (arg) == PARM_DECL)
    error_at (loc, READONLY_MSG (G_("assignment of read-only parameter %qD"),
				 G_("increment of read-only parameter %qD"),
				 G_("decrement of read-only parameter %qD"),
				 G_("read-only parameter %qD use as %<asm%> output")),
	      arg);
  else if (TREE_CODE (arg) == RESULT_DECL)
    {
      gcc_assert (c_dialect_cxx ());
      error_at (loc, READONLY_MSG (G_("assignment of "
				      "read-only named return value %qD"),
				   G_("increment of "
				      "read-only named return value %qD"),
				   G_("decrement of "
				      "read-only named return value %qD"),
				   G_("read-only named return value %qD "
				      "used as %<asm%>output")),
		arg);
    }
  else if (TREE_CODE (arg) == FUNCTION_DECL)
    error_at (loc, READONLY_MSG (G_("assignment of function %qD"),
				 G_("increment of function %qD"),
				 G_("decrement of function %qD"),
				 G_("function %qD used as %<asm%> output")),
	      arg);
  else
    error_at (loc, READONLY_MSG (G_("assignment of read-only location %qE"),
				 G_("increment of read-only location %qE"),
				 G_("decrement of read-only location %qE"),
				 G_("read-only location %qE used as %<asm%> output")),
	      arg);
}

/* Print an error message for an invalid lvalue.  USE says
   how the lvalue is being used and so selects the error message.  LOC
   is the location for the error.  */

void
lvalue_error (location_t loc, enum lvalue_use use)
{
  switch (use)
    {
    case lv_assign:
      error_at (loc, "lvalue required as left operand of assignment");
      break;
    case lv_increment:
      error_at (loc, "lvalue required as increment operand");
      break;
    case lv_decrement:
      error_at (loc, "lvalue required as decrement operand");
      break;
    case lv_addressof:
      error_at (loc, "lvalue required as unary %<&%> operand");
      break;
    case lv_asm:
      error_at (loc, "lvalue required in asm statement");
      break;
    default:
      gcc_unreachable ();
    }
}

/* Print an error message for an invalid indirection of type TYPE.
   ERRSTRING is the name of the operator for the indirection.  */

void
invalid_indirection_error (location_t loc, tree type, ref_operator errstring)
{
  switch (errstring)
    {
    case RO_NULL:
      gcc_assert (c_dialect_cxx ());
      error_at (loc, "invalid type argument (have %qT)", type);
      break;
    case RO_ARRAY_INDEXING:
      error_at (loc,
		"invalid type argument of array indexing (have %qT)",
		type);
      break;
    case RO_UNARY_STAR:
      error_at (loc,
		"invalid type argument of unary %<*%> (have %qT)",
		type);
      break;
    case RO_ARROW:
      error_at (loc,
		"invalid type argument of %<->%> (have %qT)",
		type);
      break;
    case RO_ARROW_STAR:
      error_at (loc,
		"invalid type argument of %<->*%> (have %qT)",
		type);
      break;
    case RO_IMPLICIT_CONVERSION:
      error_at (loc,
		"invalid type argument of implicit conversion (have %qT)",
		type);
      break;
    default:
      gcc_unreachable ();
    }
}

/* *PTYPE is an incomplete array.  Complete it with a domain based on
   INITIAL_VALUE.  If INITIAL_VALUE is not present, use 1 if DO_DEFAULT
   is true.  Return 0 if successful, 1 if INITIAL_VALUE can't be deciphered,
   2 if INITIAL_VALUE was NULL, and 3 if INITIAL_VALUE was empty.  */

int
complete_array_type (tree *ptype, tree initial_value, bool do_default)
{
  tree maxindex, type, main_type, elt, unqual_elt;
  int failure = 0, quals;
  hashval_t hashcode = 0;
  bool overflow_p = false;

  maxindex = size_zero_node;
  if (initial_value)
    {
      if (TREE_CODE (initial_value) == STRING_CST)
	{
	  int eltsize
	    = int_size_in_bytes (TREE_TYPE (TREE_TYPE (initial_value)));
	  maxindex = size_int (TREE_STRING_LENGTH (initial_value)/eltsize - 1);
	}
      else if (TREE_CODE (initial_value) == CONSTRUCTOR)
	{
	  vec<constructor_elt, va_gc> *v = CONSTRUCTOR_ELTS (initial_value);

	  if (vec_safe_is_empty (v))
	    {
	      if (pedantic)
		failure = 3;
	      maxindex = ssize_int (-1);
	    }
	  else
	    {
	      tree curindex;
	      unsigned HOST_WIDE_INT cnt;
	      constructor_elt *ce;
	      bool fold_p = false;

	      if ((*v)[0].index)
		maxindex = (*v)[0].index, fold_p = true;

	      curindex = maxindex;

	      for (cnt = 1; vec_safe_iterate (v, cnt, &ce); cnt++)
		{
		  bool curfold_p = false;
		  if (ce->index)
		    curindex = ce->index, curfold_p = true;
		  else
		    {
		      if (fold_p)
			{
			  /* Since we treat size types now as ordinary
			     unsigned types, we need an explicit overflow
			     check.  */
			  tree orig = curindex;
		          curindex = fold_convert (sizetype, curindex);
			  overflow_p |= tree_int_cst_lt (curindex, orig);
			}
		      curindex = size_binop (PLUS_EXPR, curindex,
					     size_one_node);
		    }
		  if (tree_int_cst_lt (maxindex, curindex))
		    maxindex = curindex, fold_p = curfold_p;
		}
	      if (fold_p)
		{
		  tree orig = maxindex;
	          maxindex = fold_convert (sizetype, maxindex);
		  overflow_p |= tree_int_cst_lt (maxindex, orig);
		}
	    }
	}
      else
	{
	  /* Make an error message unless that happened already.  */
	  if (initial_value != error_mark_node)
	    failure = 1;
	}
    }
  else
    {
      failure = 2;
      if (!do_default)
	return failure;
    }

  type = *ptype;
  /* Force an indefinite layout factor.  */ 
  if (SHARED_TYPE_P (type))
    type = c_build_qualified_type_1 (type, TYPE_QUAL_SHARED,
                                     size_zero_node);
  elt = TREE_TYPE (type);
  quals = TYPE_QUALS (strip_array_types (elt));
  if (quals == 0)
    unqual_elt = elt;
  else
    unqual_elt = c_build_qualified_type (elt, KEEP_QUAL_ADDR_SPACE (quals));

  /* Using build_distinct_type_copy and modifying things afterward instead
     of using build_array_type to create a new type preserves all of the
     TYPE_LANG_FLAG_? bits that the front end may have set.  */
  main_type = build_distinct_type_copy (TYPE_MAIN_VARIANT (type));
  TREE_TYPE (main_type) = unqual_elt;
  TYPE_DOMAIN (main_type)
    = build_range_type (TREE_TYPE (maxindex),
			build_int_cst (TREE_TYPE (maxindex), 0), maxindex);
  layout_type (main_type);

  /* Make sure we have the canonical MAIN_TYPE. */
  hashcode = iterative_hash_object (TYPE_HASH (unqual_elt), hashcode);
  hashcode = iterative_hash_object (TYPE_HASH (TYPE_DOMAIN (main_type)),
				    hashcode);
  main_type = type_hash_canon (hashcode, main_type);

  /* Fix the canonical type.  */
  if (TYPE_STRUCTURAL_EQUALITY_P (TREE_TYPE (main_type))
      || TYPE_STRUCTURAL_EQUALITY_P (TYPE_DOMAIN (main_type)))
    SET_TYPE_STRUCTURAL_EQUALITY (main_type);
  else if (TYPE_CANONICAL (TREE_TYPE (main_type)) != TREE_TYPE (main_type)
	   || (TYPE_CANONICAL (TYPE_DOMAIN (main_type))
	       != TYPE_DOMAIN (main_type)))
    TYPE_CANONICAL (main_type)
      = build_array_type (TYPE_CANONICAL (TREE_TYPE (main_type)),
			  TYPE_CANONICAL (TYPE_DOMAIN (main_type)));
  else
    TYPE_CANONICAL (main_type) = main_type;

  if (quals == 0)
    type = main_type;
  else
    type = c_build_qualified_type (main_type, quals);

  if (COMPLETE_TYPE_P (type)
      && TREE_CODE (TYPE_SIZE_UNIT (type)) == INTEGER_CST
      && (overflow_p || TREE_OVERFLOW (TYPE_SIZE_UNIT (type))))
    {
      error ("size of array is too large");
      /* If we proceed with the array type as it is, we'll eventually
	 crash in tree_to_[su]hwi().  */
      type = error_mark_node;
    }

  *ptype = type;
  return failure;
}

/* Like c_mark_addressable but don't check register qualifier.  */
void 
c_common_mark_addressable_vec (tree t)
{   
  while (handled_component_p (t))
    t = TREE_OPERAND (t, 0);
  if (!VAR_P (t) && TREE_CODE (t) != PARM_DECL)
    return;
  TREE_ADDRESSABLE (t) = 1;
}



/* Used to help initialize the builtin-types.def table.  When a type of
   the correct size doesn't exist, use error_mark_node instead of NULL.
   The later results in segfaults even when a decl using the type doesn't
   get invoked.  */

tree
builtin_type_for_size (int size, bool unsignedp)
{
  tree type = c_common_type_for_size (size, unsignedp);
  return type ? type : error_mark_node;
}

/* A helper function for resolve_overloaded_builtin in resolving the
   overloaded __sync_ builtins.  Returns a positive power of 2 if the
   first operand of PARAMS is a pointer to a supported data type.
   Returns 0 if an error is encountered.  */

static int
sync_resolve_size (tree function, vec<tree, va_gc> *params)
{
  tree type;
  int size;

  if (!params)
    {
      error ("too few arguments to function %qE", function);
      return 0;
    }

  type = TREE_TYPE ((*params)[0]);
  if (TREE_CODE (type) == ARRAY_TYPE)
    {
      /* Force array-to-pointer decay for C++.  */
      gcc_assert (c_dialect_cxx());
      (*params)[0] = default_conversion ((*params)[0]);
      type = TREE_TYPE ((*params)[0]);
    }
  if (TREE_CODE (type) != POINTER_TYPE)
    goto incompatible;

  type = TREE_TYPE (type);
  if (!INTEGRAL_TYPE_P (type) && !POINTER_TYPE_P (type))
    goto incompatible;

  size = tree_to_uhwi (TYPE_SIZE_UNIT (type));
  if (size == 1 || size == 2 || size == 4 || size == 8 || size == 16)
    return size;

 incompatible:
  error ("incompatible type for argument %d of %qE", 1, function);
  return 0;
}

/* A helper function for resolve_overloaded_builtin.  Adds casts to
   PARAMS to make arguments match up with those of FUNCTION.  Drops
   the variadic arguments at the end.  Returns false if some error
   was encountered; true on success.  */

static bool
sync_resolve_params (location_t loc, tree orig_function, tree function,
		     vec<tree, va_gc> *params, bool orig_format)
{
  function_args_iterator iter;
  tree ptype;
  unsigned int parmnum;

  function_args_iter_init (&iter, TREE_TYPE (function));
  /* We've declared the implementation functions to use "volatile void *"
     as the pointer parameter, so we shouldn't get any complaints from the
     call to check_function_arguments what ever type the user used.  */
  function_args_iter_next (&iter);
  ptype = TREE_TYPE (TREE_TYPE ((*params)[0]));
  ptype = TYPE_MAIN_VARIANT (ptype);

  /* For the rest of the values, we need to cast these to FTYPE, so that we
     don't get warnings for passing pointer types, etc.  */
  parmnum = 0;
  while (1)
    {
      tree val, arg_type;

      arg_type = function_args_iter_cond (&iter);
      /* XXX void_type_node belies the abstraction.  */
      if (arg_type == void_type_node)
	break;

      ++parmnum;
      if (params->length () <= parmnum)
	{
	  error_at (loc, "too few arguments to function %qE", orig_function);
	  return false;
	}

      /* Only convert parameters if arg_type is unsigned integer type with
	 new format sync routines, i.e. don't attempt to convert pointer
	 arguments (e.g. EXPECTED argument of __atomic_compare_exchange_n),
	 bool arguments (e.g. WEAK argument) or signed int arguments (memmodel
	 kinds).  */
      if (TREE_CODE (arg_type) == INTEGER_TYPE && TYPE_UNSIGNED (arg_type))
	{
	  /* Ideally for the first conversion we'd use convert_for_assignment
	     so that we get warnings for anything that doesn't match the pointer
	     type.  This isn't portable across the C and C++ front ends atm.  */
	  val = (*params)[parmnum];
	  val = convert (ptype, val);
	  val = convert (arg_type, val);
	  (*params)[parmnum] = val;
	}

      function_args_iter_next (&iter);
    }

  /* __atomic routines are not variadic.  */
  if (!orig_format && params->length () != parmnum + 1)
    {
      error_at (loc, "too many arguments to function %qE", orig_function);
      return false;
    }

  /* The definition of these primitives is variadic, with the remaining
     being "an optional list of variables protected by the memory barrier".
     No clue what that's supposed to mean, precisely, but we consider all
     call-clobbered variables to be protected so we're safe.  */
  params->truncate (parmnum + 1);

  return true;
}

/* A helper function for resolve_overloaded_builtin.  Adds a cast to
   RESULT to make it match the type of the first pointer argument in
   PARAMS.  */

static tree
sync_resolve_return (tree first_param, tree result, bool orig_format)
{
  tree ptype = TREE_TYPE (TREE_TYPE (first_param));
  tree rtype = TREE_TYPE (result);
  ptype = TYPE_MAIN_VARIANT (ptype);

  /* New format doesn't require casting unless the types are the same size.  */
  if (orig_format || tree_int_cst_equal (TYPE_SIZE (ptype), TYPE_SIZE (rtype)))
    return convert (ptype, result);
  else
    return result;
}

/* This function verifies the PARAMS to generic atomic FUNCTION.
   It returns the size if all the parameters are the same size, otherwise
   0 is returned if the parameters are invalid.  */

static int
get_atomic_generic_size (location_t loc, tree function,
			 vec<tree, va_gc> *params)
{
  unsigned int n_param;
  unsigned int n_model;
  unsigned int x;
  int size_0;
  tree type_0;

  /* Determine the parameter makeup.  */
  switch (DECL_FUNCTION_CODE (function))
    {
    case BUILT_IN_ATOMIC_EXCHANGE:
      n_param = 4;
      n_model = 1;
      break;
    case BUILT_IN_ATOMIC_LOAD:
    case BUILT_IN_ATOMIC_STORE:
      n_param = 3;
      n_model = 1;
      break;
    case BUILT_IN_ATOMIC_COMPARE_EXCHANGE:
      n_param = 6;
      n_model = 2;
      break;
    default:
      gcc_unreachable ();
    }

  if (vec_safe_length (params) != n_param)
    {
      error_at (loc, "incorrect number of arguments to function %qE", function);
      return 0;
    }

  /* Get type of first parameter, and determine its size.  */
  type_0 = TREE_TYPE ((*params)[0]);
  if (TREE_CODE (type_0) == ARRAY_TYPE)
    {
      /* Force array-to-pointer decay for C++.  */
      gcc_assert (c_dialect_cxx());
      (*params)[0] = default_conversion ((*params)[0]);
      type_0 = TREE_TYPE ((*params)[0]);
    }
  if (TREE_CODE (type_0) != POINTER_TYPE || VOID_TYPE_P (TREE_TYPE (type_0)))
    {
      error_at (loc, "argument 1 of %qE must be a non-void pointer type",
		function);
      return 0;
    }

  /* Types must be compile time constant sizes. */
  if (TREE_CODE ((TYPE_SIZE_UNIT (TREE_TYPE (type_0)))) != INTEGER_CST)
    {
      error_at (loc, 
		"argument 1 of %qE must be a pointer to a constant size type",
		function);
      return 0;
    }

  size_0 = tree_to_uhwi (TYPE_SIZE_UNIT (TREE_TYPE (type_0)));

  /* Zero size objects are not allowed.  */
  if (size_0 == 0)
    {
      error_at (loc, 
		"argument 1 of %qE must be a pointer to a nonzero size object",
		function);
      return 0;
    }

  /* Check each other parameter is a pointer and the same size.  */
  for (x = 0; x < n_param - n_model; x++)
    {
      int size;
      tree type = TREE_TYPE ((*params)[x]);
      /* __atomic_compare_exchange has a bool in the 4th position, skip it.  */
      if (n_param == 6 && x == 3)
        continue;
      if (!POINTER_TYPE_P (type))
	{
	  error_at (loc, "argument %d of %qE must be a pointer type", x + 1,
		    function);
	  return 0;
	}
      tree type_size = TYPE_SIZE_UNIT (TREE_TYPE (type));
      size = type_size ? tree_to_uhwi (type_size) : 0;
      if (size != size_0)
	{
	  error_at (loc, "size mismatch in argument %d of %qE", x + 1,
		    function);
	  return 0;
	}
    }

  /* Check memory model parameters for validity.  */
  for (x = n_param - n_model ; x < n_param; x++)
    {
      tree p = (*params)[x];
      if (TREE_CODE (p) == INTEGER_CST)
        {
	  int i = tree_to_uhwi (p);
	  if (i < 0 || (memmodel_base (i) >= MEMMODEL_LAST))
	    {
	      warning_at (loc, OPT_Winvalid_memory_model,
			  "invalid memory model argument %d of %qE", x + 1,
			  function);
	    }
	}
      else
	if (!INTEGRAL_TYPE_P (TREE_TYPE (p)))
	  {
	    error_at (loc, "non-integer memory model argument %d of %qE", x + 1,
		   function);
	    return 0;
	  }
      }

  return size_0;
}


/* This will take an __atomic_ generic FUNCTION call, and add a size parameter N
   at the beginning of the parameter list PARAMS representing the size of the
   objects.  This is to match the library ABI requirement.  LOC is the location
   of the function call.  
   The new function is returned if it needed rebuilding, otherwise NULL_TREE is
   returned to allow the external call to be constructed.  */

static tree
add_atomic_size_parameter (unsigned n, location_t loc, tree function, 
			   vec<tree, va_gc> *params)
{
  tree size_node;

  /* Insert a SIZE_T parameter as the first param.  If there isn't
     enough space, allocate a new vector and recursively re-build with that.  */
  if (!params->space (1))
    {
      unsigned int z, len;
      vec<tree, va_gc> *v;
      tree f;

      len = params->length ();
      vec_alloc (v, len + 1);
      v->quick_push (build_int_cst (size_type_node, n));
      for (z = 0; z < len; z++)
	v->quick_push ((*params)[z]);
      f = build_function_call_vec (loc, vNULL, function, v, NULL);
      vec_free (v);
      return f;
    }

  /* Add the size parameter and leave as a function call for processing.  */
  size_node = build_int_cst (size_type_node, n);
  params->quick_insert (0, size_node);
  return NULL_TREE;
}


/* Return whether atomic operations for naturally aligned N-byte
   arguments are supported, whether inline or through libatomic.  */
static bool
atomic_size_supported_p (int n)
{
  switch (n)
    {
    case 1:
    case 2:
    case 4:
    case 8:
      return true;

    case 16:
      return targetm.scalar_mode_supported_p (TImode);

    default:
      return false;
    }
}

/* This will process an __atomic_exchange function call, determine whether it
   needs to be mapped to the _N variation, or turned into a library call.
   LOC is the location of the builtin call.
   FUNCTION is the DECL that has been invoked;
   PARAMS is the argument list for the call.  The return value is non-null
   TRUE is returned if it is translated into the proper format for a call to the
   external library, and NEW_RETURN is set the tree for that function.
   FALSE is returned if processing for the _N variation is required, and 
   NEW_RETURN is set to the return value the result is copied into.  */
static bool
resolve_overloaded_atomic_exchange (location_t loc, tree function, 
				    vec<tree, va_gc> *params, tree *new_return)
{	
  tree p0, p1, p2, p3;
  tree I_type, I_type_ptr;
  int n = get_atomic_generic_size (loc, function, params);

  /* Size of 0 is an error condition.  */
  if (n == 0)
    {
      *new_return = error_mark_node;
      return true;
    }

  /* If not a lock-free size, change to the library generic format.  */
  if (!atomic_size_supported_p (n))
    {
      *new_return = add_atomic_size_parameter (n, loc, function, params);
      return true;
    }

  /* Otherwise there is a lockfree match, transform the call from:
       void fn(T* mem, T* desired, T* return, model)
     into
       *return = (T) (fn (In* mem, (In) *desired, model))  */

  p0 = (*params)[0];
  p1 = (*params)[1];
  p2 = (*params)[2];
  p3 = (*params)[3];
  
  /* Create pointer to appropriate size.  */
  I_type = builtin_type_for_size (BITS_PER_UNIT * n, 1);
  I_type_ptr = build_pointer_type (I_type);

  /* Convert object pointer to required type.  */
  p0 = build1 (VIEW_CONVERT_EXPR, I_type_ptr, p0);
  (*params)[0] = p0; 
  /* Convert new value to required type, and dereference it.  */
  p1 = build_indirect_ref (loc, p1, RO_UNARY_STAR);
  p1 = build1 (VIEW_CONVERT_EXPR, I_type, p1);
  (*params)[1] = p1;

  /* Move memory model to the 3rd position, and end param list.  */
  (*params)[2] = p3;
  params->truncate (3);

  /* Convert return pointer and dereference it for later assignment.  */
  *new_return = build_indirect_ref (loc, p2, RO_UNARY_STAR);

  return false;
}


/* This will process an __atomic_compare_exchange function call, determine 
   whether it needs to be mapped to the _N variation, or turned into a lib call.
   LOC is the location of the builtin call.
   FUNCTION is the DECL that has been invoked;
   PARAMS is the argument list for the call.  The return value is non-null
   TRUE is returned if it is translated into the proper format for a call to the
   external library, and NEW_RETURN is set the tree for that function.
   FALSE is returned if processing for the _N variation is required.  */

static bool
resolve_overloaded_atomic_compare_exchange (location_t loc, tree function, 
					    vec<tree, va_gc> *params, 
					    tree *new_return)
{	
  tree p0, p1, p2;
  tree I_type, I_type_ptr;
  int n = get_atomic_generic_size (loc, function, params);

  /* Size of 0 is an error condition.  */
  if (n == 0)
    {
      *new_return = error_mark_node;
      return true;
    }

  /* If not a lock-free size, change to the library generic format.  */
  if (!atomic_size_supported_p (n))
    {
      /* The library generic format does not have the weak parameter, so 
	 remove it from the param list.  Since a parameter has been removed,
	 we can be sure that there is room for the SIZE_T parameter, meaning
	 there will not be a recursive rebuilding of the parameter list, so
	 there is no danger this will be done twice.  */
      if (n > 0)
        {
	  (*params)[3] = (*params)[4];
	  (*params)[4] = (*params)[5];
	  params->truncate (5);
	}
      *new_return = add_atomic_size_parameter (n, loc, function, params);
      return true;
    }

  /* Otherwise, there is a match, so the call needs to be transformed from:
       bool fn(T* mem, T* desired, T* return, weak, success, failure)
     into
       bool fn ((In *)mem, (In *)expected, (In) *desired, weak, succ, fail)  */

  p0 = (*params)[0];
  p1 = (*params)[1];
  p2 = (*params)[2];
  
  /* Create pointer to appropriate size.  */
  I_type = builtin_type_for_size (BITS_PER_UNIT * n, 1);
  I_type_ptr = build_pointer_type (I_type);

  /* Convert object pointer to required type.  */
  p0 = build1 (VIEW_CONVERT_EXPR, I_type_ptr, p0);
  (*params)[0] = p0;

  /* Convert expected pointer to required type.  */
  p1 = build1 (VIEW_CONVERT_EXPR, I_type_ptr, p1);
  (*params)[1] = p1;

  /* Convert desired value to required type, and dereference it.  */
  p2 = build_indirect_ref (loc, p2, RO_UNARY_STAR);
  p2 = build1 (VIEW_CONVERT_EXPR, I_type, p2);
  (*params)[2] = p2;

  /* The rest of the parameters are fine. NULL means no special return value
     processing.*/
  *new_return = NULL;
  return false;
}


/* This will process an __atomic_load function call, determine whether it
   needs to be mapped to the _N variation, or turned into a library call.
   LOC is the location of the builtin call.
   FUNCTION is the DECL that has been invoked;
   PARAMS is the argument list for the call.  The return value is non-null
   TRUE is returned if it is translated into the proper format for a call to the
   external library, and NEW_RETURN is set the tree for that function.
   FALSE is returned if processing for the _N variation is required, and 
   NEW_RETURN is set to the return value the result is copied into.  */

static bool
resolve_overloaded_atomic_load (location_t loc, tree function, 
				vec<tree, va_gc> *params, tree *new_return)
{	
  tree p0, p1, p2;
  tree I_type, I_type_ptr;
  int n = get_atomic_generic_size (loc, function, params);

  /* Size of 0 is an error condition.  */
  if (n == 0)
    {
      *new_return = error_mark_node;
      return true;
    }

  /* If not a lock-free size, change to the library generic format.  */
  if (!atomic_size_supported_p (n))
    {
      *new_return = add_atomic_size_parameter (n, loc, function, params);
      return true;
    }

  /* Otherwise, there is a match, so the call needs to be transformed from:
       void fn(T* mem, T* return, model)
     into
       *return = (T) (fn ((In *) mem, model))  */

  p0 = (*params)[0];
  p1 = (*params)[1];
  p2 = (*params)[2];
  
  /* Create pointer to appropriate size.  */
  I_type = builtin_type_for_size (BITS_PER_UNIT * n, 1);
  I_type_ptr = build_pointer_type (I_type);

  /* Convert object pointer to required type.  */
  p0 = build1 (VIEW_CONVERT_EXPR, I_type_ptr, p0);
  (*params)[0] = p0;

  /* Move memory model to the 2nd position, and end param list.  */
  (*params)[1] = p2;
  params->truncate (2);

  /* Convert return pointer and dereference it for later assignment.  */
  *new_return = build_indirect_ref (loc, p1, RO_UNARY_STAR);

  return false;
}


/* This will process an __atomic_store function call, determine whether it
   needs to be mapped to the _N variation, or turned into a library call.
   LOC is the location of the builtin call.
   FUNCTION is the DECL that has been invoked;
   PARAMS is the argument list for the call.  The return value is non-null
   TRUE is returned if it is translated into the proper format for a call to the
   external library, and NEW_RETURN is set the tree for that function.
   FALSE is returned if processing for the _N variation is required, and 
   NEW_RETURN is set to the return value the result is copied into.  */

static bool
resolve_overloaded_atomic_store (location_t loc, tree function, 
				 vec<tree, va_gc> *params, tree *new_return)
{	
  tree p0, p1;
  tree I_type, I_type_ptr;
  int n = get_atomic_generic_size (loc, function, params);

  /* Size of 0 is an error condition.  */
  if (n == 0)
    {
      *new_return = error_mark_node;
      return true;
    }

  /* If not a lock-free size, change to the library generic format.  */
  if (!atomic_size_supported_p (n))
    {
      *new_return = add_atomic_size_parameter (n, loc, function, params);
      return true;
    }

  /* Otherwise, there is a match, so the call needs to be transformed from:
       void fn(T* mem, T* value, model)
     into
       fn ((In *) mem, (In) *value, model)  */

  p0 = (*params)[0];
  p1 = (*params)[1];
  
  /* Create pointer to appropriate size.  */
  I_type = builtin_type_for_size (BITS_PER_UNIT * n, 1);
  I_type_ptr = build_pointer_type (I_type);

  /* Convert object pointer to required type.  */
  p0 = build1 (VIEW_CONVERT_EXPR, I_type_ptr, p0);
  (*params)[0] = p0;

  /* Convert new value to required type, and dereference it.  */
  p1 = build_indirect_ref (loc, p1, RO_UNARY_STAR);
  p1 = build1 (VIEW_CONVERT_EXPR, I_type, p1);
  (*params)[1] = p1;
  
  /* The memory model is in the right spot already. Return is void.  */
  *new_return = NULL_TREE;

  return false;
}


/* Some builtin functions are placeholders for other expressions.  This
   function should be called immediately after parsing the call expression
   before surrounding code has committed to the type of the expression.

   LOC is the location of the builtin call.

   FUNCTION is the DECL that has been invoked; it is known to be a builtin.
   PARAMS is the argument list for the call.  The return value is non-null
   when expansion is complete, and null if normal processing should
   continue.  */

tree
resolve_overloaded_builtin (location_t loc, tree function,
			    vec<tree, va_gc> *params)
{
  enum built_in_function orig_code = DECL_FUNCTION_CODE (function);
  bool orig_format = true;
  tree new_return = NULL_TREE;

  switch (DECL_BUILT_IN_CLASS (function))
    {
    case BUILT_IN_NORMAL:
      break;
    case BUILT_IN_MD:
      if (targetm.resolve_overloaded_builtin)
	return targetm.resolve_overloaded_builtin (loc, function, params);
      else
	return NULL_TREE;
    default:
      return NULL_TREE;
    }

  /* Handle BUILT_IN_NORMAL here.  */
  switch (orig_code)
    {
    case BUILT_IN_ATOMIC_EXCHANGE:
    case BUILT_IN_ATOMIC_COMPARE_EXCHANGE:
    case BUILT_IN_ATOMIC_LOAD:
    case BUILT_IN_ATOMIC_STORE:
      {
	/* Handle these 4 together so that they can fall through to the next
	   case if the call is transformed to an _N variant.  */
        switch (orig_code)
	{
	  case BUILT_IN_ATOMIC_EXCHANGE:
	    {
	      if (resolve_overloaded_atomic_exchange (loc, function, params,
						      &new_return))
		return new_return;
	      /* Change to the _N variant.  */
	      orig_code = BUILT_IN_ATOMIC_EXCHANGE_N;
	      break;
	    }

	  case BUILT_IN_ATOMIC_COMPARE_EXCHANGE:
	    {
	      if (resolve_overloaded_atomic_compare_exchange (loc, function,
							      params,
							      &new_return))
		return new_return;
	      /* Change to the _N variant.  */
	      orig_code = BUILT_IN_ATOMIC_COMPARE_EXCHANGE_N;
	      break;
	    }
	  case BUILT_IN_ATOMIC_LOAD:
	    {
	      if (resolve_overloaded_atomic_load (loc, function, params,
						  &new_return))
		return new_return;
	      /* Change to the _N variant.  */
	      orig_code = BUILT_IN_ATOMIC_LOAD_N;
	      break;
	    }
	  case BUILT_IN_ATOMIC_STORE:
	    {
	      if (resolve_overloaded_atomic_store (loc, function, params,
						   &new_return))
		return new_return;
	      /* Change to the _N variant.  */
	      orig_code = BUILT_IN_ATOMIC_STORE_N;
	      break;
	    }
	  default:
	    gcc_unreachable ();
	}
	/* Fallthrough to the normal processing.  */
      }
    case BUILT_IN_ATOMIC_EXCHANGE_N:
    case BUILT_IN_ATOMIC_COMPARE_EXCHANGE_N:
    case BUILT_IN_ATOMIC_LOAD_N:
    case BUILT_IN_ATOMIC_STORE_N:
    case BUILT_IN_ATOMIC_ADD_FETCH_N:
    case BUILT_IN_ATOMIC_SUB_FETCH_N:
    case BUILT_IN_ATOMIC_AND_FETCH_N:
    case BUILT_IN_ATOMIC_NAND_FETCH_N:
    case BUILT_IN_ATOMIC_XOR_FETCH_N:
    case BUILT_IN_ATOMIC_OR_FETCH_N:
    case BUILT_IN_ATOMIC_FETCH_ADD_N:
    case BUILT_IN_ATOMIC_FETCH_SUB_N:
    case BUILT_IN_ATOMIC_FETCH_AND_N:
    case BUILT_IN_ATOMIC_FETCH_NAND_N:
    case BUILT_IN_ATOMIC_FETCH_XOR_N:
    case BUILT_IN_ATOMIC_FETCH_OR_N:
      {
        orig_format = false;
	/* Fallthru for parameter processing.  */
      }
    case BUILT_IN_SYNC_FETCH_AND_ADD_N:
    case BUILT_IN_SYNC_FETCH_AND_SUB_N:
    case BUILT_IN_SYNC_FETCH_AND_OR_N:
    case BUILT_IN_SYNC_FETCH_AND_AND_N:
    case BUILT_IN_SYNC_FETCH_AND_XOR_N:
    case BUILT_IN_SYNC_FETCH_AND_NAND_N:
    case BUILT_IN_SYNC_ADD_AND_FETCH_N:
    case BUILT_IN_SYNC_SUB_AND_FETCH_N:
    case BUILT_IN_SYNC_OR_AND_FETCH_N:
    case BUILT_IN_SYNC_AND_AND_FETCH_N:
    case BUILT_IN_SYNC_XOR_AND_FETCH_N:
    case BUILT_IN_SYNC_NAND_AND_FETCH_N:
    case BUILT_IN_SYNC_BOOL_COMPARE_AND_SWAP_N:
    case BUILT_IN_SYNC_VAL_COMPARE_AND_SWAP_N:
    case BUILT_IN_SYNC_LOCK_TEST_AND_SET_N:
    case BUILT_IN_SYNC_LOCK_RELEASE_N:
      {
	int n = sync_resolve_size (function, params);
	tree new_function, first_param, result;
	enum built_in_function fncode;

	if (n == 0)
	  return error_mark_node;

	fncode = (enum built_in_function)((int)orig_code + exact_log2 (n) + 1);
	new_function = builtin_decl_explicit (fncode);
	if (!sync_resolve_params (loc, function, new_function, params,
				  orig_format))
	  return error_mark_node;

	first_param = (*params)[0];
	result = build_function_call_vec (loc, vNULL, new_function, params,
					  NULL);
	if (result == error_mark_node)
	  return result;
	if (orig_code != BUILT_IN_SYNC_BOOL_COMPARE_AND_SWAP_N
	    && orig_code != BUILT_IN_SYNC_LOCK_RELEASE_N
	    && orig_code != BUILT_IN_ATOMIC_STORE_N)
	  result = sync_resolve_return (first_param, result, orig_format);

	/* If new_return is set, assign function to that expr and cast the
	   result to void since the generic interface returned void.  */
	if (new_return)
	  {
	    /* Cast function result from I{1,2,4,8,16} to the required type.  */
	    result = build1 (VIEW_CONVERT_EXPR, TREE_TYPE (new_return), result);
	    result = build2 (MODIFY_EXPR, TREE_TYPE (new_return), new_return,
			     result);
	    TREE_SIDE_EFFECTS (result) = 1;
	    protected_set_expr_location (result, loc);
	    result = convert (void_type_node, result);
	  }
	return result;
      }

    default:
      return NULL_TREE;
    }
}

/* vector_types_compatible_elements_p is used in type checks of vectors
   values used as operands of binary operators.  Where it returns true, and
   the other checks of the caller succeed (being vector types in he first
   place, and matching number of elements), we can just treat the types
   as essentially the same.
   Contrast with vector_targets_convertible_p, which is used for vector
   pointer types,  and vector_types_convertible_p, which will allow
   language-specific matches under the control of flag_lax_vector_conversions,
   and might still require a conversion.  */
/* True if vector types T1 and T2 can be inputs to the same binary
   operator without conversion.
   We don't check the overall vector size here because some of our callers
   want to give different error messages when the vectors are compatible
   except for the element count.  */

bool
vector_types_compatible_elements_p (tree t1, tree t2)
{
  bool opaque = TYPE_VECTOR_OPAQUE (t1) || TYPE_VECTOR_OPAQUE (t2);
  t1 = TREE_TYPE (t1);
  t2 = TREE_TYPE (t2);

  enum tree_code c1 = TREE_CODE (t1), c2 = TREE_CODE (t2);

  gcc_assert ((c1 == INTEGER_TYPE || c1 == REAL_TYPE || c1 == FIXED_POINT_TYPE)
	      && (c2 == INTEGER_TYPE || c2 == REAL_TYPE
		  || c2 == FIXED_POINT_TYPE));

  t1 = c_common_signed_type (t1);
  t2 = c_common_signed_type (t2);
  /* Equality works here because c_common_signed_type uses
     TYPE_MAIN_VARIANT.  */
  if (t1 == t2)
    return true;
  if (opaque && c1 == c2
      && (c1 == INTEGER_TYPE || c1 == REAL_TYPE)
      && TYPE_PRECISION (t1) == TYPE_PRECISION (t2))
    return true;
  return false;
}

/* Check for missing format attributes on function pointers.  LTYPE is
   the new type or left-hand side type.  RTYPE is the old type or
   right-hand side type.  Returns TRUE if LTYPE is missing the desired
   attribute.  */

bool
check_missing_format_attribute (tree ltype, tree rtype)
{
  tree const ttr = TREE_TYPE (rtype), ttl = TREE_TYPE (ltype);
  tree ra;

  for (ra = TYPE_ATTRIBUTES (ttr); ra; ra = TREE_CHAIN (ra))
    if (is_attribute_p ("format", TREE_PURPOSE (ra)))
      break;
  if (ra)
    {
      tree la;
      for (la = TYPE_ATTRIBUTES (ttl); la; la = TREE_CHAIN (la))
	if (is_attribute_p ("format", TREE_PURPOSE (la)))
	  break;
      return !la;
    }
  else
    return false;
}

/* Subscripting with type char is likely to lose on a machine where
   chars are signed.  So warn on any machine, but optionally.  Don't
   warn for unsigned char since that type is safe.  Don't warn for
   signed char because anyone who uses that must have done so
   deliberately. Furthermore, we reduce the false positive load by
   warning only for non-constant value of type char.  */

void
warn_array_subscript_with_type_char (location_t loc, tree index)
{
  if (TYPE_MAIN_VARIANT (TREE_TYPE (index)) == char_type_node
      && TREE_CODE (index) != INTEGER_CST)
    warning_at (loc, OPT_Wchar_subscripts,
		"array subscript has type %<char%>");
}

/* Implement -Wparentheses for the unexpected C precedence rules, to
   cover cases like x + y << z which readers are likely to
   misinterpret.  We have seen an expression in which CODE is a binary
   operator used to combine expressions ARG_LEFT and ARG_RIGHT, which
   before folding had CODE_LEFT and CODE_RIGHT.  CODE_LEFT and
   CODE_RIGHT may be ERROR_MARK, which means that that side of the
   expression was not formed using a binary or unary operator, or it
   was enclosed in parentheses.  */

void
warn_about_parentheses (location_t loc, enum tree_code code,
			enum tree_code code_left, tree arg_left,
			enum tree_code code_right, tree arg_right)
{
  if (!warn_parentheses)
    return;

  /* This macro tests that the expression ARG with original tree code
     CODE appears to be a boolean expression. or the result of folding a
     boolean expression.  */
#define APPEARS_TO_BE_BOOLEAN_EXPR_P(CODE, ARG)                             \
	(truth_value_p (TREE_CODE (ARG))                                    \
	 || TREE_CODE (TREE_TYPE (ARG)) == BOOLEAN_TYPE                     \
	 /* Folding may create 0 or 1 integers from other expressions.  */  \
	 || ((CODE) != INTEGER_CST                                          \
	     && (integer_onep (ARG) || integer_zerop (ARG))))

  switch (code)
    {
    case LSHIFT_EXPR:
      if (code_left == PLUS_EXPR)
	warning_at (EXPR_LOC_OR_LOC (arg_left, loc), OPT_Wparentheses,
		    "suggest parentheses around %<+%> inside %<<<%>");
      else if (code_right == PLUS_EXPR)
	warning_at (EXPR_LOC_OR_LOC (arg_right, loc), OPT_Wparentheses,
		    "suggest parentheses around %<+%> inside %<<<%>");
      else if (code_left == MINUS_EXPR)
	warning_at (EXPR_LOC_OR_LOC (arg_left, loc), OPT_Wparentheses,
		    "suggest parentheses around %<-%> inside %<<<%>");
      else if (code_right == MINUS_EXPR)
	warning_at (EXPR_LOC_OR_LOC (arg_right, loc), OPT_Wparentheses,
		    "suggest parentheses around %<-%> inside %<<<%>");
      return;

    case RSHIFT_EXPR:
      if (code_left == PLUS_EXPR)
	warning_at (EXPR_LOC_OR_LOC (arg_left, loc), OPT_Wparentheses,
		    "suggest parentheses around %<+%> inside %<>>%>");
      else if (code_right == PLUS_EXPR)
	warning_at (EXPR_LOC_OR_LOC (arg_right, loc), OPT_Wparentheses,
		    "suggest parentheses around %<+%> inside %<>>%>");
      else if (code_left == MINUS_EXPR)
	warning_at (EXPR_LOC_OR_LOC (arg_left, loc), OPT_Wparentheses,
		    "suggest parentheses around %<-%> inside %<>>%>");
      else if (code_right == MINUS_EXPR)
	warning_at (EXPR_LOC_OR_LOC (arg_right, loc), OPT_Wparentheses,
		    "suggest parentheses around %<-%> inside %<>>%>");
      return;

    case TRUTH_ORIF_EXPR:
      if (code_left == TRUTH_ANDIF_EXPR)
	warning_at (EXPR_LOC_OR_LOC (arg_left, loc), OPT_Wparentheses,
		    "suggest parentheses around %<&&%> within %<||%>");
      else if (code_right == TRUTH_ANDIF_EXPR)
	warning_at (EXPR_LOC_OR_LOC (arg_right, loc), OPT_Wparentheses,
		    "suggest parentheses around %<&&%> within %<||%>");
      return;

    case BIT_IOR_EXPR:
      if (code_left == BIT_AND_EXPR || code_left == BIT_XOR_EXPR
	  || code_left == PLUS_EXPR || code_left == MINUS_EXPR)
	warning_at (EXPR_LOC_OR_LOC (arg_left, loc), OPT_Wparentheses,
		 "suggest parentheses around arithmetic in operand of %<|%>");
      else if (code_right == BIT_AND_EXPR || code_right == BIT_XOR_EXPR
	       || code_right == PLUS_EXPR || code_right == MINUS_EXPR)
	warning_at (EXPR_LOC_OR_LOC (arg_right, loc), OPT_Wparentheses,
		 "suggest parentheses around arithmetic in operand of %<|%>");
      /* Check cases like x|y==z */
      else if (TREE_CODE_CLASS (code_left) == tcc_comparison)
	warning_at (EXPR_LOC_OR_LOC (arg_left, loc), OPT_Wparentheses,
		 "suggest parentheses around comparison in operand of %<|%>");
      else if (TREE_CODE_CLASS (code_right) == tcc_comparison)
	warning_at (EXPR_LOC_OR_LOC (arg_right, loc), OPT_Wparentheses,
		 "suggest parentheses around comparison in operand of %<|%>");
      /* Check cases like !x | y */
      else if (code_left == TRUTH_NOT_EXPR
	       && !APPEARS_TO_BE_BOOLEAN_EXPR_P (code_right, arg_right))
	warning_at (EXPR_LOC_OR_LOC (arg_left, loc), OPT_Wparentheses,
		    "suggest parentheses around operand of "
		    "%<!%> or change %<|%> to %<||%> or %<!%> to %<~%>");
      return;

    case BIT_XOR_EXPR:
      if (code_left == BIT_AND_EXPR
	  || code_left == PLUS_EXPR || code_left == MINUS_EXPR)
	warning_at (EXPR_LOC_OR_LOC (arg_left, loc), OPT_Wparentheses,
		 "suggest parentheses around arithmetic in operand of %<^%>");
      else if (code_right == BIT_AND_EXPR
	       || code_right == PLUS_EXPR || code_right == MINUS_EXPR)
	warning_at (EXPR_LOC_OR_LOC (arg_right, loc), OPT_Wparentheses,
		 "suggest parentheses around arithmetic in operand of %<^%>");
      /* Check cases like x^y==z */
      else if (TREE_CODE_CLASS (code_left) == tcc_comparison)
	warning_at (EXPR_LOC_OR_LOC (arg_left, loc), OPT_Wparentheses,
		 "suggest parentheses around comparison in operand of %<^%>");
      else if (TREE_CODE_CLASS (code_right) == tcc_comparison)
	warning_at (EXPR_LOC_OR_LOC (arg_right, loc), OPT_Wparentheses,
		 "suggest parentheses around comparison in operand of %<^%>");
      return;

    case BIT_AND_EXPR:
      if (code_left == PLUS_EXPR)
	warning_at (EXPR_LOC_OR_LOC (arg_left, loc), OPT_Wparentheses,
		 "suggest parentheses around %<+%> in operand of %<&%>");
      else if (code_right == PLUS_EXPR)
	warning_at (EXPR_LOC_OR_LOC (arg_right, loc), OPT_Wparentheses,
		 "suggest parentheses around %<+%> in operand of %<&%>");
      else if (code_left == MINUS_EXPR)
	warning_at (EXPR_LOC_OR_LOC (arg_left, loc), OPT_Wparentheses,
		 "suggest parentheses around %<-%> in operand of %<&%>");
      else if (code_right == MINUS_EXPR)
	warning_at (EXPR_LOC_OR_LOC (arg_right, loc), OPT_Wparentheses,
		 "suggest parentheses around %<-%> in operand of %<&%>");
      /* Check cases like x&y==z */
      else if (TREE_CODE_CLASS (code_left) == tcc_comparison)
	warning_at (EXPR_LOC_OR_LOC (arg_left, loc), OPT_Wparentheses,
		 "suggest parentheses around comparison in operand of %<&%>");
      else if (TREE_CODE_CLASS (code_right) == tcc_comparison)
	warning_at (EXPR_LOC_OR_LOC (arg_right, loc), OPT_Wparentheses,
		 "suggest parentheses around comparison in operand of %<&%>");
      /* Check cases like !x & y */
      else if (code_left == TRUTH_NOT_EXPR
	       && !APPEARS_TO_BE_BOOLEAN_EXPR_P (code_right, arg_right))
	warning_at (EXPR_LOC_OR_LOC (arg_left, loc), OPT_Wparentheses,
		    "suggest parentheses around operand of "
		    "%<!%> or change %<&%> to %<&&%> or %<!%> to %<~%>");
      return;

    case EQ_EXPR:
      if (TREE_CODE_CLASS (code_left) == tcc_comparison)
	warning_at (EXPR_LOC_OR_LOC (arg_left, loc), OPT_Wparentheses,
		 "suggest parentheses around comparison in operand of %<==%>");
      else if (TREE_CODE_CLASS (code_right) == tcc_comparison)
	warning_at (EXPR_LOC_OR_LOC (arg_right, loc), OPT_Wparentheses,
		 "suggest parentheses around comparison in operand of %<==%>");
      return;
    case NE_EXPR:
      if (TREE_CODE_CLASS (code_left) == tcc_comparison)
	warning_at (EXPR_LOC_OR_LOC (arg_left, loc), OPT_Wparentheses,
		 "suggest parentheses around comparison in operand of %<!=%>");
      else if (TREE_CODE_CLASS (code_right) == tcc_comparison)
	warning_at (EXPR_LOC_OR_LOC (arg_right, loc), OPT_Wparentheses,
		 "suggest parentheses around comparison in operand of %<!=%>");
      return;

    default:
      if (TREE_CODE_CLASS (code) == tcc_comparison)
	{
	  if (TREE_CODE_CLASS (code_left) == tcc_comparison
		&& code_left != NE_EXPR && code_left != EQ_EXPR
		&& INTEGRAL_TYPE_P (TREE_TYPE (arg_left)))
	    warning_at (EXPR_LOC_OR_LOC (arg_left, loc), OPT_Wparentheses,
			"comparisons like %<X<=Y<=Z%> do not "
			"have their mathematical meaning");
	  else if (TREE_CODE_CLASS (code_right) == tcc_comparison
		   && code_right != NE_EXPR && code_right != EQ_EXPR
		   && INTEGRAL_TYPE_P (TREE_TYPE (arg_right)))
	    warning_at (EXPR_LOC_OR_LOC (arg_right, loc), OPT_Wparentheses,
			"comparisons like %<X<=Y<=Z%> do not "
			"have their mathematical meaning");
	}
      return;
    }
#undef NOT_A_BOOLEAN_EXPR_P
}

/* If LABEL (a LABEL_DECL) has not been used, issue a warning.  */

void
warn_for_unused_label (tree label)
{
  if (!TREE_USED (label))
    {
      if (DECL_INITIAL (label))
	warning (OPT_Wunused_label, "label %q+D defined but not used", label);
      else
        warning (OPT_Wunused_label, "label %q+D declared but not defined", label);
    }
}

/* Warn for division by zero according to the value of DIVISOR.  LOC
   is the location of the division operator.  */

void
warn_for_div_by_zero (location_t loc, tree divisor)
{
  /* If DIVISOR is zero, and has integral or fixed-point type, issue a warning
     about division by zero.  Do not issue a warning if DIVISOR has a
     floating-point type, since we consider 0.0/0.0 a valid way of
     generating a NaN.  */
  if (c_inhibit_evaluation_warnings == 0
      && (integer_zerop (divisor) || fixed_zerop (divisor)))
    warning_at (loc, OPT_Wdiv_by_zero, "division by zero");
}

/* Subroutine of build_binary_op. Give warnings for comparisons
   between signed and unsigned quantities that may fail. Do the
   checking based on the original operand trees ORIG_OP0 and ORIG_OP1,
   so that casts will be considered, but default promotions won't
   be.

   LOCATION is the location of the comparison operator.

   The arguments of this function map directly to local variables
   of build_binary_op.  */

void
warn_for_sign_compare (location_t location,
		       tree orig_op0, tree orig_op1,
		       tree op0, tree op1,
		       tree result_type, enum tree_code resultcode)
{
  int op0_signed = !TYPE_UNSIGNED (TREE_TYPE (orig_op0));
  int op1_signed = !TYPE_UNSIGNED (TREE_TYPE (orig_op1));
  int unsignedp0, unsignedp1;

  /* In C++, check for comparison of different enum types.  */
  if (c_dialect_cxx()
      && TREE_CODE (TREE_TYPE (orig_op0)) == ENUMERAL_TYPE
      && TREE_CODE (TREE_TYPE (orig_op1)) == ENUMERAL_TYPE
      && TYPE_MAIN_VARIANT (TREE_TYPE (orig_op0))
	 != TYPE_MAIN_VARIANT (TREE_TYPE (orig_op1)))
    {
      warning_at (location,
		  OPT_Wsign_compare, "comparison between types %qT and %qT",
		  TREE_TYPE (orig_op0), TREE_TYPE (orig_op1));
    }

  /* Do not warn if the comparison is being done in a signed type,
     since the signed type will only be chosen if it can represent
     all the values of the unsigned type.  */
  if (!TYPE_UNSIGNED (result_type))
    /* OK */;
  /* Do not warn if both operands are unsigned.  */
  else if (op0_signed == op1_signed)
    /* OK */;
  else
    {
      tree sop, uop, base_type;
      bool ovf;

      if (op0_signed)
        sop = orig_op0, uop = orig_op1;
      else
        sop = orig_op1, uop = orig_op0;

      STRIP_TYPE_NOPS (sop);
      STRIP_TYPE_NOPS (uop);
      base_type = (TREE_CODE (result_type) == COMPLEX_TYPE
		   ? TREE_TYPE (result_type) : result_type);

      /* Do not warn if the signed quantity is an unsuffixed integer
         literal (or some static constant expression involving such
         literals or a conditional expression involving such literals)
         and it is non-negative.  */
      if (tree_expr_nonnegative_warnv_p (sop, &ovf))
        /* OK */;
      /* Do not warn if the comparison is an equality operation, the
         unsigned quantity is an integral constant, and it would fit
         in the result if the result were signed.  */
      else if (TREE_CODE (uop) == INTEGER_CST
               && (resultcode == EQ_EXPR || resultcode == NE_EXPR)
	       && int_fits_type_p (uop, c_common_signed_type (base_type)))
        /* OK */;
      /* In C, do not warn if the unsigned quantity is an enumeration
         constant and its maximum value would fit in the result if the
         result were signed.  */
      else if (!c_dialect_cxx() && TREE_CODE (uop) == INTEGER_CST
               && TREE_CODE (TREE_TYPE (uop)) == ENUMERAL_TYPE
               && int_fits_type_p (TYPE_MAX_VALUE (TREE_TYPE (uop)),
				   c_common_signed_type (base_type)))
        /* OK */;
      else
        warning_at (location,
		    OPT_Wsign_compare,
		    "comparison between signed and unsigned integer expressions");
    }

  /* Warn if two unsigned values are being compared in a size larger
     than their original size, and one (and only one) is the result of
     a `~' operator.  This comparison will always fail.

     Also warn if one operand is a constant, and the constant does not
     have all bits set that are set in the ~ operand when it is
     extended.  */

  op0 = c_common_get_narrower (op0, &unsignedp0);
  op1 = c_common_get_narrower (op1, &unsignedp1);

  if ((TREE_CODE (op0) == BIT_NOT_EXPR)
      ^ (TREE_CODE (op1) == BIT_NOT_EXPR))
    {
      if (TREE_CODE (op0) == BIT_NOT_EXPR)
	op0 = c_common_get_narrower (TREE_OPERAND (op0, 0), &unsignedp0);
      if (TREE_CODE (op1) == BIT_NOT_EXPR)
	op1 = c_common_get_narrower (TREE_OPERAND (op1, 0), &unsignedp1);

      if (tree_fits_shwi_p (op0) || tree_fits_shwi_p (op1))
        {
          tree primop;
          HOST_WIDE_INT constant, mask;
          int unsignedp;
          unsigned int bits;

          if (tree_fits_shwi_p (op0))
            {
              primop = op1;
              unsignedp = unsignedp1;
              constant = tree_to_shwi (op0);
            }
          else
            {
              primop = op0;
              unsignedp = unsignedp0;
              constant = tree_to_shwi (op1);
            }

          bits = TYPE_PRECISION (TREE_TYPE (primop));
          if (bits < TYPE_PRECISION (result_type)
              && bits < HOST_BITS_PER_LONG && unsignedp)
            {
              mask = (~ (unsigned HOST_WIDE_INT) 0) << bits;
              if ((mask & constant) != mask)
		{
		  if (constant == 0)
		    warning_at (location, OPT_Wsign_compare,
				"promoted ~unsigned is always non-zero");
		  else
		    warning_at (location, OPT_Wsign_compare,
				"comparison of promoted ~unsigned with constant");
		}
            }
        }
      else if (unsignedp0 && unsignedp1
               && (TYPE_PRECISION (TREE_TYPE (op0))
                   < TYPE_PRECISION (result_type))
               && (TYPE_PRECISION (TREE_TYPE (op1))
                   < TYPE_PRECISION (result_type)))
        warning_at (location, OPT_Wsign_compare,
                 "comparison of promoted ~unsigned with unsigned");
    }
}

/* RESULT_TYPE is the result of converting TYPE1 and TYPE2 to a common
   type via c_common_type.  If -Wdouble-promotion is in use, and the
   conditions for warning have been met, issue a warning.  GMSGID is
   the warning message.  It must have two %T specifiers for the type
   that was converted (generally "float") and the type to which it was
   converted (generally "double), respectively.  LOC is the location
   to which the awrning should refer.  */

void
do_warn_double_promotion (tree result_type, tree type1, tree type2,
			 const char *gmsgid, location_t loc)
{
  tree source_type;

  if (!warn_double_promotion)
    return;
  /* If the conversion will not occur at run-time, there is no need to
     warn about it.  */
  if (c_inhibit_evaluation_warnings)
    return;
  if (TYPE_MAIN_VARIANT (result_type) != double_type_node
      && TYPE_MAIN_VARIANT (result_type) != complex_double_type_node)
    return;
  if (TYPE_MAIN_VARIANT (type1) == float_type_node
      || TYPE_MAIN_VARIANT (type1) == complex_float_type_node)
    source_type = type1;
  else if (TYPE_MAIN_VARIANT (type2) == float_type_node
	   || TYPE_MAIN_VARIANT (type2) == complex_float_type_node)
    source_type = type2;
  else
    return;
  warning_at (loc, OPT_Wdouble_promotion, gmsgid, source_type, result_type);
}

/* Possibly warn about unused parameters.  */

void
do_warn_unused_parameter (tree fn)
{
  tree decl;

  for (decl = DECL_ARGUMENTS (fn);
       decl; decl = DECL_CHAIN (decl))
    if (!TREE_USED (decl) && TREE_CODE (decl) == PARM_DECL
	&& DECL_NAME (decl) && !DECL_ARTIFICIAL (decl)
	&& !TREE_NO_WARNING (decl))
      warning_at (DECL_SOURCE_LOCATION (decl), OPT_Wunused_parameter,
		  "unused parameter %qD", decl);
}


/* Setup a TYPE_DECL node as a typedef representation.

   X is a TYPE_DECL for a typedef statement.  Create a brand new
   ..._TYPE node (which will be just a variant of the existing
   ..._TYPE node with identical properties) and then install X
   as the TYPE_NAME of this brand new (duplicate) ..._TYPE node.

   The whole point here is to end up with a situation where each
   and every ..._TYPE node the compiler creates will be uniquely
   associated with AT MOST one node representing a typedef name.
   This way, even though the compiler substitutes corresponding
   ..._TYPE nodes for TYPE_DECL (i.e. "typedef name") nodes very
   early on, later parts of the compiler can always do the reverse
   translation and get back the corresponding typedef name.  For
   example, given:

	typedef struct S MY_TYPE;
	MY_TYPE object;

   Later parts of the compiler might only know that `object' was of
   type `struct S' if it were not for code just below.  With this
   code however, later parts of the compiler see something like:

	struct S' == struct S
	typedef struct S' MY_TYPE;
	struct S' object;

    And they can then deduce (from the node for type struct S') that
    the original object declaration was:

		MY_TYPE object;

    Being able to do this is important for proper support of protoize,
    and also for generating precise symbolic debugging information
    which takes full account of the programmer's (typedef) vocabulary.

    Obviously, we don't want to generate a duplicate ..._TYPE node if
    the TYPE_DECL node that we are now processing really represents a
    standard built-in type.  */

void
set_underlying_type (tree x)
{
  if (x == error_mark_node)
    return;
  if (DECL_IS_BUILTIN (x))
    {
      if (TYPE_NAME (TREE_TYPE (x)) == 0)
	TYPE_NAME (TREE_TYPE (x)) = x;
    }
  else if (TREE_TYPE (x) != error_mark_node
	   && DECL_ORIGINAL_TYPE (x) == NULL_TREE)
    {
      tree tt = TREE_TYPE (x);
      DECL_ORIGINAL_TYPE (x) = tt;
      tt = build_variant_type_copy (tt);
      TYPE_STUB_DECL (tt) = TYPE_STUB_DECL (DECL_ORIGINAL_TYPE (x));
      TYPE_NAME (tt) = x;
      TREE_USED (tt) = TREE_USED (x);
      TREE_TYPE (x) = tt;
    }
}

/* Record the types used by the current global variable declaration
   being parsed, so that we can decide later to emit their debug info.
   Those types are in types_used_by_cur_var_decl, and we are going to
   store them in the types_used_by_vars_hash hash table.
   DECL is the declaration of the global variable that has been parsed.  */

void
record_types_used_by_current_var_decl (tree decl)
{
  gcc_assert (decl && DECL_P (decl) && TREE_STATIC (decl));

  while (types_used_by_cur_var_decl && !types_used_by_cur_var_decl->is_empty ())
    {
      tree type = types_used_by_cur_var_decl->pop ();
      types_used_by_var_decl_insert (type, decl);
    }
}

/* If DECL is a typedef that is declared in the current function,
   record it for the purpose of -Wunused-local-typedefs.  */

void
record_locally_defined_typedef (tree decl)
{
  struct c_language_function *l;

  if (!warn_unused_local_typedefs
      || cfun == NULL
      /* if this is not a locally defined typedef then we are not
	 interested.  */
      || !is_typedef_decl (decl)
      || !decl_function_context (decl))
    return;

  l = (struct c_language_function *) cfun->language;
  vec_safe_push (l->local_typedefs, decl);
}

/* If T is a TYPE_DECL declared locally, mark it as used.  */

void
maybe_record_typedef_use (tree t)
{
  if (!is_typedef_decl (t))
    return;

  TREE_USED (t) = true;
}

/* Warn if there are some unused locally defined typedefs in the
   current function. */

void
maybe_warn_unused_local_typedefs (void)
{
  int i;
  tree decl;
  /* The number of times we have emitted -Wunused-local-typedefs
     warnings.  If this is different from errorcount, that means some
     unrelated errors have been issued.  In which case, we'll avoid
     emitting "unused-local-typedefs" warnings.  */
  static int unused_local_typedefs_warn_count;
  struct c_language_function *l;

  if (cfun == NULL)
    return;

  if ((l = (struct c_language_function *) cfun->language) == NULL)
    return;

  if (warn_unused_local_typedefs
      && errorcount == unused_local_typedefs_warn_count)
    {
      FOR_EACH_VEC_SAFE_ELT (l->local_typedefs, i, decl)
	if (!TREE_USED (decl))
	  warning_at (DECL_SOURCE_LOCATION (decl),
		      OPT_Wunused_local_typedefs,
		      "typedef %qD locally defined but not used", decl);
      unused_local_typedefs_warn_count = errorcount;
    }

  vec_free (l->local_typedefs);
}

/* Warn about boolean expression compared with an integer value different
   from true/false.  Warns also e.g. about "(i1 == i2) == 2".
   LOC is the location of the comparison, CODE is its code, OP0 and OP1
   are the operands of the comparison.  The caller must ensure that
   either operand is a boolean expression.  */

void
maybe_warn_bool_compare (location_t loc, enum tree_code code, tree op0,
			 tree op1)
{
  if (TREE_CODE_CLASS (code) != tcc_comparison)
    return;

  tree f, cst;
  if (f = fold_for_warn (op0),
      TREE_CODE (f) == INTEGER_CST)
    cst = op0 = f;
  else if (f = fold_for_warn (op1),
	   TREE_CODE (f) == INTEGER_CST)
    cst = op1 = f;
  else
    return;

  if (!integer_zerop (cst) && !integer_onep (cst))
    {
      int sign = (TREE_CODE (op0) == INTEGER_CST
		 ? tree_int_cst_sgn (cst) : -tree_int_cst_sgn (cst));
      if (code == EQ_EXPR
	  || ((code == GT_EXPR || code == GE_EXPR) && sign < 0)
	  || ((code == LT_EXPR || code == LE_EXPR) && sign > 0))
	warning_at (loc, OPT_Wbool_compare, "comparison of constant %qE "
		    "with boolean expression is always false", cst);
      else
	warning_at (loc, OPT_Wbool_compare, "comparison of constant %qE "
		    "with boolean expression is always true", cst);
    }
  else if (integer_zerop (cst) || integer_onep (cst))
    {
      /* If the non-constant operand isn't of a boolean type, we
	 don't want to warn here.  */
      tree noncst = TREE_CODE (op0) == INTEGER_CST ? op1 : op0;
      /* Handle booleans promoted to integers.  */
      if (CONVERT_EXPR_P (noncst)
	  && TREE_TYPE (noncst) == integer_type_node
	  && TREE_CODE (TREE_TYPE (TREE_OPERAND (noncst, 0))) == BOOLEAN_TYPE)
	/* Warn.  */;
      else if (TREE_CODE (TREE_TYPE (noncst)) != BOOLEAN_TYPE
	       && !truth_value_p (TREE_CODE (noncst)))
	return;
      /* Do some magic to get the right diagnostics.  */
      bool flag = TREE_CODE (op0) == INTEGER_CST;
      flag = integer_zerop (cst) ? flag : !flag;
      if ((code == GE_EXPR && !flag) || (code == LE_EXPR && flag))
	warning_at (loc, OPT_Wbool_compare, "comparison of constant %qE "
		    "with boolean expression is always true", cst);
      else if ((code == LT_EXPR && !flag) || (code == GT_EXPR && flag))
	warning_at (loc, OPT_Wbool_compare, "comparison of constant %qE "
		    "with boolean expression is always false", cst);
    }
}

/* Warn if signed left shift overflows.  We don't warn
   about left-shifting 1 into the sign bit in C++14; cf.
   <http://www.open-std.org/jtc1/sc22/wg21/docs/papers/2012/n3367.html#1457>
   LOC is a location of the shift; OP0 and OP1 are the operands.
   Return true if an overflow is detected, false otherwise.  */

bool
maybe_warn_shift_overflow (location_t loc, tree op0, tree op1)
{
  if (TREE_CODE (op0) != INTEGER_CST
      || TREE_CODE (op1) != INTEGER_CST)
    return false;

  tree type0 = TREE_TYPE (op0);
  unsigned int prec0 = TYPE_PRECISION (type0);

  /* Left-hand operand must be signed.  */
  if (TYPE_UNSIGNED (type0))
    return false;

  unsigned int min_prec = (wi::min_precision (op0, SIGNED)
			   + TREE_INT_CST_LOW (op1));
  /* Handle the case of left-shifting 1 into the sign bit.
   * However, shifting 1 _out_ of the sign bit, as in
   * INT_MIN << 1, is considered an overflow.
   */
  if (!tree_int_cst_sign_bit(op0) && min_prec == prec0 + 1)
    {
      /* Never warn for C++14 onwards.  */
      if (cxx_dialect >= cxx14)
	return false;
      /* Otherwise only if -Wshift-overflow=2.  But return
	 true to signal an overflow for the sake of integer
	 constant expressions.  */
      if (warn_shift_overflow < 2)
	return true;
    }

  bool overflowed = min_prec > prec0;
  if (overflowed && c_inhibit_evaluation_warnings == 0)
    warning_at (loc, OPT_Wshift_overflow_,
		"result of %qE requires %u bits to represent, "
		"but %qT only has %u bits",
		build2_loc (loc, LSHIFT_EXPR, type0, op0, op1),
		min_prec, type0, prec0);

  return overflowed;
}

/* The C and C++ parsers both use vectors to hold function arguments.
   For efficiency, we keep a cache of unused vectors.  This is the
   cache.  */

typedef vec<tree, va_gc> *tree_gc_vec;
static GTY((deletable)) vec<tree_gc_vec, va_gc> *tree_vector_cache;

/* Return a new vector from the cache.  If the cache is empty,
   allocate a new vector.  These vectors are GC'ed, so it is OK if the
   pointer is not released..  */

vec<tree, va_gc> *
make_tree_vector (void)
{
  if (tree_vector_cache && !tree_vector_cache->is_empty ())
    return tree_vector_cache->pop ();
  else
    {
      /* Passing 0 to vec::alloc returns NULL, and our callers require
	 that we always return a non-NULL value.  The vector code uses
	 4 when growing a NULL vector, so we do too.  */
      vec<tree, va_gc> *v;
      vec_alloc (v, 4);
      return v;
    }
}

/* Release a vector of trees back to the cache.  */

void
release_tree_vector (vec<tree, va_gc> *vec)
{
  if (vec != NULL)
    {
      vec->truncate (0);
      vec_safe_push (tree_vector_cache, vec);
    }
}

/* Get a new tree vector holding a single tree.  */

vec<tree, va_gc> *
make_tree_vector_single (tree t)
{
  vec<tree, va_gc> *ret = make_tree_vector ();
  ret->quick_push (t);
  return ret;
}

/* Get a new tree vector of the TREE_VALUEs of a TREE_LIST chain.  */

vec<tree, va_gc> *
make_tree_vector_from_list (tree list)
{
  vec<tree, va_gc> *ret = make_tree_vector ();
  for (; list; list = TREE_CHAIN (list))
    vec_safe_push (ret, TREE_VALUE (list));
  return ret;
}

/* Get a new tree vector which is a copy of an existing one.  */

vec<tree, va_gc> *
make_tree_vector_copy (const vec<tree, va_gc> *orig)
{
  vec<tree, va_gc> *ret;
  unsigned int ix;
  tree t;

  ret = make_tree_vector ();
  vec_safe_reserve (ret, vec_safe_length (orig));
  FOR_EACH_VEC_SAFE_ELT (orig, ix, t)
    ret->quick_push (t);
  return ret;
}

/* Return true if KEYWORD starts a type specifier.  */

bool
keyword_begins_type_specifier (enum rid keyword)
{
  switch (keyword)
    {
    case RID_AUTO_TYPE:
    case RID_INT:
    case RID_CHAR:
    case RID_FLOAT:
    case RID_DOUBLE:
    case RID_VOID:
    case RID_UNSIGNED:
    case RID_LONG:
    case RID_SHORT:
    case RID_SIGNED:
    case RID_DFLOAT32:
    case RID_DFLOAT64:
    case RID_DFLOAT128:
    case RID_FRACT:
    case RID_ACCUM:
    case RID_BOOL:
    case RID_WCHAR:
    case RID_CHAR16:
    case RID_CHAR32:
    case RID_SAT:
    case RID_COMPLEX:
    case RID_TYPEOF:
    case RID_STRUCT:
    case RID_CLASS:
    case RID_UNION:
    case RID_ENUM:
      return true;
    default:
      if (keyword >= RID_FIRST_INT_N
	  && keyword < RID_FIRST_INT_N + NUM_INT_N_ENTS
	  && int_n_enabled_p[keyword-RID_FIRST_INT_N])
	return true;
      return false;
    }
}

/* Return true if KEYWORD names a type qualifier.  */

bool
keyword_is_type_qualifier (enum rid keyword)
{
  switch (keyword)
    {
    case RID_CONST:
    case RID_VOLATILE:
    case RID_RESTRICT:
    case RID_ATOMIC:
      return true;
    default:
      return false;
    }
}

/* Return true if KEYWORD names a storage class specifier.

   RID_TYPEDEF is not included in this list despite `typedef' being
   listed in C99 6.7.1.1.  6.7.1.3 indicates that `typedef' is listed as
   such for syntactic convenience only.  */

bool
keyword_is_storage_class_specifier (enum rid keyword)
{
  switch (keyword)
    {
    case RID_STATIC:
    case RID_EXTERN:
    case RID_REGISTER:
    case RID_AUTO:
    case RID_MUTABLE:
    case RID_THREAD:
      return true;
    default:
      return false;
    }
}

/* Return true if KEYWORD names a function-specifier [dcl.fct.spec].  */

static bool
keyword_is_function_specifier (enum rid keyword)
{
  switch (keyword)
    {
    case RID_INLINE:
    case RID_NORETURN:
    case RID_VIRTUAL:
    case RID_EXPLICIT:
      return true;
    default:
      return false;
    }
}

/* Return true if KEYWORD names a decl-specifier [dcl.spec] or a
   declaration-specifier (C99 6.7).  */

bool
keyword_is_decl_specifier (enum rid keyword)
{
  if (keyword_is_storage_class_specifier (keyword)
      || keyword_is_type_qualifier (keyword)
      || keyword_is_function_specifier (keyword))
    return true;

  switch (keyword)
    {
    case RID_TYPEDEF:
    case RID_FRIEND:
    case RID_CONSTEXPR:
      return true;
    default:
      return false;
    }
}

/* Initialize language-specific-bits of tree_contains_struct.  */

void
c_common_init_ts (void)
{
  MARK_TS_TYPED (C_MAYBE_CONST_EXPR);
  MARK_TS_TYPED (EXCESS_PRECISION_EXPR);
  MARK_TS_TYPED (ARRAY_NOTATION_REF);
  MARK_TS_COMMON (UPC_FORALL_STMT);
  MARK_TS_COMMON (UPC_SYNC_STMT);
}

/* Build a user-defined numeric literal out of an integer constant type VALUE
   with identifier SUFFIX.  */

tree
build_userdef_literal (tree suffix_id, tree value,
		       enum overflow_type overflow, tree num_string)
{
  tree literal = make_node (USERDEF_LITERAL);
  USERDEF_LITERAL_SUFFIX_ID (literal) = suffix_id;
  USERDEF_LITERAL_VALUE (literal) = value;
  USERDEF_LITERAL_OVERFLOW (literal) = overflow;
  USERDEF_LITERAL_NUM_STRING (literal) = num_string;
  return literal;
}

/* For vector[index], convert the vector to a
   pointer of the underlying type.  Return true if the resulting
   ARRAY_REF should not be an lvalue.  */

bool
convert_vector_to_pointer_for_subscript (location_t loc,
					 tree *vecp, tree index)
{
  bool ret = false;
  if (VECTOR_TYPE_P (TREE_TYPE (*vecp)))
    {
      tree type = TREE_TYPE (*vecp);
      tree type1;

      ret = !lvalue_p (*vecp);
      if (TREE_CODE (index) == INTEGER_CST)
        if (!tree_fits_uhwi_p (index)
            || tree_to_uhwi (index) >= TYPE_VECTOR_SUBPARTS (type))
          warning_at (loc, OPT_Warray_bounds, "index value is out of bound");

      if (ret)
	{
	  tree tmp = create_tmp_var_raw (type);
	  DECL_SOURCE_LOCATION (tmp) = loc;
	  *vecp = c_save_expr (*vecp);
	  if (TREE_CODE (*vecp) == C_MAYBE_CONST_EXPR)
	    {
	      bool non_const = C_MAYBE_CONST_EXPR_NON_CONST (*vecp);
	      *vecp = C_MAYBE_CONST_EXPR_EXPR (*vecp);
	      *vecp
		= c_wrap_maybe_const (build4 (TARGET_EXPR, type, tmp,
					      *vecp, NULL_TREE, NULL_TREE),
				      non_const);
	    }
	  else
	    *vecp = build4 (TARGET_EXPR, type, tmp, *vecp,
			    NULL_TREE, NULL_TREE);
	  SET_EXPR_LOCATION (*vecp, loc);
	  c_common_mark_addressable_vec (tmp);
	}
      else
	c_common_mark_addressable_vec (*vecp);
      type = build_qualified_type (TREE_TYPE (type), TYPE_QUALS (type));
      type1 = build_pointer_type (TREE_TYPE (*vecp));
      bool ref_all = TYPE_REF_CAN_ALIAS_ALL (type1);
      if (!ref_all
	  && !DECL_P (*vecp))
	{
	  /* If the original vector isn't declared may_alias and it
	     isn't a bare vector look if the subscripting would
	     alias the vector we subscript, and if not, force ref-all.  */
	  alias_set_type vecset = get_alias_set (*vecp);
	  alias_set_type sset = get_alias_set (type);
	  if (!alias_sets_must_conflict_p (sset, vecset)
	      && !alias_set_subset_of (sset, vecset))
	    ref_all = true;
	}
      type = build_pointer_type_for_mode (type, ptr_mode, ref_all);
      *vecp = build1 (ADDR_EXPR, type1, *vecp);
      *vecp = convert (type, *vecp);
    }
  return ret;
}

/* Determine which of the operands, if any, is a scalar that needs to be
   converted to a vector, for the range of operations.  */
enum stv_conv
scalar_to_vector (location_t loc, enum tree_code code, tree op0, tree op1,
		  bool complain)
{
  tree type0 = TREE_TYPE (op0);
  tree type1 = TREE_TYPE (op1);
  bool integer_only_op = false;
  enum stv_conv ret = stv_firstarg;

  gcc_assert (VECTOR_TYPE_P (type0) || VECTOR_TYPE_P (type1));
  switch (code)
    {
      /* Most GENERIC binary expressions require homogeneous arguments.
	 LSHIFT_EXPR and RSHIFT_EXPR are exceptions and accept a first
	 argument that is a vector and a second one that is a scalar, so
	 we never return stv_secondarg for them.  */
      case RSHIFT_EXPR:
      case LSHIFT_EXPR:
	if (TREE_CODE (type0) == INTEGER_TYPE
	    && TREE_CODE (TREE_TYPE (type1)) == INTEGER_TYPE)
	  {
	    if (unsafe_conversion_p (loc, TREE_TYPE (type1), op0, false))
	      {
		if (complain)
		  error_at (loc, "conversion of scalar %qT to vector %qT "
			    "involves truncation", type0, type1);
		return stv_error;
	      }
	    else
	      return stv_firstarg;
	  }
	break;

      case BIT_IOR_EXPR:
      case BIT_XOR_EXPR:
      case BIT_AND_EXPR:
	integer_only_op = true;
	/* ... fall through ...  */

      case VEC_COND_EXPR:

      case PLUS_EXPR:
      case MINUS_EXPR:
      case MULT_EXPR:
      case TRUNC_DIV_EXPR:
      case CEIL_DIV_EXPR:
      case FLOOR_DIV_EXPR:
      case ROUND_DIV_EXPR:
      case EXACT_DIV_EXPR:
      case TRUNC_MOD_EXPR:
      case FLOOR_MOD_EXPR:
      case RDIV_EXPR:
      case EQ_EXPR:
      case NE_EXPR:
      case LE_EXPR:
      case GE_EXPR:
      case LT_EXPR:
      case GT_EXPR:
      /* What about UNLT_EXPR?  */
	if (VECTOR_TYPE_P (type0))
	  {
	    ret = stv_secondarg;
	    std::swap (type0, type1);
	    std::swap (op0, op1);
	  }

	if (TREE_CODE (type0) == INTEGER_TYPE
	    && TREE_CODE (TREE_TYPE (type1)) == INTEGER_TYPE)
	  {
	    if (unsafe_conversion_p (loc, TREE_TYPE (type1), op0, false))
	      {
		if (complain)
		  error_at (loc, "conversion of scalar %qT to vector %qT "
			    "involves truncation", type0, type1);
		return stv_error;
	      }
	    return ret;
	  }
	else if (!integer_only_op
		    /* Allow integer --> real conversion if safe.  */
		 && (TREE_CODE (type0) == REAL_TYPE
		     || TREE_CODE (type0) == INTEGER_TYPE)
		 && SCALAR_FLOAT_TYPE_P (TREE_TYPE (type1)))
	  {
	    if (unsafe_conversion_p (loc, TREE_TYPE (type1), op0, false))
	      {
		if (complain)
		  error_at (loc, "conversion of scalar %qT to vector %qT "
			    "involves truncation", type0, type1);
		return stv_error;
	      }
	    return ret;
	  }
      default:
	break;
    }

  return stv_nothing;
}

/* Return true iff ALIGN is an integral constant that is a fundamental
   alignment, as defined by [basic.align] in the c++-11
   specifications.

   That is:

       [A fundamental alignment is represented by an alignment less than or
        equal to the greatest alignment supported by the implementation
        in all contexts, which is equal to
        alignof(max_align_t)].  */

bool
cxx_fundamental_alignment_p  (unsigned align)
{
  return (align <=  MAX (TYPE_ALIGN (long_long_integer_type_node),
			 TYPE_ALIGN (long_double_type_node)));
}

/* Return true if T is a pointer to a zero-sized aggregate.  */

bool
pointer_to_zero_sized_aggr_p (tree t)
{
  if (!POINTER_TYPE_P (t))
    return false;
  t = TREE_TYPE (t);
  return (TYPE_SIZE (t) && integer_zerop (TYPE_SIZE (t)));
}

/* For an EXPR of a FUNCTION_TYPE that references a GCC built-in function
   with no library fallback or for an ADDR_EXPR whose operand is such type
   issues an error pointing to the location LOC.
   Returns true when the expression has been diagnosed and false
   otherwise.  */
bool
reject_gcc_builtin (const_tree expr, location_t loc /* = UNKNOWN_LOCATION */)
{
  if (TREE_CODE (expr) == ADDR_EXPR)
    expr = TREE_OPERAND (expr, 0);

  if (TREE_TYPE (expr)
      && TREE_CODE (TREE_TYPE (expr)) == FUNCTION_TYPE
      && DECL_P (expr)
      /* The intersection of DECL_BUILT_IN and DECL_IS_BUILTIN avoids
	 false positives for user-declared built-ins such as abs or
	 strlen, and for C++ operators new and delete.
	 The c_decl_implicit() test avoids false positives for implicitly
	 declared built-ins with library fallbacks (such as abs).  */
      && DECL_BUILT_IN (expr)
      && DECL_IS_BUILTIN (expr)
      && !c_decl_implicit (expr)
      && !DECL_ASSEMBLER_NAME_SET_P (expr))
    {
      if (loc == UNKNOWN_LOCATION)
	loc = EXPR_LOC_OR_LOC (expr, input_location);

      /* Reject arguments that are built-in functions with
	 no library fallback.  */
      error_at (loc, "built-in function %qE must be directly called", expr);

      return true;
    }

  return false;
}

/* If we're creating an if-else-if condition chain, first see if we
   already have this COND in the CHAIN.  If so, warn and don't add COND
   into the vector, otherwise add the COND there.  LOC is the location
   of COND.  */

void
warn_duplicated_cond_add_or_warn (location_t loc, tree cond, vec<tree> **chain)
{
  /* No chain has been created yet.  Do nothing.  */
  if (*chain == NULL)
    return;

  if (TREE_SIDE_EFFECTS (cond))
    {
      /* Uh-oh!  This condition has a side-effect, thus invalidates
	 the whole chain.  */
      delete *chain;
      *chain = NULL;
      return;
    }

  unsigned int ix;
  tree t;
  bool found = false;
  FOR_EACH_VEC_ELT (**chain, ix, t)
    if (operand_equal_p (cond, t, 0))
      {
	if (warning_at (loc, OPT_Wduplicated_cond,
			"duplicated %<if%> condition"))
	  inform (EXPR_LOCATION (t), "previously used here");
	found = true;
	break;
      }

  if (!found
      && !CONSTANT_CLASS_P (cond)
      /* Don't infinitely grow the chain.  */
      && (*chain)->length () < 512)
    (*chain)->safe_push (cond);
}

/* Check if array size calculations overflow or if the array covers more
   than half of the address space.  Return true if the size of the array
   is valid, false otherwise.  TYPE is the type of the array and NAME is
   the name of the array, or NULL_TREE for unnamed arrays.  */

bool
valid_array_size_p (location_t loc, tree type, tree name)
{
  if (type != error_mark_node
      && COMPLETE_TYPE_P (type)
      && TREE_CODE (TYPE_SIZE_UNIT (type)) == INTEGER_CST
      && !valid_constant_size_p (TYPE_SIZE_UNIT (type)))
    {
      if (name)
	error_at (loc, "size of array %qE is too large", name);
      else
	error_at (loc, "size of unnamed array is too large");
      return false;
    }
  return true;
}

#include "gt-c-family-c-common.h"<|MERGE_RESOLUTION|>--- conflicted
+++ resolved
@@ -1128,484 +1128,7 @@
    whether an expression has a constant value.  */
 
 static tree
-<<<<<<< HEAD
-c_fully_fold_internal (tree expr, bool in_init, bool *maybe_const_operands,
-		       bool *maybe_const_itself, bool for_int_const)
-{
-  tree ret = expr;
-  enum tree_code code = TREE_CODE (expr);
-  enum tree_code_class kind = TREE_CODE_CLASS (code);
-  location_t loc = EXPR_LOCATION (expr);
-  tree op0, op1, op2, op3;
-  tree orig_op0, orig_op1, orig_op2;
-  bool op0_const = true, op1_const = true, op2_const = true;
-  bool op0_const_self = true, op1_const_self = true, op2_const_self = true;
-  bool nowarning = TREE_NO_WARNING (expr);
-  bool unused_p;
-  source_range old_range;
-
-  /* This function is not relevant to C++ because C++ folds while
-     parsing, and may need changes to be correct for C++ when C++
-     stops folding while parsing.  */
-  if (c_dialect_cxx ())
-    gcc_unreachable ();
-
-  /* Constants, declarations, statements, errors, SAVE_EXPRs and
-     anything else not counted as an expression cannot usefully be
-     folded further at this point.  */
-  if (!IS_EXPR_CODE_CLASS (kind)
-      || kind == tcc_statement
-      || code == SAVE_EXPR)
-    return expr;
-
-  if (IS_EXPR_CODE_CLASS (kind))
-    old_range = EXPR_LOCATION_RANGE (expr);
-
-  /* Operands of variable-length expressions (function calls) have
-     already been folded, as have __builtin_* function calls, and such
-     expressions cannot occur in constant expressions.  */
-  if (kind == tcc_vl_exp)
-    {
-      *maybe_const_operands = false;
-      ret = fold (expr);
-      goto out;
-    }
-
-  if (code == C_MAYBE_CONST_EXPR)
-    {
-      tree pre = C_MAYBE_CONST_EXPR_PRE (expr);
-      tree inner = C_MAYBE_CONST_EXPR_EXPR (expr);
-      if (C_MAYBE_CONST_EXPR_NON_CONST (expr))
-	*maybe_const_operands = false;
-      if (C_MAYBE_CONST_EXPR_INT_OPERANDS (expr))
-	{
-	  *maybe_const_itself = false;
-	  inner = c_fully_fold_internal (inner, in_init, maybe_const_operands,
-					 maybe_const_itself, true);
-	}
-      if (pre && !in_init)
-	ret = build2 (COMPOUND_EXPR, TREE_TYPE (expr), pre, inner);
-      else
-	ret = inner;
-      goto out;
-    }
-
-  /* Assignment, increment, decrement, function call and comma
-     operators, and statement expressions, cannot occur in constant
-     expressions if evaluated / outside of sizeof.  (Function calls
-     were handled above, though VA_ARG_EXPR is treated like a function
-     call here, and statement expressions are handled through
-     C_MAYBE_CONST_EXPR to avoid folding inside them.)  */
-  switch (code)
-    {
-    case MODIFY_EXPR:
-    case PREDECREMENT_EXPR:
-    case PREINCREMENT_EXPR:
-    case POSTDECREMENT_EXPR:
-    case POSTINCREMENT_EXPR:
-    case COMPOUND_EXPR:
-      *maybe_const_operands = false;
-      break;
-
-    case VA_ARG_EXPR:
-    case TARGET_EXPR:
-    case BIND_EXPR:
-    case OBJ_TYPE_REF:
-      *maybe_const_operands = false;
-      ret = fold (expr);
-      goto out;
-
-    default:
-      break;
-    }
-
-  /* Fold individual tree codes as appropriate.  */
-  switch (code)
-    {
-    case COMPOUND_LITERAL_EXPR:
-      /* Any non-constancy will have been marked in a containing
-	 C_MAYBE_CONST_EXPR; there is no more folding to do here.  */
-      goto out;
-
-    case COMPONENT_REF:
-      orig_op0 = op0 = TREE_OPERAND (expr, 0);
-      op1 = TREE_OPERAND (expr, 1);
-      op2 = TREE_OPERAND (expr, 2);
-      op0 = c_fully_fold_internal (op0, in_init, maybe_const_operands,
-				   maybe_const_itself, for_int_const);
-      STRIP_TYPE_NOPS (op0);
-      if (op0 != orig_op0)
-	ret = build3 (COMPONENT_REF, TREE_TYPE (expr), op0, op1, op2);
-      if (ret != expr)
-	{
-	  TREE_READONLY (ret) = TREE_READONLY (expr);
-	  TREE_THIS_VOLATILE (ret) = TREE_THIS_VOLATILE (expr);
-	}
-      goto out;
-
-    case ARRAY_REF:
-      orig_op0 = op0 = TREE_OPERAND (expr, 0);
-      orig_op1 = op1 = TREE_OPERAND (expr, 1);
-      op2 = TREE_OPERAND (expr, 2);
-      op3 = TREE_OPERAND (expr, 3);
-      op0 = c_fully_fold_internal (op0, in_init, maybe_const_operands,
-				   maybe_const_itself, for_int_const);
-      STRIP_TYPE_NOPS (op0);
-      op1 = c_fully_fold_internal (op1, in_init, maybe_const_operands,
-				   maybe_const_itself, for_int_const);
-      STRIP_TYPE_NOPS (op1);
-      op1 = decl_constant_value_for_optimization (op1);
-      if (op0 != orig_op0 || op1 != orig_op1)
-	ret = build4 (ARRAY_REF, TREE_TYPE (expr), op0, op1, op2, op3);
-      if (ret != expr)
-	{
-	  TREE_READONLY (ret) = TREE_READONLY (expr);
-	  TREE_SIDE_EFFECTS (ret) = TREE_SIDE_EFFECTS (expr);
-	  TREE_THIS_VOLATILE (ret) = TREE_THIS_VOLATILE (expr);
-	}
-      ret = fold (ret);
-      goto out;
-
-    case COMPOUND_EXPR:
-    case MODIFY_EXPR:
-    case PREDECREMENT_EXPR:
-    case PREINCREMENT_EXPR:
-    case POSTDECREMENT_EXPR:
-    case POSTINCREMENT_EXPR:
-    case PLUS_EXPR:
-    case MINUS_EXPR:
-    case MULT_EXPR:
-    case POINTER_PLUS_EXPR:
-    case TRUNC_DIV_EXPR:
-    case CEIL_DIV_EXPR:
-    case FLOOR_DIV_EXPR:
-    case TRUNC_MOD_EXPR:
-    case RDIV_EXPR:
-    case EXACT_DIV_EXPR:
-    case LSHIFT_EXPR:
-    case RSHIFT_EXPR:
-    case BIT_IOR_EXPR:
-    case BIT_XOR_EXPR:
-    case BIT_AND_EXPR:
-    case LT_EXPR:
-    case LE_EXPR:
-    case GT_EXPR:
-    case GE_EXPR:
-    case EQ_EXPR:
-    case NE_EXPR:
-    case COMPLEX_EXPR:
-    case TRUTH_AND_EXPR:
-    case TRUTH_OR_EXPR:
-    case TRUTH_XOR_EXPR:
-    case UNORDERED_EXPR:
-    case ORDERED_EXPR:
-    case UNLT_EXPR:
-    case UNLE_EXPR:
-    case UNGT_EXPR:
-    case UNGE_EXPR:
-    case UNEQ_EXPR:
-      /* Binary operations evaluating both arguments (increment and
-	 decrement are binary internally in GCC).  */
-      orig_op0 = op0 = TREE_OPERAND (expr, 0);
-      orig_op1 = op1 = TREE_OPERAND (expr, 1);
-      op0 = c_fully_fold_internal (op0, in_init, maybe_const_operands,
-				   maybe_const_itself, for_int_const);
-      STRIP_TYPE_NOPS (op0);
-      if (code != MODIFY_EXPR
-	  && code != PREDECREMENT_EXPR
-	  && code != PREINCREMENT_EXPR
-	  && code != POSTDECREMENT_EXPR
-	  && code != POSTINCREMENT_EXPR)
-	op0 = decl_constant_value_for_optimization (op0);
-      /* The RHS of a MODIFY_EXPR was fully folded when building that
-	 expression for the sake of conversion warnings.  */
-      if (code != MODIFY_EXPR)
-	op1 = c_fully_fold_internal (op1, in_init, maybe_const_operands,
-				     maybe_const_itself, for_int_const);
-      STRIP_TYPE_NOPS (op1);
-      op1 = decl_constant_value_for_optimization (op1);
-
-      if (for_int_const && (TREE_CODE (op0) != INTEGER_CST
-			    || TREE_CODE (op1) != INTEGER_CST))
-	goto out;
-
-      if (op0 != orig_op0 || op1 != orig_op1 || in_init)
-	ret = in_init
-	  ? fold_build2_initializer_loc (loc, code, TREE_TYPE (expr), op0, op1)
-	  : fold_build2_loc (loc, code, TREE_TYPE (expr), op0, op1);
-      else
-	ret = fold (expr);
-      if (TREE_OVERFLOW_P (ret)
-	  && !TREE_OVERFLOW_P (op0)
-	  && !TREE_OVERFLOW_P (op1))
-	overflow_warning (EXPR_LOC_OR_LOC (expr, input_location), ret);
-      if (code == LSHIFT_EXPR
-	  && TREE_CODE (orig_op0) != INTEGER_CST
-	  && TREE_CODE (TREE_TYPE (orig_op0)) == INTEGER_TYPE
-	  && TREE_CODE (op0) == INTEGER_CST
-	  && c_inhibit_evaluation_warnings == 0
-	  && tree_int_cst_sgn (op0) < 0)
-	warning_at (loc, OPT_Wshift_negative_value,
-		    "left shift of negative value");
-      if ((code == LSHIFT_EXPR || code == RSHIFT_EXPR)
-	  && TREE_CODE (orig_op1) != INTEGER_CST
-	  && TREE_CODE (op1) == INTEGER_CST
-	  && (TREE_CODE (TREE_TYPE (orig_op0)) == INTEGER_TYPE
-	      || TREE_CODE (TREE_TYPE (orig_op0)) == FIXED_POINT_TYPE)
-	  && TREE_CODE (TREE_TYPE (orig_op1)) == INTEGER_TYPE
-	  && c_inhibit_evaluation_warnings == 0)
-	{
-	  if (tree_int_cst_sgn (op1) < 0)
-	    warning_at (loc, OPT_Wshift_count_negative,
-			(code == LSHIFT_EXPR
-			 ? G_("left shift count is negative")
-			 : G_("right shift count is negative")));
-	  else if (compare_tree_int (op1,
-				     TYPE_PRECISION (TREE_TYPE (orig_op0)))
-		   >= 0)
-	    warning_at (loc, OPT_Wshift_count_overflow,
-			(code == LSHIFT_EXPR
-			 ? G_("left shift count >= width of type")
-			 : G_("right shift count >= width of type")));
-	}
-      if (code == LSHIFT_EXPR
-	  /* If either OP0 has been folded to INTEGER_CST...  */
-	  && ((TREE_CODE (orig_op0) != INTEGER_CST
-	       && TREE_CODE (TREE_TYPE (orig_op0)) == INTEGER_TYPE
-	       && TREE_CODE (op0) == INTEGER_CST)
-	      /* ...or if OP1 has been folded to INTEGER_CST...  */
-	      || (TREE_CODE (orig_op1) != INTEGER_CST
-		  && TREE_CODE (TREE_TYPE (orig_op1)) == INTEGER_TYPE
-		  && TREE_CODE (op1) == INTEGER_CST))
-	  && c_inhibit_evaluation_warnings == 0)
-	/* ...then maybe we can detect an overflow.  */
-	maybe_warn_shift_overflow (loc, op0, op1);
-      if ((code == TRUNC_DIV_EXPR
-	   || code == CEIL_DIV_EXPR
-	   || code == FLOOR_DIV_EXPR
-	   || code == EXACT_DIV_EXPR
-	   || code == TRUNC_MOD_EXPR)
-	  && TREE_CODE (orig_op1) != INTEGER_CST
-	  && TREE_CODE (op1) == INTEGER_CST
-	  && (TREE_CODE (TREE_TYPE (orig_op0)) == INTEGER_TYPE
-	      || TREE_CODE (TREE_TYPE (orig_op0)) == FIXED_POINT_TYPE)
-	  && TREE_CODE (TREE_TYPE (orig_op1)) == INTEGER_TYPE)
-	warn_for_div_by_zero (loc, op1);
-      goto out;
-
-    case INDIRECT_REF:
-    case FIX_TRUNC_EXPR:
-    case FLOAT_EXPR:
-    CASE_CONVERT:
-    case ADDR_SPACE_CONVERT_EXPR:
-    case VIEW_CONVERT_EXPR:
-    case NON_LVALUE_EXPR:
-    case NEGATE_EXPR:
-    case BIT_NOT_EXPR:
-    case TRUTH_NOT_EXPR:
-    case ADDR_EXPR:
-    case CONJ_EXPR:
-    case REALPART_EXPR:
-    case IMAGPART_EXPR:
-      /* Unary operations.  */
-      orig_op0 = op0 = TREE_OPERAND (expr, 0);
-      op0 = c_fully_fold_internal (op0, in_init, maybe_const_operands,
-				   maybe_const_itself, for_int_const);
-      STRIP_TYPE_NOPS (op0);
-      if (code != ADDR_EXPR && code != REALPART_EXPR && code != IMAGPART_EXPR)
-	op0 = decl_constant_value_for_optimization (op0);
-
-      if (for_int_const && TREE_CODE (op0) != INTEGER_CST)
-	goto out;
-
-      /* ??? Cope with user tricks that amount to offsetof.  The middle-end is
-	 not prepared to deal with them if they occur in initializers.
-	 Avoid attempts to fold references to UPC shared components
-	 due to the complexities of UPC pointer-to-shared arithmetic.  */
-      if (op0 != orig_op0
-	  && code == ADDR_EXPR
-	  && (op1 = get_base_address (op0)) != NULL_TREE
-	  && INDIRECT_REF_P (op1)
-	  && !SHARED_TYPE_P (TREE_TYPE (op1))
-	  && TREE_CONSTANT (TREE_OPERAND (op1, 0)))
-	ret = fold_convert_loc (loc, TREE_TYPE (expr), fold_offsetof_1 (op0));
-      else if (op0 != orig_op0 || in_init)
-	ret = in_init
-	  ? fold_build1_initializer_loc (loc, code, TREE_TYPE (expr), op0)
-	  : fold_build1_loc (loc, code, TREE_TYPE (expr), op0);
-      else
-	ret = fold (expr);
-      if (code == INDIRECT_REF
-	  && ret != expr
-	  && INDIRECT_REF_P (ret))
-	{
-	  TREE_READONLY (ret) = TREE_READONLY (expr);
-	  TREE_SIDE_EFFECTS (ret) = TREE_SIDE_EFFECTS (expr);
-	  TREE_THIS_VOLATILE (ret) = TREE_THIS_VOLATILE (expr);
-	}
-      switch (code)
-	{
-	case FIX_TRUNC_EXPR:
-	case FLOAT_EXPR:
-	CASE_CONVERT:
-	  /* Don't warn about explicit conversions.  We will already
-	     have warned about suspect implicit conversions.  */
-	  break;
-
-	default:
-	  if (TREE_OVERFLOW_P (ret) && !TREE_OVERFLOW_P (op0))
-	    overflow_warning (EXPR_LOCATION (expr), ret);
-	  break;
-	}
-      goto out;
-
-    case TRUTH_ANDIF_EXPR:
-    case TRUTH_ORIF_EXPR:
-      /* Binary operations not necessarily evaluating both
-	 arguments.  */
-      orig_op0 = op0 = TREE_OPERAND (expr, 0);
-      orig_op1 = op1 = TREE_OPERAND (expr, 1);
-      op0 = c_fully_fold_internal (op0, in_init, &op0_const, &op0_const_self,
-				   for_int_const);
-      STRIP_TYPE_NOPS (op0);
-
-      unused_p = (op0 == (code == TRUTH_ANDIF_EXPR
-			  ? truthvalue_false_node
-			  : truthvalue_true_node));
-      c_disable_warnings (unused_p);
-      op1 = c_fully_fold_internal (op1, in_init, &op1_const, &op1_const_self,
-				   for_int_const);
-      STRIP_TYPE_NOPS (op1);
-      c_enable_warnings (unused_p);
-
-      if (for_int_const
-	  && (TREE_CODE (op0) != INTEGER_CST
-	      /* Require OP1 be an INTEGER_CST only if it's evaluated.  */
-	      || (!unused_p && TREE_CODE (op1) != INTEGER_CST)))
-	goto out;
-
-      if (op0 != orig_op0 || op1 != orig_op1 || in_init)
-	ret = in_init
-	  ? fold_build2_initializer_loc (loc, code, TREE_TYPE (expr), op0, op1)
-	  : fold_build2_loc (loc, code, TREE_TYPE (expr), op0, op1);
-      else
-	ret = fold (expr);
-      *maybe_const_operands &= op0_const;
-      *maybe_const_itself &= op0_const_self;
-      if (!(flag_isoc99
-	    && op0_const
-	    && op0_const_self
-	    && (code == TRUTH_ANDIF_EXPR
-		? op0 == truthvalue_false_node
-		: op0 == truthvalue_true_node)))
-	*maybe_const_operands &= op1_const;
-      if (!(op0_const
-	    && op0_const_self
-	    && (code == TRUTH_ANDIF_EXPR
-		? op0 == truthvalue_false_node
-		: op0 == truthvalue_true_node)))
-	*maybe_const_itself &= op1_const_self;
-      goto out;
-
-    case COND_EXPR:
-      orig_op0 = op0 = TREE_OPERAND (expr, 0);
-      orig_op1 = op1 = TREE_OPERAND (expr, 1);
-      orig_op2 = op2 = TREE_OPERAND (expr, 2);
-      op0 = c_fully_fold_internal (op0, in_init, &op0_const, &op0_const_self,
-				   for_int_const);
-
-      STRIP_TYPE_NOPS (op0);
-      c_disable_warnings (op0 == truthvalue_false_node);
-      op1 = c_fully_fold_internal (op1, in_init, &op1_const, &op1_const_self,
-				   for_int_const);
-      STRIP_TYPE_NOPS (op1);
-      c_enable_warnings (op0 == truthvalue_false_node);
-
-      c_disable_warnings (op0 == truthvalue_true_node);
-      op2 = c_fully_fold_internal (op2, in_init, &op2_const, &op2_const_self,
-				   for_int_const);
-      STRIP_TYPE_NOPS (op2);
-      c_enable_warnings (op0 == truthvalue_true_node);
-
-      if (for_int_const
-	  && (TREE_CODE (op0) != INTEGER_CST
-	      /* Only the evaluated operand must be an INTEGER_CST.  */
-	      || (op0 == truthvalue_true_node
-		  ? TREE_CODE (op1) != INTEGER_CST
-		  : TREE_CODE (op2) != INTEGER_CST)))
-	goto out;
-
-      if (op0 != orig_op0 || op1 != orig_op1 || op2 != orig_op2)
-	ret = fold_build3_loc (loc, code, TREE_TYPE (expr), op0, op1, op2);
-      else
-	ret = fold (expr);
-      *maybe_const_operands &= op0_const;
-      *maybe_const_itself &= op0_const_self;
-      if (!(flag_isoc99
-	    && op0_const
-	    && op0_const_self
-	    && op0 == truthvalue_false_node))
-	*maybe_const_operands &= op1_const;
-      if (!(op0_const
-	    && op0_const_self
-	    && op0 == truthvalue_false_node))
-	*maybe_const_itself &= op1_const_self;
-      if (!(flag_isoc99
-	    && op0_const
-	    && op0_const_self
-	    && op0 == truthvalue_true_node))
-	*maybe_const_operands &= op2_const;
-      if (!(op0_const
-	    && op0_const_self
-	    && op0 == truthvalue_true_node))
-	*maybe_const_itself &= op2_const_self;
-      goto out;
-
-    case EXCESS_PRECISION_EXPR:
-      /* Each case where an operand with excess precision may be
-	 encountered must remove the EXCESS_PRECISION_EXPR around
-	 inner operands and possibly put one around the whole
-	 expression or possibly convert to the semantic type (which
-	 c_fully_fold does); we cannot tell at this stage which is
-	 appropriate in any particular case.  */
-      gcc_unreachable ();
-
-    default:
-      /* Various codes may appear through folding built-in functions
-	 and their arguments.  */
-      goto out;
-    }
-
- out:
-  /* Some folding may introduce NON_LVALUE_EXPRs; all lvalue checks
-     have been done by this point, so remove them again.  */
-  nowarning |= TREE_NO_WARNING (ret);
-  STRIP_TYPE_NOPS (ret);
-  if (nowarning && !TREE_NO_WARNING (ret))
-    {
-      if (!CAN_HAVE_LOCATION_P (ret))
-	ret = build1 (NOP_EXPR, TREE_TYPE (ret), ret);
-      TREE_NO_WARNING (ret) = 1;
-    }
-  if (ret != expr)
-    {
-      protected_set_expr_location (ret, loc);
-      if (IS_EXPR_CODE_CLASS (kind))
-	set_source_range (ret, old_range.m_start, old_range.m_finish);
-    }
-  return ret;
-}
-
-/* If not optimizing, EXP is not a VAR_DECL, or EXP has array type,
-   return EXP.  Otherwise, return either EXP or its known constant
-   value (if it has one), but return EXP if EXP has mode BLKmode.  ???
-   Is the BLKmode test appropriate?  */
-
-tree
-decl_constant_value_for_optimization (tree exp)
-=======
 fold_for_warn (tree x)
->>>>>>> 1bf2ca0b
 {
   if (c_dialect_cxx ())
     return c_fully_fold (x, /*for_init*/false, /*maybe_constp*/NULL);
@@ -11165,10 +10688,10 @@
     }
 
   type = *ptype;
-  /* Force an indefinite layout factor.  */ 
+  /* Force an indefinite UPC blocking factor.  */ 
   if (SHARED_TYPE_P (type))
-    type = c_build_qualified_type_1 (type, TYPE_QUAL_SHARED,
-                                     size_zero_node);
+    type = c_build_qualified_type (type, TYPE_QUAL_SHARED,
+                                   size_zero_node);
   elt = TREE_TYPE (type);
   quals = TYPE_QUALS (strip_array_types (elt));
   if (quals == 0)

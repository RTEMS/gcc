--- conflicted
+++ resolved
@@ -819,13 +819,9 @@
 			      handle_omp_declare_simd_attribute, false },
   { "cilk simd function",     0, -1, true,  false, false,
 			      handle_omp_declare_simd_attribute, false },
-<<<<<<< HEAD
-  { "omp declare target",     0, -1, true, false, false,
-=======
   { "simd",		      0, 0, true,  false, false,
 			      handle_simd_attribute, false },
-  { "omp declare target",     0, 0, true, false, false,
->>>>>>> 433068cc
+  { "omp declare target",     0, -1, true, false, false,
 			      handle_omp_declare_target_attribute, false },
   { "alloc_align",	      1, 1, false, true, true,
 			      handle_alloc_align_attribute, false },

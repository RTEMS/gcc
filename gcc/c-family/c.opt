; Options for the C, ObjC, C++ and ObjC++ front ends.
; Copyright (C) 2003, 2004, 2005, 2006, 2007, 2008, 2009, 2010,
; 2011 Free Software Foundation, Inc.
;
; This file is part of GCC.
;
; GCC is free software; you can redistribute it and/or modify it under
; the terms of the GNU General Public License as published by the Free
; Software Foundation; either version 3, or (at your option) any later
; version.
;
; GCC is distributed in the hope that it will be useful, but WITHOUT ANY
; WARRANTY; without even the implied warranty of MERCHANTABILITY or
; FITNESS FOR A PARTICULAR PURPOSE.  See the GNU General Public License
; for more details.
;
; You should have received a copy of the GNU General Public License
; along with GCC; see the file COPYING3.  If not see
; <http://www.gnu.org/licenses/>.

; See the GCC internals manual for a description of this file's format.

; Please try to keep this file in ASCII collating order.

Language
C

Language
ObjC

Language
C++

Language
ObjC++

-all-warnings
C ObjC C++ ObjC++ Warning Alias(Wall)

-ansi
C ObjC C++ ObjC++ Alias(ansi)

-assert
C ObjC C++ ObjC++ Separate Alias(A) MissingArgError(assertion missing after %qs)

-assert=
C ObjC C++ ObjC++ Joined Alias(A) MissingArgError(assertion missing after %qs)

-comments
C ObjC C++ ObjC++ Alias(C)

-comments-in-macros
C ObjC C++ ObjC++ Alias(CC)

-define-macro
C ObjC C++ ObjC++ Separate Alias(D) MissingArgError(macro name missing after %qs)

-define-macro=
C ObjC C++ ObjC++ Joined Alias(D) MissingArgError(macro name missing after %qs)

-dependencies
C ObjC C++ ObjC++ Alias(M)

-dump
C ObjC C++ ObjC++ Separate Alias(d)

-dump=
C ObjC C++ ObjC++ Joined Alias(d)

-imacros
C ObjC C++ ObjC++ Separate Alias(imacros) MissingArgError(missing filename after %qs)

-imacros=
C ObjC C++ ObjC++ Joined Alias(imacros) MissingArgError(missing filename after %qs)

-include
C ObjC C++ ObjC++ Separate Alias(include) MissingArgError(missing filename after %qs)

-include=
C ObjC C++ ObjC++ Joined Alias(include) MissingArgError(missing filename after %qs)

-include-barrier
C ObjC C++ ObjC++ Alias(I, -)

-include-directory
C ObjC C++ ObjC++ Separate Alias(I) MissingArgError(missing path after %qs)

-include-directory=
C ObjC C++ ObjC++ Joined Alias(I) MissingArgError(missing path after %qs)

-include-directory-after
C ObjC C++ ObjC++ Separate Alias(idirafter) MissingArgError(missing path after %qs)

-include-directory-after=
C ObjC C++ ObjC++ Joined Alias(idirafter) MissingArgError(missing path after %qs)

-include-prefix
C ObjC C++ ObjC++ Separate Alias(iprefix)

-include-prefix=
C ObjC C++ ObjC++ JoinedOrMissing Alias(iprefix)

-include-with-prefix
C ObjC C++ ObjC++ Separate Alias(iwithprefix)

-include-with-prefix=
C ObjC C++ ObjC++ JoinedOrMissing Alias(iwithprefix)

-include-with-prefix-after
C ObjC C++ ObjC++ Separate Alias(iwithprefix)

-include-with-prefix-after=
C ObjC C++ ObjC++ JoinedOrMissing Alias(iwithprefix)

-include-with-prefix-before
C ObjC C++ ObjC++ Separate Alias(iwithprefixbefore)

-include-with-prefix-before=
C ObjC C++ ObjC++ JoinedOrMissing Alias(iwithprefixbefore)

-no-integrated-cpp
Driver Alias(no-integrated-cpp)

-no-line-commands
C ObjC C++ ObjC++ Alias(P)

-no-standard-includes
C ObjC C++ ObjC++ Alias(nostdinc)

-no-warnings
C ObjC C++ ObjC++ Alias(w)

-output
C ObjC C++ ObjC++ Separate Alias(o)

-output=
C ObjC C++ ObjC++ Joined Alias(o)

-output-pch=
C ObjC C++ ObjC++ Joined Separate

-output-pph=
C++ Joined Separate

-pedantic
C ObjC C++ ObjC++ Alias(pedantic)

-pedantic-errors
C ObjC C++ ObjC++ Alias(pedantic-errors)

-preprocess
C ObjC C++ ObjC++ Undocumented Alias(E)

-print-missing-file-dependencies
C ObjC C++ ObjC++ Alias(MG)

-trace-includes
C ObjC C++ ObjC++ Alias(H)

-traditional
Driver Alias(traditional)

-traditional-cpp
C ObjC C++ ObjC++ Alias(traditional-cpp)

-trigraphs
C ObjC C++ ObjC++ Alias(trigraphs)

-undefine-macro
C ObjC C++ ObjC++ Separate Alias(U) MissingArgError(macro name missing after %qs)

-undefine-macro=
C ObjC C++ ObjC++ Joined Alias(U) MissingArgError(macro name missing after %qs)

-user-dependencies
C ObjC C++ ObjC++ Alias(MM)

-verbose
Common C ObjC C++ ObjC++ Alias(v)

-write-dependencies
C ObjC C++ ObjC++ NoDriverArg Separate Alias(MD) MissingArgError(missing filename after %qs)

-write-user-dependencies
C ObjC C++ ObjC++ NoDriverArg Separate Alias(MMD) MissingArgError(missing filename after %qs)

A
C ObjC C++ ObjC++ Joined Separate MissingArgError(assertion missing after %qs)
-A<question>=<answer>	Assert the <answer> to <question>.  Putting '-' before <question> disables the <answer> to <question>

C
C ObjC C++ ObjC++
Do not discard comments

CC
C ObjC C++ ObjC++
Do not discard comments in macro expansions

D
C ObjC C++ ObjC++ Joined Separate MissingArgError(macro name missing after %qs)
-D<macro>[=<val>]	Define a <macro> with <val> as its value.  If just <macro> is given, <val> is taken to be 1

E
C ObjC C++ ObjC++ Undocumented Var(flag_preprocess_only)

F
Driver C ObjC C++ ObjC++ Joined Separate MissingArgError(missing path after %qs)
-F <dir>	Add <dir> to the end of the main framework include path

H
C ObjC C++ ObjC++
Print the name of header files as they are used

I
C ObjC C++ ObjC++ Joined Separate MissingArgError(missing path after %qs)
-I <dir>	Add <dir> to the end of the main include path

M
C ObjC C++ ObjC++
Generate make dependencies

MD
C ObjC C++ ObjC++ NoDriverArg Separate MissingArgError(missing filename after %qs)
Generate make dependencies and compile

MF
C ObjC C++ ObjC++ Joined Separate MissingArgError(missing filename after %qs)
-MF <file>	Write dependency output to the given file

MG
C ObjC C++ ObjC++
Treat missing header files as generated files

MM
C ObjC C++ ObjC++
Like -M but ignore system header files

MMD
C ObjC C++ ObjC++ NoDriverArg Separate MissingArgError(missing filename after %qs)
Like -MD but ignore system header files

MP
C ObjC C++ ObjC++
Generate phony targets for all headers

MQ
C ObjC C++ ObjC++ Joined Separate MissingArgError(missing makefile target after %qs)
-MQ <target>	Add a MAKE-quoted target

MT
C ObjC C++ ObjC++ Joined Separate MissingArgError(missing makefile target after %qs)
-MT <target>	Add an unquoted target

P
C ObjC C++ ObjC++
Do not generate #line directives

U
C ObjC C++ ObjC++ Joined Separate MissingArgError(macro name missing after %qs)
-U<macro>	Undefine <macro>

Wabi
C ObjC C++ ObjC++ LTO Var(warn_abi) Warning
Warn about things that will change when compiling with an ABI-compliant compiler

Wpsabi
C ObjC C++ ObjC++ LTO Var(warn_psabi) Init(1) Undocumented

Waddress
C ObjC C++ ObjC++ Var(warn_address) Warning
Warn about suspicious uses of memory addresses

Wall
C ObjC C++ ObjC++ Warning
Enable most warning messages

Wassign-intercept
ObjC ObjC++ Var(warn_assign_intercept) Warning
Warn whenever an Objective-C assignment is being intercepted by the garbage collector

Wbad-function-cast
C ObjC Var(warn_bad_function_cast) Warning
Warn about casting functions to incompatible types

Wbuiltin-macro-redefined
C ObjC C++ ObjC++ Warning
Warn when a built-in preprocessor macro is undefined or redefined

Wc++-compat
C ObjC Var(warn_cxx_compat) Warning
Warn about C constructs that are not in the common subset of C and C++

Wc++0x-compat
C++ ObjC++ Var(warn_cxx0x_compat) Warning
Deprecated in favor of -Wc++11-compat

Wc++11-compat
C++ ObjC++ Warning Alias(Wc++0x-compat)
Warn about C++ constructs whose meaning differs between ISO C++ 1998 and ISO C++ 2011

Wcast-qual
C ObjC C++ ObjC++ Var(warn_cast_qual) Warning
Warn about casts which discard qualifiers

Wchar-subscripts
C ObjC C++ ObjC++ Var(warn_char_subscripts) Warning
Warn about subscripts whose type is \"char\"

Wclobbered
C ObjC C++ ObjC++ Var(warn_clobbered) Init(-1) Warning
Warn about variables that might be changed by \"longjmp\" or \"vfork\"

Wcomment
C ObjC C++ ObjC++ Warning
Warn about possibly nested block comments, and C++ comments spanning more than one physical line

Wcomments
C ObjC C++ ObjC++ Warning Alias(Wcomment)
Synonym for -Wcomment

Wconversion
C ObjC C++ ObjC++ Var(warn_conversion) Warning
Warn for implicit type conversions that may change a value

Wconversion-null
C++ ObjC++ Var(warn_conversion_null) Init(1) Warning
Warn for converting NULL from/to a non-pointer type

Wsign-conversion
C ObjC C++ ObjC++ Var(warn_sign_conversion) Init(-1)
Warn for implicit type conversions between signed and unsigned integers

Wctor-dtor-privacy
C++ ObjC++ Var(warn_ctor_dtor_privacy) Warning
Warn when all constructors and destructors are private

Wdeclaration-after-statement
C ObjC Var(warn_declaration_after_statement) Warning
Warn when a declaration is found after a statement

Wdelete-non-virtual-dtor
C++ ObjC++ Var(warn_delnonvdtor) Warning
Warn about deleting polymorphic objects with non-virtual destructors

Wdeprecated
C C++ ObjC ObjC++ Var(warn_deprecated) Init(1) Warning
Warn if a deprecated compiler feature, class, method, or field is used

Wdiv-by-zero
C ObjC C++ ObjC++ Var(warn_div_by_zero) Init(1) Warning
Warn about compile-time integer division by zero

Weffc++
C++ ObjC++ Var(warn_ecpp) Warning
Warn about violations of Effective C++ style rules

Wempty-body
C ObjC C++ ObjC++ Var(warn_empty_body) Init(-1) Warning
Warn about an empty body in an if or else statement

Wendif-labels
C ObjC C++ ObjC++ Warning
Warn about stray tokens after #elif and #endif

Wenum-compare
C ObjC C++ ObjC++ Var(warn_enum_compare) Init(-1) Warning
Warn about comparison of different enum types

Werror
C ObjC C++ ObjC++
; Documented in common.opt

Werror-implicit-function-declaration
C ObjC RejectNegative Warning Alias(Werror=, implicit-function-declaration)
This switch is deprecated; use -Werror=implicit-function-declaration instead

Wfloat-equal
C ObjC C++ ObjC++ Var(warn_float_equal) Warning
Warn if testing floating point numbers for equality

Wformat
C ObjC C++ ObjC++ Warning
Warn about printf/scanf/strftime/strfmon format string anomalies

Wformat-extra-args
C ObjC C++ ObjC++ Var(warn_format_extra_args) Warning
Warn if passing too many arguments to a function for its format string

Wformat-nonliteral
C ObjC C++ ObjC++ Var(warn_format_nonliteral) Warning
Warn about format strings that are not literals

Wformat-contains-nul
C ObjC C++ ObjC++ Var(warn_format_contains_nul) Warning
Warn about format strings that contain NUL bytes

Wformat-security
C ObjC C++ ObjC++ Var(warn_format_security) Warning
Warn about possible security problems with format functions

Wformat-y2k
C ObjC C++ ObjC++ Var(warn_format_y2k) Warning
Warn about strftime formats yielding 2-digit years

Wformat-zero-length
C ObjC C++ ObjC++ Var(warn_format_zero_length) Warning
Warn about zero-length formats

Wformat=
C ObjC C++ ObjC++ Joined Warning

Wignored-qualifiers
C C++ Var(warn_ignored_qualifiers) Init(-1) Warning
Warn whenever type qualifiers are ignored.

Winit-self
C ObjC C++ ObjC++ Var(warn_init_self) Warning
Warn about variables which are initialized to themselves

Wimplicit
C ObjC Var(warn_implicit) Init(-1) Warning
Warn about implicit declarations

Wdouble-promotion
C ObjC C++ ObjC++ Var(warn_double_promotion) Warning
Warn about implicit conversions from \"float\" to \"double\"

Wimplicit-function-declaration
C ObjC Var(warn_implicit_function_declaration) Init(-1) Warning
Warn about implicit function declarations

Wimplicit-int
C ObjC Var(warn_implicit_int) Init(-1) Warning
Warn when a declaration does not specify a type

Wimport
C ObjC C++ ObjC++ Undocumented Ignore

Wint-to-pointer-cast
C ObjC C++ ObjC++ Var(warn_int_to_pointer_cast) Init(1) Warning
Warn when there is a cast to a pointer from an integer of a different size

Winvalid-offsetof
C++ ObjC++ Var(warn_invalid_offsetof) Init(1) Warning
Warn about invalid uses of the \"offsetof\" macro

Winvalid-pch
C ObjC C++ ObjC++ Warning
Warn about PCH files that are found but not used

Winvalid-pph
C++ Warning
Warn about PPH files that are found but cannot used


Wjump-misses-init
C ObjC Var(warn_jump_misses_init) Init(-1) Warning
Warn when a jump misses a variable initialization

Wlogical-op
C ObjC C++ ObjC++ Var(warn_logical_op) Init(0) Warning 
Warn when a logical operator is suspiciously always evaluating to true or false

Wlong-long
C ObjC C++ ObjC++ Var(warn_long_long) Init(-1) Warning
Do not warn about using \"long long\" when -pedantic

Wmain
C ObjC C++ ObjC++ Var(warn_main) Init(-1) Warning
Warn about suspicious declarations of \"main\"

Wmissing-braces
C ObjC C++ ObjC++ Var(warn_missing_braces) Warning
Warn about possibly missing braces around initializers

Wmissing-declarations
C ObjC C++ ObjC++ Var(warn_missing_declarations) Warning
Warn about global functions without previous declarations

Wmissing-field-initializers
C ObjC C++ ObjC++ Var(warn_missing_field_initializers) Init(-1) Warning
Warn about missing fields in struct initializers

Wmissing-format-attribute
C ObjC C++ ObjC++ Var(warn_missing_format_attribute) Warning
Warn about functions which might be candidates for format attributes

Wmissing-include-dirs
C ObjC C++ ObjC++ Warning
Warn about user-specified include directories that do not exist

Wmissing-parameter-type
C ObjC Var(warn_missing_parameter_type) Init(-1) Warning
Warn about function parameters declared without a type specifier in K&R-style functions

Wmissing-prototypes
C ObjC Var(warn_missing_prototypes) Warning
Warn about global functions without prototypes

<<<<<<< HEAD
Wmissing-pph
C++ Warning
Warn about missing PPH files
=======
Wmudflap
C ObjC C++ ObjC++ Var(warn_mudflap) Init(1) Warning
Warn about constructs not instrumented by -fmudflap
>>>>>>> 753f2949

Wmultichar
C ObjC C++ ObjC++ Warning
Warn about use of multi-character character constants

Wnarrowing
C ObjC C++ ObjC++ Warning Var(warn_narrowing) Init(-1)
Warn about narrowing conversions within { } that are ill-formed in C++11

Wnested-externs
C ObjC Var(warn_nested_externs) Warning
Warn about \"extern\" declarations not at file scope

Wnoexcept
C++ ObjC++ Var(warn_noexcept) Warning
Warn when a noexcept expression evaluates to false even though the expression can't actually throw

Wnon-template-friend
C++ ObjC++ Var(warn_nontemplate_friend) Init(1) Warning
Warn when non-templatized friend functions are declared within a template

Wnon-virtual-dtor
C++ ObjC++ Var(warn_nonvdtor) Warning
Warn about non-virtual destructors

Wnonnull
C ObjC C++ ObjC++ Var(warn_nonnull) Warning
Warn about NULL being passed to argument slots marked as requiring non-NULL

Wnormalized=
C ObjC C++ ObjC++ Joined Warning
-Wnormalized=<id|nfc|nfkc>	Warn about non-normalised Unicode strings

Wold-style-cast
C++ ObjC++ Var(warn_old_style_cast) Warning
Warn if a C-style cast is used in a program

Wold-style-declaration
C ObjC Var(warn_old_style_declaration) Init(-1) Warning
Warn for obsolescent usage in a declaration

Wold-style-definition
C ObjC Var(warn_old_style_definition) Warning
Warn if an old-style parameter definition is used

Woverlength-strings
C ObjC C++ ObjC++ Var(warn_overlength_strings) Init(-1) Warning
Warn if a string is longer than the maximum portable length specified by the standard

Woverloaded-virtual
C++ ObjC++ Var(warn_overloaded_virtual) Warning
Warn about overloaded virtual function names

Woverride-init
C ObjC Var(warn_override_init) Init(-1) Warning
Warn about overriding initializers without side effects

Wpacked-bitfield-compat
C ObjC C++ ObjC++ Var(warn_packed_bitfield_compat) Init(-1) Warning
Warn about packed bit-fields whose offset changed in GCC 4.4

Wparentheses
C ObjC C++ ObjC++ Var(warn_parentheses) Warning
Warn about possibly missing parentheses

Wpmf-conversions
C++ ObjC++ Var(warn_pmf2ptr) Init(1) Warning
Warn when converting the type of pointers to member functions

Wpointer-arith
C ObjC C++ ObjC++ Var(warn_pointer_arith) Warning
Warn about function pointer arithmetic

Wpointer-to-int-cast
C ObjC Var(warn_pointer_to_int_cast) Init(1) Warning
Warn when a pointer is cast to an integer of a different size

Wpragmas
C ObjC C++ ObjC++ Var(warn_pragmas) Init(1) Warning
Warn about misuses of pragmas

Wproperty-assign-default
ObjC ObjC++ Var(warn_property_assign_default) Init(1) Warning
Warn if a property for an Objective-C object has no assign semantics specified

Wprotocol
ObjC ObjC++ Var(warn_protocol) Init(1) Warning
Warn if inherited methods are unimplemented

Wredundant-decls
C ObjC C++ ObjC++ Var(warn_redundant_decls) Warning
Warn about multiple declarations of the same object

Wreorder
C++ ObjC++ Var(warn_reorder) Warning
Warn when the compiler reorders code

Wreturn-type
C ObjC C++ ObjC++ Var(warn_return_type) Warning
Warn whenever a function's return type defaults to \"int\" (C), or about inconsistent return types (C++)

Wselector
ObjC ObjC++ Var(warn_selector) Warning
Warn if a selector has multiple methods

Wsequence-point
C ObjC C++ ObjC++ Var(warn_sequence_point) Warning
Warn about possible violations of sequence point rules

Wsign-compare
C ObjC C++ ObjC++ Var(warn_sign_compare) Init(-1) Warning
Warn about signed-unsigned comparisons

Wsign-promo
C++ ObjC++ Var(warn_sign_promo) Warning
Warn when overload promotes from unsigned to signed

Wstrict-null-sentinel
C++ ObjC++ Warning Var(warn_strict_null_sentinel)
Warn about uncasted NULL used as sentinel

Wstrict-prototypes
C ObjC Var(warn_strict_prototypes) Warning
Warn about unprototyped function declarations

Wstrict-selector-match
ObjC ObjC++ Var(warn_strict_selector_match) Warning
Warn if type signatures of candidate methods do not match exactly

Wsync-nand
C C++ Var(warn_sync_nand) Init(1) Warning
Warn when __sync_fetch_and_nand and __sync_nand_and_fetch built-in functions are used

Wsynth
C++ ObjC++ Var(warn_synth) Warning
Deprecated.  This switch has no effect

Wsystem-headers
C ObjC C++ ObjC++ Warning
; Documented in common.opt

Wtraditional
C ObjC Var(warn_traditional) Warning
Warn about features not present in traditional C

Wtraditional-conversion
C ObjC Var(warn_traditional_conversion) Warning
Warn of prototypes causing type conversions different from what would happen in the absence of prototype

Wtrigraphs
C ObjC C++ ObjC++ Warning
Warn if trigraphs are encountered that might affect the meaning of the program

Wundeclared-selector
ObjC ObjC++ Var(warn_undeclared_selector) Warning
Warn about @selector()s without previously declared methods

Wundef
C ObjC C++ ObjC++ Warning
Warn if an undefined macro is used in an #if directive

Wunknown-pragmas
C ObjC C++ ObjC++ Warning
Warn about unrecognized pragmas

Wunsuffixed-float-constants
C ObjC Var(warn_unsuffixed_float_constants) Warning
Warn about unsuffixed float constants

Wunused-local-typedefs
C ObjC C++ ObjC++ Var(warn_unused_local_typedefs) Warning
Warn about

Wunused-macros
C ObjC C++ ObjC++ Warning
Warn about macros defined in the main file that are not used

Wunused-result
C ObjC C++ ObjC++ Var(warn_unused_result) Init(1) Warning
Warn if a caller of a function, marked with attribute warn_unused_result, does not use its return value

Wvariadic-macros
C ObjC C++ ObjC++ Warning
Do not warn about using variadic macros when -pedantic

Wvla
C ObjC C++ ObjC++ Var(warn_vla) Init(-1) Warning
Warn if a variable length array is used

Wvolatile-register-var
C ObjC C++ ObjC++ Var(warn_volatile_register_var) Warning
Warn when a register variable is declared volatile

Wwrite-strings
C ObjC C++ ObjC++ Var(warn_write_strings) Warning
In C++, nonzero means warn about deprecated conversion from string literals to 'char *'.  In C, similar warning, except that the conversion is of course not deprecated by the ISO C standard.

Wpointer-sign
C ObjC Var(warn_pointer_sign) Init(-1) Warning
Warn when a pointer differs in signedness in an assignment

Wzero-as-null-pointer-constant
C++ ObjC++ Var(warn_zero_as_null_pointer_constant) Warning
Warn when a literal '0' is used as null pointer

ansi
C ObjC C++ ObjC++
A synonym for -std=c89 (for C) or -std=c++98 (for C++)

d
C ObjC C++ ObjC++ Joined
; Documented in common.opt.  FIXME - what about -dI, -dD, -dN and -dD?

faccess-control
C++ ObjC++ Var(flag_access_control) Init(1)
Enforce class member access control semantics

fall-virtual
C++ ObjC++ Ignore Warn(switch %qs is no longer supported)

fallow-parameterless-variadic-functions
C ObjC Var(flag_allow_parameterless_variadic_functions)
Allow variadic functions without named parameter

falt-external-templates
C++ ObjC++ Ignore Warn(switch %qs is no longer supported)
No longer supported

fasm
C ObjC C++ ObjC++ Var(flag_no_asm, 0)
Recognize the \"asm\" keyword

; Define extra predefined macros for use in libgcc.
fbuilding-libgcc
C ObjC C++ ObjC++ Undocumented Var(flag_building_libgcc)

fbuiltin
C ObjC C++ ObjC++ Var(flag_no_builtin, 0)
Recognize built-in functions

fbuiltin-
C ObjC C++ ObjC++ Joined

fcheck-new
C++ ObjC++ Var(flag_check_new)
Check the return value of new

fcond-mismatch
C ObjC C++ ObjC++
Allow the arguments of the '?' operator to have different types

fconserve-space
C++ ObjC++ Var(flag_conserve_space)
Reduce the size of object files

fconstant-string-class=
ObjC ObjC++ Joined MissingArgError(no class name specified with %qs)
-fconst-string-class=<name>	Use class <name> for constant strings

fconstexpr-depth=
C++ ObjC++ Joined RejectNegative UInteger Var(max_constexpr_depth) Init(512)
-fconstexpr-depth=<number>	Specify maximum constexpr recursion depth

fdebug-cpp
C ObjC C++ ObjC++
Emit debug annotations during preprocessing

fdeduce-init-list
C++ ObjC++ Var(flag_deduce_init_list) Init(0)
-fdeduce-init-list	enable deduction of std::initializer_list for a template type parameter from a brace-enclosed initializer-list

fdefault-inline
C++ ObjC++ Ignore
Does nothing.  Preserved for backward compatibility.

fdirectives-only
C ObjC C++ ObjC++
Preprocess directives only.

fdollars-in-identifiers
C ObjC C++ ObjC++
Permit '$' as an identifier character

felide-constructors
C++ ObjC++ Var(flag_elide_constructors) Init(1)

fenforce-eh-specs
C++ ObjC++ Var(flag_enforce_eh_specs) Init(1)
Generate code to check exception specifications

fenum-int-equiv
C++ ObjC++ Ignore Warn(switch %qs is no longer supported)

fexec-charset=
C ObjC C++ ObjC++ Joined RejectNegative
-fexec-charset=<cset>	Convert all strings and character constants to character set <cset>

fextended-identifiers
C ObjC C++ ObjC++
Permit universal character names (\\u and \\U) in identifiers

finput-charset=
C ObjC C++ ObjC++ Joined RejectNegative
-finput-charset=<cset>	Specify the default character set for source files


fexternal-templates
C++ ObjC++ Ignore Warn(switch %qs is no longer supported)

ffor-scope
C++ ObjC++ Var(flag_new_for_scope) Init(1)
Scope of for-init-statement variables is local to the loop

ffreestanding
C ObjC C++ ObjC++
Do not assume that standard C libraries and \"main\" exist

fgnu-keywords
C++ ObjC++ Var(flag_no_gnu_keywords, 0)
Recognize GNU-defined keywords

fgnu-runtime
ObjC ObjC++ Report RejectNegative Var(flag_next_runtime,0) Init(NEXT_OBJC_RUNTIME)
Generate code for GNU runtime environment

fgnu89-inline
C ObjC Var(flag_gnu89_inline) Init(-1)
Use traditional GNU semantics for inline functions

fguiding-decls
C++ ObjC++ Ignore Warn(switch %qs is no longer supported)

fhandle-exceptions
C++ ObjC++ Optimization Alias(fexceptions) Warn({-fhandle-exceptions has been renamed -fexceptions (and is now on by default)})

fhonor-std
C++ ObjC++ Ignore Warn(switch %qs is no longer supported)

fhosted
C ObjC
Assume normal C execution environment

fhuge-objects
C++ ObjC++ Ignore Warn(switch %qs is no longer supported)
No longer supported

fimplement-inlines
C++ ObjC++ Var(flag_implement_inlines) Init(1)
Export functions even if they can be inlined

fimplicit-inline-templates
C++ ObjC++ Var(flag_implicit_inline_templates) Init(1)
Emit implicit instantiations of inline templates

fimplicit-templates
C++ ObjC++ Var(flag_implicit_templates) Init(1)
Emit implicit instantiations of templates

ffriend-injection
C++ ObjC++ Var(flag_friend_injection)
Inject friend functions into enclosing namespace

fkeep-inline-dllexport
C C++ ObjC ObjC++ Var(flag_keep_inline_dllexport) Init(1) Report Condition(TARGET_DLLIMPORT_DECL_ATTRIBUTES)
Don't emit dllexported inline functions unless needed

flabels-ok
C++ ObjC++ Ignore Warn(switch %qs is no longer supported)

flax-vector-conversions
C ObjC C++ ObjC++ Var(flag_lax_vector_conversions)
Allow implicit conversions between vectors with differing numbers of subparts and/or differing element types.

fms-extensions
C ObjC C++ ObjC++ Var(flag_ms_extensions)
Don't warn about uses of Microsoft extensions

fmudflap
C ObjC C++ ObjC++ RejectNegative Report Var(flag_mudflap)
Add mudflap bounds-checking instrumentation for single-threaded program

fmudflapth
C ObjC C++ ObjC++ RejectNegative Report Var(flag_mudflap,2)
Add mudflap bounds-checking instrumentation for multi-threaded program

fmudflapir
C ObjC C++ ObjC++ RejectNegative Report Var(flag_mudflap_ignore_reads)
Ignore read operations when inserting mudflap instrumentation

fname-mangling-version-
C++ ObjC++ Joined Ignore Warn(switch %qs is no longer supported)

fnew-abi
C++ ObjC++ Ignore Warn(switch %qs is no longer supported)

fnext-runtime
ObjC ObjC++ Report RejectNegative Var(flag_next_runtime)
Generate code for NeXT (Apple Mac OS X) runtime environment

fnil-receivers
ObjC ObjC++ Var(flag_nil_receivers) Init(1)
Assume that receivers of Objective-C messages may be nil

fnonansi-builtins
C++ ObjC++ Var(flag_no_nonansi_builtin, 0)

fnonnull-objects
C++ ObjC++ Ignore Warn(switch %qs is no longer supported)

fnothrow-opt
C++ ObjC++ Optimization Var(flag_nothrow_opt)
Treat a throw() exception specification as noexcept to improve code size

fobjc-abi-version=
ObjC ObjC++ Joined Report RejectNegative UInteger Var(flag_objc_abi)
Specify which ABI to use for Objective-C family code and meta-data generation.

; Generate special '- .cxx_construct' and '- .cxx_destruct' methods
; to initialize any non-POD ivars in Objective-C++ classes.
fobjc-call-cxx-cdtors
ObjC++ Var(flag_objc_call_cxx_cdtors)
Generate special Objective-C methods to initialize/destroy non-POD C++ ivars, if needed

fobjc-direct-dispatch
ObjC ObjC++ Var(flag_objc_direct_dispatch)
Allow fast jumps to the message dispatcher

; Nonzero means that we will allow new ObjC exception syntax (@throw,
; @try, etc.) in source code.
fobjc-exceptions
ObjC ObjC++ Var(flag_objc_exceptions)
Enable Objective-C exception and synchronization syntax

fobjc-gc
ObjC ObjC++ Var(flag_objc_gc)
Enable garbage collection (GC) in Objective-C/Objective-C++ programs

fobjc-nilcheck
ObjC ObjC++ Var(flag_objc_nilcheck,1)
Enable inline checks for nil receivers with the NeXT runtime and ABI version 2.

; Nonzero means that we generate NeXT setjmp based exceptions.
fobjc-sjlj-exceptions
ObjC ObjC++ Var(flag_objc_sjlj_exceptions) Init(-1)
Enable Objective-C setjmp exception handling runtime

fobjc-std=objc1
ObjC ObjC++ Var(flag_objc1_only)
Conform to the Objective-C 1.0 language as implemented in GCC 4.0

fopenmp
C ObjC C++ ObjC++ Var(flag_openmp)
Enable OpenMP (implies -frecursive in Fortran)

foperator-names
C++ ObjC++
Recognize C++ keywords like \"compl\" and \"xor\"

foptional-diags
C++ ObjC++ Ignore
Does nothing.  Preserved for backward compatibility.

fpch-deps
C ObjC C++ ObjC++

fpch-preprocess
C ObjC C++ ObjC++
Look for and use PCH files even when preprocessing

fpermissive
C++ ObjC++
Downgrade conformance errors to warnings

fplan9-extensions
C ObjC Var(flag_plan9_extensions)
Enable Plan 9 language extensions

fpph-debug=
C++ Joined RejectNegative UInteger Var(flag_pph_debug)
-fpph-debug=N   Enable debugging output at level N from PPH support

fpph-dump-tree
C++ Var(flag_pph_dump_tree)
-fpph-dump-tree	Dump global namespace tree around PPH reads/writes.

fpph-gen
C++
-fpph-gen	Generate a PPH image from the input file

fpph-hdr=
C++ Joined MissingArgError(missing filename after %qs)
-fpph-hdr=<base-name>   A mapping from <base-name>.h to <base-name>.pph

fpph-logfile=
C++ Joined RejectNegative MissingArgError(missing filename after %qs) Var(flag_pph_logfile)
-fpph-logfile=<file-name>	Emit PPH debug information to <file-name>

fpph-map=
C++ Joined RejectNegative MissingArgError(missing filename after %qs) Var(flag_pph_map)
-fpph-map=<file-name>   A file of mappings from #include to PPH file

fpph-include-tree
C++ Var(flag_pph_include_tree)
-fpph-include-tree	Print the include tree for the current TU to stderr

fpph-tracer=
C++ Joined RejectNegative UInteger Var(flag_pph_tracer)
-fpph-tracer	Enable tracing of PPH streaming operations

fpreprocessed
C ObjC C++ ObjC++
Treat the input file as already preprocessed

ftrack-macro-expansion
C ObjC C++ ObjC++ JoinedOrMissing RejectNegative UInteger
; converted into ftrack-macro-expansion=

ftrack-macro-expansion=
C ObjC C++ ObjC++ JoinedOrMissing RejectNegative UInteger
-ftrack-macro-expansion=<0|1|2>  Track locations of tokens coming from macro expansion and display them in error messages

fpretty-templates
C++ ObjC++ Var(flag_pretty_templates) Init(1)
-fno-pretty-templates Do not pretty-print template specializations as the template signature followed by the arguments

freplace-objc-classes
ObjC ObjC++ Var(flag_replace_objc_classes)
Used in Fix-and-Continue mode to indicate that object files may be swapped in at runtime

frepo
C++ ObjC++
Enable automatic template instantiation

frtti
C++ ObjC++ Optimization Var(flag_rtti) Init(1)
Generate run time type descriptor information

fshort-double
C ObjC C++ ObjC++ Optimization Var(flag_short_double)
Use the same size for double as for float

fshort-enums
C ObjC C++ ObjC++ Optimization Var(flag_short_enums)
Use the narrowest integer type possible for enumeration types

fshort-wchar
C ObjC C++ ObjC++ Optimization Var(flag_short_wchar)
Force the underlying type for \"wchar_t\" to be \"unsigned short\"

fsigned-bitfields
C ObjC C++ ObjC++ Var(flag_signed_bitfields) Init(1)
When \"signed\" or \"unsigned\" is not given make the bitfield signed

fsigned-char
C ObjC C++ ObjC++ LTO Var(flag_signed_char)
Make \"char\" signed by default

fsquangle
C++ ObjC++ Ignore Warn(switch %qs is no longer supported)

fstats
C++ ObjC++ Var(flag_detailed_statistics)
Display statistics accumulated during compilation

fstrict-enums
C++ ObjC++ Optimization Var(flag_strict_enums)
Assume that values of enumeration type are always within the minimum range of that type

fstrict-prototype
C++ ObjC++ Ignore Warn(switch %qs is no longer supported)

ftabstop=
C ObjC C++ ObjC++ Joined RejectNegative UInteger
-ftabstop=<number>	Distance between tab stops for column reporting

ftemplate-depth-
C++ ObjC++ Joined RejectNegative Undocumented Alias(ftemplate-depth=)

ftemplate-depth=
C++ ObjC++ Joined RejectNegative UInteger
-ftemplate-depth=<number>	Specify maximum template instantiation depth

fthis-is-variable
C++ ObjC++ Ignore Warn(switch %qs is no longer supported)

fthreadsafe-statics
C++ ObjC++ Optimization Var(flag_threadsafe_statics) Init(1)
-fno-threadsafe-statics	Do not generate thread-safe code for initializing local statics

funsigned-bitfields
C ObjC C++ ObjC++ Var(flag_signed_bitfields, 0)
When \"signed\" or \"unsigned\" is not given make the bitfield unsigned

funsigned-char
C ObjC C++ ObjC++ LTO Var(flag_signed_char, 0)
Make \"char\" unsigned by default

fuse-cxa-atexit
C++ ObjC++ Var(flag_use_cxa_atexit) Init(DEFAULT_USE_CXA_ATEXIT)
Use __cxa_atexit to register destructors

fuse-cxa-get-exception-ptr
C++ ObjC++ Var(flag_use_cxa_get_exception_ptr) Init(2)
Use __cxa_get_exception_ptr in exception handling

fvisibility-inlines-hidden
C++ ObjC++
Marks all inlined functions and methods as having hidden visibility

fvisibility-ms-compat
C++ ObjC++ Var(flag_visibility_ms_compat)
Changes visibility to match Microsoft Visual Studio by default

fvtable-gc
C++ ObjC++ Ignore Warn(switch %qs is no longer supported)
No longer supported

fvtable-thunks
C++ ObjC++ Ignore Warn(switch %qs is no longer supported)
No longer supported

fweak
C++ ObjC++ Var(flag_weak) Init(1)
Emit common-like symbols as weak symbols

fwide-exec-charset=
C ObjC C++ ObjC++ Joined RejectNegative
-fwide-exec-charset=<cset>	Convert all wide strings and character constants to character set <cset>

fworking-directory
C ObjC C++ ObjC++ Var(flag_working_directory) Init(-1)
Generate a #line directive pointing at the current working directory

fxref
C++ ObjC++ Ignore Warn(switch %qs is no longer supported)
No longer supported

fzero-link
ObjC ObjC++ Var(flag_zero_link)
Generate lazy class lookup (via objc_getClass()) for use in Zero-Link mode

gen-decls
ObjC ObjC++ Var(flag_gen_declaration)
Dump declarations to a .decl file

femit-struct-debug-baseonly
C ObjC C++ ObjC++
-femit-struct-debug-baseonly	Aggressive reduced debug info for structs

femit-struct-debug-reduced
C ObjC C++ ObjC++
-femit-struct-debug-reduced	Conservative reduced debug info for structs

femit-struct-debug-detailed=
C ObjC C++ ObjC++ Joined
-femit-struct-debug-detailed=<spec-list>	Detailed reduced debug info for structs

idirafter
C ObjC C++ ObjC++ Joined Separate MissingArgError(missing path after %qs)
-idirafter <dir>	Add <dir> to the end of the system include path

imacros
C ObjC C++ ObjC++ Joined Separate MissingArgError(missing filename after %qs)
-imacros <file>	Accept definition of macros in <file>

imultilib
C ObjC C++ ObjC++ Joined Separate
-imultilib <dir>	Set <dir> to be the multilib include subdirectory

include
C ObjC C++ ObjC++ Joined Separate MissingArgError(missing filename after %qs)
-include <file>	Include the contents of <file> before other files

iprefix
C ObjC C++ ObjC++ Joined Separate
-iprefix <path>	Specify <path> as a prefix for next two options

isysroot
C ObjC C++ ObjC++ Joined Separate MissingArgError(missing path after %qs)
-isysroot <dir>	Set <dir> to be the system root directory

isystem
C ObjC C++ ObjC++ Joined Separate MissingArgError(missing path after %qs)
-isystem <dir>	Add <dir> to the start of the system include path

iquote
C ObjC C++ ObjC++ Joined Separate MissingArgError(missing path after %qs)
-iquote <dir>	Add <dir> to the end of the quote include path

iwithprefix
C ObjC C++ ObjC++ Joined Separate
-iwithprefix <dir>	Add <dir> to the end of the system include path

iwithprefixbefore
C ObjC C++ ObjC++ Joined Separate
-iwithprefixbefore <dir>	Add <dir> to the end of the main include path

lang-asm
C Undocumented RejectDriver

no-integrated-cpp
Driver

nostdinc
C ObjC C++ ObjC++
Do not search standard system include directories (those specified with -isystem will still be used)

nostdinc++
C++ ObjC++
Do not search standard system include directories for C++

o
C ObjC C++ ObjC++ Joined Separate
; Documented in common.opt

pedantic
C ObjC C++ ObjC++
; Documented in common.opt

pedantic-errors
C ObjC C++ ObjC++
; Documented in common.opt

print-objc-runtime-info
ObjC ObjC++
Generate C header of platform-specific features

remap
C ObjC C++ ObjC++
Remap file names when including files

std=c++98
C++ ObjC++
Conform to the ISO 1998 C++ standard revised by the 2003 technical corrigendum

std=c++03
C++ ObjC++ Alias(std=c++98)
Conform to the ISO 1998 C++ standard revised by the 2003 technical corrigendum

std=c++11
C++ ObjC++
Conform to the ISO 2011 C++ standard (experimental and incomplete support)

std=c++0x
C++ ObjC++ Alias(std=c++11)
Deprecated in favor of -std=c++11

std=c11
C ObjC
Conform to the ISO 2011 C standard (experimental and incomplete support)

std=c1x
C ObjC Alias(std=c11)
Deprecated in favor of -std=c11

std=c89
C ObjC Alias(std=c90)
Conform to the ISO 1990 C standard

std=c90
C ObjC
Conform to the ISO 1990 C standard

std=c99
C ObjC
Conform to the ISO 1999 C standard

std=c9x
C ObjC Alias(std=c99)
Deprecated in favor of -std=c99

std=gnu++98
C++ ObjC++
Conform to the ISO 1998 C++ standard revised by the 2003 technical
corrigendum with GNU extensions

std=gnu++03
C++ ObjC++ Alias(std=gnu++98)
Conform to the ISO 1998 C++ standard revised by the 2003 technical
corrigendum with GNU extensions

std=gnu++11
C++ ObjC++
Conform to the ISO 2011 C++ standard with GNU extensions (experimental and incomplete support)

std=gnu++0x
C++ ObjC++ Alias(std=gnu++11)
Deprecated in favor of -std=gnu++11

std=gnu11
C ObjC
Conform to the ISO 2011 C standard with GNU extensions (experimental and incomplete support)

std=gnu1x
C ObjC Alias(std=gnu11)
Deprecated in favor of -std=gnu11

std=gnu89
C ObjC Alias(std=gnu90)
Conform to the ISO 1990 C standard with GNU extensions

std=gnu90
C ObjC
Conform to the ISO 1990 C standard with GNU extensions

std=gnu99
C ObjC
Conform to the ISO 1999 C standard with GNU extensions

std=gnu9x
C ObjC Alias(std=gnu99)
Deprecated in favor of -std=gnu99

std=iso9899:1990
C ObjC Alias(std=c90)
Conform to the ISO 1990 C standard

std=iso9899:199409
C ObjC
Conform to the ISO 1990 C standard as amended in 1994

std=iso9899:1999
C ObjC Alias(std=c99)
Conform to the ISO 1999 C standard

std=iso9899:199x
C ObjC Alias(std=c99)
Deprecated in favor of -std=iso9899:1999

std=iso9899:2011
C ObjC Alias(std=c11)
Conform to the ISO 2011 C standard (experimental and incomplete support)

traditional
Driver

traditional-cpp
C ObjC C++ ObjC++
Enable traditional preprocessing

trigraphs
C ObjC C++ ObjC++
-trigraphs	Support ISO C trigraphs

undef
C ObjC C++ ObjC++ Var(flag_undef)
Do not predefine system-specific and GCC-specific macros

v
C ObjC C++ ObjC++
; Documented in common.opt

w
C ObjC C++ ObjC++
; Documented in common.opt

; This comment is to ensure we retain the blank line above.<|MERGE_RESOLUTION|>--- conflicted
+++ resolved
@@ -497,15 +497,13 @@
 C ObjC Var(warn_missing_prototypes) Warning
 Warn about global functions without prototypes
 
-<<<<<<< HEAD
 Wmissing-pph
 C++ Warning
 Warn about missing PPH files
-=======
+
 Wmudflap
 C ObjC C++ ObjC++ Var(warn_mudflap) Init(1) Warning
 Warn about constructs not instrumented by -fmudflap
->>>>>>> 753f2949
 
 Wmultichar
 C ObjC C++ ObjC++ Warning

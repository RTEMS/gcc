; Options for the C, ObjC, C++ and ObjC++ front ends.
; Copyright (C) 2003-2014 Free Software Foundation, Inc.
;
; This file is part of GCC.
;
; GCC is free software; you can redistribute it and/or modify it under
; the terms of the GNU General Public License as published by the Free
; Software Foundation; either version 3, or (at your option) any later
; version.
;
; GCC is distributed in the hope that it will be useful, but WITHOUT ANY
; WARRANTY; without even the implied warranty of MERCHANTABILITY or
; FITNESS FOR A PARTICULAR PURPOSE.  See the GNU General Public License
; for more details.
;
; You should have received a copy of the GNU General Public License
; along with GCC; see the file COPYING3.  If not see
; <http://www.gnu.org/licenses/>.

; See the GCC internals manual for a description of this file's format.

; Please try to keep this file in ASCII collating order.

Language
C

Language
ObjC

Language
C++

Language
ObjC++

-all-warnings
C ObjC C++ ObjC++ Warning Alias(Wall)

-ansi
C ObjC C++ ObjC++ Alias(ansi)

-assert
C ObjC C++ ObjC++ Separate Alias(A) MissingArgError(assertion missing after %qs)

-assert=
C ObjC C++ ObjC++ Joined Alias(A) MissingArgError(assertion missing after %qs)

-comments
C ObjC C++ ObjC++ Alias(C)

-comments-in-macros
C ObjC C++ ObjC++ Alias(CC)

-define-macro
C ObjC C++ ObjC++ Separate Alias(D) MissingArgError(macro name missing after %qs)

-define-macro=
C ObjC C++ ObjC++ Joined Alias(D) MissingArgError(macro name missing after %qs)

-dependencies
C ObjC C++ ObjC++ Alias(M)

-dump
C ObjC C++ ObjC++ Separate Alias(d)

-dump=
C ObjC C++ ObjC++ Joined Alias(d)

-imacros
C ObjC C++ ObjC++ Separate Alias(imacros) MissingArgError(missing filename after %qs)

-imacros=
C ObjC C++ ObjC++ Joined Alias(imacros) MissingArgError(missing filename after %qs)

-include
C ObjC C++ ObjC++ Separate Alias(include) MissingArgError(missing filename after %qs)

-include=
C ObjC C++ ObjC++ Joined Alias(include) MissingArgError(missing filename after %qs)

-include-barrier
C ObjC C++ ObjC++ Alias(I, -)

-include-directory
C ObjC C++ ObjC++ Separate Alias(I) MissingArgError(missing path after %qs)

-include-directory=
C ObjC C++ ObjC++ Joined Alias(I) MissingArgError(missing path after %qs)

-include-directory-after
C ObjC C++ ObjC++ Separate Alias(idirafter) MissingArgError(missing path after %qs)

-include-directory-after=
C ObjC C++ ObjC++ Joined Alias(idirafter) MissingArgError(missing path after %qs)

-include-prefix
C ObjC C++ ObjC++ Separate Alias(iprefix)

-include-prefix=
C ObjC C++ ObjC++ JoinedOrMissing Alias(iprefix)

-include-with-prefix
C ObjC C++ ObjC++ Separate Alias(iwithprefix)

-include-with-prefix=
C ObjC C++ ObjC++ JoinedOrMissing Alias(iwithprefix)

-include-with-prefix-after
C ObjC C++ ObjC++ Separate Alias(iwithprefix)

-include-with-prefix-after=
C ObjC C++ ObjC++ JoinedOrMissing Alias(iwithprefix)

-include-with-prefix-before
C ObjC C++ ObjC++ Separate Alias(iwithprefixbefore)

-include-with-prefix-before=
C ObjC C++ ObjC++ JoinedOrMissing Alias(iwithprefixbefore)

-no-integrated-cpp
Driver Alias(no-integrated-cpp)

-no-line-commands
C ObjC C++ ObjC++ Alias(P)

-no-standard-includes
C ObjC C++ ObjC++ Alias(nostdinc)

-no-warnings
C ObjC C++ ObjC++ Alias(w)

-output
C ObjC C++ ObjC++ Separate Alias(o)

-output=
C ObjC C++ ObjC++ Joined Alias(o)

-output-pch=
C ObjC C++ ObjC++ Joined Separate

-pedantic
C ObjC C++ ObjC++ Alias(pedantic)

-preprocess
C ObjC C++ ObjC++ Undocumented Alias(E)

-print-missing-file-dependencies
C ObjC C++ ObjC++ Alias(MG)

-trace-includes
C ObjC C++ ObjC++ Alias(H)

-traditional
Driver Alias(traditional)

-traditional-cpp
C ObjC C++ ObjC++ Alias(traditional-cpp)

-trigraphs
C ObjC C++ ObjC++ Alias(trigraphs)

-undefine-macro
C ObjC C++ ObjC++ Separate Alias(U) MissingArgError(macro name missing after %qs)

-undefine-macro=
C ObjC C++ ObjC++ Joined Alias(U) MissingArgError(macro name missing after %qs)

-user-dependencies
C ObjC C++ ObjC++ Alias(MM)

-verbose
Common C ObjC C++ ObjC++ Alias(v)

-write-dependencies
C ObjC C++ ObjC++ NoDriverArg Separate Alias(MD) MissingArgError(missing filename after %qs)

-write-user-dependencies
C ObjC C++ ObjC++ NoDriverArg Separate Alias(MMD) MissingArgError(missing filename after %qs)

A
C ObjC C++ ObjC++ Joined Separate MissingArgError(assertion missing after %qs)
-A<question>=<answer>	Assert the <answer> to <question>.  Putting '-' before <question> disables the <answer> to <question>

C
C ObjC C++ ObjC++
Do not discard comments

CC
C ObjC C++ ObjC++
Do not discard comments in macro expansions

D
C ObjC C++ ObjC++ Joined Separate MissingArgError(macro name missing after %qs)
-D<macro>[=<val>]	Define a <macro> with <val> as its value.  If just <macro> is given, <val> is taken to be 1

E
C ObjC C++ ObjC++ Undocumented Var(flag_preprocess_only)

F
Driver C ObjC C++ ObjC++ Joined Separate MissingArgError(missing path after %qs)
-F <dir>	Add <dir> to the end of the main framework include path

H
C ObjC C++ ObjC++
Print the name of header files as they are used

I
C ObjC C++ ObjC++ Joined Separate MissingArgError(missing path after %qs)
-I <dir>	Add <dir> to the end of the main include path

M
C ObjC C++ ObjC++
Generate make dependencies

MD
C ObjC C++ ObjC++ NoDriverArg Separate MissingArgError(missing filename after %qs)
Generate make dependencies and compile

MF
C ObjC C++ ObjC++ Joined Separate MissingArgError(missing filename after %qs)
-MF <file>	Write dependency output to the given file

MG
C ObjC C++ ObjC++
Treat missing header files as generated files

MM
C ObjC C++ ObjC++
Like -M but ignore system header files

MMD
C ObjC C++ ObjC++ NoDriverArg Separate MissingArgError(missing filename after %qs)
Like -MD but ignore system header files

MP
C ObjC C++ ObjC++
Generate phony targets for all headers

MQ
C ObjC C++ ObjC++ Joined Separate MissingArgError(missing makefile target after %qs)
-MQ <target>	Add a MAKE-quoted target

MT
C ObjC C++ ObjC++ Joined Separate MissingArgError(missing makefile target after %qs)
-MT <target>	Add an unquoted target

P
C ObjC C++ ObjC++
Do not generate #line directives

U
C ObjC C++ ObjC++ Joined Separate MissingArgError(macro name missing after %qs)
-U<macro>	Undefine <macro>

Wabi
C ObjC C++ ObjC++ LTO Var(warn_abi) Warning
Warn about things that will change when compiling with an ABI-compliant compiler

Wabi=
C ObjC C++ ObjC++ LTO Joined RejectNegative UInteger Warning
Warn about things that change between the current -fabi-version and the specified version

Wabi-tag
C++ ObjC++ Var(warn_abi_tag) Warning
Warn if a subobject has an abi_tag attribute that the complete object type does not have

Wpsabi
C ObjC C++ ObjC++ LTO Var(warn_psabi) Init(1) Undocumented

Waddress
C ObjC C++ ObjC++ Var(warn_address) Warning LangEnabledBy(C ObjC C++ ObjC++,Wall)
Warn about suspicious uses of memory addresses

Wall
C ObjC C++ ObjC++ Warning
Enable most warning messages

Warray-bounds
LangEnabledBy(C ObjC C++ ObjC++,Wall)
; in common.opt

Wassign-intercept
ObjC ObjC++ Var(warn_assign_intercept) Warning
Warn whenever an Objective-C assignment is being intercepted by the garbage collector

Wbad-function-cast
C ObjC Var(warn_bad_function_cast) Warning
Warn about casting functions to incompatible types

Wbuiltin-macro-redefined
C ObjC C++ ObjC++ Warning
Warn when a built-in preprocessor macro is undefined or redefined

Wc++-compat
C ObjC Var(warn_cxx_compat) Warning
Warn about C constructs that are not in the common subset of C and C++

Wc++0x-compat
C++ ObjC++ Var(warn_cxx0x_compat) Warning LangEnabledBy(C++ ObjC++,Wall)
Deprecated in favor of -Wc++11-compat

Wc++11-compat
C++ ObjC++ Warning Alias(Wc++0x-compat)
Warn about C++ constructs whose meaning differs between ISO C++ 1998 and ISO C++ 2011

Wcast-qual
C ObjC C++ ObjC++ Var(warn_cast_qual) Warning
Warn about casts which discard qualifiers

Wchar-subscripts
C ObjC C++ ObjC++ Var(warn_char_subscripts) Warning LangEnabledBy(C ObjC C++ ObjC++,Wall)
Warn about subscripts whose type is \"char\"

Wclobbered
C ObjC C++ ObjC++ Var(warn_clobbered) Warning EnabledBy(Wextra)
Warn about variables that might be changed by \"longjmp\" or \"vfork\"

Wcomment
C ObjC C++ ObjC++ Warning
Warn about possibly nested block comments, and C++ comments spanning more than one physical line

Wcomments
C ObjC C++ ObjC++ Warning Alias(Wcomment)
Synonym for -Wcomment

Wconditionally-supported
C++ ObjC++ Var(warn_conditionally_supported) Warning
Warn for conditionally-supported constructs

Wconversion
C ObjC C++ ObjC++ Var(warn_conversion) Warning
Warn for implicit type conversions that may change a value

Wconversion-null
C++ ObjC++ Var(warn_conversion_null) Init(1) Warning
Warn for converting NULL from/to a non-pointer type

Wctor-dtor-privacy
C++ ObjC++ Var(warn_ctor_dtor_privacy) Warning
Warn when all constructors and destructors are private

Wdeclaration-after-statement
C ObjC Var(warn_declaration_after_statement) Warning
Warn when a declaration is found after a statement

Wdelete-incomplete
C++ ObjC++ Var(warn_delete_incomplete) Init(1) Warning
Warn when deleting a pointer to incomplete type

Wdelete-non-virtual-dtor
C++ ObjC++ Var(warn_delnonvdtor) Warning LangEnabledBy(C++ ObjC++,Wall)
Warn about deleting polymorphic objects with non-virtual destructors

Wdelete-non-virtual-dtor
LangEnabledBy(C++ ObjC++,Weffc++)
;

Wdeprecated
C C++ ObjC ObjC++ Var(warn_deprecated) Init(1) Warning
Warn if a deprecated compiler feature, class, method, or field is used

Wdiscarded-qualifiers
C ObjC Var(warn_discarded_qualifiers) Init(1) Warning
Warn if type qualifiers on pointers are discarded

Wdiv-by-zero
C ObjC C++ ObjC++ Var(warn_div_by_zero) Init(1) Warning
Warn about compile-time integer division by zero

Weffc++
C++ ObjC++ Var(warn_ecpp) Warning
Warn about violations of Effective C++ style rules

Wempty-body
C ObjC C++ ObjC++ Var(warn_empty_body) Warning EnabledBy(Wextra)
Warn about an empty body in an if or else statement

Wendif-labels
C ObjC C++ ObjC++ Warning
Warn about stray tokens after #elif and #endif

Wenum-compare
C ObjC C++ ObjC++ Var(warn_enum_compare) Init(-1) Warning LangEnabledBy(C ObjC,Wall)
Warn about comparison of different enum types

Wenum-compare
LangEnabledBy(C ObjC,Wc++-compat)
;

Werror
C ObjC C++ ObjC++
; Documented in common.opt

Werror-implicit-function-declaration
C ObjC RejectNegative Warning Alias(Werror=, implicit-function-declaration)
This switch is deprecated; use -Werror=implicit-function-declaration instead

Wfloat-conversion
C ObjC C++ ObjC++ Var(warn_float_conversion) LangEnabledBy(C ObjC C++ ObjC++,Wconversion)
Warn for implicit type conversions that cause loss of floating point precision

Wfloat-equal
C ObjC C++ ObjC++ Var(warn_float_equal) Warning
Warn if testing floating point numbers for equality

Wformat
C ObjC C++ ObjC++ Warning Alias(Wformat=, 1, 0)
Warn about printf/scanf/strftime/strfmon format string anomalies

Wformat-contains-nul
C ObjC C++ ObjC++ Var(warn_format_contains_nul) Warning LangEnabledBy(C ObjC C++ ObjC++,Wformat=, warn_format >= 1, 0)
Warn about format strings that contain NUL bytes

Wformat-extra-args
C ObjC C++ ObjC++ Var(warn_format_extra_args) Warning LangEnabledBy(C ObjC C++ ObjC++,Wformat=, warn_format >= 1, 0)
Warn if passing too many arguments to a function for its format string

Wformat-nonliteral
C ObjC C++ ObjC++ Var(warn_format_nonliteral) Warning LangEnabledBy(C ObjC C++ ObjC++,Wformat=, warn_format >= 2, 0)
Warn about format strings that are not literals

Wformat-security
C ObjC C++ ObjC++ Var(warn_format_security) Warning LangEnabledBy(C ObjC C++ ObjC++,Wformat=, warn_format >= 2, 0)
Warn about possible security problems with format functions

Wformat-signedness
C ObjC C++ ObjC++ Var(warn_format_signedness) Warning LangEnabledBy(C ObjC C++ ObjC++,Wformat=, warn_format >= 2, 0)
Warn about sign differences with format functions

Wformat-y2k
C ObjC C++ ObjC++ Var(warn_format_y2k) Warning LangEnabledBy(C ObjC C++ ObjC++,Wformat=,warn_format >= 2, 0)
Warn about strftime formats yielding 2-digit years

Wformat-zero-length
C ObjC C++ ObjC++ Var(warn_format_zero_length) Warning LangEnabledBy(C ObjC C++ ObjC++,Wformat=,warn_format >= 1, 0)
Warn about zero-length formats

Wformat=
C ObjC C++ ObjC++ Joined RejectNegative UInteger Var(warn_format) Warning LangEnabledBy(C ObjC C++ ObjC++,Wall, 1, 0)
Warn about printf/scanf/strftime/strfmon format string anomalies

Wignored-qualifiers
C C++ Var(warn_ignored_qualifiers) Warning EnabledBy(Wextra)
Warn whenever type qualifiers are ignored.

Wincompatible-pointer-types
C ObjC Var(warn_incompatible_pointer_types) Init(1) Warning
Warn when there is a conversion between pointers that have incompatible types

Winit-self
C ObjC C++ ObjC++ Var(warn_init_self) Warning LangEnabledBy(C++ ObjC++,Wall)
Warn about variables which are initialized to themselves

Wimplicit
C ObjC Var(warn_implicit) Warning LangEnabledBy(C ObjC,Wall)
Warn about implicit declarations

Wdouble-promotion
C ObjC C++ ObjC++ Var(warn_double_promotion) Warning
Warn about implicit conversions from \"float\" to \"double\"

Wimplicit-function-declaration
C ObjC Var(warn_implicit_function_declaration) Init(-1) Warning LangEnabledBy(C ObjC,Wimplicit)
Warn about implicit function declarations

Wimplicit-int
C ObjC Var(warn_implicit_int) Warning LangEnabledBy(C ObjC,Wimplicit)
Warn when a declaration does not specify a type

Wimport
C ObjC C++ ObjC++ Undocumented Ignore

Winherited-variadic-ctor
C++ ObjC++ Var(warn_inh_var_ctor) Init(1) Warning
Warn about C++11 inheriting constructors when the base has a variadic constructor

Wint-conversion
C ObjC Var(warn_int_conversion) Init(1) Warning
Warn about incompatible integer to pointer and pointer to integer conversions

Wint-to-pointer-cast
C ObjC C++ ObjC++ Var(warn_int_to_pointer_cast) Init(1) Warning
Warn when there is a cast to a pointer from an integer of a different size

Winvalid-offsetof
C++ ObjC++ Var(warn_invalid_offsetof) Init(1) Warning
Warn about invalid uses of the \"offsetof\" macro

Winvalid-pch
C ObjC C++ ObjC++ Warning
Warn about PCH files that are found but not used

Wjump-misses-init
C ObjC Var(warn_jump_misses_init) Warning LangEnabledby(C ObjC,Wc++-compat)
Warn when a jump misses a variable initialization

Wliteral-suffix
C++ ObjC++ Warning
Warn when a string or character literal is followed by a ud-suffix which does not begin with an underscore.

Wlogical-op
C ObjC C++ ObjC++ Var(warn_logical_op) Init(0) Warning 
Warn when a logical operator is suspiciously always evaluating to true or false

Wlogical-not-parentheses
C ObjC C++ ObjC++ Var(warn_logical_not_paren) Warning
Warn when logical not is used on the left hand side operand of a comparison

Wlong-long
C ObjC C++ ObjC++ Var(warn_long_long) Init(-1) Warning
Do not warn about using \"long long\" when -pedantic

Wmain
C ObjC C++ ObjC++ Var(warn_main) Init(-1) Warning LangEnabledBy(C ObjC,Wall, 2, 0)
Warn about suspicious declarations of \"main\"

Wmain
LangEnabledBy(C ObjC C++ ObjC++,Wpedantic, 2, 0)
;

Wmemset-transposed-args
C ObjC C++ ObjC++ Var(warn_memset_transposed_args) Warning LangEnabledBy(C ObjC C++ ObjC++,Wall)
Warn about suspicious calls to memset where the third argument is constant literal zero and the second is not

Wmissing-braces
C ObjC C++ ObjC++ Var(warn_missing_braces) Warning LangEnabledBy(C ObjC,Wall)
Warn about possibly missing braces around initializers

Wmissing-declarations
C ObjC C++ ObjC++ Var(warn_missing_declarations) Warning
Warn about global functions without previous declarations

Wmissing-field-initializers
C ObjC C++ ObjC++ Var(warn_missing_field_initializers) Warning EnabledBy(Wextra)
Warn about missing fields in struct initializers

Wsizeof-pointer-memaccess
C ObjC C++ ObjC++ Var(warn_sizeof_pointer_memaccess) Warning LangEnabledBy(C ObjC C++ ObjC++,Wall)
Warn about suspicious length parameters to certain string functions if the argument uses sizeof

Wsizeof-array-argument
C ObjC C++ ObjC++ Var(warn_sizeof_array_argument) Warning Init(1)
Warn when sizeof is applied on a parameter declared as an array

Wsuggest-attribute=format
C ObjC C++ ObjC++ Var(warn_suggest_attribute_format) Warning
Warn about functions which might be candidates for format attributes

Wswitch
C ObjC C++ ObjC++ Var(warn_switch) Warning LangEnabledBy(C ObjC C++ ObjC++,Wall)
Warn about enumerated switches, with no default, missing a case

Wswitch-default
C ObjC C++ ObjC++ Var(warn_switch_default) Warning
Warn about enumerated switches missing a \"default:\" statement

Wswitch-enum
C ObjC C++ ObjC++ Var(warn_switch_enum) Warning
Warn about all enumerated switches missing a specific case

Wswitch-bool
C ObjC C++ ObjC++ Var(warn_switch_bool) Warning Init(1)
Warn about switches with boolean controlling expression

Wmissing-format-attribute
C ObjC C++ ObjC++ Alias(Wsuggest-attribute=format)
;

Wmissing-include-dirs
C ObjC C++ ObjC++ Warning
Warn about user-specified include directories that do not exist

Wmissing-parameter-type
C ObjC Var(warn_missing_parameter_type) Warning EnabledBy(Wextra)
Warn about function parameters declared without a type specifier in K&R-style functions

Wmissing-prototypes
C ObjC Var(warn_missing_prototypes) Warning
Warn about global functions without prototypes

Wmudflap
C ObjC C++ ObjC++ Ignore Warn(switch %qs is no longer supported)

Wmultichar
C ObjC C++ ObjC++ Warning
Warn about use of multi-character character constants

Wnarrowing
C ObjC C++ ObjC++ Warning Var(warn_narrowing) Init(-1) LangEnabledBy(C++ ObjC++,Wall)
Warn about narrowing conversions within { } that are ill-formed in C++11

Wnarrowing
C ObjC C++ ObjC++ LangEnabledBy(C++ ObjC++,Wc++0x-compat)
;

Wnested-externs
C ObjC Var(warn_nested_externs) Warning
Warn about \"extern\" declarations not at file scope

Wnoexcept
C++ ObjC++ Var(warn_noexcept) Warning
Warn when a noexcept expression evaluates to false even though the expression can't actually throw

Wnon-template-friend
C++ ObjC++ Var(warn_nontemplate_friend) Init(1) Warning
Warn when non-templatized friend functions are declared within a template

Wnon-virtual-dtor
C++ ObjC++ Var(warn_nonvdtor) Warning LangEnabledBy(C++ ObjC++,Weffc++)
Warn about non-virtual destructors

Wnonnull
C ObjC C++ ObjC++ Var(warn_nonnull) Warning LangEnabledBy(C ObjC C++ ObjC++,Wformat=,warn_format >= 1,0)
Warn about NULL being passed to argument slots marked as requiring non-NULL

Wnonnull
C ObjC C++ ObjC++ LangEnabledBy(C ObjC C++ ObjC++,Wall)
;

Wnormalized=
C ObjC C++ ObjC++ Joined Warning
-Wnormalized=<id|nfc|nfkc>	Warn about non-normalised Unicode strings

Wold-style-cast
C++ ObjC++ Var(warn_old_style_cast) Warning
Warn if a C-style cast is used in a program

Wold-style-declaration
C ObjC Var(warn_old_style_declaration) Warning EnabledBy(Wextra)
Warn for obsolescent usage in a declaration

Wold-style-definition
C ObjC Var(warn_old_style_definition) Warning
Warn if an old-style parameter definition is used

Wopenmp-simd
C C++ Var(warn_openmp_simd) Warning LangEnabledBy(C C++,Wall)
Warn if a simd directive is overridden by the vectorizer cost model

Woverlength-strings
C ObjC C++ ObjC++ Var(warn_overlength_strings) Warning LangEnabledBy(C ObjC C++ ObjC++,Wpedantic)
Warn if a string is longer than the maximum portable length specified by the standard

Woverloaded-virtual
C++ ObjC++ Var(warn_overloaded_virtual) Warning
Warn about overloaded virtual function names

Woverride-init
C ObjC Var(warn_override_init) Warning EnabledBy(Wextra)
Warn about overriding initializers without side effects

Wpacked-bitfield-compat
C ObjC C++ ObjC++ Var(warn_packed_bitfield_compat) Init(-1) Warning
Warn about packed bit-fields whose offset changed in GCC 4.4

Wparentheses
C ObjC C++ ObjC++ Var(warn_parentheses) Warning LangEnabledBy(C ObjC C++ ObjC++,Wall)
Warn about possibly missing parentheses

Wpedantic
C ObjC C++ ObjC++ Warning
; Documented in common.opt

Wpmf-conversions
C++ ObjC++ Var(warn_pmf2ptr) Init(1) Warning
Warn when converting the type of pointers to member functions

Wpointer-arith
C ObjC C++ ObjC++ Var(warn_pointer_arith) Warning LangEnabledBy(C ObjC C++ ObjC++,Wpedantic)
Warn about function pointer arithmetic

Wpointer-sign
C ObjC Var(warn_pointer_sign) Warning LangEnabledBy(C ObjC,Wall)
Warn when a pointer differs in signedness in an assignment

Wpointer-sign
C ObjC LangEnabledBy(C ObjC,Wpedantic)
;

Wpointer-to-int-cast
C ObjC Var(warn_pointer_to_int_cast) Init(1) Warning
Warn when a pointer is cast to an integer of a different size

Wpragmas
C ObjC C++ ObjC++ Var(warn_pragmas) Init(1) Warning
Warn about misuses of pragmas

Wdate-time
Common Var(cpp_warn_date_time) Warning
Warn about __TIME__, __DATE__ and __TIMESTAMP__ usage

Wproperty-assign-default
ObjC ObjC++ Var(warn_property_assign_default) Init(1) Warning
Warn if a property for an Objective-C object has no assign semantics specified

Wprotocol
ObjC ObjC++ Var(warn_protocol) Init(1) Warning
Warn if inherited methods are unimplemented

Wredundant-decls
C ObjC C++ ObjC++ Var(warn_redundant_decls) Warning
Warn about multiple declarations of the same object

Wreorder
C++ ObjC++ Var(warn_reorder) Warning LangEnabledBy(C++ ObjC++,Wall)
Warn when the compiler reorders code

Wreturn-local-addr
C ObjC C++ ObjC++ Var(warn_return_local_addr) Init(1) Warning
Warn about returning a pointer/reference to a local or temporary variable.

Wreturn-type
C ObjC C++ ObjC++ Var(warn_return_type) Warning LangEnabledBy(C ObjC C++ ObjC++,Wall)
Warn whenever a function's return type defaults to \"int\" (C), or about inconsistent return types (C++)

Wselector
ObjC ObjC++ Var(warn_selector) Warning
Warn if a selector has multiple methods

Wshadow-ivar
ObjC ObjC++ Var(warn_shadow_ivar) EnabledBy(Wshadow) Init(1) Warning
Warn if a local declaration hides an instance variable

Wsequence-point
C ObjC C++ ObjC++ Var(warn_sequence_point) Warning LangEnabledBy(C ObjC C++ ObjC++,Wall)
Warn about possible violations of sequence point rules

Wsign-compare
C ObjC C++ ObjC++ Var(warn_sign_compare) Warning LangEnabledBy(C++ ObjC++,Wall)
Warn about signed-unsigned comparisons

Wsign-compare
C ObjC C++ ObjC++ EnabledBy(Wextra)
;

Wsign-conversion
C ObjC C++ ObjC++ Var(warn_sign_conversion) LangEnabledBy(C ObjC,Wconversion)
Warn for implicit type conversions between signed and unsigned integers

Wsign-promo
C++ ObjC++ Var(warn_sign_promo) Warning
Warn when overload promotes from unsigned to signed

Wstrict-null-sentinel
C++ ObjC++ Warning Var(warn_strict_null_sentinel)
Warn about uncasted NULL used as sentinel

Wstrict-prototypes
C ObjC Var(warn_strict_prototypes) Warning
Warn about unprototyped function declarations

Wstrict-aliasing=
C ObjC C++ ObjC++ LangEnabledBy(C ObjC C++ ObjC++,Wall, 3, 0)
;

Wstrict-overflow=
C ObjC C++ ObjC++ LangEnabledBy(C ObjC C++ ObjC++,Wall, 1, 0)
;

Wstrict-selector-match
ObjC ObjC++ Var(warn_strict_selector_match) Warning
Warn if type signatures of candidate methods do not match exactly

Wsync-nand
C C++ Var(warn_sync_nand) Init(1) Warning
Warn when __sync_fetch_and_nand and __sync_nand_and_fetch built-in functions are used

Wsynth
C++ ObjC++ Var(warn_synth) Warning
Deprecated.  This switch has no effect

Wsystem-headers
C ObjC C++ ObjC++ Warning
; Documented in common.opt

Wtraditional
C ObjC Var(warn_traditional) Warning
Warn about features not present in traditional C

Wtraditional-conversion
C ObjC Var(warn_traditional_conversion) Warning
Warn of prototypes causing type conversions different from what would happen in the absence of prototype

Wtrigraphs
C ObjC C++ ObjC++ Warning
Warn if trigraphs are encountered that might affect the meaning of the program

Wundeclared-selector
ObjC ObjC++ Var(warn_undeclared_selector) Warning
Warn about @selector()s without previously declared methods

Wundef
C ObjC C++ ObjC++ Warning
Warn if an undefined macro is used in an #if directive

Wuninitialized
C ObjC C++ ObjC++ LangEnabledBy(C ObjC C++ ObjC++,Wall)
;

Wmaybe-uninitialized
C ObjC C++ ObjC++ LangEnabledBy(C ObjC C++ ObjC++,Wall)
;

Wunknown-pragmas
C ObjC C++ ObjC++ Warning Var(warn_unknown_pragmas) LangEnabledBy(C ObjC C++ ObjC++,Wall, 1, 0)
Warn about unrecognized pragmas

Wunsuffixed-float-constants
C ObjC Var(warn_unsuffixed_float_constants) Warning
Warn about unsuffixed float constants

Wunused
C ObjC C++ ObjC++ LangEnabledBy(C ObjC C++ ObjC++,Wall)
; documented in common.opt

Wunused-local-typedefs
C ObjC C++ ObjC++ Var(warn_unused_local_typedefs) Warning EnabledBy(Wunused)
Warn when typedefs locally defined in a function are not used

Wunused-macros
C ObjC C++ ObjC++ Var(cpp_warn_unused_macros) Warning
Warn about macros defined in the main file that are not used

Wunused-result
C ObjC C++ ObjC++ Var(warn_unused_result) Init(1) Warning
Warn if a caller of a function, marked with attribute warn_unused_result, does not use its return value

Wvariadic-macros
C ObjC C++ ObjC++ Var(cpp_warn_variadic_macros) Init(1) Warning
Warn about using variadic macros

Wvarargs
C ObjC C++ ObjC++ Warning Var(warn_varargs) Init(1)
Warn about questionable usage of the macros used to retrieve variable arguments

Wvla
C ObjC C++ ObjC++ Var(warn_vla) Init(-1) Warning
Warn if a variable length array is used

Wvolatile-register-var
C ObjC C++ ObjC++ Var(warn_volatile_register_var) Warning LangEnabledBy(C ObjC C++ ObjC++,Wall)
Warn when a register variable is declared volatile

Wvirtual-move-assign
C++ ObjC++ Var(warn_virtual_move_assign) Warning Init(1)
Warn if a virtual base has a non-trivial move assignment operator

Wwrite-strings
C ObjC C++ ObjC++ Var(warn_write_strings) Warning
In C++, nonzero means warn about deprecated conversion from string literals to 'char *'.  In C, similar warning, except that the conversion is of course not deprecated by the ISO C standard.

Wzero-as-null-pointer-constant
C++ ObjC++ Var(warn_zero_as_null_pointer_constant) Warning
Warn when a literal '0' is used as null pointer

Wuseless-cast
C++ ObjC++ Var(warn_useless_cast) Warning
Warn about useless casts

ansi
C ObjC C++ ObjC++
A synonym for -std=c89 (for C) or -std=c++98 (for C++)

d
C ObjC C++ ObjC++ Joined
; Documented in common.opt.  FIXME - what about -dI, -dD, -dN and -dD?

fabi-compat-version=
C++ ObjC++ Joined RejectNegative UInteger Var(flag_abi_compat_version) Init(-1)
The version of the C++ ABI used for -Wabi warnings and link compatibility aliases

faccess-control
C++ ObjC++ Var(flag_access_control) Init(1)
Enforce class member access control semantics

fada-spec-parent=
C ObjC C++ ObjC++ RejectNegative Joined Var(ada_specs_parent)
-fada-spec-parent=unit  Dump Ada specs as child units of given parent

fall-virtual
C++ ObjC++ Ignore Warn(switch %qs is no longer supported)

fallow-parameterless-variadic-functions
C ObjC Var(flag_allow_parameterless_variadic_functions)
Allow variadic functions without named parameter

falt-external-templates
C++ ObjC++ Ignore Warn(switch %qs is no longer supported)
No longer supported

fasm
C ObjC C++ ObjC++ Var(flag_no_asm, 0)
Recognize the \"asm\" keyword

; Define extra predefined macros for use in libgcc.
fbuilding-libgcc
C ObjC C++ ObjC++ Undocumented Var(flag_building_libgcc)

fbuiltin
C ObjC C++ ObjC++ Var(flag_no_builtin, 0)
Recognize built-in functions

fbuiltin-
C ObjC C++ ObjC++ Joined

fcanonical-system-headers
C ObjC C++ ObjC++
Where shorter, use canonicalized paths to systems headers.

fcilkplus
C ObjC C++ ObjC++ LTO Report Var(flag_cilkplus) Init(0)
Enable Cilk Plus

fcond-mismatch
C ObjC C++ ObjC++
Allow the arguments of the '?' operator to have different types

fconserve-space
C++ ObjC++ Var(flag_conserve_space)
Does nothing.  Preserved for backward compatibility.

fconstant-string-class=
ObjC ObjC++ Joined MissingArgError(no class name specified with %qs)
-fconst-string-class=<name>	Use class <name> for constant strings

fconstexpr-depth=
C++ ObjC++ Joined RejectNegative UInteger Var(max_constexpr_depth) Init(512)
-fconstexpr-depth=<number>	Specify maximum constexpr recursion depth

fdebug-cpp
C ObjC C++ ObjC++
Emit debug annotations during preprocessing

fdeduce-init-list
C++ ObjC++ Var(flag_deduce_init_list) Init(0)
-fdeduce-init-list	enable deduction of std::initializer_list for a template type parameter from a brace-enclosed initializer-list

fdeclone-ctor-dtor
C++ ObjC++ Var(flag_declone_ctor_dtor) Init(-1)
Factor complex constructors and destructors to favor space over speed

fdefault-inline
C++ ObjC++ Ignore
Does nothing.  Preserved for backward compatibility.

fdirectives-only
C ObjC C++ ObjC++
Preprocess directives only.

fdollars-in-identifiers
C ObjC C++ ObjC++
Permit '$' as an identifier character

fdump-ada-spec
C ObjC C++ ObjC++ RejectNegative Var(flag_dump_ada_spec)
Write all declarations as Ada code transitively

fdump-ada-spec-slim
C ObjC C++ ObjC++ RejectNegative Var(flag_dump_ada_spec_slim)
Write all declarations as Ada code for the given file only

felide-constructors
C++ ObjC++ Var(flag_elide_constructors) Init(1)

fenforce-eh-specs
C++ ObjC++ Var(flag_enforce_eh_specs) Init(1)
Generate code to check exception specifications

fenum-int-equiv
C++ ObjC++ Ignore Warn(switch %qs is no longer supported)

fexec-charset=
C ObjC C++ ObjC++ Joined RejectNegative
-fexec-charset=<cset>	Convert all strings and character constants to character set <cset>

fextended-identifiers
C ObjC C++ ObjC++
Permit universal character names (\\u and \\U) in identifiers

finput-charset=
C ObjC C++ ObjC++ Joined RejectNegative
-finput-charset=<cset>	Specify the default character set for source files

fextern-tls-init
C++ ObjC++ Var(flag_extern_tls_init) Init(-1)
Support dynamic initialization of thread-local variables in a different translation unit

fexternal-templates
C++ ObjC++ Ignore Warn(switch %qs is no longer supported)

ffor-scope
C++ ObjC++ Var(flag_new_for_scope) Init(1)
Scope of for-init-statement variables is local to the loop

ffreestanding
C ObjC C++ ObjC++
Do not assume that standard C libraries and \"main\" exist

fgnu-keywords
C++ ObjC++ Var(flag_no_gnu_keywords, 0)
Recognize GNU-defined keywords

fgnu-runtime
ObjC ObjC++ LTO Report RejectNegative Var(flag_next_runtime,0) Init(NEXT_OBJC_RUNTIME)
Generate code for GNU runtime environment

fgnu89-inline
C ObjC Var(flag_gnu89_inline) Init(-1)
Use traditional GNU semantics for inline functions

fguiding-decls
C++ ObjC++ Ignore Warn(switch %qs is no longer supported)

fhandle-exceptions
C++ ObjC++ Optimization Alias(fexceptions) Warn({-fhandle-exceptions has been renamed -fexceptions (and is now on by default)})

fhonor-std
C++ ObjC++ Ignore Warn(switch %qs is no longer supported)

fhosted
C ObjC
Assume normal C execution environment

fhuge-objects
C++ ObjC++ Ignore Warn(switch %qs is no longer supported)
No longer supported

fimplement-inlines
C++ ObjC++ Var(flag_implement_inlines) Init(1)
Export functions even if they can be inlined

fimplicit-inline-templates
C++ ObjC++ Var(flag_implicit_inline_templates) Init(1)
Emit implicit instantiations of inline templates

fimplicit-templates
C++ ObjC++ Var(flag_implicit_templates) Init(1)
Emit implicit instantiations of templates

ffriend-injection
C++ ObjC++ Var(flag_friend_injection)
Inject friend functions into enclosing namespace

fkeep-inline-dllexport
C C++ ObjC ObjC++ Var(flag_keep_inline_dllexport) Init(1) Report Condition(TARGET_DLLIMPORT_DECL_ATTRIBUTES)
Don't emit dllexported inline functions unless needed

flabels-ok
C++ ObjC++ Ignore Warn(switch %qs is no longer supported)

flax-vector-conversions
C ObjC C++ ObjC++ Var(flag_lax_vector_conversions)
Allow implicit conversions between vectors with differing numbers of subparts and/or differing element types.

fms-extensions
C ObjC C++ ObjC++ Var(flag_ms_extensions)
Don't warn about uses of Microsoft extensions

fmudflap
C ObjC C++ ObjC++ Ignore Warn(switch %qs is no longer supported)

fmudflapth
C ObjC C++ ObjC++ Ignore Warn(switch %qs is no longer supported)

fmudflapir
C ObjC C++ ObjC++ Ignore Warn(switch %qs is no longer supported)

fname-mangling-version-
C++ ObjC++ Joined Ignore Warn(switch %qs is no longer supported)

fnew-abi
C++ ObjC++ Ignore Warn(switch %qs is no longer supported)

fnext-runtime
ObjC ObjC++ LTO Report RejectNegative Var(flag_next_runtime)
Generate code for NeXT (Apple Mac OS X) runtime environment

fnil-receivers
ObjC ObjC++ Var(flag_nil_receivers) Init(1)
Assume that receivers of Objective-C messages may be nil

flocal-ivars
ObjC ObjC++ Var(flag_local_ivars) Init(1)
Allow access to instance variables as if they were local declarations within instance method implementations.

fivar-visibility=
ObjC ObjC++ Joined RejectNegative Enum(ivar_visibility) Var(default_ivar_visibility) Init(IVAR_VISIBILITY_PROTECTED)
-fvisibility=[private|protected|public|package]	Set the default symbol visibility

Enum
Name(ivar_visibility) Type(enum ivar_visibility) UnknownError(unrecognized ivar visibility value %qs)

EnumValue
Enum(ivar_visibility) String(private) Value(IVAR_VISIBILITY_PRIVATE)

EnumValue
Enum(ivar_visibility) String(protected) Value(IVAR_VISIBILITY_PROTECTED)

EnumValue
Enum(ivar_visibility) String(public) Value(IVAR_VISIBILITY_PUBLIC)

EnumValue
Enum(ivar_visibility) String(package) Value(IVAR_VISIBILITY_PACKAGE)

fnonansi-builtins
C++ ObjC++ Var(flag_no_nonansi_builtin, 0)

fnonnull-objects
C++ ObjC++ Ignore Warn(switch %qs is no longer supported)

fnothrow-opt
C++ ObjC++ Optimization Var(flag_nothrow_opt)
Treat a throw() exception specification as noexcept to improve code size

fobjc-abi-version=
ObjC ObjC++ LTO Joined Report RejectNegative UInteger Var(flag_objc_abi)
Specify which ABI to use for Objective-C family code and meta-data generation.

; Generate special '- .cxx_construct' and '- .cxx_destruct' methods
; to initialize any non-POD ivars in Objective-C++ classes.
fobjc-call-cxx-cdtors
ObjC++ Var(flag_objc_call_cxx_cdtors)
Generate special Objective-C methods to initialize/destroy non-POD C++ ivars, if needed

fobjc-direct-dispatch
ObjC ObjC++ Var(flag_objc_direct_dispatch)
Allow fast jumps to the message dispatcher

; Nonzero means that we will allow new ObjC exception syntax (@throw,
; @try, etc.) in source code.
fobjc-exceptions
ObjC ObjC++ Var(flag_objc_exceptions)
Enable Objective-C exception and synchronization syntax

fobjc-gc
ObjC ObjC++ LTO Var(flag_objc_gc)
Enable garbage collection (GC) in Objective-C/Objective-C++ programs

fobjc-nilcheck
ObjC ObjC++ Var(flag_objc_nilcheck,1)
Enable inline checks for nil receivers with the NeXT runtime and ABI version 2.

; Nonzero means that we generate NeXT setjmp based exceptions.
fobjc-sjlj-exceptions
ObjC ObjC++ Var(flag_objc_sjlj_exceptions) Init(-1)
Enable Objective-C setjmp exception handling runtime

fobjc-std=objc1
ObjC ObjC++ Var(flag_objc1_only)
Conform to the Objective-C 1.0 language as implemented in GCC 4.0

fopenmp
C ObjC C++ ObjC++ Var(flag_openmp)
Enable OpenMP (implies -frecursive in Fortran)

fopenmp-simd
C ObjC C++ ObjC++ Var(flag_openmp_simd)
Enable OpenMP's SIMD directives

foperator-names
C++ ObjC++
Recognize C++ keywords like \"compl\" and \"xor\"

foptional-diags
C++ ObjC++ Ignore
Does nothing.  Preserved for backward compatibility.

fpch-deps
C ObjC C++ ObjC++

fpch-preprocess
C ObjC C++ ObjC++
Look for and use PCH files even when preprocessing

fpermissive
C++ ObjC++ Var(flag_permissive)
Downgrade conformance errors to warnings

fplan9-extensions
C ObjC Var(flag_plan9_extensions)
Enable Plan 9 language extensions

fpreprocessed
C ObjC C++ ObjC++
Treat the input file as already preprocessed

ftrack-macro-expansion
C ObjC C++ ObjC++ JoinedOrMissing RejectNegative UInteger
; converted into ftrack-macro-expansion=

ftrack-macro-expansion=
C ObjC C++ ObjC++ JoinedOrMissing RejectNegative UInteger
-ftrack-macro-expansion=<0|1|2>  Track locations of tokens coming from macro expansion and display them in error messages

fpretty-templates
C++ ObjC++ Var(flag_pretty_templates) Init(1)
-fno-pretty-templates Do not pretty-print template specializations as the template signature followed by the arguments

freplace-objc-classes
ObjC ObjC++ LTO Var(flag_replace_objc_classes)
Used in Fix-and-Continue mode to indicate that object files may be swapped in at runtime

frepo
C++ ObjC++
Enable automatic template instantiation

frtti
C++ ObjC++ Optimization Var(flag_rtti) Init(1)
Generate run time type descriptor information

fshort-double
C ObjC C++ ObjC++ LTO Optimization Var(flag_short_double)
Use the same size for double as for float

fshort-enums
C ObjC C++ ObjC++ LTO Optimization Var(flag_short_enums)
Use the narrowest integer type possible for enumeration types

fshort-wchar
C ObjC C++ ObjC++ LTO Optimization Var(flag_short_wchar)
Force the underlying type for \"wchar_t\" to be \"unsigned short\"

fsigned-bitfields
C ObjC C++ ObjC++ Var(flag_signed_bitfields) Init(1)
When \"signed\" or \"unsigned\" is not given make the bitfield signed

fsigned-char
C ObjC C++ ObjC++ LTO Var(flag_signed_char)
Make \"char\" signed by default

fsquangle
C++ ObjC++ Ignore Warn(switch %qs is no longer supported)

fstats
C++ ObjC++ Var(flag_detailed_statistics)
Display statistics accumulated during compilation

fstrict-enums
C++ ObjC++ Optimization Var(flag_strict_enums)
Assume that values of enumeration type are always within the minimum range of that type

fstrict-prototype
C++ ObjC++ Ignore Warn(switch %qs is no longer supported)

ftabstop=
C ObjC C++ ObjC++ Joined RejectNegative UInteger
-ftabstop=<number>	Distance between tab stops for column reporting

ftemplate-backtrace-limit=
C++ ObjC++ Joined RejectNegative UInteger Var(template_backtrace_limit) Init(10)
Set the maximum number of template instantiation notes for a single warning or error

ftemplate-depth-
C++ ObjC++ Joined RejectNegative Undocumented Alias(ftemplate-depth=)

ftemplate-depth=
C++ ObjC++ Joined RejectNegative UInteger
-ftemplate-depth=<number>	Specify maximum template instantiation depth

fthis-is-variable
C++ ObjC++ Ignore Warn(switch %qs is no longer supported)

fthreadsafe-statics
C++ ObjC++ Optimization Var(flag_threadsafe_statics) Init(1)
-fno-threadsafe-statics	Do not generate thread-safe code for initializing local statics

funsigned-bitfields
C ObjC C++ ObjC++ Var(flag_signed_bitfields, 0)
When \"signed\" or \"unsigned\" is not given make the bitfield unsigned

funsigned-char
C ObjC C++ ObjC++ LTO Var(flag_signed_char, 0)
Make \"char\" unsigned by default

fuse-all-virtuals
C++ ObjC++ Var(flag_use_all_virtuals) Init(1)
Treat all virtual functions as odr-used

fuse-cxa-atexit
C++ ObjC++ Var(flag_use_cxa_atexit) Init(DEFAULT_USE_CXA_ATEXIT)
Use __cxa_atexit to register destructors

fuse-cxa-get-exception-ptr
C++ ObjC++ Var(flag_use_cxa_get_exception_ptr) Init(2)
Use __cxa_get_exception_ptr in exception handling

fvisibility-inlines-hidden
C++ ObjC++
Marks all inlined functions and methods as having hidden visibility

fvisibility-ms-compat
C++ ObjC++ Var(flag_visibility_ms_compat)
Changes visibility to match Microsoft Visual Studio by default

fvtable-gc
C++ ObjC++ Ignore Warn(switch %qs is no longer supported)
No longer supported

fvtable-thunks
C++ ObjC++ Ignore Warn(switch %qs is no longer supported)
No longer supported

fweak
C++ ObjC++ Var(flag_weak) Init(1)
Emit common-like symbols as weak symbols

fwide-exec-charset=
C ObjC C++ ObjC++ Joined RejectNegative
-fwide-exec-charset=<cset>	Convert all wide strings and character constants to character set <cset>

fworking-directory
C ObjC C++ ObjC++ Var(flag_working_directory) Init(-1)
Generate a #line directive pointing at the current working directory

fxref
C++ ObjC++ Ignore Warn(switch %qs is no longer supported)
No longer supported

fzero-link
ObjC ObjC++ Var(flag_zero_link)
Generate lazy class lookup (via objc_getClass()) for use in Zero-Link mode

gen-decls
ObjC ObjC++ Var(flag_gen_declaration)
Dump declarations to a .decl file

femit-struct-debug-baseonly
C ObjC C++ ObjC++
-femit-struct-debug-baseonly	Aggressive reduced debug info for structs

femit-struct-debug-reduced
C ObjC C++ ObjC++
-femit-struct-debug-reduced	Conservative reduced debug info for structs

femit-struct-debug-detailed=
C ObjC C++ ObjC++ Joined
-femit-struct-debug-detailed=<spec-list>	Detailed reduced debug info for structs

fext-numeric-literals
C++ ObjC++ 
Interpret imaginary, fixed-point, or other gnu number suffix as the corresponding
number literal rather than a user-defined number literal.

idirafter
C ObjC C++ ObjC++ Joined Separate MissingArgError(missing path after %qs)
-idirafter <dir>	Add <dir> to the end of the system include path

imacros
C ObjC C++ ObjC++ Joined Separate MissingArgError(missing filename after %qs)
-imacros <file>	Accept definition of macros in <file>

imultilib
C ObjC C++ ObjC++ Joined Separate
-imultilib <dir>	Set <dir> to be the multilib include subdirectory

include
C ObjC C++ ObjC++ Joined Separate MissingArgError(missing filename after %qs)
-include <file>	Include the contents of <file> before other files

iprefix
C ObjC C++ ObjC++ Joined Separate
-iprefix <path>	Specify <path> as a prefix for next two options

isysroot
C ObjC C++ ObjC++ Joined Separate MissingArgError(missing path after %qs)
-isysroot <dir>	Set <dir> to be the system root directory

isystem
C ObjC C++ ObjC++ Joined Separate MissingArgError(missing path after %qs)
-isystem <dir>	Add <dir> to the start of the system include path

iquote
C ObjC C++ ObjC++ Joined Separate MissingArgError(missing path after %qs)
-iquote <dir>	Add <dir> to the end of the quote include path

iwithprefix
C ObjC C++ ObjC++ Joined Separate
-iwithprefix <dir>	Add <dir> to the end of the system include path

iwithprefixbefore
C ObjC C++ ObjC++ Joined Separate
-iwithprefixbefore <dir>	Add <dir> to the end of the main include path

lang-asm
C Undocumented RejectDriver

no-integrated-cpp
Driver

nostdinc
C ObjC C++ ObjC++
Do not search standard system include directories (those specified with -isystem will still be used)

nostdinc++
C++ ObjC++
Do not search standard system include directories for C++

o
C ObjC C++ ObjC++ Joined Separate
; Documented in common.opt

pedantic
C ObjC C++ ObjC++ Alias(Wpedantic)
; Documented in common.opt

print-objc-runtime-info
ObjC ObjC++
Generate C header of platform-specific features

remap
C ObjC C++ ObjC++
Remap file names when including files

std=c++98
C++ ObjC++
Conform to the ISO 1998 C++ standard revised by the 2003 technical corrigendum

std=c++03
C++ ObjC++ Alias(std=c++98)
Conform to the ISO 1998 C++ standard revised by the 2003 technical corrigendum

std=c++11
C++ ObjC++
Conform to the ISO 2011 C++ standard

std=c++0x
C++ ObjC++ Alias(std=c++11) Undocumented
Deprecated in favor of -std=c++11

std=c++1y
C++ ObjC++
Conform to the ISO 2014(?) C++ draft standard (experimental and incomplete support)

std=c++14
C++ ObjC++ Alias(std=c++1y) Undocumented
<<<<<<< HEAD
=======

std=c++1z
C++ ObjC++
Conform to the ISO 2017(?) C++ draft standard (experimental and incomplete support)

std=c++17
C++ ObjC++ Alias(std=c++1z) Undocumented
>>>>>>> 02d42640

std=c11
C ObjC
Conform to the ISO 2011 C standard (experimental and incomplete support)

std=c1x
C ObjC Alias(std=c11)
Deprecated in favor of -std=c11

std=c89
C ObjC Alias(std=c90)
Conform to the ISO 1990 C standard

std=c90
C ObjC
Conform to the ISO 1990 C standard

std=c99
C ObjC
Conform to the ISO 1999 C standard

std=c9x
C ObjC Alias(std=c99)
Deprecated in favor of -std=c99

std=gnu++98
C++ ObjC++
Conform to the ISO 1998 C++ standard revised by the 2003 technical
corrigendum with GNU extensions

std=gnu++03
C++ ObjC++ Alias(std=gnu++98)
Conform to the ISO 1998 C++ standard revised by the 2003 technical
corrigendum with GNU extensions

std=gnu++11
C++ ObjC++
Conform to the ISO 2011 C++ standard with GNU extensions (experimental and incomplete support)

std=gnu++0x
C++ ObjC++ Alias(std=gnu++11)
Deprecated in favor of -std=gnu++11

std=gnu++1y
C++ ObjC++
Conform to the ISO 201y(4?) C++ draft standard with GNU extensions (experimental and incomplete support)

std=gnu++14
C++ ObjC++ Alias(std=gnu++1y) Undocumented

std=gnu++1z
C++ ObjC++
Conform to the ISO 201z(7?) C++ draft standard with GNU extensions (experimental and incomplete support)

std=gnu++17
C++ ObjC++ Alias(std=gnu++1y) Undocumented

std=gnu++14
C++ ObjC++ Alias(std=gnu++1y) Undocumented

std=gnu11
C ObjC
Conform to the ISO 2011 C standard with GNU extensions (experimental and incomplete support)

std=gnu1x
C ObjC Alias(std=gnu11)
Deprecated in favor of -std=gnu11

std=gnu89
C ObjC Alias(std=gnu90)
Conform to the ISO 1990 C standard with GNU extensions

std=gnu90
C ObjC
Conform to the ISO 1990 C standard with GNU extensions

std=gnu99
C ObjC
Conform to the ISO 1999 C standard with GNU extensions

std=gnu9x
C ObjC Alias(std=gnu99)
Deprecated in favor of -std=gnu99

std=iso9899:1990
C ObjC Alias(std=c90)
Conform to the ISO 1990 C standard

std=iso9899:199409
C ObjC
Conform to the ISO 1990 C standard as amended in 1994

std=iso9899:1999
C ObjC Alias(std=c99)
Conform to the ISO 1999 C standard

std=iso9899:199x
C ObjC Alias(std=c99)
Deprecated in favor of -std=iso9899:1999

std=iso9899:2011
C ObjC Alias(std=c11)
Conform to the ISO 2011 C standard (experimental and incomplete support)

traditional
Driver

traditional-cpp
C ObjC C++ ObjC++
Enable traditional preprocessing

trigraphs
C ObjC C++ ObjC++
-trigraphs	Support ISO C trigraphs

undef
C ObjC C++ ObjC++ Var(flag_undef)
Do not predefine system-specific and GCC-specific macros

v
C ObjC C++ ObjC++
; Documented in common.opt

w
C ObjC C++ ObjC++
; Documented in common.opt

; This comment is to ensure we retain the blank line above.<|MERGE_RESOLUTION|>--- conflicted
+++ resolved
@@ -1433,8 +1433,6 @@
 
 std=c++14
 C++ ObjC++ Alias(std=c++1y) Undocumented
-<<<<<<< HEAD
-=======
 
 std=c++1z
 C++ ObjC++
@@ -1442,7 +1440,6 @@
 
 std=c++17
 C++ ObjC++ Alias(std=c++1z) Undocumented
->>>>>>> 02d42640
 
 std=c11
 C ObjC
@@ -1500,9 +1497,6 @@
 std=gnu++17
 C++ ObjC++ Alias(std=gnu++1y) Undocumented
 
-std=gnu++14
-C++ ObjC++ Alias(std=gnu++1y) Undocumented
-
 std=gnu11
 C ObjC
 Conform to the ISO 2011 C standard with GNU extensions (experimental and incomplete support)

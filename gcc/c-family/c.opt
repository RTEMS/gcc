; Options for the C, ObjC, UPC, C++ and ObjC++ front ends.
; Copyright (C) 2003-2014 Free Software Foundation, Inc.
;
; This file is part of GCC.
;
; GCC is free software; you can redistribute it and/or modify it under
; the terms of the GNU General Public License as published by the Free
; Software Foundation; either version 3, or (at your option) any later
; version.
;
; GCC is distributed in the hope that it will be useful, but WITHOUT ANY
; WARRANTY; without even the implied warranty of MERCHANTABILITY or
; FITNESS FOR A PARTICULAR PURPOSE.  See the GNU General Public License
; for more details.
;
; You should have received a copy of the GNU General Public License
; along with GCC; see the file COPYING3.  If not see
; <http://www.gnu.org/licenses/>.

; See the GCC internals manual for a description of this file's format.

; Please try to keep this file in ASCII collating order.

Language
C

Language
ObjC

Language
C++

Language
ObjC++

-all-warnings
C ObjC C++ ObjC++ Warning Alias(Wall)

-ansi
C ObjC C++ ObjC++ Alias(ansi)

-assert
C ObjC C++ ObjC++ Separate Alias(A) MissingArgError(assertion missing after %qs)

-assert=
C ObjC C++ ObjC++ Joined Alias(A) MissingArgError(assertion missing after %qs)

-comments
C ObjC C++ ObjC++ Alias(C)

-comments-in-macros
C ObjC C++ ObjC++ Alias(CC)

-define-macro
C ObjC C++ ObjC++ Separate Alias(D) MissingArgError(macro name missing after %qs)

-define-macro=
C ObjC C++ ObjC++ Joined Alias(D) MissingArgError(macro name missing after %qs)

-dependencies
C ObjC C++ ObjC++ Alias(M)

-dump
C ObjC C++ ObjC++ Separate Alias(d)

-dump=
C ObjC C++ ObjC++ Joined Alias(d)

-imacros
C ObjC C++ ObjC++ Separate Alias(imacros) MissingArgError(missing filename after %qs)

-imacros=
C ObjC C++ ObjC++ Joined Alias(imacros) MissingArgError(missing filename after %qs)

-include
C ObjC C++ ObjC++ Separate Alias(include) MissingArgError(missing filename after %qs)

-include=
C ObjC C++ ObjC++ Joined Alias(include) MissingArgError(missing filename after %qs)

-include-barrier
C ObjC C++ ObjC++ Alias(I, -)

-include-directory
C ObjC C++ ObjC++ Separate Alias(I) MissingArgError(missing path after %qs)

-include-directory=
C ObjC C++ ObjC++ Joined Alias(I) MissingArgError(missing path after %qs)

-include-directory-after
C ObjC C++ ObjC++ Separate Alias(idirafter) MissingArgError(missing path after %qs)

-include-directory-after=
C ObjC C++ ObjC++ Joined Alias(idirafter) MissingArgError(missing path after %qs)

-include-prefix
C ObjC C++ ObjC++ Separate Alias(iprefix)

-include-prefix=
C ObjC C++ ObjC++ JoinedOrMissing Alias(iprefix)

-include-with-prefix
C ObjC C++ ObjC++ Separate Alias(iwithprefix)

-include-with-prefix=
C ObjC C++ ObjC++ JoinedOrMissing Alias(iwithprefix)

-include-with-prefix-after
C ObjC C++ ObjC++ Separate Alias(iwithprefix)

-include-with-prefix-after=
C ObjC C++ ObjC++ JoinedOrMissing Alias(iwithprefix)

-include-with-prefix-before
C ObjC C++ ObjC++ Separate Alias(iwithprefixbefore)

-include-with-prefix-before=
C ObjC C++ ObjC++ JoinedOrMissing Alias(iwithprefixbefore)

-no-integrated-cpp
Driver Alias(no-integrated-cpp)

-no-line-commands
C ObjC C++ ObjC++ Alias(P)

-no-standard-includes
C ObjC C++ ObjC++ Alias(nostdinc)

-no-warnings
C ObjC C++ ObjC++ Alias(w)

-output
C ObjC C++ ObjC++ Separate Alias(o)

-output=
C ObjC C++ ObjC++ Joined Alias(o)

-output-pch=
C ObjC C++ ObjC++ Joined Separate

-pedantic
C ObjC C++ ObjC++ Alias(pedantic)

-preprocess
C ObjC C++ ObjC++ Undocumented Alias(E)

-print-missing-file-dependencies
C ObjC C++ ObjC++ Alias(MG)

-trace-includes
C ObjC C++ ObjC++ Alias(H)

-traditional
Driver Alias(traditional)

-traditional-cpp
C ObjC C++ ObjC++ Alias(traditional-cpp)

-trigraphs
C ObjC C++ ObjC++ Alias(trigraphs)

-undefine-macro
C ObjC C++ ObjC++ Separate Alias(U) MissingArgError(macro name missing after %qs)

-undefine-macro=
C ObjC C++ ObjC++ Joined Alias(U) MissingArgError(macro name missing after %qs)

-user-dependencies
C ObjC C++ ObjC++ Alias(MM)

-verbose
Common C ObjC C++ ObjC++ Alias(v)

-write-dependencies
C ObjC C++ ObjC++ NoDriverArg Separate Alias(MD) MissingArgError(missing filename after %qs)

-write-user-dependencies
C ObjC C++ ObjC++ NoDriverArg Separate Alias(MMD) MissingArgError(missing filename after %qs)

A
C ObjC C++ ObjC++ Joined Separate MissingArgError(assertion missing after %qs)
-A<question>=<answer>	Assert the <answer> to <question>.  Putting '-' before <question> disables the <answer> to <question>

C
C ObjC C++ ObjC++
Do not discard comments

CC
C ObjC C++ ObjC++
Do not discard comments in macro expansions

D
C ObjC C++ ObjC++ Joined Separate MissingArgError(macro name missing after %qs)
-D<macro>[=<val>]	Define a <macro> with <val> as its value.  If just <macro> is given, <val> is taken to be 1

E
C ObjC C++ ObjC++ Undocumented Var(flag_preprocess_only)

F
Driver C ObjC C++ ObjC++ Joined Separate MissingArgError(missing path after %qs)
-F <dir>	Add <dir> to the end of the main framework include path

H
C ObjC C++ ObjC++
Print the name of header files as they are used

I
C ObjC C++ ObjC++ Joined Separate MissingArgError(missing path after %qs)
-I <dir>	Add <dir> to the end of the main include path

M
C ObjC C++ ObjC++
Generate make dependencies

MD
C ObjC C++ ObjC++ NoDriverArg Separate MissingArgError(missing filename after %qs)
Generate make dependencies and compile

MF
C ObjC C++ ObjC++ Joined Separate MissingArgError(missing filename after %qs)
-MF <file>	Write dependency output to the given file

MG
C ObjC C++ ObjC++
Treat missing header files as generated files

MM
C ObjC C++ ObjC++
Like -M but ignore system header files

MMD
C ObjC C++ ObjC++ NoDriverArg Separate MissingArgError(missing filename after %qs)
Like -MD but ignore system header files

MP
C ObjC C++ ObjC++
Generate phony targets for all headers

MQ
C ObjC C++ ObjC++ Joined Separate MissingArgError(missing makefile target after %qs)
-MQ <target>	Add a MAKE-quoted target

MT
C ObjC C++ ObjC++ Joined Separate MissingArgError(missing makefile target after %qs)
-MT <target>	Add an unquoted target

P
C ObjC C++ ObjC++
Do not generate #line directives

U
C ObjC C++ ObjC++ Joined Separate MissingArgError(macro name missing after %qs)
-U<macro>	Undefine <macro>

Wabi
C ObjC C++ ObjC++ LTO Var(warn_abi) Warning
Warn about things that will change when compiling with an ABI-compliant compiler

Wabi=
C ObjC C++ ObjC++ LTO Joined RejectNegative UInteger Warning
Warn about things that change between the current -fabi-version and the specified version

Wabi-tag
C++ ObjC++ Var(warn_abi_tag) Warning
Warn if a subobject has an abi_tag attribute that the complete object type does not have

Wpsabi
C ObjC C++ ObjC++ LTO Var(warn_psabi) Init(1) Undocumented

Waddress
C ObjC C++ ObjC++ Var(warn_address) Warning LangEnabledBy(C ObjC C++ ObjC++,Wall)
Warn about suspicious uses of memory addresses

Wall
C ObjC C++ ObjC++ Warning
Enable most warning messages

Warray-bounds
LangEnabledBy(C ObjC C++ ObjC++,Wall)
; in common.opt

Wassign-intercept
ObjC ObjC++ Var(warn_assign_intercept) Warning
Warn whenever an Objective-C assignment is being intercepted by the garbage collector

Wbad-function-cast
C ObjC Var(warn_bad_function_cast) Warning
Warn about casting functions to incompatible types

Wbuiltin-macro-redefined
C ObjC C++ ObjC++ Warning
Warn when a built-in preprocessor macro is undefined or redefined

Wc++-compat
C ObjC Var(warn_cxx_compat) Warning
Warn about C constructs that are not in the common subset of C and C++

Wc++0x-compat
C++ ObjC++ Var(warn_cxx0x_compat) Warning LangEnabledBy(C++ ObjC++,Wall)
Deprecated in favor of -Wc++11-compat

Wc++11-compat
C++ ObjC++ Warning Alias(Wc++0x-compat)
Warn about C++ constructs whose meaning differs between ISO C++ 1998 and ISO C++ 2011

Wcast-qual
C ObjC C++ ObjC++ Var(warn_cast_qual) Warning
Warn about casts which discard qualifiers

Wchar-subscripts
C ObjC C++ ObjC++ Var(warn_char_subscripts) Warning LangEnabledBy(C ObjC C++ ObjC++,Wall)
Warn about subscripts whose type is \"char\"

Wclobbered
C ObjC C++ ObjC++ Var(warn_clobbered) Warning EnabledBy(Wextra)
Warn about variables that might be changed by \"longjmp\" or \"vfork\"

Wcomment
C ObjC C++ ObjC++ Warning
Warn about possibly nested block comments, and C++ comments spanning more than one physical line

Wcomments
C ObjC C++ ObjC++ Warning Alias(Wcomment)
Synonym for -Wcomment

Wconditionally-supported
C++ ObjC++ Var(warn_conditionally_supported) Warning
Warn for conditionally-supported constructs

Wconversion
C ObjC C++ ObjC++ Var(warn_conversion) Warning
Warn for implicit type conversions that may change a value

Wconversion-null
C++ ObjC++ Var(warn_conversion_null) Init(1) Warning
Warn for converting NULL from/to a non-pointer type

Wctor-dtor-privacy
C++ ObjC++ Var(warn_ctor_dtor_privacy) Warning
Warn when all constructors and destructors are private

Wdeclaration-after-statement
C ObjC Var(warn_declaration_after_statement) Warning
Warn when a declaration is found after a statement

Wdelete-incomplete
C++ ObjC++ Var(warn_delete_incomplete) Init(1) Warning
Warn when deleting a pointer to incomplete type

Wdelete-non-virtual-dtor
C++ ObjC++ Var(warn_delnonvdtor) Warning LangEnabledBy(C++ ObjC++,Wall)
Warn about deleting polymorphic objects with non-virtual destructors

Wdelete-non-virtual-dtor
LangEnabledBy(C++ ObjC++,Weffc++)
;

Wdeprecated
C C++ ObjC ObjC++ Var(warn_deprecated) Init(1) Warning
Warn if a deprecated compiler feature, class, method, or field is used

Wdiscarded-qualifiers
C ObjC Var(warn_discarded_qualifiers) Init(1) Warning
Warn if type qualifiers on pointers are discarded

Wdiv-by-zero
C ObjC C++ ObjC++ Var(warn_div_by_zero) Init(1) Warning
Warn about compile-time integer division by zero

Weffc++
C++ ObjC++ Var(warn_ecpp) Warning
Warn about violations of Effective C++ style rules

Wempty-body
C ObjC C++ ObjC++ Var(warn_empty_body) Warning EnabledBy(Wextra)
Warn about an empty body in an if or else statement

Wendif-labels
C ObjC C++ ObjC++ Warning
Warn about stray tokens after #elif and #endif

Wenum-compare
C ObjC C++ ObjC++ Var(warn_enum_compare) Init(-1) Warning LangEnabledBy(C ObjC,Wall)
Warn about comparison of different enum types

Wenum-compare
LangEnabledBy(C ObjC,Wc++-compat)
;

Werror
C ObjC C++ ObjC++
; Documented in common.opt

Werror-implicit-function-declaration
C ObjC RejectNegative Warning Alias(Werror=, implicit-function-declaration)
This switch is deprecated; use -Werror=implicit-function-declaration instead

Wfloat-conversion
C ObjC C++ ObjC++ Var(warn_float_conversion) LangEnabledBy(C ObjC C++ ObjC++,Wconversion)
Warn for implicit type conversions that cause loss of floating point precision

Wfloat-equal
C ObjC C++ ObjC++ Var(warn_float_equal) Warning
Warn if testing floating point numbers for equality

Wformat
C ObjC C++ ObjC++ Warning Alias(Wformat=, 1, 0)
Warn about printf/scanf/strftime/strfmon format string anomalies

Wformat-contains-nul
C ObjC C++ ObjC++ Var(warn_format_contains_nul) Warning LangEnabledBy(C ObjC C++ ObjC++,Wformat=, warn_format >= 1, 0)
Warn about format strings that contain NUL bytes

Wformat-extra-args
C ObjC C++ ObjC++ Var(warn_format_extra_args) Warning LangEnabledBy(C ObjC C++ ObjC++,Wformat=, warn_format >= 1, 0)
Warn if passing too many arguments to a function for its format string

Wformat-nonliteral
C ObjC C++ ObjC++ Var(warn_format_nonliteral) Warning LangEnabledBy(C ObjC C++ ObjC++,Wformat=, warn_format >= 2, 0)
Warn about format strings that are not literals

Wformat-security
C ObjC C++ ObjC++ Var(warn_format_security) Warning LangEnabledBy(C ObjC C++ ObjC++,Wformat=, warn_format >= 2, 0)
Warn about possible security problems with format functions

Wformat-signedness
C ObjC C++ ObjC++ Var(warn_format_signedness) Warning LangEnabledBy(C ObjC C++ ObjC++,Wformat=, warn_format >= 2, 0)
Warn about sign differences with format functions

Wformat-y2k
C ObjC C++ ObjC++ Var(warn_format_y2k) Warning LangEnabledBy(C ObjC C++ ObjC++,Wformat=,warn_format >= 2, 0)
Warn about strftime formats yielding 2-digit years

Wformat-zero-length
C ObjC C++ ObjC++ Var(warn_format_zero_length) Warning LangEnabledBy(C ObjC C++ ObjC++,Wformat=,warn_format >= 1, 0)
Warn about zero-length formats

Wformat=
C ObjC C++ ObjC++ Joined RejectNegative UInteger Var(warn_format) Warning LangEnabledBy(C ObjC C++ ObjC++,Wall, 1, 0)
Warn about printf/scanf/strftime/strfmon format string anomalies

Wignored-qualifiers
C C++ Var(warn_ignored_qualifiers) Warning EnabledBy(Wextra)
Warn whenever type qualifiers are ignored.

Winit-self
C ObjC C++ ObjC++ Var(warn_init_self) Warning LangEnabledBy(C++ ObjC++,Wall)
Warn about variables which are initialized to themselves

Wimplicit
C ObjC Var(warn_implicit) Warning LangEnabledBy(C ObjC,Wall)
Warn about implicit declarations

Wdouble-promotion
C ObjC C++ ObjC++ Var(warn_double_promotion) Warning
Warn about implicit conversions from \"float\" to \"double\"

Wimplicit-function-declaration
C ObjC Var(warn_implicit_function_declaration) Init(-1) Warning LangEnabledBy(C ObjC,Wimplicit)
Warn about implicit function declarations

Wimplicit-int
C ObjC Var(warn_implicit_int) Warning LangEnabledBy(C ObjC,Wimplicit)
Warn when a declaration does not specify a type

Wimport
C ObjC C++ ObjC++ Undocumented Ignore

Winherited-variadic-ctor
C++ ObjC++ Var(warn_inh_var_ctor) Init(1) Warning
Warn about C++11 inheriting constructors when the base has a variadic constructor

Wint-to-pointer-cast
C ObjC C++ ObjC++ Var(warn_int_to_pointer_cast) Init(1) Warning
Warn when there is a cast to a pointer from an integer of a different size

Winvalid-offsetof
C++ ObjC++ Var(warn_invalid_offsetof) Init(1) Warning
Warn about invalid uses of the \"offsetof\" macro

Winvalid-pch
C ObjC C++ ObjC++ Warning
Warn about PCH files that are found but not used

Wjump-misses-init
C ObjC Var(warn_jump_misses_init) Warning LangEnabledby(C ObjC,Wc++-compat)
Warn when a jump misses a variable initialization

Wliteral-suffix
C++ ObjC++ Warning
Warn when a string or character literal is followed by a ud-suffix which does not begin with an underscore.

Wlogical-op
C ObjC C++ ObjC++ Var(warn_logical_op) Init(0) Warning 
Warn when a logical operator is suspiciously always evaluating to true or false

Wlogical-not-parentheses
C ObjC C++ ObjC++ Var(warn_logical_not_paren) Warning
Warn when logical not is used on the left hand side operand of a comparison

Wlong-long
C ObjC C++ ObjC++ Var(warn_long_long) Init(-1) Warning
Do not warn about using \"long long\" when -pedantic

Wmain
C ObjC C++ ObjC++ Var(warn_main) Init(-1) Warning LangEnabledBy(C ObjC,Wall, 2, 0)
Warn about suspicious declarations of \"main\"

Wmain
LangEnabledBy(C ObjC C++ ObjC++,Wpedantic, 2, 0)
;

Wmissing-braces
C ObjC C++ ObjC++ Var(warn_missing_braces) Warning LangEnabledBy(C ObjC,Wall)
Warn about possibly missing braces around initializers

Wmissing-declarations
C ObjC C++ ObjC++ Var(warn_missing_declarations) Warning
Warn about global functions without previous declarations

Wmissing-field-initializers
C ObjC C++ ObjC++ Var(warn_missing_field_initializers) Warning EnabledBy(Wextra)
Warn about missing fields in struct initializers

Wsizeof-pointer-memaccess
C ObjC C++ ObjC++ Var(warn_sizeof_pointer_memaccess) Warning LangEnabledBy(C ObjC C++ ObjC++,Wall)
Warn about suspicious length parameters to certain string functions if the argument uses sizeof

Wsuggest-attribute=format
C ObjC C++ ObjC++ Var(warn_suggest_attribute_format) Warning
Warn about functions which might be candidates for format attributes

Wswitch
C ObjC C++ ObjC++ Var(warn_switch) Warning LangEnabledBy(C ObjC C++ ObjC++,Wall)
Warn about enumerated switches, with no default, missing a case

Wswitch-default
C ObjC C++ ObjC++ Var(warn_switch_default) Warning
Warn about enumerated switches missing a \"default:\" statement

Wswitch-enum
C ObjC C++ ObjC++ Var(warn_switch_enum) Warning
Warn about all enumerated switches missing a specific case

Wswitch-bool
C ObjC C++ ObjC++ Warning Init(1)
Warn about switches with boolean controlling expression

Wmissing-format-attribute
C ObjC C++ ObjC++ Alias(Wsuggest-attribute=format)
;

Wmissing-include-dirs
C ObjC C++ ObjC++ Warning
Warn about user-specified include directories that do not exist

Wmissing-parameter-type
C ObjC Var(warn_missing_parameter_type) Warning EnabledBy(Wextra)
Warn about function parameters declared without a type specifier in K&R-style functions

Wmissing-prototypes
C ObjC Var(warn_missing_prototypes) Warning
Warn about global functions without prototypes

Wmudflap
C ObjC C++ ObjC++ Ignore Warn(switch %qs is no longer supported)

Wmultichar
C ObjC C++ ObjC++ Warning
Warn about use of multi-character character constants

Wnarrowing
C ObjC C++ ObjC++ Warning Var(warn_narrowing) Init(-1) LangEnabledBy(C++ ObjC++,Wall)
Warn about narrowing conversions within { } that are ill-formed in C++11

Wnarrowing
C ObjC C++ ObjC++ LangEnabledBy(C++ ObjC++,Wc++0x-compat)
;

Wnested-externs
C ObjC Var(warn_nested_externs) Warning
Warn about \"extern\" declarations not at file scope

Wnoexcept
C++ ObjC++ Var(warn_noexcept) Warning
Warn when a noexcept expression evaluates to false even though the expression can't actually throw

Wnon-template-friend
C++ ObjC++ Var(warn_nontemplate_friend) Init(1) Warning
Warn when non-templatized friend functions are declared within a template

Wnon-virtual-dtor
C++ ObjC++ Var(warn_nonvdtor) Warning LangEnabledBy(C++ ObjC++,Weffc++)
Warn about non-virtual destructors

Wnonnull
C ObjC C++ ObjC++ Var(warn_nonnull) Warning LangEnabledBy(C ObjC C++ ObjC++,Wformat=,warn_format >= 1,0)
Warn about NULL being passed to argument slots marked as requiring non-NULL

Wnonnull
C ObjC C++ ObjC++ LangEnabledBy(C ObjC C++ ObjC++,Wall)
;

Wnormalized=
C ObjC C++ ObjC++ Joined Warning
-Wnormalized=<id|nfc|nfkc>	Warn about non-normalised Unicode strings

Wold-style-cast
C++ ObjC++ Var(warn_old_style_cast) Warning
Warn if a C-style cast is used in a program

Wold-style-declaration
C ObjC Var(warn_old_style_declaration) Warning EnabledBy(Wextra)
Warn for obsolescent usage in a declaration

Wold-style-definition
C ObjC Var(warn_old_style_definition) Warning
Warn if an old-style parameter definition is used

Wopenmp-simd
C C++ Var(warn_openmp_simd) Warning LangEnabledBy(C C++,Wall)
Warn if a simd directive is overridden by the vectorizer cost model

Woverlength-strings
C ObjC C++ ObjC++ Var(warn_overlength_strings) Warning LangEnabledBy(C ObjC C++ ObjC++,Wpedantic)
Warn if a string is longer than the maximum portable length specified by the standard

Woverloaded-virtual
C++ ObjC++ Var(warn_overloaded_virtual) Warning
Warn about overloaded virtual function names

Woverride-init
C ObjC Var(warn_override_init) Warning EnabledBy(Wextra)
Warn about overriding initializers without side effects

Wpacked-bitfield-compat
C ObjC C++ ObjC++ Var(warn_packed_bitfield_compat) Init(-1) Warning
Warn about packed bit-fields whose offset changed in GCC 4.4

Wparentheses
C ObjC C++ ObjC++ Var(warn_parentheses) Warning LangEnabledBy(C ObjC C++ ObjC++,Wall)
Warn about possibly missing parentheses

Wpedantic
C ObjC C++ ObjC++ Warning
; Documented in common.opt

Wpmf-conversions
C++ ObjC++ Var(warn_pmf2ptr) Init(1) Warning
Warn when converting the type of pointers to member functions

Wpointer-arith
C ObjC C++ ObjC++ Var(warn_pointer_arith) Warning LangEnabledBy(C ObjC C++ ObjC++,Wpedantic)
Warn about function pointer arithmetic

Wpointer-sign
C ObjC Var(warn_pointer_sign) Warning LangEnabledBy(C ObjC,Wall)
Warn when a pointer differs in signedness in an assignment

Wpointer-sign
C ObjC LangEnabledBy(C ObjC,Wpedantic)
;

Wpointer-to-int-cast
C ObjC Var(warn_pointer_to_int_cast) Init(1) Warning
Warn when a pointer is cast to an integer of a different size

Wpragmas
C ObjC C++ ObjC++ Var(warn_pragmas) Init(1) Warning
Warn about misuses of pragmas

Wdate-time
Common Var(cpp_warn_date_time) Warning
Warn about __TIME__, __DATE__ and __TIMESTAMP__ usage

Wproperty-assign-default
ObjC ObjC++ Var(warn_property_assign_default) Init(1) Warning
Warn if a property for an Objective-C object has no assign semantics specified

Wprotocol
ObjC ObjC++ Var(warn_protocol) Init(1) Warning
Warn if inherited methods are unimplemented

Wredundant-decls
C ObjC C++ ObjC++ Var(warn_redundant_decls) Warning
Warn about multiple declarations of the same object

Wreorder
C++ ObjC++ Var(warn_reorder) Warning LangEnabledBy(C++ ObjC++,Wall)
Warn when the compiler reorders code

Wreturn-local-addr
C ObjC C++ ObjC++ Var(warn_return_local_addr) Init(1) Warning
Warn about returning a pointer/reference to a local or temporary variable.

Wreturn-type
C ObjC C++ ObjC++ Var(warn_return_type) Warning LangEnabledBy(C ObjC C++ ObjC++,Wall)
Warn whenever a function's return type defaults to \"int\" (C), or about inconsistent return types (C++)

Wselector
ObjC ObjC++ Var(warn_selector) Warning
Warn if a selector has multiple methods

Wshadow-ivar
ObjC ObjC++ Var(warn_shadow_ivar) EnabledBy(Wshadow) Init(1) Warning
Warn if a local declaration hides an instance variable

Wsequence-point
C ObjC C++ ObjC++ Var(warn_sequence_point) Warning LangEnabledBy(C ObjC C++ ObjC++,Wall)
Warn about possible violations of sequence point rules

Wsign-compare
C ObjC C++ ObjC++ Var(warn_sign_compare) Warning LangEnabledBy(C++ ObjC++,Wall)
Warn about signed-unsigned comparisons

Wsign-compare
C ObjC C++ ObjC++ EnabledBy(Wextra)
;

Wsign-conversion
C ObjC C++ ObjC++ Var(warn_sign_conversion) LangEnabledBy(C ObjC,Wconversion)
Warn for implicit type conversions between signed and unsigned integers

Wsign-promo
C++ ObjC++ Var(warn_sign_promo) Warning
Warn when overload promotes from unsigned to signed

Wstrict-null-sentinel
C++ ObjC++ Warning Var(warn_strict_null_sentinel)
Warn about uncasted NULL used as sentinel

Wstrict-prototypes
C ObjC Var(warn_strict_prototypes) Warning
Warn about unprototyped function declarations

Wstrict-aliasing=
C ObjC C++ ObjC++ LangEnabledBy(C ObjC C++ ObjC++,Wall, 3, 0)
;

Wstrict-overflow=
C ObjC C++ ObjC++ LangEnabledBy(C ObjC C++ ObjC++,Wall, 1, 0)
;

Wstrict-selector-match
ObjC ObjC++ Var(warn_strict_selector_match) Warning
Warn if type signatures of candidate methods do not match exactly

Wsync-nand
C C++ Var(warn_sync_nand) Init(1) Warning
Warn when __sync_fetch_and_nand and __sync_nand_and_fetch built-in functions are used

Wsynth
C++ ObjC++ Var(warn_synth) Warning
Deprecated.  This switch has no effect

Wsystem-headers
C ObjC C++ ObjC++ Warning
; Documented in common.opt

Wtraditional
C ObjC Var(warn_traditional) Warning
Warn about features not present in traditional C

Wtraditional-conversion
C ObjC Var(warn_traditional_conversion) Warning
Warn of prototypes causing type conversions different from what would happen in the absence of prototype

Wtrigraphs
C ObjC C++ ObjC++ Warning
Warn if trigraphs are encountered that might affect the meaning of the program

Wundeclared-selector
ObjC ObjC++ Var(warn_undeclared_selector) Warning
Warn about @selector()s without previously declared methods

Wundef
C ObjC C++ ObjC++ Warning
Warn if an undefined macro is used in an #if directive

Wuninitialized
C ObjC C++ ObjC++ LangEnabledBy(C ObjC C++ ObjC++,Wall)
;

Wmaybe-uninitialized
C ObjC C++ ObjC++ LangEnabledBy(C ObjC C++ ObjC++,Wall)
;

Wunknown-pragmas
C ObjC C++ ObjC++ Warning Var(warn_unknown_pragmas) LangEnabledBy(C ObjC C++ ObjC++,Wall, 1, 0)
Warn about unrecognized pragmas

Wunsuffixed-float-constants
C ObjC Var(warn_unsuffixed_float_constants) Warning
Warn about unsuffixed float constants

Wunused
C ObjC C++ ObjC++ LangEnabledBy(C ObjC C++ ObjC++,Wall)
; documented in common.opt

Wunused-local-typedefs
C ObjC C++ ObjC++ Var(warn_unused_local_typedefs) Warning EnabledBy(Wunused)
Warn when typedefs locally defined in a function are not used

Wunused-macros
C ObjC C++ ObjC++ Var(cpp_warn_unused_macros) Warning
Warn about macros defined in the main file that are not used

Wunused-result
C ObjC C++ ObjC++ Var(warn_unused_result) Init(1) Warning
Warn if a caller of a function, marked with attribute warn_unused_result, does not use its return value

Wvariadic-macros
C ObjC C++ ObjC++ Var(cpp_warn_variadic_macros) Init(1) Warning
Warn about using variadic macros

Wvarargs
C ObjC C++ ObjC++ Warning Var(warn_varargs) Init(1)
Warn about questionable usage of the macros used to retrieve variable arguments

Wvla
C ObjC C++ ObjC++ Var(warn_vla) Init(-1) Warning
Warn if a variable length array is used

Wvolatile-register-var
C ObjC C++ ObjC++ Var(warn_volatile_register_var) Warning LangEnabledBy(C ObjC C++ ObjC++,Wall)
Warn when a register variable is declared volatile

Wvirtual-move-assign
C++ ObjC++ Var(warn_virtual_move_assign) Warning Init(1)
Warn if a virtual base has a non-trivial move assignment operator

Wwrite-strings
C ObjC C++ ObjC++ Var(warn_write_strings) Warning
In C++, nonzero means warn about deprecated conversion from string literals to 'char *'.  In C, similar warning, except that the conversion is of course not deprecated by the ISO C standard.

Wzero-as-null-pointer-constant
C++ ObjC++ Var(warn_zero_as_null_pointer_constant) Warning
Warn when a literal '0' is used as null pointer

Wuseless-cast
C++ ObjC++ Var(warn_useless_cast) Warning
Warn about useless casts

ansi
C ObjC C++ ObjC++
A synonym for -std=c89 (for C) or -std=c++98 (for C++)

d
C ObjC C++ ObjC++ Joined
; Documented in common.opt.  FIXME - what about -dI, -dD, -dN and -dD?

<<<<<<< HEAD
dwarf-2-upc
C LTO Report Var(use_upc_dwarf2_extensions) Init(0)
Generate DWARF-2 debug info with UPC extensions
=======
fabi-compat-version=
C++ ObjC++ Joined RejectNegative UInteger Var(flag_abi_compat_version) Init(-1)
The version of the C++ ABI used for -Wabi warnings and link compatibility aliases
>>>>>>> c0dd3a90

faccess-control
C++ ObjC++ Var(flag_access_control) Init(1)
Enforce class member access control semantics

fada-spec-parent=
C ObjC C++ ObjC++ RejectNegative Joined Var(ada_specs_parent)
-fada-spec-parent=unit  Dump Ada specs as child units of given parent

fall-virtual
C++ ObjC++ Ignore Warn(switch %qs is no longer supported)

fallow-parameterless-variadic-functions
C ObjC Var(flag_allow_parameterless_variadic_functions)
Allow variadic functions without named parameter

falt-external-templates
C++ ObjC++ Ignore Warn(switch %qs is no longer supported)
No longer supported

fasm
C ObjC C++ ObjC++ Var(flag_no_asm, 0)
Recognize the \"asm\" keyword

; Define extra predefined macros for use in libgcc.
fbuilding-libgcc
C ObjC C++ ObjC++ Undocumented Var(flag_building_libgcc)

fbuiltin
C ObjC C++ ObjC++ Var(flag_no_builtin, 0)
Recognize built-in functions

fbuiltin-
C ObjC C++ ObjC++ Joined

fcanonical-system-headers
C ObjC C++ ObjC++
Where shorter, use canonicalized paths to systems headers.

fcilkplus
C ObjC C++ ObjC++ LTO Report Var(flag_cilkplus) Init(0)
Enable Cilk Plus

fcond-mismatch
C ObjC C++ ObjC++
Allow the arguments of the '?' operator to have different types

fconserve-space
C++ ObjC++ Var(flag_conserve_space)
Does nothing.  Preserved for backward compatibility.

fconstant-string-class=
ObjC ObjC++ Joined MissingArgError(no class name specified with %qs)
-fconst-string-class=<name>	Use class <name> for constant strings

fconstexpr-depth=
C++ ObjC++ Joined RejectNegative UInteger Var(max_constexpr_depth) Init(512)
-fconstexpr-depth=<number>	Specify maximum constexpr recursion depth

fdebug-cpp
C ObjC C++ ObjC++
Emit debug annotations during preprocessing

fdeduce-init-list
C++ ObjC++ Var(flag_deduce_init_list) Init(0)
-fdeduce-init-list	enable deduction of std::initializer_list for a template type parameter from a brace-enclosed initializer-list

fdeclone-ctor-dtor
C++ ObjC++ Var(flag_declone_ctor_dtor) Init(-1)
Factor complex constructors and destructors to favor space over speed

fdefault-inline
C++ ObjC++ Ignore
Does nothing.  Preserved for backward compatibility.

fdirectives-only
C ObjC C++ ObjC++
Preprocess directives only.

fdollars-in-identifiers
C ObjC C++ ObjC++
Permit '$' as an identifier character

fdump-ada-spec
C ObjC C++ ObjC++ RejectNegative Var(flag_dump_ada_spec)
Write all declarations as Ada code transitively

fdump-ada-spec-slim
C ObjC C++ ObjC++ RejectNegative Var(flag_dump_ada_spec_slim)
Write all declarations as Ada code for the given file only

felide-constructors
C++ ObjC++ Var(flag_elide_constructors) Init(1)

fenforce-eh-specs
C++ ObjC++ Var(flag_enforce_eh_specs) Init(1)
Generate code to check exception specifications

fenum-int-equiv
C++ ObjC++ Ignore Warn(switch %qs is no longer supported)

fexec-charset=
C ObjC C++ ObjC++ Joined RejectNegative
-fexec-charset=<cset>	Convert all strings and character constants to character set <cset>

fextended-identifiers
C ObjC C++ ObjC++
Permit universal character names (\\u and \\U) in identifiers

finput-charset=
C ObjC C++ ObjC++ Joined RejectNegative
-finput-charset=<cset>	Specify the default character set for source files

fextern-tls-init
C++ ObjC++ Var(flag_extern_tls_init) Init(-1)
Support dynamic initialization of thread-local variables in a different translation unit

fexternal-templates
C++ ObjC++ Ignore Warn(switch %qs is no longer supported)

ffor-scope
C++ ObjC++ Var(flag_new_for_scope) Init(1)
Scope of for-init-statement variables is local to the loop

ffreestanding
C ObjC C++ ObjC++
Do not assume that standard C libraries and \"main\" exist

fgnu-keywords
C++ ObjC++ Var(flag_no_gnu_keywords, 0)
Recognize GNU-defined keywords

fgnu-runtime
ObjC ObjC++ LTO Report RejectNegative Var(flag_next_runtime,0) Init(NEXT_OBJC_RUNTIME)
Generate code for GNU runtime environment

fgnu89-inline
C ObjC Var(flag_gnu89_inline) Init(-1)
Use traditional GNU semantics for inline functions

fguiding-decls
C++ ObjC++ Ignore Warn(switch %qs is no longer supported)

fhandle-exceptions
C++ ObjC++ Optimization Alias(fexceptions) Warn({-fhandle-exceptions has been renamed -fexceptions (and is now on by default)})

fhonor-std
C++ ObjC++ Ignore Warn(switch %qs is no longer supported)

fhosted
C ObjC
Assume normal C execution environment

fhuge-objects
C++ ObjC++ Ignore Warn(switch %qs is no longer supported)
No longer supported

fimplement-inlines
C++ ObjC++ Var(flag_implement_inlines) Init(1)
Export functions even if they can be inlined

fimplicit-inline-templates
C++ ObjC++ Var(flag_implicit_inline_templates) Init(1)
Emit implicit instantiations of inline templates

fimplicit-templates
C++ ObjC++ Var(flag_implicit_templates) Init(1)
Emit implicit instantiations of templates

ffriend-injection
C++ ObjC++ Var(flag_friend_injection)
Inject friend functions into enclosing namespace

fkeep-inline-dllexport
C C++ ObjC ObjC++ Var(flag_keep_inline_dllexport) Init(1) Report Condition(TARGET_DLLIMPORT_DECL_ATTRIBUTES)
Don't emit dllexported inline functions unless needed

flabels-ok
C++ ObjC++ Ignore Warn(switch %qs is no longer supported)

flax-vector-conversions
C ObjC C++ ObjC++ Var(flag_lax_vector_conversions)
Allow implicit conversions between vectors with differing numbers of subparts and/or differing element types.

fms-extensions
C ObjC C++ ObjC++ Var(flag_ms_extensions)
Don't warn about uses of Microsoft extensions

fmudflap
C ObjC C++ ObjC++ Ignore Warn(switch %qs is no longer supported)

fmudflapth
C ObjC C++ ObjC++ Ignore Warn(switch %qs is no longer supported)

fmudflapir
C ObjC C++ ObjC++ Ignore Warn(switch %qs is no longer supported)

fname-mangling-version-
C++ ObjC++ Joined Ignore Warn(switch %qs is no longer supported)

fnew-abi
C++ ObjC++ Ignore Warn(switch %qs is no longer supported)

fnext-runtime
ObjC ObjC++ LTO Report RejectNegative Var(flag_next_runtime)
Generate code for NeXT (Apple Mac OS X) runtime environment

fnil-receivers
ObjC ObjC++ Var(flag_nil_receivers) Init(1)
Assume that receivers of Objective-C messages may be nil

flocal-ivars
ObjC ObjC++ Var(flag_local_ivars) Init(1)
Allow access to instance variables as if they were local declarations within instance method implementations.

fivar-visibility=
ObjC ObjC++ Joined RejectNegative Enum(ivar_visibility) Var(default_ivar_visibility) Init(IVAR_VISIBILITY_PROTECTED)
-fvisibility=[private|protected|public|package]	Set the default symbol visibility

Enum
Name(ivar_visibility) Type(enum ivar_visibility) UnknownError(unrecognized ivar visibility value %qs)

EnumValue
Enum(ivar_visibility) String(private) Value(IVAR_VISIBILITY_PRIVATE)

EnumValue
Enum(ivar_visibility) String(protected) Value(IVAR_VISIBILITY_PROTECTED)

EnumValue
Enum(ivar_visibility) String(public) Value(IVAR_VISIBILITY_PUBLIC)

EnumValue
Enum(ivar_visibility) String(package) Value(IVAR_VISIBILITY_PACKAGE)

fnonansi-builtins
C++ ObjC++ Var(flag_no_nonansi_builtin, 0)

fnonnull-objects
C++ ObjC++ Ignore Warn(switch %qs is no longer supported)

fnothrow-opt
C++ ObjC++ Optimization Var(flag_nothrow_opt)
Treat a throw() exception specification as noexcept to improve code size

fobjc-abi-version=
ObjC ObjC++ LTO Joined Report RejectNegative UInteger Var(flag_objc_abi)
Specify which ABI to use for Objective-C family code and meta-data generation.

; Generate special '- .cxx_construct' and '- .cxx_destruct' methods
; to initialize any non-POD ivars in Objective-C++ classes.
fobjc-call-cxx-cdtors
ObjC++ Var(flag_objc_call_cxx_cdtors)
Generate special Objective-C methods to initialize/destroy non-POD C++ ivars, if needed

fobjc-direct-dispatch
ObjC ObjC++ Var(flag_objc_direct_dispatch)
Allow fast jumps to the message dispatcher

; Nonzero means that we will allow new ObjC exception syntax (@throw,
; @try, etc.) in source code.
fobjc-exceptions
ObjC ObjC++ Var(flag_objc_exceptions)
Enable Objective-C exception and synchronization syntax

fobjc-gc
ObjC ObjC++ LTO Var(flag_objc_gc)
Enable garbage collection (GC) in Objective-C/Objective-C++ programs

fobjc-nilcheck
ObjC ObjC++ Var(flag_objc_nilcheck,1)
Enable inline checks for nil receivers with the NeXT runtime and ABI version 2.

; Nonzero means that we generate NeXT setjmp based exceptions.
fobjc-sjlj-exceptions
ObjC ObjC++ Var(flag_objc_sjlj_exceptions) Init(-1)
Enable Objective-C setjmp exception handling runtime

fobjc-std=objc1
ObjC ObjC++ Var(flag_objc1_only)
Conform to the Objective-C 1.0 language as implemented in GCC 4.0

fopenmp
C ObjC C++ ObjC++ Var(flag_openmp)
Enable OpenMP (implies -frecursive in Fortran)

fopenmp-simd
C ObjC C++ ObjC++ Var(flag_openmp_simd)
Enable OpenMP's SIMD directives

foperator-names
C++ ObjC++
Recognize C++ keywords like \"compl\" and \"xor\"

foptional-diags
C++ ObjC++ Ignore
Does nothing.  Preserved for backward compatibility.

fpch-deps
C ObjC C++ ObjC++

fpch-preprocess
C ObjC C++ ObjC++
Look for and use PCH files even when preprocessing

fpermissive
C++ ObjC++ Var(flag_permissive)
Downgrade conformance errors to warnings

fplan9-extensions
C ObjC Var(flag_plan9_extensions)
Enable Plan 9 language extensions

fpreprocessed
C ObjC C++ ObjC++
Treat the input file as already preprocessed

ftrack-macro-expansion
C ObjC C++ ObjC++ JoinedOrMissing RejectNegative UInteger
; converted into ftrack-macro-expansion=

ftrack-macro-expansion=
C ObjC C++ ObjC++ JoinedOrMissing RejectNegative UInteger
-ftrack-macro-expansion=<0|1|2>  Track locations of tokens coming from macro expansion and display them in error messages

fpretty-templates
C++ ObjC++ Var(flag_pretty_templates) Init(1)
-fno-pretty-templates Do not pretty-print template specializations as the template signature followed by the arguments

freplace-objc-classes
ObjC ObjC++ LTO Var(flag_replace_objc_classes)
Used in Fix-and-Continue mode to indicate that object files may be swapped in at runtime

frepo
C++ ObjC++
Enable automatic template instantiation

frtti
C++ ObjC++ Optimization Var(flag_rtti) Init(1)
Generate run time type descriptor information

fshort-double
C ObjC C++ ObjC++ LTO Optimization Var(flag_short_double)
Use the same size for double as for float

fshort-enums
C ObjC C++ ObjC++ Optimization Var(flag_short_enums)
Use the narrowest integer type possible for enumeration types

fshort-wchar
C ObjC C++ ObjC++ Optimization Var(flag_short_wchar)
Force the underlying type for \"wchar_t\" to be \"unsigned short\"

fsigned-bitfields
C ObjC C++ ObjC++ Var(flag_signed_bitfields) Init(1)
When \"signed\" or \"unsigned\" is not given make the bitfield signed

fsigned-char
C ObjC C++ ObjC++ LTO Var(flag_signed_char)
Make \"char\" signed by default

fsquangle
C++ ObjC++ Ignore Warn(switch %qs is no longer supported)

fstats
C++ ObjC++ Var(flag_detailed_statistics)
Display statistics accumulated during compilation

fstrict-enums
C++ ObjC++ Optimization Var(flag_strict_enums)
Assume that values of enumeration type are always within the minimum range of that type

fstrict-prototype
C++ ObjC++ Ignore Warn(switch %qs is no longer supported)

ftabstop=
C ObjC C++ ObjC++ Joined RejectNegative UInteger
-ftabstop=<number>	Distance between tab stops for column reporting

ftemplate-backtrace-limit=
C++ ObjC++ Joined RejectNegative UInteger Var(template_backtrace_limit) Init(10)
Set the maximum number of template instantiation notes for a single warning or error

ftemplate-depth-
C++ ObjC++ Joined RejectNegative Undocumented Alias(ftemplate-depth=)

ftemplate-depth=
C++ ObjC++ Joined RejectNegative UInteger
-ftemplate-depth=<number>	Specify maximum template instantiation depth

fthis-is-variable
C++ ObjC++ Ignore Warn(switch %qs is no longer supported)

fthreadsafe-statics
C++ ObjC++ Optimization Var(flag_threadsafe_statics) Init(1)
-fno-threadsafe-statics	Do not generate thread-safe code for initializing local statics

funsigned-bitfields
C ObjC C++ ObjC++ Var(flag_signed_bitfields, 0)
When \"signed\" or \"unsigned\" is not given make the bitfield unsigned

funsigned-char
C ObjC C++ ObjC++ LTO Var(flag_signed_char, 0)
Make \"char\" unsigned by default

fupc
C LTO Report Var(flag_upc) Init(0)
Enable UPC

fupc-debug
C Var(flag_upc_debug)
Generate code that provides the UPC runtime with
the file and line number where the runtime was called.

fupc-inline-lib
C Var(flag_upc_inline_lib)
Generate code for inlined UPC runtime library routines.
Default, at optimization levels greater than 0.

fupc-pre-include
C C++ Init(1)
Pre-include UPC runtime header file

fupc-pthreads-model-tls
C
Generate code for a POSIX threads based UPC runtime environment
with TLS (Thread Local Storage) support

fupc-threads=
C Joined RejectNegative UInteger
Specify the compile-time value of THREADS

fupc-threads-
C Joined RejectNegative UInteger Alias(fupc-threads=)
Deprecated in favor of -fupc-threads=

fupc-instrument
C Var(flag_upc_instrument)
Instrument UPC shared accesses and library calls, using GASP tool support

fupc-instrument-functions
C Var(flag_upc_instrument_functions)
Instrument functions calls, using GASP tool support (implies -fupc-instrument)

fuse-cxa-atexit
C++ ObjC++ Var(flag_use_cxa_atexit) Init(DEFAULT_USE_CXA_ATEXIT)
Use __cxa_atexit to register destructors

fuse-cxa-get-exception-ptr
C++ ObjC++ Var(flag_use_cxa_get_exception_ptr) Init(2)
Use __cxa_get_exception_ptr in exception handling

fvisibility-inlines-hidden
C++ ObjC++
Marks all inlined functions and methods as having hidden visibility

fvisibility-ms-compat
C++ ObjC++ Var(flag_visibility_ms_compat)
Changes visibility to match Microsoft Visual Studio by default

fvtable-gc
C++ ObjC++ Ignore Warn(switch %qs is no longer supported)
No longer supported

fvtable-thunks
C++ ObjC++ Ignore Warn(switch %qs is no longer supported)
No longer supported

fweak
C++ ObjC++ Var(flag_weak) Init(1)
Emit common-like symbols as weak symbols

fwide-exec-charset=
C ObjC C++ ObjC++ Joined RejectNegative
-fwide-exec-charset=<cset>	Convert all wide strings and character constants to character set <cset>

fworking-directory
C ObjC C++ ObjC++ Var(flag_working_directory) Init(-1)
Generate a #line directive pointing at the current working directory

fxref
C++ ObjC++ Ignore Warn(switch %qs is no longer supported)
No longer supported

fzero-link
ObjC ObjC++ Var(flag_zero_link)
Generate lazy class lookup (via objc_getClass()) for use in Zero-Link mode

gen-decls
ObjC ObjC++ Var(flag_gen_declaration)
Dump declarations to a .decl file

femit-struct-debug-baseonly
C ObjC C++ ObjC++
-femit-struct-debug-baseonly	Aggressive reduced debug info for structs

femit-struct-debug-reduced
C ObjC C++ ObjC++
-femit-struct-debug-reduced	Conservative reduced debug info for structs

femit-struct-debug-detailed=
C ObjC C++ ObjC++ Joined
-femit-struct-debug-detailed=<spec-list>	Detailed reduced debug info for structs

fext-numeric-literals
C++ ObjC++ 
Interpret imaginary, fixed-point, or other gnu number suffix as the corresponding
number literal rather than a user-defined number literal.

idirafter
C ObjC C++ ObjC++ Joined Separate MissingArgError(missing path after %qs)
-idirafter <dir>	Add <dir> to the end of the system include path

imacros
C ObjC C++ ObjC++ Joined Separate MissingArgError(missing filename after %qs)
-imacros <file>	Accept definition of macros in <file>

imultilib
C ObjC C++ ObjC++ Joined Separate
-imultilib <dir>	Set <dir> to be the multilib include subdirectory

include
C ObjC C++ ObjC++ Joined Separate MissingArgError(missing filename after %qs)
-include <file>	Include the contents of <file> before other files

iprefix
C ObjC C++ ObjC++ Joined Separate
-iprefix <path>	Specify <path> as a prefix for next two options

isysroot
C ObjC C++ ObjC++ Joined Separate MissingArgError(missing path after %qs)
-isysroot <dir>	Set <dir> to be the system root directory

isystem
C ObjC C++ ObjC++ Joined Separate MissingArgError(missing path after %qs)
-isystem <dir>	Add <dir> to the start of the system include path

iquote
C ObjC C++ ObjC++ Joined Separate MissingArgError(missing path after %qs)
-iquote <dir>	Add <dir> to the end of the quote include path

iwithprefix
C ObjC C++ ObjC++ Joined Separate
-iwithprefix <dir>	Add <dir> to the end of the system include path

iwithprefixbefore
C ObjC C++ ObjC++ Joined Separate
-iwithprefixbefore <dir>	Add <dir> to the end of the main include path

lang-asm
C Undocumented RejectDriver

no-integrated-cpp
Driver

nostdinc
C ObjC C++ ObjC++
Do not search standard system include directories (those specified with -isystem will still be used)

nostdinc++
C++ ObjC++
Do not search standard system include directories for C++

o
C ObjC C++ ObjC++ Joined Separate
; Documented in common.opt

pedantic
C ObjC C++ ObjC++ Alias(Wpedantic)
; Documented in common.opt

print-objc-runtime-info
ObjC ObjC++
Generate C header of platform-specific features

remap
C ObjC C++ ObjC++
Remap file names when including files

std=c++98
C++ ObjC++
Conform to the ISO 1998 C++ standard revised by the 2003 technical corrigendum

std=c++03
C++ ObjC++ Alias(std=c++98)
Conform to the ISO 1998 C++ standard revised by the 2003 technical corrigendum

std=c++11
C++ ObjC++
Conform to the ISO 2011 C++ standard

std=c++0x
C++ ObjC++ Alias(std=c++11) Undocumented
Deprecated in favor of -std=c++11

std=c++1y
C++ ObjC++
Conform to the ISO 2014(?) C++ draft standard (experimental and incomplete support)

std=c++14
C++ ObjC++ Alias(std=c++1y) Undocumented

std=c11
C ObjC
Conform to the ISO 2011 C standard (experimental and incomplete support)

std=c1x
C ObjC Alias(std=c11)
Deprecated in favor of -std=c11

std=c89
C ObjC Alias(std=c90)
Conform to the ISO 1990 C standard

std=c90
C ObjC
Conform to the ISO 1990 C standard

std=c99
C ObjC
Conform to the ISO 1999 C standard

std=c9x
C ObjC Alias(std=c99)
Deprecated in favor of -std=c99

std=gnu++98
C++ ObjC++
Conform to the ISO 1998 C++ standard revised by the 2003 technical
corrigendum with GNU extensions

std=gnu++03
C++ ObjC++ Alias(std=gnu++98)
Conform to the ISO 1998 C++ standard revised by the 2003 technical
corrigendum with GNU extensions

std=gnu++11
C++ ObjC++
Conform to the ISO 2011 C++ standard with GNU extensions (experimental and incomplete support)

std=gnu++0x
C++ ObjC++ Alias(std=gnu++11)
Deprecated in favor of -std=gnu++11

std=gnu++1y
C++ ObjC++
Conform to the ISO 201y(7?) C++ draft standard with GNU extensions (experimental and incomplete support)

std=gnu++14
C++ ObjC++ Alias(std=gnu++1y) Undocumented

std=gnu11
C ObjC
Conform to the ISO 2011 C standard with GNU extensions (experimental and incomplete support)

std=gnu1x
C ObjC Alias(std=gnu11)
Deprecated in favor of -std=gnu11

std=gnu89
C ObjC Alias(std=gnu90)
Conform to the ISO 1990 C standard with GNU extensions

std=gnu90
C ObjC
Conform to the ISO 1990 C standard with GNU extensions

std=gnu99
C ObjC
Conform to the ISO 1999 C standard with GNU extensions

std=gnu9x
C ObjC Alias(std=gnu99)
Deprecated in favor of -std=gnu99

std=iso9899:1990
C ObjC Alias(std=c90)
Conform to the ISO 1990 C standard

std=iso9899:199409
C ObjC
Conform to the ISO 1990 C standard as amended in 1994

std=iso9899:1999
C ObjC Alias(std=c99)
Conform to the ISO 1999 C standard

std=iso9899:199x
C ObjC Alias(std=c99)
Deprecated in favor of -std=iso9899:1999

std=iso9899:2011
C ObjC Alias(std=c11)
Conform to the ISO 2011 C standard (experimental and incomplete support)

traditional
Driver

traditional-cpp
C ObjC C++ ObjC++
Enable traditional preprocessing

trigraphs
C ObjC C++ ObjC++
-trigraphs	Support ISO C trigraphs

undef
C ObjC C++ ObjC++ Var(flag_undef)
Do not predefine system-specific and GCC-specific macros

v
C ObjC C++ ObjC++
; Documented in common.opt

w
C ObjC C++ ObjC++
; Documented in common.opt

; This comment is to ensure we retain the blank line above.<|MERGE_RESOLUTION|>--- conflicted
+++ resolved
@@ -849,15 +849,13 @@
 C ObjC C++ ObjC++ Joined
 ; Documented in common.opt.  FIXME - what about -dI, -dD, -dN and -dD?
 
-<<<<<<< HEAD
 dwarf-2-upc
 C LTO Report Var(use_upc_dwarf2_extensions) Init(0)
 Generate DWARF-2 debug info with UPC extensions
-=======
+
 fabi-compat-version=
 C++ ObjC++ Joined RejectNegative UInteger Var(flag_abi_compat_version) Init(-1)
 The version of the C++ ABI used for -Wabi warnings and link compatibility aliases
->>>>>>> c0dd3a90
 
 faccess-control
 C++ ObjC++ Var(flag_access_control) Init(1)

--- conflicted
+++ resolved
@@ -854,16 +854,14 @@
 C ObjC C++ ObjC++
 Where shorter, use canonicalized paths to systems headers.
 
-<<<<<<< HEAD
 fconcepts
 C++ ObjC++ Var(flag_concepts, true)
 Activate support for C++ concepts
-=======
+
 fcheck-pointer-bounds
 C ObjC C++ ObjC++ LTO Report Var(flag_check_pointer_bounds)
 Add Pointer Bounds Checker instrumentation.  fchkp-* flags are used to
 control instrumentation.
->>>>>>> a0aa85e7
 
 fcilkplus
 C ObjC C++ ObjC++ LTO Report Var(flag_enable_cilkplus) Init(0)

/* This file contains routines to construct OpenACC and OpenMP constructs,
   called from parsing in the C and C++ front ends.

   Copyright (C) 2005-2015 Free Software Foundation, Inc.
   Contributed by Richard Henderson <rth@redhat.com>,
		  Diego Novillo <dnovillo@redhat.com>.

This file is part of GCC.

GCC is free software; you can redistribute it and/or modify it under
the terms of the GNU General Public License as published by the Free
Software Foundation; either version 3, or (at your option) any later
version.

GCC is distributed in the hope that it will be useful, but WITHOUT ANY
WARRANTY; without even the implied warranty of MERCHANTABILITY or
FITNESS FOR A PARTICULAR PURPOSE.  See the GNU General Public License
for more details.

You should have received a copy of the GNU General Public License
along with GCC; see the file COPYING3.  If not see
<http://www.gnu.org/licenses/>.  */

#include "config.h"
#include "system.h"
#include "coretypes.h"
#include "tm.h"
#include "alias.h"
#include "tree.h"
#include "c-common.h"
#include "c-pragma.h"
#include "gimple-expr.h"
#include "langhooks.h"
#include "omp-low.h"
#include "gomp-constants.h"
#include "tree-hasher.h"


/* Complete a #pragma oacc wait construct.  LOC is the location of
   the #pragma.  */

tree
c_finish_oacc_wait (location_t loc, tree parms, tree clauses)
{
  const int nparms = list_length (parms);
  tree stmt, t;
  vec<tree, va_gc> *args;

  vec_alloc (args, nparms + 2);
  stmt = builtin_decl_explicit (BUILT_IN_GOACC_WAIT);

  if (find_omp_clause (clauses, OMP_CLAUSE_ASYNC))
    t = OMP_CLAUSE_ASYNC_EXPR (clauses);
  else
    t = build_int_cst (integer_type_node, GOMP_ASYNC_SYNC);

  args->quick_push (t);
  args->quick_push (build_int_cst (integer_type_node, nparms));

  for (t = parms; t; t = TREE_CHAIN (t))
    {
      if (TREE_CODE (OMP_CLAUSE_WAIT_EXPR (t)) == INTEGER_CST)
	args->quick_push (build_int_cst (integer_type_node,
			TREE_INT_CST_LOW (OMP_CLAUSE_WAIT_EXPR (t))));
      else
	args->quick_push (OMP_CLAUSE_WAIT_EXPR (t));
    }

  stmt = build_call_expr_loc_vec (loc, stmt, args);
  add_stmt (stmt);

  vec_free (args);

  return stmt;
}

/* Complete a #pragma omp master construct.  STMT is the structured-block
   that follows the pragma.  LOC is the l*/

tree
c_finish_omp_master (location_t loc, tree stmt)
{
  tree t = add_stmt (build1 (OMP_MASTER, void_type_node, stmt));
  SET_EXPR_LOCATION (t, loc);
  return t;
}

/* Complete a #pragma omp taskgroup construct.  STMT is the structured-block
   that follows the pragma.  LOC is the l*/

tree
c_finish_omp_taskgroup (location_t loc, tree stmt)
{
  tree t = add_stmt (build1 (OMP_TASKGROUP, void_type_node, stmt));
  SET_EXPR_LOCATION (t, loc);
  return t;
}

/* Complete a #pragma omp critical construct.  STMT is the structured-block
   that follows the pragma, NAME is the identifier in the pragma, or null
   if it was omitted.  LOC is the location of the #pragma.  */

tree
c_finish_omp_critical (location_t loc, tree body, tree name, tree clauses)
{
  tree stmt = make_node (OMP_CRITICAL);
  TREE_TYPE (stmt) = void_type_node;
  OMP_CRITICAL_BODY (stmt) = body;
  OMP_CRITICAL_NAME (stmt) = name;
  OMP_CRITICAL_CLAUSES (stmt) = clauses;
  SET_EXPR_LOCATION (stmt, loc);
  return add_stmt (stmt);
}

/* Complete a #pragma omp ordered construct.  STMT is the structured-block
   that follows the pragma.  LOC is the location of the #pragma.  */

tree
c_finish_omp_ordered (location_t loc, tree clauses, tree stmt)
{
  tree t = make_node (OMP_ORDERED);
  TREE_TYPE (t) = void_type_node;
  OMP_ORDERED_BODY (t) = stmt;
  OMP_ORDERED_CLAUSES (t) = clauses;
  SET_EXPR_LOCATION (t, loc);
  return add_stmt (t);
}


/* Complete a #pragma omp barrier construct.  LOC is the location of
   the #pragma.  */

void
c_finish_omp_barrier (location_t loc)
{
  tree x;

  x = builtin_decl_explicit (BUILT_IN_GOMP_BARRIER);
  x = build_call_expr_loc (loc, x, 0);
  add_stmt (x);
}


/* Complete a #pragma omp taskwait construct.  LOC is the location of the
   pragma.  */

void
c_finish_omp_taskwait (location_t loc)
{
  tree x;

  x = builtin_decl_explicit (BUILT_IN_GOMP_TASKWAIT);
  x = build_call_expr_loc (loc, x, 0);
  add_stmt (x);
}


/* Complete a #pragma omp taskyield construct.  LOC is the location of the
   pragma.  */

void
c_finish_omp_taskyield (location_t loc)
{
  tree x;

  x = builtin_decl_explicit (BUILT_IN_GOMP_TASKYIELD);
  x = build_call_expr_loc (loc, x, 0);
  add_stmt (x);
}


/* Complete a #pragma omp atomic construct.  For CODE OMP_ATOMIC
   the expression to be implemented atomically is LHS opcode= RHS. 
   For OMP_ATOMIC_READ V = LHS, for OMP_ATOMIC_CAPTURE_{NEW,OLD} LHS
   opcode= RHS with the new or old content of LHS returned.
   LOC is the location of the atomic statement.  The value returned
   is either error_mark_node (if the construct was erroneous) or an
   OMP_ATOMIC* node which should be added to the current statement
   tree with add_stmt.  */

tree
c_finish_omp_atomic (location_t loc, enum tree_code code,
		     enum tree_code opcode, tree lhs, tree rhs,
		     tree v, tree lhs1, tree rhs1, bool swapped, bool seq_cst)
{
  tree x, type, addr, pre = NULL_TREE;

  if (lhs == error_mark_node || rhs == error_mark_node
      || v == error_mark_node || lhs1 == error_mark_node
      || rhs1 == error_mark_node)
    return error_mark_node;

  /* ??? According to one reading of the OpenMP spec, complex type are
     supported, but there are no atomic stores for any architecture.
     But at least icc 9.0 doesn't support complex types here either.
     And lets not even talk about vector types...  */
  type = TREE_TYPE (lhs);
  if (!INTEGRAL_TYPE_P (type)
      && !POINTER_TYPE_P (type)
      && !SCALAR_FLOAT_TYPE_P (type))
    {
      error_at (loc, "invalid expression type for %<#pragma omp atomic%>");
      return error_mark_node;
    }

  if (opcode == RDIV_EXPR)
    opcode = TRUNC_DIV_EXPR;

  /* ??? Validate that rhs does not overlap lhs.  */

  /* Take and save the address of the lhs.  From then on we'll reference it
     via indirection.  */
  addr = build_unary_op (loc, ADDR_EXPR, lhs, 0);
  if (addr == error_mark_node)
    return error_mark_node;
  addr = save_expr (addr);
  if (TREE_CODE (addr) != SAVE_EXPR
      && (TREE_CODE (addr) != ADDR_EXPR
	  || !VAR_P (TREE_OPERAND (addr, 0))))
    {
      /* Make sure LHS is simple enough so that goa_lhs_expr_p can recognize
	 it even after unsharing function body.  */
      tree var = create_tmp_var_raw (TREE_TYPE (addr));
      DECL_CONTEXT (var) = current_function_decl;
      addr = build4 (TARGET_EXPR, TREE_TYPE (addr), var, addr, NULL, NULL);
    }
  lhs = build_indirect_ref (loc, addr, RO_NULL);

  if (code == OMP_ATOMIC_READ)
    {
      x = build1 (OMP_ATOMIC_READ, type, addr);
      SET_EXPR_LOCATION (x, loc);
      OMP_ATOMIC_SEQ_CST (x) = seq_cst;
      return build_modify_expr (loc, v, NULL_TREE, NOP_EXPR,
				loc, x, NULL_TREE);
    }

  /* There are lots of warnings, errors, and conversions that need to happen
     in the course of interpreting a statement.  Use the normal mechanisms
     to do this, and then take it apart again.  */
  if (swapped)
    {
      rhs = build_binary_op (loc, opcode, rhs, lhs, 1);
      opcode = NOP_EXPR;
    }
  bool save = in_late_binary_op;
  in_late_binary_op = true;
  x = build_modify_expr (loc, lhs, NULL_TREE, opcode, loc, rhs, NULL_TREE);
  in_late_binary_op = save;
  if (x == error_mark_node)
    return error_mark_node;
  if (TREE_CODE (x) == COMPOUND_EXPR)
    {
      pre = TREE_OPERAND (x, 0);
      gcc_assert (TREE_CODE (pre) == SAVE_EXPR);
      x = TREE_OPERAND (x, 1);
    }
  gcc_assert (TREE_CODE (x) == MODIFY_EXPR);
  rhs = TREE_OPERAND (x, 1);

  /* Punt the actual generation of atomic operations to common code.  */
  if (code == OMP_ATOMIC)
    type = void_type_node;
  x = build2 (code, type, addr, rhs);
  SET_EXPR_LOCATION (x, loc);
  OMP_ATOMIC_SEQ_CST (x) = seq_cst;

  /* Generally it is hard to prove lhs1 and lhs are the same memory
     location, just diagnose different variables.  */
  if (rhs1
      && VAR_P (rhs1)
      && VAR_P (lhs)
      && rhs1 != lhs)
    {
      if (code == OMP_ATOMIC)
	error_at (loc, "%<#pragma omp atomic update%> uses two different variables for memory");
      else
	error_at (loc, "%<#pragma omp atomic capture%> uses two different variables for memory");
      return error_mark_node;
    }

  if (code != OMP_ATOMIC)
    {
      /* Generally it is hard to prove lhs1 and lhs are the same memory
	 location, just diagnose different variables.  */
      if (lhs1 && VAR_P (lhs1) && VAR_P (lhs))
	{
	  if (lhs1 != lhs)
	    {
	      error_at (loc, "%<#pragma omp atomic capture%> uses two different variables for memory");
	      return error_mark_node;
	    }
	}
      x = build_modify_expr (loc, v, NULL_TREE, NOP_EXPR,
			     loc, x, NULL_TREE);
      if (rhs1 && rhs1 != lhs)
	{
	  tree rhs1addr = build_unary_op (loc, ADDR_EXPR, rhs1, 0);
	  if (rhs1addr == error_mark_node)
	    return error_mark_node;
	  x = omit_one_operand_loc (loc, type, x, rhs1addr);
	}
      if (lhs1 && lhs1 != lhs)
	{
	  tree lhs1addr = build_unary_op (loc, ADDR_EXPR, lhs1, 0);
	  if (lhs1addr == error_mark_node)
	    return error_mark_node;
	  if (code == OMP_ATOMIC_CAPTURE_OLD)
	    x = omit_one_operand_loc (loc, type, x, lhs1addr);
	  else
	    {
	      x = save_expr (x);
	      x = omit_two_operands_loc (loc, type, x, x, lhs1addr);
	    }
	}
    }
  else if (rhs1 && rhs1 != lhs)
    {
      tree rhs1addr = build_unary_op (loc, ADDR_EXPR, rhs1, 0);
      if (rhs1addr == error_mark_node)
	return error_mark_node;
      x = omit_one_operand_loc (loc, type, x, rhs1addr);
    }

  if (pre)
    x = omit_one_operand_loc (loc, type, x, pre);
  return x;
}


/* Complete a #pragma omp flush construct.  We don't do anything with
   the variable list that the syntax allows.  LOC is the location of
   the #pragma.  */

void
c_finish_omp_flush (location_t loc)
{
  tree x;

  x = builtin_decl_explicit (BUILT_IN_SYNC_SYNCHRONIZE);
  x = build_call_expr_loc (loc, x, 0);
  add_stmt (x);
}


/* Check and canonicalize OMP_FOR increment expression.
   Helper function for c_finish_omp_for.  */

static tree
check_omp_for_incr_expr (location_t loc, tree exp, tree decl)
{
  tree t;

  if (!INTEGRAL_TYPE_P (TREE_TYPE (exp))
      || TYPE_PRECISION (TREE_TYPE (exp)) < TYPE_PRECISION (TREE_TYPE (decl)))
    return error_mark_node;

  if (exp == decl)
    return build_int_cst (TREE_TYPE (exp), 0);

  switch (TREE_CODE (exp))
    {
    CASE_CONVERT:
      t = check_omp_for_incr_expr (loc, TREE_OPERAND (exp, 0), decl);
      if (t != error_mark_node)
        return fold_convert_loc (loc, TREE_TYPE (exp), t);
      break;
    case MINUS_EXPR:
      t = check_omp_for_incr_expr (loc, TREE_OPERAND (exp, 0), decl);
      if (t != error_mark_node)
        return fold_build2_loc (loc, MINUS_EXPR,
			    TREE_TYPE (exp), t, TREE_OPERAND (exp, 1));
      break;
    case PLUS_EXPR:
      t = check_omp_for_incr_expr (loc, TREE_OPERAND (exp, 0), decl);
      if (t != error_mark_node)
        return fold_build2_loc (loc, PLUS_EXPR,
			    TREE_TYPE (exp), t, TREE_OPERAND (exp, 1));
      t = check_omp_for_incr_expr (loc, TREE_OPERAND (exp, 1), decl);
      if (t != error_mark_node)
        return fold_build2_loc (loc, PLUS_EXPR,
			    TREE_TYPE (exp), TREE_OPERAND (exp, 0), t);
      break;
    case COMPOUND_EXPR:
      {
	/* cp_build_modify_expr forces preevaluation of the RHS to make
	   sure that it is evaluated before the lvalue-rvalue conversion
	   is applied to the LHS.  Reconstruct the original expression.  */
	tree op0 = TREE_OPERAND (exp, 0);
	if (TREE_CODE (op0) == TARGET_EXPR
	    && !VOID_TYPE_P (TREE_TYPE (op0)))
	  {
	    tree op1 = TREE_OPERAND (exp, 1);
	    tree temp = TARGET_EXPR_SLOT (op0);
	    if (BINARY_CLASS_P (op1)
		&& TREE_OPERAND (op1, 1) == temp)
	      {
		op1 = copy_node (op1);
		TREE_OPERAND (op1, 1) = TARGET_EXPR_INITIAL (op0);
		return check_omp_for_incr_expr (loc, op1, decl);
	      }
	  }
	break;
      }
    default:
      break;
    }

  return error_mark_node;
}

/* If the OMP_FOR increment expression in INCR is of pointer type,
   canonicalize it into an expression handled by gimplify_omp_for()
   and return it.  DECL is the iteration variable.  */

static tree
c_omp_for_incr_canonicalize_ptr (location_t loc, tree decl, tree incr)
{
  if (POINTER_TYPE_P (TREE_TYPE (decl))
      && TREE_OPERAND (incr, 1))
    {
      tree t = fold_convert_loc (loc,
				 sizetype, TREE_OPERAND (incr, 1));

      if (TREE_CODE (incr) == POSTDECREMENT_EXPR
	  || TREE_CODE (incr) == PREDECREMENT_EXPR)
	t = fold_build1_loc (loc, NEGATE_EXPR, sizetype, t);
      t = fold_build_pointer_plus (decl, t);
      incr = build2 (MODIFY_EXPR, void_type_node, decl, t);
    }
  return incr;
}

/* Validate and generate OMP_FOR.
   DECLV is a vector of iteration variables, for each collapsed loop.

   ORIG_DECLV, if non-NULL, is a vector with the original iteration
   variables (prior to any transformations, by say, C++ iterators).

   INITV, CONDV and INCRV are vectors containing initialization
   expressions, controlling predicates and increment expressions.
   BODY is the body of the loop and PRE_BODY statements that go before
   the loop.  */

tree
c_finish_omp_for (location_t locus, enum tree_code code, tree declv,
		  tree orig_declv, tree initv, tree condv, tree incrv,
		  tree body, tree pre_body)
{
  location_t elocus;
  bool fail = false;
  int i;

  if ((code == CILK_SIMD || code == CILK_FOR)
      && !c_check_cilk_loop (locus, TREE_VEC_ELT (declv, 0)))
    fail = true;

  gcc_assert (TREE_VEC_LENGTH (declv) == TREE_VEC_LENGTH (initv));
  gcc_assert (TREE_VEC_LENGTH (declv) == TREE_VEC_LENGTH (condv));
  gcc_assert (TREE_VEC_LENGTH (declv) == TREE_VEC_LENGTH (incrv));
  for (i = 0; i < TREE_VEC_LENGTH (declv); i++)
    {
      tree decl = TREE_VEC_ELT (declv, i);
      tree init = TREE_VEC_ELT (initv, i);
      tree cond = TREE_VEC_ELT (condv, i);
      tree incr = TREE_VEC_ELT (incrv, i);

      elocus = locus;
      if (EXPR_HAS_LOCATION (init))
	elocus = EXPR_LOCATION (init);

      /* Validate the iteration variable.  */
      if (!INTEGRAL_TYPE_P (TREE_TYPE (decl))
	  && TREE_CODE (TREE_TYPE (decl)) != POINTER_TYPE)
	{
	  error_at (elocus, "invalid type for iteration variable %qE", decl);
	  fail = true;
	}

      /* In the case of "for (int i = 0...)", init will be a decl.  It should
	 have a DECL_INITIAL that we can turn into an assignment.  */
      if (init == decl)
	{
	  elocus = DECL_SOURCE_LOCATION (decl);

	  init = DECL_INITIAL (decl);
	  if (init == NULL)
	    {
	      error_at (elocus, "%qE is not initialized", decl);
	      init = integer_zero_node;
	      fail = true;
	    }
	  DECL_INITIAL (decl) = NULL_TREE;

	  init = build_modify_expr (elocus, decl, NULL_TREE, NOP_EXPR,
	      			    /* FIXME diagnostics: This should
				       be the location of the INIT.  */
	      			    elocus,
				    init,
				    NULL_TREE);
	}
      if (init != error_mark_node)
	{
	  gcc_assert (TREE_CODE (init) == MODIFY_EXPR);
	  gcc_assert (TREE_OPERAND (init, 0) == decl);
	}

      if (cond == NULL_TREE)
	{
	  error_at (elocus, "missing controlling predicate");
	  fail = true;
	}
      else
	{
	  bool cond_ok = false;

	  if (EXPR_HAS_LOCATION (cond))
	    elocus = EXPR_LOCATION (cond);

	  if (TREE_CODE (cond) == LT_EXPR
	      || TREE_CODE (cond) == LE_EXPR
	      || TREE_CODE (cond) == GT_EXPR
	      || TREE_CODE (cond) == GE_EXPR
	      || TREE_CODE (cond) == NE_EXPR
	      || TREE_CODE (cond) == EQ_EXPR)
	    {
	      tree op0 = TREE_OPERAND (cond, 0);
	      tree op1 = TREE_OPERAND (cond, 1);

	      /* 2.5.1.  The comparison in the condition is computed in
		 the type of DECL, otherwise the behavior is undefined.

		 For example:
		 long n; int i;
		 i < n;

		 according to ISO will be evaluated as:
		 (long)i < n;

		 We want to force:
		 i < (int)n;  */
	      if (TREE_CODE (op0) == NOP_EXPR
		  && decl == TREE_OPERAND (op0, 0))
		{
		  TREE_OPERAND (cond, 0) = TREE_OPERAND (op0, 0);
		  TREE_OPERAND (cond, 1)
		    = fold_build1_loc (elocus, NOP_EXPR, TREE_TYPE (decl),
				   TREE_OPERAND (cond, 1));
		}
	      else if (TREE_CODE (op1) == NOP_EXPR
		       && decl == TREE_OPERAND (op1, 0))
		{
		  TREE_OPERAND (cond, 1) = TREE_OPERAND (op1, 0);
		  TREE_OPERAND (cond, 0)
		    = fold_build1_loc (elocus, NOP_EXPR, TREE_TYPE (decl),
				   TREE_OPERAND (cond, 0));
		}

	      if (decl == TREE_OPERAND (cond, 0))
		cond_ok = true;
	      else if (decl == TREE_OPERAND (cond, 1))
		{
		  TREE_SET_CODE (cond,
				 swap_tree_comparison (TREE_CODE (cond)));
		  TREE_OPERAND (cond, 1) = TREE_OPERAND (cond, 0);
		  TREE_OPERAND (cond, 0) = decl;
		  cond_ok = true;
		}

	      if (TREE_CODE (cond) == NE_EXPR
		  || TREE_CODE (cond) == EQ_EXPR)
		{
		  if (!INTEGRAL_TYPE_P (TREE_TYPE (decl)))
		    {
		      if (code != CILK_SIMD && code != CILK_FOR)
			cond_ok = false;
		    }
		  else if (operand_equal_p (TREE_OPERAND (cond, 1),
					    TYPE_MIN_VALUE (TREE_TYPE (decl)),
					    0))
		    TREE_SET_CODE (cond, TREE_CODE (cond) == NE_EXPR
					 ? GT_EXPR : LE_EXPR);
		  else if (operand_equal_p (TREE_OPERAND (cond, 1),
					    TYPE_MAX_VALUE (TREE_TYPE (decl)),
					    0))
		    TREE_SET_CODE (cond, TREE_CODE (cond) == NE_EXPR
					 ? LT_EXPR : GE_EXPR);
		  else if (code != CILK_SIMD && code != CILK_FOR)
		    cond_ok = false;
		}
	    }

	  if (!cond_ok)
	    {
	      error_at (elocus, "invalid controlling predicate");
	      fail = true;
	    }
	}

      if (incr == NULL_TREE)
	{
	  error_at (elocus, "missing increment expression");
	  fail = true;
	}
      else
	{
	  bool incr_ok = false;

	  if (EXPR_HAS_LOCATION (incr))
	    elocus = EXPR_LOCATION (incr);

	  /* Check all the valid increment expressions: v++, v--, ++v, --v,
	     v = v + incr, v = incr + v and v = v - incr.  */
	  switch (TREE_CODE (incr))
	    {
	    case POSTINCREMENT_EXPR:
	    case PREINCREMENT_EXPR:
	    case POSTDECREMENT_EXPR:
	    case PREDECREMENT_EXPR:
	      if (TREE_OPERAND (incr, 0) != decl)
		break;

	      incr_ok = true;
	      incr = c_omp_for_incr_canonicalize_ptr (elocus, decl, incr);
	      break;

	    case COMPOUND_EXPR:
	      if (TREE_CODE (TREE_OPERAND (incr, 0)) != SAVE_EXPR
		  || TREE_CODE (TREE_OPERAND (incr, 1)) != MODIFY_EXPR)
		break;
	      incr = TREE_OPERAND (incr, 1);
	      /* FALLTHRU */
	    case MODIFY_EXPR:
	      if (TREE_OPERAND (incr, 0) != decl)
		break;
	      if (TREE_OPERAND (incr, 1) == decl)
		break;
	      if (TREE_CODE (TREE_OPERAND (incr, 1)) == PLUS_EXPR
		  && (TREE_OPERAND (TREE_OPERAND (incr, 1), 0) == decl
		      || TREE_OPERAND (TREE_OPERAND (incr, 1), 1) == decl))
		incr_ok = true;
	      else if ((TREE_CODE (TREE_OPERAND (incr, 1)) == MINUS_EXPR
			|| (TREE_CODE (TREE_OPERAND (incr, 1))
			    == POINTER_PLUS_EXPR))
		       && TREE_OPERAND (TREE_OPERAND (incr, 1), 0) == decl)
		incr_ok = true;
	      else
		{
		  tree t = check_omp_for_incr_expr (elocus,
						    TREE_OPERAND (incr, 1),
						    decl);
		  if (t != error_mark_node)
		    {
		      incr_ok = true;
		      t = build2 (PLUS_EXPR, TREE_TYPE (decl), decl, t);
		      incr = build2 (MODIFY_EXPR, void_type_node, decl, t);
		    }
		}
	      break;

	    default:
	      break;
	    }
	  if (!incr_ok)
	    {
	      error_at (elocus, "invalid increment expression");
	      fail = true;
	    }
	}

      TREE_VEC_ELT (initv, i) = init;
      TREE_VEC_ELT (incrv, i) = incr;
    }

  if (fail)
    return NULL;
  else
    {
      tree t = make_node (code);

      TREE_TYPE (t) = void_type_node;
      OMP_FOR_INIT (t) = initv;
      OMP_FOR_COND (t) = condv;
      OMP_FOR_INCR (t) = incrv;
      OMP_FOR_BODY (t) = body;
      OMP_FOR_PRE_BODY (t) = pre_body;
      if (code == OMP_FOR)
	OMP_FOR_ORIG_DECLS (t) = orig_declv;

      SET_EXPR_LOCATION (t, locus);
      return add_stmt (t);
    }
}

<<<<<<< HEAD
/* Right now we have 15 different combined constructs, this
=======
/* Right now we have 21 different combined/composite constructs, this
>>>>>>> 2de2a2eb
   function attempts to split or duplicate clauses for combined
   constructs.  CODE is the innermost construct in the combined construct,
   and MASK allows to determine which constructs are combined together,
   as every construct has at least one clause that no other construct
   has (except for OMP_SECTIONS, but that can be only combined with parallel).
   Combined/composite constructs are:
   #pragma omp distribute parallel for
   #pragma omp distribute parallel for simd
   #pragma omp distribute simd
   #pragma omp for simd
   #pragma omp parallel for
   #pragma omp parallel for simd
   #pragma omp parallel sections
   #pragma omp target parallel
   #pragma omp target parallel for
   #pragma omp target parallel for simd
   #pragma omp target teams
   #pragma omp target teams distribute
   #pragma omp target teams distribute parallel for
   #pragma omp target teams distribute parallel for simd
<<<<<<< HEAD
   #pragma omp taskloop simd  */
=======
   #pragma omp target teams distribute simd
   #pragma omp target simd
   #pragma omp taskloop simd
   #pragma omp teams distribute
   #pragma omp teams distribute parallel for
   #pragma omp teams distribute parallel for simd
   #pragma omp teams distribute simd  */
>>>>>>> 2de2a2eb

void
c_omp_split_clauses (location_t loc, enum tree_code code,
		     omp_clause_mask mask, tree clauses, tree *cclauses)
{
  tree next, c;
  enum c_omp_clause_split s;
  int i;

  for (i = 0; i < C_OMP_CLAUSE_SPLIT_COUNT; i++)
    cclauses[i] = NULL;
  /* Add implicit nowait clause on
     #pragma omp parallel {for,for simd,sections}.  */
  if ((mask & (OMP_CLAUSE_MASK_1 << PRAGMA_OMP_CLAUSE_NUM_THREADS)) != 0)
    switch (code)
      {
      case OMP_FOR:
      case OMP_SIMD:
        cclauses[C_OMP_CLAUSE_SPLIT_FOR]
	  = build_omp_clause (loc, OMP_CLAUSE_NOWAIT);
	break;
      case OMP_SECTIONS:
	cclauses[C_OMP_CLAUSE_SPLIT_SECTIONS]
	  = build_omp_clause (loc, OMP_CLAUSE_NOWAIT);
	break;
      default:
	break;
      }

  for (; clauses ; clauses = next)
    {
      next = OMP_CLAUSE_CHAIN (clauses);

      switch (OMP_CLAUSE_CODE (clauses))
	{
	/* First the clauses that are unique to some constructs.  */
	case OMP_CLAUSE_DEVICE:
	case OMP_CLAUSE_MAP:
	case OMP_CLAUSE_IS_DEVICE_PTR:
	case OMP_CLAUSE_DEFAULTMAP:
	  s = C_OMP_CLAUSE_SPLIT_TARGET;
	  break;
	case OMP_CLAUSE_NUM_TEAMS:
	case OMP_CLAUSE_THREAD_LIMIT:
	  s = C_OMP_CLAUSE_SPLIT_TEAMS;
	  break;
	case OMP_CLAUSE_DIST_SCHEDULE:
	  s = C_OMP_CLAUSE_SPLIT_DISTRIBUTE;
	  break;
	case OMP_CLAUSE_COPYIN:
	case OMP_CLAUSE_NUM_THREADS:
	case OMP_CLAUSE_PROC_BIND:
	  s = C_OMP_CLAUSE_SPLIT_PARALLEL;
	  break;
	case OMP_CLAUSE_ORDERED:
	case OMP_CLAUSE_NOWAIT:
	  s = C_OMP_CLAUSE_SPLIT_FOR;
	  break;
	case OMP_CLAUSE_SCHEDULE:
	  s = C_OMP_CLAUSE_SPLIT_FOR;
	  if (code != OMP_SIMD)
	    OMP_CLAUSE_SCHEDULE_SIMD (clauses) = 0;
	  break;
	case OMP_CLAUSE_SAFELEN:
	case OMP_CLAUSE_SIMDLEN:
	case OMP_CLAUSE_ALIGNED:
	  s = C_OMP_CLAUSE_SPLIT_SIMD;
	  break;
	case OMP_CLAUSE_GRAINSIZE:
	case OMP_CLAUSE_NUM_TASKS:
	case OMP_CLAUSE_FINAL:
	case OMP_CLAUSE_UNTIED:
	case OMP_CLAUSE_MERGEABLE:
	case OMP_CLAUSE_NOGROUP:
	case OMP_CLAUSE_PRIORITY:
	  s = C_OMP_CLAUSE_SPLIT_TASKLOOP;
	  break;
	/* Duplicate this to all of taskloop, distribute, for and simd.  */
	case OMP_CLAUSE_COLLAPSE:
	  if (code == OMP_SIMD)
	    {
	      if ((mask & ((OMP_CLAUSE_MASK_1 << PRAGMA_OMP_CLAUSE_SCHEDULE)
			   | (OMP_CLAUSE_MASK_1
			      << PRAGMA_OMP_CLAUSE_DIST_SCHEDULE)
			   | (OMP_CLAUSE_MASK_1
			      << PRAGMA_OMP_CLAUSE_NOGROUP))) != 0)
		{
		  c = build_omp_clause (OMP_CLAUSE_LOCATION (clauses),
					OMP_CLAUSE_COLLAPSE);
		  OMP_CLAUSE_COLLAPSE_EXPR (c)
		    = OMP_CLAUSE_COLLAPSE_EXPR (clauses);
		  OMP_CLAUSE_CHAIN (c) = cclauses[C_OMP_CLAUSE_SPLIT_SIMD];
		  cclauses[C_OMP_CLAUSE_SPLIT_SIMD] = c;
		}
	      else
		{
		  /* This must be #pragma omp target simd */
		  s = C_OMP_CLAUSE_SPLIT_SIMD;
		  break;
		}
	    }
	  if ((mask & (OMP_CLAUSE_MASK_1 << PRAGMA_OMP_CLAUSE_SCHEDULE)) != 0)
	    {
	      if ((mask & (OMP_CLAUSE_MASK_1
			   << PRAGMA_OMP_CLAUSE_DIST_SCHEDULE)) != 0)
		{
		  c = build_omp_clause (OMP_CLAUSE_LOCATION (clauses),
					OMP_CLAUSE_COLLAPSE);
		  OMP_CLAUSE_COLLAPSE_EXPR (c)
		    = OMP_CLAUSE_COLLAPSE_EXPR (clauses);
		  OMP_CLAUSE_CHAIN (c) = cclauses[C_OMP_CLAUSE_SPLIT_FOR];
		  cclauses[C_OMP_CLAUSE_SPLIT_FOR] = c;
		  s = C_OMP_CLAUSE_SPLIT_DISTRIBUTE;
		}
	      else
		s = C_OMP_CLAUSE_SPLIT_FOR;
	    }
	  else if ((mask & (OMP_CLAUSE_MASK_1 << PRAGMA_OMP_CLAUSE_NOGROUP))
		   != 0)
	    s = C_OMP_CLAUSE_SPLIT_TASKLOOP;
	  else
	    s = C_OMP_CLAUSE_SPLIT_DISTRIBUTE;
	  break;
	/* Private clause is supported on all constructs,
	   it is enough to put it on the innermost one.  For
	   #pragma omp {for,sections} put it on parallel though,
	   as that's what we did for OpenMP 3.1.  */
	case OMP_CLAUSE_PRIVATE:
	  switch (code)
	    {
	    case OMP_SIMD: s = C_OMP_CLAUSE_SPLIT_SIMD; break;
	    case OMP_FOR: case OMP_SECTIONS:
	    case OMP_PARALLEL: s = C_OMP_CLAUSE_SPLIT_PARALLEL; break;
	    case OMP_DISTRIBUTE: s = C_OMP_CLAUSE_SPLIT_DISTRIBUTE; break;
	    case OMP_TEAMS: s = C_OMP_CLAUSE_SPLIT_TEAMS; break;
	    default: gcc_unreachable ();
	    }
	  break;
	/* Firstprivate clause is supported on all constructs but
	   simd.  Put it on the outermost of those and duplicate on teams
	   and parallel.  */
	case OMP_CLAUSE_FIRSTPRIVATE:
	  if ((mask & (OMP_CLAUSE_MASK_1 << PRAGMA_OMP_CLAUSE_MAP))
	      != 0)
	    {
	      if (code == OMP_SIMD
		  && (mask & ((OMP_CLAUSE_MASK_1
			       << PRAGMA_OMP_CLAUSE_NUM_THREADS)
			      | (OMP_CLAUSE_MASK_1
				 << PRAGMA_OMP_CLAUSE_NUM_TEAMS))) == 0)
		{
		  /* This must be #pragma omp target simd.  */
		  s = C_OMP_CLAUSE_SPLIT_TARGET;
		  break;
		}
	      c = build_omp_clause (OMP_CLAUSE_LOCATION (clauses),
				    OMP_CLAUSE_FIRSTPRIVATE);
	      OMP_CLAUSE_DECL (c) = OMP_CLAUSE_DECL (clauses);
	      OMP_CLAUSE_CHAIN (c) = cclauses[C_OMP_CLAUSE_SPLIT_TARGET];
	      cclauses[C_OMP_CLAUSE_SPLIT_TARGET] = c;
	    }
	  if ((mask & (OMP_CLAUSE_MASK_1 << PRAGMA_OMP_CLAUSE_NUM_THREADS))
	      != 0)
	    {
	      if ((mask & ((OMP_CLAUSE_MASK_1 << PRAGMA_OMP_CLAUSE_NUM_TEAMS)
			   | (OMP_CLAUSE_MASK_1
			      << PRAGMA_OMP_CLAUSE_DIST_SCHEDULE))) != 0)
		{
		  c = build_omp_clause (OMP_CLAUSE_LOCATION (clauses),
					OMP_CLAUSE_FIRSTPRIVATE);
		  OMP_CLAUSE_DECL (c) = OMP_CLAUSE_DECL (clauses);
		  OMP_CLAUSE_CHAIN (c) = cclauses[C_OMP_CLAUSE_SPLIT_PARALLEL];
		  cclauses[C_OMP_CLAUSE_SPLIT_PARALLEL] = c;
		  if ((mask & (OMP_CLAUSE_MASK_1
			       << PRAGMA_OMP_CLAUSE_NUM_TEAMS)) != 0)
		    s = C_OMP_CLAUSE_SPLIT_TEAMS;
		  else
		    s = C_OMP_CLAUSE_SPLIT_DISTRIBUTE;
		}
	      else
		/* This must be
		   #pragma omp parallel{, for{, simd}, sections}
		   or
		   #pragma omp target parallel.  */
		s = C_OMP_CLAUSE_SPLIT_PARALLEL;
	    }
	  else if ((mask & (OMP_CLAUSE_MASK_1 << PRAGMA_OMP_CLAUSE_NUM_TEAMS))
		   != 0)
	    {
	      /* This must be one of
		 #pragma omp {,target }teams distribute
		 #pragma omp target teams
		 #pragma omp {,target }teams distribute simd.  */
	      gcc_assert (code == OMP_DISTRIBUTE
			  || code == OMP_TEAMS
			  || code == OMP_SIMD);
	      s = C_OMP_CLAUSE_SPLIT_TEAMS;
	    }
	  else if ((mask & (OMP_CLAUSE_MASK_1
			    << PRAGMA_OMP_CLAUSE_DIST_SCHEDULE)) != 0)
	    {
	      /* This must be #pragma omp distribute simd.  */
	      gcc_assert (code == OMP_SIMD);
	      s = C_OMP_CLAUSE_SPLIT_DISTRIBUTE;
	    }
	  else if ((mask & (OMP_CLAUSE_MASK_1
			    << PRAGMA_OMP_CLAUSE_NOGROUP)) != 0)
	    {
	      /* This must be #pragma omp taskloop simd.  */
	      gcc_assert (code == OMP_SIMD);
	      s = C_OMP_CLAUSE_SPLIT_TASKLOOP;
	    }
	  else if ((mask & (OMP_CLAUSE_MASK_1
			    << PRAGMA_OMP_CLAUSE_NOGROUP)) != 0)
	    {
	      /* This must be #pragma omp taskloop simd.  */
	      gcc_assert (code == OMP_SIMD);
	      s = C_OMP_CLAUSE_SPLIT_TASKLOOP;
	    }
	  else
	    {
	      /* This must be #pragma omp for simd.  */
	      gcc_assert (code == OMP_SIMD);
	      s = C_OMP_CLAUSE_SPLIT_FOR;
	    }
	  break;
	/* Lastprivate is allowed on for, sections and simd.  In
	   parallel {for{, simd},sections} we actually want to put it on
	   parallel rather than for or sections.  */
	case OMP_CLAUSE_LASTPRIVATE:
	  if (code == OMP_FOR || code == OMP_SECTIONS)
	    {
	      if ((mask & (OMP_CLAUSE_MASK_1 << PRAGMA_OMP_CLAUSE_NUM_THREADS))
		  != 0)
		s = C_OMP_CLAUSE_SPLIT_PARALLEL;
	      else
		s = C_OMP_CLAUSE_SPLIT_FOR;
	      break;
	    }
	  gcc_assert (code == OMP_SIMD);
	  if ((mask & (OMP_CLAUSE_MASK_1 << PRAGMA_OMP_CLAUSE_SCHEDULE)) != 0)
	    {
	      c = build_omp_clause (OMP_CLAUSE_LOCATION (clauses),
				    OMP_CLAUSE_LASTPRIVATE);
	      OMP_CLAUSE_DECL (c) = OMP_CLAUSE_DECL (clauses);
	      if ((mask & (OMP_CLAUSE_MASK_1 << PRAGMA_OMP_CLAUSE_NUM_THREADS))
		  != 0)
		s = C_OMP_CLAUSE_SPLIT_PARALLEL;
	      else
		s = C_OMP_CLAUSE_SPLIT_FOR;
	      OMP_CLAUSE_CHAIN (c) = cclauses[s];
	      cclauses[s] = c;
	    }
	  s = C_OMP_CLAUSE_SPLIT_SIMD;
	  break;
	/* Shared and default clauses are allowed on parallel, teams and
	   taskloop.  */
	case OMP_CLAUSE_SHARED:
	case OMP_CLAUSE_DEFAULT:
	  if ((mask & (OMP_CLAUSE_MASK_1 << PRAGMA_OMP_CLAUSE_NOGROUP))
	      != 0)
	    {
	      s = C_OMP_CLAUSE_SPLIT_TASKLOOP;
	      break;
	    }
	  if ((mask & (OMP_CLAUSE_MASK_1 << PRAGMA_OMP_CLAUSE_NOGROUP))
	      != 0)
	    {
	      s = C_OMP_CLAUSE_SPLIT_TASKLOOP;
	      break;
	    }
	  if ((mask & (OMP_CLAUSE_MASK_1 << PRAGMA_OMP_CLAUSE_NUM_TEAMS))
	      != 0)
	    {
	      if ((mask & (OMP_CLAUSE_MASK_1 << PRAGMA_OMP_CLAUSE_NUM_THREADS))
		  == 0)
		{
		  s = C_OMP_CLAUSE_SPLIT_TEAMS;
		  break;
		}
	      c = build_omp_clause (OMP_CLAUSE_LOCATION (clauses),
				    OMP_CLAUSE_CODE (clauses));
	      if (OMP_CLAUSE_CODE (clauses) == OMP_CLAUSE_SHARED)
		OMP_CLAUSE_DECL (c) = OMP_CLAUSE_DECL (clauses);
	      else
		OMP_CLAUSE_DEFAULT_KIND (c)
		  = OMP_CLAUSE_DEFAULT_KIND (clauses);
	      OMP_CLAUSE_CHAIN (c) = cclauses[C_OMP_CLAUSE_SPLIT_TEAMS];
	      cclauses[C_OMP_CLAUSE_SPLIT_TEAMS] = c;
	    }
	  s = C_OMP_CLAUSE_SPLIT_PARALLEL;
	  break;
	/* Reduction is allowed on simd, for, parallel, sections and teams.
	   Duplicate it on all of them, but omit on for or sections if
	   parallel is present.  */
	case OMP_CLAUSE_REDUCTION:
<<<<<<< HEAD
	  if (code == OMP_SIMD)
	    {
	      c = build_omp_clause (OMP_CLAUSE_LOCATION (clauses),
				    OMP_CLAUSE_REDUCTION);
	      OMP_CLAUSE_DECL (c) = OMP_CLAUSE_DECL (clauses);
	      OMP_CLAUSE_REDUCTION_CODE (c)
		= OMP_CLAUSE_REDUCTION_CODE (clauses);
	      OMP_CLAUSE_REDUCTION_PLACEHOLDER (c)
		= OMP_CLAUSE_REDUCTION_PLACEHOLDER (clauses);
	      OMP_CLAUSE_REDUCTION_DECL_PLACEHOLDER (c)
		= OMP_CLAUSE_REDUCTION_DECL_PLACEHOLDER (clauses);
	      OMP_CLAUSE_CHAIN (c) = cclauses[C_OMP_CLAUSE_SPLIT_SIMD];
	      cclauses[C_OMP_CLAUSE_SPLIT_SIMD] = c;
	    }
=======
>>>>>>> 2de2a2eb
	  if ((mask & (OMP_CLAUSE_MASK_1 << PRAGMA_OMP_CLAUSE_SCHEDULE)) != 0)
	    {
	      if (code == OMP_SIMD)
		{
		  c = build_omp_clause (OMP_CLAUSE_LOCATION (clauses),
					OMP_CLAUSE_REDUCTION);
		  OMP_CLAUSE_DECL (c) = OMP_CLAUSE_DECL (clauses);
		  OMP_CLAUSE_REDUCTION_CODE (c)
		    = OMP_CLAUSE_REDUCTION_CODE (clauses);
		  OMP_CLAUSE_REDUCTION_PLACEHOLDER (c)
		    = OMP_CLAUSE_REDUCTION_PLACEHOLDER (clauses);
		  OMP_CLAUSE_REDUCTION_DECL_PLACEHOLDER (c)
		    = OMP_CLAUSE_REDUCTION_DECL_PLACEHOLDER (clauses);
		  OMP_CLAUSE_CHAIN (c) = cclauses[C_OMP_CLAUSE_SPLIT_SIMD];
		  cclauses[C_OMP_CLAUSE_SPLIT_SIMD] = c;
		}
	      if ((mask & (OMP_CLAUSE_MASK_1 << PRAGMA_OMP_CLAUSE_NUM_TEAMS))
		  != 0)
		{
		  c = build_omp_clause (OMP_CLAUSE_LOCATION (clauses),
					OMP_CLAUSE_REDUCTION);
		  OMP_CLAUSE_DECL (c) = OMP_CLAUSE_DECL (clauses);
		  OMP_CLAUSE_REDUCTION_CODE (c)
		    = OMP_CLAUSE_REDUCTION_CODE (clauses);
		  OMP_CLAUSE_REDUCTION_PLACEHOLDER (c)
		    = OMP_CLAUSE_REDUCTION_PLACEHOLDER (clauses);
		  OMP_CLAUSE_REDUCTION_DECL_PLACEHOLDER (c)
		    = OMP_CLAUSE_REDUCTION_DECL_PLACEHOLDER (clauses);
		  OMP_CLAUSE_CHAIN (c) = cclauses[C_OMP_CLAUSE_SPLIT_PARALLEL];
		  cclauses[C_OMP_CLAUSE_SPLIT_PARALLEL] = c;
		  s = C_OMP_CLAUSE_SPLIT_TEAMS;
		}
	      else if ((mask & (OMP_CLAUSE_MASK_1
				<< PRAGMA_OMP_CLAUSE_NUM_THREADS)) != 0)
		s = C_OMP_CLAUSE_SPLIT_PARALLEL;
	      else
		s = C_OMP_CLAUSE_SPLIT_FOR;
	    }
	  else if (code == OMP_SECTIONS || code == OMP_PARALLEL)
	    s = C_OMP_CLAUSE_SPLIT_PARALLEL;
	  else if (code == OMP_SIMD)
	    s = C_OMP_CLAUSE_SPLIT_SIMD;
	  else
	    s = C_OMP_CLAUSE_SPLIT_TEAMS;
	  break;
	case OMP_CLAUSE_IF:
	  if ((mask & (OMP_CLAUSE_MASK_1 << PRAGMA_OMP_CLAUSE_NOGROUP))
	      != 0)
	    s = C_OMP_CLAUSE_SPLIT_TASKLOOP;
<<<<<<< HEAD
	  /* FIXME: This is currently being discussed.  */
	  else if ((mask & (OMP_CLAUSE_MASK_1
			    << PRAGMA_OMP_CLAUSE_NUM_THREADS)) != 0)
	    s = C_OMP_CLAUSE_SPLIT_PARALLEL;
=======
	  else if ((mask & (OMP_CLAUSE_MASK_1
			    << PRAGMA_OMP_CLAUSE_NUM_THREADS)) != 0)
	    {
	      if ((mask & (OMP_CLAUSE_MASK_1
			   << PRAGMA_OMP_CLAUSE_MAP)) != 0)
		{
		  if (OMP_CLAUSE_IF_MODIFIER (clauses) == OMP_PARALLEL)
		    s = C_OMP_CLAUSE_SPLIT_PARALLEL;
		  else if (OMP_CLAUSE_IF_MODIFIER (clauses) == OMP_TARGET)
		    s = C_OMP_CLAUSE_SPLIT_TARGET;
		  else if (OMP_CLAUSE_IF_MODIFIER (clauses) == ERROR_MARK)
		    {
		      c = build_omp_clause (OMP_CLAUSE_LOCATION (clauses),
					    OMP_CLAUSE_IF);
		      OMP_CLAUSE_IF_MODIFIER (c)
			= OMP_CLAUSE_IF_MODIFIER (clauses);
		      OMP_CLAUSE_IF_EXPR (c) = OMP_CLAUSE_IF_EXPR (clauses);
		      OMP_CLAUSE_CHAIN (c)
			= cclauses[C_OMP_CLAUSE_SPLIT_TARGET];
		      cclauses[C_OMP_CLAUSE_SPLIT_TARGET] = c;
		      s = C_OMP_CLAUSE_SPLIT_PARALLEL;
		    }
		  else
		    {
		      error_at (OMP_CLAUSE_LOCATION (clauses),
				"expected %<parallel%> or %<target%> %<if%> "
				"clause modifier");
		      continue;
		    }
		}
	      else
		s = C_OMP_CLAUSE_SPLIT_PARALLEL;
	    }
>>>>>>> 2de2a2eb
	  else
	    s = C_OMP_CLAUSE_SPLIT_TARGET;
	  break;
	case OMP_CLAUSE_LINEAR:
	  /* Linear clause is allowed on simd and for.  Put it on the
	     innermost construct.  */
	  if (code == OMP_SIMD)
	    s = C_OMP_CLAUSE_SPLIT_SIMD;
	  else
	    s = C_OMP_CLAUSE_SPLIT_FOR;
	  break;
	default:
	  gcc_unreachable ();
	}
      OMP_CLAUSE_CHAIN (clauses) = cclauses[s];
      cclauses[s] = clauses;
    }
#ifdef ENABLE_CHECKING
  if ((mask & (OMP_CLAUSE_MASK_1 << PRAGMA_OMP_CLAUSE_MAP)) == 0)
    gcc_assert (cclauses[C_OMP_CLAUSE_SPLIT_TARGET] == NULL_TREE);
  if ((mask & (OMP_CLAUSE_MASK_1 << PRAGMA_OMP_CLAUSE_NUM_TEAMS)) == 0)
    gcc_assert (cclauses[C_OMP_CLAUSE_SPLIT_TEAMS] == NULL_TREE);
  if ((mask & (OMP_CLAUSE_MASK_1 << PRAGMA_OMP_CLAUSE_DIST_SCHEDULE)) == 0)
    gcc_assert (cclauses[C_OMP_CLAUSE_SPLIT_DISTRIBUTE] == NULL_TREE);
  if ((mask & (OMP_CLAUSE_MASK_1 << PRAGMA_OMP_CLAUSE_NUM_THREADS)) == 0)
    gcc_assert (cclauses[C_OMP_CLAUSE_SPLIT_PARALLEL] == NULL_TREE);
  if ((mask & ((OMP_CLAUSE_MASK_1 << PRAGMA_OMP_CLAUSE_SCHEDULE)
	       | (OMP_CLAUSE_MASK_1 << PRAGMA_OMP_CLAUSE_NOGROUP))) == 0
      && code != OMP_SECTIONS)
    gcc_assert (cclauses[C_OMP_CLAUSE_SPLIT_FOR] == NULL_TREE);
  if (code != OMP_SIMD)
    gcc_assert (cclauses[C_OMP_CLAUSE_SPLIT_SIMD] == NULL_TREE);
#endif
}


/* qsort callback to compare #pragma omp declare simd clauses.  */

static int
c_omp_declare_simd_clause_cmp (const void *p, const void *q)
{
  tree a = *(const tree *) p;
  tree b = *(const tree *) q;
  if (OMP_CLAUSE_CODE (a) != OMP_CLAUSE_CODE (b))
    {
      if (OMP_CLAUSE_CODE (a) > OMP_CLAUSE_CODE (b))
	return -1;
      return 1;
    }
  if (OMP_CLAUSE_CODE (a) != OMP_CLAUSE_SIMDLEN
      && OMP_CLAUSE_CODE (a) != OMP_CLAUSE_INBRANCH
      && OMP_CLAUSE_CODE (a) != OMP_CLAUSE_NOTINBRANCH)
    {
      int c = tree_to_shwi (OMP_CLAUSE_DECL (a));
      int d = tree_to_shwi (OMP_CLAUSE_DECL (b));
      if (c < d)
	return 1;
      if (c > d)
	return -1;
    }
  return 0;
}

/* Change PARM_DECLs in OMP_CLAUSE_DECL of #pragma omp declare simd
   CLAUSES on FNDECL into argument indexes and sort them.  */

tree
c_omp_declare_simd_clauses_to_numbers (tree parms, tree clauses)
{
  tree c;
  vec<tree> clvec = vNULL;

  for (c = clauses; c; c = OMP_CLAUSE_CHAIN (c))
    {
      if (OMP_CLAUSE_CODE (c) != OMP_CLAUSE_SIMDLEN
	  && OMP_CLAUSE_CODE (c) != OMP_CLAUSE_INBRANCH
	  && OMP_CLAUSE_CODE (c) != OMP_CLAUSE_NOTINBRANCH)
	{
	  tree decl = OMP_CLAUSE_DECL (c);
	  tree arg;
	  int idx;
	  for (arg = parms, idx = 0; arg;
	       arg = TREE_CHAIN (arg), idx++)
	    if (arg == decl)
	      break;
	  if (arg == NULL_TREE)
	    {
	      error_at (OMP_CLAUSE_LOCATION (c),
			"%qD is not an function argument", decl);
	      continue;
	    }
	  OMP_CLAUSE_DECL (c) = build_int_cst (integer_type_node, idx);
	}
      clvec.safe_push (c);
    }
  if (!clvec.is_empty ())
    {
      unsigned int len = clvec.length (), i;
      clvec.qsort (c_omp_declare_simd_clause_cmp);
      clauses = clvec[0];
      for (i = 0; i < len; i++)
	OMP_CLAUSE_CHAIN (clvec[i]) = (i < len - 1) ? clvec[i + 1] : NULL_TREE;
    }
  else
    clauses = NULL_TREE;
  clvec.release ();
  return clauses;
}

/* Change argument indexes in CLAUSES of FNDECL back to PARM_DECLs.  */

void
c_omp_declare_simd_clauses_to_decls (tree fndecl, tree clauses)
{
  tree c;

  for (c = clauses; c; c = OMP_CLAUSE_CHAIN (c))
    if (OMP_CLAUSE_CODE (c) != OMP_CLAUSE_SIMDLEN
	&& OMP_CLAUSE_CODE (c) != OMP_CLAUSE_INBRANCH
	&& OMP_CLAUSE_CODE (c) != OMP_CLAUSE_NOTINBRANCH)
      {
	int idx = tree_to_shwi (OMP_CLAUSE_DECL (c)), i;
	tree arg;
	for (arg = DECL_ARGUMENTS (fndecl), i = 0; arg;
	     arg = TREE_CHAIN (arg), i++)
	  if (i == idx)
	    break;
	gcc_assert (arg);
	OMP_CLAUSE_DECL (c) = arg;
      }
}

/* True if OpenMP sharing attribute of DECL is predetermined.  */

enum omp_clause_default_kind
c_omp_predetermined_sharing (tree decl)
{
  /* Variables with const-qualified type having no mutable member
     are predetermined shared.  */
  if (TREE_READONLY (decl))
    return OMP_CLAUSE_DEFAULT_SHARED;

  return OMP_CLAUSE_DEFAULT_UNSPECIFIED;
}

/* Split the 'clauses' into a set of 'loop' clauses and a set of
   'not-loop' clauses.  */

tree
c_oacc_split_loop_clauses (tree clauses, tree *not_loop_clauses)
{
  tree loop_clauses, next, c;

  loop_clauses = *not_loop_clauses = NULL_TREE;

  for (; clauses ; clauses = next)
    {
      next = OMP_CLAUSE_CHAIN (clauses);

      switch (OMP_CLAUSE_CODE (clauses))
        {
	case OMP_CLAUSE_COLLAPSE:
	case OMP_CLAUSE_REDUCTION:
	case OMP_CLAUSE_GANG:
	case OMP_CLAUSE_VECTOR:
	case OMP_CLAUSE_WORKER:
	case OMP_CLAUSE_AUTO:
	case OMP_CLAUSE_SEQ:
	  OMP_CLAUSE_CHAIN (clauses) = loop_clauses;
	  loop_clauses = clauses;
	  break;

	case OMP_CLAUSE_PRIVATE:
	  c = build_omp_clause (OMP_CLAUSE_LOCATION (clauses),
			        OMP_CLAUSE_CODE (clauses));
          OMP_CLAUSE_DECL (c) = OMP_CLAUSE_DECL (clauses);
	  OMP_CLAUSE_CHAIN (c) = loop_clauses;
	  loop_clauses = c;
	  /* FALL THROUGH  */

	default:
	  OMP_CLAUSE_CHAIN (clauses) = *not_loop_clauses;
	  *not_loop_clauses = clauses;
	  break;
	}
    }

  return loop_clauses;
}<|MERGE_RESOLUTION|>--- conflicted
+++ resolved
@@ -692,11 +692,7 @@
     }
 }
 
-<<<<<<< HEAD
-/* Right now we have 15 different combined constructs, this
-=======
 /* Right now we have 21 different combined/composite constructs, this
->>>>>>> 2de2a2eb
    function attempts to split or duplicate clauses for combined
    constructs.  CODE is the innermost construct in the combined construct,
    and MASK allows to determine which constructs are combined together,
@@ -717,9 +713,6 @@
    #pragma omp target teams distribute
    #pragma omp target teams distribute parallel for
    #pragma omp target teams distribute parallel for simd
-<<<<<<< HEAD
-   #pragma omp taskloop simd  */
-=======
    #pragma omp target teams distribute simd
    #pragma omp target simd
    #pragma omp taskloop simd
@@ -727,7 +720,6 @@
    #pragma omp teams distribute parallel for
    #pragma omp teams distribute parallel for simd
    #pragma omp teams distribute simd  */
->>>>>>> 2de2a2eb
 
 void
 c_omp_split_clauses (location_t loc, enum tree_code code,
@@ -940,13 +932,6 @@
 	      gcc_assert (code == OMP_SIMD);
 	      s = C_OMP_CLAUSE_SPLIT_TASKLOOP;
 	    }
-	  else if ((mask & (OMP_CLAUSE_MASK_1
-			    << PRAGMA_OMP_CLAUSE_NOGROUP)) != 0)
-	    {
-	      /* This must be #pragma omp taskloop simd.  */
-	      gcc_assert (code == OMP_SIMD);
-	      s = C_OMP_CLAUSE_SPLIT_TASKLOOP;
-	    }
 	  else
 	    {
 	      /* This must be #pragma omp for simd.  */
@@ -993,12 +978,6 @@
 	      s = C_OMP_CLAUSE_SPLIT_TASKLOOP;
 	      break;
 	    }
-	  if ((mask & (OMP_CLAUSE_MASK_1 << PRAGMA_OMP_CLAUSE_NOGROUP))
-	      != 0)
-	    {
-	      s = C_OMP_CLAUSE_SPLIT_TASKLOOP;
-	      break;
-	    }
 	  if ((mask & (OMP_CLAUSE_MASK_1 << PRAGMA_OMP_CLAUSE_NUM_TEAMS))
 	      != 0)
 	    {
@@ -1024,23 +1003,6 @@
 	   Duplicate it on all of them, but omit on for or sections if
 	   parallel is present.  */
 	case OMP_CLAUSE_REDUCTION:
-<<<<<<< HEAD
-	  if (code == OMP_SIMD)
-	    {
-	      c = build_omp_clause (OMP_CLAUSE_LOCATION (clauses),
-				    OMP_CLAUSE_REDUCTION);
-	      OMP_CLAUSE_DECL (c) = OMP_CLAUSE_DECL (clauses);
-	      OMP_CLAUSE_REDUCTION_CODE (c)
-		= OMP_CLAUSE_REDUCTION_CODE (clauses);
-	      OMP_CLAUSE_REDUCTION_PLACEHOLDER (c)
-		= OMP_CLAUSE_REDUCTION_PLACEHOLDER (clauses);
-	      OMP_CLAUSE_REDUCTION_DECL_PLACEHOLDER (c)
-		= OMP_CLAUSE_REDUCTION_DECL_PLACEHOLDER (clauses);
-	      OMP_CLAUSE_CHAIN (c) = cclauses[C_OMP_CLAUSE_SPLIT_SIMD];
-	      cclauses[C_OMP_CLAUSE_SPLIT_SIMD] = c;
-	    }
-=======
->>>>>>> 2de2a2eb
 	  if ((mask & (OMP_CLAUSE_MASK_1 << PRAGMA_OMP_CLAUSE_SCHEDULE)) != 0)
 	    {
 	      if (code == OMP_SIMD)
@@ -1090,12 +1052,6 @@
 	  if ((mask & (OMP_CLAUSE_MASK_1 << PRAGMA_OMP_CLAUSE_NOGROUP))
 	      != 0)
 	    s = C_OMP_CLAUSE_SPLIT_TASKLOOP;
-<<<<<<< HEAD
-	  /* FIXME: This is currently being discussed.  */
-	  else if ((mask & (OMP_CLAUSE_MASK_1
-			    << PRAGMA_OMP_CLAUSE_NUM_THREADS)) != 0)
-	    s = C_OMP_CLAUSE_SPLIT_PARALLEL;
-=======
 	  else if ((mask & (OMP_CLAUSE_MASK_1
 			    << PRAGMA_OMP_CLAUSE_NUM_THREADS)) != 0)
 	    {
@@ -1129,7 +1085,6 @@
 	      else
 		s = C_OMP_CLAUSE_SPLIT_PARALLEL;
 	    }
->>>>>>> 2de2a2eb
 	  else
 	    s = C_OMP_CLAUSE_SPLIT_TARGET;
 	  break;

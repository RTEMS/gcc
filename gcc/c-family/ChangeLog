--- conflicted
+++ resolved
@@ -1,5 +1,3 @@
-<<<<<<< HEAD
-=======
 2010-11-30  Joseph Myers  <joseph@codesourcery.com>
 
 	* c-common.h (parse_optimize_options): Declare.
@@ -731,7 +729,6 @@
 
 	* c-gimplify.c: Do not include tree-flow.h
 
->>>>>>> ca474dfe
 2010-06-29  Joern Rennecke  <joern.rennecke@embecosm.com>
 
 	PR other/44034

--- conflicted
+++ resolved
@@ -1,5 +1,3 @@
-<<<<<<< HEAD
-=======
 2016-07-08  Jason Merrill  <jason@redhat.com>
 
 	P0145: Refining Expression Order for C++.
@@ -61,7 +59,6 @@
 	* c-ppoutput.c (init_pp_output): Set cb->get_source_date_epoch
 	to cb_get_source_date_epoch.
 
->>>>>>> a60a5d31
 2016-06-10  Jakub Jelinek  <jakub@redhat.com>
 
 	PR c/68657

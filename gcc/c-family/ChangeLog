--- conflicted
+++ resolved
@@ -1,9 +1,8 @@
-<<<<<<< HEAD
 2015-05-07  Aldy Hernandez  <aldyh@redhat.com>
 
 	* c-common.h (c_parse_final_cleanups): New prototype.
 	* c-opts.c (c_common_parse_file): Call c_parse_final_cleanups.
-=======
+
 2015-05-18  Tom de Vries  <tom@codesourcery.com>
 
 	* c-common.c (build_va_arg_1): New function.
@@ -83,7 +82,6 @@
 2015-05-05  Jason Merrill  <jason@redhat.com>
 
 	* c.opt (Wterminate): New.
->>>>>>> 9ed784d8
 
 2015-04-30  Marek Polacek  <polacek@redhat.com>
 

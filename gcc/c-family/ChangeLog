--- conflicted
+++ resolved
@@ -1,15 +1,3 @@
-<<<<<<< HEAD
-2018-07-08  Andrew Sutton  <andrew.n.sutton@gmail.com>
-
-2018-07-08  Andrew Sutton  <andrew.n.sutton@gmail.com>
-
-	Enable concepts in C++20 mode.
-	* c-cppbuiltin.c (c_cpp_builtins): Use new feature test values for
-	concepts when -std=c++2a.
-	* c-opts.c (c_common_post_options): Warn when -fconcepts is used
-	with -std=c++2a.
-	(set_std_cxx2a): Enable concepts by default.
-=======
 2019-06-26  Jason Merrill  <jason@redhat.com>
 
 	PR c++/55442 - memory-hog with highly recursive constexpr.
@@ -427,7 +415,17 @@
 
 	* c-warn.c (warn_for_address_or_pointer_of_packed_member):
 	Replace "may may" with "may" in warning message.
->>>>>>> 338bc01a
+
+2018-07-08  Andrew Sutton  <andrew.n.sutton@gmail.com>
+
+2018-07-08  Andrew Sutton  <andrew.n.sutton@gmail.com>
+
+	Enable concepts in C++20 mode.
+	* c-cppbuiltin.c (c_cpp_builtins): Use new feature test values for
+	concepts when -std=c++2a.
+	* c-opts.c (c_common_post_options): Warn when -fconcepts is used
+	with -std=c++2a.
+	(set_std_cxx2a): Enable concepts by default.
 
 2019-01-07  Jakub Jelinek  <jakub@redhat.com>
 

--- conflicted
+++ resolved
@@ -1,5 +1,3 @@
-<<<<<<< HEAD
-=======
 2015-06-05  Aldy Hernandez  <aldyh@redhat.com>
 
 	* c-common.h (c_parse_final_cleanups): New prototype.
@@ -42,7 +40,6 @@
 	* c-indentation.c (warn_for_misleading_indentation): Bail out
 	immediately if -Wmisleading-indentation isn't enabled.
 
->>>>>>> 7d5059b2
 2015-06-01  Martin Liska  <mliska@suse.cz>
 
 	* c-format.c (check_format_arg):Use new type-based pool allocator.

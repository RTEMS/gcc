--- conflicted
+++ resolved
@@ -1,5 +1,3 @@
-<<<<<<< HEAD
-=======
 2022-07-07  David Malcolm  <dmalcolm@redhat.com>
 
 	* c-format.cc (range_label_for_format_type_mismatch::get_text):
@@ -46,7 +44,6 @@
 	(c_invoke_early_pragma_handler): Declare.
 	(c_pp_invoke_early_pragma_handler): Declare.
 
->>>>>>> 2701442d
 2022-07-05  Marek Polacek  <polacek@redhat.com>
 
 	PR c++/105626

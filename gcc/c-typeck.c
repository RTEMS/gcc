--- conflicted
+++ resolved
@@ -297,13 +297,10 @@
 	tree elt = composite_type (TREE_TYPE (t1), TREE_TYPE (t2));
 	int quals;
 	tree unqual_elt;
-<<<<<<< HEAD
-=======
 	tree d1 = TYPE_DOMAIN (t1);
 	tree d2 = TYPE_DOMAIN (t2);
 	bool d1_variable, d2_variable;
 	bool d1_zero, d2_zero;
->>>>>>> 8c044a9c
 
 	/* We should not have any type quals on arrays at all.  */
 	gcc_assert (!TYPE_QUALS (t1) && !TYPE_QUALS (t2));
@@ -339,16 +336,12 @@
 	quals = TYPE_QUALS (strip_array_types (elt));
 	unqual_elt = c_build_qualified_type (elt, TYPE_UNQUALIFIED);
 	t1 = build_array_type (unqual_elt,
-<<<<<<< HEAD
-			       TYPE_DOMAIN (TYPE_DOMAIN (t1) ? t1 : t2));
-=======
 			       TYPE_DOMAIN ((TYPE_DOMAIN (t1)
 					     && (d2_variable
 						 || d2_zero
 						 || !d1_variable))
 					    ? t1
 					    : t2));
->>>>>>> 8c044a9c
 	t1 = c_build_qualified_type (t1, quals);
 	return build_type_attribute_variant (t1, attributes);
       }
@@ -661,16 +654,11 @@
 }
  
-<<<<<<< HEAD
-/* Wrapper around c_common_type that is used by c-common.c.  ENUMERAL_TYPEs
-   are allowed here and are converted to their compatible integer types.  */
-=======
 /* Wrapper around c_common_type that is used by c-common.c and other
    front end optimizations that remove promotions.  ENUMERAL_TYPEs
    are allowed here and are converted to their compatible integer types.
    BOOLEAN_TYPEs are allowed here and return either boolean_type_node or
    preferably a non-Boolean type as the common type.  */
->>>>>>> 8c044a9c
 tree
 common_type (tree t1, tree t2)
 {
@@ -678,12 +666,6 @@
     t1 = c_common_type_for_size (TYPE_PRECISION (t1), 1);
   if (TREE_CODE (t2) == ENUMERAL_TYPE)
     t2 = c_common_type_for_size (TYPE_PRECISION (t2), 1);
-<<<<<<< HEAD
-  return c_common_type (t1, t2);
-}
--
-=======
 
   /* If both types are BOOLEAN_TYPE, then return boolean_type_node.  */
   if (TREE_CODE (t1) == BOOLEAN_TYPE
@@ -699,7 +681,6 @@
   return c_common_type (t1, t2);
 }
 
->>>>>>> 8c044a9c
 /* Return 1 if TYPE1 and TYPE2 are compatible types for assignment
    or various other operations.  Return 2 if they are compatible
    but a warning may be needed if you use them together.  */
@@ -867,13 +848,6 @@
   int val;
   tree mvl, mvr;
 
-<<<<<<< HEAD
-  /* Give objc_comptypes a crack at letting these types through.  */
-  if ((val = objc_comptypes (ttl, ttr, reflexive)) >= 0)
-    return val;
-
-=======
->>>>>>> 8c044a9c
   /* Do not lose qualifiers on element types of array types that are
      pointer targets by taking their TYPE_MAIN_VARIANT.  */
   mvl = TREE_TYPE (ttl);
@@ -1292,11 +1266,7 @@
       else if (TREE_CODE (a1) == ERROR_MARK
 	       || TREE_CODE (a2) == ERROR_MARK)
 	;
-<<<<<<< HEAD
-      else if (!(newval = comptypes (mv1, mv2)))
-=======
       else if (!(newval = comptypes_internal (mv1, mv2)))
->>>>>>> 8c044a9c
 	{
 	  /* Allow  wait (union {union wait *u; int *i} *)
 	     and  wait (union wait *)  to be compatible.  */
@@ -1315,11 +1285,7 @@
 		  if (mv3 && mv3 != error_mark_node
 		      && TREE_CODE (mv3) != ARRAY_TYPE)
 		    mv3 = TYPE_MAIN_VARIANT (mv3);
-<<<<<<< HEAD
-		  if (comptypes (mv3, mv2))
-=======
 		  if (comptypes_internal (mv3, mv2))
->>>>>>> 8c044a9c
 		    break;
 		}
 	      if (memb == 0)
@@ -1340,11 +1306,7 @@
 		  if (mv3 && mv3 != error_mark_node
 		      && TREE_CODE (mv3) != ARRAY_TYPE)
 		    mv3 = TYPE_MAIN_VARIANT (mv3);
-<<<<<<< HEAD
-		  if (comptypes (mv3, mv1))
-=======
 		  if (comptypes_internal (mv3, mv1))
->>>>>>> 8c044a9c
 		    break;
 		}
 	      if (memb == 0)
@@ -1830,18 +1792,9 @@
       else
 	{
 	  tree t = TREE_TYPE (type);
-<<<<<<< HEAD
-	  tree mvt = t;
 	  tree ref;
 
-	  if (TREE_CODE (mvt) != ARRAY_TYPE)
-	    mvt = TYPE_MAIN_VARIANT (mvt);
-	  ref = build1 (INDIRECT_REF, mvt, pointer);
-=======
-	  tree ref;
-
 	  ref = build1 (INDIRECT_REF, t, pointer);
->>>>>>> 8c044a9c
 
 	  if (!COMPLETE_OR_VOID_TYPE_P (t) && TREE_CODE (t) != ARRAY_TYPE)
 	    {
@@ -4091,11 +4044,7 @@
 		;
 	      /* If there is a mismatch, do warn.  */
 	      else if (warn_pointer_sign)
-<<<<<<< HEAD
-		WARN_FOR_ASSIGNMENT (N_("pointer targets in passing argument "
-=======
 		WARN_FOR_ASSIGNMENT (G_("pointer targets in passing argument "
->>>>>>> 8c044a9c
 					"%d of %qE differ in signedness"),
 				     G_("pointer targets in assignment "
 					"differ in signedness"),
@@ -4601,20 +4550,6 @@
 
       if (TREE_CODE (inside_init) == CONSTRUCTOR)
 	{
-<<<<<<< HEAD
-	  tree link;
-
-	  /* Iterate through elements and check if all constructor
-	     elements are *_CSTs.  */
-	  for (link = CONSTRUCTOR_ELTS (inside_init);
-	       link;
-	       link = TREE_CHAIN (link))
-	    if (! CONSTANT_CLASS_P (TREE_VALUE (link)))
-	      break;
-
-	  if (link == NULL)
-	    return build_vector (type, CONSTRUCTOR_ELTS (inside_init));
-=======
 	  unsigned HOST_WIDE_INT ix;
 	  tree value;
 	  bool constant_p = true;
@@ -4631,7 +4566,6 @@
 	  if (constant_p)
 	    return build_vector_from_ctor (type,
 					   CONSTRUCTOR_ELTS (inside_init));
->>>>>>> 8c044a9c
 	}
     }
 
@@ -6795,8 +6729,6 @@
 
       if (!lvalue_or_else (output, lv_asm))
 	output = error_mark_node;
-<<<<<<< HEAD
-=======
 
       if (output != error_mark_node
 	  && (TREE_READONLY (output)
@@ -6805,7 +6737,6 @@
 		   || TREE_CODE (TREE_TYPE (output)) == UNION_TYPE)
 		  && C_TYPE_FIELDS_READONLY (TREE_TYPE (output)))))
 	readonly_error (output, lv_asm);
->>>>>>> 8c044a9c
 
       constraint = TREE_STRING_POINTER (TREE_VALUE (TREE_PURPOSE (tail)));
       oconstraints[i] = constraint;
@@ -6824,18 +6755,12 @@
       TREE_VALUE (tail) = output;
     }
 
-<<<<<<< HEAD
-  /* Perform default conversions on array and function inputs.
-     Don't do this for other types as it would screw up operands
-     expected to be in memory.  */
   for (i = 0, tail = inputs; tail; ++i, tail = TREE_CHAIN (tail))
     {
       tree input;
 
       constraint = TREE_STRING_POINTER (TREE_VALUE (TREE_PURPOSE (tail)));
       input = TREE_VALUE (tail);
-
-      input = default_function_array_conversion (input);
 
       if (parse_input_constraint (&constraint, i, ninputs, noutputs, 0,
 				  oconstraints, &allows_mem, &allows_reg))
@@ -6856,37 +6781,7 @@
 
       TREE_VALUE (tail) = input;
     }
-=======
-  for (i = 0, tail = inputs; tail; ++i, tail = TREE_CHAIN (tail))
-    {
-      tree input;
->>>>>>> 8c044a9c
-
-      constraint = TREE_STRING_POINTER (TREE_VALUE (TREE_PURPOSE (tail)));
-      input = TREE_VALUE (tail);
-
-      if (parse_input_constraint (&constraint, i, ninputs, noutputs, 0,
-				  oconstraints, &allows_mem, &allows_reg))
-	{
-	  /* If the operand is going to end up in memory,
-	     mark it addressable.  */
-	  if (!allows_reg && allows_mem)
-	    {
-	      /* Strip the nops as we allow this case.  FIXME, this really
-		 should be rejected or made deprecated.  */
-	      STRIP_NOPS (input);
-	      if (!c_mark_addressable (input))
-		input = error_mark_node;
-	  }
-	}
-      else
-	input = error_mark_node;
-
-      TREE_VALUE (tail) = input;
-    }
-
-<<<<<<< HEAD
-=======
+
   args = build_stmt (ASM_EXPR, string, outputs, inputs, clobbers);
 
   /* asm statements without outputs, including simple ones, are treated
@@ -6894,7 +6789,6 @@
   ASM_INPUT_P (args) = simple;
   ASM_VOLATILE_P (args) = (noutputs == 0);
 
->>>>>>> 8c044a9c
   return args;
 }
 @@ -7137,11 +7031,7 @@
 
   /* Add this new SWITCH_EXPR to the stack.  */
   cs = XNEW (struct c_switch);
-<<<<<<< HEAD
-  cs->switch_stmt = build_stmt (SWITCH_STMT, exp, NULL_TREE, orig_type);
-=======
   cs->switch_expr = build3 (SWITCH_EXPR, orig_type, exp, NULL_TREE, NULL_TREE);
->>>>>>> 8c044a9c
   cs->orig_type = orig_type;
   cs->cases = splay_tree_new (case_compare, NULL, NULL);
   cs->blocked_stmt_expr = 0;
@@ -7163,11 +7053,7 @@
       && !c_switch_stack->blocked_vm)
     {
       label = c_add_case_label (c_switch_stack->cases,
-<<<<<<< HEAD
-				SWITCH_STMT_COND (c_switch_stack->switch_stmt),
-=======
 				SWITCH_COND (c_switch_stack->switch_expr),
->>>>>>> 8c044a9c
 				c_switch_stack->orig_type,
 				low_value, high_value);
       if (label == error_mark_node)
@@ -7209,14 +7095,10 @@
 
   SWITCH_BODY (cs->switch_expr) = body;
 
-<<<<<<< HEAD
-  SWITCH_STMT_BODY (cs->switch_stmt) = body;
-=======
   /* We must not be within a statement expression nested in the switch
      at this point; we might, however, be within the scope of an
      identifier with variably modified type nested in the switch.  */
   gcc_assert (!cs->blocked_stmt_expr);
->>>>>>> 8c044a9c
 
   /* Emit warnings as needed.  */
   if (EXPR_HAS_LOCATION (cs->switch_expr))
@@ -8247,7 +8129,7 @@
 	      && (unsigned0 || !uns))
 	    result_type
 	      = c_common_signed_or_unsigned_type
-	      (unsigned0, c_common_type (TREE_TYPE (arg0), TREE_TYPE (arg1)));
+	      (unsigned0, common_type (TREE_TYPE (arg0), TREE_TYPE (arg1)));
 	  else if (TREE_CODE (arg0) == INTEGER_CST
 		   && (unsigned1 || !uns)
 		   && (TYPE_PRECISION (TREE_TYPE (arg1))

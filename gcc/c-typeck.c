--- conflicted
+++ resolved
@@ -98,14 +98,9 @@
 static int spelling_length (void);
 static char *print_spelling (char *);
 static void warning_init (int, const char *);
-<<<<<<< HEAD
 static bool digest_init_addr_space_ok_p (tree, tree, addr_space_t);
-static tree digest_init (tree, tree, bool, bool, int, addr_space_t);
-static void output_init_element (tree, bool, tree, tree, int, bool);
-=======
-static tree digest_init (tree, tree, tree, bool, bool, int);
+static tree digest_init (tree, tree, tree, bool, bool, int, addr_space_t);
 static void output_init_element (tree, tree, bool, tree, tree, int, bool);
->>>>>>> cf0e6fff
 static void output_pending_init_elements (int);
 static int set_designator (int);
 static void push_range_stack (tree);
@@ -4211,11 +4206,7 @@
 		   "ISO C forbids casts to union type");
 	  t = digest_init (type,
 			   build_constructor_single (type, field, value),
-<<<<<<< HEAD
-			   false, true, 0, 0);
-=======
-			   NULL_TREE, false, true, 0);
->>>>>>> cf0e6fff
+			   NULL_TREE, false, true, 0, 0);
 	  TREE_CONSTANT (t) = TREE_CONSTANT (value);
 	  return t;
 	}
@@ -5242,12 +5233,8 @@
 
   if (init)
     npc = null_pointer_constant_p (init);
-<<<<<<< HEAD
-  value = digest_init (type, init, npc, true, TREE_STATIC (decl),
+  value = digest_init (type, init, origtype, npc, true, TREE_STATIC (decl),
 		       TYPE_ADDR_SPACE (TREE_TYPE (decl)));
-=======
-  value = digest_init (type, init, origtype, npc, true, TREE_STATIC (decl));
->>>>>>> cf0e6fff
 
   /* Store the expression if valid; else report error.  */
 
@@ -5531,13 +5518,8 @@
    AS is non-zero if the declaration is in a named address space.  */
 
 static tree
-<<<<<<< HEAD
-digest_init (tree type, tree init, bool null_pointer_constant,
+digest_init (tree type, tree init, tree origtype, bool null_pointer_constant,
 	     bool strict_string, int require_constant, addr_space_t as)
-=======
-digest_init (tree type, tree init, tree origtype, bool null_pointer_constant,
-	     bool strict_string, int require_constant)
->>>>>>> cf0e6fff
 {
   enum tree_code code = TREE_CODE (type);
   tree inside_init = init;
@@ -5586,15 +5568,13 @@
 	  expr.original_type = NULL;
 	  maybe_warn_string_init (type, expr);
 
-<<<<<<< HEAD
 	  if (require_constant
 	      && !digest_init_addr_space_ok_p (type, inside_init, as))
 	    return error_mark_node;
-=======
+
 	  if (TYPE_DOMAIN (type) && !TYPE_MAX_VALUE (TYPE_DOMAIN (type)))
 	    pedwarn_init (input_location, OPT_pedantic,
 			  "initialization of a flexible array member");
->>>>>>> cf0e6fff
 
 	  if (comptypes (TYPE_MAIN_VARIANT (TREE_TYPE (inside_init)),
 			 TYPE_MAIN_VARIANT (type)))
@@ -7310,14 +7290,9 @@
 
   if (semantic_type)
     value = build1 (EXCESS_PRECISION_EXPR, semantic_type, value);
-<<<<<<< HEAD
-  value = digest_init (type, value, npc, strict_string,
+  value = digest_init (type, value, origtype, npc, strict_string,
 		       require_constant_value,
 		       TYPE_ADDR_SPACE (type));
-=======
-  value = digest_init (type, value, origtype, npc, strict_string,
-		       require_constant_value);
->>>>>>> cf0e6fff
   if (value == error_mark_node)
     {
       constructor_erroneous = 1;

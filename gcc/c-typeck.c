--- conflicted
+++ resolved
@@ -1839,10 +1839,7 @@
       mark_exp_read (TREE_OPERAND (exp, 0));
       break;
     case COMPOUND_EXPR:
-<<<<<<< HEAD
-=======
     case C_MAYBE_CONST_EXPR:
->>>>>>> 6e7f08ad
       mark_exp_read (TREE_OPERAND (exp, 1));
       break;
     default:
@@ -2912,10 +2909,6 @@
 
       if (type == void_type_node)
 	{
-<<<<<<< HEAD
-	  error_at (input_location,
-		    "too many arguments to function %qE", function);
-=======
 	  if (selector)
 	    error_at (input_location,
 		      "too many arguments to method %qE", selector);
@@ -2923,7 +2916,6 @@
 	    error_at (input_location,
 		      "too many arguments to function %qE", function);
 
->>>>>>> 6e7f08ad
 	  if (fundecl && !DECL_BUILT_IN (fundecl))
 	    inform (DECL_SOURCE_LOCATION (fundecl), "declared here");
 	  return parmnum;
@@ -9029,7 +9021,6 @@
      number, wrap the thing in a no-op NOP_EXPR.  */
   if (DECL_P (expr) || CONSTANT_CLASS_P (expr))
     {
-      mark_exp_read (expr);
       expr = build1 (NOP_EXPR, TREE_TYPE (expr), expr);
       SET_EXPR_LOCATION (expr, loc);
     }

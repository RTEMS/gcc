/* Build expressions with type checking for C compiler.
   Copyright (C) 1987, 1988, 1991, 1992, 1993, 1994, 1995, 1996, 1997, 1998,
<<<<<<< HEAD
   1999, 2000, 2001, 2002, 2003, 2004, 2005, 2006, 2007, 2008
=======
   1999, 2000, 2001, 2002, 2003, 2004, 2005, 2006, 2007, 2008, 2009
>>>>>>> a0daa400
   Free Software Foundation, Inc.

This file is part of GCC.

GCC is free software; you can redistribute it and/or modify it under
the terms of the GNU General Public License as published by the Free
Software Foundation; either version 3, or (at your option) any later
version.

GCC is distributed in the hope that it will be useful, but WITHOUT ANY
WARRANTY; without even the implied warranty of MERCHANTABILITY or
FITNESS FOR A PARTICULAR PURPOSE.  See the GNU General Public License
for more details.

You should have received a copy of the GNU General Public License
along with GCC; see the file COPYING3.  If not see
<http://www.gnu.org/licenses/>.  */


/* This file is part of the C front end.
   It contains routines to build C expressions given their operands,
   including computing the types of the result, C-specific error checks,
   and some optimization.  */

#include "config.h"
#include "system.h"
#include "coretypes.h"
#include "tm.h"
#include "rtl.h"
#include "tree.h"
#include "langhooks.h"
#include "c-tree.h"
#include "tm_p.h"
#include "flags.h"
#include "output.h"
#include "expr.h"
#include "toplev.h"
#include "intl.h"
#include "ggc.h"
#include "target.h"
#include "tree-iterator.h"
#include "gimple.h"
#include "tree-flow.h"

/* Possible cases of implicit bad conversions.  Used to select
   diagnostic messages in convert_for_assignment.  */
enum impl_conv {
  ic_argpass,
  ic_assign,
  ic_init,
  ic_return
};

/* The level of nesting inside "__alignof__".  */
int in_alignof;

/* The level of nesting inside "sizeof".  */
int in_sizeof;

/* The level of nesting inside "typeof".  */
int in_typeof;

struct c_label_context_se *label_context_stack_se;
struct c_label_context_vm *label_context_stack_vm;

/* Nonzero if we've already printed a "missing braces around initializer"
   message within this initializer.  */
static int missing_braces_mentioned;

static int require_constant_value;
static int require_constant_elements;

static bool null_pointer_constant_p (const_tree);
static tree qualify_type (tree, tree);
static int tagged_types_tu_compatible_p (const_tree, const_tree);
static int comp_target_types (tree, tree);
static int function_types_compatible_p (const_tree, const_tree);
static int type_lists_compatible_p (const_tree, const_tree);
static tree decl_constant_value_for_broken_optimization (tree);
static tree lookup_field (tree, tree);
static int convert_arguments (int, tree *, tree, tree, tree, tree);
static tree pointer_diff (tree, tree);
static tree convert_for_assignment (tree, tree, enum impl_conv, tree, tree,
				    int);
static tree valid_compound_expr_initializer (tree, tree);
static void push_string (const char *);
static void push_member_name (tree);
static int spelling_length (void);
static char *print_spelling (char *);
static void warning_init (int, const char *);
static tree digest_init (tree, tree, bool, int);
static void output_init_element (tree, bool, tree, tree, int, bool);
static void output_pending_init_elements (int);
static int set_designator (int);
static void push_range_stack (tree);
static void add_pending_init (tree, tree, bool);
static void set_nonincremental_init (void);
static void set_nonincremental_init_from_string (tree);
static tree find_init_member (tree);
static void readonly_error (tree, enum lvalue_use);
static int lvalue_or_else (const_tree, enum lvalue_use);
static int lvalue_p (const_tree);
static void record_maybe_used_decl (tree);
static int comptypes_internal (const_tree, const_tree);

/* Return true if EXP is a null pointer constant, false otherwise.  */

static bool
null_pointer_constant_p (const_tree expr)
{
  /* This should really operate on c_expr structures, but they aren't
     yet available everywhere required.  */
  tree type = TREE_TYPE (expr);
  return (TREE_CODE (expr) == INTEGER_CST
	  && !TREE_OVERFLOW (expr)
	  && integer_zerop (expr)
	  && (INTEGRAL_TYPE_P (type)
	      || (TREE_CODE (type) == POINTER_TYPE
		  && VOID_TYPE_P (TREE_TYPE (type))
		  && TYPE_QUALS (TREE_TYPE (type)) == TYPE_UNQUALIFIED)));
}
/* This is a cache to hold if two types are compatible or not.  */

struct tagged_tu_seen_cache {
  const struct tagged_tu_seen_cache * next;
  const_tree t1;
  const_tree t2;
  /* The return value of tagged_types_tu_compatible_p if we had seen
     these two types already.  */
  int val;
};

static const struct tagged_tu_seen_cache * tagged_tu_seen_base;
static void free_all_tagged_tu_seen_up_to (const struct tagged_tu_seen_cache *);

/* Do `exp = require_complete_type (exp);' to make sure exp
   does not have an incomplete type.  (That includes void types.)  */

tree
require_complete_type (tree value)
{
  tree type = TREE_TYPE (value);

  if (value == error_mark_node || type == error_mark_node)
    return error_mark_node;

  /* First, detect a valid value with a complete type.  */
  if (COMPLETE_TYPE_P (type))
    return value;

  c_incomplete_type_error (value, type);
  return error_mark_node;
}

/* Print an error message for invalid use of an incomplete type.
   VALUE is the expression that was used (or 0 if that isn't known)
   and TYPE is the type that was invalid.  */

void
c_incomplete_type_error (const_tree value, const_tree type)
{
  const char *type_code_string;

  /* Avoid duplicate error message.  */
  if (TREE_CODE (type) == ERROR_MARK)
    return;

  if (value != 0 && (TREE_CODE (value) == VAR_DECL
		     || TREE_CODE (value) == PARM_DECL))
    error ("%qD has an incomplete type", value);
  else
    {
    retry:
      /* We must print an error message.  Be clever about what it says.  */

      switch (TREE_CODE (type))
	{
	case RECORD_TYPE:
	  type_code_string = "struct";
	  break;

	case UNION_TYPE:
	  type_code_string = "union";
	  break;

	case ENUMERAL_TYPE:
	  type_code_string = "enum";
	  break;

	case VOID_TYPE:
	  error ("invalid use of void expression");
	  return;

	case ARRAY_TYPE:
	  if (TYPE_DOMAIN (type))
	    {
	      if (TYPE_MAX_VALUE (TYPE_DOMAIN (type)) == NULL)
		{
		  error ("invalid use of flexible array member");
		  return;
		}
	      type = TREE_TYPE (type);
	      goto retry;
	    }
	  error ("invalid use of array with unspecified bounds");
	  return;

	default:
	  gcc_unreachable ();
	}

      if (TREE_CODE (TYPE_NAME (type)) == IDENTIFIER_NODE)
	error ("invalid use of undefined type %<%s %E%>",
	       type_code_string, TYPE_NAME (type));
      else
	/* If this type has a typedef-name, the TYPE_NAME is a TYPE_DECL.  */
	error ("invalid use of incomplete typedef %qD", TYPE_NAME (type));
    }
}

/* Given a type, apply default promotions wrt unnamed function
   arguments and return the new type.  */

tree
c_type_promotes_to (tree type)
{
  if (TYPE_MAIN_VARIANT (type) == float_type_node)
    return double_type_node;

  if (c_promoting_integer_type_p (type))
    {
      /* Preserve unsignedness if not really getting any wider.  */
      if (TYPE_UNSIGNED (type)
	  && (TYPE_PRECISION (type) == TYPE_PRECISION (integer_type_node)))
	return unsigned_type_node;
      return integer_type_node;
    }

  return type;
}

/* Return a variant of TYPE which has all the type qualifiers of LIKE
   as well as those of TYPE.  */

static tree
qualify_type (tree type, tree like)
{
  return c_build_qualified_type (type,
				 TYPE_QUALS (type) | TYPE_QUALS (like));
}

/* Return true iff the given tree T is a variable length array.  */

bool
c_vla_type_p (const_tree t)
{
  if (TREE_CODE (t) == ARRAY_TYPE
      && C_TYPE_VARIABLE_SIZE (t))
    return true;
  return false;
}

/* Return the composite type of two compatible types.

   We assume that comptypes has already been done and returned
   nonzero; if that isn't so, this may crash.  In particular, we
   assume that qualifiers match.  */

tree
composite_type (tree t1, tree t2)
{
  enum tree_code code1;
  enum tree_code code2;
  tree attributes;

  /* Save time if the two types are the same.  */

  if (t1 == t2) return t1;

  /* If one type is nonsense, use the other.  */
  if (t1 == error_mark_node)
    return t2;
  if (t2 == error_mark_node)
    return t1;

  code1 = TREE_CODE (t1);
  code2 = TREE_CODE (t2);

  /* Merge the attributes.  */
  attributes = targetm.merge_type_attributes (t1, t2);

  /* If one is an enumerated type and the other is the compatible
     integer type, the composite type might be either of the two
     (DR#013 question 3).  For consistency, use the enumerated type as
     the composite type.  */

  if (code1 == ENUMERAL_TYPE && code2 == INTEGER_TYPE)
    return t1;
  if (code2 == ENUMERAL_TYPE && code1 == INTEGER_TYPE)
    return t2;

  gcc_assert (code1 == code2);

  switch (code1)
    {
    case POINTER_TYPE:
      /* For two pointers, do this recursively on the target type.  */
      {
	tree pointed_to_1 = TREE_TYPE (t1);
	tree pointed_to_2 = TREE_TYPE (t2);
	tree target = composite_type (pointed_to_1, pointed_to_2);
	t1 = build_pointer_type (target);
	t1 = build_type_attribute_variant (t1, attributes);
	return qualify_type (t1, t2);
      }

    case ARRAY_TYPE:
      {
	tree elt = composite_type (TREE_TYPE (t1), TREE_TYPE (t2));
	int quals;
	tree unqual_elt;
	tree d1 = TYPE_DOMAIN (t1);
	tree d2 = TYPE_DOMAIN (t2);
	bool d1_variable, d2_variable;
	bool d1_zero, d2_zero;
	bool t1_complete, t2_complete;

	/* We should not have any type quals on arrays at all.  */
	gcc_assert (!TYPE_QUALS (t1) && !TYPE_QUALS (t2));

	t1_complete = COMPLETE_TYPE_P (t1);
	t2_complete = COMPLETE_TYPE_P (t2);

	d1_zero = d1 == 0 || !TYPE_MAX_VALUE (d1);
	d2_zero = d2 == 0 || !TYPE_MAX_VALUE (d2);

	d1_variable = (!d1_zero
		       && (TREE_CODE (TYPE_MIN_VALUE (d1)) != INTEGER_CST
			   || TREE_CODE (TYPE_MAX_VALUE (d1)) != INTEGER_CST));
	d2_variable = (!d2_zero
		       && (TREE_CODE (TYPE_MIN_VALUE (d2)) != INTEGER_CST
			   || TREE_CODE (TYPE_MAX_VALUE (d2)) != INTEGER_CST));
	d1_variable = d1_variable || (d1_zero && c_vla_type_p (t1));
	d2_variable = d2_variable || (d2_zero && c_vla_type_p (t2));

	/* Save space: see if the result is identical to one of the args.  */
	if (elt == TREE_TYPE (t1) && TYPE_DOMAIN (t1)
	    && (d2_variable || d2_zero || !d1_variable))
	  return build_type_attribute_variant (t1, attributes);
	if (elt == TREE_TYPE (t2) && TYPE_DOMAIN (t2)
	    && (d1_variable || d1_zero || !d2_variable))
	  return build_type_attribute_variant (t2, attributes);

	if (elt == TREE_TYPE (t1) && !TYPE_DOMAIN (t2) && !TYPE_DOMAIN (t1))
	  return build_type_attribute_variant (t1, attributes);
	if (elt == TREE_TYPE (t2) && !TYPE_DOMAIN (t2) && !TYPE_DOMAIN (t1))
	  return build_type_attribute_variant (t2, attributes);

	/* Merge the element types, and have a size if either arg has
	   one.  We may have qualifiers on the element types.  To set
	   up TYPE_MAIN_VARIANT correctly, we need to form the
	   composite of the unqualified types and add the qualifiers
	   back at the end.  */
	quals = TYPE_QUALS (strip_array_types (elt));
	unqual_elt = c_build_qualified_type (elt, TYPE_UNQUALIFIED);
	t1 = build_array_type (unqual_elt,
			       TYPE_DOMAIN ((TYPE_DOMAIN (t1)
					     && (d2_variable
						 || d2_zero
						 || !d1_variable))
					    ? t1
					    : t2));
	/* Ensure a composite type involving a zero-length array type
	   is a zero-length type not an incomplete type.  */
	if (d1_zero && d2_zero
	    && (t1_complete || t2_complete)
	    && !COMPLETE_TYPE_P (t1))
	  {
	    TYPE_SIZE (t1) = bitsize_zero_node;
	    TYPE_SIZE_UNIT (t1) = size_zero_node;
	  }
	t1 = c_build_qualified_type (t1, quals);
	return build_type_attribute_variant (t1, attributes);
      }

    case ENUMERAL_TYPE:
    case RECORD_TYPE:
    case UNION_TYPE:
      if (attributes != NULL)
	{
	  /* Try harder not to create a new aggregate type.  */
	  if (attribute_list_equal (TYPE_ATTRIBUTES (t1), attributes))
	    return t1;
	  if (attribute_list_equal (TYPE_ATTRIBUTES (t2), attributes))
	    return t2;
	}
      return build_type_attribute_variant (t1, attributes);

    case FUNCTION_TYPE:
      /* Function types: prefer the one that specified arg types.
	 If both do, merge the arg types.  Also merge the return types.  */
      {
	tree valtype = composite_type (TREE_TYPE (t1), TREE_TYPE (t2));
	tree p1 = TYPE_ARG_TYPES (t1);
	tree p2 = TYPE_ARG_TYPES (t2);
	int len;
	tree newargs, n;
	int i;

	/* Save space: see if the result is identical to one of the args.  */
	if (valtype == TREE_TYPE (t1) && !TYPE_ARG_TYPES (t2))
	  return build_type_attribute_variant (t1, attributes);
	if (valtype == TREE_TYPE (t2) && !TYPE_ARG_TYPES (t1))
	  return build_type_attribute_variant (t2, attributes);

	/* Simple way if one arg fails to specify argument types.  */
	if (TYPE_ARG_TYPES (t1) == 0)
	 {
	    t1 = build_function_type (valtype, TYPE_ARG_TYPES (t2));
	    t1 = build_type_attribute_variant (t1, attributes);
	    return qualify_type (t1, t2);
	 }
	if (TYPE_ARG_TYPES (t2) == 0)
	 {
	   t1 = build_function_type (valtype, TYPE_ARG_TYPES (t1));
	   t1 = build_type_attribute_variant (t1, attributes);
	   return qualify_type (t1, t2);
	 }

	/* If both args specify argument types, we must merge the two
	   lists, argument by argument.  */
	/* Tell global_bindings_p to return false so that variable_size
	   doesn't die on VLAs in parameter types.  */
	c_override_global_bindings_to_false = true;

	len = list_length (p1);
	newargs = 0;

	for (i = 0; i < len; i++)
	  newargs = tree_cons (NULL_TREE, NULL_TREE, newargs);

	n = newargs;

	for (; p1;
	     p1 = TREE_CHAIN (p1), p2 = TREE_CHAIN (p2), n = TREE_CHAIN (n))
	  {
	    /* A null type means arg type is not specified.
	       Take whatever the other function type has.  */
	    if (TREE_VALUE (p1) == 0)
	      {
		TREE_VALUE (n) = TREE_VALUE (p2);
		goto parm_done;
	      }
	    if (TREE_VALUE (p2) == 0)
	      {
		TREE_VALUE (n) = TREE_VALUE (p1);
		goto parm_done;
	      }

	    /* Given  wait (union {union wait *u; int *i} *)
	       and  wait (union wait *),
	       prefer  union wait *  as type of parm.  */
	    if (TREE_CODE (TREE_VALUE (p1)) == UNION_TYPE
		&& TREE_VALUE (p1) != TREE_VALUE (p2))
	      {
		tree memb;
		tree mv2 = TREE_VALUE (p2);
		if (mv2 && mv2 != error_mark_node
		    && TREE_CODE (mv2) != ARRAY_TYPE)
		  mv2 = TYPE_MAIN_VARIANT (mv2);
		for (memb = TYPE_FIELDS (TREE_VALUE (p1));
		     memb; memb = TREE_CHAIN (memb))
		  {
		    tree mv3 = TREE_TYPE (memb);
		    if (mv3 && mv3 != error_mark_node
			&& TREE_CODE (mv3) != ARRAY_TYPE)
		      mv3 = TYPE_MAIN_VARIANT (mv3);
		    if (comptypes (mv3, mv2))
		      {
			TREE_VALUE (n) = composite_type (TREE_TYPE (memb),
							 TREE_VALUE (p2));
			pedwarn (input_location, OPT_pedantic, 
				 "function types not truly compatible in ISO C");
			goto parm_done;
		      }
		  }
	      }
	    if (TREE_CODE (TREE_VALUE (p2)) == UNION_TYPE
		&& TREE_VALUE (p2) != TREE_VALUE (p1))
	      {
		tree memb;
		tree mv1 = TREE_VALUE (p1);
		if (mv1 && mv1 != error_mark_node
		    && TREE_CODE (mv1) != ARRAY_TYPE)
		  mv1 = TYPE_MAIN_VARIANT (mv1);
		for (memb = TYPE_FIELDS (TREE_VALUE (p2));
		     memb; memb = TREE_CHAIN (memb))
		  {
		    tree mv3 = TREE_TYPE (memb);
		    if (mv3 && mv3 != error_mark_node
			&& TREE_CODE (mv3) != ARRAY_TYPE)
		      mv3 = TYPE_MAIN_VARIANT (mv3);
		    if (comptypes (mv3, mv1))
		      {
			TREE_VALUE (n) = composite_type (TREE_TYPE (memb),
							 TREE_VALUE (p1));
			pedwarn (input_location, OPT_pedantic, 
				 "function types not truly compatible in ISO C");
			goto parm_done;
		      }
		  }
	      }
	    TREE_VALUE (n) = composite_type (TREE_VALUE (p1), TREE_VALUE (p2));
	  parm_done: ;
	  }

	c_override_global_bindings_to_false = false;
	t1 = build_function_type (valtype, newargs);
	t1 = qualify_type (t1, t2);
	/* ... falls through ...  */
      }

    default:
      return build_type_attribute_variant (t1, attributes);
    }

}

/* Return the type of a conditional expression between pointers to
   possibly differently qualified versions of compatible types.

   We assume that comp_target_types has already been done and returned
   nonzero; if that isn't so, this may crash.  */

static tree
common_pointer_type (tree t1, tree t2)
{
  tree attributes;
  tree pointed_to_1, mv1;
  tree pointed_to_2, mv2;
  tree target;
  unsigned target_quals;

  /* Save time if the two types are the same.  */

  if (t1 == t2) return t1;

  /* If one type is nonsense, use the other.  */
  if (t1 == error_mark_node)
    return t2;
  if (t2 == error_mark_node)
    return t1;

  gcc_assert (TREE_CODE (t1) == POINTER_TYPE
	      && TREE_CODE (t2) == POINTER_TYPE);

  /* Merge the attributes.  */
  attributes = targetm.merge_type_attributes (t1, t2);

  /* Find the composite type of the target types, and combine the
     qualifiers of the two types' targets.  Do not lose qualifiers on
     array element types by taking the TYPE_MAIN_VARIANT.  */
  mv1 = pointed_to_1 = TREE_TYPE (t1);
  mv2 = pointed_to_2 = TREE_TYPE (t2);
  if (TREE_CODE (mv1) != ARRAY_TYPE)
    mv1 = TYPE_MAIN_VARIANT (pointed_to_1);
  if (TREE_CODE (mv2) != ARRAY_TYPE)
    mv2 = TYPE_MAIN_VARIANT (pointed_to_2);
  target = composite_type (mv1, mv2);

  /* For function types do not merge const qualifiers, but drop them
     if used inconsistently.  The middle-end uses these to mark const
     and noreturn functions.  */
  if (TREE_CODE (pointed_to_1) == FUNCTION_TYPE)
    target_quals = TYPE_QUALS (pointed_to_1) & TYPE_QUALS (pointed_to_2);
  else
    target_quals = TYPE_QUALS (pointed_to_1) | TYPE_QUALS (pointed_to_2);
  t1 = build_pointer_type (c_build_qualified_type (target, target_quals));
  return build_type_attribute_variant (t1, attributes);
}

/* Return the common type for two arithmetic types under the usual
   arithmetic conversions.  The default conversions have already been
   applied, and enumerated types converted to their compatible integer
   types.  The resulting type is unqualified and has no attributes.

   This is the type for the result of most arithmetic operations
   if the operands have the given two types.  */

static tree
c_common_type (tree t1, tree t2)
{
  enum tree_code code1;
  enum tree_code code2;

  /* If one type is nonsense, use the other.  */
  if (t1 == error_mark_node)
    return t2;
  if (t2 == error_mark_node)
    return t1;

  if (TYPE_QUALS (t1) != TYPE_UNQUALIFIED)
    t1 = TYPE_MAIN_VARIANT (t1);

  if (TYPE_QUALS (t2) != TYPE_UNQUALIFIED)
    t2 = TYPE_MAIN_VARIANT (t2);

  if (TYPE_ATTRIBUTES (t1) != NULL_TREE)
    t1 = build_type_attribute_variant (t1, NULL_TREE);

  if (TYPE_ATTRIBUTES (t2) != NULL_TREE)
    t2 = build_type_attribute_variant (t2, NULL_TREE);

  /* Save time if the two types are the same.  */

  if (t1 == t2) return t1;

  code1 = TREE_CODE (t1);
  code2 = TREE_CODE (t2);

  gcc_assert (code1 == VECTOR_TYPE || code1 == COMPLEX_TYPE
	      || code1 == FIXED_POINT_TYPE || code1 == REAL_TYPE
	      || code1 == INTEGER_TYPE);
  gcc_assert (code2 == VECTOR_TYPE || code2 == COMPLEX_TYPE
	      || code2 == FIXED_POINT_TYPE || code2 == REAL_TYPE
	      || code2 == INTEGER_TYPE);

  /* When one operand is a decimal float type, the other operand cannot be
     a generic float type or a complex type.  We also disallow vector types
     here.  */
  if ((DECIMAL_FLOAT_TYPE_P (t1) || DECIMAL_FLOAT_TYPE_P (t2))
      && !(DECIMAL_FLOAT_TYPE_P (t1) && DECIMAL_FLOAT_TYPE_P (t2)))
    {
      if (code1 == VECTOR_TYPE || code2 == VECTOR_TYPE)
	{
	  error ("can%'t mix operands of decimal float and vector types");
	  return error_mark_node;
	}
      if (code1 == COMPLEX_TYPE || code2 == COMPLEX_TYPE)
	{
	  error ("can%'t mix operands of decimal float and complex types");
	  return error_mark_node;
	}
      if (code1 == REAL_TYPE && code2 == REAL_TYPE)
	{
	  error ("can%'t mix operands of decimal float and other float types");
	  return error_mark_node;
	}
    }

  /* If one type is a vector type, return that type.  (How the usual
     arithmetic conversions apply to the vector types extension is not
     precisely specified.)  */
  if (code1 == VECTOR_TYPE)
    return t1;

  if (code2 == VECTOR_TYPE)
    return t2;

  /* If one type is complex, form the common type of the non-complex
     components, then make that complex.  Use T1 or T2 if it is the
     required type.  */
  if (code1 == COMPLEX_TYPE || code2 == COMPLEX_TYPE)
    {
      tree subtype1 = code1 == COMPLEX_TYPE ? TREE_TYPE (t1) : t1;
      tree subtype2 = code2 == COMPLEX_TYPE ? TREE_TYPE (t2) : t2;
      tree subtype = c_common_type (subtype1, subtype2);

      if (code1 == COMPLEX_TYPE && TREE_TYPE (t1) == subtype)
	return t1;
      else if (code2 == COMPLEX_TYPE && TREE_TYPE (t2) == subtype)
	return t2;
      else
	return build_complex_type (subtype);
    }

  /* If only one is real, use it as the result.  */

  if (code1 == REAL_TYPE && code2 != REAL_TYPE)
    return t1;

  if (code2 == REAL_TYPE && code1 != REAL_TYPE)
    return t2;

  /* If both are real and either are decimal floating point types, use
     the decimal floating point type with the greater precision. */

  if (code1 == REAL_TYPE && code2 == REAL_TYPE)
    {
      if (TYPE_MAIN_VARIANT (t1) == dfloat128_type_node
	  || TYPE_MAIN_VARIANT (t2) == dfloat128_type_node)
	return dfloat128_type_node;
      else if (TYPE_MAIN_VARIANT (t1) == dfloat64_type_node
	       || TYPE_MAIN_VARIANT (t2) == dfloat64_type_node)
	return dfloat64_type_node;
      else if (TYPE_MAIN_VARIANT (t1) == dfloat32_type_node
	       || TYPE_MAIN_VARIANT (t2) == dfloat32_type_node)
	return dfloat32_type_node;
    }

  /* Deal with fixed-point types.  */
  if (code1 == FIXED_POINT_TYPE || code2 == FIXED_POINT_TYPE)
    {
      unsigned int unsignedp = 0, satp = 0;
      enum machine_mode m1, m2;
      unsigned int fbit1, ibit1, fbit2, ibit2, max_fbit, max_ibit;

      m1 = TYPE_MODE (t1);
      m2 = TYPE_MODE (t2);

      /* If one input type is saturating, the result type is saturating.  */
      if (TYPE_SATURATING (t1) || TYPE_SATURATING (t2))
	satp = 1;

      /* If both fixed-point types are unsigned, the result type is unsigned.
	 When mixing fixed-point and integer types, follow the sign of the
	 fixed-point type.
	 Otherwise, the result type is signed.  */
      if ((TYPE_UNSIGNED (t1) && TYPE_UNSIGNED (t2)
	   && code1 == FIXED_POINT_TYPE && code2 == FIXED_POINT_TYPE)
	  || (code1 == FIXED_POINT_TYPE && code2 != FIXED_POINT_TYPE
	      && TYPE_UNSIGNED (t1))
	  || (code1 != FIXED_POINT_TYPE && code2 == FIXED_POINT_TYPE
	      && TYPE_UNSIGNED (t2)))
	unsignedp = 1;

      /* The result type is signed.  */
      if (unsignedp == 0)
	{
	  /* If the input type is unsigned, we need to convert to the
	     signed type.  */
	  if (code1 == FIXED_POINT_TYPE && TYPE_UNSIGNED (t1))
	    {
	      enum mode_class mclass = (enum mode_class) 0;
	      if (GET_MODE_CLASS (m1) == MODE_UFRACT)
		mclass = MODE_FRACT;
	      else if (GET_MODE_CLASS (m1) == MODE_UACCUM)
		mclass = MODE_ACCUM;
	      else
		gcc_unreachable ();
	      m1 = mode_for_size (GET_MODE_PRECISION (m1), mclass, 0);
	    }
	  if (code2 == FIXED_POINT_TYPE && TYPE_UNSIGNED (t2))
	    {
	      enum mode_class mclass = (enum mode_class) 0;
	      if (GET_MODE_CLASS (m2) == MODE_UFRACT)
		mclass = MODE_FRACT;
	      else if (GET_MODE_CLASS (m2) == MODE_UACCUM)
		mclass = MODE_ACCUM;
	      else
		gcc_unreachable ();
	      m2 = mode_for_size (GET_MODE_PRECISION (m2), mclass, 0);
	    }
	}

      if (code1 == FIXED_POINT_TYPE)
	{
	  fbit1 = GET_MODE_FBIT (m1);
	  ibit1 = GET_MODE_IBIT (m1);
	}
      else
	{
	  fbit1 = 0;
	  /* Signed integers need to subtract one sign bit.  */
	  ibit1 = TYPE_PRECISION (t1) - (!TYPE_UNSIGNED (t1));
	}

      if (code2 == FIXED_POINT_TYPE)
	{
	  fbit2 = GET_MODE_FBIT (m2);
	  ibit2 = GET_MODE_IBIT (m2);
	}
      else
	{
	  fbit2 = 0;
	  /* Signed integers need to subtract one sign bit.  */
	  ibit2 = TYPE_PRECISION (t2) - (!TYPE_UNSIGNED (t2));
	}

      max_ibit = ibit1 >= ibit2 ?  ibit1 : ibit2;
      max_fbit = fbit1 >= fbit2 ?  fbit1 : fbit2;
      return c_common_fixed_point_type_for_size (max_ibit, max_fbit, unsignedp,
						 satp);
    }

  /* Both real or both integers; use the one with greater precision.  */

  if (TYPE_PRECISION (t1) > TYPE_PRECISION (t2))
    return t1;
  else if (TYPE_PRECISION (t2) > TYPE_PRECISION (t1))
    return t2;

  /* Same precision.  Prefer long longs to longs to ints when the
     same precision, following the C99 rules on integer type rank
     (which are equivalent to the C90 rules for C90 types).  */

  if (TYPE_MAIN_VARIANT (t1) == long_long_unsigned_type_node
      || TYPE_MAIN_VARIANT (t2) == long_long_unsigned_type_node)
    return long_long_unsigned_type_node;

  if (TYPE_MAIN_VARIANT (t1) == long_long_integer_type_node
      || TYPE_MAIN_VARIANT (t2) == long_long_integer_type_node)
    {
      if (TYPE_UNSIGNED (t1) || TYPE_UNSIGNED (t2))
	return long_long_unsigned_type_node;
      else
	return long_long_integer_type_node;
    }

  if (TYPE_MAIN_VARIANT (t1) == long_unsigned_type_node
      || TYPE_MAIN_VARIANT (t2) == long_unsigned_type_node)
    return long_unsigned_type_node;

  if (TYPE_MAIN_VARIANT (t1) == long_integer_type_node
      || TYPE_MAIN_VARIANT (t2) == long_integer_type_node)
    {
      /* But preserve unsignedness from the other type,
	 since long cannot hold all the values of an unsigned int.  */
      if (TYPE_UNSIGNED (t1) || TYPE_UNSIGNED (t2))
	return long_unsigned_type_node;
      else
	return long_integer_type_node;
    }

  /* Likewise, prefer long double to double even if same size.  */
  if (TYPE_MAIN_VARIANT (t1) == long_double_type_node
      || TYPE_MAIN_VARIANT (t2) == long_double_type_node)
    return long_double_type_node;

  /* Otherwise prefer the unsigned one.  */

  if (TYPE_UNSIGNED (t1))
    return t1;
  else
    return t2;
}

/* Wrapper around c_common_type that is used by c-common.c and other
   front end optimizations that remove promotions.  ENUMERAL_TYPEs
   are allowed here and are converted to their compatible integer types.
   BOOLEAN_TYPEs are allowed here and return either boolean_type_node or
   preferably a non-Boolean type as the common type.  */
tree
common_type (tree t1, tree t2)
{
  if (TREE_CODE (t1) == ENUMERAL_TYPE)
    t1 = c_common_type_for_size (TYPE_PRECISION (t1), 1);
  if (TREE_CODE (t2) == ENUMERAL_TYPE)
    t2 = c_common_type_for_size (TYPE_PRECISION (t2), 1);

  /* If both types are BOOLEAN_TYPE, then return boolean_type_node.  */
  if (TREE_CODE (t1) == BOOLEAN_TYPE
      && TREE_CODE (t2) == BOOLEAN_TYPE)
    return boolean_type_node;

  /* If either type is BOOLEAN_TYPE, then return the other.  */
  if (TREE_CODE (t1) == BOOLEAN_TYPE)
    return t2;
  if (TREE_CODE (t2) == BOOLEAN_TYPE)
    return t1;

  return c_common_type (t1, t2);
}

/* Return 1 if TYPE1 and TYPE2 are compatible types for assignment
   or various other operations.  Return 2 if they are compatible
   but a warning may be needed if you use them together.  */

int
comptypes (tree type1, tree type2)
{
  const struct tagged_tu_seen_cache * tagged_tu_seen_base1 = tagged_tu_seen_base;
  int val;

  val = comptypes_internal (type1, type2);
  free_all_tagged_tu_seen_up_to (tagged_tu_seen_base1);

  return val;
}

/* Return 1 if TYPE1 and TYPE2 are compatible types for assignment
   or various other operations.  Return 2 if they are compatible
   but a warning may be needed if you use them together.  This
   differs from comptypes, in that we don't free the seen types.  */

static int
comptypes_internal (const_tree type1, const_tree type2)
{
  const_tree t1 = type1;
  const_tree t2 = type2;
  int attrval, val;

  /* Suppress errors caused by previously reported errors.  */

  if (t1 == t2 || !t1 || !t2
      || TREE_CODE (t1) == ERROR_MARK || TREE_CODE (t2) == ERROR_MARK)
    return 1;

  /* If either type is the internal version of sizetype, return the
     language version.  */
  if (TREE_CODE (t1) == INTEGER_TYPE && TYPE_IS_SIZETYPE (t1)
      && TYPE_ORIG_SIZE_TYPE (t1))
    t1 = TYPE_ORIG_SIZE_TYPE (t1);

  if (TREE_CODE (t2) == INTEGER_TYPE && TYPE_IS_SIZETYPE (t2)
      && TYPE_ORIG_SIZE_TYPE (t2))
    t2 = TYPE_ORIG_SIZE_TYPE (t2);


  /* Enumerated types are compatible with integer types, but this is
     not transitive: two enumerated types in the same translation unit
     are compatible with each other only if they are the same type.  */

  if (TREE_CODE (t1) == ENUMERAL_TYPE && TREE_CODE (t2) != ENUMERAL_TYPE)
    t1 = c_common_type_for_size (TYPE_PRECISION (t1), TYPE_UNSIGNED (t1));
  else if (TREE_CODE (t2) == ENUMERAL_TYPE && TREE_CODE (t1) != ENUMERAL_TYPE)
    t2 = c_common_type_for_size (TYPE_PRECISION (t2), TYPE_UNSIGNED (t2));

  if (t1 == t2)
    return 1;

  /* Different classes of types can't be compatible.  */

  if (TREE_CODE (t1) != TREE_CODE (t2))
    return 0;

  /* Qualifiers must match. C99 6.7.3p9 */

  if (TYPE_QUALS (t1) != TYPE_QUALS (t2))
    return 0;

  /* Allow for two different type nodes which have essentially the same
     definition.  Note that we already checked for equality of the type
     qualifiers (just above).  */

  if (TREE_CODE (t1) != ARRAY_TYPE
      && TYPE_MAIN_VARIANT (t1) == TYPE_MAIN_VARIANT (t2))
    return 1;

  /* 1 if no need for warning yet, 2 if warning cause has been seen.  */
  if (!(attrval = targetm.comp_type_attributes (t1, t2)))
     return 0;

  /* 1 if no need for warning yet, 2 if warning cause has been seen.  */
  val = 0;

  switch (TREE_CODE (t1))
    {
    case POINTER_TYPE:
      /* Do not remove mode or aliasing information.  */
      if (TYPE_MODE (t1) != TYPE_MODE (t2)
	  || TYPE_REF_CAN_ALIAS_ALL (t1) != TYPE_REF_CAN_ALIAS_ALL (t2))
	break;
      val = (TREE_TYPE (t1) == TREE_TYPE (t2)
	     ? 1 : comptypes_internal (TREE_TYPE (t1), TREE_TYPE (t2)));
      break;

    case FUNCTION_TYPE:
      val = function_types_compatible_p (t1, t2);
      break;

    case ARRAY_TYPE:
      {
	tree d1 = TYPE_DOMAIN (t1);
	tree d2 = TYPE_DOMAIN (t2);
	bool d1_variable, d2_variable;
	bool d1_zero, d2_zero;
	val = 1;

	/* Target types must match incl. qualifiers.  */
	if (TREE_TYPE (t1) != TREE_TYPE (t2)
	    && 0 == (val = comptypes_internal (TREE_TYPE (t1), TREE_TYPE (t2))))
	  return 0;

	/* Sizes must match unless one is missing or variable.  */
	if (d1 == 0 || d2 == 0 || d1 == d2)
	  break;

	d1_zero = !TYPE_MAX_VALUE (d1);
	d2_zero = !TYPE_MAX_VALUE (d2);

	d1_variable = (!d1_zero
		       && (TREE_CODE (TYPE_MIN_VALUE (d1)) != INTEGER_CST
			   || TREE_CODE (TYPE_MAX_VALUE (d1)) != INTEGER_CST));
	d2_variable = (!d2_zero
		       && (TREE_CODE (TYPE_MIN_VALUE (d2)) != INTEGER_CST
			   || TREE_CODE (TYPE_MAX_VALUE (d2)) != INTEGER_CST));
	d1_variable = d1_variable || (d1_zero && c_vla_type_p (t1));
	d2_variable = d2_variable || (d2_zero && c_vla_type_p (t2));

	if (d1_variable || d2_variable)
	  break;
	if (d1_zero && d2_zero)
	  break;
	if (d1_zero || d2_zero
	    || !tree_int_cst_equal (TYPE_MIN_VALUE (d1), TYPE_MIN_VALUE (d2))
	    || !tree_int_cst_equal (TYPE_MAX_VALUE (d1), TYPE_MAX_VALUE (d2)))
	  val = 0;

	break;
      }

    case ENUMERAL_TYPE:
    case RECORD_TYPE:
    case UNION_TYPE:
      if (val != 1 && !same_translation_unit_p (t1, t2))
	{
	  tree a1 = TYPE_ATTRIBUTES (t1);
	  tree a2 = TYPE_ATTRIBUTES (t2);

	  if (! attribute_list_contained (a1, a2)
	      && ! attribute_list_contained (a2, a1))
	    break;

	  if (attrval != 2)
	    return tagged_types_tu_compatible_p (t1, t2);
	  val = tagged_types_tu_compatible_p (t1, t2);
	}
      break;

    case VECTOR_TYPE:
      val = TYPE_VECTOR_SUBPARTS (t1) == TYPE_VECTOR_SUBPARTS (t2)
	    && comptypes_internal (TREE_TYPE (t1), TREE_TYPE (t2));
      break;

    default:
      break;
    }
  return attrval == 2 && val == 1 ? 2 : val;
}

/* Return 1 if TTL and TTR are pointers to types that are equivalent,
   ignoring their qualifiers.  */

static int
comp_target_types (tree ttl, tree ttr)
{
  int val;
  tree mvl, mvr;

  /* Do not lose qualifiers on element types of array types that are
     pointer targets by taking their TYPE_MAIN_VARIANT.  */
  mvl = TREE_TYPE (ttl);
  mvr = TREE_TYPE (ttr);
  if (TREE_CODE (mvl) != ARRAY_TYPE)
    mvl = TYPE_MAIN_VARIANT (mvl);
  if (TREE_CODE (mvr) != ARRAY_TYPE)
    mvr = TYPE_MAIN_VARIANT (mvr);
  val = comptypes (mvl, mvr);

  if (val == 2)
    pedwarn (input_location, OPT_pedantic, "types are not quite compatible");
  return val;
}

/* Subroutines of `comptypes'.  */

/* Determine whether two trees derive from the same translation unit.
   If the CONTEXT chain ends in a null, that tree's context is still
   being parsed, so if two trees have context chains ending in null,
   they're in the same translation unit.  */
int
same_translation_unit_p (const_tree t1, const_tree t2)
{
  while (t1 && TREE_CODE (t1) != TRANSLATION_UNIT_DECL)
    switch (TREE_CODE_CLASS (TREE_CODE (t1)))
      {
      case tcc_declaration:
	t1 = DECL_CONTEXT (t1); break;
      case tcc_type:
	t1 = TYPE_CONTEXT (t1); break;
      case tcc_exceptional:
	t1 = BLOCK_SUPERCONTEXT (t1); break;  /* assume block */
      default: gcc_unreachable ();
      }

  while (t2 && TREE_CODE (t2) != TRANSLATION_UNIT_DECL)
    switch (TREE_CODE_CLASS (TREE_CODE (t2)))
      {
      case tcc_declaration:
	t2 = DECL_CONTEXT (t2); break;
      case tcc_type:
	t2 = TYPE_CONTEXT (t2); break;
      case tcc_exceptional:
	t2 = BLOCK_SUPERCONTEXT (t2); break;  /* assume block */
      default: gcc_unreachable ();
      }

  return t1 == t2;
}

/* Allocate the seen two types, assuming that they are compatible. */

static struct tagged_tu_seen_cache *
alloc_tagged_tu_seen_cache (const_tree t1, const_tree t2)
{
  struct tagged_tu_seen_cache *tu = XNEW (struct tagged_tu_seen_cache);
  tu->next = tagged_tu_seen_base;
  tu->t1 = t1;
  tu->t2 = t2;

  tagged_tu_seen_base = tu;

  /* The C standard says that two structures in different translation
     units are compatible with each other only if the types of their
     fields are compatible (among other things).  We assume that they
     are compatible until proven otherwise when building the cache.
     An example where this can occur is:
     struct a
     {
       struct a *next;
     };
     If we are comparing this against a similar struct in another TU,
     and did not assume they were compatible, we end up with an infinite
     loop.  */
  tu->val = 1;
  return tu;
}

/* Free the seen types until we get to TU_TIL. */

static void
free_all_tagged_tu_seen_up_to (const struct tagged_tu_seen_cache *tu_til)
{
  const struct tagged_tu_seen_cache *tu = tagged_tu_seen_base;
  while (tu != tu_til)
    {
      const struct tagged_tu_seen_cache *const tu1
	= (const struct tagged_tu_seen_cache *) tu;
      tu = tu1->next;
      free (CONST_CAST (struct tagged_tu_seen_cache *, tu1));
    }
  tagged_tu_seen_base = tu_til;
}

/* Return 1 if two 'struct', 'union', or 'enum' types T1 and T2 are
   compatible.  If the two types are not the same (which has been
   checked earlier), this can only happen when multiple translation
   units are being compiled.  See C99 6.2.7 paragraph 1 for the exact
   rules.  */

static int
tagged_types_tu_compatible_p (const_tree t1, const_tree t2)
{
  tree s1, s2;
  bool needs_warning = false;

  /* We have to verify that the tags of the types are the same.  This
     is harder than it looks because this may be a typedef, so we have
     to go look at the original type.  It may even be a typedef of a
     typedef...
     In the case of compiler-created builtin structs the TYPE_DECL
     may be a dummy, with no DECL_ORIGINAL_TYPE.  Don't fault.  */
  while (TYPE_NAME (t1)
	 && TREE_CODE (TYPE_NAME (t1)) == TYPE_DECL
	 && DECL_ORIGINAL_TYPE (TYPE_NAME (t1)))
    t1 = DECL_ORIGINAL_TYPE (TYPE_NAME (t1));

  while (TYPE_NAME (t2)
	 && TREE_CODE (TYPE_NAME (t2)) == TYPE_DECL
	 && DECL_ORIGINAL_TYPE (TYPE_NAME (t2)))
    t2 = DECL_ORIGINAL_TYPE (TYPE_NAME (t2));

  /* C90 didn't have the requirement that the two tags be the same.  */
  if (flag_isoc99 && TYPE_NAME (t1) != TYPE_NAME (t2))
    return 0;

  /* C90 didn't say what happened if one or both of the types were
     incomplete; we choose to follow C99 rules here, which is that they
     are compatible.  */
  if (TYPE_SIZE (t1) == NULL
      || TYPE_SIZE (t2) == NULL)
    return 1;

  {
    const struct tagged_tu_seen_cache * tts_i;
    for (tts_i = tagged_tu_seen_base; tts_i != NULL; tts_i = tts_i->next)
      if (tts_i->t1 == t1 && tts_i->t2 == t2)
	return tts_i->val;
  }

  switch (TREE_CODE (t1))
    {
    case ENUMERAL_TYPE:
      {
	struct tagged_tu_seen_cache *tu = alloc_tagged_tu_seen_cache (t1, t2);
	/* Speed up the case where the type values are in the same order.  */
	tree tv1 = TYPE_VALUES (t1);
	tree tv2 = TYPE_VALUES (t2);

	if (tv1 == tv2)
	  {
	    return 1;
	  }

	for (;tv1 && tv2; tv1 = TREE_CHAIN (tv1), tv2 = TREE_CHAIN (tv2))
	  {
	    if (TREE_PURPOSE (tv1) != TREE_PURPOSE (tv2))
	      break;
	    if (simple_cst_equal (TREE_VALUE (tv1), TREE_VALUE (tv2)) != 1)
	      {
		tu->val = 0;
		return 0;
	      }
	  }

	if (tv1 == NULL_TREE && tv2 == NULL_TREE)
	  {
	    return 1;
	  }
	if (tv1 == NULL_TREE || tv2 == NULL_TREE)
	  {
	    tu->val = 0;
	    return 0;
	  }

	if (list_length (TYPE_VALUES (t1)) != list_length (TYPE_VALUES (t2)))
	  {
	    tu->val = 0;
	    return 0;
	  }

	for (s1 = TYPE_VALUES (t1); s1; s1 = TREE_CHAIN (s1))
	  {
	    s2 = purpose_member (TREE_PURPOSE (s1), TYPE_VALUES (t2));
	    if (s2 == NULL
		|| simple_cst_equal (TREE_VALUE (s1), TREE_VALUE (s2)) != 1)
	      {
		tu->val = 0;
		return 0;
	      }
	  }
	return 1;
      }

    case UNION_TYPE:
      {
	struct tagged_tu_seen_cache *tu = alloc_tagged_tu_seen_cache (t1, t2);
	if (list_length (TYPE_FIELDS (t1)) != list_length (TYPE_FIELDS (t2)))
	  {
	    tu->val = 0;
	    return 0;
	  }

	/*  Speed up the common case where the fields are in the same order. */
	for (s1 = TYPE_FIELDS (t1), s2 = TYPE_FIELDS (t2); s1 && s2;
	     s1 = TREE_CHAIN (s1), s2 = TREE_CHAIN (s2))
	  {
	    int result;

	    if (DECL_NAME (s1) != DECL_NAME (s2))
	      break;
	    result = comptypes_internal (TREE_TYPE (s1), TREE_TYPE (s2));

	    if (result != 1 && !DECL_NAME (s1))
	      break;
	    if (result == 0)
	      {
		tu->val = 0;
		return 0;
	      }
	    if (result == 2)
	      needs_warning = true;

	    if (TREE_CODE (s1) == FIELD_DECL
		&& simple_cst_equal (DECL_FIELD_BIT_OFFSET (s1),
				     DECL_FIELD_BIT_OFFSET (s2)) != 1)
	      {
		tu->val = 0;
		return 0;
	      }
	  }
	if (!s1 && !s2)
	  {
	    tu->val = needs_warning ? 2 : 1;
	    return tu->val;
	  }

	for (s1 = TYPE_FIELDS (t1); s1; s1 = TREE_CHAIN (s1))
	  {
	    bool ok = false;

	    for (s2 = TYPE_FIELDS (t2); s2; s2 = TREE_CHAIN (s2))
	      if (DECL_NAME (s1) == DECL_NAME (s2))
		{
		  int result;

		  result = comptypes_internal (TREE_TYPE (s1), TREE_TYPE (s2));
<<<<<<< HEAD

		  if (result != 1 && !DECL_NAME (s1))
		    continue;
		  if (result == 0)
		    {
		      tu->val = 0;
		      return 0;
		    }
		  if (result == 2)
		    needs_warning = true;

=======

		  if (result != 1 && !DECL_NAME (s1))
		    continue;
		  if (result == 0)
		    {
		      tu->val = 0;
		      return 0;
		    }
		  if (result == 2)
		    needs_warning = true;

>>>>>>> a0daa400
		  if (TREE_CODE (s1) == FIELD_DECL
		      && simple_cst_equal (DECL_FIELD_BIT_OFFSET (s1),
					   DECL_FIELD_BIT_OFFSET (s2)) != 1)
		    break;

		  ok = true;
		  break;
		}
	    if (!ok)
	      {
		tu->val = 0;
		return 0;
	      }
	  }
	tu->val = needs_warning ? 2 : 10;
	return tu->val;
      }

    case RECORD_TYPE:
      {
	struct tagged_tu_seen_cache *tu = alloc_tagged_tu_seen_cache (t1, t2);

	for (s1 = TYPE_FIELDS (t1), s2 = TYPE_FIELDS (t2);
	     s1 && s2;
	     s1 = TREE_CHAIN (s1), s2 = TREE_CHAIN (s2))
	  {
	    int result;
	    if (TREE_CODE (s1) != TREE_CODE (s2)
		|| DECL_NAME (s1) != DECL_NAME (s2))
	      break;
	    result = comptypes_internal (TREE_TYPE (s1), TREE_TYPE (s2));
	    if (result == 0)
	      break;
	    if (result == 2)
	      needs_warning = true;

	    if (TREE_CODE (s1) == FIELD_DECL
		&& simple_cst_equal (DECL_FIELD_BIT_OFFSET (s1),
				     DECL_FIELD_BIT_OFFSET (s2)) != 1)
	      break;
	  }
	if (s1 && s2)
	  tu->val = 0;
	else
	  tu->val = needs_warning ? 2 : 1;
	return tu->val;
      }

    default:
      gcc_unreachable ();
    }
}

/* Return 1 if two function types F1 and F2 are compatible.
   If either type specifies no argument types,
   the other must specify a fixed number of self-promoting arg types.
   Otherwise, if one type specifies only the number of arguments,
   the other must specify that number of self-promoting arg types.
   Otherwise, the argument types must match.  */

static int
function_types_compatible_p (const_tree f1, const_tree f2)
{
  tree args1, args2;
  /* 1 if no need for warning yet, 2 if warning cause has been seen.  */
  int val = 1;
  int val1;
  tree ret1, ret2;

  ret1 = TREE_TYPE (f1);
  ret2 = TREE_TYPE (f2);

  /* 'volatile' qualifiers on a function's return type used to mean
     the function is noreturn.  */
  if (TYPE_VOLATILE (ret1) != TYPE_VOLATILE (ret2))
    pedwarn (input_location, 0, "function return types not compatible due to %<volatile%>");
  if (TYPE_VOLATILE (ret1))
    ret1 = build_qualified_type (TYPE_MAIN_VARIANT (ret1),
				 TYPE_QUALS (ret1) & ~TYPE_QUAL_VOLATILE);
  if (TYPE_VOLATILE (ret2))
    ret2 = build_qualified_type (TYPE_MAIN_VARIANT (ret2),
				 TYPE_QUALS (ret2) & ~TYPE_QUAL_VOLATILE);
  val = comptypes_internal (ret1, ret2);
  if (val == 0)
    return 0;

  args1 = TYPE_ARG_TYPES (f1);
  args2 = TYPE_ARG_TYPES (f2);

  /* An unspecified parmlist matches any specified parmlist
     whose argument types don't need default promotions.  */

  if (args1 == 0)
    {
      if (!self_promoting_args_p (args2))
	return 0;
      /* If one of these types comes from a non-prototype fn definition,
	 compare that with the other type's arglist.
	 If they don't match, ask for a warning (but no error).  */
      if (TYPE_ACTUAL_ARG_TYPES (f1)
	  && 1 != type_lists_compatible_p (args2, TYPE_ACTUAL_ARG_TYPES (f1)))
	val = 2;
      return val;
    }
  if (args2 == 0)
    {
      if (!self_promoting_args_p (args1))
	return 0;
      if (TYPE_ACTUAL_ARG_TYPES (f2)
	  && 1 != type_lists_compatible_p (args1, TYPE_ACTUAL_ARG_TYPES (f2)))
	val = 2;
      return val;
    }

  /* Both types have argument lists: compare them and propagate results.  */
  val1 = type_lists_compatible_p (args1, args2);
  return val1 != 1 ? val1 : val;
}

/* Check two lists of types for compatibility,
   returning 0 for incompatible, 1 for compatible,
   or 2 for compatible with warning.  */

static int
type_lists_compatible_p (const_tree args1, const_tree args2)
{
  /* 1 if no need for warning yet, 2 if warning cause has been seen.  */
  int val = 1;
  int newval = 0;

  while (1)
    {
      tree a1, mv1, a2, mv2;
      if (args1 == 0 && args2 == 0)
	return val;
      /* If one list is shorter than the other,
	 they fail to match.  */
      if (args1 == 0 || args2 == 0)
	return 0;
      mv1 = a1 = TREE_VALUE (args1);
      mv2 = a2 = TREE_VALUE (args2);
      if (mv1 && mv1 != error_mark_node && TREE_CODE (mv1) != ARRAY_TYPE)
	mv1 = TYPE_MAIN_VARIANT (mv1);
      if (mv2 && mv2 != error_mark_node && TREE_CODE (mv2) != ARRAY_TYPE)
	mv2 = TYPE_MAIN_VARIANT (mv2);
      /* A null pointer instead of a type
	 means there is supposed to be an argument
	 but nothing is specified about what type it has.
	 So match anything that self-promotes.  */
      if (a1 == 0)
	{
	  if (c_type_promotes_to (a2) != a2)
	    return 0;
	}
      else if (a2 == 0)
	{
	  if (c_type_promotes_to (a1) != a1)
	    return 0;
	}
      /* If one of the lists has an error marker, ignore this arg.  */
      else if (TREE_CODE (a1) == ERROR_MARK
	       || TREE_CODE (a2) == ERROR_MARK)
	;
      else if (!(newval = comptypes_internal (mv1, mv2)))
	{
	  /* Allow  wait (union {union wait *u; int *i} *)
	     and  wait (union wait *)  to be compatible.  */
	  if (TREE_CODE (a1) == UNION_TYPE
	      && (TYPE_NAME (a1) == 0
		  || TYPE_TRANSPARENT_UNION (a1))
	      && TREE_CODE (TYPE_SIZE (a1)) == INTEGER_CST
	      && tree_int_cst_equal (TYPE_SIZE (a1),
				     TYPE_SIZE (a2)))
	    {
	      tree memb;
	      for (memb = TYPE_FIELDS (a1);
		   memb; memb = TREE_CHAIN (memb))
		{
		  tree mv3 = TREE_TYPE (memb);
		  if (mv3 && mv3 != error_mark_node
		      && TREE_CODE (mv3) != ARRAY_TYPE)
		    mv3 = TYPE_MAIN_VARIANT (mv3);
		  if (comptypes_internal (mv3, mv2))
		    break;
		}
	      if (memb == 0)
		return 0;
	    }
	  else if (TREE_CODE (a2) == UNION_TYPE
		   && (TYPE_NAME (a2) == 0
		       || TYPE_TRANSPARENT_UNION (a2))
		   && TREE_CODE (TYPE_SIZE (a2)) == INTEGER_CST
		   && tree_int_cst_equal (TYPE_SIZE (a2),
					  TYPE_SIZE (a1)))
	    {
	      tree memb;
	      for (memb = TYPE_FIELDS (a2);
		   memb; memb = TREE_CHAIN (memb))
		{
		  tree mv3 = TREE_TYPE (memb);
		  if (mv3 && mv3 != error_mark_node
		      && TREE_CODE (mv3) != ARRAY_TYPE)
		    mv3 = TYPE_MAIN_VARIANT (mv3);
		  if (comptypes_internal (mv3, mv1))
		    break;
		}
	      if (memb == 0)
		return 0;
	    }
	  else
	    return 0;
	}

      /* comptypes said ok, but record if it said to warn.  */
      if (newval > val)
	val = newval;

      args1 = TREE_CHAIN (args1);
      args2 = TREE_CHAIN (args2);
    }
}

/* Compute the size to increment a pointer by.  */

static tree
c_size_in_bytes (const_tree type)
{
  enum tree_code code = TREE_CODE (type);

  if (code == FUNCTION_TYPE || code == VOID_TYPE || code == ERROR_MARK)
    return size_one_node;

  if (!COMPLETE_OR_VOID_TYPE_P (type))
    {
      error ("arithmetic on pointer to an incomplete type");
      return size_one_node;
    }

  /* Convert in case a char is more than one unit.  */
  return size_binop (CEIL_DIV_EXPR, TYPE_SIZE_UNIT (type),
		     size_int (TYPE_PRECISION (char_type_node)
			       / BITS_PER_UNIT));
}

/* Return either DECL or its known constant value (if it has one).  */

tree
decl_constant_value (tree decl)
{
  if (/* Don't change a variable array bound or initial value to a constant
	 in a place where a variable is invalid.  Note that DECL_INITIAL
	 isn't valid for a PARM_DECL.  */
      current_function_decl != 0
      && TREE_CODE (decl) != PARM_DECL
      && !TREE_THIS_VOLATILE (decl)
      && TREE_READONLY (decl)
      && DECL_INITIAL (decl) != 0
      && TREE_CODE (DECL_INITIAL (decl)) != ERROR_MARK
      /* This is invalid if initial value is not constant.
	 If it has either a function call, a memory reference,
	 or a variable, then re-evaluating it could give different results.  */
      && TREE_CONSTANT (DECL_INITIAL (decl))
      /* Check for cases where this is sub-optimal, even though valid.  */
      && TREE_CODE (DECL_INITIAL (decl)) != CONSTRUCTOR)
    return DECL_INITIAL (decl);
  return decl;
}

/* Return either DECL or its known constant value (if it has one), but
   return DECL if pedantic or DECL has mode BLKmode.  This is for
   bug-compatibility with the old behavior of decl_constant_value
   (before GCC 3.0); every use of this function is a bug and it should
   be removed before GCC 3.1.  It is not appropriate to use pedantic
   in a way that affects optimization, and BLKmode is probably not the
   right test for avoiding misoptimizations either.  */

static tree
decl_constant_value_for_broken_optimization (tree decl)
{
  tree ret;

  if (pedantic || DECL_MODE (decl) == BLKmode)
    return decl;

  ret = decl_constant_value (decl);
  /* Avoid unwanted tree sharing between the initializer and current
     function's body where the tree can be modified e.g. by the
     gimplifier.  */
  if (ret != decl && TREE_STATIC (decl))
    ret = unshare_expr (ret);
  return ret;
}

/* Convert the array expression EXP to a pointer.  */
static tree
array_to_pointer_conversion (tree exp)
{
  tree orig_exp = exp;
  tree type = TREE_TYPE (exp);
  tree adr;
  tree restype = TREE_TYPE (type);
  tree ptrtype;

  gcc_assert (TREE_CODE (type) == ARRAY_TYPE);

  STRIP_TYPE_NOPS (exp);

  if (TREE_NO_WARNING (orig_exp))
    TREE_NO_WARNING (exp) = 1;

  ptrtype = build_pointer_type (restype);

  if (TREE_CODE (exp) == INDIRECT_REF)
    return convert (ptrtype, TREE_OPERAND (exp, 0));

  if (TREE_CODE (exp) == VAR_DECL)
    {
      /* We are making an ADDR_EXPR of ptrtype.  This is a valid
	 ADDR_EXPR because it's the best way of representing what
	 happens in C when we take the address of an array and place
	 it in a pointer to the element type.  */
      adr = build1 (ADDR_EXPR, ptrtype, exp);
      if (!c_mark_addressable (exp))
	return error_mark_node;
      TREE_SIDE_EFFECTS (adr) = 0;   /* Default would be, same as EXP.  */
      return adr;
    }

  /* This way is better for a COMPONENT_REF since it can
     simplify the offset for a component.  */
  adr = build_unary_op (EXPR_LOCATION (exp), ADDR_EXPR, exp, 1);
  return convert (ptrtype, adr);
}

/* Convert the function expression EXP to a pointer.  */
static tree
function_to_pointer_conversion (tree exp)
{
  tree orig_exp = exp;

  gcc_assert (TREE_CODE (TREE_TYPE (exp)) == FUNCTION_TYPE);

  STRIP_TYPE_NOPS (exp);

  if (TREE_NO_WARNING (orig_exp))
    TREE_NO_WARNING (exp) = 1;

  return build_unary_op (EXPR_LOCATION (exp), ADDR_EXPR, exp, 0);
}

/* Perform the default conversion of arrays and functions to pointers.
   Return the result of converting EXP.  For any other expression, just
   return EXP after removing NOPs.  */

struct c_expr
default_function_array_conversion (struct c_expr exp)
{
  tree orig_exp = exp.value;
  tree type = TREE_TYPE (exp.value);
  enum tree_code code = TREE_CODE (type);

  switch (code)
    {
    case ARRAY_TYPE:
      {
	bool not_lvalue = false;
	bool lvalue_array_p;

	while ((TREE_CODE (exp.value) == NON_LVALUE_EXPR
		|| CONVERT_EXPR_P (exp.value))
	       && TREE_TYPE (TREE_OPERAND (exp.value, 0)) == type)
	  {
	    if (TREE_CODE (exp.value) == NON_LVALUE_EXPR)
	      not_lvalue = true;
	    exp.value = TREE_OPERAND (exp.value, 0);
	  }

	if (TREE_NO_WARNING (orig_exp))
	  TREE_NO_WARNING (exp.value) = 1;

	lvalue_array_p = !not_lvalue && lvalue_p (exp.value);
	if (!flag_isoc99 && !lvalue_array_p)
	  {
	    /* Before C99, non-lvalue arrays do not decay to pointers.
	       Normally, using such an array would be invalid; but it can
	       be used correctly inside sizeof or as a statement expression.
	       Thus, do not give an error here; an error will result later.  */
	    return exp;
	  }

	exp.value = array_to_pointer_conversion (exp.value);
      }
      break;
    case FUNCTION_TYPE:
      exp.value = function_to_pointer_conversion (exp.value);
      break;
    default:
      STRIP_TYPE_NOPS (exp.value);
      if (TREE_NO_WARNING (orig_exp))
	TREE_NO_WARNING (exp.value) = 1;
      break;
    }

  return exp;
}


/* EXP is an expression of integer type.  Apply the integer promotions
   to it and return the promoted value.  */

tree
perform_integral_promotions (tree exp)
{
  tree type = TREE_TYPE (exp);
  enum tree_code code = TREE_CODE (type);

  gcc_assert (INTEGRAL_TYPE_P (type));

  /* Normally convert enums to int,
     but convert wide enums to something wider.  */
  if (code == ENUMERAL_TYPE)
    {
      type = c_common_type_for_size (MAX (TYPE_PRECISION (type),
					  TYPE_PRECISION (integer_type_node)),
				     ((TYPE_PRECISION (type)
				       >= TYPE_PRECISION (integer_type_node))
				      && TYPE_UNSIGNED (type)));

      return convert (type, exp);
    }

  /* ??? This should no longer be needed now bit-fields have their
     proper types.  */
  if (TREE_CODE (exp) == COMPONENT_REF
      && DECL_C_BIT_FIELD (TREE_OPERAND (exp, 1))
      /* If it's thinner than an int, promote it like a
	 c_promoting_integer_type_p, otherwise leave it alone.  */
      && 0 > compare_tree_int (DECL_SIZE (TREE_OPERAND (exp, 1)),
			       TYPE_PRECISION (integer_type_node)))
    return convert (integer_type_node, exp);

  if (c_promoting_integer_type_p (type))
    {
      /* Preserve unsignedness if not really getting any wider.  */
      if (TYPE_UNSIGNED (type)
	  && TYPE_PRECISION (type) == TYPE_PRECISION (integer_type_node))
	return convert (unsigned_type_node, exp);

      return convert (integer_type_node, exp);
    }

  return exp;
}


/* Perform default promotions for C data used in expressions.
   Enumeral types or short or char are converted to int.
   In addition, manifest constants symbols are replaced by their values.  */

tree
default_conversion (tree exp)
{
  tree orig_exp;
  tree type = TREE_TYPE (exp);
  enum tree_code code = TREE_CODE (type);

  /* Functions and arrays have been converted during parsing.  */
  gcc_assert (code != FUNCTION_TYPE);
  if (code == ARRAY_TYPE)
    return exp;

  /* Constants can be used directly unless they're not loadable.  */
  if (TREE_CODE (exp) == CONST_DECL)
    exp = DECL_INITIAL (exp);

  /* Replace a nonvolatile const static variable with its value unless
     it is an array, in which case we must be sure that taking the
     address of the array produces consistent results.  */
  else if (optimize && TREE_CODE (exp) == VAR_DECL && code != ARRAY_TYPE)
    {
      exp = decl_constant_value_for_broken_optimization (exp);
      type = TREE_TYPE (exp);
    }

  /* Strip no-op conversions.  */
  orig_exp = exp;
  STRIP_TYPE_NOPS (exp);

  if (TREE_NO_WARNING (orig_exp))
    TREE_NO_WARNING (exp) = 1;

  if (code == VOID_TYPE)
    {
      error ("void value not ignored as it ought to be");
      return error_mark_node;
    }

  exp = require_complete_type (exp);
  if (exp == error_mark_node)
    return error_mark_node;

  if (INTEGRAL_TYPE_P (type))
    return perform_integral_promotions (exp);

  return exp;
}

/* Look up COMPONENT in a structure or union DECL.

   If the component name is not found, returns NULL_TREE.  Otherwise,
   the return value is a TREE_LIST, with each TREE_VALUE a FIELD_DECL
   stepping down the chain to the component, which is in the last
   TREE_VALUE of the list.  Normally the list is of length one, but if
   the component is embedded within (nested) anonymous structures or
   unions, the list steps down the chain to the component.  */

static tree
lookup_field (tree decl, tree component)
{
  tree type = TREE_TYPE (decl);
  tree field;

  /* If TYPE_LANG_SPECIFIC is set, then it is a sorted array of pointers
     to the field elements.  Use a binary search on this array to quickly
     find the element.  Otherwise, do a linear search.  TYPE_LANG_SPECIFIC
     will always be set for structures which have many elements.  */

  if (TYPE_LANG_SPECIFIC (type) && TYPE_LANG_SPECIFIC (type)->s)
    {
      int bot, top, half;
      tree *field_array = &TYPE_LANG_SPECIFIC (type)->s->elts[0];

      field = TYPE_FIELDS (type);
      bot = 0;
      top = TYPE_LANG_SPECIFIC (type)->s->len;
      while (top - bot > 1)
	{
	  half = (top - bot + 1) >> 1;
	  field = field_array[bot+half];

	  if (DECL_NAME (field) == NULL_TREE)
	    {
	      /* Step through all anon unions in linear fashion.  */
	      while (DECL_NAME (field_array[bot]) == NULL_TREE)
		{
		  field = field_array[bot++];
		  if (TREE_CODE (TREE_TYPE (field)) == RECORD_TYPE
		      || TREE_CODE (TREE_TYPE (field)) == UNION_TYPE)
		    {
		      tree anon = lookup_field (field, component);

		      if (anon)
			return tree_cons (NULL_TREE, field, anon);
		    }
		}

	      /* Entire record is only anon unions.  */
	      if (bot > top)
		return NULL_TREE;

	      /* Restart the binary search, with new lower bound.  */
	      continue;
	    }

	  if (DECL_NAME (field) == component)
	    break;
	  if (DECL_NAME (field) < component)
	    bot += half;
	  else
	    top = bot + half;
	}

      if (DECL_NAME (field_array[bot]) == component)
	field = field_array[bot];
      else if (DECL_NAME (field) != component)
	return NULL_TREE;
    }
  else
    {
      for (field = TYPE_FIELDS (type); field; field = TREE_CHAIN (field))
	{
	  if (DECL_NAME (field) == NULL_TREE
	      && (TREE_CODE (TREE_TYPE (field)) == RECORD_TYPE
		  || TREE_CODE (TREE_TYPE (field)) == UNION_TYPE))
	    {
	      tree anon = lookup_field (field, component);

	      if (anon)
		return tree_cons (NULL_TREE, field, anon);
	    }

	  if (DECL_NAME (field) == component)
	    break;
	}

      if (field == NULL_TREE)
	return NULL_TREE;
    }

  return tree_cons (NULL_TREE, field, NULL_TREE);
}

/* Make an expression to refer to the COMPONENT field of
   structure or union value DATUM.  COMPONENT is an IDENTIFIER_NODE.  */

tree
build_component_ref (tree datum, tree component)
{
  tree type = TREE_TYPE (datum);
  enum tree_code code = TREE_CODE (type);
  tree field = NULL;
  tree ref;

  if (!objc_is_public (datum, component))
    return error_mark_node;

  /* See if there is a field or component with name COMPONENT.  */

  if (code == RECORD_TYPE || code == UNION_TYPE)
    {
      if (!COMPLETE_TYPE_P (type))
	{
	  c_incomplete_type_error (NULL_TREE, type);
	  return error_mark_node;
	}

      field = lookup_field (datum, component);

      if (!field)
	{
	  error ("%qT has no member named %qE", type, component);
	  return error_mark_node;
	}

      /* Chain the COMPONENT_REFs if necessary down to the FIELD.
	 This might be better solved in future the way the C++ front
	 end does it - by giving the anonymous entities each a
	 separate name and type, and then have build_component_ref
	 recursively call itself.  We can't do that here.  */
      do
	{
	  tree subdatum = TREE_VALUE (field);
	  int quals;
	  tree subtype;

	  if (TREE_TYPE (subdatum) == error_mark_node)
	    return error_mark_node;

	  quals = TYPE_QUALS (strip_array_types (TREE_TYPE (subdatum)));
	  quals |= TYPE_QUALS (TREE_TYPE (datum));
	  subtype = c_build_qualified_type (TREE_TYPE (subdatum), quals);

	  ref = build3 (COMPONENT_REF, subtype, datum, subdatum,
			NULL_TREE);
	  if (TREE_READONLY (datum) || TREE_READONLY (subdatum))
	    TREE_READONLY (ref) = 1;
	  if (TREE_THIS_VOLATILE (datum) || TREE_THIS_VOLATILE (subdatum))
	    TREE_THIS_VOLATILE (ref) = 1;

	  if (TREE_DEPRECATED (subdatum))
	    warn_deprecated_use (subdatum);

	  datum = ref;

	  field = TREE_CHAIN (field);
	}
      while (field);

      return ref;
    }
  else if (code != ERROR_MARK)
    error ("request for member %qE in something not a structure or union",
	   component);

  return error_mark_node;
}

/* Given an expression PTR for a pointer, return an expression
   for the value pointed to.
   ERRORSTRING is the name of the operator to appear in error messages.

   LOC is the location to use for the generated tree.  */

tree
build_indirect_ref (location_t loc, tree ptr, const char *errorstring)
{
  tree pointer = default_conversion (ptr);
  tree type = TREE_TYPE (pointer);
  tree ref;

  if (TREE_CODE (type) == POINTER_TYPE)
    {
      if (CONVERT_EXPR_P (pointer)
          || TREE_CODE (pointer) == VIEW_CONVERT_EXPR)
	{
	  /* If a warning is issued, mark it to avoid duplicates from
	     the backend.  This only needs to be done at
	     warn_strict_aliasing > 2.  */
	  if (warn_strict_aliasing > 2)
	    if (strict_aliasing_warning (TREE_TYPE (TREE_OPERAND (pointer, 0)),
					 type, TREE_OPERAND (pointer, 0)))
	      TREE_NO_WARNING (pointer) = 1;
	}

      if (TREE_CODE (pointer) == ADDR_EXPR
	  && (TREE_TYPE (TREE_OPERAND (pointer, 0))
	      == TREE_TYPE (type)))
	{
	  ref = TREE_OPERAND (pointer, 0);
	  protected_set_expr_location (ref, loc);
	  return ref;
	}
      else
	{
	  tree t = TREE_TYPE (type);

	  ref = build1 (INDIRECT_REF, t, pointer);

	  if (!COMPLETE_OR_VOID_TYPE_P (t) && TREE_CODE (t) != ARRAY_TYPE)
	    {
	      error_at (loc, "dereferencing pointer to incomplete type");
	      return error_mark_node;
	    }
	  if (VOID_TYPE_P (t) && skip_evaluation == 0)
	    warning_at (loc, 0, "dereferencing %<void *%> pointer");

	  /* We *must* set TREE_READONLY when dereferencing a pointer to const,
	     so that we get the proper error message if the result is used
	     to assign to.  Also, &* is supposed to be a no-op.
	     And ANSI C seems to specify that the type of the result
	     should be the const type.  */
	  /* A de-reference of a pointer to const is not a const.  It is valid
	     to change it via some other pointer.  */
	  TREE_READONLY (ref) = TYPE_READONLY (t);
	  TREE_SIDE_EFFECTS (ref)
	    = TYPE_VOLATILE (t) || TREE_SIDE_EFFECTS (pointer);
	  TREE_THIS_VOLATILE (ref) = TYPE_VOLATILE (t);
	  protected_set_expr_location (ref, loc);
	  return ref;
	}
    }
  else if (TREE_CODE (pointer) != ERROR_MARK)
    error_at (loc,
	      "invalid type argument of %qs (have %qT)", errorstring, type);
  return error_mark_node;
}

/* This handles expressions of the form "a[i]", which denotes
   an array reference.

   This is logically equivalent in C to *(a+i), but we may do it differently.
   If A is a variable or a member, we generate a primitive ARRAY_REF.
   This avoids forcing the array out of registers, and can work on
   arrays that are not lvalues (for example, members of structures returned
   by functions).

   LOC is the location to use for the returned expression.  */

tree
build_array_ref (tree array, tree index, location_t loc)
{
  tree ret;
  bool swapped = false;
  if (TREE_TYPE (array) == error_mark_node
      || TREE_TYPE (index) == error_mark_node)
    return error_mark_node;

  if (TREE_CODE (TREE_TYPE (array)) != ARRAY_TYPE
      && TREE_CODE (TREE_TYPE (array)) != POINTER_TYPE)
    {
      tree temp;
      if (TREE_CODE (TREE_TYPE (index)) != ARRAY_TYPE
	  && TREE_CODE (TREE_TYPE (index)) != POINTER_TYPE)
	{
	  error_at (loc, "subscripted value is neither array nor pointer");
	  return error_mark_node;
	}
      temp = array;
      array = index;
      index = temp;
      swapped = true;
    }

  if (!INTEGRAL_TYPE_P (TREE_TYPE (index)))
    {
      error_at (loc, "array subscript is not an integer");
      return error_mark_node;
    }

  if (TREE_CODE (TREE_TYPE (TREE_TYPE (array))) == FUNCTION_TYPE)
    {
      error_at (loc, "subscripted value is pointer to function");
      return error_mark_node;
    }

  /* ??? Existing practice has been to warn only when the char
     index is syntactically the index, not for char[array].  */
  if (!swapped)
     warn_array_subscript_with_type_char (index);

  /* Apply default promotions *after* noticing character types.  */
  index = default_conversion (index);

  gcc_assert (TREE_CODE (TREE_TYPE (index)) == INTEGER_TYPE);

  if (TREE_CODE (TREE_TYPE (array)) == ARRAY_TYPE)
    {
      tree rval, type;

      /* An array that is indexed by a non-constant
	 cannot be stored in a register; we must be able to do
	 address arithmetic on its address.
	 Likewise an array of elements of variable size.  */
      if (TREE_CODE (index) != INTEGER_CST
	  || (COMPLETE_TYPE_P (TREE_TYPE (TREE_TYPE (array)))
	      && TREE_CODE (TYPE_SIZE (TREE_TYPE (TREE_TYPE (array)))) != INTEGER_CST))
	{
	  if (!c_mark_addressable (array))
	    return error_mark_node;
	}
      /* An array that is indexed by a constant value which is not within
	 the array bounds cannot be stored in a register either; because we
	 would get a crash in store_bit_field/extract_bit_field when trying
	 to access a non-existent part of the register.  */
      if (TREE_CODE (index) == INTEGER_CST
	  && TYPE_DOMAIN (TREE_TYPE (array))
	  && !int_fits_type_p (index, TYPE_DOMAIN (TREE_TYPE (array))))
	{
	  if (!c_mark_addressable (array))
	    return error_mark_node;
	}

      if (pedantic)
	{
	  tree foo = array;
	  while (TREE_CODE (foo) == COMPONENT_REF)
	    foo = TREE_OPERAND (foo, 0);
	  if (TREE_CODE (foo) == VAR_DECL && C_DECL_REGISTER (foo))
	    pedwarn (loc, OPT_pedantic, 
		     "ISO C forbids subscripting %<register%> array");
	  else if (!flag_isoc99 && !lvalue_p (foo))
	    pedwarn (loc, OPT_pedantic, 
		     "ISO C90 forbids subscripting non-lvalue array");
	}

      type = TREE_TYPE (TREE_TYPE (array));
      rval = build4 (ARRAY_REF, type, array, index, NULL_TREE, NULL_TREE);
      /* Array ref is const/volatile if the array elements are
	 or if the array is.  */
      TREE_READONLY (rval)
	|= (TYPE_READONLY (TREE_TYPE (TREE_TYPE (array)))
	    | TREE_READONLY (array));
      TREE_SIDE_EFFECTS (rval)
	|= (TYPE_VOLATILE (TREE_TYPE (TREE_TYPE (array)))
	    | TREE_SIDE_EFFECTS (array));
      TREE_THIS_VOLATILE (rval)
	|= (TYPE_VOLATILE (TREE_TYPE (TREE_TYPE (array)))
	    /* This was added by rms on 16 Nov 91.
	       It fixes  vol struct foo *a;  a->elts[1]
	       in an inline function.
	       Hope it doesn't break something else.  */
	    | TREE_THIS_VOLATILE (array));
      ret = require_complete_type (fold (rval));
      protected_set_expr_location (ret, loc);
      return ret;
    }
  else
    {
      tree ar = default_conversion (array);

      if (ar == error_mark_node)
	return ar;

      gcc_assert (TREE_CODE (TREE_TYPE (ar)) == POINTER_TYPE);
      gcc_assert (TREE_CODE (TREE_TYPE (TREE_TYPE (ar))) != FUNCTION_TYPE);

      return build_indirect_ref
	(loc, build_binary_op (loc, PLUS_EXPR, ar, index, 0),
	 "array indexing");
    }
}

/* Build an external reference to identifier ID.  FUN indicates
   whether this will be used for a function call.  LOC is the source
   location of the identifier.  */
tree
build_external_ref (tree id, int fun, location_t loc)
{
  tree ref;
  tree decl = lookup_name (id);

  /* In Objective-C, an instance variable (ivar) may be preferred to
     whatever lookup_name() found.  */
  decl = objc_lookup_ivar (decl, id);

  if (decl && decl != error_mark_node)
    ref = decl;
  else if (fun)
    /* Implicit function declaration.  */
    ref = implicitly_declare (id);
  else if (decl == error_mark_node)
    /* Don't complain about something that's already been
       complained about.  */
    return error_mark_node;
  else
    {
      undeclared_variable (id, loc);
      return error_mark_node;
    }

  if (TREE_TYPE (ref) == error_mark_node)
    return error_mark_node;

  if (TREE_DEPRECATED (ref))
    warn_deprecated_use (ref);

  /* Recursive call does not count as usage.  */
  if (ref != current_function_decl) 
    {
      TREE_USED (ref) = 1;
    }

  if (TREE_CODE (ref) == FUNCTION_DECL && !in_alignof)
    {
      if (!in_sizeof && !in_typeof)
	C_DECL_USED (ref) = 1;
      else if (DECL_INITIAL (ref) == 0
	       && DECL_EXTERNAL (ref)
	       && !TREE_PUBLIC (ref))
	record_maybe_used_decl (ref);
    }

  if (TREE_CODE (ref) == CONST_DECL)
    {
      used_types_insert (TREE_TYPE (ref));
      ref = DECL_INITIAL (ref);
      TREE_CONSTANT (ref) = 1;
    }
  else if (current_function_decl != 0
	   && !DECL_FILE_SCOPE_P (current_function_decl)
	   && (TREE_CODE (ref) == VAR_DECL
	       || TREE_CODE (ref) == PARM_DECL
	       || TREE_CODE (ref) == FUNCTION_DECL))
    {
      tree context = decl_function_context (ref);

      if (context != 0 && context != current_function_decl)
	DECL_NONLOCAL (ref) = 1;
    }
  /* C99 6.7.4p3: An inline definition of a function with external
     linkage ... shall not contain a reference to an identifier with
     internal linkage.  */
  else if (current_function_decl != 0
	   && DECL_DECLARED_INLINE_P (current_function_decl)
	   && DECL_EXTERNAL (current_function_decl)
	   && VAR_OR_FUNCTION_DECL_P (ref)
	   && (TREE_CODE (ref) != VAR_DECL || TREE_STATIC (ref))
	   && ! TREE_PUBLIC (ref)
	   && DECL_CONTEXT (ref) != current_function_decl)
    pedwarn (loc, 0, "%qD is static but used in inline function %qD "
	     "which is not static", ref, current_function_decl);

  return ref;
}

/* Record details of decls possibly used inside sizeof or typeof.  */
struct maybe_used_decl
{
  /* The decl.  */
  tree decl;
  /* The level seen at (in_sizeof + in_typeof).  */
  int level;
  /* The next one at this level or above, or NULL.  */
  struct maybe_used_decl *next;
};

static struct maybe_used_decl *maybe_used_decls;

/* Record that DECL, an undefined static function reference seen
   inside sizeof or typeof, might be used if the operand of sizeof is
   a VLA type or the operand of typeof is a variably modified
   type.  */

static void
record_maybe_used_decl (tree decl)
{
  struct maybe_used_decl *t = XOBNEW (&parser_obstack, struct maybe_used_decl);
  t->decl = decl;
  t->level = in_sizeof + in_typeof;
  t->next = maybe_used_decls;
  maybe_used_decls = t;
}

/* Pop the stack of decls possibly used inside sizeof or typeof.  If
   USED is false, just discard them.  If it is true, mark them used
   (if no longer inside sizeof or typeof) or move them to the next
   level up (if still inside sizeof or typeof).  */

void
pop_maybe_used (bool used)
{
  struct maybe_used_decl *p = maybe_used_decls;
  int cur_level = in_sizeof + in_typeof;
  while (p && p->level > cur_level)
    {
      if (used)
	{
	  if (cur_level == 0)
	    C_DECL_USED (p->decl) = 1;
	  else
	    p->level = cur_level;
	}
      p = p->next;
    }
  if (!used || cur_level == 0)
    maybe_used_decls = p;
}

/* Return the result of sizeof applied to EXPR.  */

struct c_expr
c_expr_sizeof_expr (struct c_expr expr)
{
  struct c_expr ret;
  if (expr.value == error_mark_node)
    {
      ret.value = error_mark_node;
      ret.original_code = ERROR_MARK;
      pop_maybe_used (false);
    }
  else
    {
      ret.value = c_sizeof (TREE_TYPE (expr.value));
      ret.original_code = ERROR_MARK;
      if (c_vla_type_p (TREE_TYPE (expr.value)))
	{
	  /* sizeof is evaluated when given a vla (C99 6.5.3.4p2).  */
	  ret.value = build2 (COMPOUND_EXPR, TREE_TYPE (ret.value), expr.value, ret.value);
	}
      pop_maybe_used (C_TYPE_VARIABLE_SIZE (TREE_TYPE (expr.value)));
    }
  return ret;
}

/* Return the result of sizeof applied to T, a structure for the type
   name passed to sizeof (rather than the type itself).  */

struct c_expr
c_expr_sizeof_type (struct c_type_name *t)
{
  tree type;
  struct c_expr ret;
  type = groktypename (t);
  ret.value = c_sizeof (type);
  ret.original_code = ERROR_MARK;
  pop_maybe_used (type != error_mark_node
		  ? C_TYPE_VARIABLE_SIZE (type) : false);
  return ret;
}

/* Build a function call to function FUNCTION with parameters PARAMS.
   PARAMS is a list--a chain of TREE_LIST nodes--in which the
   TREE_VALUE of each node is a parameter-expression.
   FUNCTION's data type may be a function type or a pointer-to-function.  */

tree
build_function_call (tree function, tree params)
{
  tree fntype, fundecl = 0;
  tree name = NULL_TREE, result;
  tree tem;
  int nargs;
  tree *argarray;
  

  /* Strip NON_LVALUE_EXPRs, etc., since we aren't using as an lvalue.  */
  STRIP_TYPE_NOPS (function);

  /* Convert anything with function type to a pointer-to-function.  */
  if (TREE_CODE (function) == FUNCTION_DECL)
    {
      /* Implement type-directed function overloading for builtins.
	 resolve_overloaded_builtin and targetm.resolve_overloaded_builtin
	 handle all the type checking.  The result is a complete expression
	 that implements this function call.  */
      tem = resolve_overloaded_builtin (function, params);
      if (tem)
	return tem;

      name = DECL_NAME (function);
      fundecl = function;
    }
  if (TREE_CODE (TREE_TYPE (function)) == FUNCTION_TYPE)
    function = function_to_pointer_conversion (function);

  /* For Objective-C, convert any calls via a cast to OBJC_TYPE_REF
     expressions, like those used for ObjC messenger dispatches.  */
  function = objc_rewrite_function_call (function, params);

  fntype = TREE_TYPE (function);

  if (TREE_CODE (fntype) == ERROR_MARK)
    return error_mark_node;

  if (!(TREE_CODE (fntype) == POINTER_TYPE
	&& TREE_CODE (TREE_TYPE (fntype)) == FUNCTION_TYPE))
    {
      error ("called object %qE is not a function", function);
      return error_mark_node;
    }

  if (fundecl && TREE_THIS_VOLATILE (fundecl))
    current_function_returns_abnormally = 1;

  /* fntype now gets the type of function pointed to.  */
  fntype = TREE_TYPE (fntype);

  /* Convert the parameters to the types declared in the
     function prototype, or apply default promotions.  */

  nargs = list_length (params);
  argarray = (tree *) alloca (nargs * sizeof (tree));
  nargs = convert_arguments (nargs, argarray, TYPE_ARG_TYPES (fntype), 
			     params, function, fundecl);
  if (nargs < 0)
    return error_mark_node;

  /* Check that the function is called through a compatible prototype.
     If it is not, replace the call by a trap, wrapped up in a compound
     expression if necessary.  This has the nice side-effect to prevent
     the tree-inliner from generating invalid assignment trees which may
     blow up in the RTL expander later.  */
  if (CONVERT_EXPR_P (function)
      && TREE_CODE (tem = TREE_OPERAND (function, 0)) == ADDR_EXPR
      && TREE_CODE (tem = TREE_OPERAND (tem, 0)) == FUNCTION_DECL
      && !comptypes (fntype, TREE_TYPE (tem)))
    {
      tree return_type = TREE_TYPE (fntype);
      tree trap = build_function_call (built_in_decls[BUILT_IN_TRAP],
				       NULL_TREE);
      int i;

      /* This situation leads to run-time undefined behavior.  We can't,
	 therefore, simply error unless we can prove that all possible
	 executions of the program must execute the code.  */
      if (warning (0, "function called through a non-compatible type"))
	/* We can, however, treat "undefined" any way we please.
	   Call abort to encourage the user to fix the program.  */
	inform (input_location, "if this code is reached, the program will abort");
<<<<<<< HEAD
=======
      /* Before the abort, allow the function arguments to exit or
	 call longjmp.  */
      for (i = 0; i < nargs; i++)
	trap = build2 (COMPOUND_EXPR, void_type_node, argarray[i], trap);
>>>>>>> a0daa400

      if (VOID_TYPE_P (return_type))
	return trap;
      else
	{
	  tree rhs;

	  if (AGGREGATE_TYPE_P (return_type))
	    rhs = build_compound_literal (return_type,
					  build_constructor (return_type, 0));
	  else
	    rhs = fold_convert (return_type, integer_zero_node);

	  return build2 (COMPOUND_EXPR, return_type, trap, rhs);
	}
    }

  /* Check that arguments to builtin functions match the expectations.  */
  if (fundecl
      && DECL_BUILT_IN (fundecl)
      && DECL_BUILT_IN_CLASS (fundecl) == BUILT_IN_NORMAL
      && !check_builtin_function_arguments (fundecl, nargs, argarray))
    return error_mark_node;

<<<<<<< HEAD
  /* Check that arguments to builtin functions match the expectations.  */
  if (fundecl
      && DECL_BUILT_IN (fundecl)
      && DECL_BUILT_IN_CLASS (fundecl) == BUILT_IN_NORMAL
      && !check_builtin_function_arguments (fundecl, nargs, argarray))
    return error_mark_node;

=======
>>>>>>> a0daa400
  /* Check that the arguments to the function are valid.  */
  check_function_arguments (TYPE_ATTRIBUTES (fntype), nargs, argarray,
			    TYPE_ARG_TYPES (fntype));

  if (require_constant_value)
    {
      result = fold_build_call_array_initializer (TREE_TYPE (fntype),
						  function, nargs, argarray);
      if (TREE_CONSTANT (result)
	  && (name == NULL_TREE
	      || strncmp (IDENTIFIER_POINTER (name), "__builtin_", 10) != 0))
	pedwarn_init (input_location, 0, "initializer element is not constant");
    }
  else
    result = fold_build_call_array (TREE_TYPE (fntype),
				    function, nargs, argarray);

  if (VOID_TYPE_P (TREE_TYPE (result)))
    return result;
  return require_complete_type (result);
}

/* Convert the argument expressions in the list VALUES
   to the types in the list TYPELIST.  The resulting arguments are
   stored in the array ARGARRAY which has size NARGS.

   If TYPELIST is exhausted, or when an element has NULL as its type,
   perform the default conversions.

   PARMLIST is the chain of parm decls for the function being called.
   It may be 0, if that info is not available.
   It is used only for generating error messages.

   FUNCTION is a tree for the called function.  It is used only for
   error messages, where it is formatted with %qE.

   This is also where warnings about wrong number of args are generated.

   VALUES is a chain of TREE_LIST nodes with the elements of the list
   in the TREE_VALUE slots of those nodes.

   Returns the actual number of arguments processed (which may be less
   than NARGS in some error situations), or -1 on failure.  */

static int
convert_arguments (int nargs, tree *argarray,
		   tree typelist, tree values, tree function, tree fundecl)
{
  tree typetail, valtail;
  int parmnum;
  const bool type_generic = fundecl
    && lookup_attribute ("type generic", TYPE_ATTRIBUTES(TREE_TYPE (fundecl)));
  tree selector;

  /* Change pointer to function to the function itself for
     diagnostics.  */
  if (TREE_CODE (function) == ADDR_EXPR
      && TREE_CODE (TREE_OPERAND (function, 0)) == FUNCTION_DECL)
    function = TREE_OPERAND (function, 0);

  /* Handle an ObjC selector specially for diagnostics.  */
  selector = objc_message_selector ();

  /* Scan the given expressions and types, producing individual
     converted arguments and storing them in ARGARRAY.  */

  for (valtail = values, typetail = typelist, parmnum = 0;
       valtail;
       valtail = TREE_CHAIN (valtail), parmnum++)
    {
      tree type = typetail ? TREE_VALUE (typetail) : 0;
      tree val = TREE_VALUE (valtail);
      tree rname = function;
      int argnum = parmnum + 1;
      const char *invalid_func_diag;

      if (type == void_type_node)
	{
	  error ("too many arguments to function %qE", function);
	  return parmnum;
	}

      if (selector && argnum > 2)
	{
	  rname = selector;
	  argnum -= 2;
	}

      STRIP_TYPE_NOPS (val);

      val = require_complete_type (val);

      if (type != 0)
	{
	  /* Formal parm type is specified by a function prototype.  */
	  tree parmval;

	  if (type == error_mark_node || !COMPLETE_TYPE_P (type))
	    {
	      error ("type of formal parameter %d is incomplete", parmnum + 1);
	      parmval = val;
	    }
	  else
	    {
	      /* Optionally warn about conversions that
		 differ from the default conversions.  */
	      if (warn_traditional_conversion || warn_traditional)
		{
		  unsigned int formal_prec = TYPE_PRECISION (type);

		  if (INTEGRAL_TYPE_P (type)
		      && TREE_CODE (TREE_TYPE (val)) == REAL_TYPE)
		    warning (0, "passing argument %d of %qE as integer "
			     "rather than floating due to prototype",
			     argnum, rname);
		  if (INTEGRAL_TYPE_P (type)
		      && TREE_CODE (TREE_TYPE (val)) == COMPLEX_TYPE)
		    warning (0, "passing argument %d of %qE as integer "
			     "rather than complex due to prototype",
			     argnum, rname);
		  else if (TREE_CODE (type) == COMPLEX_TYPE
			   && TREE_CODE (TREE_TYPE (val)) == REAL_TYPE)
		    warning (0, "passing argument %d of %qE as complex "
			     "rather than floating due to prototype",
			     argnum, rname);
		  else if (TREE_CODE (type) == REAL_TYPE
			   && INTEGRAL_TYPE_P (TREE_TYPE (val)))
		    warning (0, "passing argument %d of %qE as floating "
			     "rather than integer due to prototype",
			     argnum, rname);
		  else if (TREE_CODE (type) == COMPLEX_TYPE
			   && INTEGRAL_TYPE_P (TREE_TYPE (val)))
		    warning (0, "passing argument %d of %qE as complex "
			     "rather than integer due to prototype",
			     argnum, rname);
		  else if (TREE_CODE (type) == REAL_TYPE
			   && TREE_CODE (TREE_TYPE (val)) == COMPLEX_TYPE)
		    warning (0, "passing argument %d of %qE as floating "
			     "rather than complex due to prototype",
			     argnum, rname);
		  /* ??? At some point, messages should be written about
		     conversions between complex types, but that's too messy
		     to do now.  */
		  else if (TREE_CODE (type) == REAL_TYPE
			   && TREE_CODE (TREE_TYPE (val)) == REAL_TYPE)
		    {
		      /* Warn if any argument is passed as `float',
			 since without a prototype it would be `double'.  */
		      if (formal_prec == TYPE_PRECISION (float_type_node)
			  && type != dfloat32_type_node)
			warning (0, "passing argument %d of %qE as %<float%> "
				 "rather than %<double%> due to prototype",
				 argnum, rname);

		      /* Warn if mismatch between argument and prototype
			 for decimal float types.  Warn of conversions with
			 binary float types and of precision narrowing due to
			 prototype. */
 		      else if (type != TREE_TYPE (val)
			       && (type == dfloat32_type_node
				   || type == dfloat64_type_node
				   || type == dfloat128_type_node
				   || TREE_TYPE (val) == dfloat32_type_node
				   || TREE_TYPE (val) == dfloat64_type_node
				   || TREE_TYPE (val) == dfloat128_type_node)
			       && (formal_prec
				   <= TYPE_PRECISION (TREE_TYPE (val))
				   || (type == dfloat128_type_node
				       && (TREE_TYPE (val)
					   != dfloat64_type_node
					   && (TREE_TYPE (val)
					       != dfloat32_type_node)))
				   || (type == dfloat64_type_node
				       && (TREE_TYPE (val)
					   != dfloat32_type_node))))
			warning (0, "passing argument %d of %qE as %qT "
				 "rather than %qT due to prototype",
				 argnum, rname, type, TREE_TYPE (val));

		    }
		  /* Detect integer changing in width or signedness.
		     These warnings are only activated with
		     -Wtraditional-conversion, not with -Wtraditional.  */
		  else if (warn_traditional_conversion && INTEGRAL_TYPE_P (type)
			   && INTEGRAL_TYPE_P (TREE_TYPE (val)))
		    {
		      tree would_have_been = default_conversion (val);
		      tree type1 = TREE_TYPE (would_have_been);

		      if (TREE_CODE (type) == ENUMERAL_TYPE
			  && (TYPE_MAIN_VARIANT (type)
			      == TYPE_MAIN_VARIANT (TREE_TYPE (val))))
			/* No warning if function asks for enum
			   and the actual arg is that enum type.  */
			;
		      else if (formal_prec != TYPE_PRECISION (type1))
			warning (OPT_Wtraditional_conversion, "passing argument %d of %qE "
				 "with different width due to prototype",
				 argnum, rname);
		      else if (TYPE_UNSIGNED (type) == TYPE_UNSIGNED (type1))
			;
		      /* Don't complain if the formal parameter type
			 is an enum, because we can't tell now whether
			 the value was an enum--even the same enum.  */
		      else if (TREE_CODE (type) == ENUMERAL_TYPE)
			;
		      else if (TREE_CODE (val) == INTEGER_CST
			       && int_fits_type_p (val, type))
			/* Change in signedness doesn't matter
			   if a constant value is unaffected.  */
			;
		      /* If the value is extended from a narrower
			 unsigned type, it doesn't matter whether we
			 pass it as signed or unsigned; the value
			 certainly is the same either way.  */
		      else if (TYPE_PRECISION (TREE_TYPE (val)) < TYPE_PRECISION (type)
			       && TYPE_UNSIGNED (TREE_TYPE (val)))
			;
		      else if (TYPE_UNSIGNED (type))
			warning (OPT_Wtraditional_conversion, "passing argument %d of %qE "
				 "as unsigned due to prototype",
				 argnum, rname);
		      else
			warning (OPT_Wtraditional_conversion, "passing argument %d of %qE "
				 "as signed due to prototype", argnum, rname);
		    }
		}

	      parmval = convert_for_assignment (type, val, ic_argpass,
						fundecl, function,
						parmnum + 1);

	      if (targetm.calls.promote_prototypes (fundecl ? TREE_TYPE (fundecl) : 0)
		  && INTEGRAL_TYPE_P (type)
		  && (TYPE_PRECISION (type) < TYPE_PRECISION (integer_type_node)))
		parmval = default_conversion (parmval);
	    }
	  argarray[parmnum] = parmval;
	}
      else if (TREE_CODE (TREE_TYPE (val)) == REAL_TYPE
	       && (TYPE_PRECISION (TREE_TYPE (val))
		   < TYPE_PRECISION (double_type_node))
	       && !DECIMAL_FLOAT_MODE_P (TYPE_MODE (TREE_TYPE (val))))
        {
	  if (type_generic)
	    argarray[parmnum] = val;
	  else
	    /* Convert `float' to `double'.  */
	    argarray[parmnum] = convert (double_type_node, val);
	}
      else if ((invalid_func_diag =
		targetm.calls.invalid_arg_for_unprototyped_fn (typelist, fundecl, val)))
	{
	  error (invalid_func_diag);
	  return -1;
	}
      else
	/* Convert `short' and `char' to full-size `int'.  */
	argarray[parmnum] = default_conversion (val);

      if (typetail)
	typetail = TREE_CHAIN (typetail);
    }

  gcc_assert (parmnum == nargs);

  if (typetail != 0 && TREE_VALUE (typetail) != void_type_node)
    {
      error ("too few arguments to function %qE", function);
      return -1;
    }

  return parmnum;
}

/* This is the entry point used by the parser to build unary operators
   in the input.  CODE, a tree_code, specifies the unary operator, and
   ARG is the operand.  For unary plus, the C parser currently uses
   CONVERT_EXPR for code.

   LOC is the location to use for the tree generated.
*/

struct c_expr
parser_build_unary_op (enum tree_code code, struct c_expr arg, location_t loc)
{
  struct c_expr result;

  result.value = build_unary_op (loc, code, arg.value, 0);
  result.original_code = code;
  
  if (TREE_OVERFLOW_P (result.value) && !TREE_OVERFLOW_P (arg.value))
    overflow_warning (result.value);

  return result;
}

/* This is the entry point used by the parser to build binary operators
   in the input.  CODE, a tree_code, specifies the binary operator, and
   ARG1 and ARG2 are the operands.  In addition to constructing the
   expression, we check for operands that were written with other binary
   operators in a way that is likely to confuse the user.

   LOCATION is the location of the binary operator.  */

struct c_expr
parser_build_binary_op (location_t location, enum tree_code code,
			struct c_expr arg1, struct c_expr arg2)
{
  struct c_expr result;

  enum tree_code code1 = arg1.original_code;
  enum tree_code code2 = arg2.original_code;

  result.value = build_binary_op (location, code,
				  arg1.value, arg2.value, 1);
  result.original_code = code;

  if (TREE_CODE (result.value) == ERROR_MARK)
    return result;

  if (location != UNKNOWN_LOCATION)
    protected_set_expr_location (result.value, location);

  /* Check for cases such as x+y<<z which users are likely
     to misinterpret.  */
  if (warn_parentheses)
    warn_about_parentheses (code, code1, arg1.value, code2, arg2.value);

  if (TREE_CODE_CLASS (code1) != tcc_comparison)
    warn_logical_operator (code, arg1.value, arg2.value);

  /* Warn about comparisons against string literals, with the exception
     of testing for equality or inequality of a string literal with NULL.  */
  if (code == EQ_EXPR || code == NE_EXPR)
    {
      if ((code1 == STRING_CST && !integer_zerop (arg2.value))
	  || (code2 == STRING_CST && !integer_zerop (arg1.value)))
	warning (OPT_Waddress, "comparison with string literal results in unspecified behavior");
    }
  else if (TREE_CODE_CLASS (code) == tcc_comparison
	   && (code1 == STRING_CST || code2 == STRING_CST))
    warning (OPT_Waddress, "comparison with string literal results in unspecified behavior");

  if (TREE_OVERFLOW_P (result.value) 
      && !TREE_OVERFLOW_P (arg1.value) 
      && !TREE_OVERFLOW_P (arg2.value))
    overflow_warning (result.value);

  return result;
}

/* Return a tree for the difference of pointers OP0 and OP1.
   The resulting tree has type int.  */

static tree
pointer_diff (tree op0, tree op1)
{
  tree restype = ptrdiff_type_node;

  tree target_type = TREE_TYPE (TREE_TYPE (op0));
  tree con0, con1, lit0, lit1;
  tree orig_op1 = op1;

  if (TREE_CODE (target_type) == VOID_TYPE)
    pedwarn (input_location, pedantic ? OPT_pedantic : OPT_Wpointer_arith, 
	     "pointer of type %<void *%> used in subtraction");
  if (TREE_CODE (target_type) == FUNCTION_TYPE)
    pedwarn (input_location, pedantic ? OPT_pedantic : OPT_Wpointer_arith, 
	     "pointer to a function used in subtraction");

  /* If the conversion to ptrdiff_type does anything like widening or
     converting a partial to an integral mode, we get a convert_expression
     that is in the way to do any simplifications.
     (fold-const.c doesn't know that the extra bits won't be needed.
     split_tree uses STRIP_SIGN_NOPS, which leaves conversions to a
     different mode in place.)
     So first try to find a common term here 'by hand'; we want to cover
     at least the cases that occur in legal static initializers.  */
  if (CONVERT_EXPR_P (op0)
      && (TYPE_PRECISION (TREE_TYPE (op0))
	  == TYPE_PRECISION (TREE_TYPE (TREE_OPERAND (op0, 0)))))
    con0 = TREE_OPERAND (op0, 0);
  else
    con0 = op0;
  if (CONVERT_EXPR_P (op1)
      && (TYPE_PRECISION (TREE_TYPE (op1))
	  == TYPE_PRECISION (TREE_TYPE (TREE_OPERAND (op1, 0)))))
    con1 = TREE_OPERAND (op1, 0);
  else
    con1 = op1;

  if (TREE_CODE (con0) == PLUS_EXPR)
    {
      lit0 = TREE_OPERAND (con0, 1);
      con0 = TREE_OPERAND (con0, 0);
    }
  else
    lit0 = integer_zero_node;

  if (TREE_CODE (con1) == PLUS_EXPR)
    {
      lit1 = TREE_OPERAND (con1, 1);
      con1 = TREE_OPERAND (con1, 0);
    }
  else
    lit1 = integer_zero_node;

  if (operand_equal_p (con0, con1, 0))
    {
      op0 = lit0;
      op1 = lit1;
    }


  /* First do the subtraction as integers;
     then drop through to build the divide operator.
     Do not do default conversions on the minus operator
     in case restype is a short type.  */

  op0 = build_binary_op (input_location,
			 MINUS_EXPR, convert (restype, op0),
			 convert (restype, op1), 0);
  /* This generates an error if op1 is pointer to incomplete type.  */
  if (!COMPLETE_OR_VOID_TYPE_P (TREE_TYPE (TREE_TYPE (orig_op1))))
    error ("arithmetic on pointer to an incomplete type");

  /* This generates an error if op0 is pointer to incomplete type.  */
  op1 = c_size_in_bytes (target_type);

  /* Divide by the size, in easiest possible way.  */
  return fold_build2 (EXACT_DIV_EXPR, restype, op0, convert (restype, op1));
}

/* Construct and perhaps optimize a tree representation
   for a unary operation.  CODE, a tree_code, specifies the operation
   and XARG is the operand.
   For any CODE other than ADDR_EXPR, FLAG nonzero suppresses
   the default promotions (such as from short to int).
   For ADDR_EXPR, the default promotions are not applied; FLAG nonzero
   allows non-lvalues; this is only used to handle conversion of non-lvalue
   arrays to pointers in C99.

   LOCATION is the location of the operator.  */

tree
build_unary_op (location_t location,
		enum tree_code code, tree xarg, int flag)
{
  /* No default_conversion here.  It causes trouble for ADDR_EXPR.  */
  tree arg = xarg;
  tree argtype = 0;
  enum tree_code typecode;
  tree val;
  tree ret = error_mark_node;
  int noconvert = flag;
  const char *invalid_op_diag;

  if (code != ADDR_EXPR)
    arg = require_complete_type (arg);

  typecode = TREE_CODE (TREE_TYPE (arg));
  if (typecode == ERROR_MARK)
    return error_mark_node;
  if (typecode == ENUMERAL_TYPE || typecode == BOOLEAN_TYPE)
    typecode = INTEGER_TYPE;

  if ((invalid_op_diag
       = targetm.invalid_unary_op (code, TREE_TYPE (xarg))))
    {
      error_at (location, invalid_op_diag);
      return error_mark_node;
    }

  switch (code)
    {
    case CONVERT_EXPR:
      /* This is used for unary plus, because a CONVERT_EXPR
	 is enough to prevent anybody from looking inside for
	 associativity, but won't generate any code.  */
      if (!(typecode == INTEGER_TYPE || typecode == REAL_TYPE
	    || typecode == FIXED_POINT_TYPE || typecode == COMPLEX_TYPE
	    || typecode == VECTOR_TYPE))
	{
	  error_at (location, "wrong type argument to unary plus");
	  return error_mark_node;
	}
      else if (!noconvert)
	arg = default_conversion (arg);
      arg = non_lvalue (arg);
      break;

    case NEGATE_EXPR:
      if (!(typecode == INTEGER_TYPE || typecode == REAL_TYPE
	    || typecode == FIXED_POINT_TYPE || typecode == COMPLEX_TYPE
	    || typecode == VECTOR_TYPE))
	{
	  error_at (location, "wrong type argument to unary minus");
	  return error_mark_node;
	}
      else if (!noconvert)
	arg = default_conversion (arg);
      break;

    case BIT_NOT_EXPR:
      /* ~ works on integer types and non float vectors. */
      if (typecode == INTEGER_TYPE
	  || (typecode == VECTOR_TYPE
	      && !VECTOR_FLOAT_TYPE_P (TREE_TYPE (arg))))
	{
	  if (!noconvert)
	    arg = default_conversion (arg);
	}
      else if (typecode == COMPLEX_TYPE)
	{
	  code = CONJ_EXPR;
	  pedwarn (location, OPT_pedantic, 
		   "ISO C does not support %<~%> for complex conjugation");
	  if (!noconvert)
	    arg = default_conversion (arg);
	}
      else
	{
	  error_at (location, "wrong type argument to bit-complement");
	  return error_mark_node;
	}
      break;

    case ABS_EXPR:
      if (!(typecode == INTEGER_TYPE || typecode == REAL_TYPE))
	{
	  error_at (location, "wrong type argument to abs");
	  return error_mark_node;
	}
      else if (!noconvert)
	arg = default_conversion (arg);
      break;

    case CONJ_EXPR:
      /* Conjugating a real value is a no-op, but allow it anyway.  */
      if (!(typecode == INTEGER_TYPE || typecode == REAL_TYPE
	    || typecode == COMPLEX_TYPE))
	{
	  error_at (location, "wrong type argument to conjugation");
	  return error_mark_node;
	}
      else if (!noconvert)
	arg = default_conversion (arg);
      break;

    case TRUTH_NOT_EXPR:
      if (typecode != INTEGER_TYPE && typecode != FIXED_POINT_TYPE
	  && typecode != REAL_TYPE && typecode != POINTER_TYPE
	  && typecode != COMPLEX_TYPE)
	{
	  error_at (location,
		    "wrong type argument to unary exclamation mark");
	  return error_mark_node;
	}
      arg = c_objc_common_truthvalue_conversion (location, arg);
      ret = invert_truthvalue (arg);
      goto return_build_unary_op;

    case REALPART_EXPR:
      if (TREE_CODE (arg) == COMPLEX_CST)
	ret = TREE_REALPART (arg);
      else if (TREE_CODE (TREE_TYPE (arg)) == COMPLEX_TYPE)
	ret = fold_build1 (REALPART_EXPR, TREE_TYPE (TREE_TYPE (arg)), arg);
      else
	ret = arg;
      goto return_build_unary_op;

    case IMAGPART_EXPR:
      if (TREE_CODE (arg) == COMPLEX_CST)
	ret = TREE_IMAGPART (arg);
      else if (TREE_CODE (TREE_TYPE (arg)) == COMPLEX_TYPE)
	ret = fold_build1 (IMAGPART_EXPR, TREE_TYPE (TREE_TYPE (arg)), arg);
      else
	ret = omit_one_operand (TREE_TYPE (arg), integer_zero_node, arg);
      goto return_build_unary_op;

    case PREINCREMENT_EXPR:
    case POSTINCREMENT_EXPR:
    case PREDECREMENT_EXPR:
    case POSTDECREMENT_EXPR:

      /* Increment or decrement the real part of the value,
	 and don't change the imaginary part.  */
      if (typecode == COMPLEX_TYPE)
	{
	  tree real, imag;

	  pedwarn (location, OPT_pedantic, 
		   "ISO C does not support %<++%> and %<--%> on complex types");

	  arg = stabilize_reference (arg);
	  real = build_unary_op (EXPR_LOCATION (arg), REALPART_EXPR, arg, 1);
	  imag = build_unary_op (EXPR_LOCATION (arg), IMAGPART_EXPR, arg, 1);
	  real = build_unary_op (EXPR_LOCATION (arg), code, real, 1);
	  if (real == error_mark_node || imag == error_mark_node)
	    return error_mark_node;
	  ret = build2 (COMPLEX_EXPR, TREE_TYPE (arg),
			real, imag);
	  goto return_build_unary_op;
	}

      /* Report invalid types.  */

      if (typecode != POINTER_TYPE && typecode != FIXED_POINT_TYPE
	  && typecode != INTEGER_TYPE && typecode != REAL_TYPE)
	{
	  if (code == PREINCREMENT_EXPR || code == POSTINCREMENT_EXPR)
	    error_at (location, "wrong type argument to increment");
	  else
	    error_at (location, "wrong type argument to decrement");

	  return error_mark_node;
	}

      {
	tree inc;

	argtype = TREE_TYPE (arg);

	/* Compute the increment.  */

	if (typecode == POINTER_TYPE)
	  {
	    /* If pointer target is an undefined struct,
	       we just cannot know how to do the arithmetic.  */
	    if (!COMPLETE_OR_VOID_TYPE_P (TREE_TYPE (argtype)))
	      {
		if (code == PREINCREMENT_EXPR || code == POSTINCREMENT_EXPR)
		  error_at (location,
			    "increment of pointer to unknown structure");
		else
		  error_at (location,
			    "decrement of pointer to unknown structure");
	      }
	    else if (TREE_CODE (TREE_TYPE (argtype)) == FUNCTION_TYPE
		     || TREE_CODE (TREE_TYPE (argtype)) == VOID_TYPE)
	      {
		if (code == PREINCREMENT_EXPR || code == POSTINCREMENT_EXPR)
		  pedwarn (location, pedantic ? OPT_pedantic : OPT_Wpointer_arith, 
			   "wrong type argument to increment");
		else
		  pedwarn (location, pedantic ? OPT_pedantic : OPT_Wpointer_arith, 
			   "wrong type argument to decrement");
	      }

	    inc = c_size_in_bytes (TREE_TYPE (argtype));
	    inc = fold_convert (sizetype, inc);
	  }
	else if (FRACT_MODE_P (TYPE_MODE (argtype)))
	  {
	    /* For signed fract types, we invert ++ to -- or
	       -- to ++, and change inc from 1 to -1, because
	       it is not possible to represent 1 in signed fract constants.
	       For unsigned fract types, the result always overflows and
	       we get an undefined (original) or the maximum value.  */
	    if (code == PREINCREMENT_EXPR)
	      code = PREDECREMENT_EXPR;
	    else if (code == PREDECREMENT_EXPR)
	      code = PREINCREMENT_EXPR;
	    else if (code == POSTINCREMENT_EXPR)
	      code = POSTDECREMENT_EXPR;
	    else /* code == POSTDECREMENT_EXPR  */
	      code = POSTINCREMENT_EXPR;

	    inc = integer_minus_one_node;
	    inc = convert (argtype, inc);
	  }
	else
	  {
	    inc = integer_one_node;
	    inc = convert (argtype, inc);
	  }

	/* Complain about anything else that is not a true lvalue.  */
	if (!lvalue_or_else (arg, ((code == PREINCREMENT_EXPR
				    || code == POSTINCREMENT_EXPR)
				   ? lv_increment
				   : lv_decrement)))
	  return error_mark_node;

	/* Report a read-only lvalue.  */
	if (TREE_READONLY (arg))
	  {
	    readonly_error (arg,
			    ((code == PREINCREMENT_EXPR
			      || code == POSTINCREMENT_EXPR)
			     ? lv_increment : lv_decrement));
	    return error_mark_node;
	  }

	if (TREE_CODE (TREE_TYPE (arg)) == BOOLEAN_TYPE)
	  val = boolean_increment (code, arg);
	else
	  val = build2 (code, TREE_TYPE (arg), arg, inc);
	TREE_SIDE_EFFECTS (val) = 1;
	if (TREE_CODE (val) != code)
	  TREE_NO_WARNING (val) = 1;
	ret = val;
	goto return_build_unary_op;
      }

    case ADDR_EXPR:
      /* Note that this operation never does default_conversion.  */

      /* Let &* cancel out to simplify resulting code.  */
      if (TREE_CODE (arg) == INDIRECT_REF)
	{
	  /* Don't let this be an lvalue.  */
	  if (lvalue_p (TREE_OPERAND (arg, 0)))
	    return non_lvalue (TREE_OPERAND (arg, 0));
	  ret = TREE_OPERAND (arg, 0);
	  goto return_build_unary_op;
	}

      /* For &x[y], return x+y */
      if (TREE_CODE (arg) == ARRAY_REF)
	{
	  tree op0 = TREE_OPERAND (arg, 0);
	  if (!c_mark_addressable (op0))
	    return error_mark_node;
	  return build_binary_op (location, PLUS_EXPR,
				  (TREE_CODE (TREE_TYPE (op0)) == ARRAY_TYPE
				   ? array_to_pointer_conversion (op0)
				   : op0),
				  TREE_OPERAND (arg, 1), 1);
	}

      /* Anything not already handled and not a true memory reference
	 or a non-lvalue array is an error.  */
      else if (typecode != FUNCTION_TYPE && !flag
	       && !lvalue_or_else (arg, lv_addressof))
	return error_mark_node;

      /* Ordinary case; arg is a COMPONENT_REF or a decl.  */
      argtype = TREE_TYPE (arg);

      /* If the lvalue is const or volatile, merge that into the type
	 to which the address will point.  Note that you can't get a
	 restricted pointer by taking the address of something, so we
	 only have to deal with `const' and `volatile' here.  */
      if ((DECL_P (arg) || REFERENCE_CLASS_P (arg))
	  && (TREE_READONLY (arg) || TREE_THIS_VOLATILE (arg)))
	  argtype = c_build_type_variant (argtype,
					  TREE_READONLY (arg),
					  TREE_THIS_VOLATILE (arg));

      if (!c_mark_addressable (arg))
	return error_mark_node;

      gcc_assert (TREE_CODE (arg) != COMPONENT_REF
		  || !DECL_C_BIT_FIELD (TREE_OPERAND (arg, 1)));

      argtype = build_pointer_type (argtype);

      /* ??? Cope with user tricks that amount to offsetof.  Delete this
	 when we have proper support for integer constant expressions.  */
      val = get_base_address (arg);
      if (val && TREE_CODE (val) == INDIRECT_REF
          && TREE_CONSTANT (TREE_OPERAND (val, 0)))
	{
	  tree op0 = fold_convert (sizetype, fold_offsetof (arg, val)), op1;

	  op1 = fold_convert (argtype, TREE_OPERAND (val, 0));
	  ret = fold_build2 (POINTER_PLUS_EXPR, argtype, op1, op0);
	  goto return_build_unary_op;
	}

      val = build1 (ADDR_EXPR, argtype, arg);

      ret = val;
      goto return_build_unary_op;

    default:
      gcc_unreachable ();
    }

  if (argtype == 0)
    argtype = TREE_TYPE (arg);
  ret = require_constant_value ? fold_build1_initializer (code, argtype, arg)
			       : fold_build1 (code, argtype, arg);
 return_build_unary_op:
  gcc_assert (ret != error_mark_node);
  protected_set_expr_location (ret, location);
  return ret;
}

/* Return nonzero if REF is an lvalue valid for this language.
   Lvalues can be assigned, unless their type has TYPE_READONLY.
   Lvalues can have their address taken, unless they have C_DECL_REGISTER.  */

static int
lvalue_p (const_tree ref)
{
  const enum tree_code code = TREE_CODE (ref);

  switch (code)
    {
    case REALPART_EXPR:
    case IMAGPART_EXPR:
    case COMPONENT_REF:
      return lvalue_p (TREE_OPERAND (ref, 0));

    case COMPOUND_LITERAL_EXPR:
    case STRING_CST:
      return 1;

    case INDIRECT_REF:
    case ARRAY_REF:
    case VAR_DECL:
    case PARM_DECL:
    case RESULT_DECL:
    case ERROR_MARK:
      return (TREE_CODE (TREE_TYPE (ref)) != FUNCTION_TYPE
	      && TREE_CODE (TREE_TYPE (ref)) != METHOD_TYPE);

    case BIND_EXPR:
      return TREE_CODE (TREE_TYPE (ref)) == ARRAY_TYPE;

    default:
      return 0;
    }
}

/* Give an error for storing in something that is 'const'.  */

static void
readonly_error (tree arg, enum lvalue_use use)
{
  gcc_assert (use == lv_assign || use == lv_increment || use == lv_decrement
	      || use == lv_asm);
  /* Using this macro rather than (for example) arrays of messages
     ensures that all the format strings are checked at compile
     time.  */
#define READONLY_MSG(A, I, D, AS) (use == lv_assign ? (A)		\
				   : (use == lv_increment ? (I)		\
				   : (use == lv_decrement ? (D) : (AS))))
  if (TREE_CODE (arg) == COMPONENT_REF)
    {
      if (TYPE_READONLY (TREE_TYPE (TREE_OPERAND (arg, 0))))
	readonly_error (TREE_OPERAND (arg, 0), use);
      else
	error (READONLY_MSG (G_("assignment of read-only member %qD"),
			     G_("increment of read-only member %qD"),
			     G_("decrement of read-only member %qD"),
			     G_("read-only member %qD used as %<asm%> output")),
	       TREE_OPERAND (arg, 1));
    }
  else if (TREE_CODE (arg) == VAR_DECL)
    error (READONLY_MSG (G_("assignment of read-only variable %qD"),
			 G_("increment of read-only variable %qD"),
			 G_("decrement of read-only variable %qD"),
			 G_("read-only variable %qD used as %<asm%> output")),
	   arg);
  else
    error (READONLY_MSG (G_("assignment of read-only location %qE"),
			 G_("increment of read-only location %qE"),
			 G_("decrement of read-only location %qE"),
			 G_("read-only location %qE used as %<asm%> output")),
	   arg);
}


/* Return nonzero if REF is an lvalue valid for this language;
   otherwise, print an error message and return zero.  USE says
   how the lvalue is being used and so selects the error message.  */

static int
lvalue_or_else (const_tree ref, enum lvalue_use use)
{
  int win = lvalue_p (ref);

  if (!win)
    lvalue_error (use);

  return win;
}

/* Mark EXP saying that we need to be able to take the
   address of it; it should not be allocated in a register.
   Returns true if successful.  */

bool
c_mark_addressable (tree exp)
{
  tree x = exp;

  while (1)
    switch (TREE_CODE (x))
      {
      case COMPONENT_REF:
	if (DECL_C_BIT_FIELD (TREE_OPERAND (x, 1)))
	  {
	    error
	      ("cannot take address of bit-field %qD", TREE_OPERAND (x, 1));
	    return false;
	  }

	/* ... fall through ...  */

      case ADDR_EXPR:
      case ARRAY_REF:
      case REALPART_EXPR:
      case IMAGPART_EXPR:
	x = TREE_OPERAND (x, 0);
	break;

      case COMPOUND_LITERAL_EXPR:
      case CONSTRUCTOR:
	TREE_ADDRESSABLE (x) = 1;
	return true;

      case VAR_DECL:
      case CONST_DECL:
      case PARM_DECL:
      case RESULT_DECL:
	if (C_DECL_REGISTER (x)
	    && DECL_NONLOCAL (x))
	  {
	    if (TREE_PUBLIC (x) || TREE_STATIC (x) || DECL_EXTERNAL (x))
	      {
		error
		  ("global register variable %qD used in nested function", x);
		return false;
	      }
	    pedwarn (input_location, 0, "register variable %qD used in nested function", x);
	  }
	else if (C_DECL_REGISTER (x))
	  {
	    if (TREE_PUBLIC (x) || TREE_STATIC (x) || DECL_EXTERNAL (x))
	      error ("address of global register variable %qD requested", x);
	    else
	      error ("address of register variable %qD requested", x);
	    return false;
	  }

	/* drops in */
      case FUNCTION_DECL:
	TREE_ADDRESSABLE (x) = 1;
	/* drops out */
      default:
	return true;
    }
}

/* Build and return a conditional expression IFEXP ? OP1 : OP2.  */

tree
build_conditional_expr (tree ifexp, tree op1, tree op2)
{
  tree type1;
  tree type2;
  enum tree_code code1;
  enum tree_code code2;
  tree result_type = NULL;
  tree orig_op1 = op1, orig_op2 = op2;

  /* Promote both alternatives.  */

  if (TREE_CODE (TREE_TYPE (op1)) != VOID_TYPE)
    op1 = default_conversion (op1);
  if (TREE_CODE (TREE_TYPE (op2)) != VOID_TYPE)
    op2 = default_conversion (op2);

  if (TREE_CODE (ifexp) == ERROR_MARK
      || TREE_CODE (TREE_TYPE (op1)) == ERROR_MARK
      || TREE_CODE (TREE_TYPE (op2)) == ERROR_MARK)
    return error_mark_node;

  type1 = TREE_TYPE (op1);
  code1 = TREE_CODE (type1);
  type2 = TREE_TYPE (op2);
  code2 = TREE_CODE (type2);

  /* C90 does not permit non-lvalue arrays in conditional expressions.
     In C99 they will be pointers by now.  */
  if (code1 == ARRAY_TYPE || code2 == ARRAY_TYPE)
    {
      error ("non-lvalue array in conditional expression");
      return error_mark_node;
    }

  /* Quickly detect the usual case where op1 and op2 have the same type
     after promotion.  */
  if (TYPE_MAIN_VARIANT (type1) == TYPE_MAIN_VARIANT (type2))
    {
      if (type1 == type2)
	result_type = type1;
      else
	result_type = TYPE_MAIN_VARIANT (type1);
    }
  else if ((code1 == INTEGER_TYPE || code1 == REAL_TYPE
	    || code1 == COMPLEX_TYPE)
	   && (code2 == INTEGER_TYPE || code2 == REAL_TYPE
	       || code2 == COMPLEX_TYPE))
    {
      result_type = c_common_type (type1, type2);

      /* If -Wsign-compare, warn here if type1 and type2 have
	 different signedness.  We'll promote the signed to unsigned
	 and later code won't know it used to be different.
	 Do this check on the original types, so that explicit casts
	 will be considered, but default promotions won't.  */
      if (warn_sign_compare && !skip_evaluation)
	{
	  int unsigned_op1 = TYPE_UNSIGNED (TREE_TYPE (orig_op1));
	  int unsigned_op2 = TYPE_UNSIGNED (TREE_TYPE (orig_op2));

	  if (unsigned_op1 ^ unsigned_op2)
	    {
	      bool ovf;

	      /* Do not warn if the result type is signed, since the
		 signed type will only be chosen if it can represent
		 all the values of the unsigned type.  */
	      if (!TYPE_UNSIGNED (result_type))
		/* OK */;
	      /* Do not warn if the signed quantity is an unsuffixed
		 integer literal (or some static constant expression
		 involving such literals) and it is non-negative.  */
	      else if ((unsigned_op2
			&& tree_expr_nonnegative_warnv_p (op1, &ovf))
		       || (unsigned_op1
			   && tree_expr_nonnegative_warnv_p (op2, &ovf)))
		/* OK */;
	      else
		warning (OPT_Wsign_compare, "signed and unsigned type in conditional expression");
	    }
	}
    }
  else if (code1 == VOID_TYPE || code2 == VOID_TYPE)
    {
      if (code1 != VOID_TYPE || code2 != VOID_TYPE)
	pedwarn (input_location, OPT_pedantic, 
		 "ISO C forbids conditional expr with only one void side");
      result_type = void_type_node;
    }
  else if (code1 == POINTER_TYPE && code2 == POINTER_TYPE)
    {
      if (comp_target_types (type1, type2))
	result_type = common_pointer_type (type1, type2);
      else if (null_pointer_constant_p (orig_op1))
	result_type = qualify_type (type2, type1);
      else if (null_pointer_constant_p (orig_op2))
	result_type = qualify_type (type1, type2);
      else if (VOID_TYPE_P (TREE_TYPE (type1)))
	{
	  if (TREE_CODE (TREE_TYPE (type2)) == FUNCTION_TYPE)
	    pedwarn (input_location, OPT_pedantic, 
		     "ISO C forbids conditional expr between "
		     "%<void *%> and function pointer");
	  result_type = build_pointer_type (qualify_type (TREE_TYPE (type1),
							  TREE_TYPE (type2)));
	}
      else if (VOID_TYPE_P (TREE_TYPE (type2)))
	{
	  if (TREE_CODE (TREE_TYPE (type1)) == FUNCTION_TYPE)
	    pedwarn (input_location, OPT_pedantic, 
		     "ISO C forbids conditional expr between "
		     "%<void *%> and function pointer");
	  result_type = build_pointer_type (qualify_type (TREE_TYPE (type2),
							  TREE_TYPE (type1)));
	}
      else
	{
	  pedwarn (input_location, 0, 
		   "pointer type mismatch in conditional expression");
	  result_type = build_pointer_type (void_type_node);
	}
    }
  else if (code1 == POINTER_TYPE && code2 == INTEGER_TYPE)
    {
      if (!null_pointer_constant_p (orig_op2))
	pedwarn (input_location, 0, 
		 "pointer/integer type mismatch in conditional expression");
      else
	{
	  op2 = null_pointer_node;
	}
      result_type = type1;
    }
  else if (code2 == POINTER_TYPE && code1 == INTEGER_TYPE)
    {
      if (!null_pointer_constant_p (orig_op1))
	pedwarn (input_location, 0, 
		 "pointer/integer type mismatch in conditional expression");
      else
	{
	  op1 = null_pointer_node;
	}
      result_type = type2;
    }

  if (!result_type)
    {
      if (flag_cond_mismatch)
	result_type = void_type_node;
      else
	{
	  error ("type mismatch in conditional expression");
	  return error_mark_node;
	}
    }

  /* Merge const and volatile flags of the incoming types.  */
  result_type
    = build_type_variant (result_type,
			  TREE_READONLY (op1) || TREE_READONLY (op2),
			  TREE_THIS_VOLATILE (op1) || TREE_THIS_VOLATILE (op2));

  if (result_type != TREE_TYPE (op1))
    op1 = convert_and_check (result_type, op1);
  if (result_type != TREE_TYPE (op2))
    op2 = convert_and_check (result_type, op2);

  return fold_build3 (COND_EXPR, result_type, ifexp, op1, op2);
}

/* Return a compound expression that performs two expressions and
   returns the value of the second of them.  */

tree
build_compound_expr (tree expr1, tree expr2)
{
  if (!TREE_SIDE_EFFECTS (expr1))
    {
      /* The left-hand operand of a comma expression is like an expression
	 statement: with -Wunused, we should warn if it doesn't have
	 any side-effects, unless it was explicitly cast to (void).  */
      if (warn_unused_value)
	{
	  if (VOID_TYPE_P (TREE_TYPE (expr1))
	      && CONVERT_EXPR_P (expr1))
	    ; /* (void) a, b */
	  else if (VOID_TYPE_P (TREE_TYPE (expr1))
		   && TREE_CODE (expr1) == COMPOUND_EXPR
		   && CONVERT_EXPR_P (TREE_OPERAND (expr1, 1)))
	    ; /* (void) a, (void) b, c */
	  else
	    warning (OPT_Wunused_value, 
		     "left-hand operand of comma expression has no effect");
	}
    }

  /* With -Wunused, we should also warn if the left-hand operand does have
     side-effects, but computes a value which is not used.  For example, in
     `foo() + bar(), baz()' the result of the `+' operator is not used,
     so we should issue a warning.  */
  else if (warn_unused_value)
    warn_if_unused_value (expr1, input_location);

  if (expr2 == error_mark_node)
    return error_mark_node;

  return build2 (COMPOUND_EXPR, TREE_TYPE (expr2), expr1, expr2);
}

/* Build an expression representing a cast to type TYPE of expression EXPR.  */

tree
build_c_cast (tree type, tree expr)
{
  tree value = expr;

  if (type == error_mark_node || expr == error_mark_node)
    return error_mark_node;

  /* The ObjC front-end uses TYPE_MAIN_VARIANT to tie together types differing
     only in <protocol> qualifications.  But when constructing cast expressions,
     the protocols do matter and must be kept around.  */
  if (objc_is_object_ptr (type) && objc_is_object_ptr (TREE_TYPE (expr)))
    return build1 (NOP_EXPR, type, expr);

  type = TYPE_MAIN_VARIANT (type);

  if (TREE_CODE (type) == ARRAY_TYPE)
    {
      error ("cast specifies array type");
      return error_mark_node;
    }

  if (TREE_CODE (type) == FUNCTION_TYPE)
    {
      error ("cast specifies function type");
      return error_mark_node;
    }

  if (!VOID_TYPE_P (type))
    {
      value = require_complete_type (value);
      if (value == error_mark_node)
	return error_mark_node;
    }

  if (type == TYPE_MAIN_VARIANT (TREE_TYPE (value)))
    {
      if (TREE_CODE (type) == RECORD_TYPE
	  || TREE_CODE (type) == UNION_TYPE)
	pedwarn (input_location, OPT_pedantic, 
		 "ISO C forbids casting nonscalar to the same type");
    }
  else if (TREE_CODE (type) == UNION_TYPE)
    {
      tree field;

      for (field = TYPE_FIELDS (type); field; field = TREE_CHAIN (field))
	if (TREE_TYPE (field) != error_mark_node
	    && comptypes (TYPE_MAIN_VARIANT (TREE_TYPE (field)),
			  TYPE_MAIN_VARIANT (TREE_TYPE (value))))
	  break;

      if (field)
	{
	  tree t;

	  pedwarn (input_location, OPT_pedantic,
		   "ISO C forbids casts to union type");
	  t = digest_init (type,
			   build_constructor_single (type, field, value),
			   true, 0);
	  TREE_CONSTANT (t) = TREE_CONSTANT (value);
	  return t;
	}
      error ("cast to union type from type not present in union");
      return error_mark_node;
    }
  else
    {
      tree otype, ovalue;

      if (type == void_type_node)
	return build1 (CONVERT_EXPR, type, value);

      otype = TREE_TYPE (value);

      /* Optionally warn about potentially worrisome casts.  */

      if (warn_cast_qual
	  && TREE_CODE (type) == POINTER_TYPE
	  && TREE_CODE (otype) == POINTER_TYPE)
	{
	  tree in_type = type;
	  tree in_otype = otype;
	  int added = 0;
	  int discarded = 0;

	  /* Check that the qualifiers on IN_TYPE are a superset of
	     the qualifiers of IN_OTYPE.  The outermost level of
	     POINTER_TYPE nodes is uninteresting and we stop as soon
	     as we hit a non-POINTER_TYPE node on either type.  */
	  do
	    {
	      in_otype = TREE_TYPE (in_otype);
	      in_type = TREE_TYPE (in_type);

	      /* GNU C allows cv-qualified function types.  'const'
		 means the function is very pure, 'volatile' means it
		 can't return.  We need to warn when such qualifiers
		 are added, not when they're taken away.  */
	      if (TREE_CODE (in_otype) == FUNCTION_TYPE
		  && TREE_CODE (in_type) == FUNCTION_TYPE)
		added |= (TYPE_QUALS (in_type) & ~TYPE_QUALS (in_otype));
	      else
		discarded |= (TYPE_QUALS (in_otype) & ~TYPE_QUALS (in_type));
	    }
	  while (TREE_CODE (in_type) == POINTER_TYPE
		 && TREE_CODE (in_otype) == POINTER_TYPE);

	  if (added)
	    warning (OPT_Wcast_qual, "cast adds new qualifiers to function type");

	  if (discarded)
	    /* There are qualifiers present in IN_OTYPE that are not
	       present in IN_TYPE.  */
	    warning (OPT_Wcast_qual, "cast discards qualifiers from pointer target type");
	}

      /* Warn about possible alignment problems.  */
      if (STRICT_ALIGNMENT
	  && TREE_CODE (type) == POINTER_TYPE
	  && TREE_CODE (otype) == POINTER_TYPE
	  && TREE_CODE (TREE_TYPE (otype)) != VOID_TYPE
	  && TREE_CODE (TREE_TYPE (otype)) != FUNCTION_TYPE
	  /* Don't warn about opaque types, where the actual alignment
	     restriction is unknown.  */
	  && !((TREE_CODE (TREE_TYPE (otype)) == UNION_TYPE
		|| TREE_CODE (TREE_TYPE (otype)) == RECORD_TYPE)
	       && TYPE_MODE (TREE_TYPE (otype)) == VOIDmode)
	  && TYPE_ALIGN (TREE_TYPE (type)) > TYPE_ALIGN (TREE_TYPE (otype)))
	warning (OPT_Wcast_align,
		 "cast increases required alignment of target type");

      if (TREE_CODE (type) == INTEGER_TYPE
	  && TREE_CODE (otype) == POINTER_TYPE
	  && TYPE_PRECISION (type) != TYPE_PRECISION (otype))
      /* Unlike conversion of integers to pointers, where the
         warning is disabled for converting constants because
         of cases such as SIG_*, warn about converting constant
         pointers to integers. In some cases it may cause unwanted
         sign extension, and a warning is appropriate.  */
	warning (OPT_Wpointer_to_int_cast,
		 "cast from pointer to integer of different size");

      if (TREE_CODE (value) == CALL_EXPR
	  && TREE_CODE (type) != TREE_CODE (otype))
	warning (OPT_Wbad_function_cast, "cast from function call of type %qT "
		 "to non-matching type %qT", otype, type);

      if (TREE_CODE (type) == POINTER_TYPE
	  && TREE_CODE (otype) == INTEGER_TYPE
	  && TYPE_PRECISION (type) != TYPE_PRECISION (otype)
	  /* Don't warn about converting any constant.  */
	  && !TREE_CONSTANT (value))
	warning (OPT_Wint_to_pointer_cast, "cast to pointer from integer "
		 "of different size");

      if (warn_strict_aliasing <= 2)
        strict_aliasing_warning (otype, type, expr);

      /* If pedantic, warn for conversions between function and object
	 pointer types, except for converting a null pointer constant
	 to function pointer type.  */
      if (pedantic
	  && TREE_CODE (type) == POINTER_TYPE
	  && TREE_CODE (otype) == POINTER_TYPE
	  && TREE_CODE (TREE_TYPE (otype)) == FUNCTION_TYPE
	  && TREE_CODE (TREE_TYPE (type)) != FUNCTION_TYPE)
	pedwarn (input_location, OPT_pedantic, "ISO C forbids "
		 "conversion of function pointer to object pointer type");

      if (pedantic
	  && TREE_CODE (type) == POINTER_TYPE
	  && TREE_CODE (otype) == POINTER_TYPE
	  && TREE_CODE (TREE_TYPE (type)) == FUNCTION_TYPE
	  && TREE_CODE (TREE_TYPE (otype)) != FUNCTION_TYPE
	  && !null_pointer_constant_p (value))
	pedwarn (input_location, OPT_pedantic, "ISO C forbids "
		 "conversion of object pointer to function pointer type");

      ovalue = value;
      value = convert (type, value);

      /* Ignore any integer overflow caused by the cast.  */
      if (TREE_CODE (value) == INTEGER_CST)
	{
	  if (CONSTANT_CLASS_P (ovalue) && TREE_OVERFLOW (ovalue))
	    {
	      if (!TREE_OVERFLOW (value))
		{
		  /* Avoid clobbering a shared constant.  */
		  value = copy_node (value);
		  TREE_OVERFLOW (value) = TREE_OVERFLOW (ovalue);
		}
	    }
	  else if (TREE_OVERFLOW (value))
	    /* Reset VALUE's overflow flags, ensuring constant sharing.  */
	    value = build_int_cst_wide (TREE_TYPE (value),
					TREE_INT_CST_LOW (value),
					TREE_INT_CST_HIGH (value));
	}
    }

  /* Don't let a cast be an lvalue.  */
  if (value == expr)
    value = non_lvalue (value);

  return value;
}

/* Interpret a cast of expression EXPR to type TYPE.  */
tree
c_cast_expr (struct c_type_name *type_name, tree expr)
{
  tree type;
  int saved_wsp = warn_strict_prototypes;

  /* This avoids warnings about unprototyped casts on
     integers.  E.g. "#define SIG_DFL (void(*)())0".  */
  if (TREE_CODE (expr) == INTEGER_CST)
    warn_strict_prototypes = 0;
  type = groktypename (type_name);
  warn_strict_prototypes = saved_wsp;

  return build_c_cast (type, expr);
}

/* Build an assignment expression of lvalue LHS from value RHS.
   MODIFYCODE is the code for a binary operator that we use
   to combine the old value of LHS with RHS to get the new value.
   Or else MODIFYCODE is NOP_EXPR meaning do a simple assignment.

   LOCATION is the location of the MODIFYCODE operator.  */

tree
build_modify_expr (location_t location,
		   tree lhs, enum tree_code modifycode, tree rhs)
{
  tree result;
  tree newrhs;
  tree lhstype = TREE_TYPE (lhs);
  tree olhstype = lhstype;

  /* Types that aren't fully specified cannot be used in assignments.  */
  lhs = require_complete_type (lhs);

  /* Avoid duplicate error messages from operands that had errors.  */
  if (TREE_CODE (lhs) == ERROR_MARK || TREE_CODE (rhs) == ERROR_MARK)
    return error_mark_node;

  if (!lvalue_or_else (lhs, lv_assign))
    return error_mark_node;

  STRIP_TYPE_NOPS (rhs);

  newrhs = rhs;

  /* If a binary op has been requested, combine the old LHS value with the RHS
     producing the value we should actually store into the LHS.  */

  if (modifycode != NOP_EXPR)
    {
      lhs = stabilize_reference (lhs);
      newrhs = build_binary_op (location,
				modifycode, lhs, rhs, 1);
    }

  /* Give an error for storing in something that is 'const'.  */

  if (TREE_READONLY (lhs) || TYPE_READONLY (lhstype)
      || ((TREE_CODE (lhstype) == RECORD_TYPE
	   || TREE_CODE (lhstype) == UNION_TYPE)
	  && C_TYPE_FIELDS_READONLY (lhstype)))
    {
      readonly_error (lhs, lv_assign);
      return error_mark_node;
    }

  /* If storing into a structure or union member,
     it has probably been given type `int'.
     Compute the type that would go with
     the actual amount of storage the member occupies.  */

  if (TREE_CODE (lhs) == COMPONENT_REF
      && (TREE_CODE (lhstype) == INTEGER_TYPE
	  || TREE_CODE (lhstype) == BOOLEAN_TYPE
	  || TREE_CODE (lhstype) == REAL_TYPE
	  || TREE_CODE (lhstype) == ENUMERAL_TYPE))
    lhstype = TREE_TYPE (get_unwidened (lhs, 0));

  /* If storing in a field that is in actuality a short or narrower than one,
     we must store in the field in its actual type.  */

  if (lhstype != TREE_TYPE (lhs))
    {
      lhs = copy_node (lhs);
      TREE_TYPE (lhs) = lhstype;
    }

  /* Convert new value to destination type.  */

  newrhs = convert_for_assignment (lhstype, newrhs, ic_assign,
				   NULL_TREE, NULL_TREE, 0);
  if (TREE_CODE (newrhs) == ERROR_MARK)
    return error_mark_node;

  /* Emit ObjC write barrier, if necessary.  */
  if (c_dialect_objc () && flag_objc_gc)
    {
      result = objc_generate_write_barrier (lhs, modifycode, newrhs);
      if (result)
	{
	  protected_set_expr_location (result, location);
	  return result;
	}
    }

  /* Scan operands.  */

  result = build2 (MODIFY_EXPR, lhstype, lhs, newrhs);
  TREE_SIDE_EFFECTS (result) = 1;
  protected_set_expr_location (result, location);

  /* If we got the LHS in a different type for storing in,
     convert the result back to the nominal type of LHS
     so that the value we return always has the same type
     as the LHS argument.  */

  if (olhstype == TREE_TYPE (result))
    return result;

  result = convert_for_assignment (olhstype, result, ic_assign,
				   NULL_TREE, NULL_TREE, 0);
  protected_set_expr_location (result, location);
  return result;
}

/* Convert value RHS to type TYPE as preparation for an assignment
   to an lvalue of type TYPE.
   The real work of conversion is done by `convert'.
   The purpose of this function is to generate error messages
   for assignments that are not allowed in C.
   ERRTYPE says whether it is argument passing, assignment,
   initialization or return.

   FUNCTION is a tree for the function being called.
   PARMNUM is the number of the argument, for printing in error messages.  */

static tree
convert_for_assignment (tree type, tree rhs, enum impl_conv errtype,
			tree fundecl, tree function, int parmnum)
{
  enum tree_code codel = TREE_CODE (type);
  tree rhstype;
  enum tree_code coder;
  tree rname = NULL_TREE;
  bool objc_ok = false;

  if (errtype == ic_argpass)
    {
      tree selector;
      /* Change pointer to function to the function itself for
	 diagnostics.  */
      if (TREE_CODE (function) == ADDR_EXPR
	  && TREE_CODE (TREE_OPERAND (function, 0)) == FUNCTION_DECL)
	function = TREE_OPERAND (function, 0);

      /* Handle an ObjC selector specially for diagnostics.  */
      selector = objc_message_selector ();
      rname = function;
      if (selector && parmnum > 2)
	{
	  rname = selector;
	  parmnum -= 2;
	}
    }

  /* This macro is used to emit diagnostics to ensure that all format
     strings are complete sentences, visible to gettext and checked at
     compile time.  */
#define WARN_FOR_ASSIGNMENT(LOCATION, OPT, AR, AS, IN, RE)               \
  do {                                                                   \
    switch (errtype)                                                     \
      {                                                                  \
      case ic_argpass:                                                   \
        if (pedwarn (LOCATION, OPT, AR, parmnum, rname))                 \
          inform ((fundecl && !DECL_IS_BUILTIN (fundecl))                \
		  ? DECL_SOURCE_LOCATION (fundecl) : LOCATION,           \
                  "expected %qT but argument is of type %qT",            \
                  type, rhstype);                                        \
        break;                                                           \
      case ic_assign:                                                    \
        pedwarn (LOCATION, OPT, AS);                                     \
        break;                                                           \
      case ic_init:                                                      \
        pedwarn (LOCATION, OPT, IN);                                     \
        break;                                                           \
      case ic_return:                                                    \
        pedwarn (LOCATION, OPT, RE);                                     \
        break;                                                           \
      default:                                                           \
        gcc_unreachable ();                                              \
      }                                                                  \
  } while (0)

  STRIP_TYPE_NOPS (rhs);

  if (optimize && TREE_CODE (rhs) == VAR_DECL
	   && TREE_CODE (TREE_TYPE (rhs)) != ARRAY_TYPE)
    rhs = decl_constant_value_for_broken_optimization (rhs);

  rhstype = TREE_TYPE (rhs);
  coder = TREE_CODE (rhstype);

  if (coder == ERROR_MARK)
    return error_mark_node;

  if (c_dialect_objc ())
    {
      int parmno;

      switch (errtype)
	{
	case ic_return:
	  parmno = 0;
	  break;

	case ic_assign:
	  parmno = -1;
	  break;

	case ic_init:
	  parmno = -2;
	  break;

	default:
	  parmno = parmnum;
	  break;
	}

      objc_ok = objc_compare_types (type, rhstype, parmno, rname);
    }

  if (TYPE_MAIN_VARIANT (type) == TYPE_MAIN_VARIANT (rhstype))
    return rhs;

  if (coder == VOID_TYPE)
    {
      /* Except for passing an argument to an unprototyped function,
	 this is a constraint violation.  When passing an argument to
	 an unprototyped function, it is compile-time undefined;
	 making it a constraint in that case was rejected in
	 DR#252.  */
      error ("void value not ignored as it ought to be");
      return error_mark_node;
    }
  rhs = require_complete_type (rhs);
  if (rhs == error_mark_node)
    return error_mark_node;
  /* A type converts to a reference to it.
     This code doesn't fully support references, it's just for the
     special case of va_start and va_copy.  */
  if (codel == REFERENCE_TYPE
      && comptypes (TREE_TYPE (type), TREE_TYPE (rhs)) == 1)
    {
      if (!lvalue_p (rhs))
	{
	  error ("cannot pass rvalue to reference parameter");
	  return error_mark_node;
	}
      if (!c_mark_addressable (rhs))
	return error_mark_node;
      rhs = build1 (ADDR_EXPR, build_pointer_type (TREE_TYPE (rhs)), rhs);

      /* We already know that these two types are compatible, but they
	 may not be exactly identical.  In fact, `TREE_TYPE (type)' is
	 likely to be __builtin_va_list and `TREE_TYPE (rhs)' is
	 likely to be va_list, a typedef to __builtin_va_list, which
	 is different enough that it will cause problems later.  */
      if (TREE_TYPE (TREE_TYPE (rhs)) != TREE_TYPE (type))
	rhs = build1 (NOP_EXPR, build_pointer_type (TREE_TYPE (type)), rhs);

      rhs = build1 (NOP_EXPR, type, rhs);
      return rhs;
    }
  /* Some types can interconvert without explicit casts.  */
  else if (codel == VECTOR_TYPE && coder == VECTOR_TYPE
	   && vector_types_convertible_p (type, TREE_TYPE (rhs), true))
    return convert (type, rhs);
  /* Arithmetic types all interconvert, and enum is treated like int.  */
  else if ((codel == INTEGER_TYPE || codel == REAL_TYPE
	    || codel == FIXED_POINT_TYPE
	    || codel == ENUMERAL_TYPE || codel == COMPLEX_TYPE
	    || codel == BOOLEAN_TYPE)
	   && (coder == INTEGER_TYPE || coder == REAL_TYPE
	       || coder == FIXED_POINT_TYPE
	       || coder == ENUMERAL_TYPE || coder == COMPLEX_TYPE
	       || coder == BOOLEAN_TYPE))
    return convert_and_check (type, rhs);

  /* Aggregates in different TUs might need conversion.  */
  if ((codel == RECORD_TYPE || codel == UNION_TYPE)
      && codel == coder
      && comptypes (type, rhstype))
    return convert_and_check (type, rhs);

  /* Conversion to a transparent union from its member types.
     This applies only to function arguments.  */
  if (codel == UNION_TYPE && TYPE_TRANSPARENT_UNION (type)
      && errtype == ic_argpass)
    {
      tree memb, marginal_memb = NULL_TREE;

      for (memb = TYPE_FIELDS (type); memb ; memb = TREE_CHAIN (memb))
	{
	  tree memb_type = TREE_TYPE (memb);

	  if (comptypes (TYPE_MAIN_VARIANT (memb_type),
			 TYPE_MAIN_VARIANT (rhstype)))
	    break;

	  if (TREE_CODE (memb_type) != POINTER_TYPE)
	    continue;

	  if (coder == POINTER_TYPE)
	    {
	      tree ttl = TREE_TYPE (memb_type);
	      tree ttr = TREE_TYPE (rhstype);

	      /* Any non-function converts to a [const][volatile] void *
		 and vice versa; otherwise, targets must be the same.
		 Meanwhile, the lhs target must have all the qualifiers of
		 the rhs.  */
	      if (VOID_TYPE_P (ttl) || VOID_TYPE_P (ttr)
		  || comp_target_types (memb_type, rhstype))
		{
		  /* If this type won't generate any warnings, use it.  */
		  if (TYPE_QUALS (ttl) == TYPE_QUALS (ttr)
		      || ((TREE_CODE (ttr) == FUNCTION_TYPE
			   && TREE_CODE (ttl) == FUNCTION_TYPE)
			  ? ((TYPE_QUALS (ttl) | TYPE_QUALS (ttr))
			     == TYPE_QUALS (ttr))
			  : ((TYPE_QUALS (ttl) | TYPE_QUALS (ttr))
			     == TYPE_QUALS (ttl))))
		    break;

		  /* Keep looking for a better type, but remember this one.  */
		  if (!marginal_memb)
		    marginal_memb = memb;
		}
	    }

	  /* Can convert integer zero to any pointer type.  */
	  if (null_pointer_constant_p (rhs))
	    {
	      rhs = null_pointer_node;
	      break;
	    }
	}

      if (memb || marginal_memb)
	{
	  if (!memb)
	    {
	      /* We have only a marginally acceptable member type;
		 it needs a warning.  */
	      tree ttl = TREE_TYPE (TREE_TYPE (marginal_memb));
	      tree ttr = TREE_TYPE (rhstype);

	      /* Const and volatile mean something different for function
		 types, so the usual warnings are not appropriate.  */
	      if (TREE_CODE (ttr) == FUNCTION_TYPE
		  && TREE_CODE (ttl) == FUNCTION_TYPE)
		{
		  /* Because const and volatile on functions are
		     restrictions that say the function will not do
		     certain things, it is okay to use a const or volatile
		     function where an ordinary one is wanted, but not
		     vice-versa.  */
		  if (TYPE_QUALS (ttl) & ~TYPE_QUALS (ttr))
		    WARN_FOR_ASSIGNMENT (input_location, 0,
					 G_("passing argument %d of %qE "
					    "makes qualified function "
					    "pointer from unqualified"),
					 G_("assignment makes qualified "
					    "function pointer from "
					    "unqualified"),
					 G_("initialization makes qualified "
					    "function pointer from "
					    "unqualified"),
					 G_("return makes qualified function "
					    "pointer from unqualified"));
		}
	      else if (TYPE_QUALS (ttr) & ~TYPE_QUALS (ttl))
		WARN_FOR_ASSIGNMENT (input_location, 0,
				     G_("passing argument %d of %qE discards "
					"qualifiers from pointer target type"),
				     G_("assignment discards qualifiers "
					"from pointer target type"),
				     G_("initialization discards qualifiers "
					"from pointer target type"),
				     G_("return discards qualifiers from "
					"pointer target type"));

	      memb = marginal_memb;
	    }

	  if (!fundecl || !DECL_IN_SYSTEM_HEADER (fundecl))
	    pedwarn (input_location, OPT_pedantic, 
		     "ISO C prohibits argument conversion to union type");

	  rhs = fold_convert (TREE_TYPE (memb), rhs);
	  return build_constructor_single (type, memb, rhs);
	}
    }

  /* Conversions among pointers */
  else if ((codel == POINTER_TYPE || codel == REFERENCE_TYPE)
	   && (coder == codel))
    {
      tree ttl = TREE_TYPE (type);
      tree ttr = TREE_TYPE (rhstype);
      tree mvl = ttl;
      tree mvr = ttr;
      bool is_opaque_pointer;
      int target_cmp = 0;   /* Cache comp_target_types () result.  */

      if (TREE_CODE (mvl) != ARRAY_TYPE)
	mvl = TYPE_MAIN_VARIANT (mvl);
      if (TREE_CODE (mvr) != ARRAY_TYPE)
	mvr = TYPE_MAIN_VARIANT (mvr);
      /* Opaque pointers are treated like void pointers.  */
      is_opaque_pointer = vector_targets_convertible_p (ttl, ttr);

      /* C++ does not allow the implicit conversion void* -> T*.  However,
	 for the purpose of reducing the number of false positives, we
	 tolerate the special case of

		int *p = NULL;

	 where NULL is typically defined in C to be '(void *) 0'.  */
      if (VOID_TYPE_P (ttr) && rhs != null_pointer_node && !VOID_TYPE_P (ttl))
	warning (OPT_Wc___compat, "request for implicit conversion from "
		 "%qT to %qT not permitted in C++", rhstype, type);

      /* Check if the right-hand side has a format attribute but the
	 left-hand side doesn't.  */
      if (warn_missing_format_attribute
	  && check_missing_format_attribute (type, rhstype))
	{
	  switch (errtype)
	  {
	  case ic_argpass:
	    warning (OPT_Wmissing_format_attribute,
		     "argument %d of %qE might be "
		     "a candidate for a format attribute",
		     parmnum, rname);
	    break;
	  case ic_assign:
	    warning (OPT_Wmissing_format_attribute,
		     "assignment left-hand side might be "
		     "a candidate for a format attribute");
	    break;
	  case ic_init:
	    warning (OPT_Wmissing_format_attribute,
		     "initialization left-hand side might be "
		     "a candidate for a format attribute");
	    break;
	  case ic_return:
	    warning (OPT_Wmissing_format_attribute,
		     "return type might be "
		     "a candidate for a format attribute");
	    break;
	  default:
	    gcc_unreachable ();
	  }
	}

      /* Any non-function converts to a [const][volatile] void *
	 and vice versa; otherwise, targets must be the same.
	 Meanwhile, the lhs target must have all the qualifiers of the rhs.  */
      if (VOID_TYPE_P (ttl) || VOID_TYPE_P (ttr)
	  || (target_cmp = comp_target_types (type, rhstype))
	  || is_opaque_pointer
	  || (c_common_unsigned_type (mvl)
	      == c_common_unsigned_type (mvr)))
	{
	  if (pedantic
	      && ((VOID_TYPE_P (ttl) && TREE_CODE (ttr) == FUNCTION_TYPE)
		  ||
		  (VOID_TYPE_P (ttr)
		   && !null_pointer_constant_p (rhs)
		   && TREE_CODE (ttl) == FUNCTION_TYPE)))
	    WARN_FOR_ASSIGNMENT (input_location, OPT_pedantic,
				 G_("ISO C forbids passing argument %d of "
				    "%qE between function pointer "
				    "and %<void *%>"),
				 G_("ISO C forbids assignment between "
				    "function pointer and %<void *%>"),
				 G_("ISO C forbids initialization between "
				    "function pointer and %<void *%>"),
				 G_("ISO C forbids return between function "
				    "pointer and %<void *%>"));
	  /* Const and volatile mean something different for function types,
	     so the usual warnings are not appropriate.  */
	  else if (TREE_CODE (ttr) != FUNCTION_TYPE
		   && TREE_CODE (ttl) != FUNCTION_TYPE)
	    {
	      if (TYPE_QUALS (ttr) & ~TYPE_QUALS (ttl))
		{
		  /* Types differing only by the presence of the 'volatile'
		     qualifier are acceptable if the 'volatile' has been added
		     in by the Objective-C EH machinery.  */
		  if (!objc_type_quals_match (ttl, ttr))
		    WARN_FOR_ASSIGNMENT (input_location, 0,
					 G_("passing argument %d of %qE discards "
					    "qualifiers from pointer target type"),
					 G_("assignment discards qualifiers "
					    "from pointer target type"),
					 G_("initialization discards qualifiers "
					    "from pointer target type"),
					 G_("return discards qualifiers from "
					    "pointer target type"));
		}
	      /* If this is not a case of ignoring a mismatch in signedness,
		 no warning.  */
	      else if (VOID_TYPE_P (ttl) || VOID_TYPE_P (ttr)
		       || target_cmp)
		;
	      /* If there is a mismatch, do warn.  */
	      else if (warn_pointer_sign)
		WARN_FOR_ASSIGNMENT (input_location, OPT_Wpointer_sign,
				     G_("pointer targets in passing argument "
					"%d of %qE differ in signedness"),
				     G_("pointer targets in assignment "
					"differ in signedness"),
				     G_("pointer targets in initialization "
					"differ in signedness"),
				     G_("pointer targets in return differ "
					"in signedness"));
	    }
	  else if (TREE_CODE (ttl) == FUNCTION_TYPE
		   && TREE_CODE (ttr) == FUNCTION_TYPE)
	    {
	      /* Because const and volatile on functions are restrictions
		 that say the function will not do certain things,
		 it is okay to use a const or volatile function
		 where an ordinary one is wanted, but not vice-versa.  */
	      if (TYPE_QUALS (ttl) & ~TYPE_QUALS (ttr))
		WARN_FOR_ASSIGNMENT (input_location, 0,
				     G_("passing argument %d of %qE makes "
					"qualified function pointer "
					"from unqualified"),
				     G_("assignment makes qualified function "
					"pointer from unqualified"),
				     G_("initialization makes qualified "
					"function pointer from unqualified"),
				     G_("return makes qualified function "
					"pointer from unqualified"));
	    }
	}
      else
	/* Avoid warning about the volatile ObjC EH puts on decls.  */
	if (!objc_ok)
	  WARN_FOR_ASSIGNMENT (input_location, 0,
			       G_("passing argument %d of %qE from "
				  "incompatible pointer type"),
			       G_("assignment from incompatible pointer type"),
			       G_("initialization from incompatible "
				  "pointer type"),
			       G_("return from incompatible pointer type"));

      return convert (type, rhs);
    }
  else if (codel == POINTER_TYPE && coder == ARRAY_TYPE)
    {
      /* ??? This should not be an error when inlining calls to
	 unprototyped functions.  */
      error ("invalid use of non-lvalue array");
      return error_mark_node;
    }
  else if (codel == POINTER_TYPE && coder == INTEGER_TYPE)
    {
      /* An explicit constant 0 can convert to a pointer,
	 or one that results from arithmetic, even including
	 a cast to integer type.  */
      if (!null_pointer_constant_p (rhs))
	WARN_FOR_ASSIGNMENT (input_location, 0,
			     G_("passing argument %d of %qE makes "
				"pointer from integer without a cast"),
			     G_("assignment makes pointer from integer "
				"without a cast"),
			     G_("initialization makes pointer from "
				"integer without a cast"),
			     G_("return makes pointer from integer "
				"without a cast"));

      return convert (type, rhs);
    }
  else if (codel == INTEGER_TYPE && coder == POINTER_TYPE)
    {
      WARN_FOR_ASSIGNMENT (input_location, 0,
			   G_("passing argument %d of %qE makes integer "
			      "from pointer without a cast"),
			   G_("assignment makes integer from pointer "
			      "without a cast"),
			   G_("initialization makes integer from pointer "
			      "without a cast"),
			   G_("return makes integer from pointer "
			      "without a cast"));
      return convert (type, rhs);
    }
  else if (codel == BOOLEAN_TYPE && coder == POINTER_TYPE)
    return convert (type, rhs);

  switch (errtype)
    {
    case ic_argpass:
      error ("incompatible type for argument %d of %qE", parmnum, rname);
      inform ((fundecl && !DECL_IS_BUILTIN (fundecl))
	      ? DECL_SOURCE_LOCATION (fundecl) : input_location,
	      "expected %qT but argument is of type %qT", type, rhstype);
      break;
    case ic_assign:
      error ("incompatible types when assigning to type %qT from type %qT",
	     type, rhstype);
      break;
    case ic_init:
      error ("incompatible types when initializing type %qT using type %qT",
	     type, rhstype);
      break;
    case ic_return:
      error ("incompatible types when returning type %qT but %qT was expected",
	     rhstype, type);
      break;
    default:
      gcc_unreachable ();
    }

  return error_mark_node;
}

/* If VALUE is a compound expr all of whose expressions are constant, then
   return its value.  Otherwise, return error_mark_node.

   This is for handling COMPOUND_EXPRs as initializer elements
   which is allowed with a warning when -pedantic is specified.  */

static tree
valid_compound_expr_initializer (tree value, tree endtype)
{
  if (TREE_CODE (value) == COMPOUND_EXPR)
    {
      if (valid_compound_expr_initializer (TREE_OPERAND (value, 0), endtype)
	  == error_mark_node)
	return error_mark_node;
      return valid_compound_expr_initializer (TREE_OPERAND (value, 1),
					      endtype);
    }
  else if (!initializer_constant_valid_p (value, endtype))
    return error_mark_node;
  else
    return value;
}

/* Perform appropriate conversions on the initial value of a variable,
   store it in the declaration DECL,
   and print any error messages that are appropriate.
   If the init is invalid, store an ERROR_MARK.  */

void
store_init_value (tree decl, tree init)
{
  tree value, type;

  /* If variable's type was invalidly declared, just ignore it.  */

  type = TREE_TYPE (decl);
  if (TREE_CODE (type) == ERROR_MARK)
    return;

  /* Digest the specified initializer into an expression.  */

  value = digest_init (type, init, true, TREE_STATIC (decl));

  /* Store the expression if valid; else report error.  */

  if (!in_system_header
      && AGGREGATE_TYPE_P (TREE_TYPE (decl)) && !TREE_STATIC (decl))
    warning (OPT_Wtraditional, "traditional C rejects automatic "
	     "aggregate initialization");

  DECL_INITIAL (decl) = value;

  /* ANSI wants warnings about out-of-range constant initializers.  */
  STRIP_TYPE_NOPS (value);
  if (TREE_STATIC (decl)) 
    constant_expression_warning (value);

  /* Check if we need to set array size from compound literal size.  */
  if (TREE_CODE (type) == ARRAY_TYPE
      && TYPE_DOMAIN (type) == 0
      && value != error_mark_node)
    {
      tree inside_init = init;

      STRIP_TYPE_NOPS (inside_init);
      inside_init = fold (inside_init);

      if (TREE_CODE (inside_init) == COMPOUND_LITERAL_EXPR)
	{
	  tree cldecl = COMPOUND_LITERAL_EXPR_DECL (inside_init);

	  if (TYPE_DOMAIN (TREE_TYPE (cldecl)))
	    {
	      /* For int foo[] = (int [3]){1}; we need to set array size
		 now since later on array initializer will be just the
		 brace enclosed list of the compound literal.  */
	      type = build_distinct_type_copy (TYPE_MAIN_VARIANT (type));
	      TREE_TYPE (decl) = type;
	      TYPE_DOMAIN (type) = TYPE_DOMAIN (TREE_TYPE (cldecl));
	      layout_type (type);
	      layout_decl (cldecl, 0);
	    }
	}
    }
}

/* Methods for storing and printing names for error messages.  */

/* Implement a spelling stack that allows components of a name to be pushed
   and popped.  Each element on the stack is this structure.  */

struct spelling
{
  int kind;
  union
    {
      unsigned HOST_WIDE_INT i;
      const char *s;
    } u;
};

#define SPELLING_STRING 1
#define SPELLING_MEMBER 2
#define SPELLING_BOUNDS 3

static struct spelling *spelling;	/* Next stack element (unused).  */
static struct spelling *spelling_base;	/* Spelling stack base.  */
static int spelling_size;		/* Size of the spelling stack.  */

/* Macros to save and restore the spelling stack around push_... functions.
   Alternative to SAVE_SPELLING_STACK.  */

#define SPELLING_DEPTH() (spelling - spelling_base)
#define RESTORE_SPELLING_DEPTH(DEPTH) (spelling = spelling_base + (DEPTH))

/* Push an element on the spelling stack with type KIND and assign VALUE
   to MEMBER.  */

#define PUSH_SPELLING(KIND, VALUE, MEMBER)				\
{									\
  int depth = SPELLING_DEPTH ();					\
									\
  if (depth >= spelling_size)						\
    {									\
      spelling_size += 10;						\
      spelling_base = XRESIZEVEC (struct spelling, spelling_base,	\
				  spelling_size);			\
      RESTORE_SPELLING_DEPTH (depth);					\
    }									\
									\
  spelling->kind = (KIND);						\
  spelling->MEMBER = (VALUE);						\
  spelling++;								\
}

/* Push STRING on the stack.  Printed literally.  */

static void
push_string (const char *string)
{
  PUSH_SPELLING (SPELLING_STRING, string, u.s);
}

/* Push a member name on the stack.  Printed as '.' STRING.  */

static void
push_member_name (tree decl)
{
  const char *const string
    = DECL_NAME (decl) ? IDENTIFIER_POINTER (DECL_NAME (decl)) : "<anonymous>";
  PUSH_SPELLING (SPELLING_MEMBER, string, u.s);
}

/* Push an array bounds on the stack.  Printed as [BOUNDS].  */

static void
push_array_bounds (unsigned HOST_WIDE_INT bounds)
{
  PUSH_SPELLING (SPELLING_BOUNDS, bounds, u.i);
}

/* Compute the maximum size in bytes of the printed spelling.  */

static int
spelling_length (void)
{
  int size = 0;
  struct spelling *p;

  for (p = spelling_base; p < spelling; p++)
    {
      if (p->kind == SPELLING_BOUNDS)
	size += 25;
      else
	size += strlen (p->u.s) + 1;
    }

  return size;
}

/* Print the spelling to BUFFER and return it.  */

static char *
print_spelling (char *buffer)
{
  char *d = buffer;
  struct spelling *p;

  for (p = spelling_base; p < spelling; p++)
    if (p->kind == SPELLING_BOUNDS)
      {
	sprintf (d, "[" HOST_WIDE_INT_PRINT_UNSIGNED "]", p->u.i);
	d += strlen (d);
      }
    else
      {
	const char *s;
	if (p->kind == SPELLING_MEMBER)
	  *d++ = '.';
	for (s = p->u.s; (*d = *s++); d++)
	  ;
      }
  *d++ = '\0';
  return buffer;
}

/* Issue an error message for a bad initializer component.
   MSGID identifies the message.
   The component name is taken from the spelling stack.  */

void
error_init (const char *msgid)
{
  char *ofwhat;

  error ("%s", _(msgid));
  ofwhat = print_spelling ((char *) alloca (spelling_length () + 1));
  if (*ofwhat)
    error ("(near initialization for %qs)", ofwhat);
}

/* Issue a pedantic warning for a bad initializer component.  OPT is
   the option OPT_* (from options.h) controlling this warning or 0 if
   it is unconditionally given.  MSGID identifies the message.  The
   component name is taken from the spelling stack.  */

void
pedwarn_init (location_t location, int opt, const char *msgid)
{
  char *ofwhat;

  pedwarn (location, opt, "%s", _(msgid));
  ofwhat = print_spelling ((char *) alloca (spelling_length () + 1));
  if (*ofwhat)
    pedwarn (location, opt, "(near initialization for %qs)", ofwhat);
}

/* Issue a warning for a bad initializer component.  

   OPT is the OPT_W* value corresponding to the warning option that
   controls this warning.  MSGID identifies the message.  The
   component name is taken from the spelling stack.  */

static void
warning_init (int opt, const char *msgid)
{
  char *ofwhat;

  warning (opt, "%s", _(msgid));
  ofwhat = print_spelling ((char *) alloca (spelling_length () + 1));
  if (*ofwhat)
    warning (opt, "(near initialization for %qs)", ofwhat);
}

/* If TYPE is an array type and EXPR is a parenthesized string
   constant, warn if pedantic that EXPR is being used to initialize an
   object of type TYPE.  */

void
maybe_warn_string_init (tree type, struct c_expr expr)
{
  if (pedantic
      && TREE_CODE (type) == ARRAY_TYPE
      && TREE_CODE (expr.value) == STRING_CST
      && expr.original_code != STRING_CST)
    pedwarn_init (input_location, OPT_pedantic, 
		  "array initialized from parenthesized string constant");
}

/* Digest the parser output INIT as an initializer for type TYPE.
   Return a C expression of type TYPE to represent the initial value.

   If INIT is a string constant, STRICT_STRING is true if it is
   unparenthesized or we should not warn here for it being parenthesized.
   For other types of INIT, STRICT_STRING is not used.

   REQUIRE_CONSTANT requests an error if non-constant initializers or
   elements are seen.  */

static tree
digest_init (tree type, tree init, bool strict_string, int require_constant)
{
  enum tree_code code = TREE_CODE (type);
  tree inside_init = init;

  if (type == error_mark_node
      || !init
      || init == error_mark_node
      || TREE_TYPE (init) == error_mark_node)
    return error_mark_node;

  STRIP_TYPE_NOPS (inside_init);

  inside_init = fold (inside_init);

  /* Initialization of an array of chars from a string constant
     optionally enclosed in braces.  */

  if (code == ARRAY_TYPE && inside_init
      && TREE_CODE (inside_init) == STRING_CST)
    {
      tree typ1 = TYPE_MAIN_VARIANT (TREE_TYPE (type));
      /* Note that an array could be both an array of character type
	 and an array of wchar_t if wchar_t is signed char or unsigned
	 char.  */
      bool char_array = (typ1 == char_type_node
			 || typ1 == signed_char_type_node
			 || typ1 == unsigned_char_type_node);
      bool wchar_array = !!comptypes (typ1, wchar_type_node);
      bool char16_array = !!comptypes (typ1, char16_type_node);
      bool char32_array = !!comptypes (typ1, char32_type_node);

      if (char_array || wchar_array || char16_array || char32_array)
	{
	  struct c_expr expr;
	  tree typ2 = TYPE_MAIN_VARIANT (TREE_TYPE (TREE_TYPE (inside_init)));
	  expr.value = inside_init;
	  expr.original_code = (strict_string ? STRING_CST : ERROR_MARK);
	  maybe_warn_string_init (type, expr);

	  if (comptypes (TYPE_MAIN_VARIANT (TREE_TYPE (inside_init)),
			 TYPE_MAIN_VARIANT (type)))
	    return inside_init;

	  if (char_array)
	    {
	      if (typ2 != char_type_node)
		{
		  error_init ("char-array initialized from wide string");
		  return error_mark_node;
		}
	    }
	  else
	    {
	      if (typ2 == char_type_node)
		{
		  error_init ("wide character array initialized from non-wide "
			      "string");
		  return error_mark_node;
		}
	      else if (!comptypes(typ1, typ2))
		{
		  error_init ("wide character array initialized from "
			      "incompatible wide string");
		  return error_mark_node;
		}
	    }

	  TREE_TYPE (inside_init) = type;
	  if (TYPE_DOMAIN (type) != 0
	      && TYPE_SIZE (type) != 0
	      && TREE_CODE (TYPE_SIZE (type)) == INTEGER_CST
	      /* Subtract the size of a single (possibly wide) character
		 because it's ok to ignore the terminating null char
		 that is counted in the length of the constant.  */
	      && 0 > compare_tree_int (TYPE_SIZE_UNIT (type),
				       TREE_STRING_LENGTH (inside_init)
				       - (TYPE_PRECISION (typ1)
					  / BITS_PER_UNIT)))
	    pedwarn_init (input_location, 0, 
			  "initializer-string for array of chars is too long");

	  return inside_init;
	}
      else if (INTEGRAL_TYPE_P (typ1))
	{
	  error_init ("array of inappropriate type initialized "
		      "from string constant");
	  return error_mark_node;
	}
    }

  /* Build a VECTOR_CST from a *constant* vector constructor.  If the
     vector constructor is not constant (e.g. {1,2,3,foo()}) then punt
     below and handle as a constructor.  */
  if (code == VECTOR_TYPE
      && TREE_CODE (TREE_TYPE (inside_init)) == VECTOR_TYPE
      && vector_types_convertible_p (TREE_TYPE (inside_init), type, true)
      && TREE_CONSTANT (inside_init))
    {
      if (TREE_CODE (inside_init) == VECTOR_CST
	  && comptypes (TYPE_MAIN_VARIANT (TREE_TYPE (inside_init)),
			TYPE_MAIN_VARIANT (type)))
	return inside_init;

      if (TREE_CODE (inside_init) == CONSTRUCTOR)
	{
	  unsigned HOST_WIDE_INT ix;
	  tree value;
	  bool constant_p = true;

	  /* Iterate through elements and check if all constructor
	     elements are *_CSTs.  */
	  FOR_EACH_CONSTRUCTOR_VALUE (CONSTRUCTOR_ELTS (inside_init), ix, value)
	    if (!CONSTANT_CLASS_P (value))
	      {
		constant_p = false;
		break;
	      }

	  if (constant_p)
	    return build_vector_from_ctor (type,
					   CONSTRUCTOR_ELTS (inside_init));
	}
    }

  if (warn_sequence_point)
    verify_sequence_points (inside_init);

  /* Any type can be initialized
     from an expression of the same type, optionally with braces.  */

  if (inside_init && TREE_TYPE (inside_init) != 0
      && (comptypes (TYPE_MAIN_VARIANT (TREE_TYPE (inside_init)),
		     TYPE_MAIN_VARIANT (type))
	  || (code == ARRAY_TYPE
	      && comptypes (TREE_TYPE (inside_init), type))
	  || (code == VECTOR_TYPE
	      && comptypes (TREE_TYPE (inside_init), type))
	  || (code == POINTER_TYPE
	      && TREE_CODE (TREE_TYPE (inside_init)) == ARRAY_TYPE
	      && comptypes (TREE_TYPE (TREE_TYPE (inside_init)),
			    TREE_TYPE (type)))))
    {
      if (code == POINTER_TYPE)
	{
	  if (TREE_CODE (TREE_TYPE (inside_init)) == ARRAY_TYPE)
	    {
	      if (TREE_CODE (inside_init) == STRING_CST
		  || TREE_CODE (inside_init) == COMPOUND_LITERAL_EXPR)
		inside_init = array_to_pointer_conversion (inside_init);
	      else
		{
		  error_init ("invalid use of non-lvalue array");
		  return error_mark_node;
		}
	    }
	}

      if (code == VECTOR_TYPE)
	/* Although the types are compatible, we may require a
	   conversion.  */
	inside_init = convert (type, inside_init);

      if (require_constant
	  && (code == VECTOR_TYPE || !flag_isoc99)
	  && TREE_CODE (inside_init) == COMPOUND_LITERAL_EXPR)
	{
	  /* As an extension, allow initializing objects with static storage
	     duration with compound literals (which are then treated just as
	     the brace enclosed list they contain).  Also allow this for
	     vectors, as we can only assign them with compound literals.  */
	  tree decl = COMPOUND_LITERAL_EXPR_DECL (inside_init);
	  inside_init = DECL_INITIAL (decl);
	}

      if (code == ARRAY_TYPE && TREE_CODE (inside_init) != STRING_CST
	  && TREE_CODE (inside_init) != CONSTRUCTOR)
	{
	  error_init ("array initialized from non-constant array expression");
	  return error_mark_node;
	}

      if (optimize && TREE_CODE (inside_init) == VAR_DECL)
	inside_init = decl_constant_value_for_broken_optimization (inside_init);

      /* Compound expressions can only occur here if -pedantic or
	 -pedantic-errors is specified.  In the later case, we always want
	 an error.  In the former case, we simply want a warning.  */
      if (require_constant && pedantic
	  && TREE_CODE (inside_init) == COMPOUND_EXPR)
	{
	  inside_init
	    = valid_compound_expr_initializer (inside_init,
					       TREE_TYPE (inside_init));
	  if (inside_init == error_mark_node)
	    error_init ("initializer element is not constant");
	  else
	    pedwarn_init (input_location, OPT_pedantic,
			  "initializer element is not constant");
	  if (flag_pedantic_errors)
	    inside_init = error_mark_node;
	}
      else if (require_constant
	       && !initializer_constant_valid_p (inside_init,
						 TREE_TYPE (inside_init)))
	{
	  error_init ("initializer element is not constant");
	  inside_init = error_mark_node;
	}

      /* Added to enable additional -Wmissing-format-attribute warnings.  */
      if (TREE_CODE (TREE_TYPE (inside_init)) == POINTER_TYPE)
	inside_init = convert_for_assignment (type, inside_init, ic_init, NULL_TREE,
					      NULL_TREE, 0);
      return inside_init;
    }

  /* Handle scalar types, including conversions.  */

  if (code == INTEGER_TYPE || code == REAL_TYPE || code == FIXED_POINT_TYPE
      || code == POINTER_TYPE || code == ENUMERAL_TYPE || code == BOOLEAN_TYPE
      || code == COMPLEX_TYPE || code == VECTOR_TYPE)
    {
      if (TREE_CODE (TREE_TYPE (init)) == ARRAY_TYPE
	  && (TREE_CODE (init) == STRING_CST
	      || TREE_CODE (init) == COMPOUND_LITERAL_EXPR))
	init = array_to_pointer_conversion (init);
      inside_init
	= convert_for_assignment (type, init, ic_init,
				  NULL_TREE, NULL_TREE, 0);

      /* Check to see if we have already given an error message.  */
      if (inside_init == error_mark_node)
	;
      else if (require_constant && !TREE_CONSTANT (inside_init))
	{
	  error_init ("initializer element is not constant");
	  inside_init = error_mark_node;
	}
      else if (require_constant
	       && !initializer_constant_valid_p (inside_init,
						 TREE_TYPE (inside_init)))
	{
	  error_init ("initializer element is not computable at load time");
	  inside_init = error_mark_node;
	}

      return inside_init;
    }

  /* Come here only for records and arrays.  */

  if (COMPLETE_TYPE_P (type) && TREE_CODE (TYPE_SIZE (type)) != INTEGER_CST)
    {
      error_init ("variable-sized object may not be initialized");
      return error_mark_node;
    }

  error_init ("invalid initializer");
  return error_mark_node;
}

/* Handle initializers that use braces.  */

/* Type of object we are accumulating a constructor for.
   This type is always a RECORD_TYPE, UNION_TYPE or ARRAY_TYPE.  */
static tree constructor_type;

/* For a RECORD_TYPE or UNION_TYPE, this is the chain of fields
   left to fill.  */
static tree constructor_fields;

/* For an ARRAY_TYPE, this is the specified index
   at which to store the next element we get.  */
static tree constructor_index;

/* For an ARRAY_TYPE, this is the maximum index.  */
static tree constructor_max_index;

/* For a RECORD_TYPE, this is the first field not yet written out.  */
static tree constructor_unfilled_fields;

/* For an ARRAY_TYPE, this is the index of the first element
   not yet written out.  */
static tree constructor_unfilled_index;

/* In a RECORD_TYPE, the byte index of the next consecutive field.
   This is so we can generate gaps between fields, when appropriate.  */
static tree constructor_bit_index;

/* If we are saving up the elements rather than allocating them,
   this is the list of elements so far (in reverse order,
   most recent first).  */
static VEC(constructor_elt,gc) *constructor_elements;

/* 1 if constructor should be incrementally stored into a constructor chain,
   0 if all the elements should be kept in AVL tree.  */
static int constructor_incremental;

/* 1 if so far this constructor's elements are all compile-time constants.  */
static int constructor_constant;

/* 1 if so far this constructor's elements are all valid address constants.  */
static int constructor_simple;

/* 1 if this constructor is erroneous so far.  */
static int constructor_erroneous;

/* Structure for managing pending initializer elements, organized as an
   AVL tree.  */

struct init_node
{
  struct init_node *left, *right;
  struct init_node *parent;
  int balance;
  tree purpose;
  tree value;
};

/* Tree of pending elements at this constructor level.
   These are elements encountered out of order
   which belong at places we haven't reached yet in actually
   writing the output.
   Will never hold tree nodes across GC runs.  */
static struct init_node *constructor_pending_elts;

/* The SPELLING_DEPTH of this constructor.  */
static int constructor_depth;

/* DECL node for which an initializer is being read.
   0 means we are reading a constructor expression
   such as (struct foo) {...}.  */
static tree constructor_decl;

/* Nonzero if this is an initializer for a top-level decl.  */
static int constructor_top_level;

/* Nonzero if there were any member designators in this initializer.  */
static int constructor_designated;

/* Nesting depth of designator list.  */
static int designator_depth;

/* Nonzero if there were diagnosed errors in this designator list.  */
static int designator_erroneous;


/* This stack has a level for each implicit or explicit level of
   structuring in the initializer, including the outermost one.  It
   saves the values of most of the variables above.  */

struct constructor_range_stack;

struct constructor_stack
{
  struct constructor_stack *next;
  tree type;
  tree fields;
  tree index;
  tree max_index;
  tree unfilled_index;
  tree unfilled_fields;
  tree bit_index;
  VEC(constructor_elt,gc) *elements;
  struct init_node *pending_elts;
  int offset;
  int depth;
  /* If value nonzero, this value should replace the entire
     constructor at this level.  */
  struct c_expr replacement_value;
  struct constructor_range_stack *range_stack;
  char constant;
  char simple;
  char implicit;
  char erroneous;
  char outer;
  char incremental;
  char designated;
};

static struct constructor_stack *constructor_stack;

/* This stack represents designators from some range designator up to
   the last designator in the list.  */

struct constructor_range_stack
{
  struct constructor_range_stack *next, *prev;
  struct constructor_stack *stack;
  tree range_start;
  tree index;
  tree range_end;
  tree fields;
};

static struct constructor_range_stack *constructor_range_stack;

/* This stack records separate initializers that are nested.
   Nested initializers can't happen in ANSI C, but GNU C allows them
   in cases like { ... (struct foo) { ... } ... }.  */

struct initializer_stack
{
  struct initializer_stack *next;
  tree decl;
  struct constructor_stack *constructor_stack;
  struct constructor_range_stack *constructor_range_stack;
  VEC(constructor_elt,gc) *elements;
  struct spelling *spelling;
  struct spelling *spelling_base;
  int spelling_size;
  char top_level;
  char require_constant_value;
  char require_constant_elements;
};

static struct initializer_stack *initializer_stack;

/* Prepare to parse and output the initializer for variable DECL.  */

void
start_init (tree decl, tree asmspec_tree ATTRIBUTE_UNUSED, int top_level)
{
  const char *locus;
  struct initializer_stack *p = XNEW (struct initializer_stack);

  p->decl = constructor_decl;
  p->require_constant_value = require_constant_value;
  p->require_constant_elements = require_constant_elements;
  p->constructor_stack = constructor_stack;
  p->constructor_range_stack = constructor_range_stack;
  p->elements = constructor_elements;
  p->spelling = spelling;
  p->spelling_base = spelling_base;
  p->spelling_size = spelling_size;
  p->top_level = constructor_top_level;
  p->next = initializer_stack;
  initializer_stack = p;

  constructor_decl = decl;
  constructor_designated = 0;
  constructor_top_level = top_level;

  if (decl != 0 && decl != error_mark_node)
    {
      require_constant_value = TREE_STATIC (decl);
      require_constant_elements
	= ((TREE_STATIC (decl) || (pedantic && !flag_isoc99))
	   /* For a scalar, you can always use any value to initialize,
	      even within braces.  */
	   && (TREE_CODE (TREE_TYPE (decl)) == ARRAY_TYPE
	       || TREE_CODE (TREE_TYPE (decl)) == RECORD_TYPE
	       || TREE_CODE (TREE_TYPE (decl)) == UNION_TYPE
	       || TREE_CODE (TREE_TYPE (decl)) == QUAL_UNION_TYPE));
      locus = IDENTIFIER_POINTER (DECL_NAME (decl));
    }
  else
    {
      require_constant_value = 0;
      require_constant_elements = 0;
      locus = "(anonymous)";
    }

  constructor_stack = 0;
  constructor_range_stack = 0;

  missing_braces_mentioned = 0;

  spelling_base = 0;
  spelling_size = 0;
  RESTORE_SPELLING_DEPTH (0);

  if (locus)
    push_string (locus);
}

void
finish_init (void)
{
  struct initializer_stack *p = initializer_stack;

  /* Free the whole constructor stack of this initializer.  */
  while (constructor_stack)
    {
      struct constructor_stack *q = constructor_stack;
      constructor_stack = q->next;
      free (q);
    }

  gcc_assert (!constructor_range_stack);

  /* Pop back to the data of the outer initializer (if any).  */
  free (spelling_base);

  constructor_decl = p->decl;
  require_constant_value = p->require_constant_value;
  require_constant_elements = p->require_constant_elements;
  constructor_stack = p->constructor_stack;
  constructor_range_stack = p->constructor_range_stack;
  constructor_elements = p->elements;
  spelling = p->spelling;
  spelling_base = p->spelling_base;
  spelling_size = p->spelling_size;
  constructor_top_level = p->top_level;
  initializer_stack = p->next;
  free (p);
}

/* Call here when we see the initializer is surrounded by braces.
   This is instead of a call to push_init_level;
   it is matched by a call to pop_init_level.

   TYPE is the type to initialize, for a constructor expression.
   For an initializer for a decl, TYPE is zero.  */

void
really_start_incremental_init (tree type)
{
  struct constructor_stack *p = XNEW (struct constructor_stack);

  if (type == 0)
    type = TREE_TYPE (constructor_decl);

  if (targetm.vector_opaque_p (type))
    error ("opaque vector types cannot be initialized");

  p->type = constructor_type;
  p->fields = constructor_fields;
  p->index = constructor_index;
  p->max_index = constructor_max_index;
  p->unfilled_index = constructor_unfilled_index;
  p->unfilled_fields = constructor_unfilled_fields;
  p->bit_index = constructor_bit_index;
  p->elements = constructor_elements;
  p->constant = constructor_constant;
  p->simple = constructor_simple;
  p->erroneous = constructor_erroneous;
  p->pending_elts = constructor_pending_elts;
  p->depth = constructor_depth;
  p->replacement_value.value = 0;
  p->replacement_value.original_code = ERROR_MARK;
  p->implicit = 0;
  p->range_stack = 0;
  p->outer = 0;
  p->incremental = constructor_incremental;
  p->designated = constructor_designated;
  p->next = 0;
  constructor_stack = p;

  constructor_constant = 1;
  constructor_simple = 1;
  constructor_depth = SPELLING_DEPTH ();
  constructor_elements = 0;
  constructor_pending_elts = 0;
  constructor_type = type;
  constructor_incremental = 1;
  constructor_designated = 0;
  designator_depth = 0;
  designator_erroneous = 0;

  if (TREE_CODE (constructor_type) == RECORD_TYPE
      || TREE_CODE (constructor_type) == UNION_TYPE)
    {
      constructor_fields = TYPE_FIELDS (constructor_type);
      /* Skip any nameless bit fields at the beginning.  */
      while (constructor_fields != 0 && DECL_C_BIT_FIELD (constructor_fields)
	     && DECL_NAME (constructor_fields) == 0)
	constructor_fields = TREE_CHAIN (constructor_fields);

      constructor_unfilled_fields = constructor_fields;
      constructor_bit_index = bitsize_zero_node;
    }
  else if (TREE_CODE (constructor_type) == ARRAY_TYPE)
    {
      if (TYPE_DOMAIN (constructor_type))
	{
	  constructor_max_index
	    = TYPE_MAX_VALUE (TYPE_DOMAIN (constructor_type));

	  /* Detect non-empty initializations of zero-length arrays.  */
	  if (constructor_max_index == NULL_TREE
	      && TYPE_SIZE (constructor_type))
	    constructor_max_index = build_int_cst (NULL_TREE, -1);

	  /* constructor_max_index needs to be an INTEGER_CST.  Attempts
	     to initialize VLAs will cause a proper error; avoid tree
	     checking errors as well by setting a safe value.  */
	  if (constructor_max_index
	      && TREE_CODE (constructor_max_index) != INTEGER_CST)
	    constructor_max_index = build_int_cst (NULL_TREE, -1);

	  constructor_index
	    = convert (bitsizetype,
		       TYPE_MIN_VALUE (TYPE_DOMAIN (constructor_type)));
	}
      else
	{
	  constructor_index = bitsize_zero_node;
	  constructor_max_index = NULL_TREE;
	}

      constructor_unfilled_index = constructor_index;
    }
  else if (TREE_CODE (constructor_type) == VECTOR_TYPE)
    {
      /* Vectors are like simple fixed-size arrays.  */
      constructor_max_index =
	build_int_cst (NULL_TREE, TYPE_VECTOR_SUBPARTS (constructor_type) - 1);
      constructor_index = bitsize_zero_node;
      constructor_unfilled_index = constructor_index;
    }
  else
    {
      /* Handle the case of int x = {5}; */
      constructor_fields = constructor_type;
      constructor_unfilled_fields = constructor_type;
    }
}

/* Push down into a subobject, for initialization.
   If this is for an explicit set of braces, IMPLICIT is 0.
   If it is because the next element belongs at a lower level,
   IMPLICIT is 1 (or 2 if the push is because of designator list).  */

void
push_init_level (int implicit)
{
  struct constructor_stack *p;
  tree value = NULL_TREE;

  /* If we've exhausted any levels that didn't have braces,
     pop them now.  If implicit == 1, this will have been done in
     process_init_element; do not repeat it here because in the case
     of excess initializers for an empty aggregate this leads to an
     infinite cycle of popping a level and immediately recreating
     it.  */
  if (implicit != 1)
    {
      while (constructor_stack->implicit)
	{
	  if ((TREE_CODE (constructor_type) == RECORD_TYPE
	       || TREE_CODE (constructor_type) == UNION_TYPE)
	      && constructor_fields == 0)
	    process_init_element (pop_init_level (1), true);
	  else if (TREE_CODE (constructor_type) == ARRAY_TYPE
		   && constructor_max_index
		   && tree_int_cst_lt (constructor_max_index,
				       constructor_index))
	    process_init_element (pop_init_level (1), true);
	  else
	    break;
	}
    }

  /* Unless this is an explicit brace, we need to preserve previous
     content if any.  */
  if (implicit)
    {
      if ((TREE_CODE (constructor_type) == RECORD_TYPE
	   || TREE_CODE (constructor_type) == UNION_TYPE)
	  && constructor_fields)
	value = find_init_member (constructor_fields);
      else if (TREE_CODE (constructor_type) == ARRAY_TYPE)
	value = find_init_member (constructor_index);
    }

  p = XNEW (struct constructor_stack);
  p->type = constructor_type;
  p->fields = constructor_fields;
  p->index = constructor_index;
  p->max_index = constructor_max_index;
  p->unfilled_index = constructor_unfilled_index;
  p->unfilled_fields = constructor_unfilled_fields;
  p->bit_index = constructor_bit_index;
  p->elements = constructor_elements;
  p->constant = constructor_constant;
  p->simple = constructor_simple;
  p->erroneous = constructor_erroneous;
  p->pending_elts = constructor_pending_elts;
  p->depth = constructor_depth;
  p->replacement_value.value = 0;
  p->replacement_value.original_code = ERROR_MARK;
  p->implicit = implicit;
  p->outer = 0;
  p->incremental = constructor_incremental;
  p->designated = constructor_designated;
  p->next = constructor_stack;
  p->range_stack = 0;
  constructor_stack = p;

  constructor_constant = 1;
  constructor_simple = 1;
  constructor_depth = SPELLING_DEPTH ();
  constructor_elements = 0;
  constructor_incremental = 1;
  constructor_designated = 0;
  constructor_pending_elts = 0;
  if (!implicit)
    {
      p->range_stack = constructor_range_stack;
      constructor_range_stack = 0;
      designator_depth = 0;
      designator_erroneous = 0;
    }

  /* Don't die if an entire brace-pair level is superfluous
     in the containing level.  */
  if (constructor_type == 0)
    ;
  else if (TREE_CODE (constructor_type) == RECORD_TYPE
	   || TREE_CODE (constructor_type) == UNION_TYPE)
    {
      /* Don't die if there are extra init elts at the end.  */
      if (constructor_fields == 0)
	constructor_type = 0;
      else
	{
	  constructor_type = TREE_TYPE (constructor_fields);
	  push_member_name (constructor_fields);
	  constructor_depth++;
	}
    }
  else if (TREE_CODE (constructor_type) == ARRAY_TYPE)
    {
      constructor_type = TREE_TYPE (constructor_type);
      push_array_bounds (tree_low_cst (constructor_index, 1));
      constructor_depth++;
    }

  if (constructor_type == 0)
    {
      error_init ("extra brace group at end of initializer");
      constructor_fields = 0;
      constructor_unfilled_fields = 0;
      return;
    }

  if (value && TREE_CODE (value) == CONSTRUCTOR)
    {
      constructor_constant = TREE_CONSTANT (value);
      constructor_simple = TREE_STATIC (value);
      constructor_elements = CONSTRUCTOR_ELTS (value);
      if (!VEC_empty (constructor_elt, constructor_elements)
	  && (TREE_CODE (constructor_type) == RECORD_TYPE
	      || TREE_CODE (constructor_type) == ARRAY_TYPE))
	set_nonincremental_init ();
    }

  if (implicit == 1 && warn_missing_braces && !missing_braces_mentioned)
    {
      missing_braces_mentioned = 1;
      warning_init (OPT_Wmissing_braces, "missing braces around initializer");
    }

  if (TREE_CODE (constructor_type) == RECORD_TYPE
	   || TREE_CODE (constructor_type) == UNION_TYPE)
    {
      constructor_fields = TYPE_FIELDS (constructor_type);
      /* Skip any nameless bit fields at the beginning.  */
      while (constructor_fields != 0 && DECL_C_BIT_FIELD (constructor_fields)
	     && DECL_NAME (constructor_fields) == 0)
	constructor_fields = TREE_CHAIN (constructor_fields);

      constructor_unfilled_fields = constructor_fields;
      constructor_bit_index = bitsize_zero_node;
    }
  else if (TREE_CODE (constructor_type) == VECTOR_TYPE)
    {
      /* Vectors are like simple fixed-size arrays.  */
      constructor_max_index =
	build_int_cst (NULL_TREE, TYPE_VECTOR_SUBPARTS (constructor_type) - 1);
      constructor_index = convert (bitsizetype, integer_zero_node);
      constructor_unfilled_index = constructor_index;
    }
  else if (TREE_CODE (constructor_type) == ARRAY_TYPE)
    {
      if (TYPE_DOMAIN (constructor_type))
	{
	  constructor_max_index
	    = TYPE_MAX_VALUE (TYPE_DOMAIN (constructor_type));

	  /* Detect non-empty initializations of zero-length arrays.  */
	  if (constructor_max_index == NULL_TREE
	      && TYPE_SIZE (constructor_type))
	    constructor_max_index = build_int_cst (NULL_TREE, -1);

	  /* constructor_max_index needs to be an INTEGER_CST.  Attempts
	     to initialize VLAs will cause a proper error; avoid tree
	     checking errors as well by setting a safe value.  */
	  if (constructor_max_index
	      && TREE_CODE (constructor_max_index) != INTEGER_CST)
	    constructor_max_index = build_int_cst (NULL_TREE, -1);

	  constructor_index
	    = convert (bitsizetype,
		       TYPE_MIN_VALUE (TYPE_DOMAIN (constructor_type)));
	}
      else
	constructor_index = bitsize_zero_node;

      constructor_unfilled_index = constructor_index;
      if (value && TREE_CODE (value) == STRING_CST)
	{
	  /* We need to split the char/wchar array into individual
	     characters, so that we don't have to special case it
	     everywhere.  */
	  set_nonincremental_init_from_string (value);
	}
    }
  else
    {
      if (constructor_type != error_mark_node)
	warning_init (0, "braces around scalar initializer");
      constructor_fields = constructor_type;
      constructor_unfilled_fields = constructor_type;
    }
}

/* At the end of an implicit or explicit brace level,
   finish up that level of constructor.  If a single expression
   with redundant braces initialized that level, return the
   c_expr structure for that expression.  Otherwise, the original_code
   element is set to ERROR_MARK.
   If we were outputting the elements as they are read, return 0 as the value
   from inner levels (process_init_element ignores that),
   but return error_mark_node as the value from the outermost level
   (that's what we want to put in DECL_INITIAL).
   Otherwise, return a CONSTRUCTOR expression as the value.  */

struct c_expr
pop_init_level (int implicit)
{
  struct constructor_stack *p;
  struct c_expr ret;
  ret.value = 0;
  ret.original_code = ERROR_MARK;

  if (implicit == 0)
    {
      /* When we come to an explicit close brace,
	 pop any inner levels that didn't have explicit braces.  */
      while (constructor_stack->implicit)
	process_init_element (pop_init_level (1), true);

      gcc_assert (!constructor_range_stack);
    }

  /* Now output all pending elements.  */
  constructor_incremental = 1;
  output_pending_init_elements (1);

  p = constructor_stack;

  /* Error for initializing a flexible array member, or a zero-length
     array member in an inappropriate context.  */
  if (constructor_type && constructor_fields
      && TREE_CODE (constructor_type) == ARRAY_TYPE
      && TYPE_DOMAIN (constructor_type)
      && !TYPE_MAX_VALUE (TYPE_DOMAIN (constructor_type)))
    {
      /* Silently discard empty initializations.  The parser will
	 already have pedwarned for empty brackets.  */
      if (integer_zerop (constructor_unfilled_index))
	constructor_type = NULL_TREE;
      else
	{
	  gcc_assert (!TYPE_SIZE (constructor_type));

	  if (constructor_depth > 2)
	    error_init ("initialization of flexible array member in a nested context");
	  else
	    pedwarn_init (input_location, OPT_pedantic,
			  "initialization of a flexible array member");

	  /* We have already issued an error message for the existence
	     of a flexible array member not at the end of the structure.
	     Discard the initializer so that we do not die later.  */
	  if (TREE_CHAIN (constructor_fields) != NULL_TREE)
	    constructor_type = NULL_TREE;
	}
    }

  /* Warn when some struct elements are implicitly initialized to zero.  */
  if (warn_missing_field_initializers
      && constructor_type
      && TREE_CODE (constructor_type) == RECORD_TYPE
      && constructor_unfilled_fields)
    {
	/* Do not warn for flexible array members or zero-length arrays.  */
	while (constructor_unfilled_fields
	       && (!DECL_SIZE (constructor_unfilled_fields)
		   || integer_zerop (DECL_SIZE (constructor_unfilled_fields))))
	  constructor_unfilled_fields = TREE_CHAIN (constructor_unfilled_fields);

	/* Do not warn if this level of the initializer uses member
	   designators; it is likely to be deliberate.  */
	if (constructor_unfilled_fields && !constructor_designated)
	  {
	    push_member_name (constructor_unfilled_fields);
	    warning_init (OPT_Wmissing_field_initializers,
                          "missing initializer");
	    RESTORE_SPELLING_DEPTH (constructor_depth);
	  }
    }

  /* Pad out the end of the structure.  */
  if (p->replacement_value.value)
    /* If this closes a superfluous brace pair,
       just pass out the element between them.  */
    ret = p->replacement_value;
  else if (constructor_type == 0)
    ;
  else if (TREE_CODE (constructor_type) != RECORD_TYPE
	   && TREE_CODE (constructor_type) != UNION_TYPE
	   && TREE_CODE (constructor_type) != ARRAY_TYPE
	   && TREE_CODE (constructor_type) != VECTOR_TYPE)
    {
      /* A nonincremental scalar initializer--just return
	 the element, after verifying there is just one.  */
      if (VEC_empty (constructor_elt,constructor_elements))
	{
	  if (!constructor_erroneous)
	    error_init ("empty scalar initializer");
	  ret.value = error_mark_node;
	}
      else if (VEC_length (constructor_elt,constructor_elements) != 1)
	{
	  error_init ("extra elements in scalar initializer");
	  ret.value = VEC_index (constructor_elt,constructor_elements,0)->value;
	}
      else
	ret.value = VEC_index (constructor_elt,constructor_elements,0)->value;
    }
  else
    {
      if (constructor_erroneous)
	ret.value = error_mark_node;
      else
	{
	  ret.value = build_constructor (constructor_type,
					 constructor_elements);
	  if (constructor_constant)
	    TREE_CONSTANT (ret.value) = 1;
	  if (constructor_constant && constructor_simple)
	    TREE_STATIC (ret.value) = 1;
	}
    }

  constructor_type = p->type;
  constructor_fields = p->fields;
  constructor_index = p->index;
  constructor_max_index = p->max_index;
  constructor_unfilled_index = p->unfilled_index;
  constructor_unfilled_fields = p->unfilled_fields;
  constructor_bit_index = p->bit_index;
  constructor_elements = p->elements;
  constructor_constant = p->constant;
  constructor_simple = p->simple;
  constructor_erroneous = p->erroneous;
  constructor_incremental = p->incremental;
  constructor_designated = p->designated;
  constructor_pending_elts = p->pending_elts;
  constructor_depth = p->depth;
  if (!p->implicit)
    constructor_range_stack = p->range_stack;
  RESTORE_SPELLING_DEPTH (constructor_depth);

  constructor_stack = p->next;
  free (p);

  if (ret.value == 0 && constructor_stack == 0)
    ret.value = error_mark_node;
  return ret;
}

/* Common handling for both array range and field name designators.
   ARRAY argument is nonzero for array ranges.  Returns zero for success.  */

static int
set_designator (int array)
{
  tree subtype;
  enum tree_code subcode;

  /* Don't die if an entire brace-pair level is superfluous
     in the containing level.  */
  if (constructor_type == 0)
    return 1;

  /* If there were errors in this designator list already, bail out
     silently.  */
  if (designator_erroneous)
    return 1;

  if (!designator_depth)
    {
      gcc_assert (!constructor_range_stack);

      /* Designator list starts at the level of closest explicit
	 braces.  */
      while (constructor_stack->implicit)
	process_init_element (pop_init_level (1), true);
      constructor_designated = 1;
      return 0;
    }

  switch (TREE_CODE (constructor_type))
    {
    case  RECORD_TYPE:
    case  UNION_TYPE:
      subtype = TREE_TYPE (constructor_fields);
      if (subtype != error_mark_node)
	subtype = TYPE_MAIN_VARIANT (subtype);
      break;
    case ARRAY_TYPE:
      subtype = TYPE_MAIN_VARIANT (TREE_TYPE (constructor_type));
      break;
    default:
      gcc_unreachable ();
    }

  subcode = TREE_CODE (subtype);
  if (array && subcode != ARRAY_TYPE)
    {
      error_init ("array index in non-array initializer");
      return 1;
    }
  else if (!array && subcode != RECORD_TYPE && subcode != UNION_TYPE)
    {
      error_init ("field name not in record or union initializer");
      return 1;
    }

  constructor_designated = 1;
  push_init_level (2);
  return 0;
}

/* If there are range designators in designator list, push a new designator
   to constructor_range_stack.  RANGE_END is end of such stack range or
   NULL_TREE if there is no range designator at this level.  */

static void
push_range_stack (tree range_end)
{
  struct constructor_range_stack *p;

  p = GGC_NEW (struct constructor_range_stack);
  p->prev = constructor_range_stack;
  p->next = 0;
  p->fields = constructor_fields;
  p->range_start = constructor_index;
  p->index = constructor_index;
  p->stack = constructor_stack;
  p->range_end = range_end;
  if (constructor_range_stack)
    constructor_range_stack->next = p;
  constructor_range_stack = p;
}

/* Within an array initializer, specify the next index to be initialized.
   FIRST is that index.  If LAST is nonzero, then initialize a range
   of indices, running from FIRST through LAST.  */

void
set_init_index (tree first, tree last)
{
  if (set_designator (1))
    return;

  designator_erroneous = 1;

  if (!INTEGRAL_TYPE_P (TREE_TYPE (first))
      || (last && !INTEGRAL_TYPE_P (TREE_TYPE (last))))
    {
      error_init ("array index in initializer not of integer type");
      return;
    }

  if (TREE_CODE (first) != INTEGER_CST)
    error_init ("nonconstant array index in initializer");
  else if (last != 0 && TREE_CODE (last) != INTEGER_CST)
    error_init ("nonconstant array index in initializer");
  else if (TREE_CODE (constructor_type) != ARRAY_TYPE)
    error_init ("array index in non-array initializer");
  else if (tree_int_cst_sgn (first) == -1)
    error_init ("array index in initializer exceeds array bounds");
  else if (constructor_max_index
	   && tree_int_cst_lt (constructor_max_index, first))
    error_init ("array index in initializer exceeds array bounds");
  else
    {
      constructor_index = convert (bitsizetype, first);

      if (last)
	{
	  if (tree_int_cst_equal (first, last))
	    last = 0;
	  else if (tree_int_cst_lt (last, first))
	    {
	      error_init ("empty index range in initializer");
	      last = 0;
	    }
	  else
	    {
	      last = convert (bitsizetype, last);
	      if (constructor_max_index != 0
		  && tree_int_cst_lt (constructor_max_index, last))
		{
		  error_init ("array index range in initializer exceeds array bounds");
		  last = 0;
		}
	    }
	}

      designator_depth++;
      designator_erroneous = 0;
      if (constructor_range_stack || last)
	push_range_stack (last);
    }
}

/* Within a struct initializer, specify the next field to be initialized.  */

void
set_init_label (tree fieldname)
{
  tree tail;

  if (set_designator (0))
    return;

  designator_erroneous = 1;

  if (TREE_CODE (constructor_type) != RECORD_TYPE
      && TREE_CODE (constructor_type) != UNION_TYPE)
    {
      error_init ("field name not in record or union initializer");
      return;
    }

  for (tail = TYPE_FIELDS (constructor_type); tail;
       tail = TREE_CHAIN (tail))
    {
      if (DECL_NAME (tail) == fieldname)
	break;
    }

  if (tail == 0)
    error ("unknown field %qE specified in initializer", fieldname);
  else
    {
      constructor_fields = tail;
      designator_depth++;
      designator_erroneous = 0;
      if (constructor_range_stack)
	push_range_stack (NULL_TREE);
    }
}

/* Add a new initializer to the tree of pending initializers.  PURPOSE
   identifies the initializer, either array index or field in a structure.
   VALUE is the value of that index or field.

   IMPLICIT is true if value comes from pop_init_level (1),
   the new initializer has been merged with the existing one
   and thus no warnings should be emitted about overriding an
   existing initializer.  */

static void
add_pending_init (tree purpose, tree value, bool implicit)
{
  struct init_node *p, **q, *r;

  q = &constructor_pending_elts;
  p = 0;

  if (TREE_CODE (constructor_type) == ARRAY_TYPE)
    {
      while (*q != 0)
	{
	  p = *q;
	  if (tree_int_cst_lt (purpose, p->purpose))
	    q = &p->left;
	  else if (tree_int_cst_lt (p->purpose, purpose))
	    q = &p->right;
	  else
	    {
<<<<<<< HEAD
	      if (TREE_SIDE_EFFECTS (p->value))
		warning_init (0, "initialized field with side-effects overwritten");
	      else if (warn_override_init)
		warning_init (OPT_Woverride_init, "initialized field overwritten");
=======
	      if (!implicit)
		{
		  if (TREE_SIDE_EFFECTS (p->value))
		    warning_init (0, "initialized field with side-effects overwritten");
		  else if (warn_override_init)
		    warning_init (OPT_Woverride_init, "initialized field overwritten");
		}
>>>>>>> a0daa400
	      p->value = value;
	      return;
	    }
	}
    }
  else
    {
      tree bitpos;

      bitpos = bit_position (purpose);
      while (*q != NULL)
	{
	  p = *q;
	  if (tree_int_cst_lt (bitpos, bit_position (p->purpose)))
	    q = &p->left;
	  else if (p->purpose != purpose)
	    q = &p->right;
	  else
	    {
<<<<<<< HEAD
	      if (TREE_SIDE_EFFECTS (p->value))
		warning_init (0, "initialized field with side-effects overwritten");
	      else if (warn_override_init)
		warning_init (OPT_Woverride_init, "initialized field overwritten");
=======
	      if (!implicit)
		{
		  if (TREE_SIDE_EFFECTS (p->value))
		    warning_init (0, "initialized field with side-effects overwritten");
		  else if (warn_override_init)
		    warning_init (OPT_Woverride_init, "initialized field overwritten");
		}
>>>>>>> a0daa400
	      p->value = value;
	      return;
	    }
	}
    }

  r = GGC_NEW (struct init_node);
  r->purpose = purpose;
  r->value = value;

  *q = r;
  r->parent = p;
  r->left = 0;
  r->right = 0;
  r->balance = 0;

  while (p)
    {
      struct init_node *s;

      if (r == p->left)
	{
	  if (p->balance == 0)
	    p->balance = -1;
	  else if (p->balance < 0)
	    {
	      if (r->balance < 0)
		{
		  /* L rotation.  */
		  p->left = r->right;
		  if (p->left)
		    p->left->parent = p;
		  r->right = p;

		  p->balance = 0;
		  r->balance = 0;

		  s = p->parent;
		  p->parent = r;
		  r->parent = s;
		  if (s)
		    {
		      if (s->left == p)
			s->left = r;
		      else
			s->right = r;
		    }
		  else
		    constructor_pending_elts = r;
		}
	      else
		{
		  /* LR rotation.  */
		  struct init_node *t = r->right;

		  r->right = t->left;
		  if (r->right)
		    r->right->parent = r;
		  t->left = r;

		  p->left = t->right;
		  if (p->left)
		    p->left->parent = p;
		  t->right = p;

		  p->balance = t->balance < 0;
		  r->balance = -(t->balance > 0);
		  t->balance = 0;

		  s = p->parent;
		  p->parent = t;
		  r->parent = t;
		  t->parent = s;
		  if (s)
		    {
		      if (s->left == p)
			s->left = t;
		      else
			s->right = t;
		    }
		  else
		    constructor_pending_elts = t;
		}
	      break;
	    }
	  else
	    {
	      /* p->balance == +1; growth of left side balances the node.  */
	      p->balance = 0;
	      break;
	    }
	}
      else /* r == p->right */
	{
	  if (p->balance == 0)
	    /* Growth propagation from right side.  */
	    p->balance++;
	  else if (p->balance > 0)
	    {
	      if (r->balance > 0)
		{
		  /* R rotation.  */
		  p->right = r->left;
		  if (p->right)
		    p->right->parent = p;
		  r->left = p;

		  p->balance = 0;
		  r->balance = 0;

		  s = p->parent;
		  p->parent = r;
		  r->parent = s;
		  if (s)
		    {
		      if (s->left == p)
			s->left = r;
		      else
			s->right = r;
		    }
		  else
		    constructor_pending_elts = r;
		}
	      else /* r->balance == -1 */
		{
		  /* RL rotation */
		  struct init_node *t = r->left;

		  r->left = t->right;
		  if (r->left)
		    r->left->parent = r;
		  t->right = r;

		  p->right = t->left;
		  if (p->right)
		    p->right->parent = p;
		  t->left = p;

		  r->balance = (t->balance < 0);
		  p->balance = -(t->balance > 0);
		  t->balance = 0;

		  s = p->parent;
		  p->parent = t;
		  r->parent = t;
		  t->parent = s;
		  if (s)
		    {
		      if (s->left == p)
			s->left = t;
		      else
			s->right = t;
		    }
		  else
		    constructor_pending_elts = t;
		}
	      break;
	    }
	  else
	    {
	      /* p->balance == -1; growth of right side balances the node.  */
	      p->balance = 0;
	      break;
	    }
	}

      r = p;
      p = p->parent;
    }
}

/* Build AVL tree from a sorted chain.  */

static void
set_nonincremental_init (void)
{
  unsigned HOST_WIDE_INT ix;
  tree index, value;

  if (TREE_CODE (constructor_type) != RECORD_TYPE
      && TREE_CODE (constructor_type) != ARRAY_TYPE)
    return;

  FOR_EACH_CONSTRUCTOR_ELT (constructor_elements, ix, index, value)
    add_pending_init (index, value, false);
  constructor_elements = 0;
  if (TREE_CODE (constructor_type) == RECORD_TYPE)
    {
      constructor_unfilled_fields = TYPE_FIELDS (constructor_type);
      /* Skip any nameless bit fields at the beginning.  */
      while (constructor_unfilled_fields != 0
	     && DECL_C_BIT_FIELD (constructor_unfilled_fields)
	     && DECL_NAME (constructor_unfilled_fields) == 0)
	constructor_unfilled_fields = TREE_CHAIN (constructor_unfilled_fields);

    }
  else if (TREE_CODE (constructor_type) == ARRAY_TYPE)
    {
      if (TYPE_DOMAIN (constructor_type))
	constructor_unfilled_index
	    = convert (bitsizetype,
		       TYPE_MIN_VALUE (TYPE_DOMAIN (constructor_type)));
      else
	constructor_unfilled_index = bitsize_zero_node;
    }
  constructor_incremental = 0;
}

/* Build AVL tree from a string constant.  */

static void
set_nonincremental_init_from_string (tree str)
{
  tree value, purpose, type;
  HOST_WIDE_INT val[2];
  const char *p, *end;
  int byte, wchar_bytes, charwidth, bitpos;

  gcc_assert (TREE_CODE (constructor_type) == ARRAY_TYPE);

  wchar_bytes = TYPE_PRECISION (TREE_TYPE (TREE_TYPE (str))) / BITS_PER_UNIT;
  charwidth = TYPE_PRECISION (char_type_node);
  type = TREE_TYPE (constructor_type);
  p = TREE_STRING_POINTER (str);
  end = p + TREE_STRING_LENGTH (str);

  for (purpose = bitsize_zero_node;
       p < end && !tree_int_cst_lt (constructor_max_index, purpose);
       purpose = size_binop (PLUS_EXPR, purpose, bitsize_one_node))
    {
      if (wchar_bytes == 1)
	{
	  val[1] = (unsigned char) *p++;
	  val[0] = 0;
	}
      else
	{
	  val[0] = 0;
	  val[1] = 0;
	  for (byte = 0; byte < wchar_bytes; byte++)
	    {
	      if (BYTES_BIG_ENDIAN)
		bitpos = (wchar_bytes - byte - 1) * charwidth;
	      else
		bitpos = byte * charwidth;
	      val[bitpos < HOST_BITS_PER_WIDE_INT]
		|= ((unsigned HOST_WIDE_INT) ((unsigned char) *p++))
		   << (bitpos % HOST_BITS_PER_WIDE_INT);
	    }
	}

      if (!TYPE_UNSIGNED (type))
	{
	  bitpos = ((wchar_bytes - 1) * charwidth) + HOST_BITS_PER_CHAR;
	  if (bitpos < HOST_BITS_PER_WIDE_INT)
	    {
	      if (val[1] & (((HOST_WIDE_INT) 1) << (bitpos - 1)))
		{
		  val[1] |= ((HOST_WIDE_INT) -1) << bitpos;
		  val[0] = -1;
		}
	    }
	  else if (bitpos == HOST_BITS_PER_WIDE_INT)
	    {
	      if (val[1] < 0)
		val[0] = -1;
	    }
	  else if (val[0] & (((HOST_WIDE_INT) 1)
			     << (bitpos - 1 - HOST_BITS_PER_WIDE_INT)))
	    val[0] |= ((HOST_WIDE_INT) -1)
		      << (bitpos - HOST_BITS_PER_WIDE_INT);
	}

      value = build_int_cst_wide (type, val[1], val[0]);
      add_pending_init (purpose, value, false);
    }

  constructor_incremental = 0;
}

/* Return value of FIELD in pending initializer or zero if the field was
   not initialized yet.  */

static tree
find_init_member (tree field)
{
  struct init_node *p;

  if (TREE_CODE (constructor_type) == ARRAY_TYPE)
    {
      if (constructor_incremental
	  && tree_int_cst_lt (field, constructor_unfilled_index))
	set_nonincremental_init ();

      p = constructor_pending_elts;
      while (p)
	{
	  if (tree_int_cst_lt (field, p->purpose))
	    p = p->left;
	  else if (tree_int_cst_lt (p->purpose, field))
	    p = p->right;
	  else
	    return p->value;
	}
    }
  else if (TREE_CODE (constructor_type) == RECORD_TYPE)
    {
      tree bitpos = bit_position (field);

      if (constructor_incremental
	  && (!constructor_unfilled_fields
	      || tree_int_cst_lt (bitpos,
				  bit_position (constructor_unfilled_fields))))
	set_nonincremental_init ();

      p = constructor_pending_elts;
      while (p)
	{
	  if (field == p->purpose)
	    return p->value;
	  else if (tree_int_cst_lt (bitpos, bit_position (p->purpose)))
	    p = p->left;
	  else
	    p = p->right;
	}
    }
  else if (TREE_CODE (constructor_type) == UNION_TYPE)
    {
      if (!VEC_empty (constructor_elt, constructor_elements)
	  && (VEC_last (constructor_elt, constructor_elements)->index
	      == field))
	return VEC_last (constructor_elt, constructor_elements)->value;
    }
  return 0;
}

/* "Output" the next constructor element.
   At top level, really output it to assembler code now.
   Otherwise, collect it in a list from which we will make a CONSTRUCTOR.
   TYPE is the data type that the containing data type wants here.
   FIELD is the field (a FIELD_DECL) or the index that this element fills.
   If VALUE is a string constant, STRICT_STRING is true if it is
   unparenthesized or we should not warn here for it being parenthesized.
   For other types of VALUE, STRICT_STRING is not used.

   PENDING if non-nil means output pending elements that belong
   right after this element.  (PENDING is normally 1;
   it is 0 while outputting pending elements, to avoid recursion.)

   IMPLICIT is true if value comes from pop_init_level (1),
   the new initializer has been merged with the existing one
   and thus no warnings should be emitted about overriding an
   existing initializer.  */

static void
output_init_element (tree value, bool strict_string, tree type, tree field,
		     int pending, bool implicit)
{
  constructor_elt *celt;

  if (type == error_mark_node || value == error_mark_node)
    {
      constructor_erroneous = 1;
      return;
    }
  if (TREE_CODE (TREE_TYPE (value)) == ARRAY_TYPE
      && (TREE_CODE (value) == STRING_CST
	  || TREE_CODE (value) == COMPOUND_LITERAL_EXPR)
      && !(TREE_CODE (value) == STRING_CST
	   && TREE_CODE (type) == ARRAY_TYPE
	   && INTEGRAL_TYPE_P (TREE_TYPE (type)))
      && !comptypes (TYPE_MAIN_VARIANT (TREE_TYPE (value)),
		     TYPE_MAIN_VARIANT (type)))
    value = array_to_pointer_conversion (value);

  if (TREE_CODE (value) == COMPOUND_LITERAL_EXPR
      && require_constant_value && !flag_isoc99 && pending)
    {
      /* As an extension, allow initializing objects with static storage
	 duration with compound literals (which are then treated just as
	 the brace enclosed list they contain).  */
      tree decl = COMPOUND_LITERAL_EXPR_DECL (value);
      value = DECL_INITIAL (decl);
    }

  if (value == error_mark_node)
    constructor_erroneous = 1;
  else if (!TREE_CONSTANT (value))
    constructor_constant = 0;
  else if (!initializer_constant_valid_p (value, TREE_TYPE (value))
	   || ((TREE_CODE (constructor_type) == RECORD_TYPE
		|| TREE_CODE (constructor_type) == UNION_TYPE)
	       && DECL_C_BIT_FIELD (field)
	       && TREE_CODE (value) != INTEGER_CST))
    constructor_simple = 0;

  if (!initializer_constant_valid_p (value, TREE_TYPE (value)))
    {
      if (require_constant_value)
	{
	  error_init ("initializer element is not constant");
	  value = error_mark_node;
	}
      else if (require_constant_elements)
	pedwarn (input_location, 0,
		 "initializer element is not computable at load time");
    }

  /* If this field is empty (and not at the end of structure),
     don't do anything other than checking the initializer.  */
  if (field
      && (TREE_TYPE (field) == error_mark_node
	  || (COMPLETE_TYPE_P (TREE_TYPE (field))
	      && integer_zerop (TYPE_SIZE (TREE_TYPE (field)))
	      && (TREE_CODE (constructor_type) == ARRAY_TYPE
		  || TREE_CHAIN (field)))))
    return;

  value = digest_init (type, value, strict_string, require_constant_value);
  if (value == error_mark_node)
    {
      constructor_erroneous = 1;
      return;
    }

  /* If this element doesn't come next in sequence,
     put it on constructor_pending_elts.  */
  if (TREE_CODE (constructor_type) == ARRAY_TYPE
      && (!constructor_incremental
	  || !tree_int_cst_equal (field, constructor_unfilled_index)))
    {
      if (constructor_incremental
	  && tree_int_cst_lt (field, constructor_unfilled_index))
	set_nonincremental_init ();

      add_pending_init (field, value, implicit);
      return;
    }
  else if (TREE_CODE (constructor_type) == RECORD_TYPE
	   && (!constructor_incremental
	       || field != constructor_unfilled_fields))
    {
      /* We do this for records but not for unions.  In a union,
	 no matter which field is specified, it can be initialized
	 right away since it starts at the beginning of the union.  */
      if (constructor_incremental)
	{
	  if (!constructor_unfilled_fields)
	    set_nonincremental_init ();
	  else
	    {
	      tree bitpos, unfillpos;

	      bitpos = bit_position (field);
	      unfillpos = bit_position (constructor_unfilled_fields);

	      if (tree_int_cst_lt (bitpos, unfillpos))
		set_nonincremental_init ();
	    }
	}

      add_pending_init (field, value, implicit);
      return;
    }
  else if (TREE_CODE (constructor_type) == UNION_TYPE
	   && !VEC_empty (constructor_elt, constructor_elements))
    {
<<<<<<< HEAD
      if (TREE_SIDE_EFFECTS (VEC_last (constructor_elt,
				       constructor_elements)->value))
	warning_init (0, "initialized field with side-effects overwritten");
      else if (warn_override_init)
	warning_init (OPT_Woverride_init, "initialized field overwritten");
=======
      if (!implicit)
	{
	  if (TREE_SIDE_EFFECTS (VEC_last (constructor_elt,
					   constructor_elements)->value))
	    warning_init (0,
			  "initialized field with side-effects overwritten");
	  else if (warn_override_init)
	    warning_init (OPT_Woverride_init, "initialized field overwritten");
	}
>>>>>>> a0daa400

      /* We can have just one union field set.  */
      constructor_elements = 0;
    }

  /* Otherwise, output this element either to
     constructor_elements or to the assembler file.  */

  celt = VEC_safe_push (constructor_elt, gc, constructor_elements, NULL);
  celt->index = field;
  celt->value = value;

  /* Advance the variable that indicates sequential elements output.  */
  if (TREE_CODE (constructor_type) == ARRAY_TYPE)
    constructor_unfilled_index
      = size_binop (PLUS_EXPR, constructor_unfilled_index,
		    bitsize_one_node);
  else if (TREE_CODE (constructor_type) == RECORD_TYPE)
    {
      constructor_unfilled_fields
	= TREE_CHAIN (constructor_unfilled_fields);

      /* Skip any nameless bit fields.  */
      while (constructor_unfilled_fields != 0
	     && DECL_C_BIT_FIELD (constructor_unfilled_fields)
	     && DECL_NAME (constructor_unfilled_fields) == 0)
	constructor_unfilled_fields =
	  TREE_CHAIN (constructor_unfilled_fields);
    }
  else if (TREE_CODE (constructor_type) == UNION_TYPE)
    constructor_unfilled_fields = 0;

  /* Now output any pending elements which have become next.  */
  if (pending)
    output_pending_init_elements (0);
}

/* Output any pending elements which have become next.
   As we output elements, constructor_unfilled_{fields,index}
   advances, which may cause other elements to become next;
   if so, they too are output.

   If ALL is 0, we return when there are
   no more pending elements to output now.

   If ALL is 1, we output space as necessary so that
   we can output all the pending elements.  */

static void
output_pending_init_elements (int all)
{
  struct init_node *elt = constructor_pending_elts;
  tree next;

 retry:

  /* Look through the whole pending tree.
     If we find an element that should be output now,
     output it.  Otherwise, set NEXT to the element
     that comes first among those still pending.  */

  next = 0;
  while (elt)
    {
      if (TREE_CODE (constructor_type) == ARRAY_TYPE)
	{
	  if (tree_int_cst_equal (elt->purpose,
				  constructor_unfilled_index))
	    output_init_element (elt->value, true,
				 TREE_TYPE (constructor_type),
				 constructor_unfilled_index, 0, false);
	  else if (tree_int_cst_lt (constructor_unfilled_index,
				    elt->purpose))
	    {
	      /* Advance to the next smaller node.  */
	      if (elt->left)
		elt = elt->left;
	      else
		{
		  /* We have reached the smallest node bigger than the
		     current unfilled index.  Fill the space first.  */
		  next = elt->purpose;
		  break;
		}
	    }
	  else
	    {
	      /* Advance to the next bigger node.  */
	      if (elt->right)
		elt = elt->right;
	      else
		{
		  /* We have reached the biggest node in a subtree.  Find
		     the parent of it, which is the next bigger node.  */
		  while (elt->parent && elt->parent->right == elt)
		    elt = elt->parent;
		  elt = elt->parent;
		  if (elt && tree_int_cst_lt (constructor_unfilled_index,
					      elt->purpose))
		    {
		      next = elt->purpose;
		      break;
		    }
		}
	    }
	}
      else if (TREE_CODE (constructor_type) == RECORD_TYPE
	       || TREE_CODE (constructor_type) == UNION_TYPE)
	{
	  tree ctor_unfilled_bitpos, elt_bitpos;

	  /* If the current record is complete we are done.  */
	  if (constructor_unfilled_fields == 0)
	    break;

	  ctor_unfilled_bitpos = bit_position (constructor_unfilled_fields);
	  elt_bitpos = bit_position (elt->purpose);
	  /* We can't compare fields here because there might be empty
	     fields in between.  */
	  if (tree_int_cst_equal (elt_bitpos, ctor_unfilled_bitpos))
	    {
	      constructor_unfilled_fields = elt->purpose;
	      output_init_element (elt->value, true, TREE_TYPE (elt->purpose),
				   elt->purpose, 0, false);
	    }
	  else if (tree_int_cst_lt (ctor_unfilled_bitpos, elt_bitpos))
	    {
	      /* Advance to the next smaller node.  */
	      if (elt->left)
		elt = elt->left;
	      else
		{
		  /* We have reached the smallest node bigger than the
		     current unfilled field.  Fill the space first.  */
		  next = elt->purpose;
		  break;
		}
	    }
	  else
	    {
	      /* Advance to the next bigger node.  */
	      if (elt->right)
		elt = elt->right;
	      else
		{
		  /* We have reached the biggest node in a subtree.  Find
		     the parent of it, which is the next bigger node.  */
		  while (elt->parent && elt->parent->right == elt)
		    elt = elt->parent;
		  elt = elt->parent;
		  if (elt
		      && (tree_int_cst_lt (ctor_unfilled_bitpos,
					   bit_position (elt->purpose))))
		    {
		      next = elt->purpose;
		      break;
		    }
		}
	    }
	}
    }

  /* Ordinarily return, but not if we want to output all
     and there are elements left.  */
  if (!(all && next != 0))
    return;

  /* If it's not incremental, just skip over the gap, so that after
     jumping to retry we will output the next successive element.  */
  if (TREE_CODE (constructor_type) == RECORD_TYPE
      || TREE_CODE (constructor_type) == UNION_TYPE)
    constructor_unfilled_fields = next;
  else if (TREE_CODE (constructor_type) == ARRAY_TYPE)
    constructor_unfilled_index = next;

  /* ELT now points to the node in the pending tree with the next
     initializer to output.  */
  goto retry;
}

/* Add one non-braced element to the current constructor level.
   This adjusts the current position within the constructor's type.
   This may also start or terminate implicit levels
   to handle a partly-braced initializer.

   Once this has found the correct level for the new element,
   it calls output_init_element.

   IMPLICIT is true if value comes from pop_init_level (1),
   the new initializer has been merged with the existing one
   and thus no warnings should be emitted about overriding an
   existing initializer.  */

void
process_init_element (struct c_expr value, bool implicit)
{
  tree orig_value = value.value;
  int string_flag = orig_value != 0 && TREE_CODE (orig_value) == STRING_CST;
  bool strict_string = value.original_code == STRING_CST;

  designator_depth = 0;
  designator_erroneous = 0;

  /* Handle superfluous braces around string cst as in
     char x[] = {"foo"}; */
  if (string_flag
      && constructor_type
      && TREE_CODE (constructor_type) == ARRAY_TYPE
      && INTEGRAL_TYPE_P (TREE_TYPE (constructor_type))
      && integer_zerop (constructor_unfilled_index))
    {
      if (constructor_stack->replacement_value.value)
	error_init ("excess elements in char array initializer");
      constructor_stack->replacement_value = value;
      return;
    }

  if (constructor_stack->replacement_value.value != 0)
    {
      error_init ("excess elements in struct initializer");
      return;
    }

  /* Ignore elements of a brace group if it is entirely superfluous
     and has already been diagnosed.  */
  if (constructor_type == 0)
    return;

  /* If we've exhausted any levels that didn't have braces,
     pop them now.  */
  while (constructor_stack->implicit)
    {
      if ((TREE_CODE (constructor_type) == RECORD_TYPE
	   || TREE_CODE (constructor_type) == UNION_TYPE)
	  && constructor_fields == 0)
	process_init_element (pop_init_level (1), true);
      else if (TREE_CODE (constructor_type) == ARRAY_TYPE
	       && (constructor_max_index == 0
		   || tree_int_cst_lt (constructor_max_index,
				       constructor_index)))
	process_init_element (pop_init_level (1), true);
      else
	break;
    }

  /* In the case of [LO ... HI] = VALUE, only evaluate VALUE once.  */
  if (constructor_range_stack)
    {
      /* If value is a compound literal and we'll be just using its
	 content, don't put it into a SAVE_EXPR.  */
      if (TREE_CODE (value.value) != COMPOUND_LITERAL_EXPR
	  || !require_constant_value
	  || flag_isoc99)
	value.value = save_expr (value.value);
    }

  while (1)
    {
      if (TREE_CODE (constructor_type) == RECORD_TYPE)
	{
	  tree fieldtype;
	  enum tree_code fieldcode;

	  if (constructor_fields == 0)
	    {
	      pedwarn_init (input_location, 0,
			    "excess elements in struct initializer");
	      break;
	    }

	  fieldtype = TREE_TYPE (constructor_fields);
	  if (fieldtype != error_mark_node)
	    fieldtype = TYPE_MAIN_VARIANT (fieldtype);
	  fieldcode = TREE_CODE (fieldtype);

	  /* Error for non-static initialization of a flexible array member.  */
	  if (fieldcode == ARRAY_TYPE
	      && !require_constant_value
	      && TYPE_SIZE (fieldtype) == NULL_TREE
	      && TREE_CHAIN (constructor_fields) == NULL_TREE)
	    {
	      error_init ("non-static initialization of a flexible array member");
	      break;
	    }

	  /* Accept a string constant to initialize a subarray.  */
	  if (value.value != 0
	      && fieldcode == ARRAY_TYPE
	      && INTEGRAL_TYPE_P (TREE_TYPE (fieldtype))
	      && string_flag)
	    value.value = orig_value;
	  /* Otherwise, if we have come to a subaggregate,
	     and we don't have an element of its type, push into it.  */
	  else if (value.value != 0
		   && value.value != error_mark_node
		   && TYPE_MAIN_VARIANT (TREE_TYPE (value.value)) != fieldtype
		   && (fieldcode == RECORD_TYPE || fieldcode == ARRAY_TYPE
		       || fieldcode == UNION_TYPE))
	    {
	      push_init_level (1);
	      continue;
	    }

	  if (value.value)
	    {
	      push_member_name (constructor_fields);
	      output_init_element (value.value, strict_string,
				   fieldtype, constructor_fields, 1, implicit);
	      RESTORE_SPELLING_DEPTH (constructor_depth);
	    }
	  else
	    /* Do the bookkeeping for an element that was
	       directly output as a constructor.  */
	    {
	      /* For a record, keep track of end position of last field.  */
	      if (DECL_SIZE (constructor_fields))
		constructor_bit_index
		  = size_binop (PLUS_EXPR,
				bit_position (constructor_fields),
				DECL_SIZE (constructor_fields));

	      /* If the current field was the first one not yet written out,
		 it isn't now, so update.  */
	      if (constructor_unfilled_fields == constructor_fields)
		{
		  constructor_unfilled_fields = TREE_CHAIN (constructor_fields);
		  /* Skip any nameless bit fields.  */
		  while (constructor_unfilled_fields != 0
			 && DECL_C_BIT_FIELD (constructor_unfilled_fields)
			 && DECL_NAME (constructor_unfilled_fields) == 0)
		    constructor_unfilled_fields =
		      TREE_CHAIN (constructor_unfilled_fields);
		}
	    }

	  constructor_fields = TREE_CHAIN (constructor_fields);
	  /* Skip any nameless bit fields at the beginning.  */
	  while (constructor_fields != 0
		 && DECL_C_BIT_FIELD (constructor_fields)
		 && DECL_NAME (constructor_fields) == 0)
	    constructor_fields = TREE_CHAIN (constructor_fields);
	}
      else if (TREE_CODE (constructor_type) == UNION_TYPE)
	{
	  tree fieldtype;
	  enum tree_code fieldcode;

	  if (constructor_fields == 0)
	    {
	      pedwarn_init (input_location, 0,
			    "excess elements in union initializer");
	      break;
	    }

	  fieldtype = TREE_TYPE (constructor_fields);
	  if (fieldtype != error_mark_node)
	    fieldtype = TYPE_MAIN_VARIANT (fieldtype);
	  fieldcode = TREE_CODE (fieldtype);

	  /* Warn that traditional C rejects initialization of unions.
	     We skip the warning if the value is zero.  This is done
	     under the assumption that the zero initializer in user
	     code appears conditioned on e.g. __STDC__ to avoid
	     "missing initializer" warnings and relies on default
	     initialization to zero in the traditional C case.
	     We also skip the warning if the initializer is designated,
	     again on the assumption that this must be conditional on
	     __STDC__ anyway (and we've already complained about the
	     member-designator already).  */
	  if (!in_system_header && !constructor_designated
	      && !(value.value && (integer_zerop (value.value)
				   || real_zerop (value.value))))
	    warning (OPT_Wtraditional, "traditional C rejects initialization "
		     "of unions");

	  /* Accept a string constant to initialize a subarray.  */
	  if (value.value != 0
	      && fieldcode == ARRAY_TYPE
	      && INTEGRAL_TYPE_P (TREE_TYPE (fieldtype))
	      && string_flag)
	    value.value = orig_value;
	  /* Otherwise, if we have come to a subaggregate,
	     and we don't have an element of its type, push into it.  */
	  else if (value.value != 0
		   && value.value != error_mark_node
		   && TYPE_MAIN_VARIANT (TREE_TYPE (value.value)) != fieldtype
		   && (fieldcode == RECORD_TYPE || fieldcode == ARRAY_TYPE
		       || fieldcode == UNION_TYPE))
	    {
	      push_init_level (1);
	      continue;
	    }

	  if (value.value)
	    {
	      push_member_name (constructor_fields);
	      output_init_element (value.value, strict_string,
				   fieldtype, constructor_fields, 1, implicit);
	      RESTORE_SPELLING_DEPTH (constructor_depth);
	    }
	  else
	    /* Do the bookkeeping for an element that was
	       directly output as a constructor.  */
	    {
	      constructor_bit_index = DECL_SIZE (constructor_fields);
	      constructor_unfilled_fields = TREE_CHAIN (constructor_fields);
	    }

	  constructor_fields = 0;
	}
      else if (TREE_CODE (constructor_type) == ARRAY_TYPE)
	{
	  tree elttype = TYPE_MAIN_VARIANT (TREE_TYPE (constructor_type));
	  enum tree_code eltcode = TREE_CODE (elttype);

	  /* Accept a string constant to initialize a subarray.  */
	  if (value.value != 0
	      && eltcode == ARRAY_TYPE
	      && INTEGRAL_TYPE_P (TREE_TYPE (elttype))
	      && string_flag)
	    value.value = orig_value;
	  /* Otherwise, if we have come to a subaggregate,
	     and we don't have an element of its type, push into it.  */
	  else if (value.value != 0
		   && value.value != error_mark_node
		   && TYPE_MAIN_VARIANT (TREE_TYPE (value.value)) != elttype
		   && (eltcode == RECORD_TYPE || eltcode == ARRAY_TYPE
		       || eltcode == UNION_TYPE))
	    {
	      push_init_level (1);
	      continue;
	    }

	  if (constructor_max_index != 0
	      && (tree_int_cst_lt (constructor_max_index, constructor_index)
		  || integer_all_onesp (constructor_max_index)))
	    {
	      pedwarn_init (input_location, 0,
			    "excess elements in array initializer");
	      break;
	    }

	  /* Now output the actual element.  */
	  if (value.value)
	    {
	      push_array_bounds (tree_low_cst (constructor_index, 1));
	      output_init_element (value.value, strict_string,
				   elttype, constructor_index, 1, implicit);
	      RESTORE_SPELLING_DEPTH (constructor_depth);
	    }

	  constructor_index
	    = size_binop (PLUS_EXPR, constructor_index, bitsize_one_node);

	  if (!value.value)
	    /* If we are doing the bookkeeping for an element that was
	       directly output as a constructor, we must update
	       constructor_unfilled_index.  */
	    constructor_unfilled_index = constructor_index;
	}
      else if (TREE_CODE (constructor_type) == VECTOR_TYPE)
	{
	  tree elttype = TYPE_MAIN_VARIANT (TREE_TYPE (constructor_type));

	 /* Do a basic check of initializer size.  Note that vectors
	    always have a fixed size derived from their type.  */
	  if (tree_int_cst_lt (constructor_max_index, constructor_index))
	    {
	      pedwarn_init (input_location, 0,
			    "excess elements in vector initializer");
	      break;
	    }

	  /* Now output the actual element.  */
	  if (value.value)
	    output_init_element (value.value, strict_string,
				 elttype, constructor_index, 1, implicit);

	  constructor_index
	    = size_binop (PLUS_EXPR, constructor_index, bitsize_one_node);

	  if (!value.value)
	    /* If we are doing the bookkeeping for an element that was
	       directly output as a constructor, we must update
	       constructor_unfilled_index.  */
	    constructor_unfilled_index = constructor_index;
	}

      /* Handle the sole element allowed in a braced initializer
	 for a scalar variable.  */
      else if (constructor_type != error_mark_node
	       && constructor_fields == 0)
	{
	  pedwarn_init (input_location, 0,
			"excess elements in scalar initializer");
	  break;
	}
      else
	{
	  if (value.value)
	    output_init_element (value.value, strict_string,
				 constructor_type, NULL_TREE, 1, implicit);
	  constructor_fields = 0;
	}

      /* Handle range initializers either at this level or anywhere higher
	 in the designator stack.  */
      if (constructor_range_stack)
	{
	  struct constructor_range_stack *p, *range_stack;
	  int finish = 0;

	  range_stack = constructor_range_stack;
	  constructor_range_stack = 0;
	  while (constructor_stack != range_stack->stack)
	    {
	      gcc_assert (constructor_stack->implicit);
	      process_init_element (pop_init_level (1), true);
	    }
	  for (p = range_stack;
	       !p->range_end || tree_int_cst_equal (p->index, p->range_end);
	       p = p->prev)
	    {
	      gcc_assert (constructor_stack->implicit);
	      process_init_element (pop_init_level (1), true);
	    }

	  p->index = size_binop (PLUS_EXPR, p->index, bitsize_one_node);
	  if (tree_int_cst_equal (p->index, p->range_end) && !p->prev)
	    finish = 1;

	  while (1)
	    {
	      constructor_index = p->index;
	      constructor_fields = p->fields;
	      if (finish && p->range_end && p->index == p->range_start)
		{
		  finish = 0;
		  p->prev = 0;
		}
	      p = p->next;
	      if (!p)
		break;
	      push_init_level (2);
	      p->stack = constructor_stack;
	      if (p->range_end && tree_int_cst_equal (p->index, p->range_end))
		p->index = p->range_start;
	    }

	  if (!finish)
	    constructor_range_stack = range_stack;
	  continue;
	}

      break;
    }

  constructor_range_stack = 0;
}

/* Build a complete asm-statement, whose components are a CV_QUALIFIER
   (guaranteed to be 'volatile' or null) and ARGS (represented using
   an ASM_EXPR node).  */
tree
build_asm_stmt (tree cv_qualifier, tree args)
{
  if (!ASM_VOLATILE_P (args) && cv_qualifier)
    ASM_VOLATILE_P (args) = 1;
  return add_stmt (args);
}

/* Build an asm-expr, whose components are a STRING, some OUTPUTS,
   some INPUTS, and some CLOBBERS.  The latter three may be NULL.
   SIMPLE indicates whether there was anything at all after the
   string in the asm expression -- asm("blah") and asm("blah" : )
   are subtly different.  We use a ASM_EXPR node to represent this.  */
tree
build_asm_expr (tree string, tree outputs, tree inputs, tree clobbers,
		bool simple)
{
  tree tail;
  tree args;
  int i;
  const char *constraint;
  const char **oconstraints;
  bool allows_mem, allows_reg, is_inout;
  int ninputs, noutputs;

  ninputs = list_length (inputs);
  noutputs = list_length (outputs);
  oconstraints = (const char **) alloca (noutputs * sizeof (const char *));

  string = resolve_asm_operand_names (string, outputs, inputs);

  /* Remove output conversions that change the type but not the mode.  */
  for (i = 0, tail = outputs; tail; ++i, tail = TREE_CHAIN (tail))
    {
      tree output = TREE_VALUE (tail);

      /* ??? Really, this should not be here.  Users should be using a
	 proper lvalue, dammit.  But there's a long history of using casts
	 in the output operands.  In cases like longlong.h, this becomes a
	 primitive form of typechecking -- if the cast can be removed, then
	 the output operand had a type of the proper width; otherwise we'll
	 get an error.  Gross, but ...  */
      STRIP_NOPS (output);

      if (!lvalue_or_else (output, lv_asm))
	output = error_mark_node;

      if (output != error_mark_node
	  && (TREE_READONLY (output)
	      || TYPE_READONLY (TREE_TYPE (output))
	      || ((TREE_CODE (TREE_TYPE (output)) == RECORD_TYPE
		   || TREE_CODE (TREE_TYPE (output)) == UNION_TYPE)
		  && C_TYPE_FIELDS_READONLY (TREE_TYPE (output)))))
	readonly_error (output, lv_asm);

      constraint = TREE_STRING_POINTER (TREE_VALUE (TREE_PURPOSE (tail)));
      oconstraints[i] = constraint;

      if (parse_output_constraint (&constraint, i, ninputs, noutputs,
				   &allows_mem, &allows_reg, &is_inout))
	{
	  /* If the operand is going to end up in memory,
	     mark it addressable.  */
	  if (!allows_reg && !c_mark_addressable (output))
	    output = error_mark_node;
	}
      else
	output = error_mark_node;

      TREE_VALUE (tail) = output;
    }

  for (i = 0, tail = inputs; tail; ++i, tail = TREE_CHAIN (tail))
    {
      tree input;

      constraint = TREE_STRING_POINTER (TREE_VALUE (TREE_PURPOSE (tail)));
      input = TREE_VALUE (tail);

      if (parse_input_constraint (&constraint, i, ninputs, noutputs, 0,
				  oconstraints, &allows_mem, &allows_reg))
	{
	  /* If the operand is going to end up in memory,
	     mark it addressable.  */
	  if (!allows_reg && allows_mem)
	    {
	      /* Strip the nops as we allow this case.  FIXME, this really
		 should be rejected or made deprecated.  */
	      STRIP_NOPS (input);
	      if (!c_mark_addressable (input))
		input = error_mark_node;
	  }
	}
      else
	input = error_mark_node;

      TREE_VALUE (tail) = input;
    }

  args = build_stmt (ASM_EXPR, string, outputs, inputs, clobbers);

  /* asm statements without outputs, including simple ones, are treated
     as volatile.  */
  ASM_INPUT_P (args) = simple;
  ASM_VOLATILE_P (args) = (noutputs == 0);

  return args;
}

/* Generate a goto statement to LABEL.  */

tree
c_finish_goto_label (tree label)
{
  tree decl = lookup_label (label);
  if (!decl)
    return NULL_TREE;

  if (C_DECL_UNJUMPABLE_STMT_EXPR (decl))
    {
      error ("jump into statement expression");
      return NULL_TREE;
    }

  if (C_DECL_UNJUMPABLE_VM (decl))
    {
      error ("jump into scope of identifier with variably modified type");
      return NULL_TREE;
    }

  if (!C_DECL_UNDEFINABLE_STMT_EXPR (decl))
    {
      /* No jump from outside this statement expression context, so
	 record that there is a jump from within this context.  */
      struct c_label_list *nlist;
      nlist = XOBNEW (&parser_obstack, struct c_label_list);
      nlist->next = label_context_stack_se->labels_used;
      nlist->label = decl;
      label_context_stack_se->labels_used = nlist;
    }

  if (!C_DECL_UNDEFINABLE_VM (decl))
    {
      /* No jump from outside this context context of identifiers with
	 variably modified type, so record that there is a jump from
	 within this context.  */
      struct c_label_list *nlist;
      nlist = XOBNEW (&parser_obstack, struct c_label_list);
      nlist->next = label_context_stack_vm->labels_used;
      nlist->label = decl;
      label_context_stack_vm->labels_used = nlist;
    }

  TREE_USED (decl) = 1;
  return add_stmt (build1 (GOTO_EXPR, void_type_node, decl));
}

/* Generate a computed goto statement to EXPR.  */

tree
c_finish_goto_ptr (tree expr)
{
  pedwarn (input_location, OPT_pedantic, "ISO C forbids %<goto *expr;%>");
  expr = convert (ptr_type_node, expr);
  return add_stmt (build1 (GOTO_EXPR, void_type_node, expr));
}

/* Generate a C `return' statement.  RETVAL is the expression for what
   to return, or a null pointer for `return;' with no value.  */

tree
c_finish_return (tree retval)
{
  tree valtype = TREE_TYPE (TREE_TYPE (current_function_decl)), ret_stmt;
  bool no_warning = false;

  if (TREE_THIS_VOLATILE (current_function_decl))
    warning (0, "function declared %<noreturn%> has a %<return%> statement");

  if (!retval)
    {
      current_function_returns_null = 1;
      if ((warn_return_type || flag_isoc99)
	  && valtype != 0 && TREE_CODE (valtype) != VOID_TYPE)
	{
	  pedwarn_c99 (input_location, flag_isoc99 ? 0 : OPT_Wreturn_type, 
		       "%<return%> with no value, in "
		       "function returning non-void");
	  no_warning = true;
	}
    }
  else if (valtype == 0 || TREE_CODE (valtype) == VOID_TYPE)
    {
      current_function_returns_null = 1;
      if (TREE_CODE (TREE_TYPE (retval)) != VOID_TYPE)
	pedwarn (input_location, 0, 
		 "%<return%> with a value, in function returning void");
      else 
	pedwarn (input_location, OPT_pedantic, "ISO C forbids "
		 "%<return%> with expression, in function returning void");
    }
  else
    {
      tree t = convert_for_assignment (valtype, retval, ic_return,
				       NULL_TREE, NULL_TREE, 0);
      tree res = DECL_RESULT (current_function_decl);
      tree inner;

      current_function_returns_value = 1;
      if (t == error_mark_node)
	return NULL_TREE;

      inner = t = convert (TREE_TYPE (res), t);

      /* Strip any conversions, additions, and subtractions, and see if
	 we are returning the address of a local variable.  Warn if so.  */
      while (1)
	{
	  switch (TREE_CODE (inner))
	    {
<<<<<<< HEAD
	    CASE_CONVERT:   case NON_LVALUE_EXPR:
=======
	    CASE_CONVERT:
	    case NON_LVALUE_EXPR:
>>>>>>> a0daa400
	    case PLUS_EXPR:
	    case POINTER_PLUS_EXPR:
	      inner = TREE_OPERAND (inner, 0);
	      continue;

	    case MINUS_EXPR:
	      /* If the second operand of the MINUS_EXPR has a pointer
		 type (or is converted from it), this may be valid, so
		 don't give a warning.  */
	      {
		tree op1 = TREE_OPERAND (inner, 1);

		while (!POINTER_TYPE_P (TREE_TYPE (op1))
		       && (CONVERT_EXPR_P (op1)
			   || TREE_CODE (op1) == NON_LVALUE_EXPR))
		  op1 = TREE_OPERAND (op1, 0);

		if (POINTER_TYPE_P (TREE_TYPE (op1)))
		  break;

		inner = TREE_OPERAND (inner, 0);
		continue;
	      }

	    case ADDR_EXPR:
	      inner = TREE_OPERAND (inner, 0);

	      while (REFERENCE_CLASS_P (inner)
		     && TREE_CODE (inner) != INDIRECT_REF)
		inner = TREE_OPERAND (inner, 0);

	      if (DECL_P (inner)
		  && !DECL_EXTERNAL (inner)
		  && !TREE_STATIC (inner)
		  && DECL_CONTEXT (inner) == current_function_decl)
		warning (0, "function returns address of local variable");
	      break;

	    default:
	      break;
	    }

	  break;
	}

      retval = build2 (MODIFY_EXPR, TREE_TYPE (res), res, t);

      if (warn_sequence_point)
	verify_sequence_points (retval);
    }

  ret_stmt = build_stmt (RETURN_EXPR, retval);
  TREE_NO_WARNING (ret_stmt) |= no_warning;
  return add_stmt (ret_stmt);
}

struct c_switch {
  /* The SWITCH_EXPR being built.  */
  tree switch_expr;

  /* The original type of the testing expression, i.e. before the
     default conversion is applied.  */
  tree orig_type;

  /* A splay-tree mapping the low element of a case range to the high
     element, or NULL_TREE if there is no high element.  Used to
     determine whether or not a new case label duplicates an old case
     label.  We need a tree, rather than simply a hash table, because
     of the GNU case range extension.  */
  splay_tree cases;

  /* Number of nested statement expressions within this switch
     statement; if nonzero, case and default labels may not
     appear.  */
  unsigned int blocked_stmt_expr;

  /* Scope of outermost declarations of identifiers with variably
     modified type within this switch statement; if nonzero, case and
     default labels may not appear.  */
  unsigned int blocked_vm;

  /* The next node on the stack.  */
  struct c_switch *next;
};

/* A stack of the currently active switch statements.  The innermost
   switch statement is on the top of the stack.  There is no need to
   mark the stack for garbage collection because it is only active
   during the processing of the body of a function, and we never
   collect at that point.  */

struct c_switch *c_switch_stack;

/* Start a C switch statement, testing expression EXP.  Return the new
   SWITCH_EXPR.  */

tree
c_start_case (tree exp)
{
  tree orig_type = error_mark_node;
  struct c_switch *cs;

  if (exp != error_mark_node)
    {
      orig_type = TREE_TYPE (exp);

      if (!INTEGRAL_TYPE_P (orig_type))
	{
	  if (orig_type != error_mark_node)
	    {
	      error ("switch quantity not an integer");
	      orig_type = error_mark_node;
	    }
	  exp = integer_zero_node;
	}
      else
	{
	  tree type = TYPE_MAIN_VARIANT (orig_type);

	  if (!in_system_header
	      && (type == long_integer_type_node
		  || type == long_unsigned_type_node))
	    warning (OPT_Wtraditional, "%<long%> switch expression not "
		     "converted to %<int%> in ISO C");

	  exp = default_conversion (exp);

	  if (warn_sequence_point)
	    verify_sequence_points (exp);
	}
    }

  /* Add this new SWITCH_EXPR to the stack.  */
  cs = XNEW (struct c_switch);
  cs->switch_expr = build3 (SWITCH_EXPR, orig_type, exp, NULL_TREE, NULL_TREE);
  cs->orig_type = orig_type;
  cs->cases = splay_tree_new (case_compare, NULL, NULL);
  cs->blocked_stmt_expr = 0;
  cs->blocked_vm = 0;
  cs->next = c_switch_stack;
  c_switch_stack = cs;

  return add_stmt (cs->switch_expr);
}

/* Process a case label.  */

tree
do_case (tree low_value, tree high_value)
{
  tree label = NULL_TREE;

  if (c_switch_stack && !c_switch_stack->blocked_stmt_expr
      && !c_switch_stack->blocked_vm)
    {
      label = c_add_case_label (c_switch_stack->cases,
				SWITCH_COND (c_switch_stack->switch_expr),
				c_switch_stack->orig_type,
				low_value, high_value);
      if (label == error_mark_node)
	label = NULL_TREE;
    }
  else if (c_switch_stack && c_switch_stack->blocked_stmt_expr)
    {
      if (low_value)
	error ("case label in statement expression not containing "
	       "enclosing switch statement");
      else
	error ("%<default%> label in statement expression not containing "
	       "enclosing switch statement");
    }
  else if (c_switch_stack && c_switch_stack->blocked_vm)
    {
      if (low_value)
	error ("case label in scope of identifier with variably modified "
	       "type not containing enclosing switch statement");
      else
	error ("%<default%> label in scope of identifier with variably "
	       "modified type not containing enclosing switch statement");
    }
  else if (low_value)
    error ("case label not within a switch statement");
  else
    error ("%<default%> label not within a switch statement");

  return label;
}

/* Finish the switch statement.  */

void
c_finish_case (tree body)
{
  struct c_switch *cs = c_switch_stack;
  location_t switch_location;

  SWITCH_BODY (cs->switch_expr) = body;

  /* We must not be within a statement expression nested in the switch
     at this point; we might, however, be within the scope of an
     identifier with variably modified type nested in the switch.  */
  gcc_assert (!cs->blocked_stmt_expr);

  /* Emit warnings as needed.  */
  if (EXPR_HAS_LOCATION (cs->switch_expr))
    switch_location = EXPR_LOCATION (cs->switch_expr);
  else
    switch_location = input_location;
  c_do_switch_warnings (cs->cases, switch_location,
			TREE_TYPE (cs->switch_expr),
			SWITCH_COND (cs->switch_expr));

  /* Pop the stack.  */
  c_switch_stack = cs->next;
  splay_tree_delete (cs->cases);
  XDELETE (cs);
}

/* Emit an if statement.  IF_LOCUS is the location of the 'if'.  COND,
   THEN_BLOCK and ELSE_BLOCK are expressions to be used; ELSE_BLOCK
   may be null.  NESTED_IF is true if THEN_BLOCK contains another IF
   statement, and was not surrounded with parenthesis.  */

void
c_finish_if_stmt (location_t if_locus, tree cond, tree then_block,
		  tree else_block, bool nested_if)
{
  tree stmt;

  /* Diagnose an ambiguous else if if-then-else is nested inside if-then.  */
  if (warn_parentheses && nested_if && else_block == NULL)
    {
      tree inner_if = then_block;

      /* We know from the grammar productions that there is an IF nested
	 within THEN_BLOCK.  Due to labels and c99 conditional declarations,
	 it might not be exactly THEN_BLOCK, but should be the last
	 non-container statement within.  */
      while (1)
	switch (TREE_CODE (inner_if))
	  {
	  case COND_EXPR:
	    goto found;
	  case BIND_EXPR:
	    inner_if = BIND_EXPR_BODY (inner_if);
	    break;
	  case STATEMENT_LIST:
	    inner_if = expr_last (then_block);
	    break;
	  case TRY_FINALLY_EXPR:
	  case TRY_CATCH_EXPR:
	    inner_if = TREE_OPERAND (inner_if, 0);
	    break;
	  default:
	    gcc_unreachable ();
	  }
    found:

      if (COND_EXPR_ELSE (inner_if))
	 warning (OPT_Wparentheses,
		  "%Hsuggest explicit braces to avoid ambiguous %<else%>",
		  &if_locus);
    }

  stmt = build3 (COND_EXPR, void_type_node, cond, then_block, else_block);
  SET_EXPR_LOCATION (stmt, if_locus);
  add_stmt (stmt);
}

/* Emit a general-purpose loop construct.  START_LOCUS is the location of
   the beginning of the loop.  COND is the loop condition.  COND_IS_FIRST
   is false for DO loops.  INCR is the FOR increment expression.  BODY is
   the statement controlled by the loop.  BLAB is the break label.  CLAB is
   the continue label.  Everything is allowed to be NULL.  */

void
c_finish_loop (location_t start_locus, tree cond, tree incr, tree body,
	       tree blab, tree clab, bool cond_is_first)
{
  tree entry = NULL, exit = NULL, t;

  /* If the condition is zero don't generate a loop construct.  */
  if (cond && integer_zerop (cond))
    {
      if (cond_is_first)
	{
	  t = build_and_jump (&blab);
	  SET_EXPR_LOCATION (t, start_locus);
	  add_stmt (t);
	}
    }
  else
    {
      tree top = build1 (LABEL_EXPR, void_type_node, NULL_TREE);

      /* If we have an exit condition, then we build an IF with gotos either
	 out of the loop, or to the top of it.  If there's no exit condition,
	 then we just build a jump back to the top.  */
      exit = build_and_jump (&LABEL_EXPR_LABEL (top));

      if (cond && !integer_nonzerop (cond))
	{
	  /* Canonicalize the loop condition to the end.  This means
	     generating a branch to the loop condition.  Reuse the
	     continue label, if possible.  */
	  if (cond_is_first)
	    {
	      if (incr || !clab)
		{
		  entry = build1 (LABEL_EXPR, void_type_node, NULL_TREE);
		  t = build_and_jump (&LABEL_EXPR_LABEL (entry));
		}
	      else
		t = build1 (GOTO_EXPR, void_type_node, clab);
	      SET_EXPR_LOCATION (t, start_locus);
	      add_stmt (t);
	    }

	  t = build_and_jump (&blab);
	  exit = fold_build3 (COND_EXPR, void_type_node, cond, exit, t);
	  if (cond_is_first)
	    SET_EXPR_LOCATION (exit, start_locus);
	  else
	    SET_EXPR_LOCATION (exit, input_location);
	}

      add_stmt (top);
    }

  if (body)
    add_stmt (body);
  if (clab)
    add_stmt (build1 (LABEL_EXPR, void_type_node, clab));
  if (incr)
    add_stmt (incr);
  if (entry)
    add_stmt (entry);
  if (exit)
    add_stmt (exit);
  if (blab)
    add_stmt (build1 (LABEL_EXPR, void_type_node, blab));
}

tree
c_finish_bc_stmt (tree *label_p, bool is_break)
{
  bool skip;
  tree label = *label_p;

  /* In switch statements break is sometimes stylistically used after
     a return statement.  This can lead to spurious warnings about
     control reaching the end of a non-void function when it is
     inlined.  Note that we are calling block_may_fallthru with
     language specific tree nodes; this works because
     block_may_fallthru returns true when given something it does not
     understand.  */
  skip = !block_may_fallthru (cur_stmt_list);

  if (!label)
    {
      if (!skip)
	*label_p = label = create_artificial_label ();
    }
  else if (TREE_CODE (label) == LABEL_DECL)
    ;
  else switch (TREE_INT_CST_LOW (label))
    {
    case 0:
      if (is_break)
	error ("break statement not within loop or switch");
      else
	error ("continue statement not within a loop");
      return NULL_TREE;

    case 1:
      gcc_assert (is_break);
      error ("break statement used with OpenMP for loop");
      return NULL_TREE;

    default:
      gcc_unreachable ();
    }

  if (skip)
    return NULL_TREE;

  if (!is_break)
    add_stmt (build_predict_expr (PRED_CONTINUE, NOT_TAKEN));

  return add_stmt (build1 (GOTO_EXPR, void_type_node, label));
}

/* A helper routine for c_process_expr_stmt and c_finish_stmt_expr.  */

static void
emit_side_effect_warnings (tree expr)
{
  if (expr == error_mark_node)
    ;
  else if (!TREE_SIDE_EFFECTS (expr))
    {
      if (!VOID_TYPE_P (TREE_TYPE (expr)) && !TREE_NO_WARNING (expr))
	warning (OPT_Wunused_value, "%Hstatement with no effect",
		 EXPR_HAS_LOCATION (expr) ? EXPR_LOCUS (expr) : &input_location);
    }
  else
    warn_if_unused_value (expr, input_location);
}

/* Process an expression as if it were a complete statement.  Emit
   diagnostics, but do not call ADD_STMT.  */

tree
c_process_expr_stmt (tree expr)
{
  if (!expr)
    return NULL_TREE;

  if (warn_sequence_point)
    verify_sequence_points (expr);

  if (TREE_TYPE (expr) != error_mark_node
      && !COMPLETE_OR_VOID_TYPE_P (TREE_TYPE (expr))
      && TREE_CODE (TREE_TYPE (expr)) != ARRAY_TYPE)
    error ("expression statement has incomplete type");

  /* If we're not processing a statement expression, warn about unused values.
     Warnings for statement expressions will be emitted later, once we figure
     out which is the result.  */
  if (!STATEMENT_LIST_STMT_EXPR (cur_stmt_list)
      && warn_unused_value)
    emit_side_effect_warnings (expr);

  /* If the expression is not of a type to which we cannot assign a line
     number, wrap the thing in a no-op NOP_EXPR.  */
  if (DECL_P (expr) || CONSTANT_CLASS_P (expr))
    expr = build1 (NOP_EXPR, TREE_TYPE (expr), expr);

  if (CAN_HAVE_LOCATION_P (expr))
    SET_EXPR_LOCATION (expr, input_location);

  return expr;
}

/* Emit an expression as a statement.  */

tree
c_finish_expr_stmt (tree expr)
{
  if (expr)
    return add_stmt (c_process_expr_stmt (expr));
  else
    return NULL;
}

/* Do the opposite and emit a statement as an expression.  To begin,
   create a new binding level and return it.  */

tree
c_begin_stmt_expr (void)
{
  tree ret;
  struct c_label_context_se *nstack;
  struct c_label_list *glist;

  /* We must force a BLOCK for this level so that, if it is not expanded
     later, there is a way to turn off the entire subtree of blocks that
     are contained in it.  */
  keep_next_level ();
  ret = c_begin_compound_stmt (true);
  if (c_switch_stack)
    {
      c_switch_stack->blocked_stmt_expr++;
      gcc_assert (c_switch_stack->blocked_stmt_expr != 0);
    }
  for (glist = label_context_stack_se->labels_used;
       glist != NULL;
       glist = glist->next)
    {
      C_DECL_UNDEFINABLE_STMT_EXPR (glist->label) = 1;
    }
  nstack = XOBNEW (&parser_obstack, struct c_label_context_se);
  nstack->labels_def = NULL;
  nstack->labels_used = NULL;
  nstack->next = label_context_stack_se;
  label_context_stack_se = nstack;

  /* Mark the current statement list as belonging to a statement list.  */
  STATEMENT_LIST_STMT_EXPR (ret) = 1;

  return ret;
}

tree
c_finish_stmt_expr (tree body)
{
  tree last, type, tmp, val;
  tree *last_p;
  struct c_label_list *dlist, *glist, *glist_prev = NULL;

  body = c_end_compound_stmt (body, true);
  if (c_switch_stack)
    {
      gcc_assert (c_switch_stack->blocked_stmt_expr != 0);
      c_switch_stack->blocked_stmt_expr--;
    }
  /* It is no longer possible to jump to labels defined within this
     statement expression.  */
  for (dlist = label_context_stack_se->labels_def;
       dlist != NULL;
       dlist = dlist->next)
    {
      C_DECL_UNJUMPABLE_STMT_EXPR (dlist->label) = 1;
    }
  /* It is again possible to define labels with a goto just outside
     this statement expression.  */
  for (glist = label_context_stack_se->next->labels_used;
       glist != NULL;
       glist = glist->next)
    {
      C_DECL_UNDEFINABLE_STMT_EXPR (glist->label) = 0;
      glist_prev = glist;
    }
  if (glist_prev != NULL)
    glist_prev->next = label_context_stack_se->labels_used;
  else
    label_context_stack_se->next->labels_used
      = label_context_stack_se->labels_used;
  label_context_stack_se = label_context_stack_se->next;

  /* Locate the last statement in BODY.  See c_end_compound_stmt
     about always returning a BIND_EXPR.  */
  last_p = &BIND_EXPR_BODY (body);
  last = BIND_EXPR_BODY (body);

 continue_searching:
  if (TREE_CODE (last) == STATEMENT_LIST)
    {
      tree_stmt_iterator i;

      /* This can happen with degenerate cases like ({ }).  No value.  */
      if (!TREE_SIDE_EFFECTS (last))
	return body;

      /* If we're supposed to generate side effects warnings, process
	 all of the statements except the last.  */
      if (warn_unused_value)
	{
	  for (i = tsi_start (last); !tsi_one_before_end_p (i); tsi_next (&i))
	    emit_side_effect_warnings (tsi_stmt (i));
	}
      else
	i = tsi_last (last);
      last_p = tsi_stmt_ptr (i);
      last = *last_p;
    }

  /* If the end of the list is exception related, then the list was split
     by a call to push_cleanup.  Continue searching.  */
  if (TREE_CODE (last) == TRY_FINALLY_EXPR
      || TREE_CODE (last) == TRY_CATCH_EXPR)
    {
      last_p = &TREE_OPERAND (last, 0);
      last = *last_p;
      goto continue_searching;
    }

  /* In the case that the BIND_EXPR is not necessary, return the
     expression out from inside it.  */
  if (last == error_mark_node
      || (last == BIND_EXPR_BODY (body)
	  && BIND_EXPR_VARS (body) == NULL))
    {
      /* Do not warn if the return value of a statement expression is
	 unused.  */
      if (CAN_HAVE_LOCATION_P (last))
	TREE_NO_WARNING (last) = 1;
      return last;
    }

  /* Extract the type of said expression.  */
  type = TREE_TYPE (last);

  /* If we're not returning a value at all, then the BIND_EXPR that
     we already have is a fine expression to return.  */
  if (!type || VOID_TYPE_P (type))
    return body;

  /* Now that we've located the expression containing the value, it seems
     silly to make voidify_wrapper_expr repeat the process.  Create a
     temporary of the appropriate type and stick it in a TARGET_EXPR.  */
  tmp = create_tmp_var_raw (type, NULL);

  /* Unwrap a no-op NOP_EXPR as added by c_finish_expr_stmt.  This avoids
     tree_expr_nonnegative_p giving up immediately.  */
  val = last;
  if (TREE_CODE (val) == NOP_EXPR
      && TREE_TYPE (val) == TREE_TYPE (TREE_OPERAND (val, 0)))
    val = TREE_OPERAND (val, 0);

  *last_p = build2 (MODIFY_EXPR, void_type_node, tmp, val);
  SET_EXPR_LOCUS (*last_p, EXPR_LOCUS (last));

  return build4 (TARGET_EXPR, type, tmp, body, NULL_TREE, NULL_TREE);
}

/* Begin the scope of an identifier of variably modified type, scope
   number SCOPE.  Jumping from outside this scope to inside it is not
   permitted.  */

void
c_begin_vm_scope (unsigned int scope)
{
  struct c_label_context_vm *nstack;
  struct c_label_list *glist;

  gcc_assert (scope > 0);

  /* At file_scope, we don't have to do any processing.  */
  if (label_context_stack_vm == NULL)
    return;

  if (c_switch_stack && !c_switch_stack->blocked_vm)
    c_switch_stack->blocked_vm = scope;
  for (glist = label_context_stack_vm->labels_used;
       glist != NULL;
       glist = glist->next)
    {
      C_DECL_UNDEFINABLE_VM (glist->label) = 1;
    }
  nstack = XOBNEW (&parser_obstack, struct c_label_context_vm);
  nstack->labels_def = NULL;
  nstack->labels_used = NULL;
  nstack->scope = scope;
  nstack->next = label_context_stack_vm;
  label_context_stack_vm = nstack;
}

/* End a scope which may contain identifiers of variably modified
   type, scope number SCOPE.  */

void
c_end_vm_scope (unsigned int scope)
{
  if (label_context_stack_vm == NULL)
    return;
  if (c_switch_stack && c_switch_stack->blocked_vm == scope)
    c_switch_stack->blocked_vm = 0;
  /* We may have a number of nested scopes of identifiers with
     variably modified type, all at this depth.  Pop each in turn.  */
  while (label_context_stack_vm->scope == scope)
    {
      struct c_label_list *dlist, *glist, *glist_prev = NULL;

      /* It is no longer possible to jump to labels defined within this
	 scope.  */
      for (dlist = label_context_stack_vm->labels_def;
	   dlist != NULL;
	   dlist = dlist->next)
	{
	  C_DECL_UNJUMPABLE_VM (dlist->label) = 1;
	}
      /* It is again possible to define labels with a goto just outside
	 this scope.  */
      for (glist = label_context_stack_vm->next->labels_used;
	   glist != NULL;
	   glist = glist->next)
	{
	  C_DECL_UNDEFINABLE_VM (glist->label) = 0;
	  glist_prev = glist;
	}
      if (glist_prev != NULL)
	glist_prev->next = label_context_stack_vm->labels_used;
      else
	label_context_stack_vm->next->labels_used
	  = label_context_stack_vm->labels_used;
      label_context_stack_vm = label_context_stack_vm->next;
    }
}

/* Begin and end compound statements.  This is as simple as pushing
   and popping new statement lists from the tree.  */

tree
c_begin_compound_stmt (bool do_scope)
{
  tree stmt = push_stmt_list ();
  if (do_scope)
    push_scope ();
  return stmt;
}

tree
c_end_compound_stmt (tree stmt, bool do_scope)
{
  tree block = NULL;

  if (do_scope)
    {
      if (c_dialect_objc ())
	objc_clear_super_receiver ();
      block = pop_scope ();
    }

  stmt = pop_stmt_list (stmt);
  stmt = c_build_bind_expr (block, stmt);

  /* If this compound statement is nested immediately inside a statement
     expression, then force a BIND_EXPR to be created.  Otherwise we'll
     do the wrong thing for ({ { 1; } }) or ({ 1; { } }).  In particular,
     STATEMENT_LISTs merge, and thus we can lose track of what statement
     was really last.  */
  if (cur_stmt_list
      && STATEMENT_LIST_STMT_EXPR (cur_stmt_list)
      && TREE_CODE (stmt) != BIND_EXPR)
    {
      stmt = build3 (BIND_EXPR, void_type_node, NULL, stmt, NULL);
      TREE_SIDE_EFFECTS (stmt) = 1;
    }

  return stmt;
}

/* Queue a cleanup.  CLEANUP is an expression/statement to be executed
   when the current scope is exited.  EH_ONLY is true when this is not
   meant to apply to normal control flow transfer.  */

void
push_cleanup (tree ARG_UNUSED (decl), tree cleanup, bool eh_only)
{
  enum tree_code code;
  tree stmt, list;
  bool stmt_expr;

  code = eh_only ? TRY_CATCH_EXPR : TRY_FINALLY_EXPR;
  stmt = build_stmt (code, NULL, cleanup);
  add_stmt (stmt);
  stmt_expr = STATEMENT_LIST_STMT_EXPR (cur_stmt_list);
  list = push_stmt_list ();
  TREE_OPERAND (stmt, 0) = list;
  STATEMENT_LIST_STMT_EXPR (list) = stmt_expr;
}

/* Build a binary-operation expression without default conversions.
   CODE is the kind of expression to build.
   LOCATION is the operator's location.
   This function differs from `build' in several ways:
   the data type of the result is computed and recorded in it,
   warnings are generated if arg data types are invalid,
   special handling for addition and subtraction of pointers is known,
   and some optimization is done (operations on narrow ints
   are done in the narrower type when that gives the same result).
   Constant folding is also done before the result is returned.

   Note that the operands will never have enumeral types, or function
   or array types, because either they will have the default conversions
   performed or they have both just been converted to some other type in which
   the arithmetic is to be done.  */

tree
build_binary_op (location_t location, enum tree_code code,
		 tree orig_op0, tree orig_op1, int convert_p)
{
  tree type0, type1;
  enum tree_code code0, code1;
  tree op0, op1;
  tree ret = error_mark_node;
  const char *invalid_op_diag;

  /* Expression code to give to the expression when it is built.
     Normally this is CODE, which is what the caller asked for,
     but in some special cases we change it.  */
  enum tree_code resultcode = code;

  /* Data type in which the computation is to be performed.
     In the simplest cases this is the common type of the arguments.  */
  tree result_type = NULL;

  /* Nonzero means operands have already been type-converted
     in whatever way is necessary.
     Zero means they need to be converted to RESULT_TYPE.  */
  int converted = 0;

  /* Nonzero means create the expression with this type, rather than
     RESULT_TYPE.  */
  tree build_type = 0;

  /* Nonzero means after finally constructing the expression
     convert it to this type.  */
  tree final_type = 0;

  /* Nonzero if this is an operation like MIN or MAX which can
     safely be computed in short if both args are promoted shorts.
     Also implies COMMON.
     -1 indicates a bitwise operation; this makes a difference
     in the exact conditions for when it is safe to do the operation
     in a narrower mode.  */
  int shorten = 0;

  /* Nonzero if this is a comparison operation;
     if both args are promoted shorts, compare the original shorts.
     Also implies COMMON.  */
  int short_compare = 0;

  /* Nonzero if this is a right-shift operation, which can be computed on the
     original short and then promoted if the operand is a promoted short.  */
  int short_shift = 0;

  /* Nonzero means set RESULT_TYPE to the common type of the args.  */
  int common = 0;

  /* True means types are compatible as far as ObjC is concerned.  */
  bool objc_ok;

  if (location == UNKNOWN_LOCATION)
    location = input_location;

  if (convert_p)
    {
      op0 = default_conversion (orig_op0);
      op1 = default_conversion (orig_op1);
    }
  else
    {
      op0 = orig_op0;
      op1 = orig_op1;
    }

  type0 = TREE_TYPE (op0);
  type1 = TREE_TYPE (op1);

  /* The expression codes of the data types of the arguments tell us
     whether the arguments are integers, floating, pointers, etc.  */
  code0 = TREE_CODE (type0);
  code1 = TREE_CODE (type1);

  /* Strip NON_LVALUE_EXPRs, etc., since we aren't using as an lvalue.  */
  STRIP_TYPE_NOPS (op0);
  STRIP_TYPE_NOPS (op1);

  /* If an error was already reported for one of the arguments,
     avoid reporting another error.  */

  if (code0 == ERROR_MARK || code1 == ERROR_MARK)
    return error_mark_node;

  if ((invalid_op_diag
       = targetm.invalid_binary_op (code, type0, type1)))
    {
      error_at (location, invalid_op_diag);
      return error_mark_node;
    }

  objc_ok = objc_compare_types (type0, type1, -3, NULL_TREE);

  switch (code)
    {
    case PLUS_EXPR:
      /* Handle the pointer + int case.  */
      if (code0 == POINTER_TYPE && code1 == INTEGER_TYPE)
	{
	  ret = pointer_int_sum (PLUS_EXPR, op0, op1);
	  goto return_build_binary_op;
	}
      else if (code1 == POINTER_TYPE && code0 == INTEGER_TYPE)
	{
	  ret = pointer_int_sum (PLUS_EXPR, op1, op0);
	  goto return_build_binary_op;
	}
      else
	common = 1;
      break;

    case MINUS_EXPR:
      /* Subtraction of two similar pointers.
	 We must subtract them as integers, then divide by object size.  */
      if (code0 == POINTER_TYPE && code1 == POINTER_TYPE
	  && comp_target_types (type0, type1))
	{
	  ret = pointer_diff (op0, op1);
	  goto return_build_binary_op;
	}
      /* Handle pointer minus int.  Just like pointer plus int.  */
      else if (code0 == POINTER_TYPE && code1 == INTEGER_TYPE)
	{
	  ret = pointer_int_sum (MINUS_EXPR, op0, op1);
	  goto return_build_binary_op;
	}
      else
	common = 1;
      break;

    case MULT_EXPR:
      common = 1;
      break;

    case TRUNC_DIV_EXPR:
    case CEIL_DIV_EXPR:
    case FLOOR_DIV_EXPR:
    case ROUND_DIV_EXPR:
    case EXACT_DIV_EXPR:
      warn_for_div_by_zero (location, op1);

      if ((code0 == INTEGER_TYPE || code0 == REAL_TYPE
	   || code0 == FIXED_POINT_TYPE
	   || code0 == COMPLEX_TYPE || code0 == VECTOR_TYPE)
	  && (code1 == INTEGER_TYPE || code1 == REAL_TYPE
	      || code1 == FIXED_POINT_TYPE
	      || code1 == COMPLEX_TYPE || code1 == VECTOR_TYPE))
	{
	  enum tree_code tcode0 = code0, tcode1 = code1;

	  if (code0 == COMPLEX_TYPE || code0 == VECTOR_TYPE)
	    tcode0 = TREE_CODE (TREE_TYPE (TREE_TYPE (op0)));
	  if (code1 == COMPLEX_TYPE || code1 == VECTOR_TYPE)
	    tcode1 = TREE_CODE (TREE_TYPE (TREE_TYPE (op1)));

	  if (!((tcode0 == INTEGER_TYPE && tcode1 == INTEGER_TYPE)
	      || (tcode0 == FIXED_POINT_TYPE && tcode1 == FIXED_POINT_TYPE)))
	    resultcode = RDIV_EXPR;
	  else
	    /* Although it would be tempting to shorten always here, that
	       loses on some targets, since the modulo instruction is
	       undefined if the quotient can't be represented in the
	       computation mode.  We shorten only if unsigned or if
	       dividing by something we know != -1.  */
	    shorten = (TYPE_UNSIGNED (TREE_TYPE (orig_op0))
		       || (TREE_CODE (op1) == INTEGER_CST
			   && !integer_all_onesp (op1)));
	  common = 1;
	}
      break;

    case BIT_AND_EXPR:
    case BIT_IOR_EXPR:
    case BIT_XOR_EXPR:
      if (code0 == INTEGER_TYPE && code1 == INTEGER_TYPE)
	shorten = -1;
      /* Allow vector types which are not floating point types.   */
      else if (code0 == VECTOR_TYPE
	       && code1 == VECTOR_TYPE
	       && !VECTOR_FLOAT_TYPE_P (type0)
	       && !VECTOR_FLOAT_TYPE_P (type1))
	common = 1;
      break;

    case TRUNC_MOD_EXPR:
    case FLOOR_MOD_EXPR:
      warn_for_div_by_zero (location, op1);

      if (code0 == INTEGER_TYPE && code1 == INTEGER_TYPE)
	{
	  /* Although it would be tempting to shorten always here, that loses
	     on some targets, since the modulo instruction is undefined if the
	     quotient can't be represented in the computation mode.  We shorten
	     only if unsigned or if dividing by something we know != -1.  */
	  shorten = (TYPE_UNSIGNED (TREE_TYPE (orig_op0))
		     || (TREE_CODE (op1) == INTEGER_CST
			 && !integer_all_onesp (op1)));
	  common = 1;
	}
      break;

    case TRUTH_ANDIF_EXPR:
    case TRUTH_ORIF_EXPR:
    case TRUTH_AND_EXPR:
    case TRUTH_OR_EXPR:
    case TRUTH_XOR_EXPR:
      if ((code0 == INTEGER_TYPE || code0 == POINTER_TYPE
	   || code0 == REAL_TYPE || code0 == COMPLEX_TYPE
	   || code0 == FIXED_POINT_TYPE)
	  && (code1 == INTEGER_TYPE || code1 == POINTER_TYPE
	      || code1 == REAL_TYPE || code1 == COMPLEX_TYPE
	      || code1 == FIXED_POINT_TYPE))
	{
	  /* Result of these operations is always an int,
	     but that does not mean the operands should be
	     converted to ints!  */
	  result_type = integer_type_node;
	  op0 = c_common_truthvalue_conversion (location, op0);
	  op1 = c_common_truthvalue_conversion (location, op1);
	  converted = 1;
	}
      break;

      /* Shift operations: result has same type as first operand;
	 always convert second operand to int.
	 Also set SHORT_SHIFT if shifting rightward.  */

    case RSHIFT_EXPR:
      if ((code0 == INTEGER_TYPE || code0 == FIXED_POINT_TYPE)
	  && code1 == INTEGER_TYPE)
	{
	  if (TREE_CODE (op1) == INTEGER_CST && skip_evaluation == 0)
	    {
	      if (tree_int_cst_sgn (op1) < 0)
		warning (0, "right shift count is negative");
	      else
		{
		  if (!integer_zerop (op1))
		    short_shift = 1;

		  if (compare_tree_int (op1, TYPE_PRECISION (type0)) >= 0)
		    warning (0, "right shift count >= width of type");
		}
	    }

	  /* Use the type of the value to be shifted.  */
	  result_type = type0;
	  /* Convert the shift-count to an integer, regardless of size
	     of value being shifted.  */
	  if (TYPE_MAIN_VARIANT (TREE_TYPE (op1)) != integer_type_node)
	    op1 = convert (integer_type_node, op1);
	  /* Avoid converting op1 to result_type later.  */
	  converted = 1;
	}
      break;

    case LSHIFT_EXPR:
      if ((code0 == INTEGER_TYPE || code0 == FIXED_POINT_TYPE)
	  && code1 == INTEGER_TYPE)
	{
	  if (TREE_CODE (op1) == INTEGER_CST && skip_evaluation == 0)
	    {
	      if (tree_int_cst_sgn (op1) < 0)
		warning (0, "left shift count is negative");

	      else if (compare_tree_int (op1, TYPE_PRECISION (type0)) >= 0)
		warning (0, "left shift count >= width of type");
	    }

	  /* Use the type of the value to be shifted.  */
	  result_type = type0;
	  /* Convert the shift-count to an integer, regardless of size
	     of value being shifted.  */
	  if (TYPE_MAIN_VARIANT (TREE_TYPE (op1)) != integer_type_node)
	    op1 = convert (integer_type_node, op1);
	  /* Avoid converting op1 to result_type later.  */
	  converted = 1;
	}
      break;

    case EQ_EXPR:
    case NE_EXPR:
      if (FLOAT_TYPE_P (type0) || FLOAT_TYPE_P (type1))
	warning_at (location,
		    OPT_Wfloat_equal,
		    "comparing floating point with == or != is unsafe");
      /* Result of comparison is always int,
	 but don't convert the args to int!  */
      build_type = integer_type_node;
      if ((code0 == INTEGER_TYPE || code0 == REAL_TYPE
	   || code0 == FIXED_POINT_TYPE || code0 == COMPLEX_TYPE)
	  && (code1 == INTEGER_TYPE || code1 == REAL_TYPE
	      || code1 == FIXED_POINT_TYPE || code1 == COMPLEX_TYPE))
	short_compare = 1;
      else if (code0 == POINTER_TYPE && code1 == POINTER_TYPE)
	{
	  tree tt0 = TREE_TYPE (type0);
	  tree tt1 = TREE_TYPE (type1);
	  /* Anything compares with void *.  void * compares with anything.
	     Otherwise, the targets must be compatible
	     and both must be object or both incomplete.  */
	  if (comp_target_types (type0, type1))
	    result_type = common_pointer_type (type0, type1);
	  else if (VOID_TYPE_P (tt0))
	    {
	      /* op0 != orig_op0 detects the case of something
		 whose value is 0 but which isn't a valid null ptr const.  */
	      if (pedantic && !null_pointer_constant_p (orig_op0)
		  && TREE_CODE (tt1) == FUNCTION_TYPE)
		pedwarn (location, OPT_pedantic, "ISO C forbids "
			 "comparison of %<void *%> with function pointer");
	    }
	  else if (VOID_TYPE_P (tt1))
	    {
	      if (pedantic && !null_pointer_constant_p (orig_op1)
		  && TREE_CODE (tt0) == FUNCTION_TYPE)
		pedwarn (location, OPT_pedantic, "ISO C forbids "
			 "comparison of %<void *%> with function pointer");
	    }
	  else
	    /* Avoid warning about the volatile ObjC EH puts on decls.  */
	    if (!objc_ok)
	      pedwarn (location, 0,
		       "comparison of distinct pointer types lacks a cast");

	  if (result_type == NULL_TREE)
	    result_type = ptr_type_node;
	}
      else if (code0 == POINTER_TYPE && null_pointer_constant_p (orig_op1))
	{
	  if (TREE_CODE (op0) == ADDR_EXPR
	      && decl_with_nonnull_addr_p (TREE_OPERAND (op0, 0)))
	    warning_at (location,
			OPT_Waddress, "the address of %qD will never be NULL",
			TREE_OPERAND (op0, 0));
	  result_type = type0;
	}
      else if (code1 == POINTER_TYPE && null_pointer_constant_p (orig_op0))
	{
	  if (TREE_CODE (op1) == ADDR_EXPR
	      && decl_with_nonnull_addr_p (TREE_OPERAND (op1, 0)))
	    warning_at (location,
			OPT_Waddress, "the address of %qD will never be NULL",
			TREE_OPERAND (op1, 0));
	  result_type = type1;
	}
      else if (code0 == POINTER_TYPE && code1 == INTEGER_TYPE)
	{
	  result_type = type0;
	  pedwarn (location, 0, "comparison between pointer and integer");
	}
      else if (code0 == INTEGER_TYPE && code1 == POINTER_TYPE)
	{
	  result_type = type1;
	  pedwarn (location, 0, "comparison between pointer and integer");
	}
      break;

    case LE_EXPR:
    case GE_EXPR:
    case LT_EXPR:
    case GT_EXPR:
      build_type = integer_type_node;
      if ((code0 == INTEGER_TYPE || code0 == REAL_TYPE
	   || code0 == FIXED_POINT_TYPE)
	  && (code1 == INTEGER_TYPE || code1 == REAL_TYPE
	      || code1 == FIXED_POINT_TYPE))
	short_compare = 1;
      else if (code0 == POINTER_TYPE && code1 == POINTER_TYPE)
	{
	  if (comp_target_types (type0, type1))
	    {
	      result_type = common_pointer_type (type0, type1);
	      if (!COMPLETE_TYPE_P (TREE_TYPE (type0))
		  != !COMPLETE_TYPE_P (TREE_TYPE (type1)))
		pedwarn (location, 0,
			 "comparison of complete and incomplete pointers");
	      else if (TREE_CODE (TREE_TYPE (type0)) == FUNCTION_TYPE)
		pedwarn (location, OPT_pedantic, "ISO C forbids "
			 "ordered comparisons of pointers to functions");
	    }
	  else
	    {
	      result_type = ptr_type_node;
	      pedwarn (location, 0,
		       "comparison of distinct pointer types lacks a cast");
	    }
	}
      else if (code0 == POINTER_TYPE && null_pointer_constant_p (orig_op1))
	{
	  result_type = type0;
	  if (pedantic)
	    pedwarn (location, OPT_pedantic, 
		     "ordered comparison of pointer with integer zero");
	  else if (extra_warnings)
	    warning_at (location, OPT_Wextra,
		     "ordered comparison of pointer with integer zero");
	}
      else if (code1 == POINTER_TYPE && null_pointer_constant_p (orig_op0))
	{
	  result_type = type1;
	  pedwarn (location, OPT_pedantic, 
		   "ordered comparison of pointer with integer zero");
	}
      else if (code0 == POINTER_TYPE && code1 == INTEGER_TYPE)
	{
	  result_type = type0;
	  pedwarn (location, 0, "comparison between pointer and integer");
	}
      else if (code0 == INTEGER_TYPE && code1 == POINTER_TYPE)
	{
	  result_type = type1;
	  pedwarn (location, 0, "comparison between pointer and integer");
	}
      break;

    default:
      gcc_unreachable ();
    }

  if (code0 == ERROR_MARK || code1 == ERROR_MARK)
    return error_mark_node;

  if (code0 == VECTOR_TYPE && code1 == VECTOR_TYPE
      && (!tree_int_cst_equal (TYPE_SIZE (type0), TYPE_SIZE (type1))
	  || !same_scalar_type_ignoring_signedness (TREE_TYPE (type0),
						    TREE_TYPE (type1))))
    {
      binary_op_error (location, code, type0, type1);
      return error_mark_node;
    }

  if ((code0 == INTEGER_TYPE || code0 == REAL_TYPE || code0 == COMPLEX_TYPE
       || code0 == FIXED_POINT_TYPE || code0 == VECTOR_TYPE)
      &&
      (code1 == INTEGER_TYPE || code1 == REAL_TYPE || code1 == COMPLEX_TYPE
       || code1 == FIXED_POINT_TYPE || code1 == VECTOR_TYPE))
    {
      int none_complex = (code0 != COMPLEX_TYPE && code1 != COMPLEX_TYPE);

      if (shorten || common || short_compare)
	{
	  result_type = c_common_type (type0, type1);
	  if (result_type == error_mark_node)
	    return error_mark_node;
	}

      /* For certain operations (which identify themselves by shorten != 0)
	 if both args were extended from the same smaller type,
	 do the arithmetic in that type and then extend.

	 shorten !=0 and !=1 indicates a bitwise operation.
	 For them, this optimization is safe only if
	 both args are zero-extended or both are sign-extended.
	 Otherwise, we might change the result.
	 Eg, (short)-1 | (unsigned short)-1 is (int)-1
	 but calculated in (unsigned short) it would be (unsigned short)-1.  */

      if (shorten && none_complex)
	{
	  final_type = result_type;
	  result_type = shorten_binary_op (result_type, op0, op1, 
					   shorten == -1);
	}

      /* Shifts can be shortened if shifting right.  */

      if (short_shift)
	{
	  int unsigned_arg;
	  tree arg0 = get_narrower (op0, &unsigned_arg);

	  final_type = result_type;

	  if (arg0 == op0 && final_type == TREE_TYPE (op0))
	    unsigned_arg = TYPE_UNSIGNED (TREE_TYPE (op0));

	  if (TYPE_PRECISION (TREE_TYPE (arg0)) < TYPE_PRECISION (result_type)
	      /* We can shorten only if the shift count is less than the
		 number of bits in the smaller type size.  */
	      && compare_tree_int (op1, TYPE_PRECISION (TREE_TYPE (arg0))) < 0
	      /* We cannot drop an unsigned shift after sign-extension.  */
	      && (!TYPE_UNSIGNED (final_type) || unsigned_arg))
	    {
	      /* Do an unsigned shift if the operand was zero-extended.  */
	      result_type
		= c_common_signed_or_unsigned_type (unsigned_arg,
						    TREE_TYPE (arg0));
	      /* Convert value-to-be-shifted to that type.  */
	      if (TREE_TYPE (op0) != result_type)
		op0 = convert (result_type, op0);
	      converted = 1;
	    }
	}

      /* Comparison operations are shortened too but differently.
	 They identify themselves by setting short_compare = 1.  */

      if (short_compare)
	{
	  /* Don't write &op0, etc., because that would prevent op0
	     from being kept in a register.
	     Instead, make copies of the our local variables and
	     pass the copies by reference, then copy them back afterward.  */
	  tree xop0 = op0, xop1 = op1, xresult_type = result_type;
	  enum tree_code xresultcode = resultcode;
	  tree val
	    = shorten_compare (&xop0, &xop1, &xresult_type, &xresultcode);

	  if (val != 0)
	    {
	      ret = val;
	      goto return_build_binary_op;
	    }

	  op0 = xop0, op1 = xop1;
	  converted = 1;
	  resultcode = xresultcode;

	  if (warn_sign_compare && !skip_evaluation)
            {
              warn_for_sign_compare (location, orig_op0, orig_op1, op0, op1, 
                                     result_type, resultcode);
	    }
	}
    }

  /* At this point, RESULT_TYPE must be nonzero to avoid an error message.
     If CONVERTED is zero, both args will be converted to type RESULT_TYPE.
     Then the expression will be built.
     It will be given type FINAL_TYPE if that is nonzero;
     otherwise, it will be given type RESULT_TYPE.  */

  if (!result_type)
    {
      binary_op_error (location, code, TREE_TYPE (op0), TREE_TYPE (op1));
      return error_mark_node;
    }

  if (!converted)
    {
      if (TREE_TYPE (op0) != result_type)
	op0 = convert_and_check (result_type, op0);
      if (TREE_TYPE (op1) != result_type)
	op1 = convert_and_check (result_type, op1);

      /* This can happen if one operand has a vector type, and the other
	 has a different type.  */
      if (TREE_CODE (op0) == ERROR_MARK || TREE_CODE (op1) == ERROR_MARK)
	return error_mark_node;
    }

  if (build_type == NULL_TREE)
    build_type = result_type;

  /* Treat expressions in initializers specially as they can't trap.  */
  ret = require_constant_value ? fold_build2_initializer (resultcode,
							  build_type,
							  op0, op1)
			       : fold_build2 (resultcode, build_type,
					      op0, op1);
  if (final_type != 0)
    ret = convert (final_type, ret);

 return_build_binary_op:
  gcc_assert (ret != error_mark_node);
  protected_set_expr_location (ret, location);
  return ret;
}


/* Convert EXPR to be a truth-value, validating its type for this
   purpose.  LOCATION is the source location for the expression.  */

tree
c_objc_common_truthvalue_conversion (location_t location, tree expr)
{
  switch (TREE_CODE (TREE_TYPE (expr)))
    {
    case ARRAY_TYPE:
      error_at (location, "used array that cannot be converted to pointer where scalar is required");
      return error_mark_node;

    case RECORD_TYPE:
      error_at (location, "used struct type value where scalar is required");
      return error_mark_node;

    case UNION_TYPE:
      error_at (location, "used union type value where scalar is required");
      return error_mark_node;

    case FUNCTION_TYPE:
      gcc_unreachable ();

    default:
      break;
    }

  /* ??? Should we also give an error for void and vectors rather than
     leaving those to give errors later?  */
  return c_common_truthvalue_conversion (location, expr);
}


/* Convert EXPR to a contained DECL, updating *TC, *TI and *SE as
   required.  */

tree
c_expr_to_decl (tree expr, bool *tc ATTRIBUTE_UNUSED, bool *se)
{
  if (TREE_CODE (expr) == COMPOUND_LITERAL_EXPR)
    {
      tree decl = COMPOUND_LITERAL_EXPR_DECL (expr);
      /* Executing a compound literal inside a function reinitializes
	 it.  */
      if (!TREE_STATIC (decl))
	*se = true;
      return decl;
    }
  else
    return expr;
}

/* Like c_begin_compound_stmt, except force the retention of the BLOCK.  */

tree
c_begin_omp_parallel (void)
{
  tree block;

  keep_next_level ();
  block = c_begin_compound_stmt (true);

  return block;
}

/* Generate OMP_PARALLEL, with CLAUSES and BLOCK as its compound statement.  */

tree
c_finish_omp_parallel (tree clauses, tree block)
{
  tree stmt;

  block = c_end_compound_stmt (block, true);

  stmt = make_node (OMP_PARALLEL);
  TREE_TYPE (stmt) = void_type_node;
  OMP_PARALLEL_CLAUSES (stmt) = clauses;
  OMP_PARALLEL_BODY (stmt) = block;

  return add_stmt (stmt);
}

/* Like c_begin_compound_stmt, except force the retention of the BLOCK.  */

tree
c_begin_omp_task (void)
{
  tree block;

  keep_next_level ();
  block = c_begin_compound_stmt (true);

  return block;
}

/* Generate OMP_TASK, with CLAUSES and BLOCK as its compound statement.  */

tree
c_finish_omp_task (tree clauses, tree block)
{
  tree stmt;

  block = c_end_compound_stmt (block, true);

  stmt = make_node (OMP_TASK);
  TREE_TYPE (stmt) = void_type_node;
  OMP_TASK_CLAUSES (stmt) = clauses;
  OMP_TASK_BODY (stmt) = block;

  return add_stmt (stmt);
}

/* For all elements of CLAUSES, validate them vs OpenMP constraints.
   Remove any elements from the list that are invalid.  */

tree
c_finish_omp_clauses (tree clauses)
{
  bitmap_head generic_head, firstprivate_head, lastprivate_head;
  tree c, t, *pc = &clauses;
  const char *name;

  bitmap_obstack_initialize (NULL);
  bitmap_initialize (&generic_head, &bitmap_default_obstack);
  bitmap_initialize (&firstprivate_head, &bitmap_default_obstack);
  bitmap_initialize (&lastprivate_head, &bitmap_default_obstack);

  for (pc = &clauses, c = clauses; c ; c = *pc)
    {
      bool remove = false;
      bool need_complete = false;
      bool need_implicitly_determined = false;

      switch (OMP_CLAUSE_CODE (c))
	{
	case OMP_CLAUSE_SHARED:
	  name = "shared";
	  need_implicitly_determined = true;
	  goto check_dup_generic;

	case OMP_CLAUSE_PRIVATE:
	  name = "private";
	  need_complete = true;
	  need_implicitly_determined = true;
	  goto check_dup_generic;

	case OMP_CLAUSE_REDUCTION:
	  name = "reduction";
	  need_implicitly_determined = true;
	  t = OMP_CLAUSE_DECL (c);
	  if (AGGREGATE_TYPE_P (TREE_TYPE (t))
	      || POINTER_TYPE_P (TREE_TYPE (t)))
	    {
	      error ("%qE has invalid type for %<reduction%>", t);
	      remove = true;
	    }
	  else if (FLOAT_TYPE_P (TREE_TYPE (t)))
	    {
	      enum tree_code r_code = OMP_CLAUSE_REDUCTION_CODE (c);
	      const char *r_name = NULL;

	      switch (r_code)
		{
		case PLUS_EXPR:
		case MULT_EXPR:
		case MINUS_EXPR:
		  break;
		case BIT_AND_EXPR:
		  r_name = "&";
		  break;
		case BIT_XOR_EXPR:
		  r_name = "^";
		  break;
		case BIT_IOR_EXPR:
		  r_name = "|";
		  break;
		case TRUTH_ANDIF_EXPR:
		  r_name = "&&";
		  break;
		case TRUTH_ORIF_EXPR:
		  r_name = "||";
		  break;
		default:
		  gcc_unreachable ();
		}
	      if (r_name)
		{
		  error ("%qE has invalid type for %<reduction(%s)%>",
			 t, r_name);
		  remove = true;
		}
	    }
	  goto check_dup_generic;

	case OMP_CLAUSE_COPYPRIVATE:
	  name = "copyprivate";
	  goto check_dup_generic;

	case OMP_CLAUSE_COPYIN:
	  name = "copyin";
	  t = OMP_CLAUSE_DECL (c);
	  if (TREE_CODE (t) != VAR_DECL || !DECL_THREAD_LOCAL_P (t))
	    {
	      error ("%qE must be %<threadprivate%> for %<copyin%>", t);
	      remove = true;
	    }
	  goto check_dup_generic;

	check_dup_generic:
	  t = OMP_CLAUSE_DECL (c);
	  if (TREE_CODE (t) != VAR_DECL && TREE_CODE (t) != PARM_DECL)
	    {
	      error ("%qE is not a variable in clause %qs", t, name);
	      remove = true;
	    }
	  else if (bitmap_bit_p (&generic_head, DECL_UID (t))
		   || bitmap_bit_p (&firstprivate_head, DECL_UID (t))
		   || bitmap_bit_p (&lastprivate_head, DECL_UID (t)))
	    {
	      error ("%qE appears more than once in data clauses", t);
	      remove = true;
	    }
	  else
	    bitmap_set_bit (&generic_head, DECL_UID (t));
	  break;

	case OMP_CLAUSE_FIRSTPRIVATE:
	  name = "firstprivate";
	  t = OMP_CLAUSE_DECL (c);
	  need_complete = true;
	  need_implicitly_determined = true;
	  if (TREE_CODE (t) != VAR_DECL && TREE_CODE (t) != PARM_DECL)
	    {
	      error ("%qE is not a variable in clause %<firstprivate%>", t);
	      remove = true;
	    }
	  else if (bitmap_bit_p (&generic_head, DECL_UID (t))
		   || bitmap_bit_p (&firstprivate_head, DECL_UID (t)))
	    {
	      error ("%qE appears more than once in data clauses", t);
	      remove = true;
	    }
	  else
	    bitmap_set_bit (&firstprivate_head, DECL_UID (t));
	  break;

	case OMP_CLAUSE_LASTPRIVATE:
	  name = "lastprivate";
	  t = OMP_CLAUSE_DECL (c);
	  need_complete = true;
	  need_implicitly_determined = true;
	  if (TREE_CODE (t) != VAR_DECL && TREE_CODE (t) != PARM_DECL)
	    {
	      error ("%qE is not a variable in clause %<lastprivate%>", t);
	      remove = true;
	    }
	  else if (bitmap_bit_p (&generic_head, DECL_UID (t))
		   || bitmap_bit_p (&lastprivate_head, DECL_UID (t)))
	    {
	      error ("%qE appears more than once in data clauses", t);
	      remove = true;
	    }
	  else
	    bitmap_set_bit (&lastprivate_head, DECL_UID (t));
	  break;

	case OMP_CLAUSE_IF:
	case OMP_CLAUSE_NUM_THREADS:
	case OMP_CLAUSE_SCHEDULE:
	case OMP_CLAUSE_NOWAIT:
	case OMP_CLAUSE_ORDERED:
	case OMP_CLAUSE_DEFAULT:
	case OMP_CLAUSE_UNTIED:
	case OMP_CLAUSE_COLLAPSE:
	  pc = &OMP_CLAUSE_CHAIN (c);
	  continue;

	default:
	  gcc_unreachable ();
	}

      if (!remove)
	{
	  t = OMP_CLAUSE_DECL (c);

	  if (need_complete)
	    {
	      t = require_complete_type (t);
	      if (t == error_mark_node)
		remove = true;
	    }

	  if (need_implicitly_determined)
	    {
	      const char *share_name = NULL;

	      if (TREE_CODE (t) == VAR_DECL && DECL_THREAD_LOCAL_P (t))
		share_name = "threadprivate";
	      else switch (c_omp_predetermined_sharing (t))
		{
		case OMP_CLAUSE_DEFAULT_UNSPECIFIED:
		  break;
		case OMP_CLAUSE_DEFAULT_SHARED:
		  share_name = "shared";
		  break;
		case OMP_CLAUSE_DEFAULT_PRIVATE:
		  share_name = "private";
		  break;
		default:
		  gcc_unreachable ();
		}
	      if (share_name)
		{
		  error ("%qE is predetermined %qs for %qs",
			 t, share_name, name);
		  remove = true;
		}
	    }
	}

      if (remove)
	*pc = OMP_CLAUSE_CHAIN (c);
      else
	pc = &OMP_CLAUSE_CHAIN (c);
    }

  bitmap_obstack_release (NULL);
  return clauses;
}

/* Make a variant type in the proper way for C/C++, propagating qualifiers
   down to the element type of an array.  */

tree
c_build_qualified_type (tree type, int type_quals)
{
  if (type == error_mark_node)
    return type;

  if (TREE_CODE (type) == ARRAY_TYPE)
    {
      tree t;
      tree element_type = c_build_qualified_type (TREE_TYPE (type),
						  type_quals);

      /* See if we already have an identically qualified type.  */
      for (t = TYPE_MAIN_VARIANT (type); t; t = TYPE_NEXT_VARIANT (t))
	{
	  if (TYPE_QUALS (strip_array_types (t)) == type_quals
	      && TYPE_NAME (t) == TYPE_NAME (type)
	      && TYPE_CONTEXT (t) == TYPE_CONTEXT (type)
	      && attribute_list_equal (TYPE_ATTRIBUTES (t),
				       TYPE_ATTRIBUTES (type)))
	    break;
	}
      if (!t)
	{
          tree domain = TYPE_DOMAIN (type);

	  t = build_variant_type_copy (type);
	  TREE_TYPE (t) = element_type;

          if (TYPE_STRUCTURAL_EQUALITY_P (element_type)
              || (domain && TYPE_STRUCTURAL_EQUALITY_P (domain)))
            SET_TYPE_STRUCTURAL_EQUALITY (t);
          else if (TYPE_CANONICAL (element_type) != element_type
                   || (domain && TYPE_CANONICAL (domain) != domain))
            {
              tree unqualified_canon 
                = build_array_type (TYPE_CANONICAL (element_type),
                                    domain? TYPE_CANONICAL (domain) 
                                          : NULL_TREE);
              TYPE_CANONICAL (t) 
                = c_build_qualified_type (unqualified_canon, type_quals);
            }
          else
            TYPE_CANONICAL (t) = t;
	}
      return t;
    }

  /* A restrict-qualified pointer type must be a pointer to object or
     incomplete type.  Note that the use of POINTER_TYPE_P also allows
     REFERENCE_TYPEs, which is appropriate for C++.  */
  if ((type_quals & TYPE_QUAL_RESTRICT)
      && (!POINTER_TYPE_P (type)
	  || !C_TYPE_OBJECT_OR_INCOMPLETE_P (TREE_TYPE (type))))
    {
      error ("invalid use of %<restrict%>");
      type_quals &= ~TYPE_QUAL_RESTRICT;
    }

  return build_qualified_type (type, type_quals);
}<|MERGE_RESOLUTION|>--- conflicted
+++ resolved
@@ -1,10 +1,6 @@
 /* Build expressions with type checking for C compiler.
    Copyright (C) 1987, 1988, 1991, 1992, 1993, 1994, 1995, 1996, 1997, 1998,
-<<<<<<< HEAD
-   1999, 2000, 2001, 2002, 2003, 2004, 2005, 2006, 2007, 2008
-=======
    1999, 2000, 2001, 2002, 2003, 2004, 2005, 2006, 2007, 2008, 2009
->>>>>>> a0daa400
    Free Software Foundation, Inc.
 
 This file is part of GCC.
@@ -1299,7 +1295,6 @@
 		  int result;
 
 		  result = comptypes_internal (TREE_TYPE (s1), TREE_TYPE (s2));
-<<<<<<< HEAD
 
 		  if (result != 1 && !DECL_NAME (s1))
 		    continue;
@@ -1311,19 +1306,6 @@
 		  if (result == 2)
 		    needs_warning = true;
 
-=======
-
-		  if (result != 1 && !DECL_NAME (s1))
-		    continue;
-		  if (result == 0)
-		    {
-		      tu->val = 0;
-		      return 0;
-		    }
-		  if (result == 2)
-		    needs_warning = true;
-
->>>>>>> a0daa400
 		  if (TREE_CODE (s1) == FIELD_DECL
 		      && simple_cst_equal (DECL_FIELD_BIT_OFFSET (s1),
 					   DECL_FIELD_BIT_OFFSET (s2)) != 1)
@@ -2478,13 +2460,10 @@
 	/* We can, however, treat "undefined" any way we please.
 	   Call abort to encourage the user to fix the program.  */
 	inform (input_location, "if this code is reached, the program will abort");
-<<<<<<< HEAD
-=======
       /* Before the abort, allow the function arguments to exit or
 	 call longjmp.  */
       for (i = 0; i < nargs; i++)
 	trap = build2 (COMPOUND_EXPR, void_type_node, argarray[i], trap);
->>>>>>> a0daa400
 
       if (VOID_TYPE_P (return_type))
 	return trap;
@@ -2509,16 +2488,6 @@
       && !check_builtin_function_arguments (fundecl, nargs, argarray))
     return error_mark_node;
 
-<<<<<<< HEAD
-  /* Check that arguments to builtin functions match the expectations.  */
-  if (fundecl
-      && DECL_BUILT_IN (fundecl)
-      && DECL_BUILT_IN_CLASS (fundecl) == BUILT_IN_NORMAL
-      && !check_builtin_function_arguments (fundecl, nargs, argarray))
-    return error_mark_node;
-
-=======
->>>>>>> a0daa400
   /* Check that the arguments to the function are valid.  */
   check_function_arguments (TYPE_ATTRIBUTES (fntype), nargs, argarray,
 			    TYPE_ARG_TYPES (fntype));
@@ -6014,12 +5983,6 @@
 	    q = &p->right;
 	  else
 	    {
-<<<<<<< HEAD
-	      if (TREE_SIDE_EFFECTS (p->value))
-		warning_init (0, "initialized field with side-effects overwritten");
-	      else if (warn_override_init)
-		warning_init (OPT_Woverride_init, "initialized field overwritten");
-=======
 	      if (!implicit)
 		{
 		  if (TREE_SIDE_EFFECTS (p->value))
@@ -6027,7 +5990,6 @@
 		  else if (warn_override_init)
 		    warning_init (OPT_Woverride_init, "initialized field overwritten");
 		}
->>>>>>> a0daa400
 	      p->value = value;
 	      return;
 	    }
@@ -6047,12 +6009,6 @@
 	    q = &p->right;
 	  else
 	    {
-<<<<<<< HEAD
-	      if (TREE_SIDE_EFFECTS (p->value))
-		warning_init (0, "initialized field with side-effects overwritten");
-	      else if (warn_override_init)
-		warning_init (OPT_Woverride_init, "initialized field overwritten");
-=======
 	      if (!implicit)
 		{
 		  if (TREE_SIDE_EFFECTS (p->value))
@@ -6060,7 +6016,6 @@
 		  else if (warn_override_init)
 		    warning_init (OPT_Woverride_init, "initialized field overwritten");
 		}
->>>>>>> a0daa400
 	      p->value = value;
 	      return;
 	    }
@@ -6528,13 +6483,6 @@
   else if (TREE_CODE (constructor_type) == UNION_TYPE
 	   && !VEC_empty (constructor_elt, constructor_elements))
     {
-<<<<<<< HEAD
-      if (TREE_SIDE_EFFECTS (VEC_last (constructor_elt,
-				       constructor_elements)->value))
-	warning_init (0, "initialized field with side-effects overwritten");
-      else if (warn_override_init)
-	warning_init (OPT_Woverride_init, "initialized field overwritten");
-=======
       if (!implicit)
 	{
 	  if (TREE_SIDE_EFFECTS (VEC_last (constructor_elt,
@@ -6544,7 +6492,6 @@
 	  else if (warn_override_init)
 	    warning_init (OPT_Woverride_init, "initialized field overwritten");
 	}
->>>>>>> a0daa400
 
       /* We can have just one union field set.  */
       constructor_elements = 0;
@@ -7331,12 +7278,8 @@
 	{
 	  switch (TREE_CODE (inner))
 	    {
-<<<<<<< HEAD
-	    CASE_CONVERT:   case NON_LVALUE_EXPR:
-=======
 	    CASE_CONVERT:
 	    case NON_LVALUE_EXPR:
->>>>>>> a0daa400
 	    case PLUS_EXPR:
 	    case POINTER_PLUS_EXPR:
 	      inner = TREE_OPERAND (inner, 0);

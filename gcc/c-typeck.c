--- conflicted
+++ resolved
@@ -5017,8 +5017,6 @@
 	    return false;
 	  found = true;
 	}
-<<<<<<< HEAD
-=======
       else if (DECL_NAME (field) == NULL
 	       && (TREE_CODE (TREE_TYPE (field)) == RECORD_TYPE
 		   || TREE_CODE (TREE_TYPE (field)) == UNION_TYPE)
@@ -5028,27 +5026,17 @@
 	    return false;
 	  found = true;
 	}
->>>>>>> 7ad28d2a
     }
   return found;
 }
 
 /* RHS is an expression whose type is pointer to struct.  If there is
    an anonymous field in RHS with type TYPE, then return a pointer to
-<<<<<<< HEAD
-   that field in RHS.  This implements an extension to C first found
-   in the Plan 9 C compiler.  This is used with -fplan9-extensions.
-   This returns NULL if no conversion could be found.  */
-
-static tree
-convert_to_anonymous_field (tree type, tree rhs)
-=======
    that field in RHS.  This is used with -fplan9-extensions.  This
    returns NULL if no conversion could be found.  */
 
 static tree
 convert_to_anonymous_field (location_t location, tree type, tree rhs)
->>>>>>> 7ad28d2a
 {
   tree rhs_struct_type, lhs_main_type;
   tree field, found_field;
@@ -5092,15 +5080,6 @@
   if (found_field == NULL_TREE)
     return NULL_TREE;
 
-<<<<<<< HEAD
-  ret = fold_build3 (COMPONENT_REF, TREE_TYPE (found_field),
-		     build_fold_indirect_ref (rhs), found_field, NULL_TREE);
-  ret = build_fold_addr_expr (ret);
-
-  if (found_sub_field)
-    {
-      ret = convert_to_anonymous_field (type, ret);
-=======
   ret = fold_build3_loc (location, COMPONENT_REF, TREE_TYPE (found_field),
 			 build_fold_indirect_ref (rhs), found_field,
 			 NULL_TREE);
@@ -5109,7 +5088,6 @@
   if (found_sub_field)
     {
       ret = convert_to_anonymous_field (location, type, ret);
->>>>>>> 7ad28d2a
       gcc_assert (ret != NULL_TREE);
     }
 
@@ -5495,11 +5473,7 @@
 	  && (TREE_CODE (mvr) == RECORD_TYPE || TREE_CODE(mvr) == UNION_TYPE)
 	  && mvl != mvr)
 	{
-<<<<<<< HEAD
-	  tree new_rhs = convert_to_anonymous_field (type, rhs);
-=======
 	  tree new_rhs = convert_to_anonymous_field (location, type, rhs);
->>>>>>> 7ad28d2a
 	  if (new_rhs != NULL_TREE)
 	    {
 	      rhs = new_rhs;

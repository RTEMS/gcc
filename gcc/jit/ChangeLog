--- conflicted
+++ resolved
@@ -1,5 +1,3 @@
-<<<<<<< HEAD
-=======
 2015-07-16  Release Manager
 
 	* GCC 5.2.0 released.
@@ -313,7 +311,6 @@
 	description of gcc_jit_context_one.
 	* docs/_build/texinfo/libgccjit.texi: Regenerate.
 
->>>>>>> 7b26e389
 2015-03-13  Uros Bizjak  <ubizjak@gmail.com>
 
 	* jit-recording.c (dump::write): Also check vasprintf return value.

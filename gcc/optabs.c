/* Expand the basic unary and binary arithmetic operations, for GNU compiler.
   Copyright (C) 1987, 1988, 1992, 1993, 1994, 1995, 1996, 1997, 1998,
   1999, 2000, 2001, 2002, 2003, 2004, 2005, 2006, 2007, 2008, 2009, 2010
   Free Software Foundation, Inc.

This file is part of GCC.

GCC is free software; you can redistribute it and/or modify it under
the terms of the GNU General Public License as published by the Free
Software Foundation; either version 3, or (at your option) any later
version.

GCC is distributed in the hope that it will be useful, but WITHOUT ANY
WARRANTY; without even the implied warranty of MERCHANTABILITY or
FITNESS FOR A PARTICULAR PURPOSE.  See the GNU General Public License
for more details.

You should have received a copy of the GNU General Public License
along with GCC; see the file COPYING3.  If not see
<http://www.gnu.org/licenses/>.  */


#include "config.h"
#include "system.h"
#include "coretypes.h"
#include "tm.h"
#include "diagnostic-core.h"
#include "toplev.h"

/* Include insn-config.h before expr.h so that HAVE_conditional_move
   is properly defined.  */
#include "insn-config.h"
#include "rtl.h"
#include "tree.h"
#include "tm_p.h"
#include "flags.h"
#include "function.h"
#include "except.h"
#include "expr.h"
#include "optabs.h"
#include "libfuncs.h"
#include "recog.h"
#include "reload.h"
#include "ggc.h"
#include "basic-block.h"
#include "target.h"

struct target_optabs default_target_optabs;
struct target_libfuncs default_target_libfuncs;
#if SWITCHABLE_TARGET
struct target_optabs *this_target_optabs = &default_target_optabs;
struct target_libfuncs *this_target_libfuncs = &default_target_libfuncs;
#endif

#define libfunc_hash \
  (this_target_libfuncs->x_libfunc_hash)

/* Contains the optab used for each rtx code.  */
optab code_to_optab[NUM_RTX_CODE + 1];

static void prepare_float_lib_cmp (rtx, rtx, enum rtx_code, rtx *,
				   enum machine_mode *);
static rtx expand_unop_direct (enum machine_mode, optab, rtx, rtx, int);

/* Debug facility for use in GDB.  */
void debug_optab_libfuncs (void);

/* Prefixes for the current version of decimal floating point (BID vs. DPD) */
#if ENABLE_DECIMAL_BID_FORMAT
#define DECIMAL_PREFIX "bid_"
#else
#define DECIMAL_PREFIX "dpd_"
#endif

/* Used for libfunc_hash.  */

static hashval_t
hash_libfunc (const void *p)
{
  const struct libfunc_entry *const e = (const struct libfunc_entry *) p;

  return (((int) e->mode1 + (int) e->mode2 * NUM_MACHINE_MODES)
	  ^ e->optab);
}

/* Used for libfunc_hash.  */

static int
eq_libfunc (const void *p, const void *q)
{
  const struct libfunc_entry *const e1 = (const struct libfunc_entry *) p;
  const struct libfunc_entry *const e2 = (const struct libfunc_entry *) q;

  return (e1->optab == e2->optab
	  && e1->mode1 == e2->mode1
	  && e1->mode2 == e2->mode2);
}

/* Return libfunc corresponding operation defined by OPTAB converting
   from MODE2 to MODE1.  Trigger lazy initialization if needed, return NULL
   if no libfunc is available.  */
rtx
convert_optab_libfunc (convert_optab optab, enum machine_mode mode1,
		       enum machine_mode mode2)
{
  struct libfunc_entry e;
  struct libfunc_entry **slot;

  e.optab = (size_t) (optab - &convert_optab_table[0]);
  e.mode1 = mode1;
  e.mode2 = mode2;
  slot = (struct libfunc_entry **) htab_find_slot (libfunc_hash, &e, NO_INSERT);
  if (!slot)
    {
      if (optab->libcall_gen)
	{
	  optab->libcall_gen (optab, optab->libcall_basename, mode1, mode2);
          slot = (struct libfunc_entry **) htab_find_slot (libfunc_hash, &e, NO_INSERT);
	  if (slot)
	    return (*slot)->libfunc;
	  else
	    return NULL;
	}
      return NULL;
    }
  return (*slot)->libfunc;
}

/* Return libfunc corresponding operation defined by OPTAB in MODE.
   Trigger lazy initialization if needed, return NULL if no libfunc is
   available.  */
rtx
optab_libfunc (optab optab, enum machine_mode mode)
{
  struct libfunc_entry e;
  struct libfunc_entry **slot;

  e.optab = (size_t) (optab - &optab_table[0]);
  e.mode1 = mode;
  e.mode2 = VOIDmode;
  slot = (struct libfunc_entry **) htab_find_slot (libfunc_hash, &e, NO_INSERT);
  if (!slot)
    {
      if (optab->libcall_gen)
	{
	  optab->libcall_gen (optab, optab->libcall_basename,
			      optab->libcall_suffix, mode);
          slot = (struct libfunc_entry **) htab_find_slot (libfunc_hash,
							   &e, NO_INSERT);
	  if (slot)
	    return (*slot)->libfunc;
	  else
	    return NULL;
	}
      return NULL;
    }
  return (*slot)->libfunc;
}


/* Add a REG_EQUAL note to the last insn in INSNS.  TARGET is being set to
   the result of operation CODE applied to OP0 (and OP1 if it is a binary
   operation).

   If the last insn does not set TARGET, don't do anything, but return 1.

   If a previous insn sets TARGET and TARGET is one of OP0 or OP1,
   don't add the REG_EQUAL note but return 0.  Our caller can then try
   again, ensuring that TARGET is not one of the operands.  */

static int
add_equal_note (rtx insns, rtx target, enum rtx_code code, rtx op0, rtx op1)
{
  rtx last_insn, insn, set;
  rtx note;

  gcc_assert (insns && INSN_P (insns) && NEXT_INSN (insns));

  if (GET_RTX_CLASS (code) != RTX_COMM_ARITH
      && GET_RTX_CLASS (code) != RTX_BIN_ARITH
      && GET_RTX_CLASS (code) != RTX_COMM_COMPARE
      && GET_RTX_CLASS (code) != RTX_COMPARE
      && GET_RTX_CLASS (code) != RTX_UNARY)
    return 1;

  if (GET_CODE (target) == ZERO_EXTRACT)
    return 1;

  for (last_insn = insns;
       NEXT_INSN (last_insn) != NULL_RTX;
       last_insn = NEXT_INSN (last_insn))
    ;

  set = single_set (last_insn);
  if (set == NULL_RTX)
    return 1;

  if (! rtx_equal_p (SET_DEST (set), target)
      /* For a STRICT_LOW_PART, the REG_NOTE applies to what is inside it.  */
      && (GET_CODE (SET_DEST (set)) != STRICT_LOW_PART
	  || ! rtx_equal_p (XEXP (SET_DEST (set), 0), target)))
    return 1;

  /* If TARGET is in OP0 or OP1, check if anything in SEQ sets TARGET
     besides the last insn.  */
  if (reg_overlap_mentioned_p (target, op0)
      || (op1 && reg_overlap_mentioned_p (target, op1)))
    {
      insn = PREV_INSN (last_insn);
      while (insn != NULL_RTX)
	{
	  if (reg_set_p (target, insn))
	    return 0;

	  insn = PREV_INSN (insn);
	}
    }

  if (GET_RTX_CLASS (code) == RTX_UNARY)
    note = gen_rtx_fmt_e (code, GET_MODE (target), copy_rtx (op0));
  else
    note = gen_rtx_fmt_ee (code, GET_MODE (target), copy_rtx (op0), copy_rtx (op1));

  set_unique_reg_note (last_insn, REG_EQUAL, note);

  return 1;
}

/* Widen OP to MODE and return the rtx for the widened operand.  UNSIGNEDP
   says whether OP is signed or unsigned.  NO_EXTEND is nonzero if we need
   not actually do a sign-extend or zero-extend, but can leave the
   higher-order bits of the result rtx undefined, for example, in the case
   of logical operations, but not right shifts.  */

static rtx
widen_operand (rtx op, enum machine_mode mode, enum machine_mode oldmode,
	       int unsignedp, int no_extend)
{
  rtx result;

  /* If we don't have to extend and this is a constant, return it.  */
  if (no_extend && GET_MODE (op) == VOIDmode)
    return op;

  /* If we must extend do so.  If OP is a SUBREG for a promoted object, also
     extend since it will be more efficient to do so unless the signedness of
     a promoted object differs from our extension.  */
  if (! no_extend
      || (GET_CODE (op) == SUBREG && SUBREG_PROMOTED_VAR_P (op)
	  && SUBREG_PROMOTED_UNSIGNED_P (op) == unsignedp))
    return convert_modes (mode, oldmode, op, unsignedp);

  /* If MODE is no wider than a single word, we return a paradoxical
     SUBREG.  */
  if (GET_MODE_SIZE (mode) <= UNITS_PER_WORD)
    return gen_rtx_SUBREG (mode, force_reg (GET_MODE (op), op), 0);

  /* Otherwise, get an object of MODE, clobber it, and set the low-order
     part to OP.  */

  result = gen_reg_rtx (mode);
  emit_clobber (result);
  emit_move_insn (gen_lowpart (GET_MODE (op), result), op);
  return result;
}

/* Return the optab used for computing the operation given by the tree code,
   CODE and the tree EXP.  This function is not always usable (for example, it
   cannot give complete results for multiplication or division) but probably
   ought to be relied on more widely throughout the expander.  */
optab
optab_for_tree_code (enum tree_code code, const_tree type,
		     enum optab_subtype subtype)
{
  bool trapv;
  switch (code)
    {
    case BIT_AND_EXPR:
      return and_optab;

    case BIT_IOR_EXPR:
      return ior_optab;

    case BIT_NOT_EXPR:
      return one_cmpl_optab;

    case BIT_XOR_EXPR:
      return xor_optab;

    case TRUNC_MOD_EXPR:
    case CEIL_MOD_EXPR:
    case FLOOR_MOD_EXPR:
    case ROUND_MOD_EXPR:
      return TYPE_UNSIGNED (type) ? umod_optab : smod_optab;

    case RDIV_EXPR:
    case TRUNC_DIV_EXPR:
    case CEIL_DIV_EXPR:
    case FLOOR_DIV_EXPR:
    case ROUND_DIV_EXPR:
    case EXACT_DIV_EXPR:
      if (TYPE_SATURATING(type))
	return TYPE_UNSIGNED(type) ? usdiv_optab : ssdiv_optab;
      return TYPE_UNSIGNED (type) ? udiv_optab : sdiv_optab;

    case LSHIFT_EXPR:
      if (VECTOR_MODE_P (TYPE_MODE (type)))
	{
	  if (subtype == optab_vector)
	    return TYPE_SATURATING (type) ? NULL : vashl_optab;

	  gcc_assert (subtype == optab_scalar);
	}
      if (TYPE_SATURATING(type))
	return TYPE_UNSIGNED(type) ? usashl_optab : ssashl_optab;
      return ashl_optab;

    case RSHIFT_EXPR:
      if (VECTOR_MODE_P (TYPE_MODE (type)))
	{
	  if (subtype == optab_vector)
	    return TYPE_UNSIGNED (type) ? vlshr_optab : vashr_optab;

	  gcc_assert (subtype == optab_scalar);
	}
      return TYPE_UNSIGNED (type) ? lshr_optab : ashr_optab;

    case LROTATE_EXPR:
      if (VECTOR_MODE_P (TYPE_MODE (type)))
	{
	  if (subtype == optab_vector)
	    return vrotl_optab;

	  gcc_assert (subtype == optab_scalar);
	}
      return rotl_optab;

    case RROTATE_EXPR:
      if (VECTOR_MODE_P (TYPE_MODE (type)))
	{
	  if (subtype == optab_vector)
	    return vrotr_optab;

	  gcc_assert (subtype == optab_scalar);
	}
      return rotr_optab;

    case MAX_EXPR:
      return TYPE_UNSIGNED (type) ? umax_optab : smax_optab;

    case MIN_EXPR:
      return TYPE_UNSIGNED (type) ? umin_optab : smin_optab;

    case REALIGN_LOAD_EXPR:
      return vec_realign_load_optab;

    case WIDEN_SUM_EXPR:
      return TYPE_UNSIGNED (type) ? usum_widen_optab : ssum_widen_optab;

    case DOT_PROD_EXPR:
      return TYPE_UNSIGNED (type) ? udot_prod_optab : sdot_prod_optab;

    case WIDEN_MULT_PLUS_EXPR:
      return (TYPE_UNSIGNED (type)
	      ? (TYPE_SATURATING (type)
		 ? usmadd_widen_optab : umadd_widen_optab)
	      : (TYPE_SATURATING (type)
		 ? ssmadd_widen_optab : smadd_widen_optab));

    case WIDEN_MULT_MINUS_EXPR:
      return (TYPE_UNSIGNED (type)
	      ? (TYPE_SATURATING (type)
		 ? usmsub_widen_optab : umsub_widen_optab)
	      : (TYPE_SATURATING (type)
		 ? ssmsub_widen_optab : smsub_widen_optab));

    case REDUC_MAX_EXPR:
      return TYPE_UNSIGNED (type) ? reduc_umax_optab : reduc_smax_optab;

    case REDUC_MIN_EXPR:
      return TYPE_UNSIGNED (type) ? reduc_umin_optab : reduc_smin_optab;

    case REDUC_PLUS_EXPR:
      return TYPE_UNSIGNED (type) ? reduc_uplus_optab : reduc_splus_optab;

    case VEC_LSHIFT_EXPR:
      return vec_shl_optab;

    case VEC_RSHIFT_EXPR:
      return vec_shr_optab;

    case VEC_WIDEN_MULT_HI_EXPR:
      return TYPE_UNSIGNED (type) ?
	vec_widen_umult_hi_optab : vec_widen_smult_hi_optab;

    case VEC_WIDEN_MULT_LO_EXPR:
      return TYPE_UNSIGNED (type) ?
	vec_widen_umult_lo_optab : vec_widen_smult_lo_optab;

    case VEC_UNPACK_HI_EXPR:
      return TYPE_UNSIGNED (type) ?
	vec_unpacku_hi_optab : vec_unpacks_hi_optab;

    case VEC_UNPACK_LO_EXPR:
      return TYPE_UNSIGNED (type) ?
	vec_unpacku_lo_optab : vec_unpacks_lo_optab;

    case VEC_UNPACK_FLOAT_HI_EXPR:
      /* The signedness is determined from input operand.  */
      return TYPE_UNSIGNED (type) ?
	vec_unpacku_float_hi_optab : vec_unpacks_float_hi_optab;

    case VEC_UNPACK_FLOAT_LO_EXPR:
      /* The signedness is determined from input operand.  */
      return TYPE_UNSIGNED (type) ?
	vec_unpacku_float_lo_optab : vec_unpacks_float_lo_optab;

    case VEC_PACK_TRUNC_EXPR:
      return vec_pack_trunc_optab;

    case VEC_PACK_SAT_EXPR:
      return TYPE_UNSIGNED (type) ? vec_pack_usat_optab : vec_pack_ssat_optab;

    case VEC_PACK_FIX_TRUNC_EXPR:
      /* The signedness is determined from output operand.  */
      return TYPE_UNSIGNED (type) ?
	vec_pack_ufix_trunc_optab : vec_pack_sfix_trunc_optab;

    default:
      break;
    }

  trapv = INTEGRAL_TYPE_P (type) && TYPE_OVERFLOW_TRAPS (type);
  switch (code)
    {
    case POINTER_PLUS_EXPR:
    case PLUS_EXPR:
      if (TYPE_SATURATING(type))
	return TYPE_UNSIGNED(type) ? usadd_optab : ssadd_optab;
      return trapv ? addv_optab : add_optab;

    case MINUS_EXPR:
      if (TYPE_SATURATING(type))
	return TYPE_UNSIGNED(type) ? ussub_optab : sssub_optab;
      return trapv ? subv_optab : sub_optab;

    case MULT_EXPR:
      if (TYPE_SATURATING(type))
	return TYPE_UNSIGNED(type) ? usmul_optab : ssmul_optab;
      return trapv ? smulv_optab : smul_optab;

    case NEGATE_EXPR:
      if (TYPE_SATURATING(type))
	return TYPE_UNSIGNED(type) ? usneg_optab : ssneg_optab;
      return trapv ? negv_optab : neg_optab;

    case ABS_EXPR:
      return trapv ? absv_optab : abs_optab;

    case VEC_EXTRACT_EVEN_EXPR:
      return vec_extract_even_optab;

    case VEC_EXTRACT_ODD_EXPR:
      return vec_extract_odd_optab;

    case VEC_INTERLEAVE_HIGH_EXPR:
      return vec_interleave_high_optab;

    case VEC_INTERLEAVE_LOW_EXPR:
      return vec_interleave_low_optab;

    default:
      return NULL;
    }
}


/* Expand vector widening operations.

   There are two different classes of operations handled here:
   1) Operations whose result is wider than all the arguments to the operation.
      Examples: VEC_UNPACK_HI/LO_EXPR, VEC_WIDEN_MULT_HI/LO_EXPR
      In this case OP0 and optionally OP1 would be initialized,
      but WIDE_OP wouldn't (not relevant for this case).
   2) Operations whose result is of the same size as the last argument to the
      operation, but wider than all the other arguments to the operation.
      Examples: WIDEN_SUM_EXPR, VEC_DOT_PROD_EXPR.
      In the case WIDE_OP, OP0 and optionally OP1 would be initialized.

   E.g, when called to expand the following operations, this is how
   the arguments will be initialized:
                                nops    OP0     OP1     WIDE_OP
   widening-sum                 2       oprnd0  -       oprnd1
   widening-dot-product         3       oprnd0  oprnd1  oprnd2
   widening-mult                2       oprnd0  oprnd1  -
   type-promotion (vec-unpack)  1       oprnd0  -       -  */

rtx
expand_widen_pattern_expr (sepops ops, rtx op0, rtx op1, rtx wide_op,
			   rtx target, int unsignedp)
{
  tree oprnd0, oprnd1, oprnd2;
  enum machine_mode wmode = VOIDmode, tmode0, tmode1 = VOIDmode;
  optab widen_pattern_optab;
  int icode;
  enum machine_mode xmode0, xmode1 = VOIDmode, wxmode = VOIDmode;
  rtx temp;
  rtx pat;
  rtx xop0, xop1, wxop;
  int nops = TREE_CODE_LENGTH (ops->code);

  oprnd0 = ops->op0;
  tmode0 = TYPE_MODE (TREE_TYPE (oprnd0));
  widen_pattern_optab =
    optab_for_tree_code (ops->code, TREE_TYPE (oprnd0), optab_default);
  if (ops->code == WIDEN_MULT_PLUS_EXPR
      || ops->code == WIDEN_MULT_MINUS_EXPR)
    icode = (int) optab_handler (widen_pattern_optab,
<<<<<<< HEAD
				 TYPE_MODE (TREE_TYPE (ops->op2)))->insn_code;
  else
    icode = (int) optab_handler (widen_pattern_optab, tmode0)->insn_code;
=======
				 TYPE_MODE (TREE_TYPE (ops->op2)));
  else
    icode = (int) optab_handler (widen_pattern_optab, tmode0);
>>>>>>> e8da5f64
  gcc_assert (icode != CODE_FOR_nothing);
  xmode0 = insn_data[icode].operand[1].mode;

  if (nops >= 2)
    {
      oprnd1 = ops->op1;
      tmode1 = TYPE_MODE (TREE_TYPE (oprnd1));
      xmode1 = insn_data[icode].operand[2].mode;
    }

  /* The last operand is of a wider mode than the rest of the operands.  */
  if (nops == 2)
    {
      wmode = tmode1;
      wxmode = xmode1;
    }
  else if (nops == 3)
    {
      gcc_assert (tmode1 == tmode0);
      gcc_assert (op1);
      oprnd2 = ops->op2;
      wmode = TYPE_MODE (TREE_TYPE (oprnd2));
      wxmode = insn_data[icode].operand[3].mode;
    }

  if (!wide_op)
    wmode = wxmode = insn_data[icode].operand[0].mode;

  if (!target
      || ! (*insn_data[icode].operand[0].predicate) (target, wmode))
    temp = gen_reg_rtx (wmode);
  else
    temp = target;

  xop0 = op0;
  xop1 = op1;
  wxop = wide_op;

  /* In case the insn wants input operands in modes different from
     those of the actual operands, convert the operands.  It would
     seem that we don't need to convert CONST_INTs, but we do, so
     that they're properly zero-extended, sign-extended or truncated
     for their mode.  */

  if (GET_MODE (op0) != xmode0 && xmode0 != VOIDmode)
    xop0 = convert_modes (xmode0,
                          GET_MODE (op0) != VOIDmode
                          ? GET_MODE (op0)
                          : tmode0,
                          xop0, unsignedp);

  if (op1)
    if (GET_MODE (op1) != xmode1 && xmode1 != VOIDmode)
      xop1 = convert_modes (xmode1,
                            GET_MODE (op1) != VOIDmode
                            ? GET_MODE (op1)
                            : tmode1,
                            xop1, unsignedp);

  if (wide_op)
    if (GET_MODE (wide_op) != wxmode && wxmode != VOIDmode)
      wxop = convert_modes (wxmode,
                            GET_MODE (wide_op) != VOIDmode
                            ? GET_MODE (wide_op)
                            : wmode,
                            wxop, unsignedp);

  /* Now, if insn's predicates don't allow our operands, put them into
     pseudo regs.  */

  if (! (*insn_data[icode].operand[1].predicate) (xop0, xmode0)
      && xmode0 != VOIDmode)
    xop0 = copy_to_mode_reg (xmode0, xop0);

  if (op1)
    {
      if (! (*insn_data[icode].operand[2].predicate) (xop1, xmode1)
          && xmode1 != VOIDmode)
        xop1 = copy_to_mode_reg (xmode1, xop1);

      if (wide_op)
        {
          if (! (*insn_data[icode].operand[3].predicate) (wxop, wxmode)
              && wxmode != VOIDmode)
            wxop = copy_to_mode_reg (wxmode, wxop);

          pat = GEN_FCN (icode) (temp, xop0, xop1, wxop);
        }
      else
        pat = GEN_FCN (icode) (temp, xop0, xop1);
    }
  else
    {
      if (wide_op)
        {
          if (! (*insn_data[icode].operand[2].predicate) (wxop, wxmode)
              && wxmode != VOIDmode)
            wxop = copy_to_mode_reg (wxmode, wxop);

          pat = GEN_FCN (icode) (temp, xop0, wxop);
        }
      else
        pat = GEN_FCN (icode) (temp, xop0);
    }

  emit_insn (pat);
  return temp;
}

/* Generate code to perform an operation specified by TERNARY_OPTAB
   on operands OP0, OP1 and OP2, with result having machine-mode MODE.

   UNSIGNEDP is for the case where we have to widen the operands
   to perform the operation.  It says to use zero-extension.

   If TARGET is nonzero, the value
   is generated there, if it is convenient to do so.
   In all cases an rtx is returned for the locus of the value;
   this may or may not be TARGET.  */

rtx
expand_ternary_op (enum machine_mode mode, optab ternary_optab, rtx op0,
		   rtx op1, rtx op2, rtx target, int unsignedp)
{
  int icode = (int) optab_handler (ternary_optab, mode);
  enum machine_mode mode0 = insn_data[icode].operand[1].mode;
  enum machine_mode mode1 = insn_data[icode].operand[2].mode;
  enum machine_mode mode2 = insn_data[icode].operand[3].mode;
  rtx temp;
  rtx pat;
  rtx xop0 = op0, xop1 = op1, xop2 = op2;

  gcc_assert (optab_handler (ternary_optab, mode) != CODE_FOR_nothing);

  if (!target || !insn_data[icode].operand[0].predicate (target, mode))
    temp = gen_reg_rtx (mode);
  else
    temp = target;

  /* In case the insn wants input operands in modes different from
     those of the actual operands, convert the operands.  It would
     seem that we don't need to convert CONST_INTs, but we do, so
     that they're properly zero-extended, sign-extended or truncated
     for their mode.  */

  if (GET_MODE (op0) != mode0 && mode0 != VOIDmode)
    xop0 = convert_modes (mode0,
                          GET_MODE (op0) != VOIDmode
                          ? GET_MODE (op0)
                          : mode,
                          xop0, unsignedp);

  if (GET_MODE (op1) != mode1 && mode1 != VOIDmode)
    xop1 = convert_modes (mode1,
                          GET_MODE (op1) != VOIDmode
                          ? GET_MODE (op1)
                          : mode,
                          xop1, unsignedp);

  if (GET_MODE (op2) != mode2 && mode2 != VOIDmode)
    xop2 = convert_modes (mode2,
                          GET_MODE (op2) != VOIDmode
                          ? GET_MODE (op2)
                          : mode,
                          xop2, unsignedp);

  /* Now, if insn's predicates don't allow our operands, put them into
     pseudo regs.  */

  if (!insn_data[icode].operand[1].predicate (xop0, mode0)
      && mode0 != VOIDmode)
    xop0 = copy_to_mode_reg (mode0, xop0);

  if (!insn_data[icode].operand[2].predicate (xop1, mode1)
      && mode1 != VOIDmode)
    xop1 = copy_to_mode_reg (mode1, xop1);

  if (!insn_data[icode].operand[3].predicate (xop2, mode2)
      && mode2 != VOIDmode)
    xop2 = copy_to_mode_reg (mode2, xop2);

  pat = GEN_FCN (icode) (temp, xop0, xop1, xop2);

  emit_insn (pat);
  return temp;
}


/* Like expand_binop, but return a constant rtx if the result can be
   calculated at compile time.  The arguments and return value are
   otherwise the same as for expand_binop.  */

static rtx
simplify_expand_binop (enum machine_mode mode, optab binoptab,
		       rtx op0, rtx op1, rtx target, int unsignedp,
		       enum optab_methods methods)
{
  if (CONSTANT_P (op0) && CONSTANT_P (op1))
    {
      rtx x = simplify_binary_operation (binoptab->code, mode, op0, op1);

      if (x)
	return x;
    }

  return expand_binop (mode, binoptab, op0, op1, target, unsignedp, methods);
}

/* Like simplify_expand_binop, but always put the result in TARGET.
   Return true if the expansion succeeded.  */

bool
force_expand_binop (enum machine_mode mode, optab binoptab,
		    rtx op0, rtx op1, rtx target, int unsignedp,
		    enum optab_methods methods)
{
  rtx x = simplify_expand_binop (mode, binoptab, op0, op1,
				 target, unsignedp, methods);
  if (x == 0)
    return false;
  if (x != target)
    emit_move_insn (target, x);
  return true;
}

/* Generate insns for VEC_LSHIFT_EXPR, VEC_RSHIFT_EXPR.  */

rtx
expand_vec_shift_expr (sepops ops, rtx target)
{
  enum insn_code icode;
  rtx rtx_op1, rtx_op2;
  enum machine_mode mode1;
  enum machine_mode mode2;
  enum machine_mode mode = TYPE_MODE (ops->type);
  tree vec_oprnd = ops->op0;
  tree shift_oprnd = ops->op1;
  optab shift_optab;
  rtx pat;

  switch (ops->code)
    {
      case VEC_RSHIFT_EXPR:
	shift_optab = vec_shr_optab;
	break;
      case VEC_LSHIFT_EXPR:
	shift_optab = vec_shl_optab;
	break;
      default:
	gcc_unreachable ();
    }

  icode = optab_handler (shift_optab, mode);
  gcc_assert (icode != CODE_FOR_nothing);

  mode1 = insn_data[icode].operand[1].mode;
  mode2 = insn_data[icode].operand[2].mode;

  rtx_op1 = expand_normal (vec_oprnd);
  if (!(*insn_data[icode].operand[1].predicate) (rtx_op1, mode1)
      && mode1 != VOIDmode)
    rtx_op1 = force_reg (mode1, rtx_op1);

  rtx_op2 = expand_normal (shift_oprnd);
  if (!(*insn_data[icode].operand[2].predicate) (rtx_op2, mode2)
      && mode2 != VOIDmode)
    rtx_op2 = force_reg (mode2, rtx_op2);

  if (!target
      || ! (*insn_data[icode].operand[0].predicate) (target, mode))
    target = gen_reg_rtx (mode);

  /* Emit instruction */
  pat = GEN_FCN (icode) (target, rtx_op1, rtx_op2);
  gcc_assert (pat);
  emit_insn (pat);

  return target;
}

/* This subroutine of expand_doubleword_shift handles the cases in which
   the effective shift value is >= BITS_PER_WORD.  The arguments and return
   value are the same as for the parent routine, except that SUPERWORD_OP1
   is the shift count to use when shifting OUTOF_INPUT into INTO_TARGET.
   INTO_TARGET may be null if the caller has decided to calculate it.  */

static bool
expand_superword_shift (optab binoptab, rtx outof_input, rtx superword_op1,
			rtx outof_target, rtx into_target,
			int unsignedp, enum optab_methods methods)
{
  if (into_target != 0)
    if (!force_expand_binop (word_mode, binoptab, outof_input, superword_op1,
			     into_target, unsignedp, methods))
      return false;

  if (outof_target != 0)
    {
      /* For a signed right shift, we must fill OUTOF_TARGET with copies
	 of the sign bit, otherwise we must fill it with zeros.  */
      if (binoptab != ashr_optab)
	emit_move_insn (outof_target, CONST0_RTX (word_mode));
      else
	if (!force_expand_binop (word_mode, binoptab,
				 outof_input, GEN_INT (BITS_PER_WORD - 1),
				 outof_target, unsignedp, methods))
	  return false;
    }
  return true;
}

/* This subroutine of expand_doubleword_shift handles the cases in which
   the effective shift value is < BITS_PER_WORD.  The arguments and return
   value are the same as for the parent routine.  */

static bool
expand_subword_shift (enum machine_mode op1_mode, optab binoptab,
		      rtx outof_input, rtx into_input, rtx op1,
		      rtx outof_target, rtx into_target,
		      int unsignedp, enum optab_methods methods,
		      unsigned HOST_WIDE_INT shift_mask)
{
  optab reverse_unsigned_shift, unsigned_shift;
  rtx tmp, carries;

  reverse_unsigned_shift = (binoptab == ashl_optab ? lshr_optab : ashl_optab);
  unsigned_shift = (binoptab == ashl_optab ? ashl_optab : lshr_optab);

  /* The low OP1 bits of INTO_TARGET come from the high bits of OUTOF_INPUT.
     We therefore need to shift OUTOF_INPUT by (BITS_PER_WORD - OP1) bits in
     the opposite direction to BINOPTAB.  */
  if (CONSTANT_P (op1) || shift_mask >= BITS_PER_WORD)
    {
      carries = outof_input;
      tmp = immed_double_const (BITS_PER_WORD, 0, op1_mode);
      tmp = simplify_expand_binop (op1_mode, sub_optab, tmp, op1,
				   0, true, methods);
    }
  else
    {
      /* We must avoid shifting by BITS_PER_WORD bits since that is either
	 the same as a zero shift (if shift_mask == BITS_PER_WORD - 1) or
	 has unknown behavior.  Do a single shift first, then shift by the
	 remainder.  It's OK to use ~OP1 as the remainder if shift counts
	 are truncated to the mode size.  */
      carries = expand_binop (word_mode, reverse_unsigned_shift,
			      outof_input, const1_rtx, 0, unsignedp, methods);
      if (shift_mask == BITS_PER_WORD - 1)
	{
	  tmp = immed_double_const (-1, -1, op1_mode);
	  tmp = simplify_expand_binop (op1_mode, xor_optab, op1, tmp,
				       0, true, methods);
	}
      else
	{
	  tmp = immed_double_const (BITS_PER_WORD - 1, 0, op1_mode);
	  tmp = simplify_expand_binop (op1_mode, sub_optab, tmp, op1,
				       0, true, methods);
	}
    }
  if (tmp == 0 || carries == 0)
    return false;
  carries = expand_binop (word_mode, reverse_unsigned_shift,
			  carries, tmp, 0, unsignedp, methods);
  if (carries == 0)
    return false;

  /* Shift INTO_INPUT logically by OP1.  This is the last use of INTO_INPUT
     so the result can go directly into INTO_TARGET if convenient.  */
  tmp = expand_binop (word_mode, unsigned_shift, into_input, op1,
		      into_target, unsignedp, methods);
  if (tmp == 0)
    return false;

  /* Now OR in the bits carried over from OUTOF_INPUT.  */
  if (!force_expand_binop (word_mode, ior_optab, tmp, carries,
			   into_target, unsignedp, methods))
    return false;

  /* Use a standard word_mode shift for the out-of half.  */
  if (outof_target != 0)
    if (!force_expand_binop (word_mode, binoptab, outof_input, op1,
			     outof_target, unsignedp, methods))
      return false;

  return true;
}


#ifdef HAVE_conditional_move
/* Try implementing expand_doubleword_shift using conditional moves.
   The shift is by < BITS_PER_WORD if (CMP_CODE CMP1 CMP2) is true,
   otherwise it is by >= BITS_PER_WORD.  SUBWORD_OP1 and SUPERWORD_OP1
   are the shift counts to use in the former and latter case.  All other
   arguments are the same as the parent routine.  */

static bool
expand_doubleword_shift_condmove (enum machine_mode op1_mode, optab binoptab,
				  enum rtx_code cmp_code, rtx cmp1, rtx cmp2,
				  rtx outof_input, rtx into_input,
				  rtx subword_op1, rtx superword_op1,
				  rtx outof_target, rtx into_target,
				  int unsignedp, enum optab_methods methods,
				  unsigned HOST_WIDE_INT shift_mask)
{
  rtx outof_superword, into_superword;

  /* Put the superword version of the output into OUTOF_SUPERWORD and
     INTO_SUPERWORD.  */
  outof_superword = outof_target != 0 ? gen_reg_rtx (word_mode) : 0;
  if (outof_target != 0 && subword_op1 == superword_op1)
    {
      /* The value INTO_TARGET >> SUBWORD_OP1, which we later store in
	 OUTOF_TARGET, is the same as the value of INTO_SUPERWORD.  */
      into_superword = outof_target;
      if (!expand_superword_shift (binoptab, outof_input, superword_op1,
				   outof_superword, 0, unsignedp, methods))
	return false;
    }
  else
    {
      into_superword = gen_reg_rtx (word_mode);
      if (!expand_superword_shift (binoptab, outof_input, superword_op1,
				   outof_superword, into_superword,
				   unsignedp, methods))
	return false;
    }

  /* Put the subword version directly in OUTOF_TARGET and INTO_TARGET.  */
  if (!expand_subword_shift (op1_mode, binoptab,
			     outof_input, into_input, subword_op1,
			     outof_target, into_target,
			     unsignedp, methods, shift_mask))
    return false;

  /* Select between them.  Do the INTO half first because INTO_SUPERWORD
     might be the current value of OUTOF_TARGET.  */
  if (!emit_conditional_move (into_target, cmp_code, cmp1, cmp2, op1_mode,
			      into_target, into_superword, word_mode, false))
    return false;

  if (outof_target != 0)
    if (!emit_conditional_move (outof_target, cmp_code, cmp1, cmp2, op1_mode,
				outof_target, outof_superword,
				word_mode, false))
      return false;

  return true;
}
#endif

/* Expand a doubleword shift (ashl, ashr or lshr) using word-mode shifts.
   OUTOF_INPUT and INTO_INPUT are the two word-sized halves of the first
   input operand; the shift moves bits in the direction OUTOF_INPUT->
   INTO_TARGET.  OUTOF_TARGET and INTO_TARGET are the equivalent words
   of the target.  OP1 is the shift count and OP1_MODE is its mode.
   If OP1 is constant, it will have been truncated as appropriate
   and is known to be nonzero.

   If SHIFT_MASK is zero, the result of word shifts is undefined when the
   shift count is outside the range [0, BITS_PER_WORD).  This routine must
   avoid generating such shifts for OP1s in the range [0, BITS_PER_WORD * 2).

   If SHIFT_MASK is nonzero, all word-mode shift counts are effectively
   masked by it and shifts in the range [BITS_PER_WORD, SHIFT_MASK) will
   fill with zeros or sign bits as appropriate.

   If SHIFT_MASK is BITS_PER_WORD - 1, this routine will synthesize
   a doubleword shift whose equivalent mask is BITS_PER_WORD * 2 - 1.
   Doing this preserves semantics required by SHIFT_COUNT_TRUNCATED.
   In all other cases, shifts by values outside [0, BITS_PER_UNIT * 2)
   are undefined.

   BINOPTAB, UNSIGNEDP and METHODS are as for expand_binop.  This function
   may not use INTO_INPUT after modifying INTO_TARGET, and similarly for
   OUTOF_INPUT and OUTOF_TARGET.  OUTOF_TARGET can be null if the parent
   function wants to calculate it itself.

   Return true if the shift could be successfully synthesized.  */

static bool
expand_doubleword_shift (enum machine_mode op1_mode, optab binoptab,
			 rtx outof_input, rtx into_input, rtx op1,
			 rtx outof_target, rtx into_target,
			 int unsignedp, enum optab_methods methods,
			 unsigned HOST_WIDE_INT shift_mask)
{
  rtx superword_op1, tmp, cmp1, cmp2;
  rtx subword_label, done_label;
  enum rtx_code cmp_code;

  /* See if word-mode shifts by BITS_PER_WORD...BITS_PER_WORD * 2 - 1 will
     fill the result with sign or zero bits as appropriate.  If so, the value
     of OUTOF_TARGET will always be (SHIFT OUTOF_INPUT OP1).   Recursively call
     this routine to calculate INTO_TARGET (which depends on both OUTOF_INPUT
     and INTO_INPUT), then emit code to set up OUTOF_TARGET.

     This isn't worthwhile for constant shifts since the optimizers will
     cope better with in-range shift counts.  */
  if (shift_mask >= BITS_PER_WORD
      && outof_target != 0
      && !CONSTANT_P (op1))
    {
      if (!expand_doubleword_shift (op1_mode, binoptab,
				    outof_input, into_input, op1,
				    0, into_target,
				    unsignedp, methods, shift_mask))
	return false;
      if (!force_expand_binop (word_mode, binoptab, outof_input, op1,
			       outof_target, unsignedp, methods))
	return false;
      return true;
    }

  /* Set CMP_CODE, CMP1 and CMP2 so that the rtx (CMP_CODE CMP1 CMP2)
     is true when the effective shift value is less than BITS_PER_WORD.
     Set SUPERWORD_OP1 to the shift count that should be used to shift
     OUTOF_INPUT into INTO_TARGET when the condition is false.  */
  tmp = immed_double_const (BITS_PER_WORD, 0, op1_mode);
  if (!CONSTANT_P (op1) && shift_mask == BITS_PER_WORD - 1)
    {
      /* Set CMP1 to OP1 & BITS_PER_WORD.  The result is zero iff OP1
	 is a subword shift count.  */
      cmp1 = simplify_expand_binop (op1_mode, and_optab, op1, tmp,
				    0, true, methods);
      cmp2 = CONST0_RTX (op1_mode);
      cmp_code = EQ;
      superword_op1 = op1;
    }
  else
    {
      /* Set CMP1 to OP1 - BITS_PER_WORD.  */
      cmp1 = simplify_expand_binop (op1_mode, sub_optab, op1, tmp,
				    0, true, methods);
      cmp2 = CONST0_RTX (op1_mode);
      cmp_code = LT;
      superword_op1 = cmp1;
    }
  if (cmp1 == 0)
    return false;

  /* If we can compute the condition at compile time, pick the
     appropriate subroutine.  */
  tmp = simplify_relational_operation (cmp_code, SImode, op1_mode, cmp1, cmp2);
  if (tmp != 0 && CONST_INT_P (tmp))
    {
      if (tmp == const0_rtx)
	return expand_superword_shift (binoptab, outof_input, superword_op1,
				       outof_target, into_target,
				       unsignedp, methods);
      else
	return expand_subword_shift (op1_mode, binoptab,
				     outof_input, into_input, op1,
				     outof_target, into_target,
				     unsignedp, methods, shift_mask);
    }

#ifdef HAVE_conditional_move
  /* Try using conditional moves to generate straight-line code.  */
  {
    rtx start = get_last_insn ();
    if (expand_doubleword_shift_condmove (op1_mode, binoptab,
					  cmp_code, cmp1, cmp2,
					  outof_input, into_input,
					  op1, superword_op1,
					  outof_target, into_target,
					  unsignedp, methods, shift_mask))
      return true;
    delete_insns_since (start);
  }
#endif

  /* As a last resort, use branches to select the correct alternative.  */
  subword_label = gen_label_rtx ();
  done_label = gen_label_rtx ();

  NO_DEFER_POP;
  do_compare_rtx_and_jump (cmp1, cmp2, cmp_code, false, op1_mode,
			   0, 0, subword_label, -1);
  OK_DEFER_POP;

  if (!expand_superword_shift (binoptab, outof_input, superword_op1,
			       outof_target, into_target,
			       unsignedp, methods))
    return false;

  emit_jump_insn (gen_jump (done_label));
  emit_barrier ();
  emit_label (subword_label);

  if (!expand_subword_shift (op1_mode, binoptab,
			     outof_input, into_input, op1,
			     outof_target, into_target,
			     unsignedp, methods, shift_mask))
    return false;

  emit_label (done_label);
  return true;
}

/* Subroutine of expand_binop.  Perform a double word multiplication of
   operands OP0 and OP1 both of mode MODE, which is exactly twice as wide
   as the target's word_mode.  This function return NULL_RTX if anything
   goes wrong, in which case it may have already emitted instructions
   which need to be deleted.

   If we want to multiply two two-word values and have normal and widening
   multiplies of single-word values, we can do this with three smaller
   multiplications.

   The multiplication proceeds as follows:
			         _______________________
			        [__op0_high_|__op0_low__]
			         _______________________
        *			[__op1_high_|__op1_low__]
        _______________________________________________
			         _______________________
    (1)				[__op0_low__*__op1_low__]
		     _______________________
    (2a)	    [__op0_low__*__op1_high_]
		     _______________________
    (2b)	    [__op0_high_*__op1_low__]
         _______________________
    (3) [__op0_high_*__op1_high_]


  This gives a 4-word result.  Since we are only interested in the
  lower 2 words, partial result (3) and the upper words of (2a) and
  (2b) don't need to be calculated.  Hence (2a) and (2b) can be
  calculated using non-widening multiplication.

  (1), however, needs to be calculated with an unsigned widening
  multiplication.  If this operation is not directly supported we
  try using a signed widening multiplication and adjust the result.
  This adjustment works as follows:

      If both operands are positive then no adjustment is needed.

      If the operands have different signs, for example op0_low < 0 and
      op1_low >= 0, the instruction treats the most significant bit of
      op0_low as a sign bit instead of a bit with significance
      2**(BITS_PER_WORD-1), i.e. the instruction multiplies op1_low
      with 2**BITS_PER_WORD - op0_low, and two's complements the
      result.  Conclusion: We need to add op1_low * 2**BITS_PER_WORD to
      the result.

      Similarly, if both operands are negative, we need to add
      (op0_low + op1_low) * 2**BITS_PER_WORD.

      We use a trick to adjust quickly.  We logically shift op0_low right
      (op1_low) BITS_PER_WORD-1 steps to get 0 or 1, and add this to
      op0_high (op1_high) before it is used to calculate 2b (2a).  If no
      logical shift exists, we do an arithmetic right shift and subtract
      the 0 or -1.  */

static rtx
expand_doubleword_mult (enum machine_mode mode, rtx op0, rtx op1, rtx target,
		       bool umulp, enum optab_methods methods)
{
  int low = (WORDS_BIG_ENDIAN ? 1 : 0);
  int high = (WORDS_BIG_ENDIAN ? 0 : 1);
  rtx wordm1 = umulp ? NULL_RTX : GEN_INT (BITS_PER_WORD - 1);
  rtx product, adjust, product_high, temp;

  rtx op0_high = operand_subword_force (op0, high, mode);
  rtx op0_low = operand_subword_force (op0, low, mode);
  rtx op1_high = operand_subword_force (op1, high, mode);
  rtx op1_low = operand_subword_force (op1, low, mode);

  /* If we're using an unsigned multiply to directly compute the product
     of the low-order words of the operands and perform any required
     adjustments of the operands, we begin by trying two more multiplications
     and then computing the appropriate sum.

     We have checked above that the required addition is provided.
     Full-word addition will normally always succeed, especially if
     it is provided at all, so we don't worry about its failure.  The
     multiplication may well fail, however, so we do handle that.  */

  if (!umulp)
    {
      /* ??? This could be done with emit_store_flag where available.  */
      temp = expand_binop (word_mode, lshr_optab, op0_low, wordm1,
			   NULL_RTX, 1, methods);
      if (temp)
	op0_high = expand_binop (word_mode, add_optab, op0_high, temp,
				 NULL_RTX, 0, OPTAB_DIRECT);
      else
	{
	  temp = expand_binop (word_mode, ashr_optab, op0_low, wordm1,
			       NULL_RTX, 0, methods);
	  if (!temp)
	    return NULL_RTX;
	  op0_high = expand_binop (word_mode, sub_optab, op0_high, temp,
				   NULL_RTX, 0, OPTAB_DIRECT);
	}

      if (!op0_high)
	return NULL_RTX;
    }

  adjust = expand_binop (word_mode, smul_optab, op0_high, op1_low,
			 NULL_RTX, 0, OPTAB_DIRECT);
  if (!adjust)
    return NULL_RTX;

  /* OP0_HIGH should now be dead.  */

  if (!umulp)
    {
      /* ??? This could be done with emit_store_flag where available.  */
      temp = expand_binop (word_mode, lshr_optab, op1_low, wordm1,
			   NULL_RTX, 1, methods);
      if (temp)
	op1_high = expand_binop (word_mode, add_optab, op1_high, temp,
				 NULL_RTX, 0, OPTAB_DIRECT);
      else
	{
	  temp = expand_binop (word_mode, ashr_optab, op1_low, wordm1,
			       NULL_RTX, 0, methods);
	  if (!temp)
	    return NULL_RTX;
	  op1_high = expand_binop (word_mode, sub_optab, op1_high, temp,
				   NULL_RTX, 0, OPTAB_DIRECT);
	}

      if (!op1_high)
	return NULL_RTX;
    }

  temp = expand_binop (word_mode, smul_optab, op1_high, op0_low,
		       NULL_RTX, 0, OPTAB_DIRECT);
  if (!temp)
    return NULL_RTX;

  /* OP1_HIGH should now be dead.  */

  adjust = expand_binop (word_mode, add_optab, adjust, temp,
			 adjust, 0, OPTAB_DIRECT);

  if (target && !REG_P (target))
    target = NULL_RTX;

  if (umulp)
    product = expand_binop (mode, umul_widen_optab, op0_low, op1_low,
			    target, 1, OPTAB_DIRECT);
  else
    product = expand_binop (mode, smul_widen_optab, op0_low, op1_low,
			    target, 1, OPTAB_DIRECT);

  if (!product)
    return NULL_RTX;

  product_high = operand_subword (product, high, 1, mode);
  adjust = expand_binop (word_mode, add_optab, product_high, adjust,
			 REG_P (product_high) ? product_high : adjust,
			 0, OPTAB_DIRECT);
  emit_move_insn (product_high, adjust);
  return product;
}

/* Wrapper around expand_binop which takes an rtx code to specify
   the operation to perform, not an optab pointer.  All other
   arguments are the same.  */
rtx
expand_simple_binop (enum machine_mode mode, enum rtx_code code, rtx op0,
		     rtx op1, rtx target, int unsignedp,
		     enum optab_methods methods)
{
  optab binop = code_to_optab[(int) code];
  gcc_assert (binop);

  return expand_binop (mode, binop, op0, op1, target, unsignedp, methods);
}

/* Return whether OP0 and OP1 should be swapped when expanding a commutative
   binop.  Order them according to commutative_operand_precedence and, if
   possible, try to put TARGET or a pseudo first.  */
static bool
swap_commutative_operands_with_target (rtx target, rtx op0, rtx op1)
{
  int op0_prec = commutative_operand_precedence (op0);
  int op1_prec = commutative_operand_precedence (op1);

  if (op0_prec < op1_prec)
    return true;

  if (op0_prec > op1_prec)
    return false;

  /* With equal precedence, both orders are ok, but it is better if the
     first operand is TARGET, or if both TARGET and OP0 are pseudos.  */
  if (target == 0 || REG_P (target))
    return (REG_P (op1) && !REG_P (op0)) || target == op1;
  else
    return rtx_equal_p (op1, target);
}

/* Return true if BINOPTAB implements a shift operation.  */

static bool
shift_optab_p (optab binoptab)
{
  switch (binoptab->code)
    {
    case ASHIFT:
    case SS_ASHIFT:
    case US_ASHIFT:
    case ASHIFTRT:
    case LSHIFTRT:
    case ROTATE:
    case ROTATERT:
      return true;

    default:
      return false;
    }
}

/* Return true if BINOPTAB implements a commutative binary operation.  */

static bool
commutative_optab_p (optab binoptab)
{
  return (GET_RTX_CLASS (binoptab->code) == RTX_COMM_ARITH
	  || binoptab == smul_widen_optab
	  || binoptab == umul_widen_optab
	  || binoptab == smul_highpart_optab
	  || binoptab == umul_highpart_optab);
}

/* X is to be used in mode MODE as an operand to BINOPTAB.  If we're
   optimizing, and if the operand is a constant that costs more than
   1 instruction, force the constant into a register and return that
   register.  Return X otherwise.  UNSIGNEDP says whether X is unsigned.  */

static rtx
avoid_expensive_constant (enum machine_mode mode, optab binoptab,
			  rtx x, bool unsignedp)
{
  bool speed = optimize_insn_for_speed_p ();

  if (mode != VOIDmode
      && optimize
      && CONSTANT_P (x)
      && rtx_cost (x, binoptab->code, speed) > rtx_cost (x, SET, speed))
    {
      if (CONST_INT_P (x))
	{
	  HOST_WIDE_INT intval = trunc_int_for_mode (INTVAL (x), mode);
	  if (intval != INTVAL (x))
	    x = GEN_INT (intval);
	}
      else
	x = convert_modes (mode, VOIDmode, x, unsignedp);
      x = force_reg (mode, x);
    }
  return x;
}

/* Helper function for expand_binop: handle the case where there
   is an insn that directly implements the indicated operation.
   Returns null if this is not possible.  */
static rtx
expand_binop_directly (enum machine_mode mode, optab binoptab,
		       rtx op0, rtx op1,
		       rtx target, int unsignedp, enum optab_methods methods,
		       rtx last)
{
  int icode = (int) optab_handler (binoptab, mode);
  enum machine_mode mode0 = insn_data[icode].operand[1].mode;
  enum machine_mode mode1 = insn_data[icode].operand[2].mode;
  enum machine_mode tmp_mode;
  bool commutative_p;
  rtx pat;
  rtx xop0 = op0, xop1 = op1;
  rtx temp;
  rtx swap;

  if (target)
    temp = target;
  else
    temp = gen_reg_rtx (mode);

  /* If it is a commutative operator and the modes would match
     if we would swap the operands, we can save the conversions.  */
  commutative_p = commutative_optab_p (binoptab);
  if (commutative_p
      && GET_MODE (xop0) != mode0 && GET_MODE (xop1) != mode1
      && GET_MODE (xop0) == mode1 && GET_MODE (xop1) == mode1)
    {
      swap = xop0;
      xop0 = xop1;
      xop1 = swap;
    }

  /* If we are optimizing, force expensive constants into a register.  */
  xop0 = avoid_expensive_constant (mode0, binoptab, xop0, unsignedp);
  if (!shift_optab_p (binoptab))
    xop1 = avoid_expensive_constant (mode1, binoptab, xop1, unsignedp);

  /* In case the insn wants input operands in modes different from
     those of the actual operands, convert the operands.  It would
     seem that we don't need to convert CONST_INTs, but we do, so
     that they're properly zero-extended, sign-extended or truncated
     for their mode.  */

  if (GET_MODE (xop0) != mode0 && mode0 != VOIDmode)
    xop0 = convert_modes (mode0,
			  GET_MODE (xop0) != VOIDmode
			  ? GET_MODE (xop0)
			  : mode,
			  xop0, unsignedp);

  if (GET_MODE (xop1) != mode1 && mode1 != VOIDmode)
    xop1 = convert_modes (mode1,
			  GET_MODE (xop1) != VOIDmode
			  ? GET_MODE (xop1)
			  : mode,
			  xop1, unsignedp);

  /* If operation is commutative,
     try to make the first operand a register.
     Even better, try to make it the same as the target.
     Also try to make the last operand a constant.  */
  if (commutative_p
      && swap_commutative_operands_with_target (target, xop0, xop1))
    {
      swap = xop1;
      xop1 = xop0;
      xop0 = swap;
    }

  /* Now, if insn's predicates don't allow our operands, put them into
     pseudo regs.  */

  if (!insn_data[icode].operand[1].predicate (xop0, mode0)
      && mode0 != VOIDmode)
    xop0 = copy_to_mode_reg (mode0, xop0);

  if (!insn_data[icode].operand[2].predicate (xop1, mode1)
      && mode1 != VOIDmode)
    xop1 = copy_to_mode_reg (mode1, xop1);

  if (binoptab == vec_pack_trunc_optab
      || binoptab == vec_pack_usat_optab
      || binoptab == vec_pack_ssat_optab
      || binoptab == vec_pack_ufix_trunc_optab
      || binoptab == vec_pack_sfix_trunc_optab)
    {
      /* The mode of the result is different then the mode of the
	 arguments.  */
      tmp_mode = insn_data[icode].operand[0].mode;
      if (GET_MODE_NUNITS (tmp_mode) != 2 * GET_MODE_NUNITS (mode))
	return 0;
    }
  else
    tmp_mode = mode;

  if (!insn_data[icode].operand[0].predicate (temp, tmp_mode))
    temp = gen_reg_rtx (tmp_mode);

  pat = GEN_FCN (icode) (temp, xop0, xop1);
  if (pat)
    {
      /* If PAT is composed of more than one insn, try to add an appropriate
	 REG_EQUAL note to it.  If we can't because TEMP conflicts with an
	 operand, call expand_binop again, this time without a target.  */
      if (INSN_P (pat) && NEXT_INSN (pat) != NULL_RTX
	  && ! add_equal_note (pat, temp, binoptab->code, xop0, xop1))
	{
	  delete_insns_since (last);
	  return expand_binop (mode, binoptab, op0, op1, NULL_RTX,
			       unsignedp, methods);
	}

      emit_insn (pat);
      return temp;
    }

  delete_insns_since (last);
  return NULL_RTX;
}

/* Generate code to perform an operation specified by BINOPTAB
   on operands OP0 and OP1, with result having machine-mode MODE.

   UNSIGNEDP is for the case where we have to widen the operands
   to perform the operation.  It says to use zero-extension.

   If TARGET is nonzero, the value
   is generated there, if it is convenient to do so.
   In all cases an rtx is returned for the locus of the value;
   this may or may not be TARGET.  */

rtx
expand_binop (enum machine_mode mode, optab binoptab, rtx op0, rtx op1,
	      rtx target, int unsignedp, enum optab_methods methods)
{
  enum optab_methods next_methods
    = (methods == OPTAB_LIB || methods == OPTAB_LIB_WIDEN
       ? OPTAB_WIDEN : methods);
  enum mode_class mclass;
  enum machine_mode wider_mode;
  rtx libfunc;
  rtx temp;
  rtx entry_last = get_last_insn ();
  rtx last;

  mclass = GET_MODE_CLASS (mode);

  /* If subtracting an integer constant, convert this into an addition of
     the negated constant.  */

  if (binoptab == sub_optab && CONST_INT_P (op1))
    {
      op1 = negate_rtx (mode, op1);
      binoptab = add_optab;
    }

  /* Record where to delete back to if we backtrack.  */
  last = get_last_insn ();

  /* If we can do it with a three-operand insn, do so.  */

  if (methods != OPTAB_MUST_WIDEN
      && optab_handler (binoptab, mode) != CODE_FOR_nothing)
    {
      temp = expand_binop_directly (mode, binoptab, op0, op1, target,
				    unsignedp, methods, last);
      if (temp)
	return temp;
    }

  /* If we were trying to rotate, and that didn't work, try rotating
     the other direction before falling back to shifts and bitwise-or.  */
  if (((binoptab == rotl_optab
	&& optab_handler (rotr_optab, mode) != CODE_FOR_nothing)
       || (binoptab == rotr_optab
	   && optab_handler (rotl_optab, mode) != CODE_FOR_nothing))
      && mclass == MODE_INT)
    {
      optab otheroptab = (binoptab == rotl_optab ? rotr_optab : rotl_optab);
      rtx newop1;
      unsigned int bits = GET_MODE_BITSIZE (mode);

      if (CONST_INT_P (op1))
        newop1 = GEN_INT (bits - INTVAL (op1));
      else if (targetm.shift_truncation_mask (mode) == bits - 1)
        newop1 = negate_rtx (GET_MODE (op1), op1);
      else
        newop1 = expand_binop (GET_MODE (op1), sub_optab,
			       GEN_INT (bits), op1,
			       NULL_RTX, unsignedp, OPTAB_DIRECT);

      temp = expand_binop_directly (mode, otheroptab, op0, newop1,
				    target, unsignedp, methods, last);
      if (temp)
	return temp;
    }

  /* If this is a multiply, see if we can do a widening operation that
     takes operands of this mode and makes a wider mode.  */

  if (binoptab == smul_optab
      && GET_MODE_WIDER_MODE (mode) != VOIDmode
      && (optab_handler ((unsignedp ? umul_widen_optab : smul_widen_optab),
			 GET_MODE_WIDER_MODE (mode))
	  != CODE_FOR_nothing))
    {
      temp = expand_binop (GET_MODE_WIDER_MODE (mode),
			   unsignedp ? umul_widen_optab : smul_widen_optab,
			   op0, op1, NULL_RTX, unsignedp, OPTAB_DIRECT);

      if (temp != 0)
	{
	  if (GET_MODE_CLASS (mode) == MODE_INT
	      && TRULY_NOOP_TRUNCATION (GET_MODE_BITSIZE (mode),
                                        GET_MODE_BITSIZE (GET_MODE (temp))))
	    return gen_lowpart (mode, temp);
	  else
	    return convert_to_mode (mode, temp, unsignedp);
	}
    }

  /* Look for a wider mode of the same class for which we think we
     can open-code the operation.  Check for a widening multiply at the
     wider mode as well.  */

  if (CLASS_HAS_WIDER_MODES_P (mclass)
      && methods != OPTAB_DIRECT && methods != OPTAB_LIB)
    for (wider_mode = GET_MODE_WIDER_MODE (mode);
	 wider_mode != VOIDmode;
	 wider_mode = GET_MODE_WIDER_MODE (wider_mode))
      {
	if (optab_handler (binoptab, wider_mode) != CODE_FOR_nothing
	    || (binoptab == smul_optab
		&& GET_MODE_WIDER_MODE (wider_mode) != VOIDmode
		&& (optab_handler ((unsignedp ? umul_widen_optab
				    : smul_widen_optab),
				   GET_MODE_WIDER_MODE (wider_mode))
		    != CODE_FOR_nothing)))
	  {
	    rtx xop0 = op0, xop1 = op1;
	    int no_extend = 0;

	    /* For certain integer operations, we need not actually extend
	       the narrow operands, as long as we will truncate
	       the results to the same narrowness.  */

	    if ((binoptab == ior_optab || binoptab == and_optab
		 || binoptab == xor_optab
		 || binoptab == add_optab || binoptab == sub_optab
		 || binoptab == smul_optab || binoptab == ashl_optab)
		&& mclass == MODE_INT)
	      {
		no_extend = 1;
		xop0 = avoid_expensive_constant (mode, binoptab,
						 xop0, unsignedp);
		if (binoptab != ashl_optab)
		  xop1 = avoid_expensive_constant (mode, binoptab,
						   xop1, unsignedp);
	      }

	    xop0 = widen_operand (xop0, wider_mode, mode, unsignedp, no_extend);

	    /* The second operand of a shift must always be extended.  */
	    xop1 = widen_operand (xop1, wider_mode, mode, unsignedp,
				  no_extend && binoptab != ashl_optab);

	    temp = expand_binop (wider_mode, binoptab, xop0, xop1, NULL_RTX,
				 unsignedp, OPTAB_DIRECT);
	    if (temp)
	      {
		if (mclass != MODE_INT
                    || !TRULY_NOOP_TRUNCATION (GET_MODE_BITSIZE (mode),
                                               GET_MODE_BITSIZE (wider_mode)))
		  {
		    if (target == 0)
		      target = gen_reg_rtx (mode);
		    convert_move (target, temp, 0);
		    return target;
		  }
		else
		  return gen_lowpart (mode, temp);
	      }
	    else
	      delete_insns_since (last);
	  }
      }

  /* If operation is commutative,
     try to make the first operand a register.
     Even better, try to make it the same as the target.
     Also try to make the last operand a constant.  */
  if (commutative_optab_p (binoptab)
      && swap_commutative_operands_with_target (target, op0, op1))
    {
      temp = op1;
      op1 = op0;
      op0 = temp;
    }

  /* These can be done a word at a time.  */
  if ((binoptab == and_optab || binoptab == ior_optab || binoptab == xor_optab)
      && mclass == MODE_INT
      && GET_MODE_SIZE (mode) > UNITS_PER_WORD
      && optab_handler (binoptab, word_mode) != CODE_FOR_nothing)
    {
      int i;
      rtx insns;

      /* If TARGET is the same as one of the operands, the REG_EQUAL note
	 won't be accurate, so use a new target.  */
      if (target == 0 || target == op0 || target == op1)
	target = gen_reg_rtx (mode);

      start_sequence ();

      /* Do the actual arithmetic.  */
      for (i = 0; i < GET_MODE_BITSIZE (mode) / BITS_PER_WORD; i++)
	{
	  rtx target_piece = operand_subword (target, i, 1, mode);
	  rtx x = expand_binop (word_mode, binoptab,
				operand_subword_force (op0, i, mode),
				operand_subword_force (op1, i, mode),
				target_piece, unsignedp, next_methods);

	  if (x == 0)
	    break;

	  if (target_piece != x)
	    emit_move_insn (target_piece, x);
	}

      insns = get_insns ();
      end_sequence ();

      if (i == GET_MODE_BITSIZE (mode) / BITS_PER_WORD)
	{
	  emit_insn (insns);
	  return target;
	}
    }

  /* Synthesize double word shifts from single word shifts.  */
  if ((binoptab == lshr_optab || binoptab == ashl_optab
       || binoptab == ashr_optab)
      && mclass == MODE_INT
      && (CONST_INT_P (op1) || optimize_insn_for_speed_p ())
      && GET_MODE_SIZE (mode) == 2 * UNITS_PER_WORD
      && optab_handler (binoptab, word_mode) != CODE_FOR_nothing
      && optab_handler (ashl_optab, word_mode) != CODE_FOR_nothing
      && optab_handler (lshr_optab, word_mode) != CODE_FOR_nothing)
    {
      unsigned HOST_WIDE_INT shift_mask, double_shift_mask;
      enum machine_mode op1_mode;

      double_shift_mask = targetm.shift_truncation_mask (mode);
      shift_mask = targetm.shift_truncation_mask (word_mode);
      op1_mode = GET_MODE (op1) != VOIDmode ? GET_MODE (op1) : word_mode;

      /* Apply the truncation to constant shifts.  */
      if (double_shift_mask > 0 && CONST_INT_P (op1))
	op1 = GEN_INT (INTVAL (op1) & double_shift_mask);

      if (op1 == CONST0_RTX (op1_mode))
	return op0;

      /* Make sure that this is a combination that expand_doubleword_shift
	 can handle.  See the comments there for details.  */
      if (double_shift_mask == 0
	  || (shift_mask == BITS_PER_WORD - 1
	      && double_shift_mask == BITS_PER_WORD * 2 - 1))
	{
	  rtx insns;
	  rtx into_target, outof_target;
	  rtx into_input, outof_input;
	  int left_shift, outof_word;

	  /* If TARGET is the same as one of the operands, the REG_EQUAL note
	     won't be accurate, so use a new target.  */
	  if (target == 0 || target == op0 || target == op1)
	    target = gen_reg_rtx (mode);

	  start_sequence ();

	  /* OUTOF_* is the word we are shifting bits away from, and
	     INTO_* is the word that we are shifting bits towards, thus
	     they differ depending on the direction of the shift and
	     WORDS_BIG_ENDIAN.  */

	  left_shift = binoptab == ashl_optab;
	  outof_word = left_shift ^ ! WORDS_BIG_ENDIAN;

	  outof_target = operand_subword (target, outof_word, 1, mode);
	  into_target = operand_subword (target, 1 - outof_word, 1, mode);

	  outof_input = operand_subword_force (op0, outof_word, mode);
	  into_input = operand_subword_force (op0, 1 - outof_word, mode);

	  if (expand_doubleword_shift (op1_mode, binoptab,
				       outof_input, into_input, op1,
				       outof_target, into_target,
				       unsignedp, next_methods, shift_mask))
	    {
	      insns = get_insns ();
	      end_sequence ();

	      emit_insn (insns);
	      return target;
	    }
	  end_sequence ();
	}
    }

  /* Synthesize double word rotates from single word shifts.  */
  if ((binoptab == rotl_optab || binoptab == rotr_optab)
      && mclass == MODE_INT
      && CONST_INT_P (op1)
      && GET_MODE_SIZE (mode) == 2 * UNITS_PER_WORD
      && optab_handler (ashl_optab, word_mode) != CODE_FOR_nothing
      && optab_handler (lshr_optab, word_mode) != CODE_FOR_nothing)
    {
      rtx insns;
      rtx into_target, outof_target;
      rtx into_input, outof_input;
      rtx inter;
      int shift_count, left_shift, outof_word;

      /* If TARGET is the same as one of the operands, the REG_EQUAL note
	 won't be accurate, so use a new target. Do this also if target is not
	 a REG, first because having a register instead may open optimization
	 opportunities, and second because if target and op0 happen to be MEMs
	 designating the same location, we would risk clobbering it too early
	 in the code sequence we generate below.  */
      if (target == 0 || target == op0 || target == op1 || ! REG_P (target))
	target = gen_reg_rtx (mode);

      start_sequence ();

      shift_count = INTVAL (op1);

      /* OUTOF_* is the word we are shifting bits away from, and
	 INTO_* is the word that we are shifting bits towards, thus
	 they differ depending on the direction of the shift and
	 WORDS_BIG_ENDIAN.  */

      left_shift = (binoptab == rotl_optab);
      outof_word = left_shift ^ ! WORDS_BIG_ENDIAN;

      outof_target = operand_subword (target, outof_word, 1, mode);
      into_target = operand_subword (target, 1 - outof_word, 1, mode);

      outof_input = operand_subword_force (op0, outof_word, mode);
      into_input = operand_subword_force (op0, 1 - outof_word, mode);

      if (shift_count == BITS_PER_WORD)
	{
	  /* This is just a word swap.  */
	  emit_move_insn (outof_target, into_input);
	  emit_move_insn (into_target, outof_input);
	  inter = const0_rtx;
	}
      else
	{
	  rtx into_temp1, into_temp2, outof_temp1, outof_temp2;
	  rtx first_shift_count, second_shift_count;
	  optab reverse_unsigned_shift, unsigned_shift;

	  reverse_unsigned_shift = (left_shift ^ (shift_count < BITS_PER_WORD)
				    ? lshr_optab : ashl_optab);

	  unsigned_shift = (left_shift ^ (shift_count < BITS_PER_WORD)
			    ? ashl_optab : lshr_optab);

	  if (shift_count > BITS_PER_WORD)
	    {
	      first_shift_count = GEN_INT (shift_count - BITS_PER_WORD);
	      second_shift_count = GEN_INT (2 * BITS_PER_WORD - shift_count);
	    }
	  else
	    {
	      first_shift_count = GEN_INT (BITS_PER_WORD - shift_count);
	      second_shift_count = GEN_INT (shift_count);
	    }

	  into_temp1 = expand_binop (word_mode, unsigned_shift,
				     outof_input, first_shift_count,
				     NULL_RTX, unsignedp, next_methods);
	  into_temp2 = expand_binop (word_mode, reverse_unsigned_shift,
				     into_input, second_shift_count,
				     NULL_RTX, unsignedp, next_methods);

	  if (into_temp1 != 0 && into_temp2 != 0)
	    inter = expand_binop (word_mode, ior_optab, into_temp1, into_temp2,
				  into_target, unsignedp, next_methods);
	  else
	    inter = 0;

	  if (inter != 0 && inter != into_target)
	    emit_move_insn (into_target, inter);

	  outof_temp1 = expand_binop (word_mode, unsigned_shift,
				      into_input, first_shift_count,
				      NULL_RTX, unsignedp, next_methods);
	  outof_temp2 = expand_binop (word_mode, reverse_unsigned_shift,
				      outof_input, second_shift_count,
				      NULL_RTX, unsignedp, next_methods);

	  if (inter != 0 && outof_temp1 != 0 && outof_temp2 != 0)
	    inter = expand_binop (word_mode, ior_optab,
				  outof_temp1, outof_temp2,
				  outof_target, unsignedp, next_methods);

	  if (inter != 0 && inter != outof_target)
	    emit_move_insn (outof_target, inter);
	}

      insns = get_insns ();
      end_sequence ();

      if (inter != 0)
	{
	  emit_insn (insns);
	  return target;
	}
    }

  /* These can be done a word at a time by propagating carries.  */
  if ((binoptab == add_optab || binoptab == sub_optab)
      && mclass == MODE_INT
      && GET_MODE_SIZE (mode) >= 2 * UNITS_PER_WORD
      && optab_handler (binoptab, word_mode) != CODE_FOR_nothing)
    {
      unsigned int i;
      optab otheroptab = binoptab == add_optab ? sub_optab : add_optab;
      const unsigned int nwords = GET_MODE_BITSIZE (mode) / BITS_PER_WORD;
      rtx carry_in = NULL_RTX, carry_out = NULL_RTX;
      rtx xop0, xop1, xtarget;

      /* We can handle either a 1 or -1 value for the carry.  If STORE_FLAG
	 value is one of those, use it.  Otherwise, use 1 since it is the
	 one easiest to get.  */
#if STORE_FLAG_VALUE == 1 || STORE_FLAG_VALUE == -1
      int normalizep = STORE_FLAG_VALUE;
#else
      int normalizep = 1;
#endif

      /* Prepare the operands.  */
      xop0 = force_reg (mode, op0);
      xop1 = force_reg (mode, op1);

      xtarget = gen_reg_rtx (mode);

      if (target == 0 || !REG_P (target))
	target = xtarget;

      /* Indicate for flow that the entire target reg is being set.  */
      if (REG_P (target))
	emit_clobber (xtarget);

      /* Do the actual arithmetic.  */
      for (i = 0; i < nwords; i++)
	{
	  int index = (WORDS_BIG_ENDIAN ? nwords - i - 1 : i);
	  rtx target_piece = operand_subword (xtarget, index, 1, mode);
	  rtx op0_piece = operand_subword_force (xop0, index, mode);
	  rtx op1_piece = operand_subword_force (xop1, index, mode);
	  rtx x;

	  /* Main add/subtract of the input operands.  */
	  x = expand_binop (word_mode, binoptab,
			    op0_piece, op1_piece,
			    target_piece, unsignedp, next_methods);
	  if (x == 0)
	    break;

	  if (i + 1 < nwords)
	    {
	      /* Store carry from main add/subtract.  */
	      carry_out = gen_reg_rtx (word_mode);
	      carry_out = emit_store_flag_force (carry_out,
						 (binoptab == add_optab
						  ? LT : GT),
						 x, op0_piece,
						 word_mode, 1, normalizep);
	    }

	  if (i > 0)
	    {
	      rtx newx;

	      /* Add/subtract previous carry to main result.  */
	      newx = expand_binop (word_mode,
				   normalizep == 1 ? binoptab : otheroptab,
				   x, carry_in,
				   NULL_RTX, 1, next_methods);

	      if (i + 1 < nwords)
		{
		  /* Get out carry from adding/subtracting carry in.  */
		  rtx carry_tmp = gen_reg_rtx (word_mode);
		  carry_tmp = emit_store_flag_force (carry_tmp,
						     (binoptab == add_optab
						      ? LT : GT),
						     newx, x,
						     word_mode, 1, normalizep);

		  /* Logical-ior the two poss. carry together.  */
		  carry_out = expand_binop (word_mode, ior_optab,
					    carry_out, carry_tmp,
					    carry_out, 0, next_methods);
		  if (carry_out == 0)
		    break;
		}
	      emit_move_insn (target_piece, newx);
	    }
	  else
	    {
	      if (x != target_piece)
		emit_move_insn (target_piece, x);
	    }

	  carry_in = carry_out;
	}

      if (i == GET_MODE_BITSIZE (mode) / (unsigned) BITS_PER_WORD)
	{
	  if (optab_handler (mov_optab, mode) != CODE_FOR_nothing
	      || ! rtx_equal_p (target, xtarget))
	    {
	      rtx temp = emit_move_insn (target, xtarget);

	      set_unique_reg_note (temp,
				   REG_EQUAL,
				   gen_rtx_fmt_ee (binoptab->code, mode,
						   copy_rtx (xop0),
						   copy_rtx (xop1)));
	    }
	  else
	    target = xtarget;

	  return target;
	}

      else
	delete_insns_since (last);
    }

  /* Attempt to synthesize double word multiplies using a sequence of word
     mode multiplications.  We first attempt to generate a sequence using a
     more efficient unsigned widening multiply, and if that fails we then
     try using a signed widening multiply.  */

  if (binoptab == smul_optab
      && mclass == MODE_INT
      && GET_MODE_SIZE (mode) == 2 * UNITS_PER_WORD
      && optab_handler (smul_optab, word_mode) != CODE_FOR_nothing
      && optab_handler (add_optab, word_mode) != CODE_FOR_nothing)
    {
      rtx product = NULL_RTX;

      if (optab_handler (umul_widen_optab, mode) != CODE_FOR_nothing)
	{
	  product = expand_doubleword_mult (mode, op0, op1, target,
					    true, methods);
	  if (!product)
	    delete_insns_since (last);
	}

      if (product == NULL_RTX
	  && optab_handler (smul_widen_optab, mode) != CODE_FOR_nothing)
	{
	  product = expand_doubleword_mult (mode, op0, op1, target,
					    false, methods);
	  if (!product)
	    delete_insns_since (last);
	}

      if (product != NULL_RTX)
	{
	  if (optab_handler (mov_optab, mode) != CODE_FOR_nothing)
	    {
	      temp = emit_move_insn (target ? target : product, product);
	      set_unique_reg_note (temp,
				   REG_EQUAL,
				   gen_rtx_fmt_ee (MULT, mode,
						   copy_rtx (op0),
						   copy_rtx (op1)));
	    }
	  return product;
	}
    }

  /* It can't be open-coded in this mode.
     Use a library call if one is available and caller says that's ok.  */

  libfunc = optab_libfunc (binoptab, mode);
  if (libfunc
      && (methods == OPTAB_LIB || methods == OPTAB_LIB_WIDEN))
    {
      rtx insns;
      rtx op1x = op1;
      enum machine_mode op1_mode = mode;
      rtx value;

      start_sequence ();

      if (shift_optab_p (binoptab))
	{
	  op1_mode = targetm.libgcc_shift_count_mode ();
	  /* Specify unsigned here,
	     since negative shift counts are meaningless.  */
	  op1x = convert_to_mode (op1_mode, op1, 1);
	}

      if (GET_MODE (op0) != VOIDmode
	  && GET_MODE (op0) != mode)
	op0 = convert_to_mode (mode, op0, unsignedp);

      /* Pass 1 for NO_QUEUE so we don't lose any increments
	 if the libcall is cse'd or moved.  */
      value = emit_library_call_value (libfunc,
				       NULL_RTX, LCT_CONST, mode, 2,
				       op0, mode, op1x, op1_mode);

      insns = get_insns ();
      end_sequence ();

      target = gen_reg_rtx (mode);
      emit_libcall_block (insns, target, value,
			  gen_rtx_fmt_ee (binoptab->code, mode, op0, op1));

      return target;
    }

  delete_insns_since (last);

  /* It can't be done in this mode.  Can we do it in a wider mode?  */

  if (! (methods == OPTAB_WIDEN || methods == OPTAB_LIB_WIDEN
	 || methods == OPTAB_MUST_WIDEN))
    {
      /* Caller says, don't even try.  */
      delete_insns_since (entry_last);
      return 0;
    }

  /* Compute the value of METHODS to pass to recursive calls.
     Don't allow widening to be tried recursively.  */

  methods = (methods == OPTAB_LIB_WIDEN ? OPTAB_LIB : OPTAB_DIRECT);

  /* Look for a wider mode of the same class for which it appears we can do
     the operation.  */

  if (CLASS_HAS_WIDER_MODES_P (mclass))
    {
      for (wider_mode = GET_MODE_WIDER_MODE (mode);
	   wider_mode != VOIDmode;
	   wider_mode = GET_MODE_WIDER_MODE (wider_mode))
	{
	  if (optab_handler (binoptab, wider_mode) != CODE_FOR_nothing
	      || (methods == OPTAB_LIB
		  && optab_libfunc (binoptab, wider_mode)))
	    {
	      rtx xop0 = op0, xop1 = op1;
	      int no_extend = 0;

	      /* For certain integer operations, we need not actually extend
		 the narrow operands, as long as we will truncate
		 the results to the same narrowness.  */

	      if ((binoptab == ior_optab || binoptab == and_optab
		   || binoptab == xor_optab
		   || binoptab == add_optab || binoptab == sub_optab
		   || binoptab == smul_optab || binoptab == ashl_optab)
		  && mclass == MODE_INT)
		no_extend = 1;

	      xop0 = widen_operand (xop0, wider_mode, mode,
				    unsignedp, no_extend);

	      /* The second operand of a shift must always be extended.  */
	      xop1 = widen_operand (xop1, wider_mode, mode, unsignedp,
				    no_extend && binoptab != ashl_optab);

	      temp = expand_binop (wider_mode, binoptab, xop0, xop1, NULL_RTX,
				   unsignedp, methods);
	      if (temp)
		{
		  if (mclass != MODE_INT
		      || !TRULY_NOOP_TRUNCATION (GET_MODE_BITSIZE (mode),
						 GET_MODE_BITSIZE (wider_mode)))
		    {
		      if (target == 0)
			target = gen_reg_rtx (mode);
		      convert_move (target, temp, 0);
		      return target;
		    }
		  else
		    return gen_lowpart (mode, temp);
		}
	      else
		delete_insns_since (last);
	    }
	}
    }

  delete_insns_since (entry_last);
  return 0;
}

/* Expand a binary operator which has both signed and unsigned forms.
   UOPTAB is the optab for unsigned operations, and SOPTAB is for
   signed operations.

   If we widen unsigned operands, we may use a signed wider operation instead
   of an unsigned wider operation, since the result would be the same.  */

rtx
sign_expand_binop (enum machine_mode mode, optab uoptab, optab soptab,
		   rtx op0, rtx op1, rtx target, int unsignedp,
		   enum optab_methods methods)
{
  rtx temp;
  optab direct_optab = unsignedp ? uoptab : soptab;
  struct optab_d wide_soptab;

  /* Do it without widening, if possible.  */
  temp = expand_binop (mode, direct_optab, op0, op1, target,
		       unsignedp, OPTAB_DIRECT);
  if (temp || methods == OPTAB_DIRECT)
    return temp;

  /* Try widening to a signed int.  Make a fake signed optab that
     hides any signed insn for direct use.  */
  wide_soptab = *soptab;
  set_optab_handler (&wide_soptab, mode, CODE_FOR_nothing);
  /* We don't want to generate new hash table entries from this fake
     optab.  */
  wide_soptab.libcall_gen = NULL;

  temp = expand_binop (mode, &wide_soptab, op0, op1, target,
		       unsignedp, OPTAB_WIDEN);

  /* For unsigned operands, try widening to an unsigned int.  */
  if (temp == 0 && unsignedp)
    temp = expand_binop (mode, uoptab, op0, op1, target,
			 unsignedp, OPTAB_WIDEN);
  if (temp || methods == OPTAB_WIDEN)
    return temp;

  /* Use the right width libcall if that exists.  */
  temp = expand_binop (mode, direct_optab, op0, op1, target, unsignedp, OPTAB_LIB);
  if (temp || methods == OPTAB_LIB)
    return temp;

  /* Must widen and use a libcall, use either signed or unsigned.  */
  temp = expand_binop (mode, &wide_soptab, op0, op1, target,
		       unsignedp, methods);
  if (temp != 0)
    return temp;
  if (unsignedp)
    return expand_binop (mode, uoptab, op0, op1, target,
			 unsignedp, methods);
  return 0;
}

/* Generate code to perform an operation specified by UNOPPTAB
   on operand OP0, with two results to TARG0 and TARG1.
   We assume that the order of the operands for the instruction
   is TARG0, TARG1, OP0.

   Either TARG0 or TARG1 may be zero, but what that means is that
   the result is not actually wanted.  We will generate it into
   a dummy pseudo-reg and discard it.  They may not both be zero.

   Returns 1 if this operation can be performed; 0 if not.  */

int
expand_twoval_unop (optab unoptab, rtx op0, rtx targ0, rtx targ1,
		    int unsignedp)
{
  enum machine_mode mode = GET_MODE (targ0 ? targ0 : targ1);
  enum mode_class mclass;
  enum machine_mode wider_mode;
  rtx entry_last = get_last_insn ();
  rtx last;

  mclass = GET_MODE_CLASS (mode);

  if (!targ0)
    targ0 = gen_reg_rtx (mode);
  if (!targ1)
    targ1 = gen_reg_rtx (mode);

  /* Record where to go back to if we fail.  */
  last = get_last_insn ();

  if (optab_handler (unoptab, mode) != CODE_FOR_nothing)
    {
      int icode = (int) optab_handler (unoptab, mode);
      enum machine_mode mode0 = insn_data[icode].operand[2].mode;
      rtx pat;
      rtx xop0 = op0;

      if (GET_MODE (xop0) != VOIDmode
	  && GET_MODE (xop0) != mode0)
	xop0 = convert_to_mode (mode0, xop0, unsignedp);

      /* Now, if insn doesn't accept these operands, put them into pseudos.  */
      if (!insn_data[icode].operand[2].predicate (xop0, mode0))
	xop0 = copy_to_mode_reg (mode0, xop0);

      /* We could handle this, but we should always be called with a pseudo
	 for our targets and all insns should take them as outputs.  */
      gcc_assert (insn_data[icode].operand[0].predicate (targ0, mode));
      gcc_assert (insn_data[icode].operand[1].predicate (targ1, mode));

      pat = GEN_FCN (icode) (targ0, targ1, xop0);
      if (pat)
	{
	  emit_insn (pat);
	  return 1;
	}
      else
	delete_insns_since (last);
    }

  /* It can't be done in this mode.  Can we do it in a wider mode?  */

  if (CLASS_HAS_WIDER_MODES_P (mclass))
    {
      for (wider_mode = GET_MODE_WIDER_MODE (mode);
	   wider_mode != VOIDmode;
	   wider_mode = GET_MODE_WIDER_MODE (wider_mode))
	{
	  if (optab_handler (unoptab, wider_mode) != CODE_FOR_nothing)
	    {
	      rtx t0 = gen_reg_rtx (wider_mode);
	      rtx t1 = gen_reg_rtx (wider_mode);
	      rtx cop0 = convert_modes (wider_mode, mode, op0, unsignedp);

	      if (expand_twoval_unop (unoptab, cop0, t0, t1, unsignedp))
		{
		  convert_move (targ0, t0, unsignedp);
		  convert_move (targ1, t1, unsignedp);
		  return 1;
		}
	      else
		delete_insns_since (last);
	    }
	}
    }

  delete_insns_since (entry_last);
  return 0;
}

/* Generate code to perform an operation specified by BINOPTAB
   on operands OP0 and OP1, with two results to TARG1 and TARG2.
   We assume that the order of the operands for the instruction
   is TARG0, OP0, OP1, TARG1, which would fit a pattern like
   [(set TARG0 (operate OP0 OP1)) (set TARG1 (operate ...))].

   Either TARG0 or TARG1 may be zero, but what that means is that
   the result is not actually wanted.  We will generate it into
   a dummy pseudo-reg and discard it.  They may not both be zero.

   Returns 1 if this operation can be performed; 0 if not.  */

int
expand_twoval_binop (optab binoptab, rtx op0, rtx op1, rtx targ0, rtx targ1,
		     int unsignedp)
{
  enum machine_mode mode = GET_MODE (targ0 ? targ0 : targ1);
  enum mode_class mclass;
  enum machine_mode wider_mode;
  rtx entry_last = get_last_insn ();
  rtx last;

  mclass = GET_MODE_CLASS (mode);

  if (!targ0)
    targ0 = gen_reg_rtx (mode);
  if (!targ1)
    targ1 = gen_reg_rtx (mode);

  /* Record where to go back to if we fail.  */
  last = get_last_insn ();

  if (optab_handler (binoptab, mode) != CODE_FOR_nothing)
    {
      int icode = (int) optab_handler (binoptab, mode);
      enum machine_mode mode0 = insn_data[icode].operand[1].mode;
      enum machine_mode mode1 = insn_data[icode].operand[2].mode;
      rtx pat;
      rtx xop0 = op0, xop1 = op1;

      /* If we are optimizing, force expensive constants into a register.  */
      xop0 = avoid_expensive_constant (mode0, binoptab, xop0, unsignedp);
      xop1 = avoid_expensive_constant (mode1, binoptab, xop1, unsignedp);

      /* In case the insn wants input operands in modes different from
	 those of the actual operands, convert the operands.  It would
	 seem that we don't need to convert CONST_INTs, but we do, so
	 that they're properly zero-extended, sign-extended or truncated
	 for their mode.  */

      if (GET_MODE (op0) != mode0 && mode0 != VOIDmode)
	xop0 = convert_modes (mode0,
			      GET_MODE (op0) != VOIDmode
			      ? GET_MODE (op0)
			      : mode,
			      xop0, unsignedp);

      if (GET_MODE (op1) != mode1 && mode1 != VOIDmode)
	xop1 = convert_modes (mode1,
			      GET_MODE (op1) != VOIDmode
			      ? GET_MODE (op1)
			      : mode,
			      xop1, unsignedp);

      /* Now, if insn doesn't accept these operands, put them into pseudos.  */
      if (!insn_data[icode].operand[1].predicate (xop0, mode0))
	xop0 = copy_to_mode_reg (mode0, xop0);

      if (!insn_data[icode].operand[2].predicate (xop1, mode1))
	xop1 = copy_to_mode_reg (mode1, xop1);

      /* We could handle this, but we should always be called with a pseudo
	 for our targets and all insns should take them as outputs.  */
      gcc_assert (insn_data[icode].operand[0].predicate (targ0, mode));
      gcc_assert (insn_data[icode].operand[3].predicate (targ1, mode));

      pat = GEN_FCN (icode) (targ0, xop0, xop1, targ1);
      if (pat)
	{
	  emit_insn (pat);
	  return 1;
	}
      else
	delete_insns_since (last);
    }

  /* It can't be done in this mode.  Can we do it in a wider mode?  */

  if (CLASS_HAS_WIDER_MODES_P (mclass))
    {
      for (wider_mode = GET_MODE_WIDER_MODE (mode);
	   wider_mode != VOIDmode;
	   wider_mode = GET_MODE_WIDER_MODE (wider_mode))
	{
	  if (optab_handler (binoptab, wider_mode) != CODE_FOR_nothing)
	    {
	      rtx t0 = gen_reg_rtx (wider_mode);
	      rtx t1 = gen_reg_rtx (wider_mode);
	      rtx cop0 = convert_modes (wider_mode, mode, op0, unsignedp);
	      rtx cop1 = convert_modes (wider_mode, mode, op1, unsignedp);

	      if (expand_twoval_binop (binoptab, cop0, cop1,
				       t0, t1, unsignedp))
		{
		  convert_move (targ0, t0, unsignedp);
		  convert_move (targ1, t1, unsignedp);
		  return 1;
		}
	      else
		delete_insns_since (last);
	    }
	}
    }

  delete_insns_since (entry_last);
  return 0;
}

/* Expand the two-valued library call indicated by BINOPTAB, but
   preserve only one of the values.  If TARG0 is non-NULL, the first
   value is placed into TARG0; otherwise the second value is placed
   into TARG1.  Exactly one of TARG0 and TARG1 must be non-NULL.  The
   value stored into TARG0 or TARG1 is equivalent to (CODE OP0 OP1).
   This routine assumes that the value returned by the library call is
   as if the return value was of an integral mode twice as wide as the
   mode of OP0.  Returns 1 if the call was successful.  */

bool
expand_twoval_binop_libfunc (optab binoptab, rtx op0, rtx op1,
			     rtx targ0, rtx targ1, enum rtx_code code)
{
  enum machine_mode mode;
  enum machine_mode libval_mode;
  rtx libval;
  rtx insns;
  rtx libfunc;

  /* Exactly one of TARG0 or TARG1 should be non-NULL.  */
  gcc_assert (!targ0 != !targ1);

  mode = GET_MODE (op0);
  libfunc = optab_libfunc (binoptab, mode);
  if (!libfunc)
    return false;

  /* The value returned by the library function will have twice as
     many bits as the nominal MODE.  */
  libval_mode = smallest_mode_for_size (2 * GET_MODE_BITSIZE (mode),
					MODE_INT);
  start_sequence ();
  libval = emit_library_call_value (libfunc, NULL_RTX, LCT_CONST,
				    libval_mode, 2,
				    op0, mode,
				    op1, mode);
  /* Get the part of VAL containing the value that we want.  */
  libval = simplify_gen_subreg (mode, libval, libval_mode,
				targ0 ? 0 : GET_MODE_SIZE (mode));
  insns = get_insns ();
  end_sequence ();
  /* Move the into the desired location.  */
  emit_libcall_block (insns, targ0 ? targ0 : targ1, libval,
		      gen_rtx_fmt_ee (code, mode, op0, op1));

  return true;
}


/* Wrapper around expand_unop which takes an rtx code to specify
   the operation to perform, not an optab pointer.  All other
   arguments are the same.  */
rtx
expand_simple_unop (enum machine_mode mode, enum rtx_code code, rtx op0,
		    rtx target, int unsignedp)
{
  optab unop = code_to_optab[(int) code];
  gcc_assert (unop);

  return expand_unop (mode, unop, op0, target, unsignedp);
}

/* Try calculating
	(clz:narrow x)
   as
	(clz:wide (zero_extend:wide x)) - ((width wide) - (width narrow)).  */
static rtx
widen_clz (enum machine_mode mode, rtx op0, rtx target)
{
  enum mode_class mclass = GET_MODE_CLASS (mode);
  if (CLASS_HAS_WIDER_MODES_P (mclass))
    {
      enum machine_mode wider_mode;
      for (wider_mode = GET_MODE_WIDER_MODE (mode);
	   wider_mode != VOIDmode;
	   wider_mode = GET_MODE_WIDER_MODE (wider_mode))
	{
	  if (optab_handler (clz_optab, wider_mode) != CODE_FOR_nothing)
	    {
	      rtx xop0, temp, last;

	      last = get_last_insn ();

	      if (target == 0)
		target = gen_reg_rtx (mode);
	      xop0 = widen_operand (op0, wider_mode, mode, true, false);
	      temp = expand_unop (wider_mode, clz_optab, xop0, NULL_RTX, true);
	      if (temp != 0)
		temp = expand_binop (wider_mode, sub_optab, temp,
				     GEN_INT (GET_MODE_BITSIZE (wider_mode)
					      - GET_MODE_BITSIZE (mode)),
				     target, true, OPTAB_DIRECT);
	      if (temp == 0)
		delete_insns_since (last);

	      return temp;
	    }
	}
    }
  return 0;
}

/* Try calculating clz of a double-word quantity as two clz's of word-sized
   quantities, choosing which based on whether the high word is nonzero.  */
static rtx
expand_doubleword_clz (enum machine_mode mode, rtx op0, rtx target)
{
  rtx xop0 = force_reg (mode, op0);
  rtx subhi = gen_highpart (word_mode, xop0);
  rtx sublo = gen_lowpart (word_mode, xop0);
  rtx hi0_label = gen_label_rtx ();
  rtx after_label = gen_label_rtx ();
  rtx seq, temp, result;

  /* If we were not given a target, use a word_mode register, not a
     'mode' register.  The result will fit, and nobody is expecting
     anything bigger (the return type of __builtin_clz* is int).  */
  if (!target)
    target = gen_reg_rtx (word_mode);

  /* In any case, write to a word_mode scratch in both branches of the
     conditional, so we can ensure there is a single move insn setting
     'target' to tag a REG_EQUAL note on.  */
  result = gen_reg_rtx (word_mode);

  start_sequence ();

  /* If the high word is not equal to zero,
     then clz of the full value is clz of the high word.  */
  emit_cmp_and_jump_insns (subhi, CONST0_RTX (word_mode), EQ, 0,
			   word_mode, true, hi0_label);

  temp = expand_unop_direct (word_mode, clz_optab, subhi, result, true);
  if (!temp)
    goto fail;

  if (temp != result)
    convert_move (result, temp, true);

  emit_jump_insn (gen_jump (after_label));
  emit_barrier ();

  /* Else clz of the full value is clz of the low word plus the number
     of bits in the high word.  */
  emit_label (hi0_label);

  temp = expand_unop_direct (word_mode, clz_optab, sublo, 0, true);
  if (!temp)
    goto fail;
  temp = expand_binop (word_mode, add_optab, temp,
		       GEN_INT (GET_MODE_BITSIZE (word_mode)),
		       result, true, OPTAB_DIRECT);
  if (!temp)
    goto fail;
  if (temp != result)
    convert_move (result, temp, true);

  emit_label (after_label);
  convert_move (target, result, true);

  seq = get_insns ();
  end_sequence ();

  add_equal_note (seq, target, CLZ, xop0, 0);
  emit_insn (seq);
  return target;

 fail:
  end_sequence ();
  return 0;
}

/* Try calculating
	(bswap:narrow x)
   as
	(lshiftrt:wide (bswap:wide x) ((width wide) - (width narrow))).  */
static rtx
widen_bswap (enum machine_mode mode, rtx op0, rtx target)
{
  enum mode_class mclass = GET_MODE_CLASS (mode);
  enum machine_mode wider_mode;
  rtx x, last;

  if (!CLASS_HAS_WIDER_MODES_P (mclass))
    return NULL_RTX;

  for (wider_mode = GET_MODE_WIDER_MODE (mode);
       wider_mode != VOIDmode;
       wider_mode = GET_MODE_WIDER_MODE (wider_mode))
    if (optab_handler (bswap_optab, wider_mode) != CODE_FOR_nothing)
      goto found;
  return NULL_RTX;

 found:
  last = get_last_insn ();

  x = widen_operand (op0, wider_mode, mode, true, true);
  x = expand_unop (wider_mode, bswap_optab, x, NULL_RTX, true);

  if (x != 0)
    x = expand_shift (RSHIFT_EXPR, wider_mode, x,
		      size_int (GET_MODE_BITSIZE (wider_mode)
			        - GET_MODE_BITSIZE (mode)),
		      NULL_RTX, true);

  if (x != 0)
    {
      if (target == 0)
	target = gen_reg_rtx (mode);
      emit_move_insn (target, gen_lowpart (mode, x));
    }
  else
    delete_insns_since (last);

  return target;
}

/* Try calculating bswap as two bswaps of two word-sized operands.  */

static rtx
expand_doubleword_bswap (enum machine_mode mode, rtx op, rtx target)
{
  rtx t0, t1;

  t1 = expand_unop (word_mode, bswap_optab,
		    operand_subword_force (op, 0, mode), NULL_RTX, true);
  t0 = expand_unop (word_mode, bswap_optab,
		    operand_subword_force (op, 1, mode), NULL_RTX, true);

  if (target == 0)
    target = gen_reg_rtx (mode);
  if (REG_P (target))
    emit_clobber (target);
  emit_move_insn (operand_subword (target, 0, 1, mode), t0);
  emit_move_insn (operand_subword (target, 1, 1, mode), t1);

  return target;
}

/* Try calculating (parity x) as (and (popcount x) 1), where
   popcount can also be done in a wider mode.  */
static rtx
expand_parity (enum machine_mode mode, rtx op0, rtx target)
{
  enum mode_class mclass = GET_MODE_CLASS (mode);
  if (CLASS_HAS_WIDER_MODES_P (mclass))
    {
      enum machine_mode wider_mode;
      for (wider_mode = mode; wider_mode != VOIDmode;
	   wider_mode = GET_MODE_WIDER_MODE (wider_mode))
	{
	  if (optab_handler (popcount_optab, wider_mode) != CODE_FOR_nothing)
	    {
	      rtx xop0, temp, last;

	      last = get_last_insn ();

	      if (target == 0)
		target = gen_reg_rtx (mode);
	      xop0 = widen_operand (op0, wider_mode, mode, true, false);
	      temp = expand_unop (wider_mode, popcount_optab, xop0, NULL_RTX,
				  true);
	      if (temp != 0)
		temp = expand_binop (wider_mode, and_optab, temp, const1_rtx,
				     target, true, OPTAB_DIRECT);
	      if (temp == 0)
		delete_insns_since (last);

	      return temp;
	    }
	}
    }
  return 0;
}

/* Try calculating ctz(x) as K - clz(x & -x) ,
   where K is GET_MODE_BITSIZE(mode) - 1.

   Both __builtin_ctz and __builtin_clz are undefined at zero, so we
   don't have to worry about what the hardware does in that case.  (If
   the clz instruction produces the usual value at 0, which is K, the
   result of this code sequence will be -1; expand_ffs, below, relies
   on this.  It might be nice to have it be K instead, for consistency
   with the (very few) processors that provide a ctz with a defined
   value, but that would take one more instruction, and it would be
   less convenient for expand_ffs anyway.  */

static rtx
expand_ctz (enum machine_mode mode, rtx op0, rtx target)
{
  rtx seq, temp;

  if (optab_handler (clz_optab, mode) == CODE_FOR_nothing)
    return 0;

  start_sequence ();

  temp = expand_unop_direct (mode, neg_optab, op0, NULL_RTX, true);
  if (temp)
    temp = expand_binop (mode, and_optab, op0, temp, NULL_RTX,
			 true, OPTAB_DIRECT);
  if (temp)
    temp = expand_unop_direct (mode, clz_optab, temp, NULL_RTX, true);
  if (temp)
    temp = expand_binop (mode, sub_optab, GEN_INT (GET_MODE_BITSIZE (mode) - 1),
			 temp, target,
			 true, OPTAB_DIRECT);
  if (temp == 0)
    {
      end_sequence ();
      return 0;
    }

  seq = get_insns ();
  end_sequence ();

  add_equal_note (seq, temp, CTZ, op0, 0);
  emit_insn (seq);
  return temp;
}


/* Try calculating ffs(x) using ctz(x) if we have that instruction, or
   else with the sequence used by expand_clz.

   The ffs builtin promises to return zero for a zero value and ctz/clz
   may have an undefined value in that case.  If they do not give us a
   convenient value, we have to generate a test and branch.  */
static rtx
expand_ffs (enum machine_mode mode, rtx op0, rtx target)
{
  HOST_WIDE_INT val = 0;
  bool defined_at_zero = false;
  rtx temp, seq;

  if (optab_handler (ctz_optab, mode) != CODE_FOR_nothing)
    {
      start_sequence ();

      temp = expand_unop_direct (mode, ctz_optab, op0, 0, true);
      if (!temp)
	goto fail;

      defined_at_zero = (CTZ_DEFINED_VALUE_AT_ZERO (mode, val) == 2);
    }
  else if (optab_handler (clz_optab, mode) != CODE_FOR_nothing)
    {
      start_sequence ();
      temp = expand_ctz (mode, op0, 0);
      if (!temp)
	goto fail;

      if (CLZ_DEFINED_VALUE_AT_ZERO (mode, val) == 2)
	{
	  defined_at_zero = true;
	  val = (GET_MODE_BITSIZE (mode) - 1) - val;
	}
    }
  else
    return 0;

  if (defined_at_zero && val == -1)
    /* No correction needed at zero.  */;
  else
    {
      /* We don't try to do anything clever with the situation found
	 on some processors (eg Alpha) where ctz(0:mode) ==
	 bitsize(mode).  If someone can think of a way to send N to -1
	 and leave alone all values in the range 0..N-1 (where N is a
	 power of two), cheaper than this test-and-branch, please add it.

	 The test-and-branch is done after the operation itself, in case
	 the operation sets condition codes that can be recycled for this.
	 (This is true on i386, for instance.)  */

      rtx nonzero_label = gen_label_rtx ();
      emit_cmp_and_jump_insns (op0, CONST0_RTX (mode), NE, 0,
			       mode, true, nonzero_label);

      convert_move (temp, GEN_INT (-1), false);
      emit_label (nonzero_label);
    }

  /* temp now has a value in the range -1..bitsize-1.  ffs is supposed
     to produce a value in the range 0..bitsize.  */
  temp = expand_binop (mode, add_optab, temp, GEN_INT (1),
		       target, false, OPTAB_DIRECT);
  if (!temp)
    goto fail;

  seq = get_insns ();
  end_sequence ();

  add_equal_note (seq, temp, FFS, op0, 0);
  emit_insn (seq);
  return temp;

 fail:
  end_sequence ();
  return 0;
}

/* Extract the OMODE lowpart from VAL, which has IMODE.  Under certain
   conditions, VAL may already be a SUBREG against which we cannot generate
   a further SUBREG.  In this case, we expect forcing the value into a
   register will work around the situation.  */

static rtx
lowpart_subreg_maybe_copy (enum machine_mode omode, rtx val,
			   enum machine_mode imode)
{
  rtx ret;
  ret = lowpart_subreg (omode, val, imode);
  if (ret == NULL)
    {
      val = force_reg (imode, val);
      ret = lowpart_subreg (omode, val, imode);
      gcc_assert (ret != NULL);
    }
  return ret;
}

/* Expand a floating point absolute value or negation operation via a
   logical operation on the sign bit.  */

static rtx
expand_absneg_bit (enum rtx_code code, enum machine_mode mode,
		   rtx op0, rtx target)
{
  const struct real_format *fmt;
  int bitpos, word, nwords, i;
  enum machine_mode imode;
  double_int mask;
  rtx temp, insns;

  /* The format has to have a simple sign bit.  */
  fmt = REAL_MODE_FORMAT (mode);
  if (fmt == NULL)
    return NULL_RTX;

  bitpos = fmt->signbit_rw;
  if (bitpos < 0)
    return NULL_RTX;

  /* Don't create negative zeros if the format doesn't support them.  */
  if (code == NEG && !fmt->has_signed_zero)
    return NULL_RTX;

  if (GET_MODE_SIZE (mode) <= UNITS_PER_WORD)
    {
      imode = int_mode_for_mode (mode);
      if (imode == BLKmode)
	return NULL_RTX;
      word = 0;
      nwords = 1;
    }
  else
    {
      imode = word_mode;

      if (FLOAT_WORDS_BIG_ENDIAN)
	word = (GET_MODE_BITSIZE (mode) - bitpos) / BITS_PER_WORD;
      else
	word = bitpos / BITS_PER_WORD;
      bitpos = bitpos % BITS_PER_WORD;
      nwords = (GET_MODE_BITSIZE (mode) + BITS_PER_WORD - 1) / BITS_PER_WORD;
    }

  mask = double_int_setbit (double_int_zero, bitpos);
  if (code == ABS)
    mask = double_int_not (mask);

  if (target == 0 || target == op0)
    target = gen_reg_rtx (mode);

  if (nwords > 1)
    {
      start_sequence ();

      for (i = 0; i < nwords; ++i)
	{
	  rtx targ_piece = operand_subword (target, i, 1, mode);
	  rtx op0_piece = operand_subword_force (op0, i, mode);

	  if (i == word)
	    {
	      temp = expand_binop (imode, code == ABS ? and_optab : xor_optab,
				   op0_piece,
				   immed_double_int_const (mask, imode),
				   targ_piece, 1, OPTAB_LIB_WIDEN);
	      if (temp != targ_piece)
		emit_move_insn (targ_piece, temp);
	    }
	  else
	    emit_move_insn (targ_piece, op0_piece);
	}

      insns = get_insns ();
      end_sequence ();

      emit_insn (insns);
    }
  else
    {
      temp = expand_binop (imode, code == ABS ? and_optab : xor_optab,
			   gen_lowpart (imode, op0),
			   immed_double_int_const (mask, imode),
		           gen_lowpart (imode, target), 1, OPTAB_LIB_WIDEN);
      target = lowpart_subreg_maybe_copy (mode, temp, imode);

      set_unique_reg_note (get_last_insn (), REG_EQUAL,
			   gen_rtx_fmt_e (code, mode, copy_rtx (op0)));
    }

  return target;
}

/* As expand_unop, but will fail rather than attempt the operation in a
   different mode or with a libcall.  */
static rtx
expand_unop_direct (enum machine_mode mode, optab unoptab, rtx op0, rtx target,
	     int unsignedp)
{
  if (optab_handler (unoptab, mode) != CODE_FOR_nothing)
    {
      int icode = (int) optab_handler (unoptab, mode);
      enum machine_mode mode0 = insn_data[icode].operand[1].mode;
      rtx xop0 = op0;
      rtx last = get_last_insn ();
      rtx pat, temp;

      if (target)
	temp = target;
      else
	temp = gen_reg_rtx (mode);

      if (GET_MODE (xop0) != VOIDmode
	  && GET_MODE (xop0) != mode0)
	xop0 = convert_to_mode (mode0, xop0, unsignedp);

      /* Now, if insn doesn't accept our operand, put it into a pseudo.  */

      if (!insn_data[icode].operand[1].predicate (xop0, mode0))
	xop0 = copy_to_mode_reg (mode0, xop0);

      if (!insn_data[icode].operand[0].predicate (temp, mode))
	temp = gen_reg_rtx (mode);

      pat = GEN_FCN (icode) (temp, xop0);
      if (pat)
	{
	  if (INSN_P (pat) && NEXT_INSN (pat) != NULL_RTX
	      && ! add_equal_note (pat, temp, unoptab->code, xop0, NULL_RTX))
	    {
	      delete_insns_since (last);
	      return expand_unop (mode, unoptab, op0, NULL_RTX, unsignedp);
	    }

	  emit_insn (pat);

	  return temp;
	}
      else
	delete_insns_since (last);
    }
  return 0;
}

/* Generate code to perform an operation specified by UNOPTAB
   on operand OP0, with result having machine-mode MODE.

   UNSIGNEDP is for the case where we have to widen the operands
   to perform the operation.  It says to use zero-extension.

   If TARGET is nonzero, the value
   is generated there, if it is convenient to do so.
   In all cases an rtx is returned for the locus of the value;
   this may or may not be TARGET.  */

rtx
expand_unop (enum machine_mode mode, optab unoptab, rtx op0, rtx target,
	     int unsignedp)
{
  enum mode_class mclass = GET_MODE_CLASS (mode);
  enum machine_mode wider_mode;
  rtx temp;
  rtx libfunc;

  temp = expand_unop_direct (mode, unoptab, op0, target, unsignedp);
  if (temp)
    return temp;

  /* It can't be done in this mode.  Can we open-code it in a wider mode?  */

  /* Widening (or narrowing) clz needs special treatment.  */
  if (unoptab == clz_optab)
    {
      temp = widen_clz (mode, op0, target);
      if (temp)
	return temp;

      if (GET_MODE_SIZE (mode) == 2 * UNITS_PER_WORD
	  && optab_handler (unoptab, word_mode) != CODE_FOR_nothing)
	{
	  temp = expand_doubleword_clz (mode, op0, target);
	  if (temp)
	    return temp;
	}

	goto try_libcall;
    }

  /* Widening (or narrowing) bswap needs special treatment.  */
  if (unoptab == bswap_optab)
    {
      temp = widen_bswap (mode, op0, target);
      if (temp)
	return temp;

      if (GET_MODE_SIZE (mode) == 2 * UNITS_PER_WORD
	  && optab_handler (unoptab, word_mode) != CODE_FOR_nothing)
	{
	  temp = expand_doubleword_bswap (mode, op0, target);
	  if (temp)
	    return temp;
	}

      goto try_libcall;
    }

  if (CLASS_HAS_WIDER_MODES_P (mclass))
    for (wider_mode = GET_MODE_WIDER_MODE (mode);
	 wider_mode != VOIDmode;
	 wider_mode = GET_MODE_WIDER_MODE (wider_mode))
      {
	if (optab_handler (unoptab, wider_mode) != CODE_FOR_nothing)
	  {
	    rtx xop0 = op0;
	    rtx last = get_last_insn ();

	    /* For certain operations, we need not actually extend
	       the narrow operand, as long as we will truncate the
	       results to the same narrowness.  */

	    xop0 = widen_operand (xop0, wider_mode, mode, unsignedp,
				  (unoptab == neg_optab
				   || unoptab == one_cmpl_optab)
				  && mclass == MODE_INT);

	    temp = expand_unop (wider_mode, unoptab, xop0, NULL_RTX,
				unsignedp);

	    if (temp)
	      {
		if (mclass != MODE_INT
		    || !TRULY_NOOP_TRUNCATION (GET_MODE_BITSIZE (mode),
					       GET_MODE_BITSIZE (wider_mode)))
		  {
		    if (target == 0)
		      target = gen_reg_rtx (mode);
		    convert_move (target, temp, 0);
		    return target;
		  }
		else
		  return gen_lowpart (mode, temp);
	      }
	    else
	      delete_insns_since (last);
	  }
      }

  /* These can be done a word at a time.  */
  if (unoptab == one_cmpl_optab
      && mclass == MODE_INT
      && GET_MODE_SIZE (mode) > UNITS_PER_WORD
      && optab_handler (unoptab, word_mode) != CODE_FOR_nothing)
    {
      int i;
      rtx insns;

      if (target == 0 || target == op0)
	target = gen_reg_rtx (mode);

      start_sequence ();

      /* Do the actual arithmetic.  */
      for (i = 0; i < GET_MODE_BITSIZE (mode) / BITS_PER_WORD; i++)
	{
	  rtx target_piece = operand_subword (target, i, 1, mode);
	  rtx x = expand_unop (word_mode, unoptab,
			       operand_subword_force (op0, i, mode),
			       target_piece, unsignedp);

	  if (target_piece != x)
	    emit_move_insn (target_piece, x);
	}

      insns = get_insns ();
      end_sequence ();

      emit_insn (insns);
      return target;
    }

  if (unoptab->code == NEG)
    {
      /* Try negating floating point values by flipping the sign bit.  */
      if (SCALAR_FLOAT_MODE_P (mode))
	{
	  temp = expand_absneg_bit (NEG, mode, op0, target);
	  if (temp)
	    return temp;
	}

      /* If there is no negation pattern, and we have no negative zero,
	 try subtracting from zero.  */
      if (!HONOR_SIGNED_ZEROS (mode))
	{
	  temp = expand_binop (mode, (unoptab == negv_optab
				      ? subv_optab : sub_optab),
			       CONST0_RTX (mode), op0, target,
			       unsignedp, OPTAB_DIRECT);
	  if (temp)
	    return temp;
	}
    }

  /* Try calculating parity (x) as popcount (x) % 2.  */
  if (unoptab == parity_optab)
    {
      temp = expand_parity (mode, op0, target);
      if (temp)
	return temp;
    }

  /* Try implementing ffs (x) in terms of clz (x).  */
  if (unoptab == ffs_optab)
    {
      temp = expand_ffs (mode, op0, target);
      if (temp)
	return temp;
    }

  /* Try implementing ctz (x) in terms of clz (x).  */
  if (unoptab == ctz_optab)
    {
      temp = expand_ctz (mode, op0, target);
      if (temp)
	return temp;
    }

 try_libcall:
  /* Now try a library call in this mode.  */
  libfunc = optab_libfunc (unoptab, mode);
  if (libfunc)
    {
      rtx insns;
      rtx value;
      rtx eq_value;
      enum machine_mode outmode = mode;

      /* All of these functions return small values.  Thus we choose to
	 have them return something that isn't a double-word.  */
      if (unoptab == ffs_optab || unoptab == clz_optab || unoptab == ctz_optab
	  || unoptab == popcount_optab || unoptab == parity_optab)
	outmode
	  = GET_MODE (hard_libcall_value (TYPE_MODE (integer_type_node),
					  optab_libfunc (unoptab, mode)));

      start_sequence ();

      /* Pass 1 for NO_QUEUE so we don't lose any increments
	 if the libcall is cse'd or moved.  */
      value = emit_library_call_value (libfunc, NULL_RTX, LCT_CONST, outmode,
				       1, op0, mode);
      insns = get_insns ();
      end_sequence ();

      target = gen_reg_rtx (outmode);
      eq_value = gen_rtx_fmt_e (unoptab->code, mode, op0);
      if (GET_MODE_SIZE (outmode) < GET_MODE_SIZE (mode))
	eq_value = simplify_gen_unary (TRUNCATE, outmode, eq_value, mode);
      else if (GET_MODE_SIZE (outmode) > GET_MODE_SIZE (mode))
	eq_value = simplify_gen_unary (ZERO_EXTEND, outmode, eq_value, mode);
      emit_libcall_block (insns, target, value, eq_value);

      return target;
    }

  /* It can't be done in this mode.  Can we do it in a wider mode?  */

  if (CLASS_HAS_WIDER_MODES_P (mclass))
    {
      for (wider_mode = GET_MODE_WIDER_MODE (mode);
	   wider_mode != VOIDmode;
	   wider_mode = GET_MODE_WIDER_MODE (wider_mode))
	{
	  if (optab_handler (unoptab, wider_mode) != CODE_FOR_nothing
	      || optab_libfunc (unoptab, wider_mode))
	    {
	      rtx xop0 = op0;
	      rtx last = get_last_insn ();

	      /* For certain operations, we need not actually extend
		 the narrow operand, as long as we will truncate the
		 results to the same narrowness.  */

	      xop0 = widen_operand (xop0, wider_mode, mode, unsignedp,
				    (unoptab == neg_optab
				     || unoptab == one_cmpl_optab)
				    && mclass == MODE_INT);

	      temp = expand_unop (wider_mode, unoptab, xop0, NULL_RTX,
				  unsignedp);

	      /* If we are generating clz using wider mode, adjust the
		 result.  */
	      if (unoptab == clz_optab && temp != 0)
		temp = expand_binop (wider_mode, sub_optab, temp,
				     GEN_INT (GET_MODE_BITSIZE (wider_mode)
					      - GET_MODE_BITSIZE (mode)),
				     target, true, OPTAB_DIRECT);

	      if (temp)
		{
		  if (mclass != MODE_INT)
		    {
		      if (target == 0)
			target = gen_reg_rtx (mode);
		      convert_move (target, temp, 0);
		      return target;
		    }
		  else
		    return gen_lowpart (mode, temp);
		}
	      else
		delete_insns_since (last);
	    }
	}
    }

  /* One final attempt at implementing negation via subtraction,
     this time allowing widening of the operand.  */
  if (unoptab->code == NEG && !HONOR_SIGNED_ZEROS (mode))
    {
      rtx temp;
      temp = expand_binop (mode,
                           unoptab == negv_optab ? subv_optab : sub_optab,
                           CONST0_RTX (mode), op0,
                           target, unsignedp, OPTAB_LIB_WIDEN);
      if (temp)
        return temp;
    }

  return 0;
}

/* Emit code to compute the absolute value of OP0, with result to
   TARGET if convenient.  (TARGET may be 0.)  The return value says
   where the result actually is to be found.

   MODE is the mode of the operand; the mode of the result is
   different but can be deduced from MODE.

 */

rtx
expand_abs_nojump (enum machine_mode mode, rtx op0, rtx target,
		   int result_unsignedp)
{
  rtx temp;

  if (! flag_trapv)
    result_unsignedp = 1;

  /* First try to do it with a special abs instruction.  */
  temp = expand_unop (mode, result_unsignedp ? abs_optab : absv_optab,
                      op0, target, 0);
  if (temp != 0)
    return temp;

  /* For floating point modes, try clearing the sign bit.  */
  if (SCALAR_FLOAT_MODE_P (mode))
    {
      temp = expand_absneg_bit (ABS, mode, op0, target);
      if (temp)
	return temp;
    }

  /* If we have a MAX insn, we can do this as MAX (x, -x).  */
  if (optab_handler (smax_optab, mode) != CODE_FOR_nothing
      && !HONOR_SIGNED_ZEROS (mode))
    {
      rtx last = get_last_insn ();

      temp = expand_unop (mode, neg_optab, op0, NULL_RTX, 0);
      if (temp != 0)
	temp = expand_binop (mode, smax_optab, op0, temp, target, 0,
			     OPTAB_WIDEN);

      if (temp != 0)
	return temp;

      delete_insns_since (last);
    }

  /* If this machine has expensive jumps, we can do integer absolute
     value of X as (((signed) x >> (W-1)) ^ x) - ((signed) x >> (W-1)),
     where W is the width of MODE.  */

  if (GET_MODE_CLASS (mode) == MODE_INT
      && BRANCH_COST (optimize_insn_for_speed_p (),
	      	      false) >= 2)
    {
      rtx extended = expand_shift (RSHIFT_EXPR, mode, op0,
				   size_int (GET_MODE_BITSIZE (mode) - 1),
				   NULL_RTX, 0);

      temp = expand_binop (mode, xor_optab, extended, op0, target, 0,
			   OPTAB_LIB_WIDEN);
      if (temp != 0)
	temp = expand_binop (mode, result_unsignedp ? sub_optab : subv_optab,
                             temp, extended, target, 0, OPTAB_LIB_WIDEN);

      if (temp != 0)
	return temp;
    }

  return NULL_RTX;
}

rtx
expand_abs (enum machine_mode mode, rtx op0, rtx target,
	    int result_unsignedp, int safe)
{
  rtx temp, op1;

  if (! flag_trapv)
    result_unsignedp = 1;

  temp = expand_abs_nojump (mode, op0, target, result_unsignedp);
  if (temp != 0)
    return temp;

  /* If that does not win, use conditional jump and negate.  */

  /* It is safe to use the target if it is the same
     as the source if this is also a pseudo register */
  if (op0 == target && REG_P (op0)
      && REGNO (op0) >= FIRST_PSEUDO_REGISTER)
    safe = 1;

  op1 = gen_label_rtx ();
  if (target == 0 || ! safe
      || GET_MODE (target) != mode
      || (MEM_P (target) && MEM_VOLATILE_P (target))
      || (REG_P (target)
	  && REGNO (target) < FIRST_PSEUDO_REGISTER))
    target = gen_reg_rtx (mode);

  emit_move_insn (target, op0);
  NO_DEFER_POP;

  do_compare_rtx_and_jump (target, CONST0_RTX (mode), GE, 0, mode,
			   NULL_RTX, NULL_RTX, op1, -1);

  op0 = expand_unop (mode, result_unsignedp ? neg_optab : negv_optab,
                     target, target, 0);
  if (op0 != target)
    emit_move_insn (target, op0);
  emit_label (op1);
  OK_DEFER_POP;
  return target;
}

/* Emit code to compute the one's complement absolute value of OP0
   (if (OP0 < 0) OP0 = ~OP0), with result to TARGET if convenient.
   (TARGET may be NULL_RTX.)  The return value says where the result
   actually is to be found.

   MODE is the mode of the operand; the mode of the result is
   different but can be deduced from MODE.  */

rtx
expand_one_cmpl_abs_nojump (enum machine_mode mode, rtx op0, rtx target)
{
  rtx temp;

  /* Not applicable for floating point modes.  */
  if (FLOAT_MODE_P (mode))
    return NULL_RTX;

  /* If we have a MAX insn, we can do this as MAX (x, ~x).  */
  if (optab_handler (smax_optab, mode) != CODE_FOR_nothing)
    {
      rtx last = get_last_insn ();

      temp = expand_unop (mode, one_cmpl_optab, op0, NULL_RTX, 0);
      if (temp != 0)
	temp = expand_binop (mode, smax_optab, op0, temp, target, 0,
			     OPTAB_WIDEN);

      if (temp != 0)
	return temp;

      delete_insns_since (last);
    }

  /* If this machine has expensive jumps, we can do one's complement
     absolute value of X as (((signed) x >> (W-1)) ^ x).  */

  if (GET_MODE_CLASS (mode) == MODE_INT
      && BRANCH_COST (optimize_insn_for_speed_p (),
	             false) >= 2)
    {
      rtx extended = expand_shift (RSHIFT_EXPR, mode, op0,
				   size_int (GET_MODE_BITSIZE (mode) - 1),
				   NULL_RTX, 0);

      temp = expand_binop (mode, xor_optab, extended, op0, target, 0,
			   OPTAB_LIB_WIDEN);

      if (temp != 0)
	return temp;
    }

  return NULL_RTX;
}

/* A subroutine of expand_copysign, perform the copysign operation using the
   abs and neg primitives advertised to exist on the target.  The assumption
   is that we have a split register file, and leaving op0 in fp registers,
   and not playing with subregs so much, will help the register allocator.  */

static rtx
expand_copysign_absneg (enum machine_mode mode, rtx op0, rtx op1, rtx target,
		        int bitpos, bool op0_is_abs)
{
  enum machine_mode imode;
  int icode;
  rtx sign, label;

  if (target == op1)
    target = NULL_RTX;

  /* Check if the back end provides an insn that handles signbit for the
     argument's mode. */
  icode = (int) optab_handler (signbit_optab, mode);
  if (icode != CODE_FOR_nothing)
    {
      imode = insn_data[icode].operand[0].mode;
      sign = gen_reg_rtx (imode);
      emit_unop_insn (icode, sign, op1, UNKNOWN);
    }
  else
    {
      double_int mask;

      if (GET_MODE_SIZE (mode) <= UNITS_PER_WORD)
	{
	  imode = int_mode_for_mode (mode);
	  if (imode == BLKmode)
	    return NULL_RTX;
	  op1 = gen_lowpart (imode, op1);
	}
      else
	{
	  int word;

	  imode = word_mode;
	  if (FLOAT_WORDS_BIG_ENDIAN)
	    word = (GET_MODE_BITSIZE (mode) - bitpos) / BITS_PER_WORD;
	  else
	    word = bitpos / BITS_PER_WORD;
	  bitpos = bitpos % BITS_PER_WORD;
	  op1 = operand_subword_force (op1, word, mode);
	}

      mask = double_int_setbit (double_int_zero, bitpos);

      sign = expand_binop (imode, and_optab, op1,
			   immed_double_int_const (mask, imode),
			   NULL_RTX, 1, OPTAB_LIB_WIDEN);
    }

  if (!op0_is_abs)
    {
      op0 = expand_unop (mode, abs_optab, op0, target, 0);
      if (op0 == NULL)
	return NULL_RTX;
      target = op0;
    }
  else
    {
      if (target == NULL_RTX)
        target = copy_to_reg (op0);
      else
	emit_move_insn (target, op0);
    }

  label = gen_label_rtx ();
  emit_cmp_and_jump_insns (sign, const0_rtx, EQ, NULL_RTX, imode, 1, label);

  if (GET_CODE (op0) == CONST_DOUBLE)
    op0 = simplify_unary_operation (NEG, mode, op0, mode);
  else
    op0 = expand_unop (mode, neg_optab, op0, target, 0);
  if (op0 != target)
    emit_move_insn (target, op0);

  emit_label (label);

  return target;
}


/* A subroutine of expand_copysign, perform the entire copysign operation
   with integer bitmasks.  BITPOS is the position of the sign bit; OP0_IS_ABS
   is true if op0 is known to have its sign bit clear.  */

static rtx
expand_copysign_bit (enum machine_mode mode, rtx op0, rtx op1, rtx target,
		     int bitpos, bool op0_is_abs)
{
  enum machine_mode imode;
  double_int mask;
  int word, nwords, i;
  rtx temp, insns;

  if (GET_MODE_SIZE (mode) <= UNITS_PER_WORD)
    {
      imode = int_mode_for_mode (mode);
      if (imode == BLKmode)
	return NULL_RTX;
      word = 0;
      nwords = 1;
    }
  else
    {
      imode = word_mode;

      if (FLOAT_WORDS_BIG_ENDIAN)
	word = (GET_MODE_BITSIZE (mode) - bitpos) / BITS_PER_WORD;
      else
	word = bitpos / BITS_PER_WORD;
      bitpos = bitpos % BITS_PER_WORD;
      nwords = (GET_MODE_BITSIZE (mode) + BITS_PER_WORD - 1) / BITS_PER_WORD;
    }

  mask = double_int_setbit (double_int_zero, bitpos);

  if (target == 0 || target == op0 || target == op1)
    target = gen_reg_rtx (mode);

  if (nwords > 1)
    {
      start_sequence ();

      for (i = 0; i < nwords; ++i)
	{
	  rtx targ_piece = operand_subword (target, i, 1, mode);
	  rtx op0_piece = operand_subword_force (op0, i, mode);

	  if (i == word)
	    {
	      if (!op0_is_abs)
		op0_piece
		  = expand_binop (imode, and_optab, op0_piece,
				  immed_double_int_const (double_int_not (mask),
							  imode),
				  NULL_RTX, 1, OPTAB_LIB_WIDEN);

	      op1 = expand_binop (imode, and_optab,
				  operand_subword_force (op1, i, mode),
				  immed_double_int_const (mask, imode),
				  NULL_RTX, 1, OPTAB_LIB_WIDEN);

	      temp = expand_binop (imode, ior_optab, op0_piece, op1,
				   targ_piece, 1, OPTAB_LIB_WIDEN);
	      if (temp != targ_piece)
		emit_move_insn (targ_piece, temp);
	    }
	  else
	    emit_move_insn (targ_piece, op0_piece);
	}

      insns = get_insns ();
      end_sequence ();

      emit_insn (insns);
    }
  else
    {
      op1 = expand_binop (imode, and_optab, gen_lowpart (imode, op1),
		          immed_double_int_const (mask, imode),
		          NULL_RTX, 1, OPTAB_LIB_WIDEN);

      op0 = gen_lowpart (imode, op0);
      if (!op0_is_abs)
	op0 = expand_binop (imode, and_optab, op0,
			    immed_double_int_const (double_int_not (mask),
						    imode),
			    NULL_RTX, 1, OPTAB_LIB_WIDEN);

      temp = expand_binop (imode, ior_optab, op0, op1,
			   gen_lowpart (imode, target), 1, OPTAB_LIB_WIDEN);
      target = lowpart_subreg_maybe_copy (mode, temp, imode);
    }

  return target;
}

/* Expand the C99 copysign operation.  OP0 and OP1 must be the same
   scalar floating point mode.  Return NULL if we do not know how to
   expand the operation inline.  */

rtx
expand_copysign (rtx op0, rtx op1, rtx target)
{
  enum machine_mode mode = GET_MODE (op0);
  const struct real_format *fmt;
  bool op0_is_abs;
  rtx temp;

  gcc_assert (SCALAR_FLOAT_MODE_P (mode));
  gcc_assert (GET_MODE (op1) == mode);

  /* First try to do it with a special instruction.  */
  temp = expand_binop (mode, copysign_optab, op0, op1,
		       target, 0, OPTAB_DIRECT);
  if (temp)
    return temp;

  fmt = REAL_MODE_FORMAT (mode);
  if (fmt == NULL || !fmt->has_signed_zero)
    return NULL_RTX;

  op0_is_abs = false;
  if (GET_CODE (op0) == CONST_DOUBLE)
    {
      if (real_isneg (CONST_DOUBLE_REAL_VALUE (op0)))
	op0 = simplify_unary_operation (ABS, mode, op0, mode);
      op0_is_abs = true;
    }

  if (fmt->signbit_ro >= 0
      && (GET_CODE (op0) == CONST_DOUBLE
	  || (optab_handler (neg_optab, mode) != CODE_FOR_nothing
	      && optab_handler (abs_optab, mode) != CODE_FOR_nothing)))
    {
      temp = expand_copysign_absneg (mode, op0, op1, target,
				     fmt->signbit_ro, op0_is_abs);
      if (temp)
	return temp;
    }

  if (fmt->signbit_rw < 0)
    return NULL_RTX;
  return expand_copysign_bit (mode, op0, op1, target,
			      fmt->signbit_rw, op0_is_abs);
}

/* Generate an instruction whose insn-code is INSN_CODE,
   with two operands: an output TARGET and an input OP0.
   TARGET *must* be nonzero, and the output is always stored there.
   CODE is an rtx code such that (CODE OP0) is an rtx that describes
   the value that is stored into TARGET.

   Return false if expansion failed.  */

bool
maybe_emit_unop_insn (int icode, rtx target, rtx op0, enum rtx_code code)
{
  rtx temp;
  enum machine_mode mode0 = insn_data[icode].operand[1].mode;
  rtx pat;
  rtx last = get_last_insn ();

  temp = target;

  /* Now, if insn does not accept our operands, put them into pseudos.  */

  if (!insn_data[icode].operand[1].predicate (op0, mode0))
    op0 = copy_to_mode_reg (mode0, op0);

  if (!insn_data[icode].operand[0].predicate (temp, GET_MODE (temp)))
    temp = gen_reg_rtx (GET_MODE (temp));

  pat = GEN_FCN (icode) (temp, op0);
  if (!pat)
    {
      delete_insns_since (last);
      return false;
    }

  if (INSN_P (pat) && NEXT_INSN (pat) != NULL_RTX && code != UNKNOWN)
    add_equal_note (pat, temp, code, op0, NULL_RTX);

  emit_insn (pat);

  if (temp != target)
    emit_move_insn (target, temp);
  return true;
}
/* Generate an instruction whose insn-code is INSN_CODE,
   with two operands: an output TARGET and an input OP0.
   TARGET *must* be nonzero, and the output is always stored there.
   CODE is an rtx code such that (CODE OP0) is an rtx that describes
   the value that is stored into TARGET.  */

void
emit_unop_insn (int icode, rtx target, rtx op0, enum rtx_code code)
{
  bool ok = maybe_emit_unop_insn (icode, target, op0, code);
  gcc_assert (ok);
}

struct no_conflict_data
{
  rtx target, first, insn;
  bool must_stay;
};

/* Called via note_stores by emit_libcall_block.  Set P->must_stay if
   the currently examined clobber / store has to stay in the list of
   insns that constitute the actual libcall block.  */
static void
no_conflict_move_test (rtx dest, const_rtx set, void *p0)
{
  struct no_conflict_data *p= (struct no_conflict_data *) p0;

  /* If this inns directly contributes to setting the target, it must stay.  */
  if (reg_overlap_mentioned_p (p->target, dest))
    p->must_stay = true;
  /* If we haven't committed to keeping any other insns in the list yet,
     there is nothing more to check.  */
  else if (p->insn == p->first)
    return;
  /* If this insn sets / clobbers a register that feeds one of the insns
     already in the list, this insn has to stay too.  */
  else if (reg_overlap_mentioned_p (dest, PATTERN (p->first))
	   || (CALL_P (p->first) && (find_reg_fusage (p->first, USE, dest)))
	   || reg_used_between_p (dest, p->first, p->insn)
	   /* Likewise if this insn depends on a register set by a previous
	      insn in the list, or if it sets a result (presumably a hard
	      register) that is set or clobbered by a previous insn.
	      N.B. the modified_*_p (SET_DEST...) tests applied to a MEM
	      SET_DEST perform the former check on the address, and the latter
	      check on the MEM.  */
	   || (GET_CODE (set) == SET
	       && (modified_in_p (SET_SRC (set), p->first)
		   || modified_in_p (SET_DEST (set), p->first)
		   || modified_between_p (SET_SRC (set), p->first, p->insn)
		   || modified_between_p (SET_DEST (set), p->first, p->insn))))
    p->must_stay = true;
}


/* Emit code to make a call to a constant function or a library call.

   INSNS is a list containing all insns emitted in the call.
   These insns leave the result in RESULT.  Our block is to copy RESULT
   to TARGET, which is logically equivalent to EQUIV.

   We first emit any insns that set a pseudo on the assumption that these are
   loading constants into registers; doing so allows them to be safely cse'ed
   between blocks.  Then we emit all the other insns in the block, followed by
   an insn to move RESULT to TARGET.  This last insn will have a REQ_EQUAL
   note with an operand of EQUIV.  */

void
emit_libcall_block (rtx insns, rtx target, rtx result, rtx equiv)
{
  rtx final_dest = target;
  rtx next, last, insn;

  /* If this is a reg with REG_USERVAR_P set, then it could possibly turn
     into a MEM later.  Protect the libcall block from this change.  */
  if (! REG_P (target) || REG_USERVAR_P (target))
    target = gen_reg_rtx (GET_MODE (target));

  /* If we're using non-call exceptions, a libcall corresponding to an
     operation that may trap may also trap.  */
  /* ??? See the comment in front of make_reg_eh_region_note.  */
  if (cfun->can_throw_non_call_exceptions && may_trap_p (equiv))
    {
      for (insn = insns; insn; insn = NEXT_INSN (insn))
	if (CALL_P (insn))
	  {
	    rtx note = find_reg_note (insn, REG_EH_REGION, NULL_RTX);
	    if (note)
	      {
		int lp_nr = INTVAL (XEXP (note, 0));
		if (lp_nr == 0 || lp_nr == INT_MIN)
		  remove_note (insn, note);
	      }
	  }
    }
  else
    {
      /* Look for any CALL_INSNs in this sequence, and attach a REG_EH_REGION
	 reg note to indicate that this call cannot throw or execute a nonlocal
	 goto (unless there is already a REG_EH_REGION note, in which case
	 we update it).  */
      for (insn = insns; insn; insn = NEXT_INSN (insn))
	if (CALL_P (insn))
	  make_reg_eh_region_note_nothrow_nononlocal (insn);
    }

  /* First emit all insns that set pseudos.  Remove them from the list as
     we go.  Avoid insns that set pseudos which were referenced in previous
     insns.  These can be generated by move_by_pieces, for example,
     to update an address.  Similarly, avoid insns that reference things
     set in previous insns.  */

  for (insn = insns; insn; insn = next)
    {
      rtx set = single_set (insn);

      next = NEXT_INSN (insn);

      if (set != 0 && REG_P (SET_DEST (set))
	  && REGNO (SET_DEST (set)) >= FIRST_PSEUDO_REGISTER)
	{
	  struct no_conflict_data data;

	  data.target = const0_rtx;
	  data.first = insns;
	  data.insn = insn;
	  data.must_stay = 0;
	  note_stores (PATTERN (insn), no_conflict_move_test, &data);
	  if (! data.must_stay)
	    {
	      if (PREV_INSN (insn))
		NEXT_INSN (PREV_INSN (insn)) = next;
	      else
		insns = next;

	      if (next)
		PREV_INSN (next) = PREV_INSN (insn);

	      add_insn (insn);
	    }
	}

      /* Some ports use a loop to copy large arguments onto the stack.
	 Don't move anything outside such a loop.  */
      if (LABEL_P (insn))
	break;
    }

  /* Write the remaining insns followed by the final copy.  */
  for (insn = insns; insn; insn = next)
    {
      next = NEXT_INSN (insn);

      add_insn (insn);
    }

  last = emit_move_insn (target, result);
  if (optab_handler (mov_optab, GET_MODE (target)) != CODE_FOR_nothing)
    set_unique_reg_note (last, REG_EQUAL, copy_rtx (equiv));

  if (final_dest != target)
    emit_move_insn (final_dest, target);
}

/* Nonzero if we can perform a comparison of mode MODE straightforwardly.
   PURPOSE describes how this comparison will be used.  CODE is the rtx
   comparison code we will be using.

   ??? Actually, CODE is slightly weaker than that.  A target is still
   required to implement all of the normal bcc operations, but not
   required to implement all (or any) of the unordered bcc operations.  */

int
can_compare_p (enum rtx_code code, enum machine_mode mode,
	       enum can_compare_purpose purpose)
{
  rtx test;
  test = gen_rtx_fmt_ee (code, mode, const0_rtx, const0_rtx);
  do
    {
      int icode;

      if (purpose == ccp_jump
          && (icode = optab_handler (cbranch_optab, mode)) != CODE_FOR_nothing
          && insn_data[icode].operand[0].predicate (test, mode))
        return 1;
      if (purpose == ccp_store_flag
          && (icode = optab_handler (cstore_optab, mode)) != CODE_FOR_nothing
          && insn_data[icode].operand[1].predicate (test, mode))
        return 1;
      if (purpose == ccp_cmov
	  && optab_handler (cmov_optab, mode) != CODE_FOR_nothing)
	return 1;

      mode = GET_MODE_WIDER_MODE (mode);
      PUT_MODE (test, mode);
    }
  while (mode != VOIDmode);

  return 0;
}

/* This function is called when we are going to emit a compare instruction that
   compares the values found in *PX and *PY, using the rtl operator COMPARISON.

   *PMODE is the mode of the inputs (in case they are const_int).
   *PUNSIGNEDP nonzero says that the operands are unsigned;
   this matters if they need to be widened (as given by METHODS).

   If they have mode BLKmode, then SIZE specifies the size of both operands.

   This function performs all the setup necessary so that the caller only has
   to emit a single comparison insn.  This setup can involve doing a BLKmode
   comparison or emitting a library call to perform the comparison if no insn
   is available to handle it.
   The values which are passed in through pointers can be modified; the caller
   should perform the comparison on the modified values.  Constant
   comparisons must have already been folded.  */

static void
prepare_cmp_insn (rtx x, rtx y, enum rtx_code comparison, rtx size,
		  int unsignedp, enum optab_methods methods,
		  rtx *ptest, enum machine_mode *pmode)
{
  enum machine_mode mode = *pmode;
  rtx libfunc, test;
  enum machine_mode cmp_mode;
  enum mode_class mclass;

  /* The other methods are not needed.  */
  gcc_assert (methods == OPTAB_DIRECT || methods == OPTAB_WIDEN
	      || methods == OPTAB_LIB_WIDEN);

  /* If we are optimizing, force expensive constants into a register.  */
  if (CONSTANT_P (x) && optimize
      && (rtx_cost (x, COMPARE, optimize_insn_for_speed_p ())
          > COSTS_N_INSNS (1)))
    x = force_reg (mode, x);

  if (CONSTANT_P (y) && optimize
      && (rtx_cost (y, COMPARE, optimize_insn_for_speed_p ())
          > COSTS_N_INSNS (1)))
    y = force_reg (mode, y);

#ifdef HAVE_cc0
  /* Make sure if we have a canonical comparison.  The RTL
     documentation states that canonical comparisons are required only
     for targets which have cc0.  */
  gcc_assert (!CONSTANT_P (x) || CONSTANT_P (y));
#endif

  /* Don't let both operands fail to indicate the mode.  */
  if (GET_MODE (x) == VOIDmode && GET_MODE (y) == VOIDmode)
    x = force_reg (mode, x);
  if (mode == VOIDmode)
    mode = GET_MODE (x) != VOIDmode ? GET_MODE (x) : GET_MODE (y);

  /* Handle all BLKmode compares.  */

  if (mode == BLKmode)
    {
      enum machine_mode result_mode;
      enum insn_code cmp_code;
      tree length_type;
      rtx libfunc;
      rtx result;
      rtx opalign
	= GEN_INT (MIN (MEM_ALIGN (x), MEM_ALIGN (y)) / BITS_PER_UNIT);

      gcc_assert (size);

      /* Try to use a memory block compare insn - either cmpstr
	 or cmpmem will do.  */
      for (cmp_mode = GET_CLASS_NARROWEST_MODE (MODE_INT);
	   cmp_mode != VOIDmode;
	   cmp_mode = GET_MODE_WIDER_MODE (cmp_mode))
	{
	  cmp_code = direct_optab_handler (cmpmem_optab, cmp_mode);
	  if (cmp_code == CODE_FOR_nothing)
	    cmp_code = direct_optab_handler (cmpstr_optab, cmp_mode);
	  if (cmp_code == CODE_FOR_nothing)
	    cmp_code = direct_optab_handler (cmpstrn_optab, cmp_mode);
	  if (cmp_code == CODE_FOR_nothing)
	    continue;

	  /* Must make sure the size fits the insn's mode.  */
	  if ((CONST_INT_P (size)
	       && INTVAL (size) >= (1 << GET_MODE_BITSIZE (cmp_mode)))
	      || (GET_MODE_BITSIZE (GET_MODE (size))
		  > GET_MODE_BITSIZE (cmp_mode)))
	    continue;

	  result_mode = insn_data[cmp_code].operand[0].mode;
	  result = gen_reg_rtx (result_mode);
	  size = convert_to_mode (cmp_mode, size, 1);
	  emit_insn (GEN_FCN (cmp_code) (result, x, y, size, opalign));

          *ptest = gen_rtx_fmt_ee (comparison, VOIDmode, result, const0_rtx);
          *pmode = result_mode;
	  return;
	}

      if (methods != OPTAB_LIB && methods != OPTAB_LIB_WIDEN)
	goto fail;

      /* Otherwise call a library function, memcmp.  */
      libfunc = memcmp_libfunc;
      length_type = sizetype;
      result_mode = TYPE_MODE (integer_type_node);
      cmp_mode = TYPE_MODE (length_type);
      size = convert_to_mode (TYPE_MODE (length_type), size,
			      TYPE_UNSIGNED (length_type));

      result = emit_library_call_value (libfunc, 0, LCT_PURE,
					result_mode, 3,
					XEXP (x, 0), Pmode,
					XEXP (y, 0), Pmode,
					size, cmp_mode);

      *ptest = gen_rtx_fmt_ee (comparison, VOIDmode, result, const0_rtx);
      *pmode = result_mode;
      return;
    }

  /* Don't allow operands to the compare to trap, as that can put the
     compare and branch in different basic blocks.  */
  if (cfun->can_throw_non_call_exceptions)
    {
      if (may_trap_p (x))
	x = force_reg (mode, x);
      if (may_trap_p (y))
	y = force_reg (mode, y);
    }

  if (GET_MODE_CLASS (mode) == MODE_CC)
    {
      gcc_assert (can_compare_p (comparison, CCmode, ccp_jump));
      *ptest = gen_rtx_fmt_ee (comparison, VOIDmode, x, y);
      return;
    }

  mclass = GET_MODE_CLASS (mode);
  test = gen_rtx_fmt_ee (comparison, VOIDmode, x, y);
  cmp_mode = mode;
  do
   {
      enum insn_code icode;
      icode = optab_handler (cbranch_optab, cmp_mode);
      if (icode != CODE_FOR_nothing
	  && insn_data[icode].operand[0].predicate (test, VOIDmode))
	{
	  rtx last = get_last_insn ();
	  rtx op0 = prepare_operand (icode, x, 1, mode, cmp_mode, unsignedp);
	  rtx op1 = prepare_operand (icode, y, 2, mode, cmp_mode, unsignedp);
	  if (op0 && op1
	      && insn_data[icode].operand[1].predicate
		 (op0, insn_data[icode].operand[1].mode)
	      && insn_data[icode].operand[2].predicate
		 (op1, insn_data[icode].operand[2].mode))
	    {
	      XEXP (test, 0) = op0;
	      XEXP (test, 1) = op1;
	      *ptest = test;
	      *pmode = cmp_mode;
	      return;
	    }
	  delete_insns_since (last);
	}

      if (methods == OPTAB_DIRECT || !CLASS_HAS_WIDER_MODES_P (mclass))
	break;
      cmp_mode = GET_MODE_WIDER_MODE (cmp_mode);
    }
  while (cmp_mode != VOIDmode);

  if (methods != OPTAB_LIB_WIDEN)
    goto fail;

  if (!SCALAR_FLOAT_MODE_P (mode))
    {
      rtx result;

      /* Handle a libcall just for the mode we are using.  */
      libfunc = optab_libfunc (cmp_optab, mode);
      gcc_assert (libfunc);

      /* If we want unsigned, and this mode has a distinct unsigned
	 comparison routine, use that.  */
      if (unsignedp)
	{
	  rtx ulibfunc = optab_libfunc (ucmp_optab, mode);
	  if (ulibfunc)
	    libfunc = ulibfunc;
	}

      result = emit_library_call_value (libfunc, NULL_RTX, LCT_CONST,
					targetm.libgcc_cmp_return_mode (),
					2, x, mode, y, mode);

      /* There are two kinds of comparison routines. Biased routines
	 return 0/1/2, and unbiased routines return -1/0/1. Other parts
	 of gcc expect that the comparison operation is equivalent
	 to the modified comparison. For signed comparisons compare the
	 result against 1 in the biased case, and zero in the unbiased
	 case. For unsigned comparisons always compare against 1 after
	 biasing the unbiased result by adding 1. This gives us a way to
	 represent LTU. */
      x = result;
      y = const1_rtx;

      if (!TARGET_LIB_INT_CMP_BIASED)
	{
	  if (unsignedp)
	    x = plus_constant (result, 1);
	  else
	    y = const0_rtx;
	}

      *pmode = word_mode;
      prepare_cmp_insn (x, y, comparison, NULL_RTX, unsignedp, methods,
			ptest, pmode);
    }
  else
    prepare_float_lib_cmp (x, y, comparison, ptest, pmode);

  return;

 fail:
  *ptest = NULL_RTX;
}

/* Before emitting an insn with code ICODE, make sure that X, which is going
   to be used for operand OPNUM of the insn, is converted from mode MODE to
   WIDER_MODE (UNSIGNEDP determines whether it is an unsigned conversion), and
   that it is accepted by the operand predicate.  Return the new value.  */

rtx
prepare_operand (int icode, rtx x, int opnum, enum machine_mode mode,
		 enum machine_mode wider_mode, int unsignedp)
{
  if (mode != wider_mode)
    x = convert_modes (wider_mode, mode, x, unsignedp);

  if (!insn_data[icode].operand[opnum].predicate
      (x, insn_data[icode].operand[opnum].mode))
    {
      if (reload_completed)
	return NULL_RTX;
      x = copy_to_mode_reg (insn_data[icode].operand[opnum].mode, x);
    }

  return x;
}

/* Subroutine of emit_cmp_and_jump_insns; this function is called when we know
   we can do the branch.  */

static void
emit_cmp_and_jump_insn_1 (rtx test, enum machine_mode mode, rtx label)
{
  enum machine_mode optab_mode;
  enum mode_class mclass;
  enum insn_code icode;

  mclass = GET_MODE_CLASS (mode);
  optab_mode = (mclass == MODE_CC) ? CCmode : mode;
  icode = optab_handler (cbranch_optab, optab_mode);

  gcc_assert (icode != CODE_FOR_nothing);
  gcc_assert (insn_data[icode].operand[0].predicate (test, VOIDmode));
  emit_jump_insn (GEN_FCN (icode) (test, XEXP (test, 0), XEXP (test, 1), label));
}

/* Generate code to compare X with Y so that the condition codes are
   set and to jump to LABEL if the condition is true.  If X is a
   constant and Y is not a constant, then the comparison is swapped to
   ensure that the comparison RTL has the canonical form.

   UNSIGNEDP nonzero says that X and Y are unsigned; this matters if they
   need to be widened.  UNSIGNEDP is also used to select the proper
   branch condition code.

   If X and Y have mode BLKmode, then SIZE specifies the size of both X and Y.

   MODE is the mode of the inputs (in case they are const_int).

   COMPARISON is the rtl operator to compare with (EQ, NE, GT, etc.).
   It will be potentially converted into an unsigned variant based on
   UNSIGNEDP to select a proper jump instruction.  */

void
emit_cmp_and_jump_insns (rtx x, rtx y, enum rtx_code comparison, rtx size,
			 enum machine_mode mode, int unsignedp, rtx label)
{
  rtx op0 = x, op1 = y;
  rtx test;

  /* Swap operands and condition to ensure canonical RTL.  */
  if (swap_commutative_operands_p (x, y)
      && can_compare_p (swap_condition (comparison), mode, ccp_jump))
    {
      op0 = y, op1 = x;
      comparison = swap_condition (comparison);
    }

  /* If OP0 is still a constant, then both X and Y must be constants
     or the opposite comparison is not supported.  Force X into a register
     to create canonical RTL.  */
  if (CONSTANT_P (op0))
    op0 = force_reg (mode, op0);

  if (unsignedp)
    comparison = unsigned_condition (comparison);

  prepare_cmp_insn (op0, op1, comparison, size, unsignedp, OPTAB_LIB_WIDEN,
		    &test, &mode);
  emit_cmp_and_jump_insn_1 (test, mode, label);
}


/* Emit a library call comparison between floating point X and Y.
   COMPARISON is the rtl operator to compare with (EQ, NE, GT, etc.).  */

static void
prepare_float_lib_cmp (rtx x, rtx y, enum rtx_code comparison,
		       rtx *ptest, enum machine_mode *pmode)
{
  enum rtx_code swapped = swap_condition (comparison);
  enum rtx_code reversed = reverse_condition_maybe_unordered (comparison);
  enum machine_mode orig_mode = GET_MODE (x);
  enum machine_mode mode, cmp_mode;
  rtx true_rtx, false_rtx;
  rtx value, target, insns, equiv;
  rtx libfunc = 0;
  bool reversed_p = false;
  cmp_mode = targetm.libgcc_cmp_return_mode ();

  for (mode = orig_mode;
       mode != VOIDmode;
       mode = GET_MODE_WIDER_MODE (mode))
    {
      if (code_to_optab[comparison]
	  && (libfunc = optab_libfunc (code_to_optab[comparison], mode)))
	break;

      if (code_to_optab[swapped]
	  && (libfunc = optab_libfunc (code_to_optab[swapped], mode)))
	{
	  rtx tmp;
	  tmp = x; x = y; y = tmp;
	  comparison = swapped;
	  break;
	}

      if (code_to_optab[reversed]
	  && (libfunc = optab_libfunc (code_to_optab[reversed], mode)))
	{
	  comparison = reversed;
	  reversed_p = true;
	  break;
	}
    }

  gcc_assert (mode != VOIDmode);

  if (mode != orig_mode)
    {
      x = convert_to_mode (mode, x, 0);
      y = convert_to_mode (mode, y, 0);
    }

  /* Attach a REG_EQUAL note describing the semantics of the libcall to
     the RTL.  The allows the RTL optimizers to delete the libcall if the
     condition can be determined at compile-time.  */
  if (comparison == UNORDERED
      || FLOAT_LIB_COMPARE_RETURNS_BOOL (mode, comparison))
    {
      true_rtx = const_true_rtx;
      false_rtx = const0_rtx;
    }
  else
    {
      switch (comparison)
        {
        case EQ:
          true_rtx = const0_rtx;
          false_rtx = const_true_rtx;
          break;

        case NE:
          true_rtx = const_true_rtx;
          false_rtx = const0_rtx;
          break;

        case GT:
          true_rtx = const1_rtx;
          false_rtx = const0_rtx;
          break;

        case GE:
          true_rtx = const0_rtx;
          false_rtx = constm1_rtx;
          break;

        case LT:
          true_rtx = constm1_rtx;
          false_rtx = const0_rtx;
          break;

        case LE:
          true_rtx = const0_rtx;
          false_rtx = const1_rtx;
          break;

        default:
          gcc_unreachable ();
        }
    }

  if (comparison == UNORDERED)
    {
      rtx temp = simplify_gen_relational (NE, cmp_mode, mode, x, x);
      equiv = simplify_gen_relational (NE, cmp_mode, mode, y, y);
      equiv = simplify_gen_ternary (IF_THEN_ELSE, cmp_mode, cmp_mode,
				    temp, const_true_rtx, equiv);
    }
  else
    {
      equiv = simplify_gen_relational (comparison, cmp_mode, mode, x, y);
      if (! FLOAT_LIB_COMPARE_RETURNS_BOOL (mode, comparison))
        equiv = simplify_gen_ternary (IF_THEN_ELSE, cmp_mode, cmp_mode,
                                      equiv, true_rtx, false_rtx);
    }

  start_sequence ();
  value = emit_library_call_value (libfunc, NULL_RTX, LCT_CONST,
				   cmp_mode, 2, x, mode, y, mode);
  insns = get_insns ();
  end_sequence ();

  target = gen_reg_rtx (cmp_mode);
  emit_libcall_block (insns, target, value, equiv);

  if (comparison == UNORDERED
      || FLOAT_LIB_COMPARE_RETURNS_BOOL (mode, comparison)
      || reversed_p)
    *ptest = gen_rtx_fmt_ee (reversed_p ? EQ : NE, VOIDmode, target, false_rtx);
  else
    *ptest = gen_rtx_fmt_ee (comparison, VOIDmode, target, const0_rtx);

  *pmode = cmp_mode;
}

/* Generate code to indirectly jump to a location given in the rtx LOC.  */

void
emit_indirect_jump (rtx loc)
{
  if (!insn_data[(int) CODE_FOR_indirect_jump].operand[0].predicate
      (loc, Pmode))
    loc = copy_to_mode_reg (Pmode, loc);

  emit_jump_insn (gen_indirect_jump (loc));
  emit_barrier ();
}

#ifdef HAVE_conditional_move

/* Emit a conditional move instruction if the machine supports one for that
   condition and machine mode.

   OP0 and OP1 are the operands that should be compared using CODE.  CMODE is
   the mode to use should they be constants.  If it is VOIDmode, they cannot
   both be constants.

   OP2 should be stored in TARGET if the comparison is true, otherwise OP3
   should be stored there.  MODE is the mode to use should they be constants.
   If it is VOIDmode, they cannot both be constants.

   The result is either TARGET (perhaps modified) or NULL_RTX if the operation
   is not supported.  */

rtx
emit_conditional_move (rtx target, enum rtx_code code, rtx op0, rtx op1,
		       enum machine_mode cmode, rtx op2, rtx op3,
		       enum machine_mode mode, int unsignedp)
{
  rtx tem, subtarget, comparison, insn;
  enum insn_code icode;
  enum rtx_code reversed;

  /* If one operand is constant, make it the second one.  Only do this
     if the other operand is not constant as well.  */

  if (swap_commutative_operands_p (op0, op1))
    {
      tem = op0;
      op0 = op1;
      op1 = tem;
      code = swap_condition (code);
    }

  /* get_condition will prefer to generate LT and GT even if the old
     comparison was against zero, so undo that canonicalization here since
     comparisons against zero are cheaper.  */
  if (code == LT && op1 == const1_rtx)
    code = LE, op1 = const0_rtx;
  else if (code == GT && op1 == constm1_rtx)
    code = GE, op1 = const0_rtx;

  if (cmode == VOIDmode)
    cmode = GET_MODE (op0);

  if (swap_commutative_operands_p (op2, op3)
      && ((reversed = reversed_comparison_code_parts (code, op0, op1, NULL))
          != UNKNOWN))
    {
      tem = op2;
      op2 = op3;
      op3 = tem;
      code = reversed;
    }

  if (mode == VOIDmode)
    mode = GET_MODE (op2);

  icode = direct_optab_handler (movcc_optab, mode);

  if (icode == CODE_FOR_nothing)
    return 0;

  if (!target)
    target = gen_reg_rtx (mode);

  subtarget = target;

  /* If the insn doesn't accept these operands, put them in pseudos.  */

  if (!insn_data[icode].operand[0].predicate
      (subtarget, insn_data[icode].operand[0].mode))
    subtarget = gen_reg_rtx (insn_data[icode].operand[0].mode);

  if (!insn_data[icode].operand[2].predicate
      (op2, insn_data[icode].operand[2].mode))
    op2 = copy_to_mode_reg (insn_data[icode].operand[2].mode, op2);

  if (!insn_data[icode].operand[3].predicate
      (op3, insn_data[icode].operand[3].mode))
    op3 = copy_to_mode_reg (insn_data[icode].operand[3].mode, op3);

  /* Everything should now be in the suitable form.  */

  code = unsignedp ? unsigned_condition (code) : code;
  comparison = simplify_gen_relational (code, VOIDmode, cmode, op0, op1);

  /* We can get const0_rtx or const_true_rtx in some circumstances.  Just
     return NULL and let the caller figure out how best to deal with this
     situation.  */
  if (!COMPARISON_P (comparison))
    return NULL_RTX;

  do_pending_stack_adjust ();
  start_sequence ();
  prepare_cmp_insn (XEXP (comparison, 0), XEXP (comparison, 1),
		    GET_CODE (comparison), NULL_RTX, unsignedp, OPTAB_WIDEN,
		    &comparison, &cmode);
  if (!comparison)
    insn = NULL_RTX;
  else
    insn = GEN_FCN (icode) (subtarget, comparison, op2, op3);

  /* If that failed, then give up.  */
  if (insn == 0)
    {
      end_sequence ();
      return 0;
    }

  emit_insn (insn);
  insn = get_insns ();
  end_sequence ();
  emit_insn (insn);
  if (subtarget != target)
    convert_move (target, subtarget, 0);

  return target;
}

/* Return nonzero if a conditional move of mode MODE is supported.

   This function is for combine so it can tell whether an insn that looks
   like a conditional move is actually supported by the hardware.  If we
   guess wrong we lose a bit on optimization, but that's it.  */
/* ??? sparc64 supports conditionally moving integers values based on fp
   comparisons, and vice versa.  How do we handle them?  */

int
can_conditionally_move_p (enum machine_mode mode)
{
  if (direct_optab_handler (movcc_optab, mode) != CODE_FOR_nothing)
    return 1;

  return 0;
}

#endif /* HAVE_conditional_move */

/* Emit a conditional addition instruction if the machine supports one for that
   condition and machine mode.

   OP0 and OP1 are the operands that should be compared using CODE.  CMODE is
   the mode to use should they be constants.  If it is VOIDmode, they cannot
   both be constants.

   OP2 should be stored in TARGET if the comparison is true, otherwise OP2+OP3
   should be stored there.  MODE is the mode to use should they be constants.
   If it is VOIDmode, they cannot both be constants.

   The result is either TARGET (perhaps modified) or NULL_RTX if the operation
   is not supported.  */

rtx
emit_conditional_add (rtx target, enum rtx_code code, rtx op0, rtx op1,
		      enum machine_mode cmode, rtx op2, rtx op3,
		      enum machine_mode mode, int unsignedp)
{
  rtx tem, subtarget, comparison, insn;
  enum insn_code icode;
  enum rtx_code reversed;

  /* If one operand is constant, make it the second one.  Only do this
     if the other operand is not constant as well.  */

  if (swap_commutative_operands_p (op0, op1))
    {
      tem = op0;
      op0 = op1;
      op1 = tem;
      code = swap_condition (code);
    }

  /* get_condition will prefer to generate LT and GT even if the old
     comparison was against zero, so undo that canonicalization here since
     comparisons against zero are cheaper.  */
  if (code == LT && op1 == const1_rtx)
    code = LE, op1 = const0_rtx;
  else if (code == GT && op1 == constm1_rtx)
    code = GE, op1 = const0_rtx;

  if (cmode == VOIDmode)
    cmode = GET_MODE (op0);

  if (swap_commutative_operands_p (op2, op3)
      && ((reversed = reversed_comparison_code_parts (code, op0, op1, NULL))
          != UNKNOWN))
    {
      tem = op2;
      op2 = op3;
      op3 = tem;
      code = reversed;
    }

  if (mode == VOIDmode)
    mode = GET_MODE (op2);

  icode = optab_handler (addcc_optab, mode);

  if (icode == CODE_FOR_nothing)
    return 0;

  if (!target)
    target = gen_reg_rtx (mode);

  /* If the insn doesn't accept these operands, put them in pseudos.  */

  if (!insn_data[icode].operand[0].predicate
      (target, insn_data[icode].operand[0].mode))
    subtarget = gen_reg_rtx (insn_data[icode].operand[0].mode);
  else
    subtarget = target;

  if (!insn_data[icode].operand[2].predicate
      (op2, insn_data[icode].operand[2].mode))
    op2 = copy_to_mode_reg (insn_data[icode].operand[2].mode, op2);

  if (!insn_data[icode].operand[3].predicate
      (op3, insn_data[icode].operand[3].mode))
    op3 = copy_to_mode_reg (insn_data[icode].operand[3].mode, op3);

  /* Everything should now be in the suitable form.  */

  code = unsignedp ? unsigned_condition (code) : code;
  comparison = simplify_gen_relational (code, VOIDmode, cmode, op0, op1);

  /* We can get const0_rtx or const_true_rtx in some circumstances.  Just
     return NULL and let the caller figure out how best to deal with this
     situation.  */
  if (!COMPARISON_P (comparison))
    return NULL_RTX;

  do_pending_stack_adjust ();
  start_sequence ();
  prepare_cmp_insn (XEXP (comparison, 0), XEXP (comparison, 1),
                    GET_CODE (comparison), NULL_RTX, unsignedp, OPTAB_WIDEN,
                    &comparison, &cmode);
  if (!comparison)
    insn = NULL_RTX;
  else
    insn = GEN_FCN (icode) (subtarget, comparison, op2, op3);

  /* If that failed, then give up.  */
  if (insn == 0)
    {
      end_sequence ();
      return 0;
    }

  emit_insn (insn);
  insn = get_insns ();
  end_sequence ();
  emit_insn (insn);
  if (subtarget != target)
    convert_move (target, subtarget, 0);

  return target;
}

/* These functions attempt to generate an insn body, rather than
   emitting the insn, but if the gen function already emits them, we
   make no attempt to turn them back into naked patterns.  */

/* Generate and return an insn body to add Y to X.  */

rtx
gen_add2_insn (rtx x, rtx y)
{
  int icode = (int) optab_handler (add_optab, GET_MODE (x));

  gcc_assert (insn_data[icode].operand[0].predicate
	      (x, insn_data[icode].operand[0].mode));
  gcc_assert (insn_data[icode].operand[1].predicate
	      (x, insn_data[icode].operand[1].mode));
  gcc_assert (insn_data[icode].operand[2].predicate
	      (y, insn_data[icode].operand[2].mode));

  return GEN_FCN (icode) (x, x, y);
}

/* Generate and return an insn body to add r1 and c,
   storing the result in r0.  */

rtx
gen_add3_insn (rtx r0, rtx r1, rtx c)
{
  int icode = (int) optab_handler (add_optab, GET_MODE (r0));

  if (icode == CODE_FOR_nothing
      || !(insn_data[icode].operand[0].predicate
	   (r0, insn_data[icode].operand[0].mode))
      || !(insn_data[icode].operand[1].predicate
	   (r1, insn_data[icode].operand[1].mode))
      || !(insn_data[icode].operand[2].predicate
	   (c, insn_data[icode].operand[2].mode)))
    return NULL_RTX;

  return GEN_FCN (icode) (r0, r1, c);
}

int
have_add2_insn (rtx x, rtx y)
{
  int icode;

  gcc_assert (GET_MODE (x) != VOIDmode);

  icode = (int) optab_handler (add_optab, GET_MODE (x));

  if (icode == CODE_FOR_nothing)
    return 0;

  if (!(insn_data[icode].operand[0].predicate
	(x, insn_data[icode].operand[0].mode))
      || !(insn_data[icode].operand[1].predicate
	   (x, insn_data[icode].operand[1].mode))
      || !(insn_data[icode].operand[2].predicate
	   (y, insn_data[icode].operand[2].mode)))
    return 0;

  return 1;
}

/* Generate and return an insn body to subtract Y from X.  */

rtx
gen_sub2_insn (rtx x, rtx y)
{
  int icode = (int) optab_handler (sub_optab, GET_MODE (x));

  gcc_assert (insn_data[icode].operand[0].predicate
	      (x, insn_data[icode].operand[0].mode));
  gcc_assert (insn_data[icode].operand[1].predicate
	      (x, insn_data[icode].operand[1].mode));
  gcc_assert  (insn_data[icode].operand[2].predicate
	       (y, insn_data[icode].operand[2].mode));

  return GEN_FCN (icode) (x, x, y);
}

/* Generate and return an insn body to subtract r1 and c,
   storing the result in r0.  */

rtx
gen_sub3_insn (rtx r0, rtx r1, rtx c)
{
  int icode = (int) optab_handler (sub_optab, GET_MODE (r0));

  if (icode == CODE_FOR_nothing
      || !(insn_data[icode].operand[0].predicate
	   (r0, insn_data[icode].operand[0].mode))
      || !(insn_data[icode].operand[1].predicate
	   (r1, insn_data[icode].operand[1].mode))
      || !(insn_data[icode].operand[2].predicate
	   (c, insn_data[icode].operand[2].mode)))
    return NULL_RTX;

  return GEN_FCN (icode) (r0, r1, c);
}

int
have_sub2_insn (rtx x, rtx y)
{
  int icode;

  gcc_assert (GET_MODE (x) != VOIDmode);

  icode = (int) optab_handler (sub_optab, GET_MODE (x));

  if (icode == CODE_FOR_nothing)
    return 0;

  if (!(insn_data[icode].operand[0].predicate
	(x, insn_data[icode].operand[0].mode))
      || !(insn_data[icode].operand[1].predicate
	   (x, insn_data[icode].operand[1].mode))
      || !(insn_data[icode].operand[2].predicate
	   (y, insn_data[icode].operand[2].mode)))
    return 0;

  return 1;
}

/* Generate the body of an instruction to copy Y into X.
   It may be a list of insns, if one insn isn't enough.  */

rtx
gen_move_insn (rtx x, rtx y)
{
  rtx seq;

  start_sequence ();
  emit_move_insn_1 (x, y);
  seq = get_insns ();
  end_sequence ();
  return seq;
}

/* Return the insn code used to extend FROM_MODE to TO_MODE.
   UNSIGNEDP specifies zero-extension instead of sign-extension.  If
   no such operation exists, CODE_FOR_nothing will be returned.  */

enum insn_code
can_extend_p (enum machine_mode to_mode, enum machine_mode from_mode,
	      int unsignedp)
{
  convert_optab tab;
#ifdef HAVE_ptr_extend
  if (unsignedp < 0)
    return CODE_FOR_ptr_extend;
#endif

  tab = unsignedp ? zext_optab : sext_optab;
  return convert_optab_handler (tab, to_mode, from_mode);
}

/* Generate the body of an insn to extend Y (with mode MFROM)
   into X (with mode MTO).  Do zero-extension if UNSIGNEDP is nonzero.  */

rtx
gen_extend_insn (rtx x, rtx y, enum machine_mode mto,
		 enum machine_mode mfrom, int unsignedp)
{
  enum insn_code icode = can_extend_p (mto, mfrom, unsignedp);
  return GEN_FCN (icode) (x, y);
}

/* can_fix_p and can_float_p say whether the target machine
   can directly convert a given fixed point type to
   a given floating point type, or vice versa.
   The returned value is the CODE_FOR_... value to use,
   or CODE_FOR_nothing if these modes cannot be directly converted.

   *TRUNCP_PTR is set to 1 if it is necessary to output
   an explicit FTRUNC insn before the fix insn; otherwise 0.  */

static enum insn_code
can_fix_p (enum machine_mode fixmode, enum machine_mode fltmode,
	   int unsignedp, int *truncp_ptr)
{
  convert_optab tab;
  enum insn_code icode;

  tab = unsignedp ? ufixtrunc_optab : sfixtrunc_optab;
  icode = convert_optab_handler (tab, fixmode, fltmode);
  if (icode != CODE_FOR_nothing)
    {
      *truncp_ptr = 0;
      return icode;
    }

  /* FIXME: This requires a port to define both FIX and FTRUNC pattern
     for this to work. We need to rework the fix* and ftrunc* patterns
     and documentation.  */
  tab = unsignedp ? ufix_optab : sfix_optab;
  icode = convert_optab_handler (tab, fixmode, fltmode);
  if (icode != CODE_FOR_nothing
      && optab_handler (ftrunc_optab, fltmode) != CODE_FOR_nothing)
    {
      *truncp_ptr = 1;
      return icode;
    }

  *truncp_ptr = 0;
  return CODE_FOR_nothing;
}

static enum insn_code
can_float_p (enum machine_mode fltmode, enum machine_mode fixmode,
	     int unsignedp)
{
  convert_optab tab;

  tab = unsignedp ? ufloat_optab : sfloat_optab;
  return convert_optab_handler (tab, fltmode, fixmode);
}

/* Generate code to convert FROM to floating point
   and store in TO.  FROM must be fixed point and not VOIDmode.
   UNSIGNEDP nonzero means regard FROM as unsigned.
   Normally this is done by correcting the final value
   if it is negative.  */

void
expand_float (rtx to, rtx from, int unsignedp)
{
  enum insn_code icode;
  rtx target = to;
  enum machine_mode fmode, imode;
  bool can_do_signed = false;

  /* Crash now, because we won't be able to decide which mode to use.  */
  gcc_assert (GET_MODE (from) != VOIDmode);

  /* Look for an insn to do the conversion.  Do it in the specified
     modes if possible; otherwise convert either input, output or both to
     wider mode.  If the integer mode is wider than the mode of FROM,
     we can do the conversion signed even if the input is unsigned.  */

  for (fmode = GET_MODE (to); fmode != VOIDmode;
       fmode = GET_MODE_WIDER_MODE (fmode))
    for (imode = GET_MODE (from); imode != VOIDmode;
	 imode = GET_MODE_WIDER_MODE (imode))
      {
	int doing_unsigned = unsignedp;

	if (fmode != GET_MODE (to)
	    && significand_size (fmode) < GET_MODE_BITSIZE (GET_MODE (from)))
	  continue;

	icode = can_float_p (fmode, imode, unsignedp);
	if (icode == CODE_FOR_nothing && unsignedp)
	  {
	    enum insn_code scode = can_float_p (fmode, imode, 0);
	    if (scode != CODE_FOR_nothing)
	      can_do_signed = true;
	    if (imode != GET_MODE (from))
	      icode = scode, doing_unsigned = 0;
	  }

	if (icode != CODE_FOR_nothing)
	  {
	    if (imode != GET_MODE (from))
	      from = convert_to_mode (imode, from, unsignedp);

	    if (fmode != GET_MODE (to))
	      target = gen_reg_rtx (fmode);

	    emit_unop_insn (icode, target, from,
			    doing_unsigned ? UNSIGNED_FLOAT : FLOAT);

	    if (target != to)
	      convert_move (to, target, 0);
	    return;
	  }
      }

  /* Unsigned integer, and no way to convert directly.  Convert as signed,
     then unconditionally adjust the result.  */
  if (unsignedp && can_do_signed)
    {
      rtx label = gen_label_rtx ();
      rtx temp;
      REAL_VALUE_TYPE offset;

      /* Look for a usable floating mode FMODE wider than the source and at
	 least as wide as the target.  Using FMODE will avoid rounding woes
	 with unsigned values greater than the signed maximum value.  */

      for (fmode = GET_MODE (to);  fmode != VOIDmode;
	   fmode = GET_MODE_WIDER_MODE (fmode))
	if (GET_MODE_BITSIZE (GET_MODE (from)) < GET_MODE_BITSIZE (fmode)
	    && can_float_p (fmode, GET_MODE (from), 0) != CODE_FOR_nothing)
	  break;

      if (fmode == VOIDmode)
	{
	  /* There is no such mode.  Pretend the target is wide enough.  */
	  fmode = GET_MODE (to);

	  /* Avoid double-rounding when TO is narrower than FROM.  */
	  if ((significand_size (fmode) + 1)
	      < GET_MODE_BITSIZE (GET_MODE (from)))
	    {
	      rtx temp1;
	      rtx neglabel = gen_label_rtx ();

	      /* Don't use TARGET if it isn't a register, is a hard register,
		 or is the wrong mode.  */
	      if (!REG_P (target)
		  || REGNO (target) < FIRST_PSEUDO_REGISTER
		  || GET_MODE (target) != fmode)
		target = gen_reg_rtx (fmode);

	      imode = GET_MODE (from);
	      do_pending_stack_adjust ();

	      /* Test whether the sign bit is set.  */
	      emit_cmp_and_jump_insns (from, const0_rtx, LT, NULL_RTX, imode,
				       0, neglabel);

	      /* The sign bit is not set.  Convert as signed.  */
	      expand_float (target, from, 0);
	      emit_jump_insn (gen_jump (label));
	      emit_barrier ();

	      /* The sign bit is set.
		 Convert to a usable (positive signed) value by shifting right
		 one bit, while remembering if a nonzero bit was shifted
		 out; i.e., compute  (from & 1) | (from >> 1).  */

	      emit_label (neglabel);
	      temp = expand_binop (imode, and_optab, from, const1_rtx,
				   NULL_RTX, 1, OPTAB_LIB_WIDEN);
	      temp1 = expand_shift (RSHIFT_EXPR, imode, from, integer_one_node,
				    NULL_RTX, 1);
	      temp = expand_binop (imode, ior_optab, temp, temp1, temp, 1,
				   OPTAB_LIB_WIDEN);
	      expand_float (target, temp, 0);

	      /* Multiply by 2 to undo the shift above.  */
	      temp = expand_binop (fmode, add_optab, target, target,
				   target, 0, OPTAB_LIB_WIDEN);
	      if (temp != target)
		emit_move_insn (target, temp);

	      do_pending_stack_adjust ();
	      emit_label (label);
	      goto done;
	    }
	}

      /* If we are about to do some arithmetic to correct for an
	 unsigned operand, do it in a pseudo-register.  */

      if (GET_MODE (to) != fmode
	  || !REG_P (to) || REGNO (to) < FIRST_PSEUDO_REGISTER)
	target = gen_reg_rtx (fmode);

      /* Convert as signed integer to floating.  */
      expand_float (target, from, 0);

      /* If FROM is negative (and therefore TO is negative),
	 correct its value by 2**bitwidth.  */

      do_pending_stack_adjust ();
      emit_cmp_and_jump_insns (from, const0_rtx, GE, NULL_RTX, GET_MODE (from),
			       0, label);


      real_2expN (&offset, GET_MODE_BITSIZE (GET_MODE (from)), fmode);
      temp = expand_binop (fmode, add_optab, target,
			   CONST_DOUBLE_FROM_REAL_VALUE (offset, fmode),
			   target, 0, OPTAB_LIB_WIDEN);
      if (temp != target)
	emit_move_insn (target, temp);

      do_pending_stack_adjust ();
      emit_label (label);
      goto done;
    }

  /* No hardware instruction available; call a library routine.  */
    {
      rtx libfunc;
      rtx insns;
      rtx value;
      convert_optab tab = unsignedp ? ufloat_optab : sfloat_optab;

      if (GET_MODE_SIZE (GET_MODE (from)) < GET_MODE_SIZE (SImode))
	from = convert_to_mode (SImode, from, unsignedp);

      libfunc = convert_optab_libfunc (tab, GET_MODE (to), GET_MODE (from));
      gcc_assert (libfunc);

      start_sequence ();

      value = emit_library_call_value (libfunc, NULL_RTX, LCT_CONST,
				       GET_MODE (to), 1, from,
				       GET_MODE (from));
      insns = get_insns ();
      end_sequence ();

      emit_libcall_block (insns, target, value,
			  gen_rtx_fmt_e (unsignedp ? UNSIGNED_FLOAT : FLOAT,
					 GET_MODE (to), from));
    }

 done:

  /* Copy result to requested destination
     if we have been computing in a temp location.  */

  if (target != to)
    {
      if (GET_MODE (target) == GET_MODE (to))
	emit_move_insn (to, target);
      else
	convert_move (to, target, 0);
    }
}

/* Generate code to convert FROM to fixed point and store in TO.  FROM
   must be floating point.  */

void
expand_fix (rtx to, rtx from, int unsignedp)
{
  enum insn_code icode;
  rtx target = to;
  enum machine_mode fmode, imode;
  int must_trunc = 0;

  /* We first try to find a pair of modes, one real and one integer, at
     least as wide as FROM and TO, respectively, in which we can open-code
     this conversion.  If the integer mode is wider than the mode of TO,
     we can do the conversion either signed or unsigned.  */

  for (fmode = GET_MODE (from); fmode != VOIDmode;
       fmode = GET_MODE_WIDER_MODE (fmode))
    for (imode = GET_MODE (to); imode != VOIDmode;
	 imode = GET_MODE_WIDER_MODE (imode))
      {
	int doing_unsigned = unsignedp;

	icode = can_fix_p (imode, fmode, unsignedp, &must_trunc);
	if (icode == CODE_FOR_nothing && imode != GET_MODE (to) && unsignedp)
	  icode = can_fix_p (imode, fmode, 0, &must_trunc), doing_unsigned = 0;

	if (icode != CODE_FOR_nothing)
	  {
	    rtx last = get_last_insn ();
	    if (fmode != GET_MODE (from))
	      from = convert_to_mode (fmode, from, 0);

	    if (must_trunc)
	      {
		rtx temp = gen_reg_rtx (GET_MODE (from));
		from = expand_unop (GET_MODE (from), ftrunc_optab, from,
				    temp, 0);
	      }

	    if (imode != GET_MODE (to))
	      target = gen_reg_rtx (imode);

	    if (maybe_emit_unop_insn (icode, target, from,
				      doing_unsigned ? UNSIGNED_FIX : FIX))
	      {
		if (target != to)
		  convert_move (to, target, unsignedp);
		return;
	      }
	    delete_insns_since (last);
	  }
      }

  /* For an unsigned conversion, there is one more way to do it.
     If we have a signed conversion, we generate code that compares
     the real value to the largest representable positive number.  If if
     is smaller, the conversion is done normally.  Otherwise, subtract
     one plus the highest signed number, convert, and add it back.

     We only need to check all real modes, since we know we didn't find
     anything with a wider integer mode.

     This code used to extend FP value into mode wider than the destination.
     This is needed for decimal float modes which cannot accurately
     represent one plus the highest signed number of the same size, but
     not for binary modes.  Consider, for instance conversion from SFmode
     into DImode.

     The hot path through the code is dealing with inputs smaller than 2^63
     and doing just the conversion, so there is no bits to lose.

     In the other path we know the value is positive in the range 2^63..2^64-1
     inclusive.  (as for other input overflow happens and result is undefined)
     So we know that the most important bit set in mantissa corresponds to
     2^63.  The subtraction of 2^63 should not generate any rounding as it
     simply clears out that bit.  The rest is trivial.  */

  if (unsignedp && GET_MODE_BITSIZE (GET_MODE (to)) <= HOST_BITS_PER_WIDE_INT)
    for (fmode = GET_MODE (from); fmode != VOIDmode;
	 fmode = GET_MODE_WIDER_MODE (fmode))
      if (CODE_FOR_nothing != can_fix_p (GET_MODE (to), fmode, 0, &must_trunc)
	  && (!DECIMAL_FLOAT_MODE_P (fmode)
	      || GET_MODE_BITSIZE (fmode) > GET_MODE_BITSIZE (GET_MODE (to))))
	{
	  int bitsize;
	  REAL_VALUE_TYPE offset;
	  rtx limit, lab1, lab2, insn;

	  bitsize = GET_MODE_BITSIZE (GET_MODE (to));
	  real_2expN (&offset, bitsize - 1, fmode);
	  limit = CONST_DOUBLE_FROM_REAL_VALUE (offset, fmode);
	  lab1 = gen_label_rtx ();
	  lab2 = gen_label_rtx ();

	  if (fmode != GET_MODE (from))
	    from = convert_to_mode (fmode, from, 0);

	  /* See if we need to do the subtraction.  */
	  do_pending_stack_adjust ();
	  emit_cmp_and_jump_insns (from, limit, GE, NULL_RTX, GET_MODE (from),
				   0, lab1);

	  /* If not, do the signed "fix" and branch around fixup code.  */
	  expand_fix (to, from, 0);
	  emit_jump_insn (gen_jump (lab2));
	  emit_barrier ();

	  /* Otherwise, subtract 2**(N-1), convert to signed number,
	     then add 2**(N-1).  Do the addition using XOR since this
	     will often generate better code.  */
	  emit_label (lab1);
	  target = expand_binop (GET_MODE (from), sub_optab, from, limit,
				 NULL_RTX, 0, OPTAB_LIB_WIDEN);
	  expand_fix (to, target, 0);
	  target = expand_binop (GET_MODE (to), xor_optab, to,
				 gen_int_mode
				 ((HOST_WIDE_INT) 1 << (bitsize - 1),
				  GET_MODE (to)),
				 to, 1, OPTAB_LIB_WIDEN);

	  if (target != to)
	    emit_move_insn (to, target);

	  emit_label (lab2);

	  if (optab_handler (mov_optab, GET_MODE (to)) != CODE_FOR_nothing)
	    {
	      /* Make a place for a REG_NOTE and add it.  */
	      insn = emit_move_insn (to, to);
	      set_unique_reg_note (insn,
	                           REG_EQUAL,
				   gen_rtx_fmt_e (UNSIGNED_FIX,
						  GET_MODE (to),
						  copy_rtx (from)));
	    }

	  return;
	}

  /* We can't do it with an insn, so use a library call.  But first ensure
     that the mode of TO is at least as wide as SImode, since those are the
     only library calls we know about.  */

  if (GET_MODE_SIZE (GET_MODE (to)) < GET_MODE_SIZE (SImode))
    {
      target = gen_reg_rtx (SImode);

      expand_fix (target, from, unsignedp);
    }
  else
    {
      rtx insns;
      rtx value;
      rtx libfunc;

      convert_optab tab = unsignedp ? ufix_optab : sfix_optab;
      libfunc = convert_optab_libfunc (tab, GET_MODE (to), GET_MODE (from));
      gcc_assert (libfunc);

      start_sequence ();

      value = emit_library_call_value (libfunc, NULL_RTX, LCT_CONST,
				       GET_MODE (to), 1, from,
				       GET_MODE (from));
      insns = get_insns ();
      end_sequence ();

      emit_libcall_block (insns, target, value,
			  gen_rtx_fmt_e (unsignedp ? UNSIGNED_FIX : FIX,
					 GET_MODE (to), from));
    }

  if (target != to)
    {
      if (GET_MODE (to) == GET_MODE (target))
        emit_move_insn (to, target);
      else
        convert_move (to, target, 0);
    }
}

/* Generate code to convert FROM or TO a fixed-point.
   If UINTP is true, either TO or FROM is an unsigned integer.
   If SATP is true, we need to saturate the result.  */

void
expand_fixed_convert (rtx to, rtx from, int uintp, int satp)
{
  enum machine_mode to_mode = GET_MODE (to);
  enum machine_mode from_mode = GET_MODE (from);
  convert_optab tab;
  enum rtx_code this_code;
  enum insn_code code;
  rtx insns, value;
  rtx libfunc;

  if (to_mode == from_mode)
    {
      emit_move_insn (to, from);
      return;
    }

  if (uintp)
    {
      tab = satp ? satfractuns_optab : fractuns_optab;
      this_code = satp ? UNSIGNED_SAT_FRACT : UNSIGNED_FRACT_CONVERT;
    }
  else
    {
      tab = satp ? satfract_optab : fract_optab;
      this_code = satp ? SAT_FRACT : FRACT_CONVERT;
    }
  code = convert_optab_handler (tab, to_mode, from_mode);
  if (code != CODE_FOR_nothing)
    {
      emit_unop_insn (code, to, from, this_code);
      return;
    }

  libfunc = convert_optab_libfunc (tab, to_mode, from_mode);
  gcc_assert (libfunc);

  start_sequence ();
  value = emit_library_call_value (libfunc, NULL_RTX, LCT_CONST, to_mode,
				   1, from, from_mode);
  insns = get_insns ();
  end_sequence ();

  emit_libcall_block (insns, to, value,
		      gen_rtx_fmt_e (tab->code, to_mode, from));
}

/* Generate code to convert FROM to fixed point and store in TO.  FROM
   must be floating point, TO must be signed.  Use the conversion optab
   TAB to do the conversion.  */

bool
expand_sfix_optab (rtx to, rtx from, convert_optab tab)
{
  enum insn_code icode;
  rtx target = to;
  enum machine_mode fmode, imode;

  /* We first try to find a pair of modes, one real and one integer, at
     least as wide as FROM and TO, respectively, in which we can open-code
     this conversion.  If the integer mode is wider than the mode of TO,
     we can do the conversion either signed or unsigned.  */

  for (fmode = GET_MODE (from); fmode != VOIDmode;
       fmode = GET_MODE_WIDER_MODE (fmode))
    for (imode = GET_MODE (to); imode != VOIDmode;
	 imode = GET_MODE_WIDER_MODE (imode))
      {
	icode = convert_optab_handler (tab, imode, fmode);
	if (icode != CODE_FOR_nothing)
	  {
	    rtx last = get_last_insn ();
	    if (fmode != GET_MODE (from))
	      from = convert_to_mode (fmode, from, 0);

	    if (imode != GET_MODE (to))
	      target = gen_reg_rtx (imode);

	    if (!maybe_emit_unop_insn (icode, target, from, UNKNOWN))
	      {
	        delete_insns_since (last);
		continue;
	      }
	    if (target != to)
	      convert_move (to, target, 0);
	    return true;
	  }
      }

  return false;
}

/* Report whether we have an instruction to perform the operation
   specified by CODE on operands of mode MODE.  */
int
have_insn_for (enum rtx_code code, enum machine_mode mode)
{
  return (code_to_optab[(int) code] != 0
	  && (optab_handler (code_to_optab[(int) code], mode)
	      != CODE_FOR_nothing));
}

/* Set all insn_code fields to CODE_FOR_nothing.  */

static void
init_insn_codes (void)
{
  memset (optab_table, 0, sizeof (optab_table));
  memset (convert_optab_table, 0, sizeof (convert_optab_table));
  memset (direct_optab_table, 0, sizeof (direct_optab_table));
}

/* Initialize OP's code to CODE, and write it into the code_to_optab table.  */
static inline void
init_optab (optab op, enum rtx_code code)
{
  op->code = code;
  code_to_optab[(int) code] = op;
}

/* Same, but fill in its code as CODE, and do _not_ write it into
   the code_to_optab table.  */
static inline void
init_optabv (optab op, enum rtx_code code)
{
  op->code = code;
}

/* Conversion optabs never go in the code_to_optab table.  */
static void
init_convert_optab (convert_optab op, enum rtx_code code)
{
  op->code = code;
}

/* Initialize the libfunc fields of an entire group of entries in some
   optab.  Each entry is set equal to a string consisting of a leading
   pair of underscores followed by a generic operation name followed by
   a mode name (downshifted to lowercase) followed by a single character
   representing the number of operands for the given operation (which is
   usually one of the characters '2', '3', or '4').

   OPTABLE is the table in which libfunc fields are to be initialized.
   OPNAME is the generic (string) name of the operation.
   SUFFIX is the character which specifies the number of operands for
     the given generic operation.
   MODE is the mode to generate for.
*/

static void
gen_libfunc (optab optable, const char *opname, int suffix, enum machine_mode mode)
{
  unsigned opname_len = strlen (opname);
  const char *mname = GET_MODE_NAME (mode);
  unsigned mname_len = strlen (mname);
  char *libfunc_name = XALLOCAVEC (char, 2 + opname_len + mname_len + 1 + 1);
  char *p;
  const char *q;

  p = libfunc_name;
  *p++ = '_';
  *p++ = '_';
  for (q = opname; *q; )
    *p++ = *q++;
  for (q = mname; *q; q++)
    *p++ = TOLOWER (*q);
  *p++ = suffix;
  *p = '\0';

  set_optab_libfunc (optable, mode,
		     ggc_alloc_string (libfunc_name, p - libfunc_name));
}

/* Like gen_libfunc, but verify that integer operation is involved.  */

static void
gen_int_libfunc (optab optable, const char *opname, char suffix,
		 enum machine_mode mode)
{
  int maxsize = 2 * BITS_PER_WORD;

  if (GET_MODE_CLASS (mode) != MODE_INT)
    return;
  if (maxsize < LONG_LONG_TYPE_SIZE)
    maxsize = LONG_LONG_TYPE_SIZE;
  if (GET_MODE_CLASS (mode) != MODE_INT
      || mode < word_mode || GET_MODE_BITSIZE (mode) > maxsize)
    return;
  gen_libfunc (optable, opname, suffix, mode);
}

/* Like gen_libfunc, but verify that FP and set decimal prefix if needed.  */

static void
gen_fp_libfunc (optab optable, const char *opname, char suffix,
		enum machine_mode mode)
{
  char *dec_opname;

  if (GET_MODE_CLASS (mode) == MODE_FLOAT)
    gen_libfunc (optable, opname, suffix, mode);
  if (DECIMAL_FLOAT_MODE_P (mode))
    {
      dec_opname = XALLOCAVEC (char, sizeof (DECIMAL_PREFIX) + strlen (opname));
      /* For BID support, change the name to have either a bid_ or dpd_ prefix
	 depending on the low level floating format used.  */
      memcpy (dec_opname, DECIMAL_PREFIX, sizeof (DECIMAL_PREFIX) - 1);
      strcpy (dec_opname + sizeof (DECIMAL_PREFIX) - 1, opname);
      gen_libfunc (optable, dec_opname, suffix, mode);
    }
}

/* Like gen_libfunc, but verify that fixed-point operation is involved.  */

static void
gen_fixed_libfunc (optab optable, const char *opname, char suffix,
		   enum machine_mode mode)
{
  if (!ALL_FIXED_POINT_MODE_P (mode))
    return;
  gen_libfunc (optable, opname, suffix, mode);
}

/* Like gen_libfunc, but verify that signed fixed-point operation is
   involved.  */

static void
gen_signed_fixed_libfunc (optab optable, const char *opname, char suffix,
			  enum machine_mode mode)
{
  if (!SIGNED_FIXED_POINT_MODE_P (mode))
    return;
  gen_libfunc (optable, opname, suffix, mode);
}

/* Like gen_libfunc, but verify that unsigned fixed-point operation is
   involved.  */

static void
gen_unsigned_fixed_libfunc (optab optable, const char *opname, char suffix,
			    enum machine_mode mode)
{
  if (!UNSIGNED_FIXED_POINT_MODE_P (mode))
    return;
  gen_libfunc (optable, opname, suffix, mode);
}

/* Like gen_libfunc, but verify that FP or INT operation is involved.  */

static void
gen_int_fp_libfunc (optab optable, const char *name, char suffix,
		    enum machine_mode mode)
{
  if (DECIMAL_FLOAT_MODE_P (mode) || GET_MODE_CLASS (mode) == MODE_FLOAT)
    gen_fp_libfunc (optable, name, suffix, mode);
  if (INTEGRAL_MODE_P (mode))
    gen_int_libfunc (optable, name, suffix, mode);
}

/* Like gen_libfunc, but verify that FP or INT operation is involved
   and add 'v' suffix for integer operation.  */

static void
gen_intv_fp_libfunc (optab optable, const char *name, char suffix,
		     enum machine_mode mode)
{
  if (DECIMAL_FLOAT_MODE_P (mode) || GET_MODE_CLASS (mode) == MODE_FLOAT)
    gen_fp_libfunc (optable, name, suffix, mode);
  if (GET_MODE_CLASS (mode) == MODE_INT)
    {
      int len = strlen (name);
      char *v_name = XALLOCAVEC (char, len + 2);
      strcpy (v_name, name);
      v_name[len] = 'v';
      v_name[len + 1] = 0;
      gen_int_libfunc (optable, v_name, suffix, mode);
    }
}

/* Like gen_libfunc, but verify that FP or INT or FIXED operation is
   involved.  */

static void
gen_int_fp_fixed_libfunc (optab optable, const char *name, char suffix,
			  enum machine_mode mode)
{
  if (DECIMAL_FLOAT_MODE_P (mode) || GET_MODE_CLASS (mode) == MODE_FLOAT)
    gen_fp_libfunc (optable, name, suffix, mode);
  if (INTEGRAL_MODE_P (mode))
    gen_int_libfunc (optable, name, suffix, mode);
  if (ALL_FIXED_POINT_MODE_P (mode))
    gen_fixed_libfunc (optable, name, suffix, mode);
}

/* Like gen_libfunc, but verify that FP or INT or signed FIXED operation is
   involved.  */

static void
gen_int_fp_signed_fixed_libfunc (optab optable, const char *name, char suffix,
				 enum machine_mode mode)
{
  if (DECIMAL_FLOAT_MODE_P (mode) || GET_MODE_CLASS (mode) == MODE_FLOAT)
    gen_fp_libfunc (optable, name, suffix, mode);
  if (INTEGRAL_MODE_P (mode))
    gen_int_libfunc (optable, name, suffix, mode);
  if (SIGNED_FIXED_POINT_MODE_P (mode))
    gen_signed_fixed_libfunc (optable, name, suffix, mode);
}

/* Like gen_libfunc, but verify that INT or FIXED operation is
   involved.  */

static void
gen_int_fixed_libfunc (optab optable, const char *name, char suffix,
		       enum machine_mode mode)
{
  if (INTEGRAL_MODE_P (mode))
    gen_int_libfunc (optable, name, suffix, mode);
  if (ALL_FIXED_POINT_MODE_P (mode))
    gen_fixed_libfunc (optable, name, suffix, mode);
}

/* Like gen_libfunc, but verify that INT or signed FIXED operation is
   involved.  */

static void
gen_int_signed_fixed_libfunc (optab optable, const char *name, char suffix,
			      enum machine_mode mode)
{
  if (INTEGRAL_MODE_P (mode))
    gen_int_libfunc (optable, name, suffix, mode);
  if (SIGNED_FIXED_POINT_MODE_P (mode))
    gen_signed_fixed_libfunc (optable, name, suffix, mode);
}

/* Like gen_libfunc, but verify that INT or unsigned FIXED operation is
   involved.  */

static void
gen_int_unsigned_fixed_libfunc (optab optable, const char *name, char suffix,
				enum machine_mode mode)
{
  if (INTEGRAL_MODE_P (mode))
    gen_int_libfunc (optable, name, suffix, mode);
  if (UNSIGNED_FIXED_POINT_MODE_P (mode))
    gen_unsigned_fixed_libfunc (optable, name, suffix, mode);
}

/* Initialize the libfunc fields of an entire group of entries of an
   inter-mode-class conversion optab.  The string formation rules are
   similar to the ones for init_libfuncs, above, but instead of having
   a mode name and an operand count these functions have two mode names
   and no operand count.  */

static void
gen_interclass_conv_libfunc (convert_optab tab,
			     const char *opname,
			     enum machine_mode tmode,
			     enum machine_mode fmode)
{
  size_t opname_len = strlen (opname);
  size_t mname_len = 0;

  const char *fname, *tname;
  const char *q;
  char *libfunc_name, *suffix;
  char *nondec_name, *dec_name, *nondec_suffix, *dec_suffix;
  char *p;

  /* If this is a decimal conversion, add the current BID vs. DPD prefix that
     depends on which underlying decimal floating point format is used.  */
  const size_t dec_len = sizeof (DECIMAL_PREFIX) - 1;

  mname_len = strlen (GET_MODE_NAME (tmode)) + strlen (GET_MODE_NAME (fmode));

  nondec_name = XALLOCAVEC (char, 2 + opname_len + mname_len + 1 + 1);
  nondec_name[0] = '_';
  nondec_name[1] = '_';
  memcpy (&nondec_name[2], opname, opname_len);
  nondec_suffix = nondec_name + opname_len + 2;

  dec_name = XALLOCAVEC (char, 2 + dec_len + opname_len + mname_len + 1 + 1);
  dec_name[0] = '_';
  dec_name[1] = '_';
  memcpy (&dec_name[2], DECIMAL_PREFIX, dec_len);
  memcpy (&dec_name[2+dec_len], opname, opname_len);
  dec_suffix = dec_name + dec_len + opname_len + 2;

  fname = GET_MODE_NAME (fmode);
  tname = GET_MODE_NAME (tmode);

  if (DECIMAL_FLOAT_MODE_P(fmode) || DECIMAL_FLOAT_MODE_P(tmode))
    {
      libfunc_name = dec_name;
      suffix = dec_suffix;
    }
  else
    {
      libfunc_name = nondec_name;
      suffix = nondec_suffix;
    }

  p = suffix;
  for (q = fname; *q; p++, q++)
    *p = TOLOWER (*q);
  for (q = tname; *q; p++, q++)
    *p = TOLOWER (*q);

  *p = '\0';

  set_conv_libfunc (tab, tmode, fmode,
		    ggc_alloc_string (libfunc_name, p - libfunc_name));
}

/* Same as gen_interclass_conv_libfunc but verify that we are producing
   int->fp conversion.  */

static void
gen_int_to_fp_conv_libfunc (convert_optab tab,
			    const char *opname,
			    enum machine_mode tmode,
			    enum machine_mode fmode)
{
  if (GET_MODE_CLASS (fmode) != MODE_INT)
    return;
  if (GET_MODE_CLASS (tmode) != MODE_FLOAT && !DECIMAL_FLOAT_MODE_P (tmode))
    return;
  gen_interclass_conv_libfunc (tab, opname, tmode, fmode);
}

/* ufloat_optab is special by using floatun for FP and floatuns decimal fp
   naming scheme.  */

static void
gen_ufloat_conv_libfunc (convert_optab tab,
			 const char *opname ATTRIBUTE_UNUSED,
			 enum machine_mode tmode,
			 enum machine_mode fmode)
{
  if (DECIMAL_FLOAT_MODE_P (tmode))
    gen_int_to_fp_conv_libfunc (tab, "floatuns", tmode, fmode);
  else
    gen_int_to_fp_conv_libfunc (tab, "floatun", tmode, fmode);
}

/* Same as gen_interclass_conv_libfunc but verify that we are producing
   fp->int conversion.  */

static void
gen_int_to_fp_nondecimal_conv_libfunc (convert_optab tab,
			               const char *opname,
			               enum machine_mode tmode,
			               enum machine_mode fmode)
{
  if (GET_MODE_CLASS (fmode) != MODE_INT)
    return;
  if (GET_MODE_CLASS (tmode) != MODE_FLOAT)
    return;
  gen_interclass_conv_libfunc (tab, opname, tmode, fmode);
}

/* Same as gen_interclass_conv_libfunc but verify that we are producing
   fp->int conversion with no decimal floating point involved.  */

static void
gen_fp_to_int_conv_libfunc (convert_optab tab,
			    const char *opname,
			    enum machine_mode tmode,
			    enum machine_mode fmode)
{
  if (GET_MODE_CLASS (fmode) != MODE_FLOAT && !DECIMAL_FLOAT_MODE_P (fmode))
    return;
  if (GET_MODE_CLASS (tmode) != MODE_INT)
    return;
  gen_interclass_conv_libfunc (tab, opname, tmode, fmode);
}

/* Initialize the libfunc fields of an of an intra-mode-class conversion optab.
   The string formation rules are
   similar to the ones for init_libfunc, above.  */

static void
gen_intraclass_conv_libfunc (convert_optab tab, const char *opname,
			     enum machine_mode tmode, enum machine_mode fmode)
{
  size_t opname_len = strlen (opname);
  size_t mname_len = 0;

  const char *fname, *tname;
  const char *q;
  char *nondec_name, *dec_name, *nondec_suffix, *dec_suffix;
  char *libfunc_name, *suffix;
  char *p;

  /* If this is a decimal conversion, add the current BID vs. DPD prefix that
     depends on which underlying decimal floating point format is used.  */
  const size_t dec_len = sizeof (DECIMAL_PREFIX) - 1;

  mname_len = strlen (GET_MODE_NAME (tmode)) + strlen (GET_MODE_NAME (fmode));

  nondec_name = XALLOCAVEC (char, 2 + opname_len + mname_len + 1 + 1);
  nondec_name[0] = '_';
  nondec_name[1] = '_';
  memcpy (&nondec_name[2], opname, opname_len);
  nondec_suffix = nondec_name + opname_len + 2;

  dec_name = XALLOCAVEC (char, 2 + dec_len + opname_len + mname_len + 1 + 1);
  dec_name[0] = '_';
  dec_name[1] = '_';
  memcpy (&dec_name[2], DECIMAL_PREFIX, dec_len);
  memcpy (&dec_name[2 + dec_len], opname, opname_len);
  dec_suffix = dec_name + dec_len + opname_len + 2;

  fname = GET_MODE_NAME (fmode);
  tname = GET_MODE_NAME (tmode);

  if (DECIMAL_FLOAT_MODE_P(fmode) || DECIMAL_FLOAT_MODE_P(tmode))
    {
      libfunc_name = dec_name;
      suffix = dec_suffix;
    }
  else
    {
      libfunc_name = nondec_name;
      suffix = nondec_suffix;
    }

  p = suffix;
  for (q = fname; *q; p++, q++)
    *p = TOLOWER (*q);
  for (q = tname; *q; p++, q++)
    *p = TOLOWER (*q);

  *p++ = '2';
  *p = '\0';

  set_conv_libfunc (tab, tmode, fmode,
		    ggc_alloc_string (libfunc_name, p - libfunc_name));
}

/* Pick proper libcall for trunc_optab.  We need to chose if we do
   truncation or extension and interclass or intraclass.  */

static void
gen_trunc_conv_libfunc (convert_optab tab,
			 const char *opname,
			 enum machine_mode tmode,
			 enum machine_mode fmode)
{
  if (GET_MODE_CLASS (tmode) != MODE_FLOAT && !DECIMAL_FLOAT_MODE_P (tmode))
    return;
  if (GET_MODE_CLASS (fmode) != MODE_FLOAT && !DECIMAL_FLOAT_MODE_P (fmode))
    return;
  if (tmode == fmode)
    return;

  if ((GET_MODE_CLASS (tmode) == MODE_FLOAT && DECIMAL_FLOAT_MODE_P (fmode))
      || (GET_MODE_CLASS (fmode) == MODE_FLOAT && DECIMAL_FLOAT_MODE_P (tmode)))
     gen_interclass_conv_libfunc (tab, opname, tmode, fmode);

  if (GET_MODE_PRECISION (fmode) <= GET_MODE_PRECISION (tmode))
    return;

  if ((GET_MODE_CLASS (tmode) == MODE_FLOAT
       && GET_MODE_CLASS (fmode) == MODE_FLOAT)
      || (DECIMAL_FLOAT_MODE_P (fmode) && DECIMAL_FLOAT_MODE_P (tmode)))
    gen_intraclass_conv_libfunc (tab, opname, tmode, fmode);
}

/* Pick proper libcall for extend_optab.  We need to chose if we do
   truncation or extension and interclass or intraclass.  */

static void
gen_extend_conv_libfunc (convert_optab tab,
			 const char *opname ATTRIBUTE_UNUSED,
			 enum machine_mode tmode,
			 enum machine_mode fmode)
{
  if (GET_MODE_CLASS (tmode) != MODE_FLOAT && !DECIMAL_FLOAT_MODE_P (tmode))
    return;
  if (GET_MODE_CLASS (fmode) != MODE_FLOAT && !DECIMAL_FLOAT_MODE_P (fmode))
    return;
  if (tmode == fmode)
    return;

  if ((GET_MODE_CLASS (tmode) == MODE_FLOAT && DECIMAL_FLOAT_MODE_P (fmode))
      || (GET_MODE_CLASS (fmode) == MODE_FLOAT && DECIMAL_FLOAT_MODE_P (tmode)))
     gen_interclass_conv_libfunc (tab, opname, tmode, fmode);

  if (GET_MODE_PRECISION (fmode) > GET_MODE_PRECISION (tmode))
    return;

  if ((GET_MODE_CLASS (tmode) == MODE_FLOAT
       && GET_MODE_CLASS (fmode) == MODE_FLOAT)
      || (DECIMAL_FLOAT_MODE_P (fmode) && DECIMAL_FLOAT_MODE_P (tmode)))
    gen_intraclass_conv_libfunc (tab, opname, tmode, fmode);
}

/* Pick proper libcall for fract_optab.  We need to chose if we do
   interclass or intraclass.  */

static void
gen_fract_conv_libfunc (convert_optab tab,
			const char *opname,
			enum machine_mode tmode,
			enum machine_mode fmode)
{
  if (tmode == fmode)
    return;
  if (!(ALL_FIXED_POINT_MODE_P (tmode) || ALL_FIXED_POINT_MODE_P (fmode)))
    return;

  if (GET_MODE_CLASS (tmode) == GET_MODE_CLASS (fmode))
    gen_intraclass_conv_libfunc (tab, opname, tmode, fmode);
  else
    gen_interclass_conv_libfunc (tab, opname, tmode, fmode);
}

/* Pick proper libcall for fractuns_optab.  */

static void
gen_fractuns_conv_libfunc (convert_optab tab,
			   const char *opname,
			   enum machine_mode tmode,
			   enum machine_mode fmode)
{
  if (tmode == fmode)
    return;
  /* One mode must be a fixed-point mode, and the other must be an integer
     mode. */
  if (!((ALL_FIXED_POINT_MODE_P (tmode) && GET_MODE_CLASS (fmode) == MODE_INT)
	|| (ALL_FIXED_POINT_MODE_P (fmode)
	    && GET_MODE_CLASS (tmode) == MODE_INT)))
    return;

  gen_interclass_conv_libfunc (tab, opname, tmode, fmode);
}

/* Pick proper libcall for satfract_optab.  We need to chose if we do
   interclass or intraclass.  */

static void
gen_satfract_conv_libfunc (convert_optab tab,
			   const char *opname,
			   enum machine_mode tmode,
			   enum machine_mode fmode)
{
  if (tmode == fmode)
    return;
  /* TMODE must be a fixed-point mode.  */
  if (!ALL_FIXED_POINT_MODE_P (tmode))
    return;

  if (GET_MODE_CLASS (tmode) == GET_MODE_CLASS (fmode))
    gen_intraclass_conv_libfunc (tab, opname, tmode, fmode);
  else
    gen_interclass_conv_libfunc (tab, opname, tmode, fmode);
}

/* Pick proper libcall for satfractuns_optab.  */

static void
gen_satfractuns_conv_libfunc (convert_optab tab,
			      const char *opname,
			      enum machine_mode tmode,
			      enum machine_mode fmode)
{
  if (tmode == fmode)
    return;
  /* TMODE must be a fixed-point mode, and FMODE must be an integer mode. */
  if (!(ALL_FIXED_POINT_MODE_P (tmode) && GET_MODE_CLASS (fmode) == MODE_INT))
    return;

  gen_interclass_conv_libfunc (tab, opname, tmode, fmode);
}

/* A table of previously-created libfuncs, hashed by name.  */
static GTY ((param_is (union tree_node))) htab_t libfunc_decls;

/* Hashtable callbacks for libfunc_decls.  */

static hashval_t
libfunc_decl_hash (const void *entry)
{
  return IDENTIFIER_HASH_VALUE (DECL_NAME ((const_tree) entry));
}

static int
libfunc_decl_eq (const void *entry1, const void *entry2)
{
  return DECL_NAME ((const_tree) entry1) == (const_tree) entry2;
}

/* Build a decl for a libfunc named NAME. */

tree
build_libfunc_function (const char *name)
{
  tree decl = build_decl (UNKNOWN_LOCATION, FUNCTION_DECL,
			  get_identifier (name),
                          build_function_type (integer_type_node, NULL_TREE));
  /* ??? We don't have any type information except for this is
     a function.  Pretend this is "int foo()".  */
  DECL_ARTIFICIAL (decl) = 1;
  DECL_EXTERNAL (decl) = 1;
  TREE_PUBLIC (decl) = 1;
  gcc_assert (DECL_ASSEMBLER_NAME (decl));

  /* Zap the nonsensical SYMBOL_REF_DECL for this.  What we're left with
     are the flags assigned by targetm.encode_section_info.  */
  SET_SYMBOL_REF_DECL (XEXP (DECL_RTL (decl), 0), NULL);

  return decl;
}

rtx
init_one_libfunc (const char *name)
{
  tree id, decl;
  void **slot;
  hashval_t hash;

  if (libfunc_decls == NULL)
    libfunc_decls = htab_create_ggc (37, libfunc_decl_hash,
				     libfunc_decl_eq, NULL);

  /* See if we have already created a libfunc decl for this function.  */
  id = get_identifier (name);
  hash = IDENTIFIER_HASH_VALUE (id);
  slot = htab_find_slot_with_hash (libfunc_decls, id, hash, INSERT);
  decl = (tree) *slot;
  if (decl == NULL)
    {
      /* Create a new decl, so that it can be passed to
	 targetm.encode_section_info.  */
      decl = build_libfunc_function (name);
      *slot = decl;
    }
  return XEXP (DECL_RTL (decl), 0);
}

/* Adjust the assembler name of libfunc NAME to ASMSPEC.  */

rtx
set_user_assembler_libfunc (const char *name, const char *asmspec)
{
  tree id, decl;
  void **slot;
  hashval_t hash;

  id = get_identifier (name);
  hash = IDENTIFIER_HASH_VALUE (id);
  slot = htab_find_slot_with_hash (libfunc_decls, id, hash, NO_INSERT);
  gcc_assert (slot);
  decl = (tree) *slot;
  set_user_assembler_name (decl, asmspec);
  return XEXP (DECL_RTL (decl), 0);
}

/* Call this to reset the function entry for one optab (OPTABLE) in mode
   MODE to NAME, which should be either 0 or a string constant.  */
void
set_optab_libfunc (optab optable, enum machine_mode mode, const char *name)
{
  rtx val;
  struct libfunc_entry e;
  struct libfunc_entry **slot;
  e.optab = (size_t) (optable - &optab_table[0]);
  e.mode1 = mode;
  e.mode2 = VOIDmode;

  if (name)
    val = init_one_libfunc (name);
  else
    val = 0;
  slot = (struct libfunc_entry **) htab_find_slot (libfunc_hash, &e, INSERT);
  if (*slot == NULL)
    *slot = ggc_alloc_libfunc_entry ();
  (*slot)->optab = (size_t) (optable - &optab_table[0]);
  (*slot)->mode1 = mode;
  (*slot)->mode2 = VOIDmode;
  (*slot)->libfunc = val;
}

/* Call this to reset the function entry for one conversion optab
   (OPTABLE) from mode FMODE to mode TMODE to NAME, which should be
   either 0 or a string constant.  */
void
set_conv_libfunc (convert_optab optable, enum machine_mode tmode,
		  enum machine_mode fmode, const char *name)
{
  rtx val;
  struct libfunc_entry e;
  struct libfunc_entry **slot;
  e.optab = (size_t) (optable - &convert_optab_table[0]);
  e.mode1 = tmode;
  e.mode2 = fmode;

  if (name)
    val = init_one_libfunc (name);
  else
    val = 0;
  slot = (struct libfunc_entry **) htab_find_slot (libfunc_hash, &e, INSERT);
  if (*slot == NULL)
    *slot = ggc_alloc_libfunc_entry ();
  (*slot)->optab = (size_t) (optable - &convert_optab_table[0]);
  (*slot)->mode1 = tmode;
  (*slot)->mode2 = fmode;
  (*slot)->libfunc = val;
}

/* Call this to initialize the contents of the optabs
   appropriately for the current target machine.  */

void
init_optabs (void)
{
<<<<<<< HEAD
  unsigned int i;
#if GCC_VERSION >= 4000 && HAVE_DESIGNATED_INITIALIZERS
  static bool reinit;
#endif

  libfunc_hash = htab_create_ggc (10, hash_libfunc, eq_libfunc, NULL);
  /* Start by initializing all tables to contain CODE_FOR_nothing.  */

#ifdef HAVE_conditional_move
  for (i = 0; i < NUM_MACHINE_MODES; i++)
    movcc_gen_code[i] = CODE_FOR_nothing;
#endif

  for (i = 0; i < NUM_MACHINE_MODES; i++)
=======
  if (libfunc_hash)
>>>>>>> e8da5f64
    {
      htab_empty (libfunc_hash);
      /* We statically initialize the insn_codes with the equivalent of
	 CODE_FOR_nothing.  Repeat the process if reinitialising.  */
      init_insn_codes ();
    }
  else
    libfunc_hash = htab_create_ggc (10, hash_libfunc, eq_libfunc, NULL);

  init_optab (add_optab, PLUS);
  init_optabv (addv_optab, PLUS);
  init_optab (sub_optab, MINUS);
  init_optabv (subv_optab, MINUS);
  init_optab (ssadd_optab, SS_PLUS);
  init_optab (usadd_optab, US_PLUS);
  init_optab (sssub_optab, SS_MINUS);
  init_optab (ussub_optab, US_MINUS);
  init_optab (smul_optab, MULT);
  init_optab (ssmul_optab, SS_MULT);
  init_optab (usmul_optab, US_MULT);
  init_optabv (smulv_optab, MULT);
  init_optab (smul_highpart_optab, UNKNOWN);
  init_optab (umul_highpart_optab, UNKNOWN);
  init_optab (smul_widen_optab, UNKNOWN);
  init_optab (umul_widen_optab, UNKNOWN);
  init_optab (usmul_widen_optab, UNKNOWN);
  init_optab (smadd_widen_optab, UNKNOWN);
  init_optab (umadd_widen_optab, UNKNOWN);
  init_optab (ssmadd_widen_optab, UNKNOWN);
  init_optab (usmadd_widen_optab, UNKNOWN);
  init_optab (smsub_widen_optab, UNKNOWN);
  init_optab (umsub_widen_optab, UNKNOWN);
  init_optab (ssmsub_widen_optab, UNKNOWN);
  init_optab (usmsub_widen_optab, UNKNOWN);
  init_optab (sdiv_optab, DIV);
  init_optab (ssdiv_optab, SS_DIV);
  init_optab (usdiv_optab, US_DIV);
  init_optabv (sdivv_optab, DIV);
  init_optab (sdivmod_optab, UNKNOWN);
  init_optab (udiv_optab, UDIV);
  init_optab (udivmod_optab, UNKNOWN);
  init_optab (smod_optab, MOD);
  init_optab (umod_optab, UMOD);
  init_optab (fmod_optab, UNKNOWN);
  init_optab (remainder_optab, UNKNOWN);
  init_optab (ftrunc_optab, UNKNOWN);
  init_optab (and_optab, AND);
  init_optab (ior_optab, IOR);
  init_optab (xor_optab, XOR);
  init_optab (ashl_optab, ASHIFT);
  init_optab (ssashl_optab, SS_ASHIFT);
  init_optab (usashl_optab, US_ASHIFT);
  init_optab (ashr_optab, ASHIFTRT);
  init_optab (lshr_optab, LSHIFTRT);
  init_optab (rotl_optab, ROTATE);
  init_optab (rotr_optab, ROTATERT);
  init_optab (smin_optab, SMIN);
  init_optab (smax_optab, SMAX);
  init_optab (umin_optab, UMIN);
  init_optab (umax_optab, UMAX);
  init_optab (pow_optab, UNKNOWN);
  init_optab (atan2_optab, UNKNOWN);

  /* These three have codes assigned exclusively for the sake of
     have_insn_for.  */
  init_optab (mov_optab, SET);
  init_optab (movstrict_optab, STRICT_LOW_PART);
  init_optab (cbranch_optab, COMPARE);

  init_optab (cmov_optab, UNKNOWN);
  init_optab (cstore_optab, UNKNOWN);
  init_optab (ctrap_optab, UNKNOWN);

  init_optab (storent_optab, UNKNOWN);

  init_optab (cmp_optab, UNKNOWN);
  init_optab (ucmp_optab, UNKNOWN);

  init_optab (eq_optab, EQ);
  init_optab (ne_optab, NE);
  init_optab (gt_optab, GT);
  init_optab (ge_optab, GE);
  init_optab (lt_optab, LT);
  init_optab (le_optab, LE);
  init_optab (unord_optab, UNORDERED);

  init_optab (neg_optab, NEG);
  init_optab (ssneg_optab, SS_NEG);
  init_optab (usneg_optab, US_NEG);
  init_optabv (negv_optab, NEG);
  init_optab (abs_optab, ABS);
  init_optabv (absv_optab, ABS);
  init_optab (addcc_optab, UNKNOWN);
  init_optab (one_cmpl_optab, NOT);
  init_optab (bswap_optab, BSWAP);
  init_optab (ffs_optab, FFS);
  init_optab (clz_optab, CLZ);
  init_optab (ctz_optab, CTZ);
  init_optab (popcount_optab, POPCOUNT);
  init_optab (parity_optab, PARITY);
  init_optab (sqrt_optab, SQRT);
  init_optab (floor_optab, UNKNOWN);
  init_optab (ceil_optab, UNKNOWN);
  init_optab (round_optab, UNKNOWN);
  init_optab (btrunc_optab, UNKNOWN);
  init_optab (nearbyint_optab, UNKNOWN);
  init_optab (rint_optab, UNKNOWN);
  init_optab (sincos_optab, UNKNOWN);
  init_optab (sin_optab, UNKNOWN);
  init_optab (asin_optab, UNKNOWN);
  init_optab (cos_optab, UNKNOWN);
  init_optab (acos_optab, UNKNOWN);
  init_optab (exp_optab, UNKNOWN);
  init_optab (exp10_optab, UNKNOWN);
  init_optab (exp2_optab, UNKNOWN);
  init_optab (expm1_optab, UNKNOWN);
  init_optab (ldexp_optab, UNKNOWN);
  init_optab (scalb_optab, UNKNOWN);
  init_optab (significand_optab, UNKNOWN);
  init_optab (logb_optab, UNKNOWN);
  init_optab (ilogb_optab, UNKNOWN);
  init_optab (log_optab, UNKNOWN);
  init_optab (log10_optab, UNKNOWN);
  init_optab (log2_optab, UNKNOWN);
  init_optab (log1p_optab, UNKNOWN);
  init_optab (tan_optab, UNKNOWN);
  init_optab (atan_optab, UNKNOWN);
  init_optab (copysign_optab, UNKNOWN);
  init_optab (signbit_optab, UNKNOWN);

  init_optab (isinf_optab, UNKNOWN);

  init_optab (strlen_optab, UNKNOWN);
  init_optab (push_optab, UNKNOWN);

  init_optab (reduc_smax_optab, UNKNOWN);
  init_optab (reduc_umax_optab, UNKNOWN);
  init_optab (reduc_smin_optab, UNKNOWN);
  init_optab (reduc_umin_optab, UNKNOWN);
  init_optab (reduc_splus_optab, UNKNOWN);
  init_optab (reduc_uplus_optab, UNKNOWN);

  init_optab (ssum_widen_optab, UNKNOWN);
  init_optab (usum_widen_optab, UNKNOWN);
  init_optab (sdot_prod_optab, UNKNOWN);
  init_optab (udot_prod_optab, UNKNOWN);

  init_optab (vec_extract_optab, UNKNOWN);
  init_optab (vec_extract_even_optab, UNKNOWN);
  init_optab (vec_extract_odd_optab, UNKNOWN);
  init_optab (vec_interleave_high_optab, UNKNOWN);
  init_optab (vec_interleave_low_optab, UNKNOWN);
  init_optab (vec_set_optab, UNKNOWN);
  init_optab (vec_init_optab, UNKNOWN);
  init_optab (vec_shl_optab, UNKNOWN);
  init_optab (vec_shr_optab, UNKNOWN);
  init_optab (vec_realign_load_optab, UNKNOWN);
  init_optab (movmisalign_optab, UNKNOWN);
  init_optab (vec_widen_umult_hi_optab, UNKNOWN);
  init_optab (vec_widen_umult_lo_optab, UNKNOWN);
  init_optab (vec_widen_smult_hi_optab, UNKNOWN);
  init_optab (vec_widen_smult_lo_optab, UNKNOWN);
  init_optab (vec_unpacks_hi_optab, UNKNOWN);
  init_optab (vec_unpacks_lo_optab, UNKNOWN);
  init_optab (vec_unpacku_hi_optab, UNKNOWN);
  init_optab (vec_unpacku_lo_optab, UNKNOWN);
  init_optab (vec_unpacks_float_hi_optab, UNKNOWN);
  init_optab (vec_unpacks_float_lo_optab, UNKNOWN);
  init_optab (vec_unpacku_float_hi_optab, UNKNOWN);
  init_optab (vec_unpacku_float_lo_optab, UNKNOWN);
  init_optab (vec_pack_trunc_optab, UNKNOWN);
  init_optab (vec_pack_usat_optab, UNKNOWN);
  init_optab (vec_pack_ssat_optab, UNKNOWN);
  init_optab (vec_pack_ufix_trunc_optab, UNKNOWN);
  init_optab (vec_pack_sfix_trunc_optab, UNKNOWN);

  init_optab (powi_optab, UNKNOWN);

  /* Conversions.  */
  init_convert_optab (sext_optab, SIGN_EXTEND);
  init_convert_optab (zext_optab, ZERO_EXTEND);
  init_convert_optab (trunc_optab, TRUNCATE);
  init_convert_optab (sfix_optab, FIX);
  init_convert_optab (ufix_optab, UNSIGNED_FIX);
  init_convert_optab (sfixtrunc_optab, UNKNOWN);
  init_convert_optab (ufixtrunc_optab, UNKNOWN);
  init_convert_optab (sfloat_optab, FLOAT);
  init_convert_optab (ufloat_optab, UNSIGNED_FLOAT);
  init_convert_optab (lrint_optab, UNKNOWN);
  init_convert_optab (lround_optab, UNKNOWN);
  init_convert_optab (lfloor_optab, UNKNOWN);
  init_convert_optab (lceil_optab, UNKNOWN);

  init_convert_optab (fract_optab, FRACT_CONVERT);
  init_convert_optab (fractuns_optab, UNSIGNED_FRACT_CONVERT);
  init_convert_optab (satfract_optab, SAT_FRACT);
  init_convert_optab (satfractuns_optab, UNSIGNED_SAT_FRACT);

  /* Fill in the optabs with the insns we support.  */
  init_all_optabs ();

  /* Initialize the optabs with the names of the library functions.  */
  add_optab->libcall_basename = "add";
  add_optab->libcall_suffix = '3';
  add_optab->libcall_gen = gen_int_fp_fixed_libfunc;
  addv_optab->libcall_basename = "add";
  addv_optab->libcall_suffix = '3';
  addv_optab->libcall_gen = gen_intv_fp_libfunc;
  ssadd_optab->libcall_basename = "ssadd";
  ssadd_optab->libcall_suffix = '3';
  ssadd_optab->libcall_gen = gen_signed_fixed_libfunc;
  usadd_optab->libcall_basename = "usadd";
  usadd_optab->libcall_suffix = '3';
  usadd_optab->libcall_gen = gen_unsigned_fixed_libfunc;
  sub_optab->libcall_basename = "sub";
  sub_optab->libcall_suffix = '3';
  sub_optab->libcall_gen = gen_int_fp_fixed_libfunc;
  subv_optab->libcall_basename = "sub";
  subv_optab->libcall_suffix = '3';
  subv_optab->libcall_gen = gen_intv_fp_libfunc;
  sssub_optab->libcall_basename = "sssub";
  sssub_optab->libcall_suffix = '3';
  sssub_optab->libcall_gen = gen_signed_fixed_libfunc;
  ussub_optab->libcall_basename = "ussub";
  ussub_optab->libcall_suffix = '3';
  ussub_optab->libcall_gen = gen_unsigned_fixed_libfunc;
  smul_optab->libcall_basename = "mul";
  smul_optab->libcall_suffix = '3';
  smul_optab->libcall_gen = gen_int_fp_fixed_libfunc;
  smulv_optab->libcall_basename = "mul";
  smulv_optab->libcall_suffix = '3';
  smulv_optab->libcall_gen = gen_intv_fp_libfunc;
  ssmul_optab->libcall_basename = "ssmul";
  ssmul_optab->libcall_suffix = '3';
  ssmul_optab->libcall_gen = gen_signed_fixed_libfunc;
  usmul_optab->libcall_basename = "usmul";
  usmul_optab->libcall_suffix = '3';
  usmul_optab->libcall_gen = gen_unsigned_fixed_libfunc;
  sdiv_optab->libcall_basename = "div";
  sdiv_optab->libcall_suffix = '3';
  sdiv_optab->libcall_gen = gen_int_fp_signed_fixed_libfunc;
  sdivv_optab->libcall_basename = "divv";
  sdivv_optab->libcall_suffix = '3';
  sdivv_optab->libcall_gen = gen_int_libfunc;
  ssdiv_optab->libcall_basename = "ssdiv";
  ssdiv_optab->libcall_suffix = '3';
  ssdiv_optab->libcall_gen = gen_signed_fixed_libfunc;
  udiv_optab->libcall_basename = "udiv";
  udiv_optab->libcall_suffix = '3';
  udiv_optab->libcall_gen = gen_int_unsigned_fixed_libfunc;
  usdiv_optab->libcall_basename = "usdiv";
  usdiv_optab->libcall_suffix = '3';
  usdiv_optab->libcall_gen = gen_unsigned_fixed_libfunc;
  sdivmod_optab->libcall_basename = "divmod";
  sdivmod_optab->libcall_suffix = '4';
  sdivmod_optab->libcall_gen = gen_int_libfunc;
  udivmod_optab->libcall_basename = "udivmod";
  udivmod_optab->libcall_suffix = '4';
  udivmod_optab->libcall_gen = gen_int_libfunc;
  smod_optab->libcall_basename = "mod";
  smod_optab->libcall_suffix = '3';
  smod_optab->libcall_gen = gen_int_libfunc;
  umod_optab->libcall_basename = "umod";
  umod_optab->libcall_suffix = '3';
  umod_optab->libcall_gen = gen_int_libfunc;
  ftrunc_optab->libcall_basename = "ftrunc";
  ftrunc_optab->libcall_suffix = '2';
  ftrunc_optab->libcall_gen = gen_fp_libfunc;
  and_optab->libcall_basename = "and";
  and_optab->libcall_suffix = '3';
  and_optab->libcall_gen = gen_int_libfunc;
  ior_optab->libcall_basename = "ior";
  ior_optab->libcall_suffix = '3';
  ior_optab->libcall_gen = gen_int_libfunc;
  xor_optab->libcall_basename = "xor";
  xor_optab->libcall_suffix = '3';
  xor_optab->libcall_gen = gen_int_libfunc;
  ashl_optab->libcall_basename = "ashl";
  ashl_optab->libcall_suffix = '3';
  ashl_optab->libcall_gen = gen_int_fixed_libfunc;
  ssashl_optab->libcall_basename = "ssashl";
  ssashl_optab->libcall_suffix = '3';
  ssashl_optab->libcall_gen = gen_signed_fixed_libfunc;
  usashl_optab->libcall_basename = "usashl";
  usashl_optab->libcall_suffix = '3';
  usashl_optab->libcall_gen = gen_unsigned_fixed_libfunc;
  ashr_optab->libcall_basename = "ashr";
  ashr_optab->libcall_suffix = '3';
  ashr_optab->libcall_gen = gen_int_signed_fixed_libfunc;
  lshr_optab->libcall_basename = "lshr";
  lshr_optab->libcall_suffix = '3';
  lshr_optab->libcall_gen = gen_int_unsigned_fixed_libfunc;
  smin_optab->libcall_basename = "min";
  smin_optab->libcall_suffix = '3';
  smin_optab->libcall_gen = gen_int_fp_libfunc;
  smax_optab->libcall_basename = "max";
  smax_optab->libcall_suffix = '3';
  smax_optab->libcall_gen = gen_int_fp_libfunc;
  umin_optab->libcall_basename = "umin";
  umin_optab->libcall_suffix = '3';
  umin_optab->libcall_gen = gen_int_libfunc;
  umax_optab->libcall_basename = "umax";
  umax_optab->libcall_suffix = '3';
  umax_optab->libcall_gen = gen_int_libfunc;
  neg_optab->libcall_basename = "neg";
  neg_optab->libcall_suffix = '2';
  neg_optab->libcall_gen = gen_int_fp_fixed_libfunc;
  ssneg_optab->libcall_basename = "ssneg";
  ssneg_optab->libcall_suffix = '2';
  ssneg_optab->libcall_gen = gen_signed_fixed_libfunc;
  usneg_optab->libcall_basename = "usneg";
  usneg_optab->libcall_suffix = '2';
  usneg_optab->libcall_gen = gen_unsigned_fixed_libfunc;
  negv_optab->libcall_basename = "neg";
  negv_optab->libcall_suffix = '2';
  negv_optab->libcall_gen = gen_intv_fp_libfunc;
  one_cmpl_optab->libcall_basename = "one_cmpl";
  one_cmpl_optab->libcall_suffix = '2';
  one_cmpl_optab->libcall_gen = gen_int_libfunc;
  ffs_optab->libcall_basename = "ffs";
  ffs_optab->libcall_suffix = '2';
  ffs_optab->libcall_gen = gen_int_libfunc;
  clz_optab->libcall_basename = "clz";
  clz_optab->libcall_suffix = '2';
  clz_optab->libcall_gen = gen_int_libfunc;
  ctz_optab->libcall_basename = "ctz";
  ctz_optab->libcall_suffix = '2';
  ctz_optab->libcall_gen = gen_int_libfunc;
  popcount_optab->libcall_basename = "popcount";
  popcount_optab->libcall_suffix = '2';
  popcount_optab->libcall_gen = gen_int_libfunc;
  parity_optab->libcall_basename = "parity";
  parity_optab->libcall_suffix = '2';
  parity_optab->libcall_gen = gen_int_libfunc;

  /* Comparison libcalls for integers MUST come in pairs,
     signed/unsigned.  */
  cmp_optab->libcall_basename = "cmp";
  cmp_optab->libcall_suffix = '2';
  cmp_optab->libcall_gen = gen_int_fp_fixed_libfunc;
  ucmp_optab->libcall_basename = "ucmp";
  ucmp_optab->libcall_suffix = '2';
  ucmp_optab->libcall_gen = gen_int_libfunc;

  /* EQ etc are floating point only.  */
  eq_optab->libcall_basename = "eq";
  eq_optab->libcall_suffix = '2';
  eq_optab->libcall_gen = gen_fp_libfunc;
  ne_optab->libcall_basename = "ne";
  ne_optab->libcall_suffix = '2';
  ne_optab->libcall_gen = gen_fp_libfunc;
  gt_optab->libcall_basename = "gt";
  gt_optab->libcall_suffix = '2';
  gt_optab->libcall_gen = gen_fp_libfunc;
  ge_optab->libcall_basename = "ge";
  ge_optab->libcall_suffix = '2';
  ge_optab->libcall_gen = gen_fp_libfunc;
  lt_optab->libcall_basename = "lt";
  lt_optab->libcall_suffix = '2';
  lt_optab->libcall_gen = gen_fp_libfunc;
  le_optab->libcall_basename = "le";
  le_optab->libcall_suffix = '2';
  le_optab->libcall_gen = gen_fp_libfunc;
  unord_optab->libcall_basename = "unord";
  unord_optab->libcall_suffix = '2';
  unord_optab->libcall_gen = gen_fp_libfunc;

  powi_optab->libcall_basename = "powi";
  powi_optab->libcall_suffix = '2';
  powi_optab->libcall_gen = gen_fp_libfunc;

  /* Conversions.  */
  sfloat_optab->libcall_basename = "float";
  sfloat_optab->libcall_gen = gen_int_to_fp_conv_libfunc;
  ufloat_optab->libcall_gen = gen_ufloat_conv_libfunc;
  sfix_optab->libcall_basename = "fix";
  sfix_optab->libcall_gen = gen_fp_to_int_conv_libfunc;
  ufix_optab->libcall_basename = "fixuns";
  ufix_optab->libcall_gen = gen_fp_to_int_conv_libfunc;
  lrint_optab->libcall_basename = "lrint";
  lrint_optab->libcall_gen = gen_int_to_fp_nondecimal_conv_libfunc;
  lround_optab->libcall_basename = "lround";
  lround_optab->libcall_gen = gen_int_to_fp_nondecimal_conv_libfunc;
  lfloor_optab->libcall_basename = "lfloor";
  lfloor_optab->libcall_gen = gen_int_to_fp_nondecimal_conv_libfunc;
  lceil_optab->libcall_basename = "lceil";
  lceil_optab->libcall_gen = gen_int_to_fp_nondecimal_conv_libfunc;

  /* trunc_optab is also used for FLOAT_EXTEND.  */
  sext_optab->libcall_basename = "extend";
  sext_optab->libcall_gen = gen_extend_conv_libfunc;
  trunc_optab->libcall_basename = "trunc";
  trunc_optab->libcall_gen = gen_trunc_conv_libfunc;

  /* Conversions for fixed-point modes and other modes.  */
  fract_optab->libcall_basename = "fract";
  fract_optab->libcall_gen = gen_fract_conv_libfunc;
  satfract_optab->libcall_basename = "satfract";
  satfract_optab->libcall_gen = gen_satfract_conv_libfunc;
  fractuns_optab->libcall_basename = "fractuns";
  fractuns_optab->libcall_gen = gen_fractuns_conv_libfunc;
  satfractuns_optab->libcall_basename = "satfractuns";
  satfractuns_optab->libcall_gen = gen_satfractuns_conv_libfunc;

  /* The ffs function operates on `int'.  Fall back on it if we do not
     have a libgcc2 function for that width.  */
  if (INT_TYPE_SIZE < BITS_PER_WORD)
    set_optab_libfunc (ffs_optab, mode_for_size (INT_TYPE_SIZE, MODE_INT, 0),
		       "ffs");

  /* Explicitly initialize the bswap libfuncs since we need them to be
     valid for things other than word_mode.  */
  set_optab_libfunc (bswap_optab, SImode, "__bswapsi2");
  set_optab_libfunc (bswap_optab, DImode, "__bswapdi2");

  /* Use cabs for double complex abs, since systems generally have cabs.
     Don't define any libcall for float complex, so that cabs will be used.  */
  if (complex_double_type_node)
    set_optab_libfunc (abs_optab, TYPE_MODE (complex_double_type_node), "cabs");

  abort_libfunc = init_one_libfunc ("abort");
  memcpy_libfunc = init_one_libfunc ("memcpy");
  memmove_libfunc = init_one_libfunc ("memmove");
  memcmp_libfunc = init_one_libfunc ("memcmp");
  memset_libfunc = init_one_libfunc ("memset");
  setbits_libfunc = init_one_libfunc ("__setbits");

#ifndef DONT_USE_BUILTIN_SETJMP
  setjmp_libfunc = init_one_libfunc ("__builtin_setjmp");
  longjmp_libfunc = init_one_libfunc ("__builtin_longjmp");
#else
  setjmp_libfunc = init_one_libfunc ("setjmp");
  longjmp_libfunc = init_one_libfunc ("longjmp");
#endif
  unwind_sjlj_register_libfunc = init_one_libfunc ("_Unwind_SjLj_Register");
  unwind_sjlj_unregister_libfunc
    = init_one_libfunc ("_Unwind_SjLj_Unregister");

  /* For function entry/exit instrumentation.  */
  profile_function_entry_libfunc
    = init_one_libfunc ("__cyg_profile_func_enter");
  profile_function_exit_libfunc
    = init_one_libfunc ("__cyg_profile_func_exit");

  gcov_flush_libfunc = init_one_libfunc ("__gcov_flush");

  /* Allow the target to add more libcalls or rename some, etc.  */
  targetm.init_libfuncs ();
<<<<<<< HEAD

#if GCC_VERSION >= 4000 && HAVE_DESIGNATED_INITIALIZERS
  reinit = true;
#endif
=======
>>>>>>> e8da5f64
}

/* Print information about the current contents of the optabs on
   STDERR.  */

DEBUG_FUNCTION void
debug_optab_libfuncs (void)
{
  int i;
  int j;
  int k;

  /* Dump the arithmetic optabs.  */
  for (i = 0; i != (int) OTI_MAX; i++)
    for (j = 0; j < NUM_MACHINE_MODES; ++j)
      {
	optab o;
	rtx l;

	o = &optab_table[i];
	l = optab_libfunc (o, (enum machine_mode) j);
	if (l)
	  {
	    gcc_assert (GET_CODE (l) == SYMBOL_REF);
	    fprintf (stderr, "%s\t%s:\t%s\n",
		     GET_RTX_NAME (o->code),
		     GET_MODE_NAME (j),
		     XSTR (l, 0));
	  }
      }

  /* Dump the conversion optabs.  */
  for (i = 0; i < (int) COI_MAX; ++i)
    for (j = 0; j < NUM_MACHINE_MODES; ++j)
      for (k = 0; k < NUM_MACHINE_MODES; ++k)
	{
	  convert_optab o;
	  rtx l;

	  o = &convert_optab_table[i];
	  l = convert_optab_libfunc (o, (enum machine_mode) j,
				     (enum machine_mode) k);
	  if (l)
	    {
	      gcc_assert (GET_CODE (l) == SYMBOL_REF);
	      fprintf (stderr, "%s\t%s\t%s:\t%s\n",
		       GET_RTX_NAME (o->code),
		       GET_MODE_NAME (j),
		       GET_MODE_NAME (k),
		       XSTR (l, 0));
	    }
	}
}


/* Generate insns to trap with code TCODE if OP1 and OP2 satisfy condition
   CODE.  Return 0 on failure.  */

rtx
gen_cond_trap (enum rtx_code code, rtx op1, rtx op2, rtx tcode)
{
  enum machine_mode mode = GET_MODE (op1);
  enum insn_code icode;
  rtx insn;
  rtx trap_rtx;

  if (mode == VOIDmode)
    return 0;

  icode = optab_handler (ctrap_optab, mode);
  if (icode == CODE_FOR_nothing)
    return 0;

  /* Some targets only accept a zero trap code.  */
  if (insn_data[icode].operand[3].predicate
      && !insn_data[icode].operand[3].predicate (tcode, VOIDmode))
    return 0;

  do_pending_stack_adjust ();
  start_sequence ();
  prepare_cmp_insn (op1, op2, code, NULL_RTX, false, OPTAB_DIRECT,
		    &trap_rtx, &mode);
  if (!trap_rtx)
    insn = NULL_RTX;
  else
    insn = GEN_FCN (icode) (trap_rtx, XEXP (trap_rtx, 0), XEXP (trap_rtx, 1),
			    tcode);

  /* If that failed, then give up.  */
  if (insn == 0)
    {
      end_sequence ();
      return 0;
    }

  emit_insn (insn);
  insn = get_insns ();
  end_sequence ();
  return insn;
}

/* Return rtx code for TCODE. Use UNSIGNEDP to select signed
   or unsigned operation code.  */

static enum rtx_code
get_rtx_code (enum tree_code tcode, bool unsignedp)
{
  enum rtx_code code;
  switch (tcode)
    {
    case EQ_EXPR:
      code = EQ;
      break;
    case NE_EXPR:
      code = NE;
      break;
    case LT_EXPR:
      code = unsignedp ? LTU : LT;
      break;
    case LE_EXPR:
      code = unsignedp ? LEU : LE;
      break;
    case GT_EXPR:
      code = unsignedp ? GTU : GT;
      break;
    case GE_EXPR:
      code = unsignedp ? GEU : GE;
      break;

    case UNORDERED_EXPR:
      code = UNORDERED;
      break;
    case ORDERED_EXPR:
      code = ORDERED;
      break;
    case UNLT_EXPR:
      code = UNLT;
      break;
    case UNLE_EXPR:
      code = UNLE;
      break;
    case UNGT_EXPR:
      code = UNGT;
      break;
    case UNGE_EXPR:
      code = UNGE;
      break;
    case UNEQ_EXPR:
      code = UNEQ;
      break;
    case LTGT_EXPR:
      code = LTGT;
      break;

    default:
      gcc_unreachable ();
    }
  return code;
}

/* Return comparison rtx for COND. Use UNSIGNEDP to select signed or
   unsigned operators. Do not generate compare instruction.  */

static rtx
vector_compare_rtx (tree cond, bool unsignedp, enum insn_code icode)
{
  enum rtx_code rcode;
  tree t_op0, t_op1;
  rtx rtx_op0, rtx_op1;

  /* This is unlikely. While generating VEC_COND_EXPR, auto vectorizer
     ensures that condition is a relational operation.  */
  gcc_assert (COMPARISON_CLASS_P (cond));

  rcode = get_rtx_code (TREE_CODE (cond), unsignedp);
  t_op0 = TREE_OPERAND (cond, 0);
  t_op1 = TREE_OPERAND (cond, 1);

  /* Expand operands.  */
  rtx_op0 = expand_expr (t_op0, NULL_RTX, TYPE_MODE (TREE_TYPE (t_op0)),
			 EXPAND_STACK_PARM);
  rtx_op1 = expand_expr (t_op1, NULL_RTX, TYPE_MODE (TREE_TYPE (t_op1)),
			 EXPAND_STACK_PARM);

  if (!insn_data[icode].operand[4].predicate (rtx_op0, GET_MODE (rtx_op0))
      && GET_MODE (rtx_op0) != VOIDmode)
    rtx_op0 = force_reg (GET_MODE (rtx_op0), rtx_op0);

  if (!insn_data[icode].operand[5].predicate (rtx_op1, GET_MODE (rtx_op1))
      && GET_MODE (rtx_op1) != VOIDmode)
    rtx_op1 = force_reg (GET_MODE (rtx_op1), rtx_op1);

  return gen_rtx_fmt_ee (rcode, VOIDmode, rtx_op0, rtx_op1);
}

/* Return insn code for TYPE, the type of a VEC_COND_EXPR.  */

static inline enum insn_code
get_vcond_icode (tree type, enum machine_mode mode)
{
  enum insn_code icode = CODE_FOR_nothing;

  if (TYPE_UNSIGNED (type))
    icode = direct_optab_handler (vcondu_optab, mode);
  else
    icode = direct_optab_handler (vcond_optab, mode);
  return icode;
}

/* Return TRUE iff, appropriate vector insns are available
   for vector cond expr with type TYPE in VMODE mode.  */

bool
expand_vec_cond_expr_p (tree type, enum machine_mode vmode)
{
  if (get_vcond_icode (type, vmode) == CODE_FOR_nothing)
    return false;
  return true;
}

/* Generate insns for a VEC_COND_EXPR, given its TYPE and its
   three operands.  */

rtx
expand_vec_cond_expr (tree vec_cond_type, tree op0, tree op1, tree op2,
		      rtx target)
{
  enum insn_code icode;
  rtx comparison, rtx_op1, rtx_op2, cc_op0, cc_op1;
  enum machine_mode mode = TYPE_MODE (vec_cond_type);
  bool unsignedp = TYPE_UNSIGNED (vec_cond_type);

  icode = get_vcond_icode (vec_cond_type, mode);
  if (icode == CODE_FOR_nothing)
    return 0;

  if (!target || !insn_data[icode].operand[0].predicate (target, mode))
    target = gen_reg_rtx (mode);

  /* Get comparison rtx.  First expand both cond expr operands.  */
  comparison = vector_compare_rtx (op0,
				   unsignedp, icode);
  cc_op0 = XEXP (comparison, 0);
  cc_op1 = XEXP (comparison, 1);
  /* Expand both operands and force them in reg, if required.  */
  rtx_op1 = expand_normal (op1);
  if (!insn_data[icode].operand[1].predicate (rtx_op1, mode)
      && mode != VOIDmode)
    rtx_op1 = force_reg (mode, rtx_op1);

  rtx_op2 = expand_normal (op2);
  if (!insn_data[icode].operand[2].predicate (rtx_op2, mode)
      && mode != VOIDmode)
    rtx_op2 = force_reg (mode, rtx_op2);

  /* Emit instruction! */
  emit_insn (GEN_FCN (icode) (target, rtx_op1, rtx_op2,
			      comparison, cc_op0,  cc_op1));

  return target;
}


/* This is an internal subroutine of the other compare_and_swap expanders.
   MEM, OLD_VAL and NEW_VAL are as you'd expect for a compare-and-swap
   operation.  TARGET is an optional place to store the value result of
   the operation.  ICODE is the particular instruction to expand.  Return
   the result of the operation.  */

static rtx
expand_val_compare_and_swap_1 (rtx mem, rtx old_val, rtx new_val,
			       rtx target, enum insn_code icode)
{
  enum machine_mode mode = GET_MODE (mem);
  rtx insn;

  if (!target || !insn_data[icode].operand[0].predicate (target, mode))
    target = gen_reg_rtx (mode);

  if (GET_MODE (old_val) != VOIDmode && GET_MODE (old_val) != mode)
    old_val = convert_modes (mode, GET_MODE (old_val), old_val, 1);
  if (!insn_data[icode].operand[2].predicate (old_val, mode))
    old_val = force_reg (mode, old_val);

  if (GET_MODE (new_val) != VOIDmode && GET_MODE (new_val) != mode)
    new_val = convert_modes (mode, GET_MODE (new_val), new_val, 1);
  if (!insn_data[icode].operand[3].predicate (new_val, mode))
    new_val = force_reg (mode, new_val);

  insn = GEN_FCN (icode) (target, mem, old_val, new_val);
  if (insn == NULL_RTX)
    return NULL_RTX;
  emit_insn (insn);

  return target;
}

/* Expand a compare-and-swap operation and return its value.  */

rtx
expand_val_compare_and_swap (rtx mem, rtx old_val, rtx new_val, rtx target)
{
  enum machine_mode mode = GET_MODE (mem);
  enum insn_code icode
    = direct_optab_handler (sync_compare_and_swap_optab, mode);

  if (icode == CODE_FOR_nothing)
    return NULL_RTX;

  return expand_val_compare_and_swap_1 (mem, old_val, new_val, target, icode);
}

/* Helper function to find the MODE_CC set in a sync_compare_and_swap
   pattern.  */

static void
find_cc_set (rtx x, const_rtx pat, void *data)
{
  if (REG_P (x) && GET_MODE_CLASS (GET_MODE (x)) == MODE_CC
      && GET_CODE (pat) == SET)
    {
      rtx *p_cc_reg = (rtx *) data;
      gcc_assert (!*p_cc_reg);
      *p_cc_reg = x;
    }
}

/* Expand a compare-and-swap operation and store true into the result if
   the operation was successful and false otherwise.  Return the result.
   Unlike other routines, TARGET is not optional.  */

rtx
expand_bool_compare_and_swap (rtx mem, rtx old_val, rtx new_val, rtx target)
{
  enum machine_mode mode = GET_MODE (mem);
  enum insn_code icode;
  rtx subtarget, seq, cc_reg;

  /* If the target supports a compare-and-swap pattern that simultaneously
     sets some flag for success, then use it.  Otherwise use the regular
     compare-and-swap and follow that immediately with a compare insn.  */
  icode = direct_optab_handler (sync_compare_and_swap_optab, mode);
  if (icode == CODE_FOR_nothing)
    return NULL_RTX;

  do
    {
      start_sequence ();
      subtarget = expand_val_compare_and_swap_1 (mem, old_val, new_val,
					         NULL_RTX, icode);
      cc_reg = NULL_RTX;
      if (subtarget == NULL_RTX)
	{
	  end_sequence ();
	  return NULL_RTX;
	}

      if (have_insn_for (COMPARE, CCmode))
	note_stores (PATTERN (get_last_insn ()), find_cc_set, &cc_reg);
      seq = get_insns ();
      end_sequence ();

      /* We might be comparing against an old value.  Try again. :-(  */
      if (!cc_reg && MEM_P (old_val))
	{
	  seq = NULL_RTX;
	  old_val = force_reg (mode, old_val);
        }
    }
  while (!seq);

  emit_insn (seq);
  if (cc_reg)
    return emit_store_flag_force (target, EQ, cc_reg, const0_rtx, VOIDmode, 0, 1);
  else
    return emit_store_flag_force (target, EQ, subtarget, old_val, VOIDmode, 1, 1);
}

/* This is a helper function for the other atomic operations.  This function
   emits a loop that contains SEQ that iterates until a compare-and-swap
   operation at the end succeeds.  MEM is the memory to be modified.  SEQ is
   a set of instructions that takes a value from OLD_REG as an input and
   produces a value in NEW_REG as an output.  Before SEQ, OLD_REG will be
   set to the current contents of MEM.  After SEQ, a compare-and-swap will
   attempt to update MEM with NEW_REG.  The function returns true when the
   loop was generated successfully.  */

static bool
expand_compare_and_swap_loop (rtx mem, rtx old_reg, rtx new_reg, rtx seq)
{
  enum machine_mode mode = GET_MODE (mem);
  enum insn_code icode;
  rtx label, cmp_reg, subtarget, cc_reg;

  /* The loop we want to generate looks like

	cmp_reg = mem;
      label:
        old_reg = cmp_reg;
	seq;
	cmp_reg = compare-and-swap(mem, old_reg, new_reg)
	if (cmp_reg != old_reg)
	  goto label;

     Note that we only do the plain load from memory once.  Subsequent
     iterations use the value loaded by the compare-and-swap pattern.  */

  label = gen_label_rtx ();
  cmp_reg = gen_reg_rtx (mode);

  emit_move_insn (cmp_reg, mem);
  emit_label (label);
  emit_move_insn (old_reg, cmp_reg);
  if (seq)
    emit_insn (seq);

  /* If the target supports a compare-and-swap pattern that simultaneously
     sets some flag for success, then use it.  Otherwise use the regular
     compare-and-swap and follow that immediately with a compare insn.  */
  icode = direct_optab_handler (sync_compare_and_swap_optab, mode);
  if (icode == CODE_FOR_nothing)
    return false;

  subtarget = expand_val_compare_and_swap_1 (mem, old_reg, new_reg,
					     cmp_reg, icode);
  if (subtarget == NULL_RTX)
    return false;

  cc_reg = NULL_RTX;
  if (have_insn_for (COMPARE, CCmode))
    note_stores (PATTERN (get_last_insn ()), find_cc_set, &cc_reg);
  if (cc_reg)
    {
      cmp_reg = cc_reg;
      old_reg = const0_rtx;
    }
  else
    {
      if (subtarget != cmp_reg)
	emit_move_insn (cmp_reg, subtarget);
    }

  /* ??? Mark this jump predicted not taken?  */
  emit_cmp_and_jump_insns (cmp_reg, old_reg, NE, const0_rtx, GET_MODE (cmp_reg), 1,
			   label);
  return true;
}

/* This function generates the atomic operation MEM CODE= VAL.  In this
   case, we do not care about any resulting value.  Returns NULL if we
   cannot generate the operation.  */

rtx
expand_sync_operation (rtx mem, rtx val, enum rtx_code code)
{
  enum machine_mode mode = GET_MODE (mem);
  enum insn_code icode;
  rtx insn;

  /* Look to see if the target supports the operation directly.  */
  switch (code)
    {
    case PLUS:
      icode = direct_optab_handler (sync_add_optab, mode);
      break;
    case IOR:
      icode = direct_optab_handler (sync_ior_optab, mode);
      break;
    case XOR:
      icode = direct_optab_handler (sync_xor_optab, mode);
      break;
    case AND:
      icode = direct_optab_handler (sync_and_optab, mode);
      break;
    case NOT:
      icode = direct_optab_handler (sync_nand_optab, mode);
      break;

    case MINUS:
      icode = direct_optab_handler (sync_sub_optab, mode);
      if (icode == CODE_FOR_nothing || CONST_INT_P (val))
	{
	  icode = direct_optab_handler (sync_add_optab, mode);
	  if (icode != CODE_FOR_nothing)
	    {
	      val = expand_simple_unop (mode, NEG, val, NULL_RTX, 1);
	      code = PLUS;
	    }
	}
      break;

    default:
      gcc_unreachable ();
    }

  /* Generate the direct operation, if present.  */
  if (icode != CODE_FOR_nothing)
    {
      if (GET_MODE (val) != VOIDmode && GET_MODE (val) != mode)
	val = convert_modes (mode, GET_MODE (val), val, 1);
      if (!insn_data[icode].operand[1].predicate (val, mode))
	val = force_reg (mode, val);

      insn = GEN_FCN (icode) (mem, val);
      if (insn)
	{
	  emit_insn (insn);
	  return const0_rtx;
	}
    }

  /* Failing that, generate a compare-and-swap loop in which we perform the
     operation with normal arithmetic instructions.  */
  if (direct_optab_handler (sync_compare_and_swap_optab, mode)
      != CODE_FOR_nothing)
    {
      rtx t0 = gen_reg_rtx (mode), t1;

      start_sequence ();

      t1 = t0;
      if (code == NOT)
	{
	  t1 = expand_simple_binop (mode, AND, t1, val, NULL_RTX,
				    true, OPTAB_LIB_WIDEN);
	  t1 = expand_simple_unop (mode, code, t1, NULL_RTX, true);
	}
      else
	t1 = expand_simple_binop (mode, code, t1, val, NULL_RTX,
				  true, OPTAB_LIB_WIDEN);
      insn = get_insns ();
      end_sequence ();

      if (t1 != NULL && expand_compare_and_swap_loop (mem, t0, t1, insn))
	return const0_rtx;
    }

  return NULL_RTX;
}

/* This function generates the atomic operation MEM CODE= VAL.  In this
   case, we do care about the resulting value: if AFTER is true then
   return the value MEM holds after the operation, if AFTER is false
   then return the value MEM holds before the operation.  TARGET is an
   optional place for the result value to be stored.  */

rtx
expand_sync_fetch_operation (rtx mem, rtx val, enum rtx_code code,
			     bool after, rtx target)
{
  enum machine_mode mode = GET_MODE (mem);
  enum insn_code old_code, new_code, icode;
  bool compensate;
  rtx insn;

  /* Look to see if the target supports the operation directly.  */
  switch (code)
    {
    case PLUS:
      old_code = direct_optab_handler (sync_old_add_optab, mode);
      new_code = direct_optab_handler (sync_new_add_optab, mode);
      break;
    case IOR:
      old_code = direct_optab_handler (sync_old_ior_optab, mode);
      new_code = direct_optab_handler (sync_new_ior_optab, mode);
      break;
    case XOR:
      old_code = direct_optab_handler (sync_old_xor_optab, mode);
      new_code = direct_optab_handler (sync_new_xor_optab, mode);
      break;
    case AND:
      old_code = direct_optab_handler (sync_old_and_optab, mode);
      new_code = direct_optab_handler (sync_new_and_optab, mode);
      break;
    case NOT:
      old_code = direct_optab_handler (sync_old_nand_optab, mode);
      new_code = direct_optab_handler (sync_new_nand_optab, mode);
      break;

    case MINUS:
      old_code = direct_optab_handler (sync_old_sub_optab, mode);
      new_code = direct_optab_handler (sync_new_sub_optab, mode);
      if ((old_code == CODE_FOR_nothing && new_code == CODE_FOR_nothing)
          || CONST_INT_P (val))
	{
	  old_code = direct_optab_handler (sync_old_add_optab, mode);
	  new_code = direct_optab_handler (sync_new_add_optab, mode);
	  if (old_code != CODE_FOR_nothing || new_code != CODE_FOR_nothing)
	    {
	      val = expand_simple_unop (mode, NEG, val, NULL_RTX, 1);
	      code = PLUS;
	    }
	}
      break;

    default:
      gcc_unreachable ();
    }

  /* If the target does supports the proper new/old operation, great.  But
     if we only support the opposite old/new operation, check to see if we
     can compensate.  In the case in which the old value is supported, then
     we can always perform the operation again with normal arithmetic.  In
     the case in which the new value is supported, then we can only handle
     this in the case the operation is reversible.  */
  compensate = false;
  if (after)
    {
      icode = new_code;
      if (icode == CODE_FOR_nothing)
	{
	  icode = old_code;
	  if (icode != CODE_FOR_nothing)
	    compensate = true;
	}
    }
  else
    {
      icode = old_code;
      if (icode == CODE_FOR_nothing
	  && (code == PLUS || code == MINUS || code == XOR))
	{
	  icode = new_code;
	  if (icode != CODE_FOR_nothing)
	    compensate = true;
	}
    }

  /* If we found something supported, great.  */
  if (icode != CODE_FOR_nothing)
    {
      if (!target || !insn_data[icode].operand[0].predicate (target, mode))
	target = gen_reg_rtx (mode);

      if (GET_MODE (val) != VOIDmode && GET_MODE (val) != mode)
	val = convert_modes (mode, GET_MODE (val), val, 1);
      if (!insn_data[icode].operand[2].predicate (val, mode))
	val = force_reg (mode, val);

      insn = GEN_FCN (icode) (target, mem, val);
      if (insn)
	{
	  emit_insn (insn);

	  /* If we need to compensate for using an operation with the
	     wrong return value, do so now.  */
	  if (compensate)
	    {
	      if (!after)
		{
		  if (code == PLUS)
		    code = MINUS;
		  else if (code == MINUS)
		    code = PLUS;
		}

	      if (code == NOT)
		{
		  target = expand_simple_binop (mode, AND, target, val,
						NULL_RTX, true,
						OPTAB_LIB_WIDEN);
		  target = expand_simple_unop (mode, code, target,
					       NULL_RTX, true);
		}
	      else
		target = expand_simple_binop (mode, code, target, val,
					      NULL_RTX, true,
					      OPTAB_LIB_WIDEN);
	    }

	  return target;
	}
    }

  /* Failing that, generate a compare-and-swap loop in which we perform the
     operation with normal arithmetic instructions.  */
  if (direct_optab_handler (sync_compare_and_swap_optab, mode)
      != CODE_FOR_nothing)
    {
      rtx t0 = gen_reg_rtx (mode), t1;

      if (!target || !register_operand (target, mode))
	target = gen_reg_rtx (mode);

      start_sequence ();

      if (!after)
	emit_move_insn (target, t0);
      t1 = t0;
      if (code == NOT)
	{
	  t1 = expand_simple_binop (mode, AND, t1, val, NULL_RTX,
				    true, OPTAB_LIB_WIDEN);
	  t1 = expand_simple_unop (mode, code, t1, NULL_RTX, true);
	}
      else
	t1 = expand_simple_binop (mode, code, t1, val, NULL_RTX,
				  true, OPTAB_LIB_WIDEN);
      if (after)
	emit_move_insn (target, t1);

      insn = get_insns ();
      end_sequence ();

      if (t1 != NULL && expand_compare_and_swap_loop (mem, t0, t1, insn))
	return target;
    }

  return NULL_RTX;
}

/* This function expands a test-and-set operation.  Ideally we atomically
   store VAL in MEM and return the previous value in MEM.  Some targets
   may not support this operation and only support VAL with the constant 1;
   in this case while the return value will be 0/1, but the exact value
   stored in MEM is target defined.  TARGET is an option place to stick
   the return value.  */

rtx
expand_sync_lock_test_and_set (rtx mem, rtx val, rtx target)
{
  enum machine_mode mode = GET_MODE (mem);
  enum insn_code icode;
  rtx insn;

  /* If the target supports the test-and-set directly, great.  */
  icode = direct_optab_handler (sync_lock_test_and_set_optab, mode);
  if (icode != CODE_FOR_nothing)
    {
      if (!target || !insn_data[icode].operand[0].predicate (target, mode))
	target = gen_reg_rtx (mode);

      if (GET_MODE (val) != VOIDmode && GET_MODE (val) != mode)
	val = convert_modes (mode, GET_MODE (val), val, 1);
      if (!insn_data[icode].operand[2].predicate (val, mode))
	val = force_reg (mode, val);

      insn = GEN_FCN (icode) (target, mem, val);
      if (insn)
	{
	  emit_insn (insn);
	  return target;
	}
    }

  /* Otherwise, use a compare-and-swap loop for the exchange.  */
  if (direct_optab_handler (sync_compare_and_swap_optab, mode)
      != CODE_FOR_nothing)
    {
      if (!target || !register_operand (target, mode))
	target = gen_reg_rtx (mode);
      if (GET_MODE (val) != VOIDmode && GET_MODE (val) != mode)
	val = convert_modes (mode, GET_MODE (val), val, 1);
      if (expand_compare_and_swap_loop (mem, target, val, NULL_RTX))
	return target;
    }

  return NULL_RTX;
}

#include "gt-optabs.h"<|MERGE_RESOLUTION|>--- conflicted
+++ resolved
@@ -521,15 +521,9 @@
   if (ops->code == WIDEN_MULT_PLUS_EXPR
       || ops->code == WIDEN_MULT_MINUS_EXPR)
     icode = (int) optab_handler (widen_pattern_optab,
-<<<<<<< HEAD
-				 TYPE_MODE (TREE_TYPE (ops->op2)))->insn_code;
-  else
-    icode = (int) optab_handler (widen_pattern_optab, tmode0)->insn_code;
-=======
 				 TYPE_MODE (TREE_TYPE (ops->op2)));
   else
     icode = (int) optab_handler (widen_pattern_optab, tmode0);
->>>>>>> e8da5f64
   gcc_assert (icode != CODE_FOR_nothing);
   xmode0 = insn_data[icode].operand[1].mode;
 
@@ -6146,24 +6140,7 @@
 void
 init_optabs (void)
 {
-<<<<<<< HEAD
-  unsigned int i;
-#if GCC_VERSION >= 4000 && HAVE_DESIGNATED_INITIALIZERS
-  static bool reinit;
-#endif
-
-  libfunc_hash = htab_create_ggc (10, hash_libfunc, eq_libfunc, NULL);
-  /* Start by initializing all tables to contain CODE_FOR_nothing.  */
-
-#ifdef HAVE_conditional_move
-  for (i = 0; i < NUM_MACHINE_MODES; i++)
-    movcc_gen_code[i] = CODE_FOR_nothing;
-#endif
-
-  for (i = 0; i < NUM_MACHINE_MODES; i++)
-=======
   if (libfunc_hash)
->>>>>>> e8da5f64
     {
       htab_empty (libfunc_hash);
       /* We statically initialize the insn_codes with the equivalent of
@@ -6612,13 +6589,6 @@
 
   /* Allow the target to add more libcalls or rename some, etc.  */
   targetm.init_libfuncs ();
-<<<<<<< HEAD
-
-#if GCC_VERSION >= 4000 && HAVE_DESIGNATED_INITIALIZERS
-  reinit = true;
-#endif
-=======
->>>>>>> e8da5f64
 }
 
 /* Print information about the current contents of the optabs on

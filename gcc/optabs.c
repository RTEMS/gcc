/* Expand the basic unary and binary arithmetic operations, for GNU compiler.
   Copyright (C) 1987, 1988, 1992, 1993, 1994, 1995, 1996, 1997, 1998,
   1999, 2000, 2001, 2002, 2003, 2004, 2005, 2006, 2007, 2008, 2009, 2010
   Free Software Foundation, Inc.

This file is part of GCC.

GCC is free software; you can redistribute it and/or modify it under
the terms of the GNU General Public License as published by the Free
Software Foundation; either version 3, or (at your option) any later
version.

GCC is distributed in the hope that it will be useful, but WITHOUT ANY
WARRANTY; without even the implied warranty of MERCHANTABILITY or
FITNESS FOR A PARTICULAR PURPOSE.  See the GNU General Public License
for more details.

You should have received a copy of the GNU General Public License
along with GCC; see the file COPYING3.  If not see
<http://www.gnu.org/licenses/>.  */


#include "config.h"
#include "system.h"
#include "coretypes.h"
#include "tm.h"
#include "toplev.h"

/* Include insn-config.h before expr.h so that HAVE_conditional_move
   is properly defined.  */
#include "insn-config.h"
#include "rtl.h"
#include "tree.h"
#include "tm_p.h"
#include "flags.h"
#include "function.h"
#include "except.h"
#include "expr.h"
#include "optabs.h"
#include "libfuncs.h"
#include "recog.h"
#include "reload.h"
#include "ggc.h"
#include "basic-block.h"
#include "target.h"
#include "multi-target.h"

START_TARGET_SPECIFIC

/* Each optab contains info on how this target machine
   can perform a particular operation
   for all sizes and kinds of operands.

   The operation to be performed is often specified
   by passing one of these optabs as an argument.

   See expr.h for documentation of these optabs.  */

#if GCC_VERSION >= 4000 && HAVE_DESIGNATED_INITIALIZERS
__extension__ struct optab_d optab_table[OTI_MAX]
  = { [0 ... OTI_MAX - 1].handlers[0 ... NUM_MACHINE_MODES - 1].insn_code
      = CODE_FOR_nothing };
#else
/* init_insn_codes will do runtime initialization otherwise.  */
struct optab_d optab_table[OTI_MAX];
#endif

rtx libfunc_table[LTI_MAX];

/* Tables of patterns for converting one mode to another.  */
#if GCC_VERSION >= 4000 && HAVE_DESIGNATED_INITIALIZERS
__extension__ struct convert_optab_d convert_optab_table[COI_MAX]
  = { [0 ... COI_MAX - 1].handlers[0 ... NUM_MACHINE_MODES - 1]
	[0 ... NUM_MACHINE_MODES - 1].insn_code
      = CODE_FOR_nothing };
#else
/* init_convert_optab will do runtime initialization otherwise.  */
struct convert_optab_d convert_optab_table[COI_MAX];
#endif

/* Contains the optab used for each rtx code.  */
optab code_to_optab[NUM_RTX_CODE + 1];

#ifdef HAVE_conditional_move
/* Indexed by the machine mode, gives the insn code to make a conditional
   move insn.  This is not indexed by the rtx-code like bcc_gen_fctn and
   setcc_gen_code to cut down on the number of named patterns.  Consider a day
   when a lot more rtx codes are conditional (eg: for the ARM).  */

enum insn_code movcc_gen_code[NUM_MACHINE_MODES];
#endif

/* Indexed by the machine mode, gives the insn code for vector conditional
   operation.  */

enum insn_code vcond_gen_code[NUM_MACHINE_MODES];
enum insn_code vcondu_gen_code[NUM_MACHINE_MODES];

static void prepare_float_lib_cmp (rtx, rtx, enum rtx_code, rtx *,
				   enum machine_mode *);
static rtx expand_unop_direct (enum machine_mode, optab, rtx, rtx, int);

/* Debug facility for use in GDB.  */
void debug_optab_libfuncs (void);

/* Prefixes for the current version of decimal floating point (BID vs. DPD) */
#if ENABLE_DECIMAL_BID_FORMAT
#define DECIMAL_PREFIX "bid_"
#else
#define DECIMAL_PREFIX "dpd_"
#endif


/* Info about libfunc.  We use same hashtable for normal optabs and conversion
   optab.  In the first case mode2 is unused.  */
struct GTY(()) libfunc_entry {
  size_t optab;
  enum machine_mode mode1, mode2;
  rtx libfunc;
};

/* Hash table used to convert declarations into nodes.  */
static GTY((param_is (struct libfunc_entry))) htab_t libfunc_hash;

/* Used for attribute_hash.  */

static hashval_t
hash_libfunc (const void *p)
{
  const struct libfunc_entry *const e = (const struct libfunc_entry *) p;

  return (((int) e->mode1 + (int) e->mode2 * NUM_MACHINE_MODES)
	  ^ e->optab);
}

/* Used for optab_hash.  */

static int
eq_libfunc (const void *p, const void *q)
{
  const struct libfunc_entry *const e1 = (const struct libfunc_entry *) p;
  const struct libfunc_entry *const e2 = (const struct libfunc_entry *) q;

  return (e1->optab == e2->optab
	  && e1->mode1 == e2->mode1
	  && e1->mode2 == e2->mode2);
}

/* Return libfunc corresponding operation defined by OPTAB converting
   from MODE2 to MODE1.  Trigger lazy initialization if needed, return NULL
   if no libfunc is available.  */
rtx
convert_optab_libfunc (convert_optab optab, enum machine_mode mode1,
		       enum machine_mode mode2)
{
  struct libfunc_entry e;
  struct libfunc_entry **slot;

  e.optab = (size_t) (optab - &convert_optab_table[0]);
  e.mode1 = mode1;
  e.mode2 = mode2;
  slot = (struct libfunc_entry **) htab_find_slot (libfunc_hash, &e, NO_INSERT);
  if (!slot)
    {
      if (optab->libcall_gen)
	{
	  optab->libcall_gen (optab, optab->libcall_basename, mode1, mode2);
          slot = (struct libfunc_entry **) htab_find_slot (libfunc_hash, &e, NO_INSERT);
	  if (slot)
	    return (*slot)->libfunc;
	  else
	    return NULL;
	}
      return NULL;
    }
  return (*slot)->libfunc;
}

/* Return libfunc corresponding operation defined by OPTAB in MODE.
   Trigger lazy initialization if needed, return NULL if no libfunc is
   available.  */
rtx
optab_libfunc (optab optab, enum machine_mode mode)
{
  struct libfunc_entry e;
  struct libfunc_entry **slot;

  e.optab = (size_t) (optab - &optab_table[0]);
  e.mode1 = mode;
  e.mode2 = VOIDmode;
  slot = (struct libfunc_entry **) htab_find_slot (libfunc_hash, &e, NO_INSERT);
  if (!slot)
    {
      if (optab->libcall_gen)
	{
	  optab->libcall_gen (optab, optab->libcall_basename,
			      optab->libcall_suffix, mode);
          slot = (struct libfunc_entry **) htab_find_slot (libfunc_hash,
							   &e, NO_INSERT);
	  if (slot)
	    return (*slot)->libfunc;
	  else
	    return NULL;
	}
      return NULL;
    }
  return (*slot)->libfunc;
}


/* Add a REG_EQUAL note to the last insn in INSNS.  TARGET is being set to
   the result of operation CODE applied to OP0 (and OP1 if it is a binary
   operation).

   If the last insn does not set TARGET, don't do anything, but return 1.

   If a previous insn sets TARGET and TARGET is one of OP0 or OP1,
   don't add the REG_EQUAL note but return 0.  Our caller can then try
   again, ensuring that TARGET is not one of the operands.  */

static int
add_equal_note (rtx insns, rtx target, enum rtx_code code, rtx op0, rtx op1)
{
  rtx last_insn, insn, set;
  rtx note;

  gcc_assert (insns && INSN_P (insns) && NEXT_INSN (insns));

  if (GET_RTX_CLASS (code) != RTX_COMM_ARITH
      && GET_RTX_CLASS (code) != RTX_BIN_ARITH
      && GET_RTX_CLASS (code) != RTX_COMM_COMPARE
      && GET_RTX_CLASS (code) != RTX_COMPARE
      && GET_RTX_CLASS (code) != RTX_UNARY)
    return 1;

  if (GET_CODE (target) == ZERO_EXTRACT)
    return 1;

  for (last_insn = insns;
       NEXT_INSN (last_insn) != NULL_RTX;
       last_insn = NEXT_INSN (last_insn))
    ;

  set = single_set (last_insn);
  if (set == NULL_RTX)
    return 1;

  if (! rtx_equal_p (SET_DEST (set), target)
      /* For a STRICT_LOW_PART, the REG_NOTE applies to what is inside it.  */
      && (GET_CODE (SET_DEST (set)) != STRICT_LOW_PART
	  || ! rtx_equal_p (XEXP (SET_DEST (set), 0), target)))
    return 1;

  /* If TARGET is in OP0 or OP1, check if anything in SEQ sets TARGET
     besides the last insn.  */
  if (reg_overlap_mentioned_p (target, op0)
      || (op1 && reg_overlap_mentioned_p (target, op1)))
    {
      insn = PREV_INSN (last_insn);
      while (insn != NULL_RTX)
	{
	  if (reg_set_p (target, insn))
	    return 0;

	  insn = PREV_INSN (insn);
	}
    }

  if (GET_RTX_CLASS (code) == RTX_UNARY)
    note = gen_rtx_fmt_e (code, GET_MODE (target), copy_rtx (op0));
  else
    note = gen_rtx_fmt_ee (code, GET_MODE (target), copy_rtx (op0), copy_rtx (op1));

  set_unique_reg_note (last_insn, REG_EQUAL, note);

  return 1;
}

/* Widen OP to MODE and return the rtx for the widened operand.  UNSIGNEDP
   says whether OP is signed or unsigned.  NO_EXTEND is nonzero if we need
   not actually do a sign-extend or zero-extend, but can leave the
   higher-order bits of the result rtx undefined, for example, in the case
   of logical operations, but not right shifts.  */

static rtx
widen_operand (rtx op, enum machine_mode mode, enum machine_mode oldmode,
	       int unsignedp, int no_extend)
{
  rtx result;

  /* If we don't have to extend and this is a constant, return it.  */
  if (no_extend && GET_MODE (op) == VOIDmode)
    return op;

  /* If we must extend do so.  If OP is a SUBREG for a promoted object, also
     extend since it will be more efficient to do so unless the signedness of
     a promoted object differs from our extension.  */
  if (! no_extend
      || (GET_CODE (op) == SUBREG && SUBREG_PROMOTED_VAR_P (op)
	  && SUBREG_PROMOTED_UNSIGNED_P (op) == unsignedp))
    return convert_modes (mode, oldmode, op, unsignedp);

  /* If MODE is no wider than a single word, we return a paradoxical
     SUBREG.  */
  if (GET_MODE_SIZE (mode) <= UNITS_PER_WORD)
    return gen_rtx_SUBREG (mode, force_reg (GET_MODE (op), op), 0);

  /* Otherwise, get an object of MODE, clobber it, and set the low-order
     part to OP.  */

  result = gen_reg_rtx (mode);
  emit_clobber (result);
  emit_move_insn (gen_lowpart (GET_MODE (op), result), op);
  return result;
}

#ifndef EXTRA_TARGET
EXTRA_TARGETS_DECL (optab optab_for_tree_code_1 (enum tree_code, const_tree,
						 enum optab_subtype))
optab
  (*optab_for_tree_code_array[]) (enum tree_code, const_tree, enum optab_subtype)
    = { ALL_TARGETS_EXPAND_COMMA (&, optab_for_tree_code_1) };
#endif
/* Return the optab used for computing the operation given by the tree code,
   CODE and the tree EXP.  This function is not always usable (for example, it
   cannot give complete results for multiplication or division) but probably
   ought to be relied on more widely throughout the expander.  */
optab
optab_for_tree_code_1 (enum tree_code code, const_tree type,
		       enum optab_subtype subtype)
{
  bool trapv;
  switch (code)
    {
    case BIT_AND_EXPR:
      return and_optab;

    case BIT_IOR_EXPR:
      return ior_optab;

    case BIT_NOT_EXPR:
      return one_cmpl_optab;

    case BIT_XOR_EXPR:
      return xor_optab;

    case TRUNC_MOD_EXPR:
    case CEIL_MOD_EXPR:
    case FLOOR_MOD_EXPR:
    case ROUND_MOD_EXPR:
      return TYPE_UNSIGNED (type) ? umod_optab : smod_optab;

    case RDIV_EXPR:
    case TRUNC_DIV_EXPR:
    case CEIL_DIV_EXPR:
    case FLOOR_DIV_EXPR:
    case ROUND_DIV_EXPR:
    case EXACT_DIV_EXPR:
      if (TYPE_SATURATING(type))
	return TYPE_UNSIGNED(type) ? usdiv_optab : ssdiv_optab;
      return TYPE_UNSIGNED (type) ? udiv_optab : sdiv_optab;

    case LSHIFT_EXPR:
      if (VECTOR_MODE_P (TYPE_MODE (type)))
	{
	  if (subtype == optab_vector)
	    return TYPE_SATURATING (type) ? NULL : vashl_optab;

	  gcc_assert (subtype == optab_scalar);
	}
      if (TYPE_SATURATING(type))
	return TYPE_UNSIGNED(type) ? usashl_optab : ssashl_optab;
      return ashl_optab;

    case RSHIFT_EXPR:
      if (VECTOR_MODE_P (TYPE_MODE (type)))
	{
	  if (subtype == optab_vector)
	    return TYPE_UNSIGNED (type) ? vlshr_optab : vashr_optab;

	  gcc_assert (subtype == optab_scalar);
	}
      return TYPE_UNSIGNED (type) ? lshr_optab : ashr_optab;

    case LROTATE_EXPR:
      if (VECTOR_MODE_P (TYPE_MODE (type)))
	{
	  if (subtype == optab_vector)
	    return vrotl_optab;

	  gcc_assert (subtype == optab_scalar);
	}
      return rotl_optab;

    case RROTATE_EXPR:
      if (VECTOR_MODE_P (TYPE_MODE (type)))
	{
	  if (subtype == optab_vector)
	    return vrotr_optab;

	  gcc_assert (subtype == optab_scalar);
	}
      return rotr_optab;

    case MAX_EXPR:
      return TYPE_UNSIGNED (type) ? umax_optab : smax_optab;

    case MIN_EXPR:
      return TYPE_UNSIGNED (type) ? umin_optab : smin_optab;

    case REALIGN_LOAD_EXPR:
      return vec_realign_load_optab;

    case WIDEN_SUM_EXPR:
      return TYPE_UNSIGNED (type) ? usum_widen_optab : ssum_widen_optab;

    case DOT_PROD_EXPR:
      return TYPE_UNSIGNED (type) ? udot_prod_optab : sdot_prod_optab;

    case WIDEN_MULT_PLUS_EXPR:
      return (TYPE_UNSIGNED (type)
	      ? (TYPE_SATURATING (type)
		 ? usmadd_widen_optab : umadd_widen_optab)
	      : (TYPE_SATURATING (type)
		 ? ssmadd_widen_optab : smadd_widen_optab));

    case WIDEN_MULT_MINUS_EXPR:
      return (TYPE_UNSIGNED (type)
	      ? (TYPE_SATURATING (type)
		 ? usmsub_widen_optab : umsub_widen_optab)
	      : (TYPE_SATURATING (type)
		 ? ssmsub_widen_optab : smsub_widen_optab));

    case REDUC_MAX_EXPR:
      return TYPE_UNSIGNED (type) ? reduc_umax_optab : reduc_smax_optab;

    case REDUC_MIN_EXPR:
      return TYPE_UNSIGNED (type) ? reduc_umin_optab : reduc_smin_optab;

    case REDUC_PLUS_EXPR:
      return TYPE_UNSIGNED (type) ? reduc_uplus_optab : reduc_splus_optab;

    case VEC_LSHIFT_EXPR:
      return vec_shl_optab;

    case VEC_RSHIFT_EXPR:
      return vec_shr_optab;

    case VEC_WIDEN_MULT_HI_EXPR:
      return TYPE_UNSIGNED (type) ?
	vec_widen_umult_hi_optab : vec_widen_smult_hi_optab;

    case VEC_WIDEN_MULT_LO_EXPR:
      return TYPE_UNSIGNED (type) ?
	vec_widen_umult_lo_optab : vec_widen_smult_lo_optab;

    case VEC_UNPACK_HI_EXPR:
      return TYPE_UNSIGNED (type) ?
	vec_unpacku_hi_optab : vec_unpacks_hi_optab;

    case VEC_UNPACK_LO_EXPR:
      return TYPE_UNSIGNED (type) ?
	vec_unpacku_lo_optab : vec_unpacks_lo_optab;

    case VEC_UNPACK_FLOAT_HI_EXPR:
      /* The signedness is determined from input operand.  */
      return TYPE_UNSIGNED (type) ?
	vec_unpacku_float_hi_optab : vec_unpacks_float_hi_optab;

    case VEC_UNPACK_FLOAT_LO_EXPR:
      /* The signedness is determined from input operand.  */
      return TYPE_UNSIGNED (type) ?
	vec_unpacku_float_lo_optab : vec_unpacks_float_lo_optab;

    case VEC_PACK_TRUNC_EXPR:
      return vec_pack_trunc_optab;

    case VEC_PACK_SAT_EXPR:
      return TYPE_UNSIGNED (type) ? vec_pack_usat_optab : vec_pack_ssat_optab;

    case VEC_PACK_FIX_TRUNC_EXPR:
      /* The signedness is determined from output operand.  */
      return TYPE_UNSIGNED (type) ?
	vec_pack_ufix_trunc_optab : vec_pack_sfix_trunc_optab;

    default:
      break;
    }

  trapv = INTEGRAL_TYPE_P (type) && TYPE_OVERFLOW_TRAPS (type);
  switch (code)
    {
    case POINTER_PLUS_EXPR:
    case PLUS_EXPR:
      if (TYPE_SATURATING(type))
	return TYPE_UNSIGNED(type) ? usadd_optab : ssadd_optab;
      return trapv ? addv_optab : add_optab;

    case MINUS_EXPR:
      if (TYPE_SATURATING(type))
	return TYPE_UNSIGNED(type) ? ussub_optab : sssub_optab;
      return trapv ? subv_optab : sub_optab;

    case MULT_EXPR:
      if (TYPE_SATURATING(type))
	return TYPE_UNSIGNED(type) ? usmul_optab : ssmul_optab;
      return trapv ? smulv_optab : smul_optab;

    case NEGATE_EXPR:
      if (TYPE_SATURATING(type))
	return TYPE_UNSIGNED(type) ? usneg_optab : ssneg_optab;
      return trapv ? negv_optab : neg_optab;

    case ABS_EXPR:
      return trapv ? absv_optab : abs_optab;

    case VEC_EXTRACT_EVEN_EXPR:
      return vec_extract_even_optab;

    case VEC_EXTRACT_ODD_EXPR:
      return vec_extract_odd_optab;

    case VEC_INTERLEAVE_HIGH_EXPR:
      return vec_interleave_high_optab;

    case VEC_INTERLEAVE_LOW_EXPR:
      return vec_interleave_low_optab;

    default:
      return NULL;
    }
}


/* Expand vector widening operations.

   There are two different classes of operations handled here:
   1) Operations whose result is wider than all the arguments to the operation.
      Examples: VEC_UNPACK_HI/LO_EXPR, VEC_WIDEN_MULT_HI/LO_EXPR
      In this case OP0 and optionally OP1 would be initialized,
      but WIDE_OP wouldn't (not relevant for this case).
   2) Operations whose result is of the same size as the last argument to the
      operation, but wider than all the other arguments to the operation.
      Examples: WIDEN_SUM_EXPR, VEC_DOT_PROD_EXPR.
      In the case WIDE_OP, OP0 and optionally OP1 would be initialized.

   E.g, when called to expand the following operations, this is how
   the arguments will be initialized:
                                nops    OP0     OP1     WIDE_OP
   widening-sum                 2       oprnd0  -       oprnd1
   widening-dot-product         3       oprnd0  oprnd1  oprnd2
   widening-mult                2       oprnd0  oprnd1  -
   type-promotion (vec-unpack)  1       oprnd0  -       -  */

rtx
expand_widen_pattern_expr (sepops ops, rtx op0, rtx op1, rtx wide_op,
			   rtx target, int unsignedp)
{
  tree oprnd0, oprnd1, oprnd2;
  enum machine_mode wmode = VOIDmode, tmode0, tmode1 = VOIDmode;
  optab widen_pattern_optab;
  int icode;
  enum machine_mode xmode0, xmode1 = VOIDmode, wxmode = VOIDmode;
  rtx temp;
  rtx pat;
  rtx xop0, xop1, wxop;
  int nops = TREE_CODE_LENGTH (ops->code);

  oprnd0 = ops->op0;
  tmode0 = TYPE_MODE (TREE_TYPE (oprnd0));
  widen_pattern_optab =
<<<<<<< HEAD
    optab_for_tree_code (ops->code, TREE_TYPE (oprnd0), optab_default);
  if (ops->code == WIDEN_MULT_PLUS_EXPR
      || ops->code == WIDEN_MULT_MINUS_EXPR)
    icode = (int) optab_handler (widen_pattern_optab,
				 TYPE_MODE (TREE_TYPE (ops->op2)))->insn_code;
  else
    icode = (int) optab_handler (widen_pattern_optab, tmode0)->insn_code;
=======
    optab_for_tree_code_1 (ops->code, TREE_TYPE (oprnd0), optab_default);
  icode = (int) optab_handler (widen_pattern_optab, tmode0)->insn_code;
>>>>>>> a52a02eb
  gcc_assert (icode != CODE_FOR_nothing);
  xmode0 = insn_data[icode].operand[1].mode;

  if (nops >= 2)
    {
      oprnd1 = ops->op1;
      tmode1 = TYPE_MODE (TREE_TYPE (oprnd1));
      xmode1 = insn_data[icode].operand[2].mode;
    }

  /* The last operand is of a wider mode than the rest of the operands.  */
  if (nops == 2)
    {
      wmode = tmode1;
      wxmode = xmode1;
    }
  else if (nops == 3)
    {
      gcc_assert (tmode1 == tmode0);
      gcc_assert (op1);
      oprnd2 = ops->op2;
      wmode = TYPE_MODE (TREE_TYPE (oprnd2));
      wxmode = insn_data[icode].operand[3].mode;
    }

  if (!wide_op)
    wmode = wxmode = insn_data[icode].operand[0].mode;

  if (!target
      || ! (*insn_data[icode].operand[0].predicate) (target, wmode))
    temp = gen_reg_rtx (wmode);
  else
    temp = target;

  xop0 = op0;
  xop1 = op1;
  wxop = wide_op;

  /* In case the insn wants input operands in modes different from
     those of the actual operands, convert the operands.  It would
     seem that we don't need to convert CONST_INTs, but we do, so
     that they're properly zero-extended, sign-extended or truncated
     for their mode.  */

  if (GET_MODE (op0) != xmode0 && xmode0 != VOIDmode)
    xop0 = convert_modes (xmode0,
                          GET_MODE (op0) != VOIDmode
                          ? GET_MODE (op0)
                          : tmode0,
                          xop0, unsignedp);

  if (op1)
    if (GET_MODE (op1) != xmode1 && xmode1 != VOIDmode)
      xop1 = convert_modes (xmode1,
                            GET_MODE (op1) != VOIDmode
                            ? GET_MODE (op1)
                            : tmode1,
                            xop1, unsignedp);

  if (wide_op)
    if (GET_MODE (wide_op) != wxmode && wxmode != VOIDmode)
      wxop = convert_modes (wxmode,
                            GET_MODE (wide_op) != VOIDmode
                            ? GET_MODE (wide_op)
                            : wmode,
                            wxop, unsignedp);

  /* Now, if insn's predicates don't allow our operands, put them into
     pseudo regs.  */

  if (! (*insn_data[icode].operand[1].predicate) (xop0, xmode0)
      && xmode0 != VOIDmode)
    xop0 = copy_to_mode_reg (xmode0, xop0);

  if (op1)
    {
      if (! (*insn_data[icode].operand[2].predicate) (xop1, xmode1)
          && xmode1 != VOIDmode)
        xop1 = copy_to_mode_reg (xmode1, xop1);

      if (wide_op)
        {
          if (! (*insn_data[icode].operand[3].predicate) (wxop, wxmode)
              && wxmode != VOIDmode)
            wxop = copy_to_mode_reg (wxmode, wxop);

          pat = GEN_FCN (icode) (temp, xop0, xop1, wxop);
        }
      else
        pat = GEN_FCN (icode) (temp, xop0, xop1);
    }
  else
    {
      if (wide_op)
        {
          if (! (*insn_data[icode].operand[2].predicate) (wxop, wxmode)
              && wxmode != VOIDmode)
            wxop = copy_to_mode_reg (wxmode, wxop);

          pat = GEN_FCN (icode) (temp, xop0, wxop);
        }
      else
        pat = GEN_FCN (icode) (temp, xop0);
    }

  emit_insn (pat);
  return temp;
}

/* Generate code to perform an operation specified by TERNARY_OPTAB
   on operands OP0, OP1 and OP2, with result having machine-mode MODE.

   UNSIGNEDP is for the case where we have to widen the operands
   to perform the operation.  It says to use zero-extension.

   If TARGET is nonzero, the value
   is generated there, if it is convenient to do so.
   In all cases an rtx is returned for the locus of the value;
   this may or may not be TARGET.  */

rtx
expand_ternary_op (enum machine_mode mode, optab ternary_optab, rtx op0,
		   rtx op1, rtx op2, rtx target, int unsignedp)
{
  int icode = (int) optab_handler (ternary_optab, mode)->insn_code;
  enum machine_mode mode0 = insn_data[icode].operand[1].mode;
  enum machine_mode mode1 = insn_data[icode].operand[2].mode;
  enum machine_mode mode2 = insn_data[icode].operand[3].mode;
  rtx temp;
  rtx pat;
  rtx xop0 = op0, xop1 = op1, xop2 = op2;

  gcc_assert (optab_handler (ternary_optab, mode)->insn_code
	      != CODE_FOR_nothing);

  if (!target || !insn_data[icode].operand[0].predicate (target, mode))
    temp = gen_reg_rtx (mode);
  else
    temp = target;

  /* In case the insn wants input operands in modes different from
     those of the actual operands, convert the operands.  It would
     seem that we don't need to convert CONST_INTs, but we do, so
     that they're properly zero-extended, sign-extended or truncated
     for their mode.  */

  if (GET_MODE (op0) != mode0 && mode0 != VOIDmode)
    xop0 = convert_modes (mode0,
                          GET_MODE (op0) != VOIDmode
                          ? GET_MODE (op0)
                          : mode,
                          xop0, unsignedp);

  if (GET_MODE (op1) != mode1 && mode1 != VOIDmode)
    xop1 = convert_modes (mode1,
                          GET_MODE (op1) != VOIDmode
                          ? GET_MODE (op1)
                          : mode,
                          xop1, unsignedp);

  if (GET_MODE (op2) != mode2 && mode2 != VOIDmode)
    xop2 = convert_modes (mode2,
                          GET_MODE (op2) != VOIDmode
                          ? GET_MODE (op2)
                          : mode,
                          xop2, unsignedp);

  /* Now, if insn's predicates don't allow our operands, put them into
     pseudo regs.  */

  if (!insn_data[icode].operand[1].predicate (xop0, mode0)
      && mode0 != VOIDmode)
    xop0 = copy_to_mode_reg (mode0, xop0);

  if (!insn_data[icode].operand[2].predicate (xop1, mode1)
      && mode1 != VOIDmode)
    xop1 = copy_to_mode_reg (mode1, xop1);

  if (!insn_data[icode].operand[3].predicate (xop2, mode2)
      && mode2 != VOIDmode)
    xop2 = copy_to_mode_reg (mode2, xop2);

  pat = GEN_FCN (icode) (temp, xop0, xop1, xop2);

  emit_insn (pat);
  return temp;
}


/* Like expand_binop, but return a constant rtx if the result can be
   calculated at compile time.  The arguments and return value are
   otherwise the same as for expand_binop.  */

static rtx
simplify_expand_binop (enum machine_mode mode, optab binoptab,
		       rtx op0, rtx op1, rtx target, int unsignedp,
		       enum optab_methods methods)
{
  if (CONSTANT_P (op0) && CONSTANT_P (op1))
    {
      rtx x = simplify_binary_operation (binoptab->code, mode, op0, op1);

      if (x)
	return x;
    }

  return expand_binop (mode, binoptab, op0, op1, target, unsignedp, methods);
}

/* Like simplify_expand_binop, but always put the result in TARGET.
   Return true if the expansion succeeded.  */

bool
force_expand_binop (enum machine_mode mode, optab binoptab,
		    rtx op0, rtx op1, rtx target, int unsignedp,
		    enum optab_methods methods)
{
  rtx x = simplify_expand_binop (mode, binoptab, op0, op1,
				 target, unsignedp, methods);
  if (x == 0)
    return false;
  if (x != target)
    emit_move_insn (target, x);
  return true;
}

/* Generate insns for VEC_LSHIFT_EXPR, VEC_RSHIFT_EXPR.  */

rtx
expand_vec_shift_expr (sepops ops, rtx target)
{
  enum insn_code icode;
  rtx rtx_op1, rtx_op2;
  enum machine_mode mode1;
  enum machine_mode mode2;
  enum machine_mode mode = TYPE_MODE (ops->type);
  tree vec_oprnd = ops->op0;
  tree shift_oprnd = ops->op1;
  optab shift_optab;
  rtx pat;

  switch (ops->code)
    {
      case VEC_RSHIFT_EXPR:
	shift_optab = vec_shr_optab;
	break;
      case VEC_LSHIFT_EXPR:
	shift_optab = vec_shl_optab;
	break;
      default:
	gcc_unreachable ();
    }

  icode = optab_handler (shift_optab, mode)->insn_code;
  gcc_assert (icode != CODE_FOR_nothing);

  mode1 = insn_data[icode].operand[1].mode;
  mode2 = insn_data[icode].operand[2].mode;

  rtx_op1 = expand_normal (vec_oprnd);
  if (!(*insn_data[icode].operand[1].predicate) (rtx_op1, mode1)
      && mode1 != VOIDmode)
    rtx_op1 = force_reg (mode1, rtx_op1);

  rtx_op2 = expand_normal (shift_oprnd);
  if (!(*insn_data[icode].operand[2].predicate) (rtx_op2, mode2)
      && mode2 != VOIDmode)
    rtx_op2 = force_reg (mode2, rtx_op2);

  if (!target
      || ! (*insn_data[icode].operand[0].predicate) (target, mode))
    target = gen_reg_rtx (mode);

  /* Emit instruction */
  pat = GEN_FCN (icode) (target, rtx_op1, rtx_op2);
  gcc_assert (pat);
  emit_insn (pat);

  return target;
}

/* This subroutine of expand_doubleword_shift handles the cases in which
   the effective shift value is >= BITS_PER_WORD.  The arguments and return
   value are the same as for the parent routine, except that SUPERWORD_OP1
   is the shift count to use when shifting OUTOF_INPUT into INTO_TARGET.
   INTO_TARGET may be null if the caller has decided to calculate it.  */

static bool
expand_superword_shift (optab binoptab, rtx outof_input, rtx superword_op1,
			rtx outof_target, rtx into_target,
			int unsignedp, enum optab_methods methods)
{
  if (into_target != 0)
    if (!force_expand_binop (word_mode, binoptab, outof_input, superword_op1,
			     into_target, unsignedp, methods))
      return false;

  if (outof_target != 0)
    {
      /* For a signed right shift, we must fill OUTOF_TARGET with copies
	 of the sign bit, otherwise we must fill it with zeros.  */
      if (binoptab != ashr_optab)
	emit_move_insn (outof_target, CONST0_RTX (word_mode));
      else
	if (!force_expand_binop (word_mode, binoptab,
				 outof_input, GEN_INT (BITS_PER_WORD - 1),
				 outof_target, unsignedp, methods))
	  return false;
    }
  return true;
}

/* This subroutine of expand_doubleword_shift handles the cases in which
   the effective shift value is < BITS_PER_WORD.  The arguments and return
   value are the same as for the parent routine.  */

static bool
expand_subword_shift (enum machine_mode op1_mode, optab binoptab,
		      rtx outof_input, rtx into_input, rtx op1,
		      rtx outof_target, rtx into_target,
		      int unsignedp, enum optab_methods methods,
		      unsigned HOST_WIDE_INT shift_mask)
{
  optab reverse_unsigned_shift, unsigned_shift;
  rtx tmp, carries;

  reverse_unsigned_shift = (binoptab == ashl_optab ? lshr_optab : ashl_optab);
  unsigned_shift = (binoptab == ashl_optab ? ashl_optab : lshr_optab);

  /* The low OP1 bits of INTO_TARGET come from the high bits of OUTOF_INPUT.
     We therefore need to shift OUTOF_INPUT by (BITS_PER_WORD - OP1) bits in
     the opposite direction to BINOPTAB.  */
  if (CONSTANT_P (op1) || shift_mask >= BITS_PER_WORD)
    {
      carries = outof_input;
      tmp = immed_double_const (BITS_PER_WORD, 0, op1_mode);
      tmp = simplify_expand_binop (op1_mode, sub_optab, tmp, op1,
				   0, true, methods);
    }
  else
    {
      /* We must avoid shifting by BITS_PER_WORD bits since that is either
	 the same as a zero shift (if shift_mask == BITS_PER_WORD - 1) or
	 has unknown behavior.  Do a single shift first, then shift by the
	 remainder.  It's OK to use ~OP1 as the remainder if shift counts
	 are truncated to the mode size.  */
      carries = expand_binop (word_mode, reverse_unsigned_shift,
			      outof_input, const1_rtx, 0, unsignedp, methods);
      if (shift_mask == BITS_PER_WORD - 1)
	{
	  tmp = immed_double_const (-1, -1, op1_mode);
	  tmp = simplify_expand_binop (op1_mode, xor_optab, op1, tmp,
				       0, true, methods);
	}
      else
	{
	  tmp = immed_double_const (BITS_PER_WORD - 1, 0, op1_mode);
	  tmp = simplify_expand_binop (op1_mode, sub_optab, tmp, op1,
				       0, true, methods);
	}
    }
  if (tmp == 0 || carries == 0)
    return false;
  carries = expand_binop (word_mode, reverse_unsigned_shift,
			  carries, tmp, 0, unsignedp, methods);
  if (carries == 0)
    return false;

  /* Shift INTO_INPUT logically by OP1.  This is the last use of INTO_INPUT
     so the result can go directly into INTO_TARGET if convenient.  */
  tmp = expand_binop (word_mode, unsigned_shift, into_input, op1,
		      into_target, unsignedp, methods);
  if (tmp == 0)
    return false;

  /* Now OR in the bits carried over from OUTOF_INPUT.  */
  if (!force_expand_binop (word_mode, ior_optab, tmp, carries,
			   into_target, unsignedp, methods))
    return false;

  /* Use a standard word_mode shift for the out-of half.  */
  if (outof_target != 0)
    if (!force_expand_binop (word_mode, binoptab, outof_input, op1,
			     outof_target, unsignedp, methods))
      return false;

  return true;
}


#ifdef HAVE_conditional_move
/* Try implementing expand_doubleword_shift using conditional moves.
   The shift is by < BITS_PER_WORD if (CMP_CODE CMP1 CMP2) is true,
   otherwise it is by >= BITS_PER_WORD.  SUBWORD_OP1 and SUPERWORD_OP1
   are the shift counts to use in the former and latter case.  All other
   arguments are the same as the parent routine.  */

static bool
expand_doubleword_shift_condmove (enum machine_mode op1_mode, optab binoptab,
				  enum rtx_code cmp_code, rtx cmp1, rtx cmp2,
				  rtx outof_input, rtx into_input,
				  rtx subword_op1, rtx superword_op1,
				  rtx outof_target, rtx into_target,
				  int unsignedp, enum optab_methods methods,
				  unsigned HOST_WIDE_INT shift_mask)
{
  rtx outof_superword, into_superword;

  /* Put the superword version of the output into OUTOF_SUPERWORD and
     INTO_SUPERWORD.  */
  outof_superword = outof_target != 0 ? gen_reg_rtx (word_mode) : 0;
  if (outof_target != 0 && subword_op1 == superword_op1)
    {
      /* The value INTO_TARGET >> SUBWORD_OP1, which we later store in
	 OUTOF_TARGET, is the same as the value of INTO_SUPERWORD.  */
      into_superword = outof_target;
      if (!expand_superword_shift (binoptab, outof_input, superword_op1,
				   outof_superword, 0, unsignedp, methods))
	return false;
    }
  else
    {
      into_superword = gen_reg_rtx (word_mode);
      if (!expand_superword_shift (binoptab, outof_input, superword_op1,
				   outof_superword, into_superword,
				   unsignedp, methods))
	return false;
    }

  /* Put the subword version directly in OUTOF_TARGET and INTO_TARGET.  */
  if (!expand_subword_shift (op1_mode, binoptab,
			     outof_input, into_input, subword_op1,
			     outof_target, into_target,
			     unsignedp, methods, shift_mask))
    return false;

  /* Select between them.  Do the INTO half first because INTO_SUPERWORD
     might be the current value of OUTOF_TARGET.  */
  if (!emit_conditional_move (into_target, cmp_code, cmp1, cmp2, op1_mode,
			      into_target, into_superword, word_mode, false))
    return false;

  if (outof_target != 0)
    if (!emit_conditional_move (outof_target, cmp_code, cmp1, cmp2, op1_mode,
				outof_target, outof_superword,
				word_mode, false))
      return false;

  return true;
}
#endif

/* Expand a doubleword shift (ashl, ashr or lshr) using word-mode shifts.
   OUTOF_INPUT and INTO_INPUT are the two word-sized halves of the first
   input operand; the shift moves bits in the direction OUTOF_INPUT->
   INTO_TARGET.  OUTOF_TARGET and INTO_TARGET are the equivalent words
   of the target.  OP1 is the shift count and OP1_MODE is its mode.
   If OP1 is constant, it will have been truncated as appropriate
   and is known to be nonzero.

   If SHIFT_MASK is zero, the result of word shifts is undefined when the
   shift count is outside the range [0, BITS_PER_WORD).  This routine must
   avoid generating such shifts for OP1s in the range [0, BITS_PER_WORD * 2).

   If SHIFT_MASK is nonzero, all word-mode shift counts are effectively
   masked by it and shifts in the range [BITS_PER_WORD, SHIFT_MASK) will
   fill with zeros or sign bits as appropriate.

   If SHIFT_MASK is BITS_PER_WORD - 1, this routine will synthesize
   a doubleword shift whose equivalent mask is BITS_PER_WORD * 2 - 1.
   Doing this preserves semantics required by SHIFT_COUNT_TRUNCATED.
   In all other cases, shifts by values outside [0, BITS_PER_UNIT * 2)
   are undefined.

   BINOPTAB, UNSIGNEDP and METHODS are as for expand_binop.  This function
   may not use INTO_INPUT after modifying INTO_TARGET, and similarly for
   OUTOF_INPUT and OUTOF_TARGET.  OUTOF_TARGET can be null if the parent
   function wants to calculate it itself.

   Return true if the shift could be successfully synthesized.  */

static bool
expand_doubleword_shift (enum machine_mode op1_mode, optab binoptab,
			 rtx outof_input, rtx into_input, rtx op1,
			 rtx outof_target, rtx into_target,
			 int unsignedp, enum optab_methods methods,
			 unsigned HOST_WIDE_INT shift_mask)
{
  rtx superword_op1, tmp, cmp1, cmp2;
  rtx subword_label, done_label;
  enum rtx_code cmp_code;

  /* See if word-mode shifts by BITS_PER_WORD...BITS_PER_WORD * 2 - 1 will
     fill the result with sign or zero bits as appropriate.  If so, the value
     of OUTOF_TARGET will always be (SHIFT OUTOF_INPUT OP1).   Recursively call
     this routine to calculate INTO_TARGET (which depends on both OUTOF_INPUT
     and INTO_INPUT), then emit code to set up OUTOF_TARGET.

     This isn't worthwhile for constant shifts since the optimizers will
     cope better with in-range shift counts.  */
  if (shift_mask >= BITS_PER_WORD
      && outof_target != 0
      && !CONSTANT_P (op1))
    {
      if (!expand_doubleword_shift (op1_mode, binoptab,
				    outof_input, into_input, op1,
				    0, into_target,
				    unsignedp, methods, shift_mask))
	return false;
      if (!force_expand_binop (word_mode, binoptab, outof_input, op1,
			       outof_target, unsignedp, methods))
	return false;
      return true;
    }

  /* Set CMP_CODE, CMP1 and CMP2 so that the rtx (CMP_CODE CMP1 CMP2)
     is true when the effective shift value is less than BITS_PER_WORD.
     Set SUPERWORD_OP1 to the shift count that should be used to shift
     OUTOF_INPUT into INTO_TARGET when the condition is false.  */
  tmp = immed_double_const (BITS_PER_WORD, 0, op1_mode);
  if (!CONSTANT_P (op1) && shift_mask == BITS_PER_WORD - 1)
    {
      /* Set CMP1 to OP1 & BITS_PER_WORD.  The result is zero iff OP1
	 is a subword shift count.  */
      cmp1 = simplify_expand_binop (op1_mode, and_optab, op1, tmp,
				    0, true, methods);
      cmp2 = CONST0_RTX (op1_mode);
      cmp_code = EQ;
      superword_op1 = op1;
    }
  else
    {
      /* Set CMP1 to OP1 - BITS_PER_WORD.  */
      cmp1 = simplify_expand_binop (op1_mode, sub_optab, op1, tmp,
				    0, true, methods);
      cmp2 = CONST0_RTX (op1_mode);
      cmp_code = LT;
      superword_op1 = cmp1;
    }
  if (cmp1 == 0)
    return false;

  /* If we can compute the condition at compile time, pick the
     appropriate subroutine.  */
  tmp = simplify_relational_operation (cmp_code, SImode, op1_mode, cmp1, cmp2);
  if (tmp != 0 && CONST_INT_P (tmp))
    {
      if (tmp == const0_rtx)
	return expand_superword_shift (binoptab, outof_input, superword_op1,
				       outof_target, into_target,
				       unsignedp, methods);
      else
	return expand_subword_shift (op1_mode, binoptab,
				     outof_input, into_input, op1,
				     outof_target, into_target,
				     unsignedp, methods, shift_mask);
    }

#ifdef HAVE_conditional_move
  /* Try using conditional moves to generate straight-line code.  */
  {
    rtx start = get_last_insn ();
    if (expand_doubleword_shift_condmove (op1_mode, binoptab,
					  cmp_code, cmp1, cmp2,
					  outof_input, into_input,
					  op1, superword_op1,
					  outof_target, into_target,
					  unsignedp, methods, shift_mask))
      return true;
    delete_insns_since (start);
  }
#endif

  /* As a last resort, use branches to select the correct alternative.  */
  subword_label = gen_label_rtx ();
  done_label = gen_label_rtx ();

  NO_DEFER_POP;
  do_compare_rtx_and_jump (cmp1, cmp2, cmp_code, false, op1_mode,
			   0, 0, subword_label, -1);
  OK_DEFER_POP;

  if (!expand_superword_shift (binoptab, outof_input, superword_op1,
			       outof_target, into_target,
			       unsignedp, methods))
    return false;

  emit_jump_insn (gen_jump (done_label));
  emit_barrier ();
  emit_label (subword_label);

  if (!expand_subword_shift (op1_mode, binoptab,
			     outof_input, into_input, op1,
			     outof_target, into_target,
			     unsignedp, methods, shift_mask))
    return false;

  emit_label (done_label);
  return true;
}

/* Subroutine of expand_binop.  Perform a double word multiplication of
   operands OP0 and OP1 both of mode MODE, which is exactly twice as wide
   as the target's word_mode.  This function return NULL_RTX if anything
   goes wrong, in which case it may have already emitted instructions
   which need to be deleted.

   If we want to multiply two two-word values and have normal and widening
   multiplies of single-word values, we can do this with three smaller
   multiplications.

   The multiplication proceeds as follows:
			         _______________________
			        [__op0_high_|__op0_low__]
			         _______________________
        *			[__op1_high_|__op1_low__]
        _______________________________________________
			         _______________________
    (1)				[__op0_low__*__op1_low__]
		     _______________________
    (2a)	    [__op0_low__*__op1_high_]
		     _______________________
    (2b)	    [__op0_high_*__op1_low__]
         _______________________
    (3) [__op0_high_*__op1_high_]


  This gives a 4-word result.  Since we are only interested in the
  lower 2 words, partial result (3) and the upper words of (2a) and
  (2b) don't need to be calculated.  Hence (2a) and (2b) can be
  calculated using non-widening multiplication.

  (1), however, needs to be calculated with an unsigned widening
  multiplication.  If this operation is not directly supported we
  try using a signed widening multiplication and adjust the result.
  This adjustment works as follows:

      If both operands are positive then no adjustment is needed.

      If the operands have different signs, for example op0_low < 0 and
      op1_low >= 0, the instruction treats the most significant bit of
      op0_low as a sign bit instead of a bit with significance
      2**(BITS_PER_WORD-1), i.e. the instruction multiplies op1_low
      with 2**BITS_PER_WORD - op0_low, and two's complements the
      result.  Conclusion: We need to add op1_low * 2**BITS_PER_WORD to
      the result.

      Similarly, if both operands are negative, we need to add
      (op0_low + op1_low) * 2**BITS_PER_WORD.

      We use a trick to adjust quickly.  We logically shift op0_low right
      (op1_low) BITS_PER_WORD-1 steps to get 0 or 1, and add this to
      op0_high (op1_high) before it is used to calculate 2b (2a).  If no
      logical shift exists, we do an arithmetic right shift and subtract
      the 0 or -1.  */

static rtx
expand_doubleword_mult (enum machine_mode mode, rtx op0, rtx op1, rtx target,
		       bool umulp, enum optab_methods methods)
{
  int low = (WORDS_BIG_ENDIAN ? 1 : 0);
  int high = (WORDS_BIG_ENDIAN ? 0 : 1);
  rtx wordm1 = umulp ? NULL_RTX : GEN_INT (BITS_PER_WORD - 1);
  rtx product, adjust, product_high, temp;

  rtx op0_high = operand_subword_force (op0, high, mode);
  rtx op0_low = operand_subword_force (op0, low, mode);
  rtx op1_high = operand_subword_force (op1, high, mode);
  rtx op1_low = operand_subword_force (op1, low, mode);

  /* If we're using an unsigned multiply to directly compute the product
     of the low-order words of the operands and perform any required
     adjustments of the operands, we begin by trying two more multiplications
     and then computing the appropriate sum.

     We have checked above that the required addition is provided.
     Full-word addition will normally always succeed, especially if
     it is provided at all, so we don't worry about its failure.  The
     multiplication may well fail, however, so we do handle that.  */

  if (!umulp)
    {
      /* ??? This could be done with emit_store_flag where available.  */
      temp = expand_binop (word_mode, lshr_optab, op0_low, wordm1,
			   NULL_RTX, 1, methods);
      if (temp)
	op0_high = expand_binop (word_mode, add_optab, op0_high, temp,
				 NULL_RTX, 0, OPTAB_DIRECT);
      else
	{
	  temp = expand_binop (word_mode, ashr_optab, op0_low, wordm1,
			       NULL_RTX, 0, methods);
	  if (!temp)
	    return NULL_RTX;
	  op0_high = expand_binop (word_mode, sub_optab, op0_high, temp,
				   NULL_RTX, 0, OPTAB_DIRECT);
	}

      if (!op0_high)
	return NULL_RTX;
    }

  adjust = expand_binop (word_mode, smul_optab, op0_high, op1_low,
			 NULL_RTX, 0, OPTAB_DIRECT);
  if (!adjust)
    return NULL_RTX;

  /* OP0_HIGH should now be dead.  */

  if (!umulp)
    {
      /* ??? This could be done with emit_store_flag where available.  */
      temp = expand_binop (word_mode, lshr_optab, op1_low, wordm1,
			   NULL_RTX, 1, methods);
      if (temp)
	op1_high = expand_binop (word_mode, add_optab, op1_high, temp,
				 NULL_RTX, 0, OPTAB_DIRECT);
      else
	{
	  temp = expand_binop (word_mode, ashr_optab, op1_low, wordm1,
			       NULL_RTX, 0, methods);
	  if (!temp)
	    return NULL_RTX;
	  op1_high = expand_binop (word_mode, sub_optab, op1_high, temp,
				   NULL_RTX, 0, OPTAB_DIRECT);
	}

      if (!op1_high)
	return NULL_RTX;
    }

  temp = expand_binop (word_mode, smul_optab, op1_high, op0_low,
		       NULL_RTX, 0, OPTAB_DIRECT);
  if (!temp)
    return NULL_RTX;

  /* OP1_HIGH should now be dead.  */

  adjust = expand_binop (word_mode, add_optab, adjust, temp,
			 adjust, 0, OPTAB_DIRECT);

  if (target && !REG_P (target))
    target = NULL_RTX;

  if (umulp)
    product = expand_binop (mode, umul_widen_optab, op0_low, op1_low,
			    target, 1, OPTAB_DIRECT);
  else
    product = expand_binop (mode, smul_widen_optab, op0_low, op1_low,
			    target, 1, OPTAB_DIRECT);

  if (!product)
    return NULL_RTX;

  product_high = operand_subword (product, high, 1, mode);
  adjust = expand_binop (word_mode, add_optab, product_high, adjust,
			 REG_P (product_high) ? product_high : adjust,
			 0, OPTAB_DIRECT);
  emit_move_insn (product_high, adjust);
  return product;
}

/* Wrapper around expand_binop which takes an rtx code to specify
   the operation to perform, not an optab pointer.  All other
   arguments are the same.  */
rtx
expand_simple_binop (enum machine_mode mode, enum rtx_code code, rtx op0,
		     rtx op1, rtx target, int unsignedp,
		     enum optab_methods methods)
{
  optab binop = code_to_optab[(int) code];
  gcc_assert (binop);

  return expand_binop (mode, binop, op0, op1, target, unsignedp, methods);
}

/* Return whether OP0 and OP1 should be swapped when expanding a commutative
   binop.  Order them according to commutative_operand_precedence and, if
   possible, try to put TARGET or a pseudo first.  */
static bool
swap_commutative_operands_with_target (rtx target, rtx op0, rtx op1)
{
  int op0_prec = commutative_operand_precedence (op0);
  int op1_prec = commutative_operand_precedence (op1);

  if (op0_prec < op1_prec)
    return true;

  if (op0_prec > op1_prec)
    return false;

  /* With equal precedence, both orders are ok, but it is better if the
     first operand is TARGET, or if both TARGET and OP0 are pseudos.  */
  if (target == 0 || REG_P (target))
    return (REG_P (op1) && !REG_P (op0)) || target == op1;
  else
    return rtx_equal_p (op1, target);
}

/* Return true if BINOPTAB implements a shift operation.  */

static bool
shift_optab_p (optab binoptab)
{
  switch (binoptab->code)
    {
    case ASHIFT:
    case SS_ASHIFT:
    case US_ASHIFT:
    case ASHIFTRT:
    case LSHIFTRT:
    case ROTATE:
    case ROTATERT:
      return true;

    default:
      return false;
    }
}

/* Return true if BINOPTAB implements a commutative binary operation.  */

static bool
commutative_optab_p (optab binoptab)
{
  return (GET_RTX_CLASS (binoptab->code) == RTX_COMM_ARITH
	  || binoptab == smul_widen_optab
	  || binoptab == umul_widen_optab
	  || binoptab == smul_highpart_optab
	  || binoptab == umul_highpart_optab);
}

/* X is to be used in mode MODE as an operand to BINOPTAB.  If we're
   optimizing, and if the operand is a constant that costs more than
   1 instruction, force the constant into a register and return that
   register.  Return X otherwise.  UNSIGNEDP says whether X is unsigned.  */

static rtx
avoid_expensive_constant (enum machine_mode mode, optab binoptab,
			  rtx x, bool unsignedp)
{
  bool speed = optimize_insn_for_speed_p ();

  if (mode != VOIDmode
      && optimize
      && CONSTANT_P (x)
      && rtx_cost (x, binoptab->code, speed) > rtx_cost (x, SET, speed))
    {
      if (CONST_INT_P (x))
	{
	  HOST_WIDE_INT intval = trunc_int_for_mode (INTVAL (x), mode);
	  if (intval != INTVAL (x))
	    x = GEN_INT (intval);
	}
      else
	x = convert_modes (mode, VOIDmode, x, unsignedp);
      x = force_reg (mode, x);
    }
  return x;
}

/* Helper function for expand_binop: handle the case where there
   is an insn that directly implements the indicated operation.
   Returns null if this is not possible.  */
static rtx
expand_binop_directly (enum machine_mode mode, optab binoptab,
		       rtx op0, rtx op1,
		       rtx target, int unsignedp, enum optab_methods methods,
		       rtx last)
{
  int icode = (int) optab_handler (binoptab, mode)->insn_code;
  enum machine_mode mode0 = insn_data[icode].operand[1].mode;
  enum machine_mode mode1 = insn_data[icode].operand[2].mode;
  enum machine_mode tmp_mode;
  bool commutative_p;
  rtx pat;
  rtx xop0 = op0, xop1 = op1;
  rtx temp;
  rtx swap;

  if (target)
    temp = target;
  else
    temp = gen_reg_rtx (mode);

  /* If it is a commutative operator and the modes would match
     if we would swap the operands, we can save the conversions.  */
  commutative_p = commutative_optab_p (binoptab);
  if (commutative_p
      && GET_MODE (xop0) != mode0 && GET_MODE (xop1) != mode1
      && GET_MODE (xop0) == mode1 && GET_MODE (xop1) == mode1)
    {
      swap = xop0;
      xop0 = xop1;
      xop1 = swap;
    }

  /* If we are optimizing, force expensive constants into a register.  */
  xop0 = avoid_expensive_constant (mode0, binoptab, xop0, unsignedp);
  if (!shift_optab_p (binoptab))
    xop1 = avoid_expensive_constant (mode1, binoptab, xop1, unsignedp);

  /* In case the insn wants input operands in modes different from
     those of the actual operands, convert the operands.  It would
     seem that we don't need to convert CONST_INTs, but we do, so
     that they're properly zero-extended, sign-extended or truncated
     for their mode.  */

  if (GET_MODE (xop0) != mode0 && mode0 != VOIDmode)
    xop0 = convert_modes (mode0,
			  GET_MODE (xop0) != VOIDmode
			  ? GET_MODE (xop0)
			  : mode,
			  xop0, unsignedp);

  if (GET_MODE (xop1) != mode1 && mode1 != VOIDmode)
    xop1 = convert_modes (mode1,
			  GET_MODE (xop1) != VOIDmode
			  ? GET_MODE (xop1)
			  : mode,
			  xop1, unsignedp);

  /* If operation is commutative,
     try to make the first operand a register.
     Even better, try to make it the same as the target.
     Also try to make the last operand a constant.  */
  if (commutative_p
      && swap_commutative_operands_with_target (target, xop0, xop1))
    {
      swap = xop1;
      xop1 = xop0;
      xop0 = swap;
    }

  /* Now, if insn's predicates don't allow our operands, put them into
     pseudo regs.  */

  if (!insn_data[icode].operand[1].predicate (xop0, mode0)
      && mode0 != VOIDmode)
    xop0 = copy_to_mode_reg (mode0, xop0);

  if (!insn_data[icode].operand[2].predicate (xop1, mode1)
      && mode1 != VOIDmode)
    xop1 = copy_to_mode_reg (mode1, xop1);

  if (binoptab == vec_pack_trunc_optab
      || binoptab == vec_pack_usat_optab
      || binoptab == vec_pack_ssat_optab
      || binoptab == vec_pack_ufix_trunc_optab
      || binoptab == vec_pack_sfix_trunc_optab)
    {
      /* The mode of the result is different then the mode of the
	 arguments.  */
      tmp_mode = insn_data[icode].operand[0].mode;
      if (GET_MODE_NUNITS (tmp_mode) != 2 * GET_MODE_NUNITS (mode))
	return 0;
    }
  else
    tmp_mode = mode;

  if (!insn_data[icode].operand[0].predicate (temp, tmp_mode))
    temp = gen_reg_rtx (tmp_mode);

  pat = GEN_FCN (icode) (temp, xop0, xop1);
  if (pat)
    {
      /* If PAT is composed of more than one insn, try to add an appropriate
	 REG_EQUAL note to it.  If we can't because TEMP conflicts with an
	 operand, call expand_binop again, this time without a target.  */
      if (INSN_P (pat) && NEXT_INSN (pat) != NULL_RTX
	  && ! add_equal_note (pat, temp, binoptab->code, xop0, xop1))
	{
	  delete_insns_since (last);
	  return expand_binop (mode, binoptab, op0, op1, NULL_RTX,
			       unsignedp, methods);
	}

      emit_insn (pat);
      return temp;
    }

  delete_insns_since (last);
  return NULL_RTX;
}

/* Generate code to perform an operation specified by BINOPTAB
   on operands OP0 and OP1, with result having machine-mode MODE.

   UNSIGNEDP is for the case where we have to widen the operands
   to perform the operation.  It says to use zero-extension.

   If TARGET is nonzero, the value
   is generated there, if it is convenient to do so.
   In all cases an rtx is returned for the locus of the value;
   this may or may not be TARGET.  */

rtx
expand_binop (enum machine_mode mode, optab binoptab, rtx op0, rtx op1,
	      rtx target, int unsignedp, enum optab_methods methods)
{
  enum optab_methods next_methods
    = (methods == OPTAB_LIB || methods == OPTAB_LIB_WIDEN
       ? OPTAB_WIDEN : methods);
  enum mode_class mclass;
  enum machine_mode wider_mode;
  rtx libfunc;
  rtx temp;
  rtx entry_last = get_last_insn ();
  rtx last;

  mclass = GET_MODE_CLASS (mode);

  /* If subtracting an integer constant, convert this into an addition of
     the negated constant.  */

  if (binoptab == sub_optab && CONST_INT_P (op1))
    {
      op1 = negate_rtx (mode, op1);
      binoptab = add_optab;
    }

  /* Record where to delete back to if we backtrack.  */
  last = get_last_insn ();

  /* If we can do it with a three-operand insn, do so.  */

  if (methods != OPTAB_MUST_WIDEN
      && optab_handler (binoptab, mode)->insn_code != CODE_FOR_nothing)
    {
      temp = expand_binop_directly (mode, binoptab, op0, op1, target,
				    unsignedp, methods, last);
      if (temp)
	return temp;
    }

  /* If we were trying to rotate, and that didn't work, try rotating
     the other direction before falling back to shifts and bitwise-or.  */
  if (((binoptab == rotl_optab
	&& optab_handler (rotr_optab, mode)->insn_code != CODE_FOR_nothing)
       || (binoptab == rotr_optab
	   && optab_handler (rotl_optab, mode)->insn_code != CODE_FOR_nothing))
      && mclass == MODE_INT)
    {
      optab otheroptab = (binoptab == rotl_optab ? rotr_optab : rotl_optab);
      rtx newop1;
      unsigned int bits = GET_MODE_BITSIZE (mode);

      if (CONST_INT_P (op1))
        newop1 = GEN_INT (bits - INTVAL (op1));
      else if (targetm.shift_truncation_mask (mode) == bits - 1)
        newop1 = negate_rtx (GET_MODE (op1), op1);
      else
        newop1 = expand_binop (GET_MODE (op1), sub_optab,
			       GEN_INT (bits), op1,
			       NULL_RTX, unsignedp, OPTAB_DIRECT);

      temp = expand_binop_directly (mode, otheroptab, op0, newop1,
				    target, unsignedp, methods, last);
      if (temp)
	return temp;
    }

  /* If this is a multiply, see if we can do a widening operation that
     takes operands of this mode and makes a wider mode.  */

  if (binoptab == smul_optab
      && GET_MODE_WIDER_MODE (mode) != VOIDmode
      && ((optab_handler ((unsignedp ? umul_widen_optab : smul_widen_optab),
			  GET_MODE_WIDER_MODE (mode))->insn_code)
	  != CODE_FOR_nothing))
    {
      temp = expand_binop (GET_MODE_WIDER_MODE (mode),
			   unsignedp ? umul_widen_optab : smul_widen_optab,
			   op0, op1, NULL_RTX, unsignedp, OPTAB_DIRECT);

      if (temp != 0)
	{
	  if (GET_MODE_CLASS (mode) == MODE_INT
	      && TRULY_NOOP_TRUNCATION (GET_MODE_BITSIZE (mode),
                                        GET_MODE_BITSIZE (GET_MODE (temp))))
	    return gen_lowpart (mode, temp);
	  else
	    return convert_to_mode (mode, temp, unsignedp);
	}
    }

  /* Look for a wider mode of the same class for which we think we
     can open-code the operation.  Check for a widening multiply at the
     wider mode as well.  */

  if (CLASS_HAS_WIDER_MODES_P (mclass)
      && methods != OPTAB_DIRECT && methods != OPTAB_LIB)
    for (wider_mode = GET_MODE_WIDER_MODE (mode);
	 wider_mode != VOIDmode;
	 wider_mode = GET_MODE_WIDER_MODE (wider_mode))
      {
	if (optab_handler (binoptab, wider_mode)->insn_code != CODE_FOR_nothing
	    || (binoptab == smul_optab
		&& GET_MODE_WIDER_MODE (wider_mode) != VOIDmode
		&& ((optab_handler ((unsignedp ? umul_widen_optab
				     : smul_widen_optab),
				     GET_MODE_WIDER_MODE (wider_mode))->insn_code)
		    != CODE_FOR_nothing)))
	  {
	    rtx xop0 = op0, xop1 = op1;
	    int no_extend = 0;

	    /* For certain integer operations, we need not actually extend
	       the narrow operands, as long as we will truncate
	       the results to the same narrowness.  */

	    if ((binoptab == ior_optab || binoptab == and_optab
		 || binoptab == xor_optab
		 || binoptab == add_optab || binoptab == sub_optab
		 || binoptab == smul_optab || binoptab == ashl_optab)
		&& mclass == MODE_INT)
	      {
		no_extend = 1;
		xop0 = avoid_expensive_constant (mode, binoptab,
						 xop0, unsignedp);
		if (binoptab != ashl_optab)
		  xop1 = avoid_expensive_constant (mode, binoptab,
						   xop1, unsignedp);
	      }

	    xop0 = widen_operand (xop0, wider_mode, mode, unsignedp, no_extend);

	    /* The second operand of a shift must always be extended.  */
	    xop1 = widen_operand (xop1, wider_mode, mode, unsignedp,
				  no_extend && binoptab != ashl_optab);

	    temp = expand_binop (wider_mode, binoptab, xop0, xop1, NULL_RTX,
				 unsignedp, OPTAB_DIRECT);
	    if (temp)
	      {
		if (mclass != MODE_INT
                    || !TRULY_NOOP_TRUNCATION (GET_MODE_BITSIZE (mode),
                                               GET_MODE_BITSIZE (wider_mode)))
		  {
		    if (target == 0)
		      target = gen_reg_rtx (mode);
		    convert_move (target, temp, 0);
		    return target;
		  }
		else
		  return gen_lowpart (mode, temp);
	      }
	    else
	      delete_insns_since (last);
	  }
      }

  /* If operation is commutative,
     try to make the first operand a register.
     Even better, try to make it the same as the target.
     Also try to make the last operand a constant.  */
  if (commutative_optab_p (binoptab)
      && swap_commutative_operands_with_target (target, op0, op1))
    {
      temp = op1;
      op1 = op0;
      op0 = temp;
    }

  /* These can be done a word at a time.  */
  if ((binoptab == and_optab || binoptab == ior_optab || binoptab == xor_optab)
      && mclass == MODE_INT
      && GET_MODE_SIZE (mode) > UNITS_PER_WORD
      && optab_handler (binoptab, word_mode)->insn_code != CODE_FOR_nothing)
    {
      int i;
      rtx insns;

      /* If TARGET is the same as one of the operands, the REG_EQUAL note
	 won't be accurate, so use a new target.  */
      if (target == 0 || target == op0 || target == op1)
	target = gen_reg_rtx (mode);

      start_sequence ();

      /* Do the actual arithmetic.  */
      for (i = 0; i < GET_MODE_BITSIZE (mode) / BITS_PER_WORD; i++)
	{
	  rtx target_piece = operand_subword (target, i, 1, mode);
	  rtx x = expand_binop (word_mode, binoptab,
				operand_subword_force (op0, i, mode),
				operand_subword_force (op1, i, mode),
				target_piece, unsignedp, next_methods);

	  if (x == 0)
	    break;

	  if (target_piece != x)
	    emit_move_insn (target_piece, x);
	}

      insns = get_insns ();
      end_sequence ();

      if (i == GET_MODE_BITSIZE (mode) / BITS_PER_WORD)
	{
	  emit_insn (insns);
	  return target;
	}
    }

  /* Synthesize double word shifts from single word shifts.  */
  if ((binoptab == lshr_optab || binoptab == ashl_optab
       || binoptab == ashr_optab)
      && mclass == MODE_INT
      && (CONST_INT_P (op1) || optimize_insn_for_speed_p ())
      && GET_MODE_SIZE (mode) == 2 * UNITS_PER_WORD
      && optab_handler (binoptab, word_mode)->insn_code != CODE_FOR_nothing
      && optab_handler (ashl_optab, word_mode)->insn_code != CODE_FOR_nothing
      && optab_handler (lshr_optab, word_mode)->insn_code != CODE_FOR_nothing)
    {
      unsigned HOST_WIDE_INT shift_mask, double_shift_mask;
      enum machine_mode op1_mode;

      double_shift_mask = targetm.shift_truncation_mask (mode);
      shift_mask = targetm.shift_truncation_mask (word_mode);
      op1_mode = GET_MODE (op1) != VOIDmode ? GET_MODE (op1) : word_mode;

      /* Apply the truncation to constant shifts.  */
      if (double_shift_mask > 0 && CONST_INT_P (op1))
	op1 = GEN_INT (INTVAL (op1) & double_shift_mask);

      if (op1 == CONST0_RTX (op1_mode))
	return op0;

      /* Make sure that this is a combination that expand_doubleword_shift
	 can handle.  See the comments there for details.  */
      if (double_shift_mask == 0
	  || (shift_mask == BITS_PER_WORD - 1
	      && double_shift_mask == BITS_PER_WORD * 2 - 1))
	{
	  rtx insns;
	  rtx into_target, outof_target;
	  rtx into_input, outof_input;
	  int left_shift, outof_word;

	  /* If TARGET is the same as one of the operands, the REG_EQUAL note
	     won't be accurate, so use a new target.  */
	  if (target == 0 || target == op0 || target == op1)
	    target = gen_reg_rtx (mode);

	  start_sequence ();

	  /* OUTOF_* is the word we are shifting bits away from, and
	     INTO_* is the word that we are shifting bits towards, thus
	     they differ depending on the direction of the shift and
	     WORDS_BIG_ENDIAN.  */

	  left_shift = binoptab == ashl_optab;
	  outof_word = left_shift ^ ! WORDS_BIG_ENDIAN;

	  outof_target = operand_subword (target, outof_word, 1, mode);
	  into_target = operand_subword (target, 1 - outof_word, 1, mode);

	  outof_input = operand_subword_force (op0, outof_word, mode);
	  into_input = operand_subword_force (op0, 1 - outof_word, mode);

	  if (expand_doubleword_shift (op1_mode, binoptab,
				       outof_input, into_input, op1,
				       outof_target, into_target,
				       unsignedp, next_methods, shift_mask))
	    {
	      insns = get_insns ();
	      end_sequence ();

	      emit_insn (insns);
	      return target;
	    }
	  end_sequence ();
	}
    }

  /* Synthesize double word rotates from single word shifts.  */
  if ((binoptab == rotl_optab || binoptab == rotr_optab)
      && mclass == MODE_INT
      && CONST_INT_P (op1)
      && GET_MODE_SIZE (mode) == 2 * UNITS_PER_WORD
      && optab_handler (ashl_optab, word_mode)->insn_code != CODE_FOR_nothing
      && optab_handler (lshr_optab, word_mode)->insn_code != CODE_FOR_nothing)
    {
      rtx insns;
      rtx into_target, outof_target;
      rtx into_input, outof_input;
      rtx inter;
      int shift_count, left_shift, outof_word;

      /* If TARGET is the same as one of the operands, the REG_EQUAL note
	 won't be accurate, so use a new target. Do this also if target is not
	 a REG, first because having a register instead may open optimization
	 opportunities, and second because if target and op0 happen to be MEMs
	 designating the same location, we would risk clobbering it too early
	 in the code sequence we generate below.  */
      if (target == 0 || target == op0 || target == op1 || ! REG_P (target))
	target = gen_reg_rtx (mode);

      start_sequence ();

      shift_count = INTVAL (op1);

      /* OUTOF_* is the word we are shifting bits away from, and
	 INTO_* is the word that we are shifting bits towards, thus
	 they differ depending on the direction of the shift and
	 WORDS_BIG_ENDIAN.  */

      left_shift = (binoptab == rotl_optab);
      outof_word = left_shift ^ ! WORDS_BIG_ENDIAN;

      outof_target = operand_subword (target, outof_word, 1, mode);
      into_target = operand_subword (target, 1 - outof_word, 1, mode);

      outof_input = operand_subword_force (op0, outof_word, mode);
      into_input = operand_subword_force (op0, 1 - outof_word, mode);

      if (shift_count == BITS_PER_WORD)
	{
	  /* This is just a word swap.  */
	  emit_move_insn (outof_target, into_input);
	  emit_move_insn (into_target, outof_input);
	  inter = const0_rtx;
	}
      else
	{
	  rtx into_temp1, into_temp2, outof_temp1, outof_temp2;
	  rtx first_shift_count, second_shift_count;
	  optab reverse_unsigned_shift, unsigned_shift;

	  reverse_unsigned_shift = (left_shift ^ (shift_count < BITS_PER_WORD)
				    ? lshr_optab : ashl_optab);

	  unsigned_shift = (left_shift ^ (shift_count < BITS_PER_WORD)
			    ? ashl_optab : lshr_optab);

	  if (shift_count > BITS_PER_WORD)
	    {
	      first_shift_count = GEN_INT (shift_count - BITS_PER_WORD);
	      second_shift_count = GEN_INT (2 * BITS_PER_WORD - shift_count);
	    }
	  else
	    {
	      first_shift_count = GEN_INT (BITS_PER_WORD - shift_count);
	      second_shift_count = GEN_INT (shift_count);
	    }

	  into_temp1 = expand_binop (word_mode, unsigned_shift,
				     outof_input, first_shift_count,
				     NULL_RTX, unsignedp, next_methods);
	  into_temp2 = expand_binop (word_mode, reverse_unsigned_shift,
				     into_input, second_shift_count,
				     NULL_RTX, unsignedp, next_methods);

	  if (into_temp1 != 0 && into_temp2 != 0)
	    inter = expand_binop (word_mode, ior_optab, into_temp1, into_temp2,
				  into_target, unsignedp, next_methods);
	  else
	    inter = 0;

	  if (inter != 0 && inter != into_target)
	    emit_move_insn (into_target, inter);

	  outof_temp1 = expand_binop (word_mode, unsigned_shift,
				      into_input, first_shift_count,
				      NULL_RTX, unsignedp, next_methods);
	  outof_temp2 = expand_binop (word_mode, reverse_unsigned_shift,
				      outof_input, second_shift_count,
				      NULL_RTX, unsignedp, next_methods);

	  if (inter != 0 && outof_temp1 != 0 && outof_temp2 != 0)
	    inter = expand_binop (word_mode, ior_optab,
				  outof_temp1, outof_temp2,
				  outof_target, unsignedp, next_methods);

	  if (inter != 0 && inter != outof_target)
	    emit_move_insn (outof_target, inter);
	}

      insns = get_insns ();
      end_sequence ();

      if (inter != 0)
	{
	  emit_insn (insns);
	  return target;
	}
    }

  /* These can be done a word at a time by propagating carries.  */
  if ((binoptab == add_optab || binoptab == sub_optab)
      && mclass == MODE_INT
      && GET_MODE_SIZE (mode) >= 2 * UNITS_PER_WORD
      && optab_handler (binoptab, word_mode)->insn_code != CODE_FOR_nothing)
    {
      unsigned int i;
      optab otheroptab = binoptab == add_optab ? sub_optab : add_optab;
      const unsigned int nwords = GET_MODE_BITSIZE (mode) / BITS_PER_WORD;
      rtx carry_in = NULL_RTX, carry_out = NULL_RTX;
      rtx xop0, xop1, xtarget;

      /* We can handle either a 1 or -1 value for the carry.  If STORE_FLAG
	 value is one of those, use it.  Otherwise, use 1 since it is the
	 one easiest to get.  */
#if STORE_FLAG_VALUE == 1 || STORE_FLAG_VALUE == -1
      int normalizep = STORE_FLAG_VALUE;
#else
      int normalizep = 1;
#endif

      /* Prepare the operands.  */
      xop0 = force_reg (mode, op0);
      xop1 = force_reg (mode, op1);

      xtarget = gen_reg_rtx (mode);

      if (target == 0 || !REG_P (target))
	target = xtarget;

      /* Indicate for flow that the entire target reg is being set.  */
      if (REG_P (target))
	emit_clobber (xtarget);

      /* Do the actual arithmetic.  */
      for (i = 0; i < nwords; i++)
	{
	  int index = (WORDS_BIG_ENDIAN ? nwords - i - 1 : i);
	  rtx target_piece = operand_subword (xtarget, index, 1, mode);
	  rtx op0_piece = operand_subword_force (xop0, index, mode);
	  rtx op1_piece = operand_subword_force (xop1, index, mode);
	  rtx x;

	  /* Main add/subtract of the input operands.  */
	  x = expand_binop (word_mode, binoptab,
			    op0_piece, op1_piece,
			    target_piece, unsignedp, next_methods);
	  if (x == 0)
	    break;

	  if (i + 1 < nwords)
	    {
	      /* Store carry from main add/subtract.  */
	      carry_out = gen_reg_rtx (word_mode);
	      carry_out = emit_store_flag_force (carry_out,
						 (binoptab == add_optab
						  ? LT : GT),
						 x, op0_piece,
						 word_mode, 1, normalizep);
	    }

	  if (i > 0)
	    {
	      rtx newx;

	      /* Add/subtract previous carry to main result.  */
	      newx = expand_binop (word_mode,
				   normalizep == 1 ? binoptab : otheroptab,
				   x, carry_in,
				   NULL_RTX, 1, next_methods);

	      if (i + 1 < nwords)
		{
		  /* Get out carry from adding/subtracting carry in.  */
		  rtx carry_tmp = gen_reg_rtx (word_mode);
		  carry_tmp = emit_store_flag_force (carry_tmp,
						     (binoptab == add_optab
						      ? LT : GT),
						     newx, x,
						     word_mode, 1, normalizep);

		  /* Logical-ior the two poss. carry together.  */
		  carry_out = expand_binop (word_mode, ior_optab,
					    carry_out, carry_tmp,
					    carry_out, 0, next_methods);
		  if (carry_out == 0)
		    break;
		}
	      emit_move_insn (target_piece, newx);
	    }
	  else
	    {
	      if (x != target_piece)
		emit_move_insn (target_piece, x);
	    }

	  carry_in = carry_out;
	}

      if (i == GET_MODE_BITSIZE (mode) / (unsigned) BITS_PER_WORD)
	{
	  if (optab_handler (mov_optab, mode)->insn_code != CODE_FOR_nothing
	      || ! rtx_equal_p (target, xtarget))
	    {
	      rtx temp = emit_move_insn (target, xtarget);

	      set_unique_reg_note (temp,
				   REG_EQUAL,
				   gen_rtx_fmt_ee (binoptab->code, mode,
						   copy_rtx (xop0),
						   copy_rtx (xop1)));
	    }
	  else
	    target = xtarget;

	  return target;
	}

      else
	delete_insns_since (last);
    }

  /* Attempt to synthesize double word multiplies using a sequence of word
     mode multiplications.  We first attempt to generate a sequence using a
     more efficient unsigned widening multiply, and if that fails we then
     try using a signed widening multiply.  */

  if (binoptab == smul_optab
      && mclass == MODE_INT
      && GET_MODE_SIZE (mode) == 2 * UNITS_PER_WORD
      && optab_handler (smul_optab, word_mode)->insn_code != CODE_FOR_nothing
      && optab_handler (add_optab, word_mode)->insn_code != CODE_FOR_nothing)
    {
      rtx product = NULL_RTX;

      if (optab_handler (umul_widen_optab, mode)->insn_code
	  != CODE_FOR_nothing)
	{
	  product = expand_doubleword_mult (mode, op0, op1, target,
					    true, methods);
	  if (!product)
	    delete_insns_since (last);
	}

      if (product == NULL_RTX
	  && optab_handler (smul_widen_optab, mode)->insn_code
	     != CODE_FOR_nothing)
	{
	  product = expand_doubleword_mult (mode, op0, op1, target,
					    false, methods);
	  if (!product)
	    delete_insns_since (last);
	}

      if (product != NULL_RTX)
	{
	  if (optab_handler (mov_optab, mode)->insn_code != CODE_FOR_nothing)
	    {
	      temp = emit_move_insn (target ? target : product, product);
	      set_unique_reg_note (temp,
				   REG_EQUAL,
				   gen_rtx_fmt_ee (MULT, mode,
						   copy_rtx (op0),
						   copy_rtx (op1)));
	    }
	  return product;
	}
    }

  /* It can't be open-coded in this mode.
     Use a library call if one is available and caller says that's ok.  */

  libfunc = optab_libfunc (binoptab, mode);
  if (libfunc
      && (methods == OPTAB_LIB || methods == OPTAB_LIB_WIDEN))
    {
      rtx insns;
      rtx op1x = op1;
      enum machine_mode op1_mode = mode;
      rtx value;

      start_sequence ();

      if (shift_optab_p (binoptab))
	{
	  op1_mode = targetm.libgcc_shift_count_mode ();
	  /* Specify unsigned here,
	     since negative shift counts are meaningless.  */
	  op1x = convert_to_mode (op1_mode, op1, 1);
	}

      if (GET_MODE (op0) != VOIDmode
	  && GET_MODE (op0) != mode)
	op0 = convert_to_mode (mode, op0, unsignedp);

      /* Pass 1 for NO_QUEUE so we don't lose any increments
	 if the libcall is cse'd or moved.  */
      value = emit_library_call_value (libfunc,
				       NULL_RTX, LCT_CONST, mode, 2,
				       op0, mode, op1x, op1_mode);

      insns = get_insns ();
      end_sequence ();

      target = gen_reg_rtx (mode);
      emit_libcall_block (insns, target, value,
			  gen_rtx_fmt_ee (binoptab->code, mode, op0, op1));

      return target;
    }

  delete_insns_since (last);

  /* It can't be done in this mode.  Can we do it in a wider mode?  */

  if (! (methods == OPTAB_WIDEN || methods == OPTAB_LIB_WIDEN
	 || methods == OPTAB_MUST_WIDEN))
    {
      /* Caller says, don't even try.  */
      delete_insns_since (entry_last);
      return 0;
    }

  /* Compute the value of METHODS to pass to recursive calls.
     Don't allow widening to be tried recursively.  */

  methods = (methods == OPTAB_LIB_WIDEN ? OPTAB_LIB : OPTAB_DIRECT);

  /* Look for a wider mode of the same class for which it appears we can do
     the operation.  */

  if (CLASS_HAS_WIDER_MODES_P (mclass))
    {
      for (wider_mode = GET_MODE_WIDER_MODE (mode);
	   wider_mode != VOIDmode;
	   wider_mode = GET_MODE_WIDER_MODE (wider_mode))
	{
	  if ((optab_handler (binoptab, wider_mode)->insn_code
	       != CODE_FOR_nothing)
	      || (methods == OPTAB_LIB
		  && optab_libfunc (binoptab, wider_mode)))
	    {
	      rtx xop0 = op0, xop1 = op1;
	      int no_extend = 0;

	      /* For certain integer operations, we need not actually extend
		 the narrow operands, as long as we will truncate
		 the results to the same narrowness.  */

	      if ((binoptab == ior_optab || binoptab == and_optab
		   || binoptab == xor_optab
		   || binoptab == add_optab || binoptab == sub_optab
		   || binoptab == smul_optab || binoptab == ashl_optab)
		  && mclass == MODE_INT)
		no_extend = 1;

	      xop0 = widen_operand (xop0, wider_mode, mode,
				    unsignedp, no_extend);

	      /* The second operand of a shift must always be extended.  */
	      xop1 = widen_operand (xop1, wider_mode, mode, unsignedp,
				    no_extend && binoptab != ashl_optab);

	      temp = expand_binop (wider_mode, binoptab, xop0, xop1, NULL_RTX,
				   unsignedp, methods);
	      if (temp)
		{
		  if (mclass != MODE_INT
		      || !TRULY_NOOP_TRUNCATION (GET_MODE_BITSIZE (mode),
						 GET_MODE_BITSIZE (wider_mode)))
		    {
		      if (target == 0)
			target = gen_reg_rtx (mode);
		      convert_move (target, temp, 0);
		      return target;
		    }
		  else
		    return gen_lowpart (mode, temp);
		}
	      else
		delete_insns_since (last);
	    }
	}
    }

  delete_insns_since (entry_last);
  return 0;
}

/* Expand a binary operator which has both signed and unsigned forms.
   UOPTAB is the optab for unsigned operations, and SOPTAB is for
   signed operations.

   If we widen unsigned operands, we may use a signed wider operation instead
   of an unsigned wider operation, since the result would be the same.  */

rtx
sign_expand_binop (enum machine_mode mode, optab uoptab, optab soptab,
		   rtx op0, rtx op1, rtx target, int unsignedp,
		   enum optab_methods methods)
{
  rtx temp;
  optab direct_optab = unsignedp ? uoptab : soptab;
  struct optab_d wide_soptab;

  /* Do it without widening, if possible.  */
  temp = expand_binop (mode, direct_optab, op0, op1, target,
		       unsignedp, OPTAB_DIRECT);
  if (temp || methods == OPTAB_DIRECT)
    return temp;

  /* Try widening to a signed int.  Make a fake signed optab that
     hides any signed insn for direct use.  */
  wide_soptab = *soptab;
  optab_handler (&wide_soptab, mode)->insn_code = CODE_FOR_nothing;
  /* We don't want to generate new hash table entries from this fake
     optab.  */
  wide_soptab.libcall_gen = NULL;

  temp = expand_binop (mode, &wide_soptab, op0, op1, target,
		       unsignedp, OPTAB_WIDEN);

  /* For unsigned operands, try widening to an unsigned int.  */
  if (temp == 0 && unsignedp)
    temp = expand_binop (mode, uoptab, op0, op1, target,
			 unsignedp, OPTAB_WIDEN);
  if (temp || methods == OPTAB_WIDEN)
    return temp;

  /* Use the right width libcall if that exists.  */
  temp = expand_binop (mode, direct_optab, op0, op1, target, unsignedp, OPTAB_LIB);
  if (temp || methods == OPTAB_LIB)
    return temp;

  /* Must widen and use a libcall, use either signed or unsigned.  */
  temp = expand_binop (mode, &wide_soptab, op0, op1, target,
		       unsignedp, methods);
  if (temp != 0)
    return temp;
  if (unsignedp)
    return expand_binop (mode, uoptab, op0, op1, target,
			 unsignedp, methods);
  return 0;
}

/* Generate code to perform an operation specified by UNOPPTAB
   on operand OP0, with two results to TARG0 and TARG1.
   We assume that the order of the operands for the instruction
   is TARG0, TARG1, OP0.

   Either TARG0 or TARG1 may be zero, but what that means is that
   the result is not actually wanted.  We will generate it into
   a dummy pseudo-reg and discard it.  They may not both be zero.

   Returns 1 if this operation can be performed; 0 if not.  */

int
expand_twoval_unop (optab unoptab, rtx op0, rtx targ0, rtx targ1,
		    int unsignedp)
{
  enum machine_mode mode = GET_MODE (targ0 ? targ0 : targ1);
  enum mode_class mclass;
  enum machine_mode wider_mode;
  rtx entry_last = get_last_insn ();
  rtx last;

  mclass = GET_MODE_CLASS (mode);

  if (!targ0)
    targ0 = gen_reg_rtx (mode);
  if (!targ1)
    targ1 = gen_reg_rtx (mode);

  /* Record where to go back to if we fail.  */
  last = get_last_insn ();

  if (optab_handler (unoptab, mode)->insn_code != CODE_FOR_nothing)
    {
      int icode = (int) optab_handler (unoptab, mode)->insn_code;
      enum machine_mode mode0 = insn_data[icode].operand[2].mode;
      rtx pat;
      rtx xop0 = op0;

      if (GET_MODE (xop0) != VOIDmode
	  && GET_MODE (xop0) != mode0)
	xop0 = convert_to_mode (mode0, xop0, unsignedp);

      /* Now, if insn doesn't accept these operands, put them into pseudos.  */
      if (!insn_data[icode].operand[2].predicate (xop0, mode0))
	xop0 = copy_to_mode_reg (mode0, xop0);

      /* We could handle this, but we should always be called with a pseudo
	 for our targets and all insns should take them as outputs.  */
      gcc_assert (insn_data[icode].operand[0].predicate (targ0, mode));
      gcc_assert (insn_data[icode].operand[1].predicate (targ1, mode));

      pat = GEN_FCN (icode) (targ0, targ1, xop0);
      if (pat)
	{
	  emit_insn (pat);
	  return 1;
	}
      else
	delete_insns_since (last);
    }

  /* It can't be done in this mode.  Can we do it in a wider mode?  */

  if (CLASS_HAS_WIDER_MODES_P (mclass))
    {
      for (wider_mode = GET_MODE_WIDER_MODE (mode);
	   wider_mode != VOIDmode;
	   wider_mode = GET_MODE_WIDER_MODE (wider_mode))
	{
	  if (optab_handler (unoptab, wider_mode)->insn_code
	      != CODE_FOR_nothing)
	    {
	      rtx t0 = gen_reg_rtx (wider_mode);
	      rtx t1 = gen_reg_rtx (wider_mode);
	      rtx cop0 = convert_modes (wider_mode, mode, op0, unsignedp);

	      if (expand_twoval_unop (unoptab, cop0, t0, t1, unsignedp))
		{
		  convert_move (targ0, t0, unsignedp);
		  convert_move (targ1, t1, unsignedp);
		  return 1;
		}
	      else
		delete_insns_since (last);
	    }
	}
    }

  delete_insns_since (entry_last);
  return 0;
}

/* Generate code to perform an operation specified by BINOPTAB
   on operands OP0 and OP1, with two results to TARG1 and TARG2.
   We assume that the order of the operands for the instruction
   is TARG0, OP0, OP1, TARG1, which would fit a pattern like
   [(set TARG0 (operate OP0 OP1)) (set TARG1 (operate ...))].

   Either TARG0 or TARG1 may be zero, but what that means is that
   the result is not actually wanted.  We will generate it into
   a dummy pseudo-reg and discard it.  They may not both be zero.

   Returns 1 if this operation can be performed; 0 if not.  */

int
expand_twoval_binop (optab binoptab, rtx op0, rtx op1, rtx targ0, rtx targ1,
		     int unsignedp)
{
  enum machine_mode mode = GET_MODE (targ0 ? targ0 : targ1);
  enum mode_class mclass;
  enum machine_mode wider_mode;
  rtx entry_last = get_last_insn ();
  rtx last;

  mclass = GET_MODE_CLASS (mode);

  if (!targ0)
    targ0 = gen_reg_rtx (mode);
  if (!targ1)
    targ1 = gen_reg_rtx (mode);

  /* Record where to go back to if we fail.  */
  last = get_last_insn ();

  if (optab_handler (binoptab, mode)->insn_code != CODE_FOR_nothing)
    {
      int icode = (int) optab_handler (binoptab, mode)->insn_code;
      enum machine_mode mode0 = insn_data[icode].operand[1].mode;
      enum machine_mode mode1 = insn_data[icode].operand[2].mode;
      rtx pat;
      rtx xop0 = op0, xop1 = op1;

      /* If we are optimizing, force expensive constants into a register.  */
      xop0 = avoid_expensive_constant (mode0, binoptab, xop0, unsignedp);
      xop1 = avoid_expensive_constant (mode1, binoptab, xop1, unsignedp);

      /* In case the insn wants input operands in modes different from
	 those of the actual operands, convert the operands.  It would
	 seem that we don't need to convert CONST_INTs, but we do, so
	 that they're properly zero-extended, sign-extended or truncated
	 for their mode.  */

      if (GET_MODE (op0) != mode0 && mode0 != VOIDmode)
	xop0 = convert_modes (mode0,
			      GET_MODE (op0) != VOIDmode
			      ? GET_MODE (op0)
			      : mode,
			      xop0, unsignedp);

      if (GET_MODE (op1) != mode1 && mode1 != VOIDmode)
	xop1 = convert_modes (mode1,
			      GET_MODE (op1) != VOIDmode
			      ? GET_MODE (op1)
			      : mode,
			      xop1, unsignedp);

      /* Now, if insn doesn't accept these operands, put them into pseudos.  */
      if (!insn_data[icode].operand[1].predicate (xop0, mode0))
	xop0 = copy_to_mode_reg (mode0, xop0);

      if (!insn_data[icode].operand[2].predicate (xop1, mode1))
	xop1 = copy_to_mode_reg (mode1, xop1);

      /* We could handle this, but we should always be called with a pseudo
	 for our targets and all insns should take them as outputs.  */
      gcc_assert (insn_data[icode].operand[0].predicate (targ0, mode));
      gcc_assert (insn_data[icode].operand[3].predicate (targ1, mode));

      pat = GEN_FCN (icode) (targ0, xop0, xop1, targ1);
      if (pat)
	{
	  emit_insn (pat);
	  return 1;
	}
      else
	delete_insns_since (last);
    }

  /* It can't be done in this mode.  Can we do it in a wider mode?  */

  if (CLASS_HAS_WIDER_MODES_P (mclass))
    {
      for (wider_mode = GET_MODE_WIDER_MODE (mode);
	   wider_mode != VOIDmode;
	   wider_mode = GET_MODE_WIDER_MODE (wider_mode))
	{
	  if (optab_handler (binoptab, wider_mode)->insn_code
	      != CODE_FOR_nothing)
	    {
	      rtx t0 = gen_reg_rtx (wider_mode);
	      rtx t1 = gen_reg_rtx (wider_mode);
	      rtx cop0 = convert_modes (wider_mode, mode, op0, unsignedp);
	      rtx cop1 = convert_modes (wider_mode, mode, op1, unsignedp);

	      if (expand_twoval_binop (binoptab, cop0, cop1,
				       t0, t1, unsignedp))
		{
		  convert_move (targ0, t0, unsignedp);
		  convert_move (targ1, t1, unsignedp);
		  return 1;
		}
	      else
		delete_insns_since (last);
	    }
	}
    }

  delete_insns_since (entry_last);
  return 0;
}

/* Expand the two-valued library call indicated by BINOPTAB, but
   preserve only one of the values.  If TARG0 is non-NULL, the first
   value is placed into TARG0; otherwise the second value is placed
   into TARG1.  Exactly one of TARG0 and TARG1 must be non-NULL.  The
   value stored into TARG0 or TARG1 is equivalent to (CODE OP0 OP1).
   This routine assumes that the value returned by the library call is
   as if the return value was of an integral mode twice as wide as the
   mode of OP0.  Returns 1 if the call was successful.  */

bool
expand_twoval_binop_libfunc (optab binoptab, rtx op0, rtx op1,
			     rtx targ0, rtx targ1, enum rtx_code code)
{
  enum machine_mode mode;
  enum machine_mode libval_mode;
  rtx libval;
  rtx insns;
  rtx libfunc;

  /* Exactly one of TARG0 or TARG1 should be non-NULL.  */
  gcc_assert (!targ0 != !targ1);

  mode = GET_MODE (op0);
  libfunc = optab_libfunc (binoptab, mode);
  if (!libfunc)
    return false;

  /* The value returned by the library function will have twice as
     many bits as the nominal MODE.  */
  libval_mode = smallest_mode_for_size (2 * GET_MODE_BITSIZE (mode),
					MODE_INT);
  start_sequence ();
  libval = emit_library_call_value (libfunc, NULL_RTX, LCT_CONST,
				    libval_mode, 2,
				    op0, mode,
				    op1, mode);
  /* Get the part of VAL containing the value that we want.  */
  libval = simplify_gen_subreg (mode, libval, libval_mode,
				targ0 ? 0 : GET_MODE_SIZE (mode));
  insns = get_insns ();
  end_sequence ();
  /* Move the into the desired location.  */
  emit_libcall_block (insns, targ0 ? targ0 : targ1, libval,
		      gen_rtx_fmt_ee (code, mode, op0, op1));

  return true;
}


/* Wrapper around expand_unop which takes an rtx code to specify
   the operation to perform, not an optab pointer.  All other
   arguments are the same.  */
rtx
expand_simple_unop (enum machine_mode mode, enum rtx_code code, rtx op0,
		    rtx target, int unsignedp)
{
  optab unop = code_to_optab[(int) code];
  gcc_assert (unop);

  return expand_unop (mode, unop, op0, target, unsignedp);
}

/* Try calculating
	(clz:narrow x)
   as
	(clz:wide (zero_extend:wide x)) - ((width wide) - (width narrow)).  */
static rtx
widen_clz (enum machine_mode mode, rtx op0, rtx target)
{
  enum mode_class mclass = GET_MODE_CLASS (mode);
  if (CLASS_HAS_WIDER_MODES_P (mclass))
    {
      enum machine_mode wider_mode;
      for (wider_mode = GET_MODE_WIDER_MODE (mode);
	   wider_mode != VOIDmode;
	   wider_mode = GET_MODE_WIDER_MODE (wider_mode))
	{
	  if (optab_handler (clz_optab, wider_mode)->insn_code
	      != CODE_FOR_nothing)
	    {
	      rtx xop0, temp, last;

	      last = get_last_insn ();

	      if (target == 0)
		target = gen_reg_rtx (mode);
	      xop0 = widen_operand (op0, wider_mode, mode, true, false);
	      temp = expand_unop (wider_mode, clz_optab, xop0, NULL_RTX, true);
	      if (temp != 0)
		temp = expand_binop (wider_mode, sub_optab, temp,
				     GEN_INT (GET_MODE_BITSIZE (wider_mode)
					      - GET_MODE_BITSIZE (mode)),
				     target, true, OPTAB_DIRECT);
	      if (temp == 0)
		delete_insns_since (last);

	      return temp;
	    }
	}
    }
  return 0;
}

/* Try calculating clz of a double-word quantity as two clz's of word-sized
   quantities, choosing which based on whether the high word is nonzero.  */
static rtx
expand_doubleword_clz (enum machine_mode mode, rtx op0, rtx target)
{
  rtx xop0 = force_reg (mode, op0);
  rtx subhi = gen_highpart (word_mode, xop0);
  rtx sublo = gen_lowpart (word_mode, xop0);
  rtx hi0_label = gen_label_rtx ();
  rtx after_label = gen_label_rtx ();
  rtx seq, temp, result;

  /* If we were not given a target, use a word_mode register, not a
     'mode' register.  The result will fit, and nobody is expecting
     anything bigger (the return type of __builtin_clz* is int).  */
  if (!target)
    target = gen_reg_rtx (word_mode);

  /* In any case, write to a word_mode scratch in both branches of the
     conditional, so we can ensure there is a single move insn setting
     'target' to tag a REG_EQUAL note on.  */
  result = gen_reg_rtx (word_mode);

  start_sequence ();

  /* If the high word is not equal to zero,
     then clz of the full value is clz of the high word.  */
  emit_cmp_and_jump_insns (subhi, CONST0_RTX (word_mode), EQ, 0,
			   word_mode, true, hi0_label);

  temp = expand_unop_direct (word_mode, clz_optab, subhi, result, true);
  if (!temp)
    goto fail;

  if (temp != result)
    convert_move (result, temp, true);

  emit_jump_insn (gen_jump (after_label));
  emit_barrier ();

  /* Else clz of the full value is clz of the low word plus the number
     of bits in the high word.  */
  emit_label (hi0_label);

  temp = expand_unop_direct (word_mode, clz_optab, sublo, 0, true);
  if (!temp)
    goto fail;
  temp = expand_binop (word_mode, add_optab, temp,
		       GEN_INT (GET_MODE_BITSIZE (word_mode)),
		       result, true, OPTAB_DIRECT);
  if (!temp)
    goto fail;
  if (temp != result)
    convert_move (result, temp, true);

  emit_label (after_label);
  convert_move (target, result, true);

  seq = get_insns ();
  end_sequence ();

  add_equal_note (seq, target, CLZ, xop0, 0);
  emit_insn (seq);
  return target;

 fail:
  end_sequence ();
  return 0;
}

/* Try calculating
	(bswap:narrow x)
   as
	(lshiftrt:wide (bswap:wide x) ((width wide) - (width narrow))).  */
static rtx
widen_bswap (enum machine_mode mode, rtx op0, rtx target)
{
  enum mode_class mclass = GET_MODE_CLASS (mode);
  enum machine_mode wider_mode;
  rtx x, last;

  if (!CLASS_HAS_WIDER_MODES_P (mclass))
    return NULL_RTX;

  for (wider_mode = GET_MODE_WIDER_MODE (mode);
       wider_mode != VOIDmode;
       wider_mode = GET_MODE_WIDER_MODE (wider_mode))
    if (optab_handler (bswap_optab, wider_mode)->insn_code != CODE_FOR_nothing)
      goto found;
  return NULL_RTX;

 found:
  last = get_last_insn ();

  x = widen_operand (op0, wider_mode, mode, true, true);
  x = expand_unop (wider_mode, bswap_optab, x, NULL_RTX, true);

  if (x != 0)
    x = expand_shift (RSHIFT_EXPR, wider_mode, x,
		      size_int (GET_MODE_BITSIZE (wider_mode)
			        - GET_MODE_BITSIZE (mode)),
		      NULL_RTX, true);

  if (x != 0)
    {
      if (target == 0)
	target = gen_reg_rtx (mode);
      emit_move_insn (target, gen_lowpart (mode, x));
    }
  else
    delete_insns_since (last);

  return target;
}

/* Try calculating bswap as two bswaps of two word-sized operands.  */

static rtx
expand_doubleword_bswap (enum machine_mode mode, rtx op, rtx target)
{
  rtx t0, t1;

  t1 = expand_unop (word_mode, bswap_optab,
		    operand_subword_force (op, 0, mode), NULL_RTX, true);
  t0 = expand_unop (word_mode, bswap_optab,
		    operand_subword_force (op, 1, mode), NULL_RTX, true);

  if (target == 0)
    target = gen_reg_rtx (mode);
  if (REG_P (target))
    emit_clobber (target);
  emit_move_insn (operand_subword (target, 0, 1, mode), t0);
  emit_move_insn (operand_subword (target, 1, 1, mode), t1);

  return target;
}

/* Try calculating (parity x) as (and (popcount x) 1), where
   popcount can also be done in a wider mode.  */
static rtx
expand_parity (enum machine_mode mode, rtx op0, rtx target)
{
  enum mode_class mclass = GET_MODE_CLASS (mode);
  if (CLASS_HAS_WIDER_MODES_P (mclass))
    {
      enum machine_mode wider_mode;
      for (wider_mode = mode; wider_mode != VOIDmode;
	   wider_mode = GET_MODE_WIDER_MODE (wider_mode))
	{
	  if (optab_handler (popcount_optab, wider_mode)->insn_code
	      != CODE_FOR_nothing)
	    {
	      rtx xop0, temp, last;

	      last = get_last_insn ();

	      if (target == 0)
		target = gen_reg_rtx (mode);
	      xop0 = widen_operand (op0, wider_mode, mode, true, false);
	      temp = expand_unop (wider_mode, popcount_optab, xop0, NULL_RTX,
				  true);
	      if (temp != 0)
		temp = expand_binop (wider_mode, and_optab, temp, const1_rtx,
				     target, true, OPTAB_DIRECT);
	      if (temp == 0)
		delete_insns_since (last);

	      return temp;
	    }
	}
    }
  return 0;
}

/* Try calculating ctz(x) as K - clz(x & -x) ,
   where K is GET_MODE_BITSIZE(mode) - 1.

   Both __builtin_ctz and __builtin_clz are undefined at zero, so we
   don't have to worry about what the hardware does in that case.  (If
   the clz instruction produces the usual value at 0, which is K, the
   result of this code sequence will be -1; expand_ffs, below, relies
   on this.  It might be nice to have it be K instead, for consistency
   with the (very few) processors that provide a ctz with a defined
   value, but that would take one more instruction, and it would be
   less convenient for expand_ffs anyway.  */

static rtx
expand_ctz (enum machine_mode mode, rtx op0, rtx target)
{
  rtx seq, temp;

  if (optab_handler (clz_optab, mode)->insn_code == CODE_FOR_nothing)
    return 0;

  start_sequence ();

  temp = expand_unop_direct (mode, neg_optab, op0, NULL_RTX, true);
  if (temp)
    temp = expand_binop (mode, and_optab, op0, temp, NULL_RTX,
			 true, OPTAB_DIRECT);
  if (temp)
    temp = expand_unop_direct (mode, clz_optab, temp, NULL_RTX, true);
  if (temp)
    temp = expand_binop (mode, sub_optab, GEN_INT (GET_MODE_BITSIZE (mode) - 1),
			 temp, target,
			 true, OPTAB_DIRECT);
  if (temp == 0)
    {
      end_sequence ();
      return 0;
    }

  seq = get_insns ();
  end_sequence ();

  add_equal_note (seq, temp, CTZ, op0, 0);
  emit_insn (seq);
  return temp;
}


/* Try calculating ffs(x) using ctz(x) if we have that instruction, or
   else with the sequence used by expand_clz.

   The ffs builtin promises to return zero for a zero value and ctz/clz
   may have an undefined value in that case.  If they do not give us a
   convenient value, we have to generate a test and branch.  */
static rtx
expand_ffs (enum machine_mode mode, rtx op0, rtx target)
{
  HOST_WIDE_INT val = 0;
  bool defined_at_zero = false;
  rtx temp, seq;

  if (optab_handler (ctz_optab, mode)->insn_code != CODE_FOR_nothing)
    {
      start_sequence ();

      temp = expand_unop_direct (mode, ctz_optab, op0, 0, true);
      if (!temp)
	goto fail;

      defined_at_zero = (CTZ_DEFINED_VALUE_AT_ZERO (mode, val) == 2);
    }
  else if (optab_handler (clz_optab, mode)->insn_code != CODE_FOR_nothing)
    {
      start_sequence ();
      temp = expand_ctz (mode, op0, 0);
      if (!temp)
	goto fail;

      if (CLZ_DEFINED_VALUE_AT_ZERO (mode, val) == 2)
	{
	  defined_at_zero = true;
	  val = (GET_MODE_BITSIZE (mode) - 1) - val;
	}
    }
  else
    return 0;

  if (defined_at_zero && val == -1)
    /* No correction needed at zero.  */;
  else
    {
      /* We don't try to do anything clever with the situation found
	 on some processors (eg Alpha) where ctz(0:mode) ==
	 bitsize(mode).  If someone can think of a way to send N to -1
	 and leave alone all values in the range 0..N-1 (where N is a
	 power of two), cheaper than this test-and-branch, please add it.

	 The test-and-branch is done after the operation itself, in case
	 the operation sets condition codes that can be recycled for this.
	 (This is true on i386, for instance.)  */

      rtx nonzero_label = gen_label_rtx ();
      emit_cmp_and_jump_insns (op0, CONST0_RTX (mode), NE, 0,
			       mode, true, nonzero_label);

      convert_move (temp, GEN_INT (-1), false);
      emit_label (nonzero_label);
    }

  /* temp now has a value in the range -1..bitsize-1.  ffs is supposed
     to produce a value in the range 0..bitsize.  */
  temp = expand_binop (mode, add_optab, temp, GEN_INT (1),
		       target, false, OPTAB_DIRECT);
  if (!temp)
    goto fail;

  seq = get_insns ();
  end_sequence ();

  add_equal_note (seq, temp, FFS, op0, 0);
  emit_insn (seq);
  return temp;

 fail:
  end_sequence ();
  return 0;
}

/* Extract the OMODE lowpart from VAL, which has IMODE.  Under certain
   conditions, VAL may already be a SUBREG against which we cannot generate
   a further SUBREG.  In this case, we expect forcing the value into a
   register will work around the situation.  */

static rtx
lowpart_subreg_maybe_copy (enum machine_mode omode, rtx val,
			   enum machine_mode imode)
{
  rtx ret;
  ret = lowpart_subreg (omode, val, imode);
  if (ret == NULL)
    {
      val = force_reg (imode, val);
      ret = lowpart_subreg (omode, val, imode);
      gcc_assert (ret != NULL);
    }
  return ret;
}

/* Expand a floating point absolute value or negation operation via a
   logical operation on the sign bit.  */

static rtx
expand_absneg_bit (enum rtx_code code, enum machine_mode mode,
		   rtx op0, rtx target)
{
  const struct real_format *fmt;
  int bitpos, word, nwords, i;
  enum machine_mode imode;
  double_int mask;
  rtx temp, insns;

  /* The format has to have a simple sign bit.  */
  fmt = REAL_MODE_FORMAT (mode);
  if (fmt == NULL)
    return NULL_RTX;

  bitpos = fmt->signbit_rw;
  if (bitpos < 0)
    return NULL_RTX;

  /* Don't create negative zeros if the format doesn't support them.  */
  if (code == NEG && !fmt->has_signed_zero)
    return NULL_RTX;

  if (GET_MODE_SIZE (mode) <= UNITS_PER_WORD)
    {
      imode = int_mode_for_mode (mode);
      if (imode == BLKmode)
	return NULL_RTX;
      word = 0;
      nwords = 1;
    }
  else
    {
      imode = word_mode;

      if (FLOAT_WORDS_BIG_ENDIAN)
	word = (GET_MODE_BITSIZE (mode) - bitpos) / BITS_PER_WORD;
      else
	word = bitpos / BITS_PER_WORD;
      bitpos = bitpos % BITS_PER_WORD;
      nwords = (GET_MODE_BITSIZE (mode) + BITS_PER_WORD - 1) / BITS_PER_WORD;
    }

  mask = double_int_setbit (double_int_zero, bitpos);
  if (code == ABS)
    mask = double_int_not (mask);

  if (target == 0 || target == op0)
    target = gen_reg_rtx (mode);

  if (nwords > 1)
    {
      start_sequence ();

      for (i = 0; i < nwords; ++i)
	{
	  rtx targ_piece = operand_subword (target, i, 1, mode);
	  rtx op0_piece = operand_subword_force (op0, i, mode);

	  if (i == word)
	    {
	      temp = expand_binop (imode, code == ABS ? and_optab : xor_optab,
				   op0_piece,
				   immed_double_int_const (mask, imode),
				   targ_piece, 1, OPTAB_LIB_WIDEN);
	      if (temp != targ_piece)
		emit_move_insn (targ_piece, temp);
	    }
	  else
	    emit_move_insn (targ_piece, op0_piece);
	}

      insns = get_insns ();
      end_sequence ();

      emit_insn (insns);
    }
  else
    {
      temp = expand_binop (imode, code == ABS ? and_optab : xor_optab,
			   gen_lowpart (imode, op0),
			   immed_double_int_const (mask, imode),
		           gen_lowpart (imode, target), 1, OPTAB_LIB_WIDEN);
      target = lowpart_subreg_maybe_copy (mode, temp, imode);

      set_unique_reg_note (get_last_insn (), REG_EQUAL,
			   gen_rtx_fmt_e (code, mode, copy_rtx (op0)));
    }

  return target;
}

/* As expand_unop, but will fail rather than attempt the operation in a
   different mode or with a libcall.  */
static rtx
expand_unop_direct (enum machine_mode mode, optab unoptab, rtx op0, rtx target,
	     int unsignedp)
{
  if (optab_handler (unoptab, mode)->insn_code != CODE_FOR_nothing)
    {
      int icode = (int) optab_handler (unoptab, mode)->insn_code;
      enum machine_mode mode0 = insn_data[icode].operand[1].mode;
      rtx xop0 = op0;
      rtx last = get_last_insn ();
      rtx pat, temp;

      if (target)
	temp = target;
      else
	temp = gen_reg_rtx (mode);

      if (GET_MODE (xop0) != VOIDmode
	  && GET_MODE (xop0) != mode0)
	xop0 = convert_to_mode (mode0, xop0, unsignedp);

      /* Now, if insn doesn't accept our operand, put it into a pseudo.  */

      if (!insn_data[icode].operand[1].predicate (xop0, mode0))
	xop0 = copy_to_mode_reg (mode0, xop0);

      if (!insn_data[icode].operand[0].predicate (temp, mode))
	temp = gen_reg_rtx (mode);

      pat = GEN_FCN (icode) (temp, xop0);
      if (pat)
	{
	  if (INSN_P (pat) && NEXT_INSN (pat) != NULL_RTX
	      && ! add_equal_note (pat, temp, unoptab->code, xop0, NULL_RTX))
	    {
	      delete_insns_since (last);
	      return expand_unop (mode, unoptab, op0, NULL_RTX, unsignedp);
	    }

	  emit_insn (pat);

	  return temp;
	}
      else
	delete_insns_since (last);
    }
  return 0;
}

/* Generate code to perform an operation specified by UNOPTAB
   on operand OP0, with result having machine-mode MODE.

   UNSIGNEDP is for the case where we have to widen the operands
   to perform the operation.  It says to use zero-extension.

   If TARGET is nonzero, the value
   is generated there, if it is convenient to do so.
   In all cases an rtx is returned for the locus of the value;
   this may or may not be TARGET.  */

rtx
expand_unop (enum machine_mode mode, optab unoptab, rtx op0, rtx target,
	     int unsignedp)
{
  enum mode_class mclass = GET_MODE_CLASS (mode);
  enum machine_mode wider_mode;
  rtx temp;
  rtx libfunc;

  temp = expand_unop_direct (mode, unoptab, op0, target, unsignedp);
  if (temp)
    return temp;

  /* It can't be done in this mode.  Can we open-code it in a wider mode?  */

  /* Widening (or narrowing) clz needs special treatment.  */
  if (unoptab == clz_optab)
    {
      temp = widen_clz (mode, op0, target);
      if (temp)
	return temp;

      if (GET_MODE_SIZE (mode) == 2 * UNITS_PER_WORD
	  && optab_handler (unoptab, word_mode)->insn_code != CODE_FOR_nothing)
	{
	  temp = expand_doubleword_clz (mode, op0, target);
	  if (temp)
	    return temp;
	}

	goto try_libcall;
    }

  /* Widening (or narrowing) bswap needs special treatment.  */
  if (unoptab == bswap_optab)
    {
      temp = widen_bswap (mode, op0, target);
      if (temp)
	return temp;

      if (GET_MODE_SIZE (mode) == 2 * UNITS_PER_WORD
	  && optab_handler (unoptab, word_mode)->insn_code != CODE_FOR_nothing)
	{
	  temp = expand_doubleword_bswap (mode, op0, target);
	  if (temp)
	    return temp;
	}

      goto try_libcall;
    }

  if (CLASS_HAS_WIDER_MODES_P (mclass))
    for (wider_mode = GET_MODE_WIDER_MODE (mode);
	 wider_mode != VOIDmode;
	 wider_mode = GET_MODE_WIDER_MODE (wider_mode))
      {
	if (optab_handler (unoptab, wider_mode)->insn_code != CODE_FOR_nothing)
	  {
	    rtx xop0 = op0;
	    rtx last = get_last_insn ();

	    /* For certain operations, we need not actually extend
	       the narrow operand, as long as we will truncate the
	       results to the same narrowness.  */

	    xop0 = widen_operand (xop0, wider_mode, mode, unsignedp,
				  (unoptab == neg_optab
				   || unoptab == one_cmpl_optab)
				  && mclass == MODE_INT);

	    temp = expand_unop (wider_mode, unoptab, xop0, NULL_RTX,
				unsignedp);

	    if (temp)
	      {
		if (mclass != MODE_INT
		    || !TRULY_NOOP_TRUNCATION (GET_MODE_BITSIZE (mode),
					       GET_MODE_BITSIZE (wider_mode)))
		  {
		    if (target == 0)
		      target = gen_reg_rtx (mode);
		    convert_move (target, temp, 0);
		    return target;
		  }
		else
		  return gen_lowpart (mode, temp);
	      }
	    else
	      delete_insns_since (last);
	  }
      }

  /* These can be done a word at a time.  */
  if (unoptab == one_cmpl_optab
      && mclass == MODE_INT
      && GET_MODE_SIZE (mode) > UNITS_PER_WORD
      && optab_handler (unoptab, word_mode)->insn_code != CODE_FOR_nothing)
    {
      int i;
      rtx insns;

      if (target == 0 || target == op0)
	target = gen_reg_rtx (mode);

      start_sequence ();

      /* Do the actual arithmetic.  */
      for (i = 0; i < GET_MODE_BITSIZE (mode) / BITS_PER_WORD; i++)
	{
	  rtx target_piece = operand_subword (target, i, 1, mode);
	  rtx x = expand_unop (word_mode, unoptab,
			       operand_subword_force (op0, i, mode),
			       target_piece, unsignedp);

	  if (target_piece != x)
	    emit_move_insn (target_piece, x);
	}

      insns = get_insns ();
      end_sequence ();

      emit_insn (insns);
      return target;
    }

  if (unoptab->code == NEG)
    {
      /* Try negating floating point values by flipping the sign bit.  */
      if (SCALAR_FLOAT_MODE_P (mode))
	{
	  temp = expand_absneg_bit (NEG, mode, op0, target);
	  if (temp)
	    return temp;
	}

      /* If there is no negation pattern, and we have no negative zero,
	 try subtracting from zero.  */
      if (!HONOR_SIGNED_ZEROS (mode))
	{
	  temp = expand_binop (mode, (unoptab == negv_optab
				      ? subv_optab : sub_optab),
			       CONST0_RTX (mode), op0, target,
			       unsignedp, OPTAB_DIRECT);
	  if (temp)
	    return temp;
	}
    }

  /* Try calculating parity (x) as popcount (x) % 2.  */
  if (unoptab == parity_optab)
    {
      temp = expand_parity (mode, op0, target);
      if (temp)
	return temp;
    }

  /* Try implementing ffs (x) in terms of clz (x).  */
  if (unoptab == ffs_optab)
    {
      temp = expand_ffs (mode, op0, target);
      if (temp)
	return temp;
    }

  /* Try implementing ctz (x) in terms of clz (x).  */
  if (unoptab == ctz_optab)
    {
      temp = expand_ctz (mode, op0, target);
      if (temp)
	return temp;
    }

 try_libcall:
  /* Now try a library call in this mode.  */
  libfunc = optab_libfunc (unoptab, mode);
  if (libfunc)
    {
      rtx insns;
      rtx value;
      rtx eq_value;
      enum machine_mode outmode = mode;

      /* All of these functions return small values.  Thus we choose to
	 have them return something that isn't a double-word.  */
      if (unoptab == ffs_optab || unoptab == clz_optab || unoptab == ctz_optab
	  || unoptab == popcount_optab || unoptab == parity_optab)
	outmode
	  = GET_MODE (hard_libcall_value (TYPE_MODE (integer_type_node),
					  optab_libfunc (unoptab, mode)));

      start_sequence ();

      /* Pass 1 for NO_QUEUE so we don't lose any increments
	 if the libcall is cse'd or moved.  */
      value = emit_library_call_value (libfunc, NULL_RTX, LCT_CONST, outmode,
				       1, op0, mode);
      insns = get_insns ();
      end_sequence ();

      target = gen_reg_rtx (outmode);
      eq_value = gen_rtx_fmt_e (unoptab->code, mode, op0);
      if (GET_MODE_SIZE (outmode) < GET_MODE_SIZE (mode))
	eq_value = simplify_gen_unary (TRUNCATE, outmode, eq_value, mode);
      else if (GET_MODE_SIZE (outmode) > GET_MODE_SIZE (mode))
	eq_value = simplify_gen_unary (ZERO_EXTEND, outmode, eq_value, mode);
      emit_libcall_block (insns, target, value, eq_value);

      return target;
    }

  /* It can't be done in this mode.  Can we do it in a wider mode?  */

  if (CLASS_HAS_WIDER_MODES_P (mclass))
    {
      for (wider_mode = GET_MODE_WIDER_MODE (mode);
	   wider_mode != VOIDmode;
	   wider_mode = GET_MODE_WIDER_MODE (wider_mode))
	{
	  if ((optab_handler (unoptab, wider_mode)->insn_code
	       != CODE_FOR_nothing)
	      || optab_libfunc (unoptab, wider_mode))
	    {
	      rtx xop0 = op0;
	      rtx last = get_last_insn ();

	      /* For certain operations, we need not actually extend
		 the narrow operand, as long as we will truncate the
		 results to the same narrowness.  */

	      xop0 = widen_operand (xop0, wider_mode, mode, unsignedp,
				    (unoptab == neg_optab
				     || unoptab == one_cmpl_optab)
				    && mclass == MODE_INT);

	      temp = expand_unop (wider_mode, unoptab, xop0, NULL_RTX,
				  unsignedp);

	      /* If we are generating clz using wider mode, adjust the
		 result.  */
	      if (unoptab == clz_optab && temp != 0)
		temp = expand_binop (wider_mode, sub_optab, temp,
				     GEN_INT (GET_MODE_BITSIZE (wider_mode)
					      - GET_MODE_BITSIZE (mode)),
				     target, true, OPTAB_DIRECT);

	      if (temp)
		{
		  if (mclass != MODE_INT)
		    {
		      if (target == 0)
			target = gen_reg_rtx (mode);
		      convert_move (target, temp, 0);
		      return target;
		    }
		  else
		    return gen_lowpart (mode, temp);
		}
	      else
		delete_insns_since (last);
	    }
	}
    }

  /* One final attempt at implementing negation via subtraction,
     this time allowing widening of the operand.  */
  if (unoptab->code == NEG && !HONOR_SIGNED_ZEROS (mode))
    {
      rtx temp;
      temp = expand_binop (mode,
                           unoptab == negv_optab ? subv_optab : sub_optab,
                           CONST0_RTX (mode), op0,
                           target, unsignedp, OPTAB_LIB_WIDEN);
      if (temp)
        return temp;
    }

  return 0;
}

/* Emit code to compute the absolute value of OP0, with result to
   TARGET if convenient.  (TARGET may be 0.)  The return value says
   where the result actually is to be found.

   MODE is the mode of the operand; the mode of the result is
   different but can be deduced from MODE.

 */

rtx
expand_abs_nojump (enum machine_mode mode, rtx op0, rtx target,
		   int result_unsignedp)
{
  rtx temp;

  if (! flag_trapv)
    result_unsignedp = 1;

  /* First try to do it with a special abs instruction.  */
  temp = expand_unop (mode, result_unsignedp ? abs_optab : absv_optab,
                      op0, target, 0);
  if (temp != 0)
    return temp;

  /* For floating point modes, try clearing the sign bit.  */
  if (SCALAR_FLOAT_MODE_P (mode))
    {
      temp = expand_absneg_bit (ABS, mode, op0, target);
      if (temp)
	return temp;
    }

  /* If we have a MAX insn, we can do this as MAX (x, -x).  */
  if (optab_handler (smax_optab, mode)->insn_code != CODE_FOR_nothing
      && !HONOR_SIGNED_ZEROS (mode))
    {
      rtx last = get_last_insn ();

      temp = expand_unop (mode, neg_optab, op0, NULL_RTX, 0);
      if (temp != 0)
	temp = expand_binop (mode, smax_optab, op0, temp, target, 0,
			     OPTAB_WIDEN);

      if (temp != 0)
	return temp;

      delete_insns_since (last);
    }

  /* If this machine has expensive jumps, we can do integer absolute
     value of X as (((signed) x >> (W-1)) ^ x) - ((signed) x >> (W-1)),
     where W is the width of MODE.  */

  if (GET_MODE_CLASS (mode) == MODE_INT
      && BRANCH_COST (optimize_insn_for_speed_p (),
	      	      false) >= 2)
    {
      rtx extended = expand_shift (RSHIFT_EXPR, mode, op0,
				   size_int (GET_MODE_BITSIZE (mode) - 1),
				   NULL_RTX, 0);

      temp = expand_binop (mode, xor_optab, extended, op0, target, 0,
			   OPTAB_LIB_WIDEN);
      if (temp != 0)
	temp = expand_binop (mode, result_unsignedp ? sub_optab : subv_optab,
                             temp, extended, target, 0, OPTAB_LIB_WIDEN);

      if (temp != 0)
	return temp;
    }

  return NULL_RTX;
}

rtx
expand_abs (enum machine_mode mode, rtx op0, rtx target,
	    int result_unsignedp, int safe)
{
  rtx temp, op1;

  if (! flag_trapv)
    result_unsignedp = 1;

  temp = expand_abs_nojump (mode, op0, target, result_unsignedp);
  if (temp != 0)
    return temp;

  /* If that does not win, use conditional jump and negate.  */

  /* It is safe to use the target if it is the same
     as the source if this is also a pseudo register */
  if (op0 == target && REG_P (op0)
      && REGNO (op0) >= FIRST_PSEUDO_REGISTER)
    safe = 1;

  op1 = gen_label_rtx ();
  if (target == 0 || ! safe
      || GET_MODE (target) != mode
      || (MEM_P (target) && MEM_VOLATILE_P (target))
      || (REG_P (target)
	  && REGNO (target) < FIRST_PSEUDO_REGISTER))
    target = gen_reg_rtx (mode);

  emit_move_insn (target, op0);
  NO_DEFER_POP;

  do_compare_rtx_and_jump (target, CONST0_RTX (mode), GE, 0, mode,
			   NULL_RTX, NULL_RTX, op1, -1);

  op0 = expand_unop (mode, result_unsignedp ? neg_optab : negv_optab,
                     target, target, 0);
  if (op0 != target)
    emit_move_insn (target, op0);
  emit_label (op1);
  OK_DEFER_POP;
  return target;
}

/* Emit code to compute the one's complement absolute value of OP0
   (if (OP0 < 0) OP0 = ~OP0), with result to TARGET if convenient.
   (TARGET may be NULL_RTX.)  The return value says where the result
   actually is to be found.

   MODE is the mode of the operand; the mode of the result is
   different but can be deduced from MODE.  */

rtx
expand_one_cmpl_abs_nojump (enum machine_mode mode, rtx op0, rtx target)
{
  rtx temp;

  /* Not applicable for floating point modes.  */
  if (FLOAT_MODE_P (mode))
    return NULL_RTX;

  /* If we have a MAX insn, we can do this as MAX (x, ~x).  */
  if (optab_handler (smax_optab, mode)->insn_code != CODE_FOR_nothing)
    {
      rtx last = get_last_insn ();

      temp = expand_unop (mode, one_cmpl_optab, op0, NULL_RTX, 0);
      if (temp != 0)
	temp = expand_binop (mode, smax_optab, op0, temp, target, 0,
			     OPTAB_WIDEN);

      if (temp != 0)
	return temp;

      delete_insns_since (last);
    }

  /* If this machine has expensive jumps, we can do one's complement
     absolute value of X as (((signed) x >> (W-1)) ^ x).  */

  if (GET_MODE_CLASS (mode) == MODE_INT
      && BRANCH_COST (optimize_insn_for_speed_p (),
	             false) >= 2)
    {
      rtx extended = expand_shift (RSHIFT_EXPR, mode, op0,
				   size_int (GET_MODE_BITSIZE (mode) - 1),
				   NULL_RTX, 0);

      temp = expand_binop (mode, xor_optab, extended, op0, target, 0,
			   OPTAB_LIB_WIDEN);

      if (temp != 0)
	return temp;
    }

  return NULL_RTX;
}

/* A subroutine of expand_copysign, perform the copysign operation using the
   abs and neg primitives advertised to exist on the target.  The assumption
   is that we have a split register file, and leaving op0 in fp registers,
   and not playing with subregs so much, will help the register allocator.  */

static rtx
expand_copysign_absneg (enum machine_mode mode, rtx op0, rtx op1, rtx target,
		        int bitpos, bool op0_is_abs)
{
  enum machine_mode imode;
  int icode;
  rtx sign, label;

  if (target == op1)
    target = NULL_RTX;

  /* Check if the back end provides an insn that handles signbit for the
     argument's mode. */
  icode = (int) signbit_optab->handlers [(int) mode].insn_code;
  if (icode != CODE_FOR_nothing)
    {
      imode = insn_data[icode].operand[0].mode;
      sign = gen_reg_rtx (imode);
      emit_unop_insn (icode, sign, op1, UNKNOWN);
    }
  else
    {
      double_int mask;

      if (GET_MODE_SIZE (mode) <= UNITS_PER_WORD)
	{
	  imode = int_mode_for_mode (mode);
	  if (imode == BLKmode)
	    return NULL_RTX;
	  op1 = gen_lowpart (imode, op1);
	}
      else
	{
	  int word;

	  imode = word_mode;
	  if (FLOAT_WORDS_BIG_ENDIAN)
	    word = (GET_MODE_BITSIZE (mode) - bitpos) / BITS_PER_WORD;
	  else
	    word = bitpos / BITS_PER_WORD;
	  bitpos = bitpos % BITS_PER_WORD;
	  op1 = operand_subword_force (op1, word, mode);
	}

      mask = double_int_setbit (double_int_zero, bitpos);

      sign = expand_binop (imode, and_optab, op1,
			   immed_double_int_const (mask, imode),
			   NULL_RTX, 1, OPTAB_LIB_WIDEN);
    }

  if (!op0_is_abs)
    {
      op0 = expand_unop (mode, abs_optab, op0, target, 0);
      if (op0 == NULL)
	return NULL_RTX;
      target = op0;
    }
  else
    {
      if (target == NULL_RTX)
        target = copy_to_reg (op0);
      else
	emit_move_insn (target, op0);
    }

  label = gen_label_rtx ();
  emit_cmp_and_jump_insns (sign, const0_rtx, EQ, NULL_RTX, imode, 1, label);

  if (GET_CODE (op0) == CONST_DOUBLE)
    op0 = simplify_unary_operation (NEG, mode, op0, mode);
  else
    op0 = expand_unop (mode, neg_optab, op0, target, 0);
  if (op0 != target)
    emit_move_insn (target, op0);

  emit_label (label);

  return target;
}


/* A subroutine of expand_copysign, perform the entire copysign operation
   with integer bitmasks.  BITPOS is the position of the sign bit; OP0_IS_ABS
   is true if op0 is known to have its sign bit clear.  */

static rtx
expand_copysign_bit (enum machine_mode mode, rtx op0, rtx op1, rtx target,
		     int bitpos, bool op0_is_abs)
{
  enum machine_mode imode;
  double_int mask;
  int word, nwords, i;
  rtx temp, insns;

  if (GET_MODE_SIZE (mode) <= UNITS_PER_WORD)
    {
      imode = int_mode_for_mode (mode);
      if (imode == BLKmode)
	return NULL_RTX;
      word = 0;
      nwords = 1;
    }
  else
    {
      imode = word_mode;

      if (FLOAT_WORDS_BIG_ENDIAN)
	word = (GET_MODE_BITSIZE (mode) - bitpos) / BITS_PER_WORD;
      else
	word = bitpos / BITS_PER_WORD;
      bitpos = bitpos % BITS_PER_WORD;
      nwords = (GET_MODE_BITSIZE (mode) + BITS_PER_WORD - 1) / BITS_PER_WORD;
    }

  mask = double_int_setbit (double_int_zero, bitpos);

  if (target == 0 || target == op0 || target == op1)
    target = gen_reg_rtx (mode);

  if (nwords > 1)
    {
      start_sequence ();

      for (i = 0; i < nwords; ++i)
	{
	  rtx targ_piece = operand_subword (target, i, 1, mode);
	  rtx op0_piece = operand_subword_force (op0, i, mode);

	  if (i == word)
	    {
	      if (!op0_is_abs)
		op0_piece
		  = expand_binop (imode, and_optab, op0_piece,
				  immed_double_int_const (double_int_not (mask),
							  imode),
				  NULL_RTX, 1, OPTAB_LIB_WIDEN);

	      op1 = expand_binop (imode, and_optab,
				  operand_subword_force (op1, i, mode),
				  immed_double_int_const (mask, imode),
				  NULL_RTX, 1, OPTAB_LIB_WIDEN);

	      temp = expand_binop (imode, ior_optab, op0_piece, op1,
				   targ_piece, 1, OPTAB_LIB_WIDEN);
	      if (temp != targ_piece)
		emit_move_insn (targ_piece, temp);
	    }
	  else
	    emit_move_insn (targ_piece, op0_piece);
	}

      insns = get_insns ();
      end_sequence ();

      emit_insn (insns);
    }
  else
    {
      op1 = expand_binop (imode, and_optab, gen_lowpart (imode, op1),
		          immed_double_int_const (mask, imode),
		          NULL_RTX, 1, OPTAB_LIB_WIDEN);

      op0 = gen_lowpart (imode, op0);
      if (!op0_is_abs)
	op0 = expand_binop (imode, and_optab, op0,
			    immed_double_int_const (double_int_not (mask),
						    imode),
			    NULL_RTX, 1, OPTAB_LIB_WIDEN);

      temp = expand_binop (imode, ior_optab, op0, op1,
			   gen_lowpart (imode, target), 1, OPTAB_LIB_WIDEN);
      target = lowpart_subreg_maybe_copy (mode, temp, imode);
    }

  return target;
}

/* Expand the C99 copysign operation.  OP0 and OP1 must be the same
   scalar floating point mode.  Return NULL if we do not know how to
   expand the operation inline.  */

rtx
expand_copysign (rtx op0, rtx op1, rtx target)
{
  enum machine_mode mode = GET_MODE (op0);
  const struct real_format *fmt;
  bool op0_is_abs;
  rtx temp;

  gcc_assert (SCALAR_FLOAT_MODE_P (mode));
  gcc_assert (GET_MODE (op1) == mode);

  /* First try to do it with a special instruction.  */
  temp = expand_binop (mode, copysign_optab, op0, op1,
		       target, 0, OPTAB_DIRECT);
  if (temp)
    return temp;

  fmt = REAL_MODE_FORMAT (mode);
  if (fmt == NULL || !fmt->has_signed_zero)
    return NULL_RTX;

  op0_is_abs = false;
  if (GET_CODE (op0) == CONST_DOUBLE)
    {
      if (real_isneg (CONST_DOUBLE_REAL_VALUE (op0)))
	op0 = simplify_unary_operation (ABS, mode, op0, mode);
      op0_is_abs = true;
    }

  if (fmt->signbit_ro >= 0
      && (GET_CODE (op0) == CONST_DOUBLE
	  || (optab_handler (neg_optab, mode)->insn_code != CODE_FOR_nothing
	      && optab_handler (abs_optab, mode)->insn_code != CODE_FOR_nothing)))
    {
      temp = expand_copysign_absneg (mode, op0, op1, target,
				     fmt->signbit_ro, op0_is_abs);
      if (temp)
	return temp;
    }

  if (fmt->signbit_rw < 0)
    return NULL_RTX;
  return expand_copysign_bit (mode, op0, op1, target,
			      fmt->signbit_rw, op0_is_abs);
}

/* Generate an instruction whose insn-code is INSN_CODE,
   with two operands: an output TARGET and an input OP0.
   TARGET *must* be nonzero, and the output is always stored there.
   CODE is an rtx code such that (CODE OP0) is an rtx that describes
   the value that is stored into TARGET.

   Return false if expansion failed.  */

bool
maybe_emit_unop_insn (int icode, rtx target, rtx op0, enum rtx_code code)
{
  rtx temp;
  enum machine_mode mode0 = insn_data[icode].operand[1].mode;
  rtx pat;
  rtx last = get_last_insn ();

  temp = target;

  /* Now, if insn does not accept our operands, put them into pseudos.  */

  if (!insn_data[icode].operand[1].predicate (op0, mode0))
    op0 = copy_to_mode_reg (mode0, op0);

  if (!insn_data[icode].operand[0].predicate (temp, GET_MODE (temp)))
    temp = gen_reg_rtx (GET_MODE (temp));

  pat = GEN_FCN (icode) (temp, op0);
  if (!pat)
    {
      delete_insns_since (last);
      return false;
    }

  if (INSN_P (pat) && NEXT_INSN (pat) != NULL_RTX && code != UNKNOWN)
    add_equal_note (pat, temp, code, op0, NULL_RTX);

  emit_insn (pat);

  if (temp != target)
    emit_move_insn (target, temp);
  return true;
}
/* Generate an instruction whose insn-code is INSN_CODE,
   with two operands: an output TARGET and an input OP0.
   TARGET *must* be nonzero, and the output is always stored there.
   CODE is an rtx code such that (CODE OP0) is an rtx that describes
   the value that is stored into TARGET.  */

void
emit_unop_insn (int icode, rtx target, rtx op0, enum rtx_code code)
{
  bool ok = maybe_emit_unop_insn (icode, target, op0, code);
  gcc_assert (ok);
}

struct no_conflict_data
{
  rtx target, first, insn;
  bool must_stay;
};

/* Called via note_stores by emit_libcall_block.  Set P->must_stay if
   the currently examined clobber / store has to stay in the list of
   insns that constitute the actual libcall block.  */
static void
no_conflict_move_test (rtx dest, const_rtx set, void *p0)
{
  struct no_conflict_data *p= (struct no_conflict_data *) p0;

  /* If this inns directly contributes to setting the target, it must stay.  */
  if (reg_overlap_mentioned_p (p->target, dest))
    p->must_stay = true;
  /* If we haven't committed to keeping any other insns in the list yet,
     there is nothing more to check.  */
  else if (p->insn == p->first)
    return;
  /* If this insn sets / clobbers a register that feeds one of the insns
     already in the list, this insn has to stay too.  */
  else if (reg_overlap_mentioned_p (dest, PATTERN (p->first))
	   || (CALL_P (p->first) && (find_reg_fusage (p->first, USE, dest)))
	   || reg_used_between_p (dest, p->first, p->insn)
	   /* Likewise if this insn depends on a register set by a previous
	      insn in the list, or if it sets a result (presumably a hard
	      register) that is set or clobbered by a previous insn.
	      N.B. the modified_*_p (SET_DEST...) tests applied to a MEM
	      SET_DEST perform the former check on the address, and the latter
	      check on the MEM.  */
	   || (GET_CODE (set) == SET
	       && (modified_in_p (SET_SRC (set), p->first)
		   || modified_in_p (SET_DEST (set), p->first)
		   || modified_between_p (SET_SRC (set), p->first, p->insn)
		   || modified_between_p (SET_DEST (set), p->first, p->insn))))
    p->must_stay = true;
}


/* Emit code to make a call to a constant function or a library call.

   INSNS is a list containing all insns emitted in the call.
   These insns leave the result in RESULT.  Our block is to copy RESULT
   to TARGET, which is logically equivalent to EQUIV.

   We first emit any insns that set a pseudo on the assumption that these are
   loading constants into registers; doing so allows them to be safely cse'ed
   between blocks.  Then we emit all the other insns in the block, followed by
   an insn to move RESULT to TARGET.  This last insn will have a REQ_EQUAL
   note with an operand of EQUIV.  */

void
emit_libcall_block (rtx insns, rtx target, rtx result, rtx equiv)
{
  rtx final_dest = target;
  rtx next, last, insn;

  /* If this is a reg with REG_USERVAR_P set, then it could possibly turn
     into a MEM later.  Protect the libcall block from this change.  */
  if (! REG_P (target) || REG_USERVAR_P (target))
    target = gen_reg_rtx (GET_MODE (target));

  /* If we're using non-call exceptions, a libcall corresponding to an
     operation that may trap may also trap.  */
  /* ??? See the comment in front of make_reg_eh_region_note.  */
  if (cfun->can_throw_non_call_exceptions && may_trap_p (equiv))
    {
      for (insn = insns; insn; insn = NEXT_INSN (insn))
	if (CALL_P (insn))
	  {
	    rtx note = find_reg_note (insn, REG_EH_REGION, NULL_RTX);
	    if (note)
	      {
		int lp_nr = INTVAL (XEXP (note, 0));
		if (lp_nr == 0 || lp_nr == INT_MIN)
		  remove_note (insn, note);
	      }
	  }
    }
  else
    {
      /* Look for any CALL_INSNs in this sequence, and attach a REG_EH_REGION
	 reg note to indicate that this call cannot throw or execute a nonlocal
	 goto (unless there is already a REG_EH_REGION note, in which case
	 we update it).  */
      for (insn = insns; insn; insn = NEXT_INSN (insn))
	if (CALL_P (insn))
	  make_reg_eh_region_note_nothrow_nononlocal (insn);
    }

  /* First emit all insns that set pseudos.  Remove them from the list as
     we go.  Avoid insns that set pseudos which were referenced in previous
     insns.  These can be generated by move_by_pieces, for example,
     to update an address.  Similarly, avoid insns that reference things
     set in previous insns.  */

  for (insn = insns; insn; insn = next)
    {
      rtx set = single_set (insn);

      next = NEXT_INSN (insn);

      if (set != 0 && REG_P (SET_DEST (set))
	  && REGNO (SET_DEST (set)) >= FIRST_PSEUDO_REGISTER)
	{
	  struct no_conflict_data data;

	  data.target = const0_rtx;
	  data.first = insns;
	  data.insn = insn;
	  data.must_stay = 0;
	  note_stores (PATTERN (insn), no_conflict_move_test, &data);
	  if (! data.must_stay)
	    {
	      if (PREV_INSN (insn))
		NEXT_INSN (PREV_INSN (insn)) = next;
	      else
		insns = next;

	      if (next)
		PREV_INSN (next) = PREV_INSN (insn);

	      add_insn (insn);
	    }
	}

      /* Some ports use a loop to copy large arguments onto the stack.
	 Don't move anything outside such a loop.  */
      if (LABEL_P (insn))
	break;
    }

  /* Write the remaining insns followed by the final copy.  */
  for (insn = insns; insn; insn = next)
    {
      next = NEXT_INSN (insn);

      add_insn (insn);
    }

  last = emit_move_insn (target, result);
  if (optab_handler (mov_optab, GET_MODE (target))->insn_code
      != CODE_FOR_nothing)
    set_unique_reg_note (last, REG_EQUAL, copy_rtx (equiv));

  if (final_dest != target)
    emit_move_insn (final_dest, target);
}

/* Nonzero if we can perform a comparison of mode MODE straightforwardly.
   PURPOSE describes how this comparison will be used.  CODE is the rtx
   comparison code we will be using.

   ??? Actually, CODE is slightly weaker than that.  A target is still
   required to implement all of the normal bcc operations, but not
   required to implement all (or any) of the unordered bcc operations.  */

int
can_compare_p (enum rtx_code code, enum machine_mode mode,
	       enum can_compare_purpose purpose)
{
  rtx test;
  test = gen_rtx_fmt_ee (code, mode, const0_rtx, const0_rtx);
  do
    {
      int icode;

      if (purpose == ccp_jump
          && (icode = optab_handler (cbranch_optab, mode)->insn_code) != CODE_FOR_nothing
          && insn_data[icode].operand[0].predicate (test, mode))
        return 1;
      if (purpose == ccp_store_flag
          && (icode = optab_handler (cstore_optab, mode)->insn_code) != CODE_FOR_nothing
          && insn_data[icode].operand[1].predicate (test, mode))
        return 1;
      if (purpose == ccp_cmov
	  && optab_handler (cmov_optab, mode)->insn_code != CODE_FOR_nothing)
	return 1;

      mode = GET_MODE_WIDER_MODE (mode);
      PUT_MODE (test, mode);
    }
  while (mode != VOIDmode);

  return 0;
}

/* This function is called when we are going to emit a compare instruction that
   compares the values found in *PX and *PY, using the rtl operator COMPARISON.

   *PMODE is the mode of the inputs (in case they are const_int).
   *PUNSIGNEDP nonzero says that the operands are unsigned;
   this matters if they need to be widened (as given by METHODS).

   If they have mode BLKmode, then SIZE specifies the size of both operands.

   This function performs all the setup necessary so that the caller only has
   to emit a single comparison insn.  This setup can involve doing a BLKmode
   comparison or emitting a library call to perform the comparison if no insn
   is available to handle it.
   The values which are passed in through pointers can be modified; the caller
   should perform the comparison on the modified values.  Constant
   comparisons must have already been folded.  */

static void
prepare_cmp_insn (rtx x, rtx y, enum rtx_code comparison, rtx size,
		  int unsignedp, enum optab_methods methods,
		  rtx *ptest, enum machine_mode *pmode)
{
  enum machine_mode mode = *pmode;
  rtx libfunc, test;
  enum machine_mode cmp_mode;
  enum mode_class mclass;

  /* The other methods are not needed.  */
  gcc_assert (methods == OPTAB_DIRECT || methods == OPTAB_WIDEN
	      || methods == OPTAB_LIB_WIDEN);

  /* If we are optimizing, force expensive constants into a register.  */
  if (CONSTANT_P (x) && optimize
      && (rtx_cost (x, COMPARE, optimize_insn_for_speed_p ())
          > COSTS_N_INSNS (1)))
    x = force_reg (mode, x);

  if (CONSTANT_P (y) && optimize
      && (rtx_cost (y, COMPARE, optimize_insn_for_speed_p ())
          > COSTS_N_INSNS (1)))
    y = force_reg (mode, y);

#ifdef HAVE_cc0
  /* Make sure if we have a canonical comparison.  The RTL
     documentation states that canonical comparisons are required only
     for targets which have cc0.  */
  gcc_assert (!CONSTANT_P (x) || CONSTANT_P (y));
#endif

  /* Don't let both operands fail to indicate the mode.  */
  if (GET_MODE (x) == VOIDmode && GET_MODE (y) == VOIDmode)
    x = force_reg (mode, x);
  if (mode == VOIDmode)
    mode = GET_MODE (x) != VOIDmode ? GET_MODE (x) : GET_MODE (y);

  /* Handle all BLKmode compares.  */

  if (mode == BLKmode)
    {
      enum machine_mode result_mode;
      enum insn_code cmp_code;
      tree length_type;
      rtx libfunc;
      rtx result;
      rtx opalign
	= GEN_INT (MIN (MEM_ALIGN (x), MEM_ALIGN (y)) / BITS_PER_UNIT);

      gcc_assert (size);

      /* Try to use a memory block compare insn - either cmpstr
	 or cmpmem will do.  */
      for (cmp_mode = GET_CLASS_NARROWEST_MODE (MODE_INT);
	   cmp_mode != VOIDmode;
	   cmp_mode = GET_MODE_WIDER_MODE (cmp_mode))
	{
	  cmp_code = cmpmem_optab[cmp_mode];
	  if (cmp_code == CODE_FOR_nothing)
	    cmp_code = cmpstr_optab[cmp_mode];
	  if (cmp_code == CODE_FOR_nothing)
	    cmp_code = cmpstrn_optab[cmp_mode];
	  if (cmp_code == CODE_FOR_nothing)
	    continue;

	  /* Must make sure the size fits the insn's mode.  */
	  if ((CONST_INT_P (size)
	       && INTVAL (size) >= (1 << GET_MODE_BITSIZE (cmp_mode)))
	      || (GET_MODE_BITSIZE (GET_MODE (size))
		  > GET_MODE_BITSIZE (cmp_mode)))
	    continue;

	  result_mode = insn_data[cmp_code].operand[0].mode;
	  result = gen_reg_rtx (result_mode);
	  size = convert_to_mode (cmp_mode, size, 1);
	  emit_insn (GEN_FCN (cmp_code) (result, x, y, size, opalign));

          *ptest = gen_rtx_fmt_ee (comparison, VOIDmode, result, const0_rtx);
          *pmode = result_mode;
	  return;
	}

      if (methods != OPTAB_LIB && methods != OPTAB_LIB_WIDEN)
	goto fail;

      /* Otherwise call a library function, memcmp.  */
      libfunc = memcmp_libfunc;
      length_type = sizetype;
      result_mode = TYPE_MODE (integer_type_node);
      cmp_mode = TYPE_MODE (length_type);
      size = convert_to_mode (TYPE_MODE (length_type), size,
			      TYPE_UNSIGNED (length_type));

      result = emit_library_call_value (libfunc, 0, LCT_PURE,
					result_mode, 3,
					XEXP (x, 0), Pmode,
					XEXP (y, 0), Pmode,
					size, cmp_mode);

      *ptest = gen_rtx_fmt_ee (comparison, VOIDmode, result, const0_rtx);
      *pmode = result_mode;
      return;
    }

  /* Don't allow operands to the compare to trap, as that can put the
     compare and branch in different basic blocks.  */
  if (cfun->can_throw_non_call_exceptions)
    {
      if (may_trap_p (x))
	x = force_reg (mode, x);
      if (may_trap_p (y))
	y = force_reg (mode, y);
    }

  if (GET_MODE_CLASS (mode) == MODE_CC)
    {
      gcc_assert (can_compare_p (comparison, CCmode, ccp_jump));
      *ptest = gen_rtx_fmt_ee (comparison, VOIDmode, x, y);
      return;
    }

  mclass = GET_MODE_CLASS (mode);
  test = gen_rtx_fmt_ee (comparison, VOIDmode, x, y);
  cmp_mode = mode;
  do
   {
      enum insn_code icode;
      icode = optab_handler (cbranch_optab, cmp_mode)->insn_code;
      if (icode != CODE_FOR_nothing
	  && insn_data[icode].operand[0].predicate (test, VOIDmode))
	{
	  rtx last = get_last_insn ();
	  rtx op0 = prepare_operand (icode, x, 1, mode, cmp_mode, unsignedp);
	  rtx op1 = prepare_operand (icode, y, 2, mode, cmp_mode, unsignedp);
	  if (op0 && op1
	      && insn_data[icode].operand[1].predicate
		 (op0, insn_data[icode].operand[1].mode)
	      && insn_data[icode].operand[2].predicate
		 (op1, insn_data[icode].operand[2].mode))
	    {
	      XEXP (test, 0) = op0;
	      XEXP (test, 1) = op1;
	      *ptest = test;
	      *pmode = cmp_mode;
	      return;
	    }
	  delete_insns_since (last);
	}

      if (methods == OPTAB_DIRECT || !CLASS_HAS_WIDER_MODES_P (mclass))
	break;
      cmp_mode = GET_MODE_WIDER_MODE (cmp_mode);
    }
  while (cmp_mode != VOIDmode);

  if (methods != OPTAB_LIB_WIDEN)
    goto fail;

  if (!SCALAR_FLOAT_MODE_P (mode))
    {
      rtx result;

      /* Handle a libcall just for the mode we are using.  */
      libfunc = optab_libfunc (cmp_optab, mode);
      gcc_assert (libfunc);

      /* If we want unsigned, and this mode has a distinct unsigned
	 comparison routine, use that.  */
      if (unsignedp)
	{
	  rtx ulibfunc = optab_libfunc (ucmp_optab, mode);
	  if (ulibfunc)
	    libfunc = ulibfunc;
	}

      result = emit_library_call_value (libfunc, NULL_RTX, LCT_CONST,
					targetm.libgcc_cmp_return_mode (),
					2, x, mode, y, mode);

      /* There are two kinds of comparison routines. Biased routines
	 return 0/1/2, and unbiased routines return -1/0/1. Other parts
	 of gcc expect that the comparison operation is equivalent
	 to the modified comparison. For signed comparisons compare the
	 result against 1 in the biased case, and zero in the unbiased
	 case. For unsigned comparisons always compare against 1 after
	 biasing the unbiased result by adding 1. This gives us a way to
	 represent LTU. */
      x = result;
      y = const1_rtx;

      if (!TARGET_LIB_INT_CMP_BIASED)
	{
	  if (unsignedp)
	    x = plus_constant (result, 1);
	  else
	    y = const0_rtx;
	}

      *pmode = word_mode;
      prepare_cmp_insn (x, y, comparison, NULL_RTX, unsignedp, methods,
			ptest, pmode);
    }
  else
    prepare_float_lib_cmp (x, y, comparison, ptest, pmode);

  return;

 fail:
  *ptest = NULL_RTX;
}

/* Before emitting an insn with code ICODE, make sure that X, which is going
   to be used for operand OPNUM of the insn, is converted from mode MODE to
   WIDER_MODE (UNSIGNEDP determines whether it is an unsigned conversion), and
   that it is accepted by the operand predicate.  Return the new value.  */

rtx
prepare_operand (int icode, rtx x, int opnum, enum machine_mode mode,
		 enum machine_mode wider_mode, int unsignedp)
{
  if (mode != wider_mode)
    x = convert_modes (wider_mode, mode, x, unsignedp);

  if (!insn_data[icode].operand[opnum].predicate
      (x, insn_data[icode].operand[opnum].mode))
    {
      if (reload_completed)
	return NULL_RTX;
      x = copy_to_mode_reg (insn_data[icode].operand[opnum].mode, x);
    }

  return x;
}

/* Subroutine of emit_cmp_and_jump_insns; this function is called when we know
   we can do the branch.  */

static void
emit_cmp_and_jump_insn_1 (rtx test, enum machine_mode mode, rtx label)
{
  enum machine_mode optab_mode;
  enum mode_class mclass;
  enum insn_code icode;

  mclass = GET_MODE_CLASS (mode);
  optab_mode = (mclass == MODE_CC) ? CCmode : mode;
  icode = optab_handler (cbranch_optab, optab_mode)->insn_code;

  gcc_assert (icode != CODE_FOR_nothing);
  gcc_assert (insn_data[icode].operand[0].predicate (test, VOIDmode));
  emit_jump_insn (GEN_FCN (icode) (test, XEXP (test, 0), XEXP (test, 1), label));
}

/* Generate code to compare X with Y so that the condition codes are
   set and to jump to LABEL if the condition is true.  If X is a
   constant and Y is not a constant, then the comparison is swapped to
   ensure that the comparison RTL has the canonical form.

   UNSIGNEDP nonzero says that X and Y are unsigned; this matters if they
   need to be widened.  UNSIGNEDP is also used to select the proper
   branch condition code.

   If X and Y have mode BLKmode, then SIZE specifies the size of both X and Y.

   MODE is the mode of the inputs (in case they are const_int).

   COMPARISON is the rtl operator to compare with (EQ, NE, GT, etc.).
   It will be potentially converted into an unsigned variant based on
   UNSIGNEDP to select a proper jump instruction.  */

void
emit_cmp_and_jump_insns (rtx x, rtx y, enum rtx_code comparison, rtx size,
			 enum machine_mode mode, int unsignedp, rtx label)
{
  rtx op0 = x, op1 = y;
  rtx test;

  /* Swap operands and condition to ensure canonical RTL.  */
  if (swap_commutative_operands_p (x, y)
      && can_compare_p (swap_condition (comparison), mode, ccp_jump))
    {
      op0 = y, op1 = x;
      comparison = swap_condition (comparison);
    }

  /* If OP0 is still a constant, then both X and Y must be constants
     or the opposite comparison is not supported.  Force X into a register
     to create canonical RTL.  */
  if (CONSTANT_P (op0))
    op0 = force_reg (mode, op0);

  if (unsignedp)
    comparison = unsigned_condition (comparison);

  prepare_cmp_insn (op0, op1, comparison, size, unsignedp, OPTAB_LIB_WIDEN,
		    &test, &mode);
  emit_cmp_and_jump_insn_1 (test, mode, label);
}


/* Emit a library call comparison between floating point X and Y.
   COMPARISON is the rtl operator to compare with (EQ, NE, GT, etc.).  */

static void
prepare_float_lib_cmp (rtx x, rtx y, enum rtx_code comparison,
		       rtx *ptest, enum machine_mode *pmode)
{
  enum rtx_code swapped = swap_condition (comparison);
  enum rtx_code reversed = reverse_condition_maybe_unordered (comparison);
  enum machine_mode orig_mode = GET_MODE (x);
  enum machine_mode mode, cmp_mode;
  rtx true_rtx, false_rtx;
  rtx value, target, insns, equiv;
  rtx libfunc = 0;
  bool reversed_p = false;
  cmp_mode = targetm.libgcc_cmp_return_mode ();

  for (mode = orig_mode;
       mode != VOIDmode;
       mode = GET_MODE_WIDER_MODE (mode))
    {
      if (code_to_optab[comparison]
	  && (libfunc = optab_libfunc (code_to_optab[comparison], mode)))
	break;

      if (code_to_optab[swapped]
	  && (libfunc = optab_libfunc (code_to_optab[swapped], mode)))
	{
	  rtx tmp;
	  tmp = x; x = y; y = tmp;
	  comparison = swapped;
	  break;
	}

      if (code_to_optab[reversed]
	  && (libfunc = optab_libfunc (code_to_optab[reversed], mode)))
	{
	  comparison = reversed;
	  reversed_p = true;
	  break;
	}
    }

  gcc_assert (mode != VOIDmode);

  if (mode != orig_mode)
    {
      x = convert_to_mode (mode, x, 0);
      y = convert_to_mode (mode, y, 0);
    }

  /* Attach a REG_EQUAL note describing the semantics of the libcall to
     the RTL.  The allows the RTL optimizers to delete the libcall if the
     condition can be determined at compile-time.  */
  if (comparison == UNORDERED
      || FLOAT_LIB_COMPARE_RETURNS_BOOL (mode, comparison))
    {
      true_rtx = const_true_rtx;
      false_rtx = const0_rtx;
    }
  else
    {
      switch (comparison)
        {
        case EQ:
          true_rtx = const0_rtx;
          false_rtx = const_true_rtx;
          break;

        case NE:
          true_rtx = const_true_rtx;
          false_rtx = const0_rtx;
          break;

        case GT:
          true_rtx = const1_rtx;
          false_rtx = const0_rtx;
          break;

        case GE:
          true_rtx = const0_rtx;
          false_rtx = constm1_rtx;
          break;

        case LT:
          true_rtx = constm1_rtx;
          false_rtx = const0_rtx;
          break;

        case LE:
          true_rtx = const0_rtx;
          false_rtx = const1_rtx;
          break;

        default:
          gcc_unreachable ();
        }
    }

  if (comparison == UNORDERED)
    {
      rtx temp = simplify_gen_relational (NE, cmp_mode, mode, x, x);
      equiv = simplify_gen_relational (NE, cmp_mode, mode, y, y);
      equiv = simplify_gen_ternary (IF_THEN_ELSE, cmp_mode, cmp_mode,
				    temp, const_true_rtx, equiv);
    }
  else
    {
      equiv = simplify_gen_relational (comparison, cmp_mode, mode, x, y);
      if (! FLOAT_LIB_COMPARE_RETURNS_BOOL (mode, comparison))
        equiv = simplify_gen_ternary (IF_THEN_ELSE, cmp_mode, cmp_mode,
                                      equiv, true_rtx, false_rtx);
    }

  start_sequence ();
  value = emit_library_call_value (libfunc, NULL_RTX, LCT_CONST,
				   cmp_mode, 2, x, mode, y, mode);
  insns = get_insns ();
  end_sequence ();

  target = gen_reg_rtx (cmp_mode);
  emit_libcall_block (insns, target, value, equiv);

  if (comparison == UNORDERED
      || FLOAT_LIB_COMPARE_RETURNS_BOOL (mode, comparison)
      || reversed_p)
    *ptest = gen_rtx_fmt_ee (reversed_p ? EQ : NE, VOIDmode, target, false_rtx);
  else
    *ptest = gen_rtx_fmt_ee (comparison, VOIDmode, target, const0_rtx);

  *pmode = cmp_mode;
}

/* Generate code to indirectly jump to a location given in the rtx LOC.  */

void
emit_indirect_jump (rtx loc)
{
  if (!insn_data[(int) CODE_FOR_indirect_jump].operand[0].predicate
      (loc, Pmode))
    loc = copy_to_mode_reg (Pmode, loc);

  emit_jump_insn (gen_indirect_jump (loc));
  emit_barrier ();
}

#ifdef HAVE_conditional_move

/* Emit a conditional move instruction if the machine supports one for that
   condition and machine mode.

   OP0 and OP1 are the operands that should be compared using CODE.  CMODE is
   the mode to use should they be constants.  If it is VOIDmode, they cannot
   both be constants.

   OP2 should be stored in TARGET if the comparison is true, otherwise OP3
   should be stored there.  MODE is the mode to use should they be constants.
   If it is VOIDmode, they cannot both be constants.

   The result is either TARGET (perhaps modified) or NULL_RTX if the operation
   is not supported.  */

rtx
emit_conditional_move (rtx target, enum rtx_code code, rtx op0, rtx op1,
		       enum machine_mode cmode, rtx op2, rtx op3,
		       enum machine_mode mode, int unsignedp)
{
  rtx tem, subtarget, comparison, insn;
  enum insn_code icode;
  enum rtx_code reversed;

  /* If one operand is constant, make it the second one.  Only do this
     if the other operand is not constant as well.  */

  if (swap_commutative_operands_p (op0, op1))
    {
      tem = op0;
      op0 = op1;
      op1 = tem;
      code = swap_condition (code);
    }

  /* get_condition will prefer to generate LT and GT even if the old
     comparison was against zero, so undo that canonicalization here since
     comparisons against zero are cheaper.  */
  if (code == LT && op1 == const1_rtx)
    code = LE, op1 = const0_rtx;
  else if (code == GT && op1 == constm1_rtx)
    code = GE, op1 = const0_rtx;

  if (cmode == VOIDmode)
    cmode = GET_MODE (op0);

  if (swap_commutative_operands_p (op2, op3)
      && ((reversed = reversed_comparison_code_parts (code, op0, op1, NULL))
          != UNKNOWN))
    {
      tem = op2;
      op2 = op3;
      op3 = tem;
      code = reversed;
    }

  if (mode == VOIDmode)
    mode = GET_MODE (op2);

  icode = movcc_gen_code[mode];

  if (icode == CODE_FOR_nothing)
    return 0;

  if (!target)
    target = gen_reg_rtx (mode);

  subtarget = target;

  /* If the insn doesn't accept these operands, put them in pseudos.  */

  if (!insn_data[icode].operand[0].predicate
      (subtarget, insn_data[icode].operand[0].mode))
    subtarget = gen_reg_rtx (insn_data[icode].operand[0].mode);

  if (!insn_data[icode].operand[2].predicate
      (op2, insn_data[icode].operand[2].mode))
    op2 = copy_to_mode_reg (insn_data[icode].operand[2].mode, op2);

  if (!insn_data[icode].operand[3].predicate
      (op3, insn_data[icode].operand[3].mode))
    op3 = copy_to_mode_reg (insn_data[icode].operand[3].mode, op3);

  /* Everything should now be in the suitable form.  */

  code = unsignedp ? unsigned_condition (code) : code;
  comparison = simplify_gen_relational (code, VOIDmode, cmode, op0, op1);

  /* We can get const0_rtx or const_true_rtx in some circumstances.  Just
     return NULL and let the caller figure out how best to deal with this
     situation.  */
  if (!COMPARISON_P (comparison))
    return NULL_RTX;

  do_pending_stack_adjust ();
  start_sequence ();
  prepare_cmp_insn (XEXP (comparison, 0), XEXP (comparison, 1),
		    GET_CODE (comparison), NULL_RTX, unsignedp, OPTAB_WIDEN,
		    &comparison, &cmode);
  if (!comparison)
    insn = NULL_RTX;
  else
    insn = GEN_FCN (icode) (subtarget, comparison, op2, op3);

  /* If that failed, then give up.  */
  if (insn == 0)
    {
      end_sequence ();
      return 0;
    }

  emit_insn (insn);
  insn = get_insns ();
  end_sequence ();
  emit_insn (insn);
  if (subtarget != target)
    convert_move (target, subtarget, 0);

  return target;
}

/* Return nonzero if a conditional move of mode MODE is supported.

   This function is for combine so it can tell whether an insn that looks
   like a conditional move is actually supported by the hardware.  If we
   guess wrong we lose a bit on optimization, but that's it.  */
/* ??? sparc64 supports conditionally moving integers values based on fp
   comparisons, and vice versa.  How do we handle them?  */

int
can_conditionally_move_p (enum machine_mode mode)
{
  if (movcc_gen_code[mode] != CODE_FOR_nothing)
    return 1;

  return 0;
}

#endif /* HAVE_conditional_move */

/* Emit a conditional addition instruction if the machine supports one for that
   condition and machine mode.

   OP0 and OP1 are the operands that should be compared using CODE.  CMODE is
   the mode to use should they be constants.  If it is VOIDmode, they cannot
   both be constants.

   OP2 should be stored in TARGET if the comparison is true, otherwise OP2+OP3
   should be stored there.  MODE is the mode to use should they be constants.
   If it is VOIDmode, they cannot both be constants.

   The result is either TARGET (perhaps modified) or NULL_RTX if the operation
   is not supported.  */

rtx
emit_conditional_add (rtx target, enum rtx_code code, rtx op0, rtx op1,
		      enum machine_mode cmode, rtx op2, rtx op3,
		      enum machine_mode mode, int unsignedp)
{
  rtx tem, subtarget, comparison, insn;
  enum insn_code icode;
  enum rtx_code reversed;

  /* If one operand is constant, make it the second one.  Only do this
     if the other operand is not constant as well.  */

  if (swap_commutative_operands_p (op0, op1))
    {
      tem = op0;
      op0 = op1;
      op1 = tem;
      code = swap_condition (code);
    }

  /* get_condition will prefer to generate LT and GT even if the old
     comparison was against zero, so undo that canonicalization here since
     comparisons against zero are cheaper.  */
  if (code == LT && op1 == const1_rtx)
    code = LE, op1 = const0_rtx;
  else if (code == GT && op1 == constm1_rtx)
    code = GE, op1 = const0_rtx;

  if (cmode == VOIDmode)
    cmode = GET_MODE (op0);

  if (swap_commutative_operands_p (op2, op3)
      && ((reversed = reversed_comparison_code_parts (code, op0, op1, NULL))
          != UNKNOWN))
    {
      tem = op2;
      op2 = op3;
      op3 = tem;
      code = reversed;
    }

  if (mode == VOIDmode)
    mode = GET_MODE (op2);

  icode = optab_handler (addcc_optab, mode)->insn_code;

  if (icode == CODE_FOR_nothing)
    return 0;

  if (!target)
    target = gen_reg_rtx (mode);

  /* If the insn doesn't accept these operands, put them in pseudos.  */

  if (!insn_data[icode].operand[0].predicate
      (target, insn_data[icode].operand[0].mode))
    subtarget = gen_reg_rtx (insn_data[icode].operand[0].mode);
  else
    subtarget = target;

  if (!insn_data[icode].operand[2].predicate
      (op2, insn_data[icode].operand[2].mode))
    op2 = copy_to_mode_reg (insn_data[icode].operand[2].mode, op2);

  if (!insn_data[icode].operand[3].predicate
      (op3, insn_data[icode].operand[3].mode))
    op3 = copy_to_mode_reg (insn_data[icode].operand[3].mode, op3);

  /* Everything should now be in the suitable form.  */

  code = unsignedp ? unsigned_condition (code) : code;
  comparison = simplify_gen_relational (code, VOIDmode, cmode, op0, op1);

  /* We can get const0_rtx or const_true_rtx in some circumstances.  Just
     return NULL and let the caller figure out how best to deal with this
     situation.  */
  if (!COMPARISON_P (comparison))
    return NULL_RTX;

  do_pending_stack_adjust ();
  start_sequence ();
  prepare_cmp_insn (XEXP (comparison, 0), XEXP (comparison, 1),
                    GET_CODE (comparison), NULL_RTX, unsignedp, OPTAB_WIDEN,
                    &comparison, &cmode);
  if (!comparison)
    insn = NULL_RTX;
  else
    insn = GEN_FCN (icode) (subtarget, comparison, op2, op3);

  /* If that failed, then give up.  */
  if (insn == 0)
    {
      end_sequence ();
      return 0;
    }

  emit_insn (insn);
  insn = get_insns ();
  end_sequence ();
  emit_insn (insn);
  if (subtarget != target)
    convert_move (target, subtarget, 0);

  return target;
}

/* These functions attempt to generate an insn body, rather than
   emitting the insn, but if the gen function already emits them, we
   make no attempt to turn them back into naked patterns.  */

/* Generate and return an insn body to add Y to X.  */

rtx
gen_add2_insn (rtx x, rtx y)
{
  int icode = (int) optab_handler (add_optab, GET_MODE (x))->insn_code;

  gcc_assert (insn_data[icode].operand[0].predicate
	      (x, insn_data[icode].operand[0].mode));
  gcc_assert (insn_data[icode].operand[1].predicate
	      (x, insn_data[icode].operand[1].mode));
  gcc_assert (insn_data[icode].operand[2].predicate
	      (y, insn_data[icode].operand[2].mode));

  return GEN_FCN (icode) (x, x, y);
}

/* Generate and return an insn body to add r1 and c,
   storing the result in r0.  */

rtx
gen_add3_insn (rtx r0, rtx r1, rtx c)
{
  int icode = (int) optab_handler (add_optab, GET_MODE (r0))->insn_code;

  if (icode == CODE_FOR_nothing
      || !(insn_data[icode].operand[0].predicate
	   (r0, insn_data[icode].operand[0].mode))
      || !(insn_data[icode].operand[1].predicate
	   (r1, insn_data[icode].operand[1].mode))
      || !(insn_data[icode].operand[2].predicate
	   (c, insn_data[icode].operand[2].mode)))
    return NULL_RTX;

  return GEN_FCN (icode) (r0, r1, c);
}

int
have_add2_insn (rtx x, rtx y)
{
  int icode;

  gcc_assert (GET_MODE (x) != VOIDmode);

  icode = (int) optab_handler (add_optab, GET_MODE (x))->insn_code;

  if (icode == CODE_FOR_nothing)
    return 0;

  if (!(insn_data[icode].operand[0].predicate
	(x, insn_data[icode].operand[0].mode))
      || !(insn_data[icode].operand[1].predicate
	   (x, insn_data[icode].operand[1].mode))
      || !(insn_data[icode].operand[2].predicate
	   (y, insn_data[icode].operand[2].mode)))
    return 0;

  return 1;
}

/* Generate and return an insn body to subtract Y from X.  */

rtx
gen_sub2_insn (rtx x, rtx y)
{
  int icode = (int) optab_handler (sub_optab, GET_MODE (x))->insn_code;

  gcc_assert (insn_data[icode].operand[0].predicate
	      (x, insn_data[icode].operand[0].mode));
  gcc_assert (insn_data[icode].operand[1].predicate
	      (x, insn_data[icode].operand[1].mode));
  gcc_assert  (insn_data[icode].operand[2].predicate
	       (y, insn_data[icode].operand[2].mode));

  return GEN_FCN (icode) (x, x, y);
}

/* Generate and return an insn body to subtract r1 and c,
   storing the result in r0.  */

rtx
gen_sub3_insn (rtx r0, rtx r1, rtx c)
{
  int icode = (int) optab_handler (sub_optab, GET_MODE (r0))->insn_code;

  if (icode == CODE_FOR_nothing
      || !(insn_data[icode].operand[0].predicate
	   (r0, insn_data[icode].operand[0].mode))
      || !(insn_data[icode].operand[1].predicate
	   (r1, insn_data[icode].operand[1].mode))
      || !(insn_data[icode].operand[2].predicate
	   (c, insn_data[icode].operand[2].mode)))
    return NULL_RTX;

  return GEN_FCN (icode) (r0, r1, c);
}

int
have_sub2_insn (rtx x, rtx y)
{
  int icode;

  gcc_assert (GET_MODE (x) != VOIDmode);

  icode = (int) optab_handler (sub_optab, GET_MODE (x))->insn_code;

  if (icode == CODE_FOR_nothing)
    return 0;

  if (!(insn_data[icode].operand[0].predicate
	(x, insn_data[icode].operand[0].mode))
      || !(insn_data[icode].operand[1].predicate
	   (x, insn_data[icode].operand[1].mode))
      || !(insn_data[icode].operand[2].predicate
	   (y, insn_data[icode].operand[2].mode)))
    return 0;

  return 1;
}

/* Generate the body of an instruction to copy Y into X.
   It may be a list of insns, if one insn isn't enough.  */

rtx
gen_move_insn (rtx x, rtx y)
{
  rtx seq;

  start_sequence ();
  emit_move_insn_1 (x, y);
  seq = get_insns ();
  end_sequence ();
  return seq;
}

/* Return the insn code used to extend FROM_MODE to TO_MODE.
   UNSIGNEDP specifies zero-extension instead of sign-extension.  If
   no such operation exists, CODE_FOR_nothing will be returned.  */

enum insn_code
can_extend_p (enum machine_mode to_mode, enum machine_mode from_mode,
	      int unsignedp)
{
  convert_optab tab;
#ifdef HAVE_ptr_extend
  if (unsignedp < 0)
    return CODE_FOR_ptr_extend;
#endif

  tab = unsignedp ? zext_optab : sext_optab;
  return convert_optab_handler (tab, to_mode, from_mode)->insn_code;
}

/* Generate the body of an insn to extend Y (with mode MFROM)
   into X (with mode MTO).  Do zero-extension if UNSIGNEDP is nonzero.  */

rtx
gen_extend_insn (rtx x, rtx y, enum machine_mode mto,
		 enum machine_mode mfrom, int unsignedp)
{
  enum insn_code icode = can_extend_p (mto, mfrom, unsignedp);
  return GEN_FCN (icode) (x, y);
}

/* can_fix_p and can_float_p say whether the target machine
   can directly convert a given fixed point type to
   a given floating point type, or vice versa.
   The returned value is the CODE_FOR_... value to use,
   or CODE_FOR_nothing if these modes cannot be directly converted.

   *TRUNCP_PTR is set to 1 if it is necessary to output
   an explicit FTRUNC insn before the fix insn; otherwise 0.  */

static enum insn_code
can_fix_p (enum machine_mode fixmode, enum machine_mode fltmode,
	   int unsignedp, int *truncp_ptr)
{
  convert_optab tab;
  enum insn_code icode;

  tab = unsignedp ? ufixtrunc_optab : sfixtrunc_optab;
  icode = convert_optab_handler (tab, fixmode, fltmode)->insn_code;
  if (icode != CODE_FOR_nothing)
    {
      *truncp_ptr = 0;
      return icode;
    }

  /* FIXME: This requires a port to define both FIX and FTRUNC pattern
     for this to work. We need to rework the fix* and ftrunc* patterns
     and documentation.  */
  tab = unsignedp ? ufix_optab : sfix_optab;
  icode = convert_optab_handler (tab, fixmode, fltmode)->insn_code;
  if (icode != CODE_FOR_nothing
      && optab_handler (ftrunc_optab, fltmode)->insn_code != CODE_FOR_nothing)
    {
      *truncp_ptr = 1;
      return icode;
    }

  *truncp_ptr = 0;
  return CODE_FOR_nothing;
}

static enum insn_code
can_float_p (enum machine_mode fltmode, enum machine_mode fixmode,
	     int unsignedp)
{
  convert_optab tab;

  tab = unsignedp ? ufloat_optab : sfloat_optab;
  return convert_optab_handler (tab, fltmode, fixmode)->insn_code;
}

/* Generate code to convert FROM to floating point
   and store in TO.  FROM must be fixed point and not VOIDmode.
   UNSIGNEDP nonzero means regard FROM as unsigned.
   Normally this is done by correcting the final value
   if it is negative.  */

void
expand_float (rtx to, rtx from, int unsignedp)
{
  enum insn_code icode;
  rtx target = to;
  enum machine_mode fmode, imode;
  bool can_do_signed = false;

  /* Crash now, because we won't be able to decide which mode to use.  */
  gcc_assert (GET_MODE (from) != VOIDmode);

  /* Look for an insn to do the conversion.  Do it in the specified
     modes if possible; otherwise convert either input, output or both to
     wider mode.  If the integer mode is wider than the mode of FROM,
     we can do the conversion signed even if the input is unsigned.  */

  for (fmode = GET_MODE (to); fmode != VOIDmode;
       fmode = GET_MODE_WIDER_MODE (fmode))
    for (imode = GET_MODE (from); imode != VOIDmode;
	 imode = GET_MODE_WIDER_MODE (imode))
      {
	int doing_unsigned = unsignedp;

	if (fmode != GET_MODE (to)
	    && significand_size (fmode) < GET_MODE_BITSIZE (GET_MODE (from)))
	  continue;

	icode = can_float_p (fmode, imode, unsignedp);
	if (icode == CODE_FOR_nothing && unsignedp)
	  {
	    enum insn_code scode = can_float_p (fmode, imode, 0);
	    if (scode != CODE_FOR_nothing)
	      can_do_signed = true;
	    if (imode != GET_MODE (from))
	      icode = scode, doing_unsigned = 0;
	  }

	if (icode != CODE_FOR_nothing)
	  {
	    if (imode != GET_MODE (from))
	      from = convert_to_mode (imode, from, unsignedp);

	    if (fmode != GET_MODE (to))
	      target = gen_reg_rtx (fmode);

	    emit_unop_insn (icode, target, from,
			    doing_unsigned ? UNSIGNED_FLOAT : FLOAT);

	    if (target != to)
	      convert_move (to, target, 0);
	    return;
	  }
      }

  /* Unsigned integer, and no way to convert directly.  Convert as signed,
     then unconditionally adjust the result.  */
  if (unsignedp && can_do_signed)
    {
      rtx label = gen_label_rtx ();
      rtx temp;
      REAL_VALUE_TYPE offset;

      /* Look for a usable floating mode FMODE wider than the source and at
	 least as wide as the target.  Using FMODE will avoid rounding woes
	 with unsigned values greater than the signed maximum value.  */

      for (fmode = GET_MODE (to);  fmode != VOIDmode;
	   fmode = GET_MODE_WIDER_MODE (fmode))
	if (GET_MODE_BITSIZE (GET_MODE (from)) < GET_MODE_BITSIZE (fmode)
	    && can_float_p (fmode, GET_MODE (from), 0) != CODE_FOR_nothing)
	  break;

      if (fmode == VOIDmode)
	{
	  /* There is no such mode.  Pretend the target is wide enough.  */
	  fmode = GET_MODE (to);

	  /* Avoid double-rounding when TO is narrower than FROM.  */
	  if ((significand_size (fmode) + 1)
	      < GET_MODE_BITSIZE (GET_MODE (from)))
	    {
	      rtx temp1;
	      rtx neglabel = gen_label_rtx ();

	      /* Don't use TARGET if it isn't a register, is a hard register,
		 or is the wrong mode.  */
	      if (!REG_P (target)
		  || REGNO (target) < FIRST_PSEUDO_REGISTER
		  || GET_MODE (target) != fmode)
		target = gen_reg_rtx (fmode);

	      imode = GET_MODE (from);
	      do_pending_stack_adjust ();

	      /* Test whether the sign bit is set.  */
	      emit_cmp_and_jump_insns (from, const0_rtx, LT, NULL_RTX, imode,
				       0, neglabel);

	      /* The sign bit is not set.  Convert as signed.  */
	      expand_float (target, from, 0);
	      emit_jump_insn (gen_jump (label));
	      emit_barrier ();

	      /* The sign bit is set.
		 Convert to a usable (positive signed) value by shifting right
		 one bit, while remembering if a nonzero bit was shifted
		 out; i.e., compute  (from & 1) | (from >> 1).  */

	      emit_label (neglabel);
	      temp = expand_binop (imode, and_optab, from, const1_rtx,
				   NULL_RTX, 1, OPTAB_LIB_WIDEN);
	      temp1 = expand_shift (RSHIFT_EXPR, imode, from, integer_one_node,
				    NULL_RTX, 1);
	      temp = expand_binop (imode, ior_optab, temp, temp1, temp, 1,
				   OPTAB_LIB_WIDEN);
	      expand_float (target, temp, 0);

	      /* Multiply by 2 to undo the shift above.  */
	      temp = expand_binop (fmode, add_optab, target, target,
				   target, 0, OPTAB_LIB_WIDEN);
	      if (temp != target)
		emit_move_insn (target, temp);

	      do_pending_stack_adjust ();
	      emit_label (label);
	      goto done;
	    }
	}

      /* If we are about to do some arithmetic to correct for an
	 unsigned operand, do it in a pseudo-register.  */

      if (GET_MODE (to) != fmode
	  || !REG_P (to) || REGNO (to) < FIRST_PSEUDO_REGISTER)
	target = gen_reg_rtx (fmode);

      /* Convert as signed integer to floating.  */
      expand_float (target, from, 0);

      /* If FROM is negative (and therefore TO is negative),
	 correct its value by 2**bitwidth.  */

      do_pending_stack_adjust ();
      emit_cmp_and_jump_insns (from, const0_rtx, GE, NULL_RTX, GET_MODE (from),
			       0, label);


      real_2expN (&offset, GET_MODE_BITSIZE (GET_MODE (from)), fmode);
      temp = expand_binop (fmode, add_optab, target,
			   CONST_DOUBLE_FROM_REAL_VALUE (offset, fmode),
			   target, 0, OPTAB_LIB_WIDEN);
      if (temp != target)
	emit_move_insn (target, temp);

      do_pending_stack_adjust ();
      emit_label (label);
      goto done;
    }

  /* No hardware instruction available; call a library routine.  */
    {
      rtx libfunc;
      rtx insns;
      rtx value;
      convert_optab tab = unsignedp ? ufloat_optab : sfloat_optab;

      if (GET_MODE_SIZE (GET_MODE (from)) < GET_MODE_SIZE (SImode))
	from = convert_to_mode (SImode, from, unsignedp);

      libfunc = convert_optab_libfunc (tab, GET_MODE (to), GET_MODE (from));
      gcc_assert (libfunc);

      start_sequence ();

      value = emit_library_call_value (libfunc, NULL_RTX, LCT_CONST,
				       GET_MODE (to), 1, from,
				       GET_MODE (from));
      insns = get_insns ();
      end_sequence ();

      emit_libcall_block (insns, target, value,
			  gen_rtx_fmt_e (unsignedp ? UNSIGNED_FLOAT : FLOAT,
					 GET_MODE (to), from));
    }

 done:

  /* Copy result to requested destination
     if we have been computing in a temp location.  */

  if (target != to)
    {
      if (GET_MODE (target) == GET_MODE (to))
	emit_move_insn (to, target);
      else
	convert_move (to, target, 0);
    }
}

/* Generate code to convert FROM to fixed point and store in TO.  FROM
   must be floating point.  */

void
expand_fix (rtx to, rtx from, int unsignedp)
{
  enum insn_code icode;
  rtx target = to;
  enum machine_mode fmode, imode;
  int must_trunc = 0;

  /* We first try to find a pair of modes, one real and one integer, at
     least as wide as FROM and TO, respectively, in which we can open-code
     this conversion.  If the integer mode is wider than the mode of TO,
     we can do the conversion either signed or unsigned.  */

  for (fmode = GET_MODE (from); fmode != VOIDmode;
       fmode = GET_MODE_WIDER_MODE (fmode))
    for (imode = GET_MODE (to); imode != VOIDmode;
	 imode = GET_MODE_WIDER_MODE (imode))
      {
	int doing_unsigned = unsignedp;

	icode = can_fix_p (imode, fmode, unsignedp, &must_trunc);
	if (icode == CODE_FOR_nothing && imode != GET_MODE (to) && unsignedp)
	  icode = can_fix_p (imode, fmode, 0, &must_trunc), doing_unsigned = 0;

	if (icode != CODE_FOR_nothing)
	  {
	    rtx last = get_last_insn ();
	    if (fmode != GET_MODE (from))
	      from = convert_to_mode (fmode, from, 0);

	    if (must_trunc)
	      {
		rtx temp = gen_reg_rtx (GET_MODE (from));
		from = expand_unop (GET_MODE (from), ftrunc_optab, from,
				    temp, 0);
	      }

	    if (imode != GET_MODE (to))
	      target = gen_reg_rtx (imode);

	    if (maybe_emit_unop_insn (icode, target, from,
				      doing_unsigned ? UNSIGNED_FIX : FIX))
	      {
		if (target != to)
		  convert_move (to, target, unsignedp);
		return;
	      }
	    delete_insns_since (last);
	  }
      }

  /* For an unsigned conversion, there is one more way to do it.
     If we have a signed conversion, we generate code that compares
     the real value to the largest representable positive number.  If if
     is smaller, the conversion is done normally.  Otherwise, subtract
     one plus the highest signed number, convert, and add it back.

     We only need to check all real modes, since we know we didn't find
     anything with a wider integer mode.

     This code used to extend FP value into mode wider than the destination.
     This is needed for decimal float modes which cannot accurately
     represent one plus the highest signed number of the same size, but
     not for binary modes.  Consider, for instance conversion from SFmode
     into DImode.

     The hot path through the code is dealing with inputs smaller than 2^63
     and doing just the conversion, so there is no bits to lose.

     In the other path we know the value is positive in the range 2^63..2^64-1
     inclusive.  (as for other input overflow happens and result is undefined)
     So we know that the most important bit set in mantissa corresponds to
     2^63.  The subtraction of 2^63 should not generate any rounding as it
     simply clears out that bit.  The rest is trivial.  */

  if (unsignedp && GET_MODE_BITSIZE (GET_MODE (to)) <= HOST_BITS_PER_WIDE_INT)
    for (fmode = GET_MODE (from); fmode != VOIDmode;
	 fmode = GET_MODE_WIDER_MODE (fmode))
      if (CODE_FOR_nothing != can_fix_p (GET_MODE (to), fmode, 0, &must_trunc)
	  && (!DECIMAL_FLOAT_MODE_P (fmode)
	      || GET_MODE_BITSIZE (fmode) > GET_MODE_BITSIZE (GET_MODE (to))))
	{
	  int bitsize;
	  REAL_VALUE_TYPE offset;
	  rtx limit, lab1, lab2, insn;

	  bitsize = GET_MODE_BITSIZE (GET_MODE (to));
	  real_2expN (&offset, bitsize - 1, fmode);
	  limit = CONST_DOUBLE_FROM_REAL_VALUE (offset, fmode);
	  lab1 = gen_label_rtx ();
	  lab2 = gen_label_rtx ();

	  if (fmode != GET_MODE (from))
	    from = convert_to_mode (fmode, from, 0);

	  /* See if we need to do the subtraction.  */
	  do_pending_stack_adjust ();
	  emit_cmp_and_jump_insns (from, limit, GE, NULL_RTX, GET_MODE (from),
				   0, lab1);

	  /* If not, do the signed "fix" and branch around fixup code.  */
	  expand_fix (to, from, 0);
	  emit_jump_insn (gen_jump (lab2));
	  emit_barrier ();

	  /* Otherwise, subtract 2**(N-1), convert to signed number,
	     then add 2**(N-1).  Do the addition using XOR since this
	     will often generate better code.  */
	  emit_label (lab1);
	  target = expand_binop (GET_MODE (from), sub_optab, from, limit,
				 NULL_RTX, 0, OPTAB_LIB_WIDEN);
	  expand_fix (to, target, 0);
	  target = expand_binop (GET_MODE (to), xor_optab, to,
				 gen_int_mode
				 ((HOST_WIDE_INT) 1 << (bitsize - 1),
				  GET_MODE (to)),
				 to, 1, OPTAB_LIB_WIDEN);

	  if (target != to)
	    emit_move_insn (to, target);

	  emit_label (lab2);

	  if (optab_handler (mov_optab, GET_MODE (to))->insn_code
	      != CODE_FOR_nothing)
	    {
	      /* Make a place for a REG_NOTE and add it.  */
	      insn = emit_move_insn (to, to);
	      set_unique_reg_note (insn,
	                           REG_EQUAL,
				   gen_rtx_fmt_e (UNSIGNED_FIX,
						  GET_MODE (to),
						  copy_rtx (from)));
	    }

	  return;
	}

  /* We can't do it with an insn, so use a library call.  But first ensure
     that the mode of TO is at least as wide as SImode, since those are the
     only library calls we know about.  */

  if (GET_MODE_SIZE (GET_MODE (to)) < GET_MODE_SIZE (SImode))
    {
      target = gen_reg_rtx (SImode);

      expand_fix (target, from, unsignedp);
    }
  else
    {
      rtx insns;
      rtx value;
      rtx libfunc;

      convert_optab tab = unsignedp ? ufix_optab : sfix_optab;
      libfunc = convert_optab_libfunc (tab, GET_MODE (to), GET_MODE (from));
      gcc_assert (libfunc);

      start_sequence ();

      value = emit_library_call_value (libfunc, NULL_RTX, LCT_CONST,
				       GET_MODE (to), 1, from,
				       GET_MODE (from));
      insns = get_insns ();
      end_sequence ();

      emit_libcall_block (insns, target, value,
			  gen_rtx_fmt_e (unsignedp ? UNSIGNED_FIX : FIX,
					 GET_MODE (to), from));
    }

  if (target != to)
    {
      if (GET_MODE (to) == GET_MODE (target))
        emit_move_insn (to, target);
      else
        convert_move (to, target, 0);
    }
}

/* Generate code to convert FROM or TO a fixed-point.
   If UINTP is true, either TO or FROM is an unsigned integer.
   If SATP is true, we need to saturate the result.  */

void
expand_fixed_convert (rtx to, rtx from, int uintp, int satp)
{
  enum machine_mode to_mode = GET_MODE (to);
  enum machine_mode from_mode = GET_MODE (from);
  convert_optab tab;
  enum rtx_code this_code;
  enum insn_code code;
  rtx insns, value;
  rtx libfunc;

  if (to_mode == from_mode)
    {
      emit_move_insn (to, from);
      return;
    }

  if (uintp)
    {
      tab = satp ? satfractuns_optab : fractuns_optab;
      this_code = satp ? UNSIGNED_SAT_FRACT : UNSIGNED_FRACT_CONVERT;
    }
  else
    {
      tab = satp ? satfract_optab : fract_optab;
      this_code = satp ? SAT_FRACT : FRACT_CONVERT;
    }
  code = tab->handlers[to_mode][from_mode].insn_code;
  if (code != CODE_FOR_nothing)
    {
      emit_unop_insn (code, to, from, this_code);
      return;
    }

  libfunc = convert_optab_libfunc (tab, to_mode, from_mode);
  gcc_assert (libfunc);

  start_sequence ();
  value = emit_library_call_value (libfunc, NULL_RTX, LCT_CONST, to_mode,
				   1, from, from_mode);
  insns = get_insns ();
  end_sequence ();

  emit_libcall_block (insns, to, value,
		      gen_rtx_fmt_e (tab->code, to_mode, from));
}

/* Generate code to convert FROM to fixed point and store in TO.  FROM
   must be floating point, TO must be signed.  Use the conversion optab
   TAB to do the conversion.  */

bool
expand_sfix_optab (rtx to, rtx from, convert_optab tab)
{
  enum insn_code icode;
  rtx target = to;
  enum machine_mode fmode, imode;

  /* We first try to find a pair of modes, one real and one integer, at
     least as wide as FROM and TO, respectively, in which we can open-code
     this conversion.  If the integer mode is wider than the mode of TO,
     we can do the conversion either signed or unsigned.  */

  for (fmode = GET_MODE (from); fmode != VOIDmode;
       fmode = GET_MODE_WIDER_MODE (fmode))
    for (imode = GET_MODE (to); imode != VOIDmode;
	 imode = GET_MODE_WIDER_MODE (imode))
      {
	icode = convert_optab_handler (tab, imode, fmode)->insn_code;
	if (icode != CODE_FOR_nothing)
	  {
	    rtx last = get_last_insn ();
	    if (fmode != GET_MODE (from))
	      from = convert_to_mode (fmode, from, 0);

	    if (imode != GET_MODE (to))
	      target = gen_reg_rtx (imode);

	    if (!maybe_emit_unop_insn (icode, target, from, UNKNOWN))
	      {
	        delete_insns_since (last);
		continue;
	      }
	    if (target != to)
	      convert_move (to, target, 0);
	    return true;
	  }
      }

  return false;
}

/* Report whether we have an instruction to perform the operation
   specified by CODE on operands of mode MODE.  */
int
have_insn_for (enum rtx_code code, enum machine_mode mode)
{
  return (code_to_optab[(int) code] != 0
	  && (optab_handler (code_to_optab[(int) code], mode)->insn_code
	      != CODE_FOR_nothing));
}

/* Set all insn_code fields to CODE_FOR_nothing.  */

static void
init_insn_codes (void)
{
  unsigned int i;

  for (i = 0; i < (unsigned int) OTI_MAX; i++)
    {
      unsigned int j;
      optab op;

      op = &optab_table[i];
      for (j = 0; j < NUM_MACHINE_MODES; j++)
	optab_handler (op, j)->insn_code = CODE_FOR_nothing;
    }
  for (i = 0; i < (unsigned int) COI_MAX; i++)
    {
      unsigned int j, k;
      convert_optab op;

      op = &convert_optab_table[i];
      for (j = 0; j < NUM_MACHINE_MODES; j++)
	for (k = 0; k < NUM_MACHINE_MODES; k++)
	  convert_optab_handler (op, j, k)->insn_code = CODE_FOR_nothing;
    }
}

/* Initialize OP's code to CODE, and write it into the code_to_optab table.  */
static inline void
init_optab (optab op, enum rtx_code code)
{
  op->code = code;
  code_to_optab[(int) code] = op;
}

/* Same, but fill in its code as CODE, and do _not_ write it into
   the code_to_optab table.  */
static inline void
init_optabv (optab op, enum rtx_code code)
{
  op->code = code;
}

/* Conversion optabs never go in the code_to_optab table.  */
static void
init_convert_optab (convert_optab op, enum rtx_code code)
{
  op->code = code;
}

/* Initialize the libfunc fields of an entire group of entries in some
   optab.  Each entry is set equal to a string consisting of a leading
   pair of underscores followed by a generic operation name followed by
   a mode name (downshifted to lowercase) followed by a single character
   representing the number of operands for the given operation (which is
   usually one of the characters '2', '3', or '4').

   OPTABLE is the table in which libfunc fields are to be initialized.
   OPNAME is the generic (string) name of the operation.
   SUFFIX is the character which specifies the number of operands for
     the given generic operation.
   MODE is the mode to generate for.
*/

static void
gen_libfunc (optab optable, const char *opname, int suffix, enum machine_mode mode)
{
  unsigned opname_len = strlen (opname);
  const char *mname = GET_MODE_NAME (mode);
  unsigned mname_len = strlen (mname);
  char *libfunc_name = XALLOCAVEC (char, 2 + opname_len + mname_len + 1 + 1);
  char *p;
  const char *q;

  p = libfunc_name;
  *p++ = '_';
  *p++ = '_';
  for (q = opname; *q; )
    *p++ = *q++;
  for (q = mname; *q; q++)
    *p++ = TOLOWER (*q);
  *p++ = suffix;
  *p = '\0';

  set_optab_libfunc (optable, mode,
		     ggc_alloc_string (libfunc_name, p - libfunc_name));
}

/* Like gen_libfunc, but verify that integer operation is involved.  */

static void
gen_int_libfunc (optab optable, const char *opname, char suffix,
		 enum machine_mode mode)
{
  int maxsize = 2 * BITS_PER_WORD;

  if (GET_MODE_CLASS (mode) != MODE_INT)
    return;
  if (maxsize < LONG_LONG_TYPE_SIZE)
    maxsize = LONG_LONG_TYPE_SIZE;
  if (GET_MODE_CLASS (mode) != MODE_INT
      || mode < word_mode || GET_MODE_BITSIZE (mode) > maxsize)
    return;
  gen_libfunc (optable, opname, suffix, mode);
}

/* Like gen_libfunc, but verify that FP and set decimal prefix if needed.  */

static void
gen_fp_libfunc (optab optable, const char *opname, char suffix,
		enum machine_mode mode)
{
  char *dec_opname;

  if (GET_MODE_CLASS (mode) == MODE_FLOAT)
    gen_libfunc (optable, opname, suffix, mode);
  if (DECIMAL_FLOAT_MODE_P (mode))
    {
      dec_opname = XALLOCAVEC (char, sizeof (DECIMAL_PREFIX) + strlen (opname));
      /* For BID support, change the name to have either a bid_ or dpd_ prefix
	 depending on the low level floating format used.  */
      memcpy (dec_opname, DECIMAL_PREFIX, sizeof (DECIMAL_PREFIX) - 1);
      strcpy (dec_opname + sizeof (DECIMAL_PREFIX) - 1, opname);
      gen_libfunc (optable, dec_opname, suffix, mode);
    }
}

/* Like gen_libfunc, but verify that fixed-point operation is involved.  */

static void
gen_fixed_libfunc (optab optable, const char *opname, char suffix,
		   enum machine_mode mode)
{
  if (!ALL_FIXED_POINT_MODE_P (mode))
    return;
  gen_libfunc (optable, opname, suffix, mode);
}

/* Like gen_libfunc, but verify that signed fixed-point operation is
   involved.  */

static void
gen_signed_fixed_libfunc (optab optable, const char *opname, char suffix,
			  enum machine_mode mode)
{
  if (!SIGNED_FIXED_POINT_MODE_P (mode))
    return;
  gen_libfunc (optable, opname, suffix, mode);
}

/* Like gen_libfunc, but verify that unsigned fixed-point operation is
   involved.  */

static void
gen_unsigned_fixed_libfunc (optab optable, const char *opname, char suffix,
			    enum machine_mode mode)
{
  if (!UNSIGNED_FIXED_POINT_MODE_P (mode))
    return;
  gen_libfunc (optable, opname, suffix, mode);
}

/* Like gen_libfunc, but verify that FP or INT operation is involved.  */

static void
gen_int_fp_libfunc (optab optable, const char *name, char suffix,
		    enum machine_mode mode)
{
  if (DECIMAL_FLOAT_MODE_P (mode) || GET_MODE_CLASS (mode) == MODE_FLOAT)
    gen_fp_libfunc (optable, name, suffix, mode);
  if (INTEGRAL_MODE_P (mode))
    gen_int_libfunc (optable, name, suffix, mode);
}

/* Like gen_libfunc, but verify that FP or INT operation is involved
   and add 'v' suffix for integer operation.  */

static void
gen_intv_fp_libfunc (optab optable, const char *name, char suffix,
		     enum machine_mode mode)
{
  if (DECIMAL_FLOAT_MODE_P (mode) || GET_MODE_CLASS (mode) == MODE_FLOAT)
    gen_fp_libfunc (optable, name, suffix, mode);
  if (GET_MODE_CLASS (mode) == MODE_INT)
    {
      int len = strlen (name);
      char *v_name = XALLOCAVEC (char, len + 2);
      strcpy (v_name, name);
      v_name[len] = 'v';
      v_name[len + 1] = 0;
      gen_int_libfunc (optable, v_name, suffix, mode);
    }
}

/* Like gen_libfunc, but verify that FP or INT or FIXED operation is
   involved.  */

static void
gen_int_fp_fixed_libfunc (optab optable, const char *name, char suffix,
			  enum machine_mode mode)
{
  if (DECIMAL_FLOAT_MODE_P (mode) || GET_MODE_CLASS (mode) == MODE_FLOAT)
    gen_fp_libfunc (optable, name, suffix, mode);
  if (INTEGRAL_MODE_P (mode))
    gen_int_libfunc (optable, name, suffix, mode);
  if (ALL_FIXED_POINT_MODE_P (mode))
    gen_fixed_libfunc (optable, name, suffix, mode);
}

/* Like gen_libfunc, but verify that FP or INT or signed FIXED operation is
   involved.  */

static void
gen_int_fp_signed_fixed_libfunc (optab optable, const char *name, char suffix,
				 enum machine_mode mode)
{
  if (DECIMAL_FLOAT_MODE_P (mode) || GET_MODE_CLASS (mode) == MODE_FLOAT)
    gen_fp_libfunc (optable, name, suffix, mode);
  if (INTEGRAL_MODE_P (mode))
    gen_int_libfunc (optable, name, suffix, mode);
  if (SIGNED_FIXED_POINT_MODE_P (mode))
    gen_signed_fixed_libfunc (optable, name, suffix, mode);
}

/* Like gen_libfunc, but verify that INT or FIXED operation is
   involved.  */

static void
gen_int_fixed_libfunc (optab optable, const char *name, char suffix,
		       enum machine_mode mode)
{
  if (INTEGRAL_MODE_P (mode))
    gen_int_libfunc (optable, name, suffix, mode);
  if (ALL_FIXED_POINT_MODE_P (mode))
    gen_fixed_libfunc (optable, name, suffix, mode);
}

/* Like gen_libfunc, but verify that INT or signed FIXED operation is
   involved.  */

static void
gen_int_signed_fixed_libfunc (optab optable, const char *name, char suffix,
			      enum machine_mode mode)
{
  if (INTEGRAL_MODE_P (mode))
    gen_int_libfunc (optable, name, suffix, mode);
  if (SIGNED_FIXED_POINT_MODE_P (mode))
    gen_signed_fixed_libfunc (optable, name, suffix, mode);
}

/* Like gen_libfunc, but verify that INT or unsigned FIXED operation is
   involved.  */

static void
gen_int_unsigned_fixed_libfunc (optab optable, const char *name, char suffix,
				enum machine_mode mode)
{
  if (INTEGRAL_MODE_P (mode))
    gen_int_libfunc (optable, name, suffix, mode);
  if (UNSIGNED_FIXED_POINT_MODE_P (mode))
    gen_unsigned_fixed_libfunc (optable, name, suffix, mode);
}

/* Initialize the libfunc fields of an entire group of entries of an
   inter-mode-class conversion optab.  The string formation rules are
   similar to the ones for init_libfuncs, above, but instead of having
   a mode name and an operand count these functions have two mode names
   and no operand count.  */

static void
gen_interclass_conv_libfunc (convert_optab tab,
			     const char *opname,
			     enum machine_mode tmode,
			     enum machine_mode fmode)
{
  size_t opname_len = strlen (opname);
  size_t mname_len = 0;

  const char *fname, *tname;
  const char *q;
  char *libfunc_name, *suffix;
  char *nondec_name, *dec_name, *nondec_suffix, *dec_suffix;
  char *p;

  /* If this is a decimal conversion, add the current BID vs. DPD prefix that
     depends on which underlying decimal floating point format is used.  */
  const size_t dec_len = sizeof (DECIMAL_PREFIX) - 1;

  mname_len = strlen (GET_MODE_NAME (tmode)) + strlen (GET_MODE_NAME (fmode));

  nondec_name = XALLOCAVEC (char, 2 + opname_len + mname_len + 1 + 1);
  nondec_name[0] = '_';
  nondec_name[1] = '_';
  memcpy (&nondec_name[2], opname, opname_len);
  nondec_suffix = nondec_name + opname_len + 2;

  dec_name = XALLOCAVEC (char, 2 + dec_len + opname_len + mname_len + 1 + 1);
  dec_name[0] = '_';
  dec_name[1] = '_';
  memcpy (&dec_name[2], DECIMAL_PREFIX, dec_len);
  memcpy (&dec_name[2+dec_len], opname, opname_len);
  dec_suffix = dec_name + dec_len + opname_len + 2;

  fname = GET_MODE_NAME (fmode);
  tname = GET_MODE_NAME (tmode);

  if (DECIMAL_FLOAT_MODE_P(fmode) || DECIMAL_FLOAT_MODE_P(tmode))
    {
      libfunc_name = dec_name;
      suffix = dec_suffix;
    }
  else
    {
      libfunc_name = nondec_name;
      suffix = nondec_suffix;
    }

  p = suffix;
  for (q = fname; *q; p++, q++)
    *p = TOLOWER (*q);
  for (q = tname; *q; p++, q++)
    *p = TOLOWER (*q);

  *p = '\0';

  set_conv_libfunc (tab, tmode, fmode,
		    ggc_alloc_string (libfunc_name, p - libfunc_name));
}

/* Same as gen_interclass_conv_libfunc but verify that we are producing
   int->fp conversion.  */

static void
gen_int_to_fp_conv_libfunc (convert_optab tab,
			    const char *opname,
			    enum machine_mode tmode,
			    enum machine_mode fmode)
{
  if (GET_MODE_CLASS (fmode) != MODE_INT)
    return;
  if (GET_MODE_CLASS (tmode) != MODE_FLOAT && !DECIMAL_FLOAT_MODE_P (tmode))
    return;
  gen_interclass_conv_libfunc (tab, opname, tmode, fmode);
}

/* ufloat_optab is special by using floatun for FP and floatuns decimal fp
   naming scheme.  */

static void
gen_ufloat_conv_libfunc (convert_optab tab,
			 const char *opname ATTRIBUTE_UNUSED,
			 enum machine_mode tmode,
			 enum machine_mode fmode)
{
  if (DECIMAL_FLOAT_MODE_P (tmode))
    gen_int_to_fp_conv_libfunc (tab, "floatuns", tmode, fmode);
  else
    gen_int_to_fp_conv_libfunc (tab, "floatun", tmode, fmode);
}

/* Same as gen_interclass_conv_libfunc but verify that we are producing
   fp->int conversion.  */

static void
gen_int_to_fp_nondecimal_conv_libfunc (convert_optab tab,
			               const char *opname,
			               enum machine_mode tmode,
			               enum machine_mode fmode)
{
  if (GET_MODE_CLASS (fmode) != MODE_INT)
    return;
  if (GET_MODE_CLASS (tmode) != MODE_FLOAT)
    return;
  gen_interclass_conv_libfunc (tab, opname, tmode, fmode);
}

/* Same as gen_interclass_conv_libfunc but verify that we are producing
   fp->int conversion with no decimal floating point involved.  */

static void
gen_fp_to_int_conv_libfunc (convert_optab tab,
			    const char *opname,
			    enum machine_mode tmode,
			    enum machine_mode fmode)
{
  if (GET_MODE_CLASS (fmode) != MODE_FLOAT && !DECIMAL_FLOAT_MODE_P (fmode))
    return;
  if (GET_MODE_CLASS (tmode) != MODE_INT)
    return;
  gen_interclass_conv_libfunc (tab, opname, tmode, fmode);
}

/* Initialize the libfunc fields of an of an intra-mode-class conversion optab.
   The string formation rules are
   similar to the ones for init_libfunc, above.  */

static void
gen_intraclass_conv_libfunc (convert_optab tab, const char *opname,
			     enum machine_mode tmode, enum machine_mode fmode)
{
  size_t opname_len = strlen (opname);
  size_t mname_len = 0;

  const char *fname, *tname;
  const char *q;
  char *nondec_name, *dec_name, *nondec_suffix, *dec_suffix;
  char *libfunc_name, *suffix;
  char *p;

  /* If this is a decimal conversion, add the current BID vs. DPD prefix that
     depends on which underlying decimal floating point format is used.  */
  const size_t dec_len = sizeof (DECIMAL_PREFIX) - 1;

  mname_len = strlen (GET_MODE_NAME (tmode)) + strlen (GET_MODE_NAME (fmode));

  nondec_name = XALLOCAVEC (char, 2 + opname_len + mname_len + 1 + 1);
  nondec_name[0] = '_';
  nondec_name[1] = '_';
  memcpy (&nondec_name[2], opname, opname_len);
  nondec_suffix = nondec_name + opname_len + 2;

  dec_name = XALLOCAVEC (char, 2 + dec_len + opname_len + mname_len + 1 + 1);
  dec_name[0] = '_';
  dec_name[1] = '_';
  memcpy (&dec_name[2], DECIMAL_PREFIX, dec_len);
  memcpy (&dec_name[2 + dec_len], opname, opname_len);
  dec_suffix = dec_name + dec_len + opname_len + 2;

  fname = GET_MODE_NAME (fmode);
  tname = GET_MODE_NAME (tmode);

  if (DECIMAL_FLOAT_MODE_P(fmode) || DECIMAL_FLOAT_MODE_P(tmode))
    {
      libfunc_name = dec_name;
      suffix = dec_suffix;
    }
  else
    {
      libfunc_name = nondec_name;
      suffix = nondec_suffix;
    }

  p = suffix;
  for (q = fname; *q; p++, q++)
    *p = TOLOWER (*q);
  for (q = tname; *q; p++, q++)
    *p = TOLOWER (*q);

  *p++ = '2';
  *p = '\0';

  set_conv_libfunc (tab, tmode, fmode,
		    ggc_alloc_string (libfunc_name, p - libfunc_name));
}

/* Pick proper libcall for trunc_optab.  We need to chose if we do
   truncation or extension and interclass or intraclass.  */

static void
gen_trunc_conv_libfunc (convert_optab tab,
			 const char *opname,
			 enum machine_mode tmode,
			 enum machine_mode fmode)
{
  if (GET_MODE_CLASS (tmode) != MODE_FLOAT && !DECIMAL_FLOAT_MODE_P (tmode))
    return;
  if (GET_MODE_CLASS (fmode) != MODE_FLOAT && !DECIMAL_FLOAT_MODE_P (fmode))
    return;
  if (tmode == fmode)
    return;

  if ((GET_MODE_CLASS (tmode) == MODE_FLOAT && DECIMAL_FLOAT_MODE_P (fmode))
      || (GET_MODE_CLASS (fmode) == MODE_FLOAT && DECIMAL_FLOAT_MODE_P (tmode)))
     gen_interclass_conv_libfunc (tab, opname, tmode, fmode);

  if (GET_MODE_PRECISION (fmode) <= GET_MODE_PRECISION (tmode))
    return;

  if ((GET_MODE_CLASS (tmode) == MODE_FLOAT
       && GET_MODE_CLASS (fmode) == MODE_FLOAT)
      || (DECIMAL_FLOAT_MODE_P (fmode) && DECIMAL_FLOAT_MODE_P (tmode)))
    gen_intraclass_conv_libfunc (tab, opname, tmode, fmode);
}

/* Pick proper libcall for extend_optab.  We need to chose if we do
   truncation or extension and interclass or intraclass.  */

static void
gen_extend_conv_libfunc (convert_optab tab,
			 const char *opname ATTRIBUTE_UNUSED,
			 enum machine_mode tmode,
			 enum machine_mode fmode)
{
  if (GET_MODE_CLASS (tmode) != MODE_FLOAT && !DECIMAL_FLOAT_MODE_P (tmode))
    return;
  if (GET_MODE_CLASS (fmode) != MODE_FLOAT && !DECIMAL_FLOAT_MODE_P (fmode))
    return;
  if (tmode == fmode)
    return;

  if ((GET_MODE_CLASS (tmode) == MODE_FLOAT && DECIMAL_FLOAT_MODE_P (fmode))
      || (GET_MODE_CLASS (fmode) == MODE_FLOAT && DECIMAL_FLOAT_MODE_P (tmode)))
     gen_interclass_conv_libfunc (tab, opname, tmode, fmode);

  if (GET_MODE_PRECISION (fmode) > GET_MODE_PRECISION (tmode))
    return;

  if ((GET_MODE_CLASS (tmode) == MODE_FLOAT
       && GET_MODE_CLASS (fmode) == MODE_FLOAT)
      || (DECIMAL_FLOAT_MODE_P (fmode) && DECIMAL_FLOAT_MODE_P (tmode)))
    gen_intraclass_conv_libfunc (tab, opname, tmode, fmode);
}

/* Pick proper libcall for fract_optab.  We need to chose if we do
   interclass or intraclass.  */

static void
gen_fract_conv_libfunc (convert_optab tab,
			const char *opname,
			enum machine_mode tmode,
			enum machine_mode fmode)
{
  if (tmode == fmode)
    return;
  if (!(ALL_FIXED_POINT_MODE_P (tmode) || ALL_FIXED_POINT_MODE_P (fmode)))
    return;

  if (GET_MODE_CLASS (tmode) == GET_MODE_CLASS (fmode))
    gen_intraclass_conv_libfunc (tab, opname, tmode, fmode);
  else
    gen_interclass_conv_libfunc (tab, opname, tmode, fmode);
}

/* Pick proper libcall for fractuns_optab.  */

static void
gen_fractuns_conv_libfunc (convert_optab tab,
			   const char *opname,
			   enum machine_mode tmode,
			   enum machine_mode fmode)
{
  if (tmode == fmode)
    return;
  /* One mode must be a fixed-point mode, and the other must be an integer
     mode. */
  if (!((ALL_FIXED_POINT_MODE_P (tmode) && GET_MODE_CLASS (fmode) == MODE_INT)
	|| (ALL_FIXED_POINT_MODE_P (fmode)
	    && GET_MODE_CLASS (tmode) == MODE_INT)))
    return;

  gen_interclass_conv_libfunc (tab, opname, tmode, fmode);
}

/* Pick proper libcall for satfract_optab.  We need to chose if we do
   interclass or intraclass.  */

static void
gen_satfract_conv_libfunc (convert_optab tab,
			   const char *opname,
			   enum machine_mode tmode,
			   enum machine_mode fmode)
{
  if (tmode == fmode)
    return;
  /* TMODE must be a fixed-point mode.  */
  if (!ALL_FIXED_POINT_MODE_P (tmode))
    return;

  if (GET_MODE_CLASS (tmode) == GET_MODE_CLASS (fmode))
    gen_intraclass_conv_libfunc (tab, opname, tmode, fmode);
  else
    gen_interclass_conv_libfunc (tab, opname, tmode, fmode);
}

/* Pick proper libcall for satfractuns_optab.  */

static void
gen_satfractuns_conv_libfunc (convert_optab tab,
			      const char *opname,
			      enum machine_mode tmode,
			      enum machine_mode fmode)
{
  if (tmode == fmode)
    return;
  /* TMODE must be a fixed-point mode, and FMODE must be an integer mode. */
  if (!(ALL_FIXED_POINT_MODE_P (tmode) && GET_MODE_CLASS (fmode) == MODE_INT))
    return;

  gen_interclass_conv_libfunc (tab, opname, tmode, fmode);
}

/* A table of previously-created libfuncs, hashed by name.  */
static GTY ((param_is (union tree_node))) htab_t libfunc_decls;

/* Hashtable callbacks for libfunc_decls.  */

static hashval_t
libfunc_decl_hash (const void *entry)
{
  return IDENTIFIER_HASH_VALUE (DECL_NAME ((const_tree) entry));
}

static int
libfunc_decl_eq (const void *entry1, const void *entry2)
{
  return DECL_NAME ((const_tree) entry1) == (const_tree) entry2;
}

/* Build a decl for a libfunc named NAME. */

tree
build_libfunc_function (const char *name)
{
  tree decl = build_decl (UNKNOWN_LOCATION, FUNCTION_DECL,
			  get_identifier (name),
                          build_function_type (integer_type_node, NULL_TREE));
  /* ??? We don't have any type information except for this is
     a function.  Pretend this is "int foo()".  */
  DECL_ARTIFICIAL (decl) = 1;
  DECL_EXTERNAL (decl) = 1;
  TREE_PUBLIC (decl) = 1;
  gcc_assert (DECL_ASSEMBLER_NAME (decl));

  /* Zap the nonsensical SYMBOL_REF_DECL for this.  What we're left with
     are the flags assigned by targetm.encode_section_info.  */
  SET_SYMBOL_REF_DECL (XEXP (DECL_RTL (decl), 0), NULL);

  return decl;
}

rtx
init_one_libfunc (const char *name)
{
  tree id, decl;
  void **slot;
  hashval_t hash;

  if (libfunc_decls == NULL)
    libfunc_decls = htab_create_ggc (37, libfunc_decl_hash,
				     libfunc_decl_eq, NULL);

  /* See if we have already created a libfunc decl for this function.  */
  id = get_identifier (name);
  hash = IDENTIFIER_HASH_VALUE (id);
  slot = htab_find_slot_with_hash (libfunc_decls, id, hash, INSERT);
  decl = (tree) *slot;
  if (decl == NULL)
    {
      /* Create a new decl, so that it can be passed to
	 targetm.encode_section_info.  */
      decl = build_libfunc_function (name);
      *slot = decl;
    }
  return XEXP (DECL_RTL (decl), 0);
}

/* Adjust the assembler name of libfunc NAME to ASMSPEC.  */

rtx
set_user_assembler_libfunc (const char *name, const char *asmspec)
{
  tree id, decl;
  void **slot;
  hashval_t hash;

  id = get_identifier (name);
  hash = IDENTIFIER_HASH_VALUE (id);
  slot = htab_find_slot_with_hash (libfunc_decls, id, hash, NO_INSERT);
  gcc_assert (slot);
  decl = (tree) *slot;
  set_user_assembler_name (decl, asmspec);
  return XEXP (DECL_RTL (decl), 0);
}

/* Call this to reset the function entry for one optab (OPTABLE) in mode
   MODE to NAME, which should be either 0 or a string constant.  */
void
set_optab_libfunc (optab optable, enum machine_mode mode, const char *name)
{
  rtx val;
  struct libfunc_entry e;
  struct libfunc_entry **slot;
  e.optab = (size_t) (optable - &optab_table[0]);
  e.mode1 = mode;
  e.mode2 = VOIDmode;

  if (name)
    val = init_one_libfunc (name);
  else
    val = 0;
  slot = (struct libfunc_entry **) htab_find_slot (libfunc_hash, &e, INSERT);
  if (*slot == NULL)
    *slot = ggc_alloc_libfunc_entry ();
  (*slot)->optab = (size_t) (optable - &optab_table[0]);
  (*slot)->mode1 = mode;
  (*slot)->mode2 = VOIDmode;
  (*slot)->libfunc = val;
}

/* Call this to reset the function entry for one conversion optab
   (OPTABLE) from mode FMODE to mode TMODE to NAME, which should be
   either 0 or a string constant.  */
void
set_conv_libfunc (convert_optab optable, enum machine_mode tmode,
		  enum machine_mode fmode, const char *name)
{
  rtx val;
  struct libfunc_entry e;
  struct libfunc_entry **slot;
  e.optab = (size_t) (optable - &convert_optab_table[0]);
  e.mode1 = tmode;
  e.mode2 = fmode;

  if (name)
    val = init_one_libfunc (name);
  else
    val = 0;
  slot = (struct libfunc_entry **) htab_find_slot (libfunc_hash, &e, INSERT);
  if (*slot == NULL)
    *slot = ggc_alloc_libfunc_entry ();
  (*slot)->optab = (size_t) (optable - &convert_optab_table[0]);
  (*slot)->mode1 = tmode;
  (*slot)->mode2 = fmode;
  (*slot)->libfunc = val;
}

/* Call this to initialize the contents of the optabs
   appropriately for the current target machine.  */

void
init_optabs (void)
{
  unsigned int i;
#if GCC_VERSION >= 4000 && HAVE_DESIGNATED_INITIALIZERS
  static bool reinit;
#endif

  libfunc_hash = htab_create_ggc (10, hash_libfunc, eq_libfunc, NULL);
  /* Start by initializing all tables to contain CODE_FOR_nothing.  */

#ifdef HAVE_conditional_move
  for (i = 0; i < NUM_MACHINE_MODES; i++)
    movcc_gen_code[i] = CODE_FOR_nothing;
#endif

  for (i = 0; i < NUM_MACHINE_MODES; i++)
    {
      vcond_gen_code[i] = CODE_FOR_nothing;
      vcondu_gen_code[i] = CODE_FOR_nothing;
    }

#if GCC_VERSION >= 4000 && HAVE_DESIGNATED_INITIALIZERS
  /* We statically initialize the insn_codes with CODE_FOR_nothing.  */
  if (reinit)
    init_insn_codes ();
#else
  init_insn_codes ();
#endif

  init_optab (add_optab, PLUS);
  init_optabv (addv_optab, PLUS);
  init_optab (sub_optab, MINUS);
  init_optabv (subv_optab, MINUS);
  init_optab (ssadd_optab, SS_PLUS);
  init_optab (usadd_optab, US_PLUS);
  init_optab (sssub_optab, SS_MINUS);
  init_optab (ussub_optab, US_MINUS);
  init_optab (smul_optab, MULT);
  init_optab (ssmul_optab, SS_MULT);
  init_optab (usmul_optab, US_MULT);
  init_optabv (smulv_optab, MULT);
  init_optab (smul_highpart_optab, UNKNOWN);
  init_optab (umul_highpart_optab, UNKNOWN);
  init_optab (smul_widen_optab, UNKNOWN);
  init_optab (umul_widen_optab, UNKNOWN);
  init_optab (usmul_widen_optab, UNKNOWN);
  init_optab (smadd_widen_optab, UNKNOWN);
  init_optab (umadd_widen_optab, UNKNOWN);
  init_optab (ssmadd_widen_optab, UNKNOWN);
  init_optab (usmadd_widen_optab, UNKNOWN);
  init_optab (smsub_widen_optab, UNKNOWN);
  init_optab (umsub_widen_optab, UNKNOWN);
  init_optab (ssmsub_widen_optab, UNKNOWN);
  init_optab (usmsub_widen_optab, UNKNOWN);
  init_optab (sdiv_optab, DIV);
  init_optab (ssdiv_optab, SS_DIV);
  init_optab (usdiv_optab, US_DIV);
  init_optabv (sdivv_optab, DIV);
  init_optab (sdivmod_optab, UNKNOWN);
  init_optab (udiv_optab, UDIV);
  init_optab (udivmod_optab, UNKNOWN);
  init_optab (smod_optab, MOD);
  init_optab (umod_optab, UMOD);
  init_optab (fmod_optab, UNKNOWN);
  init_optab (remainder_optab, UNKNOWN);
  init_optab (ftrunc_optab, UNKNOWN);
  init_optab (and_optab, AND);
  init_optab (ior_optab, IOR);
  init_optab (xor_optab, XOR);
  init_optab (ashl_optab, ASHIFT);
  init_optab (ssashl_optab, SS_ASHIFT);
  init_optab (usashl_optab, US_ASHIFT);
  init_optab (ashr_optab, ASHIFTRT);
  init_optab (lshr_optab, LSHIFTRT);
  init_optab (rotl_optab, ROTATE);
  init_optab (rotr_optab, ROTATERT);
  init_optab (smin_optab, SMIN);
  init_optab (smax_optab, SMAX);
  init_optab (umin_optab, UMIN);
  init_optab (umax_optab, UMAX);
  init_optab (pow_optab, UNKNOWN);
  init_optab (atan2_optab, UNKNOWN);

  /* These three have codes assigned exclusively for the sake of
     have_insn_for.  */
  init_optab (mov_optab, SET);
  init_optab (movstrict_optab, STRICT_LOW_PART);
  init_optab (cbranch_optab, COMPARE);

  init_optab (cmov_optab, UNKNOWN);
  init_optab (cstore_optab, UNKNOWN);
  init_optab (ctrap_optab, UNKNOWN);

  init_optab (storent_optab, UNKNOWN);

  init_optab (cmp_optab, UNKNOWN);
  init_optab (ucmp_optab, UNKNOWN);

  init_optab (eq_optab, EQ);
  init_optab (ne_optab, NE);
  init_optab (gt_optab, GT);
  init_optab (ge_optab, GE);
  init_optab (lt_optab, LT);
  init_optab (le_optab, LE);
  init_optab (unord_optab, UNORDERED);

  init_optab (neg_optab, NEG);
  init_optab (ssneg_optab, SS_NEG);
  init_optab (usneg_optab, US_NEG);
  init_optabv (negv_optab, NEG);
  init_optab (abs_optab, ABS);
  init_optabv (absv_optab, ABS);
  init_optab (addcc_optab, UNKNOWN);
  init_optab (one_cmpl_optab, NOT);
  init_optab (bswap_optab, BSWAP);
  init_optab (ffs_optab, FFS);
  init_optab (clz_optab, CLZ);
  init_optab (ctz_optab, CTZ);
  init_optab (popcount_optab, POPCOUNT);
  init_optab (parity_optab, PARITY);
  init_optab (sqrt_optab, SQRT);
  init_optab (floor_optab, UNKNOWN);
  init_optab (ceil_optab, UNKNOWN);
  init_optab (round_optab, UNKNOWN);
  init_optab (btrunc_optab, UNKNOWN);
  init_optab (nearbyint_optab, UNKNOWN);
  init_optab (rint_optab, UNKNOWN);
  init_optab (sincos_optab, UNKNOWN);
  init_optab (sin_optab, UNKNOWN);
  init_optab (asin_optab, UNKNOWN);
  init_optab (cos_optab, UNKNOWN);
  init_optab (acos_optab, UNKNOWN);
  init_optab (exp_optab, UNKNOWN);
  init_optab (exp10_optab, UNKNOWN);
  init_optab (exp2_optab, UNKNOWN);
  init_optab (expm1_optab, UNKNOWN);
  init_optab (ldexp_optab, UNKNOWN);
  init_optab (scalb_optab, UNKNOWN);
  init_optab (significand_optab, UNKNOWN);
  init_optab (logb_optab, UNKNOWN);
  init_optab (ilogb_optab, UNKNOWN);
  init_optab (log_optab, UNKNOWN);
  init_optab (log10_optab, UNKNOWN);
  init_optab (log2_optab, UNKNOWN);
  init_optab (log1p_optab, UNKNOWN);
  init_optab (tan_optab, UNKNOWN);
  init_optab (atan_optab, UNKNOWN);
  init_optab (copysign_optab, UNKNOWN);
  init_optab (signbit_optab, UNKNOWN);

  init_optab (isinf_optab, UNKNOWN);

  init_optab (strlen_optab, UNKNOWN);
  init_optab (push_optab, UNKNOWN);

  init_optab (reduc_smax_optab, UNKNOWN);
  init_optab (reduc_umax_optab, UNKNOWN);
  init_optab (reduc_smin_optab, UNKNOWN);
  init_optab (reduc_umin_optab, UNKNOWN);
  init_optab (reduc_splus_optab, UNKNOWN);
  init_optab (reduc_uplus_optab, UNKNOWN);

  init_optab (ssum_widen_optab, UNKNOWN);
  init_optab (usum_widen_optab, UNKNOWN);
  init_optab (sdot_prod_optab, UNKNOWN);
  init_optab (udot_prod_optab, UNKNOWN);

  init_optab (vec_extract_optab, UNKNOWN);
  init_optab (vec_extract_even_optab, UNKNOWN);
  init_optab (vec_extract_odd_optab, UNKNOWN);
  init_optab (vec_interleave_high_optab, UNKNOWN);
  init_optab (vec_interleave_low_optab, UNKNOWN);
  init_optab (vec_set_optab, UNKNOWN);
  init_optab (vec_init_optab, UNKNOWN);
  init_optab (vec_shl_optab, UNKNOWN);
  init_optab (vec_shr_optab, UNKNOWN);
  init_optab (vec_realign_load_optab, UNKNOWN);
  init_optab (movmisalign_optab, UNKNOWN);
  init_optab (vec_widen_umult_hi_optab, UNKNOWN);
  init_optab (vec_widen_umult_lo_optab, UNKNOWN);
  init_optab (vec_widen_smult_hi_optab, UNKNOWN);
  init_optab (vec_widen_smult_lo_optab, UNKNOWN);
  init_optab (vec_unpacks_hi_optab, UNKNOWN);
  init_optab (vec_unpacks_lo_optab, UNKNOWN);
  init_optab (vec_unpacku_hi_optab, UNKNOWN);
  init_optab (vec_unpacku_lo_optab, UNKNOWN);
  init_optab (vec_unpacks_float_hi_optab, UNKNOWN);
  init_optab (vec_unpacks_float_lo_optab, UNKNOWN);
  init_optab (vec_unpacku_float_hi_optab, UNKNOWN);
  init_optab (vec_unpacku_float_lo_optab, UNKNOWN);
  init_optab (vec_pack_trunc_optab, UNKNOWN);
  init_optab (vec_pack_usat_optab, UNKNOWN);
  init_optab (vec_pack_ssat_optab, UNKNOWN);
  init_optab (vec_pack_ufix_trunc_optab, UNKNOWN);
  init_optab (vec_pack_sfix_trunc_optab, UNKNOWN);

  init_optab (powi_optab, UNKNOWN);

  /* Conversions.  */
  init_convert_optab (sext_optab, SIGN_EXTEND);
  init_convert_optab (zext_optab, ZERO_EXTEND);
  init_convert_optab (trunc_optab, TRUNCATE);
  init_convert_optab (sfix_optab, FIX);
  init_convert_optab (ufix_optab, UNSIGNED_FIX);
  init_convert_optab (sfixtrunc_optab, UNKNOWN);
  init_convert_optab (ufixtrunc_optab, UNKNOWN);
  init_convert_optab (sfloat_optab, FLOAT);
  init_convert_optab (ufloat_optab, UNSIGNED_FLOAT);
  init_convert_optab (lrint_optab, UNKNOWN);
  init_convert_optab (lround_optab, UNKNOWN);
  init_convert_optab (lfloor_optab, UNKNOWN);
  init_convert_optab (lceil_optab, UNKNOWN);

  init_convert_optab (fract_optab, FRACT_CONVERT);
  init_convert_optab (fractuns_optab, UNSIGNED_FRACT_CONVERT);
  init_convert_optab (satfract_optab, SAT_FRACT);
  init_convert_optab (satfractuns_optab, UNSIGNED_SAT_FRACT);

  for (i = 0; i < NUM_MACHINE_MODES; i++)
    {
      movmem_optab[i] = CODE_FOR_nothing;
      cmpstr_optab[i] = CODE_FOR_nothing;
      cmpstrn_optab[i] = CODE_FOR_nothing;
      cmpmem_optab[i] = CODE_FOR_nothing;
      setmem_optab[i] = CODE_FOR_nothing;

      sync_add_optab[i] = CODE_FOR_nothing;
      sync_sub_optab[i] = CODE_FOR_nothing;
      sync_ior_optab[i] = CODE_FOR_nothing;
      sync_and_optab[i] = CODE_FOR_nothing;
      sync_xor_optab[i] = CODE_FOR_nothing;
      sync_nand_optab[i] = CODE_FOR_nothing;
      sync_old_add_optab[i] = CODE_FOR_nothing;
      sync_old_sub_optab[i] = CODE_FOR_nothing;
      sync_old_ior_optab[i] = CODE_FOR_nothing;
      sync_old_and_optab[i] = CODE_FOR_nothing;
      sync_old_xor_optab[i] = CODE_FOR_nothing;
      sync_old_nand_optab[i] = CODE_FOR_nothing;
      sync_new_add_optab[i] = CODE_FOR_nothing;
      sync_new_sub_optab[i] = CODE_FOR_nothing;
      sync_new_ior_optab[i] = CODE_FOR_nothing;
      sync_new_and_optab[i] = CODE_FOR_nothing;
      sync_new_xor_optab[i] = CODE_FOR_nothing;
      sync_new_nand_optab[i] = CODE_FOR_nothing;
      sync_compare_and_swap[i] = CODE_FOR_nothing;
      sync_lock_test_and_set[i] = CODE_FOR_nothing;
      sync_lock_release[i] = CODE_FOR_nothing;

      reload_in_optab[i] = reload_out_optab[i] = CODE_FOR_nothing;
    }

  /* Fill in the optabs with the insns we support.  */
  init_all_optabs ();

  /* Initialize the optabs with the names of the library functions.  */
  add_optab->libcall_basename = "add";
  add_optab->libcall_suffix = '3';
  add_optab->libcall_gen = gen_int_fp_fixed_libfunc;
  addv_optab->libcall_basename = "add";
  addv_optab->libcall_suffix = '3';
  addv_optab->libcall_gen = gen_intv_fp_libfunc;
  ssadd_optab->libcall_basename = "ssadd";
  ssadd_optab->libcall_suffix = '3';
  ssadd_optab->libcall_gen = gen_signed_fixed_libfunc;
  usadd_optab->libcall_basename = "usadd";
  usadd_optab->libcall_suffix = '3';
  usadd_optab->libcall_gen = gen_unsigned_fixed_libfunc;
  sub_optab->libcall_basename = "sub";
  sub_optab->libcall_suffix = '3';
  sub_optab->libcall_gen = gen_int_fp_fixed_libfunc;
  subv_optab->libcall_basename = "sub";
  subv_optab->libcall_suffix = '3';
  subv_optab->libcall_gen = gen_intv_fp_libfunc;
  sssub_optab->libcall_basename = "sssub";
  sssub_optab->libcall_suffix = '3';
  sssub_optab->libcall_gen = gen_signed_fixed_libfunc;
  ussub_optab->libcall_basename = "ussub";
  ussub_optab->libcall_suffix = '3';
  ussub_optab->libcall_gen = gen_unsigned_fixed_libfunc;
  smul_optab->libcall_basename = "mul";
  smul_optab->libcall_suffix = '3';
  smul_optab->libcall_gen = gen_int_fp_fixed_libfunc;
  smulv_optab->libcall_basename = "mul";
  smulv_optab->libcall_suffix = '3';
  smulv_optab->libcall_gen = gen_intv_fp_libfunc;
  ssmul_optab->libcall_basename = "ssmul";
  ssmul_optab->libcall_suffix = '3';
  ssmul_optab->libcall_gen = gen_signed_fixed_libfunc;
  usmul_optab->libcall_basename = "usmul";
  usmul_optab->libcall_suffix = '3';
  usmul_optab->libcall_gen = gen_unsigned_fixed_libfunc;
  sdiv_optab->libcall_basename = "div";
  sdiv_optab->libcall_suffix = '3';
  sdiv_optab->libcall_gen = gen_int_fp_signed_fixed_libfunc;
  sdivv_optab->libcall_basename = "divv";
  sdivv_optab->libcall_suffix = '3';
  sdivv_optab->libcall_gen = gen_int_libfunc;
  ssdiv_optab->libcall_basename = "ssdiv";
  ssdiv_optab->libcall_suffix = '3';
  ssdiv_optab->libcall_gen = gen_signed_fixed_libfunc;
  udiv_optab->libcall_basename = "udiv";
  udiv_optab->libcall_suffix = '3';
  udiv_optab->libcall_gen = gen_int_unsigned_fixed_libfunc;
  usdiv_optab->libcall_basename = "usdiv";
  usdiv_optab->libcall_suffix = '3';
  usdiv_optab->libcall_gen = gen_unsigned_fixed_libfunc;
  sdivmod_optab->libcall_basename = "divmod";
  sdivmod_optab->libcall_suffix = '4';
  sdivmod_optab->libcall_gen = gen_int_libfunc;
  udivmod_optab->libcall_basename = "udivmod";
  udivmod_optab->libcall_suffix = '4';
  udivmod_optab->libcall_gen = gen_int_libfunc;
  smod_optab->libcall_basename = "mod";
  smod_optab->libcall_suffix = '3';
  smod_optab->libcall_gen = gen_int_libfunc;
  umod_optab->libcall_basename = "umod";
  umod_optab->libcall_suffix = '3';
  umod_optab->libcall_gen = gen_int_libfunc;
  ftrunc_optab->libcall_basename = "ftrunc";
  ftrunc_optab->libcall_suffix = '2';
  ftrunc_optab->libcall_gen = gen_fp_libfunc;
  and_optab->libcall_basename = "and";
  and_optab->libcall_suffix = '3';
  and_optab->libcall_gen = gen_int_libfunc;
  ior_optab->libcall_basename = "ior";
  ior_optab->libcall_suffix = '3';
  ior_optab->libcall_gen = gen_int_libfunc;
  xor_optab->libcall_basename = "xor";
  xor_optab->libcall_suffix = '3';
  xor_optab->libcall_gen = gen_int_libfunc;
  ashl_optab->libcall_basename = "ashl";
  ashl_optab->libcall_suffix = '3';
  ashl_optab->libcall_gen = gen_int_fixed_libfunc;
  ssashl_optab->libcall_basename = "ssashl";
  ssashl_optab->libcall_suffix = '3';
  ssashl_optab->libcall_gen = gen_signed_fixed_libfunc;
  usashl_optab->libcall_basename = "usashl";
  usashl_optab->libcall_suffix = '3';
  usashl_optab->libcall_gen = gen_unsigned_fixed_libfunc;
  ashr_optab->libcall_basename = "ashr";
  ashr_optab->libcall_suffix = '3';
  ashr_optab->libcall_gen = gen_int_signed_fixed_libfunc;
  lshr_optab->libcall_basename = "lshr";
  lshr_optab->libcall_suffix = '3';
  lshr_optab->libcall_gen = gen_int_unsigned_fixed_libfunc;
  smin_optab->libcall_basename = "min";
  smin_optab->libcall_suffix = '3';
  smin_optab->libcall_gen = gen_int_fp_libfunc;
  smax_optab->libcall_basename = "max";
  smax_optab->libcall_suffix = '3';
  smax_optab->libcall_gen = gen_int_fp_libfunc;
  umin_optab->libcall_basename = "umin";
  umin_optab->libcall_suffix = '3';
  umin_optab->libcall_gen = gen_int_libfunc;
  umax_optab->libcall_basename = "umax";
  umax_optab->libcall_suffix = '3';
  umax_optab->libcall_gen = gen_int_libfunc;
  neg_optab->libcall_basename = "neg";
  neg_optab->libcall_suffix = '2';
  neg_optab->libcall_gen = gen_int_fp_fixed_libfunc;
  ssneg_optab->libcall_basename = "ssneg";
  ssneg_optab->libcall_suffix = '2';
  ssneg_optab->libcall_gen = gen_signed_fixed_libfunc;
  usneg_optab->libcall_basename = "usneg";
  usneg_optab->libcall_suffix = '2';
  usneg_optab->libcall_gen = gen_unsigned_fixed_libfunc;
  negv_optab->libcall_basename = "neg";
  negv_optab->libcall_suffix = '2';
  negv_optab->libcall_gen = gen_intv_fp_libfunc;
  one_cmpl_optab->libcall_basename = "one_cmpl";
  one_cmpl_optab->libcall_suffix = '2';
  one_cmpl_optab->libcall_gen = gen_int_libfunc;
  ffs_optab->libcall_basename = "ffs";
  ffs_optab->libcall_suffix = '2';
  ffs_optab->libcall_gen = gen_int_libfunc;
  clz_optab->libcall_basename = "clz";
  clz_optab->libcall_suffix = '2';
  clz_optab->libcall_gen = gen_int_libfunc;
  ctz_optab->libcall_basename = "ctz";
  ctz_optab->libcall_suffix = '2';
  ctz_optab->libcall_gen = gen_int_libfunc;
  popcount_optab->libcall_basename = "popcount";
  popcount_optab->libcall_suffix = '2';
  popcount_optab->libcall_gen = gen_int_libfunc;
  parity_optab->libcall_basename = "parity";
  parity_optab->libcall_suffix = '2';
  parity_optab->libcall_gen = gen_int_libfunc;

  /* Comparison libcalls for integers MUST come in pairs,
     signed/unsigned.  */
  cmp_optab->libcall_basename = "cmp";
  cmp_optab->libcall_suffix = '2';
  cmp_optab->libcall_gen = gen_int_fp_fixed_libfunc;
  ucmp_optab->libcall_basename = "ucmp";
  ucmp_optab->libcall_suffix = '2';
  ucmp_optab->libcall_gen = gen_int_libfunc;

  /* EQ etc are floating point only.  */
  eq_optab->libcall_basename = "eq";
  eq_optab->libcall_suffix = '2';
  eq_optab->libcall_gen = gen_fp_libfunc;
  ne_optab->libcall_basename = "ne";
  ne_optab->libcall_suffix = '2';
  ne_optab->libcall_gen = gen_fp_libfunc;
  gt_optab->libcall_basename = "gt";
  gt_optab->libcall_suffix = '2';
  gt_optab->libcall_gen = gen_fp_libfunc;
  ge_optab->libcall_basename = "ge";
  ge_optab->libcall_suffix = '2';
  ge_optab->libcall_gen = gen_fp_libfunc;
  lt_optab->libcall_basename = "lt";
  lt_optab->libcall_suffix = '2';
  lt_optab->libcall_gen = gen_fp_libfunc;
  le_optab->libcall_basename = "le";
  le_optab->libcall_suffix = '2';
  le_optab->libcall_gen = gen_fp_libfunc;
  unord_optab->libcall_basename = "unord";
  unord_optab->libcall_suffix = '2';
  unord_optab->libcall_gen = gen_fp_libfunc;

  powi_optab->libcall_basename = "powi";
  powi_optab->libcall_suffix = '2';
  powi_optab->libcall_gen = gen_fp_libfunc;

  /* Conversions.  */
  sfloat_optab->libcall_basename = "float";
  sfloat_optab->libcall_gen = gen_int_to_fp_conv_libfunc;
  ufloat_optab->libcall_gen = gen_ufloat_conv_libfunc;
  sfix_optab->libcall_basename = "fix";
  sfix_optab->libcall_gen = gen_fp_to_int_conv_libfunc;
  ufix_optab->libcall_basename = "fixuns";
  ufix_optab->libcall_gen = gen_fp_to_int_conv_libfunc;
  lrint_optab->libcall_basename = "lrint";
  lrint_optab->libcall_gen = gen_int_to_fp_nondecimal_conv_libfunc;
  lround_optab->libcall_basename = "lround";
  lround_optab->libcall_gen = gen_int_to_fp_nondecimal_conv_libfunc;
  lfloor_optab->libcall_basename = "lfloor";
  lfloor_optab->libcall_gen = gen_int_to_fp_nondecimal_conv_libfunc;
  lceil_optab->libcall_basename = "lceil";
  lceil_optab->libcall_gen = gen_int_to_fp_nondecimal_conv_libfunc;

  /* trunc_optab is also used for FLOAT_EXTEND.  */
  sext_optab->libcall_basename = "extend";
  sext_optab->libcall_gen = gen_extend_conv_libfunc;
  trunc_optab->libcall_basename = "trunc";
  trunc_optab->libcall_gen = gen_trunc_conv_libfunc;

  /* Conversions for fixed-point modes and other modes.  */
  fract_optab->libcall_basename = "fract";
  fract_optab->libcall_gen = gen_fract_conv_libfunc;
  satfract_optab->libcall_basename = "satfract";
  satfract_optab->libcall_gen = gen_satfract_conv_libfunc;
  fractuns_optab->libcall_basename = "fractuns";
  fractuns_optab->libcall_gen = gen_fractuns_conv_libfunc;
  satfractuns_optab->libcall_basename = "satfractuns";
  satfractuns_optab->libcall_gen = gen_satfractuns_conv_libfunc;

  /* The ffs function operates on `int'.  Fall back on it if we do not
     have a libgcc2 function for that width.  */
  if (INT_TYPE_SIZE < BITS_PER_WORD)
    set_optab_libfunc (ffs_optab, mode_for_size (INT_TYPE_SIZE, MODE_INT, 0),
		       "ffs");

  /* Explicitly initialize the bswap libfuncs since we need them to be
     valid for things other than word_mode.  */
  set_optab_libfunc (bswap_optab, SImode, "__bswapsi2");
  set_optab_libfunc (bswap_optab, DImode, "__bswapdi2");

  /* Use cabs for double complex abs, since systems generally have cabs.
     Don't define any libcall for float complex, so that cabs will be used.  */
  if (complex_double_type_node)
    set_optab_libfunc (abs_optab, TYPE_MODE (complex_double_type_node), "cabs");

  abort_libfunc = init_one_libfunc ("abort");
  memcpy_libfunc = init_one_libfunc ("memcpy");
  memmove_libfunc = init_one_libfunc ("memmove");
  memcmp_libfunc = init_one_libfunc ("memcmp");
  memset_libfunc = init_one_libfunc ("memset");
  setbits_libfunc = init_one_libfunc ("__setbits");

#ifndef DONT_USE_BUILTIN_SETJMP
  setjmp_libfunc = init_one_libfunc ("__builtin_setjmp");
  longjmp_libfunc = init_one_libfunc ("__builtin_longjmp");
#else
  setjmp_libfunc = init_one_libfunc ("setjmp");
  longjmp_libfunc = init_one_libfunc ("longjmp");
#endif
  unwind_sjlj_register_libfunc = init_one_libfunc ("_Unwind_SjLj_Register");
  unwind_sjlj_unregister_libfunc
    = init_one_libfunc ("_Unwind_SjLj_Unregister");

  /* For function entry/exit instrumentation.  */
  profile_function_entry_libfunc
    = init_one_libfunc ("__cyg_profile_func_enter");
  profile_function_exit_libfunc
    = init_one_libfunc ("__cyg_profile_func_exit");

  gcov_flush_libfunc = init_one_libfunc ("__gcov_flush");

  /* Allow the target to add more libcalls or rename some, etc.  */
  targetm.init_libfuncs ();

#if GCC_VERSION >= 4000 && HAVE_DESIGNATED_INITIALIZERS
  reinit = true;
#endif
}

/* Print information about the current contents of the optabs on
   STDERR.  */

DEBUG_FUNCTION void
debug_optab_libfuncs (void)
{
  int i;
  int j;
  int k;

  /* Dump the arithmetic optabs.  */
  for (i = 0; i != (int) OTI_MAX; i++)
    for (j = 0; j < NUM_MACHINE_MODES; ++j)
      {
	optab o;
	rtx l;

	o = &optab_table[i];
	l = optab_libfunc (o, (enum machine_mode) j);
	if (l)
	  {
	    gcc_assert (GET_CODE (l) == SYMBOL_REF);
	    fprintf (stderr, "%s\t%s:\t%s\n",
		     GET_RTX_NAME (o->code),
		     GET_MODE_NAME (j),
		     XSTR (l, 0));
	  }
      }

  /* Dump the conversion optabs.  */
  for (i = 0; i < (int) COI_MAX; ++i)
    for (j = 0; j < NUM_MACHINE_MODES; ++j)
      for (k = 0; k < NUM_MACHINE_MODES; ++k)
	{
	  convert_optab o;
	  rtx l;

	  o = &convert_optab_table[i];
	  l = convert_optab_libfunc (o, (enum machine_mode) j,
				     (enum machine_mode) k);
	  if (l)
	    {
	      gcc_assert (GET_CODE (l) == SYMBOL_REF);
	      fprintf (stderr, "%s\t%s\t%s:\t%s\n",
		       GET_RTX_NAME (o->code),
		       GET_MODE_NAME (j),
		       GET_MODE_NAME (k),
		       XSTR (l, 0));
	    }
	}
}


/* Generate insns to trap with code TCODE if OP1 and OP2 satisfy condition
   CODE.  Return 0 on failure.  */

rtx
gen_cond_trap (enum rtx_code code, rtx op1, rtx op2, rtx tcode)
{
  enum machine_mode mode = GET_MODE (op1);
  enum insn_code icode;
  rtx insn;
  rtx trap_rtx;

  if (mode == VOIDmode)
    return 0;

  icode = optab_handler (ctrap_optab, mode)->insn_code;
  if (icode == CODE_FOR_nothing)
    return 0;

  /* Some targets only accept a zero trap code.  */
  if (insn_data[icode].operand[3].predicate
      && !insn_data[icode].operand[3].predicate (tcode, VOIDmode))
    return 0;

  do_pending_stack_adjust ();
  start_sequence ();
  prepare_cmp_insn (op1, op2, code, NULL_RTX, false, OPTAB_DIRECT,
		    &trap_rtx, &mode);
  if (!trap_rtx)
    insn = NULL_RTX;
  else
    insn = GEN_FCN (icode) (trap_rtx, XEXP (trap_rtx, 0), XEXP (trap_rtx, 1),
			    tcode);

  /* If that failed, then give up.  */
  if (insn == 0)
    {
      end_sequence ();
      return 0;
    }

  emit_insn (insn);
  insn = get_insns ();
  end_sequence ();
  return insn;
}

/* Return rtx code for TCODE. Use UNSIGNEDP to select signed
   or unsigned operation code.  */

static enum rtx_code
get_rtx_code (enum tree_code tcode, bool unsignedp)
{
  enum rtx_code code;
  switch (tcode)
    {
    case EQ_EXPR:
      code = EQ;
      break;
    case NE_EXPR:
      code = NE;
      break;
    case LT_EXPR:
      code = unsignedp ? LTU : LT;
      break;
    case LE_EXPR:
      code = unsignedp ? LEU : LE;
      break;
    case GT_EXPR:
      code = unsignedp ? GTU : GT;
      break;
    case GE_EXPR:
      code = unsignedp ? GEU : GE;
      break;

    case UNORDERED_EXPR:
      code = UNORDERED;
      break;
    case ORDERED_EXPR:
      code = ORDERED;
      break;
    case UNLT_EXPR:
      code = UNLT;
      break;
    case UNLE_EXPR:
      code = UNLE;
      break;
    case UNGT_EXPR:
      code = UNGT;
      break;
    case UNGE_EXPR:
      code = UNGE;
      break;
    case UNEQ_EXPR:
      code = UNEQ;
      break;
    case LTGT_EXPR:
      code = LTGT;
      break;

    default:
      gcc_unreachable ();
    }
  return code;
}

/* Return comparison rtx for COND. Use UNSIGNEDP to select signed or
   unsigned operators. Do not generate compare instruction.  */

static rtx
vector_compare_rtx (tree cond, bool unsignedp, enum insn_code icode)
{
  enum rtx_code rcode;
  tree t_op0, t_op1;
  rtx rtx_op0, rtx_op1;

  /* This is unlikely. While generating VEC_COND_EXPR, auto vectorizer
     ensures that condition is a relational operation.  */
  gcc_assert (COMPARISON_CLASS_P (cond));

  rcode = get_rtx_code (TREE_CODE (cond), unsignedp);
  t_op0 = TREE_OPERAND (cond, 0);
  t_op1 = TREE_OPERAND (cond, 1);

  /* Expand operands.  */
  rtx_op0 = expand_expr (t_op0, NULL_RTX, TYPE_MODE (TREE_TYPE (t_op0)),
			 EXPAND_STACK_PARM);
  rtx_op1 = expand_expr (t_op1, NULL_RTX, TYPE_MODE (TREE_TYPE (t_op1)),
			 EXPAND_STACK_PARM);

  if (!insn_data[icode].operand[4].predicate (rtx_op0, GET_MODE (rtx_op0))
      && GET_MODE (rtx_op0) != VOIDmode)
    rtx_op0 = force_reg (GET_MODE (rtx_op0), rtx_op0);

  if (!insn_data[icode].operand[5].predicate (rtx_op1, GET_MODE (rtx_op1))
      && GET_MODE (rtx_op1) != VOIDmode)
    rtx_op1 = force_reg (GET_MODE (rtx_op1), rtx_op1);

  return gen_rtx_fmt_ee (rcode, VOIDmode, rtx_op0, rtx_op1);
}

/* Return insn code for TYPE, the type of a VEC_COND_EXPR.  */

static inline enum insn_code
get_vcond_icode (tree type, enum machine_mode mode)
{
  enum insn_code icode = CODE_FOR_nothing;

  if (TYPE_UNSIGNED (type))
    icode = vcondu_gen_code[mode];
  else
    icode = vcond_gen_code[mode];
  return icode;
}

/* Return TRUE iff, appropriate vector insns are available
   for vector cond expr with type TYPE in VMODE mode.  */

bool
expand_vec_cond_expr_p (tree type, enum machine_mode vmode)
{
  if (get_vcond_icode (type, vmode) == CODE_FOR_nothing)
    return false;
  return true;
}

/* Generate insns for a VEC_COND_EXPR, given its TYPE and its
   three operands.  */

rtx
expand_vec_cond_expr (tree vec_cond_type, tree op0, tree op1, tree op2,
		      rtx target)
{
  enum insn_code icode;
  rtx comparison, rtx_op1, rtx_op2, cc_op0, cc_op1;
  enum machine_mode mode = TYPE_MODE (vec_cond_type);
  bool unsignedp = TYPE_UNSIGNED (vec_cond_type);

  icode = get_vcond_icode (vec_cond_type, mode);
  if (icode == CODE_FOR_nothing)
    return 0;

  if (!target || !insn_data[icode].operand[0].predicate (target, mode))
    target = gen_reg_rtx (mode);

  /* Get comparison rtx.  First expand both cond expr operands.  */
  comparison = vector_compare_rtx (op0,
				   unsignedp, icode);
  cc_op0 = XEXP (comparison, 0);
  cc_op1 = XEXP (comparison, 1);
  /* Expand both operands and force them in reg, if required.  */
  rtx_op1 = expand_normal (op1);
  if (!insn_data[icode].operand[1].predicate (rtx_op1, mode)
      && mode != VOIDmode)
    rtx_op1 = force_reg (mode, rtx_op1);

  rtx_op2 = expand_normal (op2);
  if (!insn_data[icode].operand[2].predicate (rtx_op2, mode)
      && mode != VOIDmode)
    rtx_op2 = force_reg (mode, rtx_op2);

  /* Emit instruction! */
  emit_insn (GEN_FCN (icode) (target, rtx_op1, rtx_op2,
			      comparison, cc_op0,  cc_op1));

  return target;
}


/* This is an internal subroutine of the other compare_and_swap expanders.
   MEM, OLD_VAL and NEW_VAL are as you'd expect for a compare-and-swap
   operation.  TARGET is an optional place to store the value result of
   the operation.  ICODE is the particular instruction to expand.  Return
   the result of the operation.  */

static rtx
expand_val_compare_and_swap_1 (rtx mem, rtx old_val, rtx new_val,
			       rtx target, enum insn_code icode)
{
  enum machine_mode mode = GET_MODE (mem);
  rtx insn;

  if (!target || !insn_data[icode].operand[0].predicate (target, mode))
    target = gen_reg_rtx (mode);

  if (GET_MODE (old_val) != VOIDmode && GET_MODE (old_val) != mode)
    old_val = convert_modes (mode, GET_MODE (old_val), old_val, 1);
  if (!insn_data[icode].operand[2].predicate (old_val, mode))
    old_val = force_reg (mode, old_val);

  if (GET_MODE (new_val) != VOIDmode && GET_MODE (new_val) != mode)
    new_val = convert_modes (mode, GET_MODE (new_val), new_val, 1);
  if (!insn_data[icode].operand[3].predicate (new_val, mode))
    new_val = force_reg (mode, new_val);

  insn = GEN_FCN (icode) (target, mem, old_val, new_val);
  if (insn == NULL_RTX)
    return NULL_RTX;
  emit_insn (insn);

  return target;
}

/* Expand a compare-and-swap operation and return its value.  */

rtx
expand_val_compare_and_swap (rtx mem, rtx old_val, rtx new_val, rtx target)
{
  enum machine_mode mode = GET_MODE (mem);
  enum insn_code icode = sync_compare_and_swap[mode];

  if (icode == CODE_FOR_nothing)
    return NULL_RTX;

  return expand_val_compare_and_swap_1 (mem, old_val, new_val, target, icode);
}

/* Helper function to find the MODE_CC set in a sync_compare_and_swap
   pattern.  */

static void
find_cc_set (rtx x, const_rtx pat, void *data)
{
  if (REG_P (x) && GET_MODE_CLASS (GET_MODE (x)) == MODE_CC
      && GET_CODE (pat) == SET)
    {
      rtx *p_cc_reg = (rtx *) data;
      gcc_assert (!*p_cc_reg);
      *p_cc_reg = x;
    }
}

/* Expand a compare-and-swap operation and store true into the result if
   the operation was successful and false otherwise.  Return the result.
   Unlike other routines, TARGET is not optional.  */

rtx
expand_bool_compare_and_swap (rtx mem, rtx old_val, rtx new_val, rtx target)
{
  enum machine_mode mode = GET_MODE (mem);
  enum insn_code icode;
  rtx subtarget, seq, cc_reg;

  /* If the target supports a compare-and-swap pattern that simultaneously
     sets some flag for success, then use it.  Otherwise use the regular
     compare-and-swap and follow that immediately with a compare insn.  */
  icode = sync_compare_and_swap[mode];
  if (icode == CODE_FOR_nothing)
    return NULL_RTX;

  do
    {
      start_sequence ();
      subtarget = expand_val_compare_and_swap_1 (mem, old_val, new_val,
					         NULL_RTX, icode);
      cc_reg = NULL_RTX;
      if (subtarget == NULL_RTX)
	{
	  end_sequence ();
	  return NULL_RTX;
	}

      if (have_insn_for (COMPARE, CCmode))
	note_stores (PATTERN (get_last_insn ()), find_cc_set, &cc_reg);
      seq = get_insns ();
      end_sequence ();

      /* We might be comparing against an old value.  Try again. :-(  */
      if (!cc_reg && MEM_P (old_val))
	{
	  seq = NULL_RTX;
	  old_val = force_reg (mode, old_val);
        }
    }
  while (!seq);

  emit_insn (seq);
  if (cc_reg)
    return emit_store_flag_force (target, EQ, cc_reg, const0_rtx, VOIDmode, 0, 1);
  else
    return emit_store_flag_force (target, EQ, subtarget, old_val, VOIDmode, 1, 1);
}

/* This is a helper function for the other atomic operations.  This function
   emits a loop that contains SEQ that iterates until a compare-and-swap
   operation at the end succeeds.  MEM is the memory to be modified.  SEQ is
   a set of instructions that takes a value from OLD_REG as an input and
   produces a value in NEW_REG as an output.  Before SEQ, OLD_REG will be
   set to the current contents of MEM.  After SEQ, a compare-and-swap will
   attempt to update MEM with NEW_REG.  The function returns true when the
   loop was generated successfully.  */

static bool
expand_compare_and_swap_loop (rtx mem, rtx old_reg, rtx new_reg, rtx seq)
{
  enum machine_mode mode = GET_MODE (mem);
  enum insn_code icode;
  rtx label, cmp_reg, subtarget, cc_reg;

  /* The loop we want to generate looks like

	cmp_reg = mem;
      label:
        old_reg = cmp_reg;
	seq;
	cmp_reg = compare-and-swap(mem, old_reg, new_reg)
	if (cmp_reg != old_reg)
	  goto label;

     Note that we only do the plain load from memory once.  Subsequent
     iterations use the value loaded by the compare-and-swap pattern.  */

  label = gen_label_rtx ();
  cmp_reg = gen_reg_rtx (mode);

  emit_move_insn (cmp_reg, mem);
  emit_label (label);
  emit_move_insn (old_reg, cmp_reg);
  if (seq)
    emit_insn (seq);

  /* If the target supports a compare-and-swap pattern that simultaneously
     sets some flag for success, then use it.  Otherwise use the regular
     compare-and-swap and follow that immediately with a compare insn.  */
  icode = sync_compare_and_swap[mode];
  if (icode == CODE_FOR_nothing)
    return false;

  subtarget = expand_val_compare_and_swap_1 (mem, old_reg, new_reg,
					     cmp_reg, icode);
  if (subtarget == NULL_RTX)
    return false;

  cc_reg = NULL_RTX;
  if (have_insn_for (COMPARE, CCmode))
    note_stores (PATTERN (get_last_insn ()), find_cc_set, &cc_reg);
  if (cc_reg)
    {
      cmp_reg = cc_reg;
      old_reg = const0_rtx;
    }
  else
    {
      if (subtarget != cmp_reg)
	emit_move_insn (cmp_reg, subtarget);
    }

  /* ??? Mark this jump predicted not taken?  */
  emit_cmp_and_jump_insns (cmp_reg, old_reg, NE, const0_rtx, GET_MODE (cmp_reg), 1,
			   label);
  return true;
}

/* This function generates the atomic operation MEM CODE= VAL.  In this
   case, we do not care about any resulting value.  Returns NULL if we
   cannot generate the operation.  */

rtx
expand_sync_operation (rtx mem, rtx val, enum rtx_code code)
{
  enum machine_mode mode = GET_MODE (mem);
  enum insn_code icode;
  rtx insn;

  /* Look to see if the target supports the operation directly.  */
  switch (code)
    {
    case PLUS:
      icode = sync_add_optab[mode];
      break;
    case IOR:
      icode = sync_ior_optab[mode];
      break;
    case XOR:
      icode = sync_xor_optab[mode];
      break;
    case AND:
      icode = sync_and_optab[mode];
      break;
    case NOT:
      icode = sync_nand_optab[mode];
      break;

    case MINUS:
      icode = sync_sub_optab[mode];
      if (icode == CODE_FOR_nothing || CONST_INT_P (val))
	{
	  icode = sync_add_optab[mode];
	  if (icode != CODE_FOR_nothing)
	    {
	      val = expand_simple_unop (mode, NEG, val, NULL_RTX, 1);
	      code = PLUS;
	    }
	}
      break;

    default:
      gcc_unreachable ();
    }

  /* Generate the direct operation, if present.  */
  if (icode != CODE_FOR_nothing)
    {
      if (GET_MODE (val) != VOIDmode && GET_MODE (val) != mode)
	val = convert_modes (mode, GET_MODE (val), val, 1);
      if (!insn_data[icode].operand[1].predicate (val, mode))
	val = force_reg (mode, val);

      insn = GEN_FCN (icode) (mem, val);
      if (insn)
	{
	  emit_insn (insn);
	  return const0_rtx;
	}
    }

  /* Failing that, generate a compare-and-swap loop in which we perform the
     operation with normal arithmetic instructions.  */
  if (sync_compare_and_swap[mode] != CODE_FOR_nothing)
    {
      rtx t0 = gen_reg_rtx (mode), t1;

      start_sequence ();

      t1 = t0;
      if (code == NOT)
	{
	  t1 = expand_simple_binop (mode, AND, t1, val, NULL_RTX,
				    true, OPTAB_LIB_WIDEN);
	  t1 = expand_simple_unop (mode, code, t1, NULL_RTX, true);
	}
      else
	t1 = expand_simple_binop (mode, code, t1, val, NULL_RTX,
				  true, OPTAB_LIB_WIDEN);
      insn = get_insns ();
      end_sequence ();

      if (t1 != NULL && expand_compare_and_swap_loop (mem, t0, t1, insn))
	return const0_rtx;
    }

  return NULL_RTX;
}

/* This function generates the atomic operation MEM CODE= VAL.  In this
   case, we do care about the resulting value: if AFTER is true then
   return the value MEM holds after the operation, if AFTER is false
   then return the value MEM holds before the operation.  TARGET is an
   optional place for the result value to be stored.  */

rtx
expand_sync_fetch_operation (rtx mem, rtx val, enum rtx_code code,
			     bool after, rtx target)
{
  enum machine_mode mode = GET_MODE (mem);
  enum insn_code old_code, new_code, icode;
  bool compensate;
  rtx insn;

  /* Look to see if the target supports the operation directly.  */
  switch (code)
    {
    case PLUS:
      old_code = sync_old_add_optab[mode];
      new_code = sync_new_add_optab[mode];
      break;
    case IOR:
      old_code = sync_old_ior_optab[mode];
      new_code = sync_new_ior_optab[mode];
      break;
    case XOR:
      old_code = sync_old_xor_optab[mode];
      new_code = sync_new_xor_optab[mode];
      break;
    case AND:
      old_code = sync_old_and_optab[mode];
      new_code = sync_new_and_optab[mode];
      break;
    case NOT:
      old_code = sync_old_nand_optab[mode];
      new_code = sync_new_nand_optab[mode];
      break;

    case MINUS:
      old_code = sync_old_sub_optab[mode];
      new_code = sync_new_sub_optab[mode];
      if ((old_code == CODE_FOR_nothing && new_code == CODE_FOR_nothing)
          || CONST_INT_P (val))
	{
	  old_code = sync_old_add_optab[mode];
	  new_code = sync_new_add_optab[mode];
	  if (old_code != CODE_FOR_nothing || new_code != CODE_FOR_nothing)
	    {
	      val = expand_simple_unop (mode, NEG, val, NULL_RTX, 1);
	      code = PLUS;
	    }
	}
      break;

    default:
      gcc_unreachable ();
    }

  /* If the target does supports the proper new/old operation, great.  But
     if we only support the opposite old/new operation, check to see if we
     can compensate.  In the case in which the old value is supported, then
     we can always perform the operation again with normal arithmetic.  In
     the case in which the new value is supported, then we can only handle
     this in the case the operation is reversible.  */
  compensate = false;
  if (after)
    {
      icode = new_code;
      if (icode == CODE_FOR_nothing)
	{
	  icode = old_code;
	  if (icode != CODE_FOR_nothing)
	    compensate = true;
	}
    }
  else
    {
      icode = old_code;
      if (icode == CODE_FOR_nothing
	  && (code == PLUS || code == MINUS || code == XOR))
	{
	  icode = new_code;
	  if (icode != CODE_FOR_nothing)
	    compensate = true;
	}
    }

  /* If we found something supported, great.  */
  if (icode != CODE_FOR_nothing)
    {
      if (!target || !insn_data[icode].operand[0].predicate (target, mode))
	target = gen_reg_rtx (mode);

      if (GET_MODE (val) != VOIDmode && GET_MODE (val) != mode)
	val = convert_modes (mode, GET_MODE (val), val, 1);
      if (!insn_data[icode].operand[2].predicate (val, mode))
	val = force_reg (mode, val);

      insn = GEN_FCN (icode) (target, mem, val);
      if (insn)
	{
	  emit_insn (insn);

	  /* If we need to compensate for using an operation with the
	     wrong return value, do so now.  */
	  if (compensate)
	    {
	      if (!after)
		{
		  if (code == PLUS)
		    code = MINUS;
		  else if (code == MINUS)
		    code = PLUS;
		}

	      if (code == NOT)
		{
		  target = expand_simple_binop (mode, AND, target, val,
						NULL_RTX, true,
						OPTAB_LIB_WIDEN);
		  target = expand_simple_unop (mode, code, target,
					       NULL_RTX, true);
		}
	      else
		target = expand_simple_binop (mode, code, target, val,
					      NULL_RTX, true,
					      OPTAB_LIB_WIDEN);
	    }

	  return target;
	}
    }

  /* Failing that, generate a compare-and-swap loop in which we perform the
     operation with normal arithmetic instructions.  */
  if (sync_compare_and_swap[mode] != CODE_FOR_nothing)
    {
      rtx t0 = gen_reg_rtx (mode), t1;

      if (!target || !register_operand (target, mode))
	target = gen_reg_rtx (mode);

      start_sequence ();

      if (!after)
	emit_move_insn (target, t0);
      t1 = t0;
      if (code == NOT)
	{
	  t1 = expand_simple_binop (mode, AND, t1, val, NULL_RTX,
				    true, OPTAB_LIB_WIDEN);
	  t1 = expand_simple_unop (mode, code, t1, NULL_RTX, true);
	}
      else
	t1 = expand_simple_binop (mode, code, t1, val, NULL_RTX,
				  true, OPTAB_LIB_WIDEN);
      if (after)
	emit_move_insn (target, t1);

      insn = get_insns ();
      end_sequence ();

      if (t1 != NULL && expand_compare_and_swap_loop (mem, t0, t1, insn))
	return target;
    }

  return NULL_RTX;
}

/* This function expands a test-and-set operation.  Ideally we atomically
   store VAL in MEM and return the previous value in MEM.  Some targets
   may not support this operation and only support VAL with the constant 1;
   in this case while the return value will be 0/1, but the exact value
   stored in MEM is target defined.  TARGET is an option place to stick
   the return value.  */

rtx
expand_sync_lock_test_and_set (rtx mem, rtx val, rtx target)
{
  enum machine_mode mode = GET_MODE (mem);
  enum insn_code icode;
  rtx insn;

  /* If the target supports the test-and-set directly, great.  */
  icode = sync_lock_test_and_set[mode];
  if (icode != CODE_FOR_nothing)
    {
      if (!target || !insn_data[icode].operand[0].predicate (target, mode))
	target = gen_reg_rtx (mode);

      if (GET_MODE (val) != VOIDmode && GET_MODE (val) != mode)
	val = convert_modes (mode, GET_MODE (val), val, 1);
      if (!insn_data[icode].operand[2].predicate (val, mode))
	val = force_reg (mode, val);

      insn = GEN_FCN (icode) (target, mem, val);
      if (insn)
	{
	  emit_insn (insn);
	  return target;
	}
    }

  /* Otherwise, use a compare-and-swap loop for the exchange.  */
  if (sync_compare_and_swap[mode] != CODE_FOR_nothing)
    {
      if (!target || !register_operand (target, mode))
	target = gen_reg_rtx (mode);
      if (GET_MODE (val) != VOIDmode && GET_MODE (val) != mode)
	val = convert_modes (mode, GET_MODE (val), val, 1);
      if (expand_compare_and_swap_loop (mem, target, val, NULL_RTX))
	return target;
    }

  return NULL_RTX;
}

#include "gt-optabs.h"

END_TARGET_SPECIFIC<|MERGE_RESOLUTION|>--- conflicted
+++ resolved
@@ -574,18 +574,13 @@
   oprnd0 = ops->op0;
   tmode0 = TYPE_MODE (TREE_TYPE (oprnd0));
   widen_pattern_optab =
-<<<<<<< HEAD
-    optab_for_tree_code (ops->code, TREE_TYPE (oprnd0), optab_default);
+    optab_for_tree_code_1 (ops->code, TREE_TYPE (oprnd0), optab_default);
   if (ops->code == WIDEN_MULT_PLUS_EXPR
       || ops->code == WIDEN_MULT_MINUS_EXPR)
     icode = (int) optab_handler (widen_pattern_optab,
 				 TYPE_MODE (TREE_TYPE (ops->op2)))->insn_code;
   else
     icode = (int) optab_handler (widen_pattern_optab, tmode0)->insn_code;
-=======
-    optab_for_tree_code_1 (ops->code, TREE_TYPE (oprnd0), optab_default);
-  icode = (int) optab_handler (widen_pattern_optab, tmode0)->insn_code;
->>>>>>> a52a02eb
   gcc_assert (icode != CODE_FOR_nothing);
   xmode0 = insn_data[icode].operand[1].mode;
 

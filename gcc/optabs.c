/* Expand the basic unary and binary arithmetic operations, for GNU compiler.
   Copyright (C) 1987-2017 Free Software Foundation, Inc.

This file is part of GCC.

GCC is free software; you can redistribute it and/or modify it under
the terms of the GNU General Public License as published by the Free
Software Foundation; either version 3, or (at your option) any later
version.

GCC is distributed in the hope that it will be useful, but WITHOUT ANY
WARRANTY; without even the implied warranty of MERCHANTABILITY or
FITNESS FOR A PARTICULAR PURPOSE.  See the GNU General Public License
for more details.

You should have received a copy of the GNU General Public License
along with GCC; see the file COPYING3.  If not see
<http://www.gnu.org/licenses/>.  */


#include "config.h"
#include "system.h"
#include "coretypes.h"
#include "backend.h"
#include "target.h"
#include "rtl.h"
#include "tree.h"
#include "memmodel.h"
#include "predict.h"
#include "tm_p.h"
#include "expmed.h"
#include "optabs.h"
#include "emit-rtl.h"
#include "recog.h"
#include "diagnostic-core.h"

/* Include insn-config.h before expr.h so that HAVE_conditional_move
   is properly defined.  */
#include "stor-layout.h"
#include "except.h"
#include "dojump.h"
#include "explow.h"
#include "expr.h"
#include "optabs-tree.h"
#include "libfuncs.h"

static void prepare_float_lib_cmp (rtx, rtx, enum rtx_code, rtx *,
				   machine_mode *);
static rtx expand_unop_direct (machine_mode, optab, rtx, rtx, int);
static void emit_libcall_block_1 (rtx_insn *, rtx, rtx, rtx, bool);

/* Debug facility for use in GDB.  */
void debug_optab_libfuncs (void);

/* Add a REG_EQUAL note to the last insn in INSNS.  TARGET is being set to
   the result of operation CODE applied to OP0 (and OP1 if it is a binary
   operation).

   If the last insn does not set TARGET, don't do anything, but return 1.

   If the last insn or a previous insn sets TARGET and TARGET is one of OP0
   or OP1, don't add the REG_EQUAL note but return 0.  Our caller can then
   try again, ensuring that TARGET is not one of the operands.  */

static int
add_equal_note (rtx_insn *insns, rtx target, enum rtx_code code, rtx op0, rtx op1)
{
  rtx_insn *last_insn;
  rtx set;
  rtx note;

  gcc_assert (insns && INSN_P (insns) && NEXT_INSN (insns));

  if (GET_RTX_CLASS (code) != RTX_COMM_ARITH
      && GET_RTX_CLASS (code) != RTX_BIN_ARITH
      && GET_RTX_CLASS (code) != RTX_COMM_COMPARE
      && GET_RTX_CLASS (code) != RTX_COMPARE
      && GET_RTX_CLASS (code) != RTX_UNARY)
    return 1;

  if (GET_CODE (target) == ZERO_EXTRACT)
    return 1;

  for (last_insn = insns;
       NEXT_INSN (last_insn) != NULL_RTX;
       last_insn = NEXT_INSN (last_insn))
    ;

  /* If TARGET is in OP0 or OP1, punt.  We'd end up with a note referencing
     a value changing in the insn, so the note would be invalid for CSE.  */
  if (reg_overlap_mentioned_p (target, op0)
      || (op1 && reg_overlap_mentioned_p (target, op1)))
    {
      if (MEM_P (target)
	  && (rtx_equal_p (target, op0)
	      || (op1 && rtx_equal_p (target, op1))))
	{
	  /* For MEM target, with MEM = MEM op X, prefer no REG_EQUAL note
	     over expanding it as temp = MEM op X, MEM = temp.  If the target
	     supports MEM = MEM op X instructions, it is sometimes too hard
	     to reconstruct that form later, especially if X is also a memory,
	     and due to multiple occurrences of addresses the address might
	     be forced into register unnecessarily.
	     Note that not emitting the REG_EQUIV note might inhibit
	     CSE in some cases.  */
	  set = single_set (last_insn);
	  if (set
	      && GET_CODE (SET_SRC (set)) == code
	      && MEM_P (SET_DEST (set))
	      && (rtx_equal_p (SET_DEST (set), XEXP (SET_SRC (set), 0))
		  || (op1 && rtx_equal_p (SET_DEST (set),
					  XEXP (SET_SRC (set), 1)))))
	    return 1;
	}
      return 0;
    }

  set = set_for_reg_notes (last_insn);
  if (set == NULL_RTX)
    return 1;

  if (! rtx_equal_p (SET_DEST (set), target)
      /* For a STRICT_LOW_PART, the REG_NOTE applies to what is inside it.  */
      && (GET_CODE (SET_DEST (set)) != STRICT_LOW_PART
	  || ! rtx_equal_p (XEXP (SET_DEST (set), 0), target)))
    return 1;

  if (GET_RTX_CLASS (code) == RTX_UNARY)
    switch (code)
      {
      case FFS:
      case CLZ:
      case CTZ:
      case CLRSB:
      case POPCOUNT:
      case PARITY:
      case BSWAP:
	if (GET_MODE (op0) != VOIDmode && GET_MODE (target) != GET_MODE (op0))
	  {
	    note = gen_rtx_fmt_e (code, GET_MODE (op0), copy_rtx (op0));
	    if (GET_MODE_UNIT_SIZE (GET_MODE (op0))
		> GET_MODE_UNIT_SIZE (GET_MODE (target)))
	      note = simplify_gen_unary (TRUNCATE, GET_MODE (target),
					 note, GET_MODE (op0));
	    else
	      note = simplify_gen_unary (ZERO_EXTEND, GET_MODE (target),
					 note, GET_MODE (op0));
	    break;
	  }
	/* FALLTHRU */
      default:
	note = gen_rtx_fmt_e (code, GET_MODE (target), copy_rtx (op0));
	break;
      }
  else
    note = gen_rtx_fmt_ee (code, GET_MODE (target), copy_rtx (op0), copy_rtx (op1));

  set_unique_reg_note (last_insn, REG_EQUAL, note);

  return 1;
}

/* Given two input operands, OP0 and OP1, determine what the correct from_mode
   for a widening operation would be.  In most cases this would be OP0, but if
   that's a constant it'll be VOIDmode, which isn't useful.  */

static machine_mode
widened_mode (machine_mode to_mode, rtx op0, rtx op1)
{
  machine_mode m0 = GET_MODE (op0);
  machine_mode m1 = GET_MODE (op1);
  machine_mode result;

  if (m0 == VOIDmode && m1 == VOIDmode)
    return to_mode;
  else if (m0 == VOIDmode || GET_MODE_UNIT_SIZE (m0) < GET_MODE_UNIT_SIZE (m1))
    result = m1;
  else
    result = m0;

  if (GET_MODE_UNIT_SIZE (result) > GET_MODE_UNIT_SIZE (to_mode))
    return to_mode;

  return result;
}

/* Widen OP to MODE and return the rtx for the widened operand.  UNSIGNEDP
   says whether OP is signed or unsigned.  NO_EXTEND is nonzero if we need
   not actually do a sign-extend or zero-extend, but can leave the
   higher-order bits of the result rtx undefined, for example, in the case
   of logical operations, but not right shifts.  */

static rtx
widen_operand (rtx op, machine_mode mode, machine_mode oldmode,
	       int unsignedp, int no_extend)
{
  rtx result;
  scalar_int_mode int_mode;

  /* If we don't have to extend and this is a constant, return it.  */
  if (no_extend && GET_MODE (op) == VOIDmode)
    return op;

  /* If we must extend do so.  If OP is a SUBREG for a promoted object, also
     extend since it will be more efficient to do so unless the signedness of
     a promoted object differs from our extension.  */
  if (! no_extend
      || !is_a <scalar_int_mode> (mode, &int_mode)
      || (GET_CODE (op) == SUBREG && SUBREG_PROMOTED_VAR_P (op)
	  && SUBREG_CHECK_PROMOTED_SIGN (op, unsignedp)))
    return convert_modes (mode, oldmode, op, unsignedp);

  /* If MODE is no wider than a single word, we return a lowpart or paradoxical
     SUBREG.  */
  if (GET_MODE_SIZE (int_mode) <= UNITS_PER_WORD)
    return gen_lowpart (int_mode, force_reg (GET_MODE (op), op));

  /* Otherwise, get an object of MODE, clobber it, and set the low-order
     part to OP.  */

  result = gen_reg_rtx (int_mode);
  emit_clobber (result);
  emit_move_insn (gen_lowpart (GET_MODE (op), result), op);
  return result;
}

/* Expand vector widening operations.

   There are two different classes of operations handled here:
   1) Operations whose result is wider than all the arguments to the operation.
      Examples: VEC_UNPACK_HI/LO_EXPR, VEC_WIDEN_MULT_HI/LO_EXPR
      In this case OP0 and optionally OP1 would be initialized,
      but WIDE_OP wouldn't (not relevant for this case).
   2) Operations whose result is of the same size as the last argument to the
      operation, but wider than all the other arguments to the operation.
      Examples: WIDEN_SUM_EXPR, VEC_DOT_PROD_EXPR.
      In the case WIDE_OP, OP0 and optionally OP1 would be initialized.

   E.g, when called to expand the following operations, this is how
   the arguments will be initialized:
                                nops    OP0     OP1     WIDE_OP
   widening-sum                 2       oprnd0  -       oprnd1
   widening-dot-product         3       oprnd0  oprnd1  oprnd2
   widening-mult                2       oprnd0  oprnd1  -
   type-promotion (vec-unpack)  1       oprnd0  -       -  */

rtx
expand_widen_pattern_expr (sepops ops, rtx op0, rtx op1, rtx wide_op,
			   rtx target, int unsignedp)
{
  struct expand_operand eops[4];
  tree oprnd0, oprnd1, oprnd2;
  machine_mode wmode = VOIDmode, tmode0, tmode1 = VOIDmode;
  optab widen_pattern_optab;
  enum insn_code icode;
  int nops = TREE_CODE_LENGTH (ops->code);
  int op;

  oprnd0 = ops->op0;
  tmode0 = TYPE_MODE (TREE_TYPE (oprnd0));
  widen_pattern_optab =
    optab_for_tree_code (ops->code, TREE_TYPE (oprnd0), optab_default);
  if (ops->code == WIDEN_MULT_PLUS_EXPR
      || ops->code == WIDEN_MULT_MINUS_EXPR)
    icode = find_widening_optab_handler (widen_pattern_optab,
					 TYPE_MODE (TREE_TYPE (ops->op2)),
					 tmode0);
  else
    icode = optab_handler (widen_pattern_optab, tmode0);
  gcc_assert (icode != CODE_FOR_nothing);

  if (nops >= 2)
    {
      oprnd1 = ops->op1;
      tmode1 = TYPE_MODE (TREE_TYPE (oprnd1));
    }

  /* The last operand is of a wider mode than the rest of the operands.  */
  if (nops == 2)
    wmode = tmode1;
  else if (nops == 3)
    {
      gcc_assert (tmode1 == tmode0);
      gcc_assert (op1);
      oprnd2 = ops->op2;
      wmode = TYPE_MODE (TREE_TYPE (oprnd2));
    }

  op = 0;
  create_output_operand (&eops[op++], target, TYPE_MODE (ops->type));
  create_convert_operand_from (&eops[op++], op0, tmode0, unsignedp);
  if (op1)
    create_convert_operand_from (&eops[op++], op1, tmode1, unsignedp);
  if (wide_op)
    create_convert_operand_from (&eops[op++], wide_op, wmode, unsignedp);
  expand_insn (icode, op, eops);
  return eops[0].value;
}

/* Generate code to perform an operation specified by TERNARY_OPTAB
   on operands OP0, OP1 and OP2, with result having machine-mode MODE.

   UNSIGNEDP is for the case where we have to widen the operands
   to perform the operation.  It says to use zero-extension.

   If TARGET is nonzero, the value
   is generated there, if it is convenient to do so.
   In all cases an rtx is returned for the locus of the value;
   this may or may not be TARGET.  */

rtx
expand_ternary_op (machine_mode mode, optab ternary_optab, rtx op0,
		   rtx op1, rtx op2, rtx target, int unsignedp)
{
  struct expand_operand ops[4];
  enum insn_code icode = optab_handler (ternary_optab, mode);

  gcc_assert (optab_handler (ternary_optab, mode) != CODE_FOR_nothing);

  create_output_operand (&ops[0], target, mode);
  create_convert_operand_from (&ops[1], op0, mode, unsignedp);
  create_convert_operand_from (&ops[2], op1, mode, unsignedp);
  create_convert_operand_from (&ops[3], op2, mode, unsignedp);
  expand_insn (icode, 4, ops);
  return ops[0].value;
}


/* Like expand_binop, but return a constant rtx if the result can be
   calculated at compile time.  The arguments and return value are
   otherwise the same as for expand_binop.  */

rtx
simplify_expand_binop (machine_mode mode, optab binoptab,
		       rtx op0, rtx op1, rtx target, int unsignedp,
		       enum optab_methods methods)
{
  if (CONSTANT_P (op0) && CONSTANT_P (op1))
    {
      rtx x = simplify_binary_operation (optab_to_code (binoptab),
					 mode, op0, op1);
      if (x)
	return x;
    }

  return expand_binop (mode, binoptab, op0, op1, target, unsignedp, methods);
}

/* Like simplify_expand_binop, but always put the result in TARGET.
   Return true if the expansion succeeded.  */

bool
force_expand_binop (machine_mode mode, optab binoptab,
		    rtx op0, rtx op1, rtx target, int unsignedp,
		    enum optab_methods methods)
{
  rtx x = simplify_expand_binop (mode, binoptab, op0, op1,
				 target, unsignedp, methods);
  if (x == 0)
    return false;
  if (x != target)
    emit_move_insn (target, x);
  return true;
}

/* Create a new vector value in VMODE with all elements set to OP.  The
   mode of OP must be the element mode of VMODE.  If OP is a constant,
   then the return value will be a constant.  */

rtx
expand_vector_broadcast (machine_mode vmode, rtx op)
{
  int n;
  rtvec vec;

  gcc_checking_assert (VECTOR_MODE_P (vmode));

  if (CONSTANT_P (op))
    return gen_const_vec_duplicate (vmode, op);

  insn_code icode = optab_handler (vec_duplicate_optab, vmode);
  if (icode != CODE_FOR_nothing)
    {
      struct expand_operand ops[2];
      create_output_operand (&ops[0], NULL_RTX, vmode);
      create_input_operand (&ops[1], op, GET_MODE (op));
      expand_insn (icode, 2, ops);
      return ops[0].value;
    }

  if (!GET_MODE_NUNITS (vmode).is_constant (&n))
    return NULL;

  /* ??? If the target doesn't have a vec_init, then we have no easy way
     of performing this operation.  Most of this sort of generic support
     is hidden away in the vector lowering support in gimple.  */
  icode = optab_handler (vec_init_optab, vmode);
  if (icode == CODE_FOR_nothing)
    return NULL;

  vec = rtvec_alloc (n);
  for (int i = 0; i < n; ++i)
    RTVEC_ELT (vec, i) = op;

  rtx ret = gen_reg_rtx (vmode);
  emit_insn (GEN_FCN (icode) (ret, gen_rtx_PARALLEL (vmode, vec)));

  return ret;
}

/* This subroutine of expand_doubleword_shift handles the cases in which
   the effective shift value is >= BITS_PER_WORD.  The arguments and return
   value are the same as for the parent routine, except that SUPERWORD_OP1
   is the shift count to use when shifting OUTOF_INPUT into INTO_TARGET.
   INTO_TARGET may be null if the caller has decided to calculate it.  */

static bool
expand_superword_shift (optab binoptab, rtx outof_input, rtx superword_op1,
			rtx outof_target, rtx into_target,
			int unsignedp, enum optab_methods methods)
{
  if (into_target != 0)
    if (!force_expand_binop (word_mode, binoptab, outof_input, superword_op1,
			     into_target, unsignedp, methods))
      return false;

  if (outof_target != 0)
    {
      /* For a signed right shift, we must fill OUTOF_TARGET with copies
	 of the sign bit, otherwise we must fill it with zeros.  */
      if (binoptab != ashr_optab)
	emit_move_insn (outof_target, CONST0_RTX (word_mode));
      else
	if (!force_expand_binop (word_mode, binoptab, outof_input,
				 gen_int_shift_amount (word_mode,
						       BITS_PER_WORD - 1),
				 outof_target, unsignedp, methods))
	  return false;
    }
  return true;
}

/* This subroutine of expand_doubleword_shift handles the cases in which
   the effective shift value is < BITS_PER_WORD.  The arguments and return
   value are the same as for the parent routine.  */

static bool
expand_subword_shift (scalar_int_mode op1_mode, optab binoptab,
		      rtx outof_input, rtx into_input, rtx op1,
		      rtx outof_target, rtx into_target,
		      int unsignedp, enum optab_methods methods,
		      unsigned HOST_WIDE_INT shift_mask)
{
  optab reverse_unsigned_shift, unsigned_shift;
  rtx tmp, carries;

  reverse_unsigned_shift = (binoptab == ashl_optab ? lshr_optab : ashl_optab);
  unsigned_shift = (binoptab == ashl_optab ? ashl_optab : lshr_optab);

  /* The low OP1 bits of INTO_TARGET come from the high bits of OUTOF_INPUT.
     We therefore need to shift OUTOF_INPUT by (BITS_PER_WORD - OP1) bits in
     the opposite direction to BINOPTAB.  */
  if (CONSTANT_P (op1) || shift_mask >= BITS_PER_WORD)
    {
      carries = outof_input;
      tmp = immed_wide_int_const (wi::shwi (BITS_PER_WORD,
					    op1_mode), op1_mode);
      tmp = simplify_expand_binop (op1_mode, sub_optab, tmp, op1,
				   0, true, methods);
    }
  else
    {
      /* We must avoid shifting by BITS_PER_WORD bits since that is either
	 the same as a zero shift (if shift_mask == BITS_PER_WORD - 1) or
	 has unknown behavior.  Do a single shift first, then shift by the
	 remainder.  It's OK to use ~OP1 as the remainder if shift counts
	 are truncated to the mode size.  */
      carries = expand_binop (word_mode, reverse_unsigned_shift,
			      outof_input, const1_rtx, 0, unsignedp, methods);
      if (shift_mask == BITS_PER_WORD - 1)
	{
	  tmp = immed_wide_int_const
	    (wi::minus_one (GET_MODE_PRECISION (op1_mode)), op1_mode);
	  tmp = simplify_expand_binop (op1_mode, xor_optab, op1, tmp,
				       0, true, methods);
	}
      else
	{
	  tmp = immed_wide_int_const (wi::shwi (BITS_PER_WORD - 1,
						op1_mode), op1_mode);
	  tmp = simplify_expand_binop (op1_mode, sub_optab, tmp, op1,
				       0, true, methods);
	}
    }
  if (tmp == 0 || carries == 0)
    return false;
  carries = expand_binop (word_mode, reverse_unsigned_shift,
			  carries, tmp, 0, unsignedp, methods);
  if (carries == 0)
    return false;

  /* Shift INTO_INPUT logically by OP1.  This is the last use of INTO_INPUT
     so the result can go directly into INTO_TARGET if convenient.  */
  tmp = expand_binop (word_mode, unsigned_shift, into_input, op1,
		      into_target, unsignedp, methods);
  if (tmp == 0)
    return false;

  /* Now OR in the bits carried over from OUTOF_INPUT.  */
  if (!force_expand_binop (word_mode, ior_optab, tmp, carries,
			   into_target, unsignedp, methods))
    return false;

  /* Use a standard word_mode shift for the out-of half.  */
  if (outof_target != 0)
    if (!force_expand_binop (word_mode, binoptab, outof_input, op1,
			     outof_target, unsignedp, methods))
      return false;

  return true;
}


/* Try implementing expand_doubleword_shift using conditional moves.
   The shift is by < BITS_PER_WORD if (CMP_CODE CMP1 CMP2) is true,
   otherwise it is by >= BITS_PER_WORD.  SUBWORD_OP1 and SUPERWORD_OP1
   are the shift counts to use in the former and latter case.  All other
   arguments are the same as the parent routine.  */

static bool
expand_doubleword_shift_condmove (scalar_int_mode op1_mode, optab binoptab,
				  enum rtx_code cmp_code, rtx cmp1, rtx cmp2,
				  rtx outof_input, rtx into_input,
				  rtx subword_op1, rtx superword_op1,
				  rtx outof_target, rtx into_target,
				  int unsignedp, enum optab_methods methods,
				  unsigned HOST_WIDE_INT shift_mask)
{
  rtx outof_superword, into_superword;

  /* Put the superword version of the output into OUTOF_SUPERWORD and
     INTO_SUPERWORD.  */
  outof_superword = outof_target != 0 ? gen_reg_rtx (word_mode) : 0;
  if (outof_target != 0 && subword_op1 == superword_op1)
    {
      /* The value INTO_TARGET >> SUBWORD_OP1, which we later store in
	 OUTOF_TARGET, is the same as the value of INTO_SUPERWORD.  */
      into_superword = outof_target;
      if (!expand_superword_shift (binoptab, outof_input, superword_op1,
				   outof_superword, 0, unsignedp, methods))
	return false;
    }
  else
    {
      into_superword = gen_reg_rtx (word_mode);
      if (!expand_superword_shift (binoptab, outof_input, superword_op1,
				   outof_superword, into_superword,
				   unsignedp, methods))
	return false;
    }

  /* Put the subword version directly in OUTOF_TARGET and INTO_TARGET.  */
  if (!expand_subword_shift (op1_mode, binoptab,
			     outof_input, into_input, subword_op1,
			     outof_target, into_target,
			     unsignedp, methods, shift_mask))
    return false;

  /* Select between them.  Do the INTO half first because INTO_SUPERWORD
     might be the current value of OUTOF_TARGET.  */
  if (!emit_conditional_move (into_target, cmp_code, cmp1, cmp2, op1_mode,
			      into_target, into_superword, word_mode, false))
    return false;

  if (outof_target != 0)
    if (!emit_conditional_move (outof_target, cmp_code, cmp1, cmp2, op1_mode,
				outof_target, outof_superword,
				word_mode, false))
      return false;

  return true;
}

/* Expand a doubleword shift (ashl, ashr or lshr) using word-mode shifts.
   OUTOF_INPUT and INTO_INPUT are the two word-sized halves of the first
   input operand; the shift moves bits in the direction OUTOF_INPUT->
   INTO_TARGET.  OUTOF_TARGET and INTO_TARGET are the equivalent words
   of the target.  OP1 is the shift count and OP1_MODE is its mode.
   If OP1 is constant, it will have been truncated as appropriate
   and is known to be nonzero.

   If SHIFT_MASK is zero, the result of word shifts is undefined when the
   shift count is outside the range [0, BITS_PER_WORD).  This routine must
   avoid generating such shifts for OP1s in the range [0, BITS_PER_WORD * 2).

   If SHIFT_MASK is nonzero, all word-mode shift counts are effectively
   masked by it and shifts in the range [BITS_PER_WORD, SHIFT_MASK) will
   fill with zeros or sign bits as appropriate.

   If SHIFT_MASK is BITS_PER_WORD - 1, this routine will synthesize
   a doubleword shift whose equivalent mask is BITS_PER_WORD * 2 - 1.
   Doing this preserves semantics required by SHIFT_COUNT_TRUNCATED.
   In all other cases, shifts by values outside [0, BITS_PER_UNIT * 2)
   are undefined.

   BINOPTAB, UNSIGNEDP and METHODS are as for expand_binop.  This function
   may not use INTO_INPUT after modifying INTO_TARGET, and similarly for
   OUTOF_INPUT and OUTOF_TARGET.  OUTOF_TARGET can be null if the parent
   function wants to calculate it itself.

   Return true if the shift could be successfully synthesized.  */

static bool
expand_doubleword_shift (scalar_int_mode op1_mode, optab binoptab,
			 rtx outof_input, rtx into_input, rtx op1,
			 rtx outof_target, rtx into_target,
			 int unsignedp, enum optab_methods methods,
			 unsigned HOST_WIDE_INT shift_mask)
{
  rtx superword_op1, tmp, cmp1, cmp2;
  enum rtx_code cmp_code;

  /* See if word-mode shifts by BITS_PER_WORD...BITS_PER_WORD * 2 - 1 will
     fill the result with sign or zero bits as appropriate.  If so, the value
     of OUTOF_TARGET will always be (SHIFT OUTOF_INPUT OP1).   Recursively call
     this routine to calculate INTO_TARGET (which depends on both OUTOF_INPUT
     and INTO_INPUT), then emit code to set up OUTOF_TARGET.

     This isn't worthwhile for constant shifts since the optimizers will
     cope better with in-range shift counts.  */
  if (shift_mask >= BITS_PER_WORD
      && outof_target != 0
      && !CONSTANT_P (op1))
    {
      if (!expand_doubleword_shift (op1_mode, binoptab,
				    outof_input, into_input, op1,
				    0, into_target,
				    unsignedp, methods, shift_mask))
	return false;
      if (!force_expand_binop (word_mode, binoptab, outof_input, op1,
			       outof_target, unsignedp, methods))
	return false;
      return true;
    }

  /* Set CMP_CODE, CMP1 and CMP2 so that the rtx (CMP_CODE CMP1 CMP2)
     is true when the effective shift value is less than BITS_PER_WORD.
     Set SUPERWORD_OP1 to the shift count that should be used to shift
     OUTOF_INPUT into INTO_TARGET when the condition is false.  */
  tmp = immed_wide_int_const (wi::shwi (BITS_PER_WORD, op1_mode), op1_mode);
  if (!CONSTANT_P (op1) && shift_mask == BITS_PER_WORD - 1)
    {
      /* Set CMP1 to OP1 & BITS_PER_WORD.  The result is zero iff OP1
	 is a subword shift count.  */
      cmp1 = simplify_expand_binop (op1_mode, and_optab, op1, tmp,
				    0, true, methods);
      cmp2 = CONST0_RTX (op1_mode);
      cmp_code = EQ;
      superword_op1 = op1;
    }
  else
    {
      /* Set CMP1 to OP1 - BITS_PER_WORD.  */
      cmp1 = simplify_expand_binop (op1_mode, sub_optab, op1, tmp,
				    0, true, methods);
      cmp2 = CONST0_RTX (op1_mode);
      cmp_code = LT;
      superword_op1 = cmp1;
    }
  if (cmp1 == 0)
    return false;

  /* If we can compute the condition at compile time, pick the
     appropriate subroutine.  */
  tmp = simplify_relational_operation (cmp_code, SImode, op1_mode, cmp1, cmp2);
  if (tmp != 0 && CONST_INT_P (tmp))
    {
      if (tmp == const0_rtx)
	return expand_superword_shift (binoptab, outof_input, superword_op1,
				       outof_target, into_target,
				       unsignedp, methods);
      else
	return expand_subword_shift (op1_mode, binoptab,
				     outof_input, into_input, op1,
				     outof_target, into_target,
				     unsignedp, methods, shift_mask);
    }

  /* Try using conditional moves to generate straight-line code.  */
  if (HAVE_conditional_move)
    {
      rtx_insn *start = get_last_insn ();
      if (expand_doubleword_shift_condmove (op1_mode, binoptab,
					    cmp_code, cmp1, cmp2,
					    outof_input, into_input,
					    op1, superword_op1,
					    outof_target, into_target,
					    unsignedp, methods, shift_mask))
	return true;
      delete_insns_since (start);
    }

  /* As a last resort, use branches to select the correct alternative.  */
  rtx_code_label *subword_label = gen_label_rtx ();
  rtx_code_label *done_label = gen_label_rtx ();

  NO_DEFER_POP;
  do_compare_rtx_and_jump (cmp1, cmp2, cmp_code, false, op1_mode,
			   0, 0, subword_label, -1);
  OK_DEFER_POP;

  if (!expand_superword_shift (binoptab, outof_input, superword_op1,
			       outof_target, into_target,
			       unsignedp, methods))
    return false;

  emit_jump_insn (targetm.gen_jump (done_label));
  emit_barrier ();
  emit_label (subword_label);

  if (!expand_subword_shift (op1_mode, binoptab,
			     outof_input, into_input, op1,
			     outof_target, into_target,
			     unsignedp, methods, shift_mask))
    return false;

  emit_label (done_label);
  return true;
}

/* Subroutine of expand_binop.  Perform a double word multiplication of
   operands OP0 and OP1 both of mode MODE, which is exactly twice as wide
   as the target's word_mode.  This function return NULL_RTX if anything
   goes wrong, in which case it may have already emitted instructions
   which need to be deleted.

   If we want to multiply two two-word values and have normal and widening
   multiplies of single-word values, we can do this with three smaller
   multiplications.

   The multiplication proceeds as follows:
			         _______________________
			        [__op0_high_|__op0_low__]
			         _______________________
        *			[__op1_high_|__op1_low__]
        _______________________________________________
			         _______________________
    (1)				[__op0_low__*__op1_low__]
		     _______________________
    (2a)	    [__op0_low__*__op1_high_]
		     _______________________
    (2b)	    [__op0_high_*__op1_low__]
         _______________________
    (3) [__op0_high_*__op1_high_]


  This gives a 4-word result.  Since we are only interested in the
  lower 2 words, partial result (3) and the upper words of (2a) and
  (2b) don't need to be calculated.  Hence (2a) and (2b) can be
  calculated using non-widening multiplication.

  (1), however, needs to be calculated with an unsigned widening
  multiplication.  If this operation is not directly supported we
  try using a signed widening multiplication and adjust the result.
  This adjustment works as follows:

      If both operands are positive then no adjustment is needed.

      If the operands have different signs, for example op0_low < 0 and
      op1_low >= 0, the instruction treats the most significant bit of
      op0_low as a sign bit instead of a bit with significance
      2**(BITS_PER_WORD-1), i.e. the instruction multiplies op1_low
      with 2**BITS_PER_WORD - op0_low, and two's complements the
      result.  Conclusion: We need to add op1_low * 2**BITS_PER_WORD to
      the result.

      Similarly, if both operands are negative, we need to add
      (op0_low + op1_low) * 2**BITS_PER_WORD.

      We use a trick to adjust quickly.  We logically shift op0_low right
      (op1_low) BITS_PER_WORD-1 steps to get 0 or 1, and add this to
      op0_high (op1_high) before it is used to calculate 2b (2a).  If no
      logical shift exists, we do an arithmetic right shift and subtract
      the 0 or -1.  */

static rtx
expand_doubleword_mult (machine_mode mode, rtx op0, rtx op1, rtx target,
		       bool umulp, enum optab_methods methods)
{
  int low = (WORDS_BIG_ENDIAN ? 1 : 0);
  int high = (WORDS_BIG_ENDIAN ? 0 : 1);
  rtx wordm1 = (umulp ? NULL_RTX
		: gen_int_shift_amount (word_mode, BITS_PER_WORD - 1));
  rtx product, adjust, product_high, temp;

  rtx op0_high = operand_subword_force (op0, high, mode);
  rtx op0_low = operand_subword_force (op0, low, mode);
  rtx op1_high = operand_subword_force (op1, high, mode);
  rtx op1_low = operand_subword_force (op1, low, mode);

  /* If we're using an unsigned multiply to directly compute the product
     of the low-order words of the operands and perform any required
     adjustments of the operands, we begin by trying two more multiplications
     and then computing the appropriate sum.

     We have checked above that the required addition is provided.
     Full-word addition will normally always succeed, especially if
     it is provided at all, so we don't worry about its failure.  The
     multiplication may well fail, however, so we do handle that.  */

  if (!umulp)
    {
      /* ??? This could be done with emit_store_flag where available.  */
      temp = expand_binop (word_mode, lshr_optab, op0_low, wordm1,
			   NULL_RTX, 1, methods);
      if (temp)
	op0_high = expand_binop (word_mode, add_optab, op0_high, temp,
				 NULL_RTX, 0, OPTAB_DIRECT);
      else
	{
	  temp = expand_binop (word_mode, ashr_optab, op0_low, wordm1,
			       NULL_RTX, 0, methods);
	  if (!temp)
	    return NULL_RTX;
	  op0_high = expand_binop (word_mode, sub_optab, op0_high, temp,
				   NULL_RTX, 0, OPTAB_DIRECT);
	}

      if (!op0_high)
	return NULL_RTX;
    }

  adjust = expand_binop (word_mode, smul_optab, op0_high, op1_low,
			 NULL_RTX, 0, OPTAB_DIRECT);
  if (!adjust)
    return NULL_RTX;

  /* OP0_HIGH should now be dead.  */

  if (!umulp)
    {
      /* ??? This could be done with emit_store_flag where available.  */
      temp = expand_binop (word_mode, lshr_optab, op1_low, wordm1,
			   NULL_RTX, 1, methods);
      if (temp)
	op1_high = expand_binop (word_mode, add_optab, op1_high, temp,
				 NULL_RTX, 0, OPTAB_DIRECT);
      else
	{
	  temp = expand_binop (word_mode, ashr_optab, op1_low, wordm1,
			       NULL_RTX, 0, methods);
	  if (!temp)
	    return NULL_RTX;
	  op1_high = expand_binop (word_mode, sub_optab, op1_high, temp,
				   NULL_RTX, 0, OPTAB_DIRECT);
	}

      if (!op1_high)
	return NULL_RTX;
    }

  temp = expand_binop (word_mode, smul_optab, op1_high, op0_low,
		       NULL_RTX, 0, OPTAB_DIRECT);
  if (!temp)
    return NULL_RTX;

  /* OP1_HIGH should now be dead.  */

  adjust = expand_binop (word_mode, add_optab, adjust, temp,
			 NULL_RTX, 0, OPTAB_DIRECT);

  if (target && !REG_P (target))
    target = NULL_RTX;

  if (umulp)
    product = expand_binop (mode, umul_widen_optab, op0_low, op1_low,
			    target, 1, OPTAB_DIRECT);
  else
    product = expand_binop (mode, smul_widen_optab, op0_low, op1_low,
			    target, 1, OPTAB_DIRECT);

  if (!product)
    return NULL_RTX;

  product_high = operand_subword (product, high, 1, mode);
  adjust = expand_binop (word_mode, add_optab, product_high, adjust,
			 NULL_RTX, 0, OPTAB_DIRECT);
  emit_move_insn (product_high, adjust);
  return product;
}

/* Wrapper around expand_binop which takes an rtx code to specify
   the operation to perform, not an optab pointer.  All other
   arguments are the same.  */
rtx
expand_simple_binop (machine_mode mode, enum rtx_code code, rtx op0,
		     rtx op1, rtx target, int unsignedp,
		     enum optab_methods methods)
{
  optab binop = code_to_optab (code);
  gcc_assert (binop);

  return expand_binop (mode, binop, op0, op1, target, unsignedp, methods);
}

/* Return whether OP0 and OP1 should be swapped when expanding a commutative
   binop.  Order them according to commutative_operand_precedence and, if
   possible, try to put TARGET or a pseudo first.  */
static bool
swap_commutative_operands_with_target (rtx target, rtx op0, rtx op1)
{
  int op0_prec = commutative_operand_precedence (op0);
  int op1_prec = commutative_operand_precedence (op1);

  if (op0_prec < op1_prec)
    return true;

  if (op0_prec > op1_prec)
    return false;

  /* With equal precedence, both orders are ok, but it is better if the
     first operand is TARGET, or if both TARGET and OP0 are pseudos.  */
  if (target == 0 || REG_P (target))
    return (REG_P (op1) && !REG_P (op0)) || target == op1;
  else
    return rtx_equal_p (op1, target);
}

/* Return true if BINOPTAB implements a shift operation.  */

static bool
shift_optab_p (optab binoptab)
{
  switch (optab_to_code (binoptab))
    {
    case ASHIFT:
    case SS_ASHIFT:
    case US_ASHIFT:
    case ASHIFTRT:
    case LSHIFTRT:
    case ROTATE:
    case ROTATERT:
      return true;

    default:
      return false;
    }
}

/* Return true if BINOPTAB implements a commutative binary operation.  */

static bool
commutative_optab_p (optab binoptab)
{
  return (GET_RTX_CLASS (optab_to_code (binoptab)) == RTX_COMM_ARITH
	  || binoptab == smul_widen_optab
	  || binoptab == umul_widen_optab
	  || binoptab == smul_highpart_optab
	  || binoptab == umul_highpart_optab);
}

/* X is to be used in mode MODE as operand OPN to BINOPTAB.  If we're
   optimizing, and if the operand is a constant that costs more than
   1 instruction, force the constant into a register and return that
   register.  Return X otherwise.  UNSIGNEDP says whether X is unsigned.  */

static rtx
avoid_expensive_constant (machine_mode mode, optab binoptab,
			  int opn, rtx x, bool unsignedp)
{
  bool speed = optimize_insn_for_speed_p ();

  if (mode != VOIDmode
      && optimize
      && CONSTANT_P (x)
      && (rtx_cost (x, mode, optab_to_code (binoptab), opn, speed)
	  > set_src_cost (x, mode, speed)))
    {
      if (CONST_INT_P (x))
	{
	  HOST_WIDE_INT intval = trunc_int_for_mode (INTVAL (x), mode);
	  if (intval != INTVAL (x))
	    x = GEN_INT (intval);
	}
      else
	x = convert_modes (mode, VOIDmode, x, unsignedp);
      x = force_reg (mode, x);
    }
  return x;
}

/* Helper function for expand_binop: handle the case where there
   is an insn ICODE that directly implements the indicated operation.
   Returns null if this is not possible.  */
static rtx
expand_binop_directly (enum insn_code icode, machine_mode mode, optab binoptab,
		       rtx op0, rtx op1,
		       rtx target, int unsignedp, enum optab_methods methods,
		       rtx_insn *last)
{
  machine_mode xmode0 = insn_data[(int) icode].operand[1].mode;
  machine_mode xmode1 = insn_data[(int) icode].operand[2].mode;
  machine_mode mode0, mode1, tmp_mode;
  struct expand_operand ops[3];
  bool commutative_p;
  rtx_insn *pat;
  rtx xop0 = op0, xop1 = op1;
  bool canonicalize_op1 = false;

  /* If it is a commutative operator and the modes would match
     if we would swap the operands, we can save the conversions.  */
  commutative_p = commutative_optab_p (binoptab);
  if (commutative_p
      && GET_MODE (xop0) != xmode0 && GET_MODE (xop1) != xmode1
      && GET_MODE (xop0) == xmode1 && GET_MODE (xop1) == xmode1)
    std::swap (xop0, xop1);

  /* If we are optimizing, force expensive constants into a register.  */
  xop0 = avoid_expensive_constant (xmode0, binoptab, 0, xop0, unsignedp);
  if (!shift_optab_p (binoptab))
    xop1 = avoid_expensive_constant (xmode1, binoptab, 1, xop1, unsignedp);
  else
    /* Shifts and rotates often use a different mode for op1 from op0;
       for VOIDmode constants we don't know the mode, so force it
       to be canonicalized using convert_modes.  */
    canonicalize_op1 = true;

  /* In case the insn wants input operands in modes different from
     those of the actual operands, convert the operands.  It would
     seem that we don't need to convert CONST_INTs, but we do, so
     that they're properly zero-extended, sign-extended or truncated
     for their mode.  */

  mode0 = GET_MODE (xop0) != VOIDmode ? GET_MODE (xop0) : mode;
  if (xmode0 != VOIDmode && xmode0 != mode0)
    {
      xop0 = convert_modes (xmode0, mode0, xop0, unsignedp);
      mode0 = xmode0;
    }

  mode1 = ((GET_MODE (xop1) != VOIDmode || canonicalize_op1)
	   ? GET_MODE (xop1) : mode);
  if (xmode1 != VOIDmode && xmode1 != mode1)
    {
      xop1 = convert_modes (xmode1, mode1, xop1, unsignedp);
      mode1 = xmode1;
    }

  /* If operation is commutative,
     try to make the first operand a register.
     Even better, try to make it the same as the target.
     Also try to make the last operand a constant.  */
  if (commutative_p
      && swap_commutative_operands_with_target (target, xop0, xop1))
    std::swap (xop0, xop1);

  /* Now, if insn's predicates don't allow our operands, put them into
     pseudo regs.  */

  if (binoptab == vec_pack_trunc_optab
      || binoptab == vec_pack_usat_optab
      || binoptab == vec_pack_ssat_optab
      || binoptab == vec_pack_ufix_trunc_optab
      || binoptab == vec_pack_sfix_trunc_optab)
    {
      /* The mode of the result is different then the mode of the
	 arguments.  */
      tmp_mode = insn_data[(int) icode].operand[0].mode;
      if (VECTOR_MODE_P (mode)
	  && may_ne (GET_MODE_NUNITS (tmp_mode), 2 * GET_MODE_NUNITS (mode)))
	{
	  delete_insns_since (last);
	  return NULL_RTX;
	}
    }
  else
    tmp_mode = mode;

  create_output_operand (&ops[0], target, tmp_mode);
  create_input_operand (&ops[1], xop0, mode0);
  create_input_operand (&ops[2], xop1, mode1);
  pat = maybe_gen_insn (icode, 3, ops);
  if (pat)
    {
      /* If PAT is composed of more than one insn, try to add an appropriate
	 REG_EQUAL note to it.  If we can't because TEMP conflicts with an
	 operand, call expand_binop again, this time without a target.  */
      if (INSN_P (pat) && NEXT_INSN (pat) != NULL_RTX
	  && ! add_equal_note (pat, ops[0].value,
			       optab_to_code (binoptab),
			       ops[1].value, ops[2].value))
	{
	  delete_insns_since (last);
	  return expand_binop (mode, binoptab, op0, op1, NULL_RTX,
			       unsignedp, methods);
	}

      emit_insn (pat);
      return ops[0].value;
    }
  delete_insns_since (last);
  return NULL_RTX;
}

/* Generate code to perform an operation specified by BINOPTAB
   on operands OP0 and OP1, with result having machine-mode MODE.

   UNSIGNEDP is for the case where we have to widen the operands
   to perform the operation.  It says to use zero-extension.

   If TARGET is nonzero, the value
   is generated there, if it is convenient to do so.
   In all cases an rtx is returned for the locus of the value;
   this may or may not be TARGET.  */

rtx
expand_binop (machine_mode mode, optab binoptab, rtx op0, rtx op1,
	      rtx target, int unsignedp, enum optab_methods methods)
{
  enum optab_methods next_methods
    = (methods == OPTAB_LIB || methods == OPTAB_LIB_WIDEN
       ? OPTAB_WIDEN : methods);
  enum mode_class mclass;
  enum insn_code icode;
  machine_mode wider_mode;
  scalar_int_mode int_mode;
  rtx libfunc;
  rtx temp;
  rtx_insn *entry_last = get_last_insn ();
  rtx_insn *last;

  mclass = GET_MODE_CLASS (mode);

  /* If subtracting an integer constant, convert this into an addition of
     the negated constant.  */

  if (binoptab == sub_optab && CONST_INT_P (op1))
    {
      op1 = negate_rtx (mode, op1);
      binoptab = add_optab;
    }
  /* For shifts, constant invalid op1 might be expanded from different
     mode than MODE.  As those are invalid, force them to a register
     to avoid further problems during expansion.  */
  else if (CONST_INT_P (op1)
	   && shift_optab_p (binoptab)
	   && UINTVAL (op1) >= GET_MODE_BITSIZE (GET_MODE_INNER (mode)))
    {
      op1 = gen_int_mode (INTVAL (op1), GET_MODE_INNER (mode));
      op1 = force_reg (GET_MODE_INNER (mode), op1);
    }

  /* Record where to delete back to if we backtrack.  */
  last = get_last_insn ();

  /* If we can do it with a three-operand insn, do so.  */

  if (methods != OPTAB_MUST_WIDEN)
    {
      if (convert_optab_p (binoptab))
	{
	  machine_mode from_mode = widened_mode (mode, op0, op1);
	  icode = find_widening_optab_handler (binoptab, mode, from_mode);
	}
      else
	icode = optab_handler (binoptab, mode);
      if (icode != CODE_FOR_nothing)
	{
	  temp = expand_binop_directly (icode, mode, binoptab, op0, op1,
					target, unsignedp, methods, last);
	  if (temp)
	    return temp;
	}
    }

  /* If we were trying to rotate, and that didn't work, try rotating
     the other direction before falling back to shifts and bitwise-or.  */
  if (((binoptab == rotl_optab
	&& (icode = optab_handler (rotr_optab, mode)) != CODE_FOR_nothing)
       || (binoptab == rotr_optab
	   && (icode = optab_handler (rotl_optab, mode)) != CODE_FOR_nothing))
      && is_int_mode (mode, &int_mode))
    {
      optab otheroptab = (binoptab == rotl_optab ? rotr_optab : rotl_optab);
      rtx newop1;
      unsigned int bits = GET_MODE_PRECISION (int_mode);

      if (CONST_INT_P (op1))
	newop1 = gen_int_shift_amount (int_mode, bits - INTVAL (op1));
      else if (targetm.shift_truncation_mask (int_mode) == bits - 1)
        newop1 = negate_rtx (GET_MODE (op1), op1);
      else
        newop1 = expand_binop (GET_MODE (op1), sub_optab,
			       gen_int_mode (bits, GET_MODE (op1)), op1,
			       NULL_RTX, unsignedp, OPTAB_DIRECT);

      temp = expand_binop_directly (icode, int_mode, otheroptab, op0, newop1,
				    target, unsignedp, methods, last);
      if (temp)
	return temp;
    }

  /* If this is a multiply, see if we can do a widening operation that
     takes operands of this mode and makes a wider mode.  */

  if (binoptab == smul_optab
      && GET_MODE_2XWIDER_MODE (mode).exists (&wider_mode)
      && (convert_optab_handler ((unsignedp
				  ? umul_widen_optab
				  : smul_widen_optab),
				 wider_mode, mode) != CODE_FOR_nothing))
    {
      temp = expand_binop (wider_mode,
			   unsignedp ? umul_widen_optab : smul_widen_optab,
			   op0, op1, NULL_RTX, unsignedp, OPTAB_DIRECT);

      if (temp != 0)
	{
	  if (GET_MODE_CLASS (mode) == MODE_INT
	      && TRULY_NOOP_TRUNCATION_MODES_P (mode, GET_MODE (temp)))
	    return gen_lowpart (mode, temp);
	  else
	    return convert_to_mode (mode, temp, unsignedp);
	}
    }

  /* If this is a vector shift by a scalar, see if we can do a vector
     shift by a vector.  If so, broadcast the scalar into a vector.  */
  if (mclass == MODE_VECTOR_INT)
    {
      optab otheroptab = unknown_optab;

      if (binoptab == ashl_optab)
	otheroptab = vashl_optab;
      else if (binoptab == ashr_optab)
	otheroptab = vashr_optab;
      else if (binoptab == lshr_optab)
	otheroptab = vlshr_optab;
      else if (binoptab == rotl_optab)
	otheroptab = vrotl_optab;
      else if (binoptab == rotr_optab)
	otheroptab = vrotr_optab;

      if (otheroptab
	  && (icode = optab_handler (otheroptab, mode)) != CODE_FOR_nothing)
	{
	  /* The scalar may have been extended to be too wide.  Truncate
	     it back to the proper size to fit in the broadcast vector.  */
	  scalar_mode inner_mode = GET_MODE_INNER (mode);
	  if (!CONST_INT_P (op1)
	      && (GET_MODE_BITSIZE (as_a <scalar_int_mode> (GET_MODE (op1)))
		  > GET_MODE_BITSIZE (inner_mode)))
	    op1 = force_reg (inner_mode,
			     simplify_gen_unary (TRUNCATE, inner_mode, op1,
						 GET_MODE (op1)));
	  rtx vop1 = expand_vector_broadcast (mode, op1);
	  if (vop1)
	    {
	      temp = expand_binop_directly (icode, mode, otheroptab, op0, vop1,
					    target, unsignedp, methods, last);
	      if (temp)
		return temp;
	    }
	}
    }

  /* Look for a wider mode of the same class for which we think we
     can open-code the operation.  Check for a widening multiply at the
     wider mode as well.  */

  if (CLASS_HAS_WIDER_MODES_P (mclass)
      && methods != OPTAB_DIRECT && methods != OPTAB_LIB)
    FOR_EACH_WIDER_MODE (wider_mode, mode)
      {
	machine_mode next_mode;
	if (optab_handler (binoptab, wider_mode) != CODE_FOR_nothing
	    || (binoptab == smul_optab
		&& GET_MODE_WIDER_MODE (wider_mode).exists (&next_mode)
		&& (find_widening_optab_handler ((unsignedp
						  ? umul_widen_optab
						  : smul_widen_optab),
						 next_mode, mode)
		    != CODE_FOR_nothing)))
	  {
	    rtx xop0 = op0, xop1 = op1;
	    int no_extend = 0;

	    /* For certain integer operations, we need not actually extend
	       the narrow operands, as long as we will truncate
	       the results to the same narrowness.  */

	    if ((binoptab == ior_optab || binoptab == and_optab
		 || binoptab == xor_optab
		 || binoptab == add_optab || binoptab == sub_optab
		 || binoptab == smul_optab || binoptab == ashl_optab)
		&& mclass == MODE_INT)
	      {
		no_extend = 1;
		xop0 = avoid_expensive_constant (mode, binoptab, 0,
						 xop0, unsignedp);
		if (binoptab != ashl_optab)
		  xop1 = avoid_expensive_constant (mode, binoptab, 1,
						   xop1, unsignedp);
	      }

	    xop0 = widen_operand (xop0, wider_mode, mode, unsignedp, no_extend);

	    /* The second operand of a shift must always be extended.  */
	    xop1 = widen_operand (xop1, wider_mode, mode, unsignedp,
				  no_extend && binoptab != ashl_optab);

	    temp = expand_binop (wider_mode, binoptab, xop0, xop1, NULL_RTX,
				 unsignedp, OPTAB_DIRECT);
	    if (temp)
	      {
		if (mclass != MODE_INT
                    || !TRULY_NOOP_TRUNCATION_MODES_P (mode, wider_mode))
		  {
		    if (target == 0)
		      target = gen_reg_rtx (mode);
		    convert_move (target, temp, 0);
		    return target;
		  }
		else
		  return gen_lowpart (mode, temp);
	      }
	    else
	      delete_insns_since (last);
	  }
      }

  /* If operation is commutative,
     try to make the first operand a register.
     Even better, try to make it the same as the target.
     Also try to make the last operand a constant.  */
  if (commutative_optab_p (binoptab)
      && swap_commutative_operands_with_target (target, op0, op1))
    std::swap (op0, op1);

  /* These can be done a word at a time.  */
  if ((binoptab == and_optab || binoptab == ior_optab || binoptab == xor_optab)
      && is_int_mode (mode, &int_mode)
      && GET_MODE_SIZE (int_mode) > UNITS_PER_WORD
      && optab_handler (binoptab, word_mode) != CODE_FOR_nothing)
    {
      int i;
      rtx_insn *insns;

      /* If TARGET is the same as one of the operands, the REG_EQUAL note
	 won't be accurate, so use a new target.  */
      if (target == 0
	  || target == op0
	  || target == op1
	  || !valid_multiword_target_p (target))
	target = gen_reg_rtx (int_mode);

      start_sequence ();

      /* Do the actual arithmetic.  */
      for (i = 0; i < GET_MODE_BITSIZE (int_mode) / BITS_PER_WORD; i++)
	{
	  rtx target_piece = operand_subword (target, i, 1, int_mode);
	  rtx x = expand_binop (word_mode, binoptab,
				operand_subword_force (op0, i, int_mode),
				operand_subword_force (op1, i, int_mode),
				target_piece, unsignedp, next_methods);

	  if (x == 0)
	    break;

	  if (target_piece != x)
	    emit_move_insn (target_piece, x);
	}

      insns = get_insns ();
      end_sequence ();

      if (i == GET_MODE_BITSIZE (int_mode) / BITS_PER_WORD)
	{
	  emit_insn (insns);
	  return target;
	}
    }

  /* Synthesize double word shifts from single word shifts.  */
  if ((binoptab == lshr_optab || binoptab == ashl_optab
       || binoptab == ashr_optab)
      && is_int_mode (mode, &int_mode)
      && (CONST_INT_P (op1) || optimize_insn_for_speed_p ())
      && GET_MODE_SIZE (int_mode) == 2 * UNITS_PER_WORD
      && GET_MODE_PRECISION (int_mode) == GET_MODE_BITSIZE (int_mode)
      && optab_handler (binoptab, word_mode) != CODE_FOR_nothing
      && optab_handler (ashl_optab, word_mode) != CODE_FOR_nothing
      && optab_handler (lshr_optab, word_mode) != CODE_FOR_nothing)
    {
      unsigned HOST_WIDE_INT shift_mask, double_shift_mask;
      scalar_int_mode op1_mode;

      double_shift_mask = targetm.shift_truncation_mask (int_mode);
      shift_mask = targetm.shift_truncation_mask (word_mode);
      op1_mode = (GET_MODE (op1) != VOIDmode
		  ? as_a <scalar_int_mode> (GET_MODE (op1))
		  : get_shift_amount_mode (word_mode));

      /* Apply the truncation to constant shifts.  */
      if (double_shift_mask > 0 && CONST_INT_P (op1))
	op1 = gen_int_mode (INTVAL (op1) & double_shift_mask, op1_mode);

      if (op1 == CONST0_RTX (op1_mode))
	return op0;

      /* Make sure that this is a combination that expand_doubleword_shift
	 can handle.  See the comments there for details.  */
      if (double_shift_mask == 0
	  || (shift_mask == BITS_PER_WORD - 1
	      && double_shift_mask == BITS_PER_WORD * 2 - 1))
	{
	  rtx_insn *insns;
	  rtx into_target, outof_target;
	  rtx into_input, outof_input;
	  int left_shift, outof_word;

	  /* If TARGET is the same as one of the operands, the REG_EQUAL note
	     won't be accurate, so use a new target.  */
	  if (target == 0
	      || target == op0
	      || target == op1
	      || !valid_multiword_target_p (target))
	    target = gen_reg_rtx (int_mode);

	  start_sequence ();

	  /* OUTOF_* is the word we are shifting bits away from, and
	     INTO_* is the word that we are shifting bits towards, thus
	     they differ depending on the direction of the shift and
	     WORDS_BIG_ENDIAN.  */

	  left_shift = binoptab == ashl_optab;
	  outof_word = left_shift ^ ! WORDS_BIG_ENDIAN;

	  outof_target = operand_subword (target, outof_word, 1, int_mode);
	  into_target = operand_subword (target, 1 - outof_word, 1, int_mode);

	  outof_input = operand_subword_force (op0, outof_word, int_mode);
	  into_input = operand_subword_force (op0, 1 - outof_word, int_mode);

	  if (expand_doubleword_shift (op1_mode, binoptab,
				       outof_input, into_input, op1,
				       outof_target, into_target,
				       unsignedp, next_methods, shift_mask))
	    {
	      insns = get_insns ();
	      end_sequence ();

	      emit_insn (insns);
	      return target;
	    }
	  end_sequence ();
	}
    }

  /* Synthesize double word rotates from single word shifts.  */
  if ((binoptab == rotl_optab || binoptab == rotr_optab)
      && is_int_mode (mode, &int_mode)
      && CONST_INT_P (op1)
      && GET_MODE_PRECISION (int_mode) == 2 * BITS_PER_WORD
      && optab_handler (ashl_optab, word_mode) != CODE_FOR_nothing
      && optab_handler (lshr_optab, word_mode) != CODE_FOR_nothing)
    {
      rtx_insn *insns;
      rtx into_target, outof_target;
      rtx into_input, outof_input;
      rtx inter;
      int shift_count, left_shift, outof_word;

      /* If TARGET is the same as one of the operands, the REG_EQUAL note
	 won't be accurate, so use a new target. Do this also if target is not
	 a REG, first because having a register instead may open optimization
	 opportunities, and second because if target and op0 happen to be MEMs
	 designating the same location, we would risk clobbering it too early
	 in the code sequence we generate below.  */
      if (target == 0
	  || target == op0
	  || target == op1
	  || !REG_P (target)
	  || !valid_multiword_target_p (target))
	target = gen_reg_rtx (int_mode);

      start_sequence ();

      shift_count = INTVAL (op1);

      /* OUTOF_* is the word we are shifting bits away from, and
	 INTO_* is the word that we are shifting bits towards, thus
	 they differ depending on the direction of the shift and
	 WORDS_BIG_ENDIAN.  */

      left_shift = (binoptab == rotl_optab);
      outof_word = left_shift ^ ! WORDS_BIG_ENDIAN;

      outof_target = operand_subword (target, outof_word, 1, int_mode);
      into_target = operand_subword (target, 1 - outof_word, 1, int_mode);

      outof_input = operand_subword_force (op0, outof_word, int_mode);
      into_input = operand_subword_force (op0, 1 - outof_word, int_mode);

      if (shift_count == BITS_PER_WORD)
	{
	  /* This is just a word swap.  */
	  emit_move_insn (outof_target, into_input);
	  emit_move_insn (into_target, outof_input);
	  inter = const0_rtx;
	}
      else
	{
	  rtx into_temp1, into_temp2, outof_temp1, outof_temp2;
	  HOST_WIDE_INT first_shift_count, second_shift_count;
	  optab reverse_unsigned_shift, unsigned_shift;

	  reverse_unsigned_shift = (left_shift ^ (shift_count < BITS_PER_WORD)
				    ? lshr_optab : ashl_optab);

	  unsigned_shift = (left_shift ^ (shift_count < BITS_PER_WORD)
			    ? ashl_optab : lshr_optab);

	  if (shift_count > BITS_PER_WORD)
	    {
	      first_shift_count = shift_count - BITS_PER_WORD;
	      second_shift_count = 2 * BITS_PER_WORD - shift_count;
	    }
	  else
	    {
	      first_shift_count = BITS_PER_WORD - shift_count;
	      second_shift_count = shift_count;
	    }
	  rtx first_shift_count_rtx
	    = gen_int_shift_amount (word_mode, first_shift_count);
	  rtx second_shift_count_rtx
	    = gen_int_shift_amount (word_mode, second_shift_count);

	  into_temp1 = expand_binop (word_mode, unsigned_shift,
				     outof_input, first_shift_count_rtx,
				     NULL_RTX, unsignedp, next_methods);
	  into_temp2 = expand_binop (word_mode, reverse_unsigned_shift,
				     into_input, second_shift_count_rtx,
				     NULL_RTX, unsignedp, next_methods);

	  if (into_temp1 != 0 && into_temp2 != 0)
	    inter = expand_binop (word_mode, ior_optab, into_temp1, into_temp2,
				  into_target, unsignedp, next_methods);
	  else
	    inter = 0;

	  if (inter != 0 && inter != into_target)
	    emit_move_insn (into_target, inter);

	  outof_temp1 = expand_binop (word_mode, unsigned_shift,
				      into_input, first_shift_count_rtx,
				      NULL_RTX, unsignedp, next_methods);
	  outof_temp2 = expand_binop (word_mode, reverse_unsigned_shift,
				      outof_input, second_shift_count_rtx,
				      NULL_RTX, unsignedp, next_methods);

	  if (inter != 0 && outof_temp1 != 0 && outof_temp2 != 0)
	    inter = expand_binop (word_mode, ior_optab,
				  outof_temp1, outof_temp2,
				  outof_target, unsignedp, next_methods);

	  if (inter != 0 && inter != outof_target)
	    emit_move_insn (outof_target, inter);
	}

      insns = get_insns ();
      end_sequence ();

      if (inter != 0)
	{
	  emit_insn (insns);
	  return target;
	}
    }

  /* These can be done a word at a time by propagating carries.  */
  if ((binoptab == add_optab || binoptab == sub_optab)
      && is_int_mode (mode, &int_mode)
      && GET_MODE_SIZE (int_mode) >= 2 * UNITS_PER_WORD
      && optab_handler (binoptab, word_mode) != CODE_FOR_nothing)
    {
      unsigned int i;
      optab otheroptab = binoptab == add_optab ? sub_optab : add_optab;
      const unsigned int nwords = GET_MODE_BITSIZE (int_mode) / BITS_PER_WORD;
      rtx carry_in = NULL_RTX, carry_out = NULL_RTX;
      rtx xop0, xop1, xtarget;

      /* We can handle either a 1 or -1 value for the carry.  If STORE_FLAG
	 value is one of those, use it.  Otherwise, use 1 since it is the
	 one easiest to get.  */
#if STORE_FLAG_VALUE == 1 || STORE_FLAG_VALUE == -1
      int normalizep = STORE_FLAG_VALUE;
#else
      int normalizep = 1;
#endif

      /* Prepare the operands.  */
      xop0 = force_reg (int_mode, op0);
      xop1 = force_reg (int_mode, op1);

      xtarget = gen_reg_rtx (int_mode);

      if (target == 0 || !REG_P (target) || !valid_multiword_target_p (target))
	target = xtarget;

      /* Indicate for flow that the entire target reg is being set.  */
      if (REG_P (target))
	emit_clobber (xtarget);

      /* Do the actual arithmetic.  */
      for (i = 0; i < nwords; i++)
	{
	  int index = (WORDS_BIG_ENDIAN ? nwords - i - 1 : i);
	  rtx target_piece = operand_subword (xtarget, index, 1, int_mode);
	  rtx op0_piece = operand_subword_force (xop0, index, int_mode);
	  rtx op1_piece = operand_subword_force (xop1, index, int_mode);
	  rtx x;

	  /* Main add/subtract of the input operands.  */
	  x = expand_binop (word_mode, binoptab,
			    op0_piece, op1_piece,
			    target_piece, unsignedp, next_methods);
	  if (x == 0)
	    break;

	  if (i + 1 < nwords)
	    {
	      /* Store carry from main add/subtract.  */
	      carry_out = gen_reg_rtx (word_mode);
	      carry_out = emit_store_flag_force (carry_out,
						 (binoptab == add_optab
						  ? LT : GT),
						 x, op0_piece,
						 word_mode, 1, normalizep);
	    }

	  if (i > 0)
	    {
	      rtx newx;

	      /* Add/subtract previous carry to main result.  */
	      newx = expand_binop (word_mode,
				   normalizep == 1 ? binoptab : otheroptab,
				   x, carry_in,
				   NULL_RTX, 1, next_methods);

	      if (i + 1 < nwords)
		{
		  /* Get out carry from adding/subtracting carry in.  */
		  rtx carry_tmp = gen_reg_rtx (word_mode);
		  carry_tmp = emit_store_flag_force (carry_tmp,
						     (binoptab == add_optab
						      ? LT : GT),
						     newx, x,
						     word_mode, 1, normalizep);

		  /* Logical-ior the two poss. carry together.  */
		  carry_out = expand_binop (word_mode, ior_optab,
					    carry_out, carry_tmp,
					    carry_out, 0, next_methods);
		  if (carry_out == 0)
		    break;
		}
	      emit_move_insn (target_piece, newx);
	    }
	  else
	    {
	      if (x != target_piece)
		emit_move_insn (target_piece, x);
	    }

	  carry_in = carry_out;
	}

      if (i == GET_MODE_BITSIZE (int_mode) / (unsigned) BITS_PER_WORD)
	{
	  if (optab_handler (mov_optab, int_mode) != CODE_FOR_nothing
	      || ! rtx_equal_p (target, xtarget))
	    {
	      rtx_insn *temp = emit_move_insn (target, xtarget);

	      set_dst_reg_note (temp, REG_EQUAL,
				gen_rtx_fmt_ee (optab_to_code (binoptab),
						int_mode, copy_rtx (xop0),
						copy_rtx (xop1)),
				target);
	    }
	  else
	    target = xtarget;

	  return target;
	}

      else
	delete_insns_since (last);
    }

  /* Attempt to synthesize double word multiplies using a sequence of word
     mode multiplications.  We first attempt to generate a sequence using a
     more efficient unsigned widening multiply, and if that fails we then
     try using a signed widening multiply.  */

  if (binoptab == smul_optab
      && is_int_mode (mode, &int_mode)
      && GET_MODE_SIZE (int_mode) == 2 * UNITS_PER_WORD
      && optab_handler (smul_optab, word_mode) != CODE_FOR_nothing
      && optab_handler (add_optab, word_mode) != CODE_FOR_nothing)
    {
      rtx product = NULL_RTX;
      if (convert_optab_handler (umul_widen_optab, int_mode, word_mode)
	  != CODE_FOR_nothing)
	{
	  product = expand_doubleword_mult (int_mode, op0, op1, target,
					    true, methods);
	  if (!product)
	    delete_insns_since (last);
	}

      if (product == NULL_RTX
	  && (convert_optab_handler (smul_widen_optab, int_mode, word_mode)
	      != CODE_FOR_nothing))
	{
	  product = expand_doubleword_mult (int_mode, op0, op1, target,
					    false, methods);
	  if (!product)
	    delete_insns_since (last);
	}

      if (product != NULL_RTX)
	{
	  if (optab_handler (mov_optab, int_mode) != CODE_FOR_nothing)
	    {
	      rtx_insn *move = emit_move_insn (target ? target : product,
					       product);
	      set_dst_reg_note (move,
				REG_EQUAL,
				gen_rtx_fmt_ee (MULT, int_mode,
						copy_rtx (op0),
						copy_rtx (op1)),
				target ? target : product);
	    }
	  return product;
	}
    }

  /* It can't be open-coded in this mode.
     Use a library call if one is available and caller says that's ok.  */

  libfunc = optab_libfunc (binoptab, mode);
  if (libfunc
      && (methods == OPTAB_LIB || methods == OPTAB_LIB_WIDEN))
    {
      rtx_insn *insns;
      rtx op1x = op1;
      machine_mode op1_mode = mode;
      rtx value;

      start_sequence ();

      if (shift_optab_p (binoptab))
	{
	  op1_mode = targetm.libgcc_shift_count_mode ();
	  /* Specify unsigned here,
	     since negative shift counts are meaningless.  */
	  op1x = convert_to_mode (op1_mode, op1, 1);
	}

      if (GET_MODE (op0) != VOIDmode
	  && GET_MODE (op0) != mode)
	op0 = convert_to_mode (mode, op0, unsignedp);

      /* Pass 1 for NO_QUEUE so we don't lose any increments
	 if the libcall is cse'd or moved.  */
      value = emit_library_call_value (libfunc,
				       NULL_RTX, LCT_CONST, mode, 2,
				       op0, mode, op1x, op1_mode);

      insns = get_insns ();
      end_sequence ();

      bool trapv = trapv_binoptab_p (binoptab);
      target = gen_reg_rtx (mode);
      emit_libcall_block_1 (insns, target, value,
			    trapv ? NULL_RTX
			    : gen_rtx_fmt_ee (optab_to_code (binoptab),
					      mode, op0, op1), trapv);

      return target;
    }

  delete_insns_since (last);

  /* It can't be done in this mode.  Can we do it in a wider mode?  */

  if (! (methods == OPTAB_WIDEN || methods == OPTAB_LIB_WIDEN
	 || methods == OPTAB_MUST_WIDEN))
    {
      /* Caller says, don't even try.  */
      delete_insns_since (entry_last);
      return 0;
    }

  /* Compute the value of METHODS to pass to recursive calls.
     Don't allow widening to be tried recursively.  */

  methods = (methods == OPTAB_LIB_WIDEN ? OPTAB_LIB : OPTAB_DIRECT);

  /* Look for a wider mode of the same class for which it appears we can do
     the operation.  */

  if (CLASS_HAS_WIDER_MODES_P (mclass))
    {
      /* This code doesn't make sense for conversion optabs, since we
	 wouldn't then want to extend the operands to be the same size
	 as the result.  */
      gcc_assert (!convert_optab_p (binoptab));
      FOR_EACH_WIDER_MODE (wider_mode, mode)
	{
	  if (optab_handler (binoptab, wider_mode)
	      || (methods == OPTAB_LIB
		  && optab_libfunc (binoptab, wider_mode)))
	    {
	      rtx xop0 = op0, xop1 = op1;
	      int no_extend = 0;

	      /* For certain integer operations, we need not actually extend
		 the narrow operands, as long as we will truncate
		 the results to the same narrowness.  */

	      if ((binoptab == ior_optab || binoptab == and_optab
		   || binoptab == xor_optab
		   || binoptab == add_optab || binoptab == sub_optab
		   || binoptab == smul_optab || binoptab == ashl_optab)
		  && mclass == MODE_INT)
		no_extend = 1;

	      xop0 = widen_operand (xop0, wider_mode, mode,
				    unsignedp, no_extend);

	      /* The second operand of a shift must always be extended.  */
	      xop1 = widen_operand (xop1, wider_mode, mode, unsignedp,
				    no_extend && binoptab != ashl_optab);

	      temp = expand_binop (wider_mode, binoptab, xop0, xop1, NULL_RTX,
				   unsignedp, methods);
	      if (temp)
		{
		  if (mclass != MODE_INT
		      || !TRULY_NOOP_TRUNCATION_MODES_P (mode, wider_mode))
		    {
		      if (target == 0)
			target = gen_reg_rtx (mode);
		      convert_move (target, temp, 0);
		      return target;
		    }
		  else
		    return gen_lowpart (mode, temp);
		}
	      else
		delete_insns_since (last);
	    }
	}
    }

  delete_insns_since (entry_last);
  return 0;
}

/* Expand a binary operator which has both signed and unsigned forms.
   UOPTAB is the optab for unsigned operations, and SOPTAB is for
   signed operations.

   If we widen unsigned operands, we may use a signed wider operation instead
   of an unsigned wider operation, since the result would be the same.  */

rtx
sign_expand_binop (machine_mode mode, optab uoptab, optab soptab,
		   rtx op0, rtx op1, rtx target, int unsignedp,
		   enum optab_methods methods)
{
  rtx temp;
  optab direct_optab = unsignedp ? uoptab : soptab;
  bool save_enable;

  /* Do it without widening, if possible.  */
  temp = expand_binop (mode, direct_optab, op0, op1, target,
		       unsignedp, OPTAB_DIRECT);
  if (temp || methods == OPTAB_DIRECT)
    return temp;

  /* Try widening to a signed int.  Disable any direct use of any
     signed insn in the current mode.  */
  save_enable = swap_optab_enable (soptab, mode, false);

  temp = expand_binop (mode, soptab, op0, op1, target,
		       unsignedp, OPTAB_WIDEN);

  /* For unsigned operands, try widening to an unsigned int.  */
  if (!temp && unsignedp)
    temp = expand_binop (mode, uoptab, op0, op1, target,
			 unsignedp, OPTAB_WIDEN);
  if (temp || methods == OPTAB_WIDEN)
    goto egress;

  /* Use the right width libcall if that exists.  */
  temp = expand_binop (mode, direct_optab, op0, op1, target,
		       unsignedp, OPTAB_LIB);
  if (temp || methods == OPTAB_LIB)
    goto egress;

  /* Must widen and use a libcall, use either signed or unsigned.  */
  temp = expand_binop (mode, soptab, op0, op1, target,
		       unsignedp, methods);
  if (!temp && unsignedp)
    temp = expand_binop (mode, uoptab, op0, op1, target,
			 unsignedp, methods);

 egress:
  /* Undo the fiddling above.  */
  if (save_enable)
    swap_optab_enable (soptab, mode, true);
  return temp;
}

/* Generate code to perform an operation specified by UNOPPTAB
   on operand OP0, with two results to TARG0 and TARG1.
   We assume that the order of the operands for the instruction
   is TARG0, TARG1, OP0.

   Either TARG0 or TARG1 may be zero, but what that means is that
   the result is not actually wanted.  We will generate it into
   a dummy pseudo-reg and discard it.  They may not both be zero.

   Returns 1 if this operation can be performed; 0 if not.  */

int
expand_twoval_unop (optab unoptab, rtx op0, rtx targ0, rtx targ1,
		    int unsignedp)
{
  machine_mode mode = GET_MODE (targ0 ? targ0 : targ1);
  enum mode_class mclass;
  machine_mode wider_mode;
  rtx_insn *entry_last = get_last_insn ();
  rtx_insn *last;

  mclass = GET_MODE_CLASS (mode);

  if (!targ0)
    targ0 = gen_reg_rtx (mode);
  if (!targ1)
    targ1 = gen_reg_rtx (mode);

  /* Record where to go back to if we fail.  */
  last = get_last_insn ();

  if (optab_handler (unoptab, mode) != CODE_FOR_nothing)
    {
      struct expand_operand ops[3];
      enum insn_code icode = optab_handler (unoptab, mode);

      create_fixed_operand (&ops[0], targ0);
      create_fixed_operand (&ops[1], targ1);
      create_convert_operand_from (&ops[2], op0, mode, unsignedp);
      if (maybe_expand_insn (icode, 3, ops))
	return 1;
    }

  /* It can't be done in this mode.  Can we do it in a wider mode?  */

  if (CLASS_HAS_WIDER_MODES_P (mclass))
    {
      FOR_EACH_WIDER_MODE (wider_mode, mode)
	{
	  if (optab_handler (unoptab, wider_mode) != CODE_FOR_nothing)
	    {
	      rtx t0 = gen_reg_rtx (wider_mode);
	      rtx t1 = gen_reg_rtx (wider_mode);
	      rtx cop0 = convert_modes (wider_mode, mode, op0, unsignedp);

	      if (expand_twoval_unop (unoptab, cop0, t0, t1, unsignedp))
		{
		  convert_move (targ0, t0, unsignedp);
		  convert_move (targ1, t1, unsignedp);
		  return 1;
		}
	      else
		delete_insns_since (last);
	    }
	}
    }

  delete_insns_since (entry_last);
  return 0;
}

/* Generate code to perform an operation specified by BINOPTAB
   on operands OP0 and OP1, with two results to TARG1 and TARG2.
   We assume that the order of the operands for the instruction
   is TARG0, OP0, OP1, TARG1, which would fit a pattern like
   [(set TARG0 (operate OP0 OP1)) (set TARG1 (operate ...))].

   Either TARG0 or TARG1 may be zero, but what that means is that
   the result is not actually wanted.  We will generate it into
   a dummy pseudo-reg and discard it.  They may not both be zero.

   Returns 1 if this operation can be performed; 0 if not.  */

int
expand_twoval_binop (optab binoptab, rtx op0, rtx op1, rtx targ0, rtx targ1,
		     int unsignedp)
{
  machine_mode mode = GET_MODE (targ0 ? targ0 : targ1);
  enum mode_class mclass;
  machine_mode wider_mode;
  rtx_insn *entry_last = get_last_insn ();
  rtx_insn *last;

  mclass = GET_MODE_CLASS (mode);

  if (!targ0)
    targ0 = gen_reg_rtx (mode);
  if (!targ1)
    targ1 = gen_reg_rtx (mode);

  /* Record where to go back to if we fail.  */
  last = get_last_insn ();

  if (optab_handler (binoptab, mode) != CODE_FOR_nothing)
    {
      struct expand_operand ops[4];
      enum insn_code icode = optab_handler (binoptab, mode);
      machine_mode mode0 = insn_data[icode].operand[1].mode;
      machine_mode mode1 = insn_data[icode].operand[2].mode;
      rtx xop0 = op0, xop1 = op1;

      /* If we are optimizing, force expensive constants into a register.  */
      xop0 = avoid_expensive_constant (mode0, binoptab, 0, xop0, unsignedp);
      xop1 = avoid_expensive_constant (mode1, binoptab, 1, xop1, unsignedp);

      create_fixed_operand (&ops[0], targ0);
      create_convert_operand_from (&ops[1], op0, mode, unsignedp);
      create_convert_operand_from (&ops[2], op1, mode, unsignedp);
      create_fixed_operand (&ops[3], targ1);
      if (maybe_expand_insn (icode, 4, ops))
	return 1;
      delete_insns_since (last);
    }

  /* It can't be done in this mode.  Can we do it in a wider mode?  */

  if (CLASS_HAS_WIDER_MODES_P (mclass))
    {
      FOR_EACH_WIDER_MODE (wider_mode, mode)
	{
	  if (optab_handler (binoptab, wider_mode) != CODE_FOR_nothing)
	    {
	      rtx t0 = gen_reg_rtx (wider_mode);
	      rtx t1 = gen_reg_rtx (wider_mode);
	      rtx cop0 = convert_modes (wider_mode, mode, op0, unsignedp);
	      rtx cop1 = convert_modes (wider_mode, mode, op1, unsignedp);

	      if (expand_twoval_binop (binoptab, cop0, cop1,
				       t0, t1, unsignedp))
		{
		  convert_move (targ0, t0, unsignedp);
		  convert_move (targ1, t1, unsignedp);
		  return 1;
		}
	      else
		delete_insns_since (last);
	    }
	}
    }

  delete_insns_since (entry_last);
  return 0;
}

/* Expand the two-valued library call indicated by BINOPTAB, but
   preserve only one of the values.  If TARG0 is non-NULL, the first
   value is placed into TARG0; otherwise the second value is placed
   into TARG1.  Exactly one of TARG0 and TARG1 must be non-NULL.  The
   value stored into TARG0 or TARG1 is equivalent to (CODE OP0 OP1).
   This routine assumes that the value returned by the library call is
   as if the return value was of an integral mode twice as wide as the
   mode of OP0.  Returns 1 if the call was successful.  */

bool
expand_twoval_binop_libfunc (optab binoptab, rtx op0, rtx op1,
			     rtx targ0, rtx targ1, enum rtx_code code)
{
  machine_mode mode;
  machine_mode libval_mode;
  rtx libval;
  rtx_insn *insns;
  rtx libfunc;

  /* Exactly one of TARG0 or TARG1 should be non-NULL.  */
  gcc_assert (!targ0 != !targ1);

  mode = GET_MODE (op0);
  libfunc = optab_libfunc (binoptab, mode);
  if (!libfunc)
    return false;

  /* The value returned by the library function will have twice as
     many bits as the nominal MODE.  */
  libval_mode = smallest_int_mode_for_size (2 * GET_MODE_BITSIZE (mode));
  start_sequence ();
  libval = emit_library_call_value (libfunc, NULL_RTX, LCT_CONST,
				    libval_mode, 2,
				    op0, mode,
				    op1, mode);
  /* Get the part of VAL containing the value that we want.  */
  libval = simplify_gen_subreg (mode, libval, libval_mode,
				targ0 ? 0 : GET_MODE_SIZE (mode));
  insns = get_insns ();
  end_sequence ();
  /* Move the into the desired location.  */
  emit_libcall_block (insns, targ0 ? targ0 : targ1, libval,
		      gen_rtx_fmt_ee (code, mode, op0, op1));

  return true;
}


/* Wrapper around expand_unop which takes an rtx code to specify
   the operation to perform, not an optab pointer.  All other
   arguments are the same.  */
rtx
expand_simple_unop (machine_mode mode, enum rtx_code code, rtx op0,
		    rtx target, int unsignedp)
{
  optab unop = code_to_optab (code);
  gcc_assert (unop);

  return expand_unop (mode, unop, op0, target, unsignedp);
}

/* Try calculating
	(clz:narrow x)
   as
	(clz:wide (zero_extend:wide x)) - ((width wide) - (width narrow)).

   A similar operation can be used for clrsb.  UNOPTAB says which operation
   we are trying to expand.  */
static rtx
widen_leading (scalar_int_mode mode, rtx op0, rtx target, optab unoptab)
{
  opt_scalar_int_mode wider_mode_iter;
  FOR_EACH_WIDER_MODE (wider_mode_iter, mode)
    {
      scalar_int_mode wider_mode = *wider_mode_iter;
      if (optab_handler (unoptab, wider_mode) != CODE_FOR_nothing)
	{
	  rtx xop0, temp;
	  rtx_insn *last;

	  last = get_last_insn ();

	  if (target == 0)
	    target = gen_reg_rtx (mode);
	  xop0 = widen_operand (op0, wider_mode, mode,
				unoptab != clrsb_optab, false);
	  temp = expand_unop (wider_mode, unoptab, xop0, NULL_RTX,
			      unoptab != clrsb_optab);
	  if (temp != 0)
	    temp = expand_binop
	      (wider_mode, sub_optab, temp,
	       gen_int_mode (GET_MODE_PRECISION (wider_mode)
			     - GET_MODE_PRECISION (mode),
			     wider_mode),
	       target, true, OPTAB_DIRECT);
	  if (temp == 0)
	    delete_insns_since (last);

	  return temp;
	}
    }
  return 0;
}

/* Try calculating clz of a double-word quantity as two clz's of word-sized
   quantities, choosing which based on whether the high word is nonzero.  */
static rtx
expand_doubleword_clz (scalar_int_mode mode, rtx op0, rtx target)
{
  rtx xop0 = force_reg (mode, op0);
  rtx subhi = gen_highpart (word_mode, xop0);
  rtx sublo = gen_lowpart (word_mode, xop0);
  rtx_code_label *hi0_label = gen_label_rtx ();
  rtx_code_label *after_label = gen_label_rtx ();
  rtx_insn *seq;
  rtx temp, result;

  /* If we were not given a target, use a word_mode register, not a
     'mode' register.  The result will fit, and nobody is expecting
     anything bigger (the return type of __builtin_clz* is int).  */
  if (!target)
    target = gen_reg_rtx (word_mode);

  /* In any case, write to a word_mode scratch in both branches of the
     conditional, so we can ensure there is a single move insn setting
     'target' to tag a REG_EQUAL note on.  */
  result = gen_reg_rtx (word_mode);

  start_sequence ();

  /* If the high word is not equal to zero,
     then clz of the full value is clz of the high word.  */
  emit_cmp_and_jump_insns (subhi, CONST0_RTX (word_mode), EQ, 0,
			   word_mode, true, hi0_label);

  temp = expand_unop_direct (word_mode, clz_optab, subhi, result, true);
  if (!temp)
    goto fail;

  if (temp != result)
    convert_move (result, temp, true);

  emit_jump_insn (targetm.gen_jump (after_label));
  emit_barrier ();

  /* Else clz of the full value is clz of the low word plus the number
     of bits in the high word.  */
  emit_label (hi0_label);

  temp = expand_unop_direct (word_mode, clz_optab, sublo, 0, true);
  if (!temp)
    goto fail;
  temp = expand_binop (word_mode, add_optab, temp,
		       gen_int_mode (GET_MODE_BITSIZE (word_mode), word_mode),
		       result, true, OPTAB_DIRECT);
  if (!temp)
    goto fail;
  if (temp != result)
    convert_move (result, temp, true);

  emit_label (after_label);
  convert_move (target, result, true);

  seq = get_insns ();
  end_sequence ();

  add_equal_note (seq, target, CLZ, xop0, 0);
  emit_insn (seq);
  return target;

 fail:
  end_sequence ();
  return 0;
}

/* Try calculating popcount of a double-word quantity as two popcount's of
   word-sized quantities and summing up the results.  */
static rtx
expand_doubleword_popcount (scalar_int_mode mode, rtx op0, rtx target)
{
  rtx t0, t1, t;
  rtx_insn *seq;

  start_sequence ();

  t0 = expand_unop_direct (word_mode, popcount_optab,
			   operand_subword_force (op0, 0, mode), NULL_RTX,
			   true);
  t1 = expand_unop_direct (word_mode, popcount_optab,
			   operand_subword_force (op0, 1, mode), NULL_RTX,
			   true);
  if (!t0 || !t1)
    {
      end_sequence ();
      return NULL_RTX;
    }

  /* If we were not given a target, use a word_mode register, not a
     'mode' register.  The result will fit, and nobody is expecting
     anything bigger (the return type of __builtin_popcount* is int).  */
  if (!target)
    target = gen_reg_rtx (word_mode);

  t = expand_binop (word_mode, add_optab, t0, t1, target, 0, OPTAB_DIRECT);

  seq = get_insns ();
  end_sequence ();

  add_equal_note (seq, t, POPCOUNT, op0, 0);
  emit_insn (seq);
  return t;
}

/* Try calculating
	(parity:wide x)
   as
	(parity:narrow (low (x) ^ high (x))) */
static rtx
expand_doubleword_parity (scalar_int_mode mode, rtx op0, rtx target)
{
  rtx t = expand_binop (word_mode, xor_optab,
			operand_subword_force (op0, 0, mode),
			operand_subword_force (op0, 1, mode),
			NULL_RTX, 0, OPTAB_DIRECT);
  return expand_unop (word_mode, parity_optab, t, target, true);
}

/* Try calculating
	(bswap:narrow x)
   as
	(lshiftrt:wide (bswap:wide x) ((width wide) - (width narrow))).  */
static rtx
widen_bswap (scalar_int_mode mode, rtx op0, rtx target)
{
  rtx x;
  rtx_insn *last;
  opt_scalar_int_mode wider_mode_iter;

  FOR_EACH_WIDER_MODE (wider_mode_iter, mode)
    if (optab_handler (bswap_optab, *wider_mode_iter) != CODE_FOR_nothing)
      break;

  if (!wider_mode_iter.exists ())
    return NULL_RTX;

  scalar_int_mode wider_mode = *wider_mode_iter;
  last = get_last_insn ();

  x = widen_operand (op0, wider_mode, mode, true, true);
  x = expand_unop (wider_mode, bswap_optab, x, NULL_RTX, true);

  gcc_assert (GET_MODE_PRECISION (wider_mode) == GET_MODE_BITSIZE (wider_mode)
	      && GET_MODE_PRECISION (mode) == GET_MODE_BITSIZE (mode));
  if (x != 0)
    x = expand_shift (RSHIFT_EXPR, wider_mode, x,
		      GET_MODE_BITSIZE (wider_mode)
		      - GET_MODE_BITSIZE (mode),
		      NULL_RTX, true);

  if (x != 0)
    {
      if (target == 0)
	target = gen_reg_rtx (mode);
      emit_move_insn (target, gen_lowpart (mode, x));
    }
  else
    delete_insns_since (last);

  return target;
}

/* Try calculating bswap as two bswaps of two word-sized operands.  */

static rtx
expand_doubleword_bswap (machine_mode mode, rtx op, rtx target)
{
  rtx t0, t1;

  t1 = expand_unop (word_mode, bswap_optab,
		    operand_subword_force (op, 0, mode), NULL_RTX, true);
  t0 = expand_unop (word_mode, bswap_optab,
		    operand_subword_force (op, 1, mode), NULL_RTX, true);

  if (target == 0 || !valid_multiword_target_p (target))
    target = gen_reg_rtx (mode);
  if (REG_P (target))
    emit_clobber (target);
  emit_move_insn (operand_subword (target, 0, 1, mode), t0);
  emit_move_insn (operand_subword (target, 1, 1, mode), t1);

  return target;
}

/* Try calculating (parity x) as (and (popcount x) 1), where
   popcount can also be done in a wider mode.  */
static rtx
expand_parity (scalar_int_mode mode, rtx op0, rtx target)
{
  enum mode_class mclass = GET_MODE_CLASS (mode);
  opt_scalar_int_mode wider_mode_iter;
  FOR_EACH_MODE_FROM (wider_mode_iter, mode)
    {
      scalar_int_mode wider_mode = *wider_mode_iter;
      if (optab_handler (popcount_optab, wider_mode) != CODE_FOR_nothing)
	{
	  rtx xop0, temp;
	  rtx_insn *last;

	  last = get_last_insn ();

	  if (target == 0 || GET_MODE (target) != wider_mode)
	    target = gen_reg_rtx (wider_mode);

	  xop0 = widen_operand (op0, wider_mode, mode, true, false);
	  temp = expand_unop (wider_mode, popcount_optab, xop0, NULL_RTX,
			      true);
	  if (temp != 0)
	    temp = expand_binop (wider_mode, and_optab, temp, const1_rtx,
				 target, true, OPTAB_DIRECT);

	  if (temp)
	    {
	      if (mclass != MODE_INT
		  || !TRULY_NOOP_TRUNCATION_MODES_P (mode, wider_mode))
		return convert_to_mode (mode, temp, 0);
	      else
		return gen_lowpart (mode, temp);
	    }
	  else
	    delete_insns_since (last);
	}
    }
  return 0;
}

/* Try calculating ctz(x) as K - clz(x & -x) ,
   where K is GET_MODE_PRECISION(mode) - 1.

   Both __builtin_ctz and __builtin_clz are undefined at zero, so we
   don't have to worry about what the hardware does in that case.  (If
   the clz instruction produces the usual value at 0, which is K, the
   result of this code sequence will be -1; expand_ffs, below, relies
   on this.  It might be nice to have it be K instead, for consistency
   with the (very few) processors that provide a ctz with a defined
   value, but that would take one more instruction, and it would be
   less convenient for expand_ffs anyway.  */

static rtx
expand_ctz (scalar_int_mode mode, rtx op0, rtx target)
{
  rtx_insn *seq;
  rtx temp;

  if (optab_handler (clz_optab, mode) == CODE_FOR_nothing)
    return 0;

  start_sequence ();

  temp = expand_unop_direct (mode, neg_optab, op0, NULL_RTX, true);
  if (temp)
    temp = expand_binop (mode, and_optab, op0, temp, NULL_RTX,
			 true, OPTAB_DIRECT);
  if (temp)
    temp = expand_unop_direct (mode, clz_optab, temp, NULL_RTX, true);
  if (temp)
    temp = expand_binop (mode, sub_optab,
			 gen_int_mode (GET_MODE_PRECISION (mode) - 1, mode),
			 temp, target,
			 true, OPTAB_DIRECT);
  if (temp == 0)
    {
      end_sequence ();
      return 0;
    }

  seq = get_insns ();
  end_sequence ();

  add_equal_note (seq, temp, CTZ, op0, 0);
  emit_insn (seq);
  return temp;
}


/* Try calculating ffs(x) using ctz(x) if we have that instruction, or
   else with the sequence used by expand_clz.

   The ffs builtin promises to return zero for a zero value and ctz/clz
   may have an undefined value in that case.  If they do not give us a
   convenient value, we have to generate a test and branch.  */
static rtx
expand_ffs (scalar_int_mode mode, rtx op0, rtx target)
{
  HOST_WIDE_INT val = 0;
  bool defined_at_zero = false;
  rtx temp;
  rtx_insn *seq;

  if (optab_handler (ctz_optab, mode) != CODE_FOR_nothing)
    {
      start_sequence ();

      temp = expand_unop_direct (mode, ctz_optab, op0, 0, true);
      if (!temp)
	goto fail;

      defined_at_zero = (CTZ_DEFINED_VALUE_AT_ZERO (mode, val) == 2);
    }
  else if (optab_handler (clz_optab, mode) != CODE_FOR_nothing)
    {
      start_sequence ();
      temp = expand_ctz (mode, op0, 0);
      if (!temp)
	goto fail;

      if (CLZ_DEFINED_VALUE_AT_ZERO (mode, val) == 2)
	{
	  defined_at_zero = true;
	  val = (GET_MODE_PRECISION (mode) - 1) - val;
	}
    }
  else
    return 0;

  if (defined_at_zero && val == -1)
    /* No correction needed at zero.  */;
  else
    {
      /* We don't try to do anything clever with the situation found
	 on some processors (eg Alpha) where ctz(0:mode) ==
	 bitsize(mode).  If someone can think of a way to send N to -1
	 and leave alone all values in the range 0..N-1 (where N is a
	 power of two), cheaper than this test-and-branch, please add it.

	 The test-and-branch is done after the operation itself, in case
	 the operation sets condition codes that can be recycled for this.
	 (This is true on i386, for instance.)  */

      rtx_code_label *nonzero_label = gen_label_rtx ();
      emit_cmp_and_jump_insns (op0, CONST0_RTX (mode), NE, 0,
			       mode, true, nonzero_label);

      convert_move (temp, GEN_INT (-1), false);
      emit_label (nonzero_label);
    }

  /* temp now has a value in the range -1..bitsize-1.  ffs is supposed
     to produce a value in the range 0..bitsize.  */
  temp = expand_binop (mode, add_optab, temp, gen_int_mode (1, mode),
		       target, false, OPTAB_DIRECT);
  if (!temp)
    goto fail;

  seq = get_insns ();
  end_sequence ();

  add_equal_note (seq, temp, FFS, op0, 0);
  emit_insn (seq);
  return temp;

 fail:
  end_sequence ();
  return 0;
}

/* Extract the OMODE lowpart from VAL, which has IMODE.  Under certain
   conditions, VAL may already be a SUBREG against which we cannot generate
   a further SUBREG.  In this case, we expect forcing the value into a
   register will work around the situation.  */

static rtx
lowpart_subreg_maybe_copy (machine_mode omode, rtx val,
			   machine_mode imode)
{
  rtx ret;
  ret = lowpart_subreg (omode, val, imode);
  if (ret == NULL)
    {
      val = force_reg (imode, val);
      ret = lowpart_subreg (omode, val, imode);
      gcc_assert (ret != NULL);
    }
  return ret;
}

/* Expand a floating point absolute value or negation operation via a
   logical operation on the sign bit.  */

static rtx
expand_absneg_bit (enum rtx_code code, scalar_float_mode mode,
		   rtx op0, rtx target)
{
  const struct real_format *fmt;
  int bitpos, word, nwords, i;
  scalar_int_mode imode;
  rtx temp;
  rtx_insn *insns;

  /* The format has to have a simple sign bit.  */
  fmt = REAL_MODE_FORMAT (mode);
  if (fmt == NULL)
    return NULL_RTX;

  bitpos = fmt->signbit_rw;
  if (bitpos < 0)
    return NULL_RTX;

  /* Don't create negative zeros if the format doesn't support them.  */
  if (code == NEG && !fmt->has_signed_zero)
    return NULL_RTX;

  if (GET_MODE_SIZE (mode) <= UNITS_PER_WORD)
    {
      if (!int_mode_for_mode (mode).exists (&imode))
	return NULL_RTX;
      word = 0;
      nwords = 1;
    }
  else
    {
      imode = word_mode;

      if (FLOAT_WORDS_BIG_ENDIAN)
	word = (GET_MODE_BITSIZE (mode) - bitpos) / BITS_PER_WORD;
      else
	word = bitpos / BITS_PER_WORD;
      bitpos = bitpos % BITS_PER_WORD;
      nwords = (GET_MODE_BITSIZE (mode) + BITS_PER_WORD - 1) / BITS_PER_WORD;
    }

  wide_int mask = wi::set_bit_in_zero (bitpos, GET_MODE_PRECISION (imode));
  if (code == ABS)
    mask = ~mask;

  if (target == 0
      || target == op0
      || (nwords > 1 && !valid_multiword_target_p (target)))
    target = gen_reg_rtx (mode);

  if (nwords > 1)
    {
      start_sequence ();

      for (i = 0; i < nwords; ++i)
	{
	  rtx targ_piece = operand_subword (target, i, 1, mode);
	  rtx op0_piece = operand_subword_force (op0, i, mode);

	  if (i == word)
	    {
	      temp = expand_binop (imode, code == ABS ? and_optab : xor_optab,
				   op0_piece,
				   immed_wide_int_const (mask, imode),
				   targ_piece, 1, OPTAB_LIB_WIDEN);
	      if (temp != targ_piece)
		emit_move_insn (targ_piece, temp);
	    }
	  else
	    emit_move_insn (targ_piece, op0_piece);
	}

      insns = get_insns ();
      end_sequence ();

      emit_insn (insns);
    }
  else
    {
      temp = expand_binop (imode, code == ABS ? and_optab : xor_optab,
			   gen_lowpart (imode, op0),
			   immed_wide_int_const (mask, imode),
		           gen_lowpart (imode, target), 1, OPTAB_LIB_WIDEN);
      target = lowpart_subreg_maybe_copy (mode, temp, imode);

      set_dst_reg_note (get_last_insn (), REG_EQUAL,
			gen_rtx_fmt_e (code, mode, copy_rtx (op0)),
			target);
    }

  return target;
}

/* As expand_unop, but will fail rather than attempt the operation in a
   different mode or with a libcall.  */
static rtx
expand_unop_direct (machine_mode mode, optab unoptab, rtx op0, rtx target,
		    int unsignedp)
{
  if (optab_handler (unoptab, mode) != CODE_FOR_nothing)
    {
      struct expand_operand ops[2];
      enum insn_code icode = optab_handler (unoptab, mode);
      rtx_insn *last = get_last_insn ();
      rtx_insn *pat;

      create_output_operand (&ops[0], target, mode);
      create_convert_operand_from (&ops[1], op0, mode, unsignedp);
      pat = maybe_gen_insn (icode, 2, ops);
      if (pat)
	{
	  if (INSN_P (pat) && NEXT_INSN (pat) != NULL_RTX
	      && ! add_equal_note (pat, ops[0].value,
				   optab_to_code (unoptab),
				   ops[1].value, NULL_RTX))
	    {
	      delete_insns_since (last);
	      return expand_unop (mode, unoptab, op0, NULL_RTX, unsignedp);
	    }

	  emit_insn (pat);

	  return ops[0].value;
	}
    }
  return 0;
}

/* Generate code to perform an operation specified by UNOPTAB
   on operand OP0, with result having machine-mode MODE.

   UNSIGNEDP is for the case where we have to widen the operands
   to perform the operation.  It says to use zero-extension.

   If TARGET is nonzero, the value
   is generated there, if it is convenient to do so.
   In all cases an rtx is returned for the locus of the value;
   this may or may not be TARGET.  */

rtx
expand_unop (machine_mode mode, optab unoptab, rtx op0, rtx target,
	     int unsignedp)
{
  enum mode_class mclass = GET_MODE_CLASS (mode);
  machine_mode wider_mode;
  scalar_int_mode int_mode;
  scalar_float_mode float_mode;
  rtx temp;
  rtx libfunc;

  temp = expand_unop_direct (mode, unoptab, op0, target, unsignedp);
  if (temp)
    return temp;

  /* It can't be done in this mode.  Can we open-code it in a wider mode?  */

  /* Widening (or narrowing) clz needs special treatment.  */
  if (unoptab == clz_optab)
    {
      if (is_a <scalar_int_mode> (mode, &int_mode))
	{
	  temp = widen_leading (int_mode, op0, target, unoptab);
	  if (temp)
	    return temp;

	  if (GET_MODE_SIZE (int_mode) == 2 * UNITS_PER_WORD
	      && optab_handler (unoptab, word_mode) != CODE_FOR_nothing)
	    {
	      temp = expand_doubleword_clz (int_mode, op0, target);
	      if (temp)
		return temp;
	    }
	}

      goto try_libcall;
    }

  if (unoptab == clrsb_optab)
    {
      if (is_a <scalar_int_mode> (mode, &int_mode))
	{
	  temp = widen_leading (int_mode, op0, target, unoptab);
	  if (temp)
	    return temp;
	}
      goto try_libcall;
    }

  if (unoptab == popcount_optab
      && is_a <scalar_int_mode> (mode, &int_mode)
      && GET_MODE_SIZE (int_mode) == 2 * UNITS_PER_WORD
      && optab_handler (unoptab, word_mode) != CODE_FOR_nothing
      && optimize_insn_for_speed_p ())
    {
      temp = expand_doubleword_popcount (int_mode, op0, target);
      if (temp)
	return temp;
    }

  if (unoptab == parity_optab
      && is_a <scalar_int_mode> (mode, &int_mode)
      && GET_MODE_SIZE (int_mode) == 2 * UNITS_PER_WORD
      && (optab_handler (unoptab, word_mode) != CODE_FOR_nothing
	  || optab_handler (popcount_optab, word_mode) != CODE_FOR_nothing)
      && optimize_insn_for_speed_p ())
    {
      temp = expand_doubleword_parity (int_mode, op0, target);
      if (temp)
	return temp;
    }

  /* Widening (or narrowing) bswap needs special treatment.  */
  if (unoptab == bswap_optab)
    {
      /* HImode is special because in this mode BSWAP is equivalent to ROTATE
	 or ROTATERT.  First try these directly; if this fails, then try the
	 obvious pair of shifts with allowed widening, as this will probably
	 be always more efficient than the other fallback methods.  */
      if (mode == HImode)
	{
	  rtx_insn *last;
	  rtx temp1, temp2;

	  if (optab_handler (rotl_optab, mode) != CODE_FOR_nothing)
	    {
	      temp = expand_binop (mode, rotl_optab, op0,
				   gen_int_shift_amount (mode, 8),
				   target, unsignedp, OPTAB_DIRECT);
	      if (temp)
		return temp;
	     }

	  if (optab_handler (rotr_optab, mode) != CODE_FOR_nothing)
	    {
	      temp = expand_binop (mode, rotr_optab, op0,
				   gen_int_shift_amount (mode, 8),
				   target, unsignedp, OPTAB_DIRECT);
	      if (temp)
		return temp;
	    }

	  last = get_last_insn ();

	  temp1 = expand_binop (mode, ashl_optab, op0,
				gen_int_shift_amount (mode, 8), NULL_RTX,
			        unsignedp, OPTAB_WIDEN);
	  temp2 = expand_binop (mode, lshr_optab, op0,
				gen_int_shift_amount (mode, 8), NULL_RTX,
			        unsignedp, OPTAB_WIDEN);
	  if (temp1 && temp2)
	    {
	      temp = expand_binop (mode, ior_optab, temp1, temp2, target,
				   unsignedp, OPTAB_WIDEN);
	      if (temp)
		return temp;
	    }

	  delete_insns_since (last);
	}

      if (is_a <scalar_int_mode> (mode, &int_mode))
	{
	  temp = widen_bswap (int_mode, op0, target);
	  if (temp)
	    return temp;

	  if (GET_MODE_SIZE (int_mode) == 2 * UNITS_PER_WORD
	      && optab_handler (unoptab, word_mode) != CODE_FOR_nothing)
	    {
	      temp = expand_doubleword_bswap (mode, op0, target);
	      if (temp)
		return temp;
	    }
	}

      goto try_libcall;
    }

  if (CLASS_HAS_WIDER_MODES_P (mclass))
    FOR_EACH_WIDER_MODE (wider_mode, mode)
      {
	if (optab_handler (unoptab, wider_mode) != CODE_FOR_nothing)
	  {
	    rtx xop0 = op0;
	    rtx_insn *last = get_last_insn ();

	    /* For certain operations, we need not actually extend
	       the narrow operand, as long as we will truncate the
	       results to the same narrowness.  */

	    xop0 = widen_operand (xop0, wider_mode, mode, unsignedp,
				  (unoptab == neg_optab
				   || unoptab == one_cmpl_optab)
				  && mclass == MODE_INT);

	    temp = expand_unop (wider_mode, unoptab, xop0, NULL_RTX,
				unsignedp);

	    if (temp)
	      {
		if (mclass != MODE_INT
		    || !TRULY_NOOP_TRUNCATION_MODES_P (mode, wider_mode))
		  {
		    if (target == 0)
		      target = gen_reg_rtx (mode);
		    convert_move (target, temp, 0);
		    return target;
		  }
		else
		  return gen_lowpart (mode, temp);
	      }
	    else
	      delete_insns_since (last);
	  }
      }

  /* These can be done a word at a time.  */
  if (unoptab == one_cmpl_optab
      && is_int_mode (mode, &int_mode)
      && GET_MODE_SIZE (int_mode) > UNITS_PER_WORD
      && optab_handler (unoptab, word_mode) != CODE_FOR_nothing)
    {
      int i;
      rtx_insn *insns;

      if (target == 0 || target == op0 || !valid_multiword_target_p (target))
	target = gen_reg_rtx (int_mode);

      start_sequence ();

      /* Do the actual arithmetic.  */
      for (i = 0; i < GET_MODE_BITSIZE (int_mode) / BITS_PER_WORD; i++)
	{
	  rtx target_piece = operand_subword (target, i, 1, int_mode);
	  rtx x = expand_unop (word_mode, unoptab,
			       operand_subword_force (op0, i, int_mode),
			       target_piece, unsignedp);

	  if (target_piece != x)
	    emit_move_insn (target_piece, x);
	}

      insns = get_insns ();
      end_sequence ();

      emit_insn (insns);
      return target;
    }

  if (optab_to_code (unoptab) == NEG)
    {
      /* Try negating floating point values by flipping the sign bit.  */
      if (is_a <scalar_float_mode> (mode, &float_mode))
	{
	  temp = expand_absneg_bit (NEG, float_mode, op0, target);
	  if (temp)
	    return temp;
	}

      /* If there is no negation pattern, and we have no negative zero,
	 try subtracting from zero.  */
      if (!HONOR_SIGNED_ZEROS (mode))
	{
	  temp = expand_binop (mode, (unoptab == negv_optab
				      ? subv_optab : sub_optab),
			       CONST0_RTX (mode), op0, target,
			       unsignedp, OPTAB_DIRECT);
	  if (temp)
	    return temp;
	}
    }

  /* Try calculating parity (x) as popcount (x) % 2.  */
  if (unoptab == parity_optab && is_a <scalar_int_mode> (mode, &int_mode))
    {
      temp = expand_parity (int_mode, op0, target);
      if (temp)
	return temp;
    }

  /* Try implementing ffs (x) in terms of clz (x).  */
  if (unoptab == ffs_optab && is_a <scalar_int_mode> (mode, &int_mode))
    {
      temp = expand_ffs (int_mode, op0, target);
      if (temp)
	return temp;
    }

  /* Try implementing ctz (x) in terms of clz (x).  */
  if (unoptab == ctz_optab && is_a <scalar_int_mode> (mode, &int_mode))
    {
      temp = expand_ctz (int_mode, op0, target);
      if (temp)
	return temp;
    }

 try_libcall:
  /* Now try a library call in this mode.  */
  libfunc = optab_libfunc (unoptab, mode);
  if (libfunc)
    {
      rtx_insn *insns;
      rtx value;
      rtx eq_value;
      machine_mode outmode = mode;

      /* All of these functions return small values.  Thus we choose to
	 have them return something that isn't a double-word.  */
      if (unoptab == ffs_optab || unoptab == clz_optab || unoptab == ctz_optab
	  || unoptab == clrsb_optab || unoptab == popcount_optab
	  || unoptab == parity_optab)
	outmode
	  = GET_MODE (hard_libcall_value (TYPE_MODE (integer_type_node),
					  optab_libfunc (unoptab, mode)));

      start_sequence ();

      /* Pass 1 for NO_QUEUE so we don't lose any increments
	 if the libcall is cse'd or moved.  */
      value = emit_library_call_value (libfunc, NULL_RTX, LCT_CONST, outmode,
				       1, op0, mode);
      insns = get_insns ();
      end_sequence ();

      target = gen_reg_rtx (outmode);
      bool trapv = trapv_unoptab_p (unoptab);
      if (trapv)
	eq_value = NULL_RTX;
      else
	{
	  eq_value = gen_rtx_fmt_e (optab_to_code (unoptab), mode, op0);
	  if (GET_MODE_UNIT_SIZE (outmode) < GET_MODE_UNIT_SIZE (mode))
	    eq_value = simplify_gen_unary (TRUNCATE, outmode, eq_value, mode);
	  else if (GET_MODE_UNIT_SIZE (outmode) > GET_MODE_UNIT_SIZE (mode))
	    eq_value = simplify_gen_unary (ZERO_EXTEND,
					   outmode, eq_value, mode);
	}
      emit_libcall_block_1 (insns, target, value, eq_value, trapv);

      return target;
    }

  /* It can't be done in this mode.  Can we do it in a wider mode?  */

  if (CLASS_HAS_WIDER_MODES_P (mclass))
    {
      FOR_EACH_WIDER_MODE (wider_mode, mode)
	{
	  if (optab_handler (unoptab, wider_mode) != CODE_FOR_nothing
	      || optab_libfunc (unoptab, wider_mode))
	    {
	      rtx xop0 = op0;
	      rtx_insn *last = get_last_insn ();

	      /* For certain operations, we need not actually extend
		 the narrow operand, as long as we will truncate the
		 results to the same narrowness.  */
	      xop0 = widen_operand (xop0, wider_mode, mode, unsignedp,
				    (unoptab == neg_optab
				     || unoptab == one_cmpl_optab
				     || unoptab == bswap_optab)
				    && mclass == MODE_INT);

	      temp = expand_unop (wider_mode, unoptab, xop0, NULL_RTX,
				  unsignedp);

	      /* If we are generating clz using wider mode, adjust the
		 result.  Similarly for clrsb.  */
	      if ((unoptab == clz_optab || unoptab == clrsb_optab)
		  && temp != 0)
		{
		  scalar_int_mode wider_int_mode
		    = as_a <scalar_int_mode> (wider_mode);
		  int_mode = as_a <scalar_int_mode> (mode);
		  temp = expand_binop
		    (wider_mode, sub_optab, temp,
		     gen_int_mode (GET_MODE_PRECISION (wider_int_mode)
				   - GET_MODE_PRECISION (int_mode),
				   wider_int_mode),
		     target, true, OPTAB_DIRECT);
		}

	      /* Likewise for bswap.  */
	      if (unoptab == bswap_optab && temp != 0)
		{
		  scalar_int_mode wider_int_mode
		    = as_a <scalar_int_mode> (wider_mode);
		  int_mode = as_a <scalar_int_mode> (mode);
		  gcc_assert (GET_MODE_PRECISION (wider_int_mode)
			      == GET_MODE_BITSIZE (wider_int_mode)
			      && GET_MODE_PRECISION (int_mode)
				 == GET_MODE_BITSIZE (int_mode));

		  temp = expand_shift (RSHIFT_EXPR, wider_int_mode, temp,
				       GET_MODE_BITSIZE (wider_int_mode)
				       - GET_MODE_BITSIZE (int_mode),
				       NULL_RTX, true);
		}

	      if (temp)
		{
		  if (mclass != MODE_INT)
		    {
		      if (target == 0)
			target = gen_reg_rtx (mode);
		      convert_move (target, temp, 0);
		      return target;
		    }
		  else
		    return gen_lowpart (mode, temp);
		}
	      else
		delete_insns_since (last);
	    }
	}
    }

  /* One final attempt at implementing negation via subtraction,
     this time allowing widening of the operand.  */
  if (optab_to_code (unoptab) == NEG && !HONOR_SIGNED_ZEROS (mode))
    {
      rtx temp;
      temp = expand_binop (mode,
                           unoptab == negv_optab ? subv_optab : sub_optab,
                           CONST0_RTX (mode), op0,
                           target, unsignedp, OPTAB_LIB_WIDEN);
      if (temp)
        return temp;
    }

  return 0;
}

/* Emit code to compute the absolute value of OP0, with result to
   TARGET if convenient.  (TARGET may be 0.)  The return value says
   where the result actually is to be found.

   MODE is the mode of the operand; the mode of the result is
   different but can be deduced from MODE.

 */

rtx
expand_abs_nojump (machine_mode mode, rtx op0, rtx target,
		   int result_unsignedp)
{
  rtx temp;

  if (GET_MODE_CLASS (mode) != MODE_INT
      || ! flag_trapv)
    result_unsignedp = 1;

  /* First try to do it with a special abs instruction.  */
  temp = expand_unop (mode, result_unsignedp ? abs_optab : absv_optab,
                      op0, target, 0);
  if (temp != 0)
    return temp;

  /* For floating point modes, try clearing the sign bit.  */
  scalar_float_mode float_mode;
  if (is_a <scalar_float_mode> (mode, &float_mode))
    {
      temp = expand_absneg_bit (ABS, float_mode, op0, target);
      if (temp)
	return temp;
    }

  /* If we have a MAX insn, we can do this as MAX (x, -x).  */
  if (optab_handler (smax_optab, mode) != CODE_FOR_nothing
      && !HONOR_SIGNED_ZEROS (mode))
    {
      rtx_insn *last = get_last_insn ();

      temp = expand_unop (mode, result_unsignedp ? neg_optab : negv_optab,
			  op0, NULL_RTX, 0);
      if (temp != 0)
	temp = expand_binop (mode, smax_optab, op0, temp, target, 0,
			     OPTAB_WIDEN);

      if (temp != 0)
	return temp;

      delete_insns_since (last);
    }

  /* If this machine has expensive jumps, we can do integer absolute
     value of X as (((signed) x >> (W-1)) ^ x) - ((signed) x >> (W-1)),
     where W is the width of MODE.  */

  scalar_int_mode int_mode;
  if (is_int_mode (mode, &int_mode)
      && BRANCH_COST (optimize_insn_for_speed_p (),
	      	      false) >= 2)
    {
      rtx extended = expand_shift (RSHIFT_EXPR, int_mode, op0,
				   GET_MODE_PRECISION (int_mode) - 1,
				   NULL_RTX, 0);

      temp = expand_binop (int_mode, xor_optab, extended, op0, target, 0,
			   OPTAB_LIB_WIDEN);
      if (temp != 0)
	temp = expand_binop (int_mode,
			     result_unsignedp ? sub_optab : subv_optab,
                             temp, extended, target, 0, OPTAB_LIB_WIDEN);

      if (temp != 0)
	return temp;
    }

  return NULL_RTX;
}

rtx
expand_abs (machine_mode mode, rtx op0, rtx target,
	    int result_unsignedp, int safe)
{
  rtx temp;
  rtx_code_label *op1;

  if (GET_MODE_CLASS (mode) != MODE_INT
      || ! flag_trapv)
    result_unsignedp = 1;

  temp = expand_abs_nojump (mode, op0, target, result_unsignedp);
  if (temp != 0)
    return temp;

  /* If that does not win, use conditional jump and negate.  */

  /* It is safe to use the target if it is the same
     as the source if this is also a pseudo register */
  if (op0 == target && REG_P (op0)
      && REGNO (op0) >= FIRST_PSEUDO_REGISTER)
    safe = 1;

  op1 = gen_label_rtx ();
  if (target == 0 || ! safe
      || GET_MODE (target) != mode
      || (MEM_P (target) && MEM_VOLATILE_P (target))
      || (REG_P (target)
	  && REGNO (target) < FIRST_PSEUDO_REGISTER))
    target = gen_reg_rtx (mode);

  emit_move_insn (target, op0);
  NO_DEFER_POP;

  do_compare_rtx_and_jump (target, CONST0_RTX (mode), GE, 0, mode,
			   NULL_RTX, NULL, op1, -1);

  op0 = expand_unop (mode, result_unsignedp ? neg_optab : negv_optab,
                     target, target, 0);
  if (op0 != target)
    emit_move_insn (target, op0);
  emit_label (op1);
  OK_DEFER_POP;
  return target;
}

/* Emit code to compute the one's complement absolute value of OP0
   (if (OP0 < 0) OP0 = ~OP0), with result to TARGET if convenient.
   (TARGET may be NULL_RTX.)  The return value says where the result
   actually is to be found.

   MODE is the mode of the operand; the mode of the result is
   different but can be deduced from MODE.  */

rtx
expand_one_cmpl_abs_nojump (machine_mode mode, rtx op0, rtx target)
{
  rtx temp;

  /* Not applicable for floating point modes.  */
  if (FLOAT_MODE_P (mode))
    return NULL_RTX;

  /* If we have a MAX insn, we can do this as MAX (x, ~x).  */
  if (optab_handler (smax_optab, mode) != CODE_FOR_nothing)
    {
      rtx_insn *last = get_last_insn ();

      temp = expand_unop (mode, one_cmpl_optab, op0, NULL_RTX, 0);
      if (temp != 0)
	temp = expand_binop (mode, smax_optab, op0, temp, target, 0,
			     OPTAB_WIDEN);

      if (temp != 0)
	return temp;

      delete_insns_since (last);
    }

  /* If this machine has expensive jumps, we can do one's complement
     absolute value of X as (((signed) x >> (W-1)) ^ x).  */

  scalar_int_mode int_mode;
  if (is_int_mode (mode, &int_mode)
      && BRANCH_COST (optimize_insn_for_speed_p (),
	             false) >= 2)
    {
      rtx extended = expand_shift (RSHIFT_EXPR, int_mode, op0,
				   GET_MODE_PRECISION (int_mode) - 1,
				   NULL_RTX, 0);

      temp = expand_binop (int_mode, xor_optab, extended, op0, target, 0,
			   OPTAB_LIB_WIDEN);

      if (temp != 0)
	return temp;
    }

  return NULL_RTX;
}

/* A subroutine of expand_copysign, perform the copysign operation using the
   abs and neg primitives advertised to exist on the target.  The assumption
   is that we have a split register file, and leaving op0 in fp registers,
   and not playing with subregs so much, will help the register allocator.  */

static rtx
expand_copysign_absneg (scalar_float_mode mode, rtx op0, rtx op1, rtx target,
		        int bitpos, bool op0_is_abs)
{
  scalar_int_mode imode;
  enum insn_code icode;
  rtx sign;
  rtx_code_label *label;

  if (target == op1)
    target = NULL_RTX;

  /* Check if the back end provides an insn that handles signbit for the
     argument's mode. */
  icode = optab_handler (signbit_optab, mode);
  if (icode != CODE_FOR_nothing)
    {
      imode = as_a <scalar_int_mode> (insn_data[(int) icode].operand[0].mode);
      sign = gen_reg_rtx (imode);
      emit_unop_insn (icode, sign, op1, UNKNOWN);
    }
  else
    {
      if (GET_MODE_SIZE (mode) <= UNITS_PER_WORD)
	{
	  if (!int_mode_for_mode (mode).exists (&imode))
	    return NULL_RTX;
	  op1 = gen_lowpart (imode, op1);
	}
      else
	{
	  int word;

	  imode = word_mode;
	  if (FLOAT_WORDS_BIG_ENDIAN)
	    word = (GET_MODE_BITSIZE (mode) - bitpos) / BITS_PER_WORD;
	  else
	    word = bitpos / BITS_PER_WORD;
	  bitpos = bitpos % BITS_PER_WORD;
	  op1 = operand_subword_force (op1, word, mode);
	}

      wide_int mask = wi::set_bit_in_zero (bitpos, GET_MODE_PRECISION (imode));
      sign = expand_binop (imode, and_optab, op1,
			   immed_wide_int_const (mask, imode),
			   NULL_RTX, 1, OPTAB_LIB_WIDEN);
    }

  if (!op0_is_abs)
    {
      op0 = expand_unop (mode, abs_optab, op0, target, 0);
      if (op0 == NULL)
	return NULL_RTX;
      target = op0;
    }
  else
    {
      if (target == NULL_RTX)
        target = copy_to_reg (op0);
      else
	emit_move_insn (target, op0);
    }

  label = gen_label_rtx ();
  emit_cmp_and_jump_insns (sign, const0_rtx, EQ, NULL_RTX, imode, 1, label);

  if (CONST_DOUBLE_AS_FLOAT_P (op0))
    op0 = simplify_unary_operation (NEG, mode, op0, mode);
  else
    op0 = expand_unop (mode, neg_optab, op0, target, 0);
  if (op0 != target)
    emit_move_insn (target, op0);

  emit_label (label);

  return target;
}


/* A subroutine of expand_copysign, perform the entire copysign operation
   with integer bitmasks.  BITPOS is the position of the sign bit; OP0_IS_ABS
   is true if op0 is known to have its sign bit clear.  */

static rtx
expand_copysign_bit (scalar_float_mode mode, rtx op0, rtx op1, rtx target,
		     int bitpos, bool op0_is_abs)
{
  scalar_int_mode imode;
  int word, nwords, i;
  rtx temp;
  rtx_insn *insns;

  if (GET_MODE_SIZE (mode) <= UNITS_PER_WORD)
    {
      if (!int_mode_for_mode (mode).exists (&imode))
	return NULL_RTX;
      word = 0;
      nwords = 1;
    }
  else
    {
      imode = word_mode;

      if (FLOAT_WORDS_BIG_ENDIAN)
	word = (GET_MODE_BITSIZE (mode) - bitpos) / BITS_PER_WORD;
      else
	word = bitpos / BITS_PER_WORD;
      bitpos = bitpos % BITS_PER_WORD;
      nwords = (GET_MODE_BITSIZE (mode) + BITS_PER_WORD - 1) / BITS_PER_WORD;
    }

  wide_int mask = wi::set_bit_in_zero (bitpos, GET_MODE_PRECISION (imode));

  if (target == 0
      || target == op0
      || target == op1
      || (nwords > 1 && !valid_multiword_target_p (target)))
    target = gen_reg_rtx (mode);

  if (nwords > 1)
    {
      start_sequence ();

      for (i = 0; i < nwords; ++i)
	{
	  rtx targ_piece = operand_subword (target, i, 1, mode);
	  rtx op0_piece = operand_subword_force (op0, i, mode);

	  if (i == word)
	    {
	      if (!op0_is_abs)
		op0_piece
		  = expand_binop (imode, and_optab, op0_piece,
				  immed_wide_int_const (~mask, imode),
				  NULL_RTX, 1, OPTAB_LIB_WIDEN);
	      op1 = expand_binop (imode, and_optab,
				  operand_subword_force (op1, i, mode),
				  immed_wide_int_const (mask, imode),
				  NULL_RTX, 1, OPTAB_LIB_WIDEN);

	      temp = expand_binop (imode, ior_optab, op0_piece, op1,
				   targ_piece, 1, OPTAB_LIB_WIDEN);
	      if (temp != targ_piece)
		emit_move_insn (targ_piece, temp);
	    }
	  else
	    emit_move_insn (targ_piece, op0_piece);
	}

      insns = get_insns ();
      end_sequence ();

      emit_insn (insns);
    }
  else
    {
      op1 = expand_binop (imode, and_optab, gen_lowpart (imode, op1),
		          immed_wide_int_const (mask, imode),
		          NULL_RTX, 1, OPTAB_LIB_WIDEN);

      op0 = gen_lowpart (imode, op0);
      if (!op0_is_abs)
	op0 = expand_binop (imode, and_optab, op0,
			    immed_wide_int_const (~mask, imode),
			    NULL_RTX, 1, OPTAB_LIB_WIDEN);

      temp = expand_binop (imode, ior_optab, op0, op1,
			   gen_lowpart (imode, target), 1, OPTAB_LIB_WIDEN);
      target = lowpart_subreg_maybe_copy (mode, temp, imode);
    }

  return target;
}

/* Expand the C99 copysign operation.  OP0 and OP1 must be the same
   scalar floating point mode.  Return NULL if we do not know how to
   expand the operation inline.  */

rtx
expand_copysign (rtx op0, rtx op1, rtx target)
{
  scalar_float_mode mode;
  const struct real_format *fmt;
  bool op0_is_abs;
  rtx temp;

  mode = as_a <scalar_float_mode> (GET_MODE (op0));
  gcc_assert (GET_MODE (op1) == mode);

  /* First try to do it with a special instruction.  */
  temp = expand_binop (mode, copysign_optab, op0, op1,
		       target, 0, OPTAB_DIRECT);
  if (temp)
    return temp;

  fmt = REAL_MODE_FORMAT (mode);
  if (fmt == NULL || !fmt->has_signed_zero)
    return NULL_RTX;

  op0_is_abs = false;
  if (CONST_DOUBLE_AS_FLOAT_P (op0))
    {
      if (real_isneg (CONST_DOUBLE_REAL_VALUE (op0)))
	op0 = simplify_unary_operation (ABS, mode, op0, mode);
      op0_is_abs = true;
    }

  if (fmt->signbit_ro >= 0
      && (CONST_DOUBLE_AS_FLOAT_P (op0) 
	  || (optab_handler (neg_optab, mode) != CODE_FOR_nothing
	      && optab_handler (abs_optab, mode) != CODE_FOR_nothing)))
    {
      temp = expand_copysign_absneg (mode, op0, op1, target,
				     fmt->signbit_ro, op0_is_abs);
      if (temp)
	return temp;
    }

  if (fmt->signbit_rw < 0)
    return NULL_RTX;
  return expand_copysign_bit (mode, op0, op1, target,
			      fmt->signbit_rw, op0_is_abs);
}

/* Generate an instruction whose insn-code is INSN_CODE,
   with two operands: an output TARGET and an input OP0.
   TARGET *must* be nonzero, and the output is always stored there.
   CODE is an rtx code such that (CODE OP0) is an rtx that describes
   the value that is stored into TARGET.

   Return false if expansion failed.  */

bool
maybe_emit_unop_insn (enum insn_code icode, rtx target, rtx op0,
		      enum rtx_code code)
{
  struct expand_operand ops[2];
  rtx_insn *pat;

  create_output_operand (&ops[0], target, GET_MODE (target));
  create_input_operand (&ops[1], op0, GET_MODE (op0));
  pat = maybe_gen_insn (icode, 2, ops);
  if (!pat)
    return false;

  if (INSN_P (pat) && NEXT_INSN (pat) != NULL_RTX
      && code != UNKNOWN)
    add_equal_note (pat, ops[0].value, code, ops[1].value, NULL_RTX);

  emit_insn (pat);

  if (ops[0].value != target)
    emit_move_insn (target, ops[0].value);
  return true;
}
/* Generate an instruction whose insn-code is INSN_CODE,
   with two operands: an output TARGET and an input OP0.
   TARGET *must* be nonzero, and the output is always stored there.
   CODE is an rtx code such that (CODE OP0) is an rtx that describes
   the value that is stored into TARGET.  */

void
emit_unop_insn (enum insn_code icode, rtx target, rtx op0, enum rtx_code code)
{
  bool ok = maybe_emit_unop_insn (icode, target, op0, code);
  gcc_assert (ok);
}

struct no_conflict_data
{
  rtx target;
  rtx_insn *first, *insn;
  bool must_stay;
};

/* Called via note_stores by emit_libcall_block.  Set P->must_stay if
   the currently examined clobber / store has to stay in the list of
   insns that constitute the actual libcall block.  */
static void
no_conflict_move_test (rtx dest, const_rtx set, void *p0)
{
  struct no_conflict_data *p= (struct no_conflict_data *) p0;

  /* If this inns directly contributes to setting the target, it must stay.  */
  if (reg_overlap_mentioned_p (p->target, dest))
    p->must_stay = true;
  /* If we haven't committed to keeping any other insns in the list yet,
     there is nothing more to check.  */
  else if (p->insn == p->first)
    return;
  /* If this insn sets / clobbers a register that feeds one of the insns
     already in the list, this insn has to stay too.  */
  else if (reg_overlap_mentioned_p (dest, PATTERN (p->first))
	   || (CALL_P (p->first) && (find_reg_fusage (p->first, USE, dest)))
	   || reg_used_between_p (dest, p->first, p->insn)
	   /* Likewise if this insn depends on a register set by a previous
	      insn in the list, or if it sets a result (presumably a hard
	      register) that is set or clobbered by a previous insn.
	      N.B. the modified_*_p (SET_DEST...) tests applied to a MEM
	      SET_DEST perform the former check on the address, and the latter
	      check on the MEM.  */
	   || (GET_CODE (set) == SET
	       && (modified_in_p (SET_SRC (set), p->first)
		   || modified_in_p (SET_DEST (set), p->first)
		   || modified_between_p (SET_SRC (set), p->first, p->insn)
		   || modified_between_p (SET_DEST (set), p->first, p->insn))))
    p->must_stay = true;
}


/* Emit code to make a call to a constant function or a library call.

   INSNS is a list containing all insns emitted in the call.
   These insns leave the result in RESULT.  Our block is to copy RESULT
   to TARGET, which is logically equivalent to EQUIV.

   We first emit any insns that set a pseudo on the assumption that these are
   loading constants into registers; doing so allows them to be safely cse'ed
   between blocks.  Then we emit all the other insns in the block, followed by
   an insn to move RESULT to TARGET.  This last insn will have a REQ_EQUAL
   note with an operand of EQUIV.  */

static void
emit_libcall_block_1 (rtx_insn *insns, rtx target, rtx result, rtx equiv,
		      bool equiv_may_trap)
{
  rtx final_dest = target;
  rtx_insn *next, *last, *insn;

  /* If this is a reg with REG_USERVAR_P set, then it could possibly turn
     into a MEM later.  Protect the libcall block from this change.  */
  if (! REG_P (target) || REG_USERVAR_P (target))
    target = gen_reg_rtx (GET_MODE (target));

  /* If we're using non-call exceptions, a libcall corresponding to an
     operation that may trap may also trap.  */
  /* ??? See the comment in front of make_reg_eh_region_note.  */
  if (cfun->can_throw_non_call_exceptions
      && (equiv_may_trap || may_trap_p (equiv)))
    {
      for (insn = insns; insn; insn = NEXT_INSN (insn))
	if (CALL_P (insn))
	  {
	    rtx note = find_reg_note (insn, REG_EH_REGION, NULL_RTX);
	    if (note)
	      {
		int lp_nr = INTVAL (XEXP (note, 0));
		if (lp_nr == 0 || lp_nr == INT_MIN)
		  remove_note (insn, note);
	      }
	  }
    }
  else
    {
      /* Look for any CALL_INSNs in this sequence, and attach a REG_EH_REGION
	 reg note to indicate that this call cannot throw or execute a nonlocal
	 goto (unless there is already a REG_EH_REGION note, in which case
	 we update it).  */
      for (insn = insns; insn; insn = NEXT_INSN (insn))
	if (CALL_P (insn))
	  make_reg_eh_region_note_nothrow_nononlocal (insn);
    }

  /* First emit all insns that set pseudos.  Remove them from the list as
     we go.  Avoid insns that set pseudos which were referenced in previous
     insns.  These can be generated by move_by_pieces, for example,
     to update an address.  Similarly, avoid insns that reference things
     set in previous insns.  */

  for (insn = insns; insn; insn = next)
    {
      rtx set = single_set (insn);

      next = NEXT_INSN (insn);

      if (set != 0 && REG_P (SET_DEST (set))
	  && REGNO (SET_DEST (set)) >= FIRST_PSEUDO_REGISTER)
	{
	  struct no_conflict_data data;

	  data.target = const0_rtx;
	  data.first = insns;
	  data.insn = insn;
	  data.must_stay = 0;
	  note_stores (PATTERN (insn), no_conflict_move_test, &data);
	  if (! data.must_stay)
	    {
	      if (PREV_INSN (insn))
		SET_NEXT_INSN (PREV_INSN (insn)) = next;
	      else
		insns = next;

	      if (next)
		SET_PREV_INSN (next) = PREV_INSN (insn);

	      add_insn (insn);
	    }
	}

      /* Some ports use a loop to copy large arguments onto the stack.
	 Don't move anything outside such a loop.  */
      if (LABEL_P (insn))
	break;
    }

  /* Write the remaining insns followed by the final copy.  */
  for (insn = insns; insn; insn = next)
    {
      next = NEXT_INSN (insn);

      add_insn (insn);
    }

  last = emit_move_insn (target, result);
  if (equiv)
    set_dst_reg_note (last, REG_EQUAL, copy_rtx (equiv), target);

  if (final_dest != target)
    emit_move_insn (final_dest, target);
}

void
emit_libcall_block (rtx_insn *insns, rtx target, rtx result, rtx equiv)
{
  emit_libcall_block_1 (insns, target, result, equiv, false);
}

/* Nonzero if we can perform a comparison of mode MODE straightforwardly.
   PURPOSE describes how this comparison will be used.  CODE is the rtx
   comparison code we will be using.

   ??? Actually, CODE is slightly weaker than that.  A target is still
   required to implement all of the normal bcc operations, but not
   required to implement all (or any) of the unordered bcc operations.  */

int
can_compare_p (enum rtx_code code, machine_mode mode,
	       enum can_compare_purpose purpose)
{
  rtx test;
  test = gen_rtx_fmt_ee (code, mode, const0_rtx, const0_rtx);
  do
    {
      enum insn_code icode;

      if (purpose == ccp_jump
          && (icode = optab_handler (cbranch_optab, mode)) != CODE_FOR_nothing
          && insn_operand_matches (icode, 0, test))
        return 1;
      if (purpose == ccp_store_flag
          && (icode = optab_handler (cstore_optab, mode)) != CODE_FOR_nothing
          && insn_operand_matches (icode, 1, test))
        return 1;
      if (purpose == ccp_cmov
	  && optab_handler (cmov_optab, mode) != CODE_FOR_nothing)
	return 1;

      mode = GET_MODE_WIDER_MODE (mode).else_void ();
      PUT_MODE (test, mode);
    }
  while (mode != VOIDmode);

  return 0;
}

/* This function is called when we are going to emit a compare instruction that
   compares the values found in X and Y, using the rtl operator COMPARISON.

   If they have mode BLKmode, then SIZE specifies the size of both operands.

   UNSIGNEDP nonzero says that the operands are unsigned;
   this matters if they need to be widened (as given by METHODS).

   *PTEST is where the resulting comparison RTX is returned or NULL_RTX
   if we failed to produce one.

   *PMODE is the mode of the inputs (in case they are const_int).

   This function performs all the setup necessary so that the caller only has
   to emit a single comparison insn.  This setup can involve doing a BLKmode
   comparison or emitting a library call to perform the comparison if no insn
   is available to handle it.
   The values which are passed in through pointers can be modified; the caller
   should perform the comparison on the modified values.  Constant
   comparisons must have already been folded.  */

static void
prepare_cmp_insn (rtx x, rtx y, enum rtx_code comparison, rtx size,
		  int unsignedp, enum optab_methods methods,
		  rtx *ptest, machine_mode *pmode)
{
  machine_mode mode = *pmode;
  rtx libfunc, test;
  machine_mode cmp_mode;
  enum mode_class mclass;

  /* The other methods are not needed.  */
  gcc_assert (methods == OPTAB_DIRECT || methods == OPTAB_WIDEN
	      || methods == OPTAB_LIB_WIDEN);

  /* If we are optimizing, force expensive constants into a register.  */
  if (CONSTANT_P (x) && optimize
      && (rtx_cost (x, mode, COMPARE, 0, optimize_insn_for_speed_p ())
          > COSTS_N_INSNS (1)))
    x = force_reg (mode, x);

  if (CONSTANT_P (y) && optimize
      && (rtx_cost (y, mode, COMPARE, 1, optimize_insn_for_speed_p ())
          > COSTS_N_INSNS (1)))
    y = force_reg (mode, y);

#if HAVE_cc0
  /* Make sure if we have a canonical comparison.  The RTL
     documentation states that canonical comparisons are required only
     for targets which have cc0.  */
  gcc_assert (!CONSTANT_P (x) || CONSTANT_P (y));
#endif

  /* Don't let both operands fail to indicate the mode.  */
  if (GET_MODE (x) == VOIDmode && GET_MODE (y) == VOIDmode)
    x = force_reg (mode, x);
  if (mode == VOIDmode)
    mode = GET_MODE (x) != VOIDmode ? GET_MODE (x) : GET_MODE (y);

  /* Handle all BLKmode compares.  */

  if (mode == BLKmode)
    {
      machine_mode result_mode;
      enum insn_code cmp_code;
      rtx result;
      rtx opalign
	= GEN_INT (MIN (MEM_ALIGN (x), MEM_ALIGN (y)) / BITS_PER_UNIT);

      gcc_assert (size);

      /* Try to use a memory block compare insn - either cmpstr
	 or cmpmem will do.  */
      opt_scalar_int_mode cmp_mode_iter;
      FOR_EACH_MODE_IN_CLASS (cmp_mode_iter, MODE_INT)
	{
	  scalar_int_mode cmp_mode = *cmp_mode_iter;
	  cmp_code = direct_optab_handler (cmpmem_optab, cmp_mode);
	  if (cmp_code == CODE_FOR_nothing)
	    cmp_code = direct_optab_handler (cmpstr_optab, cmp_mode);
	  if (cmp_code == CODE_FOR_nothing)
	    cmp_code = direct_optab_handler (cmpstrn_optab, cmp_mode);
	  if (cmp_code == CODE_FOR_nothing)
	    continue;

	  /* Must make sure the size fits the insn's mode.  */
	  if (CONST_INT_P (size)
	      ? INTVAL (size) >= (1 << GET_MODE_BITSIZE (cmp_mode))
	      : (GET_MODE_BITSIZE (as_a <scalar_int_mode> (GET_MODE (size)))
		 > GET_MODE_BITSIZE (cmp_mode)))
	    continue;

	  result_mode = insn_data[cmp_code].operand[0].mode;
	  result = gen_reg_rtx (result_mode);
	  size = convert_to_mode (cmp_mode, size, 1);
	  emit_insn (GEN_FCN (cmp_code) (result, x, y, size, opalign));

          *ptest = gen_rtx_fmt_ee (comparison, VOIDmode, result, const0_rtx);
          *pmode = result_mode;
	  return;
	}

      if (methods != OPTAB_LIB && methods != OPTAB_LIB_WIDEN)
	goto fail;

      /* Otherwise call a library function.  */
      result = emit_block_comp_via_libcall (XEXP (x, 0), XEXP (y, 0), size);

      x = result;
      y = const0_rtx;
      mode = TYPE_MODE (integer_type_node);
      methods = OPTAB_LIB_WIDEN;
      unsignedp = false;
    }

  /* Don't allow operands to the compare to trap, as that can put the
     compare and branch in different basic blocks.  */
  if (cfun->can_throw_non_call_exceptions)
    {
      if (may_trap_p (x))
	x = force_reg (mode, x);
      if (may_trap_p (y))
	y = force_reg (mode, y);
    }

  if (GET_MODE_CLASS (mode) == MODE_CC)
    {
      enum insn_code icode = optab_handler (cbranch_optab, CCmode);
      test = gen_rtx_fmt_ee (comparison, VOIDmode, x, y);
      gcc_assert (icode != CODE_FOR_nothing
                  && insn_operand_matches (icode, 0, test));
      *ptest = test;
      return;
    }

  mclass = GET_MODE_CLASS (mode);
  test = gen_rtx_fmt_ee (comparison, VOIDmode, x, y);
  FOR_EACH_MODE_FROM (cmp_mode, mode)
    {
      enum insn_code icode;
      icode = optab_handler (cbranch_optab, cmp_mode);
      if (icode != CODE_FOR_nothing
	  && insn_operand_matches (icode, 0, test))
	{
	  rtx_insn *last = get_last_insn ();
	  rtx op0 = prepare_operand (icode, x, 1, mode, cmp_mode, unsignedp);
	  rtx op1 = prepare_operand (icode, y, 2, mode, cmp_mode, unsignedp);
	  if (op0 && op1
	      && insn_operand_matches (icode, 1, op0)
	      && insn_operand_matches (icode, 2, op1))
	    {
	      XEXP (test, 0) = op0;
	      XEXP (test, 1) = op1;
	      *ptest = test;
	      *pmode = cmp_mode;
	      return;
	    }
	  delete_insns_since (last);
	}

      if (methods == OPTAB_DIRECT || !CLASS_HAS_WIDER_MODES_P (mclass))
	break;
    }

  if (methods != OPTAB_LIB_WIDEN)
    goto fail;

  if (!SCALAR_FLOAT_MODE_P (mode))
    {
      rtx result;
      machine_mode ret_mode;

      /* Handle a libcall just for the mode we are using.  */
      libfunc = optab_libfunc (cmp_optab, mode);
      gcc_assert (libfunc);

      /* If we want unsigned, and this mode has a distinct unsigned
	 comparison routine, use that.  */
      if (unsignedp)
	{
	  rtx ulibfunc = optab_libfunc (ucmp_optab, mode);
	  if (ulibfunc)
	    libfunc = ulibfunc;
	}

      ret_mode = targetm.libgcc_cmp_return_mode ();
      result = emit_library_call_value (libfunc, NULL_RTX, LCT_CONST,
					ret_mode, 2, x, mode, y, mode);

      /* There are two kinds of comparison routines. Biased routines
	 return 0/1/2, and unbiased routines return -1/0/1. Other parts
	 of gcc expect that the comparison operation is equivalent
	 to the modified comparison. For signed comparisons compare the
	 result against 1 in the biased case, and zero in the unbiased
	 case. For unsigned comparisons always compare against 1 after
	 biasing the unbiased result by adding 1. This gives us a way to
	 represent LTU.
	 The comparisons in the fixed-point helper library are always
	 biased.  */
      x = result;
      y = const1_rtx;

      if (!TARGET_LIB_INT_CMP_BIASED && !ALL_FIXED_POINT_MODE_P (mode))
	{
	  if (unsignedp)
	    x = plus_constant (ret_mode, result, 1);
	  else
	    y = const0_rtx;
	}

      *pmode = ret_mode;
      prepare_cmp_insn (x, y, comparison, NULL_RTX, unsignedp, methods,
			ptest, pmode);
    }
  else
    prepare_float_lib_cmp (x, y, comparison, ptest, pmode);

  return;

 fail:
  *ptest = NULL_RTX;
}

/* Before emitting an insn with code ICODE, make sure that X, which is going
   to be used for operand OPNUM of the insn, is converted from mode MODE to
   WIDER_MODE (UNSIGNEDP determines whether it is an unsigned conversion), and
   that it is accepted by the operand predicate.  Return the new value.  */

rtx
prepare_operand (enum insn_code icode, rtx x, int opnum, machine_mode mode,
		 machine_mode wider_mode, int unsignedp)
{
  if (mode != wider_mode)
    x = convert_modes (wider_mode, mode, x, unsignedp);

  if (!insn_operand_matches (icode, opnum, x))
    {
      machine_mode op_mode = insn_data[(int) icode].operand[opnum].mode;
      if (reload_completed)
	return NULL_RTX;
      if (GET_MODE (x) != op_mode && GET_MODE (x) != VOIDmode)
	return NULL_RTX;
      x = copy_to_mode_reg (op_mode, x);
    }

  return x;
}

/* Subroutine of emit_cmp_and_jump_insns; this function is called when we know
   we can do the branch.  */

static void
emit_cmp_and_jump_insn_1 (rtx test, machine_mode mode, rtx label, int prob)
{
  machine_mode optab_mode;
  enum mode_class mclass;
  enum insn_code icode;
  rtx_insn *insn;

  mclass = GET_MODE_CLASS (mode);
  optab_mode = (mclass == MODE_CC) ? CCmode : mode;
  icode = optab_handler (cbranch_optab, optab_mode);

  gcc_assert (icode != CODE_FOR_nothing);
  gcc_assert (insn_operand_matches (icode, 0, test));
  insn = emit_jump_insn (GEN_FCN (icode) (test, XEXP (test, 0),
                                          XEXP (test, 1), label));
  if (prob != -1
      && profile_status_for_fn (cfun) != PROFILE_ABSENT
      && insn
      && JUMP_P (insn)
      && any_condjump_p (insn)
      && !find_reg_note (insn, REG_BR_PROB, 0))
    add_int_reg_note (insn, REG_BR_PROB, prob);
}

/* Generate code to compare X with Y so that the condition codes are
   set and to jump to LABEL if the condition is true.  If X is a
   constant and Y is not a constant, then the comparison is swapped to
   ensure that the comparison RTL has the canonical form.

   UNSIGNEDP nonzero says that X and Y are unsigned; this matters if they
   need to be widened.  UNSIGNEDP is also used to select the proper
   branch condition code.

   If X and Y have mode BLKmode, then SIZE specifies the size of both X and Y.

   MODE is the mode of the inputs (in case they are const_int).

   COMPARISON is the rtl operator to compare with (EQ, NE, GT, etc.).
   It will be potentially converted into an unsigned variant based on
   UNSIGNEDP to select a proper jump instruction.
   
   PROB is the probability of jumping to LABEL.  */

void
emit_cmp_and_jump_insns (rtx x, rtx y, enum rtx_code comparison, rtx size,
			 machine_mode mode, int unsignedp, rtx label,
                         int prob)
{
  rtx op0 = x, op1 = y;
  rtx test;

  /* Swap operands and condition to ensure canonical RTL.  */
  if (swap_commutative_operands_p (x, y)
      && can_compare_p (swap_condition (comparison), mode, ccp_jump))
    {
      op0 = y, op1 = x;
      comparison = swap_condition (comparison);
    }

  /* If OP0 is still a constant, then both X and Y must be constants
     or the opposite comparison is not supported.  Force X into a register
     to create canonical RTL.  */
  if (CONSTANT_P (op0))
    op0 = force_reg (mode, op0);

  if (unsignedp)
    comparison = unsigned_condition (comparison);

  prepare_cmp_insn (op0, op1, comparison, size, unsignedp, OPTAB_LIB_WIDEN,
		    &test, &mode);
  emit_cmp_and_jump_insn_1 (test, mode, label, prob);
}


/* Emit a library call comparison between floating point X and Y.
   COMPARISON is the rtl operator to compare with (EQ, NE, GT, etc.).  */

static void
prepare_float_lib_cmp (rtx x, rtx y, enum rtx_code comparison,
		       rtx *ptest, machine_mode *pmode)
{
  enum rtx_code swapped = swap_condition (comparison);
  enum rtx_code reversed = reverse_condition_maybe_unordered (comparison);
  machine_mode orig_mode = GET_MODE (x);
  machine_mode mode;
  rtx true_rtx, false_rtx;
  rtx value, target, equiv;
  rtx_insn *insns;
  rtx libfunc = 0;
  bool reversed_p = false;
  scalar_int_mode cmp_mode = targetm.libgcc_cmp_return_mode ();

  FOR_EACH_MODE_FROM (mode, orig_mode)
    {
      if (code_to_optab (comparison)
	  && (libfunc = optab_libfunc (code_to_optab (comparison), mode)))
	break;

      if (code_to_optab (swapped)
	  && (libfunc = optab_libfunc (code_to_optab (swapped), mode)))
	{
	  std::swap (x, y);
	  comparison = swapped;
	  break;
	}

      if (code_to_optab (reversed)
	  && (libfunc = optab_libfunc (code_to_optab (reversed), mode)))
	{
	  comparison = reversed;
	  reversed_p = true;
	  break;
	}
    }

  gcc_assert (mode != VOIDmode);

  if (mode != orig_mode)
    {
      x = convert_to_mode (mode, x, 0);
      y = convert_to_mode (mode, y, 0);
    }

  /* Attach a REG_EQUAL note describing the semantics of the libcall to
     the RTL.  The allows the RTL optimizers to delete the libcall if the
     condition can be determined at compile-time.  */
  if (comparison == UNORDERED
      || FLOAT_LIB_COMPARE_RETURNS_BOOL (mode, comparison))
    {
      true_rtx = const_true_rtx;
      false_rtx = const0_rtx;
    }
  else
    {
      switch (comparison)
        {
        case EQ:
          true_rtx = const0_rtx;
          false_rtx = const_true_rtx;
          break;

        case NE:
          true_rtx = const_true_rtx;
          false_rtx = const0_rtx;
          break;

        case GT:
          true_rtx = const1_rtx;
          false_rtx = const0_rtx;
          break;

        case GE:
          true_rtx = const0_rtx;
          false_rtx = constm1_rtx;
          break;

        case LT:
          true_rtx = constm1_rtx;
          false_rtx = const0_rtx;
          break;

        case LE:
          true_rtx = const0_rtx;
          false_rtx = const1_rtx;
          break;

        default:
          gcc_unreachable ();
        }
    }

  if (comparison == UNORDERED)
    {
      rtx temp = simplify_gen_relational (NE, cmp_mode, mode, x, x);
      equiv = simplify_gen_relational (NE, cmp_mode, mode, y, y);
      equiv = simplify_gen_ternary (IF_THEN_ELSE, cmp_mode, cmp_mode,
				    temp, const_true_rtx, equiv);
    }
  else
    {
      equiv = simplify_gen_relational (comparison, cmp_mode, mode, x, y);
      if (! FLOAT_LIB_COMPARE_RETURNS_BOOL (mode, comparison))
        equiv = simplify_gen_ternary (IF_THEN_ELSE, cmp_mode, cmp_mode,
                                      equiv, true_rtx, false_rtx);
    }

  start_sequence ();
  value = emit_library_call_value (libfunc, NULL_RTX, LCT_CONST,
				   cmp_mode, 2, x, mode, y, mode);
  insns = get_insns ();
  end_sequence ();

  target = gen_reg_rtx (cmp_mode);
  emit_libcall_block (insns, target, value, equiv);

  if (comparison == UNORDERED
      || FLOAT_LIB_COMPARE_RETURNS_BOOL (mode, comparison)
      || reversed_p)
    *ptest = gen_rtx_fmt_ee (reversed_p ? EQ : NE, VOIDmode, target, false_rtx);
  else
    *ptest = gen_rtx_fmt_ee (comparison, VOIDmode, target, const0_rtx);

  *pmode = cmp_mode;
}

/* Generate code to indirectly jump to a location given in the rtx LOC.  */

void
emit_indirect_jump (rtx loc)
{
  if (!targetm.have_indirect_jump ())
    sorry ("indirect jumps are not available on this target");
  else
    {
      struct expand_operand ops[1];
      create_address_operand (&ops[0], loc);
      expand_jump_insn (targetm.code_for_indirect_jump, 1, ops);
      emit_barrier ();
    }
}


/* Emit a conditional move instruction if the machine supports one for that
   condition and machine mode.

   OP0 and OP1 are the operands that should be compared using CODE.  CMODE is
   the mode to use should they be constants.  If it is VOIDmode, they cannot
   both be constants.

   OP2 should be stored in TARGET if the comparison is true, otherwise OP3
   should be stored there.  MODE is the mode to use should they be constants.
   If it is VOIDmode, they cannot both be constants.

   The result is either TARGET (perhaps modified) or NULL_RTX if the operation
   is not supported.  */

rtx
emit_conditional_move (rtx target, enum rtx_code code, rtx op0, rtx op1,
		       machine_mode cmode, rtx op2, rtx op3,
		       machine_mode mode, int unsignedp)
{
  rtx comparison;
  rtx_insn *last;
  enum insn_code icode;
  enum rtx_code reversed;

  /* If the two source operands are identical, that's just a move.  */

  if (rtx_equal_p (op2, op3))
    {
      if (!target)
	target = gen_reg_rtx (mode);

      emit_move_insn (target, op3);
      return target;
    }

  /* If one operand is constant, make it the second one.  Only do this
     if the other operand is not constant as well.  */

  if (swap_commutative_operands_p (op0, op1))
    {
      std::swap (op0, op1);
      code = swap_condition (code);
    }

  /* get_condition will prefer to generate LT and GT even if the old
     comparison was against zero, so undo that canonicalization here since
     comparisons against zero are cheaper.  */
  if (code == LT && op1 == const1_rtx)
    code = LE, op1 = const0_rtx;
  else if (code == GT && op1 == constm1_rtx)
    code = GE, op1 = const0_rtx;

  if (cmode == VOIDmode)
    cmode = GET_MODE (op0);

  if (swap_commutative_operands_p (op2, op3)
      && ((reversed = reversed_comparison_code_parts (code, op0, op1, NULL))
          != UNKNOWN))
    {
      std::swap (op2, op3);
      code = reversed;
    }

  if (mode == VOIDmode)
    mode = GET_MODE (op2);

  icode = direct_optab_handler (movcc_optab, mode);

  if (icode == CODE_FOR_nothing)
    return 0;

  if (!target)
    target = gen_reg_rtx (mode);

  code = unsignedp ? unsigned_condition (code) : code;
  comparison = simplify_gen_relational (code, VOIDmode, cmode, op0, op1);

  /* We can get const0_rtx or const_true_rtx in some circumstances.  Just
     return NULL and let the caller figure out how best to deal with this
     situation.  */
  if (!COMPARISON_P (comparison))
    return NULL_RTX;

  saved_pending_stack_adjust save;
  save_pending_stack_adjust (&save);
  last = get_last_insn ();
  do_pending_stack_adjust ();
  prepare_cmp_insn (XEXP (comparison, 0), XEXP (comparison, 1),
		    GET_CODE (comparison), NULL_RTX, unsignedp, OPTAB_WIDEN,
		    &comparison, &cmode);
  if (comparison)
    {
      struct expand_operand ops[4];

      create_output_operand (&ops[0], target, mode);
      create_fixed_operand (&ops[1], comparison);
      create_input_operand (&ops[2], op2, mode);
      create_input_operand (&ops[3], op3, mode);
      if (maybe_expand_insn (icode, 4, ops))
	{
	  if (ops[0].value != target)
	    convert_move (target, ops[0].value, false);
	  return target;
	}
    }
  delete_insns_since (last);
  restore_pending_stack_adjust (&save);
  return NULL_RTX;
}


/* Emit a conditional negate or bitwise complement using the
   negcc or notcc optabs if available.  Return NULL_RTX if such operations
   are not available.  Otherwise return the RTX holding the result.
   TARGET is the desired destination of the result.  COMP is the comparison
   on which to negate.  If COND is true move into TARGET the negation
   or bitwise complement of OP1.  Otherwise move OP2 into TARGET.
   CODE is either NEG or NOT.  MODE is the machine mode in which the
   operation is performed.  */

rtx
emit_conditional_neg_or_complement (rtx target, rtx_code code,
				     machine_mode mode, rtx cond, rtx op1,
				     rtx op2)
{
  optab op = unknown_optab;
  if (code == NEG)
    op = negcc_optab;
  else if (code == NOT)
    op = notcc_optab;
  else
    gcc_unreachable ();

  insn_code icode = direct_optab_handler (op, mode);

  if (icode == CODE_FOR_nothing)
    return NULL_RTX;

  if (!target)
    target = gen_reg_rtx (mode);

  rtx_insn *last = get_last_insn ();
  struct expand_operand ops[4];

  create_output_operand (&ops[0], target, mode);
  create_fixed_operand (&ops[1], cond);
  create_input_operand (&ops[2], op1, mode);
  create_input_operand (&ops[3], op2, mode);

  if (maybe_expand_insn (icode, 4, ops))
    {
      if (ops[0].value != target)
	convert_move (target, ops[0].value, false);

      return target;
    }
  delete_insns_since (last);
  return NULL_RTX;
}

/* Emit a conditional addition instruction if the machine supports one for that
   condition and machine mode.

   OP0 and OP1 are the operands that should be compared using CODE.  CMODE is
   the mode to use should they be constants.  If it is VOIDmode, they cannot
   both be constants.

   OP2 should be stored in TARGET if the comparison is false, otherwise OP2+OP3
   should be stored there.  MODE is the mode to use should they be constants.
   If it is VOIDmode, they cannot both be constants.

   The result is either TARGET (perhaps modified) or NULL_RTX if the operation
   is not supported.  */

rtx
emit_conditional_add (rtx target, enum rtx_code code, rtx op0, rtx op1,
		      machine_mode cmode, rtx op2, rtx op3,
		      machine_mode mode, int unsignedp)
{
  rtx comparison;
  rtx_insn *last;
  enum insn_code icode;

  /* If one operand is constant, make it the second one.  Only do this
     if the other operand is not constant as well.  */

  if (swap_commutative_operands_p (op0, op1))
    {
      std::swap (op0, op1);
      code = swap_condition (code);
    }

  /* get_condition will prefer to generate LT and GT even if the old
     comparison was against zero, so undo that canonicalization here since
     comparisons against zero are cheaper.  */
  if (code == LT && op1 == const1_rtx)
    code = LE, op1 = const0_rtx;
  else if (code == GT && op1 == constm1_rtx)
    code = GE, op1 = const0_rtx;

  if (cmode == VOIDmode)
    cmode = GET_MODE (op0);

  if (mode == VOIDmode)
    mode = GET_MODE (op2);

  icode = optab_handler (addcc_optab, mode);

  if (icode == CODE_FOR_nothing)
    return 0;

  if (!target)
    target = gen_reg_rtx (mode);

  code = unsignedp ? unsigned_condition (code) : code;
  comparison = simplify_gen_relational (code, VOIDmode, cmode, op0, op1);

  /* We can get const0_rtx or const_true_rtx in some circumstances.  Just
     return NULL and let the caller figure out how best to deal with this
     situation.  */
  if (!COMPARISON_P (comparison))
    return NULL_RTX;

  do_pending_stack_adjust ();
  last = get_last_insn ();
  prepare_cmp_insn (XEXP (comparison, 0), XEXP (comparison, 1),
                    GET_CODE (comparison), NULL_RTX, unsignedp, OPTAB_WIDEN,
                    &comparison, &cmode);
  if (comparison)
    {
      struct expand_operand ops[4];

      create_output_operand (&ops[0], target, mode);
      create_fixed_operand (&ops[1], comparison);
      create_input_operand (&ops[2], op2, mode);
      create_input_operand (&ops[3], op3, mode);
      if (maybe_expand_insn (icode, 4, ops))
	{
	  if (ops[0].value != target)
	    convert_move (target, ops[0].value, false);
	  return target;
	}
    }
  delete_insns_since (last);
  return NULL_RTX;
}

/* These functions attempt to generate an insn body, rather than
   emitting the insn, but if the gen function already emits them, we
   make no attempt to turn them back into naked patterns.  */

/* Generate and return an insn body to add Y to X.  */

rtx_insn *
gen_add2_insn (rtx x, rtx y)
{
  enum insn_code icode = optab_handler (add_optab, GET_MODE (x));

  gcc_assert (insn_operand_matches (icode, 0, x));
  gcc_assert (insn_operand_matches (icode, 1, x));
  gcc_assert (insn_operand_matches (icode, 2, y));

  return GEN_FCN (icode) (x, x, y);
}

/* Generate and return an insn body to add r1 and c,
   storing the result in r0.  */

rtx_insn *
gen_add3_insn (rtx r0, rtx r1, rtx c)
{
  enum insn_code icode = optab_handler (add_optab, GET_MODE (r0));

  if (icode == CODE_FOR_nothing
      || !insn_operand_matches (icode, 0, r0)
      || !insn_operand_matches (icode, 1, r1)
      || !insn_operand_matches (icode, 2, c))
    return NULL;

  return GEN_FCN (icode) (r0, r1, c);
}

int
have_add2_insn (rtx x, rtx y)
{
  enum insn_code icode;

  gcc_assert (GET_MODE (x) != VOIDmode);

  icode = optab_handler (add_optab, GET_MODE (x));

  if (icode == CODE_FOR_nothing)
    return 0;

  if (!insn_operand_matches (icode, 0, x)
      || !insn_operand_matches (icode, 1, x)
      || !insn_operand_matches (icode, 2, y))
    return 0;

  return 1;
}

/* Generate and return an insn body to add Y to X.  */

rtx_insn *
gen_addptr3_insn (rtx x, rtx y, rtx z)
{
  enum insn_code icode = optab_handler (addptr3_optab, GET_MODE (x));

  gcc_assert (insn_operand_matches (icode, 0, x));
  gcc_assert (insn_operand_matches (icode, 1, y));
  gcc_assert (insn_operand_matches (icode, 2, z));

  return GEN_FCN (icode) (x, y, z);
}

/* Return true if the target implements an addptr pattern and X, Y,
   and Z are valid for the pattern predicates.  */

int
have_addptr3_insn (rtx x, rtx y, rtx z)
{
  enum insn_code icode;

  gcc_assert (GET_MODE (x) != VOIDmode);

  icode = optab_handler (addptr3_optab, GET_MODE (x));

  if (icode == CODE_FOR_nothing)
    return 0;

  if (!insn_operand_matches (icode, 0, x)
      || !insn_operand_matches (icode, 1, y)
      || !insn_operand_matches (icode, 2, z))
    return 0;

  return 1;
}

/* Generate and return an insn body to subtract Y from X.  */

rtx_insn *
gen_sub2_insn (rtx x, rtx y)
{
  enum insn_code icode = optab_handler (sub_optab, GET_MODE (x));

  gcc_assert (insn_operand_matches (icode, 0, x));
  gcc_assert (insn_operand_matches (icode, 1, x));
  gcc_assert (insn_operand_matches (icode, 2, y));

  return GEN_FCN (icode) (x, x, y);
}

/* Generate and return an insn body to subtract r1 and c,
   storing the result in r0.  */

rtx_insn *
gen_sub3_insn (rtx r0, rtx r1, rtx c)
{
  enum insn_code icode = optab_handler (sub_optab, GET_MODE (r0));

  if (icode == CODE_FOR_nothing
      || !insn_operand_matches (icode, 0, r0)
      || !insn_operand_matches (icode, 1, r1)
      || !insn_operand_matches (icode, 2, c))
    return NULL;

  return GEN_FCN (icode) (r0, r1, c);
}

int
have_sub2_insn (rtx x, rtx y)
{
  enum insn_code icode;

  gcc_assert (GET_MODE (x) != VOIDmode);

  icode = optab_handler (sub_optab, GET_MODE (x));

  if (icode == CODE_FOR_nothing)
    return 0;

  if (!insn_operand_matches (icode, 0, x)
      || !insn_operand_matches (icode, 1, x)
      || !insn_operand_matches (icode, 2, y))
    return 0;

  return 1;
}

/* Generate the body of an insn to extend Y (with mode MFROM)
   into X (with mode MTO).  Do zero-extension if UNSIGNEDP is nonzero.  */

rtx_insn *
gen_extend_insn (rtx x, rtx y, machine_mode mto,
		 machine_mode mfrom, int unsignedp)
{
  enum insn_code icode = can_extend_p (mto, mfrom, unsignedp);
  return GEN_FCN (icode) (x, y);
}

/* Generate code to convert FROM to floating point
   and store in TO.  FROM must be fixed point and not VOIDmode.
   UNSIGNEDP nonzero means regard FROM as unsigned.
   Normally this is done by correcting the final value
   if it is negative.  */

void
expand_float (rtx to, rtx from, int unsignedp)
{
  enum insn_code icode;
  rtx target = to;
  scalar_mode from_mode, to_mode;
  machine_mode fmode, imode;
  bool can_do_signed = false;

  /* Crash now, because we won't be able to decide which mode to use.  */
  gcc_assert (GET_MODE (from) != VOIDmode);

  /* Look for an insn to do the conversion.  Do it in the specified
     modes if possible; otherwise convert either input, output or both to
     wider mode.  If the integer mode is wider than the mode of FROM,
     we can do the conversion signed even if the input is unsigned.  */

  FOR_EACH_MODE_FROM (fmode, GET_MODE (to))
    FOR_EACH_MODE_FROM (imode, GET_MODE (from))
      {
	int doing_unsigned = unsignedp;

	if (fmode != GET_MODE (to)
	    && (significand_size (fmode)
		< GET_MODE_UNIT_PRECISION (GET_MODE (from))))
	  continue;

	icode = can_float_p (fmode, imode, unsignedp);
	if (icode == CODE_FOR_nothing && unsignedp)
	  {
	    enum insn_code scode = can_float_p (fmode, imode, 0);
	    if (scode != CODE_FOR_nothing)
	      can_do_signed = true;
	    if (imode != GET_MODE (from))
	      icode = scode, doing_unsigned = 0;
	  }

	if (icode != CODE_FOR_nothing)
	  {
	    if (imode != GET_MODE (from))
	      from = convert_to_mode (imode, from, unsignedp);

	    if (fmode != GET_MODE (to))
	      target = gen_reg_rtx (fmode);

	    emit_unop_insn (icode, target, from,
			    doing_unsigned ? UNSIGNED_FLOAT : FLOAT);

	    if (target != to)
	      convert_move (to, target, 0);
	    return;
	  }
      }

  /* Unsigned integer, and no way to convert directly.  Convert as signed,
     then unconditionally adjust the result.  */
  if (unsignedp
      && can_do_signed
      && is_a <scalar_mode> (GET_MODE (to), &to_mode)
      && is_a <scalar_mode> (GET_MODE (from), &from_mode))
    {
      opt_scalar_mode fmode_iter;
      rtx_code_label *label = gen_label_rtx ();
      rtx temp;
      REAL_VALUE_TYPE offset;

      /* Look for a usable floating mode FMODE wider than the source and at
	 least as wide as the target.  Using FMODE will avoid rounding woes
	 with unsigned values greater than the signed maximum value.  */

      FOR_EACH_MODE_FROM (fmode_iter, to_mode)
	if (GET_MODE_PRECISION (from_mode) < GET_MODE_BITSIZE (*fmode_iter)
	    && can_float_p (*fmode_iter, from_mode, 0) != CODE_FOR_nothing)
	  break;

      if (fmode_iter.exists ())
	fmode = *fmode_iter;
      else
	{
	  /* There is no such mode.  Pretend the target is wide enough.  */
	  fmode = to_mode;

	  /* Avoid double-rounding when TO is narrower than FROM.  */
	  if ((significand_size (fmode) + 1)
	      < GET_MODE_PRECISION (from_mode))
	    {
	      rtx temp1;
	      rtx_code_label *neglabel = gen_label_rtx ();

	      /* Don't use TARGET if it isn't a register, is a hard register,
		 or is the wrong mode.  */
	      if (!REG_P (target)
		  || REGNO (target) < FIRST_PSEUDO_REGISTER
		  || GET_MODE (target) != fmode)
		target = gen_reg_rtx (fmode);

	      imode = from_mode;
	      do_pending_stack_adjust ();

	      /* Test whether the sign bit is set.  */
	      emit_cmp_and_jump_insns (from, const0_rtx, LT, NULL_RTX, imode,
				       0, neglabel);

	      /* The sign bit is not set.  Convert as signed.  */
	      expand_float (target, from, 0);
	      emit_jump_insn (targetm.gen_jump (label));
	      emit_barrier ();

	      /* The sign bit is set.
		 Convert to a usable (positive signed) value by shifting right
		 one bit, while remembering if a nonzero bit was shifted
		 out; i.e., compute  (from & 1) | (from >> 1).  */

	      emit_label (neglabel);
	      temp = expand_binop (imode, and_optab, from, const1_rtx,
				   NULL_RTX, 1, OPTAB_LIB_WIDEN);
	      temp1 = expand_shift (RSHIFT_EXPR, imode, from, 1, NULL_RTX, 1);
	      temp = expand_binop (imode, ior_optab, temp, temp1, temp, 1,
				   OPTAB_LIB_WIDEN);
	      expand_float (target, temp, 0);

	      /* Multiply by 2 to undo the shift above.  */
	      temp = expand_binop (fmode, add_optab, target, target,
				   target, 0, OPTAB_LIB_WIDEN);
	      if (temp != target)
		emit_move_insn (target, temp);

	      do_pending_stack_adjust ();
	      emit_label (label);
	      goto done;
	    }
	}

      /* If we are about to do some arithmetic to correct for an
	 unsigned operand, do it in a pseudo-register.  */

      if (to_mode != fmode
	  || !REG_P (to) || REGNO (to) < FIRST_PSEUDO_REGISTER)
	target = gen_reg_rtx (fmode);

      /* Convert as signed integer to floating.  */
      expand_float (target, from, 0);

      /* If FROM is negative (and therefore TO is negative),
	 correct its value by 2**bitwidth.  */

      do_pending_stack_adjust ();
      emit_cmp_and_jump_insns (from, const0_rtx, GE, NULL_RTX, from_mode,
			       0, label);


      real_2expN (&offset, GET_MODE_PRECISION (from_mode), fmode);
      temp = expand_binop (fmode, add_optab, target,
			   const_double_from_real_value (offset, fmode),
			   target, 0, OPTAB_LIB_WIDEN);
      if (temp != target)
	emit_move_insn (target, temp);

      do_pending_stack_adjust ();
      emit_label (label);
      goto done;
    }

  /* No hardware instruction available; call a library routine.  */
    {
      rtx libfunc;
      rtx_insn *insns;
      rtx value;
      convert_optab tab = unsignedp ? ufloat_optab : sfloat_optab;

      if (is_narrower_int_mode (GET_MODE (from), SImode))
	from = convert_to_mode (SImode, from, unsignedp);

      libfunc = convert_optab_libfunc (tab, GET_MODE (to), GET_MODE (from));
      gcc_assert (libfunc);

      start_sequence ();

      value = emit_library_call_value (libfunc, NULL_RTX, LCT_CONST,
				       GET_MODE (to), 1, from,
				       GET_MODE (from));
      insns = get_insns ();
      end_sequence ();

      emit_libcall_block (insns, target, value,
			  gen_rtx_fmt_e (unsignedp ? UNSIGNED_FLOAT : FLOAT,
					 GET_MODE (to), from));
    }

 done:

  /* Copy result to requested destination
     if we have been computing in a temp location.  */

  if (target != to)
    {
      if (GET_MODE (target) == GET_MODE (to))
	emit_move_insn (to, target);
      else
	convert_move (to, target, 0);
    }
}

/* Generate code to convert FROM to fixed point and store in TO.  FROM
   must be floating point.  */

void
expand_fix (rtx to, rtx from, int unsignedp)
{
  enum insn_code icode;
  rtx target = to;
  machine_mode fmode, imode;
  opt_scalar_mode fmode_iter;
  bool must_trunc = false;

  /* We first try to find a pair of modes, one real and one integer, at
     least as wide as FROM and TO, respectively, in which we can open-code
     this conversion.  If the integer mode is wider than the mode of TO,
     we can do the conversion either signed or unsigned.  */

  FOR_EACH_MODE_FROM (fmode, GET_MODE (from))
    FOR_EACH_MODE_FROM (imode, GET_MODE (to))
      {
	int doing_unsigned = unsignedp;

	icode = can_fix_p (imode, fmode, unsignedp, &must_trunc);
	if (icode == CODE_FOR_nothing && imode != GET_MODE (to) && unsignedp)
	  icode = can_fix_p (imode, fmode, 0, &must_trunc), doing_unsigned = 0;

	if (icode != CODE_FOR_nothing)
	  {
	    rtx_insn *last = get_last_insn ();
	    if (fmode != GET_MODE (from))
	      from = convert_to_mode (fmode, from, 0);

	    if (must_trunc)
	      {
		rtx temp = gen_reg_rtx (GET_MODE (from));
		from = expand_unop (GET_MODE (from), ftrunc_optab, from,
				    temp, 0);
	      }

	    if (imode != GET_MODE (to))
	      target = gen_reg_rtx (imode);

	    if (maybe_emit_unop_insn (icode, target, from,
				      doing_unsigned ? UNSIGNED_FIX : FIX))
	      {
		if (target != to)
		  convert_move (to, target, unsignedp);
		return;
	      }
	    delete_insns_since (last);
	  }
      }

  /* For an unsigned conversion, there is one more way to do it.
     If we have a signed conversion, we generate code that compares
     the real value to the largest representable positive number.  If if
     is smaller, the conversion is done normally.  Otherwise, subtract
     one plus the highest signed number, convert, and add it back.

     We only need to check all real modes, since we know we didn't find
     anything with a wider integer mode.

     This code used to extend FP value into mode wider than the destination.
     This is needed for decimal float modes which cannot accurately
     represent one plus the highest signed number of the same size, but
     not for binary modes.  Consider, for instance conversion from SFmode
     into DImode.

     The hot path through the code is dealing with inputs smaller than 2^63
     and doing just the conversion, so there is no bits to lose.

     In the other path we know the value is positive in the range 2^63..2^64-1
     inclusive.  (as for other input overflow happens and result is undefined)
     So we know that the most important bit set in mantissa corresponds to
     2^63.  The subtraction of 2^63 should not generate any rounding as it
     simply clears out that bit.  The rest is trivial.  */

  scalar_int_mode to_mode;
  if (unsignedp
      && is_a <scalar_int_mode> (GET_MODE (to), &to_mode)
      && HWI_COMPUTABLE_MODE_P (to_mode))
    FOR_EACH_MODE_FROM (fmode_iter, as_a <scalar_mode> (GET_MODE (from)))
      {
	scalar_mode fmode = *fmode_iter;
	if (CODE_FOR_nothing != can_fix_p (GET_MODE (to), fmode,
					   0, &must_trunc)
	    && (!DECIMAL_FLOAT_MODE_P (fmode)
		|| (GET_MODE_BITSIZE (fmode) > GET_MODE_PRECISION (to_mode))))
	  {
	    int bitsize;
	    REAL_VALUE_TYPE offset;
	    rtx limit;
	    rtx_code_label *lab1, *lab2;
	    rtx_insn *insn;

	    bitsize = GET_MODE_PRECISION (to_mode);
	    real_2expN (&offset, bitsize - 1, fmode);
	    limit = const_double_from_real_value (offset, fmode);
	    lab1 = gen_label_rtx ();
	    lab2 = gen_label_rtx ();

	    if (fmode != GET_MODE (from))
	      from = convert_to_mode (fmode, from, 0);

	    /* See if we need to do the subtraction.  */
	    do_pending_stack_adjust ();
	    emit_cmp_and_jump_insns (from, limit, GE, NULL_RTX,
				     GET_MODE (from), 0, lab1);

	    /* If not, do the signed "fix" and branch around fixup code.  */
	    expand_fix (to, from, 0);
	    emit_jump_insn (targetm.gen_jump (lab2));
	    emit_barrier ();

	    /* Otherwise, subtract 2**(N-1), convert to signed number,
	       then add 2**(N-1).  Do the addition using XOR since this
	       will often generate better code.  */
	    emit_label (lab1);
	    target = expand_binop (GET_MODE (from), sub_optab, from, limit,
				   NULL_RTX, 0, OPTAB_LIB_WIDEN);
	    expand_fix (to, target, 0);
	    target = expand_binop (GET_MODE (to), xor_optab, to,
				   gen_int_mode
				   (HOST_WIDE_INT_1 << (bitsize - 1),
				    GET_MODE (to)),
				   to, 1, OPTAB_LIB_WIDEN);

	    if (target != to)
	      emit_move_insn (to, target);

	    emit_label (lab2);

	    if (optab_handler (mov_optab, GET_MODE (to)) != CODE_FOR_nothing)
	      {
		/* Make a place for a REG_NOTE and add it.  */
		insn = emit_move_insn (to, to);
		set_dst_reg_note (insn, REG_EQUAL,
				  gen_rtx_fmt_e (UNSIGNED_FIX, GET_MODE (to),
						 copy_rtx (from)),
				  to);
	      }

	    return;
	  }
      }

  /* We can't do it with an insn, so use a library call.  But first ensure
     that the mode of TO is at least as wide as SImode, since those are the
     only library calls we know about.  */

  if (is_narrower_int_mode (GET_MODE (to), SImode))
    {
      target = gen_reg_rtx (SImode);

      expand_fix (target, from, unsignedp);
    }
  else
    {
      rtx_insn *insns;
      rtx value;
      rtx libfunc;

      convert_optab tab = unsignedp ? ufix_optab : sfix_optab;
      libfunc = convert_optab_libfunc (tab, GET_MODE (to), GET_MODE (from));
      gcc_assert (libfunc);

      start_sequence ();

      value = emit_library_call_value (libfunc, NULL_RTX, LCT_CONST,
				       GET_MODE (to), 1, from,
				       GET_MODE (from));
      insns = get_insns ();
      end_sequence ();

      emit_libcall_block (insns, target, value,
			  gen_rtx_fmt_e (unsignedp ? UNSIGNED_FIX : FIX,
					 GET_MODE (to), from));
    }

  if (target != to)
    {
      if (GET_MODE (to) == GET_MODE (target))
        emit_move_insn (to, target);
      else
        convert_move (to, target, 0);
    }
}


/* Promote integer arguments for a libcall if necessary.
   emit_library_call_value cannot do the promotion because it does not
   know if it should do a signed or unsigned promotion.  This is because
   there are no tree types defined for libcalls.  */

static rtx
prepare_libcall_arg (rtx arg, int uintp)
{
  scalar_int_mode mode;
  machine_mode arg_mode;
  if (is_a <scalar_int_mode> (GET_MODE (arg), &mode))
    {
      /*  If we need to promote the integer function argument we need to do
	  it here instead of inside emit_library_call_value because in
	  emit_library_call_value we don't know if we should do a signed or
	  unsigned promotion.  */

      int unsigned_p = 0;
      arg_mode = promote_function_mode (NULL_TREE, mode,
					&unsigned_p, NULL_TREE, 0);
      if (arg_mode != mode)
	return convert_to_mode (arg_mode, arg, uintp);
    }
    return arg;
}

/* Generate code to convert FROM or TO a fixed-point.
   If UINTP is true, either TO or FROM is an unsigned integer.
   If SATP is true, we need to saturate the result.  */

void
expand_fixed_convert (rtx to, rtx from, int uintp, int satp)
{
  machine_mode to_mode = GET_MODE (to);
  machine_mode from_mode = GET_MODE (from);
  convert_optab tab;
  enum rtx_code this_code;
  enum insn_code code;
  rtx_insn *insns;
  rtx value;
  rtx libfunc;

  if (to_mode == from_mode)
    {
      emit_move_insn (to, from);
      return;
    }

  if (uintp)
    {
      tab = satp ? satfractuns_optab : fractuns_optab;
      this_code = satp ? UNSIGNED_SAT_FRACT : UNSIGNED_FRACT_CONVERT;
    }
  else
    {
      tab = satp ? satfract_optab : fract_optab;
      this_code = satp ? SAT_FRACT : FRACT_CONVERT;
    }
  code = convert_optab_handler (tab, to_mode, from_mode);
  if (code != CODE_FOR_nothing)
    {
      emit_unop_insn (code, to, from, this_code);
      return;
    }

  libfunc = convert_optab_libfunc (tab, to_mode, from_mode);
  gcc_assert (libfunc);

  from = prepare_libcall_arg (from, uintp);
  from_mode = GET_MODE (from);

  start_sequence ();
  value = emit_library_call_value (libfunc, NULL_RTX, LCT_CONST, to_mode,
				   1, from, from_mode);
  insns = get_insns ();
  end_sequence ();

  emit_libcall_block (insns, to, value,
		      gen_rtx_fmt_e (optab_to_code (tab), to_mode, from));
}

/* Generate code to convert FROM to fixed point and store in TO.  FROM
   must be floating point, TO must be signed.  Use the conversion optab
   TAB to do the conversion.  */

bool
expand_sfix_optab (rtx to, rtx from, convert_optab tab)
{
  enum insn_code icode;
  rtx target = to;
  machine_mode fmode, imode;

  /* We first try to find a pair of modes, one real and one integer, at
     least as wide as FROM and TO, respectively, in which we can open-code
     this conversion.  If the integer mode is wider than the mode of TO,
     we can do the conversion either signed or unsigned.  */

  FOR_EACH_MODE_FROM (fmode, GET_MODE (from))
    FOR_EACH_MODE_FROM (imode, GET_MODE (to))
      {
	icode = convert_optab_handler (tab, imode, fmode);
	if (icode != CODE_FOR_nothing)
	  {
	    rtx_insn *last = get_last_insn ();
	    if (fmode != GET_MODE (from))
	      from = convert_to_mode (fmode, from, 0);

	    if (imode != GET_MODE (to))
	      target = gen_reg_rtx (imode);

	    if (!maybe_emit_unop_insn (icode, target, from, UNKNOWN))
	      {
	        delete_insns_since (last);
		continue;
	      }
	    if (target != to)
	      convert_move (to, target, 0);
	    return true;
	  }
      }

  return false;
}

/* Report whether we have an instruction to perform the operation
   specified by CODE on operands of mode MODE.  */
int
have_insn_for (enum rtx_code code, machine_mode mode)
{
  return (code_to_optab (code)
	  && (optab_handler (code_to_optab (code), mode)
	      != CODE_FOR_nothing));
}

/* Print information about the current contents of the optabs on
   STDERR.  */

DEBUG_FUNCTION void
debug_optab_libfuncs (void)
{
  int i, j, k;

  /* Dump the arithmetic optabs.  */
  for (i = FIRST_NORM_OPTAB; i <= LAST_NORMLIB_OPTAB; ++i)
    for (j = 0; j < NUM_MACHINE_MODES; ++j)
      {
	rtx l = optab_libfunc ((optab) i, (machine_mode_enum) j);
	if (l)
	  {
	    gcc_assert (GET_CODE (l) == SYMBOL_REF);
	    fprintf (stderr, "%s\t%s:\t%s\n",
		     GET_RTX_NAME (optab_to_code ((optab) i)),
		     GET_MODE_NAME (j),
		     XSTR (l, 0));
	  }
      }

  /* Dump the conversion optabs.  */
  for (i = FIRST_CONV_OPTAB; i <= LAST_CONVLIB_OPTAB; ++i)
    for (j = 0; j < NUM_MACHINE_MODES; ++j)
      for (k = 0; k < NUM_MACHINE_MODES; ++k)
	{
	  rtx l = convert_optab_libfunc ((optab) i, (machine_mode_enum) j,
					 (machine_mode_enum) k);
	  if (l)
	    {
	      gcc_assert (GET_CODE (l) == SYMBOL_REF);
	      fprintf (stderr, "%s\t%s\t%s:\t%s\n",
		       GET_RTX_NAME (optab_to_code ((optab) i)),
		       GET_MODE_NAME (j),
		       GET_MODE_NAME (k),
		       XSTR (l, 0));
	    }
	}
}

/* Generate insns to trap with code TCODE if OP1 and OP2 satisfy condition
   CODE.  Return 0 on failure.  */

rtx_insn *
gen_cond_trap (enum rtx_code code, rtx op1, rtx op2, rtx tcode)
{
  machine_mode mode = GET_MODE (op1);
  enum insn_code icode;
  rtx_insn *insn;
  rtx trap_rtx;

  if (mode == VOIDmode)
    return 0;

  icode = optab_handler (ctrap_optab, mode);
  if (icode == CODE_FOR_nothing)
    return 0;

  /* Some targets only accept a zero trap code.  */
  if (!insn_operand_matches (icode, 3, tcode))
    return 0;

  do_pending_stack_adjust ();
  start_sequence ();
  prepare_cmp_insn (op1, op2, code, NULL_RTX, false, OPTAB_DIRECT,
		    &trap_rtx, &mode);
  if (!trap_rtx)
    insn = NULL;
  else
    insn = GEN_FCN (icode) (trap_rtx, XEXP (trap_rtx, 0), XEXP (trap_rtx, 1),
			    tcode);

  /* If that failed, then give up.  */
  if (insn == 0)
    {
      end_sequence ();
      return 0;
    }

  emit_insn (insn);
  insn = get_insns ();
  end_sequence ();
  return insn;
}

/* Return rtx code for TCODE. Use UNSIGNEDP to select signed
   or unsigned operation code.  */

enum rtx_code
get_rtx_code (enum tree_code tcode, bool unsignedp)
{
  enum rtx_code code;
  switch (tcode)
    {
    case EQ_EXPR:
      code = EQ;
      break;
    case NE_EXPR:
      code = NE;
      break;
    case LT_EXPR:
      code = unsignedp ? LTU : LT;
      break;
    case LE_EXPR:
      code = unsignedp ? LEU : LE;
      break;
    case GT_EXPR:
      code = unsignedp ? GTU : GT;
      break;
    case GE_EXPR:
      code = unsignedp ? GEU : GE;
      break;

    case UNORDERED_EXPR:
      code = UNORDERED;
      break;
    case ORDERED_EXPR:
      code = ORDERED;
      break;
    case UNLT_EXPR:
      code = UNLT;
      break;
    case UNLE_EXPR:
      code = UNLE;
      break;
    case UNGT_EXPR:
      code = UNGT;
      break;
    case UNGE_EXPR:
      code = UNGE;
      break;
    case UNEQ_EXPR:
      code = UNEQ;
      break;
    case LTGT_EXPR:
      code = LTGT;
      break;

    case BIT_AND_EXPR:
      code = AND;
      break;

    case BIT_IOR_EXPR:
      code = IOR;
      break;

    default:
      gcc_unreachable ();
    }
  return code;
}

<<<<<<< HEAD
/* Return a comparison rtx of mode MODE for COND.  Use UNSIGNEDP to
=======
/* Return a comparison rtx of mode CMP_MODE for COND.  Use UNSIGNEDP to
>>>>>>> 68b948d3
   select signed or unsigned operators.  OPNO holds the index of the
   first comparison operand for insn ICODE.  Do not generate the
   compare instruction itself.  */

static rtx
vector_compare_rtx (machine_mode cmp_mode, enum tree_code tcode,
		    tree t_op0, tree t_op1, bool unsignedp,
		    enum insn_code icode, unsigned int opno)
{
  struct expand_operand ops[2];
  rtx rtx_op0, rtx_op1;
  machine_mode m0, m1;
  enum rtx_code rcode = get_rtx_code (tcode, unsignedp);

  gcc_assert (TREE_CODE_CLASS (tcode) == tcc_comparison);

  /* Expand operands.  For vector types with scalar modes, e.g. where int64x1_t
     has mode DImode, this can produce a constant RTX of mode VOIDmode; in such
     cases, use the original mode.  */
  rtx_op0 = expand_expr (t_op0, NULL_RTX, TYPE_MODE (TREE_TYPE (t_op0)),
			 EXPAND_STACK_PARM);
  m0 = GET_MODE (rtx_op0);
  if (m0 == VOIDmode)
    m0 = TYPE_MODE (TREE_TYPE (t_op0));

  rtx_op1 = expand_expr (t_op1, NULL_RTX, TYPE_MODE (TREE_TYPE (t_op1)),
			 EXPAND_STACK_PARM);
  m1 = GET_MODE (rtx_op1);
  if (m1 == VOIDmode)
    m1 = TYPE_MODE (TREE_TYPE (t_op1));

  create_input_operand (&ops[0], rtx_op0, m0);
  create_input_operand (&ops[1], rtx_op1, m1);
  if (!maybe_legitimize_operands (icode, opno, 2, ops))
    gcc_unreachable ();
  return gen_rtx_fmt_ee (rcode, cmp_mode, ops[0].value, ops[1].value);
}

/* Checks if vec_perm mask SEL is a constant equivalent to a shift of the first
   vec_perm operand (which has mode OP0_MODE), assuming the second
   operand is a constant vector of zeroes.  Return the shift distance in
   bits if so, or NULL_RTX if the vec_perm is not a shift.  */
static rtx
shift_amt_for_vec_perm_mask (machine_mode op0_mode, rtx sel)
{
  if (GET_CODE (sel) != CONST_VECTOR)
    return NULL_RTX;

  unsigned int nelt = CONST_VECTOR_NUNITS (sel);
  unsigned int bitsize = GET_MODE_UNIT_BITSIZE (GET_MODE (sel));
  unsigned int first = INTVAL (CONST_VECTOR_ELT (sel, 0));
  if (first >= nelt)
    return NULL_RTX;
  for (unsigned int i = 1; i < nelt; i++)
    {
      int idx = INTVAL (CONST_VECTOR_ELT (sel, i));
      unsigned int expected = i + first;
      /* Indices into the second vector are all equivalent.  */
      if (idx < 0 || (MIN (nelt, (unsigned) idx) != MIN (nelt, expected)))
	return NULL_RTX;
    }

  return gen_int_shift_amount (op0_mode, first * bitsize);
}

/* A subroutine of expand_vec_perm for expanding one vec_perm insn.  */

static rtx
expand_vec_perm_1 (enum insn_code icode, rtx target,
		   rtx v0, rtx v1, rtx sel)
{
  machine_mode tmode = GET_MODE (target);
  machine_mode smode = GET_MODE (sel);
  struct expand_operand ops[4];

  create_output_operand (&ops[0], target, tmode);
  create_input_operand (&ops[3], sel, smode);

  /* Make an effort to preserve v0 == v1.  The target expander is able to
     rely on this to determine if we're permuting a single input operand.  */
  if (rtx_equal_p (v0, v1))
    {
      if (!insn_operand_matches (icode, 1, v0))
        v0 = force_reg (tmode, v0);
      gcc_checking_assert (insn_operand_matches (icode, 1, v0));
      gcc_checking_assert (insn_operand_matches (icode, 2, v0));

      create_fixed_operand (&ops[1], v0);
      create_fixed_operand (&ops[2], v0);
    }
  else
    {
      create_input_operand (&ops[1], v0, tmode);
      create_input_operand (&ops[2], v1, tmode);
    }

  if (maybe_expand_insn (icode, 4, ops))
    return ops[0].value;
  return NULL_RTX;
}

/* Generate instructions for vec_perm optab given its mode
   and three operands.  */

rtx
expand_vec_perm (machine_mode mode, rtx v0, rtx v1, rtx sel, rtx target)
{
  enum insn_code icode;
  machine_mode qimode;
  unsigned int i, w, u;
  rtx tmp, sel_qi = NULL;
  rtvec vec;

  if (!target || GET_MODE (target) != mode)
    target = gen_reg_rtx (mode);

  u = GET_MODE_UNIT_SIZE (mode);

  /* Set QIMODE to a different vector mode with byte elements.
     If no such mode, or if MODE already has byte elements, use VOIDmode.  */
  qimode = VOIDmode;
  if (GET_MODE_INNER (mode) != QImode)
    {
      qimode = mode_for_vector (QImode, GET_MODE_SIZE (mode));
      if (!VECTOR_MODE_P (qimode))
	qimode = VOIDmode;
    }

  /* If the input is a constant, expand it specially.  */
  gcc_assert (GET_MODE_CLASS (GET_MODE (sel)) == MODE_VECTOR_INT);
  if (GET_CODE (sel) == CONST_VECTOR)
    {
      /* See if this can be handled with a vec_shr.  We only do this if the
	 second vector is all zeroes.  */
      unsigned int e = CONST_VECTOR_NUNITS (sel);
      enum insn_code shift_code = optab_handler (vec_shr_optab, mode);
      enum insn_code shift_code_qi = ((qimode != VOIDmode && qimode != mode)
				      ? optab_handler (vec_shr_optab, qimode)
				      : CODE_FOR_nothing);
      rtx shift_amt = NULL_RTX;
      if (v1 == CONST0_RTX (GET_MODE (v1))
	  && (shift_code != CODE_FOR_nothing
	      || shift_code_qi != CODE_FOR_nothing))
	{
	  shift_amt = shift_amt_for_vec_perm_mask (mode, sel);
	  if (shift_amt)
	    {
	      struct expand_operand ops[3];
	      if (shift_code != CODE_FOR_nothing)
		{
		  create_output_operand (&ops[0], target, mode);
		  create_input_operand (&ops[1], v0, mode);
		  create_convert_operand_from_type (&ops[2], shift_amt,
						    sizetype);
		  if (maybe_expand_insn (shift_code, 3, ops))
		    return ops[0].value;
		}
	      if (shift_code_qi != CODE_FOR_nothing)
		{
		  tmp = gen_reg_rtx (qimode);
		  create_output_operand (&ops[0], tmp, qimode);
		  create_input_operand (&ops[1], gen_lowpart (qimode, v0),
					qimode);
		  create_convert_operand_from_type (&ops[2], shift_amt,
						    sizetype);
		  if (maybe_expand_insn (shift_code_qi, 3, ops))
		    return gen_lowpart (mode, ops[0].value);
		}
	    }
	}

      icode = direct_optab_handler (vec_perm_const_optab, mode);
      if (icode != CODE_FOR_nothing)
	{
	  tmp = expand_vec_perm_1 (icode, target, v0, v1, sel);
	  if (tmp)
	    return tmp;
	}

      /* Fall back to a constant byte-based permutation.  */
      if (qimode != VOIDmode && GET_MODE_SIZE (mode).is_constant (&w))
	{
	  vec = rtvec_alloc (w);
	  for (i = 0; i < e; ++i)
	    {
	      unsigned int j, this_e;

	      this_e = INTVAL (CONST_VECTOR_ELT (sel, i));
	      this_e &= 2 * e - 1;
	      this_e *= u;

	      for (j = 0; j < u; ++j)
		RTVEC_ELT (vec, i * u + j) = GEN_INT (this_e + j);
	    }
	  sel_qi = gen_rtx_CONST_VECTOR (qimode, vec);

	  icode = direct_optab_handler (vec_perm_const_optab, qimode);
	  if (icode != CODE_FOR_nothing)
	    {
	      tmp = mode != qimode ? gen_reg_rtx (qimode) : target;
	      tmp = expand_vec_perm_1 (icode, tmp, gen_lowpart (qimode, v0),
				       gen_lowpart (qimode, v1), sel_qi);
	      if (tmp)
		return gen_lowpart (mode, tmp);
	    }
	}
    }

  /* Otherwise expand as a fully variable permuation.  */
  icode = direct_optab_handler (vec_perm_optab, mode);
  if (icode != CODE_FOR_nothing)
    {
      tmp = expand_vec_perm_1 (icode, target, v0, v1, sel);
      if (tmp)
	return tmp;
    }

  /* As a special case to aid several targets, lower the element-based
     permutation to a byte-based permutation and try again.  */
  if (qimode == VOIDmode)
    return NULL_RTX;
  icode = direct_optab_handler (vec_perm_optab, qimode);
  if (icode == CODE_FOR_nothing)
    return NULL_RTX;

  if (sel_qi == NULL)
    {
      if (!GET_MODE_SIZE (mode).is_constant (&w))
	return NULL_RTX;

      /* Multiply each element by its byte size.  */
      machine_mode selmode = GET_MODE (sel);
      if (u == 2)
	sel = expand_simple_binop (selmode, PLUS, sel, sel,
				   NULL, 0, OPTAB_DIRECT);
      else
	sel = expand_simple_binop (selmode, ASHIFT, sel,
				   gen_int_shift_amount (selmode,
							 exact_log2 (u)),
				   NULL, 0, OPTAB_DIRECT);
      gcc_assert (sel != NULL);

      /* Broadcast the low byte each element into each of its bytes.  */
      vec = rtvec_alloc (w);
      for (i = 0; i < w; ++i)
	{
	  int this_e = i / u * u;
	  if (BYTES_BIG_ENDIAN)
	    this_e += u - 1;
	  RTVEC_ELT (vec, i) = GEN_INT (this_e);
	}
      tmp = gen_rtx_CONST_VECTOR (qimode, vec);
      sel = gen_lowpart (qimode, sel);
      sel = expand_vec_perm (qimode, sel, sel, tmp, NULL);
      gcc_assert (sel != NULL);

      /* Add the byte offset to each byte element.  */
      /* Note that the definition of the indicies here is memory ordering,
	 so there should be no difference between big and little endian.  */
      vec = rtvec_alloc (w);
      for (i = 0; i < w; ++i)
	RTVEC_ELT (vec, i) = GEN_INT (i % u);
      tmp = gen_rtx_CONST_VECTOR (qimode, vec);
      sel_qi = expand_simple_binop (qimode, PLUS, sel, tmp,
				    sel, 0, OPTAB_DIRECT);
      gcc_assert (sel_qi != NULL);
    }

  tmp = mode != qimode ? gen_reg_rtx (qimode) : target;
  tmp = expand_vec_perm_1 (icode, tmp, gen_lowpart (qimode, v0),
			   gen_lowpart (qimode, v1), sel_qi);
  if (tmp)
    tmp = gen_lowpart (mode, tmp);
  return tmp;
}

/* Generate insns for a VEC_COND_EXPR with mask, given its TYPE and its
   three operands.  */

rtx
expand_vec_cond_mask_expr (tree vec_cond_type, tree op0, tree op1, tree op2,
			   rtx target)
{
  struct expand_operand ops[4];
  machine_mode mode = TYPE_MODE (vec_cond_type);
  machine_mode mask_mode = TYPE_MODE (TREE_TYPE (op0));
  enum insn_code icode = get_vcond_mask_icode (mode, mask_mode);
  rtx mask, rtx_op1, rtx_op2;

  if (icode == CODE_FOR_nothing)
    return 0;

  mask = expand_normal (op0);
  rtx_op1 = expand_normal (op1);
  rtx_op2 = expand_normal (op2);

  mask = force_reg (mask_mode, mask);
  rtx_op1 = force_reg (GET_MODE (rtx_op1), rtx_op1);

  create_output_operand (&ops[0], target, mode);
  create_input_operand (&ops[1], rtx_op1, mode);
  create_input_operand (&ops[2], rtx_op2, mode);
  create_input_operand (&ops[3], mask, mask_mode);
  expand_insn (icode, 4, ops);

  return ops[0].value;
}

/* Generate insns for a VEC_COND_EXPR, given its TYPE and its
   three operands.  */

rtx
expand_vec_cond_expr (tree vec_cond_type, tree op0, tree op1, tree op2,
		      rtx target)
{
  struct expand_operand ops[6];
  enum insn_code icode;
  rtx comparison, rtx_op1, rtx_op2;
  machine_mode mode = TYPE_MODE (vec_cond_type);
  machine_mode cmp_op_mode;
  bool unsignedp;
  tree op0a, op0b;
  enum tree_code tcode;

  if (COMPARISON_CLASS_P (op0))
    {
      op0a = TREE_OPERAND (op0, 0);
      op0b = TREE_OPERAND (op0, 1);
      tcode = TREE_CODE (op0);
    }
  else
    {
      gcc_assert (VECTOR_BOOLEAN_TYPE_P (TREE_TYPE (op0)));
      if (get_vcond_mask_icode (mode, TYPE_MODE (TREE_TYPE (op0)))
	  != CODE_FOR_nothing)
	return expand_vec_cond_mask_expr (vec_cond_type, op0, op1,
					  op2, target);
      /* Fake op0 < 0.  */
      else
	{
	  gcc_assert (GET_MODE_CLASS (TYPE_MODE (TREE_TYPE (op0)))
		      == MODE_VECTOR_INT);
	  op0a = op0;
	  op0b = build_zero_cst (TREE_TYPE (op0));
	  tcode = LT_EXPR;
	}
    }
  cmp_op_mode = TYPE_MODE (TREE_TYPE (op0a));
  unsignedp = TYPE_UNSIGNED (TREE_TYPE (op0a));


  gcc_assert (must_eq (GET_MODE_SIZE (mode), GET_MODE_SIZE (cmp_op_mode))
	      && must_eq (GET_MODE_NUNITS (mode),
			  GET_MODE_NUNITS (cmp_op_mode)));

  icode = get_vcond_icode (mode, cmp_op_mode, unsignedp);
  if (icode == CODE_FOR_nothing)
    {
      if (tcode == EQ_EXPR || tcode == NE_EXPR)
	icode = get_vcond_eq_icode (mode, cmp_op_mode);
      if (icode == CODE_FOR_nothing)
	return 0;
    }

  comparison = vector_compare_rtx (VOIDmode, tcode, op0a, op0b, unsignedp,
				   icode, 4);
  rtx_op1 = expand_normal (op1);
  rtx_op2 = expand_normal (op2);

  create_output_operand (&ops[0], target, mode);
  create_input_operand (&ops[1], rtx_op1, mode);
  create_input_operand (&ops[2], rtx_op2, mode);
  create_fixed_operand (&ops[3], comparison);
  create_fixed_operand (&ops[4], XEXP (comparison, 0));
  create_fixed_operand (&ops[5], XEXP (comparison, 1));
  expand_insn (icode, 6, ops);
  return ops[0].value;
}

/* Generate VEC_SERIES_EXPR <OP0, OP1>, returning a value of mode VMODE.
   Use TARGET for the result if nonnull and convenient.  */

rtx
expand_vec_series_expr (machine_mode vmode, rtx op0, rtx op1, rtx target)
{
  struct expand_operand ops[3];
  enum insn_code icode;
  machine_mode emode = GET_MODE_INNER (vmode);

  icode = direct_optab_handler (vec_series_optab, vmode);
  gcc_assert (icode != CODE_FOR_nothing);

  create_output_operand (&ops[0], target, vmode);
  create_input_operand (&ops[1], op0, emode);
  create_input_operand (&ops[2], op1, emode);

  expand_insn (icode, 3, ops);
  return ops[0].value;
}

/* Generate insns for a vector comparison into a mask.  */

rtx
expand_vec_cmp_expr (tree type, tree exp, rtx target)
{
  struct expand_operand ops[4];
  enum insn_code icode;
  rtx comparison;
  machine_mode mask_mode = TYPE_MODE (type);
  machine_mode vmode;
  bool unsignedp;
  tree op0a, op0b;
  enum tree_code tcode;

  op0a = TREE_OPERAND (exp, 0);
  op0b = TREE_OPERAND (exp, 1);
  tcode = TREE_CODE (exp);

  unsignedp = TYPE_UNSIGNED (TREE_TYPE (op0a));
  vmode = TYPE_MODE (TREE_TYPE (op0a));

  icode = get_vec_cmp_icode (vmode, mask_mode, unsignedp);
  if (icode == CODE_FOR_nothing)
    {
      if (tcode == EQ_EXPR || tcode == NE_EXPR)
	icode = get_vec_cmp_eq_icode (vmode, mask_mode);
      if (icode == CODE_FOR_nothing)
	return 0;
    }

  comparison = vector_compare_rtx (mask_mode, tcode, op0a, op0b,
				   unsignedp, icode, 2);
  create_output_operand (&ops[0], target, mask_mode);
  create_fixed_operand (&ops[1], comparison);
  create_fixed_operand (&ops[2], XEXP (comparison, 0));
  create_fixed_operand (&ops[3], XEXP (comparison, 1));
  expand_insn (icode, 4, ops);
  return ops[0].value;
}

/* Expand a highpart multiply.  */

rtx
expand_mult_highpart (machine_mode mode, rtx op0, rtx op1,
		      rtx target, bool uns_p)
{
  struct expand_operand eops[3];
  enum insn_code icode;
  int method, i, nunits;
  machine_mode wmode;
  rtx m1, m2, perm;
  optab tab1, tab2;

  method = can_mult_highpart_p (mode, uns_p);
  switch (method)
    {
    case 0:
      return NULL_RTX;
    case 1:
      tab1 = uns_p ? umul_highpart_optab : smul_highpart_optab;
      return expand_binop (mode, tab1, op0, op1, target, uns_p,
			   OPTAB_LIB_WIDEN);
    case 2:
      tab1 = uns_p ? vec_widen_umult_even_optab : vec_widen_smult_even_optab;
      tab2 = uns_p ? vec_widen_umult_odd_optab : vec_widen_smult_odd_optab;
      break;
    case 3:
      tab1 = uns_p ? vec_widen_umult_lo_optab : vec_widen_smult_lo_optab;
      tab2 = uns_p ? vec_widen_umult_hi_optab : vec_widen_smult_hi_optab;
      if (BYTES_BIG_ENDIAN)
	std::swap (tab1, tab2);
      break;
    default:
      gcc_unreachable ();
    }

  icode = optab_handler (tab1, mode);
  wmode = insn_data[icode].operand[0].mode;
  gcc_checking_assert (must_eq (2 * GET_MODE_NUNITS (wmode),
				GET_MODE_NUNITS (mode)));
  gcc_checking_assert (must_eq (GET_MODE_SIZE (wmode), GET_MODE_SIZE (mode)));

  create_output_operand (&eops[0], gen_reg_rtx (wmode), wmode);
  create_input_operand (&eops[1], op0, mode);
  create_input_operand (&eops[2], op1, mode);
  expand_insn (icode, 3, eops);
  m1 = gen_lowpart (mode, eops[0].value);

  create_output_operand (&eops[0], gen_reg_rtx (wmode), wmode);
  create_input_operand (&eops[1], op0, mode);
  create_input_operand (&eops[2], op1, mode);
  expand_insn (optab_handler (tab2, mode), 3, eops);
  m2 = gen_lowpart (mode, eops[0].value);

  if (method == 2)
    {
      /* ??? Might want a way of representing this with variable-width
	 vectors.  */
      if (!GET_MODE_NUNITS (mode).is_constant (&nunits))
	return NULL_RTX;
      rtvec v = rtvec_alloc (nunits);
      for (i = 0; i < nunits; ++i)
	RTVEC_ELT (v, i) = GEN_INT (!BYTES_BIG_ENDIAN + (i & ~1)
				    + ((i & 1) ? nunits : 0));
      perm = gen_rtx_CONST_VECTOR (mode, v);
    }
  else
    perm = gen_const_vec_series
      (mode, GEN_INT (BYTES_BIG_ENDIAN ? 0 : 1), GEN_INT (2));

  return expand_vec_perm (mode, m1, m2, perm, target);
}

/* Helper function to find the MODE_CC set in a sync_compare_and_swap
   pattern.  */

static void
find_cc_set (rtx x, const_rtx pat, void *data)
{
  if (REG_P (x) && GET_MODE_CLASS (GET_MODE (x)) == MODE_CC
      && GET_CODE (pat) == SET)
    {
      rtx *p_cc_reg = (rtx *) data;
      gcc_assert (!*p_cc_reg);
      *p_cc_reg = x;
    }
}

/* This is a helper function for the other atomic operations.  This function
   emits a loop that contains SEQ that iterates until a compare-and-swap
   operation at the end succeeds.  MEM is the memory to be modified.  SEQ is
   a set of instructions that takes a value from OLD_REG as an input and
   produces a value in NEW_REG as an output.  Before SEQ, OLD_REG will be
   set to the current contents of MEM.  After SEQ, a compare-and-swap will
   attempt to update MEM with NEW_REG.  The function returns true when the
   loop was generated successfully.  */

static bool
expand_compare_and_swap_loop (rtx mem, rtx old_reg, rtx new_reg, rtx seq)
{
  machine_mode mode = GET_MODE (mem);
  rtx_code_label *label;
  rtx cmp_reg, success, oldval;

  /* The loop we want to generate looks like

	cmp_reg = mem;
      label:
        old_reg = cmp_reg;
	seq;
	(success, cmp_reg) = compare-and-swap(mem, old_reg, new_reg)
	if (success)
	  goto label;

     Note that we only do the plain load from memory once.  Subsequent
     iterations use the value loaded by the compare-and-swap pattern.  */

  label = gen_label_rtx ();
  cmp_reg = gen_reg_rtx (mode);

  emit_move_insn (cmp_reg, mem);
  emit_label (label);
  emit_move_insn (old_reg, cmp_reg);
  if (seq)
    emit_insn (seq);

  success = NULL_RTX;
  oldval = cmp_reg;
  if (!expand_atomic_compare_and_swap (&success, &oldval, mem, old_reg,
				       new_reg, false, MEMMODEL_SYNC_SEQ_CST,
				       MEMMODEL_RELAXED))
    return false;

  if (oldval != cmp_reg)
    emit_move_insn (cmp_reg, oldval);

  /* Mark this jump predicted not taken.  */
  emit_cmp_and_jump_insns (success, const0_rtx, EQ, const0_rtx,
			   GET_MODE (success), 1, label, 0);
  return true;
}


/* This function tries to emit an atomic_exchange intruction.  VAL is written
   to *MEM using memory model MODEL. The previous contents of *MEM are returned,
   using TARGET if possible.  */
   
static rtx
maybe_emit_atomic_exchange (rtx target, rtx mem, rtx val, enum memmodel model)
{
  machine_mode mode = GET_MODE (mem);
  enum insn_code icode;

  /* If the target supports the exchange directly, great.  */
  icode = direct_optab_handler (atomic_exchange_optab, mode);
  if (icode != CODE_FOR_nothing)
    {
      struct expand_operand ops[4];

      create_output_operand (&ops[0], target, mode);
      create_fixed_operand (&ops[1], mem);
      create_input_operand (&ops[2], val, mode);
      create_integer_operand (&ops[3], model);
      if (maybe_expand_insn (icode, 4, ops))
	return ops[0].value;
    }

  return NULL_RTX;
}

/* This function tries to implement an atomic exchange operation using
   __sync_lock_test_and_set. VAL is written to *MEM using memory model MODEL.
   The previous contents of *MEM are returned, using TARGET if possible.
   Since this instructionn is an acquire barrier only, stronger memory
   models may require additional barriers to be emitted.  */

static rtx
maybe_emit_sync_lock_test_and_set (rtx target, rtx mem, rtx val,
				   enum memmodel model)
{
  machine_mode mode = GET_MODE (mem);
  enum insn_code icode;
  rtx_insn *last_insn = get_last_insn ();

  icode = optab_handler (sync_lock_test_and_set_optab, mode);

  /* Legacy sync_lock_test_and_set is an acquire barrier.  If the pattern
     exists, and the memory model is stronger than acquire, add a release 
     barrier before the instruction.  */

  if (is_mm_seq_cst (model) || is_mm_release (model) || is_mm_acq_rel (model))
    expand_mem_thread_fence (model);

  if (icode != CODE_FOR_nothing)
    {
      struct expand_operand ops[3];
      create_output_operand (&ops[0], target, mode);
      create_fixed_operand (&ops[1], mem);
      create_input_operand (&ops[2], val, mode);
      if (maybe_expand_insn (icode, 3, ops))
	return ops[0].value;
    }

  /* If an external test-and-set libcall is provided, use that instead of
     any external compare-and-swap that we might get from the compare-and-
     swap-loop expansion later.  */
  if (!can_compare_and_swap_p (mode, false))
    {
      rtx libfunc = optab_libfunc (sync_lock_test_and_set_optab, mode);
      if (libfunc != NULL)
	{
	  rtx addr;

	  addr = convert_memory_address (ptr_mode, XEXP (mem, 0));
	  return emit_library_call_value (libfunc, NULL_RTX, LCT_NORMAL,
					  mode, 2, addr, ptr_mode,
					  val, mode);
	}
    }

  /* If the test_and_set can't be emitted, eliminate any barrier that might
     have been emitted.  */
  delete_insns_since (last_insn);
  return NULL_RTX;
}

/* This function tries to implement an atomic exchange operation using a 
   compare_and_swap loop. VAL is written to *MEM.  The previous contents of
   *MEM are returned, using TARGET if possible.  No memory model is required
   since a compare_and_swap loop is seq-cst.  */

static rtx 
maybe_emit_compare_and_swap_exchange_loop (rtx target, rtx mem, rtx val)
{
  machine_mode mode = GET_MODE (mem);

  if (can_compare_and_swap_p (mode, true))
    {
      if (!target || !register_operand (target, mode))
	target = gen_reg_rtx (mode);
      if (expand_compare_and_swap_loop (mem, target, val, NULL_RTX))
	return target;
    }

  return NULL_RTX;
}

/* This function tries to implement an atomic test-and-set operation
   using the atomic_test_and_set instruction pattern.  A boolean value
   is returned from the operation, using TARGET if possible.  */

static rtx
maybe_emit_atomic_test_and_set (rtx target, rtx mem, enum memmodel model)
{
  machine_mode pat_bool_mode;
  struct expand_operand ops[3];

  if (!targetm.have_atomic_test_and_set ())
    return NULL_RTX;

  /* While we always get QImode from __atomic_test_and_set, we get
     other memory modes from __sync_lock_test_and_set.  Note that we
     use no endian adjustment here.  This matches the 4.6 behavior
     in the Sparc backend.  */
  enum insn_code icode = targetm.code_for_atomic_test_and_set;
  gcc_checking_assert (insn_data[icode].operand[1].mode == QImode);
  if (GET_MODE (mem) != QImode)
    mem = adjust_address_nv (mem, QImode, 0);

  pat_bool_mode = insn_data[icode].operand[0].mode;
  create_output_operand (&ops[0], target, pat_bool_mode);
  create_fixed_operand (&ops[1], mem);
  create_integer_operand (&ops[2], model);

  if (maybe_expand_insn (icode, 3, ops))
    return ops[0].value;
  return NULL_RTX;
}

/* This function expands the legacy _sync_lock test_and_set operation which is
   generally an atomic exchange.  Some limited targets only allow the
   constant 1 to be stored.  This is an ACQUIRE operation. 

   TARGET is an optional place to stick the return value.  
   MEM is where VAL is stored.  */

rtx
expand_sync_lock_test_and_set (rtx target, rtx mem, rtx val)
{
  rtx ret;

  /* Try an atomic_exchange first.  */
  ret = maybe_emit_atomic_exchange (target, mem, val, MEMMODEL_SYNC_ACQUIRE);
  if (ret)
    return ret;

  ret = maybe_emit_sync_lock_test_and_set (target, mem, val,
					   MEMMODEL_SYNC_ACQUIRE);
  if (ret)
    return ret;

  ret = maybe_emit_compare_and_swap_exchange_loop (target, mem, val);
  if (ret)
    return ret;

  /* If there are no other options, try atomic_test_and_set if the value
     being stored is 1.  */
  if (val == const1_rtx)
    ret = maybe_emit_atomic_test_and_set (target, mem, MEMMODEL_SYNC_ACQUIRE);

  return ret;
}

/* This function expands the atomic test_and_set operation:
   atomically store a boolean TRUE into MEM and return the previous value.

   MEMMODEL is the memory model variant to use.
   TARGET is an optional place to stick the return value.  */

rtx
expand_atomic_test_and_set (rtx target, rtx mem, enum memmodel model)
{
  machine_mode mode = GET_MODE (mem);
  rtx ret, trueval, subtarget;

  ret = maybe_emit_atomic_test_and_set (target, mem, model);
  if (ret)
    return ret;

  /* Be binary compatible with non-default settings of trueval, and different
     cpu revisions.  E.g. one revision may have atomic-test-and-set, but
     another only has atomic-exchange.  */
  if (targetm.atomic_test_and_set_trueval == 1)
    {
      trueval = const1_rtx;
      subtarget = target ? target : gen_reg_rtx (mode);
    }
  else
    {
      trueval = gen_int_mode (targetm.atomic_test_and_set_trueval, mode);
      subtarget = gen_reg_rtx (mode);
    }

  /* Try the atomic-exchange optab...  */
  ret = maybe_emit_atomic_exchange (subtarget, mem, trueval, model);

  /* ... then an atomic-compare-and-swap loop ... */
  if (!ret)
    ret = maybe_emit_compare_and_swap_exchange_loop (subtarget, mem, trueval);

  /* ... before trying the vaguely defined legacy lock_test_and_set. */
  if (!ret)
    ret = maybe_emit_sync_lock_test_and_set (subtarget, mem, trueval, model);

  /* Recall that the legacy lock_test_and_set optab was allowed to do magic
     things with the value 1.  Thus we try again without trueval.  */
  if (!ret && targetm.atomic_test_and_set_trueval != 1)
    ret = maybe_emit_sync_lock_test_and_set (subtarget, mem, const1_rtx, model);

  /* Failing all else, assume a single threaded environment and simply
     perform the operation.  */
  if (!ret)
    {
      /* If the result is ignored skip the move to target.  */
      if (subtarget != const0_rtx)
        emit_move_insn (subtarget, mem);

      emit_move_insn (mem, trueval);
      ret = subtarget;
    }

  /* Recall that have to return a boolean value; rectify if trueval
     is not exactly one.  */
  if (targetm.atomic_test_and_set_trueval != 1)
    ret = emit_store_flag_force (target, NE, ret, const0_rtx, mode, 0, 1);
  
  return ret;
}

/* This function expands the atomic exchange operation:
   atomically store VAL in MEM and return the previous value in MEM.

   MEMMODEL is the memory model variant to use.
   TARGET is an optional place to stick the return value.  */

rtx
expand_atomic_exchange (rtx target, rtx mem, rtx val, enum memmodel model)
{
  machine_mode mode = GET_MODE (mem);
  rtx ret;

  /* If loads are not atomic for the required size and we are not called to
     provide a __sync builtin, do not do anything so that we stay consistent
     with atomic loads of the same size.  */
  if (!can_atomic_load_p (mode) && !is_mm_sync (model))
    return NULL_RTX;

  ret = maybe_emit_atomic_exchange (target, mem, val, model);

  /* Next try a compare-and-swap loop for the exchange.  */
  if (!ret)
    ret = maybe_emit_compare_and_swap_exchange_loop (target, mem, val);

  return ret;
}

/* This function expands the atomic compare exchange operation:

   *PTARGET_BOOL is an optional place to store the boolean success/failure.
   *PTARGET_OVAL is an optional place to store the old value from memory.
   Both target parameters may be NULL or const0_rtx to indicate that we do
   not care about that return value.  Both target parameters are updated on
   success to the actual location of the corresponding result.

   MEMMODEL is the memory model variant to use.

   The return value of the function is true for success.  */

bool
expand_atomic_compare_and_swap (rtx *ptarget_bool, rtx *ptarget_oval,
				rtx mem, rtx expected, rtx desired,
				bool is_weak, enum memmodel succ_model,
				enum memmodel fail_model)
{
  machine_mode mode = GET_MODE (mem);
  struct expand_operand ops[8];
  enum insn_code icode;
  rtx target_oval, target_bool = NULL_RTX;
  rtx libfunc;

  /* If loads are not atomic for the required size and we are not called to
     provide a __sync builtin, do not do anything so that we stay consistent
     with atomic loads of the same size.  */
  if (!can_atomic_load_p (mode) && !is_mm_sync (succ_model))
    return false;

  /* Load expected into a register for the compare and swap.  */
  if (MEM_P (expected))
    expected = copy_to_reg (expected);

  /* Make sure we always have some place to put the return oldval.
     Further, make sure that place is distinct from the input expected,
     just in case we need that path down below.  */
  if (ptarget_oval && *ptarget_oval == const0_rtx)
    ptarget_oval = NULL;

  if (ptarget_oval == NULL
      || (target_oval = *ptarget_oval) == NULL
      || reg_overlap_mentioned_p (expected, target_oval))
    target_oval = gen_reg_rtx (mode);

  icode = direct_optab_handler (atomic_compare_and_swap_optab, mode);
  if (icode != CODE_FOR_nothing)
    {
      machine_mode bool_mode = insn_data[icode].operand[0].mode;

      if (ptarget_bool && *ptarget_bool == const0_rtx)
	ptarget_bool = NULL;

      /* Make sure we always have a place for the bool operand.  */
      if (ptarget_bool == NULL
	  || (target_bool = *ptarget_bool) == NULL
	  || GET_MODE (target_bool) != bool_mode)
	target_bool = gen_reg_rtx (bool_mode);

      /* Emit the compare_and_swap.  */
      create_output_operand (&ops[0], target_bool, bool_mode);
      create_output_operand (&ops[1], target_oval, mode);
      create_fixed_operand (&ops[2], mem);
      create_input_operand (&ops[3], expected, mode);
      create_input_operand (&ops[4], desired, mode);
      create_integer_operand (&ops[5], is_weak);
      create_integer_operand (&ops[6], succ_model);
      create_integer_operand (&ops[7], fail_model);
      if (maybe_expand_insn (icode, 8, ops))
	{
	  /* Return success/failure.  */
	  target_bool = ops[0].value;
	  target_oval = ops[1].value;
	  goto success;
	}
    }

  /* Otherwise fall back to the original __sync_val_compare_and_swap
     which is always seq-cst.  */
  icode = optab_handler (sync_compare_and_swap_optab, mode);
  if (icode != CODE_FOR_nothing)
    {
      rtx cc_reg;

      create_output_operand (&ops[0], target_oval, mode);
      create_fixed_operand (&ops[1], mem);
      create_input_operand (&ops[2], expected, mode);
      create_input_operand (&ops[3], desired, mode);
      if (!maybe_expand_insn (icode, 4, ops))
	return false;

      target_oval = ops[0].value;

      /* If the caller isn't interested in the boolean return value,
	 skip the computation of it.  */
      if (ptarget_bool == NULL)
	goto success;

      /* Otherwise, work out if the compare-and-swap succeeded.  */
      cc_reg = NULL_RTX;
      if (have_insn_for (COMPARE, CCmode))
	note_stores (PATTERN (get_last_insn ()), find_cc_set, &cc_reg);
      if (cc_reg)
	{
	  target_bool = emit_store_flag_force (target_bool, EQ, cc_reg,
					       const0_rtx, VOIDmode, 0, 1);
	  goto success;
	}
      goto success_bool_from_val;
    }

  /* Also check for library support for __sync_val_compare_and_swap.  */
  libfunc = optab_libfunc (sync_compare_and_swap_optab, mode);
  if (libfunc != NULL)
    {
      rtx addr = convert_memory_address (ptr_mode, XEXP (mem, 0));
      rtx target = emit_library_call_value (libfunc, NULL_RTX, LCT_NORMAL,
					    mode, 3, addr, ptr_mode,
					    expected, mode, desired, mode);
      emit_move_insn (target_oval, target);

      /* Compute the boolean return value only if requested.  */
      if (ptarget_bool)
	goto success_bool_from_val;
      else
	goto success;
    }

  /* Failure.  */
  return false;

 success_bool_from_val:
   target_bool = emit_store_flag_force (target_bool, EQ, target_oval,
					expected, VOIDmode, 1, 1);
 success:
  /* Make sure that the oval output winds up where the caller asked.  */
  if (ptarget_oval)
    *ptarget_oval = target_oval;
  if (ptarget_bool)
    *ptarget_bool = target_bool;
  return true;
}

/* Generate asm volatile("" : : : "memory") as the memory barrier.  */

static void
expand_asm_memory_barrier (void)
{
  rtx asm_op, clob;

  asm_op = gen_rtx_ASM_OPERANDS (VOIDmode, empty_string, empty_string, 0,
				 rtvec_alloc (0), rtvec_alloc (0),
				 rtvec_alloc (0), UNKNOWN_LOCATION);
  MEM_VOLATILE_P (asm_op) = 1;

  clob = gen_rtx_SCRATCH (VOIDmode);
  clob = gen_rtx_MEM (BLKmode, clob);
  clob = gen_rtx_CLOBBER (VOIDmode, clob);

  emit_insn (gen_rtx_PARALLEL (VOIDmode, gen_rtvec (2, asm_op, clob)));
}

/* This routine will either emit the mem_thread_fence pattern or issue a 
   sync_synchronize to generate a fence for memory model MEMMODEL.  */

void
expand_mem_thread_fence (enum memmodel model)
{
  if (targetm.have_mem_thread_fence ())
    emit_insn (targetm.gen_mem_thread_fence (GEN_INT (model)));
  else if (!is_mm_relaxed (model))
    {
      if (targetm.have_memory_barrier ())
	emit_insn (targetm.gen_memory_barrier ());
      else if (synchronize_libfunc != NULL_RTX)
	emit_library_call (synchronize_libfunc, LCT_NORMAL, VOIDmode, 0);
      else
	expand_asm_memory_barrier ();
    }
}

/* This routine will either emit the mem_signal_fence pattern or issue a 
   sync_synchronize to generate a fence for memory model MEMMODEL.  */

void
expand_mem_signal_fence (enum memmodel model)
{
  if (targetm.have_mem_signal_fence ())
    emit_insn (targetm.gen_mem_signal_fence (GEN_INT (model)));
  else if (!is_mm_relaxed (model))
    {
      /* By default targets are coherent between a thread and the signal
	 handler running on the same thread.  Thus this really becomes a
	 compiler barrier, in that stores must not be sunk past
	 (or raised above) a given point.  */
      expand_asm_memory_barrier ();
    }
}

/* This function expands the atomic load operation:
   return the atomically loaded value in MEM.

   MEMMODEL is the memory model variant to use.
   TARGET is an option place to stick the return value.  */

rtx
expand_atomic_load (rtx target, rtx mem, enum memmodel model)
{
  machine_mode mode = GET_MODE (mem);
  enum insn_code icode;

  /* If the target supports the load directly, great.  */
  icode = direct_optab_handler (atomic_load_optab, mode);
  if (icode != CODE_FOR_nothing)
    {
      struct expand_operand ops[3];

      create_output_operand (&ops[0], target, mode);
      create_fixed_operand (&ops[1], mem);
      create_integer_operand (&ops[2], model);
      if (maybe_expand_insn (icode, 3, ops))
	return ops[0].value;
    }

  /* If the size of the object is greater than word size on this target,
<<<<<<< HEAD
     then we assume that a load will not be atomic.  */
  if (may_gt (GET_MODE_PRECISION (mode), BITS_PER_WORD))
    {
      /* Issue val = compare_and_swap (mem, 0, 0).
	 This may cause the occasional harmless store of 0 when the value is
	 already 0, but it seems to be OK according to the standards guys.  */
      if (expand_atomic_compare_and_swap (NULL, &target, mem, const0_rtx,
					  const0_rtx, false, model, model))
	return target;
      else
      /* Otherwise there is no atomic load, leave the library call.  */
        return NULL_RTX;
    }
=======
     then we assume that a load will not be atomic.  We could try to
     emulate a load with a compare-and-swap operation, but the store that
     doing this could result in would be incorrect if this is a volatile
     atomic load or targetting read-only-mapped memory.  */
  if (GET_MODE_PRECISION (mode) > BITS_PER_WORD)
    /* If there is no atomic load, leave the library call.  */
    return NULL_RTX;
>>>>>>> 68b948d3

  /* Otherwise assume loads are atomic, and emit the proper barriers.  */
  if (!target || target == const0_rtx)
    target = gen_reg_rtx (mode);

  /* For SEQ_CST, emit a barrier before the load.  */
  if (is_mm_seq_cst (model))
    expand_mem_thread_fence (model);

  emit_move_insn (target, mem);

  /* Emit the appropriate barrier after the load.  */
  expand_mem_thread_fence (model);

  return target;
}

/* This function expands the atomic store operation:
   Atomically store VAL in MEM.
   MEMMODEL is the memory model variant to use.
   USE_RELEASE is true if __sync_lock_release can be used as a fall back.
   function returns const0_rtx if a pattern was emitted.  */

rtx
expand_atomic_store (rtx mem, rtx val, enum memmodel model, bool use_release)
{
  machine_mode mode = GET_MODE (mem);
  enum insn_code icode;
  struct expand_operand ops[3];

  /* If the target supports the store directly, great.  */
  icode = direct_optab_handler (atomic_store_optab, mode);
  if (icode != CODE_FOR_nothing)
    {
      create_fixed_operand (&ops[0], mem);
      create_input_operand (&ops[1], val, mode);
      create_integer_operand (&ops[2], model);
      if (maybe_expand_insn (icode, 3, ops))
	return const0_rtx;
    }

  /* If using __sync_lock_release is a viable alternative, try it.
     Note that this will not be set to true if we are expanding a generic
     __atomic_store_n.  */
  if (use_release)
    {
      icode = direct_optab_handler (sync_lock_release_optab, mode);
      if (icode != CODE_FOR_nothing)
	{
	  create_fixed_operand (&ops[0], mem);
	  create_input_operand (&ops[1], const0_rtx, mode);
	  if (maybe_expand_insn (icode, 2, ops))
	    {
	      /* lock_release is only a release barrier.  */
	      if (is_mm_seq_cst (model))
		expand_mem_thread_fence (model);
	      return const0_rtx;
	    }
	}
    }

  /* If the size of the object is greater than word size on this target,
<<<<<<< HEAD
     a default store will not be atomic, Try a mem_exchange and throw away
     the result.  If that doesn't work, don't do anything.  */
  if (may_gt (GET_MODE_PRECISION (mode), BITS_PER_WORD))
=======
     a default store will not be atomic.  */
  if (GET_MODE_PRECISION (mode) > BITS_PER_WORD)
>>>>>>> 68b948d3
    {
      /* If loads are atomic or we are called to provide a __sync builtin,
	 we can try a atomic_exchange and throw away the result.  Otherwise,
	 don't do anything so that we do not create an inconsistency between
	 loads and stores.  */
      if (can_atomic_load_p (mode) || is_mm_sync (model))
	{
	  rtx target = maybe_emit_atomic_exchange (NULL_RTX, mem, val, model);
	  if (!target)
	    target = maybe_emit_compare_and_swap_exchange_loop (NULL_RTX, mem,
								val);
	  if (target)
	    return const0_rtx;
	}
        return NULL_RTX;
    }

  /* Otherwise assume stores are atomic, and emit the proper barriers.  */
  expand_mem_thread_fence (model);

  emit_move_insn (mem, val);

  /* For SEQ_CST, also emit a barrier after the store.  */
  if (is_mm_seq_cst (model))
    expand_mem_thread_fence (model);

  return const0_rtx;
}


/* Structure containing the pointers and values required to process the
   various forms of the atomic_fetch_op and atomic_op_fetch builtins.  */

struct atomic_op_functions
{
  direct_optab mem_fetch_before;
  direct_optab mem_fetch_after;
  direct_optab mem_no_result;
  optab fetch_before;
  optab fetch_after;
  direct_optab no_result;
  enum rtx_code reverse_code;
};


/* Fill in structure pointed to by OP with the various optab entries for an 
   operation of type CODE.  */

static void
get_atomic_op_for_code (struct atomic_op_functions *op, enum rtx_code code)
{
  gcc_assert (op!= NULL);

  /* If SWITCHABLE_TARGET is defined, then subtargets can be switched
     in the source code during compilation, and the optab entries are not
     computable until runtime.  Fill in the values at runtime.  */
  switch (code)
    {
    case PLUS:
      op->mem_fetch_before = atomic_fetch_add_optab;
      op->mem_fetch_after = atomic_add_fetch_optab;
      op->mem_no_result = atomic_add_optab;
      op->fetch_before = sync_old_add_optab;
      op->fetch_after = sync_new_add_optab;
      op->no_result = sync_add_optab;
      op->reverse_code = MINUS;
      break;
    case MINUS:
      op->mem_fetch_before = atomic_fetch_sub_optab;
      op->mem_fetch_after = atomic_sub_fetch_optab;
      op->mem_no_result = atomic_sub_optab;
      op->fetch_before = sync_old_sub_optab;
      op->fetch_after = sync_new_sub_optab;
      op->no_result = sync_sub_optab;
      op->reverse_code = PLUS;
      break;
    case XOR:
      op->mem_fetch_before = atomic_fetch_xor_optab;
      op->mem_fetch_after = atomic_xor_fetch_optab;
      op->mem_no_result = atomic_xor_optab;
      op->fetch_before = sync_old_xor_optab;
      op->fetch_after = sync_new_xor_optab;
      op->no_result = sync_xor_optab;
      op->reverse_code = XOR;
      break;
    case AND:
      op->mem_fetch_before = atomic_fetch_and_optab;
      op->mem_fetch_after = atomic_and_fetch_optab;
      op->mem_no_result = atomic_and_optab;
      op->fetch_before = sync_old_and_optab;
      op->fetch_after = sync_new_and_optab;
      op->no_result = sync_and_optab;
      op->reverse_code = UNKNOWN;
      break;
    case IOR:
      op->mem_fetch_before = atomic_fetch_or_optab;
      op->mem_fetch_after = atomic_or_fetch_optab;
      op->mem_no_result = atomic_or_optab;
      op->fetch_before = sync_old_ior_optab;
      op->fetch_after = sync_new_ior_optab;
      op->no_result = sync_ior_optab;
      op->reverse_code = UNKNOWN;
      break;
    case NOT:
      op->mem_fetch_before = atomic_fetch_nand_optab;
      op->mem_fetch_after = atomic_nand_fetch_optab;
      op->mem_no_result = atomic_nand_optab;
      op->fetch_before = sync_old_nand_optab;
      op->fetch_after = sync_new_nand_optab;
      op->no_result = sync_nand_optab;
      op->reverse_code = UNKNOWN;
      break;
    default:
      gcc_unreachable ();
    }
}

/* See if there is a more optimal way to implement the operation "*MEM CODE VAL"
   using memory order MODEL.  If AFTER is true the operation needs to return
   the value of *MEM after the operation, otherwise the previous value.  
   TARGET is an optional place to place the result.  The result is unused if
   it is const0_rtx.
   Return the result if there is a better sequence, otherwise NULL_RTX.  */

static rtx
maybe_optimize_fetch_op (rtx target, rtx mem, rtx val, enum rtx_code code,
			 enum memmodel model, bool after)
{
  /* If the value is prefetched, or not used, it may be possible to replace
     the sequence with a native exchange operation.  */
  if (!after || target == const0_rtx)
    {
      /* fetch_and (&x, 0, m) can be replaced with exchange (&x, 0, m).  */
      if (code == AND && val == const0_rtx)
        {
	  if (target == const0_rtx)
	    target = gen_reg_rtx (GET_MODE (mem));
	  return maybe_emit_atomic_exchange (target, mem, val, model);
	}

      /* fetch_or (&x, -1, m) can be replaced with exchange (&x, -1, m).  */
      if (code == IOR && val == constm1_rtx)
        {
	  if (target == const0_rtx)
	    target = gen_reg_rtx (GET_MODE (mem));
	  return maybe_emit_atomic_exchange (target, mem, val, model);
	}
    }

  return NULL_RTX;
}

/* Try to emit an instruction for a specific operation varaition. 
   OPTAB contains the OP functions.
   TARGET is an optional place to return the result. const0_rtx means unused.
   MEM is the memory location to operate on.
   VAL is the value to use in the operation.
   USE_MEMMODEL is TRUE if the variation with a memory model should be tried.
   MODEL is the memory model, if used.
   AFTER is true if the returned result is the value after the operation.  */

static rtx 
maybe_emit_op (const struct atomic_op_functions *optab, rtx target, rtx mem,
	       rtx val, bool use_memmodel, enum memmodel model, bool after)
{
  machine_mode mode = GET_MODE (mem);
  struct expand_operand ops[4];
  enum insn_code icode;
  int op_counter = 0;
  int num_ops;

  /* Check to see if there is a result returned.  */
  if (target == const0_rtx)
    {
      if (use_memmodel)
        {
	  icode = direct_optab_handler (optab->mem_no_result, mode);
	  create_integer_operand (&ops[2], model);
	  num_ops = 3;
	}
      else
        {
	  icode = direct_optab_handler (optab->no_result, mode);
	  num_ops = 2;
	}
    }
  /* Otherwise, we need to generate a result.  */
  else
    {
      if (use_memmodel)
        {
	  icode = direct_optab_handler (after ? optab->mem_fetch_after
					: optab->mem_fetch_before, mode);
	  create_integer_operand (&ops[3], model);
	  num_ops = 4;
	}
      else
	{
	  icode = optab_handler (after ? optab->fetch_after
				 : optab->fetch_before, mode);
	  num_ops = 3;
	}
      create_output_operand (&ops[op_counter++], target, mode);
    }
  if (icode == CODE_FOR_nothing)
    return NULL_RTX;

  create_fixed_operand (&ops[op_counter++], mem);
  /* VAL may have been promoted to a wider mode.  Shrink it if so.  */
  create_convert_operand_to (&ops[op_counter++], val, mode, true);

  if (maybe_expand_insn (icode, num_ops, ops))
    return (target == const0_rtx ? const0_rtx : ops[0].value);

  return NULL_RTX;
} 


/* This function expands an atomic fetch_OP or OP_fetch operation:
   TARGET is an option place to stick the return value.  const0_rtx indicates
   the result is unused. 
   atomically fetch MEM, perform the operation with VAL and return it to MEM.
   CODE is the operation being performed (OP)
   MEMMODEL is the memory model variant to use.
   AFTER is true to return the result of the operation (OP_fetch).
   AFTER is false to return the value before the operation (fetch_OP).  

   This function will *only* generate instructions if there is a direct
   optab. No compare and swap loops or libcalls will be generated. */

static rtx
expand_atomic_fetch_op_no_fallback (rtx target, rtx mem, rtx val,
				    enum rtx_code code, enum memmodel model,
				    bool after)
{
  machine_mode mode = GET_MODE (mem);
  struct atomic_op_functions optab;
  rtx result;
  bool unused_result = (target == const0_rtx);

  get_atomic_op_for_code (&optab, code);

  /* Check to see if there are any better instructions.  */
  result = maybe_optimize_fetch_op (target, mem, val, code, model, after);
  if (result)
    return result;

  /* Check for the case where the result isn't used and try those patterns.  */
  if (unused_result)
    {
      /* Try the memory model variant first.  */
      result = maybe_emit_op (&optab, target, mem, val, true, model, true);
      if (result)
        return result;

      /* Next try the old style withuot a memory model.  */
      result = maybe_emit_op (&optab, target, mem, val, false, model, true);
      if (result)
        return result;

      /* There is no no-result pattern, so try patterns with a result.  */
      target = NULL_RTX;
    }

  /* Try the __atomic version.  */
  result = maybe_emit_op (&optab, target, mem, val, true, model, after);
  if (result)
    return result;

  /* Try the older __sync version.  */
  result = maybe_emit_op (&optab, target, mem, val, false, model, after);
  if (result)
    return result;

  /* If the fetch value can be calculated from the other variation of fetch,
     try that operation.  */
  if (after || unused_result || optab.reverse_code != UNKNOWN)
    {
      /* Try the __atomic version, then the older __sync version.  */
      result = maybe_emit_op (&optab, target, mem, val, true, model, !after);
      if (!result)
	result = maybe_emit_op (&optab, target, mem, val, false, model, !after);

      if (result)
	{
	  /* If the result isn't used, no need to do compensation code.  */
	  if (unused_result)
	    return result;

	  /* Issue compensation code.  Fetch_after  == fetch_before OP val.
	     Fetch_before == after REVERSE_OP val.  */
	  if (!after)
	    code = optab.reverse_code;
	  if (code == NOT)
	    {
	      result = expand_simple_binop (mode, AND, result, val, NULL_RTX,
					    true, OPTAB_LIB_WIDEN);
	      result = expand_simple_unop (mode, NOT, result, target, true);
	    }
	  else
	    result = expand_simple_binop (mode, code, result, val, target,
					  true, OPTAB_LIB_WIDEN);
	  return result;
	}
    }

  /* No direct opcode can be generated.  */
  return NULL_RTX;
}



/* This function expands an atomic fetch_OP or OP_fetch operation:
   TARGET is an option place to stick the return value.  const0_rtx indicates
   the result is unused. 
   atomically fetch MEM, perform the operation with VAL and return it to MEM.
   CODE is the operation being performed (OP)
   MEMMODEL is the memory model variant to use.
   AFTER is true to return the result of the operation (OP_fetch).
   AFTER is false to return the value before the operation (fetch_OP).  */
rtx
expand_atomic_fetch_op (rtx target, rtx mem, rtx val, enum rtx_code code,
			enum memmodel model, bool after)
{
  machine_mode mode = GET_MODE (mem);
  rtx result;
  bool unused_result = (target == const0_rtx);

  /* If loads are not atomic for the required size and we are not called to
     provide a __sync builtin, do not do anything so that we stay consistent
     with atomic loads of the same size.  */
  if (!can_atomic_load_p (mode) && !is_mm_sync (model))
    return NULL_RTX;

  result = expand_atomic_fetch_op_no_fallback (target, mem, val, code, model,
					       after);
  
  if (result)
    return result;

  /* Add/sub can be implemented by doing the reverse operation with -(val).  */
  if (code == PLUS || code == MINUS)
    {
      rtx tmp;
      enum rtx_code reverse = (code == PLUS ? MINUS : PLUS);

      start_sequence ();
      tmp = expand_simple_unop (mode, NEG, val, NULL_RTX, true);
      result = expand_atomic_fetch_op_no_fallback (target, mem, tmp, reverse,
						   model, after);
      if (result)
	{
	  /* PLUS worked so emit the insns and return.  */
	  tmp = get_insns ();
	  end_sequence ();
	  emit_insn (tmp);
          return result;
	}

      /* PLUS did not work, so throw away the negation code and continue.  */
      end_sequence ();
    }

  /* Try the __sync libcalls only if we can't do compare-and-swap inline.  */
  if (!can_compare_and_swap_p (mode, false))
    {
      rtx libfunc;
      bool fixup = false;
      enum rtx_code orig_code = code;
      struct atomic_op_functions optab;

      get_atomic_op_for_code (&optab, code);
      libfunc = optab_libfunc (after ? optab.fetch_after
			       : optab.fetch_before, mode);
      if (libfunc == NULL
	  && (after || unused_result || optab.reverse_code != UNKNOWN))
	{
	  fixup = true;
	  if (!after)
	    code = optab.reverse_code;
	  libfunc = optab_libfunc (after ? optab.fetch_before
				   : optab.fetch_after, mode);
	}
      if (libfunc != NULL)
	{
	  rtx addr = convert_memory_address (ptr_mode, XEXP (mem, 0));
	  result = emit_library_call_value (libfunc, NULL, LCT_NORMAL, mode,
					    2, addr, ptr_mode, val, mode);

	  if (!unused_result && fixup)
	    result = expand_simple_binop (mode, code, result, val, target,
					  true, OPTAB_LIB_WIDEN);
	  return result;
	}

      /* We need the original code for any further attempts.  */
      code = orig_code;
    }

  /* If nothing else has succeeded, default to a compare and swap loop.  */
  if (can_compare_and_swap_p (mode, true))
    {
      rtx_insn *insn;
      rtx t0 = gen_reg_rtx (mode), t1;

      start_sequence ();

      /* If the result is used, get a register for it.  */
      if (!unused_result) 
        {
	  if (!target || !register_operand (target, mode))
	    target = gen_reg_rtx (mode);
	  /* If fetch_before, copy the value now.  */
	  if (!after)
	    emit_move_insn (target, t0);
	}
      else
        target = const0_rtx;

      t1 = t0;
      if (code == NOT)
        {
	  t1 = expand_simple_binop (mode, AND, t1, val, NULL_RTX,
				    true, OPTAB_LIB_WIDEN);
	  t1 = expand_simple_unop (mode, code, t1, NULL_RTX, true);
	}
      else
	t1 = expand_simple_binop (mode, code, t1, val, NULL_RTX, true, 
				  OPTAB_LIB_WIDEN);

      /* For after, copy the value now.  */
      if (!unused_result && after)
        emit_move_insn (target, t1);
      insn = get_insns ();
      end_sequence ();

      if (t1 != NULL && expand_compare_and_swap_loop (mem, t0, t1, insn))
        return target;
    }

  return NULL_RTX;
}

/* Return true if OPERAND is suitable for operand number OPNO of
   instruction ICODE.  */

bool
insn_operand_matches (enum insn_code icode, unsigned int opno, rtx operand)
{
  return (!insn_data[(int) icode].operand[opno].predicate
	  || (insn_data[(int) icode].operand[opno].predicate
	      (operand, insn_data[(int) icode].operand[opno].mode)));
}

/* TARGET is a target of a multiword operation that we are going to
   implement as a series of word-mode operations.  Return true if
   TARGET is suitable for this purpose.  */

bool
valid_multiword_target_p (rtx target)
{
  machine_mode mode;
  int i, size;

  mode = GET_MODE (target);
  if (!GET_MODE_SIZE (mode).is_constant (&size))
    return false;
  for (i = 0; i < size; i += UNITS_PER_WORD)
    if (!validate_subreg (word_mode, mode, target, i))
      return false;
  return true;
}

/* Like maybe_legitimize_operand, but do not change the code of the
   current rtx value.  */

static bool
maybe_legitimize_operand_same_code (enum insn_code icode, unsigned int opno,
				    struct expand_operand *op)
{
  /* See if the operand matches in its current form.  */
  if (insn_operand_matches (icode, opno, op->value))
    return true;

  /* If the operand is a memory whose address has no side effects,
     try forcing the address into a non-virtual pseudo register.
     The check for side effects is important because copy_to_mode_reg
     cannot handle things like auto-modified addresses.  */
  if (insn_data[(int) icode].operand[opno].allows_mem && MEM_P (op->value))
    {
      rtx addr, mem;

      mem = op->value;
      addr = XEXP (mem, 0);
      if (!(REG_P (addr) && REGNO (addr) > LAST_VIRTUAL_REGISTER)
	  && !side_effects_p (addr))
	{
	  rtx_insn *last;
	  machine_mode mode;

	  last = get_last_insn ();
	  mode = get_address_mode (mem);
	  mem = replace_equiv_address (mem, copy_to_mode_reg (mode, addr));
	  if (insn_operand_matches (icode, opno, mem))
	    {
	      op->value = mem;
	      return true;
	    }
	  delete_insns_since (last);
	}
    }

  return false;
}

/* Try to make OP match operand OPNO of instruction ICODE.  Return true
   on success, storing the new operand value back in OP.  */

static bool
maybe_legitimize_operand (enum insn_code icode, unsigned int opno,
			  struct expand_operand *op)
{
  machine_mode mode, imode;
  bool old_volatile_ok, result;

  mode = op->mode;
  switch (op->type)
    {
    case EXPAND_FIXED:
      old_volatile_ok = volatile_ok;
      volatile_ok = true;
      result = maybe_legitimize_operand_same_code (icode, opno, op);
      volatile_ok = old_volatile_ok;
      return result;

    case EXPAND_OUTPUT:
      gcc_assert (mode != VOIDmode);
      if (op->value
	  && op->value != const0_rtx
	  && GET_MODE (op->value) == mode
	  && maybe_legitimize_operand_same_code (icode, opno, op))
	return true;

      op->value = gen_reg_rtx (mode);
      break;

    case EXPAND_INPUT:
    input:
      gcc_assert (mode != VOIDmode);
      gcc_assert (GET_MODE (op->value) == VOIDmode
		  || GET_MODE (op->value) == mode);
      if (maybe_legitimize_operand_same_code (icode, opno, op))
	return true;

      op->value = copy_to_mode_reg (mode, op->value);
      break;

    case EXPAND_CONVERT_TO:
      gcc_assert (mode != VOIDmode);
      op->value = convert_to_mode (mode, op->value, op->unsigned_p);
      goto input;

    case EXPAND_CONVERT_FROM:
      if (GET_MODE (op->value) != VOIDmode)
	mode = GET_MODE (op->value);
      else
	/* The caller must tell us what mode this value has.  */
	gcc_assert (mode != VOIDmode);

      imode = insn_data[(int) icode].operand[opno].mode;
      if (imode != VOIDmode && imode != mode)
	{
	  op->value = convert_modes (imode, mode, op->value, op->unsigned_p);
	  mode = imode;
	}
      goto input;

    case EXPAND_ADDRESS:
      op->value = convert_memory_address (as_a <scalar_int_mode> (mode),
					  op->value);
      goto input;

    case EXPAND_INTEGER:
      mode = insn_data[(int) icode].operand[opno].mode;
      if (mode != VOIDmode && const_int_operand (op->value, mode))
	goto input;
      break;
    }
  return insn_operand_matches (icode, opno, op->value);
}

/* Make OP describe an input operand that should have the same value
   as VALUE, after any mode conversion that the target might request.
   TYPE is the type of VALUE.  */

void
create_convert_operand_from_type (struct expand_operand *op,
				  rtx value, tree type)
{
  create_convert_operand_from (op, value, TYPE_MODE (type),
			       TYPE_UNSIGNED (type));
}

/* Try to make operands [OPS, OPS + NOPS) match operands [OPNO, OPNO + NOPS)
   of instruction ICODE.  Return true on success, leaving the new operand
   values in the OPS themselves.  Emit no code on failure.  */

bool
maybe_legitimize_operands (enum insn_code icode, unsigned int opno,
			   unsigned int nops, struct expand_operand *ops)
{
  rtx_insn *last;
  unsigned int i;

  last = get_last_insn ();
  for (i = 0; i < nops; i++)
    if (!maybe_legitimize_operand (icode, opno + i, &ops[i]))
      {
	delete_insns_since (last);
	return false;
      }
  return true;
}

/* Try to generate instruction ICODE, using operands [OPS, OPS + NOPS)
   as its operands.  Return the instruction pattern on success,
   and emit any necessary set-up code.  Return null and emit no
   code on failure.  */

rtx_insn *
maybe_gen_insn (enum insn_code icode, unsigned int nops,
		struct expand_operand *ops)
{
  gcc_assert (nops == (unsigned int) insn_data[(int) icode].n_generator_args);
  if (!maybe_legitimize_operands (icode, 0, nops, ops))
    return NULL;

  switch (nops)
    {
    case 1:
      return GEN_FCN (icode) (ops[0].value);
    case 2:
      return GEN_FCN (icode) (ops[0].value, ops[1].value);
    case 3:
      return GEN_FCN (icode) (ops[0].value, ops[1].value, ops[2].value);
    case 4:
      return GEN_FCN (icode) (ops[0].value, ops[1].value, ops[2].value,
			      ops[3].value);
    case 5:
      return GEN_FCN (icode) (ops[0].value, ops[1].value, ops[2].value,
			      ops[3].value, ops[4].value);
    case 6:
      return GEN_FCN (icode) (ops[0].value, ops[1].value, ops[2].value,
			      ops[3].value, ops[4].value, ops[5].value);
    case 7:
      return GEN_FCN (icode) (ops[0].value, ops[1].value, ops[2].value,
			      ops[3].value, ops[4].value, ops[5].value,
			      ops[6].value);
    case 8:
      return GEN_FCN (icode) (ops[0].value, ops[1].value, ops[2].value,
			      ops[3].value, ops[4].value, ops[5].value,
			      ops[6].value, ops[7].value);
    case 9:
      return GEN_FCN (icode) (ops[0].value, ops[1].value, ops[2].value,
			      ops[3].value, ops[4].value, ops[5].value,
			      ops[6].value, ops[7].value, ops[8].value);
    }
  gcc_unreachable ();
}

/* Try to emit instruction ICODE, using operands [OPS, OPS + NOPS)
   as its operands.  Return true on success and emit no code on failure.  */

bool
maybe_expand_insn (enum insn_code icode, unsigned int nops,
		   struct expand_operand *ops)
{
  rtx_insn *pat = maybe_gen_insn (icode, nops, ops);
  if (pat)
    {
      emit_insn (pat);
      return true;
    }
  return false;
}

/* Like maybe_expand_insn, but for jumps.  */

bool
maybe_expand_jump_insn (enum insn_code icode, unsigned int nops,
			struct expand_operand *ops)
{
  rtx_insn *pat = maybe_gen_insn (icode, nops, ops);
  if (pat)
    {
      emit_jump_insn (pat);
      return true;
    }
  return false;
}

/* Emit instruction ICODE, using operands [OPS, OPS + NOPS)
   as its operands.  */

void
expand_insn (enum insn_code icode, unsigned int nops,
	     struct expand_operand *ops)
{
  if (!maybe_expand_insn (icode, nops, ops))
    gcc_unreachable ();
}

/* Like expand_insn, but for jumps.  */

void
expand_jump_insn (enum insn_code icode, unsigned int nops,
		  struct expand_operand *ops)
{
  if (!maybe_expand_jump_insn (icode, nops, ops))
    gcc_unreachable ();
}<|MERGE_RESOLUTION|>--- conflicted
+++ resolved
@@ -5339,11 +5339,7 @@
   return code;
 }
 
-<<<<<<< HEAD
-/* Return a comparison rtx of mode MODE for COND.  Use UNSIGNEDP to
-=======
 /* Return a comparison rtx of mode CMP_MODE for COND.  Use UNSIGNEDP to
->>>>>>> 68b948d3
    select signed or unsigned operators.  OPNO holds the index of the
    first comparison operand for insn ICODE.  Do not generate the
    compare instruction itself.  */
@@ -6416,29 +6412,13 @@
     }
 
   /* If the size of the object is greater than word size on this target,
-<<<<<<< HEAD
-     then we assume that a load will not be atomic.  */
-  if (may_gt (GET_MODE_PRECISION (mode), BITS_PER_WORD))
-    {
-      /* Issue val = compare_and_swap (mem, 0, 0).
-	 This may cause the occasional harmless store of 0 when the value is
-	 already 0, but it seems to be OK according to the standards guys.  */
-      if (expand_atomic_compare_and_swap (NULL, &target, mem, const0_rtx,
-					  const0_rtx, false, model, model))
-	return target;
-      else
-      /* Otherwise there is no atomic load, leave the library call.  */
-        return NULL_RTX;
-    }
-=======
      then we assume that a load will not be atomic.  We could try to
      emulate a load with a compare-and-swap operation, but the store that
      doing this could result in would be incorrect if this is a volatile
      atomic load or targetting read-only-mapped memory.  */
-  if (GET_MODE_PRECISION (mode) > BITS_PER_WORD)
+  if (may_gt (GET_MODE_PRECISION (mode), BITS_PER_WORD))
     /* If there is no atomic load, leave the library call.  */
     return NULL_RTX;
->>>>>>> 68b948d3
 
   /* Otherwise assume loads are atomic, and emit the proper barriers.  */
   if (!target || target == const0_rtx)
@@ -6501,14 +6481,8 @@
     }
 
   /* If the size of the object is greater than word size on this target,
-<<<<<<< HEAD
-     a default store will not be atomic, Try a mem_exchange and throw away
-     the result.  If that doesn't work, don't do anything.  */
+     a default store will not be atomic.  */
   if (may_gt (GET_MODE_PRECISION (mode), BITS_PER_WORD))
-=======
-     a default store will not be atomic.  */
-  if (GET_MODE_PRECISION (mode) > BITS_PER_WORD)
->>>>>>> 68b948d3
     {
       /* If loads are atomic or we are called to provide a __sync builtin,
 	 we can try a atomic_exchange and throw away the result.  Otherwise,

--- conflicted
+++ resolved
@@ -1,11 +1,7 @@
 /* Support routines for value ranges.
    Copyright (C) 2019-2020 Free Software Foundation, Inc.
-<<<<<<< HEAD
-   Major hacks by Aldy Hernandez <aldyh@redhat.com>.
-=======
    Major hacks by Aldy Hernandez <aldyh@redhat.com> and
    Andrew MacLeod <amacleod@redhat.com>.
->>>>>>> ea95ba8d
 
 This file is part of GCC.
 
@@ -35,56 +31,6 @@
 
 // Here we copy between any two irange's.  The ranges can be legacy or
 // multi-ranges, and copying between any combination works correctly.
-<<<<<<< HEAD
-
-irange &
-irange::operator= (const irange &src)
-{
-  if (legacy_mode_p () != src.legacy_mode_p ())
-    {
-      copy_legacy_range (src);
-      return *this;
-    }
-  if (legacy_mode_p ())
-    {
-      gcc_checking_assert (src.legacy_mode_p ());
-      m_num_ranges = src.m_num_ranges;
-      m_base[0] = src.m_base[0];
-      m_base[1] = src.m_base[1];
-      m_kind = src.m_kind;
-      return *this;
-    }
-
-  unsigned x;
-  unsigned lim = src.m_num_ranges;
-  if (lim > m_max_ranges)
-    lim = m_max_ranges;
-
-  for (x = 0; x < lim * 2; ++x)
-    m_base[x] = src.m_base[x];
-
-  // If the range didn't fit, the last range should cover the rest.
-  if (lim != src.m_num_ranges)
-    m_base[x - 1] = src.m_base[src.m_num_ranges * 2 - 1];
-  
-  m_num_ranges = lim;
-  return *this;
-}
-
-// Return TRUE if range is a multi-range that can be represented as a
-// VR_ANTI_RANGE.
-
-bool
-irange::maybe_anti_range () const
-{
-  tree ttype = type ();
-  unsigned int precision = TYPE_PRECISION (ttype);
-  signop sign = TYPE_SIGN (ttype);
-  return (num_pairs () > 1
-	  && precision > 1
-	  && lower_bound () == wi::min_value (precision, sign)
-	  && upper_bound () == wi::max_value (precision, sign));
-=======
 
 irange &
 irange::operator= (const irange &src)
@@ -209,126 +155,6 @@
   m_num_ranges = 1;
   if (flag_checking)
     verify_range ();
->>>>>>> ea95ba8d
-}
-
-// Copy between a legacy and a multi-range, or vice-versa.
-
-void
-<<<<<<< HEAD
-irange::copy_legacy_range (const irange &src)
-{
-  gcc_checking_assert (src.legacy_mode_p () != legacy_mode_p ());
-  if (src.undefined_p ())
-    set_undefined ();
-  else if (src.varying_p ())
-    set_varying (src.type ());
-  else if (src.kind () == VR_ANTI_RANGE)
-    set (src.min (), src.max (), VR_ANTI_RANGE);
-  else if (legacy_mode_p () && src.maybe_anti_range ())
-    {
-      int_range<3> tmp (src);
-      tmp.invert ();
-      set (tmp.min (), wide_int_to_tree (src.type (), tmp.upper_bound (0)),
-	   VR_ANTI_RANGE);
-    }
-  else
-    set (src.min (), src.max (), VR_RANGE);
-=======
-irange::irange_set_anti_range (tree min, tree max)
-{
-  gcc_checking_assert (!POLY_INT_CST_P (min));
-  gcc_checking_assert (!POLY_INT_CST_P (max));
-
-  // set an anti-range
-  tree type = TREE_TYPE (min);
-  signop sign = TYPE_SIGN (type);
-  int_range<2> type_range (type);
-  // Calculate INVERSE([I,J]) as [-MIN, I-1][J+1, +MAX].
-  m_num_ranges = 0;
-  wi::overflow_type ovf;
-
-  wide_int w_min = wi::to_wide (min);
-  if (wi::ne_p (w_min, type_range.lower_bound ()))
-    {
-      wide_int lim1 = wi::sub (w_min, 1, sign, &ovf);
-      gcc_checking_assert (ovf != wi::OVF_OVERFLOW);
-      m_base[0] = type_range.tree_lower_bound (0);
-      m_base[1] = wide_int_to_tree (type, lim1);
-      m_num_ranges = 1;
-    }
-  wide_int w_max = wi::to_wide (max);
-  if (wi::ne_p (w_max, type_range.upper_bound ()))
-    {
-      wide_int lim2 = wi::add (w_max, 1, sign, &ovf);
-      gcc_checking_assert (ovf != wi::OVF_OVERFLOW);
-      m_base[m_num_ranges * 2] = wide_int_to_tree (type, lim2);
-      m_base[m_num_ranges * 2 + 1] = type_range.tree_upper_bound (0);
-      ++m_num_ranges;
-    }
-  if (flag_checking)
-    verify_range ();
->>>>>>> ea95ba8d
-}
-
-void
-<<<<<<< HEAD
-dump_value_range_stats (FILE *file)
-{
-  fprintf (file, "deprecated\n");
-}
-
-// Swap min/max if they are out of order.  Return TRUE if further
-// processing of the range is necessary, FALSE otherwise.
-
-bool
-irange::swap_out_of_order_endpoints (tree &min, tree &max,
-					  value_range_kind &kind)
-{
-  /* Wrong order for min and max, to swap them and the VR type we need
-     to adjust them.  */
-  if (tree_int_cst_lt (max, min))
-    {
-      tree one, tmp;
-
-      /* For one bit precision if max < min, then the swapped
-	 range covers all values, so for VR_RANGE it is varying and
-	 for VR_ANTI_RANGE empty range, so drop to varying as well.  */
-      if (TYPE_PRECISION (TREE_TYPE (min)) == 1)
-	{
-	  set_varying (TREE_TYPE (min));
-	  return false;
-	}
-
-      one = build_int_cst (TREE_TYPE (min), 1);
-      tmp = int_const_binop (PLUS_EXPR, max, one);
-      max = int_const_binop (MINUS_EXPR, min, one);
-      min = tmp;
-
-      /* There's one corner case, if we had [C+1, C] before we now have
-	 that again.  But this represents an empty value range, so drop
-	 to varying in this case.  */
-      if (tree_int_cst_lt (max, min))
-	{
-	  set_varying (TREE_TYPE (min));
-	  return false;
-	}
-      kind = kind == VR_RANGE ? VR_ANTI_RANGE : VR_RANGE;
-    }
-  return true;
-}
-
-void
-irange::irange_set (tree min, tree max)
-{
-  gcc_checking_assert (!POLY_INT_CST_P (min));
-  gcc_checking_assert (!POLY_INT_CST_P (max));
-
-  m_base[0] = min;
-  m_base[1] = max;
-  m_num_ranges = 1;
-  if (flag_checking)
-    verify_range ();
 }
 
 void
@@ -395,45 +221,6 @@
       set_undefined ();
       return;
     }
-  if (kind == VR_VARYING)
-    {
-      set_varying (TREE_TYPE (min));
-      return;
-    }
-
-  tree type = TREE_TYPE (min);
-  // Nothing to canonicalize for symbolic ranges.
-  if (TREE_CODE (min) != INTEGER_CST
-      || TREE_CODE (max) != INTEGER_CST)
-    {
-      m_kind = kind;
-      m_base[0] = min;
-      m_base[1] = max;
-      m_num_ranges = 1;
-      return;
-    }
-  if (!swap_out_of_order_endpoints (min, max, kind))
-    goto cleanup_set;
-
-=======
-irange::set (tree min, tree max, value_range_kind kind)
-{
-  if (!legacy_mode_p ())
-    {
-      if (kind == VR_RANGE)
-	irange_set (min, max);
-      else
-	{
-	  gcc_checking_assert (kind == VR_ANTI_RANGE);
-	  irange_set_anti_range (min, max);
-	}
-      return;
-    }
-  if (kind == VR_UNDEFINED)
-    {
-      set_undefined ();
-      return;
-    }
   if (kind == VR_RANGE)
     {
       /* Convert POLY_INT_CST bounds into worst-case INTEGER_CST bounds.  */
@@ -479,7 +266,6 @@
   if (!swap_out_of_order_endpoints (min, max, kind))
     goto cleanup_set;
 
->>>>>>> ea95ba8d
   // Anti-ranges that can be represented as ranges should be so.
   if (kind == VR_ANTI_RANGE)
     {
@@ -521,34 +307,8 @@
 	  kind = VR_RANGE;
         }
     }
-<<<<<<< HEAD
-  else
-    {
-      /* Convert POLY_INT_CST bounds into worst-case INTEGER_CST bounds.  */
-      if (POLY_INT_CST_P (min))
-	{
-	  tree type_min = vrp_val_min (TREE_TYPE (min));
-	  widest_int lb
-	    = constant_lower_bound_with_limit (wi::to_poly_widest (min),
-					       wi::to_widest (type_min));
-	  min = wide_int_to_tree (TREE_TYPE (min), lb);
-	}
-      if (POLY_INT_CST_P (max))
-	{
-	  tree type_max = vrp_val_max (TREE_TYPE (max));
-	  widest_int ub
-	    = constant_upper_bound_with_limit (wi::to_poly_widest (max),
-					       wi::to_widest (type_max));
-	  max = wide_int_to_tree (TREE_TYPE (max), ub);
-	}
-
-      if (!swap_out_of_order_endpoints (min, max, kind))
-	goto cleanup_set;
-    }
-=======
   else if (!swap_out_of_order_endpoints (min, max, kind))
     goto cleanup_set;
->>>>>>> ea95ba8d
 
   /* Do not drop [-INF(OVF), +INF(OVF)] to varying.  (OVF) has to be sticky
      to make sure VRP iteration terminates, otherwise we can get into
@@ -630,12 +390,7 @@
   if (varying_p ())
     return 1;
   // Inlined symbolic_p for performance:
-<<<<<<< HEAD
-  if (!is_gimple_min_invariant (min ())
-      || !is_gimple_min_invariant (max ()))
-=======
   if (!is_gimple_min_invariant (min ()) || !is_gimple_min_invariant (max ()))
->>>>>>> ea95ba8d
     {
       value_range numeric_range (*this);
       numeric_range.normalize_symbolics ();
@@ -789,11 +544,7 @@
   if (!legacy_mode_p ())
     {
       if (num_pairs () == 1 && (wi::to_wide (tree_lower_bound ())
-<<<<<<< HEAD
-			        == wi::to_wide (tree_upper_bound ())))
-=======
 				== wi::to_wide (tree_upper_bound ())))
->>>>>>> ea95ba8d
 	{
 	  if (result)
 	    *result = tree_lower_bound ();
@@ -877,11 +628,7 @@
 
 /* Return TRUE if range contains INTEGER_CST.  */
 /* Return 1 if VAL is inside value range.
-<<<<<<< HEAD
-          0 if VAL is not inside value range.
-=======
 	  0 if VAL is not inside value range.
->>>>>>> ea95ba8d
 
    Benchmark compile/20001226-1.c compilation time after changing this
    function.  */
@@ -1812,32 +1559,20 @@
     }
 
   // Do not worry about merging and such by reserving twice as many
-<<<<<<< HEAD
-  // pairs as needed, and then simply sorting the 2 ranges into this
-=======
   // pairs as needed, and then simply sort the 2 ranges into this
->>>>>>> ea95ba8d
   // intermediate form.
   //
   // The intermediate result will have the property that the beginning
   // of each range is <= the beginning of the next range.  There may
   // be overlapping ranges at this point.  I.e. this would be valid
   // [-20, 10], [-10, 0], [0, 20], [40, 90] as it satisfies this
-<<<<<<< HEAD
-  // contraint : -20 < -10 < 0 < 40 When the range is rebuilt into r,
-=======
   // contraint : -20 < -10 < 0 < 40.  When the range is rebuilt into r,
->>>>>>> ea95ba8d
   // the merge is performed.
   //
   // [Xi,Yi]..[Xn,Yn]  U  [Xj,Yj]..[Xm,Ym]   -->  [Xk,Yk]..[Xp,Yp]
   tree ttype = r.type ();
   signop sign = TYPE_SIGN (ttype);
-<<<<<<< HEAD
-  
-=======
-
->>>>>>> ea95ba8d
+
   auto_vec<tree, 20> res;
   wide_int u1 ;
   wi::overflow_type ovf;
@@ -1862,21 +1597,9 @@
 	}
     }
   for ( ; i < m_num_ranges * 2; i += 2)
-<<<<<<< HEAD
     {
       res.safe_push (m_base[i]);
       res.safe_push (m_base[i + 1]);
-      k += 2;
-    }
-  for ( ; j < r.m_num_ranges * 2; j += 2)
-    {
-      res.safe_push (r.m_base[j]);
-      res.safe_push (r.m_base[j + 1]);
-=======
-    {
-      res.safe_push (m_base[i]);
-      res.safe_push (m_base[i + 1]);
->>>>>>> ea95ba8d
       k += 2;
     }
   for ( ; j < r.m_num_ranges * 2; j += 2)
@@ -1903,26 +1626,6 @@
       if (ovf == wi::OVF_OVERFLOW)
 	break;
 
-<<<<<<< HEAD
-  // Now normalize the vector removing any overlaps.
-  i = 2;
-  int prec = TYPE_PRECISION (ttype);
-  wide_int max_val = wi::max_value (prec, sign);
-  for (j = 2; j < k ; j += 2)
-    {
-      wide_int val_im1 = wi::to_wide (res[i - 1]);
-      if (val_im1 == max_val)
-	break;
-      u1 = wi::add (val_im1, 1, sign, &ovf);
-
-      // Overflow indicates we are at MAX already.
-      // A wide int bug requires the previous max_val check
-      // trigger: gcc.c-torture/compile/pr80443.c  with -O3
-      if (ovf == wi::OVF_OVERFLOW)
-	break;
-
-=======
->>>>>>> ea95ba8d
       wide_int val_j = wi::to_wide (res[j]);
       wide_int val_jp1 = wi::to_wide (res[j+1]);
       // Current upper+1 is >= lower bound next pair, then we merge ranges.
@@ -1968,7 +1671,6 @@
 
 void
 irange::irange_intersect (const irange &r)
-<<<<<<< HEAD
 {
   gcc_checking_assert (!legacy_mode_p () && !r.legacy_mode_p ());
 
@@ -1997,7 +1699,7 @@
       tree ru = r.m_base[i * 2 + 1];
       tree r2l = r2.m_base[i2 * 2];
       if (wi::lt_p (wi::to_wide (ru), wi::to_wide (r2l), sign))
-        { 
+	{
 	  i++;
 	  continue;
 	}
@@ -2005,7 +1707,7 @@
       tree r2u = r2.m_base[i2 * 2 + 1];
       tree rl = r.m_base[i * 2];
       if (wi::lt_p (wi::to_wide (r2u), wi::to_wide (rl), sign))
-        {
+	{
 	  i2++;
 	  if (i2 < r2_lim)
 	    continue;
@@ -2017,7 +1719,7 @@
       // and set it, unless the build limits lower bounds is already
       // set.
       if (bld_pair < bld_lim)
-        {
+	{
 	  if (wi::ge_p (wi::to_wide (rl), wi::to_wide (r2l), sign))
 	    m_base[bld_pair * 2] = rl;
 	  else
@@ -2025,7 +1727,7 @@
 	}
       else
 	// Decrease and set a new upper.
-        bld_pair--;
+	bld_pair--;
 
       // ...and choose the lower of the upper bounds.
       if (wi::le_p (wi::to_wide (ru), wi::to_wide (r2u), sign))
@@ -2059,98 +1761,6 @@
 static wide_int inline
 subtract_one (const wide_int &x, tree type, wi::overflow_type &overflow)
 {
-=======
-{
-  gcc_checking_assert (!legacy_mode_p () && !r.legacy_mode_p ());
-
-  if (undefined_p () || r.varying_p ())
-    return;
-  if (r.undefined_p ())
-    {
-      set_undefined ();
-      return;
-    }
-  if (varying_p ())
-    {
-      operator= (r);
-      return;
-    }
-
-  signop sign = TYPE_SIGN (TREE_TYPE(m_base[0]));
-  unsigned bld_pair = 0;
-  unsigned bld_lim = m_max_ranges;
-  widest_irange r2 (*this);
-  unsigned r2_lim = r2.num_pairs ();
-  unsigned i2 = 0;
-  for (unsigned i = 0; i < r.num_pairs (); )
-    {
-      // If r1's upper is < r2's lower, we can skip r1's pair.
-      tree ru = r.m_base[i * 2 + 1];
-      tree r2l = r2.m_base[i2 * 2];
-      if (wi::lt_p (wi::to_wide (ru), wi::to_wide (r2l), sign))
-	{
-	  i++;
-	  continue;
-	}
-      // Likewise, skip r2's pair if its excluded.
-      tree r2u = r2.m_base[i2 * 2 + 1];
-      tree rl = r.m_base[i * 2];
-      if (wi::lt_p (wi::to_wide (r2u), wi::to_wide (rl), sign))
-	{
-	  i2++;
-	  if (i2 < r2_lim)
-	    continue;
-	  // No more r2, break.
-	  break;
-	}
-
-      // Must be some overlap.  Find the highest of the lower bounds,
-      // and set it, unless the build limits lower bounds is already
-      // set.
-      if (bld_pair < bld_lim)
-	{
-	  if (wi::ge_p (wi::to_wide (rl), wi::to_wide (r2l), sign))
-	    m_base[bld_pair * 2] = rl;
-	  else
-	    m_base[bld_pair * 2] = r2l;
-	}
-      else
-	// Decrease and set a new upper.
-	bld_pair--;
-
-      // ...and choose the lower of the upper bounds.
-      if (wi::le_p (wi::to_wide (ru), wi::to_wide (r2u), sign))
-	{
-	  m_base[bld_pair * 2 + 1] = ru;
-	  bld_pair++;
-	  // Move past the r1 pair and keep trying.
-	  i++;
-	  continue;
-	}
-      else
-	{
-	  m_base[bld_pair * 2 + 1] = r2u;
-	  bld_pair++;
-	  i2++;
-	  if (i2 < r2_lim)
-	    continue;
-	  // No more r2, break.
-	  break;
-	}
-      // r2 has the higher lower bound.
-    }
-
-  // At the exit of this loop, it is one of 2 things:
-  // ran out of r1, or r2, but either means we are done.
-  m_num_ranges = bld_pair;
-  if (flag_checking)
-    verify_range ();
-}
-
-static wide_int inline
-subtract_one (const wide_int &x, tree type, wi::overflow_type &overflow)
-{
->>>>>>> ea95ba8d
   // A signed 1-bit bit-field, has a range of [-1,0] so subtracting +1
   // overflows, since +1 is unrepresentable.  This is why we have an
   // addition of -1 here.

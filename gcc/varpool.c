/* Callgraph handling code.
   Copyright (C) 2003-2013 Free Software Foundation, Inc.
   Contributed by Jan Hubicka

This file is part of GCC.

GCC is free software; you can redistribute it and/or modify it under
the terms of the GNU General Public License as published by the Free
Software Foundation; either version 3, or (at your option) any later
version.

GCC is distributed in the hope that it will be useful, but WITHOUT ANY
WARRANTY; without even the implied warranty of MERCHANTABILITY or
FITNESS FOR A PARTICULAR PURPOSE.  See the GNU General Public License
for more details.

You should have received a copy of the GNU General Public License
along with GCC; see the file COPYING3.  If not see
<http://www.gnu.org/licenses/>.  */

#include "config.h"
#include "system.h"
#include "coretypes.h"
#include "tm.h"
#include "tree.h"
#include "cgraph.h"
#include "langhooks.h"
#include "diagnostic-core.h"
#include "hashtab.h"
#include "ggc.h"
#include "timevar.h"
#include "debug.h"
#include "target.h"
#include "output.h"
#include "gimple.h"
<<<<<<< HEAD
#include "tree-flow.h"
#include "toplev.h"
=======
#include "tree-ssa.h"
>>>>>>> 1fed20f1
#include "flags.h"
#include "l-ipo.h"

/* List of hooks triggered on varpool_node events.  */
struct varpool_node_hook_list {
  varpool_node_hook hook;
  void *data;
  struct varpool_node_hook_list *next;
};

/* List of hooks triggered when a node is removed.  */
struct varpool_node_hook_list *first_varpool_node_removal_hook;
/* List of hooks triggered when an variable is inserted.  */
struct varpool_node_hook_list *first_varpool_variable_insertion_hook;

/* Register HOOK to be called with DATA on each removed node.  */
struct varpool_node_hook_list *
varpool_add_node_removal_hook (varpool_node_hook hook, void *data)
{
  struct varpool_node_hook_list *entry;
  struct varpool_node_hook_list **ptr = &first_varpool_node_removal_hook;

  entry = (struct varpool_node_hook_list *) xmalloc (sizeof (*entry));
  entry->hook = hook;
  entry->data = data;
  entry->next = NULL;
  while (*ptr)
    ptr = &(*ptr)->next;
  *ptr = entry;
  return entry;
}

/* Remove ENTRY from the list of hooks called on removing nodes.  */
void
varpool_remove_node_removal_hook (struct varpool_node_hook_list *entry)
{
  struct varpool_node_hook_list **ptr = &first_varpool_node_removal_hook;

  while (*ptr != entry)
    ptr = &(*ptr)->next;
  *ptr = entry->next;
  free (entry);
}

/* Call all node removal hooks.  */
static void
varpool_call_node_removal_hooks (struct varpool_node *node)
{
  struct varpool_node_hook_list *entry = first_varpool_node_removal_hook;
  while (entry)
  {
    entry->hook (node, entry->data);
    entry = entry->next;
  }
}

/* Register HOOK to be called with DATA on each inserted node.  */
struct varpool_node_hook_list *
varpool_add_variable_insertion_hook (varpool_node_hook hook, void *data)
{
  struct varpool_node_hook_list *entry;
  struct varpool_node_hook_list **ptr = &first_varpool_variable_insertion_hook;

  entry = (struct varpool_node_hook_list *) xmalloc (sizeof (*entry));
  entry->hook = hook;
  entry->data = data;
  entry->next = NULL;
  while (*ptr)
    ptr = &(*ptr)->next;
  *ptr = entry;
  return entry;
}

/* Remove ENTRY from the list of hooks called on inserted nodes.  */
void
varpool_remove_variable_insertion_hook (struct varpool_node_hook_list *entry)
{
  struct varpool_node_hook_list **ptr = &first_varpool_variable_insertion_hook;

  while (*ptr != entry)
    ptr = &(*ptr)->next;
  *ptr = entry->next;
  free (entry);
}

/* Call all node insertion hooks.  */
void
varpool_call_variable_insertion_hooks (struct varpool_node *node)
{
  struct varpool_node_hook_list *entry = first_varpool_variable_insertion_hook;
  while (entry)
  {
    entry->hook (node, entry->data);
    entry = entry->next;
  }
}

/* Allocate new callgraph node and insert it into basic data structures.  */

struct varpool_node *
varpool_create_empty_node (void)
{   
  struct varpool_node *node = ggc_alloc_cleared_varpool_node ();
  node->symbol.type = SYMTAB_VARIABLE;
  return node;
}   

/* Return varpool node assigned to DECL.  Create new one when needed.  */
struct varpool_node *
varpool_node_for_decl (tree decl)
{
  struct varpool_node *node = varpool_get_node (decl);
  gcc_checking_assert (TREE_CODE (decl) == VAR_DECL);
  if (node)
    return node;

<<<<<<< HEAD
  node = ggc_alloc_cleared_varpool_node ();
  node->module_id = current_module_id;
  node->symbol.type = SYMTAB_VARIABLE;
=======
  node = varpool_create_empty_node ();
>>>>>>> 1fed20f1
  node->symbol.decl = decl;
  symtab_register_node ((symtab_node)node);
  return node;
}

/* Remove node from the varpool.  */
void
varpool_remove_node (struct varpool_node *node)
{
<<<<<<< HEAD
  varpool_remove_link_node (node);
=======
  tree init;
  varpool_call_node_removal_hooks (node);
>>>>>>> 1fed20f1
  symtab_unregister_node ((symtab_node)node);

  /* Because we remove references from external functions before final compilation,
     we may end up removing useful constructors.
     FIXME: We probably want to trace boundaries better.  */
  if ((init = ctor_for_folding (node->symbol.decl)) == error_mark_node)
    varpool_remove_initializer (node);
  else
    DECL_INITIAL (node->symbol.decl) = init;
  ggc_free (node);
}

/* Renove node initializer when it is no longer needed.  */
void
varpool_remove_initializer (struct varpool_node *node)
{
  if (DECL_INITIAL (node->symbol.decl)
      && !DECL_IN_CONSTANT_POOL (node->symbol.decl)
      /* Keep vtables for BINFO folding.  */
      && !DECL_VIRTUAL_P (node->symbol.decl)
      /* FIXME: http://gcc.gnu.org/PR55395 */
      && debug_info_level == DINFO_LEVEL_NONE
      /* When doing declaration merging we have duplicate
	 entries for given decl.  Do not attempt to remove
	 the boides, or we will end up remiving
	 wrong one.  */
      && cgraph_state != CGRAPH_LTO_STREAMING)
    DECL_INITIAL (node->symbol.decl) = error_mark_node;
}

/* Dump given cgraph node.  */
void
dump_varpool_node (FILE *f, struct varpool_node *node)
{
  dump_symtab_base (f, (symtab_node)node);
  fprintf (f, "  Availability: %s\n",
	   cgraph_function_flags_ready
	   ? cgraph_availability_names[cgraph_variable_initializer_availability (node)]
	   : "not-ready");
  fprintf (f, "  Varpool flags:");
  if (DECL_INITIAL (node->symbol.decl))
    fprintf (f, " initialized");
  if (node->output)
    fprintf (f, " output");
  if (TREE_READONLY (node->symbol.decl))
    fprintf (f, " read-only");
  if (ctor_for_folding (node->symbol.decl) != error_mark_node)
    fprintf (f, " const-value-known");
  fprintf (f, "\n");
}

/* Dump the variable pool.  */
void
dump_varpool (FILE *f)
{
  struct varpool_node *node;

  fprintf (f, "variable pool:\n\n");
  FOR_EACH_VARIABLE (node)
    dump_varpool_node (f, node);
}

/* Dump the variable pool to stderr.  */

DEBUG_FUNCTION void
debug_varpool (void)
{
  dump_varpool (stderr);
}

/* Given an assembler name, lookup node.  */

struct varpool_node *
varpool_node_for_asm (tree asmname)
{
  if (symtab_node node = symtab_node_for_asm (asmname))
    return dyn_cast <varpool_node> (node);
  else
    return NULL;
}

/* Return if DECL is constant and its initial value is known (so we can do
   constant folding using DECL_INITIAL (decl)).
   Return ERROR_MARK_NODE when value is unknown.  */

tree
ctor_for_folding (tree decl)
{
  struct varpool_node *node, *real_node;
  tree real_decl;

  if (TREE_CODE (decl) != VAR_DECL
      && TREE_CODE (decl) != CONST_DECL)
    return error_mark_node;

  if (TREE_CODE (decl) == CONST_DECL
      || DECL_IN_CONSTANT_POOL (decl))
    return DECL_INITIAL (decl);

  if (TREE_THIS_VOLATILE (decl))
    return error_mark_node;

  /* Do not care about automatic variables.  Those are never initialized
     anyway, because gimplifier exapnds the code*/
  if (!TREE_STATIC (decl) && !DECL_EXTERNAL (decl))
    {
      gcc_assert (!TREE_PUBLIC (decl));
      return error_mark_node;
    }

  gcc_assert (TREE_CODE (decl) == VAR_DECL);

  node = varpool_get_node (decl);
  if (node)
    {
      real_node = varpool_variable_node (node);
      real_decl = real_node->symbol.decl;
    }
  else
    real_decl = decl;

  /* See if we are dealing with alias.
     In most cases alias is just alternative symbol pointing to a given
     constructor.  This allows us to use interposition rules of DECL
     constructor of REAL_NODE.  However weakrefs are special by being just
     alternative name of their target (if defined).  */
  if (decl != real_decl)
    {
      gcc_assert (!DECL_INITIAL (decl)
		  || DECL_INITIAL (decl) == error_mark_node);
      if (lookup_attribute ("weakref", DECL_ATTRIBUTES (decl)))
	{
	  node = varpool_alias_target (node);
	  decl = node->symbol.decl;
	}
    }

  /* Vtables are defined by their types and must match no matter of interposition
     rules.  */
  if (DECL_VIRTUAL_P (real_decl))
    {
      gcc_checking_assert (TREE_READONLY (real_decl));
      return DECL_INITIAL (real_decl);
    }

  /* If thre is no constructor, we have nothing to do.  */
  if (DECL_INITIAL (real_decl) == error_mark_node)
    return error_mark_node;

  /* Non-readonly alias of readonly variable is also de-facto readonly,
     because the variable itself is in readonly section.  
     We also honnor READONLY flag on alias assuming that user knows
     what he is doing.  */
  if (!TREE_READONLY (decl) && !TREE_READONLY (real_decl))
    return error_mark_node;

  /* Variables declared 'const' without an initializer
     have zero as the initializer if they may not be
     overridden at link or run time.  */
  if (!DECL_INITIAL (real_decl)
      && (DECL_EXTERNAL (decl) || decl_replaceable_p (decl)))
    return error_mark_node;

  /* Variables declared `const' with an initializer are considered
     to not be overwritable with different initializer by default. 

     ??? Previously we behaved so for scalar variables but not for array
     accesses.  */
  return DECL_INITIAL (real_decl);
}

/* Add the variable DECL to the varpool.
   Unlike varpool_finalize_decl function is intended to be used
   by middle end and allows insertion of new variable at arbitrary point
   of compilation.  */
void
varpool_add_new_variable (tree decl)
{
  struct varpool_node *node;
  varpool_finalize_decl (decl);
  node = varpool_node_for_decl (decl);
  varpool_call_variable_insertion_hooks (node);
  if (varpool_externally_visible_p (node))
    node->symbol.externally_visible = true;
}

/* Return variable availability.  See cgraph.h for description of individual
   return values.  */
enum availability
cgraph_variable_initializer_availability (struct varpool_node *node)
{
  gcc_assert (cgraph_function_flags_ready);
  if (!node->symbol.definition)
    return AVAIL_NOT_AVAILABLE;
  if (!TREE_PUBLIC (node->symbol.decl))
    return AVAIL_AVAILABLE;
  if (DECL_IN_CONSTANT_POOL (node->symbol.decl)
      || DECL_VIRTUAL_P (node->symbol.decl))
    return AVAIL_AVAILABLE;
  if (node->symbol.alias && node->symbol.weakref)
    {
      enum availability avail;

      cgraph_variable_initializer_availability
	      (varpool_variable_node (node, &avail));
      return avail;
    }
  /* If the variable can be overwritten, return OVERWRITABLE.  Takes
     care of at least one notable extension - the COMDAT variables
     used to share template instantiations in C++.  */
  if (decl_replaceable_p (node->symbol.decl)
      || DECL_EXTERNAL (node->symbol.decl))
    return AVAIL_OVERWRITABLE;
  return AVAIL_AVAILABLE;
}

void
varpool_analyze_node (struct varpool_node *node)
{
  tree decl = node->symbol.decl;

  /* When reading back varpool at LTO time, we re-construct the queue in order
     to have "needed" list right by inserting all needed nodes into varpool.
     We however don't want to re-analyze already analyzed nodes.  */
  if (!node->symbol.analyzed)
    {
      gcc_assert (!in_lto_p || cgraph_function_flags_ready);
      /* Compute the alignment early so function body expanders are
	 already informed about increased alignment.  */
      align_variable (decl, 0);
    }
  if (node->symbol.alias)
    symtab_resolve_alias
       ((symtab_node) node, (symtab_node) varpool_get_node (node->symbol.alias_target));
  else if (DECL_INITIAL (decl))
    record_references_in_initializer (decl, node->symbol.analyzed);
  node->symbol.analyzed = true;
}

/* Assemble thunks and aliases associated to NODE.  */

static void
assemble_aliases (struct varpool_node *node)
{
  int i;
  struct ipa_ref *ref;
  for (i = 0; ipa_ref_list_referring_iterate (&node->symbol.ref_list, i, ref); i++)
    if (ref->use == IPA_REF_ALIAS)
      {
	struct varpool_node *alias = ipa_ref_referring_varpool_node (ref);
	do_assemble_alias (alias->symbol.decl,
			   DECL_ASSEMBLER_NAME (node->symbol.decl));
	assemble_aliases (alias);
      }
}

/* Output one variable, if necessary.  Return whether we output it.  */

bool
varpool_assemble_decl (struct varpool_node *node)
{
  tree decl = node->symbol.decl;

  /* Aliases are outout when their target is produced or by
     output_weakrefs.  */
  if (node->symbol.alias)
    return false;

  /* Constant pool is output from RTL land when the reference
     survive till this level.  */
  if (DECL_IN_CONSTANT_POOL (decl) && TREE_ASM_WRITTEN (decl))
    return false;

  /* Decls with VALUE_EXPR should not be in the varpool at all.  They
     are not real variables, but just info for debugging and codegen.
     Unfortunately at the moment emutls is not updating varpool correctly
     after turning real vars into value_expr vars.  */
  if (DECL_HAS_VALUE_EXPR_P (decl)
      && !targetm.have_tls)
    return false;

  /* Hard register vars do not need to be output.  */
  if (DECL_HARD_REGISTER (decl))
    return false;

  gcc_checking_assert (!TREE_ASM_WRITTEN (decl)
		       && TREE_CODE (decl) == VAR_DECL
		       && !DECL_HAS_VALUE_EXPR_P (decl));

  if (!node->symbol.in_other_partition
      && !DECL_EXTERNAL (decl))
    {
      assemble_variable (decl, 0, 1, 0);
      gcc_assert (TREE_ASM_WRITTEN (decl));
      node->symbol.definition = true;
      assemble_aliases (node);
      return true;
    }

  return false;
}

/* Add NODE to queue starting at FIRST. 
   The queue is linked via AUX pointers and terminated by pointer to 1.  */

static void
enqueue_node (struct varpool_node *node, struct varpool_node **first)
{
  if (node->symbol.aux)
    return;
  gcc_checking_assert (*first);
  node->symbol.aux = *first;
  *first = node;
}

/* Optimization of function bodies might've rendered some variables as
   unnecessary so we want to avoid these from being compiled.  Re-do
   reachability starting from variables that are either externally visible
   or was referred from the asm output routines.  */

static void
varpool_remove_unreferenced_decls (void)
{
  struct varpool_node *next, *node;
  struct varpool_node *first = (struct varpool_node *)(void *)1;
  int i;
  struct ipa_ref *ref;

  if (seen_error ())
    return;

  if (cgraph_dump_file)
    fprintf (cgraph_dump_file, "Trivially needed variables:");
  FOR_EACH_DEFINED_VARIABLE (node)
    {
      if (node->symbol.analyzed
	  && (!varpool_can_remove_if_no_refs (node)
	      /* We just expanded all function bodies.  See if any of
		 them needed the variable.  */
	      || DECL_RTL_SET_P (node->symbol.decl)))
	{
	  enqueue_node (node, &first);
          if (cgraph_dump_file)
	    fprintf (cgraph_dump_file, " %s/%d", varpool_node_asm_name (node), node->symbol.order);
	}
    }
  while (first != (struct varpool_node *)(void *)1)
    {
      node = first;
      first = (struct varpool_node *)first->symbol.aux;

      if (node->symbol.same_comdat_group)
	{
	  symtab_node next;
	  for (next = node->symbol.same_comdat_group;
	       next != (symtab_node)node;
	       next = next->symbol.same_comdat_group)
	    {
	      varpool_node *vnext = dyn_cast <varpool_node> (next);
	      if (vnext && vnext->symbol.analyzed)
		enqueue_node (vnext, &first);
	    }
	}
      for (i = 0; ipa_ref_list_reference_iterate (&node->symbol.ref_list, i, ref); i++)
	{
	  varpool_node *vnode = dyn_cast <varpool_node> (ref->referred);
	  if (vnode
	      && (!DECL_EXTERNAL (ref->referred->symbol.decl)
		  || vnode->symbol.alias)
	      && vnode->symbol.analyzed)
	    enqueue_node (vnode, &first);
	}
    }
  if (cgraph_dump_file)
    fprintf (cgraph_dump_file, "\nRemoving variables:");
  for (node = varpool_first_defined_variable (); node; node = next)
    {
      next = varpool_next_defined_variable (node);
      if (!node->symbol.aux)
	{
          if (cgraph_dump_file)
	    fprintf (cgraph_dump_file, " %s/%d", varpool_node_asm_name (node), node->symbol.order);
	  varpool_remove_node (node);
	}
    }
  if (cgraph_dump_file)
    fprintf (cgraph_dump_file, "\n");
}

/* For variables in named sections make sure get_variable_section
   is called before we switch to those sections.  Then section
   conflicts between read-only and read-only requiring relocations
   sections can be resolved.  */
void
varpool_finalize_named_section_flags (struct varpool_node *node)
{
  if (!TREE_ASM_WRITTEN (node->symbol.decl)
      && !node->symbol.alias
      && !node->symbol.in_other_partition
      && !DECL_EXTERNAL (node->symbol.decl)
      && TREE_CODE (node->symbol.decl) == VAR_DECL
      && !DECL_HAS_VALUE_EXPR_P (node->symbol.decl)
      && DECL_SECTION_NAME (node->symbol.decl))
    get_variable_section (node->symbol.decl, false);
}

/* Output all variables enqueued to be assembled.  */
bool
varpool_output_variables (void)
{
  bool changed = false;
  struct varpool_node *node;

  if (seen_error ())
    return false;

  varpool_remove_unreferenced_decls ();

  timevar_push (TV_VAROUT);

  FOR_EACH_DEFINED_VARIABLE (node)
    varpool_finalize_named_section_flags (node);

  FOR_EACH_DEFINED_VARIABLE (node)
    if (varpool_assemble_decl (node))
      changed = true;
  timevar_pop (TV_VAROUT);
  return changed;
}

/* Create a new global variable of type TYPE.  */
tree
add_new_static_var (tree type)
{
  tree new_decl;
  struct varpool_node *new_node;

  new_decl = create_tmp_var_raw (type, NULL);
  DECL_NAME (new_decl) = create_tmp_var_name (NULL);
  TREE_READONLY (new_decl) = 0;
  TREE_STATIC (new_decl) = 1;
  TREE_USED (new_decl) = 1;
  DECL_CONTEXT (new_decl) = NULL_TREE;
  DECL_ABSTRACT (new_decl) = 0;
  lang_hooks.dup_lang_specific_decl (new_decl);
  new_node = varpool_node_for_decl (new_decl);
  varpool_finalize_decl (new_decl);

  return new_node->symbol.decl;
}

/* Attempt to mark ALIAS as an alias to DECL.  Return TRUE if successful.
   Extra name aliases are output whenever DECL is output.  */

struct varpool_node *
varpool_create_variable_alias (tree alias, tree decl)
{
  struct varpool_node *alias_node;

  gcc_assert (TREE_CODE (decl) == VAR_DECL);
  gcc_assert (TREE_CODE (alias) == VAR_DECL);
  alias_node = varpool_node_for_decl (alias);
  alias_node->symbol.alias = true;
  alias_node->symbol.definition = true;
  alias_node->symbol.alias_target = decl;
  if (lookup_attribute ("weakref", DECL_ATTRIBUTES (alias)) != NULL)
    alias_node->symbol.weakref = true;
  return alias_node;
}

/* Attempt to mark ALIAS as an alias to DECL.  Return TRUE if successful.
   Extra name aliases are output whenever DECL is output.  */

struct varpool_node *
varpool_extra_name_alias (tree alias, tree decl)
{
  struct varpool_node *alias_node;

#ifndef ASM_OUTPUT_DEF
  /* If aliases aren't supported by the assembler, fail.  */
  return NULL;
#endif
  alias_node = varpool_create_variable_alias (alias, decl);
  alias_node->symbol.cpp_implicit_alias = true;

  /* Extra name alias mechanizm creates aliases really late
     via DECL_ASSEMBLER_NAME mechanizm.
     This is unfortunate because they are not going through the
     standard channels.  Ensure they get output.  */
  if (cpp_implicit_aliases_done)
    symtab_resolve_alias ((symtab_node)alias_node,
			  (symtab_node)varpool_node_for_decl (decl));
  return alias_node;
}

/* Call calback on NODE and aliases associated to NODE. 
   When INCLUDE_OVERWRITABLE is false, overwritable aliases and thunks are
   skipped. */

bool
varpool_for_node_and_aliases (struct varpool_node *node,
			      bool (*callback) (struct varpool_node *, void *),
			      void *data,
			      bool include_overwritable)
{
  int i;
  struct ipa_ref *ref;

  if (callback (node, data))
    return true;
  for (i = 0; ipa_ref_list_referring_iterate (&node->symbol.ref_list, i, ref); i++)
    if (ref->use == IPA_REF_ALIAS)
      {
	struct varpool_node *alias = ipa_ref_referring_varpool_node (ref);
	if (include_overwritable
	    || cgraph_variable_initializer_availability (alias) > AVAIL_OVERWRITABLE)
          if (varpool_for_node_and_aliases (alias, callback, data,
					   include_overwritable))
	    return true;
      }
  return false;
}<|MERGE_RESOLUTION|>--- conflicted
+++ resolved
@@ -33,12 +33,8 @@
 #include "target.h"
 #include "output.h"
 #include "gimple.h"
-<<<<<<< HEAD
-#include "tree-flow.h"
+#include "tree-ssa.h"
 #include "toplev.h"
-=======
-#include "tree-ssa.h"
->>>>>>> 1fed20f1
 #include "flags.h"
 #include "l-ipo.h"
 
@@ -155,13 +151,8 @@
   if (node)
     return node;
 
-<<<<<<< HEAD
-  node = ggc_alloc_cleared_varpool_node ();
+  node = varpool_create_empty_node ();
   node->module_id = current_module_id;
-  node->symbol.type = SYMTAB_VARIABLE;
-=======
-  node = varpool_create_empty_node ();
->>>>>>> 1fed20f1
   node->symbol.decl = decl;
   symtab_register_node ((symtab_node)node);
   return node;
@@ -171,12 +162,9 @@
 void
 varpool_remove_node (struct varpool_node *node)
 {
-<<<<<<< HEAD
-  varpool_remove_link_node (node);
-=======
   tree init;
   varpool_call_node_removal_hooks (node);
->>>>>>> 1fed20f1
+  varpool_remove_link_node (node);
   symtab_unregister_node ((symtab_node)node);
 
   /* Because we remove references from external functions before final compilation,

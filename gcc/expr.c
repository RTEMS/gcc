/* Convert tree expression to rtl instructions, for GNU compiler.
   Copyright (C) 1988-2015 Free Software Foundation, Inc.

This file is part of GCC.

GCC is free software; you can redistribute it and/or modify it under
the terms of the GNU General Public License as published by the Free
Software Foundation; either version 3, or (at your option) any later
version.

GCC is distributed in the hope that it will be useful, but WITHOUT ANY
WARRANTY; without even the implied warranty of MERCHANTABILITY or
FITNESS FOR A PARTICULAR PURPOSE.  See the GNU General Public License
for more details.

You should have received a copy of the GNU General Public License
along with GCC; see the file COPYING3.  If not see
<http://www.gnu.org/licenses/>.  */

#include "config.h"
#include "system.h"
#include "coretypes.h"
#include "backend.h"
#include "predict.h"
#include "tree.h"
#include "gimple.h"
#include "rtl.h"
#include "df.h"
#include "ssa.h"
#include "alias.h"
#include "fold-const.h"
#include "stor-layout.h"
#include "attribs.h"
#include "varasm.h"
#include "flags.h"
#include "regs.h"
#include "except.h"
#include "insn-config.h"
#include "insn-attr.h"
#include "expmed.h"
#include "dojump.h"
#include "explow.h"
#include "calls.h"
#include "emit-rtl.h"
#include "stmt.h"
/* Include expr.h after insn-config.h so we get HAVE_conditional_move.  */
#include "expr.h"
#include "insn-codes.h"
#include "optabs.h"
#include "libfuncs.h"
#include "recog.h"
#include "reload.h"
#include "typeclass.h"
#include "toplev.h"
#include "langhooks.h"
#include "intl.h"
#include "tm_p.h"
#include "tree-iterator.h"
#include "internal-fn.h"
#include "cgraph.h"
#include "target.h"
#include "common/common-target.h"
#include "timevar.h"
#include "diagnostic.h"
#include "tree-ssa-live.h"
#include "tree-outof-ssa.h"
#include "target-globals.h"
#include "params.h"
#include "tree-ssa-address.h"
#include "cfgexpand.h"
#include "builtins.h"
#include "tree-chkp.h"
#include "rtl-chkp.h"
#include "ccmp.h"


/* If this is nonzero, we do not bother generating VOLATILE
   around volatile memory references, and we are willing to
   output indirect addresses.  If cse is to follow, we reject
   indirect addresses so a useful potential cse is generated;
   if it is used only once, instruction combination will produce
   the same indirect address eventually.  */
int cse_not_expected;

/* This structure is used by move_by_pieces to describe the move to
   be performed.  */
struct move_by_pieces_d
{
  rtx to;
  rtx to_addr;
  int autinc_to;
  int explicit_inc_to;
  rtx from;
  rtx from_addr;
  int autinc_from;
  int explicit_inc_from;
  unsigned HOST_WIDE_INT len;
  HOST_WIDE_INT offset;
  int reverse;
};

/* This structure is used by store_by_pieces to describe the clear to
   be performed.  */

struct store_by_pieces_d
{
  rtx to;
  rtx to_addr;
  int autinc_to;
  int explicit_inc_to;
  unsigned HOST_WIDE_INT len;
  HOST_WIDE_INT offset;
  rtx (*constfun) (void *, HOST_WIDE_INT, machine_mode);
  void *constfundata;
  int reverse;
};

static void move_by_pieces_1 (insn_gen_fn, machine_mode,
			      struct move_by_pieces_d *);
static bool block_move_libcall_safe_for_call_parm (void);
static bool emit_block_move_via_movmem (rtx, rtx, rtx, unsigned, unsigned, HOST_WIDE_INT,
					unsigned HOST_WIDE_INT, unsigned HOST_WIDE_INT,
					unsigned HOST_WIDE_INT);
static tree emit_block_move_libcall_fn (int);
static void emit_block_move_via_loop (rtx, rtx, rtx, unsigned);
static rtx clear_by_pieces_1 (void *, HOST_WIDE_INT, machine_mode);
static void clear_by_pieces (rtx, unsigned HOST_WIDE_INT, unsigned int);
static void store_by_pieces_1 (struct store_by_pieces_d *, unsigned int);
static void store_by_pieces_2 (insn_gen_fn, machine_mode,
			       struct store_by_pieces_d *);
static tree clear_storage_libcall_fn (int);
static rtx_insn *compress_float_constant (rtx, rtx);
static rtx get_subtarget (rtx);
static void store_constructor_field (rtx, unsigned HOST_WIDE_INT,
				     HOST_WIDE_INT, machine_mode,
				     tree, int, alias_set_type, bool);
static void store_constructor (tree, rtx, int, HOST_WIDE_INT, bool);
static rtx store_field (rtx, HOST_WIDE_INT, HOST_WIDE_INT,
			unsigned HOST_WIDE_INT, unsigned HOST_WIDE_INT,
			machine_mode, tree, alias_set_type, bool, bool);

static unsigned HOST_WIDE_INT highest_pow2_factor_for_target (const_tree, const_tree);

static int is_aligning_offset (const_tree, const_tree);
static rtx reduce_to_bit_field_precision (rtx, rtx, tree);
static rtx do_store_flag (sepops, rtx, machine_mode);
#ifdef PUSH_ROUNDING
static void emit_single_push_insn (machine_mode, rtx, tree);
#endif
static void do_tablejump (rtx, machine_mode, rtx, rtx, rtx, int);
static rtx const_vector_from_tree (tree);
static tree tree_expr_size (const_tree);
static HOST_WIDE_INT int_expr_size (tree);


/* This is run to set up which modes can be used
   directly in memory and to initialize the block move optab.  It is run
   at the beginning of compilation and when the target is reinitialized.  */

void
init_expr_target (void)
{
  rtx insn, pat;
  machine_mode mode;
  int num_clobbers;
  rtx mem, mem1;
  rtx reg;

  /* Try indexing by frame ptr and try by stack ptr.
     It is known that on the Convex the stack ptr isn't a valid index.
     With luck, one or the other is valid on any machine.  */
  mem = gen_rtx_MEM (word_mode, stack_pointer_rtx);
  mem1 = gen_rtx_MEM (word_mode, frame_pointer_rtx);

  /* A scratch register we can modify in-place below to avoid
     useless RTL allocations.  */
  reg = gen_rtx_REG (word_mode, LAST_VIRTUAL_REGISTER + 1);

  insn = rtx_alloc (INSN);
  pat = gen_rtx_SET (NULL_RTX, NULL_RTX);
  PATTERN (insn) = pat;

  for (mode = VOIDmode; (int) mode < NUM_MACHINE_MODES;
       mode = (machine_mode) ((int) mode + 1))
    {
      int regno;

      direct_load[(int) mode] = direct_store[(int) mode] = 0;
      PUT_MODE (mem, mode);
      PUT_MODE (mem1, mode);

      /* See if there is some register that can be used in this mode and
	 directly loaded or stored from memory.  */

      if (mode != VOIDmode && mode != BLKmode)
	for (regno = 0; regno < FIRST_PSEUDO_REGISTER
	     && (direct_load[(int) mode] == 0 || direct_store[(int) mode] == 0);
	     regno++)
	  {
	    if (! HARD_REGNO_MODE_OK (regno, mode))
	      continue;

	    set_mode_and_regno (reg, mode, regno);

	    SET_SRC (pat) = mem;
	    SET_DEST (pat) = reg;
	    if (recog (pat, insn, &num_clobbers) >= 0)
	      direct_load[(int) mode] = 1;

	    SET_SRC (pat) = mem1;
	    SET_DEST (pat) = reg;
	    if (recog (pat, insn, &num_clobbers) >= 0)
	      direct_load[(int) mode] = 1;

	    SET_SRC (pat) = reg;
	    SET_DEST (pat) = mem;
	    if (recog (pat, insn, &num_clobbers) >= 0)
	      direct_store[(int) mode] = 1;

	    SET_SRC (pat) = reg;
	    SET_DEST (pat) = mem1;
	    if (recog (pat, insn, &num_clobbers) >= 0)
	      direct_store[(int) mode] = 1;
	  }
    }

  mem = gen_rtx_MEM (VOIDmode, gen_raw_REG (Pmode, LAST_VIRTUAL_REGISTER + 1));

  for (mode = GET_CLASS_NARROWEST_MODE (MODE_FLOAT); mode != VOIDmode;
       mode = GET_MODE_WIDER_MODE (mode))
    {
      machine_mode srcmode;
      for (srcmode = GET_CLASS_NARROWEST_MODE (MODE_FLOAT); srcmode != mode;
	   srcmode = GET_MODE_WIDER_MODE (srcmode))
	{
	  enum insn_code ic;

	  ic = can_extend_p (mode, srcmode, 0);
	  if (ic == CODE_FOR_nothing)
	    continue;

	  PUT_MODE (mem, srcmode);

	  if (insn_operand_matches (ic, 1, mem))
	    float_extend_from_mem[mode][srcmode] = true;
	}
    }
}

/* This is run at the start of compiling a function.  */

void
init_expr (void)
{
  memset (&crtl->expr, 0, sizeof (crtl->expr));
}

/* Copy data from FROM to TO, where the machine modes are not the same.
   Both modes may be integer, or both may be floating, or both may be
   fixed-point.
   UNSIGNEDP should be nonzero if FROM is an unsigned type.
   This causes zero-extension instead of sign-extension.  */

void
convert_move (rtx to, rtx from, int unsignedp)
{
  machine_mode to_mode = GET_MODE (to);
  machine_mode from_mode = GET_MODE (from);
  int to_real = SCALAR_FLOAT_MODE_P (to_mode);
  int from_real = SCALAR_FLOAT_MODE_P (from_mode);
  enum insn_code code;
  rtx libcall;

  /* rtx code for making an equivalent value.  */
  enum rtx_code equiv_code = (unsignedp < 0 ? UNKNOWN
			      : (unsignedp ? ZERO_EXTEND : SIGN_EXTEND));


  gcc_assert (to_real == from_real);
  gcc_assert (to_mode != BLKmode);
  gcc_assert (from_mode != BLKmode);

  /* If the source and destination are already the same, then there's
     nothing to do.  */
  if (to == from)
    return;

  /* If FROM is a SUBREG that indicates that we have already done at least
     the required extension, strip it.  We don't handle such SUBREGs as
     TO here.  */

  if (GET_CODE (from) == SUBREG && SUBREG_PROMOTED_VAR_P (from)
      && (GET_MODE_PRECISION (GET_MODE (SUBREG_REG (from)))
	  >= GET_MODE_PRECISION (to_mode))
      && SUBREG_CHECK_PROMOTED_SIGN (from, unsignedp))
    from = gen_lowpart (to_mode, from), from_mode = to_mode;

  gcc_assert (GET_CODE (to) != SUBREG || !SUBREG_PROMOTED_VAR_P (to));

  if (to_mode == from_mode
      || (from_mode == VOIDmode && CONSTANT_P (from)))
    {
      emit_move_insn (to, from);
      return;
    }

  if (VECTOR_MODE_P (to_mode) || VECTOR_MODE_P (from_mode))
    {
      gcc_assert (GET_MODE_BITSIZE (from_mode) == GET_MODE_BITSIZE (to_mode));

      if (VECTOR_MODE_P (to_mode))
	from = simplify_gen_subreg (to_mode, from, GET_MODE (from), 0);
      else
	to = simplify_gen_subreg (from_mode, to, GET_MODE (to), 0);

      emit_move_insn (to, from);
      return;
    }

  if (GET_CODE (to) == CONCAT && GET_CODE (from) == CONCAT)
    {
      convert_move (XEXP (to, 0), XEXP (from, 0), unsignedp);
      convert_move (XEXP (to, 1), XEXP (from, 1), unsignedp);
      return;
    }

  if (to_real)
    {
      rtx value;
      rtx_insn *insns;
      convert_optab tab;

      gcc_assert ((GET_MODE_PRECISION (from_mode)
		   != GET_MODE_PRECISION (to_mode))
		  || (DECIMAL_FLOAT_MODE_P (from_mode)
		      != DECIMAL_FLOAT_MODE_P (to_mode)));

      if (GET_MODE_PRECISION (from_mode) == GET_MODE_PRECISION (to_mode))
	/* Conversion between decimal float and binary float, same size.  */
	tab = DECIMAL_FLOAT_MODE_P (from_mode) ? trunc_optab : sext_optab;
      else if (GET_MODE_PRECISION (from_mode) < GET_MODE_PRECISION (to_mode))
	tab = sext_optab;
      else
	tab = trunc_optab;

      /* Try converting directly if the insn is supported.  */

      code = convert_optab_handler (tab, to_mode, from_mode);
      if (code != CODE_FOR_nothing)
	{
	  emit_unop_insn (code, to, from,
			  tab == sext_optab ? FLOAT_EXTEND : FLOAT_TRUNCATE);
	  return;
	}

      /* Otherwise use a libcall.  */
      libcall = convert_optab_libfunc (tab, to_mode, from_mode);

      /* Is this conversion implemented yet?  */
      gcc_assert (libcall);

      start_sequence ();
      value = emit_library_call_value (libcall, NULL_RTX, LCT_CONST, to_mode,
				       1, from, from_mode);
      insns = get_insns ();
      end_sequence ();
      emit_libcall_block (insns, to, value,
			  tab == trunc_optab ? gen_rtx_FLOAT_TRUNCATE (to_mode,
								       from)
			  : gen_rtx_FLOAT_EXTEND (to_mode, from));
      return;
    }

  /* Handle pointer conversion.  */			/* SPEE 900220.  */
  /* If the target has a converter from FROM_MODE to TO_MODE, use it.  */
  {
    convert_optab ctab;

    if (GET_MODE_PRECISION (from_mode) > GET_MODE_PRECISION (to_mode))
      ctab = trunc_optab;
    else if (unsignedp)
      ctab = zext_optab;
    else
      ctab = sext_optab;

    if (convert_optab_handler (ctab, to_mode, from_mode)
	!= CODE_FOR_nothing)
      {
	emit_unop_insn (convert_optab_handler (ctab, to_mode, from_mode),
			to, from, UNKNOWN);
	return;
      }
  }

  /* Targets are expected to provide conversion insns between PxImode and
     xImode for all MODE_PARTIAL_INT modes they use, but no others.  */
  if (GET_MODE_CLASS (to_mode) == MODE_PARTIAL_INT)
    {
      machine_mode full_mode
	= smallest_mode_for_size (GET_MODE_BITSIZE (to_mode), MODE_INT);

      gcc_assert (convert_optab_handler (trunc_optab, to_mode, full_mode)
		  != CODE_FOR_nothing);

      if (full_mode != from_mode)
	from = convert_to_mode (full_mode, from, unsignedp);
      emit_unop_insn (convert_optab_handler (trunc_optab, to_mode, full_mode),
		      to, from, UNKNOWN);
      return;
    }
  if (GET_MODE_CLASS (from_mode) == MODE_PARTIAL_INT)
    {
      rtx new_from;
      machine_mode full_mode
	= smallest_mode_for_size (GET_MODE_BITSIZE (from_mode), MODE_INT);
      convert_optab ctab = unsignedp ? zext_optab : sext_optab;
      enum insn_code icode;

      icode = convert_optab_handler (ctab, full_mode, from_mode);
      gcc_assert (icode != CODE_FOR_nothing);

      if (to_mode == full_mode)
	{
	  emit_unop_insn (icode, to, from, UNKNOWN);
	  return;
	}

      new_from = gen_reg_rtx (full_mode);
      emit_unop_insn (icode, new_from, from, UNKNOWN);

      /* else proceed to integer conversions below.  */
      from_mode = full_mode;
      from = new_from;
    }

   /* Make sure both are fixed-point modes or both are not.  */
   gcc_assert (ALL_SCALAR_FIXED_POINT_MODE_P (from_mode) ==
	       ALL_SCALAR_FIXED_POINT_MODE_P (to_mode));
   if (ALL_SCALAR_FIXED_POINT_MODE_P (from_mode))
    {
      /* If we widen from_mode to to_mode and they are in the same class,
	 we won't saturate the result.
	 Otherwise, always saturate the result to play safe.  */
      if (GET_MODE_CLASS (from_mode) == GET_MODE_CLASS (to_mode)
	  && GET_MODE_SIZE (from_mode) < GET_MODE_SIZE (to_mode))
	expand_fixed_convert (to, from, 0, 0);
      else
	expand_fixed_convert (to, from, 0, 1);
      return;
    }

  /* Now both modes are integers.  */

  /* Handle expanding beyond a word.  */
  if (GET_MODE_PRECISION (from_mode) < GET_MODE_PRECISION (to_mode)
      && GET_MODE_PRECISION (to_mode) > BITS_PER_WORD)
    {
      rtx_insn *insns;
      rtx lowpart;
      rtx fill_value;
      rtx lowfrom;
      int i;
      machine_mode lowpart_mode;
      int nwords = CEIL (GET_MODE_SIZE (to_mode), UNITS_PER_WORD);

      /* Try converting directly if the insn is supported.  */
      if ((code = can_extend_p (to_mode, from_mode, unsignedp))
	  != CODE_FOR_nothing)
	{
	  /* If FROM is a SUBREG, put it into a register.  Do this
	     so that we always generate the same set of insns for
	     better cse'ing; if an intermediate assignment occurred,
	     we won't be doing the operation directly on the SUBREG.  */
	  if (optimize > 0 && GET_CODE (from) == SUBREG)
	    from = force_reg (from_mode, from);
	  emit_unop_insn (code, to, from, equiv_code);
	  return;
	}
      /* Next, try converting via full word.  */
      else if (GET_MODE_PRECISION (from_mode) < BITS_PER_WORD
	       && ((code = can_extend_p (to_mode, word_mode, unsignedp))
		   != CODE_FOR_nothing))
	{
	  rtx word_to = gen_reg_rtx (word_mode);
	  if (REG_P (to))
	    {
	      if (reg_overlap_mentioned_p (to, from))
		from = force_reg (from_mode, from);
	      emit_clobber (to);
	    }
	  convert_move (word_to, from, unsignedp);
	  emit_unop_insn (code, to, word_to, equiv_code);
	  return;
	}

      /* No special multiword conversion insn; do it by hand.  */
      start_sequence ();

      /* Since we will turn this into a no conflict block, we must ensure the
         the source does not overlap the target so force it into an isolated
         register when maybe so.  Likewise for any MEM input, since the
         conversion sequence might require several references to it and we
         must ensure we're getting the same value every time.  */

      if (MEM_P (from) || reg_overlap_mentioned_p (to, from))
	from = force_reg (from_mode, from);

      /* Get a copy of FROM widened to a word, if necessary.  */
      if (GET_MODE_PRECISION (from_mode) < BITS_PER_WORD)
	lowpart_mode = word_mode;
      else
	lowpart_mode = from_mode;

      lowfrom = convert_to_mode (lowpart_mode, from, unsignedp);

      lowpart = gen_lowpart (lowpart_mode, to);
      emit_move_insn (lowpart, lowfrom);

      /* Compute the value to put in each remaining word.  */
      if (unsignedp)
	fill_value = const0_rtx;
      else
	fill_value = emit_store_flag_force (gen_reg_rtx (word_mode),
					    LT, lowfrom, const0_rtx,
					    lowpart_mode, 0, -1);

      /* Fill the remaining words.  */
      for (i = GET_MODE_SIZE (lowpart_mode) / UNITS_PER_WORD; i < nwords; i++)
	{
	  int index = (WORDS_BIG_ENDIAN ? nwords - i - 1 : i);
	  rtx subword = operand_subword (to, index, 1, to_mode);

	  gcc_assert (subword);

	  if (fill_value != subword)
	    emit_move_insn (subword, fill_value);
	}

      insns = get_insns ();
      end_sequence ();

      emit_insn (insns);
      return;
    }

  /* Truncating multi-word to a word or less.  */
  if (GET_MODE_PRECISION (from_mode) > BITS_PER_WORD
      && GET_MODE_PRECISION (to_mode) <= BITS_PER_WORD)
    {
      if (!((MEM_P (from)
	     && ! MEM_VOLATILE_P (from)
	     && direct_load[(int) to_mode]
	     && ! mode_dependent_address_p (XEXP (from, 0),
					    MEM_ADDR_SPACE (from)))
	    || REG_P (from)
	    || GET_CODE (from) == SUBREG))
	from = force_reg (from_mode, from);
      convert_move (to, gen_lowpart (word_mode, from), 0);
      return;
    }

  /* Now follow all the conversions between integers
     no more than a word long.  */

  /* For truncation, usually we can just refer to FROM in a narrower mode.  */
  if (GET_MODE_BITSIZE (to_mode) < GET_MODE_BITSIZE (from_mode)
      && TRULY_NOOP_TRUNCATION_MODES_P (to_mode, from_mode))
    {
      if (!((MEM_P (from)
	     && ! MEM_VOLATILE_P (from)
	     && direct_load[(int) to_mode]
	     && ! mode_dependent_address_p (XEXP (from, 0),
					    MEM_ADDR_SPACE (from)))
	    || REG_P (from)
	    || GET_CODE (from) == SUBREG))
	from = force_reg (from_mode, from);
      if (REG_P (from) && REGNO (from) < FIRST_PSEUDO_REGISTER
	  && ! HARD_REGNO_MODE_OK (REGNO (from), to_mode))
	from = copy_to_reg (from);
      emit_move_insn (to, gen_lowpart (to_mode, from));
      return;
    }

  /* Handle extension.  */
  if (GET_MODE_PRECISION (to_mode) > GET_MODE_PRECISION (from_mode))
    {
      /* Convert directly if that works.  */
      if ((code = can_extend_p (to_mode, from_mode, unsignedp))
	  != CODE_FOR_nothing)
	{
	  emit_unop_insn (code, to, from, equiv_code);
	  return;
	}
      else
	{
	  machine_mode intermediate;
	  rtx tmp;
	  int shift_amount;

	  /* Search for a mode to convert via.  */
	  for (intermediate = from_mode; intermediate != VOIDmode;
	       intermediate = GET_MODE_WIDER_MODE (intermediate))
	    if (((can_extend_p (to_mode, intermediate, unsignedp)
		  != CODE_FOR_nothing)
		 || (GET_MODE_SIZE (to_mode) < GET_MODE_SIZE (intermediate)
		     && TRULY_NOOP_TRUNCATION_MODES_P (to_mode, intermediate)))
		&& (can_extend_p (intermediate, from_mode, unsignedp)
		    != CODE_FOR_nothing))
	      {
		convert_move (to, convert_to_mode (intermediate, from,
						   unsignedp), unsignedp);
		return;
	      }

	  /* No suitable intermediate mode.
	     Generate what we need with	shifts.  */
	  shift_amount = (GET_MODE_PRECISION (to_mode)
			  - GET_MODE_PRECISION (from_mode));
	  from = gen_lowpart (to_mode, force_reg (from_mode, from));
	  tmp = expand_shift (LSHIFT_EXPR, to_mode, from, shift_amount,
			      to, unsignedp);
	  tmp = expand_shift (RSHIFT_EXPR, to_mode, tmp, shift_amount,
			      to, unsignedp);
	  if (tmp != to)
	    emit_move_insn (to, tmp);
	  return;
	}
    }

  /* Support special truncate insns for certain modes.  */
  if (convert_optab_handler (trunc_optab, to_mode,
			     from_mode) != CODE_FOR_nothing)
    {
      emit_unop_insn (convert_optab_handler (trunc_optab, to_mode, from_mode),
		      to, from, UNKNOWN);
      return;
    }

  /* Handle truncation of volatile memrefs, and so on;
     the things that couldn't be truncated directly,
     and for which there was no special instruction.

     ??? Code above formerly short-circuited this, for most integer
     mode pairs, with a force_reg in from_mode followed by a recursive
     call to this routine.  Appears always to have been wrong.  */
  if (GET_MODE_PRECISION (to_mode) < GET_MODE_PRECISION (from_mode))
    {
      rtx temp = force_reg (to_mode, gen_lowpart (to_mode, from));
      emit_move_insn (to, temp);
      return;
    }

  /* Mode combination is not recognized.  */
  gcc_unreachable ();
}

/* Return an rtx for a value that would result
   from converting X to mode MODE.
   Both X and MODE may be floating, or both integer.
   UNSIGNEDP is nonzero if X is an unsigned value.
   This can be done by referring to a part of X in place
   or by copying to a new temporary with conversion.  */

rtx
convert_to_mode (machine_mode mode, rtx x, int unsignedp)
{
  return convert_modes (mode, VOIDmode, x, unsignedp);
}

/* Return an rtx for a value that would result
   from converting X from mode OLDMODE to mode MODE.
   Both modes may be floating, or both integer.
   UNSIGNEDP is nonzero if X is an unsigned value.

   This can be done by referring to a part of X in place
   or by copying to a new temporary with conversion.

   You can give VOIDmode for OLDMODE, if you are sure X has a nonvoid mode.  */

rtx
convert_modes (machine_mode mode, machine_mode oldmode, rtx x, int unsignedp)
{
  rtx temp;

  /* If FROM is a SUBREG that indicates that we have already done at least
     the required extension, strip it.  */

  if (GET_CODE (x) == SUBREG && SUBREG_PROMOTED_VAR_P (x)
      && GET_MODE_SIZE (GET_MODE (SUBREG_REG (x))) >= GET_MODE_SIZE (mode)
      && SUBREG_CHECK_PROMOTED_SIGN (x, unsignedp))
    x = gen_lowpart (mode, SUBREG_REG (x));

  if (GET_MODE (x) != VOIDmode)
    oldmode = GET_MODE (x);

  if (mode == oldmode)
    return x;

  if (CONST_SCALAR_INT_P (x) && GET_MODE_CLASS (mode) == MODE_INT)
    {
      /* If the caller did not tell us the old mode, then there is not
	 much to do with respect to canonicalization.  We have to
	 assume that all the bits are significant.  */
      if (GET_MODE_CLASS (oldmode) != MODE_INT)
	oldmode = MAX_MODE_INT;
      wide_int w = wide_int::from (std::make_pair (x, oldmode),
				   GET_MODE_PRECISION (mode),
				   unsignedp ? UNSIGNED : SIGNED);
      return immed_wide_int_const (w, mode);
    }

  /* We can do this with a gen_lowpart if both desired and current modes
     are integer, and this is either a constant integer, a register, or a
     non-volatile MEM. */
  if (GET_MODE_CLASS (mode) == MODE_INT
      && GET_MODE_CLASS (oldmode) == MODE_INT
      && GET_MODE_PRECISION (mode) <= GET_MODE_PRECISION (oldmode)
      && ((MEM_P (x) && !MEM_VOLATILE_P (x) && direct_load[(int) mode])
          || (REG_P (x)
              && (!HARD_REGISTER_P (x)
                  || HARD_REGNO_MODE_OK (REGNO (x), mode))
              && TRULY_NOOP_TRUNCATION_MODES_P (mode, GET_MODE (x)))))

   return gen_lowpart (mode, x);

  /* Converting from integer constant into mode is always equivalent to an
     subreg operation.  */
  if (VECTOR_MODE_P (mode) && GET_MODE (x) == VOIDmode)
    {
      gcc_assert (GET_MODE_BITSIZE (mode) == GET_MODE_BITSIZE (oldmode));
      return simplify_gen_subreg (mode, x, oldmode, 0);
    }

  temp = gen_reg_rtx (mode);
  convert_move (temp, x, unsignedp);
  return temp;
}

/* Return the largest alignment we can use for doing a move (or store)
   of MAX_PIECES.  ALIGN is the largest alignment we could use.  */

static unsigned int
alignment_for_piecewise_move (unsigned int max_pieces, unsigned int align)
{
  machine_mode tmode;

  tmode = mode_for_size (max_pieces * BITS_PER_UNIT, MODE_INT, 1);
  if (align >= GET_MODE_ALIGNMENT (tmode))
    align = GET_MODE_ALIGNMENT (tmode);
  else
    {
      machine_mode tmode, xmode;

      for (tmode = GET_CLASS_NARROWEST_MODE (MODE_INT), xmode = tmode;
	   tmode != VOIDmode;
	   xmode = tmode, tmode = GET_MODE_WIDER_MODE (tmode))
	if (GET_MODE_SIZE (tmode) > max_pieces
	    || SLOW_UNALIGNED_ACCESS (tmode, align))
	  break;

      align = MAX (align, GET_MODE_ALIGNMENT (xmode));
    }

  return align;
}

/* Return the widest integer mode no wider than SIZE.  If no such mode
   can be found, return VOIDmode.  */

static machine_mode
widest_int_mode_for_size (unsigned int size)
{
  machine_mode tmode, mode = VOIDmode;

  for (tmode = GET_CLASS_NARROWEST_MODE (MODE_INT);
       tmode != VOIDmode; tmode = GET_MODE_WIDER_MODE (tmode))
    if (GET_MODE_SIZE (tmode) < size)
      mode = tmode;

  return mode;
}

/* Determine whether the LEN bytes can be moved by using several move
   instructions.  Return nonzero if a call to move_by_pieces should
   succeed.  */

int
can_move_by_pieces (unsigned HOST_WIDE_INT len,
		    unsigned int align)
{
  return targetm.use_by_pieces_infrastructure_p (len, align, MOVE_BY_PIECES,
						 optimize_insn_for_speed_p ());
}

/* Generate several move instructions to copy LEN bytes from block FROM to
   block TO.  (These are MEM rtx's with BLKmode).

   If PUSH_ROUNDING is defined and TO is NULL, emit_single_push_insn is
   used to push FROM to the stack.

   ALIGN is maximum stack alignment we can assume.

   If ENDP is 0 return to, if ENDP is 1 return memory at the end ala
   mempcpy, and if ENDP is 2 return memory the end minus one byte ala
   stpcpy.  */

rtx
move_by_pieces (rtx to, rtx from, unsigned HOST_WIDE_INT len,
		unsigned int align, int endp)
{
  struct move_by_pieces_d data;
  machine_mode to_addr_mode;
  machine_mode from_addr_mode = get_address_mode (from);
  rtx to_addr, from_addr = XEXP (from, 0);
  unsigned int max_size = MOVE_MAX_PIECES + 1;
  enum insn_code icode;

  align = MIN (to ? MEM_ALIGN (to) : align, MEM_ALIGN (from));

  data.offset = 0;
  data.from_addr = from_addr;
  if (to)
    {
      to_addr_mode = get_address_mode (to);
      to_addr = XEXP (to, 0);
      data.to = to;
      data.autinc_to
	= (GET_CODE (to_addr) == PRE_INC || GET_CODE (to_addr) == PRE_DEC
	   || GET_CODE (to_addr) == POST_INC || GET_CODE (to_addr) == POST_DEC);
      data.reverse
	= (GET_CODE (to_addr) == PRE_DEC || GET_CODE (to_addr) == POST_DEC);
    }
  else
    {
      to_addr_mode = VOIDmode;
      to_addr = NULL_RTX;
      data.to = NULL_RTX;
      data.autinc_to = 1;
      if (STACK_GROWS_DOWNWARD)
	data.reverse = 1;
      else
	data.reverse = 0;
    }
  data.to_addr = to_addr;
  data.from = from;
  data.autinc_from
    = (GET_CODE (from_addr) == PRE_INC || GET_CODE (from_addr) == PRE_DEC
       || GET_CODE (from_addr) == POST_INC
       || GET_CODE (from_addr) == POST_DEC);

  data.explicit_inc_from = 0;
  data.explicit_inc_to = 0;
  if (data.reverse) data.offset = len;
  data.len = len;

  /* If copying requires more than two move insns,
     copy addresses to registers (to make displacements shorter)
     and use post-increment if available.  */
  if (!(data.autinc_from && data.autinc_to)
      && move_by_pieces_ninsns (len, align, max_size) > 2)
    {
      /* Find the mode of the largest move...
	 MODE might not be used depending on the definitions of the
	 USE_* macros below.  */
      machine_mode mode ATTRIBUTE_UNUSED
	= widest_int_mode_for_size (max_size);

      if (USE_LOAD_PRE_DECREMENT (mode) && data.reverse && ! data.autinc_from)
	{
	  data.from_addr = copy_to_mode_reg (from_addr_mode,
					     plus_constant (from_addr_mode,
							    from_addr, len));
	  data.autinc_from = 1;
	  data.explicit_inc_from = -1;
	}
      if (USE_LOAD_POST_INCREMENT (mode) && ! data.autinc_from)
	{
	  data.from_addr = copy_to_mode_reg (from_addr_mode, from_addr);
	  data.autinc_from = 1;
	  data.explicit_inc_from = 1;
	}
      if (!data.autinc_from && CONSTANT_P (from_addr))
	data.from_addr = copy_to_mode_reg (from_addr_mode, from_addr);
      if (USE_STORE_PRE_DECREMENT (mode) && data.reverse && ! data.autinc_to)
	{
	  data.to_addr = copy_to_mode_reg (to_addr_mode,
					   plus_constant (to_addr_mode,
							  to_addr, len));
	  data.autinc_to = 1;
	  data.explicit_inc_to = -1;
	}
      if (USE_STORE_POST_INCREMENT (mode) && ! data.reverse && ! data.autinc_to)
	{
	  data.to_addr = copy_to_mode_reg (to_addr_mode, to_addr);
	  data.autinc_to = 1;
	  data.explicit_inc_to = 1;
	}
      if (!data.autinc_to && CONSTANT_P (to_addr))
	data.to_addr = copy_to_mode_reg (to_addr_mode, to_addr);
    }

  align = alignment_for_piecewise_move (MOVE_MAX_PIECES, align);

  /* First move what we can in the largest integer mode, then go to
     successively smaller modes.  */

  while (max_size > 1 && data.len > 0)
    {
      machine_mode mode = widest_int_mode_for_size (max_size);

      if (mode == VOIDmode)
	break;

      icode = optab_handler (mov_optab, mode);
      if (icode != CODE_FOR_nothing && align >= GET_MODE_ALIGNMENT (mode))
	move_by_pieces_1 (GEN_FCN (icode), mode, &data);

      max_size = GET_MODE_SIZE (mode);
    }

  /* The code above should have handled everything.  */
  gcc_assert (!data.len);

  if (endp)
    {
      rtx to1;

      gcc_assert (!data.reverse);
      if (data.autinc_to)
	{
	  if (endp == 2)
	    {
	      if (HAVE_POST_INCREMENT && data.explicit_inc_to > 0)
		emit_insn (gen_add2_insn (data.to_addr, constm1_rtx));
	      else
		data.to_addr = copy_to_mode_reg (to_addr_mode,
						 plus_constant (to_addr_mode,
								data.to_addr,
								-1));
	    }
	  to1 = adjust_automodify_address (data.to, QImode, data.to_addr,
					   data.offset);
	}
      else
	{
	  if (endp == 2)
	    --data.offset;
	  to1 = adjust_address (data.to, QImode, data.offset);
	}
      return to1;
    }
  else
    return data.to;
}

/* Return number of insns required to move L bytes by pieces.
   ALIGN (in bits) is maximum alignment we can assume.  */

unsigned HOST_WIDE_INT
move_by_pieces_ninsns (unsigned HOST_WIDE_INT l, unsigned int align,
		       unsigned int max_size)
{
  unsigned HOST_WIDE_INT n_insns = 0;

  align = alignment_for_piecewise_move (MOVE_MAX_PIECES, align);

  while (max_size > 1 && l > 0)
    {
      machine_mode mode;
      enum insn_code icode;

      mode = widest_int_mode_for_size (max_size);

      if (mode == VOIDmode)
	break;

      icode = optab_handler (mov_optab, mode);
      if (icode != CODE_FOR_nothing && align >= GET_MODE_ALIGNMENT (mode))
	n_insns += l / GET_MODE_SIZE (mode), l %= GET_MODE_SIZE (mode);

      max_size = GET_MODE_SIZE (mode);
    }

  gcc_assert (!l);
  return n_insns;
}

/* Subroutine of move_by_pieces.  Move as many bytes as appropriate
   with move instructions for mode MODE.  GENFUN is the gen_... function
   to make a move insn for that mode.  DATA has all the other info.  */

static void
move_by_pieces_1 (insn_gen_fn genfun, machine_mode mode,
		  struct move_by_pieces_d *data)
{
  unsigned int size = GET_MODE_SIZE (mode);
  rtx to1 = NULL_RTX, from1;

  while (data->len >= size)
    {
      if (data->reverse)
	data->offset -= size;

      if (data->to)
	{
	  if (data->autinc_to)
	    to1 = adjust_automodify_address (data->to, mode, data->to_addr,
					     data->offset);
	  else
	    to1 = adjust_address (data->to, mode, data->offset);
	}

      if (data->autinc_from)
	from1 = adjust_automodify_address (data->from, mode, data->from_addr,
					   data->offset);
      else
	from1 = adjust_address (data->from, mode, data->offset);

      if (HAVE_PRE_DECREMENT && data->explicit_inc_to < 0)
	emit_insn (gen_add2_insn (data->to_addr,
				  gen_int_mode (-(HOST_WIDE_INT) size,
						GET_MODE (data->to_addr))));
      if (HAVE_PRE_DECREMENT && data->explicit_inc_from < 0)
	emit_insn (gen_add2_insn (data->from_addr,
				  gen_int_mode (-(HOST_WIDE_INT) size,
						GET_MODE (data->from_addr))));

      if (data->to)
	emit_insn ((*genfun) (to1, from1));
      else
	{
#ifdef PUSH_ROUNDING
	  emit_single_push_insn (mode, from1, NULL);
#else
	  gcc_unreachable ();
#endif
	}

      if (HAVE_POST_INCREMENT && data->explicit_inc_to > 0)
	emit_insn (gen_add2_insn (data->to_addr,
				  gen_int_mode (size,
						GET_MODE (data->to_addr))));
      if (HAVE_POST_INCREMENT && data->explicit_inc_from > 0)
	emit_insn (gen_add2_insn (data->from_addr,
				  gen_int_mode (size,
						GET_MODE (data->from_addr))));

      if (! data->reverse)
	data->offset += size;

      data->len -= size;
    }
}

/* Emit code to move a block Y to a block X.  This may be done with
   string-move instructions, with multiple scalar move instructions,
   or with a library call.

   Both X and Y must be MEM rtx's (perhaps inside VOLATILE) with mode BLKmode.
   SIZE is an rtx that says how long they are.
   ALIGN is the maximum alignment we can assume they have.
   METHOD describes what kind of copy this is, and what mechanisms may be used.
   MIN_SIZE is the minimal size of block to move
   MAX_SIZE is the maximal size of block to move, if it can not be represented
   in unsigned HOST_WIDE_INT, than it is mask of all ones.

   Return the address of the new block, if memcpy is called and returns it,
   0 otherwise.  */

rtx
emit_block_move_hints (rtx x, rtx y, rtx size, enum block_op_methods method,
		       unsigned int expected_align, HOST_WIDE_INT expected_size,
		       unsigned HOST_WIDE_INT min_size,
		       unsigned HOST_WIDE_INT max_size,
		       unsigned HOST_WIDE_INT probable_max_size)
{
  bool may_use_call;
  rtx retval = 0;
  unsigned int align;

  gcc_assert (size);
  if (CONST_INT_P (size)
      && INTVAL (size) == 0)
    return 0;

  switch (method)
    {
    case BLOCK_OP_NORMAL:
    case BLOCK_OP_TAILCALL:
      may_use_call = true;
      break;

    case BLOCK_OP_CALL_PARM:
      may_use_call = block_move_libcall_safe_for_call_parm ();

      /* Make inhibit_defer_pop nonzero around the library call
	 to force it to pop the arguments right away.  */
      NO_DEFER_POP;
      break;

    case BLOCK_OP_NO_LIBCALL:
      may_use_call = false;
      break;

    default:
      gcc_unreachable ();
    }

  gcc_assert (MEM_P (x) && MEM_P (y));
  align = MIN (MEM_ALIGN (x), MEM_ALIGN (y));
  gcc_assert (align >= BITS_PER_UNIT);

  /* Make sure we've got BLKmode addresses; store_one_arg can decide that
     block copy is more efficient for other large modes, e.g. DCmode.  */
  x = adjust_address (x, BLKmode, 0);
  y = adjust_address (y, BLKmode, 0);

  /* Set MEM_SIZE as appropriate for this block copy.  The main place this
     can be incorrect is coming from __builtin_memcpy.  */
  if (CONST_INT_P (size))
    {
      x = shallow_copy_rtx (x);
      y = shallow_copy_rtx (y);
      set_mem_size (x, INTVAL (size));
      set_mem_size (y, INTVAL (size));
    }

  if (CONST_INT_P (size) && can_move_by_pieces (INTVAL (size), align))
    move_by_pieces (x, y, INTVAL (size), align, 0);
  else if (emit_block_move_via_movmem (x, y, size, align,
				       expected_align, expected_size,
				       min_size, max_size, probable_max_size))
    ;
  else if (may_use_call
	   && ADDR_SPACE_GENERIC_P (MEM_ADDR_SPACE (x))
	   && ADDR_SPACE_GENERIC_P (MEM_ADDR_SPACE (y)))
    {
      /* Since x and y are passed to a libcall, mark the corresponding
	 tree EXPR as addressable.  */
      tree y_expr = MEM_EXPR (y);
      tree x_expr = MEM_EXPR (x);
      if (y_expr)
	mark_addressable (y_expr);
      if (x_expr)
	mark_addressable (x_expr);
      retval = emit_block_move_via_libcall (x, y, size,
					    method == BLOCK_OP_TAILCALL);
    }

  else
    emit_block_move_via_loop (x, y, size, align);

  if (method == BLOCK_OP_CALL_PARM)
    OK_DEFER_POP;

  return retval;
}

rtx
emit_block_move (rtx x, rtx y, rtx size, enum block_op_methods method)
{
  unsigned HOST_WIDE_INT max, min = 0;
  if (GET_CODE (size) == CONST_INT)
    min = max = UINTVAL (size);
  else
    max = GET_MODE_MASK (GET_MODE (size));
  return emit_block_move_hints (x, y, size, method, 0, -1,
				min, max, max);
}

/* A subroutine of emit_block_move.  Returns true if calling the
   block move libcall will not clobber any parameters which may have
   already been placed on the stack.  */

static bool
block_move_libcall_safe_for_call_parm (void)
{
#if defined (REG_PARM_STACK_SPACE)
  tree fn;
#endif

  /* If arguments are pushed on the stack, then they're safe.  */
  if (PUSH_ARGS)
    return true;

  /* If registers go on the stack anyway, any argument is sure to clobber
     an outgoing argument.  */
#if defined (REG_PARM_STACK_SPACE)
  fn = emit_block_move_libcall_fn (false);
  /* Avoid set but not used warning if *REG_PARM_STACK_SPACE doesn't
     depend on its argument.  */
  (void) fn;
  if (OUTGOING_REG_PARM_STACK_SPACE ((!fn ? NULL_TREE : TREE_TYPE (fn)))
      && REG_PARM_STACK_SPACE (fn) != 0)
    return false;
#endif

  /* If any argument goes in memory, then it might clobber an outgoing
     argument.  */
  {
    CUMULATIVE_ARGS args_so_far_v;
    cumulative_args_t args_so_far;
    tree fn, arg;

    fn = emit_block_move_libcall_fn (false);
    INIT_CUMULATIVE_ARGS (args_so_far_v, TREE_TYPE (fn), NULL_RTX, 0, 3);
    args_so_far = pack_cumulative_args (&args_so_far_v);

    arg = TYPE_ARG_TYPES (TREE_TYPE (fn));
    for ( ; arg != void_list_node ; arg = TREE_CHAIN (arg))
      {
	machine_mode mode = TYPE_MODE (TREE_VALUE (arg));
	rtx tmp = targetm.calls.function_arg (args_so_far, mode,
					      NULL_TREE, true);
	if (!tmp || !REG_P (tmp))
	  return false;
	if (targetm.calls.arg_partial_bytes (args_so_far, mode, NULL, 1))
	  return false;
	targetm.calls.function_arg_advance (args_so_far, mode,
					    NULL_TREE, true);
      }
  }
  return true;
}

/* A subroutine of emit_block_move.  Expand a movmem pattern;
   return true if successful.  */

static bool
emit_block_move_via_movmem (rtx x, rtx y, rtx size, unsigned int align,
			    unsigned int expected_align, HOST_WIDE_INT expected_size,
			    unsigned HOST_WIDE_INT min_size,
			    unsigned HOST_WIDE_INT max_size,
			    unsigned HOST_WIDE_INT probable_max_size)
{
  int save_volatile_ok = volatile_ok;
  machine_mode mode;

  if (expected_align < align)
    expected_align = align;
  if (expected_size != -1)
    {
      if ((unsigned HOST_WIDE_INT)expected_size > probable_max_size)
	expected_size = probable_max_size;
      if ((unsigned HOST_WIDE_INT)expected_size < min_size)
	expected_size = min_size;
    }

  /* Since this is a move insn, we don't care about volatility.  */
  volatile_ok = 1;

  /* Try the most limited insn first, because there's no point
     including more than one in the machine description unless
     the more limited one has some advantage.  */

  for (mode = GET_CLASS_NARROWEST_MODE (MODE_INT); mode != VOIDmode;
       mode = GET_MODE_WIDER_MODE (mode))
    {
      enum insn_code code = direct_optab_handler (movmem_optab, mode);

      if (code != CODE_FOR_nothing
	  /* We don't need MODE to be narrower than BITS_PER_HOST_WIDE_INT
	     here because if SIZE is less than the mode mask, as it is
	     returned by the macro, it will definitely be less than the
	     actual mode mask.  Since SIZE is within the Pmode address
	     space, we limit MODE to Pmode.  */
	  && ((CONST_INT_P (size)
	       && ((unsigned HOST_WIDE_INT) INTVAL (size)
		   <= (GET_MODE_MASK (mode) >> 1)))
	      || max_size <= (GET_MODE_MASK (mode) >> 1)
	      || GET_MODE_BITSIZE (mode) >= GET_MODE_BITSIZE (Pmode)))
	{
	  struct expand_operand ops[9];
	  unsigned int nops;

	  /* ??? When called via emit_block_move_for_call, it'd be
	     nice if there were some way to inform the backend, so
	     that it doesn't fail the expansion because it thinks
	     emitting the libcall would be more efficient.  */
	  nops = insn_data[(int) code].n_generator_args;
	  gcc_assert (nops == 4 || nops == 6 || nops == 8 || nops == 9);

	  create_fixed_operand (&ops[0], x);
	  create_fixed_operand (&ops[1], y);
	  /* The check above guarantees that this size conversion is valid.  */
	  create_convert_operand_to (&ops[2], size, mode, true);
	  create_integer_operand (&ops[3], align / BITS_PER_UNIT);
	  if (nops >= 6)
	    {
	      create_integer_operand (&ops[4], expected_align / BITS_PER_UNIT);
	      create_integer_operand (&ops[5], expected_size);
	    }
	  if (nops >= 8)
	    {
	      create_integer_operand (&ops[6], min_size);
	      /* If we can not represent the maximal size,
		 make parameter NULL.  */
	      if ((HOST_WIDE_INT) max_size != -1)
	        create_integer_operand (&ops[7], max_size);
	      else
		create_fixed_operand (&ops[7], NULL);
	    }
	  if (nops == 9)
	    {
	      /* If we can not represent the maximal size,
		 make parameter NULL.  */
	      if ((HOST_WIDE_INT) probable_max_size != -1)
	        create_integer_operand (&ops[8], probable_max_size);
	      else
		create_fixed_operand (&ops[8], NULL);
	    }
	  if (maybe_expand_insn (code, nops, ops))
	    {
	      volatile_ok = save_volatile_ok;
	      return true;
	    }
	}
    }

  volatile_ok = save_volatile_ok;
  return false;
}

/* A subroutine of emit_block_move.  Expand a call to memcpy.
   Return the return value from memcpy, 0 otherwise.  */

rtx
emit_block_move_via_libcall (rtx dst, rtx src, rtx size, bool tailcall)
{
  rtx dst_addr, src_addr;
  tree call_expr, fn, src_tree, dst_tree, size_tree;
  machine_mode size_mode;
  rtx retval;

  /* Emit code to copy the addresses of DST and SRC and SIZE into new
     pseudos.  We can then place those new pseudos into a VAR_DECL and
     use them later.  */

  dst_addr = copy_addr_to_reg (XEXP (dst, 0));
  src_addr = copy_addr_to_reg (XEXP (src, 0));

  dst_addr = convert_memory_address (ptr_mode, dst_addr);
  src_addr = convert_memory_address (ptr_mode, src_addr);

  dst_tree = make_tree (ptr_type_node, dst_addr);
  src_tree = make_tree (ptr_type_node, src_addr);

  size_mode = TYPE_MODE (sizetype);

  size = convert_to_mode (size_mode, size, 1);
  size = copy_to_mode_reg (size_mode, size);

  /* It is incorrect to use the libcall calling conventions to call
     memcpy in this context.  This could be a user call to memcpy and
     the user may wish to examine the return value from memcpy.  For
     targets where libcalls and normal calls have different conventions
     for returning pointers, we could end up generating incorrect code.  */

  size_tree = make_tree (sizetype, size);

  fn = emit_block_move_libcall_fn (true);
  call_expr = build_call_expr (fn, 3, dst_tree, src_tree, size_tree);
  CALL_EXPR_TAILCALL (call_expr) = tailcall;

  retval = expand_normal (call_expr);

  return retval;
}

/* A subroutine of emit_block_move_via_libcall.  Create the tree node
   for the function we use for block copies.  */

static GTY(()) tree block_move_fn;

void
init_block_move_fn (const char *asmspec)
{
  if (!block_move_fn)
    {
      tree args, fn, attrs, attr_args;

      fn = get_identifier ("memcpy");
      args = build_function_type_list (ptr_type_node, ptr_type_node,
				       const_ptr_type_node, sizetype,
				       NULL_TREE);

      fn = build_decl (UNKNOWN_LOCATION, FUNCTION_DECL, fn, args);
      DECL_EXTERNAL (fn) = 1;
      TREE_PUBLIC (fn) = 1;
      DECL_ARTIFICIAL (fn) = 1;
      TREE_NOTHROW (fn) = 1;
      DECL_VISIBILITY (fn) = VISIBILITY_DEFAULT;
      DECL_VISIBILITY_SPECIFIED (fn) = 1;

      attr_args = build_tree_list (NULL_TREE, build_string (1, "1"));
      attrs = tree_cons (get_identifier ("fn spec"), attr_args, NULL);

      decl_attributes (&fn, attrs, ATTR_FLAG_BUILT_IN);

      block_move_fn = fn;
    }

  if (asmspec)
    set_user_assembler_name (block_move_fn, asmspec);
}

static tree
emit_block_move_libcall_fn (int for_call)
{
  static bool emitted_extern;

  if (!block_move_fn)
    init_block_move_fn (NULL);

  if (for_call && !emitted_extern)
    {
      emitted_extern = true;
      make_decl_rtl (block_move_fn);
    }

  return block_move_fn;
}

/* A subroutine of emit_block_move.  Copy the data via an explicit
   loop.  This is used only when libcalls are forbidden.  */
/* ??? It'd be nice to copy in hunks larger than QImode.  */

static void
emit_block_move_via_loop (rtx x, rtx y, rtx size,
			  unsigned int align ATTRIBUTE_UNUSED)
{
  rtx_code_label *cmp_label, *top_label;
  rtx iter, x_addr, y_addr, tmp;
  machine_mode x_addr_mode = get_address_mode (x);
  machine_mode y_addr_mode = get_address_mode (y);
  machine_mode iter_mode;

  iter_mode = GET_MODE (size);
  if (iter_mode == VOIDmode)
    iter_mode = word_mode;

  top_label = gen_label_rtx ();
  cmp_label = gen_label_rtx ();
  iter = gen_reg_rtx (iter_mode);

  emit_move_insn (iter, const0_rtx);

  x_addr = force_operand (XEXP (x, 0), NULL_RTX);
  y_addr = force_operand (XEXP (y, 0), NULL_RTX);
  do_pending_stack_adjust ();

  emit_jump (cmp_label);
  emit_label (top_label);

  tmp = convert_modes (x_addr_mode, iter_mode, iter, true);
  x_addr = simplify_gen_binary (PLUS, x_addr_mode, x_addr, tmp);

  if (x_addr_mode != y_addr_mode)
    tmp = convert_modes (y_addr_mode, iter_mode, iter, true);
  y_addr = simplify_gen_binary (PLUS, y_addr_mode, y_addr, tmp);

  x = change_address (x, QImode, x_addr);
  y = change_address (y, QImode, y_addr);

  emit_move_insn (x, y);

  tmp = expand_simple_binop (iter_mode, PLUS, iter, const1_rtx, iter,
			     true, OPTAB_LIB_WIDEN);
  if (tmp != iter)
    emit_move_insn (iter, tmp);

  emit_label (cmp_label);

  emit_cmp_and_jump_insns (iter, size, LT, NULL_RTX, iter_mode,
			   true, top_label, REG_BR_PROB_BASE * 90 / 100);
}

/* Copy all or part of a value X into registers starting at REGNO.
   The number of registers to be filled is NREGS.  */

void
move_block_to_reg (int regno, rtx x, int nregs, machine_mode mode)
{
  if (nregs == 0)
    return;

  if (CONSTANT_P (x) && !targetm.legitimate_constant_p (mode, x))
    x = validize_mem (force_const_mem (mode, x));

  /* See if the machine can do this with a load multiple insn.  */
  if (targetm.have_load_multiple ())
    {
      rtx_insn *last = get_last_insn ();
      rtx first = gen_rtx_REG (word_mode, regno);
      if (rtx_insn *pat = targetm.gen_load_multiple (first, x,
						     GEN_INT (nregs)))
	{
	  emit_insn (pat);
	  return;
	}
      else
	delete_insns_since (last);
    }

  for (int i = 0; i < nregs; i++)
    emit_move_insn (gen_rtx_REG (word_mode, regno + i),
		    operand_subword_force (x, i, mode));
}

/* Copy all or part of a BLKmode value X out of registers starting at REGNO.
   The number of registers to be filled is NREGS.  */

void
move_block_from_reg (int regno, rtx x, int nregs)
{
  if (nregs == 0)
    return;

  /* See if the machine can do this with a store multiple insn.  */
  if (targetm.have_store_multiple ())
    {
      rtx_insn *last = get_last_insn ();
      rtx first = gen_rtx_REG (word_mode, regno);
      if (rtx_insn *pat = targetm.gen_store_multiple (x, first,
						      GEN_INT (nregs)))
	{
	  emit_insn (pat);
	  return;
	}
      else
	delete_insns_since (last);
    }

  for (int i = 0; i < nregs; i++)
    {
      rtx tem = operand_subword (x, i, 1, BLKmode);

      gcc_assert (tem);

      emit_move_insn (tem, gen_rtx_REG (word_mode, regno + i));
    }
}

/* Generate a PARALLEL rtx for a new non-consecutive group of registers from
   ORIG, where ORIG is a non-consecutive group of registers represented by
   a PARALLEL.  The clone is identical to the original except in that the
   original set of registers is replaced by a new set of pseudo registers.
   The new set has the same modes as the original set.  */

rtx
gen_group_rtx (rtx orig)
{
  int i, length;
  rtx *tmps;

  gcc_assert (GET_CODE (orig) == PARALLEL);

  length = XVECLEN (orig, 0);
  tmps = XALLOCAVEC (rtx, length);

  /* Skip a NULL entry in first slot.  */
  i = XEXP (XVECEXP (orig, 0, 0), 0) ? 0 : 1;

  if (i)
    tmps[0] = 0;

  for (; i < length; i++)
    {
      machine_mode mode = GET_MODE (XEXP (XVECEXP (orig, 0, i), 0));
      rtx offset = XEXP (XVECEXP (orig, 0, i), 1);

      tmps[i] = gen_rtx_EXPR_LIST (VOIDmode, gen_reg_rtx (mode), offset);
    }

  return gen_rtx_PARALLEL (GET_MODE (orig), gen_rtvec_v (length, tmps));
}

/* A subroutine of emit_group_load.  Arguments as for emit_group_load,
   except that values are placed in TMPS[i], and must later be moved
   into corresponding XEXP (XVECEXP (DST, 0, i), 0) element.  */

static void
emit_group_load_1 (rtx *tmps, rtx dst, rtx orig_src, tree type, int ssize)
{
  rtx src;
  int start, i;
  machine_mode m = GET_MODE (orig_src);

  gcc_assert (GET_CODE (dst) == PARALLEL);

  if (m != VOIDmode
      && !SCALAR_INT_MODE_P (m)
      && !MEM_P (orig_src)
      && GET_CODE (orig_src) != CONCAT)
    {
      machine_mode imode = int_mode_for_mode (GET_MODE (orig_src));
      if (imode == BLKmode)
	src = assign_stack_temp (GET_MODE (orig_src), ssize);
      else
	src = gen_reg_rtx (imode);
      if (imode != BLKmode)
	src = gen_lowpart (GET_MODE (orig_src), src);
      emit_move_insn (src, orig_src);
      /* ...and back again.  */
      if (imode != BLKmode)
	src = gen_lowpart (imode, src);
      emit_group_load_1 (tmps, dst, src, type, ssize);
      return;
    }

  /* Check for a NULL entry, used to indicate that the parameter goes
     both on the stack and in registers.  */
  if (XEXP (XVECEXP (dst, 0, 0), 0))
    start = 0;
  else
    start = 1;

  /* Process the pieces.  */
  for (i = start; i < XVECLEN (dst, 0); i++)
    {
      machine_mode mode = GET_MODE (XEXP (XVECEXP (dst, 0, i), 0));
      HOST_WIDE_INT bytepos = INTVAL (XEXP (XVECEXP (dst, 0, i), 1));
      unsigned int bytelen = GET_MODE_SIZE (mode);
      int shift = 0;

      /* Handle trailing fragments that run over the size of the struct.  */
      if (ssize >= 0 && bytepos + (HOST_WIDE_INT) bytelen > ssize)
	{
	  /* Arrange to shift the fragment to where it belongs.
	     extract_bit_field loads to the lsb of the reg.  */
	  if (
#ifdef BLOCK_REG_PADDING
	      BLOCK_REG_PADDING (GET_MODE (orig_src), type, i == start)
	      == (BYTES_BIG_ENDIAN ? upward : downward)
#else
	      BYTES_BIG_ENDIAN
#endif
	      )
	    shift = (bytelen - (ssize - bytepos)) * BITS_PER_UNIT;
	  bytelen = ssize - bytepos;
	  gcc_assert (bytelen > 0);
	}

      /* If we won't be loading directly from memory, protect the real source
	 from strange tricks we might play; but make sure that the source can
	 be loaded directly into the destination.  */
      src = orig_src;
      if (!MEM_P (orig_src)
	  && (!CONSTANT_P (orig_src)
	      || (GET_MODE (orig_src) != mode
		  && GET_MODE (orig_src) != VOIDmode)))
	{
	  if (GET_MODE (orig_src) == VOIDmode)
	    src = gen_reg_rtx (mode);
	  else
	    src = gen_reg_rtx (GET_MODE (orig_src));

	  emit_move_insn (src, orig_src);
	}

      /* Optimize the access just a bit.  */
      if (MEM_P (src)
	  && (! SLOW_UNALIGNED_ACCESS (mode, MEM_ALIGN (src))
	      || MEM_ALIGN (src) >= GET_MODE_ALIGNMENT (mode))
	  && bytepos * BITS_PER_UNIT % GET_MODE_ALIGNMENT (mode) == 0
	  && bytelen == GET_MODE_SIZE (mode))
	{
	  tmps[i] = gen_reg_rtx (mode);
	  emit_move_insn (tmps[i], adjust_address (src, mode, bytepos));
	}
      else if (COMPLEX_MODE_P (mode)
	       && GET_MODE (src) == mode
	       && bytelen == GET_MODE_SIZE (mode))
	/* Let emit_move_complex do the bulk of the work.  */
	tmps[i] = src;
      else if (GET_CODE (src) == CONCAT)
	{
	  unsigned int slen = GET_MODE_SIZE (GET_MODE (src));
	  unsigned int slen0 = GET_MODE_SIZE (GET_MODE (XEXP (src, 0)));

	  if ((bytepos == 0 && bytelen == slen0)
	      || (bytepos != 0 && bytepos + bytelen <= slen))
	    {
	      /* The following assumes that the concatenated objects all
		 have the same size.  In this case, a simple calculation
		 can be used to determine the object and the bit field
		 to be extracted.  */
	      tmps[i] = XEXP (src, bytepos / slen0);
	      if (! CONSTANT_P (tmps[i])
		  && (!REG_P (tmps[i]) || GET_MODE (tmps[i]) != mode))
		tmps[i] = extract_bit_field (tmps[i], bytelen * BITS_PER_UNIT,
					     (bytepos % slen0) * BITS_PER_UNIT,
					     1, NULL_RTX, mode, mode, false);
	    }
	  else
	    {
	      rtx mem;

	      gcc_assert (!bytepos);
	      mem = assign_stack_temp (GET_MODE (src), slen);
	      emit_move_insn (mem, src);
	      tmps[i] = extract_bit_field (mem, bytelen * BITS_PER_UNIT,
					   0, 1, NULL_RTX, mode, mode, false);
	    }
	}
      /* FIXME: A SIMD parallel will eventually lead to a subreg of a
	 SIMD register, which is currently broken.  While we get GCC
	 to emit proper RTL for these cases, let's dump to memory.  */
      else if (VECTOR_MODE_P (GET_MODE (dst))
	       && REG_P (src))
	{
	  int slen = GET_MODE_SIZE (GET_MODE (src));
	  rtx mem;

	  mem = assign_stack_temp (GET_MODE (src), slen);
	  emit_move_insn (mem, src);
	  tmps[i] = adjust_address (mem, mode, (int) bytepos);
	}
      else if (CONSTANT_P (src) && GET_MODE (dst) != BLKmode
               && XVECLEN (dst, 0) > 1)
        tmps[i] = simplify_gen_subreg (mode, src, GET_MODE (dst), bytepos);
      else if (CONSTANT_P (src))
	{
	  HOST_WIDE_INT len = (HOST_WIDE_INT) bytelen;

	  if (len == ssize)
	    tmps[i] = src;
	  else
	    {
	      rtx first, second;

	      /* TODO: const_wide_int can have sizes other than this...  */
	      gcc_assert (2 * len == ssize);
	      split_double (src, &first, &second);
	      if (i)
		tmps[i] = second;
	      else
		tmps[i] = first;
	    }
	}
      else if (REG_P (src) && GET_MODE (src) == mode)
	tmps[i] = src;
      else
	tmps[i] = extract_bit_field (src, bytelen * BITS_PER_UNIT,
				     bytepos * BITS_PER_UNIT, 1, NULL_RTX,
				     mode, mode, false);

      if (shift)
	tmps[i] = expand_shift (LSHIFT_EXPR, mode, tmps[i],
				shift, tmps[i], 0);
    }
}

/* Emit code to move a block SRC of type TYPE to a block DST,
   where DST is non-consecutive registers represented by a PARALLEL.
   SSIZE represents the total size of block ORIG_SRC in bytes, or -1
   if not known.  */

void
emit_group_load (rtx dst, rtx src, tree type, int ssize)
{
  rtx *tmps;
  int i;

  tmps = XALLOCAVEC (rtx, XVECLEN (dst, 0));
  emit_group_load_1 (tmps, dst, src, type, ssize);

  /* Copy the extracted pieces into the proper (probable) hard regs.  */
  for (i = 0; i < XVECLEN (dst, 0); i++)
    {
      rtx d = XEXP (XVECEXP (dst, 0, i), 0);
      if (d == NULL)
	continue;
      emit_move_insn (d, tmps[i]);
    }
}

/* Similar, but load SRC into new pseudos in a format that looks like
   PARALLEL.  This can later be fed to emit_group_move to get things
   in the right place.  */

rtx
emit_group_load_into_temps (rtx parallel, rtx src, tree type, int ssize)
{
  rtvec vec;
  int i;

  vec = rtvec_alloc (XVECLEN (parallel, 0));
  emit_group_load_1 (&RTVEC_ELT (vec, 0), parallel, src, type, ssize);

  /* Convert the vector to look just like the original PARALLEL, except
     with the computed values.  */
  for (i = 0; i < XVECLEN (parallel, 0); i++)
    {
      rtx e = XVECEXP (parallel, 0, i);
      rtx d = XEXP (e, 0);

      if (d)
	{
	  d = force_reg (GET_MODE (d), RTVEC_ELT (vec, i));
	  e = alloc_EXPR_LIST (REG_NOTE_KIND (e), d, XEXP (e, 1));
	}
      RTVEC_ELT (vec, i) = e;
    }

  return gen_rtx_PARALLEL (GET_MODE (parallel), vec);
}

/* Emit code to move a block SRC to block DST, where SRC and DST are
   non-consecutive groups of registers, each represented by a PARALLEL.  */

void
emit_group_move (rtx dst, rtx src)
{
  int i;

  gcc_assert (GET_CODE (src) == PARALLEL
	      && GET_CODE (dst) == PARALLEL
	      && XVECLEN (src, 0) == XVECLEN (dst, 0));

  /* Skip first entry if NULL.  */
  for (i = XEXP (XVECEXP (src, 0, 0), 0) ? 0 : 1; i < XVECLEN (src, 0); i++)
    emit_move_insn (XEXP (XVECEXP (dst, 0, i), 0),
		    XEXP (XVECEXP (src, 0, i), 0));
}

/* Move a group of registers represented by a PARALLEL into pseudos.  */

rtx
emit_group_move_into_temps (rtx src)
{
  rtvec vec = rtvec_alloc (XVECLEN (src, 0));
  int i;

  for (i = 0; i < XVECLEN (src, 0); i++)
    {
      rtx e = XVECEXP (src, 0, i);
      rtx d = XEXP (e, 0);

      if (d)
	e = alloc_EXPR_LIST (REG_NOTE_KIND (e), copy_to_reg (d), XEXP (e, 1));
      RTVEC_ELT (vec, i) = e;
    }

  return gen_rtx_PARALLEL (GET_MODE (src), vec);
}

/* Emit code to move a block SRC to a block ORIG_DST of type TYPE,
   where SRC is non-consecutive registers represented by a PARALLEL.
   SSIZE represents the total size of block ORIG_DST, or -1 if not
   known.  */

void
emit_group_store (rtx orig_dst, rtx src, tree type ATTRIBUTE_UNUSED, int ssize)
{
  rtx *tmps, dst;
  int start, finish, i;
  machine_mode m = GET_MODE (orig_dst);

  gcc_assert (GET_CODE (src) == PARALLEL);

  if (!SCALAR_INT_MODE_P (m)
      && !MEM_P (orig_dst) && GET_CODE (orig_dst) != CONCAT)
    {
      machine_mode imode = int_mode_for_mode (GET_MODE (orig_dst));
      if (imode == BLKmode)
        dst = assign_stack_temp (GET_MODE (orig_dst), ssize);
      else
        dst = gen_reg_rtx (imode);
      emit_group_store (dst, src, type, ssize);
      if (imode != BLKmode)
        dst = gen_lowpart (GET_MODE (orig_dst), dst);
      emit_move_insn (orig_dst, dst);
      return;
    }

  /* Check for a NULL entry, used to indicate that the parameter goes
     both on the stack and in registers.  */
  if (XEXP (XVECEXP (src, 0, 0), 0))
    start = 0;
  else
    start = 1;
  finish = XVECLEN (src, 0);

  tmps = XALLOCAVEC (rtx, finish);

  /* Copy the (probable) hard regs into pseudos.  */
  for (i = start; i < finish; i++)
    {
      rtx reg = XEXP (XVECEXP (src, 0, i), 0);
      if (!REG_P (reg) || REGNO (reg) < FIRST_PSEUDO_REGISTER)
	{
	  tmps[i] = gen_reg_rtx (GET_MODE (reg));
	  emit_move_insn (tmps[i], reg);
	}
      else
	tmps[i] = reg;
    }

  /* If we won't be storing directly into memory, protect the real destination
     from strange tricks we might play.  */
  dst = orig_dst;
  if (GET_CODE (dst) == PARALLEL)
    {
      rtx temp;

      /* We can get a PARALLEL dst if there is a conditional expression in
	 a return statement.  In that case, the dst and src are the same,
	 so no action is necessary.  */
      if (rtx_equal_p (dst, src))
	return;

      /* It is unclear if we can ever reach here, but we may as well handle
	 it.  Allocate a temporary, and split this into a store/load to/from
	 the temporary.  */
      temp = assign_stack_temp (GET_MODE (dst), ssize);
      emit_group_store (temp, src, type, ssize);
      emit_group_load (dst, temp, type, ssize);
      return;
    }
  else if (!MEM_P (dst) && GET_CODE (dst) != CONCAT)
    {
      machine_mode outer = GET_MODE (dst);
      machine_mode inner;
      HOST_WIDE_INT bytepos;
      bool done = false;
      rtx temp;

      if (!REG_P (dst) || REGNO (dst) < FIRST_PSEUDO_REGISTER)
	dst = gen_reg_rtx (outer);

      /* Make life a bit easier for combine.  */
      /* If the first element of the vector is the low part
	 of the destination mode, use a paradoxical subreg to
	 initialize the destination.  */
      if (start < finish)
	{
	  inner = GET_MODE (tmps[start]);
	  bytepos = subreg_lowpart_offset (inner, outer);
	  if (INTVAL (XEXP (XVECEXP (src, 0, start), 1)) == bytepos)
	    {
	      temp = simplify_gen_subreg (outer, tmps[start],
					  inner, 0);
	      if (temp)
		{
		  emit_move_insn (dst, temp);
		  done = true;
		  start++;
		}
	    }
	}

      /* If the first element wasn't the low part, try the last.  */
      if (!done
	  && start < finish - 1)
	{
	  inner = GET_MODE (tmps[finish - 1]);
	  bytepos = subreg_lowpart_offset (inner, outer);
	  if (INTVAL (XEXP (XVECEXP (src, 0, finish - 1), 1)) == bytepos)
	    {
	      temp = simplify_gen_subreg (outer, tmps[finish - 1],
					  inner, 0);
	      if (temp)
		{
		  emit_move_insn (dst, temp);
		  done = true;
		  finish--;
		}
	    }
	}

      /* Otherwise, simply initialize the result to zero.  */
      if (!done)
        emit_move_insn (dst, CONST0_RTX (outer));
    }

  /* Process the pieces.  */
  for (i = start; i < finish; i++)
    {
      HOST_WIDE_INT bytepos = INTVAL (XEXP (XVECEXP (src, 0, i), 1));
      machine_mode mode = GET_MODE (tmps[i]);
      unsigned int bytelen = GET_MODE_SIZE (mode);
      unsigned int adj_bytelen;
      rtx dest = dst;

      /* Handle trailing fragments that run over the size of the struct.  */
      if (ssize >= 0 && bytepos + (HOST_WIDE_INT) bytelen > ssize)
	adj_bytelen = ssize - bytepos;
      else
	adj_bytelen = bytelen;

      if (GET_CODE (dst) == CONCAT)
	{
	  if (bytepos + adj_bytelen
	      <= GET_MODE_SIZE (GET_MODE (XEXP (dst, 0))))
	    dest = XEXP (dst, 0);
	  else if (bytepos >= GET_MODE_SIZE (GET_MODE (XEXP (dst, 0))))
	    {
	      bytepos -= GET_MODE_SIZE (GET_MODE (XEXP (dst, 0)));
	      dest = XEXP (dst, 1);
	    }
	  else
	    {
	      machine_mode dest_mode = GET_MODE (dest);
	      machine_mode tmp_mode = GET_MODE (tmps[i]);

	      gcc_assert (bytepos == 0 && XVECLEN (src, 0));

	      if (GET_MODE_ALIGNMENT (dest_mode)
		  >= GET_MODE_ALIGNMENT (tmp_mode))
		{
		  dest = assign_stack_temp (dest_mode,
					    GET_MODE_SIZE (dest_mode));
		  emit_move_insn (adjust_address (dest,
						  tmp_mode,
						  bytepos),
				  tmps[i]);
		  dst = dest;
		}
	      else
		{
		  dest = assign_stack_temp (tmp_mode,
					    GET_MODE_SIZE (tmp_mode));
		  emit_move_insn (dest, tmps[i]);
		  dst = adjust_address (dest, dest_mode, bytepos);
		}
	      break;
	    }
	}

      /* Handle trailing fragments that run over the size of the struct.  */
      if (ssize >= 0 && bytepos + (HOST_WIDE_INT) bytelen > ssize)
	{
	  /* store_bit_field always takes its value from the lsb.
	     Move the fragment to the lsb if it's not already there.  */
	  if (
#ifdef BLOCK_REG_PADDING
	      BLOCK_REG_PADDING (GET_MODE (orig_dst), type, i == start)
	      == (BYTES_BIG_ENDIAN ? upward : downward)
#else
	      BYTES_BIG_ENDIAN
#endif
	      )
	    {
	      int shift = (bytelen - (ssize - bytepos)) * BITS_PER_UNIT;
	      tmps[i] = expand_shift (RSHIFT_EXPR, mode, tmps[i],
				      shift, tmps[i], 0);
	    }

	  /* Make sure not to write past the end of the struct.  */
	  store_bit_field (dest,
			   adj_bytelen * BITS_PER_UNIT, bytepos * BITS_PER_UNIT,
			   bytepos * BITS_PER_UNIT, ssize * BITS_PER_UNIT - 1,
			   VOIDmode, tmps[i], false);
	}

      /* Optimize the access just a bit.  */
      else if (MEM_P (dest)
	       && (!SLOW_UNALIGNED_ACCESS (mode, MEM_ALIGN (dest))
		   || MEM_ALIGN (dest) >= GET_MODE_ALIGNMENT (mode))
	       && bytepos * BITS_PER_UNIT % GET_MODE_ALIGNMENT (mode) == 0
	       && bytelen == GET_MODE_SIZE (mode))
	emit_move_insn (adjust_address (dest, mode, bytepos), tmps[i]);

      else
	store_bit_field (dest, bytelen * BITS_PER_UNIT, bytepos * BITS_PER_UNIT,
			 0, 0, mode, tmps[i], false);
    }

  /* Copy from the pseudo into the (probable) hard reg.  */
  if (orig_dst != dst)
    emit_move_insn (orig_dst, dst);
}

/* Return a form of X that does not use a PARALLEL.  TYPE is the type
   of the value stored in X.  */

rtx
maybe_emit_group_store (rtx x, tree type)
{
  machine_mode mode = TYPE_MODE (type);
  gcc_checking_assert (GET_MODE (x) == VOIDmode || GET_MODE (x) == mode);
  if (GET_CODE (x) == PARALLEL)
    {
      rtx result = gen_reg_rtx (mode);
      emit_group_store (result, x, type, int_size_in_bytes (type));
      return result;
    }
  return x;
}

/* Copy a BLKmode object of TYPE out of a register SRCREG into TARGET.

   This is used on targets that return BLKmode values in registers.  */

void
copy_blkmode_from_reg (rtx target, rtx srcreg, tree type)
{
  unsigned HOST_WIDE_INT bytes = int_size_in_bytes (type);
  rtx src = NULL, dst = NULL;
  unsigned HOST_WIDE_INT bitsize = MIN (TYPE_ALIGN (type), BITS_PER_WORD);
  unsigned HOST_WIDE_INT bitpos, xbitpos, padding_correction = 0;
  machine_mode mode = GET_MODE (srcreg);
  machine_mode tmode = GET_MODE (target);
  machine_mode copy_mode;

  /* BLKmode registers created in the back-end shouldn't have survived.  */
  gcc_assert (mode != BLKmode);

  /* If the structure doesn't take up a whole number of words, see whether
     SRCREG is padded on the left or on the right.  If it's on the left,
     set PADDING_CORRECTION to the number of bits to skip.

     In most ABIs, the structure will be returned at the least end of
     the register, which translates to right padding on little-endian
     targets and left padding on big-endian targets.  The opposite
     holds if the structure is returned at the most significant
     end of the register.  */
  if (bytes % UNITS_PER_WORD != 0
      && (targetm.calls.return_in_msb (type)
	  ? !BYTES_BIG_ENDIAN
	  : BYTES_BIG_ENDIAN))
    padding_correction
      = (BITS_PER_WORD - ((bytes % UNITS_PER_WORD) * BITS_PER_UNIT));

  /* We can use a single move if we have an exact mode for the size.  */
  else if (MEM_P (target)
	   && (!SLOW_UNALIGNED_ACCESS (mode, MEM_ALIGN (target))
	       || MEM_ALIGN (target) >= GET_MODE_ALIGNMENT (mode))
	   && bytes == GET_MODE_SIZE (mode))
  {
    emit_move_insn (adjust_address (target, mode, 0), srcreg);
    return;
  }

  /* And if we additionally have the same mode for a register.  */
  else if (REG_P (target)
	   && GET_MODE (target) == mode
	   && bytes == GET_MODE_SIZE (mode))
  {
    emit_move_insn (target, srcreg);
    return;
  }

  /* This code assumes srcreg is at least a full word.  If it isn't, copy it
     into a new pseudo which is a full word.  */
  if (GET_MODE_SIZE (mode) < UNITS_PER_WORD)
    {
      srcreg = convert_to_mode (word_mode, srcreg, TYPE_UNSIGNED (type));
      mode = word_mode;
    }

  /* Copy the structure BITSIZE bits at a time.  If the target lives in
     memory, take care of not reading/writing past its end by selecting
     a copy mode suited to BITSIZE.  This should always be possible given
     how it is computed.

     If the target lives in register, make sure not to select a copy mode
     larger than the mode of the register.

     We could probably emit more efficient code for machines which do not use
     strict alignment, but it doesn't seem worth the effort at the current
     time.  */

  copy_mode = word_mode;
  if (MEM_P (target))
    {
      machine_mode mem_mode = mode_for_size (bitsize, MODE_INT, 1);
      if (mem_mode != BLKmode)
	copy_mode = mem_mode;
    }
  else if (REG_P (target) && GET_MODE_BITSIZE (tmode) < BITS_PER_WORD)
    copy_mode = tmode;

  for (bitpos = 0, xbitpos = padding_correction;
       bitpos < bytes * BITS_PER_UNIT;
       bitpos += bitsize, xbitpos += bitsize)
    {
      /* We need a new source operand each time xbitpos is on a
	 word boundary and when xbitpos == padding_correction
	 (the first time through).  */
      if (xbitpos % BITS_PER_WORD == 0 || xbitpos == padding_correction)
	src = operand_subword_force (srcreg, xbitpos / BITS_PER_WORD, mode);

      /* We need a new destination operand each time bitpos is on
	 a word boundary.  */
      if (REG_P (target) && GET_MODE_BITSIZE (tmode) < BITS_PER_WORD)
	dst = target;
      else if (bitpos % BITS_PER_WORD == 0)
	dst = operand_subword (target, bitpos / BITS_PER_WORD, 1, tmode);

      /* Use xbitpos for the source extraction (right justified) and
	 bitpos for the destination store (left justified).  */
      store_bit_field (dst, bitsize, bitpos % BITS_PER_WORD, 0, 0, copy_mode,
		       extract_bit_field (src, bitsize,
					  xbitpos % BITS_PER_WORD, 1,
					  NULL_RTX, copy_mode, copy_mode,
					  false),
		       false);
    }
}

/* Copy BLKmode value SRC into a register of mode MODE.  Return the
   register if it contains any data, otherwise return null.

   This is used on targets that return BLKmode values in registers.  */

rtx
copy_blkmode_to_reg (machine_mode mode, tree src)
{
  int i, n_regs;
  unsigned HOST_WIDE_INT bitpos, xbitpos, padding_correction = 0, bytes;
  unsigned int bitsize;
  rtx *dst_words, dst, x, src_word = NULL_RTX, dst_word = NULL_RTX;
  machine_mode dst_mode;

  gcc_assert (TYPE_MODE (TREE_TYPE (src)) == BLKmode);

  x = expand_normal (src);

  bytes = int_size_in_bytes (TREE_TYPE (src));
  if (bytes == 0)
    return NULL_RTX;

  /* If the structure doesn't take up a whole number of words, see
     whether the register value should be padded on the left or on
     the right.  Set PADDING_CORRECTION to the number of padding
     bits needed on the left side.

     In most ABIs, the structure will be returned at the least end of
     the register, which translates to right padding on little-endian
     targets and left padding on big-endian targets.  The opposite
     holds if the structure is returned at the most significant
     end of the register.  */
  if (bytes % UNITS_PER_WORD != 0
      && (targetm.calls.return_in_msb (TREE_TYPE (src))
	  ? !BYTES_BIG_ENDIAN
	  : BYTES_BIG_ENDIAN))
    padding_correction = (BITS_PER_WORD - ((bytes % UNITS_PER_WORD)
					   * BITS_PER_UNIT));

  n_regs = (bytes + UNITS_PER_WORD - 1) / UNITS_PER_WORD;
  dst_words = XALLOCAVEC (rtx, n_regs);
  bitsize = MIN (TYPE_ALIGN (TREE_TYPE (src)), BITS_PER_WORD);

  /* Copy the structure BITSIZE bits at a time.  */
  for (bitpos = 0, xbitpos = padding_correction;
       bitpos < bytes * BITS_PER_UNIT;
       bitpos += bitsize, xbitpos += bitsize)
    {
      /* We need a new destination pseudo each time xbitpos is
	 on a word boundary and when xbitpos == padding_correction
	 (the first time through).  */
      if (xbitpos % BITS_PER_WORD == 0
	  || xbitpos == padding_correction)
	{
	  /* Generate an appropriate register.  */
	  dst_word = gen_reg_rtx (word_mode);
	  dst_words[xbitpos / BITS_PER_WORD] = dst_word;

	  /* Clear the destination before we move anything into it.  */
	  emit_move_insn (dst_word, CONST0_RTX (word_mode));
	}

      /* We need a new source operand each time bitpos is on a word
	 boundary.  */
      if (bitpos % BITS_PER_WORD == 0)
	src_word = operand_subword_force (x, bitpos / BITS_PER_WORD, BLKmode);

      /* Use bitpos for the source extraction (left justified) and
	 xbitpos for the destination store (right justified).  */
      store_bit_field (dst_word, bitsize, xbitpos % BITS_PER_WORD,
		       0, 0, word_mode,
		       extract_bit_field (src_word, bitsize,
					  bitpos % BITS_PER_WORD, 1,
					  NULL_RTX, word_mode, word_mode,
					  false),
		       false);
    }

  if (mode == BLKmode)
    {
      /* Find the smallest integer mode large enough to hold the
	 entire structure.  */
      for (mode = GET_CLASS_NARROWEST_MODE (MODE_INT);
	   mode != VOIDmode;
	   mode = GET_MODE_WIDER_MODE (mode))
	/* Have we found a large enough mode?  */
	if (GET_MODE_SIZE (mode) >= bytes)
	  break;

      /* A suitable mode should have been found.  */
      gcc_assert (mode != VOIDmode);
    }

  if (GET_MODE_SIZE (mode) < GET_MODE_SIZE (word_mode))
    dst_mode = word_mode;
  else
    dst_mode = mode;
  dst = gen_reg_rtx (dst_mode);

  for (i = 0; i < n_regs; i++)
    emit_move_insn (operand_subword (dst, i, 0, dst_mode), dst_words[i]);

  if (mode != dst_mode)
    dst = gen_lowpart (mode, dst);

  return dst;
}

/* Add a USE expression for REG to the (possibly empty) list pointed
   to by CALL_FUSAGE.  REG must denote a hard register.  */

void
use_reg_mode (rtx *call_fusage, rtx reg, machine_mode mode)
{
  gcc_assert (REG_P (reg));

  if (!HARD_REGISTER_P (reg))
    return;

  *call_fusage
    = gen_rtx_EXPR_LIST (mode, gen_rtx_USE (VOIDmode, reg), *call_fusage);
}

/* Add a CLOBBER expression for REG to the (possibly empty) list pointed
   to by CALL_FUSAGE.  REG must denote a hard register.  */

void
clobber_reg_mode (rtx *call_fusage, rtx reg, machine_mode mode)
{
  gcc_assert (REG_P (reg) && REGNO (reg) < FIRST_PSEUDO_REGISTER);

  *call_fusage
    = gen_rtx_EXPR_LIST (mode, gen_rtx_CLOBBER (VOIDmode, reg), *call_fusage);
}

/* Add USE expressions to *CALL_FUSAGE for each of NREGS consecutive regs,
   starting at REGNO.  All of these registers must be hard registers.  */

void
use_regs (rtx *call_fusage, int regno, int nregs)
{
  int i;

  gcc_assert (regno + nregs <= FIRST_PSEUDO_REGISTER);

  for (i = 0; i < nregs; i++)
    use_reg (call_fusage, regno_reg_rtx[regno + i]);
}

/* Add USE expressions to *CALL_FUSAGE for each REG contained in the
   PARALLEL REGS.  This is for calls that pass values in multiple
   non-contiguous locations.  The Irix 6 ABI has examples of this.  */

void
use_group_regs (rtx *call_fusage, rtx regs)
{
  int i;

  for (i = 0; i < XVECLEN (regs, 0); i++)
    {
      rtx reg = XEXP (XVECEXP (regs, 0, i), 0);

      /* A NULL entry means the parameter goes both on the stack and in
	 registers.  This can also be a MEM for targets that pass values
	 partially on the stack and partially in registers.  */
      if (reg != 0 && REG_P (reg))
	use_reg (call_fusage, reg);
    }
}

/* Return the defining gimple statement for SSA_NAME NAME if it is an
   assigment and the code of the expresion on the RHS is CODE.  Return
   NULL otherwise.  */

static gimple
get_def_for_expr (tree name, enum tree_code code)
{
  gimple def_stmt;

  if (TREE_CODE (name) != SSA_NAME)
    return NULL;

  def_stmt = get_gimple_for_ssa_name (name);
  if (!def_stmt
      || gimple_assign_rhs_code (def_stmt) != code)
    return NULL;

  return def_stmt;
}

/* Return the defining gimple statement for SSA_NAME NAME if it is an
   assigment and the class of the expresion on the RHS is CLASS.  Return
   NULL otherwise.  */

static gimple
get_def_for_expr_class (tree name, enum tree_code_class tclass)
{
  gimple def_stmt;

  if (TREE_CODE (name) != SSA_NAME)
    return NULL;

  def_stmt = get_gimple_for_ssa_name (name);
  if (!def_stmt
      || TREE_CODE_CLASS (gimple_assign_rhs_code (def_stmt)) != tclass)
    return NULL;

  return def_stmt;
}


/* Determine whether the LEN bytes generated by CONSTFUN can be
   stored to memory using several move instructions.  CONSTFUNDATA is
   a pointer which will be passed as argument in every CONSTFUN call.
   ALIGN is maximum alignment we can assume.  MEMSETP is true if this is
   a memset operation and false if it's a copy of a constant string.
   Return nonzero if a call to store_by_pieces should succeed.  */

int
can_store_by_pieces (unsigned HOST_WIDE_INT len,
		     rtx (*constfun) (void *, HOST_WIDE_INT, machine_mode),
		     void *constfundata, unsigned int align, bool memsetp)
{
  unsigned HOST_WIDE_INT l;
  unsigned int max_size;
  HOST_WIDE_INT offset = 0;
  machine_mode mode;
  enum insn_code icode;
  int reverse;
  /* cst is set but not used if LEGITIMATE_CONSTANT doesn't use it.  */
  rtx cst ATTRIBUTE_UNUSED;

  if (len == 0)
    return 1;

  if (!targetm.use_by_pieces_infrastructure_p (len, align,
					       memsetp
						 ? SET_BY_PIECES
						 : STORE_BY_PIECES,
					       optimize_insn_for_speed_p ()))
    return 0;

  align = alignment_for_piecewise_move (STORE_MAX_PIECES, align);

  /* We would first store what we can in the largest integer mode, then go to
     successively smaller modes.  */

  for (reverse = 0;
       reverse <= (HAVE_PRE_DECREMENT || HAVE_POST_DECREMENT);
       reverse++)
    {
      l = len;
      max_size = STORE_MAX_PIECES + 1;
      while (max_size > 1 && l > 0)
	{
	  mode = widest_int_mode_for_size (max_size);

	  if (mode == VOIDmode)
	    break;

	  icode = optab_handler (mov_optab, mode);
	  if (icode != CODE_FOR_nothing
	      && align >= GET_MODE_ALIGNMENT (mode))
	    {
	      unsigned int size = GET_MODE_SIZE (mode);

	      while (l >= size)
		{
		  if (reverse)
		    offset -= size;

		  cst = (*constfun) (constfundata, offset, mode);
		  if (!targetm.legitimate_constant_p (mode, cst))
		    return 0;

		  if (!reverse)
		    offset += size;

		  l -= size;
		}
	    }

	  max_size = GET_MODE_SIZE (mode);
	}

      /* The code above should have handled everything.  */
      gcc_assert (!l);
    }

  return 1;
}

/* Generate several move instructions to store LEN bytes generated by
   CONSTFUN to block TO.  (A MEM rtx with BLKmode).  CONSTFUNDATA is a
   pointer which will be passed as argument in every CONSTFUN call.
   ALIGN is maximum alignment we can assume.  MEMSETP is true if this is
   a memset operation and false if it's a copy of a constant string.
   If ENDP is 0 return to, if ENDP is 1 return memory at the end ala
   mempcpy, and if ENDP is 2 return memory the end minus one byte ala
   stpcpy.  */

rtx
store_by_pieces (rtx to, unsigned HOST_WIDE_INT len,
		 rtx (*constfun) (void *, HOST_WIDE_INT, machine_mode),
		 void *constfundata, unsigned int align, bool memsetp, int endp)
{
  machine_mode to_addr_mode = get_address_mode (to);
  struct store_by_pieces_d data;

  if (len == 0)
    {
      gcc_assert (endp != 2);
      return to;
    }

  gcc_assert (targetm.use_by_pieces_infrastructure_p
		(len, align,
		 memsetp
		   ? SET_BY_PIECES
		   : STORE_BY_PIECES,
		 optimize_insn_for_speed_p ()));

  data.constfun = constfun;
  data.constfundata = constfundata;
  data.len = len;
  data.to = to;
  store_by_pieces_1 (&data, align);
  if (endp)
    {
      rtx to1;

      gcc_assert (!data.reverse);
      if (data.autinc_to)
	{
	  if (endp == 2)
	    {
	      if (HAVE_POST_INCREMENT && data.explicit_inc_to > 0)
		emit_insn (gen_add2_insn (data.to_addr, constm1_rtx));
	      else
		data.to_addr = copy_to_mode_reg (to_addr_mode,
						 plus_constant (to_addr_mode,
								data.to_addr,
								-1));
	    }
	  to1 = adjust_automodify_address (data.to, QImode, data.to_addr,
					   data.offset);
	}
      else
	{
	  if (endp == 2)
	    --data.offset;
	  to1 = adjust_address (data.to, QImode, data.offset);
	}
      return to1;
    }
  else
    return data.to;
}

/* Generate several move instructions to clear LEN bytes of block TO.  (A MEM
   rtx with BLKmode).  ALIGN is maximum alignment we can assume.  */

static void
clear_by_pieces (rtx to, unsigned HOST_WIDE_INT len, unsigned int align)
{
  struct store_by_pieces_d data;

  if (len == 0)
    return;

  data.constfun = clear_by_pieces_1;
  data.constfundata = NULL;
  data.len = len;
  data.to = to;
  store_by_pieces_1 (&data, align);
}

/* Callback routine for clear_by_pieces.
   Return const0_rtx unconditionally.  */

static rtx
clear_by_pieces_1 (void *data ATTRIBUTE_UNUSED,
		   HOST_WIDE_INT offset ATTRIBUTE_UNUSED,
		   machine_mode mode ATTRIBUTE_UNUSED)
{
  return const0_rtx;
}

/* Subroutine of clear_by_pieces and store_by_pieces.
   Generate several move instructions to store LEN bytes of block TO.  (A MEM
   rtx with BLKmode).  ALIGN is maximum alignment we can assume.  */

static void
store_by_pieces_1 (struct store_by_pieces_d *data ATTRIBUTE_UNUSED,
		   unsigned int align ATTRIBUTE_UNUSED)
{
  machine_mode to_addr_mode = get_address_mode (data->to);
  rtx to_addr = XEXP (data->to, 0);
  unsigned int max_size = STORE_MAX_PIECES + 1;
  enum insn_code icode;

  data->offset = 0;
  data->to_addr = to_addr;
  data->autinc_to
    = (GET_CODE (to_addr) == PRE_INC || GET_CODE (to_addr) == PRE_DEC
       || GET_CODE (to_addr) == POST_INC || GET_CODE (to_addr) == POST_DEC);

  data->explicit_inc_to = 0;
  data->reverse
    = (GET_CODE (to_addr) == PRE_DEC || GET_CODE (to_addr) == POST_DEC);
  if (data->reverse)
    data->offset = data->len;

  /* If storing requires more than two move insns,
     copy addresses to registers (to make displacements shorter)
     and use post-increment if available.  */
  if (!data->autinc_to
      && move_by_pieces_ninsns (data->len, align, max_size) > 2)
    {
      /* Determine the main mode we'll be using.
	 MODE might not be used depending on the definitions of the
	 USE_* macros below.  */
      machine_mode mode ATTRIBUTE_UNUSED
	= widest_int_mode_for_size (max_size);

      if (USE_STORE_PRE_DECREMENT (mode) && data->reverse && ! data->autinc_to)
	{
	  data->to_addr = copy_to_mode_reg (to_addr_mode,
					    plus_constant (to_addr_mode,
							   to_addr,
							   data->len));
	  data->autinc_to = 1;
	  data->explicit_inc_to = -1;
	}

      if (USE_STORE_POST_INCREMENT (mode) && ! data->reverse
	  && ! data->autinc_to)
	{
	  data->to_addr = copy_to_mode_reg (to_addr_mode, to_addr);
	  data->autinc_to = 1;
	  data->explicit_inc_to = 1;
	}

      if ( !data->autinc_to && CONSTANT_P (to_addr))
	data->to_addr = copy_to_mode_reg (to_addr_mode, to_addr);
    }

  align = alignment_for_piecewise_move (STORE_MAX_PIECES, align);

  /* First store what we can in the largest integer mode, then go to
     successively smaller modes.  */

  while (max_size > 1 && data->len > 0)
    {
      machine_mode mode = widest_int_mode_for_size (max_size);

      if (mode == VOIDmode)
	break;

      icode = optab_handler (mov_optab, mode);
      if (icode != CODE_FOR_nothing && align >= GET_MODE_ALIGNMENT (mode))
	store_by_pieces_2 (GEN_FCN (icode), mode, data);

      max_size = GET_MODE_SIZE (mode);
    }

  /* The code above should have handled everything.  */
  gcc_assert (!data->len);
}

/* Subroutine of store_by_pieces_1.  Store as many bytes as appropriate
   with move instructions for mode MODE.  GENFUN is the gen_... function
   to make a move insn for that mode.  DATA has all the other info.  */

static void
store_by_pieces_2 (insn_gen_fn genfun, machine_mode mode,
		   struct store_by_pieces_d *data)
{
  unsigned int size = GET_MODE_SIZE (mode);
  rtx to1, cst;

  while (data->len >= size)
    {
      if (data->reverse)
	data->offset -= size;

      if (data->autinc_to)
	to1 = adjust_automodify_address (data->to, mode, data->to_addr,
					 data->offset);
      else
	to1 = adjust_address (data->to, mode, data->offset);

      if (HAVE_PRE_DECREMENT && data->explicit_inc_to < 0)
	emit_insn (gen_add2_insn (data->to_addr,
				  gen_int_mode (-(HOST_WIDE_INT) size,
						GET_MODE (data->to_addr))));

      cst = (*data->constfun) (data->constfundata, data->offset, mode);
      emit_insn ((*genfun) (to1, cst));

      if (HAVE_POST_INCREMENT && data->explicit_inc_to > 0)
	emit_insn (gen_add2_insn (data->to_addr,
				  gen_int_mode (size,
						GET_MODE (data->to_addr))));

      if (! data->reverse)
	data->offset += size;

      data->len -= size;
    }
}

/* Write zeros through the storage of OBJECT.  If OBJECT has BLKmode, SIZE is
   its length in bytes.  */

rtx
clear_storage_hints (rtx object, rtx size, enum block_op_methods method,
		     unsigned int expected_align, HOST_WIDE_INT expected_size,
		     unsigned HOST_WIDE_INT min_size,
		     unsigned HOST_WIDE_INT max_size,
		     unsigned HOST_WIDE_INT probable_max_size)
{
  machine_mode mode = GET_MODE (object);
  unsigned int align;

  gcc_assert (method == BLOCK_OP_NORMAL || method == BLOCK_OP_TAILCALL);

  /* If OBJECT is not BLKmode and SIZE is the same size as its mode,
     just move a zero.  Otherwise, do this a piece at a time.  */
  if (mode != BLKmode
      && CONST_INT_P (size)
      && INTVAL (size) == (HOST_WIDE_INT) GET_MODE_SIZE (mode))
    {
      rtx zero = CONST0_RTX (mode);
      if (zero != NULL)
	{
	  emit_move_insn (object, zero);
	  return NULL;
	}

      if (COMPLEX_MODE_P (mode))
	{
	  zero = CONST0_RTX (GET_MODE_INNER (mode));
	  if (zero != NULL)
	    {
	      write_complex_part (object, zero, 0);
	      write_complex_part (object, zero, 1);
	      return NULL;
	    }
	}
    }

  if (size == const0_rtx)
    return NULL;

  align = MEM_ALIGN (object);

  if (CONST_INT_P (size)
      && targetm.use_by_pieces_infrastructure_p (INTVAL (size), align,
						 CLEAR_BY_PIECES,
						 optimize_insn_for_speed_p ()))
    clear_by_pieces (object, INTVAL (size), align);
  else if (set_storage_via_setmem (object, size, const0_rtx, align,
				   expected_align, expected_size,
				   min_size, max_size, probable_max_size))
    ;
  else if (ADDR_SPACE_GENERIC_P (MEM_ADDR_SPACE (object)))
    return set_storage_via_libcall (object, size, const0_rtx,
				    method == BLOCK_OP_TAILCALL);
  else
    gcc_unreachable ();

  return NULL;
}

rtx
clear_storage (rtx object, rtx size, enum block_op_methods method)
{
  unsigned HOST_WIDE_INT max, min = 0;
  if (GET_CODE (size) == CONST_INT)
    min = max = UINTVAL (size);
  else
    max = GET_MODE_MASK (GET_MODE (size));
  return clear_storage_hints (object, size, method, 0, -1, min, max, max);
}


/* A subroutine of clear_storage.  Expand a call to memset.
   Return the return value of memset, 0 otherwise.  */

rtx
set_storage_via_libcall (rtx object, rtx size, rtx val, bool tailcall)
{
  tree call_expr, fn, object_tree, size_tree, val_tree;
  machine_mode size_mode;
  rtx retval;

  /* Emit code to copy OBJECT and SIZE into new pseudos.  We can then
     place those into new pseudos into a VAR_DECL and use them later.  */

  object = copy_addr_to_reg (XEXP (object, 0));

  size_mode = TYPE_MODE (sizetype);
  size = convert_to_mode (size_mode, size, 1);
  size = copy_to_mode_reg (size_mode, size);

  /* It is incorrect to use the libcall calling conventions to call
     memset in this context.  This could be a user call to memset and
     the user may wish to examine the return value from memset.  For
     targets where libcalls and normal calls have different conventions
     for returning pointers, we could end up generating incorrect code.  */

  object_tree = make_tree (ptr_type_node, object);
  if (!CONST_INT_P (val))
    val = convert_to_mode (TYPE_MODE (integer_type_node), val, 1);
  size_tree = make_tree (sizetype, size);
  val_tree = make_tree (integer_type_node, val);

  fn = clear_storage_libcall_fn (true);
  call_expr = build_call_expr (fn, 3, object_tree, val_tree, size_tree);
  CALL_EXPR_TAILCALL (call_expr) = tailcall;

  retval = expand_normal (call_expr);

  return retval;
}

/* A subroutine of set_storage_via_libcall.  Create the tree node
   for the function we use for block clears.  */

tree block_clear_fn;

void
init_block_clear_fn (const char *asmspec)
{
  if (!block_clear_fn)
    {
      tree fn, args;

      fn = get_identifier ("memset");
      args = build_function_type_list (ptr_type_node, ptr_type_node,
				       integer_type_node, sizetype,
				       NULL_TREE);

      fn = build_decl (UNKNOWN_LOCATION, FUNCTION_DECL, fn, args);
      DECL_EXTERNAL (fn) = 1;
      TREE_PUBLIC (fn) = 1;
      DECL_ARTIFICIAL (fn) = 1;
      TREE_NOTHROW (fn) = 1;
      DECL_VISIBILITY (fn) = VISIBILITY_DEFAULT;
      DECL_VISIBILITY_SPECIFIED (fn) = 1;

      block_clear_fn = fn;
    }

  if (asmspec)
    set_user_assembler_name (block_clear_fn, asmspec);
}

static tree
clear_storage_libcall_fn (int for_call)
{
  static bool emitted_extern;

  if (!block_clear_fn)
    init_block_clear_fn (NULL);

  if (for_call && !emitted_extern)
    {
      emitted_extern = true;
      make_decl_rtl (block_clear_fn);
    }

  return block_clear_fn;
}

/* Expand a setmem pattern; return true if successful.  */

bool
set_storage_via_setmem (rtx object, rtx size, rtx val, unsigned int align,
			unsigned int expected_align, HOST_WIDE_INT expected_size,
			unsigned HOST_WIDE_INT min_size,
			unsigned HOST_WIDE_INT max_size,
			unsigned HOST_WIDE_INT probable_max_size)
{
  /* Try the most limited insn first, because there's no point
     including more than one in the machine description unless
     the more limited one has some advantage.  */

  machine_mode mode;

  if (expected_align < align)
    expected_align = align;
  if (expected_size != -1)
    {
      if ((unsigned HOST_WIDE_INT)expected_size > max_size)
	expected_size = max_size;
      if ((unsigned HOST_WIDE_INT)expected_size < min_size)
	expected_size = min_size;
    }

  for (mode = GET_CLASS_NARROWEST_MODE (MODE_INT); mode != VOIDmode;
       mode = GET_MODE_WIDER_MODE (mode))
    {
      enum insn_code code = direct_optab_handler (setmem_optab, mode);

      if (code != CODE_FOR_nothing
	  /* We don't need MODE to be narrower than BITS_PER_HOST_WIDE_INT
	     here because if SIZE is less than the mode mask, as it is
	     returned by the macro, it will definitely be less than the
	     actual mode mask.  Since SIZE is within the Pmode address
	     space, we limit MODE to Pmode.  */
	  && ((CONST_INT_P (size)
	       && ((unsigned HOST_WIDE_INT) INTVAL (size)
		   <= (GET_MODE_MASK (mode) >> 1)))
	      || max_size <= (GET_MODE_MASK (mode) >> 1)
	      || GET_MODE_BITSIZE (mode) >= GET_MODE_BITSIZE (Pmode)))
	{
	  struct expand_operand ops[9];
	  unsigned int nops;

	  nops = insn_data[(int) code].n_generator_args;
	  gcc_assert (nops == 4 || nops == 6 || nops == 8 || nops == 9);

	  create_fixed_operand (&ops[0], object);
	  /* The check above guarantees that this size conversion is valid.  */
	  create_convert_operand_to (&ops[1], size, mode, true);
	  create_convert_operand_from (&ops[2], val, byte_mode, true);
	  create_integer_operand (&ops[3], align / BITS_PER_UNIT);
	  if (nops >= 6)
	    {
	      create_integer_operand (&ops[4], expected_align / BITS_PER_UNIT);
	      create_integer_operand (&ops[5], expected_size);
	    }
	  if (nops >= 8)
	    {
	      create_integer_operand (&ops[6], min_size);
	      /* If we can not represent the maximal size,
		 make parameter NULL.  */
	      if ((HOST_WIDE_INT) max_size != -1)
	        create_integer_operand (&ops[7], max_size);
	      else
		create_fixed_operand (&ops[7], NULL);
	    }
	  if (nops == 9)
	    {
	      /* If we can not represent the maximal size,
		 make parameter NULL.  */
	      if ((HOST_WIDE_INT) probable_max_size != -1)
	        create_integer_operand (&ops[8], probable_max_size);
	      else
		create_fixed_operand (&ops[8], NULL);
	    }
	  if (maybe_expand_insn (code, nops, ops))
	    return true;
	}
    }

  return false;
}


/* Write to one of the components of the complex value CPLX.  Write VAL to
   the real part if IMAG_P is false, and the imaginary part if its true.  */

void
write_complex_part (rtx cplx, rtx val, bool imag_p)
{
  machine_mode cmode;
  machine_mode imode;
  unsigned ibitsize;

  if (GET_CODE (cplx) == CONCAT)
    {
      emit_move_insn (XEXP (cplx, imag_p), val);
      return;
    }

  cmode = GET_MODE (cplx);
  imode = GET_MODE_INNER (cmode);
  ibitsize = GET_MODE_BITSIZE (imode);

  /* For MEMs simplify_gen_subreg may generate an invalid new address
     because, e.g., the original address is considered mode-dependent
     by the target, which restricts simplify_subreg from invoking
     adjust_address_nv.  Instead of preparing fallback support for an
     invalid address, we call adjust_address_nv directly.  */
  if (MEM_P (cplx))
    {
      emit_move_insn (adjust_address_nv (cplx, imode,
					 imag_p ? GET_MODE_SIZE (imode) : 0),
		      val);
      return;
    }

  /* If the sub-object is at least word sized, then we know that subregging
     will work.  This special case is important, since store_bit_field
     wants to operate on integer modes, and there's rarely an OImode to
     correspond to TCmode.  */
  if (ibitsize >= BITS_PER_WORD
      /* For hard regs we have exact predicates.  Assume we can split
	 the original object if it spans an even number of hard regs.
	 This special case is important for SCmode on 64-bit platforms
	 where the natural size of floating-point regs is 32-bit.  */
      || (REG_P (cplx)
	  && REGNO (cplx) < FIRST_PSEUDO_REGISTER
	  && REG_NREGS (cplx) % 2 == 0))
    {
      rtx part = simplify_gen_subreg (imode, cplx, cmode,
				      imag_p ? GET_MODE_SIZE (imode) : 0);
      if (part)
        {
	  emit_move_insn (part, val);
	  return;
	}
      else
	/* simplify_gen_subreg may fail for sub-word MEMs.  */
	gcc_assert (MEM_P (cplx) && ibitsize < BITS_PER_WORD);
    }

  store_bit_field (cplx, ibitsize, imag_p ? ibitsize : 0, 0, 0, imode, val,
		   false);
}

/* Extract one of the components of the complex value CPLX.  Extract the
   real part if IMAG_P is false, and the imaginary part if it's true.  */

rtx
read_complex_part (rtx cplx, bool imag_p)
{
  machine_mode cmode, imode;
  unsigned ibitsize;

  if (GET_CODE (cplx) == CONCAT)
    return XEXP (cplx, imag_p);

  cmode = GET_MODE (cplx);
  imode = GET_MODE_INNER (cmode);
  ibitsize = GET_MODE_BITSIZE (imode);

  /* Special case reads from complex constants that got spilled to memory.  */
  if (MEM_P (cplx) && GET_CODE (XEXP (cplx, 0)) == SYMBOL_REF)
    {
      tree decl = SYMBOL_REF_DECL (XEXP (cplx, 0));
      if (decl && TREE_CODE (decl) == COMPLEX_CST)
	{
	  tree part = imag_p ? TREE_IMAGPART (decl) : TREE_REALPART (decl);
	  if (CONSTANT_CLASS_P (part))
	    return expand_expr (part, NULL_RTX, imode, EXPAND_NORMAL);
	}
    }

  /* For MEMs simplify_gen_subreg may generate an invalid new address
     because, e.g., the original address is considered mode-dependent
     by the target, which restricts simplify_subreg from invoking
     adjust_address_nv.  Instead of preparing fallback support for an
     invalid address, we call adjust_address_nv directly.  */
  if (MEM_P (cplx))
    return adjust_address_nv (cplx, imode,
			      imag_p ? GET_MODE_SIZE (imode) : 0);

  /* If the sub-object is at least word sized, then we know that subregging
     will work.  This special case is important, since extract_bit_field
     wants to operate on integer modes, and there's rarely an OImode to
     correspond to TCmode.  */
  if (ibitsize >= BITS_PER_WORD
      /* For hard regs we have exact predicates.  Assume we can split
	 the original object if it spans an even number of hard regs.
	 This special case is important for SCmode on 64-bit platforms
	 where the natural size of floating-point regs is 32-bit.  */
      || (REG_P (cplx)
	  && REGNO (cplx) < FIRST_PSEUDO_REGISTER
	  && REG_NREGS (cplx) % 2 == 0))
    {
      rtx ret = simplify_gen_subreg (imode, cplx, cmode,
				     imag_p ? GET_MODE_SIZE (imode) : 0);
      if (ret)
        return ret;
      else
	/* simplify_gen_subreg may fail for sub-word MEMs.  */
	gcc_assert (MEM_P (cplx) && ibitsize < BITS_PER_WORD);
    }

  return extract_bit_field (cplx, ibitsize, imag_p ? ibitsize : 0,
			    true, NULL_RTX, imode, imode, false);
}

/* A subroutine of emit_move_insn_1.  Yet another lowpart generator.
   NEW_MODE and OLD_MODE are the same size.  Return NULL if X cannot be
   represented in NEW_MODE.  If FORCE is true, this will never happen, as
   we'll force-create a SUBREG if needed.  */

static rtx
emit_move_change_mode (machine_mode new_mode,
		       machine_mode old_mode, rtx x, bool force)
{
  rtx ret;

  if (push_operand (x, GET_MODE (x)))
    {
      ret = gen_rtx_MEM (new_mode, XEXP (x, 0));
      MEM_COPY_ATTRIBUTES (ret, x);
    }
  else if (MEM_P (x))
    {
      /* We don't have to worry about changing the address since the
	 size in bytes is supposed to be the same.  */
      if (reload_in_progress)
	{
	  /* Copy the MEM to change the mode and move any
	     substitutions from the old MEM to the new one.  */
	  ret = adjust_address_nv (x, new_mode, 0);
	  copy_replacements (x, ret);
	}
      else
	ret = adjust_address (x, new_mode, 0);
    }
  else
    {
      /* Note that we do want simplify_subreg's behavior of validating
	 that the new mode is ok for a hard register.  If we were to use
	 simplify_gen_subreg, we would create the subreg, but would
	 probably run into the target not being able to implement it.  */
      /* Except, of course, when FORCE is true, when this is exactly what
	 we want.  Which is needed for CCmodes on some targets.  */
      if (force)
	ret = simplify_gen_subreg (new_mode, x, old_mode, 0);
      else
	ret = simplify_subreg (new_mode, x, old_mode, 0);
    }

  return ret;
}

/* A subroutine of emit_move_insn_1.  Generate a move from Y into X using
   an integer mode of the same size as MODE.  Returns the instruction
   emitted, or NULL if such a move could not be generated.  */

static rtx_insn *
emit_move_via_integer (machine_mode mode, rtx x, rtx y, bool force)
{
  machine_mode imode;
  enum insn_code code;

  /* There must exist a mode of the exact size we require.  */
  imode = int_mode_for_mode (mode);
  if (imode == BLKmode)
    return NULL;

  /* The target must support moves in this mode.  */
  code = optab_handler (mov_optab, imode);
  if (code == CODE_FOR_nothing)
    return NULL;

  x = emit_move_change_mode (imode, mode, x, force);
  if (x == NULL_RTX)
    return NULL;
  y = emit_move_change_mode (imode, mode, y, force);
  if (y == NULL_RTX)
    return NULL;
  return emit_insn (GEN_FCN (code) (x, y));
}

/* A subroutine of emit_move_insn_1.  X is a push_operand in MODE.
   Return an equivalent MEM that does not use an auto-increment.  */

rtx
emit_move_resolve_push (machine_mode mode, rtx x)
{
  enum rtx_code code = GET_CODE (XEXP (x, 0));
  HOST_WIDE_INT adjust;
  rtx temp;

  adjust = GET_MODE_SIZE (mode);
#ifdef PUSH_ROUNDING
  adjust = PUSH_ROUNDING (adjust);
#endif
  if (code == PRE_DEC || code == POST_DEC)
    adjust = -adjust;
  else if (code == PRE_MODIFY || code == POST_MODIFY)
    {
      rtx expr = XEXP (XEXP (x, 0), 1);
      HOST_WIDE_INT val;

      gcc_assert (GET_CODE (expr) == PLUS || GET_CODE (expr) == MINUS);
      gcc_assert (CONST_INT_P (XEXP (expr, 1)));
      val = INTVAL (XEXP (expr, 1));
      if (GET_CODE (expr) == MINUS)
	val = -val;
      gcc_assert (adjust == val || adjust == -val);
      adjust = val;
    }

  /* Do not use anti_adjust_stack, since we don't want to update
     stack_pointer_delta.  */
  temp = expand_simple_binop (Pmode, PLUS, stack_pointer_rtx,
			      gen_int_mode (adjust, Pmode), stack_pointer_rtx,
			      0, OPTAB_LIB_WIDEN);
  if (temp != stack_pointer_rtx)
    emit_move_insn (stack_pointer_rtx, temp);

  switch (code)
    {
    case PRE_INC:
    case PRE_DEC:
    case PRE_MODIFY:
      temp = stack_pointer_rtx;
      break;
    case POST_INC:
    case POST_DEC:
    case POST_MODIFY:
      temp = plus_constant (Pmode, stack_pointer_rtx, -adjust);
      break;
    default:
      gcc_unreachable ();
    }

  return replace_equiv_address (x, temp);
}

/* A subroutine of emit_move_complex.  Generate a move from Y into X.
   X is known to satisfy push_operand, and MODE is known to be complex.
   Returns the last instruction emitted.  */

rtx_insn *
emit_move_complex_push (machine_mode mode, rtx x, rtx y)
{
  machine_mode submode = GET_MODE_INNER (mode);
  bool imag_first;

#ifdef PUSH_ROUNDING
  unsigned int submodesize = GET_MODE_SIZE (submode);

  /* In case we output to the stack, but the size is smaller than the
     machine can push exactly, we need to use move instructions.  */
  if (PUSH_ROUNDING (submodesize) != submodesize)
    {
      x = emit_move_resolve_push (mode, x);
      return emit_move_insn (x, y);
    }
#endif

  /* Note that the real part always precedes the imag part in memory
     regardless of machine's endianness.  */
  switch (GET_CODE (XEXP (x, 0)))
    {
    case PRE_DEC:
    case POST_DEC:
      imag_first = true;
      break;
    case PRE_INC:
    case POST_INC:
      imag_first = false;
      break;
    default:
      gcc_unreachable ();
    }

  emit_move_insn (gen_rtx_MEM (submode, XEXP (x, 0)),
		  read_complex_part (y, imag_first));
  return emit_move_insn (gen_rtx_MEM (submode, XEXP (x, 0)),
			 read_complex_part (y, !imag_first));
}

/* A subroutine of emit_move_complex.  Perform the move from Y to X
   via two moves of the parts.  Returns the last instruction emitted.  */

rtx_insn *
emit_move_complex_parts (rtx x, rtx y)
{
  /* Show the output dies here.  This is necessary for SUBREGs
     of pseudos since we cannot track their lifetimes correctly;
     hard regs shouldn't appear here except as return values.  */
  if (!reload_completed && !reload_in_progress
      && REG_P (x) && !reg_overlap_mentioned_p (x, y))
    emit_clobber (x);

  write_complex_part (x, read_complex_part (y, false), false);
  write_complex_part (x, read_complex_part (y, true), true);

  return get_last_insn ();
}

/* A subroutine of emit_move_insn_1.  Generate a move from Y into X.
   MODE is known to be complex.  Returns the last instruction emitted.  */

static rtx_insn *
emit_move_complex (machine_mode mode, rtx x, rtx y)
{
  bool try_int;

  /* Need to take special care for pushes, to maintain proper ordering
     of the data, and possibly extra padding.  */
  if (push_operand (x, mode))
    return emit_move_complex_push (mode, x, y);

  /* See if we can coerce the target into moving both values at once, except
     for floating point where we favor moving as parts if this is easy.  */
  if (GET_MODE_CLASS (mode) == MODE_COMPLEX_FLOAT
      && optab_handler (mov_optab, GET_MODE_INNER (mode)) != CODE_FOR_nothing
      && !(REG_P (x)
	   && HARD_REGISTER_P (x)
	   && REG_NREGS (x) == 1)
      && !(REG_P (y)
	   && HARD_REGISTER_P (y)
	   && REG_NREGS (y) == 1))
    try_int = false;
  /* Not possible if the values are inherently not adjacent.  */
  else if (GET_CODE (x) == CONCAT || GET_CODE (y) == CONCAT)
    try_int = false;
  /* Is possible if both are registers (or subregs of registers).  */
  else if (register_operand (x, mode) && register_operand (y, mode))
    try_int = true;
  /* If one of the operands is a memory, and alignment constraints
     are friendly enough, we may be able to do combined memory operations.
     We do not attempt this if Y is a constant because that combination is
     usually better with the by-parts thing below.  */
  else if ((MEM_P (x) ? !CONSTANT_P (y) : MEM_P (y))
	   && (!STRICT_ALIGNMENT
	       || get_mode_alignment (mode) == BIGGEST_ALIGNMENT))
    try_int = true;
  else
    try_int = false;

  if (try_int)
    {
      rtx_insn *ret;

      /* For memory to memory moves, optimal behavior can be had with the
	 existing block move logic.  */
      if (MEM_P (x) && MEM_P (y))
	{
	  emit_block_move (x, y, GEN_INT (GET_MODE_SIZE (mode)),
			   BLOCK_OP_NO_LIBCALL);
	  return get_last_insn ();
	}

      ret = emit_move_via_integer (mode, x, y, true);
      if (ret)
	return ret;
    }

  return emit_move_complex_parts (x, y);
}

/* A subroutine of emit_move_insn_1.  Generate a move from Y into X.
   MODE is known to be MODE_CC.  Returns the last instruction emitted.  */

static rtx_insn *
emit_move_ccmode (machine_mode mode, rtx x, rtx y)
{
  rtx_insn *ret;

  /* Assume all MODE_CC modes are equivalent; if we have movcc, use it.  */
  if (mode != CCmode)
    {
      enum insn_code code = optab_handler (mov_optab, CCmode);
      if (code != CODE_FOR_nothing)
	{
	  x = emit_move_change_mode (CCmode, mode, x, true);
	  y = emit_move_change_mode (CCmode, mode, y, true);
	  return emit_insn (GEN_FCN (code) (x, y));
	}
    }

  /* Otherwise, find the MODE_INT mode of the same width.  */
  ret = emit_move_via_integer (mode, x, y, false);
  gcc_assert (ret != NULL);
  return ret;
}

/* Return true if word I of OP lies entirely in the
   undefined bits of a paradoxical subreg.  */

static bool
undefined_operand_subword_p (const_rtx op, int i)
{
  machine_mode innermode, innermostmode;
  int offset;
  if (GET_CODE (op) != SUBREG)
    return false;
  innermode = GET_MODE (op);
  innermostmode = GET_MODE (SUBREG_REG (op));
  offset = i * UNITS_PER_WORD + SUBREG_BYTE (op);
  /* The SUBREG_BYTE represents offset, as if the value were stored in
     memory, except for a paradoxical subreg where we define
     SUBREG_BYTE to be 0; undo this exception as in
     simplify_subreg.  */
  if (SUBREG_BYTE (op) == 0
      && GET_MODE_SIZE (innermostmode) < GET_MODE_SIZE (innermode))
    {
      int difference = (GET_MODE_SIZE (innermostmode) - GET_MODE_SIZE (innermode));
      if (WORDS_BIG_ENDIAN)
	offset += (difference / UNITS_PER_WORD) * UNITS_PER_WORD;
      if (BYTES_BIG_ENDIAN)
	offset += difference % UNITS_PER_WORD;
    }
  if (offset >= GET_MODE_SIZE (innermostmode)
      || offset <= -GET_MODE_SIZE (word_mode))
    return true;
  return false;
}

/* A subroutine of emit_move_insn_1.  Generate a move from Y into X.
   MODE is any multi-word or full-word mode that lacks a move_insn
   pattern.  Note that you will get better code if you define such
   patterns, even if they must turn into multiple assembler instructions.  */

static rtx_insn *
emit_move_multi_word (machine_mode mode, rtx x, rtx y)
{
  rtx_insn *last_insn = 0;
  rtx_insn *seq;
  rtx inner;
  bool need_clobber;
  int i;

  gcc_assert (GET_MODE_SIZE (mode) >= UNITS_PER_WORD);

  /* If X is a push on the stack, do the push now and replace
     X with a reference to the stack pointer.  */
  if (push_operand (x, mode))
    x = emit_move_resolve_push (mode, x);

  /* If we are in reload, see if either operand is a MEM whose address
     is scheduled for replacement.  */
  if (reload_in_progress && MEM_P (x)
      && (inner = find_replacement (&XEXP (x, 0))) != XEXP (x, 0))
    x = replace_equiv_address_nv (x, inner);
  if (reload_in_progress && MEM_P (y)
      && (inner = find_replacement (&XEXP (y, 0))) != XEXP (y, 0))
    y = replace_equiv_address_nv (y, inner);

  start_sequence ();

  need_clobber = false;
  for (i = 0;
       i < (GET_MODE_SIZE (mode) + (UNITS_PER_WORD - 1)) / UNITS_PER_WORD;
       i++)
    {
      rtx xpart = operand_subword (x, i, 1, mode);
      rtx ypart;

      /* Do not generate code for a move if it would come entirely
	 from the undefined bits of a paradoxical subreg.  */
      if (undefined_operand_subword_p (y, i))
	continue;

      ypart = operand_subword (y, i, 1, mode);

      /* If we can't get a part of Y, put Y into memory if it is a
	 constant.  Otherwise, force it into a register.  Then we must
	 be able to get a part of Y.  */
      if (ypart == 0 && CONSTANT_P (y))
	{
	  y = use_anchored_address (force_const_mem (mode, y));
	  ypart = operand_subword (y, i, 1, mode);
	}
      else if (ypart == 0)
	ypart = operand_subword_force (y, i, mode);

      gcc_assert (xpart && ypart);

      need_clobber |= (GET_CODE (xpart) == SUBREG);

      last_insn = emit_move_insn (xpart, ypart);
    }

  seq = get_insns ();
  end_sequence ();

  /* Show the output dies here.  This is necessary for SUBREGs
     of pseudos since we cannot track their lifetimes correctly;
     hard regs shouldn't appear here except as return values.
     We never want to emit such a clobber after reload.  */
  if (x != y
      && ! (reload_in_progress || reload_completed)
      && need_clobber != 0)
    emit_clobber (x);

  emit_insn (seq);

  return last_insn;
}

/* Low level part of emit_move_insn.
   Called just like emit_move_insn, but assumes X and Y
   are basically valid.  */

rtx_insn *
emit_move_insn_1 (rtx x, rtx y)
{
  machine_mode mode = GET_MODE (x);
  enum insn_code code;

  gcc_assert ((unsigned int) mode < (unsigned int) MAX_MACHINE_MODE);

  code = optab_handler (mov_optab, mode);
  if (code != CODE_FOR_nothing)
    return emit_insn (GEN_FCN (code) (x, y));

  /* Expand complex moves by moving real part and imag part.  */
  if (COMPLEX_MODE_P (mode))
    return emit_move_complex (mode, x, y);

  if (GET_MODE_CLASS (mode) == MODE_DECIMAL_FLOAT
      || ALL_FIXED_POINT_MODE_P (mode))
    {
      rtx_insn *result = emit_move_via_integer (mode, x, y, true);

      /* If we can't find an integer mode, use multi words.  */
      if (result)
	return result;
      else
	return emit_move_multi_word (mode, x, y);
    }

  if (GET_MODE_CLASS (mode) == MODE_CC)
    return emit_move_ccmode (mode, x, y);

  /* Try using a move pattern for the corresponding integer mode.  This is
     only safe when simplify_subreg can convert MODE constants into integer
     constants.  At present, it can only do this reliably if the value
     fits within a HOST_WIDE_INT.  */
  if (!CONSTANT_P (y) || GET_MODE_BITSIZE (mode) <= HOST_BITS_PER_WIDE_INT)
    {
      rtx_insn *ret = emit_move_via_integer (mode, x, y, lra_in_progress);

      if (ret)
	{
	  if (! lra_in_progress || recog (PATTERN (ret), ret, 0) >= 0)
	    return ret;
	}
    }

  return emit_move_multi_word (mode, x, y);
}

/* Generate code to copy Y into X.
   Both Y and X must have the same mode, except that
   Y can be a constant with VOIDmode.
   This mode cannot be BLKmode; use emit_block_move for that.

   Return the last instruction emitted.  */

rtx_insn *
emit_move_insn (rtx x, rtx y)
{
  machine_mode mode = GET_MODE (x);
  rtx y_cst = NULL_RTX;
  rtx_insn *last_insn;
  rtx set;

  gcc_assert (mode != BLKmode
	      && (GET_MODE (y) == mode || GET_MODE (y) == VOIDmode));

  if (CONSTANT_P (y))
    {
      if (optimize
	  && SCALAR_FLOAT_MODE_P (GET_MODE (x))
	  && (last_insn = compress_float_constant (x, y)))
	return last_insn;

      y_cst = y;

      if (!targetm.legitimate_constant_p (mode, y))
	{
	  y = force_const_mem (mode, y);

	  /* If the target's cannot_force_const_mem prevented the spill,
	     assume that the target's move expanders will also take care
	     of the non-legitimate constant.  */
	  if (!y)
	    y = y_cst;
	  else
	    y = use_anchored_address (y);
	}
    }

  /* If X or Y are memory references, verify that their addresses are valid
     for the machine.  */
  if (MEM_P (x)
      && (! memory_address_addr_space_p (GET_MODE (x), XEXP (x, 0),
					 MEM_ADDR_SPACE (x))
	  && ! push_operand (x, GET_MODE (x))))
    x = validize_mem (x);

  if (MEM_P (y)
      && ! memory_address_addr_space_p (GET_MODE (y), XEXP (y, 0),
					MEM_ADDR_SPACE (y)))
    y = validize_mem (y);

  gcc_assert (mode != BLKmode);

  last_insn = emit_move_insn_1 (x, y);

  if (y_cst && REG_P (x)
      && (set = single_set (last_insn)) != NULL_RTX
      && SET_DEST (set) == x
      && ! rtx_equal_p (y_cst, SET_SRC (set)))
    set_unique_reg_note (last_insn, REG_EQUAL, copy_rtx (y_cst));

  return last_insn;
}

/* Generate the body of an instruction to copy Y into X.
   It may be a list of insns, if one insn isn't enough.  */

rtx_insn *
gen_move_insn (rtx x, rtx y)
{
  rtx_insn *seq;

  start_sequence ();
  emit_move_insn_1 (x, y);
  seq = get_insns ();
  end_sequence ();
  return seq;
}

/* If Y is representable exactly in a narrower mode, and the target can
   perform the extension directly from constant or memory, then emit the
   move as an extension.  */

static rtx_insn *
compress_float_constant (rtx x, rtx y)
{
  machine_mode dstmode = GET_MODE (x);
  machine_mode orig_srcmode = GET_MODE (y);
  machine_mode srcmode;
  REAL_VALUE_TYPE r;
  int oldcost, newcost;
  bool speed = optimize_insn_for_speed_p ();

  REAL_VALUE_FROM_CONST_DOUBLE (r, y);

  if (targetm.legitimate_constant_p (dstmode, y))
    oldcost = set_src_cost (y, orig_srcmode, speed);
  else
    oldcost = set_src_cost (force_const_mem (dstmode, y), dstmode, speed);

  for (srcmode = GET_CLASS_NARROWEST_MODE (GET_MODE_CLASS (orig_srcmode));
       srcmode != orig_srcmode;
       srcmode = GET_MODE_WIDER_MODE (srcmode))
    {
      enum insn_code ic;
      rtx trunc_y;
      rtx_insn *last_insn;

      /* Skip if the target can't extend this way.  */
      ic = can_extend_p (dstmode, srcmode, 0);
      if (ic == CODE_FOR_nothing)
	continue;

      /* Skip if the narrowed value isn't exact.  */
      if (! exact_real_truncate (srcmode, &r))
	continue;

      trunc_y = CONST_DOUBLE_FROM_REAL_VALUE (r, srcmode);

      if (targetm.legitimate_constant_p (srcmode, trunc_y))
	{
	  /* Skip if the target needs extra instructions to perform
	     the extension.  */
	  if (!insn_operand_matches (ic, 1, trunc_y))
	    continue;
	  /* This is valid, but may not be cheaper than the original. */
	  newcost = set_src_cost (gen_rtx_FLOAT_EXTEND (dstmode, trunc_y),
				  dstmode, speed);
	  if (oldcost < newcost)
	    continue;
	}
      else if (float_extend_from_mem[dstmode][srcmode])
	{
	  trunc_y = force_const_mem (srcmode, trunc_y);
	  /* This is valid, but may not be cheaper than the original. */
	  newcost = set_src_cost (gen_rtx_FLOAT_EXTEND (dstmode, trunc_y),
				  dstmode, speed);
	  if (oldcost < newcost)
	    continue;
	  trunc_y = validize_mem (trunc_y);
	}
      else
	continue;

      /* For CSE's benefit, force the compressed constant pool entry
	 into a new pseudo.  This constant may be used in different modes,
	 and if not, combine will put things back together for us.  */
      trunc_y = force_reg (srcmode, trunc_y);

      /* If x is a hard register, perform the extension into a pseudo,
	 so that e.g. stack realignment code is aware of it.  */
      rtx target = x;
      if (REG_P (x) && HARD_REGISTER_P (x))
	target = gen_reg_rtx (dstmode);

      emit_unop_insn (ic, target, trunc_y, UNKNOWN);
      last_insn = get_last_insn ();

      if (REG_P (target))
	set_unique_reg_note (last_insn, REG_EQUAL, y);

      if (target != x)
	return emit_move_insn (x, target);
      return last_insn;
    }

  return NULL;
}

/* Pushing data onto the stack.  */

/* Push a block of length SIZE (perhaps variable)
   and return an rtx to address the beginning of the block.
   The value may be virtual_outgoing_args_rtx.

   EXTRA is the number of bytes of padding to push in addition to SIZE.
   BELOW nonzero means this padding comes at low addresses;
   otherwise, the padding comes at high addresses.  */

rtx
push_block (rtx size, int extra, int below)
{
  rtx temp;

  size = convert_modes (Pmode, ptr_mode, size, 1);
  if (CONSTANT_P (size))
    anti_adjust_stack (plus_constant (Pmode, size, extra));
  else if (REG_P (size) && extra == 0)
    anti_adjust_stack (size);
  else
    {
      temp = copy_to_mode_reg (Pmode, size);
      if (extra != 0)
	temp = expand_binop (Pmode, add_optab, temp,
			     gen_int_mode (extra, Pmode),
			     temp, 0, OPTAB_LIB_WIDEN);
      anti_adjust_stack (temp);
    }

  if (STACK_GROWS_DOWNWARD)
    {
      temp = virtual_outgoing_args_rtx;
      if (extra != 0 && below)
	temp = plus_constant (Pmode, temp, extra);
    }
  else
    {
      if (CONST_INT_P (size))
	temp = plus_constant (Pmode, virtual_outgoing_args_rtx,
			      -INTVAL (size) - (below ? 0 : extra));
      else if (extra != 0 && !below)
	temp = gen_rtx_PLUS (Pmode, virtual_outgoing_args_rtx,
			     negate_rtx (Pmode, plus_constant (Pmode, size,
							       extra)));
      else
	temp = gen_rtx_PLUS (Pmode, virtual_outgoing_args_rtx,
			     negate_rtx (Pmode, size));
    }

  return memory_address (GET_CLASS_NARROWEST_MODE (MODE_INT), temp);
}

/* A utility routine that returns the base of an auto-inc memory, or NULL.  */

static rtx
mem_autoinc_base (rtx mem)
{
  if (MEM_P (mem))
    {
      rtx addr = XEXP (mem, 0);
      if (GET_RTX_CLASS (GET_CODE (addr)) == RTX_AUTOINC)
	return XEXP (addr, 0);
    }
  return NULL;
}

/* A utility routine used here, in reload, and in try_split.  The insns
   after PREV up to and including LAST are known to adjust the stack,
   with a final value of END_ARGS_SIZE.  Iterate backward from LAST
   placing notes as appropriate.  PREV may be NULL, indicating the
   entire insn sequence prior to LAST should be scanned.

   The set of allowed stack pointer modifications is small:
     (1) One or more auto-inc style memory references (aka pushes),
     (2) One or more addition/subtraction with the SP as destination,
     (3) A single move insn with the SP as destination,
     (4) A call_pop insn,
     (5) Noreturn call insns if !ACCUMULATE_OUTGOING_ARGS.

   Insns in the sequence that do not modify the SP are ignored,
   except for noreturn calls.

   The return value is the amount of adjustment that can be trivially
   verified, via immediate operand or auto-inc.  If the adjustment
   cannot be trivially extracted, the return value is INT_MIN.  */

HOST_WIDE_INT
find_args_size_adjust (rtx_insn *insn)
{
  rtx dest, set, pat;
  int i;

  pat = PATTERN (insn);
  set = NULL;

  /* Look for a call_pop pattern.  */
  if (CALL_P (insn))
    {
      /* We have to allow non-call_pop patterns for the case
	 of emit_single_push_insn of a TLS address.  */
      if (GET_CODE (pat) != PARALLEL)
	return 0;

      /* All call_pop have a stack pointer adjust in the parallel.
	 The call itself is always first, and the stack adjust is
	 usually last, so search from the end.  */
      for (i = XVECLEN (pat, 0) - 1; i > 0; --i)
	{
	  set = XVECEXP (pat, 0, i);
	  if (GET_CODE (set) != SET)
	    continue;
	  dest = SET_DEST (set);
	  if (dest == stack_pointer_rtx)
	    break;
	}
      /* We'd better have found the stack pointer adjust.  */
      if (i == 0)
	return 0;
      /* Fall through to process the extracted SET and DEST
	 as if it was a standalone insn.  */
    }
  else if (GET_CODE (pat) == SET)
    set = pat;
  else if ((set = single_set (insn)) != NULL)
    ;
  else if (GET_CODE (pat) == PARALLEL)
    {
      /* ??? Some older ports use a parallel with a stack adjust
	 and a store for a PUSH_ROUNDING pattern, rather than a
	 PRE/POST_MODIFY rtx.  Don't force them to update yet...  */
      /* ??? See h8300 and m68k, pushqi1.  */
      for (i = XVECLEN (pat, 0) - 1; i >= 0; --i)
	{
	  set = XVECEXP (pat, 0, i);
	  if (GET_CODE (set) != SET)
	    continue;
	  dest = SET_DEST (set);
	  if (dest == stack_pointer_rtx)
	    break;

	  /* We do not expect an auto-inc of the sp in the parallel.  */
	  gcc_checking_assert (mem_autoinc_base (dest) != stack_pointer_rtx);
	  gcc_checking_assert (mem_autoinc_base (SET_SRC (set))
			       != stack_pointer_rtx);
	}
      if (i < 0)
	return 0;
    }
  else
    return 0;

  dest = SET_DEST (set);

  /* Look for direct modifications of the stack pointer.  */
  if (REG_P (dest) && REGNO (dest) == STACK_POINTER_REGNUM)
    {
      /* Look for a trivial adjustment, otherwise assume nothing.  */
      /* Note that the SPU restore_stack_block pattern refers to
	 the stack pointer in V4SImode.  Consider that non-trivial.  */
      if (SCALAR_INT_MODE_P (GET_MODE (dest))
	  && GET_CODE (SET_SRC (set)) == PLUS
	  && XEXP (SET_SRC (set), 0) == stack_pointer_rtx
	  && CONST_INT_P (XEXP (SET_SRC (set), 1)))
	return INTVAL (XEXP (SET_SRC (set), 1));
      /* ??? Reload can generate no-op moves, which will be cleaned
	 up later.  Recognize it and continue searching.  */
      else if (rtx_equal_p (dest, SET_SRC (set)))
	return 0;
      else
	return HOST_WIDE_INT_MIN;
    }
  else
    {
      rtx mem, addr;

      /* Otherwise only think about autoinc patterns.  */
      if (mem_autoinc_base (dest) == stack_pointer_rtx)
	{
	  mem = dest;
	  gcc_checking_assert (mem_autoinc_base (SET_SRC (set))
			       != stack_pointer_rtx);
	}
      else if (mem_autoinc_base (SET_SRC (set)) == stack_pointer_rtx)
	mem = SET_SRC (set);
      else
	return 0;

      addr = XEXP (mem, 0);
      switch (GET_CODE (addr))
	{
	case PRE_INC:
	case POST_INC:
	  return GET_MODE_SIZE (GET_MODE (mem));
	case PRE_DEC:
	case POST_DEC:
	  return -GET_MODE_SIZE (GET_MODE (mem));
	case PRE_MODIFY:
	case POST_MODIFY:
	  addr = XEXP (addr, 1);
	  gcc_assert (GET_CODE (addr) == PLUS);
	  gcc_assert (XEXP (addr, 0) == stack_pointer_rtx);
	  gcc_assert (CONST_INT_P (XEXP (addr, 1)));
	  return INTVAL (XEXP (addr, 1));
	default:
	  gcc_unreachable ();
	}
    }
}

int
fixup_args_size_notes (rtx_insn *prev, rtx_insn *last, int end_args_size)
{
  int args_size = end_args_size;
  bool saw_unknown = false;
  rtx_insn *insn;

  for (insn = last; insn != prev; insn = PREV_INSN (insn))
    {
      HOST_WIDE_INT this_delta;

      if (!NONDEBUG_INSN_P (insn))
	continue;

      this_delta = find_args_size_adjust (insn);
      if (this_delta == 0)
	{
	  if (!CALL_P (insn)
	      || ACCUMULATE_OUTGOING_ARGS
	      || find_reg_note (insn, REG_NORETURN, NULL_RTX) == NULL_RTX)
	    continue;
	}

      gcc_assert (!saw_unknown);
      if (this_delta == HOST_WIDE_INT_MIN)
	saw_unknown = true;

      add_reg_note (insn, REG_ARGS_SIZE, GEN_INT (args_size));
      if (STACK_GROWS_DOWNWARD)
	this_delta = -(unsigned HOST_WIDE_INT) this_delta;

      args_size -= this_delta;
    }

  return saw_unknown ? INT_MIN : args_size;
}

#ifdef PUSH_ROUNDING
/* Emit single push insn.  */

static void
emit_single_push_insn_1 (machine_mode mode, rtx x, tree type)
{
  rtx dest_addr;
  unsigned rounded_size = PUSH_ROUNDING (GET_MODE_SIZE (mode));
  rtx dest;
  enum insn_code icode;

  stack_pointer_delta += PUSH_ROUNDING (GET_MODE_SIZE (mode));
  /* If there is push pattern, use it.  Otherwise try old way of throwing
     MEM representing push operation to move expander.  */
  icode = optab_handler (push_optab, mode);
  if (icode != CODE_FOR_nothing)
    {
      struct expand_operand ops[1];

      create_input_operand (&ops[0], x, mode);
      if (maybe_expand_insn (icode, 1, ops))
	return;
    }
  if (GET_MODE_SIZE (mode) == rounded_size)
    dest_addr = gen_rtx_fmt_e (STACK_PUSH_CODE, Pmode, stack_pointer_rtx);
  /* If we are to pad downward, adjust the stack pointer first and
     then store X into the stack location using an offset.  This is
     because emit_move_insn does not know how to pad; it does not have
     access to type.  */
  else if (FUNCTION_ARG_PADDING (mode, type) == downward)
    {
      unsigned padding_size = rounded_size - GET_MODE_SIZE (mode);
      HOST_WIDE_INT offset;

      emit_move_insn (stack_pointer_rtx,
		      expand_binop (Pmode,
				    STACK_GROWS_DOWNWARD ? sub_optab
				    : add_optab,
				    stack_pointer_rtx,
				    gen_int_mode (rounded_size, Pmode),
				    NULL_RTX, 0, OPTAB_LIB_WIDEN));

      offset = (HOST_WIDE_INT) padding_size;
      if (STACK_GROWS_DOWNWARD && STACK_PUSH_CODE == POST_DEC)
	/* We have already decremented the stack pointer, so get the
	   previous value.  */
	offset += (HOST_WIDE_INT) rounded_size;

      if (!STACK_GROWS_DOWNWARD && STACK_PUSH_CODE == POST_INC)
	/* We have already incremented the stack pointer, so get the
	   previous value.  */
	offset -= (HOST_WIDE_INT) rounded_size;

      dest_addr = gen_rtx_PLUS (Pmode, stack_pointer_rtx,
				gen_int_mode (offset, Pmode));
    }
  else
    {
      if (STACK_GROWS_DOWNWARD)
	/* ??? This seems wrong if STACK_PUSH_CODE == POST_DEC.  */
	dest_addr = gen_rtx_PLUS (Pmode, stack_pointer_rtx,
				  gen_int_mode (-(HOST_WIDE_INT) rounded_size,
						Pmode));
      else
	/* ??? This seems wrong if STACK_PUSH_CODE == POST_INC.  */
	dest_addr = gen_rtx_PLUS (Pmode, stack_pointer_rtx,
				  gen_int_mode (rounded_size, Pmode));

      dest_addr = gen_rtx_PRE_MODIFY (Pmode, stack_pointer_rtx, dest_addr);
    }

  dest = gen_rtx_MEM (mode, dest_addr);

  if (type != 0)
    {
      set_mem_attributes (dest, type, 1);

      if (cfun->tail_call_marked)
	/* Function incoming arguments may overlap with sibling call
	   outgoing arguments and we cannot allow reordering of reads
	   from function arguments with stores to outgoing arguments
	   of sibling calls.  */
	set_mem_alias_set (dest, 0);
    }
  emit_move_insn (dest, x);
}

/* Emit and annotate a single push insn.  */

static void
emit_single_push_insn (machine_mode mode, rtx x, tree type)
{
  int delta, old_delta = stack_pointer_delta;
  rtx_insn *prev = get_last_insn ();
  rtx_insn *last;

  emit_single_push_insn_1 (mode, x, type);

  last = get_last_insn ();

  /* Notice the common case where we emitted exactly one insn.  */
  if (PREV_INSN (last) == prev)
    {
      add_reg_note (last, REG_ARGS_SIZE, GEN_INT (stack_pointer_delta));
      return;
    }

  delta = fixup_args_size_notes (prev, last, stack_pointer_delta);
  gcc_assert (delta == INT_MIN || delta == old_delta);
}
#endif

/* If reading SIZE bytes from X will end up reading from
   Y return the number of bytes that overlap.  Return -1
   if there is no overlap or -2 if we can't determine
   (for example when X and Y have different base registers).  */

static int
memory_load_overlap (rtx x, rtx y, HOST_WIDE_INT size)
{
  rtx tmp = plus_constant (Pmode, x, size);
  rtx sub = simplify_gen_binary (MINUS, Pmode, tmp, y);

  if (!CONST_INT_P (sub))
    return -2;

  HOST_WIDE_INT val = INTVAL (sub);

  return IN_RANGE (val, 1, size) ? val : -1;
}

/* Generate code to push X onto the stack, assuming it has mode MODE and
   type TYPE.
   MODE is redundant except when X is a CONST_INT (since they don't
   carry mode info).
   SIZE is an rtx for the size of data to be copied (in bytes),
   needed only if X is BLKmode.
   Return true if successful.  May return false if asked to push a
   partial argument during a sibcall optimization (as specified by
   SIBCALL_P) and the incoming and outgoing pointers cannot be shown
   to not overlap.

   ALIGN (in bits) is maximum alignment we can assume.

   If PARTIAL and REG are both nonzero, then copy that many of the first
   bytes of X into registers starting with REG, and push the rest of X.
   The amount of space pushed is decreased by PARTIAL bytes.
   REG must be a hard register in this case.
   If REG is zero but PARTIAL is not, take any all others actions for an
   argument partially in registers, but do not actually load any
   registers.

   EXTRA is the amount in bytes of extra space to leave next to this arg.
   This is ignored if an argument block has already been allocated.

   On a machine that lacks real push insns, ARGS_ADDR is the address of
   the bottom of the argument block for this call.  We use indexing off there
   to store the arg.  On machines with push insns, ARGS_ADDR is 0 when a
   argument block has not been preallocated.

   ARGS_SO_FAR is the size of args previously pushed for this call.

   REG_PARM_STACK_SPACE is nonzero if functions require stack space
   for arguments passed in registers.  If nonzero, it will be the number
   of bytes required.  */

bool
emit_push_insn (rtx x, machine_mode mode, tree type, rtx size,
		unsigned int align, int partial, rtx reg, int extra,
		rtx args_addr, rtx args_so_far, int reg_parm_stack_space,
		rtx alignment_pad, bool sibcall_p)
{
  rtx xinner;
  enum direction stack_direction = STACK_GROWS_DOWNWARD ? downward : upward;

  /* Decide where to pad the argument: `downward' for below,
     `upward' for above, or `none' for don't pad it.
     Default is below for small data on big-endian machines; else above.  */
  enum direction where_pad = FUNCTION_ARG_PADDING (mode, type);

  /* Invert direction if stack is post-decrement.
     FIXME: why?  */
  if (STACK_PUSH_CODE == POST_DEC)
    if (where_pad != none)
      where_pad = (where_pad == downward ? upward : downward);

  xinner = x;

  int nregs = partial / UNITS_PER_WORD;
  rtx *tmp_regs = NULL;
  int overlapping = 0;

  if (mode == BLKmode
      || (STRICT_ALIGNMENT && align < GET_MODE_ALIGNMENT (mode)))
    {
      /* Copy a block into the stack, entirely or partially.  */

      rtx temp;
      int used;
      int offset;
      int skip;

      offset = partial % (PARM_BOUNDARY / BITS_PER_UNIT);
      used = partial - offset;

      if (mode != BLKmode)
	{
	  /* A value is to be stored in an insufficiently aligned
	     stack slot; copy via a suitably aligned slot if
	     necessary.  */
	  size = GEN_INT (GET_MODE_SIZE (mode));
	  if (!MEM_P (xinner))
	    {
	      temp = assign_temp (type, 1, 1);
	      emit_move_insn (temp, xinner);
	      xinner = temp;
	    }
	}

      gcc_assert (size);

      /* USED is now the # of bytes we need not copy to the stack
	 because registers will take care of them.  */

      if (partial != 0)
	xinner = adjust_address (xinner, BLKmode, used);

      /* If the partial register-part of the arg counts in its stack size,
	 skip the part of stack space corresponding to the registers.
	 Otherwise, start copying to the beginning of the stack space,
	 by setting SKIP to 0.  */
      skip = (reg_parm_stack_space == 0) ? 0 : used;

#ifdef PUSH_ROUNDING
      /* Do it with several push insns if that doesn't take lots of insns
	 and if there is no difficulty with push insns that skip bytes
	 on the stack for alignment purposes.  */
      if (args_addr == 0
	  && PUSH_ARGS
	  && CONST_INT_P (size)
	  && skip == 0
	  && MEM_ALIGN (xinner) >= align
	  && can_move_by_pieces ((unsigned) INTVAL (size) - used, align)
	  /* Here we avoid the case of a structure whose weak alignment
	     forces many pushes of a small amount of data,
	     and such small pushes do rounding that causes trouble.  */
	  && ((! SLOW_UNALIGNED_ACCESS (word_mode, align))
	      || align >= BIGGEST_ALIGNMENT
	      || (PUSH_ROUNDING (align / BITS_PER_UNIT)
		  == (align / BITS_PER_UNIT)))
	  && (HOST_WIDE_INT) PUSH_ROUNDING (INTVAL (size)) == INTVAL (size))
	{
	  /* Push padding now if padding above and stack grows down,
	     or if padding below and stack grows up.
	     But if space already allocated, this has already been done.  */
	  if (extra && args_addr == 0
	      && where_pad != none && where_pad != stack_direction)
	    anti_adjust_stack (GEN_INT (extra));

	  move_by_pieces (NULL, xinner, INTVAL (size) - used, align, 0);
	}
      else
#endif /* PUSH_ROUNDING  */
	{
	  rtx target;

	  /* Otherwise make space on the stack and copy the data
	     to the address of that space.  */

	  /* Deduct words put into registers from the size we must copy.  */
	  if (partial != 0)
	    {
	      if (CONST_INT_P (size))
		size = GEN_INT (INTVAL (size) - used);
	      else
		size = expand_binop (GET_MODE (size), sub_optab, size,
				     gen_int_mode (used, GET_MODE (size)),
				     NULL_RTX, 0, OPTAB_LIB_WIDEN);
	    }

	  /* Get the address of the stack space.
	     In this case, we do not deal with EXTRA separately.
	     A single stack adjust will do.  */
	  if (! args_addr)
	    {
	      temp = push_block (size, extra, where_pad == downward);
	      extra = 0;
	    }
	  else if (CONST_INT_P (args_so_far))
	    temp = memory_address (BLKmode,
				   plus_constant (Pmode, args_addr,
						  skip + INTVAL (args_so_far)));
	  else
	    temp = memory_address (BLKmode,
				   plus_constant (Pmode,
						  gen_rtx_PLUS (Pmode,
								args_addr,
								args_so_far),
						  skip));

	  if (!ACCUMULATE_OUTGOING_ARGS)
	    {
	      /* If the source is referenced relative to the stack pointer,
		 copy it to another register to stabilize it.  We do not need
		 to do this if we know that we won't be changing sp.  */

	      if (reg_mentioned_p (virtual_stack_dynamic_rtx, temp)
		  || reg_mentioned_p (virtual_outgoing_args_rtx, temp))
		temp = copy_to_reg (temp);
	    }

	  target = gen_rtx_MEM (BLKmode, temp);

	  /* We do *not* set_mem_attributes here, because incoming arguments
	     may overlap with sibling call outgoing arguments and we cannot
	     allow reordering of reads from function arguments with stores
	     to outgoing arguments of sibling calls.  We do, however, want
	     to record the alignment of the stack slot.  */
	  /* ALIGN may well be better aligned than TYPE, e.g. due to
	     PARM_BOUNDARY.  Assume the caller isn't lying.  */
	  set_mem_align (target, align);

	  /* If part should go in registers and pushing to that part would
	     overwrite some of the values that need to go into regs, load the
	     overlapping values into temporary pseudos to be moved into the hard
	     regs at the end after the stack pushing has completed.
	     We cannot load them directly into the hard regs here because
	     they can be clobbered by the block move expansions.
	     See PR 65358.  */

	  if (partial > 0 && reg != 0 && mode == BLKmode
	      && GET_CODE (reg) != PARALLEL)
	    {
	      overlapping = memory_load_overlap (XEXP (x, 0), temp, partial);
	      if (overlapping > 0)
	        {
		  gcc_assert (overlapping % UNITS_PER_WORD == 0);
		  overlapping /= UNITS_PER_WORD;

		  tmp_regs = XALLOCAVEC (rtx, overlapping);

		  for (int i = 0; i < overlapping; i++)
		    tmp_regs[i] = gen_reg_rtx (word_mode);

		  for (int i = 0; i < overlapping; i++)
		    emit_move_insn (tmp_regs[i],
				    operand_subword_force (target, i, mode));
	        }
	      else if (overlapping == -1)
		overlapping = 0;
	      /* Could not determine whether there is overlap.
	         Fail the sibcall.  */
	      else
		{
		  overlapping = 0;
		  if (sibcall_p)
		    return false;
		}
	    }
	  emit_block_move (target, xinner, size, BLOCK_OP_CALL_PARM);
	}
    }
  else if (partial > 0)
    {
      /* Scalar partly in registers.  */

      int size = GET_MODE_SIZE (mode) / UNITS_PER_WORD;
      int i;
      int not_stack;
      /* # bytes of start of argument
	 that we must make space for but need not store.  */
      int offset = partial % (PARM_BOUNDARY / BITS_PER_UNIT);
      int args_offset = INTVAL (args_so_far);
      int skip;

      /* Push padding now if padding above and stack grows down,
	 or if padding below and stack grows up.
	 But if space already allocated, this has already been done.  */
      if (extra && args_addr == 0
	  && where_pad != none && where_pad != stack_direction)
	anti_adjust_stack (GEN_INT (extra));

      /* If we make space by pushing it, we might as well push
	 the real data.  Otherwise, we can leave OFFSET nonzero
	 and leave the space uninitialized.  */
      if (args_addr == 0)
	offset = 0;

      /* Now NOT_STACK gets the number of words that we don't need to
	 allocate on the stack.  Convert OFFSET to words too.  */
      not_stack = (partial - offset) / UNITS_PER_WORD;
      offset /= UNITS_PER_WORD;

      /* If the partial register-part of the arg counts in its stack size,
	 skip the part of stack space corresponding to the registers.
	 Otherwise, start copying to the beginning of the stack space,
	 by setting SKIP to 0.  */
      skip = (reg_parm_stack_space == 0) ? 0 : not_stack;

      if (CONSTANT_P (x) && !targetm.legitimate_constant_p (mode, x))
	x = validize_mem (force_const_mem (mode, x));

      /* If X is a hard register in a non-integer mode, copy it into a pseudo;
	 SUBREGs of such registers are not allowed.  */
      if ((REG_P (x) && REGNO (x) < FIRST_PSEUDO_REGISTER
	   && GET_MODE_CLASS (GET_MODE (x)) != MODE_INT))
	x = copy_to_reg (x);

      /* Loop over all the words allocated on the stack for this arg.  */
      /* We can do it by words, because any scalar bigger than a word
	 has a size a multiple of a word.  */
      for (i = size - 1; i >= not_stack; i--)
	if (i >= not_stack + offset)
	  if (!emit_push_insn (operand_subword_force (x, i, mode),
			  word_mode, NULL_TREE, NULL_RTX, align, 0, NULL_RTX,
			  0, args_addr,
			  GEN_INT (args_offset + ((i - not_stack + skip)
						  * UNITS_PER_WORD)),
			  reg_parm_stack_space, alignment_pad, sibcall_p))
	    return false;
    }
  else
    {
      rtx addr;
      rtx dest;

      /* Push padding now if padding above and stack grows down,
	 or if padding below and stack grows up.
	 But if space already allocated, this has already been done.  */
      if (extra && args_addr == 0
	  && where_pad != none && where_pad != stack_direction)
	anti_adjust_stack (GEN_INT (extra));

#ifdef PUSH_ROUNDING
      if (args_addr == 0 && PUSH_ARGS)
	emit_single_push_insn (mode, x, type);
      else
#endif
	{
	  if (CONST_INT_P (args_so_far))
	    addr
	      = memory_address (mode,
				plus_constant (Pmode, args_addr,
					       INTVAL (args_so_far)));
	  else
	    addr = memory_address (mode, gen_rtx_PLUS (Pmode, args_addr,
						       args_so_far));
	  dest = gen_rtx_MEM (mode, addr);

	  /* We do *not* set_mem_attributes here, because incoming arguments
	     may overlap with sibling call outgoing arguments and we cannot
	     allow reordering of reads from function arguments with stores
	     to outgoing arguments of sibling calls.  We do, however, want
	     to record the alignment of the stack slot.  */
	  /* ALIGN may well be better aligned than TYPE, e.g. due to
	     PARM_BOUNDARY.  Assume the caller isn't lying.  */
	  set_mem_align (dest, align);

	  emit_move_insn (dest, x);
	}
    }

  /* Move the partial arguments into the registers and any overlapping
     values that we moved into the pseudos in tmp_regs.  */
  if (partial > 0 && reg != 0)
    {
      /* Handle calls that pass values in multiple non-contiguous locations.
	 The Irix 6 ABI has examples of this.  */
      if (GET_CODE (reg) == PARALLEL)
	emit_group_load (reg, x, type, -1);
      else
        {
	  gcc_assert (partial % UNITS_PER_WORD == 0);
	  move_block_to_reg (REGNO (reg), x, nregs - overlapping, mode);

	  for (int i = 0; i < overlapping; i++)
	    emit_move_insn (gen_rtx_REG (word_mode, REGNO (reg)
						    + nregs - overlapping + i),
			    tmp_regs[i]);

	}
    }

  if (extra && args_addr == 0 && where_pad == stack_direction)
    anti_adjust_stack (GEN_INT (extra));

  if (alignment_pad && args_addr == 0)
    anti_adjust_stack (alignment_pad);

  return true;
}

/* Return X if X can be used as a subtarget in a sequence of arithmetic
   operations.  */

static rtx
get_subtarget (rtx x)
{
  return (optimize
          || x == 0
	   /* Only registers can be subtargets.  */
	   || !REG_P (x)
	   /* Don't use hard regs to avoid extending their life.  */
	   || REGNO (x) < FIRST_PSEUDO_REGISTER
	  ? 0 : x);
}

/* A subroutine of expand_assignment.  Optimize FIELD op= VAL, where
   FIELD is a bitfield.  Returns true if the optimization was successful,
   and there's nothing else to do.  */

static bool
optimize_bitfield_assignment_op (unsigned HOST_WIDE_INT bitsize,
				 unsigned HOST_WIDE_INT bitpos,
				 unsigned HOST_WIDE_INT bitregion_start,
				 unsigned HOST_WIDE_INT bitregion_end,
				 machine_mode mode1, rtx str_rtx,
				 tree to, tree src, bool reverse)
{
  machine_mode str_mode = GET_MODE (str_rtx);
  unsigned int str_bitsize = GET_MODE_BITSIZE (str_mode);
  tree op0, op1;
  rtx value, result;
  optab binop;
  gimple srcstmt;
  enum tree_code code;

  if (mode1 != VOIDmode
      || bitsize >= BITS_PER_WORD
      || str_bitsize > BITS_PER_WORD
      || TREE_SIDE_EFFECTS (to)
      || TREE_THIS_VOLATILE (to))
    return false;

  STRIP_NOPS (src);
  if (TREE_CODE (src) != SSA_NAME)
    return false;
  if (TREE_CODE (TREE_TYPE (src)) != INTEGER_TYPE)
    return false;

  srcstmt = get_gimple_for_ssa_name (src);
  if (!srcstmt
      || TREE_CODE_CLASS (gimple_assign_rhs_code (srcstmt)) != tcc_binary)
    return false;

  code = gimple_assign_rhs_code (srcstmt);

  op0 = gimple_assign_rhs1 (srcstmt);

  /* If OP0 is an SSA_NAME, then we want to walk the use-def chain
     to find its initialization.  Hopefully the initialization will
     be from a bitfield load.  */
  if (TREE_CODE (op0) == SSA_NAME)
    {
      gimple op0stmt = get_gimple_for_ssa_name (op0);

      /* We want to eventually have OP0 be the same as TO, which
	 should be a bitfield.  */
      if (!op0stmt
	  || !is_gimple_assign (op0stmt)
	  || gimple_assign_rhs_code (op0stmt) != TREE_CODE (to))
	return false;
      op0 = gimple_assign_rhs1 (op0stmt);
    }

  op1 = gimple_assign_rhs2 (srcstmt);

  if (!operand_equal_p (to, op0, 0))
    return false;

  if (MEM_P (str_rtx))
    {
      unsigned HOST_WIDE_INT offset1;

      if (str_bitsize == 0 || str_bitsize > BITS_PER_WORD)
	str_mode = word_mode;
      str_mode = get_best_mode (bitsize, bitpos,
				bitregion_start, bitregion_end,
				MEM_ALIGN (str_rtx), str_mode, 0);
      if (str_mode == VOIDmode)
	return false;
      str_bitsize = GET_MODE_BITSIZE (str_mode);

      offset1 = bitpos;
      bitpos %= str_bitsize;
      offset1 = (offset1 - bitpos) / BITS_PER_UNIT;
      str_rtx = adjust_address (str_rtx, str_mode, offset1);
    }
  else if (!REG_P (str_rtx) && GET_CODE (str_rtx) != SUBREG)
    return false;
  else
    gcc_assert (!reverse);

  /* If the bit field covers the whole REG/MEM, store_field
     will likely generate better code.  */
  if (bitsize >= str_bitsize)
    return false;

  /* We can't handle fields split across multiple entities.  */
  if (bitpos + bitsize > str_bitsize)
    return false;

  if (reverse ? !BYTES_BIG_ENDIAN : BYTES_BIG_ENDIAN)
    bitpos = str_bitsize - bitpos - bitsize;

  switch (code)
    {
    case PLUS_EXPR:
    case MINUS_EXPR:
      /* For now, just optimize the case of the topmost bitfield
	 where we don't need to do any masking and also
	 1 bit bitfields where xor can be used.
	 We might win by one instruction for the other bitfields
	 too if insv/extv instructions aren't used, so that
	 can be added later.  */
      if ((reverse || bitpos + bitsize != str_bitsize)
	  && (bitsize != 1 || TREE_CODE (op1) != INTEGER_CST))
	break;

      value = expand_expr (op1, NULL_RTX, str_mode, EXPAND_NORMAL);
      value = convert_modes (str_mode,
			     TYPE_MODE (TREE_TYPE (op1)), value,
			     TYPE_UNSIGNED (TREE_TYPE (op1)));

      /* We may be accessing data outside the field, which means
	 we can alias adjacent data.  */
      if (MEM_P (str_rtx))
	{
	  str_rtx = shallow_copy_rtx (str_rtx);
	  set_mem_alias_set (str_rtx, 0);
	  set_mem_expr (str_rtx, 0);
	}

      if (bitsize == 1 && (reverse || bitpos + bitsize != str_bitsize))
	{
	  value = expand_and (str_mode, value, const1_rtx, NULL);
	  binop = xor_optab;
	}
      else
	binop = code == PLUS_EXPR ? add_optab : sub_optab;

      value = expand_shift (LSHIFT_EXPR, str_mode, value, bitpos, NULL_RTX, 1);
      if (reverse)
	value = flip_storage_order (str_mode, value);
      result = expand_binop (str_mode, binop, str_rtx,
			     value, str_rtx, 1, OPTAB_WIDEN);
      if (result != str_rtx)
	emit_move_insn (str_rtx, result);
      return true;

    case BIT_IOR_EXPR:
    case BIT_XOR_EXPR:
      if (TREE_CODE (op1) != INTEGER_CST)
	break;
      value = expand_expr (op1, NULL_RTX, str_mode, EXPAND_NORMAL);
      value = convert_modes (str_mode,
			     TYPE_MODE (TREE_TYPE (op1)), value,
			     TYPE_UNSIGNED (TREE_TYPE (op1)));

      /* We may be accessing data outside the field, which means
	 we can alias adjacent data.  */
      if (MEM_P (str_rtx))
	{
	  str_rtx = shallow_copy_rtx (str_rtx);
	  set_mem_alias_set (str_rtx, 0);
	  set_mem_expr (str_rtx, 0);
	}

      binop = code == BIT_IOR_EXPR ? ior_optab : xor_optab;
      if (bitpos + bitsize != str_bitsize)
	{
	  rtx mask = gen_int_mode (((unsigned HOST_WIDE_INT) 1 << bitsize) - 1,
				   str_mode);
	  value = expand_and (str_mode, value, mask, NULL_RTX);
	}
      value = expand_shift (LSHIFT_EXPR, str_mode, value, bitpos, NULL_RTX, 1);
      if (reverse)
	value = flip_storage_order (str_mode, value);
      result = expand_binop (str_mode, binop, str_rtx,
			     value, str_rtx, 1, OPTAB_WIDEN);
      if (result != str_rtx)
	emit_move_insn (str_rtx, result);
      return true;

    default:
      break;
    }

  return false;
}

/* In the C++ memory model, consecutive bit fields in a structure are
   considered one memory location.

   Given a COMPONENT_REF EXP at position (BITPOS, OFFSET), this function
   returns the bit range of consecutive bits in which this COMPONENT_REF
   belongs.  The values are returned in *BITSTART and *BITEND.  *BITPOS
   and *OFFSET may be adjusted in the process.

   If the access does not need to be restricted, 0 is returned in both
   *BITSTART and *BITEND.  */

static void
get_bit_range (unsigned HOST_WIDE_INT *bitstart,
	       unsigned HOST_WIDE_INT *bitend,
	       tree exp,
	       HOST_WIDE_INT *bitpos,
	       tree *offset)
{
  HOST_WIDE_INT bitoffset;
  tree field, repr;

  gcc_assert (TREE_CODE (exp) == COMPONENT_REF);

  field = TREE_OPERAND (exp, 1);
  repr = DECL_BIT_FIELD_REPRESENTATIVE (field);
  /* If we do not have a DECL_BIT_FIELD_REPRESENTATIVE there is no
     need to limit the range we can access.  */
  if (!repr)
    {
      *bitstart = *bitend = 0;
      return;
    }

  /* If we have a DECL_BIT_FIELD_REPRESENTATIVE but the enclosing record is
     part of a larger bit field, then the representative does not serve any
     useful purpose.  This can occur in Ada.  */
  if (handled_component_p (TREE_OPERAND (exp, 0)))
    {
      machine_mode rmode;
      HOST_WIDE_INT rbitsize, rbitpos;
      tree roffset;
      int unsignedp, reversep, volatilep = 0;
      get_inner_reference (TREE_OPERAND (exp, 0), &rbitsize, &rbitpos,
			   &roffset, &rmode, &unsignedp, &reversep,
			   &volatilep, false);
      if ((rbitpos % BITS_PER_UNIT) != 0)
	{
	  *bitstart = *bitend = 0;
	  return;
	}
    }

  /* Compute the adjustment to bitpos from the offset of the field
     relative to the representative.  DECL_FIELD_OFFSET of field and
     repr are the same by construction if they are not constants,
     see finish_bitfield_layout.  */
  if (tree_fits_uhwi_p (DECL_FIELD_OFFSET (field))
      && tree_fits_uhwi_p (DECL_FIELD_OFFSET (repr)))
    bitoffset = (tree_to_uhwi (DECL_FIELD_OFFSET (field))
		 - tree_to_uhwi (DECL_FIELD_OFFSET (repr))) * BITS_PER_UNIT;
  else
    bitoffset = 0;
  bitoffset += (tree_to_uhwi (DECL_FIELD_BIT_OFFSET (field))
		- tree_to_uhwi (DECL_FIELD_BIT_OFFSET (repr)));

  /* If the adjustment is larger than bitpos, we would have a negative bit
     position for the lower bound and this may wreak havoc later.  Adjust
     offset and bitpos to make the lower bound non-negative in that case.  */
  if (bitoffset > *bitpos)
    {
      HOST_WIDE_INT adjust = bitoffset - *bitpos;
      gcc_assert ((adjust % BITS_PER_UNIT) == 0);

      *bitpos += adjust;
      if (*offset == NULL_TREE)
	*offset = size_int (-adjust / BITS_PER_UNIT);
      else
	*offset
	  = size_binop (MINUS_EXPR, *offset, size_int (adjust / BITS_PER_UNIT));
      *bitstart = 0;
    }
  else
    *bitstart = *bitpos - bitoffset;

  *bitend = *bitstart + tree_to_uhwi (DECL_SIZE (repr)) - 1;
}

/* Returns true if ADDR is an ADDR_EXPR of a DECL that does not reside
   in memory and has non-BLKmode.  DECL_RTL must not be a MEM; if
   DECL_RTL was not set yet, return NORTL.  */

static inline bool
addr_expr_of_non_mem_decl_p_1 (tree addr, bool nortl)
{
  if (TREE_CODE (addr) != ADDR_EXPR)
    return false;

  tree base = TREE_OPERAND (addr, 0);

  if (!DECL_P (base)
      || TREE_ADDRESSABLE (base)
      || DECL_MODE (base) == BLKmode)
    return false;

  if (!DECL_RTL_SET_P (base))
    return nortl;

  return (!MEM_P (DECL_RTL (base)));
}

/* Returns true if the MEM_REF REF refers to an object that does not
   reside in memory and has non-BLKmode.  */

static inline bool
mem_ref_refers_to_non_mem_p (tree ref)
{
  tree base = TREE_OPERAND (ref, 0);
  return addr_expr_of_non_mem_decl_p_1 (base, false);
}

/* Expand an assignment that stores the value of FROM into TO.  If NONTEMPORAL
   is true, try generating a nontemporal store.  */

void
expand_assignment (tree to, tree from, bool nontemporal)
{
  rtx to_rtx = 0;
  rtx result;
  machine_mode mode;
  unsigned int align;
  enum insn_code icode;

  /* Don't crash if the lhs of the assignment was erroneous.  */
  if (TREE_CODE (to) == ERROR_MARK)
    {
      expand_normal (from);
      return;
    }

  /* Optimize away no-op moves without side-effects.  */
  if (operand_equal_p (to, from, 0))
    return;

  /* Handle misaligned stores.  */
  mode = TYPE_MODE (TREE_TYPE (to));
  if ((TREE_CODE (to) == MEM_REF
       || TREE_CODE (to) == TARGET_MEM_REF)
      && mode != BLKmode
      && !mem_ref_refers_to_non_mem_p (to)
      && ((align = get_object_alignment (to))
	  < GET_MODE_ALIGNMENT (mode))
      && (((icode = optab_handler (movmisalign_optab, mode))
	   != CODE_FOR_nothing)
	  || SLOW_UNALIGNED_ACCESS (mode, align)))
    {
      rtx reg, mem;

      reg = expand_expr (from, NULL_RTX, VOIDmode, EXPAND_NORMAL);
      reg = force_not_mem (reg);
      mem = expand_expr (to, NULL_RTX, VOIDmode, EXPAND_WRITE);
      if (TREE_CODE (to) == MEM_REF && REF_REVERSE_STORAGE_ORDER (to))
	reg = flip_storage_order (mode, reg);

      if (icode != CODE_FOR_nothing)
	{
	  struct expand_operand ops[2];

	  create_fixed_operand (&ops[0], mem);
	  create_input_operand (&ops[1], reg, mode);
	  /* The movmisalign<mode> pattern cannot fail, else the assignment
	     would silently be omitted.  */
	  expand_insn (icode, 2, ops);
	}
      else
	store_bit_field (mem, GET_MODE_BITSIZE (mode), 0, 0, 0, mode, reg,
			 false);
      return;
    }

  /* Assignment of a structure component needs special treatment
     if the structure component's rtx is not simply a MEM.
     Assignment of an array element at a constant index, and assignment of
     an array element in an unaligned packed structure field, has the same
     problem.  Same for (partially) storing into a non-memory object.  */
  if (handled_component_p (to)
      || (TREE_CODE (to) == MEM_REF
	  && (REF_REVERSE_STORAGE_ORDER (to)
	      || mem_ref_refers_to_non_mem_p (to)))
      || TREE_CODE (TREE_TYPE (to)) == ARRAY_TYPE)
    {
      machine_mode mode1;
      HOST_WIDE_INT bitsize, bitpos;
      unsigned HOST_WIDE_INT bitregion_start = 0;
      unsigned HOST_WIDE_INT bitregion_end = 0;
      tree offset;
      int unsignedp, reversep, volatilep = 0;
      tree tem;

      push_temp_slots ();
      tem = get_inner_reference (to, &bitsize, &bitpos, &offset, &mode1,
				 &unsignedp, &reversep, &volatilep, true);

      /* Make sure bitpos is not negative, it can wreak havoc later.  */
      if (bitpos < 0)
	{
	  gcc_assert (offset == NULL_TREE);
	  offset = size_int (bitpos >> (BITS_PER_UNIT == 8
					? 3 : exact_log2 (BITS_PER_UNIT)));
	  bitpos &= BITS_PER_UNIT - 1;
	}

      if (TREE_CODE (to) == COMPONENT_REF
	  && DECL_BIT_FIELD_TYPE (TREE_OPERAND (to, 1)))
	get_bit_range (&bitregion_start, &bitregion_end, to, &bitpos, &offset);
      /* The C++ memory model naturally applies to byte-aligned fields.
	 However, if we do not have a DECL_BIT_FIELD_TYPE but BITPOS or
	 BITSIZE are not byte-aligned, there is no need to limit the range
	 we can access.  This can occur with packed structures in Ada.  */
      else if (bitsize > 0
	       && bitsize % BITS_PER_UNIT == 0
	       && bitpos % BITS_PER_UNIT == 0)
	{
	  bitregion_start = bitpos;
	  bitregion_end = bitpos + bitsize - 1;
	}

      to_rtx = expand_expr (tem, NULL_RTX, VOIDmode, EXPAND_WRITE);

      /* If the field has a mode, we want to access it in the
	 field's mode, not the computed mode.
	 If a MEM has VOIDmode (external with incomplete type),
	 use BLKmode for it instead.  */
      if (MEM_P (to_rtx))
	{
	  if (mode1 != VOIDmode)
	    to_rtx = adjust_address (to_rtx, mode1, 0);
	  else if (GET_MODE (to_rtx) == VOIDmode)
	    to_rtx = adjust_address (to_rtx, BLKmode, 0);
	}
 
      if (offset != 0)
	{
	  machine_mode address_mode;
	  rtx offset_rtx;

	  if (!MEM_P (to_rtx))
	    {
	      /* We can get constant negative offsets into arrays with broken
		 user code.  Translate this to a trap instead of ICEing.  */
	      gcc_assert (TREE_CODE (offset) == INTEGER_CST);
	      expand_builtin_trap ();
	      to_rtx = gen_rtx_MEM (BLKmode, const0_rtx);
	    }

	  offset_rtx = expand_expr (offset, NULL_RTX, VOIDmode, EXPAND_SUM);
	  address_mode = get_address_mode (to_rtx);
	  if (GET_MODE (offset_rtx) != address_mode)
	    {
		/* We cannot be sure that the RTL in offset_rtx is valid outside
		   of a memory address context, so force it into a register
		   before attempting to convert it to the desired mode.  */
	      offset_rtx = force_operand (offset_rtx, NULL_RTX);
	      offset_rtx = convert_to_mode (address_mode, offset_rtx, 0);
	    }

	  /* If we have an expression in OFFSET_RTX and a non-zero
	     byte offset in BITPOS, adding the byte offset before the
	     OFFSET_RTX results in better intermediate code, which makes
	     later rtl optimization passes perform better.

	     We prefer intermediate code like this:

	     r124:DI=r123:DI+0x18
	     [r124:DI]=r121:DI

	     ... instead of ...

	     r124:DI=r123:DI+0x10
	     [r124:DI+0x8]=r121:DI

	     This is only done for aligned data values, as these can
	     be expected to result in single move instructions.  */
	  if (mode1 != VOIDmode
	      && bitpos != 0
	      && bitsize > 0
	      && (bitpos % bitsize) == 0
	      && (bitsize % GET_MODE_ALIGNMENT (mode1)) == 0
	      && MEM_ALIGN (to_rtx) >= GET_MODE_ALIGNMENT (mode1))
	    {
	      to_rtx = adjust_address (to_rtx, mode1, bitpos / BITS_PER_UNIT);
	      bitregion_start = 0;
	      if (bitregion_end >= (unsigned HOST_WIDE_INT) bitpos)
		bitregion_end -= bitpos;
	      bitpos = 0;
	    }

	  to_rtx = offset_address (to_rtx, offset_rtx,
				   highest_pow2_factor_for_target (to,
				   				   offset));
	}

      /* No action is needed if the target is not a memory and the field
	 lies completely outside that target.  This can occur if the source
	 code contains an out-of-bounds access to a small array.  */
      if (!MEM_P (to_rtx)
	  && GET_MODE (to_rtx) != BLKmode
	  && (unsigned HOST_WIDE_INT) bitpos
	     >= GET_MODE_PRECISION (GET_MODE (to_rtx)))
	{
	  expand_normal (from);
	  result = NULL;
	}
      /* Handle expand_expr of a complex value returning a CONCAT.  */
      else if (GET_CODE (to_rtx) == CONCAT)
	{
	  unsigned short mode_bitsize = GET_MODE_BITSIZE (GET_MODE (to_rtx));
	  if (COMPLEX_MODE_P (TYPE_MODE (TREE_TYPE (from)))
	      && bitpos == 0
	      && bitsize == mode_bitsize)
	    result = store_expr (from, to_rtx, false, nontemporal, reversep);
	  else if (bitsize == mode_bitsize / 2
		   && (bitpos == 0 || bitpos == mode_bitsize / 2))
	    result = store_expr (from, XEXP (to_rtx, bitpos != 0), false,
				 nontemporal, reversep);
	  else if (bitpos + bitsize <= mode_bitsize / 2)
	    result = store_field (XEXP (to_rtx, 0), bitsize, bitpos,
				  bitregion_start, bitregion_end,
				  mode1, from, get_alias_set (to),
				  nontemporal, reversep);
	  else if (bitpos >= mode_bitsize / 2)
	    result = store_field (XEXP (to_rtx, 1), bitsize,
				  bitpos - mode_bitsize / 2,
				  bitregion_start, bitregion_end,
				  mode1, from, get_alias_set (to),
				  nontemporal, reversep);
	  else if (bitpos == 0 && bitsize == mode_bitsize)
	    {
	      rtx from_rtx;
	      result = expand_normal (from);
	      from_rtx = simplify_gen_subreg (GET_MODE (to_rtx), result,
					      TYPE_MODE (TREE_TYPE (from)), 0);
	      emit_move_insn (XEXP (to_rtx, 0),
			      read_complex_part (from_rtx, false));
	      emit_move_insn (XEXP (to_rtx, 1),
			      read_complex_part (from_rtx, true));
	    }
	  else
	    {
	      rtx temp = assign_stack_temp (GET_MODE (to_rtx),
					    GET_MODE_SIZE (GET_MODE (to_rtx)));
	      write_complex_part (temp, XEXP (to_rtx, 0), false);
	      write_complex_part (temp, XEXP (to_rtx, 1), true);
	      result = store_field (temp, bitsize, bitpos,
				    bitregion_start, bitregion_end,
				    mode1, from, get_alias_set (to),
				    nontemporal, reversep);
	      emit_move_insn (XEXP (to_rtx, 0), read_complex_part (temp, false));
	      emit_move_insn (XEXP (to_rtx, 1), read_complex_part (temp, true));
	    }
	}
      else
	{
	  if (MEM_P (to_rtx))
	    {
	      /* If the field is at offset zero, we could have been given the
		 DECL_RTX of the parent struct.  Don't munge it.  */
	      to_rtx = shallow_copy_rtx (to_rtx);
	      set_mem_attributes_minus_bitpos (to_rtx, to, 0, bitpos);
	      if (volatilep)
		MEM_VOLATILE_P (to_rtx) = 1;
	    }

	  if (optimize_bitfield_assignment_op (bitsize, bitpos,
					       bitregion_start, bitregion_end,
					       mode1, to_rtx, to, from,
					       reversep))
	    result = NULL;
	  else
	    result = store_field (to_rtx, bitsize, bitpos,
				  bitregion_start, bitregion_end,
				  mode1, from, get_alias_set (to),
				  nontemporal, reversep);
	}

      if (result)
	preserve_temp_slots (result);
      pop_temp_slots ();
      return;
    }

  /* If the rhs is a function call and its value is not an aggregate,
     call the function before we start to compute the lhs.
     This is needed for correct code for cases such as
     val = setjmp (buf) on machines where reference to val
     requires loading up part of an address in a separate insn.

     Don't do this if TO is a VAR_DECL or PARM_DECL whose DECL_RTL is REG
     since it might be a promoted variable where the zero- or sign- extension
     needs to be done.  Handling this in the normal way is safe because no
     computation is done before the call.  The same is true for SSA names.  */
  if (TREE_CODE (from) == CALL_EXPR && ! aggregate_value_p (from, from)
      && COMPLETE_TYPE_P (TREE_TYPE (from))
      && TREE_CODE (TYPE_SIZE (TREE_TYPE (from))) == INTEGER_CST
      && ! (((TREE_CODE (to) == VAR_DECL
	      || TREE_CODE (to) == PARM_DECL
	      || TREE_CODE (to) == RESULT_DECL)
	     && REG_P (DECL_RTL (to)))
	    || TREE_CODE (to) == SSA_NAME))
    {
      rtx value;
      rtx bounds;

      push_temp_slots ();
      value = expand_normal (from);

      /* Split value and bounds to store them separately.  */
      chkp_split_slot (value, &value, &bounds);

      if (to_rtx == 0)
	to_rtx = expand_expr (to, NULL_RTX, VOIDmode, EXPAND_WRITE);

      /* Handle calls that return values in multiple non-contiguous locations.
	 The Irix 6 ABI has examples of this.  */
      if (GET_CODE (to_rtx) == PARALLEL)
	{
	  if (GET_CODE (value) == PARALLEL)
	    emit_group_move (to_rtx, value);
	  else
	    emit_group_load (to_rtx, value, TREE_TYPE (from),
			     int_size_in_bytes (TREE_TYPE (from)));
	}
      else if (GET_CODE (value) == PARALLEL)
	emit_group_store (to_rtx, value, TREE_TYPE (from),
			  int_size_in_bytes (TREE_TYPE (from)));
      else if (GET_MODE (to_rtx) == BLKmode)
	{
	  /* Handle calls that return BLKmode values in registers.  */
	  if (REG_P (value))
	    copy_blkmode_from_reg (to_rtx, value, TREE_TYPE (from));
	  else
	    emit_block_move (to_rtx, value, expr_size (from), BLOCK_OP_NORMAL);
	}
      else
	{
	  if (POINTER_TYPE_P (TREE_TYPE (to)))
	    value = convert_memory_address_addr_space
		      (GET_MODE (to_rtx), value,
		       TYPE_ADDR_SPACE (TREE_TYPE (TREE_TYPE (to))));

	  emit_move_insn (to_rtx, value);
	}

      /* Store bounds if required.  */
      if (bounds
	  && (BOUNDED_P (to) || chkp_type_has_pointer (TREE_TYPE (to))))
	{
	  gcc_assert (MEM_P (to_rtx));
	  chkp_emit_bounds_store (bounds, value, to_rtx);
	}

      preserve_temp_slots (to_rtx);
      pop_temp_slots ();
      return;
    }

  /* Ordinary treatment.  Expand TO to get a REG or MEM rtx.  */
  to_rtx = expand_expr (to, NULL_RTX, VOIDmode, EXPAND_WRITE);

  /* Don't move directly into a return register.  */
  if (TREE_CODE (to) == RESULT_DECL
      && (REG_P (to_rtx) || GET_CODE (to_rtx) == PARALLEL))
    {
      rtx temp;

      push_temp_slots ();

      /* If the source is itself a return value, it still is in a pseudo at
	 this point so we can move it back to the return register directly.  */
      if (REG_P (to_rtx)
	  && TYPE_MODE (TREE_TYPE (from)) == BLKmode
	  && TREE_CODE (from) != CALL_EXPR)
	temp = copy_blkmode_to_reg (GET_MODE (to_rtx), from);
      else
	temp = expand_expr (from, NULL_RTX, GET_MODE (to_rtx), EXPAND_NORMAL);

      /* Handle calls that return values in multiple non-contiguous locations.
	 The Irix 6 ABI has examples of this.  */
      if (GET_CODE (to_rtx) == PARALLEL)
	{
	  if (GET_CODE (temp) == PARALLEL)
	    emit_group_move (to_rtx, temp);
	  else
	    emit_group_load (to_rtx, temp, TREE_TYPE (from),
			     int_size_in_bytes (TREE_TYPE (from)));
	}
      else if (temp)
	emit_move_insn (to_rtx, temp);

      preserve_temp_slots (to_rtx);
      pop_temp_slots ();
      return;
    }

  /* In case we are returning the contents of an object which overlaps
     the place the value is being stored, use a safe function when copying
     a value through a pointer into a structure value return block.  */
  if (TREE_CODE (to) == RESULT_DECL
      && TREE_CODE (from) == INDIRECT_REF
      && ADDR_SPACE_GENERIC_P
	   (TYPE_ADDR_SPACE (TREE_TYPE (TREE_TYPE (TREE_OPERAND (from, 0)))))
      && refs_may_alias_p (to, from)
      && cfun->returns_struct
      && !cfun->returns_pcc_struct)
    {
      rtx from_rtx, size;

      push_temp_slots ();
      size = expr_size (from);
      from_rtx = expand_normal (from);

      emit_library_call (memmove_libfunc, LCT_NORMAL,
			 VOIDmode, 3, XEXP (to_rtx, 0), Pmode,
			 XEXP (from_rtx, 0), Pmode,
			 convert_to_mode (TYPE_MODE (sizetype),
					  size, TYPE_UNSIGNED (sizetype)),
			 TYPE_MODE (sizetype));

      preserve_temp_slots (to_rtx);
      pop_temp_slots ();
      return;
    }

  /* Compute FROM and store the value in the rtx we got.  */

  push_temp_slots ();
  result = store_expr_with_bounds (from, to_rtx, 0, nontemporal, false, to);
  preserve_temp_slots (result);
  pop_temp_slots ();
  return;
}

/* Emits nontemporal store insn that moves FROM to TO.  Returns true if this
   succeeded, false otherwise.  */

bool
emit_storent_insn (rtx to, rtx from)
{
  struct expand_operand ops[2];
  machine_mode mode = GET_MODE (to);
  enum insn_code code = optab_handler (storent_optab, mode);

  if (code == CODE_FOR_nothing)
    return false;

  create_fixed_operand (&ops[0], to);
  create_input_operand (&ops[1], from, mode);
  return maybe_expand_insn (code, 2, ops);
}

/* Generate code for computing expression EXP,
   and storing the value into TARGET.

   If the mode is BLKmode then we may return TARGET itself.
   It turns out that in BLKmode it doesn't cause a problem.
   because C has no operators that could combine two different
   assignments into the same BLKmode object with different values
   with no sequence point.  Will other languages need this to
   be more thorough?

   If CALL_PARAM_P is nonzero, this is a store into a call param on the
   stack, and block moves may need to be treated specially.

   If NONTEMPORAL is true, try using a nontemporal store instruction.

   If REVERSE is true, the store is to be done in reverse order.

   If BTARGET is not NULL then computed bounds of EXP are
   associated with BTARGET.  */

rtx
store_expr_with_bounds (tree exp, rtx target, int call_param_p,
			bool nontemporal, bool reverse, tree btarget)
{
  rtx temp;
  rtx alt_rtl = NULL_RTX;
  location_t loc = curr_insn_location ();

  if (VOID_TYPE_P (TREE_TYPE (exp)))
    {
      /* C++ can generate ?: expressions with a throw expression in one
	 branch and an rvalue in the other. Here, we resolve attempts to
	 store the throw expression's nonexistent result.  */
      gcc_assert (!call_param_p);
      expand_expr (exp, const0_rtx, VOIDmode, EXPAND_NORMAL);
      return NULL_RTX;
    }
  if (TREE_CODE (exp) == COMPOUND_EXPR)
    {
      /* Perform first part of compound expression, then assign from second
	 part.  */
      expand_expr (TREE_OPERAND (exp, 0), const0_rtx, VOIDmode,
		   call_param_p ? EXPAND_STACK_PARM : EXPAND_NORMAL);
      return store_expr_with_bounds (TREE_OPERAND (exp, 1), target,
				     call_param_p, nontemporal, reverse,
				     btarget);
    }
  else if (TREE_CODE (exp) == COND_EXPR && GET_MODE (target) == BLKmode)
    {
      /* For conditional expression, get safe form of the target.  Then
	 test the condition, doing the appropriate assignment on either
	 side.  This avoids the creation of unnecessary temporaries.
	 For non-BLKmode, it is more efficient not to do this.  */

      rtx_code_label *lab1 = gen_label_rtx (), *lab2 = gen_label_rtx ();

      do_pending_stack_adjust ();
      NO_DEFER_POP;
      jumpifnot (TREE_OPERAND (exp, 0), lab1, -1);
      store_expr_with_bounds (TREE_OPERAND (exp, 1), target, call_param_p,
<<<<<<< HEAD
			      nontemporal, reverse, btarget);
      emit_jump_insn (gen_jump (lab2));
=======
			      nontemporal, btarget);
      emit_jump_insn (targetm.gen_jump (lab2));
>>>>>>> fb155425
      emit_barrier ();
      emit_label (lab1);
      store_expr_with_bounds (TREE_OPERAND (exp, 2), target, call_param_p,
			      nontemporal, reverse, btarget);
      emit_label (lab2);
      OK_DEFER_POP;

      return NULL_RTX;
    }
  else if (GET_CODE (target) == SUBREG && SUBREG_PROMOTED_VAR_P (target))
    /* If this is a scalar in a register that is stored in a wider mode
       than the declared mode, compute the result into its declared mode
       and then convert to the wider mode.  Our value is the computed
       expression.  */
    {
      rtx inner_target = 0;

      /* We can do the conversion inside EXP, which will often result
	 in some optimizations.  Do the conversion in two steps: first
	 change the signedness, if needed, then the extend.  But don't
	 do this if the type of EXP is a subtype of something else
	 since then the conversion might involve more than just
	 converting modes.  */
      if (INTEGRAL_TYPE_P (TREE_TYPE (exp))
	  && TREE_TYPE (TREE_TYPE (exp)) == 0
	  && GET_MODE_PRECISION (GET_MODE (target))
	     == TYPE_PRECISION (TREE_TYPE (exp)))
	{
	  if (!SUBREG_CHECK_PROMOTED_SIGN (target,
					  TYPE_UNSIGNED (TREE_TYPE (exp))))
	    {
	      /* Some types, e.g. Fortran's logical*4, won't have a signed
		 version, so use the mode instead.  */
	      tree ntype
		= (signed_or_unsigned_type_for
		   (SUBREG_PROMOTED_SIGN (target), TREE_TYPE (exp)));
	      if (ntype == NULL)
		ntype = lang_hooks.types.type_for_mode
		  (TYPE_MODE (TREE_TYPE (exp)),
		   SUBREG_PROMOTED_SIGN (target));

	      exp = fold_convert_loc (loc, ntype, exp);
	    }

	  exp = fold_convert_loc (loc, lang_hooks.types.type_for_mode
				  (GET_MODE (SUBREG_REG (target)),
				   SUBREG_PROMOTED_SIGN (target)),
				  exp);

	  inner_target = SUBREG_REG (target);
	}

      temp = expand_expr (exp, inner_target, VOIDmode,
			  call_param_p ? EXPAND_STACK_PARM : EXPAND_NORMAL);

      /* Handle bounds returned by call.  */
      if (TREE_CODE (exp) == CALL_EXPR)
	{
	  rtx bounds;
	  chkp_split_slot (temp, &temp, &bounds);
	  if (bounds && btarget)
	    {
	      gcc_assert (TREE_CODE (btarget) == SSA_NAME);
	      rtx tmp = targetm.calls.load_returned_bounds (bounds);
	      chkp_set_rtl_bounds (btarget, tmp);
	    }
	}

      /* If TEMP is a VOIDmode constant, use convert_modes to make
	 sure that we properly convert it.  */
      if (CONSTANT_P (temp) && GET_MODE (temp) == VOIDmode)
	{
	  temp = convert_modes (GET_MODE (target), TYPE_MODE (TREE_TYPE (exp)),
				temp, SUBREG_PROMOTED_SIGN (target));
	  temp = convert_modes (GET_MODE (SUBREG_REG (target)),
			        GET_MODE (target), temp,
				SUBREG_PROMOTED_SIGN (target));
	}

      convert_move (SUBREG_REG (target), temp,
		    SUBREG_PROMOTED_SIGN (target));

      return NULL_RTX;
    }
  else if ((TREE_CODE (exp) == STRING_CST
	    || (TREE_CODE (exp) == MEM_REF
		&& TREE_CODE (TREE_OPERAND (exp, 0)) == ADDR_EXPR
		&& TREE_CODE (TREE_OPERAND (TREE_OPERAND (exp, 0), 0))
		   == STRING_CST
		&& integer_zerop (TREE_OPERAND (exp, 1))))
	   && !nontemporal && !call_param_p
	   && MEM_P (target))
    {
      /* Optimize initialization of an array with a STRING_CST.  */
      HOST_WIDE_INT exp_len, str_copy_len;
      rtx dest_mem;
      tree str = TREE_CODE (exp) == STRING_CST
		 ? exp : TREE_OPERAND (TREE_OPERAND (exp, 0), 0);

      exp_len = int_expr_size (exp);
      if (exp_len <= 0)
	goto normal_expr;

      if (TREE_STRING_LENGTH (str) <= 0)
	goto normal_expr;

      str_copy_len = strlen (TREE_STRING_POINTER (str));
      if (str_copy_len < TREE_STRING_LENGTH (str) - 1)
	goto normal_expr;

      str_copy_len = TREE_STRING_LENGTH (str);
      if ((STORE_MAX_PIECES & (STORE_MAX_PIECES - 1)) == 0
	  && TREE_STRING_POINTER (str)[TREE_STRING_LENGTH (str) - 1] == '\0')
	{
	  str_copy_len += STORE_MAX_PIECES - 1;
	  str_copy_len &= ~(STORE_MAX_PIECES - 1);
	}
      str_copy_len = MIN (str_copy_len, exp_len);
      if (!can_store_by_pieces (str_copy_len, builtin_strncpy_read_str,
				CONST_CAST (char *, TREE_STRING_POINTER (str)),
				MEM_ALIGN (target), false))
	goto normal_expr;

      dest_mem = target;

      dest_mem = store_by_pieces (dest_mem,
				  str_copy_len, builtin_strncpy_read_str,
				  CONST_CAST (char *,
					      TREE_STRING_POINTER (str)),
				  MEM_ALIGN (target), false,
				  exp_len > str_copy_len ? 1 : 0);
      if (exp_len > str_copy_len)
	clear_storage (adjust_address (dest_mem, BLKmode, 0),
		       GEN_INT (exp_len - str_copy_len),
		       BLOCK_OP_NORMAL);
      return NULL_RTX;
    }
  else
    {
      rtx tmp_target;

  normal_expr:
      /* If we want to use a nontemporal or a reverse order store, force the
	 value into a register first.  */
      tmp_target = nontemporal || reverse ? NULL_RTX : target;
      temp = expand_expr_real (exp, tmp_target, GET_MODE (target),
			       (call_param_p
				? EXPAND_STACK_PARM : EXPAND_NORMAL),
			       &alt_rtl, false);

      /* Handle bounds returned by call.  */
      if (TREE_CODE (exp) == CALL_EXPR)
	{
	  rtx bounds;
	  chkp_split_slot (temp, &temp, &bounds);
	  if (bounds && btarget)
	    {
	      gcc_assert (TREE_CODE (btarget) == SSA_NAME);
	      rtx tmp = targetm.calls.load_returned_bounds (bounds);
	      chkp_set_rtl_bounds (btarget, tmp);
	    }
	}
    }

  /* If TEMP is a VOIDmode constant and the mode of the type of EXP is not
     the same as that of TARGET, adjust the constant.  This is needed, for
     example, in case it is a CONST_DOUBLE or CONST_WIDE_INT and we want 
     only a word-sized value.  */
  if (CONSTANT_P (temp) && GET_MODE (temp) == VOIDmode
      && TREE_CODE (exp) != ERROR_MARK
      && GET_MODE (target) != TYPE_MODE (TREE_TYPE (exp)))
    temp = convert_modes (GET_MODE (target), TYPE_MODE (TREE_TYPE (exp)),
			  temp, TYPE_UNSIGNED (TREE_TYPE (exp)));

  /* If value was not generated in the target, store it there.
     Convert the value to TARGET's type first if necessary and emit the
     pending incrementations that have been queued when expanding EXP.
     Note that we cannot emit the whole queue blindly because this will
     effectively disable the POST_INC optimization later.

     If TEMP and TARGET compare equal according to rtx_equal_p, but
     one or both of them are volatile memory refs, we have to distinguish
     two cases:
     - expand_expr has used TARGET.  In this case, we must not generate
       another copy.  This can be detected by TARGET being equal according
       to == .
     - expand_expr has not used TARGET - that means that the source just
       happens to have the same RTX form.  Since temp will have been created
       by expand_expr, it will compare unequal according to == .
       We must generate a copy in this case, to reach the correct number
       of volatile memory references.  */

  if ((! rtx_equal_p (temp, target)
       || (temp != target && (side_effects_p (temp)
			      || side_effects_p (target))))
      && TREE_CODE (exp) != ERROR_MARK
      /* If store_expr stores a DECL whose DECL_RTL(exp) == TARGET,
	 but TARGET is not valid memory reference, TEMP will differ
	 from TARGET although it is really the same location.  */
      && !(alt_rtl
	   && rtx_equal_p (alt_rtl, target)
	   && !side_effects_p (alt_rtl)
	   && !side_effects_p (target))
      /* If there's nothing to copy, don't bother.  Don't call
	 expr_size unless necessary, because some front-ends (C++)
	 expr_size-hook must not be given objects that are not
	 supposed to be bit-copied or bit-initialized.  */
      && expr_size (exp) != const0_rtx)
    {
      if (GET_MODE (temp) != GET_MODE (target) && GET_MODE (temp) != VOIDmode)
	{
	  if (GET_MODE (target) == BLKmode)
	    {
	      /* Handle calls that return BLKmode values in registers.  */
	      if (REG_P (temp) && TREE_CODE (exp) == CALL_EXPR)
		copy_blkmode_from_reg (target, temp, TREE_TYPE (exp));
	      else
		store_bit_field (target,
				 INTVAL (expr_size (exp)) * BITS_PER_UNIT,
				 0, 0, 0, GET_MODE (temp), temp, reverse);
	    }
	  else
	    convert_move (target, temp, TYPE_UNSIGNED (TREE_TYPE (exp)));
	}

      else if (GET_MODE (temp) == BLKmode && TREE_CODE (exp) == STRING_CST)
	{
	  /* Handle copying a string constant into an array.  The string
	     constant may be shorter than the array.  So copy just the string's
	     actual length, and clear the rest.  First get the size of the data
	     type of the string, which is actually the size of the target.  */
	  rtx size = expr_size (exp);

	  if (CONST_INT_P (size)
	      && INTVAL (size) < TREE_STRING_LENGTH (exp))
	    emit_block_move (target, temp, size,
			     (call_param_p
			      ? BLOCK_OP_CALL_PARM : BLOCK_OP_NORMAL));
	  else
	    {
	      machine_mode pointer_mode
		= targetm.addr_space.pointer_mode (MEM_ADDR_SPACE (target));
	      machine_mode address_mode = get_address_mode (target);

	      /* Compute the size of the data to copy from the string.  */
	      tree copy_size
		= size_binop_loc (loc, MIN_EXPR,
				  make_tree (sizetype, size),
				  size_int (TREE_STRING_LENGTH (exp)));
	      rtx copy_size_rtx
		= expand_expr (copy_size, NULL_RTX, VOIDmode,
			       (call_param_p
				? EXPAND_STACK_PARM : EXPAND_NORMAL));
	      rtx_code_label *label = 0;

	      /* Copy that much.  */
	      copy_size_rtx = convert_to_mode (pointer_mode, copy_size_rtx,
					       TYPE_UNSIGNED (sizetype));
	      emit_block_move (target, temp, copy_size_rtx,
			       (call_param_p
				? BLOCK_OP_CALL_PARM : BLOCK_OP_NORMAL));

	      /* Figure out how much is left in TARGET that we have to clear.
		 Do all calculations in pointer_mode.  */
	      if (CONST_INT_P (copy_size_rtx))
		{
		  size = plus_constant (address_mode, size,
					-INTVAL (copy_size_rtx));
		  target = adjust_address (target, BLKmode,
					   INTVAL (copy_size_rtx));
		}
	      else
		{
		  size = expand_binop (TYPE_MODE (sizetype), sub_optab, size,
				       copy_size_rtx, NULL_RTX, 0,
				       OPTAB_LIB_WIDEN);

		  if (GET_MODE (copy_size_rtx) != address_mode)
		    copy_size_rtx = convert_to_mode (address_mode,
						     copy_size_rtx,
						     TYPE_UNSIGNED (sizetype));

		  target = offset_address (target, copy_size_rtx,
					   highest_pow2_factor (copy_size));
		  label = gen_label_rtx ();
		  emit_cmp_and_jump_insns (size, const0_rtx, LT, NULL_RTX,
					   GET_MODE (size), 0, label);
		}

	      if (size != const0_rtx)
		clear_storage (target, size, BLOCK_OP_NORMAL);

	      if (label)
		emit_label (label);
	    }
	}
      /* Handle calls that return values in multiple non-contiguous locations.
	 The Irix 6 ABI has examples of this.  */
      else if (GET_CODE (target) == PARALLEL)
	{
	  if (GET_CODE (temp) == PARALLEL)
	    emit_group_move (target, temp);
	  else
	    emit_group_load (target, temp, TREE_TYPE (exp),
			     int_size_in_bytes (TREE_TYPE (exp)));
	}
      else if (GET_CODE (temp) == PARALLEL)
	emit_group_store (target, temp, TREE_TYPE (exp),
			  int_size_in_bytes (TREE_TYPE (exp)));
      else if (GET_MODE (temp) == BLKmode)
	emit_block_move (target, temp, expr_size (exp),
			 (call_param_p
			  ? BLOCK_OP_CALL_PARM : BLOCK_OP_NORMAL));
      /* If we emit a nontemporal store, there is nothing else to do.  */
      else if (nontemporal && emit_storent_insn (target, temp))
	;
      else
	{
	  if (reverse)
	    temp = flip_storage_order (GET_MODE (target), temp);
	  temp = force_operand (temp, target);
	  if (temp != target)
	    emit_move_insn (target, temp);
	}
    }

  return NULL_RTX;
}

/* Same as store_expr_with_bounds but ignoring bounds of EXP.  */
rtx
store_expr (tree exp, rtx target, int call_param_p, bool nontemporal,
	    bool reverse)
{
  return store_expr_with_bounds (exp, target, call_param_p, nontemporal,
				 reverse, NULL);
}

/* Return true if field F of structure TYPE is a flexible array.  */

static bool
flexible_array_member_p (const_tree f, const_tree type)
{
  const_tree tf;

  tf = TREE_TYPE (f);
  return (DECL_CHAIN (f) == NULL
	  && TREE_CODE (tf) == ARRAY_TYPE
	  && TYPE_DOMAIN (tf)
	  && TYPE_MIN_VALUE (TYPE_DOMAIN (tf))
	  && integer_zerop (TYPE_MIN_VALUE (TYPE_DOMAIN (tf)))
	  && !TYPE_MAX_VALUE (TYPE_DOMAIN (tf))
	  && int_size_in_bytes (type) >= 0);
}

/* If FOR_CTOR_P, return the number of top-level elements that a constructor
   must have in order for it to completely initialize a value of type TYPE.
   Return -1 if the number isn't known.

   If !FOR_CTOR_P, return an estimate of the number of scalars in TYPE.  */

static HOST_WIDE_INT
count_type_elements (const_tree type, bool for_ctor_p)
{
  switch (TREE_CODE (type))
    {
    case ARRAY_TYPE:
      {
	tree nelts;

	nelts = array_type_nelts (type);
	if (nelts && tree_fits_uhwi_p (nelts))
	  {
	    unsigned HOST_WIDE_INT n;

	    n = tree_to_uhwi (nelts) + 1;
	    if (n == 0 || for_ctor_p)
	      return n;
	    else
	      return n * count_type_elements (TREE_TYPE (type), false);
	  }
	return for_ctor_p ? -1 : 1;
      }

    case RECORD_TYPE:
      {
	unsigned HOST_WIDE_INT n;
	tree f;

	n = 0;
	for (f = TYPE_FIELDS (type); f ; f = DECL_CHAIN (f))
	  if (TREE_CODE (f) == FIELD_DECL)
	    {
	      if (!for_ctor_p)
		n += count_type_elements (TREE_TYPE (f), false);
	      else if (!flexible_array_member_p (f, type))
		/* Don't count flexible arrays, which are not supposed
		   to be initialized.  */
		n += 1;
	    }

	return n;
      }

    case UNION_TYPE:
    case QUAL_UNION_TYPE:
      {
	tree f;
	HOST_WIDE_INT n, m;

	gcc_assert (!for_ctor_p);
	/* Estimate the number of scalars in each field and pick the
	   maximum.  Other estimates would do instead; the idea is simply
	   to make sure that the estimate is not sensitive to the ordering
	   of the fields.  */
	n = 1;
	for (f = TYPE_FIELDS (type); f ; f = DECL_CHAIN (f))
	  if (TREE_CODE (f) == FIELD_DECL)
	    {
	      m = count_type_elements (TREE_TYPE (f), false);
	      /* If the field doesn't span the whole union, add an extra
		 scalar for the rest.  */
	      if (simple_cst_equal (TYPE_SIZE (TREE_TYPE (f)),
				    TYPE_SIZE (type)) != 1)
		m++;
	      if (n < m)
		n = m;
	    }
	return n;
      }

    case COMPLEX_TYPE:
      return 2;

    case VECTOR_TYPE:
      return TYPE_VECTOR_SUBPARTS (type);

    case INTEGER_TYPE:
    case REAL_TYPE:
    case FIXED_POINT_TYPE:
    case ENUMERAL_TYPE:
    case BOOLEAN_TYPE:
    case POINTER_TYPE:
    case OFFSET_TYPE:
    case REFERENCE_TYPE:
    case NULLPTR_TYPE:
      return 1;

    case ERROR_MARK:
      return 0;

    case VOID_TYPE:
    case METHOD_TYPE:
    case FUNCTION_TYPE:
    case LANG_TYPE:
    default:
      gcc_unreachable ();
    }
}

/* Helper for categorize_ctor_elements.  Identical interface.  */

static bool
categorize_ctor_elements_1 (const_tree ctor, HOST_WIDE_INT *p_nz_elts,
			    HOST_WIDE_INT *p_init_elts, bool *p_complete)
{
  unsigned HOST_WIDE_INT idx;
  HOST_WIDE_INT nz_elts, init_elts, num_fields;
  tree value, purpose, elt_type;

  /* Whether CTOR is a valid constant initializer, in accordance with what
     initializer_constant_valid_p does.  If inferred from the constructor
     elements, true until proven otherwise.  */
  bool const_from_elts_p = constructor_static_from_elts_p (ctor);
  bool const_p = const_from_elts_p ? true : TREE_STATIC (ctor);

  nz_elts = 0;
  init_elts = 0;
  num_fields = 0;
  elt_type = NULL_TREE;

  FOR_EACH_CONSTRUCTOR_ELT (CONSTRUCTOR_ELTS (ctor), idx, purpose, value)
    {
      HOST_WIDE_INT mult = 1;

      if (purpose && TREE_CODE (purpose) == RANGE_EXPR)
	{
	  tree lo_index = TREE_OPERAND (purpose, 0);
	  tree hi_index = TREE_OPERAND (purpose, 1);

	  if (tree_fits_uhwi_p (lo_index) && tree_fits_uhwi_p (hi_index))
	    mult = (tree_to_uhwi (hi_index)
		    - tree_to_uhwi (lo_index) + 1);
	}
      num_fields += mult;
      elt_type = TREE_TYPE (value);

      switch (TREE_CODE (value))
	{
	case CONSTRUCTOR:
	  {
	    HOST_WIDE_INT nz = 0, ic = 0;

	    bool const_elt_p = categorize_ctor_elements_1 (value, &nz, &ic,
							   p_complete);

	    nz_elts += mult * nz;
 	    init_elts += mult * ic;

	    if (const_from_elts_p && const_p)
	      const_p = const_elt_p;
	  }
	  break;

	case INTEGER_CST:
	case REAL_CST:
	case FIXED_CST:
	  if (!initializer_zerop (value))
	    nz_elts += mult;
	  init_elts += mult;
	  break;

	case STRING_CST:
	  nz_elts += mult * TREE_STRING_LENGTH (value);
	  init_elts += mult * TREE_STRING_LENGTH (value);
	  break;

	case COMPLEX_CST:
	  if (!initializer_zerop (TREE_REALPART (value)))
	    nz_elts += mult;
	  if (!initializer_zerop (TREE_IMAGPART (value)))
	    nz_elts += mult;
	  init_elts += mult;
	  break;

	case VECTOR_CST:
	  {
	    unsigned i;
	    for (i = 0; i < VECTOR_CST_NELTS (value); ++i)
	      {
		tree v = VECTOR_CST_ELT (value, i);
		if (!initializer_zerop (v))
		  nz_elts += mult;
		init_elts += mult;
	      }
	  }
	  break;

	default:
	  {
	    HOST_WIDE_INT tc = count_type_elements (elt_type, false);
	    nz_elts += mult * tc;
	    init_elts += mult * tc;

	    if (const_from_elts_p && const_p)
	      const_p = initializer_constant_valid_p (value, elt_type)
			!= NULL_TREE;
	  }
	  break;
	}
    }

  if (*p_complete && !complete_ctor_at_level_p (TREE_TYPE (ctor),
						num_fields, elt_type))
    *p_complete = false;

  *p_nz_elts += nz_elts;
  *p_init_elts += init_elts;

  return const_p;
}

/* Examine CTOR to discover:
   * how many scalar fields are set to nonzero values,
     and place it in *P_NZ_ELTS;
   * how many scalar fields in total are in CTOR,
     and place it in *P_ELT_COUNT.
   * whether the constructor is complete -- in the sense that every
     meaningful byte is explicitly given a value --
     and place it in *P_COMPLETE.

   Return whether or not CTOR is a valid static constant initializer, the same
   as "initializer_constant_valid_p (CTOR, TREE_TYPE (CTOR)) != 0".  */

bool
categorize_ctor_elements (const_tree ctor, HOST_WIDE_INT *p_nz_elts,
			  HOST_WIDE_INT *p_init_elts, bool *p_complete)
{
  *p_nz_elts = 0;
  *p_init_elts = 0;
  *p_complete = true;

  return categorize_ctor_elements_1 (ctor, p_nz_elts, p_init_elts, p_complete);
}

/* TYPE is initialized by a constructor with NUM_ELTS elements, the last
   of which had type LAST_TYPE.  Each element was itself a complete
   initializer, in the sense that every meaningful byte was explicitly
   given a value.  Return true if the same is true for the constructor
   as a whole.  */

bool
complete_ctor_at_level_p (const_tree type, HOST_WIDE_INT num_elts,
			  const_tree last_type)
{
  if (TREE_CODE (type) == UNION_TYPE
      || TREE_CODE (type) == QUAL_UNION_TYPE)
    {
      if (num_elts == 0)
	return false;

      gcc_assert (num_elts == 1 && last_type);

      /* ??? We could look at each element of the union, and find the
	 largest element.  Which would avoid comparing the size of the
	 initialized element against any tail padding in the union.
	 Doesn't seem worth the effort...  */
      return simple_cst_equal (TYPE_SIZE (type), TYPE_SIZE (last_type)) == 1;
    }

  return count_type_elements (type, true) == num_elts;
}

/* Return 1 if EXP contains mostly (3/4)  zeros.  */

static int
mostly_zeros_p (const_tree exp)
{
  if (TREE_CODE (exp) == CONSTRUCTOR)
    {
      HOST_WIDE_INT nz_elts, init_elts;
      bool complete_p;

      categorize_ctor_elements (exp, &nz_elts, &init_elts, &complete_p);
      return !complete_p || nz_elts < init_elts / 4;
    }

  return initializer_zerop (exp);
}

/* Return 1 if EXP contains all zeros.  */

static int
all_zeros_p (const_tree exp)
{
  if (TREE_CODE (exp) == CONSTRUCTOR)
    {
      HOST_WIDE_INT nz_elts, init_elts;
      bool complete_p;

      categorize_ctor_elements (exp, &nz_elts, &init_elts, &complete_p);
      return nz_elts == 0;
    }

  return initializer_zerop (exp);
}

/* Helper function for store_constructor.
   TARGET, BITSIZE, BITPOS, MODE, EXP are as for store_field.
   CLEARED is as for store_constructor.
   ALIAS_SET is the alias set to use for any stores.
   If REVERSE is true, the store is to be done in reverse order.

   This provides a recursive shortcut back to store_constructor when it isn't
   necessary to go through store_field.  This is so that we can pass through
   the cleared field to let store_constructor know that we may not have to
   clear a substructure if the outer structure has already been cleared.  */

static void
store_constructor_field (rtx target, unsigned HOST_WIDE_INT bitsize,
			 HOST_WIDE_INT bitpos, machine_mode mode,
			 tree exp, int cleared,
			 alias_set_type alias_set, bool reverse)
{
  if (TREE_CODE (exp) == CONSTRUCTOR
      /* We can only call store_constructor recursively if the size and
	 bit position are on a byte boundary.  */
      && bitpos % BITS_PER_UNIT == 0
      && (bitsize > 0 && bitsize % BITS_PER_UNIT == 0)
      /* If we have a nonzero bitpos for a register target, then we just
	 let store_field do the bitfield handling.  This is unlikely to
	 generate unnecessary clear instructions anyways.  */
      && (bitpos == 0 || MEM_P (target)))
    {
      if (MEM_P (target))
	target
	  = adjust_address (target,
			    GET_MODE (target) == BLKmode
			    || 0 != (bitpos
				     % GET_MODE_ALIGNMENT (GET_MODE (target)))
			    ? BLKmode : VOIDmode, bitpos / BITS_PER_UNIT);


      /* Update the alias set, if required.  */
      if (MEM_P (target) && ! MEM_KEEP_ALIAS_SET_P (target)
	  && MEM_ALIAS_SET (target) != 0)
	{
	  target = copy_rtx (target);
	  set_mem_alias_set (target, alias_set);
	}

      store_constructor (exp, target, cleared, bitsize / BITS_PER_UNIT,
			 reverse);
    }
  else
    store_field (target, bitsize, bitpos, 0, 0, mode, exp, alias_set, false,
		 reverse);
}


/* Returns the number of FIELD_DECLs in TYPE.  */

static int
fields_length (const_tree type)
{
  tree t = TYPE_FIELDS (type);
  int count = 0;

  for (; t; t = DECL_CHAIN (t))
    if (TREE_CODE (t) == FIELD_DECL)
      ++count;

  return count;
}


/* Store the value of constructor EXP into the rtx TARGET.
   TARGET is either a REG or a MEM; we know it cannot conflict, since
   safe_from_p has been called.
   CLEARED is true if TARGET is known to have been zero'd.
   SIZE is the number of bytes of TARGET we are allowed to modify: this
   may not be the same as the size of EXP if we are assigning to a field
   which has been packed to exclude padding bits.
   If REVERSE is true, the store is to be done in reverse order.  */

static void
store_constructor (tree exp, rtx target, int cleared, HOST_WIDE_INT size,
		   bool reverse)
{
  tree type = TREE_TYPE (exp);
  HOST_WIDE_INT exp_size = int_size_in_bytes (type);

  switch (TREE_CODE (type))
    {
    case RECORD_TYPE:
    case UNION_TYPE:
    case QUAL_UNION_TYPE:
      {
	unsigned HOST_WIDE_INT idx;
	tree field, value;

	/* The storage order is specified for every aggregate type.  */
	reverse = TYPE_REVERSE_STORAGE_ORDER (type);

	/* If size is zero or the target is already cleared, do nothing.  */
	if (size == 0 || cleared)
	  cleared = 1;
	/* We either clear the aggregate or indicate the value is dead.  */
	else if ((TREE_CODE (type) == UNION_TYPE
		  || TREE_CODE (type) == QUAL_UNION_TYPE)
		 && ! CONSTRUCTOR_ELTS (exp))
	  /* If the constructor is empty, clear the union.  */
	  {
	    clear_storage (target, expr_size (exp), BLOCK_OP_NORMAL);
	    cleared = 1;
	  }

	/* If we are building a static constructor into a register,
	   set the initial value as zero so we can fold the value into
	   a constant.  But if more than one register is involved,
	   this probably loses.  */
	else if (REG_P (target) && TREE_STATIC (exp)
		 && GET_MODE_SIZE (GET_MODE (target)) <= UNITS_PER_WORD)
	  {
	    emit_move_insn (target, CONST0_RTX (GET_MODE (target)));
	    cleared = 1;
	  }

        /* If the constructor has fewer fields than the structure or
	   if we are initializing the structure to mostly zeros, clear
	   the whole structure first.  Don't do this if TARGET is a
	   register whose mode size isn't equal to SIZE since
	   clear_storage can't handle this case.  */
	else if (size > 0
		 && (((int)vec_safe_length (CONSTRUCTOR_ELTS (exp))
		      != fields_length (type))
		     || mostly_zeros_p (exp))
		 && (!REG_P (target)
		     || ((HOST_WIDE_INT) GET_MODE_SIZE (GET_MODE (target))
			 == size)))
	  {
	    clear_storage (target, GEN_INT (size), BLOCK_OP_NORMAL);
	    cleared = 1;
	  }

	if (REG_P (target) && !cleared)
	  emit_clobber (target);

	/* Store each element of the constructor into the
	   corresponding field of TARGET.  */
	FOR_EACH_CONSTRUCTOR_ELT (CONSTRUCTOR_ELTS (exp), idx, field, value)
	  {
	    machine_mode mode;
	    HOST_WIDE_INT bitsize;
	    HOST_WIDE_INT bitpos = 0;
	    tree offset;
	    rtx to_rtx = target;

	    /* Just ignore missing fields.  We cleared the whole
	       structure, above, if any fields are missing.  */
	    if (field == 0)
	      continue;

	    if (cleared && initializer_zerop (value))
	      continue;

	    if (tree_fits_uhwi_p (DECL_SIZE (field)))
	      bitsize = tree_to_uhwi (DECL_SIZE (field));
	    else
	      bitsize = -1;

	    mode = DECL_MODE (field);
	    if (DECL_BIT_FIELD (field))
	      mode = VOIDmode;

	    offset = DECL_FIELD_OFFSET (field);
	    if (tree_fits_shwi_p (offset)
		&& tree_fits_shwi_p (bit_position (field)))
	      {
		bitpos = int_bit_position (field);
		offset = 0;
	      }
	    else
	      bitpos = tree_to_shwi (DECL_FIELD_BIT_OFFSET (field));

	    if (offset)
	      {
	        machine_mode address_mode;
		rtx offset_rtx;

		offset
		  = SUBSTITUTE_PLACEHOLDER_IN_EXPR (offset,
						    make_tree (TREE_TYPE (exp),
							       target));

		offset_rtx = expand_normal (offset);
		gcc_assert (MEM_P (to_rtx));

		address_mode = get_address_mode (to_rtx);
		if (GET_MODE (offset_rtx) != address_mode)
		  offset_rtx = convert_to_mode (address_mode, offset_rtx, 0);

		to_rtx = offset_address (to_rtx, offset_rtx,
					 highest_pow2_factor (offset));
	      }

	    /* If this initializes a field that is smaller than a
	       word, at the start of a word, try to widen it to a full
	       word.  This special case allows us to output C++ member
	       function initializations in a form that the optimizers
	       can understand.  */
	    if (WORD_REGISTER_OPERATIONS
		&& REG_P (target)
		&& bitsize < BITS_PER_WORD
		&& bitpos % BITS_PER_WORD == 0
		&& GET_MODE_CLASS (mode) == MODE_INT
		&& TREE_CODE (value) == INTEGER_CST
		&& exp_size >= 0
		&& bitpos + BITS_PER_WORD <= exp_size * BITS_PER_UNIT)
	      {
		tree type = TREE_TYPE (value);

		if (TYPE_PRECISION (type) < BITS_PER_WORD)
		  {
		    type = lang_hooks.types.type_for_mode
		      (word_mode, TYPE_UNSIGNED (type));
		    value = fold_convert (type, value);
		  }

		if (BYTES_BIG_ENDIAN)
		  value
		   = fold_build2 (LSHIFT_EXPR, type, value,
				   build_int_cst (type,
						  BITS_PER_WORD - bitsize));
		bitsize = BITS_PER_WORD;
		mode = word_mode;
	      }

	    if (MEM_P (to_rtx) && !MEM_KEEP_ALIAS_SET_P (to_rtx)
		&& DECL_NONADDRESSABLE_P (field))
	      {
		to_rtx = copy_rtx (to_rtx);
		MEM_KEEP_ALIAS_SET_P (to_rtx) = 1;
	      }

	    store_constructor_field (to_rtx, bitsize, bitpos, mode,
				     value, cleared,
				     get_alias_set (TREE_TYPE (field)),
				     reverse);
	  }
	break;
      }
    case ARRAY_TYPE:
      {
	tree value, index;
	unsigned HOST_WIDE_INT i;
	int need_to_clear;
	tree domain;
	tree elttype = TREE_TYPE (type);
	int const_bounds_p;
	HOST_WIDE_INT minelt = 0;
	HOST_WIDE_INT maxelt = 0;

	/* The storage order is specified for every aggregate type.  */
	reverse = TYPE_REVERSE_STORAGE_ORDER (type);

	domain = TYPE_DOMAIN (type);
	const_bounds_p = (TYPE_MIN_VALUE (domain)
			  && TYPE_MAX_VALUE (domain)
			  && tree_fits_shwi_p (TYPE_MIN_VALUE (domain))
			  && tree_fits_shwi_p (TYPE_MAX_VALUE (domain)));

	/* If we have constant bounds for the range of the type, get them.  */
	if (const_bounds_p)
	  {
	    minelt = tree_to_shwi (TYPE_MIN_VALUE (domain));
	    maxelt = tree_to_shwi (TYPE_MAX_VALUE (domain));
	  }

	/* If the constructor has fewer elements than the array, clear
           the whole array first.  Similarly if this is static
           constructor of a non-BLKmode object.  */
	if (cleared)
	  need_to_clear = 0;
	else if (REG_P (target) && TREE_STATIC (exp))
	  need_to_clear = 1;
	else
	  {
	    unsigned HOST_WIDE_INT idx;
	    tree index, value;
	    HOST_WIDE_INT count = 0, zero_count = 0;
	    need_to_clear = ! const_bounds_p;

	    /* This loop is a more accurate version of the loop in
	       mostly_zeros_p (it handles RANGE_EXPR in an index).  It
	       is also needed to check for missing elements.  */
	    FOR_EACH_CONSTRUCTOR_ELT (CONSTRUCTOR_ELTS (exp), idx, index, value)
	      {
		HOST_WIDE_INT this_node_count;

		if (need_to_clear)
		  break;

		if (index != NULL_TREE && TREE_CODE (index) == RANGE_EXPR)
		  {
		    tree lo_index = TREE_OPERAND (index, 0);
		    tree hi_index = TREE_OPERAND (index, 1);

		    if (! tree_fits_uhwi_p (lo_index)
			|| ! tree_fits_uhwi_p (hi_index))
		      {
			need_to_clear = 1;
			break;
		      }

		    this_node_count = (tree_to_uhwi (hi_index)
				       - tree_to_uhwi (lo_index) + 1);
		  }
		else
		  this_node_count = 1;

		count += this_node_count;
		if (mostly_zeros_p (value))
		  zero_count += this_node_count;
	      }

	    /* Clear the entire array first if there are any missing
	       elements, or if the incidence of zero elements is >=
	       75%.  */
	    if (! need_to_clear
		&& (count < maxelt - minelt + 1
		    || 4 * zero_count >= 3 * count))
	      need_to_clear = 1;
	  }

	if (need_to_clear && size > 0)
	  {
	    if (REG_P (target))
	      emit_move_insn (target,  CONST0_RTX (GET_MODE (target)));
	    else
	      clear_storage (target, GEN_INT (size), BLOCK_OP_NORMAL);
	    cleared = 1;
	  }

	if (!cleared && REG_P (target))
	  /* Inform later passes that the old value is dead.  */
	  emit_clobber (target);

	/* Store each element of the constructor into the
	   corresponding element of TARGET, determined by counting the
	   elements.  */
	FOR_EACH_CONSTRUCTOR_ELT (CONSTRUCTOR_ELTS (exp), i, index, value)
	  {
	    machine_mode mode;
	    HOST_WIDE_INT bitsize;
	    HOST_WIDE_INT bitpos;
	    rtx xtarget = target;

	    if (cleared && initializer_zerop (value))
	      continue;

	    mode = TYPE_MODE (elttype);
	    if (mode == BLKmode)
	      bitsize = (tree_fits_uhwi_p (TYPE_SIZE (elttype))
			 ? tree_to_uhwi (TYPE_SIZE (elttype))
			 : -1);
	    else
	      bitsize = GET_MODE_BITSIZE (mode);

	    if (index != NULL_TREE && TREE_CODE (index) == RANGE_EXPR)
	      {
		tree lo_index = TREE_OPERAND (index, 0);
		tree hi_index = TREE_OPERAND (index, 1);
		rtx index_r, pos_rtx;
		HOST_WIDE_INT lo, hi, count;
		tree position;

		/* If the range is constant and "small", unroll the loop.  */
		if (const_bounds_p
		    && tree_fits_shwi_p (lo_index)
		    && tree_fits_shwi_p (hi_index)
		    && (lo = tree_to_shwi (lo_index),
			hi = tree_to_shwi (hi_index),
			count = hi - lo + 1,
			(!MEM_P (target)
			 || count <= 2
			 || (tree_fits_uhwi_p (TYPE_SIZE (elttype))
			     && (tree_to_uhwi (TYPE_SIZE (elttype)) * count
				 <= 40 * 8)))))
		  {
		    lo -= minelt;  hi -= minelt;
		    for (; lo <= hi; lo++)
		      {
			bitpos = lo * tree_to_shwi (TYPE_SIZE (elttype));

			if (MEM_P (target)
			    && !MEM_KEEP_ALIAS_SET_P (target)
			    && TREE_CODE (type) == ARRAY_TYPE
			    && TYPE_NONALIASED_COMPONENT (type))
			  {
			    target = copy_rtx (target);
			    MEM_KEEP_ALIAS_SET_P (target) = 1;
			  }

			store_constructor_field
			  (target, bitsize, bitpos, mode, value, cleared,
			   get_alias_set (elttype), reverse);
		      }
		  }
		else
		  {
		    rtx_code_label *loop_start = gen_label_rtx ();
		    rtx_code_label *loop_end = gen_label_rtx ();
		    tree exit_cond;

		    expand_normal (hi_index);

		    index = build_decl (EXPR_LOCATION (exp),
					VAR_DECL, NULL_TREE, domain);
		    index_r = gen_reg_rtx (promote_decl_mode (index, NULL));
		    SET_DECL_RTL (index, index_r);
		    store_expr (lo_index, index_r, 0, false, reverse);

		    /* Build the head of the loop.  */
		    do_pending_stack_adjust ();
		    emit_label (loop_start);

		    /* Assign value to element index.  */
		    position =
		      fold_convert (ssizetype,
				    fold_build2 (MINUS_EXPR,
						 TREE_TYPE (index),
						 index,
						 TYPE_MIN_VALUE (domain)));

		    position =
			size_binop (MULT_EXPR, position,
				    fold_convert (ssizetype,
						  TYPE_SIZE_UNIT (elttype)));

		    pos_rtx = expand_normal (position);
		    xtarget = offset_address (target, pos_rtx,
					      highest_pow2_factor (position));
		    xtarget = adjust_address (xtarget, mode, 0);
		    if (TREE_CODE (value) == CONSTRUCTOR)
		      store_constructor (value, xtarget, cleared,
					 bitsize / BITS_PER_UNIT, reverse);
		    else
		      store_expr (value, xtarget, 0, false, reverse);

		    /* Generate a conditional jump to exit the loop.  */
		    exit_cond = build2 (LT_EXPR, integer_type_node,
					index, hi_index);
		    jumpif (exit_cond, loop_end, -1);

		    /* Update the loop counter, and jump to the head of
		       the loop.  */
		    expand_assignment (index,
				       build2 (PLUS_EXPR, TREE_TYPE (index),
					       index, integer_one_node),
				       false);

		    emit_jump (loop_start);

		    /* Build the end of the loop.  */
		    emit_label (loop_end);
		  }
	      }
	    else if ((index != 0 && ! tree_fits_shwi_p (index))
		     || ! tree_fits_uhwi_p (TYPE_SIZE (elttype)))
	      {
		tree position;

		if (index == 0)
		  index = ssize_int (1);

		if (minelt)
		  index = fold_convert (ssizetype,
					fold_build2 (MINUS_EXPR,
						     TREE_TYPE (index),
						     index,
						     TYPE_MIN_VALUE (domain)));

		position =
		  size_binop (MULT_EXPR, index,
			      fold_convert (ssizetype,
					    TYPE_SIZE_UNIT (elttype)));
		xtarget = offset_address (target,
					  expand_normal (position),
					  highest_pow2_factor (position));
		xtarget = adjust_address (xtarget, mode, 0);
		store_expr (value, xtarget, 0, false, reverse);
	      }
	    else
	      {
		if (index != 0)
		  bitpos = ((tree_to_shwi (index) - minelt)
			    * tree_to_uhwi (TYPE_SIZE (elttype)));
		else
		  bitpos = (i * tree_to_uhwi (TYPE_SIZE (elttype)));

		if (MEM_P (target) && !MEM_KEEP_ALIAS_SET_P (target)
		    && TREE_CODE (type) == ARRAY_TYPE
		    && TYPE_NONALIASED_COMPONENT (type))
		  {
		    target = copy_rtx (target);
		    MEM_KEEP_ALIAS_SET_P (target) = 1;
		  }
		store_constructor_field (target, bitsize, bitpos, mode, value,
					 cleared, get_alias_set (elttype),
					 reverse);
	      }
	  }
	break;
      }

    case VECTOR_TYPE:
      {
	unsigned HOST_WIDE_INT idx;
	constructor_elt *ce;
	int i;
	int need_to_clear;
	int icode = CODE_FOR_nothing;
	tree elttype = TREE_TYPE (type);
	int elt_size = tree_to_uhwi (TYPE_SIZE (elttype));
	machine_mode eltmode = TYPE_MODE (elttype);
	HOST_WIDE_INT bitsize;
	HOST_WIDE_INT bitpos;
	rtvec vector = NULL;
	unsigned n_elts;
	alias_set_type alias;

	gcc_assert (eltmode != BLKmode);

	n_elts = TYPE_VECTOR_SUBPARTS (type);
	if (REG_P (target) && VECTOR_MODE_P (GET_MODE (target)))
	  {
	    machine_mode mode = GET_MODE (target);

	    icode = (int) optab_handler (vec_init_optab, mode);
	    /* Don't use vec_init<mode> if some elements have VECTOR_TYPE.  */
	    if (icode != CODE_FOR_nothing)
	      {
		tree value;

		FOR_EACH_CONSTRUCTOR_VALUE (CONSTRUCTOR_ELTS (exp), idx, value)
		  if (TREE_CODE (TREE_TYPE (value)) == VECTOR_TYPE)
		    {
		      icode = CODE_FOR_nothing;
		      break;
		    }
	      }
	    if (icode != CODE_FOR_nothing)
	      {
		unsigned int i;

		vector = rtvec_alloc (n_elts);
		for (i = 0; i < n_elts; i++)
		  RTVEC_ELT (vector, i) = CONST0_RTX (GET_MODE_INNER (mode));
	      }
	  }

	/* If the constructor has fewer elements than the vector,
	   clear the whole array first.  Similarly if this is static
	   constructor of a non-BLKmode object.  */
	if (cleared)
	  need_to_clear = 0;
	else if (REG_P (target) && TREE_STATIC (exp))
	  need_to_clear = 1;
	else
	  {
	    unsigned HOST_WIDE_INT count = 0, zero_count = 0;
	    tree value;

	    FOR_EACH_CONSTRUCTOR_VALUE (CONSTRUCTOR_ELTS (exp), idx, value)
	      {
		int n_elts_here = tree_to_uhwi
		  (int_const_binop (TRUNC_DIV_EXPR,
				    TYPE_SIZE (TREE_TYPE (value)),
				    TYPE_SIZE (elttype)));

		count += n_elts_here;
		if (mostly_zeros_p (value))
		  zero_count += n_elts_here;
	      }

	    /* Clear the entire vector first if there are any missing elements,
	       or if the incidence of zero elements is >= 75%.  */
	    need_to_clear = (count < n_elts || 4 * zero_count >= 3 * count);
	  }

	if (need_to_clear && size > 0 && !vector)
	  {
	    if (REG_P (target))
	      emit_move_insn (target, CONST0_RTX (GET_MODE (target)));
	    else
	      clear_storage (target, GEN_INT (size), BLOCK_OP_NORMAL);
	    cleared = 1;
	  }

	/* Inform later passes that the old value is dead.  */
	if (!cleared && !vector && REG_P (target))
	  emit_move_insn (target, CONST0_RTX (GET_MODE (target)));

        if (MEM_P (target))
	  alias = MEM_ALIAS_SET (target);
	else
	  alias = get_alias_set (elttype);

        /* Store each element of the constructor into the corresponding
	   element of TARGET, determined by counting the elements.  */
	for (idx = 0, i = 0;
	     vec_safe_iterate (CONSTRUCTOR_ELTS (exp), idx, &ce);
	     idx++, i += bitsize / elt_size)
	  {
	    HOST_WIDE_INT eltpos;
	    tree value = ce->value;

	    bitsize = tree_to_uhwi (TYPE_SIZE (TREE_TYPE (value)));
	    if (cleared && initializer_zerop (value))
	      continue;

	    if (ce->index)
	      eltpos = tree_to_uhwi (ce->index);
	    else
	      eltpos = i;

	    if (vector)
	      {
		/* vec_init<mode> should not be used if there are VECTOR_TYPE
		   elements.  */
		gcc_assert (TREE_CODE (TREE_TYPE (value)) != VECTOR_TYPE);
		RTVEC_ELT (vector, eltpos)
		  = expand_normal (value);
	      }
	    else
	      {
		machine_mode value_mode =
		  TREE_CODE (TREE_TYPE (value)) == VECTOR_TYPE
		  ? TYPE_MODE (TREE_TYPE (value))
		  : eltmode;
		bitpos = eltpos * elt_size;
		store_constructor_field (target, bitsize, bitpos, value_mode,
					 value, cleared, alias, reverse);
	      }
	  }

	if (vector)
	  emit_insn (GEN_FCN (icode)
		     (target,
		      gen_rtx_PARALLEL (GET_MODE (target), vector)));
	break;
      }

    default:
      gcc_unreachable ();
    }
}

/* Store the value of EXP (an expression tree)
   into a subfield of TARGET which has mode MODE and occupies
   BITSIZE bits, starting BITPOS bits from the start of TARGET.
   If MODE is VOIDmode, it means that we are storing into a bit-field.

   BITREGION_START is bitpos of the first bitfield in this region.
   BITREGION_END is the bitpos of the ending bitfield in this region.
   These two fields are 0, if the C++ memory model does not apply,
   or we are not interested in keeping track of bitfield regions.

   Always return const0_rtx unless we have something particular to
   return.

   ALIAS_SET is the alias set for the destination.  This value will
   (in general) be different from that for TARGET, since TARGET is a
   reference to the containing structure.

   If NONTEMPORAL is true, try generating a nontemporal store.

   If REVERSE is true, the store is to be done in reverse order.  */

static rtx
store_field (rtx target, HOST_WIDE_INT bitsize, HOST_WIDE_INT bitpos,
	     unsigned HOST_WIDE_INT bitregion_start,
	     unsigned HOST_WIDE_INT bitregion_end,
	     machine_mode mode, tree exp,
	     alias_set_type alias_set, bool nontemporal,  bool reverse)
{
  if (TREE_CODE (exp) == ERROR_MARK)
    return const0_rtx;

  /* If we have nothing to store, do nothing unless the expression has
     side-effects.  */
  if (bitsize == 0)
    return expand_expr (exp, const0_rtx, VOIDmode, EXPAND_NORMAL);

  if (GET_CODE (target) == CONCAT)
    {
      /* We're storing into a struct containing a single __complex.  */

      gcc_assert (!bitpos);
      return store_expr (exp, target, 0, nontemporal, reverse);
    }

  /* If the structure is in a register or if the component
     is a bit field, we cannot use addressing to access it.
     Use bit-field techniques or SUBREG to store in it.  */

  if (mode == VOIDmode
      || (mode != BLKmode && ! direct_store[(int) mode]
	  && GET_MODE_CLASS (mode) != MODE_COMPLEX_INT
	  && GET_MODE_CLASS (mode) != MODE_COMPLEX_FLOAT)
      || REG_P (target)
      || GET_CODE (target) == SUBREG
      /* If the field isn't aligned enough to store as an ordinary memref,
	 store it as a bit field.  */
      || (mode != BLKmode
	  && ((((MEM_ALIGN (target) < GET_MODE_ALIGNMENT (mode))
		|| bitpos % GET_MODE_ALIGNMENT (mode))
	       && SLOW_UNALIGNED_ACCESS (mode, MEM_ALIGN (target)))
	      || (bitpos % BITS_PER_UNIT != 0)))
      || (bitsize >= 0 && mode != BLKmode
	  && GET_MODE_BITSIZE (mode) > bitsize)
      /* If the RHS and field are a constant size and the size of the
	 RHS isn't the same size as the bitfield, we must use bitfield
	 operations.  */
      || (bitsize >= 0
	  && TREE_CODE (TYPE_SIZE (TREE_TYPE (exp))) == INTEGER_CST
	  && compare_tree_int (TYPE_SIZE (TREE_TYPE (exp)), bitsize) != 0)
      /* If we are expanding a MEM_REF of a non-BLKmode non-addressable
         decl we must use bitfield operations.  */
      || (bitsize >= 0
	  && TREE_CODE (exp) == MEM_REF
	  && TREE_CODE (TREE_OPERAND (exp, 0)) == ADDR_EXPR
	  && DECL_P (TREE_OPERAND (TREE_OPERAND (exp, 0), 0))
	  && !TREE_ADDRESSABLE (TREE_OPERAND (TREE_OPERAND (exp, 0),0 ))
	  && DECL_MODE (TREE_OPERAND (TREE_OPERAND (exp, 0), 0)) != BLKmode))
    {
      rtx temp;
      gimple nop_def;

      /* If EXP is a NOP_EXPR of precision less than its mode, then that
	 implies a mask operation.  If the precision is the same size as
	 the field we're storing into, that mask is redundant.  This is
	 particularly common with bit field assignments generated by the
	 C front end.  */
      nop_def = get_def_for_expr (exp, NOP_EXPR);
      if (nop_def)
	{
	  tree type = TREE_TYPE (exp);
	  if (INTEGRAL_TYPE_P (type)
	      && TYPE_PRECISION (type) < GET_MODE_BITSIZE (TYPE_MODE (type))
	      && bitsize == TYPE_PRECISION (type))
	    {
	      tree op = gimple_assign_rhs1 (nop_def);
	      type = TREE_TYPE (op);
	      if (INTEGRAL_TYPE_P (type) && TYPE_PRECISION (type) >= bitsize)
		exp = op;
	    }
	}

      temp = expand_normal (exp);

      /* If the value has a record type and an integral mode then, if BITSIZE
	 is narrower than this mode and this is a big-endian machine, we must
	 first put the value into the low-order bits.  Moreover, the field may
	 be not aligned on a byte boundary; in this case, if it has reverse
	 storage order, it needs to be accessed as a scalar field with reverse
	 storage order and we must first put the value into target order.  */
      if (TREE_CODE (TREE_TYPE (exp)) == RECORD_TYPE
	  && GET_MODE_CLASS (GET_MODE (temp)) == MODE_INT)
	{
	  HOST_WIDE_INT size = GET_MODE_BITSIZE (GET_MODE (temp));

	  reverse = TYPE_REVERSE_STORAGE_ORDER (TREE_TYPE (exp));

	  if (reverse)
	    temp = flip_storage_order (GET_MODE (temp), temp);

	  if (bitsize < size
	      && reverse ? !BYTES_BIG_ENDIAN : BYTES_BIG_ENDIAN)
	    temp = expand_shift (RSHIFT_EXPR, GET_MODE (temp), temp,
				 size - bitsize, NULL_RTX, 1);
	}

      /* Unless MODE is VOIDmode or BLKmode, convert TEMP to MODE.  */
      if (mode != VOIDmode && mode != BLKmode
	  && mode != TYPE_MODE (TREE_TYPE (exp)))
	temp = convert_modes (mode, TYPE_MODE (TREE_TYPE (exp)), temp, 1);

      /* If TEMP is not a PARALLEL (see below) and its mode and that of TARGET
	 are both BLKmode, both must be in memory and BITPOS must be aligned
	 on a byte boundary.  If so, we simply do a block copy.  Likewise for
	 a BLKmode-like TARGET.  */
      if (GET_CODE (temp) != PARALLEL
	  && GET_MODE (temp) == BLKmode
	  && (GET_MODE (target) == BLKmode
	      || (MEM_P (target)
		  && GET_MODE_CLASS (GET_MODE (target)) == MODE_INT
		  && (bitpos % BITS_PER_UNIT) == 0
		  && (bitsize % BITS_PER_UNIT) == 0)))
	{
	  gcc_assert (MEM_P (target) && MEM_P (temp)
		      && (bitpos % BITS_PER_UNIT) == 0);

	  target = adjust_address (target, VOIDmode, bitpos / BITS_PER_UNIT);
	  emit_block_move (target, temp,
			   GEN_INT ((bitsize + BITS_PER_UNIT - 1)
				    / BITS_PER_UNIT),
			   BLOCK_OP_NORMAL);

	  return const0_rtx;
	}

      /* Handle calls that return values in multiple non-contiguous locations.
	 The Irix 6 ABI has examples of this.  */
      if (GET_CODE (temp) == PARALLEL)
	{
	  HOST_WIDE_INT size = int_size_in_bytes (TREE_TYPE (exp));
	  rtx temp_target;
	  if (mode == BLKmode || mode == VOIDmode)
	    mode = smallest_mode_for_size (size * BITS_PER_UNIT, MODE_INT);
	  temp_target = gen_reg_rtx (mode);
	  emit_group_store (temp_target, temp, TREE_TYPE (exp), size);
	  temp = temp_target;
	}
      else if (mode == BLKmode)
	{
	  /* Handle calls that return BLKmode values in registers.  */
	  if (REG_P (temp) && TREE_CODE (exp) == CALL_EXPR)
	    {
	      rtx temp_target = gen_reg_rtx (GET_MODE (temp));
	      copy_blkmode_from_reg (temp_target, temp, TREE_TYPE (exp));
	      temp = temp_target;
	    }
	  else
	    {
	      HOST_WIDE_INT size = int_size_in_bytes (TREE_TYPE (exp));
	      rtx temp_target;
	      mode = smallest_mode_for_size (size * BITS_PER_UNIT, MODE_INT);
	      temp_target = gen_reg_rtx (mode);
	      temp_target
	        = extract_bit_field (temp, size * BITS_PER_UNIT, 0, 1,
				     temp_target, mode, mode, false);
	      temp = temp_target;
	    }
	}

      /* Store the value in the bitfield.  */
      store_bit_field (target, bitsize, bitpos,
		       bitregion_start, bitregion_end,
		       mode, temp, reverse);

      return const0_rtx;
    }
  else
    {
      /* Now build a reference to just the desired component.  */
      rtx to_rtx = adjust_address (target, mode, bitpos / BITS_PER_UNIT);

      if (to_rtx == target)
	to_rtx = copy_rtx (to_rtx);

      if (!MEM_KEEP_ALIAS_SET_P (to_rtx) && MEM_ALIAS_SET (to_rtx) != 0)
	set_mem_alias_set (to_rtx, alias_set);

      return store_expr (exp, to_rtx, 0, nontemporal, reverse);
    }
}

/* Given an expression EXP that may be a COMPONENT_REF, a BIT_FIELD_REF,
   an ARRAY_REF, or an ARRAY_RANGE_REF, look for nested operations of these
   codes and find the ultimate containing object, which we return.

   We set *PBITSIZE to the size in bits that we want, *PBITPOS to the
   bit position, *PUNSIGNEDP to the signedness and *PREVERSEP to the
   storage order of the field.
   If the position of the field is variable, we store a tree
   giving the variable offset (in units) in *POFFSET.
   This offset is in addition to the bit position.
   If the position is not variable, we store 0 in *POFFSET.

   If any of the extraction expressions is volatile,
   we store 1 in *PVOLATILEP.  Otherwise we don't change that.

   If the field is a non-BLKmode bit-field, *PMODE is set to VOIDmode.
   Otherwise, it is a mode that can be used to access the field.

   If the field describes a variable-sized object, *PMODE is set to
   BLKmode and *PBITSIZE is set to -1.  An access cannot be made in
   this case, but the address of the object can be found.

   If KEEP_ALIGNING is true and the target is STRICT_ALIGNMENT, we don't
   look through nodes that serve as markers of a greater alignment than
   the one that can be deduced from the expression.  These nodes make it
   possible for front-ends to prevent temporaries from being created by
   the middle-end on alignment considerations.  For that purpose, the
   normal operating mode at high-level is to always pass FALSE so that
   the ultimate containing object is really returned; moreover, the
   associated predicate handled_component_p will always return TRUE
   on these nodes, thus indicating that they are essentially handled
   by get_inner_reference.  TRUE should only be passed when the caller
   is scanning the expression in order to build another representation
   and specifically knows how to handle these nodes; as such, this is
   the normal operating mode in the RTL expanders.  */

tree
get_inner_reference (tree exp, HOST_WIDE_INT *pbitsize,
		     HOST_WIDE_INT *pbitpos, tree *poffset,
		     machine_mode *pmode, int *punsignedp,
		     int *preversep, int *pvolatilep, bool keep_aligning)
{
  tree size_tree = 0;
  machine_mode mode = VOIDmode;
  bool blkmode_bitfield = false;
  tree offset = size_zero_node;
  offset_int bit_offset = 0;

  /* First get the mode, signedness, storage order and size.  We do this from
     just the outermost expression.  */
  *pbitsize = -1;
  if (TREE_CODE (exp) == COMPONENT_REF)
    {
      tree field = TREE_OPERAND (exp, 1);
      size_tree = DECL_SIZE (field);
      if (flag_strict_volatile_bitfields > 0
	  && TREE_THIS_VOLATILE (exp)
	  && DECL_BIT_FIELD_TYPE (field)
	  && DECL_MODE (field) != BLKmode)
	/* Volatile bitfields should be accessed in the mode of the
	     field's type, not the mode computed based on the bit
	     size.  */
	mode = TYPE_MODE (DECL_BIT_FIELD_TYPE (field));
      else if (!DECL_BIT_FIELD (field))
	mode = DECL_MODE (field);
      else if (DECL_MODE (field) == BLKmode)
	blkmode_bitfield = true;

      *punsignedp = DECL_UNSIGNED (field);
    }
  else if (TREE_CODE (exp) == BIT_FIELD_REF)
    {
      size_tree = TREE_OPERAND (exp, 1);
      *punsignedp = (! INTEGRAL_TYPE_P (TREE_TYPE (exp))
		     || TYPE_UNSIGNED (TREE_TYPE (exp)));

      /* For vector types, with the correct size of access, use the mode of
	 inner type.  */
      if (TREE_CODE (TREE_TYPE (TREE_OPERAND (exp, 0))) == VECTOR_TYPE
	  && TREE_TYPE (exp) == TREE_TYPE (TREE_TYPE (TREE_OPERAND (exp, 0)))
	  && tree_int_cst_equal (size_tree, TYPE_SIZE (TREE_TYPE (exp))))
        mode = TYPE_MODE (TREE_TYPE (exp));
    }
  else
    {
      mode = TYPE_MODE (TREE_TYPE (exp));
      *punsignedp = TYPE_UNSIGNED (TREE_TYPE (exp));

      if (mode == BLKmode)
	size_tree = TYPE_SIZE (TREE_TYPE (exp));
      else
	*pbitsize = GET_MODE_BITSIZE (mode);
    }

  if (size_tree != 0)
    {
      if (! tree_fits_uhwi_p (size_tree))
	mode = BLKmode, *pbitsize = -1;
      else
	*pbitsize = tree_to_uhwi (size_tree);
    }

  *preversep = reverse_storage_order_for_component_p (exp);

  /* Compute cumulative bit-offset for nested component-refs and array-refs,
     and find the ultimate containing object.  */
  while (1)
    {
      switch (TREE_CODE (exp))
	{
	case BIT_FIELD_REF:
	  bit_offset += wi::to_offset (TREE_OPERAND (exp, 2));
	  break;

	case COMPONENT_REF:
	  {
	    tree field = TREE_OPERAND (exp, 1);
	    tree this_offset = component_ref_field_offset (exp);

	    /* If this field hasn't been filled in yet, don't go past it.
	       This should only happen when folding expressions made during
	       type construction.  */
	    if (this_offset == 0)
	      break;

	    offset = size_binop (PLUS_EXPR, offset, this_offset);
	    bit_offset += wi::to_offset (DECL_FIELD_BIT_OFFSET (field));

	    /* ??? Right now we don't do anything with DECL_OFFSET_ALIGN.  */
	  }
	  break;

	case ARRAY_REF:
	case ARRAY_RANGE_REF:
	  {
	    tree index = TREE_OPERAND (exp, 1);
	    tree low_bound = array_ref_low_bound (exp);
	    tree unit_size = array_ref_element_size (exp);

	    /* We assume all arrays have sizes that are a multiple of a byte.
	       First subtract the lower bound, if any, in the type of the
	       index, then convert to sizetype and multiply by the size of
	       the array element.  */
	    if (! integer_zerop (low_bound))
	      index = fold_build2 (MINUS_EXPR, TREE_TYPE (index),
				   index, low_bound);

	    offset = size_binop (PLUS_EXPR, offset,
			         size_binop (MULT_EXPR,
					     fold_convert (sizetype, index),
					     unit_size));
	  }
	  break;

	case REALPART_EXPR:
	  break;

	case IMAGPART_EXPR:
	  bit_offset += *pbitsize;
	  break;

	case VIEW_CONVERT_EXPR:
	  if (keep_aligning && STRICT_ALIGNMENT
	      && (TYPE_ALIGN (TREE_TYPE (exp))
	       > TYPE_ALIGN (TREE_TYPE (TREE_OPERAND (exp, 0))))
	      && (TYPE_ALIGN (TREE_TYPE (TREE_OPERAND (exp, 0)))
		  < BIGGEST_ALIGNMENT)
	      && (TYPE_ALIGN_OK (TREE_TYPE (exp))
		  || TYPE_ALIGN_OK (TREE_TYPE (TREE_OPERAND (exp, 0)))))
	    goto done;
	  break;

	case MEM_REF:
	  /* Hand back the decl for MEM[&decl, off].  */
	  if (TREE_CODE (TREE_OPERAND (exp, 0)) == ADDR_EXPR)
	    {
	      tree off = TREE_OPERAND (exp, 1);
	      if (!integer_zerop (off))
		{
		  offset_int boff, coff = mem_ref_offset (exp);
		  boff = wi::lshift (coff, LOG2_BITS_PER_UNIT);
		  bit_offset += boff;
		}
	      exp = TREE_OPERAND (TREE_OPERAND (exp, 0), 0);
	    }
	  goto done;

	default:
	  goto done;
	}

      /* If any reference in the chain is volatile, the effect is volatile.  */
      if (TREE_THIS_VOLATILE (exp))
	*pvolatilep = 1;

      exp = TREE_OPERAND (exp, 0);
    }
 done:

  /* If OFFSET is constant, see if we can return the whole thing as a
     constant bit position.  Make sure to handle overflow during
     this conversion.  */
  if (TREE_CODE (offset) == INTEGER_CST)
    {
      offset_int tem = wi::sext (wi::to_offset (offset),
				 TYPE_PRECISION (sizetype));
      tem = wi::lshift (tem, LOG2_BITS_PER_UNIT);
      tem += bit_offset;
      if (wi::fits_shwi_p (tem))
	{
	  *pbitpos = tem.to_shwi ();
	  *poffset = offset = NULL_TREE;
	}
    }

  /* Otherwise, split it up.  */
  if (offset)
    {
      /* Avoid returning a negative bitpos as this may wreak havoc later.  */
      if (wi::neg_p (bit_offset) || !wi::fits_shwi_p (bit_offset))
        {
	  offset_int mask = wi::mask <offset_int> (LOG2_BITS_PER_UNIT, false);
	  offset_int tem = bit_offset.and_not (mask);
	  /* TEM is the bitpos rounded to BITS_PER_UNIT towards -Inf.
	     Subtract it to BIT_OFFSET and add it (scaled) to OFFSET.  */
	  bit_offset -= tem;
	  tem = wi::arshift (tem, LOG2_BITS_PER_UNIT);
	  offset = size_binop (PLUS_EXPR, offset,
			       wide_int_to_tree (sizetype, tem));
	}

      *pbitpos = bit_offset.to_shwi ();
      *poffset = offset;
    }

  /* We can use BLKmode for a byte-aligned BLKmode bitfield.  */
  if (mode == VOIDmode
      && blkmode_bitfield
      && (*pbitpos % BITS_PER_UNIT) == 0
      && (*pbitsize % BITS_PER_UNIT) == 0)
    *pmode = BLKmode;
  else
    *pmode = mode;

  return exp;
}

/* Alignment in bits the TARGET of an assignment may be assumed to have.  */

static unsigned HOST_WIDE_INT
target_align (const_tree target)
{
  /* We might have a chain of nested references with intermediate misaligning
     bitfields components, so need to recurse to find out.  */

  unsigned HOST_WIDE_INT this_align, outer_align;

  switch (TREE_CODE (target))
    {
    case BIT_FIELD_REF:
      return 1;

    case COMPONENT_REF:
      this_align = DECL_ALIGN (TREE_OPERAND (target, 1));
      outer_align = target_align (TREE_OPERAND (target, 0));
      return MIN (this_align, outer_align);

    case ARRAY_REF:
    case ARRAY_RANGE_REF:
      this_align = TYPE_ALIGN (TREE_TYPE (target));
      outer_align = target_align (TREE_OPERAND (target, 0));
      return MIN (this_align, outer_align);

    CASE_CONVERT:
    case NON_LVALUE_EXPR:
    case VIEW_CONVERT_EXPR:
      this_align = TYPE_ALIGN (TREE_TYPE (target));
      outer_align = target_align (TREE_OPERAND (target, 0));
      return MAX (this_align, outer_align);

    default:
      return TYPE_ALIGN (TREE_TYPE (target));
    }
}


/* Given an rtx VALUE that may contain additions and multiplications, return
   an equivalent value that just refers to a register, memory, or constant.
   This is done by generating instructions to perform the arithmetic and
   returning a pseudo-register containing the value.

   The returned value may be a REG, SUBREG, MEM or constant.  */

rtx
force_operand (rtx value, rtx target)
{
  rtx op1, op2;
  /* Use subtarget as the target for operand 0 of a binary operation.  */
  rtx subtarget = get_subtarget (target);
  enum rtx_code code = GET_CODE (value);

  /* Check for subreg applied to an expression produced by loop optimizer.  */
  if (code == SUBREG
      && !REG_P (SUBREG_REG (value))
      && !MEM_P (SUBREG_REG (value)))
    {
      value
	= simplify_gen_subreg (GET_MODE (value),
			       force_reg (GET_MODE (SUBREG_REG (value)),
					  force_operand (SUBREG_REG (value),
							 NULL_RTX)),
			       GET_MODE (SUBREG_REG (value)),
			       SUBREG_BYTE (value));
      code = GET_CODE (value);
    }

  /* Check for a PIC address load.  */
  if ((code == PLUS || code == MINUS)
      && XEXP (value, 0) == pic_offset_table_rtx
      && (GET_CODE (XEXP (value, 1)) == SYMBOL_REF
	  || GET_CODE (XEXP (value, 1)) == LABEL_REF
	  || GET_CODE (XEXP (value, 1)) == CONST))
    {
      if (!subtarget)
	subtarget = gen_reg_rtx (GET_MODE (value));
      emit_move_insn (subtarget, value);
      return subtarget;
    }

  if (ARITHMETIC_P (value))
    {
      op2 = XEXP (value, 1);
      if (!CONSTANT_P (op2) && !(REG_P (op2) && op2 != subtarget))
	subtarget = 0;
      if (code == MINUS && CONST_INT_P (op2))
	{
	  code = PLUS;
	  op2 = negate_rtx (GET_MODE (value), op2);
	}

      /* Check for an addition with OP2 a constant integer and our first
         operand a PLUS of a virtual register and something else.  In that
         case, we want to emit the sum of the virtual register and the
         constant first and then add the other value.  This allows virtual
         register instantiation to simply modify the constant rather than
         creating another one around this addition.  */
      if (code == PLUS && CONST_INT_P (op2)
	  && GET_CODE (XEXP (value, 0)) == PLUS
	  && REG_P (XEXP (XEXP (value, 0), 0))
	  && REGNO (XEXP (XEXP (value, 0), 0)) >= FIRST_VIRTUAL_REGISTER
	  && REGNO (XEXP (XEXP (value, 0), 0)) <= LAST_VIRTUAL_REGISTER)
	{
	  rtx temp = expand_simple_binop (GET_MODE (value), code,
					  XEXP (XEXP (value, 0), 0), op2,
					  subtarget, 0, OPTAB_LIB_WIDEN);
	  return expand_simple_binop (GET_MODE (value), code, temp,
				      force_operand (XEXP (XEXP (value,
								 0), 1), 0),
				      target, 0, OPTAB_LIB_WIDEN);
	}

      op1 = force_operand (XEXP (value, 0), subtarget);
      op2 = force_operand (op2, NULL_RTX);
      switch (code)
	{
	case MULT:
	  return expand_mult (GET_MODE (value), op1, op2, target, 1);
	case DIV:
	  if (!INTEGRAL_MODE_P (GET_MODE (value)))
	    return expand_simple_binop (GET_MODE (value), code, op1, op2,
					target, 1, OPTAB_LIB_WIDEN);
	  else
	    return expand_divmod (0,
				  FLOAT_MODE_P (GET_MODE (value))
				  ? RDIV_EXPR : TRUNC_DIV_EXPR,
				  GET_MODE (value), op1, op2, target, 0);
	case MOD:
	  return expand_divmod (1, TRUNC_MOD_EXPR, GET_MODE (value), op1, op2,
				target, 0);
	case UDIV:
	  return expand_divmod (0, TRUNC_DIV_EXPR, GET_MODE (value), op1, op2,
				target, 1);
	case UMOD:
	  return expand_divmod (1, TRUNC_MOD_EXPR, GET_MODE (value), op1, op2,
				target, 1);
	case ASHIFTRT:
	  return expand_simple_binop (GET_MODE (value), code, op1, op2,
				      target, 0, OPTAB_LIB_WIDEN);
	default:
	  return expand_simple_binop (GET_MODE (value), code, op1, op2,
				      target, 1, OPTAB_LIB_WIDEN);
	}
    }
  if (UNARY_P (value))
    {
      if (!target)
	target = gen_reg_rtx (GET_MODE (value));
      op1 = force_operand (XEXP (value, 0), NULL_RTX);
      switch (code)
	{
	case ZERO_EXTEND:
	case SIGN_EXTEND:
	case TRUNCATE:
	case FLOAT_EXTEND:
	case FLOAT_TRUNCATE:
	  convert_move (target, op1, code == ZERO_EXTEND);
	  return target;

	case FIX:
	case UNSIGNED_FIX:
	  expand_fix (target, op1, code == UNSIGNED_FIX);
	  return target;

	case FLOAT:
	case UNSIGNED_FLOAT:
	  expand_float (target, op1, code == UNSIGNED_FLOAT);
	  return target;

	default:
	  return expand_simple_unop (GET_MODE (value), code, op1, target, 0);
	}
    }

#ifdef INSN_SCHEDULING
  /* On machines that have insn scheduling, we want all memory reference to be
     explicit, so we need to deal with such paradoxical SUBREGs.  */
  if (paradoxical_subreg_p (value) && MEM_P (SUBREG_REG (value)))
    value
      = simplify_gen_subreg (GET_MODE (value),
			     force_reg (GET_MODE (SUBREG_REG (value)),
					force_operand (SUBREG_REG (value),
						       NULL_RTX)),
			     GET_MODE (SUBREG_REG (value)),
			     SUBREG_BYTE (value));
#endif

  return value;
}

/* Subroutine of expand_expr: return nonzero iff there is no way that
   EXP can reference X, which is being modified.  TOP_P is nonzero if this
   call is going to be used to determine whether we need a temporary
   for EXP, as opposed to a recursive call to this function.

   It is always safe for this routine to return zero since it merely
   searches for optimization opportunities.  */

int
safe_from_p (const_rtx x, tree exp, int top_p)
{
  rtx exp_rtl = 0;
  int i, nops;

  if (x == 0
      /* If EXP has varying size, we MUST use a target since we currently
	 have no way of allocating temporaries of variable size
	 (except for arrays that have TYPE_ARRAY_MAX_SIZE set).
	 So we assume here that something at a higher level has prevented a
	 clash.  This is somewhat bogus, but the best we can do.  Only
	 do this when X is BLKmode and when we are at the top level.  */
      || (top_p && TREE_TYPE (exp) != 0 && COMPLETE_TYPE_P (TREE_TYPE (exp))
	  && TREE_CODE (TYPE_SIZE (TREE_TYPE (exp))) != INTEGER_CST
	  && (TREE_CODE (TREE_TYPE (exp)) != ARRAY_TYPE
	      || TYPE_ARRAY_MAX_SIZE (TREE_TYPE (exp)) == NULL_TREE
	      || TREE_CODE (TYPE_ARRAY_MAX_SIZE (TREE_TYPE (exp)))
	      != INTEGER_CST)
	  && GET_MODE (x) == BLKmode)
      /* If X is in the outgoing argument area, it is always safe.  */
      || (MEM_P (x)
	  && (XEXP (x, 0) == virtual_outgoing_args_rtx
	      || (GET_CODE (XEXP (x, 0)) == PLUS
		  && XEXP (XEXP (x, 0), 0) == virtual_outgoing_args_rtx))))
    return 1;

  /* If this is a subreg of a hard register, declare it unsafe, otherwise,
     find the underlying pseudo.  */
  if (GET_CODE (x) == SUBREG)
    {
      x = SUBREG_REG (x);
      if (REG_P (x) && REGNO (x) < FIRST_PSEUDO_REGISTER)
	return 0;
    }

  /* Now look at our tree code and possibly recurse.  */
  switch (TREE_CODE_CLASS (TREE_CODE (exp)))
    {
    case tcc_declaration:
      exp_rtl = DECL_RTL_IF_SET (exp);
      break;

    case tcc_constant:
      return 1;

    case tcc_exceptional:
      if (TREE_CODE (exp) == TREE_LIST)
	{
	  while (1)
	    {
	      if (TREE_VALUE (exp) && !safe_from_p (x, TREE_VALUE (exp), 0))
		return 0;
	      exp = TREE_CHAIN (exp);
	      if (!exp)
		return 1;
	      if (TREE_CODE (exp) != TREE_LIST)
		return safe_from_p (x, exp, 0);
	    }
	}
      else if (TREE_CODE (exp) == CONSTRUCTOR)
	{
	  constructor_elt *ce;
	  unsigned HOST_WIDE_INT idx;

	  FOR_EACH_VEC_SAFE_ELT (CONSTRUCTOR_ELTS (exp), idx, ce)
	    if ((ce->index != NULL_TREE && !safe_from_p (x, ce->index, 0))
		|| !safe_from_p (x, ce->value, 0))
	      return 0;
	  return 1;
	}
      else if (TREE_CODE (exp) == ERROR_MARK)
	return 1;	/* An already-visited SAVE_EXPR? */
      else
	return 0;

    case tcc_statement:
      /* The only case we look at here is the DECL_INITIAL inside a
	 DECL_EXPR.  */
      return (TREE_CODE (exp) != DECL_EXPR
	      || TREE_CODE (DECL_EXPR_DECL (exp)) != VAR_DECL
	      || !DECL_INITIAL (DECL_EXPR_DECL (exp))
	      || safe_from_p (x, DECL_INITIAL (DECL_EXPR_DECL (exp)), 0));

    case tcc_binary:
    case tcc_comparison:
      if (!safe_from_p (x, TREE_OPERAND (exp, 1), 0))
	return 0;
      /* Fall through.  */

    case tcc_unary:
      return safe_from_p (x, TREE_OPERAND (exp, 0), 0);

    case tcc_expression:
    case tcc_reference:
    case tcc_vl_exp:
      /* Now do code-specific tests.  EXP_RTL is set to any rtx we find in
	 the expression.  If it is set, we conflict iff we are that rtx or
	 both are in memory.  Otherwise, we check all operands of the
	 expression recursively.  */

      switch (TREE_CODE (exp))
	{
	case ADDR_EXPR:
	  /* If the operand is static or we are static, we can't conflict.
	     Likewise if we don't conflict with the operand at all.  */
	  if (staticp (TREE_OPERAND (exp, 0))
	      || TREE_STATIC (exp)
	      || safe_from_p (x, TREE_OPERAND (exp, 0), 0))
	    return 1;

	  /* Otherwise, the only way this can conflict is if we are taking
	     the address of a DECL a that address if part of X, which is
	     very rare.  */
	  exp = TREE_OPERAND (exp, 0);
	  if (DECL_P (exp))
	    {
	      if (!DECL_RTL_SET_P (exp)
		  || !MEM_P (DECL_RTL (exp)))
		return 0;
	      else
		exp_rtl = XEXP (DECL_RTL (exp), 0);
	    }
	  break;

	case MEM_REF:
	  if (MEM_P (x)
	      && alias_sets_conflict_p (MEM_ALIAS_SET (x),
					get_alias_set (exp)))
	    return 0;
	  break;

	case CALL_EXPR:
	  /* Assume that the call will clobber all hard registers and
	     all of memory.  */
	  if ((REG_P (x) && REGNO (x) < FIRST_PSEUDO_REGISTER)
	      || MEM_P (x))
	    return 0;
	  break;

	case WITH_CLEANUP_EXPR:
	case CLEANUP_POINT_EXPR:
	  /* Lowered by gimplify.c.  */
	  gcc_unreachable ();

	case SAVE_EXPR:
	  return safe_from_p (x, TREE_OPERAND (exp, 0), 0);

	default:
	  break;
	}

      /* If we have an rtx, we do not need to scan our operands.  */
      if (exp_rtl)
	break;

      nops = TREE_OPERAND_LENGTH (exp);
      for (i = 0; i < nops; i++)
	if (TREE_OPERAND (exp, i) != 0
	    && ! safe_from_p (x, TREE_OPERAND (exp, i), 0))
	  return 0;

      break;

    case tcc_type:
      /* Should never get a type here.  */
      gcc_unreachable ();
    }

  /* If we have an rtl, find any enclosed object.  Then see if we conflict
     with it.  */
  if (exp_rtl)
    {
      if (GET_CODE (exp_rtl) == SUBREG)
	{
	  exp_rtl = SUBREG_REG (exp_rtl);
	  if (REG_P (exp_rtl)
	      && REGNO (exp_rtl) < FIRST_PSEUDO_REGISTER)
	    return 0;
	}

      /* If the rtl is X, then it is not safe.  Otherwise, it is unless both
	 are memory and they conflict.  */
      return ! (rtx_equal_p (x, exp_rtl)
		|| (MEM_P (x) && MEM_P (exp_rtl)
		    && true_dependence (exp_rtl, VOIDmode, x)));
    }

  /* If we reach here, it is safe.  */
  return 1;
}


/* Return the highest power of two that EXP is known to be a multiple of.
   This is used in updating alignment of MEMs in array references.  */

unsigned HOST_WIDE_INT
highest_pow2_factor (const_tree exp)
{
  unsigned HOST_WIDE_INT ret;
  int trailing_zeros = tree_ctz (exp);
  if (trailing_zeros >= HOST_BITS_PER_WIDE_INT)
    return BIGGEST_ALIGNMENT;
  ret = (unsigned HOST_WIDE_INT) 1 << trailing_zeros;
  if (ret > BIGGEST_ALIGNMENT)
    return BIGGEST_ALIGNMENT;
  return ret;
}

/* Similar, except that the alignment requirements of TARGET are
   taken into account.  Assume it is at least as aligned as its
   type, unless it is a COMPONENT_REF in which case the layout of
   the structure gives the alignment.  */

static unsigned HOST_WIDE_INT
highest_pow2_factor_for_target (const_tree target, const_tree exp)
{
  unsigned HOST_WIDE_INT talign = target_align (target) / BITS_PER_UNIT;
  unsigned HOST_WIDE_INT factor = highest_pow2_factor (exp);

  return MAX (factor, talign);
}

/* Convert the tree comparison code TCODE to the rtl one where the
   signedness is UNSIGNEDP.  */

static enum rtx_code
convert_tree_comp_to_rtx (enum tree_code tcode, int unsignedp)
{
  enum rtx_code code;
  switch (tcode)
    {
    case EQ_EXPR:
      code = EQ;
      break;
    case NE_EXPR:
      code = NE;
      break;
    case LT_EXPR:
      code = unsignedp ? LTU : LT;
      break;
    case LE_EXPR:
      code = unsignedp ? LEU : LE;
      break;
    case GT_EXPR:
      code = unsignedp ? GTU : GT;
      break;
    case GE_EXPR:
      code = unsignedp ? GEU : GE;
      break;
    case UNORDERED_EXPR:
      code = UNORDERED;
      break;
    case ORDERED_EXPR:
      code = ORDERED;
      break;
    case UNLT_EXPR:
      code = UNLT;
      break;
    case UNLE_EXPR:
      code = UNLE;
      break;
    case UNGT_EXPR:
      code = UNGT;
      break;
    case UNGE_EXPR:
      code = UNGE;
      break;
    case UNEQ_EXPR:
      code = UNEQ;
      break;
    case LTGT_EXPR:
      code = LTGT;
      break;

    default:
      gcc_unreachable ();
    }
  return code;
}

/* Subroutine of expand_expr.  Expand the two operands of a binary
   expression EXP0 and EXP1 placing the results in OP0 and OP1.
   The value may be stored in TARGET if TARGET is nonzero.  The
   MODIFIER argument is as documented by expand_expr.  */

void
expand_operands (tree exp0, tree exp1, rtx target, rtx *op0, rtx *op1,
		 enum expand_modifier modifier)
{
  if (! safe_from_p (target, exp1, 1))
    target = 0;
  if (operand_equal_p (exp0, exp1, 0))
    {
      *op0 = expand_expr (exp0, target, VOIDmode, modifier);
      *op1 = copy_rtx (*op0);
    }
  else
    {
      /* If we need to preserve evaluation order, copy exp0 into its own
	 temporary variable so that it can't be clobbered by exp1.  */
      if (flag_evaluation_order && TREE_SIDE_EFFECTS (exp1))
	exp0 = save_expr (exp0);
      *op0 = expand_expr (exp0, target, VOIDmode, modifier);
      *op1 = expand_expr (exp1, NULL_RTX, VOIDmode, modifier);
    }
}


/* Return a MEM that contains constant EXP.  DEFER is as for
   output_constant_def and MODIFIER is as for expand_expr.  */

static rtx
expand_expr_constant (tree exp, int defer, enum expand_modifier modifier)
{
  rtx mem;

  mem = output_constant_def (exp, defer);
  if (modifier != EXPAND_INITIALIZER)
    mem = use_anchored_address (mem);
  return mem;
}

/* A subroutine of expand_expr_addr_expr.  Evaluate the address of EXP.
   The TARGET, TMODE and MODIFIER arguments are as for expand_expr.  */

static rtx
expand_expr_addr_expr_1 (tree exp, rtx target, machine_mode tmode,
		         enum expand_modifier modifier, addr_space_t as)
{
  rtx result, subtarget;
  tree inner, offset;
  HOST_WIDE_INT bitsize, bitpos;
  int unsignedp, reversep, volatilep = 0;
  machine_mode mode1;

  /* If we are taking the address of a constant and are at the top level,
     we have to use output_constant_def since we can't call force_const_mem
     at top level.  */
  /* ??? This should be considered a front-end bug.  We should not be
     generating ADDR_EXPR of something that isn't an LVALUE.  The only
     exception here is STRING_CST.  */
  if (CONSTANT_CLASS_P (exp))
    {
      result = XEXP (expand_expr_constant (exp, 0, modifier), 0);
      if (modifier < EXPAND_SUM)
	result = force_operand (result, target);
      return result;
    }

  /* Everything must be something allowed by is_gimple_addressable.  */
  switch (TREE_CODE (exp))
    {
    case INDIRECT_REF:
      /* This case will happen via recursion for &a->b.  */
      return expand_expr (TREE_OPERAND (exp, 0), target, tmode, modifier);

    case MEM_REF:
      {
	tree tem = TREE_OPERAND (exp, 0);
	if (!integer_zerop (TREE_OPERAND (exp, 1)))
	  tem = fold_build_pointer_plus (tem, TREE_OPERAND (exp, 1));
	return expand_expr (tem, target, tmode, modifier);
      }

    case CONST_DECL:
      /* Expand the initializer like constants above.  */
      result = XEXP (expand_expr_constant (DECL_INITIAL (exp),
					   0, modifier), 0);
      if (modifier < EXPAND_SUM)
	result = force_operand (result, target);
      return result;

    case REALPART_EXPR:
      /* The real part of the complex number is always first, therefore
	 the address is the same as the address of the parent object.  */
      offset = 0;
      bitpos = 0;
      inner = TREE_OPERAND (exp, 0);
      break;

    case IMAGPART_EXPR:
      /* The imaginary part of the complex number is always second.
	 The expression is therefore always offset by the size of the
	 scalar type.  */
      offset = 0;
      bitpos = GET_MODE_BITSIZE (TYPE_MODE (TREE_TYPE (exp)));
      inner = TREE_OPERAND (exp, 0);
      break;

    case COMPOUND_LITERAL_EXPR:
      /* Allow COMPOUND_LITERAL_EXPR in initializers or coming from
	 initializers, if e.g. rtl_for_decl_init is called on DECL_INITIAL
	 with COMPOUND_LITERAL_EXPRs in it, or ARRAY_REF on a const static
	 array with address of COMPOUND_LITERAL_EXPR in DECL_INITIAL;
	 the initializers aren't gimplified.  */
      if (COMPOUND_LITERAL_EXPR_DECL (exp)
	  && TREE_STATIC (COMPOUND_LITERAL_EXPR_DECL (exp)))
	return expand_expr_addr_expr_1 (COMPOUND_LITERAL_EXPR_DECL (exp),
					target, tmode, modifier, as);
      /* FALLTHRU */
    default:
      /* If the object is a DECL, then expand it for its rtl.  Don't bypass
	 expand_expr, as that can have various side effects; LABEL_DECLs for
	 example, may not have their DECL_RTL set yet.  Expand the rtl of
	 CONSTRUCTORs too, which should yield a memory reference for the
	 constructor's contents.  Assume language specific tree nodes can
	 be expanded in some interesting way.  */
      gcc_assert (TREE_CODE (exp) < LAST_AND_UNUSED_TREE_CODE);
      if (DECL_P (exp)
	  || TREE_CODE (exp) == CONSTRUCTOR
	  || TREE_CODE (exp) == COMPOUND_LITERAL_EXPR)
	{
	  result = expand_expr (exp, target, tmode,
				modifier == EXPAND_INITIALIZER
				? EXPAND_INITIALIZER : EXPAND_CONST_ADDRESS);

	  /* If the DECL isn't in memory, then the DECL wasn't properly
	     marked TREE_ADDRESSABLE, which will be either a front-end
	     or a tree optimizer bug.  */

	  gcc_assert (MEM_P (result));
	  result = XEXP (result, 0);

	  /* ??? Is this needed anymore?  */
	  if (DECL_P (exp))
	    TREE_USED (exp) = 1;

	  if (modifier != EXPAND_INITIALIZER
	      && modifier != EXPAND_CONST_ADDRESS
	      && modifier != EXPAND_SUM)
	    result = force_operand (result, target);
	  return result;
	}

      /* Pass FALSE as the last argument to get_inner_reference although
	 we are expanding to RTL.  The rationale is that we know how to
	 handle "aligning nodes" here: we can just bypass them because
	 they won't change the final object whose address will be returned
	 (they actually exist only for that purpose).  */
      inner = get_inner_reference (exp, &bitsize, &bitpos, &offset, &mode1,
				   &unsignedp, &reversep, &volatilep, false);
      break;
    }

  /* We must have made progress.  */
  gcc_assert (inner != exp);

  subtarget = offset || bitpos ? NULL_RTX : target;
  /* For VIEW_CONVERT_EXPR, where the outer alignment is bigger than
     inner alignment, force the inner to be sufficiently aligned.  */
  if (CONSTANT_CLASS_P (inner)
      && TYPE_ALIGN (TREE_TYPE (inner)) < TYPE_ALIGN (TREE_TYPE (exp)))
    {
      inner = copy_node (inner);
      TREE_TYPE (inner) = copy_node (TREE_TYPE (inner));
      TYPE_ALIGN (TREE_TYPE (inner)) = TYPE_ALIGN (TREE_TYPE (exp));
      TYPE_USER_ALIGN (TREE_TYPE (inner)) = 1;
    }
  result = expand_expr_addr_expr_1 (inner, subtarget, tmode, modifier, as);

  if (offset)
    {
      rtx tmp;

      if (modifier != EXPAND_NORMAL)
	result = force_operand (result, NULL);
      tmp = expand_expr (offset, NULL_RTX, tmode,
			 modifier == EXPAND_INITIALIZER
			  ? EXPAND_INITIALIZER : EXPAND_NORMAL);

      /* expand_expr is allowed to return an object in a mode other
	 than TMODE.  If it did, we need to convert.  */
      if (GET_MODE (tmp) != VOIDmode && tmode != GET_MODE (tmp))
	tmp = convert_modes (tmode, GET_MODE (tmp),
			     tmp, TYPE_UNSIGNED (TREE_TYPE (offset)));
      result = convert_memory_address_addr_space (tmode, result, as);
      tmp = convert_memory_address_addr_space (tmode, tmp, as);

      if (modifier == EXPAND_SUM || modifier == EXPAND_INITIALIZER)
	result = simplify_gen_binary (PLUS, tmode, result, tmp);
      else
	{
	  subtarget = bitpos ? NULL_RTX : target;
	  result = expand_simple_binop (tmode, PLUS, result, tmp, subtarget,
					1, OPTAB_LIB_WIDEN);
	}
    }

  if (bitpos)
    {
      /* Someone beforehand should have rejected taking the address
	 of such an object.  */
      gcc_assert ((bitpos % BITS_PER_UNIT) == 0);

      result = convert_memory_address_addr_space (tmode, result, as);
      result = plus_constant (tmode, result, bitpos / BITS_PER_UNIT);
      if (modifier < EXPAND_SUM)
	result = force_operand (result, target);
    }

  return result;
}

/* A subroutine of expand_expr.  Evaluate EXP, which is an ADDR_EXPR.
   The TARGET, TMODE and MODIFIER arguments are as for expand_expr.  */

static rtx
expand_expr_addr_expr (tree exp, rtx target, machine_mode tmode,
		       enum expand_modifier modifier)
{
  addr_space_t as = ADDR_SPACE_GENERIC;
  machine_mode address_mode = Pmode;
  machine_mode pointer_mode = ptr_mode;
  machine_mode rmode;
  rtx result;

  /* Target mode of VOIDmode says "whatever's natural".  */
  if (tmode == VOIDmode)
    tmode = TYPE_MODE (TREE_TYPE (exp));

  if (POINTER_TYPE_P (TREE_TYPE (exp)))
    {
      as = TYPE_ADDR_SPACE (TREE_TYPE (TREE_TYPE (exp)));
      address_mode = targetm.addr_space.address_mode (as);
      pointer_mode = targetm.addr_space.pointer_mode (as);
    }

  /* We can get called with some Weird Things if the user does silliness
     like "(short) &a".  In that case, convert_memory_address won't do
     the right thing, so ignore the given target mode.  */
  if (tmode != address_mode && tmode != pointer_mode)
    tmode = address_mode;

  result = expand_expr_addr_expr_1 (TREE_OPERAND (exp, 0), target,
				    tmode, modifier, as);

  /* Despite expand_expr claims concerning ignoring TMODE when not
     strictly convenient, stuff breaks if we don't honor it.  Note
     that combined with the above, we only do this for pointer modes.  */
  rmode = GET_MODE (result);
  if (rmode == VOIDmode)
    rmode = tmode;
  if (rmode != tmode)
    result = convert_memory_address_addr_space (tmode, result, as);

  return result;
}

/* Generate code for computing CONSTRUCTOR EXP.
   An rtx for the computed value is returned.  If AVOID_TEMP_MEM
   is TRUE, instead of creating a temporary variable in memory
   NULL is returned and the caller needs to handle it differently.  */

static rtx
expand_constructor (tree exp, rtx target, enum expand_modifier modifier,
		    bool avoid_temp_mem)
{
  tree type = TREE_TYPE (exp);
  machine_mode mode = TYPE_MODE (type);

  /* Try to avoid creating a temporary at all.  This is possible
     if all of the initializer is zero.
     FIXME: try to handle all [0..255] initializers we can handle
     with memset.  */
  if (TREE_STATIC (exp)
      && !TREE_ADDRESSABLE (exp)
      && target != 0 && mode == BLKmode
      && all_zeros_p (exp))
    {
      clear_storage (target, expr_size (exp), BLOCK_OP_NORMAL);
      return target;
    }

  /* All elts simple constants => refer to a constant in memory.  But
     if this is a non-BLKmode mode, let it store a field at a time
     since that should make a CONST_INT, CONST_WIDE_INT or
     CONST_DOUBLE when we fold.  Likewise, if we have a target we can
     use, it is best to store directly into the target unless the type
     is large enough that memcpy will be used.  If we are making an
     initializer and all operands are constant, put it in memory as
     well.

     FIXME: Avoid trying to fill vector constructors piece-meal.
     Output them with output_constant_def below unless we're sure
     they're zeros.  This should go away when vector initializers
     are treated like VECTOR_CST instead of arrays.  */
  if ((TREE_STATIC (exp)
       && ((mode == BLKmode
	    && ! (target != 0 && safe_from_p (target, exp, 1)))
		  || TREE_ADDRESSABLE (exp)
		  || (tree_fits_uhwi_p (TYPE_SIZE_UNIT (type))
		      && (! can_move_by_pieces
				     (tree_to_uhwi (TYPE_SIZE_UNIT (type)),
				      TYPE_ALIGN (type)))
		      && ! mostly_zeros_p (exp))))
      || ((modifier == EXPAND_INITIALIZER || modifier == EXPAND_CONST_ADDRESS)
	  && TREE_CONSTANT (exp)))
    {
      rtx constructor;

      if (avoid_temp_mem)
	return NULL_RTX;

      constructor = expand_expr_constant (exp, 1, modifier);

      if (modifier != EXPAND_CONST_ADDRESS
	  && modifier != EXPAND_INITIALIZER
	  && modifier != EXPAND_SUM)
	constructor = validize_mem (constructor);

      return constructor;
    }

  /* Handle calls that pass values in multiple non-contiguous
     locations.  The Irix 6 ABI has examples of this.  */
  if (target == 0 || ! safe_from_p (target, exp, 1)
      || GET_CODE (target) == PARALLEL || modifier == EXPAND_STACK_PARM)
    {
      if (avoid_temp_mem)
	return NULL_RTX;

      target = assign_temp (type, TREE_ADDRESSABLE (exp), 1);
    }

  store_constructor (exp, target, 0, int_expr_size (exp), false);
  return target;
}


/* expand_expr: generate code for computing expression EXP.
   An rtx for the computed value is returned.  The value is never null.
   In the case of a void EXP, const0_rtx is returned.

   The value may be stored in TARGET if TARGET is nonzero.
   TARGET is just a suggestion; callers must assume that
   the rtx returned may not be the same as TARGET.

   If TARGET is CONST0_RTX, it means that the value will be ignored.

   If TMODE is not VOIDmode, it suggests generating the
   result in mode TMODE.  But this is done only when convenient.
   Otherwise, TMODE is ignored and the value generated in its natural mode.
   TMODE is just a suggestion; callers must assume that
   the rtx returned may not have mode TMODE.

   Note that TARGET may have neither TMODE nor MODE.  In that case, it
   probably will not be used.

   If MODIFIER is EXPAND_SUM then when EXP is an addition
   we can return an rtx of the form (MULT (REG ...) (CONST_INT ...))
   or a nest of (PLUS ...) and (MINUS ...) where the terms are
   products as above, or REG or MEM, or constant.
   Ordinarily in such cases we would output mul or add instructions
   and then return a pseudo reg containing the sum.

   EXPAND_INITIALIZER is much like EXPAND_SUM except that
   it also marks a label as absolutely required (it can't be dead).
   It also makes a ZERO_EXTEND or SIGN_EXTEND instead of emitting extend insns.
   This is used for outputting expressions used in initializers.

   EXPAND_CONST_ADDRESS says that it is okay to return a MEM
   with a constant address even if that address is not normally legitimate.
   EXPAND_INITIALIZER and EXPAND_SUM also have this effect.

   EXPAND_STACK_PARM is used when expanding to a TARGET on the stack for
   a call parameter.  Such targets require special care as we haven't yet
   marked TARGET so that it's safe from being trashed by libcalls.  We
   don't want to use TARGET for anything but the final result;
   Intermediate values must go elsewhere.   Additionally, calls to
   emit_block_move will be flagged with BLOCK_OP_CALL_PARM.

   If EXP is a VAR_DECL whose DECL_RTL was a MEM with an invalid
   address, and ALT_RTL is non-NULL, then *ALT_RTL is set to the
   DECL_RTL of the VAR_DECL.  *ALT_RTL is also set if EXP is a
   COMPOUND_EXPR whose second argument is such a VAR_DECL, and so on
   recursively.

   If INNER_REFERENCE_P is true, we are expanding an inner reference.
   In this case, we don't adjust a returned MEM rtx that wouldn't be
   sufficiently aligned for its mode; instead, it's up to the caller
   to deal with it afterwards.  This is used to make sure that unaligned
   base objects for which out-of-bounds accesses are supported, for
   example record types with trailing arrays, aren't realigned behind
   the back of the caller.
   The normal operating mode is to pass FALSE for this parameter.  */

rtx
expand_expr_real (tree exp, rtx target, machine_mode tmode,
		  enum expand_modifier modifier, rtx *alt_rtl,
		  bool inner_reference_p)
{
  rtx ret;

  /* Handle ERROR_MARK before anybody tries to access its type.  */
  if (TREE_CODE (exp) == ERROR_MARK
      || (TREE_CODE (TREE_TYPE (exp)) == ERROR_MARK))
    {
      ret = CONST0_RTX (tmode);
      return ret ? ret : const0_rtx;
    }

  ret = expand_expr_real_1 (exp, target, tmode, modifier, alt_rtl,
			    inner_reference_p);
  return ret;
}

/* Try to expand the conditional expression which is represented by
   TREEOP0 ? TREEOP1 : TREEOP2 using conditonal moves.  If it succeeds
   return the rtl reg which represents the result.  Otherwise return
   NULL_RTX.  */

static rtx
expand_cond_expr_using_cmove (tree treeop0 ATTRIBUTE_UNUSED,
			      tree treeop1 ATTRIBUTE_UNUSED,
			      tree treeop2 ATTRIBUTE_UNUSED)
{
  rtx insn;
  rtx op00, op01, op1, op2;
  enum rtx_code comparison_code;
  machine_mode comparison_mode;
  gimple srcstmt;
  rtx temp;
  tree type = TREE_TYPE (treeop1);
  int unsignedp = TYPE_UNSIGNED (type);
  machine_mode mode = TYPE_MODE (type);
  machine_mode orig_mode = mode;

  /* If we cannot do a conditional move on the mode, try doing it
     with the promoted mode. */
  if (!can_conditionally_move_p (mode))
    {
      mode = promote_mode (type, mode, &unsignedp);
      if (!can_conditionally_move_p (mode))
	return NULL_RTX;
      temp = assign_temp (type, 0, 0); /* Use promoted mode for temp.  */
    }
  else
    temp = assign_temp (type, 0, 1);

  start_sequence ();
  expand_operands (treeop1, treeop2,
		   temp, &op1, &op2, EXPAND_NORMAL);

  if (TREE_CODE (treeop0) == SSA_NAME
      && (srcstmt = get_def_for_expr_class (treeop0, tcc_comparison)))
    {
      tree type = TREE_TYPE (gimple_assign_rhs1 (srcstmt));
      enum tree_code cmpcode = gimple_assign_rhs_code (srcstmt);
      op00 = expand_normal (gimple_assign_rhs1 (srcstmt));
      op01 = expand_normal (gimple_assign_rhs2 (srcstmt));
      comparison_mode = TYPE_MODE (type);
      unsignedp = TYPE_UNSIGNED (type);
      comparison_code = convert_tree_comp_to_rtx (cmpcode, unsignedp);
    }
  else if (COMPARISON_CLASS_P (treeop0))
    {
      tree type = TREE_TYPE (TREE_OPERAND (treeop0, 0));
      enum tree_code cmpcode = TREE_CODE (treeop0);
      op00 = expand_normal (TREE_OPERAND (treeop0, 0));
      op01 = expand_normal (TREE_OPERAND (treeop0, 1));
      unsignedp = TYPE_UNSIGNED (type);
      comparison_mode = TYPE_MODE (type);
      comparison_code = convert_tree_comp_to_rtx (cmpcode, unsignedp);
    }
  else
    {
      op00 = expand_normal (treeop0);
      op01 = const0_rtx;
      comparison_code = NE;
      comparison_mode = GET_MODE (op00);
      if (comparison_mode == VOIDmode)
	comparison_mode = TYPE_MODE (TREE_TYPE (treeop0));
    }

  if (GET_MODE (op1) != mode)
    op1 = gen_lowpart (mode, op1);

  if (GET_MODE (op2) != mode)
    op2 = gen_lowpart (mode, op2);

  /* Try to emit the conditional move.  */
  insn = emit_conditional_move (temp, comparison_code,
				op00, op01, comparison_mode,
				op1, op2, mode,
				unsignedp);

  /* If we could do the conditional move, emit the sequence,
     and return.  */
  if (insn)
    {
      rtx_insn *seq = get_insns ();
      end_sequence ();
      emit_insn (seq);
      return convert_modes (orig_mode, mode, temp, 0);
    }

  /* Otherwise discard the sequence and fall back to code with
     branches.  */
  end_sequence ();
  return NULL_RTX;
}

rtx
expand_expr_real_2 (sepops ops, rtx target, machine_mode tmode,
		    enum expand_modifier modifier)
{
  rtx op0, op1, op2, temp;
  rtx_code_label *lab;
  tree type;
  int unsignedp;
  machine_mode mode;
  enum tree_code code = ops->code;
  optab this_optab;
  rtx subtarget, original_target;
  int ignore;
  bool reduce_bit_field;
  location_t loc = ops->location;
  tree treeop0, treeop1, treeop2;
#define REDUCE_BIT_FIELD(expr)	(reduce_bit_field			  \
				 ? reduce_to_bit_field_precision ((expr), \
								  target, \
								  type)	  \
				 : (expr))

  type = ops->type;
  mode = TYPE_MODE (type);
  unsignedp = TYPE_UNSIGNED (type);

  treeop0 = ops->op0;
  treeop1 = ops->op1;
  treeop2 = ops->op2;

  /* We should be called only on simple (binary or unary) expressions,
     exactly those that are valid in gimple expressions that aren't
     GIMPLE_SINGLE_RHS (or invalid).  */
  gcc_assert (get_gimple_rhs_class (code) == GIMPLE_UNARY_RHS
	      || get_gimple_rhs_class (code) == GIMPLE_BINARY_RHS
	      || get_gimple_rhs_class (code) == GIMPLE_TERNARY_RHS);

  ignore = (target == const0_rtx
	    || ((CONVERT_EXPR_CODE_P (code)
		 || code == COND_EXPR || code == VIEW_CONVERT_EXPR)
		&& TREE_CODE (type) == VOID_TYPE));

  /* We should be called only if we need the result.  */
  gcc_assert (!ignore);

  /* An operation in what may be a bit-field type needs the
     result to be reduced to the precision of the bit-field type,
     which is narrower than that of the type's mode.  */
  reduce_bit_field = (INTEGRAL_TYPE_P (type)
		      && GET_MODE_PRECISION (mode) > TYPE_PRECISION (type));

  if (reduce_bit_field && modifier == EXPAND_STACK_PARM)
    target = 0;

  /* Use subtarget as the target for operand 0 of a binary operation.  */
  subtarget = get_subtarget (target);
  original_target = target;

  switch (code)
    {
    case NON_LVALUE_EXPR:
    case PAREN_EXPR:
    CASE_CONVERT:
      if (treeop0 == error_mark_node)
	return const0_rtx;

      if (TREE_CODE (type) == UNION_TYPE)
	{
	  tree valtype = TREE_TYPE (treeop0);

	  /* If both input and output are BLKmode, this conversion isn't doing
	     anything except possibly changing memory attribute.  */
	  if (mode == BLKmode && TYPE_MODE (valtype) == BLKmode)
	    {
	      rtx result = expand_expr (treeop0, target, tmode,
					modifier);

	      result = copy_rtx (result);
	      set_mem_attributes (result, type, 0);
	      return result;
	    }

	  if (target == 0)
	    {
	      if (TYPE_MODE (type) != BLKmode)
		target = gen_reg_rtx (TYPE_MODE (type));
	      else
		target = assign_temp (type, 1, 1);
	    }

	  if (MEM_P (target))
	    /* Store data into beginning of memory target.  */
	    store_expr (treeop0,
			adjust_address (target, TYPE_MODE (valtype), 0),
			modifier == EXPAND_STACK_PARM,
			false, TYPE_REVERSE_STORAGE_ORDER (type));

	  else
	    {
	      gcc_assert (REG_P (target)
			  && !TYPE_REVERSE_STORAGE_ORDER (type));

	      /* Store this field into a union of the proper type.  */
	      store_field (target,
			   MIN ((int_size_in_bytes (TREE_TYPE
						    (treeop0))
				 * BITS_PER_UNIT),
				(HOST_WIDE_INT) GET_MODE_BITSIZE (mode)),
			   0, 0, 0, TYPE_MODE (valtype), treeop0, 0,
			   false, false);
	    }

	  /* Return the entire union.  */
	  return target;
	}

      if (mode == TYPE_MODE (TREE_TYPE (treeop0)))
	{
	  op0 = expand_expr (treeop0, target, VOIDmode,
			     modifier);

	  /* If the signedness of the conversion differs and OP0 is
	     a promoted SUBREG, clear that indication since we now
	     have to do the proper extension.  */
	  if (TYPE_UNSIGNED (TREE_TYPE (treeop0)) != unsignedp
	      && GET_CODE (op0) == SUBREG)
	    SUBREG_PROMOTED_VAR_P (op0) = 0;

	  return REDUCE_BIT_FIELD (op0);
	}

      op0 = expand_expr (treeop0, NULL_RTX, mode,
			 modifier == EXPAND_SUM ? EXPAND_NORMAL : modifier);
      if (GET_MODE (op0) == mode)
	;

      /* If OP0 is a constant, just convert it into the proper mode.  */
      else if (CONSTANT_P (op0))
	{
	  tree inner_type = TREE_TYPE (treeop0);
	  machine_mode inner_mode = GET_MODE (op0);

	  if (inner_mode == VOIDmode)
	    inner_mode = TYPE_MODE (inner_type);

	  if (modifier == EXPAND_INITIALIZER)
	    op0 = lowpart_subreg (mode, op0, inner_mode);
	  else
	    op0=  convert_modes (mode, inner_mode, op0,
				 TYPE_UNSIGNED (inner_type));
	}

      else if (modifier == EXPAND_INITIALIZER)
	op0 = gen_rtx_fmt_e (unsignedp ? ZERO_EXTEND : SIGN_EXTEND, mode, op0);

      else if (target == 0)
	op0 = convert_to_mode (mode, op0,
			       TYPE_UNSIGNED (TREE_TYPE
					      (treeop0)));
      else
	{
	  convert_move (target, op0,
			TYPE_UNSIGNED (TREE_TYPE (treeop0)));
	  op0 = target;
	}

      return REDUCE_BIT_FIELD (op0);

    case ADDR_SPACE_CONVERT_EXPR:
      {
	tree treeop0_type = TREE_TYPE (treeop0);
	addr_space_t as_to;
	addr_space_t as_from;

	gcc_assert (POINTER_TYPE_P (type));
	gcc_assert (POINTER_TYPE_P (treeop0_type));

	as_to = TYPE_ADDR_SPACE (TREE_TYPE (type));
	as_from = TYPE_ADDR_SPACE (TREE_TYPE (treeop0_type));

        /* Conversions between pointers to the same address space should
	   have been implemented via CONVERT_EXPR / NOP_EXPR.  */
	gcc_assert (as_to != as_from);

        /* Ask target code to handle conversion between pointers
	   to overlapping address spaces.  */
	if (targetm.addr_space.subset_p (as_to, as_from)
	    || targetm.addr_space.subset_p (as_from, as_to))
	  {
	    op0 = expand_expr (treeop0, NULL_RTX, VOIDmode, modifier);
	    op0 = targetm.addr_space.convert (op0, treeop0_type, type);
	    gcc_assert (op0);
	    return op0;
	  }

	/* For disjoint address spaces, converting anything but
	   a null pointer invokes undefined behaviour.  We simply
	   always return a null pointer here.  */
	return CONST0_RTX (mode);
      }

    case POINTER_PLUS_EXPR:
      /* Even though the sizetype mode and the pointer's mode can be different
         expand is able to handle this correctly and get the correct result out
         of the PLUS_EXPR code.  */
      /* Make sure to sign-extend the sizetype offset in a POINTER_PLUS_EXPR
         if sizetype precision is smaller than pointer precision.  */
      if (TYPE_PRECISION (sizetype) < TYPE_PRECISION (type))
	treeop1 = fold_convert_loc (loc, type,
				    fold_convert_loc (loc, ssizetype,
						      treeop1));
      /* If sizetype precision is larger than pointer precision, truncate the
	 offset to have matching modes.  */
      else if (TYPE_PRECISION (sizetype) > TYPE_PRECISION (type))
	treeop1 = fold_convert_loc (loc, type, treeop1);

    case PLUS_EXPR:
      /* If we are adding a constant, a VAR_DECL that is sp, fp, or ap, and
	 something else, make sure we add the register to the constant and
	 then to the other thing.  This case can occur during strength
	 reduction and doing it this way will produce better code if the
	 frame pointer or argument pointer is eliminated.

	 fold-const.c will ensure that the constant is always in the inner
	 PLUS_EXPR, so the only case we need to do anything about is if
	 sp, ap, or fp is our second argument, in which case we must swap
	 the innermost first argument and our second argument.  */

      if (TREE_CODE (treeop0) == PLUS_EXPR
	  && TREE_CODE (TREE_OPERAND (treeop0, 1)) == INTEGER_CST
	  && TREE_CODE (treeop1) == VAR_DECL
	  && (DECL_RTL (treeop1) == frame_pointer_rtx
	      || DECL_RTL (treeop1) == stack_pointer_rtx
	      || DECL_RTL (treeop1) == arg_pointer_rtx))
	{
	  gcc_unreachable ();
	}

      /* If the result is to be ptr_mode and we are adding an integer to
	 something, we might be forming a constant.  So try to use
	 plus_constant.  If it produces a sum and we can't accept it,
	 use force_operand.  This allows P = &ARR[const] to generate
	 efficient code on machines where a SYMBOL_REF is not a valid
	 address.

	 If this is an EXPAND_SUM call, always return the sum.  */
      if (modifier == EXPAND_SUM || modifier == EXPAND_INITIALIZER
	  || (mode == ptr_mode && (unsignedp || ! flag_trapv)))
	{
	  if (modifier == EXPAND_STACK_PARM)
	    target = 0;
	  if (TREE_CODE (treeop0) == INTEGER_CST
	      && GET_MODE_PRECISION (mode) <= HOST_BITS_PER_WIDE_INT
	      && TREE_CONSTANT (treeop1))
	    {
	      rtx constant_part;
	      HOST_WIDE_INT wc;
	      machine_mode wmode = TYPE_MODE (TREE_TYPE (treeop1));

	      op1 = expand_expr (treeop1, subtarget, VOIDmode,
				 EXPAND_SUM);
	      /* Use wi::shwi to ensure that the constant is
		 truncated according to the mode of OP1, then sign extended
		 to a HOST_WIDE_INT.  Using the constant directly can result
		 in non-canonical RTL in a 64x32 cross compile.  */
	      wc = TREE_INT_CST_LOW (treeop0);
	      constant_part =
		immed_wide_int_const (wi::shwi (wc, wmode), wmode);
	      op1 = plus_constant (mode, op1, INTVAL (constant_part));
	      if (modifier != EXPAND_SUM && modifier != EXPAND_INITIALIZER)
		op1 = force_operand (op1, target);
	      return REDUCE_BIT_FIELD (op1);
	    }

	  else if (TREE_CODE (treeop1) == INTEGER_CST
		   && GET_MODE_PRECISION (mode) <= HOST_BITS_PER_WIDE_INT
		   && TREE_CONSTANT (treeop0))
	    {
	      rtx constant_part;
	      HOST_WIDE_INT wc;
	      machine_mode wmode = TYPE_MODE (TREE_TYPE (treeop0));

	      op0 = expand_expr (treeop0, subtarget, VOIDmode,
				 (modifier == EXPAND_INITIALIZER
				 ? EXPAND_INITIALIZER : EXPAND_SUM));
	      if (! CONSTANT_P (op0))
		{
		  op1 = expand_expr (treeop1, NULL_RTX,
				     VOIDmode, modifier);
		  /* Return a PLUS if modifier says it's OK.  */
		  if (modifier == EXPAND_SUM
		      || modifier == EXPAND_INITIALIZER)
		    return simplify_gen_binary (PLUS, mode, op0, op1);
		  goto binop2;
		}
	      /* Use wi::shwi to ensure that the constant is
		 truncated according to the mode of OP1, then sign extended
		 to a HOST_WIDE_INT.  Using the constant directly can result
		 in non-canonical RTL in a 64x32 cross compile.  */
	      wc = TREE_INT_CST_LOW (treeop1);
	      constant_part
		= immed_wide_int_const (wi::shwi (wc, wmode), wmode);
	      op0 = plus_constant (mode, op0, INTVAL (constant_part));
	      if (modifier != EXPAND_SUM && modifier != EXPAND_INITIALIZER)
		op0 = force_operand (op0, target);
	      return REDUCE_BIT_FIELD (op0);
	    }
	}

      /* Use TER to expand pointer addition of a negated value
	 as pointer subtraction.  */
      if ((POINTER_TYPE_P (TREE_TYPE (treeop0))
	   || (TREE_CODE (TREE_TYPE (treeop0)) == VECTOR_TYPE
	       && POINTER_TYPE_P (TREE_TYPE (TREE_TYPE (treeop0)))))
	  && TREE_CODE (treeop1) == SSA_NAME
	  && TYPE_MODE (TREE_TYPE (treeop0))
	     == TYPE_MODE (TREE_TYPE (treeop1)))
	{
	  gimple def = get_def_for_expr (treeop1, NEGATE_EXPR);
	  if (def)
	    {
	      treeop1 = gimple_assign_rhs1 (def);
	      code = MINUS_EXPR;
	      goto do_minus;
	    }
	}

      /* No sense saving up arithmetic to be done
	 if it's all in the wrong mode to form part of an address.
	 And force_operand won't know whether to sign-extend or
	 zero-extend.  */
      if ((modifier != EXPAND_SUM && modifier != EXPAND_INITIALIZER)
	  || mode != ptr_mode)
	{
	  expand_operands (treeop0, treeop1,
			   subtarget, &op0, &op1, EXPAND_NORMAL);
	  if (op0 == const0_rtx)
	    return op1;
	  if (op1 == const0_rtx)
	    return op0;
	  goto binop2;
	}

      expand_operands (treeop0, treeop1,
		       subtarget, &op0, &op1, modifier);
      return REDUCE_BIT_FIELD (simplify_gen_binary (PLUS, mode, op0, op1));

    case MINUS_EXPR:
    do_minus:
      /* For initializers, we are allowed to return a MINUS of two
	 symbolic constants.  Here we handle all cases when both operands
	 are constant.  */
      /* Handle difference of two symbolic constants,
	 for the sake of an initializer.  */
      if ((modifier == EXPAND_SUM || modifier == EXPAND_INITIALIZER)
	  && really_constant_p (treeop0)
	  && really_constant_p (treeop1))
	{
	  expand_operands (treeop0, treeop1,
			   NULL_RTX, &op0, &op1, modifier);

	  /* If the last operand is a CONST_INT, use plus_constant of
	     the negated constant.  Else make the MINUS.  */
	  if (CONST_INT_P (op1))
	    return REDUCE_BIT_FIELD (plus_constant (mode, op0,
						    -INTVAL (op1)));
	  else
	    return REDUCE_BIT_FIELD (gen_rtx_MINUS (mode, op0, op1));
	}

      /* No sense saving up arithmetic to be done
	 if it's all in the wrong mode to form part of an address.
	 And force_operand won't know whether to sign-extend or
	 zero-extend.  */
      if ((modifier != EXPAND_SUM && modifier != EXPAND_INITIALIZER)
	  || mode != ptr_mode)
	goto binop;

      expand_operands (treeop0, treeop1,
		       subtarget, &op0, &op1, modifier);

      /* Convert A - const to A + (-const).  */
      if (CONST_INT_P (op1))
	{
	  op1 = negate_rtx (mode, op1);
	  return REDUCE_BIT_FIELD (simplify_gen_binary (PLUS, mode, op0, op1));
	}

      goto binop2;

    case WIDEN_MULT_PLUS_EXPR:
    case WIDEN_MULT_MINUS_EXPR:
      expand_operands (treeop0, treeop1, NULL_RTX, &op0, &op1, EXPAND_NORMAL);
      op2 = expand_normal (treeop2);
      target = expand_widen_pattern_expr (ops, op0, op1, op2,
					  target, unsignedp);
      return target;

    case WIDEN_MULT_EXPR:
      /* If first operand is constant, swap them.
	 Thus the following special case checks need only
	 check the second operand.  */
      if (TREE_CODE (treeop0) == INTEGER_CST)
	std::swap (treeop0, treeop1);

      /* First, check if we have a multiplication of one signed and one
	 unsigned operand.  */
      if (TREE_CODE (treeop1) != INTEGER_CST
	  && (TYPE_UNSIGNED (TREE_TYPE (treeop0))
	      != TYPE_UNSIGNED (TREE_TYPE (treeop1))))
	{
	  machine_mode innermode = TYPE_MODE (TREE_TYPE (treeop0));
	  this_optab = usmul_widen_optab;
	  if (find_widening_optab_handler (this_optab, mode, innermode, 0)
		!= CODE_FOR_nothing)
	    {
	      if (TYPE_UNSIGNED (TREE_TYPE (treeop0)))
		expand_operands (treeop0, treeop1, NULL_RTX, &op0, &op1,
				 EXPAND_NORMAL);
	      else
		expand_operands (treeop0, treeop1, NULL_RTX, &op1, &op0,
				 EXPAND_NORMAL);
	      /* op0 and op1 might still be constant, despite the above
		 != INTEGER_CST check.  Handle it.  */
	      if (GET_MODE (op0) == VOIDmode && GET_MODE (op1) == VOIDmode)
		{
		  op0 = convert_modes (innermode, mode, op0, true);
		  op1 = convert_modes (innermode, mode, op1, false);
		  return REDUCE_BIT_FIELD (expand_mult (mode, op0, op1,
							target, unsignedp));
		}
	      goto binop3;
	    }
	}
      /* Check for a multiplication with matching signedness.  */
      else if ((TREE_CODE (treeop1) == INTEGER_CST
		&& int_fits_type_p (treeop1, TREE_TYPE (treeop0)))
	       || (TYPE_UNSIGNED (TREE_TYPE (treeop1))
		   == TYPE_UNSIGNED (TREE_TYPE (treeop0))))
	{
	  tree op0type = TREE_TYPE (treeop0);
	  machine_mode innermode = TYPE_MODE (op0type);
	  bool zextend_p = TYPE_UNSIGNED (op0type);
	  optab other_optab = zextend_p ? smul_widen_optab : umul_widen_optab;
	  this_optab = zextend_p ? umul_widen_optab : smul_widen_optab;

	  if (TREE_CODE (treeop0) != INTEGER_CST)
	    {
	      if (find_widening_optab_handler (this_optab, mode, innermode, 0)
		    != CODE_FOR_nothing)
		{
		  expand_operands (treeop0, treeop1, NULL_RTX, &op0, &op1,
				   EXPAND_NORMAL);
		  /* op0 and op1 might still be constant, despite the above
		     != INTEGER_CST check.  Handle it.  */
		  if (GET_MODE (op0) == VOIDmode && GET_MODE (op1) == VOIDmode)
		    {
		     widen_mult_const:
		      op0 = convert_modes (innermode, mode, op0, zextend_p);
		      op1
			= convert_modes (innermode, mode, op1,
					 TYPE_UNSIGNED (TREE_TYPE (treeop1)));
		      return REDUCE_BIT_FIELD (expand_mult (mode, op0, op1,
							    target,
							    unsignedp));
		    }
		  temp = expand_widening_mult (mode, op0, op1, target,
					       unsignedp, this_optab);
		  return REDUCE_BIT_FIELD (temp);
		}
	      if (find_widening_optab_handler (other_optab, mode, innermode, 0)
		    != CODE_FOR_nothing
		  && innermode == word_mode)
		{
		  rtx htem, hipart;
		  op0 = expand_normal (treeop0);
		  if (TREE_CODE (treeop1) == INTEGER_CST)
		    op1 = convert_modes (innermode, mode,
					 expand_normal (treeop1),
					 TYPE_UNSIGNED (TREE_TYPE (treeop1)));
		  else
		    op1 = expand_normal (treeop1);
		  /* op0 and op1 might still be constant, despite the above
		     != INTEGER_CST check.  Handle it.  */
		  if (GET_MODE (op0) == VOIDmode && GET_MODE (op1) == VOIDmode)
		    goto widen_mult_const;
		  temp = expand_binop (mode, other_optab, op0, op1, target,
				       unsignedp, OPTAB_LIB_WIDEN);
		  hipart = gen_highpart (innermode, temp);
		  htem = expand_mult_highpart_adjust (innermode, hipart,
						      op0, op1, hipart,
						      zextend_p);
		  if (htem != hipart)
		    emit_move_insn (hipart, htem);
		  return REDUCE_BIT_FIELD (temp);
		}
	    }
	}
      treeop0 = fold_build1 (CONVERT_EXPR, type, treeop0);
      treeop1 = fold_build1 (CONVERT_EXPR, type, treeop1);
      expand_operands (treeop0, treeop1, subtarget, &op0, &op1, EXPAND_NORMAL);
      return REDUCE_BIT_FIELD (expand_mult (mode, op0, op1, target, unsignedp));

    case FMA_EXPR:
      {
	optab opt = fma_optab;
	gimple def0, def2;

	/* If there is no insn for FMA, emit it as __builtin_fma{,f,l}
	   call.  */
	if (optab_handler (fma_optab, mode) == CODE_FOR_nothing)
	  {
	    tree fn = mathfn_built_in (TREE_TYPE (treeop0), BUILT_IN_FMA);
	    tree call_expr;

	    gcc_assert (fn != NULL_TREE);
	    call_expr = build_call_expr (fn, 3, treeop0, treeop1, treeop2);
	    return expand_builtin (call_expr, target, subtarget, mode, false);
	  }

	def0 = get_def_for_expr (treeop0, NEGATE_EXPR);
	/* The multiplication is commutative - look at its 2nd operand
	   if the first isn't fed by a negate.  */
	if (!def0)
	  {
	    def0 = get_def_for_expr (treeop1, NEGATE_EXPR);
	    /* Swap operands if the 2nd operand is fed by a negate.  */
	    if (def0)
	      std::swap (treeop0, treeop1);
	  }
	def2 = get_def_for_expr (treeop2, NEGATE_EXPR);

	op0 = op2 = NULL;

	if (def0 && def2
	    && optab_handler (fnms_optab, mode) != CODE_FOR_nothing)
	  {
	    opt = fnms_optab;
	    op0 = expand_normal (gimple_assign_rhs1 (def0));
	    op2 = expand_normal (gimple_assign_rhs1 (def2));
	  }
	else if (def0
		 && optab_handler (fnma_optab, mode) != CODE_FOR_nothing)
	  {
	    opt = fnma_optab;
	    op0 = expand_normal (gimple_assign_rhs1 (def0));
	  }
	else if (def2
		 && optab_handler (fms_optab, mode) != CODE_FOR_nothing)
	  {
	    opt = fms_optab;
	    op2 = expand_normal (gimple_assign_rhs1 (def2));
	  }

	if (op0 == NULL)
	  op0 = expand_expr (treeop0, subtarget, VOIDmode, EXPAND_NORMAL);
	if (op2 == NULL)
	  op2 = expand_normal (treeop2);
	op1 = expand_normal (treeop1);

	return expand_ternary_op (TYPE_MODE (type), opt,
				  op0, op1, op2, target, 0);
      }

    case MULT_EXPR:
      /* If this is a fixed-point operation, then we cannot use the code
	 below because "expand_mult" doesn't support sat/no-sat fixed-point
         multiplications.   */
      if (ALL_FIXED_POINT_MODE_P (mode))
	goto binop;

      /* If first operand is constant, swap them.
	 Thus the following special case checks need only
	 check the second operand.  */
      if (TREE_CODE (treeop0) == INTEGER_CST)
	std::swap (treeop0, treeop1);

      /* Attempt to return something suitable for generating an
	 indexed address, for machines that support that.  */

      if (modifier == EXPAND_SUM && mode == ptr_mode
	  && tree_fits_shwi_p (treeop1))
	{
	  tree exp1 = treeop1;

	  op0 = expand_expr (treeop0, subtarget, VOIDmode,
			     EXPAND_SUM);

	  if (!REG_P (op0))
	    op0 = force_operand (op0, NULL_RTX);
	  if (!REG_P (op0))
	    op0 = copy_to_mode_reg (mode, op0);

	  return REDUCE_BIT_FIELD (gen_rtx_MULT (mode, op0,
			       gen_int_mode (tree_to_shwi (exp1),
					     TYPE_MODE (TREE_TYPE (exp1)))));
	}

      if (modifier == EXPAND_STACK_PARM)
	target = 0;

      expand_operands (treeop0, treeop1, subtarget, &op0, &op1, EXPAND_NORMAL);
      return REDUCE_BIT_FIELD (expand_mult (mode, op0, op1, target, unsignedp));

    case TRUNC_DIV_EXPR:
    case FLOOR_DIV_EXPR:
    case CEIL_DIV_EXPR:
    case ROUND_DIV_EXPR:
    case EXACT_DIV_EXPR:
      /* If this is a fixed-point operation, then we cannot use the code
	 below because "expand_divmod" doesn't support sat/no-sat fixed-point
         divisions.   */
      if (ALL_FIXED_POINT_MODE_P (mode))
	goto binop;

      if (modifier == EXPAND_STACK_PARM)
	target = 0;
      /* Possible optimization: compute the dividend with EXPAND_SUM
	 then if the divisor is constant can optimize the case
	 where some terms of the dividend have coeffs divisible by it.  */
      expand_operands (treeop0, treeop1,
		       subtarget, &op0, &op1, EXPAND_NORMAL);
      return expand_divmod (0, code, mode, op0, op1, target, unsignedp);

    case RDIV_EXPR:
      goto binop;

    case MULT_HIGHPART_EXPR:
      expand_operands (treeop0, treeop1, subtarget, &op0, &op1, EXPAND_NORMAL);
      temp = expand_mult_highpart (mode, op0, op1, target, unsignedp);
      gcc_assert (temp);
      return temp;

    case TRUNC_MOD_EXPR:
    case FLOOR_MOD_EXPR:
    case CEIL_MOD_EXPR:
    case ROUND_MOD_EXPR:
      if (modifier == EXPAND_STACK_PARM)
	target = 0;
      expand_operands (treeop0, treeop1,
		       subtarget, &op0, &op1, EXPAND_NORMAL);
      return expand_divmod (1, code, mode, op0, op1, target, unsignedp);

    case FIXED_CONVERT_EXPR:
      op0 = expand_normal (treeop0);
      if (target == 0 || modifier == EXPAND_STACK_PARM)
	target = gen_reg_rtx (mode);

      if ((TREE_CODE (TREE_TYPE (treeop0)) == INTEGER_TYPE
	   && TYPE_UNSIGNED (TREE_TYPE (treeop0)))
          || (TREE_CODE (type) == INTEGER_TYPE && TYPE_UNSIGNED (type)))
	expand_fixed_convert (target, op0, 1, TYPE_SATURATING (type));
      else
	expand_fixed_convert (target, op0, 0, TYPE_SATURATING (type));
      return target;

    case FIX_TRUNC_EXPR:
      op0 = expand_normal (treeop0);
      if (target == 0 || modifier == EXPAND_STACK_PARM)
	target = gen_reg_rtx (mode);
      expand_fix (target, op0, unsignedp);
      return target;

    case FLOAT_EXPR:
      op0 = expand_normal (treeop0);
      if (target == 0 || modifier == EXPAND_STACK_PARM)
	target = gen_reg_rtx (mode);
      /* expand_float can't figure out what to do if FROM has VOIDmode.
	 So give it the correct mode.  With -O, cse will optimize this.  */
      if (GET_MODE (op0) == VOIDmode)
	op0 = copy_to_mode_reg (TYPE_MODE (TREE_TYPE (treeop0)),
				op0);
      expand_float (target, op0,
		    TYPE_UNSIGNED (TREE_TYPE (treeop0)));
      return target;

    case NEGATE_EXPR:
      op0 = expand_expr (treeop0, subtarget,
			 VOIDmode, EXPAND_NORMAL);
      if (modifier == EXPAND_STACK_PARM)
	target = 0;
      temp = expand_unop (mode,
      			  optab_for_tree_code (NEGATE_EXPR, type,
					       optab_default),
			  op0, target, 0);
      gcc_assert (temp);
      return REDUCE_BIT_FIELD (temp);

    case ABS_EXPR:
      op0 = expand_expr (treeop0, subtarget,
			 VOIDmode, EXPAND_NORMAL);
      if (modifier == EXPAND_STACK_PARM)
	target = 0;

      /* ABS_EXPR is not valid for complex arguments.  */
      gcc_assert (GET_MODE_CLASS (mode) != MODE_COMPLEX_INT
		  && GET_MODE_CLASS (mode) != MODE_COMPLEX_FLOAT);

      /* Unsigned abs is simply the operand.  Testing here means we don't
	 risk generating incorrect code below.  */
      if (TYPE_UNSIGNED (type))
	return op0;

      return expand_abs (mode, op0, target, unsignedp,
			 safe_from_p (target, treeop0, 1));

    case MAX_EXPR:
    case MIN_EXPR:
      target = original_target;
      if (target == 0
	  || modifier == EXPAND_STACK_PARM
	  || (MEM_P (target) && MEM_VOLATILE_P (target))
	  || GET_MODE (target) != mode
	  || (REG_P (target)
	      && REGNO (target) < FIRST_PSEUDO_REGISTER))
	target = gen_reg_rtx (mode);
      expand_operands (treeop0, treeop1,
		       target, &op0, &op1, EXPAND_NORMAL);

      /* First try to do it with a special MIN or MAX instruction.
	 If that does not win, use a conditional jump to select the proper
	 value.  */
      this_optab = optab_for_tree_code (code, type, optab_default);
      temp = expand_binop (mode, this_optab, op0, op1, target, unsignedp,
			   OPTAB_WIDEN);
      if (temp != 0)
	return temp;

      /* At this point, a MEM target is no longer useful; we will get better
	 code without it.  */

      if (! REG_P (target))
	target = gen_reg_rtx (mode);

      /* If op1 was placed in target, swap op0 and op1.  */
      if (target != op0 && target == op1)
	std::swap (op0, op1);

      /* We generate better code and avoid problems with op1 mentioning
	 target by forcing op1 into a pseudo if it isn't a constant.  */
      if (! CONSTANT_P (op1))
	op1 = force_reg (mode, op1);

      {
	enum rtx_code comparison_code;
	rtx cmpop1 = op1;

	if (code == MAX_EXPR)
	  comparison_code = unsignedp ? GEU : GE;
	else
	  comparison_code = unsignedp ? LEU : LE;

	/* Canonicalize to comparisons against 0.  */
	if (op1 == const1_rtx)
	  {
	    /* Converting (a >= 1 ? a : 1) into (a > 0 ? a : 1)
	       or (a != 0 ? a : 1) for unsigned.
	       For MIN we are safe converting (a <= 1 ? a : 1)
	       into (a <= 0 ? a : 1)  */
	    cmpop1 = const0_rtx;
	    if (code == MAX_EXPR)
	      comparison_code = unsignedp ? NE : GT;
	  }
	if (op1 == constm1_rtx && !unsignedp)
	  {
	    /* Converting (a >= -1 ? a : -1) into (a >= 0 ? a : -1)
	       and (a <= -1 ? a : -1) into (a < 0 ? a : -1) */
	    cmpop1 = const0_rtx;
	    if (code == MIN_EXPR)
	      comparison_code = LT;
	  }

	/* Use a conditional move if possible.  */
	if (can_conditionally_move_p (mode))
	  {
	    rtx insn;

	    start_sequence ();

	    /* Try to emit the conditional move.  */
	    insn = emit_conditional_move (target, comparison_code,
					  op0, cmpop1, mode,
					  op0, op1, mode,
					  unsignedp);

	    /* If we could do the conditional move, emit the sequence,
	       and return.  */
	    if (insn)
	      {
		rtx_insn *seq = get_insns ();
		end_sequence ();
		emit_insn (seq);
		return target;
	      }

	    /* Otherwise discard the sequence and fall back to code with
	       branches.  */
	    end_sequence ();
	  }

	if (target != op0)
	  emit_move_insn (target, op0);

	lab = gen_label_rtx ();
	do_compare_rtx_and_jump (target, cmpop1, comparison_code,
				 unsignedp, mode, NULL_RTX, NULL, lab,
				 -1);
      }
      emit_move_insn (target, op1);
      emit_label (lab);
      return target;

    case BIT_NOT_EXPR:
      op0 = expand_expr (treeop0, subtarget,
			 VOIDmode, EXPAND_NORMAL);
      if (modifier == EXPAND_STACK_PARM)
	target = 0;
      /* In case we have to reduce the result to bitfield precision
	 for unsigned bitfield expand this as XOR with a proper constant
	 instead.  */
      if (reduce_bit_field && TYPE_UNSIGNED (type))
	{
	  wide_int mask = wi::mask (TYPE_PRECISION (type),
				    false, GET_MODE_PRECISION (mode));

	  temp = expand_binop (mode, xor_optab, op0,
			       immed_wide_int_const (mask, mode),
			       target, 1, OPTAB_LIB_WIDEN);
	}
      else
	temp = expand_unop (mode, one_cmpl_optab, op0, target, 1);
      gcc_assert (temp);
      return temp;

      /* ??? Can optimize bitwise operations with one arg constant.
	 Can optimize (a bitwise1 n) bitwise2 (a bitwise3 b)
	 and (a bitwise1 b) bitwise2 b (etc)
	 but that is probably not worth while.  */

    case BIT_AND_EXPR:
    case BIT_IOR_EXPR:
    case BIT_XOR_EXPR:
      goto binop;

    case LROTATE_EXPR:
    case RROTATE_EXPR:
      gcc_assert (VECTOR_MODE_P (TYPE_MODE (type))
		  || (GET_MODE_PRECISION (TYPE_MODE (type))
		      == TYPE_PRECISION (type)));
      /* fall through */

    case LSHIFT_EXPR:
    case RSHIFT_EXPR:
      {
	/* If this is a fixed-point operation, then we cannot use the code
	   below because "expand_shift" doesn't support sat/no-sat fixed-point
	   shifts.  */
	if (ALL_FIXED_POINT_MODE_P (mode))
	  goto binop;

	if (! safe_from_p (subtarget, treeop1, 1))
	  subtarget = 0;
	if (modifier == EXPAND_STACK_PARM)
	  target = 0;
	op0 = expand_expr (treeop0, subtarget,
			   VOIDmode, EXPAND_NORMAL);

	/* Left shift optimization when shifting across word_size boundary.

	   If mode == GET_MODE_WIDER_MODE (word_mode), then normally there isn't
	   native instruction to support this wide mode left shift.  Given below
	   scenario:

	    Type A = (Type) B  << C

	    |<		 T	    >|
	    | dest_high  |  dest_low |

			 | word_size |

	   If the shift amount C caused we shift B to across the word size
	   boundary, i.e part of B shifted into high half of destination
	   register, and part of B remains in the low half, then GCC will use
	   the following left shift expand logic:

	   1. Initialize dest_low to B.
	   2. Initialize every bit of dest_high to the sign bit of B.
	   3. Logic left shift dest_low by C bit to finalize dest_low.
	      The value of dest_low before this shift is kept in a temp D.
	   4. Logic left shift dest_high by C.
	   5. Logic right shift D by (word_size - C).
	   6. Or the result of 4 and 5 to finalize dest_high.

	   While, by checking gimple statements, if operand B is coming from
	   signed extension, then we can simplify above expand logic into:

	      1. dest_high = src_low >> (word_size - C).
	      2. dest_low = src_low << C.

	   We can use one arithmetic right shift to finish all the purpose of
	   steps 2, 4, 5, 6, thus we reduce the steps needed from 6 into 2.  */

	temp = NULL_RTX;
	if (code == LSHIFT_EXPR
	    && target
	    && REG_P (target)
	    && ! unsignedp
	    && mode == GET_MODE_WIDER_MODE (word_mode)
	    && GET_MODE_SIZE (mode) == 2 * GET_MODE_SIZE (word_mode)
	    && ! have_insn_for (ASHIFT, mode)
	    && TREE_CONSTANT (treeop1)
	    && TREE_CODE (treeop0) == SSA_NAME)
	  {
	    gimple def = SSA_NAME_DEF_STMT (treeop0);
	    if (is_gimple_assign (def)
		&& gimple_assign_rhs_code (def) == NOP_EXPR)
	      {
		machine_mode rmode = TYPE_MODE
		  (TREE_TYPE (gimple_assign_rhs1 (def)));

		if (GET_MODE_SIZE (rmode) < GET_MODE_SIZE (mode)
		    && TREE_INT_CST_LOW (treeop1) < GET_MODE_BITSIZE (word_mode)
		    && ((TREE_INT_CST_LOW (treeop1) + GET_MODE_BITSIZE (rmode))
			>= GET_MODE_BITSIZE (word_mode)))
		  {
		    unsigned int high_off = subreg_highpart_offset (word_mode,
								    mode);
		    rtx low = lowpart_subreg (word_mode, op0, mode);
		    rtx dest_low = lowpart_subreg (word_mode, target, mode);
		    rtx dest_high = simplify_gen_subreg (word_mode, target,
							 mode, high_off);
		    HOST_WIDE_INT ramount = (BITS_PER_WORD
					     - TREE_INT_CST_LOW (treeop1));
		    tree rshift = build_int_cst (TREE_TYPE (treeop1), ramount);

		    /* dest_high = src_low >> (word_size - C).  */
		    temp = expand_variable_shift (RSHIFT_EXPR, word_mode, low,
						  rshift, dest_high, unsignedp);
		    if (temp != dest_high)
		      emit_move_insn (dest_high, temp);

		    /* dest_low = src_low << C.  */
		    temp = expand_variable_shift (LSHIFT_EXPR, word_mode, low,
						  treeop1, dest_low, unsignedp);
		    if (temp != dest_low)
		      emit_move_insn (dest_low, temp);

		    temp = target ;
		  }
	      }
	  }

	if (temp == NULL_RTX)
	  temp = expand_variable_shift (code, mode, op0, treeop1, target,
					unsignedp);
	if (code == LSHIFT_EXPR)
	  temp = REDUCE_BIT_FIELD (temp);
	return temp;
      }

      /* Could determine the answer when only additive constants differ.  Also,
	 the addition of one can be handled by changing the condition.  */
    case LT_EXPR:
    case LE_EXPR:
    case GT_EXPR:
    case GE_EXPR:
    case EQ_EXPR:
    case NE_EXPR:
    case UNORDERED_EXPR:
    case ORDERED_EXPR:
    case UNLT_EXPR:
    case UNLE_EXPR:
    case UNGT_EXPR:
    case UNGE_EXPR:
    case UNEQ_EXPR:
    case LTGT_EXPR:
      {
	temp = do_store_flag (ops,
			      modifier != EXPAND_STACK_PARM ? target : NULL_RTX,
			      tmode != VOIDmode ? tmode : mode);
	if (temp)
	  return temp;

	/* Use a compare and a jump for BLKmode comparisons, or for function
	   type comparisons is have_canonicalize_funcptr_for_compare.  */

	if ((target == 0
	     || modifier == EXPAND_STACK_PARM
	     || ! safe_from_p (target, treeop0, 1)
	     || ! safe_from_p (target, treeop1, 1)
	     /* Make sure we don't have a hard reg (such as function's return
		value) live across basic blocks, if not optimizing.  */
	     || (!optimize && REG_P (target)
		 && REGNO (target) < FIRST_PSEUDO_REGISTER)))
	  target = gen_reg_rtx (tmode != VOIDmode ? tmode : mode);

	emit_move_insn (target, const0_rtx);

	rtx_code_label *lab1 = gen_label_rtx ();
	jumpifnot_1 (code, treeop0, treeop1, lab1, -1);

	if (TYPE_PRECISION (type) == 1 && !TYPE_UNSIGNED (type))
	  emit_move_insn (target, constm1_rtx);
	else
	  emit_move_insn (target, const1_rtx);

	emit_label (lab1);
	return target;
      }
    case COMPLEX_EXPR:
      /* Get the rtx code of the operands.  */
      op0 = expand_normal (treeop0);
      op1 = expand_normal (treeop1);

      if (!target)
	target = gen_reg_rtx (TYPE_MODE (type));
      else
	/* If target overlaps with op1, then either we need to force
	   op1 into a pseudo (if target also overlaps with op0),
	   or write the complex parts in reverse order.  */
	switch (GET_CODE (target))
	  {
	  case CONCAT:
	    if (reg_overlap_mentioned_p (XEXP (target, 0), op1))
	      {
		if (reg_overlap_mentioned_p (XEXP (target, 1), op0))
		  {
		  complex_expr_force_op1:
		    temp = gen_reg_rtx (GET_MODE_INNER (GET_MODE (target)));
		    emit_move_insn (temp, op1);
		    op1 = temp;
		    break;
		  }
	      complex_expr_swap_order:
		/* Move the imaginary (op1) and real (op0) parts to their
		   location.  */
		write_complex_part (target, op1, true);
		write_complex_part (target, op0, false);

		return target;
	      }
	    break;
	  case MEM:
	    temp = adjust_address_nv (target,
				      GET_MODE_INNER (GET_MODE (target)), 0);
	    if (reg_overlap_mentioned_p (temp, op1))
	      {
		machine_mode imode = GET_MODE_INNER (GET_MODE (target));
		temp = adjust_address_nv (target, imode,
					  GET_MODE_SIZE (imode));
		if (reg_overlap_mentioned_p (temp, op0))
		  goto complex_expr_force_op1;
		goto complex_expr_swap_order;
	      }
	    break;
	  default:
	    if (reg_overlap_mentioned_p (target, op1))
	      {
		if (reg_overlap_mentioned_p (target, op0))
		  goto complex_expr_force_op1;
		goto complex_expr_swap_order;
	      }
	    break;
	  }

      /* Move the real (op0) and imaginary (op1) parts to their location.  */
      write_complex_part (target, op0, false);
      write_complex_part (target, op1, true);

      return target;

    case WIDEN_SUM_EXPR:
      {
        tree oprnd0 = treeop0;
        tree oprnd1 = treeop1;

        expand_operands (oprnd0, oprnd1, NULL_RTX, &op0, &op1, EXPAND_NORMAL);
        target = expand_widen_pattern_expr (ops, op0, NULL_RTX, op1,
                                            target, unsignedp);
        return target;
      }

    case REDUC_MAX_EXPR:
    case REDUC_MIN_EXPR:
    case REDUC_PLUS_EXPR:
      {
        op0 = expand_normal (treeop0);
        this_optab = optab_for_tree_code (code, type, optab_default);
        machine_mode vec_mode = TYPE_MODE (TREE_TYPE (treeop0));

	if (optab_handler (this_optab, vec_mode) != CODE_FOR_nothing)
	  {
	    struct expand_operand ops[2];
	    enum insn_code icode = optab_handler (this_optab, vec_mode);

	    create_output_operand (&ops[0], target, mode);
	    create_input_operand (&ops[1], op0, vec_mode);
	    if (maybe_expand_insn (icode, 2, ops))
	      {
		target = ops[0].value;
		if (GET_MODE (target) != mode)
		  return gen_lowpart (tmode, target);
		return target;
	      }
	  }
	/* Fall back to optab with vector result, and then extract scalar.  */
	this_optab = scalar_reduc_to_vector (this_optab, type);
        temp = expand_unop (vec_mode, this_optab, op0, NULL_RTX, unsignedp);
        gcc_assert (temp);
        /* The tree code produces a scalar result, but (somewhat by convention)
           the optab produces a vector with the result in element 0 if
           little-endian, or element N-1 if big-endian.  So pull the scalar
           result out of that element.  */
        int index = BYTES_BIG_ENDIAN ? GET_MODE_NUNITS (vec_mode) - 1 : 0;
	int bitsize = GET_MODE_UNIT_BITSIZE (vec_mode);
        temp = extract_bit_field (temp, bitsize, bitsize * index, unsignedp,
				  target, mode, mode, false);
        gcc_assert (temp);
        return temp;
      }

    case VEC_UNPACK_HI_EXPR:
    case VEC_UNPACK_LO_EXPR:
      {
	op0 = expand_normal (treeop0);
	temp = expand_widen_pattern_expr (ops, op0, NULL_RTX, NULL_RTX,
					  target, unsignedp);
	gcc_assert (temp);
	return temp;
      }

    case VEC_UNPACK_FLOAT_HI_EXPR:
    case VEC_UNPACK_FLOAT_LO_EXPR:
      {
	op0 = expand_normal (treeop0);
	/* The signedness is determined from input operand.  */
	temp = expand_widen_pattern_expr
	  (ops, op0, NULL_RTX, NULL_RTX,
	   target, TYPE_UNSIGNED (TREE_TYPE (treeop0)));

	gcc_assert (temp);
	return temp;
      }

    case VEC_WIDEN_MULT_HI_EXPR:
    case VEC_WIDEN_MULT_LO_EXPR:
    case VEC_WIDEN_MULT_EVEN_EXPR:
    case VEC_WIDEN_MULT_ODD_EXPR:
    case VEC_WIDEN_LSHIFT_HI_EXPR:
    case VEC_WIDEN_LSHIFT_LO_EXPR:
      expand_operands (treeop0, treeop1, NULL_RTX, &op0, &op1, EXPAND_NORMAL);
      target = expand_widen_pattern_expr (ops, op0, op1, NULL_RTX,
					  target, unsignedp);
      gcc_assert (target);
      return target;

    case VEC_PACK_TRUNC_EXPR:
    case VEC_PACK_SAT_EXPR:
    case VEC_PACK_FIX_TRUNC_EXPR:
      mode = TYPE_MODE (TREE_TYPE (treeop0));
      goto binop;

    case VEC_PERM_EXPR:
      expand_operands (treeop0, treeop1, target, &op0, &op1, EXPAND_NORMAL);
      op2 = expand_normal (treeop2);

      /* Careful here: if the target doesn't support integral vector modes,
	 a constant selection vector could wind up smooshed into a normal
	 integral constant.  */
      if (CONSTANT_P (op2) && GET_CODE (op2) != CONST_VECTOR)
	{
	  tree sel_type = TREE_TYPE (treeop2);
	  machine_mode vmode
	    = mode_for_vector (TYPE_MODE (TREE_TYPE (sel_type)),
			       TYPE_VECTOR_SUBPARTS (sel_type));
	  gcc_assert (GET_MODE_CLASS (vmode) == MODE_VECTOR_INT);
	  op2 = simplify_subreg (vmode, op2, TYPE_MODE (sel_type), 0);
	  gcc_assert (op2 && GET_CODE (op2) == CONST_VECTOR);
	}
      else
        gcc_assert (GET_MODE_CLASS (GET_MODE (op2)) == MODE_VECTOR_INT);

      temp = expand_vec_perm (mode, op0, op1, op2, target);
      gcc_assert (temp);
      return temp;

    case DOT_PROD_EXPR:
      {
	tree oprnd0 = treeop0;
	tree oprnd1 = treeop1;
	tree oprnd2 = treeop2;
	rtx op2;

	expand_operands (oprnd0, oprnd1, NULL_RTX, &op0, &op1, EXPAND_NORMAL);
	op2 = expand_normal (oprnd2);
	target = expand_widen_pattern_expr (ops, op0, op1, op2,
					    target, unsignedp);
	return target;
      }

      case SAD_EXPR:
      {
	tree oprnd0 = treeop0;
	tree oprnd1 = treeop1;
	tree oprnd2 = treeop2;
	rtx op2;

	expand_operands (oprnd0, oprnd1, NULL_RTX, &op0, &op1, EXPAND_NORMAL);
	op2 = expand_normal (oprnd2);
	target = expand_widen_pattern_expr (ops, op0, op1, op2,
					    target, unsignedp);
	return target;
      }

    case REALIGN_LOAD_EXPR:
      {
        tree oprnd0 = treeop0;
        tree oprnd1 = treeop1;
        tree oprnd2 = treeop2;
        rtx op2;

        this_optab = optab_for_tree_code (code, type, optab_default);
        expand_operands (oprnd0, oprnd1, NULL_RTX, &op0, &op1, EXPAND_NORMAL);
        op2 = expand_normal (oprnd2);
        temp = expand_ternary_op (mode, this_optab, op0, op1, op2,
				  target, unsignedp);
        gcc_assert (temp);
        return temp;
      }

    case COND_EXPR:
      {
	/* A COND_EXPR with its type being VOID_TYPE represents a
	   conditional jump and is handled in
	   expand_gimple_cond_expr.  */
	gcc_assert (!VOID_TYPE_P (type));

	/* Note that COND_EXPRs whose type is a structure or union
	   are required to be constructed to contain assignments of
	   a temporary variable, so that we can evaluate them here
	   for side effect only.  If type is void, we must do likewise.  */

	gcc_assert (!TREE_ADDRESSABLE (type)
		    && !ignore
		    && TREE_TYPE (treeop1) != void_type_node
		    && TREE_TYPE (treeop2) != void_type_node);

	temp = expand_cond_expr_using_cmove (treeop0, treeop1, treeop2);
	if (temp)
	  return temp;

	/* If we are not to produce a result, we have no target.  Otherwise,
	   if a target was specified use it; it will not be used as an
	   intermediate target unless it is safe.  If no target, use a
	   temporary.  */

	if (modifier != EXPAND_STACK_PARM
	    && original_target
	    && safe_from_p (original_target, treeop0, 1)
	    && GET_MODE (original_target) == mode
	    && !MEM_P (original_target))
	  temp = original_target;
	else
	  temp = assign_temp (type, 0, 1);

	do_pending_stack_adjust ();
	NO_DEFER_POP;
	rtx_code_label *lab0 = gen_label_rtx ();
	rtx_code_label *lab1 = gen_label_rtx ();
	jumpifnot (treeop0, lab0, -1);
	store_expr (treeop1, temp,
		    modifier == EXPAND_STACK_PARM,
		    false, false);

	emit_jump_insn (targetm.gen_jump (lab1));
	emit_barrier ();
	emit_label (lab0);
	store_expr (treeop2, temp,
		    modifier == EXPAND_STACK_PARM,
		    false, false);

	emit_label (lab1);
	OK_DEFER_POP;
	return temp;
      }

    case VEC_COND_EXPR:
      target = expand_vec_cond_expr (type, treeop0, treeop1, treeop2, target);
      return target;

    default:
      gcc_unreachable ();
    }

  /* Here to do an ordinary binary operator.  */
 binop:
  expand_operands (treeop0, treeop1,
		   subtarget, &op0, &op1, EXPAND_NORMAL);
 binop2:
  this_optab = optab_for_tree_code (code, type, optab_default);
 binop3:
  if (modifier == EXPAND_STACK_PARM)
    target = 0;
  temp = expand_binop (mode, this_optab, op0, op1, target,
		       unsignedp, OPTAB_LIB_WIDEN);
  gcc_assert (temp);
  /* Bitwise operations do not need bitfield reduction as we expect their
     operands being properly truncated.  */
  if (code == BIT_XOR_EXPR
      || code == BIT_AND_EXPR
      || code == BIT_IOR_EXPR)
    return temp;
  return REDUCE_BIT_FIELD (temp);
}
#undef REDUCE_BIT_FIELD


/* Return TRUE if expression STMT is suitable for replacement.  
   Never consider memory loads as replaceable, because those don't ever lead 
   into constant expressions.  */

static bool
stmt_is_replaceable_p (gimple stmt)
{
  if (ssa_is_replaceable_p (stmt))
    {
      /* Don't move around loads.  */
      if (!gimple_assign_single_p (stmt)
	  || is_gimple_val (gimple_assign_rhs1 (stmt)))
	return true;
    }
  return false;
}

rtx
expand_expr_real_1 (tree exp, rtx target, machine_mode tmode,
		    enum expand_modifier modifier, rtx *alt_rtl,
		    bool inner_reference_p)
{
  rtx op0, op1, temp, decl_rtl;
  tree type;
  int unsignedp;
  machine_mode mode, dmode;
  enum tree_code code = TREE_CODE (exp);
  rtx subtarget, original_target;
  int ignore;
  tree context;
  bool reduce_bit_field;
  location_t loc = EXPR_LOCATION (exp);
  struct separate_ops ops;
  tree treeop0, treeop1, treeop2;
  tree ssa_name = NULL_TREE;
  gimple g;

  type = TREE_TYPE (exp);
  mode = TYPE_MODE (type);
  unsignedp = TYPE_UNSIGNED (type);

  treeop0 = treeop1 = treeop2 = NULL_TREE;
  if (!VL_EXP_CLASS_P (exp))
    switch (TREE_CODE_LENGTH (code))
      {
	default:
	case 3: treeop2 = TREE_OPERAND (exp, 2);
	case 2: treeop1 = TREE_OPERAND (exp, 1);
	case 1: treeop0 = TREE_OPERAND (exp, 0);
	case 0: break;
      }
  ops.code = code;
  ops.type = type;
  ops.op0 = treeop0;
  ops.op1 = treeop1;
  ops.op2 = treeop2;
  ops.location = loc;

  ignore = (target == const0_rtx
	    || ((CONVERT_EXPR_CODE_P (code)
		 || code == COND_EXPR || code == VIEW_CONVERT_EXPR)
		&& TREE_CODE (type) == VOID_TYPE));

  /* An operation in what may be a bit-field type needs the
     result to be reduced to the precision of the bit-field type,
     which is narrower than that of the type's mode.  */
  reduce_bit_field = (!ignore
		      && INTEGRAL_TYPE_P (type)
		      && GET_MODE_PRECISION (mode) > TYPE_PRECISION (type));

  /* If we are going to ignore this result, we need only do something
     if there is a side-effect somewhere in the expression.  If there
     is, short-circuit the most common cases here.  Note that we must
     not call expand_expr with anything but const0_rtx in case this
     is an initial expansion of a size that contains a PLACEHOLDER_EXPR.  */

  if (ignore)
    {
      if (! TREE_SIDE_EFFECTS (exp))
	return const0_rtx;

      /* Ensure we reference a volatile object even if value is ignored, but
	 don't do this if all we are doing is taking its address.  */
      if (TREE_THIS_VOLATILE (exp)
	  && TREE_CODE (exp) != FUNCTION_DECL
	  && mode != VOIDmode && mode != BLKmode
	  && modifier != EXPAND_CONST_ADDRESS)
	{
	  temp = expand_expr (exp, NULL_RTX, VOIDmode, modifier);
	  if (MEM_P (temp))
	    copy_to_reg (temp);
	  return const0_rtx;
	}

      if (TREE_CODE_CLASS (code) == tcc_unary
	  || code == BIT_FIELD_REF
	  || code == COMPONENT_REF
	  || code == INDIRECT_REF)
	return expand_expr (treeop0, const0_rtx, VOIDmode,
			    modifier);

      else if (TREE_CODE_CLASS (code) == tcc_binary
	       || TREE_CODE_CLASS (code) == tcc_comparison
	       || code == ARRAY_REF || code == ARRAY_RANGE_REF)
	{
	  expand_expr (treeop0, const0_rtx, VOIDmode, modifier);
	  expand_expr (treeop1, const0_rtx, VOIDmode, modifier);
	  return const0_rtx;
	}

      target = 0;
    }

  if (reduce_bit_field && modifier == EXPAND_STACK_PARM)
    target = 0;

  /* Use subtarget as the target for operand 0 of a binary operation.  */
  subtarget = get_subtarget (target);
  original_target = target;

  switch (code)
    {
    case LABEL_DECL:
      {
	tree function = decl_function_context (exp);

	temp = label_rtx (exp);
	temp = gen_rtx_LABEL_REF (Pmode, temp);

	if (function != current_function_decl
	    && function != 0)
	  LABEL_REF_NONLOCAL_P (temp) = 1;

	temp = gen_rtx_MEM (FUNCTION_MODE, temp);
	return temp;
      }

    case SSA_NAME:
      /* ??? ivopts calls expander, without any preparation from
         out-of-ssa.  So fake instructions as if this was an access to the
	 base variable.  This unnecessarily allocates a pseudo, see how we can
	 reuse it, if partition base vars have it set already.  */
      if (!currently_expanding_to_rtl)
	{
	  tree var = SSA_NAME_VAR (exp);
	  if (var && DECL_RTL_SET_P (var))
	    return DECL_RTL (var);
	  return gen_raw_REG (TYPE_MODE (TREE_TYPE (exp)),
			      LAST_VIRTUAL_REGISTER + 1);
	}

      g = get_gimple_for_ssa_name (exp);
      /* For EXPAND_INITIALIZER try harder to get something simpler.  */
      if (g == NULL
	  && modifier == EXPAND_INITIALIZER
	  && !SSA_NAME_IS_DEFAULT_DEF (exp)
	  && (optimize || !SSA_NAME_VAR (exp)
	      || DECL_IGNORED_P (SSA_NAME_VAR (exp)))
	  && stmt_is_replaceable_p (SSA_NAME_DEF_STMT (exp)))
	g = SSA_NAME_DEF_STMT (exp);
      if (g)
	{
	  rtx r;
	  location_t saved_loc = curr_insn_location ();
	  location_t loc = gimple_location (g);
	  if (loc != UNKNOWN_LOCATION)
	    set_curr_insn_location (loc);
	  ops.code = gimple_assign_rhs_code (g);
          switch (get_gimple_rhs_class (ops.code))
	    {
	    case GIMPLE_TERNARY_RHS:
	      ops.op2 = gimple_assign_rhs3 (g);
	      /* Fallthru */
	    case GIMPLE_BINARY_RHS:
	      ops.op1 = gimple_assign_rhs2 (g);

	      /* Try to expand conditonal compare.  */
	      if (targetm.gen_ccmp_first)
		{
		  gcc_checking_assert (targetm.gen_ccmp_next != NULL);
		  r = expand_ccmp_expr (g);
		  if (r)
		    break;
		}
	      /* Fallthru */
	    case GIMPLE_UNARY_RHS:
	      ops.op0 = gimple_assign_rhs1 (g);
	      ops.type = TREE_TYPE (gimple_assign_lhs (g));
	      ops.location = loc;
	      r = expand_expr_real_2 (&ops, target, tmode, modifier);
	      break;
	    case GIMPLE_SINGLE_RHS:
	      {
		r = expand_expr_real (gimple_assign_rhs1 (g), target,
				      tmode, modifier, NULL, inner_reference_p);
		break;
	      }
	    default:
	      gcc_unreachable ();
	    }
	  set_curr_insn_location (saved_loc);
	  if (REG_P (r) && !REG_EXPR (r))
	    set_reg_attrs_for_decl_rtl (SSA_NAME_VAR (exp), r);
	  return r;
	}

      ssa_name = exp;
      decl_rtl = get_rtx_for_ssa_name (ssa_name);
      exp = SSA_NAME_VAR (ssa_name);
      goto expand_decl_rtl;

    case PARM_DECL:
    case VAR_DECL:
      /* If a static var's type was incomplete when the decl was written,
	 but the type is complete now, lay out the decl now.  */
      if (DECL_SIZE (exp) == 0
	  && COMPLETE_OR_UNBOUND_ARRAY_TYPE_P (TREE_TYPE (exp))
	  && (TREE_STATIC (exp) || DECL_EXTERNAL (exp)))
	layout_decl (exp, 0);

      /* ... fall through ...  */

    case FUNCTION_DECL:
    case RESULT_DECL:
      decl_rtl = DECL_RTL (exp);
    expand_decl_rtl:
      gcc_assert (decl_rtl);
      decl_rtl = copy_rtx (decl_rtl);
      /* Record writes to register variables.  */
      if (modifier == EXPAND_WRITE
	  && REG_P (decl_rtl)
	  && HARD_REGISTER_P (decl_rtl))
        add_to_hard_reg_set (&crtl->asm_clobbers,
			     GET_MODE (decl_rtl), REGNO (decl_rtl));

      /* Ensure variable marked as used even if it doesn't go through
	 a parser.  If it hasn't be used yet, write out an external
	 definition.  */
      if (exp)
	TREE_USED (exp) = 1;

      /* Show we haven't gotten RTL for this yet.  */
      temp = 0;

      /* Variables inherited from containing functions should have
	 been lowered by this point.  */
      if (exp)
	context = decl_function_context (exp);
      gcc_assert (!exp
		  || SCOPE_FILE_SCOPE_P (context)
		  || context == current_function_decl
		  || TREE_STATIC (exp)
		  || DECL_EXTERNAL (exp)
		  /* ??? C++ creates functions that are not TREE_STATIC.  */
		  || TREE_CODE (exp) == FUNCTION_DECL);

      /* This is the case of an array whose size is to be determined
	 from its initializer, while the initializer is still being parsed.
	 ??? We aren't parsing while expanding anymore.  */

      if (MEM_P (decl_rtl) && REG_P (XEXP (decl_rtl, 0)))
	temp = validize_mem (decl_rtl);

      /* If DECL_RTL is memory, we are in the normal case and the
	 address is not valid, get the address into a register.  */

      else if (MEM_P (decl_rtl) && modifier != EXPAND_INITIALIZER)
	{
	  if (alt_rtl)
	    *alt_rtl = decl_rtl;
	  decl_rtl = use_anchored_address (decl_rtl);
	  if (modifier != EXPAND_CONST_ADDRESS
	      && modifier != EXPAND_SUM
	      && !memory_address_addr_space_p (exp ? DECL_MODE (exp)
					       : GET_MODE (decl_rtl),
					       XEXP (decl_rtl, 0),
					       MEM_ADDR_SPACE (decl_rtl)))
	    temp = replace_equiv_address (decl_rtl,
					  copy_rtx (XEXP (decl_rtl, 0)));
	}

      /* If we got something, return it.  But first, set the alignment
	 if the address is a register.  */
      if (temp != 0)
	{
	  if (exp && MEM_P (temp) && REG_P (XEXP (temp, 0)))
	    mark_reg_pointer (XEXP (temp, 0), DECL_ALIGN (exp));

	  return temp;
	}

      if (exp)
	dmode = DECL_MODE (exp);
      else
	dmode = TYPE_MODE (TREE_TYPE (ssa_name));

      /* If the mode of DECL_RTL does not match that of the decl,
	 there are two cases: we are dealing with a BLKmode value
	 that is returned in a register, or we are dealing with
	 a promoted value.  In the latter case, return a SUBREG
	 of the wanted mode, but mark it so that we know that it
	 was already extended.  */
      if (REG_P (decl_rtl)
	  && dmode != BLKmode
	  && GET_MODE (decl_rtl) != dmode)
	{
	  machine_mode pmode;

	  /* Get the signedness to be used for this variable.  Ensure we get
	     the same mode we got when the variable was declared.  */
	  if (code != SSA_NAME)
	    pmode = promote_decl_mode (exp, &unsignedp);
	  else if ((g = SSA_NAME_DEF_STMT (ssa_name))
		   && gimple_code (g) == GIMPLE_CALL
		   && !gimple_call_internal_p (g))
	    pmode = promote_function_mode (type, mode, &unsignedp,
					   gimple_call_fntype (g),
					   2);
	  else
	    pmode = promote_ssa_mode (ssa_name, &unsignedp);
	  gcc_assert (GET_MODE (decl_rtl) == pmode);

	  temp = gen_lowpart_SUBREG (mode, decl_rtl);
	  SUBREG_PROMOTED_VAR_P (temp) = 1;
	  SUBREG_PROMOTED_SET (temp, unsignedp);
	  return temp;
	}

      return decl_rtl;

    case INTEGER_CST:
      /* Given that TYPE_PRECISION (type) is not always equal to
         GET_MODE_PRECISION (TYPE_MODE (type)), we need to extend from
         the former to the latter according to the signedness of the
         type. */
      temp = immed_wide_int_const (wide_int::from
				   (exp,
				    GET_MODE_PRECISION (TYPE_MODE (type)),
				    TYPE_SIGN (type)),
				   TYPE_MODE (type));
      return temp;

    case VECTOR_CST:
      {
	tree tmp = NULL_TREE;
	if (GET_MODE_CLASS (mode) == MODE_VECTOR_INT
	    || GET_MODE_CLASS (mode) == MODE_VECTOR_FLOAT
	    || GET_MODE_CLASS (mode) == MODE_VECTOR_FRACT
	    || GET_MODE_CLASS (mode) == MODE_VECTOR_UFRACT
	    || GET_MODE_CLASS (mode) == MODE_VECTOR_ACCUM
	    || GET_MODE_CLASS (mode) == MODE_VECTOR_UACCUM)
	  return const_vector_from_tree (exp);
	if (GET_MODE_CLASS (mode) == MODE_INT)
	  {
	    tree type_for_mode = lang_hooks.types.type_for_mode (mode, 1);
	    if (type_for_mode)
	      tmp = fold_unary_loc (loc, VIEW_CONVERT_EXPR, type_for_mode, exp);
	  }
	if (!tmp)
	  {
	    vec<constructor_elt, va_gc> *v;
	    unsigned i;
	    vec_alloc (v, VECTOR_CST_NELTS (exp));
	    for (i = 0; i < VECTOR_CST_NELTS (exp); ++i)
	      CONSTRUCTOR_APPEND_ELT (v, NULL_TREE, VECTOR_CST_ELT (exp, i));
	    tmp = build_constructor (type, v);
	  }
	return expand_expr (tmp, ignore ? const0_rtx : target,
			    tmode, modifier);
      }

    case CONST_DECL:
      return expand_expr (DECL_INITIAL (exp), target, VOIDmode, modifier);

    case REAL_CST:
      /* If optimized, generate immediate CONST_DOUBLE
	 which will be turned into memory by reload if necessary.

	 We used to force a register so that loop.c could see it.  But
	 this does not allow gen_* patterns to perform optimizations with
	 the constants.  It also produces two insns in cases like "x = 1.0;".
	 On most machines, floating-point constants are not permitted in
	 many insns, so we'd end up copying it to a register in any case.

	 Now, we do the copying in expand_binop, if appropriate.  */
      return CONST_DOUBLE_FROM_REAL_VALUE (TREE_REAL_CST (exp),
					   TYPE_MODE (TREE_TYPE (exp)));

    case FIXED_CST:
      return CONST_FIXED_FROM_FIXED_VALUE (TREE_FIXED_CST (exp),
					   TYPE_MODE (TREE_TYPE (exp)));

    case COMPLEX_CST:
      /* Handle evaluating a complex constant in a CONCAT target.  */
      if (original_target && GET_CODE (original_target) == CONCAT)
	{
	  machine_mode mode = TYPE_MODE (TREE_TYPE (TREE_TYPE (exp)));
	  rtx rtarg, itarg;

	  rtarg = XEXP (original_target, 0);
	  itarg = XEXP (original_target, 1);

	  /* Move the real and imaginary parts separately.  */
	  op0 = expand_expr (TREE_REALPART (exp), rtarg, mode, EXPAND_NORMAL);
	  op1 = expand_expr (TREE_IMAGPART (exp), itarg, mode, EXPAND_NORMAL);

	  if (op0 != rtarg)
	    emit_move_insn (rtarg, op0);
	  if (op1 != itarg)
	    emit_move_insn (itarg, op1);

	  return original_target;
	}

      /* ... fall through ...  */

    case STRING_CST:
      temp = expand_expr_constant (exp, 1, modifier);

      /* temp contains a constant address.
	 On RISC machines where a constant address isn't valid,
	 make some insns to get that address into a register.  */
      if (modifier != EXPAND_CONST_ADDRESS
	  && modifier != EXPAND_INITIALIZER
	  && modifier != EXPAND_SUM
	  && ! memory_address_addr_space_p (mode, XEXP (temp, 0),
					    MEM_ADDR_SPACE (temp)))
	return replace_equiv_address (temp,
				      copy_rtx (XEXP (temp, 0)));
      return temp;

    case SAVE_EXPR:
      {
	tree val = treeop0;
	rtx ret = expand_expr_real_1 (val, target, tmode, modifier, alt_rtl,
				      inner_reference_p);

	if (!SAVE_EXPR_RESOLVED_P (exp))
	  {
	    /* We can indeed still hit this case, typically via builtin
	       expanders calling save_expr immediately before expanding
	       something.  Assume this means that we only have to deal
	       with non-BLKmode values.  */
	    gcc_assert (GET_MODE (ret) != BLKmode);

	    val = build_decl (curr_insn_location (),
			      VAR_DECL, NULL, TREE_TYPE (exp));
	    DECL_ARTIFICIAL (val) = 1;
	    DECL_IGNORED_P (val) = 1;
	    treeop0 = val;
	    TREE_OPERAND (exp, 0) = treeop0;
	    SAVE_EXPR_RESOLVED_P (exp) = 1;

	    if (!CONSTANT_P (ret))
	      ret = copy_to_reg (ret);
	    SET_DECL_RTL (val, ret);
	  }

        return ret;
      }


    case CONSTRUCTOR:
      /* If we don't need the result, just ensure we evaluate any
	 subexpressions.  */
      if (ignore)
	{
	  unsigned HOST_WIDE_INT idx;
	  tree value;

	  FOR_EACH_CONSTRUCTOR_VALUE (CONSTRUCTOR_ELTS (exp), idx, value)
	    expand_expr (value, const0_rtx, VOIDmode, EXPAND_NORMAL);

	  return const0_rtx;
	}

      return expand_constructor (exp, target, modifier, false);

    case TARGET_MEM_REF:
      {
	addr_space_t as
	  = TYPE_ADDR_SPACE (TREE_TYPE (TREE_TYPE (TREE_OPERAND (exp, 0))));
	enum insn_code icode;
	unsigned int align;

	op0 = addr_for_mem_ref (exp, as, true);
	op0 = memory_address_addr_space (mode, op0, as);
	temp = gen_rtx_MEM (mode, op0);
	set_mem_attributes (temp, exp, 0);
	set_mem_addr_space (temp, as);
	align = get_object_alignment (exp);
	if (modifier != EXPAND_WRITE
	    && modifier != EXPAND_MEMORY
	    && mode != BLKmode
	    && align < GET_MODE_ALIGNMENT (mode)
	    /* If the target does not have special handling for unaligned
	       loads of mode then it can use regular moves for them.  */
	    && ((icode = optab_handler (movmisalign_optab, mode))
		!= CODE_FOR_nothing))
	  {
	    struct expand_operand ops[2];

	    /* We've already validated the memory, and we're creating a
	       new pseudo destination.  The predicates really can't fail,
	       nor can the generator.  */
	    create_output_operand (&ops[0], NULL_RTX, mode);
	    create_fixed_operand (&ops[1], temp);
	    expand_insn (icode, 2, ops);
	    temp = ops[0].value;
	  }
	return temp;
      }

    case MEM_REF:
      {
	const bool reverse = REF_REVERSE_STORAGE_ORDER (exp);
	addr_space_t as
	  = TYPE_ADDR_SPACE (TREE_TYPE (TREE_TYPE (TREE_OPERAND (exp, 0))));
	machine_mode address_mode;
	tree base = TREE_OPERAND (exp, 0);
	gimple def_stmt;
	enum insn_code icode;
	unsigned align;
	/* Handle expansion of non-aliased memory with non-BLKmode.  That
	   might end up in a register.  */
	if (mem_ref_refers_to_non_mem_p (exp))
	  {
	    HOST_WIDE_INT offset = mem_ref_offset (exp).to_short_addr ();
	    base = TREE_OPERAND (base, 0);
	    if (offset == 0
	        && !reverse
		&& tree_fits_uhwi_p (TYPE_SIZE (type))
		&& (GET_MODE_BITSIZE (DECL_MODE (base))
		    == tree_to_uhwi (TYPE_SIZE (type))))
	      return expand_expr (build1 (VIEW_CONVERT_EXPR, type, base),
				  target, tmode, modifier);
	    if (TYPE_MODE (type) == BLKmode)
	      {
		temp = assign_stack_temp (DECL_MODE (base),
					  GET_MODE_SIZE (DECL_MODE (base)));
		store_expr (base, temp, 0, false, false);
		temp = adjust_address (temp, BLKmode, offset);
		set_mem_size (temp, int_size_in_bytes (type));
		return temp;
	      }
	    exp = build3 (BIT_FIELD_REF, type, base, TYPE_SIZE (type),
			  bitsize_int (offset * BITS_PER_UNIT));
	    REF_REVERSE_STORAGE_ORDER (exp) = reverse;
	    return expand_expr (exp, target, tmode, modifier);
	  }
	address_mode = targetm.addr_space.address_mode (as);
	base = TREE_OPERAND (exp, 0);
	if ((def_stmt = get_def_for_expr (base, BIT_AND_EXPR)))
	  {
	    tree mask = gimple_assign_rhs2 (def_stmt);
	    base = build2 (BIT_AND_EXPR, TREE_TYPE (base),
			   gimple_assign_rhs1 (def_stmt), mask);
	    TREE_OPERAND (exp, 0) = base;
	  }
	align = get_object_alignment (exp);
	op0 = expand_expr (base, NULL_RTX, VOIDmode, EXPAND_SUM);
	op0 = memory_address_addr_space (mode, op0, as);
	if (!integer_zerop (TREE_OPERAND (exp, 1)))
	  {
	    rtx off = immed_wide_int_const (mem_ref_offset (exp), address_mode);
	    op0 = simplify_gen_binary (PLUS, address_mode, op0, off);
	    op0 = memory_address_addr_space (mode, op0, as);
	  }
	temp = gen_rtx_MEM (mode, op0);
	set_mem_attributes (temp, exp, 0);
	set_mem_addr_space (temp, as);
	if (TREE_THIS_VOLATILE (exp))
	  MEM_VOLATILE_P (temp) = 1;
	if (modifier != EXPAND_WRITE
	    && modifier != EXPAND_MEMORY
	    && !inner_reference_p
	    && mode != BLKmode
	    && align < GET_MODE_ALIGNMENT (mode))
	  {
	    if ((icode = optab_handler (movmisalign_optab, mode))
		!= CODE_FOR_nothing)
	      {
		struct expand_operand ops[2];

		/* We've already validated the memory, and we're creating a
		   new pseudo destination.  The predicates really can't fail,
		   nor can the generator.  */
		create_output_operand (&ops[0], NULL_RTX, mode);
		create_fixed_operand (&ops[1], temp);
		expand_insn (icode, 2, ops);
		temp = ops[0].value;
	      }
	    else if (SLOW_UNALIGNED_ACCESS (mode, align))
	      temp = extract_bit_field (temp, GET_MODE_BITSIZE (mode),
					0, TYPE_UNSIGNED (TREE_TYPE (exp)),
					(modifier == EXPAND_STACK_PARM
					 ? NULL_RTX : target),
					mode, mode, false);
	  }
	if (reverse
	    && modifier != EXPAND_MEMORY
	    && modifier != EXPAND_WRITE)
	  temp = flip_storage_order (mode, temp);
	return temp;
      }

    case ARRAY_REF:

      {
	tree array = treeop0;
	tree index = treeop1;
	tree init;

	/* Fold an expression like: "foo"[2].
	   This is not done in fold so it won't happen inside &.
	   Don't fold if this is for wide characters since it's too
	   difficult to do correctly and this is a very rare case.  */

	if (modifier != EXPAND_CONST_ADDRESS
	    && modifier != EXPAND_INITIALIZER
	    && modifier != EXPAND_MEMORY)
	  {
	    tree t = fold_read_from_constant_string (exp);

	    if (t)
	      return expand_expr (t, target, tmode, modifier);
	  }

	/* If this is a constant index into a constant array,
	   just get the value from the array.  Handle both the cases when
	   we have an explicit constructor and when our operand is a variable
	   that was declared const.  */

	if (modifier != EXPAND_CONST_ADDRESS
	    && modifier != EXPAND_INITIALIZER
	    && modifier != EXPAND_MEMORY
	    && TREE_CODE (array) == CONSTRUCTOR
	    && ! TREE_SIDE_EFFECTS (array)
	    && TREE_CODE (index) == INTEGER_CST)
	  {
	    unsigned HOST_WIDE_INT ix;
	    tree field, value;

	    FOR_EACH_CONSTRUCTOR_ELT (CONSTRUCTOR_ELTS (array), ix,
				      field, value)
	      if (tree_int_cst_equal (field, index))
		{
		  if (!TREE_SIDE_EFFECTS (value))
		    return expand_expr (fold (value), target, tmode, modifier);
		  break;
		}
	  }

	else if (optimize >= 1
		 && modifier != EXPAND_CONST_ADDRESS
		 && modifier != EXPAND_INITIALIZER
		 && modifier != EXPAND_MEMORY
		 && TREE_READONLY (array) && ! TREE_SIDE_EFFECTS (array)
		 && TREE_CODE (index) == INTEGER_CST
		 && (TREE_CODE (array) == VAR_DECL
		     || TREE_CODE (array) == CONST_DECL)
		 && (init = ctor_for_folding (array)) != error_mark_node)
	  {
	    if (init == NULL_TREE)
	      {
		tree value = build_zero_cst (type);
		if (TREE_CODE (value) == CONSTRUCTOR)
		  {
		    /* If VALUE is a CONSTRUCTOR, this optimization is only
		       useful if this doesn't store the CONSTRUCTOR into
		       memory.  If it does, it is more efficient to just
		       load the data from the array directly.  */
		    rtx ret = expand_constructor (value, target,
						  modifier, true);
		    if (ret == NULL_RTX)
		      value = NULL_TREE;
		  }

		if (value)
		  return expand_expr (value, target, tmode, modifier);
	      }
	    else if (TREE_CODE (init) == CONSTRUCTOR)
	      {
		unsigned HOST_WIDE_INT ix;
		tree field, value;

		FOR_EACH_CONSTRUCTOR_ELT (CONSTRUCTOR_ELTS (init), ix,
					  field, value)
		  if (tree_int_cst_equal (field, index))
		    {
		      if (TREE_SIDE_EFFECTS (value))
			break;

		      if (TREE_CODE (value) == CONSTRUCTOR)
			{
			  /* If VALUE is a CONSTRUCTOR, this
			     optimization is only useful if
			     this doesn't store the CONSTRUCTOR
			     into memory.  If it does, it is more
			     efficient to just load the data from
			     the array directly.  */
			  rtx ret = expand_constructor (value, target,
							modifier, true);
			  if (ret == NULL_RTX)
			    break;
			}

		      return
		        expand_expr (fold (value), target, tmode, modifier);
		    }
	      }
	    else if (TREE_CODE (init) == STRING_CST)
	      {
		tree low_bound = array_ref_low_bound (exp);
		tree index1 = fold_convert_loc (loc, sizetype, treeop1);

		/* Optimize the special case of a zero lower bound.

		   We convert the lower bound to sizetype to avoid problems
		   with constant folding.  E.g. suppose the lower bound is
		   1 and its mode is QI.  Without the conversion
		      (ARRAY + (INDEX - (unsigned char)1))
		   becomes
		      (ARRAY + (-(unsigned char)1) + INDEX)
		   which becomes
		      (ARRAY + 255 + INDEX).  Oops!  */
		if (!integer_zerop (low_bound))
		  index1 = size_diffop_loc (loc, index1,
					    fold_convert_loc (loc, sizetype,
							      low_bound));

		if (compare_tree_int (index1, TREE_STRING_LENGTH (init)) < 0)
		  {
		    tree type = TREE_TYPE (TREE_TYPE (init));
		    machine_mode mode = TYPE_MODE (type);

		    if (GET_MODE_CLASS (mode) == MODE_INT
			&& GET_MODE_SIZE (mode) == 1)
		      return gen_int_mode (TREE_STRING_POINTER (init)
					   [TREE_INT_CST_LOW (index1)],
					   mode);
		  }
	      }
	  }
      }
      goto normal_inner_ref;

    case COMPONENT_REF:
      /* If the operand is a CONSTRUCTOR, we can just extract the
	 appropriate field if it is present.  */
      if (TREE_CODE (treeop0) == CONSTRUCTOR)
	{
	  unsigned HOST_WIDE_INT idx;
	  tree field, value;

	  FOR_EACH_CONSTRUCTOR_ELT (CONSTRUCTOR_ELTS (treeop0),
				    idx, field, value)
	    if (field == treeop1
		/* We can normally use the value of the field in the
		   CONSTRUCTOR.  However, if this is a bitfield in
		   an integral mode that we can fit in a HOST_WIDE_INT,
		   we must mask only the number of bits in the bitfield,
		   since this is done implicitly by the constructor.  If
		   the bitfield does not meet either of those conditions,
		   we can't do this optimization.  */
		&& (! DECL_BIT_FIELD (field)
		    || ((GET_MODE_CLASS (DECL_MODE (field)) == MODE_INT)
			&& (GET_MODE_PRECISION (DECL_MODE (field))
			    <= HOST_BITS_PER_WIDE_INT))))
	      {
		if (DECL_BIT_FIELD (field)
		    && modifier == EXPAND_STACK_PARM)
		  target = 0;
		op0 = expand_expr (value, target, tmode, modifier);
		if (DECL_BIT_FIELD (field))
		  {
		    HOST_WIDE_INT bitsize = TREE_INT_CST_LOW (DECL_SIZE (field));
		    machine_mode imode = TYPE_MODE (TREE_TYPE (field));

		    if (TYPE_UNSIGNED (TREE_TYPE (field)))
		      {
			op1 = gen_int_mode (((HOST_WIDE_INT) 1 << bitsize) - 1,
					    imode);
			op0 = expand_and (imode, op0, op1, target);
		      }
		    else
		      {
			int count = GET_MODE_PRECISION (imode) - bitsize;

			op0 = expand_shift (LSHIFT_EXPR, imode, op0, count,
					    target, 0);
			op0 = expand_shift (RSHIFT_EXPR, imode, op0, count,
					    target, 0);
		      }
		  }

		return op0;
	      }
	}
      goto normal_inner_ref;

    case BIT_FIELD_REF:
    case ARRAY_RANGE_REF:
    normal_inner_ref:
      {
	machine_mode mode1, mode2;
	HOST_WIDE_INT bitsize, bitpos;
	tree offset;
	int reversep, volatilep = 0, must_force_mem;
	tree tem
	  = get_inner_reference (exp, &bitsize, &bitpos, &offset, &mode1,
				 &unsignedp, &reversep, &volatilep, true);
	rtx orig_op0, memloc;
	bool clear_mem_expr = false;

	/* If we got back the original object, something is wrong.  Perhaps
	   we are evaluating an expression too early.  In any event, don't
	   infinitely recurse.  */
	gcc_assert (tem != exp);

	/* If TEM's type is a union of variable size, pass TARGET to the inner
	   computation, since it will need a temporary and TARGET is known
	   to have to do.  This occurs in unchecked conversion in Ada.  */
	orig_op0 = op0
	  = expand_expr_real (tem,
			      (TREE_CODE (TREE_TYPE (tem)) == UNION_TYPE
			       && COMPLETE_TYPE_P (TREE_TYPE (tem))
			       && (TREE_CODE (TYPE_SIZE (TREE_TYPE (tem)))
				   != INTEGER_CST)
			       && modifier != EXPAND_STACK_PARM
			       ? target : NULL_RTX),
			      VOIDmode,
			      modifier == EXPAND_SUM ? EXPAND_NORMAL : modifier,
			      NULL, true);

	/* If the field has a mode, we want to access it in the
	   field's mode, not the computed mode.
	   If a MEM has VOIDmode (external with incomplete type),
	   use BLKmode for it instead.  */
	if (MEM_P (op0))
	  {
	    if (mode1 != VOIDmode)
	      op0 = adjust_address (op0, mode1, 0);
	    else if (GET_MODE (op0) == VOIDmode)
	      op0 = adjust_address (op0, BLKmode, 0);
	  }

	mode2
	  = CONSTANT_P (op0) ? TYPE_MODE (TREE_TYPE (tem)) : GET_MODE (op0);

	/* If we have either an offset, a BLKmode result, or a reference
	   outside the underlying object, we must force it to memory.
	   Such a case can occur in Ada if we have unchecked conversion
	   of an expression from a scalar type to an aggregate type or
	   for an ARRAY_RANGE_REF whose type is BLKmode, or if we were
	   passed a partially uninitialized object or a view-conversion
	   to a larger size.  */
	must_force_mem = (offset
			  || mode1 == BLKmode
			  || bitpos + bitsize > GET_MODE_BITSIZE (mode2));

	/* Handle CONCAT first.  */
	if (GET_CODE (op0) == CONCAT && !must_force_mem)
	  {
	    if (bitpos == 0
		&& bitsize == GET_MODE_BITSIZE (GET_MODE (op0)))
	      {
		if (reversep)
		  op0 = flip_storage_order (GET_MODE (op0), op0);
		return op0;
	      }
	    if (bitpos == 0
		&& bitsize == GET_MODE_BITSIZE (GET_MODE (XEXP (op0, 0)))
		&& bitsize)
	      {
		op0 = XEXP (op0, 0);
		mode2 = GET_MODE (op0);
	      }
	    else if (bitpos == GET_MODE_BITSIZE (GET_MODE (XEXP (op0, 0)))
		     && bitsize == GET_MODE_BITSIZE (GET_MODE (XEXP (op0, 1)))
		     && bitpos
		     && bitsize)
	      {
		op0 = XEXP (op0, 1);
		bitpos = 0;
		mode2 = GET_MODE (op0);
	      }
	    else
	      /* Otherwise force into memory.  */
	      must_force_mem = 1;
	  }

	/* If this is a constant, put it in a register if it is a legitimate
	   constant and we don't need a memory reference.  */
	if (CONSTANT_P (op0)
	    && mode2 != BLKmode
	    && targetm.legitimate_constant_p (mode2, op0)
	    && !must_force_mem)
	  op0 = force_reg (mode2, op0);

	/* Otherwise, if this is a constant, try to force it to the constant
	   pool.  Note that back-ends, e.g. MIPS, may refuse to do so if it
	   is a legitimate constant.  */
	else if (CONSTANT_P (op0) && (memloc = force_const_mem (mode2, op0)))
	  op0 = validize_mem (memloc);

	/* Otherwise, if this is a constant or the object is not in memory
	   and need be, put it there.  */
	else if (CONSTANT_P (op0) || (!MEM_P (op0) && must_force_mem))
	  {
	    memloc = assign_temp (TREE_TYPE (tem), 1, 1);
	    emit_move_insn (memloc, op0);
	    op0 = memloc;
	    clear_mem_expr = true;
	  }

	if (offset)
	  {
	    machine_mode address_mode;
	    rtx offset_rtx = expand_expr (offset, NULL_RTX, VOIDmode,
					  EXPAND_SUM);

	    gcc_assert (MEM_P (op0));

	    address_mode = get_address_mode (op0);
	    if (GET_MODE (offset_rtx) != address_mode)
	      {
		/* We cannot be sure that the RTL in offset_rtx is valid outside
		   of a memory address context, so force it into a register
		   before attempting to convert it to the desired mode.  */
		offset_rtx = force_operand (offset_rtx, NULL_RTX);
		offset_rtx = convert_to_mode (address_mode, offset_rtx, 0);
	      }

	    /* See the comment in expand_assignment for the rationale.  */
	    if (mode1 != VOIDmode
		&& bitpos != 0
		&& bitsize > 0
		&& (bitpos % bitsize) == 0
		&& (bitsize % GET_MODE_ALIGNMENT (mode1)) == 0
		&& MEM_ALIGN (op0) >= GET_MODE_ALIGNMENT (mode1))
	      {
		op0 = adjust_address (op0, mode1, bitpos / BITS_PER_UNIT);
		bitpos = 0;
	      }

	    op0 = offset_address (op0, offset_rtx,
				  highest_pow2_factor (offset));
	  }

	/* If OFFSET is making OP0 more aligned than BIGGEST_ALIGNMENT,
	   record its alignment as BIGGEST_ALIGNMENT.  */
	if (MEM_P (op0) && bitpos == 0 && offset != 0
	    && is_aligning_offset (offset, tem))
	  set_mem_align (op0, BIGGEST_ALIGNMENT);

	/* Don't forget about volatility even if this is a bitfield.  */
	if (MEM_P (op0) && volatilep && ! MEM_VOLATILE_P (op0))
	  {
	    if (op0 == orig_op0)
	      op0 = copy_rtx (op0);

	    MEM_VOLATILE_P (op0) = 1;
	  }

	/* In cases where an aligned union has an unaligned object
	   as a field, we might be extracting a BLKmode value from
	   an integer-mode (e.g., SImode) object.  Handle this case
	   by doing the extract into an object as wide as the field
	   (which we know to be the width of a basic mode), then
	   storing into memory, and changing the mode to BLKmode.  */
	if (mode1 == VOIDmode
	    || REG_P (op0) || GET_CODE (op0) == SUBREG
	    || (mode1 != BLKmode && ! direct_load[(int) mode1]
		&& GET_MODE_CLASS (mode) != MODE_COMPLEX_INT
		&& GET_MODE_CLASS (mode) != MODE_COMPLEX_FLOAT
		&& modifier != EXPAND_CONST_ADDRESS
		&& modifier != EXPAND_INITIALIZER
		&& modifier != EXPAND_MEMORY)
	    /* If the bitfield is volatile and the bitsize
	       is narrower than the access size of the bitfield,
	       we need to extract bitfields from the access.  */
	    || (volatilep && TREE_CODE (exp) == COMPONENT_REF
		&& DECL_BIT_FIELD_TYPE (TREE_OPERAND (exp, 1))
		&& mode1 != BLKmode
		&& bitsize < GET_MODE_SIZE (mode1) * BITS_PER_UNIT)
	    /* If the field isn't aligned enough to fetch as a memref,
	       fetch it as a bit field.  */
	    || (mode1 != BLKmode
		&& (((TYPE_ALIGN (TREE_TYPE (tem)) < GET_MODE_ALIGNMENT (mode)
		      || (bitpos % GET_MODE_ALIGNMENT (mode) != 0)
		      || (MEM_P (op0)
			  && (MEM_ALIGN (op0) < GET_MODE_ALIGNMENT (mode1)
			      || (bitpos % GET_MODE_ALIGNMENT (mode1) != 0))))
		     && modifier != EXPAND_MEMORY
		     && ((modifier == EXPAND_CONST_ADDRESS
			  || modifier == EXPAND_INITIALIZER)
			 ? STRICT_ALIGNMENT
			 : SLOW_UNALIGNED_ACCESS (mode1, MEM_ALIGN (op0))))
		    || (bitpos % BITS_PER_UNIT != 0)))
	    /* If the type and the field are a constant size and the
	       size of the type isn't the same size as the bitfield,
	       we must use bitfield operations.  */
	    || (bitsize >= 0
		&& TYPE_SIZE (TREE_TYPE (exp))
		&& TREE_CODE (TYPE_SIZE (TREE_TYPE (exp))) == INTEGER_CST
		&& 0 != compare_tree_int (TYPE_SIZE (TREE_TYPE (exp)),
					  bitsize)))
	  {
	    machine_mode ext_mode = mode;

	    if (ext_mode == BLKmode
		&& ! (target != 0 && MEM_P (op0)
		      && MEM_P (target)
		      && bitpos % BITS_PER_UNIT == 0))
	      ext_mode = mode_for_size (bitsize, MODE_INT, 1);

	    if (ext_mode == BLKmode)
	      {
		if (target == 0)
		  target = assign_temp (type, 1, 1);

		/* ??? Unlike the similar test a few lines below, this one is
		   very likely obsolete.  */
		if (bitsize == 0)
		  return target;

		/* In this case, BITPOS must start at a byte boundary and
		   TARGET, if specified, must be a MEM.  */
		gcc_assert (MEM_P (op0)
			    && (!target || MEM_P (target))
			    && !(bitpos % BITS_PER_UNIT));

		emit_block_move (target,
				 adjust_address (op0, VOIDmode,
						 bitpos / BITS_PER_UNIT),
				 GEN_INT ((bitsize + BITS_PER_UNIT - 1)
					  / BITS_PER_UNIT),
				 (modifier == EXPAND_STACK_PARM
				  ? BLOCK_OP_CALL_PARM : BLOCK_OP_NORMAL));

		return target;
	      }

	    /* If we have nothing to extract, the result will be 0 for targets
	       with SHIFT_COUNT_TRUNCATED == 0 and garbage otherwise.  Always
	       return 0 for the sake of consistency, as reading a zero-sized
	       bitfield is valid in Ada and the value is fully specified.  */
	    if (bitsize == 0)
	      return const0_rtx;

	    op0 = validize_mem (op0);

	    if (MEM_P (op0) && REG_P (XEXP (op0, 0)))
	      mark_reg_pointer (XEXP (op0, 0), MEM_ALIGN (op0));

	    /* If the result has a record type and the extraction is done in
	       an integral mode, then the field may be not aligned on a byte
	       boundary; in this case, if it has reverse storage order, it
	       needs to be extracted as a scalar field with reverse storage
	       order and put back into memory order afterwards.  */
	    if (TREE_CODE (type) == RECORD_TYPE
		&& GET_MODE_CLASS (ext_mode) == MODE_INT)
	      reversep = TYPE_REVERSE_STORAGE_ORDER (type);

	    op0 = extract_bit_field (op0, bitsize, bitpos, unsignedp,
				     (modifier == EXPAND_STACK_PARM
				      ? NULL_RTX : target),
				     ext_mode, ext_mode, reversep);

	    /* If the result has a record type and the mode of OP0 is an
	       integral mode then, if BITSIZE is narrower than this mode
	       and this is a big-endian machine, we must put the field
	       into the high-order bits.  And we must also put it back
	       into memory order if it has been previously reversed.  */
	    if (TREE_CODE (type) == RECORD_TYPE
		&& GET_MODE_CLASS (GET_MODE (op0)) == MODE_INT)
	      {
		HOST_WIDE_INT size = GET_MODE_BITSIZE (GET_MODE (op0));

		if (bitsize < size
		    && reversep ? !BYTES_BIG_ENDIAN : BYTES_BIG_ENDIAN)
		  op0 = expand_shift (LSHIFT_EXPR, GET_MODE (op0), op0,
				      size - bitsize, op0, 1);

		if (reversep)
		  op0 = flip_storage_order (GET_MODE (op0), op0);
	      }

	    /* If the result type is BLKmode, store the data into a temporary
	       of the appropriate type, but with the mode corresponding to the
	       mode for the data we have (op0's mode).  */
	    if (mode == BLKmode)
	      {
		rtx new_rtx
		  = assign_stack_temp_for_type (ext_mode,
						GET_MODE_BITSIZE (ext_mode),
						type);
		emit_move_insn (new_rtx, op0);
		op0 = copy_rtx (new_rtx);
		PUT_MODE (op0, BLKmode);
	      }

	    return op0;
	  }

	/* If the result is BLKmode, use that to access the object
	   now as well.  */
	if (mode == BLKmode)
	  mode1 = BLKmode;

	/* Get a reference to just this component.  */
	if (modifier == EXPAND_CONST_ADDRESS
	    || modifier == EXPAND_SUM || modifier == EXPAND_INITIALIZER)
	  op0 = adjust_address_nv (op0, mode1, bitpos / BITS_PER_UNIT);
	else
	  op0 = adjust_address (op0, mode1, bitpos / BITS_PER_UNIT);

	if (op0 == orig_op0)
	  op0 = copy_rtx (op0);

	set_mem_attributes (op0, exp, 0);

	if (REG_P (XEXP (op0, 0)))
	  mark_reg_pointer (XEXP (op0, 0), MEM_ALIGN (op0));

	/* If op0 is a temporary because the original expressions was forced
	   to memory, clear MEM_EXPR so that the original expression cannot
	   be marked as addressable through MEM_EXPR of the temporary.  */
	if (clear_mem_expr)
	  set_mem_expr (op0, NULL_TREE);

	MEM_VOLATILE_P (op0) |= volatilep;

        if (reversep
	    && modifier != EXPAND_MEMORY
	    && modifier != EXPAND_WRITE)
	  op0 = flip_storage_order (mode1, op0);

	if (mode == mode1 || mode1 == BLKmode || mode1 == tmode
	    || modifier == EXPAND_CONST_ADDRESS
	    || modifier == EXPAND_INITIALIZER)
	  return op0;

	if (target == 0)
	  target = gen_reg_rtx (tmode != VOIDmode ? tmode : mode);

	convert_move (target, op0, unsignedp);
	return target;
      }

    case OBJ_TYPE_REF:
      return expand_expr (OBJ_TYPE_REF_EXPR (exp), target, tmode, modifier);

    case CALL_EXPR:
      /* All valid uses of __builtin_va_arg_pack () are removed during
	 inlining.  */
      if (CALL_EXPR_VA_ARG_PACK (exp))
	error ("%Kinvalid use of %<__builtin_va_arg_pack ()%>", exp);
      {
	tree fndecl = get_callee_fndecl (exp), attr;

	if (fndecl
	    && (attr = lookup_attribute ("error",
					 DECL_ATTRIBUTES (fndecl))) != NULL)
	  error ("%Kcall to %qs declared with attribute error: %s",
		 exp, identifier_to_locale (lang_hooks.decl_printable_name (fndecl, 1)),
		 TREE_STRING_POINTER (TREE_VALUE (TREE_VALUE (attr))));
	if (fndecl
	    && (attr = lookup_attribute ("warning",
					 DECL_ATTRIBUTES (fndecl))) != NULL)
	  warning_at (tree_nonartificial_location (exp),
		      0, "%Kcall to %qs declared with attribute warning: %s",
		      exp, identifier_to_locale (lang_hooks.decl_printable_name (fndecl, 1)),
		      TREE_STRING_POINTER (TREE_VALUE (TREE_VALUE (attr))));

	/* Check for a built-in function.  */
	if (fndecl && DECL_BUILT_IN (fndecl))
	  {
	    gcc_assert (DECL_BUILT_IN_CLASS (fndecl) != BUILT_IN_FRONTEND);
	    if (CALL_WITH_BOUNDS_P (exp))
	      return expand_builtin_with_bounds (exp, target, subtarget,
						 tmode, ignore);
	    else
	      return expand_builtin (exp, target, subtarget, tmode, ignore);
	  }
      }
      return expand_call (exp, target, ignore);

    case VIEW_CONVERT_EXPR:
      op0 = NULL_RTX;

      /* If we are converting to BLKmode, try to avoid an intermediate
	 temporary by fetching an inner memory reference.  */
      if (mode == BLKmode
	  && TREE_CODE (TYPE_SIZE (type)) == INTEGER_CST
	  && TYPE_MODE (TREE_TYPE (treeop0)) != BLKmode
	  && handled_component_p (treeop0))
      {
	machine_mode mode1;
	HOST_WIDE_INT bitsize, bitpos;
	tree offset;
	int unsignedp, reversep, volatilep = 0;
	tree tem
	  = get_inner_reference (treeop0, &bitsize, &bitpos, &offset, &mode1,
				 &unsignedp, &reversep, &volatilep, true);
	rtx orig_op0;

	/* ??? We should work harder and deal with non-zero offsets.  */
	if (!offset
	    && (bitpos % BITS_PER_UNIT) == 0
	    && !reversep
	    && bitsize >= 0
	    && compare_tree_int (TYPE_SIZE (type), bitsize) == 0)
	  {
	    /* See the normal_inner_ref case for the rationale.  */
	    orig_op0
	      = expand_expr_real (tem,
				  (TREE_CODE (TREE_TYPE (tem)) == UNION_TYPE
				   && (TREE_CODE (TYPE_SIZE (TREE_TYPE (tem)))
				       != INTEGER_CST)
				   && modifier != EXPAND_STACK_PARM
				   ? target : NULL_RTX),
				  VOIDmode,
				  modifier == EXPAND_SUM ? EXPAND_NORMAL : modifier,
				  NULL, true);

	    if (MEM_P (orig_op0))
	      {
		op0 = orig_op0;

		/* Get a reference to just this component.  */
		if (modifier == EXPAND_CONST_ADDRESS
		    || modifier == EXPAND_SUM
		    || modifier == EXPAND_INITIALIZER)
		  op0 = adjust_address_nv (op0, mode, bitpos / BITS_PER_UNIT);
		else
		  op0 = adjust_address (op0, mode, bitpos / BITS_PER_UNIT);

		if (op0 == orig_op0)
		  op0 = copy_rtx (op0);

		set_mem_attributes (op0, treeop0, 0);
		if (REG_P (XEXP (op0, 0)))
		  mark_reg_pointer (XEXP (op0, 0), MEM_ALIGN (op0));

		MEM_VOLATILE_P (op0) |= volatilep;
	      }
	  }
      }

      if (!op0)
	op0 = expand_expr_real (treeop0, NULL_RTX, VOIDmode, modifier,
				NULL, inner_reference_p);

      /* If the input and output modes are both the same, we are done.  */
      if (mode == GET_MODE (op0))
	;
      /* If neither mode is BLKmode, and both modes are the same size
	 then we can use gen_lowpart.  */
      else if (mode != BLKmode && GET_MODE (op0) != BLKmode
	       && (GET_MODE_PRECISION (mode)
		   == GET_MODE_PRECISION (GET_MODE (op0)))
	       && !COMPLEX_MODE_P (GET_MODE (op0)))
	{
	  if (GET_CODE (op0) == SUBREG)
	    op0 = force_reg (GET_MODE (op0), op0);
	  temp = gen_lowpart_common (mode, op0);
	  if (temp)
	    op0 = temp;
	  else
	    {
	      if (!REG_P (op0) && !MEM_P (op0))
		op0 = force_reg (GET_MODE (op0), op0);
	      op0 = gen_lowpart (mode, op0);
	    }
	}
      /* If both types are integral, convert from one mode to the other.  */
      else if (INTEGRAL_TYPE_P (type) && INTEGRAL_TYPE_P (TREE_TYPE (treeop0)))
	op0 = convert_modes (mode, GET_MODE (op0), op0,
			     TYPE_UNSIGNED (TREE_TYPE (treeop0)));
      /* If the output type is a bit-field type, do an extraction.  */
      else if (reduce_bit_field)
	return extract_bit_field (op0, TYPE_PRECISION (type), 0,
				  TYPE_UNSIGNED (type), NULL_RTX,
				  mode, mode, false);
      /* As a last resort, spill op0 to memory, and reload it in a
	 different mode.  */
      else if (!MEM_P (op0))
	{
	  /* If the operand is not a MEM, force it into memory.  Since we
	     are going to be changing the mode of the MEM, don't call
	     force_const_mem for constants because we don't allow pool
	     constants to change mode.  */
	  tree inner_type = TREE_TYPE (treeop0);

	  gcc_assert (!TREE_ADDRESSABLE (exp));

	  if (target == 0 || GET_MODE (target) != TYPE_MODE (inner_type))
	    target
	      = assign_stack_temp_for_type
		(TYPE_MODE (inner_type),
		 GET_MODE_SIZE (TYPE_MODE (inner_type)), inner_type);

	  emit_move_insn (target, op0);
	  op0 = target;
	}

      /* If OP0 is (now) a MEM, we need to deal with alignment issues.  If the
	 output type is such that the operand is known to be aligned, indicate
	 that it is.  Otherwise, we need only be concerned about alignment for
	 non-BLKmode results.  */
      if (MEM_P (op0))
	{
	  enum insn_code icode;

	  if (TYPE_ALIGN_OK (type))
	    {
	      /* ??? Copying the MEM without substantially changing it might
		 run afoul of the code handling volatile memory references in
		 store_expr, which assumes that TARGET is returned unmodified
		 if it has been used.  */
	      op0 = copy_rtx (op0);
	      set_mem_align (op0, MAX (MEM_ALIGN (op0), TYPE_ALIGN (type)));
	    }
	  else if (modifier != EXPAND_WRITE
		   && modifier != EXPAND_MEMORY
		   && !inner_reference_p
		   && mode != BLKmode
		   && MEM_ALIGN (op0) < GET_MODE_ALIGNMENT (mode))
	    {
	      /* If the target does have special handling for unaligned
		 loads of mode then use them.  */
	      if ((icode = optab_handler (movmisalign_optab, mode))
		  != CODE_FOR_nothing)
		{
		  rtx reg;

		  op0 = adjust_address (op0, mode, 0);
		  /* We've already validated the memory, and we're creating a
		     new pseudo destination.  The predicates really can't
		     fail.  */
		  reg = gen_reg_rtx (mode);

		  /* Nor can the insn generator.  */
		  rtx_insn *insn = GEN_FCN (icode) (reg, op0);
		  emit_insn (insn);
		  return reg;
		}
	      else if (STRICT_ALIGNMENT)
		{
		  tree inner_type = TREE_TYPE (treeop0);
		  HOST_WIDE_INT temp_size
		    = MAX (int_size_in_bytes (inner_type),
			   (HOST_WIDE_INT) GET_MODE_SIZE (mode));
		  rtx new_rtx
		    = assign_stack_temp_for_type (mode, temp_size, type);
		  rtx new_with_op0_mode
		    = adjust_address (new_rtx, GET_MODE (op0), 0);

		  gcc_assert (!TREE_ADDRESSABLE (exp));

		  if (GET_MODE (op0) == BLKmode)
		    emit_block_move (new_with_op0_mode, op0,
				     GEN_INT (GET_MODE_SIZE (mode)),
				     (modifier == EXPAND_STACK_PARM
				      ? BLOCK_OP_CALL_PARM : BLOCK_OP_NORMAL));
		  else
		    emit_move_insn (new_with_op0_mode, op0);

		  op0 = new_rtx;
		}
	    }

	  op0 = adjust_address (op0, mode, 0);
	}

      return op0;

    case MODIFY_EXPR:
      {
	tree lhs = treeop0;
	tree rhs = treeop1;
	gcc_assert (ignore);

	/* Check for |= or &= of a bitfield of size one into another bitfield
	   of size 1.  In this case, (unless we need the result of the
	   assignment) we can do this more efficiently with a
	   test followed by an assignment, if necessary.

	   ??? At this point, we can't get a BIT_FIELD_REF here.  But if
	   things change so we do, this code should be enhanced to
	   support it.  */
	if (TREE_CODE (lhs) == COMPONENT_REF
	    && (TREE_CODE (rhs) == BIT_IOR_EXPR
		|| TREE_CODE (rhs) == BIT_AND_EXPR)
	    && TREE_OPERAND (rhs, 0) == lhs
	    && TREE_CODE (TREE_OPERAND (rhs, 1)) == COMPONENT_REF
	    && integer_onep (DECL_SIZE (TREE_OPERAND (lhs, 1)))
	    && integer_onep (DECL_SIZE (TREE_OPERAND (TREE_OPERAND (rhs, 1), 1))))
	  {
	    rtx_code_label *label = gen_label_rtx ();
	    int value = TREE_CODE (rhs) == BIT_IOR_EXPR;
	    do_jump (TREE_OPERAND (rhs, 1),
		     value ? label : 0,
		     value ? 0 : label, -1);
	    expand_assignment (lhs, build_int_cst (TREE_TYPE (rhs), value),
			       false);
	    do_pending_stack_adjust ();
	    emit_label (label);
	    return const0_rtx;
	  }

	expand_assignment (lhs, rhs, false);
	return const0_rtx;
      }

    case ADDR_EXPR:
      return expand_expr_addr_expr (exp, target, tmode, modifier);

    case REALPART_EXPR:
      op0 = expand_normal (treeop0);
      return read_complex_part (op0, false);

    case IMAGPART_EXPR:
      op0 = expand_normal (treeop0);
      return read_complex_part (op0, true);

    case RETURN_EXPR:
    case LABEL_EXPR:
    case GOTO_EXPR:
    case SWITCH_EXPR:
    case ASM_EXPR:
      /* Expanded in cfgexpand.c.  */
      gcc_unreachable ();

    case TRY_CATCH_EXPR:
    case CATCH_EXPR:
    case EH_FILTER_EXPR:
    case TRY_FINALLY_EXPR:
      /* Lowered by tree-eh.c.  */
      gcc_unreachable ();

    case WITH_CLEANUP_EXPR:
    case CLEANUP_POINT_EXPR:
    case TARGET_EXPR:
    case CASE_LABEL_EXPR:
    case VA_ARG_EXPR:
    case BIND_EXPR:
    case INIT_EXPR:
    case CONJ_EXPR:
    case COMPOUND_EXPR:
    case PREINCREMENT_EXPR:
    case PREDECREMENT_EXPR:
    case POSTINCREMENT_EXPR:
    case POSTDECREMENT_EXPR:
    case LOOP_EXPR:
    case EXIT_EXPR:
    case COMPOUND_LITERAL_EXPR:
      /* Lowered by gimplify.c.  */
      gcc_unreachable ();

    case FDESC_EXPR:
      /* Function descriptors are not valid except for as
	 initialization constants, and should not be expanded.  */
      gcc_unreachable ();

    case WITH_SIZE_EXPR:
      /* WITH_SIZE_EXPR expands to its first argument.  The caller should
	 have pulled out the size to use in whatever context it needed.  */
      return expand_expr_real (treeop0, original_target, tmode,
			       modifier, alt_rtl, inner_reference_p);

    default:
      return expand_expr_real_2 (&ops, target, tmode, modifier);
    }
}

/* Subroutine of above: reduce EXP to the precision of TYPE (in the
   signedness of TYPE), possibly returning the result in TARGET.  */
static rtx
reduce_to_bit_field_precision (rtx exp, rtx target, tree type)
{
  HOST_WIDE_INT prec = TYPE_PRECISION (type);
  if (target && GET_MODE (target) != GET_MODE (exp))
    target = 0;
  /* For constant values, reduce using build_int_cst_type. */
  if (CONST_INT_P (exp))
    {
      HOST_WIDE_INT value = INTVAL (exp);
      tree t = build_int_cst_type (type, value);
      return expand_expr (t, target, VOIDmode, EXPAND_NORMAL);
    }
  else if (TYPE_UNSIGNED (type))
    {
      machine_mode mode = GET_MODE (exp);
      rtx mask = immed_wide_int_const
	(wi::mask (prec, false, GET_MODE_PRECISION (mode)), mode);
      return expand_and (mode, exp, mask, target);
    }
  else
    {
      int count = GET_MODE_PRECISION (GET_MODE (exp)) - prec;
      exp = expand_shift (LSHIFT_EXPR, GET_MODE (exp),
			  exp, count, target, 0);
      return expand_shift (RSHIFT_EXPR, GET_MODE (exp),
			   exp, count, target, 0);
    }
}

/* Subroutine of above: returns 1 if OFFSET corresponds to an offset that
   when applied to the address of EXP produces an address known to be
   aligned more than BIGGEST_ALIGNMENT.  */

static int
is_aligning_offset (const_tree offset, const_tree exp)
{
  /* Strip off any conversions.  */
  while (CONVERT_EXPR_P (offset))
    offset = TREE_OPERAND (offset, 0);

  /* We must now have a BIT_AND_EXPR with a constant that is one less than
     power of 2 and which is larger than BIGGEST_ALIGNMENT.  */
  if (TREE_CODE (offset) != BIT_AND_EXPR
      || !tree_fits_uhwi_p (TREE_OPERAND (offset, 1))
      || compare_tree_int (TREE_OPERAND (offset, 1),
			   BIGGEST_ALIGNMENT / BITS_PER_UNIT) <= 0
      || exact_log2 (tree_to_uhwi (TREE_OPERAND (offset, 1)) + 1) < 0)
    return 0;

  /* Look at the first operand of BIT_AND_EXPR and strip any conversion.
     It must be NEGATE_EXPR.  Then strip any more conversions.  */
  offset = TREE_OPERAND (offset, 0);
  while (CONVERT_EXPR_P (offset))
    offset = TREE_OPERAND (offset, 0);

  if (TREE_CODE (offset) != NEGATE_EXPR)
    return 0;

  offset = TREE_OPERAND (offset, 0);
  while (CONVERT_EXPR_P (offset))
    offset = TREE_OPERAND (offset, 0);

  /* This must now be the address of EXP.  */
  return TREE_CODE (offset) == ADDR_EXPR && TREE_OPERAND (offset, 0) == exp;
}

/* Return the tree node if an ARG corresponds to a string constant or zero
   if it doesn't.  If we return nonzero, set *PTR_OFFSET to the offset
   in bytes within the string that ARG is accessing.  The type of the
   offset will be `sizetype'.  */

tree
string_constant (tree arg, tree *ptr_offset)
{
  tree array, offset, lower_bound;
  STRIP_NOPS (arg);

  if (TREE_CODE (arg) == ADDR_EXPR)
    {
      if (TREE_CODE (TREE_OPERAND (arg, 0)) == STRING_CST)
	{
	  *ptr_offset = size_zero_node;
	  return TREE_OPERAND (arg, 0);
	}
      else if (TREE_CODE (TREE_OPERAND (arg, 0)) == VAR_DECL)
	{
	  array = TREE_OPERAND (arg, 0);
	  offset = size_zero_node;
	}
      else if (TREE_CODE (TREE_OPERAND (arg, 0)) == ARRAY_REF)
	{
	  array = TREE_OPERAND (TREE_OPERAND (arg, 0), 0);
	  offset = TREE_OPERAND (TREE_OPERAND (arg, 0), 1);
	  if (TREE_CODE (array) != STRING_CST
	      && TREE_CODE (array) != VAR_DECL)
	    return 0;

	  /* Check if the array has a nonzero lower bound.  */
	  lower_bound = array_ref_low_bound (TREE_OPERAND (arg, 0));
	  if (!integer_zerop (lower_bound))
	    {
	      /* If the offset and base aren't both constants, return 0.  */
	      if (TREE_CODE (lower_bound) != INTEGER_CST)
	        return 0;
	      if (TREE_CODE (offset) != INTEGER_CST)
		return 0;
	      /* Adjust offset by the lower bound.  */
	      offset = size_diffop (fold_convert (sizetype, offset),
				    fold_convert (sizetype, lower_bound));
	    }
	}
      else if (TREE_CODE (TREE_OPERAND (arg, 0)) == MEM_REF)
	{
	  array = TREE_OPERAND (TREE_OPERAND (arg, 0), 0);
	  offset = TREE_OPERAND (TREE_OPERAND (arg, 0), 1);
	  if (TREE_CODE (array) != ADDR_EXPR)
	    return 0;
	  array = TREE_OPERAND (array, 0);
	  if (TREE_CODE (array) != STRING_CST
	      && TREE_CODE (array) != VAR_DECL)
	    return 0;
	}
      else
	return 0;
    }
  else if (TREE_CODE (arg) == PLUS_EXPR || TREE_CODE (arg) == POINTER_PLUS_EXPR)
    {
      tree arg0 = TREE_OPERAND (arg, 0);
      tree arg1 = TREE_OPERAND (arg, 1);

      STRIP_NOPS (arg0);
      STRIP_NOPS (arg1);

      if (TREE_CODE (arg0) == ADDR_EXPR
	  && (TREE_CODE (TREE_OPERAND (arg0, 0)) == STRING_CST
	      || TREE_CODE (TREE_OPERAND (arg0, 0)) == VAR_DECL))
	{
	  array = TREE_OPERAND (arg0, 0);
	  offset = arg1;
	}
      else if (TREE_CODE (arg1) == ADDR_EXPR
	       && (TREE_CODE (TREE_OPERAND (arg1, 0)) == STRING_CST
		   || TREE_CODE (TREE_OPERAND (arg1, 0)) == VAR_DECL))
	{
	  array = TREE_OPERAND (arg1, 0);
	  offset = arg0;
	}
      else
	return 0;
    }
  else
    return 0;

  if (TREE_CODE (array) == STRING_CST)
    {
      *ptr_offset = fold_convert (sizetype, offset);
      return array;
    }
  else if (TREE_CODE (array) == VAR_DECL
	   || TREE_CODE (array) == CONST_DECL)
    {
      int length;
      tree init = ctor_for_folding (array);

      /* Variables initialized to string literals can be handled too.  */
      if (init == error_mark_node
	  || !init
	  || TREE_CODE (init) != STRING_CST)
	return 0;

      /* Avoid const char foo[4] = "abcde";  */
      if (DECL_SIZE_UNIT (array) == NULL_TREE
	  || TREE_CODE (DECL_SIZE_UNIT (array)) != INTEGER_CST
	  || (length = TREE_STRING_LENGTH (init)) <= 0
	  || compare_tree_int (DECL_SIZE_UNIT (array), length) < 0)
	return 0;

      /* If variable is bigger than the string literal, OFFSET must be constant
	 and inside of the bounds of the string literal.  */
      offset = fold_convert (sizetype, offset);
      if (compare_tree_int (DECL_SIZE_UNIT (array), length) > 0
	  && (! tree_fits_uhwi_p (offset)
	      || compare_tree_int (offset, length) >= 0))
	return 0;

      *ptr_offset = offset;
      return init;
    }

  return 0;
}

/* Generate code to calculate OPS, and exploded expression
   using a store-flag instruction and return an rtx for the result.
   OPS reflects a comparison.

   If TARGET is nonzero, store the result there if convenient.

   Return zero if there is no suitable set-flag instruction
   available on this machine.

   Once expand_expr has been called on the arguments of the comparison,
   we are committed to doing the store flag, since it is not safe to
   re-evaluate the expression.  We emit the store-flag insn by calling
   emit_store_flag, but only expand the arguments if we have a reason
   to believe that emit_store_flag will be successful.  If we think that
   it will, but it isn't, we have to simulate the store-flag with a
   set/jump/set sequence.  */

static rtx
do_store_flag (sepops ops, rtx target, machine_mode mode)
{
  enum rtx_code code;
  tree arg0, arg1, type;
  machine_mode operand_mode;
  int unsignedp;
  rtx op0, op1;
  rtx subtarget = target;
  location_t loc = ops->location;

  arg0 = ops->op0;
  arg1 = ops->op1;

  /* Don't crash if the comparison was erroneous.  */
  if (arg0 == error_mark_node || arg1 == error_mark_node)
    return const0_rtx;

  type = TREE_TYPE (arg0);
  operand_mode = TYPE_MODE (type);
  unsignedp = TYPE_UNSIGNED (type);

  /* We won't bother with BLKmode store-flag operations because it would mean
     passing a lot of information to emit_store_flag.  */
  if (operand_mode == BLKmode)
    return 0;

  /* We won't bother with store-flag operations involving function pointers
     when function pointers must be canonicalized before comparisons.  */
  if (targetm.have_canonicalize_funcptr_for_compare ()
      && ((TREE_CODE (TREE_TYPE (arg0)) == POINTER_TYPE
	   && (TREE_CODE (TREE_TYPE (TREE_TYPE (arg0)))
	       == FUNCTION_TYPE))
	  || (TREE_CODE (TREE_TYPE (arg1)) == POINTER_TYPE
	      && (TREE_CODE (TREE_TYPE (TREE_TYPE (arg1)))
		  == FUNCTION_TYPE))))
    return 0;

  STRIP_NOPS (arg0);
  STRIP_NOPS (arg1);
  
  /* For vector typed comparisons emit code to generate the desired
     all-ones or all-zeros mask.  Conveniently use the VEC_COND_EXPR
     expander for this.  */
  if (TREE_CODE (ops->type) == VECTOR_TYPE)
    {
      tree ifexp = build2 (ops->code, ops->type, arg0, arg1);
      tree if_true = constant_boolean_node (true, ops->type);
      tree if_false = constant_boolean_node (false, ops->type);
      return expand_vec_cond_expr (ops->type, ifexp, if_true, if_false, target);
    }

  /* Get the rtx comparison code to use.  We know that EXP is a comparison
     operation of some type.  Some comparisons against 1 and -1 can be
     converted to comparisons with zero.  Do so here so that the tests
     below will be aware that we have a comparison with zero.   These
     tests will not catch constants in the first operand, but constants
     are rarely passed as the first operand.  */

  switch (ops->code)
    {
    case EQ_EXPR:
      code = EQ;
      break;
    case NE_EXPR:
      code = NE;
      break;
    case LT_EXPR:
      if (integer_onep (arg1))
	arg1 = integer_zero_node, code = unsignedp ? LEU : LE;
      else
	code = unsignedp ? LTU : LT;
      break;
    case LE_EXPR:
      if (! unsignedp && integer_all_onesp (arg1))
	arg1 = integer_zero_node, code = LT;
      else
	code = unsignedp ? LEU : LE;
      break;
    case GT_EXPR:
      if (! unsignedp && integer_all_onesp (arg1))
	arg1 = integer_zero_node, code = GE;
      else
	code = unsignedp ? GTU : GT;
      break;
    case GE_EXPR:
      if (integer_onep (arg1))
	arg1 = integer_zero_node, code = unsignedp ? GTU : GT;
      else
	code = unsignedp ? GEU : GE;
      break;

    case UNORDERED_EXPR:
      code = UNORDERED;
      break;
    case ORDERED_EXPR:
      code = ORDERED;
      break;
    case UNLT_EXPR:
      code = UNLT;
      break;
    case UNLE_EXPR:
      code = UNLE;
      break;
    case UNGT_EXPR:
      code = UNGT;
      break;
    case UNGE_EXPR:
      code = UNGE;
      break;
    case UNEQ_EXPR:
      code = UNEQ;
      break;
    case LTGT_EXPR:
      code = LTGT;
      break;

    default:
      gcc_unreachable ();
    }

  /* Put a constant second.  */
  if (TREE_CODE (arg0) == REAL_CST || TREE_CODE (arg0) == INTEGER_CST
      || TREE_CODE (arg0) == FIXED_CST)
    {
      std::swap (arg0, arg1);
      code = swap_condition (code);
    }

  /* If this is an equality or inequality test of a single bit, we can
     do this by shifting the bit being tested to the low-order bit and
     masking the result with the constant 1.  If the condition was EQ,
     we xor it with 1.  This does not require an scc insn and is faster
     than an scc insn even if we have it.

     The code to make this transformation was moved into fold_single_bit_test,
     so we just call into the folder and expand its result.  */

  if ((code == NE || code == EQ)
      && integer_zerop (arg1)
      && (TYPE_PRECISION (ops->type) != 1 || TYPE_UNSIGNED (ops->type)))
    {
      gimple srcstmt = get_def_for_expr (arg0, BIT_AND_EXPR);
      if (srcstmt
	  && integer_pow2p (gimple_assign_rhs2 (srcstmt)))
	{
	  enum tree_code tcode = code == NE ? NE_EXPR : EQ_EXPR;
	  tree type = lang_hooks.types.type_for_mode (mode, unsignedp);
	  tree temp = fold_build2_loc (loc, BIT_AND_EXPR, TREE_TYPE (arg1),
				       gimple_assign_rhs1 (srcstmt),
				       gimple_assign_rhs2 (srcstmt));
	  temp = fold_single_bit_test (loc, tcode, temp, arg1, type);
	  if (temp)
	    return expand_expr (temp, target, VOIDmode, EXPAND_NORMAL);
	}
    }

  if (! get_subtarget (target)
      || GET_MODE (subtarget) != operand_mode)
    subtarget = 0;

  expand_operands (arg0, arg1, subtarget, &op0, &op1, EXPAND_NORMAL);

  if (target == 0)
    target = gen_reg_rtx (mode);

  /* Try a cstore if possible.  */
  return emit_store_flag_force (target, code, op0, op1,
				operand_mode, unsignedp,
				(TYPE_PRECISION (ops->type) == 1
				 && !TYPE_UNSIGNED (ops->type)) ? -1 : 1);
}

/* Attempt to generate a casesi instruction.  Returns 1 if successful,
   0 otherwise (i.e. if there is no casesi instruction).

   DEFAULT_PROBABILITY is the probability of jumping to the default
   label.  */
int
try_casesi (tree index_type, tree index_expr, tree minval, tree range,
	    rtx table_label, rtx default_label, rtx fallback_label,
            int default_probability)
{
  struct expand_operand ops[5];
  machine_mode index_mode = SImode;
  rtx op1, op2, index;

  if (! targetm.have_casesi ())
    return 0;

  /* Convert the index to SImode.  */
  if (GET_MODE_BITSIZE (TYPE_MODE (index_type)) > GET_MODE_BITSIZE (index_mode))
    {
      machine_mode omode = TYPE_MODE (index_type);
      rtx rangertx = expand_normal (range);

      /* We must handle the endpoints in the original mode.  */
      index_expr = build2 (MINUS_EXPR, index_type,
			   index_expr, minval);
      minval = integer_zero_node;
      index = expand_normal (index_expr);
      if (default_label)
        emit_cmp_and_jump_insns (rangertx, index, LTU, NULL_RTX,
				 omode, 1, default_label,
                                 default_probability);
      /* Now we can safely truncate.  */
      index = convert_to_mode (index_mode, index, 0);
    }
  else
    {
      if (TYPE_MODE (index_type) != index_mode)
	{
	  index_type = lang_hooks.types.type_for_mode (index_mode, 0);
	  index_expr = fold_convert (index_type, index_expr);
	}

      index = expand_normal (index_expr);
    }

  do_pending_stack_adjust ();

  op1 = expand_normal (minval);
  op2 = expand_normal (range);

  create_input_operand (&ops[0], index, index_mode);
  create_convert_operand_from_type (&ops[1], op1, TREE_TYPE (minval));
  create_convert_operand_from_type (&ops[2], op2, TREE_TYPE (range));
  create_fixed_operand (&ops[3], table_label);
  create_fixed_operand (&ops[4], (default_label
				  ? default_label
				  : fallback_label));
  expand_jump_insn (targetm.code_for_casesi, 5, ops);
  return 1;
}

/* Attempt to generate a tablejump instruction; same concept.  */
/* Subroutine of the next function.

   INDEX is the value being switched on, with the lowest value
   in the table already subtracted.
   MODE is its expected mode (needed if INDEX is constant).
   RANGE is the length of the jump table.
   TABLE_LABEL is a CODE_LABEL rtx for the table itself.

   DEFAULT_LABEL is a CODE_LABEL rtx to jump to if the
   index value is out of range.
   DEFAULT_PROBABILITY is the probability of jumping to
   the default label.  */

static void
do_tablejump (rtx index, machine_mode mode, rtx range, rtx table_label,
	      rtx default_label, int default_probability)
{
  rtx temp, vector;

  if (INTVAL (range) > cfun->cfg->max_jumptable_ents)
    cfun->cfg->max_jumptable_ents = INTVAL (range);

  /* Do an unsigned comparison (in the proper mode) between the index
     expression and the value which represents the length of the range.
     Since we just finished subtracting the lower bound of the range
     from the index expression, this comparison allows us to simultaneously
     check that the original index expression value is both greater than
     or equal to the minimum value of the range and less than or equal to
     the maximum value of the range.  */

  if (default_label)
    emit_cmp_and_jump_insns (index, range, GTU, NULL_RTX, mode, 1,
			     default_label, default_probability);


  /* If index is in range, it must fit in Pmode.
     Convert to Pmode so we can index with it.  */
  if (mode != Pmode)
    index = convert_to_mode (Pmode, index, 1);

  /* Don't let a MEM slip through, because then INDEX that comes
     out of PIC_CASE_VECTOR_ADDRESS won't be a valid address,
     and break_out_memory_refs will go to work on it and mess it up.  */
#ifdef PIC_CASE_VECTOR_ADDRESS
  if (flag_pic && !REG_P (index))
    index = copy_to_mode_reg (Pmode, index);
#endif

  /* ??? The only correct use of CASE_VECTOR_MODE is the one inside the
     GET_MODE_SIZE, because this indicates how large insns are.  The other
     uses should all be Pmode, because they are addresses.  This code
     could fail if addresses and insns are not the same size.  */
  index = simplify_gen_binary (MULT, Pmode, index,
			       gen_int_mode (GET_MODE_SIZE (CASE_VECTOR_MODE),
					     Pmode));
  index = simplify_gen_binary (PLUS, Pmode, index,
			       gen_rtx_LABEL_REF (Pmode, table_label));

#ifdef PIC_CASE_VECTOR_ADDRESS
  if (flag_pic)
    index = PIC_CASE_VECTOR_ADDRESS (index);
  else
#endif
    index = memory_address (CASE_VECTOR_MODE, index);
  temp = gen_reg_rtx (CASE_VECTOR_MODE);
  vector = gen_const_mem (CASE_VECTOR_MODE, index);
  convert_move (temp, vector, 0);

  emit_jump_insn (targetm.gen_tablejump (temp, table_label));

  /* If we are generating PIC code or if the table is PC-relative, the
     table and JUMP_INSN must be adjacent, so don't output a BARRIER.  */
  if (! CASE_VECTOR_PC_RELATIVE && ! flag_pic)
    emit_barrier ();
}

int
try_tablejump (tree index_type, tree index_expr, tree minval, tree range,
	       rtx table_label, rtx default_label, int default_probability)
{
  rtx index;

  if (! targetm.have_tablejump ())
    return 0;

  index_expr = fold_build2 (MINUS_EXPR, index_type,
			    fold_convert (index_type, index_expr),
			    fold_convert (index_type, minval));
  index = expand_normal (index_expr);
  do_pending_stack_adjust ();

  do_tablejump (index, TYPE_MODE (index_type),
		convert_modes (TYPE_MODE (index_type),
			       TYPE_MODE (TREE_TYPE (range)),
			       expand_normal (range),
			       TYPE_UNSIGNED (TREE_TYPE (range))),
		table_label, default_label, default_probability);
  return 1;
}

/* Return a CONST_VECTOR rtx for a VECTOR_CST tree.  */
static rtx
const_vector_from_tree (tree exp)
{
  rtvec v;
  unsigned i;
  int units;
  tree elt;
  machine_mode inner, mode;

  mode = TYPE_MODE (TREE_TYPE (exp));

  if (initializer_zerop (exp))
    return CONST0_RTX (mode);

  units = GET_MODE_NUNITS (mode);
  inner = GET_MODE_INNER (mode);

  v = rtvec_alloc (units);

  for (i = 0; i < VECTOR_CST_NELTS (exp); ++i)
    {
      elt = VECTOR_CST_ELT (exp, i);

      if (TREE_CODE (elt) == REAL_CST)
	RTVEC_ELT (v, i) = CONST_DOUBLE_FROM_REAL_VALUE (TREE_REAL_CST (elt),
							 inner);
      else if (TREE_CODE (elt) == FIXED_CST)
	RTVEC_ELT (v, i) = CONST_FIXED_FROM_FIXED_VALUE (TREE_FIXED_CST (elt),
							 inner);
      else
	RTVEC_ELT (v, i) = immed_wide_int_const (elt, inner);
    }

  return gen_rtx_CONST_VECTOR (mode, v);
}

/* Build a decl for a personality function given a language prefix.  */

tree
build_personality_function (const char *lang)
{
  const char *unwind_and_version;
  tree decl, type;
  char *name;

  switch (targetm_common.except_unwind_info (&global_options))
    {
    case UI_NONE:
      return NULL;
    case UI_SJLJ:
      unwind_and_version = "_sj0";
      break;
    case UI_DWARF2:
    case UI_TARGET:
      unwind_and_version = "_v0";
      break;
    case UI_SEH:
      unwind_and_version = "_seh0";
      break;
    default:
      gcc_unreachable ();
    }

  name = ACONCAT (("__", lang, "_personality", unwind_and_version, NULL));

  type = build_function_type_list (integer_type_node, integer_type_node,
				   long_long_unsigned_type_node,
				   ptr_type_node, ptr_type_node, NULL_TREE);
  decl = build_decl (UNKNOWN_LOCATION, FUNCTION_DECL,
		     get_identifier (name), type);
  DECL_ARTIFICIAL (decl) = 1;
  DECL_EXTERNAL (decl) = 1;
  TREE_PUBLIC (decl) = 1;

  /* Zap the nonsensical SYMBOL_REF_DECL for this.  What we're left with
     are the flags assigned by targetm.encode_section_info.  */
  SET_SYMBOL_REF_DECL (XEXP (DECL_RTL (decl), 0), NULL);

  return decl;
}

/* Extracts the personality function of DECL and returns the corresponding
   libfunc.  */

rtx
get_personality_function (tree decl)
{
  tree personality = DECL_FUNCTION_PERSONALITY (decl);
  enum eh_personality_kind pk;

  pk = function_needs_eh_personality (DECL_STRUCT_FUNCTION (decl));
  if (pk == eh_personality_none)
    return NULL;

  if (!personality
      && pk == eh_personality_any)
    personality = lang_hooks.eh_personality ();

  if (pk == eh_personality_lang)
    gcc_assert (personality != NULL_TREE);

  return XEXP (DECL_RTL (personality), 0);
}

/* Returns a tree for the size of EXP in bytes.  */

static tree
tree_expr_size (const_tree exp)
{
  if (DECL_P (exp)
      && DECL_SIZE_UNIT (exp) != 0)
    return DECL_SIZE_UNIT (exp);
  else
    return size_in_bytes (TREE_TYPE (exp));
}

/* Return an rtx for the size in bytes of the value of EXP.  */

rtx
expr_size (tree exp)
{
  tree size;

  if (TREE_CODE (exp) == WITH_SIZE_EXPR)
    size = TREE_OPERAND (exp, 1);
  else
    {
      size = tree_expr_size (exp);
      gcc_assert (size);
      gcc_assert (size == SUBSTITUTE_PLACEHOLDER_IN_EXPR (size, exp));
    }

  return expand_expr (size, NULL_RTX, TYPE_MODE (sizetype), EXPAND_NORMAL);
}

/* Return a wide integer for the size in bytes of the value of EXP, or -1
   if the size can vary or is larger than an integer.  */

static HOST_WIDE_INT
int_expr_size (tree exp)
{
  tree size;

  if (TREE_CODE (exp) == WITH_SIZE_EXPR)
    size = TREE_OPERAND (exp, 1);
  else
    {
      size = tree_expr_size (exp);
      gcc_assert (size);
    }

  if (size == 0 || !tree_fits_shwi_p (size))
    return -1;

  return tree_to_shwi (size);
}

#include "gt-expr.h"<|MERGE_RESOLUTION|>--- conflicted
+++ resolved
@@ -5279,13 +5279,8 @@
       NO_DEFER_POP;
       jumpifnot (TREE_OPERAND (exp, 0), lab1, -1);
       store_expr_with_bounds (TREE_OPERAND (exp, 1), target, call_param_p,
-<<<<<<< HEAD
 			      nontemporal, reverse, btarget);
-      emit_jump_insn (gen_jump (lab2));
-=======
-			      nontemporal, btarget);
       emit_jump_insn (targetm.gen_jump (lab2));
->>>>>>> fb155425
       emit_barrier ();
       emit_label (lab1);
       store_expr_with_bounds (TREE_OPERAND (exp, 2), target, call_param_p,

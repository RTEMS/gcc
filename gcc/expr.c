--- conflicted
+++ resolved
@@ -47,9 +47,6 @@
 #include "intl.h"
 #include "tm_p.h"
 #include "tree-iterator.h"
-<<<<<<< HEAD
-#include "tree-ssa.h"
-=======
 #include "basic-block.h"
 #include "tree-ssa-alias.h"
 #include "internal-fn.h"
@@ -59,24 +56,17 @@
 #include "gimple-ssa.h"
 #include "cgraph.h"
 #include "tree-ssanames.h"
->>>>>>> 66c14933
 #include "target.h"
 #include "common/common-target.h"
 #include "timevar.h"
 #include "df.h"
 #include "diagnostic.h"
-<<<<<<< HEAD
-=======
 #include "tree-ssa-live.h"
->>>>>>> 66c14933
 #include "tree-outof-ssa.h"
 #include "target-globals.h"
 #include "params.h"
 #include "tree-ssa-address.h"
-<<<<<<< HEAD
-=======
 #include "cfgexpand.h"
->>>>>>> 66c14933
 
 /* Decide whether a function's arguments should be processed
    from first to last or from last to first.
@@ -1786,11 +1776,7 @@
 		  && (!REG_P (tmps[i]) || GET_MODE (tmps[i]) != mode))
 		tmps[i] = extract_bit_field (tmps[i], bytelen * BITS_PER_UNIT,
 					     (bytepos % slen0) * BITS_PER_UNIT,
-<<<<<<< HEAD
 					     1, NULL_RTX, mode, mode, false);
-=======
-					     1, NULL_RTX, mode, mode);
->>>>>>> 66c14933
 	    }
 	  else
 	    {
@@ -1800,11 +1786,7 @@
 	      mem = assign_stack_temp (GET_MODE (src), slen);
 	      emit_move_insn (mem, src);
 	      tmps[i] = extract_bit_field (mem, bytelen * BITS_PER_UNIT,
-<<<<<<< HEAD
 					   0, 1, NULL_RTX, mode, mode, false);
-=======
-					   0, 1, NULL_RTX, mode, mode);
->>>>>>> 66c14933
 	    }
 	}
       /* FIXME: A SIMD parallel will eventually lead to a subreg of a
@@ -1846,11 +1828,7 @@
       else
 	tmps[i] = extract_bit_field (src, bytelen * BITS_PER_UNIT,
 				     bytepos * BITS_PER_UNIT, 1, NULL_RTX,
-<<<<<<< HEAD
 				     mode, mode, false);
-=======
-				     mode, mode);
->>>>>>> 66c14933
 
       if (shift)
 	tmps[i] = expand_shift (LSHIFT_EXPR, mode, tmps[i],
@@ -2293,13 +2271,9 @@
       store_bit_field (dst, bitsize, bitpos % BITS_PER_WORD, 0, 0, copy_mode,
 		       extract_bit_field (src, bitsize,
 					  xbitpos % BITS_PER_WORD, 1,
-<<<<<<< HEAD
 					  NULL_RTX, copy_mode, copy_mode,
 					  false),
 		       false);
-=======
-					  NULL_RTX, copy_mode, copy_mode));
->>>>>>> 66c14933
     }
 }
 
@@ -2376,13 +2350,9 @@
 		       0, 0, word_mode,
 		       extract_bit_field (src_word, bitsize,
 					  bitpos % BITS_PER_WORD, 1,
-<<<<<<< HEAD
 					  NULL_RTX, word_mode, word_mode,
 					  false),
 		       false);
-=======
-					  NULL_RTX, word_mode, word_mode));
->>>>>>> 66c14933
     }
 
   if (mode == BLKmode)
@@ -3174,11 +3144,7 @@
     }
 
   return extract_bit_field (cplx, ibitsize, imag_p ? ibitsize : 0,
-<<<<<<< HEAD
 			    true, NULL_RTX, imode, imode, false);
-=======
-			    true, NULL_RTX, imode, imode);
->>>>>>> 66c14933
 }
  
@@ -5009,13 +4975,8 @@
 	  else
 	    result = store_field (to_rtx, bitsize, bitpos,
 				  bitregion_start, bitregion_end,
-<<<<<<< HEAD
 				  mode1, from, get_alias_set (to),
 				  nontemporal, reversep);
-=======
-				  mode1, from,
-				  get_alias_set (to), nontemporal);
->>>>>>> 66c14933
 	}
 
       if (result)
@@ -6695,11 +6656,7 @@
 	      temp_target = gen_reg_rtx (mode);
 	      temp_target
 	        = extract_bit_field (temp, size * BITS_PER_UNIT, 0, 1,
-<<<<<<< HEAD
 				     temp_target, mode, mode, false);
-=======
-				     temp_target, mode, mode);
->>>>>>> 66c14933
 	      temp = temp_target;
 	    }
 	}
@@ -9802,12 +9759,8 @@
 	    HOST_WIDE_INT offset = mem_ref_offset (exp).low;
 	    base = TREE_OPERAND (base, 0);
 	    if (offset == 0
-<<<<<<< HEAD
 	        && !reverse
-		&& host_integerp (TYPE_SIZE (type), 1)
-=======
 		&& tree_fits_uhwi_p (TYPE_SIZE (type))
->>>>>>> 66c14933
 		&& (GET_MODE_BITSIZE (DECL_MODE (base))
 		    == tree_to_uhwi (TYPE_SIZE (type))))
 	      return expand_expr (build1 (VIEW_CONVERT_EXPR, type, base),
@@ -9873,11 +9826,7 @@
 					0, TYPE_UNSIGNED (TREE_TYPE (exp)),
 					(modifier == EXPAND_STACK_PARM
 					 ? NULL_RTX : target),
-<<<<<<< HEAD
 					mode, mode, false);
-=======
-					mode, mode);
->>>>>>> 66c14933
 	  }
 	if (reverse && modifier != EXPAND_WRITE)
 	  temp = flip_storage_order (mode, temp);
@@ -10068,16 +10017,10 @@
 	enum machine_mode mode1, mode2;
 	HOST_WIDE_INT bitsize, bitpos;
 	tree offset;
-<<<<<<< HEAD
 	int reversep, volatilep = 0, must_force_mem;
 	tree tem
 	  = get_inner_reference (exp, &bitsize, &bitpos, &offset, &mode1,
 				 &unsignedp, &reversep, &volatilep, true);
-=======
-	int volatilep = 0, must_force_mem;
-	tree tem = get_inner_reference (exp, &bitsize, &bitpos, &offset,
-					&mode1, &unsignedp, &volatilep, true);
->>>>>>> 66c14933
 	rtx orig_op0, memloc;
 	bool mem_attrs_from_type = false;
 

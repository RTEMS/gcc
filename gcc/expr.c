--- conflicted
+++ resolved
@@ -7381,12 +7381,9 @@
 	{
 	  tree inner_type = TREE_TYPE (treeop0);
 	  enum machine_mode inner_mode = GET_MODE (op0);
-<<<<<<< HEAD
-=======
 
 	  if (inner_mode == VOIDmode)
 	    inner_mode = TYPE_MODE (inner_type);
->>>>>>> 525380f5
 
 	  if (modifier == EXPAND_INITIALIZER)
 	    op0 = simplify_gen_subreg (mode, op0, inner_mode,

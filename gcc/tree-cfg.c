--- conflicted
+++ resolved
@@ -1471,8 +1471,6 @@
   if (!gimple_seq_empty_p (phis)
       && name_mappings_registered_p ())
     return false;
-<<<<<<< HEAD
-=======
 
   /* When not optimizing, don't merge if we'd lose goto_locus.  */
   if (!optimize
@@ -1490,7 +1488,6 @@
 	      || gimple_location (gsi_stmt (next)) != goto_locus))
 	return false;
     }
->>>>>>> 6e7f08ad
 
   return true;
 }
@@ -2267,13 +2264,10 @@
 
 	/* A call also alters control flow if it does not return.  */
 	if (flags & ECF_NORETURN)
-<<<<<<< HEAD
-=======
 	  return true;
 
 	/* BUILT_IN_RETURN call is same as return statement.  */
 	if (gimple_call_builtin_p (t, BUILT_IN_RETURN))
->>>>>>> 6e7f08ad
 	  return true;
       }
       break;
@@ -3136,14 +3130,10 @@
   for (i = 0; i < gimple_call_num_args (stmt); ++i)
     {
       tree arg = gimple_call_arg (stmt, i);
-<<<<<<< HEAD
-      if (!is_gimple_operand (arg))
-=======
       if ((is_gimple_reg_type (TREE_TYPE (arg))
 	   && !is_gimple_val (arg))
 	  || (!is_gimple_reg_type (TREE_TYPE (arg))
 	      && !is_gimple_lvalue (arg)))
->>>>>>> 6e7f08ad
 	{
 	  error ("invalid argument to gimple call");
 	  debug_generic_expr (arg);

--- conflicted
+++ resolved
@@ -107,16 +107,11 @@
 static edge tree_redirect_edge_and_branch (edge, basic_block);
 static edge tree_try_redirect_by_replacing_jump (edge, basic_block);
 static void split_critical_edges (void);
-static bool remove_fallthru_edge (VEC(edge) *);
 
 /* Various helpers.  */
 static inline bool stmt_starts_bb_p (tree, tree);
 static int tree_verify_flow_info (void);
 static void tree_make_forwarder_block (edge);
-<<<<<<< HEAD
-static bool tree_forwarder_block_p (basic_block, bool);
-=======
->>>>>>> 8c044a9c
 static void tree_cfg2vcg (FILE *);
 
 /* Flowgraph optimization and cleanup.  */
@@ -127,11 +122,6 @@
 static edge find_taken_edge_cond_expr (basic_block, tree);
 static edge find_taken_edge_switch_expr (basic_block, tree);
 static tree find_case_label_for_value (tree, tree);
-<<<<<<< HEAD
-static bool phi_alternatives_equal (basic_block, edge, edge);
-static bool cleanup_forwarder_blocks (void);
-=======
->>>>>>> 8c044a9c
 
 void
 init_empty_tree_cfg (void)
@@ -410,11 +400,7 @@
 
 /* Fold COND_EXPR_COND of each COND_EXPR.  */
 
-<<<<<<< HEAD
-static void
-=======
 void
->>>>>>> 8c044a9c
 fold_cond_expr_cond (void)
 {
   basic_block bb;
@@ -428,15 +414,9 @@
 	{
 	  tree cond = fold (COND_EXPR_COND (stmt));
 	  if (integer_zerop (cond))
-<<<<<<< HEAD
-	    COND_EXPR_COND (stmt) = integer_zero_node;
-	  else if (integer_onep (cond))
-	    COND_EXPR_COND (stmt) = integer_one_node;
-=======
 	    COND_EXPR_COND (stmt) = boolean_false_node;
 	  else if (integer_onep (cond))
 	    COND_EXPR_COND (stmt) = boolean_true_node;
->>>>>>> 8c044a9c
 	}
     }
 }
@@ -907,52 +887,6 @@
 			       Flowgraph analysis
 ---------------------------------------------------------------------------*/
 
-<<<<<<< HEAD
-/* Remove unreachable blocks and other miscellaneous clean up work.  */
-
-bool
-cleanup_tree_cfg (void)
-{
-  bool retval = false;
-
-  timevar_push (TV_TREE_CLEANUP_CFG);
-
-  retval = cleanup_control_flow ();
-  retval |= delete_unreachable_blocks ();
-
-  /* cleanup_forwarder_blocks can redirect edges out of SWITCH_EXPRs,
-     which can get expensive.  So we want to enable recording of edge
-     to CASE_LABEL_EXPR mappings around the call to
-     cleanup_forwarder_blocks.  */
-  start_recording_case_labels ();
-  retval |= cleanup_forwarder_blocks ();
-  end_recording_case_labels ();
-
-#ifdef ENABLE_CHECKING
-  if (retval)
-    {
-      gcc_assert (!cleanup_control_flow ());
-      gcc_assert (!delete_unreachable_blocks ());
-      gcc_assert (!cleanup_forwarder_blocks ());
-    }
-#endif
-
-  /* Merging the blocks creates no new opportunities for the other
-     optimizations, so do it here.  */
-  retval |= merge_seq_blocks ();
-
-  compact_blocks ();
-
-#ifdef ENABLE_CHECKING
-  verify_flow_info ();
-#endif
-  timevar_pop (TV_TREE_CLEANUP_CFG);
-  return retval;
-}
-
-
-=======
->>>>>>> 8c044a9c
 /* Cleanup useless labels in basic blocks.  This is something we wish
    to do early because it allows us to group case labels before creating
    the edges for the CFG, and it speeds up block statement iterators in
@@ -1242,12 +1176,6 @@
   if (!single_pred_p (b))
     return false;
 
-<<<<<<< HEAD
-  if (EDGE_COUNT (b->preds) > 1)
-    return false;
-
-=======
->>>>>>> 8c044a9c
   if (b == EXIT_BLOCK_PTR)
     return false;
   
@@ -1491,11 +1419,7 @@
       location_t loc = EXPR_LOCATION (stmt);
       if (LOCATION_LINE (loc) > 0)
 	{
-<<<<<<< HEAD
-	  warning ("%Hwill never be executed", &loc);
-=======
 	  warning (0, "%Hwill never be executed", &loc);
->>>>>>> 8c044a9c
 	  return true;
 	}
     }
@@ -2080,10 +2004,6 @@
           && (FORCED_LABEL (LABEL_EXPR_LABEL (stmt))
 	      || DECL_NONLOCAL (LABEL_EXPR_LABEL (stmt))))
 	{
-<<<<<<< HEAD
-	  basic_block new_bb = bb->prev_bb;
-	  block_stmt_iterator new_bsi = bsi_start (new_bb);
-=======
 	  basic_block new_bb;
 	  block_stmt_iterator new_bsi;
 
@@ -2095,7 +2015,6 @@
 	      DECL_NONLOCAL (LABEL_EXPR_LABEL (stmt)) = 0;
 	      FORCED_LABEL (LABEL_EXPR_LABEL (stmt)) = 1;
 	    }
->>>>>>> 8c044a9c
 	  	  
 	  new_bb = bb->prev_bb;
 	  new_bsi = bsi_start (new_bb);
@@ -2120,17 +2039,6 @@
 	 program that are indeed unreachable.  */
       if (TREE_CODE (stmt) != GOTO_EXPR && EXPR_HAS_LOCATION (stmt) && !loc)
 	{
-<<<<<<< HEAD
-	  source_locus t;
-
-#ifdef USE_MAPPED_LOCATION
-	  t = EXPR_LOCATION (stmt);
-#else
-	  t = EXPR_LOCUS (stmt);
-#endif
-	  if (t && LOCATION_LINE (*t) > 0)
-	    loc = t;
-=======
 #ifdef USE_MAPPED_LOCATION
 	  if (EXPR_HAS_LOCATION (stmt))
 	    loc = EXPR_LOCATION (stmt);
@@ -2140,7 +2048,6 @@
 	  if (t && LOCATION_LINE (*t) > 0)
 	    loc = t;
 #endif
->>>>>>> 8c044a9c
 	}
     }
 
@@ -2159,141 +2066,7 @@
   remove_phi_nodes_and_edges_for_unreachable_block (bb);
 }
 
-<<<<<<< HEAD
-/* A list of all the noreturn calls passed to modify_stmt.
-   cleanup_control_flow uses it to detect cases where a mid-block
-   indirect call has been turned into a noreturn call.  When this
-   happens, all the instructions after the call are no longer
-   reachable and must be deleted as dead.  */
-
-VEC(tree) *modified_noreturn_calls;
-
-/* Try to remove superfluous control structures.  */
-
-static bool
-cleanup_control_flow (void)
-{
-  basic_block bb;
-  block_stmt_iterator bsi;
-  bool retval = false;
-  tree stmt;
-
-  /* Detect cases where a mid-block call is now known not to return.  */
-  while (VEC_length (tree, modified_noreturn_calls))
-    {
-      stmt = VEC_pop (tree, modified_noreturn_calls);
-      bb = bb_for_stmt (stmt);
-      if (bb != NULL && last_stmt (bb) != stmt && noreturn_call_p (stmt))
-	split_block (bb, stmt);
-    }
-
-  FOR_EACH_BB (bb)
-    {
-      bsi = bsi_last (bb);
-
-      if (bsi_end_p (bsi))
-	continue;
-      
-      stmt = bsi_stmt (bsi);
-      if (TREE_CODE (stmt) == COND_EXPR
-	  || TREE_CODE (stmt) == SWITCH_EXPR)
-	retval |= cleanup_control_expr_graph (bb, bsi);
-
-      /* Check for indirect calls that have been turned into
-	 noreturn calls.  */
-      if (noreturn_call_p (stmt) && remove_fallthru_edge (bb->succs))
-	{
-	  free_dominance_info (CDI_DOMINATORS);
-	  retval = true;
-	}
-    }
-  return retval;
-}
-
-
-/* Disconnect an unreachable block in the control expression starting
-   at block BB.  */
-
-static bool
-cleanup_control_expr_graph (basic_block bb, block_stmt_iterator bsi)
-{
-  edge taken_edge;
-  bool retval = false;
-  tree expr = bsi_stmt (bsi), val;
-
-  if (EDGE_COUNT (bb->succs) > 1)
-    {
-      edge e;
-      edge_iterator ei;
-
-      switch (TREE_CODE (expr))
-	{
-	case COND_EXPR:
-	  val = COND_EXPR_COND (expr);
-	  break;
-
-	case SWITCH_EXPR:
-	  val = SWITCH_COND (expr);
-	  if (TREE_CODE (val) != INTEGER_CST)
-	    return false;
-	  break;
-
-	default:
-	  gcc_unreachable ();
-	}
-
-      taken_edge = find_taken_edge (bb, val);
-      if (!taken_edge)
-	return false;
-
-      /* Remove all the edges except the one that is always executed.  */
-      for (ei = ei_start (bb->succs); (e = ei_safe_edge (ei)); )
-	{
-	  if (e != taken_edge)
-	    {
-	      taken_edge->probability += e->probability;
-	      taken_edge->count += e->count;
-	      remove_edge (e);
-	      retval = true;
-	    }
-	  else
-	    ei_next (&ei);
-	}
-      if (taken_edge->probability > REG_BR_PROB_BASE)
-	taken_edge->probability = REG_BR_PROB_BASE;
-    }
-  else
-    taken_edge = EDGE_SUCC (bb, 0);
-
-  bsi_remove (&bsi);
-  taken_edge->flags = EDGE_FALLTHRU;
-
-  /* We removed some paths from the cfg.  */
-  free_dominance_info (CDI_DOMINATORS);
-
-  return retval;
-}
-
-/* Remove any fallthru edge from EV.  Return true if an edge was removed.  */
-
-static bool
-remove_fallthru_edge (VEC(edge) *ev)
-{
-  edge_iterator ei;
-  edge e;
-
-  FOR_EACH_EDGE (e, ei, ev)
-    if ((e->flags & EDGE_FALLTHRU) != 0)
-      {
-	remove_edge (e);
-	return true;
-      }
-  return false;
-}
-
-=======
-
->>>>>>> 8c044a9c
+
 /* Given a basic block BB ending with COND_EXPR or SWITCH_EXPR, and a
    predicate VAL, return the edge that will be taken out of the block.
    If VAL does not match a unique edge, NULL is returned.  */
@@ -2309,11 +2082,7 @@
   gcc_assert (is_ctrl_stmt (stmt));
   gcc_assert (val);
 
-<<<<<<< HEAD
-  if (TREE_CODE (val) != INTEGER_CST)
-=======
   if (! is_gimple_min_invariant (val))
->>>>>>> 8c044a9c
     return NULL;
 
   if (TREE_CODE (stmt) == COND_EXPR)
@@ -2358,28 +2127,11 @@
   edge true_edge, false_edge;
 
   extract_true_false_edges_from_block (bb, &true_edge, &false_edge);
-<<<<<<< HEAD
-
-  /* Otherwise, try to determine which branch of the if() will be taken.
-     If VAL is a constant but it can't be reduced to a 0 or a 1, then
-     we don't really know which edge will be taken at runtime.  This
-     may happen when comparing addresses (e.g., if (&var1 == 4)).  */
-  if (integer_nonzerop (val))
-    return true_edge;
-  else if (integer_zerop (val))
-    return false_edge;
-
-  gcc_unreachable ();
-}
-
-
-=======
   
   gcc_assert (TREE_CODE (val) == INTEGER_CST);
   return (zero_p (val) ? false_edge : true_edge);
 }
 
->>>>>>> 8c044a9c
 /* Given an INTEGER_CST VAL and the entry block BB to a SWITCH_EXPR
    statement, determine which edge will be taken out of the block.  Return
    NULL if any edge may be taken.  */
@@ -2444,34 +2196,6 @@
 }
 
 
-<<<<<<< HEAD
-/* If all the PHI nodes in DEST have alternatives for E1 and E2 and
-   those alternatives are equal in each of the PHI nodes, then return
-   true, else return false.  */
-
-static bool
-phi_alternatives_equal (basic_block dest, edge e1, edge e2)
-{
-  int n1 = e1->dest_idx;
-  int n2 = e2->dest_idx;
-  tree phi;
-
-  for (phi = phi_nodes (dest); phi; phi = PHI_CHAIN (phi))
-    {
-      tree val1 = PHI_ARG_DEF (phi, n1);
-      tree val2 = PHI_ARG_DEF (phi, n2);
-
-      gcc_assert (val1 != NULL_TREE);
-      gcc_assert (val2 != NULL_TREE);
-
-      if (!operand_equal_for_phi_arg_p (val1, val2))
-	return false;
-    }
-
-  return true;
-}
-=======
->>>>>>> 8c044a9c
 
 
 /*---------------------------------------------------------------------------
@@ -3447,34 +3171,6 @@
       break;
 
     case ADDR_EXPR:
-<<<<<<< HEAD
-      /* ??? tree-ssa-alias.c may have overlooked dead PHI nodes, missing
-	 dead PHIs that take the address of something.  But if the PHI
-	 result is dead, the fact that it takes the address of anything
-	 is irrelevant.  Because we can not tell from here if a PHI result
-	 is dead, we just skip this check for PHIs altogether.  This means
-	 we may be missing "valid" checks, but what can you do?
-	 This was PR19217.  */
-      if (in_phi)
-	break;
-
-      /* Skip any references (they will be checked when we recurse down the
-	 tree) and ensure that any variable used as a prefix is marked
-	 addressable.  */
-      for (x = TREE_OPERAND (t, 0);
-	   handled_component_p (x);
-	   x = TREE_OPERAND (x, 0))
-	;
-
-      if (TREE_CODE (x) != VAR_DECL && TREE_CODE (x) != PARM_DECL)
-	return NULL;
-      if (!TREE_ADDRESSABLE (x))
-	{
-	  error ("address taken, but ADDRESSABLE bit not set");
-	  return x;
-	}
-      break;
-=======
       {
 	bool old_invariant;
 	bool old_constant;
@@ -3536,7 +3232,6 @@
 	  }
 	break;
       }
->>>>>>> 8c044a9c
 
     case COND_EXPR:
       x = COND_EXPR_COND (t);
@@ -3905,34 +3600,14 @@
 	    break;
 
 	  if (prev_stmt && DECL_NONLOCAL (LABEL_EXPR_LABEL (stmt)))
-<<<<<<< HEAD
 	    {
-	      error ("Nonlocal label %s is not first "
+	      error ("nonlocal label %s is not first "
 		     "in a sequence of labels in bb %d",
 		     IDENTIFIER_POINTER (DECL_NAME (LABEL_EXPR_LABEL (stmt))),
 		     bb->index);
 	      err = 1;
 	    }
 
-	  if (label_to_block (LABEL_EXPR_LABEL (stmt)) != bb)
-	    {
-	      error ("Label %s to block does not match in bb %d\n",
-=======
-	    {
-	      error ("nonlocal label %s is not first "
-		     "in a sequence of labels in bb %d",
->>>>>>> 8c044a9c
-		     IDENTIFIER_POINTER (DECL_NAME (LABEL_EXPR_LABEL (stmt))),
-		     bb->index);
-	      err = 1;
-	    }
-
-<<<<<<< HEAD
-	  if (decl_function_context (LABEL_EXPR_LABEL (stmt))
-	      != current_function_decl)
-	    {
-	      error ("Label %s has incorrect context in bb %d\n",
-=======
 	  if (label_to_block (LABEL_EXPR_LABEL (stmt)) != bb)
 	    {
 	      error ("label %s to block does not match in bb %d",
@@ -3945,7 +3620,6 @@
 	      != current_function_decl)
 	    {
 	      error ("label %s has incorrect context in bb %d",
->>>>>>> 8c044a9c
 		     IDENTIFIER_POINTER (DECL_NAME (LABEL_EXPR_LABEL (stmt))),
 		     bb->index);
 	      err = 1;
@@ -4215,438 +3889,6 @@
 }
 
 
-<<<<<<< HEAD
-/* Return true if basic block BB does nothing except pass control
-   flow to another block and that we can safely insert a label at
-   the start of the successor block.
-
-   As a precondition, we require that BB be not equal to
-   ENTRY_BLOCK_PTR.  */
-
-static bool
-tree_forwarder_block_p (basic_block bb, bool phi_wanted)
-{
-  block_stmt_iterator bsi;
-
-  /* BB must have a single outgoing edge.  */
-  if (EDGE_COUNT (bb->succs) != 1
-      /* If PHI_WANTED is false, BB must not have any PHI nodes.
-	 Otherwise, BB must have PHI nodes.  */
-      || (phi_nodes (bb) != NULL_TREE) != phi_wanted
-      /* BB may not be a predecessor of EXIT_BLOCK_PTR.  */
-      || EDGE_SUCC (bb, 0)->dest == EXIT_BLOCK_PTR
-      /* Nor should this be an infinite loop.  */
-      || EDGE_SUCC (bb, 0)->dest == bb
-      /* BB may not have an abnormal outgoing edge.  */
-      || (EDGE_SUCC (bb, 0)->flags & EDGE_ABNORMAL))
-    return false; 
-
-#if ENABLE_CHECKING
-  gcc_assert (bb != ENTRY_BLOCK_PTR);
-#endif
-
-  /* Now walk through the statements backward.  We can ignore labels,
-     anything else means this is not a forwarder block.  */
-  for (bsi = bsi_last (bb); !bsi_end_p (bsi); bsi_next (&bsi))
-    {
-      tree stmt = bsi_stmt (bsi);
- 
-      switch (TREE_CODE (stmt))
-	{
-	case LABEL_EXPR:
-	  if (DECL_NONLOCAL (LABEL_EXPR_LABEL (stmt)))
-	    return false;
-	  break;
-
-	default:
-	  return false;
-	}
-    }
-
-  if (find_edge (ENTRY_BLOCK_PTR, bb))
-    return false;
-
-  return true;
-}
-
-/* Return true if BB has at least one abnormal incoming edge.  */
-
-static inline bool
-has_abnormal_incoming_edge_p (basic_block bb)
-{
-  edge e;
-  edge_iterator ei;
-
-  FOR_EACH_EDGE (e, ei, bb->preds)
-    if (e->flags & EDGE_ABNORMAL)
-      return true;
-
-  return false;
-}
-
-/* Removes forwarder block BB.  Returns false if this failed.  If a new
-   forwarder block is created due to redirection of edges, it is
-   stored to worklist.  */
-
-static bool
-remove_forwarder_block (basic_block bb, basic_block **worklist)
-{
-  edge succ = EDGE_SUCC (bb, 0), e, s;
-  basic_block dest = succ->dest;
-  tree label;
-  tree phi;
-  edge_iterator ei;
-  block_stmt_iterator bsi, bsi_to;
-  bool seen_abnormal_edge = false;
-
-  /* We check for infinite loops already in tree_forwarder_block_p.
-     However it may happen that the infinite loop is created
-     afterwards due to removal of forwarders.  */
-  if (dest == bb)
-    return false;
-
-  /* If the destination block consists of a nonlocal label, do not merge
-     it.  */
-  label = first_stmt (dest);
-  if (label
-      && TREE_CODE (label) == LABEL_EXPR
-      && DECL_NONLOCAL (LABEL_EXPR_LABEL (label)))
-    return false;
-
-  /* If there is an abnormal edge to basic block BB, but not into
-     dest, problems might occur during removal of the phi node at out
-     of ssa due to overlapping live ranges of registers.
-
-     If there is an abnormal edge in DEST, the problems would occur
-     anyway since cleanup_dead_labels would then merge the labels for
-     two different eh regions, and rest of exception handling code
-     does not like it.
-     
-     So if there is an abnormal edge to BB, proceed only if there is
-     no abnormal edge to DEST and there are no phi nodes in DEST.  */
-  if (has_abnormal_incoming_edge_p (bb))
-    {
-      seen_abnormal_edge = true;
-
-      if (has_abnormal_incoming_edge_p (dest)
-	  || phi_nodes (dest) != NULL_TREE)
-	return false;
-    }
-
-  /* If there are phi nodes in DEST, and some of the blocks that are
-     predecessors of BB are also predecessors of DEST, check that the
-     phi node arguments match.  */
-  if (phi_nodes (dest))
-    {
-      FOR_EACH_EDGE (e, ei, bb->preds)
-	{
-	  s = find_edge (e->src, dest);
-	  if (!s)
-	    continue;
-
-	  if (!phi_alternatives_equal (dest, succ, s))
-	    return false;
-	}
-    }
-
-  /* Redirect the edges.  */
-  for (ei = ei_start (bb->preds); (e = ei_safe_edge (ei)); )
-    {
-      if (e->flags & EDGE_ABNORMAL)
-	{
-	  /* If there is an abnormal edge, redirect it anyway, and
-	     move the labels to the new block to make it legal.  */
-	  s = redirect_edge_succ_nodup (e, dest);
-	}
-      else
-	s = redirect_edge_and_branch (e, dest);
-
-      if (s == e)
-	{
-	  /* Create arguments for the phi nodes, since the edge was not
-	     here before.  */
-	  for (phi = phi_nodes (dest); phi; phi = PHI_CHAIN (phi))
-	    add_phi_arg (phi, PHI_ARG_DEF (phi, succ->dest_idx), s);
-	}
-      else
-	{
-	  /* The source basic block might become a forwarder.  We know
-	     that it was not a forwarder before, since it used to have
-	     at least two outgoing edges, so we may just add it to
-	     worklist.  */
-	  if (tree_forwarder_block_p (s->src, false))
-	    *(*worklist)++ = s->src;
-	}
-    }
-
-  if (seen_abnormal_edge)
-    {
-      /* Move the labels to the new block, so that the redirection of
-	 the abnormal edges works.  */
-
-      bsi_to = bsi_start (dest);
-      for (bsi = bsi_start (bb); !bsi_end_p (bsi); )
-	{
-	  label = bsi_stmt (bsi);
-	  gcc_assert (TREE_CODE (label) == LABEL_EXPR);
-	  bsi_remove (&bsi);
-	  bsi_insert_before (&bsi_to, label, BSI_CONTINUE_LINKING);
-	}
-    }
-
-  /* Update the dominators.  */
-  if (dom_info_available_p (CDI_DOMINATORS))
-    {
-      basic_block dom, dombb, domdest;
-
-      dombb = get_immediate_dominator (CDI_DOMINATORS, bb);
-      domdest = get_immediate_dominator (CDI_DOMINATORS, dest);
-      if (domdest == bb)
-	{
-	  /* Shortcut to avoid calling (relatively expensive)
-	     nearest_common_dominator unless necessary.  */
-	  dom = dombb;
-	}
-      else
-	dom = nearest_common_dominator (CDI_DOMINATORS, domdest, dombb);
-
-      set_immediate_dominator (CDI_DOMINATORS, dest, dom);
-    }
-
-  /* And kill the forwarder block.  */
-  delete_basic_block (bb);
-
-  return true;
-}
-
-/* Removes forwarder blocks.  */
-
-static bool
-cleanup_forwarder_blocks (void)
-{
-  basic_block bb;
-  bool changed = false;
-  basic_block *worklist = xmalloc (sizeof (basic_block) * n_basic_blocks);
-  basic_block *current = worklist;
-
-  FOR_EACH_BB (bb)
-    {
-      if (tree_forwarder_block_p (bb, false))
-	*current++ = bb;
-    }
-
-  while (current != worklist)
-    {
-      bb = *--current;
-      changed |= remove_forwarder_block (bb, &current);
-    }
-
-  free (worklist);
-  return changed;
-}
-
-/* Merge the PHI nodes at BB into those at BB's sole successor.  */
-
-static void
-remove_forwarder_block_with_phi (basic_block bb)
-{
-  edge succ = EDGE_SUCC (bb, 0);
-  basic_block dest = succ->dest;
-  tree label;
-  basic_block dombb, domdest, dom;
-
-  /* We check for infinite loops already in tree_forwarder_block_p.
-     However it may happen that the infinite loop is created
-     afterwards due to removal of forwarders.  */
-  if (dest == bb)
-    return;
-
-  /* If the destination block consists of a nonlocal label, do not
-     merge it.  */
-  label = first_stmt (dest);
-  if (label
-      && TREE_CODE (label) == LABEL_EXPR
-      && DECL_NONLOCAL (LABEL_EXPR_LABEL (label)))
-    return;
-
-  /* Redirect each incoming edge to BB to DEST.  */
-  while (EDGE_COUNT (bb->preds) > 0)
-    {
-      edge e = EDGE_PRED (bb, 0), s;
-      tree phi;
-
-      s = find_edge (e->src, dest);
-      if (s)
-	{
-	  /* We already have an edge S from E->src to DEST.  If S and
-	     E->dest's sole successor edge have the same PHI arguments
-	     at DEST, redirect S to DEST.  */
-	  if (phi_alternatives_equal (dest, s, succ))
-	    {
-	      e = redirect_edge_and_branch (e, dest);
-	      PENDING_STMT (e) = NULL_TREE;
-	      continue;
-	    }
-
-	  /* PHI arguments are different.  Create a forwarder block by
-	     splitting E so that we can merge PHI arguments on E to
-	     DEST.  */
-	  e = EDGE_SUCC (split_edge (e), 0);
-	}
-
-      s = redirect_edge_and_branch (e, dest);
-
-      /* redirect_edge_and_branch must not create a new edge.  */
-      gcc_assert (s == e);
-
-      /* Add to the PHI nodes at DEST each PHI argument removed at the
-	 destination of E.  */
-      for (phi = phi_nodes (dest); phi; phi = PHI_CHAIN (phi))
-	{
-	  tree def = PHI_ARG_DEF (phi, succ->dest_idx);
-
-	  if (TREE_CODE (def) == SSA_NAME)
-	    {
-	      tree var;
-
-	      /* If DEF is one of the results of PHI nodes removed during
-		 redirection, replace it with the PHI argument that used
-		 to be on E.  */
-	      for (var = PENDING_STMT (e); var; var = TREE_CHAIN (var))
-		{
-		  tree old_arg = TREE_PURPOSE (var);
-		  tree new_arg = TREE_VALUE (var);
-
-		  if (def == old_arg)
-		    {
-		      def = new_arg;
-		      break;
-		    }
-		}
-	    }
-
-	  add_phi_arg (phi, def, s);
-	}
-
-      PENDING_STMT (e) = NULL;
-    }
-
-  /* Update the dominators.  */
-  dombb = get_immediate_dominator (CDI_DOMINATORS, bb);
-  domdest = get_immediate_dominator (CDI_DOMINATORS, dest);
-  if (domdest == bb)
-    {
-      /* Shortcut to avoid calling (relatively expensive)
-	 nearest_common_dominator unless necessary.  */
-      dom = dombb;
-    }
-  else
-    dom = nearest_common_dominator (CDI_DOMINATORS, domdest, dombb);
-
-  set_immediate_dominator (CDI_DOMINATORS, dest, dom);
-  
-  /* Remove BB since all of BB's incoming edges have been redirected
-     to DEST.  */
-  delete_basic_block (bb);
-}
-
-/* This pass merges PHI nodes if one feeds into another.  For example,
-   suppose we have the following:
-
-  goto <bb 9> (<L9>);
-
-<L8>:;
-  tem_17 = foo ();
-
-  # tem_6 = PHI <tem_17(8), tem_23(7)>;
-<L9>:;
-
-  # tem_3 = PHI <tem_6(9), tem_2(5)>;
-<L10>:;
-
-  Then we merge the first PHI node into the second one like so:
-
-  goto <bb 9> (<L10>);
-
-<L8>:;
-  tem_17 = foo ();
-
-  # tem_3 = PHI <tem_23(7), tem_2(5), tem_17(8)>;
-<L10>:;
-*/
-
-static void
-merge_phi_nodes (void)
-{
-  basic_block *worklist = xmalloc (sizeof (basic_block) * n_basic_blocks);
-  basic_block *current = worklist;
-  basic_block bb;
-
-  calculate_dominance_info (CDI_DOMINATORS);
-
-  /* Find all PHI nodes that we may be able to merge.  */
-  FOR_EACH_BB (bb)
-    {
-      basic_block dest;
-
-      /* Look for a forwarder block with PHI nodes.  */
-      if (!tree_forwarder_block_p (bb, true))
-	continue;
-
-      dest = EDGE_SUCC (bb, 0)->dest;
-
-      /* We have to feed into another basic block with PHI
-	 nodes.  */
-      if (!phi_nodes (dest)
-	  /* We don't want to deal with a basic block with
-	     abnormal edges.  */
-	  || has_abnormal_incoming_edge_p (bb))
-	continue;
-
-      if (!dominated_by_p (CDI_DOMINATORS, dest, bb))
-	{
-	  /* If BB does not dominate DEST, then the PHI nodes at
-	     DEST must be the only users of the results of the PHI
-	     nodes at BB.  */
-	  *current++ = bb;
-	}
-    }
-
-  /* Now let's drain WORKLIST.  */
-  while (current != worklist)
-    {
-      bb = *--current;
-      remove_forwarder_block_with_phi (bb);
-    }
-
-  free (worklist);
-}
-
-static bool
-gate_merge_phi (void)
-{
-  return 1;
-}
-
-struct tree_opt_pass pass_merge_phi = {
-  "mergephi",			/* name */
-  gate_merge_phi,		/* gate */
-  merge_phi_nodes,		/* execute */
-  NULL,				/* sub */
-  NULL,				/* next */
-  0,				/* static_pass_number */
-  TV_TREE_MERGE_PHI,		/* tv_id */
-  PROP_cfg | PROP_ssa,		/* properties_required */
-  0,				/* properties_provided */
-  0,				/* properties_destroyed */
-  0,				/* todo_flags_start */
-  TODO_dump_func | TODO_ggc_collect	/* todo_flags_finish */
-  | TODO_verify_ssa,
-  0				/* letter */
-};
-
-=======
->>>>>>> 8c044a9c
 /* Return a non-special label in the head of basic block BLOCK.
    Create one if it doesn't exist.  */
 
@@ -5178,13 +4420,7 @@
   if (free_region_copy)
     free (region_copy);
 
-<<<<<<< HEAD
-  unmark_all_for_rewrite ();
-  BITMAP_FREE (definitions);
-
-=======
   free_original_copy_tables ();
->>>>>>> 8c044a9c
   return true;
 }
 

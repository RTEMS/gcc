/* Control flow functions for trees.
   Copyright (C) 2001-2018 Free Software Foundation, Inc.
   Contributed by Diego Novillo <dnovillo@redhat.com>

This file is part of GCC.

GCC is free software; you can redistribute it and/or modify
it under the terms of the GNU General Public License as published by
the Free Software Foundation; either version 3, or (at your option)
any later version.

GCC is distributed in the hope that it will be useful,
but WITHOUT ANY WARRANTY; without even the implied warranty of
MERCHANTABILITY or FITNESS FOR A PARTICULAR PURPOSE.  See the
GNU General Public License for more details.

You should have received a copy of the GNU General Public License
along with GCC; see the file COPYING3.  If not see
<http://www.gnu.org/licenses/>.  */

#include "config.h"
#include "system.h"
#include "coretypes.h"
#include "backend.h"
#include "target.h"
#include "rtl.h"
#include "tree.h"
#include "gimple.h"
#include "cfghooks.h"
#include "tree-pass.h"
#include "ssa.h"
#include "cgraph.h"
#include "gimple-pretty-print.h"
#include "diagnostic-core.h"
#include "fold-const.h"
#include "trans-mem.h"
#include "stor-layout.h"
#include "print-tree.h"
#include "cfganal.h"
#include "gimple-fold.h"
#include "tree-eh.h"
#include "gimple-iterator.h"
#include "gimplify-me.h"
#include "gimple-walk.h"
#include "tree-cfg.h"
#include "tree-ssa-loop-manip.h"
#include "tree-ssa-loop-niter.h"
#include "tree-into-ssa.h"
#include "tree-dfa.h"
#include "tree-ssa.h"
#include "except.h"
#include "cfgloop.h"
#include "tree-ssa-propagate.h"
#include "value-prof.h"
#include "tree-inline.h"
#include "tree-ssa-live.h"
#include "omp-general.h"
#include "omp-expand.h"
#include "tree-cfgcleanup.h"
#include "gimplify.h"
#include "attribs.h"
#include "selftest.h"
#include "opts.h"
#include "asan.h"

/* This file contains functions for building the Control Flow Graph (CFG)
   for a function tree.  */

/* Local declarations.  */

/* Initial capacity for the basic block array.  */
static const int initial_cfg_capacity = 20;

/* This hash table allows us to efficiently lookup all CASE_LABEL_EXPRs
   which use a particular edge.  The CASE_LABEL_EXPRs are chained together
   via their CASE_CHAIN field, which we clear after we're done with the
   hash table to prevent problems with duplication of GIMPLE_SWITCHes.

   Access to this list of CASE_LABEL_EXPRs allows us to efficiently
   update the case vector in response to edge redirections.

   Right now this table is set up and torn down at key points in the
   compilation process.  It would be nice if we could make the table
   more persistent.  The key is getting notification of changes to
   the CFG (particularly edge removal, creation and redirection).  */

static hash_map<edge, tree> *edge_to_cases;

/* If we record edge_to_cases, this bitmap will hold indexes
   of basic blocks that end in a GIMPLE_SWITCH which we touched
   due to edge manipulations.  */

static bitmap touched_switch_bbs;

/* CFG statistics.  */
struct cfg_stats_d
{
  long num_merged_labels;
};

static struct cfg_stats_d cfg_stats;

/* Data to pass to replace_block_vars_by_duplicates_1.  */
struct replace_decls_d
{
  hash_map<tree, tree> *vars_map;
  tree to_context;
};

/* Hash table to store last discriminator assigned for each locus.  */
struct locus_discrim_map
{
  location_t locus;
  int discriminator;
};

/* Hashtable helpers.  */

struct locus_discrim_hasher : free_ptr_hash <locus_discrim_map>
{
  static inline hashval_t hash (const locus_discrim_map *);
  static inline bool equal (const locus_discrim_map *,
			    const locus_discrim_map *);
};

/* Trivial hash function for a location_t.  ITEM is a pointer to
   a hash table entry that maps a location_t to a discriminator.  */

inline hashval_t
locus_discrim_hasher::hash (const locus_discrim_map *item)
{
  return LOCATION_LINE (item->locus);
}

/* Equality function for the locus-to-discriminator map.  A and B
   point to the two hash table entries to compare.  */

inline bool
locus_discrim_hasher::equal (const locus_discrim_map *a,
			     const locus_discrim_map *b)
{
  return LOCATION_LINE (a->locus) == LOCATION_LINE (b->locus);
}

static hash_table<locus_discrim_hasher> *discriminator_per_locus;

/* Basic blocks and flowgraphs.  */
static void make_blocks (gimple_seq);

/* Edges.  */
static void make_edges (void);
static void assign_discriminators (void);
static void make_cond_expr_edges (basic_block);
static void make_gimple_switch_edges (gswitch *, basic_block);
static bool make_goto_expr_edges (basic_block);
static void make_gimple_asm_edges (basic_block);
static edge gimple_redirect_edge_and_branch (edge, basic_block);
static edge gimple_try_redirect_by_replacing_jump (edge, basic_block);

/* Various helpers.  */
static inline bool stmt_starts_bb_p (gimple *, gimple *);
static int gimple_verify_flow_info (void);
static void gimple_make_forwarder_block (edge);
static gimple *first_non_label_stmt (basic_block);
static bool verify_gimple_transaction (gtransaction *);
static bool call_can_make_abnormal_goto (gimple *);

/* Flowgraph optimization and cleanup.  */
static void gimple_merge_blocks (basic_block, basic_block);
static bool gimple_can_merge_blocks_p (basic_block, basic_block);
static void remove_bb (basic_block);
static edge find_taken_edge_computed_goto (basic_block, tree);
static edge find_taken_edge_cond_expr (const gcond *, tree);
static edge find_taken_edge_switch_expr (const gswitch *, tree);
static tree find_case_label_for_value (const gswitch *, tree);
static void lower_phi_internal_fn ();

void
init_empty_tree_cfg_for_function (struct function *fn)
{
  /* Initialize the basic block array.  */
  init_flow (fn);
  profile_status_for_fn (fn) = PROFILE_ABSENT;
  n_basic_blocks_for_fn (fn) = NUM_FIXED_BLOCKS;
  last_basic_block_for_fn (fn) = NUM_FIXED_BLOCKS;
  vec_alloc (basic_block_info_for_fn (fn), initial_cfg_capacity);
  vec_safe_grow_cleared (basic_block_info_for_fn (fn),
			 initial_cfg_capacity);

  /* Build a mapping of labels to their associated blocks.  */
  vec_alloc (label_to_block_map_for_fn (fn), initial_cfg_capacity);
  vec_safe_grow_cleared (label_to_block_map_for_fn (fn),
			 initial_cfg_capacity);

  SET_BASIC_BLOCK_FOR_FN (fn, ENTRY_BLOCK, ENTRY_BLOCK_PTR_FOR_FN (fn));
  SET_BASIC_BLOCK_FOR_FN (fn, EXIT_BLOCK, EXIT_BLOCK_PTR_FOR_FN (fn));

  ENTRY_BLOCK_PTR_FOR_FN (fn)->next_bb
    = EXIT_BLOCK_PTR_FOR_FN (fn);
  EXIT_BLOCK_PTR_FOR_FN (fn)->prev_bb
    = ENTRY_BLOCK_PTR_FOR_FN (fn);
}

void
init_empty_tree_cfg (void)
{
  init_empty_tree_cfg_for_function (cfun);
}

/*---------------------------------------------------------------------------
			      Create basic blocks
---------------------------------------------------------------------------*/

/* Entry point to the CFG builder for trees.  SEQ is the sequence of
   statements to be added to the flowgraph.  */

static void
build_gimple_cfg (gimple_seq seq)
{
  /* Register specific gimple functions.  */
  gimple_register_cfg_hooks ();

  memset ((void *) &cfg_stats, 0, sizeof (cfg_stats));

  init_empty_tree_cfg ();

  make_blocks (seq);

  /* Make sure there is always at least one block, even if it's empty.  */
  if (n_basic_blocks_for_fn (cfun) == NUM_FIXED_BLOCKS)
    create_empty_bb (ENTRY_BLOCK_PTR_FOR_FN (cfun));

  /* Adjust the size of the array.  */
  if (basic_block_info_for_fn (cfun)->length ()
      < (size_t) n_basic_blocks_for_fn (cfun))
    vec_safe_grow_cleared (basic_block_info_for_fn (cfun),
			   n_basic_blocks_for_fn (cfun));

  /* To speed up statement iterator walks, we first purge dead labels.  */
  cleanup_dead_labels ();

  /* Group case nodes to reduce the number of edges.
     We do this after cleaning up dead labels because otherwise we miss
     a lot of obvious case merging opportunities.  */
  group_case_labels ();

  /* Create the edges of the flowgraph.  */
  discriminator_per_locus = new hash_table<locus_discrim_hasher> (13);
  make_edges ();
  assign_discriminators ();
  lower_phi_internal_fn ();
  cleanup_dead_labels ();
  delete discriminator_per_locus;
  discriminator_per_locus = NULL;
}

/* Look for ANNOTATE calls with loop annotation kind in BB; if found, remove
   them and propagate the information to LOOP.  We assume that the annotations
   come immediately before the condition in BB, if any.  */

static void
replace_loop_annotate_in_block (basic_block bb, struct loop *loop)
{
  gimple_stmt_iterator gsi = gsi_last_bb (bb);
  gimple *stmt = gsi_stmt (gsi);

  if (!(stmt && gimple_code (stmt) == GIMPLE_COND))
    return;

  for (gsi_prev_nondebug (&gsi); !gsi_end_p (gsi); gsi_prev (&gsi))
    {
      stmt = gsi_stmt (gsi);
      if (gimple_code (stmt) != GIMPLE_CALL)
	break;
      if (!gimple_call_internal_p (stmt)
	  || gimple_call_internal_fn (stmt) != IFN_ANNOTATE)
	break;

      switch ((annot_expr_kind) tree_to_shwi (gimple_call_arg (stmt, 1)))
	{
	case annot_expr_ivdep_kind:
	  loop->safelen = INT_MAX;
	  break;
	case annot_expr_unroll_kind:
	  loop->unroll
	    = (unsigned short) tree_to_shwi (gimple_call_arg (stmt, 2));
	  cfun->has_unroll = true;
	  break;
	case annot_expr_no_vector_kind:
	  loop->dont_vectorize = true;
	  break;
	case annot_expr_vector_kind:
	  loop->force_vectorize = true;
	  cfun->has_force_vectorize_loops = true;
	  break;
	case annot_expr_parallel_kind:
	  loop->can_be_parallel = true;
	  loop->safelen = INT_MAX;
	  break;
	default:
	  gcc_unreachable ();
	}

      stmt = gimple_build_assign (gimple_call_lhs (stmt),
				  gimple_call_arg (stmt, 0));
      gsi_replace (&gsi, stmt, true);
    }
}

/* Look for ANNOTATE calls with loop annotation kind; if found, remove
   them and propagate the information to the loop.  We assume that the
   annotations come immediately before the condition of the loop.  */

static void
replace_loop_annotate (void)
{
  struct loop *loop;
  basic_block bb;
  gimple_stmt_iterator gsi;
  gimple *stmt;

  FOR_EACH_LOOP (loop, 0)
    {
      /* First look into the header.  */
      replace_loop_annotate_in_block (loop->header, loop);

      /* Then look into the latch, if any.  */
      if (loop->latch)
	replace_loop_annotate_in_block (loop->latch, loop);
    }

  /* Remove IFN_ANNOTATE.  Safeguard for the case loop->latch == NULL.  */
  FOR_EACH_BB_FN (bb, cfun)
    {
      for (gsi = gsi_last_bb (bb); !gsi_end_p (gsi); gsi_prev (&gsi))
	{
	  stmt = gsi_stmt (gsi);
	  if (gimple_code (stmt) != GIMPLE_CALL)
	    continue;
	  if (!gimple_call_internal_p (stmt)
	      || gimple_call_internal_fn (stmt) != IFN_ANNOTATE)
	    continue;

	  switch ((annot_expr_kind) tree_to_shwi (gimple_call_arg (stmt, 1)))
	    {
	    case annot_expr_ivdep_kind:
	    case annot_expr_unroll_kind:
	    case annot_expr_no_vector_kind:
	    case annot_expr_vector_kind:
	    case annot_expr_parallel_kind:
	      break;
	    default:
	      gcc_unreachable ();
	    }

	  warning_at (gimple_location (stmt), 0, "ignoring loop annotation");
	  stmt = gimple_build_assign (gimple_call_lhs (stmt),
				      gimple_call_arg (stmt, 0));
	  gsi_replace (&gsi, stmt, true);
	}
    }
}

/* Lower internal PHI function from GIMPLE FE.  */

static void
lower_phi_internal_fn ()
{
  basic_block bb, pred = NULL;
  gimple_stmt_iterator gsi;
  tree lhs;
  gphi *phi_node;
  gimple *stmt;

  /* After edge creation, handle __PHI function from GIMPLE FE.  */
  FOR_EACH_BB_FN (bb, cfun)
    {
      for (gsi = gsi_after_labels (bb); !gsi_end_p (gsi);)
	{
	  stmt = gsi_stmt (gsi);
	  if (! gimple_call_internal_p (stmt, IFN_PHI))
	    break;

	  lhs = gimple_call_lhs (stmt);
	  phi_node = create_phi_node (lhs, bb);

	  /* Add arguments to the PHI node.  */
	  for (unsigned i = 0; i < gimple_call_num_args (stmt); ++i)
	    {
	      tree arg = gimple_call_arg (stmt, i);
	      if (TREE_CODE (arg) == LABEL_DECL)
		pred = label_to_block (arg);
	      else
		{
		  edge e = find_edge (pred, bb);
		  add_phi_arg (phi_node, arg, e, UNKNOWN_LOCATION);
		}
	    }

	  gsi_remove (&gsi, true);
	}
    }
}

static unsigned int
execute_build_cfg (void)
{
  gimple_seq body = gimple_body (current_function_decl);

  build_gimple_cfg (body);
  gimple_set_body (current_function_decl, NULL);
  if (dump_file && (dump_flags & TDF_DETAILS))
    {
      fprintf (dump_file, "Scope blocks:\n");
      dump_scope_blocks (dump_file, dump_flags);
    }
  cleanup_tree_cfg ();
  loop_optimizer_init (AVOID_CFG_MODIFICATIONS);
  replace_loop_annotate ();
  return 0;
}

namespace {

const pass_data pass_data_build_cfg =
{
  GIMPLE_PASS, /* type */
  "cfg", /* name */
  OPTGROUP_NONE, /* optinfo_flags */
  TV_TREE_CFG, /* tv_id */
  PROP_gimple_leh, /* properties_required */
  ( PROP_cfg | PROP_loops ), /* properties_provided */
  0, /* properties_destroyed */
  0, /* todo_flags_start */
  0, /* todo_flags_finish */
};

class pass_build_cfg : public gimple_opt_pass
{
public:
  pass_build_cfg (gcc::context *ctxt)
    : gimple_opt_pass (pass_data_build_cfg, ctxt)
  {}

  /* opt_pass methods: */
  virtual unsigned int execute (function *) { return execute_build_cfg (); }

}; // class pass_build_cfg

} // anon namespace

gimple_opt_pass *
make_pass_build_cfg (gcc::context *ctxt)
{
  return new pass_build_cfg (ctxt);
}


/* Return true if T is a computed goto.  */

bool
computed_goto_p (gimple *t)
{
  return (gimple_code (t) == GIMPLE_GOTO
	  && TREE_CODE (gimple_goto_dest (t)) != LABEL_DECL);
}

/* Returns true if the sequence of statements STMTS only contains
   a call to __builtin_unreachable ().  */

bool
gimple_seq_unreachable_p (gimple_seq stmts)
{
  if (stmts == NULL
      /* Return false if -fsanitize=unreachable, we don't want to
	 optimize away those calls, but rather turn them into
	 __ubsan_handle_builtin_unreachable () or __builtin_trap ()
	 later.  */
      || sanitize_flags_p (SANITIZE_UNREACHABLE))
    return false;

  gimple_stmt_iterator gsi = gsi_last (stmts);

  if (!gimple_call_builtin_p (gsi_stmt (gsi), BUILT_IN_UNREACHABLE))
    return false;

  for (gsi_prev (&gsi); !gsi_end_p (gsi); gsi_prev (&gsi))
    {
      gimple *stmt = gsi_stmt (gsi);
      if (gimple_code (stmt) != GIMPLE_LABEL
	  && !is_gimple_debug (stmt)
	  && !gimple_clobber_p (stmt))
      return false;
    }
  return true;
}

/* Returns true for edge E where e->src ends with a GIMPLE_COND and
   the other edge points to a bb with just __builtin_unreachable ().
   I.e. return true for C->M edge in:
   <bb C>:
   ...
   if (something)
     goto <bb N>;
   else
     goto <bb M>;
   <bb N>:
   __builtin_unreachable ();
   <bb M>:  */

bool
assert_unreachable_fallthru_edge_p (edge e)
{
  basic_block pred_bb = e->src;
  gimple *last = last_stmt (pred_bb);
  if (last && gimple_code (last) == GIMPLE_COND)
    {
      basic_block other_bb = EDGE_SUCC (pred_bb, 0)->dest;
      if (other_bb == e->dest)
	other_bb = EDGE_SUCC (pred_bb, 1)->dest;
      if (EDGE_COUNT (other_bb->succs) == 0)
	return gimple_seq_unreachable_p (bb_seq (other_bb));
    }
  return false;
}


/* Initialize GF_CALL_CTRL_ALTERING flag, which indicates the call
   could alter control flow except via eh. We initialize the flag at
   CFG build time and only ever clear it later.  */

static void
gimple_call_initialize_ctrl_altering (gimple *stmt)
{
  int flags = gimple_call_flags (stmt);

  /* A call alters control flow if it can make an abnormal goto.  */
  if (call_can_make_abnormal_goto (stmt)
      /* A call also alters control flow if it does not return.  */
      || flags & ECF_NORETURN
      /* TM ending statements have backedges out of the transaction.
	 Return true so we split the basic block containing them.
	 Note that the TM_BUILTIN test is merely an optimization.  */
      || ((flags & ECF_TM_BUILTIN)
	  && is_tm_ending_fndecl (gimple_call_fndecl (stmt)))
      /* BUILT_IN_RETURN call is same as return statement.  */
      || gimple_call_builtin_p (stmt, BUILT_IN_RETURN)
      /* IFN_UNIQUE should be the last insn, to make checking for it
	 as cheap as possible.  */
      || (gimple_call_internal_p (stmt)
	  && gimple_call_internal_unique_p (stmt)))
    gimple_call_set_ctrl_altering (stmt, true);
  else
    gimple_call_set_ctrl_altering (stmt, false);
}


/* Insert SEQ after BB and build a flowgraph.  */

static basic_block
make_blocks_1 (gimple_seq seq, basic_block bb)
{
  gimple_stmt_iterator i = gsi_start (seq);
  gimple *stmt = NULL;
  gimple *prev_stmt = NULL;
  bool start_new_block = true;
  bool first_stmt_of_seq = true;

  while (!gsi_end_p (i))
    {
      /* PREV_STMT should only be set to a debug stmt if the debug
	 stmt is before nondebug stmts.  Once stmt reaches a nondebug
	 nonlabel, prev_stmt will be set to it, so that
	 stmt_starts_bb_p will know to start a new block if a label is
	 found.  However, if stmt was a label after debug stmts only,
	 keep the label in prev_stmt even if we find further debug
	 stmts, for there may be other labels after them, and they
	 should land in the same block.  */
      if (!prev_stmt || !stmt || !is_gimple_debug (stmt))
	prev_stmt = stmt;
      stmt = gsi_stmt (i);

      if (stmt && is_gimple_call (stmt))
	gimple_call_initialize_ctrl_altering (stmt);

      /* If the statement starts a new basic block or if we have determined
	 in a previous pass that we need to create a new block for STMT, do
	 so now.  */
      if (start_new_block || stmt_starts_bb_p (stmt, prev_stmt))
	{
	  if (!first_stmt_of_seq)
	    gsi_split_seq_before (&i, &seq);
	  bb = create_basic_block (seq, bb);
	  start_new_block = false;
	  prev_stmt = NULL;
	}

      /* Now add STMT to BB and create the subgraphs for special statement
	 codes.  */
      gimple_set_bb (stmt, bb);

      /* If STMT is a basic block terminator, set START_NEW_BLOCK for the
	 next iteration.  */
      if (stmt_ends_bb_p (stmt))
	{
	  /* If the stmt can make abnormal goto use a new temporary
	     for the assignment to the LHS.  This makes sure the old value
	     of the LHS is available on the abnormal edge.  Otherwise
	     we will end up with overlapping life-ranges for abnormal
	     SSA names.  */
	  if (gimple_has_lhs (stmt)
	      && stmt_can_make_abnormal_goto (stmt)
	      && is_gimple_reg_type (TREE_TYPE (gimple_get_lhs (stmt))))
	    {
	      tree lhs = gimple_get_lhs (stmt);
	      tree tmp = create_tmp_var (TREE_TYPE (lhs));
	      gimple *s = gimple_build_assign (lhs, tmp);
	      gimple_set_location (s, gimple_location (stmt));
	      gimple_set_block (s, gimple_block (stmt));
	      gimple_set_lhs (stmt, tmp);
	      if (TREE_CODE (TREE_TYPE (tmp)) == COMPLEX_TYPE
		  || TREE_CODE (TREE_TYPE (tmp)) == VECTOR_TYPE)
		DECL_GIMPLE_REG_P (tmp) = 1;
	      gsi_insert_after (&i, s, GSI_SAME_STMT);
	    }
	  start_new_block = true;
	}

      gsi_next (&i);
      first_stmt_of_seq = false;
    }
  return bb;
}

/* Build a flowgraph for the sequence of stmts SEQ.  */

static void
make_blocks (gimple_seq seq)
{
  /* Look for debug markers right before labels, and move the debug
     stmts after the labels.  Accepting labels among debug markers
     adds no value, just complexity; if we wanted to annotate labels
     with view numbers (so sequencing among markers would matter) or
     somesuch, we're probably better off still moving the labels, but
     adding other debug annotations in their original positions or
     emitting nonbind or bind markers associated with the labels in
     the original position of the labels.

     Moving labels would probably be simpler, but we can't do that:
     moving labels assigns label ids to them, and doing so because of
     debug markers makes for -fcompare-debug and possibly even codegen
     differences.  So, we have to move the debug stmts instead.  To
     that end, we scan SEQ backwards, marking the position of the
     latest (earliest we find) label, and moving debug stmts that are
     not separated from it by nondebug nonlabel stmts after the
     label.  */
  if (MAY_HAVE_DEBUG_MARKER_STMTS)
    {
      gimple_stmt_iterator label = gsi_none ();

      for (gimple_stmt_iterator i = gsi_last (seq); !gsi_end_p (i); gsi_prev (&i))
	{
	  gimple *stmt = gsi_stmt (i);

	  /* If this is the first label we encounter (latest in SEQ)
	     before nondebug stmts, record its position.  */
	  if (is_a <glabel *> (stmt))
	    {
	      if (gsi_end_p (label))
		label = i;
	      continue;
	    }

	  /* Without a recorded label position to move debug stmts to,
	     there's nothing to do.  */
	  if (gsi_end_p (label))
	    continue;

	  /* Move the debug stmt at I after LABEL.  */
	  if (is_gimple_debug (stmt))
	    {
	      gcc_assert (gimple_debug_nonbind_marker_p (stmt));
	      /* As STMT is removed, I advances to the stmt after
		 STMT, so the gsi_prev in the for "increment"
		 expression gets us to the stmt we're to visit after
		 STMT.  LABEL, however, would advance to the moved
		 stmt if we passed it to gsi_move_after, so pass it a
		 copy instead, so as to keep LABEL pointing to the
		 LABEL.  */
	      gimple_stmt_iterator copy = label;
	      gsi_move_after (&i, &copy);
	      continue;
	    }

	  /* There aren't any (more?) debug stmts before label, so
	     there isn't anything else to move after it.  */
	  label = gsi_none ();
	}
    }

  make_blocks_1 (seq, ENTRY_BLOCK_PTR_FOR_FN (cfun));
}

/* Create and return a new empty basic block after bb AFTER.  */

static basic_block
create_bb (void *h, void *e, basic_block after)
{
  basic_block bb;

  gcc_assert (!e);

  /* Create and initialize a new basic block.  Since alloc_block uses
     GC allocation that clears memory to allocate a basic block, we do
     not have to clear the newly allocated basic block here.  */
  bb = alloc_block ();

  bb->index = last_basic_block_for_fn (cfun);
  bb->flags = BB_NEW;
  set_bb_seq (bb, h ? (gimple_seq) h : NULL);

  /* Add the new block to the linked list of blocks.  */
  link_block (bb, after);

  /* Grow the basic block array if needed.  */
  if ((size_t) last_basic_block_for_fn (cfun)
      == basic_block_info_for_fn (cfun)->length ())
    {
      size_t new_size =
	(last_basic_block_for_fn (cfun)
	 + (last_basic_block_for_fn (cfun) + 3) / 4);
      vec_safe_grow_cleared (basic_block_info_for_fn (cfun), new_size);
    }

  /* Add the newly created block to the array.  */
  SET_BASIC_BLOCK_FOR_FN (cfun, last_basic_block_for_fn (cfun), bb);

  n_basic_blocks_for_fn (cfun)++;
  last_basic_block_for_fn (cfun)++;

  return bb;
}


/*---------------------------------------------------------------------------
				 Edge creation
---------------------------------------------------------------------------*/

/* If basic block BB has an abnormal edge to a basic block
   containing IFN_ABNORMAL_DISPATCHER internal call, return
   that the dispatcher's basic block, otherwise return NULL.  */

basic_block
get_abnormal_succ_dispatcher (basic_block bb)
{
  edge e;
  edge_iterator ei;

  FOR_EACH_EDGE (e, ei, bb->succs)
    if ((e->flags & (EDGE_ABNORMAL | EDGE_EH)) == EDGE_ABNORMAL)
      {
	gimple_stmt_iterator gsi
	  = gsi_start_nondebug_after_labels_bb (e->dest);
	gimple *g = gsi_stmt (gsi);
	if (g && gimple_call_internal_p (g, IFN_ABNORMAL_DISPATCHER))
	  return e->dest;
      }
  return NULL;
}

/* Helper function for make_edges.  Create a basic block with
   with ABNORMAL_DISPATCHER internal call in it if needed, and
   create abnormal edges from BBS to it and from it to FOR_BB
   if COMPUTED_GOTO is false, otherwise factor the computed gotos.  */

static void
handle_abnormal_edges (basic_block *dispatcher_bbs,
		       basic_block for_bb, int *bb_to_omp_idx,
		       auto_vec<basic_block> *bbs, bool computed_goto)
{
  basic_block *dispatcher = dispatcher_bbs + (computed_goto ? 1 : 0);
  unsigned int idx = 0;
  basic_block bb;
  bool inner = false;

  if (bb_to_omp_idx)
    {
      dispatcher = dispatcher_bbs + 2 * bb_to_omp_idx[for_bb->index];
      if (bb_to_omp_idx[for_bb->index] != 0)
	inner = true;
    }

  /* If the dispatcher has been created already, then there are basic
     blocks with abnormal edges to it, so just make a new edge to
     for_bb.  */
  if (*dispatcher == NULL)
    {
      /* Check if there are any basic blocks that need to have
	 abnormal edges to this dispatcher.  If there are none, return
	 early.  */
      if (bb_to_omp_idx == NULL)
	{
	  if (bbs->is_empty ())
	    return;
	}
      else
	{
	  FOR_EACH_VEC_ELT (*bbs, idx, bb)
	    if (bb_to_omp_idx[bb->index] == bb_to_omp_idx[for_bb->index])
	      break;
	  if (bb == NULL)
	    return;
	}

      /* Create the dispatcher bb.  */
      *dispatcher = create_basic_block (NULL, for_bb);
      if (computed_goto)
	{
	  /* Factor computed gotos into a common computed goto site.  Also
	     record the location of that site so that we can un-factor the
	     gotos after we have converted back to normal form.  */
	  gimple_stmt_iterator gsi = gsi_start_bb (*dispatcher);

	  /* Create the destination of the factored goto.  Each original
	     computed goto will put its desired destination into this
	     variable and jump to the label we create immediately below.  */
	  tree var = create_tmp_var (ptr_type_node, "gotovar");

	  /* Build a label for the new block which will contain the
	     factored computed goto.  */
	  tree factored_label_decl
	    = create_artificial_label (UNKNOWN_LOCATION);
	  gimple *factored_computed_goto_label
	    = gimple_build_label (factored_label_decl);
	  gsi_insert_after (&gsi, factored_computed_goto_label, GSI_NEW_STMT);

	  /* Build our new computed goto.  */
	  gimple *factored_computed_goto = gimple_build_goto (var);
	  gsi_insert_after (&gsi, factored_computed_goto, GSI_NEW_STMT);

	  FOR_EACH_VEC_ELT (*bbs, idx, bb)
	    {
	      if (bb_to_omp_idx
		  && bb_to_omp_idx[bb->index] != bb_to_omp_idx[for_bb->index])
		continue;

	      gsi = gsi_last_bb (bb);
	      gimple *last = gsi_stmt (gsi);

	      gcc_assert (computed_goto_p (last));

	      /* Copy the original computed goto's destination into VAR.  */
	      gimple *assignment
		= gimple_build_assign (var, gimple_goto_dest (last));
	      gsi_insert_before (&gsi, assignment, GSI_SAME_STMT);

	      edge e = make_edge (bb, *dispatcher, EDGE_FALLTHRU);
	      e->goto_locus = gimple_location (last);
	      gsi_remove (&gsi, true);
	    }
	}
      else
	{
	  tree arg = inner ? boolean_true_node : boolean_false_node;
	  gimple *g = gimple_build_call_internal (IFN_ABNORMAL_DISPATCHER,
						 1, arg);
	  gimple_stmt_iterator gsi = gsi_after_labels (*dispatcher);
	  gsi_insert_after (&gsi, g, GSI_NEW_STMT);

	  /* Create predecessor edges of the dispatcher.  */
	  FOR_EACH_VEC_ELT (*bbs, idx, bb)
	    {
	      if (bb_to_omp_idx
		  && bb_to_omp_idx[bb->index] != bb_to_omp_idx[for_bb->index])
		continue;
	      make_edge (bb, *dispatcher, EDGE_ABNORMAL);
	    }
	}
    }

  make_edge (*dispatcher, for_bb, EDGE_ABNORMAL);
}

/* Creates outgoing edges for BB.  Returns 1 when it ends with an
   computed goto, returns 2 when it ends with a statement that
   might return to this function via an nonlocal goto, otherwise
   return 0.  Updates *PCUR_REGION with the OMP region this BB is in.  */

static int
make_edges_bb (basic_block bb, struct omp_region **pcur_region, int *pomp_index)
{
  gimple *last = last_stmt (bb);
  bool fallthru = false;
  int ret = 0;

  if (!last)
    return ret;

  switch (gimple_code (last))
    {
    case GIMPLE_GOTO:
      if (make_goto_expr_edges (bb))
	ret = 1;
      fallthru = false;
      break;
    case GIMPLE_RETURN:
      {
	edge e = make_edge (bb, EXIT_BLOCK_PTR_FOR_FN (cfun), 0);
	e->goto_locus = gimple_location (last);
	fallthru = false;
      }
      break;
    case GIMPLE_COND:
      make_cond_expr_edges (bb);
      fallthru = false;
      break;
    case GIMPLE_SWITCH:
      make_gimple_switch_edges (as_a <gswitch *> (last), bb);
      fallthru = false;
      break;
    case GIMPLE_RESX:
      make_eh_edges (last);
      fallthru = false;
      break;
    case GIMPLE_EH_DISPATCH:
      fallthru = make_eh_dispatch_edges (as_a <geh_dispatch *> (last));
      break;

    case GIMPLE_CALL:
      /* If this function receives a nonlocal goto, then we need to
	 make edges from this call site to all the nonlocal goto
	 handlers.  */
      if (stmt_can_make_abnormal_goto (last))
	ret = 2;

      /* If this statement has reachable exception handlers, then
	 create abnormal edges to them.  */
      make_eh_edges (last);

      /* BUILTIN_RETURN is really a return statement.  */
      if (gimple_call_builtin_p (last, BUILT_IN_RETURN))
	{
	  make_edge (bb, EXIT_BLOCK_PTR_FOR_FN (cfun), 0);
	  fallthru = false;
	}
      /* Some calls are known not to return.  */
      else
	fallthru = !gimple_call_noreturn_p (last);
      break;

    case GIMPLE_ASSIGN:
      /* A GIMPLE_ASSIGN may throw internally and thus be considered
	 control-altering.  */
      if (is_ctrl_altering_stmt (last))
	make_eh_edges (last);
      fallthru = true;
      break;

    case GIMPLE_ASM:
      make_gimple_asm_edges (bb);
      fallthru = true;
      break;

    CASE_GIMPLE_OMP:
      fallthru = omp_make_gimple_edges (bb, pcur_region, pomp_index);
      break;

    case GIMPLE_TRANSACTION:
      {
        gtransaction *txn = as_a <gtransaction *> (last);
	tree label1 = gimple_transaction_label_norm (txn);
	tree label2 = gimple_transaction_label_uninst (txn);

	if (label1)
	  make_edge (bb, label_to_block (label1), EDGE_FALLTHRU);
	if (label2)
	  make_edge (bb, label_to_block (label2),
		     EDGE_TM_UNINSTRUMENTED | (label1 ? 0 : EDGE_FALLTHRU));

	tree label3 = gimple_transaction_label_over (txn);
	if (gimple_transaction_subcode (txn)
	    & (GTMA_HAVE_ABORT | GTMA_IS_OUTER))
	  make_edge (bb, label_to_block (label3), EDGE_TM_ABORT);

	fallthru = false;
      }
      break;

    default:
      gcc_assert (!stmt_ends_bb_p (last));
      fallthru = true;
      break;
    }

  if (fallthru)
    make_edge (bb, bb->next_bb, EDGE_FALLTHRU);

  return ret;
}

/* Join all the blocks in the flowgraph.  */

static void
make_edges (void)
{
  basic_block bb;
  struct omp_region *cur_region = NULL;
  auto_vec<basic_block> ab_edge_goto;
  auto_vec<basic_block> ab_edge_call;
  int *bb_to_omp_idx = NULL;
  int cur_omp_region_idx = 0;

  /* Create an edge from entry to the first block with executable
     statements in it.  */
  make_edge (ENTRY_BLOCK_PTR_FOR_FN (cfun),
	     BASIC_BLOCK_FOR_FN (cfun, NUM_FIXED_BLOCKS),
	     EDGE_FALLTHRU);

  /* Traverse the basic block array placing edges.  */
  FOR_EACH_BB_FN (bb, cfun)
    {
      int mer;

      if (bb_to_omp_idx)
	bb_to_omp_idx[bb->index] = cur_omp_region_idx;

      mer = make_edges_bb (bb, &cur_region, &cur_omp_region_idx);
      if (mer == 1)
	ab_edge_goto.safe_push (bb);
      else if (mer == 2)
	ab_edge_call.safe_push (bb);

      if (cur_region && bb_to_omp_idx == NULL)
	bb_to_omp_idx = XCNEWVEC (int, n_basic_blocks_for_fn (cfun));
    }

  /* Computed gotos are hell to deal with, especially if there are
     lots of them with a large number of destinations.  So we factor
     them to a common computed goto location before we build the
     edge list.  After we convert back to normal form, we will un-factor
     the computed gotos since factoring introduces an unwanted jump.
     For non-local gotos and abnormal edges from calls to calls that return
     twice or forced labels, factor the abnormal edges too, by having all
     abnormal edges from the calls go to a common artificial basic block
     with ABNORMAL_DISPATCHER internal call and abnormal edges from that
     basic block to all forced labels and calls returning twice.
     We do this per-OpenMP structured block, because those regions
     are guaranteed to be single entry single exit by the standard,
     so it is not allowed to enter or exit such regions abnormally this way,
     thus all computed gotos, non-local gotos and setjmp/longjmp calls
     must not transfer control across SESE region boundaries.  */
  if (!ab_edge_goto.is_empty () || !ab_edge_call.is_empty ())
    {
      gimple_stmt_iterator gsi;
      basic_block dispatcher_bb_array[2] = { NULL, NULL };
      basic_block *dispatcher_bbs = dispatcher_bb_array;
      int count = n_basic_blocks_for_fn (cfun);

      if (bb_to_omp_idx)
	dispatcher_bbs = XCNEWVEC (basic_block, 2 * count);

      FOR_EACH_BB_FN (bb, cfun)
	{
	  for (gsi = gsi_start_bb (bb); !gsi_end_p (gsi); gsi_next (&gsi))
	    {
	      glabel *label_stmt = dyn_cast <glabel *> (gsi_stmt (gsi));
	      tree target;

	      if (!label_stmt)
		break;

	      target = gimple_label_label (label_stmt);

	      /* Make an edge to every label block that has been marked as a
		 potential target for a computed goto or a non-local goto.  */
	      if (FORCED_LABEL (target))
		handle_abnormal_edges (dispatcher_bbs, bb, bb_to_omp_idx,
				       &ab_edge_goto, true);
	      if (DECL_NONLOCAL (target))
		{
		  handle_abnormal_edges (dispatcher_bbs, bb, bb_to_omp_idx,
					 &ab_edge_call, false);
		  break;
		}
	    }

	  if (!gsi_end_p (gsi) && is_gimple_debug (gsi_stmt (gsi)))
	    gsi_next_nondebug (&gsi);
	  if (!gsi_end_p (gsi))
	    {
	      /* Make an edge to every setjmp-like call.  */
	      gimple *call_stmt = gsi_stmt (gsi);
	      if (is_gimple_call (call_stmt)
		  && ((gimple_call_flags (call_stmt) & ECF_RETURNS_TWICE)
		      || gimple_call_builtin_p (call_stmt,
						BUILT_IN_SETJMP_RECEIVER)))
		handle_abnormal_edges (dispatcher_bbs, bb, bb_to_omp_idx,
				       &ab_edge_call, false);
	    }
	}

      if (bb_to_omp_idx)
	XDELETE (dispatcher_bbs);
    }

  XDELETE (bb_to_omp_idx);

  omp_free_regions ();
}

/* Add SEQ after GSI.  Start new bb after GSI, and created further bbs as
   needed.  Returns true if new bbs were created.
   Note: This is transitional code, and should not be used for new code.  We
   should be able to get rid of this by rewriting all target va-arg
   gimplification hooks to use an interface gimple_build_cond_value as described
   in https://gcc.gnu.org/ml/gcc-patches/2015-02/msg01194.html.  */

bool
gimple_find_sub_bbs (gimple_seq seq, gimple_stmt_iterator *gsi)
{
  gimple *stmt = gsi_stmt (*gsi);
  basic_block bb = gimple_bb (stmt);
  basic_block lastbb, afterbb;
  int old_num_bbs = n_basic_blocks_for_fn (cfun);
  edge e;
  lastbb = make_blocks_1 (seq, bb);
  if (old_num_bbs == n_basic_blocks_for_fn (cfun))
    return false;
  e = split_block (bb, stmt);
  /* Move e->dest to come after the new basic blocks.  */
  afterbb = e->dest;
  unlink_block (afterbb);
  link_block (afterbb, lastbb);
  redirect_edge_succ (e, bb->next_bb);
  bb = bb->next_bb;
  while (bb != afterbb)
    {
      struct omp_region *cur_region = NULL;
      profile_count cnt = profile_count::zero ();
      bool all = true;

      int cur_omp_region_idx = 0;
      int mer = make_edges_bb (bb, &cur_region, &cur_omp_region_idx);
      gcc_assert (!mer && !cur_region);
      add_bb_to_loop (bb, afterbb->loop_father);

      edge e;
      edge_iterator ei;
      FOR_EACH_EDGE (e, ei, bb->preds)
	{
	  if (e->count ().initialized_p ())
	    cnt += e->count ();
	  else
	    all = false;
	}
      tree_guess_outgoing_edge_probabilities (bb);
      if (all || profile_status_for_fn (cfun) == PROFILE_READ)
        bb->count = cnt;

      bb = bb->next_bb;
    }
  return true;
}

/* Find the next available discriminator value for LOCUS.  The
   discriminator distinguishes among several basic blocks that
   share a common locus, allowing for more accurate sample-based
   profiling.  */

static int
next_discriminator_for_locus (location_t locus)
{
  struct locus_discrim_map item;
  struct locus_discrim_map **slot;

  item.locus = locus;
  item.discriminator = 0;
  slot = discriminator_per_locus->find_slot_with_hash (
      &item, LOCATION_LINE (locus), INSERT);
  gcc_assert (slot);
  if (*slot == HTAB_EMPTY_ENTRY)
    {
      *slot = XNEW (struct locus_discrim_map);
      gcc_assert (*slot);
      (*slot)->locus = locus;
      (*slot)->discriminator = 0;
    }
  (*slot)->discriminator++;
  return (*slot)->discriminator;
}

/* Return TRUE if LOCUS1 and LOCUS2 refer to the same source line.  */

static bool
same_line_p (location_t locus1, location_t locus2)
{
  expanded_location from, to;

  if (locus1 == locus2)
    return true;

  from = expand_location (locus1);
  to = expand_location (locus2);

  if (from.line != to.line)
    return false;
  if (from.file == to.file)
    return true;
  return (from.file != NULL
          && to.file != NULL
          && filename_cmp (from.file, to.file) == 0);
}

/* Assign discriminators to each basic block.  */

static void
assign_discriminators (void)
{
  basic_block bb;

  FOR_EACH_BB_FN (bb, cfun)
    {
      edge e;
      edge_iterator ei;
      gimple *last = last_stmt (bb);
      location_t locus = last ? gimple_location (last) : UNKNOWN_LOCATION;

      if (locus == UNKNOWN_LOCATION)
	continue;

      FOR_EACH_EDGE (e, ei, bb->succs)
	{
	  gimple *first = first_non_label_stmt (e->dest);
	  gimple *last = last_stmt (e->dest);
	  if ((first && same_line_p (locus, gimple_location (first)))
	      || (last && same_line_p (locus, gimple_location (last))))
	    {
	      if (e->dest->discriminator != 0 && bb->discriminator == 0)
		bb->discriminator = next_discriminator_for_locus (locus);
	      else
		e->dest->discriminator = next_discriminator_for_locus (locus);
	    }
	}
    }
}

/* Create the edges for a GIMPLE_COND starting at block BB.  */

static void
make_cond_expr_edges (basic_block bb)
{
  gcond *entry = as_a <gcond *> (last_stmt (bb));
  gimple *then_stmt, *else_stmt;
  basic_block then_bb, else_bb;
  tree then_label, else_label;
  edge e;

  gcc_assert (entry);
  gcc_assert (gimple_code (entry) == GIMPLE_COND);

  /* Entry basic blocks for each component.  */
  then_label = gimple_cond_true_label (entry);
  else_label = gimple_cond_false_label (entry);
  then_bb = label_to_block (then_label);
  else_bb = label_to_block (else_label);
  then_stmt = first_stmt (then_bb);
  else_stmt = first_stmt (else_bb);

  e = make_edge (bb, then_bb, EDGE_TRUE_VALUE);
  e->goto_locus = gimple_location (then_stmt);
  e = make_edge (bb, else_bb, EDGE_FALSE_VALUE);
  if (e)
    e->goto_locus = gimple_location (else_stmt);

  /* We do not need the labels anymore.  */
  gimple_cond_set_true_label (entry, NULL_TREE);
  gimple_cond_set_false_label (entry, NULL_TREE);
}


/* Called for each element in the hash table (P) as we delete the
   edge to cases hash table.

   Clear all the CASE_CHAINs to prevent problems with copying of
   SWITCH_EXPRs and structure sharing rules, then free the hash table
   element.  */

bool
edge_to_cases_cleanup (edge const &, tree const &value, void *)
{
  tree t, next;

  for (t = value; t; t = next)
    {
      next = CASE_CHAIN (t);
      CASE_CHAIN (t) = NULL;
    }

  return true;
}

/* Start recording information mapping edges to case labels.  */

void
start_recording_case_labels (void)
{
  gcc_assert (edge_to_cases == NULL);
  edge_to_cases = new hash_map<edge, tree>;
  touched_switch_bbs = BITMAP_ALLOC (NULL);
}

/* Return nonzero if we are recording information for case labels.  */

static bool
recording_case_labels_p (void)
{
  return (edge_to_cases != NULL);
}

/* Stop recording information mapping edges to case labels and
   remove any information we have recorded.  */
void
end_recording_case_labels (void)
{
  bitmap_iterator bi;
  unsigned i;
  edge_to_cases->traverse<void *, edge_to_cases_cleanup> (NULL);
  delete edge_to_cases;
  edge_to_cases = NULL;
  EXECUTE_IF_SET_IN_BITMAP (touched_switch_bbs, 0, i, bi)
    {
      basic_block bb = BASIC_BLOCK_FOR_FN (cfun, i);
      if (bb)
	{
	  gimple *stmt = last_stmt (bb);
	  if (stmt && gimple_code (stmt) == GIMPLE_SWITCH)
	    group_case_labels_stmt (as_a <gswitch *> (stmt));
	}
    }
  BITMAP_FREE (touched_switch_bbs);
}

/* If we are inside a {start,end}_recording_cases block, then return
   a chain of CASE_LABEL_EXPRs from T which reference E.

   Otherwise return NULL.  */

static tree
get_cases_for_edge (edge e, gswitch *t)
{
  tree *slot;
  size_t i, n;

  /* If we are not recording cases, then we do not have CASE_LABEL_EXPR
     chains available.  Return NULL so the caller can detect this case.  */
  if (!recording_case_labels_p ())
    return NULL;

  slot = edge_to_cases->get (e);
  if (slot)
    return *slot;

  /* If we did not find E in the hash table, then this must be the first
     time we have been queried for information about E & T.  Add all the
     elements from T to the hash table then perform the query again.  */

  n = gimple_switch_num_labels (t);
  for (i = 0; i < n; i++)
    {
      tree elt = gimple_switch_label (t, i);
      tree lab = CASE_LABEL (elt);
      basic_block label_bb = label_to_block (lab);
      edge this_edge = find_edge (e->src, label_bb);

      /* Add it to the chain of CASE_LABEL_EXPRs referencing E, or create
	 a new chain.  */
      tree &s = edge_to_cases->get_or_insert (this_edge);
      CASE_CHAIN (elt) = s;
      s = elt;
    }

  return *edge_to_cases->get (e);
}

/* Create the edges for a GIMPLE_SWITCH starting at block BB.  */

static void
make_gimple_switch_edges (gswitch *entry, basic_block bb)
{
  size_t i, n;

  n = gimple_switch_num_labels (entry);

  for (i = 0; i < n; ++i)
    {
      tree lab = CASE_LABEL (gimple_switch_label (entry, i));
      basic_block label_bb = label_to_block (lab);
      make_edge (bb, label_bb, 0);
    }
}


/* Return the basic block holding label DEST.  */

basic_block
label_to_block_fn (struct function *ifun, tree dest)
{
  int uid = LABEL_DECL_UID (dest);

  /* We would die hard when faced by an undefined label.  Emit a label to
     the very first basic block.  This will hopefully make even the dataflow
     and undefined variable warnings quite right.  */
  if (seen_error () && uid < 0)
    {
      gimple_stmt_iterator gsi =
	gsi_start_bb (BASIC_BLOCK_FOR_FN (cfun, NUM_FIXED_BLOCKS));
      gimple *stmt;

      stmt = gimple_build_label (dest);
      gsi_insert_before (&gsi, stmt, GSI_NEW_STMT);
      uid = LABEL_DECL_UID (dest);
    }
  if (vec_safe_length (ifun->cfg->x_label_to_block_map) <= (unsigned int) uid)
    return NULL;
  return (*ifun->cfg->x_label_to_block_map)[uid];
}

/* Create edges for a goto statement at block BB.  Returns true
   if abnormal edges should be created.  */

static bool
make_goto_expr_edges (basic_block bb)
{
  gimple_stmt_iterator last = gsi_last_bb (bb);
  gimple *goto_t = gsi_stmt (last);

  /* A simple GOTO creates normal edges.  */
  if (simple_goto_p (goto_t))
    {
      tree dest = gimple_goto_dest (goto_t);
      basic_block label_bb = label_to_block (dest);
      edge e = make_edge (bb, label_bb, EDGE_FALLTHRU);
      e->goto_locus = gimple_location (goto_t);
      gsi_remove (&last, true);
      return false;
    }

  /* A computed GOTO creates abnormal edges.  */
  return true;
}

/* Create edges for an asm statement with labels at block BB.  */

static void
make_gimple_asm_edges (basic_block bb)
{
  gasm *stmt = as_a <gasm *> (last_stmt (bb));
  int i, n = gimple_asm_nlabels (stmt);

  for (i = 0; i < n; ++i)
    {
      tree label = TREE_VALUE (gimple_asm_label_op (stmt, i));
      basic_block label_bb = label_to_block (label);
      make_edge (bb, label_bb, 0);
    }
}

/*---------------------------------------------------------------------------
			       Flowgraph analysis
---------------------------------------------------------------------------*/

/* Cleanup useless labels in basic blocks.  This is something we wish
   to do early because it allows us to group case labels before creating
   the edges for the CFG, and it speeds up block statement iterators in
   all passes later on.
   We rerun this pass after CFG is created, to get rid of the labels that
   are no longer referenced.  After then we do not run it any more, since
   (almost) no new labels should be created.  */

/* A map from basic block index to the leading label of that block.  */
static struct label_record
{
  /* The label.  */
  tree label;

  /* True if the label is referenced from somewhere.  */
  bool used;
} *label_for_bb;

/* Given LABEL return the first label in the same basic block.  */

static tree
main_block_label (tree label)
{
  basic_block bb = label_to_block (label);
  tree main_label = label_for_bb[bb->index].label;

  /* label_to_block possibly inserted undefined label into the chain.  */
  if (!main_label)
    {
      label_for_bb[bb->index].label = label;
      main_label = label;
    }

  label_for_bb[bb->index].used = true;
  return main_label;
}

/* Clean up redundant labels within the exception tree.  */

static void
cleanup_dead_labels_eh (void)
{
  eh_landing_pad lp;
  eh_region r;
  tree lab;
  int i;

  if (cfun->eh == NULL)
    return;

  for (i = 1; vec_safe_iterate (cfun->eh->lp_array, i, &lp); ++i)
    if (lp && lp->post_landing_pad)
      {
	lab = main_block_label (lp->post_landing_pad);
	if (lab != lp->post_landing_pad)
	  {
	    EH_LANDING_PAD_NR (lp->post_landing_pad) = 0;
	    EH_LANDING_PAD_NR (lab) = lp->index;
	  }
      }

  FOR_ALL_EH_REGION (r)
    switch (r->type)
      {
      case ERT_CLEANUP:
      case ERT_MUST_NOT_THROW:
	break;

      case ERT_TRY:
	{
	  eh_catch c;
	  for (c = r->u.eh_try.first_catch; c ; c = c->next_catch)
	    {
	      lab = c->label;
	      if (lab)
		c->label = main_block_label (lab);
	    }
	}
	break;

      case ERT_ALLOWED_EXCEPTIONS:
	lab = r->u.allowed.label;
	if (lab)
	  r->u.allowed.label = main_block_label (lab);
	break;
      }
}


/* Cleanup redundant labels.  This is a three-step process:
     1) Find the leading label for each block.
     2) Redirect all references to labels to the leading labels.
     3) Cleanup all useless labels.  */

void
cleanup_dead_labels (void)
{
  basic_block bb;
  label_for_bb = XCNEWVEC (struct label_record, last_basic_block_for_fn (cfun));

  /* Find a suitable label for each block.  We use the first user-defined
     label if there is one, or otherwise just the first label we see.  */
  FOR_EACH_BB_FN (bb, cfun)
    {
      gimple_stmt_iterator i;

      for (i = gsi_start_bb (bb); !gsi_end_p (i); gsi_next (&i))
	{
	  tree label;
	  glabel *label_stmt = dyn_cast <glabel *> (gsi_stmt (i));

	  if (!label_stmt)
	    break;

	  label = gimple_label_label (label_stmt);

	  /* If we have not yet seen a label for the current block,
	     remember this one and see if there are more labels.  */
	  if (!label_for_bb[bb->index].label)
	    {
	      label_for_bb[bb->index].label = label;
	      continue;
	    }

	  /* If we did see a label for the current block already, but it
	     is an artificially created label, replace it if the current
	     label is a user defined label.  */
	  if (!DECL_ARTIFICIAL (label)
	      && DECL_ARTIFICIAL (label_for_bb[bb->index].label))
	    {
	      label_for_bb[bb->index].label = label;
	      break;
	    }
	}
    }

  /* Now redirect all jumps/branches to the selected label.
     First do so for each block ending in a control statement.  */
  FOR_EACH_BB_FN (bb, cfun)
    {
      gimple *stmt = last_stmt (bb);
      tree label, new_label;

      if (!stmt)
	continue;

      switch (gimple_code (stmt))
	{
	case GIMPLE_COND:
	  {
	    gcond *cond_stmt = as_a <gcond *> (stmt);
	    label = gimple_cond_true_label (cond_stmt);
	    if (label)
	      {
		new_label = main_block_label (label);
		if (new_label != label)
		  gimple_cond_set_true_label (cond_stmt, new_label);
	      }

	    label = gimple_cond_false_label (cond_stmt);
	    if (label)
	      {
		new_label = main_block_label (label);
		if (new_label != label)
		  gimple_cond_set_false_label (cond_stmt, new_label);
	      }
	  }
	  break;

	case GIMPLE_SWITCH:
	  {
	    gswitch *switch_stmt = as_a <gswitch *> (stmt);
	    size_t i, n = gimple_switch_num_labels (switch_stmt);

	    /* Replace all destination labels.  */
	    for (i = 0; i < n; ++i)
	      {
		tree case_label = gimple_switch_label (switch_stmt, i);
		label = CASE_LABEL (case_label);
		new_label = main_block_label (label);
		if (new_label != label)
		  CASE_LABEL (case_label) = new_label;
	      }
	    break;
	  }

	case GIMPLE_ASM:
	  {
	    gasm *asm_stmt = as_a <gasm *> (stmt);
	    int i, n = gimple_asm_nlabels (asm_stmt);

	    for (i = 0; i < n; ++i)
	      {
		tree cons = gimple_asm_label_op (asm_stmt, i);
		tree label = main_block_label (TREE_VALUE (cons));
		TREE_VALUE (cons) = label;
	      }
	    break;
	  }

	/* We have to handle gotos until they're removed, and we don't
	   remove them until after we've created the CFG edges.  */
	case GIMPLE_GOTO:
	  if (!computed_goto_p (stmt))
	    {
	      ggoto *goto_stmt = as_a <ggoto *> (stmt);
	      label = gimple_goto_dest (goto_stmt);
	      new_label = main_block_label (label);
	      if (new_label != label)
		gimple_goto_set_dest (goto_stmt, new_label);
	    }
	  break;

	case GIMPLE_TRANSACTION:
	  {
	    gtransaction *txn = as_a <gtransaction *> (stmt);

	    label = gimple_transaction_label_norm (txn);
	    if (label)
	      {
		new_label = main_block_label (label);
		if (new_label != label)
		  gimple_transaction_set_label_norm (txn, new_label);
	      }

	    label = gimple_transaction_label_uninst (txn);
	    if (label)
	      {
		new_label = main_block_label (label);
		if (new_label != label)
		  gimple_transaction_set_label_uninst (txn, new_label);
	      }

	    label = gimple_transaction_label_over (txn);
	    if (label)
	      {
		new_label = main_block_label (label);
		if (new_label != label)
		  gimple_transaction_set_label_over (txn, new_label);
	      }
	  }
	  break;

	default:
	  break;
      }
    }

  /* Do the same for the exception region tree labels.  */
  cleanup_dead_labels_eh ();

  /* Finally, purge dead labels.  All user-defined labels and labels that
     can be the target of non-local gotos and labels which have their
     address taken are preserved.  */
  FOR_EACH_BB_FN (bb, cfun)
    {
      gimple_stmt_iterator i;
      tree label_for_this_bb = label_for_bb[bb->index].label;

      if (!label_for_this_bb)
	continue;

      /* If the main label of the block is unused, we may still remove it.  */
      if (!label_for_bb[bb->index].used)
	label_for_this_bb = NULL;

      for (i = gsi_start_bb (bb); !gsi_end_p (i); )
	{
	  tree label;
	  glabel *label_stmt = dyn_cast <glabel *> (gsi_stmt (i));

	  if (!label_stmt)
	    break;

	  label = gimple_label_label (label_stmt);

	  if (label == label_for_this_bb
	      || !DECL_ARTIFICIAL (label)
	      || DECL_NONLOCAL (label)
	      || FORCED_LABEL (label))
	    gsi_next (&i);
	  else
	    gsi_remove (&i, true);
	}
    }

  free (label_for_bb);
}

/* Scan the sorted vector of cases in STMT (a GIMPLE_SWITCH) and combine
   the ones jumping to the same label.
   Eg. three separate entries 1: 2: 3: become one entry 1..3:  */

bool
group_case_labels_stmt (gswitch *stmt)
{
  int old_size = gimple_switch_num_labels (stmt);
  int i, next_index, new_size;
  basic_block default_bb = NULL;

  default_bb = label_to_block (CASE_LABEL (gimple_switch_default_label (stmt)));

  /* Look for possible opportunities to merge cases.  */
  new_size = i = 1;
  while (i < old_size)
    {
      tree base_case, base_high;
      basic_block base_bb;

      base_case = gimple_switch_label (stmt, i);

      gcc_assert (base_case);
      base_bb = label_to_block (CASE_LABEL (base_case));

      /* Discard cases that have the same destination as the default case or
	 whose destiniation blocks have already been removed as unreachable.  */
      if (base_bb == NULL || base_bb == default_bb)
	{
	  i++;
	  continue;
	}

      base_high = CASE_HIGH (base_case)
	  ? CASE_HIGH (base_case)
	  : CASE_LOW (base_case);
      next_index = i + 1;

      /* Try to merge case labels.  Break out when we reach the end
	 of the label vector or when we cannot merge the next case
	 label with the current one.  */
      while (next_index < old_size)
	{
	  tree merge_case = gimple_switch_label (stmt, next_index);
	  basic_block merge_bb = label_to_block (CASE_LABEL (merge_case));
	  wide_int bhp1 = wi::to_wide (base_high) + 1;

	  /* Merge the cases if they jump to the same place,
	     and their ranges are consecutive.  */
	  if (merge_bb == base_bb
	      && wi::to_wide (CASE_LOW (merge_case)) == bhp1)
	    {
	      base_high = CASE_HIGH (merge_case) ?
		  CASE_HIGH (merge_case) : CASE_LOW (merge_case);
	      CASE_HIGH (base_case) = base_high;
	      next_index++;
	    }
	  else
	    break;
	}

      /* Discard cases that have an unreachable destination block.  */
      if (EDGE_COUNT (base_bb->succs) == 0
	  && gimple_seq_unreachable_p (bb_seq (base_bb))
	  /* Don't optimize this if __builtin_unreachable () is the
	     implicitly added one by the C++ FE too early, before
	     -Wreturn-type can be diagnosed.  We'll optimize it later
	     during switchconv pass or any other cfg cleanup.  */
	  && (gimple_in_ssa_p (cfun)
	      || (LOCATION_LOCUS (gimple_location (last_stmt (base_bb)))
		  != BUILTINS_LOCATION)))
	{
	  edge base_edge = find_edge (gimple_bb (stmt), base_bb);
	  if (base_edge != NULL)
	    remove_edge_and_dominated_blocks (base_edge);
	  i = next_index;
	  continue;
	}

      if (new_size < i)
	gimple_switch_set_label (stmt, new_size,
				 gimple_switch_label (stmt, i));
      i = next_index;
      new_size++;
    }

  gcc_assert (new_size <= old_size);

  if (new_size < old_size)
    gimple_switch_set_num_labels (stmt, new_size);

  return new_size < old_size;
}

/* Look for blocks ending in a multiway branch (a GIMPLE_SWITCH),
   and scan the sorted vector of cases.  Combine the ones jumping to the
   same label.  */

bool
group_case_labels (void)
{
  basic_block bb;
  bool changed = false;

  FOR_EACH_BB_FN (bb, cfun)
    {
      gimple *stmt = last_stmt (bb);
      if (stmt && gimple_code (stmt) == GIMPLE_SWITCH)
	changed |= group_case_labels_stmt (as_a <gswitch *> (stmt));
    }

  return changed;
}

/* Checks whether we can merge block B into block A.  */

static bool
gimple_can_merge_blocks_p (basic_block a, basic_block b)
{
  gimple *stmt;

  if (!single_succ_p (a))
    return false;

  if (single_succ_edge (a)->flags & EDGE_COMPLEX)
    return false;

  if (single_succ (a) != b)
    return false;

  if (!single_pred_p (b))
    return false;

  if (a == ENTRY_BLOCK_PTR_FOR_FN (cfun)
      || b == EXIT_BLOCK_PTR_FOR_FN (cfun))
    return false;

  /* If A ends by a statement causing exceptions or something similar, we
     cannot merge the blocks.  */
  stmt = last_stmt (a);
  if (stmt && stmt_ends_bb_p (stmt))
    return false;

  /* Do not allow a block with only a non-local label to be merged.  */
  if (stmt)
    if (glabel *label_stmt = dyn_cast <glabel *> (stmt))
      if (DECL_NONLOCAL (gimple_label_label (label_stmt)))
	return false;

  /* Examine the labels at the beginning of B.  */
  for (gimple_stmt_iterator gsi = gsi_start_bb (b); !gsi_end_p (gsi);
       gsi_next (&gsi))
    {
      tree lab;
      glabel *label_stmt = dyn_cast <glabel *> (gsi_stmt (gsi));
      if (!label_stmt)
	break;
      lab = gimple_label_label (label_stmt);

      /* Do not remove user forced labels or for -O0 any user labels.  */
      if (!DECL_ARTIFICIAL (lab) && (!optimize || FORCED_LABEL (lab)))
	return false;
    }

  /* Protect simple loop latches.  We only want to avoid merging
     the latch with the loop header or with a block in another
     loop in this case.  */
  if (current_loops
      && b->loop_father->latch == b
      && loops_state_satisfies_p (LOOPS_HAVE_SIMPLE_LATCHES)
      && (b->loop_father->header == a
	  || b->loop_father != a->loop_father))
    return false;

  /* It must be possible to eliminate all phi nodes in B.  If ssa form
     is not up-to-date and a name-mapping is registered, we cannot eliminate
     any phis.  Symbols marked for renaming are never a problem though.  */
  for (gphi_iterator gsi = gsi_start_phis (b); !gsi_end_p (gsi);
       gsi_next (&gsi))
    {
      gphi *phi = gsi.phi ();
      /* Technically only new names matter.  */
      if (name_registered_for_update_p (PHI_RESULT (phi)))
	return false;
    }

  /* When not optimizing, don't merge if we'd lose goto_locus.  */
  if (!optimize
      && single_succ_edge (a)->goto_locus != UNKNOWN_LOCATION)
    {
      location_t goto_locus = single_succ_edge (a)->goto_locus;
      gimple_stmt_iterator prev, next;
      prev = gsi_last_nondebug_bb (a);
      next = gsi_after_labels (b);
      if (!gsi_end_p (next) && is_gimple_debug (gsi_stmt (next)))
	gsi_next_nondebug (&next);
      if ((gsi_end_p (prev)
	   || gimple_location (gsi_stmt (prev)) != goto_locus)
	  && (gsi_end_p (next)
	      || gimple_location (gsi_stmt (next)) != goto_locus))
	return false;
    }

  return true;
}

/* Replaces all uses of NAME by VAL.  */

void
replace_uses_by (tree name, tree val)
{
  imm_use_iterator imm_iter;
  use_operand_p use;
  gimple *stmt;
  edge e;

  FOR_EACH_IMM_USE_STMT (stmt, imm_iter, name)
    {
      /* Mark the block if we change the last stmt in it.  */
      if (cfgcleanup_altered_bbs
	  && stmt_ends_bb_p (stmt))
	bitmap_set_bit (cfgcleanup_altered_bbs, gimple_bb (stmt)->index);

      FOR_EACH_IMM_USE_ON_STMT (use, imm_iter)
        {
	  replace_exp (use, val);

	  if (gimple_code (stmt) == GIMPLE_PHI)
	    {
	      e = gimple_phi_arg_edge (as_a <gphi *> (stmt),
				       PHI_ARG_INDEX_FROM_USE (use));
	      if (e->flags & EDGE_ABNORMAL
		  && !SSA_NAME_OCCURS_IN_ABNORMAL_PHI (val))
		{
		  /* This can only occur for virtual operands, since
		     for the real ones SSA_NAME_OCCURS_IN_ABNORMAL_PHI (name))
		     would prevent replacement.  */
		  gcc_checking_assert (virtual_operand_p (name));
		  SSA_NAME_OCCURS_IN_ABNORMAL_PHI (val) = 1;
		}
	    }
	}

      if (gimple_code (stmt) != GIMPLE_PHI)
	{
	  gimple_stmt_iterator gsi = gsi_for_stmt (stmt);
	  gimple *orig_stmt = stmt;
	  size_t i;

	  /* FIXME.  It shouldn't be required to keep TREE_CONSTANT
	     on ADDR_EXPRs up-to-date on GIMPLE.  Propagation will
	     only change sth from non-invariant to invariant, and only
	     when propagating constants.  */
	  if (is_gimple_min_invariant (val))
	    for (i = 0; i < gimple_num_ops (stmt); i++)
	      {
		tree op = gimple_op (stmt, i);
		/* Operands may be empty here.  For example, the labels
		   of a GIMPLE_COND are nulled out following the creation
		   of the corresponding CFG edges.  */
		if (op && TREE_CODE (op) == ADDR_EXPR)
		  recompute_tree_invariant_for_addr_expr (op);
	      }

	  if (fold_stmt (&gsi))
	    stmt = gsi_stmt (gsi);

	  if (maybe_clean_or_replace_eh_stmt (orig_stmt, stmt))
	    gimple_purge_dead_eh_edges (gimple_bb (stmt));

	  update_stmt (stmt);
	}
    }

  gcc_checking_assert (has_zero_uses (name));

  /* Also update the trees stored in loop structures.  */
  if (current_loops)
    {
      struct loop *loop;

      FOR_EACH_LOOP (loop, 0)
	{
	  substitute_in_loop_info (loop, name, val);
	}
    }
}

/* Merge block B into block A.  */

static void
gimple_merge_blocks (basic_block a, basic_block b)
{
  gimple_stmt_iterator last, gsi;
  gphi_iterator psi;

  if (dump_file)
    fprintf (dump_file, "Merging blocks %d and %d\n", a->index, b->index);

  /* Remove all single-valued PHI nodes from block B of the form
     V_i = PHI <V_j> by propagating V_j to all the uses of V_i.  */
  gsi = gsi_last_bb (a);
  for (psi = gsi_start_phis (b); !gsi_end_p (psi); )
    {
      gimple *phi = gsi_stmt (psi);
      tree def = gimple_phi_result (phi), use = gimple_phi_arg_def (phi, 0);
      gimple *copy;
      bool may_replace_uses = (virtual_operand_p (def)
			       || may_propagate_copy (def, use));

      /* In case we maintain loop closed ssa form, do not propagate arguments
	 of loop exit phi nodes.  */
      if (current_loops
	  && loops_state_satisfies_p (LOOP_CLOSED_SSA)
	  && !virtual_operand_p (def)
	  && TREE_CODE (use) == SSA_NAME
	  && a->loop_father != b->loop_father)
	may_replace_uses = false;

      if (!may_replace_uses)
	{
	  gcc_assert (!virtual_operand_p (def));

	  /* Note that just emitting the copies is fine -- there is no problem
	     with ordering of phi nodes.  This is because A is the single
	     predecessor of B, therefore results of the phi nodes cannot
	     appear as arguments of the phi nodes.  */
	  copy = gimple_build_assign (def, use);
	  gsi_insert_after (&gsi, copy, GSI_NEW_STMT);
          remove_phi_node (&psi, false);
	}
      else
        {
	  /* If we deal with a PHI for virtual operands, we can simply
	     propagate these without fussing with folding or updating
	     the stmt.  */
	  if (virtual_operand_p (def))
	    {
	      imm_use_iterator iter;
	      use_operand_p use_p;
	      gimple *stmt;

	      FOR_EACH_IMM_USE_STMT (stmt, iter, def)
		FOR_EACH_IMM_USE_ON_STMT (use_p, iter)
		  SET_USE (use_p, use);

	      if (SSA_NAME_OCCURS_IN_ABNORMAL_PHI (def))
		SSA_NAME_OCCURS_IN_ABNORMAL_PHI (use) = 1;
	    }
	  else
            replace_uses_by (def, use);

          remove_phi_node (&psi, true);
        }
    }

  /* Ensure that B follows A.  */
  move_block_after (b, a);

  gcc_assert (single_succ_edge (a)->flags & EDGE_FALLTHRU);
  gcc_assert (!last_stmt (a) || !stmt_ends_bb_p (last_stmt (a)));

  /* Remove labels from B and set gimple_bb to A for other statements.  */
  for (gsi = gsi_start_bb (b); !gsi_end_p (gsi);)
    {
      gimple *stmt = gsi_stmt (gsi);
      if (glabel *label_stmt = dyn_cast <glabel *> (stmt))
	{
	  tree label = gimple_label_label (label_stmt);
	  int lp_nr;

	  gsi_remove (&gsi, false);

	  /* Now that we can thread computed gotos, we might have
	     a situation where we have a forced label in block B
	     However, the label at the start of block B might still be
	     used in other ways (think about the runtime checking for
	     Fortran assigned gotos).  So we can not just delete the
	     label.  Instead we move the label to the start of block A.  */
	  if (FORCED_LABEL (label))
	    {
	      gimple_stmt_iterator dest_gsi = gsi_start_bb (a);
	      gsi_insert_before (&dest_gsi, stmt, GSI_NEW_STMT);
	    }
	  /* Other user labels keep around in a form of a debug stmt.  */
	  else if (!DECL_ARTIFICIAL (label) && MAY_HAVE_DEBUG_BIND_STMTS)
	    {
	      gimple *dbg = gimple_build_debug_bind (label,
						     integer_zero_node,
						     stmt);
	      gimple_debug_bind_reset_value (dbg);
	      gsi_insert_before (&gsi, dbg, GSI_SAME_STMT);
	    }

	  lp_nr = EH_LANDING_PAD_NR (label);
	  if (lp_nr)
	    {
	      eh_landing_pad lp = get_eh_landing_pad_from_number (lp_nr);
	      lp->post_landing_pad = NULL;
	    }
	}
      else
	{
	  gimple_set_bb (stmt, a);
	  gsi_next (&gsi);
	}
    }

  /* When merging two BBs, if their counts are different, the larger count
     is selected as the new bb count. This is to handle inconsistent
     profiles.  */
  if (a->loop_father == b->loop_father)
    {
      a->count = a->count.merge (b->count);
    }

  /* Merge the sequences.  */
  last = gsi_last_bb (a);
  gsi_insert_seq_after (&last, bb_seq (b), GSI_NEW_STMT);
  set_bb_seq (b, NULL);

  if (cfgcleanup_altered_bbs)
    bitmap_set_bit (cfgcleanup_altered_bbs, a->index);
}


/* Return the one of two successors of BB that is not reachable by a
   complex edge, if there is one.  Else, return BB.  We use
   this in optimizations that use post-dominators for their heuristics,
   to catch the cases in C++ where function calls are involved.  */

basic_block
single_noncomplex_succ (basic_block bb)
{
  edge e0, e1;
  if (EDGE_COUNT (bb->succs) != 2)
    return bb;

  e0 = EDGE_SUCC (bb, 0);
  e1 = EDGE_SUCC (bb, 1);
  if (e0->flags & EDGE_COMPLEX)
    return e1->dest;
  if (e1->flags & EDGE_COMPLEX)
    return e0->dest;

  return bb;
}

/* T is CALL_EXPR.  Set current_function_calls_* flags.  */

void
notice_special_calls (gcall *call)
{
  int flags = gimple_call_flags (call);

  if (flags & ECF_MAY_BE_ALLOCA)
    cfun->calls_alloca = true;
  if (flags & ECF_RETURNS_TWICE)
    cfun->calls_setjmp = true;
}


/* Clear flags set by notice_special_calls.  Used by dead code removal
   to update the flags.  */

void
clear_special_calls (void)
{
  cfun->calls_alloca = false;
  cfun->calls_setjmp = false;
}

/* Remove PHI nodes associated with basic block BB and all edges out of BB.  */

static void
remove_phi_nodes_and_edges_for_unreachable_block (basic_block bb)
{
  /* Since this block is no longer reachable, we can just delete all
     of its PHI nodes.  */
  remove_phi_nodes (bb);

  /* Remove edges to BB's successors.  */
  while (EDGE_COUNT (bb->succs) > 0)
    remove_edge (EDGE_SUCC (bb, 0));
}


/* Remove statements of basic block BB.  */

static void
remove_bb (basic_block bb)
{
  gimple_stmt_iterator i;

  if (dump_file)
    {
      fprintf (dump_file, "Removing basic block %d\n", bb->index);
      if (dump_flags & TDF_DETAILS)
	{
	  dump_bb (dump_file, bb, 0, TDF_BLOCKS);
	  fprintf (dump_file, "\n");
	}
    }

  if (current_loops)
    {
      struct loop *loop = bb->loop_father;

      /* If a loop gets removed, clean up the information associated
	 with it.  */
      if (loop->latch == bb
	  || loop->header == bb)
	free_numbers_of_iterations_estimates (loop);
    }

  /* Remove all the instructions in the block.  */
  if (bb_seq (bb) != NULL)
    {
      /* Walk backwards so as to get a chance to substitute all
	 released DEFs into debug stmts.  See
	 eliminate_unnecessary_stmts() in tree-ssa-dce.c for more
	 details.  */
      for (i = gsi_last_bb (bb); !gsi_end_p (i);)
	{
	  gimple *stmt = gsi_stmt (i);
	  glabel *label_stmt = dyn_cast <glabel *> (stmt);
	  if (label_stmt
	      && (FORCED_LABEL (gimple_label_label (label_stmt))
		  || DECL_NONLOCAL (gimple_label_label (label_stmt))))
	    {
	      basic_block new_bb;
	      gimple_stmt_iterator new_gsi;

	      /* A non-reachable non-local label may still be referenced.
		 But it no longer needs to carry the extra semantics of
		 non-locality.  */
	      if (DECL_NONLOCAL (gimple_label_label (label_stmt)))
		{
		  DECL_NONLOCAL (gimple_label_label (label_stmt)) = 0;
		  FORCED_LABEL (gimple_label_label (label_stmt)) = 1;
		}

	      new_bb = bb->prev_bb;
	      /* Don't move any labels into ENTRY block.  */
	      if (new_bb == ENTRY_BLOCK_PTR_FOR_FN (cfun))
		{
		  new_bb = single_succ (new_bb);
		  gcc_assert (new_bb != bb);
		}
	      new_gsi = gsi_start_bb (new_bb);
	      gsi_remove (&i, false);
	      gsi_insert_before (&new_gsi, stmt, GSI_NEW_STMT);
	    }
	  else
	    {
	      /* Release SSA definitions.  */
	      release_defs (stmt);
	      gsi_remove (&i, true);
	    }

	  if (gsi_end_p (i))
	    i = gsi_last_bb (bb);
	  else
	    gsi_prev (&i);
	}
    }

  remove_phi_nodes_and_edges_for_unreachable_block (bb);
  bb->il.gimple.seq = NULL;
  bb->il.gimple.phi_nodes = NULL;
}


/* Given a basic block BB and a value VAL for use in the final statement
   of the block (if a GIMPLE_COND, GIMPLE_SWITCH, or computed goto), return
   the edge that will be taken out of the block.
   If VAL is NULL_TREE, then the current value of the final statement's
   predicate or index is used.
   If the value does not match a unique edge, NULL is returned.  */

edge
find_taken_edge (basic_block bb, tree val)
{
  gimple *stmt;

  stmt = last_stmt (bb);

  /* Handle ENTRY and EXIT.  */
  if (!stmt)
    return NULL;

  if (gimple_code (stmt) == GIMPLE_COND)
    return find_taken_edge_cond_expr (as_a <gcond *> (stmt), val);

  if (gimple_code (stmt) == GIMPLE_SWITCH)
    return find_taken_edge_switch_expr (as_a <gswitch *> (stmt), val);

  if (computed_goto_p (stmt))
    {
      /* Only optimize if the argument is a label, if the argument is
	 not a label then we can not construct a proper CFG.

         It may be the case that we only need to allow the LABEL_REF to
         appear inside an ADDR_EXPR, but we also allow the LABEL_REF to
         appear inside a LABEL_EXPR just to be safe.  */
      if (val
	  && (TREE_CODE (val) == ADDR_EXPR || TREE_CODE (val) == LABEL_EXPR)
	  && TREE_CODE (TREE_OPERAND (val, 0)) == LABEL_DECL)
	return find_taken_edge_computed_goto (bb, TREE_OPERAND (val, 0));
    }

  /* Otherwise we only know the taken successor edge if it's unique.  */
  return single_succ_p (bb) ? single_succ_edge (bb) : NULL;
}

/* Given a constant value VAL and the entry block BB to a GOTO_EXPR
   statement, determine which of the outgoing edges will be taken out of the
   block.  Return NULL if either edge may be taken.  */

static edge
find_taken_edge_computed_goto (basic_block bb, tree val)
{
  basic_block dest;
  edge e = NULL;

  dest = label_to_block (val);
  if (dest)
    e = find_edge (bb, dest);

  /* It's possible for find_edge to return NULL here on invalid code
     that abuses the labels-as-values extension (e.g. code that attempts to
     jump *between* functions via stored labels-as-values; PR 84136).
     If so, then we simply return that NULL for the edge.
     We don't currently have a way of detecting such invalid code, so we
     can't assert that it was the case when a NULL edge occurs here.  */

  return e;
}

/* Given COND_STMT and a constant value VAL for use as the predicate,
   determine which of the two edges will be taken out of
   the statement's block.  Return NULL if either edge may be taken.
   If VAL is NULL_TREE, then the current value of COND_STMT's predicate
   is used.  */

static edge
find_taken_edge_cond_expr (const gcond *cond_stmt, tree val)
{
  edge true_edge, false_edge;

  if (val == NULL_TREE)
    {
      /* Use the current value of the predicate.  */
      if (gimple_cond_true_p (cond_stmt))
	val = integer_one_node;
      else if (gimple_cond_false_p (cond_stmt))
	val = integer_zero_node;
      else
	return NULL;
    }
  else if (TREE_CODE (val) != INTEGER_CST)
    return NULL;

  extract_true_false_edges_from_block (gimple_bb (cond_stmt),
				       &true_edge, &false_edge);

  return (integer_zerop (val) ? false_edge : true_edge);
}

/* Given SWITCH_STMT and an INTEGER_CST VAL for use as the index, determine
   which edge will be taken out of the statement's block.  Return NULL if any
   edge may be taken.
   If VAL is NULL_TREE, then the current value of SWITCH_STMT's index
   is used.  */

static edge
find_taken_edge_switch_expr (const gswitch *switch_stmt, tree val)
{
  basic_block dest_bb;
  edge e;
  tree taken_case;

  if (gimple_switch_num_labels (switch_stmt) == 1)
    taken_case = gimple_switch_default_label (switch_stmt);
  else
    {
      if (val == NULL_TREE)
	val = gimple_switch_index (switch_stmt);
      if (TREE_CODE (val) != INTEGER_CST)
	return NULL;
      else
	taken_case = find_case_label_for_value (switch_stmt, val);
    }
  dest_bb = label_to_block (CASE_LABEL (taken_case));

  e = find_edge (gimple_bb (switch_stmt), dest_bb);
  gcc_assert (e);
  return e;
}


/* Return the CASE_LABEL_EXPR that SWITCH_STMT will take for VAL.
   We can make optimal use here of the fact that the case labels are
   sorted: We can do a binary search for a case matching VAL.  */

static tree
find_case_label_for_value (const gswitch *switch_stmt, tree val)
{
  size_t low, high, n = gimple_switch_num_labels (switch_stmt);
  tree default_case = gimple_switch_default_label (switch_stmt);

  for (low = 0, high = n; high - low > 1; )
    {
      size_t i = (high + low) / 2;
      tree t = gimple_switch_label (switch_stmt, i);
      int cmp;

      /* Cache the result of comparing CASE_LOW and val.  */
      cmp = tree_int_cst_compare (CASE_LOW (t), val);

      if (cmp > 0)
	high = i;
      else
	low = i;

      if (CASE_HIGH (t) == NULL)
	{
	  /* A singe-valued case label.  */
	  if (cmp == 0)
	    return t;
	}
      else
	{
	  /* A case range.  We can only handle integer ranges.  */
	  if (cmp <= 0 && tree_int_cst_compare (CASE_HIGH (t), val) >= 0)
	    return t;
	}
    }

  return default_case;
}


/* Dump a basic block on stderr.  */

void
gimple_debug_bb (basic_block bb)
{
  dump_bb (stderr, bb, 0, TDF_VOPS|TDF_MEMSYMS|TDF_BLOCKS);
}


/* Dump basic block with index N on stderr.  */

basic_block
gimple_debug_bb_n (int n)
{
  gimple_debug_bb (BASIC_BLOCK_FOR_FN (cfun, n));
  return BASIC_BLOCK_FOR_FN (cfun, n);
}


/* Dump the CFG on stderr.

   FLAGS are the same used by the tree dumping functions
   (see TDF_* in dumpfile.h).  */

void
gimple_debug_cfg (dump_flags_t flags)
{
  gimple_dump_cfg (stderr, flags);
}


/* Dump the program showing basic block boundaries on the given FILE.

   FLAGS are the same used by the tree dumping functions (see TDF_* in
   tree.h).  */

void
gimple_dump_cfg (FILE *file, dump_flags_t flags)
{
  if (flags & TDF_DETAILS)
    {
      dump_function_header (file, current_function_decl, flags);
      fprintf (file, ";; \n%d basic blocks, %d edges, last basic block %d.\n\n",
	       n_basic_blocks_for_fn (cfun), n_edges_for_fn (cfun),
	       last_basic_block_for_fn (cfun));

      brief_dump_cfg (file, flags);
      fprintf (file, "\n");
    }

  if (flags & TDF_STATS)
    dump_cfg_stats (file);

  dump_function_to_file (current_function_decl, file, flags | TDF_BLOCKS);
}


/* Dump CFG statistics on FILE.  */

void
dump_cfg_stats (FILE *file)
{
  static long max_num_merged_labels = 0;
  unsigned long size, total = 0;
  long num_edges;
  basic_block bb;
  const char * const fmt_str   = "%-30s%-13s%12s\n";
  const char * const fmt_str_1 = "%-30s%13d%11lu%c\n";
  const char * const fmt_str_2 = "%-30s%13ld%11lu%c\n";
  const char * const fmt_str_3 = "%-43s%11lu%c\n";
  const char *funcname = current_function_name ();

  fprintf (file, "\nCFG Statistics for %s\n\n", funcname);

  fprintf (file, "---------------------------------------------------------\n");
  fprintf (file, fmt_str, "", "  Number of  ", "Memory");
  fprintf (file, fmt_str, "", "  instances  ", "used ");
  fprintf (file, "---------------------------------------------------------\n");

  size = n_basic_blocks_for_fn (cfun) * sizeof (struct basic_block_def);
  total += size;
  fprintf (file, fmt_str_1, "Basic blocks", n_basic_blocks_for_fn (cfun),
	   SCALE (size), LABEL (size));

  num_edges = 0;
  FOR_EACH_BB_FN (bb, cfun)
    num_edges += EDGE_COUNT (bb->succs);
  size = num_edges * sizeof (struct edge_def);
  total += size;
  fprintf (file, fmt_str_2, "Edges", num_edges, SCALE (size), LABEL (size));

  fprintf (file, "---------------------------------------------------------\n");
  fprintf (file, fmt_str_3, "Total memory used by CFG data", SCALE (total),
	   LABEL (total));
  fprintf (file, "---------------------------------------------------------\n");
  fprintf (file, "\n");

  if (cfg_stats.num_merged_labels > max_num_merged_labels)
    max_num_merged_labels = cfg_stats.num_merged_labels;

  fprintf (file, "Coalesced label blocks: %ld (Max so far: %ld)\n",
	   cfg_stats.num_merged_labels, max_num_merged_labels);

  fprintf (file, "\n");
}


/* Dump CFG statistics on stderr.  Keep extern so that it's always
   linked in the final executable.  */

DEBUG_FUNCTION void
debug_cfg_stats (void)
{
  dump_cfg_stats (stderr);
}

/*---------------------------------------------------------------------------
			     Miscellaneous helpers
---------------------------------------------------------------------------*/

/* Return true if T, a GIMPLE_CALL, can make an abnormal transfer of control
   flow.  Transfers of control flow associated with EH are excluded.  */

static bool
call_can_make_abnormal_goto (gimple *t)
{
  /* If the function has no non-local labels, then a call cannot make an
     abnormal transfer of control.  */
  if (!cfun->has_nonlocal_label
      && !cfun->calls_setjmp)
   return false;

  /* Likewise if the call has no side effects.  */
  if (!gimple_has_side_effects (t))
    return false;

  /* Likewise if the called function is leaf.  */
  if (gimple_call_flags (t) & ECF_LEAF)
    return false;

  return true;
}


/* Return true if T can make an abnormal transfer of control flow.
   Transfers of control flow associated with EH are excluded.  */

bool
stmt_can_make_abnormal_goto (gimple *t)
{
  if (computed_goto_p (t))
    return true;
  if (is_gimple_call (t))
    return call_can_make_abnormal_goto (t);
  return false;
}


/* Return true if T represents a stmt that always transfers control.  */

bool
is_ctrl_stmt (gimple *t)
{
  switch (gimple_code (t))
    {
    case GIMPLE_COND:
    case GIMPLE_SWITCH:
    case GIMPLE_GOTO:
    case GIMPLE_RETURN:
    case GIMPLE_RESX:
      return true;
    default:
      return false;
    }
}


/* Return true if T is a statement that may alter the flow of control
   (e.g., a call to a non-returning function).  */

bool
is_ctrl_altering_stmt (gimple *t)
{
  gcc_assert (t);

  switch (gimple_code (t))
    {
    case GIMPLE_CALL:
      /* Per stmt call flag indicates whether the call could alter
	 controlflow.  */
      if (gimple_call_ctrl_altering_p (t))
	return true;
      break;

    case GIMPLE_EH_DISPATCH:
      /* EH_DISPATCH branches to the individual catch handlers at
	 this level of a try or allowed-exceptions region.  It can
	 fallthru to the next statement as well.  */
      return true;

    case GIMPLE_ASM:
      if (gimple_asm_nlabels (as_a <gasm *> (t)) > 0)
	return true;
      break;

    CASE_GIMPLE_OMP:
      /* OpenMP directives alter control flow.  */
      return true;

    case GIMPLE_TRANSACTION:
      /* A transaction start alters control flow.  */
      return true;

    default:
      break;
    }

  /* If a statement can throw, it alters control flow.  */
  return stmt_can_throw_internal (t);
}


/* Return true if T is a simple local goto.  */

bool
simple_goto_p (gimple *t)
{
  return (gimple_code (t) == GIMPLE_GOTO
	  && TREE_CODE (gimple_goto_dest (t)) == LABEL_DECL);
}


/* Return true if STMT should start a new basic block.  PREV_STMT is
   the statement preceding STMT.  It is used when STMT is a label or a
   case label.  Labels should only start a new basic block if their
   previous statement wasn't a label.  Otherwise, sequence of labels
   would generate unnecessary basic blocks that only contain a single
   label.  */

static inline bool
stmt_starts_bb_p (gimple *stmt, gimple *prev_stmt)
{
  if (stmt == NULL)
    return false;

  /* PREV_STMT is only set to a debug stmt if the debug stmt is before
     any nondebug stmts in the block.  We don't want to start another
     block in this case: the debug stmt will already have started the
     one STMT would start if we weren't outputting debug stmts.  */
  if (prev_stmt && is_gimple_debug (prev_stmt))
    return false;

  /* Labels start a new basic block only if the preceding statement
     wasn't a label of the same type.  This prevents the creation of
     consecutive blocks that have nothing but a single label.  */
  if (glabel *label_stmt = dyn_cast <glabel *> (stmt))
    {
      /* Nonlocal and computed GOTO targets always start a new block.  */
      if (DECL_NONLOCAL (gimple_label_label (label_stmt))
	  || FORCED_LABEL (gimple_label_label (label_stmt)))
	return true;

      if (prev_stmt && gimple_code (prev_stmt) == GIMPLE_LABEL)
	{
	  if (DECL_NONLOCAL (gimple_label_label (
			       as_a <glabel *> (prev_stmt))))
	    return true;

	  cfg_stats.num_merged_labels++;
	  return false;
	}
      else
	return true;
    }
  else if (gimple_code (stmt) == GIMPLE_CALL)
    {
      if (gimple_call_flags (stmt) & ECF_RETURNS_TWICE)
	/* setjmp acts similar to a nonlocal GOTO target and thus should
	   start a new block.  */
	return true;
      if (gimple_call_internal_p (stmt, IFN_PHI)
	  && prev_stmt
	  && gimple_code (prev_stmt) != GIMPLE_LABEL
	  && (gimple_code (prev_stmt) != GIMPLE_CALL
	      || ! gimple_call_internal_p (prev_stmt, IFN_PHI)))
	/* PHI nodes start a new block unless preceeded by a label
	   or another PHI.  */
	return true;
    }

  return false;
}


/* Return true if T should end a basic block.  */

bool
stmt_ends_bb_p (gimple *t)
{
  return is_ctrl_stmt (t) || is_ctrl_altering_stmt (t);
}

/* Remove block annotations and other data structures.  */

void
delete_tree_cfg_annotations (struct function *fn)
{
  vec_free (label_to_block_map_for_fn (fn));
}

/* Return the virtual phi in BB.  */

gphi *
get_virtual_phi (basic_block bb)
{
  for (gphi_iterator gsi = gsi_start_phis (bb);
       !gsi_end_p (gsi);
       gsi_next (&gsi))
    {
      gphi *phi = gsi.phi ();

      if (virtual_operand_p (PHI_RESULT (phi)))
	return phi;
    }

  return NULL;
}

/* Return the first statement in basic block BB.  */

gimple *
first_stmt (basic_block bb)
{
  gimple_stmt_iterator i = gsi_start_bb (bb);
  gimple *stmt = NULL;

  while (!gsi_end_p (i) && is_gimple_debug ((stmt = gsi_stmt (i))))
    {
      gsi_next (&i);
      stmt = NULL;
    }
  return stmt;
}

/* Return the first non-label statement in basic block BB.  */

static gimple *
first_non_label_stmt (basic_block bb)
{
  gimple_stmt_iterator i = gsi_start_bb (bb);
  while (!gsi_end_p (i) && gimple_code (gsi_stmt (i)) == GIMPLE_LABEL)
    gsi_next (&i);
  return !gsi_end_p (i) ? gsi_stmt (i) : NULL;
}

/* Return the last statement in basic block BB.  */

gimple *
last_stmt (basic_block bb)
{
  gimple_stmt_iterator i = gsi_last_bb (bb);
  gimple *stmt = NULL;

  while (!gsi_end_p (i) && is_gimple_debug ((stmt = gsi_stmt (i))))
    {
      gsi_prev (&i);
      stmt = NULL;
    }
  return stmt;
}

/* Return the last statement of an otherwise empty block.  Return NULL
   if the block is totally empty, or if it contains more than one
   statement.  */

gimple *
last_and_only_stmt (basic_block bb)
{
  gimple_stmt_iterator i = gsi_last_nondebug_bb (bb);
  gimple *last, *prev;

  if (gsi_end_p (i))
    return NULL;

  last = gsi_stmt (i);
  gsi_prev_nondebug (&i);
  if (gsi_end_p (i))
    return last;

  /* Empty statements should no longer appear in the instruction stream.
     Everything that might have appeared before should be deleted by
     remove_useless_stmts, and the optimizers should just gsi_remove
     instead of smashing with build_empty_stmt.

     Thus the only thing that should appear here in a block containing
     one executable statement is a label.  */
  prev = gsi_stmt (i);
  if (gimple_code (prev) == GIMPLE_LABEL)
    return last;
  else
    return NULL;
}

/* Reinstall those PHI arguments queued in OLD_EDGE to NEW_EDGE.  */

static void
reinstall_phi_args (edge new_edge, edge old_edge)
{
  edge_var_map *vm;
  int i;
  gphi_iterator phis;

  vec<edge_var_map> *v = redirect_edge_var_map_vector (old_edge);
  if (!v)
    return;

  for (i = 0, phis = gsi_start_phis (new_edge->dest);
       v->iterate (i, &vm) && !gsi_end_p (phis);
       i++, gsi_next (&phis))
    {
      gphi *phi = phis.phi ();
      tree result = redirect_edge_var_map_result (vm);
      tree arg = redirect_edge_var_map_def (vm);

      gcc_assert (result == gimple_phi_result (phi));

      add_phi_arg (phi, arg, new_edge, redirect_edge_var_map_location (vm));
    }

  redirect_edge_var_map_clear (old_edge);
}

/* Returns the basic block after which the new basic block created
   by splitting edge EDGE_IN should be placed.  Tries to keep the new block
   near its "logical" location.  This is of most help to humans looking
   at debugging dumps.  */

basic_block
split_edge_bb_loc (edge edge_in)
{
  basic_block dest = edge_in->dest;
  basic_block dest_prev = dest->prev_bb;

  if (dest_prev)
    {
      edge e = find_edge (dest_prev, dest);
      if (e && !(e->flags & EDGE_COMPLEX))
	return edge_in->src;
    }
  return dest_prev;
}

/* Split a (typically critical) edge EDGE_IN.  Return the new block.
   Abort on abnormal edges.  */

static basic_block
gimple_split_edge (edge edge_in)
{
  basic_block new_bb, after_bb, dest;
  edge new_edge, e;

  /* Abnormal edges cannot be split.  */
  gcc_assert (!(edge_in->flags & EDGE_ABNORMAL));

  dest = edge_in->dest;

  after_bb = split_edge_bb_loc (edge_in);

  new_bb = create_empty_bb (after_bb);
  new_bb->count = edge_in->count ();

  e = redirect_edge_and_branch (edge_in, new_bb);
  gcc_assert (e == edge_in);

  new_edge = make_single_succ_edge (new_bb, dest, EDGE_FALLTHRU);
  reinstall_phi_args (new_edge, e);

  return new_bb;
}


/* Verify properties of the address expression T whose base should be
   TREE_ADDRESSABLE if VERIFY_ADDRESSABLE is true.  */

static bool 
verify_address (tree t, bool verify_addressable)
{
  bool old_constant;
  bool old_side_effects;
  bool new_constant;
  bool new_side_effects;

  old_constant = TREE_CONSTANT (t);
  old_side_effects = TREE_SIDE_EFFECTS (t);

  recompute_tree_invariant_for_addr_expr (t);
  new_side_effects = TREE_SIDE_EFFECTS (t);
  new_constant = TREE_CONSTANT (t);

  if (old_constant != new_constant)
    {
      error ("constant not recomputed when ADDR_EXPR changed");
      return true;
    }
  if (old_side_effects != new_side_effects)
    {
      error ("side effects not recomputed when ADDR_EXPR changed");
      return true;
    }

  tree base = TREE_OPERAND (t, 0);
  while (handled_component_p (base))
    base = TREE_OPERAND (base, 0);

  if (!(VAR_P (base)
	|| TREE_CODE (base) == PARM_DECL
	|| TREE_CODE (base) == RESULT_DECL))
    return false;

  if (DECL_GIMPLE_REG_P (base))
    {
      error ("DECL_GIMPLE_REG_P set on a variable with address taken");
      return true;
    }

  if (verify_addressable && !TREE_ADDRESSABLE (base))
    {
<<<<<<< HEAD
    case SSA_NAME:
      if (SSA_NAME_IN_FREE_LIST (t))
	{
	  error ("SSA name in freelist but still referenced");
	  return *tp;
	}
      break;

    case PARM_DECL:
    case VAR_DECL:
    case RESULT_DECL:
      {
	tree context = decl_function_context (t);
	if (context != cfun->decl
	    && !SCOPE_FILE_SCOPE_P (context)
	    && !TREE_STATIC (t)
	    && !DECL_EXTERNAL (t))
	  {
	    error ("Local declaration from a different function");
	    return t;
	  }
      }
      break;

    case INDIRECT_REF:
      error ("INDIRECT_REF in gimple IL");
      return t;

    case MEM_REF:
      x = TREE_OPERAND (t, 0);
      if (!POINTER_TYPE_P (TREE_TYPE (x))
	  || !is_gimple_mem_ref_addr (x))
	{
	  error ("invalid first operand of MEM_REF");
	  return x;
	}
      if (!poly_int_tree_p (TREE_OPERAND (t, 1))
	  || !POINTER_TYPE_P (TREE_TYPE (TREE_OPERAND (t, 1))))
	{
	  error ("invalid offset operand of MEM_REF");
	  return TREE_OPERAND (t, 1);
	}
      if (TREE_CODE (x) == ADDR_EXPR)
	{
	  tree va = verify_address (x, TREE_OPERAND (x, 0));
	  if (va)
	    return va;
	  x = TREE_OPERAND (x, 0);
	}
      walk_tree (&x, verify_expr, data, NULL);
      *walk_subtrees = 0;
      break;

    case ASSERT_EXPR:
      x = fold (ASSERT_EXPR_COND (t));
      if (x == boolean_false_node)
	{
	  error ("ASSERT_EXPR with an always-false condition");
	  return *tp;
	}
      break;

    case MODIFY_EXPR:
      error ("MODIFY_EXPR not expected while having tuples");
      return *tp;

    case ADDR_EXPR:
      {
	tree tem;

	gcc_assert (is_gimple_address (t));

	/* Skip any references (they will be checked when we recurse down the
	   tree) and ensure that any variable used as a prefix is marked
	   addressable.  */
	for (x = TREE_OPERAND (t, 0);
	     handled_component_p (x);
	     x = TREE_OPERAND (x, 0))
	  ;

	if ((tem = verify_address (t, x)))
	  return tem;

	if (!(VAR_P (x)
	      || TREE_CODE (x) == PARM_DECL
	      || TREE_CODE (x) == RESULT_DECL))
	  return NULL;

	if (!TREE_ADDRESSABLE (x))
	  {
	    error ("address taken, but ADDRESSABLE bit not set");
	    return x;
	  }

	break;
      }

    case COND_EXPR:
      x = COND_EXPR_COND (t);
      if (!INTEGRAL_TYPE_P (TREE_TYPE (x)))
	{
	  error ("non-integral used in condition");
	  return x;
	}
      if (!is_gimple_condexpr (x))
        {
	  error ("invalid conditional operand");
	  return x;
	}
      break;

    case NON_LVALUE_EXPR:
    case TRUTH_NOT_EXPR:
      gcc_unreachable ();

    CASE_CONVERT:
    case FIX_TRUNC_EXPR:
    case FLOAT_EXPR:
    case NEGATE_EXPR:
    case ABS_EXPR:
    case BIT_NOT_EXPR:
      CHECK_OP (0, "invalid operand to unary operator");
      break;

    case REALPART_EXPR:
    case IMAGPART_EXPR:
    case BIT_FIELD_REF:
      if (!is_gimple_reg_type (TREE_TYPE (t)))
	{
	  error ("non-scalar BIT_FIELD_REF, IMAGPART_EXPR or REALPART_EXPR");
	  return t;
	}

      if (TREE_CODE (t) == BIT_FIELD_REF)
	{
	  tree t0 = TREE_OPERAND (t, 0);
	  tree t1 = TREE_OPERAND (t, 1);
	  tree t2 = TREE_OPERAND (t, 2);
	  poly_uint64 size, bitpos;
	  if (!poly_int_tree_p (t1, &size)
	      || !poly_int_tree_p (t2, &bitpos)
	      || !types_compatible_p (bitsizetype, TREE_TYPE (t1))
	      || !types_compatible_p (bitsizetype, TREE_TYPE (t2)))
	    {
	      error ("invalid position or size operand to BIT_FIELD_REF");
	      return t;
	    }
	  if (INTEGRAL_TYPE_P (TREE_TYPE (t))
	      && may_ne (TYPE_PRECISION (TREE_TYPE (t)), size))
	    {
	      error ("integral result type precision does not match "
		     "field size of BIT_FIELD_REF");
	      return t;
	    }
	  else if (!INTEGRAL_TYPE_P (TREE_TYPE (t))
		   && TYPE_MODE (TREE_TYPE (t)) != BLKmode
		   && may_ne (GET_MODE_BITSIZE (TYPE_MODE (TREE_TYPE (t))),
			      size))
	    {
	      error ("mode size of non-integral result does not "
		     "match field size of BIT_FIELD_REF");
	      return t;
	    }
	  if (!AGGREGATE_TYPE_P (TREE_TYPE (t0))
	      && may_gt (size + bitpos,
			 tree_to_poly_uint64 (TYPE_SIZE (TREE_TYPE (t0)))))
	    {
	      error ("position plus size exceeds size of referenced object in "
		     "BIT_FIELD_REF");
	      return t;
	    }
	}
      t = TREE_OPERAND (t, 0);

      /* Fall-through.  */
    case COMPONENT_REF:
    case ARRAY_REF:
    case ARRAY_RANGE_REF:
    case VIEW_CONVERT_EXPR:
      /* We have a nest of references.  Verify that each of the operands
	 that determine where to reference is either a constant or a variable,
	 verify that the base is valid, and then show we've already checked
	 the subtrees.  */
      while (handled_component_p (t))
	{
	  if (TREE_CODE (t) == COMPONENT_REF && TREE_OPERAND (t, 2))
	    CHECK_OP (2, "invalid COMPONENT_REF offset operator");
	  else if (TREE_CODE (t) == ARRAY_REF
		   || TREE_CODE (t) == ARRAY_RANGE_REF)
	    {
	      CHECK_OP (1, "invalid array index");
	      if (TREE_OPERAND (t, 2))
		CHECK_OP (2, "invalid array lower bound");
	      if (TREE_OPERAND (t, 3))
		CHECK_OP (3, "invalid array stride");
	    }
	  else if (TREE_CODE (t) == BIT_FIELD_REF
		   || TREE_CODE (t) == REALPART_EXPR
		   || TREE_CODE (t) == IMAGPART_EXPR)
	    {
	      error ("non-top-level BIT_FIELD_REF, IMAGPART_EXPR or "
		     "REALPART_EXPR");
	      return t;
	    }

	  t = TREE_OPERAND (t, 0);
	}

      if (!is_gimple_min_invariant (t) && !is_gimple_lvalue (t))
	{
	  error ("invalid reference prefix");
	  return t;
	}
      walk_tree (&t, verify_expr, data, NULL);
      *walk_subtrees = 0;
      break;
    case PLUS_EXPR:
    case MINUS_EXPR:
      /* PLUS_EXPR and MINUS_EXPR don't work on pointers, they should be done using
	 POINTER_PLUS_EXPR. */
      if (POINTER_TYPE_P (TREE_TYPE (t)))
	{
	  error ("invalid operand to plus/minus, type is a pointer");
	  return t;
	}
      CHECK_OP (0, "invalid operand to binary operator");
      CHECK_OP (1, "invalid operand to binary operator");
      break;

    case POINTER_PLUS_EXPR:
      /* Check to make sure the first operand is a pointer or reference type. */
      if (!POINTER_TYPE_P (TREE_TYPE (TREE_OPERAND (t, 0))))
	{
	  error ("invalid operand to pointer plus, first operand is not a pointer");
	  return t;
	}
      /* Check to make sure the second operand is a ptrofftype.  */
      if (!ptrofftype_p (TREE_TYPE (TREE_OPERAND (t, 1))))
	{
	  error ("invalid operand to pointer plus, second operand is not an "
		 "integer type of appropriate width");
	  return t;
	}
      /* FALLTHROUGH */
    case LT_EXPR:
    case LE_EXPR:
    case GT_EXPR:
    case GE_EXPR:
    case EQ_EXPR:
    case NE_EXPR:
    case UNORDERED_EXPR:
    case ORDERED_EXPR:
    case UNLT_EXPR:
    case UNLE_EXPR:
    case UNGT_EXPR:
    case UNGE_EXPR:
    case UNEQ_EXPR:
    case LTGT_EXPR:
    case MULT_EXPR:
    case TRUNC_DIV_EXPR:
    case CEIL_DIV_EXPR:
    case FLOOR_DIV_EXPR:
    case ROUND_DIV_EXPR:
    case TRUNC_MOD_EXPR:
    case CEIL_MOD_EXPR:
    case FLOOR_MOD_EXPR:
    case ROUND_MOD_EXPR:
    case RDIV_EXPR:
    case EXACT_DIV_EXPR:
    case MIN_EXPR:
    case MAX_EXPR:
    case LSHIFT_EXPR:
    case RSHIFT_EXPR:
    case LROTATE_EXPR:
    case RROTATE_EXPR:
    case BIT_IOR_EXPR:
    case BIT_XOR_EXPR:
    case BIT_AND_EXPR:
      CHECK_OP (0, "invalid operand to binary operator");
      CHECK_OP (1, "invalid operand to binary operator");
      break;

    case CONSTRUCTOR:
      if (TREE_CONSTANT (t) && TREE_CODE (TREE_TYPE (t)) == VECTOR_TYPE)
	*walk_subtrees = 0;
      break;

    case CASE_LABEL_EXPR:
      if (CASE_CHAIN (t))
	{
	  error ("invalid CASE_CHAIN");
	  return t;
	}
      break;

    default:
      break;
=======
      error ("address taken, but ADDRESSABLE bit not set");
      return true;
>>>>>>> 70783a86
    }

  return false;
}


/* Verify if EXPR is either a GIMPLE ID or a GIMPLE indirect reference.
   Returns true if there is an error, otherwise false.  */

static bool
verify_types_in_gimple_min_lval (tree expr)
{
  tree op;

  if (is_gimple_id (expr))
    return false;

  if (TREE_CODE (expr) != TARGET_MEM_REF
      && TREE_CODE (expr) != MEM_REF)
    {
      error ("invalid expression for min lvalue");
      return true;
    }

  /* TARGET_MEM_REFs are strange beasts.  */
  if (TREE_CODE (expr) == TARGET_MEM_REF)
    return false;

  op = TREE_OPERAND (expr, 0);
  if (!is_gimple_val (op))
    {
      error ("invalid operand in indirect reference");
      debug_generic_stmt (op);
      return true;
    }
  /* Memory references now generally can involve a value conversion.  */

  return false;
}

/* Verify if EXPR is a valid GIMPLE reference expression.  If
   REQUIRE_LVALUE is true verifies it is an lvalue.  Returns true
   if there is an error, otherwise false.  */

static bool
verify_types_in_gimple_reference (tree expr, bool require_lvalue)
{
  if (TREE_CODE (expr) == REALPART_EXPR
      || TREE_CODE (expr) == IMAGPART_EXPR
      || TREE_CODE (expr) == BIT_FIELD_REF)
    {
      tree op = TREE_OPERAND (expr, 0);
      if (!is_gimple_reg_type (TREE_TYPE (expr)))
	{
	  error ("non-scalar BIT_FIELD_REF, IMAGPART_EXPR or REALPART_EXPR");
	  return true;
	}

      if (TREE_CODE (expr) == BIT_FIELD_REF)
	{
	  tree t1 = TREE_OPERAND (expr, 1);
	  tree t2 = TREE_OPERAND (expr, 2);
	  poly_uint64 size, bitpos;
	  if (!poly_int_tree_p (t1, &size)
	      || !poly_int_tree_p (t2, &bitpos)
	      || !types_compatible_p (bitsizetype, TREE_TYPE (t1))
	      || !types_compatible_p (bitsizetype, TREE_TYPE (t2)))
	    {
	      error ("invalid position or size operand to BIT_FIELD_REF");
	      return true;
	    }
	  if (INTEGRAL_TYPE_P (TREE_TYPE (expr))
	      && maybe_ne (TYPE_PRECISION (TREE_TYPE (expr)), size))
	    {
	      error ("integral result type precision does not match "
		     "field size of BIT_FIELD_REF");
	      return true;
	    }
	  else if (!INTEGRAL_TYPE_P (TREE_TYPE (expr))
		   && TYPE_MODE (TREE_TYPE (expr)) != BLKmode
		   && maybe_ne (GET_MODE_BITSIZE (TYPE_MODE (TREE_TYPE (expr))),
				size))
	    {
	      error ("mode size of non-integral result does not "
		     "match field size of BIT_FIELD_REF");
	      return true;
	    }
	  if (!AGGREGATE_TYPE_P (TREE_TYPE (op))
	      && maybe_gt (size + bitpos,
			   tree_to_poly_uint64 (TYPE_SIZE (TREE_TYPE (op)))))
	    {
	      error ("position plus size exceeds size of referenced object in "
		     "BIT_FIELD_REF");
	      return true;
	    }
	}

      if ((TREE_CODE (expr) == REALPART_EXPR
	   || TREE_CODE (expr) == IMAGPART_EXPR)
	  && !useless_type_conversion_p (TREE_TYPE (expr),
					 TREE_TYPE (TREE_TYPE (op))))
	{
	  error ("type mismatch in real/imagpart reference");
	  debug_generic_stmt (TREE_TYPE (expr));
	  debug_generic_stmt (TREE_TYPE (TREE_TYPE (op)));
	  return true;
	}
      expr = op;
    }

  while (handled_component_p (expr))
    {
      if (TREE_CODE (expr) == REALPART_EXPR
	  || TREE_CODE (expr) == IMAGPART_EXPR
	  || TREE_CODE (expr) == BIT_FIELD_REF)
	{
	  error ("non-top-level BIT_FIELD_REF, IMAGPART_EXPR or REALPART_EXPR");
	  return true;
	}

      tree op = TREE_OPERAND (expr, 0);

      if (TREE_CODE (expr) == ARRAY_REF
	  || TREE_CODE (expr) == ARRAY_RANGE_REF)
	{
	  if (!is_gimple_val (TREE_OPERAND (expr, 1))
	      || (TREE_OPERAND (expr, 2)
		  && !is_gimple_val (TREE_OPERAND (expr, 2)))
	      || (TREE_OPERAND (expr, 3)
		  && !is_gimple_val (TREE_OPERAND (expr, 3))))
	    {
	      error ("invalid operands to array reference");
	      debug_generic_stmt (expr);
	      return true;
	    }
	}

      /* Verify if the reference array element types are compatible.  */
      if (TREE_CODE (expr) == ARRAY_REF
	  && !useless_type_conversion_p (TREE_TYPE (expr),
					 TREE_TYPE (TREE_TYPE (op))))
	{
	  error ("type mismatch in array reference");
	  debug_generic_stmt (TREE_TYPE (expr));
	  debug_generic_stmt (TREE_TYPE (TREE_TYPE (op)));
	  return true;
	}
      if (TREE_CODE (expr) == ARRAY_RANGE_REF
	  && !useless_type_conversion_p (TREE_TYPE (TREE_TYPE (expr)),
					 TREE_TYPE (TREE_TYPE (op))))
	{
	  error ("type mismatch in array range reference");
	  debug_generic_stmt (TREE_TYPE (TREE_TYPE (expr)));
	  debug_generic_stmt (TREE_TYPE (TREE_TYPE (op)));
	  return true;
	}

      if (TREE_CODE (expr) == COMPONENT_REF)
	{
	  if (TREE_OPERAND (expr, 2)
	      && !is_gimple_val (TREE_OPERAND (expr, 2)))
	    {
	      error ("invalid COMPONENT_REF offset operator");
	      return true;
	    }
	  if (!useless_type_conversion_p (TREE_TYPE (expr),
					  TREE_TYPE (TREE_OPERAND (expr, 1))))
	    {
	      error ("type mismatch in component reference");
	      debug_generic_stmt (TREE_TYPE (expr));
	      debug_generic_stmt (TREE_TYPE (TREE_OPERAND (expr, 1)));
	      return true;
	    }
	}

      if (TREE_CODE (expr) == VIEW_CONVERT_EXPR)
	{
	  /* For VIEW_CONVERT_EXPRs which are allowed here too, we only check
	     that their operand is not an SSA name or an invariant when
	     requiring an lvalue (this usually means there is a SRA or IPA-SRA
	     bug).  Otherwise there is nothing to verify, gross mismatches at
	     most invoke undefined behavior.  */
	  if (require_lvalue
	      && (TREE_CODE (op) == SSA_NAME
		  || is_gimple_min_invariant (op)))
	    {
	      error ("conversion of an SSA_NAME on the left hand side");
	      debug_generic_stmt (expr);
	      return true;
	    }
	  else if (TREE_CODE (op) == SSA_NAME
		   && TYPE_SIZE (TREE_TYPE (expr)) != TYPE_SIZE (TREE_TYPE (op)))
	    {
	      error ("conversion of register to a different size");
	      debug_generic_stmt (expr);
	      return true;
	    }
	  else if (!handled_component_p (op))
	    return false;
	}

      expr = op;
    }

  if (TREE_CODE (expr) == MEM_REF)
    {
      if (!is_gimple_mem_ref_addr (TREE_OPERAND (expr, 0))
	  || (TREE_CODE (TREE_OPERAND (expr, 0)) == ADDR_EXPR
	      && verify_address (TREE_OPERAND (expr, 0), false)))
	{
	  error ("invalid address operand in MEM_REF");
	  debug_generic_stmt (expr);
	  return true;
	}
      if (!poly_int_tree_p (TREE_OPERAND (expr, 1))
	  || !POINTER_TYPE_P (TREE_TYPE (TREE_OPERAND (expr, 1))))
	{
	  error ("invalid offset operand in MEM_REF");
	  debug_generic_stmt (expr);
	  return true;
	}
    }
  else if (TREE_CODE (expr) == TARGET_MEM_REF)
    {
      if (!TMR_BASE (expr)
	  || !is_gimple_mem_ref_addr (TMR_BASE (expr))
	  || (TREE_CODE (TMR_BASE (expr)) == ADDR_EXPR
	      && verify_address (TMR_BASE (expr), false)))
	{
	  error ("invalid address operand in TARGET_MEM_REF");
	  return true;
	}
      if (!TMR_OFFSET (expr)
	  || !poly_int_tree_p (TMR_OFFSET (expr))
	  || !POINTER_TYPE_P (TREE_TYPE (TMR_OFFSET (expr))))
	{
	  error ("invalid offset operand in TARGET_MEM_REF");
	  debug_generic_stmt (expr);
	  return true;
	}
    }
  else if (TREE_CODE (expr) == INDIRECT_REF)
    {
      error ("INDIRECT_REF in gimple IL");
      debug_generic_stmt (expr);
      return true;
    }

  return ((require_lvalue || !is_gimple_min_invariant (expr))
	  && verify_types_in_gimple_min_lval (expr));
}

/* Returns true if there is one pointer type in TYPE_POINTER_TO (SRC_OBJ)
   list of pointer-to types that is trivially convertible to DEST.  */

static bool
one_pointer_to_useless_type_conversion_p (tree dest, tree src_obj)
{
  tree src;

  if (!TYPE_POINTER_TO (src_obj))
    return true;

  for (src = TYPE_POINTER_TO (src_obj); src; src = TYPE_NEXT_PTR_TO (src))
    if (useless_type_conversion_p (dest, src))
      return true;

  return false;
}

/* Return true if TYPE1 is a fixed-point type and if conversions to and
   from TYPE2 can be handled by FIXED_CONVERT_EXPR.  */

static bool
valid_fixed_convert_types_p (tree type1, tree type2)
{
  return (FIXED_POINT_TYPE_P (type1)
	  && (INTEGRAL_TYPE_P (type2)
	      || SCALAR_FLOAT_TYPE_P (type2)
	      || FIXED_POINT_TYPE_P (type2)));
}

/* Verify the contents of a GIMPLE_CALL STMT.  Returns true when there
   is a problem, otherwise false.  */

static bool
verify_gimple_call (gcall *stmt)
{
  tree fn = gimple_call_fn (stmt);
  tree fntype, fndecl;
  unsigned i;

  if (gimple_call_internal_p (stmt))
    {
      if (fn)
	{
	  error ("gimple call has two targets");
	  debug_generic_stmt (fn);
	  return true;
	}
      /* FIXME : for passing label as arg in internal fn PHI from GIMPLE FE*/
      else if (gimple_call_internal_fn (stmt) == IFN_PHI)
	{
	  return false;
	}
    }
  else
    {
      if (!fn)
	{
	  error ("gimple call has no target");
	  return true;
	}
    }

  if (fn && !is_gimple_call_addr (fn))
    {
      error ("invalid function in gimple call");
      debug_generic_stmt (fn);
      return true;
    }

  if (fn
      && (!POINTER_TYPE_P (TREE_TYPE (fn))
	  || (TREE_CODE (TREE_TYPE (TREE_TYPE (fn))) != FUNCTION_TYPE
	      && TREE_CODE (TREE_TYPE (TREE_TYPE (fn))) != METHOD_TYPE)))
    {
      error ("non-function in gimple call");
      return true;
    }

   fndecl = gimple_call_fndecl (stmt);
   if (fndecl
       && TREE_CODE (fndecl) == FUNCTION_DECL
       && DECL_LOOPING_CONST_OR_PURE_P (fndecl)
       && !DECL_PURE_P (fndecl)
       && !TREE_READONLY (fndecl))
     {
       error ("invalid pure const state for function");
       return true;
     }

  tree lhs = gimple_call_lhs (stmt);
  if (lhs
      && (!is_gimple_lvalue (lhs)
	  || verify_types_in_gimple_reference (lhs, true)))
    {
      error ("invalid LHS in gimple call");
      return true;
    }

  if (gimple_call_ctrl_altering_p (stmt)
      && gimple_call_noreturn_p (stmt)
      && should_remove_lhs_p (lhs))
    {
      error ("LHS in noreturn call");
      return true;
    }

  fntype = gimple_call_fntype (stmt);
  if (fntype
      && lhs
      && !useless_type_conversion_p (TREE_TYPE (lhs), TREE_TYPE (fntype))
      /* ???  At least C++ misses conversions at assignments from
	 void * call results.
	 For now simply allow arbitrary pointer type conversions.  */
      && !(POINTER_TYPE_P (TREE_TYPE (lhs))
	   && POINTER_TYPE_P (TREE_TYPE (fntype))))
    {
      error ("invalid conversion in gimple call");
      debug_generic_stmt (TREE_TYPE (lhs));
      debug_generic_stmt (TREE_TYPE (fntype));
      return true;
    }

  if (gimple_call_chain (stmt)
      && !is_gimple_val (gimple_call_chain (stmt)))
    {
      error ("invalid static chain in gimple call");
      debug_generic_stmt (gimple_call_chain (stmt));
      return true;
    }

  /* If there is a static chain argument, the call should either be
     indirect, or the decl should have DECL_STATIC_CHAIN set.  */
  if (gimple_call_chain (stmt)
      && fndecl
      && !DECL_STATIC_CHAIN (fndecl))
    {
      error ("static chain with function that doesn%'t use one");
      return true;
    }

  if (fndecl && DECL_BUILT_IN_CLASS (fndecl) == BUILT_IN_NORMAL)
    {
      switch (DECL_FUNCTION_CODE (fndecl))
	{
	case BUILT_IN_UNREACHABLE:
	case BUILT_IN_TRAP:
	  if (gimple_call_num_args (stmt) > 0)
	    {
	      /* Built-in unreachable with parameters might not be caught by
		 undefined behavior sanitizer.  Front-ends do check users do not
		 call them that way but we also produce calls to
		 __builtin_unreachable internally, for example when IPA figures
		 out a call cannot happen in a legal program.  In such cases,
		 we must make sure arguments are stripped off.  */
	      error ("__builtin_unreachable or __builtin_trap call with "
		     "arguments");
	      return true;
	    }
	  break;
	default:
	  break;
	}
    }

  /* ???  The C frontend passes unpromoted arguments in case it
     didn't see a function declaration before the call.  So for now
     leave the call arguments mostly unverified.  Once we gimplify
     unit-at-a-time we have a chance to fix this.  */

  for (i = 0; i < gimple_call_num_args (stmt); ++i)
    {
      tree arg = gimple_call_arg (stmt, i);
      if ((is_gimple_reg_type (TREE_TYPE (arg))
	   && !is_gimple_val (arg))
	  || (!is_gimple_reg_type (TREE_TYPE (arg))
	      && !is_gimple_lvalue (arg)))
	{
	  error ("invalid argument to gimple call");
	  debug_generic_expr (arg);
	  return true;
	}
    }

  return false;
}

/* Verifies the gimple comparison with the result type TYPE and
   the operands OP0 and OP1, comparison code is CODE.  */

static bool
verify_gimple_comparison (tree type, tree op0, tree op1, enum tree_code code)
{
  tree op0_type = TREE_TYPE (op0);
  tree op1_type = TREE_TYPE (op1);

  if (!is_gimple_val (op0) || !is_gimple_val (op1))
    {
      error ("invalid operands in gimple comparison");
      return true;
    }

  /* For comparisons we do not have the operations type as the
     effective type the comparison is carried out in.  Instead
     we require that either the first operand is trivially
     convertible into the second, or the other way around.
     Because we special-case pointers to void we allow
     comparisons of pointers with the same mode as well.  */
  if (!useless_type_conversion_p (op0_type, op1_type)
      && !useless_type_conversion_p (op1_type, op0_type)
      && (!POINTER_TYPE_P (op0_type)
	  || !POINTER_TYPE_P (op1_type)
	  || TYPE_MODE (op0_type) != TYPE_MODE (op1_type)))
    {
      error ("mismatching comparison operand types");
      debug_generic_expr (op0_type);
      debug_generic_expr (op1_type);
      return true;
    }

  /* The resulting type of a comparison may be an effective boolean type.  */
  if (INTEGRAL_TYPE_P (type)
      && (TREE_CODE (type) == BOOLEAN_TYPE
	  || TYPE_PRECISION (type) == 1))
    {
      if ((TREE_CODE (op0_type) == VECTOR_TYPE
	   || TREE_CODE (op1_type) == VECTOR_TYPE)
	  && code != EQ_EXPR && code != NE_EXPR
	  && !VECTOR_BOOLEAN_TYPE_P (op0_type)
	  && !VECTOR_INTEGER_TYPE_P (op0_type))
	{
	  error ("unsupported operation or type for vector comparison"
		 " returning a boolean");
	  debug_generic_expr (op0_type);
	  debug_generic_expr (op1_type);
	  return true;
        }
    }
  /* Or a boolean vector type with the same element count
     as the comparison operand types.  */
  else if (TREE_CODE (type) == VECTOR_TYPE
	   && TREE_CODE (TREE_TYPE (type)) == BOOLEAN_TYPE)
    {
      if (TREE_CODE (op0_type) != VECTOR_TYPE
	  || TREE_CODE (op1_type) != VECTOR_TYPE)
        {
          error ("non-vector operands in vector comparison");
          debug_generic_expr (op0_type);
          debug_generic_expr (op1_type);
          return true;
        }

<<<<<<< HEAD
      if (may_ne (TYPE_VECTOR_SUBPARTS (type),
		  TYPE_VECTOR_SUBPARTS (op0_type)))
=======
      if (maybe_ne (TYPE_VECTOR_SUBPARTS (type),
		    TYPE_VECTOR_SUBPARTS (op0_type)))
>>>>>>> 70783a86
        {
          error ("invalid vector comparison resulting type");
          debug_generic_expr (type);
          return true;
        }
    }
  else
    {
      error ("bogus comparison result type");
      debug_generic_expr (type);
      return true;
    }

  return false;
}

/* Verify a gimple assignment statement STMT with an unary rhs.
   Returns true if anything is wrong.  */

static bool
verify_gimple_assign_unary (gassign *stmt)
{
  enum tree_code rhs_code = gimple_assign_rhs_code (stmt);
  tree lhs = gimple_assign_lhs (stmt);
  tree lhs_type = TREE_TYPE (lhs);
  tree rhs1 = gimple_assign_rhs1 (stmt);
  tree rhs1_type = TREE_TYPE (rhs1);

  if (!is_gimple_reg (lhs))
    {
      error ("non-register as LHS of unary operation");
      return true;
    }

  if (!is_gimple_val (rhs1))
    {
      error ("invalid operand in unary operation");
      return true;
    }

  /* First handle conversions.  */
  switch (rhs_code)
    {
    CASE_CONVERT:
      {
	/* Allow conversions from pointer type to integral type only if
	   there is no sign or zero extension involved.
	   For targets were the precision of ptrofftype doesn't match that
	   of pointers we need to allow arbitrary conversions to ptrofftype.  */
	if ((POINTER_TYPE_P (lhs_type)
	     && INTEGRAL_TYPE_P (rhs1_type))
	    || (POINTER_TYPE_P (rhs1_type)
		&& INTEGRAL_TYPE_P (lhs_type)
		&& (TYPE_PRECISION (rhs1_type) >= TYPE_PRECISION (lhs_type)
		    || ptrofftype_p (lhs_type))))
	  return false;

	/* Allow conversion from integral to offset type and vice versa.  */
	if ((TREE_CODE (lhs_type) == OFFSET_TYPE
	     && INTEGRAL_TYPE_P (rhs1_type))
	    || (INTEGRAL_TYPE_P (lhs_type)
		&& TREE_CODE (rhs1_type) == OFFSET_TYPE))
	  return false;

	/* Otherwise assert we are converting between types of the
	   same kind.  */
	if (INTEGRAL_TYPE_P (lhs_type) != INTEGRAL_TYPE_P (rhs1_type))
	  {
	    error ("invalid types in nop conversion");
	    debug_generic_expr (lhs_type);
	    debug_generic_expr (rhs1_type);
	    return true;
	  }

	return false;
      }

    case ADDR_SPACE_CONVERT_EXPR:
      {
	if (!POINTER_TYPE_P (rhs1_type) || !POINTER_TYPE_P (lhs_type)
	    || (TYPE_ADDR_SPACE (TREE_TYPE (rhs1_type))
		== TYPE_ADDR_SPACE (TREE_TYPE (lhs_type))))
	  {
	    error ("invalid types in address space conversion");
	    debug_generic_expr (lhs_type);
	    debug_generic_expr (rhs1_type);
	    return true;
	  }

	return false;
      }

    case FIXED_CONVERT_EXPR:
      {
	if (!valid_fixed_convert_types_p (lhs_type, rhs1_type)
	    && !valid_fixed_convert_types_p (rhs1_type, lhs_type))
	  {
	    error ("invalid types in fixed-point conversion");
	    debug_generic_expr (lhs_type);
	    debug_generic_expr (rhs1_type);
	    return true;
	  }

	return false;
      }

    case FLOAT_EXPR:
      {
	if ((!INTEGRAL_TYPE_P (rhs1_type) || !SCALAR_FLOAT_TYPE_P (lhs_type))
	    && (!VECTOR_INTEGER_TYPE_P (rhs1_type)
	        || !VECTOR_FLOAT_TYPE_P (lhs_type)))
	  {
	    error ("invalid types in conversion to floating point");
	    debug_generic_expr (lhs_type);
	    debug_generic_expr (rhs1_type);
	    return true;
	  }

        return false;
      }

    case FIX_TRUNC_EXPR:
      {
        if ((!INTEGRAL_TYPE_P (lhs_type) || !SCALAR_FLOAT_TYPE_P (rhs1_type))
            && (!VECTOR_INTEGER_TYPE_P (lhs_type)
                || !VECTOR_FLOAT_TYPE_P (rhs1_type)))
	  {
	    error ("invalid types in conversion to integer");
	    debug_generic_expr (lhs_type);
	    debug_generic_expr (rhs1_type);
	    return true;
	  }

        return false;
      }
<<<<<<< HEAD
    case REDUC_MAX_EXPR:
    case REDUC_MIN_EXPR:
    case REDUC_PLUS_EXPR:
    case REDUC_AND_EXPR:
    case REDUC_IOR_EXPR:
    case REDUC_XOR_EXPR:
      if (!VECTOR_TYPE_P (rhs1_type)
	  || !useless_type_conversion_p (lhs_type, TREE_TYPE (rhs1_type)))
        {
	  error ("reduction should convert from vector to element type");
	  debug_generic_expr (lhs_type);
	  debug_generic_expr (rhs1_type);
	  return true;
	}
      return false;
=======
>>>>>>> 70783a86

    case VEC_UNPACK_HI_EXPR:
    case VEC_UNPACK_LO_EXPR:
    case VEC_UNPACK_FLOAT_HI_EXPR:
    case VEC_UNPACK_FLOAT_LO_EXPR:
      /* FIXME.  */
      return false;

    case NEGATE_EXPR:
    case ABS_EXPR:
    case BIT_NOT_EXPR:
    case PAREN_EXPR:
    case CONJ_EXPR:
      break;

    case VEC_DUPLICATE_EXPR:
      if (TREE_CODE (lhs_type) != VECTOR_TYPE
	  || !useless_type_conversion_p (TREE_TYPE (lhs_type), rhs1_type))
	{
	  error ("vec_duplicate should be from a scalar to a like vector");
	  debug_generic_expr (lhs_type);
	  debug_generic_expr (rhs1_type);
	  return true;
	}
      return false;

    default:
      gcc_unreachable ();
    }

  /* For the remaining codes assert there is no conversion involved.  */
  if (!useless_type_conversion_p (lhs_type, rhs1_type))
    {
      error ("non-trivial conversion in unary operation");
      debug_generic_expr (lhs_type);
      debug_generic_expr (rhs1_type);
      return true;
    }

  return false;
}

/* Verify a gimple assignment statement STMT with a binary rhs.
   Returns true if anything is wrong.  */

static bool
verify_gimple_assign_binary (gassign *stmt)
{
  enum tree_code rhs_code = gimple_assign_rhs_code (stmt);
  tree lhs = gimple_assign_lhs (stmt);
  tree lhs_type = TREE_TYPE (lhs);
  tree rhs1 = gimple_assign_rhs1 (stmt);
  tree rhs1_type = TREE_TYPE (rhs1);
  tree rhs2 = gimple_assign_rhs2 (stmt);
  tree rhs2_type = TREE_TYPE (rhs2);

  if (!is_gimple_reg (lhs))
    {
      error ("non-register as LHS of binary operation");
      return true;
    }

  if (!is_gimple_val (rhs1)
      || !is_gimple_val (rhs2))
    {
      error ("invalid operands in binary operation");
      return true;
    }

  /* First handle operations that involve different types.  */
  switch (rhs_code)
    {
    case COMPLEX_EXPR:
      {
	if (TREE_CODE (lhs_type) != COMPLEX_TYPE
	    || !(INTEGRAL_TYPE_P (rhs1_type)
	         || SCALAR_FLOAT_TYPE_P (rhs1_type))
	    || !(INTEGRAL_TYPE_P (rhs2_type)
	         || SCALAR_FLOAT_TYPE_P (rhs2_type)))
	  {
	    error ("type mismatch in complex expression");
	    debug_generic_expr (lhs_type);
	    debug_generic_expr (rhs1_type);
	    debug_generic_expr (rhs2_type);
	    return true;
	  }

	return false;
      }

    case LSHIFT_EXPR:
    case RSHIFT_EXPR:
    case LROTATE_EXPR:
    case RROTATE_EXPR:
      {
	/* Shifts and rotates are ok on integral types, fixed point
	   types and integer vector types.  */
	if ((!INTEGRAL_TYPE_P (rhs1_type)
	     && !FIXED_POINT_TYPE_P (rhs1_type)
	     && !(TREE_CODE (rhs1_type) == VECTOR_TYPE
		  && INTEGRAL_TYPE_P (TREE_TYPE (rhs1_type))))
	    || (!INTEGRAL_TYPE_P (rhs2_type)
		/* Vector shifts of vectors are also ok.  */
		&& !(TREE_CODE (rhs1_type) == VECTOR_TYPE
		     && INTEGRAL_TYPE_P (TREE_TYPE (rhs1_type))
		     && TREE_CODE (rhs2_type) == VECTOR_TYPE
		     && INTEGRAL_TYPE_P (TREE_TYPE (rhs2_type))))
	    || !useless_type_conversion_p (lhs_type, rhs1_type))
	  {
	    error ("type mismatch in shift expression");
	    debug_generic_expr (lhs_type);
	    debug_generic_expr (rhs1_type);
	    debug_generic_expr (rhs2_type);
	    return true;
	  }

	return false;
      }

    case WIDEN_LSHIFT_EXPR:
      {
        if (!INTEGRAL_TYPE_P (lhs_type)
            || !INTEGRAL_TYPE_P (rhs1_type)
            || TREE_CODE (rhs2) != INTEGER_CST
            || (2 * TYPE_PRECISION (rhs1_type) > TYPE_PRECISION (lhs_type)))
          {
            error ("type mismatch in widening vector shift expression");
            debug_generic_expr (lhs_type);
            debug_generic_expr (rhs1_type);
            debug_generic_expr (rhs2_type);
            return true;
          }

        return false;
      }

    case VEC_WIDEN_LSHIFT_HI_EXPR:
    case VEC_WIDEN_LSHIFT_LO_EXPR:
      {
        if (TREE_CODE (rhs1_type) != VECTOR_TYPE
            || TREE_CODE (lhs_type) != VECTOR_TYPE
            || !INTEGRAL_TYPE_P (TREE_TYPE (rhs1_type))
            || !INTEGRAL_TYPE_P (TREE_TYPE (lhs_type))
            || TREE_CODE (rhs2) != INTEGER_CST
            || (2 * TYPE_PRECISION (TREE_TYPE (rhs1_type))
                > TYPE_PRECISION (TREE_TYPE (lhs_type))))
          {
            error ("type mismatch in widening vector shift expression");
            debug_generic_expr (lhs_type);
            debug_generic_expr (rhs1_type);
            debug_generic_expr (rhs2_type);
            return true;
          }

        return false;
      }

    case PLUS_EXPR:
    case MINUS_EXPR:
      {
	tree lhs_etype = lhs_type;
	tree rhs1_etype = rhs1_type;
	tree rhs2_etype = rhs2_type;
	if (TREE_CODE (lhs_type) == VECTOR_TYPE)
	  {
	    if (TREE_CODE (rhs1_type) != VECTOR_TYPE
		|| TREE_CODE (rhs2_type) != VECTOR_TYPE)
	      {
		error ("invalid non-vector operands to vector valued plus");
		return true;
	      }
	    lhs_etype = TREE_TYPE (lhs_type);
	    rhs1_etype = TREE_TYPE (rhs1_type);
	    rhs2_etype = TREE_TYPE (rhs2_type);
	  }
	if (POINTER_TYPE_P (lhs_etype)
	    || POINTER_TYPE_P (rhs1_etype)
	    || POINTER_TYPE_P (rhs2_etype))
	  {
	    error ("invalid (pointer) operands to plus/minus");
	    return true;
	  }

	/* Continue with generic binary expression handling.  */
	break;
      }

    case POINTER_PLUS_EXPR:
      {
	if (!POINTER_TYPE_P (rhs1_type)
	    || !useless_type_conversion_p (lhs_type, rhs1_type)
	    || !ptrofftype_p (rhs2_type))
	  {
	    error ("type mismatch in pointer plus expression");
	    debug_generic_stmt (lhs_type);
	    debug_generic_stmt (rhs1_type);
	    debug_generic_stmt (rhs2_type);
	    return true;
	  }

	return false;
      }

    case POINTER_DIFF_EXPR:
      {
	if (!POINTER_TYPE_P (rhs1_type)
	    || !POINTER_TYPE_P (rhs2_type)
	    /* Because we special-case pointers to void we allow difference
	       of arbitrary pointers with the same mode.  */
	    || TYPE_MODE (rhs1_type) != TYPE_MODE (rhs2_type)
	    || TREE_CODE (lhs_type) != INTEGER_TYPE
	    || TYPE_UNSIGNED (lhs_type)
	    || TYPE_PRECISION (lhs_type) != TYPE_PRECISION (rhs1_type))
	  {
	    error ("type mismatch in pointer diff expression");
	    debug_generic_stmt (lhs_type);
	    debug_generic_stmt (rhs1_type);
	    debug_generic_stmt (rhs2_type);
	    return true;
	  }

	return false;
      }

    case TRUTH_ANDIF_EXPR:
    case TRUTH_ORIF_EXPR:
    case TRUTH_AND_EXPR:
    case TRUTH_OR_EXPR:
    case TRUTH_XOR_EXPR:

      gcc_unreachable ();

    case LT_EXPR:
    case LE_EXPR:
    case GT_EXPR:
    case GE_EXPR:
    case EQ_EXPR:
    case NE_EXPR:
    case UNORDERED_EXPR:
    case ORDERED_EXPR:
    case UNLT_EXPR:
    case UNLE_EXPR:
    case UNGT_EXPR:
    case UNGE_EXPR:
    case UNEQ_EXPR:
    case LTGT_EXPR:
      /* Comparisons are also binary, but the result type is not
	 connected to the operand types.  */
      return verify_gimple_comparison (lhs_type, rhs1, rhs2, rhs_code);

    case WIDEN_MULT_EXPR:
      if (TREE_CODE (lhs_type) != INTEGER_TYPE)
	return true;
      return ((2 * TYPE_PRECISION (rhs1_type) > TYPE_PRECISION (lhs_type))
	      || (TYPE_PRECISION (rhs1_type) != TYPE_PRECISION (rhs2_type)));

    case WIDEN_SUM_EXPR:
      {
        if (((TREE_CODE (rhs1_type) != VECTOR_TYPE
	      || TREE_CODE (lhs_type) != VECTOR_TYPE)
	     && ((!INTEGRAL_TYPE_P (rhs1_type)
		  && !SCALAR_FLOAT_TYPE_P (rhs1_type))
		 || (!INTEGRAL_TYPE_P (lhs_type)
		     && !SCALAR_FLOAT_TYPE_P (lhs_type))))
	    || !useless_type_conversion_p (lhs_type, rhs2_type)
<<<<<<< HEAD
	    || may_lt (GET_MODE_SIZE (element_mode (rhs2_type)),
		       2 * GET_MODE_SIZE (element_mode (rhs1_type))))
=======
	    || maybe_lt (GET_MODE_SIZE (element_mode (rhs2_type)),
			 2 * GET_MODE_SIZE (element_mode (rhs1_type))))
>>>>>>> 70783a86
          {
            error ("type mismatch in widening sum reduction");
            debug_generic_expr (lhs_type);
            debug_generic_expr (rhs1_type);
            debug_generic_expr (rhs2_type);
            return true;
          }
        return false;
      }

    case VEC_WIDEN_MULT_HI_EXPR:
    case VEC_WIDEN_MULT_LO_EXPR:
    case VEC_WIDEN_MULT_EVEN_EXPR:
    case VEC_WIDEN_MULT_ODD_EXPR:
      {
        if (TREE_CODE (rhs1_type) != VECTOR_TYPE
            || TREE_CODE (lhs_type) != VECTOR_TYPE
	    || !types_compatible_p (rhs1_type, rhs2_type)
<<<<<<< HEAD
            || may_ne (GET_MODE_SIZE (element_mode (lhs_type)),
		       2 * GET_MODE_SIZE (element_mode (rhs1_type))))
=======
	    || maybe_ne (GET_MODE_SIZE (element_mode (lhs_type)),
			 2 * GET_MODE_SIZE (element_mode (rhs1_type))))
>>>>>>> 70783a86
          {
            error ("type mismatch in vector widening multiplication");
            debug_generic_expr (lhs_type);
            debug_generic_expr (rhs1_type);
            debug_generic_expr (rhs2_type);
            return true;
          }
        return false;
      }

    case VEC_PACK_TRUNC_EXPR:
      /* ???  We currently use VEC_PACK_TRUNC_EXPR to simply concat
	 vector boolean types.  */
      if (VECTOR_BOOLEAN_TYPE_P (lhs_type)
	  && VECTOR_BOOLEAN_TYPE_P (rhs1_type)
	  && types_compatible_p (rhs1_type, rhs2_type)
<<<<<<< HEAD
	  && must_eq (TYPE_VECTOR_SUBPARTS (lhs_type),
		      2 * TYPE_VECTOR_SUBPARTS (rhs1_type)))
=======
	  && known_eq (TYPE_VECTOR_SUBPARTS (lhs_type),
		       2 * TYPE_VECTOR_SUBPARTS (rhs1_type)))
>>>>>>> 70783a86
	return false;

      /* Fallthru.  */
    case VEC_PACK_SAT_EXPR:
    case VEC_PACK_FIX_TRUNC_EXPR:
      {
        if (TREE_CODE (rhs1_type) != VECTOR_TYPE
            || TREE_CODE (lhs_type) != VECTOR_TYPE
            || !((rhs_code == VEC_PACK_FIX_TRUNC_EXPR
		  && SCALAR_FLOAT_TYPE_P (TREE_TYPE (rhs1_type))
		  && INTEGRAL_TYPE_P (TREE_TYPE (lhs_type)))
		 || (INTEGRAL_TYPE_P (TREE_TYPE (rhs1_type))
		     == INTEGRAL_TYPE_P (TREE_TYPE (lhs_type))))
	    || !types_compatible_p (rhs1_type, rhs2_type)
<<<<<<< HEAD
            || may_ne (GET_MODE_SIZE (element_mode (rhs1_type)),
		       2 * GET_MODE_SIZE (element_mode (lhs_type))))
=======
	    || maybe_ne (GET_MODE_SIZE (element_mode (rhs1_type)),
			 2 * GET_MODE_SIZE (element_mode (lhs_type))))
>>>>>>> 70783a86
          {
            error ("type mismatch in vector pack expression");
            debug_generic_expr (lhs_type);
            debug_generic_expr (rhs1_type);
            debug_generic_expr (rhs2_type);
            return true;
          }

        return false;
      }

    case MULT_EXPR:
    case MULT_HIGHPART_EXPR:
    case TRUNC_DIV_EXPR:
    case CEIL_DIV_EXPR:
    case FLOOR_DIV_EXPR:
    case ROUND_DIV_EXPR:
    case TRUNC_MOD_EXPR:
    case CEIL_MOD_EXPR:
    case FLOOR_MOD_EXPR:
    case ROUND_MOD_EXPR:
    case RDIV_EXPR:
    case EXACT_DIV_EXPR:
    case MIN_EXPR:
    case MAX_EXPR:
    case BIT_IOR_EXPR:
    case BIT_XOR_EXPR:
    case BIT_AND_EXPR:
      /* Continue with generic binary expression handling.  */
      break;

<<<<<<< HEAD
    case FOLD_LEFT_PLUS_EXPR:
      if (!VECTOR_TYPE_P (rhs2_type)
	  || !useless_type_conversion_p (lhs_type, TREE_TYPE (rhs2_type))
	  || !useless_type_conversion_p (lhs_type, rhs1_type))
	{
	  error ("reduction should convert from vector to element type");
	  debug_generic_expr (lhs_type);
	  debug_generic_expr (rhs1_type);
	  debug_generic_expr (rhs2_type);
	  return true;
	}
      return false;

=======
>>>>>>> 70783a86
    case VEC_SERIES_EXPR:
      if (!useless_type_conversion_p (rhs1_type, rhs2_type))
	{
	  error ("type mismatch in series expression");
	  debug_generic_expr (rhs1_type);
	  debug_generic_expr (rhs2_type);
	  return true;
	}
      if (TREE_CODE (lhs_type) != VECTOR_TYPE
	  || !useless_type_conversion_p (TREE_TYPE (lhs_type), rhs1_type))
	{
	  error ("vector type expected in series expression");
	  debug_generic_expr (lhs_type);
	  return true;
	}
      return false;

    default:
      gcc_unreachable ();
    }

  if (!useless_type_conversion_p (lhs_type, rhs1_type)
      || !useless_type_conversion_p (lhs_type, rhs2_type))
    {
      error ("type mismatch in binary expression");
      debug_generic_stmt (lhs_type);
      debug_generic_stmt (rhs1_type);
      debug_generic_stmt (rhs2_type);
      return true;
    }

  return false;
}

/* Verify a gimple assignment statement STMT with a ternary rhs.
   Returns true if anything is wrong.  */

static bool
verify_gimple_assign_ternary (gassign *stmt)
{
  enum tree_code rhs_code = gimple_assign_rhs_code (stmt);
  tree lhs = gimple_assign_lhs (stmt);
  tree lhs_type = TREE_TYPE (lhs);
  tree rhs1 = gimple_assign_rhs1 (stmt);
  tree rhs1_type = TREE_TYPE (rhs1);
  tree rhs2 = gimple_assign_rhs2 (stmt);
  tree rhs2_type = TREE_TYPE (rhs2);
  tree rhs3 = gimple_assign_rhs3 (stmt);
  tree rhs3_type = TREE_TYPE (rhs3);

  if (!is_gimple_reg (lhs))
    {
      error ("non-register as LHS of ternary operation");
      return true;
    }

  if (((rhs_code == VEC_COND_EXPR || rhs_code == COND_EXPR)
       ? !is_gimple_condexpr (rhs1) : !is_gimple_val (rhs1))
      || !is_gimple_val (rhs2)
      || !is_gimple_val (rhs3))
    {
      error ("invalid operands in ternary operation");
      return true;
    }

  /* First handle operations that involve different types.  */
  switch (rhs_code)
    {
    case WIDEN_MULT_PLUS_EXPR:
    case WIDEN_MULT_MINUS_EXPR:
      if ((!INTEGRAL_TYPE_P (rhs1_type)
	   && !FIXED_POINT_TYPE_P (rhs1_type))
	  || !useless_type_conversion_p (rhs1_type, rhs2_type)
	  || !useless_type_conversion_p (lhs_type, rhs3_type)
	  || 2 * TYPE_PRECISION (rhs1_type) > TYPE_PRECISION (lhs_type)
	  || TYPE_PRECISION (rhs1_type) != TYPE_PRECISION (rhs2_type))
	{
	  error ("type mismatch in widening multiply-accumulate expression");
	  debug_generic_expr (lhs_type);
	  debug_generic_expr (rhs1_type);
	  debug_generic_expr (rhs2_type);
	  debug_generic_expr (rhs3_type);
	  return true;
	}
      break;

    case VEC_COND_EXPR:
      if (!VECTOR_BOOLEAN_TYPE_P (rhs1_type)
<<<<<<< HEAD
	  || may_ne (TYPE_VECTOR_SUBPARTS (rhs1_type),
		     TYPE_VECTOR_SUBPARTS (lhs_type)))
=======
	  || maybe_ne (TYPE_VECTOR_SUBPARTS (rhs1_type),
		       TYPE_VECTOR_SUBPARTS (lhs_type)))
>>>>>>> 70783a86
	{
	  error ("the first argument of a VEC_COND_EXPR must be of a "
		 "boolean vector type of the same number of elements "
		 "as the result");
	  debug_generic_expr (lhs_type);
	  debug_generic_expr (rhs1_type);
	  return true;
	}
      /* Fallthrough.  */
    case COND_EXPR:
      if (!useless_type_conversion_p (lhs_type, rhs2_type)
	  || !useless_type_conversion_p (lhs_type, rhs3_type))
	{
	  error ("type mismatch in conditional expression");
	  debug_generic_expr (lhs_type);
	  debug_generic_expr (rhs2_type);
	  debug_generic_expr (rhs3_type);
	  return true;
	}
      break;

    case VEC_PERM_EXPR:
      if (!useless_type_conversion_p (lhs_type, rhs1_type)
	  || !useless_type_conversion_p (lhs_type, rhs2_type))
	{
	  error ("type mismatch in vector permute expression");
	  debug_generic_expr (lhs_type);
	  debug_generic_expr (rhs1_type);
	  debug_generic_expr (rhs2_type);
	  debug_generic_expr (rhs3_type);
	  return true;
	}

      if (TREE_CODE (rhs1_type) != VECTOR_TYPE
	  || TREE_CODE (rhs2_type) != VECTOR_TYPE
	  || TREE_CODE (rhs3_type) != VECTOR_TYPE)
	{
	  error ("vector types expected in vector permute expression");
	  debug_generic_expr (lhs_type);
	  debug_generic_expr (rhs1_type);
	  debug_generic_expr (rhs2_type);
	  debug_generic_expr (rhs3_type);
	  return true;
	}

<<<<<<< HEAD
      if (may_ne (TYPE_VECTOR_SUBPARTS (rhs1_type),
		  TYPE_VECTOR_SUBPARTS (rhs2_type))
	  || may_ne (TYPE_VECTOR_SUBPARTS (rhs2_type),
		     TYPE_VECTOR_SUBPARTS (rhs3_type))
	  || may_ne (TYPE_VECTOR_SUBPARTS (rhs3_type),
		     TYPE_VECTOR_SUBPARTS (lhs_type)))
=======
      if (maybe_ne (TYPE_VECTOR_SUBPARTS (rhs1_type),
		    TYPE_VECTOR_SUBPARTS (rhs2_type))
	  || maybe_ne (TYPE_VECTOR_SUBPARTS (rhs2_type),
		       TYPE_VECTOR_SUBPARTS (rhs3_type))
	  || maybe_ne (TYPE_VECTOR_SUBPARTS (rhs3_type),
		       TYPE_VECTOR_SUBPARTS (lhs_type)))
>>>>>>> 70783a86
	{
	  error ("vectors with different element number found "
		 "in vector permute expression");
	  debug_generic_expr (lhs_type);
	  debug_generic_expr (rhs1_type);
	  debug_generic_expr (rhs2_type);
	  debug_generic_expr (rhs3_type);
	  return true;
	}

      if (TREE_CODE (TREE_TYPE (rhs3_type)) != INTEGER_TYPE
	  || (TREE_CODE (rhs3) != VECTOR_CST
	      && (GET_MODE_BITSIZE (SCALAR_INT_TYPE_MODE
				    (TREE_TYPE (rhs3_type)))
		  != GET_MODE_BITSIZE (SCALAR_TYPE_MODE
				       (TREE_TYPE (rhs1_type))))))
	{
	  error ("invalid mask type in vector permute expression");
	  debug_generic_expr (lhs_type);
	  debug_generic_expr (rhs1_type);
	  debug_generic_expr (rhs2_type);
	  debug_generic_expr (rhs3_type);
	  return true;
	}

      return false;

    case SAD_EXPR:
      if (!useless_type_conversion_p (rhs1_type, rhs2_type)
	  || !useless_type_conversion_p (lhs_type, rhs3_type)
	  || 2 * GET_MODE_UNIT_BITSIZE (TYPE_MODE (TREE_TYPE (rhs1_type)))
	       > GET_MODE_UNIT_BITSIZE (TYPE_MODE (TREE_TYPE (lhs_type))))
	{
	  error ("type mismatch in sad expression");
	  debug_generic_expr (lhs_type);
	  debug_generic_expr (rhs1_type);
	  debug_generic_expr (rhs2_type);
	  debug_generic_expr (rhs3_type);
	  return true;
	}

      if (TREE_CODE (rhs1_type) != VECTOR_TYPE
	  || TREE_CODE (rhs2_type) != VECTOR_TYPE
	  || TREE_CODE (rhs3_type) != VECTOR_TYPE)
	{
	  error ("vector types expected in sad expression");
	  debug_generic_expr (lhs_type);
	  debug_generic_expr (rhs1_type);
	  debug_generic_expr (rhs2_type);
	  debug_generic_expr (rhs3_type);
	  return true;
	}

      return false;

    case BIT_INSERT_EXPR:
      if (! useless_type_conversion_p (lhs_type, rhs1_type))
	{
	  error ("type mismatch in BIT_INSERT_EXPR");
	  debug_generic_expr (lhs_type);
	  debug_generic_expr (rhs1_type);
	  return true;
	}
      if (! ((INTEGRAL_TYPE_P (rhs1_type)
	      && INTEGRAL_TYPE_P (rhs2_type))
	     || (VECTOR_TYPE_P (rhs1_type)
		 && types_compatible_p (TREE_TYPE (rhs1_type), rhs2_type))))
	{
	  error ("not allowed type combination in BIT_INSERT_EXPR");
	  debug_generic_expr (rhs1_type);
	  debug_generic_expr (rhs2_type);
	  return true;
	}
      if (! tree_fits_uhwi_p (rhs3)
	  || ! types_compatible_p (bitsizetype, TREE_TYPE (rhs3))
	  || ! tree_fits_uhwi_p (TYPE_SIZE (rhs2_type)))
	{
	  error ("invalid position or size in BIT_INSERT_EXPR");
	  return true;
	}
      if (INTEGRAL_TYPE_P (rhs1_type))
	{
	  unsigned HOST_WIDE_INT bitpos = tree_to_uhwi (rhs3);
	  if (bitpos >= TYPE_PRECISION (rhs1_type)
	      || (bitpos + TYPE_PRECISION (rhs2_type)
		  > TYPE_PRECISION (rhs1_type)))
	    {
	      error ("insertion out of range in BIT_INSERT_EXPR");
	      return true;
	    }
	}
      else if (VECTOR_TYPE_P (rhs1_type))
	{
	  unsigned HOST_WIDE_INT bitpos = tree_to_uhwi (rhs3);
	  unsigned HOST_WIDE_INT bitsize = tree_to_uhwi (TYPE_SIZE (rhs2_type));
	  if (bitpos % bitsize != 0)
	    {
	      error ("vector insertion not at element boundary");
	      return true;
	    }
	}
      return false;

    case DOT_PROD_EXPR:
      {
        if (((TREE_CODE (rhs1_type) != VECTOR_TYPE
	      || TREE_CODE (lhs_type) != VECTOR_TYPE)
	     && ((!INTEGRAL_TYPE_P (rhs1_type)
		  && !SCALAR_FLOAT_TYPE_P (rhs1_type))
		 || (!INTEGRAL_TYPE_P (lhs_type)
		     && !SCALAR_FLOAT_TYPE_P (lhs_type))))
	    || !types_compatible_p (rhs1_type, rhs2_type)
	    || !useless_type_conversion_p (lhs_type, rhs3_type)
<<<<<<< HEAD
	    || may_lt (GET_MODE_SIZE (element_mode (rhs3_type)),
		       2 * GET_MODE_SIZE (element_mode (rhs1_type))))
=======
	    || maybe_lt (GET_MODE_SIZE (element_mode (rhs3_type)),
			 2 * GET_MODE_SIZE (element_mode (rhs1_type))))
>>>>>>> 70783a86
          {
            error ("type mismatch in dot product reduction");
            debug_generic_expr (lhs_type);
            debug_generic_expr (rhs1_type);
            debug_generic_expr (rhs2_type);
            return true;
          }
        return false;
      }

    case REALIGN_LOAD_EXPR:
      /* FIXME.  */
      return false;

    default:
      gcc_unreachable ();
    }
  return false;
}

/* Verify a gimple assignment statement STMT with a single rhs.
   Returns true if anything is wrong.  */

static bool
verify_gimple_assign_single (gassign *stmt)
{
  enum tree_code rhs_code = gimple_assign_rhs_code (stmt);
  tree lhs = gimple_assign_lhs (stmt);
  tree lhs_type = TREE_TYPE (lhs);
  tree rhs1 = gimple_assign_rhs1 (stmt);
  tree rhs1_type = TREE_TYPE (rhs1);
  bool res = false;

  if (!useless_type_conversion_p (lhs_type, rhs1_type))
    {
      error ("non-trivial conversion at assignment");
      debug_generic_expr (lhs_type);
      debug_generic_expr (rhs1_type);
      return true;
    }

  if (gimple_clobber_p (stmt)
      && !(DECL_P (lhs) || TREE_CODE (lhs) == MEM_REF))
    {
      error ("non-decl/MEM_REF LHS in clobber statement");
      debug_generic_expr (lhs);
      return true;
    }

  if (handled_component_p (lhs)
      || TREE_CODE (lhs) == MEM_REF
      || TREE_CODE (lhs) == TARGET_MEM_REF)
    res |= verify_types_in_gimple_reference (lhs, true);

  /* Special codes we cannot handle via their class.  */
  switch (rhs_code)
    {
    case ADDR_EXPR:
      {
	tree op = TREE_OPERAND (rhs1, 0);
	if (!is_gimple_addressable (op))
	  {
	    error ("invalid operand in unary expression");
	    return true;
	  }

	/* Technically there is no longer a need for matching types, but
	   gimple hygiene asks for this check.  In LTO we can end up
	   combining incompatible units and thus end up with addresses
	   of globals that change their type to a common one.  */
	if (!in_lto_p
	    && !types_compatible_p (TREE_TYPE (op),
				    TREE_TYPE (TREE_TYPE (rhs1)))
	    && !one_pointer_to_useless_type_conversion_p (TREE_TYPE (rhs1),
							  TREE_TYPE (op)))
	  {
	    error ("type mismatch in address expression");
	    debug_generic_stmt (TREE_TYPE (rhs1));
	    debug_generic_stmt (TREE_TYPE (op));
	    return true;
	  }

	return (verify_address (rhs1, true)
		|| verify_types_in_gimple_reference (op, true));
      }

    /* tcc_reference  */
    case INDIRECT_REF:
      error ("INDIRECT_REF in gimple IL");
      return true;

    case COMPONENT_REF:
    case BIT_FIELD_REF:
    case ARRAY_REF:
    case ARRAY_RANGE_REF:
    case VIEW_CONVERT_EXPR:
    case REALPART_EXPR:
    case IMAGPART_EXPR:
    case TARGET_MEM_REF:
    case MEM_REF:
      if (!is_gimple_reg (lhs)
	  && is_gimple_reg_type (TREE_TYPE (lhs)))
	{
	  error ("invalid rhs for gimple memory store");
	  debug_generic_stmt (lhs);
	  debug_generic_stmt (rhs1);
	  return true;
	}
      return res || verify_types_in_gimple_reference (rhs1, false);

    /* tcc_constant  */
    case SSA_NAME:
    case INTEGER_CST:
    case REAL_CST:
    case FIXED_CST:
    case COMPLEX_CST:
    case VECTOR_CST:
    case VEC_DUPLICATE_CST:
    case VEC_SERIES_CST:
    case STRING_CST:
      return res;

    /* tcc_declaration  */
    case CONST_DECL:
      return res;
    case VAR_DECL:
    case PARM_DECL:
      if (!is_gimple_reg (lhs)
	  && !is_gimple_reg (rhs1)
	  && is_gimple_reg_type (TREE_TYPE (lhs)))
	{
	  error ("invalid rhs for gimple memory store");
	  debug_generic_stmt (lhs);
	  debug_generic_stmt (rhs1);
	  return true;
	}
      return res;

    case CONSTRUCTOR:
      if (TREE_CODE (rhs1_type) == VECTOR_TYPE)
	{
	  unsigned int i;
	  tree elt_i, elt_v, elt_t = NULL_TREE;

	  if (CONSTRUCTOR_NELTS (rhs1) == 0)
	    return res;
	  /* For vector CONSTRUCTORs we require that either it is empty
	     CONSTRUCTOR, or it is a CONSTRUCTOR of smaller vector elements
	     (then the element count must be correct to cover the whole
	     outer vector and index must be NULL on all elements, or it is
	     a CONSTRUCTOR of scalar elements, where we as an exception allow
	     smaller number of elements (assuming zero filling) and
	     consecutive indexes as compared to NULL indexes (such
	     CONSTRUCTORs can appear in the IL from FEs).  */
	  FOR_EACH_CONSTRUCTOR_ELT (CONSTRUCTOR_ELTS (rhs1), i, elt_i, elt_v)
	    {
	      if (elt_t == NULL_TREE)
		{
		  elt_t = TREE_TYPE (elt_v);
		  if (TREE_CODE (elt_t) == VECTOR_TYPE)
		    {
		      tree elt_t = TREE_TYPE (elt_v);
		      if (!useless_type_conversion_p (TREE_TYPE (rhs1_type),
						      TREE_TYPE (elt_t)))
			{
			  error ("incorrect type of vector CONSTRUCTOR"
				 " elements");
			  debug_generic_stmt (rhs1);
			  return true;
			}
<<<<<<< HEAD
		      else if (may_ne (CONSTRUCTOR_NELTS (rhs1)
				       * TYPE_VECTOR_SUBPARTS (elt_t),
				       TYPE_VECTOR_SUBPARTS (rhs1_type)))
=======
		      else if (maybe_ne (CONSTRUCTOR_NELTS (rhs1)
					 * TYPE_VECTOR_SUBPARTS (elt_t),
					 TYPE_VECTOR_SUBPARTS (rhs1_type)))
>>>>>>> 70783a86
			{
			  error ("incorrect number of vector CONSTRUCTOR"
				 " elements");
			  debug_generic_stmt (rhs1);
			  return true;
			}
		    }
		  else if (!useless_type_conversion_p (TREE_TYPE (rhs1_type),
						       elt_t))
		    {
		      error ("incorrect type of vector CONSTRUCTOR elements");
		      debug_generic_stmt (rhs1);
		      return true;
		    }
<<<<<<< HEAD
		  else if (may_gt (CONSTRUCTOR_NELTS (rhs1),
				   TYPE_VECTOR_SUBPARTS (rhs1_type)))
=======
		  else if (maybe_gt (CONSTRUCTOR_NELTS (rhs1),
				     TYPE_VECTOR_SUBPARTS (rhs1_type)))
>>>>>>> 70783a86
		    {
		      error ("incorrect number of vector CONSTRUCTOR elements");
		      debug_generic_stmt (rhs1);
		      return true;
		    }
		}
	      else if (!useless_type_conversion_p (elt_t, TREE_TYPE (elt_v)))
		{
		  error ("incorrect type of vector CONSTRUCTOR elements");
		  debug_generic_stmt (rhs1);
		  return true;
		}
	      if (elt_i != NULL_TREE
		  && (TREE_CODE (elt_t) == VECTOR_TYPE
		      || TREE_CODE (elt_i) != INTEGER_CST
		      || compare_tree_int (elt_i, i) != 0))
		{
		  error ("vector CONSTRUCTOR with non-NULL element index");
		  debug_generic_stmt (rhs1);
		  return true;
		}
	      if (!is_gimple_val (elt_v))
		{
		  error ("vector CONSTRUCTOR element is not a GIMPLE value");
		  debug_generic_stmt (rhs1);
		  return true;
		}
	    }
	}
      else if (CONSTRUCTOR_NELTS (rhs1) != 0)
	{
	  error ("non-vector CONSTRUCTOR with elements");
	  debug_generic_stmt (rhs1);
	  return true;
	}
      return res;

    case ASSERT_EXPR:
      /* FIXME.  */
      rhs1 = fold (ASSERT_EXPR_COND (rhs1));
      if (rhs1 == boolean_false_node)
	{
	  error ("ASSERT_EXPR with an always-false condition");
	  debug_generic_stmt (rhs1);
	  return true;
	}
      break;

    case OBJ_TYPE_REF:
    case WITH_SIZE_EXPR:
      /* FIXME.  */
      return res;

    default:;
    }

  return res;
}

/* Verify the contents of a GIMPLE_ASSIGN STMT.  Returns true when there
   is a problem, otherwise false.  */

static bool
verify_gimple_assign (gassign *stmt)
{
  switch (gimple_assign_rhs_class (stmt))
    {
    case GIMPLE_SINGLE_RHS:
      return verify_gimple_assign_single (stmt);

    case GIMPLE_UNARY_RHS:
      return verify_gimple_assign_unary (stmt);

    case GIMPLE_BINARY_RHS:
      return verify_gimple_assign_binary (stmt);

    case GIMPLE_TERNARY_RHS:
      return verify_gimple_assign_ternary (stmt);

    default:
      gcc_unreachable ();
    }
}

/* Verify the contents of a GIMPLE_RETURN STMT.  Returns true when there
   is a problem, otherwise false.  */

static bool
verify_gimple_return (greturn *stmt)
{
  tree op = gimple_return_retval (stmt);
  tree restype = TREE_TYPE (TREE_TYPE (cfun->decl));

  /* We cannot test for present return values as we do not fix up missing
     return values from the original source.  */
  if (op == NULL)
    return false;

  if (!is_gimple_val (op)
      && TREE_CODE (op) != RESULT_DECL)
    {
      error ("invalid operand in return statement");
      debug_generic_stmt (op);
      return true;
    }

  if ((TREE_CODE (op) == RESULT_DECL
       && DECL_BY_REFERENCE (op))
      || (TREE_CODE (op) == SSA_NAME
	  && SSA_NAME_VAR (op)
	  && TREE_CODE (SSA_NAME_VAR (op)) == RESULT_DECL
	  && DECL_BY_REFERENCE (SSA_NAME_VAR (op))))
    op = TREE_TYPE (op);

  if (!useless_type_conversion_p (restype, TREE_TYPE (op)))
    {
      error ("invalid conversion in return statement");
      debug_generic_stmt (restype);
      debug_generic_stmt (TREE_TYPE (op));
      return true;
    }

  return false;
}


/* Verify the contents of a GIMPLE_GOTO STMT.  Returns true when there
   is a problem, otherwise false.  */

static bool
verify_gimple_goto (ggoto *stmt)
{
  tree dest = gimple_goto_dest (stmt);

  /* ???  We have two canonical forms of direct goto destinations, a
     bare LABEL_DECL and an ADDR_EXPR of a LABEL_DECL.  */
  if (TREE_CODE (dest) != LABEL_DECL
      && (!is_gimple_val (dest)
	  || !POINTER_TYPE_P (TREE_TYPE (dest))))
    {
      error ("goto destination is neither a label nor a pointer");
      return true;
    }

  return false;
}

/* Verify the contents of a GIMPLE_SWITCH STMT.  Returns true when there
   is a problem, otherwise false.  */

static bool
verify_gimple_switch (gswitch *stmt)
{
  unsigned int i, n;
  tree elt, prev_upper_bound = NULL_TREE;
  tree index_type, elt_type = NULL_TREE;

  if (!is_gimple_val (gimple_switch_index (stmt)))
    {
      error ("invalid operand to switch statement");
      debug_generic_stmt (gimple_switch_index (stmt));
      return true;
    }

  index_type = TREE_TYPE (gimple_switch_index (stmt));
  if (! INTEGRAL_TYPE_P (index_type))
    {
      error ("non-integral type switch statement");
      debug_generic_expr (index_type);
      return true;
    }

  elt = gimple_switch_label (stmt, 0);
  if (CASE_LOW (elt) != NULL_TREE
      || CASE_HIGH (elt) != NULL_TREE
      || CASE_CHAIN (elt) != NULL_TREE)
    {
      error ("invalid default case label in switch statement");
      debug_generic_expr (elt);
      return true;
    }

  n = gimple_switch_num_labels (stmt);
  for (i = 1; i < n; i++)
    {
      elt = gimple_switch_label (stmt, i);

      if (CASE_CHAIN (elt))
	{
	  error ("invalid CASE_CHAIN");
	  debug_generic_expr (elt);
	  return true;
	}
      if (! CASE_LOW (elt))
	{
	  error ("invalid case label in switch statement");
	  debug_generic_expr (elt);
	  return true;
	}
      if (CASE_HIGH (elt)
	  && ! tree_int_cst_lt (CASE_LOW (elt), CASE_HIGH (elt)))
	{
	  error ("invalid case range in switch statement");
	  debug_generic_expr (elt);
	  return true;
	}

      if (elt_type)
	{
	  if (TREE_TYPE (CASE_LOW (elt)) != elt_type
	      || (CASE_HIGH (elt) && TREE_TYPE (CASE_HIGH (elt)) != elt_type))
	    {
	      error ("type mismatch for case label in switch statement");
	      debug_generic_expr (elt);
	      return true;
	    }
	}
      else
	{
	  elt_type = TREE_TYPE (CASE_LOW (elt));
	  if (TYPE_PRECISION (index_type) < TYPE_PRECISION (elt_type))
	    {
	      error ("type precision mismatch in switch statement");
	      return true;
	    }
	}

      if (prev_upper_bound)
	{
	  if (! tree_int_cst_lt (prev_upper_bound, CASE_LOW (elt)))
	    {
	      error ("case labels not sorted in switch statement");
	      return true;
	    }
	}

      prev_upper_bound = CASE_HIGH (elt);
      if (! prev_upper_bound)
	prev_upper_bound = CASE_LOW (elt);
    }

  return false;
}

/* Verify a gimple debug statement STMT.
   Returns true if anything is wrong.  */

static bool
verify_gimple_debug (gimple *stmt ATTRIBUTE_UNUSED)
{
  /* There isn't much that could be wrong in a gimple debug stmt.  A
     gimple debug bind stmt, for example, maps a tree, that's usually
     a VAR_DECL or a PARM_DECL, but that could also be some scalarized
     component or member of an aggregate type, to another tree, that
     can be an arbitrary expression.  These stmts expand into debug
     insns, and are converted to debug notes by var-tracking.c.  */
  return false;
}

/* Verify a gimple label statement STMT.
   Returns true if anything is wrong.  */

static bool
verify_gimple_label (glabel *stmt)
{
  tree decl = gimple_label_label (stmt);
  int uid;
  bool err = false;

  if (TREE_CODE (decl) != LABEL_DECL)
    return true;
  if (!DECL_NONLOCAL (decl) && !FORCED_LABEL (decl)
      && DECL_CONTEXT (decl) != current_function_decl)
    {
      error ("label's context is not the current function decl");
      err |= true;
    }

  uid = LABEL_DECL_UID (decl);
  if (cfun->cfg
      && (uid == -1
	  || (*label_to_block_map_for_fn (cfun))[uid] != gimple_bb (stmt)))
    {
      error ("incorrect entry in label_to_block_map");
      err |= true;
    }

  uid = EH_LANDING_PAD_NR (decl);
  if (uid)
    {
      eh_landing_pad lp = get_eh_landing_pad_from_number (uid);
      if (decl != lp->post_landing_pad)
	{
	  error ("incorrect setting of landing pad number");
	  err |= true;
	}
    }

  return err;
}

/* Verify a gimple cond statement STMT.
   Returns true if anything is wrong.  */

static bool
verify_gimple_cond (gcond *stmt)
{
  if (TREE_CODE_CLASS (gimple_cond_code (stmt)) != tcc_comparison)
    {
      error ("invalid comparison code in gimple cond");
      return true;
    }
  if (!(!gimple_cond_true_label (stmt)
	|| TREE_CODE (gimple_cond_true_label (stmt)) == LABEL_DECL)
      || !(!gimple_cond_false_label (stmt)
	   || TREE_CODE (gimple_cond_false_label (stmt)) == LABEL_DECL))
    {
      error ("invalid labels in gimple cond");
      return true;
    }

  return verify_gimple_comparison (boolean_type_node,
				   gimple_cond_lhs (stmt),
				   gimple_cond_rhs (stmt),
				   gimple_cond_code (stmt));
}

/* Verify the GIMPLE statement STMT.  Returns true if there is an
   error, otherwise false.  */

static bool
verify_gimple_stmt (gimple *stmt)
{
  switch (gimple_code (stmt))
    {
    case GIMPLE_ASSIGN:
      return verify_gimple_assign (as_a <gassign *> (stmt));

    case GIMPLE_LABEL:
      return verify_gimple_label (as_a <glabel *> (stmt));

    case GIMPLE_CALL:
      return verify_gimple_call (as_a <gcall *> (stmt));

    case GIMPLE_COND:
      return verify_gimple_cond (as_a <gcond *> (stmt));

    case GIMPLE_GOTO:
      return verify_gimple_goto (as_a <ggoto *> (stmt));

    case GIMPLE_SWITCH:
      return verify_gimple_switch (as_a <gswitch *> (stmt));

    case GIMPLE_RETURN:
      return verify_gimple_return (as_a <greturn *> (stmt));

    case GIMPLE_ASM:
      return false;

    case GIMPLE_TRANSACTION:
      return verify_gimple_transaction (as_a <gtransaction *> (stmt));

    /* Tuples that do not have tree operands.  */
    case GIMPLE_NOP:
    case GIMPLE_PREDICT:
    case GIMPLE_RESX:
    case GIMPLE_EH_DISPATCH:
    case GIMPLE_EH_MUST_NOT_THROW:
      return false;

    CASE_GIMPLE_OMP:
      /* OpenMP directives are validated by the FE and never operated
	 on by the optimizers.  Furthermore, GIMPLE_OMP_FOR may contain
	 non-gimple expressions when the main index variable has had
	 its address taken.  This does not affect the loop itself
	 because the header of an GIMPLE_OMP_FOR is merely used to determine
	 how to setup the parallel iteration.  */
      return false;

    case GIMPLE_DEBUG:
      return verify_gimple_debug (stmt);

    default:
      gcc_unreachable ();
    }
}

/* Verify the contents of a GIMPLE_PHI.  Returns true if there is a problem,
   and false otherwise.  */

static bool
verify_gimple_phi (gphi *phi)
{
  bool err = false;
  unsigned i;
  tree phi_result = gimple_phi_result (phi);
  bool virtual_p;

  if (!phi_result)
    {
      error ("invalid PHI result");
      return true;
    }

  virtual_p = virtual_operand_p (phi_result);
  if (TREE_CODE (phi_result) != SSA_NAME
      || (virtual_p
	  && SSA_NAME_VAR (phi_result) != gimple_vop (cfun)))
    {
      error ("invalid PHI result");
      err = true;
    }

  for (i = 0; i < gimple_phi_num_args (phi); i++)
    {
      tree t = gimple_phi_arg_def (phi, i);

      if (!t)
	{
	  error ("missing PHI def");
	  err |= true;
	  continue;
	}
      /* Addressable variables do have SSA_NAMEs but they
	 are not considered gimple values.  */
      else if ((TREE_CODE (t) == SSA_NAME
		&& virtual_p != virtual_operand_p (t))
	       || (virtual_p
		   && (TREE_CODE (t) != SSA_NAME
		       || SSA_NAME_VAR (t) != gimple_vop (cfun)))
	       || (!virtual_p
		   && !is_gimple_val (t)))
	{
	  error ("invalid PHI argument");
	  debug_generic_expr (t);
	  err |= true;
	}
#ifdef ENABLE_TYPES_CHECKING
      if (!useless_type_conversion_p (TREE_TYPE (phi_result), TREE_TYPE (t)))
	{
	  error ("incompatible types in PHI argument %u", i);
	  debug_generic_stmt (TREE_TYPE (phi_result));
	  debug_generic_stmt (TREE_TYPE (t));
	  err |= true;
	}
#endif
    }

  return err;
}

/* Verify the GIMPLE statements inside the sequence STMTS.  */

static bool
verify_gimple_in_seq_2 (gimple_seq stmts)
{
  gimple_stmt_iterator ittr;
  bool err = false;

  for (ittr = gsi_start (stmts); !gsi_end_p (ittr); gsi_next (&ittr))
    {
      gimple *stmt = gsi_stmt (ittr);

      switch (gimple_code (stmt))
        {
	case GIMPLE_BIND:
	  err |= verify_gimple_in_seq_2 (
                   gimple_bind_body (as_a <gbind *> (stmt)));
	  break;

	case GIMPLE_TRY:
	  err |= verify_gimple_in_seq_2 (gimple_try_eval (stmt));
	  err |= verify_gimple_in_seq_2 (gimple_try_cleanup (stmt));
	  break;

	case GIMPLE_EH_FILTER:
	  err |= verify_gimple_in_seq_2 (gimple_eh_filter_failure (stmt));
	  break;

	case GIMPLE_EH_ELSE:
	  {
	    geh_else *eh_else = as_a <geh_else *> (stmt);
	    err |= verify_gimple_in_seq_2 (gimple_eh_else_n_body (eh_else));
	    err |= verify_gimple_in_seq_2 (gimple_eh_else_e_body (eh_else));
	  }
	  break;

	case GIMPLE_CATCH:
	  err |= verify_gimple_in_seq_2 (gimple_catch_handler (
					   as_a <gcatch *> (stmt)));
	  break;

	case GIMPLE_TRANSACTION:
	  err |= verify_gimple_transaction (as_a <gtransaction *> (stmt));
	  break;

	default:
	  {
	    bool err2 = verify_gimple_stmt (stmt);
	    if (err2)
	      debug_gimple_stmt (stmt);
	    err |= err2;
	  }
	}
    }

  return err;
}

/* Verify the contents of a GIMPLE_TRANSACTION.  Returns true if there
   is a problem, otherwise false.  */

static bool
verify_gimple_transaction (gtransaction *stmt)
{
  tree lab;

  lab = gimple_transaction_label_norm (stmt);
  if (lab != NULL && TREE_CODE (lab) != LABEL_DECL)
    return true;
  lab = gimple_transaction_label_uninst (stmt);
  if (lab != NULL && TREE_CODE (lab) != LABEL_DECL)
    return true;
  lab = gimple_transaction_label_over (stmt);
  if (lab != NULL && TREE_CODE (lab) != LABEL_DECL)
    return true;

  return verify_gimple_in_seq_2 (gimple_transaction_body (stmt));
}


/* Verify the GIMPLE statements inside the statement list STMTS.  */

DEBUG_FUNCTION void
verify_gimple_in_seq (gimple_seq stmts)
{
  timevar_push (TV_TREE_STMT_VERIFY);
  if (verify_gimple_in_seq_2 (stmts))
    internal_error ("verify_gimple failed");
  timevar_pop (TV_TREE_STMT_VERIFY);
}

/* Return true when the T can be shared.  */

static bool
tree_node_can_be_shared (tree t)
{
  if (IS_TYPE_OR_DECL_P (t)
      || TREE_CODE (t) == SSA_NAME
      || TREE_CODE (t) == IDENTIFIER_NODE
      || TREE_CODE (t) == CASE_LABEL_EXPR
      || is_gimple_min_invariant (t))
    return true;

  if (t == error_mark_node)
    return true;

  return false;
}

/* Called via walk_tree.  Verify tree sharing.  */

static tree
verify_node_sharing_1 (tree *tp, int *walk_subtrees, void *data)
{
  hash_set<void *> *visited = (hash_set<void *> *) data;

  if (tree_node_can_be_shared (*tp))
    {
      *walk_subtrees = false;
      return NULL;
    }

  if (visited->add (*tp))
    return *tp;

  return NULL;
}

/* Called via walk_gimple_stmt.  Verify tree sharing.  */

static tree
verify_node_sharing (tree *tp, int *walk_subtrees, void *data)
{
  struct walk_stmt_info *wi = (struct walk_stmt_info *) data;
  return verify_node_sharing_1 (tp, walk_subtrees, wi->info);
}

static bool eh_error_found;
bool
verify_eh_throw_stmt_node (gimple *const &stmt, const int &,
			   hash_set<gimple *> *visited)
{
  if (!visited->contains (stmt))
    {
      error ("dead STMT in EH table");
      debug_gimple_stmt (stmt);
      eh_error_found = true;
    }
  return true;
}

/* Verify if the location LOCs block is in BLOCKS.  */

static bool
verify_location (hash_set<tree> *blocks, location_t loc)
{
  tree block = LOCATION_BLOCK (loc);
  if (block != NULL_TREE
      && !blocks->contains (block))
    {
      error ("location references block not in block tree");
      return true;
    }
  if (block != NULL_TREE)
    return verify_location (blocks, BLOCK_SOURCE_LOCATION (block));
  return false;
}

/* Called via walk_tree.  Verify that expressions have no blocks.  */

static tree
verify_expr_no_block (tree *tp, int *walk_subtrees, void *)
{
  if (!EXPR_P (*tp))
    {
      *walk_subtrees = false;
      return NULL;
    }

  location_t loc = EXPR_LOCATION (*tp);
  if (LOCATION_BLOCK (loc) != NULL)
    return *tp;

  return NULL;
}

/* Called via walk_tree.  Verify locations of expressions.  */

static tree
verify_expr_location_1 (tree *tp, int *walk_subtrees, void *data)
{
  hash_set<tree> *blocks = (hash_set<tree> *) data;
  tree t = *tp;

  /* ???  This doesn't really belong here but there's no good place to
     stick this remainder of old verify_expr.  */
  /* ???  This barfs on debug stmts which contain binds to vars with
     different function context.  */
#if 0
  if (VAR_P (t)
      || TREE_CODE (t) == PARM_DECL
      || TREE_CODE (t) == RESULT_DECL)
    {
      tree context = decl_function_context (t);
      if (context != cfun->decl
	  && !SCOPE_FILE_SCOPE_P (context)
	  && !TREE_STATIC (t)
	  && !DECL_EXTERNAL (t))
	{
	  error ("local declaration from a different function");
	  return t;
	}
    }
#endif

  if (VAR_P (t) && DECL_HAS_DEBUG_EXPR_P (t))
    {
      tree x = DECL_DEBUG_EXPR (t);
      tree addr = walk_tree (&x, verify_expr_no_block, NULL, NULL);
      if (addr)
	return addr;
    }
  if ((VAR_P (t)
       || TREE_CODE (t) == PARM_DECL
       || TREE_CODE (t) == RESULT_DECL)
      && DECL_HAS_VALUE_EXPR_P (t))
    {
      tree x = DECL_VALUE_EXPR (t);
      tree addr = walk_tree (&x, verify_expr_no_block, NULL, NULL);
      if (addr)
	return addr;
    }

  if (!EXPR_P (t))
    {
      *walk_subtrees = false;
      return NULL;
    }

  location_t loc = EXPR_LOCATION (t);
  if (verify_location (blocks, loc))
    return t;

  return NULL;
}

/* Called via walk_gimple_op.  Verify locations of expressions.  */

static tree
verify_expr_location (tree *tp, int *walk_subtrees, void *data)
{
  struct walk_stmt_info *wi = (struct walk_stmt_info *) data;
  return verify_expr_location_1 (tp, walk_subtrees, wi->info);
}

/* Insert all subblocks of BLOCK into BLOCKS and recurse.  */

static void
collect_subblocks (hash_set<tree> *blocks, tree block)
{
  tree t;
  for (t = BLOCK_SUBBLOCKS (block); t; t = BLOCK_CHAIN (t))
    {
      blocks->add (t);
      collect_subblocks (blocks, t);
    }
}

/* Verify the GIMPLE statements in the CFG of FN.  */

DEBUG_FUNCTION void
verify_gimple_in_cfg (struct function *fn, bool verify_nothrow)
{
  basic_block bb;
  bool err = false;

  timevar_push (TV_TREE_STMT_VERIFY);
  hash_set<void *> visited;
  hash_set<gimple *> visited_throwing_stmts;

  /* Collect all BLOCKs referenced by the BLOCK tree of FN.  */
  hash_set<tree> blocks;
  if (DECL_INITIAL (fn->decl))
    {
      blocks.add (DECL_INITIAL (fn->decl));
      collect_subblocks (&blocks, DECL_INITIAL (fn->decl));
    }

  FOR_EACH_BB_FN (bb, fn)
    {
      gimple_stmt_iterator gsi;

      for (gphi_iterator gpi = gsi_start_phis (bb);
	   !gsi_end_p (gpi);
	   gsi_next (&gpi))
	{
	  gphi *phi = gpi.phi ();
	  bool err2 = false;
	  unsigned i;

	  if (gimple_bb (phi) != bb)
	    {
	      error ("gimple_bb (phi) is set to a wrong basic block");
	      err2 = true;
	    }

	  err2 |= verify_gimple_phi (phi);

	  /* Only PHI arguments have locations.  */
	  if (gimple_location (phi) != UNKNOWN_LOCATION)
	    {
	      error ("PHI node with location");
	      err2 = true;
	    }

	  for (i = 0; i < gimple_phi_num_args (phi); i++)
	    {
	      tree arg = gimple_phi_arg_def (phi, i);
	      tree addr = walk_tree (&arg, verify_node_sharing_1,
				     &visited, NULL);
	      if (addr)
		{
		  error ("incorrect sharing of tree nodes");
		  debug_generic_expr (addr);
		  err2 |= true;
		}
	      location_t loc = gimple_phi_arg_location (phi, i);
	      if (virtual_operand_p (gimple_phi_result (phi))
		  && loc != UNKNOWN_LOCATION)
		{
		  error ("virtual PHI with argument locations");
		  err2 = true;
		}
	      addr = walk_tree (&arg, verify_expr_location_1, &blocks, NULL);
	      if (addr)
		{
		  debug_generic_expr (addr);
		  err2 = true;
		}
	      err2 |= verify_location (&blocks, loc);
	    }

	  if (err2)
	    debug_gimple_stmt (phi);
	  err |= err2;
	}

      for (gsi = gsi_start_bb (bb); !gsi_end_p (gsi); gsi_next (&gsi))
	{
	  gimple *stmt = gsi_stmt (gsi);
	  bool err2 = false;
	  struct walk_stmt_info wi;
	  tree addr;
	  int lp_nr;

	  if (gimple_bb (stmt) != bb)
	    {
	      error ("gimple_bb (stmt) is set to a wrong basic block");
	      err2 = true;
	    }

	  err2 |= verify_gimple_stmt (stmt);
	  err2 |= verify_location (&blocks, gimple_location (stmt));

	  memset (&wi, 0, sizeof (wi));
	  wi.info = (void *) &visited;
	  addr = walk_gimple_op (stmt, verify_node_sharing, &wi);
	  if (addr)
	    {
	      error ("incorrect sharing of tree nodes");
	      debug_generic_expr (addr);
	      err2 |= true;
	    }

	  memset (&wi, 0, sizeof (wi));
	  wi.info = (void *) &blocks;
	  addr = walk_gimple_op (stmt, verify_expr_location, &wi);
	  if (addr)
	    {
	      debug_generic_expr (addr);
	      err2 |= true;
	    }

	  /* If the statement is marked as part of an EH region, then it is
	     expected that the statement could throw.  Verify that when we
	     have optimizations that simplify statements such that we prove
	     that they cannot throw, that we update other data structures
	     to match.  */
	  lp_nr = lookup_stmt_eh_lp (stmt);
	  if (lp_nr != 0)
	    visited_throwing_stmts.add (stmt);
	  if (lp_nr > 0)
	    {
	      if (!stmt_could_throw_p (stmt))
		{
		  if (verify_nothrow)
		    {
		      error ("statement marked for throw, but doesn%'t");
		      err2 |= true;
		    }
		}
	      else if (!gsi_one_before_end_p (gsi))
		{
		  error ("statement marked for throw in middle of block");
		  err2 |= true;
		}
	    }

	  if (err2)
	    debug_gimple_stmt (stmt);
	  err |= err2;
	}
    }

  hash_map<gimple *, int> *eh_table = get_eh_throw_stmt_table (cfun);
  eh_error_found = false;
  if (eh_table)
    eh_table->traverse<hash_set<gimple *> *, verify_eh_throw_stmt_node>
      (&visited_throwing_stmts);

  if (err || eh_error_found)
    internal_error ("verify_gimple failed");

  verify_histograms ();
  timevar_pop (TV_TREE_STMT_VERIFY);
}


/* Verifies that the flow information is OK.  */

static int
gimple_verify_flow_info (void)
{
  int err = 0;
  basic_block bb;
  gimple_stmt_iterator gsi;
  gimple *stmt;
  edge e;
  edge_iterator ei;

  if (ENTRY_BLOCK_PTR_FOR_FN (cfun)->il.gimple.seq
      || ENTRY_BLOCK_PTR_FOR_FN (cfun)->il.gimple.phi_nodes)
    {
      error ("ENTRY_BLOCK has IL associated with it");
      err = 1;
    }

  if (EXIT_BLOCK_PTR_FOR_FN (cfun)->il.gimple.seq
      || EXIT_BLOCK_PTR_FOR_FN (cfun)->il.gimple.phi_nodes)
    {
      error ("EXIT_BLOCK has IL associated with it");
      err = 1;
    }

  FOR_EACH_EDGE (e, ei, EXIT_BLOCK_PTR_FOR_FN (cfun)->preds)
    if (e->flags & EDGE_FALLTHRU)
      {
	error ("fallthru to exit from bb %d", e->src->index);
	err = 1;
      }

  FOR_EACH_BB_FN (bb, cfun)
    {
      bool found_ctrl_stmt = false;

      stmt = NULL;

      /* Skip labels on the start of basic block.  */
      for (gsi = gsi_start_bb (bb); !gsi_end_p (gsi); gsi_next (&gsi))
	{
	  tree label;
	  gimple *prev_stmt = stmt;

	  stmt = gsi_stmt (gsi);

	  if (gimple_code (stmt) != GIMPLE_LABEL)
	    break;

	  label = gimple_label_label (as_a <glabel *> (stmt));
	  if (prev_stmt && DECL_NONLOCAL (label))
	    {
	      error ("nonlocal label ");
	      print_generic_expr (stderr, label);
	      fprintf (stderr, " is not first in a sequence of labels in bb %d",
		       bb->index);
	      err = 1;
	    }

	  if (prev_stmt && EH_LANDING_PAD_NR (label) != 0)
	    {
	      error ("EH landing pad label ");
	      print_generic_expr (stderr, label);
	      fprintf (stderr, " is not first in a sequence of labels in bb %d",
		       bb->index);
	      err = 1;
	    }

	  if (label_to_block (label) != bb)
	    {
	      error ("label ");
	      print_generic_expr (stderr, label);
	      fprintf (stderr, " to block does not match in bb %d",
		       bb->index);
	      err = 1;
	    }

	  if (decl_function_context (label) != current_function_decl)
	    {
	      error ("label ");
	      print_generic_expr (stderr, label);
	      fprintf (stderr, " has incorrect context in bb %d",
		       bb->index);
	      err = 1;
	    }
	}

      /* Verify that body of basic block BB is free of control flow.  */
      for (; !gsi_end_p (gsi); gsi_next (&gsi))
	{
	  gimple *stmt = gsi_stmt (gsi);

	  if (found_ctrl_stmt)
	    {
	      error ("control flow in the middle of basic block %d",
		     bb->index);
	      err = 1;
	    }

	  if (stmt_ends_bb_p (stmt))
	    found_ctrl_stmt = true;

	  if (glabel *label_stmt = dyn_cast <glabel *> (stmt))
	    {
	      error ("label ");
	      print_generic_expr (stderr, gimple_label_label (label_stmt));
	      fprintf (stderr, " in the middle of basic block %d", bb->index);
	      err = 1;
	    }
	}

      gsi = gsi_last_nondebug_bb (bb);
      if (gsi_end_p (gsi))
	continue;

      stmt = gsi_stmt (gsi);

      if (gimple_code (stmt) == GIMPLE_LABEL)
	continue;

      err |= verify_eh_edges (stmt);

      if (is_ctrl_stmt (stmt))
	{
	  FOR_EACH_EDGE (e, ei, bb->succs)
	    if (e->flags & EDGE_FALLTHRU)
	      {
		error ("fallthru edge after a control statement in bb %d",
		       bb->index);
		err = 1;
	      }
	}

      if (gimple_code (stmt) != GIMPLE_COND)
	{
	  /* Verify that there are no edges with EDGE_TRUE/FALSE_FLAG set
	     after anything else but if statement.  */
	  FOR_EACH_EDGE (e, ei, bb->succs)
	    if (e->flags & (EDGE_TRUE_VALUE | EDGE_FALSE_VALUE))
	      {
		error ("true/false edge after a non-GIMPLE_COND in bb %d",
		       bb->index);
		err = 1;
	      }
	}

      switch (gimple_code (stmt))
	{
	case GIMPLE_COND:
	  {
	    edge true_edge;
	    edge false_edge;

	    extract_true_false_edges_from_block (bb, &true_edge, &false_edge);

	    if (!true_edge
		|| !false_edge
		|| !(true_edge->flags & EDGE_TRUE_VALUE)
		|| !(false_edge->flags & EDGE_FALSE_VALUE)
		|| (true_edge->flags & (EDGE_FALLTHRU | EDGE_ABNORMAL))
		|| (false_edge->flags & (EDGE_FALLTHRU | EDGE_ABNORMAL))
		|| EDGE_COUNT (bb->succs) >= 3)
	      {
		error ("wrong outgoing edge flags at end of bb %d",
		       bb->index);
		err = 1;
	      }
	  }
	  break;

	case GIMPLE_GOTO:
	  if (simple_goto_p (stmt))
	    {
	      error ("explicit goto at end of bb %d", bb->index);
	      err = 1;
	    }
	  else
	    {
	      /* FIXME.  We should double check that the labels in the
		 destination blocks have their address taken.  */
	      FOR_EACH_EDGE (e, ei, bb->succs)
		if ((e->flags & (EDGE_FALLTHRU | EDGE_TRUE_VALUE
				 | EDGE_FALSE_VALUE))
		    || !(e->flags & EDGE_ABNORMAL))
		  {
		    error ("wrong outgoing edge flags at end of bb %d",
			   bb->index);
		    err = 1;
		  }
	    }
	  break;

	case GIMPLE_CALL:
	  if (!gimple_call_builtin_p (stmt, BUILT_IN_RETURN))
	    break;
	  /* fallthru */
	case GIMPLE_RETURN:
	  if (!single_succ_p (bb)
	      || (single_succ_edge (bb)->flags
		  & (EDGE_FALLTHRU | EDGE_ABNORMAL
		     | EDGE_TRUE_VALUE | EDGE_FALSE_VALUE)))
	    {
	      error ("wrong outgoing edge flags at end of bb %d", bb->index);
	      err = 1;
	    }
	  if (single_succ (bb) != EXIT_BLOCK_PTR_FOR_FN (cfun))
	    {
	      error ("return edge does not point to exit in bb %d",
		     bb->index);
	      err = 1;
	    }
	  break;

	case GIMPLE_SWITCH:
	  {
	    gswitch *switch_stmt = as_a <gswitch *> (stmt);
	    tree prev;
	    edge e;
	    size_t i, n;

	    n = gimple_switch_num_labels (switch_stmt);

	    /* Mark all the destination basic blocks.  */
	    for (i = 0; i < n; ++i)
	      {
		tree lab = CASE_LABEL (gimple_switch_label (switch_stmt, i));
		basic_block label_bb = label_to_block (lab);
		gcc_assert (!label_bb->aux || label_bb->aux == (void *)1);
		label_bb->aux = (void *)1;
	      }

	    /* Verify that the case labels are sorted.  */
	    prev = gimple_switch_label (switch_stmt, 0);
	    for (i = 1; i < n; ++i)
	      {
		tree c = gimple_switch_label (switch_stmt, i);
		if (!CASE_LOW (c))
		  {
		    error ("found default case not at the start of "
			   "case vector");
		    err = 1;
		    continue;
		  }
		if (CASE_LOW (prev)
		    && !tree_int_cst_lt (CASE_LOW (prev), CASE_LOW (c)))
		  {
		    error ("case labels not sorted: ");
		    print_generic_expr (stderr, prev);
		    fprintf (stderr," is greater than ");
		    print_generic_expr (stderr, c);
		    fprintf (stderr," but comes before it.\n");
		    err = 1;
		  }
		prev = c;
	      }
	    /* VRP will remove the default case if it can prove it will
	       never be executed.  So do not verify there always exists
	       a default case here.  */

	    FOR_EACH_EDGE (e, ei, bb->succs)
	      {
		if (!e->dest->aux)
		  {
		    error ("extra outgoing edge %d->%d",
			   bb->index, e->dest->index);
		    err = 1;
		  }

		e->dest->aux = (void *)2;
		if ((e->flags & (EDGE_FALLTHRU | EDGE_ABNORMAL
				 | EDGE_TRUE_VALUE | EDGE_FALSE_VALUE)))
		  {
		    error ("wrong outgoing edge flags at end of bb %d",
			   bb->index);
		    err = 1;
		  }
	      }

	    /* Check that we have all of them.  */
	    for (i = 0; i < n; ++i)
	      {
		tree lab = CASE_LABEL (gimple_switch_label (switch_stmt, i));
		basic_block label_bb = label_to_block (lab);

		if (label_bb->aux != (void *)2)
		  {
		    error ("missing edge %i->%i", bb->index, label_bb->index);
		    err = 1;
		  }
	      }

	    FOR_EACH_EDGE (e, ei, bb->succs)
	      e->dest->aux = (void *)0;
	  }
	  break;

	case GIMPLE_EH_DISPATCH:
	  err |= verify_eh_dispatch_edge (as_a <geh_dispatch *> (stmt));
	  break;

	default:
	  break;
	}
    }

  if (dom_info_state (CDI_DOMINATORS) >= DOM_NO_FAST_QUERY)
    verify_dominators (CDI_DOMINATORS);

  return err;
}


/* Updates phi nodes after creating a forwarder block joined
   by edge FALLTHRU.  */

static void
gimple_make_forwarder_block (edge fallthru)
{
  edge e;
  edge_iterator ei;
  basic_block dummy, bb;
  tree var;
  gphi_iterator gsi;

  dummy = fallthru->src;
  bb = fallthru->dest;

  if (single_pred_p (bb))
    return;

  /* If we redirected a branch we must create new PHI nodes at the
     start of BB.  */
  for (gsi = gsi_start_phis (dummy); !gsi_end_p (gsi); gsi_next (&gsi))
    {
      gphi *phi, *new_phi;

      phi = gsi.phi ();
      var = gimple_phi_result (phi);
      new_phi = create_phi_node (var, bb);
      gimple_phi_set_result (phi, copy_ssa_name (var, phi));
      add_phi_arg (new_phi, gimple_phi_result (phi), fallthru,
		   UNKNOWN_LOCATION);
    }

  /* Add the arguments we have stored on edges.  */
  FOR_EACH_EDGE (e, ei, bb->preds)
    {
      if (e == fallthru)
	continue;

      flush_pending_stmts (e);
    }
}


/* Return a non-special label in the head of basic block BLOCK.
   Create one if it doesn't exist.  */

tree
gimple_block_label (basic_block bb)
{
  gimple_stmt_iterator i, s = gsi_start_bb (bb);
  bool first = true;
  tree label;
  glabel *stmt;

  for (i = s; !gsi_end_p (i); first = false, gsi_next (&i))
    {
      stmt = dyn_cast <glabel *> (gsi_stmt (i));
      if (!stmt)
	break;
      label = gimple_label_label (stmt);
      if (!DECL_NONLOCAL (label))
	{
	  if (!first)
	    gsi_move_before (&i, &s);
	  return label;
	}
    }

  label = create_artificial_label (UNKNOWN_LOCATION);
  stmt = gimple_build_label (label);
  gsi_insert_before (&s, stmt, GSI_NEW_STMT);
  return label;
}


/* Attempt to perform edge redirection by replacing a possibly complex
   jump instruction by a goto or by removing the jump completely.
   This can apply only if all edges now point to the same block.  The
   parameters and return values are equivalent to
   redirect_edge_and_branch.  */

static edge
gimple_try_redirect_by_replacing_jump (edge e, basic_block target)
{
  basic_block src = e->src;
  gimple_stmt_iterator i;
  gimple *stmt;

  /* We can replace or remove a complex jump only when we have exactly
     two edges.  */
  if (EDGE_COUNT (src->succs) != 2
      /* Verify that all targets will be TARGET.  Specifically, the
	 edge that is not E must also go to TARGET.  */
      || EDGE_SUCC (src, EDGE_SUCC (src, 0) == e)->dest != target)
    return NULL;

  i = gsi_last_bb (src);
  if (gsi_end_p (i))
    return NULL;

  stmt = gsi_stmt (i);

  if (gimple_code (stmt) == GIMPLE_COND || gimple_code (stmt) == GIMPLE_SWITCH)
    {
      gsi_remove (&i, true);
      e = ssa_redirect_edge (e, target);
      e->flags = EDGE_FALLTHRU;
      return e;
    }

  return NULL;
}


/* Redirect E to DEST.  Return NULL on failure.  Otherwise, return the
   edge representing the redirected branch.  */

static edge
gimple_redirect_edge_and_branch (edge e, basic_block dest)
{
  basic_block bb = e->src;
  gimple_stmt_iterator gsi;
  edge ret;
  gimple *stmt;

  if (e->flags & EDGE_ABNORMAL)
    return NULL;

  if (e->dest == dest)
    return NULL;

  if (e->flags & EDGE_EH)
    return redirect_eh_edge (e, dest);

  if (e->src != ENTRY_BLOCK_PTR_FOR_FN (cfun))
    {
      ret = gimple_try_redirect_by_replacing_jump (e, dest);
      if (ret)
	return ret;
    }

  gsi = gsi_last_nondebug_bb (bb);
  stmt = gsi_end_p (gsi) ? NULL : gsi_stmt (gsi);

  switch (stmt ? gimple_code (stmt) : GIMPLE_ERROR_MARK)
    {
    case GIMPLE_COND:
      /* For COND_EXPR, we only need to redirect the edge.  */
      break;

    case GIMPLE_GOTO:
      /* No non-abnormal edges should lead from a non-simple goto, and
	 simple ones should be represented implicitly.  */
      gcc_unreachable ();

    case GIMPLE_SWITCH:
      {
	gswitch *switch_stmt = as_a <gswitch *> (stmt);
	tree label = gimple_block_label (dest);
        tree cases = get_cases_for_edge (e, switch_stmt);

	/* If we have a list of cases associated with E, then use it
	   as it's a lot faster than walking the entire case vector.  */
	if (cases)
	  {
	    edge e2 = find_edge (e->src, dest);
	    tree last, first;

	    first = cases;
	    while (cases)
	      {
		last = cases;
		CASE_LABEL (cases) = label;
		cases = CASE_CHAIN (cases);
	      }

	    /* If there was already an edge in the CFG, then we need
	       to move all the cases associated with E to E2.  */
	    if (e2)
	      {
		tree cases2 = get_cases_for_edge (e2, switch_stmt);

		CASE_CHAIN (last) = CASE_CHAIN (cases2);
		CASE_CHAIN (cases2) = first;
	      }
	    bitmap_set_bit (touched_switch_bbs, gimple_bb (stmt)->index);
	  }
	else
	  {
	    size_t i, n = gimple_switch_num_labels (switch_stmt);

	    for (i = 0; i < n; i++)
	      {
		tree elt = gimple_switch_label (switch_stmt, i);
		if (label_to_block (CASE_LABEL (elt)) == e->dest)
		  CASE_LABEL (elt) = label;
	      }
	  }
      }
      break;

    case GIMPLE_ASM:
      {
	gasm *asm_stmt = as_a <gasm *> (stmt);
	int i, n = gimple_asm_nlabels (asm_stmt);
	tree label = NULL;

	for (i = 0; i < n; ++i)
	  {
	    tree cons = gimple_asm_label_op (asm_stmt, i);
	    if (label_to_block (TREE_VALUE (cons)) == e->dest)
	      {
		if (!label)
		  label = gimple_block_label (dest);
		TREE_VALUE (cons) = label;
	      }
	  }

	/* If we didn't find any label matching the former edge in the
	   asm labels, we must be redirecting the fallthrough
	   edge.  */
	gcc_assert (label || (e->flags & EDGE_FALLTHRU));
      }
      break;

    case GIMPLE_RETURN:
      gsi_remove (&gsi, true);
      e->flags |= EDGE_FALLTHRU;
      break;

    case GIMPLE_OMP_RETURN:
    case GIMPLE_OMP_CONTINUE:
    case GIMPLE_OMP_SECTIONS_SWITCH:
    case GIMPLE_OMP_FOR:
      /* The edges from OMP constructs can be simply redirected.  */
      break;

    case GIMPLE_EH_DISPATCH:
      if (!(e->flags & EDGE_FALLTHRU))
	redirect_eh_dispatch_edge (as_a <geh_dispatch *> (stmt), e, dest);
      break;

    case GIMPLE_TRANSACTION:
      if (e->flags & EDGE_TM_ABORT)
	gimple_transaction_set_label_over (as_a <gtransaction *> (stmt),
				           gimple_block_label (dest));
      else if (e->flags & EDGE_TM_UNINSTRUMENTED)
	gimple_transaction_set_label_uninst (as_a <gtransaction *> (stmt),
				             gimple_block_label (dest));
      else
	gimple_transaction_set_label_norm (as_a <gtransaction *> (stmt),
				           gimple_block_label (dest));
      break;

    default:
      /* Otherwise it must be a fallthru edge, and we don't need to
	 do anything besides redirecting it.  */
      gcc_assert (e->flags & EDGE_FALLTHRU);
      break;
    }

  /* Update/insert PHI nodes as necessary.  */

  /* Now update the edges in the CFG.  */
  e = ssa_redirect_edge (e, dest);

  return e;
}

/* Returns true if it is possible to remove edge E by redirecting
   it to the destination of the other edge from E->src.  */

static bool
gimple_can_remove_branch_p (const_edge e)
{
  if (e->flags & (EDGE_ABNORMAL | EDGE_EH))
    return false;

  return true;
}

/* Simple wrapper, as we can always redirect fallthru edges.  */

static basic_block
gimple_redirect_edge_and_branch_force (edge e, basic_block dest)
{
  e = gimple_redirect_edge_and_branch (e, dest);
  gcc_assert (e);

  return NULL;
}


/* Splits basic block BB after statement STMT (but at least after the
   labels).  If STMT is NULL, BB is split just after the labels.  */

static basic_block
gimple_split_block (basic_block bb, void *stmt)
{
  gimple_stmt_iterator gsi;
  gimple_stmt_iterator gsi_tgt;
  gimple_seq list;
  basic_block new_bb;
  edge e;
  edge_iterator ei;

  new_bb = create_empty_bb (bb);

  /* Redirect the outgoing edges.  */
  new_bb->succs = bb->succs;
  bb->succs = NULL;
  FOR_EACH_EDGE (e, ei, new_bb->succs)
    e->src = new_bb;

  /* Get a stmt iterator pointing to the first stmt to move.  */
  if (!stmt || gimple_code ((gimple *) stmt) == GIMPLE_LABEL)
    gsi = gsi_after_labels (bb);
  else
    {
      gsi = gsi_for_stmt ((gimple *) stmt);
      gsi_next (&gsi);
    }
 
  /* Move everything from GSI to the new basic block.  */
  if (gsi_end_p (gsi))
    return new_bb;

  /* Split the statement list - avoid re-creating new containers as this
     brings ugly quadratic memory consumption in the inliner.
     (We are still quadratic since we need to update stmt BB pointers,
     sadly.)  */
  gsi_split_seq_before (&gsi, &list);
  set_bb_seq (new_bb, list);
  for (gsi_tgt = gsi_start (list);
       !gsi_end_p (gsi_tgt); gsi_next (&gsi_tgt))
    gimple_set_bb (gsi_stmt (gsi_tgt), new_bb);

  return new_bb;
}


/* Moves basic block BB after block AFTER.  */

static bool
gimple_move_block_after (basic_block bb, basic_block after)
{
  if (bb->prev_bb == after)
    return true;

  unlink_block (bb);
  link_block (bb, after);

  return true;
}


/* Return TRUE if block BB has no executable statements, otherwise return
   FALSE.  */

static bool
gimple_empty_block_p (basic_block bb)
{
  /* BB must have no executable statements.  */
  gimple_stmt_iterator gsi = gsi_after_labels (bb);
  if (phi_nodes (bb))
    return false;
  if (gsi_end_p (gsi))
    return true;
  if (is_gimple_debug (gsi_stmt (gsi)))
    gsi_next_nondebug (&gsi);
  return gsi_end_p (gsi);
}


/* Split a basic block if it ends with a conditional branch and if the
   other part of the block is not empty.  */

static basic_block
gimple_split_block_before_cond_jump (basic_block bb)
{
  gimple *last, *split_point;
  gimple_stmt_iterator gsi = gsi_last_nondebug_bb (bb);
  if (gsi_end_p (gsi))
    return NULL;
  last = gsi_stmt (gsi);
  if (gimple_code (last) != GIMPLE_COND
      && gimple_code (last) != GIMPLE_SWITCH)
    return NULL;
  gsi_prev (&gsi);
  split_point = gsi_stmt (gsi);
  return split_block (bb, split_point)->dest;
}


/* Return true if basic_block can be duplicated.  */

static bool
gimple_can_duplicate_bb_p (const_basic_block bb ATTRIBUTE_UNUSED)
{
  return true;
}

/* Create a duplicate of the basic block BB.  NOTE: This does not
   preserve SSA form.  */

static basic_block
gimple_duplicate_bb (basic_block bb)
{
  basic_block new_bb;
  gimple_stmt_iterator gsi_tgt;

  new_bb = create_empty_bb (EXIT_BLOCK_PTR_FOR_FN (cfun)->prev_bb);

  /* Copy the PHI nodes.  We ignore PHI node arguments here because
     the incoming edges have not been setup yet.  */
  for (gphi_iterator gpi = gsi_start_phis (bb);
       !gsi_end_p (gpi);
       gsi_next (&gpi))
    {
      gphi *phi, *copy;
      phi = gpi.phi ();
      copy = create_phi_node (NULL_TREE, new_bb);
      create_new_def_for (gimple_phi_result (phi), copy,
			  gimple_phi_result_ptr (copy));
      gimple_set_uid (copy, gimple_uid (phi));
    }

  gsi_tgt = gsi_start_bb (new_bb);
  for (gimple_stmt_iterator gsi = gsi_start_bb (bb);
       !gsi_end_p (gsi);
       gsi_next (&gsi))
    {
      def_operand_p def_p;
      ssa_op_iter op_iter;
      tree lhs;
      gimple *stmt, *copy;

      stmt = gsi_stmt (gsi);
      if (gimple_code (stmt) == GIMPLE_LABEL)
	continue;

      /* Don't duplicate label debug stmts.  */
      if (gimple_debug_bind_p (stmt)
	  && TREE_CODE (gimple_debug_bind_get_var (stmt))
	     == LABEL_DECL)
	continue;

      /* Create a new copy of STMT and duplicate STMT's virtual
	 operands.  */
      copy = gimple_copy (stmt);
      gsi_insert_after (&gsi_tgt, copy, GSI_NEW_STMT);

      maybe_duplicate_eh_stmt (copy, stmt);
      gimple_duplicate_stmt_histograms (cfun, copy, cfun, stmt);

      /* When copying around a stmt writing into a local non-user
	 aggregate, make sure it won't share stack slot with other
	 vars.  */
      lhs = gimple_get_lhs (stmt);
      if (lhs && TREE_CODE (lhs) != SSA_NAME)
	{
	  tree base = get_base_address (lhs);
	  if (base
	      && (VAR_P (base) || TREE_CODE (base) == RESULT_DECL)
	      && DECL_IGNORED_P (base)
	      && !TREE_STATIC (base)
	      && !DECL_EXTERNAL (base)
	      && (!VAR_P (base) || !DECL_HAS_VALUE_EXPR_P (base)))
	    DECL_NONSHAREABLE (base) = 1;
	}

      /* Create new names for all the definitions created by COPY and
	 add replacement mappings for each new name.  */
      FOR_EACH_SSA_DEF_OPERAND (def_p, copy, op_iter, SSA_OP_ALL_DEFS)
	create_new_def_for (DEF_FROM_PTR (def_p), copy, def_p);
    }

  return new_bb;
}

/* Adds phi node arguments for edge E_COPY after basic block duplication.  */

static void
add_phi_args_after_copy_edge (edge e_copy)
{
  basic_block bb, bb_copy = e_copy->src, dest;
  edge e;
  edge_iterator ei;
  gphi *phi, *phi_copy;
  tree def;
  gphi_iterator psi, psi_copy;

  if (gimple_seq_empty_p (phi_nodes (e_copy->dest)))
    return;

  bb = bb_copy->flags & BB_DUPLICATED ? get_bb_original (bb_copy) : bb_copy;

  if (e_copy->dest->flags & BB_DUPLICATED)
    dest = get_bb_original (e_copy->dest);
  else
    dest = e_copy->dest;

  e = find_edge (bb, dest);
  if (!e)
    {
      /* During loop unrolling the target of the latch edge is copied.
	 In this case we are not looking for edge to dest, but to
	 duplicated block whose original was dest.  */
      FOR_EACH_EDGE (e, ei, bb->succs)
	{
	  if ((e->dest->flags & BB_DUPLICATED)
	      && get_bb_original (e->dest) == dest)
	    break;
	}

      gcc_assert (e != NULL);
    }

  for (psi = gsi_start_phis (e->dest),
       psi_copy = gsi_start_phis (e_copy->dest);
       !gsi_end_p (psi);
       gsi_next (&psi), gsi_next (&psi_copy))
    {
      phi = psi.phi ();
      phi_copy = psi_copy.phi ();
      def = PHI_ARG_DEF_FROM_EDGE (phi, e);
      add_phi_arg (phi_copy, def, e_copy,
		   gimple_phi_arg_location_from_edge (phi, e));
    }
}


/* Basic block BB_COPY was created by code duplication.  Add phi node
   arguments for edges going out of BB_COPY.  The blocks that were
   duplicated have BB_DUPLICATED set.  */

void
add_phi_args_after_copy_bb (basic_block bb_copy)
{
  edge e_copy;
  edge_iterator ei;

  FOR_EACH_EDGE (e_copy, ei, bb_copy->succs)
    {
      add_phi_args_after_copy_edge (e_copy);
    }
}

/* Blocks in REGION_COPY array of length N_REGION were created by
   duplication of basic blocks.  Add phi node arguments for edges
   going from these blocks.  If E_COPY is not NULL, also add
   phi node arguments for its destination.*/

void
add_phi_args_after_copy (basic_block *region_copy, unsigned n_region,
			 edge e_copy)
{
  unsigned i;

  for (i = 0; i < n_region; i++)
    region_copy[i]->flags |= BB_DUPLICATED;

  for (i = 0; i < n_region; i++)
    add_phi_args_after_copy_bb (region_copy[i]);
  if (e_copy)
    add_phi_args_after_copy_edge (e_copy);

  for (i = 0; i < n_region; i++)
    region_copy[i]->flags &= ~BB_DUPLICATED;
}

/* Duplicates a REGION (set of N_REGION basic blocks) with just a single
   important exit edge EXIT.  By important we mean that no SSA name defined
   inside region is live over the other exit edges of the region.  All entry
   edges to the region must go to ENTRY->dest.  The edge ENTRY is redirected
   to the duplicate of the region.  Dominance and loop information is
   updated if UPDATE_DOMINANCE is true, but not the SSA web.  If
   UPDATE_DOMINANCE is false then we assume that the caller will update the
   dominance information after calling this function.  The new basic
   blocks are stored to REGION_COPY in the same order as they had in REGION,
   provided that REGION_COPY is not NULL.
   The function returns false if it is unable to copy the region,
   true otherwise.  */

bool
gimple_duplicate_sese_region (edge entry, edge exit,
			    basic_block *region, unsigned n_region,
			    basic_block *region_copy,
			    bool update_dominance)
{
  unsigned i;
  bool free_region_copy = false, copying_header = false;
  struct loop *loop = entry->dest->loop_father;
  edge exit_copy;
  vec<basic_block> doms = vNULL;
  edge redirected;
  profile_count total_count = profile_count::uninitialized ();
  profile_count entry_count = profile_count::uninitialized ();

  if (!can_copy_bbs_p (region, n_region))
    return false;

  /* Some sanity checking.  Note that we do not check for all possible
     missuses of the functions.  I.e. if you ask to copy something weird,
     it will work, but the state of structures probably will not be
     correct.  */
  for (i = 0; i < n_region; i++)
    {
      /* We do not handle subloops, i.e. all the blocks must belong to the
	 same loop.  */
      if (region[i]->loop_father != loop)
	return false;

      if (region[i] != entry->dest
	  && region[i] == loop->header)
	return false;
    }

  /* In case the function is used for loop header copying (which is the primary
     use), ensure that EXIT and its copy will be new latch and entry edges.  */
  if (loop->header == entry->dest)
    {
      copying_header = true;

      if (!dominated_by_p (CDI_DOMINATORS, loop->latch, exit->src))
	return false;

      for (i = 0; i < n_region; i++)
	if (region[i] != exit->src
	    && dominated_by_p (CDI_DOMINATORS, region[i], exit->src))
	  return false;
    }

  initialize_original_copy_tables ();

  if (copying_header)
    set_loop_copy (loop, loop_outer (loop));
  else
    set_loop_copy (loop, loop);

  if (!region_copy)
    {
      region_copy = XNEWVEC (basic_block, n_region);
      free_region_copy = true;
    }

  /* Record blocks outside the region that are dominated by something
     inside.  */
  if (update_dominance)
    {
      doms.create (0);
      doms = get_dominated_by_region (CDI_DOMINATORS, region, n_region);
    }

  if (entry->dest->count.initialized_p ())
    {
      total_count = entry->dest->count;
      entry_count = entry->count ();
      /* Fix up corner cases, to avoid division by zero or creation of negative
	 frequencies.  */
      if (entry_count > total_count)
	entry_count = total_count;
    }

  copy_bbs (region, n_region, region_copy, &exit, 1, &exit_copy, loop,
	    split_edge_bb_loc (entry), update_dominance);
  if (total_count.initialized_p () && entry_count.initialized_p ())
    {
      scale_bbs_frequencies_profile_count (region, n_region,
				           total_count - entry_count,
				           total_count);
      scale_bbs_frequencies_profile_count (region_copy, n_region, entry_count,
				           total_count);
    }

  if (copying_header)
    {
      loop->header = exit->dest;
      loop->latch = exit->src;
    }

  /* Redirect the entry and add the phi node arguments.  */
  redirected = redirect_edge_and_branch (entry, get_bb_copy (entry->dest));
  gcc_assert (redirected != NULL);
  flush_pending_stmts (entry);

  /* Concerning updating of dominators:  We must recount dominators
     for entry block and its copy.  Anything that is outside of the
     region, but was dominated by something inside needs recounting as
     well.  */
  if (update_dominance)
    {
      set_immediate_dominator (CDI_DOMINATORS, entry->dest, entry->src);
      doms.safe_push (get_bb_original (entry->dest));
      iterate_fix_dominators (CDI_DOMINATORS, doms, false);
      doms.release ();
    }

  /* Add the other PHI node arguments.  */
  add_phi_args_after_copy (region_copy, n_region, NULL);

  if (free_region_copy)
    free (region_copy);

  free_original_copy_tables ();
  return true;
}

/* Checks if BB is part of the region defined by N_REGION BBS.  */
static bool 
bb_part_of_region_p (basic_block bb, basic_block* bbs, unsigned n_region)
{
  unsigned int n;

  for (n = 0; n < n_region; n++)
    {
     if (bb == bbs[n])
       return true;
    }
  return false;
}

/* Duplicates REGION consisting of N_REGION blocks.  The new blocks
   are stored to REGION_COPY in the same order in that they appear
   in REGION, if REGION_COPY is not NULL.  ENTRY is the entry to
   the region, EXIT an exit from it.  The condition guarding EXIT
   is moved to ENTRY.  Returns true if duplication succeeds, false
   otherwise.

   For example,

   some_code;
   if (cond)
     A;
   else
     B;

   is transformed to

   if (cond)
     {
       some_code;
       A;
     }
   else
     {
       some_code;
       B;
     }
*/

bool
gimple_duplicate_sese_tail (edge entry, edge exit,
			  basic_block *region, unsigned n_region,
			  basic_block *region_copy)
{
  unsigned i;
  bool free_region_copy = false;
  struct loop *loop = exit->dest->loop_father;
  struct loop *orig_loop = entry->dest->loop_father;
  basic_block switch_bb, entry_bb, nentry_bb;
  vec<basic_block> doms;
  profile_count total_count = profile_count::uninitialized (),
		exit_count = profile_count::uninitialized ();
  edge exits[2], nexits[2], e;
  gimple_stmt_iterator gsi;
  gimple *cond_stmt;
  edge sorig, snew;
  basic_block exit_bb;
  gphi_iterator psi;
  gphi *phi;
  tree def;
  struct loop *target, *aloop, *cloop;

  gcc_assert (EDGE_COUNT (exit->src->succs) == 2);
  exits[0] = exit;
  exits[1] = EDGE_SUCC (exit->src, EDGE_SUCC (exit->src, 0) == exit);

  if (!can_copy_bbs_p (region, n_region))
    return false;

  initialize_original_copy_tables ();
  set_loop_copy (orig_loop, loop);

  target= loop;
  for (aloop = orig_loop->inner; aloop; aloop = aloop->next)
    {
      if (bb_part_of_region_p (aloop->header, region, n_region))
	{
	  cloop = duplicate_loop (aloop, target);
	  duplicate_subloops (aloop, cloop);
	}
    }

  if (!region_copy)
    {
      region_copy = XNEWVEC (basic_block, n_region);
      free_region_copy = true;
    }

  gcc_assert (!need_ssa_update_p (cfun));

  /* Record blocks outside the region that are dominated by something
     inside.  */
  doms = get_dominated_by_region (CDI_DOMINATORS, region, n_region);

  total_count = exit->src->count;
  exit_count = exit->count ();
  /* Fix up corner cases, to avoid division by zero or creation of negative
     frequencies.  */
  if (exit_count > total_count)
    exit_count = total_count;

  copy_bbs (region, n_region, region_copy, exits, 2, nexits, orig_loop,
	    split_edge_bb_loc (exit), true);
  if (total_count.initialized_p () && exit_count.initialized_p ())
    {
      scale_bbs_frequencies_profile_count (region, n_region,
				           total_count - exit_count,
				           total_count);
      scale_bbs_frequencies_profile_count (region_copy, n_region, exit_count,
				           total_count);
    }

  /* Create the switch block, and put the exit condition to it.  */
  entry_bb = entry->dest;
  nentry_bb = get_bb_copy (entry_bb);
  if (!last_stmt (entry->src)
      || !stmt_ends_bb_p (last_stmt (entry->src)))
    switch_bb = entry->src;
  else
    switch_bb = split_edge (entry);
  set_immediate_dominator (CDI_DOMINATORS, nentry_bb, switch_bb);

  gsi = gsi_last_bb (switch_bb);
  cond_stmt = last_stmt (exit->src);
  gcc_assert (gimple_code (cond_stmt) == GIMPLE_COND);
  cond_stmt = gimple_copy (cond_stmt);

  gsi_insert_after (&gsi, cond_stmt, GSI_NEW_STMT);

  sorig = single_succ_edge (switch_bb);
  sorig->flags = exits[1]->flags;
  sorig->probability = exits[1]->probability;
  snew = make_edge (switch_bb, nentry_bb, exits[0]->flags);
  snew->probability = exits[0]->probability;
  

  /* Register the new edge from SWITCH_BB in loop exit lists.  */
  rescan_loop_exit (snew, true, false);

  /* Add the PHI node arguments.  */
  add_phi_args_after_copy (region_copy, n_region, snew);

  /* Get rid of now superfluous conditions and associated edges (and phi node
     arguments).  */
  exit_bb = exit->dest;

  e = redirect_edge_and_branch (exits[0], exits[1]->dest);
  PENDING_STMT (e) = NULL;

  /* The latch of ORIG_LOOP was copied, and so was the backedge 
     to the original header.  We redirect this backedge to EXIT_BB.  */
  for (i = 0; i < n_region; i++)
    if (get_bb_original (region_copy[i]) == orig_loop->latch)
      {
	gcc_assert (single_succ_edge (region_copy[i]));
	e = redirect_edge_and_branch (single_succ_edge (region_copy[i]), exit_bb);
	PENDING_STMT (e) = NULL;
	for (psi = gsi_start_phis (exit_bb);
	     !gsi_end_p (psi);
	     gsi_next (&psi))
	  {
	    phi = psi.phi ();
	    def = PHI_ARG_DEF (phi, nexits[0]->dest_idx);
	    add_phi_arg (phi, def, e, gimple_phi_arg_location_from_edge (phi, e));
	  }
      }
  e = redirect_edge_and_branch (nexits[1], nexits[0]->dest);
  PENDING_STMT (e) = NULL;
  
  /* Anything that is outside of the region, but was dominated by something
     inside needs to update dominance info.  */
  iterate_fix_dominators (CDI_DOMINATORS, doms, false);
  doms.release ();
  /* Update the SSA web.  */
  update_ssa (TODO_update_ssa);

  if (free_region_copy)
    free (region_copy);

  free_original_copy_tables ();
  return true;
}

/* Add all the blocks dominated by ENTRY to the array BBS_P.  Stop
   adding blocks when the dominator traversal reaches EXIT.  This
   function silently assumes that ENTRY strictly dominates EXIT.  */

void
gather_blocks_in_sese_region (basic_block entry, basic_block exit,
			      vec<basic_block> *bbs_p)
{
  basic_block son;

  for (son = first_dom_son (CDI_DOMINATORS, entry);
       son;
       son = next_dom_son (CDI_DOMINATORS, son))
    {
      bbs_p->safe_push (son);
      if (son != exit)
	gather_blocks_in_sese_region (son, exit, bbs_p);
    }
}

/* Replaces *TP with a duplicate (belonging to function TO_CONTEXT).
   The duplicates are recorded in VARS_MAP.  */

static void
replace_by_duplicate_decl (tree *tp, hash_map<tree, tree> *vars_map,
			   tree to_context)
{
  tree t = *tp, new_t;
  struct function *f = DECL_STRUCT_FUNCTION (to_context);

  if (DECL_CONTEXT (t) == to_context)
    return;

  bool existed;
  tree &loc = vars_map->get_or_insert (t, &existed);

  if (!existed)
    {
      if (SSA_VAR_P (t))
	{
	  new_t = copy_var_decl (t, DECL_NAME (t), TREE_TYPE (t));
	  add_local_decl (f, new_t);
	}
      else
	{
	  gcc_assert (TREE_CODE (t) == CONST_DECL);
	  new_t = copy_node (t);
	}
      DECL_CONTEXT (new_t) = to_context;

      loc = new_t;
    }
  else
    new_t = loc;

  *tp = new_t;
}


/* Creates an ssa name in TO_CONTEXT equivalent to NAME.
   VARS_MAP maps old ssa names and var_decls to the new ones.  */

static tree
replace_ssa_name (tree name, hash_map<tree, tree> *vars_map,
		  tree to_context)
{
  tree new_name;

  gcc_assert (!virtual_operand_p (name));

  tree *loc = vars_map->get (name);

  if (!loc)
    {
      tree decl = SSA_NAME_VAR (name);
      if (decl)
	{
	  gcc_assert (!SSA_NAME_IS_DEFAULT_DEF (name));
	  replace_by_duplicate_decl (&decl, vars_map, to_context);
	  new_name = make_ssa_name_fn (DECL_STRUCT_FUNCTION (to_context),
				       decl, SSA_NAME_DEF_STMT (name));
	}
      else
	new_name = copy_ssa_name_fn (DECL_STRUCT_FUNCTION (to_context),
				     name, SSA_NAME_DEF_STMT (name));

      /* Now that we've used the def stmt to define new_name, make sure it
	 doesn't define name anymore.  */
      SSA_NAME_DEF_STMT (name) = NULL;

      vars_map->put (name, new_name);
    }
  else
    new_name = *loc;

  return new_name;
}

struct move_stmt_d
{
  tree orig_block;
  tree new_block;
  tree from_context;
  tree to_context;
  hash_map<tree, tree> *vars_map;
  htab_t new_label_map;
  hash_map<void *, void *> *eh_map;
  bool remap_decls_p;
};

/* Helper for move_block_to_fn.  Set TREE_BLOCK in every expression
   contained in *TP if it has been ORIG_BLOCK previously and change the
   DECL_CONTEXT of every local variable referenced in *TP.  */

static tree
move_stmt_op (tree *tp, int *walk_subtrees, void *data)
{
  struct walk_stmt_info *wi = (struct walk_stmt_info *) data;
  struct move_stmt_d *p = (struct move_stmt_d *) wi->info;
  tree t = *tp;

  if (EXPR_P (t))
    {
      tree block = TREE_BLOCK (t);
      if (block == NULL_TREE)
	;
      else if (block == p->orig_block
	       || p->orig_block == NULL_TREE)
	TREE_SET_BLOCK (t, p->new_block);
      else if (flag_checking)
	{
	  while (block && TREE_CODE (block) == BLOCK && block != p->orig_block)
	    block = BLOCK_SUPERCONTEXT (block);
	  gcc_assert (block == p->orig_block);
	}
    }
  else if (DECL_P (t) || TREE_CODE (t) == SSA_NAME)
    {
      if (TREE_CODE (t) == SSA_NAME)
	*tp = replace_ssa_name (t, p->vars_map, p->to_context);
      else if (TREE_CODE (t) == PARM_DECL
	       && gimple_in_ssa_p (cfun))
	*tp = *(p->vars_map->get (t));
      else if (TREE_CODE (t) == LABEL_DECL)
	{
	  if (p->new_label_map)
	    {
	      struct tree_map in, *out;
	      in.base.from = t;
	      out = (struct tree_map *)
		htab_find_with_hash (p->new_label_map, &in, DECL_UID (t));
	      if (out)
		*tp = t = out->to;
	    }

	  /* For FORCED_LABELs we can end up with references from other
	     functions if some SESE regions are outlined.  It is UB to
	     jump in between them, but they could be used just for printing
	     addresses etc.  In that case, DECL_CONTEXT on the label should
	     be the function containing the glabel stmt with that LABEL_DECL,
	     rather than whatever function a reference to the label was seen
	     last time.  */
	  if (!FORCED_LABEL (t) && !DECL_NONLOCAL (t))
	    DECL_CONTEXT (t) = p->to_context;
	}
      else if (p->remap_decls_p)
	{
	  /* Replace T with its duplicate.  T should no longer appear in the
	     parent function, so this looks wasteful; however, it may appear
	     in referenced_vars, and more importantly, as virtual operands of
	     statements, and in alias lists of other variables.  It would be
	     quite difficult to expunge it from all those places.  ??? It might
	     suffice to do this for addressable variables.  */
	  if ((VAR_P (t) && !is_global_var (t))
	      || TREE_CODE (t) == CONST_DECL)
	    replace_by_duplicate_decl (tp, p->vars_map, p->to_context);
	}
      *walk_subtrees = 0;
    }
  else if (TYPE_P (t))
    *walk_subtrees = 0;

  return NULL_TREE;
}

/* Helper for move_stmt_r.  Given an EH region number for the source
   function, map that to the duplicate EH regio number in the dest.  */

static int
move_stmt_eh_region_nr (int old_nr, struct move_stmt_d *p)
{
  eh_region old_r, new_r;

  old_r = get_eh_region_from_number (old_nr);
  new_r = static_cast<eh_region> (*p->eh_map->get (old_r));

  return new_r->index;
}

/* Similar, but operate on INTEGER_CSTs.  */

static tree
move_stmt_eh_region_tree_nr (tree old_t_nr, struct move_stmt_d *p)
{
  int old_nr, new_nr;

  old_nr = tree_to_shwi (old_t_nr);
  new_nr = move_stmt_eh_region_nr (old_nr, p);

  return build_int_cst (integer_type_node, new_nr);
}

/* Like move_stmt_op, but for gimple statements.

   Helper for move_block_to_fn.  Set GIMPLE_BLOCK in every expression
   contained in the current statement in *GSI_P and change the
   DECL_CONTEXT of every local variable referenced in the current
   statement.  */

static tree
move_stmt_r (gimple_stmt_iterator *gsi_p, bool *handled_ops_p,
	     struct walk_stmt_info *wi)
{
  struct move_stmt_d *p = (struct move_stmt_d *) wi->info;
  gimple *stmt = gsi_stmt (*gsi_p);
  tree block = gimple_block (stmt);

  if (block == p->orig_block
      || (p->orig_block == NULL_TREE
	  && block != NULL_TREE))
    gimple_set_block (stmt, p->new_block);

  switch (gimple_code (stmt))
    {
    case GIMPLE_CALL:
      /* Remap the region numbers for __builtin_eh_{pointer,filter}.  */
      {
	tree r, fndecl = gimple_call_fndecl (stmt);
	if (fndecl && DECL_BUILT_IN_CLASS (fndecl) == BUILT_IN_NORMAL)
	  switch (DECL_FUNCTION_CODE (fndecl))
	    {
	    case BUILT_IN_EH_COPY_VALUES:
	      r = gimple_call_arg (stmt, 1);
	      r = move_stmt_eh_region_tree_nr (r, p);
	      gimple_call_set_arg (stmt, 1, r);
	      /* FALLTHRU */

	    case BUILT_IN_EH_POINTER:
	    case BUILT_IN_EH_FILTER:
	      r = gimple_call_arg (stmt, 0);
	      r = move_stmt_eh_region_tree_nr (r, p);
	      gimple_call_set_arg (stmt, 0, r);
	      break;

	    default:
	      break;
	    }
      }
      break;

    case GIMPLE_RESX:
      {
	gresx *resx_stmt = as_a <gresx *> (stmt);
	int r = gimple_resx_region (resx_stmt);
	r = move_stmt_eh_region_nr (r, p);
	gimple_resx_set_region (resx_stmt, r);
      }
      break;

    case GIMPLE_EH_DISPATCH:
      {
	geh_dispatch *eh_dispatch_stmt = as_a <geh_dispatch *> (stmt);
	int r = gimple_eh_dispatch_region (eh_dispatch_stmt);
	r = move_stmt_eh_region_nr (r, p);
	gimple_eh_dispatch_set_region (eh_dispatch_stmt, r);
      }
      break;

    case GIMPLE_OMP_RETURN:
    case GIMPLE_OMP_CONTINUE:
      break;

    case GIMPLE_LABEL:
      {
	/* For FORCED_LABEL, move_stmt_op doesn't adjust DECL_CONTEXT,
	   so that such labels can be referenced from other regions.
	   Make sure to update it when seeing a GIMPLE_LABEL though,
	   that is the owner of the label.  */
	walk_gimple_op (stmt, move_stmt_op, wi);
	*handled_ops_p = true;
	tree label = gimple_label_label (as_a <glabel *> (stmt));
	if (FORCED_LABEL (label) || DECL_NONLOCAL (label))
	  DECL_CONTEXT (label) = p->to_context;
      }
      break;

    default:
      if (is_gimple_omp (stmt))
	{
	  /* Do not remap variables inside OMP directives.  Variables
	     referenced in clauses and directive header belong to the
	     parent function and should not be moved into the child
	     function.  */
	  bool save_remap_decls_p = p->remap_decls_p;
	  p->remap_decls_p = false;
	  *handled_ops_p = true;

	  walk_gimple_seq_mod (gimple_omp_body_ptr (stmt), move_stmt_r,
			       move_stmt_op, wi);

	  p->remap_decls_p = save_remap_decls_p;
	}
      break;
    }

  return NULL_TREE;
}

/* Move basic block BB from function CFUN to function DEST_FN.  The
   block is moved out of the original linked list and placed after
   block AFTER in the new list.  Also, the block is removed from the
   original array of blocks and placed in DEST_FN's array of blocks.
   If UPDATE_EDGE_COUNT_P is true, the edge counts on both CFGs is
   updated to reflect the moved edges.

   The local variables are remapped to new instances, VARS_MAP is used
   to record the mapping.  */

static void
move_block_to_fn (struct function *dest_cfun, basic_block bb,
		  basic_block after, bool update_edge_count_p,
		  struct move_stmt_d *d)
{
  struct control_flow_graph *cfg;
  edge_iterator ei;
  edge e;
  gimple_stmt_iterator si;
  unsigned old_len, new_len;

  /* Remove BB from dominance structures.  */
  delete_from_dominance_info (CDI_DOMINATORS, bb);

  /* Move BB from its current loop to the copy in the new function.  */
  if (current_loops)
    {
      struct loop *new_loop = (struct loop *)bb->loop_father->aux;
      if (new_loop)
	bb->loop_father = new_loop;
    }

  /* Link BB to the new linked list.  */
  move_block_after (bb, after);

  /* Update the edge count in the corresponding flowgraphs.  */
  if (update_edge_count_p)
    FOR_EACH_EDGE (e, ei, bb->succs)
      {
	cfun->cfg->x_n_edges--;
	dest_cfun->cfg->x_n_edges++;
      }

  /* Remove BB from the original basic block array.  */
  (*cfun->cfg->x_basic_block_info)[bb->index] = NULL;
  cfun->cfg->x_n_basic_blocks--;

  /* Grow DEST_CFUN's basic block array if needed.  */
  cfg = dest_cfun->cfg;
  cfg->x_n_basic_blocks++;
  if (bb->index >= cfg->x_last_basic_block)
    cfg->x_last_basic_block = bb->index + 1;

  old_len = vec_safe_length (cfg->x_basic_block_info);
  if ((unsigned) cfg->x_last_basic_block >= old_len)
    {
      new_len = cfg->x_last_basic_block + (cfg->x_last_basic_block + 3) / 4;
      vec_safe_grow_cleared (cfg->x_basic_block_info, new_len);
    }

  (*cfg->x_basic_block_info)[bb->index] = bb;

  /* Remap the variables in phi nodes.  */
  for (gphi_iterator psi = gsi_start_phis (bb);
       !gsi_end_p (psi); )
    {
      gphi *phi = psi.phi ();
      use_operand_p use;
      tree op = PHI_RESULT (phi);
      ssa_op_iter oi;
      unsigned i;

      if (virtual_operand_p (op))
	{
	  /* Remove the phi nodes for virtual operands (alias analysis will be
	     run for the new function, anyway).  */
          remove_phi_node (&psi, true);
	  continue;
	}

      SET_PHI_RESULT (phi,
		      replace_ssa_name (op, d->vars_map, dest_cfun->decl));
      FOR_EACH_PHI_ARG (use, phi, oi, SSA_OP_USE)
	{
	  op = USE_FROM_PTR (use);
	  if (TREE_CODE (op) == SSA_NAME)
	    SET_USE (use, replace_ssa_name (op, d->vars_map, dest_cfun->decl));
	}

      for (i = 0; i < EDGE_COUNT (bb->preds); i++)
	{
	  location_t locus = gimple_phi_arg_location (phi, i);
	  tree block = LOCATION_BLOCK (locus);

	  if (locus == UNKNOWN_LOCATION)
	    continue;
	  if (d->orig_block == NULL_TREE || block == d->orig_block)
	    {
	      locus = set_block (locus, d->new_block);
	      gimple_phi_arg_set_location (phi, i, locus);
	    }
	}

      gsi_next (&psi);
    }

  for (si = gsi_start_bb (bb); !gsi_end_p (si); gsi_next (&si))
    {
      gimple *stmt = gsi_stmt (si);
      struct walk_stmt_info wi;

      memset (&wi, 0, sizeof (wi));
      wi.info = d;
      walk_gimple_stmt (&si, move_stmt_r, move_stmt_op, &wi);

      if (glabel *label_stmt = dyn_cast <glabel *> (stmt))
	{
	  tree label = gimple_label_label (label_stmt);
	  int uid = LABEL_DECL_UID (label);

	  gcc_assert (uid > -1);

	  old_len = vec_safe_length (cfg->x_label_to_block_map);
	  if (old_len <= (unsigned) uid)
	    {
	      new_len = 3 * uid / 2 + 1;
	      vec_safe_grow_cleared (cfg->x_label_to_block_map, new_len);
	    }

	  (*cfg->x_label_to_block_map)[uid] = bb;
	  (*cfun->cfg->x_label_to_block_map)[uid] = NULL;

	  gcc_assert (DECL_CONTEXT (label) == dest_cfun->decl);

	  if (uid >= dest_cfun->cfg->last_label_uid)
	    dest_cfun->cfg->last_label_uid = uid + 1;
	}

      maybe_duplicate_eh_stmt_fn (dest_cfun, stmt, cfun, stmt, d->eh_map, 0);
      remove_stmt_from_eh_lp_fn (cfun, stmt);

      gimple_duplicate_stmt_histograms (dest_cfun, stmt, cfun, stmt);
      gimple_remove_stmt_histograms (cfun, stmt);

      /* We cannot leave any operands allocated from the operand caches of
	 the current function.  */
      free_stmt_operands (cfun, stmt);
      push_cfun (dest_cfun);
      update_stmt (stmt);
      pop_cfun ();
    }

  FOR_EACH_EDGE (e, ei, bb->succs)
    if (e->goto_locus != UNKNOWN_LOCATION)
      {
	tree block = LOCATION_BLOCK (e->goto_locus);
	if (d->orig_block == NULL_TREE
	    || block == d->orig_block)
	  e->goto_locus = set_block (e->goto_locus, d->new_block);
      }
}

/* Examine the statements in BB (which is in SRC_CFUN); find and return
   the outermost EH region.  Use REGION as the incoming base EH region.  */

static eh_region
find_outermost_region_in_block (struct function *src_cfun,
				basic_block bb, eh_region region)
{
  gimple_stmt_iterator si;

  for (si = gsi_start_bb (bb); !gsi_end_p (si); gsi_next (&si))
    {
      gimple *stmt = gsi_stmt (si);
      eh_region stmt_region;
      int lp_nr;

      lp_nr = lookup_stmt_eh_lp_fn (src_cfun, stmt);
      stmt_region = get_eh_region_from_lp_number_fn (src_cfun, lp_nr);
      if (stmt_region)
	{
	  if (region == NULL)
	    region = stmt_region;
	  else if (stmt_region != region)
	    {
	      region = eh_region_outermost (src_cfun, stmt_region, region);
	      gcc_assert (region != NULL);
	    }
	}
    }

  return region;
}

static tree
new_label_mapper (tree decl, void *data)
{
  htab_t hash = (htab_t) data;
  struct tree_map *m;
  void **slot;

  gcc_assert (TREE_CODE (decl) == LABEL_DECL);

  m = XNEW (struct tree_map);
  m->hash = DECL_UID (decl);
  m->base.from = decl;
  m->to = create_artificial_label (UNKNOWN_LOCATION);
  LABEL_DECL_UID (m->to) = LABEL_DECL_UID (decl);
  if (LABEL_DECL_UID (m->to) >= cfun->cfg->last_label_uid)
    cfun->cfg->last_label_uid = LABEL_DECL_UID (m->to) + 1;

  slot = htab_find_slot_with_hash (hash, m, m->hash, INSERT);
  gcc_assert (*slot == NULL);

  *slot = m;

  return m->to;
}

/* Tree walker to replace the decls used inside value expressions by
   duplicates.  */

static tree
replace_block_vars_by_duplicates_1 (tree *tp, int *walk_subtrees, void *data)
{
  struct replace_decls_d *rd = (struct replace_decls_d *)data;

  switch (TREE_CODE (*tp))
    {
    case VAR_DECL:
    case PARM_DECL:
    case RESULT_DECL:
      replace_by_duplicate_decl (tp, rd->vars_map, rd->to_context);
      break;
    default:
      break;
    }

  if (IS_TYPE_OR_DECL_P (*tp))
    *walk_subtrees = false;

  return NULL;
}

/* Change DECL_CONTEXT of all BLOCK_VARS in block, including
   subblocks.  */

static void
replace_block_vars_by_duplicates (tree block, hash_map<tree, tree> *vars_map,
				  tree to_context)
{
  tree *tp, t;

  for (tp = &BLOCK_VARS (block); *tp; tp = &DECL_CHAIN (*tp))
    {
      t = *tp;
      if (!VAR_P (t) && TREE_CODE (t) != CONST_DECL)
	continue;
      replace_by_duplicate_decl (&t, vars_map, to_context);
      if (t != *tp)
	{
	  if (VAR_P (*tp) && DECL_HAS_VALUE_EXPR_P (*tp))
	    {
	      tree x = DECL_VALUE_EXPR (*tp);
	      struct replace_decls_d rd = { vars_map, to_context };
	      unshare_expr (x);
	      walk_tree (&x, replace_block_vars_by_duplicates_1, &rd, NULL);
	      SET_DECL_VALUE_EXPR (t, x);
	      DECL_HAS_VALUE_EXPR_P (t) = 1;
	    }
	  DECL_CHAIN (t) = DECL_CHAIN (*tp);
	  *tp = t;
	}
    }

  for (block = BLOCK_SUBBLOCKS (block); block; block = BLOCK_CHAIN (block))
    replace_block_vars_by_duplicates (block, vars_map, to_context);
}

/* Fixup the loop arrays and numbers after moving LOOP and its subloops
   from FN1 to FN2.  */

static void
fixup_loop_arrays_after_move (struct function *fn1, struct function *fn2,
			      struct loop *loop)
{
  /* Discard it from the old loop array.  */
  (*get_loops (fn1))[loop->num] = NULL;

  /* Place it in the new loop array, assigning it a new number.  */
  loop->num = number_of_loops (fn2);
  vec_safe_push (loops_for_fn (fn2)->larray, loop);

  /* Recurse to children.  */
  for (loop = loop->inner; loop; loop = loop->next)
    fixup_loop_arrays_after_move (fn1, fn2, loop);
}

/* Verify that the blocks in BBS_P are a single-entry, single-exit region
   delimited by ENTRY_BB and EXIT_BB, possibly containing noreturn blocks.  */

DEBUG_FUNCTION void
verify_sese (basic_block entry, basic_block exit, vec<basic_block> *bbs_p)
{
  basic_block bb;
  edge_iterator ei;
  edge e;
  bitmap bbs = BITMAP_ALLOC (NULL);
  int i;

  gcc_assert (entry != NULL);
  gcc_assert (entry != exit);
  gcc_assert (bbs_p != NULL);

  gcc_assert (bbs_p->length () > 0);

  FOR_EACH_VEC_ELT (*bbs_p, i, bb)
    bitmap_set_bit (bbs, bb->index);

  gcc_assert (bitmap_bit_p (bbs, entry->index));
  gcc_assert (exit == NULL || bitmap_bit_p (bbs, exit->index));

  FOR_EACH_VEC_ELT (*bbs_p, i, bb)
    {
      if (bb == entry)
	{
	  gcc_assert (single_pred_p (entry));
	  gcc_assert (!bitmap_bit_p (bbs, single_pred (entry)->index));
	}
      else
	for (ei = ei_start (bb->preds); !ei_end_p (ei); ei_next (&ei))
	  {
	    e = ei_edge (ei);
	    gcc_assert (bitmap_bit_p (bbs, e->src->index));
	  }

      if (bb == exit)
	{
	  gcc_assert (single_succ_p (exit));
	  gcc_assert (!bitmap_bit_p (bbs, single_succ (exit)->index));
	}
      else
	for (ei = ei_start (bb->succs); !ei_end_p (ei); ei_next (&ei))
	  {
	    e = ei_edge (ei);
	    gcc_assert (bitmap_bit_p (bbs, e->dest->index));
	  }
    }

  BITMAP_FREE (bbs);
}

/* If FROM is an SSA_NAME, mark the version in bitmap DATA.  */

bool
gather_ssa_name_hash_map_from (tree const &from, tree const &, void *data)
{
  bitmap release_names = (bitmap)data;

  if (TREE_CODE (from) != SSA_NAME)
    return true;

  bitmap_set_bit (release_names, SSA_NAME_VERSION (from));
  return true;
}

/* Return LOOP_DIST_ALIAS call if present in BB.  */

static gimple *
find_loop_dist_alias (basic_block bb)
{
  gimple *g = last_stmt (bb);
  if (g == NULL || gimple_code (g) != GIMPLE_COND)
    return NULL;

  gimple_stmt_iterator gsi = gsi_for_stmt (g);
  gsi_prev (&gsi);
  if (gsi_end_p (gsi))
    return NULL;

  g = gsi_stmt (gsi);
  if (gimple_call_internal_p (g, IFN_LOOP_DIST_ALIAS))
    return g;
  return NULL;
}

/* Fold loop internal call G like IFN_LOOP_VECTORIZED/IFN_LOOP_DIST_ALIAS
   to VALUE and update any immediate uses of it's LHS.  */

void
fold_loop_internal_call (gimple *g, tree value)
{
  tree lhs = gimple_call_lhs (g);
  use_operand_p use_p;
  imm_use_iterator iter;
  gimple *use_stmt;
  gimple_stmt_iterator gsi = gsi_for_stmt (g);

  update_call_from_tree (&gsi, value);
  FOR_EACH_IMM_USE_STMT (use_stmt, iter, lhs)
    {
      FOR_EACH_IMM_USE_ON_STMT (use_p, iter)
	SET_USE (use_p, value);
      update_stmt (use_stmt);
    }
}

/* Move a single-entry, single-exit region delimited by ENTRY_BB and
   EXIT_BB to function DEST_CFUN.  The whole region is replaced by a
   single basic block in the original CFG and the new basic block is
   returned.  DEST_CFUN must not have a CFG yet.

   Note that the region need not be a pure SESE region.  Blocks inside
   the region may contain calls to abort/exit.  The only restriction
   is that ENTRY_BB should be the only entry point and it must
   dominate EXIT_BB.

   Change TREE_BLOCK of all statements in ORIG_BLOCK to the new
   functions outermost BLOCK, move all subblocks of ORIG_BLOCK
   to the new function.

   All local variables referenced in the region are assumed to be in
   the corresponding BLOCK_VARS and unexpanded variable lists
   associated with DEST_CFUN.

   TODO: investigate whether we can reuse gimple_duplicate_sese_region to
   reimplement move_sese_region_to_fn by duplicating the region rather than
   moving it.  */

basic_block
move_sese_region_to_fn (struct function *dest_cfun, basic_block entry_bb,
		        basic_block exit_bb, tree orig_block)
{
  vec<basic_block> bbs, dom_bbs;
  basic_block dom_entry = get_immediate_dominator (CDI_DOMINATORS, entry_bb);
  basic_block after, bb, *entry_pred, *exit_succ, abb;
  struct function *saved_cfun = cfun;
  int *entry_flag, *exit_flag;
  profile_probability *entry_prob, *exit_prob;
  unsigned i, num_entry_edges, num_exit_edges, num_nodes;
  edge e;
  edge_iterator ei;
  htab_t new_label_map;
  hash_map<void *, void *> *eh_map;
  struct loop *loop = entry_bb->loop_father;
  struct loop *loop0 = get_loop (saved_cfun, 0);
  struct move_stmt_d d;

  /* If ENTRY does not strictly dominate EXIT, this cannot be an SESE
     region.  */
  gcc_assert (entry_bb != exit_bb
              && (!exit_bb
		  || dominated_by_p (CDI_DOMINATORS, exit_bb, entry_bb)));

  /* Collect all the blocks in the region.  Manually add ENTRY_BB
     because it won't be added by dfs_enumerate_from.  */
  bbs.create (0);
  bbs.safe_push (entry_bb);
  gather_blocks_in_sese_region (entry_bb, exit_bb, &bbs);

  if (flag_checking)
    verify_sese (entry_bb, exit_bb, &bbs);

  /* The blocks that used to be dominated by something in BBS will now be
     dominated by the new block.  */
  dom_bbs = get_dominated_by_region (CDI_DOMINATORS,
				     bbs.address (),
				     bbs.length ());

  /* Detach ENTRY_BB and EXIT_BB from CFUN->CFG.  We need to remember
     the predecessor edges to ENTRY_BB and the successor edges to
     EXIT_BB so that we can re-attach them to the new basic block that
     will replace the region.  */
  num_entry_edges = EDGE_COUNT (entry_bb->preds);
  entry_pred = XNEWVEC (basic_block, num_entry_edges);
  entry_flag = XNEWVEC (int, num_entry_edges);
  entry_prob = XNEWVEC (profile_probability, num_entry_edges);
  i = 0;
  for (ei = ei_start (entry_bb->preds); (e = ei_safe_edge (ei)) != NULL;)
    {
      entry_prob[i] = e->probability;
      entry_flag[i] = e->flags;
      entry_pred[i++] = e->src;
      remove_edge (e);
    }

  if (exit_bb)
    {
      num_exit_edges = EDGE_COUNT (exit_bb->succs);
      exit_succ = XNEWVEC (basic_block, num_exit_edges);
      exit_flag = XNEWVEC (int, num_exit_edges);
      exit_prob = XNEWVEC (profile_probability, num_exit_edges);
      i = 0;
      for (ei = ei_start (exit_bb->succs); (e = ei_safe_edge (ei)) != NULL;)
	{
	  exit_prob[i] = e->probability;
	  exit_flag[i] = e->flags;
	  exit_succ[i++] = e->dest;
	  remove_edge (e);
	}
    }
  else
    {
      num_exit_edges = 0;
      exit_succ = NULL;
      exit_flag = NULL;
      exit_prob = NULL;
    }

  /* Switch context to the child function to initialize DEST_FN's CFG.  */
  gcc_assert (dest_cfun->cfg == NULL);
  push_cfun (dest_cfun);

  init_empty_tree_cfg ();

  /* Initialize EH information for the new function.  */
  eh_map = NULL;
  new_label_map = NULL;
  if (saved_cfun->eh)
    {
      eh_region region = NULL;

      FOR_EACH_VEC_ELT (bbs, i, bb)
	region = find_outermost_region_in_block (saved_cfun, bb, region);

      init_eh_for_function ();
      if (region != NULL)
	{
	  new_label_map = htab_create (17, tree_map_hash, tree_map_eq, free);
	  eh_map = duplicate_eh_regions (saved_cfun, region, 0,
					 new_label_mapper, new_label_map);
	}
    }

  /* Initialize an empty loop tree.  */
  struct loops *loops = ggc_cleared_alloc<struct loops> ();
  init_loops_structure (dest_cfun, loops, 1);
  loops->state = LOOPS_MAY_HAVE_MULTIPLE_LATCHES;
  set_loops_for_fn (dest_cfun, loops);

  vec<loop_p, va_gc> *larray = get_loops (saved_cfun)->copy ();

  /* Move the outlined loop tree part.  */
  num_nodes = bbs.length ();
  FOR_EACH_VEC_ELT (bbs, i, bb)
    {
      if (bb->loop_father->header == bb)
	{
	  struct loop *this_loop = bb->loop_father;
	  struct loop *outer = loop_outer (this_loop);
	  if (outer == loop
	      /* If the SESE region contains some bbs ending with
		 a noreturn call, those are considered to belong
		 to the outermost loop in saved_cfun, rather than
		 the entry_bb's loop_father.  */
	      || outer == loop0)
	    {
	      if (outer != loop)
		num_nodes -= this_loop->num_nodes;
	      flow_loop_tree_node_remove (bb->loop_father);
	      flow_loop_tree_node_add (get_loop (dest_cfun, 0), this_loop);
	      fixup_loop_arrays_after_move (saved_cfun, cfun, this_loop);
	    }
	}
      else if (bb->loop_father == loop0 && loop0 != loop)
	num_nodes--;

      /* Remove loop exits from the outlined region.  */
      if (loops_for_fn (saved_cfun)->exits)
	FOR_EACH_EDGE (e, ei, bb->succs)
	  {
	    struct loops *l = loops_for_fn (saved_cfun);
	    loop_exit **slot
	      = l->exits->find_slot_with_hash (e, htab_hash_pointer (e),
					       NO_INSERT);
	    if (slot)
	      l->exits->clear_slot (slot);
	  }
    }

  /* Adjust the number of blocks in the tree root of the outlined part.  */
  get_loop (dest_cfun, 0)->num_nodes = bbs.length () + 2;

  /* Setup a mapping to be used by move_block_to_fn.  */
  loop->aux = current_loops->tree_root;
  loop0->aux = current_loops->tree_root;

  /* Fix up orig_loop_num.  If the block referenced in it has been moved
     to dest_cfun, update orig_loop_num field, otherwise clear it.  */
  struct loop *dloop;
  signed char *moved_orig_loop_num = NULL;
  FOR_EACH_LOOP_FN (dest_cfun, dloop, 0)
    if (dloop->orig_loop_num)
      {
	if (moved_orig_loop_num == NULL)
	  moved_orig_loop_num
	    = XCNEWVEC (signed char, vec_safe_length (larray));
	if ((*larray)[dloop->orig_loop_num] != NULL
	    && get_loop (saved_cfun, dloop->orig_loop_num) == NULL)
	  {
	    if (moved_orig_loop_num[dloop->orig_loop_num] >= 0
		&& moved_orig_loop_num[dloop->orig_loop_num] < 2)
	      moved_orig_loop_num[dloop->orig_loop_num]++;
	    dloop->orig_loop_num = (*larray)[dloop->orig_loop_num]->num;
	  }
	else
	  {
	    moved_orig_loop_num[dloop->orig_loop_num] = -1;
	    dloop->orig_loop_num = 0;
	  }
      }
  pop_cfun ();

  if (moved_orig_loop_num)
    {
      FOR_EACH_VEC_ELT (bbs, i, bb)
	{
	  gimple *g = find_loop_dist_alias (bb);
	  if (g == NULL)
	    continue;

	  int orig_loop_num = tree_to_shwi (gimple_call_arg (g, 0));
	  gcc_assert (orig_loop_num
		      && (unsigned) orig_loop_num < vec_safe_length (larray));
	  if (moved_orig_loop_num[orig_loop_num] == 2)
	    {
	      /* If we have moved both loops with this orig_loop_num into
		 dest_cfun and the LOOP_DIST_ALIAS call is being moved there
		 too, update the first argument.  */
	      gcc_assert ((*larray)[dloop->orig_loop_num] != NULL
			  && (get_loop (saved_cfun, dloop->orig_loop_num)
			      == NULL));
	      tree t = build_int_cst (integer_type_node,
				      (*larray)[dloop->orig_loop_num]->num);
	      gimple_call_set_arg (g, 0, t);
	      update_stmt (g);
	      /* Make sure the following loop will not update it.  */
	      moved_orig_loop_num[orig_loop_num] = 0;
	    }
	  else
	    /* Otherwise at least one of the loops stayed in saved_cfun.
	       Remove the LOOP_DIST_ALIAS call.  */
	    fold_loop_internal_call (g, gimple_call_arg (g, 1));
	}
      FOR_EACH_BB_FN (bb, saved_cfun)
	{
	  gimple *g = find_loop_dist_alias (bb);
	  if (g == NULL)
	    continue;
	  int orig_loop_num = tree_to_shwi (gimple_call_arg (g, 0));
	  gcc_assert (orig_loop_num
		      && (unsigned) orig_loop_num < vec_safe_length (larray));
	  if (moved_orig_loop_num[orig_loop_num])
	    /* LOOP_DIST_ALIAS call remained in saved_cfun, if at least one
	       of the corresponding loops was moved, remove it.  */
	    fold_loop_internal_call (g, gimple_call_arg (g, 1));
	}
      XDELETEVEC (moved_orig_loop_num);
    }
  ggc_free (larray);

  /* Move blocks from BBS into DEST_CFUN.  */
  gcc_assert (bbs.length () >= 2);
  after = dest_cfun->cfg->x_entry_block_ptr;
  hash_map<tree, tree> vars_map;

  memset (&d, 0, sizeof (d));
  d.orig_block = orig_block;
  d.new_block = DECL_INITIAL (dest_cfun->decl);
  d.from_context = cfun->decl;
  d.to_context = dest_cfun->decl;
  d.vars_map = &vars_map;
  d.new_label_map = new_label_map;
  d.eh_map = eh_map;
  d.remap_decls_p = true;

  if (gimple_in_ssa_p (cfun))
    for (tree arg = DECL_ARGUMENTS (d.to_context); arg; arg = DECL_CHAIN (arg))
      {
	tree narg = make_ssa_name_fn (dest_cfun, arg, gimple_build_nop ());
	set_ssa_default_def (dest_cfun, arg, narg);
	vars_map.put (arg, narg);
      }

  FOR_EACH_VEC_ELT (bbs, i, bb)
    {
      /* No need to update edge counts on the last block.  It has
	 already been updated earlier when we detached the region from
	 the original CFG.  */
      move_block_to_fn (dest_cfun, bb, after, bb != exit_bb, &d);
      after = bb;
    }

  loop->aux = NULL;
  loop0->aux = NULL;
  /* Loop sizes are no longer correct, fix them up.  */
  loop->num_nodes -= num_nodes;
  for (struct loop *outer = loop_outer (loop);
       outer; outer = loop_outer (outer))
    outer->num_nodes -= num_nodes;
  loop0->num_nodes -= bbs.length () - num_nodes;

  if (saved_cfun->has_simduid_loops || saved_cfun->has_force_vectorize_loops)
    {
      struct loop *aloop;
      for (i = 0; vec_safe_iterate (loops->larray, i, &aloop); i++)
	if (aloop != NULL)
	  {
	    if (aloop->simduid)
	      {
		replace_by_duplicate_decl (&aloop->simduid, d.vars_map,
					   d.to_context);
		dest_cfun->has_simduid_loops = true;
	      }
	    if (aloop->force_vectorize)
	      dest_cfun->has_force_vectorize_loops = true;
	  }
    }

  /* Rewire BLOCK_SUBBLOCKS of orig_block.  */
  if (orig_block)
    {
      tree block;
      gcc_assert (BLOCK_SUBBLOCKS (DECL_INITIAL (dest_cfun->decl))
		  == NULL_TREE);
      BLOCK_SUBBLOCKS (DECL_INITIAL (dest_cfun->decl))
	= BLOCK_SUBBLOCKS (orig_block);
      for (block = BLOCK_SUBBLOCKS (orig_block);
	   block; block = BLOCK_CHAIN (block))
	BLOCK_SUPERCONTEXT (block) = DECL_INITIAL (dest_cfun->decl);
      BLOCK_SUBBLOCKS (orig_block) = NULL_TREE;
    }

  replace_block_vars_by_duplicates (DECL_INITIAL (dest_cfun->decl),
				    &vars_map, dest_cfun->decl);

  if (new_label_map)
    htab_delete (new_label_map);
  if (eh_map)
    delete eh_map;

  if (gimple_in_ssa_p (cfun))
    {
      /* We need to release ssa-names in a defined order, so first find them,
	 and then iterate in ascending version order.  */
      bitmap release_names = BITMAP_ALLOC (NULL);
      vars_map.traverse<void *, gather_ssa_name_hash_map_from> (release_names);
      bitmap_iterator bi;
      unsigned i;
      EXECUTE_IF_SET_IN_BITMAP (release_names, 0, i, bi)
	release_ssa_name (ssa_name (i));
      BITMAP_FREE (release_names);
    }

  /* Rewire the entry and exit blocks.  The successor to the entry
     block turns into the successor of DEST_FN's ENTRY_BLOCK_PTR in
     the child function.  Similarly, the predecessor of DEST_FN's
     EXIT_BLOCK_PTR turns into the predecessor of EXIT_BLOCK_PTR.  We
     need to switch CFUN between DEST_CFUN and SAVED_CFUN so that the
     various CFG manipulation function get to the right CFG.

     FIXME, this is silly.  The CFG ought to become a parameter to
     these helpers.  */
  push_cfun (dest_cfun);
  ENTRY_BLOCK_PTR_FOR_FN (cfun)->count = entry_bb->count;
  make_single_succ_edge (ENTRY_BLOCK_PTR_FOR_FN (cfun), entry_bb, EDGE_FALLTHRU);
  if (exit_bb)
    {
      make_single_succ_edge (exit_bb,  EXIT_BLOCK_PTR_FOR_FN (cfun), 0);
      EXIT_BLOCK_PTR_FOR_FN (cfun)->count = exit_bb->count;
    }
  else
    EXIT_BLOCK_PTR_FOR_FN (cfun)->count = profile_count::zero ();
  pop_cfun ();

  /* Back in the original function, the SESE region has disappeared,
     create a new basic block in its place.  */
  bb = create_empty_bb (entry_pred[0]);
  if (current_loops)
    add_bb_to_loop (bb, loop);
  for (i = 0; i < num_entry_edges; i++)
    {
      e = make_edge (entry_pred[i], bb, entry_flag[i]);
      e->probability = entry_prob[i];
    }

  for (i = 0; i < num_exit_edges; i++)
    {
      e = make_edge (bb, exit_succ[i], exit_flag[i]);
      e->probability = exit_prob[i];
    }

  set_immediate_dominator (CDI_DOMINATORS, bb, dom_entry);
  FOR_EACH_VEC_ELT (dom_bbs, i, abb)
    set_immediate_dominator (CDI_DOMINATORS, abb, bb);
  dom_bbs.release ();

  if (exit_bb)
    {
      free (exit_prob);
      free (exit_flag);
      free (exit_succ);
    }
  free (entry_prob);
  free (entry_flag);
  free (entry_pred);
  bbs.release ();

  return bb;
}

/* Dump default def DEF to file FILE using FLAGS and indentation
   SPC.  */

static void
dump_default_def (FILE *file, tree def, int spc, dump_flags_t flags)
{
  for (int i = 0; i < spc; ++i)
    fprintf (file, " ");
  dump_ssaname_info_to_file (file, def, spc);

  print_generic_expr (file, TREE_TYPE (def), flags);
  fprintf (file, " ");
  print_generic_expr (file, def, flags);
  fprintf (file, " = ");
  print_generic_expr (file, SSA_NAME_VAR (def), flags);
  fprintf (file, ";\n");
}

/* Print no_sanitize attribute to FILE for a given attribute VALUE.  */

static void
print_no_sanitize_attr_value (FILE *file, tree value)
{
  unsigned int flags = tree_to_uhwi (value);
  bool first = true;
  for (int i = 0; sanitizer_opts[i].name != NULL; ++i)
    {
      if ((sanitizer_opts[i].flag & flags) == sanitizer_opts[i].flag)
	{
	  if (!first)
	    fprintf (file, " | ");
	  fprintf (file, "%s", sanitizer_opts[i].name);
	  first = false;
	}
    }
}

/* Dump FUNCTION_DECL FN to file FILE using FLAGS (see TDF_* in dumpfile.h)
   */

void
dump_function_to_file (tree fndecl, FILE *file, dump_flags_t flags)
{
  tree arg, var, old_current_fndecl = current_function_decl;
  struct function *dsf;
  bool ignore_topmost_bind = false, any_var = false;
  basic_block bb;
  tree chain;
  bool tmclone = (TREE_CODE (fndecl) == FUNCTION_DECL
		  && decl_is_tm_clone (fndecl));
  struct function *fun = DECL_STRUCT_FUNCTION (fndecl);

  if (DECL_ATTRIBUTES (fndecl) != NULL_TREE)
    {
      fprintf (file, "__attribute__((");

      bool first = true;
      tree chain;
      for (chain = DECL_ATTRIBUTES (fndecl); chain;
	   first = false, chain = TREE_CHAIN (chain))
	{
	  if (!first)
	    fprintf (file, ", ");

	  tree name = get_attribute_name (chain);
	  print_generic_expr (file, name, dump_flags);
	  if (TREE_VALUE (chain) != NULL_TREE)
	    {
	      fprintf (file, " (");

	      if (strstr (IDENTIFIER_POINTER (name), "no_sanitize"))
		print_no_sanitize_attr_value (file, TREE_VALUE (chain));
	      else
		print_generic_expr (file, TREE_VALUE (chain), dump_flags);
	      fprintf (file, ")");
	    }
	}

      fprintf (file, "))\n");
    }

  current_function_decl = fndecl;
  if (flags & TDF_GIMPLE)
    {
      print_generic_expr (file, TREE_TYPE (TREE_TYPE (fndecl)),
			  dump_flags | TDF_SLIM);
      fprintf (file, " __GIMPLE ()\n%s (", function_name (fun));
    }
  else
    fprintf (file, "%s %s(", function_name (fun), tmclone ? "[tm-clone] " : "");

  arg = DECL_ARGUMENTS (fndecl);
  while (arg)
    {
      print_generic_expr (file, TREE_TYPE (arg), dump_flags);
      fprintf (file, " ");
      print_generic_expr (file, arg, dump_flags);
      if (DECL_CHAIN (arg))
	fprintf (file, ", ");
      arg = DECL_CHAIN (arg);
    }
  fprintf (file, ")\n");

  dsf = DECL_STRUCT_FUNCTION (fndecl);
  if (dsf && (flags & TDF_EH))
    dump_eh_tree (file, dsf);

  if (flags & TDF_RAW && !gimple_has_body_p (fndecl))
    {
      dump_node (fndecl, TDF_SLIM | flags, file);
      current_function_decl = old_current_fndecl;
      return;
    }

  /* When GIMPLE is lowered, the variables are no longer available in
     BIND_EXPRs, so display them separately.  */
  if (fun && fun->decl == fndecl && (fun->curr_properties & PROP_gimple_lcf))
    {
      unsigned ix;
      ignore_topmost_bind = true;

      fprintf (file, "{\n");
      if (gimple_in_ssa_p (fun)
	  && (flags & TDF_ALIAS))
	{
	  for (arg = DECL_ARGUMENTS (fndecl); arg != NULL;
	       arg = DECL_CHAIN (arg))
	    {
	      tree def = ssa_default_def (fun, arg);
	      if (def)
		dump_default_def (file, def, 2, flags);
	    }

	  tree res = DECL_RESULT (fun->decl);
	  if (res != NULL_TREE
	      && DECL_BY_REFERENCE (res))
	    {
	      tree def = ssa_default_def (fun, res);
	      if (def)
		dump_default_def (file, def, 2, flags);
	    }

	  tree static_chain = fun->static_chain_decl;
	  if (static_chain != NULL_TREE)
	    {
	      tree def = ssa_default_def (fun, static_chain);
	      if (def)
		dump_default_def (file, def, 2, flags);
	    }
	}

      if (!vec_safe_is_empty (fun->local_decls))
	FOR_EACH_LOCAL_DECL (fun, ix, var)
	  {
	    print_generic_decl (file, var, flags);
	    fprintf (file, "\n");

	    any_var = true;
	  }

      tree name;

      if (gimple_in_ssa_p (cfun))
	FOR_EACH_SSA_NAME (ix, name, cfun)
	  {
	    if (!SSA_NAME_VAR (name))
	      {
		fprintf (file, "  ");
		print_generic_expr (file, TREE_TYPE (name), flags);
		fprintf (file, " ");
		print_generic_expr (file, name, flags);
		fprintf (file, ";\n");

		any_var = true;
	      }
	  }
    }

  if (fun && fun->decl == fndecl
      && fun->cfg
      && basic_block_info_for_fn (fun))
    {
      /* If the CFG has been built, emit a CFG-based dump.  */
      if (!ignore_topmost_bind)
	fprintf (file, "{\n");

      if (any_var && n_basic_blocks_for_fn (fun))
	fprintf (file, "\n");

      FOR_EACH_BB_FN (bb, fun)
	dump_bb (file, bb, 2, flags);

      fprintf (file, "}\n");
    }
  else if (fun->curr_properties & PROP_gimple_any)
    {
      /* The function is now in GIMPLE form but the CFG has not been
	 built yet.  Emit the single sequence of GIMPLE statements
	 that make up its body.  */
      gimple_seq body = gimple_body (fndecl);

      if (gimple_seq_first_stmt (body)
	  && gimple_seq_first_stmt (body) == gimple_seq_last_stmt (body)
	  && gimple_code (gimple_seq_first_stmt (body)) == GIMPLE_BIND)
	print_gimple_seq (file, body, 0, flags);
      else
	{
	  if (!ignore_topmost_bind)
	    fprintf (file, "{\n");

	  if (any_var)
	    fprintf (file, "\n");

	  print_gimple_seq (file, body, 2, flags);
	  fprintf (file, "}\n");
	}
    }
  else
    {
      int indent;

      /* Make a tree based dump.  */
      chain = DECL_SAVED_TREE (fndecl);
      if (chain && TREE_CODE (chain) == BIND_EXPR)
	{
	  if (ignore_topmost_bind)
	    {
	      chain = BIND_EXPR_BODY (chain);
	      indent = 2;
	    }
	  else
	    indent = 0;
	}
      else
	{
	  if (!ignore_topmost_bind)
	    {
	      fprintf (file, "{\n");
	      /* No topmost bind, pretend it's ignored for later.  */
	      ignore_topmost_bind = true;
	    }
	  indent = 2;
	}

      if (any_var)
	fprintf (file, "\n");

      print_generic_stmt_indented (file, chain, flags, indent);
      if (ignore_topmost_bind)
	fprintf (file, "}\n");
    }

  if (flags & TDF_ENUMERATE_LOCALS)
    dump_enumerated_decls (file, flags);
  fprintf (file, "\n\n");

  current_function_decl = old_current_fndecl;
}

/* Dump FUNCTION_DECL FN to stderr using FLAGS (see TDF_* in tree.h)  */

DEBUG_FUNCTION void
debug_function (tree fn, dump_flags_t flags)
{
  dump_function_to_file (fn, stderr, flags);
}


/* Print on FILE the indexes for the predecessors of basic_block BB.  */

static void
print_pred_bbs (FILE *file, basic_block bb)
{
  edge e;
  edge_iterator ei;

  FOR_EACH_EDGE (e, ei, bb->preds)
    fprintf (file, "bb_%d ", e->src->index);
}


/* Print on FILE the indexes for the successors of basic_block BB.  */

static void
print_succ_bbs (FILE *file, basic_block bb)
{
  edge e;
  edge_iterator ei;

  FOR_EACH_EDGE (e, ei, bb->succs)
    fprintf (file, "bb_%d ", e->dest->index);
}

/* Print to FILE the basic block BB following the VERBOSITY level.  */

void
print_loops_bb (FILE *file, basic_block bb, int indent, int verbosity)
{
  char *s_indent = (char *) alloca ((size_t) indent + 1);
  memset ((void *) s_indent, ' ', (size_t) indent);
  s_indent[indent] = '\0';

  /* Print basic_block's header.  */
  if (verbosity >= 2)
    {
      fprintf (file, "%s  bb_%d (preds = {", s_indent, bb->index);
      print_pred_bbs (file, bb);
      fprintf (file, "}, succs = {");
      print_succ_bbs (file, bb);
      fprintf (file, "})\n");
    }

  /* Print basic_block's body.  */
  if (verbosity >= 3)
    {
      fprintf (file, "%s  {\n", s_indent);
      dump_bb (file, bb, indent + 4, TDF_VOPS|TDF_MEMSYMS);
      fprintf (file, "%s  }\n", s_indent);
    }
}

static void print_loop_and_siblings (FILE *, struct loop *, int, int);

/* Pretty print LOOP on FILE, indented INDENT spaces.  Following
   VERBOSITY level this outputs the contents of the loop, or just its
   structure.  */

static void
print_loop (FILE *file, struct loop *loop, int indent, int verbosity)
{
  char *s_indent;
  basic_block bb;

  if (loop == NULL)
    return;

  s_indent = (char *) alloca ((size_t) indent + 1);
  memset ((void *) s_indent, ' ', (size_t) indent);
  s_indent[indent] = '\0';

  /* Print loop's header.  */
  fprintf (file, "%sloop_%d (", s_indent, loop->num);
  if (loop->header)
    fprintf (file, "header = %d", loop->header->index);
  else
    {
      fprintf (file, "deleted)\n");
      return;
    }
  if (loop->latch)
    fprintf (file, ", latch = %d", loop->latch->index);
  else
    fprintf (file, ", multiple latches");
  fprintf (file, ", niter = ");
  print_generic_expr (file, loop->nb_iterations);

  if (loop->any_upper_bound)
    {
      fprintf (file, ", upper_bound = ");
      print_decu (loop->nb_iterations_upper_bound, file);
    }
  if (loop->any_likely_upper_bound)
    {
      fprintf (file, ", likely_upper_bound = ");
      print_decu (loop->nb_iterations_likely_upper_bound, file);
    }

  if (loop->any_estimate)
    {
      fprintf (file, ", estimate = ");
      print_decu (loop->nb_iterations_estimate, file);
    }
  if (loop->unroll)
    fprintf (file, ", unroll = %d", loop->unroll);
  fprintf (file, ")\n");

  /* Print loop's body.  */
  if (verbosity >= 1)
    {
      fprintf (file, "%s{\n", s_indent);
      FOR_EACH_BB_FN (bb, cfun)
	if (bb->loop_father == loop)
	  print_loops_bb (file, bb, indent, verbosity);

      print_loop_and_siblings (file, loop->inner, indent + 2, verbosity);
      fprintf (file, "%s}\n", s_indent);
    }
}

/* Print the LOOP and its sibling loops on FILE, indented INDENT
   spaces.  Following VERBOSITY level this outputs the contents of the
   loop, or just its structure.  */

static void
print_loop_and_siblings (FILE *file, struct loop *loop, int indent,
			 int verbosity)
{
  if (loop == NULL)
    return;

  print_loop (file, loop, indent, verbosity);
  print_loop_and_siblings (file, loop->next, indent, verbosity);
}

/* Follow a CFG edge from the entry point of the program, and on entry
   of a loop, pretty print the loop structure on FILE.  */

void
print_loops (FILE *file, int verbosity)
{
  basic_block bb;

  bb = ENTRY_BLOCK_PTR_FOR_FN (cfun);
  fprintf (file, "\nLoops in function: %s\n", current_function_name ());
  if (bb && bb->loop_father)
    print_loop_and_siblings (file, bb->loop_father, 0, verbosity);
}

/* Dump a loop.  */

DEBUG_FUNCTION void
debug (struct loop &ref)
{
  print_loop (stderr, &ref, 0, /*verbosity*/0);
}

DEBUG_FUNCTION void
debug (struct loop *ptr)
{
  if (ptr)
    debug (*ptr);
  else
    fprintf (stderr, "<nil>\n");
}

/* Dump a loop verbosely.  */

DEBUG_FUNCTION void
debug_verbose (struct loop &ref)
{
  print_loop (stderr, &ref, 0, /*verbosity*/3);
}

DEBUG_FUNCTION void
debug_verbose (struct loop *ptr)
{
  if (ptr)
    debug (*ptr);
  else
    fprintf (stderr, "<nil>\n");
}


/* Debugging loops structure at tree level, at some VERBOSITY level.  */

DEBUG_FUNCTION void
debug_loops (int verbosity)
{
  print_loops (stderr, verbosity);
}

/* Print on stderr the code of LOOP, at some VERBOSITY level.  */

DEBUG_FUNCTION void
debug_loop (struct loop *loop, int verbosity)
{
  print_loop (stderr, loop, 0, verbosity);
}

/* Print on stderr the code of loop number NUM, at some VERBOSITY
   level.  */

DEBUG_FUNCTION void
debug_loop_num (unsigned num, int verbosity)
{
  debug_loop (get_loop (cfun, num), verbosity);
}

/* Return true if BB ends with a call, possibly followed by some
   instructions that must stay with the call.  Return false,
   otherwise.  */

static bool
gimple_block_ends_with_call_p (basic_block bb)
{
  gimple_stmt_iterator gsi = gsi_last_nondebug_bb (bb);
  return !gsi_end_p (gsi) && is_gimple_call (gsi_stmt (gsi));
}


/* Return true if BB ends with a conditional branch.  Return false,
   otherwise.  */

static bool
gimple_block_ends_with_condjump_p (const_basic_block bb)
{
  gimple *stmt = last_stmt (CONST_CAST_BB (bb));
  return (stmt && gimple_code (stmt) == GIMPLE_COND);
}


/* Return true if statement T may terminate execution of BB in ways not
   explicitly represtented in the CFG.  */

bool
stmt_can_terminate_bb_p (gimple *t)
{
  tree fndecl = NULL_TREE;
  int call_flags = 0;

  /* Eh exception not handled internally terminates execution of the whole
     function.  */
  if (stmt_can_throw_external (t))
    return true;

  /* NORETURN and LONGJMP calls already have an edge to exit.
     CONST and PURE calls do not need one.
     We don't currently check for CONST and PURE here, although
     it would be a good idea, because those attributes are
     figured out from the RTL in mark_constant_function, and
     the counter incrementation code from -fprofile-arcs
     leads to different results from -fbranch-probabilities.  */
  if (is_gimple_call (t))
    {
      fndecl = gimple_call_fndecl (t);
      call_flags = gimple_call_flags (t);
    }

  if (is_gimple_call (t)
      && fndecl
      && DECL_BUILT_IN (fndecl)
      && (call_flags & ECF_NOTHROW)
      && !(call_flags & ECF_RETURNS_TWICE)
      /* fork() doesn't really return twice, but the effect of
         wrapping it in __gcov_fork() which calls __gcov_flush()
	 and clears the counters before forking has the same
	 effect as returning twice.  Force a fake edge.  */
      && !(DECL_BUILT_IN_CLASS (fndecl) == BUILT_IN_NORMAL
	   && DECL_FUNCTION_CODE (fndecl) == BUILT_IN_FORK))
    return false;

  if (is_gimple_call (t))
    {
      edge_iterator ei;
      edge e;
      basic_block bb;

      if (call_flags & (ECF_PURE | ECF_CONST)
	  && !(call_flags & ECF_LOOPING_CONST_OR_PURE))
	return false;

      /* Function call may do longjmp, terminate program or do other things.
	 Special case noreturn that have non-abnormal edges out as in this case
	 the fact is sufficiently represented by lack of edges out of T.  */
      if (!(call_flags & ECF_NORETURN))
	return true;

      bb = gimple_bb (t);
      FOR_EACH_EDGE (e, ei, bb->succs)
	if ((e->flags & EDGE_FAKE) == 0)
	  return true;
    }

  if (gasm *asm_stmt = dyn_cast <gasm *> (t))
    if (gimple_asm_volatile_p (asm_stmt) || gimple_asm_input_p (asm_stmt))
      return true;

  return false;
}


/* Add fake edges to the function exit for any non constant and non
   noreturn calls (or noreturn calls with EH/abnormal edges),
   volatile inline assembly in the bitmap of blocks specified by BLOCKS
   or to the whole CFG if BLOCKS is zero.  Return the number of blocks
   that were split.

   The goal is to expose cases in which entering a basic block does
   not imply that all subsequent instructions must be executed.  */

static int
gimple_flow_call_edges_add (sbitmap blocks)
{
  int i;
  int blocks_split = 0;
  int last_bb = last_basic_block_for_fn (cfun);
  bool check_last_block = false;

  if (n_basic_blocks_for_fn (cfun) == NUM_FIXED_BLOCKS)
    return 0;

  if (! blocks)
    check_last_block = true;
  else
    check_last_block = bitmap_bit_p (blocks,
				     EXIT_BLOCK_PTR_FOR_FN (cfun)->prev_bb->index);

  /* In the last basic block, before epilogue generation, there will be
     a fallthru edge to EXIT.  Special care is required if the last insn
     of the last basic block is a call because make_edge folds duplicate
     edges, which would result in the fallthru edge also being marked
     fake, which would result in the fallthru edge being removed by
     remove_fake_edges, which would result in an invalid CFG.

     Moreover, we can't elide the outgoing fake edge, since the block
     profiler needs to take this into account in order to solve the minimal
     spanning tree in the case that the call doesn't return.

     Handle this by adding a dummy instruction in a new last basic block.  */
  if (check_last_block)
    {
      basic_block bb = EXIT_BLOCK_PTR_FOR_FN (cfun)->prev_bb;
      gimple_stmt_iterator gsi = gsi_last_nondebug_bb (bb);
      gimple *t = NULL;

      if (!gsi_end_p (gsi))
	t = gsi_stmt (gsi);

      if (t && stmt_can_terminate_bb_p (t))
	{
	  edge e;

	  e = find_edge (bb, EXIT_BLOCK_PTR_FOR_FN (cfun));
	  if (e)
	    {
	      gsi_insert_on_edge (e, gimple_build_nop ());
	      gsi_commit_edge_inserts ();
	    }
	}
    }

  /* Now add fake edges to the function exit for any non constant
     calls since there is no way that we can determine if they will
     return or not...  */
  for (i = 0; i < last_bb; i++)
    {
      basic_block bb = BASIC_BLOCK_FOR_FN (cfun, i);
      gimple_stmt_iterator gsi;
      gimple *stmt, *last_stmt;

      if (!bb)
	continue;

      if (blocks && !bitmap_bit_p (blocks, i))
	continue;

      gsi = gsi_last_nondebug_bb (bb);
      if (!gsi_end_p (gsi))
	{
	  last_stmt = gsi_stmt (gsi);
	  do
	    {
	      stmt = gsi_stmt (gsi);
	      if (stmt_can_terminate_bb_p (stmt))
		{
		  edge e;

		  /* The handling above of the final block before the
		     epilogue should be enough to verify that there is
		     no edge to the exit block in CFG already.
		     Calling make_edge in such case would cause us to
		     mark that edge as fake and remove it later.  */
		  if (flag_checking && stmt == last_stmt)
		    {
		      e = find_edge (bb, EXIT_BLOCK_PTR_FOR_FN (cfun));
		      gcc_assert (e == NULL);
		    }

		  /* Note that the following may create a new basic block
		     and renumber the existing basic blocks.  */
		  if (stmt != last_stmt)
		    {
		      e = split_block (bb, stmt);
		      if (e)
			blocks_split++;
		    }
		  e = make_edge (bb, EXIT_BLOCK_PTR_FOR_FN (cfun), EDGE_FAKE);
		  e->probability = profile_probability::guessed_never ();
		}
	      gsi_prev (&gsi);
	    }
	  while (!gsi_end_p (gsi));
	}
    }

  if (blocks_split)
    checking_verify_flow_info ();

  return blocks_split;
}

/* Removes edge E and all the blocks dominated by it, and updates dominance
   information.  The IL in E->src needs to be updated separately.
   If dominance info is not available, only the edge E is removed.*/

void
remove_edge_and_dominated_blocks (edge e)
{
  vec<basic_block> bbs_to_remove = vNULL;
  vec<basic_block> bbs_to_fix_dom = vNULL;
  edge f;
  edge_iterator ei;
  bool none_removed = false;
  unsigned i;
  basic_block bb, dbb;
  bitmap_iterator bi;

  /* If we are removing a path inside a non-root loop that may change
     loop ownership of blocks or remove loops.  Mark loops for fixup.  */
  if (current_loops
      && loop_outer (e->src->loop_father) != NULL
      && e->src->loop_father == e->dest->loop_father)
    loops_state_set (LOOPS_NEED_FIXUP);

  if (!dom_info_available_p (CDI_DOMINATORS))
    {
      remove_edge (e);
      return;
    }

  /* No updating is needed for edges to exit.  */
  if (e->dest == EXIT_BLOCK_PTR_FOR_FN (cfun))
    {
      if (cfgcleanup_altered_bbs)
	bitmap_set_bit (cfgcleanup_altered_bbs, e->src->index);
      remove_edge (e);
      return;
    }

  /* First, we find the basic blocks to remove.  If E->dest has a predecessor
     that is not dominated by E->dest, then this set is empty.  Otherwise,
     all the basic blocks dominated by E->dest are removed.

     Also, to DF_IDOM we store the immediate dominators of the blocks in
     the dominance frontier of E (i.e., of the successors of the
     removed blocks, if there are any, and of E->dest otherwise).  */
  FOR_EACH_EDGE (f, ei, e->dest->preds)
    {
      if (f == e)
	continue;

      if (!dominated_by_p (CDI_DOMINATORS, f->src, e->dest))
	{
	  none_removed = true;
	  break;
	}
    }

  auto_bitmap df, df_idom;
  if (none_removed)
    bitmap_set_bit (df_idom,
		    get_immediate_dominator (CDI_DOMINATORS, e->dest)->index);
  else
    {
      bbs_to_remove = get_all_dominated_blocks (CDI_DOMINATORS, e->dest);
      FOR_EACH_VEC_ELT (bbs_to_remove, i, bb)
	{
	  FOR_EACH_EDGE (f, ei, bb->succs)
	    {
	      if (f->dest != EXIT_BLOCK_PTR_FOR_FN (cfun))
		bitmap_set_bit (df, f->dest->index);
	    }
	}
      FOR_EACH_VEC_ELT (bbs_to_remove, i, bb)
	bitmap_clear_bit (df, bb->index);

      EXECUTE_IF_SET_IN_BITMAP (df, 0, i, bi)
	{
	  bb = BASIC_BLOCK_FOR_FN (cfun, i);
	  bitmap_set_bit (df_idom,
			  get_immediate_dominator (CDI_DOMINATORS, bb)->index);
	}
    }

  if (cfgcleanup_altered_bbs)
    {
      /* Record the set of the altered basic blocks.  */
      bitmap_set_bit (cfgcleanup_altered_bbs, e->src->index);
      bitmap_ior_into (cfgcleanup_altered_bbs, df);
    }

  /* Remove E and the cancelled blocks.  */
  if (none_removed)
    remove_edge (e);
  else
    {
      /* Walk backwards so as to get a chance to substitute all
	 released DEFs into debug stmts.  See
	 eliminate_unnecessary_stmts() in tree-ssa-dce.c for more
	 details.  */
      for (i = bbs_to_remove.length (); i-- > 0; )
	delete_basic_block (bbs_to_remove[i]);
    }

  /* Update the dominance information.  The immediate dominator may change only
     for blocks whose immediate dominator belongs to DF_IDOM:

     Suppose that idom(X) = Y before removal of E and idom(X) != Y after the
     removal.  Let Z the arbitrary block such that idom(Z) = Y and
     Z dominates X after the removal.  Before removal, there exists a path P
     from Y to X that avoids Z.  Let F be the last edge on P that is
     removed, and let W = F->dest.  Before removal, idom(W) = Y (since Y
     dominates W, and because of P, Z does not dominate W), and W belongs to
     the dominance frontier of E.  Therefore, Y belongs to DF_IDOM.  */
  EXECUTE_IF_SET_IN_BITMAP (df_idom, 0, i, bi)
    {
      bb = BASIC_BLOCK_FOR_FN (cfun, i);
      for (dbb = first_dom_son (CDI_DOMINATORS, bb);
	   dbb;
	   dbb = next_dom_son (CDI_DOMINATORS, dbb))
	bbs_to_fix_dom.safe_push (dbb);
    }

  iterate_fix_dominators (CDI_DOMINATORS, bbs_to_fix_dom, true);

  bbs_to_remove.release ();
  bbs_to_fix_dom.release ();
}

/* Purge dead EH edges from basic block BB.  */

bool
gimple_purge_dead_eh_edges (basic_block bb)
{
  bool changed = false;
  edge e;
  edge_iterator ei;
  gimple *stmt = last_stmt (bb);

  if (stmt && stmt_can_throw_internal (stmt))
    return false;

  for (ei = ei_start (bb->succs); (e = ei_safe_edge (ei)); )
    {
      if (e->flags & EDGE_EH)
	{
	  remove_edge_and_dominated_blocks (e);
	  changed = true;
	}
      else
	ei_next (&ei);
    }

  return changed;
}

/* Purge dead EH edges from basic block listed in BLOCKS.  */

bool
gimple_purge_all_dead_eh_edges (const_bitmap blocks)
{
  bool changed = false;
  unsigned i;
  bitmap_iterator bi;

  EXECUTE_IF_SET_IN_BITMAP (blocks, 0, i, bi)
    {
      basic_block bb = BASIC_BLOCK_FOR_FN (cfun, i);

      /* Earlier gimple_purge_dead_eh_edges could have removed
	 this basic block already.  */
      gcc_assert (bb || changed);
      if (bb != NULL)
	changed |= gimple_purge_dead_eh_edges (bb);
    }

  return changed;
}

/* Purge dead abnormal call edges from basic block BB.  */

bool
gimple_purge_dead_abnormal_call_edges (basic_block bb)
{
  bool changed = false;
  edge e;
  edge_iterator ei;
  gimple *stmt = last_stmt (bb);

  if (!cfun->has_nonlocal_label
      && !cfun->calls_setjmp)
    return false;

  if (stmt && stmt_can_make_abnormal_goto (stmt))
    return false;

  for (ei = ei_start (bb->succs); (e = ei_safe_edge (ei)); )
    {
      if (e->flags & EDGE_ABNORMAL)
	{
	  if (e->flags & EDGE_FALLTHRU)
	    e->flags &= ~EDGE_ABNORMAL;
	  else
	    remove_edge_and_dominated_blocks (e);
	  changed = true;
	}
      else
	ei_next (&ei);
    }

  return changed;
}

/* Purge dead abnormal call edges from basic block listed in BLOCKS.  */

bool
gimple_purge_all_dead_abnormal_call_edges (const_bitmap blocks)
{
  bool changed = false;
  unsigned i;
  bitmap_iterator bi;

  EXECUTE_IF_SET_IN_BITMAP (blocks, 0, i, bi)
    {
      basic_block bb = BASIC_BLOCK_FOR_FN (cfun, i);

      /* Earlier gimple_purge_dead_abnormal_call_edges could have removed
	 this basic block already.  */
      gcc_assert (bb || changed);
      if (bb != NULL)
	changed |= gimple_purge_dead_abnormal_call_edges (bb);
    }

  return changed;
}

/* This function is called whenever a new edge is created or
   redirected.  */

static void
gimple_execute_on_growing_pred (edge e)
{
  basic_block bb = e->dest;

  if (!gimple_seq_empty_p (phi_nodes (bb)))
    reserve_phi_args_for_new_edge (bb);
}

/* This function is called immediately before edge E is removed from
   the edge vector E->dest->preds.  */

static void
gimple_execute_on_shrinking_pred (edge e)
{
  if (!gimple_seq_empty_p (phi_nodes (e->dest)))
    remove_phi_args (e);
}

/*---------------------------------------------------------------------------
  Helper functions for Loop versioning
  ---------------------------------------------------------------------------*/

/* Adjust phi nodes for 'first' basic block.  'second' basic block is a copy
   of 'first'. Both of them are dominated by 'new_head' basic block. When
   'new_head' was created by 'second's incoming edge it received phi arguments
   on the edge by split_edge(). Later, additional edge 'e' was created to
   connect 'new_head' and 'first'. Now this routine adds phi args on this
   additional edge 'e' that new_head to second edge received as part of edge
   splitting.  */

static void
gimple_lv_adjust_loop_header_phi (basic_block first, basic_block second,
				  basic_block new_head, edge e)
{
  gphi *phi1, *phi2;
  gphi_iterator psi1, psi2;
  tree def;
  edge e2 = find_edge (new_head, second);

  /* Because NEW_HEAD has been created by splitting SECOND's incoming
     edge, we should always have an edge from NEW_HEAD to SECOND.  */
  gcc_assert (e2 != NULL);

  /* Browse all 'second' basic block phi nodes and add phi args to
     edge 'e' for 'first' head. PHI args are always in correct order.  */

  for (psi2 = gsi_start_phis (second),
       psi1 = gsi_start_phis (first);
       !gsi_end_p (psi2) && !gsi_end_p (psi1);
       gsi_next (&psi2),  gsi_next (&psi1))
    {
      phi1 = psi1.phi ();
      phi2 = psi2.phi ();
      def = PHI_ARG_DEF (phi2, e2->dest_idx);
      add_phi_arg (phi1, def, e, gimple_phi_arg_location_from_edge (phi2, e2));
    }
}


/* Adds a if else statement to COND_BB with condition COND_EXPR.
   SECOND_HEAD is the destination of the THEN and FIRST_HEAD is
   the destination of the ELSE part.  */

static void
gimple_lv_add_condition_to_bb (basic_block first_head ATTRIBUTE_UNUSED,
			       basic_block second_head ATTRIBUTE_UNUSED,
			       basic_block cond_bb, void *cond_e)
{
  gimple_stmt_iterator gsi;
  gimple *new_cond_expr;
  tree cond_expr = (tree) cond_e;
  edge e0;

  /* Build new conditional expr */
  new_cond_expr = gimple_build_cond_from_tree (cond_expr,
					       NULL_TREE, NULL_TREE);

  /* Add new cond in cond_bb.  */
  gsi = gsi_last_bb (cond_bb);
  gsi_insert_after (&gsi, new_cond_expr, GSI_NEW_STMT);

  /* Adjust edges appropriately to connect new head with first head
     as well as second head.  */
  e0 = single_succ_edge (cond_bb);
  e0->flags &= ~EDGE_FALLTHRU;
  e0->flags |= EDGE_FALSE_VALUE;
}


/* Do book-keeping of basic block BB for the profile consistency checker.
   If AFTER_PASS is 0, do pre-pass accounting, or if AFTER_PASS is 1
   then do post-pass accounting.  Store the counting in RECORD.  */
static void
gimple_account_profile_record (basic_block bb, int after_pass,
			       struct profile_record *record)
{
  gimple_stmt_iterator i;
  for (i = gsi_start_bb (bb); !gsi_end_p (i); gsi_next (&i))
    {
      record->size[after_pass]
	+= estimate_num_insns (gsi_stmt (i), &eni_size_weights);
      if (bb->count.initialized_p ())
	record->time[after_pass]
	  += estimate_num_insns (gsi_stmt (i),
				 &eni_time_weights) * bb->count.to_gcov_type ();
      else if (profile_status_for_fn (cfun) == PROFILE_GUESSED)
	record->time[after_pass]
	  += estimate_num_insns (gsi_stmt (i),
				 &eni_time_weights) * bb->count.to_frequency (cfun);
    }
}

struct cfg_hooks gimple_cfg_hooks = {
  "gimple",
  gimple_verify_flow_info,
  gimple_dump_bb,		/* dump_bb  */
  gimple_dump_bb_for_graph,	/* dump_bb_for_graph  */
  create_bb,			/* create_basic_block  */
  gimple_redirect_edge_and_branch, /* redirect_edge_and_branch  */
  gimple_redirect_edge_and_branch_force, /* redirect_edge_and_branch_force  */
  gimple_can_remove_branch_p,	/* can_remove_branch_p  */
  remove_bb,			/* delete_basic_block  */
  gimple_split_block,		/* split_block  */
  gimple_move_block_after,	/* move_block_after  */
  gimple_can_merge_blocks_p,	/* can_merge_blocks_p  */
  gimple_merge_blocks,		/* merge_blocks  */
  gimple_predict_edge,		/* predict_edge  */
  gimple_predicted_by_p,	/* predicted_by_p  */
  gimple_can_duplicate_bb_p,	/* can_duplicate_block_p  */
  gimple_duplicate_bb,		/* duplicate_block  */
  gimple_split_edge,		/* split_edge  */
  gimple_make_forwarder_block,	/* make_forward_block  */
  NULL,				/* tidy_fallthru_edge  */
  NULL,				/* force_nonfallthru */
  gimple_block_ends_with_call_p,/* block_ends_with_call_p */
  gimple_block_ends_with_condjump_p, /* block_ends_with_condjump_p */
  gimple_flow_call_edges_add,   /* flow_call_edges_add */
  gimple_execute_on_growing_pred,	/* execute_on_growing_pred */
  gimple_execute_on_shrinking_pred, /* execute_on_shrinking_pred */
  gimple_duplicate_loop_to_header_edge, /* duplicate loop for trees */
  gimple_lv_add_condition_to_bb, /* lv_add_condition_to_bb */
  gimple_lv_adjust_loop_header_phi, /* lv_adjust_loop_header_phi*/
  extract_true_false_edges_from_block, /* extract_cond_bb_edges */
  flush_pending_stmts, 		/* flush_pending_stmts */  
  gimple_empty_block_p,           /* block_empty_p */
  gimple_split_block_before_cond_jump, /* split_block_before_cond_jump */
  gimple_account_profile_record,
};


/* Split all critical edges.  */

unsigned int
split_critical_edges (void)
{
  basic_block bb;
  edge e;
  edge_iterator ei;

  /* split_edge can redirect edges out of SWITCH_EXPRs, which can get
     expensive.  So we want to enable recording of edge to CASE_LABEL_EXPR
     mappings around the calls to split_edge.  */
  start_recording_case_labels ();
  FOR_ALL_BB_FN (bb, cfun)
    {
      FOR_EACH_EDGE (e, ei, bb->succs)
        {
	  if (EDGE_CRITICAL_P (e) && !(e->flags & EDGE_ABNORMAL))
	    split_edge (e);
	  /* PRE inserts statements to edges and expects that
	     since split_critical_edges was done beforehand, committing edge
	     insertions will not split more edges.  In addition to critical
	     edges we must split edges that have multiple successors and
	     end by control flow statements, such as RESX.
	     Go ahead and split them too.  This matches the logic in
	     gimple_find_edge_insert_loc.  */
	  else if ((!single_pred_p (e->dest)
	            || !gimple_seq_empty_p (phi_nodes (e->dest))
		    || e->dest == EXIT_BLOCK_PTR_FOR_FN (cfun))
		   && e->src != ENTRY_BLOCK_PTR_FOR_FN (cfun)
	           && !(e->flags & EDGE_ABNORMAL))
	    {
	      gimple_stmt_iterator gsi;

	      gsi = gsi_last_bb (e->src);
	      if (!gsi_end_p (gsi)
		  && stmt_ends_bb_p (gsi_stmt (gsi))
		  && (gimple_code (gsi_stmt (gsi)) != GIMPLE_RETURN
		      && !gimple_call_builtin_p (gsi_stmt (gsi),
						 BUILT_IN_RETURN)))
		split_edge (e);
	    }
	}
    }
  end_recording_case_labels ();
  return 0;
}

namespace {

const pass_data pass_data_split_crit_edges =
{
  GIMPLE_PASS, /* type */
  "crited", /* name */
  OPTGROUP_NONE, /* optinfo_flags */
  TV_TREE_SPLIT_EDGES, /* tv_id */
  PROP_cfg, /* properties_required */
  PROP_no_crit_edges, /* properties_provided */
  0, /* properties_destroyed */
  0, /* todo_flags_start */
  0, /* todo_flags_finish */
};

class pass_split_crit_edges : public gimple_opt_pass
{
public:
  pass_split_crit_edges (gcc::context *ctxt)
    : gimple_opt_pass (pass_data_split_crit_edges, ctxt)
  {}

  /* opt_pass methods: */
  virtual unsigned int execute (function *) { return split_critical_edges (); }

  opt_pass * clone () { return new pass_split_crit_edges (m_ctxt); }
}; // class pass_split_crit_edges

} // anon namespace

gimple_opt_pass *
make_pass_split_crit_edges (gcc::context *ctxt)
{
  return new pass_split_crit_edges (ctxt);
}


/* Insert COND expression which is GIMPLE_COND after STMT
   in basic block BB with appropriate basic block split
   and creation of a new conditionally executed basic block.
   Update profile so the new bb is visited with probability PROB.
   Return created basic block.  */
basic_block
insert_cond_bb (basic_block bb, gimple *stmt, gimple *cond,
	        profile_probability prob)
{
  edge fall = split_block (bb, stmt);
  gimple_stmt_iterator iter = gsi_last_bb (bb);
  basic_block new_bb;

  /* Insert cond statement.  */
  gcc_assert (gimple_code (cond) == GIMPLE_COND);
  if (gsi_end_p (iter))
    gsi_insert_before (&iter, cond, GSI_CONTINUE_LINKING);
  else
    gsi_insert_after (&iter, cond, GSI_CONTINUE_LINKING);

  /* Create conditionally executed block.  */
  new_bb = create_empty_bb (bb);
  edge e = make_edge (bb, new_bb, EDGE_TRUE_VALUE);
  e->probability = prob;
  new_bb->count = e->count ();
  make_single_succ_edge (new_bb, fall->dest, EDGE_FALLTHRU);

  /* Fix edge for split bb.  */
  fall->flags = EDGE_FALSE_VALUE;
  fall->probability -= e->probability;

  /* Update dominance info.  */
  if (dom_info_available_p (CDI_DOMINATORS))
    {
      set_immediate_dominator (CDI_DOMINATORS, new_bb, bb);
      set_immediate_dominator (CDI_DOMINATORS, fall->dest, bb);
    }

  /* Update loop info.  */
  if (current_loops)
    add_bb_to_loop (new_bb, bb->loop_father);

  return new_bb;
}

/* Build a ternary operation and gimplify it.  Emit code before GSI.
   Return the gimple_val holding the result.  */

tree
gimplify_build3 (gimple_stmt_iterator *gsi, enum tree_code code,
		 tree type, tree a, tree b, tree c)
{
  tree ret;
  location_t loc = gimple_location (gsi_stmt (*gsi));

  ret = fold_build3_loc (loc, code, type, a, b, c);
  STRIP_NOPS (ret);

  return force_gimple_operand_gsi (gsi, ret, true, NULL, true,
                                   GSI_SAME_STMT);
}

/* Build a binary operation and gimplify it.  Emit code before GSI.
   Return the gimple_val holding the result.  */

tree
gimplify_build2 (gimple_stmt_iterator *gsi, enum tree_code code,
		 tree type, tree a, tree b)
{
  tree ret;

  ret = fold_build2_loc (gimple_location (gsi_stmt (*gsi)), code, type, a, b);
  STRIP_NOPS (ret);

  return force_gimple_operand_gsi (gsi, ret, true, NULL, true,
                                   GSI_SAME_STMT);
}

/* Build a unary operation and gimplify it.  Emit code before GSI.
   Return the gimple_val holding the result.  */

tree
gimplify_build1 (gimple_stmt_iterator *gsi, enum tree_code code, tree type,
		 tree a)
{
  tree ret;

  ret = fold_build1_loc (gimple_location (gsi_stmt (*gsi)), code, type, a);
  STRIP_NOPS (ret);

  return force_gimple_operand_gsi (gsi, ret, true, NULL, true,
                                   GSI_SAME_STMT);
}



/* Given a basic block B which ends with a conditional and has
   precisely two successors, determine which of the edges is taken if
   the conditional is true and which is taken if the conditional is
   false.  Set TRUE_EDGE and FALSE_EDGE appropriately.  */

void
extract_true_false_edges_from_block (basic_block b,
				     edge *true_edge,
				     edge *false_edge)
{
  edge e = EDGE_SUCC (b, 0);

  if (e->flags & EDGE_TRUE_VALUE)
    {
      *true_edge = e;
      *false_edge = EDGE_SUCC (b, 1);
    }
  else
    {
      *false_edge = e;
      *true_edge = EDGE_SUCC (b, 1);
    }
}


/* From a controlling predicate in the immediate dominator DOM of
   PHIBLOCK determine the edges into PHIBLOCK that are chosen if the
   predicate evaluates to true and false and store them to
   *TRUE_CONTROLLED_EDGE and *FALSE_CONTROLLED_EDGE if
   they are non-NULL.  Returns true if the edges can be determined,
   else return false.  */

bool
extract_true_false_controlled_edges (basic_block dom, basic_block phiblock,
				     edge *true_controlled_edge,
				     edge *false_controlled_edge)
{
  basic_block bb = phiblock;
  edge true_edge, false_edge, tem;
  edge e0 = NULL, e1 = NULL;

  /* We have to verify that one edge into the PHI node is dominated
     by the true edge of the predicate block and the other edge
     dominated by the false edge.  This ensures that the PHI argument
     we are going to take is completely determined by the path we
     take from the predicate block.
     We can only use BB dominance checks below if the destination of
     the true/false edges are dominated by their edge, thus only
     have a single predecessor.  */
  extract_true_false_edges_from_block (dom, &true_edge, &false_edge);
  tem = EDGE_PRED (bb, 0);
  if (tem == true_edge
      || (single_pred_p (true_edge->dest)
	  && (tem->src == true_edge->dest
	      || dominated_by_p (CDI_DOMINATORS,
				 tem->src, true_edge->dest))))
    e0 = tem;
  else if (tem == false_edge
	   || (single_pred_p (false_edge->dest)
	       && (tem->src == false_edge->dest
		   || dominated_by_p (CDI_DOMINATORS,
				      tem->src, false_edge->dest))))
    e1 = tem;
  else
    return false;
  tem = EDGE_PRED (bb, 1);
  if (tem == true_edge
      || (single_pred_p (true_edge->dest)
	  && (tem->src == true_edge->dest
	      || dominated_by_p (CDI_DOMINATORS,
				 tem->src, true_edge->dest))))
    e0 = tem;
  else if (tem == false_edge
	   || (single_pred_p (false_edge->dest)
	       && (tem->src == false_edge->dest
		   || dominated_by_p (CDI_DOMINATORS,
				      tem->src, false_edge->dest))))
    e1 = tem;
  else
    return false;
  if (!e0 || !e1)
    return false;

  if (true_controlled_edge)
    *true_controlled_edge = e0;
  if (false_controlled_edge)
    *false_controlled_edge = e1;

  return true;
}

/* Generate a range test LHS CODE RHS that determines whether INDEX is in the
    range [low, high].  Place associated stmts before *GSI.  */

void
generate_range_test (basic_block bb, tree index, tree low, tree high,
		     tree *lhs, tree *rhs)
{
  tree type = TREE_TYPE (index);
  tree utype = unsigned_type_for (type);

  low = fold_convert (type, low);
  high = fold_convert (type, high);

  tree tmp = make_ssa_name (type);
  gassign *sub1
    = gimple_build_assign (tmp, MINUS_EXPR, index, low);

  *lhs = make_ssa_name (utype);
  gassign *a = gimple_build_assign (*lhs, NOP_EXPR, tmp);

  *rhs = fold_build2 (MINUS_EXPR, utype, high, low);
  gimple_stmt_iterator gsi = gsi_last_bb (bb);
  gsi_insert_before (&gsi, sub1, GSI_SAME_STMT);
  gsi_insert_before (&gsi, a, GSI_SAME_STMT);
}

/* Emit return warnings.  */

namespace {

const pass_data pass_data_warn_function_return =
{
  GIMPLE_PASS, /* type */
  "*warn_function_return", /* name */
  OPTGROUP_NONE, /* optinfo_flags */
  TV_NONE, /* tv_id */
  PROP_cfg, /* properties_required */
  0, /* properties_provided */
  0, /* properties_destroyed */
  0, /* todo_flags_start */
  0, /* todo_flags_finish */
};

class pass_warn_function_return : public gimple_opt_pass
{
public:
  pass_warn_function_return (gcc::context *ctxt)
    : gimple_opt_pass (pass_data_warn_function_return, ctxt)
  {}

  /* opt_pass methods: */
  virtual unsigned int execute (function *);

}; // class pass_warn_function_return

unsigned int
pass_warn_function_return::execute (function *fun)
{
  source_location location;
  gimple *last;
  edge e;
  edge_iterator ei;

  if (!targetm.warn_func_return (fun->decl))
    return 0;

  /* If we have a path to EXIT, then we do return.  */
  if (TREE_THIS_VOLATILE (fun->decl)
      && EDGE_COUNT (EXIT_BLOCK_PTR_FOR_FN (fun)->preds) > 0)
    {
      location = UNKNOWN_LOCATION;
      for (ei = ei_start (EXIT_BLOCK_PTR_FOR_FN (fun)->preds);
	   (e = ei_safe_edge (ei)); )
	{
	  last = last_stmt (e->src);
	  if ((gimple_code (last) == GIMPLE_RETURN
	       || gimple_call_builtin_p (last, BUILT_IN_RETURN))
	      && location == UNKNOWN_LOCATION
	      && ((location = LOCATION_LOCUS (gimple_location (last)))
		  != UNKNOWN_LOCATION)
	      && !optimize)
	    break;
	  /* When optimizing, replace return stmts in noreturn functions
	     with __builtin_unreachable () call.  */
	  if (optimize && gimple_code (last) == GIMPLE_RETURN)
	    {
	      tree fndecl = builtin_decl_implicit (BUILT_IN_UNREACHABLE);
	      gimple *new_stmt = gimple_build_call (fndecl, 0);
	      gimple_set_location (new_stmt, gimple_location (last));
	      gimple_stmt_iterator gsi = gsi_for_stmt (last);
	      gsi_replace (&gsi, new_stmt, true);
	      remove_edge (e);
	    }
	  else
	    ei_next (&ei);
	}
      if (location == UNKNOWN_LOCATION)
	location = cfun->function_end_locus;
      warning_at (location, 0, "%<noreturn%> function does return");
    }

  /* If we see "return;" in some basic block, then we do reach the end
     without returning a value.  */
  else if (warn_return_type > 0
	   && !TREE_NO_WARNING (fun->decl)
	   && !VOID_TYPE_P (TREE_TYPE (TREE_TYPE (fun->decl))))
    {
      FOR_EACH_EDGE (e, ei, EXIT_BLOCK_PTR_FOR_FN (fun)->preds)
	{
	  gimple *last = last_stmt (e->src);
	  greturn *return_stmt = dyn_cast <greturn *> (last);
	  if (return_stmt
	      && gimple_return_retval (return_stmt) == NULL
	      && !gimple_no_warning_p (last))
	    {
	      location = gimple_location (last);
	      if (LOCATION_LOCUS (location) == UNKNOWN_LOCATION)
		location = fun->function_end_locus;
	      warning_at (location, OPT_Wreturn_type,
			  "control reaches end of non-void function");
	      TREE_NO_WARNING (fun->decl) = 1;
	      break;
	    }
	}
      /* The C++ FE turns fallthrough from the end of non-void function
	 into __builtin_unreachable () call with BUILTINS_LOCATION.
	 Recognize those too.  */
      basic_block bb;
      if (!TREE_NO_WARNING (fun->decl))
	FOR_EACH_BB_FN (bb, fun)
	  if (EDGE_COUNT (bb->succs) == 0)
	    {
	      gimple *last = last_stmt (bb);
	      const enum built_in_function ubsan_missing_ret
		= BUILT_IN_UBSAN_HANDLE_MISSING_RETURN;
	      if (last
		  && ((LOCATION_LOCUS (gimple_location (last))
		       == BUILTINS_LOCATION
		       && gimple_call_builtin_p (last, BUILT_IN_UNREACHABLE))
		      || gimple_call_builtin_p (last, ubsan_missing_ret)))
		{
		  gimple_stmt_iterator gsi = gsi_for_stmt (last);
		  gsi_prev_nondebug (&gsi);
		  gimple *prev = gsi_stmt (gsi);
		  if (prev == NULL)
		    location = UNKNOWN_LOCATION;
		  else
		    location = gimple_location (prev);
		  if (LOCATION_LOCUS (location) == UNKNOWN_LOCATION)
		    location = fun->function_end_locus;
		  warning_at (location, OPT_Wreturn_type,
			      "control reaches end of non-void function");
		  TREE_NO_WARNING (fun->decl) = 1;
		  break;
		}
	    }
    }
  return 0;
}

} // anon namespace

gimple_opt_pass *
make_pass_warn_function_return (gcc::context *ctxt)
{
  return new pass_warn_function_return (ctxt);
}

/* Walk a gimplified function and warn for functions whose return value is
   ignored and attribute((warn_unused_result)) is set.  This is done before
   inlining, so we don't have to worry about that.  */

static void
do_warn_unused_result (gimple_seq seq)
{
  tree fdecl, ftype;
  gimple_stmt_iterator i;

  for (i = gsi_start (seq); !gsi_end_p (i); gsi_next (&i))
    {
      gimple *g = gsi_stmt (i);

      switch (gimple_code (g))
	{
	case GIMPLE_BIND:
	  do_warn_unused_result (gimple_bind_body (as_a <gbind *>(g)));
	  break;
	case GIMPLE_TRY:
	  do_warn_unused_result (gimple_try_eval (g));
	  do_warn_unused_result (gimple_try_cleanup (g));
	  break;
	case GIMPLE_CATCH:
	  do_warn_unused_result (gimple_catch_handler (
				   as_a <gcatch *> (g)));
	  break;
	case GIMPLE_EH_FILTER:
	  do_warn_unused_result (gimple_eh_filter_failure (g));
	  break;

	case GIMPLE_CALL:
	  if (gimple_call_lhs (g))
	    break;
	  if (gimple_call_internal_p (g))
	    break;

	  /* This is a naked call, as opposed to a GIMPLE_CALL with an
	     LHS.  All calls whose value is ignored should be
	     represented like this.  Look for the attribute.  */
	  fdecl = gimple_call_fndecl (g);
	  ftype = gimple_call_fntype (g);

	  if (lookup_attribute ("warn_unused_result", TYPE_ATTRIBUTES (ftype)))
	    {
	      location_t loc = gimple_location (g);

	      if (fdecl)
		warning_at (loc, OPT_Wunused_result,
			    "ignoring return value of %qD, "
			    "declared with attribute warn_unused_result",
			    fdecl);
	      else
		warning_at (loc, OPT_Wunused_result,
			    "ignoring return value of function "
			    "declared with attribute warn_unused_result");
	    }
	  break;

	default:
	  /* Not a container, not a call, or a call whose value is used.  */
	  break;
	}
    }
}

namespace {

const pass_data pass_data_warn_unused_result =
{
  GIMPLE_PASS, /* type */
  "*warn_unused_result", /* name */
  OPTGROUP_NONE, /* optinfo_flags */
  TV_NONE, /* tv_id */
  PROP_gimple_any, /* properties_required */
  0, /* properties_provided */
  0, /* properties_destroyed */
  0, /* todo_flags_start */
  0, /* todo_flags_finish */
};

class pass_warn_unused_result : public gimple_opt_pass
{
public:
  pass_warn_unused_result (gcc::context *ctxt)
    : gimple_opt_pass (pass_data_warn_unused_result, ctxt)
  {}

  /* opt_pass methods: */
  virtual bool gate (function *) { return flag_warn_unused_result; }
  virtual unsigned int execute (function *)
    {
      do_warn_unused_result (gimple_body (current_function_decl));
      return 0;
    }

}; // class pass_warn_unused_result

} // anon namespace

gimple_opt_pass *
make_pass_warn_unused_result (gcc::context *ctxt)
{
  return new pass_warn_unused_result (ctxt);
}

/* IPA passes, compilation of earlier functions or inlining
   might have changed some properties, such as marked functions nothrow,
   pure, const or noreturn.
   Remove redundant edges and basic blocks, and create new ones if necessary.

   This pass can't be executed as stand alone pass from pass manager, because
   in between inlining and this fixup the verify_flow_info would fail.  */

unsigned int
execute_fixup_cfg (void)
{
  basic_block bb;
  gimple_stmt_iterator gsi;
  int todo = 0;
  cgraph_node *node = cgraph_node::get (current_function_decl);
  profile_count num = node->count;
  profile_count den = ENTRY_BLOCK_PTR_FOR_FN (cfun)->count;
  bool scale = num.initialized_p () && !(num == den);

  if (scale)
    {
      profile_count::adjust_for_ipa_scaling (&num, &den);
      ENTRY_BLOCK_PTR_FOR_FN (cfun)->count = node->count;
      EXIT_BLOCK_PTR_FOR_FN (cfun)->count
        = EXIT_BLOCK_PTR_FOR_FN (cfun)->count.apply_scale (num, den);
    }

  FOR_EACH_BB_FN (bb, cfun)
    {
      if (scale)
        bb->count = bb->count.apply_scale (num, den);
      for (gsi = gsi_start_bb (bb); !gsi_end_p (gsi);)
	{
	  gimple *stmt = gsi_stmt (gsi);
	  tree decl = is_gimple_call (stmt)
		      ? gimple_call_fndecl (stmt)
		      : NULL;
	  if (decl)
	    {
	      int flags = gimple_call_flags (stmt);
	      if (flags & (ECF_CONST | ECF_PURE | ECF_LOOPING_CONST_OR_PURE))
		{
		  if (gimple_purge_dead_abnormal_call_edges (bb))
		    todo |= TODO_cleanup_cfg;

		  if (gimple_in_ssa_p (cfun))
		    {
		      todo |= TODO_update_ssa | TODO_cleanup_cfg;
		      update_stmt (stmt);
		    }
		}

	      if (flags & ECF_NORETURN
		  && fixup_noreturn_call (stmt))
		todo |= TODO_cleanup_cfg;
	     }

	  /* Remove stores to variables we marked write-only.
	     Keep access when store has side effect, i.e. in case when source
	     is volatile.  */
	  if (gimple_store_p (stmt)
	      && !gimple_has_side_effects (stmt))
	    {
	      tree lhs = get_base_address (gimple_get_lhs (stmt));

	      if (VAR_P (lhs)
		  && (TREE_STATIC (lhs) || DECL_EXTERNAL (lhs))
		  && varpool_node::get (lhs)->writeonly)
		{
		  unlink_stmt_vdef (stmt);
		  gsi_remove (&gsi, true);
		  release_defs (stmt);
	          todo |= TODO_update_ssa | TODO_cleanup_cfg;
	          continue;
		}
	    }
	  /* For calls we can simply remove LHS when it is known
	     to be write-only.  */
	  if (is_gimple_call (stmt)
	      && gimple_get_lhs (stmt))
	    {
	      tree lhs = get_base_address (gimple_get_lhs (stmt));

	      if (VAR_P (lhs)
		  && (TREE_STATIC (lhs) || DECL_EXTERNAL (lhs))
		  && varpool_node::get (lhs)->writeonly)
		{
		  gimple_call_set_lhs (stmt, NULL);
		  update_stmt (stmt);
	          todo |= TODO_update_ssa | TODO_cleanup_cfg;
		}
	    }

	  if (maybe_clean_eh_stmt (stmt)
	      && gimple_purge_dead_eh_edges (bb))
	    todo |= TODO_cleanup_cfg;
	  gsi_next (&gsi);
	}

      /* If we have a basic block with no successors that does not
	 end with a control statement or a noreturn call end it with
	 a call to __builtin_unreachable.  This situation can occur
	 when inlining a noreturn call that does in fact return.  */
      if (EDGE_COUNT (bb->succs) == 0)
	{
	  gimple *stmt = last_stmt (bb);
	  if (!stmt
	      || (!is_ctrl_stmt (stmt)
		  && (!is_gimple_call (stmt)
		      || !gimple_call_noreturn_p (stmt))))
	    {
	      if (stmt && is_gimple_call (stmt))
		gimple_call_set_ctrl_altering (stmt, false);
	      tree fndecl = builtin_decl_implicit (BUILT_IN_UNREACHABLE);
	      stmt = gimple_build_call (fndecl, 0);
	      gimple_stmt_iterator gsi = gsi_last_bb (bb);
	      gsi_insert_after (&gsi, stmt, GSI_NEW_STMT);
	      if (!cfun->after_inlining)
		{
		  gcall *call_stmt = dyn_cast <gcall *> (stmt);
		  node->create_edge (cgraph_node::get_create (fndecl),
				     call_stmt, bb->count);
		}
	    }
	}
    }
  if (scale)
    compute_function_frequency ();

  if (current_loops
      && (todo & TODO_cleanup_cfg))
    loops_state_set (LOOPS_NEED_FIXUP);

  return todo;
}

namespace {

const pass_data pass_data_fixup_cfg =
{
  GIMPLE_PASS, /* type */
  "fixup_cfg", /* name */
  OPTGROUP_NONE, /* optinfo_flags */
  TV_NONE, /* tv_id */
  PROP_cfg, /* properties_required */
  0, /* properties_provided */
  0, /* properties_destroyed */
  0, /* todo_flags_start */
  0, /* todo_flags_finish */
};

class pass_fixup_cfg : public gimple_opt_pass
{
public:
  pass_fixup_cfg (gcc::context *ctxt)
    : gimple_opt_pass (pass_data_fixup_cfg, ctxt)
  {}

  /* opt_pass methods: */
  opt_pass * clone () { return new pass_fixup_cfg (m_ctxt); }
  virtual unsigned int execute (function *) { return execute_fixup_cfg (); }

}; // class pass_fixup_cfg

} // anon namespace

gimple_opt_pass *
make_pass_fixup_cfg (gcc::context *ctxt)
{
  return new pass_fixup_cfg (ctxt);
}

/* Garbage collection support for edge_def.  */

extern void gt_ggc_mx (tree&);
extern void gt_ggc_mx (gimple *&);
extern void gt_ggc_mx (rtx&);
extern void gt_ggc_mx (basic_block&);

static void
gt_ggc_mx (rtx_insn *& x)
{
  if (x)
    gt_ggc_mx_rtx_def ((void *) x);
}

void
gt_ggc_mx (edge_def *e)
{
  tree block = LOCATION_BLOCK (e->goto_locus);
  gt_ggc_mx (e->src);
  gt_ggc_mx (e->dest);
  if (current_ir_type () == IR_GIMPLE)
    gt_ggc_mx (e->insns.g);
  else
    gt_ggc_mx (e->insns.r);
  gt_ggc_mx (block);
}

/* PCH support for edge_def.  */

extern void gt_pch_nx (tree&);
extern void gt_pch_nx (gimple *&);
extern void gt_pch_nx (rtx&);
extern void gt_pch_nx (basic_block&);

static void
gt_pch_nx (rtx_insn *& x)
{
  if (x)
    gt_pch_nx_rtx_def ((void *) x);
}

void
gt_pch_nx (edge_def *e)
{
  tree block = LOCATION_BLOCK (e->goto_locus);
  gt_pch_nx (e->src);
  gt_pch_nx (e->dest);
  if (current_ir_type () == IR_GIMPLE)
    gt_pch_nx (e->insns.g);
  else
    gt_pch_nx (e->insns.r);
  gt_pch_nx (block);
}

void
gt_pch_nx (edge_def *e, gt_pointer_operator op, void *cookie)
{
  tree block = LOCATION_BLOCK (e->goto_locus);
  op (&(e->src), cookie);
  op (&(e->dest), cookie);
  if (current_ir_type () == IR_GIMPLE)
    op (&(e->insns.g), cookie);
  else
    op (&(e->insns.r), cookie);
  op (&(block), cookie);
}

#if CHECKING_P

namespace selftest {

/* Helper function for CFG selftests: create a dummy function decl
   and push it as cfun.  */

static tree
push_fndecl (const char *name)
{
  tree fn_type = build_function_type_array (integer_type_node, 0, NULL);
  /* FIXME: this uses input_location: */
  tree fndecl = build_fn_decl (name, fn_type);
  tree retval = build_decl (UNKNOWN_LOCATION, RESULT_DECL,
			    NULL_TREE, integer_type_node);
  DECL_RESULT (fndecl) = retval;
  push_struct_function (fndecl);
  function *fun = DECL_STRUCT_FUNCTION (fndecl);
  ASSERT_TRUE (fun != NULL);
  init_empty_tree_cfg_for_function (fun);
  ASSERT_EQ (2, n_basic_blocks_for_fn (fun));
  ASSERT_EQ (0, n_edges_for_fn (fun));
  return fndecl;
}

/* These tests directly create CFGs.
   Compare with the static fns within tree-cfg.c:
     - build_gimple_cfg
     - make_blocks: calls create_basic_block (seq, bb);
     - make_edges.   */

/* Verify a simple cfg of the form:
     ENTRY -> A -> B -> C -> EXIT.  */

static void
test_linear_chain ()
{
  gimple_register_cfg_hooks ();

  tree fndecl = push_fndecl ("cfg_test_linear_chain");
  function *fun = DECL_STRUCT_FUNCTION (fndecl);

  /* Create some empty blocks.  */
  basic_block bb_a = create_empty_bb (ENTRY_BLOCK_PTR_FOR_FN (fun));
  basic_block bb_b = create_empty_bb (bb_a);
  basic_block bb_c = create_empty_bb (bb_b);

  ASSERT_EQ (5, n_basic_blocks_for_fn (fun));
  ASSERT_EQ (0, n_edges_for_fn (fun));

  /* Create some edges: a simple linear chain of BBs.  */
  make_edge (ENTRY_BLOCK_PTR_FOR_FN (fun), bb_a, EDGE_FALLTHRU);
  make_edge (bb_a, bb_b, 0);
  make_edge (bb_b, bb_c, 0);
  make_edge (bb_c, EXIT_BLOCK_PTR_FOR_FN (fun), 0);

  /* Verify the edges.  */
  ASSERT_EQ (4, n_edges_for_fn (fun));
  ASSERT_EQ (NULL, ENTRY_BLOCK_PTR_FOR_FN (fun)->preds);
  ASSERT_EQ (1, ENTRY_BLOCK_PTR_FOR_FN (fun)->succs->length ());
  ASSERT_EQ (1, bb_a->preds->length ());
  ASSERT_EQ (1, bb_a->succs->length ());
  ASSERT_EQ (1, bb_b->preds->length ());
  ASSERT_EQ (1, bb_b->succs->length ());
  ASSERT_EQ (1, bb_c->preds->length ());
  ASSERT_EQ (1, bb_c->succs->length ());
  ASSERT_EQ (1, EXIT_BLOCK_PTR_FOR_FN (fun)->preds->length ());
  ASSERT_EQ (NULL, EXIT_BLOCK_PTR_FOR_FN (fun)->succs);

  /* Verify the dominance information
     Each BB in our simple chain should be dominated by the one before
     it.  */
  calculate_dominance_info (CDI_DOMINATORS);
  ASSERT_EQ (bb_a, get_immediate_dominator (CDI_DOMINATORS, bb_b));
  ASSERT_EQ (bb_b, get_immediate_dominator (CDI_DOMINATORS, bb_c));
  vec<basic_block> dom_by_b = get_dominated_by (CDI_DOMINATORS, bb_b);
  ASSERT_EQ (1, dom_by_b.length ());
  ASSERT_EQ (bb_c, dom_by_b[0]);
  free_dominance_info (CDI_DOMINATORS);
  dom_by_b.release ();

  /* Similarly for post-dominance: each BB in our chain is post-dominated
     by the one after it.  */
  calculate_dominance_info (CDI_POST_DOMINATORS);
  ASSERT_EQ (bb_b, get_immediate_dominator (CDI_POST_DOMINATORS, bb_a));
  ASSERT_EQ (bb_c, get_immediate_dominator (CDI_POST_DOMINATORS, bb_b));
  vec<basic_block> postdom_by_b = get_dominated_by (CDI_POST_DOMINATORS, bb_b);
  ASSERT_EQ (1, postdom_by_b.length ());
  ASSERT_EQ (bb_a, postdom_by_b[0]);
  free_dominance_info (CDI_POST_DOMINATORS);
  postdom_by_b.release ();

  pop_cfun ();
}

/* Verify a simple CFG of the form:
     ENTRY
       |
       A
      / \
     /t  \f
    B     C
     \   /
      \ /
       D
       |
      EXIT.  */

static void
test_diamond ()
{
  gimple_register_cfg_hooks ();

  tree fndecl = push_fndecl ("cfg_test_diamond");
  function *fun = DECL_STRUCT_FUNCTION (fndecl);

  /* Create some empty blocks.  */
  basic_block bb_a = create_empty_bb (ENTRY_BLOCK_PTR_FOR_FN (fun));
  basic_block bb_b = create_empty_bb (bb_a);
  basic_block bb_c = create_empty_bb (bb_a);
  basic_block bb_d = create_empty_bb (bb_b);

  ASSERT_EQ (6, n_basic_blocks_for_fn (fun));
  ASSERT_EQ (0, n_edges_for_fn (fun));

  /* Create the edges.  */
  make_edge (ENTRY_BLOCK_PTR_FOR_FN (fun), bb_a, EDGE_FALLTHRU);
  make_edge (bb_a, bb_b, EDGE_TRUE_VALUE);
  make_edge (bb_a, bb_c, EDGE_FALSE_VALUE);
  make_edge (bb_b, bb_d, 0);
  make_edge (bb_c, bb_d, 0);
  make_edge (bb_d, EXIT_BLOCK_PTR_FOR_FN (fun), 0);

  /* Verify the edges.  */
  ASSERT_EQ (6, n_edges_for_fn (fun));
  ASSERT_EQ (1, bb_a->preds->length ());
  ASSERT_EQ (2, bb_a->succs->length ());
  ASSERT_EQ (1, bb_b->preds->length ());
  ASSERT_EQ (1, bb_b->succs->length ());
  ASSERT_EQ (1, bb_c->preds->length ());
  ASSERT_EQ (1, bb_c->succs->length ());
  ASSERT_EQ (2, bb_d->preds->length ());
  ASSERT_EQ (1, bb_d->succs->length ());

  /* Verify the dominance information.  */
  calculate_dominance_info (CDI_DOMINATORS);
  ASSERT_EQ (bb_a, get_immediate_dominator (CDI_DOMINATORS, bb_b));
  ASSERT_EQ (bb_a, get_immediate_dominator (CDI_DOMINATORS, bb_c));
  ASSERT_EQ (bb_a, get_immediate_dominator (CDI_DOMINATORS, bb_d));
  vec<basic_block> dom_by_a = get_dominated_by (CDI_DOMINATORS, bb_a);
  ASSERT_EQ (3, dom_by_a.length ()); /* B, C, D, in some order.  */
  dom_by_a.release ();
  vec<basic_block> dom_by_b = get_dominated_by (CDI_DOMINATORS, bb_b);
  ASSERT_EQ (0, dom_by_b.length ());
  dom_by_b.release ();
  free_dominance_info (CDI_DOMINATORS);

  /* Similarly for post-dominance.  */
  calculate_dominance_info (CDI_POST_DOMINATORS);
  ASSERT_EQ (bb_d, get_immediate_dominator (CDI_POST_DOMINATORS, bb_a));
  ASSERT_EQ (bb_d, get_immediate_dominator (CDI_POST_DOMINATORS, bb_b));
  ASSERT_EQ (bb_d, get_immediate_dominator (CDI_POST_DOMINATORS, bb_c));
  vec<basic_block> postdom_by_d = get_dominated_by (CDI_POST_DOMINATORS, bb_d);
  ASSERT_EQ (3, postdom_by_d.length ()); /* A, B, C in some order.  */
  postdom_by_d.release ();
  vec<basic_block> postdom_by_b = get_dominated_by (CDI_POST_DOMINATORS, bb_b);
  ASSERT_EQ (0, postdom_by_b.length ());
  postdom_by_b.release ();
  free_dominance_info (CDI_POST_DOMINATORS);

  pop_cfun ();
}

/* Verify that we can handle a CFG containing a "complete" aka
   fully-connected subgraph (where A B C D below all have edges
   pointing to each other node, also to themselves).
   e.g.:
     ENTRY  EXIT
       |    ^
       |   /
       |  /
       | /
       V/
       A<--->B
       ^^   ^^
       | \ / |
       |  X  |
       | / \ |
       VV   VV
       C<--->D
*/

static void
test_fully_connected ()
{
  gimple_register_cfg_hooks ();

  tree fndecl = push_fndecl ("cfg_fully_connected");
  function *fun = DECL_STRUCT_FUNCTION (fndecl);

  const int n = 4;

  /* Create some empty blocks.  */
  auto_vec <basic_block> subgraph_nodes;
  for (int i = 0; i < n; i++)
    subgraph_nodes.safe_push (create_empty_bb (ENTRY_BLOCK_PTR_FOR_FN (fun)));

  ASSERT_EQ (n + 2, n_basic_blocks_for_fn (fun));
  ASSERT_EQ (0, n_edges_for_fn (fun));

  /* Create the edges.  */
  make_edge (ENTRY_BLOCK_PTR_FOR_FN (fun), subgraph_nodes[0], EDGE_FALLTHRU);
  make_edge (subgraph_nodes[0], EXIT_BLOCK_PTR_FOR_FN (fun), 0);
  for (int i = 0; i < n; i++)
    for (int j = 0; j < n; j++)
      make_edge (subgraph_nodes[i], subgraph_nodes[j], 0);

  /* Verify the edges.  */
  ASSERT_EQ (2 + (n * n), n_edges_for_fn (fun));
  /* The first one is linked to ENTRY/EXIT as well as itself and
     everything else.  */
  ASSERT_EQ (n + 1, subgraph_nodes[0]->preds->length ());
  ASSERT_EQ (n + 1, subgraph_nodes[0]->succs->length ());
  /* The other ones in the subgraph are linked to everything in
     the subgraph (including themselves).  */
  for (int i = 1; i < n; i++)
    {
      ASSERT_EQ (n, subgraph_nodes[i]->preds->length ());
      ASSERT_EQ (n, subgraph_nodes[i]->succs->length ());
    }

  /* Verify the dominance information.  */
  calculate_dominance_info (CDI_DOMINATORS);
  /* The initial block in the subgraph should be dominated by ENTRY.  */
  ASSERT_EQ (ENTRY_BLOCK_PTR_FOR_FN (fun),
	     get_immediate_dominator (CDI_DOMINATORS,
				      subgraph_nodes[0]));
  /* Every other block in the subgraph should be dominated by the
     initial block.  */
  for (int i = 1; i < n; i++)
    ASSERT_EQ (subgraph_nodes[0],
	       get_immediate_dominator (CDI_DOMINATORS,
					subgraph_nodes[i]));
  free_dominance_info (CDI_DOMINATORS);

  /* Similarly for post-dominance.  */
  calculate_dominance_info (CDI_POST_DOMINATORS);
  /* The initial block in the subgraph should be postdominated by EXIT.  */
  ASSERT_EQ (EXIT_BLOCK_PTR_FOR_FN (fun),
	     get_immediate_dominator (CDI_POST_DOMINATORS,
				      subgraph_nodes[0]));
  /* Every other block in the subgraph should be postdominated by the
     initial block, since that leads to EXIT.  */
  for (int i = 1; i < n; i++)
    ASSERT_EQ (subgraph_nodes[0],
	       get_immediate_dominator (CDI_POST_DOMINATORS,
					subgraph_nodes[i]));
  free_dominance_info (CDI_POST_DOMINATORS);

  pop_cfun ();
}

/* Run all of the selftests within this file.  */

void
tree_cfg_c_tests ()
{
  test_linear_chain ();
  test_diamond ();
  test_fully_connected ();
}

} // namespace selftest

/* TODO: test the dominator/postdominator logic with various graphs/nodes:
   - loop
   - nested loops
   - switch statement (a block with many out-edges)
   - something that jumps to itself
   - etc  */

#endif /* CHECKING_P */<|MERGE_RESOLUTION|>--- conflicted
+++ resolved
@@ -3028,308 +3028,8 @@
 
   if (verify_addressable && !TREE_ADDRESSABLE (base))
     {
-<<<<<<< HEAD
-    case SSA_NAME:
-      if (SSA_NAME_IN_FREE_LIST (t))
-	{
-	  error ("SSA name in freelist but still referenced");
-	  return *tp;
-	}
-      break;
-
-    case PARM_DECL:
-    case VAR_DECL:
-    case RESULT_DECL:
-      {
-	tree context = decl_function_context (t);
-	if (context != cfun->decl
-	    && !SCOPE_FILE_SCOPE_P (context)
-	    && !TREE_STATIC (t)
-	    && !DECL_EXTERNAL (t))
-	  {
-	    error ("Local declaration from a different function");
-	    return t;
-	  }
-      }
-      break;
-
-    case INDIRECT_REF:
-      error ("INDIRECT_REF in gimple IL");
-      return t;
-
-    case MEM_REF:
-      x = TREE_OPERAND (t, 0);
-      if (!POINTER_TYPE_P (TREE_TYPE (x))
-	  || !is_gimple_mem_ref_addr (x))
-	{
-	  error ("invalid first operand of MEM_REF");
-	  return x;
-	}
-      if (!poly_int_tree_p (TREE_OPERAND (t, 1))
-	  || !POINTER_TYPE_P (TREE_TYPE (TREE_OPERAND (t, 1))))
-	{
-	  error ("invalid offset operand of MEM_REF");
-	  return TREE_OPERAND (t, 1);
-	}
-      if (TREE_CODE (x) == ADDR_EXPR)
-	{
-	  tree va = verify_address (x, TREE_OPERAND (x, 0));
-	  if (va)
-	    return va;
-	  x = TREE_OPERAND (x, 0);
-	}
-      walk_tree (&x, verify_expr, data, NULL);
-      *walk_subtrees = 0;
-      break;
-
-    case ASSERT_EXPR:
-      x = fold (ASSERT_EXPR_COND (t));
-      if (x == boolean_false_node)
-	{
-	  error ("ASSERT_EXPR with an always-false condition");
-	  return *tp;
-	}
-      break;
-
-    case MODIFY_EXPR:
-      error ("MODIFY_EXPR not expected while having tuples");
-      return *tp;
-
-    case ADDR_EXPR:
-      {
-	tree tem;
-
-	gcc_assert (is_gimple_address (t));
-
-	/* Skip any references (they will be checked when we recurse down the
-	   tree) and ensure that any variable used as a prefix is marked
-	   addressable.  */
-	for (x = TREE_OPERAND (t, 0);
-	     handled_component_p (x);
-	     x = TREE_OPERAND (x, 0))
-	  ;
-
-	if ((tem = verify_address (t, x)))
-	  return tem;
-
-	if (!(VAR_P (x)
-	      || TREE_CODE (x) == PARM_DECL
-	      || TREE_CODE (x) == RESULT_DECL))
-	  return NULL;
-
-	if (!TREE_ADDRESSABLE (x))
-	  {
-	    error ("address taken, but ADDRESSABLE bit not set");
-	    return x;
-	  }
-
-	break;
-      }
-
-    case COND_EXPR:
-      x = COND_EXPR_COND (t);
-      if (!INTEGRAL_TYPE_P (TREE_TYPE (x)))
-	{
-	  error ("non-integral used in condition");
-	  return x;
-	}
-      if (!is_gimple_condexpr (x))
-        {
-	  error ("invalid conditional operand");
-	  return x;
-	}
-      break;
-
-    case NON_LVALUE_EXPR:
-    case TRUTH_NOT_EXPR:
-      gcc_unreachable ();
-
-    CASE_CONVERT:
-    case FIX_TRUNC_EXPR:
-    case FLOAT_EXPR:
-    case NEGATE_EXPR:
-    case ABS_EXPR:
-    case BIT_NOT_EXPR:
-      CHECK_OP (0, "invalid operand to unary operator");
-      break;
-
-    case REALPART_EXPR:
-    case IMAGPART_EXPR:
-    case BIT_FIELD_REF:
-      if (!is_gimple_reg_type (TREE_TYPE (t)))
-	{
-	  error ("non-scalar BIT_FIELD_REF, IMAGPART_EXPR or REALPART_EXPR");
-	  return t;
-	}
-
-      if (TREE_CODE (t) == BIT_FIELD_REF)
-	{
-	  tree t0 = TREE_OPERAND (t, 0);
-	  tree t1 = TREE_OPERAND (t, 1);
-	  tree t2 = TREE_OPERAND (t, 2);
-	  poly_uint64 size, bitpos;
-	  if (!poly_int_tree_p (t1, &size)
-	      || !poly_int_tree_p (t2, &bitpos)
-	      || !types_compatible_p (bitsizetype, TREE_TYPE (t1))
-	      || !types_compatible_p (bitsizetype, TREE_TYPE (t2)))
-	    {
-	      error ("invalid position or size operand to BIT_FIELD_REF");
-	      return t;
-	    }
-	  if (INTEGRAL_TYPE_P (TREE_TYPE (t))
-	      && may_ne (TYPE_PRECISION (TREE_TYPE (t)), size))
-	    {
-	      error ("integral result type precision does not match "
-		     "field size of BIT_FIELD_REF");
-	      return t;
-	    }
-	  else if (!INTEGRAL_TYPE_P (TREE_TYPE (t))
-		   && TYPE_MODE (TREE_TYPE (t)) != BLKmode
-		   && may_ne (GET_MODE_BITSIZE (TYPE_MODE (TREE_TYPE (t))),
-			      size))
-	    {
-	      error ("mode size of non-integral result does not "
-		     "match field size of BIT_FIELD_REF");
-	      return t;
-	    }
-	  if (!AGGREGATE_TYPE_P (TREE_TYPE (t0))
-	      && may_gt (size + bitpos,
-			 tree_to_poly_uint64 (TYPE_SIZE (TREE_TYPE (t0)))))
-	    {
-	      error ("position plus size exceeds size of referenced object in "
-		     "BIT_FIELD_REF");
-	      return t;
-	    }
-	}
-      t = TREE_OPERAND (t, 0);
-
-      /* Fall-through.  */
-    case COMPONENT_REF:
-    case ARRAY_REF:
-    case ARRAY_RANGE_REF:
-    case VIEW_CONVERT_EXPR:
-      /* We have a nest of references.  Verify that each of the operands
-	 that determine where to reference is either a constant or a variable,
-	 verify that the base is valid, and then show we've already checked
-	 the subtrees.  */
-      while (handled_component_p (t))
-	{
-	  if (TREE_CODE (t) == COMPONENT_REF && TREE_OPERAND (t, 2))
-	    CHECK_OP (2, "invalid COMPONENT_REF offset operator");
-	  else if (TREE_CODE (t) == ARRAY_REF
-		   || TREE_CODE (t) == ARRAY_RANGE_REF)
-	    {
-	      CHECK_OP (1, "invalid array index");
-	      if (TREE_OPERAND (t, 2))
-		CHECK_OP (2, "invalid array lower bound");
-	      if (TREE_OPERAND (t, 3))
-		CHECK_OP (3, "invalid array stride");
-	    }
-	  else if (TREE_CODE (t) == BIT_FIELD_REF
-		   || TREE_CODE (t) == REALPART_EXPR
-		   || TREE_CODE (t) == IMAGPART_EXPR)
-	    {
-	      error ("non-top-level BIT_FIELD_REF, IMAGPART_EXPR or "
-		     "REALPART_EXPR");
-	      return t;
-	    }
-
-	  t = TREE_OPERAND (t, 0);
-	}
-
-      if (!is_gimple_min_invariant (t) && !is_gimple_lvalue (t))
-	{
-	  error ("invalid reference prefix");
-	  return t;
-	}
-      walk_tree (&t, verify_expr, data, NULL);
-      *walk_subtrees = 0;
-      break;
-    case PLUS_EXPR:
-    case MINUS_EXPR:
-      /* PLUS_EXPR and MINUS_EXPR don't work on pointers, they should be done using
-	 POINTER_PLUS_EXPR. */
-      if (POINTER_TYPE_P (TREE_TYPE (t)))
-	{
-	  error ("invalid operand to plus/minus, type is a pointer");
-	  return t;
-	}
-      CHECK_OP (0, "invalid operand to binary operator");
-      CHECK_OP (1, "invalid operand to binary operator");
-      break;
-
-    case POINTER_PLUS_EXPR:
-      /* Check to make sure the first operand is a pointer or reference type. */
-      if (!POINTER_TYPE_P (TREE_TYPE (TREE_OPERAND (t, 0))))
-	{
-	  error ("invalid operand to pointer plus, first operand is not a pointer");
-	  return t;
-	}
-      /* Check to make sure the second operand is a ptrofftype.  */
-      if (!ptrofftype_p (TREE_TYPE (TREE_OPERAND (t, 1))))
-	{
-	  error ("invalid operand to pointer plus, second operand is not an "
-		 "integer type of appropriate width");
-	  return t;
-	}
-      /* FALLTHROUGH */
-    case LT_EXPR:
-    case LE_EXPR:
-    case GT_EXPR:
-    case GE_EXPR:
-    case EQ_EXPR:
-    case NE_EXPR:
-    case UNORDERED_EXPR:
-    case ORDERED_EXPR:
-    case UNLT_EXPR:
-    case UNLE_EXPR:
-    case UNGT_EXPR:
-    case UNGE_EXPR:
-    case UNEQ_EXPR:
-    case LTGT_EXPR:
-    case MULT_EXPR:
-    case TRUNC_DIV_EXPR:
-    case CEIL_DIV_EXPR:
-    case FLOOR_DIV_EXPR:
-    case ROUND_DIV_EXPR:
-    case TRUNC_MOD_EXPR:
-    case CEIL_MOD_EXPR:
-    case FLOOR_MOD_EXPR:
-    case ROUND_MOD_EXPR:
-    case RDIV_EXPR:
-    case EXACT_DIV_EXPR:
-    case MIN_EXPR:
-    case MAX_EXPR:
-    case LSHIFT_EXPR:
-    case RSHIFT_EXPR:
-    case LROTATE_EXPR:
-    case RROTATE_EXPR:
-    case BIT_IOR_EXPR:
-    case BIT_XOR_EXPR:
-    case BIT_AND_EXPR:
-      CHECK_OP (0, "invalid operand to binary operator");
-      CHECK_OP (1, "invalid operand to binary operator");
-      break;
-
-    case CONSTRUCTOR:
-      if (TREE_CONSTANT (t) && TREE_CODE (TREE_TYPE (t)) == VECTOR_TYPE)
-	*walk_subtrees = 0;
-      break;
-
-    case CASE_LABEL_EXPR:
-      if (CASE_CHAIN (t))
-	{
-	  error ("invalid CASE_CHAIN");
-	  return t;
-	}
-      break;
-
-    default:
-      break;
-=======
       error ("address taken, but ADDRESSABLE bit not set");
       return true;
->>>>>>> 70783a86
     }
 
   return false;
@@ -3834,13 +3534,8 @@
           return true;
         }
 
-<<<<<<< HEAD
-      if (may_ne (TYPE_VECTOR_SUBPARTS (type),
-		  TYPE_VECTOR_SUBPARTS (op0_type)))
-=======
       if (maybe_ne (TYPE_VECTOR_SUBPARTS (type),
 		    TYPE_VECTOR_SUBPARTS (op0_type)))
->>>>>>> 70783a86
         {
           error ("invalid vector comparison resulting type");
           debug_generic_expr (type);
@@ -3976,24 +3671,6 @@
 
         return false;
       }
-<<<<<<< HEAD
-    case REDUC_MAX_EXPR:
-    case REDUC_MIN_EXPR:
-    case REDUC_PLUS_EXPR:
-    case REDUC_AND_EXPR:
-    case REDUC_IOR_EXPR:
-    case REDUC_XOR_EXPR:
-      if (!VECTOR_TYPE_P (rhs1_type)
-	  || !useless_type_conversion_p (lhs_type, TREE_TYPE (rhs1_type)))
-        {
-	  error ("reduction should convert from vector to element type");
-	  debug_generic_expr (lhs_type);
-	  debug_generic_expr (rhs1_type);
-	  return true;
-	}
-      return false;
-=======
->>>>>>> 70783a86
 
     case VEC_UNPACK_HI_EXPR:
     case VEC_UNPACK_LO_EXPR:
@@ -4259,13 +3936,8 @@
 		 || (!INTEGRAL_TYPE_P (lhs_type)
 		     && !SCALAR_FLOAT_TYPE_P (lhs_type))))
 	    || !useless_type_conversion_p (lhs_type, rhs2_type)
-<<<<<<< HEAD
-	    || may_lt (GET_MODE_SIZE (element_mode (rhs2_type)),
-		       2 * GET_MODE_SIZE (element_mode (rhs1_type))))
-=======
 	    || maybe_lt (GET_MODE_SIZE (element_mode (rhs2_type)),
 			 2 * GET_MODE_SIZE (element_mode (rhs1_type))))
->>>>>>> 70783a86
           {
             error ("type mismatch in widening sum reduction");
             debug_generic_expr (lhs_type);
@@ -4284,13 +3956,8 @@
         if (TREE_CODE (rhs1_type) != VECTOR_TYPE
             || TREE_CODE (lhs_type) != VECTOR_TYPE
 	    || !types_compatible_p (rhs1_type, rhs2_type)
-<<<<<<< HEAD
-            || may_ne (GET_MODE_SIZE (element_mode (lhs_type)),
-		       2 * GET_MODE_SIZE (element_mode (rhs1_type))))
-=======
 	    || maybe_ne (GET_MODE_SIZE (element_mode (lhs_type)),
 			 2 * GET_MODE_SIZE (element_mode (rhs1_type))))
->>>>>>> 70783a86
           {
             error ("type mismatch in vector widening multiplication");
             debug_generic_expr (lhs_type);
@@ -4307,13 +3974,8 @@
       if (VECTOR_BOOLEAN_TYPE_P (lhs_type)
 	  && VECTOR_BOOLEAN_TYPE_P (rhs1_type)
 	  && types_compatible_p (rhs1_type, rhs2_type)
-<<<<<<< HEAD
-	  && must_eq (TYPE_VECTOR_SUBPARTS (lhs_type),
-		      2 * TYPE_VECTOR_SUBPARTS (rhs1_type)))
-=======
 	  && known_eq (TYPE_VECTOR_SUBPARTS (lhs_type),
 		       2 * TYPE_VECTOR_SUBPARTS (rhs1_type)))
->>>>>>> 70783a86
 	return false;
 
       /* Fallthru.  */
@@ -4328,13 +3990,8 @@
 		 || (INTEGRAL_TYPE_P (TREE_TYPE (rhs1_type))
 		     == INTEGRAL_TYPE_P (TREE_TYPE (lhs_type))))
 	    || !types_compatible_p (rhs1_type, rhs2_type)
-<<<<<<< HEAD
-            || may_ne (GET_MODE_SIZE (element_mode (rhs1_type)),
-		       2 * GET_MODE_SIZE (element_mode (lhs_type))))
-=======
 	    || maybe_ne (GET_MODE_SIZE (element_mode (rhs1_type)),
 			 2 * GET_MODE_SIZE (element_mode (lhs_type))))
->>>>>>> 70783a86
           {
             error ("type mismatch in vector pack expression");
             debug_generic_expr (lhs_type);
@@ -4366,22 +4023,6 @@
       /* Continue with generic binary expression handling.  */
       break;
 
-<<<<<<< HEAD
-    case FOLD_LEFT_PLUS_EXPR:
-      if (!VECTOR_TYPE_P (rhs2_type)
-	  || !useless_type_conversion_p (lhs_type, TREE_TYPE (rhs2_type))
-	  || !useless_type_conversion_p (lhs_type, rhs1_type))
-	{
-	  error ("reduction should convert from vector to element type");
-	  debug_generic_expr (lhs_type);
-	  debug_generic_expr (rhs1_type);
-	  debug_generic_expr (rhs2_type);
-	  return true;
-	}
-      return false;
-
-=======
->>>>>>> 70783a86
     case VEC_SERIES_EXPR:
       if (!useless_type_conversion_p (rhs1_type, rhs2_type))
 	{
@@ -4470,13 +4111,8 @@
 
     case VEC_COND_EXPR:
       if (!VECTOR_BOOLEAN_TYPE_P (rhs1_type)
-<<<<<<< HEAD
-	  || may_ne (TYPE_VECTOR_SUBPARTS (rhs1_type),
-		     TYPE_VECTOR_SUBPARTS (lhs_type)))
-=======
 	  || maybe_ne (TYPE_VECTOR_SUBPARTS (rhs1_type),
 		       TYPE_VECTOR_SUBPARTS (lhs_type)))
->>>>>>> 70783a86
 	{
 	  error ("the first argument of a VEC_COND_EXPR must be of a "
 		 "boolean vector type of the same number of elements "
@@ -4522,21 +4158,12 @@
 	  return true;
 	}
 
-<<<<<<< HEAD
-      if (may_ne (TYPE_VECTOR_SUBPARTS (rhs1_type),
-		  TYPE_VECTOR_SUBPARTS (rhs2_type))
-	  || may_ne (TYPE_VECTOR_SUBPARTS (rhs2_type),
-		     TYPE_VECTOR_SUBPARTS (rhs3_type))
-	  || may_ne (TYPE_VECTOR_SUBPARTS (rhs3_type),
-		     TYPE_VECTOR_SUBPARTS (lhs_type)))
-=======
       if (maybe_ne (TYPE_VECTOR_SUBPARTS (rhs1_type),
 		    TYPE_VECTOR_SUBPARTS (rhs2_type))
 	  || maybe_ne (TYPE_VECTOR_SUBPARTS (rhs2_type),
 		       TYPE_VECTOR_SUBPARTS (rhs3_type))
 	  || maybe_ne (TYPE_VECTOR_SUBPARTS (rhs3_type),
 		       TYPE_VECTOR_SUBPARTS (lhs_type)))
->>>>>>> 70783a86
 	{
 	  error ("vectors with different element number found "
 		 "in vector permute expression");
@@ -4650,13 +4277,8 @@
 		     && !SCALAR_FLOAT_TYPE_P (lhs_type))))
 	    || !types_compatible_p (rhs1_type, rhs2_type)
 	    || !useless_type_conversion_p (lhs_type, rhs3_type)
-<<<<<<< HEAD
-	    || may_lt (GET_MODE_SIZE (element_mode (rhs3_type)),
-		       2 * GET_MODE_SIZE (element_mode (rhs1_type))))
-=======
 	    || maybe_lt (GET_MODE_SIZE (element_mode (rhs3_type)),
 			 2 * GET_MODE_SIZE (element_mode (rhs1_type))))
->>>>>>> 70783a86
           {
             error ("type mismatch in dot product reduction");
             debug_generic_expr (lhs_type);
@@ -4774,8 +4396,6 @@
     case FIXED_CST:
     case COMPLEX_CST:
     case VECTOR_CST:
-    case VEC_DUPLICATE_CST:
-    case VEC_SERIES_CST:
     case STRING_CST:
       return res;
 
@@ -4827,15 +4447,9 @@
 			  debug_generic_stmt (rhs1);
 			  return true;
 			}
-<<<<<<< HEAD
-		      else if (may_ne (CONSTRUCTOR_NELTS (rhs1)
-				       * TYPE_VECTOR_SUBPARTS (elt_t),
-				       TYPE_VECTOR_SUBPARTS (rhs1_type)))
-=======
 		      else if (maybe_ne (CONSTRUCTOR_NELTS (rhs1)
 					 * TYPE_VECTOR_SUBPARTS (elt_t),
 					 TYPE_VECTOR_SUBPARTS (rhs1_type)))
->>>>>>> 70783a86
 			{
 			  error ("incorrect number of vector CONSTRUCTOR"
 				 " elements");
@@ -4850,13 +4464,8 @@
 		      debug_generic_stmt (rhs1);
 		      return true;
 		    }
-<<<<<<< HEAD
-		  else if (may_gt (CONSTRUCTOR_NELTS (rhs1),
-				   TYPE_VECTOR_SUBPARTS (rhs1_type)))
-=======
 		  else if (maybe_gt (CONSTRUCTOR_NELTS (rhs1),
 				     TYPE_VECTOR_SUBPARTS (rhs1_type)))
->>>>>>> 70783a86
 		    {
 		      error ("incorrect number of vector CONSTRUCTOR elements");
 		      debug_generic_stmt (rhs1);

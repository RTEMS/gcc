--- conflicted
+++ resolved
@@ -40,11 +40,8 @@
 #include "value-prof.h"
 #include "pointer-set.h"
 #include "tree-inline.h"
-<<<<<<< HEAD
 #include "l-ipo.h"
-=======
 #include "target.h"
->>>>>>> 40acbb11
 
 /* This file contains functions for building the Control Flow Graph (CFG)
    for a function tree.  */

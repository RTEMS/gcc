--- conflicted
+++ resolved
@@ -294,13 +294,8 @@
 	    }
 
 	  /* Copy the original computed goto's destination into VAR.  */
-<<<<<<< HEAD
-	  assignment = build2_gimple (GIMPLE_MODIFY_STMT,
-			              var, GOTO_DESTINATION (last));
-=======
 	  assignment = build_gimple_modify_stmt (var,
 						 GOTO_DESTINATION (last));
->>>>>>> 29c07800
 	  bsi_insert_before (&bsi, assignment, BSI_SAME_STMT);
 
 	  /* And re-vector the computed goto to the new destination.  */
@@ -1213,11 +1208,7 @@
 	}
     }
 
-<<<<<<< HEAD
-  gcc_assert (zero_imm_uses_p (name));
-=======
   gcc_assert (has_zero_uses (name));
->>>>>>> 29c07800
 
   /* Also update the trees stored in loop structures.  */
   if (current_loops)
@@ -1269,11 +1260,7 @@
 	     with ordering of phi nodes.  This is because A is the single
 	     predecessor of B, therefore results of the phi nodes cannot
 	     appear as arguments of the phi nodes.  */
-<<<<<<< HEAD
-	  copy = build2_gimple (GIMPLE_MODIFY_STMT, def, use);
-=======
 	  copy = build_gimple_modify_stmt (def, use);
->>>>>>> 29c07800
 	  bsi_insert_after (&bsi, copy, BSI_NEW_STMT);
 	  SSA_NAME_DEF_STMT (def) = copy;
           remove_phi_node (phi, NULL, false);
@@ -4607,15 +4594,9 @@
       bool save_remap_decls_p = p->remap_decls_p;
       p->remap_decls_p = false;
       *walk_subtrees = 0;
-<<<<<<< HEAD
 
       walk_tree (&OMP_BODY (t), move_stmt_r, p, NULL);
 
-=======
-
-      walk_tree (&OMP_BODY (t), move_stmt_r, p, NULL);
-
->>>>>>> 29c07800
       p->remap_decls_p = save_remap_decls_p;
     }
   else if (DECL_P (t) && DECL_CONTEXT (t) == p->from_context)
@@ -5669,11 +5650,7 @@
     return exp;
 
   t = make_rename_temp (type, NULL);
-<<<<<<< HEAD
-  new_stmt = build2_gimple (GIMPLE_MODIFY_STMT, t, exp);
-=======
   new_stmt = build_gimple_modify_stmt (t, exp);
->>>>>>> 29c07800
 
   orig_stmt = bsi_stmt (*bsi);
   SET_EXPR_LOCUS (new_stmt, EXPR_LOCUS (orig_stmt));

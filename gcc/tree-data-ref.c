/* Data references and dependences detectors.
   Copyright (C) 2003, 2004, 2005, 2006 Free Software Foundation, Inc.
   Contributed by Sebastian Pop <pop@cri.ensmp.fr>

This file is part of GCC.

GCC is free software; you can redistribute it and/or modify it under
the terms of the GNU General Public License as published by the Free
Software Foundation; either version 2, or (at your option) any later
version.

GCC is distributed in the hope that it will be useful, but WITHOUT ANY
WARRANTY; without even the implied warranty of MERCHANTABILITY or
FITNESS FOR A PARTICULAR PURPOSE.  See the GNU General Public License
for more details.

You should have received a copy of the GNU General Public License
along with GCC; see the file COPYING.  If not, write to the Free
Software Foundation, 51 Franklin Street, Fifth Floor, Boston, MA
02110-1301, USA.  */

/* This pass walks a given loop structure searching for array
   references.  The information about the array accesses is recorded
   in DATA_REFERENCE structures. 
   
   The basic test for determining the dependences is: 
   given two access functions chrec1 and chrec2 to a same array, and 
   x and y two vectors from the iteration domain, the same element of 
   the array is accessed twice at iterations x and y if and only if:
   |             chrec1 (x) == chrec2 (y).
   
   The goals of this analysis are:
   
   - to determine the independence: the relation between two
     independent accesses is qualified with the chrec_known (this
     information allows a loop parallelization),
     
   - when two data references access the same data, to qualify the
     dependence relation with classic dependence representations:
     
       - distance vectors
       - direction vectors
       - loop carried level dependence
       - polyhedron dependence
     or with the chains of recurrences based representation,
     
   - to define a knowledge base for storing the data dependence 
     information,
     
   - to define an interface to access this data.
   
   
   Definitions:
   
   - subscript: given two array accesses a subscript is the tuple
   composed of the access functions for a given dimension.  Example:
   Given A[f1][f2][f3] and B[g1][g2][g3], there are three subscripts:
   (f1, g1), (f2, g2), (f3, g3).

   - Diophantine equation: an equation whose coefficients and
   solutions are integer constants, for example the equation 
   |   3*x + 2*y = 1
   has an integer solution x = 1 and y = -1.
     
   References:
   
   - "Advanced Compilation for High Performance Computing" by Randy
   Allen and Ken Kennedy.
   http://citeseer.ist.psu.edu/goff91practical.html 
   
   - "Loop Transformations for Restructuring Compilers - The Foundations" 
   by Utpal Banerjee.

   
*/

#include "config.h"
#include "system.h"
#include "coretypes.h"
#include "tm.h"
#include "ggc.h"
#include "tree.h"

/* These RTL headers are needed for basic-block.h.  */
#include "rtl.h"
#include "basic-block.h"
#include "diagnostic.h"
#include "tree-flow.h"
#include "tree-dump.h"
#include "timevar.h"
#include "cfgloop.h"
#include "tree-chrec.h"
#include "tree-data-ref.h"
#include "tree-scalar-evolution.h"
#include "tree-pass.h"
#include "langhooks.h"

static struct datadep_stats
{
  int num_dependence_tests;
  int num_dependence_dependent;
  int num_dependence_independent;
  int num_dependence_undetermined;

  int num_subscript_tests;
  int num_subscript_undetermined;
  int num_same_subscript_function;

  int num_ziv;
  int num_ziv_independent;
  int num_ziv_dependent;
  int num_ziv_unimplemented;

  int num_siv;
  int num_siv_independent;
  int num_siv_dependent;
  int num_siv_unimplemented;

  int num_miv;
  int num_miv_independent;
  int num_miv_dependent;
  int num_miv_unimplemented;
} dependence_stats;

static tree object_analysis (tree, tree, bool, struct data_reference **, 
			     tree *, tree *, tree *, tree *, tree *,
			     struct ptr_info_def **, subvar_t *);
static struct data_reference * init_data_ref (tree, tree, tree, tree, bool, 
					      tree, tree, tree, tree, tree, 
					      struct ptr_info_def *,
					      enum  data_ref_type);
static bool subscript_dependence_tester_1 (struct data_dependence_relation *,
					   struct data_reference *,
					   struct data_reference *);

/* Determine if PTR and DECL may alias, the result is put in ALIASED.
   Return FALSE if there is no symbol memory tag for PTR.  */

static bool
ptr_decl_may_alias_p (tree ptr, tree decl, 
		      struct data_reference *ptr_dr, 
		      bool *aliased)
{
  tree tag = NULL_TREE;
  struct ptr_info_def *pi = DR_PTR_INFO (ptr_dr);  

  gcc_assert (TREE_CODE (ptr) == SSA_NAME && DECL_P (decl));

  if (pi)
    tag = pi->name_mem_tag;
  if (!tag)
    tag = symbol_mem_tag (SSA_NAME_VAR (ptr));
  if (!tag)
    tag = DR_MEMTAG (ptr_dr);
  if (!tag)
    return false;
   
  *aliased = is_aliased_with (tag, decl);      
  return true;
}


/* Determine if two pointers may alias, the result is put in ALIASED.
   Return FALSE if there is no symbol memory tag for one of the pointers.  */

static bool
ptr_ptr_may_alias_p (tree ptr_a, tree ptr_b, 
		     struct data_reference *dra, 
		     struct data_reference *drb, 
		     bool *aliased)
{  
  tree tag_a = NULL_TREE, tag_b = NULL_TREE;
  struct ptr_info_def *pi_a = DR_PTR_INFO (dra);  
  struct ptr_info_def *pi_b = DR_PTR_INFO (drb);  
<<<<<<< HEAD
=======
  bitmap bal1, bal2;
>>>>>>> 29c07800

  if (pi_a && pi_a->name_mem_tag && pi_b && pi_b->name_mem_tag)
    {
      tag_a = pi_a->name_mem_tag;
      tag_b = pi_b->name_mem_tag;
    }
  else
    {
      tag_a = symbol_mem_tag (SSA_NAME_VAR (ptr_a));
      if (!tag_a)
	tag_a = DR_MEMTAG (dra);
      if (!tag_a)
	return false;
      
      tag_b = symbol_mem_tag (SSA_NAME_VAR (ptr_b));
      if (!tag_b)
	tag_b = DR_MEMTAG (drb);
      if (!tag_b)
	return false;
    }
<<<<<<< HEAD
  *aliased = (tag_a == tag_b);
=======
  bal1 = BITMAP_ALLOC (NULL);
  bitmap_set_bit (bal1, DECL_UID (tag_a));
  if (MTAG_P (tag_a) && MTAG_ALIASES (tag_a))
    bitmap_ior_into (bal1, MTAG_ALIASES (tag_a));

  bal2 = BITMAP_ALLOC (NULL);
  bitmap_set_bit (bal2, DECL_UID (tag_b));
  if (MTAG_P (tag_b) && MTAG_ALIASES (tag_b))
    bitmap_ior_into (bal2, MTAG_ALIASES (tag_b));
  *aliased = bitmap_intersect_p (bal1, bal2);

  BITMAP_FREE (bal1);
  BITMAP_FREE (bal2);
>>>>>>> 29c07800
  return true;
}


/* Determine if BASE_A and BASE_B may alias, the result is put in ALIASED.
   Return FALSE if there is no symbol memory tag for one of the symbols.  */

static bool
may_alias_p (tree base_a, tree base_b,
	     struct data_reference *dra,
	     struct data_reference *drb,
	     bool *aliased)
{
  if (TREE_CODE (base_a) == ADDR_EXPR || TREE_CODE (base_b) == ADDR_EXPR)
    {
      if (TREE_CODE (base_a) == ADDR_EXPR && TREE_CODE (base_b) == ADDR_EXPR)
	{
	 *aliased = (TREE_OPERAND (base_a, 0) == TREE_OPERAND (base_b, 0));
	 return true;
	}
      if (TREE_CODE (base_a) == ADDR_EXPR)
	return ptr_decl_may_alias_p (base_b, TREE_OPERAND (base_a, 0), drb, 
				     aliased);
      else
	return ptr_decl_may_alias_p (base_a, TREE_OPERAND (base_b, 0), dra, 
				     aliased);
    }

  return ptr_ptr_may_alias_p (base_a, base_b, dra, drb, aliased);
}


/* Determine if a pointer (BASE_A) and a record/union access (BASE_B)
   are not aliased. Return TRUE if they differ.  */
static bool
record_ptr_differ_p (struct data_reference *dra,
		     struct data_reference *drb)
{
  bool aliased;
  tree base_a = DR_BASE_OBJECT (dra);
  tree base_b = DR_BASE_OBJECT (drb);

  if (TREE_CODE (base_b) != COMPONENT_REF)
    return false;

  /* Peel COMPONENT_REFs to get to the base. Do not peel INDIRECT_REFs.
     For a.b.c.d[i] we will get a, and for a.b->c.d[i] we will get a.b.  
     Probably will be unnecessary with struct alias analysis.  */
  while (TREE_CODE (base_b) == COMPONENT_REF)
     base_b = TREE_OPERAND (base_b, 0);
  /* Compare a record/union access (b.c[i] or p->c[i]) and a pointer
     ((*q)[i]).  */
  if (TREE_CODE (base_a) == INDIRECT_REF
      && ((TREE_CODE (base_b) == VAR_DECL
	   && (ptr_decl_may_alias_p (TREE_OPERAND (base_a, 0), base_b, dra, 
				     &aliased)
	       && !aliased))
	  || (TREE_CODE (base_b) == INDIRECT_REF
	      && (ptr_ptr_may_alias_p (TREE_OPERAND (base_a, 0), 
				       TREE_OPERAND (base_b, 0), dra, drb, 
				       &aliased)
		  && !aliased))))
    return true;
  else
    return false;
}

/* Determine if two record/union accesses are aliased. Return TRUE if they 
   differ.  */
static bool
record_record_differ_p (struct data_reference *dra,
			struct data_reference *drb)
{
  bool aliased;
  tree base_a = DR_BASE_OBJECT (dra);
  tree base_b = DR_BASE_OBJECT (drb);

  if (TREE_CODE (base_b) != COMPONENT_REF 
      || TREE_CODE (base_a) != COMPONENT_REF)
    return false;

  /* Peel COMPONENT_REFs to get to the base. Do not peel INDIRECT_REFs.
     For a.b.c.d[i] we will get a, and for a.b->c.d[i] we will get a.b.  
     Probably will be unnecessary with struct alias analysis.  */
  while (TREE_CODE (base_b) == COMPONENT_REF)
    base_b = TREE_OPERAND (base_b, 0);
  while (TREE_CODE (base_a) == COMPONENT_REF)
    base_a = TREE_OPERAND (base_a, 0);

  if (TREE_CODE (base_a) == INDIRECT_REF
      && TREE_CODE (base_b) == INDIRECT_REF
      && ptr_ptr_may_alias_p (TREE_OPERAND (base_a, 0), 
			      TREE_OPERAND (base_b, 0), 
			      dra, drb, &aliased)
      && !aliased)
    return true;
  else
    return false;
}
    
/* Determine if an array access (BASE_A) and a record/union access (BASE_B)
   are not aliased. Return TRUE if they differ.  */
static bool
record_array_differ_p (struct data_reference *dra,
		       struct data_reference *drb)
{  
  bool aliased;
  tree base_a = DR_BASE_OBJECT (dra);
  tree base_b = DR_BASE_OBJECT (drb);

  if (TREE_CODE (base_b) != COMPONENT_REF)
    return false;

  /* Peel COMPONENT_REFs to get to the base. Do not peel INDIRECT_REFs.
     For a.b.c.d[i] we will get a, and for a.b->c.d[i] we will get a.b.  
     Probably will be unnecessary with struct alias analysis.  */
  while (TREE_CODE (base_b) == COMPONENT_REF)
     base_b = TREE_OPERAND (base_b, 0);

  /* Compare a record/union access (b.c[i] or p->c[i]) and an array access 
     (a[i]). In case of p->c[i] use alias analysis to verify that p is not
     pointing to a.  */
  if (TREE_CODE (base_a) == VAR_DECL
      && (TREE_CODE (base_b) == VAR_DECL
	  || (TREE_CODE (base_b) == INDIRECT_REF
	      && (ptr_decl_may_alias_p (TREE_OPERAND (base_b, 0), base_a, drb, 
					&aliased)
		  && !aliased))))
    return true;
  else
    return false;
}


/* Determine if an array access (BASE_A) and a pointer (BASE_B)
   are not aliased. Return TRUE if they differ.  */
static bool
array_ptr_differ_p (tree base_a, tree base_b, 	     
		    struct data_reference *drb)
{  
  bool aliased;

  /* In case one of the bases is a pointer (a[i] and (*p)[i]), we check with the
     help of alias analysis that p is not pointing to a.  */
  if (TREE_CODE (base_a) == VAR_DECL && TREE_CODE (base_b) == INDIRECT_REF 
      && (ptr_decl_may_alias_p (TREE_OPERAND (base_b, 0), base_a, drb, &aliased)
	  && !aliased))
    return true;
  else
    return false;
}


/* This is the simplest data dependence test: determines whether the
   data references A and B access the same array/region.  Returns
   false when the property is not computable at compile time.
   Otherwise return true, and DIFFER_P will record the result. This
   utility will not be necessary when alias_sets_conflict_p will be
   less conservative.  */

static bool
base_object_differ_p (struct data_reference *a,
		      struct data_reference *b,
		      bool *differ_p)
{
  tree base_a = DR_BASE_OBJECT (a);
  tree base_b = DR_BASE_OBJECT (b);
  bool aliased;

  if (!base_a || !base_b)
    return false;

  /* Determine if same base.  Example: for the array accesses
     a[i], b[i] or pointer accesses *a, *b, bases are a, b.  */
  if (base_a == base_b)
    {
      *differ_p = false;
      return true;
    }

  /* For pointer based accesses, (*p)[i], (*q)[j], the bases are (*p)
     and (*q)  */
  if (TREE_CODE (base_a) == INDIRECT_REF && TREE_CODE (base_b) == INDIRECT_REF
      && TREE_OPERAND (base_a, 0) == TREE_OPERAND (base_b, 0))
    {
      *differ_p = false;
      return true;
    }

  /* Record/union based accesses - s.a[i], t.b[j]. bases are s.a,t.b.  */ 
  if (TREE_CODE (base_a) == COMPONENT_REF && TREE_CODE (base_b) == COMPONENT_REF
      && TREE_OPERAND (base_a, 0) == TREE_OPERAND (base_b, 0)
      && TREE_OPERAND (base_a, 1) == TREE_OPERAND (base_b, 1))
    {
      *differ_p = false;
      return true;
    }


  /* Determine if different bases.  */

  /* At this point we know that base_a != base_b.  However, pointer
     accesses of the form x=(*p) and y=(*q), whose bases are p and q,
     may still be pointing to the same base. In SSAed GIMPLE p and q will
     be SSA_NAMES in this case.  Therefore, here we check if they are
     really two different declarations.  */
  if (TREE_CODE (base_a) == VAR_DECL && TREE_CODE (base_b) == VAR_DECL)
    {
      *differ_p = true;
      return true;
    }

  /* In case one of the bases is a pointer (a[i] and (*p)[i]), we check with the
     help of alias analysis that p is not pointing to a.  */
  if (array_ptr_differ_p (base_a, base_b, b) 
      || array_ptr_differ_p (base_b, base_a, a))
    {
      *differ_p = true;
      return true;
    }

  /* If the bases are pointers ((*q)[i] and (*p)[i]), we check with the
     help of alias analysis they don't point to the same bases.  */
  if (TREE_CODE (base_a) == INDIRECT_REF && TREE_CODE (base_b) == INDIRECT_REF 
      && (may_alias_p (TREE_OPERAND (base_a, 0), TREE_OPERAND (base_b, 0), a, b, 
		       &aliased)
	  && !aliased))
    {
      *differ_p = true;
      return true;
    }

  /* Compare two record/union bases s.a and t.b: s != t or (a != b and
     s and t are not unions).  */
  if (TREE_CODE (base_a) == COMPONENT_REF && TREE_CODE (base_b) == COMPONENT_REF
      && ((TREE_CODE (TREE_OPERAND (base_a, 0)) == VAR_DECL
           && TREE_CODE (TREE_OPERAND (base_b, 0)) == VAR_DECL
           && TREE_OPERAND (base_a, 0) != TREE_OPERAND (base_b, 0))
          || (TREE_CODE (TREE_TYPE (TREE_OPERAND (base_a, 0))) == RECORD_TYPE 
              && TREE_CODE (TREE_TYPE (TREE_OPERAND (base_b, 0))) == RECORD_TYPE
              && TREE_OPERAND (base_a, 1) != TREE_OPERAND (base_b, 1))))
    {
      *differ_p = true;
      return true;
    }

  /* Compare a record/union access (b.c[i] or p->c[i]) and a pointer
     ((*q)[i]).  */
  if (record_ptr_differ_p (a, b) || record_ptr_differ_p (b, a))
    {
      *differ_p = true;
      return true;
    }

  /* Compare a record/union access (b.c[i] or p->c[i]) and an array access 
     (a[i]). In case of p->c[i] use alias analysis to verify that p is not
     pointing to a.  */
  if (record_array_differ_p (a, b) || record_array_differ_p (b, a))
    {
      *differ_p = true;
      return true;
    }

  /* Compare two record/union accesses (b.c[i] or p->c[i]).  */
  if (record_record_differ_p (a, b))
    {
      *differ_p = true;
      return true;
    }

  return false;
}

/* Function base_addr_differ_p.

   This is the simplest data dependence test: determines whether the
   data references DRA and DRB access the same array/region.  Returns
   false when the property is not computable at compile time.
   Otherwise return true, and DIFFER_P will record the result.

   The algorithm:   
   1. if (both DRA and DRB are represented as arrays)
          compare DRA.BASE_OBJECT and DRB.BASE_OBJECT
   2. else if (both DRA and DRB are represented as pointers)
          try to prove that DRA.FIRST_LOCATION == DRB.FIRST_LOCATION
   3. else if (DRA and DRB are represented differently or 2. fails)
          only try to prove that the bases are surely different
*/

static bool
base_addr_differ_p (struct data_reference *dra,
		    struct data_reference *drb,
		    bool *differ_p)
{
  tree addr_a = DR_BASE_ADDRESS (dra);
  tree addr_b = DR_BASE_ADDRESS (drb);
  tree type_a, type_b;
  tree decl_a, decl_b;
  bool aliased;

  if (!addr_a || !addr_b)
    return false;

  type_a = TREE_TYPE (addr_a);
  type_b = TREE_TYPE (addr_b);

  gcc_assert (POINTER_TYPE_P (type_a) &&  POINTER_TYPE_P (type_b));

  /* 1. if (both DRA and DRB are represented as arrays)
            compare DRA.BASE_OBJECT and DRB.BASE_OBJECT.  */
  if (DR_TYPE (dra) == ARRAY_REF_TYPE && DR_TYPE (drb) == ARRAY_REF_TYPE)
    return base_object_differ_p (dra, drb, differ_p);

  /* 2. else if (both DRA and DRB are represented as pointers)
	    try to prove that DRA.FIRST_LOCATION == DRB.FIRST_LOCATION.  */
  /* If base addresses are the same, we check the offsets, since the access of 
     the data-ref is described by {base addr + offset} and its access function,
     i.e., in order to decide whether the bases of data-refs are the same we 
     compare both base addresses and offsets.  */
  if (DR_TYPE (dra) == POINTER_REF_TYPE && DR_TYPE (drb) == POINTER_REF_TYPE
      && (addr_a == addr_b 
	  || (TREE_CODE (addr_a) == ADDR_EXPR && TREE_CODE (addr_b) == ADDR_EXPR
	      && TREE_OPERAND (addr_a, 0) == TREE_OPERAND (addr_b, 0))))
    {
      /* Compare offsets.  */
      tree offset_a = DR_OFFSET (dra); 
      tree offset_b = DR_OFFSET (drb);
      
      STRIP_NOPS (offset_a);
      STRIP_NOPS (offset_b);

      /* FORNOW: we only compare offsets that are MULT_EXPR, i.e., we don't handle
	 PLUS_EXPR.  */
      if (offset_a == offset_b
	  || (TREE_CODE (offset_a) == MULT_EXPR 
	      && TREE_CODE (offset_b) == MULT_EXPR
	      && TREE_OPERAND (offset_a, 0) == TREE_OPERAND (offset_b, 0)
	      && TREE_OPERAND (offset_a, 1) == TREE_OPERAND (offset_b, 1)))
	{
	  *differ_p = false;
	  return true;
	}
    }

  /*  3. else if (DRA and DRB are represented differently or 2. fails) 
              only try to prove that the bases are surely different.  */

  /* Apply alias analysis.  */
  if (may_alias_p (addr_a, addr_b, dra, drb, &aliased) && !aliased)
    {
      *differ_p = true;
      return true;
    }
  
  /* An instruction writing through a restricted pointer is "independent" of any 
     instruction reading or writing through a different restricted pointer, 
     in the same block/scope.  */
  else if (TYPE_RESTRICT (type_a)
	   &&  TYPE_RESTRICT (type_b) 
	   && (!DR_IS_READ (drb) || !DR_IS_READ (dra))
	   && TREE_CODE (DR_BASE_ADDRESS (dra)) == SSA_NAME
	   && (decl_a = SSA_NAME_VAR (DR_BASE_ADDRESS (dra)))
	   && TREE_CODE (decl_a) == PARM_DECL
	   && TREE_CODE (DECL_CONTEXT (decl_a)) == FUNCTION_DECL
	   && TREE_CODE (DR_BASE_ADDRESS (drb)) == SSA_NAME
	   && (decl_b = SSA_NAME_VAR (DR_BASE_ADDRESS (drb)))
	   && TREE_CODE (decl_b) == PARM_DECL
	   && TREE_CODE (DECL_CONTEXT (decl_b)) == FUNCTION_DECL
	   && DECL_CONTEXT (decl_a) == DECL_CONTEXT (decl_b)) 
    {
      *differ_p = true;
      return true;
    }

  return false;
}

/* Returns true iff A divides B.  */

static inline bool 
tree_fold_divides_p (tree a, tree b)
{
  gcc_assert (TREE_CODE (a) == INTEGER_CST);
  gcc_assert (TREE_CODE (b) == INTEGER_CST);
  return integer_zerop (int_const_binop (TRUNC_MOD_EXPR, b, a, 0));
}

/* Returns true iff A divides B.  */

static inline bool 
int_divides_p (int a, int b)
{
  return ((b % a) == 0);
}



/* Dump into FILE all the data references from DATAREFS.  */ 

void 
dump_data_references (FILE *file, VEC (data_reference_p, heap) *datarefs)
{
  unsigned int i;
  struct data_reference *dr;

  for (i = 0; VEC_iterate (data_reference_p, datarefs, i, dr); i++)
    dump_data_reference (file, dr);
}

/* Dump into FILE all the dependence relations from DDRS.  */ 

void 
dump_data_dependence_relations (FILE *file, 
				VEC (ddr_p, heap) *ddrs)
{
  unsigned int i;
  struct data_dependence_relation *ddr;

  for (i = 0; VEC_iterate (ddr_p, ddrs, i, ddr); i++)
    dump_data_dependence_relation (file, ddr);
}

/* Dump function for a DATA_REFERENCE structure.  */

void 
dump_data_reference (FILE *outf, 
		     struct data_reference *dr)
{
  unsigned int i;
  
  fprintf (outf, "(Data Ref: \n  stmt: ");
  print_generic_stmt (outf, DR_STMT (dr), 0);
  fprintf (outf, "  ref: ");
  print_generic_stmt (outf, DR_REF (dr), 0);
  fprintf (outf, "  base_object: ");
  print_generic_stmt (outf, DR_BASE_OBJECT (dr), 0);
  
  for (i = 0; i < DR_NUM_DIMENSIONS (dr); i++)
    {
      fprintf (outf, "  Access function %d: ", i);
      print_generic_stmt (outf, DR_ACCESS_FN (dr, i), 0);
    }
  fprintf (outf, ")\n");
}

/* Dumps the affine function described by FN to the file OUTF.  */

static void
dump_affine_function (FILE *outf, affine_fn fn)
{
  unsigned i;
  tree coef;

  print_generic_expr (outf, VEC_index (tree, fn, 0), TDF_SLIM);
  for (i = 1; VEC_iterate (tree, fn, i, coef); i++)
    {
      fprintf (outf, " + ");
      print_generic_expr (outf, coef, TDF_SLIM);
      fprintf (outf, " * x_%u", i);
    }
}

/* Dumps the conflict function CF to the file OUTF.  */

static void
dump_conflict_function (FILE *outf, conflict_function *cf)
{
  unsigned i;

  if (cf->n == NO_DEPENDENCE)
    fprintf (outf, "no dependence\n");
  else if (cf->n == NOT_KNOWN)
    fprintf (outf, "not known\n");
  else
    {
      for (i = 0; i < cf->n; i++)
	{
	  fprintf (outf, "[");
	  dump_affine_function (outf, cf->fns[i]);
	  fprintf (outf, "]\n");
	}
    }
}

/* Dump function for a SUBSCRIPT structure.  */

void 
dump_subscript (FILE *outf, struct subscript *subscript)
{
  conflict_function *cf = SUB_CONFLICTS_IN_A (subscript);

  fprintf (outf, "\n (subscript \n");
  fprintf (outf, "  iterations_that_access_an_element_twice_in_A: ");
  dump_conflict_function (outf, cf);
  if (CF_NONTRIVIAL_P (cf))
    {
      tree last_iteration = SUB_LAST_CONFLICT (subscript);
      fprintf (outf, "  last_conflict: ");
      print_generic_stmt (outf, last_iteration, 0);
    }
	  
  cf = SUB_CONFLICTS_IN_B (subscript);
  fprintf (outf, "  iterations_that_access_an_element_twice_in_B: ");
  dump_conflict_function (outf, cf);
  if (CF_NONTRIVIAL_P (cf))
    {
      tree last_iteration = SUB_LAST_CONFLICT (subscript);
      fprintf (outf, "  last_conflict: ");
      print_generic_stmt (outf, last_iteration, 0);
    }

  fprintf (outf, "  (Subscript distance: ");
  print_generic_stmt (outf, SUB_DISTANCE (subscript), 0);
  fprintf (outf, "  )\n");
  fprintf (outf, " )\n");
}

/* Print the classic direction vector DIRV to OUTF.  */

void
print_direction_vector (FILE *outf,
			lambda_vector dirv,
			int length)
{
  int eq;

  for (eq = 0; eq < length; eq++)
    {
      enum data_dependence_direction dir = dirv[eq];

      switch (dir)
	{
	case dir_positive:
	  fprintf (outf, "    +");
	  break;
	case dir_negative:
	  fprintf (outf, "    -");
	  break;
	case dir_equal:
	  fprintf (outf, "    =");
	  break;
	case dir_positive_or_equal:
	  fprintf (outf, "   +=");
	  break;
	case dir_positive_or_negative:
	  fprintf (outf, "   +-");
	  break;
	case dir_negative_or_equal:
	  fprintf (outf, "   -=");
	  break;
	case dir_star:
	  fprintf (outf, "    *");
	  break;
	default:
	  fprintf (outf, "indep");
	  break;
	}
    }
  fprintf (outf, "\n");
}

/* Print a vector of direction vectors.  */

void
print_dir_vectors (FILE *outf, VEC (lambda_vector, heap) *dir_vects,
		   int length)
{
  unsigned j;
  lambda_vector v;

  for (j = 0; VEC_iterate (lambda_vector, dir_vects, j, v); j++)
    print_direction_vector (outf, v, length);
}

/* Print a vector of distance vectors.  */

void
print_dist_vectors  (FILE *outf, VEC (lambda_vector, heap) *dist_vects,
		     int length)
{
  unsigned j;
  lambda_vector v;

  for (j = 0; VEC_iterate (lambda_vector, dist_vects, j, v); j++)
    print_lambda_vector (outf, v, length);
}

/* Debug version.  */

void 
debug_data_dependence_relation (struct data_dependence_relation *ddr)
{
  dump_data_dependence_relation (stderr, ddr);
}

/* Dump function for a DATA_DEPENDENCE_RELATION structure.  */

void 
dump_data_dependence_relation (FILE *outf, 
			       struct data_dependence_relation *ddr)
{
  struct data_reference *dra, *drb;

  dra = DDR_A (ddr);
  drb = DDR_B (ddr);
  fprintf (outf, "(Data Dep: \n");
  if (DDR_ARE_DEPENDENT (ddr) == chrec_dont_know)
    fprintf (outf, "    (don't know)\n");
  
  else if (DDR_ARE_DEPENDENT (ddr) == chrec_known)
    fprintf (outf, "    (no dependence)\n");
  
  else if (DDR_ARE_DEPENDENT (ddr) == NULL_TREE)
    {
      unsigned int i;
      struct loop *loopi;

      for (i = 0; i < DDR_NUM_SUBSCRIPTS (ddr); i++)
	{
	  fprintf (outf, "  access_fn_A: ");
	  print_generic_stmt (outf, DR_ACCESS_FN (dra, i), 0);
	  fprintf (outf, "  access_fn_B: ");
	  print_generic_stmt (outf, DR_ACCESS_FN (drb, i), 0);
	  dump_subscript (outf, DDR_SUBSCRIPT (ddr, i));
	}

      fprintf (outf, "  loop nest: (");
      for (i = 0; VEC_iterate (loop_p, DDR_LOOP_NEST (ddr), i, loopi); i++)
	fprintf (outf, "%d ", loopi->num);
      fprintf (outf, ")\n");

      for (i = 0; i < DDR_NUM_DIST_VECTS (ddr); i++)
	{
	  fprintf (outf, "  distance_vector: ");
	  print_lambda_vector (outf, DDR_DIST_VECT (ddr, i),
			       DDR_NB_LOOPS (ddr));
	}

      for (i = 0; i < DDR_NUM_DIR_VECTS (ddr); i++)
	{
	  fprintf (outf, "  direction_vector: ");
	  print_direction_vector (outf, DDR_DIR_VECT (ddr, i),
				  DDR_NB_LOOPS (ddr));
	}
    }

  fprintf (outf, ")\n");
}

/* Dump function for a DATA_DEPENDENCE_DIRECTION structure.  */

void
dump_data_dependence_direction (FILE *file, 
				enum data_dependence_direction dir)
{
  switch (dir)
    {
    case dir_positive: 
      fprintf (file, "+");
      break;
      
    case dir_negative:
      fprintf (file, "-");
      break;
      
    case dir_equal:
      fprintf (file, "=");
      break;
      
    case dir_positive_or_negative:
      fprintf (file, "+-");
      break;
      
    case dir_positive_or_equal: 
      fprintf (file, "+=");
      break;
      
    case dir_negative_or_equal: 
      fprintf (file, "-=");
      break;
      
    case dir_star: 
      fprintf (file, "*"); 
      break;
      
    default: 
      break;
    }
}

/* Dumps the distance and direction vectors in FILE.  DDRS contains
   the dependence relations, and VECT_SIZE is the size of the
   dependence vectors, or in other words the number of loops in the
   considered nest.  */

void 
dump_dist_dir_vectors (FILE *file, VEC (ddr_p, heap) *ddrs)
{
  unsigned int i, j;
  struct data_dependence_relation *ddr;
  lambda_vector v;

  for (i = 0; VEC_iterate (ddr_p, ddrs, i, ddr); i++)
    if (DDR_ARE_DEPENDENT (ddr) == NULL_TREE && DDR_AFFINE_P (ddr))
      {
	for (j = 0; VEC_iterate (lambda_vector, DDR_DIST_VECTS (ddr), j, v); j++)
	  {
	    fprintf (file, "DISTANCE_V (");
	    print_lambda_vector (file, v, DDR_NB_LOOPS (ddr));
	    fprintf (file, ")\n");
	  }

	for (j = 0; VEC_iterate (lambda_vector, DDR_DIR_VECTS (ddr), j, v); j++)
	  {
	    fprintf (file, "DIRECTION_V (");
	    print_direction_vector (file, v, DDR_NB_LOOPS (ddr));
	    fprintf (file, ")\n");
	  }
      }

  fprintf (file, "\n\n");
}

/* Dumps the data dependence relations DDRS in FILE.  */

void 
dump_ddrs (FILE *file, VEC (ddr_p, heap) *ddrs)
{
  unsigned int i;
  struct data_dependence_relation *ddr;

  for (i = 0; VEC_iterate (ddr_p, ddrs, i, ddr); i++)
    dump_data_dependence_relation (file, ddr);

  fprintf (file, "\n\n");
}



/* Given an ARRAY_REF node REF, records its access functions.
   Example: given A[i][3], record in ACCESS_FNS the opnd1 function,
   i.e. the constant "3", then recursively call the function on opnd0,
   i.e. the ARRAY_REF "A[i]".  
   The function returns the base name: "A".  */

static tree
analyze_array_indexes (struct loop *loop,
		       VEC(tree,heap) **access_fns, 
		       tree ref, tree stmt)
{
  tree opnd0, opnd1;
  tree access_fn;

  opnd0 = TREE_OPERAND (ref, 0);
  opnd1 = TREE_OPERAND (ref, 1);

  /* The detection of the evolution function for this data access is
     postponed until the dependence test.  This lazy strategy avoids
     the computation of access functions that are of no interest for
     the optimizers.  */
  access_fn = instantiate_parameters
    (loop, analyze_scalar_evolution (loop, opnd1));

  VEC_safe_push (tree, heap, *access_fns, access_fn);
  
  /* Recursively record other array access functions.  */
  if (TREE_CODE (opnd0) == ARRAY_REF)
    return analyze_array_indexes (loop, access_fns, opnd0, stmt);

  /* Return the base name of the data access.  */
  else
    return opnd0;
}

/* For a data reference REF contained in the statement STMT, initialize
   a DATA_REFERENCE structure, and return it.  IS_READ flag has to be
   set to true when REF is in the right hand side of an
   assignment.  */

struct data_reference *
analyze_array (tree stmt, tree ref, bool is_read)
{
  struct data_reference *res;
  VEC(tree,heap) *acc_fns;

  if (dump_file && (dump_flags & TDF_DETAILS))
    {
      fprintf (dump_file, "(analyze_array \n");
      fprintf (dump_file, "  (ref = ");
      print_generic_stmt (dump_file, ref, 0);
      fprintf (dump_file, ")\n");
    }

  res = XNEW (struct data_reference);

  DR_STMT (res) = stmt;
  DR_REF (res) = ref;
  acc_fns = VEC_alloc (tree, heap, 3);
  DR_BASE_OBJECT (res) = analyze_array_indexes
    (loop_containing_stmt (stmt), &acc_fns, ref, stmt);
  DR_TYPE (res) = ARRAY_REF_TYPE;
  DR_SET_ACCESS_FNS (res, acc_fns);
  DR_IS_READ (res) = is_read;
  DR_BASE_ADDRESS (res) = NULL_TREE;
  DR_OFFSET (res) = NULL_TREE;
  DR_INIT (res) = NULL_TREE;
  DR_STEP (res) = NULL_TREE;
  DR_OFFSET_MISALIGNMENT (res) = NULL_TREE;
  DR_MEMTAG (res) = NULL_TREE;
  DR_PTR_INFO (res) = NULL;

  if (dump_file && (dump_flags & TDF_DETAILS))
    fprintf (dump_file, ")\n");

  return res;
}

/* Analyze an indirect memory reference, REF, that comes from STMT.
   IS_READ is true if this is an indirect load, and false if it is
   an indirect store.
   Return a new data reference structure representing the indirect_ref, or
   NULL if we cannot describe the access function.  */

static struct data_reference *
analyze_indirect_ref (tree stmt, tree ref, bool is_read)
{
  struct loop *loop = loop_containing_stmt (stmt);
  tree ptr_ref = TREE_OPERAND (ref, 0);
  tree access_fn = analyze_scalar_evolution (loop, ptr_ref);
  tree init = initial_condition_in_loop_num (access_fn, loop->num);
  tree base_address = NULL_TREE, evolution, step = NULL_TREE;
  struct ptr_info_def *ptr_info = NULL;

  if (TREE_CODE (ptr_ref) == SSA_NAME)
    ptr_info = SSA_NAME_PTR_INFO (ptr_ref);

  STRIP_NOPS (init);
  if (access_fn == chrec_dont_know || !init || init == chrec_dont_know)
    {
      if (dump_file && (dump_flags & TDF_DETAILS))
	{
	  fprintf (dump_file, "\nBad access function of ptr: ");
	  print_generic_expr (dump_file, ref, TDF_SLIM);
	  fprintf (dump_file, "\n");
	}
      return NULL;
    }

  if (dump_file && (dump_flags & TDF_DETAILS))
    {
      fprintf (dump_file, "\nAccess function of ptr: ");
      print_generic_expr (dump_file, access_fn, TDF_SLIM);
      fprintf (dump_file, "\n");
    }

  if (!expr_invariant_in_loop_p (loop, init))
    {
    if (dump_file && (dump_flags & TDF_DETAILS))
	fprintf (dump_file, "\ninitial condition is not loop invariant.\n");	
    }
  else
    {
      base_address = init;
      evolution = evolution_part_in_loop_num (access_fn, loop->num);
      if (evolution != chrec_dont_know)
	{       
	  if (!evolution)
	    step = ssize_int (0);
	  else  
	    {
	      if (TREE_CODE (evolution) == INTEGER_CST)
		step = fold_convert (ssizetype, evolution);
	      else
		if (dump_file && (dump_flags & TDF_DETAILS))
		  fprintf (dump_file, "\nnon constant step for ptr access.\n");	
	    }
	}
      else
	if (dump_file && (dump_flags & TDF_DETAILS))
	  fprintf (dump_file, "\nunknown evolution of ptr.\n");	
    }
  return init_data_ref (stmt, ref, NULL_TREE, access_fn, is_read, base_address, 
			NULL_TREE, step, NULL_TREE, NULL_TREE, 
			ptr_info, POINTER_REF_TYPE);
}

/* For a data reference REF contained in the statement STMT, initialize
   a DATA_REFERENCE structure, and return it.  */

struct data_reference *
init_data_ref (tree stmt, 
	       tree ref,
	       tree base,
	       tree access_fn,
	       bool is_read,
	       tree base_address,
	       tree init_offset,
	       tree step,
	       tree misalign,
	       tree memtag,
               struct ptr_info_def *ptr_info,
	       enum data_ref_type type)
{
  struct data_reference *res;
  VEC(tree,heap) *acc_fns;

  if (dump_file && (dump_flags & TDF_DETAILS))
    {
      fprintf (dump_file, "(init_data_ref \n");
      fprintf (dump_file, "  (ref = ");
      print_generic_stmt (dump_file, ref, 0);
      fprintf (dump_file, ")\n");
    }

  res = XNEW (struct data_reference);

  DR_STMT (res) = stmt;
  DR_REF (res) = ref;
  DR_BASE_OBJECT (res) = base;
  DR_TYPE (res) = type;
  acc_fns = VEC_alloc (tree, heap, 3);
  DR_SET_ACCESS_FNS (res, acc_fns);
  VEC_quick_push (tree, DR_ACCESS_FNS (res), access_fn);
  DR_IS_READ (res) = is_read;
  DR_BASE_ADDRESS (res) = base_address;
  DR_OFFSET (res) = init_offset;
  DR_INIT (res) = NULL_TREE;
  DR_STEP (res) = step;
  DR_OFFSET_MISALIGNMENT (res) = misalign;
  DR_MEMTAG (res) = memtag;
  DR_PTR_INFO (res) = ptr_info;

  if (dump_file && (dump_flags & TDF_DETAILS))
    fprintf (dump_file, ")\n");

  return res;
}

/* Function strip_conversions

   Strip conversions that don't narrow the mode.  */

static tree 
strip_conversion (tree expr)
{
  tree to, ti, oprnd0;
  
  while (TREE_CODE (expr) == NOP_EXPR || TREE_CODE (expr) == CONVERT_EXPR)
    {
      to = TREE_TYPE (expr);
      oprnd0 = TREE_OPERAND (expr, 0);
      ti = TREE_TYPE (oprnd0);
 
      if (!INTEGRAL_TYPE_P (to) || !INTEGRAL_TYPE_P (ti))
	return NULL_TREE;
      if (GET_MODE_SIZE (TYPE_MODE (to)) < GET_MODE_SIZE (TYPE_MODE (ti)))
	return NULL_TREE;
      
      expr = oprnd0;
    }
  return expr; 
}


/* Function analyze_offset_expr

   Given an offset expression EXPR received from get_inner_reference, analyze
   it and create an expression for INITIAL_OFFSET by substituting the variables 
   of EXPR with initial_condition of the corresponding access_fn in the loop. 
   E.g., 
      for i
         for (j = 3; j < N; j++)
            a[j].b[i][j] = 0;
	 
   For a[j].b[i][j], EXPR will be 'i * C_i + j * C_j + C'. 'i' cannot be 
   substituted, since its access_fn in the inner loop is i. 'j' will be 
   substituted with 3. An INITIAL_OFFSET will be 'i * C_i + C`', where
   C` =  3 * C_j + C.

   Compute MISALIGN (the misalignment of the data reference initial access from
   its base). Misalignment can be calculated only if all the variables can be 
   substituted with constants, otherwise, we record maximum possible alignment
   in ALIGNED_TO. In the above example, since 'i' cannot be substituted, MISALIGN 
   will be NULL_TREE, and the biggest divider of C_i (a power of 2) will be 
   recorded in ALIGNED_TO.

   STEP is an evolution of the data reference in this loop in bytes.
   In the above example, STEP is C_j.

   Return FALSE, if the analysis fails, e.g., there is no access_fn for a 
   variable. In this case, all the outputs (INITIAL_OFFSET, MISALIGN, ALIGNED_TO
   and STEP) are NULL_TREEs. Otherwise, return TRUE.

*/

static bool
analyze_offset_expr (tree expr, 
		     struct loop *loop, 
		     tree *initial_offset,
		     tree *misalign,
		     tree *aligned_to,
		     tree *step)
{
  tree oprnd0;
  tree oprnd1;
  tree left_offset = ssize_int (0);
  tree right_offset = ssize_int (0);
  tree left_misalign = ssize_int (0);
  tree right_misalign = ssize_int (0);
  tree left_step = ssize_int (0);
  tree right_step = ssize_int (0);
  enum tree_code code;
  tree init, evolution;
  tree left_aligned_to = NULL_TREE, right_aligned_to = NULL_TREE;

  *step = NULL_TREE;
  *misalign = NULL_TREE;
  *aligned_to = NULL_TREE;  
  *initial_offset = NULL_TREE;

  /* Strip conversions that don't narrow the mode.  */
  expr = strip_conversion (expr);
  if (!expr)
    return false;

  /* Stop conditions:
     1. Constant.  */
  if (TREE_CODE (expr) == INTEGER_CST)
    {
      *initial_offset = fold_convert (ssizetype, expr);
      *misalign = fold_convert (ssizetype, expr);      
      *step = ssize_int (0);
      return true;
    }

  /* 2. Variable. Try to substitute with initial_condition of the corresponding
     access_fn in the current loop.  */
  if (SSA_VAR_P (expr))
    {
      tree access_fn = analyze_scalar_evolution (loop, expr);

      if (access_fn == chrec_dont_know)
	/* No access_fn.  */
	return false;

      init = initial_condition_in_loop_num (access_fn, loop->num);
      if (!expr_invariant_in_loop_p (loop, init))
	/* Not enough information: may be not loop invariant.  
	   E.g., for a[b[i]], we get a[D], where D=b[i]. EXPR is D, its 
	   initial_condition is D, but it depends on i - loop's induction
	   variable.  */	  
	return false;

      evolution = evolution_part_in_loop_num (access_fn, loop->num);
      if (evolution && TREE_CODE (evolution) != INTEGER_CST)
	/* Evolution is not constant.  */
	return false;

      if (TREE_CODE (init) == INTEGER_CST)
	*misalign = fold_convert (ssizetype, init);
      else
	/* Not constant, misalignment cannot be calculated.  */
	*misalign = NULL_TREE;

      *initial_offset = fold_convert (ssizetype, init); 

      *step = evolution ? fold_convert (ssizetype, evolution) : ssize_int (0);
      return true;      
    }

  /* Recursive computation.  */
  if (!BINARY_CLASS_P (expr))
    {
      /* We expect to get binary expressions (PLUS/MINUS and MULT).  */
      if (dump_file && (dump_flags & TDF_DETAILS))
        {
	  fprintf (dump_file, "\nNot binary expression ");
          print_generic_expr (dump_file, expr, TDF_SLIM);
	  fprintf (dump_file, "\n");
	}
      return false;
    }
  oprnd0 = TREE_OPERAND (expr, 0);
  oprnd1 = TREE_OPERAND (expr, 1);

  if (!analyze_offset_expr (oprnd0, loop, &left_offset, &left_misalign, 
			    &left_aligned_to, &left_step)
      || !analyze_offset_expr (oprnd1, loop, &right_offset, &right_misalign, 
			       &right_aligned_to, &right_step))
    return false;

  /* The type of the operation: plus, minus or mult.  */
  code = TREE_CODE (expr);
  switch (code)
    {
    case MULT_EXPR:
      if (TREE_CODE (right_offset) != INTEGER_CST)
	/* RIGHT_OFFSET can be not constant. For example, for arrays of variable 
	   sized types. 
	   FORNOW: We don't support such cases.  */
	return false;

      /* Strip conversions that don't narrow the mode.  */
      left_offset = strip_conversion (left_offset);      
      if (!left_offset)
	return false;      
      /* Misalignment computation.  */
      if (SSA_VAR_P (left_offset))
	{
	  /* If the left side contains variables that can't be substituted with 
	     constants, the misalignment is unknown. However, if the right side 
	     is a multiple of some alignment, we know that the expression is
	     aligned to it. Therefore, we record such maximum possible value.
	   */
	  *misalign = NULL_TREE;
	  *aligned_to = ssize_int (highest_pow2_factor (right_offset));
	}
      else 
	{
	  /* The left operand was successfully substituted with constant.  */	  
	  if (left_misalign)
	    {
	      /* In case of EXPR '(i * C1 + j) * C2', LEFT_MISALIGN is 
		 NULL_TREE.  */
	      *misalign  = size_binop (code, left_misalign, right_misalign);
	      if (left_aligned_to && right_aligned_to)
		*aligned_to = size_binop (MIN_EXPR, left_aligned_to, 
					  right_aligned_to);
	      else 
		*aligned_to = left_aligned_to ? 
		  left_aligned_to : right_aligned_to;
	    }
	  else
	    *misalign = NULL_TREE; 
	}

      /* Step calculation.  */
      /* Multiply the step by the right operand.  */
      *step  = size_binop (MULT_EXPR, left_step, right_offset);
      break;
   
    case PLUS_EXPR:
    case MINUS_EXPR:
      /* Combine the recursive calculations for step and misalignment.  */
      *step = size_binop (code, left_step, right_step);

      /* Unknown alignment.  */
      if ((!left_misalign && !left_aligned_to)
	  || (!right_misalign && !right_aligned_to))
	{
	  *misalign = NULL_TREE;
	  *aligned_to = NULL_TREE;
	  break;
	}

      if (left_misalign && right_misalign)
	*misalign = size_binop (code, left_misalign, right_misalign);
      else
	*misalign = left_misalign ? left_misalign : right_misalign;

      if (left_aligned_to && right_aligned_to)
	*aligned_to = size_binop (MIN_EXPR, left_aligned_to, right_aligned_to);
      else 
	*aligned_to = left_aligned_to ? left_aligned_to : right_aligned_to;

      break;

    default:
      gcc_unreachable ();
    }

  /* Compute offset.  */
  *initial_offset = fold_convert (ssizetype, 
				  fold_build2 (code, TREE_TYPE (left_offset), 
					       left_offset, 
					       right_offset));
  return true;
}

/* Function address_analysis

   Return the BASE of the address expression EXPR.
   Also compute the OFFSET from BASE, MISALIGN and STEP.

   Input:
   EXPR - the address expression that is being analyzed
   STMT - the statement that contains EXPR or its original memory reference
   IS_READ - TRUE if STMT reads from EXPR, FALSE if writes to EXPR
   DR - data_reference struct for the original memory reference

   Output:
   BASE (returned value) - the base of the data reference EXPR.
   INITIAL_OFFSET - initial offset of EXPR from BASE (an expression)
   MISALIGN - offset of EXPR from BASE in bytes (a constant) or NULL_TREE if the
              computation is impossible 
   ALIGNED_TO - maximum alignment of EXPR or NULL_TREE if MISALIGN can be 
                calculated (doesn't depend on variables)
   STEP - evolution of EXPR in the loop
 
   If something unexpected is encountered (an unsupported form of data-ref),
   then NULL_TREE is returned.  
 */

static tree
address_analysis (tree expr, tree stmt, bool is_read, struct data_reference *dr, 
		  tree *offset, tree *misalign, tree *aligned_to, tree *step)
{
  tree oprnd0, oprnd1, base_address, offset_expr, base_addr0, base_addr1;
  tree address_offset = ssize_int (0), address_misalign = ssize_int (0);
  tree dummy, address_aligned_to = NULL_TREE;
  struct ptr_info_def *dummy1;
  subvar_t dummy2;

  switch (TREE_CODE (expr))
    {
    case PLUS_EXPR:
    case MINUS_EXPR:
      /* EXPR is of form {base +/- offset} (or {offset +/- base}).  */
      oprnd0 = TREE_OPERAND (expr, 0);
      oprnd1 = TREE_OPERAND (expr, 1);

      STRIP_NOPS (oprnd0);
      STRIP_NOPS (oprnd1);
      
      /* Recursively try to find the base of the address contained in EXPR.
	 For offset, the returned base will be NULL.  */
      base_addr0 = address_analysis (oprnd0, stmt, is_read, dr, &address_offset, 
				     &address_misalign, &address_aligned_to, 
				     step);

      base_addr1 = address_analysis (oprnd1, stmt, is_read,  dr, &address_offset, 
				     &address_misalign, &address_aligned_to, 
				     step);

      /* We support cases where only one of the operands contains an 
	 address.  */
      if ((base_addr0 && base_addr1) || (!base_addr0 && !base_addr1))
	{
	  if (dump_file && (dump_flags & TDF_DETAILS))
	    {
	      fprintf (dump_file, 
		    "\neither more than one address or no addresses in expr ");
	      print_generic_expr (dump_file, expr, TDF_SLIM);
	      fprintf (dump_file, "\n");
	    }	
	  return NULL_TREE;
	}

      /* To revert STRIP_NOPS.  */
      oprnd0 = TREE_OPERAND (expr, 0);
      oprnd1 = TREE_OPERAND (expr, 1);
      
      offset_expr = base_addr0 ? 
	fold_convert (ssizetype, oprnd1) : fold_convert (ssizetype, oprnd0);

      /* EXPR is of form {base +/- offset} (or {offset +/- base}). If offset is 
	 a number, we can add it to the misalignment value calculated for base,
	 otherwise, misalignment is NULL.  */
      if (TREE_CODE (offset_expr) == INTEGER_CST && address_misalign)
	{
	  *misalign = size_binop (TREE_CODE (expr), address_misalign, 
				  offset_expr);
	  *aligned_to = address_aligned_to;
	}
      else
	{
	  *misalign = NULL_TREE;
	  *aligned_to = NULL_TREE;
	}

      /* Combine offset (from EXPR {base + offset}) with the offset calculated
	 for base.  */
      *offset = size_binop (TREE_CODE (expr), address_offset, offset_expr);
      return base_addr0 ? base_addr0 : base_addr1;

    case ADDR_EXPR:
      base_address = object_analysis (TREE_OPERAND (expr, 0), stmt, is_read, 
				      &dr, offset, misalign, aligned_to, step, 
				      &dummy, &dummy1, &dummy2);
      return base_address;

    case SSA_NAME:
      if (!POINTER_TYPE_P (TREE_TYPE (expr)))
	{
	  if (dump_file && (dump_flags & TDF_DETAILS))
	    {
	      fprintf (dump_file, "\nnot pointer SSA_NAME ");
	      print_generic_expr (dump_file, expr, TDF_SLIM);
	      fprintf (dump_file, "\n");
	    }	
	  return NULL_TREE;
	}
      *aligned_to = ssize_int (TYPE_ALIGN_UNIT (TREE_TYPE (TREE_TYPE (expr))));
      *misalign = ssize_int (0);
      *offset = ssize_int (0);
      *step = ssize_int (0);
      return expr;
      
    default:
      return NULL_TREE;
    }
}


/* Function object_analysis

   Create a data-reference structure DR for MEMREF.
   Return the BASE of the data reference MEMREF if the analysis is possible.
   Also compute the INITIAL_OFFSET from BASE, MISALIGN and STEP.
   E.g., for EXPR a.b[i] + 4B, BASE is a, and OFFSET is the overall offset  
   'a.b[i] + 4B' from a (can be an expression), MISALIGN is an OFFSET 
   instantiated with initial_conditions of access_functions of variables, 
   and STEP is the evolution of the DR_REF in this loop.
   
   Function get_inner_reference is used for the above in case of ARRAY_REF and
   COMPONENT_REF.

   The structure of the function is as follows:
   Part 1:
   Case 1. For handled_component_p refs 
          1.1 build data-reference structure for MEMREF
          1.2 call get_inner_reference
            1.2.1 analyze offset expr received from get_inner_reference
          (fall through with BASE)
   Case 2. For declarations 
          2.1 set MEMTAG
   Case 3. For INDIRECT_REFs 
          3.1 build data-reference structure for MEMREF
	  3.2 analyze evolution and initial condition of MEMREF
	  3.3 set data-reference structure for MEMREF
          3.4 call address_analysis to analyze INIT of the access function
	  3.5 extract memory tag

   Part 2:
   Combine the results of object and address analysis to calculate 
   INITIAL_OFFSET, STEP and misalignment info.   

   Input:
   MEMREF - the memory reference that is being analyzed
   STMT - the statement that contains MEMREF
   IS_READ - TRUE if STMT reads from MEMREF, FALSE if writes to MEMREF
   
   Output:
   BASE_ADDRESS (returned value) - the base address of the data reference MEMREF
                                   E.g, if MEMREF is a.b[k].c[i][j] the returned
			           base is &a.
   DR - data_reference struct for MEMREF
   INITIAL_OFFSET - initial offset of MEMREF from BASE (an expression)
   MISALIGN - offset of MEMREF from BASE in bytes (a constant) modulo alignment of 
              ALIGNMENT or NULL_TREE if the computation is impossible
   ALIGNED_TO - maximum alignment of EXPR or NULL_TREE if MISALIGN can be 
                calculated (doesn't depend on variables)
   STEP - evolution of the DR_REF in the loop
   MEMTAG - memory tag for aliasing purposes
   PTR_INFO - NULL or points-to aliasing info from a pointer SSA_NAME
   SUBVARS - Sub-variables of the variable

   If the analysis of MEMREF evolution in the loop fails, NULL_TREE is returned, 
   but DR can be created anyway.
   
*/
 
static tree
object_analysis (tree memref, tree stmt, bool is_read, 
		 struct data_reference **dr, tree *offset, tree *misalign, 
		 tree *aligned_to, tree *step, tree *memtag,
		 struct ptr_info_def **ptr_info, subvar_t *subvars)
{
  tree base = NULL_TREE, base_address = NULL_TREE;
  tree object_offset = ssize_int (0), object_misalign = ssize_int (0);
  tree object_step = ssize_int (0), address_step = ssize_int (0);
  tree address_offset = ssize_int (0), address_misalign = ssize_int (0);
  HOST_WIDE_INT pbitsize, pbitpos;
  tree poffset, bit_pos_in_bytes;
  enum machine_mode pmode;
  int punsignedp, pvolatilep;
  tree ptr_step = ssize_int (0), ptr_init = NULL_TREE;
  struct loop *loop = loop_containing_stmt (stmt);
  struct data_reference *ptr_dr = NULL;
  tree object_aligned_to = NULL_TREE, address_aligned_to = NULL_TREE;
  tree comp_ref = NULL_TREE;

 *ptr_info = NULL;

  /* Part 1:  */
  /* Case 1. handled_component_p refs.  */
  if (handled_component_p (memref))
    {
      /* 1.1 build data-reference structure for MEMREF.  */
      if (!(*dr))
	{ 
	  if (TREE_CODE (memref) == ARRAY_REF)
	    *dr = analyze_array (stmt, memref, is_read);	  
	  else if (TREE_CODE (memref) == COMPONENT_REF)
	    comp_ref = memref;
	  else  
	    {
	      if (dump_file && (dump_flags & TDF_DETAILS))
		{
		  fprintf (dump_file, "\ndata-ref of unsupported type ");
		  print_generic_expr (dump_file, memref, TDF_SLIM);
		  fprintf (dump_file, "\n");
		}
	      return NULL_TREE;
	    }
	}

      /* 1.2 call get_inner_reference.  */
      /* Find the base and the offset from it.  */
      base = get_inner_reference (memref, &pbitsize, &pbitpos, &poffset,
				  &pmode, &punsignedp, &pvolatilep, false);
      if (!base)
	{
	  if (dump_file && (dump_flags & TDF_DETAILS))
	    {
	      fprintf (dump_file, "\nfailed to get inner ref for ");
	      print_generic_expr (dump_file, memref, TDF_SLIM);
	      fprintf (dump_file, "\n");
	    }	  
	  return NULL_TREE;
	}

      /* 1.2.1 analyze offset expr received from get_inner_reference.  */
      if (poffset 
	  && !analyze_offset_expr (poffset, loop, &object_offset, 
				   &object_misalign, &object_aligned_to,
				   &object_step))
	{
	  if (dump_file && (dump_flags & TDF_DETAILS))
	    {
	      fprintf (dump_file, "\nfailed to compute offset or step for ");
	      print_generic_expr (dump_file, memref, TDF_SLIM);
	      fprintf (dump_file, "\n");
	    }
	  return NULL_TREE;
	}

      /* Add bit position to OFFSET and MISALIGN.  */

      bit_pos_in_bytes = ssize_int (pbitpos/BITS_PER_UNIT);
      /* Check that there is no remainder in bits.  */
      if (pbitpos%BITS_PER_UNIT)
	{
	  if (dump_file && (dump_flags & TDF_DETAILS))
	    fprintf (dump_file, "\nbit offset alignment.\n");
	  return NULL_TREE;
	}
      object_offset = size_binop (PLUS_EXPR, bit_pos_in_bytes, object_offset);     
      if (object_misalign) 
	object_misalign = size_binop (PLUS_EXPR, object_misalign, 
				      bit_pos_in_bytes); 
      
      memref = base; /* To continue analysis of BASE.  */
      /* fall through  */
    }
  
  /*  Part 1: Case 2. Declarations.  */ 
  if (DECL_P (memref))
    {
      /* We expect to get a decl only if we already have a DR, or with 
	 COMPONENT_REFs of type 'a[i].b'.  */
      if (!(*dr))
	{
	  if (comp_ref && TREE_CODE (TREE_OPERAND (comp_ref, 0)) == ARRAY_REF)
	    {
	      *dr = analyze_array (stmt, TREE_OPERAND (comp_ref, 0), is_read);	      	      
	      if (DR_NUM_DIMENSIONS (*dr) != 1)
		{
		  if (dump_file && (dump_flags & TDF_DETAILS))
		    {
		      fprintf (dump_file, "\n multidimensional component ref ");
		      print_generic_expr (dump_file, comp_ref, TDF_SLIM);
		      fprintf (dump_file, "\n");
		    }
		  return NULL_TREE;
		}
	    }
	  else 
	    {
	      if (dump_file && (dump_flags & TDF_DETAILS))
		{
		  fprintf (dump_file, "\nunhandled decl ");
		  print_generic_expr (dump_file, memref, TDF_SLIM);
		  fprintf (dump_file, "\n");
		}
	      return NULL_TREE;
	    }
	}

      /* TODO: if during the analysis of INDIRECT_REF we get to an object, put 
	 the object in BASE_OBJECT field if we can prove that this is O.K., 
	 i.e., the data-ref access is bounded by the bounds of the BASE_OBJECT.
	 (e.g., if the object is an array base 'a', where 'a[N]', we must prove
	 that every access with 'p' (the original INDIRECT_REF based on '&a')
	 in the loop is within the array boundaries - from a[0] to a[N-1]).
	 Otherwise, our alias analysis can be incorrect.
	 Even if an access function based on BASE_OBJECT can't be build, update
	 BASE_OBJECT field to enable us to prove that two data-refs are 
	 different (without access function, distance analysis is impossible).
      */
     if (SSA_VAR_P (memref) && var_can_have_subvars (memref))	
	*subvars = get_subvars_for_var (memref);
      base_address = build_fold_addr_expr (memref);
      /* 2.1 set MEMTAG.  */
      *memtag = memref;
    }

  /* Part 1:  Case 3. INDIRECT_REFs.  */
  else if (TREE_CODE (memref) == INDIRECT_REF)
    {
      tree ptr_ref = TREE_OPERAND (memref, 0);
      if (TREE_CODE (ptr_ref) == SSA_NAME)
        *ptr_info = SSA_NAME_PTR_INFO (ptr_ref);

      /* 3.1 build data-reference structure for MEMREF.  */
      ptr_dr = analyze_indirect_ref (stmt, memref, is_read);
      if (!ptr_dr)
	{
	  if (dump_file && (dump_flags & TDF_DETAILS))
	    {
	      fprintf (dump_file, "\nfailed to create dr for ");
	      print_generic_expr (dump_file, memref, TDF_SLIM);
	      fprintf (dump_file, "\n");
	    }	
	  return NULL_TREE;      
	}

      /* 3.2 analyze evolution and initial condition of MEMREF.  */
      ptr_step = DR_STEP (ptr_dr);
      ptr_init = DR_BASE_ADDRESS (ptr_dr);
      if (!ptr_init || !ptr_step || !POINTER_TYPE_P (TREE_TYPE (ptr_init)))
	{
	  *dr = (*dr) ? *dr : ptr_dr;
	  if (dump_file && (dump_flags & TDF_DETAILS))
	    {
	      fprintf (dump_file, "\nbad pointer access ");
	      print_generic_expr (dump_file, memref, TDF_SLIM);
	      fprintf (dump_file, "\n");
	    }
	  return NULL_TREE;
	}

      if (integer_zerop (ptr_step) && !(*dr))
	{
	  if (dump_file && (dump_flags & TDF_DETAILS)) 
	    fprintf (dump_file, "\nptr is loop invariant.\n");	
	  *dr = ptr_dr;
	  return NULL_TREE;
	
	  /* If there exists DR for MEMREF, we are analyzing the base of
	     handled component (PTR_INIT), which not necessary has evolution in 
	     the loop.  */
	}
      object_step = size_binop (PLUS_EXPR, object_step, ptr_step);

      /* 3.3 set data-reference structure for MEMREF.  */
      if (!*dr)
        *dr = ptr_dr;

      /* 3.4 call address_analysis to analyze INIT of the access 
	 function.  */
      base_address = address_analysis (ptr_init, stmt, is_read, *dr, 
				       &address_offset, &address_misalign, 
				       &address_aligned_to, &address_step);
      if (!base_address)
	{
	  if (dump_file && (dump_flags & TDF_DETAILS))
	    {
	      fprintf (dump_file, "\nfailed to analyze address ");
	      print_generic_expr (dump_file, ptr_init, TDF_SLIM);
	      fprintf (dump_file, "\n");
	    }
	  return NULL_TREE;
	}

      /* 3.5 extract memory tag.  */
      switch (TREE_CODE (base_address))
	{
	case SSA_NAME:
	  *memtag = symbol_mem_tag (SSA_NAME_VAR (base_address));
	  if (!(*memtag) && TREE_CODE (TREE_OPERAND (memref, 0)) == SSA_NAME)
	    *memtag = symbol_mem_tag (SSA_NAME_VAR (TREE_OPERAND (memref, 0)));
	  break;
	case ADDR_EXPR:
	  *memtag = TREE_OPERAND (base_address, 0);
	  break;
	default:
	  if (dump_file && (dump_flags & TDF_DETAILS))
	    {
	      fprintf (dump_file, "\nno memtag for "); 
	      print_generic_expr (dump_file, memref, TDF_SLIM);
	      fprintf (dump_file, "\n");
	    }
	  *memtag = NULL_TREE;
	  break;
	}
    }      
    
  if (!base_address)
    {
      /* MEMREF cannot be analyzed.  */
      if (dump_file && (dump_flags & TDF_DETAILS))
	{
	  fprintf (dump_file, "\ndata-ref of unsupported type ");
	  print_generic_expr (dump_file, memref, TDF_SLIM);
	  fprintf (dump_file, "\n");
	}
      return NULL_TREE;
    }

  if (comp_ref)
    DR_REF (*dr) = comp_ref;

  if (SSA_VAR_P (*memtag) && var_can_have_subvars (*memtag))
    *subvars = get_subvars_for_var (*memtag);
	
  /* Part 2: Combine the results of object and address analysis to calculate 
     INITIAL_OFFSET, STEP and misalignment info.  */
  *offset = size_binop (PLUS_EXPR, object_offset, address_offset);

  if ((!object_misalign && !object_aligned_to)
      || (!address_misalign && !address_aligned_to))
    {
      *misalign = NULL_TREE;
      *aligned_to = NULL_TREE;
    }  
  else 
    {
      if (object_misalign && address_misalign)
	*misalign = size_binop (PLUS_EXPR, object_misalign, address_misalign);
      else
	*misalign = object_misalign ? object_misalign : address_misalign;
      if (object_aligned_to && address_aligned_to)
	*aligned_to = size_binop (MIN_EXPR, object_aligned_to, 
				  address_aligned_to);
      else
	*aligned_to = object_aligned_to ? 
	  object_aligned_to : address_aligned_to; 
    }
  *step = size_binop (PLUS_EXPR, object_step, address_step); 

  return base_address;
}

/* Function analyze_offset.
   
   Extract INVARIANT and CONSTANT parts from OFFSET. 

*/
static void 
analyze_offset (tree offset, tree *invariant, tree *constant)
{
  tree op0, op1, constant_0, constant_1, invariant_0, invariant_1;
  enum tree_code code = TREE_CODE (offset);

  *invariant = NULL_TREE;
  *constant = NULL_TREE;

  /* Not PLUS/MINUS expression - recursion stop condition.  */
  if (code != PLUS_EXPR && code != MINUS_EXPR)
    {
      if (TREE_CODE (offset) == INTEGER_CST)
	*constant = offset;
      else
	*invariant = offset;
      return;
    }

  op0 = TREE_OPERAND (offset, 0);
  op1 = TREE_OPERAND (offset, 1);

  /* Recursive call with the operands.  */
  analyze_offset (op0, &invariant_0, &constant_0);
  analyze_offset (op1, &invariant_1, &constant_1);

  /* Combine the results.  */
  *constant = constant_0 ? constant_0 : constant_1;
  if (invariant_0 && invariant_1)
    *invariant = 
      fold_build2 (code, TREE_TYPE (invariant_0), invariant_0, invariant_1);
  else
    *invariant = invariant_0 ? invariant_0 : invariant_1;
}

/* Free the memory used by the data reference DR.  */

static void
free_data_ref (data_reference_p dr)
{
  DR_FREE_ACCESS_FNS (dr);
  free (dr);
}

/* Function create_data_ref.
   
   Create a data-reference structure for MEMREF. Set its DR_BASE_ADDRESS,
   DR_OFFSET, DR_INIT, DR_STEP, DR_OFFSET_MISALIGNMENT, DR_ALIGNED_TO,
   DR_MEMTAG, and DR_POINTSTO_INFO fields. 

   Input:
   MEMREF - the memory reference that is being analyzed
   STMT - the statement that contains MEMREF
   IS_READ - TRUE if STMT reads from MEMREF, FALSE if writes to MEMREF

   Output:
   DR (returned value) - data_reference struct for MEMREF
*/

static struct data_reference *
create_data_ref (tree memref, tree stmt, bool is_read)
{
  struct data_reference *dr = NULL;
  tree base_address, offset, step, misalign, memtag;
  struct loop *loop = loop_containing_stmt (stmt);
  tree invariant = NULL_TREE, constant = NULL_TREE;
  tree type_size, init_cond;
  struct ptr_info_def *ptr_info;
  subvar_t subvars = NULL;
  tree aligned_to, type = NULL_TREE, orig_offset;

  if (!memref)
    return NULL;

  base_address = object_analysis (memref, stmt, is_read, &dr, &offset, 
				  &misalign, &aligned_to, &step, &memtag, 
				  &ptr_info, &subvars);
  if (!dr || !base_address)
    {
      if (dump_file && (dump_flags & TDF_DETAILS))
	{
	  fprintf (dump_file, "\ncreate_data_ref: failed to create a dr for ");
	  print_generic_expr (dump_file, memref, TDF_SLIM);
	  fprintf (dump_file, "\n");
	}
      return NULL;
    }

  DR_BASE_ADDRESS (dr) = base_address;
  DR_OFFSET (dr) = offset;
  DR_INIT (dr) = ssize_int (0);
  DR_STEP (dr) = step;
  DR_OFFSET_MISALIGNMENT (dr) = misalign;
  DR_ALIGNED_TO (dr) = aligned_to;
  DR_MEMTAG (dr) = memtag;
  DR_PTR_INFO (dr) = ptr_info;
  DR_SUBVARS (dr) = subvars;
  
  type_size = fold_convert (ssizetype, TYPE_SIZE_UNIT (TREE_TYPE (DR_REF (dr))));

  /* Extract CONSTANT and INVARIANT from OFFSET.  */
  /* Remove cast from OFFSET and restore it for INVARIANT part.  */
  orig_offset = offset;
  STRIP_NOPS (offset);
  if (offset != orig_offset)
    type = TREE_TYPE (orig_offset);
  analyze_offset (offset, &invariant, &constant);
  if (type && invariant)
    invariant = fold_convert (type, invariant);

  /* Put CONSTANT part of OFFSET in DR_INIT and INVARIANT in DR_OFFSET field
     of DR.  */
  if (constant)
    {
      DR_INIT (dr) = fold_convert (ssizetype, constant);
      init_cond = fold_build2 (TRUNC_DIV_EXPR, TREE_TYPE (constant), 
			       constant, type_size);
    }
  else
    DR_INIT (dr) = init_cond = ssize_int (0);

  if (invariant)
    DR_OFFSET (dr) = invariant;
  else
    DR_OFFSET (dr) = ssize_int (0);

  /* Change the access function for INIDIRECT_REFs, according to 
     DR_BASE_ADDRESS.  Analyze OFFSET calculated in object_analysis. OFFSET is 
     an expression that can contain loop invariant expressions and constants.
     We put the constant part in the initial condition of the access function
     (for data dependence tests), and in DR_INIT of the data-ref. The loop
     invariant part is put in DR_OFFSET. 
     The evolution part of the access function is STEP calculated in
     object_analysis divided by the size of data type.
  */
  if (!DR_BASE_OBJECT (dr)
      || (TREE_CODE (memref) == COMPONENT_REF && DR_NUM_DIMENSIONS (dr) == 1))
    {
      tree access_fn;
      tree new_step;

      /* Update access function.  */
      access_fn = DR_ACCESS_FN (dr, 0);
      if (automatically_generated_chrec_p (access_fn))
	{
	  free_data_ref (dr);
	  return NULL;
	}

      new_step = size_binop (TRUNC_DIV_EXPR,  
			     fold_convert (ssizetype, step), type_size);

      init_cond = chrec_convert (chrec_type (access_fn), init_cond, stmt);
      new_step = chrec_convert (chrec_type (access_fn), new_step, stmt);
      if (automatically_generated_chrec_p (init_cond)
	  || automatically_generated_chrec_p (new_step))
	{
	  free_data_ref (dr);
	  return NULL;
	}
      access_fn = chrec_replace_initial_condition (access_fn, init_cond);
      access_fn = reset_evolution_in_loop (loop->num, access_fn, new_step);

      VEC_replace (tree, DR_ACCESS_FNS (dr), 0, access_fn);
    }

  if (dump_file && (dump_flags & TDF_DETAILS))
    {
      struct ptr_info_def *pi = DR_PTR_INFO (dr);

      fprintf (dump_file, "\nCreated dr for ");
      print_generic_expr (dump_file, memref, TDF_SLIM);
      fprintf (dump_file, "\n\tbase_address: ");
      print_generic_expr (dump_file, DR_BASE_ADDRESS (dr), TDF_SLIM);
      fprintf (dump_file, "\n\toffset from base address: ");
      print_generic_expr (dump_file, DR_OFFSET (dr), TDF_SLIM);
      fprintf (dump_file, "\n\tconstant offset from base address: ");
      print_generic_expr (dump_file, DR_INIT (dr), TDF_SLIM);
      fprintf (dump_file, "\n\tbase_object: ");
      print_generic_expr (dump_file, DR_BASE_OBJECT (dr), TDF_SLIM);
      fprintf (dump_file, "\n\tstep: ");
      print_generic_expr (dump_file, DR_STEP (dr), TDF_SLIM);
      fprintf (dump_file, "B\n\tmisalignment from base: ");
      print_generic_expr (dump_file, DR_OFFSET_MISALIGNMENT (dr), TDF_SLIM);
      if (DR_OFFSET_MISALIGNMENT (dr))
	fprintf (dump_file, "B");
      if (DR_ALIGNED_TO (dr))
	{
	  fprintf (dump_file, "\n\taligned to: ");
	  print_generic_expr (dump_file, DR_ALIGNED_TO (dr), TDF_SLIM);
	}
      fprintf (dump_file, "\n\tmemtag: ");
      print_generic_expr (dump_file, DR_MEMTAG (dr), TDF_SLIM);
      fprintf (dump_file, "\n");
      if (pi && pi->name_mem_tag)
        {
          fprintf (dump_file, "\n\tnametag: ");
          print_generic_expr (dump_file, pi->name_mem_tag, TDF_SLIM);
          fprintf (dump_file, "\n");
        }
    }  
  return dr;  
}

/* Returns true if FNA == FNB.  */

static bool
affine_function_equal_p (affine_fn fna, affine_fn fnb)
{
  unsigned i, n = VEC_length (tree, fna);

  gcc_assert (n == VEC_length (tree, fnb));

  for (i = 0; i < n; i++)
    if (!operand_equal_p (VEC_index (tree, fna, i),
			  VEC_index (tree, fnb, i), 0))
      return false;

  return true;
}

/* If all the functions in CF are the same, returns one of them,
   otherwise returns NULL.  */

static affine_fn
common_affine_function (conflict_function *cf)
{
  unsigned i;
  affine_fn comm;

  if (!CF_NONTRIVIAL_P (cf))
    return NULL;

  comm = cf->fns[0];

  for (i = 1; i < cf->n; i++)
    if (!affine_function_equal_p (comm, cf->fns[i]))
      return NULL;

  return comm;
}

/* Returns the base of the affine function FN.  */

static tree
affine_function_base (affine_fn fn)
{
  return VEC_index (tree, fn, 0);
}

/* Returns true if FN is a constant.  */

static bool
affine_function_constant_p (affine_fn fn)
{
  unsigned i;
  tree coef;

  for (i = 1; VEC_iterate (tree, fn, i, coef); i++)
    if (!integer_zerop (coef))
      return false;

  return true;
}

/* Applies operation OP on affine functions FNA and FNB, and returns the
   result.  */

static affine_fn
affine_fn_op (enum tree_code op, affine_fn fna, affine_fn fnb)
{
  unsigned i, n, m;
  affine_fn ret;
  tree coef;

  if (VEC_length (tree, fnb) > VEC_length (tree, fna))
    {
      n = VEC_length (tree, fna);
      m = VEC_length (tree, fnb);
    }
  else
    {
      n = VEC_length (tree, fnb);
      m = VEC_length (tree, fna);
    }

  ret = VEC_alloc (tree, heap, m);
  for (i = 0; i < n; i++)
    VEC_quick_push (tree, ret,
		    fold_build2 (op, integer_type_node,
				 VEC_index (tree, fna, i), 
				 VEC_index (tree, fnb, i)));

  for (; VEC_iterate (tree, fna, i, coef); i++)
    VEC_quick_push (tree, ret,
		    fold_build2 (op, integer_type_node,
				 coef, integer_zero_node));
  for (; VEC_iterate (tree, fnb, i, coef); i++)
    VEC_quick_push (tree, ret,
		    fold_build2 (op, integer_type_node,
				 integer_zero_node, coef));

  return ret;
}

/* Returns the sum of affine functions FNA and FNB.  */

static affine_fn
affine_fn_plus (affine_fn fna, affine_fn fnb)
{
  return affine_fn_op (PLUS_EXPR, fna, fnb);
}

/* Returns the difference of affine functions FNA and FNB.  */

static affine_fn
affine_fn_minus (affine_fn fna, affine_fn fnb)
{
  return affine_fn_op (MINUS_EXPR, fna, fnb);
}

/* Frees affine function FN.  */

static void
affine_fn_free (affine_fn fn)
{
  VEC_free (tree, heap, fn);
}

/* Determine for each subscript in the data dependence relation DDR
   the distance.  */

static void
compute_subscript_distance (struct data_dependence_relation *ddr)
{
  conflict_function *cf_a, *cf_b;
  affine_fn fn_a, fn_b, diff;

  if (DDR_ARE_DEPENDENT (ddr) == NULL_TREE)
    {
      unsigned int i;
      
      for (i = 0; i < DDR_NUM_SUBSCRIPTS (ddr); i++)
 	{
 	  struct subscript *subscript;
 	  
 	  subscript = DDR_SUBSCRIPT (ddr, i);
 	  cf_a = SUB_CONFLICTS_IN_A (subscript);
 	  cf_b = SUB_CONFLICTS_IN_B (subscript);

	  fn_a = common_affine_function (cf_a);
	  fn_b = common_affine_function (cf_b);
	  if (!fn_a || !fn_b)
	    {
	      SUB_DISTANCE (subscript) = chrec_dont_know;
	      return;
	    }
	  diff = affine_fn_minus (fn_a, fn_b);
 	  
 	  if (affine_function_constant_p (diff))
 	    SUB_DISTANCE (subscript) = affine_function_base (diff);
 	  else
 	    SUB_DISTANCE (subscript) = chrec_dont_know;

	  affine_fn_free (diff);
 	}
    }
}

/* Returns the conflict function for "unknown".  */

static conflict_function *
conflict_fn_not_known (void)
{
  conflict_function *fn = XCNEW (conflict_function);
  fn->n = NOT_KNOWN;

  return fn;
}

/* Returns the conflict function for "independent".  */

static conflict_function *
conflict_fn_no_dependence (void)
{
  conflict_function *fn = XCNEW (conflict_function);
  fn->n = NO_DEPENDENCE;

  return fn;
}

/* Initialize a data dependence relation between data accesses A and
   B.  NB_LOOPS is the number of loops surrounding the references: the
   size of the classic distance/direction vectors.  */

static struct data_dependence_relation *
initialize_data_dependence_relation (struct data_reference *a, 
				     struct data_reference *b,
 				     VEC (loop_p, heap) *loop_nest)
{
  struct data_dependence_relation *res;
  bool differ_p, known_dependence;
  unsigned int i;
  
  res = XNEW (struct data_dependence_relation);
  DDR_A (res) = a;
  DDR_B (res) = b;
  DDR_LOOP_NEST (res) = NULL;

  if (a == NULL || b == NULL)
    {
      DDR_ARE_DEPENDENT (res) = chrec_dont_know;    
      return res;
    }   

  /* When A and B are arrays and their dimensions differ, we directly
     initialize the relation to "there is no dependence": chrec_known.  */
  if (DR_BASE_OBJECT (a) && DR_BASE_OBJECT (b)
      && DR_NUM_DIMENSIONS (a) != DR_NUM_DIMENSIONS (b))
    {
      DDR_ARE_DEPENDENT (res) = chrec_known;
      return res;
    }

  if (DR_BASE_ADDRESS (a) && DR_BASE_ADDRESS (b))
    known_dependence = base_addr_differ_p (a, b, &differ_p);
  else 
    known_dependence = base_object_differ_p (a, b, &differ_p);

  if (!known_dependence)
    {
      /* Can't determine whether the data-refs access the same memory 
	 region.  */
      DDR_ARE_DEPENDENT (res) = chrec_dont_know;    
      return res;
    }

  if (differ_p)
    {
      DDR_ARE_DEPENDENT (res) = chrec_known;    
      return res;
    }
    
  DDR_AFFINE_P (res) = true;
  DDR_ARE_DEPENDENT (res) = NULL_TREE;
  DDR_SUBSCRIPTS (res) = VEC_alloc (subscript_p, heap, DR_NUM_DIMENSIONS (a));
  DDR_LOOP_NEST (res) = loop_nest;
  DDR_DIR_VECTS (res) = NULL;
  DDR_DIST_VECTS (res) = NULL;

  for (i = 0; i < DR_NUM_DIMENSIONS (a); i++)
    {
      struct subscript *subscript;
	  
      subscript = XNEW (struct subscript);
      SUB_CONFLICTS_IN_A (subscript) = conflict_fn_not_known ();
      SUB_CONFLICTS_IN_B (subscript) = conflict_fn_not_known ();
      SUB_LAST_CONFLICT (subscript) = chrec_dont_know;
      SUB_DISTANCE (subscript) = chrec_dont_know;
      VEC_safe_push (subscript_p, heap, DDR_SUBSCRIPTS (res), subscript);
    }

  return res;
}

/* Frees memory used by the conflict function F.  */

static void
free_conflict_function (conflict_function *f)
{
  unsigned i;

  if (CF_NONTRIVIAL_P (f))
    {
      for (i = 0; i < f->n; i++)
	affine_fn_free (f->fns[i]);
    }
  free (f);
}

/* Frees memory used by SUBSCRIPTS.  */

static void
free_subscripts (VEC (subscript_p, heap) *subscripts)
{
  unsigned i;
  subscript_p s;

  for (i = 0; VEC_iterate (subscript_p, subscripts, i, s); i++)
    {
      free_conflict_function (s->conflicting_iterations_in_a);
      free_conflict_function (s->conflicting_iterations_in_b);
    }
  VEC_free (subscript_p, heap, subscripts);
}

/* Set DDR_ARE_DEPENDENT to CHREC and finalize the subscript overlap
   description.  */

static inline void
finalize_ddr_dependent (struct data_dependence_relation *ddr, 
			tree chrec)
{
  if (dump_file && (dump_flags & TDF_DETAILS))
    {
      fprintf (dump_file, "(dependence classified: ");
      print_generic_expr (dump_file, chrec, 0);
      fprintf (dump_file, ")\n");
    }

  DDR_ARE_DEPENDENT (ddr) = chrec;  
  free_subscripts (DDR_SUBSCRIPTS (ddr));
}

/* The dependence relation DDR cannot be represented by a distance
   vector.  */

static inline void
non_affine_dependence_relation (struct data_dependence_relation *ddr)
{
  if (dump_file && (dump_flags & TDF_DETAILS))
    fprintf (dump_file, "(Dependence relation cannot be represented by distance vector.) \n");

  DDR_AFFINE_P (ddr) = false;
}



/* This section contains the classic Banerjee tests.  */

/* Returns true iff CHREC_A and CHREC_B are not dependent on any index
   variables, i.e., if the ZIV (Zero Index Variable) test is true.  */

static inline bool
ziv_subscript_p (tree chrec_a, 
		 tree chrec_b)
{
  return (evolution_function_is_constant_p (chrec_a)
	  && evolution_function_is_constant_p (chrec_b));
}

/* Returns true iff CHREC_A and CHREC_B are dependent on an index
   variable, i.e., if the SIV (Single Index Variable) test is true.  */

static bool
siv_subscript_p (tree chrec_a,
		 tree chrec_b)
{
  if ((evolution_function_is_constant_p (chrec_a)
       && evolution_function_is_univariate_p (chrec_b))
      || (evolution_function_is_constant_p (chrec_b)
	  && evolution_function_is_univariate_p (chrec_a)))
    return true;
  
  if (evolution_function_is_univariate_p (chrec_a)
      && evolution_function_is_univariate_p (chrec_b))
    {
      switch (TREE_CODE (chrec_a))
	{
	case POLYNOMIAL_CHREC:
	  switch (TREE_CODE (chrec_b))
	    {
	    case POLYNOMIAL_CHREC:
	      if (CHREC_VARIABLE (chrec_a) != CHREC_VARIABLE (chrec_b))
		return false;
	      
	    default:
	      return true;
	    }
	  
	default:
	  return true;
	}
    }
  
  return false;
}

/* Creates a conflict function with N dimensions.  The affine functions
   in each dimension follow.  */

static conflict_function *
conflict_fn (unsigned n, ...)
{
  unsigned i;
  conflict_function *ret = XCNEW (conflict_function);
  va_list ap;

  gcc_assert (0 < n && n <= MAX_DIM);
  va_start(ap, n);
		       
  ret->n = n;
  for (i = 0; i < n; i++)
    ret->fns[i] = va_arg (ap, affine_fn);
  va_end(ap);

  return ret;
}

/* Returns constant affine function with value CST.  */

static affine_fn
affine_fn_cst (tree cst)
{
  affine_fn fn = VEC_alloc (tree, heap, 1);
  VEC_quick_push (tree, fn, cst);
  return fn;
}

/* Returns affine function with single variable, CST + COEF * x_DIM.  */

static affine_fn
affine_fn_univar (tree cst, unsigned dim, tree coef)
{
  affine_fn fn = VEC_alloc (tree, heap, dim + 1);
  unsigned i;

  gcc_assert (dim > 0);
  VEC_quick_push (tree, fn, cst);
  for (i = 1; i < dim; i++)
    VEC_quick_push (tree, fn, integer_zero_node);
  VEC_quick_push (tree, fn, coef);
  return fn;
}

/* Analyze a ZIV (Zero Index Variable) subscript.  *OVERLAPS_A and
   *OVERLAPS_B are initialized to the functions that describe the
   relation between the elements accessed twice by CHREC_A and
   CHREC_B.  For k >= 0, the following property is verified:

   CHREC_A (*OVERLAPS_A (k)) = CHREC_B (*OVERLAPS_B (k)).  */

static void 
analyze_ziv_subscript (tree chrec_a, 
		       tree chrec_b, 
		       conflict_function **overlaps_a,
		       conflict_function **overlaps_b, 
		       tree *last_conflicts)
{
  tree difference;
  dependence_stats.num_ziv++;
  
  if (dump_file && (dump_flags & TDF_DETAILS))
    fprintf (dump_file, "(analyze_ziv_subscript \n");
  
  chrec_a = chrec_convert (integer_type_node, chrec_a, NULL_TREE);
  chrec_b = chrec_convert (integer_type_node, chrec_b, NULL_TREE);
  difference = chrec_fold_minus (integer_type_node, chrec_a, chrec_b);
  
  switch (TREE_CODE (difference))
    {
    case INTEGER_CST:
      if (integer_zerop (difference))
	{
	  /* The difference is equal to zero: the accessed index
	     overlaps for each iteration in the loop.  */
	  *overlaps_a = conflict_fn (1, affine_fn_cst (integer_zero_node));
	  *overlaps_b = conflict_fn (1, affine_fn_cst (integer_zero_node));
	  *last_conflicts = chrec_dont_know;
	  dependence_stats.num_ziv_dependent++;
	}
      else
	{
	  /* The accesses do not overlap.  */
	  *overlaps_a = conflict_fn_no_dependence ();
	  *overlaps_b = conflict_fn_no_dependence ();
	  *last_conflicts = integer_zero_node;
	  dependence_stats.num_ziv_independent++;
	}
      break;
      
    default:
      /* We're not sure whether the indexes overlap.  For the moment, 
	 conservatively answer "don't know".  */
      if (dump_file && (dump_flags & TDF_DETAILS))
	fprintf (dump_file, "ziv test failed: difference is non-integer.\n");

      *overlaps_a = conflict_fn_not_known ();
      *overlaps_b = conflict_fn_not_known ();
      *last_conflicts = chrec_dont_know;
      dependence_stats.num_ziv_unimplemented++;
      break;
    }
  
  if (dump_file && (dump_flags & TDF_DETAILS))
    fprintf (dump_file, ")\n");
}

/* Get the real or estimated number of iterations for LOOPNUM, whichever is
   available. Return the number of iterations as a tree, or NULL_TREE if
   we don't know.  */

static tree
get_number_of_iters_for_loop (int loopnum)
{
  struct loop *loop = get_loop (loopnum);
  tree numiter = number_of_exit_cond_executions (loop);

  if (TREE_CODE (numiter) == INTEGER_CST)
    return numiter;
<<<<<<< HEAD

  if (loop->estimate_state == EST_AVAILABLE)
    {
      tree type = lang_hooks.types.type_for_size (INT_TYPE_SIZE, true);
      if (double_int_fits_to_tree_p (type, loop->estimated_nb_iterations))
	return double_int_to_tree (type, loop->estimated_nb_iterations);
    }

=======

  if (loop->estimate_state == EST_AVAILABLE)
    {
      tree type = lang_hooks.types.type_for_size (INT_TYPE_SIZE, true);
      if (double_int_fits_to_tree_p (type, loop->estimated_nb_iterations))
	return double_int_to_tree (type, loop->estimated_nb_iterations);
    }

>>>>>>> 29c07800
  return NULL_TREE;
}
    
/* Analyze a SIV (Single Index Variable) subscript where CHREC_A is a
   constant, and CHREC_B is an affine function.  *OVERLAPS_A and
   *OVERLAPS_B are initialized to the functions that describe the
   relation between the elements accessed twice by CHREC_A and
   CHREC_B.  For k >= 0, the following property is verified:

   CHREC_A (*OVERLAPS_A (k)) = CHREC_B (*OVERLAPS_B (k)).  */

static void
analyze_siv_subscript_cst_affine (tree chrec_a, 
				  tree chrec_b,
				  conflict_function **overlaps_a, 
				  conflict_function **overlaps_b, 
				  tree *last_conflicts)
{
  bool value0, value1, value2;
  tree difference, tmp;

  chrec_a = chrec_convert (integer_type_node, chrec_a, NULL_TREE);
  chrec_b = chrec_convert (integer_type_node, chrec_b, NULL_TREE);
  difference = chrec_fold_minus 
    (integer_type_node, initial_condition (chrec_b), chrec_a);
  
  if (!chrec_is_positive (initial_condition (difference), &value0))
    {
      if (dump_file && (dump_flags & TDF_DETAILS))
	fprintf (dump_file, "siv test failed: chrec is not positive.\n"); 

      dependence_stats.num_siv_unimplemented++;
      *overlaps_a = conflict_fn_not_known ();
      *overlaps_b = conflict_fn_not_known ();
      *last_conflicts = chrec_dont_know;
      return;
    }
  else
    {
      if (value0 == false)
	{
	  if (!chrec_is_positive (CHREC_RIGHT (chrec_b), &value1))
	    {
	      if (dump_file && (dump_flags & TDF_DETAILS))
		fprintf (dump_file, "siv test failed: chrec not positive.\n");

	      *overlaps_a = conflict_fn_not_known ();
	      *overlaps_b = conflict_fn_not_known ();      
	      *last_conflicts = chrec_dont_know;
	      dependence_stats.num_siv_unimplemented++;
	      return;
	    }
	  else
	    {
	      if (value1 == true)
		{
		  /* Example:  
		     chrec_a = 12
		     chrec_b = {10, +, 1}
		  */
		  
		  if (tree_fold_divides_p (CHREC_RIGHT (chrec_b), difference))
		    {
		      tree numiter;
		      int loopnum = CHREC_VARIABLE (chrec_b);

		      *overlaps_a = conflict_fn (1, affine_fn_cst (integer_zero_node));
		      tmp = fold_build2 (EXACT_DIV_EXPR, integer_type_node,
					 fold_build1 (ABS_EXPR,
						      integer_type_node,
						      difference),
					 CHREC_RIGHT (chrec_b));
		      *overlaps_b = conflict_fn (1, affine_fn_cst (tmp));
		      *last_conflicts = integer_one_node;
		      

		      /* Perform weak-zero siv test to see if overlap is
			 outside the loop bounds.  */
		      numiter = get_number_of_iters_for_loop (loopnum);

		      if (numiter != NULL_TREE
			  && TREE_CODE (tmp) == INTEGER_CST
			  && tree_int_cst_lt (numiter, tmp))
			{
			  free_conflict_function (*overlaps_a);
			  free_conflict_function (*overlaps_b);
			  *overlaps_a = conflict_fn_no_dependence ();
			  *overlaps_b = conflict_fn_no_dependence ();
			  *last_conflicts = integer_zero_node;
			  dependence_stats.num_siv_independent++;
			  return;
			}		
		      dependence_stats.num_siv_dependent++;
		      return;
		    }
		  
		  /* When the step does not divide the difference, there are
		     no overlaps.  */
		  else
		    {
		      *overlaps_a = conflict_fn_no_dependence ();
		      *overlaps_b = conflict_fn_no_dependence ();      
		      *last_conflicts = integer_zero_node;
		      dependence_stats.num_siv_independent++;
		      return;
		    }
		}
	      
	      else
		{
		  /* Example:  
		     chrec_a = 12
		     chrec_b = {10, +, -1}
		     
		     In this case, chrec_a will not overlap with chrec_b.  */
		  *overlaps_a = conflict_fn_no_dependence ();
		  *overlaps_b = conflict_fn_no_dependence ();
		  *last_conflicts = integer_zero_node;
		  dependence_stats.num_siv_independent++;
		  return;
		}
	    }
	}
      else 
	{
	  if (!chrec_is_positive (CHREC_RIGHT (chrec_b), &value2))
	    {
	      if (dump_file && (dump_flags & TDF_DETAILS))
		fprintf (dump_file, "siv test failed: chrec not positive.\n");

	      *overlaps_a = conflict_fn_not_known ();
	      *overlaps_b = conflict_fn_not_known ();      
	      *last_conflicts = chrec_dont_know;
	      dependence_stats.num_siv_unimplemented++;
	      return;
	    }
	  else
	    {
	      if (value2 == false)
		{
		  /* Example:  
		     chrec_a = 3
		     chrec_b = {10, +, -1}
		  */
		  if (tree_fold_divides_p (CHREC_RIGHT (chrec_b), difference))
		    {
		      tree numiter;
		      int loopnum = CHREC_VARIABLE (chrec_b);

		      *overlaps_a = conflict_fn (1, affine_fn_cst (integer_zero_node));
		      tmp = fold_build2 (EXACT_DIV_EXPR,
					 integer_type_node, difference, 
					 CHREC_RIGHT (chrec_b));
		      *overlaps_b = conflict_fn (1, affine_fn_cst (tmp));
		      *last_conflicts = integer_one_node;

		      /* Perform weak-zero siv test to see if overlap is
			 outside the loop bounds.  */
		      numiter = get_number_of_iters_for_loop (loopnum);

		      if (numiter != NULL_TREE
			  && TREE_CODE (tmp) == INTEGER_CST
			  && tree_int_cst_lt (numiter, tmp))
			{
			  free_conflict_function (*overlaps_a);
			  free_conflict_function (*overlaps_b);
			  *overlaps_a = conflict_fn_no_dependence ();
			  *overlaps_b = conflict_fn_no_dependence ();
			  *last_conflicts = integer_zero_node;
			  dependence_stats.num_siv_independent++;
			  return;
			}	
		      dependence_stats.num_siv_dependent++;
		      return;
		    }
		  
		  /* When the step does not divide the difference, there
		     are no overlaps.  */
		  else
		    {
		      *overlaps_a = conflict_fn_no_dependence ();
		      *overlaps_b = conflict_fn_no_dependence ();      
		      *last_conflicts = integer_zero_node;
		      dependence_stats.num_siv_independent++;
		      return;
		    }
		}
	      else
		{
		  /* Example:  
		     chrec_a = 3  
		     chrec_b = {4, +, 1}
		 
		     In this case, chrec_a will not overlap with chrec_b.  */
		  *overlaps_a = conflict_fn_no_dependence ();
		  *overlaps_b = conflict_fn_no_dependence ();
		  *last_conflicts = integer_zero_node;
		  dependence_stats.num_siv_independent++;
		  return;
		}
	    }
	}
    }
}

/* Helper recursive function for initializing the matrix A.  Returns
   the initial value of CHREC.  */

static int
initialize_matrix_A (lambda_matrix A, tree chrec, unsigned index, int mult)
{
  gcc_assert (chrec);

  if (TREE_CODE (chrec) != POLYNOMIAL_CHREC)
    return int_cst_value (chrec);

  A[index][0] = mult * int_cst_value (CHREC_RIGHT (chrec));
  return initialize_matrix_A (A, CHREC_LEFT (chrec), index + 1, mult);
}

#define FLOOR_DIV(x,y) ((x) / (y))

/* Solves the special case of the Diophantine equation: 
   | {0, +, STEP_A}_x (OVERLAPS_A) = {0, +, STEP_B}_y (OVERLAPS_B)

   Computes the descriptions OVERLAPS_A and OVERLAPS_B.  NITER is the
   number of iterations that loops X and Y run.  The overlaps will be
   constructed as evolutions in dimension DIM.  */

static void
compute_overlap_steps_for_affine_univar (int niter, int step_a, int step_b, 
					 affine_fn *overlaps_a,
					 affine_fn *overlaps_b, 
					 tree *last_conflicts, int dim)
{
  if (((step_a > 0 && step_b > 0)
       || (step_a < 0 && step_b < 0)))
    {
      int step_overlaps_a, step_overlaps_b;
      int gcd_steps_a_b, last_conflict, tau2;

      gcd_steps_a_b = gcd (step_a, step_b);
      step_overlaps_a = step_b / gcd_steps_a_b;
      step_overlaps_b = step_a / gcd_steps_a_b;

      tau2 = FLOOR_DIV (niter, step_overlaps_a);
      tau2 = MIN (tau2, FLOOR_DIV (niter, step_overlaps_b));
      last_conflict = tau2;

      *overlaps_a = affine_fn_univar (integer_zero_node, dim, 
				      build_int_cst (NULL_TREE,
						     step_overlaps_a));
      *overlaps_b = affine_fn_univar (integer_zero_node, dim, 
				      build_int_cst (NULL_TREE, 
						     step_overlaps_b));
      *last_conflicts = build_int_cst (NULL_TREE, last_conflict);
    }

  else
    {
      *overlaps_a = affine_fn_cst (integer_zero_node);
      *overlaps_b = affine_fn_cst (integer_zero_node);
      *last_conflicts = integer_zero_node;
    }
}

/* Solves the special case of a Diophantine equation where CHREC_A is
   an affine bivariate function, and CHREC_B is an affine univariate
   function.  For example, 

   | {{0, +, 1}_x, +, 1335}_y = {0, +, 1336}_z
   
   has the following overlapping functions: 

   | x (t, u, v) = {{0, +, 1336}_t, +, 1}_v
   | y (t, u, v) = {{0, +, 1336}_u, +, 1}_v
   | z (t, u, v) = {{{0, +, 1}_t, +, 1335}_u, +, 1}_v

   FORNOW: This is a specialized implementation for a case occurring in
   a common benchmark.  Implement the general algorithm.  */

static void
compute_overlap_steps_for_affine_1_2 (tree chrec_a, tree chrec_b, 
				      conflict_function **overlaps_a,
				      conflict_function **overlaps_b, 
				      tree *last_conflicts)
{
  bool xz_p, yz_p, xyz_p;
  int step_x, step_y, step_z;
  int niter_x, niter_y, niter_z, niter;
  tree numiter_x, numiter_y, numiter_z;
  affine_fn overlaps_a_xz, overlaps_b_xz;
  affine_fn overlaps_a_yz, overlaps_b_yz;
  affine_fn overlaps_a_xyz, overlaps_b_xyz;
  affine_fn ova1, ova2, ovb;
  tree last_conflicts_xz, last_conflicts_yz, last_conflicts_xyz;

  step_x = int_cst_value (CHREC_RIGHT (CHREC_LEFT (chrec_a)));
  step_y = int_cst_value (CHREC_RIGHT (chrec_a));
  step_z = int_cst_value (CHREC_RIGHT (chrec_b));

  numiter_x = get_number_of_iters_for_loop (CHREC_VARIABLE (CHREC_LEFT (chrec_a)));
  numiter_y = get_number_of_iters_for_loop (CHREC_VARIABLE (chrec_a));
  numiter_z = get_number_of_iters_for_loop (CHREC_VARIABLE (chrec_b));
  
  if (numiter_x == NULL_TREE || numiter_y == NULL_TREE 
      || numiter_z == NULL_TREE)
    {
      if (dump_file && (dump_flags & TDF_DETAILS))
	fprintf (dump_file, "overlap steps test failed: no iteration counts.\n");
	   
      *overlaps_a = conflict_fn_not_known ();
      *overlaps_b = conflict_fn_not_known ();
      *last_conflicts = chrec_dont_know;
      return;
    }

  niter_x = int_cst_value (numiter_x);
  niter_y = int_cst_value (numiter_y);
  niter_z = int_cst_value (numiter_z);

  niter = MIN (niter_x, niter_z);
  compute_overlap_steps_for_affine_univar (niter, step_x, step_z,
					   &overlaps_a_xz,
					   &overlaps_b_xz,
					   &last_conflicts_xz, 1);
  niter = MIN (niter_y, niter_z);
  compute_overlap_steps_for_affine_univar (niter, step_y, step_z,
					   &overlaps_a_yz,
					   &overlaps_b_yz,
					   &last_conflicts_yz, 2);
  niter = MIN (niter_x, niter_z);
  niter = MIN (niter_y, niter);
  compute_overlap_steps_for_affine_univar (niter, step_x + step_y, step_z,
					   &overlaps_a_xyz,
					   &overlaps_b_xyz,
					   &last_conflicts_xyz, 3);

  xz_p = !integer_zerop (last_conflicts_xz);
  yz_p = !integer_zerop (last_conflicts_yz);
  xyz_p = !integer_zerop (last_conflicts_xyz);

  if (xz_p || yz_p || xyz_p)
    {
      ova1 = affine_fn_cst (integer_zero_node);
      ova2 = affine_fn_cst (integer_zero_node);
      ovb = affine_fn_cst (integer_zero_node);
      if (xz_p)
	{
	  affine_fn t0 = ova1;
	  affine_fn t2 = ovb;

	  ova1 = affine_fn_plus (ova1, overlaps_a_xz);
	  ovb = affine_fn_plus (ovb, overlaps_b_xz);
	  affine_fn_free (t0);
	  affine_fn_free (t2);
	  *last_conflicts = last_conflicts_xz;
	}
      if (yz_p)
	{
	  affine_fn t0 = ova2;
	  affine_fn t2 = ovb;

	  ova2 = affine_fn_plus (ova2, overlaps_a_yz);
	  ovb = affine_fn_plus (ovb, overlaps_b_yz);
	  affine_fn_free (t0);
	  affine_fn_free (t2);
	  *last_conflicts = last_conflicts_yz;
	}
      if (xyz_p)
	{
	  affine_fn t0 = ova1;
	  affine_fn t2 = ova2;
	  affine_fn t4 = ovb;

	  ova1 = affine_fn_plus (ova1, overlaps_a_xyz);
	  ova2 = affine_fn_plus (ova2, overlaps_a_xyz);
	  ovb = affine_fn_plus (ovb, overlaps_b_xyz);
	  affine_fn_free (t0);
	  affine_fn_free (t2);
	  affine_fn_free (t4);
	  *last_conflicts = last_conflicts_xyz;
	}
      *overlaps_a = conflict_fn (2, ova1, ova2);
      *overlaps_b = conflict_fn (1, ovb);
    }
  else
    {
      *overlaps_a = conflict_fn (1, affine_fn_cst (integer_zero_node));
      *overlaps_b = conflict_fn (1, affine_fn_cst (integer_zero_node));
      *last_conflicts = integer_zero_node;
    }

  affine_fn_free (overlaps_a_xz);
  affine_fn_free (overlaps_b_xz);
  affine_fn_free (overlaps_a_yz);
  affine_fn_free (overlaps_b_yz);
  affine_fn_free (overlaps_a_xyz);
  affine_fn_free (overlaps_b_xyz);
}

/* Determines the overlapping elements due to accesses CHREC_A and
   CHREC_B, that are affine functions.  This function cannot handle
   symbolic evolution functions, ie. when initial conditions are
   parameters, because it uses lambda matrices of integers.  */

static void
analyze_subscript_affine_affine (tree chrec_a, 
				 tree chrec_b,
				 conflict_function **overlaps_a, 
				 conflict_function **overlaps_b, 
				 tree *last_conflicts)
{
  unsigned nb_vars_a, nb_vars_b, dim;
  int init_a, init_b, gamma, gcd_alpha_beta;
  int tau1, tau2;
  lambda_matrix A, U, S;

  if (eq_evolutions_p (chrec_a, chrec_b))
    {
      /* The accessed index overlaps for each iteration in the
	 loop.  */
      *overlaps_a = conflict_fn (1, affine_fn_cst (integer_zero_node));
      *overlaps_b = conflict_fn (1, affine_fn_cst (integer_zero_node));
      *last_conflicts = chrec_dont_know;
      return;
    }
  if (dump_file && (dump_flags & TDF_DETAILS))
    fprintf (dump_file, "(analyze_subscript_affine_affine \n");
  
  /* For determining the initial intersection, we have to solve a
     Diophantine equation.  This is the most time consuming part.
     
     For answering to the question: "Is there a dependence?" we have
     to prove that there exists a solution to the Diophantine
     equation, and that the solution is in the iteration domain,
     i.e. the solution is positive or zero, and that the solution
     happens before the upper bound loop.nb_iterations.  Otherwise
     there is no dependence.  This function outputs a description of
     the iterations that hold the intersections.  */

  nb_vars_a = nb_vars_in_chrec (chrec_a);
  nb_vars_b = nb_vars_in_chrec (chrec_b);

  dim = nb_vars_a + nb_vars_b;
  U = lambda_matrix_new (dim, dim);
  A = lambda_matrix_new (dim, 1);
  S = lambda_matrix_new (dim, 1);

  init_a = initialize_matrix_A (A, chrec_a, 0, 1);
  init_b = initialize_matrix_A (A, chrec_b, nb_vars_a, -1);
  gamma = init_b - init_a;

  /* Don't do all the hard work of solving the Diophantine equation
     when we already know the solution: for example, 
     | {3, +, 1}_1
     | {3, +, 4}_2
     | gamma = 3 - 3 = 0.
     Then the first overlap occurs during the first iterations: 
     | {3, +, 1}_1 ({0, +, 4}_x) = {3, +, 4}_2 ({0, +, 1}_x)
  */
  if (gamma == 0)
    {
      if (nb_vars_a == 1 && nb_vars_b == 1)
	{
	  int step_a, step_b;
	  int niter, niter_a, niter_b;
	  tree numiter_a, numiter_b;
	  affine_fn ova, ovb;

	  numiter_a = get_number_of_iters_for_loop (CHREC_VARIABLE (chrec_a));
	  numiter_b = get_number_of_iters_for_loop (CHREC_VARIABLE (chrec_b));
	  if (numiter_a == NULL_TREE || numiter_b == NULL_TREE)
	    {
	      if (dump_file && (dump_flags & TDF_DETAILS))
		fprintf (dump_file, "affine-affine test failed: missing iteration counts.\n");
	      *overlaps_a = conflict_fn_not_known ();
	      *overlaps_b = conflict_fn_not_known ();
	      *last_conflicts = chrec_dont_know;
	      goto end_analyze_subs_aa;
	    }

	  niter_a = int_cst_value (numiter_a);
	  niter_b = int_cst_value (numiter_b);
	  niter = MIN (niter_a, niter_b);

	  step_a = int_cst_value (CHREC_RIGHT (chrec_a));
	  step_b = int_cst_value (CHREC_RIGHT (chrec_b));

	  compute_overlap_steps_for_affine_univar (niter, step_a, step_b, 
						   &ova, &ovb, 
						   last_conflicts, 1);
	  *overlaps_a = conflict_fn (1, ova);
	  *overlaps_b = conflict_fn (1, ovb);
	}

      else if (nb_vars_a == 2 && nb_vars_b == 1)
	compute_overlap_steps_for_affine_1_2
	  (chrec_a, chrec_b, overlaps_a, overlaps_b, last_conflicts);

      else if (nb_vars_a == 1 && nb_vars_b == 2)
	compute_overlap_steps_for_affine_1_2
	  (chrec_b, chrec_a, overlaps_b, overlaps_a, last_conflicts);

      else
	{
	  if (dump_file && (dump_flags & TDF_DETAILS))
	    fprintf (dump_file, "affine-affine test failed: too many variables.\n");
	  *overlaps_a = conflict_fn_not_known ();
	  *overlaps_b = conflict_fn_not_known ();
	  *last_conflicts = chrec_dont_know;
	}
      goto end_analyze_subs_aa;
    }

  /* U.A = S */
  lambda_matrix_right_hermite (A, dim, 1, S, U);

  if (S[0][0] < 0)
    {
      S[0][0] *= -1;
      lambda_matrix_row_negate (U, dim, 0);
    }
  gcd_alpha_beta = S[0][0];

  /* Something went wrong: for example in {1, +, 0}_5 vs. {0, +, 0}_5,
     but that is a quite strange case.  Instead of ICEing, answer
     don't know.  */
  if (gcd_alpha_beta == 0)
    {
      *overlaps_a = conflict_fn_not_known ();
      *overlaps_b = conflict_fn_not_known ();
      *last_conflicts = chrec_dont_know;
      goto end_analyze_subs_aa;
    }

  /* The classic "gcd-test".  */
  if (!int_divides_p (gcd_alpha_beta, gamma))
    {
      /* The "gcd-test" has determined that there is no integer
	 solution, i.e. there is no dependence.  */
      *overlaps_a = conflict_fn_no_dependence ();
      *overlaps_b = conflict_fn_no_dependence ();
      *last_conflicts = integer_zero_node;
    }

  /* Both access functions are univariate.  This includes SIV and MIV cases.  */
  else if (nb_vars_a == 1 && nb_vars_b == 1)
    {
      /* Both functions should have the same evolution sign.  */
      if (((A[0][0] > 0 && -A[1][0] > 0)
	   || (A[0][0] < 0 && -A[1][0] < 0)))
	{
	  /* The solutions are given by:
	     | 
	     | [GAMMA/GCD_ALPHA_BETA  t].[u11 u12]  = [x0]
	     |                           [u21 u22]    [y0]
	 
	     For a given integer t.  Using the following variables,
	 
	     | i0 = u11 * gamma / gcd_alpha_beta
	     | j0 = u12 * gamma / gcd_alpha_beta
	     | i1 = u21
	     | j1 = u22
	 
	     the solutions are:
	 
	     | x0 = i0 + i1 * t, 
	     | y0 = j0 + j1 * t.  */
      
	  int i0, j0, i1, j1;

	  /* X0 and Y0 are the first iterations for which there is a
	     dependence.  X0, Y0 are two solutions of the Diophantine
	     equation: chrec_a (X0) = chrec_b (Y0).  */
	  int x0, y0;
	  int niter, niter_a, niter_b;
	  tree numiter_a, numiter_b;

	  numiter_a = get_number_of_iters_for_loop (CHREC_VARIABLE (chrec_a));
	  numiter_b = get_number_of_iters_for_loop (CHREC_VARIABLE (chrec_b));

	  if (numiter_a == NULL_TREE || numiter_b == NULL_TREE)
	    {
	      if (dump_file && (dump_flags & TDF_DETAILS))
		fprintf (dump_file, "affine-affine test failed: missing iteration counts.\n");
	      *overlaps_a = conflict_fn_not_known ();
	      *overlaps_b = conflict_fn_not_known ();
	      *last_conflicts = chrec_dont_know;
	      goto end_analyze_subs_aa;
	    }

	  niter_a = int_cst_value (numiter_a);
	  niter_b = int_cst_value (numiter_b);
	  niter = MIN (niter_a, niter_b);

	  i0 = U[0][0] * gamma / gcd_alpha_beta;
	  j0 = U[0][1] * gamma / gcd_alpha_beta;
	  i1 = U[1][0];
	  j1 = U[1][1];

	  if ((i1 == 0 && i0 < 0)
	      || (j1 == 0 && j0 < 0))
	    {
	      /* There is no solution.  
		 FIXME: The case "i0 > nb_iterations, j0 > nb_iterations" 
		 falls in here, but for the moment we don't look at the 
		 upper bound of the iteration domain.  */
	      *overlaps_a = conflict_fn_no_dependence ();
	      *overlaps_b = conflict_fn_no_dependence ();
	      *last_conflicts = integer_zero_node;
	    }

	  else 
	    {
	      if (i1 > 0)
		{
		  tau1 = CEIL (-i0, i1);
		  tau2 = FLOOR_DIV (niter - i0, i1);

		  if (j1 > 0)
		    {
		      int last_conflict, min_multiple;
		      tau1 = MAX (tau1, CEIL (-j0, j1));
		      tau2 = MIN (tau2, FLOOR_DIV (niter - j0, j1));

		      x0 = i1 * tau1 + i0;
		      y0 = j1 * tau1 + j0;

		      /* At this point (x0, y0) is one of the
			 solutions to the Diophantine equation.  The
			 next step has to compute the smallest
			 positive solution: the first conflicts.  */
		      min_multiple = MIN (x0 / i1, y0 / j1);
		      x0 -= i1 * min_multiple;
		      y0 -= j1 * min_multiple;

		      tau1 = (x0 - i0)/i1;
		      last_conflict = tau2 - tau1;

		      /* If the overlap occurs outside of the bounds of the
			 loop, there is no dependence.  */
		      if (x0 > niter || y0  > niter)
			{
			  *overlaps_a = conflict_fn_no_dependence ();
			  *overlaps_b = conflict_fn_no_dependence ();
			  *last_conflicts = integer_zero_node;
			}
		      else
			{
			  *overlaps_a
			    = conflict_fn (1,
				affine_fn_univar (build_int_cst (NULL_TREE, x0),
						  1,
						  build_int_cst (NULL_TREE, i1)));
			  *overlaps_b
			    = conflict_fn (1,
				affine_fn_univar (build_int_cst (NULL_TREE, y0),
						  1,
						  build_int_cst (NULL_TREE, j1)));
			  *last_conflicts = build_int_cst (NULL_TREE, last_conflict);
			}
		    }
		  else
		    {
		      /* FIXME: For the moment, the upper bound of the
			 iteration domain for j is not checked.  */
		      if (dump_file && (dump_flags & TDF_DETAILS))
			fprintf (dump_file, "affine-affine test failed: unimplemented.\n");
		      *overlaps_a = conflict_fn_not_known ();
		      *overlaps_b = conflict_fn_not_known ();
		      *last_conflicts = chrec_dont_know;
		    }
		}
	  
	      else
		{
		  /* FIXME: For the moment, the upper bound of the
		     iteration domain for i is not checked.  */
		  if (dump_file && (dump_flags & TDF_DETAILS))
		    fprintf (dump_file, "affine-affine test failed: unimplemented.\n");
		  *overlaps_a = conflict_fn_not_known ();
		  *overlaps_b = conflict_fn_not_known ();
		  *last_conflicts = chrec_dont_know;
		}
	    }
	}
      else
	{
	  if (dump_file && (dump_flags & TDF_DETAILS))
	    fprintf (dump_file, "affine-affine test failed: unimplemented.\n");
	  *overlaps_a = conflict_fn_not_known ();
	  *overlaps_b = conflict_fn_not_known ();
	  *last_conflicts = chrec_dont_know;
	}
    }

  else
    {
      if (dump_file && (dump_flags & TDF_DETAILS))
	fprintf (dump_file, "affine-affine test failed: unimplemented.\n");
      *overlaps_a = conflict_fn_not_known ();
      *overlaps_b = conflict_fn_not_known ();
      *last_conflicts = chrec_dont_know;
    }

end_analyze_subs_aa:  
  if (dump_file && (dump_flags & TDF_DETAILS))
    {
      fprintf (dump_file, "  (overlaps_a = ");
      dump_conflict_function (dump_file, *overlaps_a);
      fprintf (dump_file, ")\n  (overlaps_b = ");
      dump_conflict_function (dump_file, *overlaps_b);
      fprintf (dump_file, ")\n");
      fprintf (dump_file, ")\n");
    }
}

/* Returns true when analyze_subscript_affine_affine can be used for
   determining the dependence relation between chrec_a and chrec_b,
   that contain symbols.  This function modifies chrec_a and chrec_b
   such that the analysis result is the same, and such that they don't
   contain symbols, and then can safely be passed to the analyzer.  

   Example: The analysis of the following tuples of evolutions produce
   the same results: {x+1, +, 1}_1 vs. {x+3, +, 1}_1, and {-2, +, 1}_1
   vs. {0, +, 1}_1
   
   {x+1, +, 1}_1 ({2, +, 1}_1) = {x+3, +, 1}_1 ({0, +, 1}_1)
   {-2, +, 1}_1 ({2, +, 1}_1) = {0, +, 1}_1 ({0, +, 1}_1)
*/

static bool
can_use_analyze_subscript_affine_affine (tree *chrec_a, tree *chrec_b)
{
  tree diff, type, left_a, left_b, right_b;

  if (chrec_contains_symbols (CHREC_RIGHT (*chrec_a))
      || chrec_contains_symbols (CHREC_RIGHT (*chrec_b)))
    /* FIXME: For the moment not handled.  Might be refined later.  */
    return false;

  type = chrec_type (*chrec_a);
  left_a = CHREC_LEFT (*chrec_a);
  left_b = chrec_convert (type, CHREC_LEFT (*chrec_b), NULL_TREE);
  diff = chrec_fold_minus (type, left_a, left_b);

  if (!evolution_function_is_constant_p (diff))
    return false;

  if (dump_file && (dump_flags & TDF_DETAILS))
    fprintf (dump_file, "can_use_subscript_aff_aff_for_symbolic \n");

  *chrec_a = build_polynomial_chrec (CHREC_VARIABLE (*chrec_a), 
				     diff, CHREC_RIGHT (*chrec_a));
  right_b = chrec_convert (type, CHREC_RIGHT (*chrec_b), NULL_TREE);
  *chrec_b = build_polynomial_chrec (CHREC_VARIABLE (*chrec_b),
				     build_int_cst (type, 0),
				     right_b);
  return true;
}

/* Analyze a SIV (Single Index Variable) subscript.  *OVERLAPS_A and
   *OVERLAPS_B are initialized to the functions that describe the
   relation between the elements accessed twice by CHREC_A and
   CHREC_B.  For k >= 0, the following property is verified:

   CHREC_A (*OVERLAPS_A (k)) = CHREC_B (*OVERLAPS_B (k)).  */

static void
analyze_siv_subscript (tree chrec_a, 
		       tree chrec_b,
		       conflict_function **overlaps_a, 
		       conflict_function **overlaps_b, 
		       tree *last_conflicts)
{
  dependence_stats.num_siv++;
  
  if (dump_file && (dump_flags & TDF_DETAILS))
    fprintf (dump_file, "(analyze_siv_subscript \n");
  
  if (evolution_function_is_constant_p (chrec_a)
      && evolution_function_is_affine_p (chrec_b))
    analyze_siv_subscript_cst_affine (chrec_a, chrec_b, 
				      overlaps_a, overlaps_b, last_conflicts);
  
  else if (evolution_function_is_affine_p (chrec_a)
	   && evolution_function_is_constant_p (chrec_b))
    analyze_siv_subscript_cst_affine (chrec_b, chrec_a, 
				      overlaps_b, overlaps_a, last_conflicts);
  
  else if (evolution_function_is_affine_p (chrec_a)
	   && evolution_function_is_affine_p (chrec_b))
    {
      if (!chrec_contains_symbols (chrec_a)
	  && !chrec_contains_symbols (chrec_b))
	{
	  analyze_subscript_affine_affine (chrec_a, chrec_b, 
					   overlaps_a, overlaps_b, 
					   last_conflicts);

	  if (CF_NOT_KNOWN_P (*overlaps_a)
	      || CF_NOT_KNOWN_P (*overlaps_b))
	    dependence_stats.num_siv_unimplemented++;
	  else if (CF_NO_DEPENDENCE_P (*overlaps_a)
		   || CF_NO_DEPENDENCE_P (*overlaps_b))
	    dependence_stats.num_siv_independent++;
	  else
	    dependence_stats.num_siv_dependent++;
	}
      else if (can_use_analyze_subscript_affine_affine (&chrec_a, 
							&chrec_b))
	{
	  analyze_subscript_affine_affine (chrec_a, chrec_b, 
					   overlaps_a, overlaps_b, 
					   last_conflicts);
	  /* FIXME: The number of iterations is a symbolic expression.
	     Compute it properly.  */
	  *last_conflicts = chrec_dont_know;

	  if (CF_NOT_KNOWN_P (*overlaps_a)
	      || CF_NOT_KNOWN_P (*overlaps_b))
	    dependence_stats.num_siv_unimplemented++;
	  else if (CF_NO_DEPENDENCE_P (*overlaps_a)
		   || CF_NO_DEPENDENCE_P (*overlaps_b))
	    dependence_stats.num_siv_independent++;
	  else
	    dependence_stats.num_siv_dependent++;
	}
      else
	goto siv_subscript_dontknow;
    }

  else
    {
    siv_subscript_dontknow:;
      if (dump_file && (dump_flags & TDF_DETAILS))
	fprintf (dump_file, "siv test failed: unimplemented.\n");
      *overlaps_a = conflict_fn_not_known ();
      *overlaps_b = conflict_fn_not_known ();
      *last_conflicts = chrec_dont_know;
      dependence_stats.num_siv_unimplemented++;
    }
  
  if (dump_file && (dump_flags & TDF_DETAILS))
    fprintf (dump_file, ")\n");
}

/* Return true when the property can be computed.  RES should contain
   true when calling the first time this function, then it is set to
   false when one of the evolution steps of an affine CHREC does not
   divide the constant CST.  */

static bool
chrec_steps_divide_constant_p (tree chrec, 
			       tree cst, 
			       bool *res)
{
  switch (TREE_CODE (chrec))
    {
    case POLYNOMIAL_CHREC:
      if (evolution_function_is_constant_p (CHREC_RIGHT (chrec)))
	{
	  if (tree_fold_divides_p (CHREC_RIGHT (chrec), cst))
	    /* Keep RES to true, and iterate on other dimensions.  */
	    return chrec_steps_divide_constant_p (CHREC_LEFT (chrec), cst, res);
	  
	  *res = false;
	  return true;
	}
      else
	/* When the step is a parameter the result is undetermined.  */
	return false;

    default:
      /* On the initial condition, return true.  */
      return true;
    }
}

/* Analyze a MIV (Multiple Index Variable) subscript.  *OVERLAPS_A and
   *OVERLAPS_B are initialized to the functions that describe the
   relation between the elements accessed twice by CHREC_A and
   CHREC_B.  For k >= 0, the following property is verified:

   CHREC_A (*OVERLAPS_A (k)) = CHREC_B (*OVERLAPS_B (k)).  */

static void
analyze_miv_subscript (tree chrec_a, 
		       tree chrec_b, 
		       conflict_function **overlaps_a, 
		       conflict_function **overlaps_b, 
		       tree *last_conflicts)
{
  /* FIXME:  This is a MIV subscript, not yet handled.
     Example: (A[{1, +, 1}_1] vs. A[{1, +, 1}_2]) that comes from 
     (A[i] vs. A[j]).  
     
     In the SIV test we had to solve a Diophantine equation with two
     variables.  In the MIV case we have to solve a Diophantine
     equation with 2*n variables (if the subscript uses n IVs).
  */
  bool divide_p = true;
  tree difference;
  dependence_stats.num_miv++;
  if (dump_file && (dump_flags & TDF_DETAILS))
    fprintf (dump_file, "(analyze_miv_subscript \n");

  chrec_a = chrec_convert (integer_type_node, chrec_a, NULL_TREE);
  chrec_b = chrec_convert (integer_type_node, chrec_b, NULL_TREE);
  difference = chrec_fold_minus (integer_type_node, chrec_a, chrec_b);
  
  if (eq_evolutions_p (chrec_a, chrec_b))
    {
      /* Access functions are the same: all the elements are accessed
	 in the same order.  */
      *overlaps_a = conflict_fn (1, affine_fn_cst (integer_zero_node));
      *overlaps_b = conflict_fn (1, affine_fn_cst (integer_zero_node));
      *last_conflicts = get_number_of_iters_for_loop (CHREC_VARIABLE (chrec_a));
      dependence_stats.num_miv_dependent++;
    }
  
  else if (evolution_function_is_constant_p (difference)
	   /* For the moment, the following is verified:
	      evolution_function_is_affine_multivariate_p (chrec_a) */
	   && chrec_steps_divide_constant_p (chrec_a, difference, &divide_p)
	   && !divide_p)
    {
      /* testsuite/.../ssa-chrec-33.c
	 {{21, +, 2}_1, +, -2}_2  vs.  {{20, +, 2}_1, +, -2}_2 
	 
	 The difference is 1, and the evolution steps are equal to 2,
	 consequently there are no overlapping elements.  */
      *overlaps_a = conflict_fn_no_dependence ();
      *overlaps_b = conflict_fn_no_dependence ();
      *last_conflicts = integer_zero_node;
      dependence_stats.num_miv_independent++;
    }
  
  else if (evolution_function_is_affine_multivariate_p (chrec_a)
	   && !chrec_contains_symbols (chrec_a)
	   && evolution_function_is_affine_multivariate_p (chrec_b)
	   && !chrec_contains_symbols (chrec_b))
    {
      /* testsuite/.../ssa-chrec-35.c
	 {0, +, 1}_2  vs.  {0, +, 1}_3
	 the overlapping elements are respectively located at iterations:
	 {0, +, 1}_x and {0, +, 1}_x, 
	 in other words, we have the equality: 
	 {0, +, 1}_2 ({0, +, 1}_x) = {0, +, 1}_3 ({0, +, 1}_x)
	 
	 Other examples: 
	 {{0, +, 1}_1, +, 2}_2 ({0, +, 1}_x, {0, +, 1}_y) = 
	 {0, +, 1}_1 ({{0, +, 1}_x, +, 2}_y)

	 {{0, +, 2}_1, +, 3}_2 ({0, +, 1}_y, {0, +, 1}_x) = 
	 {{0, +, 3}_1, +, 2}_2 ({0, +, 1}_x, {0, +, 1}_y)
      */
      analyze_subscript_affine_affine (chrec_a, chrec_b, 
				       overlaps_a, overlaps_b, last_conflicts);

      if (CF_NOT_KNOWN_P (*overlaps_a)
 	  || CF_NOT_KNOWN_P (*overlaps_b))
	dependence_stats.num_miv_unimplemented++;
      else if (CF_NO_DEPENDENCE_P (*overlaps_a)
	       || CF_NO_DEPENDENCE_P (*overlaps_b))
	dependence_stats.num_miv_independent++;
      else
	dependence_stats.num_miv_dependent++;
    }
  
  else
    {
      /* When the analysis is too difficult, answer "don't know".  */
      if (dump_file && (dump_flags & TDF_DETAILS))
	fprintf (dump_file, "analyze_miv_subscript test failed: unimplemented.\n");

      *overlaps_a = conflict_fn_not_known ();
      *overlaps_b = conflict_fn_not_known ();
      *last_conflicts = chrec_dont_know;
      dependence_stats.num_miv_unimplemented++;
    }
  
  if (dump_file && (dump_flags & TDF_DETAILS))
    fprintf (dump_file, ")\n");
}

/* Determines the iterations for which CHREC_A is equal to CHREC_B.
   OVERLAP_ITERATIONS_A and OVERLAP_ITERATIONS_B are initialized with
   two functions that describe the iterations that contain conflicting
   elements.
   
   Remark: For an integer k >= 0, the following equality is true:
   
   CHREC_A (OVERLAP_ITERATIONS_A (k)) == CHREC_B (OVERLAP_ITERATIONS_B (k)).
*/

static void 
analyze_overlapping_iterations (tree chrec_a, 
				tree chrec_b, 
				conflict_function **overlap_iterations_a, 
				conflict_function **overlap_iterations_b, 
				tree *last_conflicts)
{
  dependence_stats.num_subscript_tests++;
  
  if (dump_file && (dump_flags & TDF_DETAILS))
    {
      fprintf (dump_file, "(analyze_overlapping_iterations \n");
      fprintf (dump_file, "  (chrec_a = ");
      print_generic_expr (dump_file, chrec_a, 0);
      fprintf (dump_file, ")\n  (chrec_b = ");
      print_generic_expr (dump_file, chrec_b, 0);
      fprintf (dump_file, ")\n");
    }

  if (chrec_a == NULL_TREE
      || chrec_b == NULL_TREE
      || chrec_contains_undetermined (chrec_a)
      || chrec_contains_undetermined (chrec_b))
    {
      dependence_stats.num_subscript_undetermined++;
      
      *overlap_iterations_a = conflict_fn_not_known ();
      *overlap_iterations_b = conflict_fn_not_known ();
    }

  /* If they are the same chrec, and are affine, they overlap 
     on every iteration.  */
  else if (eq_evolutions_p (chrec_a, chrec_b)
	   && evolution_function_is_affine_multivariate_p (chrec_a))
    {
      dependence_stats.num_same_subscript_function++;
      *overlap_iterations_a = conflict_fn (1, affine_fn_cst (integer_zero_node));
      *overlap_iterations_b = conflict_fn (1, affine_fn_cst (integer_zero_node));
      *last_conflicts = chrec_dont_know;
    }

  /* If they aren't the same, and aren't affine, we can't do anything
     yet. */
  else if ((chrec_contains_symbols (chrec_a) 
	    || chrec_contains_symbols (chrec_b))
	   && (!evolution_function_is_affine_multivariate_p (chrec_a)
	       || !evolution_function_is_affine_multivariate_p (chrec_b)))
    {
      dependence_stats.num_subscript_undetermined++;
      *overlap_iterations_a = conflict_fn_not_known ();
      *overlap_iterations_b = conflict_fn_not_known ();
    }

  else if (ziv_subscript_p (chrec_a, chrec_b))
    analyze_ziv_subscript (chrec_a, chrec_b, 
			   overlap_iterations_a, overlap_iterations_b,
			   last_conflicts);
  
  else if (siv_subscript_p (chrec_a, chrec_b))
    analyze_siv_subscript (chrec_a, chrec_b, 
			   overlap_iterations_a, overlap_iterations_b, 
			   last_conflicts);
  
  else
    analyze_miv_subscript (chrec_a, chrec_b, 
			   overlap_iterations_a, overlap_iterations_b,
			   last_conflicts);
  
  if (dump_file && (dump_flags & TDF_DETAILS))
    {
      fprintf (dump_file, "  (overlap_iterations_a = ");
      dump_conflict_function (dump_file, *overlap_iterations_a);
      fprintf (dump_file, ")\n  (overlap_iterations_b = ");
      dump_conflict_function (dump_file, *overlap_iterations_b);
      fprintf (dump_file, ")\n");
      fprintf (dump_file, ")\n");
    }
}

/* Helper function for uniquely inserting distance vectors.  */
<<<<<<< HEAD

static void
save_dist_v (struct data_dependence_relation *ddr, lambda_vector dist_v)
{
  unsigned i;
  lambda_vector v;

  for (i = 0; VEC_iterate (lambda_vector, DDR_DIST_VECTS (ddr), i, v); i++)
    if (lambda_vector_equal (v, dist_v, DDR_NB_LOOPS (ddr)))
      return;

  VEC_safe_push (lambda_vector, heap, DDR_DIST_VECTS (ddr), dist_v);
}

=======

static void
save_dist_v (struct data_dependence_relation *ddr, lambda_vector dist_v)
{
  unsigned i;
  lambda_vector v;

  for (i = 0; VEC_iterate (lambda_vector, DDR_DIST_VECTS (ddr), i, v); i++)
    if (lambda_vector_equal (v, dist_v, DDR_NB_LOOPS (ddr)))
      return;

  VEC_safe_push (lambda_vector, heap, DDR_DIST_VECTS (ddr), dist_v);
}

>>>>>>> 29c07800
/* Helper function for uniquely inserting direction vectors.  */

static void
save_dir_v (struct data_dependence_relation *ddr, lambda_vector dir_v)
{
  unsigned i;
  lambda_vector v;

  for (i = 0; VEC_iterate (lambda_vector, DDR_DIR_VECTS (ddr), i, v); i++)
    if (lambda_vector_equal (v, dir_v, DDR_NB_LOOPS (ddr)))
      return;

  VEC_safe_push (lambda_vector, heap, DDR_DIR_VECTS (ddr), dir_v);
}

/* Add a distance of 1 on all the loops outer than INDEX.  If we
   haven't yet determined a distance for this outer loop, push a new
   distance vector composed of the previous distance, and a distance
   of 1 for this outer loop.  Example:

   | loop_1
   |   loop_2
   |     A[10]
   |   endloop_2
   | endloop_1

   Saved vectors are of the form (dist_in_1, dist_in_2).  First, we
   save (0, 1), then we have to save (1, 0).  */

static void
add_outer_distances (struct data_dependence_relation *ddr,
		     lambda_vector dist_v, int index)
{
  /* For each outer loop where init_v is not set, the accesses are
     in dependence of distance 1 in the loop.  */
  while (--index >= 0)
    {
      lambda_vector save_v = lambda_vector_new (DDR_NB_LOOPS (ddr));
      lambda_vector_copy (dist_v, save_v, DDR_NB_LOOPS (ddr));
      save_v[index] = 1;
      save_dist_v (ddr, save_v);
    }
}

/* Return false when fail to represent the data dependence as a
   distance vector.  INIT_B is set to true when a component has been
   added to the distance vector DIST_V.  INDEX_CARRY is then set to
   the index in DIST_V that carries the dependence.  */

static bool
build_classic_dist_vector_1 (struct data_dependence_relation *ddr,
			     struct data_reference *ddr_a,
			     struct data_reference *ddr_b,
			     lambda_vector dist_v, bool *init_b,
			     int *index_carry)
{
  unsigned i;
  lambda_vector init_v = lambda_vector_new (DDR_NB_LOOPS (ddr));

  for (i = 0; i < DDR_NUM_SUBSCRIPTS (ddr); i++)
    {
      tree access_fn_a, access_fn_b;
      struct subscript *subscript = DDR_SUBSCRIPT (ddr, i);

      if (chrec_contains_undetermined (SUB_DISTANCE (subscript)))
	{
	  non_affine_dependence_relation (ddr);
	  return false;
	}

      access_fn_a = DR_ACCESS_FN (ddr_a, i);
      access_fn_b = DR_ACCESS_FN (ddr_b, i);

      if (TREE_CODE (access_fn_a) == POLYNOMIAL_CHREC 
	  && TREE_CODE (access_fn_b) == POLYNOMIAL_CHREC)
	{
	  int dist, index;
	  int index_a = index_in_loop_nest (CHREC_VARIABLE (access_fn_a),
					    DDR_LOOP_NEST (ddr));
	  int index_b = index_in_loop_nest (CHREC_VARIABLE (access_fn_b),
					    DDR_LOOP_NEST (ddr));

	  /* The dependence is carried by the outermost loop.  Example:
	     | loop_1
	     |   A[{4, +, 1}_1]
	     |   loop_2
	     |     A[{5, +, 1}_2]
	     |   endloop_2
	     | endloop_1
	     In this case, the dependence is carried by loop_1.  */
	  index = index_a < index_b ? index_a : index_b;
	  *index_carry = MIN (index, *index_carry);

	  if (chrec_contains_undetermined (SUB_DISTANCE (subscript)))
	    {
	      non_affine_dependence_relation (ddr);
	      return false;
	    }
	  
	  dist = int_cst_value (SUB_DISTANCE (subscript));

	  /* This is the subscript coupling test.  If we have already
	     recorded a distance for this loop (a distance coming from
	     another subscript), it should be the same.  For example,
	     in the following code, there is no dependence:

	     | loop i = 0, N, 1
	     |   T[i+1][i] = ...
	     |   ... = T[i][i]
	     | endloop
	  */
	  if (init_v[index] != 0 && dist_v[index] != dist)
	    {
	      finalize_ddr_dependent (ddr, chrec_known);
	      return false;
	    }

	  dist_v[index] = dist;
	  init_v[index] = 1;
	  *init_b = true;
	}
      else
	{
	  /* This can be for example an affine vs. constant dependence
	     (T[i] vs. T[3]) that is not an affine dependence and is
	     not representable as a distance vector.  */
	  non_affine_dependence_relation (ddr);
	  return false;
	}
    }

  return true;
}

/* Return true when the DDR contains two data references that have the
   same access functions.  */

static bool
same_access_functions (struct data_dependence_relation *ddr)
{
  unsigned i;

  for (i = 0; i < DDR_NUM_SUBSCRIPTS (ddr); i++)
    if (!eq_evolutions_p (DR_ACCESS_FN (DDR_A (ddr), i),
			  DR_ACCESS_FN (DDR_B (ddr), i)))
      return false;

  return true;
}

/* Helper function for the case where DDR_A and DDR_B are the same
   multivariate access function.  */

static void
add_multivariate_self_dist (struct data_dependence_relation *ddr, tree c_2)
{
  int x_1, x_2;
  tree c_1 = CHREC_LEFT (c_2);
  tree c_0 = CHREC_LEFT (c_1);
  lambda_vector dist_v;

  /* Polynomials with more than 2 variables are not handled yet.  */
  if (TREE_CODE (c_0) != INTEGER_CST)
    {
      DDR_ARE_DEPENDENT (ddr) = chrec_dont_know;
      return;
    }

  x_2 = index_in_loop_nest (CHREC_VARIABLE (c_2), DDR_LOOP_NEST (ddr));
  x_1 = index_in_loop_nest (CHREC_VARIABLE (c_1), DDR_LOOP_NEST (ddr));

  /* For "{{0, +, 2}_1, +, 3}_2" the distance vector is (3, -2).  */
  dist_v = lambda_vector_new (DDR_NB_LOOPS (ddr));
  dist_v[x_1] = int_cst_value (CHREC_RIGHT (c_2));
  dist_v[x_2] = -int_cst_value (CHREC_RIGHT (c_1));
  save_dist_v (ddr, dist_v);

  add_outer_distances (ddr, dist_v, x_1);
}

/* Helper function for the case where DDR_A and DDR_B are the same
   access functions.  */

static void
add_other_self_distances (struct data_dependence_relation *ddr)
{
  lambda_vector dist_v;
  unsigned i;
  int index_carry = DDR_NB_LOOPS (ddr);

  for (i = 0; i < DDR_NUM_SUBSCRIPTS (ddr); i++)
    {
      tree access_fun = DR_ACCESS_FN (DDR_A (ddr), i);

      if (TREE_CODE (access_fun) == POLYNOMIAL_CHREC)
	{
	  if (!evolution_function_is_univariate_p (access_fun))
	    {
	      if (DDR_NUM_SUBSCRIPTS (ddr) != 1)
		{
		  DDR_ARE_DEPENDENT (ddr) = chrec_dont_know;
		  return;
		}

	      add_multivariate_self_dist (ddr, DR_ACCESS_FN (DDR_A (ddr), 0));
	      return;
	    }

	  index_carry = MIN (index_carry,
			     index_in_loop_nest (CHREC_VARIABLE (access_fun),
						 DDR_LOOP_NEST (ddr)));
	}
    }

  dist_v = lambda_vector_new (DDR_NB_LOOPS (ddr));
  add_outer_distances (ddr, dist_v, index_carry);
}

/* Compute the classic per loop distance vector.  DDR is the data
   dependence relation to build a vector from.  Return false when fail
   to represent the data dependence as a distance vector.  */

static bool
build_classic_dist_vector (struct data_dependence_relation *ddr)
{
  bool init_b = false;
  int index_carry = DDR_NB_LOOPS (ddr);
  lambda_vector dist_v;

  if (DDR_ARE_DEPENDENT (ddr) != NULL_TREE)
    return true;

  if (same_access_functions (ddr))
    {
      /* Save the 0 vector.  */
      dist_v = lambda_vector_new (DDR_NB_LOOPS (ddr));
      save_dist_v (ddr, dist_v);

      if (DDR_NB_LOOPS (ddr) > 1)
	add_other_self_distances (ddr);

      return true;
    }

  dist_v = lambda_vector_new (DDR_NB_LOOPS (ddr));
  if (!build_classic_dist_vector_1 (ddr, DDR_A (ddr), DDR_B (ddr),
				    dist_v, &init_b, &index_carry))
    return false;

  /* Save the distance vector if we initialized one.  */
  if (init_b)
    {
      /* Verify a basic constraint: classic distance vectors should
	 always be lexicographically positive.

	 Data references are collected in the order of execution of
	 the program, thus for the following loop

	 | for (i = 1; i < 100; i++)
	 |   for (j = 1; j < 100; j++)
	 |     {
	 |       t = T[j+1][i-1];  // A
	 |       T[j][i] = t + 2;  // B
	 |     }

	 references are collected following the direction of the wind:
	 A then B.  The data dependence tests are performed also
	 following this order, such that we're looking at the distance
	 separating the elements accessed by A from the elements later
	 accessed by B.  But in this example, the distance returned by
	 test_dep (A, B) is lexicographically negative (-1, 1), that
	 means that the access A occurs later than B with respect to
	 the outer loop, ie. we're actually looking upwind.  In this
	 case we solve test_dep (B, A) looking downwind to the
	 lexicographically positive solution, that returns the
	 distance vector (1, -1).  */
      if (!lambda_vector_lexico_pos (dist_v, DDR_NB_LOOPS (ddr)))
	{
	  lambda_vector save_v = lambda_vector_new (DDR_NB_LOOPS (ddr));
	  subscript_dependence_tester_1 (ddr, DDR_B (ddr), DDR_A (ddr));
	  compute_subscript_distance (ddr);
	  build_classic_dist_vector_1 (ddr, DDR_B (ddr), DDR_A (ddr),
				       save_v, &init_b, &index_carry);
	  save_dist_v (ddr, save_v);

	  /* In this case there is a dependence forward for all the
	     outer loops:

	     | for (k = 1; k < 100; k++)
	     |  for (i = 1; i < 100; i++)
	     |   for (j = 1; j < 100; j++)
	     |     {
	     |       t = T[j+1][i-1];  // A
	     |       T[j][i] = t + 2;  // B
	     |     }

	     the vectors are: 
	     (0,  1, -1)
	     (1,  1, -1)
	     (1, -1,  1)
	  */
	  if (DDR_NB_LOOPS (ddr) > 1)
	    {
 	      add_outer_distances (ddr, save_v, index_carry);
	      add_outer_distances (ddr, dist_v, index_carry);
	    }
	}
      else
	{
	  lambda_vector save_v = lambda_vector_new (DDR_NB_LOOPS (ddr));
	  lambda_vector_copy (dist_v, save_v, DDR_NB_LOOPS (ddr));
	  save_dist_v (ddr, save_v);

	  if (DDR_NB_LOOPS (ddr) > 1)
	    {
	      lambda_vector opposite_v = lambda_vector_new (DDR_NB_LOOPS (ddr));

	      subscript_dependence_tester_1 (ddr, DDR_B (ddr), DDR_A (ddr));
	      compute_subscript_distance (ddr);
	      build_classic_dist_vector_1 (ddr, DDR_B (ddr), DDR_A (ddr),
					   opposite_v, &init_b, &index_carry);

	      add_outer_distances (ddr, dist_v, index_carry);
	      add_outer_distances (ddr, opposite_v, index_carry);
	    }
	}
    }
  else
    {
      /* There is a distance of 1 on all the outer loops: Example:
	 there is a dependence of distance 1 on loop_1 for the array A.

	 | loop_1
	 |   A[5] = ...
	 | endloop
      */
      add_outer_distances (ddr, dist_v,
			   lambda_vector_first_nz (dist_v,
						   DDR_NB_LOOPS (ddr), 0));
    }

  if (dump_file && (dump_flags & TDF_DETAILS))
    {
      unsigned i;

      fprintf (dump_file, "(build_classic_dist_vector\n");
      for (i = 0; i < DDR_NUM_DIST_VECTS (ddr); i++)
	{
	  fprintf (dump_file, "  dist_vector = (");
	  print_lambda_vector (dump_file, DDR_DIST_VECT (ddr, i),
			       DDR_NB_LOOPS (ddr));
	  fprintf (dump_file, "  )\n");
	}
      fprintf (dump_file, ")\n");
    }

  return true;
}

/* Return the direction for a given distance.
   FIXME: Computing dir this way is suboptimal, since dir can catch
   cases that dist is unable to represent.  */

static inline enum data_dependence_direction
dir_from_dist (int dist)
{
  if (dist > 0)
    return dir_positive;
  else if (dist < 0)
    return dir_negative;
  else
    return dir_equal;
}

/* Compute the classic per loop direction vector.  DDR is the data
   dependence relation to build a vector from.  */

static void
build_classic_dir_vector (struct data_dependence_relation *ddr)
{
  unsigned i, j;
  lambda_vector dist_v;

  for (i = 0; VEC_iterate (lambda_vector, DDR_DIST_VECTS (ddr), i, dist_v); i++)
    {
      lambda_vector dir_v = lambda_vector_new (DDR_NB_LOOPS (ddr));
<<<<<<< HEAD

      for (j = 0; j < DDR_NB_LOOPS (ddr); j++)
	dir_v[j] = dir_from_dist (dist_v[j]);

=======

      for (j = 0; j < DDR_NB_LOOPS (ddr); j++)
	dir_v[j] = dir_from_dist (dist_v[j]);

>>>>>>> 29c07800
      save_dir_v (ddr, dir_v);
    }
}

/* Helper function.  Returns true when there is a dependence between
   data references DRA and DRB.  */

static bool
subscript_dependence_tester_1 (struct data_dependence_relation *ddr,
			       struct data_reference *dra,
			       struct data_reference *drb)
{
  unsigned int i;
  tree last_conflicts;
  struct subscript *subscript;

  for (i = 0; VEC_iterate (subscript_p, DDR_SUBSCRIPTS (ddr), i, subscript);
       i++)
    {
      conflict_function *overlaps_a, *overlaps_b;

      analyze_overlapping_iterations (DR_ACCESS_FN (dra, i), 
				      DR_ACCESS_FN (drb, i),
				      &overlaps_a, &overlaps_b, 
				      &last_conflicts);

      if (CF_NOT_KNOWN_P (overlaps_a)
 	  || CF_NOT_KNOWN_P (overlaps_b))
 	{
 	  finalize_ddr_dependent (ddr, chrec_dont_know);
	  dependence_stats.num_dependence_undetermined++;
	  free_conflict_function (overlaps_a);
	  free_conflict_function (overlaps_b);
	  return false;
 	}

      else if (CF_NO_DEPENDENCE_P (overlaps_a)
 	       || CF_NO_DEPENDENCE_P (overlaps_b))
 	{
 	  finalize_ddr_dependent (ddr, chrec_known);
	  dependence_stats.num_dependence_independent++;
	  free_conflict_function (overlaps_a);
	  free_conflict_function (overlaps_b);
	  return false;
 	}

      else
 	{
 	  SUB_CONFLICTS_IN_A (subscript) = overlaps_a;
 	  SUB_CONFLICTS_IN_B (subscript) = overlaps_b;
	  SUB_LAST_CONFLICT (subscript) = last_conflicts;
 	}
    }

  return true;
}

/* Computes the conflicting iterations, and initialize DDR.  */

static void
subscript_dependence_tester (struct data_dependence_relation *ddr)
{
  
  if (dump_file && (dump_flags & TDF_DETAILS))
    fprintf (dump_file, "(subscript_dependence_tester \n");
  
  if (subscript_dependence_tester_1 (ddr, DDR_A (ddr), DDR_B (ddr)))
    dependence_stats.num_dependence_dependent++;

  compute_subscript_distance (ddr);
  if (build_classic_dist_vector (ddr))
    build_classic_dir_vector (ddr);

  if (dump_file && (dump_flags & TDF_DETAILS))
    fprintf (dump_file, ")\n");
}

/* Returns true when all the access functions of A are affine or
   constant.  */

static bool 
access_functions_are_affine_or_constant_p (struct data_reference *a)
{
  unsigned int i;
  VEC(tree,heap) **fns = DR_ACCESS_FNS_ADDR (a);
  tree t;
  
  for (i = 0; VEC_iterate (tree, *fns, i, t); i++)
    if (!evolution_function_is_constant_p (t)
	&& !evolution_function_is_affine_multivariate_p (t))
      return false;
  
  return true;
}

/* This computes the affine dependence relation between A and B.
   CHREC_KNOWN is used for representing the independence between two
   accesses, while CHREC_DONT_KNOW is used for representing the unknown
   relation.
   
   Note that it is possible to stop the computation of the dependence
   relation the first time we detect a CHREC_KNOWN element for a given
   subscript.  */

static void
compute_affine_dependence (struct data_dependence_relation *ddr)
{
  struct data_reference *dra = DDR_A (ddr);
  struct data_reference *drb = DDR_B (ddr);
  
  if (dump_file && (dump_flags & TDF_DETAILS))
    {
      fprintf (dump_file, "(compute_affine_dependence\n");
      fprintf (dump_file, "  (stmt_a = \n");
      print_generic_expr (dump_file, DR_STMT (dra), 0);
      fprintf (dump_file, ")\n  (stmt_b = \n");
      print_generic_expr (dump_file, DR_STMT (drb), 0);
      fprintf (dump_file, ")\n");
    }

  /* Analyze only when the dependence relation is not yet known.  */
  if (DDR_ARE_DEPENDENT (ddr) == NULL_TREE)
    {
      dependence_stats.num_dependence_tests++;

      if (access_functions_are_affine_or_constant_p (dra)
	  && access_functions_are_affine_or_constant_p (drb))
	subscript_dependence_tester (ddr);
      
      /* As a last case, if the dependence cannot be determined, or if
	 the dependence is considered too difficult to determine, answer
	 "don't know".  */
      else
	{
	  dependence_stats.num_dependence_undetermined++;

	  if (dump_file && (dump_flags & TDF_DETAILS))
	    {
	      fprintf (dump_file, "Data ref a:\n");
	      dump_data_reference (dump_file, dra);
	      fprintf (dump_file, "Data ref b:\n");
	      dump_data_reference (dump_file, drb);
	      fprintf (dump_file, "affine dependence test not usable: access function not affine or constant.\n");
	    }
	  finalize_ddr_dependent (ddr, chrec_dont_know);
	}
    }
  
  if (dump_file && (dump_flags & TDF_DETAILS))
    fprintf (dump_file, ")\n");
}

/* This computes the dependence relation for the same data
   reference into DDR.  */

static void
compute_self_dependence (struct data_dependence_relation *ddr)
{
  unsigned int i;
  struct subscript *subscript;

  for (i = 0; VEC_iterate (subscript_p, DDR_SUBSCRIPTS (ddr), i, subscript);
       i++)
    {
      /* The accessed index overlaps for each iteration.  */
      SUB_CONFLICTS_IN_A (subscript)
	      = conflict_fn (1, affine_fn_cst (integer_zero_node));
      SUB_CONFLICTS_IN_B (subscript)
	      = conflict_fn (1, affine_fn_cst (integer_zero_node));
      SUB_LAST_CONFLICT (subscript) = chrec_dont_know;
    }
<<<<<<< HEAD

  /* The distance vector is the zero vector.  */
  save_dist_v (ddr, lambda_vector_new (DDR_NB_LOOPS (ddr)));
  save_dir_v (ddr, lambda_vector_new (DDR_NB_LOOPS (ddr)));
}

=======

  /* The distance vector is the zero vector.  */
  save_dist_v (ddr, lambda_vector_new (DDR_NB_LOOPS (ddr)));
  save_dir_v (ddr, lambda_vector_new (DDR_NB_LOOPS (ddr)));
}

>>>>>>> 29c07800
/* Compute in DEPENDENCE_RELATIONS the data dependence graph for all
   the data references in DATAREFS, in the LOOP_NEST.  When
   COMPUTE_SELF_AND_RR is FALSE, don't compute read-read and self
   relations.  */

static void 
compute_all_dependences (VEC (data_reference_p, heap) *datarefs,
			 VEC (ddr_p, heap) **dependence_relations,
			 VEC (loop_p, heap) *loop_nest,
			 bool compute_self_and_rr)
{
  struct data_dependence_relation *ddr;
  struct data_reference *a, *b;
  unsigned int i, j;

  for (i = 0; VEC_iterate (data_reference_p, datarefs, i, a); i++)
    for (j = i + 1; VEC_iterate (data_reference_p, datarefs, j, b); j++)
      if (!DR_IS_READ (a) || !DR_IS_READ (b) || compute_self_and_rr)
	{
	  ddr = initialize_data_dependence_relation (a, b, loop_nest);
	  VEC_safe_push (ddr_p, heap, *dependence_relations, ddr);
	  compute_affine_dependence (ddr);
	}

  if (compute_self_and_rr)
    for (i = 0; VEC_iterate (data_reference_p, datarefs, i, a); i++)
      {
	ddr = initialize_data_dependence_relation (a, a, loop_nest);
	VEC_safe_push (ddr_p, heap, *dependence_relations, ddr);
	compute_self_dependence (ddr);
      }
}

/* Stores the locations of memory references in STMT to REFERENCES.  Returns
   true if STMT clobbers memory, false otherwise.  */

bool
get_references_in_stmt (tree stmt, VEC (data_ref_loc, heap) **references)
{
  bool clobbers_memory = false;
  data_ref_loc *ref;
<<<<<<< HEAD
  tree *op0, *op1, args, call;
=======
  tree *op0, *op1, arg, call;
  call_expr_arg_iterator iter;
>>>>>>> 29c07800

  *references = NULL;

  /* ASM_EXPR and CALL_EXPR may embed arbitrary side effects.
     Calls have side-effects, except those to const or pure
     functions.  */
  call = get_call_expr_in (stmt);
  if ((call
       && !(call_expr_flags (call) & (ECF_CONST | ECF_PURE)))
      || (TREE_CODE (stmt) == ASM_EXPR
	  && ASM_VOLATILE_P (stmt)))
    clobbers_memory = true;

  if (ZERO_SSA_OPERANDS (stmt, SSA_OP_ALL_VIRTUALS))
    return clobbers_memory;

  if (TREE_CODE (stmt) ==  GIMPLE_MODIFY_STMT)
    {
      op0 = &GIMPLE_STMT_OPERAND (stmt, 0);
      op1 = &GIMPLE_STMT_OPERAND (stmt, 1);
		
      if (DECL_P (*op1)
	  || REFERENCE_CLASS_P (*op1))
	{
	  ref = VEC_safe_push (data_ref_loc, heap, *references, NULL);
	  ref->pos = op1;
	  ref->is_read = true;
	}
<<<<<<< HEAD

      if (DECL_P (*op0)
	  || REFERENCE_CLASS_P (*op0))
	{
	  ref = VEC_safe_push (data_ref_loc, heap, *references, NULL);
	  ref->pos = op0;
	  ref->is_read = false;
	}
    }

  if (call)
    {
      for (args = TREE_OPERAND (call, 1); args; args = TREE_CHAIN (args))
	{
	  op0 = &TREE_VALUE (args);
	  if (DECL_P (*op0)
	      || REFERENCE_CLASS_P (*op0))
	    {
	      ref = VEC_safe_push (data_ref_loc, heap, *references, NULL);
	      ref->pos = op0;
	      ref->is_read = true;
	    }
	}
    }

  return clobbers_memory;
}

/* Stores the data references in STMT to DATAREFS.  If there is an unanalyzable
   reference, returns false, otherwise returns true.  */

static bool
find_data_references_in_stmt (tree stmt,
			      VEC (data_reference_p, heap) **datarefs)
{
  unsigned i;
  VEC (data_ref_loc, heap) *references;
  data_ref_loc *ref;
  bool ret = true;
  data_reference_p dr;

  if (get_references_in_stmt (stmt, &references))
    {
      VEC_free (data_ref_loc, heap, references);
      return false;
    }

  for (i = 0; VEC_iterate (data_ref_loc, references, i, ref); i++)
    {
      dr = create_data_ref (*ref->pos, stmt, ref->is_read);
      if (dr)
	VEC_safe_push (data_reference_p, heap, *datarefs, dr);
      else
	{
	  ret = false;
	  break;
	}
    }
=======

      if (DECL_P (*op0)
	  || REFERENCE_CLASS_P (*op0))
	{
	  ref = VEC_safe_push (data_ref_loc, heap, *references, NULL);
	  ref->pos = op0;
	  ref->is_read = false;
	}
    }

  if (call)
    {
      FOR_EACH_CALL_EXPR_ARG (arg, iter, call)
	{
	  op0 = &arg;
	  if (DECL_P (*op0)
	      || REFERENCE_CLASS_P (*op0))
	    {
	      ref = VEC_safe_push (data_ref_loc, heap, *references, NULL);
	      ref->pos = op0;
	      ref->is_read = true;
	    }
	}
    }

  return clobbers_memory;
}

/* Stores the data references in STMT to DATAREFS.  If there is an unanalyzable
   reference, returns false, otherwise returns true.  */

static bool
find_data_references_in_stmt (tree stmt,
			      VEC (data_reference_p, heap) **datarefs)
{
  unsigned i;
  VEC (data_ref_loc, heap) *references;
  data_ref_loc *ref;
  bool ret = true;
  data_reference_p dr;

  if (get_references_in_stmt (stmt, &references))
    {
      VEC_free (data_ref_loc, heap, references);
      return false;
    }

  for (i = 0; VEC_iterate (data_ref_loc, references, i, ref); i++)
    {
      dr = create_data_ref (*ref->pos, stmt, ref->is_read);
      if (dr)
	VEC_safe_push (data_reference_p, heap, *datarefs, dr);
      else
	{
	  ret = false;
	  break;
	}
    }
>>>>>>> 29c07800
  VEC_free (data_ref_loc, heap, references);
  return ret;
}

/* Search the data references in LOOP, and record the information into
   DATAREFS.  Returns chrec_dont_know when failing to analyze a
   difficult case, returns NULL_TREE otherwise.
   
   TODO: This function should be made smarter so that it can handle address
   arithmetic as if they were array accesses, etc.  */

tree 
find_data_references_in_loop (struct loop *loop,
			      VEC (data_reference_p, heap) **datarefs)
{
  basic_block bb, *bbs;
  unsigned int i;
  block_stmt_iterator bsi;

  bbs = get_loop_body (loop);

  for (i = 0; i < loop->num_nodes; i++)
    {
      bb = bbs[i];

      for (bsi = bsi_start (bb); !bsi_end_p (bsi); bsi_next (&bsi))
	{
	  tree stmt = bsi_stmt (bsi);

	  if (!find_data_references_in_stmt (stmt, datarefs))
	    {
	      struct data_reference *res;
	      res = XNEW (struct data_reference);
	      DR_STMT (res) = NULL_TREE;
	      DR_REF (res) = NULL_TREE;
	      DR_BASE_OBJECT (res) = NULL;
	      DR_TYPE (res) = ARRAY_REF_TYPE;
	      DR_SET_ACCESS_FNS (res, NULL);
	      DR_BASE_OBJECT (res) = NULL;
	      DR_IS_READ (res) = false;
	      DR_BASE_ADDRESS (res) = NULL_TREE;
	      DR_OFFSET (res) = NULL_TREE;
	      DR_INIT (res) = NULL_TREE;
	      DR_STEP (res) = NULL_TREE;
	      DR_OFFSET_MISALIGNMENT (res) = NULL_TREE;
	      DR_MEMTAG (res) = NULL_TREE;
	      DR_PTR_INFO (res) = NULL;
	      VEC_safe_push (data_reference_p, heap, *datarefs, res);

	      free (bbs);
	      return chrec_dont_know;
	    }
	}
    }
  free (bbs);

  return NULL_TREE;
}

/* Recursive helper function.  */

static bool
find_loop_nest_1 (struct loop *loop, VEC (loop_p, heap) **loop_nest)
{
  /* Inner loops of the nest should not contain siblings.  Example:
     when there are two consecutive loops,

     | loop_0
     |   loop_1
     |     A[{0, +, 1}_1]
     |   endloop_1
     |   loop_2
     |     A[{0, +, 1}_2]
     |   endloop_2
     | endloop_0

     the dependence relation cannot be captured by the distance
     abstraction.  */
  if (loop->next)
    return false;

  VEC_safe_push (loop_p, heap, *loop_nest, loop);
  if (loop->inner)
    return find_loop_nest_1 (loop->inner, loop_nest);
  return true;
}

/* Return false when the LOOP is not well nested.  Otherwise return
   true and insert in LOOP_NEST the loops of the nest.  LOOP_NEST will
   contain the loops from the outermost to the innermost, as they will
   appear in the classic distance vector.  */

static bool
find_loop_nest (struct loop *loop, VEC (loop_p, heap) **loop_nest)
{
  VEC_safe_push (loop_p, heap, *loop_nest, loop);
  if (loop->inner)
    return find_loop_nest_1 (loop->inner, loop_nest);
  return true;
}

/* Given a loop nest LOOP, the following vectors are returned:
   DATAREFS is initialized to all the array elements contained in this loop, 
   DEPENDENCE_RELATIONS contains the relations between the data references.  
   Compute read-read and self relations if 
   COMPUTE_SELF_AND_READ_READ_DEPENDENCES is TRUE.  */

void
compute_data_dependences_for_loop (struct loop *loop, 
				   bool compute_self_and_read_read_dependences,
				   VEC (data_reference_p, heap) **datarefs,
				   VEC (ddr_p, heap) **dependence_relations)
{
  struct loop *loop_nest = loop;
  VEC (loop_p, heap) *vloops = VEC_alloc (loop_p, heap, 3);

  memset (&dependence_stats, 0, sizeof (dependence_stats));

  /* If the loop nest is not well formed, or one of the data references 
     is not computable, give up without spending time to compute other
     dependences.  */
  if (!loop_nest
      || !find_loop_nest (loop_nest, &vloops)
      || find_data_references_in_loop (loop, datarefs) == chrec_dont_know)
    {
      struct data_dependence_relation *ddr;

      /* Insert a single relation into dependence_relations:
	 chrec_dont_know.  */
      ddr = initialize_data_dependence_relation (NULL, NULL, vloops);
      VEC_safe_push (ddr_p, heap, *dependence_relations, ddr);
    }
  else
    compute_all_dependences (*datarefs, dependence_relations, vloops,
			     compute_self_and_read_read_dependences);

  if (dump_file && (dump_flags & TDF_STATS))
    {
      fprintf (dump_file, "Dependence tester statistics:\n");

      fprintf (dump_file, "Number of dependence tests: %d\n", 
	       dependence_stats.num_dependence_tests);
      fprintf (dump_file, "Number of dependence tests classified dependent: %d\n", 
	       dependence_stats.num_dependence_dependent);
      fprintf (dump_file, "Number of dependence tests classified independent: %d\n", 
	       dependence_stats.num_dependence_independent);
      fprintf (dump_file, "Number of undetermined dependence tests: %d\n", 
	       dependence_stats.num_dependence_undetermined);

      fprintf (dump_file, "Number of subscript tests: %d\n", 
	       dependence_stats.num_subscript_tests);
      fprintf (dump_file, "Number of undetermined subscript tests: %d\n", 
	       dependence_stats.num_subscript_undetermined);
      fprintf (dump_file, "Number of same subscript function: %d\n", 
	       dependence_stats.num_same_subscript_function);

      fprintf (dump_file, "Number of ziv tests: %d\n",
	       dependence_stats.num_ziv);
      fprintf (dump_file, "Number of ziv tests returning dependent: %d\n",
	       dependence_stats.num_ziv_dependent);
      fprintf (dump_file, "Number of ziv tests returning independent: %d\n",
	       dependence_stats.num_ziv_independent);
      fprintf (dump_file, "Number of ziv tests unimplemented: %d\n",
	       dependence_stats.num_ziv_unimplemented);      

      fprintf (dump_file, "Number of siv tests: %d\n", 
	       dependence_stats.num_siv);
      fprintf (dump_file, "Number of siv tests returning dependent: %d\n",
	       dependence_stats.num_siv_dependent);
      fprintf (dump_file, "Number of siv tests returning independent: %d\n",
	       dependence_stats.num_siv_independent);
      fprintf (dump_file, "Number of siv tests unimplemented: %d\n",
	       dependence_stats.num_siv_unimplemented);

      fprintf (dump_file, "Number of miv tests: %d\n", 
	       dependence_stats.num_miv);
      fprintf (dump_file, "Number of miv tests returning dependent: %d\n",
	       dependence_stats.num_miv_dependent);
      fprintf (dump_file, "Number of miv tests returning independent: %d\n",
	       dependence_stats.num_miv_independent);
      fprintf (dump_file, "Number of miv tests unimplemented: %d\n",
	       dependence_stats.num_miv_unimplemented);
    }    
}

/* Entry point (for testing only).  Analyze all the data references
   and the dependence relations.

   The data references are computed first.  
   
   A relation on these nodes is represented by a complete graph.  Some
   of the relations could be of no interest, thus the relations can be
   computed on demand.
   
   In the following function we compute all the relations.  This is
   just a first implementation that is here for:
   - for showing how to ask for the dependence relations, 
   - for the debugging the whole dependence graph,
   - for the dejagnu testcases and maintenance.
   
   It is possible to ask only for a part of the graph, avoiding to
   compute the whole dependence graph.  The computed dependences are
   stored in a knowledge base (KB) such that later queries don't
   recompute the same information.  The implementation of this KB is
   transparent to the optimizer, and thus the KB can be changed with a
   more efficient implementation, or the KB could be disabled.  */
#if 0
static void 
analyze_all_data_dependences (struct loops *loops)
{
  unsigned int i;
  int nb_data_refs = 10;
  VEC (data_reference_p, heap) *datarefs = 
    VEC_alloc (data_reference_p, heap, nb_data_refs);
  VEC (ddr_p, heap) *dependence_relations = 
    VEC_alloc (ddr_p, heap, nb_data_refs * nb_data_refs);

  /* Compute DDs on the whole function.  */
  compute_data_dependences_for_loop (loops->parray[0], false,
				     &datarefs, &dependence_relations);

  if (dump_file)
    {
      dump_data_dependence_relations (dump_file, dependence_relations);
      fprintf (dump_file, "\n\n");

      if (dump_flags & TDF_DETAILS)
	dump_dist_dir_vectors (dump_file, dependence_relations);

      if (dump_flags & TDF_STATS)
	{
	  unsigned nb_top_relations = 0;
	  unsigned nb_bot_relations = 0;
	  unsigned nb_basename_differ = 0;
	  unsigned nb_chrec_relations = 0;
	  struct data_dependence_relation *ddr;

	  for (i = 0; VEC_iterate (ddr_p, dependence_relations, i, ddr); i++)
	    {
	      if (chrec_contains_undetermined (DDR_ARE_DEPENDENT (ddr)))
		nb_top_relations++;
	  
	      else if (DDR_ARE_DEPENDENT (ddr) == chrec_known)
		{
		  struct data_reference *a = DDR_A (ddr);
		  struct data_reference *b = DDR_B (ddr);
		  bool differ_p;	
	      
		  if ((DR_BASE_OBJECT (a) && DR_BASE_OBJECT (b)
		       && DR_NUM_DIMENSIONS (a) != DR_NUM_DIMENSIONS (b))
		      || (base_object_differ_p (a, b, &differ_p) 
			  && differ_p))
		    nb_basename_differ++;
		  else
		    nb_bot_relations++;
		}
	  
	      else 
		nb_chrec_relations++;
	    }
      
	  gather_stats_on_scev_database ();
	}
    }

  free_dependence_relations (dependence_relations);
  free_data_refs (datarefs);
}
#endif

/* Free the memory used by a data dependence relation DDR.  */

void
free_dependence_relation (struct data_dependence_relation *ddr)
{
  if (ddr == NULL)
    return;

  if (DDR_ARE_DEPENDENT (ddr) == NULL_TREE && DDR_SUBSCRIPTS (ddr))
    free_subscripts (DDR_SUBSCRIPTS (ddr));

  free (ddr);
}

/* Free the memory used by the data dependence relations from
   DEPENDENCE_RELATIONS.  */

void 
free_dependence_relations (VEC (ddr_p, heap) *dependence_relations)
{
  unsigned int i;
  struct data_dependence_relation *ddr;
  VEC (loop_p, heap) *loop_nest = NULL;

  for (i = 0; VEC_iterate (ddr_p, dependence_relations, i, ddr); i++)
    {
      if (ddr == NULL)
	continue;
      if (loop_nest == NULL)
	loop_nest = DDR_LOOP_NEST (ddr);
      else
	gcc_assert (DDR_LOOP_NEST (ddr) == NULL
		    || DDR_LOOP_NEST (ddr) == loop_nest);
      free_dependence_relation (ddr);
    }

  if (loop_nest)
    VEC_free (loop_p, heap, loop_nest);
  VEC_free (ddr_p, heap, dependence_relations);
}

/* Free the memory used by the data references from DATAREFS.  */

void
free_data_refs (VEC (data_reference_p, heap) *datarefs)
{
  unsigned int i;
  struct data_reference *dr;

  for (i = 0; VEC_iterate (data_reference_p, datarefs, i, dr); i++)
    free_data_ref (dr);
  VEC_free (data_reference_p, heap, datarefs);
}
<|MERGE_RESOLUTION|>--- conflicted
+++ resolved
@@ -172,10 +172,7 @@
   tree tag_a = NULL_TREE, tag_b = NULL_TREE;
   struct ptr_info_def *pi_a = DR_PTR_INFO (dra);  
   struct ptr_info_def *pi_b = DR_PTR_INFO (drb);  
-<<<<<<< HEAD
-=======
   bitmap bal1, bal2;
->>>>>>> 29c07800
 
   if (pi_a && pi_a->name_mem_tag && pi_b && pi_b->name_mem_tag)
     {
@@ -196,9 +193,6 @@
       if (!tag_b)
 	return false;
     }
-<<<<<<< HEAD
-  *aliased = (tag_a == tag_b);
-=======
   bal1 = BITMAP_ALLOC (NULL);
   bitmap_set_bit (bal1, DECL_UID (tag_a));
   if (MTAG_P (tag_a) && MTAG_ALIASES (tag_a))
@@ -212,7 +206,6 @@
 
   BITMAP_FREE (bal1);
   BITMAP_FREE (bal2);
->>>>>>> 29c07800
   return true;
 }
 
@@ -2566,7 +2559,6 @@
 
   if (TREE_CODE (numiter) == INTEGER_CST)
     return numiter;
-<<<<<<< HEAD
 
   if (loop->estimate_state == EST_AVAILABLE)
     {
@@ -2575,16 +2567,6 @@
 	return double_int_to_tree (type, loop->estimated_nb_iterations);
     }
 
-=======
-
-  if (loop->estimate_state == EST_AVAILABLE)
-    {
-      tree type = lang_hooks.types.type_for_size (INT_TYPE_SIZE, true);
-      if (double_int_fits_to_tree_p (type, loop->estimated_nb_iterations))
-	return double_int_to_tree (type, loop->estimated_nb_iterations);
-    }
-
->>>>>>> 29c07800
   return NULL_TREE;
 }
     
@@ -3662,7 +3644,6 @@
 }
 
 /* Helper function for uniquely inserting distance vectors.  */
-<<<<<<< HEAD
 
 static void
 save_dist_v (struct data_dependence_relation *ddr, lambda_vector dist_v)
@@ -3677,22 +3658,6 @@
   VEC_safe_push (lambda_vector, heap, DDR_DIST_VECTS (ddr), dist_v);
 }
 
-=======
-
-static void
-save_dist_v (struct data_dependence_relation *ddr, lambda_vector dist_v)
-{
-  unsigned i;
-  lambda_vector v;
-
-  for (i = 0; VEC_iterate (lambda_vector, DDR_DIST_VECTS (ddr), i, v); i++)
-    if (lambda_vector_equal (v, dist_v, DDR_NB_LOOPS (ddr)))
-      return;
-
-  VEC_safe_push (lambda_vector, heap, DDR_DIST_VECTS (ddr), dist_v);
-}
-
->>>>>>> 29c07800
 /* Helper function for uniquely inserting direction vectors.  */
 
 static void
@@ -4079,17 +4044,10 @@
   for (i = 0; VEC_iterate (lambda_vector, DDR_DIST_VECTS (ddr), i, dist_v); i++)
     {
       lambda_vector dir_v = lambda_vector_new (DDR_NB_LOOPS (ddr));
-<<<<<<< HEAD
 
       for (j = 0; j < DDR_NB_LOOPS (ddr); j++)
 	dir_v[j] = dir_from_dist (dist_v[j]);
 
-=======
-
-      for (j = 0; j < DDR_NB_LOOPS (ddr); j++)
-	dir_v[j] = dir_from_dist (dist_v[j]);
-
->>>>>>> 29c07800
       save_dir_v (ddr, dir_v);
     }
 }
@@ -4261,21 +4219,12 @@
 	      = conflict_fn (1, affine_fn_cst (integer_zero_node));
       SUB_LAST_CONFLICT (subscript) = chrec_dont_know;
     }
-<<<<<<< HEAD
 
   /* The distance vector is the zero vector.  */
   save_dist_v (ddr, lambda_vector_new (DDR_NB_LOOPS (ddr)));
   save_dir_v (ddr, lambda_vector_new (DDR_NB_LOOPS (ddr)));
 }
 
-=======
-
-  /* The distance vector is the zero vector.  */
-  save_dist_v (ddr, lambda_vector_new (DDR_NB_LOOPS (ddr)));
-  save_dir_v (ddr, lambda_vector_new (DDR_NB_LOOPS (ddr)));
-}
-
->>>>>>> 29c07800
 /* Compute in DEPENDENCE_RELATIONS the data dependence graph for all
    the data references in DATAREFS, in the LOOP_NEST.  When
    COMPUTE_SELF_AND_RR is FALSE, don't compute read-read and self
@@ -4317,12 +4266,8 @@
 {
   bool clobbers_memory = false;
   data_ref_loc *ref;
-<<<<<<< HEAD
-  tree *op0, *op1, args, call;
-=======
   tree *op0, *op1, arg, call;
   call_expr_arg_iterator iter;
->>>>>>> 29c07800
 
   *references = NULL;
 
@@ -4351,66 +4296,6 @@
 	  ref->pos = op1;
 	  ref->is_read = true;
 	}
-<<<<<<< HEAD
-
-      if (DECL_P (*op0)
-	  || REFERENCE_CLASS_P (*op0))
-	{
-	  ref = VEC_safe_push (data_ref_loc, heap, *references, NULL);
-	  ref->pos = op0;
-	  ref->is_read = false;
-	}
-    }
-
-  if (call)
-    {
-      for (args = TREE_OPERAND (call, 1); args; args = TREE_CHAIN (args))
-	{
-	  op0 = &TREE_VALUE (args);
-	  if (DECL_P (*op0)
-	      || REFERENCE_CLASS_P (*op0))
-	    {
-	      ref = VEC_safe_push (data_ref_loc, heap, *references, NULL);
-	      ref->pos = op0;
-	      ref->is_read = true;
-	    }
-	}
-    }
-
-  return clobbers_memory;
-}
-
-/* Stores the data references in STMT to DATAREFS.  If there is an unanalyzable
-   reference, returns false, otherwise returns true.  */
-
-static bool
-find_data_references_in_stmt (tree stmt,
-			      VEC (data_reference_p, heap) **datarefs)
-{
-  unsigned i;
-  VEC (data_ref_loc, heap) *references;
-  data_ref_loc *ref;
-  bool ret = true;
-  data_reference_p dr;
-
-  if (get_references_in_stmt (stmt, &references))
-    {
-      VEC_free (data_ref_loc, heap, references);
-      return false;
-    }
-
-  for (i = 0; VEC_iterate (data_ref_loc, references, i, ref); i++)
-    {
-      dr = create_data_ref (*ref->pos, stmt, ref->is_read);
-      if (dr)
-	VEC_safe_push (data_reference_p, heap, *datarefs, dr);
-      else
-	{
-	  ret = false;
-	  break;
-	}
-    }
-=======
 
       if (DECL_P (*op0)
 	  || REFERENCE_CLASS_P (*op0))
@@ -4469,7 +4354,6 @@
 	  break;
 	}
     }
->>>>>>> 29c07800
   VEC_free (data_ref_loc, heap, references);
   return ret;
 }

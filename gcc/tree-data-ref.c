/* Data references and dependences detectors.
   Copyright (C) 2003-2017 Free Software Foundation, Inc.
   Contributed by Sebastian Pop <pop@cri.ensmp.fr>

This file is part of GCC.

GCC is free software; you can redistribute it and/or modify it under
the terms of the GNU General Public License as published by the Free
Software Foundation; either version 3, or (at your option) any later
version.

GCC is distributed in the hope that it will be useful, but WITHOUT ANY
WARRANTY; without even the implied warranty of MERCHANTABILITY or
FITNESS FOR A PARTICULAR PURPOSE.  See the GNU General Public License
for more details.

You should have received a copy of the GNU General Public License
along with GCC; see the file COPYING3.  If not see
<http://www.gnu.org/licenses/>.  */

/* This pass walks a given loop structure searching for array
   references.  The information about the array accesses is recorded
   in DATA_REFERENCE structures.

   The basic test for determining the dependences is:
   given two access functions chrec1 and chrec2 to a same array, and
   x and y two vectors from the iteration domain, the same element of
   the array is accessed twice at iterations x and y if and only if:
   |             chrec1 (x) == chrec2 (y).

   The goals of this analysis are:

   - to determine the independence: the relation between two
     independent accesses is qualified with the chrec_known (this
     information allows a loop parallelization),

   - when two data references access the same data, to qualify the
     dependence relation with classic dependence representations:

       - distance vectors
       - direction vectors
       - loop carried level dependence
       - polyhedron dependence
     or with the chains of recurrences based representation,

   - to define a knowledge base for storing the data dependence
     information,

   - to define an interface to access this data.


   Definitions:

   - subscript: given two array accesses a subscript is the tuple
   composed of the access functions for a given dimension.  Example:
   Given A[f1][f2][f3] and B[g1][g2][g3], there are three subscripts:
   (f1, g1), (f2, g2), (f3, g3).

   - Diophantine equation: an equation whose coefficients and
   solutions are integer constants, for example the equation
   |   3*x + 2*y = 1
   has an integer solution x = 1 and y = -1.

   References:

   - "Advanced Compilation for High Performance Computing" by Randy
   Allen and Ken Kennedy.
   http://citeseer.ist.psu.edu/goff91practical.html

   - "Loop Transformations for Restructuring Compilers - The Foundations"
   by Utpal Banerjee.


*/

#include "config.h"
#include "system.h"
#include "coretypes.h"
#include "backend.h"
#include "rtl.h"
#include "tree.h"
#include "gimple.h"
#include "gimple-pretty-print.h"
#include "alias.h"
#include "fold-const.h"
#include "expr.h"
#include "gimple-iterator.h"
#include "tree-ssa-loop-niter.h"
#include "tree-ssa-loop-ivopts.h"
#include "tree-ssa-loop.h"
#include "tree-ssa.h"
#include "cfgloop.h"
#include "tree-data-ref.h"
#include "tree-scalar-evolution.h"
#include "dumpfile.h"
#include "tree-affine.h"
#include "params.h"
#include "builtins.h"
#include "stringpool.h"
#include "tree-vrp.h"
#include "tree-ssanames.h"

static struct datadep_stats
{
  int num_dependence_tests;
  int num_dependence_dependent;
  int num_dependence_independent;
  int num_dependence_undetermined;

  int num_subscript_tests;
  int num_subscript_undetermined;
  int num_same_subscript_function;

  int num_ziv;
  int num_ziv_independent;
  int num_ziv_dependent;
  int num_ziv_unimplemented;

  int num_siv;
  int num_siv_independent;
  int num_siv_dependent;
  int num_siv_unimplemented;

  int num_miv;
  int num_miv_independent;
  int num_miv_dependent;
  int num_miv_unimplemented;
} dependence_stats;

static bool subscript_dependence_tester_1 (struct data_dependence_relation *,
					   unsigned int, unsigned int,
					   struct loop *);
/* Returns true iff A divides B.  */

static inline bool
tree_fold_divides_p (const_tree a, const_tree b)
{
  gcc_assert (TREE_CODE (a) == INTEGER_CST);
  gcc_assert (TREE_CODE (b) == INTEGER_CST);
  return integer_zerop (int_const_binop (TRUNC_MOD_EXPR, b, a));
}

/* Returns true iff A divides B.  */

static inline bool
int_divides_p (int a, int b)
{
  return ((b % a) == 0);
}

/* Return true if reference REF contains a union access.  */

static bool
ref_contains_union_access_p (tree ref)
{
  while (handled_component_p (ref))
    {
      ref = TREE_OPERAND (ref, 0);
      if (TREE_CODE (TREE_TYPE (ref)) == UNION_TYPE
	  || TREE_CODE (TREE_TYPE (ref)) == QUAL_UNION_TYPE)
	return true;
    }
  return false;
}



/* Dump into FILE all the data references from DATAREFS.  */

static void
dump_data_references (FILE *file, vec<data_reference_p> datarefs)
{
  unsigned int i;
  struct data_reference *dr;

  FOR_EACH_VEC_ELT (datarefs, i, dr)
    dump_data_reference (file, dr);
}

/* Unified dump into FILE all the data references from DATAREFS.  */

DEBUG_FUNCTION void
debug (vec<data_reference_p> &ref)
{
  dump_data_references (stderr, ref);
}

DEBUG_FUNCTION void
debug (vec<data_reference_p> *ptr)
{
  if (ptr)
    debug (*ptr);
  else
    fprintf (stderr, "<nil>\n");
}


/* Dump into STDERR all the data references from DATAREFS.  */

DEBUG_FUNCTION void
debug_data_references (vec<data_reference_p> datarefs)
{
  dump_data_references (stderr, datarefs);
}

/* Print to STDERR the data_reference DR.  */

DEBUG_FUNCTION void
debug_data_reference (struct data_reference *dr)
{
  dump_data_reference (stderr, dr);
}

/* Dump function for a DATA_REFERENCE structure.  */

void
dump_data_reference (FILE *outf,
		     struct data_reference *dr)
{
  unsigned int i;

  fprintf (outf, "#(Data Ref: \n");
  fprintf (outf, "#  bb: %d \n", gimple_bb (DR_STMT (dr))->index);
  fprintf (outf, "#  stmt: ");
  print_gimple_stmt (outf, DR_STMT (dr), 0);
  fprintf (outf, "#  ref: ");
  print_generic_stmt (outf, DR_REF (dr));
  fprintf (outf, "#  base_object: ");
  print_generic_stmt (outf, DR_BASE_OBJECT (dr));

  for (i = 0; i < DR_NUM_DIMENSIONS (dr); i++)
    {
      fprintf (outf, "#  Access function %d: ", i);
      print_generic_stmt (outf, DR_ACCESS_FN (dr, i));
    }
  fprintf (outf, "#)\n");
}

/* Unified dump function for a DATA_REFERENCE structure.  */

DEBUG_FUNCTION void
debug (data_reference &ref)
{
  dump_data_reference (stderr, &ref);
}

DEBUG_FUNCTION void
debug (data_reference *ptr)
{
  if (ptr)
    debug (*ptr);
  else
    fprintf (stderr, "<nil>\n");
}


/* Dumps the affine function described by FN to the file OUTF.  */

DEBUG_FUNCTION void
dump_affine_function (FILE *outf, affine_fn fn)
{
  unsigned i;
  tree coef;

  print_generic_expr (outf, fn[0], TDF_SLIM);
  for (i = 1; fn.iterate (i, &coef); i++)
    {
      fprintf (outf, " + ");
      print_generic_expr (outf, coef, TDF_SLIM);
      fprintf (outf, " * x_%u", i);
    }
}

/* Dumps the conflict function CF to the file OUTF.  */

DEBUG_FUNCTION void
dump_conflict_function (FILE *outf, conflict_function *cf)
{
  unsigned i;

  if (cf->n == NO_DEPENDENCE)
    fprintf (outf, "no dependence");
  else if (cf->n == NOT_KNOWN)
    fprintf (outf, "not known");
  else
    {
      for (i = 0; i < cf->n; i++)
	{
	  if (i != 0)
	    fprintf (outf, " ");
	  fprintf (outf, "[");
	  dump_affine_function (outf, cf->fns[i]);
	  fprintf (outf, "]");
	}
    }
}

/* Dump function for a SUBSCRIPT structure.  */

DEBUG_FUNCTION void
dump_subscript (FILE *outf, struct subscript *subscript)
{
  conflict_function *cf = SUB_CONFLICTS_IN_A (subscript);

  fprintf (outf, "\n (subscript \n");
  fprintf (outf, "  iterations_that_access_an_element_twice_in_A: ");
  dump_conflict_function (outf, cf);
  if (CF_NONTRIVIAL_P (cf))
    {
      tree last_iteration = SUB_LAST_CONFLICT (subscript);
      fprintf (outf, "\n  last_conflict: ");
      print_generic_expr (outf, last_iteration);
    }

  cf = SUB_CONFLICTS_IN_B (subscript);
  fprintf (outf, "\n  iterations_that_access_an_element_twice_in_B: ");
  dump_conflict_function (outf, cf);
  if (CF_NONTRIVIAL_P (cf))
    {
      tree last_iteration = SUB_LAST_CONFLICT (subscript);
      fprintf (outf, "\n  last_conflict: ");
      print_generic_expr (outf, last_iteration);
    }

  fprintf (outf, "\n  (Subscript distance: ");
  print_generic_expr (outf, SUB_DISTANCE (subscript));
  fprintf (outf, " ))\n");
}

/* Print the classic direction vector DIRV to OUTF.  */

DEBUG_FUNCTION void
print_direction_vector (FILE *outf,
			lambda_vector dirv,
			int length)
{
  int eq;

  for (eq = 0; eq < length; eq++)
    {
      enum data_dependence_direction dir = ((enum data_dependence_direction)
					    dirv[eq]);

      switch (dir)
	{
	case dir_positive:
	  fprintf (outf, "    +");
	  break;
	case dir_negative:
	  fprintf (outf, "    -");
	  break;
	case dir_equal:
	  fprintf (outf, "    =");
	  break;
	case dir_positive_or_equal:
	  fprintf (outf, "   +=");
	  break;
	case dir_positive_or_negative:
	  fprintf (outf, "   +-");
	  break;
	case dir_negative_or_equal:
	  fprintf (outf, "   -=");
	  break;
	case dir_star:
	  fprintf (outf, "    *");
	  break;
	default:
	  fprintf (outf, "indep");
	  break;
	}
    }
  fprintf (outf, "\n");
}

/* Print a vector of direction vectors.  */

DEBUG_FUNCTION void
print_dir_vectors (FILE *outf, vec<lambda_vector> dir_vects,
		   int length)
{
  unsigned j;
  lambda_vector v;

  FOR_EACH_VEC_ELT (dir_vects, j, v)
    print_direction_vector (outf, v, length);
}

/* Print out a vector VEC of length N to OUTFILE.  */

DEBUG_FUNCTION void
print_lambda_vector (FILE * outfile, lambda_vector vector, int n)
{
  int i;

  for (i = 0; i < n; i++)
    fprintf (outfile, "%3d ", vector[i]);
  fprintf (outfile, "\n");
}

/* Print a vector of distance vectors.  */

DEBUG_FUNCTION void
print_dist_vectors (FILE *outf, vec<lambda_vector> dist_vects,
		    int length)
{
  unsigned j;
  lambda_vector v;

  FOR_EACH_VEC_ELT (dist_vects, j, v)
    print_lambda_vector (outf, v, length);
}

/* Dump function for a DATA_DEPENDENCE_RELATION structure.  */

DEBUG_FUNCTION void
dump_data_dependence_relation (FILE *outf,
			       struct data_dependence_relation *ddr)
{
  struct data_reference *dra, *drb;

  fprintf (outf, "(Data Dep: \n");

  if (!ddr || DDR_ARE_DEPENDENT (ddr) == chrec_dont_know)
    {
      if (ddr)
	{
	  dra = DDR_A (ddr);
	  drb = DDR_B (ddr);
	  if (dra)
	    dump_data_reference (outf, dra);
	  else
	    fprintf (outf, "    (nil)\n");
	  if (drb)
	    dump_data_reference (outf, drb);
	  else
	    fprintf (outf, "    (nil)\n");
	}
      fprintf (outf, "    (don't know)\n)\n");
      return;
    }

  dra = DDR_A (ddr);
  drb = DDR_B (ddr);
  dump_data_reference (outf, dra);
  dump_data_reference (outf, drb);

  if (DDR_ARE_DEPENDENT (ddr) == chrec_known)
    fprintf (outf, "    (no dependence)\n");

  else if (DDR_ARE_DEPENDENT (ddr) == NULL_TREE)
    {
      unsigned int i;
      struct loop *loopi;

      subscript *sub;
      FOR_EACH_VEC_ELT (DDR_SUBSCRIPTS (ddr), i, sub)
	{
	  fprintf (outf, "  access_fn_A: ");
	  print_generic_stmt (outf, SUB_ACCESS_FN (sub, 0));
	  fprintf (outf, "  access_fn_B: ");
	  print_generic_stmt (outf, SUB_ACCESS_FN (sub, 1));
	  dump_subscript (outf, sub);
	}

      fprintf (outf, "  inner loop index: %d\n", DDR_INNER_LOOP (ddr));
      fprintf (outf, "  loop nest: (");
      FOR_EACH_VEC_ELT (DDR_LOOP_NEST (ddr), i, loopi)
	fprintf (outf, "%d ", loopi->num);
      fprintf (outf, ")\n");

      for (i = 0; i < DDR_NUM_DIST_VECTS (ddr); i++)
	{
	  fprintf (outf, "  distance_vector: ");
	  print_lambda_vector (outf, DDR_DIST_VECT (ddr, i),
			       DDR_NB_LOOPS (ddr));
	}

      for (i = 0; i < DDR_NUM_DIR_VECTS (ddr); i++)
	{
	  fprintf (outf, "  direction_vector: ");
	  print_direction_vector (outf, DDR_DIR_VECT (ddr, i),
				  DDR_NB_LOOPS (ddr));
	}
    }

  fprintf (outf, ")\n");
}

/* Debug version.  */

DEBUG_FUNCTION void
debug_data_dependence_relation (struct data_dependence_relation *ddr)
{
  dump_data_dependence_relation (stderr, ddr);
}

/* Dump into FILE all the dependence relations from DDRS.  */

DEBUG_FUNCTION void
dump_data_dependence_relations (FILE *file,
				vec<ddr_p> ddrs)
{
  unsigned int i;
  struct data_dependence_relation *ddr;

  FOR_EACH_VEC_ELT (ddrs, i, ddr)
    dump_data_dependence_relation (file, ddr);
}

DEBUG_FUNCTION void
debug (vec<ddr_p> &ref)
{
  dump_data_dependence_relations (stderr, ref);
}

DEBUG_FUNCTION void
debug (vec<ddr_p> *ptr)
{
  if (ptr)
    debug (*ptr);
  else
    fprintf (stderr, "<nil>\n");
}


/* Dump to STDERR all the dependence relations from DDRS.  */

DEBUG_FUNCTION void
debug_data_dependence_relations (vec<ddr_p> ddrs)
{
  dump_data_dependence_relations (stderr, ddrs);
}

/* Dumps the distance and direction vectors in FILE.  DDRS contains
   the dependence relations, and VECT_SIZE is the size of the
   dependence vectors, or in other words the number of loops in the
   considered nest.  */

DEBUG_FUNCTION void
dump_dist_dir_vectors (FILE *file, vec<ddr_p> ddrs)
{
  unsigned int i, j;
  struct data_dependence_relation *ddr;
  lambda_vector v;

  FOR_EACH_VEC_ELT (ddrs, i, ddr)
    if (DDR_ARE_DEPENDENT (ddr) == NULL_TREE && DDR_AFFINE_P (ddr))
      {
	FOR_EACH_VEC_ELT (DDR_DIST_VECTS (ddr), j, v)
	  {
	    fprintf (file, "DISTANCE_V (");
	    print_lambda_vector (file, v, DDR_NB_LOOPS (ddr));
	    fprintf (file, ")\n");
	  }

	FOR_EACH_VEC_ELT (DDR_DIR_VECTS (ddr), j, v)
	  {
	    fprintf (file, "DIRECTION_V (");
	    print_direction_vector (file, v, DDR_NB_LOOPS (ddr));
	    fprintf (file, ")\n");
	  }
      }

  fprintf (file, "\n\n");
}

/* Dumps the data dependence relations DDRS in FILE.  */

DEBUG_FUNCTION void
dump_ddrs (FILE *file, vec<ddr_p> ddrs)
{
  unsigned int i;
  struct data_dependence_relation *ddr;

  FOR_EACH_VEC_ELT (ddrs, i, ddr)
    dump_data_dependence_relation (file, ddr);

  fprintf (file, "\n\n");
}

DEBUG_FUNCTION void
debug_ddrs (vec<ddr_p> ddrs)
{
  dump_ddrs (stderr, ddrs);
}

/* Helper function for split_constant_offset.  Expresses OP0 CODE OP1
   (the type of the result is TYPE) as VAR + OFF, where OFF is a nonzero
   constant of type ssizetype, and returns true.  If we cannot do this
   with OFF nonzero, OFF and VAR are set to NULL_TREE instead and false
   is returned.  */

static bool
split_constant_offset_1 (tree type, tree op0, enum tree_code code, tree op1,
			 tree *var, tree *off)
{
  tree var0, var1;
  tree off0, off1;
  enum tree_code ocode = code;

  *var = NULL_TREE;
  *off = NULL_TREE;

  switch (code)
    {
    case INTEGER_CST:
      *var = build_int_cst (type, 0);
      *off = fold_convert (ssizetype, op0);
      return true;

    case POINTER_PLUS_EXPR:
      ocode = PLUS_EXPR;
      /* FALLTHROUGH */
    case PLUS_EXPR:
    case MINUS_EXPR:
      split_constant_offset (op0, &var0, &off0);
      split_constant_offset (op1, &var1, &off1);
      *var = fold_build2 (code, type, var0, var1);
      *off = size_binop (ocode, off0, off1);
      return true;

    case MULT_EXPR:
      if (TREE_CODE (op1) != INTEGER_CST)
	return false;

      split_constant_offset (op0, &var0, &off0);
      *var = fold_build2 (MULT_EXPR, type, var0, op1);
      *off = size_binop (MULT_EXPR, off0, fold_convert (ssizetype, op1));
      return true;

    case ADDR_EXPR:
      {
	tree base, poffset;
	poly_int64 pbitsize, pbitpos, pbytepos;
	machine_mode pmode;
	int punsignedp, preversep, pvolatilep;

	op0 = TREE_OPERAND (op0, 0);
	base
	  = get_inner_reference (op0, &pbitsize, &pbitpos, &poffset, &pmode,
				 &punsignedp, &preversep, &pvolatilep);

	if (!multiple_p (pbitpos, BITS_PER_UNIT, &pbytepos))
	  return false;
	base = build_fold_addr_expr (base);
	off0 = ssize_int (pbytepos);

	if (poffset)
	  {
	    split_constant_offset (poffset, &poffset, &off1);
	    off0 = size_binop (PLUS_EXPR, off0, off1);
	    if (POINTER_TYPE_P (TREE_TYPE (base)))
	      base = fold_build_pointer_plus (base, poffset);
	    else
	      base = fold_build2 (PLUS_EXPR, TREE_TYPE (base), base,
				  fold_convert (TREE_TYPE (base), poffset));
	  }

	var0 = fold_convert (type, base);

	/* If variable length types are involved, punt, otherwise casts
	   might be converted into ARRAY_REFs in gimplify_conversion.
	   To compute that ARRAY_REF's element size TYPE_SIZE_UNIT, which
	   possibly no longer appears in current GIMPLE, might resurface.
	   This perhaps could run
	   if (CONVERT_EXPR_P (var0))
	     {
	       gimplify_conversion (&var0);
	       // Attempt to fill in any within var0 found ARRAY_REF's
	       // element size from corresponding op embedded ARRAY_REF,
	       // if unsuccessful, just punt.
	     }  */
	while (POINTER_TYPE_P (type))
	  type = TREE_TYPE (type);
	if (must_eq (int_size_in_bytes (type), -1))
	  return false;

	*var = var0;
	*off = off0;
	return true;
      }

    case SSA_NAME:
      {
	if (SSA_NAME_OCCURS_IN_ABNORMAL_PHI (op0))
	  return false;

	gimple *def_stmt = SSA_NAME_DEF_STMT (op0);
	enum tree_code subcode;

	if (gimple_code (def_stmt) != GIMPLE_ASSIGN)
	  return false;

	var0 = gimple_assign_rhs1 (def_stmt);
	subcode = gimple_assign_rhs_code (def_stmt);
	var1 = gimple_assign_rhs2 (def_stmt);

	return split_constant_offset_1 (type, var0, subcode, var1, var, off);
      }
    CASE_CONVERT:
      {
	/* We must not introduce undefined overflow, and we must not change the value.
	   Hence we're okay if the inner type doesn't overflow to start with
	   (pointer or signed), the outer type also is an integer or pointer
	   and the outer precision is at least as large as the inner.  */
	tree itype = TREE_TYPE (op0);
	if ((POINTER_TYPE_P (itype)
	     || (INTEGRAL_TYPE_P (itype) && TYPE_OVERFLOW_UNDEFINED (itype)))
	    && TYPE_PRECISION (type) >= TYPE_PRECISION (itype)
	    && (POINTER_TYPE_P (type) || INTEGRAL_TYPE_P (type)))
	  {
	    split_constant_offset (op0, &var0, off);
	    *var = fold_convert (type, var0);
	    return true;
	  }
	return false;
      }

    default:
      return false;
    }
}

/* Expresses EXP as VAR + OFF, where off is a constant.  The type of OFF
   will be ssizetype.  */

void
split_constant_offset (tree exp, tree *var, tree *off)
{
  tree type = TREE_TYPE (exp), otype, op0, op1, e, o;
  enum tree_code code;

  *var = exp;
  *off = ssize_int (0);
  STRIP_NOPS (exp);

  if (TREE_CODE (exp) == POLYNOMIAL_CHREC)
    {
      split_constant_offset (CHREC_LEFT (exp), &op0, &op1);
      if (op0 != CHREC_LEFT (exp))
	{
	  *var = build3 (POLYNOMIAL_CHREC, type, CHREC_VAR (exp),
			 op0, CHREC_RIGHT (exp));
	  *off = op1;
	}
      return;
    }

  if (automatically_generated_chrec_p (exp)
      || get_gimple_rhs_class (TREE_CODE (exp)) == GIMPLE_TERNARY_RHS)
    return;

  otype = TREE_TYPE (exp);
  code = TREE_CODE (exp);
  extract_ops_from_tree (exp, &code, &op0, &op1);
  if (split_constant_offset_1 (otype, op0, code, op1, &e, &o))
    {
      *var = fold_convert (type, e);
      *off = o;
    }
}

/* Returns the address ADDR of an object in a canonical shape (without nop
   casts, and with type of pointer to the object).  */

static tree
canonicalize_base_object_address (tree addr)
{
  tree orig = addr;

  STRIP_NOPS (addr);

  /* The base address may be obtained by casting from integer, in that case
     keep the cast.  */
  if (!POINTER_TYPE_P (TREE_TYPE (addr)))
    return orig;

  if (TREE_CODE (addr) != ADDR_EXPR)
    return addr;

  return build_fold_addr_expr (TREE_OPERAND (addr, 0));
}

/* Analyze the scalar evolution of OFFSET in the innermost parent of
   LOOP for which it isn't invariant.  Return OFFSET itself if the
   value is invariant or if it's too complex to analyze.  */

static tree
analyze_offset_scev (struct loop *loop, tree offset)
{
  struct loop *inv_loop = outermost_invariant_loop_for_expr (loop, offset);
  if (inv_loop != NULL)
    {
      if (loop_depth (inv_loop) == 0)
	return offset;
      loop = loop_outer (inv_loop);
    }
  tree res = analyze_scalar_evolution (loop, offset);
  if (chrec_contains_undetermined (res))
    return offset;
  return res;
}

/* Analyze the behavior of memory reference REF, which occurs in STMT.
   There are two modes:

   - BB analysis.  In this case we simply split the address into base,
     init and offset components, without reference to any containing loop.
     The resulting base and offset are general expressions and they can
     vary arbitrarily from one iteration of the containing loop to the next.
     The step is always zero.

   - loop analysis.  In this case we analyze the reference both wrt LOOP
     and on the basis that the reference occurs (is "used") in LOOP;
     see the comment above analyze_scalar_evolution_in_loop for more
     information about this distinction.  The base, init, offset and
     step fields are all invariant in LOOP.

   Perform BB analysis if LOOP is null, or if LOOP is the function's
   dummy outermost loop.  In other cases perform loop analysis.

   Return true if the analysis succeeded and store the results in DRB if so.
   BB analysis can only fail for bitfield or reversed-storage accesses.  */

bool
dr_analyze_innermost (innermost_loop_behavior *drb, tree ref,
		      gimple *stmt, struct loop *loop)
{
  poly_int64 pbitsize, pbitpos;
  tree base, poffset;
  machine_mode pmode;
  int punsignedp, preversep, pvolatilep;
  affine_iv base_iv, offset_iv;
  tree dinit;
  bool in_loop = (loop && loop->num);

  if (dump_file && (dump_flags & TDF_DETAILS))
    fprintf (dump_file, "analyze_innermost: ");

  base = get_inner_reference (ref, &pbitsize, &pbitpos, &poffset, &pmode,
			      &punsignedp, &preversep, &pvolatilep);
  gcc_assert (base != NULL_TREE);

  poly_int64 pbytepos;
  if (!multiple_p (pbitpos, BITS_PER_UNIT, &pbytepos))
    {
      if (dump_file && (dump_flags & TDF_DETAILS))
	fprintf (dump_file, "failed: bit offset alignment.\n");
      return false;
    }

  if (preversep)
    {
      if (dump_file && (dump_flags & TDF_DETAILS))
	fprintf (dump_file, "failed: reverse storage order.\n");
      return false;
    }

  /* Calculate the alignment and misalignment for the inner reference.  */
  unsigned int HOST_WIDE_INT bit_base_misalignment;
  unsigned int bit_base_alignment;
  get_object_alignment_1 (base, &bit_base_alignment, &bit_base_misalignment);

  /* There are no bitfield references remaining in BASE, so the values
     we got back must be whole bytes.  */
  gcc_assert (bit_base_alignment % BITS_PER_UNIT == 0
	      && bit_base_misalignment % BITS_PER_UNIT == 0);
  unsigned int base_alignment = bit_base_alignment / BITS_PER_UNIT;
  poly_int64 base_misalignment = bit_base_misalignment / BITS_PER_UNIT;

  if (TREE_CODE (base) == MEM_REF)
    {
      if (!integer_zerop (TREE_OPERAND (base, 1)))
	{
	  /* Subtract MOFF from the base and add it to POFFSET instead.
	     Adjust the misalignment to reflect the amount we subtracted.  */
	  poly_offset_int moff = mem_ref_offset (base);
	  base_misalignment -= moff.force_shwi ();
	  tree mofft = poly_offset_int_to_tree (sizetype, moff);
	  if (!poffset)
	    poffset = mofft;
	  else
	    poffset = size_binop (PLUS_EXPR, poffset, mofft);
	}
      base = TREE_OPERAND (base, 0);
    }
  else
    base = build_fold_addr_expr (base);

  if (in_loop)
    {
      if (!simple_iv (loop, loop, base, &base_iv, true))
        {
	  if (dump_file && (dump_flags & TDF_DETAILS))
	    fprintf (dump_file, "failed: evolution of base is not affine.\n");
	  return false;
        }
    }
  else
    {
      base_iv.base = base;
      base_iv.step = ssize_int (0);
      base_iv.no_overflow = true;
    }

  if (!poffset)
    {
      offset_iv.base = ssize_int (0);
      offset_iv.step = ssize_int (0);
    }
  else
    {
      if (!in_loop)
        {
          offset_iv.base = poffset;
          offset_iv.step = ssize_int (0);
        }
      else if (!simple_iv (loop, loop, poffset, &offset_iv, true))
        {
	  if (dump_file && (dump_flags & TDF_DETAILS))
	    fprintf (dump_file, "failed: evolution of offset is not affine.\n");
	  return false;
        }
    }

  tree init = ssize_int (pbytepos);

  /* Subtract any constant component from the base and add it to INIT instead.
     Adjust the misalignment to reflect the amount we subtracted.  */
  split_constant_offset (base_iv.base, &base_iv.base, &dinit);
  init = size_binop (PLUS_EXPR, init, dinit);
  base_misalignment -= TREE_INT_CST_LOW (dinit);

  base = canonicalize_base_object_address (base_iv.base);
  tree offset = size_binop (PLUS_EXPR,
			    fold_convert (ssizetype, offset_iv.base),
			    init);
  tree step = size_binop (PLUS_EXPR,
			  fold_convert (ssizetype, base_iv.step),
			  fold_convert (ssizetype, offset_iv.step));
  tree scev = analyze_offset_scev (loop_containing_stmt (stmt), offset);

  /* See if get_pointer_alignment can guarantee a higher alignment than
     the one we calculated above.  */
  unsigned int HOST_WIDE_INT alt_misalignment;
  unsigned int alt_alignment;
  get_pointer_alignment_1 (base, &alt_alignment, &alt_misalignment);

  /* As above, these values must be whole bytes.  */
  gcc_assert (alt_alignment % BITS_PER_UNIT == 0
	      && alt_misalignment % BITS_PER_UNIT == 0);
  alt_alignment /= BITS_PER_UNIT;
  alt_misalignment /= BITS_PER_UNIT;

  if (base_alignment < alt_alignment)
    {
      base_alignment = alt_alignment;
      base_misalignment = alt_misalignment;
    }


  drb->base_address = base;
  drb->offset = offset;
  drb->step = step;
  split_constant_offset (scev, &drb->var_offset, &drb->const_offset);
  if (known_misalignment (base_misalignment, base_alignment,
			  &drb->base_misalignment))
    drb->base_alignment = base_alignment;
  else
    {
      drb->base_alignment = known_alignment (base_misalignment);
      drb->base_misalignment = 0;
    }
  drb->var_offset_alignment = highest_pow2_factor (drb->var_offset);
  drb->step_alignment = highest_pow2_factor (step);

  if (dump_file && (dump_flags & TDF_DETAILS))
    fprintf (dump_file, "success.\n");

  return true;
}

/* Return true if OP is a valid component reference for a DR access
   function.  This accepts a subset of what handled_component_p accepts.  */

static bool
access_fn_component_p (tree op)
{
  switch (TREE_CODE (op))
    {
    case REALPART_EXPR:
    case IMAGPART_EXPR:
    case ARRAY_REF:
      return true;

    case COMPONENT_REF:
      return TREE_CODE (TREE_TYPE (TREE_OPERAND (op, 0))) == RECORD_TYPE;

    default:
      return false;
    }
}

/* Determines the base object and the list of indices of memory reference
   DR, analyzed in LOOP and instantiated in loop nest NEST.  */

static void
dr_analyze_indices (struct data_reference *dr, loop_p nest, loop_p loop)
{
  vec<tree> access_fns = vNULL;
  tree ref, op;
  tree base, off, access_fn;
  basic_block before_loop;

  /* If analyzing a basic-block there are no indices to analyze
     and thus no access functions.  */
  if (!nest)
    {
      DR_BASE_OBJECT (dr) = DR_REF (dr);
      DR_ACCESS_FNS (dr).create (0);
      return;
    }

  ref = DR_REF (dr);
  before_loop = block_before_loop (nest);

  /* REALPART_EXPR and IMAGPART_EXPR can be handled like accesses
     into a two element array with a constant index.  The base is
     then just the immediate underlying object.  */
  if (TREE_CODE (ref) == REALPART_EXPR)
    {
      ref = TREE_OPERAND (ref, 0);
      access_fns.safe_push (integer_zero_node);
    }
  else if (TREE_CODE (ref) == IMAGPART_EXPR)
    {
      ref = TREE_OPERAND (ref, 0);
      access_fns.safe_push (integer_one_node);
    }

  /* Analyze access functions of dimensions we know to be independent.
     The list of component references handled here should be kept in
     sync with access_fn_component_p.  */
  while (handled_component_p (ref))
    {
      if (TREE_CODE (ref) == ARRAY_REF)
	{
	  op = TREE_OPERAND (ref, 1);
	  access_fn = analyze_scalar_evolution (loop, op);
	  access_fn = instantiate_scev (before_loop, loop, access_fn);
	  access_fns.safe_push (access_fn);
	}
      else if (TREE_CODE (ref) == COMPONENT_REF
	       && TREE_CODE (TREE_TYPE (TREE_OPERAND (ref, 0))) == RECORD_TYPE)
	{
	  /* For COMPONENT_REFs of records (but not unions!) use the
	     FIELD_DECL offset as constant access function so we can
	     disambiguate a[i].f1 and a[i].f2.  */
	  tree off = component_ref_field_offset (ref);
	  off = size_binop (PLUS_EXPR,
			    size_binop (MULT_EXPR,
					fold_convert (bitsizetype, off),
					bitsize_int (BITS_PER_UNIT)),
			    DECL_FIELD_BIT_OFFSET (TREE_OPERAND (ref, 1)));
	  access_fns.safe_push (off);
	}
      else
	/* If we have an unhandled component we could not translate
	   to an access function stop analyzing.  We have determined
	   our base object in this case.  */
	break;

      ref = TREE_OPERAND (ref, 0);
    }

  /* If the address operand of a MEM_REF base has an evolution in the
     analyzed nest, add it as an additional independent access-function.  */
  if (TREE_CODE (ref) == MEM_REF)
    {
      op = TREE_OPERAND (ref, 0);
      access_fn = analyze_scalar_evolution (loop, op);
      access_fn = instantiate_scev (before_loop, loop, access_fn);
      if (TREE_CODE (access_fn) == POLYNOMIAL_CHREC)
	{
	  tree orig_type;
	  tree memoff = TREE_OPERAND (ref, 1);
	  base = initial_condition (access_fn);
	  orig_type = TREE_TYPE (base);
	  STRIP_USELESS_TYPE_CONVERSION (base);
	  split_constant_offset (base, &base, &off);
	  STRIP_USELESS_TYPE_CONVERSION (base);
	  /* Fold the MEM_REF offset into the evolutions initial
	     value to make more bases comparable.  */
	  if (!integer_zerop (memoff))
	    {
	      off = size_binop (PLUS_EXPR, off,
				fold_convert (ssizetype, memoff));
	      memoff = build_int_cst (TREE_TYPE (memoff), 0);
	    }
	  /* Adjust the offset so it is a multiple of the access type
	     size and thus we separate bases that can possibly be used
	     to produce partial overlaps (which the access_fn machinery
	     cannot handle).  */
	  wide_int rem;
	  if (TYPE_SIZE_UNIT (TREE_TYPE (ref))
	      && TREE_CODE (TYPE_SIZE_UNIT (TREE_TYPE (ref))) == INTEGER_CST
	      && !integer_zerop (TYPE_SIZE_UNIT (TREE_TYPE (ref))))
	    rem = wi::mod_trunc
	      (wi::to_wide (off),
	       wi::to_wide (TYPE_SIZE_UNIT (TREE_TYPE (ref))),
	       SIGNED);
	  else
	    /* If we can't compute the remainder simply force the initial
	       condition to zero.  */
	    rem = wi::to_wide (off);
	  off = wide_int_to_tree (ssizetype, wi::to_wide (off) - rem);
	  memoff = wide_int_to_tree (TREE_TYPE (memoff), rem);
	  /* And finally replace the initial condition.  */
	  access_fn = chrec_replace_initial_condition
	      (access_fn, fold_convert (orig_type, off));
	  /* ???  This is still not a suitable base object for
	     dr_may_alias_p - the base object needs to be an
	     access that covers the object as whole.  With
	     an evolution in the pointer this cannot be
	     guaranteed.
	     As a band-aid, mark the access so we can special-case
	     it in dr_may_alias_p.  */
	  tree old = ref;
	  ref = fold_build2_loc (EXPR_LOCATION (ref),
				 MEM_REF, TREE_TYPE (ref),
				 base, memoff);
	  MR_DEPENDENCE_CLIQUE (ref) = MR_DEPENDENCE_CLIQUE (old);
	  MR_DEPENDENCE_BASE (ref) = MR_DEPENDENCE_BASE (old);
	  DR_UNCONSTRAINED_BASE (dr) = true;
	  access_fns.safe_push (access_fn);
	}
    }
  else if (DECL_P (ref))
    {
      /* Canonicalize DR_BASE_OBJECT to MEM_REF form.  */
      ref = build2 (MEM_REF, TREE_TYPE (ref),
		    build_fold_addr_expr (ref),
		    build_int_cst (reference_alias_ptr_type (ref), 0));
    }

  DR_BASE_OBJECT (dr) = ref;
  DR_ACCESS_FNS (dr) = access_fns;
}

/* Extracts the alias analysis information from the memory reference DR.  */

static void
dr_analyze_alias (struct data_reference *dr)
{
  tree ref = DR_REF (dr);
  tree base = get_base_address (ref), addr;

  if (INDIRECT_REF_P (base)
      || TREE_CODE (base) == MEM_REF)
    {
      addr = TREE_OPERAND (base, 0);
      if (TREE_CODE (addr) == SSA_NAME)
	DR_PTR_INFO (dr) = SSA_NAME_PTR_INFO (addr);
    }
}

/* Frees data reference DR.  */

void
free_data_ref (data_reference_p dr)
{
  DR_ACCESS_FNS (dr).release ();
  free (dr);
}

/* Analyze memory reference MEMREF, which is accessed in STMT.
   The reference is a read if IS_READ is true, otherwise it is a write.
   IS_CONDITIONAL_IN_STMT indicates that the reference is conditional
   within STMT, i.e. that it might not occur even if STMT is executed
   and runs to completion.

   Return the data_reference description of MEMREF.  NEST is the outermost
   loop in which the reference should be instantiated, LOOP is the loop
   in which the data reference should be analyzed.  */

struct data_reference *
create_data_ref (loop_p nest, loop_p loop, tree memref, gimple *stmt,
		 bool is_read, bool is_conditional_in_stmt)
{
  struct data_reference *dr;

  if (dump_file && (dump_flags & TDF_DETAILS))
    {
      fprintf (dump_file, "Creating dr for ");
      print_generic_expr (dump_file, memref, TDF_SLIM);
      fprintf (dump_file, "\n");
    }

  dr = XCNEW (struct data_reference);
  DR_STMT (dr) = stmt;
  DR_REF (dr) = memref;
  DR_IS_READ (dr) = is_read;
  DR_IS_CONDITIONAL_IN_STMT (dr) = is_conditional_in_stmt;

  dr_analyze_innermost (&DR_INNERMOST (dr), memref, stmt,
			nest != NULL ? loop : NULL);
  dr_analyze_indices (dr, nest, loop);
  dr_analyze_alias (dr);

  if (dump_file && (dump_flags & TDF_DETAILS))
    {
      unsigned i;
      fprintf (dump_file, "\tbase_address: ");
      print_generic_expr (dump_file, DR_BASE_ADDRESS (dr), TDF_SLIM);
      fprintf (dump_file, "\n\toffset from base address: ");
      print_generic_expr (dump_file, DR_OFFSET (dr), TDF_SLIM);
      fprintf (dump_file, "\n\tvariable part of offset: ");
      print_generic_expr (dump_file, DR_VAR_OFFSET (dr), TDF_SLIM);
      fprintf (dump_file, "\n\tconstant part of offset: ");
      print_generic_expr (dump_file, DR_CONST_OFFSET (dr), TDF_SLIM);
      fprintf (dump_file, "\n\tstep: ");
      print_generic_expr (dump_file, DR_STEP (dr), TDF_SLIM);
      fprintf (dump_file, "\n\tbase alignment: %d", DR_BASE_ALIGNMENT (dr));
      fprintf (dump_file, "\n\tbase misalignment: %d",
	       DR_BASE_MISALIGNMENT (dr));
      fprintf (dump_file, "\n\tvariable offset alignment: %d",
	       DR_VAR_OFFSET_ALIGNMENT (dr));
      fprintf (dump_file, "\n\tstep alignment: %d", DR_STEP_ALIGNMENT (dr));
      fprintf (dump_file, "\n\tbase_object: ");
      print_generic_expr (dump_file, DR_BASE_OBJECT (dr), TDF_SLIM);
      fprintf (dump_file, "\n");
      for (i = 0; i < DR_NUM_DIMENSIONS (dr); i++)
	{
	  fprintf (dump_file, "\tAccess function %d: ", i);
	  print_generic_stmt (dump_file, DR_ACCESS_FN (dr, i), TDF_SLIM);
	}
    }

  return dr;
}

/*  A helper function computes order between two tree epxressions T1 and T2.
    This is used in comparator functions sorting objects based on the order
    of tree expressions.  The function returns -1, 0, or 1.  */

int
data_ref_compare_tree (tree t1, tree t2)
{
  int i, cmp;
  enum tree_code code;
  char tclass;

  if (t1 == t2)
    return 0;
  if (t1 == NULL)
    return -1;
  if (t2 == NULL)
    return 1;

  STRIP_USELESS_TYPE_CONVERSION (t1);
  STRIP_USELESS_TYPE_CONVERSION (t2);
  if (t1 == t2)
    return 0;

  if (TREE_CODE (t1) != TREE_CODE (t2)
      && ! (CONVERT_EXPR_P (t1) && CONVERT_EXPR_P (t2)))
    return TREE_CODE (t1) < TREE_CODE (t2) ? -1 : 1;

  code = TREE_CODE (t1);
  switch (code)
    {
    case INTEGER_CST:
      return tree_int_cst_compare (t1, t2);

<<<<<<< HEAD
    /* For const values, we can just use hash values for comparisons.  */
    case REAL_CST:
    case FIXED_CST:
=======
>>>>>>> e3d0f65c
    case STRING_CST:
      if (TREE_STRING_LENGTH (t1) != TREE_STRING_LENGTH (t2))
	return TREE_STRING_LENGTH (t1) < TREE_STRING_LENGTH (t2) ? -1 : 1;
      return memcmp (TREE_STRING_POINTER (t1), TREE_STRING_POINTER (t2),
		     TREE_STRING_LENGTH (t1));

    case SSA_NAME:
      if (SSA_NAME_VERSION (t1) != SSA_NAME_VERSION (t2))
	return SSA_NAME_VERSION (t1) < SSA_NAME_VERSION (t2) ? -1 : 1;
      break;

    default:
      tclass = TREE_CODE_CLASS (code);

      /* For decls, compare their UIDs.  */
      if (tclass == tcc_declaration)
	{
	  if (DECL_UID (t1) != DECL_UID (t2))
	    return DECL_UID (t1) < DECL_UID (t2) ? -1 : 1;
	  break;
	}
      /* For expressions, compare their operands recursively.  */
      else if (IS_EXPR_CODE_CLASS (tclass))
	{
	  for (i = TREE_OPERAND_LENGTH (t1) - 1; i >= 0; --i)
	    {
	      cmp = data_ref_compare_tree (TREE_OPERAND (t1, i),
					   TREE_OPERAND (t2, i));
	      if (cmp != 0)
		return cmp;
	    }
	}
      else
	gcc_unreachable ();
    }

  return 0;
}

/* Return TRUE it's possible to resolve data dependence DDR by runtime alias
   check.  */

bool
runtime_alias_check_p (ddr_p ddr, struct loop *loop, bool speed_p)
{
  if (dump_enabled_p ())
    {
      dump_printf (MSG_NOTE, "consider run-time aliasing test between ");
      dump_generic_expr (MSG_NOTE, TDF_SLIM, DR_REF (DDR_A (ddr)));
      dump_printf (MSG_NOTE,  " and ");
      dump_generic_expr (MSG_NOTE, TDF_SLIM, DR_REF (DDR_B (ddr)));
      dump_printf (MSG_NOTE, "\n");
    }

  if (!speed_p)
    {
      if (dump_enabled_p ())
	dump_printf (MSG_MISSED_OPTIMIZATION,
		     "runtime alias check not supported when optimizing "
		     "for size.\n");
      return false;
    }

  /* FORNOW: We don't support versioning with outer-loop in either
     vectorization or loop distribution.  */
  if (loop != NULL && loop->inner != NULL)
    {
      if (dump_enabled_p ())
	dump_printf (MSG_MISSED_OPTIMIZATION,
		     "runtime alias check not supported for outer loop.\n");
      return false;
    }

  return true;
}

/* Operator == between two dr_with_seg_len objects.

   This equality operator is used to make sure two data refs
   are the same one so that we will consider to combine the
   aliasing checks of those two pairs of data dependent data
   refs.  */

static bool
operator == (const dr_with_seg_len& d1,
	     const dr_with_seg_len& d2)
{
  return (operand_equal_p (DR_BASE_ADDRESS (d1.dr),
			   DR_BASE_ADDRESS (d2.dr), 0)
	  && dr_var_offsets_equal_p (d1.dr, d2.dr)
	  && data_ref_compare_tree (DR_CONST_OFFSET (d1.dr),
				    DR_CONST_OFFSET (d2.dr)) == 0
	  && data_ref_compare_tree (d1.seg_len, d2.seg_len) == 0
	  && d1.access_size == d2.access_size
	  && d1.align == d2.align);
}

/* Comparison function for sorting objects of dr_with_seg_len_pair_t
   so that we can combine aliasing checks in one scan.  */

static int
comp_dr_with_seg_len_pair (const void *pa_, const void *pb_)
{
  const dr_with_seg_len_pair_t* pa = (const dr_with_seg_len_pair_t *) pa_;
  const dr_with_seg_len_pair_t* pb = (const dr_with_seg_len_pair_t *) pb_;
  const dr_with_seg_len &a1 = pa->first, &a2 = pa->second;
  const dr_with_seg_len &b1 = pb->first, &b2 = pb->second;

  /* For DR pairs (a, b) and (c, d), we only consider to merge the alias checks
     if a and c have the same basic address snd step, and b and d have the same
     address and step.  Therefore, if any a&c or b&d don't have the same address
     and step, we don't care the order of those two pairs after sorting.  */
  int comp_res;

  if ((comp_res = data_ref_compare_tree (DR_BASE_ADDRESS (a1.dr),
					 DR_BASE_ADDRESS (b1.dr))) != 0)
    return comp_res;
  if ((comp_res = data_ref_compare_tree (DR_BASE_ADDRESS (a2.dr),
					 DR_BASE_ADDRESS (b2.dr))) != 0)
    return comp_res;
  if ((comp_res = data_ref_compare_tree (DR_STEP (a1.dr),
					 DR_STEP (b1.dr))) != 0)
    return comp_res;
  if ((comp_res = data_ref_compare_tree (DR_STEP (a2.dr),
					 DR_STEP (b2.dr))) != 0)
    return comp_res;
  if ((comp_res = dr_var_offsets_compare (a1.dr, b1.dr)) != 0)
    return comp_res;
  if ((comp_res = data_ref_compare_tree (DR_CONST_OFFSET (a1.dr),
					 DR_CONST_OFFSET (b1.dr))) != 0)
    return comp_res;
  if ((comp_res = dr_var_offsets_compare (a2.dr, b2.dr)) != 0)
    return comp_res;
  if ((comp_res = data_ref_compare_tree (DR_CONST_OFFSET (a2.dr),
					 DR_CONST_OFFSET (b2.dr))) != 0)
    return comp_res;

  return 0;
}

/* Merge alias checks recorded in ALIAS_PAIRS and remove redundant ones.
   FACTOR is number of iterations that each data reference is accessed.

   Basically, for each pair of dependent data refs store_ptr_0 & load_ptr_0,
   we create an expression:

   ((store_ptr_0 + store_segment_length_0) <= load_ptr_0)
   || (load_ptr_0 + load_segment_length_0) <= store_ptr_0))

   for aliasing checks.  However, in some cases we can decrease the number
   of checks by combining two checks into one.  For example, suppose we have
   another pair of data refs store_ptr_0 & load_ptr_1, and if the following
   condition is satisfied:

   load_ptr_0 < load_ptr_1  &&
   load_ptr_1 - load_ptr_0 - load_segment_length_0 < store_segment_length_0

   (this condition means, in each iteration of vectorized loop, the accessed
   memory of store_ptr_0 cannot be between the memory of load_ptr_0 and
   load_ptr_1.)

   we then can use only the following expression to finish the alising checks
   between store_ptr_0 & load_ptr_0 and store_ptr_0 & load_ptr_1:

   ((store_ptr_0 + store_segment_length_0) <= load_ptr_0)
   || (load_ptr_1 + load_segment_length_1 <= store_ptr_0))

   Note that we only consider that load_ptr_0 and load_ptr_1 have the same
   basic address.  */

void
prune_runtime_alias_test_list (vec<dr_with_seg_len_pair_t> *alias_pairs,
			       poly_uint64)
{
  /* Sort the collected data ref pairs so that we can scan them once to
     combine all possible aliasing checks.  */
  alias_pairs->qsort (comp_dr_with_seg_len_pair);

  /* Scan the sorted dr pairs and check if we can combine alias checks
     of two neighboring dr pairs.  */
  for (size_t i = 1; i < alias_pairs->length (); ++i)
    {
      /* Deal with two ddrs (dr_a1, dr_b1) and (dr_a2, dr_b2).  */
      dr_with_seg_len *dr_a1 = &(*alias_pairs)[i-1].first,
		      *dr_b1 = &(*alias_pairs)[i-1].second,
		      *dr_a2 = &(*alias_pairs)[i].first,
		      *dr_b2 = &(*alias_pairs)[i].second;

      /* Remove duplicate data ref pairs.  */
      if (*dr_a1 == *dr_a2 && *dr_b1 == *dr_b2)
	{
	  if (dump_enabled_p ())
	    {
	      dump_printf (MSG_NOTE, "found equal ranges ");
	      dump_generic_expr (MSG_NOTE, TDF_SLIM, DR_REF (dr_a1->dr));
	      dump_printf (MSG_NOTE,  ", ");
	      dump_generic_expr (MSG_NOTE, TDF_SLIM, DR_REF (dr_b1->dr));
	      dump_printf (MSG_NOTE,  " and ");
	      dump_generic_expr (MSG_NOTE, TDF_SLIM, DR_REF (dr_a2->dr));
	      dump_printf (MSG_NOTE,  ", ");
	      dump_generic_expr (MSG_NOTE, TDF_SLIM, DR_REF (dr_b2->dr));
	      dump_printf (MSG_NOTE, "\n");
	    }
	  alias_pairs->ordered_remove (i--);
	  continue;
	}

      if (*dr_a1 == *dr_a2 || *dr_b1 == *dr_b2)
	{
	  /* We consider the case that DR_B1 and DR_B2 are same memrefs,
	     and DR_A1 and DR_A2 are two consecutive memrefs.  */
	  if (*dr_a1 == *dr_a2)
	    {
	      std::swap (dr_a1, dr_b1);
	      std::swap (dr_a2, dr_b2);
	    }

	  /* Only consider cases in which the distance between the initial
	     DR_A1 and the initial DR_A2 is known at compile time.  */
	  if (!operand_equal_p (DR_BASE_ADDRESS (dr_a1->dr),
				DR_BASE_ADDRESS (dr_a2->dr), 0)
	      || !dr_var_offsets_equal_p (dr_a1->dr, dr_a2->dr)
	      || !tree_fits_shwi_p (DR_CONST_OFFSET (dr_a1->dr))
	      || !tree_fits_shwi_p (DR_CONST_OFFSET (dr_a2->dr)))
	    continue;

	  /* Work out what the segment length would be if we did combine
	     DR_A1 and DR_A2:

	     - If DR_A1 and DR_A2 have equal lengths, that length is
	       also the combined length.

	     - If DR_A1 and DR_A2 both have negative "lengths", the combined
	       length is the lower bound on those lengths.

<<<<<<< HEAD
	     - If DR_A1 and DR_A2 both have positive lengths, the combined
	       length is the upper bound on those lengths.
=======
	  /* We need to compute merged segment length at compilation time for
	     dr_a1 and dr_a2, which is impossible if either one has non-const
	     segment length.  */
	  if ((!tree_fits_uhwi_p (dr_a1->seg_len)
	       || !tree_fits_uhwi_p (dr_a2->seg_len))
	      && tree_int_cst_compare (DR_STEP (dr_a1->dr),
				       DR_STEP (dr_a2->dr)) != 0)
	    continue;

	  /* Make sure dr_a1 starts left of dr_a2.  */
	  if (tree_int_cst_lt (DR_INIT (dr_a2->dr), DR_INIT (dr_a1->dr)))
	    std::swap (*dr_a1, *dr_a2);

	  bool do_remove = false;
	  wide_int diff = (wi::to_wide (DR_INIT (dr_a2->dr))
			   - wi::to_wide (DR_INIT (dr_a1->dr)));
	  wide_int min_seg_len_b;
	  tree new_seg_len;

	  if (TREE_CODE (dr_b1->seg_len) == INTEGER_CST)
	    min_seg_len_b = wi::abs (wi::to_wide (dr_b1->seg_len));
	  else
	    min_seg_len_b
	      = factor * wi::abs (wi::to_wide (DR_STEP (dr_b1->dr)));
>>>>>>> e3d0f65c

	     Other cases are unlikely to give a useful combination.  */
	  if (!operand_equal_p (dr_a1->seg_len, dr_a2->seg_len, 0))
	    {
<<<<<<< HEAD
	      poly_int64 seg_len_a1, seg_len_a2;
	      if (!poly_tree_p (dr_a1->seg_len, &seg_len_a1)
		  || !poly_tree_p (dr_a2->seg_len, &seg_len_a2)
		  || !ordered_p (seg_len_a1, seg_len_a2))
		continue;

	      poly_int64 new_seg_len;
	      if (must_le (seg_len_a1, 0) && must_le (seg_len_a2, 0))
		new_seg_len = ordered_min (seg_len_a1, seg_len_a2);
	      else if (must_ge (seg_len_a1, 0) && must_ge (seg_len_a2, 0))
		new_seg_len = ordered_max (seg_len_a1, seg_len_a2);
	      else
		continue;
=======
	      /* Adjust diff according to access size of both references.  */
	      tree size_a1 = TYPE_SIZE_UNIT (TREE_TYPE (DR_REF (dr_a1->dr)));
	      tree size_a2 = TYPE_SIZE_UNIT (TREE_TYPE (DR_REF (dr_a2->dr)));
	      diff += wi::to_wide (size_a2) - wi::to_wide (size_a1);
	      /* Case A.1.  */
	      if (wi::leu_p (diff, min_seg_len_b)
		  /* Case A.2 and B combined.  */
		  || (tree_fits_uhwi_p (dr_a2->seg_len)))
		{
		  if (tree_fits_uhwi_p (dr_a1->seg_len)
		      && tree_fits_uhwi_p (dr_a2->seg_len))
		    {
		      wide_int min_len
			= wi::umin (wi::to_wide (dr_a1->seg_len) - diff,
				    wi::to_wide (dr_a2->seg_len));
		      new_seg_len = wide_int_to_tree (sizetype, min_len);
		    }
		  else
		    new_seg_len
		      = size_binop (MINUS_EXPR, dr_a2->seg_len,
				    wide_int_to_tree (sizetype, diff));
>>>>>>> e3d0f65c

	      dr_a1->seg_len = build_int_cst (TREE_TYPE (dr_a1->seg_len),
					      new_seg_len);
	      dr_a1->align = MIN (dr_a1->align, known_alignment (new_seg_len));
	    }
<<<<<<< HEAD
=======
	  else
	    {
	      /* Case A.1.  */
	      if (wi::leu_p (diff, min_seg_len_b)
		  /* Case A.2 and B combined.  */
		  || (tree_fits_uhwi_p (dr_a1->seg_len)))
		{
		  if (tree_fits_uhwi_p (dr_a1->seg_len)
		      && tree_fits_uhwi_p (dr_a2->seg_len))
		    {
		      wide_int max_len
			= wi::umax (wi::to_wide (dr_a2->seg_len) + diff,
				    wi::to_wide (dr_a1->seg_len));
		      new_seg_len = wide_int_to_tree (sizetype, max_len);
		    }
		  else
		    new_seg_len
		      = size_binop (PLUS_EXPR, dr_a2->seg_len,
				    wide_int_to_tree (sizetype, diff));
>>>>>>> e3d0f65c

	  /* This is always positive due to the sort order.  */
 	  unsigned HOST_WIDE_INT diff
	    = (tree_to_shwi (DR_CONST_OFFSET (dr_a2->dr))
	       - tree_to_shwi (DR_CONST_OFFSET (dr_a1->dr)));

	  /* The new check will start at DR_A1.  Make sure that its access
	     size encompasses the initial DR_A2.  */
	  if (dr_a1->access_size < diff + dr_a2->access_size)
	    {
	      dr_a1->access_size = diff + dr_a2->access_size;
	      dr_a1->align = MIN (dr_a1->align,
				  dr_a1->access_size & -dr_a1->access_size);
	    }
	  if (dump_enabled_p ())
	    {
	      dump_printf (MSG_NOTE, "merging ranges for ");
	      dump_generic_expr (MSG_NOTE, TDF_SLIM, DR_REF (dr_a1->dr));
	      dump_printf (MSG_NOTE,  ", ");
	      dump_generic_expr (MSG_NOTE, TDF_SLIM, DR_REF (dr_b1->dr));
	      dump_printf (MSG_NOTE,  " and ");
	      dump_generic_expr (MSG_NOTE, TDF_SLIM, DR_REF (dr_a2->dr));
	      dump_printf (MSG_NOTE,  ", ");
	      dump_generic_expr (MSG_NOTE, TDF_SLIM, DR_REF (dr_b2->dr));
	      dump_printf (MSG_NOTE, "\n");
	    }
	  alias_pairs->ordered_remove (i);
	  i--;
	}
    }
}

/* Given LOOP's two data references and segment lengths described by DR_A
   and DR_B, create expression checking if the two addresses ranges intersect
   with each other based on index of the two addresses.  This can only be
   done if DR_A and DR_B referring to the same (array) object and the index
   is the only difference.  For example:

                       DR_A                           DR_B
      data-ref         arr[i]                         arr[j]
      base_object      arr                            arr
      index            {i_0, +, 1}_loop               {j_0, +, 1}_loop

   The addresses and their index are like:

        |<- ADDR_A    ->|          |<- ADDR_B    ->|
     ------------------------------------------------------->
        |   |   |   |   |          |   |   |   |   |
     ------------------------------------------------------->
        i_0 ...         i_0+4      j_0 ...         j_0+4

   We can create expression based on index rather than address:

     (i_0 + 4 < j_0 || j_0 + 4 < i_0)

   Note evolution step of index needs to be considered in comparison.  */

static bool
create_intersect_range_checks_index (struct loop *loop, tree *cond_expr,
				     const dr_with_seg_len& dr_a,
				     const dr_with_seg_len& dr_b)
{
  if (integer_zerop (DR_STEP (dr_a.dr))
      || integer_zerop (DR_STEP (dr_b.dr))
      || DR_NUM_DIMENSIONS (dr_a.dr) != DR_NUM_DIMENSIONS (dr_b.dr))
    return false;

  if (!tree_fits_uhwi_p (dr_a.seg_len) || !tree_fits_uhwi_p (dr_b.seg_len))
    return false;

  if (!tree_fits_shwi_p (DR_STEP (dr_a.dr)))
    return false;

  if (!operand_equal_p (DR_BASE_OBJECT (dr_a.dr), DR_BASE_OBJECT (dr_b.dr), 0))
    return false;

  if (!operand_equal_p (DR_STEP (dr_a.dr), DR_STEP (dr_b.dr), 0))
    return false;

  gcc_assert (TREE_CODE (DR_STEP (dr_a.dr)) == INTEGER_CST);

  bool neg_step = tree_int_cst_compare (DR_STEP (dr_a.dr), size_zero_node) < 0;
  unsigned HOST_WIDE_INT abs_step
    = absu_hwi (tree_to_shwi (DR_STEP (dr_a.dr)));

  unsigned HOST_WIDE_INT seg_len1 = (tree_to_uhwi (dr_a.seg_len)
				     + dr_a.access_size);
  unsigned HOST_WIDE_INT seg_len2 = (tree_to_uhwi (dr_b.seg_len)
				     + dr_b.access_size);

  /* Infer the number of iterations with which the memory segment is accessed
     by DR.  In other words, alias is checked if memory segment accessed by
     DR_A in some iterations intersect with memory segment accessed by DR_B
     in the same amount iterations.
     Note segnment length is a linear function of number of iterations with
     DR_STEP as the coefficient.  */
  unsigned HOST_WIDE_INT niter_len1 = (seg_len1 + abs_step - 1) / abs_step;
  unsigned HOST_WIDE_INT niter_len2 = (seg_len2 + abs_step - 1) / abs_step;

  unsigned int i;
  for (i = 0; i < DR_NUM_DIMENSIONS (dr_a.dr); i++)
    {
      tree access1 = DR_ACCESS_FN (dr_a.dr, i);
      tree access2 = DR_ACCESS_FN (dr_b.dr, i);
      /* Two indices must be the same if they are not scev, or not scev wrto
	 current loop being vecorized.  */
      if (TREE_CODE (access1) != POLYNOMIAL_CHREC
	  || TREE_CODE (access2) != POLYNOMIAL_CHREC
	  || CHREC_VARIABLE (access1) != (unsigned)loop->num
	  || CHREC_VARIABLE (access2) != (unsigned)loop->num)
	{
	  if (operand_equal_p (access1, access2, 0))
	    continue;

	  return false;
	}
      /* The two indices must have the same step.  */
      if (!operand_equal_p (CHREC_RIGHT (access1), CHREC_RIGHT (access2), 0))
	return false;

      tree idx_step = CHREC_RIGHT (access1);
      /* Index must have const step, otherwise DR_STEP won't be constant.  */
      gcc_assert (TREE_CODE (idx_step) == INTEGER_CST);
      /* Index must evaluate in the same direction as DR.  */
      gcc_assert (!neg_step || tree_int_cst_sign_bit (idx_step) == 1);

      tree min1 = CHREC_LEFT (access1);
      tree min2 = CHREC_LEFT (access2);
      if (!types_compatible_p (TREE_TYPE (min1), TREE_TYPE (min2)))
	return false;

      /* Ideally, alias can be checked against loop's control IV, but we
	 need to prove linear mapping between control IV and reference
	 index.  Although that should be true, we check against (array)
	 index of data reference.  Like segment length, index length is
	 linear function of the number of iterations with index_step as
	 the coefficient, i.e, niter_len * idx_step.  */
      tree idx_len1 = fold_build2 (MULT_EXPR, TREE_TYPE (min1), idx_step,
				   build_int_cst (TREE_TYPE (min1),
						  niter_len1));
      tree idx_len2 = fold_build2 (MULT_EXPR, TREE_TYPE (min2), idx_step,
				   build_int_cst (TREE_TYPE (min2),
						  niter_len2));
      tree max1 = fold_build2 (PLUS_EXPR, TREE_TYPE (min1), min1, idx_len1);
      tree max2 = fold_build2 (PLUS_EXPR, TREE_TYPE (min2), min2, idx_len2);
      /* Adjust ranges for negative step.  */
      if (neg_step)
	{
	  min1 = fold_build2 (MINUS_EXPR, TREE_TYPE (min1), max1, idx_step);
	  max1 = fold_build2 (MINUS_EXPR, TREE_TYPE (min1),
			      CHREC_LEFT (access1), idx_step);
	  min2 = fold_build2 (MINUS_EXPR, TREE_TYPE (min2), max2, idx_step);
	  max2 = fold_build2 (MINUS_EXPR, TREE_TYPE (min2),
			      CHREC_LEFT (access2), idx_step);
	}
      tree part_cond_expr
	= fold_build2 (TRUTH_OR_EXPR, boolean_type_node,
	    fold_build2 (LE_EXPR, boolean_type_node, max1, min2),
	    fold_build2 (LE_EXPR, boolean_type_node, max2, min1));
      if (*cond_expr)
	*cond_expr = fold_build2 (TRUTH_AND_EXPR, boolean_type_node,
				  *cond_expr, part_cond_expr);
      else
	*cond_expr = part_cond_expr;
    }
  return true;
}

/* If ALIGN is nonzero, set up *SEQ_MIN_OUT and *SEQ_MAX_OUT so that for
   every address ADDR accessed by D:

     *SEQ_MIN_OUT <= ADDR (== ADDR & -ALIGN) <= *SEQ_MAX_OUT

   In this case, every element accessed by D is aligned to at least
   ALIGN bytes.

   If ALIGN is zero then instead set *SEG_MAX_OUT so that:

     *SEQ_MIN_OUT <= ADDR < *SEQ_MAX_OUT.  */

static void
get_segment_min_max (const dr_with_seg_len &d, tree *seg_min_out,
		     tree *seg_max_out, HOST_WIDE_INT align)
{
  /* Each access has the following pattern:

	  <- |seg_len| ->
	  <--- A: -ve step --->
	  +-----+-------+-----+-------+-----+
	  | n-1 | ,.... |  0  | ..... | n-1 |
	  +-----+-------+-----+-------+-----+
			<--- B: +ve step --->
			<- |seg_len| ->
			|
		   base address

     where "n" is the number of scalar iterations covered by the segment.
     (This should be VF for a particular pair if we know that both steps
     are the same, otherwise it will be the full number of scalar loop
     iterations.)

     A is the range of bytes accessed when the step is negative,
     B is the range when the step is positive.

     If the access size is "access_size" bytes, the lowest addressed byte is:

	 base + (step < 0 ? seg_len : 0)   [LB]

     and the highest addressed byte is always below:

	 base + (step < 0 ? 0 : seg_len) + access_size   [UB]

     Thus:

	 LB <= ADDR < UB

     If ALIGN is nonzero, all three values are aligned to at least ALIGN
     bytes, so:

	 LB <= ADDR <= UB - ALIGN

     where "- ALIGN" folds naturally with the "+ access_size" and often
     cancels it out.

     We don't try to simplify LB and UB beyond this (e.g. by using
     MIN and MAX based on whether seg_len rather than the stride is
     negative) because it is possible for the absolute size of the
     segment to overflow the range of a ssize_t.

     Keeping the pointer_plus outside of the cond_expr should allow
     the cond_exprs to be shared with other alias checks.  */
  tree indicator = dr_direction_indicator (d.dr);
  tree neg_step = fold_build2 (LT_EXPR, boolean_type_node,
			       fold_convert (ssizetype, indicator),
			       ssize_int (0));
  tree addr_base = fold_build_pointer_plus (DR_BASE_ADDRESS (d.dr),
					    DR_OFFSET (d.dr));
  tree seg_len = fold_convert (sizetype, d.seg_len);

  tree min_reach = fold_build3 (COND_EXPR, sizetype, neg_step,
				seg_len, size_zero_node);
  tree max_reach = fold_build3 (COND_EXPR, sizetype, neg_step,
				size_zero_node, seg_len);
  max_reach = fold_build2 (PLUS_EXPR, sizetype, max_reach,
			   size_int (d.access_size - align));

  *seg_min_out = fold_build_pointer_plus (addr_base, min_reach);
  *seg_max_out = fold_build_pointer_plus (addr_base, max_reach);
}

/* Given two data references and segment lengths described by DR_A and DR_B,
   create expression checking if the two addresses ranges intersect with
   each other:

     ((DR_A_addr_0 + DR_A_segment_length_0) <= DR_B_addr_0)
     || (DR_B_addr_0 + DER_B_segment_length_0) <= DR_A_addr_0))  */

static void
create_intersect_range_checks (struct loop *loop, tree *cond_expr,
			       const dr_with_seg_len& dr_a,
			       const dr_with_seg_len& dr_b)
{
  *cond_expr = NULL_TREE;
  if (create_intersect_range_checks_index (loop, cond_expr, dr_a, dr_b))
    return;

  unsigned HOST_WIDE_INT min_align;
  tree_code cmp_code;
  if (TREE_CODE (DR_STEP (dr_a.dr)) == INTEGER_CST
      && TREE_CODE (DR_STEP (dr_b.dr)) == INTEGER_CST)
    {
      /* In this case adding access_size to seg_len is likely to give
	 a simple X * step, where X is either the number of scalar
	 iterations or the vectorization factor.  We're better off
	 keeping that, rather than subtracting an alignment from it.

	 In this case the maximum values are exclusive and so there is
	 no alias if the maximum of one segment equals the minimum
	 of another.  */
      min_align = 0;
      cmp_code = LE_EXPR;
    }
  else
    {
      /* Calculate the minimum alignment shared by all four pointers,
	 then arrange for this alignment to be subtracted from the
	 exclusive maximum values to get inclusive maximum values.
	 This "- min_align" is cumulative with a "+ access_size"
	 in the calculation of the maximum values.  In the best
	 (and common) case, the two cancel each other out, leaving
	 us with an inclusive bound based only on seg_len.  In the
	 worst case we're simply adding a smaller number than before.

	 Because the maximum values are inclusive, there is an alias
	 if the maximum value of one segment is equal to the minimum
	 value of the other.  */
      min_align = MIN (dr_a.align, dr_b.align);
      cmp_code = LT_EXPR;
    }

  tree seg_a_min, seg_a_max, seg_b_min, seg_b_max;
  get_segment_min_max (dr_a, &seg_a_min, &seg_a_max, min_align);
  get_segment_min_max (dr_b, &seg_b_min, &seg_b_max, min_align);

  *cond_expr
    = fold_build2 (TRUTH_OR_EXPR, boolean_type_node,
	fold_build2 (cmp_code, boolean_type_node, seg_a_max, seg_b_min),
	fold_build2 (cmp_code, boolean_type_node, seg_b_max, seg_a_min));
}

/* Create a conditional expression that represents the run-time checks for
   overlapping of address ranges represented by a list of data references
   pairs passed in ALIAS_PAIRS.  Data references are in LOOP.  The returned
   COND_EXPR is the conditional expression to be used in the if statement
   that controls which version of the loop gets executed at runtime.  */

void
create_runtime_alias_checks (struct loop *loop,
			     vec<dr_with_seg_len_pair_t> *alias_pairs,
			     tree * cond_expr)
{
  tree part_cond_expr;

  for (size_t i = 0, s = alias_pairs->length (); i < s; ++i)
    {
      const dr_with_seg_len& dr_a = (*alias_pairs)[i].first;
      const dr_with_seg_len& dr_b = (*alias_pairs)[i].second;

      if (dump_enabled_p ())
	{
	  dump_printf (MSG_NOTE, "create runtime check for data references ");
	  dump_generic_expr (MSG_NOTE, TDF_SLIM, DR_REF (dr_a.dr));
	  dump_printf (MSG_NOTE, " and ");
	  dump_generic_expr (MSG_NOTE, TDF_SLIM, DR_REF (dr_b.dr));
	  dump_printf (MSG_NOTE, "\n");
	}

      /* Create condition expression for each pair data references.  */
      create_intersect_range_checks (loop, &part_cond_expr, dr_a, dr_b);
      if (*cond_expr)
	*cond_expr = fold_build2 (TRUTH_AND_EXPR, boolean_type_node,
				  *cond_expr, part_cond_expr);
      else
	*cond_expr = part_cond_expr;
    }
}

/* Returns true if FNA == FNB.  */

static bool
affine_function_equal_p (affine_fn fna, affine_fn fnb)
{
  unsigned i, n = fna.length ();

  if (n != fnb.length ())
    return false;

  for (i = 0; i < n; i++)
    if (!operand_equal_p (fna[i], fnb[i], 0))
      return false;

  return true;
}

/* If all the functions in CF are the same, returns one of them,
   otherwise returns NULL.  */

static affine_fn
common_affine_function (conflict_function *cf)
{
  unsigned i;
  affine_fn comm;

  if (!CF_NONTRIVIAL_P (cf))
    return affine_fn ();

  comm = cf->fns[0];

  for (i = 1; i < cf->n; i++)
    if (!affine_function_equal_p (comm, cf->fns[i]))
      return affine_fn ();

  return comm;
}

/* Returns the base of the affine function FN.  */

static tree
affine_function_base (affine_fn fn)
{
  return fn[0];
}

/* Returns true if FN is a constant.  */

static bool
affine_function_constant_p (affine_fn fn)
{
  unsigned i;
  tree coef;

  for (i = 1; fn.iterate (i, &coef); i++)
    if (!integer_zerop (coef))
      return false;

  return true;
}

/* Returns true if FN is the zero constant function.  */

static bool
affine_function_zero_p (affine_fn fn)
{
  return (integer_zerop (affine_function_base (fn))
	  && affine_function_constant_p (fn));
}

/* Returns a signed integer type with the largest precision from TA
   and TB.  */

static tree
signed_type_for_types (tree ta, tree tb)
{
  if (TYPE_PRECISION (ta) > TYPE_PRECISION (tb))
    return signed_type_for (ta);
  else
    return signed_type_for (tb);
}

/* Applies operation OP on affine functions FNA and FNB, and returns the
   result.  */

static affine_fn
affine_fn_op (enum tree_code op, affine_fn fna, affine_fn fnb)
{
  unsigned i, n, m;
  affine_fn ret;
  tree coef;

  if (fnb.length () > fna.length ())
    {
      n = fna.length ();
      m = fnb.length ();
    }
  else
    {
      n = fnb.length ();
      m = fna.length ();
    }

  ret.create (m);
  for (i = 0; i < n; i++)
    {
      tree type = signed_type_for_types (TREE_TYPE (fna[i]),
					 TREE_TYPE (fnb[i]));
      ret.quick_push (fold_build2 (op, type, fna[i], fnb[i]));
    }

  for (; fna.iterate (i, &coef); i++)
    ret.quick_push (fold_build2 (op, signed_type_for (TREE_TYPE (coef)),
				 coef, integer_zero_node));
  for (; fnb.iterate (i, &coef); i++)
    ret.quick_push (fold_build2 (op, signed_type_for (TREE_TYPE (coef)),
				 integer_zero_node, coef));

  return ret;
}

/* Returns the sum of affine functions FNA and FNB.  */

static affine_fn
affine_fn_plus (affine_fn fna, affine_fn fnb)
{
  return affine_fn_op (PLUS_EXPR, fna, fnb);
}

/* Returns the difference of affine functions FNA and FNB.  */

static affine_fn
affine_fn_minus (affine_fn fna, affine_fn fnb)
{
  return affine_fn_op (MINUS_EXPR, fna, fnb);
}

/* Frees affine function FN.  */

static void
affine_fn_free (affine_fn fn)
{
  fn.release ();
}

/* Determine for each subscript in the data dependence relation DDR
   the distance.  */

static void
compute_subscript_distance (struct data_dependence_relation *ddr)
{
  conflict_function *cf_a, *cf_b;
  affine_fn fn_a, fn_b, diff;

  if (DDR_ARE_DEPENDENT (ddr) == NULL_TREE)
    {
      unsigned int i;

      for (i = 0; i < DDR_NUM_SUBSCRIPTS (ddr); i++)
 	{
 	  struct subscript *subscript;

 	  subscript = DDR_SUBSCRIPT (ddr, i);
 	  cf_a = SUB_CONFLICTS_IN_A (subscript);
 	  cf_b = SUB_CONFLICTS_IN_B (subscript);

	  fn_a = common_affine_function (cf_a);
	  fn_b = common_affine_function (cf_b);
	  if (!fn_a.exists () || !fn_b.exists ())
	    {
	      SUB_DISTANCE (subscript) = chrec_dont_know;
	      return;
	    }
	  diff = affine_fn_minus (fn_a, fn_b);

 	  if (affine_function_constant_p (diff))
 	    SUB_DISTANCE (subscript) = affine_function_base (diff);
 	  else
 	    SUB_DISTANCE (subscript) = chrec_dont_know;

	  affine_fn_free (diff);
 	}
    }
}

/* Returns the conflict function for "unknown".  */

static conflict_function *
conflict_fn_not_known (void)
{
  conflict_function *fn = XCNEW (conflict_function);
  fn->n = NOT_KNOWN;

  return fn;
}

/* Returns the conflict function for "independent".  */

static conflict_function *
conflict_fn_no_dependence (void)
{
  conflict_function *fn = XCNEW (conflict_function);
  fn->n = NO_DEPENDENCE;

  return fn;
}

/* Returns true if the address of OBJ is invariant in LOOP.  */

static bool
object_address_invariant_in_loop_p (const struct loop *loop, const_tree obj)
{
  while (handled_component_p (obj))
    {
      if (TREE_CODE (obj) == ARRAY_REF)
	{
	  /* Index of the ARRAY_REF was zeroed in analyze_indices, thus we only
	     need to check the stride and the lower bound of the reference.  */
	  if (chrec_contains_symbols_defined_in_loop (TREE_OPERAND (obj, 2),
						      loop->num)
	      || chrec_contains_symbols_defined_in_loop (TREE_OPERAND (obj, 3),
							 loop->num))
	    return false;
	}
      else if (TREE_CODE (obj) == COMPONENT_REF)
	{
	  if (chrec_contains_symbols_defined_in_loop (TREE_OPERAND (obj, 2),
						      loop->num))
	    return false;
	}
      obj = TREE_OPERAND (obj, 0);
    }

  if (!INDIRECT_REF_P (obj)
      && TREE_CODE (obj) != MEM_REF)
    return true;

  return !chrec_contains_symbols_defined_in_loop (TREE_OPERAND (obj, 0),
						  loop->num);
}

/* Returns false if we can prove that data references A and B do not alias,
   true otherwise.  If LOOP_NEST is false no cross-iteration aliases are
   considered.  */

bool
dr_may_alias_p (const struct data_reference *a, const struct data_reference *b,
		bool loop_nest)
{
  tree addr_a = DR_BASE_OBJECT (a);
  tree addr_b = DR_BASE_OBJECT (b);

  /* If we are not processing a loop nest but scalar code we
     do not need to care about possible cross-iteration dependences
     and thus can process the full original reference.  Do so,
     similar to how loop invariant motion applies extra offset-based
     disambiguation.  */
  if (!loop_nest)
    {
      aff_tree off1, off2;
      poly_widest_int size1, size2;
      get_inner_reference_aff (DR_REF (a), &off1, &size1);
      get_inner_reference_aff (DR_REF (b), &off2, &size2);
      aff_combination_scale (&off1, -1);
      aff_combination_add (&off2, &off1);
      if (aff_comb_cannot_overlap_p (&off2, size1, size2))
	return false;
    }

  if ((TREE_CODE (addr_a) == MEM_REF || TREE_CODE (addr_a) == TARGET_MEM_REF)
      && (TREE_CODE (addr_b) == MEM_REF || TREE_CODE (addr_b) == TARGET_MEM_REF)
      && MR_DEPENDENCE_CLIQUE (addr_a) == MR_DEPENDENCE_CLIQUE (addr_b)
      && MR_DEPENDENCE_BASE (addr_a) != MR_DEPENDENCE_BASE (addr_b))
    return false;

  /* If we had an evolution in a pointer-based MEM_REF BASE_OBJECT we
     do not know the size of the base-object.  So we cannot do any
     offset/overlap based analysis but have to rely on points-to
     information only.  */
  if (TREE_CODE (addr_a) == MEM_REF
      && (DR_UNCONSTRAINED_BASE (a)
	  || TREE_CODE (TREE_OPERAND (addr_a, 0)) == SSA_NAME))
    {
      /* For true dependences we can apply TBAA.  */
      if (flag_strict_aliasing
	  && DR_IS_WRITE (a) && DR_IS_READ (b)
	  && !alias_sets_conflict_p (get_alias_set (DR_REF (a)),
				     get_alias_set (DR_REF (b))))
	return false;
      if (TREE_CODE (addr_b) == MEM_REF)
	return ptr_derefs_may_alias_p (TREE_OPERAND (addr_a, 0),
				       TREE_OPERAND (addr_b, 0));
      else
	return ptr_derefs_may_alias_p (TREE_OPERAND (addr_a, 0),
				       build_fold_addr_expr (addr_b));
    }
  else if (TREE_CODE (addr_b) == MEM_REF
	   && (DR_UNCONSTRAINED_BASE (b)
	       || TREE_CODE (TREE_OPERAND (addr_b, 0)) == SSA_NAME))
    {
      /* For true dependences we can apply TBAA.  */
      if (flag_strict_aliasing
	  && DR_IS_WRITE (a) && DR_IS_READ (b)
	  && !alias_sets_conflict_p (get_alias_set (DR_REF (a)),
				     get_alias_set (DR_REF (b))))
	return false;
      if (TREE_CODE (addr_a) == MEM_REF)
	return ptr_derefs_may_alias_p (TREE_OPERAND (addr_a, 0),
				       TREE_OPERAND (addr_b, 0));
      else
	return ptr_derefs_may_alias_p (build_fold_addr_expr (addr_a),
				       TREE_OPERAND (addr_b, 0));
    }

  /* Otherwise DR_BASE_OBJECT is an access that covers the whole object
     that is being subsetted in the loop nest.  */
  if (DR_IS_WRITE (a) && DR_IS_WRITE (b))
    return refs_output_dependent_p (addr_a, addr_b);
  else if (DR_IS_READ (a) && DR_IS_WRITE (b))
    return refs_anti_dependent_p (addr_a, addr_b);
  return refs_may_alias_p (addr_a, addr_b);
}

/* REF_A and REF_B both satisfy access_fn_component_p.  Return true
   if it is meaningful to compare their associated access functions
   when checking for dependencies.  */

static bool
access_fn_components_comparable_p (tree ref_a, tree ref_b)
{
  /* Allow pairs of component refs from the following sets:

       { REALPART_EXPR, IMAGPART_EXPR }
       { COMPONENT_REF }
       { ARRAY_REF }.  */
  tree_code code_a = TREE_CODE (ref_a);
  tree_code code_b = TREE_CODE (ref_b);
  if (code_a == IMAGPART_EXPR)
    code_a = REALPART_EXPR;
  if (code_b == IMAGPART_EXPR)
    code_b = REALPART_EXPR;
  if (code_a != code_b)
    return false;

  if (TREE_CODE (ref_a) == COMPONENT_REF)
    /* ??? We cannot simply use the type of operand #0 of the refs here as
       the Fortran compiler smuggles type punning into COMPONENT_REFs.
       Use the DECL_CONTEXT of the FIELD_DECLs instead.  */
    return (DECL_CONTEXT (TREE_OPERAND (ref_a, 1))
	    == DECL_CONTEXT (TREE_OPERAND (ref_b, 1)));

  return types_compatible_p (TREE_TYPE (TREE_OPERAND (ref_a, 0)),
			     TREE_TYPE (TREE_OPERAND (ref_b, 0)));
}

/* Initialize a data dependence relation between data accesses A and
   B.  NB_LOOPS is the number of loops surrounding the references: the
   size of the classic distance/direction vectors.  */

struct data_dependence_relation *
initialize_data_dependence_relation (struct data_reference *a,
				     struct data_reference *b,
 				     vec<loop_p> loop_nest)
{
  struct data_dependence_relation *res;
  unsigned int i;

  res = XCNEW (struct data_dependence_relation);
  DDR_A (res) = a;
  DDR_B (res) = b;
  DDR_LOOP_NEST (res).create (0);
  DDR_SUBSCRIPTS (res).create (0);
  DDR_DIR_VECTS (res).create (0);
  DDR_DIST_VECTS (res).create (0);

  if (a == NULL || b == NULL)
    {
      DDR_ARE_DEPENDENT (res) = chrec_dont_know;
      return res;
    }

  /* If the data references do not alias, then they are independent.  */
  if (!dr_may_alias_p (a, b, loop_nest.exists ()))
    {
      DDR_ARE_DEPENDENT (res) = chrec_known;
      return res;
    }

  unsigned int num_dimensions_a = DR_NUM_DIMENSIONS (a);
  unsigned int num_dimensions_b = DR_NUM_DIMENSIONS (b);
  if (num_dimensions_a == 0 || num_dimensions_b == 0)
    {
      DDR_ARE_DEPENDENT (res) = chrec_dont_know;
      return res;
    }

  /* For unconstrained bases, the root (highest-indexed) subscript
     describes a variation in the base of the original DR_REF rather
     than a component access.  We have no type that accurately describes
     the new DR_BASE_OBJECT (whose TREE_TYPE describes the type *after*
     applying this subscript) so limit the search to the last real
     component access.

     E.g. for:

	void
	f (int a[][8], int b[][8])
	{
	  for (int i = 0; i < 8; ++i)
	    a[i * 2][0] = b[i][0];
	}

     the a and b accesses have a single ARRAY_REF component reference [0]
     but have two subscripts.  */
  if (DR_UNCONSTRAINED_BASE (a))
    num_dimensions_a -= 1;
  if (DR_UNCONSTRAINED_BASE (b))
    num_dimensions_b -= 1;

  /* These structures describe sequences of component references in
     DR_REF (A) and DR_REF (B).  Each component reference is tied to a
     specific access function.  */
  struct {
    /* The sequence starts at DR_ACCESS_FN (A, START_A) of A and
       DR_ACCESS_FN (B, START_B) of B (inclusive) and extends to higher
       indices.  In C notation, these are the indices of the rightmost
       component references; e.g. for a sequence .b.c.d, the start
       index is for .d.  */
    unsigned int start_a;
    unsigned int start_b;

    /* The sequence contains LENGTH consecutive access functions from
       each DR.  */
    unsigned int length;

    /* The enclosing objects for the A and B sequences respectively,
       i.e. the objects to which DR_ACCESS_FN (A, START_A + LENGTH - 1)
       and DR_ACCESS_FN (B, START_B + LENGTH - 1) are applied.  */
    tree object_a;
    tree object_b;
  } full_seq = {}, struct_seq = {};

  /* Before each iteration of the loop:

     - REF_A is what you get after applying DR_ACCESS_FN (A, INDEX_A) and
     - REF_B is what you get after applying DR_ACCESS_FN (B, INDEX_B).  */
  unsigned int index_a = 0;
  unsigned int index_b = 0;
  tree ref_a = DR_REF (a);
  tree ref_b = DR_REF (b);

  /* Now walk the component references from the final DR_REFs back up to
     the enclosing base objects.  Each component reference corresponds
     to one access function in the DR, with access function 0 being for
     the final DR_REF and the highest-indexed access function being the
     one that is applied to the base of the DR.

     Look for a sequence of component references whose access functions
     are comparable (see access_fn_components_comparable_p).  If more
     than one such sequence exists, pick the one nearest the base
     (which is the leftmost sequence in C notation).  Store this sequence
     in FULL_SEQ.

     For example, if we have:

	struct foo { struct bar s; ... } (*a)[10], (*b)[10];

	A: a[0][i].s.c.d
	B: __real b[0][i].s.e[i].f

     (where d is the same type as the real component of f) then the access
     functions would be:

			 0   1   2   3
	A:              .d  .c  .s [i]

		 0   1   2   3   4   5
	B:  __real  .f [i]  .e  .s [i]

     The A0/B2 column isn't comparable, since .d is a COMPONENT_REF
     and [i] is an ARRAY_REF.  However, the A1/B3 column contains two
     COMPONENT_REF accesses for struct bar, so is comparable.  Likewise
     the A2/B4 column contains two COMPONENT_REF accesses for struct foo,
     so is comparable.  The A3/B5 column contains two ARRAY_REFs that
     index foo[10] arrays, so is again comparable.  The sequence is
     therefore:

        A: [1, 3]  (i.e. [i].s.c)
        B: [3, 5]  (i.e. [i].s.e)

     Also look for sequences of component references whose access
     functions are comparable and whose enclosing objects have the same
     RECORD_TYPE.  Store this sequence in STRUCT_SEQ.  In the above
     example, STRUCT_SEQ would be:

        A: [1, 2]  (i.e. s.c)
        B: [3, 4]  (i.e. s.e)  */
  while (index_a < num_dimensions_a && index_b < num_dimensions_b)
    {
      /* REF_A and REF_B must be one of the component access types
	 allowed by dr_analyze_indices.  */
      gcc_checking_assert (access_fn_component_p (ref_a));
      gcc_checking_assert (access_fn_component_p (ref_b));

      /* Get the immediately-enclosing objects for REF_A and REF_B,
	 i.e. the references *before* applying DR_ACCESS_FN (A, INDEX_A)
	 and DR_ACCESS_FN (B, INDEX_B).  */
      tree object_a = TREE_OPERAND (ref_a, 0);
      tree object_b = TREE_OPERAND (ref_b, 0);

      tree type_a = TREE_TYPE (object_a);
      tree type_b = TREE_TYPE (object_b);
      if (access_fn_components_comparable_p (ref_a, ref_b))
	{
	  /* This pair of component accesses is comparable for dependence
	     analysis, so we can include DR_ACCESS_FN (A, INDEX_A) and
	     DR_ACCESS_FN (B, INDEX_B) in the sequence.  */
	  if (full_seq.start_a + full_seq.length != index_a
	      || full_seq.start_b + full_seq.length != index_b)
	    {
	      /* The accesses don't extend the current sequence,
		 so start a new one here.  */
	      full_seq.start_a = index_a;
	      full_seq.start_b = index_b;
	      full_seq.length = 0;
	    }

	  /* Add this pair of references to the sequence.  */
	  full_seq.length += 1;
	  full_seq.object_a = object_a;
	  full_seq.object_b = object_b;

	  /* If the enclosing objects are structures (and thus have the
	     same RECORD_TYPE), record the new sequence in STRUCT_SEQ.  */
	  if (TREE_CODE (type_a) == RECORD_TYPE)
	    struct_seq = full_seq;

	  /* Move to the next containing reference for both A and B.  */
	  ref_a = object_a;
	  ref_b = object_b;
	  index_a += 1;
	  index_b += 1;
	  continue;
	}

      /* Try to approach equal type sizes.  */
      if (!COMPLETE_TYPE_P (type_a)
	  || !COMPLETE_TYPE_P (type_b)
	  || !tree_fits_uhwi_p (TYPE_SIZE_UNIT (type_a))
	  || !tree_fits_uhwi_p (TYPE_SIZE_UNIT (type_b)))
	break;

      unsigned HOST_WIDE_INT size_a = tree_to_uhwi (TYPE_SIZE_UNIT (type_a));
      unsigned HOST_WIDE_INT size_b = tree_to_uhwi (TYPE_SIZE_UNIT (type_b));
      if (size_a <= size_b)
	{
	  index_a += 1;
	  ref_a = object_a;
	}
      if (size_b <= size_a)
	{
	  index_b += 1;
	  ref_b = object_b;
	}
    }

  /* See whether FULL_SEQ ends at the base and whether the two bases
     are equal.  We do not care about TBAA or alignment info so we can
     use OEP_ADDRESS_OF to avoid false negatives.  */
  tree base_a = DR_BASE_OBJECT (a);
  tree base_b = DR_BASE_OBJECT (b);
  bool same_base_p = (full_seq.start_a + full_seq.length == num_dimensions_a
		      && full_seq.start_b + full_seq.length == num_dimensions_b
		      && DR_UNCONSTRAINED_BASE (a) == DR_UNCONSTRAINED_BASE (b)
		      && operand_equal_p (base_a, base_b, OEP_ADDRESS_OF)
		      && types_compatible_p (TREE_TYPE (base_a),
					     TREE_TYPE (base_b))
		      && (!loop_nest.exists ()
			  || (object_address_invariant_in_loop_p
			      (loop_nest[0], base_a))));

  /* If the bases are the same, we can include the base variation too.
     E.g. the b accesses in:

       for (int i = 0; i < n; ++i)
         b[i + 4][0] = b[i][0];

     have a definite dependence distance of 4, while for:

       for (int i = 0; i < n; ++i)
         a[i + 4][0] = b[i][0];

     the dependence distance depends on the gap between a and b.

     If the bases are different then we can only rely on the sequence
     rooted at a structure access, since arrays are allowed to overlap
     arbitrarily and change shape arbitrarily.  E.g. we treat this as
     valid code:

       int a[256];
       ...
       ((int (*)[4][3]) &a[1])[i][0] += ((int (*)[4][3]) &a[2])[i][0];

     where two lvalues with the same int[4][3] type overlap, and where
     both lvalues are distinct from the object's declared type.  */
  if (same_base_p)
    {
      if (DR_UNCONSTRAINED_BASE (a))
	full_seq.length += 1;
    }
  else
    full_seq = struct_seq;

  /* Punt if we didn't find a suitable sequence.  */
  if (full_seq.length == 0)
    {
      DDR_ARE_DEPENDENT (res) = chrec_dont_know;
      return res;
    }

  if (!same_base_p)
    {
      /* Partial overlap is possible for different bases when strict aliasing
	 is not in effect.  It's also possible if either base involves a union
	 access; e.g. for:

	   struct s1 { int a[2]; };
	   struct s2 { struct s1 b; int c; };
	   struct s3 { int d; struct s1 e; };
	   union u { struct s2 f; struct s3 g; } *p, *q;

	 the s1 at "p->f.b" (base "p->f") partially overlaps the s1 at
	 "p->g.e" (base "p->g") and might partially overlap the s1 at
	 "q->g.e" (base "q->g").  */
      if (!flag_strict_aliasing
	  || ref_contains_union_access_p (full_seq.object_a)
	  || ref_contains_union_access_p (full_seq.object_b))
	{
	  DDR_ARE_DEPENDENT (res) = chrec_dont_know;
	  return res;
	}

      DDR_COULD_BE_INDEPENDENT_P (res) = true;
      if (!loop_nest.exists ()
	  || (object_address_invariant_in_loop_p (loop_nest[0],
						  full_seq.object_a)
	      && object_address_invariant_in_loop_p (loop_nest[0],
						     full_seq.object_b)))
	{
	  DDR_OBJECT_A (res) = full_seq.object_a;
	  DDR_OBJECT_B (res) = full_seq.object_b;
	}
    }

  DDR_AFFINE_P (res) = true;
  DDR_ARE_DEPENDENT (res) = NULL_TREE;
  DDR_SUBSCRIPTS (res).create (full_seq.length);
  DDR_LOOP_NEST (res) = loop_nest;
  DDR_INNER_LOOP (res) = 0;
  DDR_SELF_REFERENCE (res) = false;

  for (i = 0; i < full_seq.length; ++i)
    {
      struct subscript *subscript;

      subscript = XNEW (struct subscript);
      SUB_ACCESS_FN (subscript, 0) = DR_ACCESS_FN (a, full_seq.start_a + i);
      SUB_ACCESS_FN (subscript, 1) = DR_ACCESS_FN (b, full_seq.start_b + i);
      SUB_CONFLICTS_IN_A (subscript) = conflict_fn_not_known ();
      SUB_CONFLICTS_IN_B (subscript) = conflict_fn_not_known ();
      SUB_LAST_CONFLICT (subscript) = chrec_dont_know;
      SUB_DISTANCE (subscript) = chrec_dont_know;
      DDR_SUBSCRIPTS (res).safe_push (subscript);
    }

  return res;
}

/* Frees memory used by the conflict function F.  */

static void
free_conflict_function (conflict_function *f)
{
  unsigned i;

  if (CF_NONTRIVIAL_P (f))
    {
      for (i = 0; i < f->n; i++)
	affine_fn_free (f->fns[i]);
    }
  free (f);
}

/* Frees memory used by SUBSCRIPTS.  */

static void
free_subscripts (vec<subscript_p> subscripts)
{
  unsigned i;
  subscript_p s;

  FOR_EACH_VEC_ELT (subscripts, i, s)
    {
      free_conflict_function (s->conflicting_iterations_in_a);
      free_conflict_function (s->conflicting_iterations_in_b);
      free (s);
    }
  subscripts.release ();
}

/* Set DDR_ARE_DEPENDENT to CHREC and finalize the subscript overlap
   description.  */

static inline void
finalize_ddr_dependent (struct data_dependence_relation *ddr,
			tree chrec)
{
  DDR_ARE_DEPENDENT (ddr) = chrec;
  free_subscripts (DDR_SUBSCRIPTS (ddr));
  DDR_SUBSCRIPTS (ddr).create (0);
}

/* The dependence relation DDR cannot be represented by a distance
   vector.  */

static inline void
non_affine_dependence_relation (struct data_dependence_relation *ddr)
{
  if (dump_file && (dump_flags & TDF_DETAILS))
    fprintf (dump_file, "(Dependence relation cannot be represented by distance vector.) \n");

  DDR_AFFINE_P (ddr) = false;
}



/* This section contains the classic Banerjee tests.  */

/* Returns true iff CHREC_A and CHREC_B are not dependent on any index
   variables, i.e., if the ZIV (Zero Index Variable) test is true.  */

static inline bool
ziv_subscript_p (const_tree chrec_a, const_tree chrec_b)
{
  return (evolution_function_is_constant_p (chrec_a)
	  && evolution_function_is_constant_p (chrec_b));
}

/* Returns true iff CHREC_A and CHREC_B are dependent on an index
   variable, i.e., if the SIV (Single Index Variable) test is true.  */

static bool
siv_subscript_p (const_tree chrec_a, const_tree chrec_b)
{
  if ((evolution_function_is_constant_p (chrec_a)
       && evolution_function_is_univariate_p (chrec_b))
      || (evolution_function_is_constant_p (chrec_b)
	  && evolution_function_is_univariate_p (chrec_a)))
    return true;

  if (evolution_function_is_univariate_p (chrec_a)
      && evolution_function_is_univariate_p (chrec_b))
    {
      switch (TREE_CODE (chrec_a))
	{
	case POLYNOMIAL_CHREC:
	  switch (TREE_CODE (chrec_b))
	    {
	    case POLYNOMIAL_CHREC:
	      if (CHREC_VARIABLE (chrec_a) != CHREC_VARIABLE (chrec_b))
		return false;
	      /* FALLTHRU */

	    default:
	      return true;
	    }

	default:
	  return true;
	}
    }

  return false;
}

/* Creates a conflict function with N dimensions.  The affine functions
   in each dimension follow.  */

static conflict_function *
conflict_fn (unsigned n, ...)
{
  unsigned i;
  conflict_function *ret = XCNEW (conflict_function);
  va_list ap;

  gcc_assert (0 < n && n <= MAX_DIM);
  va_start (ap, n);

  ret->n = n;
  for (i = 0; i < n; i++)
    ret->fns[i] = va_arg (ap, affine_fn);
  va_end (ap);

  return ret;
}

/* Returns constant affine function with value CST.  */

static affine_fn
affine_fn_cst (tree cst)
{
  affine_fn fn;
  fn.create (1);
  fn.quick_push (cst);
  return fn;
}

/* Returns affine function with single variable, CST + COEF * x_DIM.  */

static affine_fn
affine_fn_univar (tree cst, unsigned dim, tree coef)
{
  affine_fn fn;
  fn.create (dim + 1);
  unsigned i;

  gcc_assert (dim > 0);
  fn.quick_push (cst);
  for (i = 1; i < dim; i++)
    fn.quick_push (integer_zero_node);
  fn.quick_push (coef);
  return fn;
}

/* Analyze a ZIV (Zero Index Variable) subscript.  *OVERLAPS_A and
   *OVERLAPS_B are initialized to the functions that describe the
   relation between the elements accessed twice by CHREC_A and
   CHREC_B.  For k >= 0, the following property is verified:

   CHREC_A (*OVERLAPS_A (k)) = CHREC_B (*OVERLAPS_B (k)).  */

static void
analyze_ziv_subscript (tree chrec_a,
		       tree chrec_b,
		       conflict_function **overlaps_a,
		       conflict_function **overlaps_b,
		       tree *last_conflicts)
{
  tree type, difference;
  dependence_stats.num_ziv++;

  if (dump_file && (dump_flags & TDF_DETAILS))
    fprintf (dump_file, "(analyze_ziv_subscript \n");

  type = signed_type_for_types (TREE_TYPE (chrec_a), TREE_TYPE (chrec_b));
  chrec_a = chrec_convert (type, chrec_a, NULL);
  chrec_b = chrec_convert (type, chrec_b, NULL);
  difference = chrec_fold_minus (type, chrec_a, chrec_b);

  switch (TREE_CODE (difference))
    {
    case INTEGER_CST:
      if (integer_zerop (difference))
	{
	  /* The difference is equal to zero: the accessed index
	     overlaps for each iteration in the loop.  */
	  *overlaps_a = conflict_fn (1, affine_fn_cst (integer_zero_node));
	  *overlaps_b = conflict_fn (1, affine_fn_cst (integer_zero_node));
	  *last_conflicts = chrec_dont_know;
	  dependence_stats.num_ziv_dependent++;
	}
      else
	{
	  /* The accesses do not overlap.  */
	  *overlaps_a = conflict_fn_no_dependence ();
	  *overlaps_b = conflict_fn_no_dependence ();
	  *last_conflicts = integer_zero_node;
	  dependence_stats.num_ziv_independent++;
	}
      break;

    default:
      /* We're not sure whether the indexes overlap.  For the moment,
	 conservatively answer "don't know".  */
      if (dump_file && (dump_flags & TDF_DETAILS))
	fprintf (dump_file, "ziv test failed: difference is non-integer.\n");

      *overlaps_a = conflict_fn_not_known ();
      *overlaps_b = conflict_fn_not_known ();
      *last_conflicts = chrec_dont_know;
      dependence_stats.num_ziv_unimplemented++;
      break;
    }

  if (dump_file && (dump_flags & TDF_DETAILS))
    fprintf (dump_file, ")\n");
}

/* Similar to max_stmt_executions_int, but returns the bound as a tree,
   and only if it fits to the int type.  If this is not the case, or the
   bound  on the number of iterations of LOOP could not be derived, returns
   chrec_dont_know.  */

static tree
max_stmt_executions_tree (struct loop *loop)
{
  widest_int nit;

  if (!max_stmt_executions (loop, &nit))
    return chrec_dont_know;

  if (!wi::fits_to_tree_p (nit, unsigned_type_node))
    return chrec_dont_know;

  return wide_int_to_tree (unsigned_type_node, nit);
}

/* Determine whether the CHREC is always positive/negative.  If the expression
   cannot be statically analyzed, return false, otherwise set the answer into
   VALUE.  */

static bool
chrec_is_positive (tree chrec, bool *value)
{
  bool value0, value1, value2;
  tree end_value, nb_iter;

  switch (TREE_CODE (chrec))
    {
    case POLYNOMIAL_CHREC:
      if (!chrec_is_positive (CHREC_LEFT (chrec), &value0)
	  || !chrec_is_positive (CHREC_RIGHT (chrec), &value1))
	return false;

      /* FIXME -- overflows.  */
      if (value0 == value1)
	{
	  *value = value0;
	  return true;
	}

      /* Otherwise the chrec is under the form: "{-197, +, 2}_1",
	 and the proof consists in showing that the sign never
	 changes during the execution of the loop, from 0 to
	 loop->nb_iterations.  */
      if (!evolution_function_is_affine_p (chrec))
	return false;

      nb_iter = number_of_latch_executions (get_chrec_loop (chrec));
      if (chrec_contains_undetermined (nb_iter))
	return false;

#if 0
      /* TODO -- If the test is after the exit, we may decrease the number of
	 iterations by one.  */
      if (after_exit)
	nb_iter = chrec_fold_minus (type, nb_iter, build_int_cst (type, 1));
#endif

      end_value = chrec_apply (CHREC_VARIABLE (chrec), chrec, nb_iter);

      if (!chrec_is_positive (end_value, &value2))
	return false;

      *value = value0;
      return value0 == value1;

    case INTEGER_CST:
      switch (tree_int_cst_sgn (chrec))
	{
	case -1:
	  *value = false;
	  break;
	case 1:
	  *value = true;
	  break;
	default:
	  return false;
	}
      return true;

    default:
      return false;
    }
}


/* Analyze a SIV (Single Index Variable) subscript where CHREC_A is a
   constant, and CHREC_B is an affine function.  *OVERLAPS_A and
   *OVERLAPS_B are initialized to the functions that describe the
   relation between the elements accessed twice by CHREC_A and
   CHREC_B.  For k >= 0, the following property is verified:

   CHREC_A (*OVERLAPS_A (k)) = CHREC_B (*OVERLAPS_B (k)).  */

static void
analyze_siv_subscript_cst_affine (tree chrec_a,
				  tree chrec_b,
				  conflict_function **overlaps_a,
				  conflict_function **overlaps_b,
				  tree *last_conflicts)
{
  bool value0, value1, value2;
  tree type, difference, tmp;

  type = signed_type_for_types (TREE_TYPE (chrec_a), TREE_TYPE (chrec_b));
  chrec_a = chrec_convert (type, chrec_a, NULL);
  chrec_b = chrec_convert (type, chrec_b, NULL);
  difference = chrec_fold_minus (type, initial_condition (chrec_b), chrec_a);

  /* Special case overlap in the first iteration.  */
  if (integer_zerop (difference))
    {
      *overlaps_a = conflict_fn (1, affine_fn_cst (integer_zero_node));
      *overlaps_b = conflict_fn (1, affine_fn_cst (integer_zero_node));
      *last_conflicts = integer_one_node;
      return;
    }

  if (!chrec_is_positive (initial_condition (difference), &value0))
    {
      if (dump_file && (dump_flags & TDF_DETAILS))
	fprintf (dump_file, "siv test failed: chrec is not positive.\n");

      dependence_stats.num_siv_unimplemented++;
      *overlaps_a = conflict_fn_not_known ();
      *overlaps_b = conflict_fn_not_known ();
      *last_conflicts = chrec_dont_know;
      return;
    }
  else
    {
      if (value0 == false)
	{
	  if (!chrec_is_positive (CHREC_RIGHT (chrec_b), &value1))
	    {
	      if (dump_file && (dump_flags & TDF_DETAILS))
		fprintf (dump_file, "siv test failed: chrec not positive.\n");

	      *overlaps_a = conflict_fn_not_known ();
	      *overlaps_b = conflict_fn_not_known ();
	      *last_conflicts = chrec_dont_know;
	      dependence_stats.num_siv_unimplemented++;
	      return;
	    }
	  else
	    {
	      if (value1 == true)
		{
		  /* Example:
		     chrec_a = 12
		     chrec_b = {10, +, 1}
		  */

		  if (tree_fold_divides_p (CHREC_RIGHT (chrec_b), difference))
		    {
		      HOST_WIDE_INT numiter;
		      struct loop *loop = get_chrec_loop (chrec_b);

		      *overlaps_a = conflict_fn (1, affine_fn_cst (integer_zero_node));
		      tmp = fold_build2 (EXACT_DIV_EXPR, type,
					 fold_build1 (ABS_EXPR, type, difference),
					 CHREC_RIGHT (chrec_b));
		      *overlaps_b = conflict_fn (1, affine_fn_cst (tmp));
		      *last_conflicts = integer_one_node;


		      /* Perform weak-zero siv test to see if overlap is
			 outside the loop bounds.  */
		      numiter = max_stmt_executions_int (loop);

		      if (numiter >= 0
			  && compare_tree_int (tmp, numiter) > 0)
			{
			  free_conflict_function (*overlaps_a);
			  free_conflict_function (*overlaps_b);
			  *overlaps_a = conflict_fn_no_dependence ();
			  *overlaps_b = conflict_fn_no_dependence ();
			  *last_conflicts = integer_zero_node;
			  dependence_stats.num_siv_independent++;
			  return;
			}
		      dependence_stats.num_siv_dependent++;
		      return;
		    }

		  /* When the step does not divide the difference, there are
		     no overlaps.  */
		  else
		    {
		      *overlaps_a = conflict_fn_no_dependence ();
		      *overlaps_b = conflict_fn_no_dependence ();
		      *last_conflicts = integer_zero_node;
		      dependence_stats.num_siv_independent++;
		      return;
		    }
		}

	      else
		{
		  /* Example:
		     chrec_a = 12
		     chrec_b = {10, +, -1}

		     In this case, chrec_a will not overlap with chrec_b.  */
		  *overlaps_a = conflict_fn_no_dependence ();
		  *overlaps_b = conflict_fn_no_dependence ();
		  *last_conflicts = integer_zero_node;
		  dependence_stats.num_siv_independent++;
		  return;
		}
	    }
	}
      else
	{
	  if (!chrec_is_positive (CHREC_RIGHT (chrec_b), &value2))
	    {
	      if (dump_file && (dump_flags & TDF_DETAILS))
		fprintf (dump_file, "siv test failed: chrec not positive.\n");

	      *overlaps_a = conflict_fn_not_known ();
	      *overlaps_b = conflict_fn_not_known ();
	      *last_conflicts = chrec_dont_know;
	      dependence_stats.num_siv_unimplemented++;
	      return;
	    }
	  else
	    {
	      if (value2 == false)
		{
		  /* Example:
		     chrec_a = 3
		     chrec_b = {10, +, -1}
		  */
		  if (tree_fold_divides_p (CHREC_RIGHT (chrec_b), difference))
		    {
		      HOST_WIDE_INT numiter;
		      struct loop *loop = get_chrec_loop (chrec_b);

		      *overlaps_a = conflict_fn (1, affine_fn_cst (integer_zero_node));
		      tmp = fold_build2 (EXACT_DIV_EXPR, type, difference,
					 CHREC_RIGHT (chrec_b));
		      *overlaps_b = conflict_fn (1, affine_fn_cst (tmp));
		      *last_conflicts = integer_one_node;

		      /* Perform weak-zero siv test to see if overlap is
			 outside the loop bounds.  */
		      numiter = max_stmt_executions_int (loop);

		      if (numiter >= 0
			  && compare_tree_int (tmp, numiter) > 0)
			{
			  free_conflict_function (*overlaps_a);
			  free_conflict_function (*overlaps_b);
			  *overlaps_a = conflict_fn_no_dependence ();
			  *overlaps_b = conflict_fn_no_dependence ();
			  *last_conflicts = integer_zero_node;
			  dependence_stats.num_siv_independent++;
			  return;
			}
		      dependence_stats.num_siv_dependent++;
		      return;
		    }

		  /* When the step does not divide the difference, there
		     are no overlaps.  */
		  else
		    {
		      *overlaps_a = conflict_fn_no_dependence ();
		      *overlaps_b = conflict_fn_no_dependence ();
		      *last_conflicts = integer_zero_node;
		      dependence_stats.num_siv_independent++;
		      return;
		    }
		}
	      else
		{
		  /* Example:
		     chrec_a = 3
		     chrec_b = {4, +, 1}

		     In this case, chrec_a will not overlap with chrec_b.  */
		  *overlaps_a = conflict_fn_no_dependence ();
		  *overlaps_b = conflict_fn_no_dependence ();
		  *last_conflicts = integer_zero_node;
		  dependence_stats.num_siv_independent++;
		  return;
		}
	    }
	}
    }
}

/* Helper recursive function for initializing the matrix A.  Returns
   the initial value of CHREC.  */

static tree
initialize_matrix_A (lambda_matrix A, tree chrec, unsigned index, int mult)
{
  gcc_assert (chrec);

  switch (TREE_CODE (chrec))
    {
    case POLYNOMIAL_CHREC:
      A[index][0] = mult * int_cst_value (CHREC_RIGHT (chrec));
      return initialize_matrix_A (A, CHREC_LEFT (chrec), index + 1, mult);

    case PLUS_EXPR:
    case MULT_EXPR:
    case MINUS_EXPR:
      {
	tree op0 = initialize_matrix_A (A, TREE_OPERAND (chrec, 0), index, mult);
	tree op1 = initialize_matrix_A (A, TREE_OPERAND (chrec, 1), index, mult);

	return chrec_fold_op (TREE_CODE (chrec), chrec_type (chrec), op0, op1);
      }

    CASE_CONVERT:
      {
	tree op = initialize_matrix_A (A, TREE_OPERAND (chrec, 0), index, mult);
	return chrec_convert (chrec_type (chrec), op, NULL);
      }

    case BIT_NOT_EXPR:
      {
	/* Handle ~X as -1 - X.  */
	tree op = initialize_matrix_A (A, TREE_OPERAND (chrec, 0), index, mult);
	return chrec_fold_op (MINUS_EXPR, chrec_type (chrec),
			      build_int_cst (TREE_TYPE (chrec), -1), op);
      }

    case INTEGER_CST:
      return chrec;

    default:
      gcc_unreachable ();
      return NULL_TREE;
    }
}

#define FLOOR_DIV(x,y) ((x) / (y))

/* Solves the special case of the Diophantine equation:
   | {0, +, STEP_A}_x (OVERLAPS_A) = {0, +, STEP_B}_y (OVERLAPS_B)

   Computes the descriptions OVERLAPS_A and OVERLAPS_B.  NITER is the
   number of iterations that loops X and Y run.  The overlaps will be
   constructed as evolutions in dimension DIM.  */

static void
compute_overlap_steps_for_affine_univar (HOST_WIDE_INT niter,
					 HOST_WIDE_INT step_a,
					 HOST_WIDE_INT step_b,
					 affine_fn *overlaps_a,
					 affine_fn *overlaps_b,
					 tree *last_conflicts, int dim)
{
  if (((step_a > 0 && step_b > 0)
       || (step_a < 0 && step_b < 0)))
    {
      HOST_WIDE_INT step_overlaps_a, step_overlaps_b;
      HOST_WIDE_INT gcd_steps_a_b, last_conflict, tau2;

      gcd_steps_a_b = gcd (step_a, step_b);
      step_overlaps_a = step_b / gcd_steps_a_b;
      step_overlaps_b = step_a / gcd_steps_a_b;

      if (niter > 0)
	{
	  tau2 = FLOOR_DIV (niter, step_overlaps_a);
	  tau2 = MIN (tau2, FLOOR_DIV (niter, step_overlaps_b));
	  last_conflict = tau2;
	  *last_conflicts = build_int_cst (NULL_TREE, last_conflict);
	}
      else
	*last_conflicts = chrec_dont_know;

      *overlaps_a = affine_fn_univar (integer_zero_node, dim,
				      build_int_cst (NULL_TREE,
						     step_overlaps_a));
      *overlaps_b = affine_fn_univar (integer_zero_node, dim,
				      build_int_cst (NULL_TREE,
						     step_overlaps_b));
    }

  else
    {
      *overlaps_a = affine_fn_cst (integer_zero_node);
      *overlaps_b = affine_fn_cst (integer_zero_node);
      *last_conflicts = integer_zero_node;
    }
}

/* Solves the special case of a Diophantine equation where CHREC_A is
   an affine bivariate function, and CHREC_B is an affine univariate
   function.  For example,

   | {{0, +, 1}_x, +, 1335}_y = {0, +, 1336}_z

   has the following overlapping functions:

   | x (t, u, v) = {{0, +, 1336}_t, +, 1}_v
   | y (t, u, v) = {{0, +, 1336}_u, +, 1}_v
   | z (t, u, v) = {{{0, +, 1}_t, +, 1335}_u, +, 1}_v

   FORNOW: This is a specialized implementation for a case occurring in
   a common benchmark.  Implement the general algorithm.  */

static void
compute_overlap_steps_for_affine_1_2 (tree chrec_a, tree chrec_b,
				      conflict_function **overlaps_a,
				      conflict_function **overlaps_b,
				      tree *last_conflicts)
{
  bool xz_p, yz_p, xyz_p;
  HOST_WIDE_INT step_x, step_y, step_z;
  HOST_WIDE_INT niter_x, niter_y, niter_z, niter;
  affine_fn overlaps_a_xz, overlaps_b_xz;
  affine_fn overlaps_a_yz, overlaps_b_yz;
  affine_fn overlaps_a_xyz, overlaps_b_xyz;
  affine_fn ova1, ova2, ovb;
  tree last_conflicts_xz, last_conflicts_yz, last_conflicts_xyz;

  step_x = int_cst_value (CHREC_RIGHT (CHREC_LEFT (chrec_a)));
  step_y = int_cst_value (CHREC_RIGHT (chrec_a));
  step_z = int_cst_value (CHREC_RIGHT (chrec_b));

  niter_x = max_stmt_executions_int (get_chrec_loop (CHREC_LEFT (chrec_a)));
  niter_y = max_stmt_executions_int (get_chrec_loop (chrec_a));
  niter_z = max_stmt_executions_int (get_chrec_loop (chrec_b));

  if (niter_x < 0 || niter_y < 0 || niter_z < 0)
    {
      if (dump_file && (dump_flags & TDF_DETAILS))
	fprintf (dump_file, "overlap steps test failed: no iteration counts.\n");

      *overlaps_a = conflict_fn_not_known ();
      *overlaps_b = conflict_fn_not_known ();
      *last_conflicts = chrec_dont_know;
      return;
    }

  niter = MIN (niter_x, niter_z);
  compute_overlap_steps_for_affine_univar (niter, step_x, step_z,
					   &overlaps_a_xz,
					   &overlaps_b_xz,
					   &last_conflicts_xz, 1);
  niter = MIN (niter_y, niter_z);
  compute_overlap_steps_for_affine_univar (niter, step_y, step_z,
					   &overlaps_a_yz,
					   &overlaps_b_yz,
					   &last_conflicts_yz, 2);
  niter = MIN (niter_x, niter_z);
  niter = MIN (niter_y, niter);
  compute_overlap_steps_for_affine_univar (niter, step_x + step_y, step_z,
					   &overlaps_a_xyz,
					   &overlaps_b_xyz,
					   &last_conflicts_xyz, 3);

  xz_p = !integer_zerop (last_conflicts_xz);
  yz_p = !integer_zerop (last_conflicts_yz);
  xyz_p = !integer_zerop (last_conflicts_xyz);

  if (xz_p || yz_p || xyz_p)
    {
      ova1 = affine_fn_cst (integer_zero_node);
      ova2 = affine_fn_cst (integer_zero_node);
      ovb = affine_fn_cst (integer_zero_node);
      if (xz_p)
	{
	  affine_fn t0 = ova1;
	  affine_fn t2 = ovb;

	  ova1 = affine_fn_plus (ova1, overlaps_a_xz);
	  ovb = affine_fn_plus (ovb, overlaps_b_xz);
	  affine_fn_free (t0);
	  affine_fn_free (t2);
	  *last_conflicts = last_conflicts_xz;
	}
      if (yz_p)
	{
	  affine_fn t0 = ova2;
	  affine_fn t2 = ovb;

	  ova2 = affine_fn_plus (ova2, overlaps_a_yz);
	  ovb = affine_fn_plus (ovb, overlaps_b_yz);
	  affine_fn_free (t0);
	  affine_fn_free (t2);
	  *last_conflicts = last_conflicts_yz;
	}
      if (xyz_p)
	{
	  affine_fn t0 = ova1;
	  affine_fn t2 = ova2;
	  affine_fn t4 = ovb;

	  ova1 = affine_fn_plus (ova1, overlaps_a_xyz);
	  ova2 = affine_fn_plus (ova2, overlaps_a_xyz);
	  ovb = affine_fn_plus (ovb, overlaps_b_xyz);
	  affine_fn_free (t0);
	  affine_fn_free (t2);
	  affine_fn_free (t4);
	  *last_conflicts = last_conflicts_xyz;
	}
      *overlaps_a = conflict_fn (2, ova1, ova2);
      *overlaps_b = conflict_fn (1, ovb);
    }
  else
    {
      *overlaps_a = conflict_fn (1, affine_fn_cst (integer_zero_node));
      *overlaps_b = conflict_fn (1, affine_fn_cst (integer_zero_node));
      *last_conflicts = integer_zero_node;
    }

  affine_fn_free (overlaps_a_xz);
  affine_fn_free (overlaps_b_xz);
  affine_fn_free (overlaps_a_yz);
  affine_fn_free (overlaps_b_yz);
  affine_fn_free (overlaps_a_xyz);
  affine_fn_free (overlaps_b_xyz);
}

/* Copy the elements of vector VEC1 with length SIZE to VEC2.  */

static void
lambda_vector_copy (lambda_vector vec1, lambda_vector vec2,
		    int size)
{
  memcpy (vec2, vec1, size * sizeof (*vec1));
}

/* Copy the elements of M x N matrix MAT1 to MAT2.  */

static void
lambda_matrix_copy (lambda_matrix mat1, lambda_matrix mat2,
		    int m, int n)
{
  int i;

  for (i = 0; i < m; i++)
    lambda_vector_copy (mat1[i], mat2[i], n);
}

/* Store the N x N identity matrix in MAT.  */

static void
lambda_matrix_id (lambda_matrix mat, int size)
{
  int i, j;

  for (i = 0; i < size; i++)
    for (j = 0; j < size; j++)
      mat[i][j] = (i == j) ? 1 : 0;
}

/* Return the first nonzero element of vector VEC1 between START and N.
   We must have START <= N.   Returns N if VEC1 is the zero vector.  */

static int
lambda_vector_first_nz (lambda_vector vec1, int n, int start)
{
  int j = start;
  while (j < n && vec1[j] == 0)
    j++;
  return j;
}

/* Add a multiple of row R1 of matrix MAT with N columns to row R2:
   R2 = R2 + CONST1 * R1.  */

static void
lambda_matrix_row_add (lambda_matrix mat, int n, int r1, int r2, int const1)
{
  int i;

  if (const1 == 0)
    return;

  for (i = 0; i < n; i++)
    mat[r2][i] += const1 * mat[r1][i];
}

/* Multiply vector VEC1 of length SIZE by a constant CONST1,
   and store the result in VEC2.  */

static void
lambda_vector_mult_const (lambda_vector vec1, lambda_vector vec2,
			  int size, int const1)
{
  int i;

  if (const1 == 0)
    lambda_vector_clear (vec2, size);
  else
    for (i = 0; i < size; i++)
      vec2[i] = const1 * vec1[i];
}

/* Negate vector VEC1 with length SIZE and store it in VEC2.  */

static void
lambda_vector_negate (lambda_vector vec1, lambda_vector vec2,
		      int size)
{
  lambda_vector_mult_const (vec1, vec2, size, -1);
}

/* Negate row R1 of matrix MAT which has N columns.  */

static void
lambda_matrix_row_negate (lambda_matrix mat, int n, int r1)
{
  lambda_vector_negate (mat[r1], mat[r1], n);
}

/* Return true if two vectors are equal.  */

static bool
lambda_vector_equal (lambda_vector vec1, lambda_vector vec2, int size)
{
  int i;
  for (i = 0; i < size; i++)
    if (vec1[i] != vec2[i])
      return false;
  return true;
}

/* Given an M x N integer matrix A, this function determines an M x
   M unimodular matrix U, and an M x N echelon matrix S such that
   "U.A = S".  This decomposition is also known as "right Hermite".

   Ref: Algorithm 2.1 page 33 in "Loop Transformations for
   Restructuring Compilers" Utpal Banerjee.  */

static void
lambda_matrix_right_hermite (lambda_matrix A, int m, int n,
			     lambda_matrix S, lambda_matrix U)
{
  int i, j, i0 = 0;

  lambda_matrix_copy (A, S, m, n);
  lambda_matrix_id (U, m);

  for (j = 0; j < n; j++)
    {
      if (lambda_vector_first_nz (S[j], m, i0) < m)
	{
	  ++i0;
	  for (i = m - 1; i >= i0; i--)
	    {
	      while (S[i][j] != 0)
		{
		  int sigma, factor, a, b;

		  a = S[i-1][j];
		  b = S[i][j];
		  sigma = (a * b < 0) ? -1: 1;
		  a = abs (a);
		  b = abs (b);
		  factor = sigma * (a / b);

		  lambda_matrix_row_add (S, n, i, i-1, -factor);
		  std::swap (S[i], S[i-1]);

		  lambda_matrix_row_add (U, m, i, i-1, -factor);
		  std::swap (U[i], U[i-1]);
		}
	    }
	}
    }
}

/* Determines the overlapping elements due to accesses CHREC_A and
   CHREC_B, that are affine functions.  This function cannot handle
   symbolic evolution functions, ie. when initial conditions are
   parameters, because it uses lambda matrices of integers.  */

static void
analyze_subscript_affine_affine (tree chrec_a,
				 tree chrec_b,
				 conflict_function **overlaps_a,
				 conflict_function **overlaps_b,
				 tree *last_conflicts)
{
  unsigned nb_vars_a, nb_vars_b, dim;
  HOST_WIDE_INT init_a, init_b, gamma, gcd_alpha_beta;
  lambda_matrix A, U, S;
  struct obstack scratch_obstack;

  if (eq_evolutions_p (chrec_a, chrec_b))
    {
      /* The accessed index overlaps for each iteration in the
	 loop.  */
      *overlaps_a = conflict_fn (1, affine_fn_cst (integer_zero_node));
      *overlaps_b = conflict_fn (1, affine_fn_cst (integer_zero_node));
      *last_conflicts = chrec_dont_know;
      return;
    }
  if (dump_file && (dump_flags & TDF_DETAILS))
    fprintf (dump_file, "(analyze_subscript_affine_affine \n");

  /* For determining the initial intersection, we have to solve a
     Diophantine equation.  This is the most time consuming part.

     For answering to the question: "Is there a dependence?" we have
     to prove that there exists a solution to the Diophantine
     equation, and that the solution is in the iteration domain,
     i.e. the solution is positive or zero, and that the solution
     happens before the upper bound loop.nb_iterations.  Otherwise
     there is no dependence.  This function outputs a description of
     the iterations that hold the intersections.  */

  nb_vars_a = nb_vars_in_chrec (chrec_a);
  nb_vars_b = nb_vars_in_chrec (chrec_b);

  gcc_obstack_init (&scratch_obstack);

  dim = nb_vars_a + nb_vars_b;
  U = lambda_matrix_new (dim, dim, &scratch_obstack);
  A = lambda_matrix_new (dim, 1, &scratch_obstack);
  S = lambda_matrix_new (dim, 1, &scratch_obstack);

  init_a = int_cst_value (initialize_matrix_A (A, chrec_a, 0, 1));
  init_b = int_cst_value (initialize_matrix_A (A, chrec_b, nb_vars_a, -1));
  gamma = init_b - init_a;

  /* Don't do all the hard work of solving the Diophantine equation
     when we already know the solution: for example,
     | {3, +, 1}_1
     | {3, +, 4}_2
     | gamma = 3 - 3 = 0.
     Then the first overlap occurs during the first iterations:
     | {3, +, 1}_1 ({0, +, 4}_x) = {3, +, 4}_2 ({0, +, 1}_x)
  */
  if (gamma == 0)
    {
      if (nb_vars_a == 1 && nb_vars_b == 1)
	{
	  HOST_WIDE_INT step_a, step_b;
	  HOST_WIDE_INT niter, niter_a, niter_b;
	  affine_fn ova, ovb;

	  niter_a = max_stmt_executions_int (get_chrec_loop (chrec_a));
	  niter_b = max_stmt_executions_int (get_chrec_loop (chrec_b));
	  niter = MIN (niter_a, niter_b);
	  step_a = int_cst_value (CHREC_RIGHT (chrec_a));
	  step_b = int_cst_value (CHREC_RIGHT (chrec_b));

	  compute_overlap_steps_for_affine_univar (niter, step_a, step_b,
						   &ova, &ovb,
						   last_conflicts, 1);
	  *overlaps_a = conflict_fn (1, ova);
	  *overlaps_b = conflict_fn (1, ovb);
	}

      else if (nb_vars_a == 2 && nb_vars_b == 1)
	compute_overlap_steps_for_affine_1_2
	  (chrec_a, chrec_b, overlaps_a, overlaps_b, last_conflicts);

      else if (nb_vars_a == 1 && nb_vars_b == 2)
	compute_overlap_steps_for_affine_1_2
	  (chrec_b, chrec_a, overlaps_b, overlaps_a, last_conflicts);

      else
	{
	  if (dump_file && (dump_flags & TDF_DETAILS))
	    fprintf (dump_file, "affine-affine test failed: too many variables.\n");
	  *overlaps_a = conflict_fn_not_known ();
	  *overlaps_b = conflict_fn_not_known ();
	  *last_conflicts = chrec_dont_know;
	}
      goto end_analyze_subs_aa;
    }

  /* U.A = S */
  lambda_matrix_right_hermite (A, dim, 1, S, U);

  if (S[0][0] < 0)
    {
      S[0][0] *= -1;
      lambda_matrix_row_negate (U, dim, 0);
    }
  gcd_alpha_beta = S[0][0];

  /* Something went wrong: for example in {1, +, 0}_5 vs. {0, +, 0}_5,
     but that is a quite strange case.  Instead of ICEing, answer
     don't know.  */
  if (gcd_alpha_beta == 0)
    {
      *overlaps_a = conflict_fn_not_known ();
      *overlaps_b = conflict_fn_not_known ();
      *last_conflicts = chrec_dont_know;
      goto end_analyze_subs_aa;
    }

  /* The classic "gcd-test".  */
  if (!int_divides_p (gcd_alpha_beta, gamma))
    {
      /* The "gcd-test" has determined that there is no integer
	 solution, i.e. there is no dependence.  */
      *overlaps_a = conflict_fn_no_dependence ();
      *overlaps_b = conflict_fn_no_dependence ();
      *last_conflicts = integer_zero_node;
    }

  /* Both access functions are univariate.  This includes SIV and MIV cases.  */
  else if (nb_vars_a == 1 && nb_vars_b == 1)
    {
      /* Both functions should have the same evolution sign.  */
      if (((A[0][0] > 0 && -A[1][0] > 0)
	   || (A[0][0] < 0 && -A[1][0] < 0)))
	{
	  /* The solutions are given by:
	     |
	     | [GAMMA/GCD_ALPHA_BETA  t].[u11 u12]  = [x0]
	     |                           [u21 u22]    [y0]

	     For a given integer t.  Using the following variables,

	     | i0 = u11 * gamma / gcd_alpha_beta
	     | j0 = u12 * gamma / gcd_alpha_beta
	     | i1 = u21
	     | j1 = u22

	     the solutions are:

	     | x0 = i0 + i1 * t,
	     | y0 = j0 + j1 * t.  */
      	  HOST_WIDE_INT i0, j0, i1, j1;

	  i0 = U[0][0] * gamma / gcd_alpha_beta;
	  j0 = U[0][1] * gamma / gcd_alpha_beta;
	  i1 = U[1][0];
	  j1 = U[1][1];

	  if ((i1 == 0 && i0 < 0)
	      || (j1 == 0 && j0 < 0))
	    {
	      /* There is no solution.
		 FIXME: The case "i0 > nb_iterations, j0 > nb_iterations"
		 falls in here, but for the moment we don't look at the
		 upper bound of the iteration domain.  */
	      *overlaps_a = conflict_fn_no_dependence ();
	      *overlaps_b = conflict_fn_no_dependence ();
	      *last_conflicts = integer_zero_node;
	      goto end_analyze_subs_aa;
	    }

	  if (i1 > 0 && j1 > 0)
	    {
	      HOST_WIDE_INT niter_a
		= max_stmt_executions_int (get_chrec_loop (chrec_a));
	      HOST_WIDE_INT niter_b
		= max_stmt_executions_int (get_chrec_loop (chrec_b));
	      HOST_WIDE_INT niter = MIN (niter_a, niter_b);

	      /* (X0, Y0) is a solution of the Diophantine equation:
		 "chrec_a (X0) = chrec_b (Y0)".  */
	      HOST_WIDE_INT tau1 = MAX (CEIL (-i0, i1),
					CEIL (-j0, j1));
	      HOST_WIDE_INT x0 = i1 * tau1 + i0;
	      HOST_WIDE_INT y0 = j1 * tau1 + j0;

	      /* (X1, Y1) is the smallest positive solution of the eq
		 "chrec_a (X1) = chrec_b (Y1)", i.e. this is where the
		 first conflict occurs.  */
	      HOST_WIDE_INT min_multiple = MIN (x0 / i1, y0 / j1);
	      HOST_WIDE_INT x1 = x0 - i1 * min_multiple;
	      HOST_WIDE_INT y1 = y0 - j1 * min_multiple;

	      if (niter > 0)
		{
		  HOST_WIDE_INT tau2 = MIN (FLOOR_DIV (niter_a - i0, i1),
					    FLOOR_DIV (niter_b - j0, j1));
		  HOST_WIDE_INT last_conflict = tau2 - (x1 - i0)/i1;

		  /* If the overlap occurs outside of the bounds of the
		     loop, there is no dependence.  */
		  if (x1 >= niter_a || y1 >= niter_b)
		    {
		      *overlaps_a = conflict_fn_no_dependence ();
		      *overlaps_b = conflict_fn_no_dependence ();
		      *last_conflicts = integer_zero_node;
		      goto end_analyze_subs_aa;
		    }
		  else
		    *last_conflicts = build_int_cst (NULL_TREE, last_conflict);
		}
	      else
		*last_conflicts = chrec_dont_know;

	      *overlaps_a
		= conflict_fn (1,
			       affine_fn_univar (build_int_cst (NULL_TREE, x1),
						 1,
						 build_int_cst (NULL_TREE, i1)));
	      *overlaps_b
		= conflict_fn (1,
			       affine_fn_univar (build_int_cst (NULL_TREE, y1),
						 1,
						 build_int_cst (NULL_TREE, j1)));
	    }
	  else
	    {
	      /* FIXME: For the moment, the upper bound of the
		 iteration domain for i and j is not checked.  */
	      if (dump_file && (dump_flags & TDF_DETAILS))
		fprintf (dump_file, "affine-affine test failed: unimplemented.\n");
	      *overlaps_a = conflict_fn_not_known ();
	      *overlaps_b = conflict_fn_not_known ();
	      *last_conflicts = chrec_dont_know;
	    }
	}
      else
	{
	  if (dump_file && (dump_flags & TDF_DETAILS))
	    fprintf (dump_file, "affine-affine test failed: unimplemented.\n");
	  *overlaps_a = conflict_fn_not_known ();
	  *overlaps_b = conflict_fn_not_known ();
	  *last_conflicts = chrec_dont_know;
	}
    }
  else
    {
      if (dump_file && (dump_flags & TDF_DETAILS))
	fprintf (dump_file, "affine-affine test failed: unimplemented.\n");
      *overlaps_a = conflict_fn_not_known ();
      *overlaps_b = conflict_fn_not_known ();
      *last_conflicts = chrec_dont_know;
    }

end_analyze_subs_aa:
  obstack_free (&scratch_obstack, NULL);
  if (dump_file && (dump_flags & TDF_DETAILS))
    {
      fprintf (dump_file, "  (overlaps_a = ");
      dump_conflict_function (dump_file, *overlaps_a);
      fprintf (dump_file, ")\n  (overlaps_b = ");
      dump_conflict_function (dump_file, *overlaps_b);
      fprintf (dump_file, "))\n");
    }
}

/* Returns true when analyze_subscript_affine_affine can be used for
   determining the dependence relation between chrec_a and chrec_b,
   that contain symbols.  This function modifies chrec_a and chrec_b
   such that the analysis result is the same, and such that they don't
   contain symbols, and then can safely be passed to the analyzer.

   Example: The analysis of the following tuples of evolutions produce
   the same results: {x+1, +, 1}_1 vs. {x+3, +, 1}_1, and {-2, +, 1}_1
   vs. {0, +, 1}_1

   {x+1, +, 1}_1 ({2, +, 1}_1) = {x+3, +, 1}_1 ({0, +, 1}_1)
   {-2, +, 1}_1 ({2, +, 1}_1) = {0, +, 1}_1 ({0, +, 1}_1)
*/

static bool
can_use_analyze_subscript_affine_affine (tree *chrec_a, tree *chrec_b)
{
  tree diff, type, left_a, left_b, right_b;

  if (chrec_contains_symbols (CHREC_RIGHT (*chrec_a))
      || chrec_contains_symbols (CHREC_RIGHT (*chrec_b)))
    /* FIXME: For the moment not handled.  Might be refined later.  */
    return false;

  type = chrec_type (*chrec_a);
  left_a = CHREC_LEFT (*chrec_a);
  left_b = chrec_convert (type, CHREC_LEFT (*chrec_b), NULL);
  diff = chrec_fold_minus (type, left_a, left_b);

  if (!evolution_function_is_constant_p (diff))
    return false;

  if (dump_file && (dump_flags & TDF_DETAILS))
    fprintf (dump_file, "can_use_subscript_aff_aff_for_symbolic \n");

  *chrec_a = build_polynomial_chrec (CHREC_VARIABLE (*chrec_a),
				     diff, CHREC_RIGHT (*chrec_a));
  right_b = chrec_convert (type, CHREC_RIGHT (*chrec_b), NULL);
  *chrec_b = build_polynomial_chrec (CHREC_VARIABLE (*chrec_b),
				     build_int_cst (type, 0),
				     right_b);
  return true;
}

/* Analyze a SIV (Single Index Variable) subscript.  *OVERLAPS_A and
   *OVERLAPS_B are initialized to the functions that describe the
   relation between the elements accessed twice by CHREC_A and
   CHREC_B.  For k >= 0, the following property is verified:

   CHREC_A (*OVERLAPS_A (k)) = CHREC_B (*OVERLAPS_B (k)).  */

static void
analyze_siv_subscript (tree chrec_a,
		       tree chrec_b,
		       conflict_function **overlaps_a,
		       conflict_function **overlaps_b,
		       tree *last_conflicts,
		       int loop_nest_num)
{
  dependence_stats.num_siv++;

  if (dump_file && (dump_flags & TDF_DETAILS))
    fprintf (dump_file, "(analyze_siv_subscript \n");

  if (evolution_function_is_constant_p (chrec_a)
      && evolution_function_is_affine_in_loop (chrec_b, loop_nest_num))
    analyze_siv_subscript_cst_affine (chrec_a, chrec_b,
				      overlaps_a, overlaps_b, last_conflicts);

  else if (evolution_function_is_affine_in_loop (chrec_a, loop_nest_num)
	   && evolution_function_is_constant_p (chrec_b))
    analyze_siv_subscript_cst_affine (chrec_b, chrec_a,
				      overlaps_b, overlaps_a, last_conflicts);

  else if (evolution_function_is_affine_in_loop (chrec_a, loop_nest_num)
	   && evolution_function_is_affine_in_loop (chrec_b, loop_nest_num))
    {
      if (!chrec_contains_symbols (chrec_a)
	  && !chrec_contains_symbols (chrec_b))
	{
	  analyze_subscript_affine_affine (chrec_a, chrec_b,
					   overlaps_a, overlaps_b,
					   last_conflicts);

	  if (CF_NOT_KNOWN_P (*overlaps_a)
	      || CF_NOT_KNOWN_P (*overlaps_b))
	    dependence_stats.num_siv_unimplemented++;
	  else if (CF_NO_DEPENDENCE_P (*overlaps_a)
		   || CF_NO_DEPENDENCE_P (*overlaps_b))
	    dependence_stats.num_siv_independent++;
	  else
	    dependence_stats.num_siv_dependent++;
	}
      else if (can_use_analyze_subscript_affine_affine (&chrec_a,
							&chrec_b))
	{
	  analyze_subscript_affine_affine (chrec_a, chrec_b,
					   overlaps_a, overlaps_b,
					   last_conflicts);

	  if (CF_NOT_KNOWN_P (*overlaps_a)
	      || CF_NOT_KNOWN_P (*overlaps_b))
	    dependence_stats.num_siv_unimplemented++;
	  else if (CF_NO_DEPENDENCE_P (*overlaps_a)
		   || CF_NO_DEPENDENCE_P (*overlaps_b))
	    dependence_stats.num_siv_independent++;
	  else
	    dependence_stats.num_siv_dependent++;
	}
      else
	goto siv_subscript_dontknow;
    }

  else
    {
    siv_subscript_dontknow:;
      if (dump_file && (dump_flags & TDF_DETAILS))
	fprintf (dump_file, "  siv test failed: unimplemented");
      *overlaps_a = conflict_fn_not_known ();
      *overlaps_b = conflict_fn_not_known ();
      *last_conflicts = chrec_dont_know;
      dependence_stats.num_siv_unimplemented++;
    }

  if (dump_file && (dump_flags & TDF_DETAILS))
    fprintf (dump_file, ")\n");
}

/* Returns false if we can prove that the greatest common divisor of the steps
   of CHREC does not divide CST, false otherwise.  */

static bool
gcd_of_steps_may_divide_p (const_tree chrec, const_tree cst)
{
  HOST_WIDE_INT cd = 0, val;
  tree step;

  if (!tree_fits_shwi_p (cst))
    return true;
  val = tree_to_shwi (cst);

  while (TREE_CODE (chrec) == POLYNOMIAL_CHREC)
    {
      step = CHREC_RIGHT (chrec);
      if (!tree_fits_shwi_p (step))
	return true;
      cd = gcd (cd, tree_to_shwi (step));
      chrec = CHREC_LEFT (chrec);
    }

  return val % cd == 0;
}

/* Analyze a MIV (Multiple Index Variable) subscript with respect to
   LOOP_NEST.  *OVERLAPS_A and *OVERLAPS_B are initialized to the
   functions that describe the relation between the elements accessed
   twice by CHREC_A and CHREC_B.  For k >= 0, the following property
   is verified:

   CHREC_A (*OVERLAPS_A (k)) = CHREC_B (*OVERLAPS_B (k)).  */

static void
analyze_miv_subscript (tree chrec_a,
		       tree chrec_b,
		       conflict_function **overlaps_a,
		       conflict_function **overlaps_b,
		       tree *last_conflicts,
		       struct loop *loop_nest)
{
  tree type, difference;

  dependence_stats.num_miv++;
  if (dump_file && (dump_flags & TDF_DETAILS))
    fprintf (dump_file, "(analyze_miv_subscript \n");

  type = signed_type_for_types (TREE_TYPE (chrec_a), TREE_TYPE (chrec_b));
  chrec_a = chrec_convert (type, chrec_a, NULL);
  chrec_b = chrec_convert (type, chrec_b, NULL);
  difference = chrec_fold_minus (type, chrec_a, chrec_b);

  if (eq_evolutions_p (chrec_a, chrec_b))
    {
      /* Access functions are the same: all the elements are accessed
	 in the same order.  */
      *overlaps_a = conflict_fn (1, affine_fn_cst (integer_zero_node));
      *overlaps_b = conflict_fn (1, affine_fn_cst (integer_zero_node));
      *last_conflicts = max_stmt_executions_tree (get_chrec_loop (chrec_a));
      dependence_stats.num_miv_dependent++;
    }

  else if (evolution_function_is_constant_p (difference)
	   /* For the moment, the following is verified:
	      evolution_function_is_affine_multivariate_p (chrec_a,
	      loop_nest->num) */
	   && !gcd_of_steps_may_divide_p (chrec_a, difference))
    {
      /* testsuite/.../ssa-chrec-33.c
	 {{21, +, 2}_1, +, -2}_2  vs.  {{20, +, 2}_1, +, -2}_2

	 The difference is 1, and all the evolution steps are multiples
	 of 2, consequently there are no overlapping elements.  */
      *overlaps_a = conflict_fn_no_dependence ();
      *overlaps_b = conflict_fn_no_dependence ();
      *last_conflicts = integer_zero_node;
      dependence_stats.num_miv_independent++;
    }

  else if (evolution_function_is_affine_multivariate_p (chrec_a, loop_nest->num)
	   && !chrec_contains_symbols (chrec_a)
	   && evolution_function_is_affine_multivariate_p (chrec_b, loop_nest->num)
	   && !chrec_contains_symbols (chrec_b))
    {
      /* testsuite/.../ssa-chrec-35.c
	 {0, +, 1}_2  vs.  {0, +, 1}_3
	 the overlapping elements are respectively located at iterations:
	 {0, +, 1}_x and {0, +, 1}_x,
	 in other words, we have the equality:
	 {0, +, 1}_2 ({0, +, 1}_x) = {0, +, 1}_3 ({0, +, 1}_x)

	 Other examples:
	 {{0, +, 1}_1, +, 2}_2 ({0, +, 1}_x, {0, +, 1}_y) =
	 {0, +, 1}_1 ({{0, +, 1}_x, +, 2}_y)

	 {{0, +, 2}_1, +, 3}_2 ({0, +, 1}_y, {0, +, 1}_x) =
	 {{0, +, 3}_1, +, 2}_2 ({0, +, 1}_x, {0, +, 1}_y)
      */
      analyze_subscript_affine_affine (chrec_a, chrec_b,
				       overlaps_a, overlaps_b, last_conflicts);

      if (CF_NOT_KNOWN_P (*overlaps_a)
 	  || CF_NOT_KNOWN_P (*overlaps_b))
	dependence_stats.num_miv_unimplemented++;
      else if (CF_NO_DEPENDENCE_P (*overlaps_a)
	       || CF_NO_DEPENDENCE_P (*overlaps_b))
	dependence_stats.num_miv_independent++;
      else
	dependence_stats.num_miv_dependent++;
    }

  else
    {
      /* When the analysis is too difficult, answer "don't know".  */
      if (dump_file && (dump_flags & TDF_DETAILS))
	fprintf (dump_file, "analyze_miv_subscript test failed: unimplemented.\n");

      *overlaps_a = conflict_fn_not_known ();
      *overlaps_b = conflict_fn_not_known ();
      *last_conflicts = chrec_dont_know;
      dependence_stats.num_miv_unimplemented++;
    }

  if (dump_file && (dump_flags & TDF_DETAILS))
    fprintf (dump_file, ")\n");
}

/* Determines the iterations for which CHREC_A is equal to CHREC_B in
   with respect to LOOP_NEST.  OVERLAP_ITERATIONS_A and
   OVERLAP_ITERATIONS_B are initialized with two functions that
   describe the iterations that contain conflicting elements.

   Remark: For an integer k >= 0, the following equality is true:

   CHREC_A (OVERLAP_ITERATIONS_A (k)) == CHREC_B (OVERLAP_ITERATIONS_B (k)).
*/

static void
analyze_overlapping_iterations (tree chrec_a,
				tree chrec_b,
				conflict_function **overlap_iterations_a,
				conflict_function **overlap_iterations_b,
				tree *last_conflicts, struct loop *loop_nest)
{
  unsigned int lnn = loop_nest->num;

  dependence_stats.num_subscript_tests++;

  if (dump_file && (dump_flags & TDF_DETAILS))
    {
      fprintf (dump_file, "(analyze_overlapping_iterations \n");
      fprintf (dump_file, "  (chrec_a = ");
      print_generic_expr (dump_file, chrec_a);
      fprintf (dump_file, ")\n  (chrec_b = ");
      print_generic_expr (dump_file, chrec_b);
      fprintf (dump_file, ")\n");
    }

  if (chrec_a == NULL_TREE
      || chrec_b == NULL_TREE
      || chrec_contains_undetermined (chrec_a)
      || chrec_contains_undetermined (chrec_b))
    {
      dependence_stats.num_subscript_undetermined++;

      *overlap_iterations_a = conflict_fn_not_known ();
      *overlap_iterations_b = conflict_fn_not_known ();
    }

  /* If they are the same chrec, and are affine, they overlap
     on every iteration.  */
  else if (eq_evolutions_p (chrec_a, chrec_b)
	   && (evolution_function_is_affine_multivariate_p (chrec_a, lnn)
	       || operand_equal_p (chrec_a, chrec_b, 0)))
    {
      dependence_stats.num_same_subscript_function++;
      *overlap_iterations_a = conflict_fn (1, affine_fn_cst (integer_zero_node));
      *overlap_iterations_b = conflict_fn (1, affine_fn_cst (integer_zero_node));
      *last_conflicts = chrec_dont_know;
    }

  /* If they aren't the same, and aren't affine, we can't do anything
     yet.  */
  else if ((chrec_contains_symbols (chrec_a)
	    || chrec_contains_symbols (chrec_b))
	   && (!evolution_function_is_affine_multivariate_p (chrec_a, lnn)
	       || !evolution_function_is_affine_multivariate_p (chrec_b, lnn)))
    {
      dependence_stats.num_subscript_undetermined++;
      *overlap_iterations_a = conflict_fn_not_known ();
      *overlap_iterations_b = conflict_fn_not_known ();
    }

  else if (ziv_subscript_p (chrec_a, chrec_b))
    analyze_ziv_subscript (chrec_a, chrec_b,
			   overlap_iterations_a, overlap_iterations_b,
			   last_conflicts);

  else if (siv_subscript_p (chrec_a, chrec_b))
    analyze_siv_subscript (chrec_a, chrec_b,
			   overlap_iterations_a, overlap_iterations_b,
			   last_conflicts, lnn);

  else
    analyze_miv_subscript (chrec_a, chrec_b,
			   overlap_iterations_a, overlap_iterations_b,
			   last_conflicts, loop_nest);

  if (dump_file && (dump_flags & TDF_DETAILS))
    {
      fprintf (dump_file, "  (overlap_iterations_a = ");
      dump_conflict_function (dump_file, *overlap_iterations_a);
      fprintf (dump_file, ")\n  (overlap_iterations_b = ");
      dump_conflict_function (dump_file, *overlap_iterations_b);
      fprintf (dump_file, "))\n");
    }
}

/* Helper function for uniquely inserting distance vectors.  */

static void
save_dist_v (struct data_dependence_relation *ddr, lambda_vector dist_v)
{
  unsigned i;
  lambda_vector v;

  FOR_EACH_VEC_ELT (DDR_DIST_VECTS (ddr), i, v)
    if (lambda_vector_equal (v, dist_v, DDR_NB_LOOPS (ddr)))
      return;

  DDR_DIST_VECTS (ddr).safe_push (dist_v);
}

/* Helper function for uniquely inserting direction vectors.  */

static void
save_dir_v (struct data_dependence_relation *ddr, lambda_vector dir_v)
{
  unsigned i;
  lambda_vector v;

  FOR_EACH_VEC_ELT (DDR_DIR_VECTS (ddr), i, v)
    if (lambda_vector_equal (v, dir_v, DDR_NB_LOOPS (ddr)))
      return;

  DDR_DIR_VECTS (ddr).safe_push (dir_v);
}

/* Add a distance of 1 on all the loops outer than INDEX.  If we
   haven't yet determined a distance for this outer loop, push a new
   distance vector composed of the previous distance, and a distance
   of 1 for this outer loop.  Example:

   | loop_1
   |   loop_2
   |     A[10]
   |   endloop_2
   | endloop_1

   Saved vectors are of the form (dist_in_1, dist_in_2).  First, we
   save (0, 1), then we have to save (1, 0).  */

static void
add_outer_distances (struct data_dependence_relation *ddr,
		     lambda_vector dist_v, int index)
{
  /* For each outer loop where init_v is not set, the accesses are
     in dependence of distance 1 in the loop.  */
  while (--index >= 0)
    {
      lambda_vector save_v = lambda_vector_new (DDR_NB_LOOPS (ddr));
      lambda_vector_copy (dist_v, save_v, DDR_NB_LOOPS (ddr));
      save_v[index] = 1;
      save_dist_v (ddr, save_v);
    }
}

/* Return false when fail to represent the data dependence as a
   distance vector.  A_INDEX is the index of the first reference
   (0 for DDR_A, 1 for DDR_B) and B_INDEX is the index of the
   second reference.  INIT_B is set to true when a component has been
   added to the distance vector DIST_V.  INDEX_CARRY is then set to
   the index in DIST_V that carries the dependence.  */

static bool
build_classic_dist_vector_1 (struct data_dependence_relation *ddr,
			     unsigned int a_index, unsigned int b_index,
			     lambda_vector dist_v, bool *init_b,
			     int *index_carry)
{
  unsigned i;
  lambda_vector init_v = lambda_vector_new (DDR_NB_LOOPS (ddr));

  for (i = 0; i < DDR_NUM_SUBSCRIPTS (ddr); i++)
    {
      tree access_fn_a, access_fn_b;
      struct subscript *subscript = DDR_SUBSCRIPT (ddr, i);

      if (chrec_contains_undetermined (SUB_DISTANCE (subscript)))
	{
	  non_affine_dependence_relation (ddr);
	  return false;
	}

      access_fn_a = SUB_ACCESS_FN (subscript, a_index);
      access_fn_b = SUB_ACCESS_FN (subscript, b_index);

      if (TREE_CODE (access_fn_a) == POLYNOMIAL_CHREC
	  && TREE_CODE (access_fn_b) == POLYNOMIAL_CHREC)
	{
	  HOST_WIDE_INT dist;
	  int index;
	  int var_a = CHREC_VARIABLE (access_fn_a);
	  int var_b = CHREC_VARIABLE (access_fn_b);

	  if (var_a != var_b
	      || chrec_contains_undetermined (SUB_DISTANCE (subscript)))
	    {
	      non_affine_dependence_relation (ddr);
	      return false;
	    }

	  dist = int_cst_value (SUB_DISTANCE (subscript));
	  index = index_in_loop_nest (var_a, DDR_LOOP_NEST (ddr));
	  *index_carry = MIN (index, *index_carry);

	  /* This is the subscript coupling test.  If we have already
	     recorded a distance for this loop (a distance coming from
	     another subscript), it should be the same.  For example,
	     in the following code, there is no dependence:

	     | loop i = 0, N, 1
	     |   T[i+1][i] = ...
	     |   ... = T[i][i]
	     | endloop
	  */
	  if (init_v[index] != 0 && dist_v[index] != dist)
	    {
	      finalize_ddr_dependent (ddr, chrec_known);
	      return false;
	    }

	  dist_v[index] = dist;
	  init_v[index] = 1;
	  *init_b = true;
	}
      else if (!operand_equal_p (access_fn_a, access_fn_b, 0))
	{
	  /* This can be for example an affine vs. constant dependence
	     (T[i] vs. T[3]) that is not an affine dependence and is
	     not representable as a distance vector.  */
	  non_affine_dependence_relation (ddr);
	  return false;
	}
    }

  return true;
}

/* Return true when the DDR contains only constant access functions.  */

static bool
constant_access_functions (const struct data_dependence_relation *ddr)
{
  unsigned i;
  subscript *sub;

  FOR_EACH_VEC_ELT (DDR_SUBSCRIPTS (ddr), i, sub)
    if (!evolution_function_is_constant_p (SUB_ACCESS_FN (sub, 0))
	|| !evolution_function_is_constant_p (SUB_ACCESS_FN (sub, 1)))
      return false;

  return true;
}

/* Helper function for the case where DDR_A and DDR_B are the same
   multivariate access function with a constant step.  For an example
   see pr34635-1.c.  */

static void
add_multivariate_self_dist (struct data_dependence_relation *ddr, tree c_2)
{
  int x_1, x_2;
  tree c_1 = CHREC_LEFT (c_2);
  tree c_0 = CHREC_LEFT (c_1);
  lambda_vector dist_v;
  HOST_WIDE_INT v1, v2, cd;

  /* Polynomials with more than 2 variables are not handled yet.  When
     the evolution steps are parameters, it is not possible to
     represent the dependence using classical distance vectors.  */
  if (TREE_CODE (c_0) != INTEGER_CST
      || TREE_CODE (CHREC_RIGHT (c_1)) != INTEGER_CST
      || TREE_CODE (CHREC_RIGHT (c_2)) != INTEGER_CST)
    {
      DDR_AFFINE_P (ddr) = false;
      return;
    }

  x_2 = index_in_loop_nest (CHREC_VARIABLE (c_2), DDR_LOOP_NEST (ddr));
  x_1 = index_in_loop_nest (CHREC_VARIABLE (c_1), DDR_LOOP_NEST (ddr));

  /* For "{{0, +, 2}_1, +, 3}_2" the distance vector is (3, -2).  */
  dist_v = lambda_vector_new (DDR_NB_LOOPS (ddr));
  v1 = int_cst_value (CHREC_RIGHT (c_1));
  v2 = int_cst_value (CHREC_RIGHT (c_2));
  cd = gcd (v1, v2);
  v1 /= cd;
  v2 /= cd;

  if (v2 < 0)
    {
      v2 = -v2;
      v1 = -v1;
    }

  dist_v[x_1] = v2;
  dist_v[x_2] = -v1;
  save_dist_v (ddr, dist_v);

  add_outer_distances (ddr, dist_v, x_1);
}

/* Helper function for the case where DDR_A and DDR_B are the same
   access functions.  */

static void
add_other_self_distances (struct data_dependence_relation *ddr)
{
  lambda_vector dist_v;
  unsigned i;
  int index_carry = DDR_NB_LOOPS (ddr);
  subscript *sub;

  FOR_EACH_VEC_ELT (DDR_SUBSCRIPTS (ddr), i, sub)
    {
      tree access_fun = SUB_ACCESS_FN (sub, 0);

      if (TREE_CODE (access_fun) == POLYNOMIAL_CHREC)
	{
	  if (!evolution_function_is_univariate_p (access_fun))
	    {
	      if (DDR_NUM_SUBSCRIPTS (ddr) != 1)
		{
		  DDR_ARE_DEPENDENT (ddr) = chrec_dont_know;
		  return;
		}

	      access_fun = SUB_ACCESS_FN (DDR_SUBSCRIPT (ddr, 0), 0);

	      if (TREE_CODE (CHREC_LEFT (access_fun)) == POLYNOMIAL_CHREC)
		add_multivariate_self_dist (ddr, access_fun);
	      else
		/* The evolution step is not constant: it varies in
		   the outer loop, so this cannot be represented by a
		   distance vector.  For example in pr34635.c the
		   evolution is {0, +, {0, +, 4}_1}_2.  */
		DDR_AFFINE_P (ddr) = false;

	      return;
	    }

	  index_carry = MIN (index_carry,
			     index_in_loop_nest (CHREC_VARIABLE (access_fun),
						 DDR_LOOP_NEST (ddr)));
	}
    }

  dist_v = lambda_vector_new (DDR_NB_LOOPS (ddr));
  add_outer_distances (ddr, dist_v, index_carry);
}

static void
insert_innermost_unit_dist_vector (struct data_dependence_relation *ddr)
{
  lambda_vector dist_v = lambda_vector_new (DDR_NB_LOOPS (ddr));

  dist_v[DDR_INNER_LOOP (ddr)] = 1;
  save_dist_v (ddr, dist_v);
}

/* Adds a unit distance vector to DDR when there is a 0 overlap.  This
   is the case for example when access functions are the same and
   equal to a constant, as in:

   | loop_1
   |   A[3] = ...
   |   ... = A[3]
   | endloop_1

   in which case the distance vectors are (0) and (1).  */

static void
add_distance_for_zero_overlaps (struct data_dependence_relation *ddr)
{
  unsigned i, j;

  for (i = 0; i < DDR_NUM_SUBSCRIPTS (ddr); i++)
    {
      subscript_p sub = DDR_SUBSCRIPT (ddr, i);
      conflict_function *ca = SUB_CONFLICTS_IN_A (sub);
      conflict_function *cb = SUB_CONFLICTS_IN_B (sub);

      for (j = 0; j < ca->n; j++)
	if (affine_function_zero_p (ca->fns[j]))
	  {
	    insert_innermost_unit_dist_vector (ddr);
	    return;
	  }

      for (j = 0; j < cb->n; j++)
	if (affine_function_zero_p (cb->fns[j]))
	  {
	    insert_innermost_unit_dist_vector (ddr);
	    return;
	  }
    }
}

/* Return true when the DDR contains two data references that have the
   same access functions.  */

static inline bool
same_access_functions (const struct data_dependence_relation *ddr)
{
  unsigned i;
  subscript *sub;

  FOR_EACH_VEC_ELT (DDR_SUBSCRIPTS (ddr), i, sub)
    if (!eq_evolutions_p (SUB_ACCESS_FN (sub, 0),
			  SUB_ACCESS_FN (sub, 1)))
      return false;

  return true;
}

/* Compute the classic per loop distance vector.  DDR is the data
   dependence relation to build a vector from.  Return false when fail
   to represent the data dependence as a distance vector.  */

static bool
build_classic_dist_vector (struct data_dependence_relation *ddr,
			   struct loop *loop_nest)
{
  bool init_b = false;
  int index_carry = DDR_NB_LOOPS (ddr);
  lambda_vector dist_v;

  if (DDR_ARE_DEPENDENT (ddr) != NULL_TREE)
    return false;

  if (same_access_functions (ddr))
    {
      /* Save the 0 vector.  */
      dist_v = lambda_vector_new (DDR_NB_LOOPS (ddr));
      save_dist_v (ddr, dist_v);

      if (constant_access_functions (ddr))
	add_distance_for_zero_overlaps (ddr);

      if (DDR_NB_LOOPS (ddr) > 1)
	add_other_self_distances (ddr);

      return true;
    }

  dist_v = lambda_vector_new (DDR_NB_LOOPS (ddr));
  if (!build_classic_dist_vector_1 (ddr, 0, 1, dist_v, &init_b, &index_carry))
    return false;

  /* Save the distance vector if we initialized one.  */
  if (init_b)
    {
      /* Verify a basic constraint: classic distance vectors should
	 always be lexicographically positive.

	 Data references are collected in the order of execution of
	 the program, thus for the following loop

	 | for (i = 1; i < 100; i++)
	 |   for (j = 1; j < 100; j++)
	 |     {
	 |       t = T[j+1][i-1];  // A
	 |       T[j][i] = t + 2;  // B
	 |     }

	 references are collected following the direction of the wind:
	 A then B.  The data dependence tests are performed also
	 following this order, such that we're looking at the distance
	 separating the elements accessed by A from the elements later
	 accessed by B.  But in this example, the distance returned by
	 test_dep (A, B) is lexicographically negative (-1, 1), that
	 means that the access A occurs later than B with respect to
	 the outer loop, ie. we're actually looking upwind.  In this
	 case we solve test_dep (B, A) looking downwind to the
	 lexicographically positive solution, that returns the
	 distance vector (1, -1).  */
      if (!lambda_vector_lexico_pos (dist_v, DDR_NB_LOOPS (ddr)))
	{
	  lambda_vector save_v = lambda_vector_new (DDR_NB_LOOPS (ddr));
	  if (!subscript_dependence_tester_1 (ddr, 1, 0, loop_nest))
	    return false;
	  compute_subscript_distance (ddr);
	  if (!build_classic_dist_vector_1 (ddr, 1, 0, save_v, &init_b,
					    &index_carry))
	    return false;
	  save_dist_v (ddr, save_v);
	  DDR_REVERSED_P (ddr) = true;

	  /* In this case there is a dependence forward for all the
	     outer loops:

	     | for (k = 1; k < 100; k++)
	     |  for (i = 1; i < 100; i++)
	     |   for (j = 1; j < 100; j++)
	     |     {
	     |       t = T[j+1][i-1];  // A
	     |       T[j][i] = t + 2;  // B
	     |     }

	     the vectors are:
	     (0,  1, -1)
	     (1,  1, -1)
	     (1, -1,  1)
	  */
	  if (DDR_NB_LOOPS (ddr) > 1)
	    {
 	      add_outer_distances (ddr, save_v, index_carry);
	      add_outer_distances (ddr, dist_v, index_carry);
	    }
	}
      else
	{
	  lambda_vector save_v = lambda_vector_new (DDR_NB_LOOPS (ddr));
	  lambda_vector_copy (dist_v, save_v, DDR_NB_LOOPS (ddr));

	  if (DDR_NB_LOOPS (ddr) > 1)
	    {
	      lambda_vector opposite_v = lambda_vector_new (DDR_NB_LOOPS (ddr));

	      if (!subscript_dependence_tester_1 (ddr, 1, 0, loop_nest))
		return false;
	      compute_subscript_distance (ddr);
	      if (!build_classic_dist_vector_1 (ddr, 1, 0, opposite_v, &init_b,
						&index_carry))
		return false;

	      save_dist_v (ddr, save_v);
	      add_outer_distances (ddr, dist_v, index_carry);
	      add_outer_distances (ddr, opposite_v, index_carry);
	    }
	  else
	    save_dist_v (ddr, save_v);
	}
    }
  else
    {
      /* There is a distance of 1 on all the outer loops: Example:
	 there is a dependence of distance 1 on loop_1 for the array A.

	 | loop_1
	 |   A[5] = ...
	 | endloop
      */
      add_outer_distances (ddr, dist_v,
			   lambda_vector_first_nz (dist_v,
						   DDR_NB_LOOPS (ddr), 0));
    }

  if (dump_file && (dump_flags & TDF_DETAILS))
    {
      unsigned i;

      fprintf (dump_file, "(build_classic_dist_vector\n");
      for (i = 0; i < DDR_NUM_DIST_VECTS (ddr); i++)
	{
	  fprintf (dump_file, "  dist_vector = (");
	  print_lambda_vector (dump_file, DDR_DIST_VECT (ddr, i),
			       DDR_NB_LOOPS (ddr));
	  fprintf (dump_file, "  )\n");
	}
      fprintf (dump_file, ")\n");
    }

  return true;
}

/* Return the direction for a given distance.
   FIXME: Computing dir this way is suboptimal, since dir can catch
   cases that dist is unable to represent.  */

static inline enum data_dependence_direction
dir_from_dist (int dist)
{
  if (dist > 0)
    return dir_positive;
  else if (dist < 0)
    return dir_negative;
  else
    return dir_equal;
}

/* Compute the classic per loop direction vector.  DDR is the data
   dependence relation to build a vector from.  */

static void
build_classic_dir_vector (struct data_dependence_relation *ddr)
{
  unsigned i, j;
  lambda_vector dist_v;

  FOR_EACH_VEC_ELT (DDR_DIST_VECTS (ddr), i, dist_v)
    {
      lambda_vector dir_v = lambda_vector_new (DDR_NB_LOOPS (ddr));

      for (j = 0; j < DDR_NB_LOOPS (ddr); j++)
	dir_v[j] = dir_from_dist (dist_v[j]);

      save_dir_v (ddr, dir_v);
    }
}

/* Helper function.  Returns true when there is a dependence between the
   data references.  A_INDEX is the index of the first reference (0 for
   DDR_A, 1 for DDR_B) and B_INDEX is the index of the second reference.  */

static bool
subscript_dependence_tester_1 (struct data_dependence_relation *ddr,
			       unsigned int a_index, unsigned int b_index,
			       struct loop *loop_nest)
{
  unsigned int i;
  tree last_conflicts;
  struct subscript *subscript;
  tree res = NULL_TREE;

  for (i = 0; DDR_SUBSCRIPTS (ddr).iterate (i, &subscript); i++)
    {
      conflict_function *overlaps_a, *overlaps_b;

      analyze_overlapping_iterations (SUB_ACCESS_FN (subscript, a_index),
				      SUB_ACCESS_FN (subscript, b_index),
				      &overlaps_a, &overlaps_b,
				      &last_conflicts, loop_nest);

      if (SUB_CONFLICTS_IN_A (subscript))
	free_conflict_function (SUB_CONFLICTS_IN_A (subscript));
      if (SUB_CONFLICTS_IN_B (subscript))
	free_conflict_function (SUB_CONFLICTS_IN_B (subscript));

      SUB_CONFLICTS_IN_A (subscript) = overlaps_a;
      SUB_CONFLICTS_IN_B (subscript) = overlaps_b;
      SUB_LAST_CONFLICT (subscript) = last_conflicts;

      /* If there is any undetermined conflict function we have to
         give a conservative answer in case we cannot prove that
	 no dependence exists when analyzing another subscript.  */
      if (CF_NOT_KNOWN_P (overlaps_a)
 	  || CF_NOT_KNOWN_P (overlaps_b))
 	{
	  res = chrec_dont_know;
	  continue;
 	}

      /* When there is a subscript with no dependence we can stop.  */
      else if (CF_NO_DEPENDENCE_P (overlaps_a)
 	       || CF_NO_DEPENDENCE_P (overlaps_b))
 	{
	  res = chrec_known;
	  break;
 	}
    }

  if (res == NULL_TREE)
    return true;

  if (res == chrec_known)
    dependence_stats.num_dependence_independent++;
  else
    dependence_stats.num_dependence_undetermined++;
  finalize_ddr_dependent (ddr, res);
  return false;
}

/* Computes the conflicting iterations in LOOP_NEST, and initialize DDR.  */

static void
subscript_dependence_tester (struct data_dependence_relation *ddr,
			     struct loop *loop_nest)
{
  if (subscript_dependence_tester_1 (ddr, 0, 1, loop_nest))
    dependence_stats.num_dependence_dependent++;

  compute_subscript_distance (ddr);
  if (build_classic_dist_vector (ddr, loop_nest))
    build_classic_dir_vector (ddr);
}

/* Returns true when all the access functions of A are affine or
   constant with respect to LOOP_NEST.  */

static bool
access_functions_are_affine_or_constant_p (const struct data_reference *a,
					   const struct loop *loop_nest)
{
  unsigned int i;
  vec<tree> fns = DR_ACCESS_FNS (a);
  tree t;

  FOR_EACH_VEC_ELT (fns, i, t)
    if (!evolution_function_is_invariant_p (t, loop_nest->num)
	&& !evolution_function_is_affine_multivariate_p (t, loop_nest->num))
      return false;

  return true;
}

/* This computes the affine dependence relation between A and B with
   respect to LOOP_NEST.  CHREC_KNOWN is used for representing the
   independence between two accesses, while CHREC_DONT_KNOW is used
   for representing the unknown relation.

   Note that it is possible to stop the computation of the dependence
   relation the first time we detect a CHREC_KNOWN element for a given
   subscript.  */

void
compute_affine_dependence (struct data_dependence_relation *ddr,
			   struct loop *loop_nest)
{
  struct data_reference *dra = DDR_A (ddr);
  struct data_reference *drb = DDR_B (ddr);

  if (dump_file && (dump_flags & TDF_DETAILS))
    {
      fprintf (dump_file, "(compute_affine_dependence\n");
      fprintf (dump_file, "  stmt_a: ");
      print_gimple_stmt (dump_file, DR_STMT (dra), 0, TDF_SLIM);
      fprintf (dump_file, "  stmt_b: ");
      print_gimple_stmt (dump_file, DR_STMT (drb), 0, TDF_SLIM);
    }

  /* Analyze only when the dependence relation is not yet known.  */
  if (DDR_ARE_DEPENDENT (ddr) == NULL_TREE)
    {
      dependence_stats.num_dependence_tests++;

      if (access_functions_are_affine_or_constant_p (dra, loop_nest)
	  && access_functions_are_affine_or_constant_p (drb, loop_nest))
	subscript_dependence_tester (ddr, loop_nest);

      /* As a last case, if the dependence cannot be determined, or if
	 the dependence is considered too difficult to determine, answer
	 "don't know".  */
      else
	{
	  dependence_stats.num_dependence_undetermined++;

	  if (dump_file && (dump_flags & TDF_DETAILS))
	    {
	      fprintf (dump_file, "Data ref a:\n");
	      dump_data_reference (dump_file, dra);
	      fprintf (dump_file, "Data ref b:\n");
	      dump_data_reference (dump_file, drb);
	      fprintf (dump_file, "affine dependence test not usable: access function not affine or constant.\n");
	    }
	  finalize_ddr_dependent (ddr, chrec_dont_know);
	}
    }

  if (dump_file && (dump_flags & TDF_DETAILS))
    {
      if (DDR_ARE_DEPENDENT (ddr) == chrec_known)
	fprintf (dump_file, ") -> no dependence\n");
      else if (DDR_ARE_DEPENDENT (ddr) == chrec_dont_know)
	fprintf (dump_file, ") -> dependence analysis failed\n");
      else
	fprintf (dump_file, ")\n");
    }
}

/* Compute in DEPENDENCE_RELATIONS the data dependence graph for all
   the data references in DATAREFS, in the LOOP_NEST.  When
   COMPUTE_SELF_AND_RR is FALSE, don't compute read-read and self
   relations.  Return true when successful, i.e. data references number
   is small enough to be handled.  */

bool
compute_all_dependences (vec<data_reference_p> datarefs,
			 vec<ddr_p> *dependence_relations,
			 vec<loop_p> loop_nest,
			 bool compute_self_and_rr)
{
  struct data_dependence_relation *ddr;
  struct data_reference *a, *b;
  unsigned int i, j;

  if ((int) datarefs.length ()
      > PARAM_VALUE (PARAM_LOOP_MAX_DATAREFS_FOR_DATADEPS))
    {
      struct data_dependence_relation *ddr;

      /* Insert a single relation into dependence_relations:
	 chrec_dont_know.  */
      ddr = initialize_data_dependence_relation (NULL, NULL, loop_nest);
      dependence_relations->safe_push (ddr);
      return false;
    }

  FOR_EACH_VEC_ELT (datarefs, i, a)
    for (j = i + 1; datarefs.iterate (j, &b); j++)
      if (DR_IS_WRITE (a) || DR_IS_WRITE (b) || compute_self_and_rr)
	{
	  ddr = initialize_data_dependence_relation (a, b, loop_nest);
	  dependence_relations->safe_push (ddr);
          if (loop_nest.exists ())
   	    compute_affine_dependence (ddr, loop_nest[0]);
	}

  if (compute_self_and_rr)
    FOR_EACH_VEC_ELT (datarefs, i, a)
      {
	ddr = initialize_data_dependence_relation (a, a, loop_nest);
	dependence_relations->safe_push (ddr);
        if (loop_nest.exists ())
   	  compute_affine_dependence (ddr, loop_nest[0]);
      }

  return true;
}

/* Describes a location of a memory reference.  */

struct data_ref_loc
{
  /* The memory reference.  */
  tree ref;

  /* True if the memory reference is read.  */
  bool is_read;

  /* True if the data reference is conditional within the containing
     statement, i.e. if it might not occur even when the statement
     is executed and runs to completion.  */
  bool is_conditional_in_stmt;
};


/* Stores the locations of memory references in STMT to REFERENCES.  Returns
   true if STMT clobbers memory, false otherwise.  */

static bool
get_references_in_stmt (gimple *stmt, vec<data_ref_loc, va_heap> *references)
{
  bool clobbers_memory = false;
  data_ref_loc ref;
  tree op0, op1;
  enum gimple_code stmt_code = gimple_code (stmt);

  /* ASM_EXPR and CALL_EXPR may embed arbitrary side effects.
     As we cannot model data-references to not spelled out
     accesses give up if they may occur.  */
  if (stmt_code == GIMPLE_CALL
      && !(gimple_call_flags (stmt) & ECF_CONST))
    {
      /* Allow IFN_GOMP_SIMD_LANE in their own loops.  */
      if (gimple_call_internal_p (stmt))
	switch (gimple_call_internal_fn (stmt))
	  {
	  case IFN_GOMP_SIMD_LANE:
	    {
	      struct loop *loop = gimple_bb (stmt)->loop_father;
	      tree uid = gimple_call_arg (stmt, 0);
	      gcc_assert (TREE_CODE (uid) == SSA_NAME);
	      if (loop == NULL
		  || loop->simduid != SSA_NAME_VAR (uid))
		clobbers_memory = true;
	      break;
	    }
	  case IFN_MASK_LOAD:
	  case IFN_MASK_STORE:
	    break;
	  default:
	    clobbers_memory = true;
	    break;
	  }
      else
	clobbers_memory = true;
    }
  else if (stmt_code == GIMPLE_ASM
	   && (gimple_asm_volatile_p (as_a <gasm *> (stmt))
	       || gimple_vuse (stmt)))
    clobbers_memory = true;

  if (!gimple_vuse (stmt))
    return clobbers_memory;

  if (stmt_code == GIMPLE_ASSIGN)
    {
      tree base;
      op0 = gimple_assign_lhs (stmt);
      op1 = gimple_assign_rhs1 (stmt);

      if (DECL_P (op1)
	  || (REFERENCE_CLASS_P (op1)
	      && (base = get_base_address (op1))
	      && TREE_CODE (base) != SSA_NAME
	      && !is_gimple_min_invariant (base)))
	{
	  ref.ref = op1;
	  ref.is_read = true;
	  ref.is_conditional_in_stmt = false;
	  references->safe_push (ref);
	}
    }
  else if (stmt_code == GIMPLE_CALL)
    {
      unsigned i, n;
      tree ptr, type;
      unsigned int align;

      ref.is_read = false;
      if (gimple_call_internal_p (stmt))
	switch (gimple_call_internal_fn (stmt))
	  {
	  case IFN_MASK_LOAD:
	    if (gimple_call_lhs (stmt) == NULL_TREE)
	      break;
	    ref.is_read = true;
	    /* FALLTHRU */
	  case IFN_MASK_STORE:
	    ptr = build_int_cst (TREE_TYPE (gimple_call_arg (stmt, 1)), 0);
	    align = tree_to_shwi (gimple_call_arg (stmt, 1));
	    if (ref.is_read)
	      type = TREE_TYPE (gimple_call_lhs (stmt));
	    else
	      type = TREE_TYPE (gimple_call_arg (stmt, 3));
	    if (TYPE_ALIGN (type) != align)
	      type = build_aligned_type (type, align);
	    ref.is_conditional_in_stmt = true;
	    ref.ref = fold_build2 (MEM_REF, type, gimple_call_arg (stmt, 0),
				   ptr);
	    references->safe_push (ref);
	    return false;
	  default:
	    break;
	  }

      op0 = gimple_call_lhs (stmt);
      n = gimple_call_num_args (stmt);
      for (i = 0; i < n; i++)
	{
	  op1 = gimple_call_arg (stmt, i);

	  if (DECL_P (op1)
	      || (REFERENCE_CLASS_P (op1) && get_base_address (op1)))
	    {
	      ref.ref = op1;
	      ref.is_read = true;
	      ref.is_conditional_in_stmt = false;
	      references->safe_push (ref);
	    }
	}
    }
  else
    return clobbers_memory;

  if (op0
      && (DECL_P (op0)
	  || (REFERENCE_CLASS_P (op0) && get_base_address (op0))))
    {
      ref.ref = op0;
      ref.is_read = false;
      ref.is_conditional_in_stmt = false;
      references->safe_push (ref);
    }
  return clobbers_memory;
}


/* Returns true if the loop-nest has any data reference.  */

bool
loop_nest_has_data_refs (loop_p loop)
{
  basic_block *bbs = get_loop_body (loop);
  auto_vec<data_ref_loc, 3> references;

  for (unsigned i = 0; i < loop->num_nodes; i++)
    {
      basic_block bb = bbs[i];
      gimple_stmt_iterator bsi;

      for (bsi = gsi_start_bb (bb); !gsi_end_p (bsi); gsi_next (&bsi))
	{
	  gimple *stmt = gsi_stmt (bsi);
	  get_references_in_stmt (stmt, &references);
	  if (references.length ())
	    {
	      free (bbs);
	      return true;
	    }
	}
    }
  free (bbs);
  return false;
}

/* Stores the data references in STMT to DATAREFS.  If there is an unanalyzable
   reference, returns false, otherwise returns true.  NEST is the outermost
   loop of the loop nest in which the references should be analyzed.  */

bool
find_data_references_in_stmt (struct loop *nest, gimple *stmt,
			      vec<data_reference_p> *datarefs)
{
  unsigned i;
  auto_vec<data_ref_loc, 2> references;
  data_ref_loc *ref;
  bool ret = true;
  data_reference_p dr;

  if (get_references_in_stmt (stmt, &references))
    return false;

  FOR_EACH_VEC_ELT (references, i, ref)
    {
      dr = create_data_ref (nest, loop_containing_stmt (stmt), ref->ref,
			    stmt, ref->is_read, ref->is_conditional_in_stmt);
      gcc_assert (dr != NULL);
      datarefs->safe_push (dr);
    }

  return ret;
}

/* Stores the data references in STMT to DATAREFS.  If there is an
   unanalyzable reference, returns false, otherwise returns true.
   NEST is the outermost loop of the loop nest in which the references
   should be instantiated, LOOP is the loop in which the references
   should be analyzed.  */

bool
graphite_find_data_references_in_stmt (loop_p nest, loop_p loop, gimple *stmt,
				       vec<data_reference_p> *datarefs)
{
  unsigned i;
  auto_vec<data_ref_loc, 2> references;
  data_ref_loc *ref;
  bool ret = true;
  data_reference_p dr;

  if (get_references_in_stmt (stmt, &references))
    return false;

  FOR_EACH_VEC_ELT (references, i, ref)
    {
      dr = create_data_ref (nest, loop, ref->ref, stmt, ref->is_read,
			    ref->is_conditional_in_stmt);
      gcc_assert (dr != NULL);
      datarefs->safe_push (dr);
    }

  return ret;
}

/* Search the data references in LOOP, and record the information into
   DATAREFS.  Returns chrec_dont_know when failing to analyze a
   difficult case, returns NULL_TREE otherwise.  */

tree
find_data_references_in_bb (struct loop *loop, basic_block bb,
                            vec<data_reference_p> *datarefs)
{
  gimple_stmt_iterator bsi;

  for (bsi = gsi_start_bb (bb); !gsi_end_p (bsi); gsi_next (&bsi))
    {
      gimple *stmt = gsi_stmt (bsi);

      if (!find_data_references_in_stmt (loop, stmt, datarefs))
        {
          struct data_reference *res;
          res = XCNEW (struct data_reference);
          datarefs->safe_push (res);

          return chrec_dont_know;
        }
    }

  return NULL_TREE;
}

/* Search the data references in LOOP, and record the information into
   DATAREFS.  Returns chrec_dont_know when failing to analyze a
   difficult case, returns NULL_TREE otherwise.

   TODO: This function should be made smarter so that it can handle address
   arithmetic as if they were array accesses, etc.  */

tree
find_data_references_in_loop (struct loop *loop,
			      vec<data_reference_p> *datarefs)
{
  basic_block bb, *bbs;
  unsigned int i;

  bbs = get_loop_body_in_dom_order (loop);

  for (i = 0; i < loop->num_nodes; i++)
    {
      bb = bbs[i];

      if (find_data_references_in_bb (loop, bb, datarefs) == chrec_dont_know)
        {
          free (bbs);
          return chrec_dont_know;
        }
    }
  free (bbs);

  return NULL_TREE;
}

/* Return the alignment in bytes that DRB is guaranteed to have at all
   times.  */

unsigned int
dr_alignment (innermost_loop_behavior *drb)
{
  /* Get the alignment of BASE_ADDRESS + INIT.  */
  unsigned int alignment = drb->base_alignment;
  unsigned int misalignment = (drb->base_misalignment
			       + TREE_INT_CST_LOW (drb->const_offset));
  if (misalignment != 0)
    alignment = MIN (alignment, misalignment & -misalignment);

  /* Cap it to the alignment of OFFSET.  */
  if (!integer_zerop (drb->var_offset))
    alignment = MIN (alignment, drb->var_offset_alignment);

  /* Cap it to the alignment of STEP.  */
  if (!integer_zerop (drb->step))
    alignment = MIN (alignment, drb->step_alignment);

  return alignment;
}

/* Recursive helper function.  */

static bool
find_loop_nest_1 (struct loop *loop, vec<loop_p> *loop_nest)
{
  /* Inner loops of the nest should not contain siblings.  Example:
     when there are two consecutive loops,

     | loop_0
     |   loop_1
     |     A[{0, +, 1}_1]
     |   endloop_1
     |   loop_2
     |     A[{0, +, 1}_2]
     |   endloop_2
     | endloop_0

     the dependence relation cannot be captured by the distance
     abstraction.  */
  if (loop->next)
    return false;

  loop_nest->safe_push (loop);
  if (loop->inner)
    return find_loop_nest_1 (loop->inner, loop_nest);
  return true;
}

/* Return false when the LOOP is not well nested.  Otherwise return
   true and insert in LOOP_NEST the loops of the nest.  LOOP_NEST will
   contain the loops from the outermost to the innermost, as they will
   appear in the classic distance vector.  */

bool
find_loop_nest (struct loop *loop, vec<loop_p> *loop_nest)
{
  loop_nest->safe_push (loop);
  if (loop->inner)
    return find_loop_nest_1 (loop->inner, loop_nest);
  return true;
}

/* Returns true when the data dependences have been computed, false otherwise.
   Given a loop nest LOOP, the following vectors are returned:
   DATAREFS is initialized to all the array elements contained in this loop,
   DEPENDENCE_RELATIONS contains the relations between the data references.
   Compute read-read and self relations if
   COMPUTE_SELF_AND_READ_READ_DEPENDENCES is TRUE.  */

bool
compute_data_dependences_for_loop (struct loop *loop,
				   bool compute_self_and_read_read_dependences,
				   vec<loop_p> *loop_nest,
				   vec<data_reference_p> *datarefs,
				   vec<ddr_p> *dependence_relations)
{
  bool res = true;

  memset (&dependence_stats, 0, sizeof (dependence_stats));

  /* If the loop nest is not well formed, or one of the data references
     is not computable, give up without spending time to compute other
     dependences.  */
  if (!loop
      || !find_loop_nest (loop, loop_nest)
      || find_data_references_in_loop (loop, datarefs) == chrec_dont_know
      || !compute_all_dependences (*datarefs, dependence_relations, *loop_nest,
				   compute_self_and_read_read_dependences))
    res = false;

  if (dump_file && (dump_flags & TDF_STATS))
    {
      fprintf (dump_file, "Dependence tester statistics:\n");

      fprintf (dump_file, "Number of dependence tests: %d\n",
	       dependence_stats.num_dependence_tests);
      fprintf (dump_file, "Number of dependence tests classified dependent: %d\n",
	       dependence_stats.num_dependence_dependent);
      fprintf (dump_file, "Number of dependence tests classified independent: %d\n",
	       dependence_stats.num_dependence_independent);
      fprintf (dump_file, "Number of undetermined dependence tests: %d\n",
	       dependence_stats.num_dependence_undetermined);

      fprintf (dump_file, "Number of subscript tests: %d\n",
	       dependence_stats.num_subscript_tests);
      fprintf (dump_file, "Number of undetermined subscript tests: %d\n",
	       dependence_stats.num_subscript_undetermined);
      fprintf (dump_file, "Number of same subscript function: %d\n",
	       dependence_stats.num_same_subscript_function);

      fprintf (dump_file, "Number of ziv tests: %d\n",
	       dependence_stats.num_ziv);
      fprintf (dump_file, "Number of ziv tests returning dependent: %d\n",
	       dependence_stats.num_ziv_dependent);
      fprintf (dump_file, "Number of ziv tests returning independent: %d\n",
	       dependence_stats.num_ziv_independent);
      fprintf (dump_file, "Number of ziv tests unimplemented: %d\n",
	       dependence_stats.num_ziv_unimplemented);

      fprintf (dump_file, "Number of siv tests: %d\n",
	       dependence_stats.num_siv);
      fprintf (dump_file, "Number of siv tests returning dependent: %d\n",
	       dependence_stats.num_siv_dependent);
      fprintf (dump_file, "Number of siv tests returning independent: %d\n",
	       dependence_stats.num_siv_independent);
      fprintf (dump_file, "Number of siv tests unimplemented: %d\n",
	       dependence_stats.num_siv_unimplemented);

      fprintf (dump_file, "Number of miv tests: %d\n",
	       dependence_stats.num_miv);
      fprintf (dump_file, "Number of miv tests returning dependent: %d\n",
	       dependence_stats.num_miv_dependent);
      fprintf (dump_file, "Number of miv tests returning independent: %d\n",
	       dependence_stats.num_miv_independent);
      fprintf (dump_file, "Number of miv tests unimplemented: %d\n",
	       dependence_stats.num_miv_unimplemented);
    }

  return res;
}

/* Free the memory used by a data dependence relation DDR.  */

void
free_dependence_relation (struct data_dependence_relation *ddr)
{
  if (ddr == NULL)
    return;

  if (DDR_SUBSCRIPTS (ddr).exists ())
    free_subscripts (DDR_SUBSCRIPTS (ddr));
  DDR_DIST_VECTS (ddr).release ();
  DDR_DIR_VECTS (ddr).release ();

  free (ddr);
}

/* Free the memory used by the data dependence relations from
   DEPENDENCE_RELATIONS.  */

void
free_dependence_relations (vec<ddr_p> dependence_relations)
{
  unsigned int i;
  struct data_dependence_relation *ddr;

  FOR_EACH_VEC_ELT (dependence_relations, i, ddr)
    if (ddr)
      free_dependence_relation (ddr);

  dependence_relations.release ();
}

/* Free the memory used by the data references from DATAREFS.  */

void
free_data_refs (vec<data_reference_p> datarefs)
{
  unsigned int i;
  struct data_reference *dr;

  FOR_EACH_VEC_ELT (datarefs, i, dr)
    free_data_ref (dr);
  datarefs.release ();
}

/* Common routine implementing both dr_direction_indicator and
   dr_zero_step_indicator.  Return USEFUL_MIN if the indicator
   is known to be >= USEFUL_MIN and -1 if the indicator is
   known to be negative.  */

static tree
dr_step_indicator (struct data_reference *dr, int useful_min)
{
  tree step = DR_STEP (dr);
  STRIP_NOPS (step);
  /* Look for cases where the step is scaled by a positive constant
     integer, which will often be the access size.  If the multiplication
     doesn't change the sign (due to overflow effects) then we can
     test the unscaled value instead.  */
  if (TREE_CODE (step) == MULT_EXPR
      && TREE_CODE (TREE_OPERAND (step, 1)) == INTEGER_CST
      && tree_int_cst_sgn (TREE_OPERAND (step, 1)) > 0)
    {
      tree factor = TREE_OPERAND (step, 1);
      step = TREE_OPERAND (step, 0);

      /* Strip widening and truncating conversions as well as nops.  */
      if (CONVERT_EXPR_P (step)
	  && INTEGRAL_TYPE_P (TREE_TYPE (TREE_OPERAND (step, 0))))
	step = TREE_OPERAND (step, 0);
      tree type = TREE_TYPE (step);

      /* Get the range of step values that would not cause overflow.  */
      widest_int minv = (wi::to_widest (TYPE_MIN_VALUE (ssizetype))
			 / wi::to_widest (factor));
      widest_int maxv = (wi::to_widest (TYPE_MAX_VALUE (ssizetype))
			 / wi::to_widest (factor));

      /* Get the range of values that the unconverted step actually has.  */
      wide_int step_min, step_max;
      if (TREE_CODE (step) != SSA_NAME
	  || get_range_info (step, &step_min, &step_max) != VR_RANGE)
	{
	  step_min = TYPE_MIN_VALUE (type);
	  step_max = TYPE_MAX_VALUE (type);
	}

      /* Check whether the unconverted step has an acceptable range.  */
      signop sgn = TYPE_SIGN (type);
      if (wi::les_p (minv, widest_int::from (step_min, sgn))
	  && wi::ges_p (maxv, widest_int::from (step_max, sgn)))
	{
	  if (wi::ge_p (step_min, useful_min, sgn))
	    return ssize_int (useful_min);
	  else if (wi::lt_p (step_max, 0, sgn))
	    return ssize_int (-1);
	  else
	    return fold_convert (ssizetype, step);
	}
    }
  return DR_STEP (dr);
}

/* Return a value that is negative iff DR has a negative step.  */

tree
dr_direction_indicator (struct data_reference *dr)
{
  return dr_step_indicator (dr, 0);
}

/* Return a value that is zero iff DR has a zero step.  */

tree
dr_zero_step_indicator (struct data_reference *dr)
{
  return dr_step_indicator (dr, 1);
}

/* Return true if DR is known to have a nonnegative (but possibly zero)
   step.  */

bool
dr_known_forward_stride_p (struct data_reference *dr)
{
  tree indicator = dr_direction_indicator (dr);
  tree neg_step_val = fold_binary (LT_EXPR, boolean_type_node,
				   fold_convert (ssizetype, indicator),
				   ssize_int (0));
  return neg_step_val && integer_zerop (neg_step_val);
}<|MERGE_RESOLUTION|>--- conflicted
+++ resolved
@@ -86,7 +86,6 @@
 #include "expr.h"
 #include "gimple-iterator.h"
 #include "tree-ssa-loop-niter.h"
-#include "tree-ssa-loop-ivopts.h"
 #include "tree-ssa-loop.h"
 #include "tree-ssa.h"
 #include "cfgloop.h"
@@ -673,7 +672,7 @@
 	     }  */
 	while (POINTER_TYPE_P (type))
 	  type = TREE_TYPE (type);
-	if (must_eq (int_size_in_bytes (type), -1))
+	if (int_size_in_bytes (type) < 0)
 	  return false;
 
 	*var = var0;
@@ -735,19 +734,7 @@
   *off = ssize_int (0);
   STRIP_NOPS (exp);
 
-  if (TREE_CODE (exp) == POLYNOMIAL_CHREC)
-    {
-      split_constant_offset (CHREC_LEFT (exp), &op0, &op1);
-      if (op0 != CHREC_LEFT (exp))
-	{
-	  *var = build3 (POLYNOMIAL_CHREC, type, CHREC_VAR (exp),
-			 op0, CHREC_RIGHT (exp));
-	  *off = op1;
-	}
-      return;
-    }
-
-  if (automatically_generated_chrec_p (exp)
+  if (tree_is_chrec (exp)
       || get_gimple_rhs_class (TREE_CODE (exp)) == GIMPLE_TERNARY_RHS)
     return;
 
@@ -782,28 +769,7 @@
   return build_fold_addr_expr (TREE_OPERAND (addr, 0));
 }
 
-/* Analyze the scalar evolution of OFFSET in the innermost parent of
-   LOOP for which it isn't invariant.  Return OFFSET itself if the
-   value is invariant or if it's too complex to analyze.  */
-
-static tree
-analyze_offset_scev (struct loop *loop, tree offset)
-{
-  struct loop *inv_loop = outermost_invariant_loop_for_expr (loop, offset);
-  if (inv_loop != NULL)
-    {
-      if (loop_depth (inv_loop) == 0)
-	return offset;
-      loop = loop_outer (inv_loop);
-    }
-  tree res = analyze_scalar_evolution (loop, offset);
-  if (chrec_contains_undetermined (res))
-    return offset;
-  return res;
-}
-
-/* Analyze the behavior of memory reference REF, which occurs in STMT.
-   There are two modes:
+/* Analyze the behavior of memory reference REF.  There are two modes:
 
    - BB analysis.  In this case we simply split the address into base,
      init and offset components, without reference to any containing loop.
@@ -825,14 +791,14 @@
 
 bool
 dr_analyze_innermost (innermost_loop_behavior *drb, tree ref,
-		      gimple *stmt, struct loop *loop)
+		      struct loop *loop)
 {
   poly_int64 pbitsize, pbitpos;
   tree base, poffset;
   machine_mode pmode;
   int punsignedp, preversep, pvolatilep;
   affine_iv base_iv, offset_iv;
-  tree dinit;
+  tree init, dinit, step;
   bool in_loop = (loop && loop->num);
 
   if (dump_file && (dump_flags & TDF_DETAILS))
@@ -877,7 +843,7 @@
 	     Adjust the misalignment to reflect the amount we subtracted.  */
 	  poly_offset_int moff = mem_ref_offset (base);
 	  base_misalignment -= moff.force_shwi ();
-	  tree mofft = poly_offset_int_to_tree (sizetype, moff);
+	  tree mofft = wide_int_to_tree (sizetype, moff);
 	  if (!poffset)
 	    poffset = mofft;
 	  else
@@ -924,7 +890,7 @@
         }
     }
 
-  tree init = ssize_int (pbytepos);
+  init = ssize_int (pbytepos);
 
   /* Subtract any constant component from the base and add it to INIT instead.
      Adjust the misalignment to reflect the amount we subtracted.  */
@@ -932,14 +898,14 @@
   init = size_binop (PLUS_EXPR, init, dinit);
   base_misalignment -= TREE_INT_CST_LOW (dinit);
 
+  split_constant_offset (offset_iv.base, &offset_iv.base, &dinit);
+  init = size_binop (PLUS_EXPR, init, dinit);
+
+  step = size_binop (PLUS_EXPR,
+		     fold_convert (ssizetype, base_iv.step),
+		     fold_convert (ssizetype, offset_iv.step));
+
   base = canonicalize_base_object_address (base_iv.base);
-  tree offset = size_binop (PLUS_EXPR,
-			    fold_convert (ssizetype, offset_iv.base),
-			    init);
-  tree step = size_binop (PLUS_EXPR,
-			  fold_convert (ssizetype, base_iv.step),
-			  fold_convert (ssizetype, offset_iv.step));
-  tree scev = analyze_offset_scev (loop_containing_stmt (stmt), offset);
 
   /* See if get_pointer_alignment can guarantee a higher alignment than
      the one we calculated above.  */
@@ -959,11 +925,10 @@
       base_misalignment = alt_misalignment;
     }
 
-
   drb->base_address = base;
-  drb->offset = offset;
+  drb->offset = fold_convert (ssizetype, offset_iv.base);
+  drb->init = init;
   drb->step = step;
-  split_constant_offset (scev, &drb->var_offset, &drb->const_offset);
   if (known_misalignment (base_misalignment, base_alignment,
 			  &drb->base_misalignment))
     drb->base_alignment = base_alignment;
@@ -972,7 +937,7 @@
       drb->base_alignment = known_alignment (base_misalignment);
       drb->base_misalignment = 0;
     }
-  drb->var_offset_alignment = highest_pow2_factor (drb->var_offset);
+  drb->offset_alignment = highest_pow2_factor (offset_iv.base);
   drb->step_alignment = highest_pow2_factor (step);
 
   if (dump_file && (dump_flags & TDF_DETAILS))
@@ -1203,7 +1168,7 @@
   DR_IS_READ (dr) = is_read;
   DR_IS_CONDITIONAL_IN_STMT (dr) = is_conditional_in_stmt;
 
-  dr_analyze_innermost (&DR_INNERMOST (dr), memref, stmt,
+  dr_analyze_innermost (&DR_INNERMOST (dr), memref,
 			nest != NULL ? loop : NULL);
   dr_analyze_indices (dr, nest, loop);
   dr_analyze_alias (dr);
@@ -1215,17 +1180,15 @@
       print_generic_expr (dump_file, DR_BASE_ADDRESS (dr), TDF_SLIM);
       fprintf (dump_file, "\n\toffset from base address: ");
       print_generic_expr (dump_file, DR_OFFSET (dr), TDF_SLIM);
-      fprintf (dump_file, "\n\tvariable part of offset: ");
-      print_generic_expr (dump_file, DR_VAR_OFFSET (dr), TDF_SLIM);
-      fprintf (dump_file, "\n\tconstant part of offset: ");
-      print_generic_expr (dump_file, DR_CONST_OFFSET (dr), TDF_SLIM);
+      fprintf (dump_file, "\n\tconstant offset from base address: ");
+      print_generic_expr (dump_file, DR_INIT (dr), TDF_SLIM);
       fprintf (dump_file, "\n\tstep: ");
       print_generic_expr (dump_file, DR_STEP (dr), TDF_SLIM);
       fprintf (dump_file, "\n\tbase alignment: %d", DR_BASE_ALIGNMENT (dr));
       fprintf (dump_file, "\n\tbase misalignment: %d",
 	       DR_BASE_MISALIGNMENT (dr));
-      fprintf (dump_file, "\n\tvariable offset alignment: %d",
-	       DR_VAR_OFFSET_ALIGNMENT (dr));
+      fprintf (dump_file, "\n\toffset alignment: %d",
+	       DR_OFFSET_ALIGNMENT (dr));
       fprintf (dump_file, "\n\tstep alignment: %d", DR_STEP_ALIGNMENT (dr));
       fprintf (dump_file, "\n\tbase_object: ");
       print_generic_expr (dump_file, DR_BASE_OBJECT (dr), TDF_SLIM);
@@ -1273,12 +1236,6 @@
     case INTEGER_CST:
       return tree_int_cst_compare (t1, t2);
 
-<<<<<<< HEAD
-    /* For const values, we can just use hash values for comparisons.  */
-    case REAL_CST:
-    case FIXED_CST:
-=======
->>>>>>> e3d0f65c
     case STRING_CST:
       if (TREE_STRING_LENGTH (t1) != TREE_STRING_LENGTH (t2))
 	return TREE_STRING_LENGTH (t1) < TREE_STRING_LENGTH (t2) ? -1 : 1;
@@ -1291,6 +1248,10 @@
       break;
 
     default:
+      if (POLY_INT_CST_P (t1))
+	return compare_sizes_for_sort (wi::to_poly_widest (t1),
+				       wi::to_poly_widest (t2));
+
       tclass = TREE_CODE_CLASS (code);
 
       /* For decls, compare their UIDs.  */
@@ -1368,11 +1329,10 @@
 {
   return (operand_equal_p (DR_BASE_ADDRESS (d1.dr),
 			   DR_BASE_ADDRESS (d2.dr), 0)
-	  && dr_var_offsets_equal_p (d1.dr, d2.dr)
-	  && data_ref_compare_tree (DR_CONST_OFFSET (d1.dr),
-				    DR_CONST_OFFSET (d2.dr)) == 0
+	  && data_ref_compare_tree (DR_OFFSET (d1.dr), DR_OFFSET (d2.dr)) == 0
+	  && data_ref_compare_tree (DR_INIT (d1.dr), DR_INIT (d2.dr)) == 0
 	  && data_ref_compare_tree (d1.seg_len, d2.seg_len) == 0
-	  && d1.access_size == d2.access_size
+	  && must_eq (d1.access_size, d2.access_size)
 	  && d1.align == d2.align);
 }
 
@@ -1405,15 +1365,17 @@
   if ((comp_res = data_ref_compare_tree (DR_STEP (a2.dr),
 					 DR_STEP (b2.dr))) != 0)
     return comp_res;
-  if ((comp_res = dr_var_offsets_compare (a1.dr, b1.dr)) != 0)
+  if ((comp_res = data_ref_compare_tree (DR_OFFSET (a1.dr),
+					 DR_OFFSET (b1.dr))) != 0)
     return comp_res;
-  if ((comp_res = data_ref_compare_tree (DR_CONST_OFFSET (a1.dr),
-					 DR_CONST_OFFSET (b1.dr))) != 0)
+  if ((comp_res = data_ref_compare_tree (DR_INIT (a1.dr),
+					 DR_INIT (b1.dr))) != 0)
     return comp_res;
-  if ((comp_res = dr_var_offsets_compare (a2.dr, b2.dr)) != 0)
+  if ((comp_res = data_ref_compare_tree (DR_OFFSET (a2.dr),
+					 DR_OFFSET (b2.dr))) != 0)
     return comp_res;
-  if ((comp_res = data_ref_compare_tree (DR_CONST_OFFSET (a2.dr),
-					 DR_CONST_OFFSET (b2.dr))) != 0)
+  if ((comp_res = data_ref_compare_tree (DR_INIT (a2.dr),
+					 DR_INIT (b2.dr))) != 0)
     return comp_res;
 
   return 0;
@@ -1496,14 +1458,27 @@
 	      std::swap (dr_a2, dr_b2);
 	    }
 
+	  poly_int64 init_a1, init_a2;
 	  /* Only consider cases in which the distance between the initial
 	     DR_A1 and the initial DR_A2 is known at compile time.  */
 	  if (!operand_equal_p (DR_BASE_ADDRESS (dr_a1->dr),
 				DR_BASE_ADDRESS (dr_a2->dr), 0)
-	      || !dr_var_offsets_equal_p (dr_a1->dr, dr_a2->dr)
-	      || !tree_fits_shwi_p (DR_CONST_OFFSET (dr_a1->dr))
-	      || !tree_fits_shwi_p (DR_CONST_OFFSET (dr_a2->dr)))
+	      || !operand_equal_p (DR_OFFSET (dr_a1->dr),
+				   DR_OFFSET (dr_a2->dr), 0)
+	      || !poly_tree_p (DR_INIT (dr_a1->dr), &init_a1)
+	      || !poly_tree_p (DR_INIT (dr_a2->dr), &init_a2))
 	    continue;
+
+	  /* Don't combine if we can't tell which one comes first.  */
+	  if (!ordered_p (init_a1, init_a2))
+	    continue;
+
+	  /* Make sure dr_a1 starts left of dr_a2.  */
+	  if (may_gt (init_a1, init_a2))
+	    {
+	      std::swap (*dr_a1, *dr_a2);
+	      std::swap (init_a1, init_a2);
+	    }
 
 	  /* Work out what the segment length would be if we did combine
 	     DR_A1 and DR_A2:
@@ -1514,116 +1489,55 @@
 	     - If DR_A1 and DR_A2 both have negative "lengths", the combined
 	       length is the lower bound on those lengths.
 
-<<<<<<< HEAD
 	     - If DR_A1 and DR_A2 both have positive lengths, the combined
 	       length is the upper bound on those lengths.
-=======
-	  /* We need to compute merged segment length at compilation time for
-	     dr_a1 and dr_a2, which is impossible if either one has non-const
-	     segment length.  */
-	  if ((!tree_fits_uhwi_p (dr_a1->seg_len)
-	       || !tree_fits_uhwi_p (dr_a2->seg_len))
-	      && tree_int_cst_compare (DR_STEP (dr_a1->dr),
-				       DR_STEP (dr_a2->dr)) != 0)
-	    continue;
-
-	  /* Make sure dr_a1 starts left of dr_a2.  */
-	  if (tree_int_cst_lt (DR_INIT (dr_a2->dr), DR_INIT (dr_a1->dr)))
-	    std::swap (*dr_a1, *dr_a2);
-
-	  bool do_remove = false;
-	  wide_int diff = (wi::to_wide (DR_INIT (dr_a2->dr))
-			   - wi::to_wide (DR_INIT (dr_a1->dr)));
-	  wide_int min_seg_len_b;
-	  tree new_seg_len;
-
-	  if (TREE_CODE (dr_b1->seg_len) == INTEGER_CST)
-	    min_seg_len_b = wi::abs (wi::to_wide (dr_b1->seg_len));
-	  else
-	    min_seg_len_b
-	      = factor * wi::abs (wi::to_wide (DR_STEP (dr_b1->dr)));
->>>>>>> e3d0f65c
-
-	     Other cases are unlikely to give a useful combination.  */
+
+	     Other cases are unlikely to give a useful combination.
+
+	     The lengths both have sizetype, so the sign is taken from
+	     the step instead.  */
 	  if (!operand_equal_p (dr_a1->seg_len, dr_a2->seg_len, 0))
 	    {
-<<<<<<< HEAD
-	      poly_int64 seg_len_a1, seg_len_a2;
+	      poly_uint64 seg_len_a1, seg_len_a2;
 	      if (!poly_tree_p (dr_a1->seg_len, &seg_len_a1)
-		  || !poly_tree_p (dr_a2->seg_len, &seg_len_a2)
-		  || !ordered_p (seg_len_a1, seg_len_a2))
+		  || !poly_tree_p (dr_a2->seg_len, &seg_len_a2))
 		continue;
 
-	      poly_int64 new_seg_len;
-	      if (must_le (seg_len_a1, 0) && must_le (seg_len_a2, 0))
-		new_seg_len = ordered_min (seg_len_a1, seg_len_a2);
-	      else if (must_ge (seg_len_a1, 0) && must_ge (seg_len_a2, 0))
-		new_seg_len = ordered_max (seg_len_a1, seg_len_a2);
+	      tree indicator_a = dr_direction_indicator (dr_a1->dr);
+	      if (TREE_CODE (indicator_a) != INTEGER_CST)
+		continue;
+
+	      tree indicator_b = dr_direction_indicator (dr_a2->dr);
+	      if (TREE_CODE (indicator_b) != INTEGER_CST)
+		continue;
+
+	      int sign_a = tree_int_cst_sgn (indicator_a);
+	      int sign_b = tree_int_cst_sgn (indicator_b);
+
+	      poly_uint64 new_seg_len;
+	      if (sign_a <= 0 && sign_b <= 0)
+		new_seg_len = lower_bound (seg_len_a1, seg_len_a2);
+	      else if (sign_a >= 0 && sign_b >= 0)
+		new_seg_len = upper_bound (seg_len_a1, seg_len_a2);
 	      else
 		continue;
-=======
-	      /* Adjust diff according to access size of both references.  */
-	      tree size_a1 = TYPE_SIZE_UNIT (TREE_TYPE (DR_REF (dr_a1->dr)));
-	      tree size_a2 = TYPE_SIZE_UNIT (TREE_TYPE (DR_REF (dr_a2->dr)));
-	      diff += wi::to_wide (size_a2) - wi::to_wide (size_a1);
-	      /* Case A.1.  */
-	      if (wi::leu_p (diff, min_seg_len_b)
-		  /* Case A.2 and B combined.  */
-		  || (tree_fits_uhwi_p (dr_a2->seg_len)))
-		{
-		  if (tree_fits_uhwi_p (dr_a1->seg_len)
-		      && tree_fits_uhwi_p (dr_a2->seg_len))
-		    {
-		      wide_int min_len
-			= wi::umin (wi::to_wide (dr_a1->seg_len) - diff,
-				    wi::to_wide (dr_a2->seg_len));
-		      new_seg_len = wide_int_to_tree (sizetype, min_len);
-		    }
-		  else
-		    new_seg_len
-		      = size_binop (MINUS_EXPR, dr_a2->seg_len,
-				    wide_int_to_tree (sizetype, diff));
->>>>>>> e3d0f65c
 
 	      dr_a1->seg_len = build_int_cst (TREE_TYPE (dr_a1->seg_len),
 					      new_seg_len);
 	      dr_a1->align = MIN (dr_a1->align, known_alignment (new_seg_len));
 	    }
-<<<<<<< HEAD
-=======
-	  else
-	    {
-	      /* Case A.1.  */
-	      if (wi::leu_p (diff, min_seg_len_b)
-		  /* Case A.2 and B combined.  */
-		  || (tree_fits_uhwi_p (dr_a1->seg_len)))
-		{
-		  if (tree_fits_uhwi_p (dr_a1->seg_len)
-		      && tree_fits_uhwi_p (dr_a2->seg_len))
-		    {
-		      wide_int max_len
-			= wi::umax (wi::to_wide (dr_a2->seg_len) + diff,
-				    wi::to_wide (dr_a1->seg_len));
-		      new_seg_len = wide_int_to_tree (sizetype, max_len);
-		    }
-		  else
-		    new_seg_len
-		      = size_binop (PLUS_EXPR, dr_a2->seg_len,
-				    wide_int_to_tree (sizetype, diff));
->>>>>>> e3d0f65c
-
-	  /* This is always positive due to the sort order.  */
- 	  unsigned HOST_WIDE_INT diff
-	    = (tree_to_shwi (DR_CONST_OFFSET (dr_a2->dr))
-	       - tree_to_shwi (DR_CONST_OFFSET (dr_a1->dr)));
+
+	  /* This is always positive due to the swap above.  */
+	  poly_uint64 diff = init_a2 - init_a1;
 
 	  /* The new check will start at DR_A1.  Make sure that its access
 	     size encompasses the initial DR_A2.  */
-	  if (dr_a1->access_size < diff + dr_a2->access_size)
+	  if (may_lt (dr_a1->access_size, diff + dr_a2->access_size))
 	    {
-	      dr_a1->access_size = diff + dr_a2->access_size;
-	      dr_a1->align = MIN (dr_a1->align,
-				  dr_a1->access_size & -dr_a1->access_size);
+	      dr_a1->access_size = upper_bound (dr_a1->access_size,
+						diff + dr_a2->access_size);
+	      unsigned int new_align = known_alignment (dr_a1->access_size);
+	      dr_a1->align = MIN (dr_a1->align, new_align);
 	    }
 	  if (dump_enabled_p ())
 	    {
@@ -1678,7 +1592,9 @@
       || DR_NUM_DIMENSIONS (dr_a.dr) != DR_NUM_DIMENSIONS (dr_b.dr))
     return false;
 
-  if (!tree_fits_uhwi_p (dr_a.seg_len) || !tree_fits_uhwi_p (dr_b.seg_len))
+  poly_uint64 seg_len1, seg_len2;
+  if (!poly_tree_p (dr_a.seg_len, &seg_len1)
+      || !poly_tree_p (dr_b.seg_len, &seg_len2))
     return false;
 
   if (!tree_fits_shwi_p (DR_STEP (dr_a.dr)))
@@ -1693,13 +1609,20 @@
   gcc_assert (TREE_CODE (DR_STEP (dr_a.dr)) == INTEGER_CST);
 
   bool neg_step = tree_int_cst_compare (DR_STEP (dr_a.dr), size_zero_node) < 0;
-  unsigned HOST_WIDE_INT abs_step
-    = absu_hwi (tree_to_shwi (DR_STEP (dr_a.dr)));
-
-  unsigned HOST_WIDE_INT seg_len1 = (tree_to_uhwi (dr_a.seg_len)
-				     + dr_a.access_size);
-  unsigned HOST_WIDE_INT seg_len2 = (tree_to_uhwi (dr_b.seg_len)
-				     + dr_b.access_size);
+  unsigned HOST_WIDE_INT abs_step = tree_to_shwi (DR_STEP (dr_a.dr));
+  if (neg_step)
+    {
+      abs_step = -abs_step;
+      seg_len1 = -seg_len1;
+      seg_len2 = -seg_len2;
+    }
+  else
+    {
+      /* Include the access size in the length, so that we only have one
+	 tree addition below.  */
+      seg_len1 += dr_a.access_size;
+      seg_len2 += dr_b.access_size;
+    }
 
   /* Infer the number of iterations with which the memory segment is accessed
      by DR.  In other words, alias is checked if memory segment accessed by
@@ -1707,8 +1630,21 @@
      in the same amount iterations.
      Note segnment length is a linear function of number of iterations with
      DR_STEP as the coefficient.  */
-  unsigned HOST_WIDE_INT niter_len1 = (seg_len1 + abs_step - 1) / abs_step;
-  unsigned HOST_WIDE_INT niter_len2 = (seg_len2 + abs_step - 1) / abs_step;
+  poly_uint64 niter_len1, niter_len2;
+  if (!can_div_trunc_p (seg_len1 + abs_step - 1, abs_step, &niter_len1)
+      || !can_div_trunc_p (seg_len2 + abs_step - 1, abs_step, &niter_len2))
+    return false;
+
+  poly_uint64 niter_access1 = 0, niter_access2 = 0;
+  if (neg_step)
+    {
+      /* Divide each access size by the byte step, rounding up.  */
+      if (!can_div_trunc_p (dr_a.access_size - abs_step - 1,
+			    abs_step, &niter_access1)
+	  || !can_div_trunc_p (dr_b.access_size + abs_step - 1,
+			       abs_step, &niter_access2))
+	return false;
+    }
 
   unsigned int i;
   for (i = 0; i < DR_NUM_DIMENSIONS (dr_a.dr); i++)
@@ -1759,12 +1695,22 @@
       /* Adjust ranges for negative step.  */
       if (neg_step)
 	{
-	  min1 = fold_build2 (MINUS_EXPR, TREE_TYPE (min1), max1, idx_step);
-	  max1 = fold_build2 (MINUS_EXPR, TREE_TYPE (min1),
-			      CHREC_LEFT (access1), idx_step);
-	  min2 = fold_build2 (MINUS_EXPR, TREE_TYPE (min2), max2, idx_step);
-	  max2 = fold_build2 (MINUS_EXPR, TREE_TYPE (min2),
-			      CHREC_LEFT (access2), idx_step);
+	  /* IDX_LEN1 and IDX_LEN2 are negative in this case.  */
+	  std::swap (min1, max1);
+	  std::swap (min2, max2);
+
+	  /* As with the lengths just calculated, we've measured the access
+	     sizes in iterations, so multiply them by the index step.  */
+	  tree idx_access1
+	    = fold_build2 (MULT_EXPR, TREE_TYPE (min1), idx_step,
+			   build_int_cst (TREE_TYPE (min1), niter_access1));
+	  tree idx_access2
+	    = fold_build2 (MULT_EXPR, TREE_TYPE (min2), idx_step,
+			   build_int_cst (TREE_TYPE (min2), niter_access2));
+
+	  /* MINUS_EXPR because the above values are negative.  */
+	  max1 = fold_build2 (MINUS_EXPR, TREE_TYPE (max1), max1, idx_access1);
+	  max2 = fold_build2 (MINUS_EXPR, TREE_TYPE (max2), max2, idx_access2);
 	}
       tree part_cond_expr
 	= fold_build2 (TRUTH_OR_EXPR, boolean_type_node,
@@ -1848,6 +1794,7 @@
 			       ssize_int (0));
   tree addr_base = fold_build_pointer_plus (DR_BASE_ADDRESS (d.dr),
 					    DR_OFFSET (d.dr));
+  addr_base = fold_build_pointer_plus (addr_base, DR_INIT (d.dr));
   tree seg_len = fold_convert (sizetype, d.seg_len);
 
   tree min_reach = fold_build3 (COND_EXPR, sizetype, neg_step,
@@ -1956,6 +1903,48 @@
       else
 	*cond_expr = part_cond_expr;
     }
+}
+
+/* Check if OFFSET1 and OFFSET2 (DR_OFFSETs of some data-refs) are identical
+   expressions.  */
+static bool
+dr_equal_offsets_p1 (tree offset1, tree offset2)
+{
+  bool res;
+
+  STRIP_NOPS (offset1);
+  STRIP_NOPS (offset2);
+
+  if (offset1 == offset2)
+    return true;
+
+  if (TREE_CODE (offset1) != TREE_CODE (offset2)
+      || (!BINARY_CLASS_P (offset1) && !UNARY_CLASS_P (offset1)))
+    return false;
+
+  res = dr_equal_offsets_p1 (TREE_OPERAND (offset1, 0),
+                             TREE_OPERAND (offset2, 0));
+
+  if (!res || !BINARY_CLASS_P (offset1))
+    return res;
+
+  res = dr_equal_offsets_p1 (TREE_OPERAND (offset1, 1),
+                             TREE_OPERAND (offset2, 1));
+
+  return res;
+}
+
+/* Check if DRA and DRB have equal offsets.  */
+bool
+dr_equal_offsets_p (struct data_reference *dra,
+                    struct data_reference *drb)
+{
+  tree offset1, offset2;
+
+  offset1 = DR_OFFSET (dra);
+  offset2 = DR_OFFSET (drb);
+
+  return dr_equal_offsets_p1 (offset1, offset2);
 }
 
 /* Returns true if FNA == FNB.  */
@@ -5163,13 +5152,13 @@
   /* Get the alignment of BASE_ADDRESS + INIT.  */
   unsigned int alignment = drb->base_alignment;
   unsigned int misalignment = (drb->base_misalignment
-			       + TREE_INT_CST_LOW (drb->const_offset));
+			       + TREE_INT_CST_LOW (drb->init));
   if (misalignment != 0)
     alignment = MIN (alignment, misalignment & -misalignment);
 
   /* Cap it to the alignment of OFFSET.  */
-  if (!integer_zerop (drb->var_offset))
-    alignment = MIN (alignment, drb->var_offset_alignment);
+  if (!integer_zerop (drb->offset))
+    alignment = MIN (alignment, drb->offset_alignment);
 
   /* Cap it to the alignment of STEP.  */
   if (!integer_zerop (drb->step))
@@ -5382,8 +5371,8 @@
       if (TREE_CODE (step) != SSA_NAME
 	  || get_range_info (step, &step_min, &step_max) != VR_RANGE)
 	{
-	  step_min = TYPE_MIN_VALUE (type);
-	  step_max = TYPE_MAX_VALUE (type);
+	  step_min = wi::to_wide (TYPE_MIN_VALUE (type));
+	  step_max = wi::to_wide (TYPE_MAX_VALUE (type));
 	}
 
       /* Check whether the unconverted step has an acceptable range.  */

/* Data references and dependences detectors.
   Copyright (C) 2003, 2004, 2005, 2006, 2007 Free Software Foundation, Inc.
   Contributed by Sebastian Pop <pop@cri.ensmp.fr>

This file is part of GCC.

GCC is free software; you can redistribute it and/or modify it under
the terms of the GNU General Public License as published by the Free
Software Foundation; either version 2, or (at your option) any later
version.

GCC is distributed in the hope that it will be useful, but WITHOUT ANY
WARRANTY; without even the implied warranty of MERCHANTABILITY or
FITNESS FOR A PARTICULAR PURPOSE.  See the GNU General Public License
for more details.

You should have received a copy of the GNU General Public License
along with GCC; see the file COPYING.  If not, write to the Free
Software Foundation, 51 Franklin Street, Fifth Floor, Boston, MA
02110-1301, USA.  */

/* This pass walks a given loop structure searching for array
   references.  The information about the array accesses is recorded
   in DATA_REFERENCE structures. 
   
   The basic test for determining the dependences is: 
   given two access functions chrec1 and chrec2 to a same array, and 
   x and y two vectors from the iteration domain, the same element of 
   the array is accessed twice at iterations x and y if and only if:
   |             chrec1 (x) == chrec2 (y).
   
   The goals of this analysis are:
   
   - to determine the independence: the relation between two
     independent accesses is qualified with the chrec_known (this
     information allows a loop parallelization),
     
   - when two data references access the same data, to qualify the
     dependence relation with classic dependence representations:
     
       - distance vectors
       - direction vectors
       - loop carried level dependence
       - polyhedron dependence
     or with the chains of recurrences based representation,
     
   - to define a knowledge base for storing the data dependence 
     information,
     
   - to define an interface to access this data.
   
   
   Definitions:
   
   - subscript: given two array accesses a subscript is the tuple
   composed of the access functions for a given dimension.  Example:
   Given A[f1][f2][f3] and B[g1][g2][g3], there are three subscripts:
   (f1, g1), (f2, g2), (f3, g3).

   - Diophantine equation: an equation whose coefficients and
   solutions are integer constants, for example the equation 
   |   3*x + 2*y = 1
   has an integer solution x = 1 and y = -1.
     
   References:
   
   - "Advanced Compilation for High Performance Computing" by Randy
   Allen and Ken Kennedy.
   http://citeseer.ist.psu.edu/goff91practical.html 
   
   - "Loop Transformations for Restructuring Compilers - The Foundations" 
   by Utpal Banerjee.

   
*/

#include "config.h"
#include "system.h"
#include "coretypes.h"
#include "tm.h"
#include "ggc.h"
#include "tree.h"

/* These RTL headers are needed for basic-block.h.  */
#include "rtl.h"
#include "basic-block.h"
#include "diagnostic.h"
#include "tree-flow.h"
#include "tree-dump.h"
#include "timevar.h"
#include "cfgloop.h"
#include "tree-chrec.h"
#include "tree-data-ref.h"
#include "tree-scalar-evolution.h"
#include "tree-pass.h"
#include "langhooks.h"

static struct datadep_stats
{
  int num_dependence_tests;
  int num_dependence_dependent;
  int num_dependence_independent;
  int num_dependence_undetermined;

  int num_subscript_tests;
  int num_subscript_undetermined;
  int num_same_subscript_function;

  int num_ziv;
  int num_ziv_independent;
  int num_ziv_dependent;
  int num_ziv_unimplemented;

  int num_siv;
  int num_siv_independent;
  int num_siv_dependent;
  int num_siv_unimplemented;

  int num_miv;
  int num_miv_independent;
  int num_miv_dependent;
  int num_miv_unimplemented;
} dependence_stats;

static tree object_analysis (tree, tree, bool, struct data_reference **, 
			     tree *, tree *, tree *, tree *, tree *,
			     struct ptr_info_def **, subvar_t *);
static bool subscript_dependence_tester_1 (struct data_dependence_relation *,
					   struct data_reference *,
					   struct data_reference *);

/* Determine if PTR and DECL may alias, the result is put in ALIASED.
   Return FALSE if there is no symbol memory tag for PTR.  */

static bool
ptr_decl_may_alias_p (tree ptr, tree decl, 
		      struct data_reference *ptr_dr, 
		      bool *aliased)
{
  tree tag = NULL_TREE;
  struct ptr_info_def *pi = DR_PTR_INFO (ptr_dr);  

  gcc_assert (TREE_CODE (ptr) == SSA_NAME && DECL_P (decl));

  if (pi)
    tag = pi->name_mem_tag;
  if (!tag)
<<<<<<< HEAD
    tag = get_var_ann (SSA_NAME_VAR (ptr))->symbol_mem_tag;
=======
    tag = symbol_mem_tag (SSA_NAME_VAR (ptr));
>>>>>>> 1177f497
  if (!tag)
    tag = DR_MEMTAG (ptr_dr);
  if (!tag)
    return false;
   
  *aliased = is_aliased_with (tag, decl);      
  return true;
}


/* Determine if two pointers may alias, the result is put in ALIASED.
   Return FALSE if there is no symbol memory tag for one of the pointers.  */

static bool
ptr_ptr_may_alias_p (tree ptr_a, tree ptr_b, 
		     struct data_reference *dra, 
		     struct data_reference *drb, 
		     bool *aliased)
{  
  tree tag_a = NULL_TREE, tag_b = NULL_TREE;
  struct ptr_info_def *pi_a = DR_PTR_INFO (dra);  
  struct ptr_info_def *pi_b = DR_PTR_INFO (drb);  
<<<<<<< HEAD
=======
  bitmap bal1, bal2;
>>>>>>> 1177f497

  if (pi_a && pi_a->name_mem_tag && pi_b && pi_b->name_mem_tag)
    {
      tag_a = pi_a->name_mem_tag;
      tag_b = pi_b->name_mem_tag;
    }
  else
    {
<<<<<<< HEAD
      tag_a = get_var_ann (SSA_NAME_VAR (ptr_a))->symbol_mem_tag;
=======
      tag_a = symbol_mem_tag (SSA_NAME_VAR (ptr_a));
>>>>>>> 1177f497
      if (!tag_a)
	tag_a = DR_MEMTAG (dra);
      if (!tag_a)
	return false;
      
<<<<<<< HEAD
      tag_b = get_var_ann (SSA_NAME_VAR (ptr_b))->symbol_mem_tag;
=======
      tag_b = symbol_mem_tag (SSA_NAME_VAR (ptr_b));
>>>>>>> 1177f497
      if (!tag_b)
	tag_b = DR_MEMTAG (drb);
      if (!tag_b)
	return false;
    }
<<<<<<< HEAD
  *aliased = (tag_a == tag_b);
=======
  bal1 = BITMAP_ALLOC (NULL);
  bitmap_set_bit (bal1, DECL_UID (tag_a));
  if (MTAG_P (tag_a) && MTAG_ALIASES (tag_a))
    bitmap_ior_into (bal1, MTAG_ALIASES (tag_a));

  bal2 = BITMAP_ALLOC (NULL);
  bitmap_set_bit (bal2, DECL_UID (tag_b));
  if (MTAG_P (tag_b) && MTAG_ALIASES (tag_b))
    bitmap_ior_into (bal2, MTAG_ALIASES (tag_b));
  *aliased = bitmap_intersect_p (bal1, bal2);

  BITMAP_FREE (bal1);
  BITMAP_FREE (bal2);
>>>>>>> 1177f497
  return true;
}


/* Determine if BASE_A and BASE_B may alias, the result is put in ALIASED.
   Return FALSE if there is no symbol memory tag for one of the symbols.  */

static bool
may_alias_p (tree base_a, tree base_b,
	     struct data_reference *dra,
	     struct data_reference *drb,
	     bool *aliased)
{
  if (TREE_CODE (base_a) == ADDR_EXPR || TREE_CODE (base_b) == ADDR_EXPR)
    {
      if (TREE_CODE (base_a) == ADDR_EXPR && TREE_CODE (base_b) == ADDR_EXPR)
	{
	 *aliased = (TREE_OPERAND (base_a, 0) == TREE_OPERAND (base_b, 0));
	 return true;
	}
      if (TREE_CODE (base_a) == ADDR_EXPR)
	return ptr_decl_may_alias_p (base_b, TREE_OPERAND (base_a, 0), drb, 
				     aliased);
      else
	return ptr_decl_may_alias_p (base_a, TREE_OPERAND (base_b, 0), dra, 
				     aliased);
    }

  return ptr_ptr_may_alias_p (base_a, base_b, dra, drb, aliased);
}


/* Determine if a pointer (BASE_A) and a record/union access (BASE_B)
   are not aliased. Return TRUE if they differ.  */
static bool
record_ptr_differ_p (struct data_reference *dra,
		     struct data_reference *drb)
{
  bool aliased;
  tree base_a = DR_BASE_OBJECT (dra);
  tree base_b = DR_BASE_OBJECT (drb);

  if (TREE_CODE (base_b) != COMPONENT_REF)
    return false;

  /* Peel COMPONENT_REFs to get to the base. Do not peel INDIRECT_REFs.
     For a.b.c.d[i] we will get a, and for a.b->c.d[i] we will get a.b.  
     Probably will be unnecessary with struct alias analysis.  */
  while (TREE_CODE (base_b) == COMPONENT_REF)
     base_b = TREE_OPERAND (base_b, 0);
  /* Compare a record/union access (b.c[i] or p->c[i]) and a pointer
     ((*q)[i]).  */
  if (TREE_CODE (base_a) == INDIRECT_REF
      && ((TREE_CODE (base_b) == VAR_DECL
	   && (ptr_decl_may_alias_p (TREE_OPERAND (base_a, 0), base_b, dra, 
				     &aliased)
	       && !aliased))
	  || (TREE_CODE (base_b) == INDIRECT_REF
	      && (ptr_ptr_may_alias_p (TREE_OPERAND (base_a, 0), 
				       TREE_OPERAND (base_b, 0), dra, drb, 
				       &aliased)
		  && !aliased))))
    return true;
  else
    return false;
}

/* Determine if two record/union accesses are aliased. Return TRUE if they 
   differ.  */
static bool
record_record_differ_p (struct data_reference *dra,
			struct data_reference *drb)
{
  bool aliased;
  tree base_a = DR_BASE_OBJECT (dra);
  tree base_b = DR_BASE_OBJECT (drb);

  if (TREE_CODE (base_b) != COMPONENT_REF 
      || TREE_CODE (base_a) != COMPONENT_REF)
    return false;

  /* Peel COMPONENT_REFs to get to the base. Do not peel INDIRECT_REFs.
     For a.b.c.d[i] we will get a, and for a.b->c.d[i] we will get a.b.  
     Probably will be unnecessary with struct alias analysis.  */
  while (TREE_CODE (base_b) == COMPONENT_REF)
    base_b = TREE_OPERAND (base_b, 0);
  while (TREE_CODE (base_a) == COMPONENT_REF)
    base_a = TREE_OPERAND (base_a, 0);

  if (TREE_CODE (base_a) == INDIRECT_REF
      && TREE_CODE (base_b) == INDIRECT_REF
      && ptr_ptr_may_alias_p (TREE_OPERAND (base_a, 0), 
			      TREE_OPERAND (base_b, 0), 
			      dra, drb, &aliased)
      && !aliased)
    return true;
  else
    return false;
}
    
/* Determine if an array access (BASE_A) and a record/union access (BASE_B)
   are not aliased. Return TRUE if they differ.  */
static bool
record_array_differ_p (struct data_reference *dra,
		       struct data_reference *drb)
{  
  bool aliased;
  tree base_a = DR_BASE_OBJECT (dra);
  tree base_b = DR_BASE_OBJECT (drb);

  if (TREE_CODE (base_b) != COMPONENT_REF)
    return false;

  /* Peel COMPONENT_REFs to get to the base. Do not peel INDIRECT_REFs.
     For a.b.c.d[i] we will get a, and for a.b->c.d[i] we will get a.b.  
     Probably will be unnecessary with struct alias analysis.  */
  while (TREE_CODE (base_b) == COMPONENT_REF)
     base_b = TREE_OPERAND (base_b, 0);

  /* Compare a record/union access (b.c[i] or p->c[i]) and an array access 
     (a[i]). In case of p->c[i] use alias analysis to verify that p is not
     pointing to a.  */
  if (TREE_CODE (base_a) == VAR_DECL
      && (TREE_CODE (base_b) == VAR_DECL
	  || (TREE_CODE (base_b) == INDIRECT_REF
	      && (ptr_decl_may_alias_p (TREE_OPERAND (base_b, 0), base_a, drb, 
					&aliased)
		  && !aliased))))
    return true;
  else
    return false;
}


/* Determine if an array access (BASE_A) and a pointer (BASE_B)
   are not aliased. Return TRUE if they differ.  */
static bool
array_ptr_differ_p (tree base_a, tree base_b, 	     
		    struct data_reference *drb)
{  
  bool aliased;

  /* In case one of the bases is a pointer (a[i] and (*p)[i]), we check with the
     help of alias analysis that p is not pointing to a.  */
  if (TREE_CODE (base_a) == VAR_DECL && TREE_CODE (base_b) == INDIRECT_REF 
      && (ptr_decl_may_alias_p (TREE_OPERAND (base_b, 0), base_a, drb, &aliased)
	  && !aliased))
    return true;
  else
    return false;
}


/* This is the simplest data dependence test: determines whether the
   data references A and B access the same array/region.  Returns
   false when the property is not computable at compile time.
   Otherwise return true, and DIFFER_P will record the result. This
   utility will not be necessary when alias_sets_conflict_p will be
   less conservative.  */

static bool
base_object_differ_p (struct data_reference *a,
		      struct data_reference *b,
		      bool *differ_p)
{
  tree base_a = DR_BASE_OBJECT (a);
  tree base_b = DR_BASE_OBJECT (b);
  bool aliased;

  if (!base_a || !base_b)
    return false;

  /* Determine if same base.  Example: for the array accesses
     a[i], b[i] or pointer accesses *a, *b, bases are a, b.  */
  if (base_a == base_b)
    {
      *differ_p = false;
      return true;
    }

  /* For pointer based accesses, (*p)[i], (*q)[j], the bases are (*p)
     and (*q)  */
  if (TREE_CODE (base_a) == INDIRECT_REF && TREE_CODE (base_b) == INDIRECT_REF
      && TREE_OPERAND (base_a, 0) == TREE_OPERAND (base_b, 0))
    {
      *differ_p = false;
      return true;
    }

  /* Record/union based accesses - s.a[i], t.b[j]. bases are s.a,t.b.  */ 
  if (TREE_CODE (base_a) == COMPONENT_REF && TREE_CODE (base_b) == COMPONENT_REF
      && TREE_OPERAND (base_a, 0) == TREE_OPERAND (base_b, 0)
      && TREE_OPERAND (base_a, 1) == TREE_OPERAND (base_b, 1))
    {
      *differ_p = false;
      return true;
    }


  /* Determine if different bases.  */

  /* At this point we know that base_a != base_b.  However, pointer
     accesses of the form x=(*p) and y=(*q), whose bases are p and q,
     may still be pointing to the same base. In SSAed GIMPLE p and q will
     be SSA_NAMES in this case.  Therefore, here we check if they are
     really two different declarations.  */
  if (TREE_CODE (base_a) == VAR_DECL && TREE_CODE (base_b) == VAR_DECL)
    {
      *differ_p = true;
      return true;
    }

  /* In case one of the bases is a pointer (a[i] and (*p)[i]), we check with the
     help of alias analysis that p is not pointing to a.  */
  if (array_ptr_differ_p (base_a, base_b, b) 
      || array_ptr_differ_p (base_b, base_a, a))
    {
      *differ_p = true;
      return true;
    }

  /* If the bases are pointers ((*q)[i] and (*p)[i]), we check with the
     help of alias analysis they don't point to the same bases.  */
  if (TREE_CODE (base_a) == INDIRECT_REF && TREE_CODE (base_b) == INDIRECT_REF 
      && (may_alias_p (TREE_OPERAND (base_a, 0), TREE_OPERAND (base_b, 0), a, b, 
		       &aliased)
	  && !aliased))
    {
      *differ_p = true;
      return true;
    }

  /* Compare two record/union bases s.a and t.b: s != t or (a != b and
     s and t are not unions).  */
  if (TREE_CODE (base_a) == COMPONENT_REF && TREE_CODE (base_b) == COMPONENT_REF
      && ((TREE_CODE (TREE_OPERAND (base_a, 0)) == VAR_DECL
           && TREE_CODE (TREE_OPERAND (base_b, 0)) == VAR_DECL
           && TREE_OPERAND (base_a, 0) != TREE_OPERAND (base_b, 0))
          || (TREE_CODE (TREE_TYPE (TREE_OPERAND (base_a, 0))) == RECORD_TYPE 
              && TREE_CODE (TREE_TYPE (TREE_OPERAND (base_b, 0))) == RECORD_TYPE
              && TREE_OPERAND (base_a, 1) != TREE_OPERAND (base_b, 1))))
    {
      *differ_p = true;
      return true;
    }

  /* Compare a record/union access (b.c[i] or p->c[i]) and a pointer
     ((*q)[i]).  */
  if (record_ptr_differ_p (a, b) || record_ptr_differ_p (b, a))
    {
      *differ_p = true;
      return true;
    }

  /* Compare a record/union access (b.c[i] or p->c[i]) and an array access 
     (a[i]). In case of p->c[i] use alias analysis to verify that p is not
     pointing to a.  */
  if (record_array_differ_p (a, b) || record_array_differ_p (b, a))
    {
      *differ_p = true;
      return true;
    }

  /* Compare two record/union accesses (b.c[i] or p->c[i]).  */
  if (record_record_differ_p (a, b))
    {
      *differ_p = true;
      return true;
    }

  return false;
}

/* Function base_addr_differ_p.

   This is the simplest data dependence test: determines whether the
   data references DRA and DRB access the same array/region.  Returns
   false when the property is not computable at compile time.
   Otherwise return true, and DIFFER_P will record the result.

   The algorithm:   
   1. if (both DRA and DRB are represented as arrays)
          compare DRA.BASE_OBJECT and DRB.BASE_OBJECT
   2. else if (both DRA and DRB are represented as pointers)
          try to prove that DRA.FIRST_LOCATION == DRB.FIRST_LOCATION
   3. else if (DRA and DRB are represented differently or 2. fails)
          only try to prove that the bases are surely different
*/

static bool
base_addr_differ_p (struct data_reference *dra,
		    struct data_reference *drb,
		    bool *differ_p)
{
  tree addr_a = DR_BASE_ADDRESS (dra);
  tree addr_b = DR_BASE_ADDRESS (drb);
  tree type_a, type_b;
  tree decl_a, decl_b;
  bool aliased;

  if (!addr_a || !addr_b)
    return false;

  type_a = TREE_TYPE (addr_a);
  type_b = TREE_TYPE (addr_b);

  gcc_assert (POINTER_TYPE_P (type_a) &&  POINTER_TYPE_P (type_b));

  /* 1. if (both DRA and DRB are represented as arrays)
            compare DRA.BASE_OBJECT and DRB.BASE_OBJECT.  */
  if (DR_TYPE (dra) == ARRAY_REF_TYPE && DR_TYPE (drb) == ARRAY_REF_TYPE)
    return base_object_differ_p (dra, drb, differ_p);

  /* 2. else if (both DRA and DRB are represented as pointers)
	    try to prove that DRA.FIRST_LOCATION == DRB.FIRST_LOCATION.  */
  /* If base addresses are the same, we check the offsets, since the access of 
     the data-ref is described by {base addr + offset} and its access function,
     i.e., in order to decide whether the bases of data-refs are the same we 
     compare both base addresses and offsets.  */
  if (DR_TYPE (dra) == POINTER_REF_TYPE && DR_TYPE (drb) == POINTER_REF_TYPE
      && (addr_a == addr_b 
	  || (TREE_CODE (addr_a) == ADDR_EXPR && TREE_CODE (addr_b) == ADDR_EXPR
	      && TREE_OPERAND (addr_a, 0) == TREE_OPERAND (addr_b, 0))))
    {
      /* Compare offsets.  */
      tree offset_a = DR_OFFSET (dra); 
      tree offset_b = DR_OFFSET (drb);
      
      STRIP_NOPS (offset_a);
      STRIP_NOPS (offset_b);

      /* FORNOW: we only compare offsets that are MULT_EXPR, i.e., we don't handle
	 PLUS_EXPR.  */
      if (offset_a == offset_b
	  || (TREE_CODE (offset_a) == MULT_EXPR 
	      && TREE_CODE (offset_b) == MULT_EXPR
	      && TREE_OPERAND (offset_a, 0) == TREE_OPERAND (offset_b, 0)
	      && TREE_OPERAND (offset_a, 1) == TREE_OPERAND (offset_b, 1)))
	{
	  *differ_p = false;
	  return true;
	}
    }

  /*  3. else if (DRA and DRB are represented differently or 2. fails) 
              only try to prove that the bases are surely different.  */

  /* Apply alias analysis.  */
  if (may_alias_p (addr_a, addr_b, dra, drb, &aliased) && !aliased)
    {
      *differ_p = true;
      return true;
    }
  
  /* An instruction writing through a restricted pointer is "independent" of any 
     instruction reading or writing through a different restricted pointer, 
     in the same block/scope.  */
  else if (TYPE_RESTRICT (type_a)
	   &&  TYPE_RESTRICT (type_b) 
	   && (!DR_IS_READ (drb) || !DR_IS_READ (dra))
	   && TREE_CODE (DR_BASE_ADDRESS (dra)) == SSA_NAME
	   && (decl_a = SSA_NAME_VAR (DR_BASE_ADDRESS (dra)))
	   && TREE_CODE (decl_a) == PARM_DECL
	   && TREE_CODE (DECL_CONTEXT (decl_a)) == FUNCTION_DECL
	   && TREE_CODE (DR_BASE_ADDRESS (drb)) == SSA_NAME
	   && (decl_b = SSA_NAME_VAR (DR_BASE_ADDRESS (drb)))
	   && TREE_CODE (decl_b) == PARM_DECL
	   && TREE_CODE (DECL_CONTEXT (decl_b)) == FUNCTION_DECL
	   && DECL_CONTEXT (decl_a) == DECL_CONTEXT (decl_b)) 
    {
      *differ_p = true;
      return true;
    }

  return false;
}

/* Returns true iff A divides B.  */

static inline bool 
tree_fold_divides_p (tree a, tree b)
{
  gcc_assert (TREE_CODE (a) == INTEGER_CST);
  gcc_assert (TREE_CODE (b) == INTEGER_CST);
  return integer_zerop (int_const_binop (TRUNC_MOD_EXPR, b, a, 0));
}

/* Returns true iff A divides B.  */

static inline bool 
int_divides_p (int a, int b)
{
  return ((b % a) == 0);
}



/* Dump into FILE all the data references from DATAREFS.  */ 

void 
dump_data_references (FILE *file, VEC (data_reference_p, heap) *datarefs)
{
  unsigned int i;
  struct data_reference *dr;

  for (i = 0; VEC_iterate (data_reference_p, datarefs, i, dr); i++)
    dump_data_reference (file, dr);
}

/* Dump into FILE all the dependence relations from DDRS.  */ 

void 
dump_data_dependence_relations (FILE *file, 
				VEC (ddr_p, heap) *ddrs)
{
  unsigned int i;
  struct data_dependence_relation *ddr;

  for (i = 0; VEC_iterate (ddr_p, ddrs, i, ddr); i++)
    dump_data_dependence_relation (file, ddr);
}

/* Dump function for a DATA_REFERENCE structure.  */

void 
dump_data_reference (FILE *outf, 
		     struct data_reference *dr)
{
  unsigned int i;
  
  fprintf (outf, "(Data Ref: \n  stmt: ");
  print_generic_stmt (outf, DR_STMT (dr), 0);
  fprintf (outf, "  ref: ");
  print_generic_stmt (outf, DR_REF (dr), 0);
  fprintf (outf, "  base_object: ");
  print_generic_stmt (outf, DR_BASE_OBJECT (dr), 0);
  
  for (i = 0; i < DR_NUM_DIMENSIONS (dr); i++)
    {
      fprintf (outf, "  Access function %d: ", i);
      print_generic_stmt (outf, DR_ACCESS_FN (dr, i), 0);
    }
  fprintf (outf, ")\n");
}

/* Dumps the affine function described by FN to the file OUTF.  */

static void
dump_affine_function (FILE *outf, affine_fn fn)
{
  unsigned i;
  tree coef;

  print_generic_expr (outf, VEC_index (tree, fn, 0), TDF_SLIM);
  for (i = 1; VEC_iterate (tree, fn, i, coef); i++)
    {
      fprintf (outf, " + ");
      print_generic_expr (outf, coef, TDF_SLIM);
      fprintf (outf, " * x_%u", i);
    }
}

/* Dumps the conflict function CF to the file OUTF.  */

static void
dump_conflict_function (FILE *outf, conflict_function *cf)
{
  unsigned i;

  if (cf->n == NO_DEPENDENCE)
    fprintf (outf, "no dependence\n");
  else if (cf->n == NOT_KNOWN)
    fprintf (outf, "not known\n");
  else
    {
      for (i = 0; i < cf->n; i++)
	{
	  fprintf (outf, "[");
	  dump_affine_function (outf, cf->fns[i]);
	  fprintf (outf, "]\n");
	}
    }
}

/* Dump function for a SUBSCRIPT structure.  */

void 
dump_subscript (FILE *outf, struct subscript *subscript)
{
  conflict_function *cf = SUB_CONFLICTS_IN_A (subscript);

  fprintf (outf, "\n (subscript \n");
  fprintf (outf, "  iterations_that_access_an_element_twice_in_A: ");
  dump_conflict_function (outf, cf);
  if (CF_NONTRIVIAL_P (cf))
    {
      tree last_iteration = SUB_LAST_CONFLICT (subscript);
      fprintf (outf, "  last_conflict: ");
      print_generic_stmt (outf, last_iteration, 0);
    }
	  
  cf = SUB_CONFLICTS_IN_B (subscript);
  fprintf (outf, "  iterations_that_access_an_element_twice_in_B: ");
  dump_conflict_function (outf, cf);
  if (CF_NONTRIVIAL_P (cf))
    {
      tree last_iteration = SUB_LAST_CONFLICT (subscript);
      fprintf (outf, "  last_conflict: ");
      print_generic_stmt (outf, last_iteration, 0);
    }

  fprintf (outf, "  (Subscript distance: ");
  print_generic_stmt (outf, SUB_DISTANCE (subscript), 0);
  fprintf (outf, "  )\n");
  fprintf (outf, " )\n");
}

/* Print the classic direction vector DIRV to OUTF.  */

void
print_direction_vector (FILE *outf,
			lambda_vector dirv,
			int length)
{
  int eq;

  for (eq = 0; eq < length; eq++)
    {
      enum data_dependence_direction dir = dirv[eq];

      switch (dir)
	{
	case dir_positive:
	  fprintf (outf, "    +");
	  break;
	case dir_negative:
	  fprintf (outf, "    -");
	  break;
	case dir_equal:
	  fprintf (outf, "    =");
	  break;
	case dir_positive_or_equal:
	  fprintf (outf, "   +=");
	  break;
	case dir_positive_or_negative:
	  fprintf (outf, "   +-");
	  break;
	case dir_negative_or_equal:
	  fprintf (outf, "   -=");
	  break;
	case dir_star:
	  fprintf (outf, "    *");
	  break;
	default:
	  fprintf (outf, "indep");
	  break;
	}
    }
  fprintf (outf, "\n");
}

/* Print a vector of direction vectors.  */

void
print_dir_vectors (FILE *outf, VEC (lambda_vector, heap) *dir_vects,
		   int length)
{
  unsigned j;
  lambda_vector v;

  for (j = 0; VEC_iterate (lambda_vector, dir_vects, j, v); j++)
    print_direction_vector (outf, v, length);
}

/* Print a vector of distance vectors.  */

void
print_dist_vectors  (FILE *outf, VEC (lambda_vector, heap) *dist_vects,
		     int length)
{
  unsigned j;
  lambda_vector v;

  for (j = 0; VEC_iterate (lambda_vector, dist_vects, j, v); j++)
    print_lambda_vector (outf, v, length);
}

/* Debug version.  */

void 
debug_data_dependence_relation (struct data_dependence_relation *ddr)
{
  dump_data_dependence_relation (stderr, ddr);
}

/* Dump function for a DATA_DEPENDENCE_RELATION structure.  */

void 
dump_data_dependence_relation (FILE *outf, 
			       struct data_dependence_relation *ddr)
{
  struct data_reference *dra, *drb;

  dra = DDR_A (ddr);
  drb = DDR_B (ddr);
  fprintf (outf, "(Data Dep: \n");
  if (DDR_ARE_DEPENDENT (ddr) == chrec_dont_know)
    fprintf (outf, "    (don't know)\n");
  
  else if (DDR_ARE_DEPENDENT (ddr) == chrec_known)
    fprintf (outf, "    (no dependence)\n");
  
  else if (DDR_ARE_DEPENDENT (ddr) == NULL_TREE)
    {
      unsigned int i;
      struct loop *loopi;

      for (i = 0; i < DDR_NUM_SUBSCRIPTS (ddr); i++)
	{
	  fprintf (outf, "  access_fn_A: ");
	  print_generic_stmt (outf, DR_ACCESS_FN (dra, i), 0);
	  fprintf (outf, "  access_fn_B: ");
	  print_generic_stmt (outf, DR_ACCESS_FN (drb, i), 0);
	  dump_subscript (outf, DDR_SUBSCRIPT (ddr, i));
	}

      fprintf (outf, "  inner loop index: %d\n", DDR_INNER_LOOP (ddr));
      fprintf (outf, "  loop nest: (");
      for (i = 0; VEC_iterate (loop_p, DDR_LOOP_NEST (ddr), i, loopi); i++)
	fprintf (outf, "%d ", loopi->num);
      fprintf (outf, ")\n");

      for (i = 0; i < DDR_NUM_DIST_VECTS (ddr); i++)
	{
	  fprintf (outf, "  distance_vector: ");
	  print_lambda_vector (outf, DDR_DIST_VECT (ddr, i),
			       DDR_NB_LOOPS (ddr));
	}

      for (i = 0; i < DDR_NUM_DIR_VECTS (ddr); i++)
	{
	  fprintf (outf, "  direction_vector: ");
	  print_direction_vector (outf, DDR_DIR_VECT (ddr, i),
				  DDR_NB_LOOPS (ddr));
	}
    }

  fprintf (outf, ")\n");
}

/* Dump function for a DATA_DEPENDENCE_DIRECTION structure.  */

void
dump_data_dependence_direction (FILE *file, 
				enum data_dependence_direction dir)
{
  switch (dir)
    {
    case dir_positive: 
      fprintf (file, "+");
      break;
      
    case dir_negative:
      fprintf (file, "-");
      break;
      
    case dir_equal:
      fprintf (file, "=");
      break;
      
    case dir_positive_or_negative:
      fprintf (file, "+-");
      break;
      
    case dir_positive_or_equal: 
      fprintf (file, "+=");
      break;
      
    case dir_negative_or_equal: 
      fprintf (file, "-=");
      break;
      
    case dir_star: 
      fprintf (file, "*"); 
      break;
      
    default: 
      break;
    }
}

/* Dumps the distance and direction vectors in FILE.  DDRS contains
   the dependence relations, and VECT_SIZE is the size of the
   dependence vectors, or in other words the number of loops in the
   considered nest.  */

void 
dump_dist_dir_vectors (FILE *file, VEC (ddr_p, heap) *ddrs)
{
  unsigned int i, j;
  struct data_dependence_relation *ddr;
  lambda_vector v;

  for (i = 0; VEC_iterate (ddr_p, ddrs, i, ddr); i++)
    if (DDR_ARE_DEPENDENT (ddr) == NULL_TREE && DDR_AFFINE_P (ddr))
      {
	for (j = 0; VEC_iterate (lambda_vector, DDR_DIST_VECTS (ddr), j, v); j++)
	  {
	    fprintf (file, "DISTANCE_V (");
	    print_lambda_vector (file, v, DDR_NB_LOOPS (ddr));
	    fprintf (file, ")\n");
	  }

	for (j = 0; VEC_iterate (lambda_vector, DDR_DIR_VECTS (ddr), j, v); j++)
	  {
	    fprintf (file, "DIRECTION_V (");
	    print_direction_vector (file, v, DDR_NB_LOOPS (ddr));
	    fprintf (file, ")\n");
	  }
      }

  fprintf (file, "\n\n");
}

/* Dumps the data dependence relations DDRS in FILE.  */

void 
dump_ddrs (FILE *file, VEC (ddr_p, heap) *ddrs)
{
  unsigned int i;
  struct data_dependence_relation *ddr;

  for (i = 0; VEC_iterate (ddr_p, ddrs, i, ddr); i++)
    dump_data_dependence_relation (file, ddr);

  fprintf (file, "\n\n");
}



/* Given an ARRAY_REF node REF, records its access functions.
   Example: given A[i][3], record in ACCESS_FNS the opnd1 function,
   i.e. the constant "3", then recursively call the function on opnd0,
   i.e. the ARRAY_REF "A[i]".  
   The function returns the base name: "A".  */

static tree
analyze_array_indexes (struct loop *loop,
		       VEC(tree,heap) **access_fns, 
		       tree ref, tree stmt)
{
  tree opnd0, opnd1;
  tree access_fn;

  opnd0 = TREE_OPERAND (ref, 0);
  opnd1 = TREE_OPERAND (ref, 1);

  /* The detection of the evolution function for this data access is
     postponed until the dependence test.  This lazy strategy avoids
     the computation of access functions that are of no interest for
     the optimizers.  */
  access_fn = instantiate_parameters
    (loop, analyze_scalar_evolution (loop, opnd1));

  VEC_safe_push (tree, heap, *access_fns, access_fn);
  
  /* Recursively record other array access functions.  */
  if (TREE_CODE (opnd0) == ARRAY_REF)
    return analyze_array_indexes (loop, access_fns, opnd0, stmt);

  /* Return the base name of the data access.  */
  else
    return opnd0;
}

/* For a data reference REF contained in the statement STMT, initialize
   a DATA_REFERENCE structure, and return it.  IS_READ flag has to be
   set to true when REF is in the right hand side of an
   assignment.  */

static struct data_reference *
init_array_ref (tree stmt, tree ref, bool is_read)
{
  struct loop *loop = loop_containing_stmt (stmt);
  VEC(tree,heap) *acc_fns = VEC_alloc (tree, heap, 3);
  struct data_reference *res = XNEW (struct data_reference);;

  if (dump_file && (dump_flags & TDF_DETAILS))
    {
      fprintf (dump_file, "(init_array_ref \n");
      fprintf (dump_file, "  (ref = ");
      print_generic_stmt (dump_file, ref, 0);
      fprintf (dump_file, ")\n");
    }

  DR_STMT (res) = stmt;
  DR_REF (res) = ref;
<<<<<<< HEAD
  acc_fns = VEC_alloc (tree, heap, 3);
  DR_BASE_OBJECT (res) = analyze_array_indexes
    (loop_containing_stmt (stmt), &acc_fns, ref, stmt);
=======
  DR_BASE_OBJECT (res) = analyze_array_indexes (loop, &acc_fns, ref, stmt);
>>>>>>> 1177f497
  DR_TYPE (res) = ARRAY_REF_TYPE;
  DR_SET_ACCESS_FNS (res, acc_fns);
  DR_IS_READ (res) = is_read;
  DR_BASE_ADDRESS (res) = NULL_TREE;
  DR_OFFSET (res) = NULL_TREE;
  DR_INIT (res) = NULL_TREE;
  DR_STEP (res) = NULL_TREE;
  DR_OFFSET_MISALIGNMENT (res) = NULL_TREE;
  DR_MEMTAG (res) = NULL_TREE;
  DR_PTR_INFO (res) = NULL;

  if (dump_file && (dump_flags & TDF_DETAILS))
    fprintf (dump_file, ")\n");

  return res;
}

/* For a data reference REF contained in the statement STMT, initialize
   a DATA_REFERENCE structure, and return it.  */

static struct data_reference *
init_pointer_ref (tree stmt, tree ref, tree access_fn, bool is_read,
		  tree base_address, tree step, struct ptr_info_def *ptr_info)
{
  struct data_reference *res = XNEW (struct data_reference);
  VEC(tree,heap) *acc_fns = VEC_alloc (tree, heap, 3);

  if (dump_file && (dump_flags & TDF_DETAILS))
    {
      fprintf (dump_file, "(init_pointer_ref \n");
      fprintf (dump_file, "  (ref = ");
      print_generic_stmt (dump_file, ref, 0);
      fprintf (dump_file, ")\n");
    }

  DR_STMT (res) = stmt;
  DR_REF (res) = ref;
  DR_BASE_OBJECT (res) = NULL_TREE;
  DR_TYPE (res) = POINTER_REF_TYPE;
  DR_SET_ACCESS_FNS (res, acc_fns);
  VEC_quick_push (tree, DR_ACCESS_FNS (res), access_fn);
  DR_IS_READ (res) = is_read;
  DR_BASE_ADDRESS (res) = base_address;
  DR_OFFSET (res) = NULL_TREE;
  DR_INIT (res) = NULL_TREE;
  DR_STEP (res) = step;
  DR_OFFSET_MISALIGNMENT (res) = NULL_TREE;
  DR_MEMTAG (res) = NULL_TREE;
  DR_PTR_INFO (res) = ptr_info;

  if (dump_file && (dump_flags & TDF_DETAILS))
    fprintf (dump_file, ")\n");

  return res;
}

/* Analyze an indirect memory reference, REF, that comes from STMT.
   IS_READ is true if this is an indirect load, and false if it is
   an indirect store.
   Return a new data reference structure representing the indirect_ref, or
   NULL if we cannot describe the access function.  */

static struct data_reference *
analyze_indirect_ref (tree stmt, tree ref, bool is_read)
{
  struct loop *loop = loop_containing_stmt (stmt);
  tree ptr_ref = TREE_OPERAND (ref, 0);
  tree access_fn = analyze_scalar_evolution (loop, ptr_ref);
  tree init = initial_condition_in_loop_num (access_fn, loop->num);
  tree base_address = NULL_TREE, evolution, step = NULL_TREE;
  struct ptr_info_def *ptr_info = NULL;

  if (TREE_CODE (ptr_ref) == SSA_NAME)
    ptr_info = SSA_NAME_PTR_INFO (ptr_ref);

  STRIP_NOPS (init);
  if (access_fn == chrec_dont_know || !init || init == chrec_dont_know)
    {
      if (dump_file && (dump_flags & TDF_DETAILS))
	{
	  fprintf (dump_file, "\nBad access function of ptr: ");
	  print_generic_expr (dump_file, ref, TDF_SLIM);
	  fprintf (dump_file, "\n");
	}
      return NULL;
    }

  if (dump_file && (dump_flags & TDF_DETAILS))
    {
      fprintf (dump_file, "\nAccess function of ptr: ");
      print_generic_expr (dump_file, access_fn, TDF_SLIM);
      fprintf (dump_file, "\n");
    }

  if (!expr_invariant_in_loop_p (loop, init))
    {
      if (dump_file && (dump_flags & TDF_DETAILS))
	fprintf (dump_file, "\ninitial condition is not loop invariant.\n");	
    }
  else
    {
      base_address = init;
      evolution = evolution_part_in_loop_num (access_fn, loop->num);
      if (evolution != chrec_dont_know)
	{       
	  if (!evolution)
	    step = ssize_int (0);
	  else  
	    {
	      if (TREE_CODE (evolution) == INTEGER_CST)
		step = fold_convert (ssizetype, evolution);
	      else
		if (dump_file && (dump_flags & TDF_DETAILS))
		  fprintf (dump_file, "\nnon constant step for ptr access.\n");	
	    }
	}
      else
	if (dump_file && (dump_flags & TDF_DETAILS))
	  fprintf (dump_file, "\nunknown evolution of ptr.\n");	
    }
  return init_pointer_ref (stmt, ref, access_fn, is_read, base_address, 
			   step, ptr_info);
}

/* Function strip_conversions

   Strip conversions that don't narrow the mode.  */

static tree 
strip_conversion (tree expr)
{
  tree to, ti, oprnd0;
  
  while (TREE_CODE (expr) == NOP_EXPR || TREE_CODE (expr) == CONVERT_EXPR)
    {
      to = TREE_TYPE (expr);
      oprnd0 = TREE_OPERAND (expr, 0);
      ti = TREE_TYPE (oprnd0);
 
      if (!INTEGRAL_TYPE_P (to) || !INTEGRAL_TYPE_P (ti))
	return NULL_TREE;
      if (GET_MODE_SIZE (TYPE_MODE (to)) < GET_MODE_SIZE (TYPE_MODE (ti)))
	return NULL_TREE;
      
      expr = oprnd0;
    }
  return expr; 
}


/* Function analyze_offset_expr

   Given an offset expression EXPR received from get_inner_reference, analyze
   it and create an expression for INITIAL_OFFSET by substituting the variables 
   of EXPR with initial_condition of the corresponding access_fn in the loop. 
   E.g., 
      for i
         for (j = 3; j < N; j++)
            a[j].b[i][j] = 0;
	 
   For a[j].b[i][j], EXPR will be 'i * C_i + j * C_j + C'. 'i' cannot be 
   substituted, since its access_fn in the inner loop is i. 'j' will be 
   substituted with 3. An INITIAL_OFFSET will be 'i * C_i + C`', where
   C` =  3 * C_j + C.

   Compute MISALIGN (the misalignment of the data reference initial access from
   its base). Misalignment can be calculated only if all the variables can be 
   substituted with constants, otherwise, we record maximum possible alignment
   in ALIGNED_TO. In the above example, since 'i' cannot be substituted, MISALIGN 
   will be NULL_TREE, and the biggest divider of C_i (a power of 2) will be 
   recorded in ALIGNED_TO.

   STEP is an evolution of the data reference in this loop in bytes.
   In the above example, STEP is C_j.

   Return FALSE, if the analysis fails, e.g., there is no access_fn for a 
   variable. In this case, all the outputs (INITIAL_OFFSET, MISALIGN, ALIGNED_TO
   and STEP) are NULL_TREEs. Otherwise, return TRUE.

*/

static bool
analyze_offset_expr (tree expr, 
		     struct loop *loop, 
		     tree *initial_offset,
		     tree *misalign,
		     tree *aligned_to,
		     tree *step)
{
  tree oprnd0;
  tree oprnd1;
  tree left_offset = ssize_int (0);
  tree right_offset = ssize_int (0);
  tree left_misalign = ssize_int (0);
  tree right_misalign = ssize_int (0);
  tree left_step = ssize_int (0);
  tree right_step = ssize_int (0);
  enum tree_code code;
  tree init, evolution;
  tree left_aligned_to = NULL_TREE, right_aligned_to = NULL_TREE;

  *step = NULL_TREE;
  *misalign = NULL_TREE;
  *aligned_to = NULL_TREE;  
  *initial_offset = NULL_TREE;

  /* Strip conversions that don't narrow the mode.  */
  expr = strip_conversion (expr);
  if (!expr)
    return false;

  /* Stop conditions:
     1. Constant.  */
  if (TREE_CODE (expr) == INTEGER_CST)
    {
      *initial_offset = fold_convert (ssizetype, expr);
      *misalign = fold_convert (ssizetype, expr);      
      *step = ssize_int (0);
      return true;
    }

  /* 2. Variable. Try to substitute with initial_condition of the corresponding
     access_fn in the current loop.  */
  if (SSA_VAR_P (expr))
    {
      tree access_fn = analyze_scalar_evolution (loop, expr);

      if (access_fn == chrec_dont_know)
	/* No access_fn.  */
	return false;

      init = initial_condition_in_loop_num (access_fn, loop->num);
      if (!expr_invariant_in_loop_p (loop, init))
	/* Not enough information: may be not loop invariant.  
	   E.g., for a[b[i]], we get a[D], where D=b[i]. EXPR is D, its 
	   initial_condition is D, but it depends on i - loop's induction
	   variable.  */	  
	return false;

      evolution = evolution_part_in_loop_num (access_fn, loop->num);
      if (evolution && TREE_CODE (evolution) != INTEGER_CST)
	/* Evolution is not constant.  */
	return false;

      if (TREE_CODE (init) == INTEGER_CST)
	*misalign = fold_convert (ssizetype, init);
      else
	/* Not constant, misalignment cannot be calculated.  */
	*misalign = NULL_TREE;

      *initial_offset = fold_convert (ssizetype, init); 

      *step = evolution ? fold_convert (ssizetype, evolution) : ssize_int (0);
      return true;      
    }

  /* Recursive computation.  */
  if (!BINARY_CLASS_P (expr))
    {
      /* We expect to get binary expressions (PLUS/MINUS and MULT).  */
      if (dump_file && (dump_flags & TDF_DETAILS))
        {
	  fprintf (dump_file, "\nNot binary expression ");
          print_generic_expr (dump_file, expr, TDF_SLIM);
	  fprintf (dump_file, "\n");
	}
      return false;
    }
  oprnd0 = TREE_OPERAND (expr, 0);
  oprnd1 = TREE_OPERAND (expr, 1);

  if (!analyze_offset_expr (oprnd0, loop, &left_offset, &left_misalign, 
			    &left_aligned_to, &left_step)
      || !analyze_offset_expr (oprnd1, loop, &right_offset, &right_misalign, 
			       &right_aligned_to, &right_step))
    return false;

  /* The type of the operation: plus, minus or mult.  */
  code = TREE_CODE (expr);
  switch (code)
    {
    case MULT_EXPR:
      if (TREE_CODE (right_offset) != INTEGER_CST)
	/* RIGHT_OFFSET can be not constant. For example, for arrays of variable 
	   sized types. 
	   FORNOW: We don't support such cases.  */
	return false;

      /* Strip conversions that don't narrow the mode.  */
      left_offset = strip_conversion (left_offset);      
      if (!left_offset)
	return false;      
      /* Misalignment computation.  */
      if (SSA_VAR_P (left_offset))
	{
	  /* If the left side contains variables that can't be substituted with 
	     constants, the misalignment is unknown. However, if the right side 
	     is a multiple of some alignment, we know that the expression is
	     aligned to it. Therefore, we record such maximum possible value.
	   */
	  *misalign = NULL_TREE;
	  *aligned_to = ssize_int (highest_pow2_factor (right_offset));
	}
      else 
	{
	  /* The left operand was successfully substituted with constant.  */	  
	  if (left_misalign)
	    {
	      /* In case of EXPR '(i * C1 + j) * C2', LEFT_MISALIGN is 
		 NULL_TREE.  */
	      *misalign  = size_binop (code, left_misalign, right_misalign);
	      if (left_aligned_to && right_aligned_to)
		*aligned_to = size_binop (MIN_EXPR, left_aligned_to, 
					  right_aligned_to);
	      else 
		*aligned_to = left_aligned_to ? 
		  left_aligned_to : right_aligned_to;
	    }
	  else
	    *misalign = NULL_TREE; 
	}

      /* Step calculation.  */
      /* Multiply the step by the right operand.  */
      *step  = size_binop (MULT_EXPR, left_step, right_offset);
      break;
   
    case PLUS_EXPR:
    case MINUS_EXPR:
      /* Combine the recursive calculations for step and misalignment.  */
      *step = size_binop (code, left_step, right_step);

      /* Unknown alignment.  */
      if ((!left_misalign && !left_aligned_to)
	  || (!right_misalign && !right_aligned_to))
	{
	  *misalign = NULL_TREE;
	  *aligned_to = NULL_TREE;
	  break;
	}

      if (left_misalign && right_misalign)
	*misalign = size_binop (code, left_misalign, right_misalign);
      else
	*misalign = left_misalign ? left_misalign : right_misalign;

      if (left_aligned_to && right_aligned_to)
	*aligned_to = size_binop (MIN_EXPR, left_aligned_to, right_aligned_to);
      else 
	*aligned_to = left_aligned_to ? left_aligned_to : right_aligned_to;

      break;

    default:
      gcc_unreachable ();
    }

  /* Compute offset.  */
  *initial_offset = fold_convert (ssizetype, 
				  fold_build2 (code, TREE_TYPE (left_offset), 
					       left_offset, 
					       right_offset));
  return true;
}

/* Function address_analysis

   Return the BASE of the address expression EXPR.
   Also compute the OFFSET from BASE, MISALIGN and STEP.

   Input:
   EXPR - the address expression that is being analyzed
   STMT - the statement that contains EXPR or its original memory reference
   IS_READ - TRUE if STMT reads from EXPR, FALSE if writes to EXPR
   DR - data_reference struct for the original memory reference

   Output:
   BASE (returned value) - the base of the data reference EXPR.
   INITIAL_OFFSET - initial offset of EXPR from BASE (an expression)
   MISALIGN - offset of EXPR from BASE in bytes (a constant) or NULL_TREE if the
              computation is impossible 
   ALIGNED_TO - maximum alignment of EXPR or NULL_TREE if MISALIGN can be 
                calculated (doesn't depend on variables)
   STEP - evolution of EXPR in the loop
 
   If something unexpected is encountered (an unsupported form of data-ref),
   then NULL_TREE is returned.  
 */

static tree
address_analysis (tree expr, tree stmt, bool is_read, struct data_reference *dr, 
		  tree *offset, tree *misalign, tree *aligned_to, tree *step)
{
  tree oprnd0, oprnd1, base_address, offset_expr, base_addr0, base_addr1;
  tree address_offset = ssize_int (0), address_misalign = ssize_int (0);
  tree dummy, address_aligned_to = NULL_TREE;
  struct ptr_info_def *dummy1;
  subvar_t dummy2;

  switch (TREE_CODE (expr))
    {
    case PLUS_EXPR:
    case MINUS_EXPR:
      /* EXPR is of form {base +/- offset} (or {offset +/- base}).  */
      oprnd0 = TREE_OPERAND (expr, 0);
      oprnd1 = TREE_OPERAND (expr, 1);

      STRIP_NOPS (oprnd0);
      STRIP_NOPS (oprnd1);
      
      /* Recursively try to find the base of the address contained in EXPR.
	 For offset, the returned base will be NULL.  */
      base_addr0 = address_analysis (oprnd0, stmt, is_read, dr, &address_offset, 
				     &address_misalign, &address_aligned_to, 
				     step);

      base_addr1 = address_analysis (oprnd1, stmt, is_read,  dr, &address_offset, 
				     &address_misalign, &address_aligned_to, 
				     step);

      /* We support cases where only one of the operands contains an 
	 address.  */
      if ((base_addr0 && base_addr1) || (!base_addr0 && !base_addr1))
	{
	  if (dump_file && (dump_flags & TDF_DETAILS))
	    {
	      fprintf (dump_file, 
		    "\neither more than one address or no addresses in expr ");
	      print_generic_expr (dump_file, expr, TDF_SLIM);
	      fprintf (dump_file, "\n");
	    }	
	  return NULL_TREE;
	}

      /* To revert STRIP_NOPS.  */
      oprnd0 = TREE_OPERAND (expr, 0);
      oprnd1 = TREE_OPERAND (expr, 1);
      
      offset_expr = base_addr0 ? 
	fold_convert (ssizetype, oprnd1) : fold_convert (ssizetype, oprnd0);

      /* EXPR is of form {base +/- offset} (or {offset +/- base}). If offset is 
	 a number, we can add it to the misalignment value calculated for base,
	 otherwise, misalignment is NULL.  */
      if (TREE_CODE (offset_expr) == INTEGER_CST && address_misalign)
	{
	  *misalign = size_binop (TREE_CODE (expr), address_misalign, 
				  offset_expr);
	  *aligned_to = address_aligned_to;
	}
      else
	{
	  *misalign = NULL_TREE;
	  *aligned_to = NULL_TREE;
	}

      /* Combine offset (from EXPR {base + offset}) with the offset calculated
	 for base.  */
      *offset = size_binop (TREE_CODE (expr), address_offset, offset_expr);
      return base_addr0 ? base_addr0 : base_addr1;

    case ADDR_EXPR:
      base_address = object_analysis (TREE_OPERAND (expr, 0), stmt, is_read, 
				      &dr, offset, misalign, aligned_to, step, 
				      &dummy, &dummy1, &dummy2);
      return base_address;

    case SSA_NAME:
      if (!POINTER_TYPE_P (TREE_TYPE (expr)))
	{
	  if (dump_file && (dump_flags & TDF_DETAILS))
	    {
	      fprintf (dump_file, "\nnot pointer SSA_NAME ");
	      print_generic_expr (dump_file, expr, TDF_SLIM);
	      fprintf (dump_file, "\n");
	    }	
	  return NULL_TREE;
	}
      *aligned_to = ssize_int (TYPE_ALIGN_UNIT (TREE_TYPE (TREE_TYPE (expr))));
      *misalign = ssize_int (0);
      *offset = ssize_int (0);
      *step = ssize_int (0);
      return expr;
      
    default:
      return NULL_TREE;
    }
}


/* Function object_analysis

   Create a data-reference structure DR for MEMREF.
   Return the BASE of the data reference MEMREF if the analysis is possible.
   Also compute the INITIAL_OFFSET from BASE, MISALIGN and STEP.
   E.g., for EXPR a.b[i] + 4B, BASE is a, and OFFSET is the overall offset  
   'a.b[i] + 4B' from a (can be an expression), MISALIGN is an OFFSET 
   instantiated with initial_conditions of access_functions of variables, 
   and STEP is the evolution of the DR_REF in this loop.
   
   Function get_inner_reference is used for the above in case of ARRAY_REF and
   COMPONENT_REF.

   The structure of the function is as follows:
   Part 1:
   Case 1. For handled_component_p refs 
          1.1 build data-reference structure for MEMREF
          1.2 call get_inner_reference
            1.2.1 analyze offset expr received from get_inner_reference
          (fall through with BASE)
   Case 2. For declarations 
          2.1 set MEMTAG
   Case 3. For INDIRECT_REFs 
          3.1 build data-reference structure for MEMREF
	  3.2 analyze evolution and initial condition of MEMREF
	  3.3 set data-reference structure for MEMREF
          3.4 call address_analysis to analyze INIT of the access function
	  3.5 extract memory tag

   Part 2:
   Combine the results of object and address analysis to calculate 
   INITIAL_OFFSET, STEP and misalignment info.   

   Input:
   MEMREF - the memory reference that is being analyzed
   STMT - the statement that contains MEMREF
   IS_READ - TRUE if STMT reads from MEMREF, FALSE if writes to MEMREF
   
   Output:
   BASE_ADDRESS (returned value) - the base address of the data reference MEMREF
                                   E.g, if MEMREF is a.b[k].c[i][j] the returned
			           base is &a.
   DR - data_reference struct for MEMREF
   INITIAL_OFFSET - initial offset of MEMREF from BASE (an expression)
   MISALIGN - offset of MEMREF from BASE in bytes (a constant) modulo alignment of 
              ALIGNMENT or NULL_TREE if the computation is impossible
   ALIGNED_TO - maximum alignment of EXPR or NULL_TREE if MISALIGN can be 
                calculated (doesn't depend on variables)
   STEP - evolution of the DR_REF in the loop
   MEMTAG - memory tag for aliasing purposes
   PTR_INFO - NULL or points-to aliasing info from a pointer SSA_NAME
   SUBVARS - Sub-variables of the variable

   If the analysis of MEMREF evolution in the loop fails, NULL_TREE is returned, 
   but DR can be created anyway.
   
*/
 
static tree
object_analysis (tree memref, tree stmt, bool is_read, 
		 struct data_reference **dr, tree *offset, tree *misalign, 
		 tree *aligned_to, tree *step, tree *memtag,
		 struct ptr_info_def **ptr_info, subvar_t *subvars)
{
  tree base = NULL_TREE, base_address = NULL_TREE;
  tree object_offset = ssize_int (0), object_misalign = ssize_int (0);
  tree object_step = ssize_int (0), address_step = ssize_int (0);
  tree address_offset = ssize_int (0), address_misalign = ssize_int (0);
  HOST_WIDE_INT pbitsize, pbitpos;
  tree poffset, bit_pos_in_bytes;
  enum machine_mode pmode;
  int punsignedp, pvolatilep;
  tree ptr_step = ssize_int (0), ptr_init = NULL_TREE;
  struct loop *loop = loop_containing_stmt (stmt);
  struct data_reference *ptr_dr = NULL;
  tree object_aligned_to = NULL_TREE, address_aligned_to = NULL_TREE;
  tree comp_ref = NULL_TREE;

 *ptr_info = NULL;

  /* Part 1:  */
  /* Case 1. handled_component_p refs.  */
  if (handled_component_p (memref))
    {
      /* 1.1 build data-reference structure for MEMREF.  */
      if (!(*dr))
	{ 
	  if (TREE_CODE (memref) == ARRAY_REF)
	    *dr = init_array_ref (stmt, memref, is_read);	  
	  else if (TREE_CODE (memref) == COMPONENT_REF)
	    comp_ref = memref;
	  else  
	    {
	      if (dump_file && (dump_flags & TDF_DETAILS))
		{
		  fprintf (dump_file, "\ndata-ref of unsupported type ");
		  print_generic_expr (dump_file, memref, TDF_SLIM);
		  fprintf (dump_file, "\n");
		}
	      return NULL_TREE;
	    }
	}

      /* 1.2 call get_inner_reference.  */
      /* Find the base and the offset from it.  */
      base = get_inner_reference (memref, &pbitsize, &pbitpos, &poffset,
				  &pmode, &punsignedp, &pvolatilep, false);
      if (!base)
	{
	  if (dump_file && (dump_flags & TDF_DETAILS))
	    {
	      fprintf (dump_file, "\nfailed to get inner ref for ");
	      print_generic_expr (dump_file, memref, TDF_SLIM);
	      fprintf (dump_file, "\n");
	    }	  
	  return NULL_TREE;
	}

      /* 1.2.1 analyze offset expr received from get_inner_reference.  */
      if (poffset 
	  && !analyze_offset_expr (poffset, loop, &object_offset, 
				   &object_misalign, &object_aligned_to,
				   &object_step))
	{
	  if (dump_file && (dump_flags & TDF_DETAILS))
	    {
	      fprintf (dump_file, "\nfailed to compute offset or step for ");
	      print_generic_expr (dump_file, memref, TDF_SLIM);
	      fprintf (dump_file, "\n");
	    }
	  return NULL_TREE;
	}

      /* Add bit position to OFFSET and MISALIGN.  */

      bit_pos_in_bytes = ssize_int (pbitpos/BITS_PER_UNIT);
      /* Check that there is no remainder in bits.  */
      if (pbitpos%BITS_PER_UNIT)
	{
	  if (dump_file && (dump_flags & TDF_DETAILS))
	    fprintf (dump_file, "\nbit offset alignment.\n");
	  return NULL_TREE;
	}
      object_offset = size_binop (PLUS_EXPR, bit_pos_in_bytes, object_offset);     
      if (object_misalign) 
	object_misalign = size_binop (PLUS_EXPR, object_misalign, 
				      bit_pos_in_bytes); 
      
      memref = base; /* To continue analysis of BASE.  */
      /* fall through  */
    }
  
  /*  Part 1: Case 2. Declarations.  */ 
  if (DECL_P (memref))
    {
      /* We expect to get a decl only if we already have a DR, or with 
	 COMPONENT_REFs of type 'a[i].b'.  */
      if (!(*dr))
	{
	  if (comp_ref && TREE_CODE (TREE_OPERAND (comp_ref, 0)) == ARRAY_REF)
	    {
	      *dr = init_array_ref (stmt, TREE_OPERAND (comp_ref, 0), is_read);	      	      
	      if (DR_NUM_DIMENSIONS (*dr) != 1)
		{
		  if (dump_file && (dump_flags & TDF_DETAILS))
		    {
		      fprintf (dump_file, "\n multidimensional component ref ");
		      print_generic_expr (dump_file, comp_ref, TDF_SLIM);
		      fprintf (dump_file, "\n");
		    }
		  return NULL_TREE;
		}
	    }
	  else 
	    {
	      if (dump_file && (dump_flags & TDF_DETAILS))
		{
		  fprintf (dump_file, "\nunhandled decl ");
		  print_generic_expr (dump_file, memref, TDF_SLIM);
		  fprintf (dump_file, "\n");
		}
	      return NULL_TREE;
	    }
	}

      /* TODO: if during the analysis of INDIRECT_REF we get to an object, put 
	 the object in BASE_OBJECT field if we can prove that this is O.K., 
	 i.e., the data-ref access is bounded by the bounds of the BASE_OBJECT.
	 (e.g., if the object is an array base 'a', where 'a[N]', we must prove
	 that every access with 'p' (the original INDIRECT_REF based on '&a')
	 in the loop is within the array boundaries - from a[0] to a[N-1]).
	 Otherwise, our alias analysis can be incorrect.
	 Even if an access function based on BASE_OBJECT can't be build, update
	 BASE_OBJECT field to enable us to prove that two data-refs are 
	 different (without access function, distance analysis is impossible).
      */
     if (SSA_VAR_P (memref) && var_can_have_subvars (memref))	
	*subvars = get_subvars_for_var (memref);
      base_address = build_fold_addr_expr (memref);
      /* 2.1 set MEMTAG.  */
      *memtag = memref;
    }

  /* Part 1:  Case 3. INDIRECT_REFs.  */
  else if (TREE_CODE (memref) == INDIRECT_REF)
    {
      tree ptr_ref = TREE_OPERAND (memref, 0);
      if (TREE_CODE (ptr_ref) == SSA_NAME)
        *ptr_info = SSA_NAME_PTR_INFO (ptr_ref);

      /* 3.1 build data-reference structure for MEMREF.  */
      ptr_dr = analyze_indirect_ref (stmt, memref, is_read);
      if (!ptr_dr)
	{
	  if (dump_file && (dump_flags & TDF_DETAILS))
	    {
	      fprintf (dump_file, "\nfailed to create dr for ");
	      print_generic_expr (dump_file, memref, TDF_SLIM);
	      fprintf (dump_file, "\n");
	    }	
	  return NULL_TREE;      
	}

      /* 3.2 analyze evolution and initial condition of MEMREF.  */
      ptr_step = DR_STEP (ptr_dr);
      ptr_init = DR_BASE_ADDRESS (ptr_dr);
      if (!ptr_init || !ptr_step || !POINTER_TYPE_P (TREE_TYPE (ptr_init)))
	{
	  *dr = (*dr) ? *dr : ptr_dr;
	  if (dump_file && (dump_flags & TDF_DETAILS))
	    {
	      fprintf (dump_file, "\nbad pointer access ");
	      print_generic_expr (dump_file, memref, TDF_SLIM);
	      fprintf (dump_file, "\n");
	    }
	  return NULL_TREE;
	}

      if (integer_zerop (ptr_step) && !(*dr))
	{
	  if (dump_file && (dump_flags & TDF_DETAILS)) 
	    fprintf (dump_file, "\nptr is loop invariant.\n");	
	  *dr = ptr_dr;
	  return NULL_TREE;
	
	  /* If there exists DR for MEMREF, we are analyzing the base of
	     handled component (PTR_INIT), which not necessary has evolution in 
	     the loop.  */
	}
      object_step = size_binop (PLUS_EXPR, object_step, ptr_step);

      /* 3.3 set data-reference structure for MEMREF.  */
      if (!*dr)
        *dr = ptr_dr;

      /* 3.4 call address_analysis to analyze INIT of the access 
	 function.  */
      base_address = address_analysis (ptr_init, stmt, is_read, *dr, 
				       &address_offset, &address_misalign, 
				       &address_aligned_to, &address_step);
      if (!base_address)
	{
	  if (dump_file && (dump_flags & TDF_DETAILS))
	    {
	      fprintf (dump_file, "\nfailed to analyze address ");
	      print_generic_expr (dump_file, ptr_init, TDF_SLIM);
	      fprintf (dump_file, "\n");
	    }
	  return NULL_TREE;
	}

      /* 3.5 extract memory tag.  */
      switch (TREE_CODE (base_address))
	{
	case SSA_NAME:
	  *memtag = symbol_mem_tag (SSA_NAME_VAR (base_address));
	  if (!(*memtag) && TREE_CODE (TREE_OPERAND (memref, 0)) == SSA_NAME)
	    *memtag = symbol_mem_tag (SSA_NAME_VAR (TREE_OPERAND (memref, 0)));
	  break;
	case ADDR_EXPR:
	  *memtag = TREE_OPERAND (base_address, 0);
	  break;
	default:
	  if (dump_file && (dump_flags & TDF_DETAILS))
	    {
	      fprintf (dump_file, "\nno memtag for "); 
	      print_generic_expr (dump_file, memref, TDF_SLIM);
	      fprintf (dump_file, "\n");
	    }
	  *memtag = NULL_TREE;
	  break;
	}
    }      
    
  if (!base_address)
    {
      /* MEMREF cannot be analyzed.  */
      if (dump_file && (dump_flags & TDF_DETAILS))
	{
	  fprintf (dump_file, "\ndata-ref of unsupported type ");
	  print_generic_expr (dump_file, memref, TDF_SLIM);
	  fprintf (dump_file, "\n");
	}
      return NULL_TREE;
    }

  if (comp_ref)
    DR_REF (*dr) = comp_ref;

  if (SSA_VAR_P (*memtag) && var_can_have_subvars (*memtag))
    *subvars = get_subvars_for_var (*memtag);
	
  /* Part 2: Combine the results of object and address analysis to calculate 
     INITIAL_OFFSET, STEP and misalignment info.  */
  *offset = size_binop (PLUS_EXPR, object_offset, address_offset);

  if ((!object_misalign && !object_aligned_to)
      || (!address_misalign && !address_aligned_to))
    {
      *misalign = NULL_TREE;
      *aligned_to = NULL_TREE;
    }  
  else 
    {
      if (object_misalign && address_misalign)
	*misalign = size_binop (PLUS_EXPR, object_misalign, address_misalign);
      else
	*misalign = object_misalign ? object_misalign : address_misalign;
      if (object_aligned_to && address_aligned_to)
	*aligned_to = size_binop (MIN_EXPR, object_aligned_to, 
				  address_aligned_to);
      else
	*aligned_to = object_aligned_to ? 
	  object_aligned_to : address_aligned_to; 
    }
  *step = size_binop (PLUS_EXPR, object_step, address_step); 

  return base_address;
}

/* Function analyze_offset.
   
   Extract INVARIANT and CONSTANT parts from OFFSET. 

*/
static bool 
analyze_offset (tree offset, tree *invariant, tree *constant)
{
  tree op0, op1, constant_0, constant_1, invariant_0, invariant_1;
  enum tree_code code = TREE_CODE (offset);

  *invariant = NULL_TREE;
  *constant = NULL_TREE;

  /* Not PLUS/MINUS expression - recursion stop condition.  */
  if (code != PLUS_EXPR && code != MINUS_EXPR)
    {
      if (TREE_CODE (offset) == INTEGER_CST)
	*constant = offset;
      else
	*invariant = offset;
      return true;
    }

  op0 = TREE_OPERAND (offset, 0);
  op1 = TREE_OPERAND (offset, 1);

  /* Recursive call with the operands.  */
  if (!analyze_offset (op0, &invariant_0, &constant_0)
      || !analyze_offset (op1, &invariant_1, &constant_1))
    return false;

  /* Combine the results. Add negation to the subtrahend in case of 
     subtraction.  */
  if (constant_0 && constant_1)
    return false;
  *constant = constant_0 ? constant_0 : constant_1;
  if (code == MINUS_EXPR && constant_1)
    *constant = fold_build1 (NEGATE_EXPR, TREE_TYPE (*constant), *constant);

  if (invariant_0 && invariant_1)
    *invariant = 
      fold_build2 (code, TREE_TYPE (invariant_0), invariant_0, invariant_1);
  else
    {
      *invariant = invariant_0 ? invariant_0 : invariant_1;
      if (code == MINUS_EXPR && invariant_1)
        *invariant = 
           fold_build1 (NEGATE_EXPR, TREE_TYPE (*invariant), *invariant);
    }
  return true;
}

/* Free the memory used by the data reference DR.  */

static void
free_data_ref (data_reference_p dr)
{
  DR_FREE_ACCESS_FNS (dr);
  free (dr);
}

/* Function create_data_ref.
   
   Create a data-reference structure for MEMREF. Set its DR_BASE_ADDRESS,
   DR_OFFSET, DR_INIT, DR_STEP, DR_OFFSET_MISALIGNMENT, DR_ALIGNED_TO,
   DR_MEMTAG, and DR_POINTSTO_INFO fields. 

   Input:
   MEMREF - the memory reference that is being analyzed
   STMT - the statement that contains MEMREF
   IS_READ - TRUE if STMT reads from MEMREF, FALSE if writes to MEMREF

   Output:
   DR (returned value) - data_reference struct for MEMREF
*/

static struct data_reference *
create_data_ref (tree memref, tree stmt, bool is_read)
{
  struct data_reference *dr = NULL;
  tree base_address, offset, step, misalign, memtag;
  struct loop *loop = loop_containing_stmt (stmt);
  tree invariant = NULL_TREE, constant = NULL_TREE;
  tree type_size, init_cond;
  struct ptr_info_def *ptr_info;
  subvar_t subvars = NULL;
  tree aligned_to, type = NULL_TREE, orig_offset;

  if (!memref)
    return NULL;

  base_address = object_analysis (memref, stmt, is_read, &dr, &offset, 
				  &misalign, &aligned_to, &step, &memtag, 
				  &ptr_info, &subvars);
  if (!dr || !base_address)
    {
      if (dump_file && (dump_flags & TDF_DETAILS))
	{
	  fprintf (dump_file, "\ncreate_data_ref: failed to create a dr for ");
	  print_generic_expr (dump_file, memref, TDF_SLIM);
	  fprintf (dump_file, "\n");
	}
      return NULL;
    }

  DR_BASE_ADDRESS (dr) = base_address;
  DR_OFFSET (dr) = offset;
  DR_INIT (dr) = ssize_int (0);
  DR_STEP (dr) = step;
  DR_OFFSET_MISALIGNMENT (dr) = misalign;
  DR_ALIGNED_TO (dr) = aligned_to;
  DR_MEMTAG (dr) = memtag;
  DR_PTR_INFO (dr) = ptr_info;
  DR_SUBVARS (dr) = subvars;
  
  type_size = fold_convert (ssizetype, TYPE_SIZE_UNIT (TREE_TYPE (DR_REF (dr))));

  /* Extract CONSTANT and INVARIANT from OFFSET.  */
  /* Remove cast from OFFSET and restore it for INVARIANT part.  */
  orig_offset = offset;
  STRIP_NOPS (offset);
  if (offset != orig_offset)
    type = TREE_TYPE (orig_offset);
  if (!analyze_offset (offset, &invariant, &constant))
    {
      if (dump_file && (dump_flags & TDF_DETAILS))
        {
          fprintf (dump_file, "\ncreate_data_ref: failed to analyze dr's");
          fprintf (dump_file, " offset for ");
          print_generic_expr (dump_file, memref, TDF_SLIM);
          fprintf (dump_file, "\n");
        }
      return NULL;
    }
  if (type && invariant)
    invariant = fold_convert (type, invariant);

  /* Put CONSTANT part of OFFSET in DR_INIT and INVARIANT in DR_OFFSET field
     of DR.  */
  if (constant)
    {
      DR_INIT (dr) = fold_convert (ssizetype, constant);
      init_cond = fold_build2 (TRUNC_DIV_EXPR, TREE_TYPE (constant), 
			       constant, type_size);
    }
  else
    DR_INIT (dr) = init_cond = ssize_int (0);

  if (invariant)
    DR_OFFSET (dr) = invariant;
  else
    DR_OFFSET (dr) = ssize_int (0);

  /* Change the access function for INIDIRECT_REFs, according to 
     DR_BASE_ADDRESS.  Analyze OFFSET calculated in object_analysis. OFFSET is 
     an expression that can contain loop invariant expressions and constants.
     We put the constant part in the initial condition of the access function
     (for data dependence tests), and in DR_INIT of the data-ref. The loop
     invariant part is put in DR_OFFSET. 
     The evolution part of the access function is STEP calculated in
     object_analysis divided by the size of data type.
  */
  if (!DR_BASE_OBJECT (dr)
      || (TREE_CODE (memref) == COMPONENT_REF && DR_NUM_DIMENSIONS (dr) == 1))
    {
      tree access_fn;
      tree new_step;

      /* Update access function.  */
      access_fn = DR_ACCESS_FN (dr, 0);
      if (automatically_generated_chrec_p (access_fn))
	{
	  free_data_ref (dr);
	  return NULL;
	}

      new_step = size_binop (TRUNC_DIV_EXPR,  
			     fold_convert (ssizetype, step), type_size);

      init_cond = chrec_convert (chrec_type (access_fn), init_cond, stmt);
      new_step = chrec_convert (chrec_type (access_fn), new_step, stmt);
      if (automatically_generated_chrec_p (init_cond)
	  || automatically_generated_chrec_p (new_step))
	{
	  free_data_ref (dr);
	  return NULL;
	}
      access_fn = chrec_replace_initial_condition (access_fn, init_cond);
      access_fn = reset_evolution_in_loop (loop->num, access_fn, new_step);

      VEC_replace (tree, DR_ACCESS_FNS (dr), 0, access_fn);
    }

  if (dump_file && (dump_flags & TDF_DETAILS))
    {
      struct ptr_info_def *pi = DR_PTR_INFO (dr);

      fprintf (dump_file, "\nCreated dr for ");
      print_generic_expr (dump_file, memref, TDF_SLIM);
      fprintf (dump_file, "\n\tbase_address: ");
      print_generic_expr (dump_file, DR_BASE_ADDRESS (dr), TDF_SLIM);
      fprintf (dump_file, "\n\toffset from base address: ");
      print_generic_expr (dump_file, DR_OFFSET (dr), TDF_SLIM);
      fprintf (dump_file, "\n\tconstant offset from base address: ");
      print_generic_expr (dump_file, DR_INIT (dr), TDF_SLIM);
      fprintf (dump_file, "\n\tbase_object: ");
      print_generic_expr (dump_file, DR_BASE_OBJECT (dr), TDF_SLIM);
      fprintf (dump_file, "\n\tstep: ");
      print_generic_expr (dump_file, DR_STEP (dr), TDF_SLIM);
      fprintf (dump_file, "B\n\tmisalignment from base: ");
      print_generic_expr (dump_file, DR_OFFSET_MISALIGNMENT (dr), TDF_SLIM);
      if (DR_OFFSET_MISALIGNMENT (dr))
	fprintf (dump_file, "B");
      if (DR_ALIGNED_TO (dr))
	{
	  fprintf (dump_file, "\n\taligned to: ");
	  print_generic_expr (dump_file, DR_ALIGNED_TO (dr), TDF_SLIM);
	}
      fprintf (dump_file, "\n\tmemtag: ");
      print_generic_expr (dump_file, DR_MEMTAG (dr), TDF_SLIM);
      fprintf (dump_file, "\n");
      if (pi && pi->name_mem_tag)
        {
          fprintf (dump_file, "\n\tnametag: ");
          print_generic_expr (dump_file, pi->name_mem_tag, TDF_SLIM);
          fprintf (dump_file, "\n");
        }
    }  
  return dr;  
}

/* Returns true if FNA == FNB.  */

static bool
affine_function_equal_p (affine_fn fna, affine_fn fnb)
{
  unsigned i, n = VEC_length (tree, fna);

  if (n != VEC_length (tree, fnb))
    return false;

  for (i = 0; i < n; i++)
    if (!operand_equal_p (VEC_index (tree, fna, i),
			  VEC_index (tree, fnb, i), 0))
      return false;

  return true;
}

/* If all the functions in CF are the same, returns one of them,
   otherwise returns NULL.  */

static affine_fn
common_affine_function (conflict_function *cf)
{
  unsigned i;
  affine_fn comm;

  if (!CF_NONTRIVIAL_P (cf))
    return NULL;

  comm = cf->fns[0];

  for (i = 1; i < cf->n; i++)
    if (!affine_function_equal_p (comm, cf->fns[i]))
      return NULL;

  return comm;
}

/* Returns the base of the affine function FN.  */

static tree
affine_function_base (affine_fn fn)
{
  return VEC_index (tree, fn, 0);
}

/* Returns true if FN is a constant.  */

static bool
affine_function_constant_p (affine_fn fn)
{
  unsigned i;
  tree coef;

  for (i = 1; VEC_iterate (tree, fn, i, coef); i++)
    if (!integer_zerop (coef))
      return false;

  return true;
}

/* Returns true if FN is the zero constant function.  */

static bool
affine_function_zero_p (affine_fn fn)
{
  return (integer_zerop (affine_function_base (fn))
	  && affine_function_constant_p (fn));
}

/* Applies operation OP on affine functions FNA and FNB, and returns the
   result.  */

static affine_fn
affine_fn_op (enum tree_code op, affine_fn fna, affine_fn fnb)
{
  unsigned i, n, m;
  affine_fn ret;
  tree coef;

  if (VEC_length (tree, fnb) > VEC_length (tree, fna))
    {
      n = VEC_length (tree, fna);
      m = VEC_length (tree, fnb);
    }
  else
    {
      n = VEC_length (tree, fnb);
      m = VEC_length (tree, fna);
    }

  ret = VEC_alloc (tree, heap, m);
  for (i = 0; i < n; i++)
    VEC_quick_push (tree, ret,
		    fold_build2 (op, integer_type_node,
				 VEC_index (tree, fna, i), 
				 VEC_index (tree, fnb, i)));

  for (; VEC_iterate (tree, fna, i, coef); i++)
    VEC_quick_push (tree, ret,
		    fold_build2 (op, integer_type_node,
				 coef, integer_zero_node));
  for (; VEC_iterate (tree, fnb, i, coef); i++)
    VEC_quick_push (tree, ret,
		    fold_build2 (op, integer_type_node,
				 integer_zero_node, coef));

  return ret;
}

/* Returns the sum of affine functions FNA and FNB.  */

static affine_fn
affine_fn_plus (affine_fn fna, affine_fn fnb)
{
  return affine_fn_op (PLUS_EXPR, fna, fnb);
}

/* Returns the difference of affine functions FNA and FNB.  */

static affine_fn
affine_fn_minus (affine_fn fna, affine_fn fnb)
{
  return affine_fn_op (MINUS_EXPR, fna, fnb);
}

/* Frees affine function FN.  */

static void
affine_fn_free (affine_fn fn)
{
  VEC_free (tree, heap, fn);
}

/* Determine for each subscript in the data dependence relation DDR
   the distance.  */

static void
compute_subscript_distance (struct data_dependence_relation *ddr)
{
  conflict_function *cf_a, *cf_b;
  affine_fn fn_a, fn_b, diff;

  if (DDR_ARE_DEPENDENT (ddr) == NULL_TREE)
    {
      unsigned int i;
      
      for (i = 0; i < DDR_NUM_SUBSCRIPTS (ddr); i++)
 	{
 	  struct subscript *subscript;
 	  
 	  subscript = DDR_SUBSCRIPT (ddr, i);
 	  cf_a = SUB_CONFLICTS_IN_A (subscript);
 	  cf_b = SUB_CONFLICTS_IN_B (subscript);

	  fn_a = common_affine_function (cf_a);
	  fn_b = common_affine_function (cf_b);
	  if (!fn_a || !fn_b)
	    {
	      SUB_DISTANCE (subscript) = chrec_dont_know;
	      return;
	    }
	  diff = affine_fn_minus (fn_a, fn_b);
 	  
 	  if (affine_function_constant_p (diff))
 	    SUB_DISTANCE (subscript) = affine_function_base (diff);
 	  else
 	    SUB_DISTANCE (subscript) = chrec_dont_know;

	  affine_fn_free (diff);
 	}
    }
}

/* Returns the conflict function for "unknown".  */

static conflict_function *
conflict_fn_not_known (void)
{
  conflict_function *fn = XCNEW (conflict_function);
  fn->n = NOT_KNOWN;

  return fn;
}

/* Returns the conflict function for "independent".  */

static conflict_function *
conflict_fn_no_dependence (void)
{
  conflict_function *fn = XCNEW (conflict_function);
  fn->n = NO_DEPENDENCE;

  return fn;
}

/* Initialize a data dependence relation between data accesses A and
   B.  NB_LOOPS is the number of loops surrounding the references: the
   size of the classic distance/direction vectors.  */

static struct data_dependence_relation *
initialize_data_dependence_relation (struct data_reference *a, 
				     struct data_reference *b,
 				     VEC (loop_p, heap) *loop_nest)
{
  struct data_dependence_relation *res;
  bool differ_p, known_dependence;
  unsigned int i;
  
  res = XNEW (struct data_dependence_relation);
  DDR_A (res) = a;
  DDR_B (res) = b;
  DDR_LOOP_NEST (res) = NULL;

  if (a == NULL || b == NULL)
    {
      DDR_ARE_DEPENDENT (res) = chrec_dont_know;    
      return res;
    }   

  /* When A and B are arrays and their dimensions differ, we directly
     initialize the relation to "there is no dependence": chrec_known.  */
  if (DR_BASE_OBJECT (a) && DR_BASE_OBJECT (b)
      && DR_NUM_DIMENSIONS (a) != DR_NUM_DIMENSIONS (b))
    {
      DDR_ARE_DEPENDENT (res) = chrec_known;
      return res;
    }

  if (DR_BASE_ADDRESS (a) && DR_BASE_ADDRESS (b))
    known_dependence = base_addr_differ_p (a, b, &differ_p);
  else 
    known_dependence = base_object_differ_p (a, b, &differ_p);

  if (!known_dependence)
    {
      /* Can't determine whether the data-refs access the same memory 
	 region.  */
      DDR_ARE_DEPENDENT (res) = chrec_dont_know;    
      return res;
    }

  if (differ_p)
    {
      DDR_ARE_DEPENDENT (res) = chrec_known;    
      return res;
    }
    
  DDR_AFFINE_P (res) = true;
  DDR_ARE_DEPENDENT (res) = NULL_TREE;
  DDR_SUBSCRIPTS (res) = VEC_alloc (subscript_p, heap, DR_NUM_DIMENSIONS (a));
  DDR_LOOP_NEST (res) = loop_nest;
  DDR_INNER_LOOP (res) = 0;
  DDR_DIR_VECTS (res) = NULL;
  DDR_DIST_VECTS (res) = NULL;

  for (i = 0; i < DR_NUM_DIMENSIONS (a); i++)
    {
      struct subscript *subscript;
	  
      subscript = XNEW (struct subscript);
      SUB_CONFLICTS_IN_A (subscript) = conflict_fn_not_known ();
      SUB_CONFLICTS_IN_B (subscript) = conflict_fn_not_known ();
      SUB_LAST_CONFLICT (subscript) = chrec_dont_know;
      SUB_DISTANCE (subscript) = chrec_dont_know;
      VEC_safe_push (subscript_p, heap, DDR_SUBSCRIPTS (res), subscript);
    }

  return res;
}

/* Frees memory used by the conflict function F.  */

static void
free_conflict_function (conflict_function *f)
{
  unsigned i;

  if (CF_NONTRIVIAL_P (f))
    {
      for (i = 0; i < f->n; i++)
	affine_fn_free (f->fns[i]);
    }
  free (f);
}

/* Frees memory used by SUBSCRIPTS.  */

static void
free_subscripts (VEC (subscript_p, heap) *subscripts)
{
  unsigned i;
  subscript_p s;

  for (i = 0; VEC_iterate (subscript_p, subscripts, i, s); i++)
    {
      free_conflict_function (s->conflicting_iterations_in_a);
      free_conflict_function (s->conflicting_iterations_in_b);
    }
  VEC_free (subscript_p, heap, subscripts);
}

/* Set DDR_ARE_DEPENDENT to CHREC and finalize the subscript overlap
   description.  */

static inline void
finalize_ddr_dependent (struct data_dependence_relation *ddr, 
			tree chrec)
{
  if (dump_file && (dump_flags & TDF_DETAILS))
    {
      fprintf (dump_file, "(dependence classified: ");
      print_generic_expr (dump_file, chrec, 0);
      fprintf (dump_file, ")\n");
    }

  DDR_ARE_DEPENDENT (ddr) = chrec;  
  free_subscripts (DDR_SUBSCRIPTS (ddr));
}

/* The dependence relation DDR cannot be represented by a distance
   vector.  */

static inline void
non_affine_dependence_relation (struct data_dependence_relation *ddr)
{
  if (dump_file && (dump_flags & TDF_DETAILS))
    fprintf (dump_file, "(Dependence relation cannot be represented by distance vector.) \n");

  DDR_AFFINE_P (ddr) = false;
}



/* This section contains the classic Banerjee tests.  */

/* Returns true iff CHREC_A and CHREC_B are not dependent on any index
   variables, i.e., if the ZIV (Zero Index Variable) test is true.  */

static inline bool
ziv_subscript_p (tree chrec_a, 
		 tree chrec_b)
{
  return (evolution_function_is_constant_p (chrec_a)
	  && evolution_function_is_constant_p (chrec_b));
}

/* Returns true iff CHREC_A and CHREC_B are dependent on an index
   variable, i.e., if the SIV (Single Index Variable) test is true.  */

static bool
siv_subscript_p (tree chrec_a,
		 tree chrec_b)
{
  if ((evolution_function_is_constant_p (chrec_a)
       && evolution_function_is_univariate_p (chrec_b))
      || (evolution_function_is_constant_p (chrec_b)
	  && evolution_function_is_univariate_p (chrec_a)))
    return true;
  
  if (evolution_function_is_univariate_p (chrec_a)
      && evolution_function_is_univariate_p (chrec_b))
    {
      switch (TREE_CODE (chrec_a))
	{
	case POLYNOMIAL_CHREC:
	  switch (TREE_CODE (chrec_b))
	    {
	    case POLYNOMIAL_CHREC:
	      if (CHREC_VARIABLE (chrec_a) != CHREC_VARIABLE (chrec_b))
		return false;
	      
	    default:
	      return true;
	    }
	  
	default:
	  return true;
	}
    }
  
  return false;
}

/* Creates a conflict function with N dimensions.  The affine functions
   in each dimension follow.  */

static conflict_function *
conflict_fn (unsigned n, ...)
{
  unsigned i;
  conflict_function *ret = XCNEW (conflict_function);
  va_list ap;

  gcc_assert (0 < n && n <= MAX_DIM);
  va_start(ap, n);
		       
  ret->n = n;
  for (i = 0; i < n; i++)
    ret->fns[i] = va_arg (ap, affine_fn);
  va_end(ap);

  return ret;
}

/* Returns constant affine function with value CST.  */

static affine_fn
affine_fn_cst (tree cst)
{
  affine_fn fn = VEC_alloc (tree, heap, 1);
  VEC_quick_push (tree, fn, cst);
  return fn;
}

/* Returns affine function with single variable, CST + COEF * x_DIM.  */

static affine_fn
affine_fn_univar (tree cst, unsigned dim, tree coef)
{
  affine_fn fn = VEC_alloc (tree, heap, dim + 1);
  unsigned i;

  gcc_assert (dim > 0);
  VEC_quick_push (tree, fn, cst);
  for (i = 1; i < dim; i++)
    VEC_quick_push (tree, fn, integer_zero_node);
  VEC_quick_push (tree, fn, coef);
  return fn;
}

/* Analyze a ZIV (Zero Index Variable) subscript.  *OVERLAPS_A and
   *OVERLAPS_B are initialized to the functions that describe the
   relation between the elements accessed twice by CHREC_A and
   CHREC_B.  For k >= 0, the following property is verified:

   CHREC_A (*OVERLAPS_A (k)) = CHREC_B (*OVERLAPS_B (k)).  */

static void 
analyze_ziv_subscript (tree chrec_a, 
		       tree chrec_b, 
		       conflict_function **overlaps_a,
		       conflict_function **overlaps_b, 
		       tree *last_conflicts)
{
  tree difference;
  dependence_stats.num_ziv++;
  
  if (dump_file && (dump_flags & TDF_DETAILS))
    fprintf (dump_file, "(analyze_ziv_subscript \n");
  
  chrec_a = chrec_convert (integer_type_node, chrec_a, NULL_TREE);
  chrec_b = chrec_convert (integer_type_node, chrec_b, NULL_TREE);
  difference = chrec_fold_minus (integer_type_node, chrec_a, chrec_b);
  
  switch (TREE_CODE (difference))
    {
    case INTEGER_CST:
      if (integer_zerop (difference))
	{
	  /* The difference is equal to zero: the accessed index
	     overlaps for each iteration in the loop.  */
	  *overlaps_a = conflict_fn (1, affine_fn_cst (integer_zero_node));
	  *overlaps_b = conflict_fn (1, affine_fn_cst (integer_zero_node));
	  *last_conflicts = chrec_dont_know;
	  dependence_stats.num_ziv_dependent++;
	}
      else
	{
	  /* The accesses do not overlap.  */
	  *overlaps_a = conflict_fn_no_dependence ();
	  *overlaps_b = conflict_fn_no_dependence ();
	  *last_conflicts = integer_zero_node;
	  dependence_stats.num_ziv_independent++;
	}
      break;
      
    default:
      /* We're not sure whether the indexes overlap.  For the moment, 
	 conservatively answer "don't know".  */
      if (dump_file && (dump_flags & TDF_DETAILS))
	fprintf (dump_file, "ziv test failed: difference is non-integer.\n");

      *overlaps_a = conflict_fn_not_known ();
      *overlaps_b = conflict_fn_not_known ();
      *last_conflicts = chrec_dont_know;
      dependence_stats.num_ziv_unimplemented++;
      break;
    }
  
  if (dump_file && (dump_flags & TDF_DETAILS))
    fprintf (dump_file, ")\n");
}

/* Sets NIT to the estimated number of executions of the statements in
   LOOP.  If CONSERVATIVE is true, we must be sure that NIT is at least as
   large as the number of iterations.  If we have no reliable estimate,
   the function returns false, otherwise returns true.  */

bool
estimated_loop_iterations (struct loop *loop, bool conservative,
			   double_int *nit)
{
  estimate_numbers_of_iterations_loop (loop);
  if (conservative)
    {
      if (!loop->any_upper_bound)
	return false;

      *nit = loop->nb_iterations_upper_bound;
    }
  else
    {
      if (!loop->any_estimate)
	return false;

      *nit = loop->nb_iterations_estimate;
    }

  return true;
}

/* Similar to estimated_loop_iterations, but returns the estimate only
   if it fits to HOST_WIDE_INT.  If this is not the case, or the estimate
   on the number of iterations of LOOP could not be derived, returns -1.  */

HOST_WIDE_INT
estimated_loop_iterations_int (struct loop *loop, bool conservative)
{
<<<<<<< HEAD
  struct loop *loop = current_loops->parray[loopnum];
  tree numiter = number_of_iterations_in_loop (loop);

  if (TREE_CODE (numiter) == INTEGER_CST)
    return numiter;

  if (loop->estimate_state == EST_AVAILABLE)
    {
      tree type = lang_hooks.types.type_for_size (INT_TYPE_SIZE, true);
      if (double_int_fits_to_tree_p (type, loop->estimated_nb_iterations))
	return double_int_to_tree (type, loop->estimated_nb_iterations);
    }

  return NULL_TREE;
=======
  double_int nit;
  HOST_WIDE_INT hwi_nit;

  if (!estimated_loop_iterations (loop, conservative, &nit))
    return -1;

  if (!double_int_fits_in_shwi_p (nit))
    return -1;
  hwi_nit = double_int_to_shwi (nit);

  return hwi_nit < 0 ? -1 : hwi_nit;
>>>>>>> 1177f497
}
    
/* Similar to estimated_loop_iterations, but returns the estimate as a tree,
   and only if it fits to the int type.  If this is not the case, or the
   estimate on the number of iterations of LOOP could not be derived, returns
   chrec_dont_know.  */

static tree
estimated_loop_iterations_tree (struct loop *loop, bool conservative)
{
  double_int nit;
  tree type;

  if (!estimated_loop_iterations (loop, conservative, &nit))
    return chrec_dont_know;

  type = lang_hooks.types.type_for_size (INT_TYPE_SIZE, true);
  if (!double_int_fits_to_tree_p (type, nit))
    return chrec_dont_know;

  return double_int_to_tree (type, nit);
}

/* Analyze a SIV (Single Index Variable) subscript where CHREC_A is a
   constant, and CHREC_B is an affine function.  *OVERLAPS_A and
   *OVERLAPS_B are initialized to the functions that describe the
   relation between the elements accessed twice by CHREC_A and
   CHREC_B.  For k >= 0, the following property is verified:

   CHREC_A (*OVERLAPS_A (k)) = CHREC_B (*OVERLAPS_B (k)).  */

static void
analyze_siv_subscript_cst_affine (tree chrec_a, 
				  tree chrec_b,
				  conflict_function **overlaps_a, 
				  conflict_function **overlaps_b, 
				  tree *last_conflicts)
{
  bool value0, value1, value2;
  tree difference, tmp;

  chrec_a = chrec_convert (integer_type_node, chrec_a, NULL_TREE);
  chrec_b = chrec_convert (integer_type_node, chrec_b, NULL_TREE);
  difference = chrec_fold_minus 
    (integer_type_node, initial_condition (chrec_b), chrec_a);
  
  if (!chrec_is_positive (initial_condition (difference), &value0))
    {
      if (dump_file && (dump_flags & TDF_DETAILS))
	fprintf (dump_file, "siv test failed: chrec is not positive.\n"); 

      dependence_stats.num_siv_unimplemented++;
      *overlaps_a = conflict_fn_not_known ();
      *overlaps_b = conflict_fn_not_known ();
      *last_conflicts = chrec_dont_know;
      return;
    }
  else
    {
      if (value0 == false)
	{
	  if (!chrec_is_positive (CHREC_RIGHT (chrec_b), &value1))
	    {
	      if (dump_file && (dump_flags & TDF_DETAILS))
		fprintf (dump_file, "siv test failed: chrec not positive.\n");

	      *overlaps_a = conflict_fn_not_known ();
	      *overlaps_b = conflict_fn_not_known ();      
	      *last_conflicts = chrec_dont_know;
	      dependence_stats.num_siv_unimplemented++;
	      return;
	    }
	  else
	    {
	      if (value1 == true)
		{
		  /* Example:  
		     chrec_a = 12
		     chrec_b = {10, +, 1}
		  */
		  
		  if (tree_fold_divides_p (CHREC_RIGHT (chrec_b), difference))
		    {
		      HOST_WIDE_INT numiter;
		      struct loop *loop = get_chrec_loop (chrec_b);

		      *overlaps_a = conflict_fn (1, affine_fn_cst (integer_zero_node));
		      tmp = fold_build2 (EXACT_DIV_EXPR, integer_type_node,
					 fold_build1 (ABS_EXPR,
						      integer_type_node,
						      difference),
					 CHREC_RIGHT (chrec_b));
		      *overlaps_b = conflict_fn (1, affine_fn_cst (tmp));
		      *last_conflicts = integer_one_node;
		      

		      /* Perform weak-zero siv test to see if overlap is
			 outside the loop bounds.  */
		      numiter = estimated_loop_iterations_int (loop, true);

		      if (numiter >= 0
			  && compare_tree_int (tmp, numiter) > 0)
			{
			  free_conflict_function (*overlaps_a);
			  free_conflict_function (*overlaps_b);
			  *overlaps_a = conflict_fn_no_dependence ();
			  *overlaps_b = conflict_fn_no_dependence ();
			  *last_conflicts = integer_zero_node;
			  dependence_stats.num_siv_independent++;
			  return;
			}		
		      dependence_stats.num_siv_dependent++;
		      return;
		    }
		  
		  /* When the step does not divide the difference, there are
		     no overlaps.  */
		  else
		    {
		      *overlaps_a = conflict_fn_no_dependence ();
		      *overlaps_b = conflict_fn_no_dependence ();      
		      *last_conflicts = integer_zero_node;
		      dependence_stats.num_siv_independent++;
		      return;
		    }
		}
	      
	      else
		{
		  /* Example:  
		     chrec_a = 12
		     chrec_b = {10, +, -1}
		     
		     In this case, chrec_a will not overlap with chrec_b.  */
		  *overlaps_a = conflict_fn_no_dependence ();
		  *overlaps_b = conflict_fn_no_dependence ();
		  *last_conflicts = integer_zero_node;
		  dependence_stats.num_siv_independent++;
		  return;
		}
	    }
	}
      else 
	{
	  if (!chrec_is_positive (CHREC_RIGHT (chrec_b), &value2))
	    {
	      if (dump_file && (dump_flags & TDF_DETAILS))
		fprintf (dump_file, "siv test failed: chrec not positive.\n");

	      *overlaps_a = conflict_fn_not_known ();
	      *overlaps_b = conflict_fn_not_known ();      
	      *last_conflicts = chrec_dont_know;
	      dependence_stats.num_siv_unimplemented++;
	      return;
	    }
	  else
	    {
	      if (value2 == false)
		{
		  /* Example:  
		     chrec_a = 3
		     chrec_b = {10, +, -1}
		  */
		  if (tree_fold_divides_p (CHREC_RIGHT (chrec_b), difference))
		    {
		      HOST_WIDE_INT numiter;
		      struct loop *loop = get_chrec_loop (chrec_b);

		      *overlaps_a = conflict_fn (1, affine_fn_cst (integer_zero_node));
		      tmp = fold_build2 (EXACT_DIV_EXPR,
					 integer_type_node, difference, 
					 CHREC_RIGHT (chrec_b));
		      *overlaps_b = conflict_fn (1, affine_fn_cst (tmp));
		      *last_conflicts = integer_one_node;

		      /* Perform weak-zero siv test to see if overlap is
			 outside the loop bounds.  */
		      numiter = estimated_loop_iterations_int (loop, true);

		      if (numiter >= 0
			  && compare_tree_int (tmp, numiter) > 0)
			{
			  free_conflict_function (*overlaps_a);
			  free_conflict_function (*overlaps_b);
			  *overlaps_a = conflict_fn_no_dependence ();
			  *overlaps_b = conflict_fn_no_dependence ();
			  *last_conflicts = integer_zero_node;
			  dependence_stats.num_siv_independent++;
			  return;
			}	
		      dependence_stats.num_siv_dependent++;
		      return;
		    }
		  
		  /* When the step does not divide the difference, there
		     are no overlaps.  */
		  else
		    {
		      *overlaps_a = conflict_fn_no_dependence ();
		      *overlaps_b = conflict_fn_no_dependence ();      
		      *last_conflicts = integer_zero_node;
		      dependence_stats.num_siv_independent++;
		      return;
		    }
		}
	      else
		{
		  /* Example:  
		     chrec_a = 3  
		     chrec_b = {4, +, 1}
		 
		     In this case, chrec_a will not overlap with chrec_b.  */
		  *overlaps_a = conflict_fn_no_dependence ();
		  *overlaps_b = conflict_fn_no_dependence ();
		  *last_conflicts = integer_zero_node;
		  dependence_stats.num_siv_independent++;
		  return;
		}
	    }
	}
    }
}

/* Helper recursive function for initializing the matrix A.  Returns
   the initial value of CHREC.  */

static int
initialize_matrix_A (lambda_matrix A, tree chrec, unsigned index, int mult)
{
  gcc_assert (chrec);

  if (TREE_CODE (chrec) != POLYNOMIAL_CHREC)
    return int_cst_value (chrec);

  A[index][0] = mult * int_cst_value (CHREC_RIGHT (chrec));
  return initialize_matrix_A (A, CHREC_LEFT (chrec), index + 1, mult);
}

#define FLOOR_DIV(x,y) ((x) / (y))

/* Solves the special case of the Diophantine equation: 
   | {0, +, STEP_A}_x (OVERLAPS_A) = {0, +, STEP_B}_y (OVERLAPS_B)

   Computes the descriptions OVERLAPS_A and OVERLAPS_B.  NITER is the
   number of iterations that loops X and Y run.  The overlaps will be
   constructed as evolutions in dimension DIM.  */

static void
compute_overlap_steps_for_affine_univar (int niter, int step_a, int step_b, 
					 affine_fn *overlaps_a,
					 affine_fn *overlaps_b, 
					 tree *last_conflicts, int dim)
{
  if (((step_a > 0 && step_b > 0)
       || (step_a < 0 && step_b < 0)))
    {
      int step_overlaps_a, step_overlaps_b;
      int gcd_steps_a_b, last_conflict, tau2;

      gcd_steps_a_b = gcd (step_a, step_b);
      step_overlaps_a = step_b / gcd_steps_a_b;
      step_overlaps_b = step_a / gcd_steps_a_b;

      tau2 = FLOOR_DIV (niter, step_overlaps_a);
      tau2 = MIN (tau2, FLOOR_DIV (niter, step_overlaps_b));
      last_conflict = tau2;

      *overlaps_a = affine_fn_univar (integer_zero_node, dim, 
				      build_int_cst (NULL_TREE,
						     step_overlaps_a));
      *overlaps_b = affine_fn_univar (integer_zero_node, dim, 
				      build_int_cst (NULL_TREE, 
						     step_overlaps_b));
      *last_conflicts = build_int_cst (NULL_TREE, last_conflict);
    }

  else
    {
      *overlaps_a = affine_fn_cst (integer_zero_node);
      *overlaps_b = affine_fn_cst (integer_zero_node);
      *last_conflicts = integer_zero_node;
    }
}

/* Solves the special case of a Diophantine equation where CHREC_A is
   an affine bivariate function, and CHREC_B is an affine univariate
   function.  For example, 

   | {{0, +, 1}_x, +, 1335}_y = {0, +, 1336}_z
   
   has the following overlapping functions: 

   | x (t, u, v) = {{0, +, 1336}_t, +, 1}_v
   | y (t, u, v) = {{0, +, 1336}_u, +, 1}_v
   | z (t, u, v) = {{{0, +, 1}_t, +, 1335}_u, +, 1}_v

   FORNOW: This is a specialized implementation for a case occurring in
   a common benchmark.  Implement the general algorithm.  */

static void
compute_overlap_steps_for_affine_1_2 (tree chrec_a, tree chrec_b, 
				      conflict_function **overlaps_a,
				      conflict_function **overlaps_b, 
				      tree *last_conflicts)
{
  bool xz_p, yz_p, xyz_p;
  int step_x, step_y, step_z;
  HOST_WIDE_INT niter_x, niter_y, niter_z, niter;
  affine_fn overlaps_a_xz, overlaps_b_xz;
  affine_fn overlaps_a_yz, overlaps_b_yz;
  affine_fn overlaps_a_xyz, overlaps_b_xyz;
  affine_fn ova1, ova2, ovb;
  tree last_conflicts_xz, last_conflicts_yz, last_conflicts_xyz;

  step_x = int_cst_value (CHREC_RIGHT (CHREC_LEFT (chrec_a)));
  step_y = int_cst_value (CHREC_RIGHT (chrec_a));
  step_z = int_cst_value (CHREC_RIGHT (chrec_b));

  niter_x = estimated_loop_iterations_int
	  	(get_chrec_loop (CHREC_LEFT (chrec_a)), true);
  niter_y = estimated_loop_iterations_int (get_chrec_loop (chrec_a), true);
  niter_z = estimated_loop_iterations_int (get_chrec_loop (chrec_b), true);
  
  if (niter_x < 0 || niter_y < 0 || niter_z < 0)
    {
      if (dump_file && (dump_flags & TDF_DETAILS))
	fprintf (dump_file, "overlap steps test failed: no iteration counts.\n");
	   
      *overlaps_a = conflict_fn_not_known ();
      *overlaps_b = conflict_fn_not_known ();
      *last_conflicts = chrec_dont_know;
      return;
    }

  niter = MIN (niter_x, niter_z);
  compute_overlap_steps_for_affine_univar (niter, step_x, step_z,
					   &overlaps_a_xz,
					   &overlaps_b_xz,
					   &last_conflicts_xz, 1);
  niter = MIN (niter_y, niter_z);
  compute_overlap_steps_for_affine_univar (niter, step_y, step_z,
					   &overlaps_a_yz,
					   &overlaps_b_yz,
					   &last_conflicts_yz, 2);
  niter = MIN (niter_x, niter_z);
  niter = MIN (niter_y, niter);
  compute_overlap_steps_for_affine_univar (niter, step_x + step_y, step_z,
					   &overlaps_a_xyz,
					   &overlaps_b_xyz,
					   &last_conflicts_xyz, 3);

  xz_p = !integer_zerop (last_conflicts_xz);
  yz_p = !integer_zerop (last_conflicts_yz);
  xyz_p = !integer_zerop (last_conflicts_xyz);

  if (xz_p || yz_p || xyz_p)
    {
      ova1 = affine_fn_cst (integer_zero_node);
      ova2 = affine_fn_cst (integer_zero_node);
      ovb = affine_fn_cst (integer_zero_node);
      if (xz_p)
	{
	  affine_fn t0 = ova1;
	  affine_fn t2 = ovb;

	  ova1 = affine_fn_plus (ova1, overlaps_a_xz);
	  ovb = affine_fn_plus (ovb, overlaps_b_xz);
	  affine_fn_free (t0);
	  affine_fn_free (t2);
	  *last_conflicts = last_conflicts_xz;
	}
      if (yz_p)
	{
	  affine_fn t0 = ova2;
	  affine_fn t2 = ovb;

	  ova2 = affine_fn_plus (ova2, overlaps_a_yz);
	  ovb = affine_fn_plus (ovb, overlaps_b_yz);
	  affine_fn_free (t0);
	  affine_fn_free (t2);
	  *last_conflicts = last_conflicts_yz;
	}
      if (xyz_p)
	{
	  affine_fn t0 = ova1;
	  affine_fn t2 = ova2;
	  affine_fn t4 = ovb;

	  ova1 = affine_fn_plus (ova1, overlaps_a_xyz);
	  ova2 = affine_fn_plus (ova2, overlaps_a_xyz);
	  ovb = affine_fn_plus (ovb, overlaps_b_xyz);
	  affine_fn_free (t0);
	  affine_fn_free (t2);
	  affine_fn_free (t4);
	  *last_conflicts = last_conflicts_xyz;
	}
      *overlaps_a = conflict_fn (2, ova1, ova2);
      *overlaps_b = conflict_fn (1, ovb);
    }
  else
    {
      *overlaps_a = conflict_fn (1, affine_fn_cst (integer_zero_node));
      *overlaps_b = conflict_fn (1, affine_fn_cst (integer_zero_node));
      *last_conflicts = integer_zero_node;
    }

  affine_fn_free (overlaps_a_xz);
  affine_fn_free (overlaps_b_xz);
  affine_fn_free (overlaps_a_yz);
  affine_fn_free (overlaps_b_yz);
  affine_fn_free (overlaps_a_xyz);
  affine_fn_free (overlaps_b_xyz);
}

/* Determines the overlapping elements due to accesses CHREC_A and
   CHREC_B, that are affine functions.  This function cannot handle
   symbolic evolution functions, ie. when initial conditions are
   parameters, because it uses lambda matrices of integers.  */

static void
analyze_subscript_affine_affine (tree chrec_a, 
				 tree chrec_b,
				 conflict_function **overlaps_a, 
				 conflict_function **overlaps_b, 
				 tree *last_conflicts)
{
  unsigned nb_vars_a, nb_vars_b, dim;
  int init_a, init_b, gamma, gcd_alpha_beta;
  int tau1, tau2;
  lambda_matrix A, U, S;

  if (eq_evolutions_p (chrec_a, chrec_b))
    {
      /* The accessed index overlaps for each iteration in the
	 loop.  */
      *overlaps_a = conflict_fn (1, affine_fn_cst (integer_zero_node));
      *overlaps_b = conflict_fn (1, affine_fn_cst (integer_zero_node));
      *last_conflicts = chrec_dont_know;
      return;
    }
  if (dump_file && (dump_flags & TDF_DETAILS))
    fprintf (dump_file, "(analyze_subscript_affine_affine \n");
  
  /* For determining the initial intersection, we have to solve a
     Diophantine equation.  This is the most time consuming part.
     
     For answering to the question: "Is there a dependence?" we have
     to prove that there exists a solution to the Diophantine
     equation, and that the solution is in the iteration domain,
     i.e. the solution is positive or zero, and that the solution
     happens before the upper bound loop.nb_iterations.  Otherwise
     there is no dependence.  This function outputs a description of
     the iterations that hold the intersections.  */

  nb_vars_a = nb_vars_in_chrec (chrec_a);
  nb_vars_b = nb_vars_in_chrec (chrec_b);

  dim = nb_vars_a + nb_vars_b;
  U = lambda_matrix_new (dim, dim);
  A = lambda_matrix_new (dim, 1);
  S = lambda_matrix_new (dim, 1);

  init_a = initialize_matrix_A (A, chrec_a, 0, 1);
  init_b = initialize_matrix_A (A, chrec_b, nb_vars_a, -1);
  gamma = init_b - init_a;

  /* Don't do all the hard work of solving the Diophantine equation
     when we already know the solution: for example, 
     | {3, +, 1}_1
     | {3, +, 4}_2
     | gamma = 3 - 3 = 0.
     Then the first overlap occurs during the first iterations: 
     | {3, +, 1}_1 ({0, +, 4}_x) = {3, +, 4}_2 ({0, +, 1}_x)
  */
  if (gamma == 0)
    {
      if (nb_vars_a == 1 && nb_vars_b == 1)
	{
	  int step_a, step_b;
	  HOST_WIDE_INT niter, niter_a, niter_b;
	  affine_fn ova, ovb;

	  niter_a = estimated_loop_iterations_int
			(get_chrec_loop (chrec_a), true);
	  niter_b = estimated_loop_iterations_int
			(get_chrec_loop (chrec_b), true);
	  if (niter_a < 0 || niter_b < 0)
	    {
	      if (dump_file && (dump_flags & TDF_DETAILS))
		fprintf (dump_file, "affine-affine test failed: missing iteration counts.\n");
	      *overlaps_a = conflict_fn_not_known ();
	      *overlaps_b = conflict_fn_not_known ();
	      *last_conflicts = chrec_dont_know;
	      goto end_analyze_subs_aa;
	    }

	  niter = MIN (niter_a, niter_b);

	  step_a = int_cst_value (CHREC_RIGHT (chrec_a));
	  step_b = int_cst_value (CHREC_RIGHT (chrec_b));

	  compute_overlap_steps_for_affine_univar (niter, step_a, step_b, 
						   &ova, &ovb, 
						   last_conflicts, 1);
	  *overlaps_a = conflict_fn (1, ova);
	  *overlaps_b = conflict_fn (1, ovb);
	}

      else if (nb_vars_a == 2 && nb_vars_b == 1)
	compute_overlap_steps_for_affine_1_2
	  (chrec_a, chrec_b, overlaps_a, overlaps_b, last_conflicts);

      else if (nb_vars_a == 1 && nb_vars_b == 2)
	compute_overlap_steps_for_affine_1_2
	  (chrec_b, chrec_a, overlaps_b, overlaps_a, last_conflicts);

      else
	{
	  if (dump_file && (dump_flags & TDF_DETAILS))
	    fprintf (dump_file, "affine-affine test failed: too many variables.\n");
	  *overlaps_a = conflict_fn_not_known ();
	  *overlaps_b = conflict_fn_not_known ();
	  *last_conflicts = chrec_dont_know;
	}
      goto end_analyze_subs_aa;
    }

  /* U.A = S */
  lambda_matrix_right_hermite (A, dim, 1, S, U);

  if (S[0][0] < 0)
    {
      S[0][0] *= -1;
      lambda_matrix_row_negate (U, dim, 0);
    }
  gcd_alpha_beta = S[0][0];

  /* Something went wrong: for example in {1, +, 0}_5 vs. {0, +, 0}_5,
     but that is a quite strange case.  Instead of ICEing, answer
     don't know.  */
  if (gcd_alpha_beta == 0)
    {
      *overlaps_a = conflict_fn_not_known ();
      *overlaps_b = conflict_fn_not_known ();
      *last_conflicts = chrec_dont_know;
      goto end_analyze_subs_aa;
    }

  /* The classic "gcd-test".  */
  if (!int_divides_p (gcd_alpha_beta, gamma))
    {
      /* The "gcd-test" has determined that there is no integer
	 solution, i.e. there is no dependence.  */
      *overlaps_a = conflict_fn_no_dependence ();
      *overlaps_b = conflict_fn_no_dependence ();
      *last_conflicts = integer_zero_node;
    }

  /* Both access functions are univariate.  This includes SIV and MIV cases.  */
  else if (nb_vars_a == 1 && nb_vars_b == 1)
    {
      /* Both functions should have the same evolution sign.  */
      if (((A[0][0] > 0 && -A[1][0] > 0)
	   || (A[0][0] < 0 && -A[1][0] < 0)))
	{
	  /* The solutions are given by:
	     | 
	     | [GAMMA/GCD_ALPHA_BETA  t].[u11 u12]  = [x0]
	     |                           [u21 u22]    [y0]
	 
	     For a given integer t.  Using the following variables,
	 
	     | i0 = u11 * gamma / gcd_alpha_beta
	     | j0 = u12 * gamma / gcd_alpha_beta
	     | i1 = u21
	     | j1 = u22
	 
	     the solutions are:
	 
	     | x0 = i0 + i1 * t, 
	     | y0 = j0 + j1 * t.  */
      
	  int i0, j0, i1, j1;

	  /* X0 and Y0 are the first iterations for which there is a
	     dependence.  X0, Y0 are two solutions of the Diophantine
	     equation: chrec_a (X0) = chrec_b (Y0).  */
	  int x0, y0;
	  int niter, niter_a, niter_b;

	  niter_a = estimated_loop_iterations_int
			(get_chrec_loop (chrec_a), true);
	  niter_b = estimated_loop_iterations_int
			(get_chrec_loop (chrec_b), true);

	  if (niter_a < 0 || niter_b < 0)
	    {
	      if (dump_file && (dump_flags & TDF_DETAILS))
		fprintf (dump_file, "affine-affine test failed: missing iteration counts.\n");
	      *overlaps_a = conflict_fn_not_known ();
	      *overlaps_b = conflict_fn_not_known ();
	      *last_conflicts = chrec_dont_know;
	      goto end_analyze_subs_aa;
	    }

	  niter = MIN (niter_a, niter_b);

	  i0 = U[0][0] * gamma / gcd_alpha_beta;
	  j0 = U[0][1] * gamma / gcd_alpha_beta;
	  i1 = U[1][0];
	  j1 = U[1][1];

	  if ((i1 == 0 && i0 < 0)
	      || (j1 == 0 && j0 < 0))
	    {
	      /* There is no solution.  
		 FIXME: The case "i0 > nb_iterations, j0 > nb_iterations" 
		 falls in here, but for the moment we don't look at the 
		 upper bound of the iteration domain.  */
	      *overlaps_a = conflict_fn_no_dependence ();
	      *overlaps_b = conflict_fn_no_dependence ();
	      *last_conflicts = integer_zero_node;
	    }

	  else 
	    {
	      if (i1 > 0)
		{
		  tau1 = CEIL (-i0, i1);
		  tau2 = FLOOR_DIV (niter - i0, i1);

		  if (j1 > 0)
		    {
		      int last_conflict, min_multiple;
		      tau1 = MAX (tau1, CEIL (-j0, j1));
		      tau2 = MIN (tau2, FLOOR_DIV (niter - j0, j1));

		      x0 = i1 * tau1 + i0;
		      y0 = j1 * tau1 + j0;

		      /* At this point (x0, y0) is one of the
			 solutions to the Diophantine equation.  The
			 next step has to compute the smallest
			 positive solution: the first conflicts.  */
		      min_multiple = MIN (x0 / i1, y0 / j1);
		      x0 -= i1 * min_multiple;
		      y0 -= j1 * min_multiple;

		      tau1 = (x0 - i0)/i1;
		      last_conflict = tau2 - tau1;

		      /* If the overlap occurs outside of the bounds of the
			 loop, there is no dependence.  */
		      if (x0 > niter || y0  > niter)
			{
			  *overlaps_a = conflict_fn_no_dependence ();
			  *overlaps_b = conflict_fn_no_dependence ();
			  *last_conflicts = integer_zero_node;
			}
		      else
			{
			  *overlaps_a
			    = conflict_fn (1,
				affine_fn_univar (build_int_cst (NULL_TREE, x0),
						  1,
						  build_int_cst (NULL_TREE, i1)));
			  *overlaps_b
			    = conflict_fn (1,
				affine_fn_univar (build_int_cst (NULL_TREE, y0),
						  1,
						  build_int_cst (NULL_TREE, j1)));
			  *last_conflicts = build_int_cst (NULL_TREE, last_conflict);
			}
		    }
		  else
		    {
		      /* FIXME: For the moment, the upper bound of the
			 iteration domain for j is not checked.  */
		      if (dump_file && (dump_flags & TDF_DETAILS))
			fprintf (dump_file, "affine-affine test failed: unimplemented.\n");
		      *overlaps_a = conflict_fn_not_known ();
		      *overlaps_b = conflict_fn_not_known ();
		      *last_conflicts = chrec_dont_know;
		    }
		}
	  
	      else
		{
		  /* FIXME: For the moment, the upper bound of the
		     iteration domain for i is not checked.  */
		  if (dump_file && (dump_flags & TDF_DETAILS))
		    fprintf (dump_file, "affine-affine test failed: unimplemented.\n");
		  *overlaps_a = conflict_fn_not_known ();
		  *overlaps_b = conflict_fn_not_known ();
		  *last_conflicts = chrec_dont_know;
		}
	    }
	}
      else
	{
	  if (dump_file && (dump_flags & TDF_DETAILS))
	    fprintf (dump_file, "affine-affine test failed: unimplemented.\n");
	  *overlaps_a = conflict_fn_not_known ();
	  *overlaps_b = conflict_fn_not_known ();
	  *last_conflicts = chrec_dont_know;
	}
    }

  else
    {
      if (dump_file && (dump_flags & TDF_DETAILS))
	fprintf (dump_file, "affine-affine test failed: unimplemented.\n");
      *overlaps_a = conflict_fn_not_known ();
      *overlaps_b = conflict_fn_not_known ();
      *last_conflicts = chrec_dont_know;
    }

end_analyze_subs_aa:  
  if (dump_file && (dump_flags & TDF_DETAILS))
    {
      fprintf (dump_file, "  (overlaps_a = ");
      dump_conflict_function (dump_file, *overlaps_a);
      fprintf (dump_file, ")\n  (overlaps_b = ");
      dump_conflict_function (dump_file, *overlaps_b);
      fprintf (dump_file, ")\n");
      fprintf (dump_file, ")\n");
    }
}

/* Returns true when analyze_subscript_affine_affine can be used for
   determining the dependence relation between chrec_a and chrec_b,
   that contain symbols.  This function modifies chrec_a and chrec_b
   such that the analysis result is the same, and such that they don't
   contain symbols, and then can safely be passed to the analyzer.  

   Example: The analysis of the following tuples of evolutions produce
   the same results: {x+1, +, 1}_1 vs. {x+3, +, 1}_1, and {-2, +, 1}_1
   vs. {0, +, 1}_1
   
   {x+1, +, 1}_1 ({2, +, 1}_1) = {x+3, +, 1}_1 ({0, +, 1}_1)
   {-2, +, 1}_1 ({2, +, 1}_1) = {0, +, 1}_1 ({0, +, 1}_1)
*/

static bool
can_use_analyze_subscript_affine_affine (tree *chrec_a, tree *chrec_b)
{
  tree diff, type, left_a, left_b, right_b;

  if (chrec_contains_symbols (CHREC_RIGHT (*chrec_a))
      || chrec_contains_symbols (CHREC_RIGHT (*chrec_b)))
    /* FIXME: For the moment not handled.  Might be refined later.  */
    return false;

  type = chrec_type (*chrec_a);
  left_a = CHREC_LEFT (*chrec_a);
  left_b = chrec_convert (type, CHREC_LEFT (*chrec_b), NULL_TREE);
  diff = chrec_fold_minus (type, left_a, left_b);

  if (!evolution_function_is_constant_p (diff))
    return false;

  if (dump_file && (dump_flags & TDF_DETAILS))
    fprintf (dump_file, "can_use_subscript_aff_aff_for_symbolic \n");

  *chrec_a = build_polynomial_chrec (CHREC_VARIABLE (*chrec_a), 
				     diff, CHREC_RIGHT (*chrec_a));
  right_b = chrec_convert (type, CHREC_RIGHT (*chrec_b), NULL_TREE);
  *chrec_b = build_polynomial_chrec (CHREC_VARIABLE (*chrec_b),
				     build_int_cst (type, 0),
				     right_b);
  return true;
}

/* Analyze a SIV (Single Index Variable) subscript.  *OVERLAPS_A and
   *OVERLAPS_B are initialized to the functions that describe the
   relation between the elements accessed twice by CHREC_A and
   CHREC_B.  For k >= 0, the following property is verified:

   CHREC_A (*OVERLAPS_A (k)) = CHREC_B (*OVERLAPS_B (k)).  */

static void
analyze_siv_subscript (tree chrec_a, 
		       tree chrec_b,
		       conflict_function **overlaps_a, 
		       conflict_function **overlaps_b, 
		       tree *last_conflicts)
{
  dependence_stats.num_siv++;
  
  if (dump_file && (dump_flags & TDF_DETAILS))
    fprintf (dump_file, "(analyze_siv_subscript \n");
  
  if (evolution_function_is_constant_p (chrec_a)
      && evolution_function_is_affine_p (chrec_b))
    analyze_siv_subscript_cst_affine (chrec_a, chrec_b, 
				      overlaps_a, overlaps_b, last_conflicts);
  
  else if (evolution_function_is_affine_p (chrec_a)
	   && evolution_function_is_constant_p (chrec_b))
    analyze_siv_subscript_cst_affine (chrec_b, chrec_a, 
				      overlaps_b, overlaps_a, last_conflicts);
  
  else if (evolution_function_is_affine_p (chrec_a)
	   && evolution_function_is_affine_p (chrec_b))
    {
      if (!chrec_contains_symbols (chrec_a)
	  && !chrec_contains_symbols (chrec_b))
	{
	  analyze_subscript_affine_affine (chrec_a, chrec_b, 
					   overlaps_a, overlaps_b, 
					   last_conflicts);

	  if (CF_NOT_KNOWN_P (*overlaps_a)
	      || CF_NOT_KNOWN_P (*overlaps_b))
	    dependence_stats.num_siv_unimplemented++;
	  else if (CF_NO_DEPENDENCE_P (*overlaps_a)
		   || CF_NO_DEPENDENCE_P (*overlaps_b))
	    dependence_stats.num_siv_independent++;
	  else
	    dependence_stats.num_siv_dependent++;
	}
      else if (can_use_analyze_subscript_affine_affine (&chrec_a, 
							&chrec_b))
	{
	  analyze_subscript_affine_affine (chrec_a, chrec_b, 
					   overlaps_a, overlaps_b, 
					   last_conflicts);
	  /* FIXME: The number of iterations is a symbolic expression.
	     Compute it properly.  */
	  *last_conflicts = chrec_dont_know;

	  if (CF_NOT_KNOWN_P (*overlaps_a)
	      || CF_NOT_KNOWN_P (*overlaps_b))
	    dependence_stats.num_siv_unimplemented++;
	  else if (CF_NO_DEPENDENCE_P (*overlaps_a)
		   || CF_NO_DEPENDENCE_P (*overlaps_b))
	    dependence_stats.num_siv_independent++;
	  else
	    dependence_stats.num_siv_dependent++;
	}
      else
	goto siv_subscript_dontknow;
    }

  else
    {
    siv_subscript_dontknow:;
      if (dump_file && (dump_flags & TDF_DETAILS))
	fprintf (dump_file, "siv test failed: unimplemented.\n");
      *overlaps_a = conflict_fn_not_known ();
      *overlaps_b = conflict_fn_not_known ();
      *last_conflicts = chrec_dont_know;
      dependence_stats.num_siv_unimplemented++;
    }
  
  if (dump_file && (dump_flags & TDF_DETAILS))
    fprintf (dump_file, ")\n");
}

/* Returns false if we can prove that the greatest common divisor of the steps
   of CHREC does not divide CST, false otherwise.  */

static bool
gcd_of_steps_may_divide_p (tree chrec, tree cst)
{
  HOST_WIDE_INT cd = 0, val;
  tree step;

  if (!host_integerp (cst, 0))
    return true;
  val = tree_low_cst (cst, 0);

  while (TREE_CODE (chrec) == POLYNOMIAL_CHREC)
    {
      step = CHREC_RIGHT (chrec);
      if (!host_integerp (step, 0))
	return true;
      cd = gcd (cd, tree_low_cst (step, 0));
      chrec = CHREC_LEFT (chrec);
    }

  return val % cd == 0;
}

/* Analyze a MIV (Multiple Index Variable) subscript.  *OVERLAPS_A and
   *OVERLAPS_B are initialized to the functions that describe the
   relation between the elements accessed twice by CHREC_A and
   CHREC_B.  For k >= 0, the following property is verified:

   CHREC_A (*OVERLAPS_A (k)) = CHREC_B (*OVERLAPS_B (k)).  */

static void
analyze_miv_subscript (tree chrec_a, 
		       tree chrec_b, 
		       conflict_function **overlaps_a, 
		       conflict_function **overlaps_b, 
		       tree *last_conflicts)
{
  /* FIXME:  This is a MIV subscript, not yet handled.
     Example: (A[{1, +, 1}_1] vs. A[{1, +, 1}_2]) that comes from 
     (A[i] vs. A[j]).  
     
     In the SIV test we had to solve a Diophantine equation with two
     variables.  In the MIV case we have to solve a Diophantine
     equation with 2*n variables (if the subscript uses n IVs).
  */
  tree difference;
  dependence_stats.num_miv++;
  if (dump_file && (dump_flags & TDF_DETAILS))
    fprintf (dump_file, "(analyze_miv_subscript \n");

  chrec_a = chrec_convert (integer_type_node, chrec_a, NULL_TREE);
  chrec_b = chrec_convert (integer_type_node, chrec_b, NULL_TREE);
  difference = chrec_fold_minus (integer_type_node, chrec_a, chrec_b);
  
  if (eq_evolutions_p (chrec_a, chrec_b))
    {
      /* Access functions are the same: all the elements are accessed
	 in the same order.  */
      *overlaps_a = conflict_fn (1, affine_fn_cst (integer_zero_node));
      *overlaps_b = conflict_fn (1, affine_fn_cst (integer_zero_node));
      *last_conflicts = estimated_loop_iterations_tree
				(get_chrec_loop (chrec_a), true);
      dependence_stats.num_miv_dependent++;
    }
  
  else if (evolution_function_is_constant_p (difference)
	   /* For the moment, the following is verified:
	      evolution_function_is_affine_multivariate_p (chrec_a) */
	   && !gcd_of_steps_may_divide_p (chrec_a, difference))
    {
      /* testsuite/.../ssa-chrec-33.c
	 {{21, +, 2}_1, +, -2}_2  vs.  {{20, +, 2}_1, +, -2}_2 
	 
	 The difference is 1, and all the evolution steps are multiples
	 of 2, consequently there are no overlapping elements.  */
      *overlaps_a = conflict_fn_no_dependence ();
      *overlaps_b = conflict_fn_no_dependence ();
      *last_conflicts = integer_zero_node;
      dependence_stats.num_miv_independent++;
    }
  
  else if (evolution_function_is_affine_multivariate_p (chrec_a)
	   && !chrec_contains_symbols (chrec_a)
	   && evolution_function_is_affine_multivariate_p (chrec_b)
	   && !chrec_contains_symbols (chrec_b))
    {
      /* testsuite/.../ssa-chrec-35.c
	 {0, +, 1}_2  vs.  {0, +, 1}_3
	 the overlapping elements are respectively located at iterations:
	 {0, +, 1}_x and {0, +, 1}_x, 
	 in other words, we have the equality: 
	 {0, +, 1}_2 ({0, +, 1}_x) = {0, +, 1}_3 ({0, +, 1}_x)
	 
	 Other examples: 
	 {{0, +, 1}_1, +, 2}_2 ({0, +, 1}_x, {0, +, 1}_y) = 
	 {0, +, 1}_1 ({{0, +, 1}_x, +, 2}_y)

	 {{0, +, 2}_1, +, 3}_2 ({0, +, 1}_y, {0, +, 1}_x) = 
	 {{0, +, 3}_1, +, 2}_2 ({0, +, 1}_x, {0, +, 1}_y)
      */
      analyze_subscript_affine_affine (chrec_a, chrec_b, 
				       overlaps_a, overlaps_b, last_conflicts);

      if (CF_NOT_KNOWN_P (*overlaps_a)
 	  || CF_NOT_KNOWN_P (*overlaps_b))
	dependence_stats.num_miv_unimplemented++;
      else if (CF_NO_DEPENDENCE_P (*overlaps_a)
	       || CF_NO_DEPENDENCE_P (*overlaps_b))
	dependence_stats.num_miv_independent++;
      else
	dependence_stats.num_miv_dependent++;
    }
  
  else
    {
      /* When the analysis is too difficult, answer "don't know".  */
      if (dump_file && (dump_flags & TDF_DETAILS))
	fprintf (dump_file, "analyze_miv_subscript test failed: unimplemented.\n");

      *overlaps_a = conflict_fn_not_known ();
      *overlaps_b = conflict_fn_not_known ();
      *last_conflicts = chrec_dont_know;
      dependence_stats.num_miv_unimplemented++;
    }
  
  if (dump_file && (dump_flags & TDF_DETAILS))
    fprintf (dump_file, ")\n");
}

/* Determines the iterations for which CHREC_A is equal to CHREC_B.
   OVERLAP_ITERATIONS_A and OVERLAP_ITERATIONS_B are initialized with
   two functions that describe the iterations that contain conflicting
   elements.
   
   Remark: For an integer k >= 0, the following equality is true:
   
   CHREC_A (OVERLAP_ITERATIONS_A (k)) == CHREC_B (OVERLAP_ITERATIONS_B (k)).
*/

static void 
analyze_overlapping_iterations (tree chrec_a, 
				tree chrec_b, 
				conflict_function **overlap_iterations_a, 
				conflict_function **overlap_iterations_b, 
				tree *last_conflicts)
{
  dependence_stats.num_subscript_tests++;
  
  if (dump_file && (dump_flags & TDF_DETAILS))
    {
      fprintf (dump_file, "(analyze_overlapping_iterations \n");
      fprintf (dump_file, "  (chrec_a = ");
      print_generic_expr (dump_file, chrec_a, 0);
      fprintf (dump_file, ")\n  (chrec_b = ");
      print_generic_expr (dump_file, chrec_b, 0);
      fprintf (dump_file, ")\n");
    }

  if (chrec_a == NULL_TREE
      || chrec_b == NULL_TREE
      || chrec_contains_undetermined (chrec_a)
      || chrec_contains_undetermined (chrec_b))
    {
      dependence_stats.num_subscript_undetermined++;
      
      *overlap_iterations_a = conflict_fn_not_known ();
      *overlap_iterations_b = conflict_fn_not_known ();
    }

  /* If they are the same chrec, and are affine, they overlap 
     on every iteration.  */
  else if (eq_evolutions_p (chrec_a, chrec_b)
	   && evolution_function_is_affine_multivariate_p (chrec_a))
    {
      dependence_stats.num_same_subscript_function++;
      *overlap_iterations_a = conflict_fn (1, affine_fn_cst (integer_zero_node));
      *overlap_iterations_b = conflict_fn (1, affine_fn_cst (integer_zero_node));
      *last_conflicts = chrec_dont_know;
    }

  /* If they aren't the same, and aren't affine, we can't do anything
     yet. */
  else if ((chrec_contains_symbols (chrec_a) 
	    || chrec_contains_symbols (chrec_b))
	   && (!evolution_function_is_affine_multivariate_p (chrec_a)
	       || !evolution_function_is_affine_multivariate_p (chrec_b)))
    {
      dependence_stats.num_subscript_undetermined++;
      *overlap_iterations_a = conflict_fn_not_known ();
      *overlap_iterations_b = conflict_fn_not_known ();
    }

  else if (ziv_subscript_p (chrec_a, chrec_b))
    analyze_ziv_subscript (chrec_a, chrec_b, 
			   overlap_iterations_a, overlap_iterations_b,
			   last_conflicts);
  
  else if (siv_subscript_p (chrec_a, chrec_b))
    analyze_siv_subscript (chrec_a, chrec_b, 
			   overlap_iterations_a, overlap_iterations_b, 
			   last_conflicts);
  
  else
    analyze_miv_subscript (chrec_a, chrec_b, 
			   overlap_iterations_a, overlap_iterations_b,
			   last_conflicts);
  
  if (dump_file && (dump_flags & TDF_DETAILS))
    {
      fprintf (dump_file, "  (overlap_iterations_a = ");
      dump_conflict_function (dump_file, *overlap_iterations_a);
      fprintf (dump_file, ")\n  (overlap_iterations_b = ");
      dump_conflict_function (dump_file, *overlap_iterations_b);
      fprintf (dump_file, ")\n");
      fprintf (dump_file, ")\n");
    }
}

/* Helper function for uniquely inserting distance vectors.  */

static void
save_dist_v (struct data_dependence_relation *ddr, lambda_vector dist_v)
{
  unsigned i;
  lambda_vector v;

  for (i = 0; VEC_iterate (lambda_vector, DDR_DIST_VECTS (ddr), i, v); i++)
    if (lambda_vector_equal (v, dist_v, DDR_NB_LOOPS (ddr)))
      return;

  VEC_safe_push (lambda_vector, heap, DDR_DIST_VECTS (ddr), dist_v);
}

/* Helper function for uniquely inserting direction vectors.  */

static void
save_dir_v (struct data_dependence_relation *ddr, lambda_vector dir_v)
{
  unsigned i;
  lambda_vector v;

  for (i = 0; VEC_iterate (lambda_vector, DDR_DIR_VECTS (ddr), i, v); i++)
    if (lambda_vector_equal (v, dir_v, DDR_NB_LOOPS (ddr)))
      return;

  VEC_safe_push (lambda_vector, heap, DDR_DIR_VECTS (ddr), dir_v);
}

/* Add a distance of 1 on all the loops outer than INDEX.  If we
   haven't yet determined a distance for this outer loop, push a new
   distance vector composed of the previous distance, and a distance
   of 1 for this outer loop.  Example:

   | loop_1
   |   loop_2
   |     A[10]
   |   endloop_2
   | endloop_1

   Saved vectors are of the form (dist_in_1, dist_in_2).  First, we
   save (0, 1), then we have to save (1, 0).  */

static void
add_outer_distances (struct data_dependence_relation *ddr,
		     lambda_vector dist_v, int index)
{
  /* For each outer loop where init_v is not set, the accesses are
     in dependence of distance 1 in the loop.  */
  while (--index >= 0)
    {
      lambda_vector save_v = lambda_vector_new (DDR_NB_LOOPS (ddr));
      lambda_vector_copy (dist_v, save_v, DDR_NB_LOOPS (ddr));
      save_v[index] = 1;
      save_dist_v (ddr, save_v);
    }
}

/* Return false when fail to represent the data dependence as a
   distance vector.  INIT_B is set to true when a component has been
   added to the distance vector DIST_V.  INDEX_CARRY is then set to
   the index in DIST_V that carries the dependence.  */

static bool
build_classic_dist_vector_1 (struct data_dependence_relation *ddr,
			     struct data_reference *ddr_a,
			     struct data_reference *ddr_b,
			     lambda_vector dist_v, bool *init_b,
			     int *index_carry)
{
  unsigned i;
  lambda_vector init_v = lambda_vector_new (DDR_NB_LOOPS (ddr));

  for (i = 0; i < DDR_NUM_SUBSCRIPTS (ddr); i++)
    {
      tree access_fn_a, access_fn_b;
      struct subscript *subscript = DDR_SUBSCRIPT (ddr, i);

      if (chrec_contains_undetermined (SUB_DISTANCE (subscript)))
	{
	  non_affine_dependence_relation (ddr);
	  return false;
	}

      access_fn_a = DR_ACCESS_FN (ddr_a, i);
      access_fn_b = DR_ACCESS_FN (ddr_b, i);

      if (TREE_CODE (access_fn_a) == POLYNOMIAL_CHREC 
	  && TREE_CODE (access_fn_b) == POLYNOMIAL_CHREC)
	{
	  int dist, index;
	  int index_a = index_in_loop_nest (CHREC_VARIABLE (access_fn_a),
					    DDR_LOOP_NEST (ddr));
	  int index_b = index_in_loop_nest (CHREC_VARIABLE (access_fn_b),
					    DDR_LOOP_NEST (ddr));

	  /* The dependence is carried by the outermost loop.  Example:
	     | loop_1
	     |   A[{4, +, 1}_1]
	     |   loop_2
	     |     A[{5, +, 1}_2]
	     |   endloop_2
	     | endloop_1
	     In this case, the dependence is carried by loop_1.  */
	  index = index_a < index_b ? index_a : index_b;
	  *index_carry = MIN (index, *index_carry);

	  if (chrec_contains_undetermined (SUB_DISTANCE (subscript)))
	    {
	      non_affine_dependence_relation (ddr);
	      return false;
	    }
	  
	  dist = int_cst_value (SUB_DISTANCE (subscript));

	  /* This is the subscript coupling test.  If we have already
	     recorded a distance for this loop (a distance coming from
	     another subscript), it should be the same.  For example,
	     in the following code, there is no dependence:

	     | loop i = 0, N, 1
	     |   T[i+1][i] = ...
	     |   ... = T[i][i]
	     | endloop
	  */
	  if (init_v[index] != 0 && dist_v[index] != dist)
	    {
	      finalize_ddr_dependent (ddr, chrec_known);
	      return false;
	    }

	  dist_v[index] = dist;
	  init_v[index] = 1;
	  *init_b = true;
	}
      else
	{
	  /* This can be for example an affine vs. constant dependence
	     (T[i] vs. T[3]) that is not an affine dependence and is
	     not representable as a distance vector.  */
	  non_affine_dependence_relation (ddr);
	  return false;
	}
    }

  return true;
}

/* Return true when the DDR contains two data references that have the
   same access functions.  */

static bool
same_access_functions (struct data_dependence_relation *ddr)
{
  unsigned i;

  for (i = 0; i < DDR_NUM_SUBSCRIPTS (ddr); i++)
    if (!eq_evolutions_p (DR_ACCESS_FN (DDR_A (ddr), i),
			  DR_ACCESS_FN (DDR_B (ddr), i)))
      return false;

  return true;
}

/* Return true when the DDR contains only constant access functions.  */

static bool
constant_access_functions (struct data_dependence_relation *ddr)
{
  unsigned i;

  for (i = 0; i < DDR_NUM_SUBSCRIPTS (ddr); i++)
    if (!evolution_function_is_constant_p (DR_ACCESS_FN (DDR_A (ddr), i))
	|| !evolution_function_is_constant_p (DR_ACCESS_FN (DDR_B (ddr), i)))
      return false;

  return true;
}


/* Helper function for the case where DDR_A and DDR_B are the same
   multivariate access function.  */

static void
add_multivariate_self_dist (struct data_dependence_relation *ddr, tree c_2)
{
  int x_1, x_2;
  tree c_1 = CHREC_LEFT (c_2);
  tree c_0 = CHREC_LEFT (c_1);
  lambda_vector dist_v;
  int v1, v2, cd;

  /* Polynomials with more than 2 variables are not handled yet.  */
  if (TREE_CODE (c_0) != INTEGER_CST)
    {
      DDR_ARE_DEPENDENT (ddr) = chrec_dont_know;
      return;
    }

  x_2 = index_in_loop_nest (CHREC_VARIABLE (c_2), DDR_LOOP_NEST (ddr));
  x_1 = index_in_loop_nest (CHREC_VARIABLE (c_1), DDR_LOOP_NEST (ddr));

  /* For "{{0, +, 2}_1, +, 3}_2" the distance vector is (3, -2).  */
  dist_v = lambda_vector_new (DDR_NB_LOOPS (ddr));
  v1 = int_cst_value (CHREC_RIGHT (c_1));
  v2 = int_cst_value (CHREC_RIGHT (c_2));
  cd = gcd (v1, v2);
  v1 /= cd;
  v2 /= cd;

  if (v2 < 0)
    {
      v2 = -v2;
      v1 = -v1;
    }

  dist_v[x_1] = v2;
  dist_v[x_2] = -v1;
  save_dist_v (ddr, dist_v);

  add_outer_distances (ddr, dist_v, x_1);
}

/* Helper function for the case where DDR_A and DDR_B are the same
   access functions.  */

static void
add_other_self_distances (struct data_dependence_relation *ddr)
{
  lambda_vector dist_v;
  unsigned i;
  int index_carry = DDR_NB_LOOPS (ddr);

  for (i = 0; i < DDR_NUM_SUBSCRIPTS (ddr); i++)
    {
      tree access_fun = DR_ACCESS_FN (DDR_A (ddr), i);

      if (TREE_CODE (access_fun) == POLYNOMIAL_CHREC)
	{
	  if (!evolution_function_is_univariate_p (access_fun))
	    {
	      if (DDR_NUM_SUBSCRIPTS (ddr) != 1)
		{
		  DDR_ARE_DEPENDENT (ddr) = chrec_dont_know;
		  return;
		}

	      add_multivariate_self_dist (ddr, DR_ACCESS_FN (DDR_A (ddr), 0));
	      return;
	    }

	  index_carry = MIN (index_carry,
			     index_in_loop_nest (CHREC_VARIABLE (access_fun),
						 DDR_LOOP_NEST (ddr)));
	}
    }

  dist_v = lambda_vector_new (DDR_NB_LOOPS (ddr));
  add_outer_distances (ddr, dist_v, index_carry);
}

static void
insert_innermost_unit_dist_vector (struct data_dependence_relation *ddr)
{
  lambda_vector dist_v = lambda_vector_new (DDR_NB_LOOPS (ddr));

  dist_v[DDR_INNER_LOOP (ddr)] = 1;
  save_dist_v (ddr, dist_v);
}

/* Adds a unit distance vector to DDR when there is a 0 overlap.  This
   is the case for example when access functions are the same and
   equal to a constant, as in:

   | loop_1
   |   A[3] = ...
   |   ... = A[3]
   | endloop_1

   in which case the distance vectors are (0) and (1).  */

static void
add_distance_for_zero_overlaps (struct data_dependence_relation *ddr)
{
  unsigned i, j;

  for (i = 0; i < DDR_NUM_SUBSCRIPTS (ddr); i++)
    {
      subscript_p sub = DDR_SUBSCRIPT (ddr, i);
      conflict_function *ca = SUB_CONFLICTS_IN_A (sub);
      conflict_function *cb = SUB_CONFLICTS_IN_B (sub);

      for (j = 0; j < ca->n; j++)
	if (affine_function_zero_p (ca->fns[j]))
	  {
	    insert_innermost_unit_dist_vector (ddr);
	    return;
	  }

      for (j = 0; j < cb->n; j++)
	if (affine_function_zero_p (cb->fns[j]))
	  {
	    insert_innermost_unit_dist_vector (ddr);
	    return;
	  }
    }
}

/* Compute the classic per loop distance vector.  DDR is the data
   dependence relation to build a vector from.  Return false when fail
   to represent the data dependence as a distance vector.  */

static bool
build_classic_dist_vector (struct data_dependence_relation *ddr)
{
  bool init_b = false;
  int index_carry = DDR_NB_LOOPS (ddr);
  lambda_vector dist_v;

  if (DDR_ARE_DEPENDENT (ddr) != NULL_TREE)
    return true;

  if (same_access_functions (ddr))
    {
      /* Save the 0 vector.  */
      dist_v = lambda_vector_new (DDR_NB_LOOPS (ddr));
      save_dist_v (ddr, dist_v);

      if (constant_access_functions (ddr))
	add_distance_for_zero_overlaps (ddr);

      if (DDR_NB_LOOPS (ddr) > 1)
	add_other_self_distances (ddr);

      return true;
    }

  dist_v = lambda_vector_new (DDR_NB_LOOPS (ddr));
  if (!build_classic_dist_vector_1 (ddr, DDR_A (ddr), DDR_B (ddr),
				    dist_v, &init_b, &index_carry))
    return false;

  /* Save the distance vector if we initialized one.  */
  if (init_b)
    {
      /* Verify a basic constraint: classic distance vectors should
	 always be lexicographically positive.

	 Data references are collected in the order of execution of
	 the program, thus for the following loop

	 | for (i = 1; i < 100; i++)
	 |   for (j = 1; j < 100; j++)
	 |     {
	 |       t = T[j+1][i-1];  // A
	 |       T[j][i] = t + 2;  // B
	 |     }

	 references are collected following the direction of the wind:
	 A then B.  The data dependence tests are performed also
	 following this order, such that we're looking at the distance
	 separating the elements accessed by A from the elements later
	 accessed by B.  But in this example, the distance returned by
	 test_dep (A, B) is lexicographically negative (-1, 1), that
	 means that the access A occurs later than B with respect to
	 the outer loop, ie. we're actually looking upwind.  In this
	 case we solve test_dep (B, A) looking downwind to the
	 lexicographically positive solution, that returns the
	 distance vector (1, -1).  */
      if (!lambda_vector_lexico_pos (dist_v, DDR_NB_LOOPS (ddr)))
	{
	  lambda_vector save_v = lambda_vector_new (DDR_NB_LOOPS (ddr));
	  subscript_dependence_tester_1 (ddr, DDR_B (ddr), DDR_A (ddr));
	  compute_subscript_distance (ddr);
	  build_classic_dist_vector_1 (ddr, DDR_B (ddr), DDR_A (ddr),
				       save_v, &init_b, &index_carry);
	  save_dist_v (ddr, save_v);

	  /* In this case there is a dependence forward for all the
	     outer loops:

	     | for (k = 1; k < 100; k++)
	     |  for (i = 1; i < 100; i++)
	     |   for (j = 1; j < 100; j++)
	     |     {
	     |       t = T[j+1][i-1];  // A
	     |       T[j][i] = t + 2;  // B
	     |     }

	     the vectors are: 
	     (0,  1, -1)
	     (1,  1, -1)
	     (1, -1,  1)
	  */
	  if (DDR_NB_LOOPS (ddr) > 1)
	    {
 	      add_outer_distances (ddr, save_v, index_carry);
	      add_outer_distances (ddr, dist_v, index_carry);
	    }
	}
      else
	{
	  lambda_vector save_v = lambda_vector_new (DDR_NB_LOOPS (ddr));
	  lambda_vector_copy (dist_v, save_v, DDR_NB_LOOPS (ddr));
	  save_dist_v (ddr, save_v);

	  if (DDR_NB_LOOPS (ddr) > 1)
	    {
	      lambda_vector opposite_v = lambda_vector_new (DDR_NB_LOOPS (ddr));

	      subscript_dependence_tester_1 (ddr, DDR_B (ddr), DDR_A (ddr));
	      compute_subscript_distance (ddr);
	      build_classic_dist_vector_1 (ddr, DDR_B (ddr), DDR_A (ddr),
					   opposite_v, &init_b, &index_carry);

	      add_outer_distances (ddr, dist_v, index_carry);
	      add_outer_distances (ddr, opposite_v, index_carry);
	    }
	}
    }
  else
    {
      /* There is a distance of 1 on all the outer loops: Example:
	 there is a dependence of distance 1 on loop_1 for the array A.

	 | loop_1
	 |   A[5] = ...
	 | endloop
      */
      add_outer_distances (ddr, dist_v,
			   lambda_vector_first_nz (dist_v,
						   DDR_NB_LOOPS (ddr), 0));
    }

  if (dump_file && (dump_flags & TDF_DETAILS))
    {
      unsigned i;

      fprintf (dump_file, "(build_classic_dist_vector\n");
      for (i = 0; i < DDR_NUM_DIST_VECTS (ddr); i++)
	{
	  fprintf (dump_file, "  dist_vector = (");
	  print_lambda_vector (dump_file, DDR_DIST_VECT (ddr, i),
			       DDR_NB_LOOPS (ddr));
	  fprintf (dump_file, "  )\n");
	}
      fprintf (dump_file, ")\n");
    }

  return true;
}

/* Return the direction for a given distance.
   FIXME: Computing dir this way is suboptimal, since dir can catch
   cases that dist is unable to represent.  */

static inline enum data_dependence_direction
dir_from_dist (int dist)
{
  if (dist > 0)
    return dir_positive;
  else if (dist < 0)
    return dir_negative;
  else
    return dir_equal;
}

/* Compute the classic per loop direction vector.  DDR is the data
   dependence relation to build a vector from.  */

static void
build_classic_dir_vector (struct data_dependence_relation *ddr)
{
  unsigned i, j;
  lambda_vector dist_v;

  for (i = 0; VEC_iterate (lambda_vector, DDR_DIST_VECTS (ddr), i, dist_v); i++)
    {
      lambda_vector dir_v = lambda_vector_new (DDR_NB_LOOPS (ddr));

      for (j = 0; j < DDR_NB_LOOPS (ddr); j++)
	dir_v[j] = dir_from_dist (dist_v[j]);

      save_dir_v (ddr, dir_v);
    }
}

/* Helper function.  Returns true when there is a dependence between
   data references DRA and DRB.  */

static bool
subscript_dependence_tester_1 (struct data_dependence_relation *ddr,
			       struct data_reference *dra,
			       struct data_reference *drb)
{
  unsigned int i;
  tree last_conflicts;
  struct subscript *subscript;

  for (i = 0; VEC_iterate (subscript_p, DDR_SUBSCRIPTS (ddr), i, subscript);
       i++)
    {
      conflict_function *overlaps_a, *overlaps_b;

      analyze_overlapping_iterations (DR_ACCESS_FN (dra, i), 
				      DR_ACCESS_FN (drb, i),
				      &overlaps_a, &overlaps_b, 
				      &last_conflicts);

      if (CF_NOT_KNOWN_P (overlaps_a)
 	  || CF_NOT_KNOWN_P (overlaps_b))
 	{
 	  finalize_ddr_dependent (ddr, chrec_dont_know);
	  dependence_stats.num_dependence_undetermined++;
	  free_conflict_function (overlaps_a);
	  free_conflict_function (overlaps_b);
	  return false;
 	}

      else if (CF_NO_DEPENDENCE_P (overlaps_a)
 	       || CF_NO_DEPENDENCE_P (overlaps_b))
 	{
 	  finalize_ddr_dependent (ddr, chrec_known);
	  dependence_stats.num_dependence_independent++;
	  free_conflict_function (overlaps_a);
	  free_conflict_function (overlaps_b);
	  return false;
 	}

      else
 	{
 	  SUB_CONFLICTS_IN_A (subscript) = overlaps_a;
 	  SUB_CONFLICTS_IN_B (subscript) = overlaps_b;
	  SUB_LAST_CONFLICT (subscript) = last_conflicts;
 	}
    }

  return true;
}

/* Computes the conflicting iterations, and initialize DDR.  */

static void
subscript_dependence_tester (struct data_dependence_relation *ddr)
{
  
  if (dump_file && (dump_flags & TDF_DETAILS))
    fprintf (dump_file, "(subscript_dependence_tester \n");
  
  if (subscript_dependence_tester_1 (ddr, DDR_A (ddr), DDR_B (ddr)))
    dependence_stats.num_dependence_dependent++;

  compute_subscript_distance (ddr);
  if (build_classic_dist_vector (ddr))
    build_classic_dir_vector (ddr);

  if (dump_file && (dump_flags & TDF_DETAILS))
    fprintf (dump_file, ")\n");
}

/* Returns true when all the access functions of A are affine or
   constant.  */

static bool 
access_functions_are_affine_or_constant_p (struct data_reference *a)
{
  unsigned int i;
  VEC(tree,heap) *fns = DR_ACCESS_FNS (a);
  tree t;

  for (i = 0; VEC_iterate (tree, fns, i, t); i++)
    if (!evolution_function_is_constant_p (t)
	&& !evolution_function_is_affine_multivariate_p (t))
      return false;
  
  return true;
}

/* Initializes an equation for an OMEGA problem using the information
   contained in the ACCESS_FUN.  Returns true when the operation
   succeeded.

   PB is the omega constraint system.
   EQ is the number of the equation to be initialized.
   OFFSET is used for shifting the variables names in the constraints:
   a constrain is composed of 2 * the number of variables surrounding
   dependence accesses.  OFFSET is set either to 0 for the first n variables,
   then it is set to n.
   ACCESS_FUN is expected to be an affine chrec.  */

static bool
init_omega_eq_with_af (omega_pb pb, unsigned eq, 
		       unsigned int offset, tree access_fun, 
		       struct data_dependence_relation *ddr)
{
  switch (TREE_CODE (access_fun))
    {
    case POLYNOMIAL_CHREC:
      {
	tree left = CHREC_LEFT (access_fun);
	tree right = CHREC_RIGHT (access_fun);
	int var = CHREC_VARIABLE (access_fun);
	unsigned var_idx;

	if (TREE_CODE (right) != INTEGER_CST)
	  return false;

	var_idx = index_in_loop_nest (var, DDR_LOOP_NEST (ddr));
	pb->eqs[eq].coef[offset + var_idx + 1] = int_cst_value (right);

	/* Compute the innermost loop index.  */
	DDR_INNER_LOOP (ddr) = MAX (DDR_INNER_LOOP (ddr), var_idx);

	if (offset == 0)
	  pb->eqs[eq].coef[var_idx + DDR_NB_LOOPS (ddr) + 1] 
	    += int_cst_value (right);

	switch (TREE_CODE (left))
	  {
	  case POLYNOMIAL_CHREC:
	    return init_omega_eq_with_af (pb, eq, offset, left, ddr);

	  case INTEGER_CST:
	    pb->eqs[eq].coef[0] += int_cst_value (left);
	    return true;

	  default:
	    return false;
	  }
      }

    case INTEGER_CST:
      pb->eqs[eq].coef[0] += int_cst_value (access_fun);
      return true;

    default:
      return false;
    }
}

/* As explained in the comments preceding init_omega_for_ddr, we have
   to set up a system for each loop level, setting outer loops
   variation to zero, and current loop variation to positive or zero.
   Save each lexico positive distance vector.  */

static void
omega_extract_distance_vectors (omega_pb pb,
				struct data_dependence_relation *ddr)
{
  int eq, geq;
  unsigned i, j;
  struct loop *loopi, *loopj;
  enum omega_result res;

  /* Set a new problem for each loop in the nest.  The basis is the
     problem that we have initialized until now.  On top of this we
     add new constraints.  */
  for (i = 0; i <= DDR_INNER_LOOP (ddr) 
	 && VEC_iterate (loop_p, DDR_LOOP_NEST (ddr), i, loopi); i++)
    {
      int dist = 0;
      omega_pb copy = omega_alloc_problem (2 * DDR_NB_LOOPS (ddr),
					   DDR_NB_LOOPS (ddr));

      omega_copy_problem (copy, pb);

      /* For all the outer loops "loop_j", add "dj = 0".  */
      for (j = 0;
	   j < i && VEC_iterate (loop_p, DDR_LOOP_NEST (ddr), j, loopj); j++)
	{
	  eq = omega_add_zero_eq (copy, omega_black);
	  copy->eqs[eq].coef[j + 1] = 1;
	}

      /* For "loop_i", add "0 <= di".  */
      geq = omega_add_zero_geq (copy, omega_black);
      copy->geqs[geq].coef[i + 1] = 1;

      /* Reduce the constraint system, and test that the current
	 problem is feasible.  */
      res = omega_simplify_problem (copy);
      if (res == omega_false 
	  || res == omega_unknown
	  || copy->num_geqs > (int) DDR_NB_LOOPS (ddr))
	goto next_problem;

      for (eq = 0; eq < copy->num_subs; eq++)
	if (copy->subs[eq].key == (int) i + 1)
	  {
	    dist = copy->subs[eq].coef[0];
	    goto found_dist;
	  }

      if (dist == 0)
	{
	  /* Reinitialize problem...  */
	  omega_copy_problem (copy, pb);
	  for (j = 0;
	       j < i && VEC_iterate (loop_p, DDR_LOOP_NEST (ddr), j, loopj); j++)
	    {
	      eq = omega_add_zero_eq (copy, omega_black);
	      copy->eqs[eq].coef[j + 1] = 1;
	    }

	  /* ..., but this time "di = 1".  */
	  eq = omega_add_zero_eq (copy, omega_black);
	  copy->eqs[eq].coef[i + 1] = 1;
	  copy->eqs[eq].coef[0] = -1;

	  res = omega_simplify_problem (copy);
	  if (res == omega_false 
	      || res == omega_unknown
	      || copy->num_geqs > (int) DDR_NB_LOOPS (ddr))
	    goto next_problem;

	  for (eq = 0; eq < copy->num_subs; eq++)
	    if (copy->subs[eq].key == (int) i + 1)
	      {
		dist = copy->subs[eq].coef[0];
		goto found_dist;
	      }
	}

    found_dist:;
      /* Save the lexicographically positive distance vector.  */
      if (dist >= 0)
	{
	  lambda_vector dist_v = lambda_vector_new (DDR_NB_LOOPS (ddr));
	  lambda_vector dir_v = lambda_vector_new (DDR_NB_LOOPS (ddr));

	  dist_v[i] = dist;

	  for (eq = 0; eq < copy->num_subs; eq++)
	    if (copy->subs[eq].key > 0)
	      {
		dist = copy->subs[eq].coef[0];
		dist_v[copy->subs[eq].key - 1] = dist;
	      }

	  for (j = 0; j < DDR_NB_LOOPS (ddr); j++)
	    dir_v[j] = dir_from_dist (dist_v[j]);

	  save_dist_v (ddr, dist_v);
	  save_dir_v (ddr, dir_v);
	}

    next_problem:;
      omega_free_problem (copy);
    }
}

/* This is called for each subscript of a tuple of data references:
   insert an equality for representing the conflicts.  */

static bool
omega_setup_subscript (tree access_fun_a, tree access_fun_b,
		       struct data_dependence_relation *ddr,
		       omega_pb pb, bool *maybe_dependent)
{
  int eq;
  tree fun_a = chrec_convert (integer_type_node, access_fun_a, NULL_TREE);
  tree fun_b = chrec_convert (integer_type_node, access_fun_b, NULL_TREE);
  tree difference = chrec_fold_minus (integer_type_node, fun_a, fun_b);

  /* When the fun_a - fun_b is not constant, the dependence is not
     captured by the classic distance vector representation.  */
  if (TREE_CODE (difference) != INTEGER_CST)
    return false;

  /* ZIV test.  */
  if (ziv_subscript_p (fun_a, fun_b) && !integer_zerop (difference))
    {
      /* There is no dependence.  */
      *maybe_dependent = false;
      return true;
    }

  fun_b = chrec_fold_multiply (integer_type_node, fun_b, 
			       integer_minus_one_node);

  eq = omega_add_zero_eq (pb, omega_black);
  if (!init_omega_eq_with_af (pb, eq, DDR_NB_LOOPS (ddr), fun_a, ddr)
      || !init_omega_eq_with_af (pb, eq, 0, fun_b, ddr))
    /* There is probably a dependence, but the system of
       constraints cannot be built: answer "don't know".  */
    return false;

  /* GCD test.  */
  if (DDR_NB_LOOPS (ddr) != 0 && pb->eqs[eq].coef[0]
      && !int_divides_p (lambda_vector_gcd 
			 ((lambda_vector) &(pb->eqs[eq].coef[1]),
			  2 * DDR_NB_LOOPS (ddr)),
			 pb->eqs[eq].coef[0]))
    {
      /* There is no dependence.  */
      *maybe_dependent = false;
      return true;
    }

  return true;
}

/* Helper function, same as init_omega_for_ddr but specialized for
   data references A and B.  */

static bool
init_omega_for_ddr_1 (struct data_reference *dra, struct data_reference *drb,
		      struct data_dependence_relation *ddr,
		      omega_pb pb, bool *maybe_dependent)
{
  unsigned i;
  int ineq;
  struct loop *loopi;
  unsigned nb_loops = DDR_NB_LOOPS (ddr);

  /* Insert an equality per subscript.  */
  for (i = 0; i < DDR_NUM_SUBSCRIPTS (ddr); i++)
    {
      if (!omega_setup_subscript (DR_ACCESS_FN (dra, i), DR_ACCESS_FN (drb, i),
				  ddr, pb, maybe_dependent))
	return false;
      else if (*maybe_dependent == false)
	{
	  /* There is no dependence.  */
	  DDR_ARE_DEPENDENT (ddr) = chrec_known;
	  return true;
	}
    }

  /* Insert inequalities: constraints corresponding to the iteration
     domain, i.e. the loops surrounding the references "loop_x" and
     the distance variables "dx".  The layout of the OMEGA
     representation is as follows:
     - coef[0] is the constant
     - coef[1..nb_loops] are the protected variables that will not be
     removed by the solver: the "dx"
     - coef[nb_loops + 1, 2*nb_loops] are the loop variables: "loop_x".
  */
  for (i = 0; i <= DDR_INNER_LOOP (ddr) 
	 && VEC_iterate (loop_p, DDR_LOOP_NEST (ddr), i, loopi); i++)
    {
      HOST_WIDE_INT nbi = estimated_loop_iterations_int (loopi, true);

      /* 0 <= loop_x */
      ineq = omega_add_zero_geq (pb, omega_black);
      pb->geqs[ineq].coef[i + nb_loops + 1] = 1;

      /* 0 <= loop_x + dx */
      ineq = omega_add_zero_geq (pb, omega_black);
      pb->geqs[ineq].coef[i + nb_loops + 1] = 1;
      pb->geqs[ineq].coef[i + 1] = 1;

      if (nbi != -1)
	{
	  /* loop_x <= nb_iters */
	  ineq = omega_add_zero_geq (pb, omega_black);
	  pb->geqs[ineq].coef[i + nb_loops + 1] = -1;
	  pb->geqs[ineq].coef[0] = nbi;

	  /* loop_x + dx <= nb_iters */
	  ineq = omega_add_zero_geq (pb, omega_black);
	  pb->geqs[ineq].coef[i + nb_loops + 1] = -1;
	  pb->geqs[ineq].coef[i + 1] = -1;
	  pb->geqs[ineq].coef[0] = nbi;

	  /* A step "dx" bigger than nb_iters is not feasible, so
	     add "0 <= nb_iters + dx",  */
	  ineq = omega_add_zero_geq (pb, omega_black);
	  pb->geqs[ineq].coef[i + 1] = 1;
	  pb->geqs[ineq].coef[0] = nbi;
	  /* and "dx <= nb_iters".  */
	  ineq = omega_add_zero_geq (pb, omega_black);
	  pb->geqs[ineq].coef[i + 1] = -1;
	  pb->geqs[ineq].coef[0] = nbi;
	}
    }

  omega_extract_distance_vectors (pb, ddr);

  return true;
}

/* Sets up the Omega dependence problem for the data dependence
   relation DDR.  Returns false when the constraint system cannot be
   built, ie. when the test answers "don't know".  Returns true
   otherwise, and when independence has been proved (using one of the
   trivial dependence test), set MAYBE_DEPENDENT to false, otherwise
   set MAYBE_DEPENDENT to true.

   Example: for setting up the dependence system corresponding to the
   conflicting accesses 

   | loop_i
   |   loop_j
   |     A[i, i+1] = ...
   |     ... A[2*j, 2*(i + j)]
   |   endloop_j
   | endloop_i
   
   the following constraints come from the iteration domain:

   0 <= i <= Ni
   0 <= i + di <= Ni
   0 <= j <= Nj
   0 <= j + dj <= Nj

   where di, dj are the distance variables.  The constraints
   representing the conflicting elements are:

   i = 2 * (j + dj)
   i + 1 = 2 * (i + di + j + dj)

   For asking that the resulting distance vector (di, dj) be
   lexicographically positive, we insert the constraint "di >= 0".  If
   "di = 0" in the solution, we fix that component to zero, and we
   look at the inner loops: we set a new problem where all the outer
   loop distances are zero, and fix this inner component to be
   positive.  When one of the components is positive, we save that
   distance, and set a new problem where the distance on this loop is
   zero, searching for other distances in the inner loops.  Here is
   the classic example that illustrates that we have to set for each
   inner loop a new problem:

   | loop_1
   |   loop_2
   |     A[10]
   |   endloop_2
   | endloop_1

   we have to save two distances (1, 0) and (0, 1).

   Given two array references, refA and refB, we have to set the
   dependence problem twice, refA vs. refB and refB vs. refA, and we
   cannot do a single test, as refB might occur before refA in the
   inner loops, and the contrary when considering outer loops: ex.

   | loop_0
   |   loop_1
   |     loop_2
   |       T[{1,+,1}_2][{1,+,1}_1]  // refA
   |       T[{2,+,1}_2][{0,+,1}_1]  // refB
   |     endloop_2
   |   endloop_1
   | endloop_0

   refB touches the elements in T before refA, and thus for the same
   loop_0 refB precedes refA: ie. the distance vector (0, 1, -1)
   but for successive loop_0 iterations, we have (1, -1, 1)

   The Omega solver expects the distance variables ("di" in the
   previous example) to come first in the constraint system (as
   variables to be protected, or "safe" variables), the constraint
   system is built using the following layout:

   "cst | distance vars | index vars".
*/

static bool
init_omega_for_ddr (struct data_dependence_relation *ddr,
		    bool *maybe_dependent)
{
  omega_pb pb;
  bool res = false;

  *maybe_dependent = true;

  if (same_access_functions (ddr))
    {
      unsigned j;
      lambda_vector dir_v;

      /* Save the 0 vector.  */
      save_dist_v (ddr, lambda_vector_new (DDR_NB_LOOPS (ddr)));
      dir_v = lambda_vector_new (DDR_NB_LOOPS (ddr));
      for (j = 0; j < DDR_NB_LOOPS (ddr); j++)
	dir_v[j] = dir_equal;
      save_dir_v (ddr, dir_v);

      /* Save the dependences carried by outer loops.  */
      pb = omega_alloc_problem (2 * DDR_NB_LOOPS (ddr), DDR_NB_LOOPS (ddr));
      res = init_omega_for_ddr_1 (DDR_A (ddr), DDR_B (ddr), ddr, pb,
				  maybe_dependent);
      omega_free_problem (pb);
      return res;
    }

  /* Omega expects the protected variables (those that have to be kept
     after elimination) to appear first in the constraint system.
     These variables are the distance variables.  In the following
     initialization we declare NB_LOOPS safe variables, and the total
     number of variables for the constraint system is 2*NB_LOOPS.  */
  pb = omega_alloc_problem (2 * DDR_NB_LOOPS (ddr), DDR_NB_LOOPS (ddr));
  res = init_omega_for_ddr_1 (DDR_A (ddr), DDR_B (ddr), ddr, pb,
			      maybe_dependent);
  omega_free_problem (pb);

  /* Stop computation if not decidable, or no dependence.  */
  if (res == false || *maybe_dependent == false)
    return res;

  pb = omega_alloc_problem (2 * DDR_NB_LOOPS (ddr), DDR_NB_LOOPS (ddr));
  res = init_omega_for_ddr_1 (DDR_B (ddr), DDR_A (ddr), ddr, pb,
			      maybe_dependent);
  omega_free_problem (pb);

  return res;
}

/* Return true when DDR contains the same information as that stored
   in DIR_VECTS and in DIST_VECTS, return false otherwise.   */

static bool
ddr_consistent_p (FILE *file,
		  struct data_dependence_relation *ddr,
		  VEC (lambda_vector, heap) *dist_vects,
		  VEC (lambda_vector, heap) *dir_vects)
{
  unsigned int i, j;

  /* If dump_file is set, output there.  */
  if (dump_file && (dump_flags & TDF_DETAILS))
    file = dump_file;

  if (VEC_length (lambda_vector, dist_vects) != DDR_NUM_DIST_VECTS (ddr))
    {
      lambda_vector b_dist_v;
      fprintf (file, "\n(Number of distance vectors differ: Banerjee has %d, Omega has %d.\n",
	       VEC_length (lambda_vector, dist_vects),
	       DDR_NUM_DIST_VECTS (ddr));

      fprintf (file, "Banerjee dist vectors:\n");
      for (i = 0; VEC_iterate (lambda_vector, dist_vects, i, b_dist_v); i++)
	print_lambda_vector (file, b_dist_v, DDR_NB_LOOPS (ddr));

      fprintf (file, "Omega dist vectors:\n");
      for (i = 0; i < DDR_NUM_DIST_VECTS (ddr); i++)
	print_lambda_vector (file, DDR_DIST_VECT (ddr, i), DDR_NB_LOOPS (ddr));

      fprintf (file, "data dependence relation:\n");
      dump_data_dependence_relation (file, ddr);

      fprintf (file, ")\n");
      return false;
    }

  if (VEC_length (lambda_vector, dir_vects) != DDR_NUM_DIR_VECTS (ddr))
    {
      fprintf (file, "\n(Number of direction vectors differ: Banerjee has %d, Omega has %d.)\n",
	       VEC_length (lambda_vector, dir_vects),
	       DDR_NUM_DIR_VECTS (ddr));
      return false;
    }

  for (i = 0; i < DDR_NUM_DIST_VECTS (ddr); i++)
    {
      lambda_vector a_dist_v;
      lambda_vector b_dist_v = DDR_DIST_VECT (ddr, i);

      /* Distance vectors are not ordered in the same way in the DDR
	 and in the DIST_VECTS: search for a matching vector.  */
      for (j = 0; VEC_iterate (lambda_vector, dist_vects, j, a_dist_v); j++)
	if (lambda_vector_equal (a_dist_v, b_dist_v, DDR_NB_LOOPS (ddr)))
	  break;

      if (j == VEC_length (lambda_vector, dist_vects))
	{
	  fprintf (file, "\n(Dist vectors from the first dependence analyzer:\n");
	  print_dist_vectors (file, dist_vects, DDR_NB_LOOPS (ddr));
	  fprintf (file, "not found in Omega dist vectors:\n");
	  print_dist_vectors (file, DDR_DIST_VECTS (ddr), DDR_NB_LOOPS (ddr));
	  fprintf (file, "data dependence relation:\n");
	  dump_data_dependence_relation (file, ddr);
	  fprintf (file, ")\n");
	}
    }

  for (i = 0; i < DDR_NUM_DIR_VECTS (ddr); i++)
    {
      lambda_vector a_dir_v;
      lambda_vector b_dir_v = DDR_DIR_VECT (ddr, i);

      /* Direction vectors are not ordered in the same way in the DDR
	 and in the DIR_VECTS: search for a matching vector.  */
      for (j = 0; VEC_iterate (lambda_vector, dir_vects, j, a_dir_v); j++)
	if (lambda_vector_equal (a_dir_v, b_dir_v, DDR_NB_LOOPS (ddr)))
	  break;

      if (j == VEC_length (lambda_vector, dist_vects))
	{
	  fprintf (file, "\n(Dir vectors from the first dependence analyzer:\n");
	  print_dir_vectors (file, dir_vects, DDR_NB_LOOPS (ddr));
	  fprintf (file, "not found in Omega dir vectors:\n");
	  print_dir_vectors (file, DDR_DIR_VECTS (ddr), DDR_NB_LOOPS (ddr));
	  fprintf (file, "data dependence relation:\n");
	  dump_data_dependence_relation (file, ddr);
	  fprintf (file, ")\n");
	}
    }

  return true;  
}

/* This computes the affine dependence relation between A and B.
   CHREC_KNOWN is used for representing the independence between two
   accesses, while CHREC_DONT_KNOW is used for representing the unknown
   relation.
   
   Note that it is possible to stop the computation of the dependence
   relation the first time we detect a CHREC_KNOWN element for a given
   subscript.  */

static void
compute_affine_dependence (struct data_dependence_relation *ddr)
{
  struct data_reference *dra = DDR_A (ddr);
  struct data_reference *drb = DDR_B (ddr);
  
  if (dump_file && (dump_flags & TDF_DETAILS))
    {
      fprintf (dump_file, "(compute_affine_dependence\n");
      fprintf (dump_file, "  (stmt_a = \n");
      print_generic_expr (dump_file, DR_STMT (dra), 0);
      fprintf (dump_file, ")\n  (stmt_b = \n");
      print_generic_expr (dump_file, DR_STMT (drb), 0);
      fprintf (dump_file, ")\n");
    }

  /* Analyze only when the dependence relation is not yet known.  */
  if (DDR_ARE_DEPENDENT (ddr) == NULL_TREE)
    {
      dependence_stats.num_dependence_tests++;

      if (access_functions_are_affine_or_constant_p (dra)
	  && access_functions_are_affine_or_constant_p (drb))
	{
	  if (flag_check_data_deps)
	    {
	      /* Compute the dependences using the first algorithm.  */
	      subscript_dependence_tester (ddr);

	      if (dump_file && (dump_flags & TDF_DETAILS))
		{
		  fprintf (dump_file, "\n\nBanerjee Analyzer\n");
		  dump_data_dependence_relation (dump_file, ddr);
		}

	      if (DDR_ARE_DEPENDENT (ddr) == NULL_TREE)
		{
		  bool maybe_dependent;
		  VEC (lambda_vector, heap) *dir_vects, *dist_vects;

		  /* Save the result of the first DD analyzer.  */
		  dist_vects = DDR_DIST_VECTS (ddr);
		  dir_vects = DDR_DIR_VECTS (ddr);

		  /* Reset the information.  */
		  DDR_DIST_VECTS (ddr) = NULL;
		  DDR_DIR_VECTS (ddr) = NULL;

		  /* Compute the same information using Omega.  */
		  if (!init_omega_for_ddr (ddr, &maybe_dependent))
		    goto csys_dont_know;

		  if (dump_file && (dump_flags & TDF_DETAILS))
		    {
		      fprintf (dump_file, "Omega Analyzer\n");
		      dump_data_dependence_relation (dump_file, ddr);
		    }

		  /* Check that we get the same information.  */
		  if (maybe_dependent)
		    gcc_assert (ddr_consistent_p (stderr, ddr, dist_vects,
						  dir_vects));
		}
	    }
	  else
	    subscript_dependence_tester (ddr);
	}
     
      /* As a last case, if the dependence cannot be determined, or if
	 the dependence is considered too difficult to determine, answer
	 "don't know".  */
      else
	{
	csys_dont_know:;
	  dependence_stats.num_dependence_undetermined++;

	  if (dump_file && (dump_flags & TDF_DETAILS))
	    {
	      fprintf (dump_file, "Data ref a:\n");
	      dump_data_reference (dump_file, dra);
	      fprintf (dump_file, "Data ref b:\n");
	      dump_data_reference (dump_file, drb);
	      fprintf (dump_file, "affine dependence test not usable: access function not affine or constant.\n");
	    }
	  finalize_ddr_dependent (ddr, chrec_dont_know);
	}
    }
  
  if (dump_file && (dump_flags & TDF_DETAILS))
    fprintf (dump_file, ")\n");
}

/* This computes the dependence relation for the same data
   reference into DDR.  */

static void
compute_self_dependence (struct data_dependence_relation *ddr)
{
  unsigned int i;
  struct subscript *subscript;

  for (i = 0; VEC_iterate (subscript_p, DDR_SUBSCRIPTS (ddr), i, subscript);
       i++)
    {
      /* The accessed index overlaps for each iteration.  */
      SUB_CONFLICTS_IN_A (subscript)
	      = conflict_fn (1, affine_fn_cst (integer_zero_node));
      SUB_CONFLICTS_IN_B (subscript)
	      = conflict_fn (1, affine_fn_cst (integer_zero_node));
      SUB_LAST_CONFLICT (subscript) = chrec_dont_know;
    }

  /* The distance vector is the zero vector.  */
  save_dist_v (ddr, lambda_vector_new (DDR_NB_LOOPS (ddr)));
  save_dir_v (ddr, lambda_vector_new (DDR_NB_LOOPS (ddr)));
}

/* Compute in DEPENDENCE_RELATIONS the data dependence graph for all
   the data references in DATAREFS, in the LOOP_NEST.  When
   COMPUTE_SELF_AND_RR is FALSE, don't compute read-read and self
   relations.  */

static void 
compute_all_dependences (VEC (data_reference_p, heap) *datarefs,
			 VEC (ddr_p, heap) **dependence_relations,
			 VEC (loop_p, heap) *loop_nest,
			 bool compute_self_and_rr)
{
  struct data_dependence_relation *ddr;
  struct data_reference *a, *b;
  unsigned int i, j;

  for (i = 0; VEC_iterate (data_reference_p, datarefs, i, a); i++)
    for (j = i + 1; VEC_iterate (data_reference_p, datarefs, j, b); j++)
      if (!DR_IS_READ (a) || !DR_IS_READ (b) || compute_self_and_rr)
	{
	  ddr = initialize_data_dependence_relation (a, b, loop_nest);
	  VEC_safe_push (ddr_p, heap, *dependence_relations, ddr);
	  compute_affine_dependence (ddr);
	}

  if (compute_self_and_rr)
    for (i = 0; VEC_iterate (data_reference_p, datarefs, i, a); i++)
      {
	ddr = initialize_data_dependence_relation (a, a, loop_nest);
	VEC_safe_push (ddr_p, heap, *dependence_relations, ddr);
	compute_self_dependence (ddr);
      }
}

/* Stores the locations of memory references in STMT to REFERENCES.  Returns
   true if STMT clobbers memory, false otherwise.  */

bool
get_references_in_stmt (tree stmt, VEC (data_ref_loc, heap) **references)
{
  bool clobbers_memory = false;
  data_ref_loc *ref;
<<<<<<< HEAD
  tree *op0, *op1, args, call;
=======
  tree *op0, *op1, call;
>>>>>>> 1177f497

  *references = NULL;

  /* ASM_EXPR and CALL_EXPR may embed arbitrary side effects.
     Calls have side-effects, except those to const or pure
     functions.  */
  call = get_call_expr_in (stmt);
  if ((call
       && !(call_expr_flags (call) & (ECF_CONST | ECF_PURE)))
      || (TREE_CODE (stmt) == ASM_EXPR
	  && ASM_VOLATILE_P (stmt)))
    clobbers_memory = true;

  if (ZERO_SSA_OPERANDS (stmt, SSA_OP_ALL_VIRTUALS))
    return clobbers_memory;

  if (TREE_CODE (stmt) ==  GIMPLE_MODIFY_STMT)
    {
      op0 = &GIMPLE_STMT_OPERAND (stmt, 0);
      op1 = &GIMPLE_STMT_OPERAND (stmt, 1);
		
      if (DECL_P (*op1)
	  || REFERENCE_CLASS_P (*op1))
	{
	  ref = VEC_safe_push (data_ref_loc, heap, *references, NULL);
	  ref->pos = op1;
	  ref->is_read = true;
	}

      if (DECL_P (*op0)
	  || REFERENCE_CLASS_P (*op0))
	{
	  ref = VEC_safe_push (data_ref_loc, heap, *references, NULL);
	  ref->pos = op0;
	  ref->is_read = false;
	}
    }

  if (call)
    {
<<<<<<< HEAD
      for (args = TREE_OPERAND (call, 1); args; args = TREE_CHAIN (args))
	{
	  op0 = &TREE_VALUE (args);
=======
      unsigned i, n = call_expr_nargs (call);

      for (i = 0; i < n; i++)
	{
	  op0 = &CALL_EXPR_ARG (call, i);

>>>>>>> 1177f497
	  if (DECL_P (*op0)
	      || REFERENCE_CLASS_P (*op0))
	    {
	      ref = VEC_safe_push (data_ref_loc, heap, *references, NULL);
	      ref->pos = op0;
	      ref->is_read = true;
	    }
	}
    }

  return clobbers_memory;
}

/* Stores the data references in STMT to DATAREFS.  If there is an unanalyzable
   reference, returns false, otherwise returns true.  */

static bool
find_data_references_in_stmt (tree stmt,
			      VEC (data_reference_p, heap) **datarefs)
{
  unsigned i;
  VEC (data_ref_loc, heap) *references;
  data_ref_loc *ref;
  bool ret = true;
  data_reference_p dr;

  if (get_references_in_stmt (stmt, &references))
    {
      VEC_free (data_ref_loc, heap, references);
      return false;
    }

  for (i = 0; VEC_iterate (data_ref_loc, references, i, ref); i++)
    {
      dr = create_data_ref (*ref->pos, stmt, ref->is_read);
      if (dr)
	VEC_safe_push (data_reference_p, heap, *datarefs, dr);
      else
	{
	  ret = false;
	  break;
	}
    }
  VEC_free (data_ref_loc, heap, references);
  return ret;
}

/* Search the data references in LOOP, and record the information into
   DATAREFS.  Returns chrec_dont_know when failing to analyze a
   difficult case, returns NULL_TREE otherwise.
   
   TODO: This function should be made smarter so that it can handle address
   arithmetic as if they were array accesses, etc.  */

tree 
find_data_references_in_loop (struct loop *loop,
			      VEC (data_reference_p, heap) **datarefs)
{
  basic_block bb, *bbs;
  unsigned int i;
  block_stmt_iterator bsi;

  bbs = get_loop_body (loop);
  loop->parallel_p = true;

  for (i = 0; i < loop->num_nodes; i++)
    {
      bb = bbs[i];

      for (bsi = bsi_start (bb); !bsi_end_p (bsi); bsi_next (&bsi))
	{
	  tree stmt = bsi_stmt (bsi);

	  if (!find_data_references_in_stmt (stmt, datarefs))
	    {
	      struct data_reference *res;
	      res = XNEW (struct data_reference);
	      DR_STMT (res) = NULL_TREE;
	      DR_REF (res) = NULL_TREE;
	      DR_BASE_OBJECT (res) = NULL;
	      DR_TYPE (res) = ARRAY_REF_TYPE;
	      DR_SET_ACCESS_FNS (res, NULL);
	      DR_BASE_OBJECT (res) = NULL;
	      DR_IS_READ (res) = false;
	      DR_BASE_ADDRESS (res) = NULL_TREE;
	      DR_OFFSET (res) = NULL_TREE;
	      DR_INIT (res) = NULL_TREE;
	      DR_STEP (res) = NULL_TREE;
	      DR_OFFSET_MISALIGNMENT (res) = NULL_TREE;
	      DR_MEMTAG (res) = NULL_TREE;
	      DR_PTR_INFO (res) = NULL;
<<<<<<< HEAD
	      loop->parallel_p = false;
=======
>>>>>>> 1177f497
	      VEC_safe_push (data_reference_p, heap, *datarefs, res);

	      free (bbs);
	      return chrec_dont_know;
	    }
	}
    }
  free (bbs);

  return NULL_TREE;
}

/* Recursive helper function.  */

static bool
find_loop_nest_1 (struct loop *loop, VEC (loop_p, heap) **loop_nest)
{
  /* Inner loops of the nest should not contain siblings.  Example:
     when there are two consecutive loops,

     | loop_0
     |   loop_1
     |     A[{0, +, 1}_1]
     |   endloop_1
     |   loop_2
     |     A[{0, +, 1}_2]
     |   endloop_2
     | endloop_0

     the dependence relation cannot be captured by the distance
     abstraction.  */
  if (loop->next)
    return false;

  VEC_safe_push (loop_p, heap, *loop_nest, loop);
  if (loop->inner)
    return find_loop_nest_1 (loop->inner, loop_nest);
  return true;
}

/* Return false when the LOOP is not well nested.  Otherwise return
   true and insert in LOOP_NEST the loops of the nest.  LOOP_NEST will
   contain the loops from the outermost to the innermost, as they will
   appear in the classic distance vector.  */

static bool
find_loop_nest (struct loop *loop, VEC (loop_p, heap) **loop_nest)
{
  VEC_safe_push (loop_p, heap, *loop_nest, loop);
  if (loop->inner)
    return find_loop_nest_1 (loop->inner, loop_nest);
  return true;
}

/* Given a loop nest LOOP, the following vectors are returned:
   DATAREFS is initialized to all the array elements contained in this loop, 
   DEPENDENCE_RELATIONS contains the relations between the data references.  
   Compute read-read and self relations if 
   COMPUTE_SELF_AND_READ_READ_DEPENDENCES is TRUE.  */

void
compute_data_dependences_for_loop (struct loop *loop, 
				   bool compute_self_and_read_read_dependences,
				   VEC (data_reference_p, heap) **datarefs,
				   VEC (ddr_p, heap) **dependence_relations)
{
  struct loop *loop_nest = loop;
  VEC (loop_p, heap) *vloops = VEC_alloc (loop_p, heap, 3);

  memset (&dependence_stats, 0, sizeof (dependence_stats));

  /* If the loop nest is not well formed, or one of the data references 
     is not computable, give up without spending time to compute other
     dependences.  */
  if (!loop_nest
      || !find_loop_nest (loop_nest, &vloops)
      || find_data_references_in_loop (loop, datarefs) == chrec_dont_know)
    {
      struct data_dependence_relation *ddr;

      /* Insert a single relation into dependence_relations:
	 chrec_dont_know.  */
      ddr = initialize_data_dependence_relation (NULL, NULL, vloops);
      VEC_safe_push (ddr_p, heap, *dependence_relations, ddr);
    }
  else
    compute_all_dependences (*datarefs, dependence_relations, vloops,
			     compute_self_and_read_read_dependences);

  if (dump_file && (dump_flags & TDF_STATS))
    {
      fprintf (dump_file, "Dependence tester statistics:\n");

      fprintf (dump_file, "Number of dependence tests: %d\n", 
	       dependence_stats.num_dependence_tests);
      fprintf (dump_file, "Number of dependence tests classified dependent: %d\n", 
	       dependence_stats.num_dependence_dependent);
      fprintf (dump_file, "Number of dependence tests classified independent: %d\n", 
	       dependence_stats.num_dependence_independent);
      fprintf (dump_file, "Number of undetermined dependence tests: %d\n", 
	       dependence_stats.num_dependence_undetermined);

      fprintf (dump_file, "Number of subscript tests: %d\n", 
	       dependence_stats.num_subscript_tests);
      fprintf (dump_file, "Number of undetermined subscript tests: %d\n", 
	       dependence_stats.num_subscript_undetermined);
      fprintf (dump_file, "Number of same subscript function: %d\n", 
	       dependence_stats.num_same_subscript_function);

      fprintf (dump_file, "Number of ziv tests: %d\n",
	       dependence_stats.num_ziv);
      fprintf (dump_file, "Number of ziv tests returning dependent: %d\n",
	       dependence_stats.num_ziv_dependent);
      fprintf (dump_file, "Number of ziv tests returning independent: %d\n",
	       dependence_stats.num_ziv_independent);
      fprintf (dump_file, "Number of ziv tests unimplemented: %d\n",
	       dependence_stats.num_ziv_unimplemented);      

      fprintf (dump_file, "Number of siv tests: %d\n", 
	       dependence_stats.num_siv);
      fprintf (dump_file, "Number of siv tests returning dependent: %d\n",
	       dependence_stats.num_siv_dependent);
      fprintf (dump_file, "Number of siv tests returning independent: %d\n",
	       dependence_stats.num_siv_independent);
      fprintf (dump_file, "Number of siv tests unimplemented: %d\n",
	       dependence_stats.num_siv_unimplemented);

      fprintf (dump_file, "Number of miv tests: %d\n", 
	       dependence_stats.num_miv);
      fprintf (dump_file, "Number of miv tests returning dependent: %d\n",
	       dependence_stats.num_miv_dependent);
      fprintf (dump_file, "Number of miv tests returning independent: %d\n",
	       dependence_stats.num_miv_independent);
      fprintf (dump_file, "Number of miv tests unimplemented: %d\n",
	       dependence_stats.num_miv_unimplemented);
    }    
}

/* Entry point (for testing only).  Analyze all the data references
   and the dependence relations in LOOP.

   The data references are computed first.  
   
   A relation on these nodes is represented by a complete graph.  Some
   of the relations could be of no interest, thus the relations can be
   computed on demand.
   
   In the following function we compute all the relations.  This is
   just a first implementation that is here for:
   - for showing how to ask for the dependence relations, 
   - for the debugging the whole dependence graph,
   - for the dejagnu testcases and maintenance.
   
   It is possible to ask only for a part of the graph, avoiding to
   compute the whole dependence graph.  The computed dependences are
   stored in a knowledge base (KB) such that later queries don't
   recompute the same information.  The implementation of this KB is
   transparent to the optimizer, and thus the KB can be changed with a
   more efficient implementation, or the KB could be disabled.  */
static void 
analyze_all_data_dependences (struct loop *loop)
{
  unsigned int i;
  int nb_data_refs = 10;
  VEC (data_reference_p, heap) *datarefs = 
    VEC_alloc (data_reference_p, heap, nb_data_refs);
  VEC (ddr_p, heap) *dependence_relations = 
    VEC_alloc (ddr_p, heap, nb_data_refs * nb_data_refs);

  /* Compute DDs on the whole function.  */
  compute_data_dependences_for_loop (loop, false, &datarefs,
				     &dependence_relations);

  if (dump_file)
    {
      dump_data_dependence_relations (dump_file, dependence_relations);
      fprintf (dump_file, "\n\n");

      if (dump_flags & TDF_DETAILS)
	dump_dist_dir_vectors (dump_file, dependence_relations);

      if (dump_flags & TDF_STATS)
	{
	  unsigned nb_top_relations = 0;
	  unsigned nb_bot_relations = 0;
	  unsigned nb_basename_differ = 0;
	  unsigned nb_chrec_relations = 0;
	  struct data_dependence_relation *ddr;

	  for (i = 0; VEC_iterate (ddr_p, dependence_relations, i, ddr); i++)
	    {
	      if (chrec_contains_undetermined (DDR_ARE_DEPENDENT (ddr)))
		nb_top_relations++;
	  
	      else if (DDR_ARE_DEPENDENT (ddr) == chrec_known)
		{
		  struct data_reference *a = DDR_A (ddr);
		  struct data_reference *b = DDR_B (ddr);
		  bool differ_p;	
	      
		  if ((DR_BASE_OBJECT (a) && DR_BASE_OBJECT (b)
		       && DR_NUM_DIMENSIONS (a) != DR_NUM_DIMENSIONS (b))
		      || (base_object_differ_p (a, b, &differ_p) 
			  && differ_p))
		    nb_basename_differ++;
		  else
		    nb_bot_relations++;
		}
	  
	      else 
		nb_chrec_relations++;
	    }
      
	  gather_stats_on_scev_database ();
	}
    }

  free_dependence_relations (dependence_relations);
  free_data_refs (datarefs);
}

/* Computes all the data dependences and check that the results of
   several analyzers are the same.  */

void
tree_check_data_deps (void)
{
  loop_iterator li;
  struct loop *loop_nest;

  FOR_EACH_LOOP (li, loop_nest, 0)
    analyze_all_data_dependences (loop_nest);
}

/* Free the memory used by a data dependence relation DDR.  */

void
free_dependence_relation (struct data_dependence_relation *ddr)
{
  if (ddr == NULL)
    return;

  if (DDR_ARE_DEPENDENT (ddr) == NULL_TREE && DDR_SUBSCRIPTS (ddr))
    free_subscripts (DDR_SUBSCRIPTS (ddr));

  free (ddr);
}

/* Free the memory used by the data dependence relations from
   DEPENDENCE_RELATIONS.  */

void 
free_dependence_relations (VEC (ddr_p, heap) *dependence_relations)
{
  unsigned int i;
  struct data_dependence_relation *ddr;
  VEC (loop_p, heap) *loop_nest = NULL;

  for (i = 0; VEC_iterate (ddr_p, dependence_relations, i, ddr); i++)
    {
      if (ddr == NULL)
	continue;
      if (loop_nest == NULL)
	loop_nest = DDR_LOOP_NEST (ddr);
      else
	gcc_assert (DDR_LOOP_NEST (ddr) == NULL
		    || DDR_LOOP_NEST (ddr) == loop_nest);
      free_dependence_relation (ddr);
    }

  if (loop_nest)
    VEC_free (loop_p, heap, loop_nest);
  VEC_free (ddr_p, heap, dependence_relations);
}

/* Free the memory used by the data references from DATAREFS.  */

void
free_data_refs (VEC (data_reference_p, heap) *datarefs)
{
  unsigned int i;
  struct data_reference *dr;

  for (i = 0; VEC_iterate (data_reference_p, datarefs, i, dr); i++)
    free_data_ref (dr);
  VEC_free (data_reference_p, heap, datarefs);
}
<|MERGE_RESOLUTION|>--- conflicted
+++ resolved
@@ -145,11 +145,7 @@
   if (pi)
     tag = pi->name_mem_tag;
   if (!tag)
-<<<<<<< HEAD
-    tag = get_var_ann (SSA_NAME_VAR (ptr))->symbol_mem_tag;
-=======
     tag = symbol_mem_tag (SSA_NAME_VAR (ptr));
->>>>>>> 1177f497
   if (!tag)
     tag = DR_MEMTAG (ptr_dr);
   if (!tag)
@@ -172,10 +168,7 @@
   tree tag_a = NULL_TREE, tag_b = NULL_TREE;
   struct ptr_info_def *pi_a = DR_PTR_INFO (dra);  
   struct ptr_info_def *pi_b = DR_PTR_INFO (drb);  
-<<<<<<< HEAD
-=======
   bitmap bal1, bal2;
->>>>>>> 1177f497
 
   if (pi_a && pi_a->name_mem_tag && pi_b && pi_b->name_mem_tag)
     {
@@ -184,29 +177,18 @@
     }
   else
     {
-<<<<<<< HEAD
-      tag_a = get_var_ann (SSA_NAME_VAR (ptr_a))->symbol_mem_tag;
-=======
       tag_a = symbol_mem_tag (SSA_NAME_VAR (ptr_a));
->>>>>>> 1177f497
       if (!tag_a)
 	tag_a = DR_MEMTAG (dra);
       if (!tag_a)
 	return false;
       
-<<<<<<< HEAD
-      tag_b = get_var_ann (SSA_NAME_VAR (ptr_b))->symbol_mem_tag;
-=======
       tag_b = symbol_mem_tag (SSA_NAME_VAR (ptr_b));
->>>>>>> 1177f497
       if (!tag_b)
 	tag_b = DR_MEMTAG (drb);
       if (!tag_b)
 	return false;
     }
-<<<<<<< HEAD
-  *aliased = (tag_a == tag_b);
-=======
   bal1 = BITMAP_ALLOC (NULL);
   bitmap_set_bit (bal1, DECL_UID (tag_a));
   if (MTAG_P (tag_a) && MTAG_ALIASES (tag_a))
@@ -220,7 +202,6 @@
 
   BITMAP_FREE (bal1);
   BITMAP_FREE (bal2);
->>>>>>> 1177f497
   return true;
 }
 
@@ -1020,13 +1001,7 @@
 
   DR_STMT (res) = stmt;
   DR_REF (res) = ref;
-<<<<<<< HEAD
-  acc_fns = VEC_alloc (tree, heap, 3);
-  DR_BASE_OBJECT (res) = analyze_array_indexes
-    (loop_containing_stmt (stmt), &acc_fns, ref, stmt);
-=======
   DR_BASE_OBJECT (res) = analyze_array_indexes (loop, &acc_fns, ref, stmt);
->>>>>>> 1177f497
   DR_TYPE (res) = ARRAY_REF_TYPE;
   DR_SET_ACCESS_FNS (res, acc_fns);
   DR_IS_READ (res) = is_read;
@@ -2621,22 +2596,6 @@
 HOST_WIDE_INT
 estimated_loop_iterations_int (struct loop *loop, bool conservative)
 {
-<<<<<<< HEAD
-  struct loop *loop = current_loops->parray[loopnum];
-  tree numiter = number_of_iterations_in_loop (loop);
-
-  if (TREE_CODE (numiter) == INTEGER_CST)
-    return numiter;
-
-  if (loop->estimate_state == EST_AVAILABLE)
-    {
-      tree type = lang_hooks.types.type_for_size (INT_TYPE_SIZE, true);
-      if (double_int_fits_to_tree_p (type, loop->estimated_nb_iterations))
-	return double_int_to_tree (type, loop->estimated_nb_iterations);
-    }
-
-  return NULL_TREE;
-=======
   double_int nit;
   HOST_WIDE_INT hwi_nit;
 
@@ -2648,7 +2607,6 @@
   hwi_nit = double_int_to_shwi (nit);
 
   return hwi_nit < 0 ? -1 : hwi_nit;
->>>>>>> 1177f497
 }
     
 /* Similar to estimated_loop_iterations, but returns the estimate as a tree,
@@ -4998,11 +4956,7 @@
 {
   bool clobbers_memory = false;
   data_ref_loc *ref;
-<<<<<<< HEAD
-  tree *op0, *op1, args, call;
-=======
   tree *op0, *op1, call;
->>>>>>> 1177f497
 
   *references = NULL;
 
@@ -5043,18 +4997,12 @@
 
   if (call)
     {
-<<<<<<< HEAD
-      for (args = TREE_OPERAND (call, 1); args; args = TREE_CHAIN (args))
-	{
-	  op0 = &TREE_VALUE (args);
-=======
       unsigned i, n = call_expr_nargs (call);
 
       for (i = 0; i < n; i++)
 	{
 	  op0 = &CALL_EXPR_ARG (call, i);
 
->>>>>>> 1177f497
 	  if (DECL_P (*op0)
 	      || REFERENCE_CLASS_P (*op0))
 	    {
@@ -5118,7 +5066,6 @@
   block_stmt_iterator bsi;
 
   bbs = get_loop_body (loop);
-  loop->parallel_p = true;
 
   for (i = 0; i < loop->num_nodes; i++)
     {
@@ -5146,10 +5093,6 @@
 	      DR_OFFSET_MISALIGNMENT (res) = NULL_TREE;
 	      DR_MEMTAG (res) = NULL_TREE;
 	      DR_PTR_INFO (res) = NULL;
-<<<<<<< HEAD
-	      loop->parallel_p = false;
-=======
->>>>>>> 1177f497
 	      VEC_safe_push (data_reference_p, heap, *datarefs, res);
 
 	      free (bbs);

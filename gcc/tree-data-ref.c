/* Data references and dependences detectors.
   Copyright (C) 2003-2017 Free Software Foundation, Inc.
   Contributed by Sebastian Pop <pop@cri.ensmp.fr>

This file is part of GCC.

GCC is free software; you can redistribute it and/or modify it under
the terms of the GNU General Public License as published by the Free
Software Foundation; either version 3, or (at your option) any later
version.

GCC is distributed in the hope that it will be useful, but WITHOUT ANY
WARRANTY; without even the implied warranty of MERCHANTABILITY or
FITNESS FOR A PARTICULAR PURPOSE.  See the GNU General Public License
for more details.

You should have received a copy of the GNU General Public License
along with GCC; see the file COPYING3.  If not see
<http://www.gnu.org/licenses/>.  */

/* This pass walks a given loop structure searching for array
   references.  The information about the array accesses is recorded
   in DATA_REFERENCE structures.

   The basic test for determining the dependences is:
   given two access functions chrec1 and chrec2 to a same array, and
   x and y two vectors from the iteration domain, the same element of
   the array is accessed twice at iterations x and y if and only if:
   |             chrec1 (x) == chrec2 (y).

   The goals of this analysis are:

   - to determine the independence: the relation between two
     independent accesses is qualified with the chrec_known (this
     information allows a loop parallelization),

   - when two data references access the same data, to qualify the
     dependence relation with classic dependence representations:

       - distance vectors
       - direction vectors
       - loop carried level dependence
       - polyhedron dependence
     or with the chains of recurrences based representation,

   - to define a knowledge base for storing the data dependence
     information,

   - to define an interface to access this data.


   Definitions:

   - subscript: given two array accesses a subscript is the tuple
   composed of the access functions for a given dimension.  Example:
   Given A[f1][f2][f3] and B[g1][g2][g3], there are three subscripts:
   (f1, g1), (f2, g2), (f3, g3).

   - Diophantine equation: an equation whose coefficients and
   solutions are integer constants, for example the equation
   |   3*x + 2*y = 1
   has an integer solution x = 1 and y = -1.

   References:

   - "Advanced Compilation for High Performance Computing" by Randy
   Allen and Ken Kennedy.
   http://citeseer.ist.psu.edu/goff91practical.html

   - "Loop Transformations for Restructuring Compilers - The Foundations"
   by Utpal Banerjee.


*/

#include "config.h"
#include "system.h"
#include "coretypes.h"
#include "backend.h"
#include "rtl.h"
#include "tree.h"
#include "gimple.h"
#include "gimple-pretty-print.h"
#include "alias.h"
#include "fold-const.h"
#include "expr.h"
#include "gimple-iterator.h"
#include "tree-ssa-loop-niter.h"
#include "tree-ssa-loop.h"
#include "tree-ssa.h"
#include "cfgloop.h"
#include "tree-data-ref.h"
#include "tree-scalar-evolution.h"
#include "dumpfile.h"
#include "tree-affine.h"
#include "params.h"
<<<<<<< HEAD
#include "stringpool.h"
#include "tree-vrp.h"
#include "tree-ssanames.h"
=======
#include "builtins.h"
>>>>>>> 16316b61

static struct datadep_stats
{
  int num_dependence_tests;
  int num_dependence_dependent;
  int num_dependence_independent;
  int num_dependence_undetermined;

  int num_subscript_tests;
  int num_subscript_undetermined;
  int num_same_subscript_function;

  int num_ziv;
  int num_ziv_independent;
  int num_ziv_dependent;
  int num_ziv_unimplemented;

  int num_siv;
  int num_siv_independent;
  int num_siv_dependent;
  int num_siv_unimplemented;

  int num_miv;
  int num_miv_independent;
  int num_miv_dependent;
  int num_miv_unimplemented;
} dependence_stats;

static bool subscript_dependence_tester_1 (struct data_dependence_relation *,
					   unsigned int, unsigned int,
					   struct loop *);
/* Returns true iff A divides B.  */

static inline bool
tree_fold_divides_p (const_tree a, const_tree b)
{
  gcc_assert (TREE_CODE (a) == INTEGER_CST);
  gcc_assert (TREE_CODE (b) == INTEGER_CST);
  return integer_zerop (int_const_binop (TRUNC_MOD_EXPR, b, a));
}

/* Returns true iff A divides B.  */

static inline bool
int_divides_p (int a, int b)
{
  return ((b % a) == 0);
}

/* Return true if reference REF contains a union access.  */

static bool
ref_contains_union_access_p (tree ref)
{
  while (handled_component_p (ref))
    {
      ref = TREE_OPERAND (ref, 0);
      if (TREE_CODE (TREE_TYPE (ref)) == UNION_TYPE
	  || TREE_CODE (TREE_TYPE (ref)) == QUAL_UNION_TYPE)
	return true;
    }
  return false;
}



/* Dump into FILE all the data references from DATAREFS.  */

static void
dump_data_references (FILE *file, vec<data_reference_p> datarefs)
{
  unsigned int i;
  struct data_reference *dr;

  FOR_EACH_VEC_ELT (datarefs, i, dr)
    dump_data_reference (file, dr);
}

/* Unified dump into FILE all the data references from DATAREFS.  */

DEBUG_FUNCTION void
debug (vec<data_reference_p> &ref)
{
  dump_data_references (stderr, ref);
}

DEBUG_FUNCTION void
debug (vec<data_reference_p> *ptr)
{
  if (ptr)
    debug (*ptr);
  else
    fprintf (stderr, "<nil>\n");
}


/* Dump into STDERR all the data references from DATAREFS.  */

DEBUG_FUNCTION void
debug_data_references (vec<data_reference_p> datarefs)
{
  dump_data_references (stderr, datarefs);
}

/* Print to STDERR the data_reference DR.  */

DEBUG_FUNCTION void
debug_data_reference (struct data_reference *dr)
{
  dump_data_reference (stderr, dr);
}

/* Dump function for a DATA_REFERENCE structure.  */

void
dump_data_reference (FILE *outf,
		     struct data_reference *dr)
{
  unsigned int i;

  fprintf (outf, "#(Data Ref: \n");
  fprintf (outf, "#  bb: %d \n", gimple_bb (DR_STMT (dr))->index);
  fprintf (outf, "#  stmt: ");
  print_gimple_stmt (outf, DR_STMT (dr), 0);
  fprintf (outf, "#  ref: ");
  print_generic_stmt (outf, DR_REF (dr));
  fprintf (outf, "#  base_object: ");
  print_generic_stmt (outf, DR_BASE_OBJECT (dr));

  for (i = 0; i < DR_NUM_DIMENSIONS (dr); i++)
    {
      fprintf (outf, "#  Access function %d: ", i);
      print_generic_stmt (outf, DR_ACCESS_FN (dr, i));
    }
  fprintf (outf, "#)\n");
}

/* Unified dump function for a DATA_REFERENCE structure.  */

DEBUG_FUNCTION void
debug (data_reference &ref)
{
  dump_data_reference (stderr, &ref);
}

DEBUG_FUNCTION void
debug (data_reference *ptr)
{
  if (ptr)
    debug (*ptr);
  else
    fprintf (stderr, "<nil>\n");
}


/* Dumps the affine function described by FN to the file OUTF.  */

DEBUG_FUNCTION void
dump_affine_function (FILE *outf, affine_fn fn)
{
  unsigned i;
  tree coef;

  print_generic_expr (outf, fn[0], TDF_SLIM);
  for (i = 1; fn.iterate (i, &coef); i++)
    {
      fprintf (outf, " + ");
      print_generic_expr (outf, coef, TDF_SLIM);
      fprintf (outf, " * x_%u", i);
    }
}

/* Dumps the conflict function CF to the file OUTF.  */

DEBUG_FUNCTION void
dump_conflict_function (FILE *outf, conflict_function *cf)
{
  unsigned i;

  if (cf->n == NO_DEPENDENCE)
    fprintf (outf, "no dependence");
  else if (cf->n == NOT_KNOWN)
    fprintf (outf, "not known");
  else
    {
      for (i = 0; i < cf->n; i++)
	{
	  if (i != 0)
	    fprintf (outf, " ");
	  fprintf (outf, "[");
	  dump_affine_function (outf, cf->fns[i]);
	  fprintf (outf, "]");
	}
    }
}

/* Dump function for a SUBSCRIPT structure.  */

DEBUG_FUNCTION void
dump_subscript (FILE *outf, struct subscript *subscript)
{
  conflict_function *cf = SUB_CONFLICTS_IN_A (subscript);

  fprintf (outf, "\n (subscript \n");
  fprintf (outf, "  iterations_that_access_an_element_twice_in_A: ");
  dump_conflict_function (outf, cf);
  if (CF_NONTRIVIAL_P (cf))
    {
      tree last_iteration = SUB_LAST_CONFLICT (subscript);
      fprintf (outf, "\n  last_conflict: ");
      print_generic_expr (outf, last_iteration);
    }

  cf = SUB_CONFLICTS_IN_B (subscript);
  fprintf (outf, "\n  iterations_that_access_an_element_twice_in_B: ");
  dump_conflict_function (outf, cf);
  if (CF_NONTRIVIAL_P (cf))
    {
      tree last_iteration = SUB_LAST_CONFLICT (subscript);
      fprintf (outf, "\n  last_conflict: ");
      print_generic_expr (outf, last_iteration);
    }

  fprintf (outf, "\n  (Subscript distance: ");
  print_generic_expr (outf, SUB_DISTANCE (subscript));
  fprintf (outf, " ))\n");
}

/* Print the classic direction vector DIRV to OUTF.  */

DEBUG_FUNCTION void
print_direction_vector (FILE *outf,
			lambda_vector dirv,
			int length)
{
  int eq;

  for (eq = 0; eq < length; eq++)
    {
      enum data_dependence_direction dir = ((enum data_dependence_direction)
					    dirv[eq]);

      switch (dir)
	{
	case dir_positive:
	  fprintf (outf, "    +");
	  break;
	case dir_negative:
	  fprintf (outf, "    -");
	  break;
	case dir_equal:
	  fprintf (outf, "    =");
	  break;
	case dir_positive_or_equal:
	  fprintf (outf, "   +=");
	  break;
	case dir_positive_or_negative:
	  fprintf (outf, "   +-");
	  break;
	case dir_negative_or_equal:
	  fprintf (outf, "   -=");
	  break;
	case dir_star:
	  fprintf (outf, "    *");
	  break;
	default:
	  fprintf (outf, "indep");
	  break;
	}
    }
  fprintf (outf, "\n");
}

/* Print a vector of direction vectors.  */

DEBUG_FUNCTION void
print_dir_vectors (FILE *outf, vec<lambda_vector> dir_vects,
		   int length)
{
  unsigned j;
  lambda_vector v;

  FOR_EACH_VEC_ELT (dir_vects, j, v)
    print_direction_vector (outf, v, length);
}

/* Print out a vector VEC of length N to OUTFILE.  */

DEBUG_FUNCTION void
print_lambda_vector (FILE * outfile, lambda_vector vector, int n)
{
  int i;

  for (i = 0; i < n; i++)
    fprintf (outfile, "%3d ", vector[i]);
  fprintf (outfile, "\n");
}

/* Print a vector of distance vectors.  */

DEBUG_FUNCTION void
print_dist_vectors (FILE *outf, vec<lambda_vector> dist_vects,
		    int length)
{
  unsigned j;
  lambda_vector v;

  FOR_EACH_VEC_ELT (dist_vects, j, v)
    print_lambda_vector (outf, v, length);
}

/* Dump function for a DATA_DEPENDENCE_RELATION structure.  */

DEBUG_FUNCTION void
dump_data_dependence_relation (FILE *outf,
			       struct data_dependence_relation *ddr)
{
  struct data_reference *dra, *drb;

  fprintf (outf, "(Data Dep: \n");

  if (!ddr || DDR_ARE_DEPENDENT (ddr) == chrec_dont_know)
    {
      if (ddr)
	{
	  dra = DDR_A (ddr);
	  drb = DDR_B (ddr);
	  if (dra)
	    dump_data_reference (outf, dra);
	  else
	    fprintf (outf, "    (nil)\n");
	  if (drb)
	    dump_data_reference (outf, drb);
	  else
	    fprintf (outf, "    (nil)\n");
	}
      fprintf (outf, "    (don't know)\n)\n");
      return;
    }

  dra = DDR_A (ddr);
  drb = DDR_B (ddr);
  dump_data_reference (outf, dra);
  dump_data_reference (outf, drb);

  if (DDR_ARE_DEPENDENT (ddr) == chrec_known)
    fprintf (outf, "    (no dependence)\n");

  else if (DDR_ARE_DEPENDENT (ddr) == NULL_TREE)
    {
      unsigned int i;
      struct loop *loopi;

      subscript *sub;
      FOR_EACH_VEC_ELT (DDR_SUBSCRIPTS (ddr), i, sub)
	{
	  fprintf (outf, "  access_fn_A: ");
	  print_generic_stmt (outf, SUB_ACCESS_FN (sub, 0));
	  fprintf (outf, "  access_fn_B: ");
	  print_generic_stmt (outf, SUB_ACCESS_FN (sub, 1));
	  dump_subscript (outf, sub);
	}

      fprintf (outf, "  inner loop index: %d\n", DDR_INNER_LOOP (ddr));
      fprintf (outf, "  loop nest: (");
      FOR_EACH_VEC_ELT (DDR_LOOP_NEST (ddr), i, loopi)
	fprintf (outf, "%d ", loopi->num);
      fprintf (outf, ")\n");

      for (i = 0; i < DDR_NUM_DIST_VECTS (ddr); i++)
	{
	  fprintf (outf, "  distance_vector: ");
	  print_lambda_vector (outf, DDR_DIST_VECT (ddr, i),
			       DDR_NB_LOOPS (ddr));
	}

      for (i = 0; i < DDR_NUM_DIR_VECTS (ddr); i++)
	{
	  fprintf (outf, "  direction_vector: ");
	  print_direction_vector (outf, DDR_DIR_VECT (ddr, i),
				  DDR_NB_LOOPS (ddr));
	}
    }

  fprintf (outf, ")\n");
}

/* Debug version.  */

DEBUG_FUNCTION void
debug_data_dependence_relation (struct data_dependence_relation *ddr)
{
  dump_data_dependence_relation (stderr, ddr);
}

/* Dump into FILE all the dependence relations from DDRS.  */

DEBUG_FUNCTION void
dump_data_dependence_relations (FILE *file,
				vec<ddr_p> ddrs)
{
  unsigned int i;
  struct data_dependence_relation *ddr;

  FOR_EACH_VEC_ELT (ddrs, i, ddr)
    dump_data_dependence_relation (file, ddr);
}

DEBUG_FUNCTION void
debug (vec<ddr_p> &ref)
{
  dump_data_dependence_relations (stderr, ref);
}

DEBUG_FUNCTION void
debug (vec<ddr_p> *ptr)
{
  if (ptr)
    debug (*ptr);
  else
    fprintf (stderr, "<nil>\n");
}


/* Dump to STDERR all the dependence relations from DDRS.  */

DEBUG_FUNCTION void
debug_data_dependence_relations (vec<ddr_p> ddrs)
{
  dump_data_dependence_relations (stderr, ddrs);
}

/* Dumps the distance and direction vectors in FILE.  DDRS contains
   the dependence relations, and VECT_SIZE is the size of the
   dependence vectors, or in other words the number of loops in the
   considered nest.  */

DEBUG_FUNCTION void
dump_dist_dir_vectors (FILE *file, vec<ddr_p> ddrs)
{
  unsigned int i, j;
  struct data_dependence_relation *ddr;
  lambda_vector v;

  FOR_EACH_VEC_ELT (ddrs, i, ddr)
    if (DDR_ARE_DEPENDENT (ddr) == NULL_TREE && DDR_AFFINE_P (ddr))
      {
	FOR_EACH_VEC_ELT (DDR_DIST_VECTS (ddr), j, v)
	  {
	    fprintf (file, "DISTANCE_V (");
	    print_lambda_vector (file, v, DDR_NB_LOOPS (ddr));
	    fprintf (file, ")\n");
	  }

	FOR_EACH_VEC_ELT (DDR_DIR_VECTS (ddr), j, v)
	  {
	    fprintf (file, "DIRECTION_V (");
	    print_direction_vector (file, v, DDR_NB_LOOPS (ddr));
	    fprintf (file, ")\n");
	  }
      }

  fprintf (file, "\n\n");
}

/* Dumps the data dependence relations DDRS in FILE.  */

DEBUG_FUNCTION void
dump_ddrs (FILE *file, vec<ddr_p> ddrs)
{
  unsigned int i;
  struct data_dependence_relation *ddr;

  FOR_EACH_VEC_ELT (ddrs, i, ddr)
    dump_data_dependence_relation (file, ddr);

  fprintf (file, "\n\n");
}

DEBUG_FUNCTION void
debug_ddrs (vec<ddr_p> ddrs)
{
  dump_ddrs (stderr, ddrs);
}

/* Helper function for split_constant_offset.  Expresses OP0 CODE OP1
   (the type of the result is TYPE) as VAR + OFF, where OFF is a nonzero
   constant of type ssizetype, and returns true.  If we cannot do this
   with OFF nonzero, OFF and VAR are set to NULL_TREE instead and false
   is returned.  */

static bool
split_constant_offset_1 (tree type, tree op0, enum tree_code code, tree op1,
			 tree *var, tree *off)
{
  tree var0, var1;
  tree off0, off1;
  enum tree_code ocode = code;

  *var = NULL_TREE;
  *off = NULL_TREE;

  switch (code)
    {
    case INTEGER_CST:
      *var = build_int_cst (type, 0);
      *off = fold_convert (ssizetype, op0);
      return true;

    case POINTER_PLUS_EXPR:
      ocode = PLUS_EXPR;
      /* FALLTHROUGH */
    case PLUS_EXPR:
    case MINUS_EXPR:
      split_constant_offset (op0, &var0, &off0);
      split_constant_offset (op1, &var1, &off1);
      *var = fold_build2 (code, type, var0, var1);
      *off = size_binop (ocode, off0, off1);
      return true;

    case MULT_EXPR:
      if (TREE_CODE (op1) != INTEGER_CST)
	return false;

      split_constant_offset (op0, &var0, &off0);
      *var = fold_build2 (MULT_EXPR, type, var0, op1);
      *off = size_binop (MULT_EXPR, off0, fold_convert (ssizetype, op1));
      return true;

    case ADDR_EXPR:
      {
	tree base, poffset;
	poly_int64 pbitsize, pbitpos, pbytepos;
	machine_mode pmode;
	int punsignedp, preversep, pvolatilep;

	op0 = TREE_OPERAND (op0, 0);
	base
	  = get_inner_reference (op0, &pbitsize, &pbitpos, &poffset, &pmode,
				 &punsignedp, &preversep, &pvolatilep);

	if (!multiple_p (pbitpos, BITS_PER_UNIT, &pbytepos))
	  return false;
	base = build_fold_addr_expr (base);
	off0 = ssize_int (pbytepos);

	if (poffset)
	  {
	    split_constant_offset (poffset, &poffset, &off1);
	    off0 = size_binop (PLUS_EXPR, off0, off1);
	    if (POINTER_TYPE_P (TREE_TYPE (base)))
	      base = fold_build_pointer_plus (base, poffset);
	    else
	      base = fold_build2 (PLUS_EXPR, TREE_TYPE (base), base,
				  fold_convert (TREE_TYPE (base), poffset));
	  }

	var0 = fold_convert (type, base);

	/* If variable length types are involved, punt, otherwise casts
	   might be converted into ARRAY_REFs in gimplify_conversion.
	   To compute that ARRAY_REF's element size TYPE_SIZE_UNIT, which
	   possibly no longer appears in current GIMPLE, might resurface.
	   This perhaps could run
	   if (CONVERT_EXPR_P (var0))
	     {
	       gimplify_conversion (&var0);
	       // Attempt to fill in any within var0 found ARRAY_REF's
	       // element size from corresponding op embedded ARRAY_REF,
	       // if unsuccessful, just punt.
	     }  */
	while (POINTER_TYPE_P (type))
	  type = TREE_TYPE (type);
	if (must_eq (int_size_in_bytes (type), -1))
	  return false;

	*var = var0;
	*off = off0;
	return true;
      }

    case SSA_NAME:
      {
	if (SSA_NAME_OCCURS_IN_ABNORMAL_PHI (op0))
	  return false;

	gimple *def_stmt = SSA_NAME_DEF_STMT (op0);
	enum tree_code subcode;

	if (gimple_code (def_stmt) != GIMPLE_ASSIGN)
	  return false;

	var0 = gimple_assign_rhs1 (def_stmt);
	subcode = gimple_assign_rhs_code (def_stmt);
	var1 = gimple_assign_rhs2 (def_stmt);

	return split_constant_offset_1 (type, var0, subcode, var1, var, off);
      }
    CASE_CONVERT:
      {
	/* We must not introduce undefined overflow, and we must not change the value.
	   Hence we're okay if the inner type doesn't overflow to start with
	   (pointer or signed), the outer type also is an integer or pointer
	   and the outer precision is at least as large as the inner.  */
	tree itype = TREE_TYPE (op0);
	if ((POINTER_TYPE_P (itype)
	     || (INTEGRAL_TYPE_P (itype) && TYPE_OVERFLOW_UNDEFINED (itype)))
	    && TYPE_PRECISION (type) >= TYPE_PRECISION (itype)
	    && (POINTER_TYPE_P (type) || INTEGRAL_TYPE_P (type)))
	  {
	    split_constant_offset (op0, &var0, off);
	    *var = fold_convert (type, var0);
	    return true;
	  }
	return false;
      }

    default:
      return false;
    }
}

/* Expresses EXP as VAR + OFF, where off is a constant.  The type of OFF
   will be ssizetype.  */

void
split_constant_offset (tree exp, tree *var, tree *off)
{
  tree type = TREE_TYPE (exp), otype, op0, op1, e, o;
  enum tree_code code;

  *var = exp;
  *off = ssize_int (0);
  STRIP_NOPS (exp);

  if (tree_is_chrec (exp)
      || get_gimple_rhs_class (TREE_CODE (exp)) == GIMPLE_TERNARY_RHS)
    return;

  otype = TREE_TYPE (exp);
  code = TREE_CODE (exp);
  extract_ops_from_tree (exp, &code, &op0, &op1);
  if (split_constant_offset_1 (otype, op0, code, op1, &e, &o))
    {
      *var = fold_convert (type, e);
      *off = o;
    }
}

/* Returns the address ADDR of an object in a canonical shape (without nop
   casts, and with type of pointer to the object).  */

static tree
canonicalize_base_object_address (tree addr)
{
  tree orig = addr;

  STRIP_NOPS (addr);

  /* The base address may be obtained by casting from integer, in that case
     keep the cast.  */
  if (!POINTER_TYPE_P (TREE_TYPE (addr)))
    return orig;

  if (TREE_CODE (addr) != ADDR_EXPR)
    return addr;

  return build_fold_addr_expr (TREE_OPERAND (addr, 0));
}

/* Analyze the behavior of memory reference REF.  There are two modes:

   - BB analysis.  In this case we simply split the address into base,
     init and offset components, without reference to any containing loop.
     The resulting base and offset are general expressions and they can
     vary arbitrarily from one iteration of the containing loop to the next.
     The step is always zero.

   - loop analysis.  In this case we analyze the reference both wrt LOOP
     and on the basis that the reference occurs (is "used") in LOOP;
     see the comment above analyze_scalar_evolution_in_loop for more
     information about this distinction.  The base, init, offset and
     step fields are all invariant in LOOP.

   Perform BB analysis if LOOP is null, or if LOOP is the function's
   dummy outermost loop.  In other cases perform loop analysis.

   Return true if the analysis succeeded and store the results in DRB if so.
   BB analysis can only fail for bitfield or reversed-storage accesses.  */

bool
dr_analyze_innermost (innermost_loop_behavior *drb, tree ref,
		      struct loop *loop)
{
<<<<<<< HEAD
  gimple *stmt = DR_STMT (dr);
  struct loop *loop = loop_containing_stmt (stmt);
  tree ref = DR_REF (dr);
  poly_int64 pbitsize, pbitpos;
=======
  HOST_WIDE_INT pbitsize, pbitpos;
>>>>>>> 16316b61
  tree base, poffset;
  machine_mode pmode;
  int punsignedp, preversep, pvolatilep;
  affine_iv base_iv, offset_iv;
  tree init, dinit, step;
  bool in_loop = (loop && loop->num);

  if (dump_file && (dump_flags & TDF_DETAILS))
    fprintf (dump_file, "analyze_innermost: ");

  base = get_inner_reference (ref, &pbitsize, &pbitpos, &poffset, &pmode,
			      &punsignedp, &preversep, &pvolatilep);
  gcc_assert (base != NULL_TREE);

  poly_int64 pbytepos;
  if (!multiple_p (pbitpos, BITS_PER_UNIT, &pbytepos))
    {
      if (dump_file && (dump_flags & TDF_DETAILS))
	fprintf (dump_file, "failed: bit offset alignment.\n");
      return false;
    }

  if (preversep)
    {
      if (dump_file && (dump_flags & TDF_DETAILS))
	fprintf (dump_file, "failed: reverse storage order.\n");
      return false;
    }

  /* Calculate the alignment and misalignment for the inner reference.  */
  unsigned int HOST_WIDE_INT base_misalignment;
  unsigned int base_alignment;
  get_object_alignment_1 (base, &base_alignment, &base_misalignment);

  /* There are no bitfield references remaining in BASE, so the values
     we got back must be whole bytes.  */
  gcc_assert (base_alignment % BITS_PER_UNIT == 0
	      && base_misalignment % BITS_PER_UNIT == 0);
  base_alignment /= BITS_PER_UNIT;
  base_misalignment /= BITS_PER_UNIT;

  if (TREE_CODE (base) == MEM_REF)
    {
      if (!integer_zerop (TREE_OPERAND (base, 1)))
	{
<<<<<<< HEAD
	  poly_offset_int moff = mem_ref_offset (base);
	  tree mofft = poly_offset_int_to_tree (sizetype, moff);
=======
	  /* Subtract MOFF from the base and add it to POFFSET instead.
	     Adjust the misalignment to reflect the amount we subtracted.  */
	  offset_int moff = mem_ref_offset (base);
	  base_misalignment -= moff.to_short_addr ();
	  tree mofft = wide_int_to_tree (sizetype, moff);
>>>>>>> 16316b61
	  if (!poffset)
	    poffset = mofft;
	  else
	    poffset = size_binop (PLUS_EXPR, poffset, mofft);
	}
      base = TREE_OPERAND (base, 0);
    }
  else
    base = build_fold_addr_expr (base);

  if (in_loop)
    {
      if (!simple_iv (loop, loop, base, &base_iv, true))
        {
	  if (dump_file && (dump_flags & TDF_DETAILS))
	    fprintf (dump_file, "failed: evolution of base is not affine.\n");
	  return false;
        }
    }
  else
    {
      base_iv.base = base;
      base_iv.step = ssize_int (0);
      base_iv.no_overflow = true;
    }

  if (!poffset)
    {
      offset_iv.base = ssize_int (0);
      offset_iv.step = ssize_int (0);
    }
  else
    {
      if (!in_loop)
        {
          offset_iv.base = poffset;
          offset_iv.step = ssize_int (0);
        }
      else if (!simple_iv (loop, loop, poffset, &offset_iv, true))
        {
	  if (dump_file && (dump_flags & TDF_DETAILS))
	    fprintf (dump_file, "failed: evolution of offset is not affine.\n");
	  return false;
        }
    }

<<<<<<< HEAD
  init = ssize_int (pbytepos);
=======
  init = ssize_int (pbitpos / BITS_PER_UNIT);

  /* Subtract any constant component from the base and add it to INIT instead.
     Adjust the misalignment to reflect the amount we subtracted.  */
>>>>>>> 16316b61
  split_constant_offset (base_iv.base, &base_iv.base, &dinit);
  init = size_binop (PLUS_EXPR, init, dinit);
  base_misalignment -= TREE_INT_CST_LOW (dinit);

  split_constant_offset (offset_iv.base, &offset_iv.base, &dinit);
  init = size_binop (PLUS_EXPR, init, dinit);

  step = size_binop (PLUS_EXPR,
		     fold_convert (ssizetype, base_iv.step),
		     fold_convert (ssizetype, offset_iv.step));

  base = canonicalize_base_object_address (base_iv.base);

  /* See if get_pointer_alignment can guarantee a higher alignment than
     the one we calculated above.  */
  unsigned int HOST_WIDE_INT alt_misalignment;
  unsigned int alt_alignment;
  get_pointer_alignment_1 (base, &alt_alignment, &alt_misalignment);

  /* As above, these values must be whole bytes.  */
  gcc_assert (alt_alignment % BITS_PER_UNIT == 0
	      && alt_misalignment % BITS_PER_UNIT == 0);
  alt_alignment /= BITS_PER_UNIT;
  alt_misalignment /= BITS_PER_UNIT;

  if (base_alignment < alt_alignment)
    {
      base_alignment = alt_alignment;
      base_misalignment = alt_misalignment;
    }

  drb->base_address = base;
  drb->offset = fold_convert (ssizetype, offset_iv.base);
  drb->init = init;
  drb->step = step;
  drb->base_alignment = base_alignment;
  drb->base_misalignment = base_misalignment & (base_alignment - 1);
  drb->offset_alignment = highest_pow2_factor (offset_iv.base);
  drb->step_alignment = highest_pow2_factor (step);

  if (dump_file && (dump_flags & TDF_DETAILS))
    fprintf (dump_file, "success.\n");

  return true;
}

/* Return true if OP is a valid component reference for a DR access
   function.  This accepts a subset of what handled_component_p accepts.  */

static bool
access_fn_component_p (tree op)
{
  switch (TREE_CODE (op))
    {
    case REALPART_EXPR:
    case IMAGPART_EXPR:
    case ARRAY_REF:
      return true;

    case COMPONENT_REF:
      return TREE_CODE (TREE_TYPE (TREE_OPERAND (op, 0))) == RECORD_TYPE;

    default:
      return false;
    }
}

/* Determines the base object and the list of indices of memory reference
   DR, analyzed in LOOP and instantiated in loop nest NEST.  */

static void
dr_analyze_indices (struct data_reference *dr, loop_p nest, loop_p loop)
{
  vec<tree> access_fns = vNULL;
  tree ref, op;
  tree base, off, access_fn;
  basic_block before_loop;

  /* If analyzing a basic-block there are no indices to analyze
     and thus no access functions.  */
  if (!nest)
    {
      DR_BASE_OBJECT (dr) = DR_REF (dr);
      DR_ACCESS_FNS (dr).create (0);
      return;
    }

  ref = DR_REF (dr);
  before_loop = block_before_loop (nest);

  /* REALPART_EXPR and IMAGPART_EXPR can be handled like accesses
     into a two element array with a constant index.  The base is
     then just the immediate underlying object.  */
  if (TREE_CODE (ref) == REALPART_EXPR)
    {
      ref = TREE_OPERAND (ref, 0);
      access_fns.safe_push (integer_zero_node);
    }
  else if (TREE_CODE (ref) == IMAGPART_EXPR)
    {
      ref = TREE_OPERAND (ref, 0);
      access_fns.safe_push (integer_one_node);
    }

  /* Analyze access functions of dimensions we know to be independent.
     The list of component references handled here should be kept in
     sync with access_fn_component_p.  */
  while (handled_component_p (ref))
    {
      if (TREE_CODE (ref) == ARRAY_REF)
	{
	  op = TREE_OPERAND (ref, 1);
	  access_fn = analyze_scalar_evolution (loop, op);
	  access_fn = instantiate_scev (before_loop, loop, access_fn);
	  access_fns.safe_push (access_fn);
	}
      else if (TREE_CODE (ref) == COMPONENT_REF
	       && TREE_CODE (TREE_TYPE (TREE_OPERAND (ref, 0))) == RECORD_TYPE)
	{
	  /* For COMPONENT_REFs of records (but not unions!) use the
	     FIELD_DECL offset as constant access function so we can
	     disambiguate a[i].f1 and a[i].f2.  */
	  tree off = component_ref_field_offset (ref);
	  off = size_binop (PLUS_EXPR,
			    size_binop (MULT_EXPR,
					fold_convert (bitsizetype, off),
					bitsize_int (BITS_PER_UNIT)),
			    DECL_FIELD_BIT_OFFSET (TREE_OPERAND (ref, 1)));
	  access_fns.safe_push (off);
	}
      else
	/* If we have an unhandled component we could not translate
	   to an access function stop analyzing.  We have determined
	   our base object in this case.  */
	break;

      ref = TREE_OPERAND (ref, 0);
    }

  /* If the address operand of a MEM_REF base has an evolution in the
     analyzed nest, add it as an additional independent access-function.  */
  if (TREE_CODE (ref) == MEM_REF)
    {
      op = TREE_OPERAND (ref, 0);
      access_fn = analyze_scalar_evolution (loop, op);
      access_fn = instantiate_scev (before_loop, loop, access_fn);
      if (TREE_CODE (access_fn) == POLYNOMIAL_CHREC)
	{
	  tree orig_type;
	  tree memoff = TREE_OPERAND (ref, 1);
	  base = initial_condition (access_fn);
	  orig_type = TREE_TYPE (base);
	  STRIP_USELESS_TYPE_CONVERSION (base);
	  split_constant_offset (base, &base, &off);
	  STRIP_USELESS_TYPE_CONVERSION (base);
	  /* Fold the MEM_REF offset into the evolutions initial
	     value to make more bases comparable.  */
	  if (!integer_zerop (memoff))
	    {
	      off = size_binop (PLUS_EXPR, off,
				fold_convert (ssizetype, memoff));
	      memoff = build_int_cst (TREE_TYPE (memoff), 0);
	    }
	  /* Adjust the offset so it is a multiple of the access type
	     size and thus we separate bases that can possibly be used
	     to produce partial overlaps (which the access_fn machinery
	     cannot handle).  */
	  wide_int rem;
	  if (TYPE_SIZE_UNIT (TREE_TYPE (ref))
	      && TREE_CODE (TYPE_SIZE_UNIT (TREE_TYPE (ref))) == INTEGER_CST
	      && !integer_zerop (TYPE_SIZE_UNIT (TREE_TYPE (ref))))
	    rem = wi::mod_trunc (off, TYPE_SIZE_UNIT (TREE_TYPE (ref)), SIGNED);
	  else
	    /* If we can't compute the remainder simply force the initial
	       condition to zero.  */
	    rem = off;
	  off = wide_int_to_tree (ssizetype, wi::sub (off, rem));
	  memoff = wide_int_to_tree (TREE_TYPE (memoff), rem);
	  /* And finally replace the initial condition.  */
	  access_fn = chrec_replace_initial_condition
	      (access_fn, fold_convert (orig_type, off));
	  /* ???  This is still not a suitable base object for
	     dr_may_alias_p - the base object needs to be an
	     access that covers the object as whole.  With
	     an evolution in the pointer this cannot be
	     guaranteed.
	     As a band-aid, mark the access so we can special-case
	     it in dr_may_alias_p.  */
	  tree old = ref;
	  ref = fold_build2_loc (EXPR_LOCATION (ref),
				 MEM_REF, TREE_TYPE (ref),
				 base, memoff);
	  MR_DEPENDENCE_CLIQUE (ref) = MR_DEPENDENCE_CLIQUE (old);
	  MR_DEPENDENCE_BASE (ref) = MR_DEPENDENCE_BASE (old);
	  DR_UNCONSTRAINED_BASE (dr) = true;
	  access_fns.safe_push (access_fn);
	}
    }
  else if (DECL_P (ref))
    {
      /* Canonicalize DR_BASE_OBJECT to MEM_REF form.  */
      ref = build2 (MEM_REF, TREE_TYPE (ref),
		    build_fold_addr_expr (ref),
		    build_int_cst (reference_alias_ptr_type (ref), 0));
    }

  DR_BASE_OBJECT (dr) = ref;
  DR_ACCESS_FNS (dr) = access_fns;
}

/* Extracts the alias analysis information from the memory reference DR.  */

static void
dr_analyze_alias (struct data_reference *dr)
{
  tree ref = DR_REF (dr);
  tree base = get_base_address (ref), addr;

  if (INDIRECT_REF_P (base)
      || TREE_CODE (base) == MEM_REF)
    {
      addr = TREE_OPERAND (base, 0);
      if (TREE_CODE (addr) == SSA_NAME)
	DR_PTR_INFO (dr) = SSA_NAME_PTR_INFO (addr);
    }
}

/* Frees data reference DR.  */

void
free_data_ref (data_reference_p dr)
{
  DR_ACCESS_FNS (dr).release ();
  free (dr);
}

/* Analyze memory reference MEMREF, which is accessed in STMT.
   The reference is a read if IS_READ is true, otherwise it is a write.
   IS_CONDITIONAL_IN_STMT indicates that the reference is conditional
   within STMT, i.e. that it might not occur even if STMT is executed
   and runs to completion.

   Return the data_reference description of MEMREF.  NEST is the outermost
   loop in which the reference should be instantiated, LOOP is the loop
   in which the data reference should be analyzed.  */

struct data_reference *
create_data_ref (loop_p nest, loop_p loop, tree memref, gimple *stmt,
		 bool is_read, bool is_conditional_in_stmt)
{
  struct data_reference *dr;

  if (dump_file && (dump_flags & TDF_DETAILS))
    {
      fprintf (dump_file, "Creating dr for ");
      print_generic_expr (dump_file, memref, TDF_SLIM);
      fprintf (dump_file, "\n");
    }

  dr = XCNEW (struct data_reference);
  DR_STMT (dr) = stmt;
  DR_REF (dr) = memref;
  DR_IS_READ (dr) = is_read;
  DR_IS_CONDITIONAL_IN_STMT (dr) = is_conditional_in_stmt;

  dr_analyze_innermost (&DR_INNERMOST (dr), memref,
			nest != NULL ? loop : NULL);
  dr_analyze_indices (dr, nest, loop);
  dr_analyze_alias (dr);

  if (dump_file && (dump_flags & TDF_DETAILS))
    {
      unsigned i;
      fprintf (dump_file, "\tbase_address: ");
      print_generic_expr (dump_file, DR_BASE_ADDRESS (dr), TDF_SLIM);
      fprintf (dump_file, "\n\toffset from base address: ");
      print_generic_expr (dump_file, DR_OFFSET (dr), TDF_SLIM);
      fprintf (dump_file, "\n\tconstant offset from base address: ");
      print_generic_expr (dump_file, DR_INIT (dr), TDF_SLIM);
      fprintf (dump_file, "\n\tstep: ");
      print_generic_expr (dump_file, DR_STEP (dr), TDF_SLIM);
      fprintf (dump_file, "\n\tbase alignment: %d", DR_BASE_ALIGNMENT (dr));
      fprintf (dump_file, "\n\tbase misalignment: %d",
	       DR_BASE_MISALIGNMENT (dr));
      fprintf (dump_file, "\n\toffset alignment: %d",
	       DR_OFFSET_ALIGNMENT (dr));
      fprintf (dump_file, "\n\tstep alignment: %d", DR_STEP_ALIGNMENT (dr));
      fprintf (dump_file, "\n\tbase_object: ");
      print_generic_expr (dump_file, DR_BASE_OBJECT (dr), TDF_SLIM);
      fprintf (dump_file, "\n");
      for (i = 0; i < DR_NUM_DIMENSIONS (dr); i++)
	{
	  fprintf (dump_file, "\tAccess function %d: ", i);
	  print_generic_stmt (dump_file, DR_ACCESS_FN (dr, i), TDF_SLIM);
	}
    }

  return dr;
}

/*  A helper function computes order between two tree epxressions T1 and T2.
    This is used in comparator functions sorting objects based on the order
    of tree expressions.  The function returns -1, 0, or 1.  */

int
data_ref_compare_tree (tree t1, tree t2)
{
  int i, cmp;
  enum tree_code code;
  char tclass;

  if (t1 == t2)
    return 0;
  if (t1 == NULL)
    return -1;
  if (t2 == NULL)
    return 1;

  STRIP_NOPS (t1);
  STRIP_NOPS (t2);

  if (TREE_CODE (t1) != TREE_CODE (t2))
    return TREE_CODE (t1) < TREE_CODE (t2) ? -1 : 1;

  code = TREE_CODE (t1);
  switch (code)
    {
    /* For const values, we can just use hash values for comparisons.  */
    case INTEGER_CST:
    case REAL_CST:
    case FIXED_CST:
    case STRING_CST:
    case COMPLEX_CST:
    case VECTOR_CST:
      {
	hashval_t h1 = iterative_hash_expr (t1, 0);
	hashval_t h2 = iterative_hash_expr (t2, 0);
	if (h1 != h2)
	  return h1 < h2 ? -1 : 1;
	break;
      }

    case SSA_NAME:
      cmp = data_ref_compare_tree (SSA_NAME_VAR (t1), SSA_NAME_VAR (t2));
      if (cmp != 0)
	return cmp;

      if (SSA_NAME_VERSION (t1) != SSA_NAME_VERSION (t2))
	return SSA_NAME_VERSION (t1) < SSA_NAME_VERSION (t2) ? -1 : 1;
      break;

    default:
      tclass = TREE_CODE_CLASS (code);

      /* For var-decl, we could compare their UIDs.  */
      if (tclass == tcc_declaration)
	{
	  if (DECL_UID (t1) != DECL_UID (t2))
	    return DECL_UID (t1) < DECL_UID (t2) ? -1 : 1;
	  break;
	}

      /* For expressions with operands, compare their operands recursively.  */
      for (i = TREE_OPERAND_LENGTH (t1) - 1; i >= 0; --i)
	{
	  cmp = data_ref_compare_tree (TREE_OPERAND (t1, i),
				       TREE_OPERAND (t2, i));
	  if (cmp != 0)
	    return cmp;
	}
    }

  return 0;
}

/* Return TRUE it's possible to resolve data dependence DDR by runtime alias
   check.  */

bool
runtime_alias_check_p (ddr_p ddr, struct loop *loop, bool speed_p)
{
  if (dump_enabled_p ())
    {
      dump_printf (MSG_NOTE, "consider run-time aliasing test between ");
      dump_generic_expr (MSG_NOTE, TDF_SLIM, DR_REF (DDR_A (ddr)));
      dump_printf (MSG_NOTE,  " and ");
      dump_generic_expr (MSG_NOTE, TDF_SLIM, DR_REF (DDR_B (ddr)));
      dump_printf (MSG_NOTE, "\n");
    }

  if (!speed_p)
    {
      if (dump_enabled_p ())
	dump_printf (MSG_MISSED_OPTIMIZATION,
		     "runtime alias check not supported when optimizing "
		     "for size.\n");
      return false;
    }

  /* FORNOW: We don't support versioning with outer-loop in either
     vectorization or loop distribution.  */
  if (loop != NULL && loop->inner != NULL)
    {
      if (dump_enabled_p ())
	dump_printf (MSG_MISSED_OPTIMIZATION,
		     "runtime alias check not supported for outer loop.\n");
      return false;
    }

  /* FORNOW: We don't support creating runtime alias tests for non-constant
     step.  */
  if (TREE_CODE (DR_STEP (DDR_A (ddr))) != INTEGER_CST
      || TREE_CODE (DR_STEP (DDR_B (ddr))) != INTEGER_CST)
    {
      if (dump_enabled_p ())
	dump_printf (MSG_MISSED_OPTIMIZATION,
                     "runtime alias check not supported for non-constant "
		     "step\n");
      return false;
    }

  return true;
}

/* Operator == between two dr_with_seg_len objects.

   This equality operator is used to make sure two data refs
   are the same one so that we will consider to combine the
   aliasing checks of those two pairs of data dependent data
   refs.  */

static bool
operator == (const dr_with_seg_len& d1,
	     const dr_with_seg_len& d2)
{
  return operand_equal_p (DR_BASE_ADDRESS (d1.dr),
			  DR_BASE_ADDRESS (d2.dr), 0)
	   && data_ref_compare_tree (DR_OFFSET (d1.dr), DR_OFFSET (d2.dr)) == 0
	   && data_ref_compare_tree (DR_INIT (d1.dr), DR_INIT (d2.dr)) == 0
	   && data_ref_compare_tree (d1.seg_len, d2.seg_len) == 0;
}

/* Comparison function for sorting objects of dr_with_seg_len_pair_t
   so that we can combine aliasing checks in one scan.  */

static int
comp_dr_with_seg_len_pair (const void *pa_, const void *pb_)
{
  const dr_with_seg_len_pair_t* pa = (const dr_with_seg_len_pair_t *) pa_;
  const dr_with_seg_len_pair_t* pb = (const dr_with_seg_len_pair_t *) pb_;
  const dr_with_seg_len &a1 = pa->first, &a2 = pa->second;
  const dr_with_seg_len &b1 = pb->first, &b2 = pb->second;

  /* For DR pairs (a, b) and (c, d), we only consider to merge the alias checks
     if a and c have the same basic address snd step, and b and d have the same
     address and step.  Therefore, if any a&c or b&d don't have the same address
     and step, we don't care the order of those two pairs after sorting.  */
  int comp_res;

  if ((comp_res = data_ref_compare_tree (DR_BASE_ADDRESS (a1.dr),
					 DR_BASE_ADDRESS (b1.dr))) != 0)
    return comp_res;
  if ((comp_res = data_ref_compare_tree (DR_BASE_ADDRESS (a2.dr),
					 DR_BASE_ADDRESS (b2.dr))) != 0)
    return comp_res;
  if ((comp_res = data_ref_compare_tree (DR_STEP (a1.dr),
					 DR_STEP (b1.dr))) != 0)
    return comp_res;
  if ((comp_res = data_ref_compare_tree (DR_STEP (a2.dr),
					 DR_STEP (b2.dr))) != 0)
    return comp_res;
  if ((comp_res = data_ref_compare_tree (DR_OFFSET (a1.dr),
					 DR_OFFSET (b1.dr))) != 0)
    return comp_res;
  if ((comp_res = data_ref_compare_tree (DR_INIT (a1.dr),
					 DR_INIT (b1.dr))) != 0)
    return comp_res;
  if ((comp_res = data_ref_compare_tree (DR_OFFSET (a2.dr),
					 DR_OFFSET (b2.dr))) != 0)
    return comp_res;
  if ((comp_res = data_ref_compare_tree (DR_INIT (a2.dr),
					 DR_INIT (b2.dr))) != 0)
    return comp_res;

  return 0;
}

/* Merge alias checks recorded in ALIAS_PAIRS and remove redundant ones.
   FACTOR is number of iterations that each data reference is accessed.

   Basically, for each pair of dependent data refs store_ptr_0 & load_ptr_0,
   we create an expression:

   ((store_ptr_0 + store_segment_length_0) <= load_ptr_0)
   || (load_ptr_0 + load_segment_length_0) <= store_ptr_0))

   for aliasing checks.  However, in some cases we can decrease the number
   of checks by combining two checks into one.  For example, suppose we have
   another pair of data refs store_ptr_0 & load_ptr_1, and if the following
   condition is satisfied:

   load_ptr_0 < load_ptr_1  &&
   load_ptr_1 - load_ptr_0 - load_segment_length_0 < store_segment_length_0

   (this condition means, in each iteration of vectorized loop, the accessed
   memory of store_ptr_0 cannot be between the memory of load_ptr_0 and
   load_ptr_1.)

   we then can use only the following expression to finish the alising checks
   between store_ptr_0 & load_ptr_0 and store_ptr_0 & load_ptr_1:

   ((store_ptr_0 + store_segment_length_0) <= load_ptr_0)
   || (load_ptr_1 + load_segment_length_1 <= store_ptr_0))

   Note that we only consider that load_ptr_0 and load_ptr_1 have the same
   basic address.  */

void
prune_runtime_alias_test_list (vec<dr_with_seg_len_pair_t> *alias_pairs,
			       unsigned HOST_WIDE_INT factor)
{
  /* Sort the collected data ref pairs so that we can scan them once to
     combine all possible aliasing checks.  */
  alias_pairs->qsort (comp_dr_with_seg_len_pair);

  /* Scan the sorted dr pairs and check if we can combine alias checks
     of two neighboring dr pairs.  */
  for (size_t i = 1; i < alias_pairs->length (); ++i)
    {
      /* Deal with two ddrs (dr_a1, dr_b1) and (dr_a2, dr_b2).  */
      dr_with_seg_len *dr_a1 = &(*alias_pairs)[i-1].first,
		      *dr_b1 = &(*alias_pairs)[i-1].second,
		      *dr_a2 = &(*alias_pairs)[i].first,
		      *dr_b2 = &(*alias_pairs)[i].second;

      /* Remove duplicate data ref pairs.  */
      if (*dr_a1 == *dr_a2 && *dr_b1 == *dr_b2)
	{
	  if (dump_enabled_p ())
	    {
	      dump_printf (MSG_NOTE, "found equal ranges ");
	      dump_generic_expr (MSG_NOTE, TDF_SLIM, DR_REF (dr_a1->dr));
	      dump_printf (MSG_NOTE,  ", ");
	      dump_generic_expr (MSG_NOTE, TDF_SLIM, DR_REF (dr_b1->dr));
	      dump_printf (MSG_NOTE,  " and ");
	      dump_generic_expr (MSG_NOTE, TDF_SLIM, DR_REF (dr_a2->dr));
	      dump_printf (MSG_NOTE,  ", ");
	      dump_generic_expr (MSG_NOTE, TDF_SLIM, DR_REF (dr_b2->dr));
	      dump_printf (MSG_NOTE, "\n");
	    }
	  alias_pairs->ordered_remove (i--);
	  continue;
	}

      if (*dr_a1 == *dr_a2 || *dr_b1 == *dr_b2)
	{
	  /* We consider the case that DR_B1 and DR_B2 are same memrefs,
	     and DR_A1 and DR_A2 are two consecutive memrefs.  */
	  if (*dr_a1 == *dr_a2)
	    {
	      std::swap (dr_a1, dr_b1);
	      std::swap (dr_a2, dr_b2);
	    }

	  if (!operand_equal_p (DR_BASE_ADDRESS (dr_a1->dr),
				DR_BASE_ADDRESS (dr_a2->dr), 0)
	      || !operand_equal_p (DR_OFFSET (dr_a1->dr),
				   DR_OFFSET (dr_a2->dr), 0)
	      || !tree_fits_shwi_p (DR_INIT (dr_a1->dr))
	      || !tree_fits_shwi_p (DR_INIT (dr_a2->dr)))
	    continue;

	  /* Only merge const step data references.  */
	  if (TREE_CODE (DR_STEP (dr_a1->dr)) != INTEGER_CST
	      || TREE_CODE (DR_STEP (dr_a2->dr)) != INTEGER_CST)
	    continue;

	  /* DR_A1 and DR_A2 must goes in the same direction.  */
	  if (tree_int_cst_compare (DR_STEP (dr_a1->dr), size_zero_node)
	      != tree_int_cst_compare (DR_STEP (dr_a2->dr), size_zero_node))
	    continue;

	  bool neg_step
	    = (tree_int_cst_compare (DR_STEP (dr_a1->dr), size_zero_node) < 0);

	  /* We need to compute merged segment length at compilation time for
	     dr_a1 and dr_a2, which is impossible if either one has non-const
	     segment length.  */
	  if ((!tree_fits_uhwi_p (dr_a1->seg_len)
	       || !tree_fits_uhwi_p (dr_a2->seg_len))
	      && tree_int_cst_compare (DR_STEP (dr_a1->dr),
				       DR_STEP (dr_a2->dr)) != 0)
	    continue;

	  /* Make sure dr_a1 starts left of dr_a2.  */
	  if (tree_int_cst_lt (DR_INIT (dr_a2->dr), DR_INIT (dr_a1->dr)))
	    std::swap (*dr_a1, *dr_a2);

	  bool do_remove = false;
	  wide_int diff = wi::sub (DR_INIT (dr_a2->dr), DR_INIT (dr_a1->dr));
	  wide_int min_seg_len_b;
	  tree new_seg_len;

	  if (TREE_CODE (dr_b1->seg_len) == INTEGER_CST)
	    min_seg_len_b = wi::abs (dr_b1->seg_len);
	  else
	    min_seg_len_b = wi::mul (factor, wi::abs (DR_STEP (dr_b1->dr)));

	  /* Now we try to merge alias check dr_a1 & dr_b and dr_a2 & dr_b.

	     Case A:
	       check if the following condition is satisfied:

	       DIFF - SEGMENT_LENGTH_A < SEGMENT_LENGTH_B

	       where DIFF = DR_A2_INIT - DR_A1_INIT.  However,
	       SEGMENT_LENGTH_A or SEGMENT_LENGTH_B may not be constant so we
	       have to make a best estimation.  We can get the minimum value
	       of SEGMENT_LENGTH_B as a constant, represented by MIN_SEG_LEN_B,
	       then either of the following two conditions can guarantee the
	       one above:

	       1: DIFF <= MIN_SEG_LEN_B
	       2: DIFF - SEGMENT_LENGTH_A < MIN_SEG_LEN_B
		  Because DIFF - SEGMENT_LENGTH_A is done in sizetype, we need
		  to take care of wrapping behavior in it.

	     Case B:
	       If the left segment does not extend beyond the start of the
	       right segment the new segment length is that of the right
	       plus the segment distance.  The condition is like:

	       DIFF >= SEGMENT_LENGTH_A   ;SEGMENT_LENGTH_A is a constant.

	     Note 1: Case A.2 and B combined together effectively merges every
	     dr_a1 & dr_b and dr_a2 & dr_b when SEGMENT_LENGTH_A is const.

	     Note 2: Above description is based on positive DR_STEP, we need to
	     take care of negative DR_STEP for wrapping behavior.  See PR80815
	     for more information.  */
	  if (neg_step)
	    {
	      /* Adjust diff according to access size of both references.  */
	      tree size_a1 = TYPE_SIZE_UNIT (TREE_TYPE (DR_REF (dr_a1->dr)));
	      tree size_a2 = TYPE_SIZE_UNIT (TREE_TYPE (DR_REF (dr_a2->dr)));
	      diff = wi::add (diff, wi::sub (size_a2, size_a1));
	      /* Case A.1.  */
	      if (wi::leu_p (diff, min_seg_len_b)
		  /* Case A.2 and B combined.  */
		  || (tree_fits_uhwi_p (dr_a2->seg_len)))
		{
		  if (tree_fits_uhwi_p (dr_a1->seg_len)
		      && tree_fits_uhwi_p (dr_a2->seg_len))
		    new_seg_len
		      = wide_int_to_tree (sizetype,
					  wi::umin (wi::sub (dr_a1->seg_len,
							     diff),
						    dr_a2->seg_len));
		  else
		    new_seg_len
		      = size_binop (MINUS_EXPR, dr_a2->seg_len,
				    wide_int_to_tree (sizetype, diff));

		  dr_a2->seg_len = new_seg_len;
		  do_remove = true;
		}
	    }
	  else
	    {
	      /* Case A.1.  */
	      if (wi::leu_p (diff, min_seg_len_b)
		  /* Case A.2 and B combined.  */
		  || (tree_fits_uhwi_p (dr_a1->seg_len)))
		{
		  if (tree_fits_uhwi_p (dr_a1->seg_len)
		      && tree_fits_uhwi_p (dr_a2->seg_len))
		    new_seg_len
		      = wide_int_to_tree (sizetype,
					  wi::umax (wi::add (dr_a2->seg_len,
							     diff),
						    dr_a1->seg_len));
		  else
		    new_seg_len
		      = size_binop (PLUS_EXPR, dr_a2->seg_len,
				    wide_int_to_tree (sizetype, diff));

		  dr_a1->seg_len = new_seg_len;
		  do_remove = true;
		}
	    }

	  if (do_remove)
	    {
	      if (dump_enabled_p ())
		{
		  dump_printf (MSG_NOTE, "merging ranges for ");
		  dump_generic_expr (MSG_NOTE, TDF_SLIM, DR_REF (dr_a1->dr));
		  dump_printf (MSG_NOTE,  ", ");
		  dump_generic_expr (MSG_NOTE, TDF_SLIM, DR_REF (dr_b1->dr));
		  dump_printf (MSG_NOTE,  " and ");
		  dump_generic_expr (MSG_NOTE, TDF_SLIM, DR_REF (dr_a2->dr));
		  dump_printf (MSG_NOTE,  ", ");
		  dump_generic_expr (MSG_NOTE, TDF_SLIM, DR_REF (dr_b2->dr));
		  dump_printf (MSG_NOTE, "\n");
		}
	      alias_pairs->ordered_remove (neg_step ? i - 1 : i);
	      i--;
	    }
	}
    }
}

/* Given LOOP's two data references and segment lengths described by DR_A
   and DR_B, create expression checking if the two addresses ranges intersect
   with each other based on index of the two addresses.  This can only be
   done if DR_A and DR_B referring to the same (array) object and the index
   is the only difference.  For example:

                       DR_A                           DR_B
      data-ref         arr[i]                         arr[j]
      base_object      arr                            arr
      index            {i_0, +, 1}_loop               {j_0, +, 1}_loop

   The addresses and their index are like:

        |<- ADDR_A    ->|          |<- ADDR_B    ->|
     ------------------------------------------------------->
        |   |   |   |   |          |   |   |   |   |
     ------------------------------------------------------->
        i_0 ...         i_0+4      j_0 ...         j_0+4

   We can create expression based on index rather than address:

     (i_0 + 4 < j_0 || j_0 + 4 < i_0)

   Note evolution step of index needs to be considered in comparison.  */

static bool
create_intersect_range_checks_index (struct loop *loop, tree *cond_expr,
				     const dr_with_seg_len& dr_a,
				     const dr_with_seg_len& dr_b)
{
  if (integer_zerop (DR_STEP (dr_a.dr))
      || integer_zerop (DR_STEP (dr_b.dr))
      || DR_NUM_DIMENSIONS (dr_a.dr) != DR_NUM_DIMENSIONS (dr_b.dr))
    return false;

  if (!tree_fits_uhwi_p (dr_a.seg_len) || !tree_fits_uhwi_p (dr_b.seg_len))
    return false;

  if (!tree_fits_shwi_p (DR_STEP (dr_a.dr)))
    return false;

  if (!operand_equal_p (DR_BASE_OBJECT (dr_a.dr), DR_BASE_OBJECT (dr_b.dr), 0))
    return false;

  if (!operand_equal_p (DR_STEP (dr_a.dr), DR_STEP (dr_b.dr), 0))
    return false;

  gcc_assert (TREE_CODE (DR_STEP (dr_a.dr)) == INTEGER_CST);

  bool neg_step = tree_int_cst_compare (DR_STEP (dr_a.dr), size_zero_node) < 0;
  unsigned HOST_WIDE_INT abs_step
    = absu_hwi (tree_to_shwi (DR_STEP (dr_a.dr)));

  unsigned HOST_WIDE_INT seg_len1 = tree_to_uhwi (dr_a.seg_len);
  unsigned HOST_WIDE_INT seg_len2 = tree_to_uhwi (dr_b.seg_len);
  /* Infer the number of iterations with which the memory segment is accessed
     by DR.  In other words, alias is checked if memory segment accessed by
     DR_A in some iterations intersect with memory segment accessed by DR_B
     in the same amount iterations.
     Note segnment length is a linear function of number of iterations with
     DR_STEP as the coefficient.  */
  unsigned HOST_WIDE_INT niter_len1 = (seg_len1 + abs_step - 1) / abs_step;
  unsigned HOST_WIDE_INT niter_len2 = (seg_len2 + abs_step - 1) / abs_step;

  unsigned int i;
  for (i = 0; i < DR_NUM_DIMENSIONS (dr_a.dr); i++)
    {
      tree access1 = DR_ACCESS_FN (dr_a.dr, i);
      tree access2 = DR_ACCESS_FN (dr_b.dr, i);
      /* Two indices must be the same if they are not scev, or not scev wrto
	 current loop being vecorized.  */
      if (TREE_CODE (access1) != POLYNOMIAL_CHREC
	  || TREE_CODE (access2) != POLYNOMIAL_CHREC
	  || CHREC_VARIABLE (access1) != (unsigned)loop->num
	  || CHREC_VARIABLE (access2) != (unsigned)loop->num)
	{
	  if (operand_equal_p (access1, access2, 0))
	    continue;

	  return false;
	}
      /* The two indices must have the same step.  */
      if (!operand_equal_p (CHREC_RIGHT (access1), CHREC_RIGHT (access2), 0))
	return false;

      tree idx_step = CHREC_RIGHT (access1);
      /* Index must have const step, otherwise DR_STEP won't be constant.  */
      gcc_assert (TREE_CODE (idx_step) == INTEGER_CST);
      /* Index must evaluate in the same direction as DR.  */
      gcc_assert (!neg_step || tree_int_cst_sign_bit (idx_step) == 1);

      tree min1 = CHREC_LEFT (access1);
      tree min2 = CHREC_LEFT (access2);
      if (!types_compatible_p (TREE_TYPE (min1), TREE_TYPE (min2)))
	return false;

      /* Ideally, alias can be checked against loop's control IV, but we
	 need to prove linear mapping between control IV and reference
	 index.  Although that should be true, we check against (array)
	 index of data reference.  Like segment length, index length is
	 linear function of the number of iterations with index_step as
	 the coefficient, i.e, niter_len * idx_step.  */
      tree idx_len1 = fold_build2 (MULT_EXPR, TREE_TYPE (min1), idx_step,
				   build_int_cst (TREE_TYPE (min1),
						  niter_len1));
      tree idx_len2 = fold_build2 (MULT_EXPR, TREE_TYPE (min2), idx_step,
				   build_int_cst (TREE_TYPE (min2),
						  niter_len2));
      tree max1 = fold_build2 (PLUS_EXPR, TREE_TYPE (min1), min1, idx_len1);
      tree max2 = fold_build2 (PLUS_EXPR, TREE_TYPE (min2), min2, idx_len2);
      /* Adjust ranges for negative step.  */
      if (neg_step)
	{
	  min1 = fold_build2 (MINUS_EXPR, TREE_TYPE (min1), max1, idx_step);
	  max1 = fold_build2 (MINUS_EXPR, TREE_TYPE (min1),
			      CHREC_LEFT (access1), idx_step);
	  min2 = fold_build2 (MINUS_EXPR, TREE_TYPE (min2), max2, idx_step);
	  max2 = fold_build2 (MINUS_EXPR, TREE_TYPE (min2),
			      CHREC_LEFT (access2), idx_step);
	}
      tree part_cond_expr
	= fold_build2 (TRUTH_OR_EXPR, boolean_type_node,
	    fold_build2 (LE_EXPR, boolean_type_node, max1, min2),
	    fold_build2 (LE_EXPR, boolean_type_node, max2, min1));
      if (*cond_expr)
	*cond_expr = fold_build2 (TRUTH_AND_EXPR, boolean_type_node,
				  *cond_expr, part_cond_expr);
      else
	*cond_expr = part_cond_expr;
    }
  return true;
}

/* Given two data references and segment lengths described by DR_A and DR_B,
   create expression checking if the two addresses ranges intersect with
   each other:

     ((DR_A_addr_0 + DR_A_segment_length_0) <= DR_B_addr_0)
     || (DR_B_addr_0 + DER_B_segment_length_0) <= DR_A_addr_0))  */

static void
create_intersect_range_checks (struct loop *loop, tree *cond_expr,
			       const dr_with_seg_len& dr_a,
			       const dr_with_seg_len& dr_b)
{
  *cond_expr = NULL_TREE;
  if (create_intersect_range_checks_index (loop, cond_expr, dr_a, dr_b))
    return;

  tree segment_length_a = dr_a.seg_len;
  tree segment_length_b = dr_b.seg_len;
  tree addr_base_a = DR_BASE_ADDRESS (dr_a.dr);
  tree addr_base_b = DR_BASE_ADDRESS (dr_b.dr);
  tree offset_a = DR_OFFSET (dr_a.dr), offset_b = DR_OFFSET (dr_b.dr);

  offset_a = fold_build2 (PLUS_EXPR, TREE_TYPE (offset_a),
			  offset_a, DR_INIT (dr_a.dr));
  offset_b = fold_build2 (PLUS_EXPR, TREE_TYPE (offset_b),
			  offset_b, DR_INIT (dr_b.dr));
  addr_base_a = fold_build_pointer_plus (addr_base_a, offset_a);
  addr_base_b = fold_build_pointer_plus (addr_base_b, offset_b);

  tree seg_a_min = addr_base_a;
  tree seg_a_max = fold_build_pointer_plus (addr_base_a, segment_length_a);
  /* For negative step, we need to adjust address range by TYPE_SIZE_UNIT
     bytes, e.g., int a[3] -> a[1] range is [a+4, a+16) instead of
     [a, a+12) */
  if (tree_int_cst_compare (DR_STEP (dr_a.dr), size_zero_node) < 0)
    {
      tree unit_size = TYPE_SIZE_UNIT (TREE_TYPE (DR_REF (dr_a.dr)));
      seg_a_min = fold_build_pointer_plus (seg_a_max, unit_size);
      seg_a_max = fold_build_pointer_plus (addr_base_a, unit_size);
    }

  tree seg_b_min = addr_base_b;
  tree seg_b_max = fold_build_pointer_plus (addr_base_b, segment_length_b);
  if (tree_int_cst_compare (DR_STEP (dr_b.dr), size_zero_node) < 0)
    {
      tree unit_size = TYPE_SIZE_UNIT (TREE_TYPE (DR_REF (dr_b.dr)));
      seg_b_min = fold_build_pointer_plus (seg_b_max, unit_size);
      seg_b_max = fold_build_pointer_plus (addr_base_b, unit_size);
    }
  *cond_expr
    = fold_build2 (TRUTH_OR_EXPR, boolean_type_node,
	fold_build2 (LE_EXPR, boolean_type_node, seg_a_max, seg_b_min),
	fold_build2 (LE_EXPR, boolean_type_node, seg_b_max, seg_a_min));
}

/* Create a conditional expression that represents the run-time checks for
   overlapping of address ranges represented by a list of data references
   pairs passed in ALIAS_PAIRS.  Data references are in LOOP.  The returned
   COND_EXPR is the conditional expression to be used in the if statement
   that controls which version of the loop gets executed at runtime.  */

void
create_runtime_alias_checks (struct loop *loop,
			     vec<dr_with_seg_len_pair_t> *alias_pairs,
			     tree * cond_expr)
{
  tree part_cond_expr;

  for (size_t i = 0, s = alias_pairs->length (); i < s; ++i)
    {
      const dr_with_seg_len& dr_a = (*alias_pairs)[i].first;
      const dr_with_seg_len& dr_b = (*alias_pairs)[i].second;

      if (dump_enabled_p ())
	{
	  dump_printf (MSG_NOTE, "create runtime check for data references ");
	  dump_generic_expr (MSG_NOTE, TDF_SLIM, DR_REF (dr_a.dr));
	  dump_printf (MSG_NOTE, " and ");
	  dump_generic_expr (MSG_NOTE, TDF_SLIM, DR_REF (dr_b.dr));
	  dump_printf (MSG_NOTE, "\n");
	}

      /* Create condition expression for each pair data references.  */
      create_intersect_range_checks (loop, &part_cond_expr, dr_a, dr_b);
      if (*cond_expr)
	*cond_expr = fold_build2 (TRUTH_AND_EXPR, boolean_type_node,
				  *cond_expr, part_cond_expr);
      else
	*cond_expr = part_cond_expr;
    }
}

/* Check if OFFSET1 and OFFSET2 (DR_OFFSETs of some data-refs) are identical
   expressions.  */
static bool
dr_equal_offsets_p1 (tree offset1, tree offset2)
{
  bool res;

  STRIP_NOPS (offset1);
  STRIP_NOPS (offset2);

  if (offset1 == offset2)
    return true;

  if (TREE_CODE (offset1) != TREE_CODE (offset2)
      || (!BINARY_CLASS_P (offset1) && !UNARY_CLASS_P (offset1)))
    return false;

  res = dr_equal_offsets_p1 (TREE_OPERAND (offset1, 0),
                             TREE_OPERAND (offset2, 0));

  if (!res || !BINARY_CLASS_P (offset1))
    return res;

  res = dr_equal_offsets_p1 (TREE_OPERAND (offset1, 1),
                             TREE_OPERAND (offset2, 1));

  return res;
}

/* Check if DRA and DRB have equal offsets.  */
bool
dr_equal_offsets_p (struct data_reference *dra,
                    struct data_reference *drb)
{
  tree offset1, offset2;

  offset1 = DR_OFFSET (dra);
  offset2 = DR_OFFSET (drb);

  return dr_equal_offsets_p1 (offset1, offset2);
}

/* Returns true if FNA == FNB.  */

static bool
affine_function_equal_p (affine_fn fna, affine_fn fnb)
{
  unsigned i, n = fna.length ();

  if (n != fnb.length ())
    return false;

  for (i = 0; i < n; i++)
    if (!operand_equal_p (fna[i], fnb[i], 0))
      return false;

  return true;
}

/* If all the functions in CF are the same, returns one of them,
   otherwise returns NULL.  */

static affine_fn
common_affine_function (conflict_function *cf)
{
  unsigned i;
  affine_fn comm;

  if (!CF_NONTRIVIAL_P (cf))
    return affine_fn ();

  comm = cf->fns[0];

  for (i = 1; i < cf->n; i++)
    if (!affine_function_equal_p (comm, cf->fns[i]))
      return affine_fn ();

  return comm;
}

/* Returns the base of the affine function FN.  */

static tree
affine_function_base (affine_fn fn)
{
  return fn[0];
}

/* Returns true if FN is a constant.  */

static bool
affine_function_constant_p (affine_fn fn)
{
  unsigned i;
  tree coef;

  for (i = 1; fn.iterate (i, &coef); i++)
    if (!integer_zerop (coef))
      return false;

  return true;
}

/* Returns true if FN is the zero constant function.  */

static bool
affine_function_zero_p (affine_fn fn)
{
  return (integer_zerop (affine_function_base (fn))
	  && affine_function_constant_p (fn));
}

/* Returns a signed integer type with the largest precision from TA
   and TB.  */

static tree
signed_type_for_types (tree ta, tree tb)
{
  if (TYPE_PRECISION (ta) > TYPE_PRECISION (tb))
    return signed_type_for (ta);
  else
    return signed_type_for (tb);
}

/* Applies operation OP on affine functions FNA and FNB, and returns the
   result.  */

static affine_fn
affine_fn_op (enum tree_code op, affine_fn fna, affine_fn fnb)
{
  unsigned i, n, m;
  affine_fn ret;
  tree coef;

  if (fnb.length () > fna.length ())
    {
      n = fna.length ();
      m = fnb.length ();
    }
  else
    {
      n = fnb.length ();
      m = fna.length ();
    }

  ret.create (m);
  for (i = 0; i < n; i++)
    {
      tree type = signed_type_for_types (TREE_TYPE (fna[i]),
					 TREE_TYPE (fnb[i]));
      ret.quick_push (fold_build2 (op, type, fna[i], fnb[i]));
    }

  for (; fna.iterate (i, &coef); i++)
    ret.quick_push (fold_build2 (op, signed_type_for (TREE_TYPE (coef)),
				 coef, integer_zero_node));
  for (; fnb.iterate (i, &coef); i++)
    ret.quick_push (fold_build2 (op, signed_type_for (TREE_TYPE (coef)),
				 integer_zero_node, coef));

  return ret;
}

/* Returns the sum of affine functions FNA and FNB.  */

static affine_fn
affine_fn_plus (affine_fn fna, affine_fn fnb)
{
  return affine_fn_op (PLUS_EXPR, fna, fnb);
}

/* Returns the difference of affine functions FNA and FNB.  */

static affine_fn
affine_fn_minus (affine_fn fna, affine_fn fnb)
{
  return affine_fn_op (MINUS_EXPR, fna, fnb);
}

/* Frees affine function FN.  */

static void
affine_fn_free (affine_fn fn)
{
  fn.release ();
}

/* Determine for each subscript in the data dependence relation DDR
   the distance.  */

static void
compute_subscript_distance (struct data_dependence_relation *ddr)
{
  conflict_function *cf_a, *cf_b;
  affine_fn fn_a, fn_b, diff;

  if (DDR_ARE_DEPENDENT (ddr) == NULL_TREE)
    {
      unsigned int i;

      for (i = 0; i < DDR_NUM_SUBSCRIPTS (ddr); i++)
 	{
 	  struct subscript *subscript;

 	  subscript = DDR_SUBSCRIPT (ddr, i);
 	  cf_a = SUB_CONFLICTS_IN_A (subscript);
 	  cf_b = SUB_CONFLICTS_IN_B (subscript);

	  fn_a = common_affine_function (cf_a);
	  fn_b = common_affine_function (cf_b);
	  if (!fn_a.exists () || !fn_b.exists ())
	    {
	      SUB_DISTANCE (subscript) = chrec_dont_know;
	      return;
	    }
	  diff = affine_fn_minus (fn_a, fn_b);

 	  if (affine_function_constant_p (diff))
 	    SUB_DISTANCE (subscript) = affine_function_base (diff);
 	  else
 	    SUB_DISTANCE (subscript) = chrec_dont_know;

	  affine_fn_free (diff);
 	}
    }
}

/* Returns the conflict function for "unknown".  */

static conflict_function *
conflict_fn_not_known (void)
{
  conflict_function *fn = XCNEW (conflict_function);
  fn->n = NOT_KNOWN;

  return fn;
}

/* Returns the conflict function for "independent".  */

static conflict_function *
conflict_fn_no_dependence (void)
{
  conflict_function *fn = XCNEW (conflict_function);
  fn->n = NO_DEPENDENCE;

  return fn;
}

/* Returns true if the address of OBJ is invariant in LOOP.  */

static bool
object_address_invariant_in_loop_p (const struct loop *loop, const_tree obj)
{
  while (handled_component_p (obj))
    {
      if (TREE_CODE (obj) == ARRAY_REF)
	{
	  /* Index of the ARRAY_REF was zeroed in analyze_indices, thus we only
	     need to check the stride and the lower bound of the reference.  */
	  if (chrec_contains_symbols_defined_in_loop (TREE_OPERAND (obj, 2),
						      loop->num)
	      || chrec_contains_symbols_defined_in_loop (TREE_OPERAND (obj, 3),
							 loop->num))
	    return false;
	}
      else if (TREE_CODE (obj) == COMPONENT_REF)
	{
	  if (chrec_contains_symbols_defined_in_loop (TREE_OPERAND (obj, 2),
						      loop->num))
	    return false;
	}
      obj = TREE_OPERAND (obj, 0);
    }

  if (!INDIRECT_REF_P (obj)
      && TREE_CODE (obj) != MEM_REF)
    return true;

  return !chrec_contains_symbols_defined_in_loop (TREE_OPERAND (obj, 0),
						  loop->num);
}

/* Returns false if we can prove that data references A and B do not alias,
   true otherwise.  If LOOP_NEST is false no cross-iteration aliases are
   considered.  */

bool
dr_may_alias_p (const struct data_reference *a, const struct data_reference *b,
		bool loop_nest)
{
  tree addr_a = DR_BASE_OBJECT (a);
  tree addr_b = DR_BASE_OBJECT (b);

  /* If we are not processing a loop nest but scalar code we
     do not need to care about possible cross-iteration dependences
     and thus can process the full original reference.  Do so,
     similar to how loop invariant motion applies extra offset-based
     disambiguation.  */
  if (!loop_nest)
    {
      aff_tree off1, off2;
      poly_widest_int size1, size2;
      get_inner_reference_aff (DR_REF (a), &off1, &size1);
      get_inner_reference_aff (DR_REF (b), &off2, &size2);
      aff_combination_scale (&off1, -1);
      aff_combination_add (&off2, &off1);
      if (aff_comb_cannot_overlap_p (&off2, size1, size2))
	return false;
    }

  if ((TREE_CODE (addr_a) == MEM_REF || TREE_CODE (addr_a) == TARGET_MEM_REF)
      && (TREE_CODE (addr_b) == MEM_REF || TREE_CODE (addr_b) == TARGET_MEM_REF)
      && MR_DEPENDENCE_CLIQUE (addr_a) == MR_DEPENDENCE_CLIQUE (addr_b)
      && MR_DEPENDENCE_BASE (addr_a) != MR_DEPENDENCE_BASE (addr_b))
    return false;

  /* If we had an evolution in a pointer-based MEM_REF BASE_OBJECT we
     do not know the size of the base-object.  So we cannot do any
     offset/overlap based analysis but have to rely on points-to
     information only.  */
  if (TREE_CODE (addr_a) == MEM_REF
      && (DR_UNCONSTRAINED_BASE (a)
	  || TREE_CODE (TREE_OPERAND (addr_a, 0)) == SSA_NAME))
    {
      /* For true dependences we can apply TBAA.  */
      if (flag_strict_aliasing
	  && DR_IS_WRITE (a) && DR_IS_READ (b)
	  && !alias_sets_conflict_p (get_alias_set (DR_REF (a)),
				     get_alias_set (DR_REF (b))))
	return false;
      if (TREE_CODE (addr_b) == MEM_REF)
	return ptr_derefs_may_alias_p (TREE_OPERAND (addr_a, 0),
				       TREE_OPERAND (addr_b, 0));
      else
	return ptr_derefs_may_alias_p (TREE_OPERAND (addr_a, 0),
				       build_fold_addr_expr (addr_b));
    }
  else if (TREE_CODE (addr_b) == MEM_REF
	   && (DR_UNCONSTRAINED_BASE (b)
	       || TREE_CODE (TREE_OPERAND (addr_b, 0)) == SSA_NAME))
    {
      /* For true dependences we can apply TBAA.  */
      if (flag_strict_aliasing
	  && DR_IS_WRITE (a) && DR_IS_READ (b)
	  && !alias_sets_conflict_p (get_alias_set (DR_REF (a)),
				     get_alias_set (DR_REF (b))))
	return false;
      if (TREE_CODE (addr_a) == MEM_REF)
	return ptr_derefs_may_alias_p (TREE_OPERAND (addr_a, 0),
				       TREE_OPERAND (addr_b, 0));
      else
	return ptr_derefs_may_alias_p (build_fold_addr_expr (addr_a),
				       TREE_OPERAND (addr_b, 0));
    }

  /* Otherwise DR_BASE_OBJECT is an access that covers the whole object
     that is being subsetted in the loop nest.  */
  if (DR_IS_WRITE (a) && DR_IS_WRITE (b))
    return refs_output_dependent_p (addr_a, addr_b);
  else if (DR_IS_READ (a) && DR_IS_WRITE (b))
    return refs_anti_dependent_p (addr_a, addr_b);
  return refs_may_alias_p (addr_a, addr_b);
}

/* REF_A and REF_B both satisfy access_fn_component_p.  Return true
   if it is meaningful to compare their associated access functions
   when checking for dependencies.  */

static bool
access_fn_components_comparable_p (tree ref_a, tree ref_b)
{
  /* Allow pairs of component refs from the following sets:

       { REALPART_EXPR, IMAGPART_EXPR }
       { COMPONENT_REF }
       { ARRAY_REF }.  */
  tree_code code_a = TREE_CODE (ref_a);
  tree_code code_b = TREE_CODE (ref_b);
  if (code_a == IMAGPART_EXPR)
    code_a = REALPART_EXPR;
  if (code_b == IMAGPART_EXPR)
    code_b = REALPART_EXPR;
  if (code_a != code_b)
    return false;

  if (TREE_CODE (ref_a) == COMPONENT_REF)
    /* ??? We cannot simply use the type of operand #0 of the refs here as
       the Fortran compiler smuggles type punning into COMPONENT_REFs.
       Use the DECL_CONTEXT of the FIELD_DECLs instead.  */
    return (DECL_CONTEXT (TREE_OPERAND (ref_a, 1))
	    == DECL_CONTEXT (TREE_OPERAND (ref_b, 1)));

  return types_compatible_p (TREE_TYPE (TREE_OPERAND (ref_a, 0)),
			     TREE_TYPE (TREE_OPERAND (ref_b, 0)));
}

/* Initialize a data dependence relation between data accesses A and
   B.  NB_LOOPS is the number of loops surrounding the references: the
   size of the classic distance/direction vectors.  */

struct data_dependence_relation *
initialize_data_dependence_relation (struct data_reference *a,
				     struct data_reference *b,
 				     vec<loop_p> loop_nest)
{
  struct data_dependence_relation *res;
  unsigned int i;

  res = XCNEW (struct data_dependence_relation);
  DDR_A (res) = a;
  DDR_B (res) = b;
  DDR_LOOP_NEST (res).create (0);
  DDR_SUBSCRIPTS (res).create (0);
  DDR_DIR_VECTS (res).create (0);
  DDR_DIST_VECTS (res).create (0);

  if (a == NULL || b == NULL)
    {
      DDR_ARE_DEPENDENT (res) = chrec_dont_know;
      return res;
    }

  /* If the data references do not alias, then they are independent.  */
  if (!dr_may_alias_p (a, b, loop_nest.exists ()))
    {
      DDR_ARE_DEPENDENT (res) = chrec_known;
      return res;
    }

  unsigned int num_dimensions_a = DR_NUM_DIMENSIONS (a);
  unsigned int num_dimensions_b = DR_NUM_DIMENSIONS (b);
  if (num_dimensions_a == 0 || num_dimensions_b == 0)
    {
      DDR_ARE_DEPENDENT (res) = chrec_dont_know;
      return res;
    }

  /* For unconstrained bases, the root (highest-indexed) subscript
     describes a variation in the base of the original DR_REF rather
     than a component access.  We have no type that accurately describes
     the new DR_BASE_OBJECT (whose TREE_TYPE describes the type *after*
     applying this subscript) so limit the search to the last real
     component access.

     E.g. for:

	void
	f (int a[][8], int b[][8])
	{
	  for (int i = 0; i < 8; ++i)
	    a[i * 2][0] = b[i][0];
	}

     the a and b accesses have a single ARRAY_REF component reference [0]
     but have two subscripts.  */
  if (DR_UNCONSTRAINED_BASE (a))
    num_dimensions_a -= 1;
  if (DR_UNCONSTRAINED_BASE (b))
    num_dimensions_b -= 1;

  /* These structures describe sequences of component references in
     DR_REF (A) and DR_REF (B).  Each component reference is tied to a
     specific access function.  */
  struct {
    /* The sequence starts at DR_ACCESS_FN (A, START_A) of A and
       DR_ACCESS_FN (B, START_B) of B (inclusive) and extends to higher
       indices.  In C notation, these are the indices of the rightmost
       component references; e.g. for a sequence .b.c.d, the start
       index is for .d.  */
    unsigned int start_a;
    unsigned int start_b;

    /* The sequence contains LENGTH consecutive access functions from
       each DR.  */
    unsigned int length;

    /* The enclosing objects for the A and B sequences respectively,
       i.e. the objects to which DR_ACCESS_FN (A, START_A + LENGTH - 1)
       and DR_ACCESS_FN (B, START_B + LENGTH - 1) are applied.  */
    tree object_a;
    tree object_b;
  } full_seq = {}, struct_seq = {};

  /* Before each iteration of the loop:

     - REF_A is what you get after applying DR_ACCESS_FN (A, INDEX_A) and
     - REF_B is what you get after applying DR_ACCESS_FN (B, INDEX_B).  */
  unsigned int index_a = 0;
  unsigned int index_b = 0;
  tree ref_a = DR_REF (a);
  tree ref_b = DR_REF (b);

  /* Now walk the component references from the final DR_REFs back up to
     the enclosing base objects.  Each component reference corresponds
     to one access function in the DR, with access function 0 being for
     the final DR_REF and the highest-indexed access function being the
     one that is applied to the base of the DR.

     Look for a sequence of component references whose access functions
     are comparable (see access_fn_components_comparable_p).  If more
     than one such sequence exists, pick the one nearest the base
     (which is the leftmost sequence in C notation).  Store this sequence
     in FULL_SEQ.

     For example, if we have:

	struct foo { struct bar s; ... } (*a)[10], (*b)[10];

	A: a[0][i].s.c.d
	B: __real b[0][i].s.e[i].f

     (where d is the same type as the real component of f) then the access
     functions would be:

			 0   1   2   3
	A:              .d  .c  .s [i]

		 0   1   2   3   4   5
	B:  __real  .f [i]  .e  .s [i]

     The A0/B2 column isn't comparable, since .d is a COMPONENT_REF
     and [i] is an ARRAY_REF.  However, the A1/B3 column contains two
     COMPONENT_REF accesses for struct bar, so is comparable.  Likewise
     the A2/B4 column contains two COMPONENT_REF accesses for struct foo,
     so is comparable.  The A3/B5 column contains two ARRAY_REFs that
     index foo[10] arrays, so is again comparable.  The sequence is
     therefore:

        A: [1, 3]  (i.e. [i].s.c)
        B: [3, 5]  (i.e. [i].s.e)

     Also look for sequences of component references whose access
     functions are comparable and whose enclosing objects have the same
     RECORD_TYPE.  Store this sequence in STRUCT_SEQ.  In the above
     example, STRUCT_SEQ would be:

        A: [1, 2]  (i.e. s.c)
        B: [3, 4]  (i.e. s.e)  */
  while (index_a < num_dimensions_a && index_b < num_dimensions_b)
    {
      /* REF_A and REF_B must be one of the component access types
	 allowed by dr_analyze_indices.  */
      gcc_checking_assert (access_fn_component_p (ref_a));
      gcc_checking_assert (access_fn_component_p (ref_b));

      /* Get the immediately-enclosing objects for REF_A and REF_B,
	 i.e. the references *before* applying DR_ACCESS_FN (A, INDEX_A)
	 and DR_ACCESS_FN (B, INDEX_B).  */
      tree object_a = TREE_OPERAND (ref_a, 0);
      tree object_b = TREE_OPERAND (ref_b, 0);

      tree type_a = TREE_TYPE (object_a);
      tree type_b = TREE_TYPE (object_b);
      if (access_fn_components_comparable_p (ref_a, ref_b))
	{
	  /* This pair of component accesses is comparable for dependence
	     analysis, so we can include DR_ACCESS_FN (A, INDEX_A) and
	     DR_ACCESS_FN (B, INDEX_B) in the sequence.  */
	  if (full_seq.start_a + full_seq.length != index_a
	      || full_seq.start_b + full_seq.length != index_b)
	    {
	      /* The accesses don't extend the current sequence,
		 so start a new one here.  */
	      full_seq.start_a = index_a;
	      full_seq.start_b = index_b;
	      full_seq.length = 0;
	    }

	  /* Add this pair of references to the sequence.  */
	  full_seq.length += 1;
	  full_seq.object_a = object_a;
	  full_seq.object_b = object_b;

	  /* If the enclosing objects are structures (and thus have the
	     same RECORD_TYPE), record the new sequence in STRUCT_SEQ.  */
	  if (TREE_CODE (type_a) == RECORD_TYPE)
	    struct_seq = full_seq;

	  /* Move to the next containing reference for both A and B.  */
	  ref_a = object_a;
	  ref_b = object_b;
	  index_a += 1;
	  index_b += 1;
	  continue;
	}

      /* Try to approach equal type sizes.  */
      if (!COMPLETE_TYPE_P (type_a)
	  || !COMPLETE_TYPE_P (type_b)
	  || !tree_fits_uhwi_p (TYPE_SIZE_UNIT (type_a))
	  || !tree_fits_uhwi_p (TYPE_SIZE_UNIT (type_b)))
	break;

      unsigned HOST_WIDE_INT size_a = tree_to_uhwi (TYPE_SIZE_UNIT (type_a));
      unsigned HOST_WIDE_INT size_b = tree_to_uhwi (TYPE_SIZE_UNIT (type_b));
      if (size_a <= size_b)
	{
	  index_a += 1;
	  ref_a = object_a;
	}
      if (size_b <= size_a)
	{
	  index_b += 1;
	  ref_b = object_b;
	}
    }

  /* See whether FULL_SEQ ends at the base and whether the two bases
     are equal.  We do not care about TBAA or alignment info so we can
     use OEP_ADDRESS_OF to avoid false negatives.  */
  tree base_a = DR_BASE_OBJECT (a);
  tree base_b = DR_BASE_OBJECT (b);
  bool same_base_p = (full_seq.start_a + full_seq.length == num_dimensions_a
		      && full_seq.start_b + full_seq.length == num_dimensions_b
		      && DR_UNCONSTRAINED_BASE (a) == DR_UNCONSTRAINED_BASE (b)
		      && operand_equal_p (base_a, base_b, OEP_ADDRESS_OF)
		      && types_compatible_p (TREE_TYPE (base_a),
					     TREE_TYPE (base_b))
		      && (!loop_nest.exists ()
			  || (object_address_invariant_in_loop_p
			      (loop_nest[0], base_a))));

  /* If the bases are the same, we can include the base variation too.
     E.g. the b accesses in:

       for (int i = 0; i < n; ++i)
         b[i + 4][0] = b[i][0];

     have a definite dependence distance of 4, while for:

       for (int i = 0; i < n; ++i)
         a[i + 4][0] = b[i][0];

     the dependence distance depends on the gap between a and b.

     If the bases are different then we can only rely on the sequence
     rooted at a structure access, since arrays are allowed to overlap
     arbitrarily and change shape arbitrarily.  E.g. we treat this as
     valid code:

       int a[256];
       ...
       ((int (*)[4][3]) &a[1])[i][0] += ((int (*)[4][3]) &a[2])[i][0];

     where two lvalues with the same int[4][3] type overlap, and where
     both lvalues are distinct from the object's declared type.  */
  if (same_base_p)
    {
      if (DR_UNCONSTRAINED_BASE (a))
	full_seq.length += 1;
    }
  else
    full_seq = struct_seq;

  /* Punt if we didn't find a suitable sequence.  */
  if (full_seq.length == 0)
    {
      DDR_ARE_DEPENDENT (res) = chrec_dont_know;
      return res;
    }

  if (!same_base_p)
    {
      /* Partial overlap is possible for different bases when strict aliasing
	 is not in effect.  It's also possible if either base involves a union
	 access; e.g. for:

	   struct s1 { int a[2]; };
	   struct s2 { struct s1 b; int c; };
	   struct s3 { int d; struct s1 e; };
	   union u { struct s2 f; struct s3 g; } *p, *q;

	 the s1 at "p->f.b" (base "p->f") partially overlaps the s1 at
	 "p->g.e" (base "p->g") and might partially overlap the s1 at
	 "q->g.e" (base "q->g").  */
      if (!flag_strict_aliasing
	  || ref_contains_union_access_p (full_seq.object_a)
	  || ref_contains_union_access_p (full_seq.object_b))
	{
	  DDR_ARE_DEPENDENT (res) = chrec_dont_know;
	  return res;
	}

      DDR_COULD_BE_INDEPENDENT_P (res) = true;
      if (!loop_nest.exists ()
	  || (object_address_invariant_in_loop_p (loop_nest[0],
						  full_seq.object_a)
	      && object_address_invariant_in_loop_p (loop_nest[0],
						     full_seq.object_b)))
	{
	  DDR_OBJECT_A (res) = full_seq.object_a;
	  DDR_OBJECT_B (res) = full_seq.object_b;
	}
    }

  DDR_AFFINE_P (res) = true;
  DDR_ARE_DEPENDENT (res) = NULL_TREE;
  DDR_SUBSCRIPTS (res).create (full_seq.length);
  DDR_LOOP_NEST (res) = loop_nest;
  DDR_INNER_LOOP (res) = 0;
  DDR_SELF_REFERENCE (res) = false;

  for (i = 0; i < full_seq.length; ++i)
    {
      struct subscript *subscript;

      subscript = XNEW (struct subscript);
      SUB_ACCESS_FN (subscript, 0) = DR_ACCESS_FN (a, full_seq.start_a + i);
      SUB_ACCESS_FN (subscript, 1) = DR_ACCESS_FN (b, full_seq.start_b + i);
      SUB_CONFLICTS_IN_A (subscript) = conflict_fn_not_known ();
      SUB_CONFLICTS_IN_B (subscript) = conflict_fn_not_known ();
      SUB_LAST_CONFLICT (subscript) = chrec_dont_know;
      SUB_DISTANCE (subscript) = chrec_dont_know;
      DDR_SUBSCRIPTS (res).safe_push (subscript);
    }

  return res;
}

/* Frees memory used by the conflict function F.  */

static void
free_conflict_function (conflict_function *f)
{
  unsigned i;

  if (CF_NONTRIVIAL_P (f))
    {
      for (i = 0; i < f->n; i++)
	affine_fn_free (f->fns[i]);
    }
  free (f);
}

/* Frees memory used by SUBSCRIPTS.  */

static void
free_subscripts (vec<subscript_p> subscripts)
{
  unsigned i;
  subscript_p s;

  FOR_EACH_VEC_ELT (subscripts, i, s)
    {
      free_conflict_function (s->conflicting_iterations_in_a);
      free_conflict_function (s->conflicting_iterations_in_b);
      free (s);
    }
  subscripts.release ();
}

/* Set DDR_ARE_DEPENDENT to CHREC and finalize the subscript overlap
   description.  */

static inline void
finalize_ddr_dependent (struct data_dependence_relation *ddr,
			tree chrec)
{
  DDR_ARE_DEPENDENT (ddr) = chrec;
  free_subscripts (DDR_SUBSCRIPTS (ddr));
  DDR_SUBSCRIPTS (ddr).create (0);
}

/* The dependence relation DDR cannot be represented by a distance
   vector.  */

static inline void
non_affine_dependence_relation (struct data_dependence_relation *ddr)
{
  if (dump_file && (dump_flags & TDF_DETAILS))
    fprintf (dump_file, "(Dependence relation cannot be represented by distance vector.) \n");

  DDR_AFFINE_P (ddr) = false;
}



/* This section contains the classic Banerjee tests.  */

/* Returns true iff CHREC_A and CHREC_B are not dependent on any index
   variables, i.e., if the ZIV (Zero Index Variable) test is true.  */

static inline bool
ziv_subscript_p (const_tree chrec_a, const_tree chrec_b)
{
  return (evolution_function_is_constant_p (chrec_a)
	  && evolution_function_is_constant_p (chrec_b));
}

/* Returns true iff CHREC_A and CHREC_B are dependent on an index
   variable, i.e., if the SIV (Single Index Variable) test is true.  */

static bool
siv_subscript_p (const_tree chrec_a, const_tree chrec_b)
{
  if ((evolution_function_is_constant_p (chrec_a)
       && evolution_function_is_univariate_p (chrec_b))
      || (evolution_function_is_constant_p (chrec_b)
	  && evolution_function_is_univariate_p (chrec_a)))
    return true;

  if (evolution_function_is_univariate_p (chrec_a)
      && evolution_function_is_univariate_p (chrec_b))
    {
      switch (TREE_CODE (chrec_a))
	{
	case POLYNOMIAL_CHREC:
	  switch (TREE_CODE (chrec_b))
	    {
	    case POLYNOMIAL_CHREC:
	      if (CHREC_VARIABLE (chrec_a) != CHREC_VARIABLE (chrec_b))
		return false;
	      /* FALLTHRU */

	    default:
	      return true;
	    }

	default:
	  return true;
	}
    }

  return false;
}

/* Creates a conflict function with N dimensions.  The affine functions
   in each dimension follow.  */

static conflict_function *
conflict_fn (unsigned n, ...)
{
  unsigned i;
  conflict_function *ret = XCNEW (conflict_function);
  va_list ap;

  gcc_assert (0 < n && n <= MAX_DIM);
  va_start (ap, n);

  ret->n = n;
  for (i = 0; i < n; i++)
    ret->fns[i] = va_arg (ap, affine_fn);
  va_end (ap);

  return ret;
}

/* Returns constant affine function with value CST.  */

static affine_fn
affine_fn_cst (tree cst)
{
  affine_fn fn;
  fn.create (1);
  fn.quick_push (cst);
  return fn;
}

/* Returns affine function with single variable, CST + COEF * x_DIM.  */

static affine_fn
affine_fn_univar (tree cst, unsigned dim, tree coef)
{
  affine_fn fn;
  fn.create (dim + 1);
  unsigned i;

  gcc_assert (dim > 0);
  fn.quick_push (cst);
  for (i = 1; i < dim; i++)
    fn.quick_push (integer_zero_node);
  fn.quick_push (coef);
  return fn;
}

/* Analyze a ZIV (Zero Index Variable) subscript.  *OVERLAPS_A and
   *OVERLAPS_B are initialized to the functions that describe the
   relation between the elements accessed twice by CHREC_A and
   CHREC_B.  For k >= 0, the following property is verified:

   CHREC_A (*OVERLAPS_A (k)) = CHREC_B (*OVERLAPS_B (k)).  */

static void
analyze_ziv_subscript (tree chrec_a,
		       tree chrec_b,
		       conflict_function **overlaps_a,
		       conflict_function **overlaps_b,
		       tree *last_conflicts)
{
  tree type, difference;
  dependence_stats.num_ziv++;

  if (dump_file && (dump_flags & TDF_DETAILS))
    fprintf (dump_file, "(analyze_ziv_subscript \n");

  type = signed_type_for_types (TREE_TYPE (chrec_a), TREE_TYPE (chrec_b));
  chrec_a = chrec_convert (type, chrec_a, NULL);
  chrec_b = chrec_convert (type, chrec_b, NULL);
  difference = chrec_fold_minus (type, chrec_a, chrec_b);

  switch (TREE_CODE (difference))
    {
    case INTEGER_CST:
      if (integer_zerop (difference))
	{
	  /* The difference is equal to zero: the accessed index
	     overlaps for each iteration in the loop.  */
	  *overlaps_a = conflict_fn (1, affine_fn_cst (integer_zero_node));
	  *overlaps_b = conflict_fn (1, affine_fn_cst (integer_zero_node));
	  *last_conflicts = chrec_dont_know;
	  dependence_stats.num_ziv_dependent++;
	}
      else
	{
	  /* The accesses do not overlap.  */
	  *overlaps_a = conflict_fn_no_dependence ();
	  *overlaps_b = conflict_fn_no_dependence ();
	  *last_conflicts = integer_zero_node;
	  dependence_stats.num_ziv_independent++;
	}
      break;

    default:
      /* We're not sure whether the indexes overlap.  For the moment,
	 conservatively answer "don't know".  */
      if (dump_file && (dump_flags & TDF_DETAILS))
	fprintf (dump_file, "ziv test failed: difference is non-integer.\n");

      *overlaps_a = conflict_fn_not_known ();
      *overlaps_b = conflict_fn_not_known ();
      *last_conflicts = chrec_dont_know;
      dependence_stats.num_ziv_unimplemented++;
      break;
    }

  if (dump_file && (dump_flags & TDF_DETAILS))
    fprintf (dump_file, ")\n");
}

/* Similar to max_stmt_executions_int, but returns the bound as a tree,
   and only if it fits to the int type.  If this is not the case, or the
   bound  on the number of iterations of LOOP could not be derived, returns
   chrec_dont_know.  */

static tree
max_stmt_executions_tree (struct loop *loop)
{
  widest_int nit;

  if (!max_stmt_executions (loop, &nit))
    return chrec_dont_know;

  if (!wi::fits_to_tree_p (nit, unsigned_type_node))
    return chrec_dont_know;

  return wide_int_to_tree (unsigned_type_node, nit);
}

/* Determine whether the CHREC is always positive/negative.  If the expression
   cannot be statically analyzed, return false, otherwise set the answer into
   VALUE.  */

static bool
chrec_is_positive (tree chrec, bool *value)
{
  bool value0, value1, value2;
  tree end_value, nb_iter;

  switch (TREE_CODE (chrec))
    {
    case POLYNOMIAL_CHREC:
      if (!chrec_is_positive (CHREC_LEFT (chrec), &value0)
	  || !chrec_is_positive (CHREC_RIGHT (chrec), &value1))
	return false;

      /* FIXME -- overflows.  */
      if (value0 == value1)
	{
	  *value = value0;
	  return true;
	}

      /* Otherwise the chrec is under the form: "{-197, +, 2}_1",
	 and the proof consists in showing that the sign never
	 changes during the execution of the loop, from 0 to
	 loop->nb_iterations.  */
      if (!evolution_function_is_affine_p (chrec))
	return false;

      nb_iter = number_of_latch_executions (get_chrec_loop (chrec));
      if (chrec_contains_undetermined (nb_iter))
	return false;

#if 0
      /* TODO -- If the test is after the exit, we may decrease the number of
	 iterations by one.  */
      if (after_exit)
	nb_iter = chrec_fold_minus (type, nb_iter, build_int_cst (type, 1));
#endif

      end_value = chrec_apply (CHREC_VARIABLE (chrec), chrec, nb_iter);

      if (!chrec_is_positive (end_value, &value2))
	return false;

      *value = value0;
      return value0 == value1;

    case INTEGER_CST:
      switch (tree_int_cst_sgn (chrec))
	{
	case -1:
	  *value = false;
	  break;
	case 1:
	  *value = true;
	  break;
	default:
	  return false;
	}
      return true;

    default:
      return false;
    }
}


/* Analyze a SIV (Single Index Variable) subscript where CHREC_A is a
   constant, and CHREC_B is an affine function.  *OVERLAPS_A and
   *OVERLAPS_B are initialized to the functions that describe the
   relation between the elements accessed twice by CHREC_A and
   CHREC_B.  For k >= 0, the following property is verified:

   CHREC_A (*OVERLAPS_A (k)) = CHREC_B (*OVERLAPS_B (k)).  */

static void
analyze_siv_subscript_cst_affine (tree chrec_a,
				  tree chrec_b,
				  conflict_function **overlaps_a,
				  conflict_function **overlaps_b,
				  tree *last_conflicts)
{
  bool value0, value1, value2;
  tree type, difference, tmp;

  type = signed_type_for_types (TREE_TYPE (chrec_a), TREE_TYPE (chrec_b));
  chrec_a = chrec_convert (type, chrec_a, NULL);
  chrec_b = chrec_convert (type, chrec_b, NULL);
  difference = chrec_fold_minus (type, initial_condition (chrec_b), chrec_a);

  /* Special case overlap in the first iteration.  */
  if (integer_zerop (difference))
    {
      *overlaps_a = conflict_fn (1, affine_fn_cst (integer_zero_node));
      *overlaps_b = conflict_fn (1, affine_fn_cst (integer_zero_node));
      *last_conflicts = integer_one_node;
      return;
    }

  if (!chrec_is_positive (initial_condition (difference), &value0))
    {
      if (dump_file && (dump_flags & TDF_DETAILS))
	fprintf (dump_file, "siv test failed: chrec is not positive.\n");

      dependence_stats.num_siv_unimplemented++;
      *overlaps_a = conflict_fn_not_known ();
      *overlaps_b = conflict_fn_not_known ();
      *last_conflicts = chrec_dont_know;
      return;
    }
  else
    {
      if (value0 == false)
	{
	  if (!chrec_is_positive (CHREC_RIGHT (chrec_b), &value1))
	    {
	      if (dump_file && (dump_flags & TDF_DETAILS))
		fprintf (dump_file, "siv test failed: chrec not positive.\n");

	      *overlaps_a = conflict_fn_not_known ();
	      *overlaps_b = conflict_fn_not_known ();
	      *last_conflicts = chrec_dont_know;
	      dependence_stats.num_siv_unimplemented++;
	      return;
	    }
	  else
	    {
	      if (value1 == true)
		{
		  /* Example:
		     chrec_a = 12
		     chrec_b = {10, +, 1}
		  */

		  if (tree_fold_divides_p (CHREC_RIGHT (chrec_b), difference))
		    {
		      HOST_WIDE_INT numiter;
		      struct loop *loop = get_chrec_loop (chrec_b);

		      *overlaps_a = conflict_fn (1, affine_fn_cst (integer_zero_node));
		      tmp = fold_build2 (EXACT_DIV_EXPR, type,
					 fold_build1 (ABS_EXPR, type, difference),
					 CHREC_RIGHT (chrec_b));
		      *overlaps_b = conflict_fn (1, affine_fn_cst (tmp));
		      *last_conflicts = integer_one_node;


		      /* Perform weak-zero siv test to see if overlap is
			 outside the loop bounds.  */
		      numiter = max_stmt_executions_int (loop);

		      if (numiter >= 0
			  && compare_tree_int (tmp, numiter) > 0)
			{
			  free_conflict_function (*overlaps_a);
			  free_conflict_function (*overlaps_b);
			  *overlaps_a = conflict_fn_no_dependence ();
			  *overlaps_b = conflict_fn_no_dependence ();
			  *last_conflicts = integer_zero_node;
			  dependence_stats.num_siv_independent++;
			  return;
			}
		      dependence_stats.num_siv_dependent++;
		      return;
		    }

		  /* When the step does not divide the difference, there are
		     no overlaps.  */
		  else
		    {
		      *overlaps_a = conflict_fn_no_dependence ();
		      *overlaps_b = conflict_fn_no_dependence ();
		      *last_conflicts = integer_zero_node;
		      dependence_stats.num_siv_independent++;
		      return;
		    }
		}

	      else
		{
		  /* Example:
		     chrec_a = 12
		     chrec_b = {10, +, -1}

		     In this case, chrec_a will not overlap with chrec_b.  */
		  *overlaps_a = conflict_fn_no_dependence ();
		  *overlaps_b = conflict_fn_no_dependence ();
		  *last_conflicts = integer_zero_node;
		  dependence_stats.num_siv_independent++;
		  return;
		}
	    }
	}
      else
	{
	  if (!chrec_is_positive (CHREC_RIGHT (chrec_b), &value2))
	    {
	      if (dump_file && (dump_flags & TDF_DETAILS))
		fprintf (dump_file, "siv test failed: chrec not positive.\n");

	      *overlaps_a = conflict_fn_not_known ();
	      *overlaps_b = conflict_fn_not_known ();
	      *last_conflicts = chrec_dont_know;
	      dependence_stats.num_siv_unimplemented++;
	      return;
	    }
	  else
	    {
	      if (value2 == false)
		{
		  /* Example:
		     chrec_a = 3
		     chrec_b = {10, +, -1}
		  */
		  if (tree_fold_divides_p (CHREC_RIGHT (chrec_b), difference))
		    {
		      HOST_WIDE_INT numiter;
		      struct loop *loop = get_chrec_loop (chrec_b);

		      *overlaps_a = conflict_fn (1, affine_fn_cst (integer_zero_node));
		      tmp = fold_build2 (EXACT_DIV_EXPR, type, difference,
					 CHREC_RIGHT (chrec_b));
		      *overlaps_b = conflict_fn (1, affine_fn_cst (tmp));
		      *last_conflicts = integer_one_node;

		      /* Perform weak-zero siv test to see if overlap is
			 outside the loop bounds.  */
		      numiter = max_stmt_executions_int (loop);

		      if (numiter >= 0
			  && compare_tree_int (tmp, numiter) > 0)
			{
			  free_conflict_function (*overlaps_a);
			  free_conflict_function (*overlaps_b);
			  *overlaps_a = conflict_fn_no_dependence ();
			  *overlaps_b = conflict_fn_no_dependence ();
			  *last_conflicts = integer_zero_node;
			  dependence_stats.num_siv_independent++;
			  return;
			}
		      dependence_stats.num_siv_dependent++;
		      return;
		    }

		  /* When the step does not divide the difference, there
		     are no overlaps.  */
		  else
		    {
		      *overlaps_a = conflict_fn_no_dependence ();
		      *overlaps_b = conflict_fn_no_dependence ();
		      *last_conflicts = integer_zero_node;
		      dependence_stats.num_siv_independent++;
		      return;
		    }
		}
	      else
		{
		  /* Example:
		     chrec_a = 3
		     chrec_b = {4, +, 1}

		     In this case, chrec_a will not overlap with chrec_b.  */
		  *overlaps_a = conflict_fn_no_dependence ();
		  *overlaps_b = conflict_fn_no_dependence ();
		  *last_conflicts = integer_zero_node;
		  dependence_stats.num_siv_independent++;
		  return;
		}
	    }
	}
    }
}

/* Helper recursive function for initializing the matrix A.  Returns
   the initial value of CHREC.  */

static tree
initialize_matrix_A (lambda_matrix A, tree chrec, unsigned index, int mult)
{
  gcc_assert (chrec);

  switch (TREE_CODE (chrec))
    {
    case POLYNOMIAL_CHREC:
      A[index][0] = mult * int_cst_value (CHREC_RIGHT (chrec));
      return initialize_matrix_A (A, CHREC_LEFT (chrec), index + 1, mult);

    case PLUS_EXPR:
    case MULT_EXPR:
    case MINUS_EXPR:
      {
	tree op0 = initialize_matrix_A (A, TREE_OPERAND (chrec, 0), index, mult);
	tree op1 = initialize_matrix_A (A, TREE_OPERAND (chrec, 1), index, mult);

	return chrec_fold_op (TREE_CODE (chrec), chrec_type (chrec), op0, op1);
      }

    CASE_CONVERT:
      {
	tree op = initialize_matrix_A (A, TREE_OPERAND (chrec, 0), index, mult);
	return chrec_convert (chrec_type (chrec), op, NULL);
      }

    case BIT_NOT_EXPR:
      {
	/* Handle ~X as -1 - X.  */
	tree op = initialize_matrix_A (A, TREE_OPERAND (chrec, 0), index, mult);
	return chrec_fold_op (MINUS_EXPR, chrec_type (chrec),
			      build_int_cst (TREE_TYPE (chrec), -1), op);
      }

    case INTEGER_CST:
      return chrec;

    default:
      gcc_unreachable ();
      return NULL_TREE;
    }
}

#define FLOOR_DIV(x,y) ((x) / (y))

/* Solves the special case of the Diophantine equation:
   | {0, +, STEP_A}_x (OVERLAPS_A) = {0, +, STEP_B}_y (OVERLAPS_B)

   Computes the descriptions OVERLAPS_A and OVERLAPS_B.  NITER is the
   number of iterations that loops X and Y run.  The overlaps will be
   constructed as evolutions in dimension DIM.  */

static void
compute_overlap_steps_for_affine_univar (HOST_WIDE_INT niter,
					 HOST_WIDE_INT step_a,
					 HOST_WIDE_INT step_b,
					 affine_fn *overlaps_a,
					 affine_fn *overlaps_b,
					 tree *last_conflicts, int dim)
{
  if (((step_a > 0 && step_b > 0)
       || (step_a < 0 && step_b < 0)))
    {
      HOST_WIDE_INT step_overlaps_a, step_overlaps_b;
      HOST_WIDE_INT gcd_steps_a_b, last_conflict, tau2;

      gcd_steps_a_b = gcd (step_a, step_b);
      step_overlaps_a = step_b / gcd_steps_a_b;
      step_overlaps_b = step_a / gcd_steps_a_b;

      if (niter > 0)
	{
	  tau2 = FLOOR_DIV (niter, step_overlaps_a);
	  tau2 = MIN (tau2, FLOOR_DIV (niter, step_overlaps_b));
	  last_conflict = tau2;
	  *last_conflicts = build_int_cst (NULL_TREE, last_conflict);
	}
      else
	*last_conflicts = chrec_dont_know;

      *overlaps_a = affine_fn_univar (integer_zero_node, dim,
				      build_int_cst (NULL_TREE,
						     step_overlaps_a));
      *overlaps_b = affine_fn_univar (integer_zero_node, dim,
				      build_int_cst (NULL_TREE,
						     step_overlaps_b));
    }

  else
    {
      *overlaps_a = affine_fn_cst (integer_zero_node);
      *overlaps_b = affine_fn_cst (integer_zero_node);
      *last_conflicts = integer_zero_node;
    }
}

/* Solves the special case of a Diophantine equation where CHREC_A is
   an affine bivariate function, and CHREC_B is an affine univariate
   function.  For example,

   | {{0, +, 1}_x, +, 1335}_y = {0, +, 1336}_z

   has the following overlapping functions:

   | x (t, u, v) = {{0, +, 1336}_t, +, 1}_v
   | y (t, u, v) = {{0, +, 1336}_u, +, 1}_v
   | z (t, u, v) = {{{0, +, 1}_t, +, 1335}_u, +, 1}_v

   FORNOW: This is a specialized implementation for a case occurring in
   a common benchmark.  Implement the general algorithm.  */

static void
compute_overlap_steps_for_affine_1_2 (tree chrec_a, tree chrec_b,
				      conflict_function **overlaps_a,
				      conflict_function **overlaps_b,
				      tree *last_conflicts)
{
  bool xz_p, yz_p, xyz_p;
  HOST_WIDE_INT step_x, step_y, step_z;
  HOST_WIDE_INT niter_x, niter_y, niter_z, niter;
  affine_fn overlaps_a_xz, overlaps_b_xz;
  affine_fn overlaps_a_yz, overlaps_b_yz;
  affine_fn overlaps_a_xyz, overlaps_b_xyz;
  affine_fn ova1, ova2, ovb;
  tree last_conflicts_xz, last_conflicts_yz, last_conflicts_xyz;

  step_x = int_cst_value (CHREC_RIGHT (CHREC_LEFT (chrec_a)));
  step_y = int_cst_value (CHREC_RIGHT (chrec_a));
  step_z = int_cst_value (CHREC_RIGHT (chrec_b));

  niter_x = max_stmt_executions_int (get_chrec_loop (CHREC_LEFT (chrec_a)));
  niter_y = max_stmt_executions_int (get_chrec_loop (chrec_a));
  niter_z = max_stmt_executions_int (get_chrec_loop (chrec_b));

  if (niter_x < 0 || niter_y < 0 || niter_z < 0)
    {
      if (dump_file && (dump_flags & TDF_DETAILS))
	fprintf (dump_file, "overlap steps test failed: no iteration counts.\n");

      *overlaps_a = conflict_fn_not_known ();
      *overlaps_b = conflict_fn_not_known ();
      *last_conflicts = chrec_dont_know;
      return;
    }

  niter = MIN (niter_x, niter_z);
  compute_overlap_steps_for_affine_univar (niter, step_x, step_z,
					   &overlaps_a_xz,
					   &overlaps_b_xz,
					   &last_conflicts_xz, 1);
  niter = MIN (niter_y, niter_z);
  compute_overlap_steps_for_affine_univar (niter, step_y, step_z,
					   &overlaps_a_yz,
					   &overlaps_b_yz,
					   &last_conflicts_yz, 2);
  niter = MIN (niter_x, niter_z);
  niter = MIN (niter_y, niter);
  compute_overlap_steps_for_affine_univar (niter, step_x + step_y, step_z,
					   &overlaps_a_xyz,
					   &overlaps_b_xyz,
					   &last_conflicts_xyz, 3);

  xz_p = !integer_zerop (last_conflicts_xz);
  yz_p = !integer_zerop (last_conflicts_yz);
  xyz_p = !integer_zerop (last_conflicts_xyz);

  if (xz_p || yz_p || xyz_p)
    {
      ova1 = affine_fn_cst (integer_zero_node);
      ova2 = affine_fn_cst (integer_zero_node);
      ovb = affine_fn_cst (integer_zero_node);
      if (xz_p)
	{
	  affine_fn t0 = ova1;
	  affine_fn t2 = ovb;

	  ova1 = affine_fn_plus (ova1, overlaps_a_xz);
	  ovb = affine_fn_plus (ovb, overlaps_b_xz);
	  affine_fn_free (t0);
	  affine_fn_free (t2);
	  *last_conflicts = last_conflicts_xz;
	}
      if (yz_p)
	{
	  affine_fn t0 = ova2;
	  affine_fn t2 = ovb;

	  ova2 = affine_fn_plus (ova2, overlaps_a_yz);
	  ovb = affine_fn_plus (ovb, overlaps_b_yz);
	  affine_fn_free (t0);
	  affine_fn_free (t2);
	  *last_conflicts = last_conflicts_yz;
	}
      if (xyz_p)
	{
	  affine_fn t0 = ova1;
	  affine_fn t2 = ova2;
	  affine_fn t4 = ovb;

	  ova1 = affine_fn_plus (ova1, overlaps_a_xyz);
	  ova2 = affine_fn_plus (ova2, overlaps_a_xyz);
	  ovb = affine_fn_plus (ovb, overlaps_b_xyz);
	  affine_fn_free (t0);
	  affine_fn_free (t2);
	  affine_fn_free (t4);
	  *last_conflicts = last_conflicts_xyz;
	}
      *overlaps_a = conflict_fn (2, ova1, ova2);
      *overlaps_b = conflict_fn (1, ovb);
    }
  else
    {
      *overlaps_a = conflict_fn (1, affine_fn_cst (integer_zero_node));
      *overlaps_b = conflict_fn (1, affine_fn_cst (integer_zero_node));
      *last_conflicts = integer_zero_node;
    }

  affine_fn_free (overlaps_a_xz);
  affine_fn_free (overlaps_b_xz);
  affine_fn_free (overlaps_a_yz);
  affine_fn_free (overlaps_b_yz);
  affine_fn_free (overlaps_a_xyz);
  affine_fn_free (overlaps_b_xyz);
}

/* Copy the elements of vector VEC1 with length SIZE to VEC2.  */

static void
lambda_vector_copy (lambda_vector vec1, lambda_vector vec2,
		    int size)
{
  memcpy (vec2, vec1, size * sizeof (*vec1));
}

/* Copy the elements of M x N matrix MAT1 to MAT2.  */

static void
lambda_matrix_copy (lambda_matrix mat1, lambda_matrix mat2,
		    int m, int n)
{
  int i;

  for (i = 0; i < m; i++)
    lambda_vector_copy (mat1[i], mat2[i], n);
}

/* Store the N x N identity matrix in MAT.  */

static void
lambda_matrix_id (lambda_matrix mat, int size)
{
  int i, j;

  for (i = 0; i < size; i++)
    for (j = 0; j < size; j++)
      mat[i][j] = (i == j) ? 1 : 0;
}

/* Return the first nonzero element of vector VEC1 between START and N.
   We must have START <= N.   Returns N if VEC1 is the zero vector.  */

static int
lambda_vector_first_nz (lambda_vector vec1, int n, int start)
{
  int j = start;
  while (j < n && vec1[j] == 0)
    j++;
  return j;
}

/* Add a multiple of row R1 of matrix MAT with N columns to row R2:
   R2 = R2 + CONST1 * R1.  */

static void
lambda_matrix_row_add (lambda_matrix mat, int n, int r1, int r2, int const1)
{
  int i;

  if (const1 == 0)
    return;

  for (i = 0; i < n; i++)
    mat[r2][i] += const1 * mat[r1][i];
}

/* Multiply vector VEC1 of length SIZE by a constant CONST1,
   and store the result in VEC2.  */

static void
lambda_vector_mult_const (lambda_vector vec1, lambda_vector vec2,
			  int size, int const1)
{
  int i;

  if (const1 == 0)
    lambda_vector_clear (vec2, size);
  else
    for (i = 0; i < size; i++)
      vec2[i] = const1 * vec1[i];
}

/* Negate vector VEC1 with length SIZE and store it in VEC2.  */

static void
lambda_vector_negate (lambda_vector vec1, lambda_vector vec2,
		      int size)
{
  lambda_vector_mult_const (vec1, vec2, size, -1);
}

/* Negate row R1 of matrix MAT which has N columns.  */

static void
lambda_matrix_row_negate (lambda_matrix mat, int n, int r1)
{
  lambda_vector_negate (mat[r1], mat[r1], n);
}

/* Return true if two vectors are equal.  */

static bool
lambda_vector_equal (lambda_vector vec1, lambda_vector vec2, int size)
{
  int i;
  for (i = 0; i < size; i++)
    if (vec1[i] != vec2[i])
      return false;
  return true;
}

/* Given an M x N integer matrix A, this function determines an M x
   M unimodular matrix U, and an M x N echelon matrix S such that
   "U.A = S".  This decomposition is also known as "right Hermite".

   Ref: Algorithm 2.1 page 33 in "Loop Transformations for
   Restructuring Compilers" Utpal Banerjee.  */

static void
lambda_matrix_right_hermite (lambda_matrix A, int m, int n,
			     lambda_matrix S, lambda_matrix U)
{
  int i, j, i0 = 0;

  lambda_matrix_copy (A, S, m, n);
  lambda_matrix_id (U, m);

  for (j = 0; j < n; j++)
    {
      if (lambda_vector_first_nz (S[j], m, i0) < m)
	{
	  ++i0;
	  for (i = m - 1; i >= i0; i--)
	    {
	      while (S[i][j] != 0)
		{
		  int sigma, factor, a, b;

		  a = S[i-1][j];
		  b = S[i][j];
		  sigma = (a * b < 0) ? -1: 1;
		  a = abs (a);
		  b = abs (b);
		  factor = sigma * (a / b);

		  lambda_matrix_row_add (S, n, i, i-1, -factor);
		  std::swap (S[i], S[i-1]);

		  lambda_matrix_row_add (U, m, i, i-1, -factor);
		  std::swap (U[i], U[i-1]);
		}
	    }
	}
    }
}

/* Determines the overlapping elements due to accesses CHREC_A and
   CHREC_B, that are affine functions.  This function cannot handle
   symbolic evolution functions, ie. when initial conditions are
   parameters, because it uses lambda matrices of integers.  */

static void
analyze_subscript_affine_affine (tree chrec_a,
				 tree chrec_b,
				 conflict_function **overlaps_a,
				 conflict_function **overlaps_b,
				 tree *last_conflicts)
{
  unsigned nb_vars_a, nb_vars_b, dim;
  HOST_WIDE_INT init_a, init_b, gamma, gcd_alpha_beta;
  lambda_matrix A, U, S;
  struct obstack scratch_obstack;

  if (eq_evolutions_p (chrec_a, chrec_b))
    {
      /* The accessed index overlaps for each iteration in the
	 loop.  */
      *overlaps_a = conflict_fn (1, affine_fn_cst (integer_zero_node));
      *overlaps_b = conflict_fn (1, affine_fn_cst (integer_zero_node));
      *last_conflicts = chrec_dont_know;
      return;
    }
  if (dump_file && (dump_flags & TDF_DETAILS))
    fprintf (dump_file, "(analyze_subscript_affine_affine \n");

  /* For determining the initial intersection, we have to solve a
     Diophantine equation.  This is the most time consuming part.

     For answering to the question: "Is there a dependence?" we have
     to prove that there exists a solution to the Diophantine
     equation, and that the solution is in the iteration domain,
     i.e. the solution is positive or zero, and that the solution
     happens before the upper bound loop.nb_iterations.  Otherwise
     there is no dependence.  This function outputs a description of
     the iterations that hold the intersections.  */

  nb_vars_a = nb_vars_in_chrec (chrec_a);
  nb_vars_b = nb_vars_in_chrec (chrec_b);

  gcc_obstack_init (&scratch_obstack);

  dim = nb_vars_a + nb_vars_b;
  U = lambda_matrix_new (dim, dim, &scratch_obstack);
  A = lambda_matrix_new (dim, 1, &scratch_obstack);
  S = lambda_matrix_new (dim, 1, &scratch_obstack);

  init_a = int_cst_value (initialize_matrix_A (A, chrec_a, 0, 1));
  init_b = int_cst_value (initialize_matrix_A (A, chrec_b, nb_vars_a, -1));
  gamma = init_b - init_a;

  /* Don't do all the hard work of solving the Diophantine equation
     when we already know the solution: for example,
     | {3, +, 1}_1
     | {3, +, 4}_2
     | gamma = 3 - 3 = 0.
     Then the first overlap occurs during the first iterations:
     | {3, +, 1}_1 ({0, +, 4}_x) = {3, +, 4}_2 ({0, +, 1}_x)
  */
  if (gamma == 0)
    {
      if (nb_vars_a == 1 && nb_vars_b == 1)
	{
	  HOST_WIDE_INT step_a, step_b;
	  HOST_WIDE_INT niter, niter_a, niter_b;
	  affine_fn ova, ovb;

	  niter_a = max_stmt_executions_int (get_chrec_loop (chrec_a));
	  niter_b = max_stmt_executions_int (get_chrec_loop (chrec_b));
	  niter = MIN (niter_a, niter_b);
	  step_a = int_cst_value (CHREC_RIGHT (chrec_a));
	  step_b = int_cst_value (CHREC_RIGHT (chrec_b));

	  compute_overlap_steps_for_affine_univar (niter, step_a, step_b,
						   &ova, &ovb,
						   last_conflicts, 1);
	  *overlaps_a = conflict_fn (1, ova);
	  *overlaps_b = conflict_fn (1, ovb);
	}

      else if (nb_vars_a == 2 && nb_vars_b == 1)
	compute_overlap_steps_for_affine_1_2
	  (chrec_a, chrec_b, overlaps_a, overlaps_b, last_conflicts);

      else if (nb_vars_a == 1 && nb_vars_b == 2)
	compute_overlap_steps_for_affine_1_2
	  (chrec_b, chrec_a, overlaps_b, overlaps_a, last_conflicts);

      else
	{
	  if (dump_file && (dump_flags & TDF_DETAILS))
	    fprintf (dump_file, "affine-affine test failed: too many variables.\n");
	  *overlaps_a = conflict_fn_not_known ();
	  *overlaps_b = conflict_fn_not_known ();
	  *last_conflicts = chrec_dont_know;
	}
      goto end_analyze_subs_aa;
    }

  /* U.A = S */
  lambda_matrix_right_hermite (A, dim, 1, S, U);

  if (S[0][0] < 0)
    {
      S[0][0] *= -1;
      lambda_matrix_row_negate (U, dim, 0);
    }
  gcd_alpha_beta = S[0][0];

  /* Something went wrong: for example in {1, +, 0}_5 vs. {0, +, 0}_5,
     but that is a quite strange case.  Instead of ICEing, answer
     don't know.  */
  if (gcd_alpha_beta == 0)
    {
      *overlaps_a = conflict_fn_not_known ();
      *overlaps_b = conflict_fn_not_known ();
      *last_conflicts = chrec_dont_know;
      goto end_analyze_subs_aa;
    }

  /* The classic "gcd-test".  */
  if (!int_divides_p (gcd_alpha_beta, gamma))
    {
      /* The "gcd-test" has determined that there is no integer
	 solution, i.e. there is no dependence.  */
      *overlaps_a = conflict_fn_no_dependence ();
      *overlaps_b = conflict_fn_no_dependence ();
      *last_conflicts = integer_zero_node;
    }

  /* Both access functions are univariate.  This includes SIV and MIV cases.  */
  else if (nb_vars_a == 1 && nb_vars_b == 1)
    {
      /* Both functions should have the same evolution sign.  */
      if (((A[0][0] > 0 && -A[1][0] > 0)
	   || (A[0][0] < 0 && -A[1][0] < 0)))
	{
	  /* The solutions are given by:
	     |
	     | [GAMMA/GCD_ALPHA_BETA  t].[u11 u12]  = [x0]
	     |                           [u21 u22]    [y0]

	     For a given integer t.  Using the following variables,

	     | i0 = u11 * gamma / gcd_alpha_beta
	     | j0 = u12 * gamma / gcd_alpha_beta
	     | i1 = u21
	     | j1 = u22

	     the solutions are:

	     | x0 = i0 + i1 * t,
	     | y0 = j0 + j1 * t.  */
      	  HOST_WIDE_INT i0, j0, i1, j1;

	  i0 = U[0][0] * gamma / gcd_alpha_beta;
	  j0 = U[0][1] * gamma / gcd_alpha_beta;
	  i1 = U[1][0];
	  j1 = U[1][1];

	  if ((i1 == 0 && i0 < 0)
	      || (j1 == 0 && j0 < 0))
	    {
	      /* There is no solution.
		 FIXME: The case "i0 > nb_iterations, j0 > nb_iterations"
		 falls in here, but for the moment we don't look at the
		 upper bound of the iteration domain.  */
	      *overlaps_a = conflict_fn_no_dependence ();
	      *overlaps_b = conflict_fn_no_dependence ();
	      *last_conflicts = integer_zero_node;
	      goto end_analyze_subs_aa;
	    }

	  if (i1 > 0 && j1 > 0)
	    {
	      HOST_WIDE_INT niter_a
		= max_stmt_executions_int (get_chrec_loop (chrec_a));
	      HOST_WIDE_INT niter_b
		= max_stmt_executions_int (get_chrec_loop (chrec_b));
	      HOST_WIDE_INT niter = MIN (niter_a, niter_b);

	      /* (X0, Y0) is a solution of the Diophantine equation:
		 "chrec_a (X0) = chrec_b (Y0)".  */
	      HOST_WIDE_INT tau1 = MAX (CEIL (-i0, i1),
					CEIL (-j0, j1));
	      HOST_WIDE_INT x0 = i1 * tau1 + i0;
	      HOST_WIDE_INT y0 = j1 * tau1 + j0;

	      /* (X1, Y1) is the smallest positive solution of the eq
		 "chrec_a (X1) = chrec_b (Y1)", i.e. this is where the
		 first conflict occurs.  */
	      HOST_WIDE_INT min_multiple = MIN (x0 / i1, y0 / j1);
	      HOST_WIDE_INT x1 = x0 - i1 * min_multiple;
	      HOST_WIDE_INT y1 = y0 - j1 * min_multiple;

	      if (niter > 0)
		{
		  HOST_WIDE_INT tau2 = MIN (FLOOR_DIV (niter_a - i0, i1),
					    FLOOR_DIV (niter_b - j0, j1));
		  HOST_WIDE_INT last_conflict = tau2 - (x1 - i0)/i1;

		  /* If the overlap occurs outside of the bounds of the
		     loop, there is no dependence.  */
		  if (x1 >= niter_a || y1 >= niter_b)
		    {
		      *overlaps_a = conflict_fn_no_dependence ();
		      *overlaps_b = conflict_fn_no_dependence ();
		      *last_conflicts = integer_zero_node;
		      goto end_analyze_subs_aa;
		    }
		  else
		    *last_conflicts = build_int_cst (NULL_TREE, last_conflict);
		}
	      else
		*last_conflicts = chrec_dont_know;

	      *overlaps_a
		= conflict_fn (1,
			       affine_fn_univar (build_int_cst (NULL_TREE, x1),
						 1,
						 build_int_cst (NULL_TREE, i1)));
	      *overlaps_b
		= conflict_fn (1,
			       affine_fn_univar (build_int_cst (NULL_TREE, y1),
						 1,
						 build_int_cst (NULL_TREE, j1)));
	    }
	  else
	    {
	      /* FIXME: For the moment, the upper bound of the
		 iteration domain for i and j is not checked.  */
	      if (dump_file && (dump_flags & TDF_DETAILS))
		fprintf (dump_file, "affine-affine test failed: unimplemented.\n");
	      *overlaps_a = conflict_fn_not_known ();
	      *overlaps_b = conflict_fn_not_known ();
	      *last_conflicts = chrec_dont_know;
	    }
	}
      else
	{
	  if (dump_file && (dump_flags & TDF_DETAILS))
	    fprintf (dump_file, "affine-affine test failed: unimplemented.\n");
	  *overlaps_a = conflict_fn_not_known ();
	  *overlaps_b = conflict_fn_not_known ();
	  *last_conflicts = chrec_dont_know;
	}
    }
  else
    {
      if (dump_file && (dump_flags & TDF_DETAILS))
	fprintf (dump_file, "affine-affine test failed: unimplemented.\n");
      *overlaps_a = conflict_fn_not_known ();
      *overlaps_b = conflict_fn_not_known ();
      *last_conflicts = chrec_dont_know;
    }

end_analyze_subs_aa:
  obstack_free (&scratch_obstack, NULL);
  if (dump_file && (dump_flags & TDF_DETAILS))
    {
      fprintf (dump_file, "  (overlaps_a = ");
      dump_conflict_function (dump_file, *overlaps_a);
      fprintf (dump_file, ")\n  (overlaps_b = ");
      dump_conflict_function (dump_file, *overlaps_b);
      fprintf (dump_file, "))\n");
    }
}

/* Returns true when analyze_subscript_affine_affine can be used for
   determining the dependence relation between chrec_a and chrec_b,
   that contain symbols.  This function modifies chrec_a and chrec_b
   such that the analysis result is the same, and such that they don't
   contain symbols, and then can safely be passed to the analyzer.

   Example: The analysis of the following tuples of evolutions produce
   the same results: {x+1, +, 1}_1 vs. {x+3, +, 1}_1, and {-2, +, 1}_1
   vs. {0, +, 1}_1

   {x+1, +, 1}_1 ({2, +, 1}_1) = {x+3, +, 1}_1 ({0, +, 1}_1)
   {-2, +, 1}_1 ({2, +, 1}_1) = {0, +, 1}_1 ({0, +, 1}_1)
*/

static bool
can_use_analyze_subscript_affine_affine (tree *chrec_a, tree *chrec_b)
{
  tree diff, type, left_a, left_b, right_b;

  if (chrec_contains_symbols (CHREC_RIGHT (*chrec_a))
      || chrec_contains_symbols (CHREC_RIGHT (*chrec_b)))
    /* FIXME: For the moment not handled.  Might be refined later.  */
    return false;

  type = chrec_type (*chrec_a);
  left_a = CHREC_LEFT (*chrec_a);
  left_b = chrec_convert (type, CHREC_LEFT (*chrec_b), NULL);
  diff = chrec_fold_minus (type, left_a, left_b);

  if (!evolution_function_is_constant_p (diff))
    return false;

  if (dump_file && (dump_flags & TDF_DETAILS))
    fprintf (dump_file, "can_use_subscript_aff_aff_for_symbolic \n");

  *chrec_a = build_polynomial_chrec (CHREC_VARIABLE (*chrec_a),
				     diff, CHREC_RIGHT (*chrec_a));
  right_b = chrec_convert (type, CHREC_RIGHT (*chrec_b), NULL);
  *chrec_b = build_polynomial_chrec (CHREC_VARIABLE (*chrec_b),
				     build_int_cst (type, 0),
				     right_b);
  return true;
}

/* Analyze a SIV (Single Index Variable) subscript.  *OVERLAPS_A and
   *OVERLAPS_B are initialized to the functions that describe the
   relation between the elements accessed twice by CHREC_A and
   CHREC_B.  For k >= 0, the following property is verified:

   CHREC_A (*OVERLAPS_A (k)) = CHREC_B (*OVERLAPS_B (k)).  */

static void
analyze_siv_subscript (tree chrec_a,
		       tree chrec_b,
		       conflict_function **overlaps_a,
		       conflict_function **overlaps_b,
		       tree *last_conflicts,
		       int loop_nest_num)
{
  dependence_stats.num_siv++;

  if (dump_file && (dump_flags & TDF_DETAILS))
    fprintf (dump_file, "(analyze_siv_subscript \n");

  if (evolution_function_is_constant_p (chrec_a)
      && evolution_function_is_affine_in_loop (chrec_b, loop_nest_num))
    analyze_siv_subscript_cst_affine (chrec_a, chrec_b,
				      overlaps_a, overlaps_b, last_conflicts);

  else if (evolution_function_is_affine_in_loop (chrec_a, loop_nest_num)
	   && evolution_function_is_constant_p (chrec_b))
    analyze_siv_subscript_cst_affine (chrec_b, chrec_a,
				      overlaps_b, overlaps_a, last_conflicts);

  else if (evolution_function_is_affine_in_loop (chrec_a, loop_nest_num)
	   && evolution_function_is_affine_in_loop (chrec_b, loop_nest_num))
    {
      if (!chrec_contains_symbols (chrec_a)
	  && !chrec_contains_symbols (chrec_b))
	{
	  analyze_subscript_affine_affine (chrec_a, chrec_b,
					   overlaps_a, overlaps_b,
					   last_conflicts);

	  if (CF_NOT_KNOWN_P (*overlaps_a)
	      || CF_NOT_KNOWN_P (*overlaps_b))
	    dependence_stats.num_siv_unimplemented++;
	  else if (CF_NO_DEPENDENCE_P (*overlaps_a)
		   || CF_NO_DEPENDENCE_P (*overlaps_b))
	    dependence_stats.num_siv_independent++;
	  else
	    dependence_stats.num_siv_dependent++;
	}
      else if (can_use_analyze_subscript_affine_affine (&chrec_a,
							&chrec_b))
	{
	  analyze_subscript_affine_affine (chrec_a, chrec_b,
					   overlaps_a, overlaps_b,
					   last_conflicts);

	  if (CF_NOT_KNOWN_P (*overlaps_a)
	      || CF_NOT_KNOWN_P (*overlaps_b))
	    dependence_stats.num_siv_unimplemented++;
	  else if (CF_NO_DEPENDENCE_P (*overlaps_a)
		   || CF_NO_DEPENDENCE_P (*overlaps_b))
	    dependence_stats.num_siv_independent++;
	  else
	    dependence_stats.num_siv_dependent++;
	}
      else
	goto siv_subscript_dontknow;
    }

  else
    {
    siv_subscript_dontknow:;
      if (dump_file && (dump_flags & TDF_DETAILS))
	fprintf (dump_file, "  siv test failed: unimplemented");
      *overlaps_a = conflict_fn_not_known ();
      *overlaps_b = conflict_fn_not_known ();
      *last_conflicts = chrec_dont_know;
      dependence_stats.num_siv_unimplemented++;
    }

  if (dump_file && (dump_flags & TDF_DETAILS))
    fprintf (dump_file, ")\n");
}

/* Returns false if we can prove that the greatest common divisor of the steps
   of CHREC does not divide CST, false otherwise.  */

static bool
gcd_of_steps_may_divide_p (const_tree chrec, const_tree cst)
{
  HOST_WIDE_INT cd = 0, val;
  tree step;

  if (!tree_fits_shwi_p (cst))
    return true;
  val = tree_to_shwi (cst);

  while (TREE_CODE (chrec) == POLYNOMIAL_CHREC)
    {
      step = CHREC_RIGHT (chrec);
      if (!tree_fits_shwi_p (step))
	return true;
      cd = gcd (cd, tree_to_shwi (step));
      chrec = CHREC_LEFT (chrec);
    }

  return val % cd == 0;
}

/* Analyze a MIV (Multiple Index Variable) subscript with respect to
   LOOP_NEST.  *OVERLAPS_A and *OVERLAPS_B are initialized to the
   functions that describe the relation between the elements accessed
   twice by CHREC_A and CHREC_B.  For k >= 0, the following property
   is verified:

   CHREC_A (*OVERLAPS_A (k)) = CHREC_B (*OVERLAPS_B (k)).  */

static void
analyze_miv_subscript (tree chrec_a,
		       tree chrec_b,
		       conflict_function **overlaps_a,
		       conflict_function **overlaps_b,
		       tree *last_conflicts,
		       struct loop *loop_nest)
{
  tree type, difference;

  dependence_stats.num_miv++;
  if (dump_file && (dump_flags & TDF_DETAILS))
    fprintf (dump_file, "(analyze_miv_subscript \n");

  type = signed_type_for_types (TREE_TYPE (chrec_a), TREE_TYPE (chrec_b));
  chrec_a = chrec_convert (type, chrec_a, NULL);
  chrec_b = chrec_convert (type, chrec_b, NULL);
  difference = chrec_fold_minus (type, chrec_a, chrec_b);

  if (eq_evolutions_p (chrec_a, chrec_b))
    {
      /* Access functions are the same: all the elements are accessed
	 in the same order.  */
      *overlaps_a = conflict_fn (1, affine_fn_cst (integer_zero_node));
      *overlaps_b = conflict_fn (1, affine_fn_cst (integer_zero_node));
      *last_conflicts = max_stmt_executions_tree (get_chrec_loop (chrec_a));
      dependence_stats.num_miv_dependent++;
    }

  else if (evolution_function_is_constant_p (difference)
	   /* For the moment, the following is verified:
	      evolution_function_is_affine_multivariate_p (chrec_a,
	      loop_nest->num) */
	   && !gcd_of_steps_may_divide_p (chrec_a, difference))
    {
      /* testsuite/.../ssa-chrec-33.c
	 {{21, +, 2}_1, +, -2}_2  vs.  {{20, +, 2}_1, +, -2}_2

	 The difference is 1, and all the evolution steps are multiples
	 of 2, consequently there are no overlapping elements.  */
      *overlaps_a = conflict_fn_no_dependence ();
      *overlaps_b = conflict_fn_no_dependence ();
      *last_conflicts = integer_zero_node;
      dependence_stats.num_miv_independent++;
    }

  else if (evolution_function_is_affine_multivariate_p (chrec_a, loop_nest->num)
	   && !chrec_contains_symbols (chrec_a)
	   && evolution_function_is_affine_multivariate_p (chrec_b, loop_nest->num)
	   && !chrec_contains_symbols (chrec_b))
    {
      /* testsuite/.../ssa-chrec-35.c
	 {0, +, 1}_2  vs.  {0, +, 1}_3
	 the overlapping elements are respectively located at iterations:
	 {0, +, 1}_x and {0, +, 1}_x,
	 in other words, we have the equality:
	 {0, +, 1}_2 ({0, +, 1}_x) = {0, +, 1}_3 ({0, +, 1}_x)

	 Other examples:
	 {{0, +, 1}_1, +, 2}_2 ({0, +, 1}_x, {0, +, 1}_y) =
	 {0, +, 1}_1 ({{0, +, 1}_x, +, 2}_y)

	 {{0, +, 2}_1, +, 3}_2 ({0, +, 1}_y, {0, +, 1}_x) =
	 {{0, +, 3}_1, +, 2}_2 ({0, +, 1}_x, {0, +, 1}_y)
      */
      analyze_subscript_affine_affine (chrec_a, chrec_b,
				       overlaps_a, overlaps_b, last_conflicts);

      if (CF_NOT_KNOWN_P (*overlaps_a)
 	  || CF_NOT_KNOWN_P (*overlaps_b))
	dependence_stats.num_miv_unimplemented++;
      else if (CF_NO_DEPENDENCE_P (*overlaps_a)
	       || CF_NO_DEPENDENCE_P (*overlaps_b))
	dependence_stats.num_miv_independent++;
      else
	dependence_stats.num_miv_dependent++;
    }

  else
    {
      /* When the analysis is too difficult, answer "don't know".  */
      if (dump_file && (dump_flags & TDF_DETAILS))
	fprintf (dump_file, "analyze_miv_subscript test failed: unimplemented.\n");

      *overlaps_a = conflict_fn_not_known ();
      *overlaps_b = conflict_fn_not_known ();
      *last_conflicts = chrec_dont_know;
      dependence_stats.num_miv_unimplemented++;
    }

  if (dump_file && (dump_flags & TDF_DETAILS))
    fprintf (dump_file, ")\n");
}

/* Determines the iterations for which CHREC_A is equal to CHREC_B in
   with respect to LOOP_NEST.  OVERLAP_ITERATIONS_A and
   OVERLAP_ITERATIONS_B are initialized with two functions that
   describe the iterations that contain conflicting elements.

   Remark: For an integer k >= 0, the following equality is true:

   CHREC_A (OVERLAP_ITERATIONS_A (k)) == CHREC_B (OVERLAP_ITERATIONS_B (k)).
*/

static void
analyze_overlapping_iterations (tree chrec_a,
				tree chrec_b,
				conflict_function **overlap_iterations_a,
				conflict_function **overlap_iterations_b,
				tree *last_conflicts, struct loop *loop_nest)
{
  unsigned int lnn = loop_nest->num;

  dependence_stats.num_subscript_tests++;

  if (dump_file && (dump_flags & TDF_DETAILS))
    {
      fprintf (dump_file, "(analyze_overlapping_iterations \n");
      fprintf (dump_file, "  (chrec_a = ");
      print_generic_expr (dump_file, chrec_a);
      fprintf (dump_file, ")\n  (chrec_b = ");
      print_generic_expr (dump_file, chrec_b);
      fprintf (dump_file, ")\n");
    }

  if (chrec_a == NULL_TREE
      || chrec_b == NULL_TREE
      || chrec_contains_undetermined (chrec_a)
      || chrec_contains_undetermined (chrec_b))
    {
      dependence_stats.num_subscript_undetermined++;

      *overlap_iterations_a = conflict_fn_not_known ();
      *overlap_iterations_b = conflict_fn_not_known ();
    }

  /* If they are the same chrec, and are affine, they overlap
     on every iteration.  */
  else if (eq_evolutions_p (chrec_a, chrec_b)
	   && (evolution_function_is_affine_multivariate_p (chrec_a, lnn)
	       || operand_equal_p (chrec_a, chrec_b, 0)))
    {
      dependence_stats.num_same_subscript_function++;
      *overlap_iterations_a = conflict_fn (1, affine_fn_cst (integer_zero_node));
      *overlap_iterations_b = conflict_fn (1, affine_fn_cst (integer_zero_node));
      *last_conflicts = chrec_dont_know;
    }

  /* If they aren't the same, and aren't affine, we can't do anything
     yet.  */
  else if ((chrec_contains_symbols (chrec_a)
	    || chrec_contains_symbols (chrec_b))
	   && (!evolution_function_is_affine_multivariate_p (chrec_a, lnn)
	       || !evolution_function_is_affine_multivariate_p (chrec_b, lnn)))
    {
      dependence_stats.num_subscript_undetermined++;
      *overlap_iterations_a = conflict_fn_not_known ();
      *overlap_iterations_b = conflict_fn_not_known ();
    }

  else if (ziv_subscript_p (chrec_a, chrec_b))
    analyze_ziv_subscript (chrec_a, chrec_b,
			   overlap_iterations_a, overlap_iterations_b,
			   last_conflicts);

  else if (siv_subscript_p (chrec_a, chrec_b))
    analyze_siv_subscript (chrec_a, chrec_b,
			   overlap_iterations_a, overlap_iterations_b,
			   last_conflicts, lnn);

  else
    analyze_miv_subscript (chrec_a, chrec_b,
			   overlap_iterations_a, overlap_iterations_b,
			   last_conflicts, loop_nest);

  if (dump_file && (dump_flags & TDF_DETAILS))
    {
      fprintf (dump_file, "  (overlap_iterations_a = ");
      dump_conflict_function (dump_file, *overlap_iterations_a);
      fprintf (dump_file, ")\n  (overlap_iterations_b = ");
      dump_conflict_function (dump_file, *overlap_iterations_b);
      fprintf (dump_file, "))\n");
    }
}

/* Helper function for uniquely inserting distance vectors.  */

static void
save_dist_v (struct data_dependence_relation *ddr, lambda_vector dist_v)
{
  unsigned i;
  lambda_vector v;

  FOR_EACH_VEC_ELT (DDR_DIST_VECTS (ddr), i, v)
    if (lambda_vector_equal (v, dist_v, DDR_NB_LOOPS (ddr)))
      return;

  DDR_DIST_VECTS (ddr).safe_push (dist_v);
}

/* Helper function for uniquely inserting direction vectors.  */

static void
save_dir_v (struct data_dependence_relation *ddr, lambda_vector dir_v)
{
  unsigned i;
  lambda_vector v;

  FOR_EACH_VEC_ELT (DDR_DIR_VECTS (ddr), i, v)
    if (lambda_vector_equal (v, dir_v, DDR_NB_LOOPS (ddr)))
      return;

  DDR_DIR_VECTS (ddr).safe_push (dir_v);
}

/* Add a distance of 1 on all the loops outer than INDEX.  If we
   haven't yet determined a distance for this outer loop, push a new
   distance vector composed of the previous distance, and a distance
   of 1 for this outer loop.  Example:

   | loop_1
   |   loop_2
   |     A[10]
   |   endloop_2
   | endloop_1

   Saved vectors are of the form (dist_in_1, dist_in_2).  First, we
   save (0, 1), then we have to save (1, 0).  */

static void
add_outer_distances (struct data_dependence_relation *ddr,
		     lambda_vector dist_v, int index)
{
  /* For each outer loop where init_v is not set, the accesses are
     in dependence of distance 1 in the loop.  */
  while (--index >= 0)
    {
      lambda_vector save_v = lambda_vector_new (DDR_NB_LOOPS (ddr));
      lambda_vector_copy (dist_v, save_v, DDR_NB_LOOPS (ddr));
      save_v[index] = 1;
      save_dist_v (ddr, save_v);
    }
}

/* Return false when fail to represent the data dependence as a
   distance vector.  A_INDEX is the index of the first reference
   (0 for DDR_A, 1 for DDR_B) and B_INDEX is the index of the
   second reference.  INIT_B is set to true when a component has been
   added to the distance vector DIST_V.  INDEX_CARRY is then set to
   the index in DIST_V that carries the dependence.  */

static bool
build_classic_dist_vector_1 (struct data_dependence_relation *ddr,
			     unsigned int a_index, unsigned int b_index,
			     lambda_vector dist_v, bool *init_b,
			     int *index_carry)
{
  unsigned i;
  lambda_vector init_v = lambda_vector_new (DDR_NB_LOOPS (ddr));

  for (i = 0; i < DDR_NUM_SUBSCRIPTS (ddr); i++)
    {
      tree access_fn_a, access_fn_b;
      struct subscript *subscript = DDR_SUBSCRIPT (ddr, i);

      if (chrec_contains_undetermined (SUB_DISTANCE (subscript)))
	{
	  non_affine_dependence_relation (ddr);
	  return false;
	}

      access_fn_a = SUB_ACCESS_FN (subscript, a_index);
      access_fn_b = SUB_ACCESS_FN (subscript, b_index);

      if (TREE_CODE (access_fn_a) == POLYNOMIAL_CHREC
	  && TREE_CODE (access_fn_b) == POLYNOMIAL_CHREC)
	{
	  HOST_WIDE_INT dist;
	  int index;
	  int var_a = CHREC_VARIABLE (access_fn_a);
	  int var_b = CHREC_VARIABLE (access_fn_b);

	  if (var_a != var_b
	      || chrec_contains_undetermined (SUB_DISTANCE (subscript)))
	    {
	      non_affine_dependence_relation (ddr);
	      return false;
	    }

	  dist = int_cst_value (SUB_DISTANCE (subscript));
	  index = index_in_loop_nest (var_a, DDR_LOOP_NEST (ddr));
	  *index_carry = MIN (index, *index_carry);

	  /* This is the subscript coupling test.  If we have already
	     recorded a distance for this loop (a distance coming from
	     another subscript), it should be the same.  For example,
	     in the following code, there is no dependence:

	     | loop i = 0, N, 1
	     |   T[i+1][i] = ...
	     |   ... = T[i][i]
	     | endloop
	  */
	  if (init_v[index] != 0 && dist_v[index] != dist)
	    {
	      finalize_ddr_dependent (ddr, chrec_known);
	      return false;
	    }

	  dist_v[index] = dist;
	  init_v[index] = 1;
	  *init_b = true;
	}
      else if (!operand_equal_p (access_fn_a, access_fn_b, 0))
	{
	  /* This can be for example an affine vs. constant dependence
	     (T[i] vs. T[3]) that is not an affine dependence and is
	     not representable as a distance vector.  */
	  non_affine_dependence_relation (ddr);
	  return false;
	}
    }

  return true;
}

/* Return true when the DDR contains only constant access functions.  */

static bool
constant_access_functions (const struct data_dependence_relation *ddr)
{
  unsigned i;
  subscript *sub;

  FOR_EACH_VEC_ELT (DDR_SUBSCRIPTS (ddr), i, sub)
    if (!evolution_function_is_constant_p (SUB_ACCESS_FN (sub, 0))
	|| !evolution_function_is_constant_p (SUB_ACCESS_FN (sub, 1)))
      return false;

  return true;
}

/* Helper function for the case where DDR_A and DDR_B are the same
   multivariate access function with a constant step.  For an example
   see pr34635-1.c.  */

static void
add_multivariate_self_dist (struct data_dependence_relation *ddr, tree c_2)
{
  int x_1, x_2;
  tree c_1 = CHREC_LEFT (c_2);
  tree c_0 = CHREC_LEFT (c_1);
  lambda_vector dist_v;
  HOST_WIDE_INT v1, v2, cd;

  /* Polynomials with more than 2 variables are not handled yet.  When
     the evolution steps are parameters, it is not possible to
     represent the dependence using classical distance vectors.  */
  if (TREE_CODE (c_0) != INTEGER_CST
      || TREE_CODE (CHREC_RIGHT (c_1)) != INTEGER_CST
      || TREE_CODE (CHREC_RIGHT (c_2)) != INTEGER_CST)
    {
      DDR_AFFINE_P (ddr) = false;
      return;
    }

  x_2 = index_in_loop_nest (CHREC_VARIABLE (c_2), DDR_LOOP_NEST (ddr));
  x_1 = index_in_loop_nest (CHREC_VARIABLE (c_1), DDR_LOOP_NEST (ddr));

  /* For "{{0, +, 2}_1, +, 3}_2" the distance vector is (3, -2).  */
  dist_v = lambda_vector_new (DDR_NB_LOOPS (ddr));
  v1 = int_cst_value (CHREC_RIGHT (c_1));
  v2 = int_cst_value (CHREC_RIGHT (c_2));
  cd = gcd (v1, v2);
  v1 /= cd;
  v2 /= cd;

  if (v2 < 0)
    {
      v2 = -v2;
      v1 = -v1;
    }

  dist_v[x_1] = v2;
  dist_v[x_2] = -v1;
  save_dist_v (ddr, dist_v);

  add_outer_distances (ddr, dist_v, x_1);
}

/* Helper function for the case where DDR_A and DDR_B are the same
   access functions.  */

static void
add_other_self_distances (struct data_dependence_relation *ddr)
{
  lambda_vector dist_v;
  unsigned i;
  int index_carry = DDR_NB_LOOPS (ddr);
  subscript *sub;

  FOR_EACH_VEC_ELT (DDR_SUBSCRIPTS (ddr), i, sub)
    {
      tree access_fun = SUB_ACCESS_FN (sub, 0);

      if (TREE_CODE (access_fun) == POLYNOMIAL_CHREC)
	{
	  if (!evolution_function_is_univariate_p (access_fun))
	    {
	      if (DDR_NUM_SUBSCRIPTS (ddr) != 1)
		{
		  DDR_ARE_DEPENDENT (ddr) = chrec_dont_know;
		  return;
		}

	      access_fun = SUB_ACCESS_FN (DDR_SUBSCRIPT (ddr, 0), 0);

	      if (TREE_CODE (CHREC_LEFT (access_fun)) == POLYNOMIAL_CHREC)
		add_multivariate_self_dist (ddr, access_fun);
	      else
		/* The evolution step is not constant: it varies in
		   the outer loop, so this cannot be represented by a
		   distance vector.  For example in pr34635.c the
		   evolution is {0, +, {0, +, 4}_1}_2.  */
		DDR_AFFINE_P (ddr) = false;

	      return;
	    }

	  index_carry = MIN (index_carry,
			     index_in_loop_nest (CHREC_VARIABLE (access_fun),
						 DDR_LOOP_NEST (ddr)));
	}
    }

  dist_v = lambda_vector_new (DDR_NB_LOOPS (ddr));
  add_outer_distances (ddr, dist_v, index_carry);
}

static void
insert_innermost_unit_dist_vector (struct data_dependence_relation *ddr)
{
  lambda_vector dist_v = lambda_vector_new (DDR_NB_LOOPS (ddr));

  dist_v[DDR_INNER_LOOP (ddr)] = 1;
  save_dist_v (ddr, dist_v);
}

/* Adds a unit distance vector to DDR when there is a 0 overlap.  This
   is the case for example when access functions are the same and
   equal to a constant, as in:

   | loop_1
   |   A[3] = ...
   |   ... = A[3]
   | endloop_1

   in which case the distance vectors are (0) and (1).  */

static void
add_distance_for_zero_overlaps (struct data_dependence_relation *ddr)
{
  unsigned i, j;

  for (i = 0; i < DDR_NUM_SUBSCRIPTS (ddr); i++)
    {
      subscript_p sub = DDR_SUBSCRIPT (ddr, i);
      conflict_function *ca = SUB_CONFLICTS_IN_A (sub);
      conflict_function *cb = SUB_CONFLICTS_IN_B (sub);

      for (j = 0; j < ca->n; j++)
	if (affine_function_zero_p (ca->fns[j]))
	  {
	    insert_innermost_unit_dist_vector (ddr);
	    return;
	  }

      for (j = 0; j < cb->n; j++)
	if (affine_function_zero_p (cb->fns[j]))
	  {
	    insert_innermost_unit_dist_vector (ddr);
	    return;
	  }
    }
}

/* Return true when the DDR contains two data references that have the
   same access functions.  */

static inline bool
same_access_functions (const struct data_dependence_relation *ddr)
{
  unsigned i;
  subscript *sub;

  FOR_EACH_VEC_ELT (DDR_SUBSCRIPTS (ddr), i, sub)
    if (!eq_evolutions_p (SUB_ACCESS_FN (sub, 0),
			  SUB_ACCESS_FN (sub, 1)))
      return false;

  return true;
}

/* Compute the classic per loop distance vector.  DDR is the data
   dependence relation to build a vector from.  Return false when fail
   to represent the data dependence as a distance vector.  */

static bool
build_classic_dist_vector (struct data_dependence_relation *ddr,
			   struct loop *loop_nest)
{
  bool init_b = false;
  int index_carry = DDR_NB_LOOPS (ddr);
  lambda_vector dist_v;

  if (DDR_ARE_DEPENDENT (ddr) != NULL_TREE)
    return false;

  if (same_access_functions (ddr))
    {
      /* Save the 0 vector.  */
      dist_v = lambda_vector_new (DDR_NB_LOOPS (ddr));
      save_dist_v (ddr, dist_v);

      if (constant_access_functions (ddr))
	add_distance_for_zero_overlaps (ddr);

      if (DDR_NB_LOOPS (ddr) > 1)
	add_other_self_distances (ddr);

      return true;
    }

  dist_v = lambda_vector_new (DDR_NB_LOOPS (ddr));
  if (!build_classic_dist_vector_1 (ddr, 0, 1, dist_v, &init_b, &index_carry))
    return false;

  /* Save the distance vector if we initialized one.  */
  if (init_b)
    {
      /* Verify a basic constraint: classic distance vectors should
	 always be lexicographically positive.

	 Data references are collected in the order of execution of
	 the program, thus for the following loop

	 | for (i = 1; i < 100; i++)
	 |   for (j = 1; j < 100; j++)
	 |     {
	 |       t = T[j+1][i-1];  // A
	 |       T[j][i] = t + 2;  // B
	 |     }

	 references are collected following the direction of the wind:
	 A then B.  The data dependence tests are performed also
	 following this order, such that we're looking at the distance
	 separating the elements accessed by A from the elements later
	 accessed by B.  But in this example, the distance returned by
	 test_dep (A, B) is lexicographically negative (-1, 1), that
	 means that the access A occurs later than B with respect to
	 the outer loop, ie. we're actually looking upwind.  In this
	 case we solve test_dep (B, A) looking downwind to the
	 lexicographically positive solution, that returns the
	 distance vector (1, -1).  */
      if (!lambda_vector_lexico_pos (dist_v, DDR_NB_LOOPS (ddr)))
	{
	  lambda_vector save_v = lambda_vector_new (DDR_NB_LOOPS (ddr));
	  if (!subscript_dependence_tester_1 (ddr, 1, 0, loop_nest))
	    return false;
	  compute_subscript_distance (ddr);
	  if (!build_classic_dist_vector_1 (ddr, 1, 0, save_v, &init_b,
					    &index_carry))
	    return false;
	  save_dist_v (ddr, save_v);
	  DDR_REVERSED_P (ddr) = true;

	  /* In this case there is a dependence forward for all the
	     outer loops:

	     | for (k = 1; k < 100; k++)
	     |  for (i = 1; i < 100; i++)
	     |   for (j = 1; j < 100; j++)
	     |     {
	     |       t = T[j+1][i-1];  // A
	     |       T[j][i] = t + 2;  // B
	     |     }

	     the vectors are:
	     (0,  1, -1)
	     (1,  1, -1)
	     (1, -1,  1)
	  */
	  if (DDR_NB_LOOPS (ddr) > 1)
	    {
 	      add_outer_distances (ddr, save_v, index_carry);
	      add_outer_distances (ddr, dist_v, index_carry);
	    }
	}
      else
	{
	  lambda_vector save_v = lambda_vector_new (DDR_NB_LOOPS (ddr));
	  lambda_vector_copy (dist_v, save_v, DDR_NB_LOOPS (ddr));

	  if (DDR_NB_LOOPS (ddr) > 1)
	    {
	      lambda_vector opposite_v = lambda_vector_new (DDR_NB_LOOPS (ddr));

	      if (!subscript_dependence_tester_1 (ddr, 1, 0, loop_nest))
		return false;
	      compute_subscript_distance (ddr);
	      if (!build_classic_dist_vector_1 (ddr, 1, 0, opposite_v, &init_b,
						&index_carry))
		return false;

	      save_dist_v (ddr, save_v);
	      add_outer_distances (ddr, dist_v, index_carry);
	      add_outer_distances (ddr, opposite_v, index_carry);
	    }
	  else
	    save_dist_v (ddr, save_v);
	}
    }
  else
    {
      /* There is a distance of 1 on all the outer loops: Example:
	 there is a dependence of distance 1 on loop_1 for the array A.

	 | loop_1
	 |   A[5] = ...
	 | endloop
      */
      add_outer_distances (ddr, dist_v,
			   lambda_vector_first_nz (dist_v,
						   DDR_NB_LOOPS (ddr), 0));
    }

  if (dump_file && (dump_flags & TDF_DETAILS))
    {
      unsigned i;

      fprintf (dump_file, "(build_classic_dist_vector\n");
      for (i = 0; i < DDR_NUM_DIST_VECTS (ddr); i++)
	{
	  fprintf (dump_file, "  dist_vector = (");
	  print_lambda_vector (dump_file, DDR_DIST_VECT (ddr, i),
			       DDR_NB_LOOPS (ddr));
	  fprintf (dump_file, "  )\n");
	}
      fprintf (dump_file, ")\n");
    }

  return true;
}

/* Return the direction for a given distance.
   FIXME: Computing dir this way is suboptimal, since dir can catch
   cases that dist is unable to represent.  */

static inline enum data_dependence_direction
dir_from_dist (int dist)
{
  if (dist > 0)
    return dir_positive;
  else if (dist < 0)
    return dir_negative;
  else
    return dir_equal;
}

/* Compute the classic per loop direction vector.  DDR is the data
   dependence relation to build a vector from.  */

static void
build_classic_dir_vector (struct data_dependence_relation *ddr)
{
  unsigned i, j;
  lambda_vector dist_v;

  FOR_EACH_VEC_ELT (DDR_DIST_VECTS (ddr), i, dist_v)
    {
      lambda_vector dir_v = lambda_vector_new (DDR_NB_LOOPS (ddr));

      for (j = 0; j < DDR_NB_LOOPS (ddr); j++)
	dir_v[j] = dir_from_dist (dist_v[j]);

      save_dir_v (ddr, dir_v);
    }
}

/* Helper function.  Returns true when there is a dependence between the
   data references.  A_INDEX is the index of the first reference (0 for
   DDR_A, 1 for DDR_B) and B_INDEX is the index of the second reference.  */

static bool
subscript_dependence_tester_1 (struct data_dependence_relation *ddr,
			       unsigned int a_index, unsigned int b_index,
			       struct loop *loop_nest)
{
  unsigned int i;
  tree last_conflicts;
  struct subscript *subscript;
  tree res = NULL_TREE;

  for (i = 0; DDR_SUBSCRIPTS (ddr).iterate (i, &subscript); i++)
    {
      conflict_function *overlaps_a, *overlaps_b;

      analyze_overlapping_iterations (SUB_ACCESS_FN (subscript, a_index),
				      SUB_ACCESS_FN (subscript, b_index),
				      &overlaps_a, &overlaps_b,
				      &last_conflicts, loop_nest);

      if (SUB_CONFLICTS_IN_A (subscript))
	free_conflict_function (SUB_CONFLICTS_IN_A (subscript));
      if (SUB_CONFLICTS_IN_B (subscript))
	free_conflict_function (SUB_CONFLICTS_IN_B (subscript));

      SUB_CONFLICTS_IN_A (subscript) = overlaps_a;
      SUB_CONFLICTS_IN_B (subscript) = overlaps_b;
      SUB_LAST_CONFLICT (subscript) = last_conflicts;

      /* If there is any undetermined conflict function we have to
         give a conservative answer in case we cannot prove that
	 no dependence exists when analyzing another subscript.  */
      if (CF_NOT_KNOWN_P (overlaps_a)
 	  || CF_NOT_KNOWN_P (overlaps_b))
 	{
	  res = chrec_dont_know;
	  continue;
 	}

      /* When there is a subscript with no dependence we can stop.  */
      else if (CF_NO_DEPENDENCE_P (overlaps_a)
 	       || CF_NO_DEPENDENCE_P (overlaps_b))
 	{
	  res = chrec_known;
	  break;
 	}
    }

  if (res == NULL_TREE)
    return true;

  if (res == chrec_known)
    dependence_stats.num_dependence_independent++;
  else
    dependence_stats.num_dependence_undetermined++;
  finalize_ddr_dependent (ddr, res);
  return false;
}

/* Computes the conflicting iterations in LOOP_NEST, and initialize DDR.  */

static void
subscript_dependence_tester (struct data_dependence_relation *ddr,
			     struct loop *loop_nest)
{
  if (subscript_dependence_tester_1 (ddr, 0, 1, loop_nest))
    dependence_stats.num_dependence_dependent++;

  compute_subscript_distance (ddr);
  if (build_classic_dist_vector (ddr, loop_nest))
    build_classic_dir_vector (ddr);
}

/* Returns true when all the access functions of A are affine or
   constant with respect to LOOP_NEST.  */

static bool
access_functions_are_affine_or_constant_p (const struct data_reference *a,
					   const struct loop *loop_nest)
{
  unsigned int i;
  vec<tree> fns = DR_ACCESS_FNS (a);
  tree t;

  FOR_EACH_VEC_ELT (fns, i, t)
    if (!evolution_function_is_invariant_p (t, loop_nest->num)
	&& !evolution_function_is_affine_multivariate_p (t, loop_nest->num))
      return false;

  return true;
}

/* This computes the affine dependence relation between A and B with
   respect to LOOP_NEST.  CHREC_KNOWN is used for representing the
   independence between two accesses, while CHREC_DONT_KNOW is used
   for representing the unknown relation.

   Note that it is possible to stop the computation of the dependence
   relation the first time we detect a CHREC_KNOWN element for a given
   subscript.  */

void
compute_affine_dependence (struct data_dependence_relation *ddr,
			   struct loop *loop_nest)
{
  struct data_reference *dra = DDR_A (ddr);
  struct data_reference *drb = DDR_B (ddr);

  if (dump_file && (dump_flags & TDF_DETAILS))
    {
      fprintf (dump_file, "(compute_affine_dependence\n");
      fprintf (dump_file, "  stmt_a: ");
      print_gimple_stmt (dump_file, DR_STMT (dra), 0, TDF_SLIM);
      fprintf (dump_file, "  stmt_b: ");
      print_gimple_stmt (dump_file, DR_STMT (drb), 0, TDF_SLIM);
    }

  /* Analyze only when the dependence relation is not yet known.  */
  if (DDR_ARE_DEPENDENT (ddr) == NULL_TREE)
    {
      dependence_stats.num_dependence_tests++;

      if (access_functions_are_affine_or_constant_p (dra, loop_nest)
	  && access_functions_are_affine_or_constant_p (drb, loop_nest))
	subscript_dependence_tester (ddr, loop_nest);

      /* As a last case, if the dependence cannot be determined, or if
	 the dependence is considered too difficult to determine, answer
	 "don't know".  */
      else
	{
	  dependence_stats.num_dependence_undetermined++;

	  if (dump_file && (dump_flags & TDF_DETAILS))
	    {
	      fprintf (dump_file, "Data ref a:\n");
	      dump_data_reference (dump_file, dra);
	      fprintf (dump_file, "Data ref b:\n");
	      dump_data_reference (dump_file, drb);
	      fprintf (dump_file, "affine dependence test not usable: access function not affine or constant.\n");
	    }
	  finalize_ddr_dependent (ddr, chrec_dont_know);
	}
    }

  if (dump_file && (dump_flags & TDF_DETAILS))
    {
      if (DDR_ARE_DEPENDENT (ddr) == chrec_known)
	fprintf (dump_file, ") -> no dependence\n");
      else if (DDR_ARE_DEPENDENT (ddr) == chrec_dont_know)
	fprintf (dump_file, ") -> dependence analysis failed\n");
      else
	fprintf (dump_file, ")\n");
    }
}

/* Compute in DEPENDENCE_RELATIONS the data dependence graph for all
   the data references in DATAREFS, in the LOOP_NEST.  When
   COMPUTE_SELF_AND_RR is FALSE, don't compute read-read and self
   relations.  Return true when successful, i.e. data references number
   is small enough to be handled.  */

bool
compute_all_dependences (vec<data_reference_p> datarefs,
			 vec<ddr_p> *dependence_relations,
			 vec<loop_p> loop_nest,
			 bool compute_self_and_rr)
{
  struct data_dependence_relation *ddr;
  struct data_reference *a, *b;
  unsigned int i, j;

  if ((int) datarefs.length ()
      > PARAM_VALUE (PARAM_LOOP_MAX_DATAREFS_FOR_DATADEPS))
    {
      struct data_dependence_relation *ddr;

      /* Insert a single relation into dependence_relations:
	 chrec_dont_know.  */
      ddr = initialize_data_dependence_relation (NULL, NULL, loop_nest);
      dependence_relations->safe_push (ddr);
      return false;
    }

  FOR_EACH_VEC_ELT (datarefs, i, a)
    for (j = i + 1; datarefs.iterate (j, &b); j++)
      if (DR_IS_WRITE (a) || DR_IS_WRITE (b) || compute_self_and_rr)
	{
	  ddr = initialize_data_dependence_relation (a, b, loop_nest);
	  dependence_relations->safe_push (ddr);
          if (loop_nest.exists ())
   	    compute_affine_dependence (ddr, loop_nest[0]);
	}

  if (compute_self_and_rr)
    FOR_EACH_VEC_ELT (datarefs, i, a)
      {
	ddr = initialize_data_dependence_relation (a, a, loop_nest);
	dependence_relations->safe_push (ddr);
        if (loop_nest.exists ())
   	  compute_affine_dependence (ddr, loop_nest[0]);
      }

  return true;
}

/* Describes a location of a memory reference.  */

struct data_ref_loc
{
  /* The memory reference.  */
  tree ref;

  /* True if the memory reference is read.  */
  bool is_read;

  /* True if the data reference is conditional within the containing
     statement, i.e. if it might not occur even when the statement
     is executed and runs to completion.  */
  bool is_conditional_in_stmt;
};


/* Stores the locations of memory references in STMT to REFERENCES.  Returns
   true if STMT clobbers memory, false otherwise.  */

static bool
get_references_in_stmt (gimple *stmt, vec<data_ref_loc, va_heap> *references)
{
  bool clobbers_memory = false;
  data_ref_loc ref;
  tree op0, op1;
  enum gimple_code stmt_code = gimple_code (stmt);

  /* ASM_EXPR and CALL_EXPR may embed arbitrary side effects.
     As we cannot model data-references to not spelled out
     accesses give up if they may occur.  */
  if (stmt_code == GIMPLE_CALL
      && !(gimple_call_flags (stmt) & ECF_CONST))
    {
      /* Allow IFN_GOMP_SIMD_LANE in their own loops.  */
      if (gimple_call_internal_p (stmt))
	switch (gimple_call_internal_fn (stmt))
	  {
	  case IFN_GOMP_SIMD_LANE:
	    {
	      struct loop *loop = gimple_bb (stmt)->loop_father;
	      tree uid = gimple_call_arg (stmt, 0);
	      gcc_assert (TREE_CODE (uid) == SSA_NAME);
	      if (loop == NULL
		  || loop->simduid != SSA_NAME_VAR (uid))
		clobbers_memory = true;
	      break;
	    }
	  case IFN_MASK_LOAD:
	  case IFN_MASK_STORE:
	    break;
	  default:
	    clobbers_memory = true;
	    break;
	  }
      else
	clobbers_memory = true;
    }
  else if (stmt_code == GIMPLE_ASM
	   && (gimple_asm_volatile_p (as_a <gasm *> (stmt))
	       || gimple_vuse (stmt)))
    clobbers_memory = true;

  if (!gimple_vuse (stmt))
    return clobbers_memory;

  if (stmt_code == GIMPLE_ASSIGN)
    {
      tree base;
      op0 = gimple_assign_lhs (stmt);
      op1 = gimple_assign_rhs1 (stmt);

      if (DECL_P (op1)
	  || (REFERENCE_CLASS_P (op1)
	      && (base = get_base_address (op1))
	      && TREE_CODE (base) != SSA_NAME
	      && !is_gimple_min_invariant (base)))
	{
	  ref.ref = op1;
	  ref.is_read = true;
	  ref.is_conditional_in_stmt = false;
	  references->safe_push (ref);
	}
    }
  else if (stmt_code == GIMPLE_CALL)
    {
      unsigned i, n;
      tree ptr, type;
      unsigned int align;

      ref.is_read = false;
      if (gimple_call_internal_p (stmt))
	switch (gimple_call_internal_fn (stmt))
	  {
	  case IFN_MASK_LOAD:
	    if (gimple_call_lhs (stmt) == NULL_TREE)
	      break;
	    ref.is_read = true;
	    /* FALLTHRU */
	  case IFN_MASK_STORE:
	    ptr = build_int_cst (TREE_TYPE (gimple_call_arg (stmt, 1)), 0);
	    align = tree_to_shwi (gimple_call_arg (stmt, 1));
	    if (ref.is_read)
	      type = TREE_TYPE (gimple_call_lhs (stmt));
	    else
	      type = TREE_TYPE (gimple_call_arg (stmt, 3));
	    if (TYPE_ALIGN (type) != align)
	      type = build_aligned_type (type, align);
	    ref.is_conditional_in_stmt = true;
	    ref.ref = fold_build2 (MEM_REF, type, gimple_call_arg (stmt, 0),
				   ptr);
	    references->safe_push (ref);
	    return false;
	  default:
	    break;
	  }

      op0 = gimple_call_lhs (stmt);
      n = gimple_call_num_args (stmt);
      for (i = 0; i < n; i++)
	{
	  op1 = gimple_call_arg (stmt, i);

	  if (DECL_P (op1)
	      || (REFERENCE_CLASS_P (op1) && get_base_address (op1)))
	    {
	      ref.ref = op1;
	      ref.is_read = true;
	      ref.is_conditional_in_stmt = false;
	      references->safe_push (ref);
	    }
	}
    }
  else
    return clobbers_memory;

  if (op0
      && (DECL_P (op0)
	  || (REFERENCE_CLASS_P (op0) && get_base_address (op0))))
    {
      ref.ref = op0;
      ref.is_read = false;
      ref.is_conditional_in_stmt = false;
      references->safe_push (ref);
    }
  return clobbers_memory;
}


/* Returns true if the loop-nest has any data reference.  */

bool
loop_nest_has_data_refs (loop_p loop)
{
  basic_block *bbs = get_loop_body (loop);
  auto_vec<data_ref_loc, 3> references;

  for (unsigned i = 0; i < loop->num_nodes; i++)
    {
      basic_block bb = bbs[i];
      gimple_stmt_iterator bsi;

      for (bsi = gsi_start_bb (bb); !gsi_end_p (bsi); gsi_next (&bsi))
	{
	  gimple *stmt = gsi_stmt (bsi);
	  get_references_in_stmt (stmt, &references);
	  if (references.length ())
	    {
	      free (bbs);
	      return true;
	    }
	}
    }
  free (bbs);

  if (loop->inner)
    {
      loop = loop->inner;
      while (loop)
	{
	  if (loop_nest_has_data_refs (loop))
	    return true;
	  loop = loop->next;
	}
    }
  return false;
}

/* Stores the data references in STMT to DATAREFS.  If there is an unanalyzable
   reference, returns false, otherwise returns true.  NEST is the outermost
   loop of the loop nest in which the references should be analyzed.  */

bool
find_data_references_in_stmt (struct loop *nest, gimple *stmt,
			      vec<data_reference_p> *datarefs)
{
  unsigned i;
  auto_vec<data_ref_loc, 2> references;
  data_ref_loc *ref;
  bool ret = true;
  data_reference_p dr;

  if (get_references_in_stmt (stmt, &references))
    return false;

  FOR_EACH_VEC_ELT (references, i, ref)
    {
      dr = create_data_ref (nest, loop_containing_stmt (stmt), ref->ref,
			    stmt, ref->is_read, ref->is_conditional_in_stmt);
      gcc_assert (dr != NULL);
      datarefs->safe_push (dr);
    }

  return ret;
}

/* Stores the data references in STMT to DATAREFS.  If there is an
   unanalyzable reference, returns false, otherwise returns true.
   NEST is the outermost loop of the loop nest in which the references
   should be instantiated, LOOP is the loop in which the references
   should be analyzed.  */

bool
graphite_find_data_references_in_stmt (loop_p nest, loop_p loop, gimple *stmt,
				       vec<data_reference_p> *datarefs)
{
  unsigned i;
  auto_vec<data_ref_loc, 2> references;
  data_ref_loc *ref;
  bool ret = true;
  data_reference_p dr;

  if (get_references_in_stmt (stmt, &references))
    return false;

  FOR_EACH_VEC_ELT (references, i, ref)
    {
      dr = create_data_ref (nest, loop, ref->ref, stmt, ref->is_read,
			    ref->is_conditional_in_stmt);
      gcc_assert (dr != NULL);
      datarefs->safe_push (dr);
    }

  return ret;
}

/* Search the data references in LOOP, and record the information into
   DATAREFS.  Returns chrec_dont_know when failing to analyze a
   difficult case, returns NULL_TREE otherwise.  */

tree
find_data_references_in_bb (struct loop *loop, basic_block bb,
                            vec<data_reference_p> *datarefs)
{
  gimple_stmt_iterator bsi;

  for (bsi = gsi_start_bb (bb); !gsi_end_p (bsi); gsi_next (&bsi))
    {
      gimple *stmt = gsi_stmt (bsi);

      if (!find_data_references_in_stmt (loop, stmt, datarefs))
        {
          struct data_reference *res;
          res = XCNEW (struct data_reference);
          datarefs->safe_push (res);

          return chrec_dont_know;
        }
    }

  return NULL_TREE;
}

/* Search the data references in LOOP, and record the information into
   DATAREFS.  Returns chrec_dont_know when failing to analyze a
   difficult case, returns NULL_TREE otherwise.

   TODO: This function should be made smarter so that it can handle address
   arithmetic as if they were array accesses, etc.  */

tree
find_data_references_in_loop (struct loop *loop,
			      vec<data_reference_p> *datarefs)
{
  basic_block bb, *bbs;
  unsigned int i;

  bbs = get_loop_body_in_dom_order (loop);

  for (i = 0; i < loop->num_nodes; i++)
    {
      bb = bbs[i];

      if (find_data_references_in_bb (loop, bb, datarefs) == chrec_dont_know)
        {
          free (bbs);
          return chrec_dont_know;
        }
    }
  free (bbs);

  return NULL_TREE;
}

/* Return the alignment in bytes that DRB is guaranteed to have at all
   times.  */

unsigned int
dr_alignment (innermost_loop_behavior *drb)
{
  /* Get the alignment of BASE_ADDRESS + INIT.  */
  unsigned int alignment = drb->base_alignment;
  unsigned int misalignment = (drb->base_misalignment
			       + TREE_INT_CST_LOW (drb->init));
  if (misalignment != 0)
    alignment = MIN (alignment, misalignment & -misalignment);

  /* Cap it to the alignment of OFFSET.  */
  if (!integer_zerop (drb->offset))
    alignment = MIN (alignment, drb->offset_alignment);

  /* Cap it to the alignment of STEP.  */
  if (!integer_zerop (drb->step))
    alignment = MIN (alignment, drb->step_alignment);

  return alignment;
}

/* Recursive helper function.  */

static bool
find_loop_nest_1 (struct loop *loop, vec<loop_p> *loop_nest)
{
  /* Inner loops of the nest should not contain siblings.  Example:
     when there are two consecutive loops,

     | loop_0
     |   loop_1
     |     A[{0, +, 1}_1]
     |   endloop_1
     |   loop_2
     |     A[{0, +, 1}_2]
     |   endloop_2
     | endloop_0

     the dependence relation cannot be captured by the distance
     abstraction.  */
  if (loop->next)
    return false;

  loop_nest->safe_push (loop);
  if (loop->inner)
    return find_loop_nest_1 (loop->inner, loop_nest);
  return true;
}

/* Return false when the LOOP is not well nested.  Otherwise return
   true and insert in LOOP_NEST the loops of the nest.  LOOP_NEST will
   contain the loops from the outermost to the innermost, as they will
   appear in the classic distance vector.  */

bool
find_loop_nest (struct loop *loop, vec<loop_p> *loop_nest)
{
  loop_nest->safe_push (loop);
  if (loop->inner)
    return find_loop_nest_1 (loop->inner, loop_nest);
  return true;
}

/* Returns true when the data dependences have been computed, false otherwise.
   Given a loop nest LOOP, the following vectors are returned:
   DATAREFS is initialized to all the array elements contained in this loop,
   DEPENDENCE_RELATIONS contains the relations between the data references.
   Compute read-read and self relations if
   COMPUTE_SELF_AND_READ_READ_DEPENDENCES is TRUE.  */

bool
compute_data_dependences_for_loop (struct loop *loop,
				   bool compute_self_and_read_read_dependences,
				   vec<loop_p> *loop_nest,
				   vec<data_reference_p> *datarefs,
				   vec<ddr_p> *dependence_relations)
{
  bool res = true;

  memset (&dependence_stats, 0, sizeof (dependence_stats));

  /* If the loop nest is not well formed, or one of the data references
     is not computable, give up without spending time to compute other
     dependences.  */
  if (!loop
      || !find_loop_nest (loop, loop_nest)
      || find_data_references_in_loop (loop, datarefs) == chrec_dont_know
      || !compute_all_dependences (*datarefs, dependence_relations, *loop_nest,
				   compute_self_and_read_read_dependences))
    res = false;

  if (dump_file && (dump_flags & TDF_STATS))
    {
      fprintf (dump_file, "Dependence tester statistics:\n");

      fprintf (dump_file, "Number of dependence tests: %d\n",
	       dependence_stats.num_dependence_tests);
      fprintf (dump_file, "Number of dependence tests classified dependent: %d\n",
	       dependence_stats.num_dependence_dependent);
      fprintf (dump_file, "Number of dependence tests classified independent: %d\n",
	       dependence_stats.num_dependence_independent);
      fprintf (dump_file, "Number of undetermined dependence tests: %d\n",
	       dependence_stats.num_dependence_undetermined);

      fprintf (dump_file, "Number of subscript tests: %d\n",
	       dependence_stats.num_subscript_tests);
      fprintf (dump_file, "Number of undetermined subscript tests: %d\n",
	       dependence_stats.num_subscript_undetermined);
      fprintf (dump_file, "Number of same subscript function: %d\n",
	       dependence_stats.num_same_subscript_function);

      fprintf (dump_file, "Number of ziv tests: %d\n",
	       dependence_stats.num_ziv);
      fprintf (dump_file, "Number of ziv tests returning dependent: %d\n",
	       dependence_stats.num_ziv_dependent);
      fprintf (dump_file, "Number of ziv tests returning independent: %d\n",
	       dependence_stats.num_ziv_independent);
      fprintf (dump_file, "Number of ziv tests unimplemented: %d\n",
	       dependence_stats.num_ziv_unimplemented);

      fprintf (dump_file, "Number of siv tests: %d\n",
	       dependence_stats.num_siv);
      fprintf (dump_file, "Number of siv tests returning dependent: %d\n",
	       dependence_stats.num_siv_dependent);
      fprintf (dump_file, "Number of siv tests returning independent: %d\n",
	       dependence_stats.num_siv_independent);
      fprintf (dump_file, "Number of siv tests unimplemented: %d\n",
	       dependence_stats.num_siv_unimplemented);

      fprintf (dump_file, "Number of miv tests: %d\n",
	       dependence_stats.num_miv);
      fprintf (dump_file, "Number of miv tests returning dependent: %d\n",
	       dependence_stats.num_miv_dependent);
      fprintf (dump_file, "Number of miv tests returning independent: %d\n",
	       dependence_stats.num_miv_independent);
      fprintf (dump_file, "Number of miv tests unimplemented: %d\n",
	       dependence_stats.num_miv_unimplemented);
    }

  return res;
}

/* Free the memory used by a data dependence relation DDR.  */

void
free_dependence_relation (struct data_dependence_relation *ddr)
{
  if (ddr == NULL)
    return;

  if (DDR_SUBSCRIPTS (ddr).exists ())
    free_subscripts (DDR_SUBSCRIPTS (ddr));
  DDR_DIST_VECTS (ddr).release ();
  DDR_DIR_VECTS (ddr).release ();

  free (ddr);
}

/* Free the memory used by the data dependence relations from
   DEPENDENCE_RELATIONS.  */

void
free_dependence_relations (vec<ddr_p> dependence_relations)
{
  unsigned int i;
  struct data_dependence_relation *ddr;

  FOR_EACH_VEC_ELT (dependence_relations, i, ddr)
    if (ddr)
      free_dependence_relation (ddr);

  dependence_relations.release ();
}

/* Free the memory used by the data references from DATAREFS.  */

void
free_data_refs (vec<data_reference_p> datarefs)
{
  unsigned int i;
  struct data_reference *dr;

  FOR_EACH_VEC_ELT (datarefs, i, dr)
    free_data_ref (dr);
  datarefs.release ();
}

/* Common routine implementing both dr_direction_indicator and
   dr_zero_step_indicator.  Return USEFUL_MIN if the indicator
   is known to be >= USEFUL_MIN and -1 if the indicator is
   known to be negative.  */

static tree
dr_step_indicator (struct data_reference *dr, int useful_min)
{
  tree step = DR_STEP (dr);
  STRIP_NOPS (step);
  /* Look for cases where the step is scaled by a positive constant
     integer, which will often be the access size.  If the multiplication
     doesn't change the sign (due to overflow effects) then we can
     test the unscaled value instead.  */
  if (TREE_CODE (step) == MULT_EXPR
      && TREE_CODE (TREE_OPERAND (step, 1)) == INTEGER_CST
      && tree_int_cst_sgn (TREE_OPERAND (step, 1)) > 0)
    {
      tree factor = TREE_OPERAND (step, 1);
      step = TREE_OPERAND (step, 0);

      /* Strip widening and truncating conversions as well as nops.  */
      if (CONVERT_EXPR_P (step)
	  && INTEGRAL_TYPE_P (TREE_TYPE (TREE_OPERAND (step, 0))))
	step = TREE_OPERAND (step, 0);
      tree type = TREE_TYPE (step);

      /* Get the range of step values that would not cause overflow.  */
      widest_int minv = (wi::to_widest (TYPE_MIN_VALUE (ssizetype))
			 / wi::to_widest (factor));
      widest_int maxv = (wi::to_widest (TYPE_MAX_VALUE (ssizetype))
			 / wi::to_widest (factor));

      /* Get the range of values that the unconverted step actually has.  */
      wide_int step_min, step_max;
      if (TREE_CODE (step) != SSA_NAME
	  || get_range_info (step, &step_min, &step_max) != VR_RANGE)
	{
	  step_min = TYPE_MIN_VALUE (type);
	  step_max = TYPE_MAX_VALUE (type);
	}

      /* Check whether the unconverted step has an acceptable range.  */
      signop sgn = TYPE_SIGN (type);
      if (wi::les_p (minv, widest_int::from (step_min, sgn))
	  && wi::ges_p (maxv, widest_int::from (step_max, sgn)))
	{
	  if (wi::ge_p (step_min, useful_min, sgn))
	    return ssize_int (useful_min);
	  else if (wi::lt_p (step_max, 0, sgn))
	    return ssize_int (-1);
	  else
	    return fold_convert (ssizetype, step);
	}
    }
  return DR_STEP (dr);
}

/* Return a value that is negative iff DR has a negative step.  */

tree
dr_direction_indicator (struct data_reference *dr)
{
  return dr_step_indicator (dr, 0);
}

/* Return a value that is zero iff DR has a zero step.  */

tree
dr_zero_step_indicator (struct data_reference *dr)
{
  return dr_step_indicator (dr, 1);
}

/* Return true if DR is known to have a nonnegative (but possibly zero)
   step.  */

bool
dr_known_forward_stride_p (struct data_reference *dr)
{
  tree indicator = dr_direction_indicator (dr);
  tree neg_step_val = fold_binary (LT_EXPR, boolean_type_node,
				   fold_convert (ssizetype, indicator),
				   ssize_int (0));
  return neg_step_val && integer_zerop (neg_step_val);
}<|MERGE_RESOLUTION|>--- conflicted
+++ resolved
@@ -94,13 +94,10 @@
 #include "dumpfile.h"
 #include "tree-affine.h"
 #include "params.h"
-<<<<<<< HEAD
+#include "builtins.h"
 #include "stringpool.h"
 #include "tree-vrp.h"
 #include "tree-ssanames.h"
-=======
-#include "builtins.h"
->>>>>>> 16316b61
 
 static struct datadep_stats
 {
@@ -796,14 +793,7 @@
 dr_analyze_innermost (innermost_loop_behavior *drb, tree ref,
 		      struct loop *loop)
 {
-<<<<<<< HEAD
-  gimple *stmt = DR_STMT (dr);
-  struct loop *loop = loop_containing_stmt (stmt);
-  tree ref = DR_REF (dr);
   poly_int64 pbitsize, pbitpos;
-=======
-  HOST_WIDE_INT pbitsize, pbitpos;
->>>>>>> 16316b61
   tree base, poffset;
   machine_mode pmode;
   int punsignedp, preversep, pvolatilep;
@@ -834,31 +824,26 @@
     }
 
   /* Calculate the alignment and misalignment for the inner reference.  */
-  unsigned int HOST_WIDE_INT base_misalignment;
-  unsigned int base_alignment;
-  get_object_alignment_1 (base, &base_alignment, &base_misalignment);
+  unsigned int HOST_WIDE_INT bit_base_misalignment;
+  unsigned int bit_base_alignment;
+  get_object_alignment_1 (base, &bit_base_alignment, &bit_base_misalignment);
 
   /* There are no bitfield references remaining in BASE, so the values
      we got back must be whole bytes.  */
-  gcc_assert (base_alignment % BITS_PER_UNIT == 0
-	      && base_misalignment % BITS_PER_UNIT == 0);
-  base_alignment /= BITS_PER_UNIT;
-  base_misalignment /= BITS_PER_UNIT;
+  gcc_assert (bit_base_alignment % BITS_PER_UNIT == 0
+	      && bit_base_misalignment % BITS_PER_UNIT == 0);
+  unsigned int base_alignment = bit_base_alignment / BITS_PER_UNIT;
+  poly_int64 base_misalignment = bit_base_misalignment / BITS_PER_UNIT;
 
   if (TREE_CODE (base) == MEM_REF)
     {
       if (!integer_zerop (TREE_OPERAND (base, 1)))
 	{
-<<<<<<< HEAD
-	  poly_offset_int moff = mem_ref_offset (base);
-	  tree mofft = poly_offset_int_to_tree (sizetype, moff);
-=======
 	  /* Subtract MOFF from the base and add it to POFFSET instead.
 	     Adjust the misalignment to reflect the amount we subtracted.  */
-	  offset_int moff = mem_ref_offset (base);
-	  base_misalignment -= moff.to_short_addr ();
-	  tree mofft = wide_int_to_tree (sizetype, moff);
->>>>>>> 16316b61
+	  poly_offset_int moff = mem_ref_offset (base);
+	  base_misalignment -= moff.force_shwi ();
+	  tree mofft = poly_offset_int_to_tree (sizetype, moff);
 	  if (!poffset)
 	    poffset = mofft;
 	  else
@@ -905,14 +890,10 @@
         }
     }
 
-<<<<<<< HEAD
   init = ssize_int (pbytepos);
-=======
-  init = ssize_int (pbitpos / BITS_PER_UNIT);
 
   /* Subtract any constant component from the base and add it to INIT instead.
      Adjust the misalignment to reflect the amount we subtracted.  */
->>>>>>> 16316b61
   split_constant_offset (base_iv.base, &base_iv.base, &dinit);
   init = size_binop (PLUS_EXPR, init, dinit);
   base_misalignment -= TREE_INT_CST_LOW (dinit);
@@ -944,12 +925,19 @@
       base_misalignment = alt_misalignment;
     }
 
+
   drb->base_address = base;
   drb->offset = fold_convert (ssizetype, offset_iv.base);
   drb->init = init;
   drb->step = step;
-  drb->base_alignment = base_alignment;
-  drb->base_misalignment = base_misalignment & (base_alignment - 1);
+  if (known_misalignment (base_misalignment, base_alignment,
+			  &drb->base_misalignment))
+    drb->base_alignment = base_alignment;
+  else
+    {
+      drb->base_alignment = known_alignment (base_misalignment);
+      drb->base_misalignment = 0;
+    }
   drb->offset_alignment = highest_pow2_factor (offset_iv.base);
   drb->step_alignment = highest_pow2_factor (step);
 
@@ -1240,8 +1228,10 @@
   code = TREE_CODE (t1);
   switch (code)
     {
+    case INTEGER_CST:
+      return tree_int_cst_compare (t1, t2);
+
     /* For const values, we can just use hash values for comparisons.  */
-    case INTEGER_CST:
     case REAL_CST:
     case FIXED_CST:
     case STRING_CST:
@@ -1322,18 +1312,6 @@
       return false;
     }
 
-  /* FORNOW: We don't support creating runtime alias tests for non-constant
-     step.  */
-  if (TREE_CODE (DR_STEP (DDR_A (ddr))) != INTEGER_CST
-      || TREE_CODE (DR_STEP (DDR_B (ddr))) != INTEGER_CST)
-    {
-      if (dump_enabled_p ())
-	dump_printf (MSG_MISSED_OPTIMIZATION,
-                     "runtime alias check not supported for non-constant "
-		     "step\n");
-      return false;
-    }
-
   return true;
 }
 
@@ -1348,11 +1326,13 @@
 operator == (const dr_with_seg_len& d1,
 	     const dr_with_seg_len& d2)
 {
-  return operand_equal_p (DR_BASE_ADDRESS (d1.dr),
-			  DR_BASE_ADDRESS (d2.dr), 0)
-	   && data_ref_compare_tree (DR_OFFSET (d1.dr), DR_OFFSET (d2.dr)) == 0
-	   && data_ref_compare_tree (DR_INIT (d1.dr), DR_INIT (d2.dr)) == 0
-	   && data_ref_compare_tree (d1.seg_len, d2.seg_len) == 0;
+  return (operand_equal_p (DR_BASE_ADDRESS (d1.dr),
+			   DR_BASE_ADDRESS (d2.dr), 0)
+	  && data_ref_compare_tree (DR_OFFSET (d1.dr), DR_OFFSET (d2.dr)) == 0
+	  && data_ref_compare_tree (DR_INIT (d1.dr), DR_INIT (d2.dr)) == 0
+	  && data_ref_compare_tree (d1.seg_len, d2.seg_len) == 0
+	  && d1.access_size == d2.access_size
+	  && d1.align == d2.align);
 }
 
 /* Comparison function for sorting objects of dr_with_seg_len_pair_t
@@ -1432,7 +1412,7 @@
 
 void
 prune_runtime_alias_test_list (vec<dr_with_seg_len_pair_t> *alias_pairs,
-			       unsigned HOST_WIDE_INT factor)
+			       poly_uint64)
 {
   /* Sort the collected data ref pairs so that we can scan them once to
      combine all possible aliasing checks.  */
@@ -1477,6 +1457,8 @@
 	      std::swap (dr_a2, dr_b2);
 	    }
 
+	  /* Only consider cases in which the distance between the initial
+	     DR_A1 and the initial DR_A2 is known at compile time.  */
 	  if (!operand_equal_p (DR_BASE_ADDRESS (dr_a1->dr),
 				DR_BASE_ADDRESS (dr_a2->dr), 0)
 	      || !operand_equal_p (DR_OFFSET (dr_a1->dr),
@@ -1485,142 +1467,67 @@
 	      || !tree_fits_shwi_p (DR_INIT (dr_a2->dr)))
 	    continue;
 
-	  /* Only merge const step data references.  */
-	  if (TREE_CODE (DR_STEP (dr_a1->dr)) != INTEGER_CST
-	      || TREE_CODE (DR_STEP (dr_a2->dr)) != INTEGER_CST)
-	    continue;
-
-	  /* DR_A1 and DR_A2 must goes in the same direction.  */
-	  if (tree_int_cst_compare (DR_STEP (dr_a1->dr), size_zero_node)
-	      != tree_int_cst_compare (DR_STEP (dr_a2->dr), size_zero_node))
-	    continue;
-
-	  bool neg_step
-	    = (tree_int_cst_compare (DR_STEP (dr_a1->dr), size_zero_node) < 0);
-
-	  /* We need to compute merged segment length at compilation time for
-	     dr_a1 and dr_a2, which is impossible if either one has non-const
-	     segment length.  */
-	  if ((!tree_fits_uhwi_p (dr_a1->seg_len)
-	       || !tree_fits_uhwi_p (dr_a2->seg_len))
-	      && tree_int_cst_compare (DR_STEP (dr_a1->dr),
-				       DR_STEP (dr_a2->dr)) != 0)
-	    continue;
-
-	  /* Make sure dr_a1 starts left of dr_a2.  */
-	  if (tree_int_cst_lt (DR_INIT (dr_a2->dr), DR_INIT (dr_a1->dr)))
-	    std::swap (*dr_a1, *dr_a2);
-
-	  bool do_remove = false;
-	  wide_int diff = wi::sub (DR_INIT (dr_a2->dr), DR_INIT (dr_a1->dr));
-	  wide_int min_seg_len_b;
-	  tree new_seg_len;
-
-	  if (TREE_CODE (dr_b1->seg_len) == INTEGER_CST)
-	    min_seg_len_b = wi::abs (dr_b1->seg_len);
-	  else
-	    min_seg_len_b = wi::mul (factor, wi::abs (DR_STEP (dr_b1->dr)));
-
-	  /* Now we try to merge alias check dr_a1 & dr_b and dr_a2 & dr_b.
-
-	     Case A:
-	       check if the following condition is satisfied:
-
-	       DIFF - SEGMENT_LENGTH_A < SEGMENT_LENGTH_B
-
-	       where DIFF = DR_A2_INIT - DR_A1_INIT.  However,
-	       SEGMENT_LENGTH_A or SEGMENT_LENGTH_B may not be constant so we
-	       have to make a best estimation.  We can get the minimum value
-	       of SEGMENT_LENGTH_B as a constant, represented by MIN_SEG_LEN_B,
-	       then either of the following two conditions can guarantee the
-	       one above:
-
-	       1: DIFF <= MIN_SEG_LEN_B
-	       2: DIFF - SEGMENT_LENGTH_A < MIN_SEG_LEN_B
-		  Because DIFF - SEGMENT_LENGTH_A is done in sizetype, we need
-		  to take care of wrapping behavior in it.
-
-	     Case B:
-	       If the left segment does not extend beyond the start of the
-	       right segment the new segment length is that of the right
-	       plus the segment distance.  The condition is like:
-
-	       DIFF >= SEGMENT_LENGTH_A   ;SEGMENT_LENGTH_A is a constant.
-
-	     Note 1: Case A.2 and B combined together effectively merges every
-	     dr_a1 & dr_b and dr_a2 & dr_b when SEGMENT_LENGTH_A is const.
-
-	     Note 2: Above description is based on positive DR_STEP, we need to
-	     take care of negative DR_STEP for wrapping behavior.  See PR80815
-	     for more information.  */
-	  if (neg_step)
+	  /* Work out what the segment length would be if we did combine
+	     DR_A1 and DR_A2:
+
+	     - If DR_A1 and DR_A2 have equal lengths, that length is
+	       also the combined length.
+
+	     - If DR_A1 and DR_A2 both have negative "lengths", the combined
+	       length is the lower bound on those lengths.
+
+	     - If DR_A1 and DR_A2 both have positive lengths, the combined
+	       length is the upper bound on those lengths.
+
+	     Other cases are unlikely to give a useful combination.  */
+	  if (!operand_equal_p (dr_a1->seg_len, dr_a2->seg_len, 0))
 	    {
-	      /* Adjust diff according to access size of both references.  */
-	      tree size_a1 = TYPE_SIZE_UNIT (TREE_TYPE (DR_REF (dr_a1->dr)));
-	      tree size_a2 = TYPE_SIZE_UNIT (TREE_TYPE (DR_REF (dr_a2->dr)));
-	      diff = wi::add (diff, wi::sub (size_a2, size_a1));
-	      /* Case A.1.  */
-	      if (wi::leu_p (diff, min_seg_len_b)
-		  /* Case A.2 and B combined.  */
-		  || (tree_fits_uhwi_p (dr_a2->seg_len)))
-		{
-		  if (tree_fits_uhwi_p (dr_a1->seg_len)
-		      && tree_fits_uhwi_p (dr_a2->seg_len))
-		    new_seg_len
-		      = wide_int_to_tree (sizetype,
-					  wi::umin (wi::sub (dr_a1->seg_len,
-							     diff),
-						    dr_a2->seg_len));
-		  else
-		    new_seg_len
-		      = size_binop (MINUS_EXPR, dr_a2->seg_len,
-				    wide_int_to_tree (sizetype, diff));
-
-		  dr_a2->seg_len = new_seg_len;
-		  do_remove = true;
-		}
+	      poly_int64 seg_len_a1, seg_len_a2;
+	      if (!poly_tree_p (dr_a1->seg_len, &seg_len_a1)
+		  || !poly_tree_p (dr_a2->seg_len, &seg_len_a2)
+		  || !ordered_p (seg_len_a1, seg_len_a2))
+		continue;
+
+	      poly_int64 new_seg_len;
+	      if (must_le (seg_len_a1, 0) && must_le (seg_len_a2, 0))
+		new_seg_len = ordered_min (seg_len_a1, seg_len_a2);
+	      else if (must_ge (seg_len_a1, 0) && must_ge (seg_len_a2, 0))
+		new_seg_len = ordered_max (seg_len_a1, seg_len_a2);
+	      else
+		continue;
+
+	      dr_a1->seg_len = build_int_cst (TREE_TYPE (dr_a1->seg_len),
+					      new_seg_len);
+	      dr_a1->align = MIN (dr_a1->align, known_alignment (new_seg_len));
 	    }
-	  else
+
+	  /* This is always positive due to the sort order.  */
+ 	  unsigned HOST_WIDE_INT diff
+	    = (tree_to_shwi (DR_INIT (dr_a2->dr))
+	       - tree_to_shwi (DR_INIT (dr_a1->dr)));
+
+	  /* The new check will start at DR_A1.  Make sure that its access
+	     size encompasses the initial DR_A2.  */
+	  if (dr_a1->access_size < diff + dr_a2->access_size)
 	    {
-	      /* Case A.1.  */
-	      if (wi::leu_p (diff, min_seg_len_b)
-		  /* Case A.2 and B combined.  */
-		  || (tree_fits_uhwi_p (dr_a1->seg_len)))
-		{
-		  if (tree_fits_uhwi_p (dr_a1->seg_len)
-		      && tree_fits_uhwi_p (dr_a2->seg_len))
-		    new_seg_len
-		      = wide_int_to_tree (sizetype,
-					  wi::umax (wi::add (dr_a2->seg_len,
-							     diff),
-						    dr_a1->seg_len));
-		  else
-		    new_seg_len
-		      = size_binop (PLUS_EXPR, dr_a2->seg_len,
-				    wide_int_to_tree (sizetype, diff));
-
-		  dr_a1->seg_len = new_seg_len;
-		  do_remove = true;
-		}
+	      dr_a1->access_size = diff + dr_a2->access_size;
+	      dr_a1->align = MIN (dr_a1->align,
+				  dr_a1->access_size & -dr_a1->access_size);
 	    }
-
-	  if (do_remove)
+	  if (dump_enabled_p ())
 	    {
-	      if (dump_enabled_p ())
-		{
-		  dump_printf (MSG_NOTE, "merging ranges for ");
-		  dump_generic_expr (MSG_NOTE, TDF_SLIM, DR_REF (dr_a1->dr));
-		  dump_printf (MSG_NOTE,  ", ");
-		  dump_generic_expr (MSG_NOTE, TDF_SLIM, DR_REF (dr_b1->dr));
-		  dump_printf (MSG_NOTE,  " and ");
-		  dump_generic_expr (MSG_NOTE, TDF_SLIM, DR_REF (dr_a2->dr));
-		  dump_printf (MSG_NOTE,  ", ");
-		  dump_generic_expr (MSG_NOTE, TDF_SLIM, DR_REF (dr_b2->dr));
-		  dump_printf (MSG_NOTE, "\n");
-		}
-	      alias_pairs->ordered_remove (neg_step ? i - 1 : i);
-	      i--;
+	      dump_printf (MSG_NOTE, "merging ranges for ");
+	      dump_generic_expr (MSG_NOTE, TDF_SLIM, DR_REF (dr_a1->dr));
+	      dump_printf (MSG_NOTE,  ", ");
+	      dump_generic_expr (MSG_NOTE, TDF_SLIM, DR_REF (dr_b1->dr));
+	      dump_printf (MSG_NOTE,  " and ");
+	      dump_generic_expr (MSG_NOTE, TDF_SLIM, DR_REF (dr_a2->dr));
+	      dump_printf (MSG_NOTE,  ", ");
+	      dump_generic_expr (MSG_NOTE, TDF_SLIM, DR_REF (dr_b2->dr));
+	      dump_printf (MSG_NOTE, "\n");
 	    }
+	  alias_pairs->ordered_remove (i);
+	  i--;
 	}
     }
 }
@@ -1678,8 +1585,11 @@
   unsigned HOST_WIDE_INT abs_step
     = absu_hwi (tree_to_shwi (DR_STEP (dr_a.dr)));
 
-  unsigned HOST_WIDE_INT seg_len1 = tree_to_uhwi (dr_a.seg_len);
-  unsigned HOST_WIDE_INT seg_len2 = tree_to_uhwi (dr_b.seg_len);
+  unsigned HOST_WIDE_INT seg_len1 = (tree_to_uhwi (dr_a.seg_len)
+				     + dr_a.access_size);
+  unsigned HOST_WIDE_INT seg_len2 = (tree_to_uhwi (dr_b.seg_len)
+				     + dr_b.access_size);
+
   /* Infer the number of iterations with which the memory segment is accessed
      by DR.  In other words, alias is checked if memory segment accessed by
      DR_A in some iterations intersect with memory segment accessed by DR_B
@@ -1758,6 +1668,89 @@
   return true;
 }
 
+/* If ALIGN is nonzero, set up *SEQ_MIN_OUT and *SEQ_MAX_OUT so that for
+   every address ADDR accessed by D:
+
+     *SEQ_MIN_OUT <= ADDR (== ADDR & -ALIGN) <= *SEQ_MAX_OUT
+
+   In this case, every element accessed by D is aligned to at least
+   ALIGN bytes.
+
+   If ALIGN is zero then instead set *SEG_MAX_OUT so that:
+
+     *SEQ_MIN_OUT <= ADDR < *SEQ_MAX_OUT.  */
+
+static void
+get_segment_min_max (const dr_with_seg_len &d, tree *seg_min_out,
+		     tree *seg_max_out, HOST_WIDE_INT align)
+{
+  /* Each access has the following pattern:
+
+	  <- |seg_len| ->
+	  <--- A: -ve step --->
+	  +-----+-------+-----+-------+-----+
+	  | n-1 | ,.... |  0  | ..... | n-1 |
+	  +-----+-------+-----+-------+-----+
+			<--- B: +ve step --->
+			<- |seg_len| ->
+			|
+		   base address
+
+     where "n" is the number of scalar iterations covered by the segment.
+     (This should be VF for a particular pair if we know that both steps
+     are the same, otherwise it will be the full number of scalar loop
+     iterations.)
+
+     A is the range of bytes accessed when the step is negative,
+     B is the range when the step is positive.
+
+     If the access size is "access_size" bytes, the lowest addressed byte is:
+
+	 base + (step < 0 ? seg_len : 0)   [LB]
+
+     and the highest addressed byte is always below:
+
+	 base + (step < 0 ? 0 : seg_len) + access_size   [UB]
+
+     Thus:
+
+	 LB <= ADDR < UB
+
+     If ALIGN is nonzero, all three values are aligned to at least ALIGN
+     bytes, so:
+
+	 LB <= ADDR <= UB - ALIGN
+
+     where "- ALIGN" folds naturally with the "+ access_size" and often
+     cancels it out.
+
+     We don't try to simplify LB and UB beyond this (e.g. by using
+     MIN and MAX based on whether seg_len rather than the stride is
+     negative) because it is possible for the absolute size of the
+     segment to overflow the range of a ssize_t.
+
+     Keeping the pointer_plus outside of the cond_expr should allow
+     the cond_exprs to be shared with other alias checks.  */
+  tree indicator = dr_direction_indicator (d.dr);
+  tree neg_step = fold_build2 (LT_EXPR, boolean_type_node,
+			       fold_convert (ssizetype, indicator),
+			       ssize_int (0));
+  tree addr_base = fold_build_pointer_plus (DR_BASE_ADDRESS (d.dr),
+					    DR_OFFSET (d.dr));
+  addr_base = fold_build_pointer_plus (addr_base, DR_INIT (d.dr));
+  tree seg_len = fold_convert (sizetype, d.seg_len);
+
+  tree min_reach = fold_build3 (COND_EXPR, sizetype, neg_step,
+				seg_len, size_zero_node);
+  tree max_reach = fold_build3 (COND_EXPR, sizetype, neg_step,
+				size_zero_node, seg_len);
+  max_reach = fold_build2 (PLUS_EXPR, sizetype, max_reach,
+			   size_int (d.access_size - align));
+
+  *seg_min_out = fold_build_pointer_plus (addr_base, min_reach);
+  *seg_max_out = fold_build_pointer_plus (addr_base, max_reach);
+}
+
 /* Given two data references and segment lengths described by DR_A and DR_B,
    create expression checking if the two addresses ranges intersect with
    each other:
@@ -1774,43 +1767,48 @@
   if (create_intersect_range_checks_index (loop, cond_expr, dr_a, dr_b))
     return;
 
-  tree segment_length_a = dr_a.seg_len;
-  tree segment_length_b = dr_b.seg_len;
-  tree addr_base_a = DR_BASE_ADDRESS (dr_a.dr);
-  tree addr_base_b = DR_BASE_ADDRESS (dr_b.dr);
-  tree offset_a = DR_OFFSET (dr_a.dr), offset_b = DR_OFFSET (dr_b.dr);
-
-  offset_a = fold_build2 (PLUS_EXPR, TREE_TYPE (offset_a),
-			  offset_a, DR_INIT (dr_a.dr));
-  offset_b = fold_build2 (PLUS_EXPR, TREE_TYPE (offset_b),
-			  offset_b, DR_INIT (dr_b.dr));
-  addr_base_a = fold_build_pointer_plus (addr_base_a, offset_a);
-  addr_base_b = fold_build_pointer_plus (addr_base_b, offset_b);
-
-  tree seg_a_min = addr_base_a;
-  tree seg_a_max = fold_build_pointer_plus (addr_base_a, segment_length_a);
-  /* For negative step, we need to adjust address range by TYPE_SIZE_UNIT
-     bytes, e.g., int a[3] -> a[1] range is [a+4, a+16) instead of
-     [a, a+12) */
-  if (tree_int_cst_compare (DR_STEP (dr_a.dr), size_zero_node) < 0)
-    {
-      tree unit_size = TYPE_SIZE_UNIT (TREE_TYPE (DR_REF (dr_a.dr)));
-      seg_a_min = fold_build_pointer_plus (seg_a_max, unit_size);
-      seg_a_max = fold_build_pointer_plus (addr_base_a, unit_size);
-    }
-
-  tree seg_b_min = addr_base_b;
-  tree seg_b_max = fold_build_pointer_plus (addr_base_b, segment_length_b);
-  if (tree_int_cst_compare (DR_STEP (dr_b.dr), size_zero_node) < 0)
-    {
-      tree unit_size = TYPE_SIZE_UNIT (TREE_TYPE (DR_REF (dr_b.dr)));
-      seg_b_min = fold_build_pointer_plus (seg_b_max, unit_size);
-      seg_b_max = fold_build_pointer_plus (addr_base_b, unit_size);
-    }
+  unsigned HOST_WIDE_INT min_align;
+  tree_code cmp_code;
+  if (TREE_CODE (DR_STEP (dr_a.dr)) == INTEGER_CST
+      && TREE_CODE (DR_STEP (dr_b.dr)) == INTEGER_CST)
+    {
+      /* In this case adding access_size to seg_len is likely to give
+	 a simple X * step, where X is either the number of scalar
+	 iterations or the vectorization factor.  We're better off
+	 keeping that, rather than subtracting an alignment from it.
+
+	 In this case the maximum values are exclusive and so there is
+	 no alias if the maximum of one segment equals the minimum
+	 of another.  */
+      min_align = 0;
+      cmp_code = LE_EXPR;
+    }
+  else
+    {
+      /* Calculate the minimum alignment shared by all four pointers,
+	 then arrange for this alignment to be subtracted from the
+	 exclusive maximum values to get inclusive maximum values.
+	 This "- min_align" is cumulative with a "+ access_size"
+	 in the calculation of the maximum values.  In the best
+	 (and common) case, the two cancel each other out, leaving
+	 us with an inclusive bound based only on seg_len.  In the
+	 worst case we're simply adding a smaller number than before.
+
+	 Because the maximum values are inclusive, there is an alias
+	 if the maximum value of one segment is equal to the minimum
+	 value of the other.  */
+      min_align = MIN (dr_a.align, dr_b.align);
+      cmp_code = LT_EXPR;
+    }
+
+  tree seg_a_min, seg_a_max, seg_b_min, seg_b_max;
+  get_segment_min_max (dr_a, &seg_a_min, &seg_a_max, min_align);
+  get_segment_min_max (dr_b, &seg_b_min, &seg_b_max, min_align);
+
   *cond_expr
     = fold_build2 (TRUTH_OR_EXPR, boolean_type_node,
-	fold_build2 (LE_EXPR, boolean_type_node, seg_a_max, seg_b_min),
-	fold_build2 (LE_EXPR, boolean_type_node, seg_b_max, seg_a_min));
+	fold_build2 (cmp_code, boolean_type_node, seg_a_max, seg_b_min),
+	fold_build2 (cmp_code, boolean_type_node, seg_b_max, seg_a_min));
 }
 
 /* Create a conditional expression that represents the run-time checks for

<<<<<<< HEAD
2010-07-07  Jakub Jelinek  <jakub@redhat.com>

	* lto-elf.c (ELFOSABI_NONE, ELFOSABI_LINUX): Define if not defined.
	(validate_file): Allow merging of ELFOSABI_NONE with ELFOSABI_LINUX
	objects.

=======
2010-07-10  Iain Sandoe  <iains@gcc.gnu.org>

	Added the following, missed from the previous commit.
	* lto-endian.h: New file.
	* lto-macho.h: New file.
	* lto-macho.c: New file.	
	
>>>>>>> c4ba915a
2010-06-24  Steven Bosscher  <steven@gcc.gnu.org>

	Backport from mainline:
	2010-05-18  Steven Bosscher  <steven@gcc.gnu.org>

	* lto.h (struct lto_file_struct): Document offset member.
	* lto-endian.h: New file.
	* lto-macho.h: New file.
	* lto-macho.c: New file.
	* Make-lang.in: Add rule for lto-macho.o.

2010-06-14  Dave Korn  <dave.korn.cygwin@gmail.com>

	Backport from mainline:
	2010-04-27  Dave Korn  <dave.korn.cygwin@gmail.com>

	PR lto/42776
	* Make-lang.in (LTO_OBJS): Use LTO_BINARY_READER instead of
	hardcoding 'lto-elf.o'.
	($(LTO_EXE)): Use LTO_USE_LIBELF instead of hardcoding '-lelf'.
	* lto-coff.h: New file.
	* lto-coff.c: Likewise.

  2010-04-26  Dave Korn  <dave.korn.cygwin@gmail.com>

	* lto.h (lto_elf_file_open): Rename prototype from this ...
	(lto_obj_file_open): ... to this.
	(lto_elf_file_close): Likewise ...
	(lto_obj_file_close): ... and likewise.
	(lto_elf_build_section_table): Likewise ...
	(lto_obj_build_section_table): ... and likewise.
	(lto_elf_begin_section): Likewise ...
	(lto_obj_begin_section): ... and likewise.
	(lto_elf_append_data): Likewise ...
	(lto_obj_append_data): ... and likewise.
	(lto_elf_end_section): Likewise ...
	(lto_obj_end_section): ... and likewise.
	* lto.c (lto_file_read): Update references to the above.
	(lto_wpa_write_files): Likewise.
	(lto_read_all_file_options): Likewise.
	(read_cgraph_and_symbols): Likewise.
	* lto-lang.c (LANG_HOOKS_BEGIN_SECTION): Likewise.
	(LANG_HOOKS_APPEND_DATA): Likewise.
	(LANG_HOOKS_END_SECTION): Likewise.
	* lto-elf.c (lto_elf_file_open): Rename from this ...
	(lto_obj_file_open): ... to this, updating any references.
	(lto_elf_file_close): Likewise ...
	(lto_obj_file_close): ... and likewise.
	(lto_elf_build_section_table): Likewise ...
	(lto_obj_build_section_table): ... and likewise.
	(lto_elf_begin_section): Likewise ...
	(lto_obj_begin_section): ... and likewise.
	(lto_elf_append_data): Likewise ...
	(lto_obj_append_data): ... and likewise.
	(lto_elf_end_section): Likewise ...
	(lto_obj_end_section): ... and likewise.

2010-06-04  Rainer Orth  <ro@CeBiTec.Uni-Bielefeld.DE>

	Backport from mainline:
	2010-04-16  Rainer Orth  <ro@CeBiTec.Uni-Bielefeld.DE>

	* lto-elf.c [!HAVE_ELF_GETSHDRSTRNDX] (elf_getshdrstrndx): New
	function.

2010-05-24  Richard Guenther  <rguenther@suse.de>

	PR lto/44256
	* lto.c (lto_fixup_type): Deal with non-type TYPE_CONTEXT.

2010-05-24  Richard Guenther  <rguenther@suse.de>

	* lto-elf.c (lto_obj_build_section_table): Work around
	FreeBSD libelf issue.

2010-04-14  Release Manager

	* GCC 4.5.0 released.

2010-03-09  Eric Botcazou  <ebotcazou@adacore.com>

	PR bootstrap/43276
	* lto-elf.c: Define EM_* constants if not already defined.

2010-03-03  Eric Botcazou  <ebotcazou@adacore.com>

	* lto-elf.c (is_compatible_architecture): New static function.
	(DEFINE_VALIDATE_EHDR): Use it to validate the architecture.

2010-02-11  Richard Guenther  <rguenther@suse.de>

	PR driver/43021
	* lto-elf.c (lto_elf_file_open): Handle file@offset case more
	appropriately.

2010-01-11  Andy Hutchinson  <hutchinsonandy@gcc.gnu.org>

	* lto.c (O_BINARY): Define.
	(lto_read_section_data): Open file in binary mode.
	* lto-elf.c (O_BINARY): Define.
	(lto_elf_file_open): Open file in binary mode. 

2010-01-08  Richard Guenther  <rguenther@suse.de>

	PR lto/42528
	* lto-lang.c (lto_handle_option): Handle -f[un]signed-char.
	(lto_init): Do not init char_type_node in a standard way
	but according to flag_signed_char.

2010-01-03  H.J. Lu  <hongjiu.lu@intel.com>

	PR lto/41564
	* lto.c (DUMPBASE_SUFFIX): New.
	(lto_execute_ltrans): Append a sequence number to -dumpbase
	for LTRANS.

2010-01-02  H.J. Lu  <hongjiu.lu@intel.com>

	PR lto/42580
	* lto-elf.c (lto_elf_file_open): Stop if the command line
	option file is missing.

2009-12-15  Richard Guenther  <rguenther@suse.de>

	* lto.c (lto_fixup_field_decl): Fixup DECL_FIELD_OFFSET.
	(lto_post_options): Do not disable debuginfo.

2009-12-14  Dmitry Gorbachev  <d.g.gorbachev@gmail.com>

	* Make-lang.in ($(LTO_EXE)): Use $(LINKER).

2009-12-11  Richard Guenther  <rguenther@suse.de>

	PR lto/42037
	* lto.c (lto_resolution_read): Properly grow the vector.

2009-12-11  Richard Guenther  <rguenther@suse.de>

	PR lto/41915
	* lto-lang.c (lto_init_options): Initialize flag_complex_method
	to the C99 default.  Do not set flag_unit_at_a_time.

2009-11-28  Jakub Jelinek  <jakub@redhat.com>

	* lto-lang.c (handle_nonnull_attribute): Remove unused attr_arg_num
	variable.

2009-11-19  Rafael Avila de Espindola  <espindola@google.com>

	PR bootstrap/42096
	* lto-elf.c (lto_elf_file_open): Use lto_parse_hex.
	* lto.c (lto_parse_hex): New.
	(lto_resolution_read): Use lto_parse_hex.
	* lto.h (lto_parse_hex): New.

2009-11-17  Rafael Avila de Espindola  <espindola@google.com>

	* lto-elf.c (lto_file_init): Add offset argument.
	(lto_elf_file_open): Record the offset.
	* lto.c (lto_resolution_read): Change file_name into a lto_file
	argument. Check offsets.
	(lto_file_read): Update call to lto_resolution_read.
	* lto.h (lto_file_struct): Add the offset field.

2009-11-16  Rafael Avila de Espindola  <espindola@google.com>

	* lto-elf.c (lto_elf_file_open): Use strtoll to parse the offset.

2009-11-14  Jan Hubicka  <jh@suse.cz>

	* lto.c (read_cgraph_and_symbols): Set also ipa_transforms_to_apply.

2009-11-12  Rafael Avila de Espindola  <espindola@google.com>

	* lang.opt (fresolution): Renamed from resolution.
	* lto-lang.c (lto_handle_option): Handle new option name.
	* lto.c (lto_resolution_read): Add more checks. Discard rest of line.

2009-11-04  Richard Guenther  <rguenther@suse.de>
            Rafael Avila de Espindola  <espindola@google.com>

	* lto-elf.c (lto_elf_build_section_table): Add the base offset.
	(lto_elf_file_open): Handle offsets in arguments name@offest.

2009-10-30  Richard Guenther  <rguenther@suse.de>

	PR lto/41858
	* lto.c (lto_file_read): Do not set file_data->fd.
	(lto_read_section_data): Use a single-entry file-descriptor cache.
	Do not check the result of xmalloc.
	(free_section_data): Do not use file_data->fd.
	(lto_read_all_file_options): Likewise.

2009-10-22  Richard Guenther  <rguenther@suse.de>

	* lto.c (lto_fixup_jump_functions): Remove.
	(lto_fixup_decls): Do not fixup jump functions.
	(read_cgraph_and_symbols): Schedule cgraph merging after
	summary reading.  Schedule type and decl fixup before
	summary reading.

2009-10-22  Richard Guenther  <rguenther@suse.de>

	* lto.c (lto_fixup_data_t): Remove free_list member.
	(lto_fixup_tree): Do not insert into free_list.
	(free_decl): Remove.
	(lto_fixup_decls): Remove free-list handling.

2009-10-22  Jan Hubicka  <jh@suse.cz>

	* lto.c (lto_fixup_jump_functions): New function.
	(lto_fixup_decls): Use it.

2009-10-16  Richard Guenther  <rguenther@suse.de>

	PR lto/41715
	* lto.c (lto_fixup_tree): Revert last change.

2009-10-14  Richard Guenther  <rguenther@suse.de>

	* lto.c (lto_fixup_tree): In case the prevailing decl is not
	compatible with the one we replace wrap it around a
	VIEW_CONVERT_EXPR.

2009-10-09  Richard Guenther  <rguenther@suse.de>

	PR lto/41635
	PR lto/41636
	* lto.c (read_cgraph_and_symbols): Do not assert we can open
	a file.
	* lto-elf.c (init_shdr##BITS): Fix i18n problems.
	(init_ehdr##BITS): Likewise.

2009-10-08  Joseph Myers  <joseph@codesourcery.com>

	* lto-elf.c (init_shdr##BITS, lto_elf_begin_section_with_type,
	init_ehdr##BITS, lto_elf_file_close): Remove trailing "." from
	diagnostics.
	* lto-lang.c (lto_post_options): Remove trailing "." from
	diagnostics.

2009-10-08  Richard Guenther  <rguenther@suse.de>

	* lto.c (read_cgraph_and_symbols): Free the gimple type merging
	hash tables.

2009-10-07  Joseph Myers  <joseph@codesourcery.com>

	* lto.c: Only include <sys/mman.h> if HAVE_MMAP_FILE.

2009-10-07  Jan Hubicka  <jh@suse.cz>

	* lto.c (read_cgraph_and_symbols): Mark functions neccesary only at
	ltrans stage; explain why this is needed and should not.

2009-10-05  Richard Guenther  <rguenther@suse.de>

	PR lto/41552
	PR lto/41487
	* lto.c (lto_read_decls): Do not register deferred decls.
	(read_cgraph_and_symbols): Delay symbol and cgraph merging
	until after reading the IPA summaries.

2009-10-02  Rafael Avila de Espindola  <espindola@google.com>

	* Make-lang.in (lto/lto-lang.o): Don't depend on lto/common.h.
	(lto-lang.c): Don't include lto/common.h.

2009-10-02  Rafael Avila de Espindola  <espindola@google.com>

	* Make-lang.in (LTO_OBJS): Remove lto/common.o.
	(lto/common.o): Remove.
	* common.c: Remove.
	* common.h (lto_kind_str): Remove.
	(lto_visibility_str): Remove.
	(lto_resolution_str): Make it static.

2009-10-01  Diego Novillo  <dnovillo@google.com>

	* lto.c (lto_read_decls): Add comment.
	Call internal_error instead of gcc_assert.
	(lto_resolution_read): Likewise.
	(lto_add_all_inlinees): Tidy.
	* Make-lang.in: Fix copyright boilerplate.
	(lto.pdf): New.
	(lto.install-pdf): New.
	* lto-tree.h: Fix copyright boilerplate.
	* lang-specs.h: Likewise.
	Remove ".lto" entry from compilers fragment.
	* lto-elf.c: Move inclusion of gelf.h after config.h.
	Tidy formatting everywhere.
	* lto.h: Fix copyright boilerplate.
	Tidy formatting everywhere.
	* common.c: Likewise.
	* config-lang.in: Likewise.
	* common.h: Likewise.
	* lto-lang.c: Likewise.

2009-10-01  Richard Guenther  <rguenther@suse.de>

	* lto.c (lto_read_section_data): Use plain lseek/read.

2009-10-01  Richard Guenther  <rguenther@suse.de>

	* lto.c (LTO_MMAP_IO): Define if we can mmap files and
	use sysconf to query the system page size.
	(lto_file_read): Implement fallback using stdio.
	(free_section_data): Likewise.

2009-09-29  Diego Novillo  <dnovillo@google.com>

	* lto-lang.c (lto_init): Really fix call to
	build_common_builtin_nodes.

2009-09-29  Diego Novillo  <dnovillo@google.com>

	* lto-lang.c (lto_init): Fix call to
	build_common_builtin_nodes.

2009-09-29  Richard Guenther  <rguenther@suse.de>

	PR lto/40754
	* lto-elf.c (init_shdr##BITS): Properly specify alignment
	in bytes.
	(first_data_block): New static variable.
	(lto_elf_append_data): Align the first data block in each
	section.

2009-09-28  Diego Novillo  <dnovillo@google.com>

	* lto-lang.c: Tidy.  Remove stale FIXME lto markers.
	* lto.c (strip_extension): New.
	(get_filename_for_set): Call it.  Do not call make_cwd_temp_file.
	(lto_execute_ltrans): Tidy.
	Do not pass -fwpa nor -fltrans-* to LTRANS.
	* opts.c: Tidy formatting and remove stale FIXME lto markers.
	* tree.c (need_assembler_name_p): Call
	lang_hooks.decls.may_need_assembler_name_p if set.
	* varasm.c (default_binds_local_p_1): Remove check for
	flag_ltrans.
	* varpool.c (decide_is_variable_needed): Do not test for
	in_lto_p.

2009-09-22  Richard Guenther  <rguenther@suse.de>

	PR lto/39276
	* lto.c (lto_execute_ltrans): Perform ltrans phase manually.
	* Make-lang.in: Remove ltrans-driver stuff.
	* config-lang.in: Likewise.
	* lang.opt (fltrans-driver): Remove.
	* lto-lang.c (lto_init_options): Remove code initializing
	ltrans_driver.
	* ltrans-driver: Remove.

2009-09-21  Diego Novillo  <dnovillo@google.com>

	* lto-lang.c (lto_define_builtins): Remove superfluous
	calls to targetm.init_builtins and build_common_builtin_nodes.
	(lto_init): Add targetm.arm_eabi_unwinder as parameter to
	build_common_builtin_nodes.
	* lto.c (lto_materialize_function): Do nothing if NODE is a
	clone.

2009-09-03  Diego Novillo  <dnovillo@google.com>

	* lto-elf.c (validate_file): Replace call to
	elf_getshstrndx with call to elf_getshdrstrndx.

2009-08-19  Richard Guenther  <rguenther@suse.de>

	* lto-lang.c (lto_init): Merge char_type_node with the
	appropriately signed variant.

2009-08-19  Richard Guenther  <rguenther@suse.de>

	PR lto/41071
	* lto.c (lto_fixup_common): Re-build the pointer-to chain part one.
	(lto_fixup_type): Re-build the pointer-to chain part two.

2009-08-19  Richard Guenther  <rguenther@suse.de>

	PR lto/41071
	* lto.c (lto_fixup_type): Re-build the type variant chain.

2009-08-19  Richard Guenther  <rguenther@suse.de>

	PR lto/41071
	* lto.c (lto_fixup_constructor): New function.
	(lto_fixup_tree): Replace all types.  Properly fixup
	constructors and constants.

2009-08-14  Richard Guenther  <rguenther@suse.de>

	* lto.c (read_cgraph_and_symbols): Exchange TREE_CHAIN use
	for DECL_LANG_SPECIFIC.

2009-08-13  Richard Guenther  <rguenther@suse.de>

	PR lto/41032
	* lto-lang.c (LANG_HOOKS_TYPES_COMPATIBLE_P): Define to NULL.

2009-07-30  Richard Guenther  <rguenther@suse.de>

	PR lto/40903
	* lto.c (read_cgraph_and_symbols): After fixing up decls choose
	the largest decl for output and free TREE_CHAIN for further
	use.

2009-07-24  Diego Novillo  <dnovillo@google.com>

	* Make-lang.in: Add empty lto.install-plugin target.

2009-07-13  Diego Novillo  <dnovillo@google.com>

	* lto.c (lto_fixup_tree): Handle IMPORTED_DECL.

2009-07-11  Richard Guenther  <rguenther@suse.de>

	* lto-lang.c (lto_write_globals): Wrapup global decls.

2009-07-10  Richard Guenther  <rguenther@suse.de>

	* lto-lang.c (lto_init): Allocate one more location to make
	BUILTINS_LOCATION correct.

2009-07-09  Rainer Orth  <ro@TechFak.Uni-Bielefeld.DE>

	* lto.c (free_section_data): Cast computed_offset to caddr_t.

2009-07-06  Diego Novillo  <dnovillo@google.com>

	* lto.c (lto_fixup_type): Fixup TYPE_SIZE and
	TYPE_SIZE_UNIT.

2009-07-06  Diego Novillo  <dnovillo@google.com>

	* lto.c (preload_common_nodes): Remove.
	(lto_read_in_decl_state): Call lto_streamer_cache_get.
	(lto_read_decls): Call lto_data_in_create and
	lto_data_in_delete.
	(free_decl): Do not call ggc_free.
	(lto_main): Call lto_init_reader.
	* lto-lang.c (lto_type_for_size): Handle intTI_type_node.
	(lto_init): Initialize main_identifier_node if needed.
	Make ptrdiff_type_node be integer_type_node.

2009-06-19  Diego Novillo  <dnovillo@google.com>

	* lto.c: Remove code guarded by #ifdef LTO_STREAM_DEBUGGING.
	Remove code guarded by #ifdef GLOBAL_STREAMER_TRACE.
	Remove code guarded by #ifdef LOCAL_TRACE.

2009-06-18  Diego Novillo  <dnovillo@google.com>

	* lto.c: Update license to GPLv3.
	* lto-elf.c: Likewise.
	* common.c: Likewise.
	* lto-lang.c: Likewise.
	* lto.h: Remove superfluous include files.  Update all
	users.

2009-06-17  Diego Novillo  <dnovillo@google.com>

	* lto.c (read_cgraph_and_symbols): Call input_cgraph.

2009-06-02  Diego Novillo  <dnovillo@google.com>

	* lto.c (lto_1_to_1_map): Ignore nodes that have not been
	read in.
	(materialize_cgraph): Only materialize nodes that have a
	representation on file.

2009-06-01  Diego Novillo  <dnovillo@google.com>

	* lto-lang.c (lto_handle_option): Hanlde OPT_Wabi.

2009-05-31  Diego Novillo  <dnovillo@google.com>

	* lto-lang.c (lto_type_for_mode): Handle all the modes
	handled in c_common_type_for_mode.

2009-05-21  Diego Novillo  <dnovillo@google.com>

	* lto-elf.c: Always include <gelf.h>.
	* config-lang.in (target_libs): Remove.
	(build_by_default): Set to no.

2009-05-15  Diego Novillo  <dnovillo@google.com>

	* lto.c (lto_materialize_function): Assert that DECL is
	not a builtin.
	(materialize_cgraph): Don't try to materialize builtin
	functions.
	* lto-section-out.c (write_symbol_vec): Do not write
	builtin functions.

2009-05-13  Diego Novillo  <dnovillo@google.com>

	* lto-lang.c (LANG_HOOKS_GET_ALIAS_SET): Define.

2009-05-07  Diego Novillo  <dnovillo@google.com>

	* lto.c (lto_resolution_read): Add type casts for C++ warnings.
	(LTO_REGISTER_TYPE_AND_FIXUP_SUBTREE): Define.
	(lto_fixup_type): Call it for TYPE_POINTER_TO,
	TYPE_REFERENCE_TO, TYPE_CONTEXT and TYPE_CANONICAL.
	(lto_fixup_tree): Call gimple_register_type when *TP is a
	type.
	(lto_main): Call bitmap_obstack_initialize.

2009-04-22  Diego Novillo  <dnovillo@google.com>

	* lto.c (free_section_data): Tidy.
	(lto_1_to_1_map): Tidy.
	(lto_add_all_inlinees): Tidy.
	(prefix_name_with_star): New.
	(get_filename_for_set): New.
	(lto_wpa_write_files): Call cgraph_node_set_needs_ltrans_p
	to determine what cgraph node sets to write.
	Call get_filename_for_set to compute temporary file
	names.
	(lto_execute_ltrans): Do not execute LTRANS on files with
	names that start with '*'.
	Move logic to execute LTRANS together so that LTRANS is
	invoked only if there are any files to compile.
	(do_whole_program_analysis): Only remove output files
	that do not start with '*'.

2009-04-06  Diego Novillo  <dnovillo@google.com>

	* lto-lang.c (lto_post_options): Set flag_excess_precision_cmdline.
	* lto.c (read_cgraph_and_symbols): Set cgraph_function_flags_ready.
	(lto_add_all_inlinees): Tidy.

2009-03-26  Diego Novillo  <dnovillo@google.com>

	* lto.c: Include gimple.h.
	(lto_read_in_decl_state): Call gimple_register_type for
	every type in every stream.
	(lto_fixup_common): Call gimple_register_type if T has a
	type.
	(do_whole_program_analysis): Call print_lto_report.
	(lto_main): Call print_lto_report after cgraph_optimize.
	* Make-lang.in (lto.o): Add dependency on GIMPLE_H.

2009-03-24  Diego Novillo  <dnovillo@google.com>

	* Make-lang.in (lto-lang.o): Add dependency on TARGET_H and EXPR_H.
	(lto.o): Add dependency on GIMPLE_H.

2009-03-10  Simon Baldwin  <simonb@google.com>

	* lto.c (lto_read_all_file_options): Close any open file descriptor
	contained in file_data before freeing.

2009-02-24  Rafael Avila de Espindola  <espindola@google.com>

	* lto.c (lto_add_inline_clones): Don't add the master clone. Check
	for a decl in the original bitmap, not a node.
	(lto_add_all_inlinees): Remove original nodes that are not needed.
	(lto_scan_statics_in_cgraph_node): Don't care if the node is the master.

2009-02-24  Diego Novillo  <dnovillo@google.com>

	* lto.c (lto_materialize_function): Update
	lto_stats.num_function_bodies.
	(get_section_data): Initialize *LEN to 0.
	(lto_1_to_1_map): Update lto_stats.num_cgraph_partitions.
	(lto_wpa_write_files): Update lto_stats.num_cgraph_nodes.
	Update lto_stats.num_output_files.
	(read_cgraph_and_symbols): Update lto_stats.num_input_files.
	(materialize_cgraph): Update lto_stats.num_input_cgraph_nodes.
	(lto_main): Initialize lto_stats.
	If flag_lto_report is set, call print_lto_report.

2009-02-19  Diego Novillo  <dnovillo@google.com>

	Revert

	2009-02-19  Rafael Avila de Espindola  <espindola@google.com>

		* lto.c (lto_add_inline_clones): Don't add the
		master clone. Check for a decl in the original
		bitmap, not a node.
		(lto_add_all_inlinees): Remove original nodes
		that are not needed.
		(lto_scan_statics_in_cgraph_node): Don't care if
		the node is the master.
		(lto_promote_cross_file_statics): Use a new
		context.seen_node_decls for each set

2009-02-19  Rafael Avila de Espindola  <espindola@google.com>

	* lto.c (lto_add_inline_clones): Don't add the master clone. Check
	for a decl in the original bitmap, not a node.
	(lto_add_all_inlinees): Remove original nodes that are not needed.
	(lto_scan_statics_in_cgraph_node): Don't care if the node is the master.
	(lto_promote_cross_file_statics): Use a new context.seen_node_decls
	for each set

2009-02-18  Diego Novillo  <dnovillo@google.com>

	* lto.c (lto_wpa_write_files): Use timers TV_WHOPR_WPA
	and TV_WHOPR_WPA_IO.
	(lto_execute_ltrans): Use timer TV_WHOPR_WPA_LTRANS_EXEC.
	(read_cgraph_and_symbols): Use timer TV_IPA_LTO_DECL_IO.
	(materialize_cgraph): Use timer TV_IPA_LTO_GIMPLE_IO.
	Use timer TV_WHOPR_WPA or TV_WHOPR_LTRANS or TV_LTO
	depending on command line flags.
	(do_whole_program_analysis): Use timer TV_WHOPR_WPA.
	(lto_main): Remove timer uses.

2009-02-18  Rafael Avila de Espindola  <espindola@google.com>

	* lto.c (lto_materialize_function): Don't set DECL_EXTERN to 0.
	(lto_wpa_write_files): Update calls to renamed functions.

2009-02-17  Diego Novillo  <dnovillo@google.com>

	PR 39203
	* lto-lang.c (lto_post_options): Disable -fwhole-program
	when running LTRANS.

2009-02-10  Diego Novillo  <dnovillo@google.com>

	* lto.c (read_cgraph_and_symbols): Fix comment.

2009-02-10  Diego Novillo  <dnovillo@google.com>

	* lto.c (read_cgraph_and_symbols): Read options from all
	IL files.

2009-02-10  Diego Novillo  <dnovillo@google.com>

	* lto.c (read_cgraph_and_symbols): Factor out of lto_main.
	(materialize_cgraph): Likewise.
	(do_whole_program_analysis): Likewise.
	(lto_main): Call read_cgraph_and_symbols,
	materialize_cgraph and do_whole_program_analysis.

2009-02-10  Simon Baldwin  <simonb@google.com>

	* lto.c: Include lto-opts.h.
	* (lto_main): Clear file options at loop start, read any saved
	options from the first file handled, and re-issue options.
	* Makefile.in (lto.o): Add dependency on lto-opts.h.

2009-02-02  Diego Novillo  <dnovillo@google.com>

	* lto.c (lto_main): Stop LTO_TIMER and use
	TV_WHOPR_WPA_LTRANS_EXEC when launching LTRANS.

2009-01-30  H.J. Lu  <hongjiu.lu@intel.com>

	PR lto/38995
	* lto-elf.c (init_shdr##BITS): Set the sh_addralign field
	to POINTER_SIZE.

2009-01-29  Ramana Radhakrishnan  <ramana.r@gmail.com>

	* Make-lang.in (LTO_EXE): Link with all 
	BACKENDLIBS and not only GMPLIBS

2009-01-28  H.J. Lu  <hongjiu.lu@intel.com>

	PR bootstrap/38992
	* lto-elf.c: Include gelf.h instead of libelf.h.
	(lto_elf_file_close): Replace elfx_update_shstrndx with
	gelf_getehdr, elf_getscn, gelf_getshdr, gelf_update_shdr and
	gelf_update_ehdr.

2009-01-28  H.J. Lu  <hongjiu.lu@intel.com>

	PR middle-end/38996
	* lto-elf.c (DEFINE_INIT_EHDR): Initialize e_version.

2009-01-26  Diego Novillo  <dnovillo@google.com>

	* lto-lang.c (LANG_HOOKS_TYPES_COMPATIBLE_P): Update.

2009-01-26  Diego Novillo  <dnovillo@google.com>

	* lto-lang.c (lto_types_compatible_p): Move to gimple.c
	and rename into gimple_types_compatible_p.

2009-01-12  Rafael Avila de Espindola  <espindola@google.com>

	* lto-lang.c (lang_hooks): Remove the const qualifier.

2009-01-06  Diego Novillo  <dnovillo@google.com>

	* ltrans-driver: Mark 'all' target as phony.

2008-12-31  Diego Novillo  <dnovillo@google.com>

	* ltrans-driver: Execute a NOP action for target 'all'.

2008-12-19  Diego Novillo  <dnovillo@google.com>

	* lto.c (lto_1_to_1_map): Tidy.

2008-12-19  Diego Novillo  <dnovillo@google.com>

	* lto-elf.c (lto_elf_file_open): When FILENAME cannot
	be opened, show its name.
	* ltrans-driver: If $verbose is set, do not use parallelism.

2008-12-17  Rafael Avila de Espindola  <espindola@google.com>

	* lto.c (lto_fixup_function): New.
	(lto_fixup_tree): Call lto_fixup_function.

2008-12-14  Doug Kwan  <dougkwan@google.com>

	* lto.c (lto_1_to_1_map): Create a cgraph node set for any global
	variables if there is no function.

2008-12-10  Simon Baldwin  <simonb@google.com>

	* ltrans-driver: Always run make in silent mode, to avoid make's
	trace on stdout interfering with lto-wrapper output.

2008-12-10  Doug Kwan  <dougkwan@google.com>

	* lto.c	(lto_add_inline_clones): Do not force master clones of
	inlined functions already in SET to be static inline.

2008-12-04  Doug Kwan  <dougkwan@google.com>

	* lto.c (globalize_context_t): New type to store states in
	globalization of cross-file statics.
	(globalize_cross_file_statics): New.
	(lto_scan_statics_in_ref_table): Walk tree to look for reachable
	static decls that need to be fixed up.
	(lto_scan_statics_in_cgraph_node): Change call interface to use
	a globalize_context_t CONTEXT for all states used.
	(lto_scan_statics_in_remaining_global_vars): New.
	(lto_promote_cross_file_statics): Use new call interface of
	LTO_SCAN_STATICS_IN_CGRAPH_NODE.  Handle remaining externally
	visible vars in the last set.

2008-12-03  Diego Novillo  <dnovillo@google.com>

	* lto.c (lto_fixup_tree): Do not emit an error when
	PREVAILING throw but T doesn't.

2008-12-02  Doug Kwan  <dougkwan@google.com>

	* lto.c (lto_scan_statics_in_ref_table): New function factored out
	from code in ...
	(lto_scan_statics_in_cgraph_node): Handle both file-scope static
	variables and functions.
	(lto_promote_cross_file_statics): Rename bitmaps to SEEN_DECLS
	and GLOBAL_DECLS from SEEN_VARS and GLOBAL_VARS.

2008-11-29  Diego Novillo  <dnovillo@google.com>

	* lto.c: Include timevar.h.
	(lto_materialize_function): Tidy.  Add comments.
	(lto_wpa_write_files): Tidy.
	(lto_execute_ltrans): Tidy.
	(lto_main): Add local variable LTO_TIMER.  Initialize it
	to one of TV_WHOPR_WPA, TV_WHOPR_LTRANS or TV_LTO.
	Start and stop the timer.
	Tidy comments.
	* Make-lang.in (lto.o): Add dependency on timevar.h.
	* ltrans-driver: React to -v and -save-temps.
	Use simple heuristic to determine how much parallelism to
	use when executing make.

2008-11-12  Doug Kwan  <dougkwan@google.com>

	* lto.c (lto_bitmap_obstack): Remove var.
	(lto_materialize_function): Do nothing instead of marking function
	body in file if flag_wpa is true.
	(lto_add_all_inlinees): Use bitmap functions in lto-utils.c.
	(lto_scan_statics_in_cgraph_node): New function.
	(lto_promote_cross_file_statics): Same.
	(lto_wpa_write_files): Call lto_promote_cross_file_statics.
	Use bitmap functions in lto-utils.c.  Remove unsued label OUT.
	* Make-lang.in (lto/lto.o): Add lto-utils.h to dependency list.

2008-11-09  Diego Novillo  <dnovillo@google.com>

	* lto/lto.c (lto_fixup_tree): Change error message locus
	information to include location of mismatching
	declaration.
	Use TREE_NO_WARNING to avoid repeated messages.
	(lto_main): If lto_fixup_decls emitted any errors, exit.
	* lto/lto-lang.c: Don't include libfuncs.h and except.h
	(lto_init_options): Don't enable exceptions by default.
	(lto_eh_runtime_type): Move to lto-function-in.c
	(lto_init_eh): Likewise.
	(lto_init): Don't call lto_init_eh.
	* lto/Make-lang.in (lto-lang.o): Remove dependency on
	libfuncs.h and except.h.

2008-10-30  Diego Novillo  <dnovillo@google.com>

	* lto.c (lto_read_decls): Declare debug_main only if
	LTO_STREAM_DEBUGGING is enabled.

2008-10-30  Simon Baldwin  <simonb@google.com>

	* lto.c (lto_wpa_write_files): Create intermediate files with
	make_cwd_temp_file().
	(lto_maybe_unlink): New.  Delete intermediate WPA files unless
	WPA_SAVE_LTRANS is set.
	(lto_main): Call lto_maybe_unlink() for intermediate WPA files.
	* ltrans-driver: Do not strip directory from output files.

2008-10-29  Doug Kwan  <dougkwan@google.com>

	* lto.c (free_decl): Call lto_symtab_clear_resolution when freeing
	DECL.
	* Make-lang.in (LTO_OBJS): Remove lto/lto-symtab.o
	(lto/lto-symtab.o): Remove rule.
	* lto-tree.h (struct lang_identifier): Remove LTO specific fields.
	(struct lang_decl): Remove RESOLUTION and add DUMMY in struct.
	(LANG_IDENTIFIER_CAST, LTO_IDENTIFIER_DECL, LTO_DECL_RESOLUTION):
	Remove macros.
	lto-symtab.c (File): Move up one level.
	lto-lang.c (cgraph.h): Remove include.
	(input_overwrite_node, input_node, input_edge, input_cgraph_1,
	input_cgraph): Move to lto-cgraph.c in gcc directory above.
	(LANG_HOOKS_INPUT_CGRAPH): Remove use of macro.

2008-10-24 Rafael Espindola  <espindola@google.com>

	* lto-function-in.c (get_resolution): Return LDPR_PREEMPTED_IR for
	non prevailing weak symbols.

2008-10-24 Rafael Espindola  <espindola@google.com>

	* lto-lang.c (input_cgraph_1): Iterate over nodes, not cgraph_nodes.

2008-10-24 Rafael Espindola  <espindola@google.com>

	* lto-lang.c (input_node): Avoid casts from pointers to ints of
	different types.

2008-10-23  Simon Baldwin  <simonb@google.com>

	* lto-lang.c (input_node): Save the node reference, rather than the
	node pointer, in node->inlined_to.
	(input_cgraph_1): Convert node references into node pointers.

2008-10-22  Diego Novillo  <dnovillo@google.com>
	    Rafael Espindola  <espindola@google.com>

	* lto.c (lto_resolution_read): Tidy.
	* lto-symtab.c (lto_symtab_prevailing_decl): Do not
	abort if RET is NULL.

2008-10-22  Doug Kwan  <dougkwan@google.com>

	* lto.c (lto_fixup_tree): Check for NOTHROW conflict only if
	exceptions flag is given.
	* lto-lang.c: (lto_init_options) Set default exceptions flag.
	(lto_init_eh): Remove exceptions flag initialization.
	(lto_init): Only call lto_init_eh if exceptions flag is set. 

2008-10-21  Diego Novillo  <dnovillo@google.com>

	* lto.c: Tidy some formatting.
	* lto.h: Likewise.

2008-10-21  Simon Baldwin  <simonb@google.com>

	* lto-symtab.c: (lto_same_type_p): Types cannot be equal if one of
	them is NULL (but not the other).

2008-10-17  Diego Novillo  <dnovillo@google.com>

	* ltrans-driver: Divert output from make to a temporary file.
	Show it if the call to make failed.

2008-10-15  Diego Novillo  <dnovillo@google.com>

	* lto.c (lto_wpa_write_files): Reformat do-while loop.
	Do not print TEMP_FILENAME
	* ltrans-driver: Call make with -s.

2008-10-15  Diego Novillo  <dnovillo@google.com>

	* lto-symtab.c (lto_symtab_merge_decl): Do not force
	TREE_STATIC on global symbols.

2008-10-14  Ollie Wild  <aaw@google.com>

	* Make-lang.in (LTRANS_DRIVER_INSTALL_NAME): Remove.
	(LTRANS_DRIVER_EXE): Add.
	(lto.all.cross): Add LTRANS_DRIVER_EXE.
	(lto.all.encap): Add LTRANS_DRIVER_EXE.
	(lto.install.common): Remove ltrans-driver.
	(lto.mostlyclean): Add LTRANS_DRIVER_EXE.
	(LTRANS_DRIVER_EXE): New build rule.
	* config-lang.in (compilers): Add ltrans-driver.

2008-10-14  Diego Novillo  <dnovillo@google.com>

	* Make-lang.in (LTRANS_DRIVER_INSTALL_NAME): Disable transformation
	of program name.

2008-10-13  Ollie Wild  <aaw@google.com>

	* lang-spec.h (@lto): Replace lto1_options with cc1_options.
	* lto.c (lto_execute_ltrans): Add "-fno-wpa -fltrans -xlto" to CFLAGS.
	* ltrans-driver (LTRANS_FLAGS): Remove.

2008-10-08  Doug Kwan  <dougkwan@google.com>

	* lto.c (lto_fixup_tree): Remove ATTRIBUTE_UNUSED from DATA.
	Handle new tree codes RECORD_TYPE, UNION_TYPE, QUAL_UNION_TYPE
	and TREE_BINFO.  Also move code handling FUNCTION_DECL and VAR_DECL
	from lto_fixup_state to here.
	(lto_fixup_state): Take an lto_fixup_data_t object DATA instead of
	just a free-list.  Fix up types also.  Move decl merging code to
	lto_fixup_tree.
	(lto_fixup_state_aux): Change AUX to point to an lto_fixup_data_t
	object.
	(lto_fixup_decls): Use another pointer set to avoid multiple
	walking of nodes except for DECLs to be replaced.  Pass an
	lto_fixup_data_t object to tree-walker.

2008-10-08 Rafael Espindola  <espindola@google.com>

	* lto-symtab.c (lto_symtab_set_resolution): New.
	(lto_symtab_merge_decl): Use lto_symtab_set_resolution and
	lto_symtab_get_resolution.
	(lto_symtab_prevailing_decl): Return decl for non public decls.
	(lto_symtab_get_resolution): New.
	* lto.c (lto_fixup_tree, lto_fixup_state): Remove unecessary checks.

2008-10-06 Rafael Espindola  <espindola@google.com>

	* lto-lang.c: Include cgraph.h.
	(input_overwrite_node, input_node, input_edge, input_cgraph_1,
	input_cgraph): Moved from lto-cgraph.c.
	(LANG_HOOKS_INPUT_CGRAPH): New.

2008-10-03 Rafael Espindola  <espindola@google.com>

	* lto.c (lto_fixup_tree, lto_fixup_state): Fix the FIXME.

2008-10-03 Rafael Espindola  <espindola@google.com>

	* lto-symtab.c (lto_symtab_overwrite_decl): Remove. Remove all calls.
	(lto_symtab_merge_decl): Update  LTO_IDENTIFIER_DECL the reflect the
	prevailing definition. Don't mark TREE_NOTHROW differences.
	* lto.c (lto_fixup_tree): New.
	(lto_fixup_state): New.
	(lto_fixup_state_aux): New.
	(free_decl): New.
	(lto_fixup_decls): New.
	(lto_main): Call lto_fixup_decls.

2008-10-02  Ollie Wild  <aaw@google.com>

	* lang.opt (fltrans): Moved from common.opt.  Remove RejectNegative
	and Init.
	(fwpa): Moved from common.opt.  Remove RejectNegative and Init.
	* lto-lang.c (lto_post_options): Add validation and fixups for
	-fltrans and -fwpa.

2008-10-02 Rafael Espindola  <espindola@google.com>

	* lto-symtab.c (lto_symtab_merge_var, lto_symtab_merge_fn,
	lto_symtab_merge_decl): Return void.
	(lto_symtab_prevailing_decl): New.

2008-09-30 Rafael Espindola  <espindola@google.com>

	* lto-symtab.c (lto_symtab_compatible): Remove the check for already
	defined symbols.
	(lto_symtab_overwrite_decl): Copy LTO_DECL_RESOLUTION.
	(lto_symtab_merge_decl): Store symbol resolution in LTO_DECL_RESOLUTION.
	Check for already defined symbols.
	* lto-tree.h (lang_decl): Remove dummy and add resolution fields.
	(LTO_IDENTIFIER_RESOLUTION): Remove.
	(LTO_DECL_RESOLUTION): New.

2008-09-30 Rafael Espindola  <espindola@google.com>

	* lto.c (lto_read_decls): Use new input_tree signature.

2008-09-26  Doug Kwan  <dougkwan@google.com>

	* lto.c (lto_main): Call lto_fixup_nothrow_decls to fix up function
	bodies affected by exception attribute merging of DECLs.
	* lto-symtab.c (lto_symtab_merge_decl): Handle exception attribute
	merging. 

2008-09-25  Rafael Espindola  <espindola@google.com>

	* Make-lang.in (PLUGIN_API_H, LTO_TREE_H): New.
	(lto/lto-lang.o, lto/lto.o, lto/lto-symtab.o) Use LTO_TREE_H.
	* lto-symtab.c (lto_symtab_compatible): New.
	(lto_symtab_overwrite_decl): New.
	(lto_symtab_merge_decl): Refactor to use the above functions
	and the resolution from lang_identifier.
	* lto-tree.h: Include plugin-api.h.
	(lang_identifier): Add resolution.
	(LTO_IDENTIFIER_RESOLUTION): New.

2008-09-25  Ollie Wild  <aaw@google.com>

	* lang.opt (fltrans-output-list=): New option.
	* lto.c (lto_execute_ltrans): Output file names to ltrans_output_list.

2008-09-25 Rafael Espindola  <espindola@google.com>

	* lto.c (lto_resolution_read): Initialize ret;

2008-09-24  Ollie Wild  <aaw@google.com>

	* lto.c (sys/mman.h): Move include.
	(lto_wpa_write_files): Return a list of written files.
	(lto_execute_ltrans): New function.
	(lto_main): Call lto_execute_ltrans.
	(ltrans-driver): New file.
	* lto-lang.c (DEFAULT_LTRANS_DRIVER): New macro.
	(DEAULT_LTRANS_DRIVER_LEN): New macro.
	(lto_init_options): Initialize ltrans_driver.
	(lto_handle_option): Fix incorrect default output value.
	* lang.opt (fltrans-driver=): New option.
	* Make-lang.in (LTRANS_DRIVER_INSTALL_NAME): New variable.
	(lto.install-common): Add lto/ltrans-driver.

2008-09-24 Rafael Espindola  <espindola@google.com>

	* Make-lang.in (LTO_OBJS): Add lto/common.o.
	(lto/lto.o): Depend on lto/common.h.
	(lto/common.o): New.
	* lang.opt (resolution): New.
	* lto-lang.c (resolution_file_name): New.
	(lto_handle_option): Handle OPT_resolution.
	* lto-symtab.c (lto_symtab_merge_decl): Add a resolution argument.
	(lto_symtab_merge_var,lto_symtab_merge_fn): Add a resolution argument.
	pass it to lto_symtab_merge_decl.
	* lto.c: Include common.h.
	(lto_read_decls): Add resolutions and resolutions_size arguments.
	Initialize data_in.globals_resolution and
	data_in.globals_resolution_size.
	(index_and_symbol_resolution): New.
	(lto_resolution_read): New.
	(lto_file_read): Add argument resolution_file.
	Read resolution.
	* lto.h (resolution_file_name): New.

2008-09-23 Rafael Espindola  <espindola@google.com>

	* common.c: Update description.
	* common.h: Update description.

2008-09-23 Rafael Espindola  <espindola@google.com>

	* common.c: Moved from lto-plugin.
	* common.h: Moved from lto-plugin.

2008-09-22  Doug Kwan  <dougkwan@google.com>

	* lto.c	(VEC(bitmap,heap)): Declare.
	(lto_materialize_function): Handle WAP mode specially.
	(lto_add_inline_clones): New.
	(lto_add_all_inlinees): Changle algorithm and to use bitmaps.  Also
	return a bitmap of inlined decls.
	(lto_wpa_write_files): Handle all DECLs brought in by inlining.
	(lto_main): Call reset_inline_failed to reset inlining states.
    	Check call-graph after WPA inlining.
	* lto-lang.c (lto_init): Do not clear flag_generate_lto
	unconditionally.

2008-09-19  Doug Kwan  <dougkwan@google.com>

	lto.c (lto_main): Remove unsued wrapper code.
	lang-specs.h (@lto): Use lto1_options instead of cc1_options.

2008-09-19  Rafael Espindola  <espindola@google.com>

	* lto-symtab.c: Include lto-tree-in.h.
	* lto-tree.h (lto_symtab_merge_var, lto_symtab_merge_fn): Remove.
	* lto.h (lto_symtab_merge_var, lto_symtab_merge_fn): Remove
	* Make-lang.in (lto/lto-symtab.o): Add lto-tree-in.h.

2008-09-17  Paolo Bonzini  <bonzini@gnu.org>
	    Rafael Avila de Espindola  <espindola@google.com>

	* lto-lang.c (COMPOUND_LITERAL_EXPR_DECL_STMT,
	COMPOUND_LITERAL_EXPR_DECL): Remove.
	(emit_local_var): Remove.
	(lto_expand_expr): Remove.
	(lto_staticp): Remove.
	(LANG_HOOKS_EXPAND_EXPR): Remove.
	(LANG_HOOKS_STATICP): Remove.

2008-09-11  Diego Novillo  <dnovillo@google.com>

	* lto-lang.c: Include except.h and libfuncs.h.
	(lto_init_eh): New.
	(lto_init): Call it.
	Set flag_generate_lto to 0.
	* Make-lang.in (lto-lang.o): Add dependency on except.h
	and libfuncs.h.

2008-09-09  Bill Maddox  <maddox@google.com>

	* lto-lang.c: Include header file expr.h.
	(COMPOUND_LITERAL_EXPR_DECL_STMT,
	COMPOUND_LITERAL_EXPR_DECL): Copied from c-common.h.
	(emit_local_var):  Copied from c-semantics.c.
	(lto_expand_expr, lto_staticp): Copied from c_expand_expr
	and c_staticp in c-common.c.
	(LANG_HOOKS_EXPAND_EXPR,LANG_HOOKS_STATICP):  Redefined.

2008-09-08  Diego Novillo  <dnovillo@google.com>

	* lto-lang.c (lto_global_bindings_p): Return 1 during
	IPA passes.

2008-09-07  Diego Novillo  <dnovillo@google.com>

	* lto.c: Tidy formatting.

2008-08-04  Bill Maddox  <maddox@google.com>

	* lto-symtab.c (lto_symtab_merge_decl): Add comment.
	
2008-09-03  Doug Kwan  <dougkwan@google.com>

	lto.c (lto_add_all_inlinees): Reset FAILED_REASON of edges to
	CIF_OK instead of NULL.

2008-09-02  Diego Novillo  <dnovillo@google.com>
	    Simon Baldwin  <simonb@google.com>

	* lto-lang.c (lto_type_for_size): Rewrite.  Adapt from
	c_common_type_for_size.
	(lto_type_for_mode): Remove ATTRIBUTE_UNUSED markers.
	(lto_init): Call linemap_add.
	(signed_and_unsigned_types): Remove.

2008-08-29  Diego Novillo  <dnovillo@google.com>

	* lto-lang.c (handle_noreturn_attribute): New local function.
	(handle_const_attribute): New local function.
	(handle_malloc_attribute): New local function.
	(handle_pure_attribute): New local function.
	(handle_novops_attribute): New local function.
	(handle_nonnull_attribute): New local function.
	(handle_nothrow_attribute): New local function.
	(handle_sentinel_attribute): New local function.
	(handle_type_generic_attribute): New local function.
	(handle_format_attribute): New local function.
	(handle_format_arg_attribute): New local function.
	(lto_attribute_table): Declare.
	(lto_format_attribute_table): Declare.
	(lto_init_attributes): New local function.
	(lto_define_builtins): Call it.
	Call targetm.init_builtins and build_common_builtin_nodes.
	(LANG_HOOKS_COMMON_ATTRIBUTE_TABLE): Define.
	(LANG_HOOKS_FORMAT_ATTRIBUTE_TABLE): Define.

2008-08-28  Diego Novillo  <dnovillo@google.com>

	* Make-lang.in (lto-lang.o): Replace tree-gimple.h with
	$(GIMPLE_H).
	(lto-symtab.o): Add dependency on $(GIMPLE_H).
	* lto-lang.c: Include gimple.h instead of tree-gimple.h.
	* lto-symtab.c: Include gimple.h.
	* lto-tree.h (chain_next): Replace GENERIC_NEXT with
	TREE_CHAIN.

2008-08-27  Doug Kwan  <dougkwan@google.com>

	* lto.c (vec.h, bitmap.h, pointer-set.h, ipa-prop.h, ggc.h,
	gt-lto-lto.h): New includes.
	(lto_materialize_function): Do not read in function body in WPA mode.
	Format a line to fit in 80 columns.
	(lto_cgraph_node_sets): New garbage collected variable.
	(lto_1_to_1_map, lto_add_all_inlinees, lto_wpa_write_files):
	New functions.
	(lto_main): Initialize bitmap obstack.  Add code to handle WPA mode.
	* Make-lang.in (LTO_H): Replace filename lto-section-in.h with 
	variable LTO_SECTION_IN_H.
	(lto/lto.o): Include gt-lto-lto-c.h ggc.h ,VEC_H, BITMAP_H,
	pointer-set.h and IPA_PROP_H. Also replace filename lto-section-in.h
	with variable LTO_SECTION_IN_H.
	* config-lang.in (gtfiles): Add lto/lto.c.
	* lto-symtab.c (lto_symtab_merge_decl): Set DECL_CONTEXT of
	merged DECL_RESULT correctly.

2008-08-26  Bill Maddox  <maddox@google.com>

	* lto-lang.c  Include tree-gimple.h.
	(lto_mark_addressable): Call mark_addressable rather than
	asserting.
	(lto_post_options): Suppress debug info generation.
	* Make-lang.in: Add dependency of lto-lang.o on tree-gimple.h.
	
2008-08-25  Bill Maddox <maddox@google.com>

	* lto-symtab.c (lto_symtab_merge_decl): Remove a suspect
	assertion and leave an explanatory comment in its place.
	
2008-08-21  Doug Kwan  <dougkwan@google.com>

	* lto.c (preload_common_nodes): Call lto_get_common_nodes to get a list
	of common nodes instead of computing locallly.
	(lto_read_in_decl_state): New.
	(lto_read_decls): Change code for udpate in struct lto_decl_header.
	Read global and per-function in-decl states.
	* Make-lang.in (LTO_H): Update dependency.
	(lto/lto.o): Same.
	(lto-symtab.c): Merge	(revision 139039)
	* lto-symtab.c (lto_symtab_merge_decl): Merge DECL_RESULT.

2008-08-21  Rafael Espindola  <espindola@google.com>

	* config-lang.in (target_libs): New.

2008-08-20  Bill Maddox  <maddox@google.com>

	* lto.c (current_lto_file): Remove GTY marker from static
	variable.  Remove include of file gt-lto-lto.h.
	* Make-lang.in: Remove dependency of lto/lto.o on
	gt-lto-lto.h.
	* lto-elf.c (lto_file_close): Removed.
	(lto_elf_file_open): Use XCNEW instead of GGC_CNEW to
	allocate lto_elf_file object.
	(lto_elf_file_close): Free lto_elf_file object after close.
	* lto.h (struct lto_file_struct): Remove GTY marker.
	* config-lang.in: Remove lto/lto.h and lto/lto.c from
	gtfiles.
	
2008-08-20  Bill Maddox  <maddox@google.com>

	* lto.c (lto_read_decls): Provide dummy argument to input_tree
	to conform to its new signature.
	* lto-symtab.c (lto_symtab_merge_decl): Do not invoke ggc_free
	on discarded node here, now called in global_vector_fixup.
	
2008-08-09  Bill Maddox  <maddox@google.com>

	* lto.c (preload_common_nodes): Verify that fileptr_type_node
	has not been set to a front-end-specific value.
	
2008-08-05  Doug Kwan  <dougkwan@google.com>
	
	* Make-lang.in (lto-symtab.o): Add missing dependencies to fix
	build breakage.

2008-07-30  Bill Maddox  <maddox@google.com>

	* lto.c (lto_materialize_function): Call lto_original_decl_name.
	Remove obsolete comments.
	(lto_read_decls): Remove initialization of deleted field data_in.global.
	Tidy up comments.
	(lto_main): Remove redundant initialization of section_hash_table.
	* lto-elf.c: Removed obsolete comments.
	* lto.h: Tidy up comments.
	* lto-symtab.c (lto_least_common_multiple): New function.
	(lto_symtab_merge_decl): Merge variable alignments in some cases.
	Tidy up comments.

2008-07-25  Diego Novillo  <dnovillo@google.com>
	    Bill Maddox  <maddox@google.com>

	* lto.c: Re-order include files.
	Include lto-section-out.h.
	(preload_common_nodes): Add debugging output.
	Add new local INDEX_TABLE.
	Call preload_common_node.
	* Make-lang.in (lto.o): Add dependency on lto-section-out.h

2008-07-13  Bill Maddox  <maddox@google.com>

	* lto.c (lto_read_decls): Cast pointer to const char * to avoid
	unwanted scaling during pointer addition.

2008-07-11  Bill Maddox  <maddox@google.com>
	    Diego Novillo  <dnovillo@google.com>

	* lto.c (lto_read_decls): Fix C++ compatibility warnings.
	Make code const-correct.
	(lto_file_read): Fix C++ compatibility warnings.
	(lto_read_section_data):  Fix C++ compatibility warnings.
	(lto_get_section_data): Use CONST_CAST to avoid warning when
	const pointer passed to free.
	* lto-elf.c (lto_elf_build_section_table): Fix C++
	compatibility warnings.
	(lto_elf_append_data):  Fix C++ compatibility warnings.  Use CONST_CAST
	to avoid warning assigning const pointer to d_buf field of Elf_Data.
	(lto_get_current_out_file):  Fix C++ compatibility warnings.

2008-07-11  Diego Novillo  <dnovillo@google.com>

	* Make-lang.in (lto-warn): Define.

2008-07-03  Simon Baldwin  <simonb@google.com>

	* lto.c (lto_read_decls): Wrapped debug-only data items within #ifdef
	LTO_STREAM_DEBUGGING.

2008-06-27  Ollie Wild  <aaw@google.com>

	* lto-elf.c (lto-section-out.h): New include.
	(struct lto_elf_file): Remove bits member.  Add scn, shstrtab_stream,
	and data members.
	(cached_file_attrs): New static variable.
	(lto_elf_get_shdr, lto_elf_free_shdr): Remove elf_file parameter.
	Use cached_file_attrs for checking bits.
	(lto_elf_build_section_table): Remove elf_file argument from
	lto_elf_get_shdr and lto_elf_free_shdr calls.
	(DEFINE_INIT_SHDR): New macro.
	(init_shdr32, init_shdr64): New functions defined via the
	DEFINE_INIT_SHDR macro.
	(lto_elf_begin_section_with_type): New function.
	(lto_elf_begin_section): New function.
	(lto_elf_append_data): New function.
	(lto_elf_end_section): New function.
	(DEFINE_VALIDATE_EHDR): New macro.
	(validate_ehdr32, validate_ehdr64): New functions defined via the
	DEFINE_VALIDATE_EHDR macro.
	(validate_file): New function.
	(DEFINE_INIT_EHDR): New macro.
	(init_ehdr32, init_ehdr64): New functions defined via the
	DEFINE_INIT_EHDR macro.
	(init_ehdr): New function.
	(lto_elf_file_open): Add support for writable files.  Move some
	validation logic to validate_file.
	(lto_elf_file_close): Add support for writable files.  Write file data
	and free data blocks.
	(current_out_file): New static variable.
	(lto_set_current_out_file): New function.
	(lto_get_current_out_file): New function.
	* lto.c (lto_main): Add writable argument to lto_elf_file_open calls.
	Add temporary initialization for testing ELF serialization.
	* lto.h (lto-section-out.h): New include.
	(struct lto_file_struct): Slight modification to comment.
	(lto_elf_file_open): Add writable parameter.
	(lto_elf_begin_section): New function declaration.
	(lto_elf_append_data): New function declaration.
	(lto_elf_end_section): New function declaration.
	(lto_set_current_out_file, lto_get_current_out_file): New function
	declarations.
	* lto-lang.c (LANG_HOOKS_BEGIN_SECTION): Set as lto_elf_begin_section.
	(LANG_HOOKS_APPEND_DATA): Set as lto_elf_append_data.
	(LANG_HOOKS_END_SECTION): Set as lto_elf_end_section.
	* Make-lang.in (LTO_H): Add lto-section-out.h.

2008-06-12  Ollie Wild  <aaw@google.com>

	* lto.h (struct lto_file_vtable_struct): Remove.
	(struct lto_file_struct): Remove vtable member.
	* lto-elf.c (lto_file_init): Remove vtable argument.
	(lto_elf_map_optional_lto_section): Remove.
	(lto_elf_unmap_section): Remove.
	(lto_elf_file_vtable): Remove.
	(lto_elf_file_open): Remove lto_elf_file_vtable argument from
	lto_file_init call.
	(lto_elf_find_section_data): Remove.

2008-06-11  Ollie Wild  <aaw@google.com>

	* lto.c (lto_file_read): Add const qualifier to data variable.

2008-06-11  Diego Novillo  <dnovillo@google.com>

	Merge from lto-streamber sub-branch.

	2008-06-04  Ollie Wild  <aaw@google.com>

		* lto.c: Remove inclusion of dwarf2.h and dwarf2out.h.
		* Make-lang.in (lto.o): Remove dependency on dwarf2.h.

	2008-05-28  Bill Maddox  <maddox@google.com>

		Replace the DWARF reader in the LTO front-end.

		* lto.c: Include lto-tree-in.h, lto-tags.h.
		(enum DWARF2_class, DW_cl_constant, struct
		DWARF2_form_data, struct lto_context,
		lto_fd_init, lto_info_fd_init,
		lto_abbrev_fd_init, lto_info_fd_close,
		lto_file_init, lto_file_close,
		lto_file_corrupt_error, lto_abi_mismatch_error,
		LTO_CHECK_INT_VAL, LTO_READ_TYPE,
		lto_read_uleb128, lto_read_sleb128,
		lto_read_initial_length, lto_abbrev_read_attrs,
		lto_abbrev_read, lto_abbrev_read_lookup,
		lto_read_section_offset,
		lto_read_comp_unit_header, find_cu_for_offset,
		lto_get_file_name,
		lto_resolve_reference,lto_read_form,
		attribute_value_as_int,
		make_signed_host_wide_int,
		attribute_value_as_constant, lto_cache_hash,
		lto_cache_eq, lto_cache_store_DIE,
		lto_cache_lookup_DIE, lto_find_integral_type,
		lto_find_integral_type_1,
		LTO_BEGIN_READ_ATTRS_UNCHECKED,
		LTO_BEGIN_READ_ATTRS, LTO_END_READ_ATTRS,
		lto_unsupported_attr_error, lto_get_identifier,
		lto_read_referenced_type_DIE,
		lto_read_compile_unit_DIE,
		lto_read_array_type_DIE,
		lto_read_structure_union_class_type_DIE,
		lto_read_enumerator_DIE,
		lto_read_enumeration_type_DIE,
		lto_read_only_for_child_DIEs,
		lto_read_only_for_child_DIEs,
		lto_read_member_DIE, lto_read_abbrev,
		lto_read_variable_formal_parameter_constant_DIE,
		lto_get_body): Removed.
		(preload_common_nodes): New function.
		(lto_read_decls): Convert for new global streamer.
		(lto_materialze_file_data,
		lto_read_subroutine_type_subprogram_die,
		lto_read_unspecified_parameters_DIE,
		lto_read_typedef_DIE,
		lto_read_pointer_reference_type_DIE,
		lto_read_subrange_type_DIE,
		lto_read_base_type_DIE,
		lto_read_const_volatile_restrict_type_DIE,
		lto_read_namespace_DIE,
		lto_read_unspecified_type_DIE, lto_read_DIE,
		lto_read_child_DIEs, lto_collect_child_DIEs):
		Removed.
		(lto_info_read, lto_set_cu_context): Removed.
		(lto_file_read): Convert for new global streamer.
		(lto_resolve_type_ref, lto_read_DIE_at_ptr,
		lto_resolve_var_ref, lto_resolve_fn_ref,
		lto_resolve_field_ref, lto_resolve_typedecl_ref,
		lto_resolve_namespacedecl_ref): Removed.
		(lto_file_init, lto_file_close): Moved to lto-elf.c.
		* lto-tree.h (lto_symtab_merge_var,
		lto_symtab_mergee_fun): Declare here.
		* lto-elf.c (lto_file_init, lto_file_close): Moved from lto.c.
		(lto_elf_file_open): Removed code to read DWARF debug sections.
		* lto.h (lto_context, DWARF2_attr, DWARF2_abbrev,
		DWARF2_CompUnit, lto_die_ptr,
		lto_die_cache_entry, lto_fd, lto_info_fd,
		lto_abbrev_fd): Removed.
		(lto_file): Removed debug_info and debug_abbrev fields.
		(lto_ref): Removed.
		(lto_file_init, lto_file_close,
		lto_resolve_type_ref, lto_resolve_var_ref,
		lto_resolve_fn_ref, lto_resolve_field_ref,
		lto_resolve_typedecl_ref,
		lto_resolve_namespacedecl_ref,
		lto_get_file_name): Removed declarations.
		(lto_symtab_merge_var, lto_symtab_merge_fn):
		Declarations moved to lto-tree.h.
		* lto-symtab.c (lto_compatible_attributes_p):
		Lobotomize this, as it barfs on "Hello, world!".
		* lto-section-out.c: Include lto-tree-out.h.
		(lto_hash_global_slot_node,
		lto_eq_global_slot_node, preload_common_nodes,
		write_global_stream, write_global_references):
		New functions.
		(produce_asm_for_decls): Convert for new global streamer.
		* lto-section-out.h (lto_hash_global_slot_node,
		lto_eq_global_slot_node): Declare.

2008-06-07  Kenneth Zadeck <zadeck@naturalbridge.com>
	    Jan Hubicka  <jh@suse.cz>
	
	* lto.c (sys/mman.h, tree-pass.h): New includes.
	(lto_materialize_constructors_and_inits,
	lto_materialize_function): Keeps length of section.
	(lto_materialize_cgraph): Removed.
	(lto_read_decls): Initialize fd field.
	(lto_file_read): Different return type and removed much code to
	lto_main.
	(page_mask): New variable.
	(lto_read_section_data, get_section_data, free_section_data): New
	functions.
	(lto_main): Now calls pass manager, sets the hooks so that the ipa
	passes can get the section data. 
	
2008-05-27  Kenneth Zadeck <zadeck@naturalbridge.com>

	* lto.h (lto_read_decls): Made local.
	(lto_input_function_body, lto_input_constructors_and_inits, 
	lto_input_cgraph): Declarations moved to lto-section-in.h.
	* lto-section-in.c: Moved to .. .
	* lto-cgraph-in.c: Ditto.
	* lto-section-in.h: Ditto.
	* lto-function-in.c: Ditto.
	* lto-lang.c (lto_handle_option): Added ATTRIBUTE_UNUSED to parms.
	(lto_insert_block): Removed.
	(LANG_HOOKS_INSERT_BLOCK): Removed.
	* Make-lang.in (lto-cgraph-in.o, lto-function-in.o,
	lto-section-in.o): Rules moved to lto/Makefile.in.
	

2008-05-16  Ollie Wild  <aaw@google.com>

	* lto-lang.c (tree-inline.h): Include.
	(lto_post_options): New function.
	(LANG_HOOKS_POST_OPTIONS): Define.
	* lto-cgraph-in.c (overwrite_node): Set node->global.insns.
	* lto-function-in.c (input_bb): Set TREE_BLOCK (stmt).

2008-05-13  Diego Novillo  <dnovillo@google.com>

	* lto-function-in.c (input_ssa_names): Call
	make_ssa_name_fn instead of make_ssa_name.

2008-05-12  Diego Novillo  <dnovillo@google.com>

	* lto-cgraph-in.c (overwrite_node): Update references to
	inline summary fields.
	* lto-function-in.c (input_expr_operand): Do not handle
	STRUCT_FIELD_TAG.

2008-05-09  Ollie Wild  <aaw@google.com>

	* lang.opt: New file.
	* lto-lang.c (lto_init_options): New function.
	(lto_handle_option): New function.
	(lto_init): Move initialization of flag_unit_at_a_time to
	lto_init_options.
	(LANG_HOOKS_INIT_OPTIONS): Define.
	(LANG_HOOKS_HANDLE_OPTION): Define.

2008-04-29  Ollie Wild  <aaw@google.com>

	* lto.c (lto_read_namespace_DIE): New function.
	(lto_read_DIE): Add lto_read_namespace_DIE callback.  Cache
	NAMESPACE_DECL DIE's.
	(lto_resolve_namespacedecl_ref): New function.
	* lto.h (lto_resolve_namespacedecl_ref): New function.
	* lto-section-in.c (lto_read_decls): Read namespace declarations.
	* lto-section-in.h (struct lto_file_decl_data): Add namespace_decls
	and num_namespace_decls.
	* lto-function-in.c (input_expr_operand): Add NAMESPACE_DECL case.
	* lto-lang.c (lto_init_ts): New function.
	(LANG_HOOKS_INIT_TS): Set as lto_init_ts.

2008-04-16  Ollie Wild  <aaw@google.com>

	* lto-function-in.c (input_type_ref): Updated function description.

2008-04-16  Ollie Wild  <aaw@google.com>

	* lto-function-in.c (input_type_ref_1): New function.
	(input_type_ref): Split into two functions.
	(input_function): Add support for type contexts.

2008-04-16  Ollie Wild  <aaw@google.com>

	* lto.c (lto_materialize_function): Use DECL_ASSEMBLER_NAME to compute
	section name

2008-04-16  Ollie Wild  <aaw@google.com>

	* lto.c (lto_read_compile_unit_DIE): Add DW_LANG_C_plus_plus to the
	list of supported languages.

2008-03-25  Kenneth Zadeck <zadeck@naturalbridge.com>

	Merge with mainline @133491.

2008-03-05  Kenneth Zadeck <zadeck@naturalbridge.com>
	    Jan Hubicka  <jh@suse.cz>

	* lto.c (lto_info_fd_init, lto_info_fd_close): Get rid of
	fd->unmaterialized_fndecls.
	(lto_get_file_name, lto_materialize_cgraph): New function.
	(lto_materialize_constructors_and_inits,
	lto_materialize_function): Read info directly from elf file.
	(lto_file_read): Made local and initialize dictionary so that
	other lto sections can be read without reprocessing the elf file.
	(lto_main): Read all functions after all files have been processed
	for their types, globals and cgraph.  
	* Make-lang.in (lto.o, lto-cgraph-in.c, lto-section-in): Changed
	dependencies.
	* lto-elf.c (lto_elf_file): Removed strtab, symtab fields.
	(hash_name, eq_name, lto_elf_build_section_table): New functions.
	(lto_elf_read_symtab): Removed function.
	(lto_elf_file_open): Removed call to lto_elf_read_symtab.
	* lto.h (lto_info_fd_struct): Removed unmaterialized_fndecls.
	(lto_file_read): Made local.
	(lto_get_file_name, lto_elf_build_section_table,
	lto_input_cgraph): 
	New function.
	* lto-section-in.c (lto_read_section_data, lto_get_section_data):
	New functions.
	(lto_read_decls): Get the file name.
	* lto-cgraph-in.c: New file.
	* lto-function-in.c (tag_to_expr): Stops at LTO_tree_last_tag.
	(input_expr_operand, lto_read_body): Set lto_debug_context.tag_names.
	(input_labels): Fixed latent sizeof issue.
	(input_function): Build stmt array to set call sites into cgraph
	edges.
	(lto_read_body): Reset cfun->curr_properties.
	* lto_section_in.h (lto_section_slot): New structure.
	(section_hash_table.lto_file_decl_data): New field.

	
2008-02-09  Kenneth Zadeck <zadeck@naturalbridge.com>

	* lto.c (lto_read_variable_formal_parameter_const): Remove code to
	reconstruct static initializers.
	(lto_get_body, lto_materialize_function): Add lto_section_type as
	a parameter.
	(lto_materialize_constructors_and_inits,
	lto_materialize_file_data): New function.
	(lto_materialize_function,
	lto_read_subroutine_type_subprogram_DIE): Renamed unmap_fn_body to
	unmap_section and map_fn_body to map_section.
	(lto_set_cu_context): Process functions and static inits
	differently.
	* Make-lang.in (LTO_H, lto/lto-function-in.o,
	lto/lto-section-in.o): Update dependencies.
	* lto/lto-elf.c (lto_elf_map_optional_lto_section): Add
	lto_section_type parameter.
	(lto_elf_unmap_fn_body): Renamed to lto_elf_unmap_section.
	* lto.h (lto_file_vtable_struct): Removed two of the fields and 
	renamed the other two so that there is only one map function and
	one unmap function and each takes a section type parameter.
	(lto_read_function_body): Renamed to lto_input_function_body and
	added file_data parameter.
	(lto_read_var_init): Removed.
	(lto_input_constructors_and_inits): New function.
	* lto-section-in.c (lto_read_decls): New function.
	* lto-function-in.c (data_in): Moved fields field_decls, fn_decls,
	var_decls, type_decls, types to lto_file_decl_data.
	(input_type_ref, input_expr_operand, lto_read_body): Get
	field_decls, fn_decls, var_decls, type_decls, types from different
	structure.
	(input_globals, input_constructor, lto_read_var_init): Removed.
	(input_constructors_or_inits): New function.
	(lto_read_function_body, lto_input_constructors_and_inits):
	Renamed to lto_input_function_body and takes file_data parameter.
	* lto-section-in.h (lto_file_decl_data): New structure.
	
2008-01-28  Kenneth Zadeck <zadeck@naturalbridge.com>

	* lto-function-in.c (input_globals.c): Changed input type to
	lto_function_header.
	(input_bb): Removed code to deserialize the stmt number.
	(input_function): Renumber all stmts after they are input.
	(lto_read_body, lto_read_function_body, lto_read_var_init):
	Changed to used new header format and enum section_type.
	*lto-lang.c (success): Removed. 
	
2008-01-28  Nathan Froyd  <froydnj@codesourcery.com>

	* lto-elf.c (lto_elf_lookup_sym): Remove unused function.
	(lto_elf_free_sym): Likewise.

	* lto-elf.c (lto_elf_read_var_init): Remove unused function.
	(lto_elf_build_init): Likewise.

2008-01-14  Kenneth Zadeck <zadeck@naturalbridge.com>

	* lto-read.c: Renamed to lto-function-in.c.
	(input_1_unsigned): Moved to lto-section-in.c and renamed
	lto_input_1_unsigned.
	(input_uleb128): Moved to lto-section-in.c and renamed
	lto_input_uleb128.
	(input_widest_uint_uleb128): Moved to lto-section-in.c and renamed
	lto_input_widest_uint_uleb128.
	(input_sleb128): Moved to lto-section-in.c and renamed
	lto_input_sleb128.
	(input_integer): Moved to lto-section-in.c and renamed
	lto_input_integer.
	(debug_in_fun): Moved to lto-section-in.c and renamed
	lto_debug_in_fun.
	(input_block): Moved to lto-section-in.h and renamed
	lto_input_block.
	(input_expr_operand): Fixed to allow lists with more than one
	element.
	* lto-section-in.h: New file.
	* lto-section-in.c: New file with changes from above.
	* Make-lang.in (lto-read.o): Renamed lto-function-in.c.
	(lto-section-in.o): New rule.
	
2007-12-29  Nathan Froyd  <froydnj@codesourcery.com>

	* lto-read.c (input_expr_operand): Mark static and external
	VAR_DECLs as needed.

2007-12-29  Nathan Froyd  <froydnj@codesourcery.com>

	* lto-read.c (input_integer): Use the correct shift amount.

2007-12-29  Nathan Froyd  <froydnj@codesourcery.com>

	* lto-lang.c (lto_pushdecl): Do nothing instead of aborting.
	(LANG_HOOKS_NAME): Define.

2007-12-27  Nathan Froyd  <froydnj@codesourcery.com>

	* lto.c (lto_find_integral_type): Define as a macro.  Rename the
	original function to...
	(lto_find_integral_type_1): ...this.  Consult UNSIGNEDP if we
	don't have a base type.
	(lto_read_enumeration_type_DIE): Examine the values of the
	enumeration to determine whether we can use an unsigned type for
	the base type of the enumeration.

2007-12-24  Nathan Froyd  <froydnj@codesourcery.com>

	* lto.c (lto_read_structure_union_class_type_DIE): Set TYPE_MODE
	and TYPE_ALIGN on UNION_TYPEs as soon as possible.

2007-12-22  Nathan Froyd  <froydnj@codesourcery.com>

	* lto-lang.c (lto_types_compatible_p): New function.
	(LANG_HOOKS_TYPES_COMPATIBLE_P): Define.

2007-12-22  Nathan Froyd  <froydnj@codesourcery.com>
	    Kenneth Zadeck <zadeck@naturalbridge.com>

	* lto-read.c (input_expr_operand): Fixed uninitialize var warning.
	(input_local_vars): Read in DECL_INITIAL and context for local
	statics that need to be put in unexpanded_vars_list.

2007-12-21  Nathan Froyd  <froydnj@codesourcery.com>

	* lto-read.c (input_real): Use a separate null-terminated buffer
	for calling real_from_string.
	(input_expr_operand): If we take the address of a FUNCTION_DECL,
	tell cgraph that it's needed.

2007-12-19  Doug Kwan  <dougkwan@google.com>

	* lto.c (lto_read_base_type_DIE): Handle complex integer types.

2007-12-18  Nathan Froyd  <froydnj@codesourcery.com>

	* lto.c (lto_read_DIE): Call lto_read_only_for_child_DIEs instead.
	(lto_file_read): Reset the members of 'context' every time we read
	a toplevel DIE, with special attention to last_param_type.

2007-12-18  Nathan Froyd  <froydnj@codesourcery.com>

	* lto.c (lto_read_subroutine_type_subprogram_DIE): Initialize
	'declaration'.  Set the assembler name for non-public functions.

2007-12-17  Kenneth Zadeck <zadeck@naturalbridge.com>

	* lto_read.c (data_in.unexpanded_indexes): New array.
	(input_local_var): Added code to read in unexpanded_var_list
	indexes for variables.  Only read in DECL_CHAIN field for
	parameters.
	(input_local_vars): Added code to rebuild unexpanded_var_list in
	order using unexpanded_indexes.
	(input_function): Added code to set DECL_CONTEXT for functions.

2007-12-13  Doug Kwan  <dougkwan@google.com>

	* lto.c (lto_read_pointer_reference_type_DIE): Handle optional name
	in pointer and reference types.

2007-12-13  Nathan Froyd  <froydnj@codesourcery.com>

	* lto-read.c (input_expr_operand): Use DECL_RESULT when reading a
	RESULT_DECL.

2007-12-13  Nathan Froyd  <froydnj@codesourcery.com>

	* lto.c (lto_read_array_type_DIE): Return the cached DIE if we've
	already read the DIE.
	(lto_get_body): New function, split out from...
	(lto_materialize_function): ...here.  Call it.
	(lto_read_subroutine_type_subprogram_DIE): Call lto_get_body to
	determine DECL_EXTERNAL.
	* lto-symtab.c (lto_symtab_merge_decl): Merge the DECL_RESULTs of
	FUNCTION_DECLs when necessary.  Use the type of the actual
	function definition if we are unable to easily merge types.  Ignore
	spurious DECL_MODE mismatches on VAR_DECLs.  Merge DECL_MODEs when
	necessary.

2007-12-13  Nathan Froyd  <froydnj@codesourcery.com>

	* lto-lang.c (LANG_HOOKS_REDUCE_BIT_FIELD_OPERATIONS): Define.

2007-12-12  Bill Maddox  <maddox@google.com>

	Revert
	2007-12-07  Bill Maddox  <maddox@google.com>

	* lto.c (lto_str_fd_init): New function.
	(lto_str_fd_close): New function.
	(lto_file_init): Call lto_str_fd_init.
	(lto_file_close): Call lto_str_fd_close.
	(lto_str_read): New function. Read debug string table.
	(lto_str_lookup): New function. Get string for debug
	string table offset.
	(lto_read_form): Recognize DW_FORM_strp.
	(lto_file_read): Invoke lto_str_read.

	* lto-elf.c (lto_elf_file_open): Read raw section data
	for the .debug_str section, if present.

	* lto.h (struct lto_str_fd_struct): New struct.
	(struct lto_file_struct): Added new field DEBUG_STR
	to hold the file descriptor for the debug string table.
	
2007-12-07  Bill Maddox  <maddox@google.com>

	* lto.c (lto_str_fd_init): New function.
	(lto_str_fd_close): New function.
	(lto_file_init): Call lto_str_fd_init.
	(lto_file_close): Call lto_str_fd_close.
	(lto_str_read): New function. Read debug string table.
	(lto_str_lookup): New function. Get string for debug
	string table offset.
	(lto_read_form): Recognize DW_FORM_strp.
	(lto_file_read): Invoke lto_str_read.

	* lto-elf.c (lto_elf_file_open): Read raw section data
	for the .debug_str section, if present.

	* lto.h (struct lto_str_fd_struct): New struct.
	(struct lto_file_struct): Added new field DEBUG_STR
	to hold the file descriptor for the debug string table.

2007-12-07  Nathan Froyd  <froydnj@codesourcery.com>

	* lto-read.c (input_cfg): Call init_empty_tree_cfg_for_function.
	Grow the basic_block_info and label_to_block_map vectors if
	necessary.  Read in the block chain.

2007-12-06  Nathan Froyd  <froydnj@codesourcery.com>

	* lto.c (lto_read_DIE): Set TYPE_ALIAS_SET where necessary.

2007-12-06  Nathan Froyd  <froydnj@codesourcery.com>

	* lto.c (lto_read_form): Add DW_cl_address for DW_AT_const_value.

2007-12-06  Nathan Froyd  <froydnj@codesourcery.com>

	* lto-read.c (input_expr_operand): Don't check for MTAGs.
	(lto_read_body): Don't declare PROP_alias.

2007-12-06  Nathan Froyd  <froydnj@codesourcery.com>

	* lto-symtab.c (lto_symtab_merge_decl): Handle FUNCTION_DECLs without
	argument type information.

2007-12-03  Nathan Froyd  <froydnj@codesourcery.com>

	* lto.c (lto_read_variable_formal_parameter_constant_DIE): Set
	TREE_THIS_VOLATILE if the associated type is a volatile type.
	(lto_materialize_function): Remove call to init_ssa_operands.
	* lto-read.c (input_expr_operand): Add SSA_NAME_VAR as a referenced
	variable when reading an SSA_NAME.  Do the same when reading a
	RESULT_DECL, a RETURN_EXPR, or an MTAG.
	(input_cfg): Call init_ssa_operands.
	(input_ssa_names): Set the default def of an SSA_NAME if necessary.
	Move call to init_tree_ssa...
	(lto_read_body): ...here.  Use push_cfun and pop_cfun.  Call
	add_referenced_var on any variables referenced from the body of the
	function.  Inform the rest of the compiler we are in SSA form and
	inform later passes about the current properties.

2007-11-30  Nathan Froyd  <froydnj@codesourcery.com>

	* lto.c (lto_materialize_function): Add FIXME.

2007-11-29  Nathan Froyd  <froydnj@codesourcery.com>

	* lto-lang.c (enum built_in_attribute): New enum.
	(flag_no_builtin, flag_no_nonansi_builtin, flag_isoc94, flag_isoc99,
	built_in_attributes): New variables.
	(def_builtin_1): New function.
	(lto_define_builtins): #define DEF_BUILTIN and include builtins.def.

2007-11-28  Nathan Froyd  <froydnj@codesourcery.com>

	* lto.c (lto_read_variable_formal_parameter_constant_DIE): Set
	DECL_SOURCE_LOCATION for debugging purposes.
	(lto_read_member_DIE): Set DECL_SOURCE_LOCATION.  If we have read a
	bitfield, use the type specified by the DIE for TREE_TYPE and defer
	laying out the decl until later.
	(lto_read_subroutine_type_subprogram_DIE): Compare the function's
	name with DECL_ASSEMBLER_NAME.  Set DECL_SOURCE_LOCATION and
	TREE_ADDRESSABLE.
	* lto-read.c (input_expr_operand): Set TREE_ADDRESSABLE on the
	operand of an ADDR_EXPR.
	* lto-lang.c (enum lto_builtin_type): New enum.
	(builtin_type): New typedef.
	(builtin_types, string_type_node, const_string_type_node,
	wint_type_node, intmax_type_node, uintmax_type_node,
	signed_size_type_node): New variables.
	(def_fn_type, builtin_type_for_size, lto_define_builtins,
	lto_build_c_type_nodes): New functions.
	(lto_init): Initialize builtin types.
	(lto_set_decl_assembler_name): Let the target machine mangle the
	name if the decl is TREE_PUBLIC, otherwise uniquify it.

2007-11-21  Nathan Froyd  <froydnj@codesourcery.com>

	* lto.c (lto_read_variable_formal_parameter_constant_DIE): Don't
	set TREE_ADDRESSABLE.  Do set DECL_COMDAT.  Set TREE_READONLY if
	the type is a constant type.  Set the assembler name and inform
	the rest of the compiler about the new decl if the decl is not
	public.
	(lto_read_subroutine_type_subprogram_DIE): Don't check for equivalency
	of DECL_ASSEMBLER_NAME when determining if we have a builtin.  Don't
	try to read in function bodies for functions that already have bodies.
	* lto-symtab.c (lto_same_type_p): Check for unbounded array
	equivalency.
	(lto_symtab_merge_decl): Don't merge decls that aren't TREE_PUBLIC.
	Check for whether we matched a builtin function type before calling
	lto_same_type_p on the generated type.  Permit cases where the
	declaration of an array is unbounded, but the definition is bounded.
	Don't combine TREE_PUBLIC flags.  Copy over DECL_SIZE and
	DECL_SIZE_UNIT if necessary.

2007-11-16  Kenneth Zadeck <zadeck@naturalbridge.com>

	* lto-read.c (input_expr_operand): Get types right 
	for COMPLEX_CST.

2007-11-16  Kenneth Zadeck <zadeck@naturalbridge.com>

	* lto-read.c (make_new_block, input_cfg): Properly set
	n_basic_blocks.
	
2007-11-16  Nathan Froyd  <froydnj@codesourcery.com>

	* lto.c (lto_read_array_type_DIE): Handle DIEs with DW_AT_GNU_vector
	set properly by building a VECTOR_TYPE instead of an ARRAY_TYPE.

2007-11-16  Nathan Froyd  <froydnj@codesourcery.com>

	* lto.c (lto_read_base_type_DIE): Use make_bitfield_integer_type to
	construct the integer type for bitfields.

2007-11-16  Kenneth Zadeck <zadeck@naturalbridge.com>

	* lto-read.c (data_in.current_node_has_loc): Removed.
	(input_line_info): Returns true if node needs line set.
	(set_line_info): Always sets line if called.
	(clear_line_info): Removed reference to current_node_needs_loc.
	(input_expr_operand): Keeps track locally if current node needs a loc.
	(input_local_var): Added code to handle DECL_INITIAL for
	static local vars. Only set loc if necessary.
	
2007-11-15  Nathan Froyd  <froydnj@codesourcery.com>

	* lto.c (lto_read_subroutine_type_subprogram_DIE): Fix thinko'd
	DECL_CONTEXT.

2007-11-15  Nathan Froyd  <froydnj@codesourcery.com>

	* lto.c: Include langhooks.h.
	(lto_find_integral_type): Rework logic to handle the case where
	got_byte_size is true, but the bitsize requested and that of the
	base_type doesn't match.
	(lto_read_variable_formal_parameter_constant_DIE): Only check for
	asm_name if we are creating a VAR_DECL.
	(lto_materialize_function): Set DECL_EXTERNAL if we can't find a
	definition.
	(lto_read_subroutine_type_subprogram_DIE): Check for a builtin
	function reference and use the builtin's decl if so.  Set the
	DECL_CONTEXT of the RESULT_DECL for the function.
	* lto-lang.c (registered_builtin_fndecls): New variable.
	(lto_getdecls): Return it.
	(lto_builtin_function): Chain the new decl onto
	registered_builtin_fndecls.

2007-11-15  Kenneth Zadeck <zadeck@naturalbridge.com>
	    
	* lto-read.c (process_tree_flags, lto_static_init_local):
	Renamed to ADD_CLASS_EXPR_FLAG. ADD_CLASS_DECL_FLAG New Macro.
	(input_line_info, clear_line_info): Fixed new line number code.
	(input_expr_operand): Added type to SWITCH_EXPR.
	(lto_read_body): Properly initialized data_in.
	Clear line info when leaving.
	
2007-11-13  Diego Novillo  <dnovillo@google.com>

	* lto.c (lto_read_variable_formal_parameter_constant_DIE):
	Initialize ARTIFICIAL.
	(lto_read_subroutine_type_subprogram_DIE): Initialize
	SAVED_SCOPE.
	* lto-read.c (set_line_info): Remove ; from calls to
	LINEMAP_POSITION_FOR_COLUMN.

2007-11-13  Kenneth Zadeck <zadeck@naturalbridge.com>

	* lto-read.c (input_type_ref): Renamed from get_type_ref.
	(input_expr_operand, input_local_var): Renamed get_type_ref to 
	input_type_ref.
	(input_expr_operand): Get the types correct for 
	vector-cst.  Get SSA_NAME_DEF_STMT correct for return_exprs.
	
2007-11-13  Doug Kwan  <dougkwan@google.com>

	* lto-read.c (input_widest_uint_uleb128): New function.
	(input_tree_flags, process_tree_flags, input_line_info,
	input_expr_operand, input_local_var, input_phi, input_ssa_names):
	Change to use lto_flags_type and BITS_PER_LTO_FLAGS_TYPES instead of
	unsigned HOST_WIDE_INT and HOST_BITS_PER_WIDE_INT.
	(lto_static_init_local): Add code to assert that lto_flags_type is
	wide enough.

2007-11-13  Nathan Froyd  <froydnj@codesourcery.com>

	* lto.c (lto_read_array_type_DIE): Handle DW_AT_GNU_vector.
	(lto_read_subroutine_type_subprogram_DIE): Handle
	DW_AT_static_link and DW_AT_specification.  Return the
	specification if present.
	(lto_read_base_type_DIE): Handle DW_ATE_complex_float.
	
2007-11-13  Nathan Froyd  <froydnj@codesourcery.com>

	* lto-lang.c: Include target.h.
	(registered_builtin_types): New variable.
	(lto_type_for_mode): Increase number of modes handled.
	(lto_builtin_function): Fix argument list and return the decl.
	(lto_register_builtin_type): New function.
	(lto_init): Initialize target builtins and language-independent
	nodes.
	(LANG_HOOKS_REGISTER_BUILTIN_TYPE): Define.

2007-11-13  Kenneth Zadeck <zadeck@naturalbridge.com>

	* lto-read.c (input_expr_operand): Added code to properly handle
	index filed. Added new RANGE_EXPR case.
	
2007-11-11  Kenneth Zadeck <zadeck@naturalbridge.com>

	* lto-read.c (ADD_FUNC_FLAG): Deleted macro.
	(data_in): Added current_node_has_loc field.
	(input_line_info, set_line_info, clear_line_info): Added a support
	for USE_MAPPED_LOCATION and not adding line numbers to nodes that
	did not have on on the source side.
	(input_expr_operand): Make sure that GIMPLE_MODIFY_STMTS get line
	numbers too.

2007-11-09  Doug Kwan  <dougkwan@google.com>

	* lto-read.c (input_expr_operand): Change type of operand 2 of
	BIT_FIELD_REF expression to be bitsizetype instead of sizetype.

2007-11-09  Nathan Froyd  <froydnj@codesourcery.com>

	* lto.c: Include lto-tree.h.  Effect small spaces->tabs cleanup.
	(lto_read_variable_formal_parameter_constant_DIE): Transfer bits
	from a DW_AT_specification or DW_AT_abstract_origin attribute to
	the new decl we are creating.  Move informing the middle end about
	the new decl to...
	(lto_main): ...here.  Inform the middle end about global variables
	after we have read in all the input files.
	* lto-symtab.c (lto_symtab_merge_decl): We really do need to merge
	variables with internal linkage, so delete the check for internal
	linkage.  Combine TREE_PUBLIC flags.

2007-11-08  Nathan Froyd  <froydnj@codesourcery.com>

	* lto.c (lto_read_subroutine_type_subprogram_DIE): Handle
	DW_AT_decl_line.
	* lto-symtab.c (lto_symtab_merge_decl): Handle redefinition of a
	builtin specially.  Move check for attribute compatibility
	earlier.

2007-11-07  Nathan Froyd  <froydnj@codesourcery.com>

	* Make-lang.in (lto/lto.o): Depend on gt-lto-lto.h.
	* config-lang.in (gtfiles): Add lto.h and lto.c.
	* lto-elf.c: Include ggc.h.
	(lto_elf_file_open): Allocate elf_file from GC memory.
	* lto.c: Include tree-ssa-operands.h and gt-lto-lto.h
	(lto_info_fd_init): Allocate the die_cache and unmaterialized_fndecls
	in GC memory.
	(lto_info_fd_close): Free unmaterialized_fndecls from GC memory.
	(lto_file_close): Free file from GC memory.
	(lto_cache_store_DIE): Allocate the new entry in GC memory.
	(lto_read_member_DIE): Fix declaration.
	(lto_read_subroutine_type_subprogram_DIE): unmaterialized_fndecls lives
	in GC memory.
	(current_lto_file): New variable.
	(lto_main): Use it.
	(DWARF2_attr, DWARF2_abbrev, lto_die_ptr, DWARF2_CompUnit,
	lto_die_cache_entry): Move to...
	* lto.h: ...here and add GTY markers as appropriate.  Delete forward
	declarations accordingly.
	(struct lto_file_struct): Declare.
	(lto_file_vtable): Use it instead of lto_file.

2007-11-06 Alon Dayan  <alond@il.ibm.com>
	   Kenneth Zadeck <zadeck@naturalbridge.com>

	 * lto-read.c (process_flags, lto_static_init_local):
	 read flags of VAR_DECL and FUNCTION_DECL of size>1.
	 change global array num_flags_for_code to flags_length_for_code.
	 (set_line_info): Make decls work in USE_MAPPED_LOCATION mode.
	
2007-11-05  Nathan Froyd  <froydnj@codesourcery.com>

	* lto.c (lto_read_structure_union_class_type_DIE): Use proper record
	layout functions to compute information about the newly constructed
	type.

2007-11-02  Nathan Froyd  <froydnj@codesourcery.com>

	* lto-read.c (input_expr_operand): Change the LTO_return_expr1
	case to use DECL_RESULT if necessary.

2007-11-01  Kenneth Zadeck <zadeck@naturalbridge.com>

	* lto-read.c (input_tree_list): Removed.
	(input_tree_flags): Added parameter to force flags no matter what
	tree code.
	(input_expr_operand): Added parameter to input_tree_flags.
	Added case for IDENTIFIER_NODE and TREE_LIST.  Changed ASM to call
	input_expr_operand rather than input_tree_lists.
	(input_local_var): Use input_expr_operand to read attributes
	rather then input_tree_list.
	(input_phi, input_ssa_names): Added parameter to input_tree_flags.

2007-10-31  Nathan Froyd  <froydnj@codesourcery.com>

	* lto.c (lto_read_typedef_DIE): Fix comment typo.
	(lto_resolve_typedecl_ref): Fetch the referred-to type and build a fake
	TYPE_DECL for it.
	* lto-read.c (lto_read_body): Use correct sizes for calculating
	type_decls_offset and types_offset.

2007-10-30  Nathan Froyd  <froydnj@codesourcery.com>

	* lto-tree.h (union lang_tree_node): Change GTY description to chain
	with GENERIC_NEXT.
	* config-lang.in (gtfiles): Add lto-lang.c.
	* lto-lang.c: Include gt-lto-lto-lang.h.
	* Make-lang.in (lto/lto-lang.o): Add dependency on gt-lto-lto-lang.h
	(lto/lto-symtab.o): Depend on LTO_H instead of TREE_H.
	(lto/lto-read.o): Likewise.

2007-10-29  Kenneth Zadeck <zadeck@naturalbridge.com>

	* lto-read.c (data_in): Added type_decls and current_col fields.
	(string_slot): New type to hold canonized file name.
	(hash_string_slot_node, eq_string_slot_node, canon_file_name, 
	input_line_info, set_line_info, clear_line_info): New functions.
	(file_name_hash_table): New hash table.
	(input_local_var, input_labels, input_local_vars_index, 
	input_local_var, input_local_vars, input_ssa_names): Reorganized parameters.
	(input_uleb128): Changed type of byte var.
	(input_expr_operand): Large number of changes to get line numbers
	correct.  Added TYPE_DECL case.
	(input_globals): Added code to get TYPE_DECLs processed.
	(input_local_var): Added code to process line numbers and
	TREE_CHAIN and DECL_CONTEXT.
	(input_function, input_constructor): Added call to
	clear_line_number.
	(lto_static_init_local): Added code to get line numbers correct.
	(lto_read_body): Added code to get TYPE_DECLS read and to change
	parameters to the calls above that had their parms reorganized.

	
2007-10-29  Nathan Froyd  <froydnj@codesourcery.com>

	* lto.h (lto_resolve_typedecl_ref): Declare.
	* lto.c (lto_resolve_typedecl_ref): New function.

2007-10-29  Mark Mitchell  <mark@codesourcery.com>
	    Nathan Froyd  <froydnj@codesourcery.com>

	* lto.c (lto_read_subroutine_type_subprogram_DIE): Read the child
	DIEs even if we find an abstract origin for this DIE.

2007-10-29  Nathan Froyd  <froydnj@codesourcery.com>

	* lto.c (lto_read_subroutine_type_subprogram_DIE): Build the
	RESULT_DECL slightly earlier.  Only remember the decl for later
	if we successfully merge declarations.

2007-10-24  Kenneth Zadeck <zadeck@naturalbridge.com>

	* lto-read.c (input_expr_operand): Give label_values the proper
	context and provide switch statements with a default type.
	
2007-10-23  Nathan Froyd  <froydnj@codesourcery.com>

	* lto-read.c (lto_read_body): Move call to init_ssa_operands...
	* lto.c (lto_materialize_function): ...to here.

2007-10-22  Nathan Froyd  <froydnj@codesourcery.com>

	* lto.h (struct lto_info_fd): Add field unmaterialized_fndecls.
	* lto.c (lto_info_fd_init): Initialize it.
	(lto_info_fd_close): Free it.
	(lto_materialize_function): New function.
	(lto_read_subroutine_type_subprogram_DIE): Save the result decl on
	unmaterialized_fndecls.
	(lto_file_read): Read in all the function bodies after we have read
	all of the DWARF info.
	* lto-read.c (lto_read_body): Call init_ssa_operands if we are
	reading a function body.

2007-10-20  Kenneth Zadeck <zadeck@naturalbridge.com>

	* lto-read.c (input_tree_flags): Renamed from input_flags to be
	semetric with output_tree_flags.  Added call to log flags.
	(process_tree_flags): Renamed from process_flags.  Fixed a lot of
	type issues to make everything consistent with flags being
	unsigned HOST_WIDE_INTS.
	(input_expr_operand): Added call to
	recompute_tree_invariant_for_addr_expr.
	(input_local_var): Added debugging for tree_chains.  Now calls
	input_tree_flags.
	(input_phi): Made flags unsigned HOST_WIDE_INT.
	(input_ssa_names): Now calls input_tree_flags.
	(lto_read_body): Now sets cfun.
	(lto_read_function_body): Now sets current_function_pointer.
	
2007-10-19  Nathan Froyd  <froydnj@codesourcery.com>

	* lto.c (lto_read_variable_formal_parameter_constant_DIE): Check
	definitively whether SPECIFICATION or ABSTRACT_ORIGIN exist before
	inspecting fields within.
	(lto_read_DIE_at_ptr): Delete check for null result; let callers
	handle this appropriately.

2007-10-19  Nathan Froyd  <froydnj@codesourcery.com>

	* lto.c (lto_read_variable_formal_parameter_constant_DIE): Handle
	DW_AT_abstract_origin properly.  Ensure that we're not dealing with
	both DW_AT_abstract_origin and DW_AT_specification.
	(lto_read_subroutine_type_subprogram_DIE): Handle
	DW_AT_abstract_origin.
	(lto_read_DIE): Use lto_read_only_for_child_DIEs for labels.
	(lto_read_DIE_at_ptr): Define as static to match declaration.
	Lookup the PTR in the cache before reading it from the file.
	(lto_resolve_var_ref): Adjust accordingly.
	(lto_resolve_fn_ref): Adjust accordingly.  Tweak comment.
	(lto_resolve_field_ref): Adjust accordingly.  Tweak comment.

2007-10-19  Nathan Froyd  <froydnj@codesourcery.com>

	* lto.c (lto_read_DIE_at_ptr): New function.
	(lto_resolve_var_ref): Use it.
	(lto_resolve_fn_ref): Use it.
	(lto_resolve_field_ref): Use it.
	(lto_read_variable_formal_parameter_constant_DIE): Follow
	DW_AT_specification and return the associated decl when appropriate.

2007-10-18  Nathan Froyd  <froydnj@codesourcery.com>

	* lto-lang.c (lto_type_for_mode): Move after lto_type_for_size.
	Implement for scalar integer modes.
	(lto_init): Initialize size_type_node.

2007-10-18  Kenneth Zadeck <zadeck@naturalbridge.com>

	* lto-read.c (input_expr_operand): Remove ssa name asserts.
	(input_local_var): Add chaining for params.
	(input_ssa_names): Add cfun parameter.
	(input_function): Remove unnecessary else.

2007-10-17  Nathan Froyd  <froydnj@codesourcery.com>

	* lto.c (lto_read_only_for_child_DIEs): Mark die parameter as unused.
	(lto_resolve_var_ref): Use proper types.
	(lto_resolve_fn_ref): Likewise.
	(lto_resolve_field_ref): Likewise.

2007-10-17  Nathan Froyd  <froydnj@codesourcery.com>

	* lto-read.c (input_expr_operand): Remove case.

2007-10-17  Nathan Froyd  <froydnj@codesourcery.com>

	* lto.c (lto_read_only_for_child_DIEs): New function.
	(lto_read_DIE): Use it for lexical_block and inlined_subroutine DIEs.
	* lto-elf.c (lto_elf_map_lto_section): Remove.
	(lto_elf_file_vtable): Use lto_elf_map_optional_lto_section instead.
	* lto-read.c (input_expr_operand): Assert that we never read a NULL
	SSA_NAME.  Add missing case for mechanical codes.
	(input_cfg): Use basic_block_info_for_function instead of
	basic_block_info.

2007-10-16  Kenneth Zadeck <zadeck@naturalbridge.com>

	* lto-read.c (input_sleb128, input_integer): Use proper casts.
	(input_list): Renamed input_tree_list and modified to follow same
	protocol as lto-function-out.c:output_tree_list.
	(input_expr_operand): Make asm operands use input_tree_list.
	(input_local_var): Now uses input_tree_list.
	(lto_read_body): Change placement for setting context of debug_labels.
	
	
2007-10-16  Kenneth Zadeck <zadeck@naturalbridge.com>

	* lto-read.c (input_real): Output debugging in proper order.
	(input_integer): Compute bit lengths properly.
	(input_list): Clean up declaration.
	(input_expr_operand): Change calls to input_real to match fix.
	Make reading of LTO_bit_field_ref1 match output.
	(input_local_var): Make reading of attributes match what is being
	written.
	(dump_debug_stream): Also print char in hex.
	(debug_out_fun): Fix signed unsigned mismatch.
	
2007-10-10  Nathan Froyd  <froydnj@codesourcery.com>

	* lto.c (lto_read_form): Handle DW_AT_MIPS_linkage_name and
	DW_AT_GNU_vector specially, as they are not contiguous with the
	specified set of attribute names.  Use class_mask to check for
	errors at the end of the function
	(lto_resolve_var_ref): Read the DIE if it is not cached.
	(lto_resolve_fn_ref): Likewise.
	(lto_resolve_field_ref): Likewise.

2007-10-05  Nathan Froyd  <froydnj@codesourcery.com>

	* lto.c: Include dwarf2out.h.
	(lto_cache_store_DIE): Assert that we never change the value.
	(LTO_BEGIN_READ_ATTRS): Print an informative error message.
	(lto_read_compile_unit_DIE): Handle DW_AT_entry_pc.
	(lto_read_array_type_DIE): Don't error on ndims == 0; build a
	sensible type instead.
	(lto_read_structure_union_class_type_DIE): Store the newly
	created type prior to reading the members of the structure to
	avoid infinite recursion.  Avoid computing types and alignments
	for structures whose sizes are unknown.
	(lto_read_variable_formal_parameter_const): Handle DW_AT_artificial
	and set DECL_ARTIFICIAL accordingly.  Ignore DW_AT_abstract_origin,
	DW_AT_const_value, and DW_AT_specification.
	(lto_read_subroutine_type_subprogram_DIE): Handle DW_AT_declaration.
	Return early if we have already constructed the function type.
	(lto_read_typedef_DIE): Check to see if the type has been cached
	already.  Cache the type before reading any children.
	(lto_read_const_volatile_restrict_type_DIE): Handle DW_AT_name.
	(lto_read_DIE): Unset context->skip_non_parameters around reading
	the DIE.
	(lto_resolve_fn_ref): Delete trailing whitespace.

2007-09-11  Kenneth Zadeck <zadeck@naturalbridge.com>

	* lto-read.c (input_expr_operand): Added type for STRING_CST.
	
2007-09-10  Nathan Froyd  <froydnj@codesourcery.com>

	* lto-read.c (lto_read): Set the type of the newly created CALL_EXPR.

2007-09-07  Nathan Froyd  <froydnj@codesourcery.com>

	* lto-lang.c (signed_and_unsigned_types): New variable.
	(lto_type_for_size): Consult signed_and_unsigned_types to find
	an approprite type, creating it if necessary.
	(lto_set_decl_assembler_name): Add actual method body.

2007-09-06  Jim Blandy  <jimb@codesourcery.com>

	* lto.c (lto_read_variable_formal_parameter_constant_DIE): If we
	can't find a var init for this variable, leave its DECL_INITIAL.
	* lto-elf.c (lto_elf_map_optional_lto_section): Renamed from
	lto_elf_map_fn_body.
	(lto_map_lto_section): New function.
	(lto_elf_file_vtable): Use lto_elf_map_lto_section for function
	bodies, and lto_elf_map_optional_lto_section for variable
	initializers.
	(lto_elf_find_section_data): Quietly return NULL if the section is
	missing.
	(lto_elf_file_open): Check for a NULL from lto_elf_find_section_data.

	* lto-elf.c (lto_elf_find_section_data): Remove dead code.

	* lto-read.c (lto_read_body): Doc fix.

2007-08-29  Kenneth Zadeck <zadeck@naturalbridge.com>

	* lto-read.c (fun_in): Renamed to data_in.
	(input_expr_operand, input_local_var, input_string_internal,
	input_string, input_real, input_list, get_label_decl, 
	get_type_ref, input_expr_operand, input_globals, input_labels,
	input_local_vars_index, input_local_var, input_local_vars, 
	input_cfg, input_phi, input_ssa_names, input_bb, ): Renamed fun_in to data_in.
	(input_constructor): New function.
	(lto_read_function_body): Renamed to lto_read_body and generalized
	to handle both functions and constructors.
	(lto_read_function_body, lto_read_var_init): New function.
	
	
2007-08-28  Kenneth Zadeck <zadeck@naturalbridge.com>

	* lto-read.c (input_expr_operand): Assert that there really is a
	FUNCTION_DECL.
	(input_globals): Removed checks on 0 section.
	
2007-08-28  Kenneth Zadeck <zadeck@naturalbridge.com>

	* lto-read.c (fun_in): Added local_decls_index and
	local_decls_index_d.  
	(input_expr_operand): Changed inputting of PARM_DECLs and VAR_DECLs.
	(input_globals): Enabled code to handle FIELD_DECLs.
	(input_local_vars_index, input_local_vars): New function.
	(input_local_var): Changed to allow locals to be input randomly.
	(lto_read_function_body): Added code to input the
	local_decls_index and to free various structures.
	
2007-08-17  Jim Blandy  <jimb@codesourcery.com>

	* lto.c (lto_read_variable_formal_parameter_constant_DIE): Remove
	ATTRIBUTE_UNUSED from 'die' formal.

	Use enum LTO_tags where appropriate, instead of 'unsigned int'.
	* lto-read.c (input_record_start): Fix return type, type of 'tag'.
	(input_list): Fix type of 'tag'.
	(input_expr_operand): Fix type of 'tag' argument.  Update
	declaration.  Fix type of 'ctag'.  Add default case to switch,
	since the type of the switched value is now an enum.
	(input_local_vars): Fix type of 'tag'.
	(input_bb): Fix type of 'tag' argument.
	(input_function): Fix type of 'tag' argument.

2007-08-16  Jim Blandy  <jimb@codesourcery.com>

	* lto.c (lto_read_member_DIE): Record the tree we create in
	fd->die_cache.  (Our 'die' argument is no longer unused.)
	(lto_resolve_field_ref): New function.
	* lto.h (lto_resolve_field_ref): New declaration.

2007-08-15  Jim Blandy  <jimb@codesourcery.com>

	* lto-read.c (lto_read_var_init): Mark arguments as unused.

2007-08-07  Jim Blandy  <jimb@codesourcery.com>

	* lto.c (lto_read_form): Complete attr_classes table.
	(DWARF2_form_data): Doc fix.
	
2007-08-05  Mark Mitchell  <mark@codesourcery.com>

	* lto.h (lto_file_vtable): Remove read_var_init.  Add map_var_init
	and unmap_var_init.
	(lto_read_var_init): Declare.
	* lto.c (lto_read_variable_formal_parameter_constant_DIE): Use new
	interface for reading variable initializers.
	* lto-elf.c (lto_elf_read_var_init): Remove.
	(lto_elf_file_vtable): Update initializer.
	(lto_elf_read_var_init): Add comment about unused-ness.
	* lto-read.c (lto_read_var_init): New.

	* lto.c (lto_read_form): Add entry for DW_AT_inline.

2007-08-02  Kenneth Zadeck <zadeck@naturalbridge.com>

	* lto-read.c (lto_read_function_body): Moved declaration of fn
	outside of ifdef.
	
2007-08-01  Kenneth Zadeck <zadeck@naturalbridge.com>

	* lto-read.c (input_uleb128, input_string_internal, input_real,
	input_integer, input_record_start, input_list, get_type_ref,
	input_flags, input_expr_operand, input_expr_operand,
	input_expr_operand, input_local_vars, input_cfg, input_phi,
	input_ssa_names, input_bb, input_function): Added semicolons.

	
2007-07-31  Kenneth Zadeck <zadeck@naturalbridge.com>

	* lto-read.c (input_globals): Remove debugging.
	(input_function): Set DECL_ARGUMENTS.

	
2007-07-31  Kenneth Zadeck <zadeck@naturalbridge.com>

	* lto-read.c (input_expr_operand): Fixed code for COND_EXEC,
	RETURN_EXPR, MODIFY_EXPR and processing of flags.
	(input_phi): Made work with operands other than SSA_NAMES and
	fixed processing of flags.
	(input_ssa_names): Initialize SSA_NAME_DEF_STMT to empty stmt.
	(input_flags): New function.
	* lto-lang.c (lto_init): Changed state of in_lto_p.
	
	
2007-07-24  Mark Mitchell  <mark@codesourcery.com>

	* lto-tree.h (lto_varargs_cookie): Remove.
	* lto.c (lto_context): Add last_parm_type, varargs_p, skip_all,
	skip_non_parameters, skip_parameters.
	(lto_varargs_cookie): Remove.
	(lto_read_variable_formal_parameter_constant_DIE): Keep track of
	parameter types.
	(lto_read_abbrev): New function.
	(lto_read_subroutine_type_subprogram_DIE): Make two passes over
	child DIEs.
	(lto_read_unspecified_parameters_DIE): Set context->varargs_p.
	(lto_read_DIE): Use lto_read_abbrev.  Honor skip_* flags.
	(lto_file_read): Initialize new context fields.
	* lto-lang.c (lto_type_for_mode): Return NULL_TREE.
	(lto_unsigned_type): Remove.
	(lto_signed_type): Likewise.
	(lto_signed_or_unsigned_type): Likewise.
	(lto_init): Do not create lto_varargs_cookie.
	(LANG_HOOKS_UNSIGNED_TYPE): Do not define.
	(LANG_HOOKS_SIGNED_TYPE): Likewise.
	(LANG_HOOKS_SIGNED_OR_UNSIGNED_TYPE): Likewise.

2007-07-19  Jan Hubicka  <jh@suse.cz>

	* lto-read.c (lto_read_function_body): Produce empty scope block
	to avoid crash.

2007-07-18  Mark Mitchell  <mark@codesourcery.com>

	* lto.c (lto_read_variable_formal_parameter_constant_DIE): Do not
	process local variables.
	(lto_read_subroutine_type_subprogram_DIE): Read child DIEs.

2007-07-13  Kenneth Zadeck <zadeck@naturalbridge.com>

	* lto-read.c (input_list, input_expr_operand): Added struct
	function parameter.
	(init_cfg, finalize_cfg): Removed function.
	(input_expr_operand): Added SSA_NAME and GIMPLE_MODIFY_STMT cases.
	(input_labels, input_local_vars): Now takes input_block parameter rather than
	synthsyzing it.
	(input_cfg, input_phi, input_ssa_names): New functions.
	(input_bb): Now passes in input_blocks.  Does not construct cfg
	and processes the list of phi functions.
	(input_function): Now builds both the cfg and ssa_names table.
	(lto_read_function_body): Processes new header fields to construct
	streams for the ssa_names and cfg and their debugging.
	* lto/lto-lang.c (lto_init): Set in_lto_p.
	
	
2007-06-28  Mark Mitchell  <mark@codesourcery.com>

	* lto.h (lto_file_vtable): Add read_var_init.
	* lto.c (lto_read_variable_formal_parameter_constant_DIE): Read
	initializers.
	(lto_main): Remove bogus asserts.
	* lto-elf.c (tm.h): Include it.
	(libiberty.y): Likewise.
	(lto_elf_file): Add strtab and symtab.  Rename
	string_table_section_index to sec_strtab.
	(lto_elf_file_vtable): Add lto_elf_read_var_init.
	(lto_elf_get_shdr): New function.
	(lto_elf_free_shdr): Likewise.
	(lto_elf_find_section_data): Use them.
	(lto_elf_read_symtab): New function.
	(lto_elf_lookup_sym): Likewise.
	(lto_elf_free_sym): Likewise.
	(lto_elf_file_open): Tidy.  Call lto_elf_read_symtab.
	(lto_elf_built_init): New function.
	(lto_elf_read_var_init): Likewise.
	* Make-lang.in (lto/lto-elf.o): Depend on $(TM_H).

2007-06-26  Kenneth Zadeck <zadeck@naturalbridge.com>

	* lto-read (make_new_block): Initialize the stmt_list.
	(lto_static_init_local): Add debugging for missing codes.
	
2007-06-26  Mark Mitchell  <mark@codesourcery.com>

	* lto.c (lto_read_subroutine_type_subprogram_DIE): Handle
	unprototyped functions. 

2007-06-23  Mark Mitchell  <mark@codesourcery.com>

	* lto.c (lto_read_variable_formal_parameter_constant_DIE):
	Handle DW_AT_MIPS_linkage_name.
	(lto_read_subroutine_type_subprogram): Likewise.  Correct
	compilation errors.
	(lto_main): Remove incorrect assertions.
	* lto-symbtab.c: Build function types out of TREE_LISTs.

	* lto-elf.c (<libelf>): Check for HAVE_LIBELF_H.
	
	* Make-lang.in (LTO_OBJS): Depend on attribs.o.
	
2007-06-21  Kenneth Zadeck <zadeck@naturalbridge.com>

	* lto/lto-tree.h (lang_decl, lang_type, language_function): Added
	dummy since ggc does not like empty structs.
	* lto/lto-elf.c (libelf.h): Changed to libelf/libelf.h.
	* lto/lto-read.c (ADD_CLASS_FLAG, ADD_EXPR_FLAG): Changed
	expr->common to expr->base.
	(make_new_block): Moved stmt_list to proper place.


2007-03-14 Robert Kennedy  <jimbob@google.com>

	Eliminate use of lang_hooks.set_decl_assembler_name from LTO
	* lto.c (lto_read_subroutine_type_subprogram_DIE) Get DECL
	assembler name from DWARF.
	* lto-lang.c (lto_set_decl_assembler_name) New function.

2006-09-10  Mark Mitchell  <mark@codesourcery.com>

	* lto.h (lto_file_vtable): New structure.
	(lto_file): Add vtable pointer.
	(lto_file_init): Add vtable paramter.
	(lto_read_function_body): New function.
	(lto_symtab_merge_fn): New function.
	* lto.c (lto_file_init): Add vtable parameter.
	(lto_read_form): Fill in entries for DW_AT_prototyped,
	DW_AT_frame_base.
	(lto_read_subroutine_type_subprogram_DIE): New function.
	(lto_read_DIE): Fill in entries for DW_TAG_subroutine_type and
	DW_TAG_subprogram.
	* lto-elf.c (lto_elf_vile_vtable): New variable.
	(lto_elf_file_open): Pass it to lto_file_init.
	(lto_elf_map_fn_body): New function.
	(lto_elf_unmap_fn_body): Likewise.
	* lto-read.c: New file.
	* lto-symtab.c (lto_symtab_merge_fn): New function.
	* lto-lang.c (LANG_HOOKS_CALLGRAPH_EXPAND_FUNCTION): Define to
	tree_rest_of_compilation.
	* Make-lang.in (LTO_OBJS): Add lto-read.o
	(lto-read.o): New target.

2006-09-03  Mark Mitchell  <mark@codesourcery.com>

	* lto.c (<inttypes.h>): Don't include it.
	(lto_context): Don't typedef it.
	(lto_resolve_reference): New function.
	(lto_read_form): Use it.
	(lto_resolve_type_ref): New function.
	(lto_resolve_var_ref): Likewise.
	(lto_resolve_fn_ref): Likewise.
	* lto.h (<inttypes.h>): Include it.
	(lto_context): New type.
	(lto_ref): New structure.
	(lto_resolve_type_ref): Declare.
	(lto_resolve_var_ref): Likewise.
	(lto_resolve_fn_ref): Likewise.

2006-08-18  Mark Mitchell  <mark@codesourcery.com>

	* lang-specs.h: New file.

2006-08-14  Mark Mitchell  <mark@codesourcery.com>

	* lto.c (lto_info_fd_init): Allocate the DIE cache.
	(lto_info_fd_close): Deallocate it.
	(lto_die_cache_entry): New structure.
	(lto_cache_hash): New function.
	(lto_cache_eq): Likewise.
	(lto_cache_store_DIE): Likewise.
	(lto_cache_lookup_DIE): Likewise.
	(lto_read_referenced_type_DIE): Use the cache.
	(lto_read_pointer_type_DIE): Robustify.
	(lto_read_DIE): Use the cache.
	* lto.h (hashtab.h): Include.
	(lto_info_fd): Add DIE cache.
	* Make-lang.in (LTO_H): New variable.
	(lto/lto-lang.o): Use LTO_H.
	(lto/lto-elf.o): Likewise.
	(lto/lto-symtab.o): Likewise.

2006-07-09  Mark Mitchell  <mark@codesourcery.com>

	* lto.c (lto_abi_mismatch_error): New function.
	(lto_abbrev_read): Initialize num_abbrevs.
	(lto_read_form): Specify allowed form classes for
	DW_AT_declaration.  Adjust for change to lto_set_cu_context.
	(lto_read_variable_formal_parameter_constant_DIE): Handle
	DW_AT_declaration.  Call lto_symtab_merge_var.
	(lto_read_pointer_type_DIE): New function.
	(lto_read_base_type_DIE): Use build_nonstandard_integer_type.  Do
	not creat TYPE_DECLs for types that already have them.
	(lto_read_DIE): Add lto_read_pointer_type_DIE.
	(lto_set_cu_context): Make cu_start point to the header, not the
	first DIE.
	(lto_file_read): Adjust for change to lto_set_cu_context.
	* Make-lang.in (LTO_OBJS): Add lto-symtab.o.
	(lto/lto-symtab.o): New rule.
	* lto-tree.h (lang_identifier): Add decl field.
	(LANG_IDENTIFIER_CAST): New macro.
	(LTO_IDENTIFIER_DECL): Likewise.
	(lto_symtab_merge_var): Declare.
	* lto-symtab.c: New file.

2006-07-02  Daniel Berlin  <dberlin@dberlin.org>

	* lto.c (lto_context): Add current_cu and info_fd members.
	(DWARF2_CompUnit): New structure.
	(lto_read_DIE): Take lto_info_fd *.
	(lto_read_child_DIEs): Ditto.
	(lto_file_corrupt_error): Constify argument.
	(lto_set_cu_context): New function
	(lto_info_fd_init): Ditto.
	(lto_info_fd_close): Ditto.
	(lto_file_init): Use lto_info_fd_init.
	(lto_file_close): Use lto_info_fd_close.
	(lto_read_initial_length): Pass in pointer to header size.
	(lto_read_comp_unit_header): Correct cu_length to
	real length from beginning of header.  Take lto_info_fd * as
	argument.
	(find_cu_for_offset): New function.
	(lto_read_form): Change first argument to lto_info_fd *.
	Add FORM_CONTEXT argument.
	Handle DW_FORM_ref_addr.
	(lto_read_tag_DIE): Change first argument to lto_info_fd *.	
	(LTO_BEGIN_READ_ATTRS_UNCHECKED): Save old context.
	Swap contexts if necessary for form.
	(LTO_BEGIN_READ_ATTRS): Cast fd to right type for
	lto_file_corrupt_error.
	(LTO_END_READ_ATTRS): Swap contexts back if it had changed.
	(lto_read_referenced_type_DIE): Change first argument to
	lto_info_fd *.  Access lto_fd fields through base pointer.
	(lto_read_compile_unit_DIE): Change first argument to an
	lto_info_fd *.
	(lto_read_variable_formal_parameter_constant_DIE): Ditto.
	(lto_read_base_type_DIE): Ditto.
	(lto_read_child_DIEs): Ditto.
	(lto_read_DIE): Ditto.  Change type of function pointer.
	(lto_info_read): New function.
	(lto_set_cu_context): Ditto.
	(lto_file_read): Use lto_info_read, walk resulting CU's
	(lto_main): Update for lto_info_fd change.
	* lto-elf.c (lto_elf_file_open): Cast lto_info_fd to lto_fd where
	necessary.
	* lto.h (DWARF2_CompUnit): New structure.
	(lto_info_fd): Ditto.
	(lto_file): Change debug_info to be an lto_info_fd.
	
2006-06-25  Mark Mitchell  <mark@codesourcery.com>

	* lto.c (toplev.h): Include it.
	(dwarf2.h): Likewise.
	(tree.h): Likewise.
	(tm.h): Likewise.
	(cgraph.h): Likewise.
	(ggc.h): Likewise.
	(inttypes.h): Likewise.
	(DWARF2_attr): New type.
	(DWARF2_abbrev): Likewise.
	(DWARF2_class): Likewise.
	(DWARF2_form_data): Likewise.
	(lto_context): Likewise.
	(lto_fd_init): New function.
	(lto_abbrev_fd_init): Likewise.
	(lto_abbrev_fd_close): Likewise.
	(lto_file_init): Use them.
	(lto_file_close): New function.
	(lto_file_corrupt_error): Likewise.
	(LTO_CHECK_INT_VAL): New macro.
	(lto_check_size_t_val): New function.
	(lto_check_int_val): Likewise.
	(LTO_READ_TYPE): New macro.
	(lto_read_ubyte): New function.
	(lto_read_uhalf): Likewise.
	(lto_read_uword): Likewise.
	(lto_read_uleb128): Likewise.
	(lto_read_initial_length): Likewise.
	(lto_abbrev_read_attrs): Likewise.
	(lto_abbrev_read): Likewise.
	(lto_abbrev_lookup): Likewise.
	(lto_read_section_offset): Likewise.
	(lto_read_comp_unit_header): Likewise.
	(lto_read_form): Likewise.
	(LTO_BEGIN_READ_ATTRS_UNCHECKED): New macro.
	(LTO_BEGIN_READ_ATTRS): Likewise.
	(LTO_END_READ_ATTRS): Likewise.
	(lto_unsupported_attr_error): New function.
	(lto_get_identifier): Likewise.
	(lto_read_referenced_type_DIE): Likewise.
	(lto_read_compile_unit_DIE): Likewise.
	(lto_read_variable_formal_parameter_constant_DIE): Likewise.
	(lto_read_base_type_DIE): Likewise.
	(lto_read_DIE): Likewise.
	(lto_read_child_DIEs): Likewise.
	(lto_file_read): Read DIEs.
	(lto_main): Ask middle end to emit entities.
	* lto-tree.h (lang_identifier): Inherit from tree_identifier.
	* lto-elf.c (lto_elf_file_open): Adjust for interface changes.
	(lto_elf_file_close): Likewise.
	* lto.h (lto_file): Declare.
	(DWARF2_abbrev): Likewise.
	(lto_fd): New type.
	(lto_abbrev_fd): Likewise.
	(lto_file): Use new types.
	(lto_file_close): Declare.
	* lto-lang.c (lto_init): Always use unit-at-a-time mode.
	
2006-06-18  Mark Mitchell  <mark@codesourcery.com>

	* lto.h: New file.
	* lto.c: New file.
	* lto-elf.c: New file.
	* lto-lang.c (flags.h): Include it.
	(lto.h): Likewise.
	(lto_init): New function.
	(lto_write_globals): Remove.
	(LANG_HOOKS_WRITE_GLOBALS): Define to lhd_do_nothing. 
	(LANG_HOOKS_INIT): Define.
	(LANG_HOOKS_PARSE_FILE): Likewise.
	* Make-lang.in (LTO_OBJS): Add lto.o and lto-elf.o.
	(LTO_EXE): Link with libelf.
	(lto/lto-lang.o): Update dependencies.
	(lto/lto.o): New target.
	(lto/lto-elf.o): Likewise.

2006-06-12  Mark Mitchell  <mark@codesourcery.com>

	* config-lang.in: New file.
	* Make-lang.in: Likewise.
	* lto-tree.h: Likewise.
	* lto-lang.c: Likewise.
<|MERGE_RESOLUTION|>--- conflicted
+++ resolved
@@ -1,11 +1,3 @@
-<<<<<<< HEAD
-2010-07-07  Jakub Jelinek  <jakub@redhat.com>
-
-	* lto-elf.c (ELFOSABI_NONE, ELFOSABI_LINUX): Define if not defined.
-	(validate_file): Allow merging of ELFOSABI_NONE with ELFOSABI_LINUX
-	objects.
-
-=======
 2010-07-10  Iain Sandoe  <iains@gcc.gnu.org>
 
 	Added the following, missed from the previous commit.
@@ -13,7 +5,12 @@
 	* lto-macho.h: New file.
 	* lto-macho.c: New file.	
 	
->>>>>>> c4ba915a
+2010-07-07  Jakub Jelinek  <jakub@redhat.com>
+
+	* lto-elf.c (ELFOSABI_NONE, ELFOSABI_LINUX): Define if not defined.
+	(validate_file): Allow merging of ELFOSABI_NONE with ELFOSABI_LINUX
+	objects.
+
 2010-06-24  Steven Bosscher  <steven@gcc.gnu.org>
 
 	Backport from mainline:

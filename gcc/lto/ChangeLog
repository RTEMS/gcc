<<<<<<< HEAD
2015-05-07  Aldy Hernandez  <aldyh@redhat.com>

	* lto-lang.c (lto_write_globals): Remove.
	(LANG_HOOKS_WRITE_GLOBALS): Same.
=======
2015-05-17  Jan Hubicka  <hubicka@ucw.cz>

	* lto-symtab.c (warn_type_compatibility_p): Break out from ...;
	compare ODR types (if available) and function types.
	(lto_symtab_merge): ... here; output ODR violation warnings
	and call warn_types_mismatch.
>>>>>>> 9ed784d8

2015-04-29  Jan Hubicka  <hubicka@ucw.cz>

	* lto.c (lto_fixup_state): Call verify_type.

2015-04-18  Trevor Saunders  <tsaunders@mozilla.com>

	* lto.c: Adjust for hash_table changes.

2015-03-27  Jan Hubicka  <hubicka@ucw.cz>

	* lto.c (lto_read_decls): Move code registering odr types out
	of TYPE_CANONICAL conditional and also register polymorphic types.

2015-03-26  Jan Hubicka  <hubicka@ucw.cz>

	* lto-symtab.c (lto_symtab_merge_decls_2): Silence warning on
	DECL_ARTIFICAL symbols.

2015-03-26  Jan Hubicka  <hubicka@ucw.cz>

	PR lto/65536
	* lto.c (unify_scc): Revert location cache when unification
	suceeded.
	(lto_read_decls): Accept location cache after sucess;
	apply location cache before calling debug hooks.

2015-03-10  Jan Hubicka  <hubicka@ucw.cz>

	* lto.c (read_cgraph_and_symbols): Do not do merging
	at ltrans stage.

2015-02-26  Jakub Jelinek  <jakub@redhat.com>

	* lto.c (lto_mode_identity_table): New variable.
	(lto_read_decls): Add mode_table argument to the lto_input_block
	constructor.
	(lto_file_finalize): Initialize mode_table.
	(lto_init): Initialize lto_mode_identity_table.

2015-02-24  Thomas Schwinge  <thomas@codesourcery.com>

	PR libgomp/64625
	* lto-lang.c (DEF_FUNCTION_TYPE_VAR_8, DEF_FUNCTION_TYPE_VAR_12):
	Remove macros.
	(DEF_FUNCTION_TYPE_VAR_7, DEF_FUNCTION_TYPE_VAR_11): New macros.

2015-02-03  Jan Hubicka  <hubicka@ucw.cz>

	* lto-symtab.c (lto_cgraph_replace_node): Maintain merged flag.

2015-01-30  Joseph Myers  <joseph@codesourcery.com>

	* lto-object.c, lto-symtab.c, lto.c: All callers of fatal_error
	changed to pass input_location as first argument.

2014-12-11  Jan Hubicka  <hubicka@ucw.cz>

	* lto-symtab.c (lto_varpool_replace_node): Merge TLS models.

2014-12-11  Jan Hubicka  <hubicka@ucw.cz>

	* lto.c (compare_tree_sccs_1): Add comparsion of
	DECL_FUNCTION_SPECIFIC_TARGET

2015-01-15  Thomas Schwinge  <thomas@codesourcery.com>
	    James Norris  <jnorris@codesourcery.com>

	* lto-lang.c (DEF_FUNCTION_TYPE_VAR_8, DEF_FUNCTION_TYPE_VAR_12):
	New macros.
	* lto.c: Include "gomp-constants.h".

2015-01-14  Ilya Verbin  <ilya.verbin@intel.com>

	* lto-partition.c (lto_promote_cross_file_statics): Remove argument
	from select_what_to_stream.

2015-01-09  Bernd Schmidt  <bernds@codesourcery.com>
	    Jakub Jelinek  <jakub@redhat.com>

	PR middle-end/64412
	* lto.c (read_cgraph_and_symbols): Set lto_stream_offload_p
	if ACCEL_COMPILER.

2015-01-09  Michael Collison  <michael.collison@linaro.org>

	* lto.c: Include hash-set.h, machmode.h, vec.h, double-int.h,
	input.h, alias.h, symtab.h, options, fold-const.h,
	wide-int.h, and inchash.h due to flattening of tree.h.
	* lto-lang.c: Include hash-set.h, machmode.h, vec.h, double-int.h,
	input.h, alias.h, symtab.h, fold-const.h,
	wide-int.h, and inchash.h due to flattening of tree.h.
	* lto-object.c: Include hash-set.h, machmode.h, vec.h, double-int.h,
	input.h, alias.h, symtab.h, options, fold-const.h,
	wide-int.h, and inchash.h due to flattening of tree.h.
	* lto-partition.c: Ditto.
	* lto-symtab.c: Ditto.

2015-01-05  Jakub Jelinek  <jakub@redhat.com>

	Update copyright years.

2014-12-22  Martin Liska  <mliska@suse.cz>

	* lto-partition.c (add_symbol_to_partition_1): New inline_summaries
	is used.
	(undo_partition): Likewise.
	(lto_balanced_map): Likewise.

2014-12-22  Martin Liska  <mliska@suse.cz>

	* lto-partition.c: Include of symbol-summary.h is added.
	* lto-symtab.c: Likewise.
	* lto.c: Likewise.

2014-12-11  Jan Hubicka  <hubicka@ucw.cz>

	PR ipa/61324
	* lto.c (read_cgraph_and_symbols): Update call of
	remove_unreachable_nodes.
	(do_whole_program_analysis): Remove call of
	symtab->remove_unreachable_nodes

2014-12-08  Trevor Saunders  <tsaunders@mozilla.com>

	* lto.c (read_cgraph_and_symbols): allocate gimple_canonical_types
	htab with malloc instead of ggc.

2014-11-20  Trevor Saunders  <tsaunders@mozilla.com>

	* lto.c: Replace htab with hash_table.

2014-11-20  Trevor Saunders  <tsaunders@mozilla.com>

	* lto.c (lto_read_in_decl_state): Adjust.
	(lto_fixup_state): Likewise.

2014-11-17  Jan Hubicka  <hubicka@ucw.cz>

	* lto.c (lto_read_decls): Do not rebuild DECL_FUNCTION_SPECIFIC_TARGET.

2014-11-14  Jan Hubicka  <hubicka@ucw.cz>

	* lto.c (compare_tree_sccs_1): Compare cl_target_option_eq.

2014-11-13  Ilya Verbin  <ilya.verbin@intel.com>
	    Bernd Schmidt  <bernds@codesourcery.com>
	    Andrey Turetskiy  <andrey.turetskiy@intel.com>
	    Michael Zolotukhin  <michael.v.zolotukhin@intel.com>

	* lto/lto.c (read_cgraph_and_symbols): Call input_offload_tables.

2014-11-13  Ilya Verbin  <ilya.verbin@intel.com>
	    Ilya Tocar  <ilya.tocar@intel.com>
	    Andrey Turetskiy  <andrey.turetskiy@intel.com>
	    Bernd Schmidt  <bernds@codesourcery.com>

	* lto-object.c (lto_obj_add_section): Use section_name_prefix instead of
	LTO_SECTION_NAME_PREFIX.
	* lto-partition.c (lto_promote_cross_file_statics): Call
	select_what_to_stream.
	* lto.c (lto_section_with_id): Use section_name_prefix instead of
	LTO_SECTION_NAME_PREFIX.
	(read_cgraph_and_symbols): Read OFFLOAD_SECTION_NAME_PREFIX sections, if
	being built as an offload compiler.

2014-10-29  Richard Sandiford  <richard.sandiford@arm.com>

	* lto-lang.c: Remove redundant enum from machine_mode.

2014-10-28  Andrew MacLeod  <amacleod@redhat.com>

	* lto.c: Adjust include files.
	* lto-lang.c: Ditto.
	* lto-object.c: Ditto.
	* lto-partition.c: Ditto.
	* lto-symtab.c: Ditto.

2014-10-27  Andrew MacLeod  <amacleod@redhat.com>

	* lto-lang.c: Adjust include files.
	* lto-object.c: Ditto.
	* lto-partition.c: Ditto.
	* lto-symtab.c: Ditto.
	* lto.c: Ditto.

2014-10-16  DJ Delorie  <dj@redhat.com>

	* lto-object.c (lto_obj_begin_section): In the event that pointer
	sizes aren't powers of two, choose a more suitable alignment
	than (unsigned)(-1).

2014-10-14  DJ Delorie  <dj@redhat.com>

	* lto-lang.c (lto_build_c_type_nodes): Check intN types for
	size-type as well.
	(lto_init): Initialize all intN types, not just int128.

2014-10-06  Martin Liska  <mliska@suse.cz>

	* lto.c (stream_out): ARG_UNUSED added for last argument.

2014-09-24  Aldy Hernandez  <aldyh@redhat.com>

	* lto-symtab.c, lto.c: Rename all instances of DECL_ABSTRACT to
	DECL_ABSTRACT_P.

2014-09-23  Andi Kleen  <ak@linux.intel.com>

	* lto-partition.c (node_cmp): Update comment.
	(varpool_node_cmp): Use symtab_node for comparison.
	(add_sorted_nodes): New function.
	(lto_balanced_map): Change to keep ordered queue
	of ordered node. Handle no_reorder attribute.

2014-09-11  Jan Hubicka  <hubicka@ucw.cz>

	* lto.c (lto_read_decls): Register ODR types.

2014-08-20  Jan Hubicka  <hubicka@ucw.cz>

	* lto.c (read_cgraph_and_symbols): Fix symtab_remove_unreachable_nodes
	call.
	(do_whole_program_analysis): Only sanity check that IPA passes cleans up.

2014-08-14  Jan Hubicka  <hubicka@ucw.cz>

	* lto-symtab.c (lto_varpool_replace_node): Call compare_virtual_tables.

2014-08-14  Richard Biener  <rguenther@suse.de>

	PR lto/62067
	* lto-lang.c (def_fn_type): Fix error handling wrt va_end.

2014-08-08  Richard Biener  <rguenther@suse.de>

	* lto.c (lto_read_decls): Adjust for lto_input_block changes.

2014-08-08  Bin Cheng  <bin.cheng@arm.com>

	PR lto/62032
	* lto-lang.c (lto_init): Switch mis-matched arguments.

2014-08-07  Trevor Saunders  <tsaunders@mozilla.com>

	* lto-partition.c, lto.c: Use hash_map instead of pointer_map.

2014-08-02  Trevor Saunders  <tsaunders@mozilla.com>

	* lto-partition.c, lto-partition.h: Use hash_set instead of
	pointer_set.

2014-07-31  Andi Kleen  <ak@linux.intel.com>

	* lto.c (hash_canonical_type): Use inchash::hash
	and use inchash::add_expr.
	(iterative_hash_canonical_type): Dito.

2014-07-30  Richard Biener  <rguenther@suse.de>

	* lto-streamer.h (lto_write_data): New function.
	* langhooks.c (lhd_append_data): Do not free block.
	* lto-section-out.c (lto_write_data): New function writing
	raw data to the current section.
	(lto_write_stream): Adjust for langhook semantic change.
	(lto_destroy_simple_output_block): Write header directly.
	* lto-opts.c (lto_write_options): Write options directly.
	* lto-streamer-out.c (produce_asm): Write heaeder directly.
	(lto_output_toplevel_asms): Likewise.
	(copy_function_or_variable): Copy data directly.
	(write_global_references): Output index table directly.
	(lto_output_decl_state_refs): Likewise.
	(write_symbol): Write data directly.
	(produce_symtab): Adjust.
	(produce_asm_for_decls): Output header and refs directly.

2014-07-25  Andi Kleen  <ak@linux.intel.com>

	* lto.c (hash_canonical_type): Call iterative_hstate_expr.

2014-07-25  Andi Kleen  <ak@linux.intel.com>

	* lto.c (hash_canonical_type): Convert to inchash.
	(iterative_hash_canonical_type): Dito.

2014-07-25  Andi Kleen  <ak@linux.intel.com>

	* lto.c: Include inchash.h

2014-07-14  Jan Hubicka  <hubicka@ucw.cz>

	* lto.c (mentions_vars_p_decl_non_common): Skip
	DECL_ARGUMENT_FLD.
	mentions_vars_p_function): Do DECL_ARGUMENTS.
	(lto_fixup_prevailing_decls): Update.

2014-07-12  Jan Hubicka  <hubicka@ucw.cz>

	* lto.c (read_cgraph_and_symbols): Do not push DECL_INIT_IO
	timevar
	(materialize_cgraph): Do not push GIMPLE_IN timevar.

2014-07-11  Jan Hubicka  <hubicka@ucw.cz>

	* lto-partition.c (add_references_to_partition): Use 
	varpool_ctor_useable_for_folding_p.
	* lto.c (lto_read_in_decl_state): Update sanity check.

2014-07-01  Martin Liska  <mliska@suse.cz>

	IPA REF alias refactoring
	* lto-partition.c (add_symbol_to_partition_1): Usage of
	FOR_EACH_ALIAS added.

2014-06-28  Jan Hubicka  <hubicka@ucw.cz>

	Revert:
	* lto.c (lto_copy_fields_not_streamed): New function.
	(compare_tree_sccs_1): Do not compare fields shared in between type
	and variant.
	(lto_read_decls): Fixup types first before inserting into hash.

2014-06-28  Andrew Pinski  <apinski@cavium.com>

	* lto.c (lto_read_decls): Fix comment in comment.

2014-06-28  Jan Hubicka  <hubicka@ucw.cz>

	* lto.c (lto_copy_fields_not_streamed): New function.
	(compare_tree_sccs_1): Do not compare fields shared in between type
	and variant.
	(lto_read_decls): Fixup types first before inserting into hash.

2014-06-25  Martin Liska  <mliska@suse.cz>

	* lto/lto-partition.c (add_references_to_partition): New IPA REF function
	used.
	(add_symbol_to_partition_1): Likewise.
	(lto_balanced_map): Likewise.
	* lto/lto-symtab.c (lto_cgraph_replace_node): Likewise.

2014-06-24  Jan Hubicka  <hubicka@ucw.cz>

	* lto.c (mentions_vars_p_decl_non_common): Move DECL_VINDEX check to ..
	(mentions_vars_p_function): ... here.
	(compare_tree_sccs_1): Update VINDEX checks.
	(lto_fixup_prevailing_decls): Likewise.

2014-06-24  Trevor Saunders  <tsaunders@mozilla.com>

	* lto.c (canonical_type_hash_cache): Use hash_map instead of
	pointer_map.

2014-06-24  Trevor Saunders  <tsaunders@mozilla.com>

	* lto.c: Adjust.

2014-06-20  Jan Hubicka  <hubicka@ucw.cz>

	* lto-symtab.c (lto_varpool_replace_node): Report TLS model conflicts.

2014-06-20  Jan Hubicka  <hubicka@ucw.cz>

	* lto.c (compare_tree_sccs_1): Do not compare priorities.

2014-06-15  Jan Hubicka  <hubicka@ucw.cz>

	* lto.c (compare_tree_sccs_1): Do not compare DECL_TLS_MODEL.

2014-06-10  Jan Hubicka  <hubicka@ucw.cz>

	* lto.c (read_cgraph_and_symbols): Remove unreachable symbols.
	(do_whole_program_analysis): Use verify_symtab.

2014-06-07  Jan Hubicka  <hubicka@ucw.cz>

	* lto.c (mentions_vars_p_decl_with_vis, compare_tree_sccs_1,
	lto_fixup_prevailing_decls): Skip section names.

2014-06-02  Andrew MacLeod  <amacleod@redhat.com>

	* lto-symtab.c: Include builtins.h.

2014-05-26  Richard Biener  <rguenther@suse.de>

	* lto.c (lto_parse_hex): Use int64_t.
	(lto_resolution_read): Likewise.

2014-05-23  Jan Hubicka  <hubicka@ucw.cz>

	* lto.c (read_cgraph_and_symbols): Grow ggc memory after streaming.

2014-05-23  Jan Hubicka  <hubicka@ucw.cz>

	* lto-symtab.c (lto_symtab_merge_symbols): Update code setting
	symtab pointer.
	* lto.c (compare_tree_sccs_1): Do not compare comdat groups.

2014-05-22  Thomas Schwinge  <thomas@codesourcery.com>

	* lto-lang.c (DEF_FUNCTION_TYPE_0, DEF_FUNCTION_TYPE_6)
	(DEF_FUNCTION_TYPE_7, DEF_FUNCTION_TYPE_8)
	(DEF_FUNCTION_TYPE_VAR_5): Cosmetic fixes.

2012-05-22  Bernd Schmidt  <bernds@codesourcery.com>

	* lto-object.c: Include "lto-section-names.h".
	(LTO_SEGMENT_NAME): Don't define.
	* lto.c: Include "lto-section-names.h".

2014-05-17  Jan Hubicka  <hubicka@ucw.cz>

	PR lto/61012
	* lto-symtab.c (lto_symtab_merge_decls_1): Do not ICE on undefined externals
	mixed with variables.

2014-05-17  Trevor Saunders  <tsaunders@mozilla.com>

	* lto-tree.h: Don't use variable_size gty attribute.
	* lto.c (lto_read_in_decl_state): Adjust.
	(create_subid_section_table): Likewise.
	(lto_flatten_files): Likewise.
	(read_cgraph_and_symbols): Likewise.

2014-05-06  Kenneth Zadeck  <zadeck@naturalbridge.com>
	    Mike Stump  <mikestump@comcast.net>
	    Richard Sandiford  <rdsandiford@googlemail.com>

	* lto.c (compare_tree_sccs_1): Use wide-int interfaces.
	* lto-lang.c (get_nonnull_operand): Likewise.

2014-04-28  Richard Biener  <rguenther@suse.de>

	PR middle-end/60092
	* lto-lang.c: Define flag_isoc11.

2014-04-23  David Malcolm  <dmalcolm@redhat.com>

	* lto-partition.c (add_references_to_partition): Update for
	removal of implicit pointer from the is-a.h API.
	(add_symbol_to_partition_1): Likewise.
	(contained_in_symbol): Likewise.
	(undo_partition): Likewise.
	(lto_balanced_map): Likewise.
	(promote_symbol): Likewise.
	* lto-symtab.c (lto_symtab_merge_symbols_1): Likewise.
	(lto_symtab_merge_symbols): Likewise.
	* lto.c (lto_wpa_write_files): Likewise.

2014-04-15  Richard Biener  <rguenther@suse.de>

	* lto.c: Include params.h.
	(do_whole_program_analysis): Switch on flag_lto_partition value,
	add support for LTO_PARTITION_ONE.
	* lto-partition.h (lto_balanced_map): Adjust.
	* lto-partition.c (lto_balanced_map): Get number of desired
	partitions as argument to support -flto-partition=one.

2014-04-14  Jan Hubicka  <hubicka@ucw.cz>

	* lto/lto-symtab.c (lto_cgraph_replace_node): Don't re-merge
	tp_first_run.

2014-03-19  Jan Hubicka  <hubicka@ucw.cz>

	* lto.c: Include ipa-inline.h
	(do_whole_program_analysis): Free inline summary after partitioning.

2014-03-19  Richard Biener  <rguenther@suse.de>

	PR middle-end/60553
	* lto-tree.h (lang_tree_node): For types use TYPE_NEXT_VARIANT 
	instead of TREE_CHAIN as chain_next.

2014-03-19  Richard Biener  <rguenther@suse.de>

	* lto.c (lto_wpa_write_files): Move call to
	lto_promote_cross_file_statics ...
	(do_whole_program_analysis): ... here, into the partitioning
	block.  Do not ggc_collect after lto_wpa_write_files but
	for a last time before it.

2014-03-19  Jakub Jelinek  <jakub@redhat.com>

	PR lto/60571
	* lto.c (wait_for_child): Define WCONTINUED if not defined to 0.
	Fix formatting.

2014-03-18  Jakub Jelinek  <jakub@redhat.com>

	PR sanitizer/60535
	* lto-lang.c (lto_init): Add NAME_TYPE for int128_integer_type_node
	and complex_{float,{,long_}double}_type_node.

2014-03-08  Paulo Matos  <paulo@matos-sorge.com>

	* lto-lang.c (lto_init): Pass flag_short_double to
	build_common_tree_nodes.

2014-02-14  Jan Hubicka  <hubicka@ucw.cz>

	PR lto/60295
	* lto.c (stream_out): Avoid parallel streaming with
	-flto=jobserver until we are able to throttle it down
	resonably.

2014-02-14  Jan Hubicka  <hubicka@ucw.cz>

	* lto-partition.c (add_symbol_to_partition_1,
	undo_partition, lto_balanced_map): Aliases have no
	defined size.
	(lto_balanced_map): Do not follow refering variables
	if they can be optimized out.

2014-02-14  Richard Biener  <rguenther@suse.de>

	PR lto/60179
	* lto.c (compare_tree_sccs_1): Do not compare
	DECL_FUNCTION_SPECIFIC_TARGET.
	(lto_read_decls): Re-build DECL_FUNCTION_SPECIFIC_TARGET.

2014-02-12  Richard Biener  <rguenther@suse.de>

	PR lto/60060
	* lto-lang.c (lto_write_globals): Do not call
	wrapup_global_declarations or emit_debug_global_declarations
	but emit debug info for non-function scope variables
	directly.

2014-02-06  Jan Hubicka  <hubicka@ucw.cz>

	* lto.c (unify_scc): Free CONSTRUCTOR_ELTS.

2014-02-06  Jan Hubicka  <hubicka@ucw.cz>

	PR ipa/59469
	* lto-partition.c (symbol_class): Move to cgraph.h
	(get_symbol_class): Move to symtab.c
	(add_references_to_partition, add_symbol_to_partition_1,
	lto_max_map, lto_1_to_1_map, lto_balanced_map,
	lto_promote_cross_file_statics): Update.

2014-02-05  Jan Hubicka  <hubicka@ucw.cz>

	* lto.c (lto_parallelism): New static var.
	(do_stream_out, wait_for_child, stream_out): New static functions.
	(lto_wpa_write_files): Add support for parallel streaming.
	(do_whole_program_analysis): Set parallelism.
	* lang.opt (fwpa): Add parameter.
	* lto-lang.c (lto_handle_option): Handle flag_wpa.
	(lto_init): Update use of flag_wpa.
	* lto-streamer.h (asm_nodes_output): Declare.

2014-02-05  Richard Biener  <rguenther@suse.de>

	* lto.h (lto_global_var_decls): Remove.
	* lto-lang.c (lto_init): Do not allocate lto_global_var_decls.
	(lto_write_globals): Do nothing in WPA stage, gather globals from
	the varpool here ...
	* lto.c (lto_main): ... not here.
	(materialize_cgraph): Do not call rest_of_decl_compilation
	on the empty lto_global_var_decls vector.
	(lto_global_var_decls): Remove.

2014-02-04  Jan Hubicka  <hubicka@ucw.cz>

	* lto-partition.c (get_symbol_class): Only unforced DECL_ONE_ONLY 
	needs duplicating, not generic COMDAT.

2014-02-04  Richard Biener  <rguenther@suse.de>

	PR lto/59723
	* lto.c (mentions_vars_p): Handle NAMELIST_DECL.
	(lto_fixup_prevailing_decls): Handle fixing up CONSTRUCTOR values.

2014-02-04  Jan Hubicka  <hubicka@ucw.cz>
	    Markus Trippelsdorf

	PR ipa/59469
	* lto-symtab.c (lto_cgraph_replace_node, lto_varpool_replace_node):
	merge force_output and forced_by_abi flags.

2014-01-24  Balaji V. Iyer  <balaji.v.iyer@intel.com>

	* lto-lang.c (lto_init): Replaced flag_enable_cilkplus with
	flag_cilkplus.

2014-01-09  Richard Biener  <rguenther@suse.de>

	* lto.c (gimple_canonical_types_compatible_p): Fix comment.

2014-01-09  Richard Biener  <rguenther@suse.de>

	PR lto/45586
	* lto.c (hash_canonical_type): Do not hash TREE_ADDRESSABLE,
	TYPE_ALIGN, TYPE_RESTRICT or TYPE_REF_CAN_ALIAS_ALL.
	(gimple_canonical_types_compatible_p): Do not compare them either.

2014-01-02  Richard Sandiford  <rdsandiford@googlemail.com>

	Update copyright years

2013-12-06  Oleg Endo  <olegendo@gcc.gnu.org>

	* lto.c: Remove struct tags when referring to class varpool_node.
	* lto-partition.c: Likewise.
	* lto-symtab.c: Likewise.

2013-11-29  Jakub Jelinek  <jakub@redhat.com>
	    Richard Biener  <rguenther@suse.de>

	PR lto/59326
	* lto.c (compare_tree_sccs_1): Handle OMP_CLAUSE.

2013-11-29  Jakub Jelinek  <jakub@redhat.com>

	PR lto/59326
	* lto.c (mentions_vars_p_omp_clause): New function.
	(mentions_vars_p): Call it for OMP_CLAUSE.  Remove break;
	after return stmts.

2013-11-22  Andrew MacLeod  <amacleod@redhat.com>

	* lto.c: Add required include files from gimple.h.
	* lto-lang.c: Likewise
	* lto-object.c: Likewise
	* lto-partition.c: Likewise
	* lto-symtab.c: Likewise

2013-11-18  Trevor Saunders  <tsaunders@mozilla.com>

	* lto-partition.c lto-symtab.c lto.c Adjust.

2013-11-14  Diego Novillo  <dnovillo@google.com>

	* lto-lang.c: Include stringpool.h.
	Include stor-layout.h.
	* lto-partition.c: Include gcc-symtab.h.
	* lto.c: Include stor-layout.h.

2013-10-31  David Malcolm  <dmalcolm@redhat.com>

	Automated part of renaming of symtab_node_base to symtab_node.

	Patch autogenerated by rename_symtab.py from
	https://github.com/davidmalcolm/gcc-refactoring-scripts
	revision 58bb219cc090b2f4516a9297d868c245495ee622

	* lto-partition.c (add_symbol_to_partition): Rename
	symtab_node_base to symtab_node.
	(get_symbol_class): Likewise.
	(symbol_partitioned_p): Likewise.
	(add_references_to_partition): Likewise.
	(add_symbol_to_partition_1): Likewise.
	(contained_in_symbol): Likewise.
	(add_symbol_to_partition): Likewise.
	(lto_1_to_1_map): Likewise.
	(lto_max_map): Likewise.
	(lto_balanced_map): Likewise.
	(privatize_symbol_name): Likewise.
	(promote_symbol): Likewise.
	(may_need_named_section_p): Likewise.
	(rename_statics): Likewise.
	(lto_promote_statics_nonwpa): Likewise.
	* lto-symtab.c (lto_symtab_merge): Likewise.
	(lto_symtab_resolve_replaceable_p): Likewise.
	(lto_symtab_symbol_p): Likewise.
	(lto_symtab_resolve_can_prevail_p): Likewise.
	(lto_symtab_resolve_symbols): Likewise.
	(lto_symtab_merge_decls_2): Likewise.
	(lto_symtab_merge_decls_1): Likewise.
	(lto_symtab_merge_decls): Likewise.
	(lto_symtab_merge_symbols_1): Likewise.
	(lto_symtab_merge_symbols): Likewise.
	(lto_symtab_prevailing_decl): Likewise.
	* lto.c (lto_wpa_write_files): Likewise.
	(read_cgraph_and_symbols): Likewise.
	(do_whole_program_analysis): Likewise.

2013-10-30  David Malcolm  <dmalcolm@redhat.com>

	* lto-symtab.c (lto_symtab_merge_decls_2): Split symtab_node
	declarations onto multiple lines to make things easier for
	rename_symtab.py.
	(lto_symtab_merge_decls_1): Likewise.
	(lto_symtab_merge_symbols_1): Likewise.

2013-10-29  Balaji V. Iyer  <balaji.v.iyer@intel.com>

	* Make-lang.in (lto/lto-lang.o): Added cilk.h in dependency list.
	* lto-lang.c (lto_init): Added a call to cilk_init_builtins if Cilk
	Plus is enabled.

2013-10-29  David Malcolm  <dmalcolm@redhat.com>

	Patch autogenerated by refactor_symtab.py from
	https://github.com/davidmalcolm/gcc-refactoring-scripts
	revision 58bb219cc090b2f4516a9297d868c245495ee622

	* lto-partition.c (lto_promote_cross_file_statics): Update for
	conversion of symtab types to a true class hierarchy.
	(rename_statics): Likewise.
	(promote_symbol): Likewise.
	(privatize_symbol_name): Likewise.
	(lto_balanced_map): Likewise.
	(varpool_node_cmp): Likewise.
	(node_cmp): Likewise.
	(lto_1_to_1_map): Likewise.
	(undo_partition): Likewise.
	(add_symbol_to_partition): Likewise.
	(contained_in_symbol): Likewise.
	(add_symbol_to_partition_1): Likewise.
	(add_references_to_partition): Likewise.
	(symbol_partitioned_p): Likewise.
	(get_symbol_class): Likewise.
	(lto_max_map): Likewise.
	* lto-symtab.c (lto_symtab_prevailing_decl): Likewise.
	(lto_symtab_merge_symbols): Likewise.
	(lto_symtab_merge_symbols_1): Likewise.
	(lto_symtab_merge_decls): Likewise.
	(lto_symtab_merge_decls_1): Likewise.
	(lto_symtab_merge_decls_2): Likewise.
	(lto_symtab_resolve_symbols): Likewise.
	(lto_symtab_resolve_can_prevail_p): Likewise.
	(lto_symtab_symbol_p): Likewise.
	(lto_symtab_resolve_replaceable_p): Likewise.
	(lto_symtab_merge): Likewise.
	(lto_varpool_replace_node): Likewise.
	(lto_cgraph_replace_node): Likewise.
	* lto.c (lto_main): Likewise.
	(do_whole_program_analysis): Likewise.
	(materialize_cgraph): Likewise.
	(read_cgraph_and_symbols): Likewise.
	(cmp_partitions_order): Likewise.
	(lto_materialize_function): Likewise.
	(has_analyzed_clone_p): Likewise.

2013-10-29  Andrew MacLeod  <amacleod@redhat.com>

	* lto/lto-object.c: Add gimple.h to include list.
	* lto/lto-partition.c: Likewise.

2013-10-18  Andrew MacLeod  <amacleod@redhat.com>

	* lto.c: Remove tree-flow.h from include list.

2013-10-15  Richard Biener  <rguenther@suse.de>

	* lto.c (hash_canonical_type): Split out from ...
	(iterative_hash_canonical_type): ... here.  Register types
	we recurse to.
	(gimple_canonical_type_hash): Adjust.
	(gimple_register_canonical_type_1): Split out from ...
	(gimple_register_canonical_type): ... here.  Cache computed
	hash value.
	(lto_register_canonical_types): Split into two modes,
	clearing and computing TYPE_CANONICAL.
	(lto_read_decls): Adjust.
	(read_cgraph_and_symbols): Do two passes over global trees,
	first clearing then computing TYPE_CANONICAL.

2013-10-14  Richard Biener  <rguenther@suse.de>

	* lto.c (gimple_canonical_types): Move out-of GC space.
	(canonical_type_hash_cache): Make a pointer-map.
	(num_canonical_type_hash_entries, num_canonical_type_hash_queries):
	New counters.
	(iterative_hash_canonical_type): Adjust.
	(read_cgraph_and_symbols): Likewise.
	(print_lto_report_1): Likewise.

2013-10-14  Richard Biener  <rguenther@suse.de>

	* lto.c (gimple_types, type_hash_cache, struct type_pair_d,
	type_pair_cache, lookup_type_pair, struct sccs, next_dfs_num,
	gtc_next_dfs_num, compare_type_names_p, gtc_visit,
	gimple_types_compatible_p_1, gimple_types_compatible_p,
	visit, iterative_hash_name, struct type_hash_pair,
	type_hash_pair_compare, iterative_hash_gimple_type, gimple_type_hash,
	gimple_type_eq, gimple_register_type, num_not_merged_types,
	num_not_merged_types_in_same_scc, num_not_merged_types_trees,
	num_not_merged_types_in_same_scc_trees): Remove old merging code
	and statistics.
	(lto_read_decls): Do not run old merging code in parallel.
	(read_cgraph_and_symbols): Do not init/free old merging
	data structures.
	(print_lto_report_1): Do not report differences of old vs. new
	merging code.

2013-10-14  Richard Biener  <rguenther@suse.de>

	* lto-lang.c (lto_init): Do not re-init canonical types here.
	(lto_register_canonical_types): Move to ...
	* lto.c (lto_register_canonical_types): ... here.
	(gimple_canonical_types, canonical_type_hash_cache,
	iterative_hash_canonical_type, gimple_canonical_type_hash,
	gimple_canonical_types_compatible_p, gimple_canonical_type_eq,
	gimple_register_canonical_type): Add canonical type merging machinery
	moved from gimple.c.
	(read_cgraph_and_symbols): Init and free canonical type tables
	here.
	(print_lto_report_1): Report canonical type table stats here.

2013-10-11  Jakub Jelinek  <jakub@redhat.com>

	* lto-lang.c (DEF_FUNCTION_TYPE_8): Define.

2013-09-25  Tom Tromey  <tromey@redhat.com>

	* Make-lang.in (LTO_H, LINKER_PLUGIN_API_H, LTO_TREE_H)
	(lto/lto-lang.o, lto/lto.o, lto/lto-partition.o)
	(lto/lto-object.o): Remove.

2013-09-06  Richard Biener  <rguenther@suse.de>

	* lto-symtab.c: Move from gcc/
	* lto.h: Include vec.h.
	(lto_global_var_decls): Declare.
	* lto.c (lto_global_var_decls): Move definition here.
	* Make-lang.in (LTO_OBJS): Add lto-symtab.o.
	(lto-symtab.o): Add.
	* config-lang.in (gtfiles): Add lto.h.

2013-08-31  Jan Hubicka  <jh@suse.cz>

	* lto.c (mentions_vars_p_field_decl, lto_fixup_prevailing_decls): 
	DECL_FIELD_OFFSET can contain an reference to variable.

2013-08-31  Jan Hubicka  <jh@suse.cz>

	* lto.c (tree_with_vars): Turn into vector.
	(MAYBE_REMEMBER_WITH_VARS): Change to...
	(CHECK_VAR): ... this one.
	(CHECK_NO_VAR): New macro.
	(maybe_remember_with_vars_typed): Turn to ...
	(mentions_vars_p_typed): ... this one.
	(maybe_remember_with_vars_common): Turn to ...
	(mentions_vars_p_comon): ... this one.
	(maybe_remember_with_vars_decl_minimal): Turn to ...
	(mentions_vars_p_decl_minmal): ... this one.
	(maybe_remember_with_vars_decl_common): Turn to ...
	(mentions_vars_p_decl_common): ... this one.
	(maybe_remember_with_vars_decl_with_vis): Turn to ...
	(mentions_vars_p_decl_with_vis): ... this one.
	(maybe_remember_with_vars_decl_non_common): Turn to ...
	(mentions_vars_p_decl_non_common): ... this one.
	(maybe_remember_with_vars_function): Turn to ...
	(mentions_vars_p_function): ... this one.
	(maybe_remember_with_vars_field_decl): Turn to ...
	(mentions_vars_p_field_decl): ... this one.
	(maybe_remember_with_vars_type): Turn to ...
	(mentions_vars_p_type): ... this one.
	(maybe_remember_with_vars_binfo): Turn to ...
	(mentions_vars_p_binfo): ... this one.
	(maybe_remember_with_vars_constructor): Turn to ...
	(mentions_vars_p_constructor): ... this one.
	(maybe_remember_with_vars_expr): Turn to ...
	(mentions_vars_p_expr): ... this one.
	(maybe_remember_with_vars): Turn to ...
	(mentions_vars_p): ... this one.
	(lto_read_decls): Update.
	(LTO_SET_PREVAIL): Do not call function for internal decls.
	(lto_fixup_prevailing_decls): Update to match mentions_vars_p;
	check that something was updated.
	(lto_fixup_state): Do not care about internal decls.
	(lto_fixup_decls): Update.
	(read_cgraph_and_symbols): Update.

2013-08-29  Jan Hubicka  <jh@suse.cz>

	* lto.c (read_cgraph_and_symbols): Free decl states.

2013-08-29  Jan Hubicka  <jh@suse.cz>

	* lto.c (compare_tree_sccs_1): Compare  DECL_FINAL_P,
	DECL_CXX_CONSTRUCTOR_P, DECL_CXX_DESTRUCTOR_P and
	TYPE_FINAL_P.

2013-08-28  Jan Hubicka  <jh@suse.cz>

	* lto.c (compare_tree_sccs_1): Drop DECL_ERROR_ISSUED,
	DECL_DEFER_OUTPUT and DECL_IN_TEXT_SECTION.
	(unify_scc): Do checking assert.

2013-08-06  Jan Hubicka  <jh@suse.cz>
	    Martin Liska  <marxin.liska@gmail.com>

	* lto-partition.c (lto_balanced_map): Always base order on 
	source file order.

2013-08-06  Jan Hubicka  <jh@suse.cz>

	* lto.c (lto_materialize_function): Do not read body anymore.

2013-08-02  Jan Hubicka  <jh@suse.cz>

	* lto.c (lto_materialize_function): Do not push struct function.
	* lto-partition.c (get_symbol_class): Handle abstracts correctly.
	(may_need_named_section_p): Even abstract origins may need
	named section.

2013-07-30  David Malcolm  <dmalcolm@redhat.com>

	* Make-lang.in (lto/lto.o:): Depend on CONTEXT_H and
	PASS_MANAGER_H.

	* lto.c (do_whole_program_analysis): Update for move of
	all_regular_ipa_passes from a global to a field of class
	pass_manager.

2013-07-21   OndÅej BÃ­lka  <neleai@seznam.cz>

	* lto-partition.c: Fix typos.

2013-06-20  Jan Hubicka  <jh@suse.cz>

	* lto-partition.c (lto_balanced_map): Fix -fno-toplevel-reorder
	partitioning of variables.

2013-06-20  Jan Hubicka  <jh@suse.cz>

	* lto.c (read_cgraph_and_symbols): Set cgraph state.

2013-06-19  Jan Hubicka  <jh@suse.cz>

	* lto-partition.c (add_references_to_partition): Use
	ctor_for_folding.

2013-06-18  Richard Biener  <rguenther@suse.de>

	* lto.c (lto_register_var_decl_in_symtab): Pass in cache index
	and use it.
	(lto_register_function_decl_in_symtab): Likewise.
	(cmp_tree): New function.
	(unify_scc): Instead of using the streamer cache map from entry
	to cache index match up the two maps we have by sorting them.
	Adjust calls to lto_register_var_decl_in_symtab and
	lto_register_function_decl_in_symtab.

2013-06-17  Richard Biener  <rguenther@suse.de>

	* Make-lang.in (lto.o): Add $(DATA_STREAMER_H) dependency.
	* lto.c: Include data-streamer.h.
	(lto_read_in_decl_state): Use streamer_tree_cache_get_tree.
	(gimple_type_leader_entry_s, gimple_type_leader,
	gimple_lookup_type_leader): Remove.
	(gtc_visit): Simplify.
	(gimple_types_compatible_p): Likewise.
	(gimple_register_type_1): Likewise.  Merge into ...
	(gimple_register_type): ... this.  Keep it as legacy for
	statistics purposes for now.
	(fixup_integer_cst): Remove.
	(LTO_FIXUP_TREE, lto_fixup_types, lto_ft_*): Simplify and
	rename to ...
	(MAYBE_REMEMBER_WITH_VARS, maybe_remember_with_vars,
	maybe_remember_with_vars_*): ... these.
	(uniquify_nodes): Remove.
	(lto_fixup_prevailing_type): New function.
	(struct tree_scc, struct tree_scc_hasher): New type and hasher.
	(tree_scc_hash, tree_scc_hash_obstack): New globals.
	(num_merged_types, num_prevailing_types, num_not_merged_types,
	num_not_merged_types_in_same_scc, total_scc_size, num_sccs_read,
	total_scc_size_merged, num_sccs_merged, num_scc_compares,
	num_scc_compare_collisions): New global counters.
	(compare_tree_sccs_1): New function.
	(compare_tree_sccs): Likewise.
	(unify_scc): Likewise.
	(lto_read_decls): Stream in tree SCCs and unify them on the
	way in.  Finalize prevailing SCC tree members.
	(read_cgraph_and_symbols): Do not initialize or free gimple_type_leader.
	Allocate and free tree_scc_hash_obstack and tree_scc_hash, do not bother
	to ggc-collect during merging.
	(print_lto_report_1): Adjust for new merging code.

2013-06-12  Jan Hubicka  <jh@suse.cz>

	* lto.c (read_cgraph_and_symbols): Set cgraph into streaming state.

2013-06-12  Jan Hubicka  <jh@suse.cz>

	* lto.c (register_resolution): Take lto_file_data argument.
	(lto_register_var_decl_in_symtab,
	lto_register_function_decl_in_symtab): Update.
	(read_cgraph_and_symbols): Update resolution_map handling.

2013-06-11  Jan Hubicka  <jh@suse.cz>

	* lto-partition.c (get_symbol_class): Simplify weakref handling.
	(add_symbol_to_partition_1): Likewise.
	(contained_in_symbol): Likewise.
	(lto_balanced_map): Likewise.
	(rename_statics): Drop weakref.

2013-06-05  Richard Biener  <rguenther@suse.de>

	* lto.c (num_merged_types): New global variable.
	(uniquify_nodes): Increase num_merged_types when merging a type.
	(print_lto_report_1): Output the number of merged types.

2013-06-01  Jan Hubicka  <jh@suse.cz>

	* lto.c (read_cgraph_and_symbols): Simplify dumping; Replace
	lto_symtab_merge_cgraph_nodes by lto_symtab_merge_symbols.
	(do_whole_program_analysis): Update dumping.

2013-05-29  Jan Hubicka  <jh@suse.cz>

	* lto.c (has_analyzed_clone_p, lto_materialize_function): Update for new symtab
	flags.
	* lto-partition.c (get_symbol_class, lto_balanced_map): Likewise.

2013-05-15  Jan Hubicka  <jh@suse.cz>

	* lto-partition.c (privatize_symbol_name): Return true when
	privatizing happened.
	(rename_statics): Do not go into infinite loop when privatizing
	is not needed.

2013-05-16  Jason Merrill  <jason@redhat.com>

	* Make-lang.in ($(LTO_EXE)): Use link mutex.

2013-05-15  Martin Jambor  <mjambor@suse.cz>

	* lto-partition.c (lto_balanced_map): Print symbol order instead
	of node uids.

2013-05-15  Jan Hubicka  <jh@suse.cz>

	PR lto/57038
	PR lto/47375
	* lto-partition.c (get_symbol_class): Fix weakrefs.
	(lto_balanced_map): Fix weakrefs.
	(privatize_symbol_name): Remove unnecesary label.
	(rename_statics): Handle weakrefs as statics.

2013-05-09  Jan Hubicka  <jh@suse.cz>
	    Richard Biener  <rguenther@suse.de>

	* lto.c (lto_register_var_decl_in_symtab): Don't do renaming.
	(lto_register_var_decl_in_symtab): Likewise.
	(lto_main): Promote statics.
	* lto-partition.c (privatize_symbol_name): New function.
	(promote_symbol): Use it.
	(may_need_named_section_p): New predicate.
	(rename_statics): New functions.
	(lto_promote_cross_file_statics): Simplify; do renaming.
	(lto_promote_statics_nonwpa): New function.
	* lto-partition.h (lto_promote_statics_nonwpa): New function.

2013-02-08  Richard Biener  <rguenther@suse.de>

	PR lto/56231
	* lto-lang.c (lto_init): Do not enter a dummy file.

2013-02-07  Uros Bizjak  <ubizjak@gmail.com>

	PR bootstrap/56227
	* lto.c (lto_resolution_ready): Use %wx instead of
	HOST_WIDE_INT_PRINT_HEX_PURE in the argument to internal_error.

2013-02-04  Richard Guenther  <rguenther@suse.de>

	PR lto/56168
	* lto.c (read_cgraph_and_symbols): Do not call lto_symtab_merge_decls
	or lto_fixup_decls at LTRANS time.

2013-01-09  Jan Hubicka  <jh@suse.cz>

	PR lto/45375
	* lto.c (do_whole_program_analysis): Remove unreachable nodes after IPA.

2012-12-10  H.J. Lu  <hongjiu.lu@intel.com>

	PR lto/55466
	* lto.c (lto_register_var_decl_in_symtab): Don't record static
	variables.
	(lto_main): Record the global variables if WPA isn't enabled.

2012-11-20  Diego Novillo  <dnovillo@google.com>
	    Jakub Jelinek  <jakub@redhat.com>

	* lto.c: Replace all vec<T, A>() initializers with vNULL.

2012-11-16  Diego Novillo  <dnovillo@google.com>

	Adjust for new vec API (http://gcc.gnu.org/wiki/cxx-conversion/cxx-vec)

	* lto-lang.c: Use new vec API in vec.h.
	* lto-partition.c: Likewise.
	* lto-partition.h: Likewise.
	* lto.c: Likewise.

2012-10-31  Lawrence Crowl  <crowl@google.com>

	* lto.c (lto_wpa_write_files): Change symtab checking to a checked
	down-cast via dyn_cast.
	* lto-partition.c (add_symbol_to_partition_1): Likewise.
	(undo_partition): Likewise.
	(lto_balanced_map): Likewise.
	(get_symbol_class): Likewise and via is_a.
	(lto_balanced_map): Change symtab checking to is_a.

2012-10-12  Richard Biener  <rguenther@suse.de>

	PR lto/54898
	* lto.c (gimple_types_compatible_p_1): Also compare
	TYPE_MAIN_VARIANT.
	(iterative_hash_gimple_type): Also hash TYPE_MAIN_VARIANT.

2012-10-09  Tobias Burnus  <burnus@net-b.de>

	* lto-lang.c (lto_register_builtin_type): Avoid useless
	decl creation.
	* lto-object.c (lto_obj_file_open, lto_obj_file_open): Free memory.

2012-10-08  Tobias Burnus  <burnus@net-b.de>

	* lto.c (lto_wpa_write_files, read_cgraph_and_symbols):
	Free lto_file struct after closing the file.

2012-10-08  Jan Hubicka  <jh@suse.cz>

	* lto/lto.c (remember_with_vars): Also fixup INTEGER_CST.
	(fixup_integer_cst): New functoin.
	(lto_ft_type): Fixup BASETYPE of methods and offsets.

2012-10-07  Jan Hubicka  <jh@suse.cz>

	* lto.c (read_cgraph_and_symbols): Release type merging hash early;
	release input encoders.
	* lto-partition.c (new_partition): Update for new lto_symtab_encoder_new.

2012-10-06  Jan Hubicka  <jh@suse.cz>

	PR lto/54790 
	* lto.c (resolution_map): New static var.
	(register_resolution): New function.
	(lto_register_var_decl_in_symtab): Use it.
	(read_cgraph_and_symbols): Copy resolutions into the symtab.

2012-09-20  Martin Jambor  <mjambor@suse.cz>

	* lto.c (lto_materialize_function): Call push_struct_function and
	pop_cfun.

2012-09-19  Dehao Chen  <dehao@google.com>

	* lto/lto.c (lto_fixup_prevailing_decls): Remove tree.exp.block field.

2012-09-19  Jan Hubicka  <jh@suse.cz>

	* lto.c (lto_materialize_function): Update confused comment.
	(read_cgraph_and_symbols): Do not free symtab.

2012-09-12  Jan Hubicka  <jh@suse.cz>

	* lto.c (do_whole_program_analysis): Care timevars, statistics and
	AUX pointer cleaning. Add max partitioning.
	* lto-partition.c (enum symbol_class): New.
	(get_symbol_class): New function.
	(symbol_partitioned_p): New function.
	(add_references_to_partition): Remove.
	(add_aliases_to_partition): Remove.
	(add_cgraph_node_to_partition_1): Remove.
	(add_cgraph_node_to_partition): Remove.
	(add_symbol_to_partition): New function.
	(add_symbol_to_partition_1): New function.
	(contained_in_symbol): New function.
	(partition_cgraph_node_p): Remove.
	(partition_varpool_node_p): Remove.
	(partition_symbol_p): Remove.
	(lto_1_to_1_map): Cleanup.
	(lto_max_map): New.
	(lto_balanced_map): Update.
	(lto_promote_cross_file_statics): Update.
	* lto-partition.h (lto_max_map): Declare.
	* timevar.def (TV_WHOPR_PARTITIONING): New timevar.

2012-09-11  Jan Hubicka  <jh@suse.cz>

	PR lto/54312
	* lto.c (uniquify_nodes): Remove quadratic loop checking if the
	type is variant leader.

2012-09-11  Richard Guenther  <rguenther@suse.de>

	* lto.c (enum gtc_mode): Remove.
	(struct type_pair_d): Adjust.
	(lookup_type_pair): Likewise.
	(gimple_type_leader): Do not mark as deletable.
	(gimple_lookup_type_leader): Adjust.
	(gtc_visit): Likewise.
	(gimple_types_compatible_p_1): Likewise.
	(gimple_types_compatible_p): Likewise.
	(gimple_type_hash): Likewise.
	(gimple_register_type): Likewise.
	(read_cgraph_and_symbols): Manage lifetime of tables
	here.

2012-09-11  Richard Guenther  <rguenther@suse.de>

	* lto.c (gimple_types, type_hash_cache, enum gtc_mode,
	struct type_pair_d, lookup_type_pair, struct sccs,
	next_dfs_num, gtc_next_dfs_num, struct gimple_type_leader_entry_s,
	gimple_type_leader, gimple_lookup_type_leader, compare_type_names_p,
	gtc_visit, gimple_types_compatible_p_1, gimple_types_compatible_p,
	visit, iterative_hash_name, struct type_hash_pair,
	type_hash_pair_compare, iterative_hash_gimple_type, gimple_type_hash,
	gimple_type_eq, gimple_register_type_1, gimple_register_type):
	Move here from gimple.c
	(read_cgraph_and_symbols): Free hash tables here.
	(print_lto_report_1): New function wrapping print_lto_report.
	(do_whole_program_analysis): Call it.
	(lto_main): Likewise.

2012-09-10  Jan Hubicka  <jh@suse.cz>

	* lto-partition.c (partition_symbol_p): Forward declare.
	(add_references_to_partition): Reimplement using partition_symbol_p.
	(add_aliases_to_partition): Break out from add_references_to_partition;
	reimplement using partition_symbol_p.
	(add_cgraph_node_to_partition_1): Handle callees using partition_symbol_p;
	add sanity checks.
	(add_varpool_node_to_partition): Use add_aliases_to_partition.
	(partition_varpool_node_p): Do not special case aliases.

2012-08-12  Jan Hubicka  <jh@suse.cz>

	* lto.c (lto_wpa_write_files): Do not delete partition encoder;
	it is deleted after streaming.
	* lto-partition.c (partition_symbol_p): New function.
	(promote_var, promote_fn): Remove.
	(promote_symbol): New function.
	(lto_promote_cross_file_statics): First compute boundaries; rewrite
	to lookup the actual boundaries instead of computing them ad-hoc.

2012-08-12  Jan Hubicka  <jh@suse.cz>

	Replace cgraph_node_set and varpool_node_set by symtab_node_encoder
	in partitioning.
	* lto-partition.h (ltrans_partition_def): Replace cgraph_set and varpool_set
	by encoder.
	* lto-partition.c (new_partition): Update.
	* lto.c (cmp_partitions_order): Update.
	(lto_wpa_write_files): Update.
	(free_ltrans_partitions): Update.
	(add_references_to_partition): Update.
	(add_cgraph_node_to_partition_1): Update.
	(add_cgraph_node_to_partition): Update.
	(add_varpool_node_to_partition): Update.
	(undo_partition): Update.
	(lto_balanced_map): Update.
	(set_referenced_from_other_partition_p, set_reachable_from_other_partition_p,
	set_referenced_from_this_partition_p): Update.
	(lto_promote_cross_file_statics): Update.

2012-08-12  Jan Hubicka  <jh@suse.cz>

	* lto-partition.c (set_referenced_from_other_partition_p,
	set_reachable_from_other_partition_p, set_referenced_from_this_partition_p):
	New functions.
	(lto_promote_cross_file_statics): Use them.

2012-07-24  Jan Hubicka  <jh@suse.cz>

	* lto.c (read_cgraph_and_symbols): Use input_symtab.

2012-07-24  Uros Bizjak  <ubizjak@gmail.com>

	* lto-tree.h (lang_decl): Add variable_size GTY option.

2012-07-16  Steven Bosscher  <steven@gcc.gnu.org>

	* lto.c: Do not include timevar.h.
	* Make-lang.in: Fix dependencies.

2012-06-18  Lawrence Crowl  <crowl@google.com>

        * lto.c (do_whole_program_analysis):  Rename use of TV_PHASE_CGRAPH to
	TV_PHASE_OPT_GEN.  Use new timevar TV_PHASE_STREAM_OUT around the call
	to lto_wpa_write_files.
	(lto_main):  Rename use of TV_PHASE_CGRAPH to TV_PHASE_OPT_GEN.  Move
	start of TV_PHASE_OPT_GEN to include call to materialize_cgraph.  Use
	TV_PHASE_SETUP for the call to lto_init.  Use new timevar
	TV_PHASE_STREAM_IN around the call to read_cgraph_and_symbols.
	Turn TV_PHASE_PARSING off then back on again, because LTO is pretending
	to be a front end, but is not one.

2012-05-18  Jan Hubicka  <jh@suse.cz>

	* lto.c (lto_materialize_constructors_and_inits): Remove.
	(read_cgraph_and_symbols): Remove handling of alias pairs.

2012-05-17  Jan Hubicka  <jh@suse.cz>

	* lto-partition.c (add_references_to_partition): Handle external vars.
	(partition_varpool_node_p): Likewise.
	(lto_promote_cross_file_statics): Do not promote externals.

2012-05-14  Bernd Schmidt  <bernds@codesourcery.com>

	* lto-lang.c (handle_fnspec_attribute): New static function.
	(lto_attribute_table): Add "fn spec".
	(DEF_ATTR_STRING): Define and undefine along with the other macros.

2012-05-04  Jan Hubicka  <jh@suse.cz>

	* lto.c (do_whole_program_analysis): Set timevars correctly.
	(lto_main): Likewise.

2012-05-04  Richard Guenther  <rguenther@suse.de>

	* lang.opt (fwpa): Do not mark as Optimization.
	(fltrans): Likewise.

2012-04-30  Jan Hubicka  <jh@suse.cz>

	* lto.c (lto_main): Use compile ().
	* lto-partition.c (partition_cgraph_node_p): Use
	symtab_used_from_object_file_p.
	(partition_varpool_node_p): Likewise.

2012-04-20  Jan Hubicka  <jh@suse.cz>

	* lto-partition.c (partition_cgraph_node_p): Use force_output.

2012-04-18  Jan Hubicka  <jh@suse.cz>

	* lto-partition.c (add_references_to_partition, lto_balanced_map):
	Update for new ipa-ref API.

2012-04-16  Jan Hubicka  <jh@suse.cz>

	* lto.c (read_cgraph_and_symbols): Use FOR_EACH
        walkers to walk cgraph and varpool.
	(materialize_cgraph): Likewise.
	* lto-partition.c (lto_1_to_1_map): Likewise.
	(lto_balanced_map): Likewise.
	(lto_promote_cross_file_statics): Likewise.

2012-04-14  Jan Hubicka  <jh@suse.cz>

	* lto.c: Update field referenced for new cgraph/varpool layout.
	* lto-partition.c: Likewise.

2012-04-11  Jan Hubicka  <jh@suse.cz>

	* lto.c: Update copyright; remove params.h, ipa-inline.h
	and ipa-utils.h inlines; inline lto-partition.h
	(ltrans_partition_def, ltrans_partition, add_cgraph_node_to_partition,
	add_varpool_node_to_partition, new_partition, free_ltrans_partitions,
	add_references_to_partition, add_cgraph_node_to_partition_1,
	add_cgraph_node_to_partition, add_varpool_node_to_partition,
	undo_partition, partition_cgraph_node_p, partition_varpool_node_p,
	lto_1_to_1_map, node_cmp, varpool_node_cmp, lto_balanced_map,
	promote_var, promote_fn, lto_promote_cross_file_statics): move to...
	* lto-partition.c: ... here; new file.
	* lto-partition.h: New file.
	* Make-lang.in (lto.o): Update dependencies.
	(lto-partition.o): New.

2012-04-05  Richard Guenther  <rguenther@suse.de>

	* lto-lang.c (LANG_HOOKS_CALLGRAPH_EXPAND_FUNCTION): Remove
	definition.

2012-03-12  Richard Guenther  <rguenther@suse.de>

	* lto-lang.c (builtin_type_for_size): Use lto_type_for_size.

2012-03-06  Richard Guenther  <rguenther@suse.de>

	PR lto/52097
	* lto.c (uniquify_nodes): Merge TYPE_FIELDS of variant types.

2012-02-28  Richard Guenther  <rguenther@suse.de>

	PR lto/52400
	* lto.c (lto_register_function_decl_in_symtab): Do not register
	a reverse renamed decl mapping.

2012-01-06  Jakub Jelinek  <jakub@redhat.com>

	PR lto/51774
	* lto-lang.c (handle_returns_twice_attribute): New function.
	(lto_attribute_table): Add returns_twice attribute.

2011-12-21  Richard Guenther  <rguenther@suse.de>

	* lto.c (GIMPLE_REGISTER_TYPE): New define.
	(LTO_FIXUP_TREE): Use it.
	(uniquify_nodes): Mark new non-prevailing types and avoid
	calling gimple_register_type on others.
	(lto_read_decls): Add comment.

2011-12-13  Eric Botcazou  <ebotcazou@adacore.com>

	* lto.h (lto_parse_hex): Delete.
	* lto.c (lto_read_decls): Use 'int' for offsets.
	(lto_parse_hex): Make static and return proper 64-bit host type.
	(lto_resolution_read): Use proper 64-bit host type.

2011-12-13  Richard Guenther  <rguenther@suse.de>

	PR lto/48354
	* lto.c (lto_ft_decl_non_common): When we merged DECL_ORIGINAL_TYPE
	with the type of the TYPE_DECL clear DECL_ORIGINAL_TYPE.

2011-12-01  Uros Bizjak  <ubizjak@gmail.com>

	* lto-lang.c (lto_attribute_table): Handle *tm regparm.
	(ignore_attribute): New.

2011-11-21  Aldy Hernandez  <aldyh@redhat.com>

	* lto-lang.c (lto_attribute_table): Handle transaction_pure.
	(handle_transaction_pure_attribute): New.

2011-11-03  Richard Guenther  <rguenther@suse.de>

	PR lto/44965
	* lto-lang.c (lto_post_options): Do not read file options.
	* lto.c (lto_read_all_file_options): Remove.
	(lto_init): Call lto_set_in_hooks here.

2011-10-09  Jan Hubicka  <jh@suse.cz>

	* lto.c (node_cmp, varpool_node_cmp): New functions.
	(lto_balanced_map): Honnor -fno-toplevel-reorder of vars&functions.
	(cmp_partitions): Rename to ...
	(cmp_partitions_size): ... this one.
	(cmp_partitions_order): New function.
	(lto_wpa_write_files): Sort partitions by order when
	-fno-toplevel-reorder is used.

2011-10-09  Andi Kleen  <ak@linux.intel.com>

	* lto.c (lto_section_read): Call fatal_error on IO or mmap errors.

2011-10-11  Michael Meissner  <meissner@linux.vnet.ibm.com>

	* lto-lang.c (def_builtin_1): Delete old interface with two
	parallel arrays to hold standard builtin declarations, and replace
	it with a function based interface that can support creating
	builtins on the fly in the future.  Change all uses, and poison
	the old names.  Make sure 0 is not a legitimate builtin index.

2011-10-02   Andi Kleen  <ak@linux.intel.com>

	* lto-object.c (lto_obj_add_section_data): Add list.
	(lto_obj_add_section): Fill in list.
	(ltoobj_build_section_table): Pass through list.
	* lto.c (file_data_list): Declare.
	(create_subid_section_table): Pass arguments directly.
	Fill in list of file_datas.
	(lwstate): Delete.
	(lto_create_files_from_ids): Pass in direct arguments.
	Don't maintain list.
	(lto_file_read): Use explicit section and file data lists.
	(lto_read_all_file_options): Pass in section_list.
	* lto.h (lto_obj_build_section_table): Add list.
	(lto_section_slot): Add next.
	(lto_section_list): Declare.

2011-10-02  Jan Hubicka  <jh@suse.cz>

	PR lto/47247
	* common.c (lto_resolution_str): Add new resolution.
	* common.h (lto_resolution_str): Likewise.

2011-09-30  H.J. Lu  <hongjiu.lu@intel.com>
	    Andi Kleen  <ak@linux.intel.com>

	PR lto/50568
	* lto.c (lto_splay_tree_delete_id): New.
	(lto_splay_tree_compare_ids): Likewise.
	(lto_splay_tree_lookup): Likewise.
	(lto_splay_tree_id_equal_p): Likewise.
	(lto_splay_tree_insert): Likewise.
	(lto_splay_tree_new): Likewise.
	(lto_resolution_read): Change id to unsigned HOST_WIDE_INT.
	Use lto_splay_tree_id_equal_p and lto_splay_tree_lookup.
	(create_subid_section_table): Use lto_splay_tree_lookup and
	lto_splay_tree_insert.
	(lto_file_read): Use lto_splay_tree_new.

2011-09-26   Andi Kleen  <ak@linux.intel.com>

	* lto.c (lto_resolution_read): Remove id dumping.
	(lto_section_with_id): Turn id HOST_WIDE_ID.
	(create_subid_section_table): Dito.

2011-08-28  Dodji Seketeli  <dodji@redhat.com>

	* lto-lang.c (lto_init): Likewise.  Also, avoid calling
	linemap_add twice.

2011-08-11  Martin Jambor  <mjambor@suse.cz>

	* lto.c (uniquify_nodes): Use main variant's BINFO too.

2011-08-08   Diego Novillo  <dnovillo@google.com>

	* Make-lang.in (lto/lto.o): Add TREE_STREAMER_H.
	* lto.c: Include tree-streamer.h.

2011-07-06  Richard Guenther  <rguenther@suse.de>

	* lto-lang.c (lto_init):
	Merge calls to build_common_tree_nodes and build_common_tree_nodes_2.

2011-06-11  Jan Hubicka  <jh@suse.cz>

	PR lto/48246
	* lto.c (lto_1_to_1_map): Don't create empty partitions.
	(lto_balanced_map): Likewise.

2011-06-11  Jan Hubicka  <jh@suse.cz>

	* lto.c (add_cgraph_node_to_partition_1): Break out from ...
	(add_cgraph_node_to_partition) ... here; walk aliases.
	(lto_1_to_1_map): Remove same body alias code.
	(promote_fn): Likewise.
	(lto_promote_cross_file_statics): Update comment.


2011-06-07  Diego Novillo  <dnovillo@google.com>

	* lto.c (uniquify_nodes): Move code to register decls to
	the loop that computes canonical types.

2011-06-07  Richard Guenther  <rguenther@suse.de>

	* lto-lang.c (lto_init): Do not set
	size_type_node or call set_sizetype.

2011-06-04  Diego Novillo  <dnovillo@google.com>

	* lto.c (lto_init): New.
	(lto_main): Call it.

2011-06-03  Diego Novillo  <dnovillo@google.com>

	* lto.c (get_resolution): Move from lto-streamer-in.c.
	(lto_register_var_decl_in_symtab): Likewise.
	(lto_register_function_decl_in_symtab): Likewise.
	(uniquify_nodes): Call lto_register_var_decl and
	lto_register_function_decl_in_symtab after reading a new
	VAR_DECL or FUNCTION_DECL.

2011-06-01  Richard Guenther  <rguenther@suse.de>

	* lto-lang.c (lto_register_canonical_types): New function.
	(lto_init): Register common nodes with the canonical type machinery.
	Do not play tricks with char_type_node.

2011-05-26  Richard Guenther  <rguenther@suse.de>

	* lto.c (uniquify_nodes): Fix bug in one of the previous changes.

2011-05-25  Nathan Froyd  <froydnj@codesourcery.com>

	* lto.c (lto_ft_typed): New function.
	(lto_ft_common): Call it.
	(lto_ft_constructor): Likewise.
	(lto_ft_expr): Likewise.
	(lto_fixup_prevailing_decls): Check for TS_COMMON before accessing
	TREE_CHAIN.

2011-05-20  Richard Guenther  <rguenther@suse.de>

	* lto.c (lto_ft_common): Remove pointer-to chain teardown.
	(lto_ft_type): Move main-variant and pointer-to chain building ...
	(uniquify_nodes): ... here.  Compute TYPE_CANONICAL also here,
	in a separate final loop.

2011-05-19  Richard Guenther  <rguenther@suse.de>

	* lto.c (uniquify_nodes): First register all types before
	fixing up the tree SCC.

2011-05-11  Jan Hubicka  <jh@suse.cz>

	PR lto/48952
	* lto.c (do_whole_program_analysis): Do not register cgraph hooks.

2011-05-11  Nathan Froyd  <froydnj@codesourcery.com>

	* lto.c (lto_ft_type): Use TYPE_MINVAL and TYPE_MAXVAL.  Adjust
	location of binfo field.
	(lto_fixup_prevailing_decls): Likewise.

2011-05-10  Nathan Froyd  <froydnj@codesourcery.com>

	* lto-lang.c (def_fn_type): Don't call build_function_type, call
	build_function_type_array or build_varargs_function_type_array
	instead.

2011-05-07  Eric Botcazou  <ebotcazou@adacore.com>

	* lto-lang.c (global_bindings_p): Return bool.

2011-05-07  Jan Hubicka  <jh@suse.cz>

	* lto.c (lto_materialize_function): Use
	cgraph_function_with_gimple_body_p.
	(add_cgraph_node_to_partition): Do not re-add items to partition;
	handle thunks.
	(add_varpool_node_to_partition): Do not re-add items to partition.

2011-05-03  Jan Hubicka  <jh@suse.cz>

	* lto.c (free_ltrans_partitions): Fix accidental commit.

2011-05-03  Jan Hubicka  <jh@suse.cz>

	* lto.c (ltrans_partition_def): Remove GTY annotations.
	(ltrans_partitions): Move to heap.
	(new_partition): Update.
	(free_ltrans_partitions): New function.
	(lto_wpa_write_files): Use it.

2011-04-29  Martin Jambor  <mjambor@suse.cz>

	* lto.c: Include ipa-utils.h.
	(lto_balanced_map): Update call to ipa_reverse_postorder.
	* Make-lang.in (lto/lto.o): Add IPA_UTILS_H to dependencies.

2011-04-29  Michael Matz  <matz@suse.de>

	* lto.c (toplevel): Include tree-flow.h.
	(lto_read_in_decl_state): Don't merge types here.
	(tree_with_vars): New static hash table.
	(remember_with_vars): New static functions.
	(LTO_FIXUP_TYPE): New macro.
	(lto_ft_common, lto_ft_decl_minimal, lto_ft_decl_common,
	lto_ft_decl_with_vis, lto_ft_decl_non_common, lto_ft_function,
	lto_ft_field_decl, lto_ft_type, lto_ft_binfo, lto_ft_constructor,
	lto_ft_expr, lto_fixup_types, uniquify_nodes): New static functions.
	(lto_read_decls): Uniquify while reading in trees.
	(lto_fixup_data_t, LTO_FIXUP_SUBTREE,
	LTO_REGISTER_TYPE_AND_FIXUP_SUBTREE, no_fixup_p, lto_fixup_common,
	lto_fixup_decl_minimal, lto_fixup_decl_common, lto_fixup_decl_with_vis,
	lto_fixup_decl_non_common, lto_fixup_function, lto_fixup_field_decl,
	lto_fixup_type, lto_fixup_binfo, lto_fixup_constructor,
	lto_fixup_tree): Remove.
	(lto_fixup_state): Remove data argument.  Use
	lto_symtab_prevailing_decl.
	(LTO_SET_PREVAIL, LTO_NO_PREVAIL): New macros.
	(lto_fixup_prevailing_decls): New function.
	(lto_fixup_state_aux): Argument aux is unused.
	(lto_fixup_decls): Don't allocate pointer sets, don't use
	lto_fixup_tree, use lto_fixup_prevailing_decls.
	(read_cgraph_and_symbols): Allocate and remove tree_with_vars.
	* Make-lang.in (lto/lto.o): Depend on $(TREE_FLOW_H).

2011-04-16  Eric Botcazou  <ebotcazou@adacore.com>

	* lto.c (lto_balanced_map): Fix typos in head comment.
	(lto_promote_cross_file_statics): Fix long lines and remove redundant
	test.

2011-04-16  Jan Hubicka  <jh@suse.cz>

	* lto.c (lto_balanced_map): Update.

2011-04-14  Jan Hubicka  <jh@suse.cz>

	* lto.c: Include ipa-inline.h
	(add_cgraph_node_to_partition, undo_partition): Use inline_summary
	accessor.
	(ipa_node_duplication_hook): Fix declaration.
	* Make-lang.in (lto.o): Update dependencies.

2011-04-12  Nathan Froyd  <froydnj@codesourcery.com>

	* lto-tree.h (union lang_tree_node): Check for TS_COMMON before
	calling TREE_CHAIN.
	* lto.c (lto_fixup_common): Likewise.

2011-04-08  Nathan Froyd  <froydnj@codesourcery.com>

	* lto-lang.c (handle_sentinel_attribute): Don't use TYPE_ARG_TYPES.
	(handle_type_generic_attribute): Likewise.

2011-04-03  Michael Matz  <matz@suse.de>

	* lto.c (lto_materialize_function): Don't read and then discard
	sections in WPA mode.
	(lto_read_in_decl_state): Adjust call to lto_streamer_cache_get.

	* lto-lang.c (registered_builtin_fndecls): Remove.
	(lto_getdecls): Return NULL_TREE.
	(lto_builtin_function): Don't remember in registered_builtin_fndecls.

2011-03-31  Richard Guenther  <rguenther@suse.de>

	PR lto/48246
	* lto.c (lto_wpa_write_files): Disable assert for non-empty
	partitions when checking is not enabled.

2011-03-25  Kai Tietz  <ktietz@redhat.com>

	* lto.c (lto_resolution_read): Use filename_cmp instead
	of strcmp.
	(lto_read_section_data): Likewise.

2011-03-25  Jeff Law  <law@redhat.com>

	* lto/lto-lang.c (def_fn_type): Add missing va_end.

2011-03-21  Kai Tietz  <ktietz@redhat.com>

	PR target/12171
	* lto-lang.c (lto_attribute_table): Adjust table.

2011-02-18  Jakub Jelinek  <jakub@redhat.com>

	PR bootstrap/47807
	* Make-lang.in (lto/lto-lang.o): Depend on $(LTO_STREAMER_H) instead
	of lto-streamer.h.

2011-02-18  Richard Guenther  <rguenther@suse.de>

	PR lto/47798
	* lto-tree.h (lto_global_var_decls): Do not declare here.
	* lto-lang.c: Include lto-streamer.h.
	* Make-lang.in (lto-lang.o): Adjust dependencies.

2011-02-10  Kai Tietz  <kai.tietz@onevision.com>

	PR lto/47241
	* lto.c (lto_read_section_data): Free
	fd_name in failure case.
	For mingw targets don't hash file-descriptor.
	(read_cgraph_and_symbols): Close current_lto_file
	in failure case.

2011-01-11  Jan Hubicka  <jh@suse.cz>

	PR lto/45721
	PR lto/45375
	* lto.c (partition_cgraph_node_p, partition_varpool_node_p): Weakrefs
	are not partitioned.

2010-12-22  Nathan Froyd  <froydnj@codesourcery.com>

	* lto-lang.c (handle_nonnull_attribute, handle_sentinel_attribute):
	Use prototype_p.

2010-12-06  Richard Guenther  <rguenther@suse.de>

	PR lto/46796
	* lto-lang.c (lto_init): Give names to basic types.

2010-11-30  Joseph Myers  <joseph@codesourcery.com>

	* lto-object.c: Don't include toplev.h.
	* Make-lang.in (lto/lto-object.o): Don't depend on toplev.h.

2010-11-30  Joseph Myers  <joseph@codesourcery.com>

	* Make-lang.in (lto/lto-object.o): Depend on toplev.h instead of
	$(TOPLEV_H).

2010-11-29  Joseph Myers  <joseph@codesourcery.com>

	* lto-endian.h: Delete.
	* lto-object.c: Don't include "libiberty.h".
	(O_BINARY): Don't define.
	* lto.c: Don't include "libiberty.h" or <sys/mman.h>.
	(O_BINARY): Don't define.

2010-11-23  Richard Guenther  <rguenther@suse.de>

	* lto.c (read_cgraph_and_symbols): Remove newline from diagnostic.

2010-11-23  Richard Guenther  <rguenther@suse.de>

	PR lto/46605
	* lto.c (read_cgraph_and_symbols): Bail out after errors.

2010-11-17  Joseph Myers  <joseph@codesourcery.com>

	* lto.c (lto_main): Take no arguments.
	* lto.h (lto_main): Update prototype.

2010-11-16  Ian Lance Taylor  <iant@google.com>

	* lto-object.c (lto_obj_file_open): Call
	simple_object_attributes_merge rather than
	simple_object_attributes_compare.

2010-11-12  Joseph Myers  <joseph@codesourcery.com>

	* Make-lang.in (lto/lto.o): Use $(OPTS_H).
	* lto-lang.c (lto_handle_option): Take location_t parameter.

2010-11-10  Joseph Myers  <joseph@codesourcery.com>

	* lto.c (lto_resolution_read): Start diagnostics with lowercase
	letters and remove trailing '.'.
	(lto_file_finalize): Start diagnostic with a lowercase letter.

2010-11-02  Ian Lance Taylor  <iant@google.com>

	* lto-object.c: New file.
	* lto-elf.c: Remove file.
	* lto-macho.c: Remove file.
	* lto-macho.h: Remove file.
	* lto-coff.c: Remove file.
	* lto-coff.h: Remove file.
	* Make-lang.in (LTO_OBJS): Change lto/$(LTO_BINARY_READER).o to
	lto/lto-object.o.
	($(LTO_EXE)): Remove $(LTO_USE_LIBELF)
	(lto/lto-objfile.o): New target.
	(lto/lto-elf.o, lto/lto-coff.o, lto/lto-macho.o): Remove targets.
	(lto/lto.o): Remove $(LIBIBERTY_H).

2010-10-22  Jan Hubicka  <jh@suse.cz>

	* lto.c (add_cgraph_node_to_partition,
	add_varpool_node_to_partition): Add debug info.
	(lto_1_to_1_map, lto_balanced_map): Do not re-add already
	partitioned nodes.
	(do_whole_program_analysis): Set function flags before dumping.

2010-10-22  Richard Guenther  <rguenther@suse.de>

	* lto.c (lto_fixup_type): Fixup TYPE_CANONICAL again, via
	the new gimple_register_canonical_type.

2010-10-20  H.J. Lu  <hongjiu.lu@intel.com>

	PR bootstrap/45954
	* config-lang.in (boot_language): Set to $enable_lto.

2010-10-18  Jakub Jelinek  <jakub@redhat.com>

	PR lto/45638
	* Make-lang.in (check-lto): New dummy target.

2010-10-14  Eric Botcazou  <ebotcazou@adacore.com>

	* lto-elf.c (SHN_XINDEX): Define if not already defined.

2010-10-08  Joseph Myers  <joseph@codesourcery.com>

	* lto-lang.c (lto_init_options): Change to
	lto_init_options_struct.  Update parameters.
	(LANG_HOOKS_INIT_OPTIONS): Don't define.
	(LANG_HOOKS_INIT_OPTIONS_STRUCT): Define.

2010-10-06  Jan Hubicka  <jh@suse.cz>

	* lto.c (lto_balanced_map): Fix accounting of program size.

2010-10-06  Jan Hubicka  <jh@suse.cz>

	* lto.c (lto_balanced_map): Do not produce empty partitions.

2010-10-06  Andi Kleen  <ak@linux.intel.com>

	* lto.c (lto_process_name): Add.
	(lto_main): Call lto_process_name.

2010-10-06  Jan Hubicka  <jh@suse.cz>

	* lto.c (partition_cgraph_node_p, partition_varpool_node_p): Handle
	COMDATs required by the linker.

2010-10-05  Ian Lance Taylor  <iant@google.com>

	* lto.c (lto_section_with_id): Make s a const pointer.

2010-10-05  Jan Hubicka  <jh@suse.cz>

	* lto.c:  Include params.h.
	(add_cgraph_node_to_partition, add_varpool_node_to_partition): Do
	refcounting in aux field.
	(undo_partition, partition_cgraph_node_p, partition_varpool_node_p):
	New functions.
	(lto_1_to_1_map): Simplify.
	(lto_balanced_map): New function.
	(do_whole_program_analysis): Chose proper partitioning alg.
	* Make-lang.in (lto.o): Add dependency on params.h

2010-10-04  Andi Kleen  <ak@linux.intel.com>

	* Make-lang.in (lto1): Add + to build rule.

2010-10-03  Andi Kleen  <ak@linux.intel.com>

    	* lto.c (lto_file_finalize): Replace gcc_assert for missing section
          with fatal_error.

2010-09-28  Jan Hubicka  <jh@suse.cz>

	* lto-lang.c (handle_leaf_attribute): New function.
	(lto_attribute_tables): Add leaf.

2010-09-25  Jie Zhang  <jie@codesourcery.com>

	* lto.c (lto_read_all_file_options): Start a new line after
	printing out file names.

2010-09-24  Jan Hubicka  <jh@suse.cz>

	* lto.c (lto_promote_cross_file_statics): Use const_value_known_p.

2010-09-20  Jan Hubicka  <jh@suse.cz>

	PR tree-optimize/45605
	* lto.c (lto_promote_cross_file_statics): Use const_value_known_p.

2010-09-18  Gerald Pfeifer  <gerald@pfeifer.com>

	* lto-elf.c (lto_obj_file_open): Also provide filename when
	elf_begin fails.

2010-09-17  Jan Hubicka  <jh@suse.cz>

	* lto.c (lto_promote_cross_file_statics): Use const_value_known.

2010-09-17  Richard Guenther  <rguenther@suse.de>

	* lang.opt (flag_wpa): Also enable for the driver.

2010-09-16  Jan Hubicka  <jh@suse.cz>

	* lto.c (lto_materialize_function): Do not tamper with STATIC and
	EXTERNAL flags. 

2010-09-15  Laurynas Biveinis  <laurynas.biveinis@gmail.com>

	* lto-tree.h (struct lang_type): Add variable_size GTY option.

2010-09-08  Jan Hubicka  <jh@suse.cz>

	* lto.c (real_file_count, real_file_decl_data): New static vars.
	(read_cgraph_and_symbols): Use it.

2010-09-08  Richard Guenther  <rguenther@suse.de>

	* lto.c (read_cgraph_and_symbols): Collect again after each
	file.

2010-09-07  Jan Hubicka  <jh@suse.cz>

	* lto.c (promote_var, promote_fn): Set DECL_VISIBILITY_SPECIFIED.

2010-09-03  Richard Guenther  <rguenther@suse.de>

	* lto-elf.c (validate_file): Always error if validation fails.

2010-08-20  Jan Hubicka  <jh@suse.cz>

	* lto.c (lto_1_to_1_map): Be prepared for node to have no file data.
	(lto_wpa_write_files): Update comments.

2010-08-20  H.J. Lu  <hongjiu.lu@intel.com>

	PR bootstrap/45357
	* lto.c (lto_materialize_function): Replace has_analyzed_clone
	with has_analyzed_clone_p.

2010-08-20  Jan Hubicka  <jh@suse.cz>

	* lto.c (has_analyzed_clone_p): New function
	(lto_materialize_function): Use callgraph to determine if
	body is needed.
	(materialize_cgraph): Remove DECL_IS_BUILTIN check.

2010-08-20  Nathan Froyd  <froydnj@codesourcery.com>

	* lto.c: Use FOR_EACH_VEC_ELT.

2010-07-27  Andi Kleen  <ak@linux.intel.com>

	* Make-lang.in (lto.o): Add dependency to splay-tree.h

2010-07-27  Joseph Myers  <joseph@codesourcery.com>

	* lto-lang.c (lto_handle_option): Update prototype and return
	value type.  Remove duplicate assignment to result.

2010-07-27  Joseph Myers  <joseph@codesourcery.com>

	* lto-lang.c (lto_option_lang_mask, lto_complain_wrong_lang_p):
	New.
	(lto_init_options): Update prototype.
	(LANG_HOOKS_OPTION_LANG_MASK, LANG_HOOKS_COMPLAIN_WRONG_LANG_P):
	Define.

2010-07-10  Andi Kleen  <ak@linux.intel.com>

	PR lto/44992
        * lto.c: Include splay-tree.h
	(lto_resolution_read): Change to walk file_ids tree and parse
	extra file_id in resolution file.
	(lto_section_with_id): Add.
	(create_subid_section_table): Add.
	(lwstate): Add.
	(lto_create_files_from_ids): Add.
	(lto_file_read): Change to handle sub file ids and create list
	of file_datas. Add output argument for count.
	(get_section_data): Pass file_data to lto_get_section_name.
	(lto_flatten_file): Add.
	(read_cgraph_and_symbols): Handle linked lists of file_datas.

2010-07-10  Andi Kleen  <ak@linux.intel.com>

	* lto-coff.c (hash_name, eq_name): Move.
	(lto_obj_build_section_table): Call lto_obj_create_section_hash_table.
	* lto-elf.c: (hash_name, eq_name): Move.
	(lto_obj_build_section_table): Call lto_obj_create_section_hash_table.
	* lto-macho.c: (hash_name, eq_name): Move.
	(lto_obj_build_section_table): Call lto_obj_create_section_hash_table.
	* lto.c: (hash_name, eq_name): Move from lto-*.c
	(lto_obj_create_section_hash_table): Add.
	(free_with_string): Add.

2010-07-08  Manuel López-Ibáñez  <manu@gcc.gnu.org>

	* lto-coff.c: Include diagnostic-core.h in every file that
	includes toplev.h.
	* lto-elf.c: Likewise.
	* lto-lang.c: Likewise.
	* lto-macho.c: Likewise.

2010-07-07  Jakub Jelinek  <jakub@redhat.com>

	* lto-elf.c (ELFOSABI_NONE, ELFOSABI_LINUX): Define if not defined.
	(validate_file): Allow merging of ELFOSABI_NONE with ELFOSABI_LINUX
	objects.

2010-07-05  Jan Hubicka  <jh@suse.cz>

	* lto.c (add_cgraph_node_to_partition): Forward declare; walk also
	nodes from same comdat group as well as all comdat functions referenced
	here.
	(add_varpool_node_to_partition, add_references_to_partition): New
	function.
	(lto_1_1_map): Skip COMDAT fnctions/variables; use
	add_varpool_node_to_partition; clear aux flags when done.
	(lto_promote_cross_file_statics): Do not promote stuff that gets
	duplicated to each ltrans.

2010-07-04  Jan Hubicka  <jh@suse.cz>

        * lto.c (read_cgraph_and_symbols): Dump cgraph before merging.

2010-06-13  Richard Guenther  <rguenther@suse.de>

	* lto.c (lto_fixup_type): Do not register or fixup TYPE_CANONICAL.

2010-06-09  Kai Tietz  <kai.tietz@onevision.com>

	* lto.c (lto_resolution_read):  Pre-initialize local variable r.
	* lto-coff.c (coff_write_object_file): Add braces to if.

2010-06-08  Laurynas Biveinis  <laurynas.biveinis@gmail.com>

	* lto.c (lto_read_in_decl_state): Use typed GC allocation.
	(lto_file_read): Likewise.
	(new_partition): Likewise.
	(read_cgraph_and_symbols): Likewise.

2010-06-07  Joseph Myers  <joseph@codesourcery.com>

	* lto-lang.c (flag_no_builtin, flag_no_nonansi_builtin): Remove.
	(lto_handle_option): Don't set flag_signed_char here.

2010-06-04  Richard Guenther  <rguenther@suse.de>

	PR lto/41584
	* lto.c (lto_1_to_1_map): Use the proper file_data for
	varpool nodes.

2010-05-30  Jan Hubicka  <jh@suse.cz>

	* lto.c (promote_var, promote_fn, lto_wpa_write_files): Dump
	partitioning decisions.

2010-05-29  Jan Hubicka  <jh@suse.cz>

	* lto.c (bitmap vector): Remove.
	(lto_cgraph_node_sets,  lto_varpool_node_sets): Remove.
	(ltrans_partition_def): New structure.
	(ltrans_partition): New type and VECtor.
	(new_partition): New function.
	(add_cgraph_node_to_partition): New function.
	(lto_1_to_1_map): Reorganize for partitions.
	(lto_add_inline_clones): Remove.
	(lto_add_all_inlinees): Remove.
	(lto_promote_cross_file_statics): Use partitions.
	(cmp_partitions): New function.
	(lto_wpa_write_files): Do not call lto_add_all_inlinees;
	use partitions; output files sorted by size.

2010-05-29  Steven Bosscher  <steven@gcc.gnu.org>

	* Make-lang.in: Replace vec.h dependency with VEC_H.

2010-05-28  Joseph Myers  <joseph@codesourcery.com>

	* lto-coff.c (coff_errmsg): Remove.
	(lto_coff_begin_section_with_type, lto_obj_append_data): Use %m in
	errors instead of coff_errmsg (-1).
	* lto-macho.c (mach_o_errmsg): Remove.
	(lto_obj_begin_section, lto_obj_append_data): Use %m in errors
	instead of mach_o_errmsg (-1).
	* lto.c (read_cgraph_and_symbols): Use %m in errors instead of
	xstrerror (errno).

2010-05-28  Richard Guenther  <rguenther@suse.de>

	* lto.c (prefix_name_with_star): Removed.
	(strip_extension): Likewise.
	(get_filename_for_set): Likewise.
	(lto_write_ltrans_list): Fold into ...
	(lto_wpa_write_files): ... this.  Name LTRANS units
	by suffixing the ltrans output list filename.
	(do_whole_program_analysis): Adjust.

2010-05-27  Joseph Myers  <joseph@codesourcery.com>

	* lto.c: Include diagnostic-core.h instead of diagnostic.h.
	(read_cgraph_and_symbols, lto_main): Use seen_error.
	* Make-lang.in (lto/lto.o): Update dependencies.

2010-05-27  Eric Botcazou  <ebotcazou@adacore.com>

	PR lto/44230
	* lto.h (lto_eh_personality): New prototype.
	* lto.c: Include debug.h.
	(first_personality_decl): New static variable.
	(lto_materialize_function): Set it to DECL_FUNCTION_PERSONALITY of the
	first function for which it is non-null.
	(lto_eh_personality_decl): New static variable.
	(lto_eh_personality): New function.
	* lto-lang.c (LANG_HOOKS_EH_PERSONALITY): Redefine to above function.
	* Make-lang.in (lto/lto.o): Add dependency on debug.h.

2010-05-26  Steven Bosscher  <steven@gcc.gnu.org>

	* lto-lang.c: Do not include expr.h.

2010-05-24  Richard Guenther  <rguenther@suse.de>

	* lto-elf.c (lto_obj_build_section_table): Work around
	FreeBSD libelf issue.

2010-05-22  Richard Guenther  <rguenther@suse.de>

	* lto.c (read_cgraph_and_symbols): Do not collect.

2010-05-20  Jan Hubicka  <jh@suse.cz>

	* lto.c (promote_var, promote_fn): New functions.
	(lto_promote_cross_file_statics): Compute correctly boundary including
	static initializers of readonly vars.

2010-05-18  Jan Hubicka  <jh@suse.cz>

	* lto.c (lto_1_to_1_map): Partition non-inline clones.
	(lto_promote_cross_file_statics): Deal with non-inline clones.

2010-05-18  Jan Hubicka  <jh@suse.cz>

	* lto.c (lto_materialize_function): Announce function when
	reading body; allocate_struct_function only when reading body;
	do not finalize local statics; ggc_collect after reading;
	do not mark reachable node.
	(materialize_cgraph): Do not announce function.

2010-05-11  Jan Hubicka  <jh@suse.cz>

	* lto.c (materialize_cgraph): Revert my previous patch.

2010-05-11  Kai Tietz  <kai.tietz@onevision.com>

	* lto-coff.c (IMAGE_FILE_MACHINE_ADM64): Rename to
	IMAGE_FILE_MACHINE_AMD64.
	* lto-coff.c (IMAGE_FILE_MACHINE_ADM64): Likewise.

2010-05-11  Jan Hubicka  <jh@suse.cz>

	* lto.c (lto_fixup_decls): Remove global var decls freeing here.
	(materialize_cgraph): Add it here.

2010-05-11  Jan Hubicka  <jh@suse.cz>

	* lto.c (lto_fixup_decls): Free no longer needed lto_global_var_decls
	vector.

2010-05-11  Jan Hubicka  <jh@suse.cz>

	* lto.c (lto_1_to_1_map): Remove some no longer needed checks.
	(lto_promote_cross_file_statics): Never promote DECL_EXTERNAL;
	use reachable_from_other_partition_p and
	referenced_from_other_partition_p test.

2010-05-11  Kai Tietz  <kai.tietz@onevision.com>

	* lto-coff.c (validate_file): Add x64-coff support.
	* lto-coff.h (IMAGE_FILE_MACHINE_ADM64): New.
	(COFF_KNOWN_MACHINES): Add IMAGE_FILE_MACHINE_ADM64.
	* lto-lang.c (lto_build_c_type_nodes): Add check for
	'long long unsigned int' for x64-windows.
	(lto_init): Likewise.


2010-05-07  Steven Bosscher  <steven@gcc.gnu.org>

	* lto.h (struct lto_file_struct): Document offset member.
	* lto-endian.h: New file.
	* lto-macho.h: New file.
	* lto-macho.c: New file.
	* Make-lang.in: Add rule for lto-macho.o.

2010-05-07  Richard Guenther <rguenther@suse.de>

	PR lto/43857
	PR lto/43371
	* lang.opt (fresolution): Change to ...
	(fresolution=): ... this.
	* lto-lang.c (lto_handle_option): Adjust.

2010-05-07  Richard Guenther  <rguenther@suse.de>

	* lto.c (DUMPBASE_SUFFIX): Remove.
	(lto_execute_ltrans): Move functionality to lto-wrapper.c.
	Rename to ...
	(lto_write_ltrans_list): ... only output the list of ltrans files.
	(lto_maybe_unlink): Remove.
	(do_whole_program_analysis): Do not execute LTRANS phase
	from here.

2010-05-06  H.J. Lu  <hongjiu.lu@intel.com>

	* lto-lang.c (lto_handle_option): Add argument kind.

2010-05-05  Jan Hubicka  <jh@suse.cz>

	* lto.c (lto_promote_cross_file_statics): Compute boundary based on
	refs.

2010-05-05  Jan Hubicka  <jh@suse.cz>

	* lto.c (lto_1_to_1_map): Partition only needed nodes.

2010-04-30  Jan Hubicka  <jh@suse.cz>

	* lto.c (get_filename_for_set): Look for cgraph node and if none found,
	use default name.
	(lto_wpa_write_files): Write any non-empty partition.

2010-04-30  Jan Hubicka  <jh@suse.cz>

	* lto.c: Do not attempt to make constant pool references global.

2010-04-28  Jan Hubicka  <jh@suse.cz>

	* lto/lto.c (lto_read_in_decl_state): Use GGC.
	(lto_wpa_write_files): Announce what we are writting.
	(all_file_decl_data): New.
	(read_cgraph_and_symbols): Use GGC; correct timevars.
	(do_whole_program_analysis): Collect.
	* lto/Make-lang.in (lto.o): Fix dependency.
	* Makefile.in (GTFILES): Add lto-streamer.h.
	* varpool.c (varpool_analyze_pending_decls): Use TV_VARPOOL.
	(varpool_assemble_pending_decls): Use VAROUT.
	* lto-streamer.h (lto_tree_ref_table): Annotate.
	(lto_in_decl_state): Annotate.
	(lto_file_decl_data): Annotate.

2010-04-28  Jan Hubicka  <jh@suse.cz>

	* lto.c (lto_varpool_node_sets): New.
	(lto_1_to_1_map): Partition varpool too.
	(globalize_context_t, globalize_cross_file_statics,
	lto_scan_statics_in_ref_table, lto_scan_statics_in_cgraph_node,
	lto_scan_statics_in_remaining_global_vars): Remove.
	(lto_promote_cross_file_statics): Rewrite.
	(get_filename_for_set): Take vset argument.
	(lto_wpa_write_files): Pass around vsets.

2010-04-27  Dave Korn  <dave.korn.cygwin@gmail.com>

	PR lto/42776
	* Make-lang.in (LTO_OBJS): Use LTO_BINARY_READER instead of
	hardcoding 'lto-elf.o'.
	($(LTO_EXE)): Use LTO_USE_LIBELF instead of hardcoding '-lelf'.

	* lto-coff.h: New file.
	* lto-coff.c: Likewise.

2010-04-26  Richard Guenther  <rguenther@suse.de>

	* lto.c (lto_fixup_type): Deal with non-type TYPE_CONTEXT.

2010-04-26  Dave Korn  <dave.korn.cygwin@gmail.com>

	* lto.h (lto_elf_file_open): Rename prototype from this ...
	(lto_obj_file_open): ... to this.
	(lto_elf_file_close): Likewise ...
	(lto_obj_file_close): ... and likewise.
	(lto_elf_build_section_table): Likewise ...
	(lto_obj_build_section_table): ... and likewise.
	(lto_elf_begin_section): Likewise ...
	(lto_obj_begin_section): ... and likewise.
	(lto_elf_append_data): Likewise ...
	(lto_obj_append_data): ... and likewise.
	(lto_elf_end_section): Likewise ...
	(lto_obj_end_section): ... and likewise.
	* lto.c (lto_file_read): Update references to the above.
	(lto_wpa_write_files): Likewise.
	(lto_read_all_file_options): Likewise.
	(read_cgraph_and_symbols): Likewise.
	* lto-lang.c (LANG_HOOKS_BEGIN_SECTION): Likewise.
	(LANG_HOOKS_APPEND_DATA): Likewise.
	(LANG_HOOKS_END_SECTION): Likewise.
	* lto-elf.c (lto_elf_file_open): Rename from this ...
	(lto_obj_file_open): ... to this, updating any references.
	(lto_elf_file_close): Likewise ...
	(lto_obj_file_close): ... and likewise.
	(lto_elf_build_section_table): Likewise ...
	(lto_obj_build_section_table): ... and likewise.
	(lto_elf_begin_section): Likewise ...
	(lto_obj_begin_section): ... and likewise.
	(lto_elf_append_data): Likewise ...
	(lto_obj_append_data): ... and likewise.
	(lto_elf_end_section): Likewise ...
	(lto_obj_end_section): ... and likewise.

2010-04-21  Jan Hubicka  <jh@suse.cz>

	* lto.c (lto_fixup_tree): Do not call wpa fixup.
	(materialize_cgraph): Likewise.

2010-04-21  Jan Hubicka  <jh@suse.cz>

	* lto.c (lto_wpa_write_files): Update.
	(read_cgraph_and_symbols): Be more verbose.
	(materialize_cgraph): Likewise.
	(do_whole_program_analysis): Likewise.

2010-04-21  Jan Hubicka  <jh@suse.cz>

	* lto.c (globalize_cross_file_statics): When function has address taken,
	it needs to be public.

2010-04-20  Jan Hubicka  <jh@suse.cz>

	* lto.c (lto_add_inline_clones): Do not track inlined_decls.
	(lto_add_all_inlinees): Likewise.
	(lto_wpa_write_files): Likewise.

2010-04-18  Eric Botcazou  <ebotcazou@adacore.com>

	* lto-lang.c (lto_init): Remove second argument in call to
	build_common_tree_nodes.

2010-04-16  Rainer Orth  <ro@CeBiTec.Uni-Bielefeld.DE>

	* lto-elf.c [!HAVE_ELF_GETSHDRSTRNDX] (elf_getshdrstrndx): New
	function.

2010-03-09  Eric Botcazou  <ebotcazou@adacore.com>

	PR bootstrap/43276
	* lto-elf.c: Define EM_* constants if not already defined.

2010-03-03  Eric Botcazou  <ebotcazou@adacore.com>

	* lto-elf.c (is_compatible_architecture): New static function.
	(DEFINE_VALIDATE_EHDR): Use it to validate the architecture.

2010-02-11  Richard Guenther  <rguenther@suse.de>

	PR driver/43021
	* lto-elf.c (lto_elf_file_open): Handle file@offset case more
	appropriately.

2010-01-11  Andy Hutchinson  <hutchinsonandy@gcc.gnu.org>

	* lto.c (O_BINARY): Define.
	(lto_read_section_data): Open file in binary mode.
	* lto-elf.c (O_BINARY): Define.
	(lto_elf_file_open): Open file in binary mode. 

2010-01-08  Richard Guenther  <rguenther@suse.de>

	PR lto/42528
	* lto-lang.c (lto_handle_option): Handle -f[un]signed-char.
	(lto_init): Do not init char_type_node in a standard way
	but according to flag_signed_char.

2010-01-03  H.J. Lu  <hongjiu.lu@intel.com>

	PR lto/41564
	* lto.c (DUMPBASE_SUFFIX): New.
	(lto_execute_ltrans): Append a sequence number to -dumpbase
	for LTRANS.

2010-01-02  H.J. Lu  <hongjiu.lu@intel.com>

	PR lto/42580
	* lto-elf.c (lto_elf_file_open): Stop if the command line
	option file is missing.

2009-12-15  Richard Guenther  <rguenther@suse.de>

	* lto.c (lto_fixup_field_decl): Fixup DECL_FIELD_OFFSET.
	(lto_post_options): Do not disable debuginfo.

2009-12-14  Dmitry Gorbachev  <d.g.gorbachev@gmail.com>

	* Make-lang.in ($(LTO_EXE)): Use $(LINKER).

2009-12-11  Richard Guenther  <rguenther@suse.de>

	PR lto/42037
	* lto.c (lto_resolution_read): Properly grow the vector.

2009-12-11  Richard Guenther  <rguenther@suse.de>

	PR lto/41915
	* lto-lang.c (lto_init_options): Initialize flag_complex_method
	to the C99 default.  Do not set flag_unit_at_a_time.

2009-11-28  Jakub Jelinek  <jakub@redhat.com>

	* lto-lang.c (handle_nonnull_attribute): Remove unused attr_arg_num
	variable.

2009-11-19  Rafael Avila de Espindola  <espindola@google.com>

	PR bootstrap/42096
	* lto-elf.c (lto_elf_file_open): Use lto_parse_hex.
	* lto.c (lto_parse_hex): New.
	(lto_resolution_read): Use lto_parse_hex.
	* lto.h (lto_parse_hex): New.

2009-11-17  Rafael Avila de Espindola  <espindola@google.com>

	* lto-elf.c (lto_file_init): Add offset argument.
	(lto_elf_file_open): Record the offset.
	* lto.c (lto_resolution_read): Change file_name into a lto_file
	argument. Check offsets.
	(lto_file_read): Update call to lto_resolution_read.
	* lto.h (lto_file_struct): Add the offset field.

2009-11-16  Rafael Avila de Espindola  <espindola@google.com>

	* lto-elf.c (lto_elf_file_open): Use strtoll to parse the offset.

2009-11-14  Jan Hubicka  <jh@suse.cz>

	* lto.c (read_cgraph_and_symbols): Set also ipa_transforms_to_apply.

2009-11-12  Rafael Avila de Espindola  <espindola@google.com>

	* lang.opt (fresolution): Renamed from resolution.
	* lto-lang.c (lto_handle_option): Handle new option name.
	* lto.c (lto_resolution_read): Add more checks. Discard rest of line.

2009-11-04  Richard Guenther  <rguenther@suse.de>
            Rafael Avila de Espindola  <espindola@google.com>

	* lto-elf.c (lto_elf_build_section_table): Add the base offset.
	(lto_elf_file_open): Handle offsets in arguments name@offest.

2009-10-30  Richard Guenther  <rguenther@suse.de>

	PR lto/41858
	* lto.c (lto_file_read): Do not set file_data->fd.
	(lto_read_section_data): Use a single-entry file-descriptor cache.
	Do not check the result of xmalloc.
	(free_section_data): Do not use file_data->fd.
	(lto_read_all_file_options): Likewise.

2009-10-22  Richard Guenther  <rguenther@suse.de>

	* lto.c (lto_fixup_jump_functions): Remove.
	(lto_fixup_decls): Do not fixup jump functions.
	(read_cgraph_and_symbols): Schedule cgraph merging after
	summary reading.  Schedule type and decl fixup before
	summary reading.

2009-10-22  Richard Guenther  <rguenther@suse.de>

	* lto.c (lto_fixup_data_t): Remove free_list member.
	(lto_fixup_tree): Do not insert into free_list.
	(free_decl): Remove.
	(lto_fixup_decls): Remove free-list handling.

2009-10-22  Jan Hubicka  <jh@suse.cz>

	* lto.c (lto_fixup_jump_functions): New function.
	(lto_fixup_decls): Use it.

2009-10-16  Richard Guenther  <rguenther@suse.de>

	PR lto/41715
	* lto.c (lto_fixup_tree): Revert last change.

2009-10-14  Richard Guenther  <rguenther@suse.de>

	* lto.c (lto_fixup_tree): In case the prevailing decl is not
	compatible with the one we replace wrap it around a
	VIEW_CONVERT_EXPR.

2009-10-09  Richard Guenther  <rguenther@suse.de>

	PR lto/41635
	PR lto/41636
	* lto.c (read_cgraph_and_symbols): Do not assert we can open
	a file.
	* lto-elf.c (init_shdr##BITS): Fix i18n problems.
	(init_ehdr##BITS): Likewise.

2009-10-08  Joseph Myers  <joseph@codesourcery.com>

	* lto-elf.c (init_shdr##BITS, lto_elf_begin_section_with_type,
	init_ehdr##BITS, lto_elf_file_close): Remove trailing "." from
	diagnostics.
	* lto-lang.c (lto_post_options): Remove trailing "." from
	diagnostics.

2009-10-08  Richard Guenther  <rguenther@suse.de>

	* lto.c (read_cgraph_and_symbols): Free the gimple type merging
	hash tables.

2009-10-07  Joseph Myers  <joseph@codesourcery.com>

	* lto.c: Only include <sys/mman.h> if HAVE_MMAP_FILE.

2009-10-07  Jan Hubicka  <jh@suse.cz>

	* lto.c (read_cgraph_and_symbols): Mark functions neccesary only at
	ltrans stage; explain why this is needed and should not.

2009-10-05  Richard Guenther  <rguenther@suse.de>

	PR lto/41552
	PR lto/41487
	* lto.c (lto_read_decls): Do not register deferred decls.
	(read_cgraph_and_symbols): Delay symbol and cgraph merging
	until after reading the IPA summaries.

2009-10-02  Rafael Avila de Espindola  <espindola@google.com>

	* Make-lang.in (lto/lto-lang.o): Don't depend on lto/common.h.
	(lto-lang.c): Don't include lto/common.h.

2009-10-02  Rafael Avila de Espindola  <espindola@google.com>

	* Make-lang.in (LTO_OBJS): Remove lto/common.o.
	(lto/common.o): Remove.
	* common.c: Remove.
	* common.h (lto_kind_str): Remove.
	(lto_visibility_str): Remove.
	(lto_resolution_str): Make it static.

2009-10-01  Diego Novillo  <dnovillo@google.com>

	* lto.c (lto_read_decls): Add comment.
	Call internal_error instead of gcc_assert.
	(lto_resolution_read): Likewise.
	(lto_add_all_inlinees): Tidy.
	* Make-lang.in: Fix copyright boilerplate.
	(lto.pdf): New.
	(lto.install-pdf): New.
	* lto-tree.h: Fix copyright boilerplate.
	* lang-specs.h: Likewise.
	Remove ".lto" entry from compilers fragment.
	* lto-elf.c: Move inclusion of gelf.h after config.h.
	Tidy formatting everywhere.
	* lto.h: Fix copyright boilerplate.
	Tidy formatting everywhere.
	* common.c: Likewise.
	* config-lang.in: Likewise.
	* common.h: Likewise.
	* lto-lang.c: Likewise.

2009-10-01  Richard Guenther  <rguenther@suse.de>

	* lto.c (lto_read_section_data): Use plain lseek/read.

2009-10-01  Richard Guenther  <rguenther@suse.de>

	* lto.c (LTO_MMAP_IO): Define if we can mmap files and
	use sysconf to query the system page size.
	(lto_file_read): Implement fallback using stdio.
	(free_section_data): Likewise.

2009-09-29  Diego Novillo  <dnovillo@google.com>

	* lto-lang.c (lto_init): Really fix call to
	build_common_builtin_nodes.

2009-09-29  Diego Novillo  <dnovillo@google.com>

	* lto-lang.c (lto_init): Fix call to
	build_common_builtin_nodes.

2009-09-29  Richard Guenther  <rguenther@suse.de>

	PR lto/40754
	* lto-elf.c (init_shdr##BITS): Properly specify alignment
	in bytes.
	(first_data_block): New static variable.
	(lto_elf_append_data): Align the first data block in each
	section.

2009-09-28  Diego Novillo  <dnovillo@google.com>

	* lto-lang.c: Tidy.  Remove stale FIXME lto markers.
	* lto.c (strip_extension): New.
	(get_filename_for_set): Call it.  Do not call make_cwd_temp_file.
	(lto_execute_ltrans): Tidy.
	Do not pass -fwpa nor -fltrans-* to LTRANS.
	* opts.c: Tidy formatting and remove stale FIXME lto markers.
	* tree.c (need_assembler_name_p): Call
	lang_hooks.decls.may_need_assembler_name_p if set.
	* varasm.c (default_binds_local_p_1): Remove check for
	flag_ltrans.
	* varpool.c (decide_is_variable_needed): Do not test for
	in_lto_p.

2009-09-22  Richard Guenther  <rguenther@suse.de>

	PR lto/39276
	* lto.c (lto_execute_ltrans): Perform ltrans phase manually.
	* Make-lang.in: Remove ltrans-driver stuff.
	* config-lang.in: Likewise.
	* lang.opt (fltrans-driver): Remove.
	* lto-lang.c (lto_init_options): Remove code initializing
	ltrans_driver.
	* ltrans-driver: Remove.

2009-09-21  Diego Novillo  <dnovillo@google.com>

	* lto-lang.c (lto_define_builtins): Remove superfluous
	calls to targetm.init_builtins and build_common_builtin_nodes.
	(lto_init): Add targetm.arm_eabi_unwinder as parameter to
	build_common_builtin_nodes.
	* lto.c (lto_materialize_function): Do nothing if NODE is a
	clone.

2009-09-03  Diego Novillo  <dnovillo@google.com>

	* lto-elf.c (validate_file): Replace call to
	elf_getshstrndx with call to elf_getshdrstrndx.

2009-08-19  Richard Guenther  <rguenther@suse.de>

	* lto-lang.c (lto_init): Merge char_type_node with the
	appropriately signed variant.

2009-08-19  Richard Guenther  <rguenther@suse.de>

	PR lto/41071
	* lto.c (lto_fixup_common): Re-build the pointer-to chain part one.
	(lto_fixup_type): Re-build the pointer-to chain part two.

2009-08-19  Richard Guenther  <rguenther@suse.de>

	PR lto/41071
	* lto.c (lto_fixup_type): Re-build the type variant chain.

2009-08-19  Richard Guenther  <rguenther@suse.de>

	PR lto/41071
	* lto.c (lto_fixup_constructor): New function.
	(lto_fixup_tree): Replace all types.  Properly fixup
	constructors and constants.

2009-08-14  Richard Guenther  <rguenther@suse.de>

	* lto.c (read_cgraph_and_symbols): Exchange TREE_CHAIN use
	for DECL_LANG_SPECIFIC.

2009-08-13  Richard Guenther  <rguenther@suse.de>

	PR lto/41032
	* lto-lang.c (LANG_HOOKS_TYPES_COMPATIBLE_P): Define to NULL.

2009-07-30  Richard Guenther  <rguenther@suse.de>

	PR lto/40903
	* lto.c (read_cgraph_and_symbols): After fixing up decls choose
	the largest decl for output and free TREE_CHAIN for further
	use.

2009-07-24  Diego Novillo  <dnovillo@google.com>

	* Make-lang.in: Add empty lto.install-plugin target.

2009-07-13  Diego Novillo  <dnovillo@google.com>

	* lto.c (lto_fixup_tree): Handle IMPORTED_DECL.

2009-07-11  Richard Guenther  <rguenther@suse.de>

	* lto-lang.c (lto_write_globals): Wrapup global decls.

2009-07-10  Richard Guenther  <rguenther@suse.de>

	* lto-lang.c (lto_init): Allocate one more location to make
	BUILTINS_LOCATION correct.

2009-07-09  Rainer Orth  <ro@TechFak.Uni-Bielefeld.DE>

	* lto.c (free_section_data): Cast computed_offset to caddr_t.

2009-07-06  Diego Novillo  <dnovillo@google.com>

	* lto.c (lto_fixup_type): Fixup TYPE_SIZE and
	TYPE_SIZE_UNIT.

2009-07-06  Diego Novillo  <dnovillo@google.com>

	* lto.c (preload_common_nodes): Remove.
	(lto_read_in_decl_state): Call lto_streamer_cache_get.
	(lto_read_decls): Call lto_data_in_create and
	lto_data_in_delete.
	(free_decl): Do not call ggc_free.
	(lto_main): Call lto_init_reader.
	* lto-lang.c (lto_type_for_size): Handle intTI_type_node.
	(lto_init): Initialize main_identifier_node if needed.
	Make ptrdiff_type_node be integer_type_node.

2009-06-19  Diego Novillo  <dnovillo@google.com>

	* lto.c: Remove code guarded by #ifdef LTO_STREAM_DEBUGGING.
	Remove code guarded by #ifdef GLOBAL_STREAMER_TRACE.
	Remove code guarded by #ifdef LOCAL_TRACE.

2009-06-18  Diego Novillo  <dnovillo@google.com>

	* lto.c: Update license to GPLv3.
	* lto-elf.c: Likewise.
	* common.c: Likewise.
	* lto-lang.c: Likewise.
	* lto.h: Remove superfluous include files.  Update all
	users.

2009-06-17  Diego Novillo  <dnovillo@google.com>

	* lto.c (read_cgraph_and_symbols): Call input_cgraph.

2009-06-02  Diego Novillo  <dnovillo@google.com>

	* lto.c (lto_1_to_1_map): Ignore nodes that have not been
	read in.
	(materialize_cgraph): Only materialize nodes that have a
	representation on file.

2009-06-01  Diego Novillo  <dnovillo@google.com>

	* lto-lang.c (lto_handle_option): Hanlde OPT_Wabi.

2009-05-31  Diego Novillo  <dnovillo@google.com>

	* lto-lang.c (lto_type_for_mode): Handle all the modes
	handled in c_common_type_for_mode.

2009-05-21  Diego Novillo  <dnovillo@google.com>

	* lto-elf.c: Always include <gelf.h>.
	* config-lang.in (target_libs): Remove.
	(build_by_default): Set to no.

2009-05-15  Diego Novillo  <dnovillo@google.com>

	* lto.c (lto_materialize_function): Assert that DECL is
	not a builtin.
	(materialize_cgraph): Don't try to materialize builtin
	functions.
	* lto-section-out.c (write_symbol_vec): Do not write
	builtin functions.

2009-05-13  Diego Novillo  <dnovillo@google.com>

	* lto-lang.c (LANG_HOOKS_GET_ALIAS_SET): Define.

2009-05-07  Diego Novillo  <dnovillo@google.com>

	* lto.c (lto_resolution_read): Add type casts for C++ warnings.
	(LTO_REGISTER_TYPE_AND_FIXUP_SUBTREE): Define.
	(lto_fixup_type): Call it for TYPE_POINTER_TO,
	TYPE_REFERENCE_TO, TYPE_CONTEXT and TYPE_CANONICAL.
	(lto_fixup_tree): Call gimple_register_type when *TP is a
	type.
	(lto_main): Call bitmap_obstack_initialize.

2009-04-22  Diego Novillo  <dnovillo@google.com>

	* lto.c (free_section_data): Tidy.
	(lto_1_to_1_map): Tidy.
	(lto_add_all_inlinees): Tidy.
	(prefix_name_with_star): New.
	(get_filename_for_set): New.
	(lto_wpa_write_files): Call cgraph_node_set_needs_ltrans_p
	to determine what cgraph node sets to write.
	Call get_filename_for_set to compute temporary file
	names.
	(lto_execute_ltrans): Do not execute LTRANS on files with
	names that start with '*'.
	Move logic to execute LTRANS together so that LTRANS is
	invoked only if there are any files to compile.
	(do_whole_program_analysis): Only remove output files
	that do not start with '*'.

2009-04-06  Diego Novillo  <dnovillo@google.com>

	* lto-lang.c (lto_post_options): Set flag_excess_precision_cmdline.
	* lto.c (read_cgraph_and_symbols): Set cgraph_function_flags_ready.
	(lto_add_all_inlinees): Tidy.

2009-03-26  Diego Novillo  <dnovillo@google.com>

	* lto.c: Include gimple.h.
	(lto_read_in_decl_state): Call gimple_register_type for
	every type in every stream.
	(lto_fixup_common): Call gimple_register_type if T has a
	type.
	(do_whole_program_analysis): Call print_lto_report.
	(lto_main): Call print_lto_report after cgraph_optimize.
	* Make-lang.in (lto.o): Add dependency on GIMPLE_H.

2009-03-24  Diego Novillo  <dnovillo@google.com>

	* Make-lang.in (lto-lang.o): Add dependency on TARGET_H and EXPR_H.
	(lto.o): Add dependency on GIMPLE_H.

2009-03-10  Simon Baldwin  <simonb@google.com>

	* lto.c (lto_read_all_file_options): Close any open file descriptor
	contained in file_data before freeing.

2009-02-24  Rafael Avila de Espindola  <espindola@google.com>

	* lto.c (lto_add_inline_clones): Don't add the master clone. Check
	for a decl in the original bitmap, not a node.
	(lto_add_all_inlinees): Remove original nodes that are not needed.
	(lto_scan_statics_in_cgraph_node): Don't care if the node is the master.

2009-02-24  Diego Novillo  <dnovillo@google.com>

	* lto.c (lto_materialize_function): Update
	lto_stats.num_function_bodies.
	(get_section_data): Initialize *LEN to 0.
	(lto_1_to_1_map): Update lto_stats.num_cgraph_partitions.
	(lto_wpa_write_files): Update lto_stats.num_cgraph_nodes.
	Update lto_stats.num_output_files.
	(read_cgraph_and_symbols): Update lto_stats.num_input_files.
	(materialize_cgraph): Update lto_stats.num_input_cgraph_nodes.
	(lto_main): Initialize lto_stats.
	If flag_lto_report is set, call print_lto_report.

2009-02-19  Diego Novillo  <dnovillo@google.com>

	Revert

	2009-02-19  Rafael Avila de Espindola  <espindola@google.com>

		* lto.c (lto_add_inline_clones): Don't add the
		master clone. Check for a decl in the original
		bitmap, not a node.
		(lto_add_all_inlinees): Remove original nodes
		that are not needed.
		(lto_scan_statics_in_cgraph_node): Don't care if
		the node is the master.
		(lto_promote_cross_file_statics): Use a new
		context.seen_node_decls for each set

2009-02-19  Rafael Avila de Espindola  <espindola@google.com>

	* lto.c (lto_add_inline_clones): Don't add the master clone. Check
	for a decl in the original bitmap, not a node.
	(lto_add_all_inlinees): Remove original nodes that are not needed.
	(lto_scan_statics_in_cgraph_node): Don't care if the node is the master.
	(lto_promote_cross_file_statics): Use a new context.seen_node_decls
	for each set

2009-02-18  Diego Novillo  <dnovillo@google.com>

	* lto.c (lto_wpa_write_files): Use timers TV_WHOPR_WPA
	and TV_WHOPR_WPA_IO.
	(lto_execute_ltrans): Use timer TV_WHOPR_WPA_LTRANS_EXEC.
	(read_cgraph_and_symbols): Use timer TV_IPA_LTO_DECL_IO.
	(materialize_cgraph): Use timer TV_IPA_LTO_GIMPLE_IO.
	Use timer TV_WHOPR_WPA or TV_WHOPR_LTRANS or TV_LTO
	depending on command line flags.
	(do_whole_program_analysis): Use timer TV_WHOPR_WPA.
	(lto_main): Remove timer uses.

2009-02-18  Rafael Avila de Espindola  <espindola@google.com>

	* lto.c (lto_materialize_function): Don't set DECL_EXTERN to 0.
	(lto_wpa_write_files): Update calls to renamed functions.

2009-02-17  Diego Novillo  <dnovillo@google.com>

	PR 39203
	* lto-lang.c (lto_post_options): Disable -fwhole-program
	when running LTRANS.

2009-02-10  Diego Novillo  <dnovillo@google.com>

	* lto.c (read_cgraph_and_symbols): Fix comment.

2009-02-10  Diego Novillo  <dnovillo@google.com>

	* lto.c (read_cgraph_and_symbols): Read options from all
	IL files.

2009-02-10  Diego Novillo  <dnovillo@google.com>

	* lto.c (read_cgraph_and_symbols): Factor out of lto_main.
	(materialize_cgraph): Likewise.
	(do_whole_program_analysis): Likewise.
	(lto_main): Call read_cgraph_and_symbols,
	materialize_cgraph and do_whole_program_analysis.

2009-02-10  Simon Baldwin  <simonb@google.com>

	* lto.c: Include lto-opts.h.
	* (lto_main): Clear file options at loop start, read any saved
	options from the first file handled, and re-issue options.
	* Makefile.in (lto.o): Add dependency on lto-opts.h.

2009-02-02  Diego Novillo  <dnovillo@google.com>

	* lto.c (lto_main): Stop LTO_TIMER and use
	TV_WHOPR_WPA_LTRANS_EXEC when launching LTRANS.

2009-01-30  H.J. Lu  <hongjiu.lu@intel.com>

	PR lto/38995
	* lto-elf.c (init_shdr##BITS): Set the sh_addralign field
	to POINTER_SIZE.

2009-01-29  Ramana Radhakrishnan  <ramana.r@gmail.com>

	* Make-lang.in (LTO_EXE): Link with all 
	BACKENDLIBS and not only GMPLIBS

2009-01-28  H.J. Lu  <hongjiu.lu@intel.com>

	PR bootstrap/38992
	* lto-elf.c: Include gelf.h instead of libelf.h.
	(lto_elf_file_close): Replace elfx_update_shstrndx with
	gelf_getehdr, elf_getscn, gelf_getshdr, gelf_update_shdr and
	gelf_update_ehdr.

2009-01-28  H.J. Lu  <hongjiu.lu@intel.com>

	PR middle-end/38996
	* lto-elf.c (DEFINE_INIT_EHDR): Initialize e_version.

2009-01-26  Diego Novillo  <dnovillo@google.com>

	* lto-lang.c (LANG_HOOKS_TYPES_COMPATIBLE_P): Update.

2009-01-26  Diego Novillo  <dnovillo@google.com>

	* lto-lang.c (lto_types_compatible_p): Move to gimple.c
	and rename into gimple_types_compatible_p.

2009-01-12  Rafael Avila de Espindola  <espindola@google.com>

	* lto-lang.c (lang_hooks): Remove the const qualifier.

2009-01-06  Diego Novillo  <dnovillo@google.com>

	* ltrans-driver: Mark 'all' target as phony.

2008-12-31  Diego Novillo  <dnovillo@google.com>

	* ltrans-driver: Execute a NOP action for target 'all'.

2008-12-19  Diego Novillo  <dnovillo@google.com>

	* lto.c (lto_1_to_1_map): Tidy.

2008-12-19  Diego Novillo  <dnovillo@google.com>

	* lto-elf.c (lto_elf_file_open): When FILENAME cannot
	be opened, show its name.
	* ltrans-driver: If $verbose is set, do not use parallelism.

2008-12-17  Rafael Avila de Espindola  <espindola@google.com>

	* lto.c (lto_fixup_function): New.
	(lto_fixup_tree): Call lto_fixup_function.

2008-12-14  Doug Kwan  <dougkwan@google.com>

	* lto.c (lto_1_to_1_map): Create a cgraph node set for any global
	variables if there is no function.

2008-12-10  Simon Baldwin  <simonb@google.com>

	* ltrans-driver: Always run make in silent mode, to avoid make's
	trace on stdout interfering with lto-wrapper output.

2008-12-10  Doug Kwan  <dougkwan@google.com>

	* lto.c	(lto_add_inline_clones): Do not force master clones of
	inlined functions already in SET to be static inline.

2008-12-04  Doug Kwan  <dougkwan@google.com>

	* lto.c (globalize_context_t): New type to store states in
	globalization of cross-file statics.
	(globalize_cross_file_statics): New.
	(lto_scan_statics_in_ref_table): Walk tree to look for reachable
	static decls that need to be fixed up.
	(lto_scan_statics_in_cgraph_node): Change call interface to use
	a globalize_context_t CONTEXT for all states used.
	(lto_scan_statics_in_remaining_global_vars): New.
	(lto_promote_cross_file_statics): Use new call interface of
	LTO_SCAN_STATICS_IN_CGRAPH_NODE.  Handle remaining externally
	visible vars in the last set.

2008-12-03  Diego Novillo  <dnovillo@google.com>

	* lto.c (lto_fixup_tree): Do not emit an error when
	PREVAILING throw but T doesn't.

2008-12-02  Doug Kwan  <dougkwan@google.com>

	* lto.c (lto_scan_statics_in_ref_table): New function factored out
	from code in ...
	(lto_scan_statics_in_cgraph_node): Handle both file-scope static
	variables and functions.
	(lto_promote_cross_file_statics): Rename bitmaps to SEEN_DECLS
	and GLOBAL_DECLS from SEEN_VARS and GLOBAL_VARS.

2008-11-29  Diego Novillo  <dnovillo@google.com>

	* lto.c: Include timevar.h.
	(lto_materialize_function): Tidy.  Add comments.
	(lto_wpa_write_files): Tidy.
	(lto_execute_ltrans): Tidy.
	(lto_main): Add local variable LTO_TIMER.  Initialize it
	to one of TV_WHOPR_WPA, TV_WHOPR_LTRANS or TV_LTO.
	Start and stop the timer.
	Tidy comments.
	* Make-lang.in (lto.o): Add dependency on timevar.h.
	* ltrans-driver: React to -v and -save-temps.
	Use simple heuristic to determine how much parallelism to
	use when executing make.

2008-11-12  Doug Kwan  <dougkwan@google.com>

	* lto.c (lto_bitmap_obstack): Remove var.
	(lto_materialize_function): Do nothing instead of marking function
	body in file if flag_wpa is true.
	(lto_add_all_inlinees): Use bitmap functions in lto-utils.c.
	(lto_scan_statics_in_cgraph_node): New function.
	(lto_promote_cross_file_statics): Same.
	(lto_wpa_write_files): Call lto_promote_cross_file_statics.
	Use bitmap functions in lto-utils.c.  Remove unsued label OUT.
	* Make-lang.in (lto/lto.o): Add lto-utils.h to dependency list.

2008-11-09  Diego Novillo  <dnovillo@google.com>

	* lto/lto.c (lto_fixup_tree): Change error message locus
	information to include location of mismatching
	declaration.
	Use TREE_NO_WARNING to avoid repeated messages.
	(lto_main): If lto_fixup_decls emitted any errors, exit.
	* lto/lto-lang.c: Don't include libfuncs.h and except.h
	(lto_init_options): Don't enable exceptions by default.
	(lto_eh_runtime_type): Move to lto-function-in.c
	(lto_init_eh): Likewise.
	(lto_init): Don't call lto_init_eh.
	* lto/Make-lang.in (lto-lang.o): Remove dependency on
	libfuncs.h and except.h.

2008-10-30  Diego Novillo  <dnovillo@google.com>

	* lto.c (lto_read_decls): Declare debug_main only if
	LTO_STREAM_DEBUGGING is enabled.

2008-10-30  Simon Baldwin  <simonb@google.com>

	* lto.c (lto_wpa_write_files): Create intermediate files with
	make_cwd_temp_file().
	(lto_maybe_unlink): New.  Delete intermediate WPA files unless
	WPA_SAVE_LTRANS is set.
	(lto_main): Call lto_maybe_unlink() for intermediate WPA files.
	* ltrans-driver: Do not strip directory from output files.

2008-10-29  Doug Kwan  <dougkwan@google.com>

	* lto.c (free_decl): Call lto_symtab_clear_resolution when freeing
	DECL.
	* Make-lang.in (LTO_OBJS): Remove lto/lto-symtab.o
	(lto/lto-symtab.o): Remove rule.
	* lto-tree.h (struct lang_identifier): Remove LTO specific fields.
	(struct lang_decl): Remove RESOLUTION and add DUMMY in struct.
	(LANG_IDENTIFIER_CAST, LTO_IDENTIFIER_DECL, LTO_DECL_RESOLUTION):
	Remove macros.
	lto-symtab.c (File): Move up one level.
	lto-lang.c (cgraph.h): Remove include.
	(input_overwrite_node, input_node, input_edge, input_cgraph_1,
	input_cgraph): Move to lto-cgraph.c in gcc directory above.
	(LANG_HOOKS_INPUT_CGRAPH): Remove use of macro.

2008-10-24 Rafael Espindola  <espindola@google.com>

	* lto-function-in.c (get_resolution): Return LDPR_PREEMPTED_IR for
	non prevailing weak symbols.

2008-10-24 Rafael Espindola  <espindola@google.com>

	* lto-lang.c (input_cgraph_1): Iterate over nodes, not cgraph_nodes.

2008-10-24 Rafael Espindola  <espindola@google.com>

	* lto-lang.c (input_node): Avoid casts from pointers to ints of
	different types.

2008-10-23  Simon Baldwin  <simonb@google.com>

	* lto-lang.c (input_node): Save the node reference, rather than the
	node pointer, in node->inlined_to.
	(input_cgraph_1): Convert node references into node pointers.

2008-10-22  Diego Novillo  <dnovillo@google.com>
	    Rafael Espindola  <espindola@google.com>

	* lto.c (lto_resolution_read): Tidy.
	* lto-symtab.c (lto_symtab_prevailing_decl): Do not
	abort if RET is NULL.

2008-10-22  Doug Kwan  <dougkwan@google.com>

	* lto.c (lto_fixup_tree): Check for NOTHROW conflict only if
	exceptions flag is given.
	* lto-lang.c: (lto_init_options) Set default exceptions flag.
	(lto_init_eh): Remove exceptions flag initialization.
	(lto_init): Only call lto_init_eh if exceptions flag is set. 

2008-10-21  Diego Novillo  <dnovillo@google.com>

	* lto.c: Tidy some formatting.
	* lto.h: Likewise.

2008-10-21  Simon Baldwin  <simonb@google.com>

	* lto-symtab.c: (lto_same_type_p): Types cannot be equal if one of
	them is NULL (but not the other).

2008-10-17  Diego Novillo  <dnovillo@google.com>

	* ltrans-driver: Divert output from make to a temporary file.
	Show it if the call to make failed.

2008-10-15  Diego Novillo  <dnovillo@google.com>

	* lto.c (lto_wpa_write_files): Reformat do-while loop.
	Do not print TEMP_FILENAME
	* ltrans-driver: Call make with -s.

2008-10-15  Diego Novillo  <dnovillo@google.com>

	* lto-symtab.c (lto_symtab_merge_decl): Do not force
	TREE_STATIC on global symbols.

2008-10-14  Ollie Wild  <aaw@google.com>

	* Make-lang.in (LTRANS_DRIVER_INSTALL_NAME): Remove.
	(LTRANS_DRIVER_EXE): Add.
	(lto.all.cross): Add LTRANS_DRIVER_EXE.
	(lto.all.encap): Add LTRANS_DRIVER_EXE.
	(lto.install.common): Remove ltrans-driver.
	(lto.mostlyclean): Add LTRANS_DRIVER_EXE.
	(LTRANS_DRIVER_EXE): New build rule.
	* config-lang.in (compilers): Add ltrans-driver.

2008-10-14  Diego Novillo  <dnovillo@google.com>

	* Make-lang.in (LTRANS_DRIVER_INSTALL_NAME): Disable transformation
	of program name.

2008-10-13  Ollie Wild  <aaw@google.com>

	* lang-spec.h (@lto): Replace lto1_options with cc1_options.
	* lto.c (lto_execute_ltrans): Add "-fno-wpa -fltrans -xlto" to CFLAGS.
	* ltrans-driver (LTRANS_FLAGS): Remove.

2008-10-08  Doug Kwan  <dougkwan@google.com>

	* lto.c (lto_fixup_tree): Remove ATTRIBUTE_UNUSED from DATA.
	Handle new tree codes RECORD_TYPE, UNION_TYPE, QUAL_UNION_TYPE
	and TREE_BINFO.  Also move code handling FUNCTION_DECL and VAR_DECL
	from lto_fixup_state to here.
	(lto_fixup_state): Take an lto_fixup_data_t object DATA instead of
	just a free-list.  Fix up types also.  Move decl merging code to
	lto_fixup_tree.
	(lto_fixup_state_aux): Change AUX to point to an lto_fixup_data_t
	object.
	(lto_fixup_decls): Use another pointer set to avoid multiple
	walking of nodes except for DECLs to be replaced.  Pass an
	lto_fixup_data_t object to tree-walker.

2008-10-08 Rafael Espindola  <espindola@google.com>

	* lto-symtab.c (lto_symtab_set_resolution): New.
	(lto_symtab_merge_decl): Use lto_symtab_set_resolution and
	lto_symtab_get_resolution.
	(lto_symtab_prevailing_decl): Return decl for non public decls.
	(lto_symtab_get_resolution): New.
	* lto.c (lto_fixup_tree, lto_fixup_state): Remove unecessary checks.

2008-10-06 Rafael Espindola  <espindola@google.com>

	* lto-lang.c: Include cgraph.h.
	(input_overwrite_node, input_node, input_edge, input_cgraph_1,
	input_cgraph): Moved from lto-cgraph.c.
	(LANG_HOOKS_INPUT_CGRAPH): New.

2008-10-03 Rafael Espindola  <espindola@google.com>

	* lto.c (lto_fixup_tree, lto_fixup_state): Fix the FIXME.

2008-10-03 Rafael Espindola  <espindola@google.com>

	* lto-symtab.c (lto_symtab_overwrite_decl): Remove. Remove all calls.
	(lto_symtab_merge_decl): Update  LTO_IDENTIFIER_DECL the reflect the
	prevailing definition. Don't mark TREE_NOTHROW differences.
	* lto.c (lto_fixup_tree): New.
	(lto_fixup_state): New.
	(lto_fixup_state_aux): New.
	(free_decl): New.
	(lto_fixup_decls): New.
	(lto_main): Call lto_fixup_decls.

2008-10-02  Ollie Wild  <aaw@google.com>

	* lang.opt (fltrans): Moved from common.opt.  Remove RejectNegative
	and Init.
	(fwpa): Moved from common.opt.  Remove RejectNegative and Init.
	* lto-lang.c (lto_post_options): Add validation and fixups for
	-fltrans and -fwpa.

2008-10-02 Rafael Espindola  <espindola@google.com>

	* lto-symtab.c (lto_symtab_merge_var, lto_symtab_merge_fn,
	lto_symtab_merge_decl): Return void.
	(lto_symtab_prevailing_decl): New.

2008-09-30 Rafael Espindola  <espindola@google.com>

	* lto-symtab.c (lto_symtab_compatible): Remove the check for already
	defined symbols.
	(lto_symtab_overwrite_decl): Copy LTO_DECL_RESOLUTION.
	(lto_symtab_merge_decl): Store symbol resolution in LTO_DECL_RESOLUTION.
	Check for already defined symbols.
	* lto-tree.h (lang_decl): Remove dummy and add resolution fields.
	(LTO_IDENTIFIER_RESOLUTION): Remove.
	(LTO_DECL_RESOLUTION): New.

2008-09-30 Rafael Espindola  <espindola@google.com>

	* lto.c (lto_read_decls): Use new input_tree signature.

2008-09-26  Doug Kwan  <dougkwan@google.com>

	* lto.c (lto_main): Call lto_fixup_nothrow_decls to fix up function
	bodies affected by exception attribute merging of DECLs.
	* lto-symtab.c (lto_symtab_merge_decl): Handle exception attribute
	merging. 

2008-09-25  Rafael Espindola  <espindola@google.com>

	* Make-lang.in (PLUGIN_API_H, LTO_TREE_H): New.
	(lto/lto-lang.o, lto/lto.o, lto/lto-symtab.o) Use LTO_TREE_H.
	* lto-symtab.c (lto_symtab_compatible): New.
	(lto_symtab_overwrite_decl): New.
	(lto_symtab_merge_decl): Refactor to use the above functions
	and the resolution from lang_identifier.
	* lto-tree.h: Include plugin-api.h.
	(lang_identifier): Add resolution.
	(LTO_IDENTIFIER_RESOLUTION): New.

2008-09-25  Ollie Wild  <aaw@google.com>

	* lang.opt (fltrans-output-list=): New option.
	* lto.c (lto_execute_ltrans): Output file names to ltrans_output_list.

2008-09-25 Rafael Espindola  <espindola@google.com>

	* lto.c (lto_resolution_read): Initialize ret;

2008-09-24  Ollie Wild  <aaw@google.com>

	* lto.c (sys/mman.h): Move include.
	(lto_wpa_write_files): Return a list of written files.
	(lto_execute_ltrans): New function.
	(lto_main): Call lto_execute_ltrans.
	(ltrans-driver): New file.
	* lto-lang.c (DEFAULT_LTRANS_DRIVER): New macro.
	(DEAULT_LTRANS_DRIVER_LEN): New macro.
	(lto_init_options): Initialize ltrans_driver.
	(lto_handle_option): Fix incorrect default output value.
	* lang.opt (fltrans-driver=): New option.
	* Make-lang.in (LTRANS_DRIVER_INSTALL_NAME): New variable.
	(lto.install-common): Add lto/ltrans-driver.

2008-09-24 Rafael Espindola  <espindola@google.com>

	* Make-lang.in (LTO_OBJS): Add lto/common.o.
	(lto/lto.o): Depend on lto/common.h.
	(lto/common.o): New.
	* lang.opt (resolution): New.
	* lto-lang.c (resolution_file_name): New.
	(lto_handle_option): Handle OPT_resolution.
	* lto-symtab.c (lto_symtab_merge_decl): Add a resolution argument.
	(lto_symtab_merge_var,lto_symtab_merge_fn): Add a resolution argument.
	pass it to lto_symtab_merge_decl.
	* lto.c: Include common.h.
	(lto_read_decls): Add resolutions and resolutions_size arguments.
	Initialize data_in.globals_resolution and
	data_in.globals_resolution_size.
	(index_and_symbol_resolution): New.
	(lto_resolution_read): New.
	(lto_file_read): Add argument resolution_file.
	Read resolution.
	* lto.h (resolution_file_name): New.

2008-09-23 Rafael Espindola  <espindola@google.com>

	* common.c: Update description.
	* common.h: Update description.

2008-09-23 Rafael Espindola  <espindola@google.com>

	* common.c: Moved from lto-plugin.
	* common.h: Moved from lto-plugin.

2008-09-22  Doug Kwan  <dougkwan@google.com>

	* lto.c	(VEC(bitmap,heap)): Declare.
	(lto_materialize_function): Handle WAP mode specially.
	(lto_add_inline_clones): New.
	(lto_add_all_inlinees): Changle algorithm and to use bitmaps.  Also
	return a bitmap of inlined decls.
	(lto_wpa_write_files): Handle all DECLs brought in by inlining.
	(lto_main): Call reset_inline_failed to reset inlining states.
    	Check call-graph after WPA inlining.
	* lto-lang.c (lto_init): Do not clear flag_generate_lto
	unconditionally.

2008-09-19  Doug Kwan  <dougkwan@google.com>

	lto.c (lto_main): Remove unsued wrapper code.
	lang-specs.h (@lto): Use lto1_options instead of cc1_options.

2008-09-19  Rafael Espindola  <espindola@google.com>

	* lto-symtab.c: Include lto-tree-in.h.
	* lto-tree.h (lto_symtab_merge_var, lto_symtab_merge_fn): Remove.
	* lto.h (lto_symtab_merge_var, lto_symtab_merge_fn): Remove
	* Make-lang.in (lto/lto-symtab.o): Add lto-tree-in.h.

2008-09-17  Paolo Bonzini  <bonzini@gnu.org>
	    Rafael Avila de Espindola  <espindola@google.com>

	* lto-lang.c (COMPOUND_LITERAL_EXPR_DECL_STMT,
	COMPOUND_LITERAL_EXPR_DECL): Remove.
	(emit_local_var): Remove.
	(lto_expand_expr): Remove.
	(lto_staticp): Remove.
	(LANG_HOOKS_EXPAND_EXPR): Remove.
	(LANG_HOOKS_STATICP): Remove.

2008-09-11  Diego Novillo  <dnovillo@google.com>

	* lto-lang.c: Include except.h and libfuncs.h.
	(lto_init_eh): New.
	(lto_init): Call it.
	Set flag_generate_lto to 0.
	* Make-lang.in (lto-lang.o): Add dependency on except.h
	and libfuncs.h.

2008-09-09  Bill Maddox  <maddox@google.com>

	* lto-lang.c: Include header file expr.h.
	(COMPOUND_LITERAL_EXPR_DECL_STMT,
	COMPOUND_LITERAL_EXPR_DECL): Copied from c-common.h.
	(emit_local_var):  Copied from c-semantics.c.
	(lto_expand_expr, lto_staticp): Copied from c_expand_expr
	and c_staticp in c-common.c.
	(LANG_HOOKS_EXPAND_EXPR,LANG_HOOKS_STATICP):  Redefined.

2008-09-08  Diego Novillo  <dnovillo@google.com>

	* lto-lang.c (lto_global_bindings_p): Return 1 during
	IPA passes.

2008-09-07  Diego Novillo  <dnovillo@google.com>

	* lto.c: Tidy formatting.

2008-08-04  Bill Maddox  <maddox@google.com>

	* lto-symtab.c (lto_symtab_merge_decl): Add comment.
	
2008-09-03  Doug Kwan  <dougkwan@google.com>

	lto.c (lto_add_all_inlinees): Reset FAILED_REASON of edges to
	CIF_OK instead of NULL.

2008-09-02  Diego Novillo  <dnovillo@google.com>
	    Simon Baldwin  <simonb@google.com>

	* lto-lang.c (lto_type_for_size): Rewrite.  Adapt from
	c_common_type_for_size.
	(lto_type_for_mode): Remove ATTRIBUTE_UNUSED markers.
	(lto_init): Call linemap_add.
	(signed_and_unsigned_types): Remove.

2008-08-29  Diego Novillo  <dnovillo@google.com>

	* lto-lang.c (handle_noreturn_attribute): New local function.
	(handle_const_attribute): New local function.
	(handle_malloc_attribute): New local function.
	(handle_pure_attribute): New local function.
	(handle_novops_attribute): New local function.
	(handle_nonnull_attribute): New local function.
	(handle_nothrow_attribute): New local function.
	(handle_sentinel_attribute): New local function.
	(handle_type_generic_attribute): New local function.
	(handle_format_attribute): New local function.
	(handle_format_arg_attribute): New local function.
	(lto_attribute_table): Declare.
	(lto_format_attribute_table): Declare.
	(lto_init_attributes): New local function.
	(lto_define_builtins): Call it.
	Call targetm.init_builtins and build_common_builtin_nodes.
	(LANG_HOOKS_COMMON_ATTRIBUTE_TABLE): Define.
	(LANG_HOOKS_FORMAT_ATTRIBUTE_TABLE): Define.

2008-08-28  Diego Novillo  <dnovillo@google.com>

	* Make-lang.in (lto-lang.o): Replace tree-gimple.h with
	$(GIMPLE_H).
	(lto-symtab.o): Add dependency on $(GIMPLE_H).
	* lto-lang.c: Include gimple.h instead of tree-gimple.h.
	* lto-symtab.c: Include gimple.h.
	* lto-tree.h (chain_next): Replace GENERIC_NEXT with
	TREE_CHAIN.

2008-08-27  Doug Kwan  <dougkwan@google.com>

	* lto.c (vec.h, bitmap.h, pointer-set.h, ipa-prop.h, ggc.h,
	gt-lto-lto.h): New includes.
	(lto_materialize_function): Do not read in function body in WPA mode.
	Format a line to fit in 80 columns.
	(lto_cgraph_node_sets): New garbage collected variable.
	(lto_1_to_1_map, lto_add_all_inlinees, lto_wpa_write_files):
	New functions.
	(lto_main): Initialize bitmap obstack.  Add code to handle WPA mode.
	* Make-lang.in (LTO_H): Replace filename lto-section-in.h with 
	variable LTO_SECTION_IN_H.
	(lto/lto.o): Include gt-lto-lto-c.h ggc.h ,VEC_H, BITMAP_H,
	pointer-set.h and IPA_PROP_H. Also replace filename lto-section-in.h
	with variable LTO_SECTION_IN_H.
	* config-lang.in (gtfiles): Add lto/lto.c.
	* lto-symtab.c (lto_symtab_merge_decl): Set DECL_CONTEXT of
	merged DECL_RESULT correctly.

2008-08-26  Bill Maddox  <maddox@google.com>

	* lto-lang.c  Include tree-gimple.h.
	(lto_mark_addressable): Call mark_addressable rather than
	asserting.
	(lto_post_options): Suppress debug info generation.
	* Make-lang.in: Add dependency of lto-lang.o on tree-gimple.h.
	
2008-08-25  Bill Maddox <maddox@google.com>

	* lto-symtab.c (lto_symtab_merge_decl): Remove a suspect
	assertion and leave an explanatory comment in its place.
	
2008-08-21  Doug Kwan  <dougkwan@google.com>

	* lto.c (preload_common_nodes): Call lto_get_common_nodes to get a list
	of common nodes instead of computing locallly.
	(lto_read_in_decl_state): New.
	(lto_read_decls): Change code for udpate in struct lto_decl_header.
	Read global and per-function in-decl states.
	* Make-lang.in (LTO_H): Update dependency.
	(lto/lto.o): Same.
	(lto-symtab.c): Merge	(revision 139039)
	* lto-symtab.c (lto_symtab_merge_decl): Merge DECL_RESULT.

2008-08-21  Rafael Espindola  <espindola@google.com>

	* config-lang.in (target_libs): New.

2008-08-20  Bill Maddox  <maddox@google.com>

	* lto.c (current_lto_file): Remove GTY marker from static
	variable.  Remove include of file gt-lto-lto.h.
	* Make-lang.in: Remove dependency of lto/lto.o on
	gt-lto-lto.h.
	* lto-elf.c (lto_file_close): Removed.
	(lto_elf_file_open): Use XCNEW instead of GGC_CNEW to
	allocate lto_elf_file object.
	(lto_elf_file_close): Free lto_elf_file object after close.
	* lto.h (struct lto_file_struct): Remove GTY marker.
	* config-lang.in: Remove lto/lto.h and lto/lto.c from
	gtfiles.
	
2008-08-20  Bill Maddox  <maddox@google.com>

	* lto.c (lto_read_decls): Provide dummy argument to input_tree
	to conform to its new signature.
	* lto-symtab.c (lto_symtab_merge_decl): Do not invoke ggc_free
	on discarded node here, now called in global_vector_fixup.
	
2008-08-09  Bill Maddox  <maddox@google.com>

	* lto.c (preload_common_nodes): Verify that fileptr_type_node
	has not been set to a front-end-specific value.
	
2008-08-05  Doug Kwan  <dougkwan@google.com>
	
	* Make-lang.in (lto-symtab.o): Add missing dependencies to fix
	build breakage.

2008-07-30  Bill Maddox  <maddox@google.com>

	* lto.c (lto_materialize_function): Call lto_original_decl_name.
	Remove obsolete comments.
	(lto_read_decls): Remove initialization of deleted field data_in.global.
	Tidy up comments.
	(lto_main): Remove redundant initialization of section_hash_table.
	* lto-elf.c: Removed obsolete comments.
	* lto.h: Tidy up comments.
	* lto-symtab.c (lto_least_common_multiple): New function.
	(lto_symtab_merge_decl): Merge variable alignments in some cases.
	Tidy up comments.

2008-07-25  Diego Novillo  <dnovillo@google.com>
	    Bill Maddox  <maddox@google.com>

	* lto.c: Re-order include files.
	Include lto-section-out.h.
	(preload_common_nodes): Add debugging output.
	Add new local INDEX_TABLE.
	Call preload_common_node.
	* Make-lang.in (lto.o): Add dependency on lto-section-out.h

2008-07-13  Bill Maddox  <maddox@google.com>

	* lto.c (lto_read_decls): Cast pointer to const char * to avoid
	unwanted scaling during pointer addition.

2008-07-11  Bill Maddox  <maddox@google.com>
	    Diego Novillo  <dnovillo@google.com>

	* lto.c (lto_read_decls): Fix C++ compatibility warnings.
	Make code const-correct.
	(lto_file_read): Fix C++ compatibility warnings.
	(lto_read_section_data):  Fix C++ compatibility warnings.
	(lto_get_section_data): Use CONST_CAST to avoid warning when
	const pointer passed to free.
	* lto-elf.c (lto_elf_build_section_table): Fix C++
	compatibility warnings.
	(lto_elf_append_data):  Fix C++ compatibility warnings.  Use CONST_CAST
	to avoid warning assigning const pointer to d_buf field of Elf_Data.
	(lto_get_current_out_file):  Fix C++ compatibility warnings.

2008-07-11  Diego Novillo  <dnovillo@google.com>

	* Make-lang.in (lto-warn): Define.

2008-07-03  Simon Baldwin  <simonb@google.com>

	* lto.c (lto_read_decls): Wrapped debug-only data items within #ifdef
	LTO_STREAM_DEBUGGING.

2008-06-27  Ollie Wild  <aaw@google.com>

	* lto-elf.c (lto-section-out.h): New include.
	(struct lto_elf_file): Remove bits member.  Add scn, shstrtab_stream,
	and data members.
	(cached_file_attrs): New static variable.
	(lto_elf_get_shdr, lto_elf_free_shdr): Remove elf_file parameter.
	Use cached_file_attrs for checking bits.
	(lto_elf_build_section_table): Remove elf_file argument from
	lto_elf_get_shdr and lto_elf_free_shdr calls.
	(DEFINE_INIT_SHDR): New macro.
	(init_shdr32, init_shdr64): New functions defined via the
	DEFINE_INIT_SHDR macro.
	(lto_elf_begin_section_with_type): New function.
	(lto_elf_begin_section): New function.
	(lto_elf_append_data): New function.
	(lto_elf_end_section): New function.
	(DEFINE_VALIDATE_EHDR): New macro.
	(validate_ehdr32, validate_ehdr64): New functions defined via the
	DEFINE_VALIDATE_EHDR macro.
	(validate_file): New function.
	(DEFINE_INIT_EHDR): New macro.
	(init_ehdr32, init_ehdr64): New functions defined via the
	DEFINE_INIT_EHDR macro.
	(init_ehdr): New function.
	(lto_elf_file_open): Add support for writable files.  Move some
	validation logic to validate_file.
	(lto_elf_file_close): Add support for writable files.  Write file data
	and free data blocks.
	(current_out_file): New static variable.
	(lto_set_current_out_file): New function.
	(lto_get_current_out_file): New function.
	* lto.c (lto_main): Add writable argument to lto_elf_file_open calls.
	Add temporary initialization for testing ELF serialization.
	* lto.h (lto-section-out.h): New include.
	(struct lto_file_struct): Slight modification to comment.
	(lto_elf_file_open): Add writable parameter.
	(lto_elf_begin_section): New function declaration.
	(lto_elf_append_data): New function declaration.
	(lto_elf_end_section): New function declaration.
	(lto_set_current_out_file, lto_get_current_out_file): New function
	declarations.
	* lto-lang.c (LANG_HOOKS_BEGIN_SECTION): Set as lto_elf_begin_section.
	(LANG_HOOKS_APPEND_DATA): Set as lto_elf_append_data.
	(LANG_HOOKS_END_SECTION): Set as lto_elf_end_section.
	* Make-lang.in (LTO_H): Add lto-section-out.h.

2008-06-12  Ollie Wild  <aaw@google.com>

	* lto.h (struct lto_file_vtable_struct): Remove.
	(struct lto_file_struct): Remove vtable member.
	* lto-elf.c (lto_file_init): Remove vtable argument.
	(lto_elf_map_optional_lto_section): Remove.
	(lto_elf_unmap_section): Remove.
	(lto_elf_file_vtable): Remove.
	(lto_elf_file_open): Remove lto_elf_file_vtable argument from
	lto_file_init call.
	(lto_elf_find_section_data): Remove.

2008-06-11  Ollie Wild  <aaw@google.com>

	* lto.c (lto_file_read): Add const qualifier to data variable.

2008-06-11  Diego Novillo  <dnovillo@google.com>

	Merge from lto-streamber sub-branch.

	2008-06-04  Ollie Wild  <aaw@google.com>

		* lto.c: Remove inclusion of dwarf2.h and dwarf2out.h.
		* Make-lang.in (lto.o): Remove dependency on dwarf2.h.

	2008-05-28  Bill Maddox  <maddox@google.com>

		Replace the DWARF reader in the LTO front-end.

		* lto.c: Include lto-tree-in.h, lto-tags.h.
		(enum DWARF2_class, DW_cl_constant, struct
		DWARF2_form_data, struct lto_context,
		lto_fd_init, lto_info_fd_init,
		lto_abbrev_fd_init, lto_info_fd_close,
		lto_file_init, lto_file_close,
		lto_file_corrupt_error, lto_abi_mismatch_error,
		LTO_CHECK_INT_VAL, LTO_READ_TYPE,
		lto_read_uleb128, lto_read_sleb128,
		lto_read_initial_length, lto_abbrev_read_attrs,
		lto_abbrev_read, lto_abbrev_read_lookup,
		lto_read_section_offset,
		lto_read_comp_unit_header, find_cu_for_offset,
		lto_get_file_name,
		lto_resolve_reference,lto_read_form,
		attribute_value_as_int,
		make_signed_host_wide_int,
		attribute_value_as_constant, lto_cache_hash,
		lto_cache_eq, lto_cache_store_DIE,
		lto_cache_lookup_DIE, lto_find_integral_type,
		lto_find_integral_type_1,
		LTO_BEGIN_READ_ATTRS_UNCHECKED,
		LTO_BEGIN_READ_ATTRS, LTO_END_READ_ATTRS,
		lto_unsupported_attr_error, lto_get_identifier,
		lto_read_referenced_type_DIE,
		lto_read_compile_unit_DIE,
		lto_read_array_type_DIE,
		lto_read_structure_union_class_type_DIE,
		lto_read_enumerator_DIE,
		lto_read_enumeration_type_DIE,
		lto_read_only_for_child_DIEs,
		lto_read_only_for_child_DIEs,
		lto_read_member_DIE, lto_read_abbrev,
		lto_read_variable_formal_parameter_constant_DIE,
		lto_get_body): Removed.
		(preload_common_nodes): New function.
		(lto_read_decls): Convert for new global streamer.
		(lto_materialze_file_data,
		lto_read_subroutine_type_subprogram_die,
		lto_read_unspecified_parameters_DIE,
		lto_read_typedef_DIE,
		lto_read_pointer_reference_type_DIE,
		lto_read_subrange_type_DIE,
		lto_read_base_type_DIE,
		lto_read_const_volatile_restrict_type_DIE,
		lto_read_namespace_DIE,
		lto_read_unspecified_type_DIE, lto_read_DIE,
		lto_read_child_DIEs, lto_collect_child_DIEs):
		Removed.
		(lto_info_read, lto_set_cu_context): Removed.
		(lto_file_read): Convert for new global streamer.
		(lto_resolve_type_ref, lto_read_DIE_at_ptr,
		lto_resolve_var_ref, lto_resolve_fn_ref,
		lto_resolve_field_ref, lto_resolve_typedecl_ref,
		lto_resolve_namespacedecl_ref): Removed.
		(lto_file_init, lto_file_close): Moved to lto-elf.c.
		* lto-tree.h (lto_symtab_merge_var,
		lto_symtab_mergee_fun): Declare here.
		* lto-elf.c (lto_file_init, lto_file_close): Moved from lto.c.
		(lto_elf_file_open): Removed code to read DWARF debug sections.
		* lto.h (lto_context, DWARF2_attr, DWARF2_abbrev,
		DWARF2_CompUnit, lto_die_ptr,
		lto_die_cache_entry, lto_fd, lto_info_fd,
		lto_abbrev_fd): Removed.
		(lto_file): Removed debug_info and debug_abbrev fields.
		(lto_ref): Removed.
		(lto_file_init, lto_file_close,
		lto_resolve_type_ref, lto_resolve_var_ref,
		lto_resolve_fn_ref, lto_resolve_field_ref,
		lto_resolve_typedecl_ref,
		lto_resolve_namespacedecl_ref,
		lto_get_file_name): Removed declarations.
		(lto_symtab_merge_var, lto_symtab_merge_fn):
		Declarations moved to lto-tree.h.
		* lto-symtab.c (lto_compatible_attributes_p):
		Lobotomize this, as it barfs on "Hello, world!".
		* lto-section-out.c: Include lto-tree-out.h.
		(lto_hash_global_slot_node,
		lto_eq_global_slot_node, preload_common_nodes,
		write_global_stream, write_global_references):
		New functions.
		(produce_asm_for_decls): Convert for new global streamer.
		* lto-section-out.h (lto_hash_global_slot_node,
		lto_eq_global_slot_node): Declare.

2008-06-07  Kenneth Zadeck <zadeck@naturalbridge.com>
	    Jan Hubicka  <jh@suse.cz>
	
	* lto.c (sys/mman.h, tree-pass.h): New includes.
	(lto_materialize_constructors_and_inits,
	lto_materialize_function): Keeps length of section.
	(lto_materialize_cgraph): Removed.
	(lto_read_decls): Initialize fd field.
	(lto_file_read): Different return type and removed much code to
	lto_main.
	(page_mask): New variable.
	(lto_read_section_data, get_section_data, free_section_data): New
	functions.
	(lto_main): Now calls pass manager, sets the hooks so that the ipa
	passes can get the section data. 
	
2008-05-27  Kenneth Zadeck <zadeck@naturalbridge.com>

	* lto.h (lto_read_decls): Made local.
	(lto_input_function_body, lto_input_constructors_and_inits, 
	lto_input_cgraph): Declarations moved to lto-section-in.h.
	* lto-section-in.c: Moved to .. .
	* lto-cgraph-in.c: Ditto.
	* lto-section-in.h: Ditto.
	* lto-function-in.c: Ditto.
	* lto-lang.c (lto_handle_option): Added ATTRIBUTE_UNUSED to parms.
	(lto_insert_block): Removed.
	(LANG_HOOKS_INSERT_BLOCK): Removed.
	* Make-lang.in (lto-cgraph-in.o, lto-function-in.o,
	lto-section-in.o): Rules moved to lto/Makefile.in.
	

2008-05-16  Ollie Wild  <aaw@google.com>

	* lto-lang.c (tree-inline.h): Include.
	(lto_post_options): New function.
	(LANG_HOOKS_POST_OPTIONS): Define.
	* lto-cgraph-in.c (overwrite_node): Set node->global.insns.
	* lto-function-in.c (input_bb): Set TREE_BLOCK (stmt).

2008-05-13  Diego Novillo  <dnovillo@google.com>

	* lto-function-in.c (input_ssa_names): Call
	make_ssa_name_fn instead of make_ssa_name.

2008-05-12  Diego Novillo  <dnovillo@google.com>

	* lto-cgraph-in.c (overwrite_node): Update references to
	inline summary fields.
	* lto-function-in.c (input_expr_operand): Do not handle
	STRUCT_FIELD_TAG.

2008-05-09  Ollie Wild  <aaw@google.com>

	* lang.opt: New file.
	* lto-lang.c (lto_init_options): New function.
	(lto_handle_option): New function.
	(lto_init): Move initialization of flag_unit_at_a_time to
	lto_init_options.
	(LANG_HOOKS_INIT_OPTIONS): Define.
	(LANG_HOOKS_HANDLE_OPTION): Define.

2008-04-29  Ollie Wild  <aaw@google.com>

	* lto.c (lto_read_namespace_DIE): New function.
	(lto_read_DIE): Add lto_read_namespace_DIE callback.  Cache
	NAMESPACE_DECL DIE's.
	(lto_resolve_namespacedecl_ref): New function.
	* lto.h (lto_resolve_namespacedecl_ref): New function.
	* lto-section-in.c (lto_read_decls): Read namespace declarations.
	* lto-section-in.h (struct lto_file_decl_data): Add namespace_decls
	and num_namespace_decls.
	* lto-function-in.c (input_expr_operand): Add NAMESPACE_DECL case.
	* lto-lang.c (lto_init_ts): New function.
	(LANG_HOOKS_INIT_TS): Set as lto_init_ts.

2008-04-16  Ollie Wild  <aaw@google.com>

	* lto-function-in.c (input_type_ref): Updated function description.

2008-04-16  Ollie Wild  <aaw@google.com>

	* lto-function-in.c (input_type_ref_1): New function.
	(input_type_ref): Split into two functions.
	(input_function): Add support for type contexts.

2008-04-16  Ollie Wild  <aaw@google.com>

	* lto.c (lto_materialize_function): Use DECL_ASSEMBLER_NAME to compute
	section name

2008-04-16  Ollie Wild  <aaw@google.com>

	* lto.c (lto_read_compile_unit_DIE): Add DW_LANG_C_plus_plus to the
	list of supported languages.

2008-03-25  Kenneth Zadeck <zadeck@naturalbridge.com>

	Merge with mainline @133491.

2008-03-05  Kenneth Zadeck <zadeck@naturalbridge.com>
	    Jan Hubicka  <jh@suse.cz>

	* lto.c (lto_info_fd_init, lto_info_fd_close): Get rid of
	fd->unmaterialized_fndecls.
	(lto_get_file_name, lto_materialize_cgraph): New function.
	(lto_materialize_constructors_and_inits,
	lto_materialize_function): Read info directly from elf file.
	(lto_file_read): Made local and initialize dictionary so that
	other lto sections can be read without reprocessing the elf file.
	(lto_main): Read all functions after all files have been processed
	for their types, globals and cgraph.  
	* Make-lang.in (lto.o, lto-cgraph-in.c, lto-section-in): Changed
	dependencies.
	* lto-elf.c (lto_elf_file): Removed strtab, symtab fields.
	(hash_name, eq_name, lto_elf_build_section_table): New functions.
	(lto_elf_read_symtab): Removed function.
	(lto_elf_file_open): Removed call to lto_elf_read_symtab.
	* lto.h (lto_info_fd_struct): Removed unmaterialized_fndecls.
	(lto_file_read): Made local.
	(lto_get_file_name, lto_elf_build_section_table,
	lto_input_cgraph): 
	New function.
	* lto-section-in.c (lto_read_section_data, lto_get_section_data):
	New functions.
	(lto_read_decls): Get the file name.
	* lto-cgraph-in.c: New file.
	* lto-function-in.c (tag_to_expr): Stops at LTO_tree_last_tag.
	(input_expr_operand, lto_read_body): Set lto_debug_context.tag_names.
	(input_labels): Fixed latent sizeof issue.
	(input_function): Build stmt array to set call sites into cgraph
	edges.
	(lto_read_body): Reset cfun->curr_properties.
	* lto_section_in.h (lto_section_slot): New structure.
	(section_hash_table.lto_file_decl_data): New field.

	
2008-02-09  Kenneth Zadeck <zadeck@naturalbridge.com>

	* lto.c (lto_read_variable_formal_parameter_const): Remove code to
	reconstruct static initializers.
	(lto_get_body, lto_materialize_function): Add lto_section_type as
	a parameter.
	(lto_materialize_constructors_and_inits,
	lto_materialize_file_data): New function.
	(lto_materialize_function,
	lto_read_subroutine_type_subprogram_DIE): Renamed unmap_fn_body to
	unmap_section and map_fn_body to map_section.
	(lto_set_cu_context): Process functions and static inits
	differently.
	* Make-lang.in (LTO_H, lto/lto-function-in.o,
	lto/lto-section-in.o): Update dependencies.
	* lto/lto-elf.c (lto_elf_map_optional_lto_section): Add
	lto_section_type parameter.
	(lto_elf_unmap_fn_body): Renamed to lto_elf_unmap_section.
	* lto.h (lto_file_vtable_struct): Removed two of the fields and 
	renamed the other two so that there is only one map function and
	one unmap function and each takes a section type parameter.
	(lto_read_function_body): Renamed to lto_input_function_body and
	added file_data parameter.
	(lto_read_var_init): Removed.
	(lto_input_constructors_and_inits): New function.
	* lto-section-in.c (lto_read_decls): New function.
	* lto-function-in.c (data_in): Moved fields field_decls, fn_decls,
	var_decls, type_decls, types to lto_file_decl_data.
	(input_type_ref, input_expr_operand, lto_read_body): Get
	field_decls, fn_decls, var_decls, type_decls, types from different
	structure.
	(input_globals, input_constructor, lto_read_var_init): Removed.
	(input_constructors_or_inits): New function.
	(lto_read_function_body, lto_input_constructors_and_inits):
	Renamed to lto_input_function_body and takes file_data parameter.
	* lto-section-in.h (lto_file_decl_data): New structure.
	
2008-01-28  Kenneth Zadeck <zadeck@naturalbridge.com>

	* lto-function-in.c (input_globals.c): Changed input type to
	lto_function_header.
	(input_bb): Removed code to deserialize the stmt number.
	(input_function): Renumber all stmts after they are input.
	(lto_read_body, lto_read_function_body, lto_read_var_init):
	Changed to used new header format and enum section_type.
	*lto-lang.c (success): Removed. 
	
2008-01-28  Nathan Froyd  <froydnj@codesourcery.com>

	* lto-elf.c (lto_elf_lookup_sym): Remove unused function.
	(lto_elf_free_sym): Likewise.

	* lto-elf.c (lto_elf_read_var_init): Remove unused function.
	(lto_elf_build_init): Likewise.

2008-01-14  Kenneth Zadeck <zadeck@naturalbridge.com>

	* lto-read.c: Renamed to lto-function-in.c.
	(input_1_unsigned): Moved to lto-section-in.c and renamed
	lto_input_1_unsigned.
	(input_uleb128): Moved to lto-section-in.c and renamed
	lto_input_uleb128.
	(input_widest_uint_uleb128): Moved to lto-section-in.c and renamed
	lto_input_widest_uint_uleb128.
	(input_sleb128): Moved to lto-section-in.c and renamed
	lto_input_sleb128.
	(input_integer): Moved to lto-section-in.c and renamed
	lto_input_integer.
	(debug_in_fun): Moved to lto-section-in.c and renamed
	lto_debug_in_fun.
	(input_block): Moved to lto-section-in.h and renamed
	lto_input_block.
	(input_expr_operand): Fixed to allow lists with more than one
	element.
	* lto-section-in.h: New file.
	* lto-section-in.c: New file with changes from above.
	* Make-lang.in (lto-read.o): Renamed lto-function-in.c.
	(lto-section-in.o): New rule.
	
2007-12-29  Nathan Froyd  <froydnj@codesourcery.com>

	* lto-read.c (input_expr_operand): Mark static and external
	VAR_DECLs as needed.

2007-12-29  Nathan Froyd  <froydnj@codesourcery.com>

	* lto-read.c (input_integer): Use the correct shift amount.

2007-12-29  Nathan Froyd  <froydnj@codesourcery.com>

	* lto-lang.c (lto_pushdecl): Do nothing instead of aborting.
	(LANG_HOOKS_NAME): Define.

2007-12-27  Nathan Froyd  <froydnj@codesourcery.com>

	* lto.c (lto_find_integral_type): Define as a macro.  Rename the
	original function to...
	(lto_find_integral_type_1): ...this.  Consult UNSIGNEDP if we
	don't have a base type.
	(lto_read_enumeration_type_DIE): Examine the values of the
	enumeration to determine whether we can use an unsigned type for
	the base type of the enumeration.

2007-12-24  Nathan Froyd  <froydnj@codesourcery.com>

	* lto.c (lto_read_structure_union_class_type_DIE): Set TYPE_MODE
	and TYPE_ALIGN on UNION_TYPEs as soon as possible.

2007-12-22  Nathan Froyd  <froydnj@codesourcery.com>

	* lto-lang.c (lto_types_compatible_p): New function.
	(LANG_HOOKS_TYPES_COMPATIBLE_P): Define.

2007-12-22  Nathan Froyd  <froydnj@codesourcery.com>
	    Kenneth Zadeck <zadeck@naturalbridge.com>

	* lto-read.c (input_expr_operand): Fixed uninitialize var warning.
	(input_local_vars): Read in DECL_INITIAL and context for local
	statics that need to be put in unexpanded_vars_list.

2007-12-21  Nathan Froyd  <froydnj@codesourcery.com>

	* lto-read.c (input_real): Use a separate null-terminated buffer
	for calling real_from_string.
	(input_expr_operand): If we take the address of a FUNCTION_DECL,
	tell cgraph that it's needed.

2007-12-19  Doug Kwan  <dougkwan@google.com>

	* lto.c (lto_read_base_type_DIE): Handle complex integer types.

2007-12-18  Nathan Froyd  <froydnj@codesourcery.com>

	* lto.c (lto_read_DIE): Call lto_read_only_for_child_DIEs instead.
	(lto_file_read): Reset the members of 'context' every time we read
	a toplevel DIE, with special attention to last_param_type.

2007-12-18  Nathan Froyd  <froydnj@codesourcery.com>

	* lto.c (lto_read_subroutine_type_subprogram_DIE): Initialize
	'declaration'.  Set the assembler name for non-public functions.

2007-12-17  Kenneth Zadeck <zadeck@naturalbridge.com>

	* lto_read.c (data_in.unexpanded_indexes): New array.
	(input_local_var): Added code to read in unexpanded_var_list
	indexes for variables.  Only read in DECL_CHAIN field for
	parameters.
	(input_local_vars): Added code to rebuild unexpanded_var_list in
	order using unexpanded_indexes.
	(input_function): Added code to set DECL_CONTEXT for functions.

2007-12-13  Doug Kwan  <dougkwan@google.com>

	* lto.c (lto_read_pointer_reference_type_DIE): Handle optional name
	in pointer and reference types.

2007-12-13  Nathan Froyd  <froydnj@codesourcery.com>

	* lto-read.c (input_expr_operand): Use DECL_RESULT when reading a
	RESULT_DECL.

2007-12-13  Nathan Froyd  <froydnj@codesourcery.com>

	* lto.c (lto_read_array_type_DIE): Return the cached DIE if we've
	already read the DIE.
	(lto_get_body): New function, split out from...
	(lto_materialize_function): ...here.  Call it.
	(lto_read_subroutine_type_subprogram_DIE): Call lto_get_body to
	determine DECL_EXTERNAL.
	* lto-symtab.c (lto_symtab_merge_decl): Merge the DECL_RESULTs of
	FUNCTION_DECLs when necessary.  Use the type of the actual
	function definition if we are unable to easily merge types.  Ignore
	spurious DECL_MODE mismatches on VAR_DECLs.  Merge DECL_MODEs when
	necessary.

2007-12-13  Nathan Froyd  <froydnj@codesourcery.com>

	* lto-lang.c (LANG_HOOKS_REDUCE_BIT_FIELD_OPERATIONS): Define.

2007-12-12  Bill Maddox  <maddox@google.com>

	Revert
	2007-12-07  Bill Maddox  <maddox@google.com>

	* lto.c (lto_str_fd_init): New function.
	(lto_str_fd_close): New function.
	(lto_file_init): Call lto_str_fd_init.
	(lto_file_close): Call lto_str_fd_close.
	(lto_str_read): New function. Read debug string table.
	(lto_str_lookup): New function. Get string for debug
	string table offset.
	(lto_read_form): Recognize DW_FORM_strp.
	(lto_file_read): Invoke lto_str_read.

	* lto-elf.c (lto_elf_file_open): Read raw section data
	for the .debug_str section, if present.

	* lto.h (struct lto_str_fd_struct): New struct.
	(struct lto_file_struct): Added new field DEBUG_STR
	to hold the file descriptor for the debug string table.
	
2007-12-07  Bill Maddox  <maddox@google.com>

	* lto.c (lto_str_fd_init): New function.
	(lto_str_fd_close): New function.
	(lto_file_init): Call lto_str_fd_init.
	(lto_file_close): Call lto_str_fd_close.
	(lto_str_read): New function. Read debug string table.
	(lto_str_lookup): New function. Get string for debug
	string table offset.
	(lto_read_form): Recognize DW_FORM_strp.
	(lto_file_read): Invoke lto_str_read.

	* lto-elf.c (lto_elf_file_open): Read raw section data
	for the .debug_str section, if present.

	* lto.h (struct lto_str_fd_struct): New struct.
	(struct lto_file_struct): Added new field DEBUG_STR
	to hold the file descriptor for the debug string table.

2007-12-07  Nathan Froyd  <froydnj@codesourcery.com>

	* lto-read.c (input_cfg): Call init_empty_tree_cfg_for_function.
	Grow the basic_block_info and label_to_block_map vectors if
	necessary.  Read in the block chain.

2007-12-06  Nathan Froyd  <froydnj@codesourcery.com>

	* lto.c (lto_read_DIE): Set TYPE_ALIAS_SET where necessary.

2007-12-06  Nathan Froyd  <froydnj@codesourcery.com>

	* lto.c (lto_read_form): Add DW_cl_address for DW_AT_const_value.

2007-12-06  Nathan Froyd  <froydnj@codesourcery.com>

	* lto-read.c (input_expr_operand): Don't check for MTAGs.
	(lto_read_body): Don't declare PROP_alias.

2007-12-06  Nathan Froyd  <froydnj@codesourcery.com>

	* lto-symtab.c (lto_symtab_merge_decl): Handle FUNCTION_DECLs without
	argument type information.

2007-12-03  Nathan Froyd  <froydnj@codesourcery.com>

	* lto.c (lto_read_variable_formal_parameter_constant_DIE): Set
	TREE_THIS_VOLATILE if the associated type is a volatile type.
	(lto_materialize_function): Remove call to init_ssa_operands.
	* lto-read.c (input_expr_operand): Add SSA_NAME_VAR as a referenced
	variable when reading an SSA_NAME.  Do the same when reading a
	RESULT_DECL, a RETURN_EXPR, or an MTAG.
	(input_cfg): Call init_ssa_operands.
	(input_ssa_names): Set the default def of an SSA_NAME if necessary.
	Move call to init_tree_ssa...
	(lto_read_body): ...here.  Use push_cfun and pop_cfun.  Call
	add_referenced_var on any variables referenced from the body of the
	function.  Inform the rest of the compiler we are in SSA form and
	inform later passes about the current properties.

2007-11-30  Nathan Froyd  <froydnj@codesourcery.com>

	* lto.c (lto_materialize_function): Add FIXME.

2007-11-29  Nathan Froyd  <froydnj@codesourcery.com>

	* lto-lang.c (enum built_in_attribute): New enum.
	(flag_no_builtin, flag_no_nonansi_builtin, flag_isoc94, flag_isoc99,
	built_in_attributes): New variables.
	(def_builtin_1): New function.
	(lto_define_builtins): #define DEF_BUILTIN and include builtins.def.

2007-11-28  Nathan Froyd  <froydnj@codesourcery.com>

	* lto.c (lto_read_variable_formal_parameter_constant_DIE): Set
	DECL_SOURCE_LOCATION for debugging purposes.
	(lto_read_member_DIE): Set DECL_SOURCE_LOCATION.  If we have read a
	bitfield, use the type specified by the DIE for TREE_TYPE and defer
	laying out the decl until later.
	(lto_read_subroutine_type_subprogram_DIE): Compare the function's
	name with DECL_ASSEMBLER_NAME.  Set DECL_SOURCE_LOCATION and
	TREE_ADDRESSABLE.
	* lto-read.c (input_expr_operand): Set TREE_ADDRESSABLE on the
	operand of an ADDR_EXPR.
	* lto-lang.c (enum lto_builtin_type): New enum.
	(builtin_type): New typedef.
	(builtin_types, string_type_node, const_string_type_node,
	wint_type_node, intmax_type_node, uintmax_type_node,
	signed_size_type_node): New variables.
	(def_fn_type, builtin_type_for_size, lto_define_builtins,
	lto_build_c_type_nodes): New functions.
	(lto_init): Initialize builtin types.
	(lto_set_decl_assembler_name): Let the target machine mangle the
	name if the decl is TREE_PUBLIC, otherwise uniquify it.

2007-11-21  Nathan Froyd  <froydnj@codesourcery.com>

	* lto.c (lto_read_variable_formal_parameter_constant_DIE): Don't
	set TREE_ADDRESSABLE.  Do set DECL_COMDAT.  Set TREE_READONLY if
	the type is a constant type.  Set the assembler name and inform
	the rest of the compiler about the new decl if the decl is not
	public.
	(lto_read_subroutine_type_subprogram_DIE): Don't check for equivalency
	of DECL_ASSEMBLER_NAME when determining if we have a builtin.  Don't
	try to read in function bodies for functions that already have bodies.
	* lto-symtab.c (lto_same_type_p): Check for unbounded array
	equivalency.
	(lto_symtab_merge_decl): Don't merge decls that aren't TREE_PUBLIC.
	Check for whether we matched a builtin function type before calling
	lto_same_type_p on the generated type.  Permit cases where the
	declaration of an array is unbounded, but the definition is bounded.
	Don't combine TREE_PUBLIC flags.  Copy over DECL_SIZE and
	DECL_SIZE_UNIT if necessary.

2007-11-16  Kenneth Zadeck <zadeck@naturalbridge.com>

	* lto-read.c (input_expr_operand): Get types right 
	for COMPLEX_CST.

2007-11-16  Kenneth Zadeck <zadeck@naturalbridge.com>

	* lto-read.c (make_new_block, input_cfg): Properly set
	n_basic_blocks.
	
2007-11-16  Nathan Froyd  <froydnj@codesourcery.com>

	* lto.c (lto_read_array_type_DIE): Handle DIEs with DW_AT_GNU_vector
	set properly by building a VECTOR_TYPE instead of an ARRAY_TYPE.

2007-11-16  Nathan Froyd  <froydnj@codesourcery.com>

	* lto.c (lto_read_base_type_DIE): Use make_bitfield_integer_type to
	construct the integer type for bitfields.

2007-11-16  Kenneth Zadeck <zadeck@naturalbridge.com>

	* lto-read.c (data_in.current_node_has_loc): Removed.
	(input_line_info): Returns true if node needs line set.
	(set_line_info): Always sets line if called.
	(clear_line_info): Removed reference to current_node_needs_loc.
	(input_expr_operand): Keeps track locally if current node needs a loc.
	(input_local_var): Added code to handle DECL_INITIAL for
	static local vars. Only set loc if necessary.
	
2007-11-15  Nathan Froyd  <froydnj@codesourcery.com>

	* lto.c (lto_read_subroutine_type_subprogram_DIE): Fix thinko'd
	DECL_CONTEXT.

2007-11-15  Nathan Froyd  <froydnj@codesourcery.com>

	* lto.c: Include langhooks.h.
	(lto_find_integral_type): Rework logic to handle the case where
	got_byte_size is true, but the bitsize requested and that of the
	base_type doesn't match.
	(lto_read_variable_formal_parameter_constant_DIE): Only check for
	asm_name if we are creating a VAR_DECL.
	(lto_materialize_function): Set DECL_EXTERNAL if we can't find a
	definition.
	(lto_read_subroutine_type_subprogram_DIE): Check for a builtin
	function reference and use the builtin's decl if so.  Set the
	DECL_CONTEXT of the RESULT_DECL for the function.
	* lto-lang.c (registered_builtin_fndecls): New variable.
	(lto_getdecls): Return it.
	(lto_builtin_function): Chain the new decl onto
	registered_builtin_fndecls.

2007-11-15  Kenneth Zadeck <zadeck@naturalbridge.com>
	    
	* lto-read.c (process_tree_flags, lto_static_init_local):
	Renamed to ADD_CLASS_EXPR_FLAG. ADD_CLASS_DECL_FLAG New Macro.
	(input_line_info, clear_line_info): Fixed new line number code.
	(input_expr_operand): Added type to SWITCH_EXPR.
	(lto_read_body): Properly initialized data_in.
	Clear line info when leaving.
	
2007-11-13  Diego Novillo  <dnovillo@google.com>

	* lto.c (lto_read_variable_formal_parameter_constant_DIE):
	Initialize ARTIFICIAL.
	(lto_read_subroutine_type_subprogram_DIE): Initialize
	SAVED_SCOPE.
	* lto-read.c (set_line_info): Remove ; from calls to
	LINEMAP_POSITION_FOR_COLUMN.

2007-11-13  Kenneth Zadeck <zadeck@naturalbridge.com>

	* lto-read.c (input_type_ref): Renamed from get_type_ref.
	(input_expr_operand, input_local_var): Renamed get_type_ref to 
	input_type_ref.
	(input_expr_operand): Get the types correct for 
	vector-cst.  Get SSA_NAME_DEF_STMT correct for return_exprs.
	
2007-11-13  Doug Kwan  <dougkwan@google.com>

	* lto-read.c (input_widest_uint_uleb128): New function.
	(input_tree_flags, process_tree_flags, input_line_info,
	input_expr_operand, input_local_var, input_phi, input_ssa_names):
	Change to use lto_flags_type and BITS_PER_LTO_FLAGS_TYPES instead of
	unsigned HOST_WIDE_INT and HOST_BITS_PER_WIDE_INT.
	(lto_static_init_local): Add code to assert that lto_flags_type is
	wide enough.

2007-11-13  Nathan Froyd  <froydnj@codesourcery.com>

	* lto.c (lto_read_array_type_DIE): Handle DW_AT_GNU_vector.
	(lto_read_subroutine_type_subprogram_DIE): Handle
	DW_AT_static_link and DW_AT_specification.  Return the
	specification if present.
	(lto_read_base_type_DIE): Handle DW_ATE_complex_float.
	
2007-11-13  Nathan Froyd  <froydnj@codesourcery.com>

	* lto-lang.c: Include target.h.
	(registered_builtin_types): New variable.
	(lto_type_for_mode): Increase number of modes handled.
	(lto_builtin_function): Fix argument list and return the decl.
	(lto_register_builtin_type): New function.
	(lto_init): Initialize target builtins and language-independent
	nodes.
	(LANG_HOOKS_REGISTER_BUILTIN_TYPE): Define.

2007-11-13  Kenneth Zadeck <zadeck@naturalbridge.com>

	* lto-read.c (input_expr_operand): Added code to properly handle
	index filed. Added new RANGE_EXPR case.
	
2007-11-11  Kenneth Zadeck <zadeck@naturalbridge.com>

	* lto-read.c (ADD_FUNC_FLAG): Deleted macro.
	(data_in): Added current_node_has_loc field.
	(input_line_info, set_line_info, clear_line_info): Added a support
	for USE_MAPPED_LOCATION and not adding line numbers to nodes that
	did not have on on the source side.
	(input_expr_operand): Make sure that GIMPLE_MODIFY_STMTS get line
	numbers too.

2007-11-09  Doug Kwan  <dougkwan@google.com>

	* lto-read.c (input_expr_operand): Change type of operand 2 of
	BIT_FIELD_REF expression to be bitsizetype instead of sizetype.

2007-11-09  Nathan Froyd  <froydnj@codesourcery.com>

	* lto.c: Include lto-tree.h.  Effect small spaces->tabs cleanup.
	(lto_read_variable_formal_parameter_constant_DIE): Transfer bits
	from a DW_AT_specification or DW_AT_abstract_origin attribute to
	the new decl we are creating.  Move informing the middle end about
	the new decl to...
	(lto_main): ...here.  Inform the middle end about global variables
	after we have read in all the input files.
	* lto-symtab.c (lto_symtab_merge_decl): We really do need to merge
	variables with internal linkage, so delete the check for internal
	linkage.  Combine TREE_PUBLIC flags.

2007-11-08  Nathan Froyd  <froydnj@codesourcery.com>

	* lto.c (lto_read_subroutine_type_subprogram_DIE): Handle
	DW_AT_decl_line.
	* lto-symtab.c (lto_symtab_merge_decl): Handle redefinition of a
	builtin specially.  Move check for attribute compatibility
	earlier.

2007-11-07  Nathan Froyd  <froydnj@codesourcery.com>

	* Make-lang.in (lto/lto.o): Depend on gt-lto-lto.h.
	* config-lang.in (gtfiles): Add lto.h and lto.c.
	* lto-elf.c: Include ggc.h.
	(lto_elf_file_open): Allocate elf_file from GC memory.
	* lto.c: Include tree-ssa-operands.h and gt-lto-lto.h
	(lto_info_fd_init): Allocate the die_cache and unmaterialized_fndecls
	in GC memory.
	(lto_info_fd_close): Free unmaterialized_fndecls from GC memory.
	(lto_file_close): Free file from GC memory.
	(lto_cache_store_DIE): Allocate the new entry in GC memory.
	(lto_read_member_DIE): Fix declaration.
	(lto_read_subroutine_type_subprogram_DIE): unmaterialized_fndecls lives
	in GC memory.
	(current_lto_file): New variable.
	(lto_main): Use it.
	(DWARF2_attr, DWARF2_abbrev, lto_die_ptr, DWARF2_CompUnit,
	lto_die_cache_entry): Move to...
	* lto.h: ...here and add GTY markers as appropriate.  Delete forward
	declarations accordingly.
	(struct lto_file_struct): Declare.
	(lto_file_vtable): Use it instead of lto_file.

2007-11-06 Alon Dayan  <alond@il.ibm.com>
	   Kenneth Zadeck <zadeck@naturalbridge.com>

	 * lto-read.c (process_flags, lto_static_init_local):
	 read flags of VAR_DECL and FUNCTION_DECL of size>1.
	 change global array num_flags_for_code to flags_length_for_code.
	 (set_line_info): Make decls work in USE_MAPPED_LOCATION mode.
	
2007-11-05  Nathan Froyd  <froydnj@codesourcery.com>

	* lto.c (lto_read_structure_union_class_type_DIE): Use proper record
	layout functions to compute information about the newly constructed
	type.

2007-11-02  Nathan Froyd  <froydnj@codesourcery.com>

	* lto-read.c (input_expr_operand): Change the LTO_return_expr1
	case to use DECL_RESULT if necessary.

2007-11-01  Kenneth Zadeck <zadeck@naturalbridge.com>

	* lto-read.c (input_tree_list): Removed.
	(input_tree_flags): Added parameter to force flags no matter what
	tree code.
	(input_expr_operand): Added parameter to input_tree_flags.
	Added case for IDENTIFIER_NODE and TREE_LIST.  Changed ASM to call
	input_expr_operand rather than input_tree_lists.
	(input_local_var): Use input_expr_operand to read attributes
	rather then input_tree_list.
	(input_phi, input_ssa_names): Added parameter to input_tree_flags.

2007-10-31  Nathan Froyd  <froydnj@codesourcery.com>

	* lto.c (lto_read_typedef_DIE): Fix comment typo.
	(lto_resolve_typedecl_ref): Fetch the referred-to type and build a fake
	TYPE_DECL for it.
	* lto-read.c (lto_read_body): Use correct sizes for calculating
	type_decls_offset and types_offset.

2007-10-30  Nathan Froyd  <froydnj@codesourcery.com>

	* lto-tree.h (union lang_tree_node): Change GTY description to chain
	with GENERIC_NEXT.
	* config-lang.in (gtfiles): Add lto-lang.c.
	* lto-lang.c: Include gt-lto-lto-lang.h.
	* Make-lang.in (lto/lto-lang.o): Add dependency on gt-lto-lto-lang.h
	(lto/lto-symtab.o): Depend on LTO_H instead of TREE_H.
	(lto/lto-read.o): Likewise.

2007-10-29  Kenneth Zadeck <zadeck@naturalbridge.com>

	* lto-read.c (data_in): Added type_decls and current_col fields.
	(string_slot): New type to hold canonized file name.
	(hash_string_slot_node, eq_string_slot_node, canon_file_name, 
	input_line_info, set_line_info, clear_line_info): New functions.
	(file_name_hash_table): New hash table.
	(input_local_var, input_labels, input_local_vars_index, 
	input_local_var, input_local_vars, input_ssa_names): Reorganized parameters.
	(input_uleb128): Changed type of byte var.
	(input_expr_operand): Large number of changes to get line numbers
	correct.  Added TYPE_DECL case.
	(input_globals): Added code to get TYPE_DECLs processed.
	(input_local_var): Added code to process line numbers and
	TREE_CHAIN and DECL_CONTEXT.
	(input_function, input_constructor): Added call to
	clear_line_number.
	(lto_static_init_local): Added code to get line numbers correct.
	(lto_read_body): Added code to get TYPE_DECLS read and to change
	parameters to the calls above that had their parms reorganized.

	
2007-10-29  Nathan Froyd  <froydnj@codesourcery.com>

	* lto.h (lto_resolve_typedecl_ref): Declare.
	* lto.c (lto_resolve_typedecl_ref): New function.

2007-10-29  Mark Mitchell  <mark@codesourcery.com>
	    Nathan Froyd  <froydnj@codesourcery.com>

	* lto.c (lto_read_subroutine_type_subprogram_DIE): Read the child
	DIEs even if we find an abstract origin for this DIE.

2007-10-29  Nathan Froyd  <froydnj@codesourcery.com>

	* lto.c (lto_read_subroutine_type_subprogram_DIE): Build the
	RESULT_DECL slightly earlier.  Only remember the decl for later
	if we successfully merge declarations.

2007-10-24  Kenneth Zadeck <zadeck@naturalbridge.com>

	* lto-read.c (input_expr_operand): Give label_values the proper
	context and provide switch statements with a default type.
	
2007-10-23  Nathan Froyd  <froydnj@codesourcery.com>

	* lto-read.c (lto_read_body): Move call to init_ssa_operands...
	* lto.c (lto_materialize_function): ...to here.

2007-10-22  Nathan Froyd  <froydnj@codesourcery.com>

	* lto.h (struct lto_info_fd): Add field unmaterialized_fndecls.
	* lto.c (lto_info_fd_init): Initialize it.
	(lto_info_fd_close): Free it.
	(lto_materialize_function): New function.
	(lto_read_subroutine_type_subprogram_DIE): Save the result decl on
	unmaterialized_fndecls.
	(lto_file_read): Read in all the function bodies after we have read
	all of the DWARF info.
	* lto-read.c (lto_read_body): Call init_ssa_operands if we are
	reading a function body.

2007-10-20  Kenneth Zadeck <zadeck@naturalbridge.com>

	* lto-read.c (input_tree_flags): Renamed from input_flags to be
	semetric with output_tree_flags.  Added call to log flags.
	(process_tree_flags): Renamed from process_flags.  Fixed a lot of
	type issues to make everything consistent with flags being
	unsigned HOST_WIDE_INTS.
	(input_expr_operand): Added call to
	recompute_tree_invariant_for_addr_expr.
	(input_local_var): Added debugging for tree_chains.  Now calls
	input_tree_flags.
	(input_phi): Made flags unsigned HOST_WIDE_INT.
	(input_ssa_names): Now calls input_tree_flags.
	(lto_read_body): Now sets cfun.
	(lto_read_function_body): Now sets current_function_pointer.
	
2007-10-19  Nathan Froyd  <froydnj@codesourcery.com>

	* lto.c (lto_read_variable_formal_parameter_constant_DIE): Check
	definitively whether SPECIFICATION or ABSTRACT_ORIGIN exist before
	inspecting fields within.
	(lto_read_DIE_at_ptr): Delete check for null result; let callers
	handle this appropriately.

2007-10-19  Nathan Froyd  <froydnj@codesourcery.com>

	* lto.c (lto_read_variable_formal_parameter_constant_DIE): Handle
	DW_AT_abstract_origin properly.  Ensure that we're not dealing with
	both DW_AT_abstract_origin and DW_AT_specification.
	(lto_read_subroutine_type_subprogram_DIE): Handle
	DW_AT_abstract_origin.
	(lto_read_DIE): Use lto_read_only_for_child_DIEs for labels.
	(lto_read_DIE_at_ptr): Define as static to match declaration.
	Lookup the PTR in the cache before reading it from the file.
	(lto_resolve_var_ref): Adjust accordingly.
	(lto_resolve_fn_ref): Adjust accordingly.  Tweak comment.
	(lto_resolve_field_ref): Adjust accordingly.  Tweak comment.

2007-10-19  Nathan Froyd  <froydnj@codesourcery.com>

	* lto.c (lto_read_DIE_at_ptr): New function.
	(lto_resolve_var_ref): Use it.
	(lto_resolve_fn_ref): Use it.
	(lto_resolve_field_ref): Use it.
	(lto_read_variable_formal_parameter_constant_DIE): Follow
	DW_AT_specification and return the associated decl when appropriate.

2007-10-18  Nathan Froyd  <froydnj@codesourcery.com>

	* lto-lang.c (lto_type_for_mode): Move after lto_type_for_size.
	Implement for scalar integer modes.
	(lto_init): Initialize size_type_node.

2007-10-18  Kenneth Zadeck <zadeck@naturalbridge.com>

	* lto-read.c (input_expr_operand): Remove ssa name asserts.
	(input_local_var): Add chaining for params.
	(input_ssa_names): Add cfun parameter.
	(input_function): Remove unnecessary else.

2007-10-17  Nathan Froyd  <froydnj@codesourcery.com>

	* lto.c (lto_read_only_for_child_DIEs): Mark die parameter as unused.
	(lto_resolve_var_ref): Use proper types.
	(lto_resolve_fn_ref): Likewise.
	(lto_resolve_field_ref): Likewise.

2007-10-17  Nathan Froyd  <froydnj@codesourcery.com>

	* lto-read.c (input_expr_operand): Remove case.

2007-10-17  Nathan Froyd  <froydnj@codesourcery.com>

	* lto.c (lto_read_only_for_child_DIEs): New function.
	(lto_read_DIE): Use it for lexical_block and inlined_subroutine DIEs.
	* lto-elf.c (lto_elf_map_lto_section): Remove.
	(lto_elf_file_vtable): Use lto_elf_map_optional_lto_section instead.
	* lto-read.c (input_expr_operand): Assert that we never read a NULL
	SSA_NAME.  Add missing case for mechanical codes.
	(input_cfg): Use basic_block_info_for_function instead of
	basic_block_info.

2007-10-16  Kenneth Zadeck <zadeck@naturalbridge.com>

	* lto-read.c (input_sleb128, input_integer): Use proper casts.
	(input_list): Renamed input_tree_list and modified to follow same
	protocol as lto-function-out.c:output_tree_list.
	(input_expr_operand): Make asm operands use input_tree_list.
	(input_local_var): Now uses input_tree_list.
	(lto_read_body): Change placement for setting context of debug_labels.
	
	
2007-10-16  Kenneth Zadeck <zadeck@naturalbridge.com>

	* lto-read.c (input_real): Output debugging in proper order.
	(input_integer): Compute bit lengths properly.
	(input_list): Clean up declaration.
	(input_expr_operand): Change calls to input_real to match fix.
	Make reading of LTO_bit_field_ref1 match output.
	(input_local_var): Make reading of attributes match what is being
	written.
	(dump_debug_stream): Also print char in hex.
	(debug_out_fun): Fix signed unsigned mismatch.
	
2007-10-10  Nathan Froyd  <froydnj@codesourcery.com>

	* lto.c (lto_read_form): Handle DW_AT_MIPS_linkage_name and
	DW_AT_GNU_vector specially, as they are not contiguous with the
	specified set of attribute names.  Use class_mask to check for
	errors at the end of the function
	(lto_resolve_var_ref): Read the DIE if it is not cached.
	(lto_resolve_fn_ref): Likewise.
	(lto_resolve_field_ref): Likewise.

2007-10-05  Nathan Froyd  <froydnj@codesourcery.com>

	* lto.c: Include dwarf2out.h.
	(lto_cache_store_DIE): Assert that we never change the value.
	(LTO_BEGIN_READ_ATTRS): Print an informative error message.
	(lto_read_compile_unit_DIE): Handle DW_AT_entry_pc.
	(lto_read_array_type_DIE): Don't error on ndims == 0; build a
	sensible type instead.
	(lto_read_structure_union_class_type_DIE): Store the newly
	created type prior to reading the members of the structure to
	avoid infinite recursion.  Avoid computing types and alignments
	for structures whose sizes are unknown.
	(lto_read_variable_formal_parameter_const): Handle DW_AT_artificial
	and set DECL_ARTIFICIAL accordingly.  Ignore DW_AT_abstract_origin,
	DW_AT_const_value, and DW_AT_specification.
	(lto_read_subroutine_type_subprogram_DIE): Handle DW_AT_declaration.
	Return early if we have already constructed the function type.
	(lto_read_typedef_DIE): Check to see if the type has been cached
	already.  Cache the type before reading any children.
	(lto_read_const_volatile_restrict_type_DIE): Handle DW_AT_name.
	(lto_read_DIE): Unset context->skip_non_parameters around reading
	the DIE.
	(lto_resolve_fn_ref): Delete trailing whitespace.

2007-09-11  Kenneth Zadeck <zadeck@naturalbridge.com>

	* lto-read.c (input_expr_operand): Added type for STRING_CST.
	
2007-09-10  Nathan Froyd  <froydnj@codesourcery.com>

	* lto-read.c (lto_read): Set the type of the newly created CALL_EXPR.

2007-09-07  Nathan Froyd  <froydnj@codesourcery.com>

	* lto-lang.c (signed_and_unsigned_types): New variable.
	(lto_type_for_size): Consult signed_and_unsigned_types to find
	an approprite type, creating it if necessary.
	(lto_set_decl_assembler_name): Add actual method body.

2007-09-06  Jim Blandy  <jimb@codesourcery.com>

	* lto.c (lto_read_variable_formal_parameter_constant_DIE): If we
	can't find a var init for this variable, leave its DECL_INITIAL.
	* lto-elf.c (lto_elf_map_optional_lto_section): Renamed from
	lto_elf_map_fn_body.
	(lto_map_lto_section): New function.
	(lto_elf_file_vtable): Use lto_elf_map_lto_section for function
	bodies, and lto_elf_map_optional_lto_section for variable
	initializers.
	(lto_elf_find_section_data): Quietly return NULL if the section is
	missing.
	(lto_elf_file_open): Check for a NULL from lto_elf_find_section_data.

	* lto-elf.c (lto_elf_find_section_data): Remove dead code.

	* lto-read.c (lto_read_body): Doc fix.

2007-08-29  Kenneth Zadeck <zadeck@naturalbridge.com>

	* lto-read.c (fun_in): Renamed to data_in.
	(input_expr_operand, input_local_var, input_string_internal,
	input_string, input_real, input_list, get_label_decl, 
	get_type_ref, input_expr_operand, input_globals, input_labels,
	input_local_vars_index, input_local_var, input_local_vars, 
	input_cfg, input_phi, input_ssa_names, input_bb, ): Renamed fun_in to data_in.
	(input_constructor): New function.
	(lto_read_function_body): Renamed to lto_read_body and generalized
	to handle both functions and constructors.
	(lto_read_function_body, lto_read_var_init): New function.
	
	
2007-08-28  Kenneth Zadeck <zadeck@naturalbridge.com>

	* lto-read.c (input_expr_operand): Assert that there really is a
	FUNCTION_DECL.
	(input_globals): Removed checks on 0 section.
	
2007-08-28  Kenneth Zadeck <zadeck@naturalbridge.com>

	* lto-read.c (fun_in): Added local_decls_index and
	local_decls_index_d.  
	(input_expr_operand): Changed inputting of PARM_DECLs and VAR_DECLs.
	(input_globals): Enabled code to handle FIELD_DECLs.
	(input_local_vars_index, input_local_vars): New function.
	(input_local_var): Changed to allow locals to be input randomly.
	(lto_read_function_body): Added code to input the
	local_decls_index and to free various structures.
	
2007-08-17  Jim Blandy  <jimb@codesourcery.com>

	* lto.c (lto_read_variable_formal_parameter_constant_DIE): Remove
	ATTRIBUTE_UNUSED from 'die' formal.

	Use enum LTO_tags where appropriate, instead of 'unsigned int'.
	* lto-read.c (input_record_start): Fix return type, type of 'tag'.
	(input_list): Fix type of 'tag'.
	(input_expr_operand): Fix type of 'tag' argument.  Update
	declaration.  Fix type of 'ctag'.  Add default case to switch,
	since the type of the switched value is now an enum.
	(input_local_vars): Fix type of 'tag'.
	(input_bb): Fix type of 'tag' argument.
	(input_function): Fix type of 'tag' argument.

2007-08-16  Jim Blandy  <jimb@codesourcery.com>

	* lto.c (lto_read_member_DIE): Record the tree we create in
	fd->die_cache.  (Our 'die' argument is no longer unused.)
	(lto_resolve_field_ref): New function.
	* lto.h (lto_resolve_field_ref): New declaration.

2007-08-15  Jim Blandy  <jimb@codesourcery.com>

	* lto-read.c (lto_read_var_init): Mark arguments as unused.

2007-08-07  Jim Blandy  <jimb@codesourcery.com>

	* lto.c (lto_read_form): Complete attr_classes table.
	(DWARF2_form_data): Doc fix.
	
2007-08-05  Mark Mitchell  <mark@codesourcery.com>

	* lto.h (lto_file_vtable): Remove read_var_init.  Add map_var_init
	and unmap_var_init.
	(lto_read_var_init): Declare.
	* lto.c (lto_read_variable_formal_parameter_constant_DIE): Use new
	interface for reading variable initializers.
	* lto-elf.c (lto_elf_read_var_init): Remove.
	(lto_elf_file_vtable): Update initializer.
	(lto_elf_read_var_init): Add comment about unused-ness.
	* lto-read.c (lto_read_var_init): New.

	* lto.c (lto_read_form): Add entry for DW_AT_inline.

2007-08-02  Kenneth Zadeck <zadeck@naturalbridge.com>

	* lto-read.c (lto_read_function_body): Moved declaration of fn
	outside of ifdef.
	
2007-08-01  Kenneth Zadeck <zadeck@naturalbridge.com>

	* lto-read.c (input_uleb128, input_string_internal, input_real,
	input_integer, input_record_start, input_list, get_type_ref,
	input_flags, input_expr_operand, input_expr_operand,
	input_expr_operand, input_local_vars, input_cfg, input_phi,
	input_ssa_names, input_bb, input_function): Added semicolons.

	
2007-07-31  Kenneth Zadeck <zadeck@naturalbridge.com>

	* lto-read.c (input_globals): Remove debugging.
	(input_function): Set DECL_ARGUMENTS.

	
2007-07-31  Kenneth Zadeck <zadeck@naturalbridge.com>

	* lto-read.c (input_expr_operand): Fixed code for COND_EXEC,
	RETURN_EXPR, MODIFY_EXPR and processing of flags.
	(input_phi): Made work with operands other than SSA_NAMES and
	fixed processing of flags.
	(input_ssa_names): Initialize SSA_NAME_DEF_STMT to empty stmt.
	(input_flags): New function.
	* lto-lang.c (lto_init): Changed state of in_lto_p.
	
	
2007-07-24  Mark Mitchell  <mark@codesourcery.com>

	* lto-tree.h (lto_varargs_cookie): Remove.
	* lto.c (lto_context): Add last_parm_type, varargs_p, skip_all,
	skip_non_parameters, skip_parameters.
	(lto_varargs_cookie): Remove.
	(lto_read_variable_formal_parameter_constant_DIE): Keep track of
	parameter types.
	(lto_read_abbrev): New function.
	(lto_read_subroutine_type_subprogram_DIE): Make two passes over
	child DIEs.
	(lto_read_unspecified_parameters_DIE): Set context->varargs_p.
	(lto_read_DIE): Use lto_read_abbrev.  Honor skip_* flags.
	(lto_file_read): Initialize new context fields.
	* lto-lang.c (lto_type_for_mode): Return NULL_TREE.
	(lto_unsigned_type): Remove.
	(lto_signed_type): Likewise.
	(lto_signed_or_unsigned_type): Likewise.
	(lto_init): Do not create lto_varargs_cookie.
	(LANG_HOOKS_UNSIGNED_TYPE): Do not define.
	(LANG_HOOKS_SIGNED_TYPE): Likewise.
	(LANG_HOOKS_SIGNED_OR_UNSIGNED_TYPE): Likewise.

2007-07-19  Jan Hubicka  <jh@suse.cz>

	* lto-read.c (lto_read_function_body): Produce empty scope block
	to avoid crash.

2007-07-18  Mark Mitchell  <mark@codesourcery.com>

	* lto.c (lto_read_variable_formal_parameter_constant_DIE): Do not
	process local variables.
	(lto_read_subroutine_type_subprogram_DIE): Read child DIEs.

2007-07-13  Kenneth Zadeck <zadeck@naturalbridge.com>

	* lto-read.c (input_list, input_expr_operand): Added struct
	function parameter.
	(init_cfg, finalize_cfg): Removed function.
	(input_expr_operand): Added SSA_NAME and GIMPLE_MODIFY_STMT cases.
	(input_labels, input_local_vars): Now takes input_block parameter rather than
	synthsyzing it.
	(input_cfg, input_phi, input_ssa_names): New functions.
	(input_bb): Now passes in input_blocks.  Does not construct cfg
	and processes the list of phi functions.
	(input_function): Now builds both the cfg and ssa_names table.
	(lto_read_function_body): Processes new header fields to construct
	streams for the ssa_names and cfg and their debugging.
	* lto/lto-lang.c (lto_init): Set in_lto_p.
	
	
2007-06-28  Mark Mitchell  <mark@codesourcery.com>

	* lto.h (lto_file_vtable): Add read_var_init.
	* lto.c (lto_read_variable_formal_parameter_constant_DIE): Read
	initializers.
	(lto_main): Remove bogus asserts.
	* lto-elf.c (tm.h): Include it.
	(libiberty.y): Likewise.
	(lto_elf_file): Add strtab and symtab.  Rename
	string_table_section_index to sec_strtab.
	(lto_elf_file_vtable): Add lto_elf_read_var_init.
	(lto_elf_get_shdr): New function.
	(lto_elf_free_shdr): Likewise.
	(lto_elf_find_section_data): Use them.
	(lto_elf_read_symtab): New function.
	(lto_elf_lookup_sym): Likewise.
	(lto_elf_free_sym): Likewise.
	(lto_elf_file_open): Tidy.  Call lto_elf_read_symtab.
	(lto_elf_built_init): New function.
	(lto_elf_read_var_init): Likewise.
	* Make-lang.in (lto/lto-elf.o): Depend on $(TM_H).

2007-06-26  Kenneth Zadeck <zadeck@naturalbridge.com>

	* lto-read (make_new_block): Initialize the stmt_list.
	(lto_static_init_local): Add debugging for missing codes.
	
2007-06-26  Mark Mitchell  <mark@codesourcery.com>

	* lto.c (lto_read_subroutine_type_subprogram_DIE): Handle
	unprototyped functions. 

2007-06-23  Mark Mitchell  <mark@codesourcery.com>

	* lto.c (lto_read_variable_formal_parameter_constant_DIE):
	Handle DW_AT_MIPS_linkage_name.
	(lto_read_subroutine_type_subprogram): Likewise.  Correct
	compilation errors.
	(lto_main): Remove incorrect assertions.
	* lto-symbtab.c: Build function types out of TREE_LISTs.

	* lto-elf.c (<libelf>): Check for HAVE_LIBELF_H.
	
	* Make-lang.in (LTO_OBJS): Depend on attribs.o.
	
2007-06-21  Kenneth Zadeck <zadeck@naturalbridge.com>

	* lto/lto-tree.h (lang_decl, lang_type, language_function): Added
	dummy since ggc does not like empty structs.
	* lto/lto-elf.c (libelf.h): Changed to libelf/libelf.h.
	* lto/lto-read.c (ADD_CLASS_FLAG, ADD_EXPR_FLAG): Changed
	expr->common to expr->base.
	(make_new_block): Moved stmt_list to proper place.


2007-03-14 Robert Kennedy  <jimbob@google.com>

	Eliminate use of lang_hooks.set_decl_assembler_name from LTO
	* lto.c (lto_read_subroutine_type_subprogram_DIE) Get DECL
	assembler name from DWARF.
	* lto-lang.c (lto_set_decl_assembler_name) New function.

2006-09-10  Mark Mitchell  <mark@codesourcery.com>

	* lto.h (lto_file_vtable): New structure.
	(lto_file): Add vtable pointer.
	(lto_file_init): Add vtable paramter.
	(lto_read_function_body): New function.
	(lto_symtab_merge_fn): New function.
	* lto.c (lto_file_init): Add vtable parameter.
	(lto_read_form): Fill in entries for DW_AT_prototyped,
	DW_AT_frame_base.
	(lto_read_subroutine_type_subprogram_DIE): New function.
	(lto_read_DIE): Fill in entries for DW_TAG_subroutine_type and
	DW_TAG_subprogram.
	* lto-elf.c (lto_elf_vile_vtable): New variable.
	(lto_elf_file_open): Pass it to lto_file_init.
	(lto_elf_map_fn_body): New function.
	(lto_elf_unmap_fn_body): Likewise.
	* lto-read.c: New file.
	* lto-symtab.c (lto_symtab_merge_fn): New function.
	* lto-lang.c (LANG_HOOKS_CALLGRAPH_EXPAND_FUNCTION): Define to
	tree_rest_of_compilation.
	* Make-lang.in (LTO_OBJS): Add lto-read.o
	(lto-read.o): New target.

2006-09-03  Mark Mitchell  <mark@codesourcery.com>

	* lto.c (<inttypes.h>): Don't include it.
	(lto_context): Don't typedef it.
	(lto_resolve_reference): New function.
	(lto_read_form): Use it.
	(lto_resolve_type_ref): New function.
	(lto_resolve_var_ref): Likewise.
	(lto_resolve_fn_ref): Likewise.
	* lto.h (<inttypes.h>): Include it.
	(lto_context): New type.
	(lto_ref): New structure.
	(lto_resolve_type_ref): Declare.
	(lto_resolve_var_ref): Likewise.
	(lto_resolve_fn_ref): Likewise.

2006-08-18  Mark Mitchell  <mark@codesourcery.com>

	* lang-specs.h: New file.

2006-08-14  Mark Mitchell  <mark@codesourcery.com>

	* lto.c (lto_info_fd_init): Allocate the DIE cache.
	(lto_info_fd_close): Deallocate it.
	(lto_die_cache_entry): New structure.
	(lto_cache_hash): New function.
	(lto_cache_eq): Likewise.
	(lto_cache_store_DIE): Likewise.
	(lto_cache_lookup_DIE): Likewise.
	(lto_read_referenced_type_DIE): Use the cache.
	(lto_read_pointer_type_DIE): Robustify.
	(lto_read_DIE): Use the cache.
	* lto.h (hashtab.h): Include.
	(lto_info_fd): Add DIE cache.
	* Make-lang.in (LTO_H): New variable.
	(lto/lto-lang.o): Use LTO_H.
	(lto/lto-elf.o): Likewise.
	(lto/lto-symtab.o): Likewise.

2006-07-09  Mark Mitchell  <mark@codesourcery.com>

	* lto.c (lto_abi_mismatch_error): New function.
	(lto_abbrev_read): Initialize num_abbrevs.
	(lto_read_form): Specify allowed form classes for
	DW_AT_declaration.  Adjust for change to lto_set_cu_context.
	(lto_read_variable_formal_parameter_constant_DIE): Handle
	DW_AT_declaration.  Call lto_symtab_merge_var.
	(lto_read_pointer_type_DIE): New function.
	(lto_read_base_type_DIE): Use build_nonstandard_integer_type.  Do
	not creat TYPE_DECLs for types that already have them.
	(lto_read_DIE): Add lto_read_pointer_type_DIE.
	(lto_set_cu_context): Make cu_start point to the header, not the
	first DIE.
	(lto_file_read): Adjust for change to lto_set_cu_context.
	* Make-lang.in (LTO_OBJS): Add lto-symtab.o.
	(lto/lto-symtab.o): New rule.
	* lto-tree.h (lang_identifier): Add decl field.
	(LANG_IDENTIFIER_CAST): New macro.
	(LTO_IDENTIFIER_DECL): Likewise.
	(lto_symtab_merge_var): Declare.
	* lto-symtab.c: New file.

2006-07-02  Daniel Berlin  <dberlin@dberlin.org>

	* lto.c (lto_context): Add current_cu and info_fd members.
	(DWARF2_CompUnit): New structure.
	(lto_read_DIE): Take lto_info_fd *.
	(lto_read_child_DIEs): Ditto.
	(lto_file_corrupt_error): Constify argument.
	(lto_set_cu_context): New function
	(lto_info_fd_init): Ditto.
	(lto_info_fd_close): Ditto.
	(lto_file_init): Use lto_info_fd_init.
	(lto_file_close): Use lto_info_fd_close.
	(lto_read_initial_length): Pass in pointer to header size.
	(lto_read_comp_unit_header): Correct cu_length to
	real length from beginning of header.  Take lto_info_fd * as
	argument.
	(find_cu_for_offset): New function.
	(lto_read_form): Change first argument to lto_info_fd *.
	Add FORM_CONTEXT argument.
	Handle DW_FORM_ref_addr.
	(lto_read_tag_DIE): Change first argument to lto_info_fd *.	
	(LTO_BEGIN_READ_ATTRS_UNCHECKED): Save old context.
	Swap contexts if necessary for form.
	(LTO_BEGIN_READ_ATTRS): Cast fd to right type for
	lto_file_corrupt_error.
	(LTO_END_READ_ATTRS): Swap contexts back if it had changed.
	(lto_read_referenced_type_DIE): Change first argument to
	lto_info_fd *.  Access lto_fd fields through base pointer.
	(lto_read_compile_unit_DIE): Change first argument to an
	lto_info_fd *.
	(lto_read_variable_formal_parameter_constant_DIE): Ditto.
	(lto_read_base_type_DIE): Ditto.
	(lto_read_child_DIEs): Ditto.
	(lto_read_DIE): Ditto.  Change type of function pointer.
	(lto_info_read): New function.
	(lto_set_cu_context): Ditto.
	(lto_file_read): Use lto_info_read, walk resulting CU's
	(lto_main): Update for lto_info_fd change.
	* lto-elf.c (lto_elf_file_open): Cast lto_info_fd to lto_fd where
	necessary.
	* lto.h (DWARF2_CompUnit): New structure.
	(lto_info_fd): Ditto.
	(lto_file): Change debug_info to be an lto_info_fd.
	
2006-06-25  Mark Mitchell  <mark@codesourcery.com>

	* lto.c (toplev.h): Include it.
	(dwarf2.h): Likewise.
	(tree.h): Likewise.
	(tm.h): Likewise.
	(cgraph.h): Likewise.
	(ggc.h): Likewise.
	(inttypes.h): Likewise.
	(DWARF2_attr): New type.
	(DWARF2_abbrev): Likewise.
	(DWARF2_class): Likewise.
	(DWARF2_form_data): Likewise.
	(lto_context): Likewise.
	(lto_fd_init): New function.
	(lto_abbrev_fd_init): Likewise.
	(lto_abbrev_fd_close): Likewise.
	(lto_file_init): Use them.
	(lto_file_close): New function.
	(lto_file_corrupt_error): Likewise.
	(LTO_CHECK_INT_VAL): New macro.
	(lto_check_size_t_val): New function.
	(lto_check_int_val): Likewise.
	(LTO_READ_TYPE): New macro.
	(lto_read_ubyte): New function.
	(lto_read_uhalf): Likewise.
	(lto_read_uword): Likewise.
	(lto_read_uleb128): Likewise.
	(lto_read_initial_length): Likewise.
	(lto_abbrev_read_attrs): Likewise.
	(lto_abbrev_read): Likewise.
	(lto_abbrev_lookup): Likewise.
	(lto_read_section_offset): Likewise.
	(lto_read_comp_unit_header): Likewise.
	(lto_read_form): Likewise.
	(LTO_BEGIN_READ_ATTRS_UNCHECKED): New macro.
	(LTO_BEGIN_READ_ATTRS): Likewise.
	(LTO_END_READ_ATTRS): Likewise.
	(lto_unsupported_attr_error): New function.
	(lto_get_identifier): Likewise.
	(lto_read_referenced_type_DIE): Likewise.
	(lto_read_compile_unit_DIE): Likewise.
	(lto_read_variable_formal_parameter_constant_DIE): Likewise.
	(lto_read_base_type_DIE): Likewise.
	(lto_read_DIE): Likewise.
	(lto_read_child_DIEs): Likewise.
	(lto_file_read): Read DIEs.
	(lto_main): Ask middle end to emit entities.
	* lto-tree.h (lang_identifier): Inherit from tree_identifier.
	* lto-elf.c (lto_elf_file_open): Adjust for interface changes.
	(lto_elf_file_close): Likewise.
	* lto.h (lto_file): Declare.
	(DWARF2_abbrev): Likewise.
	(lto_fd): New type.
	(lto_abbrev_fd): Likewise.
	(lto_file): Use new types.
	(lto_file_close): Declare.
	* lto-lang.c (lto_init): Always use unit-at-a-time mode.
	
2006-06-18  Mark Mitchell  <mark@codesourcery.com>

	* lto.h: New file.
	* lto.c: New file.
	* lto-elf.c: New file.
	* lto-lang.c (flags.h): Include it.
	(lto.h): Likewise.
	(lto_init): New function.
	(lto_write_globals): Remove.
	(LANG_HOOKS_WRITE_GLOBALS): Define to lhd_do_nothing. 
	(LANG_HOOKS_INIT): Define.
	(LANG_HOOKS_PARSE_FILE): Likewise.
	* Make-lang.in (LTO_OBJS): Add lto.o and lto-elf.o.
	(LTO_EXE): Link with libelf.
	(lto/lto-lang.o): Update dependencies.
	(lto/lto.o): New target.
	(lto/lto-elf.o): Likewise.

2006-06-12  Mark Mitchell  <mark@codesourcery.com>

	* config-lang.in: New file.
	* Make-lang.in: Likewise.
	* lto-tree.h: Likewise.
	* lto-lang.c: Likewise.
<|MERGE_RESOLUTION|>--- conflicted
+++ resolved
@@ -1,16 +1,14 @@
-<<<<<<< HEAD
 2015-05-07  Aldy Hernandez  <aldyh@redhat.com>
 
 	* lto-lang.c (lto_write_globals): Remove.
 	(LANG_HOOKS_WRITE_GLOBALS): Same.
-=======
+
 2015-05-17  Jan Hubicka  <hubicka@ucw.cz>
 
 	* lto-symtab.c (warn_type_compatibility_p): Break out from ...;
 	compare ODR types (if available) and function types.
 	(lto_symtab_merge): ... here; output ODR violation warnings
 	and call warn_types_mismatch.
->>>>>>> 9ed784d8
 
 2015-04-29  Jan Hubicka  <hubicka@ucw.cz>
 

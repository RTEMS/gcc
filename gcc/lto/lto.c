/* Top-level LTO routines.
   Copyright 2009, 2010 Free Software Foundation, Inc.
   Contributed by CodeSourcery, Inc.

This file is part of GCC.

GCC is free software; you can redistribute it and/or modify it under
the terms of the GNU General Public License as published by the Free
Software Foundation; either version 3, or (at your option) any later
version.

GCC is distributed in the hope that it will be useful, but WITHOUT ANY
WARRANTY; without even the implied warranty of MERCHANTABILITY or
FITNESS FOR A PARTICULAR PURPOSE.  See the GNU General Public License
for more details.

You should have received a copy of the GNU General Public License
along with GCC; see the file COPYING3.  If not see
<http://www.gnu.org/licenses/>.  */

#include "config.h"
#include "system.h"
#include "coretypes.h"
#include "opts.h"
#include "toplev.h"
#include "tree.h"
#include "diagnostic-core.h"
#include "tm.h"
#include "libiberty.h"
#include "cgraph.h"
#include "ggc.h"
#include "tree-ssa-operands.h"
#include "tree-pass.h"
#include "langhooks.h"
#include "vec.h"
#include "bitmap.h"
#include "pointer-set.h"
#include "ipa-prop.h"
#include "common.h"
#include "debug.h"
#include "timevar.h"
#include "gimple.h"
#include "lto.h"
#include "lto-tree.h"
#include "lto-streamer.h"
#include "splay-tree.h"

/* This needs to be included after config.h.  Otherwise, _GNU_SOURCE will not
   be defined in time to set __USE_GNU in the system headers, and strsignal
   will not be declared.  */
#if HAVE_MMAP_FILE
#include <sys/mman.h>
#endif

/* Handle opening elf files on hosts, such as Windows, that may use 
   text file handling that will break binary access.  */

#ifndef O_BINARY
# define O_BINARY 0
#endif

static GTY(()) tree first_personality_decl;

/* Returns a hash code for P.  */

static hashval_t
hash_name (const void *p)
{
  const struct lto_section_slot *ds = (const struct lto_section_slot *) p;
  return (hashval_t) htab_hash_string (ds->name);
}


/* Returns nonzero if P1 and P2 are equal.  */

static int
eq_name (const void *p1, const void *p2)
{
  const struct lto_section_slot *s1 =
    (const struct lto_section_slot *) p1;
  const struct lto_section_slot *s2 =
    (const struct lto_section_slot *) p2;

  return strcmp (s1->name, s2->name) == 0;
}

/* Free lto_section_slot */

static void
free_with_string (void *arg)
{
  struct lto_section_slot *s = (struct lto_section_slot *)arg;

  free (CONST_CAST (char *, s->name));
  free (arg);
}

/* Create section hash table */

htab_t 
lto_obj_create_section_hash_table (void)
{
  return htab_create (37, hash_name, eq_name, free_with_string);
}

/* Read the constructors and inits.  */

static void
lto_materialize_constructors_and_inits (struct lto_file_decl_data * file_data)
{
  size_t len;
  const char *data = lto_get_section_data (file_data, 
					   LTO_section_static_initializer,
					   NULL, &len);
  lto_input_constructors_and_inits (file_data, data);
  lto_free_section_data (file_data, LTO_section_static_initializer, NULL,
			 data, len);
}

/* Read the function body for the function associated with NODE.  */

static void
lto_materialize_function (struct cgraph_node *node)
{
  tree decl;
  struct lto_file_decl_data *file_data;
  const char *data, *name;
  size_t len;

  /* Ignore clone nodes.  Read the body only from the original one.
     We may find clone nodes during LTRANS after WPA has made inlining
     decisions.  */
  if (node->clone_of)
    return;

  decl = node->decl;
  file_data = node->local.lto_file_data;
  name = IDENTIFIER_POINTER (DECL_ASSEMBLER_NAME (decl)); 

  /* We may have renamed the declaration, e.g., a static function.  */
  name = lto_get_decl_name_mapping (file_data, name);

  data = lto_get_section_data (file_data, LTO_section_function_body,
			       name, &len);
  if (data)
    {
      gcc_assert (!DECL_IS_BUILTIN (decl));

      /* This function has a definition.  */
      TREE_STATIC (decl) = 1;

      gcc_assert (DECL_STRUCT_FUNCTION (decl) == NULL);

      /* Load the function body only if not operating in WPA mode.  In
	 WPA mode, the body of the function is not needed.  */
      if (!flag_wpa)
	{
	  allocate_struct_function (decl, false);
	  announce_function (decl);
	  lto_input_function_body (file_data, decl, data);
	  if (DECL_FUNCTION_PERSONALITY (decl) && !first_personality_decl)
	    first_personality_decl = DECL_FUNCTION_PERSONALITY (decl);
	  lto_stats.num_function_bodies++;
	}

      lto_free_section_data (file_data, LTO_section_function_body, name,
			     data, len);
      if (!flag_wpa)
	ggc_collect ();
    }
  else
    DECL_EXTERNAL (decl) = 1;

  /* Let the middle end know about the function.  */
  rest_of_decl_compilation (decl, 1, 0);
}


/* Decode the content of memory pointed to by DATA in the the
   in decl state object STATE. DATA_IN points to a data_in structure for
   decoding. Return the address after the decoded object in the input.  */

static const uint32_t *
lto_read_in_decl_state (struct data_in *data_in, const uint32_t *data,
			struct lto_in_decl_state *state)
{
  uint32_t ix;
  tree decl;
  uint32_t i, j;
  
  ix = *data++;
  decl = lto_streamer_cache_get (data_in->reader_cache, (int) ix);
  if (TREE_CODE (decl) != FUNCTION_DECL)
    {
      gcc_assert (decl == void_type_node);
      decl = NULL_TREE;
    }
  state->fn_decl = decl;

  for (i = 0; i < LTO_N_DECL_STREAMS; i++)
    {
      uint32_t size = *data++;
      tree *decls = ggc_alloc_vec_tree (size);

      for (j = 0; j < size; j++)
	{
	  decls[j] = lto_streamer_cache_get (data_in->reader_cache, data[j]);

	  /* Register every type in the global type table.  If the
	     type existed already, use the existing type.  */
	  if (TYPE_P (decls[j]))
	    decls[j] = gimple_register_type (decls[j]);
	}

      state->streams[i].size = size;
      state->streams[i].trees = decls;
      data += size;
    }

  return data;
}


/* Read all the symbols from buffer DATA, using descriptors in DECL_DATA.
   RESOLUTIONS is the set of symbols picked by the linker (read from the
   resolution file when the linker plugin is being used).  */

static void
lto_read_decls (struct lto_file_decl_data *decl_data, const void *data,
		VEC(ld_plugin_symbol_resolution_t,heap) *resolutions)
{
  const struct lto_decl_header *header = (const struct lto_decl_header *) data;
  const int32_t decl_offset = sizeof (struct lto_decl_header);
  const int32_t main_offset = decl_offset + header->decl_state_size;
  const int32_t string_offset = main_offset + header->main_size;
  struct lto_input_block ib_main;
  struct data_in *data_in;
  unsigned int i;
  const uint32_t *data_ptr, *data_end;
  uint32_t num_decl_states;

  LTO_INIT_INPUT_BLOCK (ib_main, (const char *) data + main_offset, 0,
			header->main_size);

  data_in = lto_data_in_create (decl_data, (const char *) data + string_offset,
				header->string_size, resolutions);

  /* Read the global declarations and types.  */
  while (ib_main.p < ib_main.len)
    {
      tree t = lto_input_tree (&ib_main, data_in);
      gcc_assert (t && ib_main.p <= ib_main.len);
    }

  /* Read in lto_in_decl_state objects.  */
  data_ptr = (const uint32_t *) ((const char*) data + decl_offset); 
  data_end =
     (const uint32_t *) ((const char*) data_ptr + header->decl_state_size);
  num_decl_states = *data_ptr++;
  
  gcc_assert (num_decl_states > 0);
  decl_data->global_decl_state = lto_new_in_decl_state ();
  data_ptr = lto_read_in_decl_state (data_in, data_ptr,
				     decl_data->global_decl_state);

  /* Read in per-function decl states and enter them in hash table.  */
  decl_data->function_decl_states =
    htab_create_ggc (37, lto_hash_in_decl_state, lto_eq_in_decl_state, NULL);

  for (i = 1; i < num_decl_states; i++)
    {
      struct lto_in_decl_state *state = lto_new_in_decl_state ();
      void **slot;

      data_ptr = lto_read_in_decl_state (data_in, data_ptr, state);
      slot = htab_find_slot (decl_data->function_decl_states, state, INSERT);
      gcc_assert (*slot == NULL);
      *slot = state;
    }

  if (data_ptr != data_end)
    internal_error ("bytecode stream: garbage at the end of symbols section");
  
  /* Set the current decl state to be the global state. */
  decl_data->current_decl_state = decl_data->global_decl_state;

  lto_data_in_delete (data_in);
}

/* strtoll is not portable. */
int64_t
lto_parse_hex (const char *p) {
  uint64_t ret = 0;
  for (; *p != '\0'; ++p)
    {
      char c = *p;
      unsigned char part;
      ret <<= 4;
      if (c >= '0' && c <= '9')
        part = c - '0';
      else if (c >= 'a' && c <= 'f')
        part = c - 'a' + 10;
      else if (c >= 'A' && c <= 'F')
        part = c - 'A' + 10;
      else
        internal_error ("could not parse hex number");
      ret |= part;
    }
  return ret;
}

/* Read resolution for file named FILE_NAME. The resolution is read from
   RESOLUTION. */

static void
lto_resolution_read (splay_tree file_ids, FILE *resolution, lto_file *file)
{
  /* We require that objects in the resolution file are in the same
     order as the lto1 command line. */
  unsigned int name_len;
  char *obj_name;
  unsigned int num_symbols;
  unsigned int i;
  struct lto_file_decl_data *file_data;
  unsigned max_index = 0;
  splay_tree_node nd = NULL; 

  if (!resolution)
    return;

  name_len = strlen (file->filename);
  obj_name = XNEWVEC (char, name_len + 1);
  fscanf (resolution, " ");   /* Read white space. */

  fread (obj_name, sizeof (char), name_len, resolution);
  obj_name[name_len] = '\0';
  if (strcmp (obj_name, file->filename) != 0)
    internal_error ("unexpected file name %s in linker resolution file. "
		    "Expected %s", obj_name, file->filename);
  if (file->offset != 0)
    {
      int t;
      char offset_p[17];
      int64_t offset;
      t = fscanf (resolution, "@0x%16s", offset_p);
      if (t != 1)
        internal_error ("could not parse file offset");
      offset = lto_parse_hex (offset_p);
      if (offset != file->offset)
        internal_error ("unexpected offset");
    }

  free (obj_name);

  fscanf (resolution, "%u", &num_symbols);

  for (i = 0; i < num_symbols; i++)
    {
      int t;
      unsigned index, id;
      char r_str[27];
      enum ld_plugin_symbol_resolution r = (enum ld_plugin_symbol_resolution) 0;
      unsigned int j;
      unsigned int lto_resolution_str_len =
	sizeof (lto_resolution_str) / sizeof (char *);

      t = fscanf (resolution, "%u %x %26s %*[^\n]\n", &index, &id, r_str);
      if (t != 3)
        internal_error ("Invalid line in the resolution file.");
      if (index > max_index)
	max_index = index;

      for (j = 0; j < lto_resolution_str_len; j++)
	{
	  if (strcmp (lto_resolution_str[j], r_str) == 0)
	    {
	      r = (enum ld_plugin_symbol_resolution) j;
	      break;
	    }
	}
      if (j == lto_resolution_str_len)
	internal_error ("Invalid resolution in the resolution file.");

      if (!(nd && nd->key == id))
	{
	  nd = splay_tree_lookup (file_ids, id);
	  if (nd == NULL)
	    internal_error ("Resolution sub id %x not in object file", id);
	}

      file_data = (struct lto_file_decl_data *)nd->value;
      if (cgraph_dump_file)
	fprintf (cgraph_dump_file, "Adding resolution %u %u to id %x\n",
		 index, r, file_data->id);
      VEC_safe_grow_cleared (ld_plugin_symbol_resolution_t, heap, 
			     file_data->resolutions,
			     max_index + 1);
      VEC_replace (ld_plugin_symbol_resolution_t, 
		   file_data->resolutions, index, r);
    }
}

/* Is the name for a id'ed LTO section? */

static int 
lto_section_with_id (const char *name, unsigned *id)
{
  char *s;

  if (strncmp (name, LTO_SECTION_NAME_PREFIX, strlen (LTO_SECTION_NAME_PREFIX)))
    return 0;
  s = strrchr (name, '.');
  return s && sscanf (s, ".%x", id) == 1;
}

/* Create file_data of each sub file id */

static int 
create_subid_section_table (void **slot, void *data)
{
  struct lto_section_slot s_slot, *new_slot;
  struct lto_section_slot *ls = *(struct lto_section_slot **)slot;
  splay_tree file_ids = (splay_tree)data;
  unsigned id;
  splay_tree_node nd;
  void **hash_slot;
  char *new_name;
  struct lto_file_decl_data *file_data;

  if (!lto_section_with_id (ls->name, &id))
    return 1;
  
  /* Find hash table of sub module id */
  nd = splay_tree_lookup (file_ids, id);
  if (nd != NULL)
    {
      file_data = (struct lto_file_decl_data *)nd->value;
    }
  else
    {
      file_data = ggc_alloc_lto_file_decl_data ();
      memset(file_data, 0, sizeof (struct lto_file_decl_data));
      file_data->id = id;
      file_data->section_hash_table = lto_obj_create_section_hash_table ();;
      splay_tree_insert (file_ids, id, (splay_tree_value)file_data);
    }

  /* Copy section into sub module hash table */
  new_name = XDUPVEC (char, ls->name, strlen (ls->name) + 1);
  s_slot.name = new_name;
  hash_slot = htab_find_slot (file_data->section_hash_table, &s_slot, INSERT);
  gcc_assert (*hash_slot == NULL);

  new_slot = XDUP (struct lto_section_slot, ls);
  new_slot->name = new_name;
  *hash_slot = new_slot;
  return 1;
}

/* Read declarations and other initializations for a FILE_DATA. */

static void
lto_file_finalize (struct lto_file_decl_data *file_data, lto_file *file)
{
  const char *data;
  size_t len;

  file_data->renaming_hash_table = lto_create_renaming_table ();
  file_data->file_name = file->filename;
  data = lto_get_section_data (file_data, LTO_section_decls, NULL, &len);
  gcc_assert (data != NULL);
  lto_read_decls (file_data, data, file_data->resolutions);
  lto_free_section_data (file_data, LTO_section_decls, NULL, data, len);
}

struct lwstate
{
  lto_file *file;
  struct lto_file_decl_data **file_data;
  int *count;
};

/* Traverse ids and create a list of file_datas out of it. */      

static int lto_create_files_from_ids (splay_tree_node node, void *data)
{
  struct lwstate *lw = (struct lwstate *)data;
  struct lto_file_decl_data *file_data = (struct lto_file_decl_data *)node->value;

  lto_file_finalize (file_data, lw->file);
  if (cgraph_dump_file)
    fprintf (cgraph_dump_file, "Creating file %s with sub id %x\n", 
	     file_data->file_name, file_data->id);
  file_data->next = *lw->file_data;
  *lw->file_data = file_data;
  (*lw->count)++;
  return 0;
}

/* Generate a TREE representation for all types and external decls
   entities in FILE.  

   Read all of the globals out of the file.  Then read the cgraph
   and process the .o index into the cgraph nodes so that it can open
   the .o file to load the functions and ipa information.   */

static struct lto_file_decl_data *
lto_file_read (lto_file *file, FILE *resolution_file, int *count)
{
  struct lto_file_decl_data *file_data = NULL;
  splay_tree file_ids;
  htab_t section_hash_table;
  struct lwstate state;
  
<<<<<<< HEAD
  resolutions = lto_resolution_read (resolution_file, file);

  file_data = ggc_alloc_lto_file_decl_data ();
  file_data->file_name = file->filename;
  file_data->section_hash_table = lto_obj_build_section_table (file);
  file_data->renaming_hash_table = lto_create_renaming_table ();
=======
  section_hash_table = lto_obj_build_section_table (file);
>>>>>>> e8da5f64

  /* Find all sub modules in the object and put their sections into new hash
     tables in a splay tree. */
  file_ids = splay_tree_new (splay_tree_compare_ints, NULL, NULL);
  htab_traverse (section_hash_table, create_subid_section_table, file_ids);
  
  /* Add resolutions to file ids */
  lto_resolution_read (file_ids, resolution_file, file);

  /* Finalize each lto file for each submodule in the merged object
     and create list for returning. */
  state.file = file;
  state.file_data = &file_data;
  state.count = count;
  splay_tree_foreach (file_ids, lto_create_files_from_ids, &state);
    
  splay_tree_delete (file_ids);
  htab_delete (section_hash_table);

  return file_data;
}

#if HAVE_MMAP_FILE && HAVE_SYSCONF && defined _SC_PAGE_SIZE
#define LTO_MMAP_IO 1
#endif

#if LTO_MMAP_IO
/* Page size of machine is used for mmap and munmap calls.  */
static size_t page_mask;
#endif

/* Get the section data of length LEN from FILENAME starting at
   OFFSET.  The data segment must be freed by the caller when the
   caller is finished.  Returns NULL if all was not well.  */

static char *
lto_read_section_data (struct lto_file_decl_data *file_data,
		       intptr_t offset, size_t len)
{
  char *result;
  static int fd = -1;
  static char *fd_name;
#if LTO_MMAP_IO
  intptr_t computed_len;
  intptr_t computed_offset;
  intptr_t diff;
#endif

  /* Keep a single-entry file-descriptor cache.  The last file we
     touched will get closed at exit.
     ???  Eventually we want to add a more sophisticated larger cache
     or rather fix function body streaming to not stream them in
     practically random order.  */
  if (fd != -1
      && strcmp (fd_name, file_data->file_name) != 0)
    {
      free (fd_name);
      close (fd);
      fd = -1;
    }
  if (fd == -1)
    {
      fd_name = xstrdup (file_data->file_name);
      fd = open (file_data->file_name, O_RDONLY|O_BINARY);
      if (fd == -1)
	return NULL;
    }

#if LTO_MMAP_IO
  if (!page_mask)
    {
      size_t page_size = sysconf (_SC_PAGE_SIZE);
      page_mask = ~(page_size - 1);
    }

  computed_offset = offset & page_mask;
  diff = offset - computed_offset;
  computed_len = len + diff;

  result = (char *) mmap (NULL, computed_len, PROT_READ, MAP_PRIVATE,
			  fd, computed_offset);
  if (result == MAP_FAILED)
    return NULL;

  return result + diff;
#else
  result = (char *) xmalloc (len);
  if (lseek (fd, offset, SEEK_SET) != offset
      || read (fd, result, len) != (ssize_t) len)
    {
      free (result);
      return NULL;
    }

  return result;
#endif
}    


/* Get the section data from FILE_DATA of SECTION_TYPE with NAME.
   NAME will be NULL unless the section type is for a function
   body.  */

static const char *
get_section_data (struct lto_file_decl_data *file_data,
		      enum lto_section_type section_type,
		      const char *name,
		      size_t *len)
{
  htab_t section_hash_table = file_data->section_hash_table;
  struct lto_section_slot *f_slot;
  struct lto_section_slot s_slot;
  const char *section_name = lto_get_section_name (section_type, name, file_data);
  char *data = NULL;

  *len = 0;
  s_slot.name = section_name;
  f_slot = (struct lto_section_slot *) htab_find (section_hash_table, &s_slot);
  if (f_slot)
    {
      data = lto_read_section_data (file_data, f_slot->start, f_slot->len);
      *len = f_slot->len;
    }

  free (CONST_CAST (char *, section_name));
  return data;
}


/* Free the section data from FILE_DATA of SECTION_TYPE with NAME that
   starts at OFFSET and has LEN bytes.  */

static void
free_section_data (struct lto_file_decl_data *file_data ATTRIBUTE_UNUSED,
		   enum lto_section_type section_type ATTRIBUTE_UNUSED,
		   const char *name ATTRIBUTE_UNUSED,
		   const char *offset, size_t len ATTRIBUTE_UNUSED)
{
#if LTO_MMAP_IO
  intptr_t computed_len;
  intptr_t computed_offset;
  intptr_t diff;
#endif

#if LTO_MMAP_IO
  computed_offset = ((intptr_t) offset) & page_mask;
  diff = (intptr_t) offset - computed_offset;
  computed_len = len + diff;

  munmap ((caddr_t) computed_offset, computed_len);
#else
  free (CONST_CAST(char *, offset));
#endif
}

/* Structure describing ltrans partitions.  */

struct GTY (()) ltrans_partition_def
{
  cgraph_node_set cgraph_set;
  varpool_node_set varpool_set;
  const char * GTY ((skip)) name;
  int insns;
};

typedef struct ltrans_partition_def *ltrans_partition;
DEF_VEC_P(ltrans_partition);
DEF_VEC_ALLOC_P(ltrans_partition,gc);

static GTY (()) VEC(ltrans_partition, gc) *ltrans_partitions;

static void add_cgraph_node_to_partition (ltrans_partition part, struct cgraph_node *node);
static void add_varpool_node_to_partition (ltrans_partition part, struct varpool_node *vnode);

/* Create new partition with name NAME.  */
static ltrans_partition
new_partition (const char *name)
{
  ltrans_partition part = ggc_alloc_ltrans_partition_def ();
  part->cgraph_set = cgraph_node_set_new ();
  part->varpool_set = varpool_node_set_new ();
  part->name = name;
  part->insns = 0;
  VEC_safe_push (ltrans_partition, gc, ltrans_partitions, part);
  return part;
}

/* See all references that go to comdat objects and bring them into partition too.  */
static void
add_references_to_partition (ltrans_partition part, struct ipa_ref_list *refs)
{
  int i;
  struct ipa_ref *ref;
  for (i = 0; ipa_ref_list_reference_iterate (refs, i, ref); i++)
    {
      if (ref->refered_type == IPA_REF_CGRAPH
	  && DECL_COMDAT (ipa_ref_node (ref)->decl)
	  && !cgraph_node_in_set_p (ipa_ref_node (ref), part->cgraph_set))
	add_cgraph_node_to_partition (part, ipa_ref_node (ref));
      else
	if (ref->refered_type == IPA_REF_VARPOOL
	    && DECL_COMDAT (ipa_ref_varpool_node (ref)->decl)
	    && !varpool_node_in_set_p (ipa_ref_varpool_node (ref), part->varpool_set))
	  add_varpool_node_to_partition (part, ipa_ref_varpool_node (ref));
    }
}

/* Add NODE to partition as well as the inline callees and referred comdats into partition PART. */

static void
add_cgraph_node_to_partition (ltrans_partition part, struct cgraph_node *node)
{
  struct cgraph_edge *e;

  part->insns += node->local.inline_summary.self_size;

  if (node->aux)
    {
      gcc_assert (node->aux != part);
      node->in_other_partition = 1;
    }
  else
    node->aux = part;

  cgraph_node_set_add (part->cgraph_set, node);

  for (e = node->callees; e; e = e->next_callee)
    if ((!e->inline_failed || DECL_COMDAT (e->callee->decl))
	&& !cgraph_node_in_set_p (e->callee, part->cgraph_set))
      add_cgraph_node_to_partition (part, e->callee);

  add_references_to_partition (part, &node->ref_list);

  if (node->same_comdat_group
      && !cgraph_node_in_set_p (node->same_comdat_group, part->cgraph_set))
    add_cgraph_node_to_partition (part, node->same_comdat_group);
}

/* Add VNODE to partition as well as comdat references partition PART. */

static void
add_varpool_node_to_partition (ltrans_partition part, struct varpool_node *vnode)
{
  varpool_node_set_add (part->varpool_set, vnode);

  if (vnode->aux)
    {
      gcc_assert (vnode->aux != part);
      vnode->in_other_partition = 1;
    }
  else
    vnode->aux = part;

  add_references_to_partition (part, &vnode->ref_list);

  if (vnode->same_comdat_group
      && !varpool_node_in_set_p (vnode->same_comdat_group, part->varpool_set))
    add_varpool_node_to_partition (part, vnode->same_comdat_group);
}

/* Group cgrah nodes by input files.  This is used mainly for testing
   right now.  */

static void
lto_1_to_1_map (void)
{
  struct cgraph_node *node;
  struct varpool_node *vnode;
  struct lto_file_decl_data *file_data;
  struct pointer_map_t *pmap;
  ltrans_partition partition;
  void **slot;
  int npartitions = 0;

  timevar_push (TV_WHOPR_WPA);

  pmap = pointer_map_create ();

  for (node = cgraph_nodes; node; node = node->next)
    {
      /* We will get proper partition based on function they are inlined to.  */
      if (node->global.inlined_to)
	continue;
      /* Nodes without a body do not need partitioning.  */
      if (!node->analyzed)
	continue;
      /* Extern inlines and comdat are always only in partitions they are needed.  */
      if (DECL_EXTERNAL (node->decl)
	  || DECL_COMDAT (node->decl))
	continue;

      file_data = node->local.lto_file_data;
      gcc_assert (!node->same_body_alias && file_data);

      slot = pointer_map_contains (pmap, file_data);
      if (slot)
	partition = (ltrans_partition) *slot;
      else
	{
	  partition = new_partition (file_data->file_name);
	  slot = pointer_map_insert (pmap, file_data);
	  *slot = partition;
	  npartitions++;
	}

      add_cgraph_node_to_partition (partition, node);
    }

  for (vnode = varpool_nodes; vnode; vnode = vnode->next)
    {
      if (vnode->alias || !vnode->needed)
	continue;
<<<<<<< HEAD
=======
      /* Constant pool and comdat are always only in partitions they are needed.  */
      if (DECL_IN_CONSTANT_POOL (vnode->decl)
	  || DECL_COMDAT (vnode->decl))
	continue;
>>>>>>> e8da5f64
      file_data = vnode->lto_file_data;
      slot = pointer_map_contains (pmap, file_data);
      if (slot)
	partition = (ltrans_partition) *slot;
      else
	{
	  partition = new_partition (file_data->file_name);
	  slot = pointer_map_insert (pmap, file_data);
	  *slot = partition;
	  npartitions++;
	}

      add_varpool_node_to_partition (partition, vnode);
    }
  for (node = cgraph_nodes; node; node = node->next)
    node->aux = NULL;
  for (vnode = varpool_nodes; vnode; vnode = vnode->next)
    vnode->aux = NULL;

  /* If the cgraph is empty, create one cgraph node set so that there is still
     an output file for any variables that need to be exported in a DSO.  */
  if (!npartitions)
    new_partition ("empty");

  pointer_map_destroy (pmap);

  timevar_pop (TV_WHOPR_WPA);

  lto_stats.num_cgraph_partitions += VEC_length (ltrans_partition, 
						 ltrans_partitions);
}

/* Promote variable VNODE to be static.  */

static bool
promote_var (struct varpool_node *vnode)
{
  if (TREE_PUBLIC (vnode->decl) || DECL_EXTERNAL (vnode->decl))
    return false;
  gcc_assert (flag_wpa);
  TREE_PUBLIC (vnode->decl) = 1;
  DECL_VISIBILITY (vnode->decl) = VISIBILITY_HIDDEN;
  if (cgraph_dump_file)
    fprintf (cgraph_dump_file,
	    "Promoting var as hidden: %s\n", varpool_node_name (vnode));
  return true;
}

/* Promote function NODE to be static.  */

static bool
promote_fn (struct cgraph_node *node)
{
  gcc_assert (flag_wpa);
  if (TREE_PUBLIC (node->decl) || DECL_EXTERNAL (node->decl))
    return false;
  TREE_PUBLIC (node->decl) = 1;
  DECL_VISIBILITY (node->decl) = VISIBILITY_HIDDEN;
  if (node->same_body)
    {
      struct cgraph_node *alias;
      for (alias = node->same_body;
	   alias; alias = alias->next)
	{
	  TREE_PUBLIC (alias->decl) = 1;
	  DECL_VISIBILITY (alias->decl) = VISIBILITY_HIDDEN;
	}
    }
  if (cgraph_dump_file)
    fprintf (cgraph_dump_file,
	     "Promoting function as hidden: %s/%i\n",
	     cgraph_node_name (node), node->uid);
  return true;
}

/* Find out all static decls that need to be promoted to global because
   of cross file sharing.  This function must be run in the WPA mode after
   all inlinees are added.  */

static void
lto_promote_cross_file_statics (void)
{
  struct varpool_node *vnode;
  unsigned i, n_sets;
  cgraph_node_set set;
  varpool_node_set vset;
  cgraph_node_set_iterator csi;
  varpool_node_set_iterator vsi;
  VEC(varpool_node_ptr, heap) *promoted_initializers = NULL;
  struct pointer_set_t *inserted = pointer_set_create ();

  gcc_assert (flag_wpa);

  n_sets = VEC_length (ltrans_partition, ltrans_partitions);
  for (i = 0; i < n_sets; i++)
    {
      ltrans_partition part = VEC_index (ltrans_partition, ltrans_partitions, i);
      set = part->cgraph_set;
      vset = part->varpool_set;

      /* If node has either address taken (and we have no clue from where)
	 or it is called from other partition, it needs to be globalized.  */
      for (csi = csi_start (set); !csi_end_p (csi); csi_next (&csi))
	{
	  struct cgraph_node *node = csi_node (csi);
	  if (node->local.externally_visible)
	    continue;
	  if (node->global.inlined_to)
	    continue;
	  if ((!DECL_EXTERNAL (node->decl) && !DECL_COMDAT (node->decl))
	      && (referenced_from_other_partition_p (&node->ref_list, set, vset)
		  || reachable_from_other_partition_p (node, set)))
	    promote_fn (node);
	}
      for (vsi = vsi_start (vset); !vsi_end_p (vsi); vsi_next (&vsi))
	{
	  vnode = vsi_node (vsi);
	  /* Constant pool references use internal labels and thus can not
	     be made global.  It is sensible to keep those ltrans local to
	     allow better optimization.  */
	  if (!DECL_IN_CONSTANT_POOL (vnode->decl) && !DECL_COMDAT (vnode->decl)
	      && !vnode->externally_visible && vnode->analyzed
	      && referenced_from_other_partition_p (&vnode->ref_list,
						    set, vset))
	    promote_var (vnode);
	}

      /* We export initializers of read-only var into each partition
	 referencing it.  Folding might take declarations from the
	 initializers and use it; so everything referenced from the
	 initializers needs can be accessed from this partition after
	 folding.

	 This means that we need to promote all variables and functions
	 referenced from all initializers from readonly vars referenced
	 from this partition that are not in this partition.
	 This needs to be done recursively.  */
      for (vnode = varpool_nodes; vnode; vnode = vnode->next)
	if ((TREE_READONLY (vnode->decl) || DECL_IN_CONSTANT_POOL (vnode->decl))
	    && DECL_INITIAL (vnode->decl)
	    && !varpool_node_in_set_p (vnode, vset)
	    && referenced_from_this_partition_p (&vnode->ref_list, set, vset)
	    && !pointer_set_insert (inserted, vnode))
	VEC_safe_push (varpool_node_ptr, heap, promoted_initializers, vnode);
      while (!VEC_empty (varpool_node_ptr, promoted_initializers))
	{
	  int i;
	  struct ipa_ref *ref;

	  vnode = VEC_pop (varpool_node_ptr, promoted_initializers);
	  for (i = 0; ipa_ref_list_reference_iterate (&vnode->ref_list, i, ref); i++)
	    {
	      if (ref->refered_type == IPA_REF_CGRAPH)
		{
		  struct cgraph_node *n = ipa_ref_node (ref);
		  gcc_assert (!n->global.inlined_to);
		  if (!n->local.externally_visible
		      && !cgraph_node_in_set_p (n, set))
		    promote_fn (n);
		}
	      else
		{
		  struct varpool_node *v = ipa_ref_varpool_node (ref);
		  if (varpool_node_in_set_p (v, vset))
		    continue;
		  /* Constant pool references use internal labels and thus can not
		     be made global.  It is sensible to keep those ltrans local to
		     allow better optimization.  */
		  if (DECL_IN_CONSTANT_POOL (v->decl))
		    {
		      if (!pointer_set_insert (inserted, vnode))
			VEC_safe_push (varpool_node_ptr, heap,
				       promoted_initializers, v);
		    }
		  else if (!DECL_IN_CONSTANT_POOL (v->decl)
			   && !v->externally_visible && v->analyzed)
		    {
		      if (promote_var (v)
			  && DECL_INITIAL (v->decl) && TREE_READONLY (v->decl)
			  && !pointer_set_insert (inserted, vnode))
			VEC_safe_push (varpool_node_ptr, heap,
				       promoted_initializers, v);
		    }
		}
	    }
	}
    }
  pointer_set_destroy (inserted);
}

static lto_file *current_lto_file;

/* Helper for qsort; compare partitions and return one with smaller size.
   We sort from greatest to smallest so parallel build doesn't stale on the
   longest compilation being executed too late.  */

static int
cmp_partitions (const void *a, const void *b)
{
  const struct ltrans_partition_def *pa
     = *(struct ltrans_partition_def *const *)a;
  const struct ltrans_partition_def *pb
     = *(struct ltrans_partition_def *const *)b;
  return pb->insns - pa->insns;
}

/* Write all output files in WPA mode and the file with the list of
   LTRANS units.  */

static void
lto_wpa_write_files (void)
{
  unsigned i, n_sets;
  lto_file *file;
  cgraph_node_set set;
  varpool_node_set vset;
  ltrans_partition part;
  FILE *ltrans_output_list_stream;
  char *temp_filename;
  size_t blen;

  /* Open the LTRANS output list.  */
  if (!ltrans_output_list)
    fatal_error ("no LTRANS output list filename provided");
  ltrans_output_list_stream = fopen (ltrans_output_list, "w");
  if (ltrans_output_list_stream == NULL)
    fatal_error ("opening LTRANS output list %s: %m", ltrans_output_list);

  timevar_push (TV_WHOPR_WPA);

  /* Include all inlined functions and determine what sets need to be
     compiled by LTRANS.  After this loop, only those sets that
     contain callgraph nodes from more than one file will need to be
     compiled by LTRANS.  */
  for (i = 0; VEC_iterate (ltrans_partition, ltrans_partitions, i, part); i++)
    lto_stats.num_output_cgraph_nodes += VEC_length (cgraph_node_ptr,
						     part->cgraph_set->nodes);

  /* After adding all inlinees, find out statics that need to be promoted
     to globals because of cross-file inlining.  */
  lto_promote_cross_file_statics ();

  timevar_pop (TV_WHOPR_WPA);

  timevar_push (TV_WHOPR_WPA_IO);

  /* Generate a prefix for the LTRANS unit files.  */
  blen = strlen (ltrans_output_list);
  temp_filename = (char *) xmalloc (blen + sizeof ("2147483648.o"));
  strcpy (temp_filename, ltrans_output_list);
  if (blen > sizeof (".out")
      && strcmp (temp_filename + blen - sizeof (".out") + 1,
		 ".out") == 0)
    temp_filename[blen - sizeof (".out") + 1] = '\0';
  blen = strlen (temp_filename);

  n_sets = VEC_length (ltrans_partition, ltrans_partitions);
  qsort (VEC_address (ltrans_partition, ltrans_partitions), n_sets,
	 sizeof (ltrans_partition), cmp_partitions);
  for (i = 0; i < n_sets; i++)
    {
      size_t len;
      ltrans_partition part = VEC_index (ltrans_partition, ltrans_partitions, i);

      set = part->cgraph_set;
      vset = part->varpool_set;

      /* Write all the nodes in SET.  */
      sprintf (temp_filename + blen, "%u.o", i);
      file = lto_obj_file_open (temp_filename, true);
      if (!file)
	fatal_error ("lto_obj_file_open() failed");

      if (!quiet_flag)
	fprintf (stderr, " %s (%s %i insns)", temp_filename, part->name, part->insns);
      if (cgraph_dump_file)
	{
	  fprintf (cgraph_dump_file, "Writting partition %s to file %s, %i insns\n",
		   part->name, temp_filename, part->insns);
	  fprintf (cgraph_dump_file, "cgraph nodes:");
	  dump_cgraph_node_set (cgraph_dump_file, set);
	  fprintf (cgraph_dump_file, "varpool nodes:");
	  dump_varpool_node_set (cgraph_dump_file, vset);
	}
      gcc_assert (cgraph_node_set_nonempty_p (set)
		  || varpool_node_set_nonempty_p (vset) || !i);

      lto_set_current_out_file (file);

      ipa_write_optimization_summaries (set, vset);

      lto_set_current_out_file (NULL);
      lto_obj_file_close (file);

      len = strlen (temp_filename);
      if (fwrite (temp_filename, 1, len, ltrans_output_list_stream) < len
	  || fwrite ("\n", 1, 1, ltrans_output_list_stream) < 1)
	fatal_error ("writing to LTRANS output list %s: %m",
		     ltrans_output_list);
    }

  lto_stats.num_output_files += n_sets;

  /* Close the LTRANS output list.  */
  if (fclose (ltrans_output_list_stream))
    fatal_error ("closing LTRANS output list %s: %m", ltrans_output_list);

  timevar_pop (TV_WHOPR_WPA_IO);
}


typedef struct {
  struct pointer_set_t *seen;
} lto_fixup_data_t;

#define LTO_FIXUP_SUBTREE(t) \
  do \
    walk_tree (&(t), lto_fixup_tree, data, NULL); \
  while (0)

#define LTO_REGISTER_TYPE_AND_FIXUP_SUBTREE(t) \
  do \
    { \
      if (t) \
	(t) = gimple_register_type (t); \
      walk_tree (&(t), lto_fixup_tree, data, NULL); \
    } \
  while (0)

static tree lto_fixup_tree (tree *, int *, void *);

/* Return true if T does not need to be fixed up recursively.  */

static inline bool
no_fixup_p (tree t)
{
  return (t == NULL
	  || CONSTANT_CLASS_P (t)
	  || TREE_CODE (t) == IDENTIFIER_NODE);
}

/* Fix up fields of a tree_common T.  DATA points to fix-up states.  */

static void
lto_fixup_common (tree t, void *data)
{
  /* The following re-creates the TYPE_REFERENCE_TO and TYPE_POINTER_TO
     lists.  We do not stream TYPE_REFERENCE_TO, TYPE_POINTER_TO or
     TYPE_NEXT_PTR_TO and TYPE_NEXT_REF_TO.
     First remove us from any pointer list we are on.  */
  if (TREE_CODE (t) == POINTER_TYPE)
    {
      if (TYPE_POINTER_TO (TREE_TYPE (t)) == t)
	TYPE_POINTER_TO (TREE_TYPE (t)) = TYPE_NEXT_PTR_TO (t);
      else
	{
	  tree tem = TYPE_POINTER_TO (TREE_TYPE (t));
	  while (tem && TYPE_NEXT_PTR_TO (tem) != t)
	    tem = TYPE_NEXT_PTR_TO (tem);
	  if (tem)
	    TYPE_NEXT_PTR_TO (tem) = TYPE_NEXT_PTR_TO (t);
	}
      TYPE_NEXT_PTR_TO (t) = NULL_TREE;
    }
  else if (TREE_CODE (t) == REFERENCE_TYPE)
    {
      if (TYPE_REFERENCE_TO (TREE_TYPE (t)) == t)
	TYPE_REFERENCE_TO (TREE_TYPE (t)) = TYPE_NEXT_REF_TO (t);
      else
	{
	  tree tem = TYPE_REFERENCE_TO (TREE_TYPE (t));
	  while (tem && TYPE_NEXT_REF_TO (tem) != t)
	    tem = TYPE_NEXT_REF_TO (tem);
	  if (tem)
	    TYPE_NEXT_REF_TO (tem) = TYPE_NEXT_REF_TO (t);
	}
      TYPE_NEXT_REF_TO (t) = NULL_TREE;
    }

  /* Fixup our type.  */
  LTO_REGISTER_TYPE_AND_FIXUP_SUBTREE (TREE_TYPE (t));

  /* Second put us on the list of pointers of the new pointed-to type
     if we are a main variant.  This is done in lto_fixup_type after
     fixing up our main variant.  */

  /* This is not very efficient because we cannot do tail-recursion with
     a long chain of trees. */
  LTO_FIXUP_SUBTREE (TREE_CHAIN (t));
}

/* Fix up fields of a decl_minimal T.  DATA points to fix-up states.  */

static void
lto_fixup_decl_minimal (tree t, void *data)
{
  lto_fixup_common (t, data);
  LTO_FIXUP_SUBTREE (DECL_NAME (t));
  LTO_FIXUP_SUBTREE (DECL_CONTEXT (t));
}

/* Fix up fields of a decl_common T.  DATA points to fix-up states.  */

static void
lto_fixup_decl_common (tree t, void *data)
{
  lto_fixup_decl_minimal (t, data);
  LTO_FIXUP_SUBTREE (DECL_SIZE (t));
  LTO_FIXUP_SUBTREE (DECL_SIZE_UNIT (t));
  LTO_FIXUP_SUBTREE (DECL_INITIAL (t));
  LTO_FIXUP_SUBTREE (DECL_ATTRIBUTES (t));
  LTO_FIXUP_SUBTREE (DECL_ABSTRACT_ORIGIN (t));
}

/* Fix up fields of a decl_with_vis T.  DATA points to fix-up states.  */

static void
lto_fixup_decl_with_vis (tree t, void *data)
{
  lto_fixup_decl_common (t, data);

  /* Accessor macro has side-effects, use field-name here. */
  LTO_FIXUP_SUBTREE (t->decl_with_vis.assembler_name);

  gcc_assert (no_fixup_p (DECL_SECTION_NAME (t)));
}

/* Fix up fields of a decl_non_common T.  DATA points to fix-up states.  */

static void
lto_fixup_decl_non_common (tree t, void *data)
{
  lto_fixup_decl_with_vis (t, data);
  LTO_FIXUP_SUBTREE (DECL_ARGUMENT_FLD (t));
  LTO_FIXUP_SUBTREE (DECL_RESULT_FLD (t));
  LTO_FIXUP_SUBTREE (DECL_VINDEX (t));

  /* SAVED_TREE should not cleared by now.  Also no accessor for base type. */
  gcc_assert (no_fixup_p (t->decl_non_common.saved_tree));
}

/* Fix up fields of a decl_non_common T.  DATA points to fix-up states.  */

static void
lto_fixup_function (tree t, void *data)
{
  lto_fixup_decl_non_common (t, data);
  LTO_FIXUP_SUBTREE (DECL_FUNCTION_PERSONALITY (t));
}

/* Fix up fields of a field_decl T.  DATA points to fix-up states.  */

static void
lto_fixup_field_decl (tree t, void *data)
{
  lto_fixup_decl_common (t, data);
  LTO_FIXUP_SUBTREE (DECL_FIELD_OFFSET (t));
  LTO_FIXUP_SUBTREE (DECL_BIT_FIELD_TYPE (t));
  LTO_FIXUP_SUBTREE (DECL_QUALIFIER (t));
  gcc_assert (no_fixup_p (DECL_FIELD_BIT_OFFSET (t)));
  LTO_FIXUP_SUBTREE (DECL_FCONTEXT (t));
}

/* Fix up fields of a type T.  DATA points to fix-up states.  */

static void
lto_fixup_type (tree t, void *data)
{
  tree tem, mv;

  lto_fixup_common (t, data);
  LTO_FIXUP_SUBTREE (TYPE_CACHED_VALUES (t));
  LTO_FIXUP_SUBTREE (TYPE_SIZE (t));
  LTO_FIXUP_SUBTREE (TYPE_SIZE_UNIT (t));
  LTO_FIXUP_SUBTREE (TYPE_ATTRIBUTES (t));
  LTO_FIXUP_SUBTREE (TYPE_NAME (t));

  /* Accessors are for derived node types only. */
  if (!POINTER_TYPE_P (t))
    LTO_FIXUP_SUBTREE (t->type.minval);
  LTO_FIXUP_SUBTREE (t->type.maxval);

  /* Accessor is for derived node types only. */
  LTO_FIXUP_SUBTREE (t->type.binfo);

  if (TYPE_CONTEXT (t))
    {
      if (TYPE_P (TYPE_CONTEXT (t)))
	LTO_REGISTER_TYPE_AND_FIXUP_SUBTREE (TYPE_CONTEXT (t));
      else
	LTO_FIXUP_SUBTREE (TYPE_CONTEXT (t));
    }

  /* TYPE_CANONICAL does not need to be fixed up, instead it should
     always point to ourselves at this time as we never fixup
     non-canonical ones.  */
  gcc_assert (TYPE_CANONICAL (t) == t);

  /* The following re-creates proper variant lists while fixing up
     the variant leaders.  We do not stream TYPE_NEXT_VARIANT so the
     variant list state before fixup is broken.  */

  /* Remove us from our main variant list if we are not the variant leader.  */
  if (TYPE_MAIN_VARIANT (t) != t)
    {
      tem = TYPE_MAIN_VARIANT (t);
      while (tem && TYPE_NEXT_VARIANT (tem) != t)
	tem = TYPE_NEXT_VARIANT (tem);
      if (tem)
	TYPE_NEXT_VARIANT (tem) = TYPE_NEXT_VARIANT (t);
      TYPE_NEXT_VARIANT (t) = NULL_TREE;
    }

  /* Query our new main variant.  */
  mv = gimple_register_type (TYPE_MAIN_VARIANT (t));

  /* If we were the variant leader and we get replaced ourselves drop
     all variants from our list.  */
  if (TYPE_MAIN_VARIANT (t) == t
      && mv != t)
    {
      tem = t;
      while (tem)
	{
	  tree tem2 = TYPE_NEXT_VARIANT (tem);
	  TYPE_NEXT_VARIANT (tem) = NULL_TREE;
	  tem = tem2;
	}
    }

  /* If we are not our own variant leader link us into our new leaders
     variant list.  */
  if (mv != t)
    {
      TYPE_NEXT_VARIANT (t) = TYPE_NEXT_VARIANT (mv);
      TYPE_NEXT_VARIANT (mv) = t;
    }

  /* Finally adjust our main variant and fix it up.  */
  TYPE_MAIN_VARIANT (t) = mv;
  LTO_FIXUP_SUBTREE (TYPE_MAIN_VARIANT (t));

  /* As the second step of reconstructing the pointer chains put us
     on the list of pointers of the new pointed-to type
     if we are a main variant.  See lto_fixup_common for the first step.  */
  if (TREE_CODE (t) == POINTER_TYPE
      && TYPE_MAIN_VARIANT (t) == t)
    {
      TYPE_NEXT_PTR_TO (t) = TYPE_POINTER_TO (TREE_TYPE (t));
      TYPE_POINTER_TO (TREE_TYPE (t)) = t;
    }
  else if (TREE_CODE (t) == REFERENCE_TYPE
	   && TYPE_MAIN_VARIANT (t) == t)
    {
      TYPE_NEXT_REF_TO (t) = TYPE_REFERENCE_TO (TREE_TYPE (t));
      TYPE_REFERENCE_TO (TREE_TYPE (t)) = t;
    }
}

/* Fix up fields of a BINFO T.  DATA points to fix-up states.  */

static void
lto_fixup_binfo (tree t, void *data)
{
  unsigned HOST_WIDE_INT i, n;
  tree base, saved_base;

  lto_fixup_common (t, data);
  gcc_assert (no_fixup_p (BINFO_OFFSET (t)));
  LTO_FIXUP_SUBTREE (BINFO_VTABLE (t));
  LTO_FIXUP_SUBTREE (BINFO_VIRTUALS (t));
  LTO_FIXUP_SUBTREE (BINFO_VPTR_FIELD (t));
  n = VEC_length (tree, BINFO_BASE_ACCESSES (t));
  for (i = 0; i < n; i++)
    {
      saved_base = base = BINFO_BASE_ACCESS (t, i);
      LTO_FIXUP_SUBTREE (base);
      if (base != saved_base)
	VEC_replace (tree, BINFO_BASE_ACCESSES (t), i, base);
    }
  LTO_FIXUP_SUBTREE (BINFO_INHERITANCE_CHAIN (t));
  LTO_FIXUP_SUBTREE (BINFO_SUBVTT_INDEX (t));
  LTO_FIXUP_SUBTREE (BINFO_VPTR_INDEX (t));
  n = BINFO_N_BASE_BINFOS (t);
  for (i = 0; i < n; i++)
    {
      saved_base = base = BINFO_BASE_BINFO (t, i);
      LTO_FIXUP_SUBTREE (base);
      if (base != saved_base)
	VEC_replace (tree, BINFO_BASE_BINFOS (t), i, base);
    }
}

/* Fix up fields of a CONSTRUCTOR T.  DATA points to fix-up states.  */

static void
lto_fixup_constructor (tree t, void *data)
{
  unsigned HOST_WIDE_INT idx;
  constructor_elt *ce;

  LTO_REGISTER_TYPE_AND_FIXUP_SUBTREE (TREE_TYPE (t));

  for (idx = 0;
       VEC_iterate(constructor_elt, CONSTRUCTOR_ELTS (t), idx, ce);
       idx++)
    {
      LTO_FIXUP_SUBTREE (ce->index);
      LTO_FIXUP_SUBTREE (ce->value);
    }
}

/* A walk_tree callback used by lto_fixup_state. TP is the pointer to the
   current tree. WALK_SUBTREES indicates if the subtrees will be walked.
   DATA is a pointer set to record visited nodes. */

static tree
lto_fixup_tree (tree *tp, int *walk_subtrees, void *data)
{
  tree t;
  lto_fixup_data_t *fixup_data = (lto_fixup_data_t *) data;
  tree prevailing;

  t = *tp;
  *walk_subtrees = 0;
  if (!t || pointer_set_contains (fixup_data->seen, t))
    return NULL;

  if (TREE_CODE (t) == VAR_DECL || TREE_CODE (t) == FUNCTION_DECL)
    {
      prevailing = lto_symtab_prevailing_decl (t);

      if (t != prevailing)
	{
	   /* Also replace t with prevailing defintion.  We don't want to
	      insert the other defintion in the seen set as we want to
	      replace all instances of it.  */
	  *tp = prevailing;
	  t = prevailing;
	}
    }
  else if (TYPE_P (t))
    {
      /* Replace t with the prevailing type.  We don't want to insert the
         other type in the seen set as we want to replace all instances of it.  */
      t = gimple_register_type (t);
      *tp = t;
    }

  if (pointer_set_insert (fixup_data->seen, t))
    return NULL;

  /* walk_tree does not visit all reachable nodes that need to be fixed up.
     Hence we do special processing here for those kind of nodes. */
  switch (TREE_CODE (t))
    {
    case FIELD_DECL:
      lto_fixup_field_decl (t, data);
      break;

    case LABEL_DECL:
    case CONST_DECL:
    case PARM_DECL:
    case RESULT_DECL:
    case IMPORTED_DECL:
      lto_fixup_decl_common (t, data);
      break;

    case VAR_DECL:
      lto_fixup_decl_with_vis (t, data);
      break;	

    case TYPE_DECL:
      lto_fixup_decl_non_common (t, data);
      break;

    case FUNCTION_DECL:
      lto_fixup_function (t, data);
      break;

    case TREE_BINFO:
      lto_fixup_binfo (t, data);
      break;

    default:
      if (TYPE_P (t))
	lto_fixup_type (t, data);
      else if (TREE_CODE (t) == CONSTRUCTOR)
	lto_fixup_constructor (t, data);
      else if (CONSTANT_CLASS_P (t))
	LTO_REGISTER_TYPE_AND_FIXUP_SUBTREE (TREE_TYPE (t));
      else if (EXPR_P (t))
	{
	  /* walk_tree only handles TREE_OPERANDs. Do the rest here.  */
	  lto_fixup_common (t, data);
	  LTO_FIXUP_SUBTREE (t->exp.block);
	  *walk_subtrees = 1;
	}
      else
	{
	  /* Let walk_tree handle sub-trees.  */
	  *walk_subtrees = 1;
	}
    }

  return NULL;
}

/* Helper function of lto_fixup_decls. Walks the var and fn streams in STATE,
   replaces var and function decls with the corresponding prevailing def and
   records the old decl in the free-list in DATA. We also record visted nodes
   in the seen-set in DATA to avoid multiple visit for nodes that need not
   to be replaced.  */

static void
lto_fixup_state (struct lto_in_decl_state *state, lto_fixup_data_t *data)
{
  unsigned i, si;
  struct lto_tree_ref_table *table;

  /* Although we only want to replace FUNCTION_DECLs and VAR_DECLs,
     we still need to walk from all DECLs to find the reachable
     FUNCTION_DECLs and VAR_DECLs.  */
  for (si = 0; si < LTO_N_DECL_STREAMS; si++)
    {
      table = &state->streams[si];
      for (i = 0; i < table->size; i++)
	walk_tree (table->trees + i, lto_fixup_tree, data, NULL);
    }
}

/* A callback of htab_traverse. Just extract a state from SLOT and the
   lto_fixup_data_t object from AUX and calls lto_fixup_state. */

static int
lto_fixup_state_aux (void **slot, void *aux)
{
  struct lto_in_decl_state *state = (struct lto_in_decl_state *) *slot;
  lto_fixup_state (state, (lto_fixup_data_t *) aux);
  return 1;
}

/* Fix the decls from all FILES. Replaces each decl with the corresponding
   prevailing one.  */

static void
lto_fixup_decls (struct lto_file_decl_data **files)
{
  unsigned int i;
  tree decl;
  struct pointer_set_t *seen = pointer_set_create ();
  lto_fixup_data_t data;

  data.seen = seen;
  for (i = 0; files[i]; i++)
    {
      struct lto_file_decl_data *file = files[i];
      struct lto_in_decl_state *state = file->global_decl_state;
      lto_fixup_state (state, &data);

      htab_traverse (file->function_decl_states, lto_fixup_state_aux, &data);
    }

  for (i = 0; VEC_iterate (tree, lto_global_var_decls, i, decl); i++)
    {
      tree saved_decl = decl;
      walk_tree (&decl, lto_fixup_tree, &data, NULL);
      if (decl != saved_decl)
	VEC_replace (tree, lto_global_var_decls, i, decl);
    }

  pointer_set_destroy (seen);
}

/* Read the options saved from each file in the command line.  Called
   from lang_hooks.post_options which is called by process_options
   right before all the options are used to initialize the compiler.
   This assumes that decode_options has already run, so the
   num_in_fnames and in_fnames are properly set.

   Note that this assumes that all the files had been compiled with
   the same options, which is not a good assumption.  In general,
   options ought to be read from all the files in the set and merged.
   However, it is still unclear what the merge rules should be.  */

void
lto_read_all_file_options (void)
{
  size_t i;

  /* Clear any file options currently saved.  */
  lto_clear_file_options ();

  /* Set the hooks to read ELF sections.  */
  lto_set_in_hooks (NULL, get_section_data, free_section_data);
  if (!quiet_flag)
    fprintf (stderr, "Reading command line options:");

  for (i = 0; i < num_in_fnames; i++)
    {
      struct lto_file_decl_data *file_data;
      lto_file *file = lto_obj_file_open (in_fnames[i], false);
      if (!file)
	break;
      if (!quiet_flag)
	{
	  fprintf (stderr, " %s", in_fnames[i]);
	  fflush (stderr);
	}

      file_data = XCNEW (struct lto_file_decl_data);
      file_data->file_name = file->filename;
      file_data->section_hash_table = lto_obj_build_section_table (file);

      lto_read_file_options (file_data);

      lto_obj_file_close (file);
      htab_delete (file_data->section_hash_table);
      free (file_data);
    }

  /* Apply globally the options read from all the files.  */
  lto_reissue_options ();
}

static GTY((length ("lto_stats.num_input_files + 1"))) struct lto_file_decl_data **all_file_decl_data;

/* Turn file datas for sub files into a single array, so that they look
   like separate files for further passes. */

static void
lto_flatten_files (struct lto_file_decl_data **orig, int count, int last_file_ix)
{
  struct lto_file_decl_data *n, *next;
  int i, k;

  lto_stats.num_input_files = count;
  all_file_decl_data
    = ggc_alloc_cleared_vec_lto_file_decl_data_ptr (count + 1);
  /* Set the hooks so that all of the ipa passes can read in their data.  */
  lto_set_in_hooks (all_file_decl_data, get_section_data, free_section_data);
  for (i = 0, k = 0; i < last_file_ix; i++) 
    {
      for (n = orig[i]; n != NULL; n = next)
	{
	  all_file_decl_data[k++] = n;
	  next = n->next;
	  n->next = NULL;
	}
    }
  all_file_decl_data[k] = NULL;
  gcc_assert (k == count);
}

/* Read all the symbols from the input files FNAMES.  NFILES is the
   number of files requested in the command line.  Instantiate a
   global call graph by aggregating all the sub-graphs found in each
   file.  */

static void
read_cgraph_and_symbols (unsigned nfiles, const char **fnames)
{
  unsigned int i, last_file_ix;
  FILE *resolution;
  struct cgraph_node *node;
  int count = 0;
  struct lto_file_decl_data **decl_data;

  init_cgraph ();

  timevar_push (TV_IPA_LTO_DECL_IN);

<<<<<<< HEAD
  /* Set the hooks so that all of the ipa passes can read in their data.  */
  all_file_decl_data
    = ggc_alloc_cleared_vec_lto_file_decl_data_ptr (nfiles + 1);
  lto_set_in_hooks (all_file_decl_data, get_section_data, free_section_data);
=======
  decl_data = (struct lto_file_decl_data **)xmalloc (sizeof(*decl_data) * (nfiles+1));
>>>>>>> e8da5f64

  /* Read the resolution file.  */
  resolution = NULL;
  if (resolution_file_name)
    {
      int t;
      unsigned num_objects;

      resolution = fopen (resolution_file_name, "r");
      if (resolution == NULL)
	fatal_error ("could not open symbol resolution file: %m");

      t = fscanf (resolution, "%u", &num_objects);
      gcc_assert (t == 1);

      /* True, since the plugin splits the archives.  */
      gcc_assert (num_objects == nfiles);
    }

  if (!quiet_flag)
    fprintf (stderr, "Reading object files:");

  /* Read all of the object files specified on the command line.  */
  for (i = 0, last_file_ix = 0; i < nfiles; ++i)
    {
      struct lto_file_decl_data *file_data = NULL;
      if (!quiet_flag)
	{
	  fprintf (stderr, " %s", fnames[i]);
	  fflush (stderr);
	}

      current_lto_file = lto_obj_file_open (fnames[i], false);
      if (!current_lto_file)
	break;

      file_data = lto_file_read (current_lto_file, resolution, &count);
      if (!file_data)
	break;

      decl_data[last_file_ix++] = file_data;

      lto_obj_file_close (current_lto_file);
      current_lto_file = NULL;
      /* ???  We'd want but can't ggc_collect () here as the type merging
         code in gimple.c uses hashtables that are not ggc aware.  */
    }

  lto_flatten_files (decl_data, count, last_file_ix);
  lto_stats.num_input_files = count;
  free(decl_data);

  if (resolution_file_name)
    fclose (resolution);

  /* Set the hooks so that all of the ipa passes can read in their data.  */
  lto_set_in_hooks (all_file_decl_data, get_section_data, free_section_data);

  timevar_pop (TV_IPA_LTO_DECL_IN);

  if (!quiet_flag)
    fprintf (stderr, "\nReading the callgraph\n");

  timevar_push (TV_IPA_LTO_CGRAPH_IO);
  /* Read the callgraph.  */
  input_cgraph ();
  timevar_pop (TV_IPA_LTO_CGRAPH_IO);

  if (!quiet_flag)
    fprintf (stderr, "Merging declarations\n");

  timevar_push (TV_IPA_LTO_DECL_MERGE);
  /* Merge global decls.  */
  lto_symtab_merge_decls ();

  /* Fixup all decls and types and free the type hash tables.  */
  lto_fixup_decls (all_file_decl_data);
  free_gimple_type_tables ();
  ggc_collect ();

  timevar_pop (TV_IPA_LTO_DECL_MERGE);
  /* Each pass will set the appropriate timer.  */

  if (!quiet_flag)
    fprintf (stderr, "Reading summaries\n");

  /* Read the IPA summary data.  */
  if (flag_ltrans)
    ipa_read_optimization_summaries ();
  else
    ipa_read_summaries ();

  /* Finally merge the cgraph according to the decl merging decisions.  */
  timevar_push (TV_IPA_LTO_CGRAPH_MERGE);
  if (cgraph_dump_file)
    {
      fprintf (cgraph_dump_file, "Before merging:\n");
      dump_cgraph (cgraph_dump_file);
      dump_varpool (cgraph_dump_file);
    }
  lto_symtab_merge_cgraph_nodes ();
  ggc_collect ();

  if (flag_ltrans)
    for (node = cgraph_nodes; node; node = node->next)
      {
	/* FIXME: ipa_transforms_to_apply holds list of passes that have optimization
	   summaries computed and needs to apply changes.  At the moment WHOPR only
	   supports inlining, so we can push it here by hand.  In future we need to stream
	   this field into ltrans compilation.  */
	if (node->analyzed)
	  VEC_safe_push (ipa_opt_pass, heap,
			 node->ipa_transforms_to_apply,
			 (ipa_opt_pass)&pass_ipa_inline);
      }
  lto_symtab_free ();

  timevar_pop (TV_IPA_LTO_CGRAPH_MERGE);

  timevar_push (TV_IPA_LTO_DECL_INIT_IO);

  /* FIXME lto. This loop needs to be changed to use the pass manager to
     call the ipa passes directly.  */
  if (!seen_error ())
    for (i = 0; i < last_file_ix; i++)
      {
	struct lto_file_decl_data *file_data = all_file_decl_data [i];
	lto_materialize_constructors_and_inits (file_data);
      }

  /* Indicate that the cgraph is built and ready.  */
  cgraph_function_flags_ready = true;

  timevar_pop (TV_IPA_LTO_DECL_INIT_IO);
  ggc_free (all_file_decl_data);
  all_file_decl_data = NULL;
}


/* Materialize all the bodies for all the nodes in the callgraph.  */

static void
materialize_cgraph (void)
{
  tree decl;
  struct cgraph_node *node; 
  unsigned i;
  timevar_id_t lto_timer;

  if (!quiet_flag)
    fprintf (stderr,
	     flag_wpa ? "Materializing decls:" : "Reading function bodies:");


  /* Now that we have input the cgraph, we need to clear all of the aux
     nodes and read the functions if we are not running in WPA mode.  */
  timevar_push (TV_IPA_LTO_GIMPLE_IN);

  for (node = cgraph_nodes; node; node = node->next)
    {
      /* Some cgraph nodes get created on the fly, and they don't need
	 to be materialized.  For instance, nodes for nested functions
	 where the parent function was not streamed out or builtin
	 functions.  Additionally, builtin functions should not be
	 materialized and may, in fact, cause confusion because there
	 may be a regular function in the file whose assembler name
	 matches that of the function.
	 See gcc.c-torture/execute/20030125-1.c and
	 gcc.c-torture/execute/921215-1.c.  */
      if (node->local.lto_file_data
          && !DECL_IS_BUILTIN (node->decl))
	{
	  lto_materialize_function (node);
	  lto_stats.num_input_cgraph_nodes++;
	}
    }

  timevar_pop (TV_IPA_LTO_GIMPLE_IN);

  /* Start the appropriate timer depending on the mode that we are
     operating in.  */
  lto_timer = (flag_wpa) ? TV_WHOPR_WPA
	      : (flag_ltrans) ? TV_WHOPR_LTRANS
	      : TV_LTO;
  timevar_push (lto_timer);

  current_function_decl = NULL;
  set_cfun (NULL);

  /* Inform the middle end about the global variables we have seen.  */
  for (i = 0; VEC_iterate (tree, lto_global_var_decls, i, decl); i++)
    rest_of_decl_compilation (decl, 1, 0);

  if (!quiet_flag)
    fprintf (stderr, "\n");

  timevar_pop (lto_timer);
}


/* Perform whole program analysis (WPA) on the callgraph and write out the
   optimization plan.  */

static void
do_whole_program_analysis (void)
{
  /* Note that since we are in WPA mode, materialize_cgraph will not
     actually read in all the function bodies.  It only materializes
     the decls and cgraph nodes so that analysis can be performed.  */
  materialize_cgraph ();

  /* Reading in the cgraph uses different timers, start timing WPA now.  */
  timevar_push (TV_WHOPR_WPA);

  if (pre_ipa_mem_report)
    {
      fprintf (stderr, "Memory consumption before IPA\n");
      dump_memory_report (false);
    }

  if (cgraph_dump_file)
    {
      dump_cgraph (cgraph_dump_file);
      dump_varpool (cgraph_dump_file);
    }

  cgraph_function_flags_ready = true;
  bitmap_obstack_initialize (NULL);
  ipa_register_cgraph_hooks ();
  cgraph_state = CGRAPH_STATE_IPA_SSA;

  execute_ipa_pass_list (all_regular_ipa_passes);

  if (cgraph_dump_file)
    {
      fprintf (cgraph_dump_file, "Optimized ");
      dump_cgraph (cgraph_dump_file);
      dump_varpool (cgraph_dump_file);
    }
  verify_cgraph ();
  bitmap_obstack_release (NULL);

  /* We are about to launch the final LTRANS phase, stop the WPA timer.  */
  timevar_pop (TV_WHOPR_WPA);

  lto_1_to_1_map ();

  if (!quiet_flag)
    {
      fprintf (stderr, "\nStreaming out");
      fflush (stderr);
    }
  lto_wpa_write_files ();
  ggc_collect ();
  if (!quiet_flag)
    fprintf (stderr, "\n");

  if (post_ipa_mem_report)
    {
      fprintf (stderr, "Memory consumption after IPA\n");
      dump_memory_report (false);
    }

  /* Show the LTO report before launching LTRANS.  */
  if (flag_lto_report)
    print_lto_report ();
}


static GTY(()) tree lto_eh_personality_decl;

/* Return the LTO personality function decl.  */

tree
lto_eh_personality (void)
{
  if (!lto_eh_personality_decl)
    {
      /* Use the first personality DECL for our personality if we don't
	 support multiple ones.  This ensures that we don't artificially
	 create the need for them in a single-language program.  */
      if (first_personality_decl && !dwarf2out_do_cfi_asm ())
	lto_eh_personality_decl = first_personality_decl;
      else
	lto_eh_personality_decl = lhd_gcc_personality ();
    }

  return lto_eh_personality_decl;
}


/* Main entry point for the GIMPLE front end.  This front end has
   three main personalities:

   - LTO (-flto).  All the object files on the command line are
     loaded in memory and processed as a single translation unit.
     This is the traditional link-time optimization behavior.

   - WPA (-fwpa).  Only the callgraph and summary information for
     files in the command file are loaded.  A single callgraph
     (without function bodies) is instantiated for the whole set of
     files.  IPA passes are only allowed to analyze the call graph
     and make transformation decisions.  The callgraph is
     partitioned, each partition is written to a new object file
     together with the transformation decisions.

   - LTRANS (-fltrans).  Similar to -flto but it prevents the IPA
     summary files from running again.  Since WPA computed summary
     information and decided what transformations to apply, LTRANS
     simply applies them.  */

void
lto_main (int debug_p ATTRIBUTE_UNUSED)
{
  lto_init_reader ();

  /* Read all the symbols and call graph from all the files in the
     command line.  */
  read_cgraph_and_symbols (num_in_fnames, in_fnames);

  if (!seen_error ())
    {
      /* If WPA is enabled analyze the whole call graph and create an
	 optimization plan.  Otherwise, read in all the function
	 bodies and continue with optimization.  */
      if (flag_wpa)
	do_whole_program_analysis ();
      else
	{
	  materialize_cgraph ();

	  /* Let the middle end know that we have read and merged all of
	     the input files.  */ 
	  cgraph_optimize ();

	  /* FIXME lto, if the processes spawned by WPA fail, we miss
	     the chance to print WPA's report, so WPA will call
	     print_lto_report before launching LTRANS.  If LTRANS was
	     launched directly by the driver we would not need to do
	     this.  */
	  if (flag_lto_report)
	    print_lto_report ();
	}
    }
}

#include "gt-lto-lto.h"<|MERGE_RESOLUTION|>--- conflicted
+++ resolved
@@ -512,16 +512,7 @@
   htab_t section_hash_table;
   struct lwstate state;
   
-<<<<<<< HEAD
-  resolutions = lto_resolution_read (resolution_file, file);
-
-  file_data = ggc_alloc_lto_file_decl_data ();
-  file_data->file_name = file->filename;
-  file_data->section_hash_table = lto_obj_build_section_table (file);
-  file_data->renaming_hash_table = lto_create_renaming_table ();
-=======
   section_hash_table = lto_obj_build_section_table (file);
->>>>>>> e8da5f64
 
   /* Find all sub modules in the object and put their sections into new hash
      tables in a splay tree. */
@@ -834,13 +825,10 @@
     {
       if (vnode->alias || !vnode->needed)
 	continue;
-<<<<<<< HEAD
-=======
       /* Constant pool and comdat are always only in partitions they are needed.  */
       if (DECL_IN_CONSTANT_POOL (vnode->decl)
 	  || DECL_COMDAT (vnode->decl))
 	continue;
->>>>>>> e8da5f64
       file_data = vnode->lto_file_data;
       slot = pointer_map_contains (pmap, file_data);
       if (slot)
@@ -1713,14 +1701,7 @@
 
   timevar_push (TV_IPA_LTO_DECL_IN);
 
-<<<<<<< HEAD
-  /* Set the hooks so that all of the ipa passes can read in their data.  */
-  all_file_decl_data
-    = ggc_alloc_cleared_vec_lto_file_decl_data_ptr (nfiles + 1);
-  lto_set_in_hooks (all_file_decl_data, get_section_data, free_section_data);
-=======
   decl_data = (struct lto_file_decl_data **)xmalloc (sizeof(*decl_data) * (nfiles+1));
->>>>>>> e8da5f64
 
   /* Read the resolution file.  */
   resolution = NULL;

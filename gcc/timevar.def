/* This file contains the definitions for timing variables used to
   measure run-time performance of the compiler.
   Copyright (C) 2000, 2001, 2002, 2003, 2004, 2005
   Free Software Foundation, Inc.
   Contributed by Alex Samuel <samuel@codesourcery.com>

   This file is part of GCC.

   GCC is free software; you can redistribute it and/or modify
   it under the terms of the GNU General Public License as published by
   the Free Software Foundation; either version 2, or (at your option)
   any later version.

   GCC is distributed in the hope that it will be useful,
   but WITHOUT ANY WARRANTY; without even the implied warranty of
   MERCHANTABILITY or FITNESS FOR A PARTICULAR PURPOSE.  See the
   GNU General Public License for more details.

   You should have received a copy of the GNU General Public License
   along with GCC; see the file COPYING.  If not, write to
   the Free Software Foundation, 51 Franklin Street, Fifth Floor,
   Boston, MA 02110-1301, USA.  */

/* This file contains timing variable definitions, used by timevar.h
   and timevar.c.

   Syntax:

     DEFTIMEVAR (id, name)

   where ID is the enumeral value used to identify the timing
   variable, and NAME is a character string describing its purpose.  */

/* The total execution time.  */
DEFTIMEVAR (TV_TOTAL                 , "total time")

/* Time spent garbage-collecting.  */
DEFTIMEVAR (TV_GC                    , "garbage collection")

/* Time spent generating dump files.  */
DEFTIMEVAR (TV_DUMP                  , "dump files")

DEFTIMEVAR (TV_CGRAPH                , "callgraph construction")
DEFTIMEVAR (TV_CGRAPHOPT             , "callgraph optimization")
DEFTIMEVAR (TV_IPA_CONSTANT_PROP     , "ipa cp")
DEFTIMEVAR (TV_IPA_REFERENCE         , "ipa reference")
DEFTIMEVAR (TV_IPA_PURE_CONST        , "ipa pure const")
DEFTIMEVAR (TV_IPA_TYPE_ESCAPE       , "ipa type escape")
/* Time spent by constructing CFG.  */
DEFTIMEVAR (TV_CFG                   , "cfg construction")
/* Time spent by cleaning up CFG.  */
DEFTIMEVAR (TV_CLEANUP_CFG           , "cfg cleanup")
DEFTIMEVAR (TV_CFG_VERIFY            , "CFG verifier")
DEFTIMEVAR (TV_DELETE_TRIVIALLY_DEAD , "trivially dead code")
/* Time spent by life analysis.  */
DEFTIMEVAR (TV_LIFE		     , "life analysis")
DEFTIMEVAR (TV_LIFE_UPDATE	     , "life info update")

DEFTIMEVAR (TV_ALIAS_ANALYSIS	     , "alias analysis")
DEFTIMEVAR (TV_REG_SCAN		     , "register scan")
DEFTIMEVAR (TV_REBUILD_JUMP	     , "rebuild jump labels")
/* Timing in various stages of the compiler.  */
DEFTIMEVAR (TV_CPP		     , "preprocessing")
DEFTIMEVAR (TV_LEX		     , "lexical analysis")
DEFTIMEVAR (TV_PARSE                 , "parser")
DEFTIMEVAR (TV_NAME_LOOKUP           , "name lookup")
DEFTIMEVAR (TV_INLINE_HEURISTICS     , "inline heuristics")
DEFTIMEVAR (TV_INTEGRATION           , "integration")
DEFTIMEVAR (TV_TREE_GIMPLIFY	     , "tree gimplify")
DEFTIMEVAR (TV_TREE_EH		     , "tree eh")
DEFTIMEVAR (TV_TREE_CFG		     , "tree CFG construction")
DEFTIMEVAR (TV_TREE_CLEANUP_CFG	     , "tree CFG cleanup")
DEFTIMEVAR (TV_TREE_VRP              , "tree VRP")
DEFTIMEVAR (TV_TREE_COPY_PROP        , "tree copy propagation")
DEFTIMEVAR (TV_TREE_STORE_COPY_PROP  , "tree store copy prop")
DEFTIMEVAR (TV_FIND_REFERENCED_VARS  , "tree find ref. vars")
DEFTIMEVAR (TV_TREE_PTA		     , "tree PTA")
DEFTIMEVAR (TV_TREE_MAY_ALIAS        , "tree alias analysis")
DEFTIMEVAR (TV_TREE_INSERT_PHI_NODES , "tree PHI insertion")
DEFTIMEVAR (TV_TREE_SSA_REWRITE_BLOCKS, "tree SSA rewrite")
DEFTIMEVAR (TV_TREE_SSA_OTHER	     , "tree SSA other")
DEFTIMEVAR (TV_TREE_SSA_INCREMENTAL  , "tree SSA incremental")
DEFTIMEVAR (TV_TREE_OPS	             , "tree operand scan")
DEFTIMEVAR (TV_TREE_SSA_DOMINATOR_OPTS   , "dominator optimization")
DEFTIMEVAR (TV_TREE_SRA              , "tree SRA")
DEFTIMEVAR (TV_TREE_STORE_CCP	     , "tree STORE-CCP")
DEFTIMEVAR (TV_TREE_CCP		     , "tree CCP")
DEFTIMEVAR (TV_TREE_SPLIT_EDGES      , "tree split crit edges")
DEFTIMEVAR (TV_TREE_REASSOC          , "tree reassociation")
DEFTIMEVAR (TV_TREE_PRE		     , "tree PRE")
<<<<<<< HEAD
DEFTIMEVAR (TV_TREE_REDPHI	     , "tree remove redundant PHIs")
=======
DEFTIMEVAR (TV_TREE_REDPHI	     , "tree redundant PHIs")
>>>>>>> 8c044a9c
DEFTIMEVAR (TV_TREE_FRE		     , "tree FRE")
DEFTIMEVAR (TV_TREE_SINK             , "tree code sinking")
DEFTIMEVAR (TV_TREE_PHIOPT	     , "tree linearize phis")
DEFTIMEVAR (TV_TREE_FORWPROP	     , "tree forward propagate")
DEFTIMEVAR (TV_TREE_DCE		     , "tree conservative DCE")
DEFTIMEVAR (TV_TREE_CD_DCE	     , "tree aggressive DCE")
DEFTIMEVAR (TV_TREE_DSE		     , "tree DSE")
DEFTIMEVAR (TV_TREE_MERGE_PHI	     , "PHI merge")
DEFTIMEVAR (TV_TREE_LOOP	     , "tree loop optimization")
DEFTIMEVAR (TV_TREE_LOOP_BOUNDS	     , "tree loop bounds")
DEFTIMEVAR (TV_LIM                   , "loop invariant motion")
DEFTIMEVAR (TV_TREE_LOOP_IVCANON     , "tree canonical iv")
DEFTIMEVAR (TV_SCEV_CONST            , "scev constant prop")
DEFTIMEVAR (TV_TREE_LOOP_UNSWITCH    , "tree loop unswitching")
DEFTIMEVAR (TV_COMPLETE_UNROLL       , "complete unrolling")
DEFTIMEVAR (TV_TREE_VECTORIZATION    , "tree vectorization")
DEFTIMEVAR (TV_TREE_LINEAR_TRANSFORM , "tree loop linear")
DEFTIMEVAR (TV_TREE_LOOP_IVOPTS	     , "tree iv optimization")
DEFTIMEVAR (TV_TREE_LOOP_INIT	     , "tree loop init")
DEFTIMEVAR (TV_TREE_LOOP_FINI	     , "tree loop fini")
DEFTIMEVAR (TV_TREE_CH		     , "tree copy headers")
DEFTIMEVAR (TV_TREE_SSA_UNCPROP	     , "tree SSA uncprop")
DEFTIMEVAR (TV_TREE_SSA_TO_NORMAL    , "tree SSA to normal")
DEFTIMEVAR (TV_TREE_NRV		     , "tree NRV optimization")
DEFTIMEVAR (TV_TREE_COPY_RENAME	     , "tree rename SSA copies")
DEFTIMEVAR (TV_TREE_SSA_VERIFY       , "tree SSA verifier")
DEFTIMEVAR (TV_TREE_STMT_VERIFY      , "tree STMT verifier")
DEFTIMEVAR (TV_CGRAPH_VERIFY         , "callgraph verifier")
DEFTIMEVAR (TV_DOM_FRONTIERS         , "dominance frontiers")
DEFTIMEVAR (TV_CONTROL_DEPENDENCES   , "control dependences")
DEFTIMEVAR (TV_OVERLOAD              , "overload resolution")
DEFTIMEVAR (TV_TEMPLATE_INSTANTIATION, "template instantiation")
DEFTIMEVAR (TV_EXPAND		     , "expand")
DEFTIMEVAR (TV_VARCONST              , "varconst")
DEFTIMEVAR (TV_JUMP                  , "jump")
DEFTIMEVAR (TV_CSE                   , "CSE")
DEFTIMEVAR (TV_LOOP                  , "loop analysis")
DEFTIMEVAR (TV_GCSE                  , "global CSE")
DEFTIMEVAR (TV_CPROP1                , "CPROP 1")
DEFTIMEVAR (TV_PRE                   , "PRE")
DEFTIMEVAR (TV_HOIST                 , "code hoisting")
DEFTIMEVAR (TV_CPROP2                , "CPROP 2")
DEFTIMEVAR (TV_LSM                   , "LSM")
DEFTIMEVAR (TV_BYPASS                , "bypass jumps")
DEFTIMEVAR (TV_TRACER                , "tracer")
DEFTIMEVAR (TV_WEB                   , "web")
DEFTIMEVAR (TV_CSE2                  , "CSE 2")
DEFTIMEVAR (TV_BRANCH_PROB           , "branch prediction")
DEFTIMEVAR (TV_VPT                   , "value profile opts")
DEFTIMEVAR (TV_FLOW                  , "flow analysis")
DEFTIMEVAR (TV_COMBINE               , "combiner")
DEFTIMEVAR (TV_IFCVT		     , "if-conversion")
DEFTIMEVAR (TV_REGMOVE               , "regmove")
DEFTIMEVAR (TV_MODE_SWITCH           , "mode switching")
DEFTIMEVAR (TV_SMS		     , "sms modulo scheduling")
DEFTIMEVAR (TV_SCHED                 , "scheduling")
DEFTIMEVAR (TV_LOCAL_ALLOC           , "local alloc")
DEFTIMEVAR (TV_GLOBAL_ALLOC          , "global alloc")
DEFTIMEVAR (TV_RELOAD_CSE_REGS       , "reload CSE regs")
DEFTIMEVAR (TV_GCSE_AFTER_RELOAD      , "load CSE after reload")
DEFTIMEVAR (TV_FLOW2                 , "flow 2")
DEFTIMEVAR (TV_IFCVT2		     , "if-conversion 2")
DEFTIMEVAR (TV_PEEPHOLE2             , "peephole 2")
DEFTIMEVAR (TV_RENAME_REGISTERS      , "rename registers")
DEFTIMEVAR (TV_SCHED2                , "scheduling 2")
DEFTIMEVAR (TV_MACH_DEP              , "machine dep reorg")
DEFTIMEVAR (TV_DBR_SCHED             , "delay branch sched")
DEFTIMEVAR (TV_REORDER_BLOCKS        , "reorder blocks")
DEFTIMEVAR (TV_SHORTEN_BRANCH        , "shorten branches")
DEFTIMEVAR (TV_REG_STACK             , "reg stack")
DEFTIMEVAR (TV_FINAL                 , "final")
DEFTIMEVAR (TV_SYMOUT                , "symout")
DEFTIMEVAR (TV_VAR_TRACKING          , "variable tracking")

/* Everything else in rest_of_compilation not included above.  */
DEFTIMEVAR (TV_REST_OF_COMPILATION   , "rest of compilation")<|MERGE_RESOLUTION|>--- conflicted
+++ resolved
@@ -88,11 +88,7 @@
 DEFTIMEVAR (TV_TREE_SPLIT_EDGES      , "tree split crit edges")
 DEFTIMEVAR (TV_TREE_REASSOC          , "tree reassociation")
 DEFTIMEVAR (TV_TREE_PRE		     , "tree PRE")
-<<<<<<< HEAD
-DEFTIMEVAR (TV_TREE_REDPHI	     , "tree remove redundant PHIs")
-=======
 DEFTIMEVAR (TV_TREE_REDPHI	     , "tree redundant PHIs")
->>>>>>> 8c044a9c
 DEFTIMEVAR (TV_TREE_FRE		     , "tree FRE")
 DEFTIMEVAR (TV_TREE_SINK             , "tree code sinking")
 DEFTIMEVAR (TV_TREE_PHIOPT	     , "tree linearize phis")

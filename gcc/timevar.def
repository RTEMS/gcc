/* This file contains the definitions for timing variables used to
   measure run-time performance of the compiler.
   Copyright (C) 2000, 2001, 2002, 2003, 2004, 2005
   Free Software Foundation, Inc.
   Contributed by Alex Samuel <samuel@codesourcery.com>

   This file is part of GCC.

   GCC is free software; you can redistribute it and/or modify
   it under the terms of the GNU General Public License as published by
   the Free Software Foundation; either version 2, or (at your option)
   any later version.

   GCC is distributed in the hope that it will be useful,
   but WITHOUT ANY WARRANTY; without even the implied warranty of
   MERCHANTABILITY or FITNESS FOR A PARTICULAR PURPOSE.  See the
   GNU General Public License for more details.

   You should have received a copy of the GNU General Public License
   along with GCC; see the file COPYING.  If not, write to
   the Free Software Foundation, 51 Franklin Street, Fifth Floor,
   Boston, MA 02110-1301, USA.  */

/* This file contains timing variable definitions, used by timevar.h
   and timevar.c.

   Syntax:

     DEFTIMEVAR (id, name)

   where ID is the enumeral value used to identify the timing
   variable, and NAME is a character string describing its purpose.  */

/* The total execution time.  */
DEFTIMEVAR (TV_TOTAL                 , "total time")

/* Time spent garbage-collecting.  */
DEFTIMEVAR (TV_GC                    , "garbage collection")

/* Time spent generating dump files.  */
DEFTIMEVAR (TV_DUMP                  , "dump files")

DEFTIMEVAR (TV_CGRAPH                , "callgraph construction")
DEFTIMEVAR (TV_CGRAPHOPT             , "callgraph optimization")
<<<<<<< HEAD
DEFTIMEVAR (TV_CV		     , "cv")
=======
>>>>>>> c355071f
DEFTIMEVAR (TV_IPA_CONSTANT_PROP     , "ipa cp")
DEFTIMEVAR (TV_IPA_REFERENCE         , "ipa reference")
DEFTIMEVAR (TV_IPA_PURE_CONST        , "ipa pure const")
DEFTIMEVAR (TV_IPA_TYPE_ESCAPE       , "ipa type escape")
DEFTIMEVAR (TV_IPA_PTA               , "ipa points-to")
/* Time spent by constructing CFG.  */
DEFTIMEVAR (TV_CFG                   , "cfg construction")
/* Time spent by cleaning up CFG.  */
DEFTIMEVAR (TV_CLEANUP_CFG           , "cfg cleanup")
DEFTIMEVAR (TV_CFG_VERIFY            , "CFG verifier")
DEFTIMEVAR (TV_DELETE_TRIVIALLY_DEAD , "trivially dead code")
/* Time spent by life analysis.  */
DEFTIMEVAR (TV_LIFE		     , "life analysis")
DEFTIMEVAR (TV_LIFE_UPDATE	     , "life info update")

DEFTIMEVAR (TV_ALIAS_ANALYSIS	     , "alias analysis")
DEFTIMEVAR (TV_REG_SCAN		     , "register scan")
DEFTIMEVAR (TV_REBUILD_JUMP	     , "rebuild jump labels")
/* Timing in various stages of the compiler.  */
DEFTIMEVAR (TV_CPP		     , "preprocessing")
DEFTIMEVAR (TV_LEX		     , "lexical analysis")
DEFTIMEVAR (TV_PARSE                 , "parser")
DEFTIMEVAR (TV_NAME_LOOKUP           , "name lookup")
DEFTIMEVAR (TV_INLINE_HEURISTICS     , "inline heuristics")
DEFTIMEVAR (TV_INTEGRATION           , "integration")
DEFTIMEVAR (TV_TREE_GIMPLIFY	     , "tree gimplify")
DEFTIMEVAR (TV_TREE_EH		     , "tree eh")
DEFTIMEVAR (TV_TREE_CFG		     , "tree CFG construction")
DEFTIMEVAR (TV_TREE_CLEANUP_CFG	     , "tree CFG cleanup")
DEFTIMEVAR (TV_TREE_VRP              , "tree VRP")
DEFTIMEVAR (TV_TREE_COPY_PROP        , "tree copy propagation")
DEFTIMEVAR (TV_TREE_STORE_COPY_PROP  , "tree store copy prop")
DEFTIMEVAR (TV_FIND_REFERENCED_VARS  , "tree find ref. vars")
DEFTIMEVAR (TV_TREE_PTA		     , "tree PTA")
DEFTIMEVAR (TV_TREE_MAY_ALIAS        , "tree alias analysis")
DEFTIMEVAR (TV_MEMORY_PARTITIONING   , "tree memory partitioning")
DEFTIMEVAR (TV_TREE_INSERT_PHI_NODES , "tree PHI insertion")
DEFTIMEVAR (TV_TREE_SSA_REWRITE_BLOCKS, "tree SSA rewrite")
DEFTIMEVAR (TV_TREE_SSA_OTHER	     , "tree SSA other")
DEFTIMEVAR (TV_TREE_SSA_INCREMENTAL  , "tree SSA incremental")
DEFTIMEVAR (TV_TREE_OPS	             , "tree operand scan")
DEFTIMEVAR (TV_TREE_SSA_DOMINATOR_OPTS   , "dominator optimization")
DEFTIMEVAR (TV_TREE_SRA              , "tree SRA")
DEFTIMEVAR (TV_TREE_STORE_CCP	     , "tree STORE-CCP")
DEFTIMEVAR (TV_TREE_CCP		     , "tree CCP")
DEFTIMEVAR (TV_TREE_PHI_CPROP	     , "tree PHI const/copy prop")
DEFTIMEVAR (TV_TREE_SPLIT_EDGES      , "tree split crit edges")
DEFTIMEVAR (TV_TREE_REASSOC          , "tree reassociation")
DEFTIMEVAR (TV_TREE_PRE		     , "tree PRE")
DEFTIMEVAR (TV_TREE_REDPHI	     , "tree redundant PHIs")
DEFTIMEVAR (TV_TREE_FRE		     , "tree FRE")
DEFTIMEVAR (TV_TREE_SINK             , "tree code sinking")
DEFTIMEVAR (TV_TREE_PHIOPT	     , "tree linearize phis")
DEFTIMEVAR (TV_TREE_FORWPROP	     , "tree forward propagate")
DEFTIMEVAR (TV_TREE_DCE		     , "tree conservative DCE")
DEFTIMEVAR (TV_TREE_CD_DCE	     , "tree aggressive DCE")
DEFTIMEVAR (TV_TREE_DSE		     , "tree DSE")
DEFTIMEVAR (TV_TREE_MERGE_PHI	     , "PHI merge")
DEFTIMEVAR (TV_TREE_LOOP	     , "tree loop optimization")
DEFTIMEVAR (TV_TREE_LOOP_BOUNDS	     , "tree loop bounds")
DEFTIMEVAR (TV_LIM                   , "loop invariant motion")
DEFTIMEVAR (TV_TREE_LOOP_IVCANON     , "tree canonical iv")
DEFTIMEVAR (TV_SCEV_CONST            , "scev constant prop")
DEFTIMEVAR (TV_TREE_LOOP_UNSWITCH    , "tree loop unswitching")
DEFTIMEVAR (TV_COMPLETE_UNROLL       , "complete unrolling")
<<<<<<< HEAD
DEFTIMEVAR (TV_TREE_VECTORIZATION    , "tree loop vectorization")
DEFTIMEVAR (TV_TREE_LINEAR_TRANSFORM , "tree loop linear transforms")
DEFTIMEVAR (TV_CHECK_DATA_DEPS       , "tree check data dependences")
DEFTIMEVAR (TV_TREE_ELIM_CHECKS      , "tree elimination of checks")
=======
DEFTIMEVAR (TV_TREE_VECTORIZATION    , "tree vectorization")
DEFTIMEVAR (TV_TREE_LINEAR_TRANSFORM , "tree loop linear")
DEFTIMEVAR (TV_TREE_PREFETCH	     , "tree prefetching")
>>>>>>> c355071f
DEFTIMEVAR (TV_TREE_LOOP_IVOPTS	     , "tree iv optimization")
DEFTIMEVAR (TV_TREE_LOOP_INIT	     , "tree loop init")
DEFTIMEVAR (TV_TREE_LOOP_FINI	     , "tree loop fini")
DEFTIMEVAR (TV_TREE_CH		     , "tree copy headers")
DEFTIMEVAR (TV_TREE_SSA_UNCPROP	     , "tree SSA uncprop")
DEFTIMEVAR (TV_TREE_SSA_TO_NORMAL    , "tree SSA to normal")
DEFTIMEVAR (TV_TREE_NRV		     , "tree NRV optimization")
DEFTIMEVAR (TV_TREE_COPY_RENAME	     , "tree rename SSA copies")
DEFTIMEVAR (TV_TREE_SSA_VERIFY       , "tree SSA verifier")
DEFTIMEVAR (TV_TREE_STMT_VERIFY      , "tree STMT verifier")
DEFTIMEVAR (TV_CGRAPH_VERIFY         , "callgraph verifier")
DEFTIMEVAR (TV_DOM_FRONTIERS         , "dominance frontiers")
DEFTIMEVAR (TV_DOMINANCE             , "dominance computation")
DEFTIMEVAR (TV_CONTROL_DEPENDENCES   , "control dependences")
DEFTIMEVAR (TV_OVERLOAD              , "overload resolution")
DEFTIMEVAR (TV_TEMPLATE_INSTANTIATION, "template instantiation")
DEFTIMEVAR (TV_EXPAND		     , "expand")
DEFTIMEVAR (TV_VARCONST              , "varconst")
DEFTIMEVAR (TV_JUMP                  , "jump")
DEFTIMEVAR (TV_FWPROP                , "forward prop")
DEFTIMEVAR (TV_CSE                   , "CSE")
DEFTIMEVAR (TV_LOOP                  , "loop analysis")
DEFTIMEVAR (TV_GCSE                  , "global CSE")
DEFTIMEVAR (TV_CPROP1                , "CPROP 1")
DEFTIMEVAR (TV_PRE                   , "PRE")
DEFTIMEVAR (TV_HOIST                 , "code hoisting")
DEFTIMEVAR (TV_CPROP2                , "CPROP 2")
DEFTIMEVAR (TV_LSM                   , "LSM")
DEFTIMEVAR (TV_BYPASS                , "bypass jumps")
DEFTIMEVAR (TV_TRACER                , "tracer")
DEFTIMEVAR (TV_WEB                   , "web")
DEFTIMEVAR (TV_CSE2                  , "CSE 2")
DEFTIMEVAR (TV_BRANCH_PROB           , "branch prediction")
DEFTIMEVAR (TV_VPT                   , "value profile opts")
DEFTIMEVAR (TV_FLOW                  , "flow analysis")
DEFTIMEVAR (TV_COMBINE               , "combiner")
DEFTIMEVAR (TV_IFCVT		     , "if-conversion")
DEFTIMEVAR (TV_SEE                   , "see")
DEFTIMEVAR (TV_REGMOVE               , "regmove")
DEFTIMEVAR (TV_MODE_SWITCH           , "mode switching")
DEFTIMEVAR (TV_SMS		     , "sms modulo scheduling")
DEFTIMEVAR (TV_SCHED                 , "scheduling")
DEFTIMEVAR (TV_LOCAL_ALLOC           , "local alloc")
DEFTIMEVAR (TV_GLOBAL_ALLOC          , "global alloc")
DEFTIMEVAR (TV_RELOAD_CSE_REGS       , "reload CSE regs")
DEFTIMEVAR (TV_SEQABSTR              , "sequence abstraction")
DEFTIMEVAR (TV_GCSE_AFTER_RELOAD      , "load CSE after reload")
DEFTIMEVAR (TV_FLOW2                 , "flow 2")
DEFTIMEVAR (TV_IFCVT2		     , "if-conversion 2")
DEFTIMEVAR (TV_PEEPHOLE2             , "peephole 2")
DEFTIMEVAR (TV_RENAME_REGISTERS      , "rename registers")
DEFTIMEVAR (TV_SCHED2                , "scheduling 2")
DEFTIMEVAR (TV_MACH_DEP              , "machine dep reorg")
DEFTIMEVAR (TV_DBR_SCHED             , "delay branch sched")
DEFTIMEVAR (TV_REORDER_BLOCKS        , "reorder blocks")
DEFTIMEVAR (TV_SHORTEN_BRANCH        , "shorten branches")
DEFTIMEVAR (TV_REG_STACK             , "reg stack")
DEFTIMEVAR (TV_FINAL                 , "final")
DEFTIMEVAR (TV_SYMOUT                , "symout")
DEFTIMEVAR (TV_VAR_TRACKING          , "variable tracking")

/* Everything else in rest_of_compilation not included above.  */
DEFTIMEVAR (TV_REST_OF_COMPILATION   , "rest of compilation")<|MERGE_RESOLUTION|>--- conflicted
+++ resolved
@@ -42,10 +42,6 @@
 
 DEFTIMEVAR (TV_CGRAPH                , "callgraph construction")
 DEFTIMEVAR (TV_CGRAPHOPT             , "callgraph optimization")
-<<<<<<< HEAD
-DEFTIMEVAR (TV_CV		     , "cv")
-=======
->>>>>>> c355071f
 DEFTIMEVAR (TV_IPA_CONSTANT_PROP     , "ipa cp")
 DEFTIMEVAR (TV_IPA_REFERENCE         , "ipa reference")
 DEFTIMEVAR (TV_IPA_PURE_CONST        , "ipa pure const")
@@ -111,16 +107,9 @@
 DEFTIMEVAR (TV_SCEV_CONST            , "scev constant prop")
 DEFTIMEVAR (TV_TREE_LOOP_UNSWITCH    , "tree loop unswitching")
 DEFTIMEVAR (TV_COMPLETE_UNROLL       , "complete unrolling")
-<<<<<<< HEAD
-DEFTIMEVAR (TV_TREE_VECTORIZATION    , "tree loop vectorization")
-DEFTIMEVAR (TV_TREE_LINEAR_TRANSFORM , "tree loop linear transforms")
-DEFTIMEVAR (TV_CHECK_DATA_DEPS       , "tree check data dependences")
-DEFTIMEVAR (TV_TREE_ELIM_CHECKS      , "tree elimination of checks")
-=======
 DEFTIMEVAR (TV_TREE_VECTORIZATION    , "tree vectorization")
 DEFTIMEVAR (TV_TREE_LINEAR_TRANSFORM , "tree loop linear")
 DEFTIMEVAR (TV_TREE_PREFETCH	     , "tree prefetching")
->>>>>>> c355071f
 DEFTIMEVAR (TV_TREE_LOOP_IVOPTS	     , "tree iv optimization")
 DEFTIMEVAR (TV_TREE_LOOP_INIT	     , "tree loop init")
 DEFTIMEVAR (TV_TREE_LOOP_FINI	     , "tree loop fini")

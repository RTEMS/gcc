--- conflicted
+++ resolved
@@ -2155,62 +2155,22 @@
      Note that these rtx constants are known to be CONST_INT, and
      therefore imply integer comparisons.
      The one_cmpl case is more complicated, as we want to handle
-<<<<<<< HEAD
-     only x < 0 ? ~x : x or x >= 0 ? ~x : x but not
-     x <= 0 ? ~x : x or x > 0 ? ~x : x, as the latter two
-     have different result for x == 0.  */
-=======
      only x < 0 ? ~x : x or x >= 0 ? x : ~x to one_cmpl_abs (x)
      and x < 0 ? x : ~x or x >= 0 ? ~x : x to ~one_cmpl_abs (x),
      but not other cases (x > -1 is equivalent of x >= 0).  */
->>>>>>> ef55d00e
   if (c == constm1_rtx && GET_CODE (cond) == GT)
-    {
-      if (one_cmpl && negate)
+    ;
+  else if (c == const1_rtx && GET_CODE (cond) == LT)
+    {
+      if (one_cmpl)
 	return FALSE;
     }
-  else if (c == const1_rtx && GET_CODE (cond) == LT)
-    {
-<<<<<<< HEAD
-      if (one_cmpl && !negate)
-=======
-      if (one_cmpl)
->>>>>>> ef55d00e
-	return FALSE;
-    }
   else if (c == CONST0_RTX (GET_MODE (b)))
     {
-<<<<<<< HEAD
-      if (one_cmpl)
-	switch (GET_CODE (cond))
-	  {
-	  case GT:
-	    if (!negate)
-	      return FALSE;
-	    break;
-	  case GE:
-	    /* >= 0 is the same case as above > -1.  */
-	    if (negate)
-	      return FALSE;
-	    break;
-	  case LT:
-	    if (negate)
-	      return FALSE;
-	    break;
-	  case LE:
-	    /* <= 0 is the same case as above < 1.  */
-	    if (!negate)
-	      return FALSE;
-	    break;
-	  default:
-	    return FALSE;
-	  }
-=======
       if (one_cmpl
 	  && GET_CODE (cond) != GE
 	  && GET_CODE (cond) != LT)
 	return FALSE;
->>>>>>> ef55d00e
     }
   else
     return FALSE;

/* High-level loop manipulation functions.
   Copyright (C) 2004, 2005, 2006, 2007, 2008, 2010
   Free Software Foundation, Inc.

This file is part of GCC.

GCC is free software; you can redistribute it and/or modify it
under the terms of the GNU General Public License as published by the
Free Software Foundation; either version 3, or (at your option) any
later version.

GCC is distributed in the hope that it will be useful, but WITHOUT
ANY WARRANTY; without even the implied warranty of MERCHANTABILITY or
FITNESS FOR A PARTICULAR PURPOSE.  See the GNU General Public License
for more details.

You should have received a copy of the GNU General Public License
along with GCC; see the file COPYING3.  If not see
<http://www.gnu.org/licenses/>.  */

#include "config.h"
#include "system.h"
#include "coretypes.h"
#include "tm.h"
#include "tree.h"
#include "tm_p.h"
#include "basic-block.h"
#include "output.h"
#include "tree-flow.h"
#include "tree-dump.h"
#include "timevar.h"
#include "cfgloop.h"
#include "tree-pass.h"
#include "cfglayout.h"
#include "tree-scalar-evolution.h"
#include "params.h"
#include "tree-inline.h"
#include "langhooks.h"

/* Creates an induction variable with value BASE + STEP * iteration in LOOP.
   It is expected that neither BASE nor STEP are shared with other expressions
   (unless the sharing rules allow this).  Use VAR as a base var_decl for it
   (if NULL, a new temporary will be created).  The increment will occur at
   INCR_POS (after it if AFTER is true, before it otherwise).  INCR_POS and
   AFTER can be computed using standard_iv_increment_position.  The ssa versions
   of the variable before and after increment will be stored in VAR_BEFORE and
   VAR_AFTER (unless they are NULL).  */

void
create_iv (tree base, tree step, tree var, struct loop *loop,
	   gimple_stmt_iterator *incr_pos, bool after,
	   tree *var_before, tree *var_after)
{
  gimple stmt;
  tree initial, step1;
  gimple_seq stmts;
  tree vb, va;
  enum tree_code incr_op = PLUS_EXPR;
  edge pe = loop_preheader_edge (loop);

  if (!var)
    {
      var = create_tmp_var (TREE_TYPE (base), "ivtmp");
      add_referenced_var (var);
    }

  vb = make_ssa_name (var, NULL);
  if (var_before)
    *var_before = vb;
  va = make_ssa_name (var, NULL);
  if (var_after)
    *var_after = va;

  /* For easier readability of the created code, produce MINUS_EXPRs
     when suitable.  */
  if (TREE_CODE (step) == INTEGER_CST)
    {
      if (TYPE_UNSIGNED (TREE_TYPE (step)))
	{
	  step1 = fold_build1 (NEGATE_EXPR, TREE_TYPE (step), step);
	  if (tree_int_cst_lt (step1, step))
	    {
	      incr_op = MINUS_EXPR;
	      step = step1;
	    }
	}
      else
	{
	  bool ovf;

	  if (!tree_expr_nonnegative_warnv_p (step, &ovf)
	      && may_negate_without_overflow_p (step))
	    {
	      incr_op = MINUS_EXPR;
	      step = fold_build1 (NEGATE_EXPR, TREE_TYPE (step), step);
	    }
	}
    }
  if (POINTER_TYPE_P (TREE_TYPE (base)))
    {
      if (TREE_CODE (base) == ADDR_EXPR)
	mark_addressable (TREE_OPERAND (base, 0));
      step = fold_convert (sizetype, step);
      if (incr_op == MINUS_EXPR)
	step = fold_build1 (NEGATE_EXPR, sizetype, step);
      incr_op = POINTER_PLUS_EXPR;
    }
  /* Gimplify the step if necessary.  We put the computations in front of the
     loop (i.e. the step should be loop invariant).  */
  step = force_gimple_operand (step, &stmts, true, NULL_TREE);
  if (stmts)
    gsi_insert_seq_on_edge_immediate (pe, stmts);

  stmt = gimple_build_assign_with_ops (incr_op, va, vb, step);
  if (after)
    gsi_insert_after (incr_pos, stmt, GSI_NEW_STMT);
  else
    gsi_insert_before (incr_pos, stmt, GSI_NEW_STMT);

  initial = force_gimple_operand (base, &stmts, true, var);
  if (stmts)
    gsi_insert_seq_on_edge_immediate (pe, stmts);

  stmt = create_phi_node (vb, loop->header);
  SSA_NAME_DEF_STMT (vb) = stmt;
  add_phi_arg (stmt, initial, loop_preheader_edge (loop), UNKNOWN_LOCATION);
  add_phi_arg (stmt, va, loop_latch_edge (loop), UNKNOWN_LOCATION);
}

/* Add exit phis for the USE on EXIT.  */

static void
add_exit_phis_edge (basic_block exit, tree use)
{
  gimple phi, def_stmt = SSA_NAME_DEF_STMT (use);
  basic_block def_bb = gimple_bb (def_stmt);
  struct loop *def_loop;
  edge e;
  edge_iterator ei;

  /* Check that some of the edges entering the EXIT block exits a loop in
     that USE is defined.  */
  FOR_EACH_EDGE (e, ei, exit->preds)
    {
      def_loop = find_common_loop (def_bb->loop_father, e->src->loop_father);
      if (!flow_bb_inside_loop_p (def_loop, e->dest))
	break;
    }

  if (!e)
    return;

  phi = create_phi_node (use, exit);
  create_new_def_for (gimple_phi_result (phi), phi,
		      gimple_phi_result_ptr (phi));
  FOR_EACH_EDGE (e, ei, exit->preds)
    add_phi_arg (phi, use, e, UNKNOWN_LOCATION);
}

/* Add exit phis for VAR that is used in LIVEIN.
   Exits of the loops are stored in EXITS.  */

static void
add_exit_phis_var (tree var, bitmap livein, bitmap exits)
{
  bitmap def;
  unsigned index;
  basic_block def_bb = gimple_bb (SSA_NAME_DEF_STMT (var));
  bitmap_iterator bi;

  if (is_gimple_reg (var))
    bitmap_clear_bit (livein, def_bb->index);
  else
    bitmap_set_bit (livein, def_bb->index);

  def = BITMAP_ALLOC (NULL);
  bitmap_set_bit (def, def_bb->index);
  compute_global_livein (livein, def);
  BITMAP_FREE (def);

  EXECUTE_IF_AND_IN_BITMAP (exits, livein, 0, index, bi)
    {
      add_exit_phis_edge (BASIC_BLOCK (index), var);
    }
}

/* Add exit phis for the names marked in NAMES_TO_RENAME.
   Exits of the loops are stored in EXITS.  Sets of blocks where the ssa
   names are used are stored in USE_BLOCKS.  */

static void
add_exit_phis (bitmap names_to_rename, bitmap *use_blocks, bitmap loop_exits)
{
  unsigned i;
  bitmap_iterator bi;

  EXECUTE_IF_SET_IN_BITMAP (names_to_rename, 0, i, bi)
    {
      add_exit_phis_var (ssa_name (i), use_blocks[i], loop_exits);
    }
}

/* Returns a bitmap of all loop exit edge targets.  */

static bitmap
get_loops_exits (void)
{
  bitmap exits = BITMAP_ALLOC (NULL);
  basic_block bb;
  edge e;
  edge_iterator ei;

  FOR_EACH_BB (bb)
    {
      FOR_EACH_EDGE (e, ei, bb->preds)
	if (e->src != ENTRY_BLOCK_PTR
	    && !flow_bb_inside_loop_p (e->src->loop_father, bb))
	  {
	    bitmap_set_bit (exits, bb->index);
	    break;
	  }
    }

  return exits;
}

/* For USE in BB, if it is used outside of the loop it is defined in,
   mark it for rewrite.  Record basic block BB where it is used
   to USE_BLOCKS.  Record the ssa name index to NEED_PHIS bitmap.  */

static void
find_uses_to_rename_use (basic_block bb, tree use, bitmap *use_blocks,
			 bitmap need_phis)
{
  unsigned ver;
  basic_block def_bb;
  struct loop *def_loop;

  if (TREE_CODE (use) != SSA_NAME)
    return;

  /* We don't need to keep virtual operands in loop-closed form.  */
  if (!is_gimple_reg (use))
    return;

  ver = SSA_NAME_VERSION (use);
  def_bb = gimple_bb (SSA_NAME_DEF_STMT (use));
  if (!def_bb)
    return;
  def_loop = def_bb->loop_father;

  /* If the definition is not inside a loop, it is not interesting.  */
  if (!loop_outer (def_loop))
    return;

  /* If the use is not outside of the loop it is defined in, it is not
     interesting.  */
  if (flow_bb_inside_loop_p (def_loop, bb))
    return;

  if (!use_blocks[ver])
    use_blocks[ver] = BITMAP_ALLOC (NULL);
  bitmap_set_bit (use_blocks[ver], bb->index);

  bitmap_set_bit (need_phis, ver);
}

/* For uses in STMT, mark names that are used outside of the loop they are
   defined to rewrite.  Record the set of blocks in that the ssa
   names are defined to USE_BLOCKS and the ssa names themselves to
   NEED_PHIS.  */

static void
find_uses_to_rename_stmt (gimple stmt, bitmap *use_blocks, bitmap need_phis)
{
  ssa_op_iter iter;
  tree var;
  basic_block bb = gimple_bb (stmt);

  if (is_gimple_debug (stmt))
    return;

  FOR_EACH_SSA_TREE_OPERAND (var, stmt, iter, SSA_OP_ALL_USES)
    find_uses_to_rename_use (bb, var, use_blocks, need_phis);
}

/* Marks names that are used in BB and outside of the loop they are
   defined in for rewrite.  Records the set of blocks in that the ssa
   names are defined to USE_BLOCKS.  Record the SSA names that will
   need exit PHIs in NEED_PHIS.  */

static void
find_uses_to_rename_bb (basic_block bb, bitmap *use_blocks, bitmap need_phis)
{
  gimple_stmt_iterator bsi;
  edge e;
  edge_iterator ei;

  FOR_EACH_EDGE (e, ei, bb->succs)
    for (bsi = gsi_start_phis (e->dest); !gsi_end_p (bsi); gsi_next (&bsi))
      find_uses_to_rename_use (bb, PHI_ARG_DEF_FROM_EDGE (gsi_stmt (bsi), e),
			       use_blocks, need_phis);

  for (bsi = gsi_start_bb (bb); !gsi_end_p (bsi); gsi_next (&bsi))
    find_uses_to_rename_stmt (gsi_stmt (bsi), use_blocks, need_phis);
}

/* Marks names that are used outside of the loop they are defined in
   for rewrite.  Records the set of blocks in that the ssa
   names are defined to USE_BLOCKS.  If CHANGED_BBS is not NULL,
   scan only blocks in this set.  */

static void
find_uses_to_rename (bitmap changed_bbs, bitmap *use_blocks, bitmap need_phis)
{
  basic_block bb;
  unsigned index;
  bitmap_iterator bi;

  if (changed_bbs && !bitmap_empty_p (changed_bbs))
    {
      EXECUTE_IF_SET_IN_BITMAP (changed_bbs, 0, index, bi)
	{
	  find_uses_to_rename_bb (BASIC_BLOCK (index), use_blocks, need_phis);
	}
    }
  else
    {
      FOR_EACH_BB (bb)
	{
	  find_uses_to_rename_bb (bb, use_blocks, need_phis);
	}
    }
}

/* Rewrites the program into a loop closed ssa form -- i.e. inserts extra
   phi nodes to ensure that no variable is used outside the loop it is
   defined in.

   This strengthening of the basic ssa form has several advantages:

   1) Updating it during unrolling/peeling/versioning is trivial, since
      we do not need to care about the uses outside of the loop.
   2) The behavior of all uses of an induction variable is the same.
      Without this, you need to distinguish the case when the variable
      is used outside of the loop it is defined in, for example

      for (i = 0; i < 100; i++)
	{
	  for (j = 0; j < 100; j++)
	    {
	      k = i + j;
	      use1 (k);
	    }
	  use2 (k);
	}

      Looking from the outer loop with the normal SSA form, the first use of k
      is not well-behaved, while the second one is an induction variable with
      base 99 and step 1.

      If CHANGED_BBS is not NULL, we look for uses outside loops only in
      the basic blocks in this set.

      UPDATE_FLAG is used in the call to update_ssa.  See
      TODO_update_ssa* for documentation.  */

void
rewrite_into_loop_closed_ssa (bitmap changed_bbs, unsigned update_flag)
{
  bitmap loop_exits;
  bitmap *use_blocks;
  unsigned i, old_num_ssa_names;
  bitmap names_to_rename;

  loops_state_set (LOOP_CLOSED_SSA);
  if (number_of_loops () <= 1)
    return;

  loop_exits = get_loops_exits ();
  names_to_rename = BITMAP_ALLOC (NULL);

  /* If the pass has caused the SSA form to be out-of-date, update it
     now.  */
  update_ssa (update_flag);

  old_num_ssa_names = num_ssa_names;
  use_blocks = XCNEWVEC (bitmap, old_num_ssa_names);

  /* Find the uses outside loops.  */
  find_uses_to_rename (changed_bbs, use_blocks, names_to_rename);

  /* Add the PHI nodes on exits of the loops for the names we need to
     rewrite.  */
  add_exit_phis (names_to_rename, use_blocks, loop_exits);

  for (i = 0; i < old_num_ssa_names; i++)
    BITMAP_FREE (use_blocks[i]);
  free (use_blocks);
  BITMAP_FREE (loop_exits);
  BITMAP_FREE (names_to_rename);

  /* Fix up all the names found to be used outside their original
     loops.  */
  update_ssa (TODO_update_ssa);
}

/* Check invariants of the loop closed ssa form for the USE in BB.  */

static void
check_loop_closed_ssa_use (basic_block bb, tree use)
{
  gimple def;
  basic_block def_bb;

  if (TREE_CODE (use) != SSA_NAME || !is_gimple_reg (use))
    return;

  def = SSA_NAME_DEF_STMT (use);
  def_bb = gimple_bb (def);
  gcc_assert (!def_bb
	      || flow_bb_inside_loop_p (def_bb->loop_father, bb));
}

/* Checks invariants of loop closed ssa form in statement STMT in BB.  */

static void
check_loop_closed_ssa_stmt (basic_block bb, gimple stmt)
{
  ssa_op_iter iter;
  tree var;

  if (is_gimple_debug (stmt))
    return;

  FOR_EACH_SSA_TREE_OPERAND (var, stmt, iter, SSA_OP_ALL_USES)
    check_loop_closed_ssa_use (bb, var);
}

/* Checks that invariants of the loop closed ssa form are preserved.
   Call verify_ssa when VERIFY_SSA_P is true.  */

DEBUG_FUNCTION void
verify_loop_closed_ssa (bool verify_ssa_p)
{
  basic_block bb;
  gimple_stmt_iterator bsi;
  gimple phi;
  edge e;
  edge_iterator ei;

  if (number_of_loops () <= 1)
    return;

  if (verify_ssa_p)
    verify_ssa (false);
<<<<<<< HEAD
=======

  timevar_push (TV_VERIFY_LOOP_CLOSED);
>>>>>>> 155d23aa

  FOR_EACH_BB (bb)
    {
      for (bsi = gsi_start_phis (bb); !gsi_end_p (bsi); gsi_next (&bsi))
	{
	  phi = gsi_stmt (bsi);
	  FOR_EACH_EDGE (e, ei, bb->preds)
	    check_loop_closed_ssa_use (e->src,
				       PHI_ARG_DEF_FROM_EDGE (phi, e));
	}

      for (bsi = gsi_start_bb (bb); !gsi_end_p (bsi); gsi_next (&bsi))
	check_loop_closed_ssa_stmt (bb, gsi_stmt (bsi));
    }

  timevar_pop (TV_VERIFY_LOOP_CLOSED);
}

/* Split loop exit edge EXIT.  The things are a bit complicated by a need to
   preserve the loop closed ssa form.  The newly created block is returned.  */

basic_block
split_loop_exit_edge (edge exit)
{
  basic_block dest = exit->dest;
  basic_block bb = split_edge (exit);
  gimple phi, new_phi;
  tree new_name, name;
  use_operand_p op_p;
  gimple_stmt_iterator psi;
  source_location locus;

  for (psi = gsi_start_phis (dest); !gsi_end_p (psi); gsi_next (&psi))
    {
      phi = gsi_stmt (psi);
      op_p = PHI_ARG_DEF_PTR_FROM_EDGE (phi, single_succ_edge (bb));
      locus = gimple_phi_arg_location_from_edge (phi, single_succ_edge (bb));

      name = USE_FROM_PTR (op_p);

      /* If the argument of the PHI node is a constant, we do not need
	 to keep it inside loop.  */
      if (TREE_CODE (name) != SSA_NAME)
	continue;

      /* Otherwise create an auxiliary phi node that will copy the value
	 of the SSA name out of the loop.  */
      new_name = duplicate_ssa_name (name, NULL);
      new_phi = create_phi_node (new_name, bb);
      SSA_NAME_DEF_STMT (new_name) = new_phi;
      add_phi_arg (new_phi, name, exit, locus);
      SET_USE (op_p, new_name);
    }

  return bb;
}

/* Returns the basic block in that statements should be emitted for induction
   variables incremented at the end of the LOOP.  */

basic_block
ip_end_pos (struct loop *loop)
{
  return loop->latch;
}

/* Returns the basic block in that statements should be emitted for induction
   variables incremented just before exit condition of a LOOP.  */

basic_block
ip_normal_pos (struct loop *loop)
{
  gimple last;
  basic_block bb;
  edge exit;

  if (!single_pred_p (loop->latch))
    return NULL;

  bb = single_pred (loop->latch);
  last = last_stmt (bb);
  if (!last
      || gimple_code (last) != GIMPLE_COND)
    return NULL;

  exit = EDGE_SUCC (bb, 0);
  if (exit->dest == loop->latch)
    exit = EDGE_SUCC (bb, 1);

  if (flow_bb_inside_loop_p (loop, exit->dest))
    return NULL;

  return bb;
}

/* Stores the standard position for induction variable increment in LOOP
   (just before the exit condition if it is available and latch block is empty,
   end of the latch block otherwise) to BSI.  INSERT_AFTER is set to true if
   the increment should be inserted after *BSI.  */

void
standard_iv_increment_position (struct loop *loop, gimple_stmt_iterator *bsi,
				bool *insert_after)
{
  basic_block bb = ip_normal_pos (loop), latch = ip_end_pos (loop);
  gimple last = last_stmt (latch);

  if (!bb
      || (last && gimple_code (last) != GIMPLE_LABEL))
    {
      *bsi = gsi_last_bb (latch);
      *insert_after = true;
    }
  else
    {
      *bsi = gsi_last_bb (bb);
      *insert_after = false;
    }
}

/* Copies phi node arguments for duplicated blocks.  The index of the first
   duplicated block is FIRST_NEW_BLOCK.  */

static void
copy_phi_node_args (unsigned first_new_block)
{
  unsigned i;

  for (i = first_new_block; i < (unsigned) last_basic_block; i++)
    BASIC_BLOCK (i)->flags |= BB_DUPLICATED;

  for (i = first_new_block; i < (unsigned) last_basic_block; i++)
    add_phi_args_after_copy_bb (BASIC_BLOCK (i));

  for (i = first_new_block; i < (unsigned) last_basic_block; i++)
    BASIC_BLOCK (i)->flags &= ~BB_DUPLICATED;
}


/* The same as cfgloopmanip.c:duplicate_loop_to_header_edge, but also
   updates the PHI nodes at start of the copied region.  In order to
   achieve this, only loops whose exits all lead to the same location
   are handled.

   Notice that we do not completely update the SSA web after
   duplication.  The caller is responsible for calling update_ssa
   after the loop has been duplicated.  */

bool
gimple_duplicate_loop_to_header_edge (struct loop *loop, edge e,
				    unsigned int ndupl, sbitmap wont_exit,
				    edge orig, VEC (edge, heap) **to_remove,
				    int flags)
{
  unsigned first_new_block;

  if (!loops_state_satisfies_p (LOOPS_HAVE_SIMPLE_LATCHES))
    return false;
  if (!loops_state_satisfies_p (LOOPS_HAVE_PREHEADERS))
    return false;

#ifdef ENABLE_CHECKING
  if (loops_state_satisfies_p (LOOP_CLOSED_SSA))
    verify_loop_closed_ssa (true);
#endif

  first_new_block = last_basic_block;
  if (!duplicate_loop_to_header_edge (loop, e, ndupl, wont_exit,
				      orig, to_remove, flags))
    return false;

  /* Readd the removed phi args for e.  */
  flush_pending_stmts (e);

  /* Copy the phi node arguments.  */
  copy_phi_node_args (first_new_block);

  scev_reset ();

  return true;
}

/* Returns true if we can unroll LOOP FACTOR times.  Number
   of iterations of the loop is returned in NITER.  */

bool
can_unroll_loop_p (struct loop *loop, unsigned factor,
		   struct tree_niter_desc *niter)
{
  edge exit;

  /* Check whether unrolling is possible.  We only want to unroll loops
     for that we are able to determine number of iterations.  We also
     want to split the extra iterations of the loop from its end,
     therefore we require that the loop has precisely one
     exit.  */

  exit = single_dom_exit (loop);
  if (!exit)
    return false;

  if (!number_of_iterations_exit (loop, exit, niter, false)
      || niter->cmp == ERROR_MARK
      /* Scalar evolutions analysis might have copy propagated
	 the abnormal ssa names into these expressions, hence
	 emitting the computations based on them during loop
	 unrolling might create overlapping life ranges for
	 them, and failures in out-of-ssa.  */
      || contains_abnormal_ssa_name_p (niter->may_be_zero)
      || contains_abnormal_ssa_name_p (niter->control.base)
      || contains_abnormal_ssa_name_p (niter->control.step)
      || contains_abnormal_ssa_name_p (niter->bound))
    return false;

  /* And of course, we must be able to duplicate the loop.  */
  if (!can_duplicate_loop_p (loop))
    return false;

  /* The final loop should be small enough.  */
  if (tree_num_loop_insns (loop, &eni_size_weights) * factor
      > (unsigned) PARAM_VALUE (PARAM_MAX_UNROLLED_INSNS))
    return false;

  return true;
}

/* Determines the conditions that control execution of LOOP unrolled FACTOR
   times.  DESC is number of iterations of LOOP.  ENTER_COND is set to
   condition that must be true if the main loop can be entered.
   EXIT_BASE, EXIT_STEP, EXIT_CMP and EXIT_BOUND are set to values describing
   how the exit from the unrolled loop should be controlled.  */

static void
determine_exit_conditions (struct loop *loop, struct tree_niter_desc *desc,
			   unsigned factor, tree *enter_cond,
			   tree *exit_base, tree *exit_step,
			   enum tree_code *exit_cmp, tree *exit_bound)
{
  gimple_seq stmts;
  tree base = desc->control.base;
  tree step = desc->control.step;
  tree bound = desc->bound;
  tree type = TREE_TYPE (step);
  tree bigstep, delta;
  tree min = lower_bound_in_type (type, type);
  tree max = upper_bound_in_type (type, type);
  enum tree_code cmp = desc->cmp;
  tree cond = boolean_true_node, assum;

  /* For pointers, do the arithmetics in the type of step (sizetype).  */
  base = fold_convert (type, base);
  bound = fold_convert (type, bound);

  *enter_cond = boolean_false_node;
  *exit_base = NULL_TREE;
  *exit_step = NULL_TREE;
  *exit_cmp = ERROR_MARK;
  *exit_bound = NULL_TREE;
  gcc_assert (cmp != ERROR_MARK);

  /* We only need to be correct when we answer question
     "Do at least FACTOR more iterations remain?" in the unrolled loop.
     Thus, transforming BASE + STEP * i <> BOUND to
     BASE + STEP * i < BOUND is ok.  */
  if (cmp == NE_EXPR)
    {
      if (tree_int_cst_sign_bit (step))
	cmp = GT_EXPR;
      else
	cmp = LT_EXPR;
    }
  else if (cmp == LT_EXPR)
    {
      gcc_assert (!tree_int_cst_sign_bit (step));
    }
  else if (cmp == GT_EXPR)
    {
      gcc_assert (tree_int_cst_sign_bit (step));
    }
  else
    gcc_unreachable ();

  /* The main body of the loop may be entered iff:

     1) desc->may_be_zero is false.
     2) it is possible to check that there are at least FACTOR iterations
	of the loop, i.e., BOUND - step * FACTOR does not overflow.
     3) # of iterations is at least FACTOR  */

  if (!integer_zerop (desc->may_be_zero))
    cond = fold_build2 (TRUTH_AND_EXPR, boolean_type_node,
			invert_truthvalue (desc->may_be_zero),
			cond);

  bigstep = fold_build2 (MULT_EXPR, type, step,
			 build_int_cst_type (type, factor));
  delta = fold_build2 (MINUS_EXPR, type, bigstep, step);
  if (cmp == LT_EXPR)
    assum = fold_build2 (GE_EXPR, boolean_type_node,
			 bound,
			 fold_build2 (PLUS_EXPR, type, min, delta));
  else
    assum = fold_build2 (LE_EXPR, boolean_type_node,
			 bound,
			 fold_build2 (PLUS_EXPR, type, max, delta));
  cond = fold_build2 (TRUTH_AND_EXPR, boolean_type_node, assum, cond);

  bound = fold_build2 (MINUS_EXPR, type, bound, delta);
  assum = fold_build2 (cmp, boolean_type_node, base, bound);
  cond = fold_build2 (TRUTH_AND_EXPR, boolean_type_node, assum, cond);

  cond = force_gimple_operand (unshare_expr (cond), &stmts, false, NULL_TREE);
  if (stmts)
    gsi_insert_seq_on_edge_immediate (loop_preheader_edge (loop), stmts);
  /* cond now may be a gimple comparison, which would be OK, but also any
     other gimple rhs (say a && b).  In this case we need to force it to
     operand.  */
  if (!is_gimple_condexpr (cond))
    {
      cond = force_gimple_operand (cond, &stmts, true, NULL_TREE);
      if (stmts)
	gsi_insert_seq_on_edge_immediate (loop_preheader_edge (loop), stmts);
    }
  *enter_cond = cond;

  base = force_gimple_operand (unshare_expr (base), &stmts, true, NULL_TREE);
  if (stmts)
    gsi_insert_seq_on_edge_immediate (loop_preheader_edge (loop), stmts);
  bound = force_gimple_operand (unshare_expr (bound), &stmts, true, NULL_TREE);
  if (stmts)
    gsi_insert_seq_on_edge_immediate (loop_preheader_edge (loop), stmts);

  *exit_base = base;
  *exit_step = bigstep;
  *exit_cmp = cmp;
  *exit_bound = bound;
}

/* Scales the frequencies of all basic blocks in LOOP that are strictly
   dominated by BB by NUM/DEN.  */

static void
scale_dominated_blocks_in_loop (struct loop *loop, basic_block bb,
				int num, int den)
{
  basic_block son;

  if (den == 0)
    return;

  for (son = first_dom_son (CDI_DOMINATORS, bb);
       son;
       son = next_dom_son (CDI_DOMINATORS, son))
    {
      if (!flow_bb_inside_loop_p (loop, son))
	continue;
      scale_bbs_frequencies_int (&son, 1, num, den);
      scale_dominated_blocks_in_loop (loop, son, num, den);
    }
}

/* Unroll LOOP FACTOR times.  DESC describes number of iterations of LOOP.
   EXIT is the exit of the loop to that DESC corresponds.

   If N is number of iterations of the loop and MAY_BE_ZERO is the condition
   under that loop exits in the first iteration even if N != 0,

   while (1)
     {
       x = phi (init, next);

       pre;
       if (st)
         break;
       post;
     }

   becomes (with possibly the exit conditions formulated a bit differently,
   avoiding the need to create a new iv):

   if (MAY_BE_ZERO || N < FACTOR)
     goto rest;

   do
     {
       x = phi (init, next);

       pre;
       post;
       pre;
       post;
       ...
       pre;
       post;
       N -= FACTOR;

     } while (N >= FACTOR);

   rest:
     init' = phi (init, x);

   while (1)
     {
       x = phi (init', next);

       pre;
       if (st)
         break;
       post;
     }

   Before the loop is unrolled, TRANSFORM is called for it (only for the
   unrolled loop, but not for its versioned copy).  DATA is passed to
   TRANSFORM.  */

/* Probability in % that the unrolled loop is entered.  Just a guess.  */
#define PROB_UNROLLED_LOOP_ENTERED 90

void
tree_transform_and_unroll_loop (struct loop *loop, unsigned factor,
				edge exit, struct tree_niter_desc *desc,
				transform_callback transform,
				void *data)
{
  gimple exit_if;
  tree ctr_before, ctr_after;
  tree enter_main_cond, exit_base, exit_step, exit_bound;
  enum tree_code exit_cmp;
  gimple phi_old_loop, phi_new_loop, phi_rest;
  gimple_stmt_iterator psi_old_loop, psi_new_loop;
  tree init, next, new_init, var;
  struct loop *new_loop;
  basic_block rest, exit_bb;
  edge old_entry, new_entry, old_latch, precond_edge, new_exit;
  edge new_nonexit, e;
  gimple_stmt_iterator bsi;
  use_operand_p op;
  bool ok;
  unsigned est_niter, prob_entry, scale_unrolled, scale_rest, freq_e, freq_h;
  unsigned new_est_niter, i, prob;
  unsigned irr = loop_preheader_edge (loop)->flags & EDGE_IRREDUCIBLE_LOOP;
  sbitmap wont_exit;
  VEC (edge, heap) *to_remove = NULL;

  est_niter = expected_loop_iterations (loop);
  determine_exit_conditions (loop, desc, factor,
			     &enter_main_cond, &exit_base, &exit_step,
			     &exit_cmp, &exit_bound);

  /* Let us assume that the unrolled loop is quite likely to be entered.  */
  if (integer_nonzerop (enter_main_cond))
    prob_entry = REG_BR_PROB_BASE;
  else
    prob_entry = PROB_UNROLLED_LOOP_ENTERED * REG_BR_PROB_BASE / 100;

  /* The values for scales should keep profile consistent, and somewhat close
     to correct.

     TODO: The current value of SCALE_REST makes it appear that the loop that
     is created by splitting the remaining iterations of the unrolled loop is
     executed the same number of times as the original loop, and with the same
     frequencies, which is obviously wrong.  This does not appear to cause
     problems, so we do not bother with fixing it for now.  To make the profile
     correct, we would need to change the probability of the exit edge of the
     loop, and recompute the distribution of frequencies in its body because
     of this change (scale the frequencies of blocks before and after the exit
     by appropriate factors).  */
  scale_unrolled = prob_entry;
  scale_rest = REG_BR_PROB_BASE;

  new_loop = loop_version (loop, enter_main_cond, NULL,
			   prob_entry, scale_unrolled, scale_rest, true);
  gcc_assert (new_loop != NULL);
  update_ssa (TODO_update_ssa);

  /* Determine the probability of the exit edge of the unrolled loop.  */
  new_est_niter = est_niter / factor;

  /* Without profile feedback, loops for that we do not know a better estimate
     are assumed to roll 10 times.  When we unroll such loop, it appears to
     roll too little, and it may even seem to be cold.  To avoid this, we
     ensure that the created loop appears to roll at least 5 times (but at
     most as many times as before unrolling).  */
  if (new_est_niter < 5)
    {
      if (est_niter < 5)
	new_est_niter = est_niter;
      else
	new_est_niter = 5;
    }

  /* Prepare the cfg and update the phi nodes.  Move the loop exit to the
     loop latch (and make its condition dummy, for the moment).  */
  rest = loop_preheader_edge (new_loop)->src;
  precond_edge = single_pred_edge (rest);
  split_edge (loop_latch_edge (loop));
  exit_bb = single_pred (loop->latch);

  /* Since the exit edge will be removed, the frequency of all the blocks
     in the loop that are dominated by it must be scaled by
     1 / (1 - exit->probability).  */
  scale_dominated_blocks_in_loop (loop, exit->src,
				  REG_BR_PROB_BASE,
				  REG_BR_PROB_BASE - exit->probability);

  bsi = gsi_last_bb (exit_bb);
  exit_if = gimple_build_cond (EQ_EXPR, integer_zero_node,
			       integer_zero_node,
			       NULL_TREE, NULL_TREE);

  gsi_insert_after (&bsi, exit_if, GSI_NEW_STMT);
  new_exit = make_edge (exit_bb, rest, EDGE_FALSE_VALUE | irr);
  rescan_loop_exit (new_exit, true, false);

  /* Set the probability of new exit to the same of the old one.  Fix
     the frequency of the latch block, by scaling it back by
     1 - exit->probability.  */
  new_exit->count = exit->count;
  new_exit->probability = exit->probability;
  new_nonexit = single_pred_edge (loop->latch);
  new_nonexit->probability = REG_BR_PROB_BASE - exit->probability;
  new_nonexit->flags = EDGE_TRUE_VALUE;
  new_nonexit->count -= exit->count;
  if (new_nonexit->count < 0)
    new_nonexit->count = 0;
  scale_bbs_frequencies_int (&loop->latch, 1, new_nonexit->probability,
			     REG_BR_PROB_BASE);

  old_entry = loop_preheader_edge (loop);
  new_entry = loop_preheader_edge (new_loop);
  old_latch = loop_latch_edge (loop);
  for (psi_old_loop = gsi_start_phis (loop->header),
       psi_new_loop = gsi_start_phis (new_loop->header);
       !gsi_end_p (psi_old_loop);
       gsi_next (&psi_old_loop), gsi_next (&psi_new_loop))
    {
      phi_old_loop = gsi_stmt (psi_old_loop);
      phi_new_loop = gsi_stmt (psi_new_loop);

      init = PHI_ARG_DEF_FROM_EDGE (phi_old_loop, old_entry);
      op = PHI_ARG_DEF_PTR_FROM_EDGE (phi_new_loop, new_entry);
      gcc_assert (operand_equal_for_phi_arg_p (init, USE_FROM_PTR (op)));
      next = PHI_ARG_DEF_FROM_EDGE (phi_old_loop, old_latch);

      /* Prefer using original variable as a base for the new ssa name.
	 This is necessary for virtual ops, and useful in order to avoid
	 losing debug info for real ops.  */
      if (TREE_CODE (next) == SSA_NAME
	  && useless_type_conversion_p (TREE_TYPE (next),
					TREE_TYPE (init)))
	var = SSA_NAME_VAR (next);
      else if (TREE_CODE (init) == SSA_NAME
	       && useless_type_conversion_p (TREE_TYPE (init),
					     TREE_TYPE (next)))
	var = SSA_NAME_VAR (init);
      else if (useless_type_conversion_p (TREE_TYPE (next), TREE_TYPE (init)))
	{
	  var = create_tmp_var (TREE_TYPE (next), "unrinittmp");
	  add_referenced_var (var);
	}
      else
	{
	  var = create_tmp_var (TREE_TYPE (init), "unrinittmp");
	  add_referenced_var (var);
	}

      new_init = make_ssa_name (var, NULL);
      phi_rest = create_phi_node (new_init, rest);
      SSA_NAME_DEF_STMT (new_init) = phi_rest;

      add_phi_arg (phi_rest, init, precond_edge, UNKNOWN_LOCATION);
      add_phi_arg (phi_rest, next, new_exit, UNKNOWN_LOCATION);
      SET_USE (op, new_init);
    }

  remove_path (exit);

  /* Transform the loop.  */
  if (transform)
    (*transform) (loop, data);

  /* Unroll the loop and remove the exits in all iterations except for the
     last one.  */
  wont_exit = sbitmap_alloc (factor);
  sbitmap_ones (wont_exit);
  RESET_BIT (wont_exit, factor - 1);

  ok = gimple_duplicate_loop_to_header_edge
	  (loop, loop_latch_edge (loop), factor - 1,
	   wont_exit, new_exit, &to_remove, DLTHE_FLAG_UPDATE_FREQ);
  free (wont_exit);
  gcc_assert (ok);

  FOR_EACH_VEC_ELT (edge, to_remove, i, e)
    {
      ok = remove_path (e);
      gcc_assert (ok);
    }
  VEC_free (edge, heap, to_remove);
  update_ssa (TODO_update_ssa);

  /* Ensure that the frequencies in the loop match the new estimated
     number of iterations, and change the probability of the new
     exit edge.  */
  freq_h = loop->header->frequency;
  freq_e = EDGE_FREQUENCY (loop_preheader_edge (loop));
  if (freq_h != 0)
    scale_loop_frequencies (loop, freq_e * (new_est_niter + 1), freq_h);

  exit_bb = single_pred (loop->latch);
  new_exit = find_edge (exit_bb, rest);
  new_exit->count = loop_preheader_edge (loop)->count;
  new_exit->probability = REG_BR_PROB_BASE / (new_est_niter + 1);

  rest->count += new_exit->count;
  rest->frequency += EDGE_FREQUENCY (new_exit);

  new_nonexit = single_pred_edge (loop->latch);
  prob = new_nonexit->probability;
  new_nonexit->probability = REG_BR_PROB_BASE - new_exit->probability;
  new_nonexit->count = exit_bb->count - new_exit->count;
  if (new_nonexit->count < 0)
    new_nonexit->count = 0;
  if (prob > 0)
    scale_bbs_frequencies_int (&loop->latch, 1, new_nonexit->probability,
			       prob);

  /* Finally create the new counter for number of iterations and add the new
     exit instruction.  */
  bsi = gsi_last_nondebug_bb (exit_bb);
  exit_if = gsi_stmt (bsi);
  create_iv (exit_base, exit_step, NULL_TREE, loop,
	     &bsi, false, &ctr_before, &ctr_after);
  gimple_cond_set_code (exit_if, exit_cmp);
  gimple_cond_set_lhs (exit_if, ctr_after);
  gimple_cond_set_rhs (exit_if, exit_bound);
  update_stmt (exit_if);

#ifdef ENABLE_CHECKING
  verify_flow_info ();
  verify_dominators (CDI_DOMINATORS);
  verify_loop_structure ();
  verify_loop_closed_ssa (true);
#endif
}

/* Wrapper over tree_transform_and_unroll_loop for case we do not
   want to transform the loop before unrolling.  The meaning
   of the arguments is the same as for tree_transform_and_unroll_loop.  */

void
tree_unroll_loop (struct loop *loop, unsigned factor,
		  edge exit, struct tree_niter_desc *desc)
{
  tree_transform_and_unroll_loop (loop, factor, exit, desc,
				  NULL, NULL);
}

/* Rewrite the phi node at position PSI in function of the main
   induction variable MAIN_IV and insert the generated code at GSI.  */

static void
rewrite_phi_with_iv (loop_p loop,
		     gimple_stmt_iterator *psi,
		     gimple_stmt_iterator *gsi,
		     tree main_iv)
{
  affine_iv iv;
  gimple stmt, phi = gsi_stmt (*psi);
  tree atype, mtype, val, res = PHI_RESULT (phi);

  if (!is_gimple_reg (res) || res == main_iv)
    {
      gsi_next (psi);
      return;
    }

  if (!simple_iv (loop, loop, res, &iv, true))
    {
      gsi_next (psi);
      return;
    }

  remove_phi_node (psi, false);

  atype = TREE_TYPE (res);
  mtype = POINTER_TYPE_P (atype) ? sizetype : atype;
  val = fold_build2 (MULT_EXPR, mtype, unshare_expr (iv.step),
		     fold_convert (mtype, main_iv));
  val = fold_build2 (POINTER_TYPE_P (atype)
		     ? POINTER_PLUS_EXPR : PLUS_EXPR,
		     atype, unshare_expr (iv.base), val);
  val = force_gimple_operand_gsi (gsi, val, false, NULL_TREE, true,
				  GSI_SAME_STMT);
  stmt = gimple_build_assign (res, val);
  gsi_insert_before (gsi, stmt, GSI_SAME_STMT);
  SSA_NAME_DEF_STMT (res) = stmt;
}

/* Rewrite all the phi nodes of LOOP in function of the main induction
   variable MAIN_IV.  */

static void
rewrite_all_phi_nodes_with_iv (loop_p loop, tree main_iv)
{
  unsigned i;
  basic_block *bbs = get_loop_body_in_dom_order (loop);
  gimple_stmt_iterator psi;

  for (i = 0; i < loop->num_nodes; i++)
    {
      basic_block bb = bbs[i];
      gimple_stmt_iterator gsi = gsi_after_labels (bb);

      if (bb->loop_father != loop)
	continue;

      for (psi = gsi_start_phis (bb); !gsi_end_p (psi); )
	rewrite_phi_with_iv (loop, &psi, &gsi, main_iv);
    }

  free (bbs);
}

/* Bases all the induction variables in LOOP on a single induction
   variable (unsigned with base 0 and step 1), whose final value is
   compared with *NIT.  When the IV type precision has to be larger
   than *NIT type precision, *NIT is converted to the larger type, the
   conversion code is inserted before the loop, and *NIT is updated to
   the new definition.  When BUMP_IN_LATCH is true, the induction
   variable is incremented in the loop latch, otherwise it is
   incremented in the loop header.  Return the induction variable that
   was created.  */

tree
canonicalize_loop_ivs (struct loop *loop, tree *nit, bool bump_in_latch)
{
  unsigned precision = TYPE_PRECISION (TREE_TYPE (*nit));
  unsigned original_precision = precision;
  tree type, var_before;
  gimple_stmt_iterator gsi, psi;
  gimple stmt;
  edge exit = single_dom_exit (loop);
  gimple_seq stmts;

  for (psi = gsi_start_phis (loop->header);
       !gsi_end_p (psi); gsi_next (&psi))
    {
      gimple phi = gsi_stmt (psi);
      tree res = PHI_RESULT (phi);

      if (is_gimple_reg (res) && TYPE_PRECISION (TREE_TYPE (res)) > precision)
	precision = TYPE_PRECISION (TREE_TYPE (res));
    }

  type = lang_hooks.types.type_for_size (precision, 1);

  if (original_precision != precision)
    {
      *nit = fold_convert (type, *nit);
      *nit = force_gimple_operand (*nit, &stmts, true, NULL_TREE);
      if (stmts)
	gsi_insert_seq_on_edge_immediate (loop_preheader_edge (loop), stmts);
    }

  gsi = gsi_last_nondebug_bb (bump_in_latch ? loop->latch : loop->header);
  create_iv (build_int_cst_type (type, 0), build_int_cst (type, 1), NULL_TREE,
	     loop, &gsi, bump_in_latch, &var_before, NULL);

  rewrite_all_phi_nodes_with_iv (loop, var_before);

  stmt = last_stmt (exit->src);
  /* Make the loop exit if the control condition is not satisfied.  */
  if (exit->flags & EDGE_TRUE_VALUE)
    {
      edge te, fe;

      extract_true_false_edges_from_block (exit->src, &te, &fe);
      te->flags = EDGE_FALSE_VALUE;
      fe->flags = EDGE_TRUE_VALUE;
    }
  gimple_cond_set_code (stmt, LT_EXPR);
  gimple_cond_set_lhs (stmt, var_before);
  gimple_cond_set_rhs (stmt, *nit);
  update_stmt (stmt);

  return var_before;
}<|MERGE_RESOLUTION|>--- conflicted
+++ resolved
@@ -454,11 +454,8 @@
 
   if (verify_ssa_p)
     verify_ssa (false);
-<<<<<<< HEAD
-=======
 
   timevar_push (TV_VERIFY_LOOP_CLOSED);
->>>>>>> 155d23aa
 
   FOR_EACH_BB (bb)
     {

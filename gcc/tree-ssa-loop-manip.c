--- conflicted
+++ resolved
@@ -440,11 +440,7 @@
 /* Checks that invariants of the loop closed ssa form are preserved.
    Call verify_ssa when VERIFY_SSA_P is true.  */
 
-<<<<<<< HEAD
-void
-=======
 DEBUG_FUNCTION void
->>>>>>> 6e7f08ad
 verify_loop_closed_ssa (bool verify_ssa_p)
 {
   basic_block bb;
@@ -1221,11 +1217,7 @@
 	gsi_insert_seq_on_edge_immediate (loop_preheader_edge (loop), stmts);
     }
 
-<<<<<<< HEAD
-  gsi = gsi_last_bb (bump_in_latch ? loop->latch : loop->header);
-=======
   gsi = gsi_last_nondebug_bb (bump_in_latch ? loop->latch : loop->header);
->>>>>>> 6e7f08ad
   create_iv (build_int_cst_type (type, 0), build_int_cst (type, 1), NULL_TREE,
 	     loop, &gsi, bump_in_latch, &var_before, NULL);
 

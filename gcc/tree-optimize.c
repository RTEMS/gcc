--- conflicted
+++ resolved
@@ -100,18 +100,11 @@
    because after the tree optimizers have run such cleanups may
    be necessary.  */
 
-<<<<<<< HEAD
-static void 
-execute_cleanup_cfg_pre_ipa (void)
-{
-  cleanup_tree_cfg ();
-=======
 static unsigned int
 execute_cleanup_cfg_pre_ipa (void)
 {
   cleanup_tree_cfg ();
   return 0;
->>>>>>> c355071f
 }
 
 struct tree_opt_pass pass_cleanup_cfg =
@@ -137,11 +130,7 @@
    because after the tree optimizers have run such cleanups may
    be necessary.  */
 
-<<<<<<< HEAD
-static void 
-=======
 static unsigned int
->>>>>>> c355071f
 execute_cleanup_cfg_post_optimizing (void)
 {
   fold_cond_expr_cond ();
@@ -182,10 +171,7 @@
   /* Remove the ssa structures.  Do it here since this includes statement
      annotations that need to be intact during disband_implicit_edges.  */
   delete_tree_ssa ();
-<<<<<<< HEAD
-=======
   return 0;
->>>>>>> c355071f
 }
 
 struct tree_opt_pass pass_free_datastructures =
@@ -205,9 +191,8 @@
   0					/* letter */
 };
 /* Pass: free cfg annotations.  */
-<<<<<<< HEAD
-
-static void
+
+static unsigned int
 execute_free_cfg_annotations (void)
 {
   basic_block bb;
@@ -216,36 +201,17 @@
   /* Emit gotos for implicit jumps.  */
   disband_implicit_edges ();
 
-=======
-
-static unsigned int
-execute_free_cfg_annotations (void)
-{
-  basic_block bb;
-  block_stmt_iterator bsi;
-
-  /* Emit gotos for implicit jumps.  */
-  disband_implicit_edges ();
-
->>>>>>> c355071f
   /* Remove annotations from every tree in the function.  */
   FOR_EACH_BB (bb)
     for (bsi = bsi_start (bb); !bsi_end_p (bsi); bsi_next (&bsi))
       {
 	tree stmt = bsi_stmt (bsi);
-<<<<<<< HEAD
-	ggc_free (stmt->common.ann);
-	stmt->common.ann = NULL;
-=======
 	ggc_free (stmt->base.ann);
 	stmt->base.ann = NULL;
->>>>>>> c355071f
       }
 
   /* And get rid of annotations we no longer need.  */
   delete_tree_cfg_annotations ();
-<<<<<<< HEAD
-=======
 
 #ifdef ENABLE_CHECKING
   /* Once the statement annotations have been removed, we can verify
@@ -253,7 +219,6 @@
   verify_eh_throw_table_statements ();
 #endif
   return 0;
->>>>>>> c355071f
 }
 
 struct tree_opt_pass pass_free_cfg_annotations =
@@ -272,13 +237,6 @@
   0,					/* todo_flags_finish */
   0					/* letter */
 };
-<<<<<<< HEAD
-/* Pass: fixup_cfg - IPA passes or compilation of earlier functions might've
-   changed some properties - such as marked functions nothrow.  Remove now
-   redundant edges and basic blocks.  */
-
-static void
-=======
 
 /* Return true if BB has at least one abnormal outgoing edge.  */
 
@@ -301,17 +259,13 @@
    edges and basic blocks, and create new ones if necessary.  */
 
 static unsigned int
->>>>>>> c355071f
 execute_fixup_cfg (void)
 {
   basic_block bb;
   block_stmt_iterator bsi;
 
-<<<<<<< HEAD
-=======
   cfun->after_inlining = true;
 
->>>>>>> c355071f
   if (cfun->eh)
     FOR_EACH_BB (bb)
       {
@@ -319,11 +273,6 @@
 	  {
 	    tree stmt = bsi_stmt (bsi);
 	    tree call = get_call_expr_in (stmt);
-<<<<<<< HEAD
-
-	    if (call && call_expr_flags (call) & (ECF_CONST | ECF_PURE))
-	      TREE_SIDE_EFFECTS (call) = 0;
-=======
 	    tree decl = call ? get_callee_fndecl (call) : NULL;
 
 	    if (decl && call_expr_flags (call) & (ECF_CONST | ECF_PURE)
@@ -334,50 +283,11 @@
 	      }
 	    if (decl && TREE_NOTHROW (decl))
 	      TREE_NOTHROW (call) = 1;
->>>>>>> c355071f
 	    if (!tree_could_throw_p (stmt) && lookup_stmt_eh_region (stmt))
 	      remove_stmt_from_eh_region (stmt);
 	  }
 	tree_purge_dead_eh_edges (bb);
       }
-<<<<<<< HEAD
-    
-  cleanup_tree_cfg ();
-}
-
-struct tree_opt_pass pass_fixup_cfg =
-{
-  "fixupcfg",				/* name */
-  NULL,					/* gate */
-  execute_fixup_cfg,			/* execute */
-  NULL,					/* sub */
-  NULL,					/* next */
-  0,					/* static_pass_number */
-  0,					/* tv_id */
-  PROP_cfg,				/* properties_required */
-  0,					/* properties_provided */
-  0,					/* properties_destroyed */
-  0,					/* todo_flags_start */
-  TODO_dump_func,			/* todo_flags_finish */
-  0					/* letter */
-};
-
-/* Do the actions required to initialize internal data structures used
-   in tree-ssa optimization passes.  */
-
-static void
-execute_init_datastructures (void)
-{
-  /* Allocate hash tables, arrays and other structures.  */
-  init_tree_ssa ();
-}
-
-struct tree_opt_pass pass_init_datastructures =
-{
-  NULL,					/* name */
-  NULL,					/* gate */
-  execute_init_datastructures,		/* execute */
-=======
 
   if (current_function_has_nonlocal_label)
     {
@@ -443,7 +353,6 @@
   "fixupcfg",				/* name */
   NULL,					/* gate */
   execute_fixup_cfg,			/* execute */
->>>>>>> c355071f
   NULL,					/* sub */
   NULL,					/* next */
   0,					/* static_pass_number */
@@ -455,12 +364,6 @@
   0,					/* todo_flags_finish */
   0					/* letter */
 };
-<<<<<<< HEAD
-
-void
-tree_lowering_passes (tree fn)
-{
-=======
 
 /* Do the actions required to initialize internal data structures used
    in tree-ssa optimization passes.  */
@@ -493,7 +396,6 @@
 void
 tree_lowering_passes (tree fn)
 {
->>>>>>> c355071f
   tree saved_current_function_decl = current_function_decl;
 
   current_function_decl = fn;
@@ -561,32 +463,8 @@
      We haven't necessarily assigned RTL to all variables yet, so it's
      not safe to try to expand expressions involving them.  */
   cfun->x_dont_save_pending_sizes_p = 1;
-<<<<<<< HEAD
-  cfun->after_inlining = true;
-
-  node = cgraph_node (fndecl);
-
-  /* We might need the body of this function so that we can expand
-     it inline somewhere else.  This means not lowering some constructs
-     such as exception handling.  */
-  if (cgraph_preserve_function_body_p (fndecl))
-    {
-      if (!flag_unit_at_a_time)
-	{
-	  struct cgraph_edge *e;
-
-	  saved_node = cgraph_clone_node (node, node->count, 1, false);
-	  for (e = saved_node->callees; e; e = e->next_callee)
-	    if (!e->inline_failed)
-	      cgraph_clone_inlined_nodes (e, true, false);
-	}
-      cfun->saved_static_chain_decl = cfun->static_chain_decl;
-      save_body (fndecl, &cfun->saved_args, &cfun->saved_static_chain_decl);
-    }
-=======
   
   tree_register_cfg_hooks ();
->>>>>>> c355071f
 
   if (flag_inline_trees)
     {
@@ -601,29 +479,6 @@
 	  timevar_pop (TV_INTEGRATION);
 	}
     }
-<<<<<<< HEAD
-  /* We are not going to maintain the cgraph edges up to date.
-     Kill it so it won't confuse us.  */
-  while (node->callees)
-    {
-      /* In non-unit-at-a-time we must mark all referenced functions as needed.
-         */
-      if (node->callees->callee->analyzed && !flag_unit_at_a_time)
-        cgraph_mark_needed_node (node->callees->callee);
-      cgraph_remove_edge (node->callees);
-    }
-
-  /* We are not going to maintain the cgraph edges up to date.
-     Kill it so it won't confuse us.  */
-  cgraph_node_remove_callees (node);
-
-
-  /* Initialize the default bitmap obstack.  */
-  bitmap_obstack_initialize (NULL);
-  bitmap_obstack_initialize (&reg_obstack); /* FIXME, only at RTL generation*/
-  
-  tree_register_cfg_hooks ();
-=======
   /* In non-unit-at-a-time we must mark all referenced functions as needed.
      */
   if (!flag_unit_at_a_time)
@@ -639,7 +494,6 @@
   cgraph_node_remove_callees (node);
 
   bitmap_obstack_initialize (&reg_obstack); /* FIXME, only at RTL generation*/
->>>>>>> c355071f
   /* Perform all tree transforms and optimizations.  */
   execute_pass_list (all_passes);
   
@@ -648,44 +502,7 @@
   /* Release the default bitmap obstack.  */
   bitmap_obstack_release (NULL);
   
-<<<<<<< HEAD
-  /* Restore original body if still needed.  */
-  if (cfun->saved_cfg)
-    {
-      DECL_ARGUMENTS (fndecl) = cfun->saved_args;
-      cfun->cfg = cfun->saved_cfg;
-      cfun->eh = cfun->saved_eh;
-      DECL_INITIAL (fndecl) = cfun->saved_blocks;
-      cfun->unexpanded_var_list = cfun->saved_unexpanded_var_list;
-      cfun->saved_cfg = NULL;
-      cfun->saved_eh = NULL;
-      cfun->saved_args = NULL_TREE;
-      cfun->saved_blocks = NULL_TREE;
-      cfun->saved_unexpanded_var_list = NULL_TREE;
-      cfun->static_chain_decl = cfun->saved_static_chain_decl;
-      cfun->saved_static_chain_decl = NULL;
-      /* When not in unit-at-a-time mode, we must preserve out of line copy
-	 representing node before inlining.  Restore original outgoing edges
-	 using clone we created earlier.  */
-      if (!flag_unit_at_a_time)
-	{
-	  struct cgraph_edge *e;
-
-	  node = cgraph_node (current_function_decl);
-	  cgraph_node_remove_callees (node);
-	  node->callees = saved_node->callees;
-	  saved_node->callees = NULL;
-	  update_inlined_to_pointers (node, node);
-	  for (e = node->callees; e; e = e->next_callee)
-	    e->caller = node;
-	  cgraph_remove_node (saved_node);
-	}
-    }
-  else
-    DECL_SAVED_TREE (fndecl) = NULL;
-=======
   DECL_SAVED_TREE (fndecl) = NULL;
->>>>>>> c355071f
   cfun = 0;
 
   /* If requested, warn about function definitions where the function will

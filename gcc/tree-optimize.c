/* Top-level control of tree optimizations.
   Copyright 2001, 2002, 2003, 2004, 2005, 2007, 2008, 2009, 2010
   Free Software Foundation, Inc.
   Contributed by Diego Novillo <dnovillo@redhat.com>

This file is part of GCC.

GCC is free software; you can redistribute it and/or modify
it under the terms of the GNU General Public License as published by
the Free Software Foundation; either version 3, or (at your option)
any later version.

GCC is distributed in the hope that it will be useful,
but WITHOUT ANY WARRANTY; without even the implied warranty of
MERCHANTABILITY or FITNESS FOR A PARTICULAR PURPOSE.  See the
GNU General Public License for more details.

You should have received a copy of the GNU General Public License
along with GCC; see the file COPYING3.  If not see
<http://www.gnu.org/licenses/>.  */

#include "config.h"
#include "system.h"
#include "coretypes.h"
#include "tm.h"
#include "tree.h"
#include "tm_p.h"
#include "basic-block.h"
#include "output.h"
#include "flags.h"
#include "tree-flow.h"
#include "tree-dump.h"
#include "timevar.h"
#include "function.h"
#include "langhooks.h"
#include "diagnostic-core.h"
#include "toplev.h"
#include "flags.h"
#include "cgraph.h"
#include "tree-inline.h"
#include "tree-mudflap.h"
#include "tree-pass.h"
#include "ggc.h"
#include "cgraph.h"
#include "graph.h"
#include "cfgloop.h"
#include "except.h"
#include "plugin.h"
#include "regset.h"	/* FIXME: For reg_obstack.  */

/* Gate: execute, or not, all of the non-trivial optimizations.  */

static bool
gate_all_optimizations (void)
{
  return (optimize >= 1
	  /* Don't bother doing anything if the program has errors.
	     We have to pass down the queue if we already went into SSA */
	  && (!seen_error () || gimple_in_ssa_p (cfun)));
}

struct gimple_opt_pass pass_all_optimizations =
{
 {
  GIMPLE_PASS,
  "*all_optimizations",			/* name */
  gate_all_optimizations,		/* gate */
  NULL,					/* execute */
  NULL,					/* sub */
  NULL,					/* next */
  0,					/* static_pass_number */
  TV_OPTIMIZE,				/* tv_id */
  0,					/* properties_required */
  0,					/* properties_provided */
  0,					/* properties_destroyed */
  0,					/* todo_flags_start */
  0					/* todo_flags_finish */
 }
};

/* Gate: execute, or not, all of the non-trivial optimizations.  */

static bool
gate_all_early_local_passes (void)
{
	  /* Don't bother doing anything if the program has errors.  */
  return (!seen_error () && !in_lto_p);
<<<<<<< HEAD
=======
}

static unsigned int
execute_all_early_local_passes (void)
{
  /* Once this pass (and its sub-passes) are complete, all functions
     will be in SSA form.  Technically this state change is happening
     a tad early, since the sub-passes have not yet run, but since
     none of the sub-passes are IPA passes and do not create new
     functions, this is ok.  We're setting this value for the benefit
     of IPA passes that follow.  */
  if (cgraph_state < CGRAPH_STATE_IPA_SSA)
    cgraph_state = CGRAPH_STATE_IPA_SSA;
  return 0;
>>>>>>> 155d23aa
}

struct simple_ipa_opt_pass pass_early_local_passes =
{
 {
  SIMPLE_IPA_PASS,
  "early_local_cleanups",		/* name */
  gate_all_early_local_passes,		/* gate */
  execute_all_early_local_passes,	/* execute */
  NULL,					/* sub */
  NULL,					/* next */
  0,					/* static_pass_number */
  TV_EARLY_LOCAL,			/* tv_id */
  0,					/* properties_required */
  0,					/* properties_provided */
  0,					/* properties_destroyed */
  0,					/* todo_flags_start */
  TODO_remove_functions	 		/* todo_flags_finish */
 }
};

/* Gate: execute, or not, all of the non-trivial optimizations.  */

static bool
gate_all_early_optimizations (void)
{
  return (optimize >= 1
	  /* Don't bother doing anything if the program has errors.  */
	  && !seen_error ());
}

struct gimple_opt_pass pass_all_early_optimizations =
{
 {
  GIMPLE_PASS,
  "early_optimizations",		/* name */
  gate_all_early_optimizations,		/* gate */
  NULL,					/* execute */
  NULL,					/* sub */
  NULL,					/* next */
  0,					/* static_pass_number */
  TV_NONE,				/* tv_id */
  0,					/* properties_required */
  0,					/* properties_provided */
  0,					/* properties_destroyed */
  0,					/* todo_flags_start */
  0					/* todo_flags_finish */
 }
};


/* Pass: cleanup the CFG just before expanding trees to RTL.
   This is just a round of label cleanups and case node grouping
   because after the tree optimizers have run such cleanups may
   be necessary.  */

static unsigned int
execute_cleanup_cfg_post_optimizing (void)
{
  cleanup_tree_cfg ();
  cleanup_dead_labels ();
  group_case_labels ();
  if ((flag_compare_debug_opt || flag_compare_debug)
      && flag_dump_final_insns)
    {
      FILE *final_output = fopen (flag_dump_final_insns, "a");

      if (!final_output)
	{
	  error ("could not open final insn dump file %qs: %m",
		 flag_dump_final_insns);
	  flag_dump_final_insns = NULL;
	}
      else
	{
	  int save_unnumbered = flag_dump_unnumbered;
	  int save_noaddr = flag_dump_noaddr;

	  flag_dump_noaddr = flag_dump_unnumbered = 1;
	  fprintf (final_output, "\n");
	  dump_enumerated_decls (final_output, dump_flags | TDF_NOUID);
	  flag_dump_noaddr = save_noaddr;
	  flag_dump_unnumbered = save_unnumbered;
	  if (fclose (final_output))
	    {
	      error ("could not close final insn dump file %qs: %m",
		     flag_dump_final_insns);
	      flag_dump_final_insns = NULL;
	    }
	}
    }
  return 0;
}

struct gimple_opt_pass pass_cleanup_cfg_post_optimizing =
{
 {
  GIMPLE_PASS,
  "optimized",				/* name */
  NULL,					/* gate */
  execute_cleanup_cfg_post_optimizing,	/* execute */
  NULL,					/* sub */
  NULL,					/* next */
  0,					/* static_pass_number */
  TV_TREE_CLEANUP_CFG,			/* tv_id */
  PROP_cfg,				/* properties_required */
  0,					/* properties_provided */
  0,					/* properties_destroyed */
  0,					/* todo_flags_start */
  TODO_dump_func			/* todo_flags_finish */
    | TODO_remove_unused_locals
 }
};

/* Pass: do the actions required to finish with tree-ssa optimization
   passes.  */

unsigned int
execute_free_datastructures (void)
{
  free_dominance_info (CDI_DOMINATORS);
  free_dominance_info (CDI_POST_DOMINATORS);

  /* And get rid of annotations we no longer need.  */
  delete_tree_cfg_annotations ();

  return 0;
}

<<<<<<< HEAD
/* Pass: fixup_cfg.  IPA passes, compilation of earlier functions or inlining
=======
/* IPA passes, compilation of earlier functions or inlining
>>>>>>> 155d23aa
   might have changed some properties, such as marked functions nothrow,
   pure, const or noreturn.
   Remove redundant edges and basic blocks, and create new ones if necessary.

   This pass can't be executed as stand alone pass from pass manager, because
   in between inlining and this fixup the verify_flow_info would fail.  */

unsigned int
execute_fixup_cfg (void)
{
  basic_block bb;
  gimple_stmt_iterator gsi;
  int todo = gimple_in_ssa_p (cfun) ? TODO_verify_ssa : 0;
  gcov_type count_scale;
  edge e;
  edge_iterator ei;

  if (ENTRY_BLOCK_PTR->count)
    count_scale = (cgraph_node (current_function_decl)->count * REG_BR_PROB_BASE
    		   + ENTRY_BLOCK_PTR->count / 2) / ENTRY_BLOCK_PTR->count;
  else
    count_scale = REG_BR_PROB_BASE;

  ENTRY_BLOCK_PTR->count = cgraph_node (current_function_decl)->count;
  EXIT_BLOCK_PTR->count = (EXIT_BLOCK_PTR->count * count_scale
  			   + REG_BR_PROB_BASE / 2) / REG_BR_PROB_BASE;

  FOR_EACH_BB (bb)
    {
      bb->count = (bb->count * count_scale
		   + REG_BR_PROB_BASE / 2) / REG_BR_PROB_BASE;
      for (gsi = gsi_start_bb (bb); !gsi_end_p (gsi); gsi_next (&gsi))
	{
	  gimple stmt = gsi_stmt (gsi);
	  tree decl = is_gimple_call (stmt)
		      ? gimple_call_fndecl (stmt)
		      : NULL;
	  if (decl)
	    {
	      int flags = gimple_call_flags (stmt);
	      if (flags & (ECF_CONST | ECF_PURE | ECF_LOOPING_CONST_OR_PURE))
		{
<<<<<<< HEAD
		  if (gimple_in_ssa_p (cfun))
		    {
		      todo |= TODO_update_ssa | TODO_cleanup_cfg;
		      mark_symbols_for_renaming (stmt);
		      update_stmt (stmt);
		    }
		}
	      
	      if (flags & ECF_NORETURN
		  && fixup_noreturn_call (stmt))
		todo |= TODO_cleanup_cfg;
	     }
=======
		  if (gimple_purge_dead_abnormal_call_edges (bb))
		    todo |= TODO_cleanup_cfg;

		  if (gimple_in_ssa_p (cfun))
		    {
		      todo |= TODO_update_ssa | TODO_cleanup_cfg;
		      update_stmt (stmt);
		    }
		}
>>>>>>> 155d23aa

	      if (flags & ECF_NORETURN
		  && fixup_noreturn_call (stmt))
		todo |= TODO_cleanup_cfg;
	     }

	  if (maybe_clean_eh_stmt (stmt)
	      && gimple_purge_dead_eh_edges (bb))
	    todo |= TODO_cleanup_cfg;
	}

      FOR_EACH_EDGE (e, ei, bb->succs)
        e->count = (e->count * count_scale
		    + REG_BR_PROB_BASE / 2) / REG_BR_PROB_BASE;
    }
  if (count_scale != REG_BR_PROB_BASE)
    compute_function_frequency ();

  /* We just processed all calls.  */
  if (cfun->gimple_df)
    {
      VEC_free (gimple, gc, MODIFIED_NORETURN_CALLS (cfun));
      MODIFIED_NORETURN_CALLS (cfun) = NULL;
    }

  /* Dump a textual representation of the flowgraph.  */
  if (dump_file)
    gimple_dump_cfg (dump_file, dump_flags);

  return todo;
}

struct gimple_opt_pass pass_fixup_cfg =
{
 {
  GIMPLE_PASS,
  "*free_cfg_annotations",		/* name */
  NULL,					/* gate */
  execute_fixup_cfg,			/* execute */
  NULL,					/* sub */
  NULL,					/* next */
  0,					/* static_pass_number */
  TV_NONE,				/* tv_id */
  PROP_cfg,				/* properties_required */
  0,					/* properties_provided */
  0,					/* properties_destroyed */
  0,					/* todo_flags_start */
  0					/* todo_flags_finish */
 }
};

/* Do the actions required to initialize internal data structures used
   in tree-ssa optimization passes.  */

static unsigned int
execute_init_datastructures (void)
{
  /* Allocate hash tables, arrays and other structures.  */
  init_tree_ssa (cfun);
  return 0;
}

struct gimple_opt_pass pass_init_datastructures =
{
 {
  GIMPLE_PASS,
  "*init_datastructures",		/* name */
  NULL,					/* gate */
  execute_init_datastructures,		/* execute */
  NULL,					/* sub */
  NULL,					/* next */
  0,					/* static_pass_number */
  TV_NONE,				/* tv_id */
  PROP_cfg,				/* properties_required */
  0,					/* properties_provided */
  0,					/* properties_destroyed */
  0,					/* todo_flags_start */
  0					/* todo_flags_finish */
 }
};

void
tree_lowering_passes (tree fn)
{
  tree saved_current_function_decl = current_function_decl;

  current_function_decl = fn;
  push_cfun (DECL_STRUCT_FUNCTION (fn));
  gimple_register_cfg_hooks ();
  bitmap_obstack_initialize (NULL);
  execute_pass_list (all_lowering_passes);
  if (optimize && cgraph_global_info_ready)
    execute_pass_list (pass_early_local_passes.pass.sub);
  free_dominance_info (CDI_POST_DOMINATORS);
  free_dominance_info (CDI_DOMINATORS);
  compact_blocks ();
  current_function_decl = saved_current_function_decl;
  bitmap_obstack_release (NULL);
  pop_cfun ();
}

/* For functions-as-trees languages, this performs all optimization and
   compilation for FNDECL.  */

void
tree_rest_of_compilation (tree fndecl)
{
  location_t saved_loc;

  timevar_push (TV_REST_OF_COMPILATION);

  gcc_assert (cgraph_global_info_ready);

  /* Initialize the default bitmap obstack.  */
  bitmap_obstack_initialize (NULL);

  /* Initialize the RTL code for the function.  */
  current_function_decl = fndecl;
  saved_loc = input_location;
  input_location = DECL_SOURCE_LOCATION (fndecl);
  init_function_start (fndecl);

  /* Even though we're inside a function body, we still don't want to
     call expand_expr to calculate the size of a variable-sized array.
     We haven't necessarily assigned RTL to all variables yet, so it's
     not safe to try to expand expressions involving them.  */
  cfun->dont_save_pending_sizes_p = 1;

  gimple_register_cfg_hooks ();

  bitmap_obstack_initialize (&reg_obstack); /* FIXME, only at RTL generation*/

  execute_all_ipa_transforms ();

  /* Perform all tree transforms and optimizations.  */

  /* Signal the start of passes.  */
  invoke_plugin_callbacks (PLUGIN_ALL_PASSES_START, NULL);

  execute_pass_list (all_passes);

  /* Signal the end of passes.  */
  invoke_plugin_callbacks (PLUGIN_ALL_PASSES_END, NULL);

  bitmap_obstack_release (&reg_obstack);

  /* Release the default bitmap obstack.  */
  bitmap_obstack_release (NULL);

  set_cfun (NULL);

  /* If requested, warn about function definitions where the function will
     return a value (usually of some struct or union type) which itself will
     take up a lot of stack space.  */
  if (warn_larger_than && !DECL_EXTERNAL (fndecl) && TREE_TYPE (fndecl))
    {
      tree ret_type = TREE_TYPE (TREE_TYPE (fndecl));

      if (ret_type && TYPE_SIZE_UNIT (ret_type)
	  && TREE_CODE (TYPE_SIZE_UNIT (ret_type)) == INTEGER_CST
	  && 0 < compare_tree_int (TYPE_SIZE_UNIT (ret_type),
				   larger_than_size))
	{
	  unsigned int size_as_int
	    = TREE_INT_CST_LOW (TYPE_SIZE_UNIT (ret_type));

	  if (compare_tree_int (TYPE_SIZE_UNIT (ret_type), size_as_int) == 0)
	    warning (OPT_Wlarger_than_, "size of return value of %q+D is %u bytes",
                     fndecl, size_as_int);
	  else
	    warning (OPT_Wlarger_than_, "size of return value of %q+D is larger than %wd bytes",
                     fndecl, larger_than_size);
	}
    }

  gimple_set_body (fndecl, NULL);
  if (DECL_STRUCT_FUNCTION (fndecl) == 0
      && !cgraph_node (fndecl)->origin)
    {
      /* Stop pointing to the local nodes about to be freed.
	 But DECL_INITIAL must remain nonzero so we know this
	 was an actual function definition.
	 For a nested function, this is done in c_pop_function_context.
	 If rest_of_compilation set this to 0, leave it 0.  */
      if (DECL_INITIAL (fndecl) != 0)
	DECL_INITIAL (fndecl) = error_mark_node;
    }

  input_location = saved_loc;

  ggc_collect ();
  timevar_pop (TV_REST_OF_COMPILATION);
}<|MERGE_RESOLUTION|>--- conflicted
+++ resolved
@@ -85,8 +85,6 @@
 {
 	  /* Don't bother doing anything if the program has errors.  */
   return (!seen_error () && !in_lto_p);
-<<<<<<< HEAD
-=======
 }
 
 static unsigned int
@@ -101,7 +99,6 @@
   if (cgraph_state < CGRAPH_STATE_IPA_SSA)
     cgraph_state = CGRAPH_STATE_IPA_SSA;
   return 0;
->>>>>>> 155d23aa
 }
 
 struct simple_ipa_opt_pass pass_early_local_passes =
@@ -231,11 +228,7 @@
   return 0;
 }
 
-<<<<<<< HEAD
-/* Pass: fixup_cfg.  IPA passes, compilation of earlier functions or inlining
-=======
 /* IPA passes, compilation of earlier functions or inlining
->>>>>>> 155d23aa
    might have changed some properties, such as marked functions nothrow,
    pure, const or noreturn.
    Remove redundant edges and basic blocks, and create new ones if necessary.
@@ -278,20 +271,6 @@
 	      int flags = gimple_call_flags (stmt);
 	      if (flags & (ECF_CONST | ECF_PURE | ECF_LOOPING_CONST_OR_PURE))
 		{
-<<<<<<< HEAD
-		  if (gimple_in_ssa_p (cfun))
-		    {
-		      todo |= TODO_update_ssa | TODO_cleanup_cfg;
-		      mark_symbols_for_renaming (stmt);
-		      update_stmt (stmt);
-		    }
-		}
-	      
-	      if (flags & ECF_NORETURN
-		  && fixup_noreturn_call (stmt))
-		todo |= TODO_cleanup_cfg;
-	     }
-=======
 		  if (gimple_purge_dead_abnormal_call_edges (bb))
 		    todo |= TODO_cleanup_cfg;
 
@@ -301,7 +280,6 @@
 		      update_stmt (stmt);
 		    }
 		}
->>>>>>> 155d23aa
 
 	      if (flags & ECF_NORETURN
 		  && fixup_noreturn_call (stmt))

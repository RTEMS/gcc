/* Top-level control of tree optimizations.
   Copyright (C) 2001-2013 Free Software Foundation, Inc.
   Contributed by Diego Novillo <dnovillo@redhat.com>

This file is part of GCC.

GCC is free software; you can redistribute it and/or modify
it under the terms of the GNU General Public License as published by
the Free Software Foundation; either version 3, or (at your option)
any later version.

GCC is distributed in the hope that it will be useful,
but WITHOUT ANY WARRANTY; without even the implied warranty of
MERCHANTABILITY or FITNESS FOR A PARTICULAR PURPOSE.  See the
GNU General Public License for more details.

You should have received a copy of the GNU General Public License
along with GCC; see the file COPYING3.  If not see
<http://www.gnu.org/licenses/>.  */

#include "config.h"
#include "system.h"
#include "coretypes.h"
#include "tm.h"
#include "tree.h"
#include "tm_p.h"
#include "basic-block.h"
#include "flags.h"
#include "tree-ssa.h"
#include "function.h"
#include "langhooks.h"
#include "diagnostic-core.h"
#include "toplev.h"
#include "flags.h"
#include "cgraph.h"
#include "tree-inline.h"
#include "tree-pass.h"
#include "ggc.h"
#include "cgraph.h"
#include "cfgloop.h"
#include "except.h"
#include "plugin.h"
#include "params.h"


/* Pass: cleanup the CFG just before expanding trees to RTL.
   This is just a round of label cleanups and case node grouping
   because after the tree optimizers have run such cleanups may
   be necessary.  */

static unsigned int
execute_cleanup_cfg_post_optimizing (void)
{
  unsigned int todo = 0;

  if (cleanup_tree_cfg ())
    todo |= TODO_update_ssa;
  maybe_remove_unreachable_handlers ();
  cleanup_dead_labels ();
  group_case_labels ();
  if ((flag_compare_debug_opt || flag_compare_debug)
      && flag_dump_final_insns)
    {
      FILE *final_output = fopen (flag_dump_final_insns, "a");

      if (!final_output)
	{
	  error ("could not open final insn dump file %qs: %m",
		 flag_dump_final_insns);
	  flag_dump_final_insns = NULL;
	}
      else
	{
	  int save_unnumbered = flag_dump_unnumbered;
	  int save_noaddr = flag_dump_noaddr;

	  flag_dump_noaddr = flag_dump_unnumbered = 1;
	  fprintf (final_output, "\n");
	  dump_enumerated_decls (final_output, dump_flags | TDF_NOUID);
	  flag_dump_noaddr = save_noaddr;
	  flag_dump_unnumbered = save_unnumbered;
	  if (fclose (final_output))
	    {
	      error ("could not close final insn dump file %qs: %m",
		     flag_dump_final_insns);
	      flag_dump_final_insns = NULL;
	    }
	}
    }
  return todo;
}

namespace {

const pass_data pass_data_cleanup_cfg_post_optimizing =
{
  GIMPLE_PASS, /* type */
  "optimized", /* name */
  OPTGROUP_NONE, /* optinfo_flags */
  false, /* has_gate */
  true, /* has_execute */
  TV_TREE_CLEANUP_CFG, /* tv_id */
  PROP_cfg, /* properties_required */
  0, /* properties_provided */
  0, /* properties_destroyed */
  0, /* todo_flags_start */
  TODO_remove_unused_locals, /* todo_flags_finish */
};

class pass_cleanup_cfg_post_optimizing : public gimple_opt_pass
{
public:
  pass_cleanup_cfg_post_optimizing (gcc::context *ctxt)
    : gimple_opt_pass (pass_data_cleanup_cfg_post_optimizing, ctxt)
  {}

  /* opt_pass methods: */
  unsigned int execute () {
    return execute_cleanup_cfg_post_optimizing ();
  }

}; // class pass_cleanup_cfg_post_optimizing

} // anon namespace

gimple_opt_pass *
make_pass_cleanup_cfg_post_optimizing (gcc::context *ctxt)
{
  return new pass_cleanup_cfg_post_optimizing (ctxt);
}

/* IPA passes, compilation of earlier functions or inlining
   might have changed some properties, such as marked functions nothrow,
   pure, const or noreturn.
   Remove redundant edges and basic blocks, and create new ones if necessary.

   This pass can't be executed as stand alone pass from pass manager, because
   in between inlining and this fixup the verify_flow_info would fail.  */

unsigned int
execute_fixup_cfg (void)
{
  basic_block bb;
  gimple_stmt_iterator gsi;
  int todo = gimple_in_ssa_p (cfun) ? TODO_verify_ssa : 0;
  gcov_type count_scale;
  edge e;
  edge_iterator ei;

<<<<<<< HEAD
  if (ENTRY_BLOCK_PTR->count)
    count_scale = ((cgraph_get_node (current_function_decl)->count
		    * (double) REG_BR_PROB_BASE + ENTRY_BLOCK_PTR->count / 2)
		   / ENTRY_BLOCK_PTR->count);
  else
    count_scale = REG_BR_PROB_BASE;

  ENTRY_BLOCK_PTR->count = cgraph_get_node (current_function_decl)->count;
  EXIT_BLOCK_PTR->count = (EXIT_BLOCK_PTR->count * (double) count_scale
  			   + REG_BR_PROB_BASE / 2) / REG_BR_PROB_BASE;

  FOR_EACH_EDGE (e, ei, ENTRY_BLOCK_PTR->succs)
    e->count = (e->count * (double) count_scale
       + REG_BR_PROB_BASE / 2) / REG_BR_PROB_BASE;

  FOR_EACH_BB (bb)
    {
      bb->count = (bb->count * (double) count_scale
		   + REG_BR_PROB_BASE / 2) / REG_BR_PROB_BASE;
=======
  count_scale
      = GCOV_COMPUTE_SCALE (cgraph_get_node (current_function_decl)->count,
                            ENTRY_BLOCK_PTR->count);

  ENTRY_BLOCK_PTR->count = cgraph_get_node (current_function_decl)->count;
  EXIT_BLOCK_PTR->count = apply_scale (EXIT_BLOCK_PTR->count,
                                       count_scale);

  FOR_EACH_EDGE (e, ei, ENTRY_BLOCK_PTR->succs)
    e->count = apply_scale (e->count, count_scale);

  FOR_EACH_BB (bb)
    {
      bb->count = apply_scale (bb->count, count_scale);
>>>>>>> 1fed20f1
      for (gsi = gsi_start_bb (bb); !gsi_end_p (gsi); gsi_next (&gsi))
	{
	  gimple stmt = gsi_stmt (gsi);
	  tree decl = is_gimple_call (stmt)
		      ? gimple_call_fndecl (stmt)
		      : NULL;
	  if (decl)
	    {
	      int flags = gimple_call_flags (stmt);
	      if (flags & (ECF_CONST | ECF_PURE | ECF_LOOPING_CONST_OR_PURE))
		{
		  if (gimple_purge_dead_abnormal_call_edges (bb))
		    todo |= TODO_cleanup_cfg;

		  if (gimple_in_ssa_p (cfun))
		    {
		      todo |= TODO_update_ssa | TODO_cleanup_cfg;
		      update_stmt (stmt);
		    }
		}

	      if (flags & ECF_NORETURN
		  && fixup_noreturn_call (stmt))
		todo |= TODO_cleanup_cfg;
	     }

	  if (maybe_clean_eh_stmt (stmt)
	      && gimple_purge_dead_eh_edges (bb))
	    todo |= TODO_cleanup_cfg;
	}

      FOR_EACH_EDGE (e, ei, bb->succs)
<<<<<<< HEAD
          e->count = (e->count * (double) count_scale
		    + REG_BR_PROB_BASE / 2) / REG_BR_PROB_BASE;
=======
        e->count = apply_scale (e->count, count_scale);
>>>>>>> 1fed20f1

      /* If we have a basic block with no successors that does not
	 end with a control statement or a noreturn call end it with
	 a call to __builtin_unreachable.  This situation can occur
	 when inlining a noreturn call that does in fact return.  */
      if (EDGE_COUNT (bb->succs) == 0)
	{
	  gimple stmt = last_stmt (bb);
	  if (!stmt
	      || (!is_ctrl_stmt (stmt)
		  && (!is_gimple_call (stmt)
		      || (gimple_call_flags (stmt) & ECF_NORETURN) == 0)))
	    {
	      stmt = gimple_build_call
		  (builtin_decl_implicit (BUILT_IN_UNREACHABLE), 0);
	      gimple_stmt_iterator gsi = gsi_last_bb (bb);
	      gsi_insert_after (&gsi, stmt, GSI_NEW_STMT);
	    }
	}
    }
  if (count_scale != REG_BR_PROB_BASE)
    compute_function_frequency ();

  /* We just processed all calls.  */
  if (cfun->gimple_df)
    vec_free (MODIFIED_NORETURN_CALLS (cfun));

  /* Dump a textual representation of the flowgraph.  */
  if (dump_file)
    gimple_dump_cfg (dump_file, dump_flags);

  if (current_loops
      && (todo & TODO_cleanup_cfg))
    loops_state_set (LOOPS_NEED_FIXUP);

  return todo;
}

namespace {

const pass_data pass_data_fixup_cfg =
{
  GIMPLE_PASS, /* type */
  "*free_cfg_annotations", /* name */
  OPTGROUP_NONE, /* optinfo_flags */
  false, /* has_gate */
  true, /* has_execute */
  TV_NONE, /* tv_id */
  PROP_cfg, /* properties_required */
  0, /* properties_provided */
  0, /* properties_destroyed */
  0, /* todo_flags_start */
  0, /* todo_flags_finish */
};

class pass_fixup_cfg : public gimple_opt_pass
{
public:
  pass_fixup_cfg (gcc::context *ctxt)
    : gimple_opt_pass (pass_data_fixup_cfg, ctxt)
  {}

  /* opt_pass methods: */
  opt_pass * clone () { return new pass_fixup_cfg (m_ctxt); }
  unsigned int execute () { return execute_fixup_cfg (); }

}; // class pass_fixup_cfg

} // anon namespace

gimple_opt_pass *
make_pass_fixup_cfg (gcc::context *ctxt)
{
  return new pass_fixup_cfg (ctxt);
}<|MERGE_RESOLUTION|>--- conflicted
+++ resolved
@@ -147,27 +147,6 @@
   edge e;
   edge_iterator ei;
 
-<<<<<<< HEAD
-  if (ENTRY_BLOCK_PTR->count)
-    count_scale = ((cgraph_get_node (current_function_decl)->count
-		    * (double) REG_BR_PROB_BASE + ENTRY_BLOCK_PTR->count / 2)
-		   / ENTRY_BLOCK_PTR->count);
-  else
-    count_scale = REG_BR_PROB_BASE;
-
-  ENTRY_BLOCK_PTR->count = cgraph_get_node (current_function_decl)->count;
-  EXIT_BLOCK_PTR->count = (EXIT_BLOCK_PTR->count * (double) count_scale
-  			   + REG_BR_PROB_BASE / 2) / REG_BR_PROB_BASE;
-
-  FOR_EACH_EDGE (e, ei, ENTRY_BLOCK_PTR->succs)
-    e->count = (e->count * (double) count_scale
-       + REG_BR_PROB_BASE / 2) / REG_BR_PROB_BASE;
-
-  FOR_EACH_BB (bb)
-    {
-      bb->count = (bb->count * (double) count_scale
-		   + REG_BR_PROB_BASE / 2) / REG_BR_PROB_BASE;
-=======
   count_scale
       = GCOV_COMPUTE_SCALE (cgraph_get_node (current_function_decl)->count,
                             ENTRY_BLOCK_PTR->count);
@@ -182,7 +161,6 @@
   FOR_EACH_BB (bb)
     {
       bb->count = apply_scale (bb->count, count_scale);
->>>>>>> 1fed20f1
       for (gsi = gsi_start_bb (bb); !gsi_end_p (gsi); gsi_next (&gsi))
 	{
 	  gimple stmt = gsi_stmt (gsi);
@@ -215,12 +193,7 @@
 	}
 
       FOR_EACH_EDGE (e, ei, bb->succs)
-<<<<<<< HEAD
-          e->count = (e->count * (double) count_scale
-		    + REG_BR_PROB_BASE / 2) / REG_BR_PROB_BASE;
-=======
         e->count = apply_scale (e->count, count_scale);
->>>>>>> 1fed20f1
 
       /* If we have a basic block with no successors that does not
 	 end with a control statement or a noreturn call end it with

--- conflicted
+++ resolved
@@ -232,85 +232,7 @@
    redundant edges and basic blocks.  */
 
 static void
-<<<<<<< HEAD
-register_one_dump_file (struct tree_opt_pass *pass, int n)
-{
-  char *dot_name, *flag_name, *glob_name;
-  char num[10];
-
-  /* See below in next_pass_1.  */
-  num[0] = '\0';
-  if (pass->static_pass_number != -1)
-    sprintf (num, "%d", ((int) pass->static_pass_number < 0
-			 ? 1 : pass->static_pass_number));
-
-  dot_name = concat (".", pass->name, num, NULL);
-  if (pass->properties_provided & PROP_trees)
-    {
-      flag_name = concat ("tree-", pass->name, num, NULL);
-      glob_name = concat ("tree-", pass->name, NULL);
-      pass->static_pass_number = dump_register (dot_name, flag_name, glob_name,
-                                                TDF_TREE, n + TDI_tree_all, 0);
-    }
-  else
-    {
-      flag_name = concat ("rtl-", pass->name, num, NULL);
-      glob_name = concat ("rtl-", pass->name, NULL);
-      pass->static_pass_number = dump_register (dot_name, flag_name, glob_name,
-                                                TDF_RTL, n, pass->letter);
-    }
-}
-
-static int 
-register_dump_files (struct tree_opt_pass *pass, int properties)
-{
-  static int n = 0;
-  do
-    {
-      int new_properties;
-      int pass_number;
-
-      pass->properties_required = properties;
-      new_properties =
-        (properties | pass->properties_provided) & ~pass->properties_destroyed;
-
-      /* Reset the counter when we reach RTL-based passes.  */
-      if ((pass->properties_provided ^ pass->properties_required) & PROP_rtl)
-        n = 0;
-
-      pass_number = n;
-      if (pass->name)
-        n++;
-
-      if (pass->sub)
-        new_properties = register_dump_files (pass->sub, new_properties);
-
-      /* If we have a gate, combine the properties that we could have with
-         and without the pass being examined.  */
-      if (pass->gate)
-        properties &= new_properties;
-      else
-        properties = new_properties;
-
-      pass->properties_provided = properties;
-      if (pass->name)
-        register_one_dump_file (pass, pass_number);
-
-      pass = pass->next;
-    }
-  while (pass);
-
-  return properties;
-}
-
-/* Add a pass to the pass list. Duplicate the pass if it's already
-   in the list.  */
-
-static struct tree_opt_pass **
-next_pass_1 (struct tree_opt_pass **list, struct tree_opt_pass *pass)
-=======
 execute_fixup_cfg (void)
->>>>>>> 8c044a9c
 {
   basic_block bb;
   block_stmt_iterator bsi;
@@ -336,116 +258,6 @@
 
 struct tree_opt_pass pass_fixup_cfg =
 {
-<<<<<<< HEAD
-  struct tree_opt_pass **p;
-
-#define NEXT_PASS(PASS)  (p = next_pass_1 (p, &PASS))
-
-  p = &all_passes;
-  NEXT_PASS (pass_gimple);
-  NEXT_PASS (pass_remove_useless_stmts);
-  NEXT_PASS (pass_mudflap_1);
-  NEXT_PASS (pass_lower_cf);
-  NEXT_PASS (pass_lower_eh);
-  NEXT_PASS (pass_build_cfg);
-  NEXT_PASS (pass_pre_expand);
-  NEXT_PASS (pass_tree_profile);
-  NEXT_PASS (pass_init_datastructures);
-  NEXT_PASS (pass_all_optimizations);
-  NEXT_PASS (pass_warn_function_return);
-  NEXT_PASS (pass_mudflap_2);
-  NEXT_PASS (pass_free_datastructures);
-  NEXT_PASS (pass_expand);
-  NEXT_PASS (pass_rest_of_compilation);
-  *p = NULL;
-
-  p = &pass_all_optimizations.sub;
-  NEXT_PASS (pass_referenced_vars);
-  NEXT_PASS (pass_build_ssa);
-  NEXT_PASS (pass_may_alias);
-  NEXT_PASS (pass_rename_ssa_copies);
-  NEXT_PASS (pass_early_warn_uninitialized);
-  NEXT_PASS (pass_dce);
-  NEXT_PASS (pass_dominator);
-  NEXT_PASS (pass_redundant_phi);
-  NEXT_PASS (pass_dce);
-  NEXT_PASS (pass_merge_phi);
-  NEXT_PASS (pass_forwprop);
-  NEXT_PASS (pass_phiopt);
-  NEXT_PASS (pass_may_alias);
-  NEXT_PASS (pass_tail_recursion);
-  NEXT_PASS (pass_ch);
-  NEXT_PASS (pass_profile);
-  NEXT_PASS (pass_sra);
-  /* FIXME: SRA may generate arbitrary gimple code, exposing new
-     aliased and call-clobbered variables.  As mentioned below,
-     pass_may_alias should be a TODO item.  */
-  NEXT_PASS (pass_may_alias);
-  NEXT_PASS (pass_rename_ssa_copies);
-  NEXT_PASS (pass_dominator);
-  NEXT_PASS (pass_redundant_phi);
-  NEXT_PASS (pass_dce);
-  NEXT_PASS (pass_dse);
-  NEXT_PASS (pass_may_alias);
-  NEXT_PASS (pass_forwprop);
-  NEXT_PASS (pass_phiopt);
-  NEXT_PASS (pass_ccp);
-  NEXT_PASS (pass_redundant_phi);
-  NEXT_PASS (pass_fold_builtins);
-  /* FIXME: May alias should a TODO but for 4.0.0,
-     we add may_alias right after fold builtins
-     which can create arbitrary GIMPLE.  */
-  NEXT_PASS (pass_may_alias);
-  NEXT_PASS (pass_split_crit_edges);
-  NEXT_PASS (pass_pre);
-  NEXT_PASS (pass_loop);
-  NEXT_PASS (pass_dominator);
-  NEXT_PASS (pass_redundant_phi);
-  /* FIXME: If DCE is not run before checking for uninitialized uses,
-     we may get false warnings (e.g., testsuite/gcc.dg/uninit-5.c).
-     However, this also causes us to misdiagnose cases that should be
-     real warnings (e.g., testsuite/gcc.dg/pr18501.c).
-     
-     To fix the false positives in uninit-5.c, we would have to
-     account for the predicates protecting the set and the use of each
-     variable.  Using a representation like Gated Single Assignment
-     may help.  */
-  NEXT_PASS (pass_late_warn_uninitialized);
-  NEXT_PASS (pass_cd_dce);
-  NEXT_PASS (pass_dse);
-  NEXT_PASS (pass_forwprop);
-  NEXT_PASS (pass_phiopt);
-  NEXT_PASS (pass_tail_calls);
-  NEXT_PASS (pass_rename_ssa_copies);
-  NEXT_PASS (pass_del_ssa);
-  NEXT_PASS (pass_nrv);
-  NEXT_PASS (pass_remove_useless_vars);
-  NEXT_PASS (pass_mark_used_blocks);
-  NEXT_PASS (pass_cleanup_cfg_post_optimizing);
-  *p = NULL;
-
-  p = &pass_loop.sub;
-  NEXT_PASS (pass_loop_init);
-  NEXT_PASS (pass_lim);
-  NEXT_PASS (pass_unswitch);
-  NEXT_PASS (pass_record_bounds);
-  NEXT_PASS (pass_linear_transform);
-  NEXT_PASS (pass_iv_canon);
-  NEXT_PASS (pass_if_conversion);
-  NEXT_PASS (pass_vectorize);
-  NEXT_PASS (pass_complete_unroll);
-  NEXT_PASS (pass_iv_optimize);
-  NEXT_PASS (pass_loop_done);
-  *p = NULL;
-
-#undef NEXT_PASS
-
-  /* Register the passes with the tree dump code.  */
-  register_dump_files (all_passes, 0);
-}
-
-static void execute_pass_list (struct tree_opt_pass *);
-=======
   "fixupcfg",				/* name */
   NULL,					/* gate */
   execute_fixup_cfg,			/* execute */
@@ -460,7 +272,6 @@
   TODO_dump_func,			/* todo_flags_finish */
   0					/* letter */
 };
->>>>>>> 8c044a9c
 
 /* Do the actions required to initialize internal data structures used
    in tree-ssa optimization passes.  */
@@ -604,12 +415,7 @@
   bitmap_obstack_initialize (NULL);
   bitmap_obstack_initialize (&reg_obstack); /* FIXME, only at RTL generation*/
   
-<<<<<<< HEAD
-  vars_to_rename = BITMAP_ALLOC (NULL);
-  
-=======
   tree_register_cfg_hooks ();
->>>>>>> 8c044a9c
   /* Perform all tree transforms and optimizations.  */
   execute_pass_list (all_passes);
   

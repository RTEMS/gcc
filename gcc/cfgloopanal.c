--- conflicted
+++ resolved
@@ -32,6 +32,11 @@
 #include "graphds.h"
 #include "params.h"
 
+struct target_cfgloop default_target_cfgloop;
+#if SWITCHABLE_TARGET
+struct target_cfgloop *this_target_cfgloop = &default_target_cfgloop;
+#endif
+
 /* Checks whether BB is executed exactly once in each LOOP iteration.  */
 
 bool
@@ -175,10 +180,6 @@
   for (i = 0; i < loop->num_nodes; i++)
     {
       bb = bbs[i];
-<<<<<<< HEAD
-=======
-      ninsns++;
->>>>>>> e33a1692
       FOR_BB_INSNS (bb, insn)
 	if (NONDEBUG_INSN_P (insn))
 	  ninsns++;
@@ -320,17 +321,6 @@
 
   return cost;
 }
-
-/* The properties of the target.  */
-
-unsigned target_avail_regs;	/* Number of available registers.  */
-unsigned target_res_regs;	/* Number of registers reserved for temporary
-				   expressions.  */
-unsigned target_reg_cost[2];	/* The cost for register when there still
-				   is some reserve, but we are approaching
-				   the number of available registers.  */
-unsigned target_spill_cost[2];	/* The cost for register when we need
-				   to spill.  */
 
 /* Initialize the constants for computing set costs.  */
 
@@ -346,10 +336,15 @@
   unsigned i;
 
   target_avail_regs = 0;
+  target_clobbered_regs = 0;
   for (i = 0; i < FIRST_PSEUDO_REGISTER; i++)
     if (TEST_HARD_REG_BIT (reg_class_contents[GENERAL_REGS], i)
 	&& !fixed_regs[i])
-      target_avail_regs++;
+      {
+	target_avail_regs++;
+	if (call_used_regs[i])
+	  target_clobbered_regs++;
+      }
 
   target_res_regs = 3;
 
@@ -383,20 +378,29 @@
 
 /* Estimates cost of increased register pressure caused by making N_NEW new
    registers live around the loop.  N_OLD is the number of registers live
-   around the loop.  */
+   around the loop.  If CALL_P is true, also take into account that
+   call-used registers may be clobbered in the loop body, reducing the
+   number of available registers before we spill.  */
 
 unsigned
-estimate_reg_pressure_cost (unsigned n_new, unsigned n_old, bool speed)
+estimate_reg_pressure_cost (unsigned n_new, unsigned n_old, bool speed,
+			    bool call_p)
 {
   unsigned cost;
   unsigned regs_needed = n_new + n_old;
+  unsigned available_regs = target_avail_regs;
+
+  /* If there is a call in the loop body, the call-clobbered registers
+     are not available for loop invariants.  */
+  if (call_p)
+    available_regs = available_regs - target_clobbered_regs;
 
   /* If we have enough registers, we should use them and not restrict
      the transformations unnecessarily.  */
-  if (regs_needed + target_res_regs <= target_avail_regs)
+  if (regs_needed + target_res_regs <= available_regs)
     return 0;
 
-  if (regs_needed <= target_avail_regs)
+  if (regs_needed <= available_regs)
     /* If we are close to running out of registers, try to preserve
        them.  */
     cost = target_reg_cost [speed] * n_new;

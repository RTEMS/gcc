/* Natural loop analysis code for GNU compiler.
   Copyright (C) 2002, 2003, 2004, 2005, 2006 Free Software Foundation, Inc.

This file is part of GCC.

GCC is free software; you can redistribute it and/or modify it under
the terms of the GNU General Public License as published by the Free
Software Foundation; either version 2, or (at your option) any later
version.

GCC is distributed in the hope that it will be useful, but WITHOUT ANY
WARRANTY; without even the implied warranty of MERCHANTABILITY or
FITNESS FOR A PARTICULAR PURPOSE.  See the GNU General Public License
for more details.

You should have received a copy of the GNU General Public License
along with GCC; see the file COPYING.  If not, write to the Free
Software Foundation, 51 Franklin Street, Fifth Floor, Boston, MA
02110-1301, USA.  */

#include "config.h"
#include "system.h"
#include "coretypes.h"
#include "tm.h"
#include "rtl.h"
#include "hard-reg-set.h"
#include "obstack.h"
#include "basic-block.h"
#include "cfgloop.h"
#include "expr.h"
#include "output.h"

/* Checks whether BB is executed exactly once in each LOOP iteration.  */

bool
just_once_each_iteration_p (const struct loop *loop, basic_block bb)
{
  /* It must be executed at least once each iteration.  */
  if (!dominated_by_p (CDI_DOMINATORS, loop->latch, bb))
    return false;

  /* And just once.  */
  if (bb->loop_father != loop)
    return false;

  /* But this was not enough.  We might have some irreducible loop here.  */
  if (bb->flags & BB_IRREDUCIBLE_LOOP)
    return false;

  return true;
}

/* Structure representing edge of a graph.  */

struct edge
{
  int src, dest;	/* Source and destination.  */
  struct edge *pred_next, *succ_next;
			/* Next edge in predecessor and successor lists.  */
  void *data;		/* Data attached to the edge.  */
};

/* Structure representing vertex of a graph.  */

struct vertex
{
  struct edge *pred, *succ;
			/* Lists of predecessors and successors.  */
  int component;	/* Number of dfs restarts before reaching the
			   vertex.  */
  int post;		/* Postorder number.  */
};

/* Structure representing a graph.  */

struct graph
{
  int n_vertices;	/* Number of vertices.  */
  struct vertex *vertices;
			/* The vertices.  */
};

/* Dumps graph G into F.  */

extern void dump_graph (FILE *, struct graph *);

void
dump_graph (FILE *f, struct graph *g)
{
  int i;
  struct edge *e;

  for (i = 0; i < g->n_vertices; i++)
    {
      if (!g->vertices[i].pred
	  && !g->vertices[i].succ)
	continue;

      fprintf (f, "%d (%d)\t<-", i, g->vertices[i].component);
      for (e = g->vertices[i].pred; e; e = e->pred_next)
	fprintf (f, " %d", e->src);
      fprintf (f, "\n");

      fprintf (f, "\t->");
      for (e = g->vertices[i].succ; e; e = e->succ_next)
	fprintf (f, " %d", e->dest);
      fprintf (f, "\n");
    }
}

/* Creates a new graph with N_VERTICES vertices.  */

static struct graph *
new_graph (int n_vertices)
{
  struct graph *g = XNEW (struct graph);

  g->n_vertices = n_vertices;
  g->vertices = XCNEWVEC (struct vertex, n_vertices);

  return g;
}

/* Adds an edge from F to T to graph G, with DATA attached.  */

static void
add_edge (struct graph *g, int f, int t, void *data)
{
  struct edge *e = xmalloc (sizeof (struct edge));

  e->src = f;
  e->dest = t;
  e->data = data;

  e->pred_next = g->vertices[t].pred;
  g->vertices[t].pred = e;

  e->succ_next = g->vertices[f].succ;
  g->vertices[f].succ = e;
}

/* Runs dfs search over vertices of G, from NQ vertices in queue QS.
   The vertices in postorder are stored into QT.  If FORWARD is false,
   backward dfs is run.  */

static void
dfs (struct graph *g, int *qs, int nq, int *qt, bool forward)
{
  int i, tick = 0, v, comp = 0, top;
  struct edge *e;
  struct edge **stack = xmalloc (sizeof (struct edge *) * g->n_vertices);

  for (i = 0; i < g->n_vertices; i++)
    {
      g->vertices[i].component = -1;
      g->vertices[i].post = -1;
    }

#define FST_EDGE(V) (forward ? g->vertices[(V)].succ : g->vertices[(V)].pred)
#define NEXT_EDGE(E) (forward ? (E)->succ_next : (E)->pred_next)
#define EDGE_SRC(E) (forward ? (E)->src : (E)->dest)
#define EDGE_DEST(E) (forward ? (E)->dest : (E)->src)

  for (i = 0; i < nq; i++)
    {
      v = qs[i];
      if (g->vertices[v].post != -1)
	continue;

      g->vertices[v].component = comp++;
      e = FST_EDGE (v);
      top = 0;

      while (1)
	{
	  while (e && g->vertices[EDGE_DEST (e)].component != -1)
	    e = NEXT_EDGE (e);

	  if (!e)
	    {
	      if (qt)
		qt[tick] = v;
	      g->vertices[v].post = tick++;

	      if (!top)
		break;

	      e = stack[--top];
	      v = EDGE_SRC (e);
	      e = NEXT_EDGE (e);
	      continue;
	    }

	  stack[top++] = e;
	  v = EDGE_DEST (e);
	  e = FST_EDGE (v);
	  g->vertices[v].component = comp - 1;
	}
    }

  free (stack);
}

/* Marks the edge E in graph G irreducible if it connects two vertices in the
   same scc.  */

static void
check_irred (struct graph *g, struct edge *e)
{
  edge real = e->data;

  /* All edges should lead from a component with higher number to the
     one with lower one.  */
  gcc_assert (g->vertices[e->src].component >= g->vertices[e->dest].component);

  if (g->vertices[e->src].component != g->vertices[e->dest].component)
    return;

  real->flags |= EDGE_IRREDUCIBLE_LOOP;
  if (flow_bb_inside_loop_p (real->src->loop_father, real->dest))
    real->src->flags |= BB_IRREDUCIBLE_LOOP;
}

/* Runs CALLBACK for all edges in G.  */

static void
for_each_edge (struct graph *g,
	       void (callback) (struct graph *, struct edge *))
{
  struct edge *e;
  int i;

  for (i = 0; i < g->n_vertices; i++)
    for (e = g->vertices[i].succ; e; e = e->succ_next)
      callback (g, e);
}

/* Releases the memory occupied by G.  */

static void
free_graph (struct graph *g)
{
  struct edge *e, *n;
  int i;

  for (i = 0; i < g->n_vertices; i++)
    for (e = g->vertices[i].succ; e; e = n)
      {
	n = e->succ_next;
	free (e);
      }
  free (g->vertices);
  free (g);
}

/* Marks blocks and edges that are part of non-recognized loops; i.e. we
   throw away all latch edges and mark blocks inside any remaining cycle.
   Everything is a bit complicated due to fact we do not want to do this
   for parts of cycles that only "pass" through some loop -- i.e. for
   each cycle, we want to mark blocks that belong directly to innermost
   loop containing the whole cycle.

   LOOPS is the loop tree.  */

#define LOOP_REPR(LOOP) ((LOOP)->num + last_basic_block)
#define BB_REPR(BB) ((BB)->index + 1)

void
mark_irreducible_loops (void)
{
  basic_block act;
  edge e;
  edge_iterator ei;
  int i, src, dest;
  struct graph *g;
<<<<<<< HEAD
  int *queue1 = XNEWVEC (int, last_basic_block + loops->num);
  int *queue2 = XNEWVEC (int, last_basic_block + loops->num);
=======
  int num = current_loops ? current_loops->num : 1;
  int *queue1 = XNEWVEC (int, last_basic_block + num);
  int *queue2 = XNEWVEC (int, last_basic_block + num);
>>>>>>> f8383f28
  int nq, depth;
  struct loop *cloop;

  /* Reset the flags.  */
  FOR_BB_BETWEEN (act, ENTRY_BLOCK_PTR, EXIT_BLOCK_PTR, next_bb)
    {
      act->flags &= ~BB_IRREDUCIBLE_LOOP;
      FOR_EACH_EDGE (e, ei, act->succs)
	e->flags &= ~EDGE_IRREDUCIBLE_LOOP;
    }

  /* Create the edge lists.  */
  g = new_graph (last_basic_block + num);

  FOR_BB_BETWEEN (act, ENTRY_BLOCK_PTR, EXIT_BLOCK_PTR, next_bb)
    FOR_EACH_EDGE (e, ei, act->succs)
      {
	/* Ignore edges to exit.  */
	if (e->dest == EXIT_BLOCK_PTR)
	  continue;

	src = BB_REPR (act);
	dest = BB_REPR (e->dest);

	if (current_loops)
	  {
	    /* Ignore latch edges.  */
	    if (e->dest->loop_father->header == e->dest
		&& e->dest->loop_father->latch == act)
	      continue;

	    /* Edges inside a single loop should be left where they are.  Edges
	       to subloop headers should lead to representative of the subloop,
	       but from the same place.

	       Edges exiting loops should lead from representative
	       of the son of nearest common ancestor of the loops in that
	       act lays.  */

	    if (e->dest->loop_father->header == e->dest)
	      dest = LOOP_REPR (e->dest->loop_father);

	    if (!flow_bb_inside_loop_p (act->loop_father, e->dest))
	      {
		depth = find_common_loop (act->loop_father,
					  e->dest->loop_father)->depth + 1;
		if (depth == act->loop_father->depth)
		  cloop = act->loop_father;
		else
		  cloop = act->loop_father->pred[depth];

		src = LOOP_REPR (cloop);
	      }
	  }

	add_edge (g, src, dest, e);
      }

  /* Find the strongly connected components.  Use the algorithm of Tarjan --
     first determine the postorder dfs numbering in reversed graph, then
     run the dfs on the original graph in the order given by decreasing
     numbers assigned by the previous pass.  */
  nq = 0;
  FOR_BB_BETWEEN (act, ENTRY_BLOCK_PTR, EXIT_BLOCK_PTR, next_bb)
    {
      queue1[nq++] = BB_REPR (act);
    }
  for (i = 1; i < num; i++)
    if (current_loops->parray[i])
      queue1[nq++] = LOOP_REPR (current_loops->parray[i]);
  dfs (g, queue1, nq, queue2, false);
  for (i = 0; i < nq; i++)
    queue1[i] = queue2[nq - i - 1];
  dfs (g, queue1, nq, NULL, true);

  /* Mark the irreducible loops.  */
  for_each_edge (g, check_irred);

  free_graph (g);
  free (queue1);
  free (queue2);

  if (current_loops)
    current_loops->state |= LOOPS_HAVE_MARKED_IRREDUCIBLE_REGIONS;
}

/* Counts number of insns inside LOOP.  */
int
num_loop_insns (struct loop *loop)
{
  basic_block *bbs, bb;
  unsigned i, ninsns = 0;
  rtx insn;

  bbs = get_loop_body (loop);
  for (i = 0; i < loop->num_nodes; i++)
    {
      bb = bbs[i];
      ninsns++;
      for (insn = BB_HEAD (bb); insn != BB_END (bb); insn = NEXT_INSN (insn))
	if (INSN_P (insn))
	  ninsns++;
    }
  free(bbs);

  return ninsns;
}

/* Counts number of insns executed on average per iteration LOOP.  */
int
average_num_loop_insns (struct loop *loop)
{
  basic_block *bbs, bb;
  unsigned i, binsns, ninsns, ratio;
  rtx insn;

  ninsns = 0;
  bbs = get_loop_body (loop);
  for (i = 0; i < loop->num_nodes; i++)
    {
      bb = bbs[i];

      binsns = 1;
      for (insn = BB_HEAD (bb); insn != BB_END (bb); insn = NEXT_INSN (insn))
	if (INSN_P (insn))
	  binsns++;

      ratio = loop->header->frequency == 0
	      ? BB_FREQ_MAX
	      : (bb->frequency * BB_FREQ_MAX) / loop->header->frequency;
      ninsns += binsns * ratio;
    }
  free(bbs);

  ninsns /= BB_FREQ_MAX;
  if (!ninsns)
    ninsns = 1; /* To avoid division by zero.  */

  return ninsns;
}

/* Returns expected number of LOOP iterations.
   Compute upper bound on number of iterations in case they do not fit integer
   to help loop peeling heuristics.  Use exact counts if at all possible.  */
unsigned
expected_loop_iterations (const struct loop *loop)
{
  edge e;
  edge_iterator ei;

  if (loop->latch->count || loop->header->count)
    {
      gcov_type count_in, count_latch, expected;

      count_in = 0;
      count_latch = 0;

      FOR_EACH_EDGE (e, ei, loop->header->preds)
	if (e->src == loop->latch)
	  count_latch = e->count;
	else
	  count_in += e->count;

      if (count_in == 0)
	expected = count_latch * 2;
      else
	expected = (count_latch + count_in - 1) / count_in;

      /* Avoid overflows.  */
      return (expected > REG_BR_PROB_BASE ? REG_BR_PROB_BASE : expected);
    }
  else
    {
      int freq_in, freq_latch;

      freq_in = 0;
      freq_latch = 0;

      FOR_EACH_EDGE (e, ei, loop->header->preds)
	if (e->src == loop->latch)
	  freq_latch = EDGE_FREQUENCY (e);
	else
	  freq_in += EDGE_FREQUENCY (e);

      if (freq_in == 0)
	return freq_latch * 2;

      return (freq_latch + freq_in - 1) / freq_in;
    }
}

/* Returns the maximum level of nesting of subloops of LOOP.  */

unsigned
get_loop_level (const struct loop *loop)
{
  const struct loop *ploop;
  unsigned mx = 0, l;

  for (ploop = loop->inner; ploop; ploop = ploop->next)
    {
      l = get_loop_level (ploop);
      if (l >= mx)
	mx = l + 1;
    }
  return mx;
}

/* Returns estimate on cost of computing SEQ.  */

static unsigned
seq_cost (rtx seq)
{
  unsigned cost = 0;
  rtx set;

  for (; seq; seq = NEXT_INSN (seq))
    {
      set = single_set (seq);
      if (set)
	cost += rtx_cost (set, SET);
      else
	cost++;
    }

  return cost;
}

/* The properties of the target.  */

unsigned target_avail_regs;	/* Number of available registers.  */
unsigned target_res_regs;	/* Number of reserved registers.  */
unsigned target_small_cost;	/* The cost for register when there is a free one.  */
unsigned target_pres_cost;	/* The cost for register when there are not too many
				   free ones.  */
unsigned target_spill_cost;	/* The cost for register when we need to spill.  */

/* Initialize the constants for computing set costs.  */

void
init_set_costs (void)
{
  rtx seq;
  rtx reg1 = gen_raw_REG (SImode, FIRST_PSEUDO_REGISTER);
  rtx reg2 = gen_raw_REG (SImode, FIRST_PSEUDO_REGISTER + 1);
  rtx addr = gen_raw_REG (Pmode, FIRST_PSEUDO_REGISTER + 2);
  rtx mem = validize_mem (gen_rtx_MEM (SImode, addr));
  unsigned i;

  for (i = 0; i < FIRST_PSEUDO_REGISTER; i++)
    if (TEST_HARD_REG_BIT (reg_class_contents[GENERAL_REGS], i)
	&& !fixed_regs[i])
      target_avail_regs++;

  target_res_regs = 3;

  /* These are really just heuristic values.  */

  start_sequence ();
  emit_move_insn (reg1, reg2);
  seq = get_insns ();
  end_sequence ();
  target_small_cost = seq_cost (seq);
  target_pres_cost = 2 * target_small_cost;

  start_sequence ();
  emit_move_insn (mem, reg1);
  emit_move_insn (reg2, mem);
  seq = get_insns ();
  end_sequence ();
  target_spill_cost = seq_cost (seq);
}

/* Calculates cost for having SIZE new loop global variables.  REGS_USED is the
   number of global registers used in loop.  N_USES is the number of relevant
   variable uses.  */

unsigned
global_cost_for_size (unsigned size, unsigned regs_used, unsigned n_uses)
{
  unsigned regs_needed = regs_used + size;
  unsigned cost = 0;

  if (regs_needed + target_res_regs <= target_avail_regs)
    cost += target_small_cost * size;
  else if (regs_needed <= target_avail_regs)
    cost += target_pres_cost * size;
  else
    {
      cost += target_pres_cost * size;
      cost += target_spill_cost * n_uses * (regs_needed - target_avail_regs) / regs_needed;
    }

  return cost;
}

/* Sets EDGE_LOOP_EXIT flag for all loop exits.  */

void
mark_loop_exit_edges (void)
{
  basic_block bb;
  edge e;

  if (!current_loops)
    return;

  FOR_EACH_BB (bb)
    {
      edge_iterator ei;

      FOR_EACH_EDGE (e, ei, bb->succs)
	{
	  if (bb->loop_father->outer
	      && loop_exit_edge_p (bb->loop_father, e))
	    e->flags |= EDGE_LOOP_EXIT;
	  else
	    e->flags &= ~EDGE_LOOP_EXIT;
	}
    }
}
<|MERGE_RESOLUTION|>--- conflicted
+++ resolved
@@ -273,14 +273,9 @@
   edge_iterator ei;
   int i, src, dest;
   struct graph *g;
-<<<<<<< HEAD
-  int *queue1 = XNEWVEC (int, last_basic_block + loops->num);
-  int *queue2 = XNEWVEC (int, last_basic_block + loops->num);
-=======
   int num = current_loops ? current_loops->num : 1;
   int *queue1 = XNEWVEC (int, last_basic_block + num);
   int *queue2 = XNEWVEC (int, last_basic_block + num);
->>>>>>> f8383f28
   int nq, depth;
   struct loop *cloop;
 

--- conflicted
+++ resolved
@@ -480,7 +480,6 @@
    the successors.  FLAGS is the dump flags of interest; TDF_DETAILS emit
    global register liveness information.  PREFIX is put in front of every
    line.  The output is emitted to FILE.  */
-<<<<<<< HEAD
 void
 dump_bb_info (basic_block bb, bool header, bool footer, int flags,
 	      const char *prefix, FILE *file)
@@ -536,63 +535,6 @@
 }
 
 void
-=======
-void
-dump_bb_info (basic_block bb, bool header, bool footer, int flags,
-	      const char *prefix, FILE *file)
-{
-  edge e;
-  edge_iterator ei;
-
-  if (header)
-    {
-      fprintf (file, "\n%sBasic block %d ", prefix, bb->index);
-      if (bb->prev_bb)
-        fprintf (file, ", prev %d", bb->prev_bb->index);
-      if (bb->next_bb)
-        fprintf (file, ", next %d", bb->next_bb->index);
-      fprintf (file, ", loop_depth %d, count ", bb->loop_depth);
-      fprintf (file, HOST_WIDEST_INT_PRINT_DEC, bb->count);
-      fprintf (file, ", freq %i", bb->frequency);
-      if (maybe_hot_bb_p (bb))
-	fprintf (file, ", maybe hot");
-      if (probably_never_executed_bb_p (bb))
-	fprintf (file, ", probably never executed");
-      fprintf (file, ".\n");
-
-      fprintf (file, "%sPredecessors: ", prefix);
-      FOR_EACH_EDGE (e, ei, bb->preds)
-	dump_edge_info (file, e, 0);
-   }
-
-  if (footer)
-    {
-      fprintf (file, "\n%sSuccessors: ", prefix);
-      FOR_EACH_EDGE (e, ei, bb->succs)
-	dump_edge_info (file, e, 1);
-   }
-
-  if ((flags & TDF_DETAILS)
-      && (bb->flags & BB_RTL))
-    {
-      if (bb->il.rtl->global_live_at_start && header)
-	{
-	  fprintf (file, "\n%sRegisters live at start:", prefix);
-	  dump_regset (bb->il.rtl->global_live_at_start, file);
-	}
-
-      if (bb->il.rtl->global_live_at_end && footer)
-	{
-	  fprintf (file, "\n%sRegisters live at end:", prefix);
-	  dump_regset (bb->il.rtl->global_live_at_end, file);
-	}
-   }
-
-  putc ('\n', file);
-}
-
-void
->>>>>>> f8383f28
 dump_flow_info (FILE *file, int flags)
 {
   basic_block bb;

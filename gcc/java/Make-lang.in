--- conflicted
+++ resolved
@@ -100,11 +100,7 @@
 
 jc1$(exeext): $(JAVA_OBJS) $(BACKEND) $(LIBDEPS) attribs.o
 	rm -f $@
-<<<<<<< HEAD
-	$(CC) $(ALL_CFLAGS) $(LDFLAGS) -o $@ \
-=======
 	$(LINKER) $(ALL_LINKERFLAGS) $(LDFLAGS) -o $@ \
->>>>>>> 42a9ba1d
 		$(JAVA_OBJS) $(BACKEND) $(ZLIB) $(LIBICONV) $(LIBS) attribs.o $(BACKENDLIBS)
 
 jcf-dump$(exeext): $(JCFDUMP_OBJS) $(LIBDEPS)

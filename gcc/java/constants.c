--- conflicted
+++ resolved
@@ -502,11 +502,6 @@
   CPool *outgoing_cpool = cpool_for_class (current_class);
   tree tags_value, data_value;
   tree cons;
-<<<<<<< HEAD
-  tree tags_list = NULL_TREE;
-  tree data_list = NULL_TREE;
-=======
->>>>>>> 03d20231
   VEC(constructor_elt,gc) *v = NULL;
   int i;
   VEC(constructor_elt,gc) *tags = NULL;
@@ -592,12 +587,7 @@
       TYPE_POINTER_TO (TREE_TYPE (data_decl)) = NULL_TREE;
       TREE_TYPE (data_decl) = build_array_type (ptr_type_node, index_type);
       TYPE_POINTER_TO (TREE_TYPE (data_decl)) = tem;
-<<<<<<< HEAD
-      DECL_INITIAL (data_decl) = build_constructor_from_list
-				  (TREE_TYPE (data_decl), data_list);
-=======
       DECL_INITIAL (data_decl) = build_constructor (TREE_TYPE (data_decl), data);
->>>>>>> 03d20231
       DECL_SIZE (data_decl) = TYPE_SIZE (TREE_TYPE (data_decl));
       DECL_SIZE_UNIT (data_decl) = TYPE_SIZE_UNIT (TREE_TYPE (data_decl));
       rest_of_decl_compilation (data_decl, 1, 0);

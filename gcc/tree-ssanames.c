--- conflicted
+++ resolved
@@ -71,20 +71,12 @@
    zero use default.  */
 
 void
-<<<<<<< HEAD
-init_ssanames (struct function *the_fun, int size)
+init_ssanames (struct function *fn, int size)
 {
   if (size < 50)
     size = 50;
-  SSANAMES (the_fun) = VEC_alloc (tree, gc, size);
-=======
-init_ssanames (struct function *fn, int size)
-{
-  if (size < 50)
-    size = 50;
 
   SSANAMES (fn) = VEC_alloc (tree, gc, size);
->>>>>>> 5db9ba0c
 
   /* Version 0 is special, so reserve the first slot in the table.  Though
      currently unused, we may use version 0 in alias analysis as part of
@@ -93,13 +85,8 @@
 
      We use VEC_quick_push here because we know that SSA_NAMES has at
      least 50 elements reserved in it.  */
-<<<<<<< HEAD
-  VEC_quick_push (tree, SSANAMES (the_fun), NULL_TREE);
-  FREE_SSANAMES (the_fun) = NULL;
-=======
   VEC_quick_push (tree, SSANAMES (fn), NULL_TREE);
   FREE_SSANAMES (fn) = NULL;
->>>>>>> 5db9ba0c
 }
 
 /* Finalize management of SSA_NAMEs.  */
@@ -128,11 +115,7 @@
    used without a preceding definition).  */
 
 tree
-<<<<<<< HEAD
-make_ssa_name (struct function *the_cfun, tree var, tree stmt)
-=======
 make_ssa_name_fn (struct function *fn, tree var, tree stmt)
->>>>>>> 5db9ba0c
 {
   tree t;
   use_operand_p imm;
@@ -145,17 +128,10 @@
 	      || TREE_CODE (stmt) == PHI_NODE);
 
   /* If our free list has an element, then use it.  */
-<<<<<<< HEAD
-  if (FREE_SSANAMES (the_cfun))
-    {
-      t = FREE_SSANAMES (the_cfun);
-      FREE_SSANAMES (the_cfun) = TREE_CHAIN (FREE_SSANAMES (the_cfun));
-=======
   if (FREE_SSANAMES (fn))
     {
       t = FREE_SSANAMES (fn);
       FREE_SSANAMES (fn) = TREE_CHAIN (FREE_SSANAMES (fn));
->>>>>>> 5db9ba0c
 #ifdef GATHER_STATISTICS
       ssa_name_nodes_reused++;
 #endif
@@ -163,22 +139,13 @@
       /* The node was cleared out when we put it on the free list, so
 	 there is no need to do so again here.  */
       gcc_assert (ssa_name (SSA_NAME_VERSION (t)) == NULL);
-<<<<<<< HEAD
-      VEC_replace (tree, SSANAMES (the_cfun), SSA_NAME_VERSION (t), t);
-=======
       VEC_replace (tree, SSANAMES (fn), SSA_NAME_VERSION (t), t);
->>>>>>> 5db9ba0c
     }
   else
     {
       t = make_node (SSA_NAME);
-<<<<<<< HEAD
-      SSA_NAME_VERSION (t) = VEC_length (tree, SSANAMES (the_cfun));
-      VEC_safe_push (tree, gc, SSANAMES (the_cfun), t);
-=======
       SSA_NAME_VERSION (t) = VEC_length (tree, SSANAMES (fn));
       VEC_safe_push (tree, gc, SSANAMES (fn), t);
->>>>>>> 5db9ba0c
 #ifdef GATHER_STATISTICS
       ssa_name_nodes_created++;
 #endif
@@ -278,7 +245,7 @@
 tree
 duplicate_ssa_name (tree name, tree stmt)
 {
-  tree new_name = make_ssa_name (cfun, SSA_NAME_VAR (name), stmt);
+  tree new_name = make_ssa_name (SSA_NAME_VAR (name), stmt);
   struct ptr_info_def *old_ptr_info = SSA_NAME_PTR_INFO (name);
 
   if (old_ptr_info)

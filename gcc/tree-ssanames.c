/* Generic routines for manipulating SSA_NAME expressions
   Copyright (C) 2003, 2004, 2005 Free Software Foundation, Inc.
<<<<<<< HEAD
                                                                                
=======
                                                                               
>>>>>>> 8c044a9c
This file is part of GCC.
                                                                               
GCC is free software; you can redistribute it and/or modify
it under the terms of the GNU General Public License as published by
the Free Software Foundation; either version 2, or (at your option)
any later version.
                                                                               
GCC is distributed in the hope that it will be useful,
but WITHOUT ANY WARRANTY; without even the implied warranty of
MERCHANTABILITY or FITNESS FOR A PARTICULAR PURPOSE.  See the
GNU General Public License for more details.
                                                                               
You should have received a copy of the GNU General Public License
along with GCC; see the file COPYING.  If not, write to
the Free Software Foundation, 51 Franklin Street, Fifth Floor,
Boston, MA 02110-1301, USA.  */

#include "config.h"
#include "system.h"
#include "coretypes.h"
#include "tm.h"
#include "tree.h"
#include "varray.h"
#include "ggc.h"
#include "tree-flow.h"

/* Rewriting a function into SSA form can create a huge number of SSA_NAMEs,
   many of which may be thrown away shortly after their creation if jumps
   were threaded through PHI nodes.  

   While our garbage collection mechanisms will handle this situation, it
   is extremely wasteful to create nodes and throw them away, especially
   when the nodes can be reused.

   For PR 8361, we can significantly reduce the number of nodes allocated
   and thus the total amount of memory allocated by managing SSA_NAMEs a
   little.  This additionally helps reduce the amount of work done by the
   garbage collector.  Similar results have been seen on a wider variety
   of tests (such as the compiler itself).

   Right now we maintain our free list on a per-function basis.  It may
   or may not make sense to maintain the free list for the duration of
   a compilation unit. 

   External code should rely solely upon HIGHEST_SSA_VERSION and the
   externally defined functions.  External code should not know about
   the details of the free list management.

   External code should also not assume the version number on nodes is
   monotonically increasing.  We reuse the version number when we
   reuse an SSA_NAME expression.  This helps keep arrays and bitmaps
   more compact.

   We could also use a zone allocator for these objects since they have
   a very well defined lifetime.  If someone wants to experiment with that
   this is the place to try it.  */
   
/* Array of all SSA_NAMEs used in the function.  */
VEC(tree,gc) *ssa_names;

/* Free list of SSA_NAMEs.  This list is wiped at the end of each function
   after we leave SSA form.  */
static GTY (()) tree free_ssanames;

/* Version numbers with special meanings.  We start allocating new version
   numbers after the special ones.  */
#define UNUSED_NAME_VERSION 0

#ifdef GATHER_STATISTICS
unsigned int ssa_name_nodes_reused;
unsigned int ssa_name_nodes_created;
#endif

<<<<<<< HEAD
/* Returns true if ssa name VAR is marked for rewrite.  */

bool
marked_for_rewrite_p (tree var)
{
  return bitmap_bit_p (ssa_names_to_rewrite, SSA_NAME_VERSION (var));
}

/* Returns true if any ssa name is marked for rewrite.  */

bool
any_marked_for_rewrite_p (void)
{
  if (!ssa_names_to_rewrite)
    return false;

  return !bitmap_empty_p (ssa_names_to_rewrite);
}

/* Mark ssa name VAR for rewriting.  */

void
mark_for_rewrite (tree var)
{
  bitmap_set_bit (ssa_names_to_rewrite, SSA_NAME_VERSION (var));
}

/* Unmark all ssa names marked for rewrite.  */

void
unmark_all_for_rewrite (void)
{
  bitmap_clear (ssa_names_to_rewrite);
}

/* Return the bitmap of ssa names to rewrite.  Copy the bitmap,
   so that the optimizers cannot access internals directly  */

bitmap
marked_ssa_names (void)
{
  bitmap ret = BITMAP_ALLOC (NULL);

  bitmap_copy (ret, ssa_names_to_rewrite);

  return ret;
}

=======
>>>>>>> 8c044a9c
/* Initialize management of SSA_NAMEs.  */

void
init_ssanames (void)
{
  ssa_names = VEC_alloc (tree, gc, 50);

  /* Version 0 is special, so reserve the first slot in the table.  Though
     currently unused, we may use version 0 in alias analysis as part of
     the heuristics used to group aliases when the alias sets are too
     large.

     We use VEC_quick_push here because we know that SSA_NAMES has at
     least 50 elements reserved in it.  */
  VEC_quick_push (tree, ssa_names, NULL_TREE);
  free_ssanames = NULL;
<<<<<<< HEAD
  ssa_names_to_rewrite = BITMAP_ALLOC (NULL);
=======
>>>>>>> 8c044a9c
}

/* Finalize management of SSA_NAMEs.  */

void
fini_ssanames (void)
{
<<<<<<< HEAD
  BITMAP_FREE (ssa_names_to_rewrite);
  ggc_free (ssa_names);
  ssa_names = NULL;
=======
  VEC_free (tree, gc, ssa_names);
>>>>>>> 8c044a9c
  free_ssanames = NULL;
}

/* Dump some simple statistics regarding the re-use of SSA_NAME nodes.  */

#ifdef GATHER_STATISTICS
void
ssanames_print_statistics (void)
{
  fprintf (stderr, "SSA_NAME nodes allocated: %u\n", ssa_name_nodes_created);
  fprintf (stderr, "SSA_NAME nodes reused: %u\n", ssa_name_nodes_reused);
}
#endif

/* Return an SSA_NAME node for variable VAR defined in statement STMT.
   STMT may be an empty statement for artificial references (e.g., default
   definitions created when a variable is used without a preceding
   definition).  */

tree
make_ssa_name (tree var, tree stmt)
{
  tree t;
  use_operand_p imm;

  gcc_assert (DECL_P (var)
	      || TREE_CODE (var) == INDIRECT_REF);

  gcc_assert (!stmt || EXPR_P (stmt) || TREE_CODE (stmt) == PHI_NODE);

  /* If our free list has an element, then use it.  */
  if (free_ssanames)
    {
      t = free_ssanames;
      free_ssanames = TREE_CHAIN (free_ssanames);
#ifdef GATHER_STATISTICS
      ssa_name_nodes_reused++;
#endif

      /* The node was cleared out when we put it on the free list, so
	 there is no need to do so again here.  */
      gcc_assert (ssa_name (SSA_NAME_VERSION (t)) == NULL);
      VEC_replace (tree, ssa_names, SSA_NAME_VERSION (t), t);
    }
  else
    {
      t = make_node (SSA_NAME);
      SSA_NAME_VERSION (t) = num_ssa_names;
      VEC_safe_push (tree, gc, ssa_names, t);
#ifdef GATHER_STATISTICS
      ssa_name_nodes_created++;
#endif
    }

  TREE_TYPE (t) = TREE_TYPE (var);
  SSA_NAME_VAR (t) = var;
  SSA_NAME_DEF_STMT (t) = stmt;
  SSA_NAME_PTR_INFO (t) = NULL;
  SSA_NAME_IN_FREE_LIST (t) = 0;
  imm = &(SSA_NAME_IMM_USE_NODE (t));
  imm->use = NULL;
  imm->prev = imm;
  imm->next = imm;
  imm->stmt = t;

  return t;
}


/* We no longer need the SSA_NAME expression VAR, release it so that
   it may be reused. 

   Note it is assumed that no calls to make_ssa_name will be made
   until all uses of the ssa name are released and that the only
   use of the SSA_NAME expression is to check its SSA_NAME_VAR.  All
   other fields must be assumed clobbered.  */

void
release_ssa_name (tree var)
{
  if (!var)
    return;

  /* Never release the default definition for a symbol.  It's a
     special SSA name that should always exist once it's created.  */
  if (var == default_def (SSA_NAME_VAR (var)))
    return;

  /* If VAR has been registered for SSA updating, don't remove it.
     After update_ssa has run, the name will be released.  */
  if (name_registered_for_update_p (var))
    {
      release_ssa_name_after_update_ssa (var);
      return;
    }

  /* release_ssa_name can be called multiple times on a single SSA_NAME.
     However, it should only end up on our free list one time.   We
     keep a status bit in the SSA_NAME node itself to indicate it has
     been put on the free list. 

     Note that once on the freelist you can not reference the SSA_NAME's
     defining statement.  */
  if (! SSA_NAME_IN_FREE_LIST (var))
    {
      tree saved_ssa_name_var = SSA_NAME_VAR (var);
      int saved_ssa_name_version = SSA_NAME_VERSION (var);
      use_operand_p imm = &(SSA_NAME_IMM_USE_NODE (var));

#ifdef ENABLE_CHECKING
      verify_imm_links (stderr, var);
#endif
      while (imm->next != imm)
	delink_imm_use (imm->next);

      VEC_replace (tree, ssa_names, SSA_NAME_VERSION (var), NULL_TREE);
      memset (var, 0, tree_size (var));

      imm->prev = imm;
      imm->next = imm;
      imm->stmt = var;
      /* First put back the right tree node so that the tree checking
	 macros do not complain.  */
      TREE_SET_CODE (var, SSA_NAME);

      /* Restore the version number.  */
      SSA_NAME_VERSION (var) = saved_ssa_name_version;

      /* Hopefully this can go away once we have the new incremental
         SSA updating code installed.  */
      SSA_NAME_VAR (var) = saved_ssa_name_var;

      /* Note this SSA_NAME is now in the first list.  */
      SSA_NAME_IN_FREE_LIST (var) = 1;

      /* And finally link it into the free list.  */
      TREE_CHAIN (var) = free_ssanames;
      free_ssanames = var;
    }
}

/* Creates a duplicate of a ssa name NAME defined in statement STMT.  */

tree
duplicate_ssa_name (tree name, tree stmt)
{
  tree new_name = make_ssa_name (SSA_NAME_VAR (name), stmt);
  struct ptr_info_def *old_ptr_info = SSA_NAME_PTR_INFO (name);

  if (old_ptr_info)
    duplicate_ssa_name_ptr_info (new_name, old_ptr_info);

  return new_name;
}


/* Creates a duplicate of the ptr_info_def at PTR_INFO for use by
   the SSA name NAME.  */

void
duplicate_ssa_name_ptr_info (tree name, struct ptr_info_def *ptr_info)
{
  struct ptr_info_def *new_ptr_info;

  gcc_assert (POINTER_TYPE_P (TREE_TYPE (name)));
  gcc_assert (!SSA_NAME_PTR_INFO (name));

  if (!ptr_info)
    return;

  new_ptr_info = ggc_alloc (sizeof (struct ptr_info_def));
  *new_ptr_info = *ptr_info;

  if (ptr_info->pt_vars)
    {
      new_ptr_info->pt_vars = BITMAP_GGC_ALLOC ();
      bitmap_copy (new_ptr_info->pt_vars, ptr_info->pt_vars);
    }

  SSA_NAME_PTR_INFO (name) = new_ptr_info;
}


/* Release all the SSA_NAMEs created by STMT.  */

void
release_defs (tree stmt)
{
  tree def;
  ssa_op_iter iter;

  /* Make sure that we are in SSA.  Otherwise, operand cache may point
     to garbage.  */
  gcc_assert (in_ssa_p);

  FOR_EACH_SSA_TREE_OPERAND (def, stmt, iter, SSA_OP_ALL_DEFS)
    if (TREE_CODE (def) == SSA_NAME)
      release_ssa_name (def);
}


/* Replace the symbol associated with SSA_NAME with SYM.  */

void
replace_ssa_name_symbol (tree ssa_name, tree sym)
{
  SSA_NAME_VAR (ssa_name) = sym;
  TREE_TYPE (ssa_name) = TREE_TYPE (sym);
}

#include "gt-tree-ssanames.h"<|MERGE_RESOLUTION|>--- conflicted
+++ resolved
@@ -1,10 +1,6 @@
 /* Generic routines for manipulating SSA_NAME expressions
    Copyright (C) 2003, 2004, 2005 Free Software Foundation, Inc.
-<<<<<<< HEAD
-                                                                                
-=======
                                                                                
->>>>>>> 8c044a9c
 This file is part of GCC.
                                                                                
 GCC is free software; you can redistribute it and/or modify
@@ -78,57 +74,6 @@
 unsigned int ssa_name_nodes_created;
 #endif
 
-<<<<<<< HEAD
-/* Returns true if ssa name VAR is marked for rewrite.  */
-
-bool
-marked_for_rewrite_p (tree var)
-{
-  return bitmap_bit_p (ssa_names_to_rewrite, SSA_NAME_VERSION (var));
-}
-
-/* Returns true if any ssa name is marked for rewrite.  */
-
-bool
-any_marked_for_rewrite_p (void)
-{
-  if (!ssa_names_to_rewrite)
-    return false;
-
-  return !bitmap_empty_p (ssa_names_to_rewrite);
-}
-
-/* Mark ssa name VAR for rewriting.  */
-
-void
-mark_for_rewrite (tree var)
-{
-  bitmap_set_bit (ssa_names_to_rewrite, SSA_NAME_VERSION (var));
-}
-
-/* Unmark all ssa names marked for rewrite.  */
-
-void
-unmark_all_for_rewrite (void)
-{
-  bitmap_clear (ssa_names_to_rewrite);
-}
-
-/* Return the bitmap of ssa names to rewrite.  Copy the bitmap,
-   so that the optimizers cannot access internals directly  */
-
-bitmap
-marked_ssa_names (void)
-{
-  bitmap ret = BITMAP_ALLOC (NULL);
-
-  bitmap_copy (ret, ssa_names_to_rewrite);
-
-  return ret;
-}
-
-=======
->>>>>>> 8c044a9c
 /* Initialize management of SSA_NAMEs.  */
 
 void
@@ -145,10 +90,6 @@
      least 50 elements reserved in it.  */
   VEC_quick_push (tree, ssa_names, NULL_TREE);
   free_ssanames = NULL;
-<<<<<<< HEAD
-  ssa_names_to_rewrite = BITMAP_ALLOC (NULL);
-=======
->>>>>>> 8c044a9c
 }
 
 /* Finalize management of SSA_NAMEs.  */
@@ -156,13 +97,7 @@
 void
 fini_ssanames (void)
 {
-<<<<<<< HEAD
-  BITMAP_FREE (ssa_names_to_rewrite);
-  ggc_free (ssa_names);
-  ssa_names = NULL;
-=======
   VEC_free (tree, gc, ssa_names);
->>>>>>> 8c044a9c
   free_ssanames = NULL;
 }
 

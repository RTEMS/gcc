/* Generic routines for manipulating SSA_NAME expressions
   Copyright (C) 2003, 2004, 2005, 2007 Free Software Foundation, Inc.
                                                                               
This file is part of GCC.
                                                                               
GCC is free software; you can redistribute it and/or modify
it under the terms of the GNU General Public License as published by
the Free Software Foundation; either version 3, or (at your option)
any later version.
                                                                               
GCC is distributed in the hope that it will be useful,
but WITHOUT ANY WARRANTY; without even the implied warranty of
MERCHANTABILITY or FITNESS FOR A PARTICULAR PURPOSE.  See the
GNU General Public License for more details.
                                                                               
You should have received a copy of the GNU General Public License
along with GCC; see the file COPYING3.  If not see
<http://www.gnu.org/licenses/>.  */

#include "config.h"
#include "system.h"
#include "coretypes.h"
#include "tm.h"
#include "tree.h"
#include "varray.h"
#include "ggc.h"
#include "tree-flow.h"
#include "tree-pass.h"

/* Rewriting a function into SSA form can create a huge number of SSA_NAMEs,
   many of which may be thrown away shortly after their creation if jumps
   were threaded through PHI nodes.  

   While our garbage collection mechanisms will handle this situation, it
   is extremely wasteful to create nodes and throw them away, especially
   when the nodes can be reused.

   For PR 8361, we can significantly reduce the number of nodes allocated
   and thus the total amount of memory allocated by managing SSA_NAMEs a
   little.  This additionally helps reduce the amount of work done by the
   garbage collector.  Similar results have been seen on a wider variety
   of tests (such as the compiler itself).

   Right now we maintain our free list on a per-function basis.  It may
   or may not make sense to maintain the free list for the duration of
   a compilation unit. 

   External code should rely solely upon HIGHEST_SSA_VERSION and the
   externally defined functions.  External code should not know about
   the details of the free list management.

   External code should also not assume the version number on nodes is
   monotonically increasing.  We reuse the version number when we
   reuse an SSA_NAME expression.  This helps keep arrays and bitmaps
   more compact.

   We could also use a zone allocator for these objects since they have
   a very well defined lifetime.  If someone wants to experiment with that
   this is the place to try it.  */

/* Version numbers with special meanings.  We start allocating new version
   numbers after the special ones.  */
#define UNUSED_NAME_VERSION 0

#ifdef GATHER_STATISTICS
unsigned int ssa_name_nodes_reused;
unsigned int ssa_name_nodes_created;
#endif

/* Initialize management of SSA_NAMEs to default SIZE.  If SIZE is
   zero use default.  */

void
init_ssanames (struct function *fn, int size)
{
  if (size < 50)
    size = 50;

  SSANAMES (fn) = VEC_alloc (tree, gc, size);

  /* Version 0 is special, so reserve the first slot in the table.  Though
     currently unused, we may use version 0 in alias analysis as part of
     the heuristics used to group aliases when the alias sets are too
     large.

     We use VEC_quick_push here because we know that SSA_NAMES has at
     least 50 elements reserved in it.  */
  VEC_quick_push (tree, SSANAMES (fn), NULL_TREE);
  FREE_SSANAMES (fn) = NULL;
}

/* Finalize management of SSA_NAMEs.  */

void
fini_ssanames (void)
{
  VEC_free (tree, gc, SSANAMES (cfun));
  FREE_SSANAMES (cfun) = NULL;
}

/* Dump some simple statistics regarding the re-use of SSA_NAME nodes.  */

#ifdef GATHER_STATISTICS
void
ssanames_print_statistics (void)
{
  fprintf (stderr, "SSA_NAME nodes allocated: %u\n", ssa_name_nodes_created);
  fprintf (stderr, "SSA_NAME nodes reused: %u\n", ssa_name_nodes_reused);
}
#endif

/* Return an SSA_NAME node for variable VAR defined in statement STMT
   in function FN.  STMT may be an empty statement for artificial
   references (e.g., default definitions created when a variable is
   used without a preceding definition).  */

tree
<<<<<<< HEAD
make_ssa_name (tree var, gimple stmt)
=======
make_ssa_name_fn (struct function *fn, tree var, tree stmt)
>>>>>>> 094d7cfa
{
  tree t;
  use_operand_p imm;

  gcc_assert (DECL_P (var));

  /* If our free list has an element, then use it.  */
  if (FREE_SSANAMES (fn))
    {
      t = FREE_SSANAMES (fn);
      FREE_SSANAMES (fn) = TREE_CHAIN (FREE_SSANAMES (fn));
#ifdef GATHER_STATISTICS
      ssa_name_nodes_reused++;
#endif

      /* The node was cleared out when we put it on the free list, so
	 there is no need to do so again here.  */
      gcc_assert (ssa_name (SSA_NAME_VERSION (t)) == NULL);
      VEC_replace (tree, SSANAMES (fn), SSA_NAME_VERSION (t), t);
    }
  else
    {
      t = make_node (SSA_NAME);
      SSA_NAME_VERSION (t) = VEC_length (tree, SSANAMES (fn));
      VEC_safe_push (tree, gc, SSANAMES (fn), t);
#ifdef GATHER_STATISTICS
      ssa_name_nodes_created++;
#endif
    }

  TREE_TYPE (t) = TREE_TYPE (var);
  SSA_NAME_VAR (t) = var;
  SSA_NAME_DEF_STMT (t) = stmt;
  SSA_NAME_PTR_INFO (t) = NULL;
  SSA_NAME_IN_FREE_LIST (t) = 0;
  SSA_NAME_IS_DEFAULT_DEF (t) = 0;
  imm = &(SSA_NAME_IMM_USE_NODE (t));
  imm->use = NULL;
  imm->prev = imm;
  imm->next = imm;
  imm->loc.ssa_name = t;

  return t;
}


/* We no longer need the SSA_NAME expression VAR, release it so that
   it may be reused. 

   Note it is assumed that no calls to make_ssa_name will be made
   until all uses of the ssa name are released and that the only
   use of the SSA_NAME expression is to check its SSA_NAME_VAR.  All
   other fields must be assumed clobbered.  */

void
release_ssa_name (tree var)
{
  if (!var)
    return;

  /* Never release the default definition for a symbol.  It's a
     special SSA name that should always exist once it's created.  */
  if (SSA_NAME_IS_DEFAULT_DEF (var))
    return;

  /* If VAR has been registered for SSA updating, don't remove it.
     After update_ssa has run, the name will be released.  */
  if (name_registered_for_update_p (var))
    {
      release_ssa_name_after_update_ssa (var);
      return;
    }

  /* release_ssa_name can be called multiple times on a single SSA_NAME.
     However, it should only end up on our free list one time.   We
     keep a status bit in the SSA_NAME node itself to indicate it has
     been put on the free list. 

     Note that once on the freelist you can not reference the SSA_NAME's
     defining statement.  */
  if (! SSA_NAME_IN_FREE_LIST (var))
    {
      tree saved_ssa_name_var = SSA_NAME_VAR (var);
      int saved_ssa_name_version = SSA_NAME_VERSION (var);
      use_operand_p imm = &(SSA_NAME_IMM_USE_NODE (var));

#ifdef ENABLE_CHECKING
      verify_imm_links (stderr, var);
#endif
      while (imm->next != imm)
	delink_imm_use (imm->next);

      VEC_replace (tree, SSANAMES (cfun),
		   SSA_NAME_VERSION (var), NULL_TREE);
      memset (var, 0, tree_size (var));

      imm->prev = imm;
      imm->next = imm;
      imm->loc.ssa_name = var;

      /* First put back the right tree node so that the tree checking
	 macros do not complain.  */
      TREE_SET_CODE (var, SSA_NAME);

      /* Restore the version number.  */
      SSA_NAME_VERSION (var) = saved_ssa_name_version;

      /* Hopefully this can go away once we have the new incremental
         SSA updating code installed.  */
      SSA_NAME_VAR (var) = saved_ssa_name_var;

      /* Note this SSA_NAME is now in the first list.  */
      SSA_NAME_IN_FREE_LIST (var) = 1;

      /* And finally link it into the free list.  */
      TREE_CHAIN (var) = FREE_SSANAMES (cfun);
      FREE_SSANAMES (cfun) = var;
    }
}

/* Creates a duplicate of a ssa name NAME defined in statement STMT.  */

tree
duplicate_ssa_name (tree name, gimple stmt)
{
  tree new_name = make_ssa_name (SSA_NAME_VAR (name), stmt);
  struct ptr_info_def *old_ptr_info = SSA_NAME_PTR_INFO (name);

  if (old_ptr_info)
    duplicate_ssa_name_ptr_info (new_name, old_ptr_info);

  return new_name;
}


/* Creates a duplicate of the ptr_info_def at PTR_INFO for use by
   the SSA name NAME.  */

void
duplicate_ssa_name_ptr_info (tree name, struct ptr_info_def *ptr_info)
{
  struct ptr_info_def *new_ptr_info;

  gcc_assert (POINTER_TYPE_P (TREE_TYPE (name)));
  gcc_assert (!SSA_NAME_PTR_INFO (name));

  if (!ptr_info)
    return;

  new_ptr_info = GGC_NEW (struct ptr_info_def);
  *new_ptr_info = *ptr_info;

  if (ptr_info->pt_vars)
    {
      new_ptr_info->pt_vars = BITMAP_GGC_ALLOC ();
      bitmap_copy (new_ptr_info->pt_vars, ptr_info->pt_vars);
    }

  SSA_NAME_PTR_INFO (name) = new_ptr_info;
}


/* Release all the SSA_NAMEs created by STMT.  */

void
release_defs (gimple stmt)
{
  tree def;
  ssa_op_iter iter;

  /* Make sure that we are in SSA.  Otherwise, operand cache may point
     to garbage.  */
  gcc_assert (gimple_in_ssa_p (cfun));

  FOR_EACH_SSA_TREE_OPERAND (def, stmt, iter, SSA_OP_ALL_DEFS)
    if (TREE_CODE (def) == SSA_NAME)
      release_ssa_name (def);
}


/* Replace the symbol associated with SSA_NAME with SYM.  */

void
replace_ssa_name_symbol (tree ssa_name, tree sym)
{
  SSA_NAME_VAR (ssa_name) = sym;
  TREE_TYPE (ssa_name) = TREE_TYPE (sym);
}

/* Return SSA names that are unused to GGC memory.  This is used to keep
   footprint of compiler during interprocedural optimization.
   As a side effect the SSA_NAME_VERSION number reuse is reduced
   so this function should not be used too often.  */
static unsigned int
release_dead_ssa_names (void)
{
  tree t, next;
  int n = 0;
  referenced_var_iterator rvi;

  /* Current defs point to various dead SSA names that in turn points to dead
     statements so bunch of dead memory is held from releasing.  */
  FOR_EACH_REFERENCED_VAR (t, rvi)
    set_current_def (t, NULL);
  /* Now release the freelist.  */
  for (t = FREE_SSANAMES (cfun); t; t = next)
    {
      next = TREE_CHAIN (t);
      /* Dangling pointers might make GGC to still see dead SSA names, so it is
 	 important to unlink the list and avoid GGC from seeing all subsequent
	 SSA names.  In longer run we want to have all dangling pointers here
	 removed (since they usually go through dead statements that consume
	 considerable amounts of memory).  */
      TREE_CHAIN (t) = NULL_TREE;
      n++;
    }
  FREE_SSANAMES (cfun) = NULL;

  /* Cgraph edges has been invalidated and point to dead statement.  We need to
     remove them now and will rebuild it before next IPA pass.  */
  cgraph_node_remove_callees (cgraph_node (current_function_decl));

  if (dump_file)
    fprintf (dump_file, "Released %i names, %.2f%%\n", n, n * 100.0 / num_ssa_names);
  return 0;
}

struct gimple_opt_pass pass_release_ssa_names =
{
 {
  GIMPLE_PASS,
  "release_ssa",			/* name */
  NULL,					/* gate */
  release_dead_ssa_names,		/* execute */
  NULL,					/* sub */
  NULL,					/* next */
  0,					/* static_pass_number */
  0,					/* tv_id */
  PROP_ssa,				/* properties_required */
  0,					/* properties_provided */
  0,					/* properties_destroyed */
  0,					/* todo_flags_start */
  TODO_dump_func 			/* todo_flags_finish */
 }
};<|MERGE_RESOLUTION|>--- conflicted
+++ resolved
@@ -115,11 +115,7 @@
    used without a preceding definition).  */
 
 tree
-<<<<<<< HEAD
-make_ssa_name (tree var, gimple stmt)
-=======
-make_ssa_name_fn (struct function *fn, tree var, tree stmt)
->>>>>>> 094d7cfa
+make_ssa_name_fn (struct function *fn, tree var, gimple stmt)
 {
   tree t;
   use_operand_p imm;

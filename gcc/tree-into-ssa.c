/* Rewrite a program in Normal form into SSA.
   Copyright (C) 2001, 2002, 2003, 2004, 2005, 2007, 2008, 2009, 2010
   Free Software Foundation, Inc.
   Contributed by Diego Novillo <dnovillo@redhat.com>

This file is part of GCC.

GCC is free software; you can redistribute it and/or modify
it under the terms of the GNU General Public License as published by
the Free Software Foundation; either version 3, or (at your option)
any later version.

GCC is distributed in the hope that it will be useful,
but WITHOUT ANY WARRANTY; without even the implied warranty of
MERCHANTABILITY or FITNESS FOR A PARTICULAR PURPOSE.  See the
GNU General Public License for more details.

You should have received a copy of the GNU General Public License
along with GCC; see the file COPYING3.  If not see
<http://www.gnu.org/licenses/>.  */

#include "config.h"
#include "system.h"
#include "coretypes.h"
#include "tm.h"
#include "tree.h"
#include "flags.h"
#include "tm_p.h"
#include "langhooks.h"
#include "basic-block.h"
#include "output.h"
#include "function.h"
#include "tree-pretty-print.h"
#include "gimple-pretty-print.h"
#include "bitmap.h"
#include "tree-flow.h"
#include "gimple.h"
#include "tree-inline.h"
#include "timevar.h"
#include "hashtab.h"
#include "tree-dump.h"
#include "tree-pass.h"
#include "cfgloop.h"
#include "domwalk.h"
#include "params.h"
#include "vecprim.h"


/* This file builds the SSA form for a function as described in:
   R. Cytron, J. Ferrante, B. Rosen, M. Wegman, and K. Zadeck. Efficiently
   Computing Static Single Assignment Form and the Control Dependence
   Graph. ACM Transactions on Programming Languages and Systems,
   13(4):451-490, October 1991.  */

/* Structure to map a variable VAR to the set of blocks that contain
   definitions for VAR.  */
struct def_blocks_d
{
  /* The variable.  */
  tree var;

  /* Blocks that contain definitions of VAR.  Bit I will be set if the
     Ith block contains a definition of VAR.  */
  bitmap def_blocks;

  /* Blocks that contain a PHI node for VAR.  */
  bitmap phi_blocks;

  /* Blocks where VAR is live-on-entry.  Similar semantics as
     DEF_BLOCKS.  */
  bitmap livein_blocks;
};


/* Each entry in DEF_BLOCKS contains an element of type STRUCT
   DEF_BLOCKS_D, mapping a variable VAR to a bitmap describing all the
   basic blocks where VAR is defined (assigned a new value).  It also
   contains a bitmap of all the blocks where VAR is live-on-entry
   (i.e., there is a use of VAR in block B without a preceding
   definition in B).  The live-on-entry information is used when
   computing PHI pruning heuristics.  */
static htab_t def_blocks;

/* Stack of trees used to restore the global currdefs to its original
   state after completing rewriting of a block and its dominator
   children.  Its elements have the following properties:

   - An SSA_NAME (N) indicates that the current definition of the
     underlying variable should be set to the given SSA_NAME.  If the
     symbol associated with the SSA_NAME is not a GIMPLE register, the
     next slot in the stack must be a _DECL node (SYM).  In this case,
     the name N in the previous slot is the current reaching
     definition for SYM.

   - A _DECL node indicates that the underlying variable has no
     current definition.

   - A NULL node at the top entry is used to mark the last slot
     associated with the current block.  */
static VEC(tree,heap) *block_defs_stack;


/* Set of existing SSA names being replaced by update_ssa.  */
static sbitmap old_ssa_names;

/* Set of new SSA names being added by update_ssa.  Note that both
   NEW_SSA_NAMES and OLD_SSA_NAMES are dense bitmaps because most of
   the operations done on them are presence tests.  */
static sbitmap new_ssa_names;

sbitmap interesting_blocks;

/* Set of SSA names that have been marked to be released after they
   were registered in the replacement table.  They will be finally
   released after we finish updating the SSA web.  */
static bitmap names_to_release;

static VEC(gimple_vec, heap) *phis_to_rewrite;

/* The bitmap of non-NULL elements of PHIS_TO_REWRITE.  */
static bitmap blocks_with_phis_to_rewrite;

/* Growth factor for NEW_SSA_NAMES and OLD_SSA_NAMES.  These sets need
   to grow as the callers to register_new_name_mapping will typically
   create new names on the fly.  FIXME.  Currently set to 1/3 to avoid
   frequent reallocations but still need to find a reasonable growth
   strategy.  */
#define NAME_SETS_GROWTH_FACTOR	(MAX (3, num_ssa_names / 3))

/* Tuple used to represent replacement mappings.  */
struct repl_map_d
{
  tree name;
  bitmap set;
};


/* NEW -> OLD_SET replacement table.  If we are replacing several
   existing SSA names O_1, O_2, ..., O_j with a new name N_i,
   then REPL_TBL[N_i] = { O_1, O_2, ..., O_j }.  */
static htab_t repl_tbl;

/* The function the SSA updating data structures have been initialized for.
   NULL if they need to be initialized by register_new_name_mapping.  */
static struct function *update_ssa_initialized_fn = NULL;

/* Statistics kept by update_ssa to use in the virtual mapping
   heuristic.  If the number of virtual mappings is beyond certain
   threshold, the updater will switch from using the mappings into
   renaming the virtual symbols from scratch.  In some cases, the
   large number of name mappings for virtual names causes significant
   slowdowns in the PHI insertion code.  */
struct update_ssa_stats_d
{
  unsigned num_virtual_mappings;
  unsigned num_total_mappings;
  bitmap virtual_symbols;
  unsigned num_virtual_symbols;
};
static struct update_ssa_stats_d update_ssa_stats;

/* Global data to attach to the main dominator walk structure.  */
struct mark_def_sites_global_data
{
  /* This bitmap contains the variables which are set before they
     are used in a basic block.  */
  bitmap kills;
};


/* Information stored for SSA names.  */
struct ssa_name_info
{
  /* The current reaching definition replacing this SSA name.  */
  tree current_def;

  /* This field indicates whether or not the variable may need PHI nodes.
     See the enum's definition for more detailed information about the
     states.  */
  ENUM_BITFIELD (need_phi_state) need_phi_state : 2;

  /* Age of this record (so that info_for_ssa_name table can be cleared
     quickly); if AGE < CURRENT_INFO_FOR_SSA_NAME_AGE, then the fields
     are assumed to be null.  */
  unsigned age;
};

/* The information associated with names.  */
typedef struct ssa_name_info *ssa_name_info_p;
DEF_VEC_P (ssa_name_info_p);
DEF_VEC_ALLOC_P (ssa_name_info_p, heap);

static VEC(ssa_name_info_p, heap) *info_for_ssa_name;
static unsigned current_info_for_ssa_name_age;

/* The set of blocks affected by update_ssa.  */
static bitmap blocks_to_update;

/* The main entry point to the SSA renamer (rewrite_blocks) may be
   called several times to do different, but related, tasks.
   Initially, we need it to rename the whole program into SSA form.
   At other times, we may need it to only rename into SSA newly
   exposed symbols.  Finally, we can also call it to incrementally fix
   an already built SSA web.  */
enum rewrite_mode {
    /* Convert the whole function into SSA form.  */
    REWRITE_ALL,

    /* Incrementally update the SSA web by replacing existing SSA
       names with new ones.  See update_ssa for details.  */
    REWRITE_UPDATE
};




/* Prototypes for debugging functions.  */
extern void dump_tree_ssa (FILE *);
extern void debug_tree_ssa (void);
extern void debug_def_blocks (void);
extern void dump_tree_ssa_stats (FILE *);
extern void debug_tree_ssa_stats (void);
extern void dump_update_ssa (FILE *);
extern void debug_update_ssa (void);
extern void dump_names_replaced_by (FILE *, tree);
extern void debug_names_replaced_by (tree);
extern void dump_def_blocks (FILE *);
extern void debug_def_blocks (void);
extern void dump_defs_stack (FILE *, int);
extern void debug_defs_stack (int);
extern void dump_currdefs (FILE *);
extern void debug_currdefs (void);

/* Return true if STMT needs to be rewritten.  When renaming a subset
   of the variables, not all statements will be processed.  This is
   decided in mark_def_sites.  */

static inline bool
rewrite_uses_p (gimple stmt)
{
  return gimple_visited_p (stmt);
}


/* Set the rewrite marker on STMT to the value given by REWRITE_P.  */

static inline void
set_rewrite_uses (gimple stmt, bool rewrite_p)
{
  gimple_set_visited (stmt, rewrite_p);
}


/* Return true if the DEFs created by statement STMT should be
   registered when marking new definition sites.  This is slightly
   different than rewrite_uses_p: it's used by update_ssa to
   distinguish statements that need to have both uses and defs
   processed from those that only need to have their defs processed.
   Statements that define new SSA names only need to have their defs
   registered, but they don't need to have their uses renamed.  */

static inline bool
register_defs_p (gimple stmt)
{
  return gimple_plf (stmt, GF_PLF_1) != 0;
}


/* If REGISTER_DEFS_P is true, mark STMT to have its DEFs registered.  */

static inline void
set_register_defs (gimple stmt, bool register_defs_p)
{
  gimple_set_plf (stmt, GF_PLF_1, register_defs_p);
}


/* Get the information associated with NAME.  */

static inline ssa_name_info_p
get_ssa_name_ann (tree name)
{
  unsigned ver = SSA_NAME_VERSION (name);
  unsigned len = VEC_length (ssa_name_info_p, info_for_ssa_name);
  struct ssa_name_info *info;

  if (ver >= len)
    {
      unsigned new_len = num_ssa_names;

      VEC_reserve (ssa_name_info_p, heap, info_for_ssa_name, new_len);
      while (len++ < new_len)
	{
	  struct ssa_name_info *info = XCNEW (struct ssa_name_info);
	  info->age = current_info_for_ssa_name_age;
	  VEC_quick_push (ssa_name_info_p, info_for_ssa_name, info);
	}
    }

  info = VEC_index (ssa_name_info_p, info_for_ssa_name, ver);
  if (info->age < current_info_for_ssa_name_age)
    {
      info->need_phi_state = NEED_PHI_STATE_UNKNOWN;
      info->current_def = NULL_TREE;
      info->age = current_info_for_ssa_name_age;
    }

  return info;
}


/* Clears info for SSA names.  */

static void
clear_ssa_name_info (void)
{
  current_info_for_ssa_name_age++;
}


/* Get phi_state field for VAR.  */

static inline enum need_phi_state
get_phi_state (tree var)
{
  if (TREE_CODE (var) == SSA_NAME)
    return get_ssa_name_ann (var)->need_phi_state;
  else
    return var_ann (var)->need_phi_state;
}


/* Sets phi_state field for VAR to STATE.  */

static inline void
set_phi_state (tree var, enum need_phi_state state)
{
  if (TREE_CODE (var) == SSA_NAME)
    get_ssa_name_ann (var)->need_phi_state = state;
  else
    var_ann (var)->need_phi_state = state;
}


/* Return the current definition for VAR.  */

tree
get_current_def (tree var)
{
  if (TREE_CODE (var) == SSA_NAME)
    return get_ssa_name_ann (var)->current_def;
  else
    return var_ann (var)->current_def;
}


/* Sets current definition of VAR to DEF.  */

void
set_current_def (tree var, tree def)
{
  if (TREE_CODE (var) == SSA_NAME)
    get_ssa_name_ann (var)->current_def = def;
  else
    var_ann (var)->current_def = def;
}


/* Compute global livein information given the set of blocks where
   an object is locally live at the start of the block (LIVEIN)
   and the set of blocks where the object is defined (DEF_BLOCKS).

   Note: This routine augments the existing local livein information
   to include global livein (i.e., it modifies the underlying bitmap
   for LIVEIN).  */

void
compute_global_livein (bitmap livein ATTRIBUTE_UNUSED, bitmap def_blocks ATTRIBUTE_UNUSED)
{
  basic_block bb, *worklist, *tos;
  unsigned i;
  bitmap_iterator bi;

  tos = worklist
    = (basic_block *) xmalloc (sizeof (basic_block) * (last_basic_block + 1));

  EXECUTE_IF_SET_IN_BITMAP (livein, 0, i, bi)
    *tos++ = BASIC_BLOCK (i);

  /* Iterate until the worklist is empty.  */
  while (tos != worklist)
    {
      edge e;
      edge_iterator ei;

      /* Pull a block off the worklist.  */
      bb = *--tos;

      /* For each predecessor block.  */
      FOR_EACH_EDGE (e, ei, bb->preds)
	{
	  basic_block pred = e->src;
	  int pred_index = pred->index;

	  /* None of this is necessary for the entry block.  */
	  if (pred != ENTRY_BLOCK_PTR
	      && ! bitmap_bit_p (livein, pred_index)
	      && ! bitmap_bit_p (def_blocks, pred_index))
	    {
	      *tos++ = pred;
	      bitmap_set_bit (livein, pred_index);
	    }
	}
    }

  free (worklist);
}


/* Cleans up the REWRITE_THIS_STMT and REGISTER_DEFS_IN_THIS_STMT flags for
   all statements in basic block BB.  */

static void
initialize_flags_in_bb (basic_block bb)
{
  gimple stmt;
  gimple_stmt_iterator gsi;

  for (gsi = gsi_start_phis (bb); !gsi_end_p (gsi); gsi_next (&gsi))
    {
      gimple phi = gsi_stmt (gsi);
      set_rewrite_uses (phi, false);
      set_register_defs (phi, false);
    }

  for (gsi = gsi_start_bb (bb); !gsi_end_p (gsi); gsi_next (&gsi))
    {
      stmt = gsi_stmt (gsi);

      /* We are going to use the operand cache API, such as
	 SET_USE, SET_DEF, and FOR_EACH_IMM_USE_FAST.  The operand
	 cache for each statement should be up-to-date.  */
      gcc_assert (!gimple_modified_p (stmt));
      set_rewrite_uses (stmt, false);
      set_register_defs (stmt, false);
    }
}

/* Mark block BB as interesting for update_ssa.  */

static void
mark_block_for_update (basic_block bb)
{
  gcc_assert (blocks_to_update != NULL);
  if (!bitmap_set_bit (blocks_to_update, bb->index))
    return;
  initialize_flags_in_bb (bb);
}

/* Return the set of blocks where variable VAR is defined and the blocks
   where VAR is live on entry (livein).  If no entry is found in
   DEF_BLOCKS, a new one is created and returned.  */

static inline struct def_blocks_d *
get_def_blocks_for (tree var)
{
  struct def_blocks_d db, *db_p;
  void **slot;

  db.var = var;
  slot = htab_find_slot (def_blocks, (void *) &db, INSERT);
  if (*slot == NULL)
    {
      db_p = XNEW (struct def_blocks_d);
      db_p->var = var;
      db_p->def_blocks = BITMAP_ALLOC (NULL);
      db_p->phi_blocks = BITMAP_ALLOC (NULL);
      db_p->livein_blocks = BITMAP_ALLOC (NULL);
      *slot = (void *) db_p;
    }
  else
    db_p = (struct def_blocks_d *) *slot;

  return db_p;
}


/* Mark block BB as the definition site for variable VAR.  PHI_P is true if
   VAR is defined by a PHI node.  */

static void
set_def_block (tree var, basic_block bb, bool phi_p)
{
  struct def_blocks_d *db_p;
  enum need_phi_state state;

  state = get_phi_state (var);
  db_p = get_def_blocks_for (var);

  /* Set the bit corresponding to the block where VAR is defined.  */
  bitmap_set_bit (db_p->def_blocks, bb->index);
  if (phi_p)
    bitmap_set_bit (db_p->phi_blocks, bb->index);

  /* Keep track of whether or not we may need to insert PHI nodes.

     If we are in the UNKNOWN state, then this is the first definition
     of VAR.  Additionally, we have not seen any uses of VAR yet, so
     we do not need a PHI node for this variable at this time (i.e.,
     transition to NEED_PHI_STATE_NO).

     If we are in any other state, then we either have multiple definitions
     of this variable occurring in different blocks or we saw a use of the
     variable which was not dominated by the block containing the
     definition(s).  In this case we may need a PHI node, so enter
     state NEED_PHI_STATE_MAYBE.  */
  if (state == NEED_PHI_STATE_UNKNOWN)
    set_phi_state (var, NEED_PHI_STATE_NO);
  else
    set_phi_state (var, NEED_PHI_STATE_MAYBE);
}


/* Mark block BB as having VAR live at the entry to BB.  */

static void
set_livein_block (tree var, basic_block bb)
{
  struct def_blocks_d *db_p;
  enum need_phi_state state = get_phi_state (var);

  db_p = get_def_blocks_for (var);

  /* Set the bit corresponding to the block where VAR is live in.  */
  bitmap_set_bit (db_p->livein_blocks, bb->index);

  /* Keep track of whether or not we may need to insert PHI nodes.

     If we reach here in NEED_PHI_STATE_NO, see if this use is dominated
     by the single block containing the definition(s) of this variable.  If
     it is, then we remain in NEED_PHI_STATE_NO, otherwise we transition to
     NEED_PHI_STATE_MAYBE.  */
  if (state == NEED_PHI_STATE_NO)
    {
      int def_block_index = bitmap_first_set_bit (db_p->def_blocks);

      if (def_block_index == -1
	  || ! dominated_by_p (CDI_DOMINATORS, bb,
	                       BASIC_BLOCK (def_block_index)))
	set_phi_state (var, NEED_PHI_STATE_MAYBE);
    }
  else
    set_phi_state (var, NEED_PHI_STATE_MAYBE);
}


/* Return true if symbol SYM is marked for renaming.  */

bool
symbol_marked_for_renaming (tree sym)
{
  return bitmap_bit_p (SYMS_TO_RENAME (cfun), DECL_UID (sym));
}


/* Return true if NAME is in OLD_SSA_NAMES.  */

static inline bool
is_old_name (tree name)
{
  unsigned ver = SSA_NAME_VERSION (name);
  if (!new_ssa_names)
    return false;
  return ver < new_ssa_names->n_bits && TEST_BIT (old_ssa_names, ver);
}


/* Return true if NAME is in NEW_SSA_NAMES.  */

static inline bool
is_new_name (tree name)
{
  unsigned ver = SSA_NAME_VERSION (name);
  if (!new_ssa_names)
    return false;
  return ver < new_ssa_names->n_bits && TEST_BIT (new_ssa_names, ver);
}


/* Hashing and equality functions for REPL_TBL.  */

static hashval_t
repl_map_hash (const void *p)
{
  return htab_hash_pointer ((const void *)((const struct repl_map_d *)p)->name);
}

static int
repl_map_eq (const void *p1, const void *p2)
{
  return ((const struct repl_map_d *)p1)->name
	 == ((const struct repl_map_d *)p2)->name;
}

static void
repl_map_free (void *p)
{
  BITMAP_FREE (((struct repl_map_d *)p)->set);
  free (p);
}


/* Return the names replaced by NEW_TREE (i.e., REPL_TBL[NEW_TREE].SET).  */

static inline bitmap
names_replaced_by (tree new_tree)
{
  struct repl_map_d m;
  void **slot;

  m.name = new_tree;
  slot = htab_find_slot (repl_tbl, (void *) &m, NO_INSERT);

  /* If N was not registered in the replacement table, return NULL.  */
  if (slot == NULL || *slot == NULL)
    return NULL;

  return ((struct repl_map_d *) *slot)->set;
}


/* Add OLD to REPL_TBL[NEW_TREE].SET.  */

static inline void
add_to_repl_tbl (tree new_tree, tree old)
{
  struct repl_map_d m, *mp;
  void **slot;

  m.name = new_tree;
  slot = htab_find_slot (repl_tbl, (void *) &m, INSERT);
  if (*slot == NULL)
    {
      mp = XNEW (struct repl_map_d);
      mp->name = new_tree;
      mp->set = BITMAP_ALLOC (NULL);
      *slot = (void *) mp;
    }
  else
    mp = (struct repl_map_d *) *slot;

  bitmap_set_bit (mp->set, SSA_NAME_VERSION (old));
}


/* Add a new mapping NEW_TREE -> OLD REPL_TBL.  Every entry N_i in REPL_TBL
   represents the set of names O_1 ... O_j replaced by N_i.  This is
   used by update_ssa and its helpers to introduce new SSA names in an
   already formed SSA web.  */

static void
add_new_name_mapping (tree new_tree, tree old)
{
  timevar_push (TV_TREE_SSA_INCREMENTAL);

  /* OLD and NEW_TREE must be different SSA names for the same symbol.  */
  gcc_assert (new_tree != old && SSA_NAME_VAR (new_tree) == SSA_NAME_VAR (old));

  /* If this mapping is for virtual names, we will need to update
     virtual operands.  If this is a mapping for .MEM, then we gather
     the symbols associated with each name.  */
  if (!is_gimple_reg (new_tree))
    {
      tree sym;

      update_ssa_stats.num_virtual_mappings++;
      update_ssa_stats.num_virtual_symbols++;

      /* Keep counts of virtual mappings and symbols to use in the
	 virtual mapping heuristic.  If we have large numbers of
	 virtual mappings for a relatively low number of symbols, it
	 will make more sense to rename the symbols from scratch.
	 Otherwise, the insertion of PHI nodes for each of the old
	 names in these mappings will be very slow.  */
      sym = SSA_NAME_VAR (new_tree);
      bitmap_set_bit (update_ssa_stats.virtual_symbols, DECL_UID (sym));
    }

  /* We may need to grow NEW_SSA_NAMES and OLD_SSA_NAMES because our
     caller may have created new names since the set was created.  */
  if (new_ssa_names->n_bits <= num_ssa_names - 1)
    {
      unsigned int new_sz = num_ssa_names + NAME_SETS_GROWTH_FACTOR;
      new_ssa_names = sbitmap_resize (new_ssa_names, new_sz, 0);
      old_ssa_names = sbitmap_resize (old_ssa_names, new_sz, 0);
    }

  /* Update the REPL_TBL table.  */
  add_to_repl_tbl (new_tree, old);

  /* If OLD had already been registered as a new name, then all the
     names that OLD replaces should also be replaced by NEW_TREE.  */
  if (is_new_name (old))
    bitmap_ior_into (names_replaced_by (new_tree), names_replaced_by (old));

  /* Register NEW_TREE and OLD in NEW_SSA_NAMES and OLD_SSA_NAMES,
     respectively.  */
  SET_BIT (new_ssa_names, SSA_NAME_VERSION (new_tree));
  SET_BIT (old_ssa_names, SSA_NAME_VERSION (old));

  /* Update mapping counter to use in the virtual mapping heuristic.  */
  update_ssa_stats.num_total_mappings++;

  timevar_pop (TV_TREE_SSA_INCREMENTAL);
}


/* Call back for walk_dominator_tree used to collect definition sites
   for every variable in the function.  For every statement S in block
   BB:

   1- Variables defined by S in the DEFS of S are marked in the bitmap
      KILLS.

   2- If S uses a variable VAR and there is no preceding kill of VAR,
      then it is marked in the LIVEIN_BLOCKS bitmap associated with VAR.

   This information is used to determine which variables are live
   across block boundaries to reduce the number of PHI nodes
   we create.  */

static void
mark_def_sites (basic_block bb, gimple stmt, bitmap kills)
{
  tree def;
  use_operand_p use_p;
  ssa_op_iter iter;

  /* Since this is the first time that we rewrite the program into SSA
     form, force an operand scan on every statement.  */
  update_stmt (stmt);

  gcc_assert (blocks_to_update == NULL);
  set_register_defs (stmt, false);
  set_rewrite_uses (stmt, false);

  if (is_gimple_debug (stmt))
    return;

  /* If a variable is used before being set, then the variable is live
     across a block boundary, so mark it live-on-entry to BB.  */
  FOR_EACH_SSA_USE_OPERAND (use_p, stmt, iter, SSA_OP_USE)
    {
      tree sym = USE_FROM_PTR (use_p);
      gcc_assert (DECL_P (sym));
      if (!bitmap_bit_p (kills, DECL_UID (sym)))
	set_livein_block (sym, bb);
      set_rewrite_uses (stmt, true);
    }

  /* Now process the defs.  Mark BB as the definition block and add
     each def to the set of killed symbols.  */
  FOR_EACH_SSA_TREE_OPERAND (def, stmt, iter, SSA_OP_DEF)
    {
      gcc_assert (DECL_P (def));
      set_def_block (def, bb, false);
      bitmap_set_bit (kills, DECL_UID (def));
      set_register_defs (stmt, true);
    }

  /* If we found the statement interesting then also mark the block BB
     as interesting.  */
  if (rewrite_uses_p (stmt) || register_defs_p (stmt))
    SET_BIT (interesting_blocks, bb->index);
}

/* Structure used by prune_unused_phi_nodes to record bounds of the intervals
   in the dfs numbering of the dominance tree.  */

struct dom_dfsnum
{
  /* Basic block whose index this entry corresponds to.  */
  unsigned bb_index;

  /* The dfs number of this node.  */
  unsigned dfs_num;
};

/* Compares two entries of type struct dom_dfsnum by dfs_num field.  Callback
   for qsort.  */

static int
cmp_dfsnum (const void *a, const void *b)
{
  const struct dom_dfsnum *const da = (const struct dom_dfsnum *) a;
  const struct dom_dfsnum *const db = (const struct dom_dfsnum *) b;

  return (int) da->dfs_num - (int) db->dfs_num;
}

/* Among the intervals starting at the N points specified in DEFS, find
   the one that contains S, and return its bb_index.  */

static unsigned
find_dfsnum_interval (struct dom_dfsnum *defs, unsigned n, unsigned s)
{
  unsigned f = 0, t = n, m;

  while (t > f + 1)
    {
      m = (f + t) / 2;
      if (defs[m].dfs_num <= s)
	f = m;
      else
	t = m;
    }

  return defs[f].bb_index;
}

/* Clean bits from PHIS for phi nodes whose value cannot be used in USES.
   KILLS is a bitmap of blocks where the value is defined before any use.  */

static void
prune_unused_phi_nodes (bitmap phis, bitmap kills, bitmap uses)
{
  VEC(int, heap) *worklist;
  bitmap_iterator bi;
  unsigned i, b, p, u, top;
  bitmap live_phis;
  basic_block def_bb, use_bb;
  edge e;
  edge_iterator ei;
  bitmap to_remove;
  struct dom_dfsnum *defs;
  unsigned n_defs, adef;

  if (bitmap_empty_p (uses))
    {
      bitmap_clear (phis);
      return;
    }

  /* The phi must dominate a use, or an argument of a live phi.  Also, we
     do not create any phi nodes in def blocks, unless they are also livein.  */
  to_remove = BITMAP_ALLOC (NULL);
  bitmap_and_compl (to_remove, kills, uses);
  bitmap_and_compl_into (phis, to_remove);
  if (bitmap_empty_p (phis))
    {
      BITMAP_FREE (to_remove);
      return;
    }

  /* We want to remove the unnecessary phi nodes, but we do not want to compute
     liveness information, as that may be linear in the size of CFG, and if
     there are lot of different variables to rewrite, this may lead to quadratic
     behavior.

     Instead, we basically emulate standard dce.  We put all uses to worklist,
     then for each of them find the nearest def that dominates them.  If this
     def is a phi node, we mark it live, and if it was not live before, we
     add the predecessors of its basic block to the worklist.

     To quickly locate the nearest def that dominates use, we use dfs numbering
     of the dominance tree (that is already available in order to speed up
     queries).  For each def, we have the interval given by the dfs number on
     entry to and on exit from the corresponding subtree in the dominance tree.
     The nearest dominator for a given use is the smallest of these intervals
     that contains entry and exit dfs numbers for the basic block with the use.
     If we store the bounds for all the uses to an array and sort it, we can
     locate the nearest dominating def in logarithmic time by binary search.*/
  bitmap_ior (to_remove, kills, phis);
  n_defs = bitmap_count_bits (to_remove);
  defs = XNEWVEC (struct dom_dfsnum, 2 * n_defs + 1);
  defs[0].bb_index = 1;
  defs[0].dfs_num = 0;
  adef = 1;
  EXECUTE_IF_SET_IN_BITMAP (to_remove, 0, i, bi)
    {
      def_bb = BASIC_BLOCK (i);
      defs[adef].bb_index = i;
      defs[adef].dfs_num = bb_dom_dfs_in (CDI_DOMINATORS, def_bb);
      defs[adef + 1].bb_index = i;
      defs[adef + 1].dfs_num = bb_dom_dfs_out (CDI_DOMINATORS, def_bb);
      adef += 2;
    }
  BITMAP_FREE (to_remove);
  gcc_assert (adef == 2 * n_defs + 1);
  qsort (defs, adef, sizeof (struct dom_dfsnum), cmp_dfsnum);
  gcc_assert (defs[0].bb_index == 1);

  /* Now each DEFS entry contains the number of the basic block to that the
     dfs number corresponds.  Change them to the number of basic block that
     corresponds to the interval following the dfs number.  Also, for the
     dfs_out numbers, increase the dfs number by one (so that it corresponds
     to the start of the following interval, not to the end of the current
     one).  We use WORKLIST as a stack.  */
  worklist = VEC_alloc (int, heap, n_defs + 1);
  VEC_quick_push (int, worklist, 1);
  top = 1;
  n_defs = 1;
  for (i = 1; i < adef; i++)
    {
      b = defs[i].bb_index;
      if (b == top)
	{
	  /* This is a closing element.  Interval corresponding to the top
	     of the stack after removing it follows.  */
	  VEC_pop (int, worklist);
	  top = VEC_index (int, worklist, VEC_length (int, worklist) - 1);
	  defs[n_defs].bb_index = top;
	  defs[n_defs].dfs_num = defs[i].dfs_num + 1;
	}
      else
	{
	  /* Opening element.  Nothing to do, just push it to the stack and move
	     it to the correct position.  */
	  defs[n_defs].bb_index = defs[i].bb_index;
	  defs[n_defs].dfs_num = defs[i].dfs_num;
	  VEC_quick_push (int, worklist, b);
	  top = b;
	}

      /* If this interval starts at the same point as the previous one, cancel
	 the previous one.  */
      if (defs[n_defs].dfs_num == defs[n_defs - 1].dfs_num)
	defs[n_defs - 1].bb_index = defs[n_defs].bb_index;
      else
	n_defs++;
    }
  VEC_pop (int, worklist);
  gcc_assert (VEC_empty (int, worklist));

  /* Now process the uses.  */
  live_phis = BITMAP_ALLOC (NULL);
  EXECUTE_IF_SET_IN_BITMAP (uses, 0, i, bi)
    {
      VEC_safe_push (int, heap, worklist, i);
    }

  while (!VEC_empty (int, worklist))
    {
      b = VEC_pop (int, worklist);
      if (b == ENTRY_BLOCK)
	continue;

      /* If there is a phi node in USE_BB, it is made live.  Otherwise,
	 find the def that dominates the immediate dominator of USE_BB
	 (the kill in USE_BB does not dominate the use).  */
      if (bitmap_bit_p (phis, b))
	p = b;
      else
	{
	  use_bb = get_immediate_dominator (CDI_DOMINATORS, BASIC_BLOCK (b));
	  p = find_dfsnum_interval (defs, n_defs,
				    bb_dom_dfs_in (CDI_DOMINATORS, use_bb));
	  if (!bitmap_bit_p (phis, p))
	    continue;
	}

      /* If the phi node is already live, there is nothing to do.  */
      if (!bitmap_set_bit (live_phis, p))
	continue;

      /* Add the new uses to the worklist.  */
      def_bb = BASIC_BLOCK (p);
      FOR_EACH_EDGE (e, ei, def_bb->preds)
	{
	  u = e->src->index;
	  if (bitmap_bit_p (uses, u))
	    continue;

	  /* In case there is a kill directly in the use block, do not record
	     the use (this is also necessary for correctness, as we assume that
	     uses dominated by a def directly in their block have been filtered
	     out before).  */
	  if (bitmap_bit_p (kills, u))
	    continue;

	  bitmap_set_bit (uses, u);
	  VEC_safe_push (int, heap, worklist, u);
	}
    }

  VEC_free (int, heap, worklist);
  bitmap_copy (phis, live_phis);
  BITMAP_FREE (live_phis);
  free (defs);
}

/* Return the set of blocks where variable VAR is defined and the blocks
   where VAR is live on entry (livein).  Return NULL, if no entry is
   found in DEF_BLOCKS.  */

static inline struct def_blocks_d *
find_def_blocks_for (tree var)
{
  struct def_blocks_d dm;
  dm.var = var;
  return (struct def_blocks_d *) htab_find (def_blocks, &dm);
}


/* Retrieve or create a default definition for symbol SYM.  */

static inline tree
get_default_def_for (tree sym)
{
  tree ddef = gimple_default_def (cfun, sym);

  if (ddef == NULL_TREE)
    {
      ddef = make_ssa_name (sym, gimple_build_nop ());
      set_default_def (sym, ddef);
    }

  return ddef;
}


/* Marks phi node PHI in basic block BB for rewrite.  */

static void
mark_phi_for_rewrite (basic_block bb, gimple phi)
{
  gimple_vec phis;
  unsigned i, idx = bb->index;

  if (rewrite_uses_p (phi))
    return;

  set_rewrite_uses (phi, true);

  if (!blocks_with_phis_to_rewrite)
    return;

  bitmap_set_bit (blocks_with_phis_to_rewrite, idx);
  VEC_reserve (gimple_vec, heap, phis_to_rewrite, last_basic_block + 1);
  for (i = VEC_length (gimple_vec, phis_to_rewrite); i <= idx; i++)
    VEC_quick_push (gimple_vec, phis_to_rewrite, NULL);

  phis = VEC_index (gimple_vec, phis_to_rewrite, idx);
  if (!phis)
    phis = VEC_alloc (gimple, heap, 10);

  VEC_safe_push (gimple, heap, phis, phi);
  VEC_replace (gimple_vec, phis_to_rewrite, idx, phis);
}

/* Insert PHI nodes for variable VAR using the iterated dominance
   frontier given in PHI_INSERTION_POINTS.  If UPDATE_P is true, this
   function assumes that the caller is incrementally updating the
   existing SSA form, in which case VAR may be an SSA name instead of
   a symbol.

   PHI_INSERTION_POINTS is updated to reflect nodes that already had a
   PHI node for VAR.  On exit, only the nodes that received a PHI node
   for VAR will be present in PHI_INSERTION_POINTS.  */

static void
insert_phi_nodes_for (tree var, bitmap phi_insertion_points, bool update_p)
{
  unsigned bb_index;
  edge e;
  gimple phi;
  basic_block bb;
  bitmap_iterator bi;
  struct def_blocks_d *def_map;

  def_map = find_def_blocks_for (var);
  gcc_assert (def_map);

  /* Remove the blocks where we already have PHI nodes for VAR.  */
  bitmap_and_compl_into (phi_insertion_points, def_map->phi_blocks);

  /* Remove obviously useless phi nodes.  */
  prune_unused_phi_nodes (phi_insertion_points, def_map->def_blocks,
			  def_map->livein_blocks);

  /* And insert the PHI nodes.  */
  EXECUTE_IF_SET_IN_BITMAP (phi_insertion_points, 0, bb_index, bi)
    {
      bb = BASIC_BLOCK (bb_index);
      if (update_p)
	mark_block_for_update (bb);

      phi = NULL;

      if (TREE_CODE (var) == SSA_NAME)
	{
	  /* If we are rewriting SSA names, create the LHS of the PHI
	     node by duplicating VAR.  This is useful in the case of
	     pointers, to also duplicate pointer attributes (alias
	     information, in particular).  */
	  edge_iterator ei;
	  tree new_lhs;

	  gcc_assert (update_p);
	  phi = create_phi_node (var, bb);

	  new_lhs = duplicate_ssa_name (var, phi);
	  gimple_phi_set_result (phi, new_lhs);
	  add_new_name_mapping (new_lhs, var);

	  /* Add VAR to every argument slot of PHI.  We need VAR in
	     every argument so that rewrite_update_phi_arguments knows
	     which name is this PHI node replacing.  If VAR is a
	     symbol marked for renaming, this is not necessary, the
	     renamer will use the symbol on the LHS to get its
	     reaching definition.  */
	  FOR_EACH_EDGE (e, ei, bb->preds)
	    add_phi_arg (phi, var, e, UNKNOWN_LOCATION);
	}
      else
	{
	  tree tracked_var;

	  gcc_assert (DECL_P (var));
	  phi = create_phi_node (var, bb);

	  tracked_var = target_for_debug_bind (var);
	  if (tracked_var)
	    {
	      gimple note = gimple_build_debug_bind (tracked_var,
						     PHI_RESULT (phi),
						     phi);
	      gimple_stmt_iterator si = gsi_after_labels (bb);
	      gsi_insert_before (&si, note, GSI_SAME_STMT);
	    }
	}

      /* Mark this PHI node as interesting for update_ssa.  */
      set_register_defs (phi, true);
      mark_phi_for_rewrite (bb, phi);
    }
}


/* Insert PHI nodes at the dominance frontier of blocks with variable
   definitions.  DFS contains the dominance frontier information for
   the flowgraph.  */

static void
insert_phi_nodes (bitmap_head *dfs)
{
  referenced_var_iterator rvi;
  bitmap_iterator bi;
  tree var;
  bitmap vars;
  unsigned uid;

  timevar_push (TV_TREE_INSERT_PHI_NODES);

  /* Do two stages to avoid code generation differences for UID
     differences but no UID ordering differences.  */

  vars = BITMAP_ALLOC (NULL);
  FOR_EACH_REFERENCED_VAR (var, rvi)
    {
      struct def_blocks_d *def_map;

      def_map = find_def_blocks_for (var);
      if (def_map == NULL)
	continue;

      if (get_phi_state (var) != NEED_PHI_STATE_NO)
	bitmap_set_bit (vars, DECL_UID (var));
    }

  EXECUTE_IF_SET_IN_BITMAP (vars, 0, uid, bi)
    {
      tree var = referenced_var (uid);
      struct def_blocks_d *def_map;
      bitmap idf;

      def_map = find_def_blocks_for (var);
      idf = compute_idf (def_map->def_blocks, dfs);
      insert_phi_nodes_for (var, idf, false);
      BITMAP_FREE (idf);
    }

  BITMAP_FREE (vars);

  timevar_pop (TV_TREE_INSERT_PHI_NODES);
}


/* Push SYM's current reaching definition into BLOCK_DEFS_STACK and
   register DEF (an SSA_NAME) to be a new definition for SYM.  */

static void
register_new_def (tree def, tree sym)
{
  tree currdef;

  /* If this variable is set in a single basic block and all uses are
     dominated by the set(s) in that single basic block, then there is
     no reason to record anything for this variable in the block local
     definition stacks.  Doing so just wastes time and memory.

     This is the same test to prune the set of variables which may
     need PHI nodes.  So we just use that information since it's already
     computed and available for us to use.  */
  if (get_phi_state (sym) == NEED_PHI_STATE_NO)
    {
      set_current_def (sym, def);
      return;
    }

  currdef = get_current_def (sym);

  /* If SYM is not a GIMPLE register, then CURRDEF may be a name whose
     SSA_NAME_VAR is not necessarily SYM.  In this case, also push SYM
     in the stack so that we know which symbol is being defined by
     this SSA name when we unwind the stack.  */
  if (currdef && !is_gimple_reg (sym))
    VEC_safe_push (tree, heap, block_defs_stack, sym);

  /* Push the current reaching definition into BLOCK_DEFS_STACK.  This
     stack is later used by the dominator tree callbacks to restore
     the reaching definitions for all the variables defined in the
     block after a recursive visit to all its immediately dominated
     blocks.  If there is no current reaching definition, then just
     record the underlying _DECL node.  */
  VEC_safe_push (tree, heap, block_defs_stack, currdef ? currdef : sym);

  /* Set the current reaching definition for SYM to be DEF.  */
  set_current_def (sym, def);
}


/* Perform a depth-first traversal of the dominator tree looking for
   variables to rename.  BB is the block where to start searching.
   Renaming is a five step process:

   1- Every definition made by PHI nodes at the start of the blocks is
      registered as the current definition for the corresponding variable.

   2- Every statement in BB is rewritten.  USE and VUSE operands are
      rewritten with their corresponding reaching definition.  DEF and
      VDEF targets are registered as new definitions.

   3- All the PHI nodes in successor blocks of BB are visited.  The
      argument corresponding to BB is replaced with its current reaching
      definition.

   4- Recursively rewrite every dominator child block of BB.

   5- Restore (in reverse order) the current reaching definition for every
      new definition introduced in this block.  This is done so that when
      we return from the recursive call, all the current reaching
      definitions are restored to the names that were valid in the
      dominator parent of BB.  */

/* Return the current definition for variable VAR.  If none is found,
   create a new SSA name to act as the zeroth definition for VAR.  */

static tree
get_reaching_def (tree var)
{
  tree currdef;

  /* Lookup the current reaching definition for VAR.  */
  currdef = get_current_def (var);

  /* If there is no reaching definition for VAR, create and register a
     default definition for it (if needed).  */
  if (currdef == NULL_TREE)
    {
      tree sym = DECL_P (var) ? var : SSA_NAME_VAR (var);
      currdef = get_default_def_for (sym);
      set_current_def (var, currdef);
    }

  /* Return the current reaching definition for VAR, or the default
     definition, if we had to create one.  */
  return currdef;
}


/* SSA Rewriting Step 2.  Rewrite every variable used in each statement in
   the block with its immediate reaching definitions.  Update the current
   definition of a variable when a new real or virtual definition is found.  */

static void
rewrite_stmt (gimple_stmt_iterator si)
{
  use_operand_p use_p;
  def_operand_p def_p;
  ssa_op_iter iter;
  gimple stmt = gsi_stmt (si);

  /* If mark_def_sites decided that we don't need to rewrite this
     statement, ignore it.  */
  gcc_assert (blocks_to_update == NULL);
  if (!rewrite_uses_p (stmt) && !register_defs_p (stmt))
    return;

  if (dump_file && (dump_flags & TDF_DETAILS))
    {
      fprintf (dump_file, "Renaming statement ");
      print_gimple_stmt (dump_file, stmt, 0, TDF_SLIM);
      fprintf (dump_file, "\n");
    }

  /* Step 1.  Rewrite USES in the statement.  */
  if (rewrite_uses_p (stmt))
    FOR_EACH_SSA_USE_OPERAND (use_p, stmt, iter, SSA_OP_USE)
      {
	tree var = USE_FROM_PTR (use_p);
	gcc_assert (DECL_P (var));
	SET_USE (use_p, get_reaching_def (var));
      }

  /* Step 2.  Register the statement's DEF operands.  */
  if (register_defs_p (stmt))
    FOR_EACH_SSA_DEF_OPERAND (def_p, stmt, iter, SSA_OP_DEF)
      {
	tree var = DEF_FROM_PTR (def_p);
	tree name = make_ssa_name (var, stmt);
	tree tracked_var;
	gcc_assert (DECL_P (var));
	SET_DEF (def_p, name);
	register_new_def (DEF_FROM_PTR (def_p), var);

	tracked_var = target_for_debug_bind (var);
	if (tracked_var)
	  {
	    gimple note = gimple_build_debug_bind (tracked_var, name, stmt);
	    gsi_insert_after (&si, note, GSI_SAME_STMT);
	  }
      }
}


/* SSA Rewriting Step 3.  Visit all the successor blocks of BB looking for
   PHI nodes.  For every PHI node found, add a new argument containing the
   current reaching definition for the variable and the edge through which
   that definition is reaching the PHI node.  */

static void
rewrite_add_phi_arguments (basic_block bb)
{
  edge e;
  edge_iterator ei;

  FOR_EACH_EDGE (e, ei, bb->succs)
    {
      gimple phi;
      gimple_stmt_iterator gsi;

      for (gsi = gsi_start_phis (e->dest); !gsi_end_p (gsi);
	   gsi_next (&gsi))
	{
	  tree currdef;
	  gimple stmt;

	  phi = gsi_stmt (gsi);
	  currdef = get_reaching_def (SSA_NAME_VAR (gimple_phi_result (phi)));
	  stmt = SSA_NAME_DEF_STMT (currdef);
	  add_phi_arg (phi, currdef, e, gimple_location (stmt));
	}
    }
}

/* SSA Rewriting Step 1.  Initialization, create a block local stack
   of reaching definitions for new SSA names produced in this block
   (BLOCK_DEFS).  Register new definitions for every PHI node in the
   block.  */

static void
rewrite_enter_block (struct dom_walk_data *walk_data ATTRIBUTE_UNUSED,
		     basic_block bb)
{
  gimple phi;
  gimple_stmt_iterator gsi;

  if (dump_file && (dump_flags & TDF_DETAILS))
    fprintf (dump_file, "\n\nRenaming block #%d\n\n", bb->index);

  /* Mark the unwind point for this block.  */
  VEC_safe_push (tree, heap, block_defs_stack, NULL_TREE);

  /* Step 1.  Register new definitions for every PHI node in the block.
     Conceptually, all the PHI nodes are executed in parallel and each PHI
     node introduces a new version for the associated variable.  */
  for (gsi = gsi_start_phis (bb); !gsi_end_p (gsi); gsi_next (&gsi))
    {
      tree result;

      phi = gsi_stmt (gsi);
      result = gimple_phi_result (phi);
      gcc_assert (is_gimple_reg (result));
      register_new_def (result, SSA_NAME_VAR (result));
    }

  /* Step 2.  Rewrite every variable used in each statement in the block
     with its immediate reaching definitions.  Update the current definition
     of a variable when a new real or virtual definition is found.  */
  if (TEST_BIT (interesting_blocks, bb->index))
    for (gsi = gsi_start_bb (bb); !gsi_end_p (gsi); gsi_next (&gsi))
      rewrite_stmt (gsi);

  /* Step 3.  Visit all the successor blocks of BB looking for PHI nodes.
     For every PHI node found, add a new argument containing the current
     reaching definition for the variable and the edge through which that
     definition is reaching the PHI node.  */
  rewrite_add_phi_arguments (bb);
}



/* Called after visiting all the statements in basic block BB and all
   of its dominator children.  Restore CURRDEFS to its original value.  */

static void
rewrite_leave_block (struct dom_walk_data *walk_data ATTRIBUTE_UNUSED,
		     basic_block bb ATTRIBUTE_UNUSED)
{
  /* Restore CURRDEFS to its original state.  */
  while (VEC_length (tree, block_defs_stack) > 0)
    {
      tree tmp = VEC_pop (tree, block_defs_stack);
      tree saved_def, var;

      if (tmp == NULL_TREE)
	break;

      if (TREE_CODE (tmp) == SSA_NAME)
	{
	  /* If we recorded an SSA_NAME, then make the SSA_NAME the
	     current definition of its underlying variable.  Note that
	     if the SSA_NAME is not for a GIMPLE register, the symbol
	     being defined is stored in the next slot in the stack.
	     This mechanism is needed because an SSA name for a
	     non-register symbol may be the definition for more than
	     one symbol (e.g., SFTs, aliased variables, etc).  */
	  saved_def = tmp;
	  var = SSA_NAME_VAR (saved_def);
	  if (!is_gimple_reg (var))
	    var = VEC_pop (tree, block_defs_stack);
	}
      else
	{
	  /* If we recorded anything else, it must have been a _DECL
	     node and its current reaching definition must have been
	     NULL.  */
	  saved_def = NULL;
	  var = tmp;
	}

      set_current_def (var, saved_def);
    }
}


/* Dump bitmap SET (assumed to contain VAR_DECLs) to FILE.  */

void
dump_decl_set (FILE *file, bitmap set)
{
  if (set)
    {
      bitmap_iterator bi;
      unsigned i;

      fprintf (file, "{ ");

      EXECUTE_IF_SET_IN_BITMAP (set, 0, i, bi)
	{
	  tree var = referenced_var_lookup (i);
	  if (var)
	    print_generic_expr (file, var, 0);
	  else
	    fprintf (file, "D.%u", i);
	  fprintf (file, " ");
	}

      fprintf (file, "}");
    }
  else
    fprintf (file, "NIL");
}


/* Dump bitmap SET (assumed to contain VAR_DECLs) to FILE.  */

DEBUG_FUNCTION void
debug_decl_set (bitmap set)
{
  dump_decl_set (stderr, set);
  fprintf (stderr, "\n");
}


/* Dump the renaming stack (block_defs_stack) to FILE.  Traverse the
   stack up to a maximum of N levels.  If N is -1, the whole stack is
   dumped.  New levels are created when the dominator tree traversal
   used for renaming enters a new sub-tree.  */

void
dump_defs_stack (FILE *file, int n)
{
  int i, j;

  fprintf (file, "\n\nRenaming stack");
  if (n > 0)
    fprintf (file, " (up to %d levels)", n);
  fprintf (file, "\n\n");

  i = 1;
  fprintf (file, "Level %d (current level)\n", i);
  for (j = (int) VEC_length (tree, block_defs_stack) - 1; j >= 0; j--)
    {
      tree name, var;

      name = VEC_index (tree, block_defs_stack, j);
      if (name == NULL_TREE)
	{
	  i++;
	  if (n > 0 && i > n)
	    break;
	  fprintf (file, "\nLevel %d\n", i);
	  continue;
	}

      if (DECL_P (name))
	{
	  var = name;
	  name = NULL_TREE;
	}
      else
	{
	  var = SSA_NAME_VAR (name);
	  if (!is_gimple_reg (var))
	    {
	      j--;
	      var = VEC_index (tree, block_defs_stack, j);
	    }
	}

      fprintf (file, "    Previous CURRDEF (");
      print_generic_expr (file, var, 0);
      fprintf (file, ") = ");
      if (name)
	print_generic_expr (file, name, 0);
      else
	fprintf (file, "<NIL>");
      fprintf (file, "\n");
    }
}


/* Dump the renaming stack (block_defs_stack) to stderr.  Traverse the
   stack up to a maximum of N levels.  If N is -1, the whole stack is
   dumped.  New levels are created when the dominator tree traversal
   used for renaming enters a new sub-tree.  */

DEBUG_FUNCTION void
debug_defs_stack (int n)
{
  dump_defs_stack (stderr, n);
}


/* Dump the current reaching definition of every symbol to FILE.  */

void
dump_currdefs (FILE *file)
{
  referenced_var_iterator i;
  tree var;

  fprintf (file, "\n\nCurrent reaching definitions\n\n");
  FOR_EACH_REFERENCED_VAR (var, i)
    if (SYMS_TO_RENAME (cfun) == NULL
	|| bitmap_bit_p (SYMS_TO_RENAME (cfun), DECL_UID (var)))
      {
	fprintf (file, "CURRDEF (");
	print_generic_expr (file, var, 0);
	fprintf (file, ") = ");
	if (get_current_def (var))
	  print_generic_expr (file, get_current_def (var), 0);
	else
	  fprintf (file, "<NIL>");
	fprintf (file, "\n");
      }
}


/* Dump the current reaching definition of every symbol to stderr.  */

DEBUG_FUNCTION void
debug_currdefs (void)
{
  dump_currdefs (stderr);
}


/* Dump SSA information to FILE.  */

void
dump_tree_ssa (FILE *file)
{
  const char *funcname
    = lang_hooks.decl_printable_name (current_function_decl, 2);

  fprintf (file, "SSA renaming information for %s\n\n", funcname);

  dump_def_blocks (file);
  dump_defs_stack (file, -1);
  dump_currdefs (file);
  dump_tree_ssa_stats (file);
}


/* Dump SSA information to stderr.  */

DEBUG_FUNCTION void
debug_tree_ssa (void)
{
  dump_tree_ssa (stderr);
}


/* Dump statistics for the hash table HTAB.  */

static void
htab_statistics (FILE *file, htab_t htab)
{
  fprintf (file, "size %ld, %ld elements, %f collision/search ratio\n",
	   (long) htab_size (htab),
	   (long) htab_elements (htab),
	   htab_collisions (htab));
}


/* Dump SSA statistics on FILE.  */

void
dump_tree_ssa_stats (FILE *file)
{
  if (def_blocks || repl_tbl)
    fprintf (file, "\nHash table statistics:\n");

  if (def_blocks)
    {
      fprintf (file, "    def_blocks:   ");
      htab_statistics (file, def_blocks);
    }

  if (repl_tbl)
    {
      fprintf (file, "    repl_tbl:     ");
      htab_statistics (file, repl_tbl);
    }

  if (def_blocks || repl_tbl)
    fprintf (file, "\n");
}


/* Dump SSA statistics on stderr.  */

DEBUG_FUNCTION void
debug_tree_ssa_stats (void)
{
  dump_tree_ssa_stats (stderr);
}


/* Hashing and equality functions for DEF_BLOCKS.  */

static hashval_t
def_blocks_hash (const void *p)
{
  return htab_hash_pointer
	((const void *)((const struct def_blocks_d *)p)->var);
}

static int
def_blocks_eq (const void *p1, const void *p2)
{
  return ((const struct def_blocks_d *)p1)->var
	 == ((const struct def_blocks_d *)p2)->var;
}


/* Free memory allocated by one entry in DEF_BLOCKS.  */

static void
def_blocks_free (void *p)
{
  struct def_blocks_d *entry = (struct def_blocks_d *) p;
  BITMAP_FREE (entry->def_blocks);
  BITMAP_FREE (entry->phi_blocks);
  BITMAP_FREE (entry->livein_blocks);
  free (entry);
}


/* Callback for htab_traverse to dump the DEF_BLOCKS hash table.  */

static int
debug_def_blocks_r (void **slot, void *data)
{
  FILE *file = (FILE *) data;
  struct def_blocks_d *db_p = (struct def_blocks_d *) *slot;

  fprintf (file, "VAR: ");
  print_generic_expr (file, db_p->var, dump_flags);
  bitmap_print (file, db_p->def_blocks, ", DEF_BLOCKS: { ", "}");
  bitmap_print (file, db_p->livein_blocks, ", LIVEIN_BLOCKS: { ", "}");
  bitmap_print (file, db_p->phi_blocks, ", PHI_BLOCKS: { ", "}\n");

  return 1;
}


/* Dump the DEF_BLOCKS hash table on FILE.  */

void
dump_def_blocks (FILE *file)
{
  fprintf (file, "\n\nDefinition and live-in blocks:\n\n");
  if (def_blocks)
    htab_traverse (def_blocks, debug_def_blocks_r, file);
}


/* Dump the DEF_BLOCKS hash table on stderr.  */

DEBUG_FUNCTION void
debug_def_blocks (void)
{
  dump_def_blocks (stderr);
}


/* Register NEW_NAME to be the new reaching definition for OLD_NAME.  */

static inline void
register_new_update_single (tree new_name, tree old_name)
{
  tree currdef = get_current_def (old_name);

  /* Push the current reaching definition into BLOCK_DEFS_STACK.
     This stack is later used by the dominator tree callbacks to
     restore the reaching definitions for all the variables
     defined in the block after a recursive visit to all its
     immediately dominated blocks.  */
  VEC_reserve (tree, heap, block_defs_stack, 2);
  VEC_quick_push (tree, block_defs_stack, currdef);
  VEC_quick_push (tree, block_defs_stack, old_name);

  /* Set the current reaching definition for OLD_NAME to be
     NEW_NAME.  */
  set_current_def (old_name, new_name);
}


/* Register NEW_NAME to be the new reaching definition for all the
   names in OLD_NAMES.  Used by the incremental SSA update routines to
   replace old SSA names with new ones.  */

static inline void
register_new_update_set (tree new_name, bitmap old_names)
{
  bitmap_iterator bi;
  unsigned i;

  EXECUTE_IF_SET_IN_BITMAP (old_names, 0, i, bi)
    register_new_update_single (new_name, ssa_name (i));
}



/* If the operand pointed to by USE_P is a name in OLD_SSA_NAMES or
   it is a symbol marked for renaming, replace it with USE_P's current
   reaching definition.  */

static inline void
maybe_replace_use (use_operand_p use_p)
{
  tree rdef = NULL_TREE;
  tree use = USE_FROM_PTR (use_p);
  tree sym = DECL_P (use) ? use : SSA_NAME_VAR (use);

  if (symbol_marked_for_renaming (sym))
    rdef = get_reaching_def (sym);
  else if (is_old_name (use))
    rdef = get_reaching_def (use);

  if (rdef && rdef != use)
    SET_USE (use_p, rdef);
}


/* Same as maybe_replace_use, but without introducing default stmts,
   returning false to indicate a need to do so.  */

static inline bool
maybe_replace_use_in_debug_stmt (use_operand_p use_p)
{
  tree rdef = NULL_TREE;
  tree use = USE_FROM_PTR (use_p);
  tree sym = DECL_P (use) ? use : SSA_NAME_VAR (use);

  if (symbol_marked_for_renaming (sym))
    rdef = get_current_def (sym);
  else if (is_old_name (use))
    {
      rdef = get_current_def (use);
      /* We can't assume that, if there's no current definition, the
	 default one should be used.  It could be the case that we've
	 rearranged blocks so that the earlier definition no longer
	 dominates the use.  */
      if (!rdef && SSA_NAME_IS_DEFAULT_DEF (use))
	rdef = use;
    }
  else
    rdef = use;

  if (rdef && rdef != use)
    SET_USE (use_p, rdef);

  return rdef != NULL_TREE;
}


/* If the operand pointed to by DEF_P is an SSA name in NEW_SSA_NAMES
   or OLD_SSA_NAMES, or if it is a symbol marked for renaming,
   register it as the current definition for the names replaced by
   DEF_P.  */

static inline void
maybe_register_def (def_operand_p def_p, gimple stmt,
		    gimple_stmt_iterator gsi)
{
  tree def = DEF_FROM_PTR (def_p);
  tree sym = DECL_P (def) ? def : SSA_NAME_VAR (def);

  /* If DEF is a naked symbol that needs renaming, create a new
     name for it.  */
  if (symbol_marked_for_renaming (sym))
    {
      if (DECL_P (def))
	{
	  tree tracked_var;

	  def = make_ssa_name (def, stmt);
	  SET_DEF (def_p, def);

	  tracked_var = target_for_debug_bind (sym);
	  if (tracked_var)
	    {
	      gimple note = gimple_build_debug_bind (tracked_var, def, stmt);
<<<<<<< HEAD
	      gsi_insert_after (&gsi, note, GSI_SAME_STMT);
=======
	      /* If stmt ends the bb, insert the debug stmt on the single
		 non-EH edge from the stmt.  */
	      if (gsi_one_before_end_p (gsi) && stmt_ends_bb_p (stmt))
		{
		  basic_block bb = gsi_bb (gsi);
		  edge_iterator ei;
		  edge e, ef = NULL;
		  FOR_EACH_EDGE (e, ei, bb->succs)
		    if (!(e->flags & EDGE_EH))
		      {
			gcc_assert (!ef);
			ef = e;
		      }
		  gcc_assert (ef
			      && single_pred_p (ef->dest)
			      && !phi_nodes (ef->dest)
			      && ef->dest != EXIT_BLOCK_PTR);
		  gsi_insert_on_edge_immediate (ef, note);
		}
	      else
		gsi_insert_after (&gsi, note, GSI_SAME_STMT);
>>>>>>> 779871ac
	    }
	}

      register_new_update_single (def, sym);
    }
  else
    {
      /* If DEF is a new name, register it as a new definition
	 for all the names replaced by DEF.  */
      if (is_new_name (def))
	register_new_update_set (def, names_replaced_by (def));

      /* If DEF is an old name, register DEF as a new
	 definition for itself.  */
      if (is_old_name (def))
	register_new_update_single (def, def);
    }
}


/* Update every variable used in the statement pointed-to by SI.  The
   statement is assumed to be in SSA form already.  Names in
   OLD_SSA_NAMES used by SI will be updated to their current reaching
   definition.  Names in OLD_SSA_NAMES or NEW_SSA_NAMES defined by SI
   will be registered as a new definition for their corresponding name
   in OLD_SSA_NAMES.  */

static void
rewrite_update_stmt (gimple stmt, gimple_stmt_iterator gsi)
{
  use_operand_p use_p;
  def_operand_p def_p;
  ssa_op_iter iter;

  /* Only update marked statements.  */
  if (!rewrite_uses_p (stmt) && !register_defs_p (stmt))
    return;

  if (dump_file && (dump_flags & TDF_DETAILS))
    {
      fprintf (dump_file, "Updating SSA information for statement ");
      print_gimple_stmt (dump_file, stmt, 0, TDF_SLIM);
      fprintf (dump_file, "\n");
    }

  /* Rewrite USES included in OLD_SSA_NAMES and USES whose underlying
     symbol is marked for renaming.  */
  if (rewrite_uses_p (stmt))
    {
      if (is_gimple_debug (stmt))
	{
	  bool failed = false;

	  FOR_EACH_SSA_USE_OPERAND (use_p, stmt, iter, SSA_OP_USE)
	    if (!maybe_replace_use_in_debug_stmt (use_p))
	      {
		failed = true;
		break;
	      }

	  if (failed)
	    {
	      /* DOM sometimes threads jumps in such a way that a
		 debug stmt ends up referencing a SSA variable that no
		 longer dominates the debug stmt, but such that all
		 incoming definitions refer to the same definition in
		 an earlier dominator.  We could try to recover that
		 definition somehow, but this will have to do for now.

		 Introducing a default definition, which is what
		 maybe_replace_use() would do in such cases, may
		 modify code generation, for the otherwise-unused
		 default definition would never go away, modifying SSA
		 version numbers all over.  */
	      gimple_debug_bind_reset_value (stmt);
	      update_stmt (stmt);
	    }
	}
      else
	{
	  FOR_EACH_SSA_USE_OPERAND (use_p, stmt, iter, SSA_OP_ALL_USES)
	    maybe_replace_use (use_p);
	}
    }

  /* Register definitions of names in NEW_SSA_NAMES and OLD_SSA_NAMES.
     Also register definitions for names whose underlying symbol is
     marked for renaming.  */
  if (register_defs_p (stmt))
    FOR_EACH_SSA_DEF_OPERAND (def_p, stmt, iter, SSA_OP_ALL_DEFS)
      maybe_register_def (def_p, stmt, gsi);
}


/* Visit all the successor blocks of BB looking for PHI nodes.  For
   every PHI node found, check if any of its arguments is in
   OLD_SSA_NAMES.  If so, and if the argument has a current reaching
   definition, replace it.  */

static void
rewrite_update_phi_arguments (basic_block bb)
{
  edge e;
  edge_iterator ei;
  unsigned i;

  FOR_EACH_EDGE (e, ei, bb->succs)
    {
      gimple phi;
      gimple_vec phis;

      if (!bitmap_bit_p (blocks_with_phis_to_rewrite, e->dest->index))
	continue;

      phis = VEC_index (gimple_vec, phis_to_rewrite, e->dest->index);
      FOR_EACH_VEC_ELT (gimple, phis, i, phi)
	{
	  tree arg, lhs_sym, reaching_def = NULL;
	  use_operand_p arg_p;

  	  gcc_assert (rewrite_uses_p (phi));

	  arg_p = PHI_ARG_DEF_PTR_FROM_EDGE (phi, e);
	  arg = USE_FROM_PTR (arg_p);

	  if (arg && !DECL_P (arg) && TREE_CODE (arg) != SSA_NAME)
	    continue;

	  lhs_sym = SSA_NAME_VAR (gimple_phi_result (phi));

	  if (arg == NULL_TREE)
	    {
	      /* When updating a PHI node for a recently introduced
		 symbol we may find NULL arguments.  That's why we
		 take the symbol from the LHS of the PHI node.  */
	      reaching_def = get_reaching_def (lhs_sym);

	    }
	  else
	    {
	      tree sym = DECL_P (arg) ? arg : SSA_NAME_VAR (arg);

	      if (symbol_marked_for_renaming (sym))
		reaching_def = get_reaching_def (sym);
	      else if (is_old_name (arg))
		reaching_def = get_reaching_def (arg);
	    }

          /* Update the argument if there is a reaching def.  */
	  if (reaching_def)
	    {
	      gimple stmt;
	      source_location locus;
	      int arg_i = PHI_ARG_INDEX_FROM_USE (arg_p);

	      SET_USE (arg_p, reaching_def);
	      stmt = SSA_NAME_DEF_STMT (reaching_def);

	      /* Single element PHI nodes  behave like copies, so get the
		 location from the phi argument.  */
	      if (gimple_code (stmt) == GIMPLE_PHI &&
		  gimple_phi_num_args (stmt) == 1)
		locus = gimple_phi_arg_location (stmt, 0);
	      else
		locus = gimple_location (stmt);

	      gimple_phi_arg_set_location (phi, arg_i, locus);
	    }


	  if (e->flags & EDGE_ABNORMAL)
	    SSA_NAME_OCCURS_IN_ABNORMAL_PHI (USE_FROM_PTR (arg_p)) = 1;
	}
    }
}


/* Initialization of block data structures for the incremental SSA
   update pass.  Create a block local stack of reaching definitions
   for new SSA names produced in this block (BLOCK_DEFS).  Register
   new definitions for every PHI node in the block.  */

static void
rewrite_update_enter_block (struct dom_walk_data *walk_data ATTRIBUTE_UNUSED,
		            basic_block bb)
{
  edge e;
  edge_iterator ei;
  bool is_abnormal_phi;
  gimple_stmt_iterator gsi;

  if (dump_file && (dump_flags & TDF_DETAILS))
    fprintf (dump_file, "\n\nRegistering new PHI nodes in block #%d\n\n",
	     bb->index);

  /* Mark the unwind point for this block.  */
  VEC_safe_push (tree, heap, block_defs_stack, NULL_TREE);

  if (!bitmap_bit_p (blocks_to_update, bb->index))
    return;

  /* Mark the LHS if any of the arguments flows through an abnormal
     edge.  */
  is_abnormal_phi = false;
  FOR_EACH_EDGE (e, ei, bb->preds)
    if (e->flags & EDGE_ABNORMAL)
      {
	is_abnormal_phi = true;
	break;
      }

  /* If any of the PHI nodes is a replacement for a name in
     OLD_SSA_NAMES or it's one of the names in NEW_SSA_NAMES, then
     register it as a new definition for its corresponding name.  Also
     register definitions for names whose underlying symbols are
     marked for renaming.  */
  for (gsi = gsi_start_phis (bb); !gsi_end_p (gsi); gsi_next (&gsi))
    {
      tree lhs, lhs_sym;
      gimple phi = gsi_stmt (gsi);

      if (!register_defs_p (phi))
	continue;

      lhs = gimple_phi_result (phi);
      lhs_sym = SSA_NAME_VAR (lhs);

      if (symbol_marked_for_renaming (lhs_sym))
	register_new_update_single (lhs, lhs_sym);
      else
	{

	  /* If LHS is a new name, register a new definition for all
	     the names replaced by LHS.  */
	  if (is_new_name (lhs))
	    register_new_update_set (lhs, names_replaced_by (lhs));

	  /* If LHS is an OLD name, register it as a new definition
	     for itself.  */
	  if (is_old_name (lhs))
	    register_new_update_single (lhs, lhs);
	}

      if (is_abnormal_phi)
	SSA_NAME_OCCURS_IN_ABNORMAL_PHI (lhs) = 1;
    }

  /* Step 2.  Rewrite every variable used in each statement in the block.  */
  if (TEST_BIT (interesting_blocks, bb->index))
    {
      gcc_assert (bitmap_bit_p (blocks_to_update, bb->index));
      for (gsi = gsi_start_bb (bb); !gsi_end_p (gsi); gsi_next (&gsi))
        rewrite_update_stmt (gsi_stmt (gsi), gsi);
    }

  /* Step 3.  Update PHI nodes.  */
  rewrite_update_phi_arguments (bb);
}

/* Called after visiting block BB.  Unwind BLOCK_DEFS_STACK to restore
   the current reaching definition of every name re-written in BB to
   the original reaching definition before visiting BB.  This
   unwinding must be done in the opposite order to what is done in
   register_new_update_set.  */

static void
rewrite_update_leave_block (struct dom_walk_data *walk_data ATTRIBUTE_UNUSED,
			    basic_block bb ATTRIBUTE_UNUSED)
{
  while (VEC_length (tree, block_defs_stack) > 0)
    {
      tree var = VEC_pop (tree, block_defs_stack);
      tree saved_def;

      /* NULL indicates the unwind stop point for this block (see
	 rewrite_update_enter_block).  */
      if (var == NULL)
	return;

      saved_def = VEC_pop (tree, block_defs_stack);
      set_current_def (var, saved_def);
    }
}


/* Rewrite the actual blocks, statements, and PHI arguments, to be in SSA
   form.

   ENTRY indicates the block where to start.  Every block dominated by
      ENTRY will be rewritten.

   WHAT indicates what actions will be taken by the renamer (see enum
      rewrite_mode).

   BLOCKS are the set of interesting blocks for the dominator walker
      to process.  If this set is NULL, then all the nodes dominated
      by ENTRY are walked.  Otherwise, blocks dominated by ENTRY that
      are not present in BLOCKS are ignored.  */

static void
rewrite_blocks (basic_block entry, enum rewrite_mode what)
{
  struct dom_walk_data walk_data;

  /* Rewrite all the basic blocks in the program.  */
  timevar_push (TV_TREE_SSA_REWRITE_BLOCKS);

  /* Setup callbacks for the generic dominator tree walker.  */
  memset (&walk_data, 0, sizeof (walk_data));

  walk_data.dom_direction = CDI_DOMINATORS;

  if (what == REWRITE_ALL)
    {
      walk_data.before_dom_children = rewrite_enter_block;
      walk_data.after_dom_children = rewrite_leave_block;
    }
  else if (what == REWRITE_UPDATE)
    {
      walk_data.before_dom_children = rewrite_update_enter_block;
      walk_data.after_dom_children = rewrite_update_leave_block;
    }
  else
    gcc_unreachable ();

  block_defs_stack = VEC_alloc (tree, heap, 10);

  /* Initialize the dominator walker.  */
  init_walk_dominator_tree (&walk_data);

  /* Recursively walk the dominator tree rewriting each statement in
     each basic block.  */
  walk_dominator_tree (&walk_data, entry);

  /* Finalize the dominator walker.  */
  fini_walk_dominator_tree (&walk_data);

  /* Debugging dumps.  */
  if (dump_file && (dump_flags & TDF_STATS))
    {
      dump_dfa_stats (dump_file);
      if (def_blocks)
	dump_tree_ssa_stats (dump_file);
    }

  VEC_free (tree, heap, block_defs_stack);

  timevar_pop (TV_TREE_SSA_REWRITE_BLOCKS);
}


/* Block processing routine for mark_def_sites.  Clear the KILLS bitmap
   at the start of each block, and call mark_def_sites for each statement.  */

static void
mark_def_sites_block (struct dom_walk_data *walk_data, basic_block bb)
{
  struct mark_def_sites_global_data *gd;
  bitmap kills;
  gimple_stmt_iterator gsi;

  gd = (struct mark_def_sites_global_data *) walk_data->global_data;
  kills = gd->kills;

  bitmap_clear (kills);
  for (gsi = gsi_start_bb (bb); !gsi_end_p (gsi); gsi_next (&gsi))
    mark_def_sites (bb, gsi_stmt (gsi), kills);
}


/* Mark the definition site blocks for each variable, so that we know
   where the variable is actually live.

   The INTERESTING_BLOCKS global will be filled in with all the blocks
   that should be processed by the renamer.  It is assumed that the
   caller has already initialized and zeroed it.  */

static void
mark_def_site_blocks (void)
{
  struct dom_walk_data walk_data;
  struct mark_def_sites_global_data mark_def_sites_global_data;

  /* Setup callbacks for the generic dominator tree walker to find and
     mark definition sites.  */
  walk_data.dom_direction = CDI_DOMINATORS;
  walk_data.initialize_block_local_data = NULL;
  walk_data.before_dom_children = mark_def_sites_block;
  walk_data.after_dom_children = NULL;

  /* Notice that this bitmap is indexed using variable UIDs, so it must be
     large enough to accommodate all the variables referenced in the
     function, not just the ones we are renaming.  */
  mark_def_sites_global_data.kills = BITMAP_ALLOC (NULL);
  walk_data.global_data = &mark_def_sites_global_data;

  /* We do not have any local data.  */
  walk_data.block_local_data_size = 0;

  /* Initialize the dominator walker.  */
  init_walk_dominator_tree (&walk_data);

  /* Recursively walk the dominator tree.  */
  walk_dominator_tree (&walk_data, ENTRY_BLOCK_PTR);

  /* Finalize the dominator walker.  */
  fini_walk_dominator_tree (&walk_data);

  /* We no longer need this bitmap, clear and free it.  */
  BITMAP_FREE (mark_def_sites_global_data.kills);
}


/* Initialize internal data needed during renaming.  */

static void
init_ssa_renamer (void)
{
  tree var;
  referenced_var_iterator rvi;

  cfun->gimple_df->in_ssa_p = false;

  /* Allocate memory for the DEF_BLOCKS hash table.  */
  gcc_assert (def_blocks == NULL);
  def_blocks = htab_create (num_referenced_vars, def_blocks_hash,
                            def_blocks_eq, def_blocks_free);

  FOR_EACH_REFERENCED_VAR(var, rvi)
    set_current_def (var, NULL_TREE);
}


/* Deallocate internal data structures used by the renamer.  */

static void
fini_ssa_renamer (void)
{
  if (def_blocks)
    {
      htab_delete (def_blocks);
      def_blocks = NULL;
    }

  cfun->gimple_df->in_ssa_p = true;
}

/* Main entry point into the SSA builder.  The renaming process
   proceeds in four main phases:

   1- Compute dominance frontier and immediate dominators, needed to
      insert PHI nodes and rename the function in dominator tree
      order.

   2- Find and mark all the blocks that define variables
      (mark_def_site_blocks).

   3- Insert PHI nodes at dominance frontiers (insert_phi_nodes).

   4- Rename all the blocks (rewrite_blocks) and statements in the program.

   Steps 3 and 4 are done using the dominator tree walker
   (walk_dominator_tree).  */

static unsigned int
rewrite_into_ssa (void)
{
  bitmap_head *dfs;
  basic_block bb;

  timevar_push (TV_TREE_SSA_OTHER);

  /* Initialize operand data structures.  */
  init_ssa_operands ();

  /* Initialize internal data needed by the renamer.  */
  init_ssa_renamer ();

  /* Initialize the set of interesting blocks.  The callback
     mark_def_sites will add to this set those blocks that the renamer
     should process.  */
  interesting_blocks = sbitmap_alloc (last_basic_block);
  sbitmap_zero (interesting_blocks);

  /* Initialize dominance frontier.  */
  dfs = XNEWVEC (bitmap_head, last_basic_block);
  FOR_EACH_BB (bb)
    bitmap_initialize (&dfs[bb->index], &bitmap_default_obstack);

  /* 1- Compute dominance frontiers.  */
  calculate_dominance_info (CDI_DOMINATORS);
  compute_dominance_frontiers (dfs);

  /* 2- Find and mark definition sites.  */
  mark_def_site_blocks ();

  /* 3- Insert PHI nodes at dominance frontiers of definition blocks.  */
  insert_phi_nodes (dfs);

  /* 4- Rename all the blocks.  */
  rewrite_blocks (ENTRY_BLOCK_PTR, REWRITE_ALL);

  /* Free allocated memory.  */
  FOR_EACH_BB (bb)
    bitmap_clear (&dfs[bb->index]);
  free (dfs);

  sbitmap_free (interesting_blocks);

  fini_ssa_renamer ();

  timevar_pop (TV_TREE_SSA_OTHER);
  return 0;
}


struct gimple_opt_pass pass_build_ssa =
{
 {
  GIMPLE_PASS,
  "ssa",				/* name */
  NULL,					/* gate */
  rewrite_into_ssa,			/* execute */
  NULL,					/* sub */
  NULL,					/* next */
  0,					/* static_pass_number */
  TV_NONE,				/* tv_id */
  PROP_cfg | PROP_referenced_vars,	/* properties_required */
  PROP_ssa,				/* properties_provided */
  0,					/* properties_destroyed */
  0,					/* todo_flags_start */
  TODO_dump_func
    | TODO_update_ssa_only_virtuals
    | TODO_verify_ssa
    | TODO_remove_unused_locals		/* todo_flags_finish */
 }
};


/* Mark the definition of VAR at STMT and BB as interesting for the
   renamer.  BLOCKS is the set of blocks that need updating.  */

static void
mark_def_interesting (tree var, gimple stmt, basic_block bb, bool insert_phi_p)
{
  gcc_assert (bitmap_bit_p (blocks_to_update, bb->index));
  set_register_defs (stmt, true);

  if (insert_phi_p)
    {
      bool is_phi_p = gimple_code (stmt) == GIMPLE_PHI;

      set_def_block (var, bb, is_phi_p);

      /* If VAR is an SSA name in NEW_SSA_NAMES, this is a definition
	 site for both itself and all the old names replaced by it.  */
      if (TREE_CODE (var) == SSA_NAME && is_new_name (var))
	{
	  bitmap_iterator bi;
	  unsigned i;
	  bitmap set = names_replaced_by (var);
	  if (set)
	    EXECUTE_IF_SET_IN_BITMAP (set, 0, i, bi)
	      set_def_block (ssa_name (i), bb, is_phi_p);
	}
    }
}


/* Mark the use of VAR at STMT and BB as interesting for the
   renamer.  INSERT_PHI_P is true if we are going to insert new PHI
   nodes.  */

static inline void
mark_use_interesting (tree var, gimple stmt, basic_block bb, bool insert_phi_p)
{
  basic_block def_bb = gimple_bb (stmt);

  mark_block_for_update (def_bb);
  mark_block_for_update (bb);

  if (gimple_code (stmt) == GIMPLE_PHI)
    mark_phi_for_rewrite (def_bb, stmt);
  else
    {
      set_rewrite_uses (stmt, true);

      if (is_gimple_debug (stmt))
	return;
    }

  /* If VAR has not been defined in BB, then it is live-on-entry
     to BB.  Note that we cannot just use the block holding VAR's
     definition because if VAR is one of the names in OLD_SSA_NAMES,
     it will have several definitions (itself and all the names that
     replace it).  */
  if (insert_phi_p)
    {
      struct def_blocks_d *db_p = get_def_blocks_for (var);
      if (!bitmap_bit_p (db_p->def_blocks, bb->index))
	set_livein_block (var, bb);
    }
}


/* Do a dominator walk starting at BB processing statements that
   reference symbols in SYMS_TO_RENAME.  This is very similar to
   mark_def_sites, but the scan handles statements whose operands may
   already be SSA names.

   If INSERT_PHI_P is true, mark those uses as live in the
   corresponding block.  This is later used by the PHI placement
   algorithm to make PHI pruning decisions.

   FIXME.  Most of this would be unnecessary if we could associate a
	   symbol to all the SSA names that reference it.  But that
	   sounds like it would be expensive to maintain.  Still, it
	   would be interesting to see if it makes better sense to do
	   that.  */

static void
prepare_block_for_update (basic_block bb, bool insert_phi_p)
{
  basic_block son;
  gimple_stmt_iterator si;
  edge e;
  edge_iterator ei;

  mark_block_for_update (bb);

  /* Process PHI nodes marking interesting those that define or use
     the symbols that we are interested in.  */
  for (si = gsi_start_phis (bb); !gsi_end_p (si); gsi_next (&si))
    {
      gimple phi = gsi_stmt (si);
      tree lhs_sym, lhs = gimple_phi_result (phi);

      lhs_sym = DECL_P (lhs) ? lhs : SSA_NAME_VAR (lhs);

      if (!symbol_marked_for_renaming (lhs_sym))
	continue;

      mark_def_interesting (lhs_sym, phi, bb, insert_phi_p);

      /* Mark the uses in phi nodes as interesting.  It would be more correct
	 to process the arguments of the phi nodes of the successor edges of
	 BB at the end of prepare_block_for_update, however, that turns out
	 to be significantly more expensive.  Doing it here is conservatively
	 correct -- it may only cause us to believe a value to be live in a
	 block that also contains its definition, and thus insert a few more
	 phi nodes for it.  */
      FOR_EACH_EDGE (e, ei, bb->preds)
	mark_use_interesting (lhs_sym, phi, e->src, insert_phi_p);
    }

  /* Process the statements.  */
  for (si = gsi_start_bb (bb); !gsi_end_p (si); gsi_next (&si))
    {
      gimple stmt;
      ssa_op_iter i;
      use_operand_p use_p;
      def_operand_p def_p;

      stmt = gsi_stmt (si);

      FOR_EACH_SSA_USE_OPERAND (use_p, stmt, i, SSA_OP_ALL_USES)
	{
	  tree use = USE_FROM_PTR (use_p);
	  tree sym = DECL_P (use) ? use : SSA_NAME_VAR (use);
	  if (symbol_marked_for_renaming (sym))
	    mark_use_interesting (sym, stmt, bb, insert_phi_p);
	}

      FOR_EACH_SSA_DEF_OPERAND (def_p, stmt, i, SSA_OP_ALL_DEFS)
	{
	  tree def = DEF_FROM_PTR (def_p);
	  tree sym = DECL_P (def) ? def : SSA_NAME_VAR (def);
	  if (symbol_marked_for_renaming (sym))
	    mark_def_interesting (sym, stmt, bb, insert_phi_p);
	}
    }

  /* Now visit all the blocks dominated by BB.  */
  for (son = first_dom_son (CDI_DOMINATORS, bb);
       son;
       son = next_dom_son (CDI_DOMINATORS, son))
    prepare_block_for_update (son, insert_phi_p);
}


/* Helper for prepare_names_to_update.  Mark all the use sites for
   NAME as interesting.  BLOCKS and INSERT_PHI_P are as in
   prepare_names_to_update.  */

static void
prepare_use_sites_for (tree name, bool insert_phi_p)
{
  use_operand_p use_p;
  imm_use_iterator iter;

  FOR_EACH_IMM_USE_FAST (use_p, iter, name)
    {
      gimple stmt = USE_STMT (use_p);
      basic_block bb = gimple_bb (stmt);

      if (gimple_code (stmt) == GIMPLE_PHI)
	{
	  int ix = PHI_ARG_INDEX_FROM_USE (use_p);
	  edge e = gimple_phi_arg_edge (stmt, ix);
	  mark_use_interesting (name, stmt, e->src, insert_phi_p);
	}
      else
	{
	  /* For regular statements, mark this as an interesting use
	     for NAME.  */
	  mark_use_interesting (name, stmt, bb, insert_phi_p);
	}
    }
}


/* Helper for prepare_names_to_update.  Mark the definition site for
   NAME as interesting.  BLOCKS and INSERT_PHI_P are as in
   prepare_names_to_update.  */

static void
prepare_def_site_for (tree name, bool insert_phi_p)
{
  gimple stmt;
  basic_block bb;

  gcc_assert (names_to_release == NULL
	      || !bitmap_bit_p (names_to_release, SSA_NAME_VERSION (name)));

  stmt = SSA_NAME_DEF_STMT (name);
  bb = gimple_bb (stmt);
  if (bb)
    {
      gcc_assert (bb->index < last_basic_block);
      mark_block_for_update (bb);
      mark_def_interesting (name, stmt, bb, insert_phi_p);
    }
}


/* Mark definition and use sites of names in NEW_SSA_NAMES and
   OLD_SSA_NAMES.  INSERT_PHI_P is true if the caller wants to insert
   PHI nodes for newly created names.  */

static void
prepare_names_to_update (bool insert_phi_p)
{
  unsigned i = 0;
  bitmap_iterator bi;
  sbitmap_iterator sbi;

  /* If a name N from NEW_SSA_NAMES is also marked to be released,
     remove it from NEW_SSA_NAMES so that we don't try to visit its
     defining basic block (which most likely doesn't exist).  Notice
     that we cannot do the same with names in OLD_SSA_NAMES because we
     want to replace existing instances.  */
  if (names_to_release)
    EXECUTE_IF_SET_IN_BITMAP (names_to_release, 0, i, bi)
      RESET_BIT (new_ssa_names, i);

  /* First process names in NEW_SSA_NAMES.  Otherwise, uses of old
     names may be considered to be live-in on blocks that contain
     definitions for their replacements.  */
  EXECUTE_IF_SET_IN_SBITMAP (new_ssa_names, 0, i, sbi)
    prepare_def_site_for (ssa_name (i), insert_phi_p);

  /* If an old name is in NAMES_TO_RELEASE, we cannot remove it from
     OLD_SSA_NAMES, but we have to ignore its definition site.  */
  EXECUTE_IF_SET_IN_SBITMAP (old_ssa_names, 0, i, sbi)
    {
      if (names_to_release == NULL || !bitmap_bit_p (names_to_release, i))
	prepare_def_site_for (ssa_name (i), insert_phi_p);
      prepare_use_sites_for (ssa_name (i), insert_phi_p);
    }
}


/* Dump all the names replaced by NAME to FILE.  */

void
dump_names_replaced_by (FILE *file, tree name)
{
  unsigned i;
  bitmap old_set;
  bitmap_iterator bi;

  print_generic_expr (file, name, 0);
  fprintf (file, " -> { ");

  old_set = names_replaced_by (name);
  EXECUTE_IF_SET_IN_BITMAP (old_set, 0, i, bi)
    {
      print_generic_expr (file, ssa_name (i), 0);
      fprintf (file, " ");
    }

  fprintf (file, "}\n");
}


/* Dump all the names replaced by NAME to stderr.  */

DEBUG_FUNCTION void
debug_names_replaced_by (tree name)
{
  dump_names_replaced_by (stderr, name);
}


/* Dump SSA update information to FILE.  */

void
dump_update_ssa (FILE *file)
{
  unsigned i = 0;
  bitmap_iterator bi;

  if (!need_ssa_update_p (cfun))
    return;

  if (new_ssa_names && sbitmap_first_set_bit (new_ssa_names) >= 0)
    {
      sbitmap_iterator sbi;

      fprintf (file, "\nSSA replacement table\n");
      fprintf (file, "N_i -> { O_1 ... O_j } means that N_i replaces "
	             "O_1, ..., O_j\n\n");

      EXECUTE_IF_SET_IN_SBITMAP (new_ssa_names, 0, i, sbi)
	dump_names_replaced_by (file, ssa_name (i));

      fprintf (file, "\n");
      fprintf (file, "Number of virtual NEW -> OLD mappings: %7u\n",
	       update_ssa_stats.num_virtual_mappings);
      fprintf (file, "Number of real NEW -> OLD mappings:    %7u\n",
	       update_ssa_stats.num_total_mappings
	       - update_ssa_stats.num_virtual_mappings);
      fprintf (file, "Number of total NEW -> OLD mappings:   %7u\n",
	       update_ssa_stats.num_total_mappings);

      fprintf (file, "\nNumber of virtual symbols: %u\n",
	       update_ssa_stats.num_virtual_symbols);
    }

  if (!bitmap_empty_p (SYMS_TO_RENAME (cfun)))
    {
      fprintf (file, "\n\nSymbols to be put in SSA form\n\n");
      dump_decl_set (file, SYMS_TO_RENAME (cfun));
      fprintf (file, "\n");
    }

  if (names_to_release && !bitmap_empty_p (names_to_release))
    {
      fprintf (file, "\n\nSSA names to release after updating the SSA web\n\n");
      EXECUTE_IF_SET_IN_BITMAP (names_to_release, 0, i, bi)
	{
	  print_generic_expr (file, ssa_name (i), 0);
	  fprintf (file, " ");
	}
    }

  fprintf (file, "\n\n");
}


/* Dump SSA update information to stderr.  */

DEBUG_FUNCTION void
debug_update_ssa (void)
{
  dump_update_ssa (stderr);
}


/* Initialize data structures used for incremental SSA updates.  */

static void
init_update_ssa (struct function *fn)
{
  /* Reserve more space than the current number of names.  The calls to
     add_new_name_mapping are typically done after creating new SSA
     names, so we'll need to reallocate these arrays.  */
  old_ssa_names = sbitmap_alloc (num_ssa_names + NAME_SETS_GROWTH_FACTOR);
  sbitmap_zero (old_ssa_names);

  new_ssa_names = sbitmap_alloc (num_ssa_names + NAME_SETS_GROWTH_FACTOR);
  sbitmap_zero (new_ssa_names);

  repl_tbl = htab_create (20, repl_map_hash, repl_map_eq, repl_map_free);
  names_to_release = NULL;
  memset (&update_ssa_stats, 0, sizeof (update_ssa_stats));
  update_ssa_stats.virtual_symbols = BITMAP_ALLOC (NULL);
  update_ssa_initialized_fn = fn;
}


/* Deallocate data structures used for incremental SSA updates.  */

void
delete_update_ssa (void)
{
  unsigned i;
  bitmap_iterator bi;

  sbitmap_free (old_ssa_names);
  old_ssa_names = NULL;

  sbitmap_free (new_ssa_names);
  new_ssa_names = NULL;

  htab_delete (repl_tbl);
  repl_tbl = NULL;

  bitmap_clear (SYMS_TO_RENAME (update_ssa_initialized_fn));
  BITMAP_FREE (update_ssa_stats.virtual_symbols);

  if (names_to_release)
    {
      EXECUTE_IF_SET_IN_BITMAP (names_to_release, 0, i, bi)
	release_ssa_name (ssa_name (i));
      BITMAP_FREE (names_to_release);
    }

  clear_ssa_name_info ();

  fini_ssa_renamer ();

  if (blocks_with_phis_to_rewrite)
    EXECUTE_IF_SET_IN_BITMAP (blocks_with_phis_to_rewrite, 0, i, bi)
      {
	gimple_vec phis = VEC_index (gimple_vec, phis_to_rewrite, i);

	VEC_free (gimple, heap, phis);
	VEC_replace (gimple_vec, phis_to_rewrite, i, NULL);
      }

  BITMAP_FREE (blocks_with_phis_to_rewrite);
  BITMAP_FREE (blocks_to_update);
  update_ssa_initialized_fn = NULL;
}


/* Create a new name for OLD_NAME in statement STMT and replace the
   operand pointed to by DEF_P with the newly created name.  Return
   the new name and register the replacement mapping <NEW, OLD> in
   update_ssa's tables.  */

tree
create_new_def_for (tree old_name, gimple stmt, def_operand_p def)
{
  tree new_name = duplicate_ssa_name (old_name, stmt);

  SET_DEF (def, new_name);

  if (gimple_code (stmt) == GIMPLE_PHI)
    {
      edge e;
      edge_iterator ei;
      basic_block bb = gimple_bb (stmt);

      /* If needed, mark NEW_NAME as occurring in an abnormal PHI node. */
      FOR_EACH_EDGE (e, ei, bb->preds)
	if (e->flags & EDGE_ABNORMAL)
	  {
	    SSA_NAME_OCCURS_IN_ABNORMAL_PHI (new_name) = 1;
	    break;
	  }
    }

  register_new_name_mapping (new_name, old_name);

  /* For the benefit of passes that will be updating the SSA form on
     their own, set the current reaching definition of OLD_NAME to be
     NEW_NAME.  */
  set_current_def (old_name, new_name);

  return new_name;
}


/* Register name NEW to be a replacement for name OLD.  This function
   must be called for every replacement that should be performed by
   update_ssa.  */

void
register_new_name_mapping (tree new_tree, tree old)
{
  if (!update_ssa_initialized_fn)
    init_update_ssa (cfun);

  gcc_assert (update_ssa_initialized_fn == cfun);

  add_new_name_mapping (new_tree, old);
}


/* Register symbol SYM to be renamed by update_ssa.  */

void
mark_sym_for_renaming (tree sym)
{
  bitmap_set_bit (SYMS_TO_RENAME (cfun), DECL_UID (sym));
}


/* Register all the symbols in SET to be renamed by update_ssa.  */

void
mark_set_for_renaming (bitmap set)
{
  bitmap_iterator bi;
  unsigned i;

  if (set == NULL || bitmap_empty_p (set))
    return;

  EXECUTE_IF_SET_IN_BITMAP (set, 0, i, bi)
    mark_sym_for_renaming (referenced_var (i));
}


/* Return true if there is any work to be done by update_ssa
   for function FN.  */

bool
need_ssa_update_p (struct function *fn)
{
  gcc_assert (fn != NULL);
  return (update_ssa_initialized_fn == fn
	  || (fn->gimple_df
	      && !bitmap_empty_p (SYMS_TO_RENAME (fn))));
}

/* Return true if SSA name mappings have been registered for SSA updating.  */

bool
name_mappings_registered_p (void)
{
  if (!update_ssa_initialized_fn)
    return false;

  gcc_assert (update_ssa_initialized_fn == cfun);

  return repl_tbl && htab_elements (repl_tbl) > 0;
}

/* Return true if name N has been registered in the replacement table.  */

bool
name_registered_for_update_p (tree n ATTRIBUTE_UNUSED)
{
  if (!update_ssa_initialized_fn)
    return false;

  gcc_assert (update_ssa_initialized_fn == cfun);

  return is_new_name (n) || is_old_name (n);
}


/* Return the set of all the SSA names marked to be replaced.  */

bitmap
ssa_names_to_replace (void)
{
  unsigned i = 0;
  bitmap ret;
  sbitmap_iterator sbi;

  gcc_assert (update_ssa_initialized_fn == NULL
	      || update_ssa_initialized_fn == cfun);

  ret = BITMAP_ALLOC (NULL);
  EXECUTE_IF_SET_IN_SBITMAP (old_ssa_names, 0, i, sbi)
    bitmap_set_bit (ret, i);

  return ret;
}


/* Mark NAME to be released after update_ssa has finished.  */

void
release_ssa_name_after_update_ssa (tree name)
{
  gcc_assert (cfun && update_ssa_initialized_fn == cfun);

  if (names_to_release == NULL)
    names_to_release = BITMAP_ALLOC (NULL);

  bitmap_set_bit (names_to_release, SSA_NAME_VERSION (name));
}


/* Insert new PHI nodes to replace VAR.  DFS contains dominance
   frontier information.  BLOCKS is the set of blocks to be updated.

   This is slightly different than the regular PHI insertion
   algorithm.  The value of UPDATE_FLAGS controls how PHI nodes for
   real names (i.e., GIMPLE registers) are inserted:

   - If UPDATE_FLAGS == TODO_update_ssa, we are only interested in PHI
     nodes inside the region affected by the block that defines VAR
     and the blocks that define all its replacements.  All these
     definition blocks are stored in DEF_BLOCKS[VAR]->DEF_BLOCKS.

     First, we compute the entry point to the region (ENTRY).  This is
     given by the nearest common dominator to all the definition
     blocks. When computing the iterated dominance frontier (IDF), any
     block not strictly dominated by ENTRY is ignored.

     We then call the standard PHI insertion algorithm with the pruned
     IDF.

   - If UPDATE_FLAGS == TODO_update_ssa_full_phi, the IDF for real
     names is not pruned.  PHI nodes are inserted at every IDF block.  */

static void
insert_updated_phi_nodes_for (tree var, bitmap_head *dfs, bitmap blocks,
                              unsigned update_flags)
{
  basic_block entry;
  struct def_blocks_d *db;
  bitmap idf, pruned_idf;
  bitmap_iterator bi;
  unsigned i;

#if defined ENABLE_CHECKING
  if (TREE_CODE (var) == SSA_NAME)
    gcc_assert (is_old_name (var));
  else
    gcc_assert (symbol_marked_for_renaming (var));
#endif

  /* Get all the definition sites for VAR.  */
  db = find_def_blocks_for (var);

  /* No need to do anything if there were no definitions to VAR.  */
  if (db == NULL || bitmap_empty_p (db->def_blocks))
    return;

  /* Compute the initial iterated dominance frontier.  */
  idf = compute_idf (db->def_blocks, dfs);
  pruned_idf = BITMAP_ALLOC (NULL);

  if (TREE_CODE (var) == SSA_NAME)
    {
      if (update_flags == TODO_update_ssa)
	{
	  /* If doing regular SSA updates for GIMPLE registers, we are
	     only interested in IDF blocks dominated by the nearest
	     common dominator of all the definition blocks.  */
	  entry = nearest_common_dominator_for_set (CDI_DOMINATORS,
						    db->def_blocks);
	  if (entry != ENTRY_BLOCK_PTR)
	    EXECUTE_IF_SET_IN_BITMAP (idf, 0, i, bi)
	      if (BASIC_BLOCK (i) != entry
		  && dominated_by_p (CDI_DOMINATORS, BASIC_BLOCK (i), entry))
		bitmap_set_bit (pruned_idf, i);
	}
      else
	{
	  /* Otherwise, do not prune the IDF for VAR.  */
	  gcc_assert (update_flags == TODO_update_ssa_full_phi);
	  bitmap_copy (pruned_idf, idf);
	}
    }
  else
    {
      /* Otherwise, VAR is a symbol that needs to be put into SSA form
	 for the first time, so we need to compute the full IDF for
	 it.  */
      bitmap_copy (pruned_idf, idf);
    }

  if (!bitmap_empty_p (pruned_idf))
    {
      /* Make sure that PRUNED_IDF blocks and all their feeding blocks
	 are included in the region to be updated.  The feeding blocks
	 are important to guarantee that the PHI arguments are renamed
	 properly.  */

      /* FIXME, this is not needed if we are updating symbols.  We are
	 already starting at the ENTRY block anyway.  */
      bitmap_ior_into (blocks, pruned_idf);
      EXECUTE_IF_SET_IN_BITMAP (pruned_idf, 0, i, bi)
	{
	  edge e;
	  edge_iterator ei;
	  basic_block bb = BASIC_BLOCK (i);

	  FOR_EACH_EDGE (e, ei, bb->preds)
	    if (e->src->index >= 0)
	      bitmap_set_bit (blocks, e->src->index);
	}

      insert_phi_nodes_for (var, pruned_idf, true);
    }

  BITMAP_FREE (pruned_idf);
  BITMAP_FREE (idf);
}


/* Heuristic to determine whether SSA name mappings for virtual names
   should be discarded and their symbols rewritten from scratch.  When
   there is a large number of mappings for virtual names, the
   insertion of PHI nodes for the old names in the mappings takes
   considerable more time than if we inserted PHI nodes for the
   symbols instead.

   Currently the heuristic takes these stats into account:

   	- Number of mappings for virtual SSA names.
	- Number of distinct virtual symbols involved in those mappings.

   If the number of virtual mappings is much larger than the number of
   virtual symbols, then it will be faster to compute PHI insertion
   spots for the symbols.  Even if this involves traversing the whole
   CFG, which is what happens when symbols are renamed from scratch.  */

static bool
switch_virtuals_to_full_rewrite_p (void)
{
  if (update_ssa_stats.num_virtual_mappings < (unsigned) MIN_VIRTUAL_MAPPINGS)
    return false;

  if (update_ssa_stats.num_virtual_mappings
      > (unsigned) VIRTUAL_MAPPINGS_TO_SYMS_RATIO
        * update_ssa_stats.num_virtual_symbols)
    return true;

  return false;
}


/* Remove every virtual mapping and mark all the affected virtual
   symbols for renaming.  */

static void
switch_virtuals_to_full_rewrite (void)
{
  unsigned i = 0;
  sbitmap_iterator sbi;

  if (dump_file)
    {
      fprintf (dump_file, "\nEnabled virtual name mapping heuristic.\n");
      fprintf (dump_file, "\tNumber of virtual mappings:       %7u\n",
	       update_ssa_stats.num_virtual_mappings);
      fprintf (dump_file, "\tNumber of unique virtual symbols: %7u\n",
	       update_ssa_stats.num_virtual_symbols);
      fprintf (dump_file, "Updating FUD-chains from top of CFG will be "
	                  "faster than processing\nthe name mappings.\n\n");
    }

  /* Remove all virtual names from NEW_SSA_NAMES and OLD_SSA_NAMES.
     Note that it is not really necessary to remove the mappings from
     REPL_TBL, that would only waste time.  */
  EXECUTE_IF_SET_IN_SBITMAP (new_ssa_names, 0, i, sbi)
    if (!is_gimple_reg (ssa_name (i)))
      RESET_BIT (new_ssa_names, i);

  EXECUTE_IF_SET_IN_SBITMAP (old_ssa_names, 0, i, sbi)
    if (!is_gimple_reg (ssa_name (i)))
      RESET_BIT (old_ssa_names, i);

  mark_set_for_renaming (update_ssa_stats.virtual_symbols);
}


/* Given a set of newly created SSA names (NEW_SSA_NAMES) and a set of
   existing SSA names (OLD_SSA_NAMES), update the SSA form so that:

   1- The names in OLD_SSA_NAMES dominated by the definitions of
      NEW_SSA_NAMES are all re-written to be reached by the
      appropriate definition from NEW_SSA_NAMES.

   2- If needed, new PHI nodes are added to the iterated dominance
      frontier of the blocks where each of NEW_SSA_NAMES are defined.

   The mapping between OLD_SSA_NAMES and NEW_SSA_NAMES is setup by
   calling register_new_name_mapping for every pair of names that the
   caller wants to replace.

   The caller identifies the new names that have been inserted and the
   names that need to be replaced by calling register_new_name_mapping
   for every pair <NEW, OLD>.  Note that the function assumes that the
   new names have already been inserted in the IL.

   For instance, given the following code:

     1	L0:
     2	x_1 = PHI (0, x_5)
     3	if (x_1 < 10)
     4	  if (x_1 > 7)
     5	    y_2 = 0
     6	  else
     7	    y_3 = x_1 + x_7
     8	  endif
     9	  x_5 = x_1 + 1
     10   goto L0;
     11	endif

   Suppose that we insert new names x_10 and x_11 (lines 4 and 8).

     1	L0:
     2	x_1 = PHI (0, x_5)
     3	if (x_1 < 10)
     4	  x_10 = ...
     5	  if (x_1 > 7)
     6	    y_2 = 0
     7	  else
     8	    x_11 = ...
     9	    y_3 = x_1 + x_7
     10	  endif
     11	  x_5 = x_1 + 1
     12	  goto L0;
     13	endif

   We want to replace all the uses of x_1 with the new definitions of
   x_10 and x_11.  Note that the only uses that should be replaced are
   those at lines 5, 9 and 11.  Also, the use of x_7 at line 9 should
   *not* be replaced (this is why we cannot just mark symbol 'x' for
   renaming).

   Additionally, we may need to insert a PHI node at line 11 because
   that is a merge point for x_10 and x_11.  So the use of x_1 at line
   11 will be replaced with the new PHI node.  The insertion of PHI
   nodes is optional.  They are not strictly necessary to preserve the
   SSA form, and depending on what the caller inserted, they may not
   even be useful for the optimizers.  UPDATE_FLAGS controls various
   aspects of how update_ssa operates, see the documentation for
   TODO_update_ssa*.  */

void
update_ssa (unsigned update_flags)
{
  basic_block bb, start_bb;
  bitmap_iterator bi;
  unsigned i = 0;
  bool insert_phi_p;
  sbitmap_iterator sbi;

  if (!need_ssa_update_p (cfun))
    return;

  timevar_push (TV_TREE_SSA_INCREMENTAL);

  if (!update_ssa_initialized_fn)
    init_update_ssa (cfun);
  gcc_assert (update_ssa_initialized_fn == cfun);

  blocks_with_phis_to_rewrite = BITMAP_ALLOC (NULL);
  if (!phis_to_rewrite)
    phis_to_rewrite = VEC_alloc (gimple_vec, heap, last_basic_block);
  blocks_to_update = BITMAP_ALLOC (NULL);

  /* Ensure that the dominance information is up-to-date.  */
  calculate_dominance_info (CDI_DOMINATORS);

  /* Only one update flag should be set.  */
  gcc_assert (update_flags == TODO_update_ssa
              || update_flags == TODO_update_ssa_no_phi
	      || update_flags == TODO_update_ssa_full_phi
	      || update_flags == TODO_update_ssa_only_virtuals);

  /* If we only need to update virtuals, remove all the mappings for
     real names before proceeding.  The caller is responsible for
     having dealt with the name mappings before calling update_ssa.  */
  if (update_flags == TODO_update_ssa_only_virtuals)
    {
      sbitmap_zero (old_ssa_names);
      sbitmap_zero (new_ssa_names);
      htab_empty (repl_tbl);
    }

  insert_phi_p = (update_flags != TODO_update_ssa_no_phi);

  if (insert_phi_p)
    {
      /* If the caller requested PHI nodes to be added, initialize
	 live-in information data structures (DEF_BLOCKS).  */

      /* For each SSA name N, the DEF_BLOCKS table describes where the
	 name is defined, which blocks have PHI nodes for N, and which
	 blocks have uses of N (i.e., N is live-on-entry in those
	 blocks).  */
      def_blocks = htab_create (num_ssa_names, def_blocks_hash,
				def_blocks_eq, def_blocks_free);
    }
  else
    {
      def_blocks = NULL;
    }

  /* Heuristic to avoid massive slow downs when the replacement
     mappings include lots of virtual names.  */
  if (insert_phi_p && switch_virtuals_to_full_rewrite_p ())
    switch_virtuals_to_full_rewrite ();

  /* If there are names defined in the replacement table, prepare
     definition and use sites for all the names in NEW_SSA_NAMES and
     OLD_SSA_NAMES.  */
  if (sbitmap_first_set_bit (new_ssa_names) >= 0)
    {
      prepare_names_to_update (insert_phi_p);

      /* If all the names in NEW_SSA_NAMES had been marked for
	 removal, and there are no symbols to rename, then there's
	 nothing else to do.  */
      if (sbitmap_first_set_bit (new_ssa_names) < 0
	  && bitmap_empty_p (SYMS_TO_RENAME (cfun)))
	goto done;
    }

  /* Next, determine the block at which to start the renaming process.  */
  if (!bitmap_empty_p (SYMS_TO_RENAME (cfun)))
    {
      /* If we have to rename some symbols from scratch, we need to
	 start the process at the root of the CFG.  FIXME, it should
	 be possible to determine the nearest block that had a
	 definition for each of the symbols that are marked for
	 updating.  For now this seems more work than it's worth.  */
      start_bb = ENTRY_BLOCK_PTR;

      /* Traverse the CFG looking for existing definitions and uses of
	 symbols in SYMS_TO_RENAME.  Mark interesting blocks and
	 statements and set local live-in information for the PHI
	 placement heuristics.  */
      prepare_block_for_update (start_bb, insert_phi_p);
    }
  else
    {
      /* Otherwise, the entry block to the region is the nearest
	 common dominator for the blocks in BLOCKS.  */
      start_bb = nearest_common_dominator_for_set (CDI_DOMINATORS,
						   blocks_to_update);
    }

  /* If requested, insert PHI nodes at the iterated dominance frontier
     of every block, creating new definitions for names in OLD_SSA_NAMES
     and for symbols in SYMS_TO_RENAME.  */
  if (insert_phi_p)
    {
      bitmap_head *dfs;

      /* If the caller requested PHI nodes to be added, compute
	 dominance frontiers.  */
      dfs = XNEWVEC (bitmap_head, last_basic_block);
      FOR_EACH_BB (bb)
	bitmap_initialize (&dfs[bb->index], &bitmap_default_obstack);
      compute_dominance_frontiers (dfs);

      if (sbitmap_first_set_bit (old_ssa_names) >= 0)
	{
	  sbitmap_iterator sbi;

	  /* insert_update_phi_nodes_for will call add_new_name_mapping
	     when inserting new PHI nodes, so the set OLD_SSA_NAMES
	     will grow while we are traversing it (but it will not
	     gain any new members).  Copy OLD_SSA_NAMES to a temporary
	     for traversal.  */
	  sbitmap tmp = sbitmap_alloc (old_ssa_names->n_bits);
	  sbitmap_copy (tmp, old_ssa_names);
	  EXECUTE_IF_SET_IN_SBITMAP (tmp, 0, i, sbi)
	    insert_updated_phi_nodes_for (ssa_name (i), dfs, blocks_to_update,
	                                  update_flags);
	  sbitmap_free (tmp);
	}

      EXECUTE_IF_SET_IN_BITMAP (SYMS_TO_RENAME (cfun), 0, i, bi)
	insert_updated_phi_nodes_for (referenced_var (i), dfs, blocks_to_update,
	                              update_flags);

      FOR_EACH_BB (bb)
	bitmap_clear (&dfs[bb->index]);
      free (dfs);

      /* Insertion of PHI nodes may have added blocks to the region.
	 We need to re-compute START_BB to include the newly added
	 blocks.  */
      if (start_bb != ENTRY_BLOCK_PTR)
	start_bb = nearest_common_dominator_for_set (CDI_DOMINATORS,
						     blocks_to_update);
    }

  /* Reset the current definition for name and symbol before renaming
     the sub-graph.  */
  EXECUTE_IF_SET_IN_SBITMAP (old_ssa_names, 0, i, sbi)
    set_current_def (ssa_name (i), NULL_TREE);

  EXECUTE_IF_SET_IN_BITMAP (SYMS_TO_RENAME (cfun), 0, i, bi)
    set_current_def (referenced_var (i), NULL_TREE);

  /* Now start the renaming process at START_BB.  */
  interesting_blocks = sbitmap_alloc (last_basic_block);
  sbitmap_zero (interesting_blocks);
  EXECUTE_IF_SET_IN_BITMAP (blocks_to_update, 0, i, bi)
    SET_BIT (interesting_blocks, i);

  rewrite_blocks (start_bb, REWRITE_UPDATE);

  sbitmap_free (interesting_blocks);

  /* Debugging dumps.  */
  if (dump_file)
    {
      int c;
      unsigned i;

      dump_update_ssa (dump_file);

      fprintf (dump_file, "Incremental SSA update started at block: %d\n\n",
	       start_bb->index);

      c = 0;
      EXECUTE_IF_SET_IN_BITMAP (blocks_to_update, 0, i, bi)
	c++;
      fprintf (dump_file, "Number of blocks in CFG: %d\n", last_basic_block);
      fprintf (dump_file, "Number of blocks to update: %d (%3.0f%%)\n\n",
	       c, PERCENT (c, last_basic_block));

      if (dump_flags & TDF_DETAILS)
	{
	  fprintf (dump_file, "Affected blocks: ");
	  EXECUTE_IF_SET_IN_BITMAP (blocks_to_update, 0, i, bi)
	    fprintf (dump_file, "%u ", i);
	  fprintf (dump_file, "\n");
	}

      fprintf (dump_file, "\n\n");
    }

  /* Free allocated memory.  */
done:
  delete_update_ssa ();

  timevar_pop (TV_TREE_SSA_INCREMENTAL);
}<|MERGE_RESOLUTION|>--- conflicted
+++ resolved
@@ -1856,9 +1856,6 @@
 	  if (tracked_var)
 	    {
 	      gimple note = gimple_build_debug_bind (tracked_var, def, stmt);
-<<<<<<< HEAD
-	      gsi_insert_after (&gsi, note, GSI_SAME_STMT);
-=======
 	      /* If stmt ends the bb, insert the debug stmt on the single
 		 non-EH edge from the stmt.  */
 	      if (gsi_one_before_end_p (gsi) && stmt_ends_bb_p (stmt))
@@ -1880,7 +1877,6 @@
 		}
 	      else
 		gsi_insert_after (&gsi, note, GSI_SAME_STMT);
->>>>>>> 779871ac
 	    }
 	}
 

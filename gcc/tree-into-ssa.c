--- conflicted
+++ resolved
@@ -54,12 +54,9 @@
    Graph. ACM Transactions on Programming Languages and Systems,
    13(4):451-490, October 1991.  */
 
-<<<<<<< HEAD
-=======
 /* True if the code is in ssa form.  */
 bool in_ssa_p;
 
->>>>>>> 8c044a9c
 /* Structure to map a variable VAR to the set of blocks that contain
    definitions for VAR.  */
 struct def_blocks_d
@@ -90,33 +87,6 @@
 static htab_t def_blocks;
 
 /* Stack of trees used to restore the global currdefs to its original
-<<<<<<< HEAD
-   state after completing rewriting of a block and its dominator children.
-
-   This vector is used in two contexts.  The first is rewriting of _DECL
-   nodes into SSA_NAMEs.  In that context its elements have the
-   following properties:
-
-     An SSA_NAME indicates that the current definition of the underlying
-     variable should be set to the given SSA_NAME.
-
-     A _DECL node indicates that the underlying variable has no current
-     definition.
-
-     A NULL node is used to mark the last node associated with the
-     current block. 
-
-   This vector is also used when rewriting an SSA_NAME which has multiple
-   definition sites into multiple SSA_NAMEs.  In that context entries come
-   in pairs.
-
-     The top entry is an SSA_NAME and the top-1 entry is the
-     current value for that SSA_NAME. 
-
-     A NULL node at the top entry is used to mark the last node associated
-     with the current block.  */
-static VEC(tree_on_heap) *block_defs_stack;
-=======
    state after completing rewriting of a block and its dominator
    children.  Its elements have the following properties:
 
@@ -169,7 +139,6 @@
   tree name;
   bitmap set;
 };
->>>>>>> 8c044a9c
 
 /* NEW -> OLD_SET replacement table.  If we are replacing several
    existing SSA names O_1, O_2, ..., O_j with a new name N_i,
@@ -201,15 +170,8 @@
 /* Global data to attach to the main dominator walk structure.  */
 struct mark_def_sites_global_data
 {
-<<<<<<< HEAD
-  /* This sbitmap contains the variables which are set before they
-     are used in a basic block.  We keep it as a global variable
-     solely to avoid the overhead of allocating and deallocating
-     the bitmap.  */
-=======
   /* This bitmap contains the variables which are set before they
      are used in a basic block.  */
->>>>>>> 8c044a9c
   bitmap kills;
 
   /* Bitmap of names to rename.  */
@@ -221,11 +183,7 @@
 };
 
 
-<<<<<<< HEAD
-/* Information stored for ssa names.  */
-=======
 /* Information stored for SSA names.  */
->>>>>>> 8c044a9c
 struct ssa_name_info
 {
   /* This field indicates whether or not the variable may need PHI nodes.
@@ -238,8 +196,6 @@
 };
 
 
-<<<<<<< HEAD
-=======
 /* The main entry point to the SSA renamer (rewrite_blocks) may be
    called several times to do different, but related, tasks.
    Initially, we need it to rename the whole program into SSA form.
@@ -256,14 +212,11 @@
 };
 
 
->>>>>>> 8c044a9c
 /* Use TREE_VISITED to keep track of which statements we want to
    rename.  When renaming a subset of the variables, not all
    statements will be processed.  This is decided in mark_def_sites.  */
 #define REWRITE_THIS_STMT(T)	TREE_VISITED (T)
 
-<<<<<<< HEAD
-=======
 /* Use the unsigned flag to keep track of which statements we want to
    visit when marking new definition sites.  This is slightly
    different than REWRITE_THIS_STMT: it's used by update_ssa to
@@ -284,7 +237,6 @@
 void debug_update_ssa (void);
 void dump_names_replaced_by (FILE *, tree);
 void debug_names_replaced_by (tree);
->>>>>>> 8c044a9c
 
 /* Get the information associated with NAME.  */
 
@@ -428,28 +380,14 @@
 
 
 /* Mark block BB as the definition site for variable VAR.  PHI_P is true if
-<<<<<<< HEAD
-   VAR is defined by a PHI node.  IS_UPDATE is true if the caller is
-   updating an existing SSA form.  */
-
-static void
-set_def_block (tree var, basic_block bb, bool phi_p, bool is_update)
-=======
    VAR is defined by a PHI node.  */
 
 static void
 set_def_block (tree var, basic_block bb, bool phi_p)
->>>>>>> 8c044a9c
 {
   struct def_blocks_d *db_p;
   enum need_phi_state state;
 
-<<<<<<< HEAD
-  if (!is_update && TREE_CODE (var) == SSA_NAME)
-    var = SSA_NAME_VAR (var);
-
-=======
->>>>>>> 8c044a9c
   state = get_phi_state (var);
   db_p = get_def_blocks_for (var);
 
@@ -529,13 +467,6 @@
   return ver < new_ssa_names->n_bits && TEST_BIT (old_ssa_names, ver);
 }
 
-<<<<<<< HEAD
-
-/* If the def variable DEF needs to be renamed, then strip away any SSA_NAME 
-   wrapping the operand, set *UID_P to the underlying variable's uid and return
-   true.  Otherwise return false.  */
-=======
->>>>>>> 8c044a9c
 
 /* Return true if NAME is in NEW_SSA_NAMES.  */
 
@@ -547,278 +478,6 @@
 }
 
 
-<<<<<<< HEAD
-/* Call back for walk_dominator_tree used to collect definition sites
-   for every variable in the function.  For every statement S in block
-   BB:
-
-   1- Variables defined by S in DEF_OPS(S) are marked in the bitmap
-      WALK_DATA->GLOBAL_DATA->KILLS.
-
-   2- If S uses a variable VAR and there is no preceding kill of VAR,
-      then it is marked in marked in the LIVEIN_BLOCKS bitmap
-      associated with VAR.
-
-   This information is used to determine which variables are live
-   across block boundaries to reduce the number of PHI nodes
-   we create.  */
-
-static void
-mark_def_sites (struct dom_walk_data *walk_data,
-		basic_block bb,
-		block_stmt_iterator bsi)
-{
-  struct mark_def_sites_global_data *gd = walk_data->global_data;
-  bitmap kills = gd->kills;
-  size_t uid;
-  tree stmt, def;
-  use_operand_p use_p;
-  def_operand_p def_p;
-  ssa_op_iter iter;
-
-  /* Mark all the blocks that have definitions for each variable in the
-     VARS_TO_RENAME bitmap.  */
-  stmt = bsi_stmt (bsi);
-  get_stmt_operands (stmt);
-
-  REWRITE_THIS_STMT (stmt) = 0;
-
-  /* If a variable is used before being set, then the variable is live
-     across a block boundary, so mark it live-on-entry to BB.  */
-
-  FOR_EACH_SSA_USE_OPERAND (use_p, stmt, iter,
-			    SSA_OP_USE | SSA_OP_VUSE | SSA_OP_VMUSTDEFKILL)
-    {
-      if (prepare_use_operand_for_rename (use_p, &uid))
-	{
-	  REWRITE_THIS_STMT (stmt) = 1;
-	  if (!bitmap_bit_p (kills, uid))
-	    set_livein_block (USE_FROM_PTR (use_p), bb);
-	}
-    }
-  
-  /* Note that virtual definitions are irrelevant for computing KILLS
-     because a V_MAY_DEF does not constitute a killing definition of the
-     variable.  However, the operand of a virtual definitions is a use
-     of the variable, so it may cause the variable to be considered
-     live-on-entry.  */
-  FOR_EACH_SSA_MAYDEF_OPERAND (def_p, use_p, stmt, iter)
-    {
-      if (prepare_use_operand_for_rename (use_p, &uid))
-	{
-	  /* If we do not already have an SSA_NAME for our destination,
-	     then set the destination to the source.  */
-	  if (TREE_CODE (DEF_FROM_PTR (def_p)) != SSA_NAME)
-	    SET_DEF (def_p, USE_FROM_PTR (use_p));
-	    
-          set_livein_block (USE_FROM_PTR (use_p), bb);
-	  set_def_block (DEF_FROM_PTR (def_p), bb, false, false);
-	  REWRITE_THIS_STMT (stmt) = 1;
-	}
-    }
-
-  /* Now process the defs and must-defs made by this statement.  */
-  FOR_EACH_SSA_TREE_OPERAND (def, stmt, iter, SSA_OP_DEF | SSA_OP_VMUSTDEF)
-    {
-      if (prepare_def_operand_for_rename (def, &uid))
-	{
-	  set_def_block (def, bb, false, false);
-	  bitmap_set_bit (kills, uid);
-	  REWRITE_THIS_STMT (stmt) = 1;
-	}
-    }
-}
-
-
-/* Given a set of blocks with variable definitions (DEF_BLOCKS),
-   return a bitmap with all the blocks in the iterated dominance
-   frontier of the blocks in DEF_BLOCKS.  DFS contains dominance
-   frontier information as returned by compute_dominance_frontiers.
-   
-   The resulting set of blocks are the potential sites where PHI nodes
-   are needed.  The caller is responsible from freeing the memory
-   allocated for the return value.  */
-
-static bitmap
-find_idf (bitmap def_blocks, bitmap *dfs)
-{
-  bitmap_iterator bi;
-  unsigned bb_index;
-  VEC(basic_block) *work_stack;
-  bitmap phi_insertion_points;
-
-  work_stack = VEC_alloc (basic_block, n_basic_blocks);
-  phi_insertion_points = BITMAP_ALLOC (NULL);
-
-  /* Seed the work list with all the blocks in DEF_BLOCKS.  */
-  EXECUTE_IF_SET_IN_BITMAP (def_blocks, 0, bb_index, bi)
-    VEC_safe_push (basic_block, work_stack, BASIC_BLOCK (bb_index));
-
-  /* Pop a block off the worklist, add every block that appears in
-     the original block's DF that we have not already processed to
-     the worklist.  Iterate until the worklist is empty.   Blocks
-     which are added to the worklist are potential sites for
-     PHI nodes.  */
-  while (VEC_length (basic_block, work_stack) > 0)
-    {
-      basic_block bb = VEC_pop (basic_block, work_stack);
-      bb_index = bb->index;
-      
-      EXECUTE_IF_AND_COMPL_IN_BITMAP (dfs[bb_index], phi_insertion_points,
-				      0, bb_index, bi)
-	{
-	  bb = BASIC_BLOCK (bb_index);
-
-	  /* Use a safe push because if there is a definition of VAR
-	     in every basic block, then WORK_STACK may eventually have
-	     more than N_BASIC_BLOCK entries.  */
-	  VEC_safe_push (basic_block, work_stack, bb);
-	  bitmap_set_bit (phi_insertion_points, bb_index);
-	}
-    }
-
-  VEC_free (basic_block, work_stack);
-
-  return phi_insertion_points;
-}
-
-
-/* Return the set of blocks where variable VAR is defined and the blocks
-   where VAR is live on entry (livein).  Return NULL, if no entry is
-   found in DEF_BLOCKS.  */
-
-static inline struct def_blocks_d *
-find_def_blocks_for (tree var)
-{
-  struct def_blocks_d dm;
-  dm.var = var;
-  return (struct def_blocks_d *) htab_find (def_blocks, &dm);
-}
-
-
-/* Insert PHI nodes for variable VAR using the iterated dominance
-   frontier given in PHI_INSERTION_POINTS.  */
-
-static void
-insert_phi_nodes_for (tree var, bitmap phi_insertion_points)
-{
-  unsigned bb_index;
-  edge e;
-  tree phi;
-  basic_block bb;
-  bitmap_iterator bi;
-  struct def_blocks_d *def_map;
-
-  def_map = find_def_blocks_for (var);
-
-  /* Remove the blocks where we already have PHI nodes for VAR.  */
-  bitmap_and_compl_into (phi_insertion_points, def_map->phi_blocks);
-
-  /* Now compute global livein for this variable.  Note this modifies
-     def_map->livein_blocks.  */
-  compute_global_livein (def_map->livein_blocks, def_map->def_blocks);
-
-  /* And insert the PHI nodes.  */
-  EXECUTE_IF_AND_IN_BITMAP (phi_insertion_points, def_map->livein_blocks,
-			    0, bb_index, bi)
-    {
-      bb = BASIC_BLOCK (bb_index);
-      phi = create_phi_node (var, bb);
-
-      /* If we are rewriting SSA names, add also the PHI arguments.  */
-      if (TREE_CODE (var) == SSA_NAME)
-	{
-	  edge_iterator ei;
-	  FOR_EACH_EDGE (e, ei, bb->preds)
-	    add_phi_arg (phi, var, e);
-	}
-    }
-}
-
-
-/* Helper for insert_phi_nodes.  If VAR needs PHI nodes, insert them
-   at the dominance frontier (DFS) of blocks defining VAR.  */
-
-static inline void
-insert_phi_nodes_1 (tree var, bitmap *dfs)
-{
-  struct def_blocks_d *def_map;
-  bitmap idf;
-
-  def_map = find_def_blocks_for (var);
-  if (def_map == NULL)
-    return;
-
-  idf = find_idf (def_map->def_blocks, dfs);
-
-  if (get_phi_state (var) != NEED_PHI_STATE_NO)
-    insert_phi_nodes_for (var, idf);
-
-  BITMAP_FREE (idf);
-}
-
-
-/* Insert PHI nodes at the dominance frontier of blocks with variable
-   definitions.  DFS contains the dominance frontier information for
-   the flowgraph.  PHI nodes will only be inserted at the dominance
-   frontier of definition blocks for variables whose NEED_PHI_STATE
-   annotation is marked as ``maybe'' or ``unknown'' (computed by
-   mark_def_sites).  If NAMES_TO_RENAME is not NULL, do the same but
-   for ssa name rewriting.  */
-
-static void
-insert_phi_nodes (bitmap *dfs, bitmap names_to_rename)
-{
-  unsigned i;
-  bitmap_iterator bi;
-
-  timevar_push (TV_TREE_INSERT_PHI_NODES);
-
-  /* Iterate over all variables in VARS_TO_RENAME.  For each variable, add
-     to the work list all the blocks that have a definition for the
-     variable.  PHI nodes will be added to the dominance frontier blocks of
-     each definition block.  */
-  if (names_to_rename)
-    {
-      EXECUTE_IF_SET_IN_BITMAP (names_to_rename, 0, i, bi)
-	if (ssa_name (i))
-	  insert_phi_nodes_1 (ssa_name (i), dfs);
-    }
-  else if (vars_to_rename)
-    {
-      EXECUTE_IF_SET_IN_BITMAP (vars_to_rename, 0, i, bi)
-	insert_phi_nodes_1 (referenced_var (i), dfs);
-    }
-  else
-    {
-      for (i = 0; i < num_referenced_vars; i++)
-	insert_phi_nodes_1 (referenced_var (i), dfs);
-    }
-
-  timevar_pop (TV_TREE_INSERT_PHI_NODES);
-}
-
-
-/* Register DEF (an SSA_NAME) to be a new definition for its underlying
-   variable (SSA_NAME_VAR (DEF)) and push VAR's current reaching definition
-   into the stack pointed by BLOCK_DEFS_P.  */
-
-void
-register_new_def (tree def, VEC (tree_on_heap) **block_defs_p)
-{
-  tree var = SSA_NAME_VAR (def);
-  tree currdef;
-   
-  /* If this variable is set in a single basic block and all uses are
-     dominated by the set(s) in that single basic block, then there is
-     no reason to record anything for this variable in the block local
-     definition stacks.  Doing so just wastes time and memory.
-
-     This is the same test to prune the set of variables which may
-     need PHI nodes.  So we just use that information since it's already
-     computed and available for us to use.  */
-  if (get_phi_state (var) == NEED_PHI_STATE_NO)
-=======
 /* Hashing and equality functions for REPL_TBL.  */
 
 static hashval_t
@@ -910,7 +569,6 @@
   /* If this mapping is for virtual names, we will need to update
      virtual operands.  */
   if (!is_gimple_reg (new))
->>>>>>> 8c044a9c
     {
       tree sym;
       size_t uid;
@@ -936,19 +594,10 @@
   /* Update the REPL_TBL table.  */
   add_to_repl_tbl (new, old);
 
-<<<<<<< HEAD
-  /* Push the current reaching definition into *BLOCK_DEFS_P.  This stack is
-     later used by the dominator tree callbacks to restore the reaching
-     definitions for all the variables defined in the block after a recursive
-     visit to all its immediately dominated blocks.  If there is no current
-     reaching definition, then just record the underlying _DECL node.  */
-  VEC_safe_push (tree_on_heap, *block_defs_p, currdef ? currdef : var);
-=======
   /* If OLD had already been registered as a new name, then all the
      names that OLD replaces should also be replaced by NEW.  */
   if (is_new_name (old))
     bitmap_ior_into (names_replaced_by (new), names_replaced_by (old));
->>>>>>> 8c044a9c
 
   /* Register NEW and OLD in NEW_SSA_NAMES and OLD_SSA_NAMES,
      respectively.  */
@@ -961,42 +610,6 @@
   timevar_pop (TV_TREE_SSA_INCREMENTAL);
 }
 
-<<<<<<< HEAD
-
-/* Perform a depth-first traversal of the dominator tree looking for
-   variables to rename.  BB is the block where to start searching.
-   Renaming is a five step process:
-
-   1- Every definition made by PHI nodes at the start of the blocks is
-      registered as the current definition for the corresponding variable.
-
-   2- Every statement in BB is rewritten.  USE and VUSE operands are
-      rewritten with their corresponding reaching definition.  DEF and
-      VDEF targets are registered as new definitions.
-      
-   3- All the PHI nodes in successor blocks of BB are visited.  The
-      argument corresponding to BB is replaced with its current reaching
-      definition.
-
-   4- Recursively rewrite every dominator child block of BB.
-
-   5- Restore (in reverse order) the current reaching definition for every
-      new definition introduced in this block.  This is done so that when
-      we return from the recursive call, all the current reaching
-      definitions are restored to the names that were valid in the
-      dominator parent of BB.  */
-
-/* SSA Rewriting Step 1.  Initialization, create a block local stack
-   of reaching definitions for new SSA names produced in this block
-   (BLOCK_DEFS).  Register new definitions for every PHI node in the
-   block.  */
-
-static void
-rewrite_initialize_block (struct dom_walk_data *walk_data ATTRIBUTE_UNUSED,
-			  basic_block bb)
-{
-  tree phi;
-=======
 
 /* Call back for walk_dominator_tree used to collect definition sites
    for every variable in the function.  For every statement S in block
@@ -1673,7 +1286,6 @@
   edge_iterator ei;
   tree phi;
   bool is_abnormal_phi;
->>>>>>> 8c044a9c
 
   if (dump_file && (dump_flags & TDF_DETAILS))
     fprintf (dump_file, "\n\nRegistering new PHI nodes in block #%d\n\n",
@@ -1682,139 +1294,6 @@
   /* Mark the unwind point for this block.  */
   VEC_safe_push (tree, heap, block_defs_stack, NULL_TREE);
 
-<<<<<<< HEAD
-  /* Step 1.  Register new definitions for every PHI node in the block.
-     Conceptually, all the PHI nodes are executed in parallel and each PHI
-     node introduces a new version for the associated variable.  */
-  for (phi = phi_nodes (bb); phi; phi = PHI_CHAIN (phi))
-    {
-      tree result = PHI_RESULT (phi);
-      register_new_def (result, &block_defs_stack);
-    }
-}
-
-
-/* Return the current definition for variable VAR.  If none is found,
-   create a new SSA name to act as the zeroth definition for VAR.  If VAR
-   is call clobbered and there exists a more recent definition of
-   GLOBAL_VAR, return the definition for GLOBAL_VAR.  This means that VAR
-   has been clobbered by a function call since its last assignment.  */
-
-static tree
-get_reaching_def (tree var)
-{
-  tree default_d, currdef_var, avar;
-  
-  /* Lookup the current reaching definition for VAR.  */
-  default_d = NULL_TREE;
-  currdef_var = get_current_def (var);
-
-  /* If there is no reaching definition for VAR, create and register a
-     default definition for it (if needed).  */
-  if (currdef_var == NULL_TREE)
-    {
-      if (TREE_CODE (var) == SSA_NAME)
-	avar = SSA_NAME_VAR (var);
-      else
-	avar = var;
-
-      default_d = default_def (avar);
-      if (default_d == NULL_TREE)
-	{
-	  default_d = make_ssa_name (avar, build_empty_stmt ());
-	  set_default_def (avar, default_d);
-	}
-      set_current_def (var, default_d);
-    }
-
-  /* Return the current reaching definition for VAR, or the default
-     definition, if we had to create one.  */
-  return (currdef_var) ? currdef_var : default_d;
-}
-
-
-/* Replace the operand pointed by OP_P with its immediate reaching
-   definition.  */
-
-static inline void
-rewrite_operand (use_operand_p op_p)
-{
-  tree var = USE_FROM_PTR (op_p);
-  if (TREE_CODE (var) != SSA_NAME)
-    SET_USE (op_p, get_reaching_def (var));
-  else
-    {
-#if defined ENABLE_CHECKING
-      /* If we get to this point, VAR is an SSA_NAME.  If VAR's symbol
-	 was marked for renaming, make sure that its reaching
-	 definition is VAR itself.  Otherwise, something has gone
-	 wrong.  */
-      tree sym = SSA_NAME_VAR (var);
-      if (bitmap_bit_p (vars_to_rename, var_ann (sym)->uid))
-	gcc_assert (var == get_reaching_def (SSA_NAME_VAR (var)));
-#endif
-    }
-}
-
-
-/* SSA Rewriting Step 2.  Rewrite every variable used in each statement in
-   the block with its immediate reaching definitions.  Update the current
-   definition of a variable when a new real or virtual definition is found.  */
-
-static void
-rewrite_stmt (struct dom_walk_data *walk_data ATTRIBUTE_UNUSED,
-	      basic_block bb ATTRIBUTE_UNUSED,
-	      block_stmt_iterator si)
-{
-  stmt_ann_t ann;
-  tree stmt;
-  use_operand_p use_p;
-  def_operand_p def_p;
-  ssa_op_iter iter;
-
-  stmt = bsi_stmt (si);
-  ann = stmt_ann (stmt);
-
-  /* If mark_def_sites decided that we don't need to rewrite this
-     statement, ignore it.  */
-  if (!REWRITE_THIS_STMT (stmt))
-    return;
-
-  if (dump_file && (dump_flags & TDF_DETAILS))
-    {
-      fprintf (dump_file, "Renaming statement ");
-      print_generic_stmt (dump_file, stmt, TDF_SLIM);
-      fprintf (dump_file, "\n");
-    }
-
-  get_stmt_operands (stmt);
-
-  /* Step 1.  Rewrite USES and VUSES in the statement.  */
-  FOR_EACH_SSA_USE_OPERAND (use_p, stmt, iter, SSA_OP_ALL_USES | SSA_OP_ALL_KILLS)
-    rewrite_operand (use_p);
-
-  /* Step 2.  Register the statement's DEF and VDEF operands.  */
-  FOR_EACH_SSA_DEF_OPERAND (def_p, stmt, iter, SSA_OP_ALL_DEFS)
-    {
-      if (TREE_CODE (DEF_FROM_PTR (def_p)) != SSA_NAME)
-	SET_DEF (def_p, make_ssa_name (DEF_FROM_PTR (def_p), stmt));
-
-      /* FIXME: We shouldn't be registering new defs if the variable
-	 doesn't need to be renamed.  */
-      register_new_def (DEF_FROM_PTR (def_p), &block_defs_stack);
-    }
-}
-
-
-/* SSA Rewriting Step 3.  Visit all the successor blocks of BB looking for
-   PHI nodes.  For every PHI node found, add a new argument containing the
-   current reaching definition for the variable and the edge through which
-   that definition is reaching the PHI node.  */
-
-static void
-rewrite_add_phi_arguments (struct dom_walk_data *walk_data ATTRIBUTE_UNUSED,
-			   basic_block bb)
-=======
   /* Mark the LHS if any of the arguments flows through an abnormal
      edge.  */
   is_abnormal_phi = false;
@@ -2026,7 +1505,6 @@
 static void
 rewrite_update_phi_arguments (struct dom_walk_data *walk_data ATTRIBUTE_UNUSED,
 			      basic_block bb)
->>>>>>> 8c044a9c
 {
   edge e;
   edge_iterator ei;
@@ -2074,15 +1552,6 @@
 }
 
 
-<<<<<<< HEAD
-/*  Rewrite existing virtual PHI arguments so that they have the correct
-    reaching definitions.  BB is the basic block whose successors contain the
-    PHI nodes we want to add arguments for.  */
-
-static void
-rewrite_virtual_phi_arguments (struct dom_walk_data *walk_data ATTRIBUTE_UNUSED,
-			       basic_block bb)
-=======
 /* Rewrite the actual blocks, statements, and PHI arguments, to be in SSA
    form.  
 
@@ -2099,7 +1568,6 @@
 
 static void
 rewrite_blocks (basic_block entry, enum rewrite_mode what, sbitmap blocks)
->>>>>>> 8c044a9c
 {
   struct dom_walk_data walk_data;
   
@@ -2124,8 +1592,6 @@
   else
     gcc_unreachable ();
 
-<<<<<<< HEAD
-=======
   if (what == REWRITE_ALL)
     walk_data.before_dom_children_after_stmts = rewrite_add_phi_arguments;
   else if (what == REWRITE_UPDATE)
@@ -2170,17 +1636,11 @@
 
   timevar_pop (TV_TREE_SSA_REWRITE_BLOCKS);
 }
->>>>>>> 8c044a9c
-
-/* Called after visiting basic block BB.  Restore CURRDEFS to its
-   original value.  */
-
-<<<<<<< HEAD
-=======
+
+
 /* Block initialization routine for mark_def_sites.  Clear the 
    KILLS bitmap at the start of each block.  */
 
->>>>>>> 8c044a9c
 static void
 mark_def_sites_initialize_block (struct dom_walk_data *walk_data,
 				 basic_block bb ATTRIBUTE_UNUSED)
@@ -2194,8 +1654,6 @@
 /* Mark the definition site blocks for each variable, so that we know
    where the variable is actually live.
 
-<<<<<<< HEAD
-=======
    INTERESTING_BLOCKS will be filled in with all the blocks that
       should be processed by the renamer.  It is assumed to be
       initialized and zeroed by the caller.  */
@@ -2252,7 +1710,6 @@
   /* We no longer need this bitmap, clear and free it.  */
   BITMAP_FREE (mark_def_sites_global_data.kills);
 }
->>>>>>> 8c044a9c
 
 
 /* Main entry point into the SSA builder.  The renaming process
@@ -2308,27 +1765,11 @@
   /* 4- Rename all the blocks.  */
   rewrite_blocks (ENTRY_BLOCK_PTR, REWRITE_ALL, interesting_blocks);
 
-<<<<<<< HEAD
-/* Dump statistics for the hash table HTAB.  */
-
-static void
-htab_statistics (FILE *file, htab_t htab)
-{
-  fprintf (file, "size %ld, %ld elements, %f collision/search ratio\n",
-	   (long) htab_size (htab),
-	   (long) htab_elements (htab),
-	   htab_collisions (htab));
-}
-
-
-/* Dump SSA statistics on FILE.  */
-=======
   /* Free allocated memory.  */
   FOR_EACH_BB (bb)
     BITMAP_FREE (dfs[bb->index]);
   free (dfs);
   sbitmap_free (interesting_blocks);
->>>>>>> 8c044a9c
 
   timevar_pop (TV_TREE_SSA_OTHER);
   in_ssa_p = true;
@@ -2367,163 +1808,6 @@
     {
       bool is_phi_p = TREE_CODE (stmt) == PHI_NODE;
 
-<<<<<<< HEAD
-/* Hashing and equality functions for DEF_BLOCKS.  */
-
-static hashval_t
-def_blocks_hash (const void *p)
-{
-  return htab_hash_pointer
-	((const void *)((const struct def_blocks_d *)p)->var);
-}
-
-static int
-def_blocks_eq (const void *p1, const void *p2)
-{
-  return ((const struct def_blocks_d *)p1)->var
-	 == ((const struct def_blocks_d *)p2)->var;
-}
-
-
-/* Free memory allocated by one entry in DEF_BLOCKS.  */
-
-static void
-def_blocks_free (void *p)
-{
-  struct def_blocks_d *entry = p;
-  BITMAP_FREE (entry->def_blocks);
-  BITMAP_FREE (entry->phi_blocks);
-  BITMAP_FREE (entry->livein_blocks);
-  free (entry);
-}
-
-
-/* Callback for htab_traverse to dump the DEF_BLOCKS hash table.  */
-
-static int
-debug_def_blocks_r (void **slot, void *data ATTRIBUTE_UNUSED)
-{
-  struct def_blocks_d *db_p = (struct def_blocks_d *) *slot;
-  
-  fprintf (stderr, "VAR: ");
-  print_generic_expr (stderr, db_p->var, dump_flags);
-  bitmap_print (stderr, db_p->def_blocks, ", DEF_BLOCKS: { ", "}");
-  bitmap_print (stderr, db_p->livein_blocks, ", LIVEIN_BLOCKS: { ", "}\n");
-
-  return 1;
-}
-
-
-/* Dump the DEF_BLOCKS hash table on stderr.  */
-
-void
-debug_def_blocks (void)
-{
-  htab_traverse (def_blocks, debug_def_blocks_r, NULL);
-}
-
-
-/* If a variable V in VARS_TO_RENAME is a pointer, the renaming
-   process will cause us to lose the name memory tags that may have
-   been associated with the various SSA_NAMEs of V.  This means that
-   the variables aliased to those name tags also need to be renamed
-   again.
-
-   FIXME 1- We should either have a better scheme for renaming
-	    pointers that doesn't lose name tags or re-run alias
-	    analysis to recover points-to information.
-
-	 2- Currently we just invalidate *all* the name tags.  This
-	    should be more selective.  */
-
-static void
-invalidate_name_tags (bitmap vars_to_rename)
-{
-  unsigned i;
-  bool rename_name_tags_p;
-  bitmap_iterator bi;
-
-  rename_name_tags_p = false;
-  EXECUTE_IF_SET_IN_BITMAP (vars_to_rename, 0, i, bi)
-    {
-      if (POINTER_TYPE_P (TREE_TYPE (referenced_var (i))))
-	{
-	  rename_name_tags_p = true;
-	  break;
-	}
-    }
-
-  if (rename_name_tags_p)
-    for (i = 0; i < num_referenced_vars; i++)
-      {
-	var_ann_t ann = var_ann (referenced_var (i));
-
-	if (ann->mem_tag_kind == NAME_TAG)
-	  {
-	    size_t j;
-	    varray_type may_aliases = ann->may_aliases;
-
-	    bitmap_set_bit (vars_to_rename, ann->uid);
-	    if (ann->may_aliases)
-	      for (j = 0; j < VARRAY_ACTIVE_SIZE (may_aliases); j++)
-		{
-		  tree var = VARRAY_TREE (may_aliases, j);
-		  bitmap_set_bit (vars_to_rename, var_ann (var)->uid);
-		}
-	  }
-      }
-}
-
-
-/* Rewrite the actual blocks, statements, and PHI arguments, to be in SSA
-   form.  FIX_VIRTUAL_PHIS is true if we should only be fixing up virtual
-   PHI arguments, instead of adding new PHI arguments for just added PHI
-   nodes.  */
-
-static void
-rewrite_blocks (bool fix_virtual_phis)
-{
-  struct dom_walk_data walk_data;
-  
-  /* Rewrite all the basic blocks in the program.  */
-  timevar_push (TV_TREE_SSA_REWRITE_BLOCKS);
-
-  /* Setup callbacks for the generic dominator tree walker.  */
-  walk_data.walk_stmts_backward = false;
-  walk_data.dom_direction = CDI_DOMINATORS;
-  walk_data.initialize_block_local_data = NULL;
-  walk_data.before_dom_children_before_stmts = rewrite_initialize_block;
-  walk_data.before_dom_children_walk_stmts = rewrite_stmt;
-  walk_data.before_dom_children_after_stmts = NULL;
-  if (!fix_virtual_phis)
-    walk_data.before_dom_children_after_stmts = rewrite_add_phi_arguments;
-  else
-    walk_data.before_dom_children_after_stmts = rewrite_virtual_phi_arguments;
-  
-  walk_data.after_dom_children_before_stmts =  NULL;
-  walk_data.after_dom_children_walk_stmts =  NULL;
-  walk_data.after_dom_children_after_stmts =  rewrite_finalize_block;
-  walk_data.global_data = NULL;
-  walk_data.block_local_data_size = 0;
-
-  block_defs_stack = VEC_alloc (tree_on_heap, 10);
-
-  /* Initialize the dominator walker.  */
-  init_walk_dominator_tree (&walk_data);
-
-  /* Recursively walk the dominator tree rewriting each statement in
-     each basic block.  */
-  walk_dominator_tree (&walk_data, ENTRY_BLOCK_PTR);
-
-  /* Finalize the dominator walker.  */
-  fini_walk_dominator_tree (&walk_data);
-
-  /* Debugging dumps.  */
-  if (dump_file && (dump_flags & TDF_STATS))
-    {
-      dump_dfa_stats (dump_file);
-      dump_tree_ssa_stats (dump_file);
-=======
       set_def_block (var, bb, is_phi_p);
 
       /* If VAR is an SSA name in NEW_SSA_NAMES, this is a definition
@@ -2711,156 +1995,10 @@
 	     for NAME.  */
 	  mark_use_interesting (name, stmt, bb, blocks, insert_phi_p);
 	}
->>>>>>> 8c044a9c
-    }
-
-  htab_delete (def_blocks);
-  def_blocks = NULL;
-  
-  VEC_free (tree_on_heap, block_defs_stack);
-  block_defs_stack = NULL;
-
-  timevar_pop (TV_TREE_SSA_REWRITE_BLOCKS);
-}
-
-
-<<<<<<< HEAD
-/* Block initialization routine for mark_def_sites.  Clear the 
-   KILLS bitmap at the start of each block.  */
-
-static void
-mark_def_sites_initialize_block (struct dom_walk_data *walk_data,
-				 basic_block bb ATTRIBUTE_UNUSED)
-{
-  struct mark_def_sites_global_data *gd = walk_data->global_data;
-  bitmap kills = gd->kills;
-  bitmap_clear (kills);
-}
-
-
-/* Mark the definition site blocks for each variable, so that we know where
-   the variable is actually live.  */
-
-static void 
-mark_def_site_blocks (void)
-{
-  size_t i;
-  struct dom_walk_data walk_data;
-  struct mark_def_sites_global_data mark_def_sites_global_data;
-
-  /* Allocate memory for the DEF_BLOCKS hash table.  */
-  def_blocks = htab_create (VARRAY_ACTIVE_SIZE (referenced_vars),
-			    def_blocks_hash, def_blocks_eq, def_blocks_free);
-
-  for (i = 0; i < num_referenced_vars; i++)
-    set_current_def (referenced_var (i), NULL_TREE);
-
-  /* Ensure that the dominance information is OK.  */
-  calculate_dominance_info (CDI_DOMINATORS);
-
-  /* Setup callbacks for the generic dominator tree walker to find and
-     mark definition sites.  */
-  walk_data.walk_stmts_backward = false;
-  walk_data.dom_direction = CDI_DOMINATORS;
-  walk_data.initialize_block_local_data = NULL;
-  walk_data.before_dom_children_before_stmts = mark_def_sites_initialize_block;
-  walk_data.before_dom_children_walk_stmts = mark_def_sites;
-  walk_data.before_dom_children_after_stmts = NULL; 
-  walk_data.after_dom_children_before_stmts =  NULL;
-  walk_data.after_dom_children_walk_stmts =  NULL;
-  walk_data.after_dom_children_after_stmts =  NULL;
-
-  /* Notice that this bitmap is indexed using variable UIDs, so it must be
-     large enough to accommodate all the variables referenced in the
-     function, not just the ones we are renaming.  */
-  mark_def_sites_global_data.kills = BITMAP_ALLOC (NULL);
-  walk_data.global_data = &mark_def_sites_global_data;
-
-  /* We do not have any local data.  */
-  walk_data.block_local_data_size = 0;
-
-  /* Initialize the dominator walker.  */
-  init_walk_dominator_tree (&walk_data);
-
-  /* Recursively walk the dominator tree.  */
-  walk_dominator_tree (&walk_data, ENTRY_BLOCK_PTR);
-
-  /* Finalize the dominator walker.  */
-  fini_walk_dominator_tree (&walk_data);
-
-  /* We no longer need this bitmap, clear and free it.  */
-  BITMAP_FREE (mark_def_sites_global_data.kills);
-}
-
-
-/* Main entry point into the SSA builder.  The renaming process
-   proceeds in five main phases:
-
-   1- If VARS_TO_RENAME has any entries, any existing PHI nodes for
-      those variables are removed from the flow graph so that they can
-      be computed again.
-
-   2- Compute dominance frontier and immediate dominators, needed to
-      insert PHI nodes and rename the function in dominator tree
-      order.
-
-   3- Find and mark all the blocks that define variables
-      (mark_def_site_blocks).
-
-   4- Insert PHI nodes at dominance frontiers (insert_phi_nodes).
-
-   5- Rename all the blocks (rewrite_blocks) and statements in the program.
-
-   Steps 3 and 5 are done using the dominator tree walker
-   (walk_dominator_tree).
-
-   ALL is true if all variables should be renamed (otherwise just those
-   mentioned in vars_to_rename are taken into account).  */
-
-void
-rewrite_into_ssa (bool all)
-{
-  bitmap *dfs;
-  basic_block bb;
-  bitmap old_vars_to_rename = vars_to_rename;
-  
-  timevar_push (TV_TREE_SSA_OTHER);
-
-  if (all)
-    vars_to_rename = NULL;
-  else
-    {
-      /* Initialize the array of variables to rename.  */
-      gcc_assert (vars_to_rename);
-
-      if (bitmap_empty_p (vars_to_rename))
-	{
-	  timevar_pop (TV_TREE_SSA_OTHER);
-	  return;
-	}
-      
-      invalidate_name_tags (vars_to_rename);
-
-      /* Now remove all the existing PHI nodes (if any) for the variables
-	 that we are about to rename into SSA.  */
-      remove_all_phi_nodes_for (vars_to_rename);
-    }
-
-  mark_def_site_blocks ();
-
-  /* Initialize dominance frontier and immediate dominator bitmaps. 
-     Also count the number of predecessors for each block.  Doing so
-     can save significant time during PHI insertion for large graphs.  */
-  dfs = (bitmap *) xmalloc (last_basic_block * sizeof (bitmap *));
-  FOR_EACH_BB (bb)
-    dfs[bb->index] = BITMAP_ALLOC (NULL);
-
-  /* Compute dominance frontiers.  */
-  compute_dominance_frontiers (dfs);
-
-  /* Insert PHI nodes at dominance frontiers of definition blocks.  */
-  insert_phi_nodes (dfs, NULL);
-=======
+    }
+}
+
+
 /* Helper for prepare_names_to_update.  Mark the definition site for
    NAME as interesting.  BLOCKS and INSERT_PHI_P are as in
    prepare_names_to_update.  */
@@ -3011,61 +2149,8 @@
 
   fprintf (file, "\n\n");
 }
->>>>>>> 8c044a9c
-
-  rewrite_blocks (false);
-
-<<<<<<< HEAD
-  /* Free allocated memory.  */
-  FOR_EACH_BB (bb)
-    BITMAP_FREE (dfs[bb->index]);
-  free (dfs);
-
-  vars_to_rename = old_vars_to_rename;
-  timevar_pop (TV_TREE_SSA_OTHER);
-}
-
-
-/* Rewrites all variables into SSA.  */
-
-static void
-rewrite_all_into_ssa (void)
-{
-  rewrite_into_ssa (true);
-}
-
-struct tree_opt_pass pass_build_ssa = 
-{
-  "ssa",				/* name */
-  NULL,					/* gate */
-  rewrite_all_into_ssa,			/* execute */
-  NULL,					/* sub */
-  NULL,					/* next */
-  0,					/* static_pass_number */
-  0,					/* tv_id */
-  PROP_cfg | PROP_referenced_vars,	/* properties_required */
-  PROP_ssa,				/* properties_provided */
-  0,					/* properties_destroyed */
-  0,					/* todo_flags_start */
-  TODO_dump_func | TODO_verify_ssa,	/* todo_flags_finish */
-  0					/* letter */
-};
-
-
-/* Rewrite the def-def chains of virtual operands so that they have
-   the correct reaching definitions.  */
-
-void
-rewrite_def_def_chains (void)
-{
-  /* Ensure that the dominance information is OK.  */
-  calculate_dominance_info (CDI_DOMINATORS);
-  mark_def_site_blocks ();
-  rewrite_blocks (true);
-}
-
-
-=======
+
+
 /* Dump SSA update information to stderr.  */
 
 void
@@ -3191,302 +2276,8 @@
 
   add_new_name_mapping (new, old);
 }
->>>>>>> 8c044a9c
-
-/*---------------------------------------------------------------------------
-    Functions to fix a program in invalid SSA form into valid SSA
-    form.  The main entry point here is rewrite_ssa_into_ssa.
----------------------------------------------------------------------------*/
-
-<<<<<<< HEAD
-/* Called after visiting basic block BB.  Restore CURRDEFS to its
-   original value.  */
-
-static void
-ssa_rewrite_finalize_block (struct dom_walk_data *walk_data ATTRIBUTE_UNUSED,
-			    basic_block bb ATTRIBUTE_UNUSED)
-{
-
-  /* Step 5.  Restore the current reaching definition for each variable
-     referenced in the block (in reverse order).  */
-  while (VEC_length (tree_on_heap, block_defs_stack) > 0)
-    {
-      tree var = VEC_pop (tree_on_heap, block_defs_stack);
-      tree saved_def;
-      
-      if (var == NULL)
-	break;
-
-      saved_def = VEC_pop (tree_on_heap, block_defs_stack);
-      set_current_def (var, saved_def);
-    }
-}
-
-
-/* Register DEF (an SSA_NAME) to be a new definition for the original
-   ssa name VAR and push VAR's current reaching definition
-   into the stack pointed by BLOCK_DEFS_P.  */
-
-static void
-ssa_register_new_def (tree var, tree def)
-{
-  tree currdef;
-   
-  /* If this variable is set in a single basic block and all uses are
-     dominated by the set(s) in that single basic block, then there is
-     nothing to do.  TODO we should not be called at all, and just
-     keep the original name.  */
-  if (get_phi_state (var) == NEED_PHI_STATE_NO)
-    {
-      set_current_def (var, def);
-      return;
-    }
-
-  currdef = get_current_def (var);
-
-  /* Push the current reaching definition into *BLOCK_DEFS_P.  This stack is
-     later used by the dominator tree callbacks to restore the reaching
-     definitions for all the variables defined in the block after a recursive
-     visit to all its immediately dominated blocks.  */
-  VEC_safe_push (tree_on_heap, block_defs_stack, currdef);
-  VEC_safe_push (tree_on_heap, block_defs_stack, var);
-
-  /* Set the current reaching definition for VAR to be DEF.  */
-  set_current_def (var, def);
-}
-
-
-/* Same as rewrite_stmt, for rewriting ssa names.  */
-
-static void
-ssa_rewrite_stmt (struct dom_walk_data *walk_data,
-		  basic_block bb ATTRIBUTE_UNUSED,
-		  block_stmt_iterator si)
-{
-  stmt_ann_t ann;
-  tree stmt, var;
-  ssa_op_iter iter;
-  use_operand_p use_p;
-  def_operand_p def_p;
-  sbitmap names_to_rename = walk_data->global_data;
-
-  stmt = bsi_stmt (si);
-  ann = stmt_ann (stmt);
-
-  if (dump_file && (dump_flags & TDF_DETAILS))
-    {
-      fprintf (dump_file, "Renaming statement ");
-      print_generic_stmt (dump_file, stmt, TDF_SLIM);
-      fprintf (dump_file, "\n");
-    }
-
-  /* We have just scanned the code for operands.  No statement should
-     be modified.  */
-  gcc_assert (!ann->modified);
-
-  /* Step 1.  Rewrite USES and VUSES in the statement.  */
-  FOR_EACH_SSA_USE_OPERAND (use_p, stmt, iter, SSA_OP_ALL_USES | SSA_OP_ALL_KILLS)
-    {
-      if (TEST_BIT (names_to_rename, SSA_NAME_VERSION (USE_FROM_PTR (use_p))))
-	SET_USE (use_p, get_reaching_def (USE_FROM_PTR (use_p)));
-    }
-
-  /* Step 2.  Register the statement's DEF and VDEF operands.  */
-  FOR_EACH_SSA_DEF_OPERAND (def_p, stmt, iter, SSA_OP_ALL_DEFS)
-    {
-      var = DEF_FROM_PTR (def_p);
-
-      if (!TEST_BIT (names_to_rename, SSA_NAME_VERSION (var)))
-	continue;
-
-      SET_DEF (def_p, duplicate_ssa_name (var, stmt));
-      ssa_register_new_def (var, DEF_FROM_PTR (def_p));
-    }
-}
-
-
-/* Ditto, for ssa name rewriting.  */
-
-static void
-ssa_rewrite_phi_arguments (struct dom_walk_data *walk_data, basic_block bb)
-{
-  edge e;
-  sbitmap names_to_rename = walk_data->global_data;
-  use_operand_p op;
-  edge_iterator ei;
-
-  FOR_EACH_EDGE (e, ei, bb->succs)
-    {
-      tree phi;
-
-      if (e->dest == EXIT_BLOCK_PTR)
-	continue;
-
-      for (phi = phi_nodes (e->dest); phi; phi = PHI_CHAIN (phi))
-	{
-	  op = PHI_ARG_DEF_PTR_FROM_EDGE (phi, e);
-	  if (TREE_CODE (USE_FROM_PTR (op)) != SSA_NAME)
-	    continue;
-	  
-	  if (!TEST_BIT (names_to_rename, SSA_NAME_VERSION (USE_FROM_PTR (op))))
-	    continue; 
-
-	  SET_USE (op, get_reaching_def (USE_FROM_PTR (op)));
-	  if (e->flags & EDGE_ABNORMAL)
-	    SSA_NAME_OCCURS_IN_ABNORMAL_PHI (USE_FROM_PTR (op)) = 1;
-	}
-    }
-}
-
-/* Ditto, for rewriting ssa names.  */
-
-static void
-ssa_rewrite_initialize_block (struct dom_walk_data *walk_data, basic_block bb)
-{
-  tree phi, new_name;
-  sbitmap names_to_rename = walk_data->global_data;
-  edge e;
-  bool abnormal_phi;
-  edge_iterator ei;
-
-  if (dump_file && (dump_flags & TDF_DETAILS))
-    fprintf (dump_file, "\n\nRenaming block #%d\n\n", bb->index);
-
-  /* Mark the unwind point for this block.  */
-  VEC_safe_push (tree_on_heap, block_defs_stack, NULL_TREE);
-
-  FOR_EACH_EDGE (e, ei, bb->preds)
-    if (e->flags & EDGE_ABNORMAL)
-      break;
-  abnormal_phi = (e != NULL);
-
-  /* Step 1.  Register new definitions for every PHI node in the block.
-     Conceptually, all the PHI nodes are executed in parallel and each PHI
-     node introduces a new version for the associated variable.  */
-  for (phi = phi_nodes (bb); phi; phi = PHI_CHAIN (phi))
-    {
-      tree result = PHI_RESULT (phi);
-
-      if (TEST_BIT (names_to_rename, SSA_NAME_VERSION (result)))
-	{
-	  new_name = duplicate_ssa_name (result, phi);
-	  SET_PHI_RESULT (phi, new_name);
-
-	  if (abnormal_phi)
-	    SSA_NAME_OCCURS_IN_ABNORMAL_PHI (new_name) = 1;
-	  ssa_register_new_def (result, new_name);
-	}
-    }
-}
-
-
-/* Same as mark_def_sites, but works over SSA names.  */
-
-static void
-ssa_mark_def_sites (struct dom_walk_data *walk_data,
-		    basic_block bb,
-		    block_stmt_iterator bsi)
-{
-  struct mark_def_sites_global_data *gd = walk_data->global_data;
-  bitmap kills = gd->kills;
-  size_t uid, def_uid;
-  tree stmt, use, def;
-  ssa_op_iter iter;
-
-  /* Mark all the blocks that have definitions for each variable in the
-     names_to_rename bitmap.  */
-  stmt = bsi_stmt (bsi);
-  get_stmt_operands (stmt);
-
-  /* If a variable is used before being set, then the variable is live
-     across a block boundary, so mark it live-on-entry to BB.  */
-  FOR_EACH_SSA_TREE_OPERAND (use, stmt, iter, SSA_OP_ALL_USES | SSA_OP_ALL_KILLS)
-    {
-      uid = SSA_NAME_VERSION (use);
-
-      if (TEST_BIT (gd->names_to_rename, uid)
-	  && !bitmap_bit_p (kills, uid))
-	set_livein_block (use, bb);
-    }
-	  
-  /* Now process the definition made by this statement.  Mark the
-     variables in KILLS.  */
-  FOR_EACH_SSA_TREE_OPERAND (def, stmt, iter, SSA_OP_ALL_DEFS)
-    {
-      def_uid = SSA_NAME_VERSION (def);
-
-      if (TEST_BIT (gd->names_to_rename, def_uid))
-	{
-	  set_def_block (def, bb, false, true);
-	  bitmap_set_bit (kills, def_uid);
-	}
-    }
-}
-
-
-/* Block initialization routine for mark_def_sites.  Clear the 
-   KILLS bitmap at the start of each block.  */
-
-static void
-ssa_mark_def_sites_initialize_block (struct dom_walk_data *walk_data,
-				     basic_block bb)
-{
-  struct mark_def_sites_global_data *gd = walk_data->global_data;
-  bitmap kills = gd->kills;
-  tree phi, def;
-  unsigned def_uid;
-
-  bitmap_clear (kills);
-
-  for (phi = phi_nodes (bb); phi; phi = PHI_CHAIN (phi))
-    {
-      def = PHI_RESULT (phi);
-      def_uid = SSA_NAME_VERSION (def);
-
-      if (!TEST_BIT (gd->names_to_rename, def_uid))
-	continue;
-
-      set_def_block (def, bb, true, true);
-      bitmap_set_bit (kills, def_uid);
-    }
-}
-
-/* Marks ssa names used as arguments of phis at the end of BB.  */
-
-static void
-ssa_mark_phi_uses (struct dom_walk_data *walk_data, basic_block bb)
-{
-  struct mark_def_sites_global_data *gd = walk_data->global_data;
-  bitmap kills = gd->kills;
-  edge e;
-  tree phi, use;
-  unsigned uid;
-  edge_iterator ei;
-
-  FOR_EACH_EDGE (e, ei, bb->succs)
-    {
-      if (e->dest == EXIT_BLOCK_PTR)
-	continue;
-
-      for (phi = phi_nodes (e->dest); phi; phi = PHI_CHAIN (phi))
-	{
-	  use = PHI_ARG_DEF_FROM_EDGE (phi, e);
-	  if (TREE_CODE (use) != SSA_NAME)
-	    continue;
-
-	  uid = SSA_NAME_VERSION (use);
-
-	  if (TEST_BIT (gd->names_to_rename, uid)
-	      && !bitmap_bit_p (kills, uid))
-	    set_livein_block (use, bb);
-	}
-    }
-}
-       
-   
-/* The marked ssa names may have more than one definition;
-   add PHI nodes and rewrite them to fix this.  */
-=======
+
+
 /* Register symbol SYM to be renamed by update_ssa.  */
 
 void
@@ -3819,23 +2610,12 @@
    even be useful for the optimizers.  UPDATE_FLAGS controls various
    aspects of how update_ssa operates, see the documentation for
    TODO_update_ssa*.  */
->>>>>>> 8c044a9c
 
 void
 update_ssa (unsigned update_flags)
 {
-<<<<<<< HEAD
-  bitmap *dfs;
-  basic_block bb;
-  struct dom_walk_data walk_data;
-  struct mark_def_sites_global_data mark_def_sites_global_data;
-  unsigned i;
-  sbitmap snames_to_rename;
-  bitmap to_rename;
-=======
   bitmap blocks;
   basic_block bb, start_bb;
->>>>>>> 8c044a9c
   bitmap_iterator bi;
   unsigned i = 0;
   sbitmap tmp;
@@ -3845,16 +2625,7 @@
   if (!need_ssa_update_p ())
     return;
 
-<<<<<<< HEAD
-  /* Initialize dominance frontier and immediate dominator bitmaps. 
-     Also count the number of predecessors for each block.  Doing so
-     can save significant time during PHI insertion for large graphs.  */
-  dfs = (bitmap *) xmalloc (last_basic_block * sizeof (bitmap *));
-  FOR_EACH_BB (bb)
-    dfs[bb->index] = BITMAP_ALLOC (NULL);
-=======
   timevar_push (TV_TREE_SSA_INCREMENTAL);
->>>>>>> 8c044a9c
 
   /* Ensure that the dominance information is up-to-date.  */
   calculate_dominance_info (CDI_DOMINATORS);
@@ -3891,20 +2662,10 @@
     }
   else
     {
-<<<<<<< HEAD
-      SET_BIT (snames_to_rename, i);
-      set_current_def (ssa_name (i), NULL_TREE);
-    }
-
-  mark_def_sites_global_data.kills = BITMAP_ALLOC (NULL);
-  mark_def_sites_global_data.names_to_rename = snames_to_rename;
-  walk_data.global_data = &mark_def_sites_global_data;
-=======
       def_blocks = NULL;
     }
 
   blocks = BITMAP_ALLOC (NULL);
->>>>>>> 8c044a9c
 
   /* Clear the REWRITE_THIS_STMT and REGISTER_DEFS_IN_THIS_STMT flags
      for every statement and PHI node.  */
@@ -3951,10 +2712,6 @@
 	goto done;
     }
 
-<<<<<<< HEAD
-  /* We no longer need this bitmap, clear and free it.  */
-  BITMAP_FREE (mark_def_sites_global_data.kills);
-=======
   /* Next, determine the block at which to start the renaming process.  */
   if (!bitmap_empty_p (syms_to_rename))
     {
@@ -3984,7 +2741,6 @@
   if (insert_phi_p)
     {
       bitmap *dfs;
->>>>>>> 8c044a9c
 
       /* If the caller requested PHI nodes to be added, compute
 	 dominance frontiers.  */
@@ -4033,23 +2789,11 @@
   EXECUTE_IF_SET_IN_BITMAP (syms_to_rename, 0, i, bi)
     set_current_def (referenced_var (i), NULL_TREE);
 
-<<<<<<< HEAD
-  EXECUTE_IF_SET_IN_BITMAP (to_rename, 0, i, bi)
-    {
-      /* Free SSA_NAME_AUX.  We don't have to zero it because
-	 release_ssa_name will.  */
-      if (SSA_NAME_AUX (ssa_name (i)))
-	free (SSA_NAME_AUX (ssa_name (i)));
-
-      release_ssa_name (ssa_name (i));
-    }
-=======
   /* Now start the renaming process at START_BB.  */
   tmp = sbitmap_alloc (last_basic_block);
   sbitmap_zero (tmp);
   EXECUTE_IF_SET_IN_BITMAP (blocks, 0, i, bi)
     SET_BIT (tmp, i);
->>>>>>> 8c044a9c
 
   rewrite_blocks (start_bb, REWRITE_UPDATE, tmp);
 
@@ -4058,40 +2802,11 @@
   /* Debugging dumps.  */
   if (dump_file)
     {
-<<<<<<< HEAD
-      dump_dfa_stats (dump_file);
-      dump_tree_ssa_stats (dump_file);
-    }
-
-  /* Free allocated memory.  */
-  FOR_EACH_BB (bb)
-    BITMAP_FREE (dfs[bb->index]);
-  free (dfs);
-=======
       int c;
       unsigned i;
->>>>>>> 8c044a9c
 
       dump_update_ssa (dump_file);
 
-<<<<<<< HEAD
-#ifdef ENABLE_CHECKING
-  for (i = 1; i < num_ssa_names; i++)
-    {
-      tree name = ssa_name (i);
-      if (!name)
-	continue;
-
-      gcc_assert (SSA_NAME_AUX (name) == NULL);
-    }
-#endif
-
-  BITMAP_FREE (to_rename);
-  
-  VEC_free (tree_on_heap, block_defs_stack);
-  block_defs_stack = NULL;
-  timevar_pop (TV_TREE_SSA_OTHER);
-=======
       fprintf (dump_file, "Incremental SSA update started at block: %d\n\n",
 	       start_bb->index);
 
@@ -4119,5 +2834,4 @@
   delete_update_ssa ();
 
   timevar_pop (TV_TREE_SSA_INCREMENTAL);
->>>>>>> 8c044a9c
 }
--- conflicted
+++ resolved
@@ -28,13 +28,6 @@
 #ifndef GCC_DEFAULTS_H
 #define GCC_DEFAULTS_H
 
-<<<<<<< HEAD
-#ifndef GET_ENVIRONMENT
-#define GET_ENVIRONMENT(VALUE, NAME) do { (VALUE) = getenv (NAME); } while (0)
-#endif
-
-=======
->>>>>>> 155d23aa
 /* Store in OUTPUT a string (made with alloca) containing an
    assembler-name for a local static variable or function named NAME.
    LABELNO is an integer which is different for each call.  */
@@ -113,13 +106,10 @@
 #endif
 #endif
 
-<<<<<<< HEAD
-=======
 #ifndef IFUNC_ASM_TYPE
 #define IFUNC_ASM_TYPE "gnu_indirect_function"
 #endif
 
->>>>>>> 155d23aa
 #ifndef TLS_COMMON_ASM_OP
 #define TLS_COMMON_ASM_OP ".tls_common"
 #endif
@@ -1200,52 +1190,6 @@
    functions.
 */
 
-<<<<<<< HEAD
-/* Just because the user configured --with-sjlj-exceptions=no doesn't
-   mean that we can use call frame exceptions.  Detect that the target
-   has appropriate support.  */
-
-#ifndef MUST_USE_SJLJ_EXCEPTIONS
-# if defined (EH_RETURN_DATA_REGNO)			\
-       && (defined (TARGET_UNWIND_INFO)			\
-	   || (DWARF2_UNWIND_INFO			\
-	       && (defined (EH_RETURN_HANDLER_RTX)	\
-		   || defined (HAVE_eh_return))))
-#  define MUST_USE_SJLJ_EXCEPTIONS	0
-# else
-#  define MUST_USE_SJLJ_EXCEPTIONS	1
-# endif
-#endif
-
-#ifdef CONFIG_SJLJ_EXCEPTIONS
-# if CONFIG_SJLJ_EXCEPTIONS == 1
-#  define USING_SJLJ_EXCEPTIONS		1
-# endif
-# if CONFIG_SJLJ_EXCEPTIONS == 0
-#  define USING_SJLJ_EXCEPTIONS		0
-#  if !defined(EH_RETURN_DATA_REGNO)
-    #error "EH_RETURN_DATA_REGNO required"
-#  endif
-#  if ! (defined(TARGET_UNWIND_INFO) || DWARF2_UNWIND_INFO)
-    #error "{DWARF2,TARGET}_UNWIND_INFO required"
-#  endif
-#  if !defined(TARGET_UNWIND_INFO) \
-	&& !(defined(EH_RETURN_HANDLER_RTX) || defined(HAVE_eh_return))
-    #error "EH_RETURN_HANDLER_RTX or eh_return required"
-#  endif
-/* Usually the above error checks will have already triggered an
-   error, but backends may set MUST_USE_SJLJ_EXCEPTIONS for their own
-   reasons.  */
-#  if MUST_USE_SJLJ_EXCEPTIONS
-    #error "Must use SJLJ exceptions but configured not to"
-#  endif
-# endif
-#else
-# define USING_SJLJ_EXCEPTIONS		MUST_USE_SJLJ_EXCEPTIONS
-#endif
-
-=======
->>>>>>> 155d23aa
 /* The default branch cost is 1.  */
 #ifndef BRANCH_COST
 #define BRANCH_COST(speed_p, predictable_p) 1
@@ -1300,17 +1244,6 @@
   DEFAULT_FUNCTION_ARG_PADDING ((MODE), (TYPE))
 #endif
 
-<<<<<<< HEAD
-/* Supply a default definition for FUNCTION_ARG_BOUNDARY.  Normally, we let
-   FUNCTION_ARG_PADDING, which also pads the length, handle any needed
-   alignment.  */
-
-#ifndef FUNCTION_ARG_BOUNDARY
-#define FUNCTION_ARG_BOUNDARY(MODE, TYPE)	PARM_BOUNDARY
-#endif
-
-=======
->>>>>>> 155d23aa
 /* Supply a default definition of STACK_SAVEAREA_MODE for emit_stack_save.
    Normally move_insn, so Pmode stack pointer.  */
 
@@ -1355,30 +1288,20 @@
 #ifdef STACK_CHECK_PROTECT
 #define STACK_OLD_CHECK_PROTECT STACK_CHECK_PROTECT
 #else
-<<<<<<< HEAD
-#define STACK_OLD_CHECK_PROTECT \
- (USING_SJLJ_EXCEPTIONS ? 75 * UNITS_PER_WORD : 8 * 1024)
-=======
 #define STACK_OLD_CHECK_PROTECT					\
  (targetm.except_unwind_info (&global_options) == UI_SJLJ	\
   ? 75 * UNITS_PER_WORD						\
   : 8 * 1024)
->>>>>>> 155d23aa
 #endif
 
 /* Minimum amount of stack required to recover from an anticipated stack
    overflow detection.  The default value conveys an estimate of the amount
    of stack required to propagate an exception.  */
 #ifndef STACK_CHECK_PROTECT
-<<<<<<< HEAD
-#define STACK_CHECK_PROTECT \
- (USING_SJLJ_EXCEPTIONS ? 75 * UNITS_PER_WORD : 12 * 1024)
-=======
 #define STACK_CHECK_PROTECT					\
  (targetm.except_unwind_info (&global_options) == UI_SJLJ	\
   ? 75 * UNITS_PER_WORD						\
   : 12 * 1024)
->>>>>>> 155d23aa
 #endif
 
 /* Make the maximum frame size be the largest we can and still only need
@@ -1400,8 +1323,6 @@
 #define STACK_CHECK_MAX_VAR_SIZE (STACK_CHECK_MAX_FRAME_SIZE / 100)
 #endif
 
-<<<<<<< HEAD
-=======
 /* By default, the C++ compiler will use function addresses in the
    vtable entries.  Setting this nonzero tells the compiler to use
    function descriptors instead.  The value of this macro says how
@@ -1416,7 +1337,6 @@
 #define SWITCHABLE_TARGET 0
 #endif
 
->>>>>>> 155d23aa
 #endif /* GCC_INSN_FLAGS_H  */
 
 #endif  /* ! GCC_DEFAULTS_H */
/* Definitions of various defaults for tm.h macros.
   Copyright (C) 1992, 1996, 1997, 1998, 1999, 2000, 2001, 2002, 2003, 2004,
   2005, 2007, 2008, 2009, 2010
   Free Software Foundation, Inc.
   Contributed by Ron Guilmette (rfg@monkeys.com)

This file is part of GCC.

GCC is free software; you can redistribute it and/or modify it under
the terms of the GNU General Public License as published by the Free
Software Foundation; either version 3, or (at your option) any later
version.

GCC is distributed in the hope that it will be useful, but WITHOUT ANY
WARRANTY; without even the implied warranty of MERCHANTABILITY or
FITNESS FOR A PARTICULAR PURPOSE.  See the GNU General Public License
for more details.

Under Section 7 of GPL version 3, you are granted additional
permissions described in the GCC Runtime Library Exception, version
3.1, as published by the Free Software Foundation.

You should have received a copy of the GNU General Public License and
a copy of the GCC Runtime Library Exception along with this program;
see the files COPYING3 and COPYING.RUNTIME respectively.  If not, see
<http://www.gnu.org/licenses/>.  */

#ifndef GCC_DEFAULTS_H
#define GCC_DEFAULTS_H

#ifndef GET_ENVIRONMENT
#define GET_ENVIRONMENT(VALUE, NAME) do { (VALUE) = getenv (NAME); } while (0)
#endif

/* Store in OUTPUT a string (made with alloca) containing an
   assembler-name for a local static variable or function named NAME.
   LABELNO is an integer which is different for each call.  */

#ifndef ASM_PN_FORMAT
# ifndef NO_DOT_IN_LABEL
#  define ASM_PN_FORMAT "%s.%lu"
# else
#  ifndef NO_DOLLAR_IN_LABEL
#   define ASM_PN_FORMAT "%s$%lu"
#  else
#   define ASM_PN_FORMAT "__%s_%lu"
#  endif
# endif
#endif /* ! ASM_PN_FORMAT */

#ifndef ASM_FORMAT_PRIVATE_NAME
# define ASM_FORMAT_PRIVATE_NAME(OUTPUT, NAME, LABELNO) \
  do { const char *const name_ = (NAME); \
       char *const output_ = (OUTPUT) = \
	 (char *) alloca (strlen (name_) + 32); \
       sprintf (output_, ASM_PN_FORMAT, name_, (unsigned long)(LABELNO)); \
  } while (0)
#endif

/* Choose a reasonable default for ASM_OUTPUT_ASCII.  */

#ifndef ASM_OUTPUT_ASCII
#define ASM_OUTPUT_ASCII(MYFILE, MYSTRING, MYLENGTH) \
  do {									      \
    FILE *_hide_asm_out_file = (MYFILE);				      \
    const unsigned char *_hide_p = (const unsigned char *) (MYSTRING);	      \
    int _hide_thissize = (MYLENGTH);					      \
    {									      \
      FILE *asm_out_file = _hide_asm_out_file;				      \
      const unsigned char *p = _hide_p;					      \
      int thissize = _hide_thissize;					      \
      int i;								      \
      fprintf (asm_out_file, "\t.ascii \"");				      \
									      \
      for (i = 0; i < thissize; i++)					      \
	{								      \
	  int c = p[i];			   				      \
	  if (c == '\"' || c == '\\')					      \
	    putc ('\\', asm_out_file);					      \
	  if (ISPRINT(c))						      \
	    putc (c, asm_out_file);					      \
	  else								      \
	    {								      \
	      fprintf (asm_out_file, "\\%o", c);			      \
	      /* After an octal-escape, if a digit follows,		      \
		 terminate one string constant and start another.	      \
		 The VAX assembler fails to stop reading the escape	      \
		 after three digits, so this is the only way we		      \
		 can get it to parse the data properly.  */		      \
	      if (i < thissize - 1 && ISDIGIT(p[i + 1]))		      \
		fprintf (asm_out_file, "\"\n\t.ascii \"");		      \
	  }								      \
	}								      \
      fprintf (asm_out_file, "\"\n");					      \
    }									      \
  }									      \
  while (0)
#endif

/* This is how we tell the assembler to equate two values.  */
#ifdef SET_ASM_OP
#ifndef ASM_OUTPUT_DEF
#define ASM_OUTPUT_DEF(FILE,LABEL1,LABEL2)				\
 do {	fprintf ((FILE), "%s", SET_ASM_OP);				\
	assemble_name (FILE, LABEL1);					\
	fprintf (FILE, ",");						\
	assemble_name (FILE, LABEL2);					\
	fprintf (FILE, "\n");						\
  } while (0)
#endif
#endif

#ifndef TLS_COMMON_ASM_OP
#define TLS_COMMON_ASM_OP ".tls_common"
#endif

#if defined (HAVE_AS_TLS) && !defined (ASM_OUTPUT_TLS_COMMON)
#define ASM_OUTPUT_TLS_COMMON(FILE, DECL, NAME, SIZE)			\
  do									\
    {									\
      fprintf ((FILE), "\t%s\t", TLS_COMMON_ASM_OP);			\
      assemble_name ((FILE), (NAME));					\
      fprintf ((FILE), ","HOST_WIDE_INT_PRINT_UNSIGNED",%u\n",		\
	       (SIZE), DECL_ALIGN (DECL) / BITS_PER_UNIT);		\
    }									\
  while (0)
#endif

/* Decide whether to defer emitting the assembler output for an equate
   of two values.  The default is to not defer output.  */
#ifndef TARGET_DEFERRED_OUTPUT_DEFS
#define TARGET_DEFERRED_OUTPUT_DEFS(DECL,TARGET) false
#endif

/* This is how to output the definition of a user-level label named
   NAME, such as the label on variable NAME.  */

#ifndef ASM_OUTPUT_LABEL
#define ASM_OUTPUT_LABEL(FILE,NAME) \
  do { assemble_name ((FILE), (NAME)); fputs (":\n", (FILE)); } while (0)
#endif

/* This is how to output the definition of a user-level label named
   NAME, such as the label on a function.  */

#ifndef ASM_OUTPUT_FUNCTION_LABEL
#define ASM_OUTPUT_FUNCTION_LABEL(FILE, NAME, DECL) \
  ASM_OUTPUT_LABEL ((FILE), (NAME))
#endif

/* Output the definition of a compiler-generated label named NAME.  */
#ifndef ASM_OUTPUT_INTERNAL_LABEL
#define ASM_OUTPUT_INTERNAL_LABEL(FILE,NAME)	\
  do {						\
    assemble_name_raw ((FILE), (NAME));		\
    fputs (":\n", (FILE));			\
  } while (0)
#endif

/* This is how to output a reference to a user-level label named NAME.  */

#ifndef ASM_OUTPUT_LABELREF
#define ASM_OUTPUT_LABELREF(FILE,NAME)  asm_fprintf ((FILE), "%U%s", (NAME))
#endif

/* Allow target to print debug info labels specially.  This is useful for
   VLIW targets, since debug info labels should go into the middle of
   instruction bundles instead of breaking them.  */

#ifndef ASM_OUTPUT_DEBUG_LABEL
#define ASM_OUTPUT_DEBUG_LABEL(FILE, PREFIX, NUM) \
  (*targetm.asm_out.internal_label) (FILE, PREFIX, NUM)
#endif

/* This is how we tell the assembler that a symbol is weak.  */
#ifndef ASM_OUTPUT_WEAK_ALIAS
#if defined (ASM_WEAKEN_LABEL) && defined (ASM_OUTPUT_DEF)
#define ASM_OUTPUT_WEAK_ALIAS(STREAM, NAME, VALUE)	\
  do							\
    {							\
      ASM_WEAKEN_LABEL (STREAM, NAME);			\
      if (VALUE)					\
        ASM_OUTPUT_DEF (STREAM, NAME, VALUE);		\
    }							\
  while (0)
#endif
#endif

/* This is how we tell the assembler that a symbol is a weak alias to
   another symbol that doesn't require the other symbol to be defined.
   Uses of the former will turn into weak uses of the latter, i.e.,
   uses that, in case the latter is undefined, will not cause errors,
   and will add it to the symbol table as weak undefined.  However, if
   the latter is referenced directly, a strong reference prevails.  */
#ifndef ASM_OUTPUT_WEAKREF
#if defined HAVE_GAS_WEAKREF
#define ASM_OUTPUT_WEAKREF(FILE, DECL, NAME, VALUE)			\
  do									\
    {									\
      fprintf ((FILE), "\t.weakref\t");					\
      assemble_name ((FILE), (NAME));					\
      fprintf ((FILE), ",");						\
      assemble_name ((FILE), (VALUE));					\
      fprintf ((FILE), "\n");						\
    }									\
  while (0)
#endif
#endif

/* How to emit a .type directive.  */
#ifndef ASM_OUTPUT_TYPE_DIRECTIVE
#if defined TYPE_ASM_OP && defined TYPE_OPERAND_FMT
#define ASM_OUTPUT_TYPE_DIRECTIVE(STREAM, NAME, TYPE)	\
  do							\
    {							\
      fputs (TYPE_ASM_OP, STREAM);			\
      assemble_name (STREAM, NAME);			\
      fputs (", ", STREAM);				\
      fprintf (STREAM, TYPE_OPERAND_FMT, TYPE);		\
      putc ('\n', STREAM);				\
    }							\
  while (0)
#endif
#endif

/* How to emit a .size directive.  */
#ifndef ASM_OUTPUT_SIZE_DIRECTIVE
#ifdef SIZE_ASM_OP
#define ASM_OUTPUT_SIZE_DIRECTIVE(STREAM, NAME, SIZE)	\
  do							\
    {							\
      HOST_WIDE_INT size_ = (SIZE);			\
      fputs (SIZE_ASM_OP, STREAM);			\
      assemble_name (STREAM, NAME);			\
      fprintf (STREAM, ", " HOST_WIDE_INT_PRINT_DEC "\n", size_); \
    }							\
  while (0)

#define ASM_OUTPUT_MEASURED_SIZE(STREAM, NAME)		\
  do							\
    {							\
      fputs (SIZE_ASM_OP, STREAM);			\
      assemble_name (STREAM, NAME);			\
      fputs (", .-", STREAM);				\
      assemble_name (STREAM, NAME);			\
      putc ('\n', STREAM);				\
    }							\
  while (0)

#endif
#endif

/* This determines whether or not we support weak symbols.  */
#ifndef SUPPORTS_WEAK
#if defined (ASM_WEAKEN_LABEL) || defined (ASM_WEAKEN_DECL)
#define SUPPORTS_WEAK 1
#else
#define SUPPORTS_WEAK 0
#endif
#endif

/* This determines whether or not we support the discriminator
   attribute in the .loc directive.  */
#ifndef SUPPORTS_DISCRIMINATOR
#ifdef HAVE_GAS_DISCRIMINATOR
#define SUPPORTS_DISCRIMINATOR 1
#else
#define SUPPORTS_DISCRIMINATOR 0
#endif
#endif

/* This determines whether or not we support link-once semantics.  */
#ifndef SUPPORTS_ONE_ONLY
#ifdef MAKE_DECL_ONE_ONLY
#define SUPPORTS_ONE_ONLY 1
#else
#define SUPPORTS_ONE_ONLY 0
#endif
#endif

/* This determines whether weak symbols must be left out of a static
   archive's table of contents.  Defining this macro to be nonzero has
   the consequence that certain symbols will not be made weak that
   otherwise would be.  The C++ ABI requires this macro to be zero;
   see the documentation.  */
#ifndef TARGET_WEAK_NOT_IN_ARCHIVE_TOC
#define TARGET_WEAK_NOT_IN_ARCHIVE_TOC 0
#endif

/* This determines whether or not we need linkonce unwind information.  */
#ifndef TARGET_USES_WEAK_UNWIND_INFO
#define TARGET_USES_WEAK_UNWIND_INFO 0
#endif

/* By default, there is no prefix on user-defined symbols.  */
#ifndef USER_LABEL_PREFIX
#define USER_LABEL_PREFIX ""
#endif

/* If the target supports weak symbols, define TARGET_ATTRIBUTE_WEAK to
   provide a weak attribute.  Else define it to nothing.

   This would normally belong in ansidecl.h, but SUPPORTS_WEAK is
   not available at that time.

   Note, this is only for use by target files which we know are to be
   compiled by GCC.  */
#ifndef TARGET_ATTRIBUTE_WEAK
# if SUPPORTS_WEAK
#  define TARGET_ATTRIBUTE_WEAK __attribute__ ((weak))
# else
#  define TARGET_ATTRIBUTE_WEAK
# endif
#endif

/* Determines whether we may use common symbols to represent one-only
   semantics (a.k.a. "vague linkage").  */
#ifndef USE_COMMON_FOR_ONE_ONLY
# define USE_COMMON_FOR_ONE_ONLY 1
#endif

/* By default we can assume that all global symbols are in one namespace,
   across all shared libraries.  */
#ifndef MULTIPLE_SYMBOL_SPACES
# define MULTIPLE_SYMBOL_SPACES 0
#endif

/* If the target supports init_priority C++ attribute, give
   SUPPORTS_INIT_PRIORITY a nonzero value.  */
#ifndef SUPPORTS_INIT_PRIORITY
#define SUPPORTS_INIT_PRIORITY 1
#endif /* SUPPORTS_INIT_PRIORITY */

/* If duplicate library search directories can be removed from a
   linker command without changing the linker's semantics, give this
   symbol a nonzero.  */
#ifndef LINK_ELIMINATE_DUPLICATE_LDIRECTORIES
#define LINK_ELIMINATE_DUPLICATE_LDIRECTORIES 0
#endif /* LINK_ELIMINATE_DUPLICATE_LDIRECTORIES */

/* If we have a definition of INCOMING_RETURN_ADDR_RTX, assume that
   the rest of the DWARF 2 frame unwind support is also provided.  */
#if !defined (DWARF2_UNWIND_INFO) && defined (INCOMING_RETURN_ADDR_RTX) \
    && !defined (TARGET_UNWIND_INFO)
#define DWARF2_UNWIND_INFO 1
#endif

/* If we have named sections, and we're using crtstuff to run ctors,
   use them for registering eh frame information.  */
#if defined (TARGET_ASM_NAMED_SECTION) && DWARF2_UNWIND_INFO \
    && !defined(EH_FRAME_IN_DATA_SECTION)
#ifndef EH_FRAME_SECTION_NAME
#define EH_FRAME_SECTION_NAME ".eh_frame"
#endif
#endif

/* On many systems, different EH table encodings are used under
   difference circumstances.  Some will require runtime relocations;
   some will not.  For those that do not require runtime relocations,
   we would like to make the table read-only.  However, since the
   read-only tables may need to be combined with read-write tables
   that do require runtime relocation, it is not safe to make the
   tables read-only unless the linker will merge read-only and
   read-write sections into a single read-write section.  If your
   linker does not have this ability, but your system is such that no
   encoding used with non-PIC code will ever require a runtime
   relocation, then you can define EH_TABLES_CAN_BE_READ_ONLY to 1 in
   your target configuration file.  */
#ifndef EH_TABLES_CAN_BE_READ_ONLY
#ifdef HAVE_LD_RO_RW_SECTION_MIXING
#define EH_TABLES_CAN_BE_READ_ONLY 1
#else
#define EH_TABLES_CAN_BE_READ_ONLY 0
#endif
#endif

/* If we have named section and we support weak symbols, then use the
   .jcr section for recording java classes which need to be registered
   at program start-up time.  */
#if defined (TARGET_ASM_NAMED_SECTION) && SUPPORTS_WEAK
#ifndef JCR_SECTION_NAME
#define JCR_SECTION_NAME ".jcr"
#endif
#endif

/* This decision to use a .jcr section can be overridden by defining
   USE_JCR_SECTION to 0 in target file.  This is necessary if target
   can define JCR_SECTION_NAME but does not have crtstuff or
   linker support for .jcr section.  */
#ifndef TARGET_USE_JCR_SECTION
#ifdef JCR_SECTION_NAME
#define TARGET_USE_JCR_SECTION 1
#else
#define TARGET_USE_JCR_SECTION 0
#endif
#endif

/* Number of hardware registers that go into the DWARF-2 unwind info.
   If not defined, equals FIRST_PSEUDO_REGISTER  */

#ifndef DWARF_FRAME_REGISTERS
#define DWARF_FRAME_REGISTERS FIRST_PSEUDO_REGISTER
#endif

/* How to renumber registers for dbx and gdb.  If not defined, assume
   no renumbering is necessary.  */

#ifndef DBX_REGISTER_NUMBER
#define DBX_REGISTER_NUMBER(REGNO) (REGNO)
#endif

/* Default sizes for base C types.  If the sizes are different for
   your target, you should override these values by defining the
   appropriate symbols in your tm.h file.  */

#ifndef BITS_PER_UNIT
#define BITS_PER_UNIT 8
#endif

#ifndef BITS_PER_WORD
#define BITS_PER_WORD (BITS_PER_UNIT * UNITS_PER_WORD)
#endif

#ifndef CHAR_TYPE_SIZE
#define CHAR_TYPE_SIZE BITS_PER_UNIT
#endif

#ifndef BOOL_TYPE_SIZE
/* `bool' has size and alignment `1', on almost all platforms.  */
#define BOOL_TYPE_SIZE CHAR_TYPE_SIZE
#endif

#ifndef SHORT_TYPE_SIZE
#define SHORT_TYPE_SIZE (BITS_PER_UNIT * MIN ((UNITS_PER_WORD + 1) / 2, 2))
#endif

#ifndef INT_TYPE_SIZE
#define INT_TYPE_SIZE BITS_PER_WORD
#endif

#ifndef LONG_TYPE_SIZE
#define LONG_TYPE_SIZE BITS_PER_WORD
#endif

#ifndef LONG_LONG_TYPE_SIZE
#define LONG_LONG_TYPE_SIZE (BITS_PER_WORD * 2)
#endif

#ifndef WCHAR_TYPE_SIZE
#define WCHAR_TYPE_SIZE INT_TYPE_SIZE
#endif

#ifndef FLOAT_TYPE_SIZE
#define FLOAT_TYPE_SIZE BITS_PER_WORD
#endif

#ifndef DOUBLE_TYPE_SIZE
#define DOUBLE_TYPE_SIZE (BITS_PER_WORD * 2)
#endif

#ifndef LONG_DOUBLE_TYPE_SIZE
#define LONG_DOUBLE_TYPE_SIZE (BITS_PER_WORD * 2)
#endif

#ifndef DECIMAL32_TYPE_SIZE
#define DECIMAL32_TYPE_SIZE 32
#endif

#ifndef DECIMAL64_TYPE_SIZE
#define DECIMAL64_TYPE_SIZE 64
#endif

#ifndef DECIMAL128_TYPE_SIZE
#define DECIMAL128_TYPE_SIZE 128
#endif

#ifndef SHORT_FRACT_TYPE_SIZE
#define SHORT_FRACT_TYPE_SIZE BITS_PER_UNIT
#endif

#ifndef FRACT_TYPE_SIZE
#define FRACT_TYPE_SIZE (BITS_PER_UNIT * 2)
#endif

#ifndef LONG_FRACT_TYPE_SIZE
#define LONG_FRACT_TYPE_SIZE (BITS_PER_UNIT * 4)
#endif

#ifndef LONG_LONG_FRACT_TYPE_SIZE
#define LONG_LONG_FRACT_TYPE_SIZE (BITS_PER_UNIT * 8)
#endif

#ifndef SHORT_ACCUM_TYPE_SIZE
#define SHORT_ACCUM_TYPE_SIZE (SHORT_FRACT_TYPE_SIZE * 2)
#endif

#ifndef ACCUM_TYPE_SIZE
#define ACCUM_TYPE_SIZE (FRACT_TYPE_SIZE * 2)
#endif

#ifndef LONG_ACCUM_TYPE_SIZE
#define LONG_ACCUM_TYPE_SIZE (LONG_FRACT_TYPE_SIZE * 2)
#endif

#ifndef LONG_LONG_ACCUM_TYPE_SIZE
#define LONG_LONG_ACCUM_TYPE_SIZE (LONG_LONG_FRACT_TYPE_SIZE * 2)
#endif

/* We let tm.h override the types used here, to handle trivial differences
   such as the choice of unsigned int or long unsigned int for size_t.
   When machines start needing nontrivial differences in the size type,
   it would be best to do something here to figure out automatically
   from other information what type to use.  */

#ifndef SIZE_TYPE
#define SIZE_TYPE "long unsigned int"
#endif

#ifndef PID_TYPE
#define PID_TYPE "int"
#endif

/* If GCC knows the exact uint_least16_t and uint_least32_t types from
   <stdint.h>, use them for char16_t and char32_t.  Otherwise, use
   these guesses; getting the wrong type of a given width will not
   affect C++ name mangling because in C++ these are distinct types
   not typedefs.  */

#ifdef UINT_LEAST16_TYPE
#define CHAR16_TYPE UINT_LEAST16_TYPE
#else
#define CHAR16_TYPE "short unsigned int"
#endif

#ifdef UINT_LEAST32_TYPE
#define CHAR32_TYPE UINT_LEAST32_TYPE
#else
#define CHAR32_TYPE "unsigned int"
#endif

#ifndef WCHAR_TYPE
#define WCHAR_TYPE "int"
#endif

/* WCHAR_TYPE gets overridden by -fshort-wchar.  */
#define MODIFIED_WCHAR_TYPE \
	(flag_short_wchar ? "short unsigned int" : WCHAR_TYPE)

#ifndef PTRDIFF_TYPE
#define PTRDIFF_TYPE "long int"
#endif

#ifndef WINT_TYPE
#define WINT_TYPE "unsigned int"
#endif

#ifndef INTMAX_TYPE
#define INTMAX_TYPE ((INT_TYPE_SIZE == LONG_LONG_TYPE_SIZE)	\
		     ? "int"					\
		     : ((LONG_TYPE_SIZE == LONG_LONG_TYPE_SIZE)	\
			? "long int"				\
			: "long long int"))
#endif

#ifndef UINTMAX_TYPE
#define UINTMAX_TYPE ((INT_TYPE_SIZE == LONG_LONG_TYPE_SIZE)	\
		     ? "unsigned int"				\
		     : ((LONG_TYPE_SIZE == LONG_LONG_TYPE_SIZE)	\
			? "long unsigned int"			\
			: "long long unsigned int"))
#endif


/* There are no default definitions of these <stdint.h> types.  */

#ifndef SIG_ATOMIC_TYPE
#define SIG_ATOMIC_TYPE ((const char *) NULL)
#endif

#ifndef INT8_TYPE
#define INT8_TYPE ((const char *) NULL)
#endif

#ifndef INT16_TYPE
#define INT16_TYPE ((const char *) NULL)
#endif

#ifndef INT32_TYPE
#define INT32_TYPE ((const char *) NULL)
#endif

#ifndef INT64_TYPE
#define INT64_TYPE ((const char *) NULL)
#endif

#ifndef UINT8_TYPE
#define UINT8_TYPE ((const char *) NULL)
#endif

#ifndef UINT16_TYPE
#define UINT16_TYPE ((const char *) NULL)
#endif

#ifndef UINT32_TYPE
#define UINT32_TYPE ((const char *) NULL)
#endif

#ifndef UINT64_TYPE
#define UINT64_TYPE ((const char *) NULL)
#endif

#ifndef INT_LEAST8_TYPE
#define INT_LEAST8_TYPE ((const char *) NULL)
#endif

#ifndef INT_LEAST16_TYPE
#define INT_LEAST16_TYPE ((const char *) NULL)
#endif

#ifndef INT_LEAST32_TYPE
#define INT_LEAST32_TYPE ((const char *) NULL)
#endif

#ifndef INT_LEAST64_TYPE
#define INT_LEAST64_TYPE ((const char *) NULL)
#endif

#ifndef UINT_LEAST8_TYPE
#define UINT_LEAST8_TYPE ((const char *) NULL)
#endif

#ifndef UINT_LEAST16_TYPE
#define UINT_LEAST16_TYPE ((const char *) NULL)
#endif

#ifndef UINT_LEAST32_TYPE
#define UINT_LEAST32_TYPE ((const char *) NULL)
#endif

#ifndef UINT_LEAST64_TYPE
#define UINT_LEAST64_TYPE ((const char *) NULL)
#endif

#ifndef INT_FAST8_TYPE
#define INT_FAST8_TYPE ((const char *) NULL)
#endif

#ifndef INT_FAST16_TYPE
#define INT_FAST16_TYPE ((const char *) NULL)
#endif

#ifndef INT_FAST32_TYPE
#define INT_FAST32_TYPE ((const char *) NULL)
#endif

#ifndef INT_FAST64_TYPE
#define INT_FAST64_TYPE ((const char *) NULL)
#endif

#ifndef UINT_FAST8_TYPE
#define UINT_FAST8_TYPE ((const char *) NULL)
#endif

#ifndef UINT_FAST16_TYPE
#define UINT_FAST16_TYPE ((const char *) NULL)
#endif

#ifndef UINT_FAST32_TYPE
#define UINT_FAST32_TYPE ((const char *) NULL)
#endif

#ifndef UINT_FAST64_TYPE
#define UINT_FAST64_TYPE ((const char *) NULL)
#endif

#ifndef INTPTR_TYPE
#define INTPTR_TYPE ((const char *) NULL)
#endif

#ifndef UINTPTR_TYPE
#define UINTPTR_TYPE ((const char *) NULL)
#endif

/* Width in bits of a pointer.  Mind the value of the macro `Pmode'.  */
#ifndef POINTER_SIZE
#define POINTER_SIZE BITS_PER_WORD
#endif

#ifndef PIC_OFFSET_TABLE_REGNUM
#define PIC_OFFSET_TABLE_REGNUM INVALID_REGNUM
#endif

#ifndef TARGET_DLLIMPORT_DECL_ATTRIBUTES
#define TARGET_DLLIMPORT_DECL_ATTRIBUTES 0
#endif

#ifndef TARGET_DECLSPEC
#if TARGET_DLLIMPORT_DECL_ATTRIBUTES
/* If the target supports the "dllimport" attribute, users are
   probably used to the "__declspec" syntax.  */
#define TARGET_DECLSPEC 1
#else
#define TARGET_DECLSPEC 0
#endif
#endif

/* By default, the preprocessor should be invoked the same way in C++
   as in C.  */
#ifndef CPLUSPLUS_CPP_SPEC
#ifdef CPP_SPEC
#define CPLUSPLUS_CPP_SPEC CPP_SPEC
#endif
#endif

#ifndef ACCUMULATE_OUTGOING_ARGS
#define ACCUMULATE_OUTGOING_ARGS 0
#endif

/* Supply a default definition for PUSH_ARGS.  */
#ifndef PUSH_ARGS
#ifdef PUSH_ROUNDING
#define PUSH_ARGS	!ACCUMULATE_OUTGOING_ARGS
#else
#define PUSH_ARGS	0
#endif
#endif

/* Decide whether a function's arguments should be processed
   from first to last or from last to first.

   They should if the stack and args grow in opposite directions, but
   only if we have push insns.  */

#ifdef PUSH_ROUNDING

#ifndef PUSH_ARGS_REVERSED
#if defined (STACK_GROWS_DOWNWARD) != defined (ARGS_GROW_DOWNWARD)
#define PUSH_ARGS_REVERSED  PUSH_ARGS
#endif
#endif

#endif

#ifndef PUSH_ARGS_REVERSED
#define PUSH_ARGS_REVERSED 0
#endif

/* Default value for the alignment (in bits) a C conformant malloc has to
   provide. This default is intended to be safe and always correct.  */
#ifndef MALLOC_ABI_ALIGNMENT
#define MALLOC_ABI_ALIGNMENT BITS_PER_WORD
#endif

/* If PREFERRED_STACK_BOUNDARY is not defined, set it to STACK_BOUNDARY.
   STACK_BOUNDARY is required.  */
#ifndef PREFERRED_STACK_BOUNDARY
#define PREFERRED_STACK_BOUNDARY STACK_BOUNDARY
#endif

/* Set INCOMING_STACK_BOUNDARY to PREFERRED_STACK_BOUNDARY if it is not
   defined.  */
#ifndef INCOMING_STACK_BOUNDARY
#define INCOMING_STACK_BOUNDARY PREFERRED_STACK_BOUNDARY
#endif

#ifndef TARGET_DEFAULT_PACK_STRUCT
#define TARGET_DEFAULT_PACK_STRUCT 0
#endif

/* By default, the C++ compiler will use function addresses in the
   vtable entries.  Setting this nonzero tells the compiler to use
   function descriptors instead.  The value of this macro says how
   many words wide the descriptor is (normally 2).  It is assumed
   that the address of a function descriptor may be treated as a
   pointer to a function.  */
#ifndef TARGET_VTABLE_USES_DESCRIPTORS
#define TARGET_VTABLE_USES_DESCRIPTORS 0
#endif

/* By default, the vtable entries are void pointers, the so the alignment
   is the same as pointer alignment.  The value of this macro specifies
   the alignment of the vtable entry in bits.  It should be defined only
   when special alignment is necessary.  */
#ifndef TARGET_VTABLE_ENTRY_ALIGN
#define TARGET_VTABLE_ENTRY_ALIGN POINTER_SIZE
#endif

/* There are a few non-descriptor entries in the vtable at offsets below
   zero.  If these entries must be padded (say, to preserve the alignment
   specified by TARGET_VTABLE_ENTRY_ALIGN), set this to the number of
   words in each data entry.  */
#ifndef TARGET_VTABLE_DATA_ENTRY_DISTANCE
#define TARGET_VTABLE_DATA_ENTRY_DISTANCE 1
#endif

/* Decide whether it is safe to use a local alias for a virtual function
   when constructing thunks.  */
#ifndef TARGET_USE_LOCAL_THUNK_ALIAS_P
#ifdef ASM_OUTPUT_DEF
#define TARGET_USE_LOCAL_THUNK_ALIAS_P(DECL) 1
#else
#define TARGET_USE_LOCAL_THUNK_ALIAS_P(DECL) 0
#endif
#endif

/* Select a format to encode pointers in exception handling data.  We
   prefer those that result in fewer dynamic relocations.  Assume no
   special support here and encode direct references.  */
#ifndef ASM_PREFERRED_EH_DATA_FORMAT
#define ASM_PREFERRED_EH_DATA_FORMAT(CODE,GLOBAL)  DW_EH_PE_absptr
#endif

/* By default, the C++ compiler will use the lowest bit of the pointer
   to function to indicate a pointer-to-member-function points to a
   virtual member function.  However, if FUNCTION_BOUNDARY indicates
   function addresses aren't always even, the lowest bit of the delta
   field will be used.  */
#ifndef TARGET_PTRMEMFUNC_VBIT_LOCATION
#define TARGET_PTRMEMFUNC_VBIT_LOCATION \
  (FUNCTION_BOUNDARY >= 2 * BITS_PER_UNIT \
   ? ptrmemfunc_vbit_in_pfn : ptrmemfunc_vbit_in_delta)
#endif

#ifndef DEFAULT_GDB_EXTENSIONS
#define DEFAULT_GDB_EXTENSIONS 1
#endif

/* If more than one debugging type is supported, you must define
   PREFERRED_DEBUGGING_TYPE to choose the default.  */

#if 1 < (defined (DBX_DEBUGGING_INFO) + defined (SDB_DEBUGGING_INFO) \
         + defined (DWARF2_DEBUGGING_INFO) + defined (XCOFF_DEBUGGING_INFO) \
         + defined (VMS_DEBUGGING_INFO))
#ifndef PREFERRED_DEBUGGING_TYPE
#error You must define PREFERRED_DEBUGGING_TYPE
#endif /* no PREFERRED_DEBUGGING_TYPE */

/* If only one debugging format is supported, define PREFERRED_DEBUGGING_TYPE
   here so other code needn't care.  */
#elif defined DBX_DEBUGGING_INFO
#define PREFERRED_DEBUGGING_TYPE DBX_DEBUG

#elif defined SDB_DEBUGGING_INFO
#define PREFERRED_DEBUGGING_TYPE SDB_DEBUG

#elif defined DWARF2_DEBUGGING_INFO
#define PREFERRED_DEBUGGING_TYPE DWARF2_DEBUG

#elif defined VMS_DEBUGGING_INFO
#define PREFERRED_DEBUGGING_TYPE VMS_AND_DWARF2_DEBUG

#elif defined XCOFF_DEBUGGING_INFO
#define PREFERRED_DEBUGGING_TYPE XCOFF_DEBUG

#else
/* No debugging format is supported by this target.  */
#define PREFERRED_DEBUGGING_TYPE NO_DEBUG
#endif

#ifndef LARGEST_EXPONENT_IS_NORMAL
#define LARGEST_EXPONENT_IS_NORMAL(SIZE) 0
#endif

#ifndef ROUND_TOWARDS_ZERO
#define ROUND_TOWARDS_ZERO 0
#endif

#ifndef FLOAT_LIB_COMPARE_RETURNS_BOOL
#define FLOAT_LIB_COMPARE_RETURNS_BOOL(MODE, COMPARISON) false
#endif

/* True if the targets integer-comparison functions return { 0, 1, 2
   } to indicate { <, ==, > }.  False if { -1, 0, 1 } is used
   instead.  The libgcc routines are biased.  */
#ifndef TARGET_LIB_INT_CMP_BIASED
#define TARGET_LIB_INT_CMP_BIASED (true)
#endif

/* If FLOAT_WORDS_BIG_ENDIAN is not defined in the header files,
   then the word-endianness is the same as for integers.  */
#ifndef FLOAT_WORDS_BIG_ENDIAN
#define FLOAT_WORDS_BIG_ENDIAN WORDS_BIG_ENDIAN
#endif

#ifdef TARGET_FLT_EVAL_METHOD
#define TARGET_FLT_EVAL_METHOD_NON_DEFAULT 1
#else
#define TARGET_FLT_EVAL_METHOD 0
#define TARGET_FLT_EVAL_METHOD_NON_DEFAULT 0
#endif

#ifndef TARGET_DEC_EVAL_METHOD
#define TARGET_DEC_EVAL_METHOD 2
#endif

#ifndef HOT_TEXT_SECTION_NAME
#define HOT_TEXT_SECTION_NAME ".text.hot"
#endif

#ifndef UNLIKELY_EXECUTED_TEXT_SECTION_NAME
#define UNLIKELY_EXECUTED_TEXT_SECTION_NAME ".text.unlikely"
#endif

#ifndef HAS_LONG_COND_BRANCH
#define HAS_LONG_COND_BRANCH 0
#endif

#ifndef HAS_LONG_UNCOND_BRANCH
#define HAS_LONG_UNCOND_BRANCH 0
#endif

/* By default, only attempt to parallelize bitwise operations, and
   possibly adds/subtracts using bit-twiddling.  */
#ifndef UNITS_PER_SIMD_WORD
#define UNITS_PER_SIMD_WORD(MODE) UNITS_PER_WORD
#endif

/* Determine whether __cxa_atexit, rather than atexit, is used to
   register C++ destructors for local statics and global objects.  */
#ifndef DEFAULT_USE_CXA_ATEXIT
#define DEFAULT_USE_CXA_ATEXIT 0
#endif

/* If none of these macros are defined, the port must use the new
   technique of defining constraints in the machine description.
   tm_p.h will define those macros that machine-independent code
   still uses.  */
#if  !defined CONSTRAINT_LEN			\
  && !defined REG_CLASS_FROM_LETTER		\
  && !defined REG_CLASS_FROM_CONSTRAINT		\
  && !defined CONST_OK_FOR_LETTER_P		\
  && !defined CONST_OK_FOR_CONSTRAINT_P		\
  && !defined CONST_DOUBLE_OK_FOR_LETTER_P	\
  && !defined CONST_DOUBLE_OK_FOR_CONSTRAINT_P  \
  && !defined EXTRA_CONSTRAINT			\
  && !defined EXTRA_CONSTRAINT_STR		\
  && !defined EXTRA_MEMORY_CONSTRAINT		\
  && !defined EXTRA_ADDRESS_CONSTRAINT

#define USE_MD_CONSTRAINTS

#if GCC_VERSION >= 3000 && defined IN_GCC
/* These old constraint macros shouldn't appear anywhere in a
   configuration using MD constraint definitions.  */
#pragma GCC poison REG_CLASS_FROM_LETTER CONST_OK_FOR_LETTER_P \
                   CONST_DOUBLE_OK_FOR_LETTER_P EXTRA_CONSTRAINT
#endif

#else /* old constraint mechanism in use */

/* Determine whether extra constraint letter should be handled
   via address reload (like 'o').  */
#ifndef EXTRA_MEMORY_CONSTRAINT
#define EXTRA_MEMORY_CONSTRAINT(C,STR) 0
#endif

/* Determine whether extra constraint letter should be handled
   as an address (like 'p').  */
#ifndef EXTRA_ADDRESS_CONSTRAINT
#define EXTRA_ADDRESS_CONSTRAINT(C,STR) 0
#endif

/* When a port defines CONSTRAINT_LEN, it should use DEFAULT_CONSTRAINT_LEN
   for all the characters that it does not want to change, so things like the
  'length' of a digit in a matching constraint is an implementation detail,
   and not part of the interface.  */
#define DEFAULT_CONSTRAINT_LEN(C,STR) 1

#ifndef CONSTRAINT_LEN
#define CONSTRAINT_LEN(C,STR) DEFAULT_CONSTRAINT_LEN (C, STR)
#endif

#if defined (CONST_OK_FOR_LETTER_P) && ! defined (CONST_OK_FOR_CONSTRAINT_P)
#define CONST_OK_FOR_CONSTRAINT_P(VAL,C,STR) CONST_OK_FOR_LETTER_P (VAL, C)
#endif

#if defined (CONST_DOUBLE_OK_FOR_LETTER_P) && ! defined (CONST_DOUBLE_OK_FOR_CONSTRAINT_P)
#define CONST_DOUBLE_OK_FOR_CONSTRAINT_P(OP,C,STR) \
  CONST_DOUBLE_OK_FOR_LETTER_P (OP, C)
#endif

#ifndef REG_CLASS_FROM_CONSTRAINT
#define REG_CLASS_FROM_CONSTRAINT(C,STR) REG_CLASS_FROM_LETTER (C)
#endif

#if defined (EXTRA_CONSTRAINT) && ! defined (EXTRA_CONSTRAINT_STR)
#define EXTRA_CONSTRAINT_STR(OP, C,STR) EXTRA_CONSTRAINT (OP, C)
#endif

#endif /* old constraint mechanism in use */

/* Determine whether the entire c99 runtime
   is present in the runtime library.  */
#ifndef TARGET_C99_FUNCTIONS
#define TARGET_C99_FUNCTIONS 0
#endif

/* Determine whether the target runtime library has
   a sincos implementation following the GNU extension.  */
#ifndef TARGET_HAS_SINCOS
#define TARGET_HAS_SINCOS 0
#endif

/* Indicate that CLZ and CTZ are undefined at zero.  */
#ifndef CLZ_DEFINED_VALUE_AT_ZERO
#define CLZ_DEFINED_VALUE_AT_ZERO(MODE, VALUE)  0
#endif
#ifndef CTZ_DEFINED_VALUE_AT_ZERO
#define CTZ_DEFINED_VALUE_AT_ZERO(MODE, VALUE)  0
#endif

/* Provide a default value for STORE_FLAG_VALUE.  */
#ifndef STORE_FLAG_VALUE
#define STORE_FLAG_VALUE  1
#endif

/* This macro is used to determine what the largest unit size that
   move_by_pieces can use is.  */

/* MOVE_MAX_PIECES is the number of bytes at a time which we can
   move efficiently, as opposed to  MOVE_MAX which is the maximum
   number of bytes we can move with a single instruction.  */

#ifndef MOVE_MAX_PIECES
#define MOVE_MAX_PIECES   MOVE_MAX
#endif

#ifndef MAX_MOVE_MAX
#define MAX_MOVE_MAX MOVE_MAX
#endif

#ifndef MIN_UNITS_PER_WORD
#define MIN_UNITS_PER_WORD UNITS_PER_WORD
#endif

#ifndef MAX_BITS_PER_WORD
#define MAX_BITS_PER_WORD BITS_PER_WORD
#endif

#ifndef STACK_POINTER_OFFSET
#define STACK_POINTER_OFFSET    0
#endif

#ifndef LOCAL_REGNO
#define LOCAL_REGNO(REGNO)  0
#endif

/* EXIT_IGNORE_STACK should be nonzero if, when returning from a function,
   the stack pointer does not matter.  The value is tested only in
   functions that have frame pointers.  */
#ifndef EXIT_IGNORE_STACK
#define EXIT_IGNORE_STACK 0
#endif

/* Assume that case vectors are not pc-relative.  */
#ifndef CASE_VECTOR_PC_RELATIVE
#define CASE_VECTOR_PC_RELATIVE 0
#endif

/* Assume that trampolines need function alignment.  */
#ifndef TRAMPOLINE_ALIGNMENT
#define TRAMPOLINE_ALIGNMENT FUNCTION_BOUNDARY
#endif

/* Register mappings for target machines without register windows.  */
#ifndef INCOMING_REGNO
#define INCOMING_REGNO(N) (N)
#endif

#ifndef OUTGOING_REGNO
#define OUTGOING_REGNO(N) (N)
#endif

#ifndef SHIFT_COUNT_TRUNCATED
#define SHIFT_COUNT_TRUNCATED 0
#endif

#ifndef LEGITIMATE_PIC_OPERAND_P
#define LEGITIMATE_PIC_OPERAND_P(X) 1
#endif

#ifndef TARGET_MEM_CONSTRAINT
#define TARGET_MEM_CONSTRAINT 'm'
#endif

#ifndef REVERSIBLE_CC_MODE
#define REVERSIBLE_CC_MODE(MODE) 0
#endif

/* Biggest alignment supported by the object file format of this machine.  */
#ifndef MAX_OFILE_ALIGNMENT
#define MAX_OFILE_ALIGNMENT BIGGEST_ALIGNMENT
#endif

#ifndef FRAME_GROWS_DOWNWARD
#define FRAME_GROWS_DOWNWARD 0
#endif

/* On most machines, the CFA coincides with the first incoming parm.  */
#ifndef ARG_POINTER_CFA_OFFSET
#define ARG_POINTER_CFA_OFFSET(FNDECL) \
  (FIRST_PARM_OFFSET (FNDECL) + crtl->args.pretend_args_size)
#endif

/* On most machines, we use the CFA as DW_AT_frame_base.  */
#ifndef CFA_FRAME_BASE_OFFSET
#define CFA_FRAME_BASE_OFFSET(FNDECL) 0
#endif

/* The offset from the incoming value of %sp to the top of the stack frame
   for the current function.  */
#ifndef INCOMING_FRAME_SP_OFFSET
#define INCOMING_FRAME_SP_OFFSET 0
#endif

#ifndef HARD_REGNO_NREGS_HAS_PADDING
#define HARD_REGNO_NREGS_HAS_PADDING(REGNO, MODE) 0
#define HARD_REGNO_NREGS_WITH_PADDING(REGNO, MODE) -1
#endif

#ifndef OUTGOING_REG_PARM_STACK_SPACE
#define OUTGOING_REG_PARM_STACK_SPACE(FNTYPE) 0
#endif

/* MAX_STACK_ALIGNMENT is the maximum stack alignment guaranteed by
   the backend.  MAX_SUPPORTED_STACK_ALIGNMENT is the maximum best
   effort stack alignment supported by the backend.  If the backend
   supports stack alignment, MAX_SUPPORTED_STACK_ALIGNMENT and
   MAX_STACK_ALIGNMENT are the same.  Otherwise, the incoming stack
   boundary will limit the maximum guaranteed stack alignment.  */
#ifdef MAX_STACK_ALIGNMENT
#define MAX_SUPPORTED_STACK_ALIGNMENT MAX_STACK_ALIGNMENT
#else
#define MAX_STACK_ALIGNMENT STACK_BOUNDARY
#define MAX_SUPPORTED_STACK_ALIGNMENT PREFERRED_STACK_BOUNDARY
#endif

#define SUPPORTS_STACK_ALIGNMENT (MAX_STACK_ALIGNMENT > STACK_BOUNDARY)

#ifndef LOCAL_ALIGNMENT
#define LOCAL_ALIGNMENT(TYPE, ALIGNMENT) ALIGNMENT
#endif

#ifndef STACK_SLOT_ALIGNMENT
#define STACK_SLOT_ALIGNMENT(TYPE,MODE,ALIGN) \
  ((TYPE) ? LOCAL_ALIGNMENT ((TYPE), (ALIGN)) : (ALIGN))
#endif

#ifndef LOCAL_DECL_ALIGNMENT
#define LOCAL_DECL_ALIGNMENT(DECL) \
  LOCAL_ALIGNMENT (TREE_TYPE (DECL), DECL_ALIGN (DECL))
#endif

#ifndef MINIMUM_ALIGNMENT
#define MINIMUM_ALIGNMENT(EXP,MODE,ALIGN) (ALIGN)
#endif

/* Alignment value for attribute ((aligned)).  */
#ifndef ATTRIBUTE_ALIGNED_VALUE
#define ATTRIBUTE_ALIGNED_VALUE BIGGEST_ALIGNMENT
#endif

/* Many ports have no mode-dependent addresses (except possibly autoincrement
   and autodecrement addresses, which are handled by target-independent code
   in recog.c).  */
#ifndef GO_IF_MODE_DEPENDENT_ADDRESS
#define GO_IF_MODE_DEPENDENT_ADDRESS(X, WIN)
#endif

/* For most ports anything that evaluates to a constant symbolic
   or integer value is acceptable as a constant address.  */
#ifndef CONSTANT_ADDRESS_P
#define CONSTANT_ADDRESS_P(X)   (CONSTANT_P (X) && GET_CODE (X) != CONST_DOUBLE)
#endif

#ifndef MAX_FIXED_MODE_SIZE
#define MAX_FIXED_MODE_SIZE GET_MODE_BITSIZE (DImode)
#endif

/* Nonzero if structures and unions should be returned in memory.

   This should only be defined if compatibility with another compiler or
   with an ABI is needed, because it results in slower code.  */

#ifndef DEFAULT_PCC_STRUCT_RETURN
#define DEFAULT_PCC_STRUCT_RETURN 1
#endif

#ifdef GCC_INSN_FLAGS_H
/* Dependent default target macro definitions

   This section of defaults.h defines target macros that depend on generated
   headers.  This is a bit awkward:  We want to put all default definitions
   for target macros in defaults.h, but some of the defaults depend on the
   HAVE_* flags defines of insn-flags.h.  But insn-flags.h is not always
   included by files that do include defaults.h.

   Fortunately, the default macro definitions that depend on the HAVE_*
   macros are also the ones that will only be used inside GCC itself, i.e.
   not in the gen* programs or in target objects like libgcc.

   Obviously, it would be best to keep this section of defaults.h as small
   as possible, by converting the macros defined below to target hooks or
   functions.
*/

/* Just because the user configured --with-sjlj-exceptions=no doesn't
   mean that we can use call frame exceptions.  Detect that the target
   has appropriate support.  */

#ifndef MUST_USE_SJLJ_EXCEPTIONS
# if defined (EH_RETURN_DATA_REGNO)			\
       && (defined (TARGET_UNWIND_INFO)			\
	   || (DWARF2_UNWIND_INFO			\
	       && (defined (EH_RETURN_HANDLER_RTX)	\
		   || defined (HAVE_eh_return))))
#  define MUST_USE_SJLJ_EXCEPTIONS	0
# else
#  define MUST_USE_SJLJ_EXCEPTIONS	1
# endif
#endif

#ifdef CONFIG_SJLJ_EXCEPTIONS
# if CONFIG_SJLJ_EXCEPTIONS == 1
#  define USING_SJLJ_EXCEPTIONS		1
# endif
# if CONFIG_SJLJ_EXCEPTIONS == 0
#  define USING_SJLJ_EXCEPTIONS		0
#  if !defined(EH_RETURN_DATA_REGNO)
    #error "EH_RETURN_DATA_REGNO required"
#  endif
#  if ! (defined(TARGET_UNWIND_INFO) || DWARF2_UNWIND_INFO)
    #error "{DWARF2,TARGET}_UNWIND_INFO required"
#  endif
#  if !defined(TARGET_UNWIND_INFO) \
	&& !(defined(EH_RETURN_HANDLER_RTX) || defined(HAVE_eh_return))
    #error "EH_RETURN_HANDLER_RTX or eh_return required"
#  endif
/* Usually the above error checks will have already triggered an
   error, but backends may set MUST_USE_SJLJ_EXCEPTIONS for their own
   reasons.  */
#  if MUST_USE_SJLJ_EXCEPTIONS
    #error "Must use SJLJ exceptions but configured not to"
#  endif
# endif
#else
# define USING_SJLJ_EXCEPTIONS		MUST_USE_SJLJ_EXCEPTIONS
#endif

/* The default branch cost is 1.  */
#ifndef BRANCH_COST
#define BRANCH_COST(speed_p, predictable_p) 1
#endif

/* If a memory-to-memory move would take MOVE_RATIO or more simple
   move-instruction sequences, we will do a movmem or libcall instead.  */

#ifndef MOVE_RATIO
#if defined (HAVE_movmemqi) || defined (HAVE_movmemhi) || defined (HAVE_movmemsi) || defined (HAVE_movmemdi) || defined (HAVE_movmemti)
#define MOVE_RATIO(speed) 2
#else
/* If we are optimizing for space (-Os), cut down the default move ratio.  */
#define MOVE_RATIO(speed) ((speed) ? 15 : 3)
#endif
#endif

/* If a clear memory operation would take CLEAR_RATIO or more simple
   move-instruction sequences, we will do a setmem or libcall instead.  */

#ifndef CLEAR_RATIO
#if defined (HAVE_setmemqi) || defined (HAVE_setmemhi) || defined (HAVE_setmemsi) || defined (HAVE_setmemdi) || defined (HAVE_setmemti)
#define CLEAR_RATIO(speed) 2
#else
/* If we are optimizing for space, cut down the default clear ratio.  */
#define CLEAR_RATIO(speed) ((speed) ? 15 :3)
#endif
#endif

/* If a memory set (to value other than zero) operation would take
   SET_RATIO or more simple move-instruction sequences, we will do a movmem
   or libcall instead.  */
#ifndef SET_RATIO
#define SET_RATIO(speed) MOVE_RATIO(speed)
#endif

/* Supply a default definition for FUNCTION_ARG_PADDING:
   usually pad upward, but pad short args downward on
   big-endian machines.  */

#define DEFAULT_FUNCTION_ARG_PADDING(MODE, TYPE)			\
  (! BYTES_BIG_ENDIAN							\
   ? upward								\
   : (((MODE) == BLKmode						\
       ? ((TYPE) && TREE_CODE (TYPE_SIZE (TYPE)) == INTEGER_CST		\
	  && int_size_in_bytes (TYPE) < (PARM_BOUNDARY / BITS_PER_UNIT)) \
       : GET_MODE_BITSIZE (MODE) < PARM_BOUNDARY)			\
      ? downward : upward))

#ifndef FUNCTION_ARG_PADDING
#define FUNCTION_ARG_PADDING(MODE, TYPE)	\
  DEFAULT_FUNCTION_ARG_PADDING ((MODE), (TYPE))
#endif

/* Supply a default definition for FUNCTION_ARG_BOUNDARY.  Normally, we let
   FUNCTION_ARG_PADDING, which also pads the length, handle any needed
   alignment.  */

#ifndef FUNCTION_ARG_BOUNDARY
#define FUNCTION_ARG_BOUNDARY(MODE, TYPE)	PARM_BOUNDARY
#endif

/* Supply a default definition of STACK_SAVEAREA_MODE for emit_stack_save.
   Normally move_insn, so Pmode stack pointer.  */

#ifndef STACK_SAVEAREA_MODE
#define STACK_SAVEAREA_MODE(LEVEL) Pmode
#endif

/* Supply a default definition of STACK_SIZE_MODE for
   allocate_dynamic_stack_space.  Normally PLUS/MINUS, so word_mode.  */

#ifndef STACK_SIZE_MODE
#define STACK_SIZE_MODE word_mode
#endif

/* Provide default values for the macros controlling stack checking.  */

/* The default is neither full builtin stack checking...  */
#ifndef STACK_CHECK_BUILTIN
#define STACK_CHECK_BUILTIN 0
#endif

/* ...nor static builtin stack checking.  */
#ifndef STACK_CHECK_STATIC_BUILTIN
#define STACK_CHECK_STATIC_BUILTIN 0
#endif

/* The default interval is one page (4096 bytes).  */
#ifndef STACK_CHECK_PROBE_INTERVAL_EXP
#define STACK_CHECK_PROBE_INTERVAL_EXP 12
#endif

/* The default is not to move the stack pointer.  */
#ifndef STACK_CHECK_MOVING_SP
#define STACK_CHECK_MOVING_SP 0
#endif

/* This is a kludge to try to capture the discrepancy between the old
   mechanism (generic stack checking) and the new mechanism (static
   builtin stack checking).  STACK_CHECK_PROTECT needs to be bumped
   for the latter because part of the protection area is effectively
   included in STACK_CHECK_MAX_FRAME_SIZE for the former.  */
#ifdef STACK_CHECK_PROTECT
#define STACK_OLD_CHECK_PROTECT STACK_CHECK_PROTECT
#else
#define STACK_OLD_CHECK_PROTECT \
 (USING_SJLJ_EXCEPTIONS ? 75 * UNITS_PER_WORD : 8 * 1024)
#endif

/* Minimum amount of stack required to recover from an anticipated stack
   overflow detection.  The default value conveys an estimate of the amount
   of stack required to propagate an exception.  */
#ifndef STACK_CHECK_PROTECT
#define STACK_CHECK_PROTECT \
 (USING_SJLJ_EXCEPTIONS ? 75 * UNITS_PER_WORD : 12 * 1024)
#endif

/* Make the maximum frame size be the largest we can and still only need
   one probe per function.  */
#ifndef STACK_CHECK_MAX_FRAME_SIZE
#define STACK_CHECK_MAX_FRAME_SIZE \
  ((1 << STACK_CHECK_PROBE_INTERVAL_EXP) - UNITS_PER_WORD)
#endif

/* This is arbitrary, but should be large enough everywhere.  */
#ifndef STACK_CHECK_FIXED_FRAME_SIZE
#define STACK_CHECK_FIXED_FRAME_SIZE (4 * UNITS_PER_WORD)
#endif

/* Provide a reasonable default for the maximum size of an object to
   allocate in the fixed frame.  We may need to be able to make this
   controllable by the user at some point.  */
#ifndef STACK_CHECK_MAX_VAR_SIZE
#define STACK_CHECK_MAX_VAR_SIZE (STACK_CHECK_MAX_FRAME_SIZE / 100)
#endif

<<<<<<< HEAD
=======
#ifndef SWITCHABLE_TARGET
#define SWITCHABLE_TARGET 0
#endif

>>>>>>> e8da5f64
#endif /* GCC_INSN_FLAGS_H  */

#endif  /* ! GCC_DEFAULTS_H */<|MERGE_RESOLUTION|>--- conflicted
+++ resolved
@@ -1384,13 +1384,10 @@
 #define STACK_CHECK_MAX_VAR_SIZE (STACK_CHECK_MAX_FRAME_SIZE / 100)
 #endif
 
-<<<<<<< HEAD
-=======
 #ifndef SWITCHABLE_TARGET
 #define SWITCHABLE_TARGET 0
 #endif
 
->>>>>>> e8da5f64
 #endif /* GCC_INSN_FLAGS_H  */
 
 #endif  /* ! GCC_DEFAULTS_H */
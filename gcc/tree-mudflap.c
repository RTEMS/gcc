--- conflicted
+++ resolved
@@ -458,21 +458,13 @@
 
   /* Build initialization nodes for the cache vars.  We just load the
      globals into the cache variables.  */
-<<<<<<< HEAD
-  t = build2 (MODIFY_EXPR, TREE_TYPE (mf_cache_shift_decl_l),
-=======
   t = build2 (GIMPLE_MODIFY_STMT, TREE_TYPE (mf_cache_shift_decl_l),
->>>>>>> c355071f
               mf_cache_shift_decl_l, mf_cache_shift_decl);
   SET_EXPR_LOCATION (t, DECL_SOURCE_LOCATION (current_function_decl));
   gimplify_to_stmt_list (&t);
   shift_init_stmts = t;
 
-<<<<<<< HEAD
-  t = build2 (MODIFY_EXPR, TREE_TYPE (mf_cache_mask_decl_l),
-=======
   t = build2 (GIMPLE_MODIFY_STMT, TREE_TYPE (mf_cache_mask_decl_l),
->>>>>>> c355071f
               mf_cache_mask_decl_l, mf_cache_mask_decl);
   SET_EXPR_LOCATION (t, DECL_SOURCE_LOCATION (current_function_decl));
   gimplify_to_stmt_list (&t);
@@ -561,11 +553,7 @@
   mf_limit = create_tmp_var (mf_uintptr_type, "__mf_limit");
 
   /* Build: __mf_base = (uintptr_t) <base address expression>.  */
-<<<<<<< HEAD
-  t = build2 (MODIFY_EXPR, void_type_node, mf_base,
-=======
   t = build2 (GIMPLE_MODIFY_STMT, void_type_node, mf_base,
->>>>>>> c355071f
               convert (mf_uintptr_type, unshare_expr (base)));
   SET_EXPR_LOCUS (t, locus);
   gimplify_to_stmt_list (&t);
@@ -573,11 +561,7 @@
   tsi = tsi_last (t);
 
   /* Build: __mf_limit = (uintptr_t) <limit address expression>.  */
-<<<<<<< HEAD
-  t = build2 (MODIFY_EXPR, void_type_node, mf_limit,
-=======
   t = build2 (GIMPLE_MODIFY_STMT, void_type_node, mf_limit,
->>>>>>> c355071f
               convert (mf_uintptr_type, unshare_expr (limit)));
   SET_EXPR_LOCUS (t, locus);
   gimplify_to_stmt_list (&t);
@@ -593,11 +577,7 @@
               TREE_TYPE (TREE_TYPE (mf_cache_array_decl)),
               mf_cache_array_decl, t, NULL_TREE, NULL_TREE);
   t = build1 (ADDR_EXPR, mf_cache_structptr_type, t);
-<<<<<<< HEAD
-  t = build2 (MODIFY_EXPR, void_type_node, mf_elem, t);
-=======
   t = build2 (GIMPLE_MODIFY_STMT, void_type_node, mf_elem, t);
->>>>>>> c355071f
   SET_EXPR_LOCUS (t, locus);
   gimplify_to_stmt_list (&t);
   tsi_link_after (&tsi, t, TSI_CONTINUE_LINKING);
@@ -643,11 +623,7 @@
      can use as the condition for the conditional jump.  */
   t = build2 (TRUTH_OR_EXPR, boolean_type_node, t, u);
   cond = create_tmp_var (boolean_type_node, "__mf_unlikely_cond");
-<<<<<<< HEAD
-  t = build2 (MODIFY_EXPR, boolean_type_node, cond, t);
-=======
   t = build2 (GIMPLE_MODIFY_STMT, boolean_type_node, cond, t);
->>>>>>> c355071f
   gimplify_to_stmt_list (&t);
   tsi_link_after (&tsi, t, TSI_CONTINUE_LINKING);
 
@@ -700,19 +676,11 @@
 
   if (! flag_mudflap_threads)
     {
-<<<<<<< HEAD
-      t = build2 (MODIFY_EXPR, void_type_node,
-                  mf_cache_shift_decl_l, mf_cache_shift_decl);
-      tsi_link_after (&tsi, t, TSI_CONTINUE_LINKING);
-
-      t = build2 (MODIFY_EXPR, void_type_node,
-=======
       t = build2 (GIMPLE_MODIFY_STMT, void_type_node,
                   mf_cache_shift_decl_l, mf_cache_shift_decl);
       tsi_link_after (&tsi, t, TSI_CONTINUE_LINKING);
 
       t = build2 (GIMPLE_MODIFY_STMT, void_type_node,
->>>>>>> c355071f
                   mf_cache_mask_decl_l, mf_cache_mask_decl);
       tsi_link_after (&tsi, t, TSI_CONTINUE_LINKING);
     }
@@ -851,11 +819,7 @@
               size = DECL_SIZE_UNIT (field);
             
 	    if (elt)
-<<<<<<< HEAD
-	      elt = build1 (ADDR_EXPR, build_pointer_type TREE_TYPE (elt), elt);
-=======
 	      elt = build1 (ADDR_EXPR, build_pointer_type (TREE_TYPE (elt)), elt);
->>>>>>> c355071f
             addr = fold_convert (ptr_type_node, elt ? elt : base);
             addr = fold_build2 (PLUS_EXPR, ptr_type_node,
 				addr, fold_convert (ptr_type_node,
@@ -885,11 +849,7 @@
       base = addr;
       limit = fold_build2 (MINUS_EXPR, ptr_type_node,
 			   fold_build2 (PLUS_EXPR, ptr_type_node, base, size),
-<<<<<<< HEAD
-			   build_int_cst_type (ptr_type_node, 1));
-=======
 			   build_int_cst (ptr_type_node, 1));
->>>>>>> c355071f
       break;
 
     case ARRAY_RANGE_REF:

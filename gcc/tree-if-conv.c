--- conflicted
+++ resolved
@@ -813,12 +813,7 @@
 	        unshare_expr (arg_1));
 
   /* Create new MODIFY expression using RHS.  */
-<<<<<<< HEAD
-  new_stmt = build2 (GIMPLE_MODIFY_STMT, TREE_TYPE (PHI_RESULT (phi)),
-		     unshare_expr (PHI_RESULT (phi)), rhs);
-=======
   new_stmt = build_gimple_modify_stmt (unshare_expr (PHI_RESULT (phi)), rhs);
->>>>>>> 1177f497
 
   /* Make new statement definition of the original phi result.  */
   SSA_NAME_DEF_STMT (PHI_RESULT (phi)) = new_stmt;
@@ -998,11 +993,7 @@
   add_referenced_var (var);
 
   /* Build new statement to assign EXP to new variable.  */
-<<<<<<< HEAD
-  stmt = build2 (GIMPLE_MODIFY_STMT, type, var, exp);
-=======
   stmt = build_gimple_modify_stmt (var, exp);
->>>>>>> 1177f497
 
   /* Get SSA name for the new variable and set make new statement
      its definition statement.  */

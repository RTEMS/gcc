--- conflicted
+++ resolved
@@ -108,12 +108,8 @@
 static void tree_if_convert_cond_expr (struct loop *, tree, tree,
 				       block_stmt_iterator *);
 static bool if_convertible_phi_p (struct loop *, basic_block, tree);
-<<<<<<< HEAD
-static bool if_convertible_modify_expr_p (struct loop *, basic_block, tree);
-=======
 static bool if_convertible_gimple_modify_stmt_p (struct loop *, basic_block,
     						 tree);
->>>>>>> c355071f
 static bool if_convertible_stmt_p (struct loop *, basic_block, tree);
 static bool if_convertible_bb_p (struct loop *, basic_block, basic_block);
 static bool if_convertible_loop_p (struct loop *, bool);
@@ -237,21 +233,12 @@
     case LABEL_EXPR:
       break;
 
-<<<<<<< HEAD
-    case MODIFY_EXPR:
-      /* This modify_expr is killing previous value of LHS. Appropriate value will
-	 be selected by PHI node based on condition. It is possible that before
-	 this transformation, PHI nodes was selecting default value and now it will
-	 use this new value. This is OK because it does not change validity the
-	 program.  */
-=======
     case GIMPLE_MODIFY_STMT:
       /* This GIMPLE_MODIFY_STMT is killing previous value of LHS. Appropriate
 	 value will be selected by PHI node based on condition. It is possible
 	 that before this transformation, PHI nodes was selecting default
 	 value and now it will use this new value. This is OK because it does 
 	 not change validity the program.  */
->>>>>>> c355071f
       break;
 
     case COND_EXPR:
@@ -348,11 +335,7 @@
 }
 
 /* Return true, if M_EXPR is if-convertible.
-<<<<<<< HEAD
-   MODIFY_EXPR is not if-convertible if,
-=======
    GIMPLE_MODIFY_STMT is not if-convertible if,
->>>>>>> c355071f
    - It is not movable.
    - It could trap.
    - LHS is not var decl.
@@ -360,12 +343,8 @@
 */
 
 static bool
-<<<<<<< HEAD
-if_convertible_modify_expr_p (struct loop *loop, basic_block bb, tree m_expr)
-=======
 if_convertible_gimple_modify_stmt_p (struct loop *loop, basic_block bb,
     				     tree m_expr)
->>>>>>> c355071f
 {
   if (dump_file && (dump_flags & TDF_DETAILS))
     {
@@ -415,11 +394,7 @@
 
 /* Return true, iff STMT is if-convertible.
    Statement is if-convertible if,
-<<<<<<< HEAD
-   - It is if-convertible MODIFY_EXPR
-=======
    - It is if-convertible GIMPLE_MODIFY_STMT
->>>>>>> c355071f
    - IT is LABEL_EXPR or COND_EXPR.
    STMT is inside block BB, which is inside loop LOOP.  */
 
@@ -433,11 +408,7 @@
 
     case GIMPLE_MODIFY_STMT:
 
-<<<<<<< HEAD
-      if (!if_convertible_modify_expr_p (loop, bb, stmt))
-=======
       if (!if_convertible_gimple_modify_stmt_p (loop, bb, stmt))
->>>>>>> c355071f
 	return false;
       break;
 
@@ -552,11 +523,7 @@
     }
 
   /* More than one loop exit is too much to handle.  */
-<<<<<<< HEAD
-  if (!loop->single_exit)
-=======
   if (!single_exit (loop))
->>>>>>> c355071f
     {
       if (dump_file && (dump_flags & TDF_DETAILS))
 	fprintf (dump_file, "multiple exits\n");
@@ -683,10 +650,6 @@
 {
   basic_block *bb;
   unsigned int i;
-<<<<<<< HEAD
-  
-=======
->>>>>>> c355071f
   bb = get_loop_body (loop);
   for (i = 0; i < loop->num_nodes; i++)
     bb[i]->aux = NULL;
@@ -705,11 +668,7 @@
 {
   basic_block first_bb = NULL;
   basic_block second_bb = NULL;
-<<<<<<< HEAD
-  tree tmp_cond;
-=======
   tree tmp_cond, new_stmts;
->>>>>>> c355071f
 
   gcc_assert (EDGE_COUNT (bb->preds) == 2);
   first_bb = (EDGE_PRED (bb, 0))->src;
@@ -843,24 +802,14 @@
 	        unshare_expr (arg_1));
 
   /* Create new MODIFY expression using RHS.  */
-<<<<<<< HEAD
-  new_stmt = build2 (MODIFY_EXPR, TREE_TYPE (PHI_RESULT (phi)),
-=======
   new_stmt = build2 (GIMPLE_MODIFY_STMT, TREE_TYPE (PHI_RESULT (phi)),
->>>>>>> c355071f
 		     unshare_expr (PHI_RESULT (phi)), rhs);
 
   /* Make new statement definition of the original phi result.  */
   SSA_NAME_DEF_STMT (PHI_RESULT (phi)) = new_stmt;
 
   /* Insert using iterator.  */
-<<<<<<< HEAD
-  bsi_insert_after (bsi, new_stmt, BSI_SAME_STMT);
-  bsi_next (bsi);
-
-=======
   bsi_insert_before (bsi, new_stmt, BSI_SAME_STMT);
->>>>>>> c355071f
   update_stmt (new_stmt);
 
   if (dump_file && (dump_flags & TDF_DETAILS))
@@ -902,11 +851,7 @@
       while (phi)
 	{
 	  tree next = PHI_CHAIN (phi);
-<<<<<<< HEAD
-	  replace_phi_with_cond_modify_expr (phi, cond, true_bb, &bsi);
-=======
 	  replace_phi_with_cond_gimple_modify_stmt (phi, cond, true_bb, &bsi);
->>>>>>> c355071f
 	  release_phi_node (phi);
 	  phi = next;
 	}
@@ -924,14 +869,9 @@
   basic_block bb, exit_bb, merge_target_bb;
   unsigned int orig_loop_num_nodes = loop->num_nodes;
   unsigned int i;
-<<<<<<< HEAD
-  unsigned int n_exits;
-=======
   edge e;
   edge_iterator ei;
->>>>>>> c355071f
-
-  get_loop_exit_edges (loop, &n_exits);
+
   /* Process phi nodes to prepare blocks for merge.  */
   process_phi_nodes (loop);
 
@@ -953,14 +893,6 @@
     {
       bb = ifc_bbs[i];
 
-<<<<<<< HEAD
-      if (!exit_bb && bb_with_exit_edge_p (loop, bb))
-	  exit_bb = bb;
-
-      if (bb == exit_bb)
-	{
-	  edge_iterator ei;
-=======
       for (ei = ei_start (bb->preds); (e = ei_safe_edge (ei));)
 	{
 	  if (e->src == exit_bb)
@@ -969,31 +901,12 @@
 	    remove_edge (e);
 	}
     }
->>>>>>> c355071f
 
   if (exit_bb != NULL)
     {
       if (exit_bb != loop->header)
 	{
 	  /* Connect this node with loop header.  */
-<<<<<<< HEAD
-	  make_edge (ifc_bbs[0], bb, EDGE_FALLTHRU);
-	  set_immediate_dominator (CDI_DOMINATORS, bb, ifc_bbs[0]);
-
-	  if (exit_bb != loop->latch)
-	    {
-	      /* Redirect non-exit edge to loop->latch.  */
-	      FOR_EACH_EDGE (e, ei, bb->succs)
-		{
-		  if (!loop_exit_edge_p (loop, e))
-		    {
-		      redirect_edge_and_branch (e, loop->latch);
-		      set_immediate_dominator (CDI_DOMINATORS, loop->latch, bb);
-		    }
-		}
-	    }
-	  continue;
-=======
 	  make_edge (loop->header, exit_bb, EDGE_FALLTHRU);
 	  set_immediate_dominator (CDI_DOMINATORS, exit_bb, loop->header);
 	}
@@ -1003,7 +916,6 @@
 	{
 	  if (!loop_exit_edge_p (loop, e))
 	    redirect_edge_and_branch (e, loop->latch);
->>>>>>> c355071f
 	}
       set_immediate_dominator (CDI_DOMINATORS, loop->latch, exit_bb);
     }
@@ -1020,29 +932,10 @@
       block_stmt_iterator bsi;
       tree_stmt_iterator last;
 
-<<<<<<< HEAD
-      /* It is time to remove this basic block.	 First remove edges.  */
-      while (EDGE_COUNT (bb->preds) > 0)
-	remove_edge (EDGE_PRED (bb, 0));
-
-      /* This is loop latch and loop does not have exit then do not
- 	 delete this basic block. Just remove its PREDS and reconnect 
- 	 loop->header and loop->latch blocks.  */
-      if (bb == loop->latch && n_exits == 0)
- 	{
- 	  make_edge (loop->header, loop->latch, EDGE_FALLTHRU);
- 	  set_immediate_dominator (CDI_DOMINATORS, loop->latch, loop->header);
-	  continue;
- 	}
-
-      while (EDGE_COUNT (bb->succs) > 0)
-	remove_edge (EDGE_SUCC (bb, 0));
-=======
       bb = ifc_bbs[i];
 
       if (bb == exit_bb || bb == loop->latch)
 	continue;
->>>>>>> c355071f
 
       /* Remove labels and make stmts member of loop->header.  */
       for (bsi = bsi_start (bb); !bsi_end_p (bsi); )
@@ -1090,11 +983,7 @@
   add_referenced_var (var);
 
   /* Build new statement to assign EXP to new variable.  */
-<<<<<<< HEAD
-  stmt = build2 (MODIFY_EXPR, type, var, exp);
-=======
   stmt = build2 (GIMPLE_MODIFY_STMT, type, var, exp);
->>>>>>> c355071f
 
   /* Get SSA name for the new variable and set make new statement
      its definition statement.  */
@@ -1139,11 +1028,7 @@
   gcc_assert (loop->num_nodes);
   gcc_assert (loop->latch != EXIT_BLOCK_PTR);
 
-<<<<<<< HEAD
-  blocks = xcalloc (loop->num_nodes, sizeof (basic_block));
-=======
   blocks = XCNEWVEC (basic_block, loop->num_nodes);
->>>>>>> c355071f
   visited = BITMAP_ALLOC (NULL);
 
   blocks_in_bfs_order = get_loop_body_in_bfs_order (loop);

/* Expands front end tree to back end RTL for GCC
   Copyright (C) 1987-2013 Free Software Foundation, Inc.

This file is part of GCC.

GCC is free software; you can redistribute it and/or modify it under
the terms of the GNU General Public License as published by the Free
Software Foundation; either version 3, or (at your option) any later
version.

GCC is distributed in the hope that it will be useful, but WITHOUT ANY
WARRANTY; without even the implied warranty of MERCHANTABILITY or
FITNESS FOR A PARTICULAR PURPOSE.  See the GNU General Public License
for more details.

You should have received a copy of the GNU General Public License
along with GCC; see the file COPYING3.  If not see
<http://www.gnu.org/licenses/>.  */

/* This file handles the generation of rtl code from tree structure
   above the level of expressions, using subroutines in exp*.c and emit-rtl.c.
   The functions whose names start with `expand_' are called by the
   expander to generate RTL instructions for various kinds of constructs.  */

#include "config.h"
#include "system.h"
#include "coretypes.h"
#include "tm.h"

#include "rtl.h"
#include "hard-reg-set.h"
#include "tree.h"
#include "tm_p.h"
#include "flags.h"
#include "except.h"
#include "function.h"
#include "insn-config.h"
#include "expr.h"
#include "libfuncs.h"
#include "recog.h"
#include "machmode.h"
#include "diagnostic-core.h"
#include "output.h"
#include "ggc.h"
#include "langhooks.h"
#include "predict.h"
#include "optabs.h"
#include "target.h"
#include "gimple.h"
#include "regs.h"
#include "alloc-pool.h"
#include "pretty-print.h"
#include "pointer-set.h"
#include "params.h"
#include "dumpfile.h"


/* Functions and data structures for expanding case statements.  */

/* Case label structure, used to hold info on labels within case
   statements.  We handle "range" labels; for a single-value label
   as in C, the high and low limits are the same.

   We start with a vector of case nodes sorted in ascending order, and
   the default label as the last element in the vector.  Before expanding
   to RTL, we transform this vector into a list linked via the RIGHT
   fields in the case_node struct.  Nodes with higher case values are
   later in the list.

   Switch statements can be output in three forms.  A branch table is
   used if there are more than a few labels and the labels are dense
   within the range between the smallest and largest case value.  If a
   branch table is used, no further manipulations are done with the case
   node chain.

   The alternative to the use of a branch table is to generate a series
   of compare and jump insns.  When that is done, we use the LEFT, RIGHT,
   and PARENT fields to hold a binary tree.  Initially the tree is
   totally unbalanced, with everything on the right.  We balance the tree
   with nodes on the left having lower case values than the parent
   and nodes on the right having higher values.  We then output the tree
   in order.

   For very small, suitable switch statements, we can generate a series
   of simple bit test and branches instead.  */

struct case_node
{
  struct case_node	*left;	/* Left son in binary tree */
  struct case_node	*right;	/* Right son in binary tree; also node chain */
  struct case_node	*parent; /* Parent of node in binary tree */
  tree			low;	/* Lowest index value for this label */
  tree			high;	/* Highest index value for this label */
  tree			code_label; /* Label to jump to when node matches */
  int                   prob; /* Probability of taking this case.  */
  /* Probability of reaching subtree rooted at this node */
  int                   subtree_prob;
};

typedef struct case_node case_node;
typedef struct case_node *case_node_ptr;

extern basic_block label_to_block_fn (struct function *, tree);

static int n_occurrences (int, const char *);
static bool tree_conflicts_with_clobbers_p (tree, HARD_REG_SET *);
static bool check_operand_nalternatives (tree, tree);
static bool check_unique_operand_names (tree, tree, tree);
static char *resolve_operand_name_1 (char *, tree, tree, tree);
static void expand_null_return_1 (void);
static void expand_value_return (rtx);
static void balance_case_nodes (case_node_ptr *, case_node_ptr);
static int node_has_low_bound (case_node_ptr, tree);
static int node_has_high_bound (case_node_ptr, tree);
static int node_is_bounded (case_node_ptr, tree);
static void emit_case_nodes (rtx, case_node_ptr, rtx, int, tree);

/* Return the rtx-label that corresponds to a LABEL_DECL,
   creating it if necessary.  */

rtx
label_rtx (tree label)
{
  gcc_assert (TREE_CODE (label) == LABEL_DECL);

  if (!DECL_RTL_SET_P (label))
    {
      rtx r = gen_label_rtx ();
      SET_DECL_RTL (label, r);
      if (FORCED_LABEL (label) || DECL_NONLOCAL (label))
	LABEL_PRESERVE_P (r) = 1;
    }

  return DECL_RTL (label);
}

/* As above, but also put it on the forced-reference list of the
   function that contains it.  */
rtx
force_label_rtx (tree label)
{
  rtx ref = label_rtx (label);
  tree function = decl_function_context (label);

  gcc_assert (function);

  forced_labels = gen_rtx_EXPR_LIST (VOIDmode, ref, forced_labels);
  return ref;
}

/* Add an unconditional jump to LABEL as the next sequential instruction.  */

void
emit_jump (rtx label)
{
  do_pending_stack_adjust ();
  emit_jump_insn (gen_jump (label));
  emit_barrier ();
}

/* Emit code to jump to the address
   specified by the pointer expression EXP.  */

void
expand_computed_goto (tree exp)
{
  rtx x = expand_normal (exp);

  x = convert_memory_address (Pmode, x);

  do_pending_stack_adjust ();
  emit_indirect_jump (x);
}

/* Handle goto statements and the labels that they can go to.  */

/* Specify the location in the RTL code of a label LABEL,
   which is a LABEL_DECL tree node.

   This is used for the kind of label that the user can jump to with a
   goto statement, and for alternatives of a switch or case statement.
   RTL labels generated for loops and conditionals don't go through here;
   they are generated directly at the RTL level, by other functions below.

   Note that this has nothing to do with defining label *names*.
   Languages vary in how they do that and what that even means.  */

void
expand_label (tree label)
{
  rtx label_r = label_rtx (label);

  do_pending_stack_adjust ();
  emit_label (label_r);
  if (DECL_NAME (label))
    LABEL_NAME (DECL_RTL (label)) = IDENTIFIER_POINTER (DECL_NAME (label));

  if (DECL_NONLOCAL (label))
    {
      expand_builtin_setjmp_receiver (NULL);
      nonlocal_goto_handler_labels
	= gen_rtx_EXPR_LIST (VOIDmode, label_r,
			     nonlocal_goto_handler_labels);
    }

  if (FORCED_LABEL (label))
    forced_labels = gen_rtx_EXPR_LIST (VOIDmode, label_r, forced_labels);

  if (DECL_NONLOCAL (label) || FORCED_LABEL (label))
    maybe_set_first_label_num (label_r);
}

/* Generate RTL code for a `goto' statement with target label LABEL.
   LABEL should be a LABEL_DECL tree node that was or will later be
   defined with `expand_label'.  */

void
expand_goto (tree label)
{
#ifdef ENABLE_CHECKING
  /* Check for a nonlocal goto to a containing function.  Should have
     gotten translated to __builtin_nonlocal_goto.  */
  tree context = decl_function_context (label);
  gcc_assert (!context || context == current_function_decl);
#endif

  emit_jump (label_rtx (label));
}

/* Return the number of times character C occurs in string S.  */
static int
n_occurrences (int c, const char *s)
{
  int n = 0;
  while (*s)
    n += (*s++ == c);
  return n;
}

/* Generate RTL for an asm statement (explicit assembler code).
   STRING is a STRING_CST node containing the assembler code text,
   or an ADDR_EXPR containing a STRING_CST.  VOL nonzero means the
   insn is volatile; don't optimize it.  */

static void
expand_asm_loc (tree string, int vol, location_t locus)
{
  rtx body;

  if (TREE_CODE (string) == ADDR_EXPR)
    string = TREE_OPERAND (string, 0);

  body = gen_rtx_ASM_INPUT_loc (VOIDmode,
				ggc_strdup (TREE_STRING_POINTER (string)),
				locus);

  MEM_VOLATILE_P (body) = vol;

  emit_insn (body);
}

/* Parse the output constraint pointed to by *CONSTRAINT_P.  It is the
   OPERAND_NUMth output operand, indexed from zero.  There are NINPUTS
   inputs and NOUTPUTS outputs to this extended-asm.  Upon return,
   *ALLOWS_MEM will be TRUE iff the constraint allows the use of a
   memory operand.  Similarly, *ALLOWS_REG will be TRUE iff the
   constraint allows the use of a register operand.  And, *IS_INOUT
   will be true if the operand is read-write, i.e., if it is used as
   an input as well as an output.  If *CONSTRAINT_P is not in
   canonical form, it will be made canonical.  (Note that `+' will be
   replaced with `=' as part of this process.)

   Returns TRUE if all went well; FALSE if an error occurred.  */

bool
parse_output_constraint (const char **constraint_p, int operand_num,
			 int ninputs, int noutputs, bool *allows_mem,
			 bool *allows_reg, bool *is_inout)
{
  const char *constraint = *constraint_p;
  const char *p;

  /* Assume the constraint doesn't allow the use of either a register
     or memory.  */
  *allows_mem = false;
  *allows_reg = false;

  /* Allow the `=' or `+' to not be at the beginning of the string,
     since it wasn't explicitly documented that way, and there is a
     large body of code that puts it last.  Swap the character to
     the front, so as not to uglify any place else.  */
  p = strchr (constraint, '=');
  if (!p)
    p = strchr (constraint, '+');

  /* If the string doesn't contain an `=', issue an error
     message.  */
  if (!p)
    {
      error ("output operand constraint lacks %<=%>");
      return false;
    }

  /* If the constraint begins with `+', then the operand is both read
     from and written to.  */
  *is_inout = (*p == '+');

  /* Canonicalize the output constraint so that it begins with `='.  */
  if (p != constraint || *is_inout)
    {
      char *buf;
      size_t c_len = strlen (constraint);

      if (p != constraint)
	warning (0, "output constraint %qc for operand %d "
		 "is not at the beginning",
		 *p, operand_num);

      /* Make a copy of the constraint.  */
      buf = XALLOCAVEC (char, c_len + 1);
      strcpy (buf, constraint);
      /* Swap the first character and the `=' or `+'.  */
      buf[p - constraint] = buf[0];
      /* Make sure the first character is an `='.  (Until we do this,
	 it might be a `+'.)  */
      buf[0] = '=';
      /* Replace the constraint with the canonicalized string.  */
      *constraint_p = ggc_alloc_string (buf, c_len);
      constraint = *constraint_p;
    }

  /* Loop through the constraint string.  */
  for (p = constraint + 1; *p; p += CONSTRAINT_LEN (*p, p))
    switch (*p)
      {
      case '+':
      case '=':
	error ("operand constraint contains incorrectly positioned "
	       "%<+%> or %<=%>");
	return false;

      case '%':
	if (operand_num + 1 == ninputs + noutputs)
	  {
	    error ("%<%%%> constraint used with last operand");
	    return false;
	  }
	break;

      case 'V':  case TARGET_MEM_CONSTRAINT:  case 'o':
	*allows_mem = true;
	break;

      case '?':  case '!':  case '*':  case '&':  case '#':
      case 'E':  case 'F':  case 'G':  case 'H':
      case 's':  case 'i':  case 'n':
      case 'I':  case 'J':  case 'K':  case 'L':  case 'M':
      case 'N':  case 'O':  case 'P':  case ',':
	break;

      case '0':  case '1':  case '2':  case '3':  case '4':
      case '5':  case '6':  case '7':  case '8':  case '9':
      case '[':
	error ("matching constraint not valid in output operand");
	return false;

      case '<':  case '>':
	/* ??? Before flow, auto inc/dec insns are not supposed to exist,
	   excepting those that expand_call created.  So match memory
	   and hope.  */
	*allows_mem = true;
	break;

      case 'g':  case 'X':
	*allows_reg = true;
	*allows_mem = true;
	break;

      case 'p': case 'r':
	*allows_reg = true;
	break;

      default:
	if (!ISALPHA (*p))
	  break;
	if (REG_CLASS_FROM_CONSTRAINT (*p, p) != NO_REGS)
	  *allows_reg = true;
#ifdef EXTRA_CONSTRAINT_STR
	else if (EXTRA_ADDRESS_CONSTRAINT (*p, p))
	  *allows_reg = true;
	else if (EXTRA_MEMORY_CONSTRAINT (*p, p))
	  *allows_mem = true;
	else
	  {
	    /* Otherwise we can't assume anything about the nature of
	       the constraint except that it isn't purely registers.
	       Treat it like "g" and hope for the best.  */
	    *allows_reg = true;
	    *allows_mem = true;
	  }
#endif
	break;
      }

  return true;
}

/* Similar, but for input constraints.  */

bool
parse_input_constraint (const char **constraint_p, int input_num,
			int ninputs, int noutputs, int ninout,
			const char * const * constraints,
			bool *allows_mem, bool *allows_reg)
{
  const char *constraint = *constraint_p;
  const char *orig_constraint = constraint;
  size_t c_len = strlen (constraint);
  size_t j;
  bool saw_match = false;

  /* Assume the constraint doesn't allow the use of either
     a register or memory.  */
  *allows_mem = false;
  *allows_reg = false;

  /* Make sure constraint has neither `=', `+', nor '&'.  */

  for (j = 0; j < c_len; j += CONSTRAINT_LEN (constraint[j], constraint+j))
    switch (constraint[j])
      {
      case '+':  case '=':  case '&':
	if (constraint == orig_constraint)
	  {
	    error ("input operand constraint contains %qc", constraint[j]);
	    return false;
	  }
	break;

      case '%':
	if (constraint == orig_constraint
	    && input_num + 1 == ninputs - ninout)
	  {
	    error ("%<%%%> constraint used with last operand");
	    return false;
	  }
	break;

      case 'V':  case TARGET_MEM_CONSTRAINT:  case 'o':
	*allows_mem = true;
	break;

      case '<':  case '>':
      case '?':  case '!':  case '*':  case '#':
      case 'E':  case 'F':  case 'G':  case 'H':
      case 's':  case 'i':  case 'n':
      case 'I':  case 'J':  case 'K':  case 'L':  case 'M':
      case 'N':  case 'O':  case 'P':  case ',':
	break;

	/* Whether or not a numeric constraint allows a register is
	   decided by the matching constraint, and so there is no need
	   to do anything special with them.  We must handle them in
	   the default case, so that we don't unnecessarily force
	   operands to memory.  */
      case '0':  case '1':  case '2':  case '3':  case '4':
      case '5':  case '6':  case '7':  case '8':  case '9':
	{
	  char *end;
	  unsigned long match;

	  saw_match = true;

	  match = strtoul (constraint + j, &end, 10);
	  if (match >= (unsigned long) noutputs)
	    {
	      error ("matching constraint references invalid operand number");
	      return false;
	    }

	  /* Try and find the real constraint for this dup.  Only do this
	     if the matching constraint is the only alternative.  */
	  if (*end == '\0'
	      && (j == 0 || (j == 1 && constraint[0] == '%')))
	    {
	      constraint = constraints[match];
	      *constraint_p = constraint;
	      c_len = strlen (constraint);
	      j = 0;
	      /* ??? At the end of the loop, we will skip the first part of
		 the matched constraint.  This assumes not only that the
		 other constraint is an output constraint, but also that
		 the '=' or '+' come first.  */
	      break;
	    }
	  else
	    j = end - constraint;
	  /* Anticipate increment at end of loop.  */
	  j--;
	}
	/* Fall through.  */

      case 'p':  case 'r':
	*allows_reg = true;
	break;

      case 'g':  case 'X':
	*allows_reg = true;
	*allows_mem = true;
	break;

      default:
	if (! ISALPHA (constraint[j]))
	  {
	    error ("invalid punctuation %qc in constraint", constraint[j]);
	    return false;
	  }
	if (REG_CLASS_FROM_CONSTRAINT (constraint[j], constraint + j)
	    != NO_REGS)
	  *allows_reg = true;
#ifdef EXTRA_CONSTRAINT_STR
	else if (EXTRA_ADDRESS_CONSTRAINT (constraint[j], constraint + j))
	  *allows_reg = true;
	else if (EXTRA_MEMORY_CONSTRAINT (constraint[j], constraint + j))
	  *allows_mem = true;
	else
	  {
	    /* Otherwise we can't assume anything about the nature of
	       the constraint except that it isn't purely registers.
	       Treat it like "g" and hope for the best.  */
	    *allows_reg = true;
	    *allows_mem = true;
	  }
#endif
	break;
      }

  if (saw_match && !*allows_reg)
    warning (0, "matching constraint does not allow a register");

  return true;
}

/* Return DECL iff there's an overlap between *REGS and DECL, where DECL
   can be an asm-declared register.  Called via walk_tree.  */

static tree
decl_overlaps_hard_reg_set_p (tree *declp, int *walk_subtrees ATTRIBUTE_UNUSED,
			      void *data)
{
  tree decl = *declp;
  const HARD_REG_SET *const regs = (const HARD_REG_SET *) data;

  if (TREE_CODE (decl) == VAR_DECL)
    {
      if (DECL_HARD_REGISTER (decl)
	  && REG_P (DECL_RTL (decl))
	  && REGNO (DECL_RTL (decl)) < FIRST_PSEUDO_REGISTER)
	{
	  rtx reg = DECL_RTL (decl);

	  if (overlaps_hard_reg_set_p (*regs, GET_MODE (reg), REGNO (reg)))
	    return decl;
	}
      walk_subtrees = 0;
    }
  else if (TYPE_P (decl) || TREE_CODE (decl) == PARM_DECL)
    walk_subtrees = 0;
  return NULL_TREE;
}

/* If there is an overlap between *REGS and DECL, return the first overlap
   found.  */
tree
tree_overlaps_hard_reg_set (tree decl, HARD_REG_SET *regs)
{
  return walk_tree (&decl, decl_overlaps_hard_reg_set_p, regs, NULL);
}

/* Check for overlap between registers marked in CLOBBERED_REGS and
   anything inappropriate in T.  Emit error and return the register
   variable definition for error, NULL_TREE for ok.  */

static bool
tree_conflicts_with_clobbers_p (tree t, HARD_REG_SET *clobbered_regs)
{
  /* Conflicts between asm-declared register variables and the clobber
     list are not allowed.  */
  tree overlap = tree_overlaps_hard_reg_set (t, clobbered_regs);

  if (overlap)
    {
      error ("asm-specifier for variable %qE conflicts with asm clobber list",
	     DECL_NAME (overlap));

      /* Reset registerness to stop multiple errors emitted for a single
	 variable.  */
      DECL_REGISTER (overlap) = 0;
      return true;
    }

  return false;
}

/* Generate RTL for an asm statement with arguments.
   STRING is the instruction template.
   OUTPUTS is a list of output arguments (lvalues); INPUTS a list of inputs.
   Each output or input has an expression in the TREE_VALUE and
   a tree list in TREE_PURPOSE which in turn contains a constraint
   name in TREE_VALUE (or NULL_TREE) and a constraint string
   in TREE_PURPOSE.
   CLOBBERS is a list of STRING_CST nodes each naming a hard register
   that is clobbered by this insn.

   LABELS is a list of labels, and if LABELS is non-NULL, FALLTHRU_BB
   should be the fallthru basic block of the asm goto.

   Not all kinds of lvalue that may appear in OUTPUTS can be stored directly.
   Some elements of OUTPUTS may be replaced with trees representing temporary
   values.  The caller should copy those temporary values to the originally
   specified lvalues.

   VOL nonzero means the insn is volatile; don't optimize it.  */

static void
expand_asm_operands (tree string, tree outputs, tree inputs,
		     tree clobbers, tree labels, basic_block fallthru_bb,
		     int vol, location_t locus)
{
  rtvec argvec, constraintvec, labelvec;
  rtx body;
  int ninputs = list_length (inputs);
  int noutputs = list_length (outputs);
  int nlabels = list_length (labels);
  int ninout;
  int nclobbers;
  HARD_REG_SET clobbered_regs;
  int clobber_conflict_found = 0;
  tree tail;
  tree t;
  int i;
  /* Vector of RTX's of evaluated output operands.  */
  rtx *output_rtx = XALLOCAVEC (rtx, noutputs);
  int *inout_opnum = XALLOCAVEC (int, noutputs);
  rtx *real_output_rtx = XALLOCAVEC (rtx, noutputs);
  enum machine_mode *inout_mode = XALLOCAVEC (enum machine_mode, noutputs);
  const char **constraints = XALLOCAVEC (const char *, noutputs + ninputs);
  int old_generating_concat_p = generating_concat_p;
  rtx fallthru_label = NULL_RTX;

  /* An ASM with no outputs needs to be treated as volatile, for now.  */
  if (noutputs == 0)
    vol = 1;

  if (! check_operand_nalternatives (outputs, inputs))
    return;

  string = resolve_asm_operand_names (string, outputs, inputs, labels);

  /* Collect constraints.  */
  i = 0;
  for (t = outputs; t ; t = TREE_CHAIN (t), i++)
    constraints[i] = TREE_STRING_POINTER (TREE_VALUE (TREE_PURPOSE (t)));
  for (t = inputs; t ; t = TREE_CHAIN (t), i++)
    constraints[i] = TREE_STRING_POINTER (TREE_VALUE (TREE_PURPOSE (t)));

  /* Sometimes we wish to automatically clobber registers across an asm.
     Case in point is when the i386 backend moved from cc0 to a hard reg --
     maintaining source-level compatibility means automatically clobbering
     the flags register.  */
  clobbers = targetm.md_asm_clobbers (outputs, inputs, clobbers);

  /* Count the number of meaningful clobbered registers, ignoring what
     we would ignore later.  */
  nclobbers = 0;
  CLEAR_HARD_REG_SET (clobbered_regs);
  for (tail = clobbers; tail; tail = TREE_CHAIN (tail))
    {
      const char *regname;
      int nregs;

      if (TREE_VALUE (tail) == error_mark_node)
	return;
      regname = TREE_STRING_POINTER (TREE_VALUE (tail));

      i = decode_reg_name_and_count (regname, &nregs);
      if (i == -4)
	++nclobbers;
      else if (i == -2)
	error ("unknown register name %qs in %<asm%>", regname);

      /* Mark clobbered registers.  */
      if (i >= 0)
        {
	  int reg;

	  for (reg = i; reg < i + nregs; reg++)
	    {
	      ++nclobbers;

	      /* Clobbering the PIC register is an error.  */
	      if (reg == (int) PIC_OFFSET_TABLE_REGNUM)
		{
		  error ("PIC register clobbered by %qs in %<asm%>", regname);
		  return;
		}

	      SET_HARD_REG_BIT (clobbered_regs, reg);
	    }
	}
    }

  /* First pass over inputs and outputs checks validity and sets
     mark_addressable if needed.  */

  ninout = 0;
  for (i = 0, tail = outputs; tail; tail = TREE_CHAIN (tail), i++)
    {
      tree val = TREE_VALUE (tail);
      tree type = TREE_TYPE (val);
      const char *constraint;
      bool is_inout;
      bool allows_reg;
      bool allows_mem;

      /* If there's an erroneous arg, emit no insn.  */
      if (type == error_mark_node)
	return;

      /* Try to parse the output constraint.  If that fails, there's
	 no point in going further.  */
      constraint = constraints[i];
      if (!parse_output_constraint (&constraint, i, ninputs, noutputs,
				    &allows_mem, &allows_reg, &is_inout))
	return;

      if (! allows_reg
	  && (allows_mem
	      || is_inout
	      || (DECL_P (val)
		  && REG_P (DECL_RTL (val))
		  && GET_MODE (DECL_RTL (val)) != TYPE_MODE (type))))
	mark_addressable (val);

      if (is_inout)
	ninout++;
    }

  ninputs += ninout;
  if (ninputs + noutputs > MAX_RECOG_OPERANDS)
    {
      error ("more than %d operands in %<asm%>", MAX_RECOG_OPERANDS);
      return;
    }

  for (i = 0, tail = inputs; tail; i++, tail = TREE_CHAIN (tail))
    {
      bool allows_reg, allows_mem;
      const char *constraint;

      /* If there's an erroneous arg, emit no insn, because the ASM_INPUT
	 would get VOIDmode and that could cause a crash in reload.  */
      if (TREE_TYPE (TREE_VALUE (tail)) == error_mark_node)
	return;

      constraint = constraints[i + noutputs];
      if (! parse_input_constraint (&constraint, i, ninputs, noutputs, ninout,
				    constraints, &allows_mem, &allows_reg))
	return;

      if (! allows_reg && allows_mem)
	mark_addressable (TREE_VALUE (tail));
    }

  /* Second pass evaluates arguments.  */

  /* Make sure stack is consistent for asm goto.  */
  if (nlabels > 0)
    do_pending_stack_adjust ();

  ninout = 0;
  for (i = 0, tail = outputs; tail; tail = TREE_CHAIN (tail), i++)
    {
      tree val = TREE_VALUE (tail);
      tree type = TREE_TYPE (val);
      bool is_inout;
      bool allows_reg;
      bool allows_mem;
      rtx op;
      bool ok;

      ok = parse_output_constraint (&constraints[i], i, ninputs,
				    noutputs, &allows_mem, &allows_reg,
				    &is_inout);
      gcc_assert (ok);

      /* If an output operand is not a decl or indirect ref and our constraint
	 allows a register, make a temporary to act as an intermediate.
	 Make the asm insn write into that, then our caller will copy it to
	 the real output operand.  Likewise for promoted variables.  */

      generating_concat_p = 0;

      real_output_rtx[i] = NULL_RTX;
      if ((TREE_CODE (val) == INDIRECT_REF
	   && allows_mem)
	  || (DECL_P (val)
	      && (allows_mem || REG_P (DECL_RTL (val)))
	      && ! (REG_P (DECL_RTL (val))
		    && GET_MODE (DECL_RTL (val)) != TYPE_MODE (type)))
	  || ! allows_reg
	  || is_inout)
	{
	  op = expand_expr (val, NULL_RTX, VOIDmode,
			    !allows_reg ? EXPAND_MEMORY : EXPAND_WRITE);
	  if (MEM_P (op))
	    op = validize_mem (op);

	  if (! allows_reg && !MEM_P (op))
	    error ("output number %d not directly addressable", i);
	  if ((! allows_mem && MEM_P (op))
	      || GET_CODE (op) == CONCAT)
	    {
	      real_output_rtx[i] = op;
	      op = gen_reg_rtx (GET_MODE (op));
	      if (is_inout)
		emit_move_insn (op, real_output_rtx[i]);
	    }
	}
      else
	{
	  op = assign_temp (type, 0, 1);
	  op = validize_mem (op);
	  if (!MEM_P (op) && TREE_CODE (TREE_VALUE (tail)) == SSA_NAME)
	    set_reg_attrs_for_decl_rtl (SSA_NAME_VAR (TREE_VALUE (tail)), op);
	  TREE_VALUE (tail) = make_tree (type, op);
	}
      output_rtx[i] = op;

      generating_concat_p = old_generating_concat_p;

      if (is_inout)
	{
	  inout_mode[ninout] = TYPE_MODE (type);
	  inout_opnum[ninout++] = i;
	}

      if (tree_conflicts_with_clobbers_p (val, &clobbered_regs))
	clobber_conflict_found = 1;
    }

  /* Make vectors for the expression-rtx, constraint strings,
     and named operands.  */

  argvec = rtvec_alloc (ninputs);
  constraintvec = rtvec_alloc (ninputs);
  labelvec = rtvec_alloc (nlabels);

  body = gen_rtx_ASM_OPERANDS ((noutputs == 0 ? VOIDmode
				: GET_MODE (output_rtx[0])),
			       ggc_strdup (TREE_STRING_POINTER (string)),
			       empty_string, 0, argvec, constraintvec,
			       labelvec, locus);

  MEM_VOLATILE_P (body) = vol;

  /* Eval the inputs and put them into ARGVEC.
     Put their constraints into ASM_INPUTs and store in CONSTRAINTS.  */

  for (i = 0, tail = inputs; tail; tail = TREE_CHAIN (tail), ++i)
    {
      bool allows_reg, allows_mem;
      const char *constraint;
      tree val, type;
      rtx op;
      bool ok;

      constraint = constraints[i + noutputs];
      ok = parse_input_constraint (&constraint, i, ninputs, noutputs, ninout,
				   constraints, &allows_mem, &allows_reg);
      gcc_assert (ok);

      generating_concat_p = 0;

      val = TREE_VALUE (tail);
      type = TREE_TYPE (val);
      /* EXPAND_INITIALIZER will not generate code for valid initializer
	 constants, but will still generate code for other types of operand.
	 This is the behavior we want for constant constraints.  */
      op = expand_expr (val, NULL_RTX, VOIDmode,
			allows_reg ? EXPAND_NORMAL
			: allows_mem ? EXPAND_MEMORY
			: EXPAND_INITIALIZER);

      /* Never pass a CONCAT to an ASM.  */
      if (GET_CODE (op) == CONCAT)
	op = force_reg (GET_MODE (op), op);
      else if (MEM_P (op))
	op = validize_mem (op);

      if (asm_operand_ok (op, constraint, NULL) <= 0)
	{
	  if (allows_reg && TYPE_MODE (type) != BLKmode)
	    op = force_reg (TYPE_MODE (type), op);
	  else if (!allows_mem)
	    warning (0, "asm operand %d probably doesn%'t match constraints",
		     i + noutputs);
	  else if (MEM_P (op))
	    {
	      /* We won't recognize either volatile memory or memory
		 with a queued address as available a memory_operand
		 at this point.  Ignore it: clearly this *is* a memory.  */
	    }
	  else
	    gcc_unreachable ();
	}

      generating_concat_p = old_generating_concat_p;
      ASM_OPERANDS_INPUT (body, i) = op;

      ASM_OPERANDS_INPUT_CONSTRAINT_EXP (body, i)
	= gen_rtx_ASM_INPUT (TYPE_MODE (type),
			     ggc_strdup (constraints[i + noutputs]));

      if (tree_conflicts_with_clobbers_p (val, &clobbered_regs))
	clobber_conflict_found = 1;
    }

  /* Protect all the operands from the queue now that they have all been
     evaluated.  */

  generating_concat_p = 0;

  /* For in-out operands, copy output rtx to input rtx.  */
  for (i = 0; i < ninout; i++)
    {
      int j = inout_opnum[i];
      char buffer[16];

      ASM_OPERANDS_INPUT (body, ninputs - ninout + i)
	= output_rtx[j];

      sprintf (buffer, "%d", j);
      ASM_OPERANDS_INPUT_CONSTRAINT_EXP (body, ninputs - ninout + i)
	= gen_rtx_ASM_INPUT (inout_mode[i], ggc_strdup (buffer));
    }

  /* Copy labels to the vector.  */
  for (i = 0, tail = labels; i < nlabels; ++i, tail = TREE_CHAIN (tail))
    {
      rtx r;
      /* If asm goto has any labels in the fallthru basic block, use
	 a label that we emit immediately after the asm goto.  Expansion
	 may insert further instructions into the same basic block after
	 asm goto and if we don't do this, insertion of instructions on
	 the fallthru edge might misbehave.  See PR58670.  */
      if (fallthru_bb
	  && label_to_block_fn (cfun, TREE_VALUE (tail)) == fallthru_bb)
	{
	  if (fallthru_label == NULL_RTX)
	    fallthru_label = gen_label_rtx ();
	  r = fallthru_label;
	}
      else
	r = label_rtx (TREE_VALUE (tail));
      ASM_OPERANDS_LABEL (body, i) = gen_rtx_LABEL_REF (Pmode, r);
    }

  generating_concat_p = old_generating_concat_p;

  /* Now, for each output, construct an rtx
     (set OUTPUT (asm_operands INSN OUTPUTCONSTRAINT OUTPUTNUMBER
			       ARGVEC CONSTRAINTS OPNAMES))
     If there is more than one, put them inside a PARALLEL.  */

  if (nlabels > 0 && nclobbers == 0)
    {
      gcc_assert (noutputs == 0);
      emit_jump_insn (body);
    }
  else if (noutputs == 0 && nclobbers == 0)
    {
      /* No output operands: put in a raw ASM_OPERANDS rtx.  */
      emit_insn (body);
    }
  else if (noutputs == 1 && nclobbers == 0)
    {
      ASM_OPERANDS_OUTPUT_CONSTRAINT (body) = ggc_strdup (constraints[0]);
      emit_insn (gen_rtx_SET (VOIDmode, output_rtx[0], body));
    }
  else
    {
      rtx obody = body;
      int num = noutputs;

      if (num == 0)
	num = 1;

      body = gen_rtx_PARALLEL (VOIDmode, rtvec_alloc (num + nclobbers));

      /* For each output operand, store a SET.  */
      for (i = 0, tail = outputs; tail; tail = TREE_CHAIN (tail), i++)
	{
	  XVECEXP (body, 0, i)
	    = gen_rtx_SET (VOIDmode,
			   output_rtx[i],
			   gen_rtx_ASM_OPERANDS
			   (GET_MODE (output_rtx[i]),
			    ggc_strdup (TREE_STRING_POINTER (string)),
			    ggc_strdup (constraints[i]),
			    i, argvec, constraintvec, labelvec, locus));

	  MEM_VOLATILE_P (SET_SRC (XVECEXP (body, 0, i))) = vol;
	}

      /* If there are no outputs (but there are some clobbers)
	 store the bare ASM_OPERANDS into the PARALLEL.  */

      if (i == 0)
	XVECEXP (body, 0, i++) = obody;

      /* Store (clobber REG) for each clobbered register specified.  */

      for (tail = clobbers; tail; tail = TREE_CHAIN (tail))
	{
	  const char *regname = TREE_STRING_POINTER (TREE_VALUE (tail));
	  int reg, nregs;
	  int j = decode_reg_name_and_count (regname, &nregs);
	  rtx clobbered_reg;

	  if (j < 0)
	    {
	      if (j == -3)	/* `cc', which is not a register */
		continue;

	      if (j == -4)	/* `memory', don't cache memory across asm */
		{
		  XVECEXP (body, 0, i++)
		    = gen_rtx_CLOBBER (VOIDmode,
				       gen_rtx_MEM
				       (BLKmode,
					gen_rtx_SCRATCH (VOIDmode)));
		  continue;
		}

	      /* Ignore unknown register, error already signaled.  */
	      continue;
	    }

	  for (reg = j; reg < j + nregs; reg++)
	    {
	      /* Use QImode since that's guaranteed to clobber just
	       * one reg.  */
	      clobbered_reg = gen_rtx_REG (QImode, reg);

	      /* Do sanity check for overlap between clobbers and
		 respectively input and outputs that hasn't been
		 handled.  Such overlap should have been detected and
		 reported above.  */
	      if (!clobber_conflict_found)
		{
		  int opno;

		  /* We test the old body (obody) contents to avoid
		     tripping over the under-construction body.  */
		  for (opno = 0; opno < noutputs; opno++)
		    if (reg_overlap_mentioned_p (clobbered_reg,
						 output_rtx[opno]))
		      internal_error
			("asm clobber conflict with output operand");

		  for (opno = 0; opno < ninputs - ninout; opno++)
		    if (reg_overlap_mentioned_p (clobbered_reg,
						 ASM_OPERANDS_INPUT (obody,
								     opno)))
		      internal_error
			("asm clobber conflict with input operand");
		}

	      XVECEXP (body, 0, i++)
		= gen_rtx_CLOBBER (VOIDmode, clobbered_reg);
	    }
	}

      if (nlabels > 0)
	emit_jump_insn (body);
      else
	emit_insn (body);
    }

  if (fallthru_label)
    emit_label (fallthru_label);

  /* For any outputs that needed reloading into registers, spill them
     back to where they belong.  */
  for (i = 0; i < noutputs; ++i)
    if (real_output_rtx[i])
      emit_move_insn (real_output_rtx[i], output_rtx[i]);

  crtl->has_asm_statement = 1;
  free_temp_slots ();
}

void
expand_asm_stmt (gimple stmt)
{
  int noutputs;
  tree outputs, tail, t;
  tree *o;
  size_t i, n;
  const char *s;
  tree str, out, in, cl, labels;
  location_t locus = gimple_location (stmt);
  basic_block fallthru_bb = NULL;

  /* Meh... convert the gimple asm operands into real tree lists.
     Eventually we should make all routines work on the vectors instead
     of relying on TREE_CHAIN.  */
  out = NULL_TREE;
  n = gimple_asm_noutputs (stmt);
  if (n > 0)
    {
      t = out = gimple_asm_output_op (stmt, 0);
      for (i = 1; i < n; i++)
	t = TREE_CHAIN (t) = gimple_asm_output_op (stmt, i);
    }

  in = NULL_TREE;
  n = gimple_asm_ninputs (stmt);
  if (n > 0)
    {
      t = in = gimple_asm_input_op (stmt, 0);
      for (i = 1; i < n; i++)
	t = TREE_CHAIN (t) = gimple_asm_input_op (stmt, i);
    }

  cl = NULL_TREE;
  n = gimple_asm_nclobbers (stmt);
  if (n > 0)
    {
      t = cl = gimple_asm_clobber_op (stmt, 0);
      for (i = 1; i < n; i++)
	t = TREE_CHAIN (t) = gimple_asm_clobber_op (stmt, i);
    }

  labels = NULL_TREE;
  n = gimple_asm_nlabels (stmt);
  if (n > 0)
    {
      edge fallthru = find_fallthru_edge (gimple_bb (stmt)->succs);
      if (fallthru)
	fallthru_bb = fallthru->dest;
      t = labels = gimple_asm_label_op (stmt, 0);
      for (i = 1; i < n; i++)
	t = TREE_CHAIN (t) = gimple_asm_label_op (stmt, i);
    }

  s = gimple_asm_string (stmt);
  str = build_string (strlen (s), s);

  if (gimple_asm_input_p (stmt))
    {
      expand_asm_loc (str, gimple_asm_volatile_p (stmt), locus);
      return;
    }

  outputs = out;
  noutputs = gimple_asm_noutputs (stmt);
  /* o[I] is the place that output number I should be written.  */
  o = (tree *) alloca (noutputs * sizeof (tree));

  /* Record the contents of OUTPUTS before it is modified.  */
  for (i = 0, tail = outputs; tail; tail = TREE_CHAIN (tail), i++)
    o[i] = TREE_VALUE (tail);

  /* Generate the ASM_OPERANDS insn; store into the TREE_VALUEs of
     OUTPUTS some trees for where the values were actually stored.  */
  expand_asm_operands (str, outputs, in, cl, labels, fallthru_bb,
		       gimple_asm_volatile_p (stmt), locus);

  /* Copy all the intermediate outputs into the specified outputs.  */
  for (i = 0, tail = outputs; tail; tail = TREE_CHAIN (tail), i++)
    {
      if (o[i] != TREE_VALUE (tail))
	{
	  expand_assignment (o[i], TREE_VALUE (tail), false);
	  free_temp_slots ();

	  /* Restore the original value so that it's correct the next
	     time we expand this function.  */
	  TREE_VALUE (tail) = o[i];
	}
    }
}

/* A subroutine of expand_asm_operands.  Check that all operands have
   the same number of alternatives.  Return true if so.  */

static bool
check_operand_nalternatives (tree outputs, tree inputs)
{
  if (outputs || inputs)
    {
      tree tmp = TREE_PURPOSE (outputs ? outputs : inputs);
      int nalternatives
	= n_occurrences (',', TREE_STRING_POINTER (TREE_VALUE (tmp)));
      tree next = inputs;

      if (nalternatives + 1 > MAX_RECOG_ALTERNATIVES)
	{
	  error ("too many alternatives in %<asm%>");
	  return false;
	}

      tmp = outputs;
      while (tmp)
	{
	  const char *constraint
	    = TREE_STRING_POINTER (TREE_VALUE (TREE_PURPOSE (tmp)));

	  if (n_occurrences (',', constraint) != nalternatives)
	    {
	      error ("operand constraints for %<asm%> differ "
		     "in number of alternatives");
	      return false;
	    }

	  if (TREE_CHAIN (tmp))
	    tmp = TREE_CHAIN (tmp);
	  else
	    tmp = next, next = 0;
	}
    }

  return true;
}

/* A subroutine of expand_asm_operands.  Check that all operand names
   are unique.  Return true if so.  We rely on the fact that these names
   are identifiers, and so have been canonicalized by get_identifier,
   so all we need are pointer comparisons.  */

static bool
check_unique_operand_names (tree outputs, tree inputs, tree labels)
{
  tree i, j, i_name = NULL_TREE;

  for (i = outputs; i ; i = TREE_CHAIN (i))
    {
      i_name = TREE_PURPOSE (TREE_PURPOSE (i));
      if (! i_name)
	continue;

      for (j = TREE_CHAIN (i); j ; j = TREE_CHAIN (j))
	if (simple_cst_equal (i_name, TREE_PURPOSE (TREE_PURPOSE (j))))
	  goto failure;
    }

  for (i = inputs; i ; i = TREE_CHAIN (i))
    {
      i_name = TREE_PURPOSE (TREE_PURPOSE (i));
      if (! i_name)
	continue;

      for (j = TREE_CHAIN (i); j ; j = TREE_CHAIN (j))
	if (simple_cst_equal (i_name, TREE_PURPOSE (TREE_PURPOSE (j))))
	  goto failure;
      for (j = outputs; j ; j = TREE_CHAIN (j))
	if (simple_cst_equal (i_name, TREE_PURPOSE (TREE_PURPOSE (j))))
	  goto failure;
    }

  for (i = labels; i ; i = TREE_CHAIN (i))
    {
      i_name = TREE_PURPOSE (i);
      if (! i_name)
	continue;

      for (j = TREE_CHAIN (i); j ; j = TREE_CHAIN (j))
	if (simple_cst_equal (i_name, TREE_PURPOSE (j)))
	  goto failure;
      for (j = inputs; j ; j = TREE_CHAIN (j))
	if (simple_cst_equal (i_name, TREE_PURPOSE (TREE_PURPOSE (j))))
	  goto failure;
    }

  return true;

 failure:
  error ("duplicate asm operand name %qs", TREE_STRING_POINTER (i_name));
  return false;
}

/* A subroutine of expand_asm_operands.  Resolve the names of the operands
   in *POUTPUTS and *PINPUTS to numbers, and replace the name expansions in
   STRING and in the constraints to those numbers.  */

tree
resolve_asm_operand_names (tree string, tree outputs, tree inputs, tree labels)
{
  char *buffer;
  char *p;
  const char *c;
  tree t;

  check_unique_operand_names (outputs, inputs, labels);

  /* Substitute [<name>] in input constraint strings.  There should be no
     named operands in output constraints.  */
  for (t = inputs; t ; t = TREE_CHAIN (t))
    {
      c = TREE_STRING_POINTER (TREE_VALUE (TREE_PURPOSE (t)));
      if (strchr (c, '[') != NULL)
	{
	  p = buffer = xstrdup (c);
	  while ((p = strchr (p, '[')) != NULL)
	    p = resolve_operand_name_1 (p, outputs, inputs, NULL);
	  TREE_VALUE (TREE_PURPOSE (t))
	    = build_string (strlen (buffer), buffer);
	  free (buffer);
	}
    }

  /* Now check for any needed substitutions in the template.  */
  c = TREE_STRING_POINTER (string);
  while ((c = strchr (c, '%')) != NULL)
    {
      if (c[1] == '[')
	break;
      else if (ISALPHA (c[1]) && c[2] == '[')
	break;
      else
	{
	  c += 1 + (c[1] == '%');
	  continue;
	}
    }

  if (c)
    {
      /* OK, we need to make a copy so we can perform the substitutions.
	 Assume that we will not need extra space--we get to remove '['
	 and ']', which means we cannot have a problem until we have more
	 than 999 operands.  */
      buffer = xstrdup (TREE_STRING_POINTER (string));
      p = buffer + (c - TREE_STRING_POINTER (string));

      while ((p = strchr (p, '%')) != NULL)
	{
	  if (p[1] == '[')
	    p += 1;
	  else if (ISALPHA (p[1]) && p[2] == '[')
	    p += 2;
	  else
	    {
	      p += 1 + (p[1] == '%');
	      continue;
	    }

	  p = resolve_operand_name_1 (p, outputs, inputs, labels);
	}

      string = build_string (strlen (buffer), buffer);
      free (buffer);
    }

  return string;
}

/* A subroutine of resolve_operand_names.  P points to the '[' for a
   potential named operand of the form [<name>].  In place, replace
   the name and brackets with a number.  Return a pointer to the
   balance of the string after substitution.  */

static char *
resolve_operand_name_1 (char *p, tree outputs, tree inputs, tree labels)
{
  char *q;
  int op;
  tree t;

  /* Collect the operand name.  */
  q = strchr (++p, ']');
  if (!q)
    {
      error ("missing close brace for named operand");
      return strchr (p, '\0');
    }
  *q = '\0';

  /* Resolve the name to a number.  */
  for (op = 0, t = outputs; t ; t = TREE_CHAIN (t), op++)
    {
      tree name = TREE_PURPOSE (TREE_PURPOSE (t));
      if (name && strcmp (TREE_STRING_POINTER (name), p) == 0)
	goto found;
    }
  for (t = inputs; t ; t = TREE_CHAIN (t), op++)
    {
      tree name = TREE_PURPOSE (TREE_PURPOSE (t));
      if (name && strcmp (TREE_STRING_POINTER (name), p) == 0)
	goto found;
    }
  for (t = labels; t ; t = TREE_CHAIN (t), op++)
    {
      tree name = TREE_PURPOSE (t);
      if (name && strcmp (TREE_STRING_POINTER (name), p) == 0)
	goto found;
    }

  error ("undefined named operand %qs", identifier_to_locale (p));
  op = 0;

 found:
  /* Replace the name with the number.  Unfortunately, not all libraries
     get the return value of sprintf correct, so search for the end of the
     generated string by hand.  */
  sprintf (--p, "%d", op);
  p = strchr (p, '\0');

  /* Verify the no extra buffer space assumption.  */
  gcc_assert (p <= q);

  /* Shift the rest of the buffer down to fill the gap.  */
  memmove (p, q + 1, strlen (q + 1) + 1);

  return p;
}

/* Generate RTL to return from the current function, with no value.
   (That is, we do not do anything about returning any value.)  */

void
expand_null_return (void)
{
  /* If this function was declared to return a value, but we
     didn't, clobber the return registers so that they are not
     propagated live to the rest of the function.  */
  clobber_return_register ();

  expand_null_return_1 ();
}

/* Generate RTL to return directly from the current function.
   (That is, we bypass any return value.)  */

void
expand_naked_return (void)
{
  rtx end_label;

  clear_pending_stack_adjust ();
  do_pending_stack_adjust ();

  end_label = naked_return_label;
  if (end_label == 0)
    end_label = naked_return_label = gen_label_rtx ();

  emit_jump (end_label);
}

/* Generate RTL to return from the current function, with value VAL.  */

static void
expand_value_return (rtx val)
{
  /* Copy the value to the return location unless it's already there.  */

  tree decl = DECL_RESULT (current_function_decl);
  rtx return_reg = DECL_RTL (decl);
  if (return_reg != val)
    {
      tree funtype = TREE_TYPE (current_function_decl);
      tree type = TREE_TYPE (decl);
      int unsignedp = TYPE_UNSIGNED (type);
      enum machine_mode old_mode = DECL_MODE (decl);
      enum machine_mode mode;
      if (DECL_BY_REFERENCE (decl))
        mode = promote_function_mode (type, old_mode, &unsignedp, funtype, 2);
      else
        mode = promote_function_mode (type, old_mode, &unsignedp, funtype, 1);

      if (mode != old_mode)
	val = convert_modes (mode, old_mode, val, unsignedp);

      if (GET_CODE (return_reg) == PARALLEL)
	emit_group_load (return_reg, val, type, int_size_in_bytes (type));
      else
	emit_move_insn (return_reg, val);
    }

  expand_null_return_1 ();
}

/* Output a return with no value.  */

static void
expand_null_return_1 (void)
{
  clear_pending_stack_adjust ();
  do_pending_stack_adjust ();
  emit_jump (return_label);
}

/* Generate RTL to evaluate the expression RETVAL and return it
   from the current function.  */

void
expand_return (tree retval, tree bounds)
{
  rtx result_rtl;
  rtx bounds_rtl;
  rtx val = 0;
  tree retval_rhs;

  /* If function wants no value, give it none.  */
  if (TREE_CODE (TREE_TYPE (TREE_TYPE (current_function_decl))) == VOID_TYPE)
    {
      expand_normal (retval);
      expand_null_return ();
      return;
    }

  if (retval == error_mark_node)
    {
      /* Treat this like a return of no value from a function that
	 returns a value.  */
      expand_null_return ();
      return;
    }
  else if ((TREE_CODE (retval) == MODIFY_EXPR
	    || TREE_CODE (retval) == INIT_EXPR)
	   && TREE_CODE (TREE_OPERAND (retval, 0)) == RESULT_DECL)
    retval_rhs = TREE_OPERAND (retval, 1);
  else
    retval_rhs = retval;

  result_rtl = DECL_RTL (DECL_RESULT (current_function_decl));

  /* Put returned bounds to the right place.  */
  bounds_rtl = DECL_BOUNDS_RTL (DECL_RESULT (current_function_decl));
  if (bounds_rtl)
    {
      rtx addr, bnd;

      if (bounds)
	{
	  bnd = expand_normal (bounds);
	  gcc_assert (REG_P (bounds_rtl));
	  emit_move_insn (bounds_rtl, bnd);
	}
      else if (REG_P (bounds_rtl))
	{
	  addr = expand_normal (build_fold_addr_expr (retval_rhs));
	  addr = gen_rtx_MEM (Pmode, addr);
	  bnd = targetm.calls.load_bounds_for_arg (addr, NULL, NULL);
	  emit_move_insn (bounds_rtl, bnd);
	}
      else
	{
	  int n;

	  gcc_assert (GET_CODE (bounds_rtl) == PARALLEL);

	  addr = expand_normal (build_fold_addr_expr (retval_rhs));
	  addr = gen_rtx_MEM (Pmode, addr);

	  for (n = 0; n < XVECLEN (bounds_rtl, 0); n++)
	    {
	      rtx reg = XEXP (XVECEXP (bounds_rtl, 0, n), 0);
	      rtx offs = XEXP (XVECEXP (bounds_rtl, 0, n), 1);
	      rtx from = adjust_address (addr, Pmode, INTVAL (offs));
	      rtx bnd = targetm.calls.load_bounds_for_arg (from, NULL, NULL);
	      emit_move_insn (reg, bnd);
	    }
	}
    }
<<<<<<< HEAD
  else if (flag_check_pointers
	   && !BOUNDED_TYPE_P (TREE_TYPE (retval_rhs))
=======
  else if (flag_check_pointer_bounds
	   && !BOUNDED_P (retval_rhs)
>>>>>>> aeece40d
	   && chkp_type_has_pointer (TREE_TYPE (retval_rhs))
	   && TREE_CODE (retval_rhs) != RESULT_DECL)
    {
      rtx addr = expand_normal (build_fold_addr_expr (retval_rhs));
      addr = gen_rtx_MEM (Pmode, addr);

      gcc_assert (MEM_P (result_rtl));

      chkp_copy_bounds_for_stack_parm (result_rtl, addr, TREE_TYPE (retval_rhs));
    }

  /* If we are returning the RESULT_DECL, then the value has already
     been stored into it, so we don't have to do anything special.  */
  if (TREE_CODE (retval_rhs) == RESULT_DECL)
    expand_value_return (result_rtl);

  /* If the result is an aggregate that is being returned in one (or more)
     registers, load the registers here.  */

  else if (retval_rhs != 0
	   && TYPE_MODE (TREE_TYPE (retval_rhs)) == BLKmode
	   && REG_P (result_rtl))
    {
      val = copy_blkmode_to_reg (GET_MODE (result_rtl), retval_rhs);
      if (val)
	{
	  /* Use the mode of the result value on the return register.  */
	  PUT_MODE (result_rtl, GET_MODE (val));
	  expand_value_return (val);
	}
      else
	expand_null_return ();
    }
  else if (retval_rhs != 0
	   && !VOID_TYPE_P (TREE_TYPE (retval_rhs))
	   && (REG_P (result_rtl)
	       || (GET_CODE (result_rtl) == PARALLEL)))
    {
      /* Calculate the return value into a temporary (usually a pseudo
         reg).  */
      tree ot = TREE_TYPE (DECL_RESULT (current_function_decl));
      tree nt = build_qualified_type (ot, TYPE_QUALS (ot) | TYPE_QUAL_CONST);

      val = assign_temp (nt, 0, 1);
      val = expand_expr (retval_rhs, val, GET_MODE (val), EXPAND_NORMAL);
      val = force_not_mem (val);
      /* Return the calculated value.  */
      expand_value_return (val);
    }
  else
    {
      /* No hard reg used; calculate value into hard return reg.  */
      expand_expr (retval, const0_rtx, VOIDmode, EXPAND_NORMAL);
      expand_value_return (result_rtl);
    }
}


/* Emit code to save the current value of stack.  */
rtx
expand_stack_save (void)
{
  rtx ret = NULL_RTX;

  do_pending_stack_adjust ();
  emit_stack_save (SAVE_BLOCK, &ret);
  return ret;
}

/* Emit code to restore the current value of stack.  */
void
expand_stack_restore (tree var)
{
  rtx prev, sa = expand_normal (var);

  sa = convert_memory_address (Pmode, sa);

  prev = get_last_insn ();
  emit_stack_restore (SAVE_BLOCK, sa);
  fixup_args_size_notes (prev, get_last_insn (), 0);
}

/* Generate code to jump to LABEL if OP0 and OP1 are equal in mode MODE. PROB
   is the probability of jumping to LABEL.  */
static void
do_jump_if_equal (enum machine_mode mode, rtx op0, rtx op1, rtx label,
		  int unsignedp, int prob)
{
  gcc_assert (prob <= REG_BR_PROB_BASE);
  do_compare_rtx_and_jump (op0, op1, EQ, unsignedp, mode,
			   NULL_RTX, NULL_RTX, label, prob);
}

/* Do the insertion of a case label into case_list.  The labels are
   fed to us in descending order from the sorted vector of case labels used
   in the tree part of the middle end.  So the list we construct is
   sorted in ascending order.
   
   LABEL is the case label to be inserted. LOW and HIGH are the bounds
   against which the index is compared to jump to LABEL and PROB is the
   estimated probability LABEL is reached from the switch statement.  */

static struct case_node *
add_case_node (struct case_node *head, tree low, tree high,
               tree label, int prob, alloc_pool case_node_pool)
{
  struct case_node *r;

  gcc_checking_assert (low);
  gcc_checking_assert (high && (TREE_TYPE (low) == TREE_TYPE (high)));

  /* Add this label to the chain.  */
  r = (struct case_node *) pool_alloc (case_node_pool);
  r->low = low;
  r->high = high;
  r->code_label = label;
  r->parent = r->left = NULL;
  r->prob = prob;
  r->subtree_prob = prob;
  r->right = head;
  return r;
}

/* Dump ROOT, a list or tree of case nodes, to file.  */

static void
dump_case_nodes (FILE *f, struct case_node *root,
		 int indent_step, int indent_level)
{
  HOST_WIDE_INT low, high;

  if (root == 0)
    return;
  indent_level++;

  dump_case_nodes (f, root->left, indent_step, indent_level);

  low = tree_low_cst (root->low, 0);
  high = tree_low_cst (root->high, 0);

  fputs (";; ", f);
  if (high == low)
    fprintf (f, "%*s" HOST_WIDE_INT_PRINT_DEC,
	     indent_step * indent_level, "", low);
  else
    fprintf (f, "%*s" HOST_WIDE_INT_PRINT_DEC " ... " HOST_WIDE_INT_PRINT_DEC,
	     indent_step * indent_level, "", low, high);
  fputs ("\n", f);

  dump_case_nodes (f, root->right, indent_step, indent_level);
}

#ifndef HAVE_casesi
#define HAVE_casesi 0
#endif

#ifndef HAVE_tablejump
#define HAVE_tablejump 0
#endif

/* Return the smallest number of different values for which it is best to use a
   jump-table instead of a tree of conditional branches.  */

static unsigned int
case_values_threshold (void)
{
  unsigned int threshold = PARAM_VALUE (PARAM_CASE_VALUES_THRESHOLD);

  if (threshold == 0)
    threshold = targetm.case_values_threshold ();

  return threshold;
}

/* Return true if a switch should be expanded as a decision tree.
   RANGE is the difference between highest and lowest case.
   UNIQ is number of unique case node targets, not counting the default case.
   COUNT is the number of comparisons needed, not counting the default case.  */

static bool
expand_switch_as_decision_tree_p (tree range,
				  unsigned int uniq ATTRIBUTE_UNUSED,
				  unsigned int count)
{
  int max_ratio;

  /* If neither casesi or tablejump is available, or flag_jump_tables
     over-ruled us, we really have no choice.  */
  if (!HAVE_casesi && !HAVE_tablejump)
    return true;
  if (!flag_jump_tables)
    return true;
#ifndef ASM_OUTPUT_ADDR_DIFF_ELT
  if (flag_pic)
    return true;
#endif

  /* If the switch is relatively small such that the cost of one
     indirect jump on the target are higher than the cost of a
     decision tree, go with the decision tree.

     If range of values is much bigger than number of values,
     or if it is too large to represent in a HOST_WIDE_INT,
     make a sequence of conditional branches instead of a dispatch.

     The definition of "much bigger" depends on whether we are
     optimizing for size or for speed.  If the former, the maximum
     ratio range/count = 3, because this was found to be the optimal
     ratio for size on i686-pc-linux-gnu, see PR11823.  The ratio
     10 is much older, and was probably selected after an extensive
     benchmarking investigation on numerous platforms.  Or maybe it
     just made sense to someone at some point in the history of GCC,
     who knows...  */
  max_ratio = optimize_insn_for_size_p () ? 3 : 10;
  if (count < case_values_threshold ()
      || ! host_integerp (range, /*pos=*/1)
      || compare_tree_int (range, max_ratio * count) > 0)
    return true;

  return false;
}

/* Generate a decision tree, switching on INDEX_EXPR and jumping to
   one of the labels in CASE_LIST or to the DEFAULT_LABEL.
   DEFAULT_PROB is the estimated probability that it jumps to
   DEFAULT_LABEL.
   
   We generate a binary decision tree to select the appropriate target
   code.  This is done as follows:

     If the index is a short or char that we do not have
     an insn to handle comparisons directly, convert it to
     a full integer now, rather than letting each comparison
     generate the conversion.

     Load the index into a register.

     The list of cases is rearranged into a binary tree,
     nearly optimal assuming equal probability for each case.

     The tree is transformed into RTL, eliminating redundant
     test conditions at the same time.

     If program flow could reach the end of the decision tree
     an unconditional jump to the default code is emitted.

   The above process is unaware of the CFG.  The caller has to fix up
   the CFG itself.  This is done in cfgexpand.c.  */     

static void
emit_case_decision_tree (tree index_expr, tree index_type,
			 struct case_node *case_list, rtx default_label,
                         int default_prob)
{
  rtx index = expand_normal (index_expr);

  if (GET_MODE_CLASS (GET_MODE (index)) == MODE_INT
      && ! have_insn_for (COMPARE, GET_MODE (index)))
    {
      int unsignedp = TYPE_UNSIGNED (index_type);
      enum machine_mode wider_mode;
      for (wider_mode = GET_MODE (index); wider_mode != VOIDmode;
	   wider_mode = GET_MODE_WIDER_MODE (wider_mode))
	if (have_insn_for (COMPARE, wider_mode))
	  {
	    index = convert_to_mode (wider_mode, index, unsignedp);
	    break;
	  }
    }

  do_pending_stack_adjust ();

  if (MEM_P (index))
    {
      index = copy_to_reg (index);
      if (TREE_CODE (index_expr) == SSA_NAME)
	set_reg_attrs_for_decl_rtl (SSA_NAME_VAR (index_expr), index);
    }

  balance_case_nodes (&case_list, NULL);

  if (dump_file && (dump_flags & TDF_DETAILS))
    {
      int indent_step = ceil_log2 (TYPE_PRECISION (index_type)) + 2;
      fprintf (dump_file, ";; Expanding GIMPLE switch as decision tree:\n");
      dump_case_nodes (dump_file, case_list, indent_step, 0);
    }

  emit_case_nodes (index, case_list, default_label, default_prob, index_type);
  if (default_label)
    emit_jump (default_label);
}

/* Return the sum of probabilities of outgoing edges of basic block BB.  */

static int
get_outgoing_edge_probs (basic_block bb)
{
  edge e;
  edge_iterator ei;
  int prob_sum = 0;
  if (!bb)
    return 0;
  FOR_EACH_EDGE (e, ei, bb->succs)
    prob_sum += e->probability;
  return prob_sum;
}

/* Computes the conditional probability of jumping to a target if the branch
   instruction is executed.
   TARGET_PROB is the estimated probability of jumping to a target relative
   to some basic block BB.
   BASE_PROB is the probability of reaching the branch instruction relative
   to the same basic block BB.  */

static inline int
conditional_probability (int target_prob, int base_prob)
{
  if (base_prob > 0)
    {
      gcc_assert (target_prob >= 0);
      gcc_assert (target_prob <= base_prob);
      return GCOV_COMPUTE_SCALE (target_prob, base_prob);
    }
  return -1;
}

/* Generate a dispatch tabler, switching on INDEX_EXPR and jumping to
   one of the labels in CASE_LIST or to the DEFAULT_LABEL.
   MINVAL, MAXVAL, and RANGE are the extrema and range of the case
   labels in CASE_LIST. STMT_BB is the basic block containing the statement.

   First, a jump insn is emitted.  First we try "casesi".  If that
   fails, try "tablejump".   A target *must* have one of them (or both).

   Then, a table with the target labels is emitted.

   The process is unaware of the CFG.  The caller has to fix up
   the CFG itself.  This is done in cfgexpand.c.  */     

static void
emit_case_dispatch_table (tree index_expr, tree index_type,
			  struct case_node *case_list, rtx default_label,
			  tree minval, tree maxval, tree range,
                          basic_block stmt_bb)
{
  int i, ncases;
  struct case_node *n;
  rtx *labelvec;
  rtx fallback_label = label_rtx (case_list->code_label);
  rtx table_label = gen_label_rtx ();
  bool has_gaps = false;
  edge default_edge = stmt_bb ? EDGE_SUCC (stmt_bb, 0) : NULL;
  int default_prob = default_edge ? default_edge->probability : 0;
  int base = get_outgoing_edge_probs (stmt_bb);
  bool try_with_tablejump = false;

  int new_default_prob = conditional_probability (default_prob,
                                                  base);

  if (! try_casesi (index_type, index_expr, minval, range,
		    table_label, default_label, fallback_label,
                    new_default_prob))
    {
      /* Index jumptables from zero for suitable values of minval to avoid
	 a subtraction.  For the rationale see:
	 "http://gcc.gnu.org/ml/gcc-patches/2001-10/msg01234.html".  */
      if (optimize_insn_for_speed_p ()
	  && compare_tree_int (minval, 0) > 0
	  && compare_tree_int (minval, 3) < 0)
	{
	  minval = build_int_cst (index_type, 0);
	  range = maxval;
          has_gaps = true;
	}
      try_with_tablejump = true;
    }

  /* Get table of labels to jump to, in order of case index.  */

  ncases = tree_low_cst (range, 0) + 1;
  labelvec = XALLOCAVEC (rtx, ncases);
  memset (labelvec, 0, ncases * sizeof (rtx));

  for (n = case_list; n; n = n->right)
    {
      /* Compute the low and high bounds relative to the minimum
	 value since that should fit in a HOST_WIDE_INT while the
	 actual values may not.  */
      HOST_WIDE_INT i_low
	= tree_low_cst (fold_build2 (MINUS_EXPR, index_type,
				     n->low, minval), 1);
      HOST_WIDE_INT i_high
	= tree_low_cst (fold_build2 (MINUS_EXPR, index_type,
				     n->high, minval), 1);
      HOST_WIDE_INT i;

      for (i = i_low; i <= i_high; i ++)
	labelvec[i]
	  = gen_rtx_LABEL_REF (Pmode, label_rtx (n->code_label));
    }

  /* Fill in the gaps with the default.  We may have gaps at
     the beginning if we tried to avoid the minval subtraction,
     so substitute some label even if the default label was
     deemed unreachable.  */
  if (!default_label)
    default_label = fallback_label;
  for (i = 0; i < ncases; i++)
    if (labelvec[i] == 0)
      {
        has_gaps = true;
        labelvec[i] = gen_rtx_LABEL_REF (Pmode, default_label);
      }

  if (has_gaps)
    {
      /* There is at least one entry in the jump table that jumps
         to default label. The default label can either be reached
         through the indirect jump or the direct conditional jump
         before that. Split the probability of reaching the
         default label among these two jumps.  */
      new_default_prob = conditional_probability (default_prob/2,
                                                  base);
      default_prob /= 2;
      base -= default_prob;
    }
  else
    {
      base -= default_prob;
      default_prob = 0;
    }

  if (default_edge)
    default_edge->probability = default_prob;

  /* We have altered the probability of the default edge. So the probabilities
     of all other edges need to be adjusted so that it sums up to
     REG_BR_PROB_BASE.  */
  if (base)
    {
      edge e;
      edge_iterator ei;
      FOR_EACH_EDGE (e, ei, stmt_bb->succs)
        e->probability = GCOV_COMPUTE_SCALE (e->probability,  base);
    }

  if (try_with_tablejump)
    {
      bool ok = try_tablejump (index_type, index_expr, minval, range,
                               table_label, default_label, new_default_prob);
      gcc_assert (ok);
    }
  /* Output the table.  */
  emit_label (table_label);

  if (CASE_VECTOR_PC_RELATIVE || flag_pic)
    emit_jump_table_data (gen_rtx_ADDR_DIFF_VEC (CASE_VECTOR_MODE,
						 gen_rtx_LABEL_REF (Pmode,
								    table_label),
						 gen_rtvec_v (ncases, labelvec),
						 const0_rtx, const0_rtx));
  else
    emit_jump_table_data (gen_rtx_ADDR_VEC (CASE_VECTOR_MODE,
					    gen_rtvec_v (ncases, labelvec)));

  /* Record no drop-through after the table.  */
  emit_barrier ();
}

/* Reset the aux field of all outgoing edges of basic block BB.  */

static inline void
reset_out_edges_aux (basic_block bb)
{
  edge e;
  edge_iterator ei;
  FOR_EACH_EDGE (e, ei, bb->succs)
    e->aux = (void *)0;
}

/* Compute the number of case labels that correspond to each outgoing edge of
   STMT. Record this information in the aux field of the edge.  */

static inline void
compute_cases_per_edge (gimple stmt)
{
  basic_block bb = gimple_bb (stmt);
  reset_out_edges_aux (bb);
  int ncases = gimple_switch_num_labels (stmt);
  for (int i = ncases - 1; i >= 1; --i)
    {
      tree elt = gimple_switch_label (stmt, i);
      tree lab = CASE_LABEL (elt);
      basic_block case_bb = label_to_block_fn (cfun, lab);
      edge case_edge = find_edge (bb, case_bb);
      case_edge->aux = (void *)((intptr_t)(case_edge->aux) + 1);
    }
}

/* Terminate a case (Pascal/Ada) or switch (C) statement
   in which ORIG_INDEX is the expression to be tested.
   If ORIG_TYPE is not NULL, it is the original ORIG_INDEX
   type as given in the source before any compiler conversions.
   Generate the code to test it and jump to the right place.  */

void
expand_case (gimple stmt)
{
  tree minval = NULL_TREE, maxval = NULL_TREE, range = NULL_TREE;
  rtx default_label = NULL_RTX;
  unsigned int count, uniq;
  int i;
  int ncases = gimple_switch_num_labels (stmt);
  tree index_expr = gimple_switch_index (stmt);
  tree index_type = TREE_TYPE (index_expr);
  tree elt;
  basic_block bb = gimple_bb (stmt);

  /* A list of case labels; it is first built as a list and it may then
     be rearranged into a nearly balanced binary tree.  */
  struct case_node *case_list = 0;

  /* A pool for case nodes.  */
  alloc_pool case_node_pool;

  /* An ERROR_MARK occurs for various reasons including invalid data type.
     ??? Can this still happen, with GIMPLE and all?  */
  if (index_type == error_mark_node)
    return;

  /* cleanup_tree_cfg removes all SWITCH_EXPR with their index
     expressions being INTEGER_CST.  */
  gcc_assert (TREE_CODE (index_expr) != INTEGER_CST);
  
  case_node_pool = create_alloc_pool ("struct case_node pool",
				      sizeof (struct case_node),
				      100);

  do_pending_stack_adjust ();

  /* Find the default case target label.  */
  default_label = label_rtx (CASE_LABEL (gimple_switch_default_label (stmt)));
  edge default_edge = EDGE_SUCC (bb, 0);
  int default_prob = default_edge->probability;

  /* Get upper and lower bounds of case values.  */
  elt = gimple_switch_label (stmt, 1);
  minval = fold_convert (index_type, CASE_LOW (elt));
  elt = gimple_switch_label (stmt, ncases - 1);
  if (CASE_HIGH (elt))
    maxval = fold_convert (index_type, CASE_HIGH (elt));
  else
    maxval = fold_convert (index_type, CASE_LOW (elt));

  /* Compute span of values.  */
  range = fold_build2 (MINUS_EXPR, index_type, maxval, minval);

  /* Listify the labels queue and gather some numbers to decide
     how to expand this switch().  */
  uniq = 0;
  count = 0;
  struct pointer_set_t *seen_labels = pointer_set_create ();
  compute_cases_per_edge (stmt);

  for (i = ncases - 1; i >= 1; --i)
    {
      elt = gimple_switch_label (stmt, i);
      tree low = CASE_LOW (elt);
      gcc_assert (low);
      tree high = CASE_HIGH (elt);
      gcc_assert (! high || tree_int_cst_lt (low, high));
      tree lab = CASE_LABEL (elt);

      /* Count the elements.
	 A range counts double, since it requires two compares.  */
      count++;
      if (high)
	count++;

      /* If we have not seen this label yet, then increase the
	 number of unique case node targets seen.  */
      if (!pointer_set_insert (seen_labels, lab))
	uniq++;

      /* The bounds on the case range, LOW and HIGH, have to be converted
	 to case's index type TYPE.  Note that the original type of the
	 case index in the source code is usually "lost" during
	 gimplification due to type promotion, but the case labels retain the
	 original type.  Make sure to drop overflow flags.  */
      low = fold_convert (index_type, low);
      if (TREE_OVERFLOW (low))
	low = build_int_cst_wide (index_type,
				  TREE_INT_CST_LOW (low),
				  TREE_INT_CST_HIGH (low));

      /* The canonical from of a case label in GIMPLE is that a simple case
	 has an empty CASE_HIGH.  For the casesi and tablejump expanders,
	 the back ends want simple cases to have high == low.  */
      if (! high)
	high = low;
      high = fold_convert (index_type, high);
      if (TREE_OVERFLOW (high))
	high = build_int_cst_wide (index_type,
				   TREE_INT_CST_LOW (high),
				   TREE_INT_CST_HIGH (high));

      basic_block case_bb = label_to_block_fn (cfun, lab);
      edge case_edge = find_edge (bb, case_bb);
      case_list = add_case_node (
          case_list, low, high, lab,
          case_edge->probability / (intptr_t)(case_edge->aux),
          case_node_pool);
    }
  pointer_set_destroy (seen_labels);
  reset_out_edges_aux (bb);

  /* cleanup_tree_cfg removes all SWITCH_EXPR with a single
     destination, such as one with a default case only.
     It also removes cases that are out of range for the switch
     type, so we should never get a zero here.  */
  gcc_assert (count > 0);

  rtx before_case = get_last_insn ();

  /* Decide how to expand this switch.
     The two options at this point are a dispatch table (casesi or
     tablejump) or a decision tree.  */

  if (expand_switch_as_decision_tree_p (range, uniq, count))
    emit_case_decision_tree (index_expr, index_type,
                             case_list, default_label,
                             default_prob);
  else
    emit_case_dispatch_table (index_expr, index_type,
			      case_list, default_label,
			      minval, maxval, range, bb);

  reorder_insns (NEXT_INSN (before_case), get_last_insn (), before_case);

  free_temp_slots ();
  free_alloc_pool (case_node_pool);
}

/* Expand the dispatch to a short decrement chain if there are few cases
   to dispatch to.  Likewise if neither casesi nor tablejump is available,
   or if flag_jump_tables is set.  Otherwise, expand as a casesi or a
   tablejump.  The index mode is always the mode of integer_type_node.
   Trap if no case matches the index.

   DISPATCH_INDEX is the index expression to switch on.  It should be a
   memory or register operand.
   
   DISPATCH_TABLE is a set of case labels.  The set should be sorted in
   ascending order, be contiguous, starting with value 0, and contain only
   single-valued case labels.  */

void
expand_sjlj_dispatch_table (rtx dispatch_index,
			    vec<tree> dispatch_table)
{
  tree index_type = integer_type_node;
  enum machine_mode index_mode = TYPE_MODE (index_type);

  int ncases = dispatch_table.length ();

  do_pending_stack_adjust ();
  rtx before_case = get_last_insn ();

  /* Expand as a decrement-chain if there are 5 or fewer dispatch
     labels.  This covers more than 98% of the cases in libjava,
     and seems to be a reasonable compromise between the "old way"
     of expanding as a decision tree or dispatch table vs. the "new
     way" with decrement chain or dispatch table.  */
  if (dispatch_table.length () <= 5
      || (!HAVE_casesi && !HAVE_tablejump)
      || !flag_jump_tables)
    {
      /* Expand the dispatch as a decrement chain:

	 "switch(index) {case 0: do_0; case 1: do_1; ...; case N: do_N;}"

	 ==>

	 if (index == 0) do_0; else index--;
	 if (index == 0) do_1; else index--;
	 ...
	 if (index == 0) do_N; else index--;

	 This is more efficient than a dispatch table on most machines.
	 The last "index--" is redundant but the code is trivially dead
	 and will be cleaned up by later passes.  */
      rtx index = copy_to_mode_reg (index_mode, dispatch_index);
      rtx zero = CONST0_RTX (index_mode);
      for (int i = 0; i < ncases; i++)
        {
	  tree elt = dispatch_table[i];
	  rtx lab = label_rtx (CASE_LABEL (elt));
	  do_jump_if_equal (index_mode, index, zero, lab, 0, -1);
	  force_expand_binop (index_mode, sub_optab,
			      index, CONST1_RTX (index_mode),
			      index, 0, OPTAB_DIRECT);
	}
    }
  else
    {
      /* Similar to expand_case, but much simpler.  */
      struct case_node *case_list = 0;
      alloc_pool case_node_pool = create_alloc_pool ("struct sjlj_case pool",
						     sizeof (struct case_node),
						     ncases);
      tree index_expr = make_tree (index_type, dispatch_index);
      tree minval = build_int_cst (index_type, 0);
      tree maxval = CASE_LOW (dispatch_table.last ());
      tree range = maxval;
      rtx default_label = gen_label_rtx ();

      for (int i = ncases - 1; i >= 0; --i)
	{
	  tree elt = dispatch_table[i];
	  tree low = CASE_LOW (elt);
	  tree lab = CASE_LABEL (elt);
	  case_list = add_case_node (case_list, low, low, lab, 0, case_node_pool);
	}

      emit_case_dispatch_table (index_expr, index_type,
				case_list, default_label,
				minval, maxval, range,
                                BLOCK_FOR_INSN (before_case));
      emit_label (default_label);
      free_alloc_pool (case_node_pool);
    }

  /* Dispatching something not handled?  Trap!  */
  expand_builtin_trap ();

  reorder_insns (NEXT_INSN (before_case), get_last_insn (), before_case);

  free_temp_slots ();
}


/* Take an ordered list of case nodes
   and transform them into a near optimal binary tree,
   on the assumption that any target code selection value is as
   likely as any other.

   The transformation is performed by splitting the ordered
   list into two equal sections plus a pivot.  The parts are
   then attached to the pivot as left and right branches.  Each
   branch is then transformed recursively.  */

static void
balance_case_nodes (case_node_ptr *head, case_node_ptr parent)
{
  case_node_ptr np;

  np = *head;
  if (np)
    {
      int i = 0;
      int ranges = 0;
      case_node_ptr *npp;
      case_node_ptr left;

      /* Count the number of entries on branch.  Also count the ranges.  */

      while (np)
	{
	  if (!tree_int_cst_equal (np->low, np->high))
	    ranges++;

	  i++;
	  np = np->right;
	}

      if (i > 2)
	{
	  /* Split this list if it is long enough for that to help.  */
	  npp = head;
	  left = *npp;

	  /* If there are just three nodes, split at the middle one.  */
	  if (i == 3)
	    npp = &(*npp)->right;
	  else
	    {
	      /* Find the place in the list that bisects the list's total cost,
		 where ranges count as 2.
		 Here I gets half the total cost.  */
	      i = (i + ranges + 1) / 2;
	      while (1)
		{
		  /* Skip nodes while their cost does not reach that amount.  */
		  if (!tree_int_cst_equal ((*npp)->low, (*npp)->high))
		    i--;
		  i--;
		  if (i <= 0)
		    break;
		  npp = &(*npp)->right;
		}
	    }
	  *head = np = *npp;
	  *npp = 0;
	  np->parent = parent;
	  np->left = left;

	  /* Optimize each of the two split parts.  */
	  balance_case_nodes (&np->left, np);
	  balance_case_nodes (&np->right, np);
          np->subtree_prob = np->prob;
          np->subtree_prob += np->left->subtree_prob;
          np->subtree_prob += np->right->subtree_prob;
	}
      else
	{
	  /* Else leave this branch as one level,
	     but fill in `parent' fields.  */
	  np = *head;
	  np->parent = parent;
          np->subtree_prob = np->prob;
	  for (; np->right; np = np->right)
            {
	      np->right->parent = np;
              (*head)->subtree_prob += np->right->subtree_prob;
            }
	}
    }
}

/* Search the parent sections of the case node tree
   to see if a test for the lower bound of NODE would be redundant.
   INDEX_TYPE is the type of the index expression.

   The instructions to generate the case decision tree are
   output in the same order as nodes are processed so it is
   known that if a parent node checks the range of the current
   node minus one that the current node is bounded at its lower
   span.  Thus the test would be redundant.  */

static int
node_has_low_bound (case_node_ptr node, tree index_type)
{
  tree low_minus_one;
  case_node_ptr pnode;

  /* If the lower bound of this node is the lowest value in the index type,
     we need not test it.  */

  if (tree_int_cst_equal (node->low, TYPE_MIN_VALUE (index_type)))
    return 1;

  /* If this node has a left branch, the value at the left must be less
     than that at this node, so it cannot be bounded at the bottom and
     we need not bother testing any further.  */

  if (node->left)
    return 0;

  low_minus_one = fold_build2 (MINUS_EXPR, TREE_TYPE (node->low),
			       node->low,
			       build_int_cst (TREE_TYPE (node->low), 1));

  /* If the subtraction above overflowed, we can't verify anything.
     Otherwise, look for a parent that tests our value - 1.  */

  if (! tree_int_cst_lt (low_minus_one, node->low))
    return 0;

  for (pnode = node->parent; pnode; pnode = pnode->parent)
    if (tree_int_cst_equal (low_minus_one, pnode->high))
      return 1;

  return 0;
}

/* Search the parent sections of the case node tree
   to see if a test for the upper bound of NODE would be redundant.
   INDEX_TYPE is the type of the index expression.

   The instructions to generate the case decision tree are
   output in the same order as nodes are processed so it is
   known that if a parent node checks the range of the current
   node plus one that the current node is bounded at its upper
   span.  Thus the test would be redundant.  */

static int
node_has_high_bound (case_node_ptr node, tree index_type)
{
  tree high_plus_one;
  case_node_ptr pnode;

  /* If there is no upper bound, obviously no test is needed.  */

  if (TYPE_MAX_VALUE (index_type) == NULL)
    return 1;

  /* If the upper bound of this node is the highest value in the type
     of the index expression, we need not test against it.  */

  if (tree_int_cst_equal (node->high, TYPE_MAX_VALUE (index_type)))
    return 1;

  /* If this node has a right branch, the value at the right must be greater
     than that at this node, so it cannot be bounded at the top and
     we need not bother testing any further.  */

  if (node->right)
    return 0;

  high_plus_one = fold_build2 (PLUS_EXPR, TREE_TYPE (node->high),
			       node->high,
			       build_int_cst (TREE_TYPE (node->high), 1));

  /* If the addition above overflowed, we can't verify anything.
     Otherwise, look for a parent that tests our value + 1.  */

  if (! tree_int_cst_lt (node->high, high_plus_one))
    return 0;

  for (pnode = node->parent; pnode; pnode = pnode->parent)
    if (tree_int_cst_equal (high_plus_one, pnode->low))
      return 1;

  return 0;
}

/* Search the parent sections of the
   case node tree to see if both tests for the upper and lower
   bounds of NODE would be redundant.  */

static int
node_is_bounded (case_node_ptr node, tree index_type)
{
  return (node_has_low_bound (node, index_type)
	  && node_has_high_bound (node, index_type));
}


/* Emit step-by-step code to select a case for the value of INDEX.
   The thus generated decision tree follows the form of the
   case-node binary tree NODE, whose nodes represent test conditions.
   INDEX_TYPE is the type of the index of the switch.

   Care is taken to prune redundant tests from the decision tree
   by detecting any boundary conditions already checked by
   emitted rtx.  (See node_has_high_bound, node_has_low_bound
   and node_is_bounded, above.)

   Where the test conditions can be shown to be redundant we emit
   an unconditional jump to the target code.  As a further
   optimization, the subordinates of a tree node are examined to
   check for bounded nodes.  In this case conditional and/or
   unconditional jumps as a result of the boundary check for the
   current node are arranged to target the subordinates associated
   code for out of bound conditions on the current node.

   We can assume that when control reaches the code generated here,
   the index value has already been compared with the parents
   of this node, and determined to be on the same side of each parent
   as this node is.  Thus, if this node tests for the value 51,
   and a parent tested for 52, we don't need to consider
   the possibility of a value greater than 51.  If another parent
   tests for the value 50, then this node need not test anything.  */

static void
emit_case_nodes (rtx index, case_node_ptr node, rtx default_label,
		 int default_prob, tree index_type)
{
  /* If INDEX has an unsigned type, we must make unsigned branches.  */
  int unsignedp = TYPE_UNSIGNED (index_type);
  int probability;
  int prob = node->prob, subtree_prob = node->subtree_prob;
  enum machine_mode mode = GET_MODE (index);
  enum machine_mode imode = TYPE_MODE (index_type);

  /* Handle indices detected as constant during RTL expansion.  */
  if (mode == VOIDmode)
    mode = imode;

  /* See if our parents have already tested everything for us.
     If they have, emit an unconditional jump for this node.  */
  if (node_is_bounded (node, index_type))
    emit_jump (label_rtx (node->code_label));

  else if (tree_int_cst_equal (node->low, node->high))
    {
      probability = conditional_probability (prob, subtree_prob + default_prob);
      /* Node is single valued.  First see if the index expression matches
	 this node and then check our children, if any.  */
      do_jump_if_equal (mode, index,
			convert_modes (mode, imode,
				       expand_normal (node->low),
				       unsignedp),
			label_rtx (node->code_label), unsignedp, probability);
      /* Since this case is taken at this point, reduce its weight from
         subtree_weight.  */
      subtree_prob -= prob;
      if (node->right != 0 && node->left != 0)
	{
	  /* This node has children on both sides.
	     Dispatch to one side or the other
	     by comparing the index value with this node's value.
	     If one subtree is bounded, check that one first,
	     so we can avoid real branches in the tree.  */

	  if (node_is_bounded (node->right, index_type))
	    {
              probability = conditional_probability (
                  node->right->prob,
                  subtree_prob + default_prob);
	      emit_cmp_and_jump_insns (index,
				       convert_modes
				       (mode, imode,
					expand_normal (node->high),
					unsignedp),
				       GT, NULL_RTX, mode, unsignedp,
				       label_rtx (node->right->code_label),
                                       probability);
	      emit_case_nodes (index, node->left, default_label, default_prob,
                               index_type);
	    }

	  else if (node_is_bounded (node->left, index_type))
	    {
              probability = conditional_probability (
                  node->left->prob,
                  subtree_prob + default_prob);
	      emit_cmp_and_jump_insns (index,
				       convert_modes
				       (mode, imode,
					expand_normal (node->high),
					unsignedp),
				       LT, NULL_RTX, mode, unsignedp,
				       label_rtx (node->left->code_label),
                                       probability);
	      emit_case_nodes (index, node->right, default_label, default_prob, index_type);
	    }

	  /* If both children are single-valued cases with no
	     children, finish up all the work.  This way, we can save
	     one ordered comparison.  */
	  else if (tree_int_cst_equal (node->right->low, node->right->high)
		   && node->right->left == 0
		   && node->right->right == 0
		   && tree_int_cst_equal (node->left->low, node->left->high)
		   && node->left->left == 0
		   && node->left->right == 0)
	    {
	      /* Neither node is bounded.  First distinguish the two sides;
		 then emit the code for one side at a time.  */

	      /* See if the value matches what the right hand side
		 wants.  */
              probability = conditional_probability (
                  node->right->prob,
                  subtree_prob + default_prob);
	      do_jump_if_equal (mode, index,
				convert_modes (mode, imode,
					       expand_normal (node->right->low),
					       unsignedp),
				label_rtx (node->right->code_label),
				unsignedp, probability);

	      /* See if the value matches what the left hand side
		 wants.  */
              probability = conditional_probability (
                  node->left->prob,
                  subtree_prob + default_prob);
	      do_jump_if_equal (mode, index,
				convert_modes (mode, imode,
					       expand_normal (node->left->low),
					       unsignedp),
				label_rtx (node->left->code_label),
				unsignedp, probability);
	    }

	  else
	    {
	      /* Neither node is bounded.  First distinguish the two sides;
		 then emit the code for one side at a time.  */

	      tree test_label
		= build_decl (curr_insn_location (),
			      LABEL_DECL, NULL_TREE, NULL_TREE);

              /* The default label could be reached either through the right
                 subtree or the left subtree. Divide the probability
                 equally.  */
              probability = conditional_probability (
                  node->right->subtree_prob + default_prob/2,
                  subtree_prob + default_prob);
	      /* See if the value is on the right.  */
	      emit_cmp_and_jump_insns (index,
				       convert_modes
				       (mode, imode,
					expand_normal (node->high),
					unsignedp),
				       GT, NULL_RTX, mode, unsignedp,
				       label_rtx (test_label),
                                       probability);
              default_prob /= 2;

	      /* Value must be on the left.
		 Handle the left-hand subtree.  */
	      emit_case_nodes (index, node->left, default_label, default_prob, index_type);
	      /* If left-hand subtree does nothing,
		 go to default.  */
	      if (default_label)
	        emit_jump (default_label);

	      /* Code branches here for the right-hand subtree.  */
	      expand_label (test_label);
	      emit_case_nodes (index, node->right, default_label, default_prob, index_type);
	    }
	}

      else if (node->right != 0 && node->left == 0)
	{
	  /* Here we have a right child but no left so we issue a conditional
	     branch to default and process the right child.

	     Omit the conditional branch to default if the right child
	     does not have any children and is single valued; it would
	     cost too much space to save so little time.  */

	  if (node->right->right || node->right->left
	      || !tree_int_cst_equal (node->right->low, node->right->high))
	    {
	      if (!node_has_low_bound (node, index_type))
		{
                  probability = conditional_probability (
                      default_prob/2,
                      subtree_prob + default_prob);
		  emit_cmp_and_jump_insns (index,
					   convert_modes
					   (mode, imode,
					    expand_normal (node->high),
					    unsignedp),
					   LT, NULL_RTX, mode, unsignedp,
					   default_label,
                                           probability);
                  default_prob /= 2;
		}

	      emit_case_nodes (index, node->right, default_label, default_prob, index_type);
	    }
	  else
            {
              probability = conditional_probability (
                  node->right->subtree_prob,
                  subtree_prob + default_prob);
	      /* We cannot process node->right normally
	         since we haven't ruled out the numbers less than
	         this node's value.  So handle node->right explicitly.  */
	      do_jump_if_equal (mode, index,
			        convert_modes
			        (mode, imode,
			         expand_normal (node->right->low),
			         unsignedp),
			        label_rtx (node->right->code_label), unsignedp, probability);
            }
	  }

      else if (node->right == 0 && node->left != 0)
	{
	  /* Just one subtree, on the left.  */
	  if (node->left->left || node->left->right
	      || !tree_int_cst_equal (node->left->low, node->left->high))
	    {
	      if (!node_has_high_bound (node, index_type))
		{
                  probability = conditional_probability (
                      default_prob/2,
                      subtree_prob + default_prob);
		  emit_cmp_and_jump_insns (index,
					   convert_modes
					   (mode, imode,
					    expand_normal (node->high),
					    unsignedp),
					   GT, NULL_RTX, mode, unsignedp,
					   default_label,
                                           probability);
                  default_prob /= 2;
		}

	      emit_case_nodes (index, node->left, default_label,
                               default_prob, index_type);
	    }
	  else
            {
              probability = conditional_probability (
                  node->left->subtree_prob,
                  subtree_prob + default_prob);
	      /* We cannot process node->left normally
	         since we haven't ruled out the numbers less than
	         this node's value.  So handle node->left explicitly.  */
	      do_jump_if_equal (mode, index,
			        convert_modes
			        (mode, imode,
			         expand_normal (node->left->low),
			         unsignedp),
			        label_rtx (node->left->code_label), unsignedp, probability);
            }
	}
    }
  else
    {
      /* Node is a range.  These cases are very similar to those for a single
	 value, except that we do not start by testing whether this node
	 is the one to branch to.  */

      if (node->right != 0 && node->left != 0)
	{
	  /* Node has subtrees on both sides.
	     If the right-hand subtree is bounded,
	     test for it first, since we can go straight there.
	     Otherwise, we need to make a branch in the control structure,
	     then handle the two subtrees.  */
	  tree test_label = 0;

	  if (node_is_bounded (node->right, index_type))
            {
	      /* Right hand node is fully bounded so we can eliminate any
	         testing and branch directly to the target code.  */
              probability = conditional_probability (
                  node->right->subtree_prob,
                  subtree_prob + default_prob);
	      emit_cmp_and_jump_insns (index,
				       convert_modes
				       (mode, imode,
				        expand_normal (node->high),
				        unsignedp),
				       GT, NULL_RTX, mode, unsignedp,
				       label_rtx (node->right->code_label),
                                       probability);
            }
	  else
	    {
	      /* Right hand node requires testing.
		 Branch to a label where we will handle it later.  */

	      test_label = build_decl (curr_insn_location (),
				       LABEL_DECL, NULL_TREE, NULL_TREE);
              probability = conditional_probability (
                  node->right->subtree_prob + default_prob/2,
                  subtree_prob + default_prob);
	      emit_cmp_and_jump_insns (index,
				       convert_modes
				       (mode, imode,
					expand_normal (node->high),
					unsignedp),
				       GT, NULL_RTX, mode, unsignedp,
				       label_rtx (test_label),
                                       probability);
              default_prob /= 2;
	    }

	  /* Value belongs to this node or to the left-hand subtree.  */

          probability = conditional_probability (
              prob,
              subtree_prob + default_prob);
	  emit_cmp_and_jump_insns (index,
				   convert_modes
				   (mode, imode,
				    expand_normal (node->low),
				    unsignedp),
				   GE, NULL_RTX, mode, unsignedp,
				   label_rtx (node->code_label),
                                   probability);

	  /* Handle the left-hand subtree.  */
	  emit_case_nodes (index, node->left, default_label, default_prob, index_type);

	  /* If right node had to be handled later, do that now.  */

	  if (test_label)
	    {
	      /* If the left-hand subtree fell through,
		 don't let it fall into the right-hand subtree.  */
	      if (default_label)
		emit_jump (default_label);

	      expand_label (test_label);
	      emit_case_nodes (index, node->right, default_label, default_prob, index_type);
	    }
	}

      else if (node->right != 0 && node->left == 0)
	{
	  /* Deal with values to the left of this node,
	     if they are possible.  */
	  if (!node_has_low_bound (node, index_type))
	    {
              probability = conditional_probability (
                  default_prob/2,
                  subtree_prob + default_prob);
	      emit_cmp_and_jump_insns (index,
				       convert_modes
				       (mode, imode,
					expand_normal (node->low),
					unsignedp),
				       LT, NULL_RTX, mode, unsignedp,
				       default_label,
                                       probability);
              default_prob /= 2;
	    }

	  /* Value belongs to this node or to the right-hand subtree.  */

          probability = conditional_probability (
              prob,
              subtree_prob + default_prob);
	  emit_cmp_and_jump_insns (index,
				   convert_modes
				   (mode, imode,
				    expand_normal (node->high),
				    unsignedp),
				   LE, NULL_RTX, mode, unsignedp,
				   label_rtx (node->code_label),
                                   probability);

	  emit_case_nodes (index, node->right, default_label, default_prob, index_type);
	}

      else if (node->right == 0 && node->left != 0)
	{
	  /* Deal with values to the right of this node,
	     if they are possible.  */
	  if (!node_has_high_bound (node, index_type))
	    {
              probability = conditional_probability (
                  default_prob/2,
                  subtree_prob + default_prob);
	      emit_cmp_and_jump_insns (index,
				       convert_modes
				       (mode, imode,
					expand_normal (node->high),
					unsignedp),
				       GT, NULL_RTX, mode, unsignedp,
				       default_label,
                                       probability);
              default_prob /= 2;
	    }

	  /* Value belongs to this node or to the left-hand subtree.  */

          probability = conditional_probability (
              prob,
              subtree_prob + default_prob);
	  emit_cmp_and_jump_insns (index,
				   convert_modes
				   (mode, imode,
				    expand_normal (node->low),
				    unsignedp),
				   GE, NULL_RTX, mode, unsignedp,
				   label_rtx (node->code_label),
                                   probability);

	  emit_case_nodes (index, node->left, default_label, default_prob, index_type);
	}

      else
	{
	  /* Node has no children so we check low and high bounds to remove
	     redundant tests.  Only one of the bounds can exist,
	     since otherwise this node is bounded--a case tested already.  */
	  int high_bound = node_has_high_bound (node, index_type);
	  int low_bound = node_has_low_bound (node, index_type);

	  if (!high_bound && low_bound)
	    {
              probability = conditional_probability (
                  default_prob,
                  subtree_prob + default_prob);
	      emit_cmp_and_jump_insns (index,
				       convert_modes
				       (mode, imode,
					expand_normal (node->high),
					unsignedp),
				       GT, NULL_RTX, mode, unsignedp,
				       default_label,
                                       probability);
	    }

	  else if (!low_bound && high_bound)
	    {
              probability = conditional_probability (
                  default_prob,
                  subtree_prob + default_prob);
	      emit_cmp_and_jump_insns (index,
				       convert_modes
				       (mode, imode,
					expand_normal (node->low),
					unsignedp),
				       LT, NULL_RTX, mode, unsignedp,
				       default_label,
                                       probability);
	    }
	  else if (!low_bound && !high_bound)
	    {
	      /* Widen LOW and HIGH to the same width as INDEX.  */
	      tree type = lang_hooks.types.type_for_mode (mode, unsignedp);
	      tree low = build1 (CONVERT_EXPR, type, node->low);
	      tree high = build1 (CONVERT_EXPR, type, node->high);
	      rtx low_rtx, new_index, new_bound;

	      /* Instead of doing two branches, emit one unsigned branch for
		 (index-low) > (high-low).  */
	      low_rtx = expand_expr (low, NULL_RTX, mode, EXPAND_NORMAL);
	      new_index = expand_simple_binop (mode, MINUS, index, low_rtx,
					       NULL_RTX, unsignedp,
					       OPTAB_WIDEN);
	      new_bound = expand_expr (fold_build2 (MINUS_EXPR, type,
						    high, low),
				       NULL_RTX, mode, EXPAND_NORMAL);

              probability = conditional_probability (
                  default_prob,
                  subtree_prob + default_prob);
	      emit_cmp_and_jump_insns (new_index, new_bound, GT, NULL_RTX,
				       mode, 1, default_label, probability);
	    }

	  emit_jump (label_rtx (node->code_label));
	}
    }
}<|MERGE_RESOLUTION|>--- conflicted
+++ resolved
@@ -1583,13 +1583,8 @@
 	    }
 	}
     }
-<<<<<<< HEAD
-  else if (flag_check_pointers
-	   && !BOUNDED_TYPE_P (TREE_TYPE (retval_rhs))
-=======
   else if (flag_check_pointer_bounds
 	   && !BOUNDED_P (retval_rhs)
->>>>>>> aeece40d
 	   && chkp_type_has_pointer (TREE_TYPE (retval_rhs))
 	   && TREE_CODE (retval_rhs) != RESULT_DECL)
     {

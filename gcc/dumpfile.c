/* Dump infrastructure for optimizations and intermediate representation.
   Copyright (C) 2012-2019 Free Software Foundation, Inc.

This file is part of GCC.

GCC is free software; you can redistribute it and/or modify it under
the terms of the GNU General Public License as published by the Free
Software Foundation; either version 3, or (at your option) any later
version.

GCC is distributed in the hope that it will be useful, but WITHOUT ANY
WARRANTY; without even the implied warranty of MERCHANTABILITY or
FITNESS FOR A PARTICULAR PURPOSE.  See the GNU General Public License
for more details.

You should have received a copy of the GNU General Public License
along with GCC; see the file COPYING3.  If not see
<http://www.gnu.org/licenses/>.  */

#include "config.h"
#include "system.h"
#include "coretypes.h"
#include "options.h"
#include "tree.h"
#include "gimple-pretty-print.h"
#include "diagnostic-core.h"
#include "dumpfile.h"
#include "context.h"
#include "profile-count.h"
#include "tree-cfg.h"
#include "langhooks.h"
#include "backend.h" /* for gimple.h.  */
#include "gimple.h" /* for dump_user_location_t ctor.  */
#include "rtl.h" /* for dump_user_location_t ctor.  */
#include "selftest.h"
#include "optinfo.h"
#include "dump-context.h"
#include "cgraph.h"
#include "tree-pass.h" /* for "current_pass".  */
#include "optinfo-emit-json.h"
#include "stringpool.h" /* for get_identifier.  */

/* If non-NULL, return one past-the-end of the matching SUBPART of
   the WHOLE string.  */
#define skip_leading_substring(whole,  part) \
   (strncmp (whole, part, strlen (part)) ? NULL : whole + strlen (part))

static dump_flags_t pflags;		      /* current dump_flags */

static void dump_loc (dump_flags_t, FILE *, location_t);

/* Current -fopt-info output stream, if any, and flags.  */
static FILE *alt_dump_file = NULL;
static dump_flags_t alt_flags;

static FILE *dump_open_alternate_stream (struct dump_file_info *);

/* These are currently used for communicating between passes.
   However, instead of accessing them directly, the passes can use
   dump_printf () for dumps.  */
FILE *dump_file = NULL;
const char *dump_file_name;
dump_flags_t dump_flags;
bool dumps_are_enabled = false;


/* Set global "dump_file" to NEW_DUMP_FILE, refreshing the "dumps_are_enabled"
   global.  */

void
set_dump_file (FILE *new_dump_file)
{
  dumpfile_ensure_any_optinfo_are_flushed ();
  dump_file = new_dump_file;
  dump_context::get ().refresh_dumps_are_enabled ();
}

/* Set "alt_dump_file" to NEW_ALT_DUMP_FILE, refreshing the "dumps_are_enabled"
   global.  */

static void
set_alt_dump_file (FILE *new_alt_dump_file)
{
  dumpfile_ensure_any_optinfo_are_flushed ();
  alt_dump_file = new_alt_dump_file;
  dump_context::get ().refresh_dumps_are_enabled ();
}

#define DUMP_FILE_INFO(suffix, swtch, dkind, num) \
  {suffix, swtch, NULL, NULL, NULL, NULL, NULL, dkind, TDF_NONE, TDF_NONE, \
   OPTGROUP_NONE, 0, 0, num, false, false}

/* Table of tree dump switches. This must be consistent with the
   TREE_DUMP_INDEX enumeration in dumpfile.h.  */
static struct dump_file_info dump_files[TDI_end] =
{
  DUMP_FILE_INFO (NULL, NULL, DK_none, 0),
  DUMP_FILE_INFO (".cgraph", "ipa-cgraph", DK_ipa, 0),
  DUMP_FILE_INFO (".type-inheritance", "ipa-type-inheritance", DK_ipa, 0),
  DUMP_FILE_INFO (".ipa-clones", "ipa-clones", DK_ipa, 0),
  DUMP_FILE_INFO (".original", "tree-original", DK_tree, 0),
  DUMP_FILE_INFO (".gimple", "tree-gimple", DK_tree, 0),
  DUMP_FILE_INFO (".nested", "tree-nested", DK_tree, 0),
  DUMP_FILE_INFO (".lto-stream-out", "ipa-lto-stream-out", DK_ipa, 0),
#define FIRST_AUTO_NUMBERED_DUMP 1
#define FIRST_ME_AUTO_NUMBERED_DUMP 4

  DUMP_FILE_INFO (NULL, "lang-all", DK_lang, 0),
  DUMP_FILE_INFO (NULL, "tree-all", DK_tree, 0),
  DUMP_FILE_INFO (NULL, "rtl-all", DK_rtl, 0),
  DUMP_FILE_INFO (NULL, "ipa-all", DK_ipa, 0),
};

/* Table of dump options. This must be consistent with the TDF_* flags
   in dumpfile.h and opt_info_options below. */
static const kv_pair<dump_flags_t> dump_options[] =
{
  {"none", TDF_NONE},
  {"address", TDF_ADDRESS},
  {"asmname", TDF_ASMNAME},
  {"slim", TDF_SLIM},
  {"raw", TDF_RAW},
  {"graph", TDF_GRAPH},
  {"details", (TDF_DETAILS | MSG_OPTIMIZED_LOCATIONS
               | MSG_MISSED_OPTIMIZATION
               | MSG_NOTE)},
  {"cselib", TDF_CSELIB},
  {"stats", TDF_STATS},
  {"blocks", TDF_BLOCKS},
  {"vops", TDF_VOPS},
  {"lineno", TDF_LINENO},
  {"uid", TDF_UID},
  {"stmtaddr", TDF_STMTADDR},
  {"memsyms", TDF_MEMSYMS},
  {"eh", TDF_EH},
  {"alias", TDF_ALIAS},
  {"nouid", TDF_NOUID},
  {"enumerate_locals", TDF_ENUMERATE_LOCALS},
  {"scev", TDF_SCEV},
  {"gimple", TDF_GIMPLE},
  {"folding", TDF_FOLDING},
  {"optimized", MSG_OPTIMIZED_LOCATIONS},
  {"missed", MSG_MISSED_OPTIMIZATION},
  {"note", MSG_NOTE},
  {"optall", MSG_ALL_KINDS},
  {"all", dump_flags_t (TDF_ALL_VALUES
			& ~(TDF_RAW | TDF_SLIM | TDF_LINENO | TDF_GRAPH
			    | TDF_STMTADDR | TDF_RHS_ONLY | TDF_NOUID
			    | TDF_ENUMERATE_LOCALS | TDF_SCEV | TDF_GIMPLE))},
  {NULL, TDF_NONE}
};

/* A subset of the dump_options table which is used for -fopt-info
   types. This must be consistent with the MSG_* flags in dumpfile.h.
 */
static const kv_pair<dump_flags_t> optinfo_verbosity_options[] =
{
  {"optimized", MSG_OPTIMIZED_LOCATIONS},
  {"missed", MSG_MISSED_OPTIMIZATION},
  {"note", MSG_NOTE},
  {"all", MSG_ALL_KINDS},
  {"internals", MSG_PRIORITY_INTERNALS},
  {NULL, TDF_NONE}
};

/* Flags used for -fopt-info groups.  */
const kv_pair<optgroup_flags_t> optgroup_options[] =
{
  {"ipa", OPTGROUP_IPA},
  {"loop", OPTGROUP_LOOP},
  {"inline", OPTGROUP_INLINE},
  {"omp", OPTGROUP_OMP},
  {"vec", OPTGROUP_VEC},
  {"optall", OPTGROUP_ALL},
  {NULL, OPTGROUP_NONE}
};

gcc::dump_manager::dump_manager ():
  m_next_dump (FIRST_AUTO_NUMBERED_DUMP),
  m_extra_dump_files (NULL),
  m_extra_dump_files_in_use (0),
  m_extra_dump_files_alloced (0),
  m_optgroup_flags (OPTGROUP_NONE),
  m_optinfo_flags (TDF_NONE),
  m_optinfo_filename (NULL)
{
}

gcc::dump_manager::~dump_manager ()
{
  free (m_optinfo_filename);
  for (size_t i = 0; i < m_extra_dump_files_in_use; i++)
    {
      dump_file_info *dfi = &m_extra_dump_files[i];
      /* suffix, swtch, glob are statically allocated for the entries
	 in dump_files, and for statistics, but are dynamically allocated
	 for those for passes.  */
      if (dfi->owns_strings)
	{
	  XDELETEVEC (const_cast <char *> (dfi->suffix));
	  XDELETEVEC (const_cast <char *> (dfi->swtch));
	  XDELETEVEC (const_cast <char *> (dfi->glob));
	}
      /* These, if non-NULL, are always dynamically allocated.  */
      XDELETEVEC (const_cast <char *> (dfi->pfilename));
      XDELETEVEC (const_cast <char *> (dfi->alt_filename));
    }
  XDELETEVEC (m_extra_dump_files);
}

unsigned int
gcc::dump_manager::
dump_register (const char *suffix, const char *swtch, const char *glob,
	       dump_kind dkind, optgroup_flags_t optgroup_flags,
	       bool take_ownership)
{
  int num = m_next_dump++;

  size_t count = m_extra_dump_files_in_use++;

  if (count >= m_extra_dump_files_alloced)
    {
      if (m_extra_dump_files_alloced == 0)
	m_extra_dump_files_alloced = 512;
      else
	m_extra_dump_files_alloced *= 2;
      m_extra_dump_files = XRESIZEVEC (struct dump_file_info,
				       m_extra_dump_files,
				       m_extra_dump_files_alloced);

      /* Construct a new object in the space allocated above.  */
      new (m_extra_dump_files + count) dump_file_info ();
    }
  else
    {
      /* Zero out the already constructed object.  */
      m_extra_dump_files[count] = dump_file_info ();
    }

  m_extra_dump_files[count].suffix = suffix;
  m_extra_dump_files[count].swtch = swtch;
  m_extra_dump_files[count].glob = glob;
  m_extra_dump_files[count].dkind = dkind;
  m_extra_dump_files[count].optgroup_flags = optgroup_flags;
  m_extra_dump_files[count].num = num;
  m_extra_dump_files[count].owns_strings = take_ownership;

  return count + TDI_end;
}


/* Allow languages and middle-end to register their dumps before the
   optimization passes.  */

void
gcc::dump_manager::
register_dumps ()
{
  lang_hooks.register_dumps (this);
  /* If this assert fails, some FE registered more than
     FIRST_ME_AUTO_NUMBERED_DUMP - FIRST_AUTO_NUMBERED_DUMP
     dump files.  Bump FIRST_ME_AUTO_NUMBERED_DUMP accordingly.  */
  gcc_assert (m_next_dump <= FIRST_ME_AUTO_NUMBERED_DUMP);
  m_next_dump = FIRST_ME_AUTO_NUMBERED_DUMP;
  dump_files[TDI_original].num = m_next_dump++;
  dump_files[TDI_gimple].num = m_next_dump++;
  dump_files[TDI_nested].num = m_next_dump++;
}


/* Return the dump_file_info for the given phase.  */

struct dump_file_info *
gcc::dump_manager::
get_dump_file_info (int phase) const
{
  if (phase < TDI_end)
    return &dump_files[phase];
  else if ((size_t) (phase - TDI_end) >= m_extra_dump_files_in_use)
    return NULL;
  else
    return m_extra_dump_files + (phase - TDI_end);
}

/* Locate the dump_file_info with swtch equal to SWTCH,
   or return NULL if no such dump_file_info exists.  */

struct dump_file_info *
gcc::dump_manager::
get_dump_file_info_by_switch (const char *swtch) const
{
  for (unsigned i = 0; i < m_extra_dump_files_in_use; i++)
    if (strcmp (m_extra_dump_files[i].swtch, swtch) == 0)
      return &m_extra_dump_files[i];

  /* Not found.  */
  return NULL;
}


/* Return the name of the dump file for the given phase.
   The caller is responsible for calling free on the returned
   buffer.
   If the dump is not enabled, returns NULL.  */

char *
gcc::dump_manager::
get_dump_file_name (int phase, int part) const
{
  struct dump_file_info *dfi;

  if (phase == TDI_none)
    return NULL;

  dfi = get_dump_file_info (phase);

  return get_dump_file_name (dfi, part);
}

/* Return the name of the dump file for the given dump_file_info.
   The caller is responsible for calling free on the returned
   buffer.
   If the dump is not enabled, returns NULL.  */

char *
gcc::dump_manager::
get_dump_file_name (struct dump_file_info *dfi, int part) const
{
  char dump_id[10];

  gcc_assert (dfi);

  if (dfi->pstate == 0)
    return NULL;

  /* If available, use the command line dump filename. */
  if (dfi->pfilename)
    return xstrdup (dfi->pfilename);

  if (dfi->num < 0)
    dump_id[0] = '\0';
  else
    {
      /* (null), LANG, TREE, RTL, IPA.  */
      char suffix = " ltri"[dfi->dkind];
      
      if (snprintf (dump_id, sizeof (dump_id), ".%03d%c", dfi->num, suffix) < 0)
	dump_id[0] = '\0';
    }

  if (part != -1)
    {
       char part_id[8];
       snprintf (part_id, sizeof (part_id), ".%i", part);
       return concat (dump_base_name, dump_id, part_id, dfi->suffix, NULL);
    }
  else
    return concat (dump_base_name, dump_id, dfi->suffix, NULL);
}

/* Open a dump file called FILENAME.  Some filenames are special and
   refer to the standard streams.  TRUNC indicates whether this is the
   first open (so the file should be truncated, rather than appended).
   An error message is emitted in the event of failure.  */

static FILE *
dump_open (const char *filename, bool trunc)
{
  if (strcmp ("stderr", filename) == 0)
    return stderr;

  if (strcmp ("stdout", filename) == 0
      || strcmp ("-", filename) == 0)
    return stdout;

  FILE *stream = fopen (filename, trunc ? "w" : "a");

  if (!stream)
    error ("could not open dump file %qs: %m", filename);
  return stream;
}

/* For a given DFI, open an alternate dump filename (which could also
   be a standard stream such as stdout/stderr). If the alternate dump
   file cannot be opened, return NULL.  */

static FILE *
dump_open_alternate_stream (struct dump_file_info *dfi)
{
  if (!dfi->alt_filename)
    return NULL;

  if (dfi->alt_stream)
    return dfi->alt_stream;

  FILE *stream = dump_open (dfi->alt_filename, dfi->alt_state < 0);

  if (stream)
    dfi->alt_state = 1;

  return stream;
}

/* Construct a dump_user_location_t from STMT (using its location and
   hotness).  */

dump_user_location_t::dump_user_location_t (const gimple *stmt)
: m_count (), m_loc (UNKNOWN_LOCATION)
{
  if (stmt)
    {
      if (stmt->bb)
	m_count = stmt->bb->count;
      m_loc = gimple_location (stmt);
    }
}

/* Construct a dump_user_location_t from an RTL instruction (using its
   location and hotness).  */

dump_user_location_t::dump_user_location_t (const rtx_insn *insn)
: m_count (), m_loc (UNKNOWN_LOCATION)
{
  if (insn)
    {
      basic_block bb = BLOCK_FOR_INSN (insn);
      if (bb)
	m_count = bb->count;
      m_loc = INSN_LOCATION (insn);
    }
}

/* Construct from a function declaration.  This one requires spelling out
   to avoid accidentally constructing from other kinds of tree.  */

dump_user_location_t
dump_user_location_t::from_function_decl (tree fndecl)
{
  gcc_assert (fndecl);

  // FIXME: profile count for function?
  return dump_user_location_t (profile_count (),
			       DECL_SOURCE_LOCATION (fndecl));
}

/* Extract the MSG_* component from DUMP_KIND and return a string for use
   as a prefix to dump messages.
   These match the strings in optinfo_verbosity_options and thus the
   "OPTIONS" within "-fopt-info-OPTIONS".  */

static const char *
kind_as_string (dump_flags_t dump_kind)
{
  switch (dump_kind & MSG_ALL_KINDS)
    {
    default:
      gcc_unreachable ();
    case MSG_OPTIMIZED_LOCATIONS:
      return "optimized";
    case MSG_MISSED_OPTIMIZATION:
      return "missed";
    case MSG_NOTE:
      return "note";
    }
}

/* Print source location on DFILE if enabled.  */

static void
dump_loc (dump_flags_t dump_kind, FILE *dfile, location_t loc)
{
  if (dump_kind)
    {
      if (LOCATION_LOCUS (loc) > BUILTINS_LOCATION)
        fprintf (dfile, "%s:%d:%d: ", LOCATION_FILE (loc),
                 LOCATION_LINE (loc), LOCATION_COLUMN (loc));
      else if (current_function_decl)
        fprintf (dfile, "%s:%d:%d: ",
                 DECL_SOURCE_FILE (current_function_decl),
                 DECL_SOURCE_LINE (current_function_decl),
                 DECL_SOURCE_COLUMN (current_function_decl));
      fprintf (dfile, "%s: ", kind_as_string (dump_kind));
      /* Indentation based on scope depth.  */
      fprintf (dfile, "%*s", get_dump_scope_depth (), "");
    }
}

/* Print source location to PP if enabled.  */

static void
dump_loc (dump_flags_t dump_kind, pretty_printer *pp, location_t loc)
{
  if (dump_kind)
    {
      if (LOCATION_LOCUS (loc) > BUILTINS_LOCATION)
	pp_printf (pp, "%s:%d:%d: ", LOCATION_FILE (loc),
		   LOCATION_LINE (loc), LOCATION_COLUMN (loc));
      else if (current_function_decl)
	pp_printf (pp, "%s:%d:%d: ",
		   DECL_SOURCE_FILE (current_function_decl),
		   DECL_SOURCE_LINE (current_function_decl),
		   DECL_SOURCE_COLUMN (current_function_decl));
      pp_printf (pp, "%s: ", kind_as_string (dump_kind));
      /* Indentation based on scope depth.  */
      for (unsigned i = 0; i < get_dump_scope_depth (); i++)
	pp_character (pp, ' ');
    }
}

/* Implementation of dump_context member functions.  */

/* dump_context's dtor.  */

dump_context::~dump_context ()
{
  delete m_pending;
}

void
dump_context::set_json_writer (optrecord_json_writer *writer)
{
  delete m_json_writer;
  m_json_writer = writer;
}

/* Perform cleanup activity for -fsave-optimization-record.
   Currently, the file is written out here in one go, before cleaning
   up.  */

void
dump_context::finish_any_json_writer ()
{
  if (!m_json_writer)
    return;

  m_json_writer->write ();
  delete m_json_writer;
  m_json_writer = NULL;
}

/* Update the "dumps_are_enabled" global; to be called whenever dump_file
   or alt_dump_file change, or when changing dump_context in selftests.  */

void
dump_context::refresh_dumps_are_enabled ()
{
  dumps_are_enabled = (dump_file || alt_dump_file || optinfo_enabled_p ()
		       || m_test_pp);
}

/* Determine if a message of kind DUMP_KIND and at the current scope depth
   should be printed.

   Only show messages that match FILTER both on their kind *and*
   their priority.  */

bool
dump_context::apply_dump_filter_p (dump_flags_t dump_kind,
				   dump_flags_t filter) const
{
  /* Few messages, if any, have an explicit MSG_PRIORITY.
     If DUMP_KIND does, we'll use it.
     Otherwise, generate an implicit priority value for the message based
     on the current scope depth.
     Messages at the top-level scope are MSG_PRIORITY_USER_FACING,
     whereas those in nested scopes are MSG_PRIORITY_INTERNALS.  */
  if (!(dump_kind & MSG_ALL_PRIORITIES))
    {
      dump_flags_t implicit_priority
	=  (m_scope_depth > 0
	    ? MSG_PRIORITY_INTERNALS
	    : MSG_PRIORITY_USER_FACING);
      dump_kind |= implicit_priority;
    }

  return (dump_kind & (filter & MSG_ALL_KINDS)
	  && dump_kind & (filter & MSG_ALL_PRIORITIES));
}

/* Print LOC to the appropriate dump destinations, given DUMP_KIND.
   If optinfos are enabled, begin a new optinfo.  */

void
dump_context::dump_loc (const dump_metadata_t &metadata,
			const dump_user_location_t &loc)
{
  end_any_optinfo ();

  dump_loc_immediate (metadata.get_dump_flags (), loc);

  if (optinfo_enabled_p ())
    begin_next_optinfo (metadata, loc);
}

/* As dump_loc above, but without starting a new optinfo. */

void
dump_context::dump_loc_immediate (dump_flags_t dump_kind,
				  const dump_user_location_t &loc)
{
  location_t srcloc = loc.get_location_t ();

  if (dump_file && apply_dump_filter_p (dump_kind, pflags))
    ::dump_loc (dump_kind, dump_file, srcloc);

  if (alt_dump_file && apply_dump_filter_p (dump_kind, alt_flags))
    ::dump_loc (dump_kind, alt_dump_file, srcloc);

  /* Support for temp_dump_context in selftests.  */
  if (m_test_pp && apply_dump_filter_p (dump_kind, m_test_pp_flags))
    ::dump_loc (dump_kind, m_test_pp, srcloc);
}

/* Make an item for the given dump call, equivalent to print_gimple_stmt.  */

static optinfo_item *
make_item_for_dump_gimple_stmt (gimple *stmt, int spc, dump_flags_t dump_flags)
{
  pretty_printer pp;
  pp_needs_newline (&pp) = true;
  pp_gimple_stmt_1 (&pp, stmt, spc, dump_flags);
  pp_newline (&pp);

  optinfo_item *item
    = new optinfo_item (OPTINFO_ITEM_KIND_GIMPLE, gimple_location (stmt),
			xstrdup (pp_formatted_text (&pp)));
  return item;
}

/* Dump gimple statement GS with SPC indentation spaces and
   EXTRA_DUMP_FLAGS on the dump streams if DUMP_KIND is enabled.  */

void
dump_context::dump_gimple_stmt (const dump_metadata_t &metadata,
				dump_flags_t extra_dump_flags,
				gimple *gs, int spc)
{
  optinfo_item *item
    = make_item_for_dump_gimple_stmt (gs, spc, dump_flags | extra_dump_flags);
  emit_item (item, metadata.get_dump_flags ());

  if (optinfo_enabled_p ())
    {
      optinfo &info = ensure_pending_optinfo (metadata);
      info.add_item (item);
    }
  else
    delete item;
}

/* Similar to dump_gimple_stmt, except additionally print source location.  */

void
dump_context::dump_gimple_stmt_loc (const dump_metadata_t &metadata,
				    const dump_user_location_t &loc,
				    dump_flags_t extra_dump_flags,
				    gimple *gs, int spc)
{
  dump_loc (metadata, loc);
  dump_gimple_stmt (metadata, extra_dump_flags, gs, spc);
}

/* Make an item for the given dump call, equivalent to print_gimple_expr.  */

static optinfo_item *
make_item_for_dump_gimple_expr (gimple *stmt, int spc, dump_flags_t dump_flags)
{
  dump_flags |= TDF_RHS_ONLY;
  pretty_printer pp;
  pp_needs_newline (&pp) = true;
  pp_gimple_stmt_1 (&pp, stmt, spc, dump_flags);

  optinfo_item *item
    = new optinfo_item (OPTINFO_ITEM_KIND_GIMPLE, gimple_location (stmt),
			xstrdup (pp_formatted_text (&pp)));
  return item;
}

/* Dump gimple statement GS with SPC indentation spaces and
   EXTRA_DUMP_FLAGS on the dump streams if DUMP_KIND is enabled.
   Do not terminate with a newline or semicolon.  */

void
dump_context::dump_gimple_expr (const dump_metadata_t &metadata,
				dump_flags_t extra_dump_flags,
				gimple *gs, int spc)
{
  optinfo_item *item
    = make_item_for_dump_gimple_expr (gs, spc, dump_flags | extra_dump_flags);
  emit_item (item, metadata.get_dump_flags ());

  if (optinfo_enabled_p ())
    {
      optinfo &info = ensure_pending_optinfo (metadata);
      info.add_item (item);
    }
  else
    delete item;
}

/* Similar to dump_gimple_expr, except additionally print source location.  */

void
dump_context::dump_gimple_expr_loc (const dump_metadata_t &metadata,
				    const dump_user_location_t &loc,
				    dump_flags_t extra_dump_flags,
				    gimple *gs,
				    int spc)
{
  dump_loc (metadata, loc);
  dump_gimple_expr (metadata, extra_dump_flags, gs, spc);
}

/* Make an item for the given dump call, equivalent to print_generic_expr.  */

static optinfo_item *
make_item_for_dump_generic_expr (tree node, dump_flags_t dump_flags)
{
  pretty_printer pp;
  pp_needs_newline (&pp) = true;
  pp_translate_identifiers (&pp) = false;
  dump_generic_node (&pp, node, 0, dump_flags, false);

  location_t loc = UNKNOWN_LOCATION;
  if (EXPR_HAS_LOCATION (node))
    loc = EXPR_LOCATION (node);

  optinfo_item *item
    = new optinfo_item (OPTINFO_ITEM_KIND_TREE, loc,
			xstrdup (pp_formatted_text (&pp)));
  return item;
}

/* Dump expression tree T using EXTRA_DUMP_FLAGS on dump streams if
   DUMP_KIND is enabled.  */

void
dump_context::dump_generic_expr (const dump_metadata_t &metadata,
				 dump_flags_t extra_dump_flags,
				 tree t)
{
  optinfo_item *item
    = make_item_for_dump_generic_expr (t, dump_flags | extra_dump_flags);
  emit_item (item, metadata.get_dump_flags ());

  if (optinfo_enabled_p ())
    {
      optinfo &info = ensure_pending_optinfo (metadata);
      info.add_item (item);
    }
  else
    delete item;
}


/* Similar to dump_generic_expr, except additionally print the source
   location.  */

void
dump_context::dump_generic_expr_loc (const dump_metadata_t &metadata,
				     const dump_user_location_t &loc,
				     dump_flags_t extra_dump_flags,
				     tree t)
{
  dump_loc (metadata, loc);
  dump_generic_expr (metadata, extra_dump_flags, t);
}

/* Make an item for the given dump call.  */

static optinfo_item *
make_item_for_dump_symtab_node (symtab_node *node)
{
  location_t loc = DECL_SOURCE_LOCATION (node->decl);
  optinfo_item *item
    = new optinfo_item (OPTINFO_ITEM_KIND_SYMTAB_NODE, loc,
			xstrdup (node->dump_name ()));
  return item;
}

/* dump_pretty_printer's ctor.  */

dump_pretty_printer::dump_pretty_printer (dump_context *context,
					  dump_flags_t dump_kind)
: pretty_printer (), m_context (context), m_dump_kind (dump_kind),
  m_stashed_items ()
{
  pp_format_decoder (this) = format_decoder_cb;
}

/* Phase 3 of formatting; compare with pp_output_formatted_text.

   Emit optinfo_item instances for the various formatted chunks from phases
   1 and 2 (i.e. pp_format).

   Some chunks may already have had their items built (during decode_format).
   These chunks have been stashed into m_stashed_items; we emit them here.

   For all other purely textual chunks, they are printed into
   buffer->formatted_obstack, and then emitted as a textual optinfo_item.
   This consolidates multiple adjacent text chunks into a single text
   optinfo_item.  */

void
dump_pretty_printer::emit_items (optinfo *dest)
{
  output_buffer *buffer = pp_buffer (this);
  struct chunk_info *chunk_array = buffer->cur_chunk_array;
  const char **args = chunk_array->args;

  gcc_assert (buffer->obstack == &buffer->formatted_obstack);
  gcc_assert (buffer->line_length == 0);

  unsigned stashed_item_idx = 0;
  for (unsigned chunk = 0; args[chunk]; chunk++)
    {
      if (stashed_item_idx < m_stashed_items.length ()
	  && args[chunk] == *m_stashed_items[stashed_item_idx].buffer_ptr)
	{
	  emit_any_pending_textual_chunks (dest);
	  /* This chunk has a stashed item: use it.  */
	  emit_item (m_stashed_items[stashed_item_idx++].item, dest);
	}
      else
	/* This chunk is purely textual.  Print it (to
	   buffer->formatted_obstack), so that we can consolidate adjacent
	   chunks into one textual optinfo_item.  */
	pp_string (this, args[chunk]);
    }

  emit_any_pending_textual_chunks (dest);

  /* Ensure that we consumed all of stashed_items.  */
  gcc_assert (stashed_item_idx == m_stashed_items.length ());

  /* Deallocate the chunk structure and everything after it (i.e. the
     associated series of formatted strings).  */
  buffer->cur_chunk_array = chunk_array->prev;
  obstack_free (&buffer->chunk_obstack, chunk_array);
}

/* Subroutine of dump_pretty_printer::emit_items
   for consolidating multiple adjacent pure-text chunks into single
   optinfo_items (in phase 3).  */

void
dump_pretty_printer::emit_any_pending_textual_chunks (optinfo *dest)
{
  gcc_assert (buffer->obstack == &buffer->formatted_obstack);

  /* Don't emit an item if the pending text is empty.  */
  if (output_buffer_last_position_in_text (buffer) == NULL)
    return;

  char *formatted_text = xstrdup (pp_formatted_text (this));
  optinfo_item *item
    = new optinfo_item (OPTINFO_ITEM_KIND_TEXT, UNKNOWN_LOCATION,
			formatted_text);
  emit_item (item, dest);

  /* Clear the pending text by unwinding formatted_text back to the start
     of the buffer (without deallocating).  */
  obstack_free (&buffer->formatted_obstack,
		buffer->formatted_obstack.object_base);
}

/* Emit ITEM and take ownership of it.  If DEST is non-NULL, add ITEM
   to DEST; otherwise delete ITEM.  */

void
dump_pretty_printer::emit_item (optinfo_item *item, optinfo *dest)
{
  m_context->emit_item (item, m_dump_kind);
  if (dest)
    dest->add_item (item);
  else
    delete item;
}

/* Record that ITEM (generated in phase 2 of formatting) is to be used for
   the chunk at BUFFER_PTR in phase 3 (by emit_items).  */

void
dump_pretty_printer::stash_item (const char **buffer_ptr, optinfo_item *item)
{
  gcc_assert (buffer_ptr);
  gcc_assert (item);

  m_stashed_items.safe_push (stashed_item (buffer_ptr, item));
}

/* pp_format_decoder callback for dump_pretty_printer, and thus for
   dump_printf and dump_printf_loc.

   A wrapper around decode_format, for type-safety.  */

bool
dump_pretty_printer::format_decoder_cb (pretty_printer *pp, text_info *text,
					const char *spec, int /*precision*/,
					bool /*wide*/, bool /*set_locus*/,
					bool /*verbose*/, bool */*quoted*/,
					const char **buffer_ptr)
{
  dump_pretty_printer *opp = static_cast <dump_pretty_printer *> (pp);
  return opp->decode_format (text, spec, buffer_ptr);
}

/* Format decoder for dump_pretty_printer, and thus for dump_printf and
   dump_printf_loc.

   Supported format codes (in addition to the standard pretty_printer ones)
   are:

   %C: cgraph_node *:
       Equivalent to: dump_symtab_node (MSG_*, node)
   %E: gimple *:
       Equivalent to: dump_gimple_expr (MSG_*, TDF_SLIM, stmt, 0)
   %G: gimple *:
       Equivalent to: dump_gimple_stmt (MSG_*, TDF_SLIM, stmt, 0)
   %T: tree:
       Equivalent to: dump_generic_expr (MSG_*, arg, TDF_SLIM).

   TODO: add a format code that can handle (symtab_node*) *and* both
   subclasses (presumably means teaching -Wformat about non-virtual
   subclasses).

   These format codes build optinfo_item instances, thus capturing metadata
   about the arguments being dumped, as well as the textual output.  */

bool
dump_pretty_printer::decode_format (text_info *text, const char *spec,
				       const char **buffer_ptr)
{
  /* Various format codes that imply making an optinfo_item and stashed it
     for later use (to capture metadata, rather than plain text).  */
  switch (*spec)
    {
    case 'C':
      {
	cgraph_node *node = va_arg (*text->args_ptr, cgraph_node *);

	/* Make an item for the node, and stash it.  */
	optinfo_item *item = make_item_for_dump_symtab_node (node);
	stash_item (buffer_ptr, item);
	return true;
      }

    case 'E':
      {
	gimple *stmt = va_arg (*text->args_ptr, gimple *);

	/* Make an item for the stmt, and stash it.  */
	optinfo_item *item = make_item_for_dump_gimple_expr (stmt, 0, TDF_SLIM);
	stash_item (buffer_ptr, item);
	return true;
      }

    case 'G':
      {
	gimple *stmt = va_arg (*text->args_ptr, gimple *);

	/* Make an item for the stmt, and stash it.  */
	optinfo_item *item = make_item_for_dump_gimple_stmt (stmt, 0, TDF_SLIM);
	stash_item (buffer_ptr, item);
	return true;
      }

    case 'T':
      {
	tree t = va_arg (*text->args_ptr, tree);

	/* Make an item for the tree, and stash it.  */
	optinfo_item *item = make_item_for_dump_generic_expr (t, TDF_SLIM);
	stash_item (buffer_ptr, item);
	return true;
      }

    default:
      return false;
    }
}

/* Output a formatted message using FORMAT on appropriate dump streams.  */

void
dump_context::dump_printf_va (const dump_metadata_t &metadata, const char *format,
			      va_list *ap)
{
  dump_pretty_printer pp (this, metadata.get_dump_flags ());

  text_info text;
  text.err_no = errno;
  text.args_ptr = ap;
  text.format_spec = format;

  /* Phases 1 and 2, using pp_format.  */
  pp_format (&pp, &text);

  /* Phase 3.  */
  if (optinfo_enabled_p ())
    {
      optinfo &info = ensure_pending_optinfo (metadata);
      pp.emit_items (&info);
    }
  else
    pp.emit_items (NULL);
}

/* Similar to dump_printf, except source location is also printed, and
   dump location captured.  */

void
dump_context::dump_printf_loc_va (const dump_metadata_t &metadata,
				  const dump_user_location_t &loc,
				  const char *format, va_list *ap)
{
  dump_loc (metadata, loc);
  dump_printf_va (metadata, format, ap);
}

/* Make an item for the given dump call, equivalent to print_dec.  */

template<unsigned int N, typename C>
static optinfo_item *
make_item_for_dump_dec (const poly_int<N, C> &value)
{
  STATIC_ASSERT (poly_coeff_traits<C>::signedness >= 0);
  signop sgn = poly_coeff_traits<C>::signedness ? SIGNED : UNSIGNED;

  pretty_printer pp;

  if (value.is_constant ())
    pp_wide_int (&pp, value.coeffs[0], sgn);
  else
    {
      pp_character (&pp, '[');
      for (unsigned int i = 0; i < N; ++i)
	{
	  pp_wide_int (&pp, value.coeffs[i], sgn);
	  pp_character (&pp, i == N - 1 ? ']' : ',');
	}
    }

  optinfo_item *item
    = new optinfo_item (OPTINFO_ITEM_KIND_TEXT, UNKNOWN_LOCATION,
			xstrdup (pp_formatted_text (&pp)));
  return item;
}

/* Output VALUE in decimal to appropriate dump streams.  */

template<unsigned int N, typename C>
void
dump_context::dump_dec (const dump_metadata_t &metadata, const poly_int<N, C> &value)
{
  optinfo_item *item = make_item_for_dump_dec (value);
  emit_item (item, metadata.get_dump_flags ());

  if (optinfo_enabled_p ())
    {
      optinfo &info = ensure_pending_optinfo (metadata);
      info.add_item (item);
    }
  else
    delete item;
}

/* Output the name of NODE on appropriate dump streams.  */

void
dump_context::dump_symtab_node (const dump_metadata_t &metadata, symtab_node *node)
{
  optinfo_item *item = make_item_for_dump_symtab_node (node);
  emit_item (item, metadata.get_dump_flags ());

  if (optinfo_enabled_p ())
    {
      optinfo &info = ensure_pending_optinfo (metadata);
      info.add_item (item);
    }
  else
    delete item;
}

/* Get the current dump scope-nesting depth.
   For use by -fopt-info (for showing nesting via indentation).  */

unsigned int
dump_context::get_scope_depth () const
{
  return m_scope_depth;
}

/* Push a nested dump scope.
   Increment the scope depth.
   Print "=== NAME ===\n" to the dumpfile, if any, and to the -fopt-info
   destination, if any.
   Emit a "scope" optinfo if optinfos are enabled.  */

void
dump_context::begin_scope (const char *name,
			   const dump_user_location_t &user_location,
			   const dump_impl_location_t &impl_location)
{
  m_scope_depth++;

  location_t src_loc = user_location.get_location_t ();

  if (dump_file && apply_dump_filter_p (MSG_NOTE, pflags))
    ::dump_loc (MSG_NOTE, dump_file, src_loc);

  if (alt_dump_file && apply_dump_filter_p (MSG_NOTE, alt_flags))
    ::dump_loc (MSG_NOTE, alt_dump_file, src_loc);

  /* Support for temp_dump_context in selftests.  */
  if (m_test_pp && apply_dump_filter_p (MSG_NOTE, m_test_pp_flags))
    ::dump_loc (MSG_NOTE, m_test_pp, src_loc);

  pretty_printer pp;
  pp_printf (&pp, "=== %s ===\n", name);
  optinfo_item *item
    = new optinfo_item (OPTINFO_ITEM_KIND_TEXT, UNKNOWN_LOCATION,
			xstrdup (pp_formatted_text (&pp)));
  emit_item (item, MSG_NOTE);

  if (optinfo_enabled_p ())
    {
      optinfo &info
	= begin_next_optinfo (dump_metadata_t (MSG_NOTE, impl_location),
			      user_location);
      info.m_kind = OPTINFO_KIND_SCOPE;
      info.add_item (item);
      end_any_optinfo ();
    }
  else
    delete item;
}

/* Pop a nested dump scope.  */

void
dump_context::end_scope ()
{
  end_any_optinfo ();
  m_scope_depth--;

  if (m_json_writer)
    m_json_writer->pop_scope ();
}

/* Should optinfo instances be created?
   All creation of optinfos should be guarded by this predicate.
   Return true if any optinfo destinations are active.  */

bool
dump_context::optinfo_enabled_p () const
{
  return (optimization_records_enabled_p ());
}

/* Return the optinfo currently being accumulated, creating one if
   necessary.  */

optinfo &
dump_context::ensure_pending_optinfo (const dump_metadata_t &metadata)
{
  if (!m_pending)
    return begin_next_optinfo (metadata, dump_user_location_t ());
  return *m_pending;
}

/* Start a new optinfo and return it, ending any optinfo that was already
   accumulated.  */

optinfo &
dump_context::begin_next_optinfo (const dump_metadata_t &metadata,
				  const dump_user_location_t &user_loc)
{
  end_any_optinfo ();
  gcc_assert (m_pending == NULL);
  dump_location_t loc (user_loc, metadata.get_impl_location ());
  m_pending = new optinfo (loc, OPTINFO_KIND_NOTE, current_pass);
  m_pending->handle_dump_file_kind (metadata.get_dump_flags ());
  return *m_pending;
}

/* End any optinfo that has been accumulated within this context; emitting
   it to any destinations as appropriate, such as optimization records.  */

void
dump_context::end_any_optinfo ()
{
  if (m_pending)
    emit_optinfo (m_pending);
  delete m_pending;
  m_pending = NULL;
}

/* Emit the optinfo to all of the "non-immediate" destinations
   (emission to "immediate" destinations is done by
   dump_context::emit_item).  */

void
dump_context::emit_optinfo (const optinfo *info)
{
  /* -fsave-optimization-record.  */
  if (m_json_writer)
    m_json_writer->add_record (info);
}

/* Emit ITEM to all item destinations (those that don't require
   consolidation into optinfo instances).  */

void
dump_context::emit_item (optinfo_item *item, dump_flags_t dump_kind)
{
  if (dump_file && apply_dump_filter_p (dump_kind, pflags))
    fprintf (dump_file, "%s", item->get_text ());

  if (alt_dump_file && apply_dump_filter_p (dump_kind, alt_flags))
    fprintf (alt_dump_file, "%s", item->get_text ());

  /* Support for temp_dump_context in selftests.  */
  if (m_test_pp && apply_dump_filter_p (dump_kind, m_test_pp_flags))
    pp_string (m_test_pp, item->get_text ());
}

/* The current singleton dump_context, and its default.  */

dump_context *dump_context::s_current = &dump_context::s_default;
dump_context dump_context::s_default;

/* Implementation of dump_* API calls, calling into dump_context
   member functions.  */

/* Calls to the dump_* functions do non-trivial work, so they ought
   to be guarded by:
     if (dump_enabled_p ())
   Assert that they are guarded, and, if assertions are disabled,
   bail out if the calls weren't properly guarded.  */

#define VERIFY_DUMP_ENABLED_P \
  do {					\
    gcc_assert (dump_enabled_p ());	\
    if (!dump_enabled_p ())		\
      return;				\
  } while (0)

/* Dump gimple statement GS with SPC indentation spaces and
   EXTRA_DUMP_FLAGS on the dump streams if DUMP_KIND is enabled.  */

void
dump_gimple_stmt (const dump_metadata_t &metadata, dump_flags_t extra_dump_flags,
		  gimple *gs, int spc)
{
  VERIFY_DUMP_ENABLED_P;
  dump_context::get ().dump_gimple_stmt (metadata, extra_dump_flags, gs, spc);
}

/* Similar to dump_gimple_stmt, except additionally print source location.  */

void
dump_gimple_stmt_loc (const dump_metadata_t &metadata,
		      const dump_user_location_t &loc,
		      dump_flags_t extra_dump_flags, gimple *gs, int spc)
{
  VERIFY_DUMP_ENABLED_P;
  dump_context::get ().dump_gimple_stmt_loc (metadata, loc, extra_dump_flags,
					     gs, spc);
}

/* Dump gimple statement GS with SPC indentation spaces and
   EXTRA_DUMP_FLAGS on the dump streams if DUMP_KIND is enabled.
   Do not terminate with a newline or semicolon.  */

void
dump_gimple_expr (const dump_metadata_t &metadata,
		  dump_flags_t extra_dump_flags,
		  gimple *gs, int spc)
{
  VERIFY_DUMP_ENABLED_P;
  dump_context::get ().dump_gimple_expr (metadata, extra_dump_flags, gs, spc);
}

/* Similar to dump_gimple_expr, except additionally print source location.  */

void
dump_gimple_expr_loc (const dump_metadata_t &metadata,
		      const dump_user_location_t &loc,
		      dump_flags_t extra_dump_flags, gimple *gs, int spc)
{
  VERIFY_DUMP_ENABLED_P;
  dump_context::get ().dump_gimple_expr_loc (metadata, loc, extra_dump_flags,
					     gs, spc);
}

/* Dump expression tree T using EXTRA_DUMP_FLAGS on dump streams if
   DUMP_KIND is enabled.  */

void
dump_generic_expr (const dump_metadata_t &metadata, dump_flags_t extra_dump_flags,
		   tree t)
{
  VERIFY_DUMP_ENABLED_P;
  dump_context::get ().dump_generic_expr (metadata, extra_dump_flags, t);
}

/* Similar to dump_generic_expr, except additionally print the source
   location.  */

void
dump_generic_expr_loc (const dump_metadata_t &metadata,
		       const dump_user_location_t &loc,
		       dump_flags_t extra_dump_flags, tree t)
{
  VERIFY_DUMP_ENABLED_P;
  dump_context::get ().dump_generic_expr_loc (metadata, loc, extra_dump_flags,
					      t);
}

/* Output a formatted message using FORMAT on appropriate dump streams.  */

void
dump_printf (const dump_metadata_t &metadata, const char *format, ...)
{
  VERIFY_DUMP_ENABLED_P;
  va_list ap;
  va_start (ap, format);
  dump_context::get ().dump_printf_va (metadata, format, &ap);
  va_end (ap);
}

/* Similar to dump_printf, except source location is also printed, and
   dump location captured.  */

void
dump_printf_loc (const dump_metadata_t &metadata,
		 const dump_user_location_t &loc,
		 const char *format, ...)
{
  VERIFY_DUMP_ENABLED_P;
  va_list ap;
  va_start (ap, format);
  dump_context::get ().dump_printf_loc_va (metadata, loc, format, &ap);
  va_end (ap);
}

/* Output VALUE in decimal to appropriate dump streams.  */

template<unsigned int N, typename C>
void
dump_dec (const dump_metadata_t &metadata, const poly_int<N, C> &value)
{
  VERIFY_DUMP_ENABLED_P;
  dump_context::get ().dump_dec (metadata, value);
}

template void dump_dec (const dump_metadata_t &metadata, const poly_uint16 &);
template void dump_dec (const dump_metadata_t &metadata, const poly_int64 &);
template void dump_dec (const dump_metadata_t &metadata, const poly_uint64 &);
template void dump_dec (const dump_metadata_t &metadata, const poly_offset_int &);
template void dump_dec (const dump_metadata_t &metadata, const poly_widest_int &);

void
dump_dec (dump_flags_t dump_kind, const poly_wide_int &value, signop sgn)
{
  VERIFY_DUMP_ENABLED_P;
  if (dump_file
      && dump_context::get ().apply_dump_filter_p (dump_kind, pflags))
    print_dec (value, dump_file, sgn);

  if (alt_dump_file
      && dump_context::get ().apply_dump_filter_p (dump_kind, alt_flags))
    print_dec (value, alt_dump_file, sgn);
}

/* Output VALUE in hexadecimal to appropriate dump streams.  */

void
dump_hex (dump_flags_t dump_kind, const poly_wide_int &value)
{
  VERIFY_DUMP_ENABLED_P;
  if (dump_file
      && dump_context::get ().apply_dump_filter_p (dump_kind, pflags))
    print_hex (value, dump_file);

  if (alt_dump_file
      && dump_context::get ().apply_dump_filter_p (dump_kind, alt_flags))
    print_hex (value, alt_dump_file);
}

/* Emit and delete the currently pending optinfo, if there is one,
   without the caller needing to know about class dump_context.  */

void
dumpfile_ensure_any_optinfo_are_flushed ()
{
  dump_context::get().end_any_optinfo ();
}

/* Output the name of NODE on appropriate dump streams.  */

void
dump_symtab_node (const dump_metadata_t &metadata, symtab_node *node)
{
  VERIFY_DUMP_ENABLED_P;
  dump_context::get ().dump_symtab_node (metadata, node);
}

/* Get the current dump scope-nesting depth.
   For use by -fopt-info (for showing nesting via indentation).  */

unsigned int
get_dump_scope_depth ()
{
  return dump_context::get ().get_scope_depth ();
}

/* Push a nested dump scope.
   Print "=== NAME ===\n" to the dumpfile, if any, and to the -fopt-info
   destination, if any.
   Emit a "scope" opinfo if optinfos are enabled.
   Increment the scope depth.  */

void
dump_begin_scope (const char *name,
		  const dump_user_location_t &user_location,
		  const dump_impl_location_t &impl_location)
{
  dump_context::get ().begin_scope (name, user_location, impl_location);
}

/* Pop a nested dump scope.  */

void
dump_end_scope ()
{
  dump_context::get ().end_scope ();
}

/* Start a dump for PHASE. Store user-supplied dump flags in
   *FLAG_PTR.  Return the number of streams opened.  Set globals
   DUMP_FILE, and ALT_DUMP_FILE to point to the opened streams, and
   set dump_flags appropriately for both pass dump stream and
   -fopt-info stream. */

int
gcc::dump_manager::
dump_start (int phase, dump_flags_t *flag_ptr)
{
  int count = 0;
  char *name;
  struct dump_file_info *dfi;
  FILE *stream;
  if (phase == TDI_none || !dump_phase_enabled_p (phase))
    return 0;

  dfi = get_dump_file_info (phase);
  name = get_dump_file_name (phase);
  if (name)
    {
      stream = dump_open (name, dfi->pstate < 0);
      if (stream)
        {
          dfi->pstate = 1;
          count++;
        }
      free (name);
      dfi->pstream = stream;
      set_dump_file (dfi->pstream);
      /* Initialize current dump flags. */
      pflags = dfi->pflags;
    }

  stream = dump_open_alternate_stream (dfi);
  if (stream)
    {
      dfi->alt_stream = stream;
      count++;
      set_alt_dump_file (dfi->alt_stream);
      /* Initialize current -fopt-info flags. */
      alt_flags = dfi->alt_flags;
    }

  if (flag_ptr)
    *flag_ptr = dfi->pflags;

  return count;
}

/* Finish a tree dump for PHASE and close associated dump streams.  Also
   reset the globals DUMP_FILE, ALT_DUMP_FILE, and DUMP_FLAGS.  */

void
gcc::dump_manager::
dump_finish (int phase)
{
  struct dump_file_info *dfi;

  if (phase < 0)
    return;
  dfi = get_dump_file_info (phase);
  if (dfi->pstream && dfi->pstream != stdout && dfi->pstream != stderr)
    fclose (dfi->pstream);

  if (dfi->alt_stream && dfi->alt_stream != stdout && dfi->alt_stream != stderr)
    fclose (dfi->alt_stream);

  dfi->alt_stream = NULL;
  dfi->pstream = NULL;
  set_dump_file (NULL);
  set_alt_dump_file (NULL);
  dump_flags = TDF_NONE;
  alt_flags = TDF_NONE;
  pflags = TDF_NONE;
}

/* Begin a tree dump for PHASE. Stores any user supplied flag in
   *FLAG_PTR and returns a stream to write to. If the dump is not
   enabled, returns NULL.
   PART can be used for dump files which should be split to multiple
   parts. PART == -1 indicates dump file with no parts.
   If PART is -1, multiple calls will reopen and append to the dump file.  */

FILE *
dump_begin (int phase, dump_flags_t *flag_ptr, int part)
{
  return g->get_dumps ()->dump_begin (phase, flag_ptr, part);
}

FILE *
gcc::dump_manager::
dump_begin (int phase, dump_flags_t *flag_ptr, int part)
{
  char *name;
  struct dump_file_info *dfi;
  FILE *stream;

  if (phase == TDI_none || !dump_phase_enabled_p (phase))
    return NULL;

  name = get_dump_file_name (phase, part);
  if (!name)
    return NULL;
  dfi = get_dump_file_info (phase);

  /* We do not support re-opening of dump files with parts.  This would require
     tracking pstate per part of the dump file.  */
  stream = dump_open (name, part != -1 || dfi->pstate < 0);
  if (stream)
    dfi->pstate = 1;
  free (name);

  if (flag_ptr)
    *flag_ptr = dfi->pflags;

  /* Initialize current flags */
  pflags = dfi->pflags;
  return stream;
}

/* Returns nonzero if dump PHASE is enabled for at least one stream.
   If PHASE is TDI_tree_all, return nonzero if any dump is enabled for
   any phase.  */

int
gcc::dump_manager::
dump_phase_enabled_p (int phase) const
{
  if (phase == TDI_tree_all)
    {
      size_t i;
      for (i = TDI_none + 1; i < (size_t) TDI_end; i++)
	if (dump_files[i].pstate || dump_files[i].alt_state)
	  return 1;
      for (i = 0; i < m_extra_dump_files_in_use; i++)
	if (m_extra_dump_files[i].pstate || m_extra_dump_files[i].alt_state)
	  return 1;
      return 0;
    }
  else
    {
      struct dump_file_info *dfi = get_dump_file_info (phase);
      return dfi->pstate || dfi->alt_state;
    }
}

/* Returns nonzero if tree dump PHASE has been initialized.  */

int
gcc::dump_manager::
dump_initialized_p (int phase) const
{
  struct dump_file_info *dfi = get_dump_file_info (phase);
  return dfi->pstate > 0 || dfi->alt_state > 0;
}

/* Returns the switch name of PHASE.  */

const char *
dump_flag_name (int phase)
{
  return g->get_dumps ()->dump_flag_name (phase);
}

const char *
gcc::dump_manager::
dump_flag_name (int phase) const
{
  struct dump_file_info *dfi = get_dump_file_info (phase);
  return dfi->swtch;
}

/* Handle -fdump-* and -fopt-info for a pass added after
   command-line options are parsed (those from plugins and
   those from backends).

   Because the registration of plugin/backend passes happens after the
   command-line options are parsed, the options that specify single
   pass dumping (e.g. -fdump-tree-PASSNAME) cannot be used for new
   passes. Therefore we currently can only enable dumping of
   new passes when the 'dump-all' flags (e.g. -fdump-tree-all)
   are specified.  This is done here.

   Similarly, the saved -fopt-info options are wired up to the new pass.  */

void
gcc::dump_manager::register_pass (opt_pass *pass)
{
  gcc_assert (pass);

  register_one_dump_file (pass);

  dump_file_info *pass_dfi = get_dump_file_info (pass->static_pass_number);
  gcc_assert (pass_dfi);

  enum tree_dump_index tdi;
  if (pass->type == SIMPLE_IPA_PASS
      || pass->type == IPA_PASS)
    tdi = TDI_ipa_all;
  else if (pass->type == GIMPLE_PASS)
    tdi = TDI_tree_all;
  else
    tdi = TDI_rtl_all;
  const dump_file_info *tdi_dfi = get_dump_file_info (tdi);
  gcc_assert (tdi_dfi);

  /* Check if dump-all flag is specified.  */
  if (tdi_dfi->pstate)
    {
      pass_dfi->pstate = tdi_dfi->pstate;
      pass_dfi->pflags = tdi_dfi->pflags;
    }

  update_dfi_for_opt_info (pass_dfi);
}

/* Finish a tree dump for PHASE. STREAM is the stream created by
   dump_begin.  */

void
dump_end (int phase ATTRIBUTE_UNUSED, FILE *stream)
{
  if (stream != stderr && stream != stdout)
    fclose (stream);
}

/* Enable all tree dumps with FLAGS on FILENAME.  Return number of
   enabled tree dumps.  */

int
gcc::dump_manager::
dump_enable_all (dump_kind dkind, dump_flags_t flags, const char *filename)
{
  int n = 0;
  size_t i;

  for (i = TDI_none + 1; i < (size_t) TDI_end; i++)
    {
      if (dump_files[i].dkind == dkind)
        {
          const char *old_filename = dump_files[i].pfilename;
          dump_files[i].pstate = -1;
          dump_files[i].pflags |= flags;
          n++;
          /* Override the existing filename.  */
          if (filename)
            {
              dump_files[i].pfilename = xstrdup (filename);
              /* Since it is a command-line provided file, which is
                 common to all the phases, use it in append mode.  */
              dump_files[i].pstate = 1;
            }
          if (old_filename && filename != old_filename)
            free (CONST_CAST (char *, old_filename));
        }
    }

  for (i = 0; i < m_extra_dump_files_in_use; i++)
    {
      if (m_extra_dump_files[i].dkind == dkind)
        {
          const char *old_filename = m_extra_dump_files[i].pfilename;
          m_extra_dump_files[i].pstate = -1;
          m_extra_dump_files[i].pflags |= flags;
          n++;
          /* Override the existing filename.  */
          if (filename)
            {
              m_extra_dump_files[i].pfilename = xstrdup (filename);
              /* Since it is a command-line provided file, which is
                 common to all the phases, use it in append mode.  */
              m_extra_dump_files[i].pstate = 1;
            }
          if (old_filename && filename != old_filename)
            free (CONST_CAST (char *, old_filename));
        }
    }

  return n;
}

/* Enable -fopt-info dumps on all dump files matching OPTGROUP_FLAGS.
   Enable dumps with FLAGS on FILENAME.  Return the number of enabled
   dumps.  */

int
gcc::dump_manager::
opt_info_enable_passes (optgroup_flags_t optgroup_flags, dump_flags_t flags,
			const char *filename)
{
  int n = 0;

  m_optgroup_flags = optgroup_flags;
  m_optinfo_flags = flags;
  m_optinfo_filename = xstrdup (filename);

  for (size_t i = TDI_none + 1; i < (size_t) TDI_end; i++)
    if (update_dfi_for_opt_info (&dump_files[i]))
      n++;

  for (size_t i = 0; i < m_extra_dump_files_in_use; i++)
    if (update_dfi_for_opt_info (&m_extra_dump_files[i]))
      n++;

  return n;
}

/* Use the saved -fopt-info options to update DFI.
   Return true if the dump is enabled.  */

bool
gcc::dump_manager::update_dfi_for_opt_info (dump_file_info *dfi) const
{
  gcc_assert (dfi);

  if (!(dfi->optgroup_flags & m_optgroup_flags))
    return false;

  const char *old_filename = dfi->alt_filename;
  /* Since this file is shared among different passes, it
     should be opened in append mode.  */
  dfi->alt_state = 1;
  dfi->alt_flags |= m_optinfo_flags;
  /* Override the existing filename.  */
  if (m_optinfo_filename)
    dfi->alt_filename = xstrdup (m_optinfo_filename);
  if (old_filename && m_optinfo_filename != old_filename)
    free (CONST_CAST (char *, old_filename));

  return true;
}

/* Helper routine to parse -<dump format>[=filename]
   and return the corresponding dump flag.  If POS_P is non-NULL,
   assign start of filename into *POS_P.  */

dump_flags_t
parse_dump_option (const char *option_value, const char **pos_p)
{
  const char *ptr;
  dump_flags_t flags;

  ptr = option_value;
  if (pos_p)
    *pos_p = NULL;

  /* Retain "user-facing" and "internals" messages, but filter out
     those from an opt_problem being re-emitted at the top level
     (MSG_PRIORITY_REEMITTED), so as to avoid duplicate messages
     messing up scan-tree-dump-times" in DejaGnu tests.  */
  flags = MSG_PRIORITY_USER_FACING | MSG_PRIORITY_INTERNALS;

  while (*ptr)
    {
      const struct kv_pair<dump_flags_t> *option_ptr;
      const char *end_ptr;
      const char *eq_ptr;
      unsigned length;
      while (*ptr == '-')
	ptr++;
      end_ptr = strchr (ptr, '-');
      eq_ptr = strchr (ptr, '=');

<<<<<<< HEAD
      if (eq_ptr && (!end_ptr || end_ptr > eq_ptr))
        end_ptr = eq_ptr;
=======
      if (eq_ptr && !end_ptr)
	end_ptr = eq_ptr;
>>>>>>> 285b544a

      if (!end_ptr)
	end_ptr = ptr + strlen (ptr);
      length = end_ptr - ptr;

      for (option_ptr = dump_options; option_ptr->name; option_ptr++)
	if (strlen (option_ptr->name) == length
	    && !memcmp (option_ptr->name, ptr, length))
	  {
	    flags |= option_ptr->value;
	    goto found;
	  }

      if (*ptr == '=')
	{
          /* Interpret rest of the argument as a dump filename.  This
             filename overrides other command line filenames.  */
	  if (pos_p)
	    *pos_p = ptr + 1;
	  break;
	}
      else
      {
	warning (0, "ignoring unknown option %q.*s",
		 length, ptr);
	flags = TDF_ERROR;
      }
    found:
      ptr = end_ptr;
  }

  return flags;
}

/* Parse ARG as a dump switch.  Return nonzero if it is, and store the
   relevant details in the dump_files array.  */

int
gcc::dump_manager::
dump_switch_p_1 (const char *arg, struct dump_file_info *dfi, bool doglob)
{
  const char *option_value;
  dump_flags_t flags = TDF_NONE;

  if (doglob && !dfi->glob)
    return 0;

  option_value = skip_leading_substring (arg, doglob ? dfi->glob : dfi->swtch);
  if (!option_value)
    return 0;

  if (*option_value && *option_value != '-' && *option_value != '=')
    return 0;

  const char *filename;
  flags = parse_dump_option (option_value, &filename);
  if (filename)
    {
      if (dfi->pfilename)
  free (CONST_CAST (char *, dfi->pfilename));
      dfi->pfilename = xstrdup (filename);
    }

  dfi->pstate = -1;
  dfi->pflags |= flags;

  /* Process -fdump-tree-all and -fdump-rtl-all, by enabling all the
     known dumps.  */
  if (dfi->suffix == NULL)
    dump_enable_all (dfi->dkind, dfi->pflags, dfi->pfilename);

  return 1;
}

int
gcc::dump_manager::
dump_switch_p (const char *arg)
{
  size_t i;
  int any = 0;

  for (i = TDI_none + 1; i != TDI_end; i++)
    any |= dump_switch_p_1 (arg, &dump_files[i], false);

  /* Don't glob if we got a hit already */
  if (!any)
    for (i = TDI_none + 1; i != TDI_end; i++)
      any |= dump_switch_p_1 (arg, &dump_files[i], true);

  for (i = 0; i < m_extra_dump_files_in_use; i++)
    any |= dump_switch_p_1 (arg, &m_extra_dump_files[i], false);

  if (!any)
    for (i = 0; i < m_extra_dump_files_in_use; i++)
      any |= dump_switch_p_1 (arg, &m_extra_dump_files[i], true);


  return any;
}

/* Parse ARG as a -fopt-info switch and store flags, optgroup_flags
   and filename.  Return non-zero if it is a recognized switch.  */

static int
opt_info_switch_p_1 (const char *arg, dump_flags_t *flags,
		     optgroup_flags_t *optgroup_flags, char **filename)
{
  const char *option_value;
  const char *ptr;

  option_value = arg;
  ptr = option_value;

  *filename = NULL;

  /* Default to filtering out "internals" messages, and retaining
     "user-facing" messages, and those from an opt_problem being
     re-emitted at the top level.  */
  *flags = MSG_PRIORITY_USER_FACING | MSG_PRIORITY_REEMITTED;

  *optgroup_flags = OPTGROUP_NONE;

  if (!ptr)
    return 1;       /* Handle '-fopt-info' without any additional options.  */

  while (*ptr)
    {
      const char *end_ptr;
      const char *eq_ptr;
      unsigned length;

      while (*ptr == '-')
	ptr++;
      end_ptr = strchr (ptr, '-');
      eq_ptr = strchr (ptr, '=');

      if (eq_ptr && (!end_ptr || eq_ptr < end_ptr))
        end_ptr = eq_ptr;
      else if (!end_ptr)
	end_ptr = ptr + strlen (ptr);
      length = end_ptr - ptr;

      for (const kv_pair<dump_flags_t> *option_ptr = optinfo_verbosity_options;
	   option_ptr->name; option_ptr++)
	if (strlen (option_ptr->name) == length
	    && !memcmp (option_ptr->name, ptr, length))
          {
            *flags |= option_ptr->value;
	    goto found;
          }

      for (const kv_pair<optgroup_flags_t> *option_ptr = optgroup_options;
	   option_ptr->name; option_ptr++)
	if (strlen (option_ptr->name) == length
	    && !memcmp (option_ptr->name, ptr, length))
          {
            *optgroup_flags |= option_ptr->value;
	    goto found;
          }

      if (*ptr == '=')
        {
          /* Interpret rest of the argument as a dump filename.  This
             filename overrides other command line filenames.  */
          *filename = xstrdup (ptr + 1);
          break;
        }
      else
        {
          warning (0, "unknown option %q.*s in %<-fopt-info-%s%>",
                   length, ptr, arg);
          return 0;
        }
    found:;
      ptr = end_ptr;
    }

  return 1;
}

/* Return non-zero if ARG is a recognized switch for
   -fopt-info. Return zero otherwise.  */

int
opt_info_switch_p (const char *arg)
{
  dump_flags_t flags;
  optgroup_flags_t optgroup_flags;
  char *filename;
  static char *file_seen = NULL;
  gcc::dump_manager *dumps = g->get_dumps ();

  if (!opt_info_switch_p_1 (arg, &flags, &optgroup_flags, &filename))
    return 0;

  if (!filename)
    filename = xstrdup ("stderr");

  /* Bail out if a different filename has been specified.  */
  if (file_seen && strcmp (file_seen, filename))
    {
      warning (0, "ignoring possibly conflicting option %<-fopt-info-%s%>",
               arg);
      return 1;
    }

  file_seen = xstrdup (filename);
  if (!(flags & MSG_ALL_KINDS))
    flags |= MSG_OPTIMIZED_LOCATIONS;
  if (!optgroup_flags)
    optgroup_flags = OPTGROUP_ALL;

  return dumps->opt_info_enable_passes (optgroup_flags, flags, filename);
}

/* Print basic block on the dump streams.  */

void
dump_basic_block (dump_flags_t dump_kind, basic_block bb, int indent)
{
  if (dump_file
      && dump_context::get ().apply_dump_filter_p (dump_kind, pflags))
    dump_bb (dump_file, bb, indent, TDF_DETAILS);
  if (alt_dump_file
      && dump_context::get ().apply_dump_filter_p (dump_kind, alt_flags))
    dump_bb (alt_dump_file, bb, indent, TDF_DETAILS);
}

/* Dump FUNCTION_DECL FN as tree dump PHASE.  */

void
dump_function (int phase, tree fn)
{
  FILE *stream;
  dump_flags_t flags;

  stream = dump_begin (phase, &flags);
  if (stream)
    {
      dump_function_to_file (fn, stream, flags);
      dump_end (phase, stream);
    }
}

/* Print information from the combine pass on dump_file.  */

void
print_combine_total_stats (void)
{
  if (dump_file)
    dump_combine_total_stats (dump_file);
}

/* Enable RTL dump for all the RTL passes.  */

bool
enable_rtl_dump_file (void)
{
  gcc::dump_manager *dumps = g->get_dumps ();
  int num_enabled =
    dumps->dump_enable_all (DK_rtl, dump_flags_t (TDF_DETAILS) | TDF_BLOCKS,
			    NULL);
  return num_enabled > 0;
}

#if CHECKING_P

namespace selftest {

/* temp_dump_context's ctor.  Temporarily override the dump_context
   (to forcibly enable optinfo-generation).  */

temp_dump_context::temp_dump_context (bool forcibly_enable_optinfo,
				      bool forcibly_enable_dumping,
				      dump_flags_t test_pp_flags)
: m_context (),
  m_saved (&dump_context ().get ())
{
  dump_context::s_current = &m_context;
  if (forcibly_enable_optinfo)
    m_context.set_json_writer (new optrecord_json_writer ());
  /* Conditionally enable the test dump, so that we can verify both the
     dump_enabled_p and the !dump_enabled_p cases in selftests.  */
  if (forcibly_enable_dumping)
    {
      m_context.m_test_pp = &m_pp;
      m_context.m_test_pp_flags = test_pp_flags;
    }

  dump_context::get ().refresh_dumps_are_enabled ();
}

/* temp_dump_context's dtor.  Restore the saved dump_context.  */

temp_dump_context::~temp_dump_context ()
{
  m_context.set_json_writer (NULL);

  dump_context::s_current = m_saved;

  dump_context::get ().refresh_dumps_are_enabled ();
}

/* 0-terminate the text dumped so far, and return it.  */

const char *
temp_dump_context::get_dumped_text ()
{
  return pp_formatted_text (&m_pp);
}

/* Verify that IMPL_LOC is within EXPECTED_FILE at EXPECTED_LINE,
   from EXPECTED_FUNCTION, using LOC for the location of any failure,
   provided that the build compiler is sufficiently recent.  */

static void
assert_impl_location_eq (const location &loc ATTRIBUTE_UNUSED,
			 const dump_impl_location_t &impl_loc ATTRIBUTE_UNUSED,
			 const char *expected_file ATTRIBUTE_UNUSED,
			 int expected_line ATTRIBUTE_UNUSED,
			 const char *expected_function ATTRIBUTE_UNUSED)
{
#if __GNUC__ > 4 || (__GNUC__ == 4 && __GNUC_MINOR__ >= 8)
  ASSERT_STR_CONTAINS_AT (loc, impl_loc.m_file, expected_file);
  ASSERT_EQ_AT (loc, impl_loc.m_line, expected_line);
  ASSERT_STR_CONTAINS_AT (loc, impl_loc.m_function, expected_function);
#endif
}

/* Verify that IMPL_LOC is within EXPECTED_FILE at EXPECTED_LINE,
   from EXPECTED_FUNCTION, provided that the build compiler is
   sufficiently recent.  */

#define ASSERT_IMPL_LOCATION_EQ(IMPL_LOC, EXPECTED_FILE, EXPECTED_LINE, \
				EXPECTED_FUNCTION)			\
  SELFTEST_BEGIN_STMT							\
    assert_impl_location_eq (SELFTEST_LOCATION, IMPL_LOC,		\
			     EXPECTED_FILE, EXPECTED_LINE,		\
			     EXPECTED_FUNCTION);			\
  SELFTEST_END_STMT

/* Verify that the dump_location_t constructors capture the source location
   at which they were called (provided that the build compiler is sufficiently
   recent).  */

static void
test_impl_location ()
{
  /* Default ctor.  */
  {
    dump_location_t loc;
    const int expected_line = __LINE__ - 1;
    ASSERT_IMPL_LOCATION_EQ (loc.get_impl_location (),
			     "dumpfile.c", expected_line, "test_impl_location");
  }

  /* Constructing from a gimple.  */
  {
    dump_location_t loc ((gimple *)NULL);
    const int expected_line = __LINE__ - 1;
    ASSERT_IMPL_LOCATION_EQ (loc.get_impl_location (),
			     "dumpfile.c", expected_line, "test_impl_location");
  }

  /* Constructing from an rtx_insn.  */
  {
    dump_location_t loc ((rtx_insn *)NULL);
    const int expected_line = __LINE__ - 1;
    ASSERT_IMPL_LOCATION_EQ (loc.get_impl_location (),
			     "dumpfile.c", expected_line, "test_impl_location");
  }
}

/* Verify that the text dumped so far in CONTEXT equals
   EXPECTED_TEXT, using LOC for the location of any failure.
   As a side-effect, the internal buffer is 0-terminated.  */

void
verify_dumped_text (const location &loc,
		    temp_dump_context *context,
		    const char *expected_text)
{
  gcc_assert (context);
  ASSERT_STREQ_AT (loc, context->get_dumped_text (),
		   expected_text);
}

/* Verify that ITEM has the expected values.  */

void
verify_item (const location &loc,
	     const optinfo_item *item,
	     enum optinfo_item_kind expected_kind,
	     location_t expected_location,
	     const char *expected_text)
{
  ASSERT_EQ_AT (loc, item->get_kind (), expected_kind);
  ASSERT_EQ_AT (loc, item->get_location (), expected_location);
  ASSERT_STREQ_AT (loc, item->get_text (), expected_text);
}

/* Verify that calls to the dump_* API are captured and consolidated into
   optimization records. */

static void
test_capture_of_dump_calls (const line_table_case &case_)
{
  /* Generate a location_t for testing.  */
  line_table_test ltt (case_);
  linemap_add (line_table, LC_ENTER, false, "test.txt", 0);
  linemap_line_start (line_table, 5, 100);
  linemap_add (line_table, LC_LEAVE, false, NULL, 0);
  location_t decl_loc = linemap_position_for_column (line_table, 8);
  location_t stmt_loc = linemap_position_for_column (line_table, 10);
  if (stmt_loc > LINE_MAP_MAX_LOCATION_WITH_COLS)
    return;

  dump_user_location_t loc = dump_user_location_t::from_location_t (stmt_loc);

  gimple *stmt = gimple_build_return (NULL);
  gimple_set_location (stmt, stmt_loc);

  tree test_decl = build_decl (decl_loc, FUNCTION_DECL,
			       get_identifier ("test_decl"),
			       build_function_type_list (void_type_node,
							 NULL_TREE));

  symbol_table_test tmp_symtab;

  cgraph_node *node = cgraph_node::get_create (test_decl);
  gcc_assert (node);

  /* Run all tests twice, with and then without optinfo enabled, to ensure
     that immediate destinations vs optinfo-based destinations both
     work, independently of each other, with no leaks.  */
  for (int i = 0 ; i < 2; i++)
    {
      bool with_optinfo = (i == 0);

      /* Test of dump_printf.  */
      {
	temp_dump_context tmp (with_optinfo, true,
			       MSG_ALL_KINDS | MSG_PRIORITY_USER_FACING);
	dump_printf (MSG_NOTE, "int: %i str: %s", 42, "foo");
	const int expected_impl_line = __LINE__ - 1;

	ASSERT_DUMPED_TEXT_EQ (tmp, "int: 42 str: foo");
	if (with_optinfo)
	  {
	    optinfo *info = tmp.get_pending_optinfo ();
	    ASSERT_TRUE (info != NULL);
	    ASSERT_EQ (info->get_kind (), OPTINFO_KIND_NOTE);
	    ASSERT_EQ (info->num_items (), 1);
	    ASSERT_IS_TEXT (info->get_item (0), "int: 42 str: foo");
	    ASSERT_IMPL_LOCATION_EQ (info->get_impl_location (),
				     "dumpfile.c", expected_impl_line,
				     "test_capture_of_dump_calls");
	  }
      }

      /* Test of dump_printf with %T.  */
      {
	temp_dump_context tmp (with_optinfo, true,
			       MSG_ALL_KINDS | MSG_PRIORITY_USER_FACING);
	dump_printf (MSG_NOTE, "tree: %T", integer_zero_node);
	const int expected_impl_line = __LINE__ - 1;

	ASSERT_DUMPED_TEXT_EQ (tmp, "tree: 0");
	if (with_optinfo)
	  {
	    optinfo *info = tmp.get_pending_optinfo ();
	    ASSERT_TRUE (info != NULL);
	    ASSERT_EQ (info->get_kind (), OPTINFO_KIND_NOTE);
	    ASSERT_EQ (info->num_items (), 2);
	    ASSERT_IS_TEXT (info->get_item (0), "tree: ");
	    ASSERT_IS_TREE (info->get_item (1), UNKNOWN_LOCATION, "0");
	    ASSERT_IMPL_LOCATION_EQ (info->get_impl_location (),
				     "dumpfile.c", expected_impl_line,
				     "test_capture_of_dump_calls");
	  }
      }

      /* Test of dump_printf with %E.  */
      {
	temp_dump_context tmp (with_optinfo, true,
			       MSG_ALL_KINDS | MSG_PRIORITY_USER_FACING);
	dump_printf (MSG_NOTE, "gimple: %E", stmt);
	const int expected_impl_line = __LINE__ - 1;

	ASSERT_DUMPED_TEXT_EQ (tmp, "gimple: return;");
	if (with_optinfo)
	  {
	    optinfo *info = tmp.get_pending_optinfo ();
	    ASSERT_TRUE (info != NULL);
	    ASSERT_EQ (info->get_kind (), OPTINFO_KIND_NOTE);
	    ASSERT_EQ (info->num_items (), 2);
	    ASSERT_IS_TEXT (info->get_item (0), "gimple: ");
	    ASSERT_IS_GIMPLE (info->get_item (1), stmt_loc, "return;");
	    ASSERT_IMPL_LOCATION_EQ (info->get_impl_location (),
				     "dumpfile.c", expected_impl_line,
				     "test_capture_of_dump_calls");
	  }
      }

      /* Test of dump_printf with %G.  */
      {
	temp_dump_context tmp (with_optinfo, true,
			       MSG_ALL_KINDS | MSG_PRIORITY_USER_FACING);
	dump_printf (MSG_NOTE, "gimple: %G", stmt);
	const int expected_impl_line = __LINE__ - 1;

	ASSERT_DUMPED_TEXT_EQ (tmp, "gimple: return;\n");
	if (with_optinfo)
	  {
	    optinfo *info = tmp.get_pending_optinfo ();
	    ASSERT_TRUE (info != NULL);
	    ASSERT_EQ (info->get_kind (), OPTINFO_KIND_NOTE);
	    ASSERT_EQ (info->num_items (), 2);
	    ASSERT_IS_TEXT (info->get_item (0), "gimple: ");
	    ASSERT_IS_GIMPLE (info->get_item (1), stmt_loc, "return;\n");
	    ASSERT_IMPL_LOCATION_EQ (info->get_impl_location (),
				     "dumpfile.c", expected_impl_line,
				     "test_capture_of_dump_calls");
	  }
      }

      /* Test of dump_printf with %C.  */
      {
	temp_dump_context tmp (with_optinfo, true,
			       MSG_ALL_KINDS | MSG_PRIORITY_USER_FACING);
	dump_printf (MSG_NOTE, "node: %C", node);
	const int expected_impl_line = __LINE__ - 1;

	ASSERT_DUMPED_TEXT_EQ (tmp, "node: test_decl/0");
	if (with_optinfo)
	  {
	    optinfo *info = tmp.get_pending_optinfo ();
	    ASSERT_TRUE (info != NULL);
	    ASSERT_EQ (info->get_kind (), OPTINFO_KIND_NOTE);
	    ASSERT_EQ (info->num_items (), 2);
	    ASSERT_IS_TEXT (info->get_item (0), "node: ");
	    ASSERT_IS_SYMTAB_NODE (info->get_item (1), decl_loc, "test_decl/0");
	    ASSERT_IMPL_LOCATION_EQ (info->get_impl_location (),
				     "dumpfile.c", expected_impl_line,
				     "test_capture_of_dump_calls");
	  }
      }

      /* dump_print_loc with multiple format codes.  This tests various
	 things:
	 - intermingling of text, format codes handled by the base
	 pretty_printer, and dump-specific format codes
	 - multiple dump-specific format codes: some consecutive, others
	 separated by text, trailing text after the final one.  */
      {
	temp_dump_context tmp (with_optinfo, true,
			       MSG_ALL_KINDS | MSG_PRIORITY_USER_FACING);
	dump_printf_loc (MSG_NOTE, loc, "before %T and %T"
			 " %i consecutive %E%E after\n",
			 integer_zero_node, test_decl, 42, stmt, stmt);

	ASSERT_DUMPED_TEXT_EQ (tmp,
			       "test.txt:5:10: note: before 0 and test_decl"
			       " 42 consecutive return;return; after\n");
	if (with_optinfo)
	  {
	    optinfo *info = tmp.get_pending_optinfo ();
	    ASSERT_TRUE (info != NULL);
	    ASSERT_EQ (info->get_kind (), OPTINFO_KIND_NOTE);
	    ASSERT_EQ (info->num_items (), 8);
	    ASSERT_IS_TEXT (info->get_item (0), "before ");
	    ASSERT_IS_TREE (info->get_item (1), UNKNOWN_LOCATION, "0");
	    ASSERT_IS_TEXT (info->get_item (2), " and ");
	    ASSERT_IS_TREE (info->get_item (3), UNKNOWN_LOCATION, "test_decl");
	    ASSERT_IS_TEXT (info->get_item (4), " 42 consecutive ");
	    ASSERT_IS_GIMPLE (info->get_item (5), stmt_loc, "return;");
	    ASSERT_IS_GIMPLE (info->get_item (6), stmt_loc, "return;");
	    ASSERT_IS_TEXT (info->get_item (7), " after\n");
	    /* We don't ASSERT_IMPL_LOCATION_EQ here, to avoid having to
	       enforce at which exact line the multiline dump_printf_loc
	       occurred.  */
	  }
      }

      /* Tree, via dump_generic_expr.  */
      {
	temp_dump_context tmp (with_optinfo, true,
			       MSG_ALL_KINDS | MSG_PRIORITY_USER_FACING);
	dump_printf_loc (MSG_NOTE, loc, "test of tree: ");
	const int expected_impl_line = __LINE__ - 1;
	dump_generic_expr (MSG_NOTE, TDF_SLIM, integer_zero_node);

	ASSERT_DUMPED_TEXT_EQ (tmp, "test.txt:5:10: note: test of tree: 0");
	if (with_optinfo)
	  {
	    optinfo *info = tmp.get_pending_optinfo ();
	    ASSERT_TRUE (info != NULL);
	    ASSERT_EQ (info->get_location_t (), stmt_loc);
	    ASSERT_EQ (info->get_kind (), OPTINFO_KIND_NOTE);
	    ASSERT_EQ (info->num_items (), 2);
	    ASSERT_IS_TEXT (info->get_item (0), "test of tree: ");
	    ASSERT_IS_TREE (info->get_item (1), UNKNOWN_LOCATION, "0");
	    ASSERT_IMPL_LOCATION_EQ (info->get_impl_location (),
				     "dumpfile.c", expected_impl_line,
				     "test_capture_of_dump_calls");
	  }
      }

      /* Tree, via dump_generic_expr_loc.  */
      {
	temp_dump_context tmp (with_optinfo, true,
			       MSG_ALL_KINDS | MSG_PRIORITY_USER_FACING);
	dump_generic_expr_loc (MSG_NOTE, loc, TDF_SLIM, integer_one_node);
	const int expected_impl_line = __LINE__ - 1;

	ASSERT_DUMPED_TEXT_EQ (tmp, "test.txt:5:10: note: 1");
	if (with_optinfo)
	  {
	    optinfo *info = tmp.get_pending_optinfo ();
	    ASSERT_TRUE (info != NULL);
	    ASSERT_EQ (info->get_location_t (), stmt_loc);
	    ASSERT_EQ (info->get_kind (), OPTINFO_KIND_NOTE);
	    ASSERT_EQ (info->num_items (), 1);
	    ASSERT_IS_TREE (info->get_item (0), UNKNOWN_LOCATION, "1");
	    ASSERT_IMPL_LOCATION_EQ (info->get_impl_location (),
				     "dumpfile.c", expected_impl_line,
				     "test_capture_of_dump_calls");
	  }
      }

      /* Gimple.  */
      {
	/* dump_gimple_stmt_loc.  */
	{
	  temp_dump_context tmp (with_optinfo, true,
				 MSG_ALL_KINDS | MSG_PRIORITY_USER_FACING);
	  dump_gimple_stmt_loc (MSG_NOTE, loc, TDF_SLIM, stmt, 2);
	  const int expected_impl_line = __LINE__ - 1;

	  ASSERT_DUMPED_TEXT_EQ (tmp, "test.txt:5:10: note: return;\n");
	  if (with_optinfo)
	    {
	      optinfo *info = tmp.get_pending_optinfo ();
	      ASSERT_TRUE (info != NULL);
	      ASSERT_EQ (info->num_items (), 1);
	      ASSERT_IS_GIMPLE (info->get_item (0), stmt_loc, "return;\n");
	      ASSERT_IMPL_LOCATION_EQ (info->get_impl_location (),
				       "dumpfile.c", expected_impl_line,
				       "test_capture_of_dump_calls");
	    }
	}

	/* dump_gimple_stmt.  */
	{
	  temp_dump_context tmp (with_optinfo, true,
				 MSG_ALL_KINDS | MSG_PRIORITY_USER_FACING);
	  dump_gimple_stmt (MSG_NOTE, TDF_SLIM, stmt, 2);
	  const int expected_impl_line = __LINE__ - 1;

	  ASSERT_DUMPED_TEXT_EQ (tmp, "return;\n");
	  if (with_optinfo)
	    {
	      optinfo *info = tmp.get_pending_optinfo ();
	      ASSERT_TRUE (info != NULL);
	      ASSERT_EQ (info->num_items (), 1);
	      ASSERT_IS_GIMPLE (info->get_item (0), stmt_loc, "return;\n");
	      ASSERT_IMPL_LOCATION_EQ (info->get_impl_location (),
				       "dumpfile.c", expected_impl_line,
				       "test_capture_of_dump_calls");
	    }
	}

	/* dump_gimple_expr_loc.  */
	{
	  temp_dump_context tmp (with_optinfo, true,
				 MSG_ALL_KINDS | MSG_PRIORITY_USER_FACING);
	  dump_gimple_expr_loc (MSG_NOTE, loc, TDF_SLIM, stmt, 2);
	  const int expected_impl_line = __LINE__ - 1;

	  ASSERT_DUMPED_TEXT_EQ (tmp, "test.txt:5:10: note: return;");
	  if (with_optinfo)
	    {
	      optinfo *info = tmp.get_pending_optinfo ();
	      ASSERT_TRUE (info != NULL);
	      ASSERT_EQ (info->num_items (), 1);
	      ASSERT_IS_GIMPLE (info->get_item (0), stmt_loc, "return;");
	      ASSERT_IMPL_LOCATION_EQ (info->get_impl_location (),
				       "dumpfile.c", expected_impl_line,
				       "test_capture_of_dump_calls");
	    }
	}

	/* dump_gimple_expr.  */
	{
	  temp_dump_context tmp (with_optinfo, true,
				 MSG_ALL_KINDS | MSG_PRIORITY_USER_FACING);
	  dump_gimple_expr (MSG_NOTE, TDF_SLIM, stmt, 2);
	  const int expected_impl_line = __LINE__ - 1;

	  ASSERT_DUMPED_TEXT_EQ (tmp, "return;");
	  if (with_optinfo)
	    {
	      optinfo *info = tmp.get_pending_optinfo ();
	      ASSERT_TRUE (info != NULL);
	      ASSERT_EQ (info->num_items (), 1);
	      ASSERT_IS_GIMPLE (info->get_item (0), stmt_loc, "return;");
	      ASSERT_IMPL_LOCATION_EQ (info->get_impl_location (),
				       "dumpfile.c", expected_impl_line,
				       "test_capture_of_dump_calls");
	    }
	}
      }

      /* symtab_node.  */
      {
	temp_dump_context tmp (with_optinfo, true,
			       MSG_ALL_KINDS | MSG_PRIORITY_USER_FACING);
	dump_symtab_node (MSG_NOTE, node);
	const int expected_impl_line = __LINE__ - 1;

	ASSERT_DUMPED_TEXT_EQ (tmp, "test_decl/0");
	if (with_optinfo)
	  {
	    optinfo *info = tmp.get_pending_optinfo ();
	    ASSERT_TRUE (info != NULL);
	    ASSERT_EQ (info->get_kind (), OPTINFO_KIND_NOTE);
	    ASSERT_EQ (info->num_items (), 1);
	    ASSERT_IS_SYMTAB_NODE (info->get_item (0), decl_loc, "test_decl/0");
	    ASSERT_IMPL_LOCATION_EQ (info->get_impl_location (),
				     "dumpfile.c", expected_impl_line,
				     "test_capture_of_dump_calls");
	  }
      }

      /* poly_int.  */
      {
	temp_dump_context tmp (with_optinfo, true,
			       MSG_ALL_KINDS | MSG_PRIORITY_USER_FACING);
	dump_dec (MSG_NOTE, poly_int64 (42));
	const int expected_impl_line = __LINE__ - 1;

	ASSERT_DUMPED_TEXT_EQ (tmp, "42");
	if (with_optinfo)
	  {
	    optinfo *info = tmp.get_pending_optinfo ();
	    ASSERT_TRUE (info != NULL);
	    ASSERT_EQ (info->num_items (), 1);
	    ASSERT_IS_TEXT (info->get_item (0), "42");
	    ASSERT_IMPL_LOCATION_EQ (info->get_impl_location (),
				     "dumpfile.c", expected_impl_line,
				     "test_capture_of_dump_calls");
	  }
      }

      /* Scopes.  Test with all 4 combinations of
	 filtering by MSG_PRIORITY_USER_FACING
	 and/or filtering by MSG_PRIORITY_INTERNALS.  */
      for (int j = 0; j < 3; j++)
	{
	  dump_flags_t dump_filter = MSG_ALL_KINDS;
	  if (j % 2)
	    dump_filter |= MSG_PRIORITY_USER_FACING;
	  if (j / 2)
	    dump_filter |= MSG_PRIORITY_INTERNALS;

	  temp_dump_context tmp (with_optinfo, true, dump_filter);
	  /* Emit various messages, mostly with implicit priority.  */
	  dump_printf_loc (MSG_NOTE, stmt, "msg 1\n");
	  dump_printf_loc (MSG_NOTE | MSG_PRIORITY_INTERNALS, stmt,
			   "explicitly internal msg\n");
	  {
	    AUTO_DUMP_SCOPE ("outer scope", stmt);
	    dump_printf_loc (MSG_NOTE, stmt, "msg 2\n");
	    {
	      AUTO_DUMP_SCOPE ("middle scope", stmt);
	      dump_printf_loc (MSG_NOTE, stmt, "msg 3\n");
	      {
		AUTO_DUMP_SCOPE ("inner scope", stmt);
		dump_printf_loc (MSG_NOTE, stmt, "msg 4\n");
		dump_printf_loc (MSG_NOTE | MSG_PRIORITY_USER_FACING, stmt,
				 "explicitly user-facing msg\n");
	      }
	      dump_printf_loc (MSG_NOTE, stmt, "msg 5\n");
	    }
	    dump_printf_loc (MSG_NOTE, stmt, "msg 6\n");
	  }
	  dump_printf_loc (MSG_NOTE, stmt, "msg 7\n");
	  const int expected_impl_line = __LINE__ - 1;

	  switch (dump_filter & MSG_ALL_PRIORITIES)
	    {
	    default:
	      gcc_unreachable ();
	    case 0:
	      ASSERT_DUMPED_TEXT_EQ (tmp, "");
	      break;
	    case MSG_PRIORITY_USER_FACING:
	      ASSERT_DUMPED_TEXT_EQ
		(tmp,
		 "test.txt:5:10: note: msg 1\n"
		 "test.txt:5:10: note:    explicitly user-facing msg\n"
		 "test.txt:5:10: note: msg 7\n");
	      break;
	    case MSG_PRIORITY_INTERNALS:
	      ASSERT_DUMPED_TEXT_EQ
		(tmp,
		 "test.txt:5:10: note: explicitly internal msg\n"
		 "test.txt:5:10: note:  === outer scope ===\n"
		 "test.txt:5:10: note:  msg 2\n"
		 "test.txt:5:10: note:   === middle scope ===\n"
		 "test.txt:5:10: note:   msg 3\n"
		 "test.txt:5:10: note:    === inner scope ===\n"
		 "test.txt:5:10: note:    msg 4\n"
		 "test.txt:5:10: note:   msg 5\n"
		 "test.txt:5:10: note:  msg 6\n");
	      break;
	    case MSG_ALL_PRIORITIES:
	      ASSERT_DUMPED_TEXT_EQ
		(tmp,
		 "test.txt:5:10: note: msg 1\n"
		 "test.txt:5:10: note: explicitly internal msg\n"
		 "test.txt:5:10: note: === outer scope ===\n"
		 "test.txt:5:10: note:  msg 2\n"
		 "test.txt:5:10: note:  === middle scope ===\n"
		 "test.txt:5:10: note:   msg 3\n"
		 "test.txt:5:10: note:   === inner scope ===\n"
		 "test.txt:5:10: note:    msg 4\n"
		 "test.txt:5:10: note:    explicitly user-facing msg\n"
		 "test.txt:5:10: note:   msg 5\n"
		 "test.txt:5:10: note:  msg 6\n"
		 "test.txt:5:10: note: msg 7\n");
	      break;
	    }
	  if (with_optinfo)
	    {
	      optinfo *info = tmp.get_pending_optinfo ();
	      ASSERT_TRUE (info != NULL);
	      ASSERT_EQ (info->num_items (), 1);
	      ASSERT_IS_TEXT (info->get_item (0), "msg 7\n");
	      ASSERT_IMPL_LOCATION_EQ (info->get_impl_location (),
				       "dumpfile.c", expected_impl_line,
				       "test_capture_of_dump_calls");
	    }
	}
    }

  /* Verify that MSG_* affects optinfo->get_kind (); we tested MSG_NOTE
     above.  */
  {
    /* MSG_OPTIMIZED_LOCATIONS.  */
    {
      temp_dump_context tmp (true, true, MSG_ALL_KINDS);
      dump_printf_loc (MSG_OPTIMIZED_LOCATIONS, loc, "test");
      ASSERT_EQ (tmp.get_pending_optinfo ()->get_kind (),
		 OPTINFO_KIND_SUCCESS);
    }

    /* MSG_MISSED_OPTIMIZATION.  */
    {
      temp_dump_context tmp (true, true, MSG_ALL_KINDS);
      dump_printf_loc (MSG_MISSED_OPTIMIZATION, loc, "test");
      ASSERT_EQ (tmp.get_pending_optinfo ()->get_kind (),
		 OPTINFO_KIND_FAILURE);
    }
  }

  /* Verify that MSG_* affect AUTO_DUMP_SCOPE and the dump calls.  */
  {
    temp_dump_context tmp (false, true,
			   MSG_OPTIMIZED_LOCATIONS | MSG_ALL_PRIORITIES);
    dump_printf_loc (MSG_NOTE, stmt, "msg 1\n");
    {
      AUTO_DUMP_SCOPE ("outer scope", stmt);
      dump_printf_loc (MSG_NOTE, stmt, "msg 2\n");
      {
	AUTO_DUMP_SCOPE ("middle scope", stmt);
	dump_printf_loc (MSG_NOTE, stmt, "msg 3\n");
	{
	  AUTO_DUMP_SCOPE ("inner scope", stmt);
	  dump_printf_loc (MSG_OPTIMIZED_LOCATIONS, stmt, "msg 4\n");
	}
	dump_printf_loc (MSG_NOTE, stmt, "msg 5\n");
      }
      dump_printf_loc (MSG_NOTE, stmt, "msg 6\n");
    }
    dump_printf_loc (MSG_NOTE, stmt, "msg 7\n");

    ASSERT_DUMPED_TEXT_EQ (tmp, "test.txt:5:10: optimized:    msg 4\n");
  }
}

static void
test_pr87025 ()
{
  dump_user_location_t loc
    = dump_user_location_t::from_location_t (UNKNOWN_LOCATION);

  temp_dump_context tmp (true, true,
			 MSG_ALL_KINDS | MSG_PRIORITY_USER_FACING);
  {
    AUTO_DUMP_SCOPE ("outer scope", loc);
    dump_printf (MSG_NOTE, "msg1\n");
  }
}

/* Run all of the selftests within this file.  */

void
dumpfile_c_tests ()
{
  test_impl_location ();
  for_each_line_table_case (test_capture_of_dump_calls);
  test_pr87025 ();
}

} // namespace selftest

#endif /* CHECKING_P */<|MERGE_RESOLUTION|>--- conflicted
+++ resolved
@@ -1802,13 +1802,8 @@
       end_ptr = strchr (ptr, '-');
       eq_ptr = strchr (ptr, '=');
 
-<<<<<<< HEAD
       if (eq_ptr && (!end_ptr || end_ptr > eq_ptr))
-        end_ptr = eq_ptr;
-=======
-      if (eq_ptr && !end_ptr)
 	end_ptr = eq_ptr;
->>>>>>> 285b544a
 
       if (!end_ptr)
 	end_ptr = ptr + strlen (ptr);

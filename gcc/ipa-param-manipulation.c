/* Manipulation of formal and actual parameters of functions and function
   calls.
   Copyright (C) 2017-2019 Free Software Foundation, Inc.

This file is part of GCC.

GCC is free software; you can redistribute it and/or modify it under
the terms of the GNU General Public License as published by the Free
Software Foundation; either version 3, or (at your option) any later
version.

GCC is distributed in the hope that it will be useful, but WITHOUT ANY
WARRANTY; without even the implied warranty of MERCHANTABILITY or
FITNESS FOR A PARTICULAR PURPOSE.  See the GNU General Public License
for more details.

You should have received a copy of the GNU General Public License
along with GCC; see the file COPYING3.  If not see
<http://www.gnu.org/licenses/>.  */

#include "config.h"
#include "system.h"
#include "coretypes.h"
#include "backend.h"
#include "tree.h"
#include "gimple.h"
#include "ssa.h"
#include "cgraph.h"
#include "fold-const.h"
#include "tree-eh.h"
#include "stor-layout.h"
#include "gimplify.h"
#include "gimple-iterator.h"
#include "gimplify-me.h"
#include "tree-cfg.h"
#include "tree-dfa.h"
#include "ipa-param-manipulation.h"
#include "print-tree.h"
#include "gimple-pretty-print.h"
#include "builtins.h"
#include "tree-ssa.h"
#include "tree-inline.h"


/* Actual prefixes of different newly synthetized parameters.  Keep in sync
   with IPA_PARAM_PREFIX_* defines.  */

static const char *ipa_param_prefixes[IPA_PARAM_PREFIX_COUNT]
  = {"SYNTH",
     "ISRA",
     "simd",
     "mask"};

/* Names of parameters for dumping.  Keep in sync with enum ipa_parm_op.  */

static const char *ipa_param_op_names[IPA_PARAM_PREFIX_COUNT]
  = {"IPA_PARAM_OP_UNDEFINED",
     "IPA_PARAM_OP_COPY",
     "IPA_PARAM_OP_NEW",
     "IPA_PARAM_OP_SPLIT"};

/* Fill an empty vector ARGS with PARM_DECLs representing formal parameters of
   FNDECL.  The function should not be called during LTO WPA phase except for
   thunks (or functions with bodies streamed in). */

void
push_function_arg_decls (vec<tree> *args, tree fndecl)
{
  int count;
  tree parm;

  /* Safety check that we do not attempt to use the function in WPA, except
     when the function is a thunk and then we have DECL_ARGUMENTS or when we
     have already explicitely loaded its body.  */
  gcc_assert (!flag_wpa
	      || DECL_ARGUMENTS (fndecl)
	      || gimple_has_body_p (fndecl));
  count = 0;
  for (parm = DECL_ARGUMENTS (fndecl); parm; parm = DECL_CHAIN (parm))
    count++;

  args->reserve_exact (count);
  for (parm = DECL_ARGUMENTS (fndecl); parm; parm = DECL_CHAIN (parm))
    args->quick_push (parm);
}

/* Fill an empty vector TYPES with trees representing formal parameters of
   function type FNTYPE.  */

void
push_function_arg_types (vec<tree> *types, tree fntype)
{
  int count = 0;
  tree t;

  for (t = TYPE_ARG_TYPES (fntype); t; t = TREE_CHAIN (t))
    count++;

  types->reserve_exact (count);
  for (t = TYPE_ARG_TYPES (fntype); t; t = TREE_CHAIN (t))
    types->quick_push (TREE_VALUE (t));
}

/* Dump the adjustments in the vector ADJUSTMENTS to dump_file in a human
   friendly way, assuming they are meant to be applied to FNDECL.  */

void
ipa_dump_adjusted_parameters (FILE *f,
			      vec<ipa_adjusted_param, va_gc> *adj_params)
{
  unsigned i, len = vec_safe_length (adj_params);
  bool first = true;

  fprintf (f, "    IPA adjusted parameters: ");
  for (i = 0; i < len; i++)
    {
      struct ipa_adjusted_param *apm;
      apm = &(*adj_params)[i];

      if (!first)
	fprintf (f, "                             ");
      else
	first = false;

      fprintf (f, "%i. %s %s", i, ipa_param_op_names[apm->op],
	       apm->prev_clone_adjustment ? "prev_clone_adjustment " : "");
      switch (apm->op)
	{
	case IPA_PARAM_OP_UNDEFINED:
	  break;

	case IPA_PARAM_OP_COPY:
	  fprintf (f, ", base_index: %u", apm->base_index);
	  fprintf (f, ", prev_clone_index: %u", apm->prev_clone_index);
	  break;

	case IPA_PARAM_OP_SPLIT:
	  fprintf (f, ", offset: %u", apm->unit_offset);
	  /* fall-through */
	case IPA_PARAM_OP_NEW:
	  fprintf (f, ", base_index: %u", apm->base_index);
	  fprintf (f, ", prev_clone_index: %u", apm->prev_clone_index);
	  print_node_brief (f, ", type: ", apm->type, 0);
	  print_node_brief (f, ", alias type: ", apm->alias_ptr_type, 0);
	  fprintf (f, " prefix: %s",
		   ipa_param_prefixes[apm->param_prefix_index]);
	  if (apm->reverse)
	    fprintf (f, ", reverse-sso");
	  break;
	}
      fprintf (f, "\n");
    }
}

/* Fill NEW_TYPES with types of a function after its current OTYPES have been
   modified as described in ADJ_PARAMS.  When USE_PREV_INDICES is true, use
   prev_clone_index from ADJ_PARAMS as opposed to base_index when the parameter
   is false.  */

static void
fill_vector_of_new_param_types (vec<tree> *new_types, vec<tree> *otypes,
				vec<ipa_adjusted_param, va_gc> *adj_params,
				bool use_prev_indices)
{
  unsigned adj_len = vec_safe_length (adj_params);
  new_types->reserve_exact (adj_len);
  for (unsigned i = 0; i < adj_len ; i++)
    {
      ipa_adjusted_param *apm = &(*adj_params)[i];
      if (apm->op == IPA_PARAM_OP_COPY)
	{
	  unsigned index
	    = use_prev_indices ? apm->prev_clone_index : apm->base_index;
	  /* The following needs to be handled gracefully because of type
	     mismatches.  This happens with LTO but apparently also in Fortran
	     with -fcoarray=lib -O2 -lcaf_single -latomic.  */
	  if (index >= otypes->length ())
	    continue;
	  new_types->quick_push ((*otypes)[index]);
	}
      else if (apm->op == IPA_PARAM_OP_NEW
	       || apm->op == IPA_PARAM_OP_SPLIT)
	{
	  tree ntype = apm->type;
	  if (is_gimple_reg_type (ntype)
	      && TYPE_MODE (ntype) != BLKmode)
	    {
	      unsigned malign = GET_MODE_ALIGNMENT (TYPE_MODE (ntype));
	      if (TYPE_ALIGN (ntype) != malign)
		ntype = build_aligned_type (ntype, malign);
	    }
	  new_types->quick_push (ntype);
	}
      else
	gcc_unreachable ();
    }
}

/* Build and return a function type just like ORIG_TYPE but with parameter
   types given in NEW_PARAM_TYPES - which can be NULL if, but only if,
   ORIG_TYPE itself has NULL TREE_ARG_TYPEs.  If METHOD2FUNC is true, also make
   it a FUNCTION_TYPE instead of FUNCTION_TYPE.  */

static tree
build_adjusted_function_type (tree orig_type, vec<tree> *new_param_types,
			      bool method2func, bool skip_return)
{
  tree new_arg_types = NULL;
  if (TYPE_ARG_TYPES (orig_type))
    {
      gcc_checking_assert (new_param_types);
      bool last_parm_void = (TREE_VALUE (tree_last (TYPE_ARG_TYPES (orig_type)))
			     == void_type_node);
      unsigned len = new_param_types->length ();
      for (unsigned i = 0; i < len; i++)
	new_arg_types = tree_cons (NULL_TREE, (*new_param_types)[i],
				   new_arg_types);

      tree new_reversed = nreverse (new_arg_types);
      if (last_parm_void)
	{
	  if (new_reversed)
	    TREE_CHAIN (new_arg_types) = void_list_node;
	  else
	    new_reversed = void_list_node;
	}
      new_arg_types = new_reversed;
    }

  /* Use build_distinct_type_copy to preserve as much as possible from original
     type (debug info, attribute lists etc.).  The one exception is
     METHOD_TYPEs which must have THIS argument and when we are asked to remove
     it, we need to build new FUNCTION_TYPE instead.  */
  tree new_type = NULL;
  if (method2func)
    {
      tree ret_type;
      if (skip_return)
	ret_type = void_type_node;
      else
	ret_type = TREE_TYPE (orig_type);

      new_type
	= build_distinct_type_copy (build_function_type (ret_type,
							 new_arg_types));
      TYPE_CONTEXT (new_type) = TYPE_CONTEXT (orig_type);
    }
  else
    {
      new_type = build_distinct_type_copy (orig_type);
      TYPE_ARG_TYPES (new_type) = new_arg_types;
      if (skip_return)
	TREE_TYPE (new_type) = void_type_node;
    }

  return new_type;
}

/* Return the maximum index in any IPA_PARAM_OP_COPY adjustment or -1 if there
   is none.  */

int
ipa_param_adjustments::get_max_base_index ()
{
  unsigned adj_len = vec_safe_length (m_adj_params);
  int max_index = -1;
  for (unsigned i = 0; i < adj_len ; i++)
    {
      ipa_adjusted_param *apm = &(*m_adj_params)[i];
      if (apm->op == IPA_PARAM_OP_COPY
	  && max_index < apm->base_index)
	max_index = apm->base_index;
    }
  return max_index;
}


/* Fill SURVIVING_PARAMS with an array of bools where each one says whether a
   parameter that originally was at that position still survives in the given
   clone or is removed/replaced.  If the final array is smaller than an index
   of an original parameter, that parameter also did not survive.  That a
   parameter survives does not mean it has the same index as before.  */

void
ipa_param_adjustments::get_surviving_params (vec<bool> *surviving_params)
{
  unsigned adj_len = vec_safe_length (m_adj_params);
  int max_index = get_max_base_index ();

  if (max_index < 0)
    return;
  surviving_params->reserve_exact (max_index + 1);
  surviving_params->quick_grow_cleared (max_index + 1);
  for (unsigned i = 0; i < adj_len ; i++)
    {
      ipa_adjusted_param *apm = &(*m_adj_params)[i];
      if (apm->op == IPA_PARAM_OP_COPY)
	(*surviving_params)[apm->base_index] = true;
    }
}

/* Fill NEW_INDICES with new indices of each surviving parameter or -1 for
   those which do not survive.  Any parameter outside of lenght of the vector
   does not survive.  There is currently no support for a parameter to be
   copied to two distinct new parameters.  */

void
ipa_param_adjustments::get_updated_indices (vec<int> *new_indices)
{
  unsigned adj_len = vec_safe_length (m_adj_params);
  int max_index = get_max_base_index ();

  if (max_index < 0)
    return;
  unsigned res_len = max_index + 1;
  new_indices->reserve_exact (res_len);
  for (unsigned i = 0; i < res_len ; i++)
    new_indices->quick_push (-1);
  for (unsigned i = 0; i < adj_len ; i++)
    {
      ipa_adjusted_param *apm = &(*m_adj_params)[i];
      if (apm->op == IPA_PARAM_OP_COPY)
	(*new_indices)[apm->base_index] = i;
    }
}

/* Return true if the first parameter (assuming there was one) survives the
   transformation intact and remains the first one.  */

bool
ipa_param_adjustments::first_param_intact_p ()
{
  return (!vec_safe_is_empty (m_adj_params)
	  && (*m_adj_params)[0].op == IPA_PARAM_OP_COPY
	  && (*m_adj_params)[0].base_index == 0);
}

/* Return true if we have to change what has formerly been a method into a
   function.  */

bool
ipa_param_adjustments::method2func_p (tree orig_type)
{
  return ((TREE_CODE (orig_type) == METHOD_TYPE) && !first_param_intact_p ());
}

/* Given function type OLD_TYPE, return a new type derived from it after
   performing all atored modifications.  TYPE_ORIGINAL_P should be true when
   OLD_TYPE refers to the type before any IPA transformations, as opposed to a
   type that can be an intermediate one in between various IPA
   transformations.  */

tree
ipa_param_adjustments::build_new_function_type (tree old_type,
						bool type_original_p)
{
  auto_vec<tree,16> new_param_types, *new_param_types_p;
  if (prototype_p (old_type))
    {
      auto_vec<tree, 16> otypes;
      push_function_arg_types (&otypes, old_type);
      fill_vector_of_new_param_types (&new_param_types, &otypes, m_adj_params,
				      !type_original_p);
      new_param_types_p = &new_param_types;
    }
  else
    new_param_types_p = NULL;

  return build_adjusted_function_type (old_type, new_param_types_p,
				       method2func_p (old_type), m_skip_return);
}

/* Build variant of function decl ORIG_DECL which has no return value if
   M_SKIP_RETURN is true and, if ORIG_DECL's types or parameters is known, has
   this type adjusted as indicated in M_ADJ_PARAMS. Arguments from
   DECL_ARGUMENTS list are not processed now, since they are linked by
   TREE_CHAIN directly and not accessible in LTO during WPA.  The caller is
   responsible for eliminating them when clones are properly materialized.  */

tree
ipa_param_adjustments::adjust_decl (tree orig_decl)
{
  tree new_decl = copy_node (orig_decl);
  tree orig_type = TREE_TYPE (orig_decl);
  if (prototype_p (orig_type)
      || (m_skip_return && !VOID_TYPE_P (TREE_TYPE (orig_type))))
    {
      tree new_type = build_new_function_type (orig_type, false);
      TREE_TYPE (new_decl) = new_type;
    }
  if (method2func_p (orig_type))
    DECL_VINDEX (new_decl) = NULL_TREE;

  /* When signature changes, we need to clear builtin info.  */
  if (fndecl_built_in_p (new_decl))
    {
      DECL_BUILT_IN_CLASS (new_decl) = NOT_BUILT_IN;
      DECL_FUNCTION_CODE (new_decl) = (enum built_in_function) 0;
    }

  DECL_VIRTUAL_P (new_decl) = 0;
  DECL_LANG_SPECIFIC (new_decl) = NULL;

  return new_decl;
}

/* Wrapper around get_base_ref_and_offset for cases interesting for IPA-SRA
   transformations.  Return true if EXPR has an interesting form and fill in
   *BASE_P and *UNIT_OFFSET_P with the appropriate info.  */

static bool
isra_get_ref_base_and_offset (tree expr, tree *base_p, unsigned *unit_offset_p)
{
  HOST_WIDE_INT offset, size;
  bool reverse;
  tree base
    = get_ref_base_and_extent_hwi (expr, &offset, &size, &reverse);
  if (!base || size < 0)
    return false;

  if ((offset % BITS_PER_UNIT) != 0)
    return false;

  if (TREE_CODE (base) == MEM_REF)
    {
      poly_int64 plmoff = mem_ref_offset (base).force_shwi ();
      HOST_WIDE_INT moff;
      bool is_cst = plmoff.is_constant (&moff);
      if (!is_cst)
	return false;
      offset += moff * BITS_PER_UNIT;
      base = TREE_OPERAND (base, 0);
    }

  if (offset < 0 || (offset / BITS_PER_UNIT) > UINT_MAX)
    return false;

  *base_p = base;
  *unit_offset_p = offset / BITS_PER_UNIT;
  return true;
}

/* Return true if EXPR describes a transitive split (i.e. one that happened for
   both the caller and the callee) as recorded in PERFORMED_SPLITS.  In that
   case, store index of the respective record in PERFORMED_SPLITS into
   *SM_IDX_P and the unit offset from all handled components in EXPR into
   *UNIT_OFFSET_P.  */

static bool
transitive_split_p (vec<ipa_param_performed_split, va_gc> *performed_splits,
		    tree expr, unsigned *sm_idx_p, unsigned *unit_offset_p)
{
  tree base;
  if (!isra_get_ref_base_and_offset (expr, &base, unit_offset_p))
    return false;

  if (TREE_CODE (base) == SSA_NAME)
    {
      base = SSA_NAME_VAR (base);
      if (!base)
	return false;
    }

  unsigned len = vec_safe_length (performed_splits);
  for (unsigned i = 0 ; i < len; i++)
    {
      ipa_param_performed_split *sm = &(*performed_splits)[i];
      if (sm->dummy_decl == base)
	{
	  *sm_idx_p = i;
	  return true;
	}
    }
  return false;
}

/* Structure to hold declarations representing transitive IPA-SRA splits.  In
   essence, if we need to pass UNIT_OFFSET of a parameter which originally has
   number BASE_INDEX, we should pass down REPL.  */

struct transitive_split_map
{
  tree repl;
  unsigned base_index;
  unsigned unit_offset;
};

/* If call STMT contains any parameters representing transitive splits as
   described by PERFORMED_SPLITS, return the number of extra parameters that
   were addded during clone materialization and fill in INDEX_MAP with adjusted
   indices of corresponding original parameters and TRANS_MAP with description
   of all transitive replacement descriptions.  Otherwise return zero. */

static unsigned
init_transitive_splits (vec<ipa_param_performed_split, va_gc> *performed_splits,
			gcall *stmt, vec <unsigned> *index_map,
			auto_vec <transitive_split_map> *trans_map)
{
  unsigned phony_arguments = 0;
  unsigned stmt_idx = 0, base_index = 0;
  unsigned nargs = gimple_call_num_args (stmt);
  while (stmt_idx < nargs)
    {
      unsigned unit_offset_delta;
      tree base_arg = gimple_call_arg (stmt, stmt_idx);

      if (phony_arguments > 0)
	index_map->safe_push (stmt_idx);

      unsigned sm_idx;
      stmt_idx++;
      if (transitive_split_p (performed_splits, base_arg, &sm_idx,
			      &unit_offset_delta))
	{
	  if (phony_arguments == 0)
	    /* We have optimistically avoided constructing index_map do far but
	       now it is clear it will be necessary, so let's create the easy
	       bit we skipped until now.  */
	    for (unsigned k = 0; k < stmt_idx; k++)
	      index_map->safe_push (k);

	  tree dummy = (*performed_splits)[sm_idx].dummy_decl;
	  for (unsigned j = sm_idx; j < performed_splits->length (); j++)
	    {
	      ipa_param_performed_split *caller_split
		= &(*performed_splits)[j];
	      if (caller_split->dummy_decl != dummy)
		break;

	      tree arg = gimple_call_arg (stmt, stmt_idx);
	      struct transitive_split_map tsm;
	      tsm.repl = arg;
	      tsm.base_index = base_index;
	      if (caller_split->unit_offset >= unit_offset_delta)
		{
		  tsm.unit_offset
		    = (caller_split->unit_offset - unit_offset_delta);
		  trans_map->safe_push (tsm);
		}

	      phony_arguments++;
	      stmt_idx++;
	    }
	}
      base_index++;
    }
  return phony_arguments;
}

/* Modify actual arguments of a function call in statement STMT, assuming it
   calls CALLEE_DECL.  CALLER_ADJ must be the description of parameter
   adjustments of the caller or NULL if there are none.  Return the new
   statement that replaced the old one.  When invoked, cfun and
   current_function_decl have to be set to the caller.  */

gcall *
ipa_param_adjustments::modify_call (gcall *stmt,
				    vec<ipa_param_performed_split,
				        va_gc> *performed_splits,
				    tree callee_decl, bool update_references)
{
  unsigned len = vec_safe_length (m_adj_params);
  auto_vec<tree, 16> vargs (len);
  tree old_decl = gimple_call_fndecl (stmt);
  unsigned old_nargs = gimple_call_num_args (stmt);
  auto_vec<bool, 16> kept (old_nargs);
  kept.quick_grow_cleared (old_nargs);

  auto_vec <unsigned, 16> index_map;
  auto_vec <transitive_split_map> trans_map;
  bool transitive_remapping = false;
  if (performed_splits)
    {
      unsigned removed = init_transitive_splits (performed_splits,
						 stmt, &index_map, &trans_map);
      if (removed > 0)
	{
	  transitive_remapping = true;
	  old_nargs -= removed;
	}
    }

  cgraph_node *current_node = cgraph_node::get (current_function_decl);
  if (update_references)
    current_node->remove_stmt_references (stmt);

  gimple_stmt_iterator gsi = gsi_for_stmt (stmt);
  gimple_stmt_iterator prev_gsi = gsi;
  gsi_prev (&prev_gsi);
  for (unsigned i = 0; i < len; i++)
    {
      ipa_adjusted_param *apm = &(*m_adj_params)[i];
      if (apm->op == IPA_PARAM_OP_COPY)
	{
	  unsigned index = apm->base_index;
	  if (index >= old_nargs)
	    /* Can happen if the original call has argument mismatch,
	       ignore.  */
	    continue;
	  if (transitive_remapping)
	    index = index_map[apm->base_index];

	  tree arg = gimple_call_arg (stmt, index);

	  vargs.quick_push (arg);
	  kept[index] = true;
	  continue;
	}

      /* At the moment the only user of IPA_PARAM_OP_NEW modifies calls itself.
	 If we ever want to support it during WPA IPA stage, we'll need a
	 mechanism to call into the IPA passes that introduced them.  Currently
	 we simply mandate that IPA infrastructure understands all argument
	 modifications.  Remember, edge redirection/modification is done only
	 once, not in steps for each pass modifying the callee like clone
	 materialization.  */
      gcc_assert (apm->op == IPA_PARAM_OP_SPLIT);

      /* We have to handle transitive changes differently using the maps we
	 have created before.  So look into them first.  */
      tree repl = NULL_TREE;
      for (unsigned j = 0; j < trans_map.length (); j++)
	if (trans_map[j].base_index == apm->base_index
	    && trans_map[j].unit_offset == apm->unit_offset)
	  {
	    repl = trans_map[j].repl;
	    break;
	  }
      if (repl)
	{
	  vargs.quick_push (repl);
	  continue;
	}

      unsigned index = apm->base_index;
      if (index >= old_nargs)
	/* Can happen if the original call has argument mismatch, ignore.  */
	continue;
      if (transitive_remapping)
	index = index_map[apm->base_index];
      tree base = gimple_call_arg (stmt, index);

      /* We create a new parameter out of the value of the old one, we can
	 do the following kind of transformations:

	 - A scalar passed by reference, potentially as a part of a larger
	 aggregate, is converted to a scalar passed by value.

	 - A part of an aggregate is passed instead of the whole aggregate.  */

      location_t loc = gimple_location (stmt);
      tree off;
      bool deref_base = false;
      unsigned int deref_align = 0;
      if (TREE_CODE (base) != ADDR_EXPR
	  && POINTER_TYPE_P (TREE_TYPE (base)))
	off = build_int_cst (apm->alias_ptr_type, apm->unit_offset);
      else
	{
	  bool addrof;
	  if (TREE_CODE (base) == ADDR_EXPR)
	    {
	      base = TREE_OPERAND (base, 0);
	      addrof = true;
	    }
	  else
	    addrof = false;

	  tree prev_base = base;
	  poly_int64 base_offset;
	  base = get_addr_base_and_unit_offset (base, &base_offset);

	  /* Aggregate arguments can have non-invariant addresses.  */
	  if (!base)
	    {
	      base = build_fold_addr_expr (prev_base);
	      off = build_int_cst (apm->alias_ptr_type, apm->unit_offset);
	    }
	  else if (TREE_CODE (base) == MEM_REF)
	    {
	      if (!addrof)
		{
		  deref_base = true;
		  deref_align = TYPE_ALIGN (TREE_TYPE (base));
		}
	      off = build_int_cst (apm->alias_ptr_type,
				   base_offset + apm->unit_offset);
	      off = int_const_binop (PLUS_EXPR, TREE_OPERAND (base, 1),
				     off);
	      base = TREE_OPERAND (base, 0);
	    }
	  else
	    {
	      off = build_int_cst (apm->alias_ptr_type,
				   base_offset + apm->unit_offset);
	      base = build_fold_addr_expr (base);
	    }
	}

      tree type = apm->type;
      unsigned int align;
      unsigned HOST_WIDE_INT misalign;

      if (deref_base)
	{
	  align = deref_align;
	  misalign = 0;
	}
      else
	{
	  get_pointer_alignment_1 (base, &align, &misalign);
	  /* All users must make sure that we can be optimistic when it
	     comes to alignment in this case (by inspecting the final users
	     of these new parameters).  */
	  if (TYPE_ALIGN (type) > align)
	    align = TYPE_ALIGN (type);
	}
      misalign
	+= (offset_int::from (wi::to_wide (off), SIGNED).to_short_addr ()
	    * BITS_PER_UNIT);
      misalign = misalign & (align - 1);
      if (misalign != 0)
	align = least_bit_hwi (misalign);
      if (align < TYPE_ALIGN (type))
	type = build_aligned_type (type, align);
      base = force_gimple_operand_gsi (&gsi, base,
				       true, NULL, true, GSI_SAME_STMT);
      tree expr = fold_build2_loc (loc, MEM_REF, type, base, off);
      REF_REVERSE_STORAGE_ORDER (expr) = apm->reverse;
      /* If expr is not a valid gimple call argument emit
	 a load into a temporary.  */
      if (is_gimple_reg_type (TREE_TYPE (expr)))
	{
	  gimple *tem = gimple_build_assign (NULL_TREE, expr);
	  if (gimple_in_ssa_p (cfun))
	    {
	      gimple_set_vuse (tem, gimple_vuse (stmt));
	      expr = make_ssa_name (TREE_TYPE (expr), tem);
	    }
	  else
	    expr = create_tmp_reg (TREE_TYPE (expr));
	  gimple_assign_set_lhs (tem, expr);
	  gsi_insert_before (&gsi, tem, GSI_SAME_STMT);
	}
      vargs.quick_push (expr);
    }

  if (m_always_copy_start >= 0)
    for (unsigned i = m_always_copy_start; i < old_nargs; i++)
      vargs.safe_push (gimple_call_arg (stmt, i));

  /* For optimized away parameters, add on the caller side
     before the call
     DEBUG D#X => parm_Y(D)
     stmts and associate D#X with parm in decl_debug_args_lookup
     vector to say for debug info that if parameter parm had been passed,
     it would have value parm_Y(D).  */
  if (MAY_HAVE_DEBUG_BIND_STMTS && old_decl && callee_decl)
    {
      vec<tree, va_gc> **debug_args = NULL;
      unsigned i = 0;
      for (tree old_parm = DECL_ARGUMENTS (old_decl);
	   old_parm && i < old_nargs && ((int) i) < m_always_copy_start;
	   old_parm = DECL_CHAIN (old_parm), i++)
	{
	  if (!is_gimple_reg (old_parm) || kept[i])
	    continue;
	  tree origin = DECL_ORIGIN (old_parm);
	  tree arg = gimple_call_arg (stmt, i);

	  if (!useless_type_conversion_p (TREE_TYPE (origin), TREE_TYPE (arg)))
	    {
	      if (!fold_convertible_p (TREE_TYPE (origin), arg))
		continue;
	      tree rhs1;
	      if (TREE_CODE (arg) == SSA_NAME
		  && gimple_assign_cast_p (SSA_NAME_DEF_STMT (arg))
		  && (rhs1
		      = gimple_assign_rhs1 (SSA_NAME_DEF_STMT (arg)))
		  && useless_type_conversion_p (TREE_TYPE (origin),
						TREE_TYPE (rhs1)))
		arg = rhs1;
	      else
		arg = fold_convert_loc (gimple_location (stmt),
					TREE_TYPE (origin), arg);
	    }
	  if (debug_args == NULL)
	    debug_args = decl_debug_args_insert (callee_decl);
	  unsigned int ix;
	  tree ddecl = NULL_TREE;
	  for (ix = 0; vec_safe_iterate (*debug_args, ix, &ddecl); ix += 2)
	    if (ddecl == origin)
	      {
		ddecl = (**debug_args)[ix + 1];
		break;
	      }
	  if (ddecl == NULL)
	    {
	      ddecl = make_node (DEBUG_EXPR_DECL);
	      DECL_ARTIFICIAL (ddecl) = 1;
	      TREE_TYPE (ddecl) = TREE_TYPE (origin);
	      SET_DECL_MODE (ddecl, DECL_MODE (origin));

	      vec_safe_push (*debug_args, origin);
	      vec_safe_push (*debug_args, ddecl);
	    }
	  gimple *def_temp = gimple_build_debug_bind (ddecl,
						      unshare_expr (arg), stmt);
	  gsi_insert_before (&gsi, def_temp, GSI_SAME_STMT);
	}
    }

  if (dump_file && (dump_flags & TDF_DETAILS))
    {
      fprintf (dump_file, "replacing stmt:");
      print_gimple_stmt (dump_file, gsi_stmt (gsi), 0);
    }

  gcall *new_stmt = gimple_build_call_vec (callee_decl, vargs);

  if (tree lhs = gimple_call_lhs (stmt))
    {
      if (!m_skip_return)
	gimple_call_set_lhs (new_stmt, lhs);
      else if (TREE_CODE (lhs) == SSA_NAME)
	{
	  /* LHS should now by a default-def SSA.  Unfortunately default-def
	     SSA_NAMEs need a backing variable (or at least some code examining
	     SSAs assumes it is non-NULL).  So we either have to re-use the
	     decl we have at hand or introdice a new one.  */
	  tree repl = create_tmp_var (TREE_TYPE (lhs), "removed_return");
	  repl = get_or_create_ssa_default_def (cfun, repl);
	  SSA_NAME_IS_DEFAULT_DEF (repl) = true;
	  imm_use_iterator ui;
	  use_operand_p use_p;
	  gimple *using_stmt;
	  FOR_EACH_IMM_USE_STMT (using_stmt, ui, lhs)
	    {
	      FOR_EACH_IMM_USE_ON_STMT (use_p, ui)
		{
		  SET_USE (use_p, repl);
		}
	      update_stmt (using_stmt);
	    }
	}
    }

  gimple_set_block (new_stmt, gimple_block (stmt));
  if (gimple_has_location (stmt))
    gimple_set_location (new_stmt, gimple_location (stmt));
  gimple_call_set_chain (new_stmt, gimple_call_chain (stmt));
  gimple_call_copy_flags (new_stmt, stmt);
  if (gimple_in_ssa_p (cfun))
<<<<<<< HEAD
    {
      gimple_set_vuse (new_stmt, gimple_vuse (stmt));
      if (gimple_vdef (stmt))
	{
	  gimple_set_vdef (new_stmt, gimple_vdef (stmt));
	  if (TREE_CODE (gimple_vdef (new_stmt)) == SSA_NAME)
	    SSA_NAME_DEF_STMT (gimple_vdef (new_stmt)) = new_stmt;
	}
    }
=======
    gimple_move_vops (new_stmt, stmt);
>>>>>>> 1263a9e1

  if (dump_file && (dump_flags & TDF_DETAILS))
    {
      fprintf (dump_file, "with stmt:");
      print_gimple_stmt (dump_file, new_stmt, 0);
      fprintf (dump_file, "\n");
    }
  gsi_replace (&gsi, new_stmt, true);
  if (update_references)
    do
      {
	current_node->record_stmt_references (gsi_stmt (gsi));
	gsi_prev (&gsi);
      }
    while (gsi_stmt (gsi) != gsi_stmt (prev_gsi));
  return new_stmt;
}

/* Dump information contained in the object in textual form to F.  */

void
ipa_param_adjustments::dump (FILE *f)
{
  fprintf (f, "    m_always_copy_start: %i\n", m_always_copy_start);
  ipa_dump_adjusted_parameters (f, m_adj_params);
  if (m_skip_return)
    fprintf (f, "     Will SKIP return.\n");
}

/* Dump information contained in the object in textual form to stderr.  */

void
ipa_param_adjustments::debug ()
{
  dump (stderr);
}

/* Register that REPLACEMENT should replace parameter described in APM and
   optionally as DUMMY to mark transitive splits accross calls.  */

void
ipa_param_body_adjustments::register_replacement (ipa_adjusted_param *apm,
						  tree replacement,
						  tree dummy)
{
  gcc_checking_assert (apm->op == IPA_PARAM_OP_SPLIT
		       || apm->op == IPA_PARAM_OP_NEW);
  gcc_checking_assert (!apm->prev_clone_adjustment);
  ipa_param_body_replacement psr;
  psr.base = m_oparms[apm->prev_clone_index];
  psr.repl = replacement;
  psr.dummy = dummy;
  psr.unit_offset = apm->unit_offset;
  m_replacements.safe_push (psr);
}

/* Copy or not, as appropriate given ID, a pre-existing PARM_DECL T so that
   it can be included in the parameters of the modified function.  */

static tree
carry_over_param (tree t, struct copy_body_data *id)
{
  tree new_parm;
  if (id)
    {
      new_parm = remap_decl (t, id);
      if (TREE_CODE (new_parm) != PARM_DECL)
	new_parm = id->copy_decl (t, id);
    }
  else
    new_parm = t;
  return new_parm;
}

/* Common initialization performed by all ipa_param_body_adjustments
   constructors.  OLD_FNDECL is the declaration we take original arguments
   from, (it may be the same as M_FNDECL).  VARS, if non-NULL, is a pointer to
   a chained list of new local variables.  TREE_MAP is the IPA-CP produced
   mapping of trees to constants.

   The function is rather long but it really onlu initializes all data members
   of the class.  It creates new param DECLs, finds their new types,   */

void
ipa_param_body_adjustments::common_initialization (tree old_fndecl,
						   tree *vars,
						   vec<ipa_replace_map *,
						       va_gc> *tree_map)
{
  push_function_arg_decls (&m_oparms, old_fndecl);
  auto_vec<tree,16> otypes;
  if (TYPE_ARG_TYPES (TREE_TYPE (old_fndecl)) != NULL_TREE)
    push_function_arg_types (&otypes, TREE_TYPE (old_fndecl));
  else
    {
      auto_vec<tree,16> oparms;
      push_function_arg_decls (&oparms, old_fndecl);
      unsigned ocount = oparms.length ();
      otypes.reserve_exact (ocount);
      for (unsigned i = 0; i < ocount; i++)
	otypes.quick_push (TREE_TYPE (oparms[i]));
    }
  fill_vector_of_new_param_types (&m_new_types, &otypes, m_adj_params, true);

  auto_vec<bool, 16> kept;
  kept.reserve_exact (m_oparms.length ());
  kept.quick_grow_cleared (m_oparms.length ());
  auto_vec<tree, 16> isra_dummy_decls;
  isra_dummy_decls.reserve_exact (m_oparms.length ());
  isra_dummy_decls.quick_grow_cleared (m_oparms.length ());

  unsigned adj_len = vec_safe_length (m_adj_params);
  m_method2func = ((TREE_CODE (TREE_TYPE (m_fndecl)) == METHOD_TYPE)
		   && (adj_len == 0
		       || (*m_adj_params)[0].op != IPA_PARAM_OP_COPY
		       || (*m_adj_params)[0].base_index != 0));

  /* The main job of the this function is to go over the vector of adjusted
     parameters and create declarations or find corresponding old ones and push
     them to m_new_decls.  For IPA-SRA replacements it also creates
     corresponding m_id->dst_node->clone.performed_splits entries.  */

  m_new_decls.reserve_exact (adj_len);
  for (unsigned i = 0; i < adj_len ; i++)
    {
      ipa_adjusted_param *apm = &(*m_adj_params)[i];
      unsigned prev_index = apm->prev_clone_index;
      tree new_parm;
      if (apm->op == IPA_PARAM_OP_COPY
	  || apm->prev_clone_adjustment)
	{
	  kept[prev_index] = true;
	  new_parm = carry_over_param (m_oparms[prev_index], m_id);
	  m_new_decls.quick_push (new_parm);
	}
      else if (apm->op == IPA_PARAM_OP_NEW
	  || apm->op == IPA_PARAM_OP_SPLIT)
	{
	  tree new_type = m_new_types[i];
	  gcc_checking_assert (new_type);
	  new_parm = build_decl (UNKNOWN_LOCATION, PARM_DECL, NULL_TREE,
				 new_type);
	  const char *prefix = ipa_param_prefixes[apm->param_prefix_index];
	  DECL_NAME (new_parm) = create_tmp_var_name (prefix);
	  DECL_ARTIFICIAL (new_parm) = 1;
	  DECL_ARG_TYPE (new_parm) = new_type;
	  DECL_CONTEXT (new_parm) = m_fndecl;
	  TREE_USED (new_parm) = 1;
	  DECL_IGNORED_P (new_parm) = 1;
	  /* We assume all newly created arguments are not addressable.  */
	  if (TREE_CODE (new_type) == COMPLEX_TYPE
	      || TREE_CODE (new_type) == VECTOR_TYPE)
	    DECL_GIMPLE_REG_P (new_parm) = 1;
	  layout_decl (new_parm, 0);
	  m_new_decls.quick_push (new_parm);

	  if (apm->op == IPA_PARAM_OP_SPLIT)
	    {
	      m_split_modifications_p = true;

	      if (m_id)
		{
		  tree dummy_decl;
		  if (!isra_dummy_decls[prev_index])
		    {
		      dummy_decl = copy_decl_to_var (m_oparms[prev_index],
						     m_id);
		      /* Any attempt to remap this dummy in this particular
			 instance of clone materialization should yield
			 itself.  */
		      insert_decl_map (m_id, dummy_decl, dummy_decl);

		      DECL_CHAIN (dummy_decl) = *vars;
		      *vars = dummy_decl;
		      isra_dummy_decls[prev_index] = dummy_decl;
		    }
		  else
		    dummy_decl = isra_dummy_decls[prev_index];

		  register_replacement (apm, new_parm, dummy_decl);
		  ipa_param_performed_split ps;
		  ps.dummy_decl = dummy_decl;
		  ps.unit_offset = apm->unit_offset;
		  vec_safe_push (m_id->dst_node->clone.performed_splits, ps);
		}
	      else
		register_replacement (apm, new_parm);
	    }
        }
      else
	gcc_unreachable ();
    }


  /* As part of body modifications, we will also have to replace remaining uses
     of remaining uses of removed PARM_DECLs (which do not however use the
     initial value) with their VAR_DECL copies.

     We do this differently with and without m_id.  With m_id, we rely on its
     mapping and create a replacement straight away.  Without it, we have our
     own mechanism for which we have to populate m_removed_decls vector.  Just
     don't mix them, that is why you should not call
     replace_removed_params_ssa_names or perform_cfun_body_modifications when
     you construct with ID not equal to NULL.  */

  unsigned op_len = m_oparms.length ();
  for (unsigned i = 0; i < op_len; i++)
    if (!kept[i])
      {
	if (m_id)
	  {
	    if (!m_id->decl_map->get (m_oparms[i]))
	      {
		/* TODO: Perhaps at least aggregate-type params could re-use
		   their isra_dummy_decl here?  */
		tree var = copy_decl_to_var (m_oparms[i], m_id);
		insert_decl_map (m_id, m_oparms[i], var);
		/* Declare this new variable.  */
		DECL_CHAIN (var) = *vars;
		*vars = var;
	      }
	  }
	else
	  {
	    m_removed_decls.safe_push (m_oparms[i]);
	    m_removed_map.put (m_oparms[i], m_removed_decls.length () - 1);
	  }
      }

  if (!MAY_HAVE_DEBUG_STMTS)
    return;

  /* Finally, when generating debug info, we fill vector m_reset_debug_decls
    with removed parameters declarations.  We do this in order to re-map their
    debug bind statements and create debug decls for them.  */

  if (tree_map)
    {
      /* Do not output debuginfo for parameter declarations as if they vanished
	 when they were in fact replaced by a constant.  */
      auto_vec <int, 16> index_mapping;
      bool need_remap = false;

      if (m_id && m_id->src_node->clone.param_adjustments)
	{
	  ipa_param_adjustments *prev_adjustments
	    = m_id->src_node->clone.param_adjustments;
	  prev_adjustments->get_updated_indices (&index_mapping);
	  need_remap = true;
	}

      for (unsigned i = 0; i < tree_map->length (); i++)
	{
	  int parm_num = (*tree_map)[i]->parm_num;
	  gcc_assert (parm_num >= 0);
	  if (need_remap)
	    parm_num = index_mapping[parm_num];
	  kept[parm_num] = true;
	}
    }

  for (unsigned i = 0; i < op_len; i++)
    if (!kept[i] && is_gimple_reg (m_oparms[i]))
      m_reset_debug_decls.safe_push (m_oparms[i]);
}

/* Constructor of ipa_param_body_adjustments from a simple list of
   modifications to parameters listed in ADJ_PARAMS which will prepare ground
   for modification of parameters of fndecl.  Return value of the function will
   not be removed and the object will assume it does not run as a part of
   tree-function_versioning.  */

ipa_param_body_adjustments
::ipa_param_body_adjustments (vec<ipa_adjusted_param, va_gc> *adj_params,
			      tree fndecl)
  : m_adj_params (adj_params), m_adjustments (NULL), m_reset_debug_decls (),
    m_split_modifications_p (false), m_fndecl (fndecl), m_id (NULL),
    m_oparms (), m_new_decls (), m_new_types (), m_replacements (),
    m_removed_decls (), m_removed_map (), m_method2func (false)
{
  common_initialization (fndecl, NULL, NULL);
}

/* Constructor of ipa_param_body_adjustments from ipa_param_adjustments in
   ADJUSTMENTS which will prepare ground for modification of parameters of
   fndecl.  The object will assume it does not run as a part of
   tree-function_versioning.  */

ipa_param_body_adjustments
::ipa_param_body_adjustments (ipa_param_adjustments *adjustments,
			      tree fndecl)
  : m_adj_params (adjustments->m_adj_params), m_adjustments (adjustments),
    m_reset_debug_decls (), m_split_modifications_p (false), m_fndecl (fndecl),
    m_id (NULL), m_oparms (), m_new_decls (), m_new_types (),
    m_replacements (), m_removed_decls (), m_removed_map (),
    m_method2func (false)
{
  common_initialization (fndecl, NULL, NULL);
}

/* Constructor of ipa_param_body_adjustments which sets it up as a part of
   running tree_function_versioning.  Planned modifications to the function are
   in ADJUSTMENTS.  FNDECL designates the new function clone which is being
   modified.  OLD_FNDECL is the function of which FNDECL is a clone (and which
   at the time of invocation still share DECL_ARGUMENTS).  ID is the
   copy_body_data structure driving the wholy body copying process.  VARS is a
   pointer to the head of the list of new local variables, TREE_MAP is the map
   that drives tree substitution in the cloning process.  */

ipa_param_body_adjustments
::ipa_param_body_adjustments (ipa_param_adjustments *adjustments,
			      tree fndecl, tree old_fndecl,
			      copy_body_data *id, tree *vars,
			      vec<ipa_replace_map *, va_gc> *tree_map)
  : m_adj_params (adjustments->m_adj_params), m_adjustments (adjustments),
    m_reset_debug_decls (), m_split_modifications_p (false), m_fndecl (fndecl),
    m_id (id), m_oparms (), m_new_decls (), m_new_types (), m_replacements (),
    m_removed_decls (), m_removed_map (), m_method2func (false)
{
  common_initialization (old_fndecl, vars, tree_map);
}

/* Chain new param decls up and return them.  */

tree
ipa_param_body_adjustments::get_new_param_chain ()
{
  tree result;
  tree *link = &result;

  unsigned len = vec_safe_length (m_adj_params);
  for (unsigned i = 0; i < len; i++)
    {
      tree new_decl = m_new_decls[i];
      *link = new_decl;
      link = &DECL_CHAIN (new_decl);
    }
  *link = NULL_TREE;
  return result;
}

/* Modify the function parameters FNDECL and its type according to the plan in
   ADJUSTMENTS.  This function needs to be called when the decl has not already
   been processed with ipa_param_adjustments::adjust_decl, otherwise just
   seting DECL_ARGUMENTS to whatever get_new_param_chain will do is enough.  */

void
ipa_param_body_adjustments::modify_formal_parameters ()
{
  tree orig_type = TREE_TYPE (m_fndecl);
  DECL_ARGUMENTS (m_fndecl) = get_new_param_chain ();

  /* When signature changes, we need to clear builtin info.  */
  if (fndecl_built_in_p (m_fndecl))
    {
      DECL_BUILT_IN_CLASS (m_fndecl) = NOT_BUILT_IN;
      DECL_FUNCTION_CODE (m_fndecl) = (enum built_in_function) 0;
    }

  /* At this point, removing return value is only implemented when going
     through tree_function_versioning, not when modifying function body
     directly.  */
  gcc_assert (!m_adjustments || !m_adjustments->m_skip_return);
  tree new_type = build_adjusted_function_type (orig_type, &m_new_types,
						m_method2func, false);

  TREE_TYPE (m_fndecl) = new_type;
  DECL_VIRTUAL_P (m_fndecl) = 0;
  DECL_LANG_SPECIFIC (m_fndecl) = NULL;
  if (m_method2func)
    DECL_VINDEX (m_fndecl) = NULL_TREE;
}

/* Given BASE and UNIT_OFFSET, find the corresponding record among replacement
   structures.  */

ipa_param_body_replacement *
ipa_param_body_adjustments::lookup_replacement_1 (tree base,
						  unsigned unit_offset)
{
  unsigned int len = m_replacements.length ();
  for (unsigned i = 0; i < len; i++)
    {
      ipa_param_body_replacement *pbr = &m_replacements[i];

      if (pbr->base == base
	  && (pbr->unit_offset == unit_offset))
	return pbr;
    }
  return NULL;
}

/* Given BASE and UNIT_OFFSET, find the corresponding replacement expression
   and return it, assuming it is known it does not hold value by reference or
   in reverse storage order.  */

tree
ipa_param_body_adjustments::lookup_replacement (tree base, unsigned unit_offset)
{
  ipa_param_body_replacement *pbr = lookup_replacement_1 (base, unit_offset);
  if (!pbr)
    return NULL;
  return pbr->repl;
}

/* If T is an SSA_NAME, return NULL if it is not a default def or
   return its base variable if it is.  If IGNORE_DEFAULT_DEF is true,
   the base variable is always returned, regardless if it is a default
   def.  Return T if it is not an SSA_NAME.  */

static tree
get_ssa_base_param (tree t, bool ignore_default_def)
{
  if (TREE_CODE (t) == SSA_NAME)
    {
      if (ignore_default_def || SSA_NAME_IS_DEFAULT_DEF (t))
	return SSA_NAME_VAR (t);
      else
	return NULL_TREE;
    }
  return t;
}

/* Given an expression, return the structure describing how it should be
   replaced if it accesses a part of a split parameter or NULL otherwise.

   Do not free the result, it will be deallocated when the object is destroyed.

   If IGNORE_DEFAULT_DEF is cleared, consider only SSA_NAMEs of PARM_DECLs
   which are default definitions, if set, consider all SSA_NAMEs of
   PARM_DECLs.  */

ipa_param_body_replacement *
ipa_param_body_adjustments::get_expr_replacement (tree expr,
						  bool ignore_default_def)
{
  tree base;
  unsigned unit_offset;

  if (!isra_get_ref_base_and_offset (expr, &base, &unit_offset))
    return NULL;

  base = get_ssa_base_param (base, ignore_default_def);
  if (!base || TREE_CODE (base) != PARM_DECL)
    return NULL;
  return lookup_replacement_1 (base, unit_offset);
}

/* Given OLD_DECL, which is a PARM_DECL of a parameter that is being removed
   (which includes it being split or replaced), return a new variable that
   should be used for any SSA names that will remain in the function that
   previously belonged to OLD_DECL.  */

tree
ipa_param_body_adjustments::get_replacement_ssa_base (tree old_decl)
{
  unsigned *idx = m_removed_map.get (old_decl);
  if (!idx)
    return NULL;

  tree repl;
  if (TREE_CODE (m_removed_decls[*idx]) == PARM_DECL)
    {
      gcc_assert (m_removed_decls[*idx] == old_decl);
      repl = copy_var_decl (old_decl, DECL_NAME (old_decl),
			    TREE_TYPE (old_decl));
      m_removed_decls[*idx] = repl;
    }
  else
    repl = m_removed_decls[*idx];
  return repl;
}

/* If OLD_NAME, which is being defined by statement STMT, is an SSA_NAME of a
   parameter which is to be removed because its value is not used, create a new
   SSA_NAME relating to a replacement VAR_DECL, replace all uses of the
   original with it and return it.  If there is no need to re-map, return NULL.
   ADJUSTMENTS is a pointer to a vector of IPA-SRA adjustments.  */

tree
ipa_param_body_adjustments::replace_removed_params_ssa_names (tree old_name,
							      gimple *stmt)
{
  gcc_assert (!m_id);
  if (TREE_CODE (old_name) != SSA_NAME)
    return NULL;

  tree decl = SSA_NAME_VAR (old_name);
  if (decl == NULL_TREE
      || TREE_CODE (decl) != PARM_DECL)
    return NULL;

  tree repl = get_replacement_ssa_base (decl);
  if (!repl)
    return NULL;

  tree new_name = make_ssa_name (repl, stmt);
  SSA_NAME_OCCURS_IN_ABNORMAL_PHI (new_name)
    = SSA_NAME_OCCURS_IN_ABNORMAL_PHI (old_name);

  if (dump_file && (dump_flags & TDF_DETAILS))
    {
      fprintf (dump_file, "replacing an SSA name of a removed param ");
      print_generic_expr (dump_file, old_name);
      fprintf (dump_file, " with ");
      print_generic_expr (dump_file, new_name);
      fprintf (dump_file, "\n");
    }

  replace_uses_by (old_name, new_name);
  return new_name;
}

/* If the expression *EXPR_P should be replaced, do so.  CONVERT specifies
   whether the function should care about type incompatibility of the current
   and new expressions.  If it is false, the function will leave
   incompatibility issues to the caller - note that when the function
   encounters a BIT_FIELD_REF, IMAGPART_EXPR or REALPART_EXPR, it will modify
   their bases instead of the expressions themselves and then also performs any
   necessary conversions.  */

bool
ipa_param_body_adjustments::modify_expression (tree *expr_p, bool convert)
{
  tree expr = *expr_p;

  if (TREE_CODE (expr) == BIT_FIELD_REF
      || TREE_CODE (expr) == IMAGPART_EXPR
      || TREE_CODE (expr) == REALPART_EXPR)
    {
      expr_p = &TREE_OPERAND (expr, 0);
      expr = *expr_p;
      convert = true;
    }

  ipa_param_body_replacement *pbr = get_expr_replacement (expr, false);
  if (!pbr)
    return false;

  tree repl = pbr->repl;
  if (dump_file && (dump_flags & TDF_DETAILS))
    {
      fprintf (dump_file, "About to replace expr ");
      print_generic_expr (dump_file, expr);
      fprintf (dump_file, " with ");
      print_generic_expr (dump_file, repl);
      fprintf (dump_file, "\n");
    }

  if (convert && !useless_type_conversion_p (TREE_TYPE (expr),
					     TREE_TYPE (repl)))
    {
      tree vce = build1 (VIEW_CONVERT_EXPR, TREE_TYPE (expr), repl);
      *expr_p = vce;
    }
  else
    *expr_p = repl;
  return true;
}

/* If the assignment statement STMT contains any expressions that need to
   replaced with a different one as noted by ADJUSTMENTS, do so.  Handle any
   potential type incompatibilities.  If any conversion sttements have to be
   pre-pended to STMT, they will be added to EXTRA_STMTS.  Return true iff the
   statement was modified.  */

bool
ipa_param_body_adjustments::modify_assignment (gimple *stmt,
					       gimple_seq *extra_stmts)
{
  tree *lhs_p, *rhs_p;
  bool any;

  if (!gimple_assign_single_p (stmt))
    return false;

  rhs_p = gimple_assign_rhs1_ptr (stmt);
  lhs_p = gimple_assign_lhs_ptr (stmt);

  any = modify_expression (lhs_p, false);
  any |= modify_expression (rhs_p, false);
  if (any
      && !useless_type_conversion_p (TREE_TYPE (*lhs_p), TREE_TYPE (*rhs_p)))
    {
      if (TREE_CODE (*rhs_p) == CONSTRUCTOR)
	{
	  /* V_C_Es of constructors can cause trouble (PR 42714).  */
	  if (is_gimple_reg_type (TREE_TYPE (*lhs_p)))
	    *rhs_p = build_zero_cst (TREE_TYPE (*lhs_p));
	  else
	    *rhs_p = build_constructor (TREE_TYPE (*lhs_p),
					NULL);
	}
      else
	{
	  tree new_rhs = fold_build1_loc (gimple_location (stmt),
					  VIEW_CONVERT_EXPR, TREE_TYPE (*lhs_p),
					  *rhs_p);
	  tree tmp = force_gimple_operand (new_rhs, extra_stmts, true,
					   NULL_TREE);
	  gimple_assign_set_rhs1 (stmt, tmp);
	}
      return true;
    }

  return any;
}

/* Data passed to remap_split_decl_to_dummy through walk_tree.  */

struct simple_tree_swap_info
{
  /* Change FROM to TO.  */
  tree from, to;
  /* And set DONE to true when doing so.  */
  bool done;
};

/* Simple remapper to remap a split parameter to the same expression based on a
   special dummy decl so that edge redirections can detect transitive splitting
   and finish them.  */

static tree
remap_split_decl_to_dummy (tree *tp, int *walk_subtrees, void *data)
{
  tree t = *tp;

  if (DECL_P (t) || TREE_CODE (t) == SSA_NAME)
    {
      struct simple_tree_swap_info *swapinfo
	= (struct simple_tree_swap_info *) data;
      if (t == swapinfo->from
	  || (TREE_CODE (t) == SSA_NAME
	      && SSA_NAME_VAR (t) == swapinfo->from))
	{
	  *tp = swapinfo->to;
	  swapinfo->done = true;
	}
      *walk_subtrees = 0;
    }
  else if (TYPE_P (t))
      *walk_subtrees = 0;
  else
    *walk_subtrees = 1;
  return NULL_TREE;
}


/* If the call statement pointed at by STMT_P contains any expressions that
   need to replaced with a different one as noted by ADJUSTMENTS, do so.  f the
   statement needs to be rebuilt, do so.  Return true if any modifications have
   been performed.

   If the method is invoked as a part of IPA clone materialization and if any
   parameter split is transitive, i.e. it applies to the functin that is being
   modified and also to the callee of the statement, replace the parameter
   passed to old callee with an equivalent expression based on a dummy decl
   followed by PARM_DECLs representing the actual replacements.  The actual
   replacements will be then converted into SSA_NAMEs and then
   ipa_param_adjustments::modify_call will find the appropriate ones and leave
   only those in the call.  */

bool
ipa_param_body_adjustments::modify_call_stmt (gcall **stmt_p)
{
  gcall *stmt = *stmt_p;
  auto_vec <unsigned, 4> pass_through_args;
  auto_vec <unsigned, 4> pass_through_pbr_indices;

  if (m_split_modifications_p && m_id)
    {
      for (unsigned i = 0; i < gimple_call_num_args (stmt); i++)
	{
	  tree t = gimple_call_arg (stmt, i);
	  gcc_assert (TREE_CODE (t) != BIT_FIELD_REF
		      && TREE_CODE (t) != IMAGPART_EXPR
		      && TREE_CODE (t) != REALPART_EXPR);

	  tree base;
	  unsigned unit_offset;
	  if (!isra_get_ref_base_and_offset (t, &base, &unit_offset))
	    continue;

	  bool by_ref = false;
	  if (TREE_CODE (base) == SSA_NAME)
	    {
	      if (!SSA_NAME_IS_DEFAULT_DEF (base))
		continue;
	      base = SSA_NAME_VAR (base);
	      gcc_checking_assert (base);
	      by_ref = true;
	    }
	  if (TREE_CODE (base) != PARM_DECL)
	    continue;

	  bool base_among_replacements = false;
	  unsigned j, repl_list_len = m_replacements.length ();
	  for (j = 0; j < repl_list_len; j++)
	    {
	      ipa_param_body_replacement *pbr = &m_replacements[j];
	      if (pbr->base == base)
		{
		  base_among_replacements = true;
		  break;
		}
	    }
	  if (!base_among_replacements)
	    continue;

	  /* We still have to distinguish between an end-use that we have to
	     transform now and a pass-through, which happens in the following
	     two cases.  */

	  /* TODO: After we adjust ptr_parm_has_nonarg_uses to also consider
	     &MEM_REF[ssa_name + offset], we will also have to detect that case
	     here.    */

	  if (TREE_CODE (t) == SSA_NAME
	      && SSA_NAME_IS_DEFAULT_DEF (t)
	      && SSA_NAME_VAR (t)
	      && TREE_CODE (SSA_NAME_VAR (t)) == PARM_DECL)
	    {
	      /* This must be a by_reference pass-through.  */
	      gcc_assert (POINTER_TYPE_P (TREE_TYPE (t)));
	      pass_through_args.safe_push (i);
	      pass_through_pbr_indices.safe_push (j);
	    }
	  else if (!by_ref && AGGREGATE_TYPE_P (TREE_TYPE (t)))
	    {
	      /* Currently IPA-SRA guarantees the aggregate access type
		 exactly matches in this case.  So if it does not match, it is
		 a pass-through argument that will be sorted out at edge
		 redirection time.  */
	      ipa_param_body_replacement *pbr
		= lookup_replacement_1 (base, unit_offset);

	      if (!pbr
		  || (TYPE_MAIN_VARIANT (TREE_TYPE (t))
		      != TYPE_MAIN_VARIANT (TREE_TYPE (pbr->repl))))
		{
		  pass_through_args.safe_push (i);
		  pass_through_pbr_indices.safe_push (j);
		}
	    }
	}
    }

  unsigned nargs = gimple_call_num_args (stmt);
  if (!pass_through_args.is_empty ())
    {
      auto_vec<tree, 16> vargs;
      unsigned pt_idx = 0;
      for (unsigned i = 0; i < nargs; i++)
	{
	  if (pt_idx < pass_through_args.length ()
	      && i == pass_through_args[pt_idx])
	    {
	      unsigned j = pass_through_pbr_indices[pt_idx];
	      pt_idx++;
	      tree base = m_replacements[j].base;

	      /* Map base will get mapped to the special transitive-isra marker
		 dummy decl. */
	      struct simple_tree_swap_info swapinfo;
	      swapinfo.from = base;
	      swapinfo.to = m_replacements[j].dummy;
	      swapinfo.done = false;
	      tree arg = gimple_call_arg (stmt, i);
	      walk_tree (&arg, remap_split_decl_to_dummy, &swapinfo, NULL);
	      gcc_assert (swapinfo.done);
	      vargs.safe_push (arg);
	      /* Now let's push all replacements pertaining to this parameter
		 so that all gimple register ones get correct SSA_NAMES.  Edge
		 redirection will weed out the dummy argument as well as all
		 unused replacements later.  */
	      unsigned int repl_list_len = m_replacements.length ();
	      for (; j < repl_list_len; j++)
		{
		  if (m_replacements[j].base != base)
		    break;
		  vargs.safe_push (m_replacements[j].repl);
		}
	    }
	  else
	    {
	      tree t = gimple_call_arg (stmt, i);
	      modify_expression (&t, true);
	      vargs.safe_push (t);
	    }
	}
      gcall *new_stmt = gimple_build_call_vec (gimple_call_fn (stmt), vargs);
      gimple_call_set_chain (new_stmt, gimple_call_chain (stmt));
      gimple_call_copy_flags (new_stmt, stmt);
      if (tree lhs = gimple_call_lhs (stmt))
	{
	  modify_expression (&lhs, false);
	  gimple_call_set_lhs (new_stmt, lhs);
	}
      *stmt_p = new_stmt;
      return true;
    }

  /* Otherwise, no need to rebuild the statement, let's just modify arguments
     and the LHS if/as appropriate.  */
  bool modified = false;
  for (unsigned i = 0; i < nargs; i++)
    {
      tree *t = gimple_call_arg_ptr (stmt, i);
      modified |= modify_expression (t, true);
    }

  if (gimple_call_lhs (stmt))
    {
      tree *t = gimple_call_lhs_ptr (stmt);
      modified |= modify_expression (t, false);
    }

  return modified;
}

/* If the statement STMT contains any expressions that need to replaced with a
   different one as noted by ADJUSTMENTS, do so.  Handle any potential type
   incompatibilities.  If any conversion sttements have to be pre-pended to
   STMT, they will be added to EXTRA_STMTS.  Return true iff the statement was
   modified.  */

bool
ipa_param_body_adjustments::modify_gimple_stmt (gimple **stmt,
						gimple_seq *extra_stmts)
{
  bool modified = false;
  tree *t;

  switch (gimple_code (*stmt))
    {
    case GIMPLE_RETURN:
      t = gimple_return_retval_ptr (as_a <greturn *> (*stmt));
      if (m_adjustments && m_adjustments->m_skip_return)
	*t = NULL_TREE;
      else if (*t != NULL_TREE)
	modified |= modify_expression (t, true);
      break;

    case GIMPLE_ASSIGN:
      modified |= modify_assignment (*stmt, extra_stmts);
      break;

    case GIMPLE_CALL:
      modified |= modify_call_stmt ((gcall **) stmt);
      break;

    case GIMPLE_ASM:
      {
	gasm *asm_stmt = as_a <gasm *> (*stmt);
	for (unsigned i = 0; i < gimple_asm_ninputs (asm_stmt); i++)
	  {
	    t = &TREE_VALUE (gimple_asm_input_op (asm_stmt, i));
	    modified |= modify_expression (t, true);
	  }
	for (unsigned i = 0; i < gimple_asm_noutputs (asm_stmt); i++)
	  {
	    t = &TREE_VALUE (gimple_asm_output_op (asm_stmt, i));
	    modified |= modify_expression (t, false);
	  }
      }
      break;

    default:
      break;
    }
  return modified;
}


/* Traverse body of the current function and perform the requested adjustments
   on its statements.  Return true iff the CFG has been changed.  */

bool
ipa_param_body_adjustments::modify_cfun_body ()
{
  bool cfg_changed = false;
  basic_block bb;

  FOR_EACH_BB_FN (bb, cfun)
    {
      gimple_stmt_iterator gsi;

      for (gsi = gsi_start_phis (bb); !gsi_end_p (gsi); gsi_next (&gsi))
	{
	  gphi *phi = as_a <gphi *> (gsi_stmt (gsi));
	  tree new_lhs, old_lhs = gimple_phi_result (phi);
	  new_lhs = replace_removed_params_ssa_names (old_lhs, phi);
	  if (new_lhs)
	    {
	      gimple_phi_set_result (phi, new_lhs);
	      release_ssa_name (old_lhs);
	    }
	}

      gsi = gsi_start_bb (bb);
      while (!gsi_end_p (gsi))
	{
	  gimple *stmt = gsi_stmt (gsi);
	  gimple *stmt_copy = stmt;
	  gimple_seq extra_stmts = NULL;
	  bool modified = modify_gimple_stmt (&stmt, &extra_stmts);
	  if (stmt != stmt_copy)
	    {
	      gcc_checking_assert (modified);
	      gsi_replace (&gsi, stmt, false);
	    }
	  if (!gimple_seq_empty_p (extra_stmts))
	    gsi_insert_seq_before (&gsi, extra_stmts, GSI_SAME_STMT);

	  def_operand_p defp;
	  ssa_op_iter iter;
	  FOR_EACH_SSA_DEF_OPERAND (defp, stmt, iter, SSA_OP_DEF)
	    {
	      tree old_def = DEF_FROM_PTR (defp);
	      if (tree new_def = replace_removed_params_ssa_names (old_def,
								   stmt))
		{
		  SET_DEF (defp, new_def);
		  release_ssa_name (old_def);
		  modified = true;
		}
	    }

	  if (modified)
	    {
	      update_stmt (stmt);
	      if (maybe_clean_eh_stmt (stmt)
		  && gimple_purge_dead_eh_edges (gimple_bb (stmt)))
		cfg_changed = true;
	    }
	  gsi_next (&gsi);
	}
    }

  return cfg_changed;
}

/* Call gimple_debug_bind_reset_value on all debug statements describing
   gimple register parameters that are being removed or replaced.  */

void
ipa_param_body_adjustments::reset_debug_stmts ()
{
  int i, len;
  gimple_stmt_iterator *gsip = NULL, gsi;

  if (MAY_HAVE_DEBUG_STMTS && single_succ_p (ENTRY_BLOCK_PTR_FOR_FN (cfun)))
    {
      gsi = gsi_after_labels (single_succ (ENTRY_BLOCK_PTR_FOR_FN (cfun)));
      gsip = &gsi;
    }
  len = m_reset_debug_decls.length ();
  for (i = 0; i < len; i++)
    {
      imm_use_iterator ui;
      gimple *stmt;
      gdebug *def_temp;
      tree name, vexpr, copy = NULL_TREE;
      use_operand_p use_p;
      tree decl = m_reset_debug_decls[i];

      gcc_checking_assert (is_gimple_reg (decl));
      name = ssa_default_def (cfun, decl);
      vexpr = NULL;
      if (name)
	FOR_EACH_IMM_USE_STMT (stmt, ui, name)
	  {
	    if (gimple_clobber_p (stmt))
	      {
		gimple_stmt_iterator cgsi = gsi_for_stmt (stmt);
		unlink_stmt_vdef (stmt);
		gsi_remove (&cgsi, true);
		release_defs (stmt);
		continue;
	      }
	    /* All other users must have been removed by function body
	       modification.  */
	    gcc_assert (is_gimple_debug (stmt));
	    if (vexpr == NULL && gsip != NULL)
	      {
		vexpr = make_node (DEBUG_EXPR_DECL);
		def_temp = gimple_build_debug_source_bind (vexpr, decl, NULL);
		DECL_ARTIFICIAL (vexpr) = 1;
		TREE_TYPE (vexpr) = TREE_TYPE (name);
		SET_DECL_MODE (vexpr, DECL_MODE (decl));
		gsi_insert_before (gsip, def_temp, GSI_SAME_STMT);
	      }
	    if (vexpr)
	      {
		FOR_EACH_IMM_USE_ON_STMT (use_p, ui)
		  SET_USE (use_p, vexpr);
	      }
	    else
	      gimple_debug_bind_reset_value (stmt);
	    update_stmt (stmt);
	  }
      /* Create a VAR_DECL for debug info purposes.  */
      if (!DECL_IGNORED_P (decl))
	{
	  copy = build_decl (DECL_SOURCE_LOCATION (current_function_decl),
			     VAR_DECL, DECL_NAME (decl),
			     TREE_TYPE (decl));
	  if (DECL_PT_UID_SET_P (decl))
	    SET_DECL_PT_UID (copy, DECL_PT_UID (decl));
	  TREE_ADDRESSABLE (copy) = TREE_ADDRESSABLE (decl);
	  TREE_READONLY (copy) = TREE_READONLY (decl);
	  TREE_THIS_VOLATILE (copy) = TREE_THIS_VOLATILE (decl);
	  DECL_GIMPLE_REG_P (copy) = DECL_GIMPLE_REG_P (decl);
	  DECL_ARTIFICIAL (copy) = DECL_ARTIFICIAL (decl);
	  DECL_IGNORED_P (copy) = DECL_IGNORED_P (decl);
	  DECL_ABSTRACT_ORIGIN (copy) = DECL_ORIGIN (decl);
	  DECL_SEEN_IN_BIND_EXPR_P (copy) = 1;
	  SET_DECL_RTL (copy, 0);
	  TREE_USED (copy) = 1;
	  DECL_CONTEXT (copy) = current_function_decl;
	  add_local_decl (cfun, copy);
	  DECL_CHAIN (copy)
	    = BLOCK_VARS (DECL_INITIAL (current_function_decl));
	  BLOCK_VARS (DECL_INITIAL (current_function_decl)) = copy;
	}
      if (gsip != NULL && copy && target_for_debug_bind (decl))
	{
	  gcc_assert (TREE_CODE (decl) == PARM_DECL);
	  if (vexpr)
	    def_temp = gimple_build_debug_bind (copy, vexpr, NULL);
	  else
	    def_temp = gimple_build_debug_source_bind (copy, decl,
						       NULL);
	  gsi_insert_before (gsip, def_temp, GSI_SAME_STMT);
	}
    }
}

/* Perform all necessary body changes to change signature, body and debug info
   of fun according to adjustments passed at construction.  Return true if CFG
   was changed in any way.  The main entry point for modification of standalone
   functions that is not part of IPA clone materialization.  */

bool
ipa_param_body_adjustments::perform_cfun_body_modifications ()
{
  bool cfg_changed;
  modify_formal_parameters ();
  cfg_changed = modify_cfun_body ();
  reset_debug_stmts ();

  return cfg_changed;
}
<|MERGE_RESOLUTION|>--- conflicted
+++ resolved
@@ -851,19 +851,7 @@
   gimple_call_set_chain (new_stmt, gimple_call_chain (stmt));
   gimple_call_copy_flags (new_stmt, stmt);
   if (gimple_in_ssa_p (cfun))
-<<<<<<< HEAD
-    {
-      gimple_set_vuse (new_stmt, gimple_vuse (stmt));
-      if (gimple_vdef (stmt))
-	{
-	  gimple_set_vdef (new_stmt, gimple_vdef (stmt));
-	  if (TREE_CODE (gimple_vdef (new_stmt)) == SSA_NAME)
-	    SSA_NAME_DEF_STMT (gimple_vdef (new_stmt)) = new_stmt;
-	}
-    }
-=======
     gimple_move_vops (new_stmt, stmt);
->>>>>>> 1263a9e1
 
   if (dump_file && (dump_flags & TDF_DETAILS))
     {

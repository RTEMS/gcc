--- conflicted
+++ resolved
@@ -392,16 +392,8 @@
     DECL_VINDEX (new_decl) = NULL_TREE;
 
   /* When signature changes, we need to clear builtin info.  */
-<<<<<<< HEAD
   if (fndecl_built_in_p (new_decl))
-    {
-      DECL_BUILT_IN_CLASS (new_decl) = NOT_BUILT_IN;
-      DECL_FUNCTION_CODE (new_decl) = (enum built_in_function) 0;
-    }
-=======
-  if (fndecl_built_in_p (fndecl))
-    set_decl_built_in_function (fndecl, NOT_BUILT_IN, 0);
->>>>>>> d1170f8d
+    set_decl_built_in_function (new_decl, NOT_BUILT_IN, 0);
 
   DECL_VIRTUAL_P (new_decl) = 0;
   DECL_LANG_SPECIFIC (new_decl) = NULL;
@@ -1211,10 +1203,7 @@
 
   /* When signature changes, we need to clear builtin info.  */
   if (fndecl_built_in_p (m_fndecl))
-    {
-      DECL_BUILT_IN_CLASS (m_fndecl) = NOT_BUILT_IN;
-      DECL_FUNCTION_CODE (m_fndecl) = (enum built_in_function) 0;
-    }
+    set_decl_built_in_function (m_fndecl, NOT_BUILT_IN, 0);
 
   /* At this point, removing return value is only implemented when going
      through tree_function_versioning, not when modifying function body

/* Translation of isl AST to Gimple.
   Copyright (C) 2014-2017 Free Software Foundation, Inc.
   Contributed by Roman Gareev <gareevroman@gmail.com>.

This file is part of GCC.

GCC is free software; you can redistribute it and/or modify
it under the terms of the GNU General Public License as published by
the Free Software Foundation; either version 3, or (at your option)
any later version.

GCC is distributed in the hope that it will be useful,
but WITHOUT ANY WARRANTY; without even the implied warranty of
MERCHANTABILITY or FITNESS FOR A PARTICULAR PURPOSE.  See the
GNU General Public License for more details.

You should have received a copy of the GNU General Public License
along with GCC; see the file COPYING3.  If not see
<http://www.gnu.org/licenses/>.  */

#define USES_ISL

#include "config.h"

#ifdef HAVE_isl

#define INCLUDE_MAP
#include "system.h"
#include "coretypes.h"
#include "backend.h"
#include "cfghooks.h"
#include "tree.h"
#include "gimple.h"
#include "ssa.h"
#include "params.h"
#include "fold-const.h"
#include "gimple-fold.h"
#include "gimple-iterator.h"
#include "gimplify.h"
#include "gimplify-me.h"
#include "tree-eh.h"
#include "tree-ssa-loop.h"
#include "tree-ssa-operands.h"
#include "tree-ssa-propagate.h"
#include "tree-pass.h"
#include "cfgloop.h"
#include "tree-data-ref.h"
#include "tree-ssa-loop-manip.h"
#include "tree-scalar-evolution.h"
#include "gimple-ssa.h"
#include "tree-phinodes.h"
#include "tree-into-ssa.h"
#include "ssa-iterators.h"
#include "tree-cfg.h"
#include "gimple-pretty-print.h"
#include "cfganal.h"
#include "value-prof.h"
#include "tree-ssa.h"
#include "tree-vectorizer.h"
#include "graphite.h"

struct ast_build_info
{
  ast_build_info()
    : is_parallelizable(false)
  { }
  bool is_parallelizable;
};

/* IVS_PARAMS maps isl's scattering and parameter identifiers
   to corresponding trees.  */

typedef std::map<isl_id *, tree> ivs_params;

/* Free all memory allocated for isl's identifiers.  */

static void ivs_params_clear (ivs_params &ip)
{
  std::map<isl_id *, tree>::iterator it;
  for (it = ip.begin ();
       it != ip.end (); it++)
    {
      isl_id_free (it->first);
    }
}

/* Set the "separate" option for the schedule node.  */

static isl_schedule_node *
set_separate_option (__isl_take isl_schedule_node *node, void *user)
{
  if (user)
    return node;

  if (isl_schedule_node_get_type (node) != isl_schedule_node_band)
    return node;

  /* Set the "separate" option unless it is set earlier to another option.  */
  if (isl_schedule_node_band_member_get_ast_loop_type (node, 0)
      == isl_ast_loop_default)
    return isl_schedule_node_band_member_set_ast_loop_type
      (node, 0, isl_ast_loop_separate);

  return node;
}

/* Print SCHEDULE under an AST form on file F.  */

void
print_schedule_ast (FILE *f, __isl_keep isl_schedule *schedule, scop_p scop)
{
  isl_set *set = isl_set_params (isl_set_copy (scop->param_context));
  isl_ast_build *context = isl_ast_build_from_context (set);
  isl_ast_node *ast
    = isl_ast_build_node_from_schedule (context, isl_schedule_copy (schedule));
  isl_ast_build_free (context);
  print_isl_ast (f, ast);
  isl_ast_node_free (ast);
}

DEBUG_FUNCTION void
debug_schedule_ast (__isl_keep isl_schedule *s, scop_p scop)
{
  print_schedule_ast (stderr, s, scop);
}

enum phi_node_kind
{
  unknown_phi,
  loop_phi,
  close_phi,
  cond_phi
};

class translate_isl_ast_to_gimple
{
 public:
  translate_isl_ast_to_gimple (sese_info_p r);
  edge translate_isl_ast (loop_p context_loop, __isl_keep isl_ast_node *node,
			  edge next_e, ivs_params &ip);
  edge translate_isl_ast_node_for (loop_p context_loop,
				   __isl_keep isl_ast_node *node,
				   edge next_e, ivs_params &ip);
  edge translate_isl_ast_for_loop (loop_p context_loop,
				   __isl_keep isl_ast_node *node_for,
				   edge next_e,
				   tree type, tree lb, tree ub,
				   ivs_params &ip);
  edge translate_isl_ast_node_if (loop_p context_loop,
				  __isl_keep isl_ast_node *node,
				  edge next_e, ivs_params &ip);
  edge translate_isl_ast_node_user (__isl_keep isl_ast_node *node,
				    edge next_e, ivs_params &ip);
  edge translate_isl_ast_node_block (loop_p context_loop,
				     __isl_keep isl_ast_node *node,
				     edge next_e, ivs_params &ip);
  tree unary_op_to_tree (tree type, __isl_take isl_ast_expr *expr,
			 ivs_params &ip);
  tree binary_op_to_tree (tree type, __isl_take isl_ast_expr *expr,
			  ivs_params &ip);
  tree ternary_op_to_tree (tree type, __isl_take isl_ast_expr *expr,
			   ivs_params &ip);
  tree nary_op_to_tree (tree type, __isl_take isl_ast_expr *expr,
			ivs_params &ip);
  tree gcc_expression_from_isl_expression (tree type,
					   __isl_take isl_ast_expr *,
					   ivs_params &ip);
  tree gcc_expression_from_isl_ast_expr_id (tree type,
					    __isl_keep isl_ast_expr *expr_id,
					    ivs_params &ip);
  widest_int widest_int_from_isl_expr_int (__isl_keep isl_ast_expr *expr);
  tree gcc_expression_from_isl_expr_int (tree type,
					 __isl_take isl_ast_expr *expr);
  tree gcc_expression_from_isl_expr_op (tree type,
					__isl_take isl_ast_expr *expr,
					ivs_params &ip);
  struct loop *graphite_create_new_loop (edge entry_edge,
					 __isl_keep isl_ast_node *node_for,
					 loop_p outer, tree type,
					 tree lb, tree ub, ivs_params &ip);
  edge graphite_create_new_guard (edge entry_edge,
				  __isl_take isl_ast_expr *if_cond,
				  ivs_params &ip);
  void build_iv_mapping (vec<tree> iv_map, gimple_poly_bb_p gbb,
			 __isl_keep isl_ast_expr *user_expr, ivs_params &ip,
			 sese_l &region);
  void add_parameters_to_ivs_params (scop_p scop, ivs_params &ip);
  __isl_give isl_ast_build *generate_isl_context (scop_p scop);

  __isl_give isl_ast_node * scop_to_isl_ast (scop_p scop);

  tree get_rename_from_scev (tree old_name, gimple_seq *stmts, loop_p loop,
			     vec<tree> iv_map);
  bool graphite_copy_stmts_from_block (basic_block bb, basic_block new_bb,
				       vec<tree> iv_map);
  edge copy_bb_and_scalar_dependences (basic_block bb, edge next_e,
				       vec<tree> iv_map);
  void set_rename (tree old_name, tree expr);
  void gsi_insert_earliest (gimple_seq seq);
  bool codegen_error_p () const { return codegen_error; }

  void set_codegen_error ()
  {
    codegen_error = true;
    gcc_assert (! flag_checking
		|| PARAM_VALUE (PARAM_GRAPHITE_ALLOW_CODEGEN_ERRORS));
  }

  bool is_constant (tree op) const
  {
    return TREE_CODE (op) == INTEGER_CST
      || TREE_CODE (op) == REAL_CST
      || TREE_CODE (op) == COMPLEX_CST
      || TREE_CODE (op) == VECTOR_CST;
  }

private:
  /* The region to be translated.  */
  sese_info_p region;

  /* This flag is set when an error occurred during the translation of isl AST
     to Gimple.  */
  bool codegen_error;

  /* A vector of all the edges at if_condition merge points.  */
  auto_vec<edge, 2> merge_points;

  tree graphite_expr_type;
};

translate_isl_ast_to_gimple::translate_isl_ast_to_gimple (sese_info_p r)
  : region (r), codegen_error (false)
{
  /* We always try to use signed 128 bit types, but fall back to smaller types
     in case a platform does not provide types of these sizes. In the future we
     should use isl to derive the optimal type for each subexpression.  */
  int max_mode_int_precision
    = GET_MODE_PRECISION (int_mode_for_size (MAX_FIXED_MODE_SIZE, 0).require ());
  int graphite_expr_type_precision
    = 128 <= max_mode_int_precision ?  128 : max_mode_int_precision;
  graphite_expr_type
    = build_nonstandard_integer_type (graphite_expr_type_precision, 0);
}

/* Return the tree variable that corresponds to the given isl ast identifier
   expression (an isl_ast_expr of type isl_ast_expr_id).

   FIXME: We should replace blind conversion of id's type with derivation
   of the optimal type when we get the corresponding isl support.  Blindly
   converting type sizes may be problematic when we switch to smaller
   types.  */

tree translate_isl_ast_to_gimple::
gcc_expression_from_isl_ast_expr_id (tree type,
				     __isl_take isl_ast_expr *expr_id,
				     ivs_params &ip)
{
  gcc_assert (isl_ast_expr_get_type (expr_id) == isl_ast_expr_id);
  isl_id *tmp_isl_id = isl_ast_expr_get_id (expr_id);
  std::map<isl_id *, tree>::iterator res;
  res = ip.find (tmp_isl_id);
  isl_id_free (tmp_isl_id);
  gcc_assert (res != ip.end () &&
	      "Could not map isl_id to tree expression");
  isl_ast_expr_free (expr_id);
  tree t = res->second;
  if (useless_type_conversion_p (type, TREE_TYPE (t)))
    return t;
  return fold_convert (type, t);
}

/* Converts an isl_ast_expr_int expression E to a widest_int.
   Raises a code generation error when the constant doesn't fit.  */

widest_int translate_isl_ast_to_gimple::
widest_int_from_isl_expr_int (__isl_keep isl_ast_expr *expr)
{
  gcc_assert (isl_ast_expr_get_type (expr) == isl_ast_expr_int);
  isl_val *val = isl_ast_expr_get_val (expr);
  size_t n = isl_val_n_abs_num_chunks (val, sizeof (HOST_WIDE_INT));
  HOST_WIDE_INT *chunks = XALLOCAVEC (HOST_WIDE_INT, n);
  if (n > WIDE_INT_MAX_ELTS
      || isl_val_get_abs_num_chunks (val, sizeof (HOST_WIDE_INT), chunks) == -1)
    {
      isl_val_free (val);
      set_codegen_error ();
      return 0;
    }
  widest_int wi = widest_int::from_array (chunks, n, true);
  if (isl_val_is_neg (val))
    wi = -wi;
  isl_val_free (val);
  return wi;
}

/* Converts an isl_ast_expr_int expression E to a GCC expression tree of
   type TYPE.  Raises a code generation error when the constant doesn't fit.  */

tree translate_isl_ast_to_gimple::
gcc_expression_from_isl_expr_int (tree type, __isl_take isl_ast_expr *expr)
{
  widest_int wi = widest_int_from_isl_expr_int (expr);
  isl_ast_expr_free (expr);
  if (codegen_error_p ())
    return NULL_TREE;
  if (wi::min_precision (wi, TYPE_SIGN (type)) > TYPE_PRECISION (type))
    {
      set_codegen_error ();
      return NULL_TREE;
    }
  return wide_int_to_tree (type, wi);
}

/* Converts a binary isl_ast_expr_op expression E to a GCC expression tree of
   type TYPE.  */

tree translate_isl_ast_to_gimple::
binary_op_to_tree (tree type, __isl_take isl_ast_expr *expr, ivs_params &ip)
{
  enum isl_ast_op_type expr_type = isl_ast_expr_get_op_type (expr);
  isl_ast_expr *arg_expr = isl_ast_expr_get_op_arg (expr, 0);
  tree tree_lhs_expr = gcc_expression_from_isl_expression (type, arg_expr, ip);
  arg_expr = isl_ast_expr_get_op_arg (expr, 1);
  isl_ast_expr_free (expr);

  /* From our constraint generation we may get modulo operations that
     we cannot represent explicitely but that are no-ops for TYPE.
     Elide those.  */
  if (expr_type == isl_ast_op_pdiv_r
      && isl_ast_expr_get_type (arg_expr) == isl_ast_expr_int
      && (wi::exact_log2 (widest_int_from_isl_expr_int (arg_expr))
	  >= TYPE_PRECISION (type)))
    {
      isl_ast_expr_free (arg_expr);
      return tree_lhs_expr;
    }

  tree tree_rhs_expr = gcc_expression_from_isl_expression (type, arg_expr, ip);
  if (codegen_error_p ())
    return NULL_TREE;

  switch (expr_type)
    {
    case isl_ast_op_add:
      return fold_build2 (PLUS_EXPR, type, tree_lhs_expr, tree_rhs_expr);

    case isl_ast_op_sub:
      return fold_build2 (MINUS_EXPR, type, tree_lhs_expr, tree_rhs_expr);

    case isl_ast_op_mul:
      return fold_build2 (MULT_EXPR, type, tree_lhs_expr, tree_rhs_expr);

    case isl_ast_op_div:
      return fold_build2 (EXACT_DIV_EXPR, type, tree_lhs_expr, tree_rhs_expr);

    case isl_ast_op_pdiv_q:
      return fold_build2 (TRUNC_DIV_EXPR, type, tree_lhs_expr, tree_rhs_expr);

    case isl_ast_op_zdiv_r:
    case isl_ast_op_pdiv_r:
      return fold_build2 (TRUNC_MOD_EXPR, type, tree_lhs_expr, tree_rhs_expr);

    case isl_ast_op_fdiv_q:
      return fold_build2 (FLOOR_DIV_EXPR, type, tree_lhs_expr, tree_rhs_expr);

    case isl_ast_op_and:
      return fold_build2 (TRUTH_ANDIF_EXPR, type,
			  tree_lhs_expr, tree_rhs_expr);

    case isl_ast_op_or:
      return fold_build2 (TRUTH_ORIF_EXPR, type, tree_lhs_expr, tree_rhs_expr);

    case isl_ast_op_eq:
      return fold_build2 (EQ_EXPR, type, tree_lhs_expr, tree_rhs_expr);

    case isl_ast_op_le:
      return fold_build2 (LE_EXPR, type, tree_lhs_expr, tree_rhs_expr);

    case isl_ast_op_lt:
      return fold_build2 (LT_EXPR, type, tree_lhs_expr, tree_rhs_expr);

    case isl_ast_op_ge:
      return fold_build2 (GE_EXPR, type, tree_lhs_expr, tree_rhs_expr);

    case isl_ast_op_gt:
      return fold_build2 (GT_EXPR, type, tree_lhs_expr, tree_rhs_expr);

    default:
      gcc_unreachable ();
    }
}

/* Converts a ternary isl_ast_expr_op expression E to a GCC expression tree of
   type TYPE.  */

tree translate_isl_ast_to_gimple::
ternary_op_to_tree (tree type, __isl_take isl_ast_expr *expr, ivs_params &ip)
{
  enum isl_ast_op_type t = isl_ast_expr_get_op_type (expr);
  gcc_assert (t == isl_ast_op_cond || t == isl_ast_op_select);
  isl_ast_expr *arg_expr = isl_ast_expr_get_op_arg (expr, 0);
  tree a = gcc_expression_from_isl_expression (type, arg_expr, ip);
  arg_expr = isl_ast_expr_get_op_arg (expr, 1);
  tree b = gcc_expression_from_isl_expression (type, arg_expr, ip);
  arg_expr = isl_ast_expr_get_op_arg (expr, 2);
  tree c = gcc_expression_from_isl_expression (type, arg_expr, ip);
  isl_ast_expr_free (expr);

  if (codegen_error_p ())
    return NULL_TREE;

  return fold_build3 (COND_EXPR, type, a, b, c);
}

/* Converts a unary isl_ast_expr_op expression E to a GCC expression tree of
   type TYPE.  */

tree translate_isl_ast_to_gimple::
unary_op_to_tree (tree type, __isl_take isl_ast_expr *expr, ivs_params &ip)
{
  gcc_assert (isl_ast_expr_get_op_type (expr) == isl_ast_op_minus);
  isl_ast_expr *arg_expr = isl_ast_expr_get_op_arg (expr, 0);
  tree tree_expr = gcc_expression_from_isl_expression (type, arg_expr, ip);
  isl_ast_expr_free (expr);
  return codegen_error_p () ? NULL_TREE
    : fold_build1 (NEGATE_EXPR, type, tree_expr);
}

/* Converts an isl_ast_expr_op expression E with unknown number of arguments
   to a GCC expression tree of type TYPE.  */

tree translate_isl_ast_to_gimple::
nary_op_to_tree (tree type, __isl_take isl_ast_expr *expr, ivs_params &ip)
{
  enum tree_code op_code;
  switch (isl_ast_expr_get_op_type (expr))
    {
    case isl_ast_op_max:
      op_code = MAX_EXPR;
      break;

    case isl_ast_op_min:
      op_code = MIN_EXPR;
      break;

    default:
      gcc_unreachable ();    
    }
  isl_ast_expr *arg_expr = isl_ast_expr_get_op_arg (expr, 0);
  tree res = gcc_expression_from_isl_expression (type, arg_expr, ip);

  if (codegen_error_p ())
    {
      isl_ast_expr_free (expr);
      return NULL_TREE;
    }

  int i;
  for (i = 1; i < isl_ast_expr_get_op_n_arg (expr); i++)
    {
      arg_expr = isl_ast_expr_get_op_arg (expr, i);
      tree t = gcc_expression_from_isl_expression (type, arg_expr, ip);

      if (codegen_error_p ())
	{
	  isl_ast_expr_free (expr);
	  return NULL_TREE;
	}

      res = fold_build2 (op_code, type, res, t);
    }
  isl_ast_expr_free (expr);
  return res;
}

/* Converts an isl_ast_expr_op expression E to a GCC expression tree of
   type TYPE.  */

tree translate_isl_ast_to_gimple::
gcc_expression_from_isl_expr_op (tree type, __isl_take isl_ast_expr *expr,
				 ivs_params &ip)
{
  if (codegen_error_p ())
    {
      isl_ast_expr_free (expr);
      return NULL_TREE;
    }

  gcc_assert (isl_ast_expr_get_type (expr) == isl_ast_expr_op);
  switch (isl_ast_expr_get_op_type (expr))
    {
    /* These isl ast expressions are not supported yet.  */
    case isl_ast_op_error:
    case isl_ast_op_call:
    case isl_ast_op_and_then:
    case isl_ast_op_or_else:
      gcc_unreachable ();

    case isl_ast_op_max:
    case isl_ast_op_min:
      return nary_op_to_tree (type, expr, ip);

    case isl_ast_op_add:
    case isl_ast_op_sub:
    case isl_ast_op_mul:
    case isl_ast_op_div:
    case isl_ast_op_pdiv_q:
    case isl_ast_op_pdiv_r:
    case isl_ast_op_fdiv_q:
    case isl_ast_op_zdiv_r:
    case isl_ast_op_and:
    case isl_ast_op_or:
    case isl_ast_op_eq:
    case isl_ast_op_le:
    case isl_ast_op_lt:
    case isl_ast_op_ge:
    case isl_ast_op_gt:
      return binary_op_to_tree (type, expr, ip);

    case isl_ast_op_minus:
      return unary_op_to_tree (type, expr, ip);

    case isl_ast_op_cond:
    case isl_ast_op_select:
      return ternary_op_to_tree (type, expr, ip);

    default:
      gcc_unreachable ();
    }

  return NULL_TREE;
}

/* Converts an isl AST expression E back to a GCC expression tree of
   type TYPE.  */

tree translate_isl_ast_to_gimple::
gcc_expression_from_isl_expression (tree type, __isl_take isl_ast_expr *expr,
				    ivs_params &ip)
{
  if (codegen_error_p ())
    {
      isl_ast_expr_free (expr);
      return NULL_TREE;
    }

  switch (isl_ast_expr_get_type (expr))
    {
    case isl_ast_expr_id:
      return gcc_expression_from_isl_ast_expr_id (type, expr, ip);

    case isl_ast_expr_int:
      return gcc_expression_from_isl_expr_int (type, expr);

    case isl_ast_expr_op:
      return gcc_expression_from_isl_expr_op (type, expr, ip);

    default:
      gcc_unreachable ();
    }

  return NULL_TREE;
}

/* Creates a new LOOP corresponding to isl_ast_node_for.  Inserts an
   induction variable for the new LOOP.  New LOOP is attached to CFG
   starting at ENTRY_EDGE.  LOOP is inserted into the loop tree and
   becomes the child loop of the OUTER_LOOP.  NEWIVS_INDEX binds
   isl's scattering name to the induction variable created for the
   loop of STMT.  The new induction variable is inserted in the NEWIVS
   vector and is of type TYPE.  */

struct loop *translate_isl_ast_to_gimple::
graphite_create_new_loop (edge entry_edge, __isl_keep isl_ast_node *node_for,
			  loop_p outer, tree type, tree lb, tree ub,
			  ivs_params &ip)
{
  isl_ast_expr *for_inc = isl_ast_node_for_get_inc (node_for);
  tree stride = gcc_expression_from_isl_expression (type, for_inc, ip);

  /* To fail code generation, we generate wrong code until we discard it.  */
  if (codegen_error_p ())
    stride = integer_zero_node;

  tree ivvar = create_tmp_var (type, "graphite_IV");
  tree iv, iv_after_increment;
  loop_p loop = create_empty_loop_on_edge
    (entry_edge, lb, stride, ub, ivvar, &iv, &iv_after_increment,
     outer ? outer : entry_edge->src->loop_father);

  isl_ast_expr *for_iterator = isl_ast_node_for_get_iterator (node_for);
  isl_id *id = isl_ast_expr_get_id (for_iterator);
  std::map<isl_id *, tree>::iterator res;
  res = ip.find (id);
  if (ip.count (id))
    isl_id_free (res->first);
  ip[id] = iv;
  isl_ast_expr_free (for_iterator);
  return loop;
}

/* Create the loop for a isl_ast_node_for.

   - NEXT_E is the edge where new generated code should be attached.  */

edge translate_isl_ast_to_gimple::
translate_isl_ast_for_loop (loop_p context_loop,
			    __isl_keep isl_ast_node *node_for, edge next_e,
			    tree type, tree lb, tree ub,
			    ivs_params &ip)
{
  gcc_assert (isl_ast_node_get_type (node_for) == isl_ast_node_for);
  struct loop *loop = graphite_create_new_loop (next_e, node_for, context_loop,
						type, lb, ub, ip);
  edge last_e = single_exit (loop);
  edge to_body = single_succ_edge (loop->header);
  basic_block after = to_body->dest;

  /* Translate the body of the loop.  */
  isl_ast_node *for_body = isl_ast_node_for_get_body (node_for);
  next_e = translate_isl_ast (loop, for_body, to_body, ip);
  isl_ast_node_free (for_body);

  /* Early return if we failed to translate loop body.  */
  if (!next_e || codegen_error_p ())
    return NULL;

  if (next_e->dest != after)
    redirect_edge_succ_nodup (next_e, after);
  set_immediate_dominator (CDI_DOMINATORS, next_e->dest, next_e->src);

  if (flag_loop_parallelize_all)
    {
      isl_id *id = isl_ast_node_get_annotation (node_for);
      gcc_assert (id);
      ast_build_info *for_info = (ast_build_info *) isl_id_get_user (id);
      loop->can_be_parallel = for_info->is_parallelizable;
      free (for_info);
      isl_id_free (id);
    }

  return last_e;
}

/* We use this function to get the upper bound because of the form,
   which is used by isl to represent loops:

   for (iterator = init; cond; iterator += inc)

   {

   ...

   }

   The loop condition is an arbitrary expression, which contains the
   current loop iterator.

   (e.g. iterator + 3 < B && C > iterator + A)

   We have to know the upper bound of the iterator to generate a loop
   in Gimple form. It can be obtained from the special representation
   of the loop condition, which is generated by isl,
   if the ast_build_atomic_upper_bound option is set. In this case,
   isl generates a loop condition that consists of the current loop
   iterator, + an operator (< or <=) and an expression not involving
   the iterator, which is processed and returned by this function.

   (e.g iterator <= upper-bound-expression-without-iterator)  */

static __isl_give isl_ast_expr *
get_upper_bound (__isl_keep isl_ast_node *node_for)
{
  gcc_assert (isl_ast_node_get_type (node_for) == isl_ast_node_for);
  isl_ast_expr *for_cond = isl_ast_node_for_get_cond (node_for);
  gcc_assert (isl_ast_expr_get_type (for_cond) == isl_ast_expr_op);
  isl_ast_expr *res;
  switch (isl_ast_expr_get_op_type (for_cond))
    {
    case isl_ast_op_le:
      res = isl_ast_expr_get_op_arg (for_cond, 1);
      break;

    case isl_ast_op_lt:
      {
	/* (iterator < ub) => (iterator <= ub - 1).  */
        isl_val *one =
          isl_val_int_from_si (isl_ast_expr_get_ctx (for_cond), 1);
        isl_ast_expr *ub = isl_ast_expr_get_op_arg (for_cond, 1);
        res = isl_ast_expr_sub (ub, isl_ast_expr_from_val (one));
        break;
      }

    default:
      gcc_unreachable ();
    }
  isl_ast_expr_free (for_cond);
  return res;
}

/* Translates an isl_ast_node_for to Gimple. */

edge translate_isl_ast_to_gimple::
translate_isl_ast_node_for (loop_p context_loop, __isl_keep isl_ast_node *node,
			    edge next_e, ivs_params &ip)
{
  gcc_assert (isl_ast_node_get_type (node) == isl_ast_node_for);
  tree type = graphite_expr_type;

  isl_ast_expr *for_init = isl_ast_node_for_get_init (node);
  tree lb = gcc_expression_from_isl_expression (type, for_init, ip);
  /* To fail code generation, we generate wrong code until we discard it.  */
  if (codegen_error_p ())
    lb = integer_zero_node;

  isl_ast_expr *upper_bound = get_upper_bound (node);
  tree ub = gcc_expression_from_isl_expression (type, upper_bound, ip);
  /* To fail code generation, we generate wrong code until we discard it.  */
  if (codegen_error_p ())
    ub = integer_zero_node;

  edge last_e = single_succ_edge (split_edge (next_e));
  translate_isl_ast_for_loop (context_loop, node, next_e,
			      type, lb, ub, ip);
  return last_e;
}

/* Inserts in iv_map a tuple (OLD_LOOP->num, NEW_NAME) for the induction
   variables of the loops around GBB in SESE.
 
   FIXME: Instead of using a vec<tree> that maps each loop id to a possible
   chrec, we could consider using a map<int, tree> that maps loop ids to the
   corresponding tree expressions.  */

void translate_isl_ast_to_gimple::
build_iv_mapping (vec<tree> iv_map, gimple_poly_bb_p gbb,
		  __isl_keep isl_ast_expr *user_expr, ivs_params &ip,
		  sese_l &region)
{
  gcc_assert (isl_ast_expr_get_type (user_expr) == isl_ast_expr_op &&
	      isl_ast_expr_get_op_type (user_expr) == isl_ast_op_call);
  int i;
  isl_ast_expr *arg_expr;
  for (i = 1; i < isl_ast_expr_get_op_n_arg (user_expr); i++)
    {
      arg_expr = isl_ast_expr_get_op_arg (user_expr, i);
      tree type = graphite_expr_type;
      tree t = gcc_expression_from_isl_expression (type, arg_expr, ip);

      /* To fail code generation, we generate wrong code until we discard it.  */
      if (codegen_error_p ())
	t = integer_zero_node;

      loop_p old_loop = gbb_loop_at_index (gbb, region, i - 1);
      iv_map[old_loop->num] = t;
    }
}

/* Translates an isl_ast_node_user to Gimple.

   FIXME: We should remove iv_map.create (loop->num + 1), if it is possible.  */

edge translate_isl_ast_to_gimple::
translate_isl_ast_node_user (__isl_keep isl_ast_node *node,
			     edge next_e, ivs_params &ip)
{
  gcc_assert (isl_ast_node_get_type (node) == isl_ast_node_user);

  isl_ast_expr *user_expr = isl_ast_node_user_get_expr (node);
  isl_ast_expr *name_expr = isl_ast_expr_get_op_arg (user_expr, 0);
  gcc_assert (isl_ast_expr_get_type (name_expr) == isl_ast_expr_id);

  isl_id *name_id = isl_ast_expr_get_id (name_expr);
  poly_bb_p pbb = (poly_bb_p) isl_id_get_user (name_id);
  gcc_assert (pbb);

  gimple_poly_bb_p gbb = PBB_BLACK_BOX (pbb);

  isl_ast_expr_free (name_expr);
  isl_id_free (name_id);

  gcc_assert (GBB_BB (gbb) != ENTRY_BLOCK_PTR_FOR_FN (cfun) &&
	      "The entry block should not even appear within a scop");

  const int nb_loops = number_of_loops (cfun);
  vec<tree> iv_map;
  iv_map.create (nb_loops);
  iv_map.safe_grow_cleared (nb_loops);

  build_iv_mapping (iv_map, gbb, user_expr, ip, pbb->scop->scop_info->region);
  isl_ast_expr_free (user_expr);

  basic_block old_bb = GBB_BB (gbb);
  if (dump_file)
    {
      fprintf (dump_file,
	       "[codegen] copying from bb_%d on edge (bb_%d, bb_%d)\n",
	       old_bb->index, next_e->src->index, next_e->dest->index);
      print_loops_bb (dump_file, GBB_BB (gbb), 0, 3);

    }

  next_e = copy_bb_and_scalar_dependences (old_bb, next_e, iv_map);

  iv_map.release ();

  if (codegen_error_p ())
    return NULL;

  if (dump_file)
    {
      fprintf (dump_file, "[codegen] (after copy) new basic block\n");
      print_loops_bb (dump_file, next_e->src, 0, 3);
    }

  return next_e;
}

/* Translates an isl_ast_node_block to Gimple. */

edge translate_isl_ast_to_gimple::
translate_isl_ast_node_block (loop_p context_loop,
			      __isl_keep isl_ast_node *node,
			      edge next_e, ivs_params &ip)
{
  gcc_assert (isl_ast_node_get_type (node) == isl_ast_node_block);
  isl_ast_node_list *node_list = isl_ast_node_block_get_children (node);
  int i;
  for (i = 0; i < isl_ast_node_list_n_ast_node (node_list); i++)
    {
      isl_ast_node *tmp_node = isl_ast_node_list_get_ast_node (node_list, i);
      next_e = translate_isl_ast (context_loop, tmp_node, next_e, ip);
      isl_ast_node_free (tmp_node);
    }
  isl_ast_node_list_free (node_list);
  return next_e;
}
 
/* Creates a new if region corresponding to isl's cond.  */

edge translate_isl_ast_to_gimple::
graphite_create_new_guard (edge entry_edge, __isl_take isl_ast_expr *if_cond,
			   ivs_params &ip)
{
  tree type = graphite_expr_type;
  tree cond_expr = gcc_expression_from_isl_expression (type, if_cond, ip);

  /* To fail code generation, we generate wrong code until we discard it.  */
  if (codegen_error_p ())
    cond_expr = integer_zero_node;

  edge exit_edge = create_empty_if_region_on_edge (entry_edge, cond_expr);
  return exit_edge;
}

/* Translates an isl_ast_node_if to Gimple.  */

edge translate_isl_ast_to_gimple::
translate_isl_ast_node_if (loop_p context_loop,
			   __isl_keep isl_ast_node *node,
			   edge next_e, ivs_params &ip)
{
  gcc_assert (isl_ast_node_get_type (node) == isl_ast_node_if);
  isl_ast_expr *if_cond = isl_ast_node_if_get_cond (node);
  edge last_e = graphite_create_new_guard (next_e, if_cond, ip);
  edge true_e = get_true_edge_from_guard_bb (next_e->dest);
  merge_points.safe_push (last_e);

  isl_ast_node *then_node = isl_ast_node_if_get_then (node);
  translate_isl_ast (context_loop, then_node, true_e, ip);
  isl_ast_node_free (then_node);

  edge false_e = get_false_edge_from_guard_bb (next_e->dest);
  isl_ast_node *else_node = isl_ast_node_if_get_else (node);
  if (isl_ast_node_get_type (else_node) != isl_ast_node_error)
    translate_isl_ast (context_loop, else_node, false_e, ip);

  isl_ast_node_free (else_node);
  return last_e;
}

/* Translates an isl AST node NODE to GCC representation in the
   context of a SESE.  */

edge translate_isl_ast_to_gimple::
translate_isl_ast (loop_p context_loop, __isl_keep isl_ast_node *node,
		   edge next_e, ivs_params &ip)
{
  if (codegen_error_p ())
    return NULL;

  switch (isl_ast_node_get_type (node))
    {
    case isl_ast_node_error:
      gcc_unreachable ();

    case isl_ast_node_for:
      return translate_isl_ast_node_for (context_loop, node,
					 next_e, ip);

    case isl_ast_node_if:
      return translate_isl_ast_node_if (context_loop, node,
					next_e, ip);

    case isl_ast_node_user:
      return translate_isl_ast_node_user (node, next_e, ip);

    case isl_ast_node_block:
      return translate_isl_ast_node_block (context_loop, node,
					   next_e, ip);

    case isl_ast_node_mark:
      {
	isl_ast_node *n = isl_ast_node_mark_get_node (node);
	edge e = translate_isl_ast (context_loop, n, next_e, ip);
	isl_ast_node_free (n);
	return e;
      }

    default:
      gcc_unreachable ();
    }
}

/* Register in RENAME_MAP the rename tuple (OLD_NAME, EXPR).
   When OLD_NAME and EXPR are the same we assert.  */

void translate_isl_ast_to_gimple::
set_rename (tree old_name, tree expr)
{
  if (dump_file)
    {
      fprintf (dump_file, "[codegen] setting rename: old_name = ");
      print_generic_expr (dump_file, old_name);
      fprintf (dump_file, ", new decl = ");
      print_generic_expr (dump_file, expr);
      fprintf (dump_file, "\n");
    }
  bool res = region->rename_map->put (old_name, expr);
  gcc_assert (! res);
}

/* Return an iterator to the instructions comes last in the execution order.
   Either GSI1 and GSI2 should belong to the same basic block or one of their
   respective basic blocks should dominate the other.  */

gimple_stmt_iterator
later_of_the_two (gimple_stmt_iterator gsi1, gimple_stmt_iterator gsi2)
{
  basic_block bb1 = gsi_bb (gsi1);
  basic_block bb2 = gsi_bb (gsi2);

  /* Find the iterator which is the latest.  */
  if (bb1 == bb2)
    {
      gimple *stmt1 = gsi_stmt (gsi1);
      gimple *stmt2 = gsi_stmt (gsi2);

      if (stmt1 != NULL && stmt2 != NULL)
	{
	  bool is_phi1 = gimple_code (stmt1) == GIMPLE_PHI;
	  bool is_phi2 = gimple_code (stmt2) == GIMPLE_PHI;

	  if (is_phi1 != is_phi2)
	    return is_phi1 ? gsi2 : gsi1;
	}

      /* For empty basic blocks gsis point to the end of the sequence.  Since
	 there is no operator== defined for gimple_stmt_iterator and for gsis
	 not pointing to a valid statement gsi_next would assert.  */
      gimple_stmt_iterator gsi = gsi1;
      do {
	if (gsi_stmt (gsi) == gsi_stmt (gsi2))
	  return gsi2;
	gsi_next (&gsi);
      } while (!gsi_end_p (gsi));

      return gsi1;
    }

  /* Find the basic block closest to the basic block which defines stmt.  */
  if (dominated_by_p (CDI_DOMINATORS, bb1, bb2))
    return gsi1;

  gcc_assert (dominated_by_p (CDI_DOMINATORS, bb2, bb1));
  return gsi2;
}

/* Insert each statement from SEQ at its earliest insertion p.  */

void translate_isl_ast_to_gimple::
gsi_insert_earliest (gimple_seq seq)
{
  update_modified_stmts (seq);
  sese_l &codegen_region = region->if_region->true_region->region;
  basic_block begin_bb = get_entry_bb (codegen_region);

  /* Inserting the gimple statements in a vector because gimple_seq behave
     in strage ways when inserting the stmts from it into different basic
     blocks one at a time.  */
  auto_vec<gimple *, 3> stmts;
  for (gimple_stmt_iterator gsi = gsi_start (seq); !gsi_end_p (gsi);
       gsi_next (&gsi))
    stmts.safe_push (gsi_stmt (gsi));

  int i;
  gimple *use_stmt;
  FOR_EACH_VEC_ELT (stmts, i, use_stmt)
    {
      gcc_assert (gimple_code (use_stmt) != GIMPLE_PHI);
      gimple_stmt_iterator gsi_def_stmt = gsi_start_nondebug_bb (begin_bb);

      use_operand_p use_p;
      ssa_op_iter op_iter;
      FOR_EACH_SSA_USE_OPERAND (use_p, use_stmt, op_iter, SSA_OP_USE)
	{
	  /* Iterator to the current def of use_p.  For function parameters or
	     anything where def is not found, insert at the beginning of the
	     generated region.  */
	  gimple_stmt_iterator gsi_stmt = gsi_def_stmt;

	  tree op = USE_FROM_PTR (use_p);
	  gimple *stmt = SSA_NAME_DEF_STMT (op);
	  if (stmt && (gimple_code (stmt) != GIMPLE_NOP))
	    gsi_stmt = gsi_for_stmt (stmt);

	  /* For region parameters, insert at the beginning of the generated
	     region.  */
	  if (!bb_in_sese_p (gsi_bb (gsi_stmt), codegen_region))
	    gsi_stmt = gsi_def_stmt;

	  gsi_def_stmt = later_of_the_two (gsi_stmt, gsi_def_stmt);
	}

      if (!gsi_stmt (gsi_def_stmt))
	{
	  gimple_stmt_iterator gsi = gsi_after_labels (gsi_bb (gsi_def_stmt));
	  gsi_insert_before (&gsi, use_stmt, GSI_NEW_STMT);
	}
      else if (gimple_code (gsi_stmt (gsi_def_stmt)) == GIMPLE_PHI)
	{
	  gimple_stmt_iterator bsi
	    = gsi_start_nondebug_bb (gsi_bb (gsi_def_stmt));
	  /* Insert right after the PHI statements.  */
	  gsi_insert_before (&bsi, use_stmt, GSI_NEW_STMT);
	}
      else
	gsi_insert_after (&gsi_def_stmt, use_stmt, GSI_NEW_STMT);

      if (dump_file)
	{
	  fprintf (dump_file, "[codegen] inserting statement: ");
	  print_gimple_stmt (dump_file, use_stmt, 0, TDF_VOPS | TDF_MEMSYMS);
	  print_loops_bb (dump_file, gimple_bb (use_stmt), 0, 3);
	}
    }
}

/* For ops which are scev_analyzeable, we can regenerate a new name from its
   scalar evolution around LOOP.  */

tree translate_isl_ast_to_gimple::
get_rename_from_scev (tree old_name, gimple_seq *stmts, loop_p loop,
		      vec<tree> iv_map)
{
  tree scev = scalar_evolution_in_region (region->region, loop, old_name);

  /* At this point we should know the exact scev for each
     scalar SSA_NAME used in the scop: all the other scalar
     SSA_NAMEs should have been translated out of SSA using
     arrays with one element.  */
  tree new_expr;
  if (chrec_contains_undetermined (scev))
    {
      set_codegen_error ();
      return build_zero_cst (TREE_TYPE (old_name));
    }

  new_expr = chrec_apply_map (scev, iv_map);

  /* The apply should produce an expression tree containing
     the uses of the new induction variables.  We should be
     able to use new_expr instead of the old_name in the newly
     generated loop nest.  */
  if (chrec_contains_undetermined (new_expr)
      || tree_contains_chrecs (new_expr, NULL))
    {
      set_codegen_error ();
      return build_zero_cst (TREE_TYPE (old_name));
    }

  /* Replace the old_name with the new_expr.  */
  return force_gimple_operand (unshare_expr (new_expr), stmts,
			       true, NULL_TREE);
}


/* Return true if STMT should be copied from region to the new code-generated
   region.  LABELs, CONDITIONS, induction-variables and region parameters need
   not be copied.  */

static bool
should_copy_to_new_region (gimple *stmt, sese_info_p region)
{
  /* Do not copy labels or conditions.  */
  if (gimple_code (stmt) == GIMPLE_LABEL
      || gimple_code (stmt) == GIMPLE_COND)
    return false;

<<<<<<< HEAD
  if (is_gimple_debug (copy))
    {
      if (gimple_debug_bind_p (copy))
	gimple_debug_bind_reset_value (copy);
      else if (gimple_debug_source_bind_p (copy)
	       || gimple_debug_nonbind_marker_p (copy))
	return false;
      else
	gcc_unreachable ();
=======
  tree lhs;
  /* Do not copy induction variables.  */
  if (is_gimple_assign (stmt)
      && (lhs = gimple_assign_lhs (stmt))
      && TREE_CODE (lhs) == SSA_NAME
      && is_gimple_reg (lhs)
      && scev_analyzable_p (lhs, region->region))
    return false;
>>>>>>> 4926e42d

  return true;
}

/* Duplicates the statements of basic block BB into basic block NEW_BB
   and compute the new induction variables according to the IV_MAP.  */

bool translate_isl_ast_to_gimple::
graphite_copy_stmts_from_block (basic_block bb, basic_block new_bb,
				vec<tree> iv_map)
{
  /* Iterator poining to the place where new statement (s) will be inserted.  */
  gimple_stmt_iterator gsi_tgt = gsi_last_bb (new_bb);

  for (gimple_stmt_iterator gsi = gsi_start_bb (bb); !gsi_end_p (gsi);
       gsi_next (&gsi))
    {
      gimple *stmt = gsi_stmt (gsi);
      if (!should_copy_to_new_region (stmt, region))
	continue;

      /* Create a new copy of STMT and duplicate STMT's virtual
	 operands.  */
      gimple *copy = gimple_copy (stmt);
      gsi_insert_after (&gsi_tgt, copy, GSI_NEW_STMT);

      /* Rather than not copying debug stmts we reset them.
         ???  Where we can rewrite uses without inserting new
	 stmts we could simply do that.  */
      if (is_gimple_debug (copy))
	{
	  if (gimple_debug_bind_p (copy))
	    gimple_debug_bind_reset_value (copy);
	  else if (gimple_debug_source_bind_p (copy))
	    ;
	  else
	    gcc_unreachable ();
	}

      if (dump_file)
	{
	  fprintf (dump_file, "[codegen] inserting statement: ");
	  print_gimple_stmt (dump_file, copy, 0);
	}

      maybe_duplicate_eh_stmt (copy, stmt);
      gimple_duplicate_stmt_histograms (cfun, copy, cfun, stmt);

      /* Crete new names for each def in the copied stmt.  */
      def_operand_p def_p;
      ssa_op_iter op_iter;
      FOR_EACH_SSA_DEF_OPERAND (def_p, copy, op_iter, SSA_OP_ALL_DEFS)
	{
	  tree old_name = DEF_FROM_PTR (def_p);
	  create_new_def_for (old_name, copy, def_p);
	}

      if (codegen_error_p ())
	return false;

      /* For each SCEV analyzable SSA_NAME, rename their usage.  */
      ssa_op_iter iter;
      use_operand_p use_p;
      if (!is_gimple_debug (copy))
	FOR_EACH_SSA_USE_OPERAND (use_p, copy, iter, SSA_OP_USE)
	  {
	    tree old_name = USE_FROM_PTR (use_p);

	    if (TREE_CODE (old_name) != SSA_NAME
		|| SSA_NAME_IS_DEFAULT_DEF (old_name)
		|| ! scev_analyzable_p (old_name, region->region))
	      continue;

	    gimple_seq stmts = NULL;
	    tree new_name = get_rename_from_scev (old_name, &stmts,
						  bb->loop_father, iv_map);
	    if (! codegen_error_p ())
	      gsi_insert_earliest (stmts);
	    replace_exp (use_p, new_name);
	  }

      update_stmt (copy);
    }

  return true;
}


/* Copies BB and includes in the copied BB all the statements that can
   be reached following the use-def chains from the memory accesses,
   and returns the next edge following this new block.  */

edge translate_isl_ast_to_gimple::
copy_bb_and_scalar_dependences (basic_block bb, edge next_e, vec<tree> iv_map)
{
  basic_block new_bb = split_edge (next_e);
  gimple_stmt_iterator gsi_tgt = gsi_last_bb (new_bb);
  for (gphi_iterator psi = gsi_start_phis (bb); !gsi_end_p (psi);
       gsi_next (&psi))
    {
      gphi *phi = psi.phi ();
      tree res = gimple_phi_result (phi);
      if (virtual_operand_p (res)
	  || scev_analyzable_p (res, region->region))
	continue;

      tree new_phi_def;
      tree *rename = region->rename_map->get (res);
      if (! rename)
	{
	  new_phi_def = create_tmp_reg (TREE_TYPE (res));
	  set_rename (res, new_phi_def);
	}
      else
	new_phi_def = *rename;

      gassign *ass = gimple_build_assign (NULL_TREE, new_phi_def);
      create_new_def_for (res, ass, NULL);
      gsi_insert_after (&gsi_tgt, ass, GSI_NEW_STMT);
    }

  if (!graphite_copy_stmts_from_block (bb, new_bb, iv_map))
    {
      set_codegen_error ();
      return NULL;
    }

  /* Insert out-of SSA copies on the original BB outgoing edges.  */
  gsi_tgt = gsi_last_bb (new_bb);
  basic_block bb_for_succs = bb;
  if (bb_for_succs == bb_for_succs->loop_father->latch
      && bb_in_sese_p (bb_for_succs, region->region)
      && sese_trivially_empty_bb_p (bb_for_succs))
    bb_for_succs = NULL;
  while (bb_for_succs)
    {
      basic_block latch = NULL;
      edge_iterator ei;
      edge e;
      FOR_EACH_EDGE (e, ei, bb_for_succs->succs)
	{
	  for (gphi_iterator psi = gsi_start_phis (e->dest); !gsi_end_p (psi);
	       gsi_next (&psi))
	    {
	      gphi *phi = psi.phi ();
	      tree res = gimple_phi_result (phi);
	      if (virtual_operand_p (res)
		  || scev_analyzable_p (res, region->region))
		continue;

	      tree new_phi_def;
	      tree *rename = region->rename_map->get (res);
	      if (! rename)
		{
		  new_phi_def = create_tmp_reg (TREE_TYPE (res));
		  set_rename (res, new_phi_def);
		}
	      else
		new_phi_def = *rename;

	      tree arg = PHI_ARG_DEF_FROM_EDGE (phi, e);
	      if (TREE_CODE (arg) == SSA_NAME
		  && scev_analyzable_p (arg, region->region))
		{
		  gimple_seq stmts = NULL;
		  tree new_name = get_rename_from_scev (arg, &stmts,
							bb->loop_father,
							iv_map);
		  if (! codegen_error_p ())
		    gsi_insert_earliest (stmts);
		  arg = new_name;
		}
	      gassign *ass = gimple_build_assign (new_phi_def, arg);
	      gsi_insert_after (&gsi_tgt, ass, GSI_NEW_STMT);
	    }
	  if (e->dest == bb_for_succs->loop_father->latch
	      && bb_in_sese_p (e->dest, region->region)
	      && sese_trivially_empty_bb_p (e->dest))
	    latch = e->dest;
	}
      bb_for_succs = latch;
    }

  return single_succ_edge (new_bb);
}

/* Add isl's parameter identifiers and corresponding trees to ivs_params.  */

void translate_isl_ast_to_gimple::
add_parameters_to_ivs_params (scop_p scop, ivs_params &ip)
{
  sese_info_p region = scop->scop_info;
  unsigned nb_parameters = isl_set_dim (scop->param_context, isl_dim_param);
  gcc_assert (nb_parameters == sese_nb_params (region));
  unsigned i;
  tree param;
  FOR_EACH_VEC_ELT (region->params, i, param)
    {
      isl_id *tmp_id = isl_set_get_dim_id (scop->param_context,
					   isl_dim_param, i);
      ip[tmp_id] = param;
    }
}


/* Generates a build, which specifies the constraints on the parameters.  */

__isl_give isl_ast_build *translate_isl_ast_to_gimple::
generate_isl_context (scop_p scop)
{
  isl_set *context_isl = isl_set_params (isl_set_copy (scop->param_context));
  return isl_ast_build_from_context (context_isl);
}

/* This method is executed before the construction of a for node.  */
__isl_give isl_id *
ast_build_before_for (__isl_keep isl_ast_build *build, void *user)
{
  isl_union_map *dependences = (isl_union_map *) user;
  ast_build_info *for_info = XNEW (struct ast_build_info);
  isl_union_map *schedule = isl_ast_build_get_schedule (build);
  isl_space *schedule_space = isl_ast_build_get_schedule_space (build);
  int dimension = isl_space_dim (schedule_space, isl_dim_out);
  for_info->is_parallelizable =
    !carries_deps (schedule, dependences, dimension);
  isl_union_map_free (schedule);
  isl_space_free (schedule_space);
  isl_id *id = isl_id_alloc (isl_ast_build_get_ctx (build), "", for_info);
  return id;
}

/* Generate isl AST from schedule of SCOP.  */

__isl_give isl_ast_node *translate_isl_ast_to_gimple::
scop_to_isl_ast (scop_p scop)
{
  int old_err = isl_options_get_on_error (scop->isl_context);
  int old_max_operations = isl_ctx_get_max_operations (scop->isl_context);
  int max_operations = PARAM_VALUE (PARAM_MAX_ISL_OPERATIONS);
  if (max_operations)
    isl_ctx_set_max_operations (scop->isl_context, max_operations);
  isl_options_set_on_error (scop->isl_context, ISL_ON_ERROR_CONTINUE);

  gcc_assert (scop->transformed_schedule);

  /* Set the separate option to reduce control flow overhead.  */
  isl_schedule *schedule = isl_schedule_map_schedule_node_bottom_up
    (isl_schedule_copy (scop->transformed_schedule), set_separate_option, NULL);
  isl_ast_build *context_isl = generate_isl_context (scop);

  if (flag_loop_parallelize_all)
    {
      scop_get_dependences (scop);
      context_isl =
	isl_ast_build_set_before_each_for (context_isl, ast_build_before_for,
					   scop->dependence);
    }

  isl_ast_node *ast_isl = isl_ast_build_node_from_schedule
    (context_isl, schedule);
  isl_ast_build_free (context_isl);

  isl_options_set_on_error (scop->isl_context, old_err);
  isl_ctx_reset_operations (scop->isl_context);
  isl_ctx_set_max_operations (scop->isl_context, old_max_operations);
  if (isl_ctx_last_error (scop->isl_context) != isl_error_none)
    {
      location_t loc = find_loop_location
	(scop->scop_info->region.entry->dest->loop_father);
      if (isl_ctx_last_error (scop->isl_context) == isl_error_quota)
	dump_printf_loc (MSG_MISSED_OPTIMIZATION, loc,
			 "loop nest not optimized, AST generation timed out "
			 "after %d operations [--param max-isl-operations]\n",
			 max_operations);
      else
	dump_printf_loc (MSG_MISSED_OPTIMIZATION, loc,
			 "loop nest not optimized, ISL AST generation "
			 "signalled an error\n");
      isl_ast_node_free (ast_isl);
      return NULL;
    }

  return ast_isl;
}

/* Generate out-of-SSA copies for the entry edge FALSE_ENTRY/TRUE_ENTRY
   in REGION.  */

static void
generate_entry_out_of_ssa_copies (edge false_entry,
				  edge true_entry,
				  sese_info_p region)
{
  gimple_stmt_iterator gsi_tgt = gsi_start_bb (true_entry->dest);
  for (gphi_iterator psi = gsi_start_phis (false_entry->dest);
       !gsi_end_p (psi); gsi_next (&psi))
    {
      gphi *phi = psi.phi ();
      tree res = gimple_phi_result (phi);
      if (virtual_operand_p (res))
	continue;
      /* When there's no out-of-SSA var registered do not bother
         to create one.  */
      tree *rename = region->rename_map->get (res);
      if (! rename)
	continue;
      tree new_phi_def = *rename;
      gassign *ass = gimple_build_assign (new_phi_def,
					  PHI_ARG_DEF_FROM_EDGE (phi,
								 false_entry));
      gsi_insert_after (&gsi_tgt, ass, GSI_NEW_STMT);
    }
}

/* GIMPLE Loop Generator: generates loops in GIMPLE form for the given SCOP.
   Return true if code generation succeeded.  */

bool
graphite_regenerate_ast_isl (scop_p scop)
{
  sese_info_p region = scop->scop_info;
  translate_isl_ast_to_gimple t (region);

  ifsese if_region = NULL;
  isl_ast_node *root_node;
  ivs_params ip;

  timevar_push (TV_GRAPHITE_CODE_GEN);
  t.add_parameters_to_ivs_params (scop, ip);
  root_node = t.scop_to_isl_ast (scop);
  if (! root_node)
    {
      ivs_params_clear (ip);
      timevar_pop (TV_GRAPHITE_CODE_GEN);
      return false;
    }

  if (dump_file && (dump_flags & TDF_DETAILS))
    {
      fprintf (dump_file, "[scheduler] original schedule:\n");
      print_isl_schedule (dump_file, scop->original_schedule);
      fprintf (dump_file, "[scheduler] isl transformed schedule:\n");
      print_isl_schedule (dump_file, scop->transformed_schedule);

      fprintf (dump_file, "[scheduler] original ast:\n");
      print_schedule_ast (dump_file, scop->original_schedule, scop);
      fprintf (dump_file, "[scheduler] AST generated by isl:\n");
      print_isl_ast (dump_file, root_node);
    }

  if_region = move_sese_in_condition (region);
  region->if_region = if_region;

  loop_p context_loop = region->region.entry->src->loop_father;
  edge e = single_succ_edge (if_region->true_region->region.entry->dest);
  basic_block bb = split_edge (e);

  /* Update the true_region exit edge.  */
  region->if_region->true_region->region.exit = single_succ_edge (bb);

  t.translate_isl_ast (context_loop, root_node, e, ip);
  if (! t.codegen_error_p ())
    {
      generate_entry_out_of_ssa_copies (if_region->false_region->region.entry,
					if_region->true_region->region.entry,
					region);
      sese_insert_phis_for_liveouts (region,
				     if_region->region->region.exit->src,
				     if_region->false_region->region.exit,
				     if_region->true_region->region.exit);
      if (dump_file)
	fprintf (dump_file, "[codegen] isl AST to Gimple succeeded.\n");
    }

  if (t.codegen_error_p ())
    {
      location_t loc = find_loop_location
	(scop->scop_info->region.entry->dest->loop_father);
      dump_printf_loc (MSG_MISSED_OPTIMIZATION, loc,
		       "loop nest not optimized, code generation error\n");

      /* Remove the unreachable region.  */
      remove_edge_and_dominated_blocks (if_region->true_region->region.entry);
      basic_block ifb = if_region->false_region->region.entry->src;
      gimple_stmt_iterator gsi = gsi_last_bb (ifb);
      gsi_remove (&gsi, true);
      if_region->false_region->region.entry->flags &= ~EDGE_FALSE_VALUE;
      if_region->false_region->region.entry->flags |= EDGE_FALLTHRU;
      /* remove_edge_and_dominated_blocks marks loops for removal but
	 doesn't actually remove them (fix that...).  */
      loop_p loop;
      FOR_EACH_LOOP (loop, LI_FROM_INNERMOST)
	if (! loop->header)
	  delete_loop (loop);
    }

  /* We are delaying SSA update to after code-generating all SCOPs.
     This is because we analyzed DRs and parameters on the unmodified
     IL and thus rely on SSA update to pick up new dominating definitions
     from for example SESE liveout PHIs.  This is also for efficiency
     as SSA update does work depending on the size of the function.  */

  free (if_region->true_region);
  free (if_region->region);
  free (if_region);

  ivs_params_clear (ip);
  isl_ast_node_free (root_node);
  timevar_pop (TV_GRAPHITE_CODE_GEN);

  return !t.codegen_error_p ();
}

#endif  /* HAVE_isl */<|MERGE_RESOLUTION|>--- conflicted
+++ resolved
@@ -1107,17 +1107,6 @@
       || gimple_code (stmt) == GIMPLE_COND)
     return false;
 
-<<<<<<< HEAD
-  if (is_gimple_debug (copy))
-    {
-      if (gimple_debug_bind_p (copy))
-	gimple_debug_bind_reset_value (copy);
-      else if (gimple_debug_source_bind_p (copy)
-	       || gimple_debug_nonbind_marker_p (copy))
-	return false;
-      else
-	gcc_unreachable ();
-=======
   tree lhs;
   /* Do not copy induction variables.  */
   if (is_gimple_assign (stmt)
@@ -1126,7 +1115,6 @@
       && is_gimple_reg (lhs)
       && scev_analyzable_p (lhs, region->region))
     return false;
->>>>>>> 4926e42d
 
   return true;
 }
@@ -1160,7 +1148,8 @@
 	{
 	  if (gimple_debug_bind_p (copy))
 	    gimple_debug_bind_reset_value (copy);
-	  else if (gimple_debug_source_bind_p (copy))
+	  else if (gimple_debug_source_bind_p (copy)
+		   || gimple_debug_nonbind_marker_p (copy))
 	    ;
 	  else
 	    gcc_unreachable ();

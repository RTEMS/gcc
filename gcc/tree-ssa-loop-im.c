--- conflicted
+++ resolved
@@ -339,19 +339,11 @@
       || is_gimple_min_invariant (expr))
     return outermost_invariant_loop (expr, loop);
 
-<<<<<<< HEAD
-  if (class != tcc_unary
-      && class != tcc_binary
-      && class != tcc_expression
-      && class != tcc_vl_exp
-      && class != tcc_comparison)
-=======
   if (codeclass != tcc_unary
       && codeclass != tcc_binary
       && codeclass != tcc_expression
       && codeclass != tcc_vl_exp
       && codeclass != tcc_comparison)
->>>>>>> 867c03eb
     return NULL;
 
   nops = TREE_OPERAND_LENGTH (expr);
@@ -935,19 +927,11 @@
       return;
     }
 
-<<<<<<< HEAD
-  if (class != tcc_unary
-      && class != tcc_binary
-      && class != tcc_expression
-      && class != tcc_vl_exp
-      && class != tcc_comparison)
-=======
   if (codeclass != tcc_unary
       && codeclass != tcc_binary
       && codeclass != tcc_expression
       && codeclass != tcc_vl_exp
       && codeclass != tcc_comparison)
->>>>>>> 867c03eb
     return;
 
   nops = TREE_OPERAND_LENGTH (expr);

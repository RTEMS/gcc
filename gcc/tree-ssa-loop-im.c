--- conflicted
+++ resolved
@@ -157,7 +157,7 @@
 inline bool
 mem_ref_hasher::equal (const value_type *mem1, const compare_type *obj2)
 {
-  return operand_equal_p (mem1->mem, obj2, 0);
+  return operand_equal_p (mem1->mem.ref, (const_tree) obj2, 0);
 }
 
 
@@ -1437,45 +1437,6 @@
   return true;
 }
 
-<<<<<<< HEAD
-/* Releases list of memory reference locations ACCS.  */
-
-static void
-free_mem_ref_locs (mem_ref_locs_p accs)
-{
-  unsigned i;
-  mem_ref_loc_p loc;
-
-  if (!accs)
-    return;
-
-  FOR_EACH_VEC_ELT (accs->locs, i, loc)
-    free (loc);
-  accs->locs.release ();
-  free (accs);
-=======
-/* A hash function for struct mem_ref object OBJ.  */
-
-static hashval_t
-memref_hash (const void *obj)
-{
-  const struct mem_ref *const mem = (const struct mem_ref *) obj;
-
-  return mem->hash;
-}
-
-/* An equality function for struct mem_ref object OBJ1 with
-   memory reference OBJ2.  */
-
-static int
-memref_eq (const void *obj1, const void *obj2)
-{
-  const struct mem_ref *const mem1 = (const struct mem_ref *) obj1;
-
-  return operand_equal_p (mem1->mem.ref, (const_tree) obj2, 0);
->>>>>>> 03a7dddb
-}
-
 /* A function to free the mem_ref object OBJ.  */
 
 static void
@@ -1565,29 +1526,12 @@
 	  fprintf (dump_file, "Unanalyzed memory reference %u: ", id);
 	  print_gimple_stmt (dump_file, stmt, 0, TDF_SLIM);
 	}
-<<<<<<< HEAD
-      if (gimple_vdef (stmt))
-	mark_ref_stored (ref, loop);
-      record_mem_ref_loc (ref, loop, stmt, mem);
-      return;
-    }
-
-  hash = iterative_hash_expr (*mem, 0);
-  slot = memory_accesses.refs.find_slot_with_hash (*mem, hash, INSERT);
-
-  if (*slot)
-    {
-      ref = (mem_ref_p) *slot;
-      id = ref->id;
-=======
       is_stored = gimple_vdef (stmt);
->>>>>>> 03a7dddb
     }
   else
     {
       hash = iterative_hash_expr (*mem, 0);
-      slot = htab_find_slot_with_hash (memory_accesses.refs,
-				       *mem, hash, INSERT);
+      slot = memory_accesses.refs.find_slot_with_hash (*mem, hash, INSERT);
       if (*slot)
 	{
 	  ref = (mem_ref_p) *slot;
@@ -1688,79 +1632,8 @@
       if (outer == current_loops->tree_root)
 	continue;
 
-<<<<<<< HEAD
-      alrefso = memory_accesses.all_refs_in_loop[loop_outer (loop)->num];
-      bitmap_ior_into (alrefso, alrefs);
-    }
-}
-
-/* Create a mapping from virtual operands to references that touch them
-   in LOOP.  */
-
-static void
-create_vop_ref_mapping_loop (struct loop *loop)
-{
-  bitmap refs = memory_accesses.refs_in_loop[loop->num];
-  struct loop *sloop;
-  bitmap_iterator bi;
-  unsigned i;
-  mem_ref_p ref;
-
-  EXECUTE_IF_SET_IN_BITMAP (refs, 0, i, bi)
-    {
-      ref = memory_accesses.refs_list[i];
-      for (sloop = loop; sloop != current_loops->tree_root;
-	   sloop = loop_outer (sloop))
-	if (bitmap_bit_p (ref->stored, loop->num))
-	  {
-	    bitmap refs_stored
-	      = memory_accesses.all_refs_stored_in_loop[sloop->num];
-	    bitmap_set_bit (refs_stored, ref->id);
-	  }
-    }
-}
-
-/* For each non-clobbered virtual operand and each loop, record the memory
-   references in this loop that touch the operand.  */
-
-static void
-create_vop_ref_mapping (void)
-{
-  loop_iterator li;
-  struct loop *loop;
-
-  FOR_EACH_LOOP (li, loop, 0)
-    {
-      create_vop_ref_mapping_loop (loop);
-    }
-}
-
-/* Gathers information about memory accesses in the loops.  */
-
-static void
-analyze_memory_references (void)
-{
-  unsigned i;
-  bitmap empty;
-
-  memory_accesses.refs.create (100);
-  memory_accesses.refs_list.create (0);
-  memory_accesses.refs_in_loop.create (number_of_loops ());
-  memory_accesses.all_refs_in_loop.create (number_of_loops ());
-  memory_accesses.all_refs_stored_in_loop.create (number_of_loops ());
-
-  for (i = 0; i < number_of_loops (); i++)
-    {
-      empty = BITMAP_ALLOC (&lim_bitmap_obstack);
-      memory_accesses.refs_in_loop.quick_push (empty);
-      empty = BITMAP_ALLOC (&lim_bitmap_obstack);
-      memory_accesses.all_refs_in_loop.quick_push (empty);
-      empty = BITMAP_ALLOC (&lim_bitmap_obstack);
-      memory_accesses.all_refs_stored_in_loop.quick_push (empty);
-=======
       bitmap_ior_into (&memory_accesses.all_refs_stored_in_loop[outer->num],
 		       &memory_accesses.all_refs_stored_in_loop[loop->num]);
->>>>>>> 03a7dddb
     }
 }
 
@@ -2656,7 +2529,7 @@
 
   alloc_aux_for_edges (0);
 
-  memory_accesses.refs = htab_create (100, memref_hash, memref_eq, NULL);
+  memory_accesses.refs.create (100);
   memory_accesses.refs_list.create (100);
   /* Allocate a special, unanalyzable mem-ref with ID zero.  */
   memory_accesses.refs_list.quick_push

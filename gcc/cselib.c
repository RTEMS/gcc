/* Common subexpression elimination library for GNU compiler.
   Copyright (C) 1987-2014 Free Software Foundation, Inc.

This file is part of GCC.

GCC is free software; you can redistribute it and/or modify it under
the terms of the GNU General Public License as published by the Free
Software Foundation; either version 3, or (at your option) any later
version.

GCC is distributed in the hope that it will be useful, but WITHOUT ANY
WARRANTY; without even the implied warranty of MERCHANTABILITY or
FITNESS FOR A PARTICULAR PURPOSE.  See the GNU General Public License
for more details.

You should have received a copy of the GNU General Public License
along with GCC; see the file COPYING3.  If not see
<http://www.gnu.org/licenses/>.  */

#include "config.h"
#include "system.h"
#include "coretypes.h"
#include "tm.h"

#include "rtl.h"
#include "tree.h"/* FIXME: For hashing DEBUG_EXPR & friends.  */
#include "tm_p.h"
#include "regs.h"
#include "hard-reg-set.h"
#include "flags.h"
#include "insn-config.h"
#include "recog.h"
#include "function.h"
#include "emit-rtl.h"
#include "diagnostic-core.h"
#include "ggc.h"
#include "hash-table.h"
#include "dumpfile.h"
#include "cselib.h"
#include "valtrack.h"
#include "params.h"
#include "alloc-pool.h"
#include "target.h"
#include "bitmap.h"

/* A list of cselib_val structures.  */
struct elt_list {
    struct elt_list *next;
    cselib_val *elt;
};

static bool cselib_record_memory;
static bool cselib_preserve_constants;
static bool cselib_any_perm_equivs;
static inline void promote_debug_loc (struct elt_loc_list *l);
static struct elt_list *new_elt_list (struct elt_list *, cselib_val *);
static void new_elt_loc_list (cselib_val *, rtx);
static void unchain_one_value (cselib_val *);
static void unchain_one_elt_list (struct elt_list **);
static void unchain_one_elt_loc_list (struct elt_loc_list **);
static void remove_useless_values (void);
static int rtx_equal_for_cselib_1 (rtx, rtx, enum machine_mode);
static unsigned int cselib_hash_rtx (rtx, int, enum machine_mode);
static cselib_val *new_cselib_val (unsigned int, enum machine_mode, rtx);
static void add_mem_for_addr (cselib_val *, cselib_val *, rtx);
static cselib_val *cselib_lookup_mem (rtx, int);
static void cselib_invalidate_regno (unsigned int, enum machine_mode);
static void cselib_invalidate_mem (rtx);
static void cselib_record_set (rtx, cselib_val *, cselib_val *);
static void cselib_record_sets (rtx);

struct expand_value_data
{
  bitmap regs_active;
  cselib_expand_callback callback;
  void *callback_arg;
  bool dummy;
};

static rtx cselib_expand_value_rtx_1 (rtx, struct expand_value_data *, int);

/* There are three ways in which cselib can look up an rtx:
   - for a REG, the reg_values table (which is indexed by regno) is used
   - for a MEM, we recursively look up its address and then follow the
     addr_list of that value
   - for everything else, we compute a hash value and go through the hash
     table.  Since different rtx's can still have the same hash value,
     this involves walking the table entries for a given value and comparing
     the locations of the entries with the rtx we are looking up.  */

struct cselib_hasher : typed_noop_remove <cselib_val>
{
  typedef cselib_val value_type;
  struct compare_type {
    /* The rtx value and its mode (needed separately for constant
       integers).  */
    enum machine_mode mode;
    rtx x;
    /* The mode of the contaning MEM, if any, otherwise VOIDmode.  */
    enum machine_mode memmode;
  };
  static inline hashval_t hash (const value_type *);
  static inline bool equal (const value_type *, const compare_type *);
};

/* The hash function for our hash table.  The value is always computed with
   cselib_hash_rtx when adding an element; this function just extracts the
   hash value from a cselib_val structure.  */

inline hashval_t
cselib_hasher::hash (const value_type *v)
{
  return v->hash;
}

/* The equality test for our hash table.  The first argument V is a table
   element (i.e. a cselib_val), while the second arg X is an rtx.  We know
   that all callers of htab_find_slot_with_hash will wrap CONST_INTs into a
   CONST of an appropriate mode.  */

inline bool
cselib_hasher::equal (const value_type *v, const compare_type *x_arg)
{
  struct elt_loc_list *l;
  rtx x = x_arg->x;
  enum machine_mode mode = x_arg->mode;
  enum machine_mode memmode = x_arg->memmode;

  if (mode != GET_MODE (v->val_rtx))
    return false;

  if (GET_CODE (x) == VALUE)
    return x == v->val_rtx;

  if (GET_CODE (x) == VALUE)
    return x == v->val_rtx;

  /* We don't guarantee that distinct rtx's have different hash values,
     so we need to do a comparison.  */
  for (l = v->locs; l; l = l->next)
    if (rtx_equal_for_cselib_1 (l->loc, x, memmode))
      {
	promote_debug_loc (l);
	return true;
      }

  return false;
}

/* A table that enables us to look up elts by their value.  */
static hash_table <cselib_hasher> cselib_hash_table;

/* A table to hold preserved values.  */
static hash_table <cselib_hasher> cselib_preserved_hash_table;

/* This is a global so we don't have to pass this through every function.
   It is used in new_elt_loc_list to set SETTING_INSN.  */
static rtx cselib_current_insn;

/* The unique id that the next create value will take.  */
static unsigned int next_uid;

/* The number of registers we had when the varrays were last resized.  */
static unsigned int cselib_nregs;

/* Count values without known locations, or with only locations that
   wouldn't have been known except for debug insns.  Whenever this
   grows too big, we remove these useless values from the table.

   Counting values with only debug values is a bit tricky.  We don't
   want to increment n_useless_values when we create a value for a
   debug insn, for this would get n_useless_values out of sync, but we
   want increment it if all locs in the list that were ever referenced
   in nondebug insns are removed from the list.

   In the general case, once we do that, we'd have to stop accepting
   nondebug expressions in the loc list, to avoid having two values
   equivalent that, without debug insns, would have been made into
   separate values.  However, because debug insns never introduce
   equivalences themselves (no assignments), the only means for
   growing loc lists is through nondebug assignments.  If the locs
   also happen to be referenced in debug insns, it will work just fine.

   A consequence of this is that there's at most one debug-only loc in
   each loc list.  If we keep it in the first entry, testing whether
   we have a debug-only loc list takes O(1).

   Furthermore, since any additional entry in a loc list containing a
   debug loc would have to come from an assignment (nondebug) that
   references both the initial debug loc and the newly-equivalent loc,
   the initial debug loc would be promoted to a nondebug loc, and the
   loc list would not contain debug locs any more.

   So the only case we have to be careful with in order to keep
   n_useless_values in sync between debug and nondebug compilations is
   to avoid incrementing n_useless_values when removing the single loc
   from a value that turns out to not appear outside debug values.  We
   increment n_useless_debug_values instead, and leave such values
   alone until, for other reasons, we garbage-collect useless
   values.  */
static int n_useless_values;
static int n_useless_debug_values;

/* Count values whose locs have been taken exclusively from debug
   insns for the entire life of the value.  */
static int n_debug_values;

/* Number of useless values before we remove them from the hash table.  */
#define MAX_USELESS_VALUES 32

/* This table maps from register number to values.  It does not
   contain pointers to cselib_val structures, but rather elt_lists.
   The purpose is to be able to refer to the same register in
   different modes.  The first element of the list defines the mode in
   which the register was set; if the mode is unknown or the value is
   no longer valid in that mode, ELT will be NULL for the first
   element.  */
static struct elt_list **reg_values;
static unsigned int reg_values_size;
#define REG_VALUES(i) reg_values[i]

/* The largest number of hard regs used by any entry added to the
   REG_VALUES table.  Cleared on each cselib_clear_table() invocation.  */
static unsigned int max_value_regs;

/* Here the set of indices I with REG_VALUES(I) != 0 is saved.  This is used
   in cselib_clear_table() for fast emptying.  */
static unsigned int *used_regs;
static unsigned int n_used_regs;

/* We pass this to cselib_invalidate_mem to invalidate all of
   memory for a non-const call instruction.  */
static GTY(()) rtx callmem;

/* Set by discard_useless_locs if it deleted the last location of any
   value.  */
static int values_became_useless;

/* Used as stop element of the containing_mem list so we can check
   presence in the list by checking the next pointer.  */
static cselib_val dummy_val;

/* If non-NULL, value of the eliminated arg_pointer_rtx or frame_pointer_rtx
   that is constant through the whole function and should never be
   eliminated.  */
static cselib_val *cfa_base_preserved_val;
static unsigned int cfa_base_preserved_regno = INVALID_REGNUM;

/* Used to list all values that contain memory reference.
   May or may not contain the useless values - the list is compacted
   each time memory is invalidated.  */
static cselib_val *first_containing_mem = &dummy_val;
static alloc_pool elt_loc_list_pool, elt_list_pool, cselib_val_pool, value_pool;

/* If nonnull, cselib will call this function before freeing useless
   VALUEs.  A VALUE is deemed useless if its "locs" field is null.  */
void (*cselib_discard_hook) (cselib_val *);

/* If nonnull, cselib will call this function before recording sets or
   even clobbering outputs of INSN.  All the recorded sets will be
   represented in the array sets[n_sets].  new_val_min can be used to
   tell whether values present in sets are introduced by this
   instruction.  */
void (*cselib_record_sets_hook) (rtx insn, struct cselib_set *sets,
				 int n_sets);

#define PRESERVED_VALUE_P(RTX) \
  (RTL_FLAG_CHECK1 ("PRESERVED_VALUE_P", (RTX), VALUE)->unchanging)

#define SP_BASED_VALUE_P(RTX) \
  (RTL_FLAG_CHECK1 ("SP_BASED_VALUE_P", (RTX), VALUE)->jump)



/* Allocate a struct elt_list and fill in its two elements with the
   arguments.  */

static inline struct elt_list *
new_elt_list (struct elt_list *next, cselib_val *elt)
{
  struct elt_list *el;
  el = (struct elt_list *) pool_alloc (elt_list_pool);
  el->next = next;
  el->elt = elt;
  return el;
}

/* Allocate a struct elt_loc_list with LOC and prepend it to VAL's loc
   list.  */

static inline void
new_elt_loc_list (cselib_val *val, rtx loc)
{
  struct elt_loc_list *el, *next = val->locs;

  gcc_checking_assert (!next || !next->setting_insn
		       || !DEBUG_INSN_P (next->setting_insn)
		       || cselib_current_insn == next->setting_insn);

  /* If we're creating the first loc in a debug insn context, we've
     just created a debug value.  Count it.  */
  if (!next && cselib_current_insn && DEBUG_INSN_P (cselib_current_insn))
    n_debug_values++;

  val = canonical_cselib_val (val);
  next = val->locs;

  if (GET_CODE (loc) == VALUE)
    {
      loc = canonical_cselib_val (CSELIB_VAL_PTR (loc))->val_rtx;

      gcc_checking_assert (PRESERVED_VALUE_P (loc)
			   == PRESERVED_VALUE_P (val->val_rtx));

      if (val->val_rtx == loc)
	return;
      else if (val->uid > CSELIB_VAL_PTR (loc)->uid)
	{
	  /* Reverse the insertion.  */
	  new_elt_loc_list (CSELIB_VAL_PTR (loc), val->val_rtx);
	  return;
	}

      gcc_checking_assert (val->uid < CSELIB_VAL_PTR (loc)->uid);

      if (CSELIB_VAL_PTR (loc)->locs)
	{
	  /* Bring all locs from LOC to VAL.  */
	  for (el = CSELIB_VAL_PTR (loc)->locs; el->next; el = el->next)
	    {
	      /* Adjust values that have LOC as canonical so that VAL
		 becomes their canonical.  */
	      if (el->loc && GET_CODE (el->loc) == VALUE)
		{
		  gcc_checking_assert (CSELIB_VAL_PTR (el->loc)->locs->loc
				       == loc);
		  CSELIB_VAL_PTR (el->loc)->locs->loc = val->val_rtx;
		}
	    }
	  el->next = val->locs;
	  next = val->locs = CSELIB_VAL_PTR (loc)->locs;
	}

      if (CSELIB_VAL_PTR (loc)->addr_list)
	{
	  /* Bring in addr_list into canonical node.  */
	  struct elt_list *last = CSELIB_VAL_PTR (loc)->addr_list;
	  while (last->next)
	    last = last->next;
	  last->next = val->addr_list;
	  val->addr_list = CSELIB_VAL_PTR (loc)->addr_list;
	  CSELIB_VAL_PTR (loc)->addr_list = NULL;
	}

      if (CSELIB_VAL_PTR (loc)->next_containing_mem != NULL
	  && val->next_containing_mem == NULL)
	{
	  /* Add VAL to the containing_mem list after LOC.  LOC will
	     be removed when we notice it doesn't contain any
	     MEMs.  */
	  val->next_containing_mem = CSELIB_VAL_PTR (loc)->next_containing_mem;
	  CSELIB_VAL_PTR (loc)->next_containing_mem = val;
	}

      /* Chain LOC back to VAL.  */
      el = (struct elt_loc_list *) pool_alloc (elt_loc_list_pool);
      el->loc = val->val_rtx;
      el->setting_insn = cselib_current_insn;
      el->next = NULL;
      CSELIB_VAL_PTR (loc)->locs = el;
    }

  el = (struct elt_loc_list *) pool_alloc (elt_loc_list_pool);
  el->loc = loc;
  el->setting_insn = cselib_current_insn;
  el->next = next;
  val->locs = el;
}

/* Promote loc L to a nondebug cselib_current_insn if L is marked as
   originating from a debug insn, maintaining the debug values
   count.  */

static inline void
promote_debug_loc (struct elt_loc_list *l)
{
  if (l && l->setting_insn && DEBUG_INSN_P (l->setting_insn)
      && (!cselib_current_insn || !DEBUG_INSN_P (cselib_current_insn)))
    {
      n_debug_values--;
      l->setting_insn = cselib_current_insn;
      if (cselib_preserve_constants && l->next)
	{
	  gcc_assert (l->next->setting_insn
		      && DEBUG_INSN_P (l->next->setting_insn)
		      && !l->next->next);
	  l->next->setting_insn = cselib_current_insn;
	}
      else
	gcc_assert (!l->next);
    }
}

/* The elt_list at *PL is no longer needed.  Unchain it and free its
   storage.  */

static inline void
unchain_one_elt_list (struct elt_list **pl)
{
  struct elt_list *l = *pl;

  *pl = l->next;
  pool_free (elt_list_pool, l);
}

/* Likewise for elt_loc_lists.  */

static void
unchain_one_elt_loc_list (struct elt_loc_list **pl)
{
  struct elt_loc_list *l = *pl;

  *pl = l->next;
  pool_free (elt_loc_list_pool, l);
}

/* Likewise for cselib_vals.  This also frees the addr_list associated with
   V.  */

static void
unchain_one_value (cselib_val *v)
{
  while (v->addr_list)
    unchain_one_elt_list (&v->addr_list);

  pool_free (cselib_val_pool, v);
}

/* Remove all entries from the hash table.  Also used during
   initialization.  */

void
cselib_clear_table (void)
{
  cselib_reset_table (1);
}

/* Return TRUE if V is a constant, a function invariant or a VALUE
   equivalence; FALSE otherwise.  */

static bool
invariant_or_equiv_p (cselib_val *v)
{
  struct elt_loc_list *l;

  if (v == cfa_base_preserved_val)
    return true;

  /* Keep VALUE equivalences around.  */
  for (l = v->locs; l; l = l->next)
    if (GET_CODE (l->loc) == VALUE)
      return true;

  if (v->locs != NULL
      && v->locs->next == NULL)
    {
      if (CONSTANT_P (v->locs->loc)
	  && (GET_CODE (v->locs->loc) != CONST
	      || !references_value_p (v->locs->loc, 0)))
	return true;
      /* Although a debug expr may be bound to different expressions,
	 we can preserve it as if it was constant, to get unification
	 and proper merging within var-tracking.  */
      if (GET_CODE (v->locs->loc) == DEBUG_EXPR
	  || GET_CODE (v->locs->loc) == DEBUG_IMPLICIT_PTR
	  || GET_CODE (v->locs->loc) == ENTRY_VALUE
	  || GET_CODE (v->locs->loc) == DEBUG_PARAMETER_REF)
	return true;

      /* (plus (value V) (const_int C)) is invariant iff V is invariant.  */
      if (GET_CODE (v->locs->loc) == PLUS
	  && CONST_INT_P (XEXP (v->locs->loc, 1))
	  && GET_CODE (XEXP (v->locs->loc, 0)) == VALUE
	  && invariant_or_equiv_p (CSELIB_VAL_PTR (XEXP (v->locs->loc, 0))))
	return true;
    }

  return false;
}

/* Remove from hash table all VALUEs except constants, function
   invariants and VALUE equivalences.  */

int
preserve_constants_and_equivs (cselib_val **x, void *info ATTRIBUTE_UNUSED)
{
  cselib_val *v = *x;

  if (invariant_or_equiv_p (v))
    {
<<<<<<< HEAD
      cselib_val **slot
	= cselib_preserved_hash_table.find_slot_with_hash (v->val_rtx,
=======
      cselib_hasher::compare_type lookup = {
	GET_MODE (v->val_rtx), v->val_rtx, VOIDmode
      };
      cselib_val **slot
	= cselib_preserved_hash_table.find_slot_with_hash (&lookup,
>>>>>>> eba76293
							   v->hash, INSERT);
      gcc_assert (!*slot);
      *slot = v;
    }

  cselib_hash_table.clear_slot (x);

  return 1;
}

/* Remove all entries from the hash table, arranging for the next
   value to be numbered NUM.  */

void
cselib_reset_table (unsigned int num)
{
  unsigned int i;

  max_value_regs = 0;

  if (cfa_base_preserved_val)
    {
      unsigned int regno = cfa_base_preserved_regno;
      unsigned int new_used_regs = 0;
      for (i = 0; i < n_used_regs; i++)
	if (used_regs[i] == regno)
	  {
	    new_used_regs = 1;
	    continue;
	  }
	else
	  REG_VALUES (used_regs[i]) = 0;
      gcc_assert (new_used_regs == 1);
      n_used_regs = new_used_regs;
      used_regs[0] = regno;
      max_value_regs
	= hard_regno_nregs[regno][GET_MODE (cfa_base_preserved_val->locs->loc)];
    }
  else
    {
      for (i = 0; i < n_used_regs; i++)
	REG_VALUES (used_regs[i]) = 0;
      n_used_regs = 0;
    }

  if (cselib_preserve_constants)
    cselib_hash_table.traverse <void *, preserve_constants_and_equivs> (NULL);
  else
    {
      cselib_hash_table.empty ();
      gcc_checking_assert (!cselib_any_perm_equivs);
    }

  n_useless_values = 0;
  n_useless_debug_values = 0;
  n_debug_values = 0;

  next_uid = num;

  first_containing_mem = &dummy_val;
}

/* Return the number of the next value that will be generated.  */

unsigned int
cselib_get_next_uid (void)
{
  return next_uid;
}

/* Search for X, whose hashcode is HASH, in CSELIB_HASH_TABLE,
   INSERTing if requested.  When X is part of the address of a MEM,
   MEMMODE should specify the mode of the MEM.  */

static cselib_val **
cselib_find_slot (enum machine_mode mode, rtx x, hashval_t hash,
		  enum insert_option insert, enum machine_mode memmode)
{
  cselib_val **slot = NULL;
<<<<<<< HEAD
  find_slot_memmode = memmode;
  if (cselib_preserve_constants)
    slot = cselib_preserved_hash_table.find_slot_with_hash (x, hash,
							    NO_INSERT);
  if (!slot)
    slot = cselib_hash_table.find_slot_with_hash (x, hash, insert);
  find_slot_memmode = VOIDmode;
=======
  cselib_hasher::compare_type lookup = { mode, x, memmode };
  if (cselib_preserve_constants)
    slot = cselib_preserved_hash_table.find_slot_with_hash (&lookup, hash,
							    NO_INSERT);
  if (!slot)
    slot = cselib_hash_table.find_slot_with_hash (&lookup, hash, insert);
>>>>>>> eba76293
  return slot;
}

/* Return true if X contains a VALUE rtx.  If ONLY_USELESS is set, we
   only return true for values which point to a cselib_val whose value
   element has been set to zero, which implies the cselib_val will be
   removed.  */

int
references_value_p (const_rtx x, int only_useless)
{
  const enum rtx_code code = GET_CODE (x);
  const char *fmt = GET_RTX_FORMAT (code);
  int i, j;

  if (GET_CODE (x) == VALUE
      && (! only_useless ||
	  (CSELIB_VAL_PTR (x)->locs == 0 && !PRESERVED_VALUE_P (x))))
    return 1;

  for (i = GET_RTX_LENGTH (code) - 1; i >= 0; i--)
    {
      if (fmt[i] == 'e' && references_value_p (XEXP (x, i), only_useless))
	return 1;
      else if (fmt[i] == 'E')
	for (j = 0; j < XVECLEN (x, i); j++)
	  if (references_value_p (XVECEXP (x, i, j), only_useless))
	    return 1;
    }

  return 0;
}

/* For all locations found in X, delete locations that reference useless
   values (i.e. values without any location).  Called through
   htab_traverse.  */

int
discard_useless_locs (cselib_val **x, void *info ATTRIBUTE_UNUSED)
{
  cselib_val *v = *x;
  struct elt_loc_list **p = &v->locs;
  bool had_locs = v->locs != NULL;
  rtx setting_insn = v->locs ? v->locs->setting_insn : NULL;

  while (*p)
    {
      if (references_value_p ((*p)->loc, 1))
	unchain_one_elt_loc_list (p);
      else
	p = &(*p)->next;
    }

  if (had_locs && v->locs == 0 && !PRESERVED_VALUE_P (v->val_rtx))
    {
      if (setting_insn && DEBUG_INSN_P (setting_insn))
	n_useless_debug_values++;
      else
	n_useless_values++;
      values_became_useless = 1;
    }
  return 1;
}

/* If X is a value with no locations, remove it from the hashtable.  */

int
discard_useless_values (cselib_val **x, void *info ATTRIBUTE_UNUSED)
{
  cselib_val *v = *x;

  if (v->locs == 0 && !PRESERVED_VALUE_P (v->val_rtx))
    {
      if (cselib_discard_hook)
	cselib_discard_hook (v);

      CSELIB_VAL_PTR (v->val_rtx) = NULL;
      cselib_hash_table.clear_slot (x);
      unchain_one_value (v);
      n_useless_values--;
    }

  return 1;
}

/* Clean out useless values (i.e. those which no longer have locations
   associated with them) from the hash table.  */

static void
remove_useless_values (void)
{
  cselib_val **p, *v;

  /* First pass: eliminate locations that reference the value.  That in
     turn can make more values useless.  */
  do
    {
      values_became_useless = 0;
      cselib_hash_table.traverse <void *, discard_useless_locs> (NULL);
    }
  while (values_became_useless);

  /* Second pass: actually remove the values.  */

  p = &first_containing_mem;
  for (v = *p; v != &dummy_val; v = v->next_containing_mem)
    if (v->locs && v == canonical_cselib_val (v))
      {
	*p = v;
	p = &(*p)->next_containing_mem;
      }
  *p = &dummy_val;

  n_useless_values += n_useless_debug_values;
  n_debug_values -= n_useless_debug_values;
  n_useless_debug_values = 0;

  cselib_hash_table.traverse <void *, discard_useless_values> (NULL);

  gcc_assert (!n_useless_values);
}

/* Arrange for a value to not be removed from the hash table even if
   it becomes useless.  */

void
cselib_preserve_value (cselib_val *v)
{
  PRESERVED_VALUE_P (v->val_rtx) = 1;
}

/* Test whether a value is preserved.  */

bool
cselib_preserved_value_p (cselib_val *v)
{
  return PRESERVED_VALUE_P (v->val_rtx);
}

/* Arrange for a REG value to be assumed constant through the whole function,
   never invalidated and preserved across cselib_reset_table calls.  */

void
cselib_preserve_cfa_base_value (cselib_val *v, unsigned int regno)
{
  if (cselib_preserve_constants
      && v->locs
      && REG_P (v->locs->loc))
    {
      cfa_base_preserved_val = v;
      cfa_base_preserved_regno = regno;
    }
}

/* Clean all non-constant expressions in the hash table, but retain
   their values.  */

void
cselib_preserve_only_values (void)
{
  int i;

  for (i = 0; i < FIRST_PSEUDO_REGISTER; i++)
    cselib_invalidate_regno (i, reg_raw_mode[i]);

  cselib_invalidate_mem (callmem);

  remove_useless_values ();

  gcc_assert (first_containing_mem == &dummy_val);
}

/* Arrange for a value to be marked as based on stack pointer
   for find_base_term purposes.  */

void
cselib_set_value_sp_based (cselib_val *v)
{
  SP_BASED_VALUE_P (v->val_rtx) = 1;
}

/* Test whether a value is based on stack pointer for
   find_base_term purposes.  */

bool
cselib_sp_based_value_p (cselib_val *v)
{
  return SP_BASED_VALUE_P (v->val_rtx);
}

/* Return the mode in which a register was last set.  If X is not a
   register, return its mode.  If the mode in which the register was
   set is not known, or the value was already clobbered, return
   VOIDmode.  */

enum machine_mode
cselib_reg_set_mode (const_rtx x)
{
  if (!REG_P (x))
    return GET_MODE (x);

  if (REG_VALUES (REGNO (x)) == NULL
      || REG_VALUES (REGNO (x))->elt == NULL)
    return VOIDmode;

  return GET_MODE (REG_VALUES (REGNO (x))->elt->val_rtx);
}

/* Return nonzero if we can prove that X and Y contain the same value, taking
   our gathered information into account.  */

int
rtx_equal_for_cselib_p (rtx x, rtx y)
{
  return rtx_equal_for_cselib_1 (x, y, VOIDmode);
}

/* If x is a PLUS or an autoinc operation, expand the operation,
   storing the offset, if any, in *OFF.  */

static rtx
autoinc_split (rtx x, rtx *off, enum machine_mode memmode)
{
  switch (GET_CODE (x))
    {
    case PLUS:
      *off = XEXP (x, 1);
      return XEXP (x, 0);

    case PRE_DEC:
      if (memmode == VOIDmode)
	return x;

      *off = GEN_INT (-GET_MODE_SIZE (memmode));
      return XEXP (x, 0);
      break;

    case PRE_INC:
      if (memmode == VOIDmode)
	return x;

      *off = GEN_INT (GET_MODE_SIZE (memmode));
      return XEXP (x, 0);

    case PRE_MODIFY:
      return XEXP (x, 1);

    case POST_DEC:
    case POST_INC:
    case POST_MODIFY:
      return XEXP (x, 0);

    default:
      return x;
    }
}

/* Return nonzero if we can prove that X and Y contain the same value,
   taking our gathered information into account.  MEMMODE holds the
   mode of the enclosing MEM, if any, as required to deal with autoinc
   addressing modes.  If X and Y are not (known to be) part of
   addresses, MEMMODE should be VOIDmode.  */

static int
rtx_equal_for_cselib_1 (rtx x, rtx y, enum machine_mode memmode)
{
  enum rtx_code code;
  const char *fmt;
  int i;

  if (REG_P (x) || MEM_P (x))
    {
      cselib_val *e = cselib_lookup (x, GET_MODE (x), 0, memmode);

      if (e)
	x = e->val_rtx;
    }

  if (REG_P (y) || MEM_P (y))
    {
      cselib_val *e = cselib_lookup (y, GET_MODE (y), 0, memmode);

      if (e)
	y = e->val_rtx;
    }

  if (x == y)
    return 1;

  if (GET_CODE (x) == VALUE)
    {
      cselib_val *e = canonical_cselib_val (CSELIB_VAL_PTR (x));
      struct elt_loc_list *l;

      if (GET_CODE (y) == VALUE)
	return e == canonical_cselib_val (CSELIB_VAL_PTR (y));

      for (l = e->locs; l; l = l->next)
	{
	  rtx t = l->loc;

	  /* Avoid infinite recursion.  We know we have the canonical
	     value, so we can just skip any values in the equivalence
	     list.  */
	  if (REG_P (t) || MEM_P (t) || GET_CODE (t) == VALUE)
	    continue;
	  else if (rtx_equal_for_cselib_1 (t, y, memmode))
	    return 1;
	}

      return 0;
    }
  else if (GET_CODE (y) == VALUE)
    {
      cselib_val *e = canonical_cselib_val (CSELIB_VAL_PTR (y));
      struct elt_loc_list *l;

      for (l = e->locs; l; l = l->next)
	{
	  rtx t = l->loc;

	  if (REG_P (t) || MEM_P (t) || GET_CODE (t) == VALUE)
	    continue;
	  else if (rtx_equal_for_cselib_1 (x, t, memmode))
	    return 1;
	}

      return 0;
    }

  if (GET_MODE (x) != GET_MODE (y))
    return 0;

  if (GET_CODE (x) != GET_CODE (y))
    {
      rtx xorig = x, yorig = y;
      rtx xoff = NULL, yoff = NULL;

      x = autoinc_split (x, &xoff, memmode);
      y = autoinc_split (y, &yoff, memmode);

      if (!xoff != !yoff)
	return 0;

      if (xoff && !rtx_equal_for_cselib_1 (xoff, yoff, memmode))
	return 0;

      /* Don't recurse if nothing changed.  */
      if (x != xorig || y != yorig)
	return rtx_equal_for_cselib_1 (x, y, memmode);

      return 0;
    }

  /* These won't be handled correctly by the code below.  */
  switch (GET_CODE (x))
    {
    CASE_CONST_UNIQUE:
    case DEBUG_EXPR:
      return 0;

    case DEBUG_IMPLICIT_PTR:
      return DEBUG_IMPLICIT_PTR_DECL (x)
	     == DEBUG_IMPLICIT_PTR_DECL (y);

    case DEBUG_PARAMETER_REF:
      return DEBUG_PARAMETER_REF_DECL (x)
	     == DEBUG_PARAMETER_REF_DECL (y);

    case ENTRY_VALUE:
      /* ENTRY_VALUEs are function invariant, it is thus undesirable to
	 use rtx_equal_for_cselib_1 to compare the operands.  */
      return rtx_equal_p (ENTRY_VALUE_EXP (x), ENTRY_VALUE_EXP (y));

    case LABEL_REF:
      return XEXP (x, 0) == XEXP (y, 0);

    case MEM:
      /* We have to compare any autoinc operations in the addresses
	 using this MEM's mode.  */
      return rtx_equal_for_cselib_1 (XEXP (x, 0), XEXP (y, 0), GET_MODE (x));

    default:
      break;
    }

  code = GET_CODE (x);
  fmt = GET_RTX_FORMAT (code);

  for (i = GET_RTX_LENGTH (code) - 1; i >= 0; i--)
    {
      int j;

      switch (fmt[i])
	{
	case 'w':
	  if (XWINT (x, i) != XWINT (y, i))
	    return 0;
	  break;

	case 'n':
	case 'i':
	  if (XINT (x, i) != XINT (y, i))
	    return 0;
	  break;

	case 'V':
	case 'E':
	  /* Two vectors must have the same length.  */
	  if (XVECLEN (x, i) != XVECLEN (y, i))
	    return 0;

	  /* And the corresponding elements must match.  */
	  for (j = 0; j < XVECLEN (x, i); j++)
	    if (! rtx_equal_for_cselib_1 (XVECEXP (x, i, j),
					  XVECEXP (y, i, j), memmode))
	      return 0;
	  break;

	case 'e':
	  if (i == 1
	      && targetm.commutative_p (x, UNKNOWN)
	      && rtx_equal_for_cselib_1 (XEXP (x, 1), XEXP (y, 0), memmode)
	      && rtx_equal_for_cselib_1 (XEXP (x, 0), XEXP (y, 1), memmode))
	    return 1;
	  if (! rtx_equal_for_cselib_1 (XEXP (x, i), XEXP (y, i), memmode))
	    return 0;
	  break;

	case 'S':
	case 's':
	  if (strcmp (XSTR (x, i), XSTR (y, i)))
	    return 0;
	  break;

	case 'u':
	  /* These are just backpointers, so they don't matter.  */
	  break;

	case '0':
	case 't':
	  break;

	  /* It is believed that rtx's at this level will never
	     contain anything but integers and other rtx's,
	     except for within LABEL_REFs and SYMBOL_REFs.  */
	default:
	  gcc_unreachable ();
	}
    }
  return 1;
}

/* Hash an rtx.  Return 0 if we couldn't hash the rtx.
   For registers and memory locations, we look up their cselib_val structure
   and return its VALUE element.
   Possible reasons for return 0 are: the object is volatile, or we couldn't
   find a register or memory location in the table and CREATE is zero.  If
   CREATE is nonzero, table elts are created for regs and mem.
   N.B. this hash function returns the same hash value for RTXes that
   differ only in the order of operands, thus it is suitable for comparisons
   that take commutativity into account.
   If we wanted to also support associative rules, we'd have to use a different
   strategy to avoid returning spurious 0, e.g. return ~(~0U >> 1) .
   MEMMODE indicates the mode of an enclosing MEM, and it's only
   used to compute autoinc values.
   We used to have a MODE argument for hashing for CONST_INTs, but that
   didn't make sense, since it caused spurious hash differences between
    (set (reg:SI 1) (const_int))
    (plus:SI (reg:SI 2) (reg:SI 1))
   and
    (plus:SI (reg:SI 2) (const_int))
   If the mode is important in any context, it must be checked specifically
   in a comparison anyway, since relying on hash differences is unsafe.  */

static unsigned int
cselib_hash_rtx (rtx x, int create, enum machine_mode memmode)
{
  cselib_val *e;
  int i, j;
  enum rtx_code code;
  const char *fmt;
  unsigned int hash = 0;

  code = GET_CODE (x);
  hash += (unsigned) code + (unsigned) GET_MODE (x);

  switch (code)
    {
    case VALUE:
      e = CSELIB_VAL_PTR (x);
      return e->hash;

    case MEM:
    case REG:
      e = cselib_lookup (x, GET_MODE (x), create, memmode);
      if (! e)
	return 0;

      return e->hash;

    case DEBUG_EXPR:
      hash += ((unsigned) DEBUG_EXPR << 7)
	      + DEBUG_TEMP_UID (DEBUG_EXPR_TREE_DECL (x));
      return hash ? hash : (unsigned int) DEBUG_EXPR;

    case DEBUG_IMPLICIT_PTR:
      hash += ((unsigned) DEBUG_IMPLICIT_PTR << 7)
	      + DECL_UID (DEBUG_IMPLICIT_PTR_DECL (x));
      return hash ? hash : (unsigned int) DEBUG_IMPLICIT_PTR;

    case DEBUG_PARAMETER_REF:
      hash += ((unsigned) DEBUG_PARAMETER_REF << 7)
	      + DECL_UID (DEBUG_PARAMETER_REF_DECL (x));
      return hash ? hash : (unsigned int) DEBUG_PARAMETER_REF;

    case ENTRY_VALUE:
      /* ENTRY_VALUEs are function invariant, thus try to avoid
	 recursing on argument if ENTRY_VALUE is one of the
	 forms emitted by expand_debug_expr, otherwise
	 ENTRY_VALUE hash would depend on the current value
	 in some register or memory.  */
      if (REG_P (ENTRY_VALUE_EXP (x)))
	hash += (unsigned int) REG
		+ (unsigned int) GET_MODE (ENTRY_VALUE_EXP (x))
		+ (unsigned int) REGNO (ENTRY_VALUE_EXP (x));
      else if (MEM_P (ENTRY_VALUE_EXP (x))
	       && REG_P (XEXP (ENTRY_VALUE_EXP (x), 0)))
	hash += (unsigned int) MEM
		+ (unsigned int) GET_MODE (XEXP (ENTRY_VALUE_EXP (x), 0))
		+ (unsigned int) REGNO (XEXP (ENTRY_VALUE_EXP (x), 0));
      else
	hash += cselib_hash_rtx (ENTRY_VALUE_EXP (x), create, memmode);
      return hash ? hash : (unsigned int) ENTRY_VALUE;

    case CONST_INT:
      hash += ((unsigned) CONST_INT << 7) + UINTVAL (x);
      return hash ? hash : (unsigned int) CONST_INT;

    case CONST_WIDE_INT:
      for (i = 0; i < CONST_WIDE_INT_NUNITS (x); i++)
	hash += CONST_WIDE_INT_ELT (x, i);
      return hash;

    case CONST_DOUBLE:
      /* This is like the general case, except that it only counts
	 the integers representing the constant.  */
      hash += (unsigned) code + (unsigned) GET_MODE (x);
      if (TARGET_SUPPORTS_WIDE_INT == 0 && GET_MODE (x) == VOIDmode)
	hash += ((unsigned) CONST_DOUBLE_LOW (x)
		 + (unsigned) CONST_DOUBLE_HIGH (x));
      else
	hash += real_hash (CONST_DOUBLE_REAL_VALUE (x));
      return hash ? hash : (unsigned int) CONST_DOUBLE;

    case CONST_FIXED:
      hash += (unsigned int) code + (unsigned int) GET_MODE (x);
      hash += fixed_hash (CONST_FIXED_VALUE (x));
      return hash ? hash : (unsigned int) CONST_FIXED;

    case CONST_VECTOR:
      {
	int units;
	rtx elt;

	units = CONST_VECTOR_NUNITS (x);

	for (i = 0; i < units; ++i)
	  {
	    elt = CONST_VECTOR_ELT (x, i);
	    hash += cselib_hash_rtx (elt, 0, memmode);
	  }

	return hash;
      }

      /* Assume there is only one rtx object for any given label.  */
    case LABEL_REF:
      /* We don't hash on the address of the CODE_LABEL to avoid bootstrap
	 differences and differences between each stage's debugging dumps.  */
      hash += (((unsigned int) LABEL_REF << 7)
	       + CODE_LABEL_NUMBER (XEXP (x, 0)));
      return hash ? hash : (unsigned int) LABEL_REF;

    case SYMBOL_REF:
      {
	/* Don't hash on the symbol's address to avoid bootstrap differences.
	   Different hash values may cause expressions to be recorded in
	   different orders and thus different registers to be used in the
	   final assembler.  This also avoids differences in the dump files
	   between various stages.  */
	unsigned int h = 0;
	const unsigned char *p = (const unsigned char *) XSTR (x, 0);

	while (*p)
	  h += (h << 7) + *p++; /* ??? revisit */

	hash += ((unsigned int) SYMBOL_REF << 7) + h;
	return hash ? hash : (unsigned int) SYMBOL_REF;
      }

    case PRE_DEC:
    case PRE_INC:
      /* We can't compute these without knowing the MEM mode.  */
      gcc_assert (memmode != VOIDmode);
      i = GET_MODE_SIZE (memmode);
      if (code == PRE_DEC)
	i = -i;
      /* Adjust the hash so that (mem:MEMMODE (pre_* (reg))) hashes
	 like (mem:MEMMODE (plus (reg) (const_int I))).  */
      hash += (unsigned) PLUS - (unsigned)code
	+ cselib_hash_rtx (XEXP (x, 0), create, memmode)
	+ cselib_hash_rtx (GEN_INT (i), create, memmode);
      return hash ? hash : 1 + (unsigned) PLUS;

    case PRE_MODIFY:
      gcc_assert (memmode != VOIDmode);
      return cselib_hash_rtx (XEXP (x, 1), create, memmode);

    case POST_DEC:
    case POST_INC:
    case POST_MODIFY:
      gcc_assert (memmode != VOIDmode);
      return cselib_hash_rtx (XEXP (x, 0), create, memmode);

    case PC:
    case CC0:
    case CALL:
    case UNSPEC_VOLATILE:
      return 0;

    case ASM_OPERANDS:
      if (MEM_VOLATILE_P (x))
	return 0;

      break;

    default:
      break;
    }

  i = GET_RTX_LENGTH (code) - 1;
  fmt = GET_RTX_FORMAT (code);
  for (; i >= 0; i--)
    {
      switch (fmt[i])
	{
	case 'e':
	  {
	    rtx tem = XEXP (x, i);
	    unsigned int tem_hash = cselib_hash_rtx (tem, create, memmode);

	    if (tem_hash == 0)
	      return 0;

	    hash += tem_hash;
	  }
	  break;
	case 'E':
	  for (j = 0; j < XVECLEN (x, i); j++)
	    {
	      unsigned int tem_hash
		= cselib_hash_rtx (XVECEXP (x, i, j), create, memmode);

	      if (tem_hash == 0)
		return 0;

	      hash += tem_hash;
	    }
	  break;

	case 's':
	  {
	    const unsigned char *p = (const unsigned char *) XSTR (x, i);

	    if (p)
	      while (*p)
		hash += *p++;
	    break;
	  }

	case 'i':
	  hash += XINT (x, i);
	  break;

	case '0':
	case 't':
	  /* unused */
	  break;

	default:
	  gcc_unreachable ();
	}
    }

  return hash ? hash : 1 + (unsigned int) GET_CODE (x);
}

/* Create a new value structure for VALUE and initialize it.  The mode of the
   value is MODE.  */

static inline cselib_val *
new_cselib_val (unsigned int hash, enum machine_mode mode, rtx x)
{
  cselib_val *e = (cselib_val *) pool_alloc (cselib_val_pool);

  gcc_assert (hash);
  gcc_assert (next_uid);

  e->hash = hash;
  e->uid = next_uid++;
  /* We use an alloc pool to allocate this RTL construct because it
     accounts for about 8% of the overall memory usage.  We know
     precisely when we can have VALUE RTXen (when cselib is active)
     so we don't need to put them in garbage collected memory.
     ??? Why should a VALUE be an RTX in the first place?  */
  e->val_rtx = (rtx) pool_alloc (value_pool);
  memset (e->val_rtx, 0, RTX_HDR_SIZE);
  PUT_CODE (e->val_rtx, VALUE);
  PUT_MODE (e->val_rtx, mode);
  CSELIB_VAL_PTR (e->val_rtx) = e;
  e->addr_list = 0;
  e->locs = 0;
  e->next_containing_mem = 0;

  if (dump_file && (dump_flags & TDF_CSELIB))
    {
      fprintf (dump_file, "cselib value %u:%u ", e->uid, hash);
      if (flag_dump_noaddr || flag_dump_unnumbered)
	fputs ("# ", dump_file);
      else
	fprintf (dump_file, "%p ", (void*)e);
      print_rtl_single (dump_file, x);
      fputc ('\n', dump_file);
    }

  return e;
}

/* ADDR_ELT is a value that is used as address.  MEM_ELT is the value that
   contains the data at this address.  X is a MEM that represents the
   value.  Update the two value structures to represent this situation.  */

static void
add_mem_for_addr (cselib_val *addr_elt, cselib_val *mem_elt, rtx x)
{
  struct elt_loc_list *l;

  addr_elt = canonical_cselib_val (addr_elt);
  mem_elt = canonical_cselib_val (mem_elt);

  /* Avoid duplicates.  */
  for (l = mem_elt->locs; l; l = l->next)
    if (MEM_P (l->loc)
	&& CSELIB_VAL_PTR (XEXP (l->loc, 0)) == addr_elt)
      {
	promote_debug_loc (l);
	return;
      }

  addr_elt->addr_list = new_elt_list (addr_elt->addr_list, mem_elt);
  new_elt_loc_list (mem_elt,
		    replace_equiv_address_nv (x, addr_elt->val_rtx));
  if (mem_elt->next_containing_mem == NULL)
    {
      mem_elt->next_containing_mem = first_containing_mem;
      first_containing_mem = mem_elt;
    }
}

/* Subroutine of cselib_lookup.  Return a value for X, which is a MEM rtx.
   If CREATE, make a new one if we haven't seen it before.  */

static cselib_val *
cselib_lookup_mem (rtx x, int create)
{
  enum machine_mode mode = GET_MODE (x);
  enum machine_mode addr_mode;
  cselib_val **slot;
  cselib_val *addr;
  cselib_val *mem_elt;
  struct elt_list *l;

  if (MEM_VOLATILE_P (x) || mode == BLKmode
      || !cselib_record_memory
      || (FLOAT_MODE_P (mode) && flag_float_store))
    return 0;

  addr_mode = GET_MODE (XEXP (x, 0));
  if (addr_mode == VOIDmode)
    addr_mode = Pmode;

  /* Look up the value for the address.  */
  addr = cselib_lookup (XEXP (x, 0), addr_mode, create, mode);
  if (! addr)
    return 0;

  addr = canonical_cselib_val (addr);
  /* Find a value that describes a value of our mode at that address.  */
  for (l = addr->addr_list; l; l = l->next)
    if (GET_MODE (l->elt->val_rtx) == mode)
      {
	promote_debug_loc (l->elt->locs);
	return l->elt;
      }

  if (! create)
    return 0;

  mem_elt = new_cselib_val (next_uid, mode, x);
  add_mem_for_addr (addr, mem_elt, x);
  slot = cselib_find_slot (mode, x, mem_elt->hash, INSERT, VOIDmode);
  *slot = mem_elt;
  return mem_elt;
}

/* Search through the possible substitutions in P.  We prefer a non reg
   substitution because this allows us to expand the tree further.  If
   we find, just a reg, take the lowest regno.  There may be several
   non-reg results, we just take the first one because they will all
   expand to the same place.  */

static rtx
expand_loc (struct elt_loc_list *p, struct expand_value_data *evd,
	    int max_depth)
{
  rtx reg_result = NULL;
  unsigned int regno = UINT_MAX;
  struct elt_loc_list *p_in = p;

  for (; p; p = p->next)
    {
      /* Return these right away to avoid returning stack pointer based
	 expressions for frame pointer and vice versa, which is something
	 that would confuse DSE.  See the comment in cselib_expand_value_rtx_1
	 for more details.  */
      if (REG_P (p->loc)
	  && (REGNO (p->loc) == STACK_POINTER_REGNUM
	      || REGNO (p->loc) == FRAME_POINTER_REGNUM
	      || REGNO (p->loc) == HARD_FRAME_POINTER_REGNUM
	      || REGNO (p->loc) == cfa_base_preserved_regno))
	return p->loc;
      /* Avoid infinite recursion trying to expand a reg into a
	 the same reg.  */
      if ((REG_P (p->loc))
	  && (REGNO (p->loc) < regno)
	  && !bitmap_bit_p (evd->regs_active, REGNO (p->loc)))
	{
	  reg_result = p->loc;
	  regno = REGNO (p->loc);
	}
      /* Avoid infinite recursion and do not try to expand the
	 value.  */
      else if (GET_CODE (p->loc) == VALUE
	       && CSELIB_VAL_PTR (p->loc)->locs == p_in)
	continue;
      else if (!REG_P (p->loc))
	{
	  rtx result, note;
	  if (dump_file && (dump_flags & TDF_CSELIB))
	    {
	      print_inline_rtx (dump_file, p->loc, 0);
	      fprintf (dump_file, "\n");
	    }
	  if (GET_CODE (p->loc) == LO_SUM
	      && GET_CODE (XEXP (p->loc, 1)) == SYMBOL_REF
	      && p->setting_insn
	      && (note = find_reg_note (p->setting_insn, REG_EQUAL, NULL_RTX))
	      && XEXP (note, 0) == XEXP (p->loc, 1))
	    return XEXP (p->loc, 1);
	  result = cselib_expand_value_rtx_1 (p->loc, evd, max_depth - 1);
	  if (result)
	    return result;
	}

    }

  if (regno != UINT_MAX)
    {
      rtx result;
      if (dump_file && (dump_flags & TDF_CSELIB))
	fprintf (dump_file, "r%d\n", regno);

      result = cselib_expand_value_rtx_1 (reg_result, evd, max_depth - 1);
      if (result)
	return result;
    }

  if (dump_file && (dump_flags & TDF_CSELIB))
    {
      if (reg_result)
	{
	  print_inline_rtx (dump_file, reg_result, 0);
	  fprintf (dump_file, "\n");
	}
      else
	fprintf (dump_file, "NULL\n");
    }
  return reg_result;
}


/* Forward substitute and expand an expression out to its roots.
   This is the opposite of common subexpression.  Because local value
   numbering is such a weak optimization, the expanded expression is
   pretty much unique (not from a pointer equals point of view but
   from a tree shape point of view.

   This function returns NULL if the expansion fails.  The expansion
   will fail if there is no value number for one of the operands or if
   one of the operands has been overwritten between the current insn
   and the beginning of the basic block.  For instance x has no
   expansion in:

   r1 <- r1 + 3
   x <- r1 + 8

   REGS_ACTIVE is a scratch bitmap that should be clear when passing in.
   It is clear on return.  */

rtx
cselib_expand_value_rtx (rtx orig, bitmap regs_active, int max_depth)
{
  struct expand_value_data evd;

  evd.regs_active = regs_active;
  evd.callback = NULL;
  evd.callback_arg = NULL;
  evd.dummy = false;

  return cselib_expand_value_rtx_1 (orig, &evd, max_depth);
}

/* Same as cselib_expand_value_rtx, but using a callback to try to
   resolve some expressions.  The CB function should return ORIG if it
   can't or does not want to deal with a certain RTX.  Any other
   return value, including NULL, will be used as the expansion for
   VALUE, without any further changes.  */

rtx
cselib_expand_value_rtx_cb (rtx orig, bitmap regs_active, int max_depth,
			    cselib_expand_callback cb, void *data)
{
  struct expand_value_data evd;

  evd.regs_active = regs_active;
  evd.callback = cb;
  evd.callback_arg = data;
  evd.dummy = false;

  return cselib_expand_value_rtx_1 (orig, &evd, max_depth);
}

/* Similar to cselib_expand_value_rtx_cb, but no rtxs are actually copied
   or simplified.  Useful to find out whether cselib_expand_value_rtx_cb
   would return NULL or non-NULL, without allocating new rtx.  */

bool
cselib_dummy_expand_value_rtx_cb (rtx orig, bitmap regs_active, int max_depth,
				  cselib_expand_callback cb, void *data)
{
  struct expand_value_data evd;

  evd.regs_active = regs_active;
  evd.callback = cb;
  evd.callback_arg = data;
  evd.dummy = true;

  return cselib_expand_value_rtx_1 (orig, &evd, max_depth) != NULL;
}

/* Internal implementation of cselib_expand_value_rtx and
   cselib_expand_value_rtx_cb.  */

static rtx
cselib_expand_value_rtx_1 (rtx orig, struct expand_value_data *evd,
			   int max_depth)
{
  rtx copy, scopy;
  int i, j;
  RTX_CODE code;
  const char *format_ptr;
  enum machine_mode mode;

  code = GET_CODE (orig);

  /* For the context of dse, if we end up expand into a huge tree, we
     will not have a useful address, so we might as well just give up
     quickly.  */
  if (max_depth <= 0)
    return NULL;

  switch (code)
    {
    case REG:
      {
	struct elt_list *l = REG_VALUES (REGNO (orig));

	if (l && l->elt == NULL)
	  l = l->next;
	for (; l; l = l->next)
	  if (GET_MODE (l->elt->val_rtx) == GET_MODE (orig))
	    {
	      rtx result;
	      unsigned regno = REGNO (orig);

	      /* The only thing that we are not willing to do (this
		 is requirement of dse and if others potential uses
		 need this function we should add a parm to control
		 it) is that we will not substitute the
		 STACK_POINTER_REGNUM, FRAME_POINTER or the
		 HARD_FRAME_POINTER.

		 These expansions confuses the code that notices that
		 stores into the frame go dead at the end of the
		 function and that the frame is not effected by calls
		 to subroutines.  If you allow the
		 STACK_POINTER_REGNUM substitution, then dse will
		 think that parameter pushing also goes dead which is
		 wrong.  If you allow the FRAME_POINTER or the
		 HARD_FRAME_POINTER then you lose the opportunity to
		 make the frame assumptions.  */
	      if (regno == STACK_POINTER_REGNUM
		  || regno == FRAME_POINTER_REGNUM
		  || regno == HARD_FRAME_POINTER_REGNUM
		  || regno == cfa_base_preserved_regno)
		return orig;

	      bitmap_set_bit (evd->regs_active, regno);

	      if (dump_file && (dump_flags & TDF_CSELIB))
		fprintf (dump_file, "expanding: r%d into: ", regno);

	      result = expand_loc (l->elt->locs, evd, max_depth);
	      bitmap_clear_bit (evd->regs_active, regno);

	      if (result)
		return result;
	      else
		return orig;
	    }
      }

    CASE_CONST_ANY:
    case SYMBOL_REF:
    case CODE_LABEL:
    case PC:
    case CC0:
    case SCRATCH:
      /* SCRATCH must be shared because they represent distinct values.  */
      return orig;
    case CLOBBER:
      if (REG_P (XEXP (orig, 0)) && HARD_REGISTER_NUM_P (REGNO (XEXP (orig, 0))))
	return orig;
      break;

    case CONST:
      if (shared_const_p (orig))
	return orig;
      break;

    case SUBREG:
      {
	rtx subreg;

	if (evd->callback)
	  {
	    subreg = evd->callback (orig, evd->regs_active, max_depth,
				    evd->callback_arg);
	    if (subreg != orig)
	      return subreg;
	  }

	subreg = cselib_expand_value_rtx_1 (SUBREG_REG (orig), evd,
					    max_depth - 1);
	if (!subreg)
	  return NULL;
	scopy = simplify_gen_subreg (GET_MODE (orig), subreg,
				     GET_MODE (SUBREG_REG (orig)),
				     SUBREG_BYTE (orig));
	if (scopy == NULL
	    || (GET_CODE (scopy) == SUBREG
		&& !REG_P (SUBREG_REG (scopy))
		&& !MEM_P (SUBREG_REG (scopy))))
	  return NULL;

	return scopy;
      }

    case VALUE:
      {
	rtx result;

	if (dump_file && (dump_flags & TDF_CSELIB))
	  {
	    fputs ("\nexpanding ", dump_file);
	    print_rtl_single (dump_file, orig);
	    fputs (" into...", dump_file);
	  }

	if (evd->callback)
	  {
	    result = evd->callback (orig, evd->regs_active, max_depth,
				    evd->callback_arg);

	    if (result != orig)
	      return result;
	  }

	result = expand_loc (CSELIB_VAL_PTR (orig)->locs, evd, max_depth);
	return result;
      }

    case DEBUG_EXPR:
      if (evd->callback)
	return evd->callback (orig, evd->regs_active, max_depth,
			      evd->callback_arg);
      return orig;

    default:
      break;
    }

  /* Copy the various flags, fields, and other information.  We assume
     that all fields need copying, and then clear the fields that should
     not be copied.  That is the sensible default behavior, and forces
     us to explicitly document why we are *not* copying a flag.  */
  if (evd->dummy)
    copy = NULL;
  else
    copy = shallow_copy_rtx (orig);

  format_ptr = GET_RTX_FORMAT (code);

  for (i = 0; i < GET_RTX_LENGTH (code); i++)
    switch (*format_ptr++)
      {
      case 'e':
	if (XEXP (orig, i) != NULL)
	  {
	    rtx result = cselib_expand_value_rtx_1 (XEXP (orig, i), evd,
						    max_depth - 1);
	    if (!result)
	      return NULL;
	    if (copy)
	      XEXP (copy, i) = result;
	  }
	break;

      case 'E':
      case 'V':
	if (XVEC (orig, i) != NULL)
	  {
	    if (copy)
	      XVEC (copy, i) = rtvec_alloc (XVECLEN (orig, i));
	    for (j = 0; j < XVECLEN (orig, i); j++)
	      {
		rtx result = cselib_expand_value_rtx_1 (XVECEXP (orig, i, j),
							evd, max_depth - 1);
		if (!result)
		  return NULL;
		if (copy)
		  XVECEXP (copy, i, j) = result;
	      }
	  }
	break;

      case 't':
      case 'w':
      case 'i':
      case 's':
      case 'S':
      case 'T':
      case 'u':
      case 'B':
      case '0':
	/* These are left unchanged.  */
	break;

      default:
	gcc_unreachable ();
      }

  if (evd->dummy)
    return orig;

  mode = GET_MODE (copy);
  /* If an operand has been simplified into CONST_INT, which doesn't
     have a mode and the mode isn't derivable from whole rtx's mode,
     try simplify_*_operation first with mode from original's operand
     and as a fallback wrap CONST_INT into gen_rtx_CONST.  */
  scopy = copy;
  switch (GET_RTX_CLASS (code))
    {
    case RTX_UNARY:
      if (CONST_INT_P (XEXP (copy, 0))
	  && GET_MODE (XEXP (orig, 0)) != VOIDmode)
	{
	  scopy = simplify_unary_operation (code, mode, XEXP (copy, 0),
					    GET_MODE (XEXP (orig, 0)));
	  if (scopy)
	    return scopy;
	}
      break;
    case RTX_COMM_ARITH:
    case RTX_BIN_ARITH:
      /* These expressions can derive operand modes from the whole rtx's mode.  */
      break;
    case RTX_TERNARY:
    case RTX_BITFIELD_OPS:
      if (CONST_INT_P (XEXP (copy, 0))
	  && GET_MODE (XEXP (orig, 0)) != VOIDmode)
	{
	  scopy = simplify_ternary_operation (code, mode,
					      GET_MODE (XEXP (orig, 0)),
					      XEXP (copy, 0), XEXP (copy, 1),
					      XEXP (copy, 2));
	  if (scopy)
	    return scopy;
	}
      break;
    case RTX_COMPARE:
    case RTX_COMM_COMPARE:
      if (CONST_INT_P (XEXP (copy, 0))
	  && GET_MODE (XEXP (copy, 1)) == VOIDmode
	  && (GET_MODE (XEXP (orig, 0)) != VOIDmode
	      || GET_MODE (XEXP (orig, 1)) != VOIDmode))
	{
	  scopy = simplify_relational_operation (code, mode,
						 (GET_MODE (XEXP (orig, 0))
						  != VOIDmode)
						 ? GET_MODE (XEXP (orig, 0))
						 : GET_MODE (XEXP (orig, 1)),
						 XEXP (copy, 0),
						 XEXP (copy, 1));
	  if (scopy)
	    return scopy;
	}
      break;
    default:
      break;
    }
  scopy = simplify_rtx (copy);
  if (scopy)
    return scopy;
  return copy;
}

/* Walk rtx X and replace all occurrences of REG and MEM subexpressions
   with VALUE expressions.  This way, it becomes independent of changes
   to registers and memory.
   X isn't actually modified; if modifications are needed, new rtl is
   allocated.  However, the return value can share rtl with X.
   If X is within a MEM, MEMMODE must be the mode of the MEM.  */

rtx
cselib_subst_to_values (rtx x, enum machine_mode memmode)
{
  enum rtx_code code = GET_CODE (x);
  const char *fmt = GET_RTX_FORMAT (code);
  cselib_val *e;
  struct elt_list *l;
  rtx copy = x;
  int i;

  switch (code)
    {
    case REG:
      l = REG_VALUES (REGNO (x));
      if (l && l->elt == NULL)
	l = l->next;
      for (; l; l = l->next)
	if (GET_MODE (l->elt->val_rtx) == GET_MODE (x))
	  return l->elt->val_rtx;

      gcc_unreachable ();

    case MEM:
      e = cselib_lookup_mem (x, 0);
      /* This used to happen for autoincrements, but we deal with them
	 properly now.  Remove the if stmt for the next release.  */
      if (! e)
	{
	  /* Assign a value that doesn't match any other.  */
	  e = new_cselib_val (next_uid, GET_MODE (x), x);
	}
      return e->val_rtx;

    case ENTRY_VALUE:
      e = cselib_lookup (x, GET_MODE (x), 0, memmode);
      if (! e)
	break;
      return e->val_rtx;

    CASE_CONST_ANY:
      return x;

    case PRE_DEC:
    case PRE_INC:
      gcc_assert (memmode != VOIDmode);
      i = GET_MODE_SIZE (memmode);
      if (code == PRE_DEC)
	i = -i;
      return cselib_subst_to_values (plus_constant (GET_MODE (x),
						    XEXP (x, 0), i),
				     memmode);

    case PRE_MODIFY:
      gcc_assert (memmode != VOIDmode);
      return cselib_subst_to_values (XEXP (x, 1), memmode);

    case POST_DEC:
    case POST_INC:
    case POST_MODIFY:
      gcc_assert (memmode != VOIDmode);
      return cselib_subst_to_values (XEXP (x, 0), memmode);

    default:
      break;
    }

  for (i = GET_RTX_LENGTH (code) - 1; i >= 0; i--)
    {
      if (fmt[i] == 'e')
	{
	  rtx t = cselib_subst_to_values (XEXP (x, i), memmode);

	  if (t != XEXP (x, i))
	    {
	      if (x == copy)
		copy = shallow_copy_rtx (x);
	      XEXP (copy, i) = t;
	    }
	}
      else if (fmt[i] == 'E')
	{
	  int j;

	  for (j = 0; j < XVECLEN (x, i); j++)
	    {
	      rtx t = cselib_subst_to_values (XVECEXP (x, i, j), memmode);

	      if (t != XVECEXP (x, i, j))
		{
		  if (XVEC (x, i) == XVEC (copy, i))
		    {
		      if (x == copy)
			copy = shallow_copy_rtx (x);
		      XVEC (copy, i) = shallow_copy_rtvec (XVEC (x, i));
		    }
		  XVECEXP (copy, i, j) = t;
		}
	    }
	}
    }

  return copy;
}

/* Wrapper for cselib_subst_to_values, that indicates X is in INSN.  */

rtx
cselib_subst_to_values_from_insn (rtx x, enum machine_mode memmode, rtx insn)
{
  rtx ret;
  gcc_assert (!cselib_current_insn);
  cselib_current_insn = insn;
  ret = cselib_subst_to_values (x, memmode);
  cselib_current_insn = NULL;
  return ret;
}

/* Look up the rtl expression X in our tables and return the value it
   has.  If CREATE is zero, we return NULL if we don't know the value.
   Otherwise, we create a new one if possible, using mode MODE if X
   doesn't have a mode (i.e. because it's a constant).  When X is part
   of an address, MEMMODE should be the mode of the enclosing MEM if
   we're tracking autoinc expressions.  */

static cselib_val *
cselib_lookup_1 (rtx x, enum machine_mode mode,
		 int create, enum machine_mode memmode)
{
  cselib_val **slot;
  cselib_val *e;
  unsigned int hashval;

  if (GET_MODE (x) != VOIDmode)
    mode = GET_MODE (x);

  if (GET_CODE (x) == VALUE)
    return CSELIB_VAL_PTR (x);

  if (REG_P (x))
    {
      struct elt_list *l;
      unsigned int i = REGNO (x);

      l = REG_VALUES (i);
      if (l && l->elt == NULL)
	l = l->next;
      for (; l; l = l->next)
	if (mode == GET_MODE (l->elt->val_rtx))
	  {
	    promote_debug_loc (l->elt->locs);
	    return l->elt;
	  }

      if (! create)
	return 0;

      if (i < FIRST_PSEUDO_REGISTER)
	{
	  unsigned int n = hard_regno_nregs[i][mode];

	  if (n > max_value_regs)
	    max_value_regs = n;
	}

      e = new_cselib_val (next_uid, GET_MODE (x), x);
      new_elt_loc_list (e, x);
      if (REG_VALUES (i) == 0)
	{
	  /* Maintain the invariant that the first entry of
	     REG_VALUES, if present, must be the value used to set the
	     register, or NULL.  */
	  used_regs[n_used_regs++] = i;
	  REG_VALUES (i) = new_elt_list (REG_VALUES (i), NULL);
	}
      else if (cselib_preserve_constants
	       && GET_MODE_CLASS (mode) == MODE_INT)
	{
	  /* During var-tracking, try harder to find equivalences
	     for SUBREGs.  If a setter sets say a DImode register
	     and user uses that register only in SImode, add a lowpart
	     subreg location.  */
	  struct elt_list *lwider = NULL;
	  l = REG_VALUES (i);
	  if (l && l->elt == NULL)
	    l = l->next;
	  for (; l; l = l->next)
	    if (GET_MODE_CLASS (GET_MODE (l->elt->val_rtx)) == MODE_INT
		&& GET_MODE_SIZE (GET_MODE (l->elt->val_rtx))
		   > GET_MODE_SIZE (mode)
		&& (lwider == NULL
		    || GET_MODE_SIZE (GET_MODE (l->elt->val_rtx))
		       < GET_MODE_SIZE (GET_MODE (lwider->elt->val_rtx))))
	      {
		struct elt_loc_list *el;
		if (i < FIRST_PSEUDO_REGISTER
		    && hard_regno_nregs[i][GET_MODE (l->elt->val_rtx)] != 1)
		  continue;
		for (el = l->elt->locs; el; el = el->next)
		  if (!REG_P (el->loc))
		    break;
		if (el)
		  lwider = l;
	      }
	  if (lwider)
	    {
	      rtx sub = lowpart_subreg (mode, lwider->elt->val_rtx,
					GET_MODE (lwider->elt->val_rtx));
	      if (sub)
		new_elt_loc_list (e, sub);
	    }
	}
      REG_VALUES (i)->next = new_elt_list (REG_VALUES (i)->next, e);
      slot = cselib_find_slot (mode, x, e->hash, INSERT, memmode);
      *slot = e;
      return e;
    }

  if (MEM_P (x))
    return cselib_lookup_mem (x, create);

  hashval = cselib_hash_rtx (x, create, memmode);
  /* Can't even create if hashing is not possible.  */
  if (! hashval)
    return 0;

  slot = cselib_find_slot (mode, x, hashval,
			   create ? INSERT : NO_INSERT, memmode);
  if (slot == 0)
    return 0;

  e = (cselib_val *) *slot;
  if (e)
    return e;

  e = new_cselib_val (hashval, mode, x);

  /* We have to fill the slot before calling cselib_subst_to_values:
     the hash table is inconsistent until we do so, and
     cselib_subst_to_values will need to do lookups.  */
  *slot = e;
  new_elt_loc_list (e, cselib_subst_to_values (x, memmode));
  return e;
}

/* Wrapper for cselib_lookup, that indicates X is in INSN.  */

cselib_val *
cselib_lookup_from_insn (rtx x, enum machine_mode mode,
			 int create, enum machine_mode memmode, rtx insn)
{
  cselib_val *ret;

  gcc_assert (!cselib_current_insn);
  cselib_current_insn = insn;

  ret = cselib_lookup (x, mode, create, memmode);

  cselib_current_insn = NULL;

  return ret;
}

/* Wrapper for cselib_lookup_1, that logs the lookup result and
   maintains invariants related with debug insns.  */

cselib_val *
cselib_lookup (rtx x, enum machine_mode mode,
	       int create, enum machine_mode memmode)
{
  cselib_val *ret = cselib_lookup_1 (x, mode, create, memmode);

  /* ??? Should we return NULL if we're not to create an entry, the
     found loc is a debug loc and cselib_current_insn is not DEBUG?
     If so, we should also avoid converting val to non-DEBUG; probably
     easiest setting cselib_current_insn to NULL before the call
     above.  */

  if (dump_file && (dump_flags & TDF_CSELIB))
    {
      fputs ("cselib lookup ", dump_file);
      print_inline_rtx (dump_file, x, 2);
      fprintf (dump_file, " => %u:%u\n",
	       ret ? ret->uid : 0,
	       ret ? ret->hash : 0);
    }

  return ret;
}

/* Invalidate any entries in reg_values that overlap REGNO.  This is called
   if REGNO is changing.  MODE is the mode of the assignment to REGNO, which
   is used to determine how many hard registers are being changed.  If MODE
   is VOIDmode, then only REGNO is being changed; this is used when
   invalidating call clobbered registers across a call.  */

static void
cselib_invalidate_regno (unsigned int regno, enum machine_mode mode)
{
  unsigned int endregno;
  unsigned int i;

  /* If we see pseudos after reload, something is _wrong_.  */
  gcc_assert (!reload_completed || regno < FIRST_PSEUDO_REGISTER
	      || reg_renumber[regno] < 0);

  /* Determine the range of registers that must be invalidated.  For
     pseudos, only REGNO is affected.  For hard regs, we must take MODE
     into account, and we must also invalidate lower register numbers
     if they contain values that overlap REGNO.  */
  if (regno < FIRST_PSEUDO_REGISTER)
    {
      gcc_assert (mode != VOIDmode);

      if (regno < max_value_regs)
	i = 0;
      else
	i = regno - max_value_regs;

      endregno = end_hard_regno (mode, regno);
    }
  else
    {
      i = regno;
      endregno = regno + 1;
    }

  for (; i < endregno; i++)
    {
      struct elt_list **l = &REG_VALUES (i);

      /* Go through all known values for this reg; if it overlaps the range
	 we're invalidating, remove the value.  */
      while (*l)
	{
	  cselib_val *v = (*l)->elt;
	  bool had_locs;
	  rtx setting_insn;
	  struct elt_loc_list **p;
	  unsigned int this_last = i;

	  if (i < FIRST_PSEUDO_REGISTER && v != NULL)
	    this_last = end_hard_regno (GET_MODE (v->val_rtx), i) - 1;

	  if (this_last < regno || v == NULL
	      || (v == cfa_base_preserved_val
		  && i == cfa_base_preserved_regno))
	    {
	      l = &(*l)->next;
	      continue;
	    }

	  /* We have an overlap.  */
	  if (*l == REG_VALUES (i))
	    {
	      /* Maintain the invariant that the first entry of
		 REG_VALUES, if present, must be the value used to set
		 the register, or NULL.  This is also nice because
		 then we won't push the same regno onto user_regs
		 multiple times.  */
	      (*l)->elt = NULL;
	      l = &(*l)->next;
	    }
	  else
	    unchain_one_elt_list (l);

	  v = canonical_cselib_val (v);

	  had_locs = v->locs != NULL;
	  setting_insn = v->locs ? v->locs->setting_insn : NULL;

	  /* Now, we clear the mapping from value to reg.  It must exist, so
	     this code will crash intentionally if it doesn't.  */
	  for (p = &v->locs; ; p = &(*p)->next)
	    {
	      rtx x = (*p)->loc;

	      if (REG_P (x) && REGNO (x) == i)
		{
		  unchain_one_elt_loc_list (p);
		  break;
		}
	    }

	  if (had_locs && v->locs == 0 && !PRESERVED_VALUE_P (v->val_rtx))
	    {
	      if (setting_insn && DEBUG_INSN_P (setting_insn))
		n_useless_debug_values++;
	      else
		n_useless_values++;
	    }
	}
    }
}

/* Invalidate any locations in the table which are changed because of a
   store to MEM_RTX.  If this is called because of a non-const call
   instruction, MEM_RTX is (mem:BLK const0_rtx).  */

static void
cselib_invalidate_mem (rtx mem_rtx)
{
  cselib_val **vp, *v, *next;
  int num_mems = 0;
  rtx mem_addr;

  mem_addr = canon_rtx (get_addr (XEXP (mem_rtx, 0)));
  mem_rtx = canon_rtx (mem_rtx);

  vp = &first_containing_mem;
  for (v = *vp; v != &dummy_val; v = next)
    {
      bool has_mem = false;
      struct elt_loc_list **p = &v->locs;
      bool had_locs = v->locs != NULL;
      rtx setting_insn = v->locs ? v->locs->setting_insn : NULL;

      while (*p)
	{
	  rtx x = (*p)->loc;
	  cselib_val *addr;
	  struct elt_list **mem_chain;

	  /* MEMs may occur in locations only at the top level; below
	     that every MEM or REG is substituted by its VALUE.  */
	  if (!MEM_P (x))
	    {
	      p = &(*p)->next;
	      continue;
	    }
	  if (num_mems < PARAM_VALUE (PARAM_MAX_CSELIB_MEMORY_LOCATIONS)
	      && ! canon_anti_dependence (x, false, mem_rtx,
					  GET_MODE (mem_rtx), mem_addr))
	    {
	      has_mem = true;
	      num_mems++;
	      p = &(*p)->next;
	      continue;
	    }

	  /* This one overlaps.  */
	  /* We must have a mapping from this MEM's address to the
	     value (E).  Remove that, too.  */
	  addr = cselib_lookup (XEXP (x, 0), VOIDmode, 0, GET_MODE (x));
	  addr = canonical_cselib_val (addr);
	  gcc_checking_assert (v == canonical_cselib_val (v));
	  mem_chain = &addr->addr_list;
	  for (;;)
	    {
	      cselib_val *canon = canonical_cselib_val ((*mem_chain)->elt);

	      if (canon == v)
		{
		  unchain_one_elt_list (mem_chain);
		  break;
		}

	      /* Record canonicalized elt.  */
	      (*mem_chain)->elt = canon;

	      mem_chain = &(*mem_chain)->next;
	    }

	  unchain_one_elt_loc_list (p);
	}

      if (had_locs && v->locs == 0 && !PRESERVED_VALUE_P (v->val_rtx))
	{
	  if (setting_insn && DEBUG_INSN_P (setting_insn))
	    n_useless_debug_values++;
	  else
	    n_useless_values++;
	}

      next = v->next_containing_mem;
      if (has_mem)
	{
	  *vp = v;
	  vp = &(*vp)->next_containing_mem;
	}
      else
	v->next_containing_mem = NULL;
    }
  *vp = &dummy_val;
}

/* Invalidate DEST, which is being assigned to or clobbered.  */

void
cselib_invalidate_rtx (rtx dest)
{
  while (GET_CODE (dest) == SUBREG
	 || GET_CODE (dest) == ZERO_EXTRACT
	 || GET_CODE (dest) == STRICT_LOW_PART)
    dest = XEXP (dest, 0);

  if (REG_P (dest))
    cselib_invalidate_regno (REGNO (dest), GET_MODE (dest));
  else if (MEM_P (dest))
    cselib_invalidate_mem (dest);
}

/* A wrapper for cselib_invalidate_rtx to be called via note_stores.  */

static void
cselib_invalidate_rtx_note_stores (rtx dest, const_rtx ignore ATTRIBUTE_UNUSED,
				   void *data ATTRIBUTE_UNUSED)
{
  cselib_invalidate_rtx (dest);
}

/* Record the result of a SET instruction.  DEST is being set; the source
   contains the value described by SRC_ELT.  If DEST is a MEM, DEST_ADDR_ELT
   describes its address.  */

static void
cselib_record_set (rtx dest, cselib_val *src_elt, cselib_val *dest_addr_elt)
{
  int dreg = REG_P (dest) ? (int) REGNO (dest) : -1;

  if (src_elt == 0 || side_effects_p (dest))
    return;

  if (dreg >= 0)
    {
      if (dreg < FIRST_PSEUDO_REGISTER)
	{
	  unsigned int n = hard_regno_nregs[dreg][GET_MODE (dest)];

	  if (n > max_value_regs)
	    max_value_regs = n;
	}

      if (REG_VALUES (dreg) == 0)
	{
	  used_regs[n_used_regs++] = dreg;
	  REG_VALUES (dreg) = new_elt_list (REG_VALUES (dreg), src_elt);
	}
      else
	{
	  /* The register should have been invalidated.  */
	  gcc_assert (REG_VALUES (dreg)->elt == 0);
	  REG_VALUES (dreg)->elt = src_elt;
	}

      if (src_elt->locs == 0 && !PRESERVED_VALUE_P (src_elt->val_rtx))
	n_useless_values--;
      new_elt_loc_list (src_elt, dest);
    }
  else if (MEM_P (dest) && dest_addr_elt != 0
	   && cselib_record_memory)
    {
      if (src_elt->locs == 0 && !PRESERVED_VALUE_P (src_elt->val_rtx))
	n_useless_values--;
      add_mem_for_addr (dest_addr_elt, src_elt, dest);
    }
}

/* Make ELT and X's VALUE equivalent to each other at INSN.  */

void
cselib_add_permanent_equiv (cselib_val *elt, rtx x, rtx insn)
{
  cselib_val *nelt;
  rtx save_cselib_current_insn = cselib_current_insn;

  gcc_checking_assert (elt);
  gcc_checking_assert (PRESERVED_VALUE_P (elt->val_rtx));
  gcc_checking_assert (!side_effects_p (x));

  cselib_current_insn = insn;

  nelt = cselib_lookup (x, GET_MODE (elt->val_rtx), 1, VOIDmode);

  if (nelt != elt)
    {
      cselib_any_perm_equivs = true;

      if (!PRESERVED_VALUE_P (nelt->val_rtx))
	cselib_preserve_value (nelt);

      new_elt_loc_list (nelt, elt->val_rtx);
    }

  cselib_current_insn = save_cselib_current_insn;
}

/* Return TRUE if any permanent equivalences have been recorded since
   the table was last initialized.  */
bool
cselib_have_permanent_equivalences (void)
{
  return cselib_any_perm_equivs;
}

/* There is no good way to determine how many elements there can be
   in a PARALLEL.  Since it's fairly cheap, use a really large number.  */
#define MAX_SETS (FIRST_PSEUDO_REGISTER * 2)

struct cselib_record_autoinc_data
{
  struct cselib_set *sets;
  int n_sets;
};

/* Callback for for_each_inc_dec.  Records in ARG the SETs implied by
   autoinc RTXs: SRC plus SRCOFF if non-NULL is stored in DEST.  */

static int
cselib_record_autoinc_cb (rtx mem ATTRIBUTE_UNUSED, rtx op ATTRIBUTE_UNUSED,
			  rtx dest, rtx src, rtx srcoff, void *arg)
{
  struct cselib_record_autoinc_data *data;
  data = (struct cselib_record_autoinc_data *)arg;

  data->sets[data->n_sets].dest = dest;

  if (srcoff)
    data->sets[data->n_sets].src = gen_rtx_PLUS (GET_MODE (src), src, srcoff);
  else
    data->sets[data->n_sets].src = src;

  data->n_sets++;

  return -1;
}

/* Record the effects of any sets and autoincs in INSN.  */
static void
cselib_record_sets (rtx insn)
{
  int n_sets = 0;
  int i;
  struct cselib_set sets[MAX_SETS];
  rtx body = PATTERN (insn);
  rtx cond = 0;
  int n_sets_before_autoinc;
  struct cselib_record_autoinc_data data;

  body = PATTERN (insn);
  if (GET_CODE (body) == COND_EXEC)
    {
      cond = COND_EXEC_TEST (body);
      body = COND_EXEC_CODE (body);
    }

  /* Find all sets.  */
  if (GET_CODE (body) == SET)
    {
      sets[0].src = SET_SRC (body);
      sets[0].dest = SET_DEST (body);
      n_sets = 1;
    }
  else if (GET_CODE (body) == PARALLEL)
    {
      /* Look through the PARALLEL and record the values being
	 set, if possible.  Also handle any CLOBBERs.  */
      for (i = XVECLEN (body, 0) - 1; i >= 0; --i)
	{
	  rtx x = XVECEXP (body, 0, i);

	  if (GET_CODE (x) == SET)
	    {
	      sets[n_sets].src = SET_SRC (x);
	      sets[n_sets].dest = SET_DEST (x);
	      n_sets++;
	    }
	}
    }

  if (n_sets == 1
      && MEM_P (sets[0].src)
      && !cselib_record_memory
      && MEM_READONLY_P (sets[0].src))
    {
      rtx note = find_reg_equal_equiv_note (insn);

      if (note && CONSTANT_P (XEXP (note, 0)))
	sets[0].src = XEXP (note, 0);
    }

  data.sets = sets;
  data.n_sets = n_sets_before_autoinc = n_sets;
  for_each_inc_dec (&insn, cselib_record_autoinc_cb, &data);
  n_sets = data.n_sets;

  /* Look up the values that are read.  Do this before invalidating the
     locations that are written.  */
  for (i = 0; i < n_sets; i++)
    {
      rtx dest = sets[i].dest;

      /* A STRICT_LOW_PART can be ignored; we'll record the equivalence for
         the low part after invalidating any knowledge about larger modes.  */
      if (GET_CODE (sets[i].dest) == STRICT_LOW_PART)
	sets[i].dest = dest = XEXP (dest, 0);

      /* We don't know how to record anything but REG or MEM.  */
      if (REG_P (dest)
	  || (MEM_P (dest) && cselib_record_memory))
        {
	  rtx src = sets[i].src;
	  if (cond)
	    src = gen_rtx_IF_THEN_ELSE (GET_MODE (dest), cond, src, dest);
	  sets[i].src_elt = cselib_lookup (src, GET_MODE (dest), 1, VOIDmode);
	  if (MEM_P (dest))
	    {
	      enum machine_mode address_mode = get_address_mode (dest);

	      sets[i].dest_addr_elt = cselib_lookup (XEXP (dest, 0),
						     address_mode, 1,
						     GET_MODE (dest));
	    }
	  else
	    sets[i].dest_addr_elt = 0;
	}
    }

  if (cselib_record_sets_hook)
    cselib_record_sets_hook (insn, sets, n_sets);

  /* Invalidate all locations written by this insn.  Note that the elts we
     looked up in the previous loop aren't affected, just some of their
     locations may go away.  */
  note_stores (body, cselib_invalidate_rtx_note_stores, NULL);

  for (i = n_sets_before_autoinc; i < n_sets; i++)
    cselib_invalidate_rtx (sets[i].dest);

  /* If this is an asm, look for duplicate sets.  This can happen when the
     user uses the same value as an output multiple times.  This is valid
     if the outputs are not actually used thereafter.  Treat this case as
     if the value isn't actually set.  We do this by smashing the destination
     to pc_rtx, so that we won't record the value later.  */
  if (n_sets >= 2 && asm_noperands (body) >= 0)
    {
      for (i = 0; i < n_sets; i++)
	{
	  rtx dest = sets[i].dest;
	  if (REG_P (dest) || MEM_P (dest))
	    {
	      int j;
	      for (j = i + 1; j < n_sets; j++)
		if (rtx_equal_p (dest, sets[j].dest))
		  {
		    sets[i].dest = pc_rtx;
		    sets[j].dest = pc_rtx;
		  }
	    }
	}
    }

  /* Now enter the equivalences in our tables.  */
  for (i = 0; i < n_sets; i++)
    {
      rtx dest = sets[i].dest;
      if (REG_P (dest)
	  || (MEM_P (dest) && cselib_record_memory))
	cselib_record_set (dest, sets[i].src_elt, sets[i].dest_addr_elt);
    }
}

/* Return true if INSN in the prologue initializes hard_frame_pointer_rtx.  */

bool
fp_setter_insn (rtx insn)
{
  rtx expr, pat = NULL_RTX;

  if (!RTX_FRAME_RELATED_P (insn))
    return false;

  expr = find_reg_note (insn, REG_FRAME_RELATED_EXPR, NULL_RTX);
  if (expr)
    pat = XEXP (expr, 0);
  if (!modified_in_p (hard_frame_pointer_rtx, pat ? pat : insn))
    return false;

  /* Don't return true for frame pointer restores in the epilogue.  */
  if (find_reg_note (insn, REG_CFA_RESTORE, hard_frame_pointer_rtx))
    return false;
  return true;
}

/* Record the effects of INSN.  */

void
cselib_process_insn (rtx insn)
{
  int i;
  rtx x;

  cselib_current_insn = insn;

  /* Forget everything at a CODE_LABEL or a setjmp.  */
  if ((LABEL_P (insn)
       || (CALL_P (insn)
	   && find_reg_note (insn, REG_SETJMP, NULL)))
      && !cselib_preserve_constants)
    {
      cselib_reset_table (next_uid);
      cselib_current_insn = NULL_RTX;
      return;
    }

  if (! INSN_P (insn))
    {
      cselib_current_insn = NULL_RTX;
      return;
    }

  /* If this is a call instruction, forget anything stored in a
     call clobbered register, or, if this is not a const call, in
     memory.  */
  if (CALL_P (insn))
    {
      for (i = 0; i < FIRST_PSEUDO_REGISTER; i++)
	if (call_used_regs[i]
	    || (REG_VALUES (i) && REG_VALUES (i)->elt
		&& HARD_REGNO_CALL_PART_CLOBBERED (i,
		      GET_MODE (REG_VALUES (i)->elt->val_rtx))))
	  cselib_invalidate_regno (i, reg_raw_mode[i]);

      /* Since it is not clear how cselib is going to be used, be
	 conservative here and treat looping pure or const functions
	 as if they were regular functions.  */
      if (RTL_LOOPING_CONST_OR_PURE_CALL_P (insn)
	  || !(RTL_CONST_OR_PURE_CALL_P (insn)))
	cselib_invalidate_mem (callmem);
    }

  cselib_record_sets (insn);

  /* Look for any CLOBBERs in CALL_INSN_FUNCTION_USAGE, but only
     after we have processed the insn.  */
  if (CALL_P (insn))
    {
      for (x = CALL_INSN_FUNCTION_USAGE (insn); x; x = XEXP (x, 1))
	if (GET_CODE (XEXP (x, 0)) == CLOBBER)
	  cselib_invalidate_rtx (XEXP (XEXP (x, 0), 0));
      /* Flush evertything on setjmp.  */
      if (cselib_preserve_constants
	  && find_reg_note (insn, REG_SETJMP, NULL))
	{
	  cselib_preserve_only_values ();
	  cselib_reset_table (next_uid);
	}
    }

  /* On setter of the hard frame pointer if frame_pointer_needed,
     invalidate stack_pointer_rtx, so that sp and {,h}fp based
     VALUEs are distinct.  */
  if (reload_completed
      && frame_pointer_needed
      && fp_setter_insn (insn))
    cselib_invalidate_rtx (stack_pointer_rtx);

  cselib_current_insn = NULL_RTX;

  if (n_useless_values > MAX_USELESS_VALUES
      /* remove_useless_values is linear in the hash table size.  Avoid
         quadratic behavior for very large hashtables with very few
	 useless elements.  */
      && ((unsigned int)n_useless_values
	  > (cselib_hash_table.elements () - n_debug_values) / 4))
    remove_useless_values ();
}

/* Initialize cselib for one pass.  The caller must also call
   init_alias_analysis.  */

void
cselib_init (int record_what)
{
  elt_list_pool = create_alloc_pool ("elt_list",
				     sizeof (struct elt_list), 10);
  elt_loc_list_pool = create_alloc_pool ("elt_loc_list",
				         sizeof (struct elt_loc_list), 10);
  cselib_val_pool = create_alloc_pool ("cselib_val_list",
				       sizeof (cselib_val), 10);
  value_pool = create_alloc_pool ("value", RTX_CODE_SIZE (VALUE), 100);
  cselib_record_memory = record_what & CSELIB_RECORD_MEMORY;
  cselib_preserve_constants = record_what & CSELIB_PRESERVE_CONSTANTS;
  cselib_any_perm_equivs = false;

  /* (mem:BLK (scratch)) is a special mechanism to conflict with everything,
     see canon_true_dependence.  This is only created once.  */
  if (! callmem)
    callmem = gen_rtx_MEM (BLKmode, gen_rtx_SCRATCH (VOIDmode));

  cselib_nregs = max_reg_num ();

  /* We preserve reg_values to allow expensive clearing of the whole thing.
     Reallocate it however if it happens to be too large.  */
  if (!reg_values || reg_values_size < cselib_nregs
      || (reg_values_size > 10 && reg_values_size > cselib_nregs * 4))
    {
      free (reg_values);
      /* Some space for newly emit instructions so we don't end up
	 reallocating in between passes.  */
      reg_values_size = cselib_nregs + (63 + cselib_nregs) / 16;
      reg_values = XCNEWVEC (struct elt_list *, reg_values_size);
    }
  used_regs = XNEWVEC (unsigned int, cselib_nregs);
  n_used_regs = 0;
  cselib_hash_table.create (31);
  if (cselib_preserve_constants)
    cselib_preserved_hash_table.create (31);
  next_uid = 1;
}

/* Called when the current user is done with cselib.  */

void
cselib_finish (void)
{
  bool preserved = cselib_preserve_constants;
  cselib_discard_hook = NULL;
  cselib_preserve_constants = false;
  cselib_any_perm_equivs = false;
  cfa_base_preserved_val = NULL;
  cfa_base_preserved_regno = INVALID_REGNUM;
  free_alloc_pool (elt_list_pool);
  free_alloc_pool (elt_loc_list_pool);
  free_alloc_pool (cselib_val_pool);
  free_alloc_pool (value_pool);
  cselib_clear_table ();
  cselib_hash_table.dispose ();
  if (preserved)
    cselib_preserved_hash_table.dispose ();
  free (used_regs);
  used_regs = 0;
  n_useless_values = 0;
  n_useless_debug_values = 0;
  n_debug_values = 0;
  next_uid = 0;
}

/* Dump the cselib_val *X to FILE *OUT.  */

int
dump_cselib_val (cselib_val **x, FILE *out)
{
  cselib_val *v = *x;
  bool need_lf = true;

  print_inline_rtx (out, v->val_rtx, 0);

  if (v->locs)
    {
      struct elt_loc_list *l = v->locs;
      if (need_lf)
	{
	  fputc ('\n', out);
	  need_lf = false;
	}
      fputs (" locs:", out);
      do
	{
	  if (l->setting_insn)
	    fprintf (out, "\n  from insn %i ",
		     INSN_UID (l->setting_insn));
	  else
	    fprintf (out, "\n   ");
	  print_inline_rtx (out, l->loc, 4);
	}
      while ((l = l->next));
      fputc ('\n', out);
    }
  else
    {
      fputs (" no locs", out);
      need_lf = true;
    }

  if (v->addr_list)
    {
      struct elt_list *e = v->addr_list;
      if (need_lf)
	{
	  fputc ('\n', out);
	  need_lf = false;
	}
      fputs (" addr list:", out);
      do
	{
	  fputs ("\n  ", out);
	  print_inline_rtx (out, e->elt->val_rtx, 2);
	}
      while ((e = e->next));
      fputc ('\n', out);
    }
  else
    {
      fputs (" no addrs", out);
      need_lf = true;
    }

  if (v->next_containing_mem == &dummy_val)
    fputs (" last mem\n", out);
  else if (v->next_containing_mem)
    {
      fputs (" next mem ", out);
      print_inline_rtx (out, v->next_containing_mem->val_rtx, 2);
      fputc ('\n', out);
    }
  else if (need_lf)
    fputc ('\n', out);

  return 1;
}

/* Dump to OUT everything in the CSELIB table.  */

void
dump_cselib_table (FILE *out)
{
  fprintf (out, "cselib hash table:\n");
  cselib_hash_table.traverse <FILE *, dump_cselib_val> (out);
  fprintf (out, "cselib preserved hash table:\n");
  cselib_preserved_hash_table.traverse <FILE *, dump_cselib_val> (out);
  if (first_containing_mem != &dummy_val)
    {
      fputs ("first mem ", out);
      print_inline_rtx (out, first_containing_mem->val_rtx, 2);
      fputc ('\n', out);
    }
  fprintf (out, "next uid %i\n", next_uid);
}

#include "gt-cselib.h"<|MERGE_RESOLUTION|>--- conflicted
+++ resolved
@@ -132,9 +132,6 @@
   if (GET_CODE (x) == VALUE)
     return x == v->val_rtx;
 
-  if (GET_CODE (x) == VALUE)
-    return x == v->val_rtx;
-
   /* We don't guarantee that distinct rtx's have different hash values,
      so we need to do a comparison.  */
   for (l = v->locs; l; l = l->next)
@@ -499,16 +496,11 @@
 
   if (invariant_or_equiv_p (v))
     {
-<<<<<<< HEAD
-      cselib_val **slot
-	= cselib_preserved_hash_table.find_slot_with_hash (v->val_rtx,
-=======
       cselib_hasher::compare_type lookup = {
 	GET_MODE (v->val_rtx), v->val_rtx, VOIDmode
       };
       cselib_val **slot
 	= cselib_preserved_hash_table.find_slot_with_hash (&lookup,
->>>>>>> eba76293
 							   v->hash, INSERT);
       gcc_assert (!*slot);
       *slot = v;
@@ -588,22 +580,12 @@
 		  enum insert_option insert, enum machine_mode memmode)
 {
   cselib_val **slot = NULL;
-<<<<<<< HEAD
-  find_slot_memmode = memmode;
-  if (cselib_preserve_constants)
-    slot = cselib_preserved_hash_table.find_slot_with_hash (x, hash,
-							    NO_INSERT);
-  if (!slot)
-    slot = cselib_hash_table.find_slot_with_hash (x, hash, insert);
-  find_slot_memmode = VOIDmode;
-=======
   cselib_hasher::compare_type lookup = { mode, x, memmode };
   if (cselib_preserve_constants)
     slot = cselib_preserved_hash_table.find_slot_with_hash (&lookup, hash,
 							    NO_INSERT);
   if (!slot)
     slot = cselib_hash_table.find_slot_with_hash (&lookup, hash, insert);
->>>>>>> eba76293
   return slot;
 }
 

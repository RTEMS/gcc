/* Copy propagation and SSA_NAME replacement support routines.
   Copyright (C) 2004, 2005, 2007 Free Software Foundation, Inc.

This file is part of GCC.

GCC is free software; you can redistribute it and/or modify
it under the terms of the GNU General Public License as published by
the Free Software Foundation; either version 3, or (at your option)
any later version.

GCC is distributed in the hope that it will be useful,
but WITHOUT ANY WARRANTY; without even the implied warranty of
MERCHANTABILITY or FITNESS FOR A PARTICULAR PURPOSE.  See the
GNU General Public License for more details.

You should have received a copy of the GNU General Public License
along with GCC; see the file COPYING3.  If not see
<http://www.gnu.org/licenses/>.  */

#include "config.h"
#include "system.h"
#include "coretypes.h"
#include "tm.h"
#include "tree.h"
#include "flags.h"
#include "rtl.h"
#include "tm_p.h"
#include "ggc.h"
#include "basic-block.h"
#include "output.h"
#include "expr.h"
#include "function.h"
#include "diagnostic.h"
#include "timevar.h"
#include "tree-dump.h"
#include "tree-flow.h"
#include "tree-pass.h"
#include "tree-ssa-propagate.h"
#include "langhooks.h"

/* This file implements the copy propagation pass and provides a
   handful of interfaces for performing const/copy propagation and
   simple expression replacement which keep variable annotations
   up-to-date.

   We require that for any copy operation where the RHS and LHS have
   a non-null memory tag the memory tag be the same.   It is OK
   for one or both of the memory tags to be NULL.

   We also require tracking if a variable is dereferenced in a load or
   store operation.

   We enforce these requirements by having all copy propagation and
   replacements of one SSA_NAME with a different SSA_NAME to use the
   APIs defined in this file.  */

/* Return true if we may propagate ORIG into DEST, false otherwise.  */

bool
may_propagate_copy (tree dest ATTRIBUTE_UNUSED, tree orig ATTRIBUTE_UNUSED)
{
/* FIXME tuples.  */
#if 0
  tree type_d = TREE_TYPE (dest);
  tree type_o = TREE_TYPE (orig);

  /* For memory partitions, copies are OK as long as the memory symbol
     belongs to the partition.  */
  if (TREE_CODE (dest) == SSA_NAME
      && TREE_CODE (SSA_NAME_VAR (dest)) == MEMORY_PARTITION_TAG)
    return (TREE_CODE (orig) == SSA_NAME
            && !is_gimple_reg (orig)
	    && (SSA_NAME_VAR (dest) == SSA_NAME_VAR (orig)
	        || bitmap_bit_p (MPT_SYMBOLS (SSA_NAME_VAR (dest)),
	                         DECL_UID (SSA_NAME_VAR (orig)))));

  if (TREE_CODE (orig) == SSA_NAME
      && TREE_CODE (SSA_NAME_VAR (orig)) == MEMORY_PARTITION_TAG)
    return (TREE_CODE (dest) == SSA_NAME
            && !is_gimple_reg (dest)
	    && (SSA_NAME_VAR (dest) == SSA_NAME_VAR (orig)
                || bitmap_bit_p (MPT_SYMBOLS (SSA_NAME_VAR (orig)),
	                         DECL_UID (SSA_NAME_VAR (dest)))));
  
  /* Do not copy between types for which we *do* need a conversion.  */
  if (!useless_type_conversion_p (type_d, type_o))
    return false;

  /* FIXME.  GIMPLE is allowing pointer assignments and comparisons of
     pointers that have different alias sets.  This means that these
     pointers will have different memory tags associated to them.

     If we allow copy propagation in these cases, statements de-referencing
     the new pointer will now have a reference to a different memory tag
     with potentially incorrect SSA information.

     This was showing up in libjava/java/util/zip/ZipFile.java with code
     like:

     	struct java.io.BufferedInputStream *T.660;
	struct java.io.BufferedInputStream *T.647;
	struct java.io.InputStream *is;
	struct java.io.InputStream *is.662;
	[ ... ]
	T.660 = T.647;
	is = T.660;	<-- This ought to be type-casted
	is.662 = is;

     Also, f/name.c exposed a similar problem with a COND_EXPR predicate
     that was causing DOM to generate and equivalence with two pointers of
     alias-incompatible types:

     	struct _ffename_space *n;
	struct _ffename *ns;
	[ ... ]
	if (n == ns)
	  goto lab;
	...
	lab:
	return n;

     I think that GIMPLE should emit the appropriate type-casts.  For the
     time being, blocking copy-propagation in these cases is the safe thing
     to do.  */
  if (TREE_CODE (dest) == SSA_NAME
      && TREE_CODE (orig) == SSA_NAME
      && POINTER_TYPE_P (type_d)
      && POINTER_TYPE_P (type_o))
    {
      tree mt_dest = symbol_mem_tag (SSA_NAME_VAR (dest));
      tree mt_orig = symbol_mem_tag (SSA_NAME_VAR (orig));
      if (mt_dest && mt_orig && mt_dest != mt_orig)
	return false;
      else if (!useless_type_conversion_p (type_d, type_o))
	return false;
      else if (get_alias_set (TREE_TYPE (type_d)) != 
	       get_alias_set (TREE_TYPE (type_o)))
	return false;

      /* Also verify flow-sensitive information is compatible.  */
      if (SSA_NAME_PTR_INFO (orig) && SSA_NAME_PTR_INFO (dest))
	{
	  struct ptr_info_def *orig_ptr_info = SSA_NAME_PTR_INFO (orig);
	  struct ptr_info_def *dest_ptr_info = SSA_NAME_PTR_INFO (dest);

	  if (orig_ptr_info->name_mem_tag
	      && dest_ptr_info->name_mem_tag
	      && orig_ptr_info->pt_vars
	      && dest_ptr_info->pt_vars
	      && !bitmap_intersect_p (dest_ptr_info->pt_vars,
				      orig_ptr_info->pt_vars))
	    return false;
	}
    }

  /* If the destination is a SSA_NAME for a virtual operand, then we have
     some special cases to handle.  */
  if (TREE_CODE (dest) == SSA_NAME && !is_gimple_reg (dest))
    {
      /* If both operands are SSA_NAMEs referring to virtual operands, then
	 we can always propagate.  */
      if (TREE_CODE (orig) == SSA_NAME
	  && !is_gimple_reg (orig))
	return true;

      /* We have a "copy" from something like a constant into a virtual
	 operand.  Reject these.  */
      return false;
    }

  /* If ORIG flows in from an abnormal edge, it cannot be propagated.  */
  if (TREE_CODE (orig) == SSA_NAME
      && SSA_NAME_OCCURS_IN_ABNORMAL_PHI (orig))
    return false;

  /* If DEST is an SSA_NAME that flows from an abnormal edge, then it
     cannot be replaced.  */
  if (TREE_CODE (dest) == SSA_NAME
      && SSA_NAME_OCCURS_IN_ABNORMAL_PHI (dest))
    return false;

  /* Anything else is OK.  */
  return true;
#else
  gcc_unreachable ();
#endif
}

/* FIXME tuples.  */
#if 0
/* Similarly, but we know that we're propagating into an ASM_EXPR.  */

bool
may_propagate_copy_into_asm (tree dest)
{
  /* Hard register operands of asms are special.  Do not bypass.  */
  return !(TREE_CODE (dest) == SSA_NAME
	   && TREE_CODE (SSA_NAME_VAR (dest)) == VAR_DECL
	   && DECL_HARD_REGISTER (SSA_NAME_VAR (dest)));
}


/* Given two SSA_NAMEs pointers ORIG and NEW such that we are copy
   propagating NEW into ORIG, consolidate aliasing information so that
   they both share the same memory tags.  */

void
merge_alias_info (tree orig_name, tree new_name)
{
  tree new_sym = SSA_NAME_VAR (new_name);
  tree orig_sym = SSA_NAME_VAR (orig_name);
  var_ann_t new_ann = var_ann (new_sym);
  var_ann_t orig_ann = var_ann (orig_sym);

  /* No merging necessary when memory partitions are involved.  */
  if (factoring_name_p (new_name))
    {
      gcc_assert (!is_gimple_reg (orig_sym));
      return;
    }
  else if (factoring_name_p (orig_name))
    {
      gcc_assert (!is_gimple_reg (new_sym));
      return;
    }

  gcc_assert (POINTER_TYPE_P (TREE_TYPE (orig_name)));
  gcc_assert (POINTER_TYPE_P (TREE_TYPE (new_name)));

#if defined ENABLE_CHECKING
  gcc_assert (useless_type_conversion_p (TREE_TYPE (orig_name),
					TREE_TYPE (new_name)));

  /* If the pointed-to alias sets are different, these two pointers
     would never have the same memory tag.  In this case, NEW should
     not have been propagated into ORIG.  */
  gcc_assert (get_alias_set (TREE_TYPE (TREE_TYPE (new_sym)))
	      == get_alias_set (TREE_TYPE (TREE_TYPE (orig_sym))));
#endif

  /* Synchronize the symbol tags.  If both pointers had a tag and they
     are different, then something has gone wrong.  Symbol tags can
     always be merged because they are flow insensitive, all the SSA
     names of the same base DECL share the same symbol tag.  */
  if (new_ann->symbol_mem_tag == NULL_TREE)
    new_ann->symbol_mem_tag = orig_ann->symbol_mem_tag;
  else if (orig_ann->symbol_mem_tag == NULL_TREE)
    orig_ann->symbol_mem_tag = new_ann->symbol_mem_tag;
  else
    gcc_assert (new_ann->symbol_mem_tag == orig_ann->symbol_mem_tag);

  /* Check that flow-sensitive information is compatible.  Notice that
     we may not merge flow-sensitive information here.  This function
     is called when propagating equivalences dictated by the IL, like
     a copy operation P_i = Q_j, and from equivalences dictated by
     control-flow, like if (P_i == Q_j).
     
     In the former case, P_i and Q_j are equivalent in every block
     dominated by the assignment, so their flow-sensitive information
     is always the same.  However, in the latter case, the pointers
     P_i and Q_j are only equivalent in one of the sub-graphs out of
     the predicate, so their flow-sensitive information is not the
     same in every block dominated by the predicate.

     Since we cannot distinguish one case from another in this
     function, we can only make sure that if P_i and Q_j have
     flow-sensitive information, they should be compatible.  */
  if (SSA_NAME_PTR_INFO (orig_name) && SSA_NAME_PTR_INFO (new_name))
    {
      struct ptr_info_def *orig_ptr_info = SSA_NAME_PTR_INFO (orig_name);
      struct ptr_info_def *new_ptr_info = SSA_NAME_PTR_INFO (new_name);

      /* Note that pointer NEW and ORIG may actually have different
	 pointed-to variables (e.g., PR 18291 represented in
	 testsuite/gcc.c-torture/compile/pr18291.c).  However, since
	 NEW is being copy-propagated into ORIG, it must always be
	 true that the pointed-to set for pointer NEW is the same, or
	 a subset, of the pointed-to set for pointer ORIG.  If this
	 isn't the case, we shouldn't have been able to do the
	 propagation of NEW into ORIG.  */
      if (orig_ptr_info->name_mem_tag
	  && new_ptr_info->name_mem_tag
	  && orig_ptr_info->pt_vars
	  && new_ptr_info->pt_vars)
	gcc_assert (bitmap_intersect_p (new_ptr_info->pt_vars,
					orig_ptr_info->pt_vars));
    }
}   


/* Common code for propagate_value and replace_exp.

   Replace use operand OP_P with VAL.  FOR_PROPAGATION indicates if the
   replacement is done to propagate a value or not.  */

static void
replace_exp_1 (use_operand_p op_p, tree val,
	       bool for_propagation ATTRIBUTE_UNUSED)
{
  tree op = USE_FROM_PTR (op_p);

#if defined ENABLE_CHECKING
  gcc_assert (!(for_propagation
		&& TREE_CODE (op) == SSA_NAME
		&& TREE_CODE (val) == SSA_NAME
		&& !may_propagate_copy (op, val)));
#endif

  if (TREE_CODE (val) == SSA_NAME)
    {
      if (TREE_CODE (op) == SSA_NAME && POINTER_TYPE_P (TREE_TYPE (op)))
	merge_alias_info (op, val);
      SET_USE (op_p, val);
    }
  else
    SET_USE (op_p, unsave_expr_now (val));
}
#endif


/* Propagate the value VAL (assumed to be a constant or another SSA_NAME)
   into the operand pointed to by OP_P.

   Use this version for const/copy propagation as it will perform additional
   checks to ensure validity of the const/copy propagation.  */

void
propagate_value (use_operand_p op_p ATTRIBUTE_UNUSED, tree val ATTRIBUTE_UNUSED)
{
  /* FIXME tuples.  */
#if 0
  replace_exp_1 (op_p, val, true);
#else
  gcc_unreachable ();
#endif
}


/* FIXME tuples.  */
#if 0
/* Propagate the value VAL (assumed to be a constant or another SSA_NAME)
   into the tree pointed to by OP_P.

   Use this version for const/copy propagation when SSA operands are not
   available.  It will perform the additional checks to ensure validity of
   the const/copy propagation, but will not update any operand information.
   Be sure to mark the stmt as modified.  */

void
propagate_tree_value (tree *op_p, tree val)
{
#if defined ENABLE_CHECKING
  gcc_assert (!(TREE_CODE (val) == SSA_NAME
		&& TREE_CODE (*op_p) == SSA_NAME
		&& !may_propagate_copy (*op_p, val)));
#endif

  if (TREE_CODE (val) == SSA_NAME)
    {
      if (TREE_CODE (*op_p) == SSA_NAME && POINTER_TYPE_P (TREE_TYPE (*op_p)))
	merge_alias_info (*op_p, val);
      *op_p = val;
    }
  else
    *op_p = unsave_expr_now (val);
}


/* Replace *OP_P with value VAL (assumed to be a constant or another SSA_NAME).

   Use this version when not const/copy propagating values.  For example,
   PRE uses this version when building expressions as they would appear
   in specific blocks taking into account actions of PHI nodes.  */

void
replace_exp (use_operand_p op_p, tree val)
{
  replace_exp_1 (op_p, val, false);
}


/*---------------------------------------------------------------------------
				Copy propagation
---------------------------------------------------------------------------*/
/* During propagation, we keep chains of variables that are copies of
   one another.  If variable X_i is a copy of X_j and X_j is a copy of
   X_k, COPY_OF will contain:

   	COPY_OF[i].VALUE = X_j
	COPY_OF[j].VALUE = X_k
	COPY_OF[k].VALUE = X_k

   After propagation, the copy-of value for each variable X_i is
   converted into the final value by walking the copy-of chains and
   updating COPY_OF[i].VALUE to be the last element of the chain.  */
static prop_value_t *copy_of;

/* Used in set_copy_of_val to determine if the last link of a copy-of
   chain has changed.  */
static tree *cached_last_copy_of;


/* Return true if this statement may generate a useful copy.  */

static bool
stmt_may_generate_copy (tree stmt)
{
  tree lhs, rhs;
  stmt_ann_t ann;

  if (TREE_CODE (stmt) == PHI_NODE)
    return !SSA_NAME_OCCURS_IN_ABNORMAL_PHI (PHI_RESULT (stmt));

  if (TREE_CODE (stmt) != GIMPLE_MODIFY_STMT)
    return false;

  lhs = GIMPLE_STMT_OPERAND (stmt, 0);
  rhs = GIMPLE_STMT_OPERAND (stmt, 1);
  ann = stmt_ann (stmt);

  /* If the statement has volatile operands, it won't generate a
     useful copy.  */
  if (ann->has_volatile_ops)
    return false;

  /* Statements with loads and/or stores will never generate a useful copy.  */
  if (!ZERO_SSA_OPERANDS (stmt, SSA_OP_ALL_VIRTUALS))
    return false;

  /* Otherwise, the only statements that generate useful copies are
     assignments whose RHS is just an SSA name that doesn't flow
     through abnormal edges.  */
  return (TREE_CODE (rhs) == SSA_NAME
	  && !SSA_NAME_OCCURS_IN_ABNORMAL_PHI (rhs));
}


/* Return the copy-of value for VAR.  */

static inline prop_value_t *
get_copy_of_val (tree var)
{
  prop_value_t *val = &copy_of[SSA_NAME_VERSION (var)];

  if (val->value == NULL_TREE
      && !stmt_may_generate_copy (SSA_NAME_DEF_STMT (var)))
    {
      /* If the variable will never generate a useful copy relation,
	 make it its own copy.  */
      val->value = var;
    }

  return val;
}


/* Return last link in the copy-of chain for VAR.  */

static tree
get_last_copy_of (tree var)
{
  tree last;
  int i;

  /* Traverse COPY_OF starting at VAR until we get to the last
     link in the chain.  Since it is possible to have cycles in PHI
     nodes, the copy-of chain may also contain cycles.
     
     To avoid infinite loops and to avoid traversing lengthy copy-of
     chains, we artificially limit the maximum number of chains we are
     willing to traverse.

     The value 5 was taken from a compiler and runtime library
     bootstrap and a mixture of C and C++ code from various sources.
     More than 82% of all copy-of chains were shorter than 5 links.  */
#define LIMIT	5

  last = var;
  for (i = 0; i < LIMIT; i++)
    {
      tree copy = copy_of[SSA_NAME_VERSION (last)].value;
      if (copy == NULL_TREE || copy == last)
	break;
      last = copy;
    }

  /* If we have reached the limit, then we are either in a copy-of
     cycle or the copy-of chain is too long.  In this case, just
     return VAR so that it is not considered a copy of anything.  */
  return (i < LIMIT ? last : var);
}


/* Set FIRST to be the first variable in the copy-of chain for DEST.
   If DEST's copy-of value or its copy-of chain has changed, return
   true.

   MEM_REF is the memory reference where FIRST is stored.  This is
   used when DEST is a non-register and we are copy propagating loads
   and stores.  */

static inline bool
set_copy_of_val (tree dest, tree first)
{
  unsigned int dest_ver = SSA_NAME_VERSION (dest);
  tree old_first, old_last, new_last;
  
  /* Set FIRST to be the first link in COPY_OF[DEST].  If that
     changed, return true.  */
  old_first = copy_of[dest_ver].value;
  copy_of[dest_ver].value = first;

  if (old_first != first)
    return true;

  /* If FIRST and OLD_FIRST are the same, we need to check whether the
     copy-of chain starting at FIRST ends in a different variable.  If
     the copy-of chain starting at FIRST ends up in a different
     variable than the last cached value we had for DEST, then return
     true because DEST is now a copy of a different variable.

     This test is necessary because even though the first link in the
     copy-of chain may not have changed, if any of the variables in
     the copy-of chain changed its final value, DEST will now be the
     copy of a different variable, so we have to do another round of
     propagation for everything that depends on DEST.  */
  old_last = cached_last_copy_of[dest_ver];
  new_last = get_last_copy_of (dest);
  cached_last_copy_of[dest_ver] = new_last;

  return (old_last != new_last);
}


/* Dump the copy-of value for variable VAR to FILE.  */

static void
dump_copy_of (FILE *file, tree var)
{
  tree val;
  sbitmap visited;

  print_generic_expr (file, var, dump_flags);

  if (TREE_CODE (var) != SSA_NAME)
    return;
    
  visited = sbitmap_alloc (num_ssa_names);
  sbitmap_zero (visited);
  SET_BIT (visited, SSA_NAME_VERSION (var));
  
  fprintf (file, " copy-of chain: ");

  val = var;
  print_generic_expr (file, val, 0);
  fprintf (file, " ");
  while (copy_of[SSA_NAME_VERSION (val)].value)
    {
      fprintf (file, "-> ");
      val = copy_of[SSA_NAME_VERSION (val)].value;
      print_generic_expr (file, val, 0);
      fprintf (file, " ");
      if (TEST_BIT (visited, SSA_NAME_VERSION (val)))
        break;
      SET_BIT (visited, SSA_NAME_VERSION (val));
    }

  val = get_copy_of_val (var)->value;
  if (val == NULL_TREE)
    fprintf (file, "[UNDEFINED]");
  else if (val != var)
    fprintf (file, "[COPY]");
  else
    fprintf (file, "[NOT A COPY]");
  
  sbitmap_free (visited);
}


/* Evaluate the RHS of STMT.  If it produces a valid copy, set the LHS
   value and store the LHS into *RESULT_P.  If STMT generates more
   than one name (i.e., STMT is an aliased store), it is enough to
   store the first name in the VDEF list into *RESULT_P.  After
   all, the names generated will be VUSEd in the same statements.  */

static enum ssa_prop_result
copy_prop_visit_assignment (tree stmt, tree *result_p)
{
  tree lhs, rhs;
  prop_value_t *rhs_val;

  lhs = GIMPLE_STMT_OPERAND (stmt, 0);
  rhs = GIMPLE_STMT_OPERAND (stmt, 1);

  gcc_assert (TREE_CODE (rhs) == SSA_NAME);

  rhs_val = get_copy_of_val (rhs);

  if (TREE_CODE (lhs) == SSA_NAME)
    {
      /* Straight copy between two SSA names.  First, make sure that
	 we can propagate the RHS into uses of LHS.  */
      if (!may_propagate_copy (lhs, rhs))
	return SSA_PROP_VARYING;

      /* Notice that in the case of assignments, we make the LHS be a
	 copy of RHS's value, not of RHS itself.  This avoids keeping
	 unnecessary copy-of chains (assignments cannot be in a cycle
	 like PHI nodes), speeding up the propagation process.
	 This is different from what we do in copy_prop_visit_phi_node. 
	 In those cases, we are interested in the copy-of chains.  */
      *result_p = lhs;
      if (set_copy_of_val (*result_p, rhs_val->value))
	return SSA_PROP_INTERESTING;
      else
	return SSA_PROP_NOT_INTERESTING;
    }

  return SSA_PROP_VARYING;
}


/* Visit the COND_EXPR STMT.  Return SSA_PROP_INTERESTING
   if it can determine which edge will be taken.  Otherwise, return
   SSA_PROP_VARYING.  */

static enum ssa_prop_result
copy_prop_visit_cond_stmt (tree stmt, edge *taken_edge_p)
{
  enum ssa_prop_result retval;
  tree cond;

  cond = COND_EXPR_COND (stmt);
  retval = SSA_PROP_VARYING;

  /* The only conditionals that we may be able to compute statically
     are predicates involving two SSA_NAMEs.  */
  if (COMPARISON_CLASS_P (cond)
      && TREE_CODE (TREE_OPERAND (cond, 0)) == SSA_NAME
      && TREE_CODE (TREE_OPERAND (cond, 1)) == SSA_NAME)
    {
      tree op0 = get_last_copy_of (TREE_OPERAND (cond, 0));
      tree op1 = get_last_copy_of (TREE_OPERAND (cond, 1));

      /* See if we can determine the predicate's value.  */
      if (dump_file && (dump_flags & TDF_DETAILS))
	{
	  fprintf (dump_file, "Trying to determine truth value of ");
	  fprintf (dump_file, "predicate ");
	  print_generic_stmt (dump_file, cond, 0);
	}

      /* We can fold COND and get a useful result only when we have
	 the same SSA_NAME on both sides of a comparison operator.  */
      if (op0 == op1)
	{
	  tree folded_cond = fold_binary (TREE_CODE (cond), boolean_type_node,
					  op0, op1);
	  if (folded_cond)
	    {
	      basic_block bb = gimple_bb (stmt);
	      *taken_edge_p = find_taken_edge (bb, folded_cond);
	      if (*taken_edge_p)
		retval = SSA_PROP_INTERESTING;
	    }
	}
    }

  if (dump_file && (dump_flags & TDF_DETAILS) && *taken_edge_p)
    fprintf (dump_file, "\nConditional will always take edge %d->%d\n",
	     (*taken_edge_p)->src->index, (*taken_edge_p)->dest->index);

  return retval;
}


/* Evaluate statement STMT.  If the statement produces a new output
   value, return SSA_PROP_INTERESTING and store the SSA_NAME holding
   the new value in *RESULT_P.

   If STMT is a conditional branch and we can determine its truth
   value, set *TAKEN_EDGE_P accordingly.

   If the new value produced by STMT is varying, return
   SSA_PROP_VARYING.  */

static enum ssa_prop_result
copy_prop_visit_stmt (tree stmt, edge *taken_edge_p, tree *result_p)
{
  enum ssa_prop_result retval;

  if (dump_file && (dump_flags & TDF_DETAILS))
    {
      fprintf (dump_file, "\nVisiting statement:\n");
      print_generic_stmt (dump_file, stmt, dump_flags);
      fprintf (dump_file, "\n");
    }

  if (TREE_CODE (stmt) == GIMPLE_MODIFY_STMT
      && TREE_CODE (GIMPLE_STMT_OPERAND (stmt, 1)) == SSA_NAME
      && TREE_CODE (GIMPLE_STMT_OPERAND (stmt, 0)) == SSA_NAME)
    {
      /* If the statement is a copy assignment, evaluate its RHS to
	 see if the lattice value of its output has changed.  */
      retval = copy_prop_visit_assignment (stmt, result_p);
    }
  else if (TREE_CODE (stmt) == COND_EXPR)
    {
      /* See if we can determine which edge goes out of a conditional
	 jump.  */
      retval = copy_prop_visit_cond_stmt (stmt, taken_edge_p);
    }
  else
    retval = SSA_PROP_VARYING;

  if (retval == SSA_PROP_VARYING)
    {
      tree def;
      ssa_op_iter i;

      /* Any other kind of statement is not interesting for constant
	 propagation and, therefore, not worth simulating.  */
      if (dump_file && (dump_flags & TDF_DETAILS))
	fprintf (dump_file, "No interesting values produced.\n");

      /* The assignment is not a copy operation.  Don't visit this
	 statement again and mark all the definitions in the statement
	 to be copies of nothing.  */
      FOR_EACH_SSA_TREE_OPERAND (def, stmt, i, SSA_OP_ALL_DEFS)
	set_copy_of_val (def, def);
    }

  return retval;
}


/* Visit PHI node PHI.  If all the arguments produce the same value,
   set it to be the value of the LHS of PHI.  */

static enum ssa_prop_result
copy_prop_visit_phi_node (tree phi)
{
  enum ssa_prop_result retval;
  int i;
  tree lhs;
  prop_value_t phi_val = { 0, NULL_TREE, NULL_TREE };

  lhs = PHI_RESULT (phi);

  if (dump_file && (dump_flags & TDF_DETAILS))
    {
      fprintf (dump_file, "\nVisiting PHI node: ");
      print_generic_expr (dump_file, phi, dump_flags);
      fprintf (dump_file, "\n\n");
    }

  for (i = 0; i < PHI_NUM_ARGS (phi); i++)
    {
      prop_value_t *arg_val;
      tree arg = PHI_ARG_DEF (phi, i);
      edge e = PHI_ARG_EDGE (phi, i);

      /* We don't care about values flowing through non-executable
	 edges.  */
      if (!(e->flags & EDGE_EXECUTABLE))
	continue;

      /* Constants in the argument list never generate a useful copy.
	 Similarly, names that flow through abnormal edges cannot be
	 used to derive copies.  */
      if (TREE_CODE (arg) != SSA_NAME || SSA_NAME_OCCURS_IN_ABNORMAL_PHI (arg))
	{
	  phi_val.value = lhs;
	  break;
	}

      /* Avoid copy propagation from an inner into an outer loop.
	 Otherwise, this may move loop variant variables outside of
	 their loops and prevent coalescing opportunities.  If the
	 value was loop invariant, it will be hoisted by LICM and
	 exposed for copy propagation.  */
      if (loop_depth_of_name (arg) > loop_depth_of_name (lhs))
	{
	  phi_val.value = lhs;
	  break;
	}

      /* If the LHS appears in the argument list, ignore it.  It is
	 irrelevant as a copy.  */
      if (arg == lhs || get_last_copy_of (arg) == lhs)
	continue;

      if (dump_file && (dump_flags & TDF_DETAILS))
	{
	  fprintf (dump_file, "\tArgument #%d: ", i);
	  dump_copy_of (dump_file, arg);
	  fprintf (dump_file, "\n");
	}

      arg_val = get_copy_of_val (arg);

      /* If the LHS didn't have a value yet, make it a copy of the
	 first argument we find.  Notice that while we make the LHS be
	 a copy of the argument itself, we take the memory reference
	 from the argument's value so that we can compare it to the
	 memory reference of all the other arguments.  */
      if (phi_val.value == NULL_TREE)
	{
	  phi_val.value = arg;
	  continue;
	}

      /* If PHI_VAL and ARG don't have a common copy-of chain, then
	 this PHI node cannot be a copy operation.  Also, if we are
	 copy propagating stores and these two arguments came from
	 different memory references, they cannot be considered
	 copies.  */
      if (get_last_copy_of (phi_val.value) != get_last_copy_of (arg))
	{
	  phi_val.value = lhs;
	  break;
	}
    }

  if (phi_val.value && set_copy_of_val (lhs, phi_val.value))
    retval = (phi_val.value != lhs) ? SSA_PROP_INTERESTING : SSA_PROP_VARYING;
  else
    retval = SSA_PROP_NOT_INTERESTING;

  if (dump_file && (dump_flags & TDF_DETAILS))
    {
      fprintf (dump_file, "\nPHI node ");
      dump_copy_of (dump_file, lhs);
      fprintf (dump_file, "\nTelling the propagator to ");
      if (retval == SSA_PROP_INTERESTING)
	fprintf (dump_file, "add SSA edges out of this PHI and continue.");
      else if (retval == SSA_PROP_VARYING)
	fprintf (dump_file, "add SSA edges out of this PHI and never visit again.");
      else
	fprintf (dump_file, "do nothing with SSA edges and keep iterating.");
      fprintf (dump_file, "\n\n");
    }

  return retval;
}


/* Initialize structures used for copy propagation.   PHIS_ONLY is true
   if we should only consider PHI nodes as generating copy propagation
   opportunities.  */

static void
init_copy_prop (void)
{
  basic_block bb;

  copy_of = XCNEWVEC (prop_value_t, num_ssa_names);

  cached_last_copy_of = XCNEWVEC (tree, num_ssa_names);

  FOR_EACH_BB (bb)
    {
      block_stmt_iterator si;
      tree phi, def;
      int depth = bb->loop_depth;

      for (si = bsi_start (bb); !bsi_end_p (si); bsi_next (&si))
	{
	  tree stmt = bsi_stmt (si);
	  ssa_op_iter iter;

	  /* The only statements that we care about are those that may
	     generate useful copies.  We also need to mark conditional
	     jumps so that their outgoing edges are added to the work
	     lists of the propagator.

	     Avoid copy propagation from an inner into an outer loop.
	     Otherwise, this may move loop variant variables outside of
	     their loops and prevent coalescing opportunities.  If the
	     value was loop invariant, it will be hoisted by LICM and
	     exposed for copy propagation.  */
	  if (stmt_ends_bb_p (stmt))
	    DONT_SIMULATE_AGAIN (stmt) = false;
	  else if (stmt_may_generate_copy (stmt)
		   && loop_depth_of_name (GIMPLE_STMT_OPERAND (stmt, 1)) <= depth)
	    DONT_SIMULATE_AGAIN (stmt) = false;
	  else
	    DONT_SIMULATE_AGAIN (stmt) = true;

	  /* Mark all the outputs of this statement as not being
	     the copy of anything.  */
	  FOR_EACH_SSA_TREE_OPERAND (def, stmt, iter, SSA_OP_ALL_DEFS)
	    if (DONT_SIMULATE_AGAIN (stmt))
	      set_copy_of_val (def, def);
	    else
	      cached_last_copy_of[SSA_NAME_VERSION (def)] = def;
	}

      for (phi = phi_nodes (bb); phi; phi = PHI_CHAIN (phi))
	{
	  def = PHI_RESULT (phi);
	  if (!is_gimple_reg (def))
	    DONT_SIMULATE_AGAIN (phi) = true;
	  else
	    DONT_SIMULATE_AGAIN (phi) = false;

	  if (DONT_SIMULATE_AGAIN (phi))
	    set_copy_of_val (def, def);
	  else
	    cached_last_copy_of[SSA_NAME_VERSION (def)] = def;
	}
    }
}


/* Deallocate memory used in copy propagation and do final
   substitution.  */

static void
fini_copy_prop (void)
{
  size_t i;
  prop_value_t *tmp;
  
  /* Set the final copy-of value for each variable by traversing the
     copy-of chains.  */
  tmp = XCNEWVEC (prop_value_t, num_ssa_names);
  for (i = 1; i < num_ssa_names; i++)
    {
      tree var = ssa_name (i);
      if (var && copy_of[i].value && copy_of[i].value != var)
	tmp[i].value = get_last_copy_of (var);
    }

  substitute_and_fold (tmp, false);

  free (cached_last_copy_of);
  free (copy_of);
  free (tmp);
}


/* Main entry point to the copy propagator.

   PHIS_ONLY is true if we should only consider PHI nodes as generating
   copy propagation opportunities. 

   The algorithm propagates the value COPY-OF using ssa_propagate.  For
   every variable X_i, COPY-OF(X_i) indicates which variable is X_i created
   from.  The following example shows how the algorithm proceeds at a
   high level:

	    1	a_24 = x_1
	    2	a_2 = PHI <a_24, x_1>
	    3	a_5 = PHI <a_2>
	    4	x_1 = PHI <x_298, a_5, a_2>

   The end result should be that a_2, a_5, a_24 and x_1 are a copy of
   x_298.  Propagation proceeds as follows.

   Visit #1: a_24 is copy-of x_1.  Value changed.
   Visit #2: a_2 is copy-of x_1.  Value changed.
   Visit #3: a_5 is copy-of x_1.  Value changed.
   Visit #4: x_1 is copy-of x_298.  Value changed.
   Visit #1: a_24 is copy-of x_298.  Value changed.
   Visit #2: a_2 is copy-of x_298.  Value changed.
   Visit #3: a_5 is copy-of x_298.  Value changed.
   Visit #4: x_1 is copy-of x_298.  Stable state reached.
   
   When visiting PHI nodes, we only consider arguments that flow
   through edges marked executable by the propagation engine.  So,
   when visiting statement #2 for the first time, we will only look at
   the first argument (a_24) and optimistically assume that its value
   is the copy of a_24 (x_1).

   The problem with this approach is that it may fail to discover copy
   relations in PHI cycles.  Instead of propagating copy-of
   values, we actually propagate copy-of chains.  For instance:

   		A_3 = B_1;
		C_9 = A_3;
		D_4 = C_9;
		X_i = D_4;

   In this code fragment, COPY-OF (X_i) = { D_4, C_9, A_3, B_1 }.
   Obviously, we are only really interested in the last value of the
   chain, however the propagator needs to access the copy-of chain
   when visiting PHI nodes.

   To represent the copy-of chain, we use the array COPY_CHAINS, which
   holds the first link in the copy-of chain for every variable.
   If variable X_i is a copy of X_j, which in turn is a copy of X_k,
   the array will contain:

		COPY_CHAINS[i] = X_j
		COPY_CHAINS[j] = X_k
		COPY_CHAINS[k] = X_k

   Keeping copy-of chains instead of copy-of values directly becomes
   important when visiting PHI nodes.  Suppose that we had the
   following PHI cycle, such that x_52 is already considered a copy of
   x_53:

	    1	x_54 = PHI <x_53, x_52>
	    2	x_53 = PHI <x_898, x_54>
   
   Visit #1: x_54 is copy-of x_53 (because x_52 is copy-of x_53)
   Visit #2: x_53 is copy-of x_898 (because x_54 is a copy of x_53,
				    so it is considered irrelevant
				    as a copy).
   Visit #1: x_54 is copy-of nothing (x_53 is a copy-of x_898 and
				      x_52 is a copy of x_53, so
				      they don't match)
   Visit #2: x_53 is copy-of nothing

   This problem is avoided by keeping a chain of copies, instead of
   the final copy-of value.  Propagation will now only keep the first
   element of a variable's copy-of chain.  When visiting PHI nodes,
   arguments are considered equal if their copy-of chains end in the
   same variable.  So, as long as their copy-of chains overlap, we
   know that they will be a copy of the same variable, regardless of
   which variable that may be).
   
   Propagation would then proceed as follows (the notation a -> b
   means that a is a copy-of b):

   Visit #1: x_54 = PHI <x_53, x_52>
		x_53 -> x_53
		x_52 -> x_53
		Result: x_54 -> x_53.  Value changed.  Add SSA edges.

   Visit #1: x_53 = PHI <x_898, x_54>
   		x_898 -> x_898
		x_54 -> x_53
		Result: x_53 -> x_898.  Value changed.  Add SSA edges.

   Visit #2: x_54 = PHI <x_53, x_52>
   		x_53 -> x_898
		x_52 -> x_53 -> x_898
		Result: x_54 -> x_898.  Value changed.  Add SSA edges.

   Visit #2: x_53 = PHI <x_898, x_54>
   		x_898 -> x_898
		x_54 -> x_898
		Result: x_53 -> x_898.  Value didn't change.  Stable state

   Once the propagator stabilizes, we end up with the desired result
   x_53 and x_54 are both copies of x_898.  */

static unsigned int
execute_copy_prop (void)
{
  init_copy_prop ();
  ssa_propagate (copy_prop_visit_stmt, copy_prop_visit_phi_node);
  fini_copy_prop ();
  return 0;
}
#endif

static bool
gate_copy_prop (void)
{
  return flag_tree_copy_prop != 0;
}

<<<<<<< HEAD
static unsigned int
do_copy_prop (void)
{
  /* FIXME tuples.  */
#if 0
  execute_copy_prop (false);
  return 0;
#else
  gcc_unreachable ();
#endif
}

=======
>>>>>>> 24c1b08d
struct tree_opt_pass pass_copy_prop =
{
  "copyprop",				/* name */
  gate_copy_prop,			/* gate */
  execute_copy_prop,			/* execute */
  NULL,					/* sub */
  NULL,					/* next */
  0,					/* static_pass_number */
  TV_TREE_COPY_PROP,			/* tv_id */
  PROP_ssa | PROP_cfg,			/* properties_required */
  0,					/* properties_provided */
  0,					/* properties_destroyed */
  0,					/* todo_flags_start */
  TODO_cleanup_cfg
    | TODO_dump_func
    | TODO_ggc_collect
    | TODO_verify_ssa
    | TODO_update_ssa,			/* todo_flags_finish */
  0					/* letter */
  ,0					/* works_with_tuples_p */
};
<<<<<<< HEAD

static bool
gate_store_copy_prop (void)
{
  /* STORE-COPY-PROP is enabled only with -ftree-store-copy-prop, but
     when -fno-tree-store-copy-prop is specified, we should run
     regular COPY-PROP. That's why the pass is enabled with either
     flag.  */
  return flag_tree_store_copy_prop != 0 || flag_tree_copy_prop != 0;
}

static unsigned int
store_copy_prop (void)
{
  /* FIXME tuples.  */
#if 0
  /* If STORE-COPY-PROP is not enabled, we just run regular COPY-PROP.  */
  execute_copy_prop (flag_tree_store_copy_prop != 0);
  return 0;
#else
  gcc_unreachable ();
#endif
}

struct tree_opt_pass pass_store_copy_prop =
{
  "store_copyprop",			/* name */
  gate_store_copy_prop,			/* gate */
  store_copy_prop,			/* execute */
  NULL,					/* sub */
  NULL,					/* next */
  0,					/* static_pass_number */
  TV_TREE_STORE_COPY_PROP,		/* tv_id */
  PROP_ssa | PROP_alias | PROP_cfg,	/* properties_required */
  0,					/* properties_provided */
  0,					/* properties_destroyed */
  0,					/* todo_flags_start */
  TODO_dump_func
    | TODO_cleanup_cfg
    | TODO_ggc_collect
    | TODO_verify_ssa
    | TODO_update_ssa,			/* todo_flags_finish */
  0					/* letter */
  ,0					/* works_with_tuples_p */
};
=======
>>>>>>> 24c1b08d
<|MERGE_RESOLUTION|>--- conflicted
+++ resolved
@@ -938,6 +938,7 @@
   free (copy_of);
   free (tmp);
 }
+#endif
 
 
 /* Main entry point to the copy propagator.
@@ -1050,34 +1051,23 @@
 static unsigned int
 execute_copy_prop (void)
 {
+  /* FIXME tuples.  */
+#if 0
   init_copy_prop ();
   ssa_propagate (copy_prop_visit_stmt, copy_prop_visit_phi_node);
   fini_copy_prop ();
   return 0;
-}
-#endif
-
-static bool
-gate_copy_prop (void)
-{
-  return flag_tree_copy_prop != 0;
-}
-
-<<<<<<< HEAD
-static unsigned int
-do_copy_prop (void)
-{
-  /* FIXME tuples.  */
-#if 0
-  execute_copy_prop (false);
-  return 0;
 #else
   gcc_unreachable ();
 #endif
 }
 
-=======
->>>>>>> 24c1b08d
+static bool
+gate_copy_prop (void)
+{
+  return flag_tree_copy_prop != 0;
+}
+
 struct tree_opt_pass pass_copy_prop =
 {
   "copyprop",				/* name */
@@ -1098,52 +1088,4 @@
     | TODO_update_ssa,			/* todo_flags_finish */
   0					/* letter */
   ,0					/* works_with_tuples_p */
-};
-<<<<<<< HEAD
-
-static bool
-gate_store_copy_prop (void)
-{
-  /* STORE-COPY-PROP is enabled only with -ftree-store-copy-prop, but
-     when -fno-tree-store-copy-prop is specified, we should run
-     regular COPY-PROP. That's why the pass is enabled with either
-     flag.  */
-  return flag_tree_store_copy_prop != 0 || flag_tree_copy_prop != 0;
-}
-
-static unsigned int
-store_copy_prop (void)
-{
-  /* FIXME tuples.  */
-#if 0
-  /* If STORE-COPY-PROP is not enabled, we just run regular COPY-PROP.  */
-  execute_copy_prop (flag_tree_store_copy_prop != 0);
-  return 0;
-#else
-  gcc_unreachable ();
-#endif
-}
-
-struct tree_opt_pass pass_store_copy_prop =
-{
-  "store_copyprop",			/* name */
-  gate_store_copy_prop,			/* gate */
-  store_copy_prop,			/* execute */
-  NULL,					/* sub */
-  NULL,					/* next */
-  0,					/* static_pass_number */
-  TV_TREE_STORE_COPY_PROP,		/* tv_id */
-  PROP_ssa | PROP_alias | PROP_cfg,	/* properties_required */
-  0,					/* properties_provided */
-  0,					/* properties_destroyed */
-  0,					/* todo_flags_start */
-  TODO_dump_func
-    | TODO_cleanup_cfg
-    | TODO_ggc_collect
-    | TODO_verify_ssa
-    | TODO_update_ssa,			/* todo_flags_finish */
-  0					/* letter */
-  ,0					/* works_with_tuples_p */
-};
-=======
->>>>>>> 24c1b08d
+};
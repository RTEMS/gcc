--- conflicted
+++ resolved
@@ -715,18 +715,6 @@
 	      loop_exit_p = true;
 	}
 
-      /* In loop-closed SSA form do not copy-propagate through
-	 PHI nodes in blocks with a loop exit edge predecessor.  */
-      if (current_loops
-	  && loops_state_satisfies_p (LOOP_CLOSED_SSA))
-	{
-	  edge_iterator ei;
-	  edge e;
-	  FOR_EACH_EDGE (e, ei, bb->preds)
-	    if (loop_exit_edge_p (e->src->loop_father, e))
-	      loop_exit_p = true;
-	}
-
       for (si = gsi_start_phis (bb); !gsi_end_p (si); gsi_next (&si))
 	{
           gimple phi = gsi_stmt (si);
@@ -787,13 +775,9 @@
 	duplicate_ssa_name_ptr_info (copy_of[i].value, SSA_NAME_PTR_INFO (var));
     }
 
-<<<<<<< HEAD
-  substitute_and_fold (tmp, NULL, true);
-=======
   /* Don't do DCE if we have loops.  That's the simplest way to not
      destroy the scev cache.  */
   substitute_and_fold (get_value, NULL, !current_loops);
->>>>>>> 155d23aa
 
   free (copy_of);
 }

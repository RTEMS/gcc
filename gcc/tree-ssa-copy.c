/* Copy propagation and SSA_NAME replacement support routines.
   Copyright (C) 2004, 2005, 2006, 2007, 2008 Free Software Foundation, Inc.

This file is part of GCC.

GCC is free software; you can redistribute it and/or modify
it under the terms of the GNU General Public License as published by
the Free Software Foundation; either version 3, or (at your option)
any later version.

GCC is distributed in the hope that it will be useful,
but WITHOUT ANY WARRANTY; without even the implied warranty of
MERCHANTABILITY or FITNESS FOR A PARTICULAR PURPOSE.  See the
GNU General Public License for more details.

You should have received a copy of the GNU General Public License
along with GCC; see the file COPYING3.  If not see
<http://www.gnu.org/licenses/>.  */

#include "config.h"
#include "system.h"
#include "coretypes.h"
#include "tm.h"
#include "tree.h"
#include "flags.h"
#include "rtl.h"
#include "tm_p.h"
#include "ggc.h"
#include "basic-block.h"
#include "output.h"
#include "expr.h"
#include "function.h"
#include "diagnostic.h"
#include "timevar.h"
#include "tree-dump.h"
#include "tree-flow.h"
#include "tree-pass.h"
#include "tree-ssa-propagate.h"
#include "langhooks.h"

/* This file implements the copy propagation pass and provides a
   handful of interfaces for performing const/copy propagation and
   simple expression replacement which keep variable annotations
   up-to-date.

   We require that for any copy operation where the RHS and LHS have
   a non-null memory tag the memory tag be the same.   It is OK
   for one or both of the memory tags to be NULL.

   We also require tracking if a variable is dereferenced in a load or
   store operation.

   We enforce these requirements by having all copy propagation and
   replacements of one SSA_NAME with a different SSA_NAME to use the
   APIs defined in this file.  */

/* Return true if we may propagate ORIG into DEST, false otherwise.  */

bool
may_propagate_copy (tree dest, tree orig)
{
  tree type_d = TREE_TYPE (dest);
  tree type_o = TREE_TYPE (orig);

  /* If ORIG flows in from an abnormal edge, it cannot be propagated.  */
  if (TREE_CODE (orig) == SSA_NAME
      && SSA_NAME_OCCURS_IN_ABNORMAL_PHI (orig))
    return false;

  /* If DEST is an SSA_NAME that flows from an abnormal edge, then it
     cannot be replaced.  */
  if (TREE_CODE (dest) == SSA_NAME
      && SSA_NAME_OCCURS_IN_ABNORMAL_PHI (dest))
    return false;
  
  /* Do not copy between types for which we *do* need a conversion.  */
  if (!useless_type_conversion_p (type_d, type_o))
    return false;

  /* FIXME.  GIMPLE is allowing pointer assignments and comparisons of
     pointers that have different alias sets.  This means that these
     pointers will have different memory tags associated to them.

     If we allow copy propagation in these cases, statements de-referencing
     the new pointer will now have a reference to a different memory tag
     with potentially incorrect SSA information.

     This was showing up in libjava/java/util/zip/ZipFile.java with code
     like:

     	struct java.io.BufferedInputStream *T.660;
	struct java.io.BufferedInputStream *T.647;
	struct java.io.InputStream *is;
	struct java.io.InputStream *is.662;
	[ ... ]
	T.660 = T.647;
	is = T.660;	<-- This ought to be type-casted
	is.662 = is;

     Also, f/name.c exposed a similar problem with a COND_EXPR predicate
     that was causing DOM to generate and equivalence with two pointers of
     alias-incompatible types:

     	struct _ffename_space *n;
	struct _ffename *ns;
	[ ... ]
	if (n == ns)
	  goto lab;
	...
	lab:
	return n;

     I think that GIMPLE should emit the appropriate type-casts.  For the
     time being, blocking copy-propagation in these cases is the safe thing
     to do.  */
  if (TREE_CODE (dest) == SSA_NAME
      && TREE_CODE (orig) == SSA_NAME
      && POINTER_TYPE_P (type_d)
      && POINTER_TYPE_P (type_o))
    {
      if (get_alias_set (TREE_TYPE (type_d))
	  != get_alias_set (TREE_TYPE (type_o)))
	return false;
      else if (DECL_NO_TBAA_P (SSA_NAME_VAR (dest))
	       != DECL_NO_TBAA_P (SSA_NAME_VAR (orig)))
	return false;
    }

  /* Propagating virtual operands is always ok.  */
  if (TREE_CODE (dest) == SSA_NAME && !is_gimple_reg (dest))
    {
      /* But only between virtual operands.  */
      gcc_assert (TREE_CODE (orig) == SSA_NAME && !is_gimple_reg (orig));

      return true;
    }

  /* Anything else is OK.  */
  return true;
}

/* Like may_propagate_copy, but use as the destination expression
   the principal expression (typically, the RHS) contained in
   statement DEST.  This is more efficient when working with the
   gimple tuples representation.  */

bool
may_propagate_copy_into_stmt (gimple dest, tree orig)
{
  tree type_d;
  tree type_o;

  /* If the statement is a switch or a single-rhs assignment,
     then the expression to be replaced by the propagation may
     be an SSA_NAME.  Fortunately, there is an explicit tree
     for the expression, so we delegate to may_propagate_copy.  */

  if (gimple_assign_single_p (dest))
    return may_propagate_copy (gimple_assign_rhs1 (dest), orig);
  else if (gimple_code (dest) == GIMPLE_SWITCH)
    return may_propagate_copy (gimple_switch_index (dest), orig);

  /* In other cases, the expression is not materialized, so there
     is no destination to pass to may_propagate_copy.  On the other
     hand, the expression cannot be an SSA_NAME, so the analysis
     is much simpler.  */

  if (TREE_CODE (orig) == SSA_NAME
      && SSA_NAME_OCCURS_IN_ABNORMAL_PHI (orig))
    return false;

  if (is_gimple_assign (dest))
    type_d = TREE_TYPE (gimple_assign_lhs (dest));
  else if (gimple_code (dest) == GIMPLE_COND)
    type_d = boolean_type_node;
  else if (is_gimple_call (dest)
           && gimple_call_lhs (dest) != NULL_TREE)
    type_d = TREE_TYPE (gimple_call_lhs (dest));
  else
    gcc_unreachable ();

  type_o = TREE_TYPE (orig);

  if (!useless_type_conversion_p (type_d, type_o))
    return false;

  return true;
}

/* Similarly, but we know that we're propagating into an ASM_EXPR.  */

bool
may_propagate_copy_into_asm (tree dest)
{
  /* Hard register operands of asms are special.  Do not bypass.  */
  return !(TREE_CODE (dest) == SSA_NAME
	   && TREE_CODE (SSA_NAME_VAR (dest)) == VAR_DECL
	   && DECL_HARD_REGISTER (SSA_NAME_VAR (dest)));
}


/* Given two SSA_NAMEs pointers ORIG and NEW such that we are copy
   propagating NEW into ORIG, consolidate aliasing information so that
   they both share the same memory tags.  */

void
merge_alias_info (tree orig_name, tree new_name)
{
  gcc_assert (POINTER_TYPE_P (TREE_TYPE (orig_name))
	      && POINTER_TYPE_P (TREE_TYPE (new_name)));

#if defined ENABLE_CHECKING
  gcc_assert (useless_type_conversion_p (TREE_TYPE (orig_name),
					 TREE_TYPE (new_name)));
#endif

  /* Check that flow-sensitive information is compatible.  Notice that
     we may not merge flow-sensitive information here.  This function
     is called when propagating equivalences dictated by the IL, like
     a copy operation P_i = Q_j, and from equivalences dictated by
     control-flow, like if (P_i == Q_j).
     
     In the former case, P_i and Q_j are equivalent in every block
     dominated by the assignment, so their flow-sensitive information
     is always the same.  However, in the latter case, the pointers
     P_i and Q_j are only equivalent in one of the sub-graphs out of
     the predicate, so their flow-sensitive information is not the
     same in every block dominated by the predicate.

     Since we cannot distinguish one case from another in this
     function, we cannot merge flow-sensitive information by
     intersecting.  Instead the only thing we can do is to _not_
     merge flow-sensitive information.

     ???  At some point we should enhance this machinery to distinguish
     both cases in the caller.  */
}


/* Common code for propagate_value and replace_exp.

   Replace use operand OP_P with VAL.  FOR_PROPAGATION indicates if the
   replacement is done to propagate a value or not.  */

static void
replace_exp_1 (use_operand_p op_p, tree val,
    	       bool for_propagation ATTRIBUTE_UNUSED)
{
  tree op = USE_FROM_PTR (op_p);

#if defined ENABLE_CHECKING
  gcc_assert (!(for_propagation
		&& TREE_CODE (op) == SSA_NAME
		&& TREE_CODE (val) == SSA_NAME
		&& !may_propagate_copy (op, val)));
#endif

  if (TREE_CODE (val) == SSA_NAME)
    {
      if (TREE_CODE (op) == SSA_NAME && POINTER_TYPE_P (TREE_TYPE (op)))
	merge_alias_info (op, val);
      SET_USE (op_p, val);
    }
  else
    SET_USE (op_p, unsave_expr_now (val));
}


/* Propagate the value VAL (assumed to be a constant or another SSA_NAME)
   into the operand pointed to by OP_P.

   Use this version for const/copy propagation as it will perform additional
   checks to ensure validity of the const/copy propagation.  */

void
propagate_value (use_operand_p op_p, tree val)
{
  replace_exp_1 (op_p, val, true);
}

/* Replace *OP_P with value VAL (assumed to be a constant or another SSA_NAME).

   Use this version when not const/copy propagating values.  For example,
   PRE uses this version when building expressions as they would appear
   in specific blocks taking into account actions of PHI nodes.  */

void
replace_exp (use_operand_p op_p, tree val)
{
  replace_exp_1 (op_p, val, false);
}


/* Propagate the value VAL (assumed to be a constant or another SSA_NAME)
   into the tree pointed to by OP_P.

   Use this version for const/copy propagation when SSA operands are not
   available.  It will perform the additional checks to ensure validity of
   the const/copy propagation, but will not update any operand information.
   Be sure to mark the stmt as modified.  */

void
propagate_tree_value (tree *op_p, tree val)
{
#if defined ENABLE_CHECKING
  gcc_assert (!(TREE_CODE (val) == SSA_NAME
                && *op_p
		&& TREE_CODE (*op_p) == SSA_NAME
		&& !may_propagate_copy (*op_p, val)));
#endif

  if (TREE_CODE (val) == SSA_NAME)
    {
      if (*op_p && TREE_CODE (*op_p) == SSA_NAME && POINTER_TYPE_P (TREE_TYPE (*op_p)))
	merge_alias_info (*op_p, val);
      *op_p = val;
    }
  else
    *op_p = unsave_expr_now (val);
}


/* Like propagate_tree_value, but use as the operand to replace
   the principal expression (typically, the RHS) contained in the
   statement referenced by iterator GSI.  Note that it is not
   always possible to update the statement in-place, so a new
   statement may be created to replace the original.  */

void
propagate_tree_value_into_stmt (gimple_stmt_iterator *gsi, tree val)
{
  gimple stmt = gsi_stmt (*gsi);

  if (is_gimple_assign (stmt))
    {
      tree expr = NULL_TREE;
      if (gimple_assign_single_p (stmt))
        expr = gimple_assign_rhs1 (stmt);
      propagate_tree_value (&expr, val);
      gimple_assign_set_rhs_from_tree (gsi, expr);
      stmt = gsi_stmt (*gsi);
    }
  else if (gimple_code (stmt) == GIMPLE_COND)
    {
      tree lhs = NULL_TREE;
      tree rhs = fold_convert (TREE_TYPE (val), integer_zero_node);
      propagate_tree_value (&lhs, val);
      gimple_cond_set_code (stmt, NE_EXPR);
      gimple_cond_set_lhs (stmt, lhs);
      gimple_cond_set_rhs (stmt, rhs);
    }
  else if (is_gimple_call (stmt)
           && gimple_call_lhs (stmt) != NULL_TREE)
    {
      gimple new_stmt;

      tree expr = NULL_TREE;
      propagate_tree_value (&expr, val);
      new_stmt = gimple_build_assign (gimple_call_lhs (stmt), expr);
      move_ssa_defining_stmt_for_defs (new_stmt, stmt);
      gsi_replace (gsi, new_stmt, false);
    }
  else if (gimple_code (stmt) == GIMPLE_SWITCH)
    propagate_tree_value (gimple_switch_index_ptr (stmt), val);
  else
    gcc_unreachable ();
}

/*---------------------------------------------------------------------------
				Copy propagation
---------------------------------------------------------------------------*/
/* During propagation, we keep chains of variables that are copies of
   one another.  If variable X_i is a copy of X_j and X_j is a copy of
   X_k, COPY_OF will contain:

   	COPY_OF[i].VALUE = X_j
	COPY_OF[j].VALUE = X_k
	COPY_OF[k].VALUE = X_k

   After propagation, the copy-of value for each variable X_i is
   converted into the final value by walking the copy-of chains and
   updating COPY_OF[i].VALUE to be the last element of the chain.  */
static prop_value_t *copy_of;

/* Used in set_copy_of_val to determine if the last link of a copy-of
   chain has changed.  */
static tree *cached_last_copy_of;


/* Return true if this statement may generate a useful copy.  */

static bool
stmt_may_generate_copy (gimple stmt)
{
  if (gimple_code (stmt) == GIMPLE_PHI)
    return !SSA_NAME_OCCURS_IN_ABNORMAL_PHI (gimple_phi_result (stmt));

  if (gimple_code (stmt) != GIMPLE_ASSIGN)
    return false;

  /* If the statement has volatile operands, it won't generate a
     useful copy.  */
  if (gimple_has_volatile_ops (stmt))
    return false;

  /* Statements with loads and/or stores will never generate a useful copy.  */
  if (gimple_vuse (stmt))
    return false;

  /* Otherwise, the only statements that generate useful copies are
     assignments whose RHS is just an SSA name that doesn't flow
     through abnormal edges.  */
  return (gimple_assign_rhs_code (stmt) == SSA_NAME
	  && !SSA_NAME_OCCURS_IN_ABNORMAL_PHI (gimple_assign_rhs1 (stmt)));
}


/* Return the copy-of value for VAR.  */

static inline prop_value_t *
get_copy_of_val (tree var)
{
  prop_value_t *val = &copy_of[SSA_NAME_VERSION (var)];

  if (val->value == NULL_TREE
      && !stmt_may_generate_copy (SSA_NAME_DEF_STMT (var)))
    {
      /* If the variable will never generate a useful copy relation,
	 make it its own copy.  */
      val->value = var;
    }

  return val;
}


/* Return last link in the copy-of chain for VAR.  */

static tree
get_last_copy_of (tree var)
{
  tree last;
  int i;

  /* Traverse COPY_OF starting at VAR until we get to the last
     link in the chain.  Since it is possible to have cycles in PHI
     nodes, the copy-of chain may also contain cycles.
     
     To avoid infinite loops and to avoid traversing lengthy copy-of
     chains, we artificially limit the maximum number of chains we are
     willing to traverse.

     The value 5 was taken from a compiler and runtime library
     bootstrap and a mixture of C and C++ code from various sources.
     More than 82% of all copy-of chains were shorter than 5 links.  */
#define LIMIT	5

  last = var;
  for (i = 0; i < LIMIT; i++)
    {
      tree copy = copy_of[SSA_NAME_VERSION (last)].value;
      if (copy == NULL_TREE || copy == last)
	break;
      last = copy;
    }

  /* If we have reached the limit, then we are either in a copy-of
     cycle or the copy-of chain is too long.  In this case, just
     return VAR so that it is not considered a copy of anything.  */
  return (i < LIMIT ? last : var);
}


/* Set FIRST to be the first variable in the copy-of chain for DEST.
   If DEST's copy-of value or its copy-of chain has changed, return
   true.

   MEM_REF is the memory reference where FIRST is stored.  This is
   used when DEST is a non-register and we are copy propagating loads
   and stores.  */

static inline bool
set_copy_of_val (tree dest, tree first)
{
  unsigned int dest_ver = SSA_NAME_VERSION (dest);
  tree old_first, old_last, new_last;
  
  /* Set FIRST to be the first link in COPY_OF[DEST].  If that
     changed, return true.  */
  old_first = copy_of[dest_ver].value;
  copy_of[dest_ver].value = first;

  if (old_first != first)
    return true;

  /* If FIRST and OLD_FIRST are the same, we need to check whether the
     copy-of chain starting at FIRST ends in a different variable.  If
     the copy-of chain starting at FIRST ends up in a different
     variable than the last cached value we had for DEST, then return
     true because DEST is now a copy of a different variable.

     This test is necessary because even though the first link in the
     copy-of chain may not have changed, if any of the variables in
     the copy-of chain changed its final value, DEST will now be the
     copy of a different variable, so we have to do another round of
     propagation for everything that depends on DEST.  */
  old_last = cached_last_copy_of[dest_ver];
  new_last = get_last_copy_of (dest);
  cached_last_copy_of[dest_ver] = new_last;

  return (old_last != new_last);
}


/* Dump the copy-of value for variable VAR to FILE.  */

static void
dump_copy_of (FILE *file, tree var)
{
  tree val;
  sbitmap visited;

  print_generic_expr (file, var, dump_flags);

  if (TREE_CODE (var) != SSA_NAME)
    return;
    
  visited = sbitmap_alloc (num_ssa_names);
  sbitmap_zero (visited);
  SET_BIT (visited, SSA_NAME_VERSION (var));
  
  fprintf (file, " copy-of chain: ");

  val = var;
  print_generic_expr (file, val, 0);
  fprintf (file, " ");
  while (copy_of[SSA_NAME_VERSION (val)].value)
    {
      fprintf (file, "-> ");
      val = copy_of[SSA_NAME_VERSION (val)].value;
      print_generic_expr (file, val, 0);
      fprintf (file, " ");
      if (TEST_BIT (visited, SSA_NAME_VERSION (val)))
        break;
      SET_BIT (visited, SSA_NAME_VERSION (val));
    }

  val = get_copy_of_val (var)->value;
  if (val == NULL_TREE)
    fprintf (file, "[UNDEFINED]");
  else if (val != var)
    fprintf (file, "[COPY]");
  else
    fprintf (file, "[NOT A COPY]");
  
  sbitmap_free (visited);
}


/* Evaluate the RHS of STMT.  If it produces a valid copy, set the LHS
   value and store the LHS into *RESULT_P.  If STMT generates more
   than one name (i.e., STMT is an aliased store), it is enough to
   store the first name in the VDEF list into *RESULT_P.  After
   all, the names generated will be VUSEd in the same statements.  */

static enum ssa_prop_result
copy_prop_visit_assignment (gimple stmt, tree *result_p)
{
  tree lhs, rhs;
  prop_value_t *rhs_val;

  lhs = gimple_assign_lhs (stmt);
  rhs = gimple_assign_rhs1 (stmt);
  

  gcc_assert (gimple_assign_rhs_code (stmt) == SSA_NAME);

  rhs_val = get_copy_of_val (rhs);

  if (TREE_CODE (lhs) == SSA_NAME)
    {
      /* Straight copy between two SSA names.  First, make sure that
	 we can propagate the RHS into uses of LHS.  */
      if (!may_propagate_copy (lhs, rhs))
	return SSA_PROP_VARYING;

      /* Notice that in the case of assignments, we make the LHS be a
	 copy of RHS's value, not of RHS itself.  This avoids keeping
	 unnecessary copy-of chains (assignments cannot be in a cycle
	 like PHI nodes), speeding up the propagation process.
	 This is different from what we do in copy_prop_visit_phi_node. 
	 In those cases, we are interested in the copy-of chains.  */
      *result_p = lhs;
      if (set_copy_of_val (*result_p, rhs_val->value))
	return SSA_PROP_INTERESTING;
      else
	return SSA_PROP_NOT_INTERESTING;
    }

  return SSA_PROP_VARYING;
}


/* Visit the GIMPLE_COND STMT.  Return SSA_PROP_INTERESTING
   if it can determine which edge will be taken.  Otherwise, return
   SSA_PROP_VARYING.  */

static enum ssa_prop_result
copy_prop_visit_cond_stmt (gimple stmt, edge *taken_edge_p)
{
  enum ssa_prop_result retval = SSA_PROP_VARYING;

  tree op0 = gimple_cond_lhs (stmt);
  tree op1 = gimple_cond_rhs (stmt);

  /* The only conditionals that we may be able to compute statically
     are predicates involving two SSA_NAMEs.  */
  if (TREE_CODE (op0) == SSA_NAME && TREE_CODE (op1) == SSA_NAME)
    {
      op0 = get_last_copy_of (op0);
      op1 = get_last_copy_of (op1);

      /* See if we can determine the predicate's value.  */
      if (dump_file && (dump_flags & TDF_DETAILS))
	{
	  fprintf (dump_file, "Trying to determine truth value of ");
	  fprintf (dump_file, "predicate ");
	  print_gimple_stmt (dump_file, stmt, 0, 0);
	}

      /* We can fold COND and get a useful result only when we have
	 the same SSA_NAME on both sides of a comparison operator.  */
      if (op0 == op1)
	{
	  tree folded_cond = fold_binary (gimple_cond_code (stmt),
                                          boolean_type_node, op0, op1);
	  if (folded_cond)
	    {
	      basic_block bb = gimple_bb (stmt);
	      *taken_edge_p = find_taken_edge (bb, folded_cond);
	      if (*taken_edge_p)
		retval = SSA_PROP_INTERESTING;
	    }
	}
    }

  if (dump_file && (dump_flags & TDF_DETAILS) && *taken_edge_p)
    fprintf (dump_file, "\nConditional will always take edge %d->%d\n",
	     (*taken_edge_p)->src->index, (*taken_edge_p)->dest->index);

  return retval;
}


/* Evaluate statement STMT.  If the statement produces a new output
   value, return SSA_PROP_INTERESTING and store the SSA_NAME holding
   the new value in *RESULT_P.

   If STMT is a conditional branch and we can determine its truth
   value, set *TAKEN_EDGE_P accordingly.

   If the new value produced by STMT is varying, return
   SSA_PROP_VARYING.  */

static enum ssa_prop_result
copy_prop_visit_stmt (gimple stmt, edge *taken_edge_p, tree *result_p)
{
  enum ssa_prop_result retval;

  if (dump_file && (dump_flags & TDF_DETAILS))
    {
      fprintf (dump_file, "\nVisiting statement:\n");
      print_gimple_stmt (dump_file, stmt, 0, dump_flags);
      fprintf (dump_file, "\n");
    }

  if (gimple_assign_single_p (stmt)
      && TREE_CODE (gimple_assign_lhs (stmt)) == SSA_NAME
      && TREE_CODE (gimple_assign_rhs1 (stmt)) == SSA_NAME)
    {
      /* If the statement is a copy assignment, evaluate its RHS to
	 see if the lattice value of its output has changed.  */
      retval = copy_prop_visit_assignment (stmt, result_p);
    }
  else if (gimple_code (stmt) == GIMPLE_COND)
    {
      /* See if we can determine which edge goes out of a conditional
	 jump.  */
      retval = copy_prop_visit_cond_stmt (stmt, taken_edge_p);
    }
  else
    retval = SSA_PROP_VARYING;

  if (retval == SSA_PROP_VARYING)
    {
      tree def;
      ssa_op_iter i;

      /* Any other kind of statement is not interesting for constant
	 propagation and, therefore, not worth simulating.  */
      if (dump_file && (dump_flags & TDF_DETAILS))
	fprintf (dump_file, "No interesting values produced.\n");

      /* The assignment is not a copy operation.  Don't visit this
	 statement again and mark all the definitions in the statement
	 to be copies of nothing.  */
      FOR_EACH_SSA_TREE_OPERAND (def, stmt, i, SSA_OP_ALL_DEFS)
	set_copy_of_val (def, def);
    }

  return retval;
}


/* Visit PHI node PHI.  If all the arguments produce the same value,
   set it to be the value of the LHS of PHI.  */

static enum ssa_prop_result
copy_prop_visit_phi_node (gimple phi)
{
  enum ssa_prop_result retval;
  unsigned i;
  prop_value_t phi_val = { 0, NULL_TREE };

  tree lhs = gimple_phi_result (phi);

  if (dump_file && (dump_flags & TDF_DETAILS))
    {
      fprintf (dump_file, "\nVisiting PHI node: ");
      print_gimple_stmt (dump_file, phi, 0, dump_flags);
      fprintf (dump_file, "\n\n");
    }

  for (i = 0; i < gimple_phi_num_args (phi); i++)
    {
      prop_value_t *arg_val;
      tree arg = gimple_phi_arg_def (phi, i);
      edge e = gimple_phi_arg_edge (phi, i);

      /* We don't care about values flowing through non-executable
	 edges.  */
      if (!(e->flags & EDGE_EXECUTABLE))
	continue;

      /* Constants in the argument list never generate a useful copy.
	 Similarly, names that flow through abnormal edges cannot be
	 used to derive copies.  */
      if (TREE_CODE (arg) != SSA_NAME || SSA_NAME_OCCURS_IN_ABNORMAL_PHI (arg))
	{
	  phi_val.value = lhs;
	  break;
	}

      /* Avoid copy propagation from an inner into an outer loop.
	 Otherwise, this may move loop variant variables outside of
	 their loops and prevent coalescing opportunities.  If the
	 value was loop invariant, it will be hoisted by LICM and
	 exposed for copy propagation.  Not a problem for virtual
	 operands though.  */
      if (is_gimple_reg (lhs)
	  && loop_depth_of_name (arg) > loop_depth_of_name (lhs))
	{
	  phi_val.value = lhs;
	  break;
	}

      /* If the LHS appears in the argument list, ignore it.  It is
	 irrelevant as a copy.  */
      if (arg == lhs || get_last_copy_of (arg) == lhs)
	continue;

      if (dump_file && (dump_flags & TDF_DETAILS))
	{
	  fprintf (dump_file, "\tArgument #%d: ", i);
	  dump_copy_of (dump_file, arg);
	  fprintf (dump_file, "\n");
	}

      arg_val = get_copy_of_val (arg);

      /* If the LHS didn't have a value yet, make it a copy of the
	 first argument we find.  Notice that while we make the LHS be
	 a copy of the argument itself, we take the memory reference
	 from the argument's value so that we can compare it to the
	 memory reference of all the other arguments.  */
      if (phi_val.value == NULL_TREE)
	{
<<<<<<< HEAD
	  phi_val.value = arg_val->value;
=======
	  phi_val.value = arg_val->value ? arg_val->value : arg;
>>>>>>> 33abc845
	  continue;
	}

      /* If PHI_VAL and ARG don't have a common copy-of chain, then
	 this PHI node cannot be a copy operation.  Also, if we are
	 copy propagating stores and these two arguments came from
	 different memory references, they cannot be considered
	 copies.  */
      if (get_last_copy_of (phi_val.value) != get_last_copy_of (arg))
	{
	  phi_val.value = lhs;
	  break;
	}
    }

  if (phi_val.value &&  may_propagate_copy (lhs, phi_val.value)
      && set_copy_of_val (lhs, phi_val.value))
    retval = (phi_val.value != lhs) ? SSA_PROP_INTERESTING : SSA_PROP_VARYING;
  else
    retval = SSA_PROP_NOT_INTERESTING;

  if (dump_file && (dump_flags & TDF_DETAILS))
    {
      fprintf (dump_file, "\nPHI node ");
      dump_copy_of (dump_file, lhs);
      fprintf (dump_file, "\nTelling the propagator to ");
      if (retval == SSA_PROP_INTERESTING)
	fprintf (dump_file, "add SSA edges out of this PHI and continue.");
      else if (retval == SSA_PROP_VARYING)
	fprintf (dump_file, "add SSA edges out of this PHI and never visit again.");
      else
	fprintf (dump_file, "do nothing with SSA edges and keep iterating.");
      fprintf (dump_file, "\n\n");
    }

  return retval;
}


/* Initialize structures used for copy propagation.   PHIS_ONLY is true
   if we should only consider PHI nodes as generating copy propagation
   opportunities.  */

static void
init_copy_prop (void)
{
  basic_block bb;

  copy_of = XCNEWVEC (prop_value_t, num_ssa_names);

  cached_last_copy_of = XCNEWVEC (tree, num_ssa_names);

  FOR_EACH_BB (bb)
    {
      gimple_stmt_iterator si;
      int depth = bb->loop_depth;

      for (si = gsi_start_bb (bb); !gsi_end_p (si); gsi_next (&si))
	{
	  gimple stmt = gsi_stmt (si);
	  ssa_op_iter iter;
          tree def;

	  /* The only statements that we care about are those that may
	     generate useful copies.  We also need to mark conditional
	     jumps so that their outgoing edges are added to the work
	     lists of the propagator.

	     Avoid copy propagation from an inner into an outer loop.
	     Otherwise, this may move loop variant variables outside of
	     their loops and prevent coalescing opportunities.  If the
	     value was loop invariant, it will be hoisted by LICM and
	     exposed for copy propagation.  */
	  if (stmt_ends_bb_p (stmt))
            prop_set_simulate_again (stmt, true);
	  else if (stmt_may_generate_copy (stmt)
                   /* Since we are iterating over the statements in
                      BB, not the phi nodes, STMT will always be an
                      assignment.  */
                   && loop_depth_of_name (gimple_assign_rhs1 (stmt)) <= depth)
            prop_set_simulate_again (stmt, true);
	  else
            prop_set_simulate_again (stmt, false);

	  /* Mark all the outputs of this statement as not being
	     the copy of anything.  */
	  FOR_EACH_SSA_TREE_OPERAND (def, stmt, iter, SSA_OP_ALL_DEFS)
            if (!prop_simulate_again_p (stmt))
	      set_copy_of_val (def, def);
	    else
	      cached_last_copy_of[SSA_NAME_VERSION (def)] = def;
	}

      for (si = gsi_start_phis (bb); !gsi_end_p (si); gsi_next (&si))
	{
          gimple phi = gsi_stmt (si);
          tree def;

	  def = gimple_phi_result (phi);
	  if (!is_gimple_reg (def))
            prop_set_simulate_again (phi, false);
	  else
            prop_set_simulate_again (phi, true);

	  if (!prop_simulate_again_p (phi))
	    set_copy_of_val (def, def);
	  else
	    cached_last_copy_of[SSA_NAME_VERSION (def)] = def;
	}
    }
}


/* Deallocate memory used in copy propagation and do final
   substitution.  */

static void
fini_copy_prop (void)
{
  size_t i;
  prop_value_t *tmp;
  
  /* Set the final copy-of value for each variable by traversing the
     copy-of chains.  */
  tmp = XCNEWVEC (prop_value_t, num_ssa_names);
  for (i = 1; i < num_ssa_names; i++)
    {
      tree var = ssa_name (i);
      if (var && copy_of[i].value && copy_of[i].value != var)
	tmp[i].value = get_last_copy_of (var);
    }

  substitute_and_fold (tmp, false);

  free (cached_last_copy_of);
  free (copy_of);
  free (tmp);
}


/* Main entry point to the copy propagator.

   PHIS_ONLY is true if we should only consider PHI nodes as generating
   copy propagation opportunities. 

   The algorithm propagates the value COPY-OF using ssa_propagate.  For
   every variable X_i, COPY-OF(X_i) indicates which variable is X_i created
   from.  The following example shows how the algorithm proceeds at a
   high level:

	    1	a_24 = x_1
	    2	a_2 = PHI <a_24, x_1>
	    3	a_5 = PHI <a_2>
	    4	x_1 = PHI <x_298, a_5, a_2>

   The end result should be that a_2, a_5, a_24 and x_1 are a copy of
   x_298.  Propagation proceeds as follows.

   Visit #1: a_24 is copy-of x_1.  Value changed.
   Visit #2: a_2 is copy-of x_1.  Value changed.
   Visit #3: a_5 is copy-of x_1.  Value changed.
   Visit #4: x_1 is copy-of x_298.  Value changed.
   Visit #1: a_24 is copy-of x_298.  Value changed.
   Visit #2: a_2 is copy-of x_298.  Value changed.
   Visit #3: a_5 is copy-of x_298.  Value changed.
   Visit #4: x_1 is copy-of x_298.  Stable state reached.
   
   When visiting PHI nodes, we only consider arguments that flow
   through edges marked executable by the propagation engine.  So,
   when visiting statement #2 for the first time, we will only look at
   the first argument (a_24) and optimistically assume that its value
   is the copy of a_24 (x_1).

   The problem with this approach is that it may fail to discover copy
   relations in PHI cycles.  Instead of propagating copy-of
   values, we actually propagate copy-of chains.  For instance:

   		A_3 = B_1;
		C_9 = A_3;
		D_4 = C_9;
		X_i = D_4;

   In this code fragment, COPY-OF (X_i) = { D_4, C_9, A_3, B_1 }.
   Obviously, we are only really interested in the last value of the
   chain, however the propagator needs to access the copy-of chain
   when visiting PHI nodes.

   To represent the copy-of chain, we use the array COPY_CHAINS, which
   holds the first link in the copy-of chain for every variable.
   If variable X_i is a copy of X_j, which in turn is a copy of X_k,
   the array will contain:

		COPY_CHAINS[i] = X_j
		COPY_CHAINS[j] = X_k
		COPY_CHAINS[k] = X_k

   Keeping copy-of chains instead of copy-of values directly becomes
   important when visiting PHI nodes.  Suppose that we had the
   following PHI cycle, such that x_52 is already considered a copy of
   x_53:

	    1	x_54 = PHI <x_53, x_52>
	    2	x_53 = PHI <x_898, x_54>
   
   Visit #1: x_54 is copy-of x_53 (because x_52 is copy-of x_53)
   Visit #2: x_53 is copy-of x_898 (because x_54 is a copy of x_53,
				    so it is considered irrelevant
				    as a copy).
   Visit #1: x_54 is copy-of nothing (x_53 is a copy-of x_898 and
				      x_52 is a copy of x_53, so
				      they don't match)
   Visit #2: x_53 is copy-of nothing

   This problem is avoided by keeping a chain of copies, instead of
   the final copy-of value.  Propagation will now only keep the first
   element of a variable's copy-of chain.  When visiting PHI nodes,
   arguments are considered equal if their copy-of chains end in the
   same variable.  So, as long as their copy-of chains overlap, we
   know that they will be a copy of the same variable, regardless of
   which variable that may be).
   
   Propagation would then proceed as follows (the notation a -> b
   means that a is a copy-of b):

   Visit #1: x_54 = PHI <x_53, x_52>
		x_53 -> x_53
		x_52 -> x_53
		Result: x_54 -> x_53.  Value changed.  Add SSA edges.

   Visit #1: x_53 = PHI <x_898, x_54>
   		x_898 -> x_898
		x_54 -> x_53
		Result: x_53 -> x_898.  Value changed.  Add SSA edges.

   Visit #2: x_54 = PHI <x_53, x_52>
   		x_53 -> x_898
		x_52 -> x_53 -> x_898
		Result: x_54 -> x_898.  Value changed.  Add SSA edges.

   Visit #2: x_53 = PHI <x_898, x_54>
   		x_898 -> x_898
		x_54 -> x_898
		Result: x_53 -> x_898.  Value didn't change.  Stable state

   Once the propagator stabilizes, we end up with the desired result
   x_53 and x_54 are both copies of x_898.  */

static unsigned int
execute_copy_prop (void)
{
  init_copy_prop ();
  ssa_propagate (copy_prop_visit_stmt, copy_prop_visit_phi_node);
  fini_copy_prop ();
  return 0;
}

static bool
gate_copy_prop (void)
{
  return flag_tree_copy_prop != 0;
}

struct gimple_opt_pass pass_copy_prop =
{
 {
  GIMPLE_PASS,
  "copyprop",				/* name */
  gate_copy_prop,			/* gate */
  execute_copy_prop,			/* execute */
  NULL,					/* sub */
  NULL,					/* next */
  0,					/* static_pass_number */
  TV_TREE_COPY_PROP,			/* tv_id */
  PROP_ssa | PROP_cfg,			/* properties_required */
  0,					/* properties_provided */
  0,					/* properties_destroyed */
  0,					/* todo_flags_start */
  TODO_cleanup_cfg
    | TODO_dump_func
    | TODO_ggc_collect
    | TODO_verify_ssa
    | TODO_update_ssa			/* todo_flags_finish */
 }
};<|MERGE_RESOLUTION|>--- conflicted
+++ resolved
@@ -785,11 +785,7 @@
 	 memory reference of all the other arguments.  */
       if (phi_val.value == NULL_TREE)
 	{
-<<<<<<< HEAD
-	  phi_val.value = arg_val->value;
-=======
 	  phi_val.value = arg_val->value ? arg_val->value : arg;
->>>>>>> 33abc845
 	  continue;
 	}
 

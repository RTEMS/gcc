# Top level -*- makefile -*- fragment for GNU Objective-C
#   Copyright (C) 1997-2013 Free Software Foundation, Inc.

#This file is part of GCC.

#GCC is free software; you can redistribute it and/or modify
#it under the terms of the GNU General Public License as published by
#the Free Software Foundation; either version 3, or (at your option)
#any later version.

#GCC is distributed in the hope that it will be useful,
#but WITHOUT ANY WARRANTY; without even the implied warranty of
#MERCHANTABILITY or FITNESS FOR A PARTICULAR PURPOSE.  See the
#GNU General Public License for more details.

# You should have received a copy of the GNU General Public License
# along with GCC; see the file COPYING3.  If not see
# <http://www.gnu.org/licenses/>.


# This file provides the language dependent support in the main Makefile.
# Each language makefile fragment must provide the following targets:
#
# foo.all.cross, foo.start.encap, foo.rest.encap,
# foo.install-common, foo.install-man, foo.install-info, foo.install-pdf,
# foo.install-html, foo.info, foo.dvi, foo.pdf, foo.html, foo.uninstall,
# foo.mostlyclean, foo.clean, foo.distclean,
# foo.maintainer-clean, foo.stage1, foo.stage2, foo.stage3, foo.stage4
#
# where `foo' is the name of the language.
#
# It should also provide rules for:
#
# - making any compiler driver (eg: g++)
# - the compiler proper (eg: cc1plus)
# - define the names for selecting the language in LANGUAGES.

#
# Define the names for selecting Objective-C in LANGUAGES.
objc: cc1obj$(exeext)

# Tell GNU make to ignore these if they exist.
.PHONY: objc

# Use maximal warnings for this front end.
objc-warn = $(STRICT_WARN)

# Language-specific object files for Objective C.
OBJC_OBJS = objc/objc-lang.o objc/objc-act.o hash-table.o \
   objc/objc-runtime-shared-support.o \
   objc/objc-gnu-runtime-abi-01.o \
   objc/objc-next-runtime-abi-01.o \
   objc/objc-next-runtime-abi-02.o \
   objc/objc-encoding.o \
   objc/objc-map.o

objc_OBJS = $(OBJC_OBJS) cc1obj-checksum.o

cc1obj-checksum.c : build/genchecksum$(build_exeext) checksum-options \
        $(OBJC_OBJS) $(C_AND_OBJC_OBJS) $(BACKEND) $(LIBDEPS)
	build/genchecksum$(build_exeext) $(OBJC_OBJS) $(C_AND_OBJC_OBJS) \
        $(BACKEND) $(LIBDEPS) checksum-options > cc1obj-checksum.c.tmp && \
	$(srcdir)/../move-if-change cc1obj-checksum.c.tmp cc1obj-checksum.c

<<<<<<< HEAD
cc1obj-checksum.o : cc1obj-checksum.c $(CONFIG_H) $(SYSTEM_H)

cc1obj$(exeext): $(OBJC_OBJS) $(C_AND_OBJC_OBJS) \
                 c-family/stub-upc.o cc1obj-checksum.o \
		 $(BACKEND) $(LIBDEPS)
=======
cc1obj$(exeext): $(OBJC_OBJS) $(C_AND_OBJC_OBJS) cc1obj-checksum.o $(BACKEND) $(LIBDEPS)
>>>>>>> 4494fbc9
	+$(LLINKER) $(ALL_LINKERFLAGS) $(LDFLAGS) -o $@ \
	      $(OBJC_OBJS) $(C_AND_OBJC_OBJS) \
	      c-family/stub-upc.o cc1obj-checksum.o \
	      $(BACKEND) $(LIBS) $(BACKENDLIBS)

objc.srcextra:

#
# Build hooks:

objc.all.cross:
objc.start.encap:
objc.rest.encap:
objc.info:
objc.install-info:
objc.dvi:
objc.pdf:
objc.install-pdf:
objc.html:
objc.install-html:
objc.man:
objc.srcinfo:
objc.srcman:
objc.install-plugin:

objc.tags: force
	cd $(srcdir)/objc; etags -o TAGS.sub *.c *.h; \
	etags --include TAGS.sub --include ../TAGS.sub

lang_checks += check-objc

# The following allows you to do 'make check-objc -j2'.  The
# execute.exp tests will be run in parallel with all the other ones.
lang_checks_parallelized += check-objc
check_objc_parallelize = gnu-encoding.exp execute.exp exceptions.exp

#
# Install hooks:
# cc1obj is installed elsewhere as part of $(COMPILERS).

objc.install-common:

objc.install-man:

objc.uninstall:
#
# Clean hooks:
# A lot of the ancillary files are deleted by the main makefile.
# We just have to delete files specific to us.
objc.mostlyclean:
	-rm -f objc/*$(objext) objc/xforward objc/fflags
	-rm -f objc/*$(coverageexts)
objc.clean: objc.mostlyclean
	-rm -rf objc-headers
objc.distclean:
	-rm -f objc/Makefile objc/Make-host objc/Make-target
	-rm -f objc/config.status objc/config.cache
objc.maintainer-clean:

#
# Stage hooks:

objc.stage1: stage1-start
	-mv objc/*$(objext) stage1/objc
objc.stage2: stage2-start
	-mv objc/*$(objext) stage2/objc
objc.stage3: stage3-start
	-mv objc/*$(objext) stage3/objc
objc.stage4: stage4-start
	-mv objc/*$(objext) stage4/objc
objc.stageprofile: stageprofile-start
	-mv objc/*$(objext) stageprofile/objc
objc.stagefeedback: stagefeedback-start
	-mv objc/*$(objext) stagefeedback/objc<|MERGE_RESOLUTION|>--- conflicted
+++ resolved
@@ -63,15 +63,9 @@
         $(BACKEND) $(LIBDEPS) checksum-options > cc1obj-checksum.c.tmp && \
 	$(srcdir)/../move-if-change cc1obj-checksum.c.tmp cc1obj-checksum.c
 
-<<<<<<< HEAD
-cc1obj-checksum.o : cc1obj-checksum.c $(CONFIG_H) $(SYSTEM_H)
-
 cc1obj$(exeext): $(OBJC_OBJS) $(C_AND_OBJC_OBJS) \
                  c-family/stub-upc.o cc1obj-checksum.o \
 		 $(BACKEND) $(LIBDEPS)
-=======
-cc1obj$(exeext): $(OBJC_OBJS) $(C_AND_OBJC_OBJS) cc1obj-checksum.o $(BACKEND) $(LIBDEPS)
->>>>>>> 4494fbc9
 	+$(LLINKER) $(ALL_LINKERFLAGS) $(LDFLAGS) -o $@ \
 	      $(OBJC_OBJS) $(C_AND_OBJC_OBJS) \
 	      c-family/stub-upc.o cc1obj-checksum.o \

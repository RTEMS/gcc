--- conflicted
+++ resolved
@@ -2455,18 +2455,13 @@
 	tmake_file="sparc/t-elf sparc/t-crtfm"
 	extra_parts="crti.o crtn.o crtbegin.o crtend.o"
 	;;
-<<<<<<< HEAD
-sparc-*-linux*)		# SPARC's running GNU/Linux, libc6
-	tm_file="${tm_file} dbxelf.h elfos.h svr4.h sparc/sysv4.h sparc/gas.h linux.h glibc-stdint.h"
-=======
 sparc-*-rtems*)
 	tm_file="${tm_file} dbxelf.h elfos.h svr4.h sparc/sysv4.h sparc/sp-elf.h sparc/rtemself.h rtems.h newlib-stdint.h"
 	tmake_file="sparc/t-elf sparc/t-crtfm t-rtems"
 	extra_parts="crti.o crtn.o crtbegin.o crtend.o"
 	;;
 sparc-*-linux*)
-	tm_file="${tm_file} dbxelf.h elfos.h svr4.h sparc/sysv4.h linux.h glibc-stdint.h"
->>>>>>> 437c2322
+	tm_file="${tm_file} dbxelf.h elfos.h svr4.h sparc/sysv4.h sparc/gas.h linux.h glibc-stdint.h"
 	extra_options="${extra_options} sparc/long-double-switch.opt"
 	tmake_file="${tmake_file} sparc/t-linux"
 	if test x$enable_targets = xall; then
@@ -2563,14 +2558,6 @@
 		*) echo "$with_cpu not supported for freebsd target"; exit 1 ;;
 	esac
 	;;
-<<<<<<< HEAD
-sparc64-*-linux*)		# 64-bit SPARC's running GNU/Linux
-	tm_file="sparc/biarch64.h ${tm_file} dbxelf.h elfos.h svr4.h sparc/sysv4.h sparc/gas.h linux.h glibc-stdint.h sparc/linux64.h"
-	extra_options="${extra_options} sparc/long-double-switch.opt"
-	tmake_file="${tmake_file} sparc/t-linux sparc/t-linux64 sparc/t-crtfm"
-	;;
-=======
->>>>>>> 437c2322
 sparc64-*-netbsd*)
 	tm_file="sparc/biarch64.h ${tm_file}"
 	tm_file="${tm_file} dbxelf.h elfos.h svr4.h sparc/sysv4.h netbsd.h netbsd-elf.h sparc/netbsd-elf.h"

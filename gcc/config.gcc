# GCC target-specific configuration file.
# Copyright 1997, 1998, 1999, 2000, 2001, 2002, 2003, 2004, 2005, 2006, 2007,
# 2008, 2009, 2010 Free Software Foundation, Inc.

#This file is part of GCC.

#GCC is free software; you can redistribute it and/or modify it under
#the terms of the GNU General Public License as published by the Free
#Software Foundation; either version 3, or (at your option) any later
#version.

#GCC is distributed in the hope that it will be useful, but WITHOUT
#ANY WARRANTY; without even the implied warranty of MERCHANTABILITY or
#FITNESS FOR A PARTICULAR PURPOSE.  See the GNU General Public License
#for more details.

#You should have received a copy of the GNU General Public License
#along with GCC; see the file COPYING3.  If not see
#<http://www.gnu.org/licenses/>.

# This is the GCC target-specific configuration file
# where a configuration type is mapped to different system-specific
# definitions and files.  This is invoked by the autoconf-generated
# configure script.  Putting it in a separate shell file lets us skip
# running autoconf when modifying target-specific information.

# When you change the cases in the OS or target switches, consider
# updating ../libgcc/config.host also.

# This file switches on the shell variable ${target}, and also uses the
# following shell variables:
#
#  with_*		Various variables as set by configure.
#
#  enable_threads	Either the name, yes or no depending on whether
#			threads support was requested.
#
#  default_use_cxa_atexit
#			  The default value for the $enable___cxa_atexit
#			variable.  enable___cxa_atexit needs to be set to
#			"yes" for the correct operation of C++ destructors
#			but it relies upon the presence of a non-standard C
#			library	function called	__cxa_atexit.
#			  Since not all C libraries provide __cxa_atexit the
#			default value of $default_use_cxa_atexit is set to
#			"no" except for targets which are known to be OK.
#
#  default_gnu_indirect_function
#                       The default value for the $enable_gnu_indirect_function
#                       variable.  enable_gnu_indirect_function relies
#			upon the presence of a non-standard gnu ifunc support
#			in the assembler, linker and dynamic linker.
#			Since not all libraries provide the dynamic linking
#			support, the default value of
#			$default_gnu_indirect_function is set to
#			"no" except for targets which are known to be OK.
#
#  gas_flag		Either yes or no depending on whether GNU as was
#			requested.
#
#  gnu_ld_flag		Either yes or no depending on whether GNU ld was
#			requested.

# This file sets the following shell variables for use by the
# autoconf-generated configure script:
#
#  cpu_type		The name of the cpu, if different from the first
#			chunk of the canonical target name.
#
#  tm_defines		List of target macros to define for all compilations.
#
#  tm_file		A list of target macro files, if different from
#			"$cpu_type/$cpu_type.h". Usually it's constructed
#			per target in a way like this:
#			tm_file="${tm_file} dbxelf.h elfos.h svr4.h ${cpu_type.h}/elf.h"
#			Note that the preferred order is:
#			- specific target header "${cpu_type}/${cpu_type.h}"
#			- generic headers like dbxelf.h elfos.h, etc.
#			- specializing target headers like ${cpu_type.h}/elf.h
#			This helps to keep OS specific stuff out of the CPU
#			defining header ${cpu_type}/${cpu_type.h}.
#
#			It is possible to include automatically-generated
#			build-directory files by prefixing them with "./".
#			All other files should relative to $srcdir/config.
#
#  tm_p_file		Location of file with declarations for functions
#			in $out_file.
#
#  out_file		The name of the machine description C support
#			file, if different from "$cpu_type/$cpu_type.c".
#
#  md_file		The name of the machine-description file, if
#			different from "$cpu_type/$cpu_type.md".
#
#  tmake_file		A list of machine-description-specific
#			makefile-fragments, if different from
#			"$cpu_type/t-$cpu_type".
#
#  extra_modes          The name of the file containing a list of extra
#                       machine modes, if necessary and different from
#                       "$cpu_type/$cpu_type-modes.def".
#
#  extra_objs		List of extra objects that should be linked into
#			the compiler proper (cc1, cc1obj, cc1plus)
#			depending on target.
#
#  extra_gcc_objs	List of extra objects that should be linked into
#			the compiler driver (gcc) depending on target.
#
#  extra_headers	List of used header files from the directory
#			config/${cpu_type}.
#
#  user_headers_inc_next_pre
#			List of header file names of internal gcc header
#			files, which should be prefixed by an include_next.
#  user_headers_inc_next_post
#			List of header file names of internal gcc header
#			files, which should be postfixed by an include_next.
#  use_gcc_tgmath	If set, add tgmath.h to the list of used header
#			files.
#
#  use_gcc_stdint	If "wrap", install a version of stdint.h that
#			wraps the system's copy for hosted compilations;
#			if "provide", provide a version of systems without
#			such a system header; otherwise "none", do not
#			provide such a header at all.
#
#  extra_passes		List of extra executables compiled for this target
#			machine, used for compiling from source to object.
#
#  extra_parts		List of extra object files that should be compiled
#			for this target machine.
#
#  extra_programs	Like extra_passes, but these are used when linking.
#
#  extra_options	List of target-dependent .opt files.
#
#  c_target_objs	List of extra target-dependent objects that be
#			linked into the C compiler only.
#
#  cxx_target_objs	List of extra target-dependent objects that be
#			linked into the C++ compiler only.
#
#  fortran_target_objs	List of extra target-dependent objects that be
#			linked into the fortran compiler only.
#
#  target_gtfiles       List of extra source files with type information.
#
#  xm_defines		List of macros to define when compiling for the
#			target machine.
#
#  xm_file		List of files to include when compiling for the
#			target machine.
#
#  use_collect2		Set to yes or no, depending on whether collect2
#			will be used.
#
#  target_cpu_default	Set to override the default target model.
#
#  gdb_needs_out_file_path
#			Set to yes if gdb needs a dir command with
#			`dirname $out_file`.
#
#  thread_file		Set to control which thread package to use.
#
#  gas			Set to yes or no depending on whether the target
#			system normally uses GNU as.
#
#  need_64bit_hwint	Set to yes if HOST_WIDE_INT must be 64 bits wide
#			for this target.  This is true if this target
#			supports "long" or "wchar_t" wider than 32 bits,
#			or BITS_PER_WORD is wider than 32 bits.
#			The setting made here must match the one made in
#			other locations such as libcpp/configure.ac
#
#  configure_default_options
#			Set to an initializer for configure_default_options
#			in configargs.h, based on --with-cpu et cetera.

# The following variables are used in each case-construct to build up the
# outgoing variables:
#
#  gnu_ld		Set to yes or no depending on whether the target
#			system normally uses GNU ld.

out_file=
tmake_file=
extra_headers=
user_headers_inc_next_pre=
user_headers_inc_next_post=
use_gcc_tgmath=yes
use_gcc_stdint=none
extra_passes=
extra_parts=
extra_programs=
extra_objs=
extra_gcc_objs=
extra_options=
c_target_objs=
cxx_target_objs=
fortran_target_objs=
tm_defines=
xm_defines=
# Set this to force installation and use of collect2.
use_collect2=
# Set this to override the default target model.
target_cpu_default=
# Set this if gdb needs a dir command with `dirname $out_file`
gdb_needs_out_file_path=
# Set this to control which thread package will be used.
thread_file=
# Reinitialize these from the flag values every loop pass, since some
# configure entries modify them.
gas="$gas_flag"
gnu_ld="$gnu_ld_flag"
default_use_cxa_atexit=no
default_gnu_indirect_function=no
target_gtfiles=
need_64bit_hwint=
need_64bit_isa=
<<<<<<< HEAD
=======
# Selects the object file format reader/writer used by LTO.
lto_binary_reader=lto-elf
>>>>>>> 6e7f08ad

# Don't carry these over build->host->target.  Please.
xm_file=
md_file=

# Obsolete configurations.
case ${target} in
   alpha*-dec-osf4*			\
 | alpha*-dec-osf5.0*			\
 | mips-sgi-irix5*			\
 | mips-sgi-irix6.[0-4]*		\
 | *-*-solaris2.7*			\
 )
    if test "x$enable_obsolete" != xyes; then
      echo "*** Configuration ${target} is obsolete." >&2
      echo "*** Specify --enable-obsolete to build it anyway." >&2
      echo "*** Support will be REMOVED in the next major release of GCC," >&2
      echo "*** unless a maintainer comes forward." >&2
      exit 1
    fi;;
esac

# Unsupported targets list.  Do not put an entry in this list unless
# it would otherwise be caught by a more permissive pattern.  The list
# should be in alphabetical order.
case ${target} in
   i[34567]86-go32-*			\
 | i[34567]86-*-go32*			\
 | mips64orion*-*-rtems*		\
 | pdp11-*-bsd				\
 | sparc-hal-solaris2*			\
 | thumb-*-*				\
 | *-*-linux*aout*			\
 | *-*-linux*coff*			\
 | *-*-linux*libc1*			\
 | *-*-linux*oldld*			\
 | *-*-rtemsaout*			\
 | *-*-rtemscoff*			\
 | *-*-solaris2.[0-7]			\
 | *-*-solaris2.[0-7].*			\
 | *-*-sysv*		\
 | vax-*-vms*				\
 )
	echo "*** Configuration ${target} not supported" 1>&2
	exit 1
	;;
esac

# Set default cpu_type, tm_file, tm_p_file and xm_file so it can be
# updated in each machine entry.  Also set default extra_headers for some
# machines.
tm_p_file=
cpu_type=`echo ${target} | sed 's/-.*$//'`
cpu_is_64bit=
case ${target} in
m32c*-*-*)
        cpu_type=m32c
	tmake_file=m32c/t-m32c
        ;;
alpha*-*-*)
	cpu_type=alpha
	need_64bit_hwint=yes
	extra_options="${extra_options} g.opt"
	;;
am33_2.0-*-linux*)
	cpu_type=mn10300
	;;
arm*-*-*)
	cpu_type=arm
	extra_headers="mmintrin.h arm_neon.h"
	c_target_objs="arm-c.o"
	cxx_target_objs="arm-c.o"
	;;
avr-*-*)
	cpu_type=avr
	c_target_objs="avr-c.o"
	cxx_target_objs="avr-c.o"
	;;
bfin*-*)
	cpu_type=bfin
	;;
crisv32-*)
	cpu_type=cris
	;;
frv*)	cpu_type=frv
	extra_options="${extra_options} g.opt"
	;;
moxie*)	cpu_type=moxie
	;;
fido-*-*)
	cpu_type=m68k
	extra_headers=math-68881.h
        ;;
i[34567]86-*-*)
	cpu_type=i386
	c_target_objs="i386-c.o"
	cxx_target_objs="i386-c.o"
	extra_headers="cpuid.h mmintrin.h mm3dnow.h xmmintrin.h emmintrin.h
		       pmmintrin.h tmmintrin.h ammintrin.h smmintrin.h
		       nmmintrin.h bmmintrin.h fma4intrin.h wmmintrin.h
		       immintrin.h x86intrin.h avxintrin.h xopintrin.h
		       ia32intrin.h cross-stdarg.h lwpintrin.h popcntintrin.h
		       abmintrin.h"
	;;
x86_64-*-*)
	cpu_type=i386
	c_target_objs="i386-c.o"
	cxx_target_objs="i386-c.o"
	extra_headers="cpuid.h mmintrin.h mm3dnow.h xmmintrin.h emmintrin.h
		       pmmintrin.h tmmintrin.h ammintrin.h smmintrin.h
		       nmmintrin.h bmmintrin.h fma4intrin.h wmmintrin.h
		       immintrin.h x86intrin.h avxintrin.h xopintrin.h
		       ia32intrin.h cross-stdarg.h lwpintrin.h popcntintrin.h
		       abmintrin.h"
	need_64bit_hwint=yes
	;;
ia64-*-*)
	extra_headers=ia64intrin.h
	need_64bit_hwint=yes
	extra_options="${extra_options} g.opt"
	;;
hppa*-*-*)
	cpu_type=pa
	;;
lm32*)
	extra_options="${extra_options} g.opt"
	;;
m32r*-*-*)
        cpu_type=m32r
	extra_options="${extra_options} g.opt"
        ;;
m68k-*-*)
	extra_headers=math-68881.h
	;;
microblaze*-*-*)
        cpu_type=microblaze
	extra_options="${extra_options} g.opt"
        ;;
mips*-*-*)
	cpu_type=mips
	need_64bit_hwint=yes
	extra_headers="loongson.h"
	extra_options="${extra_options} g.opt"
	;;
picochip-*-*)
        cpu_type=picochip
        ;;
powerpc*-*-*)
	cpu_type=rs6000
	extra_headers="ppc-asm.h altivec.h spe.h ppu_intrinsics.h paired.h spu2vmx.h vec_types.h si2vmx.h"
	need_64bit_hwint=yes
	case x$with_cpu in
	    xpowerpc64|xdefault64|x6[23]0|x970|xG5|xpower[34567]|xpower6x|xrs64a|xcell|xa2|xe500mc64)
		cpu_is_64bit=yes
		;;
	esac
	extra_options="${extra_options} g.opt"
	;;
rs6000*-*-*)
	need_64bit_hwint=yes
	extra_options="${extra_options} g.opt"
	;;
score*-*-*)
	cpu_type=score
	extra_options="${extra_options} g.opt"
	;;
sparc*-*-*)
	cpu_type=sparc
	need_64bit_hwint=yes
	;;
spu*-*-*)
	cpu_type=spu
	need_64bit_hwint=yes
	;;
s390*-*-*)
	cpu_type=s390
	need_64bit_hwint=yes
	;;
# Note the 'l'; we need to be able to match e.g. "shle" or "shl".
sh[123456789lbe]*-*-* | sh-*-*)
	cpu_type=sh
	need_64bit_hwint=yes
	;;
esac

tm_file=${cpu_type}/${cpu_type}.h
if test -f ${srcdir}/config/${cpu_type}/${cpu_type}-protos.h
then
	tm_p_file=${cpu_type}/${cpu_type}-protos.h
fi
extra_modes=
if test -f ${srcdir}/config/${cpu_type}/${cpu_type}-modes.def
then
	extra_modes=${cpu_type}/${cpu_type}-modes.def
fi
if test -f ${srcdir}/config/${cpu_type}/${cpu_type}.opt
then
	extra_options="${extra_options} ${cpu_type}/${cpu_type}.opt"
fi

case ${target} in
i[34567]86-*-*)
	if test "x$enable_cld" = xyes; then
		tm_defines="${tm_defines} USE_IX86_CLD=1"
	fi
	if test "x$enable_frame_pointer" = xyes; then
		tm_defines="${tm_defines} USE_IX86_FRAME_POINTER=1"
	fi
	tm_file="vxworks-dummy.h ${tm_file}"
	;;
x86_64-*-*)
	tm_file="i386/biarch64.h ${tm_file}"
	if test "x$enable_cld" = xyes; then
		tm_defines="${tm_defines} USE_IX86_CLD=1"
	fi
	if test "x$enable_frame_pointer" = xyes; then
		tm_defines="${tm_defines} USE_IX86_FRAME_POINTER=1"
	fi
	tm_file="vxworks-dummy.h ${tm_file}"
	;;
esac

# On a.out targets, we need to use collect2.
case ${target} in
*-*-*aout*)
	use_collect2=yes
	;;
esac

# Common C libraries.
tm_defines="$tm_defines LIBC_GLIBC=1 LIBC_UCLIBC=2 LIBC_BIONIC=3"

# Common parts for widely ported systems.
case ${target} in
*-*-darwin*)
  tmake_file="t-darwin ${cpu_type}/t-darwin"
  tm_file="${tm_file} darwin.h"
  case ${target} in
  *-*-darwin9*)
    tm_file="${tm_file} darwin9.h"
    ;;
  *-*-darwin[12][0-9]*)
    tm_file="${tm_file} darwin9.h darwin10.h"
    ;;
  esac
  tm_file="${tm_file} ${cpu_type}/darwin.h"
  tm_p_file="${tm_p_file} darwin-protos.h"
  target_gtfiles="\$(srcdir)/config/darwin.c"
  extra_options="${extra_options} darwin.opt"
  c_target_objs="${c_target_objs} darwin-c.o"
  cxx_target_objs="${cxx_target_objs} darwin-c.o"
  fortran_target_objs="darwin-f.o"
  extra_objs="darwin.o"
  extra_gcc_objs="darwin-driver.o"
  default_use_cxa_atexit=yes
  use_gcc_stdint=wrap
  case ${enable_threads} in
    "" | yes | posix) thread_file='posix' ;;
  esac
  ;;
*-*-freebsd[12] | *-*-freebsd[12].* | *-*-freebsd*aout*)
  # This is the place-holder for the generic a.out configuration
  # of FreeBSD.  No actual configuration resides here since
  # there was only ever a bare-bones ix86 configuration for
  # a.out and it exists solely in the machine-specific section.
  # This place-holder must exist to avoid dropping into
  # the generic ELF configuration of FreeBSD (i.e. it must be
  # ordered before that section).
  ;;
*-*-freebsd*)
  # This is the generic ELF configuration of FreeBSD.  Later
  # machine-specific sections may refine and add to this
  # configuration.
  #
  # Due to tm_file entry ordering issues that vary between cpu
  # architectures, we only define fbsd_tm_file to allow the
  # machine-specific section to dictate the final order of all
  # entries of tm_file with the minor exception that components
  # of the tm_file set here will always be of the form:
  #
  # freebsd<version_number>.h [freebsd-<conf_option>.h ...] freebsd-spec.h freebsd.h
  #
  # The machine-specific section should not tamper with this
  # ordering but may order all other entries of tm_file as it
  # pleases around the provided core setting.
  gas=yes
  gnu_ld=yes
  extra_parts="crtbegin.o crtend.o crtbeginS.o crtendS.o"
  fbsd_major=`echo ${target} | sed -e 's/.*freebsd//g' | sed -e 's/\..*//g'`
  tm_defines="${tm_defines} FBSD_MAJOR=${fbsd_major}"
  tmake_file="t-slibgcc-elf-ver t-freebsd"
  case ${enable_threads} in
    no)
      fbsd_tm_file="${fbsd_tm_file} freebsd-nthr.h"
      ;;
    "" | yes | posix)
      thread_file='posix'
      tmake_file="${tmake_file} t-freebsd-thread"
      # Before 5.0, FreeBSD can't bind shared libraries to -lc
      # when "optionally" threaded via weak pthread_* checks.
      case ${target} in
        *-*-freebsd[34] | *-*-freebsd[34].*)
          tmake_file="${tmake_file} t-slibgcc-nolc-override"
          ;;
      esac
      ;;
    *)
      echo 'Unknown thread configuration for FreeBSD'
      exit 1
      ;;
  esac
  fbsd_tm_file="${fbsd_tm_file} freebsd-spec.h freebsd.h freebsd-stdint.h"
  case ${target} in
    *-*-freebsd[345].*)
      :;;
    *)
      default_use_cxa_atexit=yes;;
  esac
  # need_64bit_hwint=yes # system compiler has this for all arch!
  use_gcc_stdint=wrap
  ;;
*-*-linux* | frv-*-*linux* | *-*-kfreebsd*-gnu | *-*-knetbsd*-gnu | *-*-gnu* | *-*-kopensolaris*-gnu)
  extra_parts="crtbegin.o crtbeginS.o crtbeginT.o crtend.o crtendS.o"
  gas=yes
  gnu_ld=yes
  case ${enable_threads} in
    "" | yes | posix) thread_file='posix' ;;
  esac
  tmake_file="t-slibgcc-elf-ver t-linux"
  case $target in
    *-*-linux* | frv-*-*linux* | *-*-kfreebsd*-gnu | *-*-knetbsd*-gnu | *-*-kopensolaris*-gnu)
      :;;
    *-*-gnu*)
      tmake_file="$tmake_file t-gnu";;
  esac
  # glibc / uclibc / bionic switch.
  # uclibc and bionic aren't usable for GNU/Hurd and neither for GNU/k*BSD.
  case $target in
    *linux*)
      extra_options="$extra_options linux.opt";;
    *)
      tm_defines="$tm_defines OPTION_GLIBC=1";;
  esac
  case $target in
    *-*-*android*)
      tm_defines="$tm_defines DEFAULT_LIBC=LIBC_BIONIC"
      ;;
    *-*-*uclibc*)
      tm_defines="$tm_defines DEFAULT_LIBC=LIBC_UCLIBC"
      ;;
    *)
      tm_defines="$tm_defines DEFAULT_LIBC=LIBC_GLIBC"
      ;;
  esac
  # Assume that glibc or uClibc or Bionic are being used and so __cxa_atexit
  # is provided.
  default_use_cxa_atexit=yes
  use_gcc_tgmath=no
  use_gcc_stdint=wrap
  # Add Android userspace support to Linux targets.
  case $target in
    *linux*)
      tm_file="$tm_file linux-android.h"
      extra_options="$extra_options linux-android.opt"
      ;;
  esac
  # Enable compilation for Android by default for *android* targets.
  case $target in
    *-*-*android*)
      tm_defines="$tm_defines ANDROID_DEFAULT=1"
      ;;
    *)
      tm_defines="$tm_defines ANDROID_DEFAULT=0"
      ;;
  esac
  ;;
*-*-netbsd*)
  tmake_file="t-slibgcc-elf-ver t-libc-ok t-netbsd t-libgcc-pic"
  gas=yes
  gnu_ld=yes

  # NetBSD 2.0 and later get POSIX threads enabled by default.
  # Allow them to be explicitly enabled on any other version.
  case ${enable_threads} in
    "")
      case ${target} in
        *-*-netbsd[2-9]* | *-*-netbsdelf[2-9]*)
          thread_file='posix'
          tm_defines="${tm_defines} NETBSD_ENABLE_PTHREADS"
          ;;
      esac
      ;;
    yes | posix)
      thread_file='posix'
      tm_defines="${tm_defines} NETBSD_ENABLE_PTHREADS"
      ;;
  esac

  # NetBSD 1.7 and later are set up to use GCC's crtstuff for
  # ELF configurations.  We will clear extra_parts in the
  # a.out configurations.
  case ${target} in
    *-*-netbsd*1.[7-9]* | *-*-netbsd[2-9]* | *-*-netbsdelf[2-9]*)
      extra_parts="crtbegin.o crtend.o crtbeginS.o crtendS.o crtbeginT.o"
      ;;
  esac

  # NetBSD 2.0 and later provide __cxa_atexit(), which we use by
  # default (unless overridden by --disable-__cxa_atexit).
  case ${target} in
    *-*-netbsd[2-9]* | *-*-netbsdelf[2-9]*)
      default_use_cxa_atexit=yes
      ;;
  esac
  ;;
*-*-openbsd*)
  tmake_file="t-libc-ok t-openbsd t-libgcc-pic"
  case ${enable_threads} in
    yes)
      thread_file='posix'
      tmake_file="${tmake_file} t-openbsd-thread"
      ;;
  esac
  case ${target} in
    *-*-openbsd2.*|*-*-openbsd3.[012])
      tm_defines="${tm_defines} HAS_LIBC_R=1" ;;
  esac
  ;;
*-*-rtems*)
  case ${enable_threads} in
    yes) thread_file='rtems' ;;
  esac
  use_gcc_stdint=wrap
  ;;
*-*-uclinux*)
  use_gcc_stdint=wrap
  ;;
*-*-solaris2*)
  extra_options="${extra_options} sol2.opt"
  ;;
*-*-vxworks*)
  tmake_file=t-vxworks
  xm_defines=POSIX
  extra_options="${extra_options} vxworks.opt"
  extra_objs=vxworks.o
  case ${enable_threads} in
    no) ;;
    "" | yes | vxworks) thread_file='vxworks' ;;
    *) echo 'Unknown thread configuration for VxWorks'; exit 1 ;;
  esac
  ;;
*-*-elf)
  # Assume that newlib is being used and so __cxa_atexit is provided.
  default_use_cxa_atexit=yes
  use_gcc_stdint=wrap
  ;;
esac

case ${target} in
# Support site-specific machine types.
*local*)
	rest=`echo ${target} | sed -e "s/$cpu_type-//"`
	tm_file=${cpu_type}/$rest.h
	if test -f $srcdir/config/${cpu_type}/xm-$rest.h
	then xm_file=${cpu_type}/xm-$rest.h
	fi
	if test -f $srcdir/config/${cpu_type}/t-$rest
	then tmake_file=${cpu_type}/t-$rest
	fi
	;;
alpha*-*-linux*)
	tm_file="${tm_file} alpha/elf.h alpha/linux.h alpha/linux-elf.h glibc-stdint.h"
	target_cpu_default="MASK_GAS"
	tmake_file="${tmake_file} alpha/t-crtfm alpha/t-alpha alpha/t-ieee alpha/t-linux"
	;;
alpha*-*-gnu*)
	tm_file="$tm_file alpha/elf.h alpha/linux.h alpha/linux-elf.h gnu.h glibc-stdint.h alpha/gnu.h"
	target_cpu_default="MASK_GAS"
	tmake_file="${tmake_file} alpha/t-crtfm alpha/t-alpha alpha/t-ieee"
	;;
alpha*-*-freebsd*)
	tm_file="${tm_file} ${fbsd_tm_file} alpha/elf.h alpha/freebsd.h"
	target_cpu_default="MASK_GAS"
	tmake_file="${tmake_file} alpha/t-crtfm alpha/t-alpha alpha/t-ieee"
	extra_parts="crtbegin.o crtend.o crtbeginS.o crtendS.o crtbeginT.o"
	;;
alpha*-*-netbsd*)
	tm_file="${tm_file} netbsd.h alpha/elf.h netbsd-elf.h alpha/netbsd.h"
	target_cpu_default="MASK_GAS"
	tmake_file="${tmake_file} alpha/t-alpha alpha/t-ieee"
	;;
alpha*-*-openbsd*)
	tm_defines="${tm_defines} OBSD_HAS_DECLARE_FUNCTION_NAME OBSD_HAS_DECLARE_FUNCTION_SIZE OBSD_HAS_DECLARE_OBJECT"
	tm_file="alpha/alpha.h alpha/elf.h openbsd.h openbsd-stdint.h alpha/openbsd.h openbsd-libpthread.h"
	# default x-alpha is only appropriate for dec-osf.
	target_cpu_default="MASK_GAS"
	tmake_file="${tmake_file} alpha/t-alpha alpha/t-ieee"
	;;
alpha*-dec-osf5.1*)
	if test x$stabs = xyes
	then
		tm_file="${tm_file} dbx.h"
	fi
	if test x$gas != xyes
	then
		extra_passes="mips-tfile mips-tdump"
	fi
	use_collect2=yes
	tmake_file="alpha/t-alpha alpha/t-ieee alpha/t-crtfm alpha/t-osf5"
	tm_file="${tm_file} alpha/osf5.h"
	tm_defines="${tm_defines} TARGET_SUPPORT_ARCH=1"
	extra_headers=va_list.h
	use_gcc_stdint=provide
	case ${enable_threads} in
	  "" | yes | posix)
	    thread_file='posix'
	    tmake_file="${tmake_file} alpha/t-osf-pthread"
	    ;;
	esac
	;;
alpha64-dec-*vms*)
	tm_file="${tm_file} alpha/vms.h alpha/vms64.h"
	xm_file="alpha/xm-vms.h vms/xm-vms64.h"
	tmake_file="alpha/t-alpha vms/t-vms alpha/t-vms alpha/t-ieee"
	xmake_file=vms/x-vms
	exeext=.exe
	install_headers_dir=install-headers-cp
	extra_options="${extra_options} vms/vms.opt"
	;;
alpha*-dec-*vms*)
	tm_file="${tm_file} alpha/vms.h"
	xm_file="alpha/xm-vms.h"
	tmake_file="alpha/t-alpha vms/t-vms alpha/t-vms alpha/t-ieee"
	xmake_file=vms/x-vms
	exeext=.exe
	install_headers_dir=install-headers-cp
	extra_options="${extra_options} vms/vms.opt"
	;;
arc-*-elf*)
	tm_file="dbxelf.h elfos.h svr4.h newlib-stdint.h ${tm_file}"
	extra_parts="crtinit.o crtfini.o"
	;;
arm-wrs-vxworks)
	tm_file="elfos.h arm/elf.h arm/aout.h ${tm_file} vx-common.h vxworks.h arm/vxworks.h"
	tmake_file="${tmake_file} arm/t-arm arm/t-vxworks"
	;;
arm*-*-freebsd*)
	tm_file="dbxelf.h elfos.h ${fbsd_tm_file} arm/elf.h arm/aout.h arm/freebsd.h arm/arm.h"
	tmake_file="${tmake_file} arm/t-arm arm/t-strongarm-elf"
	;;
arm*-*-netbsdelf*)
	tm_file="dbxelf.h elfos.h netbsd.h netbsd-elf.h arm/elf.h arm/aout.h arm/arm.h arm/netbsd-elf.h"
	tmake_file="${tmake_file} arm/t-arm arm/t-netbsd"
	;;
arm*-*-netbsd*)
	tm_file="arm/aout.h arm/arm.h netbsd.h netbsd-aout.h arm/netbsd.h"
	tmake_file="t-netbsd arm/t-arm arm/t-netbsd"
	extra_parts=""
	use_collect2=yes
	;;
arm*-*-linux*)			# ARM GNU/Linux with ELF
	tm_file="dbxelf.h elfos.h linux.h linux-android.h glibc-stdint.h arm/elf.h arm/linux-gas.h arm/linux-elf.h"
	case $target in
	arm*b-*)
		tm_defines="${tm_defines} TARGET_BIG_ENDIAN_DEFAULT=1"
		;;
	esac
	tmake_file="${tmake_file} t-linux arm/t-arm"
	case ${target} in
	arm*-*-linux-*eabi)
	    tm_file="$tm_file arm/bpabi.h arm/linux-eabi.h"
	    tmake_file="$tmake_file arm/t-arm-elf arm/t-bpabi arm/t-linux-eabi t-slibgcc-libgcc"
	    # Define multilib configuration for arm-linux-androideabi.
	    case ${target} in
	    *-androideabi)
		tmake_file="$tmake_file arm/t-linux-androideabi"
		;;
	    esac
  	    # The BPABI long long divmod functions return a 128-bit value in
	    # registers r0-r3.  Correctly modeling that requires the use of
	    # TImode.
	    need_64bit_hwint=yes
	    # The EABI requires the use of __cxa_atexit.
	    default_use_cxa_atexit=yes
	    ;;
	*)
	    tmake_file="$tmake_file arm/t-linux"
	    ;;
	esac
	tm_file="$tm_file arm/aout.h arm/arm.h"
	tmake_file="${tmake_file} arm/t-arm-softfp soft-fp/t-softfp"
	;;
arm*-*-uclinux*)		# ARM ucLinux
	tm_file="dbxelf.h elfos.h arm/unknown-elf.h arm/elf.h arm/linux-gas.h arm/uclinux-elf.h glibc-stdint.h"
	tmake_file="arm/t-arm arm/t-arm-elf"
	case ${target} in
	arm*-*-uclinux*eabi)
	    tm_file="$tm_file arm/bpabi.h arm/uclinux-eabi.h"
	    tmake_file="$tmake_file arm/t-bpabi"
  	    # The BPABI long long divmod functions return a 128-bit value in
	    # registers r0-r3.  Correctly modeling that requires the use of
	    # TImode.
	    need_64bit_hwint=yes
	    # The EABI requires the use of __cxa_atexit.
	    default_use_cxa_atexit=yes
	esac
	tm_file="$tm_file arm/aout.h arm/arm.h"
	tmake_file="${tmake_file} arm/t-arm-softfp soft-fp/t-softfp"
	;;
arm*-*-ecos-elf)
	tm_file="dbxelf.h elfos.h newlib-stdint.h arm/unknown-elf.h arm/elf.h arm/aout.h arm/arm.h arm/ecos-elf.h"
	tmake_file="arm/t-arm arm/t-arm-elf"
	tmake_file="${tmake_file} arm/t-arm-softfp soft-fp/t-softfp"
	;;
arm*-*-eabi* | arm*-*-symbianelf* )
	# The BPABI long long divmod functions return a 128-bit value in
	# registers r0-r3.  Correctly modeling that requires the use of
	# TImode.
	need_64bit_hwint=yes
	default_use_cxa_atexit=yes
	tm_file="dbxelf.h elfos.h arm/unknown-elf.h arm/elf.h arm/bpabi.h"
	tmake_file="arm/t-arm arm/t-arm-elf"
	case ${target} in
	arm*-*-eabi*)
	  tm_file="$tm_file newlib-stdint.h"
	  tmake_file="${tmake_file} arm/t-bpabi"
	  use_gcc_stdint=wrap
	  ;;
	arm*-*-symbianelf*)
	  tm_file="${tm_file} arm/symbian.h"
	  # We do not include t-bpabi for Symbian OS because the system
	  # provides its own implementation of the BPABI functions.
	  tmake_file="${tmake_file} arm/t-symbian"
	  ;;
	esac
	tm_file="${tm_file} arm/aout.h arm/arm.h"
	tmake_file="${tmake_file} arm/t-arm-softfp soft-fp/t-softfp"
	;;
arm*-*-rtems*)
	tm_file="dbxelf.h elfos.h arm/unknown-elf.h arm/elf.h arm/aout.h arm/arm.h arm/rtems-elf.h rtems.h newlib-stdint.h"
	tmake_file="arm/t-arm arm/t-arm-elf t-rtems arm/t-rtems"
	tmake_file="${tmake_file} arm/t-arm-softfp soft-fp/t-softfp"
	;;
arm*-*-elf)
	tm_file="dbxelf.h elfos.h newlib-stdint.h arm/unknown-elf.h arm/elf.h arm/aout.h arm/arm.h"
	tmake_file="arm/t-arm arm/t-arm-elf"
	tmake_file="${tmake_file} arm/t-arm-softfp soft-fp/t-softfp"
	;;
arm*-wince-pe*)
	tm_file="arm/semi.h arm/aout.h arm/arm.h arm/coff.h dbxcoff.h arm/pe.h arm/wince-pe.h"
	tmake_file="arm/t-arm arm/t-wince-pe"
	extra_options="${extra_options} arm/pe.opt"
	extra_objs="pe.o"
	;;
arm-*-pe*)
	tm_file="arm/semi.h arm/aout.h arm/arm.h arm/coff.h dbxcoff.h arm/pe.h newlib-stdint.h"
	tmake_file="arm/t-arm arm/t-pe"
	use_gcc_stdint=wrap
	extra_options="${extra_options} arm/pe.opt"
	extra_objs="pe.o"
	;;
avr-*-rtems*)
	tm_file="avr/avr.h dbxelf.h avr/rtems.h rtems.h newlib-stdint.h"
	tmake_file="avr/t-avr t-rtems avr/t-rtems"
	extra_gcc_objs="driver-avr.o avr-devices.o"
	extra_objs="avr-devices.o"
	;;
avr-*-*)
	tm_file="avr/avr.h dbxelf.h newlib-stdint.h"
	use_gcc_stdint=wrap
	extra_gcc_objs="driver-avr.o avr-devices.o"
	extra_objs="avr-devices.o"
	;;
bfin*-elf*)
	tm_file="${tm_file} dbxelf.h elfos.h newlib-stdint.h bfin/elf.h"
	tmake_file=bfin/t-bfin-elf
	use_collect2=no
	;;
bfin*-uclinux*)
	tm_file="${tm_file} dbxelf.h elfos.h bfin/elf.h linux.h glibc-stdint.h bfin/uclinux.h"
	tmake_file=bfin/t-bfin-uclinux
	tm_defines="${tm_defines} DEFAULT_LIBC=LIBC_UCLIBC"
	extra_options="${extra_options} linux.opt"
	use_collect2=no
	;;
bfin*-linux-uclibc*)
	tm_file="${tm_file} dbxelf.h elfos.h bfin/elf.h linux.h glibc-stdint.h bfin/linux.h ./linux-sysroot-suffix.h"
	tmake_file="t-slibgcc-elf-ver bfin/t-bfin-linux"
	extra_parts="crtbegin.o crtbeginS.o crtend.o crtendS.o"
	use_collect2=no
	;;
bfin*-rtems*)
	tm_file="${tm_file} dbxelf.h elfos.h bfin/elf.h bfin/rtems.h rtems.h"
	tmake_file="bfin/t-bfin t-rtems bfin/t-rtems"
	;;
bfin*-*)
	tm_file="${tm_file} dbxelf.h elfos.h newlib-stdint.h bfin/elf.h"
	tmake_file=bfin/t-bfin
	use_collect2=no
	use_gcc_stdint=wrap
	;;
crisv32-*-elf | crisv32-*-none)
	tm_file="dbxelf.h elfos.h newlib-stdint.h ${tm_file}"
	tmake_file="cris/t-cris"
	target_cpu_default=32
	gas=yes
	extra_options="${extra_options} cris/elf.opt"
	use_gcc_stdint=wrap
	;;
cris-*-elf | cris-*-none)
	tm_file="dbxelf.h elfos.h newlib-stdint.h ${tm_file}"
	tmake_file="cris/t-cris cris/t-elfmulti"
	gas=yes
	extra_options="${extra_options} cris/elf.opt"
	use_gcc_stdint=wrap
	;;
crisv32-*-linux* | cris-*-linux*)
	tm_file="dbxelf.h elfos.h svr4.h ${tm_file} linux.h glibc-stdint.h cris/linux.h"
	# We need to avoid using t-linux, so override default tmake_file
	tmake_file="cris/t-cris t-slibgcc-elf-ver cris/t-linux"
	extra_options="${extra_options} cris/linux.opt"
	case $target in
	  cris-*-*)
		target_cpu_default=10
		;;
	  crisv32-*-*)
		target_cpu_default=32
		;;
	esac
	;;
crx-*-elf)
	tm_file="elfos.h newlib-stdint.h ${tm_file}"
	extra_parts="crtbegin.o crtend.o"
	use_collect2=no
	;;
fr30-*-elf)
	tm_file="dbxelf.h elfos.h svr4.h newlib-stdint.h ${tm_file}"
	tmake_file=fr30/t-fr30
	extra_parts="crti.o crtn.o crtbegin.o crtend.o"
	;;
frv-*-elf)
	tm_file="dbxelf.h elfos.h svr4.h newlib-stdint.h ${tm_file} frv/frv-abi.h"
	tmake_file=frv/t-frv
	;;
frv-*-*linux*)
	tm_file="dbxelf.h elfos.h svr4.h ${tm_file} \
	         linux.h glibc-stdint.h frv/linux.h frv/frv-abi.h"
	tmake_file="${tmake_file} frv/t-frv frv/t-linux"
	;;
moxie-*-elf)
	gas=yes
	gnu_ld=yes
	tm_file="dbxelf.h elfos.h svr4.h ${tm_file}"
	extra_parts="crti.o crtn.o crtbegin.o crtend.o"
	tmake_file="${tmake_file} moxie/t-moxie moxie/t-moxie-softfp soft-fp/t-softfp"
	;;
moxie-*-uclinux*)
	gas=yes
	gnu_ld=yes
	tm_file="dbxelf.h elfos.h svr4.h ${tm_file} linux.h glibc-stdint.h moxie/uclinux.h"
	extra_parts="crti.o crtn.o crtbegin.o crtend.o"
	tmake_file="${tmake_file} moxie/t-moxie moxie/t-moxie-softfp soft-fp/t-softfp"
	tm_defines="${tm_defines} DEFAULT_LIBC=LIBC_UCLIBC"
	extra_options="${extra_options} linux.opt"
	;;
moxie-*-rtems*)
	tmake_file="${tmake_file} moxie/t-moxie moxie/t-moxie-softfp soft-fp/t-softfp t-rtems"
	tm_file="moxie/moxie.h dbxelf.h elfos.h moxie/rtems.h rtems.h newlib-stdint.h"
	;;
h8300-*-rtems*)
	tmake_file="h8300/t-h8300 h8300/t-elf t-rtems h8300/t-rtems"
	tm_file="h8300/h8300.h dbxelf.h elfos.h h8300/elf.h h8300/rtems.h rtems.h newlib-stdint.h"
	;;
h8300-*-elf*)
	tmake_file="h8300/t-h8300 h8300/t-elf"
	tm_file="h8300/h8300.h dbxelf.h elfos.h newlib-stdint.h h8300/elf.h"
	;;
hppa*64*-*-linux*)
	target_cpu_default="MASK_PA_11|MASK_PA_20"
	tm_file="pa/pa64-start.h ${tm_file} dbxelf.h elfos.h svr4.h linux.h \
		 glibc-stdint.h pa/pa-linux.h pa/pa64-regs.h pa/pa-64.h \
		 pa/pa64-linux.h"
	tmake_file="${tmake_file} pa/t-linux64"
	gas=yes gnu_ld=yes
	need_64bit_hwint=yes
	;;
hppa*-*-linux*)
	target_cpu_default="MASK_PA_11|MASK_NO_SPACE_REGS"
	tm_file="${tm_file} dbxelf.h elfos.h svr4.h linux.h glibc-stdint.h pa/pa-linux.h \
		 pa/pa32-regs.h pa/pa32-linux.h"
	tmake_file="${tmake_file} pa/t-linux t-slibgcc-libgcc"
	# Set the libgcc version number
	if test x$sjlj = x1; then
	    tmake_file="$tmake_file pa/t-slibgcc-sjlj-ver"
	else
	    tmake_file="$tmake_file pa/t-slibgcc-dwarf-ver"
	fi
	;;
# port not yet contributed.
#hppa*-*-openbsd*)
#	target_cpu_default="MASK_PA_11"
#	;;
hppa[12]*-*-hpux10*)
	case ${target} in
	hppa1.1-*-* | hppa2*-*-*)
		target_cpu_default="MASK_PA_11"
		;;
	esac
	tm_file="${tm_file} pa/pa32-regs.h dbxelf.h pa/som.h \
		 pa/pa-hpux.h pa/pa-hpux10.h"
	extra_options="${extra_options} pa/pa-hpux.opt"
	case ${target} in
	*-*-hpux10.[1-9]*)
		tm_file="${tm_file} pa/pa-hpux1010.h"
		extra_options="${extra_options} pa/pa-hpux1010.opt"
		;;
	esac
	use_gcc_stdint=provide
	tm_file="${tm_file} hpux-stdint.h"
	tmake_file="pa/t-pa-hpux10 pa/t-pa-hpux pa/t-hpux-shlib"
	case ${enable_threads} in
	  "")
	    if test x$have_pthread_h = xyes ; then
	      tmake_file="${tmake_file} pa/t-dce-thr"
	    fi
	    ;;
	  yes | dce)
	    tmake_file="${tmake_file} pa/t-dce-thr"
	    ;;
	esac
	# Set the libgcc version number
	if test x$sjlj = x1; then
	    tmake_file="$tmake_file pa/t-slibgcc-sjlj-ver"
	else
	    tmake_file="$tmake_file pa/t-slibgcc-dwarf-ver"
	fi
	use_collect2=yes
	gas=yes
	;;
hppa*64*-*-hpux11*)
	target_cpu_default="MASK_PA_11|MASK_PA_20"
	if test x$gnu_ld = xyes
	then
		target_cpu_default="${target_cpu_default}|MASK_GNU_LD"
	fi
	tm_file="pa/pa64-start.h ${tm_file} dbxelf.h elfos.h \
		 pa/pa64-regs.h pa/pa-hpux.h pa/pa-hpux1010.h \
		 pa/pa-hpux11.h"
	case ${target} in
	*-*-hpux11.[1-9]*)
		tm_file="${tm_file} pa/pa-hpux1111.h pa/pa-64.h pa/pa64-hpux.h"
		extra_options="${extra_options} pa/pa-hpux1111.opt"
		;;
	*)
		tm_file="${tm_file} pa/pa-64.h pa/pa64-hpux.h"
		;;
	esac
	extra_options="${extra_options} pa/pa-hpux.opt \
		       pa/pa-hpux1010.opt pa/pa64-hpux.opt"
	need_64bit_hwint=yes
	tmake_file="pa/t-pa64 pa/t-pa-hpux pa/t-hpux-shlib"
	# Set the libgcc version number
	if test x$sjlj = x1; then
	    tmake_file="$tmake_file pa/t-slibgcc-sjlj-ver"
	else
	    tmake_file="$tmake_file pa/t-slibgcc-dwarf-ver"
	fi
	extra_parts="crtbegin.o crtend.o crtbeginS.o crtendS.o crtbeginT.o \
		     libgcc_stub.a"
	case x${enable_threads} in
	x | xyes | xposix )
		thread_file=posix
		;;
	esac
	gas=yes
	case ${target} in
	  *-*-hpux11.[01]*)
		use_gcc_stdint=provide
		tm_file="${tm_file} hpux-stdint.h"
		;;
	  *-*-hpux11.[23]*)
		use_gcc_stdint=wrap
		tm_file="${tm_file} hpux-stdint.h"
		;;
	esac
	;;
hppa[12]*-*-hpux11*)
	case ${target} in
	hppa1.1-*-* | hppa2*-*-*)
		target_cpu_default="MASK_PA_11"
		;;
	esac
	tm_file="${tm_file} pa/pa32-regs.h dbxelf.h pa/som.h \
		 pa/pa-hpux.h pa/pa-hpux1010.h pa/pa-hpux11.h"
	extra_options="${extra_options} pa/pa-hpux.opt pa/pa-hpux1010.opt"
	case ${target} in
	*-*-hpux11.[1-9]*)
		tm_file="${tm_file} pa/pa-hpux1111.h"
		extra_options="${extra_options} pa/pa-hpux1111.opt"
		;;
	esac
	tmake_file="pa/t-pa-hpux11 pa/t-pa-hpux pa/t-hpux-shlib"
	# Set the libgcc version number
	if test x$sjlj = x1; then
	    tmake_file="$tmake_file pa/t-slibgcc-sjlj-ver"
	else
	    tmake_file="$tmake_file pa/t-slibgcc-dwarf-ver"
	fi
	extra_parts="libgcc_stub.a"
	case x${enable_threads} in
	x | xyes | xposix )
		thread_file=posix
		;;
	esac
	use_collect2=yes
	gas=yes
	case ${target} in
	  *-*-hpux11.[01]*)
		use_gcc_stdint=provide
		tm_file="${tm_file} hpux-stdint.h"
		;;
	  *-*-hpux11.[23]*)
		use_gcc_stdint=wrap
		tm_file="${tm_file} hpux-stdint.h"
		;;
	esac
	;;
i[34567]86-*-darwin*)
	need_64bit_hwint=yes
	need_64bit_isa=yes

	# This is so that '.../configure && make' doesn't fail due to
	# config.guess deciding that the configuration is i386-*-darwin* and
	# then this file using that to set --with-cpu=i386 which has no -m64
	# support.
	with_cpu=${with_cpu:-generic}
	tmake_file="${tmake_file} t-slibgcc-darwin i386/t-crtpc i386/t-crtfm"
	extra_options="${extra_options} i386/darwin.opt"
	lto_binary_reader=lto-macho
	;;
x86_64-*-darwin*)
	with_cpu=${with_cpu:-generic}
	tmake_file="${tmake_file} ${cpu_type}/t-darwin64 t-slibgcc-darwin i386/t-crtpc i386/t-crtfm"
	tm_file="${tm_file} ${cpu_type}/darwin64.h"
	extra_options="${extra_options} i386/darwin.opt"
	lto_binary_reader=lto-macho
	;;
i[34567]86-*-elf*)
	tm_file="${tm_file} i386/unix.h i386/att.h dbxelf.h elfos.h newlib-stdint.h i386/i386elf.h"
	tmake_file="${tmake_file} i386/t-i386elf t-svr4"
	;;
x86_64-*-elf*)
	tm_file="${tm_file} i386/unix.h i386/att.h dbxelf.h elfos.h newlib-stdint.h i386/i386elf.h i386/x86-64.h"
	tmake_file="${tmake_file} i386/t-i386elf t-svr4"
	;;
i[34567]86-*-freebsd*)
	tm_file="${tm_file} i386/unix.h i386/att.h dbxelf.h elfos.h ${fbsd_tm_file} i386/freebsd.h"
	;;
x86_64-*-freebsd*)
	tm_file="${tm_file} i386/unix.h i386/att.h dbxelf.h elfos.h ${fbsd_tm_file} i386/x86-64.h i386/freebsd.h i386/freebsd64.h"
	tmake_file="${tmake_file} i386/t-crtstuff"
	;;
i[34567]86-*-netbsdelf*)
	tm_file="${tm_file} i386/unix.h i386/att.h dbxelf.h elfos.h netbsd.h netbsd-elf.h i386/netbsd-elf.h"
	;;
i[34567]86-*-netbsd*)
	tm_file="${tm_file} i386/unix.h i386/bsd.h i386/gas.h i386/gstabs.h netbsd.h netbsd-aout.h i386/netbsd.h"
	tmake_file="${tmake_file} t-netbsd"
	extra_parts=""
	use_collect2=yes
	;;
x86_64-*-netbsd*)
	tm_file="${tm_file} i386/unix.h i386/att.h dbxelf.h elfos.h netbsd.h netbsd-elf.h i386/x86-64.h i386/netbsd64.h"
	tmake_file="${tmake_file} i386/t-crtstuff"
	;;
i[34567]86-*-openbsd2.*|i[34567]86-*openbsd3.[0123])
	tm_file="i386/i386.h i386/unix.h i386/bsd.h i386/gas.h i386/gstabs.h openbsd-oldgas.h openbsd.h i386/openbsd.h"
	# needed to unconfuse gdb
	tmake_file="${tmake_file} t-libc-ok t-openbsd i386/t-openbsd"
	# we need collect2 until our bug is fixed...
	use_collect2=yes
	;;
i[34567]86-*-openbsd*)
	tm_file="${tm_file} i386/unix.h i386/att.h dbxelf.h elfos.h"
	tm_file="${tm_file} openbsd.h openbsd-stdint.h openbsd-libpthread.h i386/openbsdelf.h"
	gas=yes
	gnu_ld=yes
	;;
i[34567]86-*-linux* | i[34567]86-*-kfreebsd*-gnu | i[34567]86-*-knetbsd*-gnu | i[34567]86-*-gnu* | i[34567]86-*-kopensolaris*-gnu)
			# Intel 80386's running GNU/*
			# with ELF format using glibc 2
	tm_file="${tm_file} i386/unix.h i386/att.h dbxelf.h elfos.h svr4.h linux.h glibc-stdint.h"
	case ${target} in
	i[34567]86-*-linux*)
		# Assume modern glibc
		default_gnu_indirect_function=yes
		if test x$enable_targets = xall; then
			tm_file="${tm_file} i386/x86-64.h i386/linux64.h"
			tm_defines="${tm_defines} TARGET_BI_ARCH=1"
			tmake_file="${tmake_file} i386/t-linux64"
			need_64bit_hwint=yes
			need_64bit_isa=yes
			case X"${with_cpu}" in
<<<<<<< HEAD
			Xgeneric|Xatom|Xcore2|Xnocona|Xx86-64|Xamdfam10|Xbarcelona|Xk8|Xopteron|Xathlon64|Xathlon-fx|Xathlon64-sse3|Xk8-sse3|Xopteron-sse3)
=======
			Xgeneric|Xatom|Xcore2|Xnocona|Xx86-64|Xbdver1|Xamdfam10|Xbarcelona|Xk8|Xopteron|Xathlon64|Xathlon-fx|Xathlon64-sse3|Xk8-sse3|Xopteron-sse3)
>>>>>>> 6e7f08ad
				;;
			X)
				if test x$with_cpu_64 = x; then
					with_cpu_64=generic
				fi
				;;
			*)
				echo "Unsupported CPU used in --with-cpu=$with_cpu, supported values:" 1>&2
<<<<<<< HEAD
				echo "generic atom core2 nocona x86-64 amdfam10 barcelona k8 opteron athlon64 athlon-fx athlon64-sse3 k8-sse3 opteron-sse3" 1>&2
=======
				echo "generic atom core2 nocona x86-64 bdver1 amdfam10 barcelona k8 opteron athlon64 athlon-fx athlon64-sse3 k8-sse3 opteron-sse3" 1>&2
>>>>>>> 6e7f08ad
				exit 1
				;;
			esac
		else
			tm_file="${tm_file} i386/linux.h"
		fi
		;;
	i[34567]86-*-knetbsd*-gnu) tm_file="${tm_file} i386/linux.h knetbsd-gnu.h i386/knetbsd-gnu.h" ;;
	i[34567]86-*-kfreebsd*-gnu) tm_file="${tm_file} i386/linux.h kfreebsd-gnu.h i386/kfreebsd-gnu.h" ;;
	i[34567]86-*-kopensolaris*-gnu) tm_file="${tm_file} i386/linux.h kopensolaris-gnu.h i386/kopensolaris-gnu.h" ;;
	i[34567]86-*-gnu*) tm_file="$tm_file i386/linux.h gnu.h i386/gnu.h";;
	esac
	tmake_file="${tmake_file} i386/t-crtstuff i386/t-crtpc i386/t-crtfm t-dfprules"
	;;
x86_64-*-linux* | x86_64-*-kfreebsd*-gnu | x86_64-*-knetbsd*-gnu)
	tm_file="${tm_file} i386/unix.h i386/att.h dbxelf.h elfos.h svr4.h linux.h glibc-stdint.h \
		 i386/x86-64.h i386/linux64.h"
	case ${target} in
	x86_64-*-linux*)
	  default_gnu_indirect_function=glibc-2011 ;;
	x86_64-*-kfreebsd*-gnu) tm_file="${tm_file} kfreebsd-gnu.h" ;;
	x86_64-*-knetbsd*-gnu) tm_file="${tm_file} knetbsd-gnu.h" ;;
	esac
	tmake_file="${tmake_file} i386/t-linux64 i386/t-crtstuff i386/t-crtpc i386/t-crtfm t-dfprules"
	;;
i[34567]86-pc-msdosdjgpp*)
	xm_file=i386/xm-djgpp.h
	tm_file="dbxcoff.h ${tm_file} i386/unix.h i386/bsd.h i386/gas.h i386/djgpp.h"
	tmake_file="${tmake_file} i386/t-djgpp"
	extra_options="${extra_options} i386/djgpp.opt"
	gnu_ld=yes
	gas=yes
	use_gcc_stdint=wrap
	;;
i[34567]86-*-lynxos*)
	xm_defines=POSIX
	tm_file="${tm_file} i386/unix.h i386/att.h dbxelf.h elfos.h i386/lynx.h lynx.h"
	tmake_file="${tmake_file} i386/t-crtstuff t-lynx"
	extra_parts="crtbegin.o crtbeginS.o crtend.o crtendS.o"
	extra_options="${extra_options} lynx.opt"
	thread_file=lynx
	gnu_ld=yes
	gas=yes
	;;
i[3456x]86-*-netware*)
	tm_file="${tm_file} i386/unix.h i386/att.h dbxelf.h elfos.h svr4.h tm-dwarf2.h i386/netware.h"
 	tmake_file="${tmake_file} i386/t-netware"
	extra_objs=netware.o
	case /${with_ld} in
	*/nwld)
		extra_objs="$extra_objs nwld.o"
		tm_file="${tm_file} i386/nwld.h"
	 	tmake_file="${tmake_file} i386/t-nwld"
		extra_parts="crt0.o libgcc.def libc.def libcpre.def posixpre.def"
		;;
	esac
	case x${enable_threads} in
	x | xyes | xposix) thread_file='posix';;
	xnks) thread_file='nks';;
	xno) ;;
	*) echo 'Unknown thread configuration for NetWare' >&2; exit 1;;
	esac
	;;
i[34567]86-*-nto-qnx*)
	tm_file="${tm_file} i386/att.h dbxelf.h tm-dwarf2.h elfos.h svr4.h i386/unix.h i386/nto.h"
	tmake_file="${tmake_file} i386/t-nto"
	gnu_ld=yes
	gas=yes
	;;
i[34567]86-*-rtems*)
	tm_file="${tm_file} i386/unix.h i386/att.h dbxelf.h elfos.h i386/i386elf.h i386/rtemself.h rtems.h newlib-stdint.h"
	extra_parts="crtbegin.o crtend.o crti.o crtn.o"
	tmake_file="${tmake_file} i386/t-rtems-i386 i386/t-crtstuff t-rtems"
	;;
i[34567]86-*-solaris2*)
	tm_file="${tm_file} i386/unix.h i386/att.h dbxelf.h elfos.h svr4.h i386/sysv4.h sol2.h"
	# Set default arch_32 to pentium4, tune_32 to generic like the other
	# i386 targets, although config.guess defaults to i386-pc-solaris2*.
<<<<<<< HEAD
	with_arch_32=${with_arch_32:-pentium4}
=======
	case ${target} in
	*-*-solaris2.[89]*)
		# Solaris 8 and 9/x86 cannot execute SSE/SSE2 instructions by
		# default.
		with_arch_32=${with_arch_32:-pentiumpro}
		;;
	*)
		with_arch_32=${with_arch_32:-pentium4}
		;;
	esac
>>>>>>> 6e7f08ad
	with_tune_32=${with_tune_32:-generic}
	case ${target} in
	*-*-solaris2.1[0-9]*)
		tm_file="${tm_file} sol2-10.h"
		;;
	esac
	tm_file="${tm_file} i386/sol2.h"
	if test x$gnu_ld = xyes; then
		tm_file="${tm_file} sol2-gld.h"
	fi
	if test x$gas = xyes; then
		tm_file="${tm_file} i386/sol2-gas.h"
	fi
	tmake_file="${tmake_file} t-sol2 t-svr4"
	c_target_objs="${c_target_objs} sol2-c.o"
	cxx_target_objs="${cxx_target_objs} sol2-c.o"
	extra_objs="sol2.o"
	tm_p_file="${tm_p_file} sol2-protos.h"
	if test x$gnu_ld = xyes; then
		tmake_file="$tmake_file t-slibgcc-elf-ver"
		tm_defines="${tm_defines} TARGET_GNU_LD=1"
	else
		tmake_file="$tmake_file t-slibgcc-sld"
	fi
	if test x$gas = xyes; then
		tm_file="usegas.h ${tm_file}"
	fi
	tm_file="$tm_file tm-dwarf2.h"
	case ${target} in
	*-*-solaris2.1[0-9]*)
		tm_file="${tm_file} i386/x86-64.h i386/sol2-10.h"
		tm_defines="${tm_defines} TARGET_BI_ARCH=1"
		tmake_file="$tmake_file i386/t-sol2-10"
		# i386/t-crtstuff only affects libgcc.  Its inclusion
		# depends on a runtime test and is thus performed in
		# libgcc/configure.ac instead.
		need_64bit_hwint=yes
		need_64bit_isa=yes
		use_gcc_stdint=wrap
		case X"${with_cpu}" in
<<<<<<< HEAD
		Xgeneric|Xatom|Xcore2|Xnocona|Xx86-64|Xamdfam10|Xbarcelona|Xk8|Xopteron|Xathlon64|Xathlon-fx|Xathlon64-sse3|Xk8-sse3|Xopteron-sse3)
=======
		Xgeneric|Xatom|Xcore2|Xnocona|Xx86-64|Xbdver1|Xamdfam10|Xbarcelona|Xk8|Xopteron|Xathlon64|Xathlon-fx|Xathlon64-sse3|Xk8-sse3|Xopteron-sse3)
>>>>>>> 6e7f08ad
			;;
		X)
			if test x$with_cpu_64 = x; then
				with_cpu_64=generic
			fi
			;;
		*)
			echo "Unsupported CPU used in --with-cpu=$with_cpu, supported values:" 1>&2
<<<<<<< HEAD
			echo "generic atom core2 nocona x86-64 amdfam10 barcelona k8 opteron athlon64 athlon-fx athlon64-sse3 k8-sse3 opteron-sse3" 1>&2
=======
			echo "generic atom core2 nocona x86-64 bdver1 amdfam10 barcelona k8 opteron athlon64 athlon-fx athlon64-sse3 k8-sse3 opteron-sse3" 1>&2
>>>>>>> 6e7f08ad
			exit 1
			;;
		esac
		;;
	*)
		use_gcc_stdint=provide
		;;
	esac
	case ${enable_threads}:${have_pthread_h}:${have_thread_h} in
	  "":yes:* | yes:yes:* )
		thread_file=posix
		;;
	  "":*:yes | yes:*:yes )
		thread_file=solaris
		;;
	esac
	;;
i[4567]86-wrs-vxworks|i[4567]86-wrs-vxworksae)
	tm_file="${tm_file} i386/unix.h i386/att.h elfos.h svr4.h vx-common.h"
	case ${target} in
	  *-vxworksae*)
	    tm_file="${tm_file} vxworksae.h i386/vx-common.h i386/vxworksae.h"
	    tmake_file="${tmake_file} i386/t-vxworks i386/t-vxworksae"
	    ;;
	  *)
	    tm_file="${tm_file} vxworks.h i386/vx-common.h i386/vxworks.h"
	    tmake_file="${tmake_file} i386/t-vxworks"
	    ;;
	esac
	;;
i[34567]86-*-pe | i[34567]86-*-cygwin*)
	tm_file="${tm_file} i386/unix.h i386/bsd.h i386/gas.h dbxcoff.h i386/cygming.h i386/cygwin.h i386/cygwin-stdint.h"
	xm_file=i386/xm-cygwin.h
	# This has to match the logic for DWARF2_UNWIND_INFO in gcc/config/i386/cygming.h
	if test x$sjlj = x0; then
		tmake_eh_file="i386/t-dw2-eh"
	else
		tmake_eh_file="i386/t-sjlj-eh"
	fi
	tmake_file="${tmake_file} ${tmake_eh_file} i386/t-cygming i386/t-cygwin"
	target_gtfiles="\$(srcdir)/config/i386/winnt.c"
	extra_options="${extra_options} i386/cygming.opt"
	extra_objs="winnt.o winnt-stubs.o"
	c_target_objs="${c_target_objs} cygwin2.o msformat-c.o"
	cxx_target_objs="${cxx_target_objs} cygwin2.o winnt-cxx.o msformat-c.o"
	extra_gcc_objs=cygwin1.o
	if test x$enable_threads = xyes; then
		thread_file='posix'
	fi
	use_gcc_stdint=wrap
	lto_binary_reader=lto-coff
	;;
i[34567]86-*-mingw* | x86_64-*-mingw*)
	tm_file="${tm_file} i386/unix.h i386/bsd.h i386/gas.h dbxcoff.h i386/cygming.h i386/mingw32.h"
	xm_file=i386/xm-mingw32.h
	case ${target} in
		x86_64-*-* | *-w64-*)
			need_64bit_hwint=yes
			need_64bit_isa=yes
			;;
		*)
			;;
	esac
	# This makes the logic if mingw's or the w64 feature set has to be used
	case ${target} in
		*-w64-*)
			user_headers_inc_next_post="${user_headers_inc_next_post} float.h"
			user_headers_inc_next_pre="${user_headers_inc_next_pre} stddef.h stdarg.h"
			tm_file="${tm_file} i386/mingw-w64.h"
			if test x$enable_targets = xall; then
				tm_defines="${tm_defines} TARGET_BI_ARCH=1"
				case X"${with_cpu}" in
<<<<<<< HEAD
				Xgeneric|Xatom|Xcore2|Xnocona|Xx86-64|Xamdfam10|Xbarcelona|Xk8|Xopteron|Xathlon64|Xathlon-fx|Xathlon64-sse3|Xk8-sse3|Xopteron-sse3)
=======
				Xgeneric|Xatom|Xcore2|Xnocona|Xx86-64|Xbdver1|Xamdfam10|Xbarcelona|Xk8|Xopteron|Xathlon64|Xathlon-fx|Xathlon64-sse3|Xk8-sse3|Xopteron-sse3)
>>>>>>> 6e7f08ad
					;;
				X)
					if test x$with_cpu_64 = x; then
						with_cpu_64=generic
					fi
					;;
				*)
					echo "Unsupported CPU used in --with-cpu=$with_cpu, supported values:" 1>&2
<<<<<<< HEAD
					echo "generic atom core2 nocona x86-64 amdfam10 barcelona k8 opteron athlon64 athlon-fx athlon64-sse3 k8-sse3 opteron-sse3" 1>&2
=======
					echo "generic atom core2 nocona x86-64 bdver1 amdfam10 barcelona k8 opteron athlon64 athlon-fx athlon64-sse3 k8-sse3 opteron-sse3" 1>&2
>>>>>>> 6e7f08ad
					exit 1
					;;
				esac
			fi
			;;
		*)
			;;
	esac
	tm_file="${tm_file} i386/mingw-stdint.h"
	# This has to match the logic for DWARF2_UNWIND_INFO in gcc/config/i386/cygming.h
	if test x$sjlj = x0; then
		tmake_eh_file="i386/t-dw2-eh"
	else
		tmake_eh_file="i386/t-sjlj-eh"
	fi
<<<<<<< HEAD
	tmake_file="${tmake_file} ${tmake_eh_file} i386/t-cygming"
        case ${target} in
               *-w64-*)
               		tmake_file="${tmake_file} i386/t-mingw-w64"
			;;
=======
	tmake_file="${tmake_file} ${tmake_eh_file} i386/t-cygming t-dfprules"
        case ${target} in
               x86_64-w64-*)
               		tmake_file="${tmake_file} i386/t-mingw-w64"
			;;
	       i[34567]86-w64-*)
			tmake_file="${tmake_file} i386/t-mingw-w32"
			;;
>>>>>>> 6e7f08ad
               *)
               		tmake_file="${tmake_file} i386/t-mingw32"
                     	;;
	esac
	target_gtfiles="\$(srcdir)/config/i386/winnt.c"
	extra_options="${extra_options} i386/cygming.opt i386/mingw.opt"
	case ${target} in
		*-w64-*)
			extra_options="${extra_options} i386/mingw-w64.opt"
			;;
		*)
			;;
	esac
	extra_objs="winnt.o winnt-stubs.o"
	c_target_objs="${c_target_objs} msformat-c.o"
	cxx_target_objs="${cxx_target_objs} winnt-cxx.o msformat-c.o"
	default_use_cxa_atexit=yes
	use_gcc_stdint=wrap
	lto_binary_reader=lto-coff
	case ${enable_threads} in
	  "" | yes | win32)	  thread_file='win32'
	  tmake_file="${tmake_file} i386/t-gthr-win32"
	  ;;
	esac
	case ${target} in
		x86_64-*-mingw*)
			tmake_file="${tmake_file} i386/t-crtfm"
			;;
		*)
			;;
	esac
	case ${target} in
 		*mingw32crt*)
 			tm_file="${tm_file} i386/crtdll.h"
 			;;
		*mingw32msv* | *mingw*)
			;;
	esac
	;;
i[34567]86-*-interix3*)
	tm_file="${tm_file} i386/unix.h i386/bsd.h i386/gas.h i386/i386-interix.h i386/i386-interix3.h interix.h interix3.h"
	tmake_file="${tmake_file} i386/t-interix"
	extra_objs=winnt.o
	target_gtfiles="\$(srcdir)/config/i386/winnt.c"
	if test x$enable_threads = xyes ; then
		thread_file='posix'
	fi
	if test x$stabs = xyes ; then
		tm_file="${tm_file} dbxcoff.h"
	fi
	;;
ia64*-*-elf*)
	tm_file="${tm_file} dbxelf.h elfos.h newlib-stdint.h ia64/sysv4.h ia64/elf.h"
	tmake_file="ia64/t-ia64"
	target_cpu_default="0"
	if test x$gas = xyes
	then
		target_cpu_default="${target_cpu_default}|MASK_GNU_AS"
	fi
	if test x$gnu_ld = xyes
	then
		target_cpu_default="${target_cpu_default}|MASK_GNU_LD"
	fi
	extra_parts="crtbegin.o crtend.o crtbeginS.o crtendS.o crtfastmath.o"
	;;
ia64*-*-freebsd*)
	tm_file="${tm_file} dbxelf.h elfos.h ${fbsd_tm_file} ia64/sysv4.h ia64/freebsd.h"
	target_cpu_default="MASK_GNU_AS|MASK_GNU_LD"
	tmake_file="${tmake_file} ia64/t-ia64"
	extra_parts="crtbegin.o crtend.o crtbeginS.o crtendS.o crtfastmath.o"
	;;
ia64*-*-linux*)
	tm_file="${tm_file} dbxelf.h elfos.h svr4.h linux.h glibc-stdint.h ia64/sysv4.h ia64/linux.h"
	tmake_file="${tmake_file} ia64/t-ia64 t-libunwind ia64/t-glibc"
	if test x$with_system_libunwind != xyes ; then
		tmake_file="${tmake_file} t-libunwind-elf ia64/t-glibc-libunwind"
	fi
	target_cpu_default="MASK_GNU_AS|MASK_GNU_LD"
	extra_parts="crtbegin.o crtend.o crtbeginS.o crtendS.o crtfastmath.o"
	;;
ia64*-*-hpux*)
	tm_file="${tm_file} dbxelf.h elfos.h svr4.h ia64/sysv4.h ia64/hpux.h"
	tmake_file="ia64/t-ia64 ia64/t-hpux"
	target_cpu_default="MASK_GNU_AS"
	case x$enable_threads in
	x | xyes | xposix )
		thread_file=posix
		;;
	esac
	use_collect2=no
	c_target_objs="ia64-c.o"
	cxx_target_objs="ia64-c.o"
	extra_options="${extra_options} ia64/ilp32.opt"
	use_gcc_stdint=wrap
	tm_file="${tm_file} hpux-stdint.h"
	;;
ia64-hp-*vms*)
	tm_file="${tm_file} elfos.h ia64/sysv4.h ia64/elf.h ia64/vms.h ia64/vms64.h"
	xm_file="vms/xm-vms.h vms/xm-vms64.h"
	tmake_file="vms/t-vms ia64/t-ia64 ia64/t-vms"
	xmake_file=vms/x-vms
	target_cpu_default="0"
	if test x$gas = xyes
	then
		target_cpu_default="${target_cpu_default}|MASK_GNU_AS"
	fi
	exeext=.exe
	install_headers_dir=install-headers-cp
	extra_options="${extra_options} vms/vms.opt"
	;;
iq2000*-*-elf*)
        tm_file="svr4.h elfos.h newlib-stdint.h iq2000/iq2000.h"
        tmake_file=iq2000/t-iq2000
        out_file=iq2000/iq2000.c
        md_file=iq2000/iq2000.md
        ;;
lm32-*-elf*)
        tm_file="dbxelf.h elfos.h ${tm_file}"
	tmake_file="${tmake_file} lm32/t-lm32 lm32/t-fprules-softfp soft-fp/t-softfp"
        ;;
lm32-*-rtems*)
	tm_file="dbxelf.h elfos.h ${tm_file} lm32/rtems.h rtems.h"
	tmake_file="${tmake_file} lm32/t-lm32 lm32/t-fprules-softfp soft-fp/t-softfp"
	tmake_file="${tmake_file} t-rtems"
         ;;
lm32-*-uclinux*)
        tm_file="dbxelf.h elfos.h ${tm_file} linux.h lm32/uclinux-elf.h"
	tmake_file="${tmake_file} lm32/t-lm32 lm32/t-fprules-softfp soft-fp/t-softfp"
        ;;
m32r-*-elf*)
	tm_file="dbxelf.h elfos.h svr4.h newlib-stdint.h ${tm_file}"
	extra_parts="crtinit.o crtfini.o"
 	;;
m32rle-*-elf*)
	tm_file="dbxelf.h elfos.h svr4.h newlib-stdint.h m32r/little.h ${tm_file}"
	extra_parts="crtinit.o crtfini.o m32rx/crtinit.o m32rx/crtfini.o"
	;;
m32r-*-rtems*)
	tm_file="dbxelf.h elfos.h svr4.h ${tm_file} m32r/rtems.h rtems.h newlib-stdint.h"
	tmake_file="m32r/t-m32r t-rtems"
	extra_parts="crtinit.o crtfini.o"
 	;;
m32r-*-linux*)
	tm_file="dbxelf.h elfos.h svr4.h linux.h glibc-stdint.h ${tm_file} m32r/linux.h"
	# We override the tmake_file for linux -- why?
	tmake_file="t-slibgcc-elf-ver m32r/t-linux"
	gnu_ld=yes
	if test x$enable_threads = xyes; then
		thread_file='posix'
	fi
 	;;
m32rle-*-linux*)
	tm_file="dbxelf.h elfos.h svr4.h linux.h glibc-stdint.h m32r/little.h ${tm_file} m32r/linux.h"
	# We override the tmake_file for linux -- why?
	tmake_file="t-slibgcc-elf-ver m32r/t-linux"
	gnu_ld=yes
	if test x$enable_threads = xyes; then
		thread_file='posix'
	fi
	;;
# m68hc11 and m68hc12 share the same machine description.
m68hc11-*-*|m6811-*-*)
	tm_file="dbxelf.h elfos.h usegas.h newlib-stdint.h m68hc11/m68hc11.h"
	tm_p_file="m68hc11/m68hc11-protos.h"
	md_file="m68hc11/m68hc11.md"
	out_file="m68hc11/m68hc11.c"
	tmake_file="m68hc11/t-m68hc11"
	use_gcc_stdint=wrap
        ;;
m68hc12-*-*|m6812-*-*)
	tm_file="m68hc11/m68hc12.h dbxelf.h elfos.h usegas.h newlib-stdint.h m68hc11/m68hc11.h"
	tm_p_file="m68hc11/m68hc11-protos.h"
	md_file="m68hc11/m68hc11.md"
	out_file="m68hc11/m68hc11.c"
	tmake_file="m68hc11/t-m68hc11"
	extra_options="${extra_options} m68hc11/m68hc11.opt"
	use_gcc_stdint=wrap
        ;;
m68k-*-elf* | fido-*-elf*)
	case ${target} in
	fido-*-elf*)
		# Check that $with_cpu makes sense.
		case $with_cpu in
		"" | "fidoa")
			;;
		*)
			echo "Cannot accept --with-cpu=$with_cpu"
			exit 1
			;;
		esac
		with_cpu=fidoa
		;;
	*)
		default_m68k_cpu=68020
		default_cf_cpu=5206
		;;
	esac
	tm_file="${tm_file} m68k/m68k-none.h m68k/m68kelf.h dbxelf.h elfos.h newlib-stdint.h m68k/m68kemb.h m68k/m68020-elf.h"
	tm_defines="${tm_defines} MOTOROLA=1"
	tmake_file="m68k/t-floatlib m68k/t-m68kbare m68k/t-m68kelf"
	# Add multilibs for targets other than fido.
	case ${target} in
	fido-*-elf*)
		;;
	*)
		tmake_file="$tmake_file m68k/t-mlibs"
		;;
	esac
	extra_parts="crtbegin.o crtend.o"
	;;
m68k*-*-netbsdelf*)
	default_m68k_cpu=68020
	default_cf_cpu=5475
	tm_file="${tm_file} dbxelf.h elfos.h netbsd.h netbsd-elf.h m68k/netbsd-elf.h"
	tm_defines="${tm_defines} MOTOROLA=1"
	;;
m68k*-*-openbsd*)
	default_m68k_cpu=68020
	default_cf_cpu=5475
	# needed to unconfuse gdb
	tm_defines="${tm_defines} OBSD_OLD_GAS"
	tm_file="${tm_file} openbsd.h openbsd-stdint.h openbsd-libpthread.h m68k/openbsd.h"
	tmake_file="t-libc-ok t-openbsd m68k/t-openbsd"
	# we need collect2 until our bug is fixed...
	use_collect2=yes
	;;
m68k-*-uclinuxoldabi*)		# Motorola m68k/ColdFire running uClinux
				# with uClibc, using the original
				# m68k-elf-based ABI
	default_m68k_cpu=68020
	default_cf_cpu=5206
	tm_file="${tm_file} m68k/m68k-none.h m68k/m68kelf.h dbxelf.h elfos.h m68k/uclinux-oldabi.h glibc-stdint.h"
 	tm_defines="${tm_defines} MOTOROLA=1"
	tmake_file="m68k/t-floatlib m68k/t-uclinux"
	;;
m68k-*-uclinux*)		# Motorola m68k/ColdFire running uClinux
				# with uClibc, using the new GNU/Linux-style
				# ABI.
	default_m68k_cpu=68020
	default_cf_cpu=5206
	tm_file="${tm_file} dbxelf.h elfos.h svr4.h linux.h glibc-stdint.h flat.h m68k/linux.h m68k/uclinux.h ./sysroot-suffix.h"
 	tm_defines="${tm_defines} MOTOROLA=1 DEFAULT_LIBC=LIBC_UCLIBC"
	extra_options="${extra_options} linux.opt"
	tmake_file="m68k/t-floatlib m68k/t-uclinux m68k/t-mlibs"
	;;
m68k-*-linux*)		# Motorola m68k's running GNU/Linux
				# with ELF format using glibc 2
				# aka the GNU/Linux C library 6.
	default_m68k_cpu=68020
	default_cf_cpu=5475
	with_arch=${with_arch:-m68k}
	tm_file="${tm_file} dbxelf.h elfos.h svr4.h linux.h glibc-stdint.h m68k/linux.h ./sysroot-suffix.h"
	extra_options="${extra_options} m68k/ieee.opt"
	tm_defines="${tm_defines} MOTOROLA=1"
	tmake_file="${tmake_file} m68k/t-floatlib m68k/t-linux m68k/t-mlibs"
	# if not configured with --enable-sjlj-exceptions, bump the
	# libgcc version number
	if test x$sjlj != x1; then
	    tmake_file="$tmake_file m68k/t-slibgcc-elf-ver"
	fi
	;;
m68k-*-rtems*)
	default_m68k_cpu=68020
	default_cf_cpu=5206
	tmake_file="m68k/t-floatlib m68k/t-m68kbare m68k/t-crtstuff t-rtems m68k/t-rtems m68k/t-mlibs"
	tm_file="${tm_file} m68k/m68k-none.h m68k/m68kelf.h dbxelf.h elfos.h m68k/m68kemb.h m68k/m68020-elf.h m68k/rtemself.h rtems.h newlib-stdint.h"
	tm_defines="${tm_defines} MOTOROLA=1"
	extra_parts="crtbegin.o crtend.o"
	;;
mcore-*-elf)
	tm_file="dbxelf.h elfos.h svr4.h newlib-stdint.h ${tm_file} mcore/mcore-elf.h"
	tmake_file=mcore/t-mcore
	inhibit_libc=true
	;;
mcore-*-pe*)
	tm_file="svr3.h dbxcoff.h newlib-stdint.h ${tm_file} mcore/mcore-pe.h"
	tmake_file=mcore/t-mcore-pe
	inhibit_libc=true
	use_gcc_stdint=wrap
	;;
mep-*-*)
	tm_file="dbxelf.h elfos.h svr4.h ${tm_file}"
	tmake_file=mep/t-mep
	extra_parts="crtbegin.o crtend.o"
	c_target_objs="mep-pragma.o"
	cxx_target_objs="mep-pragma.o"
	if test -d "${srcdir}/../newlib/libc/include" &&
	   test "x$with_headers" = x; then
		with_headers=yes
	fi
	use_gcc_stdint=wrap
	;;
microblaze*-linux*)
	tm_file="${tm_file} dbxelf.h linux.h microblaze/linux.h"
	c_target_objs="${c_target_objs} microblaze-c.o"
	cxx_target_objs="${cxx_target_objs} microblaze-c.o"
	tmake_file="${tmake_file} t-slibgcc-elf-ver t-slibgcc-nolc-override t-linux microblaze/t-microblaze"
        extra_parts="crtbegin.o crtbeginS.o crtend.o crtendS.o crtbeginT.o"
	;;
microblaze*-*-*)
        tm_file="${tm_file} dbxelf.h"
	c_target_objs="${c_target_objs} microblaze-c.o"
	cxx_target_objs="${cxx_target_objs} microblaze-c.o"
        tmake_file="${tmake_file} microblaze/t-microblaze"
        ;;
mips-sgi-irix6.5*)
	tm_file="elfos.h ${tm_file} mips/iris6.h"
	tmake_file="mips/t-iris mips/t-iris6 mips/t-slibgcc-irix"
	target_cpu_default="MASK_ABICALLS"
<<<<<<< HEAD
	case ${target} in
	*-*-irix5*)
		tm_file="${tm_file} mips/iris5.h"
		use_gcc_stdint=provide
		;;

	*-*-irix6*)
		tm_file="${tm_file} mips/iris6.h"
		tmake_file="${tmake_file} mips/t-iris6"
		tm_defines="${tm_defines} MIPS_ISA_DEFAULT=3 MIPS_ABI_DEFAULT=ABI_N32"
		case ${target} in
		*-*-irix6.[0-4]*)
			use_gcc_stdint=provide
			;;
		*-*-irix6.5*)
			# Only IRIX Development Foundation 1.3 for IRIX 6.5
			# provides stdint.h.
			use_gcc_stdint=wrap
			;;
		esac
		;;
	esac
=======
	tm_defines="${tm_defines} MIPS_ISA_DEFAULT=3 MIPS_ABI_DEFAULT=ABI_N32"
	# Only IRIX Development Foundation 1.3 for IRIX 6.5 provides stdint.h.
	use_gcc_stdint=wrap
>>>>>>> 6e7f08ad
	if test "x$stabs" = xyes
	then
		tm_file="${tm_file} dbx.h"
	fi
	if test "x$gnu_ld" = xyes
	then
		tm_defines="${tm_defines} IRIX_USING_GNU_LD"
	fi
	case ${enable_threads}:${have_pthread_h} in
	  "":yes | yes:yes ) thread_file=posix ;;
	esac
	;;
mips*-*-netbsd*)			# NetBSD/mips, either endian.
	target_cpu_default="MASK_ABICALLS"
	tm_file="elfos.h ${tm_file} mips/elf.h netbsd.h netbsd-elf.h mips/netbsd.h"
	;;
mips64*-*-linux* | mipsisa64*-*-linux*)
	tm_file="dbxelf.h elfos.h svr4.h linux.h glibc-stdint.h ${tm_file} mips/linux.h mips/linux64.h"
	tmake_file="${tmake_file} mips/t-linux64 mips/t-libgcc-mips16"
	tm_defines="${tm_defines} MIPS_ABI_DEFAULT=ABI_N32"
	case ${target} in
		mips64el-st-linux-gnu)
			tm_file="${tm_file} mips/st.h"
			tmake_file="${tmake_file} mips/t-st"
			;;
		mips64octeon*-*-linux*)
			tm_defines="${tm_defines} MIPS_CPU_STRING_DEFAULT=\\\"octeon\\\""
			target_cpu_default=MASK_SOFT_FLOAT_ABI
			;;
		mipsisa64r2*-*-linux*)
			tm_defines="${tm_defines} MIPS_ISA_DEFAULT=65"
			;;
	esac
	extra_parts="$extra_parts crtfastmath.o"
	gnu_ld=yes
	gas=yes
	test x$with_llsc != x || with_llsc=yes
	;;
mips*-*-linux*)				# Linux MIPS, either endian.
        tm_file="dbxelf.h elfos.h svr4.h linux.h glibc-stdint.h ${tm_file} mips/linux.h"
	tmake_file="${tmake_file} mips/t-libgcc-mips16"
	case ${target} in
        mipsisa32r2*)
		tm_defines="${tm_defines} MIPS_ISA_DEFAULT=33"
                ;;
        mipsisa32*)
		tm_defines="${tm_defines} MIPS_ISA_DEFAULT=32"
        esac
	extra_parts="$extra_parts crtfastmath.o"
	test x$with_llsc != x || with_llsc=yes
	;;
mips*-*-openbsd*)
	tm_defines="${tm_defines} OBSD_HAS_DECLARE_FUNCTION_NAME OBSD_HAS_DECLARE_OBJECT OBSD_HAS_CORRECT_SPECS"
	target_cpu_default="MASK_ABICALLS"
	tm_file="mips/mips.h openbsd.h openbsd-stdint.h openbsd-libpthread.h mips/openbsd.h mips/sdb.h"
	case ${target} in
	mips*el-*-openbsd*)
	    tm_defines="${tm_defines} TARGET_ENDIAN_DEFAULT=0";;
	*)  tm_defines="${tm_defines} TARGET_ENDIAN_DEFAULT=MASK_BIG_ENDIAN";;
        esac
	;;
mips*-sde-elf*)
	tm_file="elfos.h newlib-stdint.h ${tm_file} mips/elf.h mips/sde.h"
	tmake_file="mips/t-sde mips/t-libgcc-mips16"
	extra_options="${extra_options} mips/sde.opt"
	case "${with_newlib}" in
	  yes)
	    # newlib / libgloss.
	    ;;
	  *)
	    # MIPS toolkit libraries.
	    tm_file="$tm_file mips/sdemtk.h"
	    tmake_file="$tmake_file mips/t-sdemtk"
	    case ${enable_threads} in
	      "" | yes | mipssde)
		thread_file='mipssde'
		;;
	    esac
	    ;;
	esac
	case ${target} in
	  mipsisa32r2*)
	    tm_defines="MIPS_ISA_DEFAULT=33 MIPS_ABI_DEFAULT=ABI_32"
	    ;;
	  mipsisa32*)
	    tm_defines="MIPS_ISA_DEFAULT=32 MIPS_ABI_DEFAULT=ABI_32"
	    ;;
	  mipsisa64r2*)
	    tm_defines="MIPS_ISA_DEFAULT=65 MIPS_ABI_DEFAULT=ABI_N32"
	    ;;
	  mipsisa64*)
	    tm_defines="MIPS_ISA_DEFAULT=64 MIPS_ABI_DEFAULT=ABI_N32"
	    ;;
	esac
	;;
mipsisa32-*-elf* | mipsisa32el-*-elf* | \
mipsisa32r2-*-elf* | mipsisa32r2el-*-elf* | \
mipsisa64-*-elf* | mipsisa64el-*-elf* | \
mipsisa64r2-*-elf* | mipsisa64r2el-*-elf*)
	tm_file="elfos.h newlib-stdint.h ${tm_file} mips/elf.h"
	tmake_file="mips/t-isa3264 mips/t-libgcc-mips16"
	case ${target} in
	  mipsisa32r2*)
	    tm_defines="${tm_defines} MIPS_ISA_DEFAULT=33"
	    ;;
	  mipsisa32*)
	    tm_defines="${tm_defines} MIPS_ISA_DEFAULT=32"
	    ;;
	  mipsisa64r2*)
	    tm_defines="${tm_defines} MIPS_ISA_DEFAULT=65"
	    ;;
	  mipsisa64*)
	    tm_defines="${tm_defines} MIPS_ISA_DEFAULT=64"
	    ;;
	esac
	case ${target} in
	  mipsisa32*-*-elfoabi*)
	    tm_defines="${tm_defines} MIPS_ABI_DEFAULT=ABI_32"
	    tm_file="${tm_file} mips/elfoabi.h"
	    ;;
	  mipsisa64*-*-elfoabi*)
	    tm_defines="${tm_defines} MIPS_ABI_DEFAULT=ABI_O64"
	    tm_file="${tm_file} mips/elfoabi.h"
	    ;;
	  *-*-elf*)
	    tm_defines="${tm_defines} MIPS_ABI_DEFAULT=ABI_EABI"
	    ;;
	esac
	;;
mipsisa64sr71k-*-elf*)
        tm_file="elfos.h newlib-stdint.h ${tm_file} mips/elf.h"
        tmake_file=mips/t-sr71k
	target_cpu_default="MASK_64BIT|MASK_FLOAT64"
	tm_defines="${tm_defines} MIPS_ISA_DEFAULT=64 MIPS_CPU_STRING_DEFAULT=\\\"sr71000\\\" MIPS_ABI_DEFAULT=ABI_EABI"
        ;;
mipsisa64sb1-*-elf* | mipsisa64sb1el-*-elf*)
	tm_file="elfos.h newlib-stdint.h ${tm_file} mips/elf.h"
	tmake_file="mips/t-elf mips/t-libgcc-mips16 mips/t-sb1"
	target_cpu_default="MASK_64BIT|MASK_FLOAT64"
	tm_defines="${tm_defines} MIPS_ISA_DEFAULT=64 MIPS_CPU_STRING_DEFAULT=\\\"sb1\\\" MIPS_ABI_DEFAULT=ABI_O64"
	;;
mips-*-elf* | mipsel-*-elf*)
	tm_file="elfos.h newlib-stdint.h ${tm_file} mips/elf.h"
	tmake_file="mips/t-elf mips/t-libgcc-mips16"
	;;
mips64-*-elf* | mips64el-*-elf*)
	tm_file="elfos.h newlib-stdint.h ${tm_file} mips/elf.h"
	tmake_file="mips/t-elf mips/t-libgcc-mips16"
	target_cpu_default="MASK_64BIT|MASK_FLOAT64"
	tm_defines="${tm_defines} MIPS_ISA_DEFAULT=3 MIPS_ABI_DEFAULT=ABI_O64"
	;;
mips64vr-*-elf* | mips64vrel-*-elf*)
        tm_file="elfos.h newlib-stdint.h ${tm_file} mips/vr.h mips/elf.h"
        tmake_file=mips/t-vr
	tm_defines="${tm_defines} MIPS_ABI_DEFAULT=ABI_EABI"
        ;;
mips64orion-*-elf* | mips64orionel-*-elf*)
	tm_file="elfos.h newlib-stdint.h ${tm_file} mips/elforion.h mips/elf.h"
	tmake_file="mips/t-elf mips/t-libgcc-mips16"
	target_cpu_default="MASK_64BIT|MASK_FLOAT64"
	tm_defines="${tm_defines} MIPS_ISA_DEFAULT=3 MIPS_ABI_DEFAULT=ABI_O64"
	;;
mips*-*-rtems*)
	tm_file="elfos.h newlib-stdint.h ${tm_file} mips/elf.h mips/rtems.h rtems.h"
	tmake_file="mips/t-elf mips/t-libgcc-mips16 t-rtems mips/t-rtems"
	;;
mips-wrs-vxworks)
	tm_file="elfos.h ${tm_file} svr4.h mips/elf.h vx-common.h vxworks.h mips/vxworks.h"
	tmake_file="${tmake_file} mips/t-vxworks"
	;;
mipstx39-*-elf* | mipstx39el-*-elf*)
	tm_file="elfos.h newlib-stdint.h ${tm_file} mips/r3900.h mips/elf.h"
	tmake_file="mips/t-r3900 mips/t-libgcc-mips16"
	;;
mmix-knuth-mmixware)
	tm_file="${tm_file} newlib-stdint.h"
	need_64bit_hwint=yes
	use_gcc_stdint=wrap
	;;
mn10300-*-*)
	tm_file="dbxelf.h elfos.h svr4.h newlib-stdint.h ${tm_file}"
	if test x$stabs = xyes
	then
		tm_file="${tm_file} dbx.h"
	fi
	use_collect2=no
	use_gcc_stdint=wrap
	;;
pdp11-*-*)
	tm_file="${tm_file} newlib-stdint.h"
	use_gcc_stdint=wrap
	;;
picochip-*)
	tm_file="${tm_file} newlib-stdint.h"
	use_gcc_stdint=wrap
        ;;
# port not yet contributed
#powerpc-*-openbsd*)
#	tmake_file="${tmake_file} rs6000/t-fprules rs6000/t-fprules-fpbit "
#	extra_headers=
#	;;
powerpc-*-darwin*)
	extra_options="${extra_options} rs6000/darwin.opt"
	extra_parts="crt2.o"
	case ${target} in
	  *-darwin1[0-9]* | *-darwin[8-9]*)
	    tmake_file="${tmake_file} rs6000/t-darwin8"
	    tm_file="${tm_file} rs6000/darwin8.h"
	    ;;
	  *-darwin7*)
	    tm_file="${tm_file} rs6000/darwin7.h"
	    ;;
	  *-darwin[0-6]*)
	    ;;
	esac
	tmake_file="${tmake_file} t-slibgcc-darwin"
	lto_binary_reader=lto-macho
	extra_headers=altivec.h
	;;
powerpc64-*-darwin*)
	extra_options="${extra_options} ${cpu_type}/darwin.opt"
	extra_parts="crt2.o"
	tmake_file="${tmake_file} ${cpu_type}/t-darwin64 t-slibgcc-darwin"
	tm_file="${tm_file} ${cpu_type}/darwin8.h ${cpu_type}/darwin64.h"
	lto_binary_reader=lto-macho
	extra_headers=altivec.h
	;;
powerpc*-*-freebsd*)
	tm_file="${tm_file} dbxelf.h elfos.h ${fbsd_tm_file} rs6000/sysv4.h rs6000/freebsd.h"
	tmake_file="rs6000/t-fprules rs6000/t-fprules-fpbit rs6000/t-ppcos ${tmake_file} rs6000/t-ppccomm"
	extra_options="${extra_options} rs6000/sysv4.opt"
	;;
powerpc-*-netbsd*)
	tm_file="${tm_file} dbxelf.h elfos.h netbsd.h netbsd-elf.h freebsd-spec.h rs6000/sysv4.h rs6000/netbsd.h"
	tmake_file="${tmake_file} rs6000/t-netbsd"
	extra_options="${extra_options} rs6000/sysv4.opt"
	;;
powerpc-*-eabispe*)
	tm_file="${tm_file} dbxelf.h elfos.h svr4.h freebsd-spec.h newlib-stdint.h rs6000/sysv4.h rs6000/eabi.h rs6000/e500.h rs6000/eabispe.h"
	extra_options="${extra_options} rs6000/sysv4.opt"
	tmake_file="rs6000/t-spe rs6000/t-ppccomm"
	use_gcc_stdint=wrap
	;;
powerpc-*-eabisimaltivec*)
	tm_file="${tm_file} dbxelf.h elfos.h svr4.h freebsd-spec.h newlib-stdint.h rs6000/sysv4.h rs6000/eabi.h rs6000/e500.h rs6000/eabisim.h rs6000/eabialtivec.h"
	extra_options="${extra_options} rs6000/sysv4.opt"
	tmake_file="rs6000/t-fprules rs6000/t-fprules-fpbit rs6000/t-ppcendian rs6000/t-ppccomm"
	use_gcc_stdint=wrap
	;;
powerpc-*-eabisim*)
	tm_file="${tm_file} dbxelf.h elfos.h usegas.h svr4.h freebsd-spec.h newlib-stdint.h rs6000/sysv4.h rs6000/eabi.h rs6000/e500.h rs6000/eabisim.h"
	extra_options="${extra_options} rs6000/sysv4.opt"
	tmake_file="rs6000/t-fprules rs6000/t-fprules-fpbit rs6000/t-ppcgas rs6000/t-ppccomm"
	use_gcc_stdint=wrap
	;;
powerpc-*-elf*)
	tm_file="${tm_file} dbxelf.h elfos.h usegas.h svr4.h freebsd-spec.h newlib-stdint.h rs6000/sysv4.h"
	extra_options="${extra_options} rs6000/sysv4.opt"
	tmake_file="rs6000/t-fprules rs6000/t-fprules-fpbit rs6000/t-ppcgas rs6000/t-ppccomm"
	;;
powerpc-*-eabialtivec*)
	tm_file="${tm_file} dbxelf.h elfos.h svr4.h freebsd-spec.h newlib-stdint.h rs6000/sysv4.h rs6000/eabi.h rs6000/e500.h rs6000/eabialtivec.h"
	extra_options="${extra_options} rs6000/sysv4.opt"
	tmake_file="rs6000/t-fprules rs6000/t-fprules-fpbit rs6000/t-ppcendian rs6000/t-ppccomm"
	use_gcc_stdint=wrap
	;;
powerpc-xilinx-eabi*)
	tm_file="${tm_file} dbxelf.h elfos.h usegas.h svr4.h freebsd-spec.h newlib-stdint.h rs6000/sysv4.h rs6000/eabi.h rs6000/singlefp.h rs6000/xfpu.h rs6000/xilinx.h"
	extra_options="${extra_options} rs6000/sysv4.opt"
	tmake_file="rs6000/t-fprules rs6000/t-fprules-fpbit rs6000/t-ppcgas rs6000/t-ppccomm rs6000/t-xilinx"
	use_gcc_stdint=wrap
	;;
powerpc-*-eabi*)
	tm_file="${tm_file} dbxelf.h elfos.h usegas.h svr4.h freebsd-spec.h newlib-stdint.h rs6000/sysv4.h rs6000/eabi.h rs6000/e500.h"
	extra_options="${extra_options} rs6000/sysv4.opt"
	tmake_file="rs6000/t-fprules rs6000/t-fprules-fpbit rs6000/t-ppcgas rs6000/t-ppccomm"
	use_gcc_stdint=wrap
	;;
powerpc-*-rtems*)
	tm_file="${tm_file} dbxelf.h elfos.h svr4.h freebsd-spec.h newlib-stdint.h rs6000/sysv4.h rs6000/eabi.h rs6000/e500.h rs6000/rtems.h rtems.h"
	extra_options="${extra_options} rs6000/sysv4.opt"
	tmake_file="rs6000/t-fprules rs6000/t-fprules-fpbit rs6000/t-rtems t-rtems rs6000/t-ppccomm"
	;;
powerpc-*-linux* | powerpc64-*-linux*)
	tm_file="${tm_file} dbxelf.h elfos.h svr4.h freebsd-spec.h rs6000/sysv4.h"
	extra_options="${extra_options} rs6000/sysv4.opt"
	tmake_file="t-dfprules rs6000/t-fprules rs6000/t-ppcos ${tmake_file} rs6000/t-ppccomm"
	maybe_biarch=yes
	case ${target} in
	    powerpc64-*-linux*spe* | powerpc64-*-linux*paired*)
	    	echo "*** Configuration ${target} not supported" 1>&2
		exit 1
		;;
	    powerpc-*-linux*spe* | powerpc-*-linux*paired*)
		maybe_biarch=
		;;
	    powerpc64-*-linux*)
	    	test x$with_cpu != x || cpu_is_64bit=yes
		maybe_biarch=always
		;;
	esac
	case ${maybe_biarch}:${enable_targets}:${cpu_is_64bit} in
	    always:* | yes:*powerpc64* | yes:all:* | yes:*:yes)
		if test x$cpu_is_64bit = xyes; then
		    tm_file="${tm_file} rs6000/default64.h"
		fi
		tm_file="rs6000/biarch64.h ${tm_file} rs6000/linux64.h glibc-stdint.h"
		tmake_file="$tmake_file rs6000/t-linux64"
		extra_options="${extra_options} rs6000/linux64.opt"
		;;
	    *)
		tm_file="${tm_file} rs6000/linux.h glibc-stdint.h"
		;;
	esac
	tmake_file="${tmake_file} t-slibgcc-libgcc rs6000/t-fprules-softfp soft-fp/t-softfp"
	case ${target} in
	    powerpc*-*-linux*altivec*)
		tm_file="${tm_file} rs6000/linuxaltivec.h" ;;
	    powerpc*-*-linux*spe*)
		tm_file="${tm_file} rs6000/linuxspe.h rs6000/e500.h" ;;
	    powerpc*-*-linux*paired*)
		tm_file="${tm_file} rs6000/750cl.h" ;;
	esac
	if test x${enable_secureplt} = xyes; then
		tm_file="rs6000/secureplt.h ${tm_file}"
	fi
	;;
powerpc64-*-gnu*)
	tm_file="${tm_file} elfos.h svr4.h freebsd-spec.h gnu.h rs6000/sysv4.h rs6000/default64.h rs6000/linux64.h rs6000/gnu.h glibc-stdint.h"
	extra_options="${extra_options} rs6000/sysv4.opt rs6000/linux64.opt"
	tmake_file="t-slibgcc-elf-ver t-slibgcc-libgcc t-gnu"
	;;
powerpc-*-gnu-gnualtivec*)
	tm_file="${cpu_type}/${cpu_type}.h elfos.h svr4.h freebsd-spec.h gnu.h rs6000/sysv4.h rs6000/linux.h rs6000/linuxaltivec.h rs6000/gnu.h glibc-stdint.h"
	extra_options="${extra_options} rs6000/sysv4.opt"
	tmake_file="rs6000/t-fprules rs6000/t-fprules-fpbit rs6000/t-ppcos t-slibgcc-elf-ver t-slibgcc-libgcc t-gnu rs6000/t-ppccomm"
	if test x$enable_threads = xyes; then
		thread_file='posix'
	fi
	;;
powerpc-*-gnu*)
	tm_file="${cpu_type}/${cpu_type}.h elfos.h svr4.h freebsd-spec.h gnu.h rs6000/sysv4.h rs6000/linux.h rs6000/gnu.h glibc-stdint.h"
	tmake_file="rs6000/t-fprules rs6000/t-fprules-fpbit rs6000/t-ppcos t-slibgcc-elf-ver t-slibgcc-libgcc t-gnu rs6000/t-ppccomm"
	extra_options="${extra_options} rs6000/sysv4.opt"
	if test x$enable_threads = xyes; then
		thread_file='posix'
	fi
	;;
powerpc-wrs-vxworks|powerpc-wrs-vxworksae)
	tm_file="${tm_file} elfos.h svr4.h freebsd-spec.h rs6000/sysv4.h"
	tmake_file="${tmake_file} rs6000/t-fprules rs6000/t-fprules-fpbit rs6000/t-ppccomm rs6000/t-vxworks"
	extra_options="${extra_options} rs6000/sysv4.opt"
	extra_headers=ppc-asm.h
	case ${target} in
	  *-vxworksae*)
	    tm_file="${tm_file} vx-common.h vxworksae.h rs6000/vxworks.h rs6000/e500.h rs6000/vxworksae.h"
	    tmake_file="${tmake_file} rs6000/t-vxworksae"
	    ;;
	  *-vxworks*)
	    tm_file="${tm_file} vx-common.h vxworks.h rs6000/vxworks.h rs6000/e500.h"
	    ;;
	esac
	;;
powerpc-*-lynxos*)
	xm_defines=POSIX
	tm_file="${tm_file} dbxelf.h elfos.h rs6000/sysv4.h rs6000/lynx.h lynx.h"
	tmake_file="t-lynx rs6000/t-lynx"
	extra_options="${extra_options} rs6000/sysv4.opt lynx.opt"
	extra_parts="crtbegin.o crtbeginS.o crtend.o crtendS.o"
	extra_options="${extra_options} lynx.opt"
	thread_file=lynx
	gnu_ld=yes
	gas=yes
	;;
powerpcle-*-elf*)
	tm_file="${tm_file} dbxelf.h elfos.h usegas.h svr4.h freebsd-spec.h newlib-stdint.h rs6000/sysv4.h rs6000/sysv4le.h"
	tmake_file="rs6000/t-fprules rs6000/t-fprules-fpbit rs6000/t-ppcgas rs6000/t-ppccomm"
	extra_options="${extra_options} rs6000/sysv4.opt"
	;;
powerpcle-*-eabisim*)
	tm_file="${tm_file} dbxelf.h elfos.h usegas.h svr4.h freebsd-spec.h newlib-stdint.h rs6000/sysv4.h rs6000/sysv4le.h rs6000/eabi.h rs6000/e500.h rs6000/eabisim.h"
	tmake_file="rs6000/t-fprules rs6000/t-fprules-fpbit rs6000/t-ppcgas rs6000/t-ppccomm"
	extra_options="${extra_options} rs6000/sysv4.opt"
	use_gcc_stdint=wrap
	;;
powerpcle-*-eabi*)
	tm_file="${tm_file} dbxelf.h elfos.h usegas.h svr4.h freebsd-spec.h newlib-stdint.h rs6000/sysv4.h rs6000/sysv4le.h rs6000/eabi.h rs6000/e500.h"
	tmake_file="rs6000/t-fprules rs6000/t-fprules-fpbit rs6000/t-ppcgas rs6000/t-ppccomm"
	extra_options="${extra_options} rs6000/sysv4.opt"
	use_gcc_stdint=wrap
	;;
rs6000-ibm-aix4.[3456789]* | powerpc-ibm-aix4.[3456789]*)
	tm_file="rs6000/biarch64.h ${tm_file} rs6000/aix.h rs6000/aix43.h rs6000/xcoff.h rs6000/aix-stdint.h"
	tmake_file=rs6000/t-aix43
	extra_options="${extra_options} rs6000/aix64.opt"
	use_collect2=yes
	thread_file='aix'
	use_gcc_stdint=provide
	extra_headers=
	;;
rs6000-ibm-aix5.1.* | powerpc-ibm-aix5.1.*)
	tm_file="rs6000/biarch64.h ${tm_file} rs6000/aix.h rs6000/aix51.h rs6000/xcoff.h rs6000/aix-stdint.h"
	extra_options="${extra_options} rs6000/aix64.opt"
	tmake_file=rs6000/t-aix43
	use_collect2=yes
	thread_file='aix'
	use_gcc_stdint=wrap
	extra_headers=
	;;
rs6000-ibm-aix5.2.* | powerpc-ibm-aix5.2.*)
	tm_file="${tm_file} rs6000/aix.h rs6000/aix52.h rs6000/xcoff.h rs6000/aix-stdint.h"
	tmake_file=rs6000/t-aix52
	extra_options="${extra_options} rs6000/aix64.opt"
	use_collect2=yes
	thread_file='aix'
	use_gcc_stdint=wrap
	extra_headers=
	;;
rs6000-ibm-aix5.3.* | powerpc-ibm-aix5.3.*)
	tm_file="${tm_file} rs6000/aix.h rs6000/aix53.h rs6000/xcoff.h rs6000/aix-stdint.h"
	tmake_file=rs6000/t-aix52
	extra_options="${extra_options} rs6000/aix64.opt"
	use_collect2=yes
	thread_file='aix'
	use_gcc_stdint=wrap
	extra_headers=altivec.h
	;;
rs6000-ibm-aix[6789].* | powerpc-ibm-aix[6789].*)
	tm_file="${tm_file} rs6000/aix.h rs6000/aix61.h rs6000/xcoff.h rs6000/aix-stdint.h"
	tmake_file=rs6000/t-aix52
	extra_options="${extra_options} rs6000/aix64.opt"
	use_collect2=yes
	thread_file='aix'
	use_gcc_stdint=wrap
	extra_headers=altivec.h
	;;
rx-*-elf*)
	tm_file="dbxelf.h elfos.h svr4.h newlib-stdint.h ${tm_file} ../../libgcc/config/rx/rx-abi.h"
	tmake_file="${tmake_file} rx/t-rx"
	;;
s390-*-linux*)
	tm_file="s390/s390.h dbxelf.h elfos.h svr4.h linux.h glibc-stdint.h s390/linux.h"
	;;
s390x-*-linux*)
	tm_file="s390/s390x.h s390/s390.h dbxelf.h elfos.h svr4.h linux.h glibc-stdint.h s390/linux.h"
	tm_p_file=s390/s390-protos.h
	md_file=s390/s390.md
	extra_modes=s390/s390-modes.def
	out_file=s390/s390.c
	tmake_file="${tmake_file} s390/t-linux64"
	;;
s390x-ibm-tpf*)
        tm_file="s390/s390x.h s390/s390.h dbxelf.h elfos.h svr4.h s390/tpf.h"
        tm_p_file=s390/s390-protos.h
        md_file=s390/s390.md
        extra_modes=s390/s390-modes.def
        out_file=s390/s390.c
        extra_parts="crtbeginS.o crtendS.o"
        thread_file='tpf'
	extra_options="${extra_options} s390/tpf.opt"
	;;
score-*-elf)
        tm_file="dbxelf.h elfos.h score/elf.h score/score.h newlib-stdint.h"
        tmake_file=score/t-score-elf
        extra_objs="score7.o score3.o"
        ;;
sh-*-elf* | sh[12346l]*-*-elf* | \
sh-*-symbianelf* | sh[12346l]*-*-symbianelf* | \
  sh-*-linux* | sh[2346lbe]*-*-linux* | \
  sh-*-netbsdelf* | shl*-*-netbsdelf* | sh5-*-netbsd* | sh5l*-*-netbsd* | \
   sh64-*-netbsd* | sh64l*-*-netbsd*)
	tmake_file="${tmake_file} sh/t-sh sh/t-elf"
	if test x${with_endian} = x; then
		case ${target} in
		sh[1234]*be-*-* | sh[1234]*eb-*-*) with_endian=big ;;
		shbe-*-* | sheb-*-*)		   with_endian=big,little ;;
		sh[1234]l* | sh[34]*-*-linux*)	   with_endian=little ;;
		shl* | sh64l* | sh*-*-linux* | \
		  sh5l* | sh-superh-elf)	   with_endian=little,big ;;
		sh[1234]*-*-*)			   with_endian=big ;;
		*)				   with_endian=big,little ;;
		esac
	fi
	# TM_ENDIAN_CONFIG is used by t-sh to determine multilibs.
	#  First word : the default endian.
	#  Second word: the secondary endian (optional).
	case ${with_endian} in
	big)		TM_ENDIAN_CONFIG=mb ;;
	little)		TM_ENDIAN_CONFIG=ml ;;
	big,little)	TM_ENDIAN_CONFIG="mb ml" ;;
	little,big)	TM_ENDIAN_CONFIG="ml mb" ;;
	*)	echo "with_endian=${with_endian} not supported."; exit 1 ;;
	esac
	case ${with_endian} in
	little*)	tm_file="sh/little.h ${tm_file}" ;;
	esac
	tm_file="${tm_file} dbxelf.h elfos.h"
	case ${target} in
	sh*-*-netbsd*)	;;
	*)		tm_file="${tm_file} svr4.h" ;;
	esac
	tm_file="${tm_file} sh/elf.h"
	case ${target} in
	sh*-*-linux*)	tmake_file="${tmake_file} sh/t-linux"
			tm_file="${tm_file} linux.h glibc-stdint.h sh/linux.h" ;;
	sh*-*-netbsd*)	tm_file="${tm_file} netbsd.h netbsd-elf.h sh/netbsd-elf.h" ;;
	sh*-superh-elf)	if test x$with_libgloss != xno; then
                                with_libgloss=yes
                                tm_file="${tm_file} sh/newlib.h"
                        fi
			tm_file="${tm_file} sh/embed-elf.h"
			tm_file="${tm_file} sh/superh.h"
			tmake_file="${tmake_file} sh/t-superh"
			extra_options="${extra_options} sh/superh.opt" ;;
	*)		if test x$with_newlib = xyes \
			   && test x$with_libgloss = xyes; then
				tm_file="${tm_file} sh/newlib.h"
			fi
			tm_file="${tm_file} sh/embed-elf.h" ;;
	esac
	case ${target} in
	sh5*-*-netbsd*)
		# SHmedia, 32-bit ABI
		tmake_file="${tmake_file} sh/t-sh64 sh/t-netbsd"
		;;
	sh64*-netbsd*)
		# SHmedia, 64-bit ABI
		tmake_file="${tmake_file} sh/t-sh64 sh/t-netbsd sh/t-netbsd-sh5-64"
		;;
	*-*-netbsd)
                tmake_file="${tmake_file} sh/t-netbsd"
		;;
	sh64*-*-linux*)
		tmake_file="${tmake_file} sh/t-sh64 sh/t-linux64"
		tm_file="${tm_file} sh/sh64.h"
		extra_headers="shmedia.h ushmedia.h sshmedia.h"
		;;
	sh64*)
		tmake_file="${tmake_file} sh/t-sh64"
		tm_file="${tm_file} sh/sh64.h"
		extra_headers="shmedia.h ushmedia.h sshmedia.h"
		;;
	*-*-symbianelf*)
		tmake_file="sh/t-symbian"
		tm_file="sh/symbian-pre.h sh/little.h ${tm_file} sh/symbian-post.h"
		c_target_objs="symbian-base.o symbian-c.o"
		cxx_target_objs="symbian-base.o symbian-cxx.o"
		extra_parts="crt1.o crti.o crtn.o crtbegin.o crtend.o crtbeginS.o crtendS.o"
		;;
	*-*-elf*)
		tm_file="${tm_file} newlib-stdint.h"
		;;
	esac
	# sed el/eb endian suffixes away to avoid confusion with sh[23]e
	case `echo ${target} | sed 's/e[lb]-/-/'` in
	sh64*-*-netbsd*)	sh_cpu_target=sh5-64media ;;
	sh64* | sh5*-*-netbsd*)	sh_cpu_target=sh5-32media ;;
	sh4a_single_only*)	sh_cpu_target=sh4a-single-only ;;
	sh4a_single*)		sh_cpu_target=sh4a-single ;;
	sh4a_nofpu*)		sh_cpu_target=sh4a-nofpu ;;
	sh4al)			sh_cpu_target=sh4al ;;
	sh4a*)			sh_cpu_target=sh4a ;;
	sh4_single_only*)	sh_cpu_target=sh4-single-only ;;
	sh4_single*)		sh_cpu_target=sh4-single ;;
	sh4_nofpu*)		sh_cpu_target=sh4-nofpu ;;
	sh4* | sh-superh-*)	sh_cpu_target=sh4 ;;
	sh3e*)			sh_cpu_target=sh3e ;;
	sh*-*-netbsd* | sh3*)	sh_cpu_target=sh3 ;;
	sh2a_single_only*)	sh_cpu_target=sh2a-single-only ;;
	sh2a_single*)		sh_cpu_target=sh2a-single ;;
	sh2a_nofpu*)		sh_cpu_target=sh2a-nofpu ;;
	sh2a*)			sh_cpu_target=sh2a ;;
	sh2e*)			sh_cpu_target=sh2e ;;
	sh2*)			sh_cpu_target=sh2 ;;
	*)			sh_cpu_target=sh1 ;;
	esac
	# did the user say --without-fp ?
	if test x$with_fp = xno; then
		case ${sh_cpu_target} in
		sh5-*media)	sh_cpu_target=${sh_cpu_target}-nofpu ;;
		sh4al | sh1)	;;
		sh4a* )		sh_cpu_target=sh4a-nofpu ;;
		sh4*)		sh_cpu_target=sh4-nofpu ;;
		sh3*)		sh_cpu_target=sh3 ;;
		sh2a*)		sh_cpu_target=sh2a-nofpu ;;
		sh2*)		sh_cpu_target=sh2 ;;
		*)	echo --without-fp not available for $target: ignored
		esac
		tm_defines="$tm_defines STRICT_NOFPU=1"
	fi
	sh_cpu_default="`echo $with_cpu|sed s/^m/sh/|tr A-Z_ a-z-`"
	case $sh_cpu_default in
	sh5-64media-nofpu | sh5-64media | \
	  sh5-32media-nofpu | sh5-32media | sh5-compact-nofpu | sh5-compact | \
	  sh2a-single-only | sh2a-single | sh2a-nofpu | sh2a | \
	  sh4a-single-only | sh4a-single | sh4a-nofpu | sh4a | sh4al | \
	  sh4-single-only | sh4-single | sh4-nofpu | sh4 | sh4-300 | \
	  sh3e | sh3 | sh2e | sh2 | sh1) ;;
	"")	sh_cpu_default=${sh_cpu_target} ;;
	*)	echo "with_cpu=$with_cpu not supported"; exit 1 ;;
	esac
	sh_multilibs=${with_multilib_list}
	if test "$sh_multilibs" = "default" ; then
		case ${target} in
		sh64-superh-linux* | \
		sh[1234]*)	sh_multilibs=${sh_cpu_target} ;;
		sh64* | sh5*)	sh_multilibs=m5-32media,m5-32media-nofpu,m5-compact,m5-compact-nofpu,m5-64media,m5-64media-nofpu ;;
		sh-superh-*)	sh_multilibs=m4,m4-single,m4-single-only,m4-nofpu ;;
		sh*-*-linux*)	sh_multilibs=m1,m3e,m4 ;;
		sh*-*-netbsd*)	sh_multilibs=m3,m3e,m4 ;;
		*) sh_multilibs=m1,m2,m2e,m4,m4-single,m4-single-only,m2a,m2a-single ;;
		esac
		if test x$with_fp = xno; then
			sh_multilibs="`echo $sh_multilibs|sed -e s/m4/sh4-nofpu/ -e s/,m4-[^,]*//g -e s/,m[23]e// -e s/m2a,m2a-single/m2a-nofpu/ -e s/m5-..m....,//g`"
		fi
	fi
	target_cpu_default=SELECT_`echo ${sh_cpu_default}|tr abcdefghijklmnopqrstuvwxyz- ABCDEFGHIJKLMNOPQRSTUVWXYZ_`
	tm_defines=${tm_defines}' SH_MULTILIB_CPU_DEFAULT=\"'`echo $sh_cpu_default|sed s/sh/m/`'\"'
	tm_defines="$tm_defines SUPPORT_`echo $sh_cpu_default | sed 's/^m/sh/' | tr abcdefghijklmnopqrstuvwxyz- ABCDEFGHIJKLMNOPQRSTUVWXYZ_`=1"
	sh_multilibs=`echo $sh_multilibs | sed -e 's/,/ /g' -e 's/^[Ss][Hh]/m/' -e 's/ [Ss][Hh]/ m/g' | tr ABCDEFGHIJKLMNOPQRSTUVWXYZ_ abcdefghijklmnopqrstuvwxyz-`
	for sh_multilib in ${sh_multilibs}; do
		case ${sh_multilib} in
		m1 | m2 | m2e | m3 | m3e | \
		m4 | m4-single | m4-single-only | m4-nofpu | m4-300 |\
		m4a | m4a-single | m4a-single-only | m4a-nofpu | m4al | \
		m2a | m2a-single | m2a-single-only | m2a-nofpu | \
		m5-64media | m5-64media-nofpu | \
		m5-32media | m5-32media-nofpu | \
		m5-compact | m5-compact-nofpu)
			# TM_MULTILIB_CONFIG is used by t-sh for the non-endian multilib definition
			# It is passed to MULTIILIB_OPTIONS verbatim.
			TM_MULTILIB_CONFIG="${TM_MULTILIB_CONFIG}/${sh_multilib}"
			tm_defines="$tm_defines SUPPORT_`echo $sh_multilib | sed 's/^m/sh/' | tr abcdefghijklmnopqrstuvwxyz- ABCDEFGHIJKLMNOPQRSTUVWXYZ_`=1"
			;;
		\!*)	# TM_MULTILIB_EXCEPTIONS_CONFIG is used by t-sh
			# It is passed the MULTILIB_EXCEPTIONS verbatim.
			TM_MULTILIB_EXCEPTIONS_CONFIG="${TM_MULTILIB_EXCEPTIONS_CONFIG} `echo $sh_multilib | sed 's/^!//'`" ;;
		*)
			echo "with_multilib_list=${sh_multilib} not supported."
			exit 1
			;;
		esac
	done
	TM_MULTILIB_CONFIG=`echo $TM_MULTILIB_CONFIG | sed 's:^/::'`
	if test x${enable_incomplete_targets} = xyes ; then
		tm_defines="$tm_defines SUPPORT_SH1=1 SUPPORT_SH2E=1 SUPPORT_SH4=1 SUPPORT_SH4_SINGLE=1 SUPPORT_SH2A=1 SUPPORT_SH2A_SINGLE=1 SUPPORT_SH5_32MEDIA=1 SUPPORT_SH5_32MEDIA_NOFPU=1 SUPPORT_SH5_64MEDIA=1 SUPPORT_SH5_64MEDIA_NOFPU=1"
	fi
	tm_file="$tm_file ./sysroot-suffix.h"
	tmake_file="$tmake_file t-sysroot-suffix"
	;;
sh-*-rtems*)
	tmake_file="sh/t-sh sh/t-elf t-rtems sh/t-rtems"
	tm_file="${tm_file} dbxelf.h elfos.h svr4.h sh/elf.h sh/embed-elf.h sh/rtemself.h rtems.h newlib-stdint.h"
	;;
sh-wrs-vxworks)
	tmake_file="$tmake_file sh/t-sh sh/t-elf sh/t-vxworks"
	tm_file="${tm_file} elfos.h svr4.h sh/elf.h sh/embed-elf.h vx-common.h vxworks.h sh/vxworks.h"
	;;
sparc-*-netbsdelf*)
	tm_file="${tm_file} dbxelf.h elfos.h svr4.h sparc/sysv4.h netbsd.h netbsd-elf.h sparc/netbsd-elf.h"
	extra_options="${extra_options} sparc/long-double-switch.opt"
	;;
sparc64-*-openbsd*)
	tm_file="sparc/openbsd1-64.h ${tm_file} dbxelf.h elfos.h svr4.h sparc/sysv4.h sparc/sp64-elf.h"
	tm_file="${tm_file} openbsd.h openbsd-stdint.h openbsd-libpthread.h sparc/openbsd64.h"
	extra_options="${extra_options} sparc/little-endian.opt"
	gas=yes gnu_ld=yes
	with_cpu=ultrasparc
	;;
sparc-*-elf*)
	tm_file="${tm_file} dbxelf.h elfos.h newlib-stdint.h svr4.h sparc/sysv4.h sparc/sp-elf.h"
	tmake_file="sparc/t-elf sparc/t-crtfm"
	extra_parts="crti.o crtn.o crtbegin.o crtend.o"
	;;
sparc-*-linux*)		# SPARC's running GNU/Linux, libc6
	tm_file="${tm_file} dbxelf.h elfos.h svr4.h sparc/sysv4.h linux.h glibc-stdint.h"
	extra_options="${extra_options} sparc/long-double-switch.opt"
	tmake_file="${tmake_file} sparc/t-linux"
	if test x$enable_targets = xall; then
		tm_file="sparc/biarch64.h ${tm_file} sparc/linux64.h"
		tmake_file="${tmake_file} sparc/t-linux64"
	else
		tm_file="${tm_file} sparc/linux.h"
	fi
	tmake_file="${tmake_file} sparc/t-crtfm"
	;;
sparc-*-rtems*)
	tm_file="${tm_file} dbxelf.h elfos.h svr4.h sparc/sysv4.h sparc/sp-elf.h sparc/rtemself.h rtems.h newlib-stdint.h"
	tmake_file="sparc/t-elf sparc/t-crtfm t-rtems"
	extra_parts="crti.o crtn.o crtbegin.o crtend.o"
	;;
<<<<<<< HEAD
=======
sparc64-*-rtems*)
	tm_file="${tm_file} dbxelf.h elfos.h svr4.h newlib-stdint.h sparc/sysv4.h sparc/sp64-elf.h sparc/rtemself.h rtems.h"
	extra_options="${extra_options} sparc/little-endian.opt"
	tmake_file="${tmake_file} sparc/t-crtfm t-rtems"
	extra_parts="crtbegin.o crtend.o"
	;;
>>>>>>> 6e7f08ad
sparc*-*-solaris2*)
	tm_file="sparc/biarch64.h ${tm_file} dbxelf.h elfos.h svr4.h sparc/sysv4.h sol2.h"
	case ${target} in
	    *-*-solaris2.1[0-9]*)
		tm_file="${tm_file} sol2-10.h"
		use_gcc_stdint=wrap
		;;
	    *)
		use_gcc_stdint=provide
		;;
	esac
	tm_file="${tm_file} sparc/sol2.h"
	case ${target} in
	    sparc64-*-* | sparcv9-*-*)
		tm_file="${tm_file} sparc/sol2-64.h"
		;;
	    *)
		test x$with_cpu != x || with_cpu=v9
		;;
	esac
	tm_file="${tm_file} sparc/sol2-bi.h"
	if test x$gas = xyes; then
		tm_file="${tm_file} sparc/sol2-gas.h sparc/sol2-gas-bi.h"
<<<<<<< HEAD
	fi
	if test x$gnu_ld = xyes; then
		tm_file="${tm_file} sol2-gld.h sparc/sol2-gld-bi.h"
	fi
=======
	fi
	if test x$gnu_ld = xyes; then
		tm_file="${tm_file} sol2-gld.h sparc/sol2-gld-bi.h"
	fi
>>>>>>> 6e7f08ad
	tm_file="${tm_file} tm-dwarf2.h"
	tmake_file="t-sol2 sparc/t-sol2 sparc/t-sol2-64 sparc/t-crtfm"
	if test x$gnu_ld = xyes; then
		tmake_file="$tmake_file t-slibgcc-elf-ver"
	else
		tmake_file="$tmake_file t-slibgcc-sld"
	fi
	if test x$gas = xyes; then
		tm_file="usegas.h ${tm_file}"
	fi
	c_target_objs="sol2-c.o"
	cxx_target_objs="sol2-c.o"
	extra_objs="sol2.o"
	tm_p_file="${tm_p_file} sol2-protos.h"
	extra_parts="crt1.o crti.o crtn.o gcrt1.o gmon.o crtbegin.o crtend.o"
	case ${enable_threads}:${have_pthread_h}:${have_thread_h} in
	  "":yes:* | yes:yes:* )
		thread_file=posix
		;;
	  "":*:yes | yes:*:yes )
		thread_file=solaris
		;;
	esac
	;;
sparc-wrs-vxworks)
	tm_file="${tm_file} elfos.h svr4.h sparc/sysv4.h vx-common.h vxworks.h sparc/vxworks.h"
	tmake_file="${tmake_file} sparc/t-vxworks"
	;;
sparc64-*-elf*)
	tm_file="${tm_file} dbxelf.h elfos.h svr4.h newlib-stdint.h sparc/sysv4.h sparc/sp64-elf.h"
	extra_options="${extra_options} sparc/little-endian.opt"
	tmake_file="${tmake_file} sparc/t-crtfm"
	extra_parts="crtbegin.o crtend.o"
	;;
sparc64-*-freebsd*|ultrasparc-*-freebsd*)
	tm_file="${tm_file} ${fbsd_tm_file} dbxelf.h elfos.h sparc/sysv4.h sparc/freebsd.h"
	extra_options="${extra_options} sparc/long-double-switch.opt"
	tmake_file="${tmake_file} sparc/t-crtfm"
	case "x$with_cpu" in
		xultrasparc) ;;
		x) with_cpu=ultrasparc ;;
		*) echo "$with_cpu not supported for freebsd target"; exit 1 ;;
	esac
	;;
sparc64-*-linux*)		# 64-bit SPARC's running GNU/Linux
	tm_file="sparc/biarch64.h ${tm_file} dbxelf.h elfos.h svr4.h sparc/sysv4.h linux.h glibc-stdint.h sparc/linux64.h"
	extra_options="${extra_options} sparc/long-double-switch.opt"
	tmake_file="${tmake_file} sparc/t-linux sparc/t-linux64 sparc/t-crtfm"
	;;
sparc64-*-netbsd*)
	tm_file="sparc/biarch64.h ${tm_file}"
	tm_file="${tm_file} dbxelf.h elfos.h svr4.h sparc/sysv4.h netbsd.h netbsd-elf.h sparc/netbsd-elf.h"
	extra_options="${extra_options} sparc/long-double-switch.opt"
	tmake_file="${tmake_file} sparc/t-netbsd64"
	;;
spu-*-elf*)
	tm_file="dbxelf.h elfos.h spu/spu-elf.h spu/spu.h newlib-stdint.h"
	tmake_file="spu/t-spu-elf"
	extra_headers="spu_intrinsics.h spu_internals.h vmx2spu.h spu_mfcio.h vec_types.h spu_cache.h"
	extra_modes=spu/spu-modes.def
	c_target_objs="${c_target_objs} spu-c.o"
	cxx_target_objs="${cxx_target_objs} spu-c.o"
	;;
v850e1-*-*)
	target_cpu_default="TARGET_CPU_v850e1"
	tm_file="dbxelf.h elfos.h svr4.h newlib-stdint.h v850/v850.h"
	tm_p_file=v850/v850-protos.h
	tmake_file=v850/t-v850e
	md_file=v850/v850.md
	extra_modes=v850/v850-modes.def
	out_file=v850/v850.c
	extra_options="${extra_options} v850/v850.opt"
	if test x$stabs = xyes
	then
		tm_file="${tm_file} dbx.h"
	fi
	use_collect2=no
	c_target_objs="v850-c.o"
	cxx_target_objs="v850-c.o"
	use_gcc_stdint=wrap
	;;
v850e-*-*)
	target_cpu_default="TARGET_CPU_v850e"
	tm_file="dbxelf.h elfos.h svr4.h newlib-stdint.h v850/v850.h"
	tm_p_file=v850/v850-protos.h
	tmake_file=v850/t-v850e
	md_file=v850/v850.md
	extra_modes=v850/v850-modes.def
	out_file=v850/v850.c
	extra_options="${extra_options} v850/v850.opt"
	if test x$stabs = xyes
	then
		tm_file="${tm_file} dbx.h"
	fi
	use_collect2=no
	c_target_objs="v850-c.o"
	cxx_target_objs="v850-c.o"
	use_gcc_stdint=wrap
	;;
v850-*-*)
	target_cpu_default="TARGET_CPU_generic"
	tm_file="dbxelf.h elfos.h svr4.h newlib-stdint.h ${tm_file}"
	tmake_file=v850/t-v850
	if test x$stabs = xyes
	then
		tm_file="${tm_file} dbx.h"
	fi
	use_collect2=no
	c_target_objs="v850-c.o"
	cxx_target_objs="v850-c.o"
	use_gcc_stdint=wrap
	;;
vax-*-linux*)
	tm_file="${tm_file} dbxelf.h elfos.h svr4.h linux.h vax/elf.h vax/linux.h"
	tmake_file="${tmake_file} vax/t-linux"
	;;
vax-*-netbsdelf*)
	tm_file="${tm_file} elfos.h netbsd.h netbsd-elf.h vax/elf.h vax/netbsd-elf.h"
	;;
vax-*-netbsd*)
	tm_file="${tm_file} netbsd.h netbsd-aout.h vax/netbsd.h"
	tmake_file=t-netbsd
	extra_parts=""
	use_collect2=yes
	;;
vax-*-openbsd*)
	tm_file="vax/vax.h vax/openbsd1.h openbsd.h openbsd-stdint.h openbsd-pthread.h vax/openbsd.h"
	use_collect2=yes
	;;
xstormy16-*-elf)
	# For historical reasons, the target files omit the 'x'.
	tm_file="dbxelf.h elfos.h svr4.h newlib-stdint.h stormy16/stormy16.h"
	tm_p_file=stormy16/stormy16-protos.h
	md_file=stormy16/stormy16.md
	out_file=stormy16/stormy16.c
	extra_options=stormy16/stormy16.opt
	tmake_file="stormy16/t-stormy16"
	extra_parts="crtbegin.o crtend.o"
	;;
xtensa*-*-elf*)
	tm_file="${tm_file} dbxelf.h elfos.h svr4.h newlib-stdint.h xtensa/elf.h"
	tmake_file="xtensa/t-xtensa xtensa/t-elf"
	;;
xtensa*-*-linux*)
	tm_file="${tm_file} dbxelf.h elfos.h svr4.h linux.h glibc-stdint.h xtensa/linux.h"
	tmake_file="${tmake_file} xtensa/t-xtensa xtensa/t-linux"
	;;
am33_2.0-*-linux*)
	tm_file="mn10300/mn10300.h dbxelf.h elfos.h linux.h glibc-stdint.h mn10300/linux.h"
	tmake_file="${tmake_file} mn10300/t-linux"
	gas=yes gnu_ld=yes
	extra_parts="crtbegin.o crtend.o crtbeginS.o crtendS.o"
	use_collect2=no
	;;
m32c-*-rtems*)
	tm_file="dbxelf.h elfos.h svr4.h ${tm_file} m32c/rtems.h rtems.h newlib-stdint.h"
	tmake_file="${tmake_file} t-rtems"
	c_target_objs="m32c-pragma.o"
	cxx_target_objs="m32c-pragma.o"
 	;;
m32c-*-elf*)
	tm_file="dbxelf.h elfos.h svr4.h newlib-stdint.h ${tm_file}"
	c_target_objs="m32c-pragma.o"
	cxx_target_objs="m32c-pragma.o"
 	;;
*)
	echo "*** Configuration ${target} not supported" 1>&2
	exit 1
	;;
esac

case ${target} in
i[34567]86-*-linux* | x86_64-*-linux*)
	tmake_file="${tmake_file} i386/t-pmm_malloc i386/t-i386"
	;;
i[34567]86-*-* | x86_64-*-*)
	tmake_file="${tmake_file} i386/t-gmm_malloc i386/t-i386"
	;;
powerpc*-*-* | rs6000-*-*)
	tm_file="${tm_file} rs6000/option-defaults.h"
esac

# Support for --with-cpu and related options (and a few unrelated options,
# too).
case ${with_cpu} in
  yes | no)
    echo "--with-cpu must be passed a value" 1>&2
    exit 1
    ;;
esac

# Set arch and cpu from ${target} and ${target_noncanonical}.  Set cpu
# to generic if there is no processor scheduler model for the target.
arch=
cpu=
arch_without_sse2=no
arch_without_64bit=no
case ${target} in
  i386-*-*)
    arch=i386
    cpu=i386
    arch_without_sse2=yes
    arch_without_64bit=yes
    ;;
  i486-*-*)
    arch=i486
    cpu=i486
    arch_without_sse2=yes
    arch_without_64bit=yes
    ;;
  i586-*-*)
    arch_without_sse2=yes
    arch_without_64bit=yes
    case ${target_noncanonical} in
      k6_2-*)
	arch=k6-2
	cpu=k6-2
	;;
      k6_3-*)
	arch=k6-3
	cpu=k6-3
	;;
      k6-*)
	arch=k6
	cpu=k6
	;;
      pentium_mmx-*|winchip_c6-*|winchip2-*|c3-*)
	arch=pentium-mmx
	cpu=pentium-mmx
	;;
      *)
	arch=pentium
	cpu=pentium
	;;
    esac
    ;;
  i686-*-* | i786-*-*)
    case ${target_noncanonical} in
<<<<<<< HEAD
=======
      bdver1-*)
	arch=bdver1
	cpu=bdver1
	;;
>>>>>>> 6e7f08ad
      amdfam10-*|barcelona-*)
	arch=amdfam10
	cpu=amdfam10
	;;
      k8_sse3-*|opteron_sse3-*|athlon64_sse3-*)
	arch=k8-sse3
	cpu=k8-sse3
	;;
      k8-*|opteron-*|athlon64-*|athlon_fx-*)
	arch=k8
	cpu=k8
	;;
      athlon_xp-*|athlon_mp-*|athlon_4-*)
	arch=athlon-4
	cpu=athlon-4
	arch_without_sse2=yes
	arch_without_64bit=yes
	;;
      athlon_tbird-*|athlon-*)
	arch=athlon
	cpu=athlon
	arch_without_sse2=yes
	;;
      geode-*)
	arch=geode
	cpu=geode
	arch_without_sse2=yes
	;;
      pentium2-*)
	arch=pentium2
	cpu=pentium2
	arch_without_sse2=yes
	;;
      pentium3-*|pentium3m-*)
	arch=pentium3
	cpu=pentium3
	arch_without_sse2=yes
	;;
      pentium4-*|pentium4m-*)
	arch=pentium4
	cpu=pentium4
	;;
      prescott-*)
	arch=prescott
	cpu=prescott
	;;
      nocona-*)
	arch=nocona
	cpu=nocona
	;;
      atom-*)
	arch=atom
	cpu=atom
	;;
      core2-*)
	arch=core2
	cpu=core2
	;;
      pentium_m-*)
	arch=pentium-m
	cpu=pentium-m
	;;
      pentiumpro-*)
	arch=pentiumpro
	cpu=pentiumpro
	arch_without_sse2=yes
	;;
      *)
	arch=pentiumpro
	cpu=generic
	arch_without_sse2=yes
	arch_without_64bit=yes
	;;
    esac
    ;;
  x86_64-*-*)
    case ${target_noncanonical} in
<<<<<<< HEAD
=======
      bdver1-*)
	arch=bdver1
	cpu=bdver1
	;;
>>>>>>> 6e7f08ad
      amdfam10-*|barcelona-*)
	arch=amdfam10
	cpu=amdfam10
	;;
      k8_sse3-*|opteron_sse3-*|athlon64_sse3-*)
	arch=k8-sse3
	cpu=k8-sse3
	;;
      k8-*|opteron-*|athlon_64-*)
	arch=k8
	cpu=k8
	;;
      nocona-*)
	arch=nocona
	cpu=nocona
	;;
      atom-*)
	arch=atom
	cpu=atom
	;;
      core2-*)
	arch=core2
	cpu=core2
	;;
      *)
	arch=x86-64
	cpu=generic
	;;
    esac
    ;;
esac

# If there is no $with_cpu option, try to infer one from ${target}.
# This block sets nothing except for with_cpu.
if test x$with_cpu = x ; then
  case ${target} in
    i[34567]86-*-*|x86_64-*-*)
      with_cpu=$cpu
      ;;
    alphaev6[78]*-*-*)
      with_cpu=ev67
      ;;
    alphaev6*-*-*)
      with_cpu=ev6
      ;;
    alphapca56*-*-*)
      with_cpu=pca56
      ;;
    alphaev56*-*-*)
      with_cpu=ev56
      ;;
    alphaev5*-*-*)
      with_cpu=ev5
      ;;
    frv-*-*linux* | frv400-*-*linux*)
      with_cpu=fr400
      ;;
    frv550-*-*linux*)
      with_cpu=fr550
      ;;
    m68k*-*-*)
      case "$with_arch" in
	"cf")
	  with_cpu=${default_cf_cpu}
	  ;;
	"" | "m68k")
	  with_cpu=m${default_m68k_cpu}
	  ;;
      esac
      ;;
    mips*-*-vxworks)
      with_arch=mips2
      ;;
    sparc*-*-*)
      with_cpu="`echo ${target} | sed 's/-.*$//'`"
      ;;
  esac

  # Avoid overriding --with-cpu-32 and --with-cpu-64 values.
  case ${target} in
    i[34567]86-*-*|x86_64-*-*)
      if test x$with_cpu_32 != x || test x$with_cpu_64 != x; then
	if test x$with_cpu_32 = x; then
	  with_cpu_32=$with_cpu
	fi
	if test x$with_cpu_64 = x; then
	  with_cpu_64=$with_cpu
	fi
        with_cpu=
<<<<<<< HEAD
      fi
      ;;
  esac
fi

# Support for --with-arch and related options (and a few unrelated options,
# too).
case ${with_arch} in
  yes | no)
    echo "--with-arch must be passed a value" 1>&2
    exit 1
    ;;
esac

# If there is no $with_arch option, try to infer one from ${target}.
# This block sets nothing except for with_arch.
if test x$with_arch = x ; then
  case ${target} in
    i[34567]86-*-darwin*|x86_64-*-darwin*)
      # Default arch is set via TARGET_SUBTARGET32_ISA_DEFAULT
      # and TARGET_SUBTARGET64_ISA_DEFAULT in config/i386/darwin.h.
      ;;
    i[34567]86-*-*)
      # --with-fpmath sets the default ISA to SSE2, which is the same
      # ISA supported by Pentium 4.
      if test x$with_fpmath = x || test $arch_without_sse2 = no; then
	with_arch=$arch
      else
	with_arch=pentium4
      fi
      ;;
    x86_64-*-*)
      with_arch=$arch
      ;;
  esac

  # Avoid overriding --with-arch-32 and --with-arch-64 values.
  case ${target} in
    i[34567]86-*-darwin*|x86_64-*-darwin*)
      # Default arch is set via TARGET_SUBTARGET32_ISA_DEFAULT
      # and TARGET_SUBTARGET64_ISA_DEFAULT in config/i386/darwin.h.
      ;;
    i[34567]86-*-*|x86_64-*-*)
      if test x$with_arch_32 != x || test x$with_arch_64 != x; then
	if test x$with_arch_32 = x; then
	  with_arch_32=$with_arch
	fi
	if test x$with_arch_64 = x; then
	  if test $arch_without_64bit = yes; then
	    # Set the default 64bit arch to x86-64 if the default arch
	    # doesn't support 64bit.
	    with_arch_64=x86-64
	  else
	    with_arch_64=$with_arch
	  fi
	fi
	with_arch=
      elif test $arch_without_64bit$need_64bit_isa = yesyes; then
	# Set the default 64bit arch to x86-64 if the default arch
	# doesn't support 64bit and we need 64bit ISA.
	with_arch_32=$with_arch
	with_arch_64=x86-64
	with_arch=
=======
>>>>>>> 6e7f08ad
      fi
      ;;
  esac
fi

<<<<<<< HEAD
=======
# Support for --with-arch and related options (and a few unrelated options,
# too).
case ${with_arch} in
  yes | no)
    echo "--with-arch must be passed a value" 1>&2
    exit 1
    ;;
esac

# If there is no $with_arch option, try to infer one from ${target}.
# This block sets nothing except for with_arch.
if test x$with_arch = x ; then
  case ${target} in
    i[34567]86-*-darwin*|x86_64-*-darwin*)
      # Default arch is set via TARGET_SUBTARGET32_ISA_DEFAULT
      # and TARGET_SUBTARGET64_ISA_DEFAULT in config/i386/darwin.h.
      ;;
    i[34567]86-*-*)
      # --with-fpmath sets the default ISA to SSE2, which is the same
      # ISA supported by Pentium 4.
      if test x$with_fpmath = x || test $arch_without_sse2 = no; then
	with_arch=$arch
      else
	with_arch=pentium4
      fi
      ;;
    x86_64-*-*)
      with_arch=$arch
      ;;
  esac

  # Avoid overriding --with-arch-32 and --with-arch-64 values.
  case ${target} in
    i[34567]86-*-darwin*|x86_64-*-darwin*)
      # Default arch is set via TARGET_SUBTARGET32_ISA_DEFAULT
      # and TARGET_SUBTARGET64_ISA_DEFAULT in config/i386/darwin.h.
      ;;
    i[34567]86-*-*|x86_64-*-*)
      if test x$with_arch_32 != x || test x$with_arch_64 != x; then
	if test x$with_arch_32 = x; then
	  with_arch_32=$with_arch
	fi
	if test x$with_arch_64 = x; then
	  if test $arch_without_64bit = yes; then
	    # Set the default 64bit arch to x86-64 if the default arch
	    # doesn't support 64bit.
	    with_arch_64=x86-64
	  else
	    with_arch_64=$with_arch
	  fi
	fi
	with_arch=
      elif test $arch_without_64bit$need_64bit_isa = yesyes; then
	# Set the default 64bit arch to x86-64 if the default arch
	# doesn't support 64bit and we need 64bit ISA.
	with_arch_32=$with_arch
	with_arch_64=x86-64
	with_arch=
      fi
      ;;
  esac
fi

>>>>>>> 6e7f08ad
# Support --with-fpmath.
if test x$with_fpmath != x; then
  case ${target} in
    i[34567]86-*-* | x86_64-*-*)
      case ${with_fpmath} in
      sse)
	tm_file="${tm_file} i386/ssemath.h"
	;;
      *)
	echo "Invalid --with-fpmath=$with_fpmath" 1>&2
	exit 1
	;;
      esac
      ;;
    *)
      echo "--with-fpmath isn't supported for $target." 1>&2
      exit 1
      ;;
  esac
fi

# Similarly for --with-schedule.
if test x$with_schedule = x; then
	case ${target} in
	hppa1*)
		# Override default PA8000 scheduling model.
		with_schedule=7100LC
		;;
	esac
fi

# Validate and mark as valid any --with options supported
# by this target.  In order to use a particular --with option
# you must list it in supported_defaults; validating the value
# is optional.  This case statement should set nothing besides
# supported_defaults.

supported_defaults=
case "${target}" in
	alpha*-*-*)
		supported_defaults="cpu tune"
		for which in cpu tune; do
			eval "val=\$with_$which"
			case "$val" in
			"" \
			| ev4 | ev45 | 21064 | ev5 | 21164 | ev56 | 21164a \
			| pca56 | 21164PC | 21164pc | ev6 | 21264 | ev67 \
			| 21264a)
				;;
			*)
				echo "Unknown CPU used in --with-$which=$val" 1>&2
				exit 1
				;;
			esac
		done
		;;

	arm*-*-*)
		supported_defaults="arch cpu float tune fpu abi mode"
		for which in cpu tune; do
			# See if it matches any of the entries in arm-cores.def
			eval "val=\$with_$which"
			if [ x"$val" = x ] \
			    || grep "^ARM_CORE(\"$val\"," \
				    ${srcdir}/config/arm/arm-cores.def \
				    > /dev/null; then
			  # Ok
			  new_val=`grep "^ARM_CORE(\"$val\"," \
				${srcdir}/config/arm/arm-cores.def | \
				sed -e 's/^[^,]*,[ 	]*//' | \
				sed -e 's/,.*$//'`
			  eval "target_${which}_cname=$new_val"
			echo "For $val real value is $new_val"
			  true
			else
			  echo "Unknown CPU used in --with-$which=$val" 1>&2
			  exit 1
			fi
		done

		case "$with_arch" in
		"" \
		| armv[23456] | armv2a | armv3m | armv4t | armv5t \
		| armv5te | armv6j |armv6k | armv6z | armv6zk | armv6-m \
		| armv7 | armv7-a | armv7-r | armv7-m \
		| iwmmxt | ep9312)
			# OK
			;;
		*)
			echo "Unknown arch used in --with-arch=$with_arch" 1>&2
			exit 1
			;;
		esac

		case "$with_float" in
		"" \
		| soft | hard | softfp)
			# OK
			;;
		*)
			echo "Unknown floating point type used in --with-float=$with_float" 1>&2
			exit 1
			;;
		esac

		case "$with_fpu" in
		"" \
		| fpa | fpe2 | fpe3 | maverick | vfp | vfp3 | vfpv3 \
		| vfpv3-fp16 | vfpv3-d16 | vfpv3-d16-fp16 | vfpv3xd \
		| vfpv3xd-fp16 | neon | neon-fp16 | vfpv4 | vfpv4-d16 \
		| fpv4-sp-d16 | neon-vfpv4)
			# OK
			;;
		*)
			echo "Unknown fpu used in --with-fpu=$with_fpu" 2>&1
			exit 1
			;;
		esac

		case "$with_abi" in
		"" \
		| apcs-gnu | atpcs | aapcs | iwmmxt | aapcs-linux )
			#OK
			;;
		*)
			echo "Unknown ABI used in --with-abi=$with_abi"
			exit 1
			;;
		esac

		case "$with_mode" in
		"" \
		| arm | thumb )
			#OK
			;;
		*)
			echo "Unknown mode used in --with-mode=$with_mode"
			exit 1
			;;
		esac

		if test "x$with_arch" != x && test "x$with_cpu" != x; then
			echo "Warning: --with-arch overrides --with-cpu=$with_cpu" 1>&2
		fi
		;;

	fr*-*-*linux*)
		supported_defaults=cpu
		case "$with_cpu" in
		fr400) ;;
		fr550) ;;
		*)
			echo "Unknown cpu used in --with-cpu=$with_cpu" 1>&2
			exit 1
			;;
		esac
		;;

	fido-*-* | m68k*-*-*)
		supported_defaults="arch cpu"
		case "$with_arch" in
		"" | "m68k"| "cf")
			m68k_arch_family="$with_arch"
			;;
		*)
			echo "Invalid --with-arch=$with_arch" 1>&2
			exit 1
			;;
		esac

		# We always have a $with_cpu setting here.
		case "$with_cpu" in
		"m68000" | "m68010" | "m68020" | "m68030" | "m68040" | "m68060")
			m68k_cpu_ident=$with_cpu
			;;
		"m68020-40")
			m68k_cpu_ident=m68020
			tm_defines="$tm_defines M68K_DEFAULT_TUNE=u68020_40"
			;;
		"m68020-60")
			m68k_cpu_ident=m68020
			tm_defines="$tm_defines M68K_DEFAULT_TUNE=u68020_60"
			;;
		*)
			# We need the C identifier rather than the string.
			m68k_cpu_ident=`awk -v arg="\"$with_cpu\"" \
			   'BEGIN { FS="[ \t]*[,()][ \t]*" }; \
			    $1 == "M68K_DEVICE" && $2 == arg { print $3 }' \
				 ${srcdir}/config/m68k/m68k-devices.def`
			if [ x"$m68k_cpu_ident" = x ] ; then
				echo "Unknown CPU used in --with-cpu=$with_cpu" 1>&2
				exit 1
			fi
			with_cpu="mcpu=$with_cpu"
			;;
		esac
		;;

	hppa*-*-*)
		supported_defaults="arch schedule"

		case "$with_arch" in
		"" | 1.0 | 1.1 | 2.0)
			# OK
			;;
		*)
			echo "Unknown architecture used in --with-arch=$with_arch" 1>&2
			exit 1
			;;
		esac

		case "$with_schedule" in
		"" | 700 | 7100 | 7100LC | 7200 | 7300 | 8000)
			# OK
			;;
		*)
			echo "Unknown processor used in --with-schedule=$with_schedule." 1>&2
			exit 1
			;;
		esac
		;;

	i[34567]86-*-* | x86_64-*-*)
		supported_defaults="arch arch_32 arch_64 cpu cpu_32 cpu_64 tune tune_32 tune_64"
		for which in arch arch_32 arch_64 cpu cpu_32 cpu_64 tune tune_32 tune_64; do
			eval "val=\$with_$which"
			case ${val} in
			i386 | i486 \
			| i586 | pentium | pentium-mmx | winchip-c6 | winchip2 \
			| c3 | c3-2 | i686 | pentiumpro | pentium2 | pentium3 \
			| pentium4 | k6 | k6-2 | k6-3 | athlon | athlon-tbird \
			| athlon-4 | athlon-xp | athlon-mp | geode \
			| prescott | pentium-m | pentium4m | pentium3m)
				case "${target}" in
				  x86_64-*-*)
				      case "x$which" in
					*_32)
						;;
					*)
						echo "CPU given in --with-$which=$val doesn't support 64bit mode." 1>&2
						exit 1
						;;
				      esac
				      ;;
				esac
				# OK
				;;
			"" | x86-64 | generic | native \
			| k8 | k8-sse3 | athlon64 | athlon64-sse3 | opteron \
<<<<<<< HEAD
			| opteron-sse3 | athlon-fx | amdfam10 | barcelona \
			| nocona | core2 | atom)
=======
			| opteron-sse3 | athlon-fx | bdver1 | amdfam10 \
			| barcelona | nocona | core2 | atom)
>>>>>>> 6e7f08ad
				# OK
				;;
			*)
				echo "Unknown CPU given in --with-$which=$val." 1>&2
				exit 1
				;;
			esac
		done
		;;

	mips*-*-*)
		supported_defaults="abi arch arch_32 arch_64 float tune tune_32 tune_64 divide llsc mips-plt synci"

		case ${with_float} in
		"" | soft | hard)
			# OK
			;;
		*)
			echo "Unknown floating point type used in --with-float=$with_float" 1>&2
			exit 1
			;;
		esac

		case ${with_abi} in
		"" | 32 | o64 | n32 | 64 | eabi)
			# OK
			;;
		*)
			echo "Unknown ABI used in --with-abi=$with_abi" 1>&2
			exit 1
			;;
		esac

		case ${with_divide} in
		"" | breaks | traps)
			# OK
			;;
		*)
			echo "Unknown division check type use in --with-divide=$with_divide" 1>&2
			exit 1
			;;
		esac

		case ${with_llsc} in
		yes)
			with_llsc=llsc
			;;
		no)
			with_llsc="no-llsc"
			;;
		"")
			# OK
			;;
		*)
			echo "Unknown llsc type used in --with-llsc" 1>&2
			exit 1
			;;
		esac

		case ${with_mips_plt} in
		yes)
			with_mips_plt=plt
			;;
		no)
			with_mips_plt=no-plt
			;;
		"")
			;;
		*)
			echo "Unknown --with-mips-plt argument: $with_mips_plt" 1>&2
			exit 1
			;;
		esac

		case ${with_synci} in
		yes)
			with_synci=synci
			;;
		"" | no)
			# No is the default.
			with_synci=no-synci
			;;
		*)
			echo "Unknown synci type used in --with-synci" 1>&2
			exit 1
			;;
		esac
		;;

	powerpc*-*-* | rs6000-*-*)
		supported_defaults="cpu cpu_32 cpu_64 float tune tune_32 tune_64"

		for which in cpu cpu_32 cpu_64 tune tune_32 tune_64; do
			eval "val=\$with_$which"
			case ${val} in
			default32 | default64)
				case $which in
				cpu | tune)
					;;
				*)
					echo "$val only valid for --with-cpu and --with-tune." 1>&2
					exit 1
					;;
				esac
				with_which="with_$which"
				eval $with_which=
				;;
			405cr)
				tm_defines="${tm_defines} CONFIG_PPC405CR"
				eval "with_$which=405"
				;;
			"" | common \
			| power | power[234567] | power6x | powerpc | powerpc64 \
			| rios | rios1 | rios2 | rsc | rsc1 | rs64a \
			| 401 | 403 | 405 | 405fp | 440 | 440fp | 464 | 464fp \
			| 476 | 476fp | 505 | 601 | 602 | 603 | 603e | ec603e \
			| 604 | 604e | 620 | 630 | 740 | 750 | 7400 | 7450 \
			| a2 | e300c[23] | 854[08] | e500mc | e500mc64 | titan\
			| 801 | 821 | 823 | 860 | 970 | G3 | G4 | G5 | cell)
				# OK
				;;
			*)
				echo "Unknown cpu used in --with-$which=$val." 1>&2
				exit 1
				;;
			esac
		done
		;;

	s390*-*-*)
		supported_defaults="arch mode tune"

		for which in arch tune; do
			eval "val=\$with_$which"
			case ${val} in
			"" | g5 | g6 | z900 | z990 | z9-109 | z9-ec | z10)
				# OK
				;;
			*)
				echo "Unknown cpu used in --with-$which=$val." 1>&2
				exit 1
				;;
			esac
		done

		case ${with_mode} in
		"" | esa | zarch)
			# OK
			;;
		*)
			echo "Unknown architecture mode used in --with-mode=$with_mode." 1>&2
			exit 1
			;;
		esac
		;;

	sh[123456ble]-*-* | sh-*-*)
		supported_defaults="cpu"
		case "`echo $with_cpu | tr ABCDEFGHIJKLMNOPQRSTUVWXYZ_ abcdefghijklmnopqrstuvwxyz- | sed s/sh/m/`" in
		"" | m1 | m2 | m2e | m3 | m3e | m4 | m4-single | m4-single-only | m4-nofpu )
			# OK
			;;
		m2a | m2a-single | m2a-single-only | m2a-nofpu)
			;;
		m4a | m4a-single | m4a-single-only | m4a-nofpu | m4al)
		        ;;
		*)
			echo "Unknown CPU used in --with-cpu=$with_cpu, known values:"  1>&2
			echo "m1 m2 m2e m3 m3e m4 m4-single m4-single-only m4-nofpu" 1>&2
			echo "m4a m4a-single m4a-single-only m4a-nofpu m4al" 1>&2
			echo "m2a m2a-single m2a-single-only m2a-nofpu" 1>&2
			exit 1
			;;
		esac
		;;
	sparc*-*-*)
		supported_defaults="cpu float tune"

		for which in cpu tune; do
			eval "val=\$with_$which"
			case ${val} in
			"" | sparc | sparcv9 | sparc64 | sparc86x \
			| v7 | cypress | v8 | supersparc | sparclite | f930 \
			| f934 | hypersparc | sparclite86x | sparclet | tsc701 \
			| v9 | ultrasparc | ultrasparc3 | niagara | niagara2)
				# OK
				;;
			*)
				echo "Unknown cpu used in --with-$which=$val" 1>&2
				exit 1
				;;
			esac
		done

		case ${with_float} in
		"" | soft | hard)
			# OK
			;;
		*)
			echo "Unknown floating point type used in --with-float=$with_float" 1>&2
			exit 1
			;;
		esac
		;;

	spu-*-*)
		supported_defaults="arch tune"

		for which in arch tune; do
			eval "val=\$with_$which"
			case ${val} in
			"" | cell | celledp)
				# OK
				;;
			*)
				echo "Unknown cpu used in --with-$which=$val." 1>&2
				exit 1
				;;
			esac
		done
		;;

	v850*-*-*)
		supported_defaults=cpu
		case ${with_cpu} in
		"" | v850e | v850e1)
			# OK
			;;
		*)
			echo "Unknown cpu used in --with-cpu=$with_cpu" 1>&2
			exit 1
			;;
		esac
		;;
esac

# Set some miscellaneous flags for particular targets.
target_cpu_default2=
case ${target} in
	alpha*-*-*)
		if test x$gas = xyes
		then
			target_cpu_default2="MASK_GAS"
		fi
		;;

	arm*-*-*)
		if test x$target_cpu_cname = x
		then
			target_cpu_default2=TARGET_CPU_generic
		else
			target_cpu_default2=TARGET_CPU_$target_cpu_cname
		fi
		;;

	hppa*-*-*)
		target_cpu_default2="MASK_BIG_SWITCH"
		if test x$gas = xyes
		then
			target_cpu_default2="${target_cpu_default2}|MASK_GAS|MASK_JUMP_IN_DELAY"
		fi
		;;

	fido*-*-* | m68k*-*-*)
		target_cpu_default2=$m68k_cpu_ident
		if [ x"$m68k_arch_family" != x ]; then
		        tmake_file="m68k/t-$m68k_arch_family $tmake_file"
		fi
		;;

	i[34567]86-*-darwin* | x86_64-*-darwin*)
		tmake_file="${tmake_file} i386/t-fprules-softfp soft-fp/t-softfp"
		;;
	i[34567]86-*-linux* | x86_64-*-linux* | \
	  i[34567]86-*-kfreebsd*-gnu | x86_64-*-kfreebsd*-gnu | \
	  i[34567]86-*-gnu*)
		tmake_file="${tmake_file} i386/t-fprules-softfp soft-fp/t-softfp i386/t-linux"
		;;
	i[34567]86-*-solaris2*)
		tmake_file="${tmake_file} i386/t-fprules-softfp soft-fp/t-softfp"
		;;
	i[34567]86-*-cygwin* | i[34567]86-*-mingw* | x86_64-*-mingw*)
		tmake_file="${tmake_file} i386/t-fprules-softfp soft-fp/t-softfp"
		;;
	i[34567]86-*-freebsd* | x86_64-*-freebsd*)
		tmake_file="${tmake_file} i386/t-fprules-softfp soft-fp/t-softfp"
		;;
	ia64*-*-linux*)
		tmake_file="${tmake_file} ia64/t-fprules-softfp soft-fp/t-softfp"
		;;

	mips*-*-*)
		if test x$gnu_ld = xyes
		then
			target_cpu_default2="MASK_SPLIT_ADDRESSES"
		fi
		case ${target} in
			mips*el-*-*)
				tm_defines="TARGET_ENDIAN_DEFAULT=0 $tm_defines"
				;;
		esac
		if test "x$enable_gofast" = xyes
		then
			tm_defines="US_SOFTWARE_GOFAST $tm_defines"
			tmake_file="mips/t-gofast $tmake_file"
		else
			tmake_file="mips/t-mips $tmake_file"
		fi
		;;

	powerpc*-*-* | rs6000-*-*)
		# FIXME: The PowerPC port uses the value set at compile time,
		# although it's only cosmetic.
		if test "x$with_cpu" != x
		then
			target_cpu_default2="\\\"$with_cpu\\\""
		fi
		out_file=rs6000/rs6000.c
		c_target_objs="${c_target_objs} rs6000-c.o"
		cxx_target_objs="${cxx_target_objs} rs6000-c.o"
		tmake_file="rs6000/t-rs6000 ${tmake_file}"

                if test x$enable_e500_double = xyes
                then
                        tm_file="$tm_file rs6000/e500-double.h"
                fi
		;;

	sh[123456ble]*-*-* | sh-*-*)
		c_target_objs="${c_target_objs} sh-c.o"
		cxx_target_objs="${cxx_target_objs} sh-c.o"
		;;

	sparc*-*-*)
		# Some standard aliases.
		case x$with_cpu in
		xsparc)
			with_cpu=v7
			;;
		xsparcv9 | xsparc64)
			with_cpu=v9
			;;
		esac

		# The SPARC port checks this value at compile-time.
		target_cpu_default2="TARGET_CPU_$with_cpu"
		;;
	v850*-*-*)
		# FIXME: The v850 is "special" in that it does not support
		# runtime CPU selection, only --with-cpu.
		case "x$with_cpu" in
		x)
			;;
		xv850e)
			target_cpu_default2="TARGET_CPU_$with_cpu"
			;;
		esac
		;;
esac

t=
all_defaults="abi cpu cpu_32 cpu_64 arch arch_32 arch_64 tune tune_32 tune_64 schedule float mode fpu divide llsc mips-plt synci"
for option in $all_defaults
do
	eval "val=\$with_"`echo $option | sed s/-/_/g`
	if test -n "$val"; then
		case " $supported_defaults " in
		*" $option "*)
			;;
		*)
			echo "This target does not support --with-$option." 2>&1
			echo "Valid --with options are: $supported_defaults" 2>&1
			exit 1
			;;
		esac

		if test "x$t" = x
		then
			t="{ \"$option\", \"$val\" }"
		else
			t="${t}, { \"$option\", \"$val\" }"
		fi
	fi
done

if test "x$t" = x
then
	configure_default_options="{ { NULL, NULL} }"
else
	configure_default_options="{ ${t} }"
fi

if test "$target_cpu_default2" != ""
then
	if test "$target_cpu_default" != ""
	then
		target_cpu_default="(${target_cpu_default}|${target_cpu_default2})"
	else
		target_cpu_default=$target_cpu_default2
	fi
fi<|MERGE_RESOLUTION|>--- conflicted
+++ resolved
@@ -219,32 +219,24 @@
 target_gtfiles=
 need_64bit_hwint=
 need_64bit_isa=
-<<<<<<< HEAD
-=======
 # Selects the object file format reader/writer used by LTO.
 lto_binary_reader=lto-elf
->>>>>>> 6e7f08ad
 
 # Don't carry these over build->host->target.  Please.
 xm_file=
 md_file=
 
 # Obsolete configurations.
-case ${target} in
-   alpha*-dec-osf4*			\
- | alpha*-dec-osf5.0*			\
- | mips-sgi-irix5*			\
- | mips-sgi-irix6.[0-4]*		\
- | *-*-solaris2.7*			\
- )
-    if test "x$enable_obsolete" != xyes; then
-      echo "*** Configuration ${target} is obsolete." >&2
-      echo "*** Specify --enable-obsolete to build it anyway." >&2
-      echo "*** Support will be REMOVED in the next major release of GCC," >&2
-      echo "*** unless a maintainer comes forward." >&2
-      exit 1
-    fi;;
-esac
+#case ${target} in
+# )
+#    if test "x$enable_obsolete" != xyes; then
+#      echo "*** Configuration ${target} is obsolete." >&2
+#      echo "*** Specify --enable-obsolete to build it anyway." >&2
+#      echo "*** Support will be REMOVED in the next major release of GCC," >&2
+#      echo "*** unless a maintainer comes forward." >&2
+#      exit 1
+#    fi;;
+#esac
 
 # Unsupported targets list.  Do not put an entry in this list unless
 # it would otherwise be caught by a more permissive pattern.  The list
@@ -1227,11 +1219,7 @@
 			need_64bit_hwint=yes
 			need_64bit_isa=yes
 			case X"${with_cpu}" in
-<<<<<<< HEAD
-			Xgeneric|Xatom|Xcore2|Xnocona|Xx86-64|Xamdfam10|Xbarcelona|Xk8|Xopteron|Xathlon64|Xathlon-fx|Xathlon64-sse3|Xk8-sse3|Xopteron-sse3)
-=======
 			Xgeneric|Xatom|Xcore2|Xnocona|Xx86-64|Xbdver1|Xamdfam10|Xbarcelona|Xk8|Xopteron|Xathlon64|Xathlon-fx|Xathlon64-sse3|Xk8-sse3|Xopteron-sse3)
->>>>>>> 6e7f08ad
 				;;
 			X)
 				if test x$with_cpu_64 = x; then
@@ -1240,11 +1228,7 @@
 				;;
 			*)
 				echo "Unsupported CPU used in --with-cpu=$with_cpu, supported values:" 1>&2
-<<<<<<< HEAD
-				echo "generic atom core2 nocona x86-64 amdfam10 barcelona k8 opteron athlon64 athlon-fx athlon64-sse3 k8-sse3 opteron-sse3" 1>&2
-=======
 				echo "generic atom core2 nocona x86-64 bdver1 amdfam10 barcelona k8 opteron athlon64 athlon-fx athlon64-sse3 k8-sse3 opteron-sse3" 1>&2
->>>>>>> 6e7f08ad
 				exit 1
 				;;
 			esac
@@ -1323,9 +1307,6 @@
 	tm_file="${tm_file} i386/unix.h i386/att.h dbxelf.h elfos.h svr4.h i386/sysv4.h sol2.h"
 	# Set default arch_32 to pentium4, tune_32 to generic like the other
 	# i386 targets, although config.guess defaults to i386-pc-solaris2*.
-<<<<<<< HEAD
-	with_arch_32=${with_arch_32:-pentium4}
-=======
 	case ${target} in
 	*-*-solaris2.[89]*)
 		# Solaris 8 and 9/x86 cannot execute SSE/SSE2 instructions by
@@ -1336,7 +1317,6 @@
 		with_arch_32=${with_arch_32:-pentium4}
 		;;
 	esac
->>>>>>> 6e7f08ad
 	with_tune_32=${with_tune_32:-generic}
 	case ${target} in
 	*-*-solaris2.1[0-9]*)
@@ -1377,11 +1357,7 @@
 		need_64bit_isa=yes
 		use_gcc_stdint=wrap
 		case X"${with_cpu}" in
-<<<<<<< HEAD
-		Xgeneric|Xatom|Xcore2|Xnocona|Xx86-64|Xamdfam10|Xbarcelona|Xk8|Xopteron|Xathlon64|Xathlon-fx|Xathlon64-sse3|Xk8-sse3|Xopteron-sse3)
-=======
 		Xgeneric|Xatom|Xcore2|Xnocona|Xx86-64|Xbdver1|Xamdfam10|Xbarcelona|Xk8|Xopteron|Xathlon64|Xathlon-fx|Xathlon64-sse3|Xk8-sse3|Xopteron-sse3)
->>>>>>> 6e7f08ad
 			;;
 		X)
 			if test x$with_cpu_64 = x; then
@@ -1390,11 +1366,7 @@
 			;;
 		*)
 			echo "Unsupported CPU used in --with-cpu=$with_cpu, supported values:" 1>&2
-<<<<<<< HEAD
-			echo "generic atom core2 nocona x86-64 amdfam10 barcelona k8 opteron athlon64 athlon-fx athlon64-sse3 k8-sse3 opteron-sse3" 1>&2
-=======
 			echo "generic atom core2 nocona x86-64 bdver1 amdfam10 barcelona k8 opteron athlon64 athlon-fx athlon64-sse3 k8-sse3 opteron-sse3" 1>&2
->>>>>>> 6e7f08ad
 			exit 1
 			;;
 		esac
@@ -1467,11 +1439,7 @@
 			if test x$enable_targets = xall; then
 				tm_defines="${tm_defines} TARGET_BI_ARCH=1"
 				case X"${with_cpu}" in
-<<<<<<< HEAD
-				Xgeneric|Xatom|Xcore2|Xnocona|Xx86-64|Xamdfam10|Xbarcelona|Xk8|Xopteron|Xathlon64|Xathlon-fx|Xathlon64-sse3|Xk8-sse3|Xopteron-sse3)
-=======
 				Xgeneric|Xatom|Xcore2|Xnocona|Xx86-64|Xbdver1|Xamdfam10|Xbarcelona|Xk8|Xopteron|Xathlon64|Xathlon-fx|Xathlon64-sse3|Xk8-sse3|Xopteron-sse3)
->>>>>>> 6e7f08ad
 					;;
 				X)
 					if test x$with_cpu_64 = x; then
@@ -1480,11 +1448,7 @@
 					;;
 				*)
 					echo "Unsupported CPU used in --with-cpu=$with_cpu, supported values:" 1>&2
-<<<<<<< HEAD
-					echo "generic atom core2 nocona x86-64 amdfam10 barcelona k8 opteron athlon64 athlon-fx athlon64-sse3 k8-sse3 opteron-sse3" 1>&2
-=======
 					echo "generic atom core2 nocona x86-64 bdver1 amdfam10 barcelona k8 opteron athlon64 athlon-fx athlon64-sse3 k8-sse3 opteron-sse3" 1>&2
->>>>>>> 6e7f08ad
 					exit 1
 					;;
 				esac
@@ -1500,13 +1464,6 @@
 	else
 		tmake_eh_file="i386/t-sjlj-eh"
 	fi
-<<<<<<< HEAD
-	tmake_file="${tmake_file} ${tmake_eh_file} i386/t-cygming"
-        case ${target} in
-               *-w64-*)
-               		tmake_file="${tmake_file} i386/t-mingw-w64"
-			;;
-=======
 	tmake_file="${tmake_file} ${tmake_eh_file} i386/t-cygming t-dfprules"
         case ${target} in
                x86_64-w64-*)
@@ -1515,7 +1472,6 @@
 	       i[34567]86-w64-*)
 			tmake_file="${tmake_file} i386/t-mingw-w32"
 			;;
->>>>>>> 6e7f08ad
                *)
                		tmake_file="${tmake_file} i386/t-mingw32"
                      	;;
@@ -1825,34 +1781,9 @@
 	tm_file="elfos.h ${tm_file} mips/iris6.h"
 	tmake_file="mips/t-iris mips/t-iris6 mips/t-slibgcc-irix"
 	target_cpu_default="MASK_ABICALLS"
-<<<<<<< HEAD
-	case ${target} in
-	*-*-irix5*)
-		tm_file="${tm_file} mips/iris5.h"
-		use_gcc_stdint=provide
-		;;
-
-	*-*-irix6*)
-		tm_file="${tm_file} mips/iris6.h"
-		tmake_file="${tmake_file} mips/t-iris6"
-		tm_defines="${tm_defines} MIPS_ISA_DEFAULT=3 MIPS_ABI_DEFAULT=ABI_N32"
-		case ${target} in
-		*-*-irix6.[0-4]*)
-			use_gcc_stdint=provide
-			;;
-		*-*-irix6.5*)
-			# Only IRIX Development Foundation 1.3 for IRIX 6.5
-			# provides stdint.h.
-			use_gcc_stdint=wrap
-			;;
-		esac
-		;;
-	esac
-=======
 	tm_defines="${tm_defines} MIPS_ISA_DEFAULT=3 MIPS_ABI_DEFAULT=ABI_N32"
 	# Only IRIX Development Foundation 1.3 for IRIX 6.5 provides stdint.h.
 	use_gcc_stdint=wrap
->>>>>>> 6e7f08ad
 	if test "x$stabs" = xyes
 	then
 		tm_file="${tm_file} dbx.h"
@@ -2544,15 +2475,12 @@
 	tmake_file="sparc/t-elf sparc/t-crtfm t-rtems"
 	extra_parts="crti.o crtn.o crtbegin.o crtend.o"
 	;;
-<<<<<<< HEAD
-=======
 sparc64-*-rtems*)
 	tm_file="${tm_file} dbxelf.h elfos.h svr4.h newlib-stdint.h sparc/sysv4.h sparc/sp64-elf.h sparc/rtemself.h rtems.h"
 	extra_options="${extra_options} sparc/little-endian.opt"
 	tmake_file="${tmake_file} sparc/t-crtfm t-rtems"
 	extra_parts="crtbegin.o crtend.o"
 	;;
->>>>>>> 6e7f08ad
 sparc*-*-solaris2*)
 	tm_file="sparc/biarch64.h ${tm_file} dbxelf.h elfos.h svr4.h sparc/sysv4.h sol2.h"
 	case ${target} in
@@ -2576,17 +2504,10 @@
 	tm_file="${tm_file} sparc/sol2-bi.h"
 	if test x$gas = xyes; then
 		tm_file="${tm_file} sparc/sol2-gas.h sparc/sol2-gas-bi.h"
-<<<<<<< HEAD
 	fi
 	if test x$gnu_ld = xyes; then
 		tm_file="${tm_file} sol2-gld.h sparc/sol2-gld-bi.h"
 	fi
-=======
-	fi
-	if test x$gnu_ld = xyes; then
-		tm_file="${tm_file} sol2-gld.h sparc/sol2-gld-bi.h"
-	fi
->>>>>>> 6e7f08ad
 	tm_file="${tm_file} tm-dwarf2.h"
 	tmake_file="t-sol2 sparc/t-sol2 sparc/t-sol2-64 sparc/t-crtfm"
 	if test x$gnu_ld = xyes; then
@@ -2825,13 +2746,10 @@
     ;;
   i686-*-* | i786-*-*)
     case ${target_noncanonical} in
-<<<<<<< HEAD
-=======
       bdver1-*)
 	arch=bdver1
 	cpu=bdver1
 	;;
->>>>>>> 6e7f08ad
       amdfam10-*|barcelona-*)
 	arch=amdfam10
 	cpu=amdfam10
@@ -2909,13 +2827,10 @@
     ;;
   x86_64-*-*)
     case ${target_noncanonical} in
-<<<<<<< HEAD
-=======
       bdver1-*)
 	arch=bdver1
 	cpu=bdver1
 	;;
->>>>>>> 6e7f08ad
       amdfam10-*|barcelona-*)
 	arch=amdfam10
 	cpu=amdfam10
@@ -3005,7 +2920,6 @@
 	  with_cpu_64=$with_cpu
 	fi
         with_cpu=
-<<<<<<< HEAD
       fi
       ;;
   esac
@@ -3069,79 +2983,11 @@
 	with_arch_32=$with_arch
 	with_arch_64=x86-64
 	with_arch=
-=======
->>>>>>> 6e7f08ad
       fi
       ;;
   esac
 fi
 
-<<<<<<< HEAD
-=======
-# Support for --with-arch and related options (and a few unrelated options,
-# too).
-case ${with_arch} in
-  yes | no)
-    echo "--with-arch must be passed a value" 1>&2
-    exit 1
-    ;;
-esac
-
-# If there is no $with_arch option, try to infer one from ${target}.
-# This block sets nothing except for with_arch.
-if test x$with_arch = x ; then
-  case ${target} in
-    i[34567]86-*-darwin*|x86_64-*-darwin*)
-      # Default arch is set via TARGET_SUBTARGET32_ISA_DEFAULT
-      # and TARGET_SUBTARGET64_ISA_DEFAULT in config/i386/darwin.h.
-      ;;
-    i[34567]86-*-*)
-      # --with-fpmath sets the default ISA to SSE2, which is the same
-      # ISA supported by Pentium 4.
-      if test x$with_fpmath = x || test $arch_without_sse2 = no; then
-	with_arch=$arch
-      else
-	with_arch=pentium4
-      fi
-      ;;
-    x86_64-*-*)
-      with_arch=$arch
-      ;;
-  esac
-
-  # Avoid overriding --with-arch-32 and --with-arch-64 values.
-  case ${target} in
-    i[34567]86-*-darwin*|x86_64-*-darwin*)
-      # Default arch is set via TARGET_SUBTARGET32_ISA_DEFAULT
-      # and TARGET_SUBTARGET64_ISA_DEFAULT in config/i386/darwin.h.
-      ;;
-    i[34567]86-*-*|x86_64-*-*)
-      if test x$with_arch_32 != x || test x$with_arch_64 != x; then
-	if test x$with_arch_32 = x; then
-	  with_arch_32=$with_arch
-	fi
-	if test x$with_arch_64 = x; then
-	  if test $arch_without_64bit = yes; then
-	    # Set the default 64bit arch to x86-64 if the default arch
-	    # doesn't support 64bit.
-	    with_arch_64=x86-64
-	  else
-	    with_arch_64=$with_arch
-	  fi
-	fi
-	with_arch=
-      elif test $arch_without_64bit$need_64bit_isa = yesyes; then
-	# Set the default 64bit arch to x86-64 if the default arch
-	# doesn't support 64bit and we need 64bit ISA.
-	with_arch_32=$with_arch
-	with_arch_64=x86-64
-	with_arch=
-      fi
-      ;;
-  esac
-fi
-
->>>>>>> 6e7f08ad
 # Support --with-fpmath.
 if test x$with_fpmath != x; then
   case ${target} in
@@ -3391,13 +3237,8 @@
 				;;
 			"" | x86-64 | generic | native \
 			| k8 | k8-sse3 | athlon64 | athlon64-sse3 | opteron \
-<<<<<<< HEAD
-			| opteron-sse3 | athlon-fx | amdfam10 | barcelona \
-			| nocona | core2 | atom)
-=======
 			| opteron-sse3 | athlon-fx | bdver1 | amdfam10 \
 			| barcelona | nocona | core2 | atom)
->>>>>>> 6e7f08ad
 				# OK
 				;;
 			*)

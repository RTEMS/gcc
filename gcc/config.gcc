--- conflicted
+++ resolved
@@ -276,20 +276,12 @@
 i[34567]86-*-*)
 	cpu_type=i386
 	extra_headers="mmintrin.h mm3dnow.h xmmintrin.h emmintrin.h
-<<<<<<< HEAD
-		       pmmintrin.h tmmintrin.h"
-=======
 		       pmmintrin.h tmmintrin.h ammintrin.h"
->>>>>>> 1177f497
 	;;
 x86_64-*-*)
 	cpu_type=i386
 	extra_headers="mmintrin.h mm3dnow.h xmmintrin.h emmintrin.h
-<<<<<<< HEAD
-		       pmmintrin.h tmmintrin.h"
-=======
 		       pmmintrin.h tmmintrin.h ammintrin.h"
->>>>>>> 1177f497
 	need_64bit_hwint=yes
 	;;
 ia64-*-*)
@@ -1140,22 +1132,14 @@
 			# FIXME: -m64 for i[34567]86-*-* should be allowed just
 			# like -m32 for x86_64-*-*.
 			case X"${with_cpu}" in
-<<<<<<< HEAD
-			Xgeneric|Xnocona|Xx86-64|Xk8|Xopteron|Xathlon64|Xathlon-fx)
-=======
 			Xgeneric|Xcore2|Xnocona|Xx86-64|Xamdfam10|Xbarcelona|Xk8|Xopteron|Xathlon64|Xathlon-fx)
->>>>>>> 1177f497
 				;;
 			X)
 				with_cpu=generic
 				;;
 			*)
 				echo "Unsupported CPU used in --with-cpu=$with_cpu, supported values:" 1>&2
-<<<<<<< HEAD
-				echo "generic nocona x86-64 k8 opteron athlon64 athlon-fx" 1>&2
-=======
 				echo "generic core2 nocona x86-64 amdfam10 barcelona k8 opteron athlon64 athlon-fx" 1>&2
->>>>>>> 1177f497
 				exit 1
 				;;
 			esac

--- conflicted
+++ resolved
@@ -219,8 +219,6 @@
 target_gtfiles=
 need_64bit_hwint=
 need_64bit_isa=
-# Selects the object file format reader/writer used by LTO.
-lto_binary_reader=lto-elf
 
 # Don't carry these over build->host->target.  Please.
 xm_file=
@@ -558,11 +556,6 @@
     *-*-gnu*)
       tmake_file="$tmake_file t-gnu";;
   esac
-<<<<<<< HEAD
-  # Common C libraries.
-  tm_defines="$tm_defines LIBC_GLIBC=1 LIBC_UCLIBC=2 LIBC_BIONIC=3"
-=======
->>>>>>> 155d23aa
   # glibc / uclibc / bionic switch.
   # uclibc and bionic aren't usable for GNU/Hurd and neither for GNU/k*BSD.
   case $target in
@@ -739,10 +732,7 @@
 	tmake_file="alpha/t-alpha alpha/t-ieee alpha/t-crtfm alpha/t-osf5"
 	tm_file="${tm_file} alpha/osf5.h"
 	tm_defines="${tm_defines} TARGET_SUPPORT_ARCH=1"
-<<<<<<< HEAD
-=======
 	extra_options="${extra_options} rpath.opt"
->>>>>>> 155d23aa
 	extra_headers=va_list.h
 	use_gcc_stdint=provide
 	case ${enable_threads} in
@@ -1174,16 +1164,11 @@
 	# support.
 	with_cpu=${with_cpu:-generic}
 	tmake_file="${tmake_file} t-slibgcc-darwin i386/t-crtpc i386/t-crtfm"
-<<<<<<< HEAD
-	lto_binary_reader=lto-macho
-=======
->>>>>>> 155d23aa
 	;;
 x86_64-*-darwin*)
 	with_cpu=${with_cpu:-generic}
 	tmake_file="${tmake_file} ${cpu_type}/t-darwin64 t-slibgcc-darwin i386/t-crtpc i386/t-crtfm"
 	tm_file="${tm_file} ${cpu_type}/darwin64.h"
-	lto_binary_reader=lto-macho
 	;;
 i[34567]86-*-elf*)
 	tm_file="${tm_file} i386/unix.h i386/att.h dbxelf.h elfos.h newlib-stdint.h i386/i386elf.h"
@@ -1340,20 +1325,10 @@
 	# Set default arch_32 to pentium4, tune_32 to generic like the other
 	# i386 targets, although config.guess defaults to i386-pc-solaris2*.
 	case ${target} in
-<<<<<<< HEAD
-	*-*-solaris2.8*)
-		if test x$gas = xyes; then
-			with_arch_32=${with_arch_32:-pentium4}
-		else
-			# Solaris 8/x86 as cannot handle sse2.
-			with_arch_32=${with_arch_32:-pentiumpro}
-		fi
-=======
 	*-*-solaris2.[89]*)
 		# Solaris 8 and 9/x86 cannot execute SSE/SSE2 instructions by
 		# default.
 		with_arch_32=${with_arch_32:-pentiumpro}
->>>>>>> 155d23aa
 		;;
 	*)
 		with_arch_32=${with_arch_32:-pentium4}
@@ -1458,7 +1433,6 @@
 		thread_file='posix'
 	fi
 	use_gcc_stdint=wrap
-	lto_binary_reader=lto-coff
 	;;
 i[34567]86-*-mingw* | x86_64-*-mingw*)
 	tm_file="${tm_file} i386/unix.h i386/bsd.h i386/gas.h dbxcoff.h i386/cygming.h i386/mingw32.h"
@@ -1531,7 +1505,6 @@
 	cxx_target_objs="${cxx_target_objs} winnt-cxx.o msformat-c.o"
 	default_use_cxa_atexit=yes
 	use_gcc_stdint=wrap
-	lto_binary_reader=lto-coff
 	case ${enable_threads} in
 	  "" | yes | win32)	  thread_file='win32'
 	  tmake_file="${tmake_file} i386/t-gthr-win32"
@@ -1635,11 +1608,7 @@
 	tmake_file="${tmake_file} lm32/t-lm32 lm32/t-fprules-softfp soft-fp/t-softfp"
         ;;
 lm32-*-rtems*)
-<<<<<<< HEAD
-	tm_file="dbxelf.h elfos.h ${tm_file} lm32/rtems.h rtems.h"
-=======
 	tm_file="dbxelf.h elfos.h ${tm_file} lm32/rtems.h rtems.h newlib-stdint.h"
->>>>>>> 155d23aa
 	tmake_file="${tmake_file} lm32/t-lm32 lm32/t-fprules-softfp soft-fp/t-softfp"
 	tmake_file="${tmake_file} t-rtems"
          ;;
@@ -1810,11 +1779,6 @@
 	fi
 	use_gcc_stdint=wrap
 	;;
-<<<<<<< HEAD
-mips-sgi-irix6.5*)
-	tm_file="elfos.h ${tm_file} mips/iris6.h"
-	tmake_file="mips/t-iris mips/t-iris6 mips/t-slibgcc-irix"
-=======
 microblaze*-linux*)
 	tm_file="${tm_file} dbxelf.h linux.h microblaze/linux.h"
 	c_target_objs="${c_target_objs} microblaze-c.o"
@@ -1832,7 +1796,6 @@
 	tm_file="elfos.h ${tm_file} mips/iris6.h"
 	tmake_file="mips/t-iris mips/t-iris6 mips/t-slibgcc-irix"
 	extra_options="${extra_options} rpath.opt"
->>>>>>> 155d23aa
 	target_cpu_default="MASK_ABICALLS"
 	tm_defines="${tm_defines} MIPS_ISA_DEFAULT=3 MIPS_ABI_DEFAULT=ABI_N32"
 	# Only IRIX Development Foundation 1.3 for IRIX 6.5 provides stdint.h.
@@ -2054,10 +2017,6 @@
 	    ;;
 	esac
 	tmake_file="${tmake_file} t-slibgcc-darwin"
-<<<<<<< HEAD
-	lto_binary_reader=lto-macho
-=======
->>>>>>> 155d23aa
 	extra_headers=altivec.h
 	;;
 powerpc64-*-darwin*)
@@ -2065,10 +2024,6 @@
 	extra_parts="crt2.o"
 	tmake_file="${tmake_file} ${cpu_type}/t-darwin64 t-slibgcc-darwin"
 	tm_file="${tm_file} ${cpu_type}/darwin8.h ${cpu_type}/darwin64.h"
-<<<<<<< HEAD
-	lto_binary_reader=lto-macho
-=======
->>>>>>> 155d23aa
 	extra_headers=altivec.h
 	;;
 powerpc*-*-freebsd*)
@@ -2510,16 +2465,12 @@
 	tmake_file="sparc/t-elf sparc/t-crtfm"
 	extra_parts="crti.o crtn.o crtbegin.o crtend.o"
 	;;
-<<<<<<< HEAD
-sparc-*-linux*)		# SPARC's running GNU/Linux, libc6
-=======
 sparc-*-rtems*)
 	tm_file="${tm_file} dbxelf.h elfos.h svr4.h sparc/sysv4.h sparc/sp-elf.h sparc/rtemself.h rtems.h newlib-stdint.h"
 	tmake_file="sparc/t-elf sparc/t-crtfm t-rtems"
 	extra_parts="crti.o crtn.o crtbegin.o crtend.o"
 	;;
 sparc-*-linux*)
->>>>>>> 155d23aa
 	tm_file="${tm_file} dbxelf.h elfos.h svr4.h sparc/sysv4.h linux.h glibc-stdint.h"
 	extra_options="${extra_options} sparc/long-double-switch.opt"
 	tmake_file="${tmake_file} sparc/t-linux"
@@ -2535,15 +2486,6 @@
 	tm_file="${tm_file} dbxelf.h elfos.h svr4.h sparc/sysv4.h netbsd.h netbsd-elf.h sparc/netbsd-elf.h"
 	extra_options="${extra_options} sparc/long-double-switch.opt"
 	;;
-<<<<<<< HEAD
-sparc64-*-rtems*)
-	tm_file="${tm_file} dbxelf.h elfos.h svr4.h newlib-stdint.h sparc/sysv4.h sparc/sp64-elf.h sparc/rtemself.h rtems.h"
-	extra_options="${extra_options} sparc/little-endian.opt"
-	tmake_file="${tmake_file} sparc/t-crtfm t-rtems"
-	extra_parts="crtbegin.o crtend.o"
-	;;
-=======
->>>>>>> 155d23aa
 sparc*-*-solaris2*)
 	tm_file="sparc/biarch64.h ${tm_file} dbxelf.h elfos.h svr4.h sparc/sysv4.h sol2.h"
 	case ${target} in
@@ -2626,14 +2568,6 @@
 		*) echo "$with_cpu not supported for freebsd target"; exit 1 ;;
 	esac
 	;;
-<<<<<<< HEAD
-sparc64-*-linux*)		# 64-bit SPARC's running GNU/Linux
-	tm_file="sparc/biarch64.h ${tm_file} dbxelf.h elfos.h svr4.h sparc/sysv4.h linux.h glibc-stdint.h sparc/linux64.h"
-	extra_options="${extra_options} sparc/long-double-switch.opt"
-	tmake_file="${tmake_file} sparc/t-linux sparc/t-linux64 sparc/t-crtfm"
-	;;
-=======
->>>>>>> 155d23aa
 sparc64-*-netbsd*)
 	tm_file="sparc/biarch64.h ${tm_file}"
 	tm_file="${tm_file} dbxelf.h elfos.h svr4.h sparc/sysv4.h netbsd.h netbsd-elf.h sparc/netbsd-elf.h"

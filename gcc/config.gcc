--- conflicted
+++ resolved
@@ -1,10 +1,6 @@
 # GCC target-specific configuration file.
 # Copyright 1997, 1998, 1999, 2000, 2001, 2002, 2003, 2004, 2005, 2006, 2007,
-<<<<<<< HEAD
-# 2008 Free Software Foundation, Inc.
-=======
 # 2008, 2009 Free Software Foundation, Inc.
->>>>>>> a0daa400
 
 #This file is part of GCC.
 
@@ -302,12 +298,8 @@
 	extra_headers="cpuid.h mmintrin.h mm3dnow.h xmmintrin.h emmintrin.h
 		       pmmintrin.h tmmintrin.h ammintrin.h smmintrin.h
 		       nmmintrin.h bmmintrin.h mmintrin-common.h
-<<<<<<< HEAD
-		       wmmintrin.h immintrin.h avxintrin.h cross-stdarg.h"
-=======
 		       wmmintrin.h immintrin.h x86intrin.h avxintrin.h 
 		       cross-stdarg.h"
->>>>>>> a0daa400
 	;;
 x86_64-*-*)
 	cpu_type=i386
@@ -316,12 +308,8 @@
 	extra_headers="cpuid.h mmintrin.h mm3dnow.h xmmintrin.h emmintrin.h
 		       pmmintrin.h tmmintrin.h ammintrin.h smmintrin.h
 		       nmmintrin.h bmmintrin.h mmintrin-common.h
-<<<<<<< HEAD
-		       wmmintrin.h immintrin.h avxintrin.h cross-stdarg.h"
-=======
 		       wmmintrin.h immintrin.h x86intrin.h avxintrin.h 
 		       cross-stdarg.h"
->>>>>>> a0daa400
 	need_64bit_hwint=yes
 	;;
 ia64-*-*)
@@ -493,11 +481,7 @@
   esac
   fbsd_tm_file="${fbsd_tm_file} freebsd-spec.h freebsd.h"
   ;;
-<<<<<<< HEAD
-*-*-linux* | frv-*-*linux* | *-*-kfreebsd*-gnu | *-*-knetbsd*-gnu | *-*-gnu*)
-=======
 *-*-linux* | frv-*-*linux* | *-*-kfreebsd*-gnu | *-*-knetbsd*-gnu | *-*-gnu* | *-*-kopensolaris*-gnu)
->>>>>>> a0daa400
   extra_parts="crtbegin.o crtbeginS.o crtbeginT.o crtend.o crtendS.o"
   gas=yes
   gnu_ld=yes
@@ -506,11 +490,7 @@
   esac
   tmake_file="t-slibgcc-elf-ver t-linux"
   case $target in
-<<<<<<< HEAD
-    *-*-linux* | frv-*-*linux* | *-*-kfreebsd*-gnu | *-*-knetbsd*-gnu)
-=======
     *-*-linux* | frv-*-*linux* | *-*-kfreebsd*-gnu | *-*-knetbsd*-gnu | *-*-kopensolaris*-gnu)
->>>>>>> a0daa400
       :;;
     *-*-gnu*)
       tmake_file="$tmake_file t-gnu";;
@@ -1095,11 +1075,7 @@
 i[34567]86-*-coff*)
 	tm_file="${tm_file} i386/unix.h i386/bsd.h i386/gas.h dbxcoff.h i386/i386-coff.h"
 	;;
-<<<<<<< HEAD
-i[34567]86-*-linux* | i[34567]86-*-kfreebsd*-gnu | i[34567]86-*-knetbsd*-gnu | i[34567]86-*-gnu*)
-=======
 i[34567]86-*-linux* | i[34567]86-*-kfreebsd*-gnu | i[34567]86-*-knetbsd*-gnu | i[34567]86-*-gnu* | i[34567]86-*-kopensolaris*-gnu)
->>>>>>> a0daa400
 			# Intel 80386's running GNU/*
 			# with ELF format using glibc 2
 	tm_file="${tm_file} i386/unix.h i386/att.h dbxelf.h elfos.h svr4.h linux.h"
@@ -1130,10 +1106,7 @@
 		;;
 	i[34567]86-*-knetbsd*-gnu) tm_file="${tm_file} i386/linux.h knetbsd-gnu.h i386/knetbsd-gnu.h" ;;
 	i[34567]86-*-kfreebsd*-gnu) tm_file="${tm_file} i386/linux.h kfreebsd-gnu.h i386/kfreebsd-gnu.h" ;;
-<<<<<<< HEAD
-=======
 	i[34567]86-*-kopensolaris*-gnu) tm_file="${tm_file} i386/linux.h kopensolaris-gnu.h i386/kopensolaris-gnu.h" ;;
->>>>>>> a0daa400
 	i[34567]86-*-gnu*) tm_file="$tm_file i386/linux.h gnu.h i386/gnu.h";;
 	esac
 	tmake_file="${tmake_file} i386/t-crtstuff i386/t-crtpc i386/t-crtfm t-dfprules"
@@ -1268,9 +1241,6 @@
 i[34567]86-*-pe | i[34567]86-*-cygwin*)
 	tm_file="${tm_file} i386/unix.h i386/bsd.h i386/gas.h dbxcoff.h i386/cygming.h i386/cygwin.h"
 	xm_file=i386/xm-cygwin.h
-<<<<<<< HEAD
-	tmake_file="${tmake_file} i386/t-cygwin i386/t-cygming"
-=======
 	# This has to match the logic for DWARF2_UNWIND_INFO in gcc/config/i386/cygming.h
 	if test x$sjlj = x0; then
 		tmake_eh_file="i386/t-dw2-eh"
@@ -1278,7 +1248,6 @@
 		tmake_eh_file="i386/t-sjlj-eh"
 	fi
 	tmake_file="${tmake_file} ${tmake_eh_file} i386/t-cygming i386/t-cygwin"
->>>>>>> a0daa400
 	target_gtfiles="\$(srcdir)/config/i386/winnt.c"
 	extra_options="${extra_options} i386/cygming.opt"
 	extra_objs="winnt.o winnt-stubs.o"
@@ -1292,9 +1261,6 @@
 i[34567]86-*-mingw* | x86_64-*-mingw*)
 	tm_file="${tm_file} i386/unix.h i386/bsd.h i386/gas.h dbxcoff.h i386/cygming.h i386/mingw32.h"
 	xm_file=i386/xm-mingw32.h
-<<<<<<< HEAD
-	tmake_file="${tmake_file} i386/t-cygming i386/t-mingw32"
-=======
 	# This has to match the logic for DWARF2_UNWIND_INFO in gcc/config/i386/cygming.h
 	if test x$sjlj = x0; then
 		tmake_eh_file="i386/t-dw2-eh"
@@ -1302,7 +1268,6 @@
 		tmake_eh_file="i386/t-sjlj-eh"
 	fi
 	tmake_file="${tmake_file} ${tmake_eh_file} i386/t-cygming i386/t-mingw32"
->>>>>>> a0daa400
 	target_gtfiles="\$(srcdir)/config/i386/winnt.c"
 	extra_options="${extra_options} i386/cygming.opt i386/mingw.opt"
 	extra_objs="winnt.o winnt-stubs.o"
@@ -3093,12 +3058,9 @@
 	i[34567]86-*-linux* | x86_64-*-linux*)
 		tmake_file="${tmake_file} i386/t-fprules-softfp soft-fp/t-softfp i386/t-linux"
 		;;
-<<<<<<< HEAD
-=======
 	ia64*-*-linux*)
 		tmake_file="${tmake_file} ia64/t-fprules-softfp soft-fp/t-softfp"
 		;;
->>>>>>> a0daa400
 
 	mips*-*-*)
 		if test x$gnu_ld = xyes

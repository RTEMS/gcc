--- conflicted
+++ resolved
@@ -37,11 +37,8 @@
 #include "langhooks-def.h"
 #include "ggc.h"
 #include "diagnostic.h"
-<<<<<<< HEAD
+#include "cgraph.h"
 #include "output.h"
-=======
-#include "cgraph.h"
->>>>>>> 848e6317
 
 /* Do nothing; in many cases the default hook.  */
 

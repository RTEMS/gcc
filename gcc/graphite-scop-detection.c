/* Detection of Static Control Parts (SCoP) for Graphite.
   Copyright (C) 2009-2017 Free Software Foundation, Inc.
   Contributed by Sebastian Pop <sebastian.pop@amd.com> and
   Tobias Grosser <grosser@fim.uni-passau.de>.

This file is part of GCC.

GCC is free software; you can redistribute it and/or modify
it under the terms of the GNU General Public License as published by
the Free Software Foundation; either version 3, or (at your option)
any later version.

GCC is distributed in the hope that it will be useful,
but WITHOUT ANY WARRANTY; without even the implied warranty of
MERCHANTABILITY or FITNESS FOR A PARTICULAR PURPOSE.  See the
GNU General Public License for more details.

You should have received a copy of the GNU General Public License
along with GCC; see the file COPYING3.  If not see
<http://www.gnu.org/licenses/>.  */

#define USES_ISL

#include "config.h"

#ifdef HAVE_isl

#include "system.h"
#include "coretypes.h"
#include "backend.h"
#include "cfghooks.h"
#include "domwalk.h"
#include "params.h"
#include "tree.h"
#include "gimple.h"
#include "ssa.h"
#include "fold-const.h"
#include "gimple-iterator.h"
#include "tree-cfg.h"
#include "tree-ssa-loop-manip.h"
#include "tree-ssa-loop-niter.h"
#include "tree-ssa-loop.h"
#include "tree-into-ssa.h"
#include "tree-ssa.h"
#include "cfgloop.h"
#include "tree-data-ref.h"
#include "tree-scalar-evolution.h"
#include "tree-pass.h"
#include "tree-ssa-propagate.h"
#include "gimple-pretty-print.h"
#include "cfganal.h"
#include "graphite.h"

class debug_printer
{
private:
  FILE *dump_file;

public:
  void
  set_dump_file (FILE *f)
  {
    gcc_assert (f);
    dump_file = f;
  }

  friend debug_printer &
  operator<< (debug_printer &output, int i)
  {
    fprintf (output.dump_file, "%d", i);
    return output;
  }
  friend debug_printer &
  operator<< (debug_printer &output, const char *s)
  {
    fprintf (output.dump_file, "%s", s);
    return output;
  }
} dp;

#define DEBUG_PRINT(args) do \
    {								\
      if (dump_file && (dump_flags & TDF_DETAILS)) { args; }	\
    } while (0);

/* Pretty print to FILE all the SCoPs in DOT format and mark them with
   different colors.  If there are not enough colors, paint the
   remaining SCoPs in gray.

   Special nodes:
   - "*" after the node number denotes the entry of a SCoP,
   - "#" after the node number denotes the exit of a SCoP,
   - "()" around the node number denotes the entry or the
     exit nodes of the SCOP.  These are not part of SCoP.  */

DEBUG_FUNCTION void
dot_all_sese (FILE *file, vec<sese_l>& scops)
{
  /* Disable debugging while printing graph.  */
  dump_flags_t tmp_dump_flags = dump_flags;
  dump_flags = TDF_NONE;

  fprintf (file, "digraph all {\n");

  basic_block bb;
  FOR_ALL_BB_FN (bb, cfun)
    {
      int part_of_scop = false;

      /* Use HTML for every bb label.  So we are able to print bbs
	 which are part of two different SCoPs, with two different
	 background colors.  */
      fprintf (file, "%d [label=<\n  <TABLE BORDER=\"0\" CELLBORDER=\"1\" ",
	       bb->index);
      fprintf (file, "CELLSPACING=\"0\">\n");

      /* Select color for SCoP.  */
      sese_l *region;
      int i;
      FOR_EACH_VEC_ELT (scops, i, region)
	{
	  bool sese_in_region = bb_in_sese_p (bb, *region);
	  if (sese_in_region || (region->exit->dest == bb)
	      || (region->entry->dest == bb))
	    {
	      const char *color;
	      switch (i % 17)
		{
		case 0: /* red */
		  color = "#e41a1c";
		  break;
		case 1: /* blue */
		  color = "#377eb8";
		  break;
		case 2: /* green */
		  color = "#4daf4a";
		  break;
		case 3: /* purple */
		  color = "#984ea3";
		  break;
		case 4: /* orange */
		  color = "#ff7f00";
		  break;
		case 5: /* yellow */
		  color = "#ffff33";
		  break;
		case 6: /* brown */
		  color = "#a65628";
		  break;
		case 7: /* rose */
		  color = "#f781bf";
		  break;
		case 8:
		  color = "#8dd3c7";
		  break;
		case 9:
		  color = "#ffffb3";
		  break;
		case 10:
		  color = "#bebada";
		  break;
		case 11:
		  color = "#fb8072";
		  break;
		case 12:
		  color = "#80b1d3";
		  break;
		case 13:
		  color = "#fdb462";
		  break;
		case 14:
		  color = "#b3de69";
		  break;
		case 15:
		  color = "#fccde5";
		  break;
		case 16:
		  color = "#bc80bd";
		  break;
		default: /* gray */
		  color = "#999999";
		}

	      fprintf (file, "    <TR><TD WIDTH=\"50\" BGCOLOR=\"%s\">",
		       color);

	      if (!sese_in_region)
		fprintf (file, " (");

	      if (bb == region->entry->dest && bb == region->exit->dest)
		fprintf (file, " %d*# ", bb->index);
	      else if (bb == region->entry->dest)
		fprintf (file, " %d* ", bb->index);
	      else if (bb == region->exit->dest)
		fprintf (file, " %d# ", bb->index);
	      else
		fprintf (file, " %d ", bb->index);

	      fprintf (file, "{lp_%d}", bb->loop_father->num);

	      if (!sese_in_region)
		fprintf (file, ")");

	      fprintf (file, "</TD></TR>\n");
	      part_of_scop = true;
	    }
	}

	if (!part_of_scop)
	  {
	    fprintf (file, "    <TR><TD WIDTH=\"50\" BGCOLOR=\"#ffffff\">");
	    fprintf (file, " %d {lp_%d} </TD></TR>\n", bb->index,
		     bb->loop_father->num);
	  }
	fprintf (file, "  </TABLE>>, shape=box, style=\"setlinewidth(0)\"]\n");
    }

    FOR_ALL_BB_FN (bb, cfun)
      {
	edge e;
	edge_iterator ei;
	FOR_EACH_EDGE (e, ei, bb->succs)
	  fprintf (file, "%d -> %d;\n", bb->index, e->dest->index);
      }

  fputs ("}\n\n", file);

  /* Enable debugging again.  */
  dump_flags = tmp_dump_flags;
}

/* Display SCoP on stderr.  */

DEBUG_FUNCTION void
dot_sese (sese_l& scop)
{
  vec<sese_l> scops;
  scops.create (1);

  if (scop)
    scops.safe_push (scop);

  dot_all_sese (stderr, scops);

  scops.release ();
}

DEBUG_FUNCTION void
dot_cfg ()
{
  vec<sese_l> scops;
  scops.create (1);
  dot_all_sese (stderr, scops);
  scops.release ();
}

<<<<<<< HEAD
/* Return true if BB is empty, contains only DEBUG_INSNs.  */

static bool
trivially_empty_bb_p (basic_block bb)
{
  gimple_stmt_iterator gsi;

  for (gsi = gsi_start_bb (bb); !gsi_end_p (gsi); gsi_next (&gsi))
    if (!is_gimple_debug (gsi_stmt (gsi))
	&& gimple_code (gsi_stmt (gsi)) != GIMPLE_LABEL)
      return false;

  return true;
}

/* Can all ivs be represented by a signed integer?
   As isl might generate negative values in its expressions, signed loop ivs
   are required in the backend.  */

static bool
loop_ivs_can_be_represented (loop_p loop)
{
  unsigned type_long_long = TYPE_PRECISION (long_long_integer_type_node);
  for (gphi_iterator psi = gsi_start_phis (loop->header); !gsi_end_p (psi);
       gsi_next (&psi))
    {
      gphi *phi = psi.phi ();
      tree res = PHI_RESULT (phi);
      tree type = TREE_TYPE (res);

      if (TYPE_UNSIGNED (type) && TYPE_PRECISION (type) >= type_long_long)
	return false;
    }

  return true;
}

=======
>>>>>>> 4926e42d
/* Returns a COND_EXPR statement when BB has a single predecessor, the
   edge between BB and its predecessor is not a loop exit edge, and
   the last statement of the single predecessor is a COND_EXPR.  */

static gcond *
single_pred_cond_non_loop_exit (basic_block bb)
{
  if (single_pred_p (bb))
    {
      edge e = single_pred_edge (bb);
      basic_block pred = e->src;
      gimple *stmt;

      if (loop_depth (pred->loop_father) > loop_depth (bb->loop_father))
	return NULL;

      stmt = last_stmt (pred);

      if (stmt && gimple_code (stmt) == GIMPLE_COND)
	return as_a<gcond *> (stmt);
    }

  return NULL;
}

namespace
{

/* Build the maximal scop containing LOOPs and add it to SCOPS.  */

class scop_detection
{
public:
  scop_detection () : scops (vNULL) {}

  ~scop_detection ()
  {
    scops.release ();
  }

  /* A marker for invalid sese_l.  */
  static sese_l invalid_sese;

  /* Return the SCOPS in this SCOP_DETECTION.  */

  vec<sese_l>
  get_scops ()
  {
    return scops;
  }

  /* Return an sese_l around the LOOP.  */

  sese_l get_sese (loop_p loop);

  /* Return the closest dominator with a single entry edge.  In case of a
     back-loop the back-edge is not counted.  */

  static edge get_nearest_dom_with_single_entry (basic_block dom);

  /* Return the closest post-dominator with a single exit edge.  In case of a
     back-loop the back-edge is not counted.  */

  static edge get_nearest_pdom_with_single_exit (basic_block dom);

  /* Merge scops at same loop depth and returns the new sese.
     Returns a new SESE when merge was successful, INVALID_SESE otherwise.  */

  sese_l merge_sese (sese_l first, sese_l second) const;

  /* Build scop outer->inner if possible.  */

  void build_scop_depth (loop_p loop);

  /* Return true when BEGIN is the preheader edge of a loop with a single exit
     END.  */

  static bool region_has_one_loop (sese_l s);

  /* Add to SCOPS a scop starting at SCOP_BEGIN and ending at SCOP_END.  */

  void add_scop (sese_l s);

  /* Returns true if S1 subsumes/surrounds S2.  */
  static bool subsumes (sese_l s1, sese_l s2);

  /* Remove a SCoP which is subsumed by S1.  */
  void remove_subscops (sese_l s1);

  /* Returns true if S1 intersects with S2.  Since we already know that S1 does
     not subsume S2 or vice-versa, we only check for entry bbs.  */

  static bool intersects (sese_l s1, sese_l s2);

  /* Remove one of the scops when it intersects with any other.  */

  void remove_intersecting_scops (sese_l s1);

  /* Return true when a statement in SCOP cannot be represented by Graphite.  */

  bool harmful_loop_in_region (sese_l scop) const;

  /* Return true only when STMT is simple enough for being handled by Graphite.
     This depends on SCOP, as the parameters are initialized relatively to
     this basic block, the linear functions are initialized based on the
     outermost loop containing STMT inside the SCOP.  BB is the place where we
     try to evaluate the STMT.  */

  bool stmt_simple_for_scop_p (sese_l scop, gimple *stmt,
			       basic_block bb) const;

  /* Something like "n * m" is not allowed.  */

  static bool graphite_can_represent_init (tree e);

  /* Return true when SCEV can be represented in the polyhedral model.

     An expression can be represented, if it can be expressed as an
     affine expression.  For loops (i, j) and parameters (m, n) all
     affine expressions are of the form:

     x1 * i + x2 * j + x3 * m + x4 * n + x5 * 1 where x1..x5 element of Z

     1 i + 20 j + (-2) m + 25

     Something like "i * n" or "n * m" is not allowed.  */

  static bool graphite_can_represent_scev (sese_l scop, tree scev);

  /* Return true when EXPR can be represented in the polyhedral model.

     This means an expression can be represented, if it is linear with respect
     to the loops and the strides are non parametric.  LOOP is the place where
     the expr will be evaluated.  SCOP defines the region we analyse.  */

  static bool graphite_can_represent_expr (sese_l scop, loop_p loop,
					   tree expr);

  /* Return true if the data references of STMT can be represented by Graphite.
     We try to analyze the data references in a loop contained in the SCOP.  */

  static bool stmt_has_simple_data_refs_p (sese_l scop, gimple *stmt);

  /* Remove the close phi node at GSI and replace its rhs with the rhs
     of PHI.  */

  static void remove_duplicate_close_phi (gphi *phi, gphi_iterator *gsi);

  /* Returns true when Graphite can represent LOOP in SCOP.
     FIXME: For the moment, graphite cannot be used on loops that iterate using
     induction variables that wrap.  */

  static bool can_represent_loop (loop_p loop, sese_l scop);

  /* Returns the number of pbbs that are in loops contained in SCOP.  */

  static int nb_pbbs_in_loops (scop_p scop);

private:
  vec<sese_l> scops;
};

sese_l scop_detection::invalid_sese (NULL, NULL);

/* Return an sese_l around the LOOP.  */

sese_l
scop_detection::get_sese (loop_p loop)
{
  if (!loop)
    return invalid_sese;

  edge scop_begin = loop_preheader_edge (loop);
  edge scop_end = single_exit (loop);
  if (!scop_end || (scop_end->flags & EDGE_COMPLEX))
    return invalid_sese;
  /* Include the BB with the loop-closed SSA PHI nodes.
     canonicalize_loop_closed_ssa makes sure that is in proper shape.  */
  if (! single_pred_p (scop_end->dest)
      || ! single_succ_p (scop_end->dest)
      || ! sese_trivially_empty_bb_p (scop_end->dest))
    gcc_unreachable ();
  scop_end = single_succ_edge (scop_end->dest);

  return sese_l (scop_begin, scop_end);
}

/* Return the closest dominator with a single entry edge.  */

edge
scop_detection::get_nearest_dom_with_single_entry (basic_block dom)
{
  if (!dom->preds)
    return NULL;

  /* If any of the dominators has two predecessors but one of them is a back
     edge, then that basic block also qualifies as a dominator with single
     entry.  */
  if (dom->preds->length () == 2)
    {
      /* If e1->src dominates e2->src then e1->src will also dominate dom.  */
      edge e1 = (*dom->preds)[0];
      edge e2 = (*dom->preds)[1];
      loop_p l = dom->loop_father;
      loop_p l1 = e1->src->loop_father;
      loop_p l2 = e2->src->loop_father;
      if (l != l1 && l == l2
	  && dominated_by_p (CDI_DOMINATORS, e2->src, e1->src))
	return e1;
      if (l != l2 && l == l1
	  && dominated_by_p (CDI_DOMINATORS, e1->src, e2->src))
	return e2;
    }

  while (dom->preds->length () != 1)
    {
      if (dom->preds->length () < 1)
	return NULL;
      dom = get_immediate_dominator (CDI_DOMINATORS, dom);
      if (!dom->preds)
	return NULL;
    }
  return (*dom->preds)[0];
}

/* Return the closest post-dominator with a single exit edge.  In case of a
   back-loop the back-edge is not counted.  */

edge
scop_detection::get_nearest_pdom_with_single_exit (basic_block pdom)
{
  if (!pdom->succs)
    return NULL;

  /* If any of the post-dominators has two successors but one of them is a back
     edge, then that basic block also qualifies as a post-dominator with single
     exit. */
  if (pdom->succs->length () == 2)
    {
      /* If e1->dest post-dominates e2->dest then e1->dest will also
	 post-dominate pdom.  */
      edge e1 = (*pdom->succs)[0];
      edge e2 = (*pdom->succs)[1];
      loop_p l = pdom->loop_father;
      loop_p l1 = e1->dest->loop_father;
      loop_p l2 = e2->dest->loop_father;
      if (l != l1 && l == l2
	  && dominated_by_p (CDI_POST_DOMINATORS, e2->dest, e1->dest))
	return e1;
      if (l != l2 && l == l1
	  && dominated_by_p (CDI_POST_DOMINATORS, e1->dest, e2->dest))
	return e2;
    }

  while (pdom->succs->length () != 1)
    {
      if (pdom->succs->length () < 1)
	return NULL;
      pdom = get_immediate_dominator (CDI_POST_DOMINATORS, pdom);
      if (!pdom->succs)
	return NULL;
    }

  return (*pdom->succs)[0];
}

/* Merge scops at same loop depth and returns the new sese.
   Returns a new SESE when merge was successful, INVALID_SESE otherwise.  */

sese_l
scop_detection::merge_sese (sese_l first, sese_l second) const
{
  /* In the trivial case first/second may be NULL.  */
  if (!first)
    return second;
  if (!second)
    return first;

  DEBUG_PRINT (dp << "[scop-detection] try merging sese s1: ";
	       print_sese (dump_file, first);
	       dp << "[scop-detection] try merging sese s2: ";
	       print_sese (dump_file, second));

  /* Assumption: Both the sese's should be at the same loop depth or one scop
     should subsume the other like in case of nested loops.  */

  /* Find the common dominators for entry,
     and common post-dominators for the exit.  */
  basic_block dom = nearest_common_dominator (CDI_DOMINATORS,
					      get_entry_bb (first),
					      get_entry_bb (second));

  edge entry = get_nearest_dom_with_single_entry (dom);

  if (!entry || (entry->flags & EDGE_IRREDUCIBLE_LOOP))
    return invalid_sese;

  basic_block pdom = nearest_common_dominator (CDI_POST_DOMINATORS,
					       get_exit_bb (first),
					       get_exit_bb (second));
  pdom = nearest_common_dominator (CDI_POST_DOMINATORS, dom, pdom);

  edge exit = get_nearest_pdom_with_single_exit (pdom);

  if (!exit || (exit->flags & EDGE_IRREDUCIBLE_LOOP))
    return invalid_sese;

  sese_l combined (entry, exit);

  DEBUG_PRINT (dp << "[scop-detection] checking combined sese: ";
	       print_sese (dump_file, combined));

  /* FIXME: We could iterate to find the dom which dominates pdom, and pdom
     which post-dominates dom, until it stabilizes.  Also, ENTRY->SRC and
     EXIT->DEST should be in the same loop nest.  */
  if (!dominated_by_p (CDI_DOMINATORS, pdom, dom)
      || loop_depth (entry->src->loop_father)
	 != loop_depth (exit->dest->loop_father))
    return invalid_sese;

  /* For now we just bail out when there is a loop exit in the region
     that is not also the exit of the region.  We could enlarge the
     region to cover the loop that region exits to.  See PR79977.  */
  if (loop_outer (entry->src->loop_father))
    {
      vec<edge> exits = get_loop_exit_edges (entry->src->loop_father);
      for (unsigned i = 0; i < exits.length (); ++i)
	{
	  if (exits[i] != exit
	      && bb_in_region (exits[i]->src, entry->dest, exit->src))
	    {
	      DEBUG_PRINT (dp << "[scop-detection-fail] cannot merge seses.\n");
	      exits.release ();
	      return invalid_sese;
	    }
	}
      exits.release ();
    }

  /* For now we just want to bail out when exit does not post-dominate entry.
     TODO: We might just add a basic_block at the exit to make exit
     post-dominate entry (the entire region).  */
  if (!dominated_by_p (CDI_POST_DOMINATORS, get_entry_bb (combined),
		       get_exit_bb (combined))
      || !dominated_by_p (CDI_DOMINATORS, get_exit_bb (combined),
			  get_entry_bb (combined)))
    {
      DEBUG_PRINT (dp << "[scop-detection-fail] cannot merge seses.\n");
      return invalid_sese;
    }

  DEBUG_PRINT (dp << "[merged-sese] s1: "; print_sese (dump_file, combined));

  return combined;
}

/* Build scop outer->inner if possible.  */

void
scop_detection::build_scop_depth (loop_p loop)
{
  sese_l s = invalid_sese;
  loop = loop->inner;
  while (loop)
    {
      sese_l next = get_sese (loop);
      if (! next
	  || harmful_loop_in_region (next))
	{
	  if (s)
	    add_scop (s);
	  build_scop_depth (loop);
	  s = invalid_sese;
	}
      else if (! s)
	s = next;
      else
	{
	  sese_l combined = merge_sese (s, next);
	  if (! combined
	      || harmful_loop_in_region (combined))
	    {
	      add_scop (s);
	      s = next;
	    }
	  else
	    s = combined;
	}
      loop = loop->next;
    }
  if (s)
    add_scop (s);
}

/* Returns true when Graphite can represent LOOP in SCOP.
   FIXME: For the moment, graphite cannot be used on loops that iterate using
   induction variables that wrap.  */

bool
scop_detection::can_represent_loop (loop_p loop, sese_l scop)
{
  tree niter;
  struct tree_niter_desc niter_desc;

  return single_exit (loop)
    && !(loop_preheader_edge (loop)->flags & EDGE_IRREDUCIBLE_LOOP)
    && number_of_iterations_exit (loop, single_exit (loop), &niter_desc, false)
    && niter_desc.control.no_overflow
    && (niter = number_of_latch_executions (loop))
    && !chrec_contains_undetermined (niter)
    && !chrec_contains_undetermined (scalar_evolution_in_region (scop,
								 loop, niter))
    && graphite_can_represent_expr (scop, loop, niter);
}

/* Return true when BEGIN is the preheader edge of a loop with a single exit
   END.  */

bool
scop_detection::region_has_one_loop (sese_l s)
{
  edge begin = s.entry;
  edge end = s.exit;
  /* Check for a single perfectly nested loop.  */
  if (begin->dest->loop_father->inner)
    return false;

  /* Otherwise, check whether we have adjacent loops.  */
  return (single_pred_p (end->src)
	  && begin->dest->loop_father == single_pred (end->src)->loop_father);
}

/* Add to SCOPS a scop starting at SCOP_BEGIN and ending at SCOP_END.  */

void
scop_detection::add_scop (sese_l s)
{
  gcc_assert (s);

  /* Do not add scops with only one loop.  */
  if (region_has_one_loop (s))
    {
      DEBUG_PRINT (dp << "[scop-detection-fail] Discarding one loop SCoP: ";
		   print_sese (dump_file, s));
      return;
    }

  if (get_exit_bb (s) == EXIT_BLOCK_PTR_FOR_FN (cfun))
    {
      DEBUG_PRINT (dp << "[scop-detection-fail] "
		      << "Discarding SCoP exiting to return: ";
		   print_sese (dump_file, s));
      return;
    }

  /* Remove all the scops which are subsumed by s.  */
  remove_subscops (s);

  /* Remove intersecting scops. FIXME: It will be a good idea to keep
     the non-intersecting part of the scop already in the list.  */
  remove_intersecting_scops (s);

  scops.safe_push (s);
  DEBUG_PRINT (dp << "[scop-detection] Adding SCoP: "; print_sese (dump_file, s));
}

/* Return true when a statement in SCOP cannot be represented by Graphite.  */

bool
scop_detection::harmful_loop_in_region (sese_l scop) const
{
  basic_block exit_bb = get_exit_bb (scop);
  basic_block entry_bb = get_entry_bb (scop);

  DEBUG_PRINT (dp << "[checking-harmful-bbs] ";
	       print_sese (dump_file, scop));
  gcc_assert (dominated_by_p (CDI_DOMINATORS, exit_bb, entry_bb));

  auto_vec<basic_block> worklist;
  auto_bitmap loops;

  worklist.safe_push (entry_bb);
  while (! worklist.is_empty ())
    {
      basic_block bb = worklist.pop ();
      DEBUG_PRINT (dp << "Visiting bb_" << bb->index << "\n");

      /* The basic block should not be part of an irreducible loop.  */
      if (bb->flags & BB_IRREDUCIBLE_LOOP)
	return true;

      /* Check for unstructured control flow: CFG not generated by structured
	 if-then-else.  */
      if (bb->succs->length () > 1)
	{
	  edge e;
	  edge_iterator ei;
	  FOR_EACH_EDGE (e, ei, bb->succs)
	    if (!dominated_by_p (CDI_POST_DOMINATORS, bb, e->dest)
		&& !dominated_by_p (CDI_DOMINATORS, e->dest, bb))
	      return true;
	}

      /* Collect all loops in the current region.  */
      loop_p loop = bb->loop_father;
      if (loop_in_sese_p (loop, scop))
	bitmap_set_bit (loops, loop->num);

      /* Check for harmful statements in basic blocks part of the region.  */
      for (gimple_stmt_iterator gsi = gsi_start_bb (bb);
	   !gsi_end_p (gsi); gsi_next (&gsi))
	if (!stmt_simple_for_scop_p (scop, gsi_stmt (gsi), bb))
	  return true;

      if (bb != exit_bb)
	for (basic_block dom = first_dom_son (CDI_DOMINATORS, bb);
	     dom;
	     dom = next_dom_son (CDI_DOMINATORS, dom))
	  worklist.safe_push (dom);
    }

  /* Go through all loops and check that they are still valid in the combined
     scop.  */
  unsigned j;
  bitmap_iterator bi;
  EXECUTE_IF_SET_IN_BITMAP (loops, 0, j, bi)
    {
      loop_p loop = (*current_loops->larray)[j];
      gcc_assert (loop->num == (int) j);

      /* Check if the loop nests are to be optimized for speed.  */
      if (! loop->inner
	  && ! optimize_loop_for_speed_p (loop))
	{
	  DEBUG_PRINT (dp << "[scop-detection-fail] loop_"
		       << loop->num << " is not on a hot path.\n");
	  return true;
	}

      if (! can_represent_loop (loop, scop))
	{
	  DEBUG_PRINT (dp << "[scop-detection-fail] cannot represent loop_"
		       << loop->num << "\n");
	  return true;
	}

      /* Check if all loop nests have at least one data reference.
	 ???  This check is expensive and loops premature at this point.
	 If important to retain we can pre-compute this for all innermost
	 loops and reject those when we build a SESE region for a loop
	 during SESE discovery.  */
      if (! loop->inner
	  && ! loop_nest_has_data_refs (loop))
	{
	  DEBUG_PRINT (dp << "[scop-detection-fail] loop_" << loop->num
		       << "does not have any data reference.\n");
	  return true;
	}
    }

  return false;
}

/* Returns true if S1 subsumes/surrounds S2.  */
bool
scop_detection::subsumes (sese_l s1, sese_l s2)
{
  if (dominated_by_p (CDI_DOMINATORS, get_entry_bb (s2),
		      get_entry_bb (s1))
      && dominated_by_p (CDI_POST_DOMINATORS, s2.exit->dest,
			 s1.exit->dest))
    return true;
  return false;
}

/* Remove a SCoP which is subsumed by S1.  */
void
scop_detection::remove_subscops (sese_l s1)
{
  int j;
  sese_l *s2;
  FOR_EACH_VEC_ELT_REVERSE (scops, j, s2)
    {
      if (subsumes (s1, *s2))
	{
	  DEBUG_PRINT (dp << "Removing sub-SCoP";
		       print_sese (dump_file, *s2));
	  scops.unordered_remove (j);
	}
    }
}

/* Returns true if S1 intersects with S2.  Since we already know that S1 does
   not subsume S2 or vice-versa, we only check for entry bbs.  */

bool
scop_detection::intersects (sese_l s1, sese_l s2)
{
  if (dominated_by_p (CDI_DOMINATORS, get_entry_bb (s2),
		      get_entry_bb (s1))
      && !dominated_by_p (CDI_DOMINATORS, get_entry_bb (s2),
			  get_exit_bb (s1)))
    return true;
  if ((s1.exit == s2.entry) || (s2.exit == s1.entry))
    return true;

  return false;
}

/* Remove one of the scops when it intersects with any other.  */

void
scop_detection::remove_intersecting_scops (sese_l s1)
{
  int j;
  sese_l *s2;
  FOR_EACH_VEC_ELT_REVERSE (scops, j, s2)
    {
      if (intersects (s1, *s2))
	{
	  DEBUG_PRINT (dp << "Removing intersecting SCoP";
		       print_sese (dump_file, *s2);
		       dp << "Intersects with:";
		       print_sese (dump_file, s1));
	  scops.unordered_remove (j);
	}
    }
}

/* Something like "n * m" is not allowed.  */

bool
scop_detection::graphite_can_represent_init (tree e)
{
  switch (TREE_CODE (e))
    {
    case POLYNOMIAL_CHREC:
      return graphite_can_represent_init (CHREC_LEFT (e))
	&& graphite_can_represent_init (CHREC_RIGHT (e));

    case MULT_EXPR:
      if (chrec_contains_symbols (TREE_OPERAND (e, 0)))
	return graphite_can_represent_init (TREE_OPERAND (e, 0))
	  && tree_fits_shwi_p (TREE_OPERAND (e, 1));
      else
	return graphite_can_represent_init (TREE_OPERAND (e, 1))
	  && tree_fits_shwi_p (TREE_OPERAND (e, 0));

    case PLUS_EXPR:
    case POINTER_PLUS_EXPR:
    case MINUS_EXPR:
      return graphite_can_represent_init (TREE_OPERAND (e, 0))
	&& graphite_can_represent_init (TREE_OPERAND (e, 1));

    case NEGATE_EXPR:
    case BIT_NOT_EXPR:
    CASE_CONVERT:
    case NON_LVALUE_EXPR:
      return graphite_can_represent_init (TREE_OPERAND (e, 0));

    default:
      break;
    }

  return true;
}

/* Return true when SCEV can be represented in the polyhedral model.

   An expression can be represented, if it can be expressed as an
   affine expression.  For loops (i, j) and parameters (m, n) all
   affine expressions are of the form:

   x1 * i + x2 * j + x3 * m + x4 * n + x5 * 1 where x1..x5 element of Z

   1 i + 20 j + (-2) m + 25

   Something like "i * n" or "n * m" is not allowed.  */

bool
scop_detection::graphite_can_represent_scev (sese_l scop, tree scev)
{
  if (chrec_contains_undetermined (scev))
    return false;

  switch (TREE_CODE (scev))
    {
    case NEGATE_EXPR:
    case BIT_NOT_EXPR:
    CASE_CONVERT:
    case NON_LVALUE_EXPR:
      return graphite_can_represent_scev (scop, TREE_OPERAND (scev, 0));

    case PLUS_EXPR:
    case POINTER_PLUS_EXPR:
    case MINUS_EXPR:
      return graphite_can_represent_scev (scop, TREE_OPERAND (scev, 0))
	&& graphite_can_represent_scev (scop, TREE_OPERAND (scev, 1));

    case MULT_EXPR:
      return !CONVERT_EXPR_CODE_P (TREE_CODE (TREE_OPERAND (scev, 0)))
	&& !CONVERT_EXPR_CODE_P (TREE_CODE (TREE_OPERAND (scev, 1)))
	&& !(chrec_contains_symbols (TREE_OPERAND (scev, 0))
	     && chrec_contains_symbols (TREE_OPERAND (scev, 1)))
	&& graphite_can_represent_init (scev)
	&& graphite_can_represent_scev (scop, TREE_OPERAND (scev, 0))
	&& graphite_can_represent_scev (scop, TREE_OPERAND (scev, 1));

    case POLYNOMIAL_CHREC:
      /* Check for constant strides.  With a non constant stride of
	 'n' we would have a value of 'iv * n'.  Also check that the
	 initial value can represented: for example 'n * m' cannot be
	 represented.  */
      gcc_assert (loop_in_sese_p (get_loop (cfun,
					    CHREC_VARIABLE (scev)), scop));
      if (!evolution_function_right_is_integer_cst (scev)
	  || !graphite_can_represent_init (scev))
	return false;
      return graphite_can_represent_scev (scop, CHREC_LEFT (scev));

    default:
      break;
    }

  /* Only affine functions can be represented.  */
  if (tree_contains_chrecs (scev, NULL) || !scev_is_linear_expression (scev))
    return false;

  return true;
}

/* Return true when EXPR can be represented in the polyhedral model.

   This means an expression can be represented, if it is linear with respect to
   the loops and the strides are non parametric.  LOOP is the place where the
   expr will be evaluated.  SCOP defines the region we analyse.  */

bool
scop_detection::graphite_can_represent_expr (sese_l scop, loop_p loop,
					     tree expr)
{
  tree scev = scalar_evolution_in_region (scop, loop, expr);
  return graphite_can_represent_scev (scop, scev);
}

/* Return true if the data references of STMT can be represented by Graphite.
   We try to analyze the data references in a loop contained in the SCOP.  */

bool
scop_detection::stmt_has_simple_data_refs_p (sese_l scop, gimple *stmt)
{
  edge nest = scop.entry;;
  loop_p loop = loop_containing_stmt (stmt);
  if (!loop_in_sese_p (loop, scop))
    loop = NULL;

  auto_vec<data_reference_p> drs;
  if (! graphite_find_data_references_in_stmt (nest, loop, stmt, &drs))
    return false;

  int j;
  data_reference_p dr;
  FOR_EACH_VEC_ELT (drs, j, dr)
    {
      for (unsigned i = 0; i < DR_NUM_DIMENSIONS (dr); ++i)
	if (! graphite_can_represent_scev (scop, DR_ACCESS_FN (dr, i)))
	  return false;
    }

  return true;
}

/* GIMPLE_ASM and GIMPLE_CALL may embed arbitrary side effects.
   Calls have side-effects, except those to const or pure
   functions.  */

static bool
stmt_has_side_effects (gimple *stmt)
{
  if (gimple_has_volatile_ops (stmt)
      || (gimple_code (stmt) == GIMPLE_CALL
	  && !(gimple_call_flags (stmt) & (ECF_CONST | ECF_PURE)))
      || (gimple_code (stmt) == GIMPLE_ASM))
    {
      DEBUG_PRINT (dp << "[scop-detection-fail] "
		      << "Statement has side-effects:\n";
	print_gimple_stmt (dump_file, stmt, 0, TDF_VOPS | TDF_MEMSYMS));
      return true;
    }
  return false;
}

/* Return true only when STMT is simple enough for being handled by Graphite.
   This depends on SCOP, as the parameters are initialized relatively to
   this basic block, the linear functions are initialized based on the outermost
   loop containing STMT inside the SCOP.  BB is the place where we try to
   evaluate the STMT.  */

bool
scop_detection::stmt_simple_for_scop_p (sese_l scop, gimple *stmt,
					basic_block bb) const
{
  gcc_assert (scop);

  if (is_gimple_debug (stmt))
    return true;

  if (stmt_has_side_effects (stmt))
    return false;

  if (!stmt_has_simple_data_refs_p (scop, stmt))
    {
      DEBUG_PRINT (dp << "[scop-detection-fail] "
		      << "Graphite cannot handle data-refs in stmt:\n";
	print_gimple_stmt (dump_file, stmt, 0, TDF_VOPS|TDF_MEMSYMS););
      return false;
    }

  switch (gimple_code (stmt))
    {
    case GIMPLE_LABEL:
      return true;

    case GIMPLE_COND:
      {
	/* We can handle all binary comparisons.  Inequalities are
	   also supported as they can be represented with union of
	   polyhedra.  */
	enum tree_code code = gimple_cond_code (stmt);
	if (!(code == LT_EXPR
	      || code == GT_EXPR
	      || code == LE_EXPR
	      || code == GE_EXPR
	      || code == EQ_EXPR
	      || code == NE_EXPR))
	  {
	    DEBUG_PRINT (dp << "[scop-detection-fail] "
			    << "Graphite cannot handle cond stmt:\n";
			 print_gimple_stmt (dump_file, stmt, 0,
					    TDF_VOPS | TDF_MEMSYMS));
	    return false;
	  }

	loop_p loop = bb->loop_father;
	for (unsigned i = 0; i < 2; ++i)
	  {
	    tree op = gimple_op (stmt, i);
	    if (!graphite_can_represent_expr (scop, loop, op)
		/* We can only constrain on integer type.  */
		|| ! INTEGRAL_TYPE_P (TREE_TYPE (op)))
	      {
		DEBUG_PRINT (dp << "[scop-detection-fail] "
				<< "Graphite cannot represent stmt:\n";
			     print_gimple_stmt (dump_file, stmt, 0,
						TDF_VOPS | TDF_MEMSYMS));
		return false;
	      }
	  }

	return true;
      }

    case GIMPLE_ASSIGN:
    case GIMPLE_CALL:
      return true;

    default:
      /* These nodes cut a new scope.  */
      DEBUG_PRINT (
	  dp << "[scop-detection-fail] "
	     << "Gimple stmt not handled in Graphite:\n";
	  print_gimple_stmt (dump_file, stmt, 0, TDF_VOPS | TDF_MEMSYMS));
      return false;
    }
}

/* Returns the number of pbbs that are in loops contained in SCOP.  */

int
scop_detection::nb_pbbs_in_loops (scop_p scop)
{
  int i;
  poly_bb_p pbb;
  int res = 0;

  FOR_EACH_VEC_ELT (scop->pbbs, i, pbb)
    if (loop_in_sese_p (gbb_loop (PBB_BLACK_BOX (pbb)), scop->scop_info->region))
      res++;

  return res;
}

/* Assigns the parameter NAME an index in REGION.  */

static void
assign_parameter_index_in_region (tree name, sese_info_p region)
{
  gcc_assert (TREE_CODE (name) == SSA_NAME
	      && INTEGRAL_TYPE_P (TREE_TYPE (name))
	      && ! defined_in_sese_p (name, region->region));

  int i;
  tree p;
  FOR_EACH_VEC_ELT (region->params, i, p)
    if (p == name)
      return;

  i = region->params.length ();
  region->params.safe_push (name);
}

/* In the context of sese S, scan the expression E and translate it to
   a linear expression C.  When parsing a symbolic multiplication, K
   represents the constant multiplier of an expression containing
   parameters.  */

static void
scan_tree_for_params (sese_info_p s, tree e)
{
  if (e == chrec_dont_know)
    return;

  switch (TREE_CODE (e))
    {
    case POLYNOMIAL_CHREC:
      scan_tree_for_params (s, CHREC_LEFT (e));
      break;

    case MULT_EXPR:
      if (chrec_contains_symbols (TREE_OPERAND (e, 0)))
	scan_tree_for_params (s, TREE_OPERAND (e, 0));
      else
	scan_tree_for_params (s, TREE_OPERAND (e, 1));
      break;

    case PLUS_EXPR:
    case POINTER_PLUS_EXPR:
    case MINUS_EXPR:
      scan_tree_for_params (s, TREE_OPERAND (e, 0));
      scan_tree_for_params (s, TREE_OPERAND (e, 1));
      break;

    case NEGATE_EXPR:
    case BIT_NOT_EXPR:
    CASE_CONVERT:
    case NON_LVALUE_EXPR:
      scan_tree_for_params (s, TREE_OPERAND (e, 0));
      break;

    case SSA_NAME:
      assign_parameter_index_in_region (e, s);
      break;

    case INTEGER_CST:
    case ADDR_EXPR:
    case REAL_CST:
    case COMPLEX_CST:
    case VECTOR_CST:
      break;

   default:
      gcc_unreachable ();
      break;
    }
}

/* Find parameters with respect to REGION in BB. We are looking in memory
   access functions, conditions and loop bounds.  */

static void
find_params_in_bb (sese_info_p region, gimple_poly_bb_p gbb)
{
  /* Find parameters in the access functions of data references.  */
  int i;
  data_reference_p dr;
  FOR_EACH_VEC_ELT (GBB_DATA_REFS (gbb), i, dr)
    for (unsigned j = 0; j < DR_NUM_DIMENSIONS (dr); j++)
      scan_tree_for_params (region, DR_ACCESS_FN (dr, j));

  /* Find parameters in conditional statements.  */
  gimple *stmt;
  loop_p loop = GBB_BB (gbb)->loop_father;
  FOR_EACH_VEC_ELT (GBB_CONDITIONS (gbb), i, stmt)
    {
      tree lhs = scalar_evolution_in_region (region->region, loop,
					     gimple_cond_lhs (stmt));
      tree rhs = scalar_evolution_in_region (region->region, loop,
					     gimple_cond_rhs (stmt));

      scan_tree_for_params (region, lhs);
      scan_tree_for_params (region, rhs);
    }
}

/* Record the parameters used in the SCOP BBs.  A variable is a parameter
   in a scop if it does not vary during the execution of that scop.  */

static void
find_scop_parameters (scop_p scop)
{
  unsigned i;
  sese_info_p region = scop->scop_info;

  /* Parameters used in loop bounds are processed during gather_bbs.  */

  /* Find the parameters used in data accesses.  */
  poly_bb_p pbb;
  FOR_EACH_VEC_ELT (scop->pbbs, i, pbb)
    find_params_in_bb (region, PBB_BLACK_BOX (pbb));

  int nbp = sese_nb_params (region);
  scop_set_nb_params (scop, nbp);
}

static void
add_write (vec<tree> *writes, tree def)
{
  writes->safe_push (def);
  DEBUG_PRINT (dp << "Adding scalar write: ";
	       print_generic_expr (dump_file, def);
	       dp << "\nFrom stmt: ";
	       print_gimple_stmt (dump_file,
				  SSA_NAME_DEF_STMT (def), 0));
}

static void
add_read (vec<scalar_use> *reads, tree use, gimple *use_stmt)
{
  DEBUG_PRINT (dp << "Adding scalar read: ";
	       print_generic_expr (dump_file, use);
	       dp << "\nFrom stmt: ";
	       print_gimple_stmt (dump_file, use_stmt, 0));
  reads->safe_push (std::make_pair (use_stmt, use));
}


/* Record DEF if it is used in other bbs different than DEF_BB in the SCOP.  */

static void
build_cross_bb_scalars_def (scop_p scop, tree def, basic_block def_bb,
			     vec<tree> *writes)
{
  if (!is_gimple_reg (def))
    return;

  bool scev_analyzable = scev_analyzable_p (def, scop->scop_info->region);

  gimple *use_stmt;
  imm_use_iterator imm_iter;
  FOR_EACH_IMM_USE_STMT (use_stmt, imm_iter, def)
    /* Do not gather scalar variables that can be analyzed by SCEV as they can
       be generated out of the induction variables.  */
    if ((! scev_analyzable
	 /* But gather SESE liveouts as we otherwise fail to rewrite their
	    exit PHIs.  */
	 || ! bb_in_sese_p (gimple_bb (use_stmt), scop->scop_info->region))
	&& (def_bb != gimple_bb (use_stmt) && !is_gimple_debug (use_stmt)))
      {
	add_write (writes, def);
	/* This is required by the FOR_EACH_IMM_USE_STMT when we want to break
	   before all the uses have been visited.  */
	BREAK_FROM_IMM_USE_STMT (imm_iter);
      }
}

/* Record USE if it is defined in other bbs different than USE_STMT
   in the SCOP.  */

static void
build_cross_bb_scalars_use (scop_p scop, tree use, gimple *use_stmt,
			    vec<scalar_use> *reads)
{
  if (!is_gimple_reg (use))
    return;

  /* Do not gather scalar variables that can be analyzed by SCEV as they can be
     generated out of the induction variables.  */
  if (scev_analyzable_p (use, scop->scop_info->region))
    return;

  gimple *def_stmt = SSA_NAME_DEF_STMT (use);
  if (gimple_bb (def_stmt) != gimple_bb (use_stmt))
    add_read (reads, use, use_stmt);
}

/* Generates a polyhedral black box only if the bb contains interesting
   information.  */

static gimple_poly_bb_p
try_generate_gimple_bb (scop_p scop, basic_block bb)
{
  vec<data_reference_p> drs = vNULL;
  vec<tree> writes = vNULL;
  vec<scalar_use> reads = vNULL;

  sese_l region = scop->scop_info->region;
  edge nest = region.entry;
  loop_p loop = bb->loop_father;
  if (!loop_in_sese_p (loop, region))
    loop = NULL;

  for (gimple_stmt_iterator gsi = gsi_start_bb (bb); !gsi_end_p (gsi);
       gsi_next (&gsi))
    {
      gimple *stmt = gsi_stmt (gsi);
      if (is_gimple_debug (stmt))
	continue;

      graphite_find_data_references_in_stmt (nest, loop, stmt, &drs);

      tree def = gimple_get_lhs (stmt);
      if (def)
	build_cross_bb_scalars_def (scop, def, gimple_bb (stmt), &writes);

      ssa_op_iter iter;
      tree use;
      FOR_EACH_SSA_TREE_OPERAND (use, stmt, iter, SSA_OP_USE)
	build_cross_bb_scalars_use (scop, use, stmt, &reads);
    }

  /* Handle defs and uses in PHIs.  Those need special treatment given
     that we have to present ISL with sth that looks like we've rewritten
     the IL out-of-SSA.  */
  for (gphi_iterator psi = gsi_start_phis (bb); !gsi_end_p (psi);
       gsi_next (&psi))
    {
      gphi *phi = psi.phi ();
      tree res = gimple_phi_result (phi);
      if (virtual_operand_p (res)
	  || scev_analyzable_p (res, scop->scop_info->region))
	continue;
      /* To simulate out-of-SSA the block containing the PHI node has
         reads of the PHI destination.  And to preserve SSA dependences
	 we also write to it (the out-of-SSA decl and the SSA result
	 are coalesced for dependence purposes which is good enough).  */
      add_read (&reads, res, phi);
      add_write (&writes, res);
    }
  basic_block bb_for_succs = bb;
  if (bb_for_succs == bb_for_succs->loop_father->latch
      && bb_in_sese_p (bb_for_succs, scop->scop_info->region)
      && sese_trivially_empty_bb_p (bb_for_succs))
    bb_for_succs = NULL;
  while (bb_for_succs)
    {
      basic_block latch = NULL;
      edge_iterator ei;
      edge e;
      FOR_EACH_EDGE (e, ei, bb_for_succs->succs)
	{
	  for (gphi_iterator psi = gsi_start_phis (e->dest); !gsi_end_p (psi);
	       gsi_next (&psi))
	    {
	      gphi *phi = psi.phi ();
	      tree res = gimple_phi_result (phi);
	      if (virtual_operand_p (res))
		continue;
	      /* To simulate out-of-SSA the predecessor of edges into PHI nodes
		 has a copy from the PHI argument to the PHI destination.  */
	      if (! scev_analyzable_p (res, scop->scop_info->region))
		add_write (&writes, res);
	      tree use = PHI_ARG_DEF_FROM_EDGE (phi, e);
	      if (TREE_CODE (use) == SSA_NAME
		  && ! SSA_NAME_IS_DEFAULT_DEF (use)
		  && gimple_bb (SSA_NAME_DEF_STMT (use)) != bb_for_succs
		  && ! scev_analyzable_p (use, scop->scop_info->region))
		add_read (&reads, use, phi);
	    }
	  if (e->dest == bb_for_succs->loop_father->latch
	      && bb_in_sese_p (e->dest, scop->scop_info->region)
	      && sese_trivially_empty_bb_p (e->dest))
	    latch = e->dest;
	}
      /* Handle empty latch block PHIs here, otherwise we confuse ISL
	 with extra conditional code where it then peels off the last
	 iteration just because of that.  It would be simplest if we
	 just didn't force simple latches (thus remove the forwarder).  */
      bb_for_succs = latch;
    }

  /* For the region exit block add reads for all live-out vars.  */
  if (bb == scop->scop_info->region.exit->src)
    {
      sese_build_liveouts (scop->scop_info);
      unsigned i;
      bitmap_iterator bi;
      EXECUTE_IF_SET_IN_BITMAP (scop->scop_info->liveout, 0, i, bi)
	{
	  tree use = ssa_name (i);
	  add_read (&reads, use, NULL);
	}
    }

  if (drs.is_empty () && writes.is_empty () && reads.is_empty ())
    return NULL;

  return new_gimple_poly_bb (bb, drs, reads, writes);
}

/* Compute alias-sets for all data references in DRS.  */

static bool 
build_alias_set (scop_p scop)
{
  int num_vertices = scop->drs.length ();
  struct graph *g = new_graph (num_vertices);
  dr_info *dr1, *dr2;
  int i, j;
  int *all_vertices;

  FOR_EACH_VEC_ELT (scop->drs, i, dr1)
    for (j = i+1; scop->drs.iterate (j, &dr2); j++)
      if (dr_may_alias_p (dr1->dr, dr2->dr, true))
	{
	  /* Dependences in the same alias set need to be handled
	     by just looking at DR_ACCESS_FNs.  */
	  if (DR_NUM_DIMENSIONS (dr1->dr) == 0
	      || DR_NUM_DIMENSIONS (dr1->dr) != DR_NUM_DIMENSIONS (dr2->dr)
	      || ! operand_equal_p (DR_BASE_OBJECT (dr1->dr),
				    DR_BASE_OBJECT (dr2->dr),
				    OEP_ADDRESS_OF)
	      || ! types_compatible_p (TREE_TYPE (DR_BASE_OBJECT (dr1->dr)),
				       TREE_TYPE (DR_BASE_OBJECT (dr2->dr))))
	    {
	      free_graph (g);
	      return false;
	    }
	  add_edge (g, i, j);
	  add_edge (g, j, i);
	}

  all_vertices = XNEWVEC (int, num_vertices);
  for (i = 0; i < num_vertices; i++)
    all_vertices[i] = i;

  scop->max_alias_set
    = graphds_dfs (g, all_vertices, num_vertices, NULL, true, NULL) + 1;
  free (all_vertices);

  for (i = 0; i < g->n_vertices; i++)
    scop->drs[i].alias_set = g->vertices[i].component + 1;

  free_graph (g);
  return true;
}

/* Gather BBs and conditions for a SCOP.  */
class gather_bbs : public dom_walker
{
public:
  gather_bbs (cdi_direction, scop_p, int *);

  virtual edge before_dom_children (basic_block);
  virtual void after_dom_children (basic_block);

private:
  auto_vec<gimple *, 3> conditions, cases;
  scop_p scop;
};
}
gather_bbs::gather_bbs (cdi_direction direction, scop_p scop, int *bb_to_rpo)
  : dom_walker (direction, false, bb_to_rpo), scop (scop)
{
}

/* Call-back for dom_walk executed before visiting the dominated
   blocks.  */

edge
gather_bbs::before_dom_children (basic_block bb)
{
  sese_info_p region = scop->scop_info;
  if (!bb_in_sese_p (bb, region->region))
    return dom_walker::STOP;

  /* For loops fully contained in the region record parameters in the
     loop bounds.  */
  loop_p loop = bb->loop_father;
  if (loop->header == bb
      && loop_in_sese_p (loop, region->region))
    {
      tree nb_iters = number_of_latch_executions (loop);
      if (chrec_contains_symbols (nb_iters))
	{
	  nb_iters = scalar_evolution_in_region (region->region,
						 loop, nb_iters);
	  scan_tree_for_params (region, nb_iters);
	}
    }

  gcond *stmt = single_pred_cond_non_loop_exit (bb);

  if (stmt)
    {
      edge e = single_pred_edge (bb);

      conditions.safe_push (stmt);

      if (e->flags & EDGE_TRUE_VALUE)
	cases.safe_push (stmt);
      else
	cases.safe_push (NULL);
    }

  scop->scop_info->bbs.safe_push (bb);

  gimple_poly_bb_p gbb = try_generate_gimple_bb (scop, bb);
  if (!gbb)
    return NULL;

  GBB_CONDITIONS (gbb) = conditions.copy ();
  GBB_CONDITION_CASES (gbb) = cases.copy ();

  poly_bb_p pbb = new_poly_bb (scop, gbb);
  scop->pbbs.safe_push (pbb);

  int i;
  data_reference_p dr;
  FOR_EACH_VEC_ELT (gbb->data_refs, i, dr)
    {
      DEBUG_PRINT (dp << "Adding memory ";
		   if (dr->is_read)
		     dp << "read: ";
		   else
		     dp << "write: ";
		   print_generic_expr (dump_file, dr->ref);
		   dp << "\nFrom stmt: ";
		   print_gimple_stmt (dump_file, dr->stmt, 0));

      scop->drs.safe_push (dr_info (dr, pbb));
    }

  return NULL;
}

/* Call-back for dom_walk executed after visiting the dominated
   blocks.  */

void
gather_bbs::after_dom_children (basic_block bb)
{
  if (!bb_in_sese_p (bb, scop->scop_info->region))
    return;

  if (single_pred_cond_non_loop_exit (bb))
    {
      conditions.pop ();
      cases.pop ();
    }
}


/* Compute sth like an execution order, dominator order with first executing
   edges that stay inside the current loop, delaying processing exit edges.  */

static vec<unsigned> order;

static void
get_order (scop_p scop, basic_block bb, vec<unsigned> *order, unsigned *dfs_num)
{
  if (! bb_in_sese_p (bb, scop->scop_info->region))
    return;

  (*order)[bb->index] = (*dfs_num)++;
  for (basic_block son = first_dom_son (CDI_DOMINATORS, bb);
       son;
       son = next_dom_son (CDI_DOMINATORS, son))
    if (flow_bb_inside_loop_p (bb->loop_father, son))
      get_order (scop, son, order, dfs_num);
  for (basic_block son = first_dom_son (CDI_DOMINATORS, bb);
       son;
       son = next_dom_son (CDI_DOMINATORS, son))
    if (! flow_bb_inside_loop_p (bb->loop_father, son))
      get_order (scop, son, order, dfs_num);
}

/* Helper for qsort, sorting after order above.  */

static int
cmp_pbbs (const void *pa, const void *pb)
{
  poly_bb_p bb1 = *((const poly_bb_p *)pa);
  poly_bb_p bb2 = *((const poly_bb_p *)pb);
  if (order[bb1->black_box->bb->index] < order[bb2->black_box->bb->index])
    return -1;
  else if (order[bb1->black_box->bb->index] > order[bb2->black_box->bb->index])
    return 1;
  else
    return 0;
}

/* Find Static Control Parts (SCoP) in the current function and pushes
   them to SCOPS.  */

void
build_scops (vec<scop_p> *scops)
{
  if (dump_file)
    dp.set_dump_file (dump_file);

  scop_detection sb;
  sb.build_scop_depth (current_loops->tree_root);

  /* Now create scops from the lightweight SESEs.  */
  vec<sese_l> scops_l = sb.get_scops ();

  /* Domwalk needs a bb to RPO mapping.  Compute it once here.  */
  int *postorder = XNEWVEC (int, n_basic_blocks_for_fn (cfun));
  int postorder_num = pre_and_rev_post_order_compute (NULL, postorder, true);
  int *bb_to_rpo = XNEWVEC (int, last_basic_block_for_fn (cfun));
  for (int i = 0; i < postorder_num; ++i)
    bb_to_rpo[postorder[i]] = i;
  free (postorder);

  int i;
  sese_l *s;
  FOR_EACH_VEC_ELT (scops_l, i, s)
    {
      scop_p scop = new_scop (s->entry, s->exit);

      /* Record all basic blocks and their conditions in REGION.  */
      gather_bbs (CDI_DOMINATORS, scop, bb_to_rpo).walk (s->entry->dest);

      /* domwalk does not fulfil our code-generations constraints on the
         order of pbb which is to produce sth like execution order, delaying
	 exection of loop exit edges.  So compute such order and sort after
	 that.  */
      order.create (last_basic_block_for_fn (cfun));
      order.quick_grow (last_basic_block_for_fn (cfun));
      unsigned dfs_num = 0;
      get_order (scop, s->entry->dest, &order, &dfs_num);
      scop->pbbs.qsort (cmp_pbbs);
      order.release ();

      if (! build_alias_set (scop))
	{
	  DEBUG_PRINT (dp << "[scop-detection-fail] cannot handle dependences\n");
	  free_scop (scop);
	  continue;
	}

      /* Do not optimize a scop containing only PBBs that do not belong
	 to any loops.  */
      if (sb.nb_pbbs_in_loops (scop) == 0)
	{
	  DEBUG_PRINT (dp << "[scop-detection-fail] no data references.\n");
	  free_scop (scop);
	  continue;
	}

      unsigned max_arrays = PARAM_VALUE (PARAM_GRAPHITE_MAX_ARRAYS_PER_SCOP);
      if (max_arrays > 0
	  && scop->drs.length () >= max_arrays)
	{
	  DEBUG_PRINT (dp << "[scop-detection-fail] too many data references: "
		       << scop->drs.length ()
		       << " is larger than --param graphite-max-arrays-per-scop="
		       << max_arrays << ".\n");
	  free_scop (scop);
	  continue;
	}

      find_scop_parameters (scop);
      graphite_dim_t max_dim = PARAM_VALUE (PARAM_GRAPHITE_MAX_NB_SCOP_PARAMS);
      if (max_dim > 0
	  && scop_nb_params (scop) > max_dim)
	{
	  DEBUG_PRINT (dp << "[scop-detection-fail] too many parameters: "
			  << scop_nb_params (scop)
			  << " larger than --param graphite-max-nb-scop-params="
			  << max_dim << ".\n");
	  free_scop (scop);
	  continue;
	}

      scops->safe_push (scop);
    }

  free (bb_to_rpo);
  DEBUG_PRINT (dp << "number of SCoPs: " << (scops ? scops->length () : 0););
}

#endif /* HAVE_isl */<|MERGE_RESOLUTION|>--- conflicted
+++ resolved
@@ -254,46 +254,6 @@
   scops.release ();
 }
 
-<<<<<<< HEAD
-/* Return true if BB is empty, contains only DEBUG_INSNs.  */
-
-static bool
-trivially_empty_bb_p (basic_block bb)
-{
-  gimple_stmt_iterator gsi;
-
-  for (gsi = gsi_start_bb (bb); !gsi_end_p (gsi); gsi_next (&gsi))
-    if (!is_gimple_debug (gsi_stmt (gsi))
-	&& gimple_code (gsi_stmt (gsi)) != GIMPLE_LABEL)
-      return false;
-
-  return true;
-}
-
-/* Can all ivs be represented by a signed integer?
-   As isl might generate negative values in its expressions, signed loop ivs
-   are required in the backend.  */
-
-static bool
-loop_ivs_can_be_represented (loop_p loop)
-{
-  unsigned type_long_long = TYPE_PRECISION (long_long_integer_type_node);
-  for (gphi_iterator psi = gsi_start_phis (loop->header); !gsi_end_p (psi);
-       gsi_next (&psi))
-    {
-      gphi *phi = psi.phi ();
-      tree res = PHI_RESULT (phi);
-      tree type = TREE_TYPE (res);
-
-      if (TYPE_UNSIGNED (type) && TYPE_PRECISION (type) >= type_long_long)
-	return false;
-    }
-
-  return true;
-}
-
-=======
->>>>>>> 4926e42d
 /* Returns a COND_EXPR statement when BB has a single predecessor, the
    edge between BB and its predecessor is not a loop exit edge, and
    the last statement of the single predecessor is a COND_EXPR.  */

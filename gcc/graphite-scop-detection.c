--- conflicted
+++ resolved
@@ -223,13 +223,8 @@
 	&& !(chrec_contains_symbols (TREE_OPERAND (scev, 0))
 	     && chrec_contains_symbols (TREE_OPERAND (scev, 1)))
 	&& graphite_can_represent_init (scev)
-<<<<<<< HEAD
-	&& graphite_can_represent_scev (TREE_OPERAND (scev, 0), outermost_loop)
-	&& graphite_can_represent_scev (TREE_OPERAND (scev, 1), outermost_loop);
-=======
 	&& graphite_can_represent_scev (TREE_OPERAND (scev, 0))
 	&& graphite_can_represent_scev (TREE_OPERAND (scev, 1));
->>>>>>> 6e7f08ad
 
     case POLYNOMIAL_CHREC:
       /* Check for constant strides.  With a non constant stride of
@@ -1024,11 +1019,7 @@
 
   mark_exit_edges (regions);
 
-<<<<<<< HEAD
-  for (i = 0; VEC_iterate (sd_region, regions, i, s); i++)
-=======
   FOR_EACH_VEC_ELT (sd_region, regions, i, s)
->>>>>>> 6e7f08ad
     /* Don't handle multiple edges exiting the function.  */
     if (!find_single_exit_edge (s)
 	&& s->exit != EXIT_BLOCK_PTR)

--- conflicted
+++ resolved
@@ -357,7 +357,7 @@
 };
 
 /* What sort of profiling information we have.  */
-enum profile_status
+enum profile_status_d
 {
   PROFILE_ABSENT,
   PROFILE_GUESSED,
@@ -390,15 +390,7 @@
      only used for the gimple CFG.  */
   VEC(basic_block,gc) *x_label_to_block_map;
 
-<<<<<<< HEAD
-  enum profile_status_d {
-    PROFILE_ABSENT,
-    PROFILE_GUESSED,
-    PROFILE_READ
-  } x_profile_status;
-=======
-  enum profile_status x_profile_status;
->>>>>>> c1df0e1a
+  enum profile_status_d x_profile_status;
 
   /* Whether the dominators and the postdominators are available.  */
   enum dom_state x_dom_computed[2];

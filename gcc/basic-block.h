--- conflicted
+++ resolved
@@ -141,9 +141,6 @@
   /* The index number corresponding to this edge in the edge vector
      dest->preds.  */
   unsigned int dest_idx;
-
-  /* This field is used by the treegion scheduling pass. */
-  unsigned int passed;
 };
 
 typedef struct edge_def *edge;
@@ -416,13 +413,6 @@
 
 #define BASIC_BLOCK(N)		(VEC_index (basic_block, basic_block_info, (N)))
 #define SET_BASIC_BLOCK(N,BB)	(VEC_replace (basic_block, basic_block_info, (N), (BB)))
-<<<<<<< HEAD
-
-/* TRUE if we should re-run loop discovery after threading jumps, FALSE
-   otherwise.  */
-extern bool rediscover_loops_after_threading;
-=======
->>>>>>> ce0e61fe
 
 /* For iterating over basic blocks.  */
 #define FOR_BB_BETWEEN(BB, FROM, TO, DIR) \

--- conflicted
+++ resolved
@@ -377,11 +377,7 @@
   NULL,                                 /* sub */
   NULL,                                 /* next */
   0,                                    /* static_pass_number */
-<<<<<<< HEAD
-  TV_NONE,                              /* tv_id */
-=======
   TV_CFG,                               /* tv_id */
->>>>>>> 03d20231
   0,                                    /* properties_required */
   PROP_cfglayout,                       /* properties_provided */
   0,                                    /* properties_destroyed */
@@ -400,11 +396,7 @@
   NULL,                                 /* sub */
   NULL,                                 /* next */
   0,                                    /* static_pass_number */
-<<<<<<< HEAD
-  TV_NONE,                              /* tv_id */
-=======
   TV_CFG,                               /* tv_id */
->>>>>>> 03d20231
   0,                                    /* properties_required */
   0,                                    /* properties_provided */
   PROP_cfglayout,                       /* properties_destroyed */
@@ -940,13 +932,6 @@
     {
       edge e = find_fallthru_edge (bb->succs);
 
-<<<<<<< HEAD
-      FOR_EACH_EDGE (e, ei, bb->succs)
-	if (e->flags & EDGE_FALLTHRU)
-	  break;
-
-=======
->>>>>>> 03d20231
       if (e && !can_fallthru (e->src, e->dest))
 	force_nonfallthru (e);
     }
@@ -1202,11 +1187,6 @@
 	     moved far from original jump.  */
 	  if (GET_CODE (PATTERN (insn)) == ADDR_VEC
 	      || GET_CODE (PATTERN (insn)) == ADDR_DIFF_VEC)
-<<<<<<< HEAD
-	    break;
-	  copy = emit_copy_of_insn_after (insn, get_last_insn ());
-          maybe_copy_epilogue_insn (insn, copy);
-=======
 	    {
 	      /* Avoid copying following barrier as well if any
 		 (and debug insns in between).  */
@@ -1223,7 +1203,6 @@
 	    }
 	  copy = emit_copy_of_insn_after (insn, get_last_insn ());
           maybe_copy_prologue_epilogue_insn (insn, copy);
->>>>>>> 03d20231
 	  break;
 
 	case CODE_LABEL:

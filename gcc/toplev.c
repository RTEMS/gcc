/* Top level of GCC compilers (cc1, cc1plus, etc.)
   Copyright (C) 1987-2018 Free Software Foundation, Inc.

This file is part of GCC.

GCC is free software; you can redistribute it and/or modify it under
the terms of the GNU General Public License as published by the Free
Software Foundation; either version 3, or (at your option) any later
version.

GCC is distributed in the hope that it will be useful, but WITHOUT ANY
WARRANTY; without even the implied warranty of MERCHANTABILITY or
FITNESS FOR A PARTICULAR PURPOSE.  See the GNU General Public License
for more details.

You should have received a copy of the GNU General Public License
along with GCC; see the file COPYING3.  If not see
<http://www.gnu.org/licenses/>.  */

/* This is the top level of cc1/c++.
   It parses command args, opens files, invokes the various passes
   in the proper order, and counts the time used by each.
   Error messages and low-level interface to malloc also handled here.  */

#include "config.h"
#include "system.h"
#include "coretypes.h"
#include "backend.h"
#include "target.h"
#include "rtl.h"
#include "tree.h"
#include "gimple.h"
#include "alloc-pool.h"
#include "timevar.h"
#include "memmodel.h"
#include "tm_p.h"
#include "optabs-libfuncs.h"
#include "insn-config.h"
#include "ira.h"
#include "recog.h"
#include "cgraph.h"
#include "coverage.h"
#include "diagnostic.h"
#include "varasm.h"
#include "tree-inline.h"
#include "realmpfr.h"	/* For GMP/MPFR/MPC versions, in print_version.  */
#include "version.h"
#include "flags.h"
#include "insn-attr.h"
#include "output.h"
#include "toplev.h"
#include "expr.h"
#include "intl.h"
#include "tree-diagnostic.h"
#include "params.h"
#include "reload.h"
#include "lra.h"
#include "dwarf2asm.h"
#include "debug.h"
#include "common/common-target.h"
#include "langhooks.h"
#include "cfgloop.h" /* for init_set_costs */
#include "hosthooks.h"
#include "opts.h"
#include "opts-diagnostic.h"
#include "stringpool.h"
#include "attribs.h"
#include "asan.h"
#include "tsan.h"
#include "plugin.h"
#include "context.h"
#include "pass_manager.h"
#include "auto-profile.h"
#include "dwarf2out.h"
#include "ipa-reference.h"
#include "symbol-summary.h"
#include "tree-vrp.h"
#include "ipa-prop.h"
#include "gcse.h"
#include "tree-chkp.h"
#include "omp-offload.h"
#include "hsa-common.h"
#include "edit-context.h"
#include "tree-pass.h"
#include "dumpfile.h"
#include "ipa-fnsummary.h"

#if defined(DBX_DEBUGGING_INFO) || defined(XCOFF_DEBUGGING_INFO)
#include "dbxout.h"
#endif

#ifdef XCOFF_DEBUGGING_INFO
#include "xcoffout.h"		/* Needed for external data declarations. */
#endif

#include "selftest.h"

#ifdef HAVE_isl
#include <isl/version.h>
#endif

static void general_init (const char *, bool);
static void do_compile ();
static void process_options (void);
static void backend_init (void);
static int lang_dependent_init (const char *);
static void init_asm_output (const char *);
static void finalize (bool);

static void crash_signal (int) ATTRIBUTE_NORETURN;
static void compile_file (void);

/* True if we don't need a backend (e.g. preprocessing only).  */
static bool no_backend;

/* Length of line when printing switch values.  */
#define MAX_LINE 75

/* Decoded options, and number of such options.  */
struct cl_decoded_option *save_decoded_options;
unsigned int save_decoded_options_count;

/* Used to enable -fvar-tracking, -fweb and -frename-registers according
   to optimize in process_options ().  */
#define AUTODETECT_VALUE 2

/* Debug hooks - dependent upon command line options.  */

const struct gcc_debug_hooks *debug_hooks;

/* The FUNCTION_DECL for the function currently being compiled,
   or 0 if between functions.  */
tree current_function_decl;

/* Set to the FUNC_BEGIN label of the current function, or NULL
   if none.  */
const char * current_function_func_begin_label;

/* A random sequence of characters, unless overridden by user.  */
static const char *flag_random_seed;

/* A local time stamp derived from the time of compilation. It will be
   zero if the system cannot provide a time.  It will be -1u, if the
   user has specified a particular random seed.  */
unsigned local_tick;

/* Random number for this compilation */
HOST_WIDE_INT random_seed;

/* -f flags.  */

/* When non-NULL, indicates that whenever space is allocated on the
   stack, the resulting stack pointer must not pass this
   address---that is, for stacks that grow downward, the stack pointer
   must always be greater than or equal to this address; for stacks
   that grow upward, the stack pointer must be less than this address.
   At present, the rtx may be either a REG or a SYMBOL_REF, although
   the support provided depends on the backend.  */
rtx stack_limit_rtx;

struct target_flag_state default_target_flag_state;
#if SWITCHABLE_TARGET
struct target_flag_state *this_target_flag_state = &default_target_flag_state;
#else
#define this_target_flag_state (&default_target_flag_state)
#endif

/* The user symbol prefix after having resolved same.  */
const char *user_label_prefix;

/* Output files for assembler code (real compiler output)
   and debugging dumps.  */

FILE *asm_out_file;
FILE *aux_info_file;
FILE *stack_usage_file = NULL;

/* The current working directory of a translation.  It's generally the
   directory from which compilation was initiated, but a preprocessed
   file may specify the original directory in which it was
   created.  */

static const char *src_pwd;

/* Initialize src_pwd with the given string, and return true.  If it
   was already initialized, return false.  As a special case, it may
   be called with a NULL argument to test whether src_pwd has NOT been
   initialized yet.  */

bool
set_src_pwd (const char *pwd)
{
  if (src_pwd)
    {
      if (strcmp (src_pwd, pwd) == 0)
	return true;
      else
	return false;
    }

  src_pwd = xstrdup (pwd);
  return true;
}

/* Return the directory from which the translation unit was initiated,
   in case set_src_pwd() was not called before to assign it a
   different value.  */

const char *
get_src_pwd (void)
{
  if (! src_pwd)
    {
      src_pwd = getpwd ();
      if (!src_pwd)
	src_pwd = ".";
    }

   return src_pwd;
}

/* Called when the start of a function definition is parsed,
   this function prints on stderr the name of the function.  */
void
announce_function (tree decl)
{
  if (!quiet_flag)
    {
      if (rtl_dump_and_exit)
	fprintf (stderr, "%s ",
		 identifier_to_locale (IDENTIFIER_POINTER (DECL_NAME (decl))));
      else
	fprintf (stderr, " %s",
		 identifier_to_locale (lang_hooks.decl_printable_name (decl, 2)));
      fflush (stderr);
      pp_needs_newline (global_dc->printer) = true;
      diagnostic_set_last_function (global_dc, (diagnostic_info *) NULL);
    }
}

/* Initialize local_tick with the time of day, or -1 if
   flag_random_seed is set.  */

static void
init_local_tick (void)
{
  if (!flag_random_seed)
    {
#ifdef HAVE_GETTIMEOFDAY
      {
	struct timeval tv;

	gettimeofday (&tv, NULL);
	local_tick = (unsigned) tv.tv_sec * 1000 + tv.tv_usec / 1000;
      }
#else
      {
	time_t now = time (NULL);

	if (now != (time_t)-1)
	  local_tick = (unsigned) now;
      }
#endif
    }
  else
    local_tick = -1;
}

/* Obtain the random_seed.  Unless NOINIT, initialize it if
   it's not provided in the command line.  */

HOST_WIDE_INT
get_random_seed (bool noinit)
{
  if (!random_seed && !noinit)
    {
      int fd = open ("/dev/urandom", O_RDONLY);
      if (fd >= 0)
        {
          if (read (fd, &random_seed, sizeof (random_seed))
              != sizeof (random_seed))
            random_seed = 0;
          close (fd);
        }
      if (!random_seed)
	random_seed = local_tick ^ getpid ();
    }
  return random_seed;
}

/* Set flag_random_seed to VAL, and if non-null, reinitialize random_seed.  */

void
set_random_seed (const char *val)
{
  flag_random_seed = val;
  if (flag_random_seed)
    {
      char *endp;

      /* When the driver passed in a hex number don't crc it again */
      random_seed = strtoul (flag_random_seed, &endp, 0);
      if (!(endp > flag_random_seed && *endp == 0))
        random_seed = crc32_string (0, flag_random_seed);
    }
}

/* Handler for fatal signals, such as SIGSEGV.  These are transformed
   into ICE messages, which is much more user friendly.  In case the
   error printer crashes, reset the signal to prevent infinite recursion.  */

static void
crash_signal (int signo)
{
  signal (signo, SIG_DFL);

  /* If we crashed while processing an ASM statement, then be a little more
     graceful.  It's most likely the user's fault.  */
  if (this_is_asm_operands)
    {
      output_operand_lossage ("unrecoverable error");
      exit (FATAL_EXIT_CODE);
    }

  internal_error ("%s", strsignal (signo));
}

/* A subroutine of wrapup_global_declarations.  We've come to the end of
   the compilation unit.  All deferred variables should be undeferred,
   and all incomplete decls should be finalized.  */

void
wrapup_global_declaration_1 (tree decl)
{
  /* We're not deferring this any longer.  Assignment is conditional to
     avoid needlessly dirtying PCH pages.  */
  if (CODE_CONTAINS_STRUCT (TREE_CODE (decl), TS_DECL_WITH_VIS)
      && DECL_DEFER_OUTPUT (decl) != 0)
    DECL_DEFER_OUTPUT (decl) = 0;

  if (VAR_P (decl) && DECL_SIZE (decl) == 0)
    lang_hooks.finish_incomplete_decl (decl);
}

/* A subroutine of wrapup_global_declarations.  Decide whether or not DECL
   needs to be output.  Return true if it is output.  */

bool
wrapup_global_declaration_2 (tree decl)
{
  if (TREE_ASM_WRITTEN (decl) || DECL_EXTERNAL (decl)
      || (VAR_P (decl) && DECL_HAS_VALUE_EXPR_P (decl)))
    return false;

  /* Don't write out static consts, unless we still need them.

     We also keep static consts if not optimizing (for debugging),
     unless the user specified -fno-keep-static-consts.
     ??? They might be better written into the debug information.
     This is possible when using DWARF.

     A language processor that wants static constants to be always
     written out (even if it is not used) is responsible for
     calling rest_of_decl_compilation itself.  E.g. the C front-end
     calls rest_of_decl_compilation from finish_decl.
     One motivation for this is that is conventional in some
     environments to write things like:
     static const char rcsid[] = "... version string ...";
     intending to force the string to be in the executable.

     A language processor that would prefer to have unneeded
     static constants "optimized away" would just defer writing
     them out until here.  E.g. C++ does this, because static
     constants are often defined in header files.

     ??? A tempting alternative (for both C and C++) would be
     to force a constant to be written if and only if it is
     defined in a main file, as opposed to an include file.  */

  if (VAR_P (decl) && TREE_STATIC (decl))
    {
      varpool_node *node;
      bool needed = true;
      node = varpool_node::get (decl);

      if (!node && flag_ltrans)
	needed = false;
      else if (node && node->definition)
	needed = false;
      else if (node && node->alias)
	needed = false;
      else if (!symtab->global_info_ready
	       && (TREE_USED (decl)
		   || TREE_USED (DECL_ASSEMBLER_NAME (decl))))
	/* needed */;
      else if (node && node->analyzed)
	/* needed */;
      else if (DECL_COMDAT (decl))
	needed = false;
      else if (TREE_READONLY (decl) && !TREE_PUBLIC (decl)
	       && (optimize || !flag_keep_static_consts
		   || DECL_ARTIFICIAL (decl)))
	needed = false;

      if (needed)
	{
	  rest_of_decl_compilation (decl, 1, 1);
	  return true;
	}
    }

  return false;
}

/* Do any final processing required for the declarations in VEC, of
   which there are LEN.  We write out inline functions and variables
   that have been deferred until this point, but which are required.
   Returns nonzero if anything was put out.  */

bool
wrapup_global_declarations (tree *vec, int len)
{
  bool reconsider, output_something = false;
  int i;

  for (i = 0; i < len; i++)
    wrapup_global_declaration_1 (vec[i]);

  /* Now emit any global variables or functions that we have been
     putting off.  We need to loop in case one of the things emitted
     here references another one which comes earlier in the list.  */
  do
    {
      reconsider = false;
      for (i = 0; i < len; i++)
	reconsider |= wrapup_global_declaration_2 (vec[i]);
      if (reconsider)
	output_something = true;
    }
  while (reconsider);

  return output_something;
}

/* Compile an entire translation unit.  Write a file of assembly
   output and various debugging dumps.  */

static void
compile_file (void)
{
  timevar_start (TV_PHASE_PARSING);
  timevar_push (TV_PARSE_GLOBAL);

  /* Parse entire file and generate initial debug information.  */
  lang_hooks.parse_file ();

  timevar_pop (TV_PARSE_GLOBAL);
  timevar_stop (TV_PHASE_PARSING);

  if (flag_dump_locations)
    dump_location_info (stderr);

  /* Compilation is now finished except for writing
     what's left of the symbol table output.  */

  if (flag_syntax_only || flag_wpa)
    return;
 
  /* Reset maximum_field_alignment, it can be adjusted by #pragma pack
     and this shouldn't influence any types built by the middle-end
     from now on (like gcov_info_type).  */
  maximum_field_alignment = initial_max_fld_align * BITS_PER_UNIT;

  ggc_protect_identifiers = false;

  /* Run the actual compilation process.  */
  if (!in_lto_p)
    {
      timevar_start (TV_PHASE_OPT_GEN);
      symtab->finalize_compilation_unit ();
      timevar_stop (TV_PHASE_OPT_GEN);
    }

  /* Perform any post compilation-proper parser cleanups and
     processing.  This is currently only needed for the C++ parser,
     which can be hopefully cleaned up so this hook is no longer
     necessary.  */
  if (lang_hooks.decls.post_compilation_parsing_cleanups)
    lang_hooks.decls.post_compilation_parsing_cleanups ();

  if (seen_error ())
    return;

  timevar_start (TV_PHASE_LATE_ASM);

  /* Compilation unit is finalized.  When producing non-fat LTO object, we are
     basically finished.  */
  if (in_lto_p || !flag_lto || flag_fat_lto_objects)
    {
      /* File-scope initialization for AddressSanitizer.  */
      if (flag_sanitize & SANITIZE_ADDRESS)
        asan_finish_file ();

      if (flag_sanitize & SANITIZE_THREAD)
	tsan_finish_file ();

      if (flag_check_pointer_bounds)
	chkp_finish_file ();

      omp_finish_file ();

      hsa_output_brig ();

      output_shared_constant_pool ();
      output_object_blocks ();
      finish_tm_clone_pairs ();

      /* Write out any pending weak symbol declarations.  */
      weak_finish ();

      /* This must be at the end before unwind and debug info.
	 Some target ports emit PIC setup thunks here.  */
      targetm.asm_out.code_end ();

      /* Do dbx symbols.  */
      timevar_push (TV_SYMOUT);

#if defined DWARF2_DEBUGGING_INFO || defined DWARF2_UNWIND_INFO
      dwarf2out_frame_finish ();
#endif

      (*debug_hooks->finish) (main_input_filename);
      timevar_pop (TV_SYMOUT);

      /* Output some stuff at end of file if nec.  */

      dw2_output_indirect_constants ();

      /* Flush any pending external directives.  */
      process_pending_assemble_externals ();
   }

  /* Emit LTO marker if LTO info has been previously emitted.  This is
     used by collect2 to determine whether an object file contains IL.
     We used to emit an undefined reference here, but this produces
     link errors if an object file with IL is stored into a shared
     library without invoking lto1.  */
  if (flag_generate_lto || flag_generate_offload)
    {
#if defined ASM_OUTPUT_ALIGNED_DECL_COMMON
      ASM_OUTPUT_ALIGNED_DECL_COMMON (asm_out_file, NULL_TREE,
				      "__gnu_lto_v1",
				      HOST_WIDE_INT_1U, 8);
#elif defined ASM_OUTPUT_ALIGNED_COMMON
      ASM_OUTPUT_ALIGNED_COMMON (asm_out_file, "__gnu_lto_v1",
				 HOST_WIDE_INT_1U, 8);
#else
      ASM_OUTPUT_COMMON (asm_out_file, "__gnu_lto_v1",
			 HOST_WIDE_INT_1U,
			 HOST_WIDE_INT_1U);
#endif
    }

  /* Let linker plugin know that this is a slim object and must be LTOed
     even when user did not ask for it.  */
  if (flag_generate_lto && !flag_fat_lto_objects)
    {
#if defined ASM_OUTPUT_ALIGNED_DECL_COMMON
      ASM_OUTPUT_ALIGNED_DECL_COMMON (asm_out_file, NULL_TREE, "__gnu_lto_slim",
				      HOST_WIDE_INT_1U, 8);
#elif defined ASM_OUTPUT_ALIGNED_COMMON
      ASM_OUTPUT_ALIGNED_COMMON (asm_out_file, "__gnu_lto_slim",
				 HOST_WIDE_INT_1U, 8);
#else
      ASM_OUTPUT_COMMON (asm_out_file, "__gnu_lto_slim",
			 HOST_WIDE_INT_1U,
			 HOST_WIDE_INT_1U);
#endif
    }

  /* Attach a special .ident directive to the end of the file to identify
     the version of GCC which compiled this code.  The format of the .ident
     string is patterned after the ones produced by native SVR4 compilers.  */
  if (!flag_no_ident)
    {
      const char *pkg_version = "(GNU) ";
      char *ident_str;

      if (strcmp ("(GCC) ", pkgversion_string))
	pkg_version = pkgversion_string;

      ident_str = ACONCAT (("GCC: ", pkg_version, version_string, NULL));
      targetm.asm_out.output_ident (ident_str);
    }

  /* Auto profile finalization. */
  if (flag_auto_profile)
    end_auto_profile ();

  /* Invoke registered plugin callbacks.  */
  invoke_plugin_callbacks (PLUGIN_FINISH_UNIT, NULL);

  /* This must be at the end.  Some target ports emit end of file directives
     into the assembly file here, and hence we can not output anything to the
     assembly file after this point.  */
  targetm.asm_out.file_end ();

  timevar_stop (TV_PHASE_LATE_ASM);
}

/* Print version information to FILE.
   Each line begins with INDENT (for the case where FILE is the
   assembler output file).

   If SHOW_GLOBAL_STATE is true (for cc1 etc), we are within the compiler
   proper and can print pertinent state (e.g. params and plugins).

   If SHOW_GLOBAL_STATE is false (for use by libgccjit), we are outside the
   compiler, and we don't hold the mutex on the compiler's global state:
   we can't print params and plugins, since they might not be initialized,
   or might be being manipulated by a compile running in another
   thread.  */

void
print_version (FILE *file, const char *indent, bool show_global_state)
{
  static const char fmt1[] =
#ifdef __GNUC__
    N_("%s%s%s %sversion %s (%s)\n%s\tcompiled by GNU C version %s, ")
#else
    N_("%s%s%s %sversion %s (%s) compiled by CC, ")
#endif
    ;
  static const char fmt2[] =
    N_("GMP version %s, MPFR version %s, MPC version %s, isl version %s\n");
  static const char fmt3[] =
    N_("%s%swarning: %s header version %s differs from library version %s.\n");
  static const char fmt4[] =
    N_("%s%sGGC heuristics: --param ggc-min-expand=%d --param ggc-min-heapsize=%d\n");
#ifndef __VERSION__
#define __VERSION__ "[?]"
#endif
  fprintf (file,
	   file == stderr ? _(fmt1) : fmt1,
	   indent, *indent != 0 ? " " : "",
	   lang_hooks.name, pkgversion_string, version_string, TARGET_NAME,
	   indent, __VERSION__);

  /* We need to stringify the GMP macro values.  Ugh, gmp_version has
     two string formats, "i.j.k" and "i.j" when k is zero.  As of
     gmp-4.3.0, GMP always uses the 3 number format.  */
#define GCC_GMP_STRINGIFY_VERSION3(X) #X
#define GCC_GMP_STRINGIFY_VERSION2(X) GCC_GMP_STRINGIFY_VERSION3 (X)
#define GCC_GMP_VERSION_NUM(X,Y,Z) (((X) << 16L) | ((Y) << 8) | (Z))
#define GCC_GMP_VERSION \
  GCC_GMP_VERSION_NUM(__GNU_MP_VERSION, __GNU_MP_VERSION_MINOR, __GNU_MP_VERSION_PATCHLEVEL)
#if GCC_GMP_VERSION < GCC_GMP_VERSION_NUM(4,3,0) && __GNU_MP_VERSION_PATCHLEVEL == 0
#define GCC_GMP_STRINGIFY_VERSION \
  GCC_GMP_STRINGIFY_VERSION2 (__GNU_MP_VERSION) "." \
  GCC_GMP_STRINGIFY_VERSION2 (__GNU_MP_VERSION_MINOR)
#else
#define GCC_GMP_STRINGIFY_VERSION \
  GCC_GMP_STRINGIFY_VERSION2 (__GNU_MP_VERSION) "." \
  GCC_GMP_STRINGIFY_VERSION2 (__GNU_MP_VERSION_MINOR) "." \
  GCC_GMP_STRINGIFY_VERSION2 (__GNU_MP_VERSION_PATCHLEVEL)
#endif
  fprintf (file,
	   file == stderr ? _(fmt2) : fmt2,
	   GCC_GMP_STRINGIFY_VERSION, MPFR_VERSION_STRING, MPC_VERSION_STRING,
#ifndef HAVE_isl
	   "none"
#else
	   isl_version ()
#endif
	   );
  if (strcmp (GCC_GMP_STRINGIFY_VERSION, gmp_version))
    fprintf (file,
	     file == stderr ? _(fmt3) : fmt3,
	     indent, *indent != 0 ? " " : "",
	     "GMP", GCC_GMP_STRINGIFY_VERSION, gmp_version);
  if (strcmp (MPFR_VERSION_STRING, mpfr_get_version ()))
    fprintf (file,
	     file == stderr ? _(fmt3) : fmt3,
	     indent, *indent != 0 ? " " : "",
	     "MPFR", MPFR_VERSION_STRING, mpfr_get_version ());
  if (strcmp (MPC_VERSION_STRING, mpc_get_version ()))
    fprintf (file,
	     file == stderr ? _(fmt3) : fmt3,
	     indent, *indent != 0 ? " " : "",
	     "MPC", MPC_VERSION_STRING, mpc_get_version ());

  if (show_global_state)
    {
      fprintf (file,
	       file == stderr ? _(fmt4) : fmt4,
	       indent, *indent != 0 ? " " : "",
	       PARAM_VALUE (GGC_MIN_EXPAND), PARAM_VALUE (GGC_MIN_HEAPSIZE));

      print_plugins_versions (file, indent);
    }
}

static int
print_to_asm_out_file (print_switch_type type, const char * text)
{
  bool prepend_sep = true;

  switch (type)
    {
    case SWITCH_TYPE_LINE_END:
      putc ('\n', asm_out_file);
      return 1;

    case SWITCH_TYPE_LINE_START:
      fputs (ASM_COMMENT_START, asm_out_file);
      return strlen (ASM_COMMENT_START);

    case SWITCH_TYPE_DESCRIPTIVE:
      if (ASM_COMMENT_START[0] == 0)
	prepend_sep = false;
      /* FALLTHRU */
    case SWITCH_TYPE_PASSED:
    case SWITCH_TYPE_ENABLED:
      if (prepend_sep)
	fputc (' ', asm_out_file);
      fputs (text, asm_out_file);
      /* No need to return the length here as
	 print_single_switch has already done it.  */
      return 0;

    default:
      return -1;
    }
}

static int
print_to_stderr (print_switch_type type, const char * text)
{
  switch (type)
    {
    case SWITCH_TYPE_LINE_END:
      putc ('\n', stderr);
      return 1;

    case SWITCH_TYPE_LINE_START:
      return 0;

    case SWITCH_TYPE_PASSED:
    case SWITCH_TYPE_ENABLED:
      fputc (' ', stderr);
      /* FALLTHRU */

    case SWITCH_TYPE_DESCRIPTIVE:
      fputs (text, stderr);
      /* No need to return the length here as
	 print_single_switch has already done it.  */
      return 0;

    default:
      return -1;
    }
}

/* Print an option value and return the adjusted position in the line.
   ??? print_fn doesn't handle errors, eg disk full; presumably other
   code will catch a disk full though.  */

static int
print_single_switch (print_switch_fn_type print_fn,
		     int pos,
		     print_switch_type type,
		     const char * text)
{
  /* The ultrix fprintf returns 0 on success, so compute the result
     we want here since we need it for the following test.  The +1
     is for the separator character that will probably be emitted.  */
  int len = strlen (text) + 1;

  if (pos != 0
      && pos + len > MAX_LINE)
    {
      print_fn (SWITCH_TYPE_LINE_END, NULL);
      pos = 0;
    }

  if (pos == 0)
    pos += print_fn (SWITCH_TYPE_LINE_START, NULL);

  print_fn (type, text);
  return pos + len;
}

/* Print active target switches using PRINT_FN.
   POS is the current cursor position and MAX is the size of a "line".
   Each line begins with INDENT and ends with TERM.
   Each switch is separated from the next by SEP.  */

static void
print_switch_values (print_switch_fn_type print_fn)
{
  int pos = 0;
  size_t j;

  /* Print the options as passed.  */
  pos = print_single_switch (print_fn, pos,
			     SWITCH_TYPE_DESCRIPTIVE, _("options passed: "));

  for (j = 1; j < save_decoded_options_count; j++)
    {
      switch (save_decoded_options[j].opt_index)
	{
	case OPT_o:
	case OPT_d:
	case OPT_dumpbase:
	case OPT_dumpdir:
	case OPT_auxbase:
	case OPT_quiet:
	case OPT_version:
	  /* Ignore these.  */
	  continue;
	}

      pos = print_single_switch (print_fn, pos, SWITCH_TYPE_PASSED,
				 save_decoded_options[j].orig_option_with_args_text);
    }

  if (pos > 0)
    print_fn (SWITCH_TYPE_LINE_END, NULL);

  /* Print the -f and -m options that have been enabled.
     We don't handle language specific options but printing argv
     should suffice.  */
  pos = print_single_switch (print_fn, 0,
			     SWITCH_TYPE_DESCRIPTIVE, _("options enabled: "));

  for (j = 0; j < cl_options_count; j++)
    if (cl_options[j].cl_report
	&& option_enabled (j, &global_options) > 0)
      pos = print_single_switch (print_fn, pos,
				 SWITCH_TYPE_ENABLED, cl_options[j].opt_text);

  print_fn (SWITCH_TYPE_LINE_END, NULL);
}

/* Open assembly code output file.  Do this even if -fsyntax-only is
   on, because then the driver will have provided the name of a
   temporary file or bit bucket for us.  NAME is the file specified on
   the command line, possibly NULL.  */
static void
init_asm_output (const char *name)
{
  if (name == NULL && asm_file_name == 0)
    asm_out_file = stdout;
  else
    {
      if (asm_file_name == 0)
	{
	  int len = strlen (dump_base_name);
	  char *dumpname = XNEWVEC (char, len + 6);

	  memcpy (dumpname, dump_base_name, len + 1);
	  strip_off_ending (dumpname, len);
	  strcat (dumpname, ".s");
	  asm_file_name = dumpname;
	}
      if (!strcmp (asm_file_name, "-"))
	asm_out_file = stdout;
      else if (!canonical_filename_eq (asm_file_name, name)
	       || !strcmp (asm_file_name, HOST_BIT_BUCKET))
	asm_out_file = fopen (asm_file_name, "w");
      else
	/* Use UNKOWN_LOCATION to prevent gcc from printing the first
	   line in the current file. */
	fatal_error (UNKNOWN_LOCATION,
		     "input file %qs is the same as output file",
		     asm_file_name);
      if (asm_out_file == 0)
	fatal_error (UNKNOWN_LOCATION,
		     "can%'t open %qs for writing: %m", asm_file_name);
    }

  if (!flag_syntax_only)
    {
      targetm.asm_out.file_start ();

      if (flag_record_gcc_switches)
	{
	  if (targetm.asm_out.record_gcc_switches)
	    {
	      /* Let the target know that we are about to start recording.  */
	      targetm.asm_out.record_gcc_switches (SWITCH_TYPE_DESCRIPTIVE,
						   NULL);
	      /* Now record the switches.  */
	      print_switch_values (targetm.asm_out.record_gcc_switches);
	      /* Let the target know that the recording is over.  */
	      targetm.asm_out.record_gcc_switches (SWITCH_TYPE_DESCRIPTIVE,
						   NULL);
	    }
	  else
	    inform (UNKNOWN_LOCATION,
		    "-frecord-gcc-switches is not supported by "
		    "the current target");
	}

      if (flag_verbose_asm)
	{
	  /* Print the list of switches in effect
	     into the assembler file as comments.  */
	  print_version (asm_out_file, ASM_COMMENT_START, true);
	  print_switch_values (print_to_asm_out_file);
	  putc ('\n', asm_out_file);
	}
    }
}

/* A helper function; used as the reallocator function for cpp's line
   table.  */
static void *
realloc_for_line_map (void *ptr, size_t len)
{
  return ggc_realloc (ptr, len);
}

/* A helper function: used as the allocator function for
   identifier_to_locale.  */
static void *
alloc_for_identifier_to_locale (size_t len)
{
  return ggc_alloc_atomic (len);
}

/* Output stack usage information.  */
void
output_stack_usage (void)
{
  static bool warning_issued = false;
  enum stack_usage_kind_type { STATIC = 0, DYNAMIC, DYNAMIC_BOUNDED };
  const char *stack_usage_kind_str[] = {
    "static",
    "dynamic",
    "dynamic,bounded"
  };
  HOST_WIDE_INT stack_usage = current_function_static_stack_size;
  enum stack_usage_kind_type stack_usage_kind;

  if (stack_usage < 0)
    {
      if (!warning_issued)
	{
	  warning (0, "stack usage computation not supported for this target");
	  warning_issued = true;
	}
      return;
    }

  stack_usage_kind = STATIC;

  /* Add the maximum amount of space pushed onto the stack.  */
  if (maybe_ne (current_function_pushed_stack_size, 0))
    {
      HOST_WIDE_INT extra;
      if (current_function_pushed_stack_size.is_constant (&extra))
	{
	  stack_usage += extra;
	  stack_usage_kind = DYNAMIC_BOUNDED;
	}
      else
	{
	  extra = constant_lower_bound (current_function_pushed_stack_size);
	  stack_usage += extra;
	  stack_usage_kind = DYNAMIC;
	}
    }

  /* Now on to the tricky part: dynamic stack allocation.  */
  if (current_function_allocates_dynamic_stack_space)
    {
      if (stack_usage_kind != DYNAMIC)
	{
	  if (current_function_has_unbounded_dynamic_stack_size)
	    stack_usage_kind = DYNAMIC;
	  else
	    stack_usage_kind = DYNAMIC_BOUNDED;
	}

      /* Add the size even in the unbounded case, this can't hurt.  */
      stack_usage += current_function_dynamic_stack_size;
    }

  if (flag_stack_usage)
    {
      expanded_location loc
	= expand_location (DECL_SOURCE_LOCATION (current_function_decl));
      /* We don't want to print the full qualified name because it can be long,
	 so we strip the scope prefix, but we may need to deal with the suffix
	 created by the compiler.  */
      const char *suffix
	= strchr (IDENTIFIER_POINTER (DECL_NAME (current_function_decl)), '.');
      const char *name
	= lang_hooks.decl_printable_name (current_function_decl, 2);
      if (suffix)
	{
	  const char *dot = strchr (name, '.');
	  while (dot && strcasecmp (dot, suffix) != 0)
	    {
	      name = dot + 1;
	      dot = strchr (name, '.');
	    }
	}
      else
	{
	  const char *dot = strrchr (name, '.');
	  if (dot)
	    name = dot + 1;
	}

      fprintf (stack_usage_file,
	       "%s:%d:%d:%s\t" HOST_WIDE_INT_PRINT_DEC"\t%s\n",
	       lbasename (loc.file),
	       loc.line,
	       loc.column,
	       name,
	       stack_usage,
	       stack_usage_kind_str[stack_usage_kind]);
    }

  if (warn_stack_usage >= 0)
    {
      const location_t loc = DECL_SOURCE_LOCATION (current_function_decl);

      if (stack_usage_kind == DYNAMIC)
	warning_at (loc, OPT_Wstack_usage_, "stack usage might be unbounded");
      else if (stack_usage > warn_stack_usage)
	{
	  if (stack_usage_kind == DYNAMIC_BOUNDED)
	    warning_at (loc,
			OPT_Wstack_usage_, "stack usage might be %wd bytes",
			stack_usage);
	  else
	    warning_at (loc, OPT_Wstack_usage_, "stack usage is %wd bytes",
			stack_usage);
	}
    }
}

/* Open an auxiliary output file.  */
static FILE *
open_auxiliary_file (const char *ext)
{
  char *filename;
  FILE *file;

  filename = concat (aux_base_name, ".", ext, NULL);
  file = fopen (filename, "w");
  if (!file)
    fatal_error (input_location, "can%'t open %s for writing: %m", filename);
  free (filename);
  return file;
}

/* Alternative diagnostics callback for reentered ICE reporting.  */

static void
internal_error_reentered (diagnostic_context *, const char *, va_list *)
{
  /* Flush the dump file if emergency_dump_function itself caused an ICE.  */
  if (dump_file)
    fflush (dump_file);
}

/* Auxiliary callback for the diagnostics code.  */

static void
internal_error_function (diagnostic_context *, const char *, va_list *)
{
  global_dc->internal_error = internal_error_reentered;
  warn_if_plugins ();
  emergency_dump_function ();
}

/* Initialization of the front end environment, before command line
   options are parsed.  Signal handlers, internationalization etc.
   ARGV0 is main's argv[0].  */
static void
general_init (const char *argv0, bool init_signals)
{
  const char *p;

  p = argv0 + strlen (argv0);
  while (p != argv0 && !IS_DIR_SEPARATOR (p[-1]))
    --p;
  progname = p;

  xmalloc_set_program_name (progname);

  hex_init ();

  /* Unlock the stdio streams.  */
  unlock_std_streams ();

  gcc_init_libintl ();

  identifier_to_locale_alloc = alloc_for_identifier_to_locale;
  identifier_to_locale_free = ggc_free;

  /* Initialize the diagnostics reporting machinery, so option parsing
     can give warnings and errors.  */
  diagnostic_initialize (global_dc, N_OPTS);
  /* Set a default printer.  Language specific initializations will
     override it later.  */
  tree_diagnostics_defaults (global_dc);

  global_dc->show_caret
    = global_options_init.x_flag_diagnostics_show_caret;
  global_dc->show_option_requested
    = global_options_init.x_flag_diagnostics_show_option;
  global_dc->show_column
    = global_options_init.x_flag_show_column;
  global_dc->internal_error = internal_error_function;
  global_dc->option_enabled = option_enabled;
  global_dc->option_state = &global_options;
  global_dc->option_name = option_name;

  if (init_signals)
    {
      /* Trap fatal signals, e.g. SIGSEGV, and convert them to ICE messages.  */
#ifdef SIGSEGV
      signal (SIGSEGV, crash_signal);
#endif
#ifdef SIGILL
      signal (SIGILL, crash_signal);
#endif
#ifdef SIGBUS
      signal (SIGBUS, crash_signal);
#endif
#ifdef SIGABRT
      signal (SIGABRT, crash_signal);
#endif
#if defined SIGIOT && (!defined SIGABRT || SIGABRT != SIGIOT)
      signal (SIGIOT, crash_signal);
#endif
#ifdef SIGFPE
      signal (SIGFPE, crash_signal);
#endif

      /* Other host-specific signal setup.  */
      (*host_hooks.extra_signals)();
  }

  /* Initialize the garbage-collector, string pools and tree type hash
     table.  */
  init_ggc ();
  init_stringpool ();
  input_location = UNKNOWN_LOCATION;
  line_table = ggc_alloc<line_maps> ();
  linemap_init (line_table, BUILTINS_LOCATION);
  line_table->reallocator = realloc_for_line_map;
  line_table->round_alloc_size = ggc_round_alloc_size;
  line_table->default_range_bits = 5;
  init_ttree ();

  /* Initialize register usage now so switches may override.  */
  init_reg_sets ();

  /* Register the language-independent parameters.  */
  global_init_params ();

  /* This must be done after global_init_params but before argument
     processing.  */
  init_ggc_heuristics ();

  /* Create the singleton holder for global state.  This creates the
     dump manager.  */
  g = new gcc::context ();

  /* Allow languages and middle-end to register their dumps before the
     optimization passes.  */
  g->get_dumps ()->register_dumps ();

  /* Create the passes.  */
  g->set_passes (new gcc::pass_manager (g));

  symtab = new (ggc_cleared_alloc <symbol_table> ()) symbol_table ();

  statistics_early_init ();
  finish_params ();
}

/* Return true if the current target supports -fsection-anchors.  */

static bool
target_supports_section_anchors_p (void)
{
  if (targetm.min_anchor_offset == 0 && targetm.max_anchor_offset == 0)
    return false;

  if (targetm.asm_out.output_anchor == NULL)
    return false;

  return true;
}

/* Default the align_* variables to 1 if they're still unset, and
   set up the align_*_log variables.  */
static void
init_alignments (void)
{
  if (align_loops <= 0)
    align_loops = 1;
  if (align_loops_max_skip > align_loops)
    align_loops_max_skip = align_loops - 1;
  align_loops_log = floor_log2 (align_loops * 2 - 1);
  if (align_jumps <= 0)
    align_jumps = 1;
  if (align_jumps_max_skip > align_jumps)
    align_jumps_max_skip = align_jumps - 1;
  align_jumps_log = floor_log2 (align_jumps * 2 - 1);
  if (align_labels <= 0)
    align_labels = 1;
  align_labels_log = floor_log2 (align_labels * 2 - 1);
  if (align_labels_max_skip > align_labels)
    align_labels_max_skip = align_labels - 1;
  if (align_functions <= 0)
    align_functions = 1;
  align_functions_log = floor_log2 (align_functions * 2 - 1);
}

/* Process the options that have been parsed.  */
static void
process_options (void)
{
  /* Just in case lang_hooks.post_options ends up calling a debug_hook.
     This can happen with incorrect pre-processed input. */
  debug_hooks = &do_nothing_debug_hooks;

  maximum_field_alignment = initial_max_fld_align * BITS_PER_UNIT;

  /* Allow the front end to perform consistency checks and do further
     initialization based on the command line options.  This hook also
     sets the original filename if appropriate (e.g. foo.i -> foo.c)
     so we can correctly initialize debug output.  */
  no_backend = lang_hooks.post_options (&main_input_filename);

  /* Some machines may reject certain combinations of options.  */
  location_t saved_location = input_location;
  input_location = UNKNOWN_LOCATION;
  targetm.target_option.override ();
  input_location = saved_location;

  if (flag_diagnostics_generate_patch)
      global_dc->edit_context_ptr = new edit_context ();

  /* Avoid any informative notes in the second run of -fcompare-debug.  */
  if (flag_compare_debug) 
    diagnostic_inhibit_notes (global_dc);

  if (flag_section_anchors && !target_supports_section_anchors_p ())
    {
      warning_at (UNKNOWN_LOCATION, OPT_fsection_anchors,
		  "this target does not support %qs",
		  "-fsection-anchors");
      flag_section_anchors = 0;
    }

  if (flag_short_enums == 2)
    flag_short_enums = targetm.default_short_enums ();

  /* Set aux_base_name if not already set.  */
  if (aux_base_name)
    ;
  else if (main_input_filename)
    {
      char *name = xstrdup (lbasename (main_input_filename));

      strip_off_ending (name, strlen (name));
      aux_base_name = name;
    }
  else
    aux_base_name = "gccaux";

#ifndef HAVE_isl
  if (flag_graphite
      || flag_loop_nest_optimize
      || flag_graphite_identity
      || flag_loop_parallelize_all)
    sorry ("Graphite loop optimizations cannot be used (isl is not available) "
	   "(-fgraphite, -fgraphite-identity, -floop-nest-optimize, "
	   "-floop-parallelize-all)");
#endif

  if (flag_cf_protection != CF_NONE
      && !(flag_cf_protection & CF_SET))
    {
      if (flag_cf_protection == CF_FULL)
	{
	  error_at (UNKNOWN_LOCATION,
		    "%<-fcf-protection=full%> is not supported for this "
		    "target");
	  flag_cf_protection = CF_NONE;
	}
      if (flag_cf_protection == CF_BRANCH)
	{
	  error_at (UNKNOWN_LOCATION,
		    "%<-fcf-protection=branch%> is not supported for this "
		    "target");
	  flag_cf_protection = CF_NONE;
	}
      if (flag_cf_protection == CF_RETURN)
	{
	  error_at (UNKNOWN_LOCATION,
		    "%<-fcf-protection=return%> is not supported for this "
		    "target");
	  flag_cf_protection = CF_NONE;
	}
    }

  if (flag_check_pointer_bounds)
    {
      if (targetm.chkp_bound_mode () == VOIDmode)
	{
	  error_at (UNKNOWN_LOCATION,
		    "%<-fcheck-pointer-bounds%> is not supported for this "
		    "target");
	  flag_check_pointer_bounds = 0;
	}

      if (flag_sanitize & SANITIZE_BOUNDS_STRICT)
	{
	  error_at (UNKNOWN_LOCATION,
		    "%<-fcheck-pointer-bounds%> is not supported with "
		    "%<-fsanitize=bounds-strict%>");
	  flag_check_pointer_bounds = 0;
	}
      else if (flag_sanitize & SANITIZE_BOUNDS)
	{
	  error_at (UNKNOWN_LOCATION,
		    "%<-fcheck-pointer-bounds%> is not supported with "
		    "%<-fsanitize=bounds%>");
	  flag_check_pointer_bounds = 0;
	}

      if (flag_sanitize & SANITIZE_ADDRESS)
	{
	  error_at (UNKNOWN_LOCATION,
		    "%<-fcheck-pointer-bounds%> is not supported with "
		    "Address Sanitizer");
	  flag_check_pointer_bounds = 0;
	}

      if (flag_sanitize & SANITIZE_THREAD)
	{
	  error_at (UNKNOWN_LOCATION,
		    "%<-fcheck-pointer-bounds%> is not supported with "
		    "Thread Sanitizer");

	  flag_check_pointer_bounds = 0;
	}
    }

  /* One region RA really helps to decrease the code size.  */
  if (flag_ira_region == IRA_REGION_AUTODETECT)
    flag_ira_region
      = optimize_size || !optimize ? IRA_REGION_ONE : IRA_REGION_MIXED;

  if (!abi_version_at_least (2))
    {
      /* -fabi-version=1 support was removed after GCC 4.9.  */
      error_at (UNKNOWN_LOCATION,
		"%<-fabi-version=1%> is no longer supported");
      flag_abi_version = 2;
    }

  /* Unrolling all loops implies that standard loop unrolling must also
     be done.  */
  if (flag_unroll_all_loops)
    flag_unroll_loops = 1;

  /* web and rename-registers help when run after loop unrolling.  */
  if (flag_web == AUTODETECT_VALUE)
    flag_web = flag_unroll_loops;

  if (flag_rename_registers == AUTODETECT_VALUE)
    flag_rename_registers = flag_unroll_loops;

  if (flag_non_call_exceptions)
    flag_asynchronous_unwind_tables = 1;
  if (flag_asynchronous_unwind_tables)
    flag_unwind_tables = 1;

  if (flag_value_profile_transformations)
    flag_profile_values = 1;

  /* Warn about options that are not supported on this machine.  */
#ifndef INSN_SCHEDULING
  if (flag_schedule_insns || flag_schedule_insns_after_reload)
    warning_at (UNKNOWN_LOCATION, 0,
		"instruction scheduling not supported on this target machine");
#endif
  if (!DELAY_SLOTS && flag_delayed_branch)
    warning_at (UNKNOWN_LOCATION, 0,
		"this target machine does not have delayed branches");

  user_label_prefix = USER_LABEL_PREFIX;
  if (flag_leading_underscore != -1)
    {
      /* If the default prefix is more complicated than "" or "_",
	 issue a warning and ignore this option.  */
      if (user_label_prefix[0] == 0 ||
	  (user_label_prefix[0] == '_' && user_label_prefix[1] == 0))
	{
	  user_label_prefix = flag_leading_underscore ? "_" : "";
	}
      else
	warning_at (UNKNOWN_LOCATION, 0,
		    "-f%sleading-underscore not supported on this "
		    "target machine", flag_leading_underscore ? "" : "no-");
    }

  /* If we are in verbose mode, write out the version and maybe all the
     option flags in use.  */
  if (version_flag)
    {
      print_version (stderr, "", true);
      if (! quiet_flag)
	print_switch_values (print_to_stderr);
    }

  if (flag_syntax_only)
    {
      write_symbols = NO_DEBUG;
      profile_flag = 0;
    }

  if (flag_gtoggle)
    {
      if (debug_info_level == DINFO_LEVEL_NONE)
	{
	  debug_info_level = DINFO_LEVEL_NORMAL;

	  if (write_symbols == NO_DEBUG)
	    write_symbols = PREFERRED_DEBUGGING_TYPE;
	}
      else
	debug_info_level = DINFO_LEVEL_NONE;
    }

  if (flag_dump_final_insns && !flag_syntax_only && !no_backend)
    {
      FILE *final_output = fopen (flag_dump_final_insns, "w");
      if (!final_output)
	{
	  error_at (UNKNOWN_LOCATION,
		    "could not open final insn dump file %qs: %m",
		    flag_dump_final_insns);
	  flag_dump_final_insns = NULL;
	}
      else if (fclose (final_output))
	{
	  error_at (UNKNOWN_LOCATION,
		    "could not close zeroed insn dump file %qs: %m",
		    flag_dump_final_insns);
	  flag_dump_final_insns = NULL;
	}
    }

  /* A lot of code assumes write_symbols == NO_DEBUG if the debugging
     level is 0.  */
  if (debug_info_level == DINFO_LEVEL_NONE)
    write_symbols = NO_DEBUG;

  if (write_symbols == NO_DEBUG)
    ;
#if defined(DBX_DEBUGGING_INFO)
  else if (write_symbols == DBX_DEBUG)
    debug_hooks = &dbx_debug_hooks;
#endif
#if defined(XCOFF_DEBUGGING_INFO)
  else if (write_symbols == XCOFF_DEBUG)
    debug_hooks = &xcoff_debug_hooks;
#endif
#ifdef DWARF2_DEBUGGING_INFO
  else if (write_symbols == DWARF2_DEBUG)
    debug_hooks = &dwarf2_debug_hooks;
#endif
#ifdef VMS_DEBUGGING_INFO
  else if (write_symbols == VMS_DEBUG || write_symbols == VMS_AND_DWARF2_DEBUG)
    debug_hooks = &vmsdbg_debug_hooks;
#endif
#ifdef DWARF2_LINENO_DEBUGGING_INFO
  else if (write_symbols == DWARF2_DEBUG)
    debug_hooks = &dwarf2_lineno_debug_hooks;
#endif
  else
    error_at (UNKNOWN_LOCATION,
	      "target system does not support the %qs debug format",
	      debug_type_names[write_symbols]);

  /* We know which debug output will be used so we can set flag_var_tracking
     and flag_var_tracking_uninit if the user has not specified them.  */
  if (debug_info_level < DINFO_LEVEL_NORMAL
      || debug_hooks->var_location == do_nothing_debug_hooks.var_location)
    {
      if (flag_var_tracking == 1
	  || flag_var_tracking_uninit == 1)
        {
	  if (debug_info_level < DINFO_LEVEL_NORMAL)
	    warning_at (UNKNOWN_LOCATION, 0,
			"variable tracking requested, but useless unless "
			"producing debug info");
	  else
	    warning_at (UNKNOWN_LOCATION, 0,
			"variable tracking requested, but not supported "
			"by this debug format");
	}
      flag_var_tracking = 0;
      flag_var_tracking_uninit = 0;
    }

  /* The debug hooks are used to implement -fdump-go-spec because it
     gives a simple and stable API for all the information we need to
     dump.  */
  if (flag_dump_go_spec != NULL)
    debug_hooks = dump_go_spec_init (flag_dump_go_spec, debug_hooks);

  /* If the user specifically requested variable tracking with tagging
     uninitialized variables, we need to turn on variable tracking.
     (We already determined above that variable tracking is feasible.)  */
  if (flag_var_tracking_uninit == 1)
    flag_var_tracking = 1;

  if (flag_var_tracking == AUTODETECT_VALUE)
    flag_var_tracking = optimize >= 1;

  if (flag_var_tracking_uninit == AUTODETECT_VALUE)
    flag_var_tracking_uninit = flag_var_tracking;

  if (flag_var_tracking_assignments == AUTODETECT_VALUE)
    flag_var_tracking_assignments
      = (flag_var_tracking
	 && !(flag_selective_scheduling || flag_selective_scheduling2));

  if (flag_var_tracking_assignments_toggle)
    flag_var_tracking_assignments = !flag_var_tracking_assignments;

  if (flag_var_tracking_assignments && !flag_var_tracking)
    flag_var_tracking = flag_var_tracking_assignments = -1;

  if (flag_var_tracking_assignments
      && (flag_selective_scheduling || flag_selective_scheduling2))
    warning_at (UNKNOWN_LOCATION, 0,
		"var-tracking-assignments changes selective scheduling");

  if (debug_nonbind_markers_p == AUTODETECT_VALUE)
<<<<<<< HEAD
    debug_nonbind_markers_p = optimize && debug_info_level >= DINFO_LEVEL_NORMAL
      && (write_symbols == DWARF2_DEBUG || write_symbols == VMS_AND_DWARF2_DEBUG);
=======
    debug_nonbind_markers_p
      = (optimize
	 && debug_info_level >= DINFO_LEVEL_NORMAL
	 && (write_symbols == DWARF2_DEBUG
	     || write_symbols == VMS_AND_DWARF2_DEBUG)
	 && !(flag_selective_scheduling || flag_selective_scheduling2));
>>>>>>> 8f6f3638

  if (debug_variable_location_views == AUTODETECT_VALUE)
    {
      debug_variable_location_views = flag_var_tracking
	&& debug_info_level >= DINFO_LEVEL_NORMAL
<<<<<<< HEAD
	&& (write_symbols == DWARF2_DEBUG || write_symbols == VMS_AND_DWARF2_DEBUG)
	&& !dwarf_strict;
    }
=======
	&& (write_symbols == DWARF2_DEBUG
	    || write_symbols == VMS_AND_DWARF2_DEBUG)
	&& !dwarf_strict;
    }
  else if (debug_variable_location_views == -1 && dwarf_version != 5)
    {
      warning_at (UNKNOWN_LOCATION, 0,
		  "without -gdwarf-5, -gvariable-location-views=incompat5 "
		  "is equivalent to -gvariable-location-views");
      debug_variable_location_views = 1;
    }
>>>>>>> 8f6f3638

  if (flag_tree_cselim == AUTODETECT_VALUE)
    {
      if (HAVE_conditional_move)
	flag_tree_cselim = 1;
      else
	flag_tree_cselim = 0;
    }

  /* If auxiliary info generation is desired, open the output file.
     This goes in the same directory as the source file--unlike
     all the other output files.  */
  if (flag_gen_aux_info)
    {
      aux_info_file = fopen (aux_info_file_name, "w");
      if (aux_info_file == 0)
	fatal_error (UNKNOWN_LOCATION,
		     "can%'t open %s: %m", aux_info_file_name);
    }

  if (!targetm_common.have_named_sections)
    {
      if (flag_function_sections)
	{
	  warning_at (UNKNOWN_LOCATION, 0,
		      "-ffunction-sections not supported for this target");
	  flag_function_sections = 0;
	}
      if (flag_data_sections)
	{
	  warning_at (UNKNOWN_LOCATION, 0,
		      "-fdata-sections not supported for this target");
	  flag_data_sections = 0;
	}
    }

  if (flag_prefetch_loop_arrays > 0 && !targetm.code_for_prefetch)
    {
      warning_at (UNKNOWN_LOCATION, 0,
		  "-fprefetch-loop-arrays not supported for this target");
      flag_prefetch_loop_arrays = 0;
    }
  else if (flag_prefetch_loop_arrays > 0 && !targetm.have_prefetch ())
    {
      warning_at (UNKNOWN_LOCATION, 0,
		  "-fprefetch-loop-arrays not supported for this target "
		  "(try -march switches)");
      flag_prefetch_loop_arrays = 0;
    }

  /* This combination of options isn't handled for i386 targets and doesn't
     make much sense anyway, so don't allow it.  */
  if (flag_prefetch_loop_arrays > 0 && optimize_size)
    {
      warning_at (UNKNOWN_LOCATION, 0,
		  "-fprefetch-loop-arrays is not supported with -Os");
      flag_prefetch_loop_arrays = 0;
    }

  /* The presence of IEEE signaling NaNs, implies all math can trap.  */
  if (flag_signaling_nans)
    flag_trapping_math = 1;

  /* We cannot reassociate if we want traps or signed zeros.  */
  if (flag_associative_math && (flag_trapping_math || flag_signed_zeros))
    {
      warning_at (UNKNOWN_LOCATION, 0,
		  "-fassociative-math disabled; other options take "
		  "precedence");
      flag_associative_math = 0;
    }

  /* -fstack-clash-protection is not currently supported on targets
     where the stack grows up.  */
  if (flag_stack_clash_protection && !STACK_GROWS_DOWNWARD)
    {
      warning_at (UNKNOWN_LOCATION, 0,
		  "%<-fstack-clash-protection%> is not supported on targets "
		  "where the stack grows from lower to higher addresses");
      flag_stack_clash_protection = 0;
    }

  /* We can not support -fstack-check= and -fstack-clash-protection at
     the same time.  */
  if (flag_stack_check != NO_STACK_CHECK && flag_stack_clash_protection)
    {
      warning_at (UNKNOWN_LOCATION, 0,
		  "%<-fstack-check=%> and %<-fstack-clash_protection%> are "
		  "mutually exclusive.  Disabling %<-fstack-check=%>");
      flag_stack_check = NO_STACK_CHECK;
    }

  /* With -fcx-limited-range, we do cheap and quick complex arithmetic.  */
  if (flag_cx_limited_range)
    flag_complex_method = 0;

  /* With -fcx-fortran-rules, we do something in-between cheap and C99.  */
  if (flag_cx_fortran_rules)
    flag_complex_method = 1;

  /* Targets must be able to place spill slots at lower addresses.  If the
     target already uses a soft frame pointer, the transition is trivial.  */
  if (!FRAME_GROWS_DOWNWARD && flag_stack_protect)
    {
      warning_at (UNKNOWN_LOCATION, 0,
		  "-fstack-protector not supported for this target");
      flag_stack_protect = 0;
    }
  if (!flag_stack_protect)
    warn_stack_protect = 0;

  /* Address Sanitizer needs porting to each target architecture.  */

  if ((flag_sanitize & SANITIZE_ADDRESS)
      && !FRAME_GROWS_DOWNWARD)
    {
      warning_at (UNKNOWN_LOCATION, 0,
		  "-fsanitize=address and -fsanitize=kernel-address "
		  "are not supported for this target");
      flag_sanitize &= ~SANITIZE_ADDRESS;
    }

  if ((flag_sanitize & SANITIZE_USER_ADDRESS)
      && targetm.asan_shadow_offset == NULL)
    {
      warning_at (UNKNOWN_LOCATION, 0,
		  "-fsanitize=address not supported for this target");
      flag_sanitize &= ~SANITIZE_ADDRESS;
    }

 /* Do not use IPA optimizations for register allocation if profiler is active
    or patchable function entries are inserted for run-time instrumentation
    or port does not emit prologue and epilogue as RTL.  */
  if (profile_flag || function_entry_patch_area_size
      || !targetm.have_prologue () || !targetm.have_epilogue ())
    flag_ipa_ra = 0;

  /* Enable -Werror=coverage-mismatch when -Werror and -Wno-error
     have not been set.  */
  if (!global_options_set.x_warnings_are_errors
      && warn_coverage_mismatch
      && (global_dc->classify_diagnostic[OPT_Wcoverage_mismatch] ==
          DK_UNSPECIFIED))
    diagnostic_classify_diagnostic (global_dc, OPT_Wcoverage_mismatch,
                                    DK_ERROR, UNKNOWN_LOCATION);

  /* Save the current optimization options.  */
  optimization_default_node = build_optimization_node (&global_options);
  optimization_current_node = optimization_default_node;

  /* Please don't change global_options after this point, those changes won't
     be reflected in optimization_{default,current}_node.  */
}

/* This function can be called multiple times to reinitialize the compiler
   back end when register classes or instruction sets have changed,
   before each function.  */
static void
backend_init_target (void)
{
  /* Initialize alignment variables.  */
  init_alignments ();

  /* This depends on stack_pointer_rtx.  */
  init_fake_stack_mems ();

  /* Sets static_base_value[HARD_FRAME_POINTER_REGNUM], which is
     mode-dependent.  */
  init_alias_target ();

  /* Depends on HARD_FRAME_POINTER_REGNUM.  */
  if (!ira_use_lra_p)
    init_reload ();

  /* Depends on the enabled attribute.  */
  recog_init ();

  /* The following initialization functions need to generate rtl, so
     provide a dummy function context for them.  */
  init_dummy_function_start ();

  /* rtx_cost is mode-dependent, so cached values need to be recomputed
     on a mode change.  */
  init_expmed ();
  init_lower_subreg ();
  init_set_costs ();

  init_expr_target ();
  ira_init ();

  /* We may need to recompute regno_save_code[] and regno_restore_code[]
     after a mode change as well.  */
  caller_save_initialized_p = false;

  expand_dummy_function_end ();
}

/* Initialize the compiler back end.  This function is called only once,
   when starting the compiler.  */
static void
backend_init (void)
{
  init_emit_once ();

  init_rtlanal ();
  init_inline_once ();
  init_varasm_once ();
  save_register_info ();

  /* Middle end needs this initialization for default mem attributes
     used by early calls to make_decl_rtl.  */
  init_emit_regs ();

  /* Middle end needs this initialization for mode tables used to assign
     modes to vector variables.  */
  init_regs ();
}

/* Initialize excess precision settings.

   We have no need to modify anything here, just keep track of what the
   user requested.  We'll figure out any appropriate relaxations
   later.  */

static void
init_excess_precision (void)
{
  gcc_assert (flag_excess_precision_cmdline != EXCESS_PRECISION_DEFAULT);
  flag_excess_precision = flag_excess_precision_cmdline;
}

/* Initialize things that are both lang-dependent and target-dependent.
   This function can be called more than once if target parameters change.  */
static void
lang_dependent_init_target (void)
{
  /* This determines excess precision settings.  */
  init_excess_precision ();

  /* This creates various _DECL nodes, so needs to be called after the
     front end is initialized.  It also depends on the HAVE_xxx macros
     generated from the target machine description.  */
  init_optabs ();

  gcc_assert (!this_target_rtl->target_specific_initialized);
}

/* Perform initializations that are lang-dependent or target-dependent.
   but matters only for late optimizations and RTL generation.  */

static int rtl_initialized;

void
initialize_rtl (void)
{
  auto_timevar tv (g_timer, TV_INITIALIZE_RTL);

  /* Initialization done just once per compilation, but delayed
     till code generation.  */
  if (!rtl_initialized)
    ira_init_once ();
  rtl_initialized = true;

  /* Target specific RTL backend initialization.  */
  if (!this_target_rtl->target_specific_initialized)
    {
      backend_init_target ();
      this_target_rtl->target_specific_initialized = true;
    }
}

/* Language-dependent initialization.  Returns nonzero on success.  */
static int
lang_dependent_init (const char *name)
{
  location_t save_loc = input_location;
  if (dump_base_name == 0)
    dump_base_name = name && name[0] ? name : "gccdump";

  /* Other front-end initialization.  */
  input_location = BUILTINS_LOCATION;
  if (lang_hooks.init () == 0)
    return 0;
  input_location = save_loc;

  if (!flag_wpa)
    {
      init_asm_output (name);

      /* If stack usage information is desired, open the output file.  */
      if (flag_stack_usage)
	stack_usage_file = open_auxiliary_file ("su");
    }

  /* This creates various _DECL nodes, so needs to be called after the
     front end is initialized.  */
  init_eh ();

  /* Do the target-specific parts of the initialization.  */
  lang_dependent_init_target ();

  if (!flag_wpa)
    {
      /* If dbx symbol table desired, initialize writing it and output the
	 predefined types.  */
      timevar_push (TV_SYMOUT);

      /* Now we have the correct original filename, we can initialize
	 debug output.  */
      (*debug_hooks->init) (name);

      timevar_pop (TV_SYMOUT);
    }

  return 1;
}


/* Reinitialize everything when target parameters, such as register usage,
   have changed.  */
void
target_reinit (void)
{
  struct rtl_data saved_x_rtl;
  rtx *saved_regno_reg_rtx;
  tree saved_optimization_current_node;
  struct target_optabs *saved_this_fn_optabs;

  /* Temporarily switch to the default optimization node, so that
     *this_target_optabs is set to the default, not reflecting
     whatever a previous function used for the optimize
     attribute.  */
  saved_optimization_current_node = optimization_current_node;
  saved_this_fn_optabs = this_fn_optabs;
  if (saved_optimization_current_node != optimization_default_node)
    {
      optimization_current_node = optimization_default_node;
      cl_optimization_restore
	(&global_options,
	 TREE_OPTIMIZATION (optimization_default_node));
    }
  this_fn_optabs = this_target_optabs;

  /* Save *crtl and regno_reg_rtx around the reinitialization
     to allow target_reinit being called even after prepare_function_start.  */
  saved_regno_reg_rtx = regno_reg_rtx;
  if (saved_regno_reg_rtx)
    {  
      saved_x_rtl = *crtl;
      memset (crtl, '\0', sizeof (*crtl));
      regno_reg_rtx = NULL;
    }

  this_target_rtl->target_specific_initialized = false;

  /* This initializes hard_frame_pointer, and calls init_reg_modes_target()
     to initialize reg_raw_mode[].  */
  init_emit_regs ();

  /* This invokes target hooks to set fixed_reg[] etc, which is
     mode-dependent.  */
  init_regs ();

  /* Reinitialize lang-dependent parts.  */
  lang_dependent_init_target ();

  /* Restore the original optimization node.  */
  if (saved_optimization_current_node != optimization_default_node)
    {
      optimization_current_node = saved_optimization_current_node;
      cl_optimization_restore (&global_options,
			       TREE_OPTIMIZATION (optimization_current_node));
    }
  this_fn_optabs = saved_this_fn_optabs;

  /* Restore regno_reg_rtx at the end, as free_after_compilation from
     expand_dummy_function_end clears it.  */
  if (saved_regno_reg_rtx)
    {
      *crtl = saved_x_rtl;
      regno_reg_rtx = saved_regno_reg_rtx;
      saved_regno_reg_rtx = NULL;
    }
}

void
dump_memory_report (bool final)
{
  dump_line_table_statistics ();
  ggc_print_statistics ();
  stringpool_statistics ();
  dump_tree_statistics ();
  dump_gimple_statistics ();
  dump_rtx_statistics ();
  dump_alloc_pool_statistics ();
  dump_bitmap_statistics ();
  dump_hash_table_loc_statistics ();
  dump_vec_loc_statistics ();
  dump_ggc_loc_statistics (final);
  dump_alias_stats (stderr);
  dump_pta_stats (stderr);
}

/* Clean up: close opened files, etc.  */

static void
finalize (bool no_backend)
{
  /* Close the dump files.  */
  if (flag_gen_aux_info)
    {
      fclose (aux_info_file);
      aux_info_file = NULL;
      if (seen_error ())
	unlink (aux_info_file_name);
    }

  /* Close non-debugging input and output files.  Take special care to note
     whether fclose returns an error, since the pages might still be on the
     buffer chain while the file is open.  */

  if (asm_out_file)
    {
      if (ferror (asm_out_file) != 0)
	fatal_error (input_location, "error writing to %s: %m", asm_file_name);
      if (fclose (asm_out_file) != 0)
	fatal_error (input_location, "error closing %s: %m", asm_file_name);
      asm_out_file = NULL;
    }

  if (stack_usage_file)
    {
      fclose (stack_usage_file);
      stack_usage_file = NULL;
    }

  if (seen_error ())
    coverage_remove_note_file ();

  if (!no_backend)
    {
      statistics_fini ();

      g->get_passes ()->finish_optimization_passes ();

      lra_finish_once ();
    }

  if (mem_report)
    dump_memory_report (true);

  if (profile_report)
    dump_profile_report ();

  /* Language-specific end of compilation actions.  */
  lang_hooks.finish ();
}

static bool
standard_type_bitsize (int bitsize)
{
  /* As a special exception, we always want __int128 enabled if possible.  */
  if (bitsize == 128)
    return false;
  if (bitsize == CHAR_TYPE_SIZE
      || bitsize == SHORT_TYPE_SIZE
      || bitsize == INT_TYPE_SIZE
      || bitsize == LONG_TYPE_SIZE
      || bitsize == LONG_LONG_TYPE_SIZE)
    return true;
  return false;
}

/* Initialize the compiler, and compile the input file.  */
static void
do_compile ()
{
  process_options ();

  /* Don't do any more if an error has already occurred.  */
  if (!seen_error ())
    {
      int i;

      timevar_start (TV_PHASE_SETUP);

      /* This must be run always, because it is needed to compute the FP
	 predefined macros, such as __LDBL_MAX__, for targets using non
	 default FP formats.  */
      init_adjust_machine_modes ();
      init_derived_machine_modes ();

      /* This must happen after the backend has a chance to process
	 command line options, but before the parsers are
	 initialized.  */
      for (i = 0; i < NUM_INT_N_ENTS; i ++)
	if (targetm.scalar_mode_supported_p (int_n_data[i].m)
	    && ! standard_type_bitsize (int_n_data[i].bitsize))
	  int_n_enabled_p[i] = true;
	else
	  int_n_enabled_p[i] = false;

      /* Set up the back-end if requested.  */
      if (!no_backend)
	backend_init ();

      /* Language-dependent initialization.  Returns true on success.  */
      if (lang_dependent_init (main_input_filename))
        {
          /* Initialize yet another pass.  */

          ggc_protect_identifiers = true;

	  symtab->initialize ();
          init_final (main_input_filename);
          coverage_init (aux_base_name);
          statistics_init ();
          invoke_plugin_callbacks (PLUGIN_START_UNIT, NULL);

          timevar_stop (TV_PHASE_SETUP);

          compile_file ();
        }
      else
        {
          timevar_stop (TV_PHASE_SETUP);
        }

      timevar_start (TV_PHASE_FINALIZE);

      finalize (no_backend);

      timevar_stop (TV_PHASE_FINALIZE);
    }
}

toplev::toplev (timer *external_timer,
		bool init_signals)
  : m_use_TV_TOTAL (external_timer == NULL),
    m_init_signals (init_signals)
{
  if (external_timer)
    g_timer = external_timer;
}

toplev::~toplev ()
{
  if (g_timer && m_use_TV_TOTAL)
    {
      g_timer->stop (TV_TOTAL);
      g_timer->print (stderr);
      delete g_timer;
      g_timer = NULL;
    }
}

/* Potentially call timevar_init (which will create g_timevars if it
   doesn't already exist).  */

void
toplev::start_timevars ()
{
  if (time_report || !quiet_flag  || flag_detailed_statistics)
    timevar_init ();

  timevar_start (TV_TOTAL);
}

/* Handle -fself-test.   */

void
toplev::run_self_tests ()
{
  if (no_backend)
    {
      error_at (UNKNOWN_LOCATION, "self-tests incompatible with -E");
      return;
    }
#if CHECKING_P
  /* Reset some state.  */
  input_location = UNKNOWN_LOCATION;
  bitmap_obstack_initialize (NULL);

  /* Run the tests; any failures will lead to an abort of the process.
     Use "make selftests-gdb" to run under the debugger.  */
  ::selftest::run_tests ();

  /* Cleanup.  */
  bitmap_obstack_release (NULL);
#else
  inform (UNKNOWN_LOCATION, "self-tests are not enabled in this build");
#endif /* #if CHECKING_P */
}

/* Entry point of cc1, cc1plus, jc1, f771, etc.
   Exit code is FATAL_EXIT_CODE if can't open files or if there were
   any errors, or SUCCESS_EXIT_CODE if compilation succeeded.

   It is not safe to call this function more than once.  */

int
toplev::main (int argc, char **argv)
{
  /* Parsing and gimplification sometimes need quite large stack.
     Increase stack size limits if possible.  */
  stack_limit_increase (64 * 1024 * 1024);

  expandargv (&argc, &argv);

  /* Initialization of GCC's environment, and diagnostics.  */
  general_init (argv[0], m_init_signals);

  /* One-off initialization of options that does not need to be
     repeated when options are added for particular functions.  */
  init_options_once ();
  init_opts_obstack ();

  /* Initialize global options structures; this must be repeated for
     each structure used for parsing options.  */
  init_options_struct (&global_options, &global_options_set);
  lang_hooks.init_options_struct (&global_options);

  /* Convert the options to an array.  */
  decode_cmdline_options_to_array_default_mask (argc,
						CONST_CAST2 (const char **,
							     char **, argv),
						&save_decoded_options,
						&save_decoded_options_count);

  /* Perform language-specific options initialization.  */
  lang_hooks.init_options (save_decoded_options_count, save_decoded_options);

  /* Parse the options and do minimal processing; basically just
     enough to default flags appropriately.  */
  decode_options (&global_options, &global_options_set,
		  save_decoded_options, save_decoded_options_count,
		  UNKNOWN_LOCATION, global_dc,
		  targetm.target_option.override);

  handle_common_deferred_options ();

  init_local_tick ();

  initialize_plugins ();

  if (version_flag)
    print_version (stderr, "", true);

  if (help_flag)
    print_plugins_help (stderr, "");

  /* Exit early if we can (e.g. -help).  */
  if (!exit_after_options)
    {
      if (m_use_TV_TOTAL)
	start_timevars ();
      do_compile ();
    }

  if (warningcount || errorcount || werrorcount)
    print_ignored_options ();

  if (flag_self_test)
    run_self_tests ();

  /* Invoke registered plugin callbacks if any.  Some plugins could
     emit some diagnostics here.  */
  invoke_plugin_callbacks (PLUGIN_FINISH, NULL);

  if (flag_diagnostics_generate_patch)
    {
      gcc_assert (global_dc->edit_context_ptr);

      pretty_printer pp;
      pp_show_color (&pp) = pp_show_color (global_dc->printer);
      global_dc->edit_context_ptr->print_diff (&pp, true);
      pp_flush (&pp);
    }

  diagnostic_finish (global_dc);

  finalize_plugins ();

  after_memory_report = true;

  if (seen_error () || werrorcount)
    return (FATAL_EXIT_CODE);

  return (SUCCESS_EXIT_CODE);
}

/* For those that want to, this function aims to clean up enough state that
   you can call toplev::main again. */
void
toplev::finalize (void)
{
  rtl_initialized = false;
  this_target_rtl->target_specific_initialized = false;

  /* Needs to be called before cgraph_c_finalize since it uses symtab.  */
  ipa_reference_c_finalize ();
  ipa_fnsummary_c_finalize ();

  cgraph_c_finalize ();
  cgraphunit_c_finalize ();
  dwarf2out_c_finalize ();
  gcse_c_finalize ();
  ipa_cp_c_finalize ();
  ira_costs_c_finalize ();
  params_c_finalize ();

  finalize_options_struct (&global_options);
  finalize_options_struct (&global_options_set);

  /* save_decoded_options uses opts_obstack, so these must
     be cleaned up together.  */
  obstack_free (&opts_obstack, NULL);
  XDELETEVEC (save_decoded_options);
  save_decoded_options = NULL;
  save_decoded_options_count = 0;

  /* Clean up the context (and pass_manager etc). */
  delete g;
  g = NULL;

}<|MERGE_RESOLUTION|>--- conflicted
+++ resolved
@@ -1551,27 +1551,17 @@
 		"var-tracking-assignments changes selective scheduling");
 
   if (debug_nonbind_markers_p == AUTODETECT_VALUE)
-<<<<<<< HEAD
-    debug_nonbind_markers_p = optimize && debug_info_level >= DINFO_LEVEL_NORMAL
-      && (write_symbols == DWARF2_DEBUG || write_symbols == VMS_AND_DWARF2_DEBUG);
-=======
     debug_nonbind_markers_p
       = (optimize
 	 && debug_info_level >= DINFO_LEVEL_NORMAL
 	 && (write_symbols == DWARF2_DEBUG
 	     || write_symbols == VMS_AND_DWARF2_DEBUG)
 	 && !(flag_selective_scheduling || flag_selective_scheduling2));
->>>>>>> 8f6f3638
 
   if (debug_variable_location_views == AUTODETECT_VALUE)
     {
       debug_variable_location_views = flag_var_tracking
 	&& debug_info_level >= DINFO_LEVEL_NORMAL
-<<<<<<< HEAD
-	&& (write_symbols == DWARF2_DEBUG || write_symbols == VMS_AND_DWARF2_DEBUG)
-	&& !dwarf_strict;
-    }
-=======
 	&& (write_symbols == DWARF2_DEBUG
 	    || write_symbols == VMS_AND_DWARF2_DEBUG)
 	&& !dwarf_strict;
@@ -1583,7 +1573,6 @@
 		  "is equivalent to -gvariable-location-views");
       debug_variable_location_views = 1;
     }
->>>>>>> 8f6f3638
 
   if (flag_tree_cselim == AUTODETECT_VALUE)
     {

/* Top level of GCC compilers (cc1, cc1plus, etc.)
   Copyright (C) 1987, 1988, 1989, 1992, 1993, 1994, 1995, 1996, 1997, 1998,
   1999, 2000, 2001, 2002, 2003, 2004, 2005, 2006, 2007, 2008, 2009, 2010
   Free Software Foundation, Inc.

This file is part of GCC.

GCC is free software; you can redistribute it and/or modify it under
the terms of the GNU General Public License as published by the Free
Software Foundation; either version 3, or (at your option) any later
version.

GCC is distributed in the hope that it will be useful, but WITHOUT ANY
WARRANTY; without even the implied warranty of MERCHANTABILITY or
FITNESS FOR A PARTICULAR PURPOSE.  See the GNU General Public License
for more details.

You should have received a copy of the GNU General Public License
along with GCC; see the file COPYING3.  If not see
<http://www.gnu.org/licenses/>.  */

/* This is the top level of cc1/c++.
   It parses command args, opens files, invokes the various passes
   in the proper order, and counts the time used by each.
   Error messages and low-level interface to malloc also handled here.  */

#include "config.h"
#include "system.h"
#include "coretypes.h"
#include "tm.h"
#include <signal.h>

#ifdef HAVE_SYS_RESOURCE_H
# include <sys/resource.h>
#endif

#ifdef HAVE_SYS_TIMES_H
# include <sys/times.h>
#endif

#include "line-map.h"
#include "input.h"
#include "tree.h"
#include "realmpfr.h"	/* For GMP/MPFR/MPC versions, in print_version.  */
#include "version.h"
#include "rtl.h"
#include "tm_p.h"
#include "flags.h"
#include "insn-attr.h"
#include "insn-config.h"
#include "insn-flags.h"
#include "hard-reg-set.h"
#include "recog.h"
#include "output.h"
#include "except.h"
#include "function.h"
#include "toplev.h"
#include "expr.h"
#include "basic-block.h"
#include "intl.h"
#include "ggc.h"
#include "graph.h"
#include "regs.h"
#include "timevar.h"
#include "diagnostic.h"
#include "tree-diagnostic.h"
#include "tree-pretty-print.h"
#include "params.h"
#include "reload.h"
#include "ira.h"
#include "dwarf2asm.h"
#include "integrate.h"
#include "debug.h"
#include "target.h"
#include "langhooks.h"
#include "cfglayout.h"
#include "cfgloop.h"
#include "hosthooks.h"
#include "cgraph.h"
#include "opts.h"
#include "opts-diagnostic.h"
#include "coverage.h"
#include "value-prof.h"
#include "alloc-pool.h"
#include "tree-mudflap.h"
#include "tree-pass.h"
#include "gimple.h"
#include "tree-ssa-alias.h"
#include "plugin.h"
#include "multi-target.h"

#if defined (DWARF2_UNWIND_INFO) || defined (DWARF2_DEBUGGING_INFO)
#include "dwarf2out.h"
#endif

#if defined(DBX_DEBUGGING_INFO) || defined(XCOFF_DEBUGGING_INFO)
#include "dbxout.h"
#endif

#ifdef SDB_DEBUGGING_INFO
#include "sdbout.h"
#endif

#ifdef XCOFF_DEBUGGING_INFO
#include "xcoffout.h"		/* Needed for external data
				   declarations for e.g. AIX 4.x.  */
#endif

START_TARGET_SPECIFIC

void process_options (void);
EXTRA_TARGETS_DECL (void process_options (void))
void backend_init (void);
int lang_dependent_init (const char *);
static void init_asm_output (const char *);
static void finalize (void);

#ifndef EXTRA_TARGET
static void general_init (const char *);
static void do_compile (void);

static void crash_signal (int) ATTRIBUTE_NORETURN;
static void setup_core_dumping (void);
static void compile_file (void);
#endif /* !EXTRA_TARGET */

/* Nonzero to dump debug info whilst parsing (-dy option).  */
static int set_yydebug;

/* True if we don't need a backend (e.g. preprocessing only).  */
static bool no_backend;

/* Length of line when printing switch values.  */
#define MAX_LINE 75

/* Decoded options, and number of such options.  */
static struct cl_decoded_option *save_decoded_options;
static unsigned int save_decoded_options_count;

/* Name of top-level original source file (what was input to cpp).
   This comes from the #-command at the beginning of the actual input.
   If there isn't any there, then this is the cc1 input file name.  */

const char *main_input_filename;

/* Used to enable -fvar-tracking, -fweb and -frename-registers according
   to optimize in process_options ().  */
#define AUTODETECT_VALUE 2

/* Name to use as base of names for dump output files.  */

const char *dump_base_name;

/* Directory used for dump output files.  */

const char *dump_dir_name;

/* Name to use as a base for auxiliary output files.  */

const char *aux_base_name;

/* Prefix for profile data files */
const char *profile_data_prefix;

#ifndef EXTRA_TARGET
/* An array of target vector pointers for all configured targets.  */
struct gcc_target *targetm_array[NUM_TARGETS + 1]
  = { ALL_TARGETS_EXPAND_COMMA (&,this_targetm) 0};

/* A pointer to the current target vector.  */
struct gcc_target *targetm_pnt = &this_targetm;
#endif /* !EXTRA_TARGET */

/* A mask of target_flags that includes bit X if X was set or cleared
   on the command line.  */

int target_flags_explicit;

/* Debug hooks - dependent upon command line options.  */

const struct gcc_debug_hooks *debug_hooks;

/* Other flags saying which kinds of debugging dump have been requested.  */

int rtl_dump_and_exit;
int flag_print_asm_name;
enum graph_dump_types graph_dump_format;

/* Name for output file of assembly code, specified with -o.  */

const char *asm_file_name;

/* Nonzero means do optimizations.  -O.
   Particular numeric values stand for particular amounts of optimization;
   thus, -O2 stores 2 here.  However, the optimizations beyond the basic
   ones are not controlled directly by this variable.  Instead, they are
   controlled by individual `flag_...' variables that are defaulted
   based on this variable.  */

int optimize = 0;

/* Nonzero means optimize for size.  -Os.
   The only valid values are zero and nonzero. When optimize_size is
   nonzero, optimize defaults to 2, but certain individual code
   bloating optimizations are disabled.  */

int optimize_size = 0;

/* True if this is the lto front end.  This is used to disable
   gimple generation and lowering passes that are normally run on the
   output of a front end.  These passes must be bypassed for lto since
   they have already been done before the gimple was written.  */

bool in_lto_p = false;

/* Nonzero if we should write GIMPLE bytecode for link-time optimization.  */

int flag_generate_lto;

/* The FUNCTION_DECL for the function currently being compiled,
   or 0 if between functions.  */
tree current_function_decl;

/* Set to the FUNC_BEGIN label of the current function, or NULL
   if none.  */
const char * current_function_func_begin_label;

/* A random sequence of characters, unless overridden by user.  */
static const char *flag_random_seed;

/* A local time stamp derived from the time of compilation. It will be
   zero if the system cannot provide a time.  It will be -1u, if the
   user has specified a particular random seed.  */
unsigned local_tick;

/* -f flags.  */

/* 0 means straightforward implementation of complex divide acceptable.
   1 means wide ranges of inputs must work for complex divide.
   2 means C99-like requirements for complex multiply and divide.  */

int flag_complex_method = 1;

/* Nonzero means we should be saving declaration info into a .X file.  */

int flag_gen_aux_info = 0;

/* Specified name of aux-info file.  */

const char *aux_info_file_name;

/* Nonzero if we are compiling code for a shared library, zero for
   executable.  */

int flag_shlib;

/* Generate code for GNU or NeXT Objective-C runtime environment.  */

#ifdef NEXT_OBJC_RUNTIME
int flag_next_runtime = 1;
#else
int flag_next_runtime = 0;
#endif

/* Set to the default thread-local storage (tls) model to use.  */

enum tls_model flag_tls_default = TLS_MODEL_GLOBAL_DYNAMIC;

/* Set the default region and algorithm for the integrated register
   allocator.  */

enum ira_algorithm flag_ira_algorithm = IRA_ALGORITHM_CB;
enum ira_region flag_ira_region = IRA_REGION_MIXED;

#ifndef EXTRA_TARGET
/* Set the default for excess precision.  */

enum excess_precision flag_excess_precision_cmdline = EXCESS_PRECISION_DEFAULT;
enum excess_precision flag_excess_precision = EXCESS_PRECISION_DEFAULT;

/* Nonzero means change certain warnings into errors.
   Usually these are warnings about failure to conform to some standard.  */

int flag_pedantic_errors = 0;

/* Nonzero means make permerror produce warnings instead of errors.  */

int flag_permissive = 0;
#endif /* !EXTRA_TARGET */

/* -dA causes debug commentary information to be produced in
   the generated assembly code (to make it more readable).  This option
   is generally only of use to those who actually need to read the
   generated assembly code (perhaps while debugging the compiler itself).
   Currently, this switch is only used by dwarfout.c; however, it is intended
   to be a catchall for printing debug information in the assembler file.  */

int flag_debug_asm = 0;

/* -dP causes the rtl to be emitted as a comment in assembly.  */

int flag_dump_rtl_in_asm = 0;

/* When non-NULL, indicates that whenever space is allocated on the
   stack, the resulting stack pointer must not pass this
   address---that is, for stacks that grow downward, the stack pointer
   must always be greater than or equal to this address; for stacks
   that grow upward, the stack pointer must be less than this address.
   At present, the rtx may be either a REG or a SYMBOL_REF, although
   the support provided depends on the backend.  */
rtx stack_limit_rtx;

/* Positive if we should track variables, negative if we should run
   the var-tracking pass only to discard debug annotations, zero if
   we're not to run it.  When flag_var_tracking == AUTODETECT_VALUE it
   will be set according to optimize, debug_info_level and debug_hooks
   in process_options ().  */
int flag_var_tracking = AUTODETECT_VALUE;

/* Positive if we should track variables at assignments, negative if
   we should run the var-tracking pass only to discard debug
   annotations.  When flag_var_tracking_assignments ==
   AUTODETECT_VALUE it will be set according to flag_var_tracking.  */
int flag_var_tracking_assignments = AUTODETECT_VALUE;

/* Nonzero if we should toggle flag_var_tracking_assignments after
   processing options and computing its default.  */
int flag_var_tracking_assignments_toggle = 0;

/* Type of stack check.  */
enum stack_check_type flag_stack_check = NO_STACK_CHECK;

/* True if the user has tagged the function with the 'section'
   attribute.  */

bool user_defined_section_attribute = false;

/* Values of the -falign-* flags: how much to align labels in code.
   0 means `use default', 1 means `don't align'.
   For each variable, there is an _log variant which is the power
   of two not less than the variable, for .align output.  */

int align_loops_log;
int align_loops_max_skip;
int align_jumps_log;
int align_jumps_max_skip;
int align_labels_log;
int align_labels_max_skip;
int align_functions_log;

#ifndef EXTRA_TARGET

typedef struct
{
  const char *const string;
  int *const variable;
  const int on_value;
}
lang_independent_options;

/* Nonzero if subexpressions must be evaluated from left-to-right.  */
int flag_evaluation_order = 0;

#endif /* !EXTRA_TARGET */

/* The user symbol prefix after having resolved same.  */
const char *user_label_prefix;

static const param_info lang_independent_params[] = {
#define DEFPARAM(ENUM, OPTION, HELP, DEFAULT, MIN, MAX) \
  { OPTION, DEFAULT, false, MIN, MAX, HELP },
#include "params.def"
#undef DEFPARAM
  { NULL, 0, false, 0, 0, NULL }
};

/* Output files for assembler code (real compiler output)
   and debugging dumps.  */

#ifndef EXTRA_TARGET
FILE *asm_out_file;
#endif /* !EXTRA_TARGET */
FILE *aux_info_file;
FILE *dump_file = NULL;
const char *dump_file_name;

#ifndef EXTRA_TARGET

/* The current working directory of a translation.  It's generally the
   directory from which compilation was initiated, but a preprocessed
   file may specify the original directory in which it was
   created.  */

static const char *src_pwd;

/* Initialize src_pwd with the given string, and return true.  If it
   was already initialized, return false.  As a special case, it may
   be called with a NULL argument to test whether src_pwd has NOT been
   initialized yet.  */

bool
set_src_pwd (const char *pwd)
{
  if (src_pwd)
    {
      if (strcmp (src_pwd, pwd) == 0)
	return true;
      else
	return false;
    }

  src_pwd = xstrdup (pwd);
  return true;
}

/* Return the directory from which the translation unit was initiated,
   in case set_src_pwd() was not called before to assign it a
   different value.  */

const char *
get_src_pwd (void)
{
  if (! src_pwd)
    {
      src_pwd = getpwd ();
      if (!src_pwd)
	src_pwd = ".";
    }

   return src_pwd;
}

/* Called when the start of a function definition is parsed,
   this function prints on stderr the name of the function.  */
void
announce_function (tree decl)
{
  if (!quiet_flag)
    {
      if (rtl_dump_and_exit)
	fprintf (stderr, "%s ",
		 identifier_to_locale (IDENTIFIER_POINTER (DECL_NAME (decl))));
      else
	fprintf (stderr, " %s",
		 identifier_to_locale (lang_hooks.decl_printable_name (decl, 2)));
      fflush (stderr);
      pp_needs_newline (global_dc->printer) = true;
      diagnostic_set_last_function (global_dc, (diagnostic_info *) NULL);
    }
}

/* Initialize local_tick with the time of day, or -1 if
   flag_random_seed is set.  */

static void
init_local_tick (void)
{
  if (!flag_random_seed)
    {
      /* Get some more or less random data.  */
#ifdef HAVE_GETTIMEOFDAY
      {
	struct timeval tv;

	gettimeofday (&tv, NULL);
	local_tick = tv.tv_sec * 1000 + tv.tv_usec / 1000;
      }
#else
      {
	time_t now = time (NULL);

	if (now != (time_t)-1)
	  local_tick = (unsigned) now;
      }
#endif
    }
  else
    local_tick = -1;
}

/* Set up a default flag_random_seed and local_tick, unless the user
   already specified one.  Must be called after init_local_tick.  */

void
init_random_seed (void)
{
  unsigned HOST_WIDE_INT value;
  static char random_seed[HOST_BITS_PER_WIDE_INT / 4 + 3];

  value = local_tick ^ getpid ();

  sprintf (random_seed, HOST_WIDE_INT_PRINT_HEX, value);
  flag_random_seed = random_seed;
}

/* Obtain the random_seed string.  Unless NOINIT, initialize it if
   it's not provided in the command line.  */

const char *
get_random_seed (bool noinit)
{
  if (!flag_random_seed && !noinit)
    init_random_seed ();
  return flag_random_seed;
}

/* Modify the random_seed string to VAL.  Return its previous
   value.  */

const char *
set_random_seed (const char *val)
{
  const char *old = flag_random_seed;
  flag_random_seed = val;
  return old;
}

#if GCC_VERSION < 3004

/* The functions floor_log2 and exact_log2 are defined as inline
   functions in toplev.h if GCC_VERSION >= 3004.  The definitions here
   are used for older versions of gcc.  */

/* Given X, an unsigned number, return the largest int Y such that 2**Y <= X.
   If X is 0, return -1.  */

int
floor_log2 (unsigned HOST_WIDE_INT x)
{
  int t = 0;

  if (x == 0)
    return -1;

  if (HOST_BITS_PER_WIDE_INT > 64)
    if (x >= (unsigned HOST_WIDE_INT) 1 << (t + 64))
      t += 64;
  if (HOST_BITS_PER_WIDE_INT > 32)
    if (x >= ((unsigned HOST_WIDE_INT) 1) << (t + 32))
      t += 32;
  if (x >= ((unsigned HOST_WIDE_INT) 1) << (t + 16))
    t += 16;
  if (x >= ((unsigned HOST_WIDE_INT) 1) << (t + 8))
    t += 8;
  if (x >= ((unsigned HOST_WIDE_INT) 1) << (t + 4))
    t += 4;
  if (x >= ((unsigned HOST_WIDE_INT) 1) << (t + 2))
    t += 2;
  if (x >= ((unsigned HOST_WIDE_INT) 1) << (t + 1))
    t += 1;

  return t;
}

/* Return the logarithm of X, base 2, considering X unsigned,
   if X is a power of 2.  Otherwise, returns -1.  */

int
exact_log2 (unsigned HOST_WIDE_INT x)
{
  if (x != (x & -x))
    return -1;
  return floor_log2 (x);
}

#endif /* GCC_VERSION < 3004 */

/* Handler for fatal signals, such as SIGSEGV.  These are transformed
   into ICE messages, which is much more user friendly.  In case the
   error printer crashes, reset the signal to prevent infinite recursion.  */

static void
crash_signal (int signo)
{
  signal (signo, SIG_DFL);

  /* If we crashed while processing an ASM statement, then be a little more
     graceful.  It's most likely the user's fault.  */
  if (this_is_asm_operands)
    {
      output_operand_lossage ("unrecoverable error");
      exit (FATAL_EXIT_CODE);
    }

  internal_error ("%s", strsignal (signo));
}

/* Arrange to dump core on error.  (The regular error message is still
   printed first, except in the case of abort().)  */

static void
setup_core_dumping (void)
{
#ifdef SIGABRT
  signal (SIGABRT, SIG_DFL);
#endif
#if defined(HAVE_SETRLIMIT)
  {
    struct rlimit rlim;
    if (getrlimit (RLIMIT_CORE, &rlim) != 0)
      fatal_error ("getting core file size maximum limit: %m");
    rlim.rlim_cur = rlim.rlim_max;
    if (setrlimit (RLIMIT_CORE, &rlim) != 0)
      fatal_error ("setting core file size limit to maximum: %m");
  }
#endif
  diagnostic_abort_on_error (global_dc);
}


/* Strip off a legitimate source ending from the input string NAME of
   length LEN.  Rather than having to know the names used by all of
   our front ends, we strip off an ending of a period followed by
   up to five characters.  (Java uses ".class".)  */

void
strip_off_ending (char *name, int len)
{
  int i;
  for (i = 2; i < 6 && len > i; i++)
    {
      if (name[len - i] == '.')
	{
	  name[len - i] = '\0';
	  break;
	}
    }
}

#endif /* !EXTRA_TARGET */

/* Output a quoted string.  */

void
output_quoted_string (FILE *asm_file, const char *string)
{
#ifdef OUTPUT_QUOTED_STRING
  OUTPUT_QUOTED_STRING (asm_file, string);
#else
  char c;

  putc ('\"', asm_file);
  while ((c = *string++) != 0)
    {
      if (ISPRINT (c))
	{
	  if (c == '\"' || c == '\\')
	    putc ('\\', asm_file);
	  putc (c, asm_file);
	}
      else
	fprintf (asm_file, "\\%03o", (unsigned char) c);
    }
  putc ('\"', asm_file);
#endif
}

/* Output a file name in the form wanted by System V.  */

void
output_file_directive (FILE *asm_file, const char *input_name)
{
  int len;
  const char *na;

  if (input_name == NULL)
    input_name = "<stdin>";
  else
    input_name = remap_debug_filename (input_name);

  len = strlen (input_name);
  na = input_name + len;

  /* NA gets INPUT_NAME sans directory names.  */
  while (na > input_name)
    {
      if (IS_DIR_SEPARATOR (na[-1]))
	break;
      na--;
    }

#ifdef ASM_OUTPUT_SOURCE_FILENAME
  ASM_OUTPUT_SOURCE_FILENAME (asm_file, na);
#else
  fprintf (asm_file, "\t.file\t");
  output_quoted_string (asm_file, na);
  putc ('\n', asm_file);
#endif
}

#ifndef EXTRA_TARGET

/* A subroutine of wrapup_global_declarations.  We've come to the end of
   the compilation unit.  All deferred variables should be undeferred,
   and all incomplete decls should be finalized.  */

void
wrapup_global_declaration_1 (tree decl)
{
  /* We're not deferring this any longer.  Assignment is conditional to
     avoid needlessly dirtying PCH pages.  */
  if (CODE_CONTAINS_STRUCT (TREE_CODE (decl), TS_DECL_WITH_VIS)
      && DECL_DEFER_OUTPUT (decl) != 0)
    DECL_DEFER_OUTPUT (decl) = 0;

  if (TREE_CODE (decl) == VAR_DECL && DECL_SIZE (decl) == 0)
    lang_hooks.finish_incomplete_decl (decl);
}

/* A subroutine of wrapup_global_declarations.  Decide whether or not DECL
   needs to be output.  Return true if it is output.  */

bool
wrapup_global_declaration_2 (tree decl)
{
  if (TREE_ASM_WRITTEN (decl) || DECL_EXTERNAL (decl))
    return false;

  /* Don't write out static consts, unless we still need them.

     We also keep static consts if not optimizing (for debugging),
     unless the user specified -fno-keep-static-consts.
     ??? They might be better written into the debug information.
     This is possible when using DWARF.

     A language processor that wants static constants to be always
     written out (even if it is not used) is responsible for
     calling rest_of_decl_compilation itself.  E.g. the C front-end
     calls rest_of_decl_compilation from finish_decl.
     One motivation for this is that is conventional in some
     environments to write things like:
     static const char rcsid[] = "... version string ...";
     intending to force the string to be in the executable.

     A language processor that would prefer to have unneeded
     static constants "optimized away" would just defer writing
     them out until here.  E.g. C++ does this, because static
     constants are often defined in header files.

     ??? A tempting alternative (for both C and C++) would be
     to force a constant to be written if and only if it is
     defined in a main file, as opposed to an include file.  */

  if (TREE_CODE (decl) == VAR_DECL && TREE_STATIC (decl))
    {
      struct varpool_node *node;
      bool needed = true;
      node = varpool_get_node (decl);

      if (!node && flag_ltrans)
	needed = false;
      else if (node && node->finalized)
	needed = false;
      else if (node && node->alias)
	needed = false;
      else if (!cgraph_global_info_ready
	       && (TREE_USED (decl)
		   || TREE_USED (DECL_ASSEMBLER_NAME (decl))))
	/* needed */;
      else if (node && node->needed)
	/* needed */;
      else if (DECL_COMDAT (decl))
	needed = false;
      else if (TREE_READONLY (decl) && !TREE_PUBLIC (decl)
	       && (optimize || !flag_keep_static_consts
		   || DECL_ARTIFICIAL (decl)))
	needed = false;

      if (needed)
	{
	  rest_of_decl_compilation (decl, 1, 1);
	  return true;
	}
    }

  return false;
}

/* Do any final processing required for the declarations in VEC, of
   which there are LEN.  We write out inline functions and variables
   that have been deferred until this point, but which are required.
   Returns nonzero if anything was put out.  */

bool
wrapup_global_declarations (tree *vec, int len)
{
  bool reconsider, output_something = false;
  int i;

  for (i = 0; i < len; i++)
    wrapup_global_declaration_1 (vec[i]);

  /* Now emit any global variables or functions that we have been
     putting off.  We need to loop in case one of the things emitted
     here references another one which comes earlier in the list.  */
  do
    {
      reconsider = false;
      for (i = 0; i < len; i++)
	reconsider |= wrapup_global_declaration_2 (vec[i]);
      if (reconsider)
	output_something = true;
    }
  while (reconsider);

  return output_something;
}

/* A subroutine of check_global_declarations.  Issue appropriate warnings
   for the global declaration DECL.  */

void
check_global_declaration_1 (tree decl)
{
  /* Warn about any function declared static but not defined.  We don't
     warn about variables, because many programs have static variables
     that exist only to get some text into the object file.  */
  if (TREE_CODE (decl) == FUNCTION_DECL
      && DECL_INITIAL (decl) == 0
      && DECL_EXTERNAL (decl)
      && ! DECL_ARTIFICIAL (decl)
      && ! TREE_NO_WARNING (decl)
      && ! TREE_PUBLIC (decl)
      && (warn_unused_function
	  || TREE_SYMBOL_REFERENCED (DECL_ASSEMBLER_NAME (decl))))
    {
      if (TREE_SYMBOL_REFERENCED (DECL_ASSEMBLER_NAME (decl)))
	pedwarn (input_location, 0, "%q+F used but never defined", decl);
      else
	warning (OPT_Wunused_function, "%q+F declared %<static%> but never defined", decl);
      /* This symbol is effectively an "extern" declaration now.  */
      TREE_PUBLIC (decl) = 1;
      assemble_external (decl);
    }

  /* Warn about static fns or vars defined but not used.  */
  if (((warn_unused_function && TREE_CODE (decl) == FUNCTION_DECL)
       /* We don't warn about "static const" variables because the
	  "rcs_id" idiom uses that construction.  */
       || (warn_unused_variable
	   && TREE_CODE (decl) == VAR_DECL && ! TREE_READONLY (decl)))
      && ! DECL_IN_SYSTEM_HEADER (decl)
      && ! TREE_USED (decl)
      /* The TREE_USED bit for file-scope decls is kept in the identifier,
	 to handle multiple external decls in different scopes.  */
      && ! (DECL_NAME (decl) && TREE_USED (DECL_NAME (decl)))
      && ! DECL_EXTERNAL (decl)
      && ! TREE_PUBLIC (decl)
      /* A volatile variable might be used in some non-obvious way.  */
      && ! TREE_THIS_VOLATILE (decl)
      /* Global register variables must be declared to reserve them.  */
      && ! (TREE_CODE (decl) == VAR_DECL && DECL_REGISTER (decl))
      /* Otherwise, ask the language.  */
      && lang_hooks.decls.warn_unused_global (decl))
    warning ((TREE_CODE (decl) == FUNCTION_DECL)
	     ? OPT_Wunused_function
             : OPT_Wunused_variable,
	     "%q+D defined but not used", decl);
}

/* Issue appropriate warnings for the global declarations in VEC (of
   which there are LEN).  */

void
check_global_declarations (tree *vec, int len)
{
  int i;

  for (i = 0; i < len; i++)
    check_global_declaration_1 (vec[i]);
}

/* Emit debugging information for all global declarations in VEC.  */

void
emit_debug_global_declarations (tree *vec, int len)
{
  int i;

  /* Avoid confusing the debug information machinery when there are errors.  */
  if (seen_error ())
    return;

  timevar_push (TV_SYMOUT);
  for (i = 0; i < len; i++)
    debug_hooks->global_decl (vec[i]);
  timevar_pop (TV_SYMOUT);
}

/* Warn about a use of an identifier which was marked deprecated.  */
void
warn_deprecated_use (tree node, tree attr)
{
  const char *msg;

  if (node == 0 || !warn_deprecated_decl)
    return;

  if (!attr)
    {
      if (DECL_P (node))
	attr = DECL_ATTRIBUTES (node);
      else if (TYPE_P (node))
	{
	  tree decl = TYPE_STUB_DECL (node);
	  if (decl)
	    attr = lookup_attribute ("deprecated",
				     TYPE_ATTRIBUTES (TREE_TYPE (decl)));
	}
    }

  if (attr)
    attr = lookup_attribute ("deprecated", attr);

  if (attr)
    msg = TREE_STRING_POINTER (TREE_VALUE (TREE_VALUE (attr)));
  else
    msg = NULL;

  if (DECL_P (node))
    {
      expanded_location xloc = expand_location (DECL_SOURCE_LOCATION (node));
      if (msg)
	warning (OPT_Wdeprecated_declarations,
		 "%qD is deprecated (declared at %s:%d): %s",
		 node, xloc.file, xloc.line, msg);
      else
	warning (OPT_Wdeprecated_declarations,
		 "%qD is deprecated (declared at %s:%d)",
		 node, xloc.file, xloc.line);
    }
  else if (TYPE_P (node))
    {
      tree what = NULL_TREE;
      tree decl = TYPE_STUB_DECL (node);

      if (TYPE_NAME (node))
	{
	  if (TREE_CODE (TYPE_NAME (node)) == IDENTIFIER_NODE)
	    what = TYPE_NAME (node);
	  else if (TREE_CODE (TYPE_NAME (node)) == TYPE_DECL
		   && DECL_NAME (TYPE_NAME (node)))
	    what = DECL_NAME (TYPE_NAME (node));
	}

      if (decl)
	{
	  expanded_location xloc
	    = expand_location (DECL_SOURCE_LOCATION (decl));
	  if (what)
	    {
	      if (msg)
		warning (OPT_Wdeprecated_declarations,
			 "%qE is deprecated (declared at %s:%d): %s",
			 what, xloc.file, xloc.line, msg);
	      else
		warning (OPT_Wdeprecated_declarations,
			 "%qE is deprecated (declared at %s:%d)", what,
			 xloc.file, xloc.line);
	    }
	  else
	    {
	      if (msg)
		warning (OPT_Wdeprecated_declarations,
			 "type is deprecated (declared at %s:%d): %s",
			 xloc.file, xloc.line, msg);
	      else
		warning (OPT_Wdeprecated_declarations,
			 "type is deprecated (declared at %s:%d)",
			 xloc.file, xloc.line);
	    }
	}
      else
	{
	  if (what)
	    {
	      if (msg)
		warning (OPT_Wdeprecated_declarations, "%qE is deprecated: %s",
			 what, msg);
	      else
		warning (OPT_Wdeprecated_declarations, "%qE is deprecated", what);
	    }
	  else
	    {
	      if (msg)
		warning (OPT_Wdeprecated_declarations, "type is deprecated: %s",
			 msg);
	      else
		warning (OPT_Wdeprecated_declarations, "type is deprecated");
	    }
	}
    }
}

/* Compile an entire translation unit.  Write a file of assembly
   output and various debugging dumps.  */

static void
compile_file (void)
{
  /* Initialize yet another pass.  */

  ggc_protect_identifiers = true;

  init_cgraph ();
  init_final (main_input_filename);
  coverage_init (aux_base_name);
  statistics_init ();
  invoke_plugin_callbacks (PLUGIN_START_UNIT, NULL);

  timevar_push (TV_PARSE);

  /* Call the parser, which parses the entire file (calling
     rest_of_compilation for each function).  */
  lang_hooks.parse_file (set_yydebug);

  /* Compilation is now finished except for writing
     what's left of the symbol table output.  */
  timevar_pop (TV_PARSE);

  if (flag_syntax_only || flag_wpa)
    return;

  ggc_protect_identifiers = false;

  /* This must also call cgraph_finalize_compilation_unit.  */
  lang_hooks.decls.final_write_globals ();

  if (seen_error ())
    return;

  /* Ensure that emulated TLS control vars are finalized and build 
     a static constructor for them, when it is required.  */
  if (!targetm.have_tls)
    emutls_finish ();

  varpool_assemble_pending_decls ();
  finish_aliases_2 ();

  /* Likewise for mudflap static object registrations.  */
  if (flag_mudflap)
    mudflap_finish_file ();

  output_shared_constant_pool ();
  output_object_blocks ();

  /* Write out any pending weak symbol declarations.  */
  weak_finish ();

  /* This must be at the end before unwind and debug info.
     Some target ports emit PIC setup thunks here.  */
  targetm.asm_out.code_end ();

  /* Do dbx symbols.  */
  timevar_push (TV_SYMOUT);

#if defined DWARF2_DEBUGGING_INFO || defined DWARF2_UNWIND_INFO
  if (dwarf2out_do_frame ())
    dwarf2out_frame_finish ();
#endif

  (*debug_hooks->finish) (main_input_filename);
  timevar_pop (TV_SYMOUT);

  /* Output some stuff at end of file if nec.  */

  dw2_output_indirect_constants ();

  /* Flush any pending external directives.  */
  process_pending_assemble_externals ();

  /* Emit LTO marker if LTO info has been previously emitted.  This is
     used by collect2 to determine whether an object file contains IL.
     We used to emit an undefined reference here, but this produces
     link errors if an object file with IL is stored into a shared
     library without invoking lto1.  */
  if (flag_generate_lto)
    {
#if defined ASM_OUTPUT_ALIGNED_DECL_COMMON
      ASM_OUTPUT_ALIGNED_DECL_COMMON (asm_out_file, NULL_TREE,
				      "__gnu_lto_v1",
				      (unsigned HOST_WIDE_INT) 1, 8);
#elif defined ASM_OUTPUT_ALIGNED_COMMON
      ASM_OUTPUT_ALIGNED_COMMON (asm_out_file, "__gnu_lto_v1",
				 (unsigned HOST_WIDE_INT) 1, 8);
#else
      ASM_OUTPUT_COMMON (asm_out_file, "__gnu_lto_v1",
			 (unsigned HOST_WIDE_INT) 1,
			 (unsigned HOST_WIDE_INT) 1);
#endif
    }

  /* Attach a special .ident directive to the end of the file to identify
     the version of GCC which compiled this code.  The format of the .ident
     string is patterned after the ones produced by native SVR4 compilers.  */
#ifdef IDENT_ASM_OP
  if (!flag_no_ident)
    {
      const char *pkg_version = "(GNU) ";

      if (strcmp ("(GCC) ", pkgversion_string))
	pkg_version = pkgversion_string;
      fprintf (asm_out_file, "%s\"GCC: %s%s\"\n",
	       IDENT_ASM_OP, pkg_version, version_string);
    }
#endif

  /* Invoke registered plugin callbacks.  */
  invoke_plugin_callbacks (PLUGIN_FINISH_UNIT, NULL);

  /* This must be at the end.  Some target ports emit end of file directives
     into the assembly file here, and hence we can not output anything to the
     assembly file after this point.  */
  targetm.asm_out.file_end ();
}

/* Parse a -d... command line switch.  */

void
decode_d_option (const char *arg)
{
  int c;

  while (*arg)
    switch (c = *arg++)
      {
      case 'A':
	flag_debug_asm = 1;
	break;
      case 'p':
	flag_print_asm_name = 1;
	break;
      case 'P':
	flag_dump_rtl_in_asm = 1;
	flag_print_asm_name = 1;
	break;
      case 'v':
	graph_dump_format = vcg;
	break;
      case 'x':
	rtl_dump_and_exit = 1;
	break;
      case 'y':
	set_yydebug = 1;
	break;
      case 'D':	/* These are handled by the preprocessor.  */
      case 'I':
      case 'M':
      case 'N':
      case 'U':
	break;
      case 'H':
	setup_core_dumping();
	break;
      case 'a':
	enable_rtl_dump_file ();
	break;

      default:
	  warning (0, "unrecognized gcc debugging option: %c", c);
	break;
      }
}

/* Indexed by enum debug_info_type.  */
const char *const debug_type_names[] =
{
  "none", "stabs", "coff", "dwarf-2", "xcoff", "vms"
};

/* Print version information to FILE.
   Each line begins with INDENT (for the case where FILE is the
   assembler output file).  */

void
print_version (FILE *file, const char *indent)
{
  static const char fmt1[] =
#ifdef __GNUC__
    N_("%s%s%s %sversion %s (%s)\n%s\tcompiled by GNU C version %s, ")
#else
    N_("%s%s%s %sversion %s (%s) compiled by CC, ")
#endif
    ;
  static const char fmt2[] =
    N_("GMP version %s, MPFR version %s, MPC version %s\n");
  static const char fmt3[] =
    N_("%s%swarning: %s header version %s differs from library version %s.\n");
  static const char fmt4[] =
    N_("%s%sGGC heuristics: --param ggc-min-expand=%d --param ggc-min-heapsize=%d\n");
#ifndef __VERSION__
#define __VERSION__ "[?]"
#endif
  fprintf (file,
	   file == stderr ? _(fmt1) : fmt1,
	   indent, *indent != 0 ? " " : "",
	   lang_hooks.name, pkgversion_string, version_string, TARGET_NAME,
	   indent, __VERSION__);

  /* We need to stringify the GMP macro values.  Ugh, gmp_version has
     two string formats, "i.j.k" and "i.j" when k is zero.  As of
     gmp-4.3.0, GMP always uses the 3 number format.  */
#define GCC_GMP_STRINGIFY_VERSION3(X) #X
#define GCC_GMP_STRINGIFY_VERSION2(X) GCC_GMP_STRINGIFY_VERSION3(X)
#define GCC_GMP_VERSION_NUM(X,Y,Z) (((X) << 16L) | ((Y) << 8) | (Z))
#define GCC_GMP_VERSION \
  GCC_GMP_VERSION_NUM(__GNU_MP_VERSION, __GNU_MP_VERSION_MINOR, __GNU_MP_VERSION_PATCHLEVEL)
#if GCC_GMP_VERSION < GCC_GMP_VERSION_NUM(4,3,0) && __GNU_MP_VERSION_PATCHLEVEL == 0
#define GCC_GMP_STRINGIFY_VERSION GCC_GMP_STRINGIFY_VERSION2(__GNU_MP_VERSION) "." \
  GCC_GMP_STRINGIFY_VERSION2(__GNU_MP_VERSION_MINOR)
#else
#define GCC_GMP_STRINGIFY_VERSION GCC_GMP_STRINGIFY_VERSION2(__GNU_MP_VERSION) "." \
  GCC_GMP_STRINGIFY_VERSION2(__GNU_MP_VERSION_MINOR) "." \
  GCC_GMP_STRINGIFY_VERSION2(__GNU_MP_VERSION_PATCHLEVEL)
#endif
  fprintf (file,
	   file == stderr ? _(fmt2) : fmt2,
	   GCC_GMP_STRINGIFY_VERSION, MPFR_VERSION_STRING, MPC_VERSION_STRING);
  if (strcmp (GCC_GMP_STRINGIFY_VERSION, gmp_version))
    fprintf (file,
	     file == stderr ? _(fmt3) : fmt3,
	     indent, *indent != 0 ? " " : "",
	     "GMP", GCC_GMP_STRINGIFY_VERSION, gmp_version);
  if (strcmp (MPFR_VERSION_STRING, mpfr_get_version ()))
    fprintf (file,
	     file == stderr ? _(fmt3) : fmt3,
	     indent, *indent != 0 ? " " : "",
	     "MPFR", MPFR_VERSION_STRING, mpfr_get_version ());
  if (strcmp (MPC_VERSION_STRING, mpc_get_version ()))
    fprintf (file,
	     file == stderr ? _(fmt3) : fmt3,
	     indent, *indent != 0 ? " " : "",
	     "MPC", MPC_VERSION_STRING, mpc_get_version ());
  fprintf (file,
	   file == stderr ? _(fmt4) : fmt4,
	   indent, *indent != 0 ? " " : "",
	   PARAM_VALUE (GGC_MIN_EXPAND), PARAM_VALUE (GGC_MIN_HEAPSIZE));

  print_plugins_versions (file, indent);
}

#endif /* !EXTRA_TARGET */

#ifdef ASM_COMMENT_START
static int
print_to_asm_out_file (print_switch_type type, const char * text)
{
  bool prepend_sep = true;

  switch (type)
    {
    case SWITCH_TYPE_LINE_END:
      putc ('\n', asm_out_file);
      return 1;

    case SWITCH_TYPE_LINE_START:
      fputs (ASM_COMMENT_START, asm_out_file);
      return strlen (ASM_COMMENT_START);

    case SWITCH_TYPE_DESCRIPTIVE:
      if (ASM_COMMENT_START[0] == 0)
	prepend_sep = false;
      /* Drop through.  */
    case SWITCH_TYPE_PASSED:
    case SWITCH_TYPE_ENABLED:
      if (prepend_sep)
	fputc (' ', asm_out_file);
      fputs (text, asm_out_file);
      /* No need to return the length here as
	 print_single_switch has already done it.  */
      return 0;

    default:
      return -1;
    }
}
#endif

static int
print_to_stderr (print_switch_type type, const char * text)
{
  switch (type)
    {
    case SWITCH_TYPE_LINE_END:
      putc ('\n', stderr);
      return 1;

    case SWITCH_TYPE_LINE_START:
      return 0;

    case SWITCH_TYPE_PASSED:
    case SWITCH_TYPE_ENABLED:
      fputc (' ', stderr);
      /* Drop through.  */

    case SWITCH_TYPE_DESCRIPTIVE:
      fputs (text, stderr);
      /* No need to return the length here as
	 print_single_switch has already done it.  */
      return 0;

    default:
      return -1;
    }
}

/* Print an option value and return the adjusted position in the line.
   ??? print_fn doesn't handle errors, eg disk full; presumably other
   code will catch a disk full though.  */

static int
print_single_switch (print_switch_fn_type print_fn,
		     int pos,
		     print_switch_type type,
		     const char * text)
{
  /* The ultrix fprintf returns 0 on success, so compute the result
     we want here since we need it for the following test.  The +1
     is for the separator character that will probably be emitted.  */
  int len = strlen (text) + 1;

  if (pos != 0
      && pos + len > MAX_LINE)
    {
      print_fn (SWITCH_TYPE_LINE_END, NULL);
      pos = 0;
    }

  if (pos == 0)
    pos += print_fn (SWITCH_TYPE_LINE_START, NULL);

  print_fn (type, text);
  return pos + len;
}

/* Print active target switches using PRINT_FN.
   POS is the current cursor position and MAX is the size of a "line".
   Each line begins with INDENT and ends with TERM.
   Each switch is separated from the next by SEP.  */

static void
print_switch_values (print_switch_fn_type print_fn)
{
  int pos = 0;
  size_t j;

  /* Fill in the -frandom-seed option, if the user didn't pass it, so
     that it can be printed below.  This helps reproducibility.  */
  if (!flag_random_seed)
    init_random_seed ();

  /* Print the options as passed.  */
  pos = print_single_switch (print_fn, pos,
			     SWITCH_TYPE_DESCRIPTIVE, _("options passed: "));

  for (j = 1; j < save_decoded_options_count; j++)
    {
      switch (save_decoded_options[j].opt_index)
	{
	case OPT_o:
	case OPT_d:
	case OPT_dumpbase:
	case OPT_dumpdir:
	case OPT_auxbase:
	case OPT_quiet:
	case OPT_version:
	  /* Ignore these.  */
	  continue;
	}

      pos = print_single_switch (print_fn, pos, SWITCH_TYPE_PASSED,
				 save_decoded_options[j].orig_option_with_args_text);
    }

  if (pos > 0)
    print_fn (SWITCH_TYPE_LINE_END, NULL);

  /* Print the -f and -m options that have been enabled.
     We don't handle language specific options but printing argv
     should suffice.  */
  pos = print_single_switch (print_fn, 0,
			     SWITCH_TYPE_DESCRIPTIVE, _("options enabled: "));

  for (j = 0; j < cl_options_count; j++)
    if ((cl_options[j].flags & CL_REPORT)
	&& option_enabled (j) > 0)
      pos = print_single_switch (print_fn, pos,
				 SWITCH_TYPE_ENABLED, cl_options[j].opt_text);

  print_fn (SWITCH_TYPE_LINE_END, NULL);
}

/* Open assembly code output file.  Do this even if -fsyntax-only is
   on, because then the driver will have provided the name of a
   temporary file or bit bucket for us.  NAME is the file specified on
   the command line, possibly NULL.  */
static void
init_asm_output (const char *name)
{
  if (name == NULL && asm_file_name == 0)
    asm_out_file = stdout;
  else
    {
      if (asm_file_name == 0)
	{
	  int len = strlen (dump_base_name);
	  char *dumpname = XNEWVEC (char, len + 6);

	  memcpy (dumpname, dump_base_name, len + 1);
	  strip_off_ending (dumpname, len);
	  strcat (dumpname, ".s");
	  asm_file_name = dumpname;
	}
      if (!strcmp (asm_file_name, "-"))
	asm_out_file = stdout;
      else
	asm_out_file = fopen (asm_file_name, "w+b");
      if (asm_out_file == 0)
	fatal_error ("can%'t open %s for writing: %m", asm_file_name);
    }

  if (!flag_syntax_only)
    {
      targetm.asm_out.file_start ();

      if (flag_record_gcc_switches)
	{
	  if (targetm.asm_out.record_gcc_switches)
	    {
	      /* Let the target know that we are about to start recording.  */
	      targetm.asm_out.record_gcc_switches (SWITCH_TYPE_DESCRIPTIVE,
						   NULL);
	      /* Now record the switches.  */
	      print_switch_values (targetm.asm_out.record_gcc_switches);
	      /* Let the target know that the recording is over.  */
	      targetm.asm_out.record_gcc_switches (SWITCH_TYPE_DESCRIPTIVE,
						   NULL);
	    }
	  else
	    inform (input_location, "-frecord-gcc-switches is not supported by the current target");
	}

#ifdef ASM_COMMENT_START
      if (flag_verbose_asm)
	{
	  /* Print the list of switches in effect
	     into the assembler file as comments.  */
	  print_version (asm_out_file, ASM_COMMENT_START);
	  print_switch_values (print_to_asm_out_file);
	  putc ('\n', asm_out_file);
	}
#endif
    }
}

/* Return true if the state of option OPTION should be stored in PCH files
   and checked by default_pch_valid_p.  Store the option's current state
   in STATE if so.  */

static inline bool
option_affects_pch_p (int option, struct cl_option_state *state)
{
  if ((cl_options[option].flags & CL_TARGET) == 0)
    return false;
  if (cl_options[option].flag_var == &target_flags)
    if (targetm.check_pch_target_flags)
      return false;
  return get_option_state (option, state);
}

/* Default version of get_pch_validity.
   By default, every flag difference is fatal; that will be mostly right for
   most targets, but completely right for very few.  */

void *
default_get_pch_validity (size_t *sz)
{
  struct cl_option_state state;
  size_t i;
  char *result, *r;

  *sz = 2;
  if (targetm.check_pch_target_flags)
    *sz += sizeof (target_flags);
  for (i = 0; i < cl_options_count; i++)
    if (option_affects_pch_p (i, &state))
      *sz += state.size;

  result = r = XNEWVEC (char, *sz);
  r[0] = flag_pic;
  r[1] = flag_pie;
  r += 2;
  if (targetm.check_pch_target_flags)
    {
      memcpy (r, &target_flags, sizeof (target_flags));
      r += sizeof (target_flags);
    }

  for (i = 0; i < cl_options_count; i++)
    if (option_affects_pch_p (i, &state))
      {
	memcpy (r, state.data, state.size);
	r += state.size;
      }

  return result;
}

/* Return a message which says that a PCH file was created with a different
   setting of OPTION.  */

static const char *
pch_option_mismatch (const char *option)
{
  char *r;

  asprintf (&r, _("created and used with differing settings of '%s'"), option);
  if (r == NULL)
    return _("out of memory");
  return r;
}

/* Default version of pch_valid_p.  */

const char *
default_pch_valid_p (const void *data_p, size_t len)
{
  struct cl_option_state state;
  const char *data = (const char *)data_p;
  size_t i;

  /* -fpic and -fpie also usually make a PCH invalid.  */
  if (data[0] != flag_pic)
    return _("created and used with different settings of -fpic");
  if (data[1] != flag_pie)
    return _("created and used with different settings of -fpie");
  data += 2;

  /* Check target_flags.  */
  if (targetm.check_pch_target_flags)
    {
      int tf;
      const char *r;

      memcpy (&tf, data, sizeof (target_flags));
      data += sizeof (target_flags);
      len -= sizeof (target_flags);
      r = targetm.check_pch_target_flags (tf);
      if (r != NULL)
	return r;
    }

  for (i = 0; i < cl_options_count; i++)
    if (option_affects_pch_p (i, &state))
      {
	if (memcmp (data, state.data, state.size) != 0)
	  return pch_option_mismatch (cl_options[i].opt_text);
	data += state.size;
	len -= state.size;
      }

  return NULL;
}

/* Default tree printer.   Handles declarations only.  */
bool
default_tree_printer (pretty_printer *pp, text_info *text, const char *spec,
		      int precision, bool wide, bool set_locus, bool hash)
{
  tree t;

  /* FUTURE: %+x should set the locus.  */
  if (precision != 0 || wide || hash)
    return false;

  switch (*spec)
    {
    case 'E':
      t = va_arg (*text->args_ptr, tree);
      if (TREE_CODE (t) == IDENTIFIER_NODE)
	{
	  pp_identifier (pp, IDENTIFIER_POINTER (t));
	  return true;
	}
      break;

    case 'D':
      t = va_arg (*text->args_ptr, tree);
      if (DECL_DEBUG_EXPR_IS_FROM (t) && DECL_DEBUG_EXPR (t))
	t = DECL_DEBUG_EXPR (t);
      break;

    case 'F':
    case 'T':
      t = va_arg (*text->args_ptr, tree);
      break;

    case 'K':
      percent_K_format (text);
      return true;

    default:
      return false;
    }

  if (set_locus && text->locus)
    *text->locus = DECL_SOURCE_LOCATION (t);

  if (DECL_P (t))
    {
      const char *n = DECL_NAME (t)
        ? identifier_to_locale (lang_hooks.decl_printable_name (t, 2))
        : _("<anonymous>");
      pp_string (pp, n);
    }
  else
    dump_generic_node (pp, t, 0, TDF_DIAGNOSTIC, 0);

  return true;
}

/* A helper function; used as the reallocator function for cpp's line
   table.  */
static void *
realloc_for_line_map (void *ptr, size_t len)
{
  return GGC_RESIZEVAR (void, ptr, len);
}

/* A helper function: used as the allocator function for
   identifier_to_locale.  */
static void *
alloc_for_identifier_to_locale (size_t len)
{
  return ggc_alloc_atomic (len);
}

#ifndef EXTRA_TARGET
/* Initialization of the front end environment, before command line
   options are parsed.  Signal handlers, internationalization etc.
   ARGV0 is main's argv[0].  */
static void
general_init (const char *argv0 ATTRIBUTE_UNUSED)
{
  const char *p;

  p = argv0 + strlen (argv0);
  while (p != argv0 && !IS_DIR_SEPARATOR (p[-1]))
    --p;
  progname = p;

  xmalloc_set_program_name (progname);

  hex_init ();

  /* Unlock the stdio streams.  */
  unlock_std_streams ();

  gcc_init_libintl ();

  identifier_to_locale_alloc = alloc_for_identifier_to_locale;
  identifier_to_locale_free = ggc_free;

  /* Initialize the diagnostics reporting machinery, so option parsing
     can give warnings and errors.  */
  diagnostic_initialize (global_dc, N_OPTS);
  diagnostic_starter (global_dc) = default_tree_diagnostic_starter;
  /* Set a default printer.  Language specific initializations will
     override it later.  */
  pp_format_decoder (global_dc->printer) = &default_tree_printer;
  global_dc->show_option_requested = flag_diagnostics_show_option;
  global_dc->show_column = flag_show_column;
  global_dc->internal_error = plugins_internal_error_function;
  global_dc->option_enabled = option_enabled;
  global_dc->option_name = option_name;

  /* Trap fatal signals, e.g. SIGSEGV, and convert them to ICE messages.  */
#ifdef SIGSEGV
  signal (SIGSEGV, crash_signal);
#endif
#ifdef SIGILL
  signal (SIGILL, crash_signal);
#endif
#ifdef SIGBUS
  signal (SIGBUS, crash_signal);
#endif
#ifdef SIGABRT
  signal (SIGABRT, crash_signal);
#endif
#if defined SIGIOT && (!defined SIGABRT || SIGABRT != SIGIOT)
  signal (SIGIOT, crash_signal);
#endif
#ifdef SIGFPE
  signal (SIGFPE, crash_signal);
#endif

  /* Other host-specific signal setup.  */
  (*host_hooks.extra_signals)();

  /* Initialize the garbage-collector, string pools and tree type hash
     table.  */
  init_ggc ();
  init_stringpool ();
  line_table = ggc_alloc_line_maps ();
  linemap_init (line_table);
  line_table->reallocator = realloc_for_line_map;
  init_ttree ();

  /* Initialize register usage now so switches may override.  */
  init_reg_sets ();

  /* Register the language-independent parameters.  */
  add_params (lang_independent_params, LAST_PARAM);

  /* This must be done after add_params but before argument processing.  */
  init_ggc_heuristics();
  init_optimization_passes ();
  statistics_early_init ();
}
#endif /* !EXTRA_TARGET */

/* Return true if the current target supports -fsection-anchors.  */

static bool
target_supports_section_anchors_p (void)
{
  if (targetm.min_anchor_offset == 0 && targetm.max_anchor_offset == 0)
    return false;

  if (targetm.asm_out.output_anchor == NULL)
    return false;

  return true;
}

/* Default the align_* variables to 1 if they're still unset, and
   set up the align_*_log variables.  */
static void
init_alignments (void)
{
  if (align_loops <= 0)
    align_loops = 1;
  if (align_loops_max_skip > align_loops)
    align_loops_max_skip = align_loops - 1;
  align_loops_log = floor_log2 (align_loops * 2 - 1);
  if (align_jumps <= 0)
    align_jumps = 1;
  if (align_jumps_max_skip > align_jumps)
    align_jumps_max_skip = align_jumps - 1;
  align_jumps_log = floor_log2 (align_jumps * 2 - 1);
  if (align_labels <= 0)
    align_labels = 1;
  align_labels_log = floor_log2 (align_labels * 2 - 1);
  if (align_labels_max_skip > align_labels)
    align_labels_max_skip = align_labels - 1;
  if (align_functions <= 0)
    align_functions = 1;
  align_functions_log = floor_log2 (align_functions * 2 - 1);
}

/* Process the options that have been parsed.  */
void
process_options (void)
{
  bool main_target = false;

#ifndef EXTRA_TARGET
  main_target = true;
#endif

  /* Just in case lang_hooks.post_options ends up calling a debug_hook.
     This can happen with incorrect pre-processed input. */
  debug_hooks = &do_nothing_debug_hooks;

  if (main_target)
    {
      /* This replaces set_Wunused.  */
      if (warn_unused_function == -1)
	warn_unused_function = warn_unused;
      if (warn_unused_label == -1)
	warn_unused_label = warn_unused;
      /* Wunused-parameter is enabled if both -Wunused -Wextra are enabled.  */
      if (warn_unused_parameter == -1)
	warn_unused_parameter = (warn_unused && extra_warnings);
      if (warn_unused_variable == -1)
	warn_unused_variable = warn_unused;
      /* Wunused-but-set-parameter is enabled if both -Wunused -Wextra are
	 enabled.  */
      if (warn_unused_but_set_parameter == -1)
	warn_unused_but_set_parameter = (warn_unused && extra_warnings);
      if (warn_unused_but_set_variable == -1)
	warn_unused_but_set_variable = warn_unused;
      if (warn_unused_value == -1)
	warn_unused_value = warn_unused;

      /* This replaces set_Wextra.  */
      if (warn_uninitialized == -1)
	warn_uninitialized = extra_warnings;

      /* Allow the front end to perform consistency checks and do further
	 initialization based on the command line options.  This hook also
	 sets the original filename if appropriate (e.g. foo.i -> foo.c)
	 so we can correctly initialize debug output.  */
      no_backend = lang_hooks.post_options (&main_input_filename);
  }

  /* Some machines may reject certain combinations of options.  */
  this_targetm.target_option.override (main_target);

  /* Avoid any informative notes in the second run of -fcompare-debug.  */
  if (flag_compare_debug) 
    diagnostic_inhibit_notes (global_dc);

  /* ??? Should we punt on section anchors if any of the extra targets
     doesn't support section anchors, or punt on migrating code that uses
     a section anchor to an extra target which doesn't support them?  */
  if (main_target
      && flag_section_anchors && !target_supports_section_anchors_p ())
    {
      warning (OPT_fsection_anchors,
	       "this target does not support %qs", "-fsection-anchors");
      flag_section_anchors = 0;
    }

  if (main_target && flag_short_enums == 2)
    flag_short_enums = targetm.default_short_enums ();

  /* Set aux_base_name if not already set.  */
  if (aux_base_name)
    ;
  else if (main_input_filename)
    {
      char *name = xstrdup (lbasename (main_input_filename));

      strip_off_ending (name, strlen (name));
      aux_base_name = name;
    }
  else
    aux_base_name = "gccaux";

#if !defined (HAVE_cloog) && !defined (EXTRA_TARGET)
  if (flag_graphite
      || flag_loop_block
      || flag_loop_interchange
      || flag_loop_strip_mine
      || flag_graphite_identity
      || flag_loop_parallelize_all)
    sorry ("Graphite loop optimizations cannot be used");
#endif

  /* Unrolling all loops implies that standard loop unrolling must also
     be done.  */
  if (main_target && flag_unroll_all_loops)
    flag_unroll_loops = 1;

  /* The loop unrolling code assumes that cse will be run after loop.
     web and rename-registers also help when run after loop unrolling.  */
  if (main_target && flag_rerun_cse_after_loop == AUTODETECT_VALUE)
    flag_rerun_cse_after_loop = flag_unroll_loops || flag_peel_loops;

  if (main_target && flag_web == AUTODETECT_VALUE)
    flag_web = flag_unroll_loops || flag_peel_loops;

  if (flag_rename_registers == AUTODETECT_VALUE)
    flag_rename_registers = flag_unroll_loops || flag_peel_loops;

  if (main_target && flag_non_call_exceptions)
    flag_asynchronous_unwind_tables = 1;
  if (main_target && flag_asynchronous_unwind_tables)
    flag_unwind_tables = 1;

  if (main_target && flag_value_profile_transformations)
    flag_profile_values = 1;

  /* ??? Should we warn about these if some, but not all targets support the
     option?  */
  /* Warn about options that are not supported on this machine.  */
#ifndef INSN_SCHEDULING
  if (flag_schedule_insns || flag_schedule_insns_after_reload)
    warning (0, "instruction scheduling not supported on this target machine");
#endif
#ifndef DELAY_SLOTS
  if (flag_delayed_branch)
    warning (0, "this target machine does not have delayed branches");
#endif

  user_label_prefix = USER_LABEL_PREFIX;
  if (flag_leading_underscore != -1)
    {
      /* If the default prefix is more complicated than "" or "_",
	 issue a warning and ignore this option.  */
      if (user_label_prefix[0] == 0 ||
	  (user_label_prefix[0] == '_' && user_label_prefix[1] == 0))
	{
	  user_label_prefix = flag_leading_underscore ? "_" : "";
	}
      else
	warning (0, "-f%sleading-underscore not supported on this target machine",
		 flag_leading_underscore ? "" : "no-");
    }

  /* If we are in verbose mode, write out the version and maybe all the
     option flags in use.  */
  if (version_flag)
    {
      print_version (stderr, "");
      if (! quiet_flag)
	print_switch_values (print_to_stderr);
    }

  if (flag_syntax_only)
    {
      write_symbols = NO_DEBUG;
      profile_flag = 0;
    }

  if (flag_gtoggle)
    {
      if (debug_info_level == DINFO_LEVEL_NONE)
	{
	  debug_info_level = DINFO_LEVEL_NORMAL;

	  if (write_symbols == NO_DEBUG)
	    write_symbols = PREFERRED_DEBUGGING_TYPE;
	}
      else
	debug_info_level = DINFO_LEVEL_NONE;
    }

  if (flag_dump_final_insns && !flag_syntax_only && !no_backend)
    {
      FILE *final_output = fopen (flag_dump_final_insns, "w");
      if (!final_output)
	{
	  error ("could not open final insn dump file %qs: %m",
		 flag_dump_final_insns);
	  flag_dump_final_insns = NULL;
	}
      else if (fclose (final_output))
	{
	  error ("could not close zeroed insn dump file %qs: %m",
		 flag_dump_final_insns);
	  flag_dump_final_insns = NULL;
	}
    }

  /* Unless over-ridden for the target, assume that all DWARF levels
     may be emitted, if DWARF2_DEBUG is selected.  */
  if (dwarf_strict < 0)
    dwarf_strict = 0;

  /* A lot of code assumes write_symbols == NO_DEBUG if the debugging
     level is 0.  */
  if (debug_info_level == DINFO_LEVEL_NONE)
    write_symbols = NO_DEBUG;

  if (write_symbols == NO_DEBUG)
    ;
#if defined(DBX_DEBUGGING_INFO)
  else if (write_symbols == DBX_DEBUG)
    debug_hooks = &dbx_debug_hooks;
#endif
#if defined(XCOFF_DEBUGGING_INFO)
  else if (write_symbols == XCOFF_DEBUG)
    debug_hooks = &xcoff_debug_hooks;
#endif
#ifdef SDB_DEBUGGING_INFO
  else if (write_symbols == SDB_DEBUG)
    debug_hooks = &sdb_debug_hooks;
#endif
#ifdef DWARF2_DEBUGGING_INFO
  else if (write_symbols == DWARF2_DEBUG)
    debug_hooks = &dwarf2_debug_hooks;
#endif
#ifdef VMS_DEBUGGING_INFO
  else if (write_symbols == VMS_DEBUG || write_symbols == VMS_AND_DWARF2_DEBUG)
    debug_hooks = &vmsdbg_debug_hooks;
#endif
  else
    error ("target system does not support the \"%s\" debug format",
	   debug_type_names[write_symbols]);

  /* We know which debug output will be used so we can set flag_var_tracking
     and flag_var_tracking_uninit if the user has not specified them.  */
  if (debug_info_level < DINFO_LEVEL_NORMAL
      || debug_hooks->var_location == do_nothing_debug_hooks.var_location)
    {
      if (flag_var_tracking == 1
	  || flag_var_tracking_uninit == 1)
        {
	  if (debug_info_level < DINFO_LEVEL_NORMAL)
	    warning (0, "variable tracking requested, but useless unless "
		     "producing debug info");
	  else
	    warning (0, "variable tracking requested, but not supported "
		     "by this debug format");
	}
      flag_var_tracking = 0;
      flag_var_tracking_uninit = 0;
    }

  /* If the user specifically requested variable tracking with tagging
     uninitialized variables, we need to turn on variable tracking.
     (We already determined above that variable tracking is feasible.)  */
  if (main_target && flag_var_tracking_uninit)
    flag_var_tracking = 1;

  if (main_target && flag_var_tracking == AUTODETECT_VALUE)
    flag_var_tracking = optimize >= 1;

  if (flag_var_tracking_assignments == AUTODETECT_VALUE)
    flag_var_tracking_assignments = flag_var_tracking
      && !(flag_selective_scheduling || flag_selective_scheduling2);

  if (flag_var_tracking_assignments_toggle)
    flag_var_tracking_assignments = !flag_var_tracking_assignments;

  if (flag_var_tracking_assignments && !flag_var_tracking)
    flag_var_tracking = flag_var_tracking_assignments = -1;

  if (flag_var_tracking_assignments
      && (flag_selective_scheduling || flag_selective_scheduling2))
    warning (0, "var-tracking-assignments changes selective scheduling");

  if (main_target && flag_tree_cselim == AUTODETECT_VALUE)
#ifdef HAVE_conditional_move
    flag_tree_cselim = 1;
#else
    flag_tree_cselim = 0;
#endif

  /* If auxiliary info generation is desired, open the output file.
     This goes in the same directory as the source file--unlike
     all the other output files.  */
  if (main_target && flag_gen_aux_info)
    {
      aux_info_file = fopen (aux_info_file_name, "w");
      if (aux_info_file == 0)
	fatal_error ("can%'t open %s: %m", aux_info_file_name);
    }

  if (! targetm.have_named_sections)
    {
      if (flag_function_sections)
	{
	  warning (0, "-ffunction-sections not supported for this target");
	  flag_function_sections = 0;
	}
      if (flag_data_sections)
	{
	  warning (0, "-fdata-sections not supported for this target");
	  flag_data_sections = 0;
	}
    }

  if (flag_function_sections && profile_flag)
    {
      warning (0, "-ffunction-sections disabled; it makes profiling impossible");
      flag_function_sections = 0;
    }

/* The main target needs to have at least a dummy prefetch pattern for this to
   work, since the decision to insert prefectches is done at the tree level;
   the expander might emit nothing if there is nothing to do for the
   particular target.  */
#ifndef HAVE_prefetch
<<<<<<< HEAD
  if (flag_prefetch_loop_arrays > 0)
=======
  if (main_target && flag_prefetch_loop_arrays)
>>>>>>> a52a02eb
    {
      warning (0, "-fprefetch-loop-arrays not supported for this target");
      flag_prefetch_loop_arrays = 0;
    }
#else
<<<<<<< HEAD
  if (flag_prefetch_loop_arrays > 0 && !HAVE_prefetch)
=======
  if (main_target && flag_prefetch_loop_arrays && !HAVE_prefetch)
>>>>>>> a52a02eb
    {
      warning (0, "-fprefetch-loop-arrays not supported for this target (try -march switches)");
      flag_prefetch_loop_arrays = 0;
    }
#endif

  /* This combination of options isn't handled for i386 targets and doesn't
     make much sense anyway, so don't allow it.  */
<<<<<<< HEAD
  if (flag_prefetch_loop_arrays > 0 && optimize_size)
=======
  if (main_target && flag_prefetch_loop_arrays && optimize_size)
>>>>>>> a52a02eb
    {
      warning (0, "-fprefetch-loop-arrays is not supported with -Os");
      flag_prefetch_loop_arrays = 0;
    }

  /* The presence of IEEE signaling NaNs, implies all math can trap.  */
  if (main_target && flag_signaling_nans)
    flag_trapping_math = 1;

  /* We cannot reassociate if we want traps or signed zeros.  */
  if (main_target && flag_associative_math
      && (flag_trapping_math || flag_signed_zeros))
    {
      warning (0, "-fassociative-math disabled; other options take precedence");
      flag_associative_math = 0;
    }

  /* With -fcx-limited-range, we do cheap and quick complex arithmetic.  */
  if (main_target && flag_cx_limited_range)
    flag_complex_method = 0;

  /* With -fcx-fortran-rules, we do something in-between cheap and C99.  */
  if (main_target && flag_cx_fortran_rules)
    flag_complex_method = 1;

  /* Targets must be able to place spill slots at lower addresses.  If the
     target already uses a soft frame pointer, the transition is trivial.  */
  if (!FRAME_GROWS_DOWNWARD && flag_stack_protect)
    {
      warning (0, "-fstack-protector not supported for this target");
      flag_stack_protect = 0;
    }
  if (!flag_stack_protect)
    warn_stack_protect = 0;

  /* ??? Unwind info is not correct around the CFG unless either a frame
     pointer is present or A_O_A is set.  Fixing this requires rewriting
     unwind info generation to be aware of the CFG and propagating states
     around edges.  */
  if (flag_unwind_tables && !ACCUMULATE_OUTGOING_ARGS
      && flag_omit_frame_pointer)
    {
      warning (0, "unwind tables currently require a frame pointer "
	       "for correctness");
      flag_omit_frame_pointer = 0;
    }

  if (main_target)
    {
      /* Save the current optimization options.  */
      optimization_default_node = build_optimization_node ();
      optimization_current_node = optimization_default_node;
    }
}

/* This function can be called multiple times to reinitialize the compiler
   back end when register classes or instruction sets have changed,
   before each function.  */
static void
backend_init_target (void)
{
  /* Initialize alignment variables.  */
  init_alignments ();

  /* This reinitializes hard_frame_pointer, and calls init_reg_modes_target()
     to initialize reg_raw_mode[].  */
  init_emit_regs ();

  /* This invokes target hooks to set fixed_reg[] etc, which is
     mode-dependent.  */
  init_regs ();

  /* This depends on stack_pointer_rtx.  */
  init_fake_stack_mems ();

  /* Sets static_base_value[HARD_FRAME_POINTER_REGNUM], which is
     mode-dependent.  */
  init_alias_target ();

  /* Depends on HARD_FRAME_POINTER_REGNUM.  */
  init_reload ();

  /* The following initialization functions need to generate rtl, so
     provide a dummy function context for them.  */
  init_dummy_function_start ();

  /* rtx_cost is mode-dependent, so cached values need to be recomputed
     on a mode change.  */
  init_expmed ();

  /* We may need to recompute regno_save_code[] and regno_restore_code[]
     after a mode change as well.  */
  caller_save_initialized_p = false;

  expand_dummy_function_end ();
}

EXTRA_TARGETS_DECL (void backend_init (void))
/* Initialize the compiler back end.  This function is called only once,
   when starting the compiler.  */
void
backend_init (void)
{
  targetm_pnt = &this_targetm;
  init_emit_once ();

  EXTRA_TARGETS_CALL (backend_init ());
  targetm_pnt = &this_targetm;

  init_rtlanal ();
  init_inline_once ();
  init_varasm_once ();
  save_register_info ();

  /* Initialize the target-specific back end pieces.  */
  ira_init_once ();
  backend_init_target ();
}

/* Initialize excess precision settings.  */
static void
init_excess_precision (void)
{
  /* Adjust excess precision handling based on the target options.  If
     the front end cannot handle it, flag_excess_precision_cmdline
     will already have been set accordingly in the post_options
     hook.  */
  gcc_assert (flag_excess_precision_cmdline != EXCESS_PRECISION_DEFAULT);
  flag_excess_precision = flag_excess_precision_cmdline;
  if (flag_unsafe_math_optimizations)
    flag_excess_precision = EXCESS_PRECISION_FAST;
  if (flag_excess_precision == EXCESS_PRECISION_STANDARD)
    {
      int flt_eval_method = TARGET_FLT_EVAL_METHOD;
      switch (flt_eval_method)
	{
	case -1:
	case 0:
	  /* Either the target acts unpredictably (-1) or has all the
	     operations required not to have excess precision (0).  */
	  flag_excess_precision = EXCESS_PRECISION_FAST;
	  break;
	case 1:
	case 2:
	  /* In these cases, predictable excess precision makes
	     sense.  */
	  break;
	default:
	  /* Any other implementation-defined FLT_EVAL_METHOD values
	     require the compiler to handle the associated excess
	     precision rules in excess_precision_type.  */
	  gcc_unreachable ();
	}
    }
}

/* Initialize things that are both lang-dependent and target-dependent.
   This function can be called more than once if target parameters change.  */
static void
lang_dependent_init_target (void)
{
  /* This determines excess precision settings.  */
  init_excess_precision ();

  /* This creates various _DECL nodes, so needs to be called after the
     front end is initialized.  It also depends on the HAVE_xxx macros
     generated from the target machine description.  */
  init_optabs ();

  /* The following initialization functions need to generate rtl, so
     provide a dummy function context for them.  */
  init_dummy_function_start ();

  /* Do the target-specific parts of expr initialization.  */
  init_expr_target ();

  /* Although the actions of these functions are language-independent,
     they use optabs, so we cannot call them from backend_init.  */
  init_set_costs ();
  ira_init ();

  expand_dummy_function_end ();
}

EXTRA_TARGETS_DECL (int lang_dependent_init (const char *))
EXTRA_TARGETS_DECL (int initialize_sizetypes (void))

/* Language-dependent initialization.  Returns nonzero on success.  */
int
lang_dependent_init (const char *name)
{
  location_t save_loc ATTRIBUTE_UNUSED;

  targetm_pnt = &this_targetm;
#ifndef EXTRA_TARGET
  save_loc = input_location;
  if (dump_base_name == 0)
    dump_base_name = name && name[0] ? name : "gccdump";

  /* Other front-end initialization.  */
  input_location = BUILTINS_LOCATION;
  if (lang_hooks.init () == 0)
    return 0;
  input_location = save_loc;
  EXTRA_TARGETS_CALL (initialize_sizetypes ());

  init_asm_output (name);

  EXTRA_TARGETS_CALL (lang_dependent_init (name));
  targetm_pnt = &this_targetm;
#else /* EXTRA_TARGET */
  if (TYPE_MODE (sizetype) != ptr_mode)
    sizetype
      = lang_hooks.types.type_for_mode (ptr_mode, TYPE_UNSIGNED (sizetype));
  set_sizetype (size_type_node);
#endif /* EXTRA_TARGET */

  /* This creates various _DECL nodes, so needs to be called after the
     front end is initialized.  */
  init_eh ();

  /* Do the target-specific parts of the initialization.  */
  lang_dependent_init_target ();

  /* If dbx symbol table desired, initialize writing it and output the
     predefined types.  */
  timevar_push (TV_SYMOUT);

#if defined DWARF2_DEBUGGING_INFO || defined DWARF2_UNWIND_INFO
  if (dwarf2out_do_frame ())
    dwarf2out_frame_init ();
#endif

  /* Now we have the correct original filename, we can initialize
     debug output.  */
  (*debug_hooks->init) (name);

  timevar_pop (TV_SYMOUT);

  return 1;
}

EXTRA_TARGETS_DECL (void target_reinit (void))

/* Reinitialize everything when target parameters, such as register usage,
   have changed.  */
void
target_reinit (void)
{
  EXTRA_TARGETS_CALL (target_reinit ());

  /* Reinitialize RTL backend.  */
  backend_init_target ();

  /* Reinitialize lang-dependent parts.  */
  lang_dependent_init_target ();
}

void
dump_memory_report (bool final)
{
  ggc_print_statistics ();
  stringpool_statistics ();
  dump_tree_statistics ();
  dump_gimple_statistics ();
  dump_rtx_statistics ();
  dump_alloc_pool_statistics ();
  dump_bitmap_statistics ();
  dump_vec_loc_statistics ();
  dump_ggc_loc_statistics (final);
  dump_alias_stats (stderr);
  dump_pta_stats (stderr);
}

/* Clean up: close opened files, etc.  */

static void
finalize (void)
{
  /* Close the dump files.  */
  if (flag_gen_aux_info)
    {
      fclose (aux_info_file);
      if (seen_error ())
	unlink (aux_info_file_name);
    }

  /* Close non-debugging input and output files.  Take special care to note
     whether fclose returns an error, since the pages might still be on the
     buffer chain while the file is open.  */

  if (asm_out_file)
    {
      if (ferror (asm_out_file) != 0)
	fatal_error ("error writing to %s: %m", asm_file_name);
      if (fclose (asm_out_file) != 0)
	fatal_error ("error closing %s: %m", asm_file_name);
      if (flag_wpa)
	unlink_if_ordinary (asm_file_name);
    }

  statistics_fini ();
  finish_optimization_passes ();

  ira_finish_once ();

  if (mem_report)
    dump_memory_report (true);

  /* Language-specific end of compilation actions.  */
  lang_hooks.finish ();
}

#ifndef EXTRA_TARGET

/* Initialize the compiler, and compile the input file.  */
static void
do_compile (void)
{
  /* Initialize timing first.  The C front ends read the main file in
     the post_options hook, and C++ does file timings.  */
  if (time_report || !quiet_flag  || flag_detailed_statistics)
    timevar_init ();
  timevar_start (TV_TOTAL);

  process_options ();
  EXTRA_TARGETS_CALL (process_options ());

  /* Don't do any more if an error has already occurred.  */
  if (!seen_error ())
    {
      /* This must be run always, because it is needed to compute the FP
	 predefined macros, such as __LDBL_MAX__, for targets using non
	 default FP formats.  */
      init_adjust_machine_modes ();

      /* Set up the back-end if requested.  */
      if (!no_backend)
	backend_init ();

      /* Language-dependent initialization.  Returns true on success.  */
      if (lang_dependent_init (main_input_filename))
	compile_file ();

      finalize ();
    }

  /* Stop timing and print the times.  */
  timevar_stop (TV_TOTAL);
  timevar_print (stderr);
}

/* Entry point of cc1, cc1plus, jc1, f771, etc.
   Exit code is FATAL_EXIT_CODE if can't open files or if there were
   any errors, or SUCCESS_EXIT_CODE if compilation succeeded.

   It is not safe to call this function more than once.  */

int
toplev_main (int argc, char **argv)
{
  expandargv (&argc, &argv);

  /* Initialization of GCC's environment, and diagnostics.  */
  general_init (argv[0]);

  /* Parse the options and do minimal processing; basically just
     enough to default flags appropriately.  */
  decode_options (argc, CONST_CAST2 (const char **, char **, argv),
		  &save_decoded_options, &save_decoded_options_count);

  init_local_tick ();

  initialize_plugins ();

  if (version_flag)
    print_version (stderr, "");

  if (help_flag)
    print_plugins_help (stderr, "");

  /* Exit early if we can (e.g. -help).  */
  if (!exit_after_options)
    do_compile ();

  if (warningcount || errorcount)
    print_ignored_options ();
  diagnostic_finish (global_dc);

  /* Invoke registered plugin callbacks if any.  */
  invoke_plugin_callbacks (PLUGIN_FINISH, NULL);

  finalize_plugins ();
  if (seen_error ())
    return (FATAL_EXIT_CODE);

  return (SUCCESS_EXIT_CODE);
}

#endif /* !EXTRA_TARGET */

END_TARGET_SPECIFIC<|MERGE_RESOLUTION|>--- conflicted
+++ resolved
@@ -2064,21 +2064,13 @@
    the expander might emit nothing if there is nothing to do for the
    particular target.  */
 #ifndef HAVE_prefetch
-<<<<<<< HEAD
-  if (flag_prefetch_loop_arrays > 0)
-=======
-  if (main_target && flag_prefetch_loop_arrays)
->>>>>>> a52a02eb
+  if (main_target && flag_prefetch_loop_arrays > 0)
     {
       warning (0, "-fprefetch-loop-arrays not supported for this target");
       flag_prefetch_loop_arrays = 0;
     }
 #else
-<<<<<<< HEAD
-  if (flag_prefetch_loop_arrays > 0 && !HAVE_prefetch)
-=======
-  if (main_target && flag_prefetch_loop_arrays && !HAVE_prefetch)
->>>>>>> a52a02eb
+  if (main_target && flag_prefetch_loop_arrays > 0 && !HAVE_prefetch)
     {
       warning (0, "-fprefetch-loop-arrays not supported for this target (try -march switches)");
       flag_prefetch_loop_arrays = 0;
@@ -2087,11 +2079,7 @@
 
   /* This combination of options isn't handled for i386 targets and doesn't
      make much sense anyway, so don't allow it.  */
-<<<<<<< HEAD
-  if (flag_prefetch_loop_arrays > 0 && optimize_size)
-=======
-  if (main_target && flag_prefetch_loop_arrays && optimize_size)
->>>>>>> a52a02eb
+  if (main_target && flag_prefetch_loop_arrays > 0 && optimize_size)
     {
       warning (0, "-fprefetch-loop-arrays is not supported with -Os");
       flag_prefetch_loop_arrays = 0;

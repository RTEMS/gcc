/* Top level of GCC compilers (cc1, cc1plus, etc.)
   Copyright (C) 1987, 1988, 1989, 1992, 1993, 1994, 1995, 1996, 1997, 1998,
<<<<<<< HEAD
   1999, 2000, 2001, 2002, 2003, 2004, 2005 Free Software Foundation, Inc.
=======
   1999, 2000, 2001, 2002, 2003, 2004, 2005, 2006
   Free Software Foundation, Inc.
>>>>>>> c355071f

This file is part of GCC.

GCC is free software; you can redistribute it and/or modify it under
the terms of the GNU General Public License as published by the Free
Software Foundation; either version 2, or (at your option) any later
version.

GCC is distributed in the hope that it will be useful, but WITHOUT ANY
WARRANTY; without even the implied warranty of MERCHANTABILITY or
FITNESS FOR A PARTICULAR PURPOSE.  See the GNU General Public License
for more details.

You should have received a copy of the GNU General Public License
along with GCC; see the file COPYING.  If not, write to the Free
Software Foundation, 51 Franklin Street, Fifth Floor, Boston, MA
02110-1301, USA.  */

/* This is the top level of cc1/c++.
   It parses command args, opens files, invokes the various passes
   in the proper order, and counts the time used by each.
   Error messages and low-level interface to malloc also handled here.  */

#include "config.h"
#undef FLOAT /* This is for hpux. They should change hpux.  */
#undef FFS  /* Some systems define this in param.h.  */
#include "system.h"
#include "coretypes.h"
#include "tm.h"
#include <signal.h>

#ifdef HAVE_SYS_RESOURCE_H
# include <sys/resource.h>
#endif

#ifdef HAVE_SYS_TIMES_H
# include <sys/times.h>
#endif

#include "line-map.h"
#include "input.h"
#include "tree.h"
#include "version.h"
#include "rtl.h"
#include "tm_p.h"
#include "flags.h"
#include "insn-attr.h"
#include "insn-config.h"
#include "insn-flags.h"
#include "hard-reg-set.h"
#include "recog.h"
#include "output.h"
#include "except.h"
#include "function.h"
#include "toplev.h"
#include "expr.h"
#include "basic-block.h"
#include "intl.h"
#include "ggc.h"
#include "graph.h"
#include "regs.h"
#include "timevar.h"
#include "diagnostic.h"
#include "params.h"
#include "reload.h"
#include "dwarf2asm.h"
#include "integrate.h"
#include "real.h"
#include "debug.h"
#include "target.h"
#include "langhooks.h"
#include "cfglayout.h"
#include "cfgloop.h"
#include "hosthooks.h"
#include "cgraph.h"
#include "opts.h"
#include "coverage.h"
#include "value-prof.h"
#include "alloc-pool.h"
#include "tree-mudflap.h"

#if defined (DWARF2_UNWIND_INFO) || defined (DWARF2_DEBUGGING_INFO)
#include "dwarf2out.h"
#endif

#if defined(DBX_DEBUGGING_INFO) || defined(XCOFF_DEBUGGING_INFO)
#include "dbxout.h"
#endif

#ifdef SDB_DEBUGGING_INFO
#include "sdbout.h"
#endif

#ifdef XCOFF_DEBUGGING_INFO
#include "xcoffout.h"		/* Needed for external data
				   declarations for e.g. AIX 4.x.  */
#endif

static void general_init (const char *);
static void do_compile (void);
static void process_options (void);
static void backend_init (void);
static int lang_dependent_init (const char *);
static void init_asm_output (const char *);
static void finalize (void);

static void crash_signal (int) ATTRIBUTE_NORETURN;
static void setup_core_dumping (void);
static void compile_file (void);

/* Nonzero to dump debug info whilst parsing (-dy option).  */
static int set_yydebug;

/* True if we don't need a backend (e.g. preprocessing only).  */
static bool no_backend;

/* Length of line when printing switch values.  */
#define MAX_LINE 75

/* Name of program invoked, sans directories.  */

const char *progname;

/* Copy of argument vector to toplev_main.  */
static const char **save_argv;

/* Name of top-level original source file (what was input to cpp).
   This comes from the #-command at the beginning of the actual input.
   If there isn't any there, then this is the cc1 input file name.  */

const char *main_input_filename;

#ifndef USE_MAPPED_LOCATION
location_t unknown_location = { NULL, 0 };
#endif

/* Used to enable -fvar-tracking, -fweb and -frename-registers according
   to optimize and default_debug_hooks in process_options ().  */
#define AUTODETECT_VALUE 2

/* Current position in real source file.  */

location_t input_location;

struct line_maps line_table;

/* Nonzero if it is unsafe to create any new pseudo registers.  */
int no_new_pseudos;

/* Stack of currently pending input files.  */

struct file_stack *input_file_stack;

/* Incremented on each change to input_file_stack.  */
int input_file_stack_tick;

/* Record of input_file_stack at each tick.  */
typedef struct file_stack *fs_p;
DEF_VEC_P(fs_p);
DEF_VEC_ALLOC_P(fs_p,heap);
static VEC(fs_p,heap) *input_file_stack_history;

/* Whether input_file_stack has been restored to a previous state (in
   which case there should be no more pushing).  */
static bool input_file_stack_restored;

/* Name to use as base of names for dump output files.  */

const char *dump_base_name;

/* Name to use as a base for auxiliary output files.  */

const char *aux_base_name;

/* Bit flags that specify the machine subtype we are compiling for.
   Bits are tested using macros TARGET_... defined in the tm.h file
   and set by `-m...' switches.  Must be defined in rtlanal.c.  */

extern int target_flags;

/* A mask of target_flags that includes bit X if X was set or cleared
   on the command line.  */

int target_flags_explicit;

/* Debug hooks - dependent upon command line options.  */

const struct gcc_debug_hooks *debug_hooks;

/* Debug hooks - target default.  */

static const struct gcc_debug_hooks *default_debug_hooks;

/* Other flags saying which kinds of debugging dump have been requested.  */

int rtl_dump_and_exit;
int flag_print_asm_name;
enum graph_dump_types graph_dump_format;

/* Name for output file of assembly code, specified with -o.  */

const char *asm_file_name;

/* Nonzero means do optimizations.  -O.
   Particular numeric values stand for particular amounts of optimization;
   thus, -O2 stores 2 here.  However, the optimizations beyond the basic
   ones are not controlled directly by this variable.  Instead, they are
   controlled by individual `flag_...' variables that are defaulted
   based on this variable.  */

int optimize = 0;

/* Nonzero means optimize for size.  -Os.
   The only valid values are zero and nonzero. When optimize_size is
   nonzero, optimize defaults to 2, but certain individual code
   bloating optimizations are disabled.  */

int optimize_size = 0;

/* The FUNCTION_DECL for the function currently being compiled,
   or 0 if between functions.  */
tree current_function_decl;

/* Set to the FUNC_BEGIN label of the current function, or NULL
   if none.  */
const char * current_function_func_begin_label;

/* Temporarily suppress certain warnings.
   This is set while reading code from a system header file.  */

int in_system_header = 0;

/* Nonzero means to collect statistics which might be expensive
   and to print them when we are done.  */
int flag_detailed_statistics = 0;

/* A random sequence of characters, unless overridden by user.  */
const char *flag_random_seed;

/* A local time stamp derived from the time of compilation. It will be
   zero if the system cannot provide a time.  It will be -1u, if the
   user has specified a particular random seed.  */
unsigned local_tick;

/* -f flags.  */

/* Nonzero means `char' should be signed.  */

int flag_signed_char;

/* Nonzero means give an enum type only as many bytes as it needs.  A value
   of 2 means it has not yet been initialized.  */

int flag_short_enums;

/* Nonzero if structures and unions should be returned in memory.

   This should only be defined if compatibility with another compiler or
   with an ABI is needed, because it results in slower code.  */

#ifndef DEFAULT_PCC_STRUCT_RETURN
#define DEFAULT_PCC_STRUCT_RETURN 1
#endif

/* Nonzero for -fpcc-struct-return: return values the same way PCC does.  */

int flag_pcc_struct_return = DEFAULT_PCC_STRUCT_RETURN;

/* 0 means straightforward implementation of complex divide acceptable.
   1 means wide ranges of inputs must work for complex divide.
   2 means C99-like requirements for complex multiply and divide.  */

int flag_complex_method = 1;

/* Nonzero means that we don't want inlining by virtue of -fno-inline,
   not just because the tree inliner turned us off.  */

int flag_really_no_inline = 2;

/* Nonzero means we should be saving declaration info into a .X file.  */

int flag_gen_aux_info = 0;

/* Specified name of aux-info file.  */

const char *aux_info_file_name;

/* Nonzero if we are compiling code for a shared library, zero for
   executable.  */

int flag_shlib;

/* Generate code for GNU or NeXT Objective-C runtime environment.  */

#ifdef NEXT_OBJC_RUNTIME
int flag_next_runtime = 1;
#else
int flag_next_runtime = 0;
#endif

/* Set to the default thread-local storage (tls) model to use.  */

enum tls_model flag_tls_default = TLS_MODEL_GLOBAL_DYNAMIC;

/* Nonzero means change certain warnings into errors.
   Usually these are warnings about failure to conform to some standard.  */

int flag_pedantic_errors = 0;

/* -dA causes debug commentary information to be produced in
   the generated assembly code (to make it more readable).  This option
   is generally only of use to those who actually need to read the
   generated assembly code (perhaps while debugging the compiler itself).
   Currently, this switch is only used by dwarfout.c; however, it is intended
   to be a catchall for printing debug information in the assembler file.  */

int flag_debug_asm = 0;

/* -dP causes the rtl to be emitted as a comment in assembly.  */

int flag_dump_rtl_in_asm = 0;

/* When non-NULL, indicates that whenever space is allocated on the
   stack, the resulting stack pointer must not pass this
   address---that is, for stacks that grow downward, the stack pointer
   must always be greater than or equal to this address; for stacks
   that grow upward, the stack pointer must be less than this address.
   At present, the rtx may be either a REG or a SYMBOL_REF, although
   the support provided depends on the backend.  */
rtx stack_limit_rtx;

/* If one, renumber instruction UIDs to reduce the number of
   unused UIDs if there are a lot of instructions.  If greater than
   one, unconditionally renumber instruction UIDs.  */
int flag_renumber_insns = 1;

/* Nonzero if we should track variables.  When
   flag_var_tracking == AUTODETECT_VALUE it will be set according
   to optimize, debug_info_level and debug_hooks in process_options ().  */
int flag_var_tracking = AUTODETECT_VALUE;

/* True if the user has tagged the function with the 'section'
   attribute.  */

bool user_defined_section_attribute = false;

/* Values of the -falign-* flags: how much to align labels in code.
   0 means `use default', 1 means `don't align'.
   For each variable, there is an _log variant which is the power
   of two not less than the variable, for .align output.  */

int align_loops_log;
int align_loops_max_skip;
int align_jumps_log;
int align_jumps_max_skip;
int align_labels_log;
int align_labels_max_skip;
int align_functions_log;

/* Like align_functions_log above, but used by front-ends to force the
   minimum function alignment.  Zero means no alignment is forced.  */
int force_align_functions_log;

typedef struct
{
  const char *const string;
  int *const variable;
  const int on_value;
}
lang_independent_options;

/* Nonzero if subexpressions must be evaluated from left-to-right.  */
int flag_evaluation_order = 0;

/* The user symbol prefix after having resolved same.  */
const char *user_label_prefix;

static const param_info lang_independent_params[] = {
#define DEFPARAM(ENUM, OPTION, HELP, DEFAULT, MIN, MAX) \
<<<<<<< HEAD
  { OPTION, DEFAULT, MIN, MAX, HELP },
#include "params.def"
#undef DEFPARAM
  { NULL, 0, 0, 0, NULL }
=======
  { OPTION, DEFAULT, false, MIN, MAX, HELP },
#include "params.def"
#undef DEFPARAM
  { NULL, 0, false, 0, 0, NULL }
>>>>>>> c355071f
};

/* Output files for assembler code (real compiler output)
   and debugging dumps.  */

FILE *asm_out_file;
FILE *aux_info_file;
FILE *dump_file = NULL;
const char *dump_file_name;

/* The current working directory of a translation.  It's generally the
   directory from which compilation was initiated, but a preprocessed
   file may specify the original directory in which it was
   created.  */

static const char *src_pwd;

/* Initialize src_pwd with the given string, and return true.  If it
   was already initialized, return false.  As a special case, it may
   be called with a NULL argument to test whether src_pwd has NOT been
   initialized yet.  */

bool
set_src_pwd (const char *pwd)
{
  if (src_pwd)
    {
      if (strcmp (src_pwd, pwd) == 0)
	return true;
      else
	return false;
    }

  src_pwd = xstrdup (pwd);
  return true;
}

/* Return the directory from which the translation unit was initiated,
   in case set_src_pwd() was not called before to assign it a
   different value.  */

const char *
get_src_pwd (void)
{
  if (! src_pwd)
    {
      src_pwd = getpwd ();
      if (!src_pwd)
	src_pwd = ".";
    }

   return src_pwd;
}

/* Called when the start of a function definition is parsed,
   this function prints on stderr the name of the function.  */
void
announce_function (tree decl)
{
  if (!quiet_flag)
    {
      if (rtl_dump_and_exit)
	fprintf (stderr, "%s ", IDENTIFIER_POINTER (DECL_NAME (decl)));
      else
	fprintf (stderr, " %s", lang_hooks.decl_printable_name (decl, 2));
      fflush (stderr);
      pp_needs_newline (global_dc->printer) = true;
      diagnostic_set_last_function (global_dc);
    }
}

/* Set up a default flag_random_seed and local_tick, unless the user
   already specified one.  */

static void
randomize (void)
{
  if (!flag_random_seed)
    {
      unsigned HOST_WIDE_INT value;
      static char random_seed[HOST_BITS_PER_WIDE_INT / 4 + 3];

      /* Get some more or less random data.  */
#ifdef HAVE_GETTIMEOFDAY
      {
 	struct timeval tv;

 	gettimeofday (&tv, NULL);
	local_tick = tv.tv_sec * 1000 + tv.tv_usec / 1000;
      }
#else
      {
	time_t now = time (NULL);

	if (now != (time_t)-1)
	  local_tick = (unsigned) now;
      }
#endif
      value = local_tick ^ getpid ();

      sprintf (random_seed, HOST_WIDE_INT_PRINT_HEX, value);
      flag_random_seed = random_seed;
    }
  else if (!local_tick)
    local_tick = -1;
}


/* Decode the string P as an integral parameter.
   If the string is indeed an integer return its numeric value else
   issue an Invalid Option error for the option PNAME and return DEFVAL.
   If PNAME is zero just return DEFVAL, do not call error.  */

int
read_integral_parameter (const char *p, const char *pname, const int  defval)
{
  const char *endp = p;

  while (*endp)
    {
      if (ISDIGIT (*endp))
	endp++;
      else
	break;
    }

  if (*endp != 0)
    {
      if (pname != 0)
	error ("invalid option argument %qs", pname);
      return defval;
    }

  return atoi (p);
}

<<<<<<< HEAD
=======
/* When compiling with a recent enough GCC, we use the GNU C "extern inline"
   for floor_log2 and exact_log2; see toplev.h.  That construct, however,
   conflicts with the ISO C++ One Definition Rule.   */

#if GCC_VERSION < 3004 || !defined (__cplusplus)

>>>>>>> c355071f
/* Given X, an unsigned number, return the largest int Y such that 2**Y <= X.
   If X is 0, return -1.  */

int
floor_log2 (unsigned HOST_WIDE_INT x)
{
  int t = 0;

  if (x == 0)
    return -1;

#ifdef CLZ_HWI
  t = HOST_BITS_PER_WIDE_INT - 1 - (int) CLZ_HWI (x);
#else
  if (HOST_BITS_PER_WIDE_INT > 64)
    if (x >= (unsigned HOST_WIDE_INT) 1 << (t + 64))
      t += 64;
  if (HOST_BITS_PER_WIDE_INT > 32)
    if (x >= ((unsigned HOST_WIDE_INT) 1) << (t + 32))
      t += 32;
  if (x >= ((unsigned HOST_WIDE_INT) 1) << (t + 16))
    t += 16;
  if (x >= ((unsigned HOST_WIDE_INT) 1) << (t + 8))
    t += 8;
  if (x >= ((unsigned HOST_WIDE_INT) 1) << (t + 4))
    t += 4;
  if (x >= ((unsigned HOST_WIDE_INT) 1) << (t + 2))
    t += 2;
  if (x >= ((unsigned HOST_WIDE_INT) 1) << (t + 1))
    t += 1;
#endif

  return t;
}

/* Return the logarithm of X, base 2, considering X unsigned,
   if X is a power of 2.  Otherwise, returns -1.  */

int
exact_log2 (unsigned HOST_WIDE_INT x)
{
  if (x != (x & -x))
    return -1;
#ifdef CTZ_HWI
  return x ? CTZ_HWI (x) : -1;
#else
  return floor_log2 (x);
#endif
}

#endif /*  GCC_VERSION < 3004 || !defined (__cplusplus)  */

/* Handler for fatal signals, such as SIGSEGV.  These are transformed
   into ICE messages, which is much more user friendly.  In case the
   error printer crashes, reset the signal to prevent infinite recursion.  */

static void
crash_signal (int signo)
{
  signal (signo, SIG_DFL);

  /* If we crashed while processing an ASM statement, then be a little more
     graceful.  It's most likely the user's fault.  */
  if (this_is_asm_operands)
    {
      output_operand_lossage ("unrecoverable error");
      exit (FATAL_EXIT_CODE);
    }

  internal_error ("%s", strsignal (signo));
}

/* Arrange to dump core on error.  (The regular error message is still
   printed first, except in the case of abort().)  */

static void
setup_core_dumping (void)
{
#ifdef SIGABRT
  signal (SIGABRT, SIG_DFL);
#endif
#if defined(HAVE_SETRLIMIT)
  {
    struct rlimit rlim;
    if (getrlimit (RLIMIT_CORE, &rlim) != 0)
      fatal_error ("getting core file size maximum limit: %m");
    rlim.rlim_cur = rlim.rlim_max;
    if (setrlimit (RLIMIT_CORE, &rlim) != 0)
      fatal_error ("setting core file size limit to maximum: %m");
  }
#endif
  diagnostic_abort_on_error (global_dc);
}


/* Strip off a legitimate source ending from the input string NAME of
   length LEN.  Rather than having to know the names used by all of
   our front ends, we strip off an ending of a period followed by
   up to five characters.  (Java uses ".class".)  */

void
strip_off_ending (char *name, int len)
{
  int i;
  for (i = 2; i < 6 && len > i; i++)
    {
      if (name[len - i] == '.')
	{
	  name[len - i] = '\0';
	  break;
	}
    }
}

/* Output a quoted string.  */

void
output_quoted_string (FILE *asm_file, const char *string)
{
#ifdef OUTPUT_QUOTED_STRING
  OUTPUT_QUOTED_STRING (asm_file, string);
#else
  char c;

  putc ('\"', asm_file);
  while ((c = *string++) != 0)
    {
      if (ISPRINT (c))
	{
	  if (c == '\"' || c == '\\')
	    putc ('\\', asm_file);
	  putc (c, asm_file);
	}
      else
	fprintf (asm_file, "\\%03o", (unsigned char) c);
    }
  putc ('\"', asm_file);
#endif
}

/* Output a file name in the form wanted by System V.  */

void
output_file_directive (FILE *asm_file, const char *input_name)
{
  int len;
  const char *na;

  if (input_name == NULL)
    input_name = "<stdin>";

  len = strlen (input_name);
  na = input_name + len;

  /* NA gets INPUT_NAME sans directory names.  */
  while (na > input_name)
    {
      if (IS_DIR_SEPARATOR (na[-1]))
	break;
      na--;
    }

#ifdef ASM_OUTPUT_SOURCE_FILENAME
  ASM_OUTPUT_SOURCE_FILENAME (asm_file, na);
#else
  fprintf (asm_file, "\t.file\t");
  output_quoted_string (asm_file, na);
  fputc ('\n', asm_file);
#endif
}

/* A subroutine of wrapup_global_declarations.  We've come to the end of
   the compilation unit.  All deferred variables should be undeferred,
   and all incomplete decls should be finalized.  */

void
wrapup_global_declaration_1 (tree decl)
{
  /* We're not deferring this any longer.  Assignment is conditional to
     avoid needlessly dirtying PCH pages.  */
  if (CODE_CONTAINS_STRUCT (TREE_CODE (decl), TS_DECL_WITH_VIS)
      && DECL_DEFER_OUTPUT (decl) != 0)
    DECL_DEFER_OUTPUT (decl) = 0;

  if (TREE_CODE (decl) == VAR_DECL && DECL_SIZE (decl) == 0)
    lang_hooks.finish_incomplete_decl (decl);
}

/* A subroutine of wrapup_global_declarations.  Decide whether or not DECL
   needs to be output.  Return true if it is output.  */

bool
wrapup_global_declaration_2 (tree decl)
{
  if (TREE_ASM_WRITTEN (decl) || DECL_EXTERNAL (decl))
    return false;

  /* Don't write out static consts, unless we still need them.

     We also keep static consts if not optimizing (for debugging),
     unless the user specified -fno-keep-static-consts.
     ??? They might be better written into the debug information.
     This is possible when using DWARF.

     A language processor that wants static constants to be always
     written out (even if it is not used) is responsible for
     calling rest_of_decl_compilation itself.  E.g. the C front-end
     calls rest_of_decl_compilation from finish_decl.
     One motivation for this is that is conventional in some
     environments to write things like:
     static const char rcsid[] = "... version string ...";
     intending to force the string to be in the executable.

     A language processor that would prefer to have unneeded
     static constants "optimized away" would just defer writing
     them out until here.  E.g. C++ does this, because static
     constants are often defined in header files.

     ??? A tempting alternative (for both C and C++) would be
     to force a constant to be written if and only if it is
     defined in a main file, as opposed to an include file.  */

  if (TREE_CODE (decl) == VAR_DECL && TREE_STATIC (decl))
    {
<<<<<<< HEAD
      struct cgraph_varpool_node *node;
      bool needed = true;
      node = cgraph_varpool_node (decl);
=======
      struct varpool_node *node;
      bool needed = true;
      node = varpool_node (decl);
>>>>>>> c355071f

      if (node->finalized)
	needed = false;
      else if (node->alias)
	needed = false;
      else if (!cgraph_global_info_ready
	       && (TREE_USED (decl)
		   || TREE_USED (DECL_ASSEMBLER_NAME (decl))))
	/* needed */;
      else if (node->needed)
	/* needed */;
      else if (DECL_COMDAT (decl))
	needed = false;
      else if (TREE_READONLY (decl) && !TREE_PUBLIC (decl)
	       && (optimize || !flag_keep_static_consts
		   || DECL_ARTIFICIAL (decl)))
	needed = false;

      if (needed)
	{
	  rest_of_decl_compilation (decl, 1, 1);
	  return true;
	}
    }

  return false;
}

/* Do any final processing required for the declarations in VEC, of
   which there are LEN.  We write out inline functions and variables
   that have been deferred until this point, but which are required.
   Returns nonzero if anything was put out.  */

bool
wrapup_global_declarations (tree *vec, int len)
{
  bool reconsider, output_something = false;
  int i;

  for (i = 0; i < len; i++)
    wrapup_global_declaration_1 (vec[i]);

  /* Now emit any global variables or functions that we have been
     putting off.  We need to loop in case one of the things emitted
     here references another one which comes earlier in the list.  */
  do
    {
      reconsider = false;
      for (i = 0; i < len; i++)
	reconsider |= wrapup_global_declaration_2 (vec[i]);
      if (reconsider)
	output_something = true;
    }
  while (reconsider);

  return output_something;
}

/* A subroutine of check_global_declarations.  Issue appropriate warnings
   for the global declaration DECL.  */

void
check_global_declaration_1 (tree decl)
{
  /* Warn about any function declared static but not defined.  We don't
     warn about variables, because many programs have static variables
     that exist only to get some text into the object file.  */
  if (TREE_CODE (decl) == FUNCTION_DECL
      && DECL_INITIAL (decl) == 0
      && DECL_EXTERNAL (decl)
      && ! DECL_ARTIFICIAL (decl)
      && ! TREE_NO_WARNING (decl)
      && ! TREE_PUBLIC (decl)
      && (warn_unused_function
	  || TREE_SYMBOL_REFERENCED (DECL_ASSEMBLER_NAME (decl))))
    {
      if (TREE_SYMBOL_REFERENCED (DECL_ASSEMBLER_NAME (decl)))
	pedwarn ("%q+F used but never defined", decl);
      else
	warning (0, "%q+F declared %<static%> but never defined", decl);
      /* This symbol is effectively an "extern" declaration now.  */
      TREE_PUBLIC (decl) = 1;
      assemble_external (decl);
    }

  /* Warn about static fns or vars defined but not used.  */
  if (((warn_unused_function && TREE_CODE (decl) == FUNCTION_DECL)
       /* We don't warn about "static const" variables because the
	  "rcs_id" idiom uses that construction.  */
       || (warn_unused_variable
	   && TREE_CODE (decl) == VAR_DECL && ! TREE_READONLY (decl)))
      && ! DECL_IN_SYSTEM_HEADER (decl)
      && ! TREE_USED (decl)
      /* The TREE_USED bit for file-scope decls is kept in the identifier,
	 to handle multiple external decls in different scopes.  */
      && ! (DECL_NAME (decl) && TREE_USED (DECL_NAME (decl)))
      && ! DECL_EXTERNAL (decl)
      && ! TREE_PUBLIC (decl)
      /* A volatile variable might be used in some non-obvious way.  */
      && ! TREE_THIS_VOLATILE (decl)
      /* Global register variables must be declared to reserve them.  */
      && ! (TREE_CODE (decl) == VAR_DECL && DECL_REGISTER (decl))
      /* Otherwise, ask the language.  */
      && lang_hooks.decls.warn_unused_global (decl))
    warning (0, "%q+D defined but not used", decl);
}

/* Issue appropriate warnings for the global declarations in VEC (of
   which there are LEN).  */

void
check_global_declarations (tree *vec, int len)
{
  int i;

  for (i = 0; i < len; i++)
    check_global_declaration_1 (vec[i]);
}

/* Emit debugging information for all global declarations in VEC.  */

void
emit_debug_global_declarations (tree *vec, int len)
{
  int i;

  /* Avoid confusing the debug information machinery when there are errors.  */
  if (errorcount != 0 || sorrycount != 0)
    return;

  timevar_push (TV_SYMOUT);
  for (i = 0; i < len; i++)
    debug_hooks->global_decl (vec[i]);
  timevar_pop (TV_SYMOUT);
}

/* Warn about a use of an identifier which was marked deprecated.  */
void
warn_deprecated_use (tree node)
{
  if (node == 0 || !warn_deprecated_decl)
    return;

  if (DECL_P (node))
    {
      expanded_location xloc = expand_location (DECL_SOURCE_LOCATION (node));
      warning (OPT_Wdeprecated_declarations,
	       "%qs is deprecated (declared at %s:%d)",
	       IDENTIFIER_POINTER (DECL_NAME (node)),
	       xloc.file, xloc.line);
    }
  else if (TYPE_P (node))
    {
      const char *what = NULL;
      tree decl = TYPE_STUB_DECL (node);

      if (TYPE_NAME (node))
	{
	  if (TREE_CODE (TYPE_NAME (node)) == IDENTIFIER_NODE)
	    what = IDENTIFIER_POINTER (TYPE_NAME (node));
	  else if (TREE_CODE (TYPE_NAME (node)) == TYPE_DECL
		   && DECL_NAME (TYPE_NAME (node)))
	    what = IDENTIFIER_POINTER (DECL_NAME (TYPE_NAME (node)));
	}

      if (decl)
	{
	  expanded_location xloc
	    = expand_location (DECL_SOURCE_LOCATION (decl));
	  if (what)
	    warning (OPT_Wdeprecated_declarations,
		     "%qs is deprecated (declared at %s:%d)", what,
		     xloc.file, xloc.line);
	  else
	    warning (OPT_Wdeprecated_declarations,
		     "type is deprecated (declared at %s:%d)",
		     xloc.file, xloc.line);
	}
      else
	{
	  if (what)
	    warning (OPT_Wdeprecated_declarations, "%qs is deprecated", what);
	  else
	    warning (OPT_Wdeprecated_declarations, "type is deprecated");
	}
    }
}

/* Save the current INPUT_LOCATION on the top entry in the
   INPUT_FILE_STACK.  Push a new entry for FILE and LINE, and set the
   INPUT_LOCATION accordingly.  */

void
#ifdef USE_MAPPED_LOCATION
push_srcloc (location_t fline)
#else
push_srcloc (const char *file, int line)
#endif
{
  struct file_stack *fs;

  gcc_assert (!input_file_stack_restored);
  if (input_file_stack_tick == (int) ((1U << INPUT_FILE_STACK_BITS) - 1))
    sorry ("GCC supports only %d input file changes", input_file_stack_tick);

  fs = XNEW (struct file_stack);
  fs->location = input_location;
  fs->next = input_file_stack;
#ifdef USE_MAPPED_LOCATION
  input_location = fline;
#else
  input_filename = file;
  input_line = line;
#endif
  input_file_stack = fs;
  input_file_stack_tick++;
  VEC_safe_push (fs_p, heap, input_file_stack_history, input_file_stack);
}

/* Pop the top entry off the stack of presently open source files.
   Restore the INPUT_LOCATION from the new topmost entry on the
   stack.  */

void
pop_srcloc (void)
{
  struct file_stack *fs;

  gcc_assert (!input_file_stack_restored);
  if (input_file_stack_tick == (int) ((1U << INPUT_FILE_STACK_BITS) - 1))
    sorry ("GCC supports only %d input file changes", input_file_stack_tick);

  fs = input_file_stack;
  input_location = fs->location;
  input_file_stack = fs->next;
  input_file_stack_tick++;
  VEC_safe_push (fs_p, heap, input_file_stack_history, input_file_stack);
}

/* Restore the input file stack to its state as of TICK, for the sake
   of diagnostics after processing the whole input.  Once this has
   been called, push_srcloc and pop_srcloc may no longer be
   called.  */
void
restore_input_file_stack (int tick)
{
  if (tick == 0)
    input_file_stack = NULL;
  else
    input_file_stack = VEC_index (fs_p, input_file_stack_history, tick - 1);
  input_file_stack_tick = tick;
  input_file_stack_restored = true;
}

/* Compile an entire translation unit.  Write a file of assembly
   output and various debugging dumps.  */

static void
compile_file (void)
{
  /* Initialize yet another pass.  */

  init_cgraph ();
  init_final (main_input_filename);
  coverage_init (aux_base_name);

  timevar_push (TV_PARSE);

  /* Call the parser, which parses the entire file (calling
     rest_of_compilation for each function).  */
  lang_hooks.parse_file (set_yydebug);

  /* In case there were missing block closers,
     get us back to the global binding level.  */
  lang_hooks.clear_binding_stack ();

  /* Compilation is now finished except for writing
     what's left of the symbol table output.  */
  timevar_pop (TV_PARSE);

  if (flag_syntax_only)
    return;

  lang_hooks.decls.final_write_globals ();
<<<<<<< HEAD
  cgraph_varpool_assemble_pending_decls ();
=======

  if (errorcount || sorrycount)
    return;

  varpool_assemble_pending_decls ();
>>>>>>> c355071f
  finish_aliases_2 ();

  /* This must occur after the loop to output deferred functions.
     Else the coverage initializer would not be emitted if all the
     functions in this compilation unit were deferred.  */
  coverage_finish ();

  /* Likewise for mudflap static object registrations.  */
  if (flag_mudflap)
    mudflap_finish_file ();

  output_shared_constant_pool ();
  output_object_blocks ();

  /* Write out any pending weak symbol declarations.  */

  weak_finish ();

  /* Do dbx symbols.  */
  timevar_push (TV_SYMOUT);

#if defined DWARF2_DEBUGGING_INFO || defined DWARF2_UNWIND_INFO
  if (dwarf2out_do_frame ())
    dwarf2out_frame_finish ();
#endif

  (*debug_hooks->finish) (main_input_filename);
  timevar_pop (TV_SYMOUT);

  /* Output some stuff at end of file if nec.  */

  dw2_output_indirect_constants ();

<<<<<<< HEAD
  /* Flush any pending external directives.  cgraph did this for
     assemble_external calls from the front end, but the RTL
     expander can also generate them.  */
=======
  /* Flush any pending external directives.  */
>>>>>>> c355071f
  process_pending_assemble_externals ();

  /* Attach a special .ident directive to the end of the file to identify
     the version of GCC which compiled this code.  The format of the .ident
     string is patterned after the ones produced by native SVR4 compilers.  */
#ifdef IDENT_ASM_OP
  if (!flag_no_ident)
    fprintf (asm_out_file, "%s\"GCC: (GNU) %s\"\n",
	     IDENT_ASM_OP, version_string);
#endif

  /* This must be at the end.  Some target ports emit end of file directives
     into the assembly file here, and hence we can not output anything to the
     assembly file after this point.  */
  targetm.asm_out.file_end ();
}

/* Parse a -d... command line switch.  */

void
decode_d_option (const char *arg)
{
  int c;

  while (*arg)
    switch (c = *arg++)
      {
      case 'A':
	flag_debug_asm = 1;
	break;
      case 'p':
	flag_print_asm_name = 1;
	break;
      case 'P':
	flag_dump_rtl_in_asm = 1;
	flag_print_asm_name = 1;
	break;
      case 'v':
	graph_dump_format = vcg;
	break;
      case 'x':
	rtl_dump_and_exit = 1;
	break;
      case 'y':
	set_yydebug = 1;
	break;
      case 'D':	/* These are handled by the preprocessor.  */
      case 'I':
	break;
      case 'H':
	setup_core_dumping();
	break;

      case 'a':
      default:
	if (!enable_rtl_dump_file (c))
	  warning (0, "unrecognized gcc debugging option: %c", c);
	break;
      }
}

/* Indexed by enum debug_info_type.  */
const char *const debug_type_names[] =
{
  "none", "stabs", "coff", "dwarf-2", "xcoff", "vms"
};

/* Print version information to FILE.
   Each line begins with INDENT (for the case where FILE is the
   assembler output file).  */

void
print_version (FILE *file, const char *indent)
{
  static const char fmt1[] =
#ifdef __GNUC__
    N_("%s%s%s version %s (%s)\n%s\tcompiled by GNU C version %s.\n")
#else
    N_("%s%s%s version %s (%s) compiled by CC.\n")
#endif
    ;
  static const char fmt2[] =
    N_("%s%sGGC heuristics: --param ggc-min-expand=%d --param ggc-min-heapsize=%d\n");
#ifndef __VERSION__
#define __VERSION__ "[?]"
#endif
  fprintf (file,
	   file == stderr ? _(fmt1) : fmt1,
	   indent, *indent != 0 ? " " : "",
	   lang_hooks.name, version_string, TARGET_NAME,
	   indent, __VERSION__);
  fprintf (file,
	   file == stderr ? _(fmt2) : fmt2,
	   indent, *indent != 0 ? " " : "",
	   PARAM_VALUE (GGC_MIN_EXPAND), PARAM_VALUE (GGC_MIN_HEAPSIZE));
}

#ifdef ASM_COMMENT_START
static int
print_to_asm_out_file (print_switch_type type, const char * text)
{
  bool prepend_sep = true;

  switch (type)
    {
    case SWITCH_TYPE_LINE_END:
      putc ('\n', asm_out_file);
      return 1;

    case SWITCH_TYPE_LINE_START:
      fputs (ASM_COMMENT_START, asm_out_file);
      return strlen (ASM_COMMENT_START);

    case SWITCH_TYPE_DESCRIPTIVE:
      if (ASM_COMMENT_START[0] == 0)
	prepend_sep = false;
      /* Drop through.  */
    case SWITCH_TYPE_PASSED:
    case SWITCH_TYPE_ENABLED:
      if (prepend_sep)
	fputc (' ', asm_out_file);
      fprintf (asm_out_file, text);
      /* No need to return the length here as
	 print_single_switch has already done it.  */
      return 0;

    default:
      return -1;
    }
}
#endif

static int
print_to_stderr (print_switch_type type, const char * text)
{
  switch (type)
    {
    case SWITCH_TYPE_LINE_END:
      putc ('\n', stderr);
      return 1;

    case SWITCH_TYPE_LINE_START:
      return 0;
      
    case SWITCH_TYPE_PASSED:
    case SWITCH_TYPE_ENABLED:
      fputc (' ', stderr);
      /* Drop through.  */

    case SWITCH_TYPE_DESCRIPTIVE:
      fprintf (stderr, text);
      /* No need to return the length here as
	 print_single_switch has already done it.  */
      return 0;

    default:
      return -1;
    }
}

/* Print an option value and return the adjusted position in the line.
   ??? print_fn doesn't handle errors, eg disk full; presumably other
   code will catch a disk full though.  */

static int
print_single_switch (print_switch_fn_type print_fn,
		     int pos,
		     print_switch_type type,
		     const char * text)
{
  /* The ultrix fprintf returns 0 on success, so compute the result
     we want here since we need it for the following test.  The +1
     is for the separator character that will probably be emitted.  */
  int len = strlen (text) + 1;

  if (pos != 0
      && pos + len > MAX_LINE)
    {
      print_fn (SWITCH_TYPE_LINE_END, NULL);
      pos = 0;
    }

  if (pos == 0)
    pos += print_fn (SWITCH_TYPE_LINE_START, NULL);

  print_fn (type, text);
  return pos + len;
}

/* Print active target switches using PRINT_FN.
   POS is the current cursor position and MAX is the size of a "line".
   Each line begins with INDENT and ends with TERM.
   Each switch is separated from the next by SEP.  */

static void
print_switch_values (print_switch_fn_type print_fn)
{
  int pos = 0;
  size_t j;
  const char **p;

  /* Fill in the -frandom-seed option, if the user didn't pass it, so
     that it can be printed below.  This helps reproducibility.  */
  randomize ();

  /* Print the options as passed.  */
  pos = print_single_switch (print_fn, pos,
			     SWITCH_TYPE_DESCRIPTIVE, _("options passed: "));

  for (p = &save_argv[1]; *p != NULL; p++)
<<<<<<< HEAD
    if (**p == '-')
      {
	/* Ignore these.  */
	if (strcmp (*p, "-o") == 0)
	  {
	    if (p[1] != NULL)
	      p++;
	    continue;
	  }
	if (strcmp (*p, "-quiet") == 0)
	  continue;
	if (strcmp (*p, "-version") == 0)
	  continue;
	if ((*p)[1] == 'd')
	  continue;

	pos = print_single_switch (file, pos, max, indent, sep, term, *p, "");
      }
  if (pos > 0)
    fprintf (file, "%s", term);
=======
    {
      if (**p == '-')
	{
	  /* Ignore these.  */
	  if (strcmp (*p, "-o") == 0
	      || strcmp (*p, "-dumpbase") == 0
	      || strcmp (*p, "-auxbase") == 0)
	    {
	      if (p[1] != NULL)
		p++;
	      continue;
	    }

	  if (strcmp (*p, "-quiet") == 0
	      || strcmp (*p, "-version") == 0)
	    continue;

	  if ((*p)[1] == 'd')
	    continue;
	}

      pos = print_single_switch (print_fn, pos, SWITCH_TYPE_PASSED, *p);
    }

  if (pos > 0)
    print_fn (SWITCH_TYPE_LINE_END, NULL);
>>>>>>> c355071f

  /* Print the -f and -m options that have been enabled.
     We don't handle language specific options but printing argv
     should suffice.  */
<<<<<<< HEAD

  pos = print_single_switch (file, 0, max, indent, *indent ? " " : "", term,
			     _("options enabled: "), "");
=======
  pos = print_single_switch (print_fn, 0,
			     SWITCH_TYPE_DESCRIPTIVE, _("options enabled: "));
>>>>>>> c355071f

  for (j = 0; j < cl_options_count; j++)
    if ((cl_options[j].flags & CL_REPORT)
	&& option_enabled (j) > 0)
<<<<<<< HEAD
      pos = print_single_switch (file, pos, max, indent, sep, term,
				 "", cl_options[j].opt_text);
=======
      pos = print_single_switch (print_fn, pos,
				 SWITCH_TYPE_ENABLED, cl_options[j].opt_text);
>>>>>>> c355071f

  print_fn (SWITCH_TYPE_LINE_END, NULL);
}

/* Open assembly code output file.  Do this even if -fsyntax-only is
   on, because then the driver will have provided the name of a
   temporary file or bit bucket for us.  NAME is the file specified on
   the command line, possibly NULL.  */
static void
init_asm_output (const char *name)
{
  if (name == NULL && asm_file_name == 0)
    asm_out_file = stdout;
  else
    {
      if (asm_file_name == 0)
	{
	  int len = strlen (dump_base_name);
	  char *dumpname = XNEWVEC (char, len + 6);

	  memcpy (dumpname, dump_base_name, len + 1);
	  strip_off_ending (dumpname, len);
	  strcat (dumpname, ".s");
	  asm_file_name = dumpname;
	}
      if (!strcmp (asm_file_name, "-"))
	asm_out_file = stdout;
      else
	asm_out_file = fopen (asm_file_name, "w+b");
      if (asm_out_file == 0)
	fatal_error ("can%'t open %s for writing: %m", asm_file_name);
    }

  if (!flag_syntax_only)
    {
      targetm.asm_out.file_start ();

      if (flag_record_gcc_switches)
	{
	  if (targetm.asm_out.record_gcc_switches)
	    {
	      /* Let the target know that we are about to start recording.  */
	      targetm.asm_out.record_gcc_switches (SWITCH_TYPE_DESCRIPTIVE,
						   NULL);
	      /* Now record the switches.  */
	      print_switch_values (targetm.asm_out.record_gcc_switches);
	      /* Let the target know that the recording is over.  */
	      targetm.asm_out.record_gcc_switches (SWITCH_TYPE_DESCRIPTIVE,
						   NULL);
	    }
	  else
	    inform ("-frecord-gcc-switches is not supported by the current target");
	}

#ifdef ASM_COMMENT_START
      if (flag_verbose_asm)
	{
	  /* Print the list of switches in effect
	     into the assembler file as comments.  */
	  print_version (asm_out_file, ASM_COMMENT_START);
	  print_switch_values (print_to_asm_out_file);
	  fprintf (asm_out_file, "\n");
	}
#endif
    }
}

/* Return true if the state of option OPTION should be stored in PCH files
   and checked by default_pch_valid_p.  Store the option's current state
   in STATE if so.  */

static inline bool
option_affects_pch_p (int option, struct cl_option_state *state)
{
  if ((cl_options[option].flags & CL_TARGET) == 0)
    return false;
  if (cl_options[option].flag_var == &target_flags)
    if (targetm.check_pch_target_flags)
      return false;
  return get_option_state (option, state);
}

/* Default version of get_pch_validity.
   By default, every flag difference is fatal; that will be mostly right for
   most targets, but completely right for very few.  */

void *
default_get_pch_validity (size_t *len)
{
  struct cl_option_state state;
  size_t i;
  char *result, *r;

  *len = 2;
  if (targetm.check_pch_target_flags)
    *len += sizeof (target_flags);
  for (i = 0; i < cl_options_count; i++)
    if (option_affects_pch_p (i, &state))
      *len += state.size;

  result = r = XNEWVEC (char, *len);
  r[0] = flag_pic;
  r[1] = flag_pie;
  r += 2;
  if (targetm.check_pch_target_flags)
    {
      memcpy (r, &target_flags, sizeof (target_flags));
      r += sizeof (target_flags);
    }

  for (i = 0; i < cl_options_count; i++)
    if (option_affects_pch_p (i, &state))
      {
	memcpy (r, state.data, state.size);
	r += state.size;
      }

  return result;
}

/* Return a message which says that a PCH file was created with a different
   setting of OPTION.  */

static const char *
pch_option_mismatch (const char *option)
{
  char *r;

  asprintf (&r, _("created and used with differing settings of '%s'"), option);
  if (r == NULL)
    return _("out of memory");
  return r;
}

/* Default version of pch_valid_p.  */

const char *
default_pch_valid_p (const void *data_p, size_t len)
{
  struct cl_option_state state;
  const char *data = (const char *)data_p;
  size_t i;

  /* -fpic and -fpie also usually make a PCH invalid.  */
  if (data[0] != flag_pic)
    return _("created and used with different settings of -fpic");
  if (data[1] != flag_pie)
    return _("created and used with different settings of -fpie");
  data += 2;

  /* Check target_flags.  */
  if (targetm.check_pch_target_flags)
    {
      int tf;
      const char *r;

      memcpy (&tf, data, sizeof (target_flags));
      data += sizeof (target_flags);
      len -= sizeof (target_flags);
      r = targetm.check_pch_target_flags (tf);
      if (r != NULL)
	return r;
    }

  for (i = 0; i < cl_options_count; i++)
    if (option_affects_pch_p (i, &state))
      {
	if (memcmp (data, state.data, state.size) != 0)
	  return pch_option_mismatch (cl_options[i].opt_text);
	data += state.size;
	len -= state.size;
      }

  return NULL;
}

/* Default tree printer.   Handles declarations only.  */
static bool
default_tree_printer (pretty_printer * pp, text_info *text, const char *spec,
		      int precision, bool wide, bool set_locus, bool hash)
{
  tree t;

  /* FUTURE: %+x should set the locus.  */
  if (precision != 0 || wide || hash)
    return false;

  switch (*spec)
    {
    case 'D':
      t = va_arg (*text->args_ptr, tree);
      if (DECL_DEBUG_EXPR_IS_FROM (t) && DECL_DEBUG_EXPR (t))
	t = DECL_DEBUG_EXPR (t);
      break;

    case 'F':
    case 'T':
      t = va_arg (*text->args_ptr, tree);
      break;

    default:
      return false;
    }

  if (set_locus && text->locus)
    *text->locus = DECL_SOURCE_LOCATION (t);

  if (DECL_P (t))
    {
      const char *n = DECL_NAME (t)
        ? lang_hooks.decl_printable_name (t, 2)
        : "<anonymous>";
      pp_string (pp, n);
    }
  else
    dump_generic_node (pp, t, 0, 0, 0);

  return true;
}

/* Initialization of the front end environment, before command line
   options are parsed.  Signal handlers, internationalization etc.
   ARGV0 is main's argv[0].  */
static void
general_init (const char *argv0)
{
  const char *p;

  p = argv0 + strlen (argv0);
  while (p != argv0 && !IS_DIR_SEPARATOR (p[-1]))
    --p;
  progname = p;

  xmalloc_set_program_name (progname);

  hex_init ();

  /* Unlock the stdio streams.  */
  unlock_std_streams ();

  gcc_init_libintl ();

  /* Initialize the diagnostics reporting machinery, so option parsing
     can give warnings and errors.  */
  diagnostic_initialize (global_dc);
  /* Set a default printer.  Language specific initializations will
     override it later.  */
  pp_format_decoder (global_dc->printer) = &default_tree_printer;

  /* Trap fatal signals, e.g. SIGSEGV, and convert them to ICE messages.  */
#ifdef SIGSEGV
  signal (SIGSEGV, crash_signal);
#endif
#ifdef SIGILL
  signal (SIGILL, crash_signal);
#endif
#ifdef SIGBUS
  signal (SIGBUS, crash_signal);
#endif
#ifdef SIGABRT
  signal (SIGABRT, crash_signal);
#endif
#if defined SIGIOT && (!defined SIGABRT || SIGABRT != SIGIOT)
  signal (SIGIOT, crash_signal);
#endif
#ifdef SIGFPE
  signal (SIGFPE, crash_signal);
#endif

  /* Other host-specific signal setup.  */
  (*host_hooks.extra_signals)();

  /* Initialize the garbage-collector, string pools and tree type hash
     table.  */
  init_ggc ();
  init_stringpool ();
  linemap_init (&line_table);
  init_ttree ();

  /* Initialize register usage now so switches may override.  */
  init_reg_sets ();

  /* Register the language-independent parameters.  */
  add_params (lang_independent_params, LAST_PARAM);

  /* This must be done after add_params but before argument processing.  */
  init_ggc_heuristics();
  init_optimization_passes ();
<<<<<<< HEAD
=======
}

/* Return true if the current target supports -fsection-anchors.  */

static bool
target_supports_section_anchors_p (void)
{
  if (targetm.min_anchor_offset == 0 && targetm.max_anchor_offset == 0)
    return false;

  if (targetm.asm_out.output_anchor == NULL)
    return false;

  return true;
>>>>>>> c355071f
}

/* Process the options that have been parsed.  */
static void
process_options (void)
{
  /* Just in case lang_hooks.post_options ends up calling a debug_hook.
     This can happen with incorrect pre-processed input. */
  debug_hooks = &do_nothing_debug_hooks;

  /* Allow the front end to perform consistency checks and do further
     initialization based on the command line options.  This hook also
     sets the original filename if appropriate (e.g. foo.i -> foo.c)
     so we can correctly initialize debug output.  */
  no_backend = lang_hooks.post_options (&main_input_filename);
#ifndef USE_MAPPED_LOCATION
  input_filename = main_input_filename;
#endif

#ifdef OVERRIDE_OPTIONS
  /* Some machines may reject certain combinations of options.  */
  OVERRIDE_OPTIONS;
#endif

  if (flag_section_anchors && !target_supports_section_anchors_p ())
    {
      warning (OPT_fsection_anchors,
	       "this target does not support %qs", "-fsection-anchors");
      flag_section_anchors = 0;
    }

  if (flag_short_enums == 2)
    flag_short_enums = targetm.default_short_enums ();

  /* Set aux_base_name if not already set.  */
  if (aux_base_name)
    ;
  else if (main_input_filename)
    {
      char *name = xstrdup (lbasename (main_input_filename));

      strip_off_ending (name, strlen (name));
      aux_base_name = name;
    }
  else
    aux_base_name = "gccaux";

  /* Set up the align_*_log variables, defaulting them to 1 if they
     were still unset.  */
  if (align_loops <= 0) align_loops = 1;
  if (align_loops_max_skip > align_loops || !align_loops)
    align_loops_max_skip = align_loops - 1;
  align_loops_log = floor_log2 (align_loops * 2 - 1);
  if (align_jumps <= 0) align_jumps = 1;
  if (align_jumps_max_skip > align_jumps || !align_jumps)
    align_jumps_max_skip = align_jumps - 1;
  align_jumps_log = floor_log2 (align_jumps * 2 - 1);
  if (align_labels <= 0) align_labels = 1;
  align_labels_log = floor_log2 (align_labels * 2 - 1);
  if (align_labels_max_skip > align_labels || !align_labels)
    align_labels_max_skip = align_labels - 1;
  if (align_functions <= 0) align_functions = 1;
  align_functions_log = floor_log2 (align_functions * 2 - 1);

  /* Unrolling all loops implies that standard loop unrolling must also
     be done.  */
  if (flag_unroll_all_loops)
    flag_unroll_loops = 1;

  /* The loop unrolling code assumes that cse will be run after loop.
     web and rename-registers also help when run after loop unrolling.  */
<<<<<<< HEAD

  if (flag_rerun_cse_after_loop == AUTODETECT_VALUE)
    flag_rerun_cse_after_loop = flag_unroll_loops || flag_peel_loops;
  if (flag_web == AUTODETECT_VALUE)
    flag_web = flag_unroll_loops || flag_peel_loops;
  if (flag_rename_registers == AUTODETECT_VALUE)
    flag_rename_registers = flag_unroll_loops || flag_peel_loops;

  /* If explicitly asked to run new loop optimizer, switch off the old
     one.  */
  if (flag_loop_optimize2)
    flag_loop_optimize = 0;
=======
>>>>>>> c355071f

  if (flag_rerun_cse_after_loop == AUTODETECT_VALUE)
    flag_rerun_cse_after_loop = flag_unroll_loops || flag_peel_loops;
  if (flag_web == AUTODETECT_VALUE)
    flag_web = flag_unroll_loops || flag_peel_loops;
  if (flag_rename_registers == AUTODETECT_VALUE)
    flag_rename_registers = flag_unroll_loops || flag_peel_loops;

  if (flag_non_call_exceptions)
    flag_asynchronous_unwind_tables = 1;
  if (flag_asynchronous_unwind_tables)
    flag_unwind_tables = 1;

  /* Disable unit-at-a-time mode for frontends not supporting callgraph
     interface.  */
  if (flag_unit_at_a_time && ! lang_hooks.callgraph.expand_function)
    flag_unit_at_a_time = 0;

  if (!flag_unit_at_a_time)
    flag_section_anchors = 0;

  if (flag_value_profile_transformations)
    flag_profile_values = 1;

  /* Warn about options that are not supported on this machine.  */
#ifndef INSN_SCHEDULING
  if (flag_schedule_insns || flag_schedule_insns_after_reload)
    warning (0, "instruction scheduling not supported on this target machine");
#endif
#ifndef DELAY_SLOTS
  if (flag_delayed_branch)
    warning (0, "this target machine does not have delayed branches");
#endif

  user_label_prefix = USER_LABEL_PREFIX;
  if (flag_leading_underscore != -1)
    {
      /* If the default prefix is more complicated than "" or "_",
	 issue a warning and ignore this option.  */
      if (user_label_prefix[0] == 0 ||
	  (user_label_prefix[0] == '_' && user_label_prefix[1] == 0))
	{
	  user_label_prefix = flag_leading_underscore ? "_" : "";
	}
      else
	warning (0, "-f%sleading-underscore not supported on this target machine",
		 flag_leading_underscore ? "" : "no-");
    }

  /* If we are in verbose mode, write out the version and maybe all the
     option flags in use.  */
  if (version_flag)
    {
      print_version (stderr, "");
      if (! quiet_flag)
	print_switch_values (print_to_stderr);
    }

  if (flag_syntax_only)
    {
      write_symbols = NO_DEBUG;
      profile_flag = 0;
    }

  /* A lot of code assumes write_symbols == NO_DEBUG if the debugging
     level is 0.  */
  if (debug_info_level == DINFO_LEVEL_NONE)
    write_symbols = NO_DEBUG;

  /* Now we know write_symbols, set up the debug hooks based on it.
     By default we do nothing for debug output.  */
  if (PREFERRED_DEBUGGING_TYPE == NO_DEBUG)
    default_debug_hooks = &do_nothing_debug_hooks;
#if defined(DBX_DEBUGGING_INFO)
  else if (PREFERRED_DEBUGGING_TYPE == DBX_DEBUG)
    default_debug_hooks = &dbx_debug_hooks;
#endif
#if defined(XCOFF_DEBUGGING_INFO)
  else if (PREFERRED_DEBUGGING_TYPE == XCOFF_DEBUG)
    default_debug_hooks = &xcoff_debug_hooks;
#endif
#ifdef SDB_DEBUGGING_INFO
  else if (PREFERRED_DEBUGGING_TYPE == SDB_DEBUG)
    default_debug_hooks = &sdb_debug_hooks;
#endif
#ifdef DWARF2_DEBUGGING_INFO
  else if (PREFERRED_DEBUGGING_TYPE == DWARF2_DEBUG)
    default_debug_hooks = &dwarf2_debug_hooks;
#endif
#ifdef VMS_DEBUGGING_INFO
  else if (PREFERRED_DEBUGGING_TYPE == VMS_DEBUG
	   || PREFERRED_DEBUGGING_TYPE == VMS_AND_DWARF2_DEBUG)
    default_debug_hooks = &vmsdbg_debug_hooks;
#endif

  if (write_symbols == NO_DEBUG)
    ;
#if defined(DBX_DEBUGGING_INFO)
  else if (write_symbols == DBX_DEBUG)
    debug_hooks = &dbx_debug_hooks;
#endif
#if defined(XCOFF_DEBUGGING_INFO)
  else if (write_symbols == XCOFF_DEBUG)
    debug_hooks = &xcoff_debug_hooks;
#endif
#ifdef SDB_DEBUGGING_INFO
  else if (write_symbols == SDB_DEBUG)
    debug_hooks = &sdb_debug_hooks;
#endif
#ifdef DWARF2_DEBUGGING_INFO
  else if (write_symbols == DWARF2_DEBUG)
    debug_hooks = &dwarf2_debug_hooks;
#endif
#ifdef VMS_DEBUGGING_INFO
  else if (write_symbols == VMS_DEBUG || write_symbols == VMS_AND_DWARF2_DEBUG)
    debug_hooks = &vmsdbg_debug_hooks;
#endif
  else
    error ("target system does not support the \"%s\" debug format",
	   debug_type_names[write_symbols]);

  /* Now we know which debug output will be used so we can set
     flag_var_tracking, flag_rename_registers if the user has
     not specified them.  */
  if (debug_info_level < DINFO_LEVEL_NORMAL
      || debug_hooks->var_location == do_nothing_debug_hooks.var_location)
    {
      if (flag_var_tracking == 1)
        {
	  if (debug_info_level < DINFO_LEVEL_NORMAL)
	    warning (0, "variable tracking requested, but useless unless "
		     "producing debug info");
	  else
	    warning (0, "variable tracking requested, but not supported "
		     "by this debug format");
	}
      flag_var_tracking = 0;
    }

  if (flag_rename_registers == AUTODETECT_VALUE)
    flag_rename_registers = default_debug_hooks->var_location
	    		    != do_nothing_debug_hooks.var_location;

  if (flag_var_tracking == AUTODETECT_VALUE)
    flag_var_tracking = optimize >= 1;

  /* If auxiliary info generation is desired, open the output file.
     This goes in the same directory as the source file--unlike
     all the other output files.  */
  if (flag_gen_aux_info)
    {
      aux_info_file = fopen (aux_info_file_name, "w");
      if (aux_info_file == 0)
	fatal_error ("can%'t open %s: %m", aux_info_file_name);
    }

  if (! targetm.have_named_sections)
    {
      if (flag_function_sections)
	{
	  warning (0, "-ffunction-sections not supported for this target");
	  flag_function_sections = 0;
	}
      if (flag_data_sections)
	{
	  warning (0, "-fdata-sections not supported for this target");
	  flag_data_sections = 0;
	}
    }

  if (flag_function_sections && profile_flag)
    {
      warning (0, "-ffunction-sections disabled; it makes profiling impossible");
      flag_function_sections = 0;
    }

#ifndef HAVE_prefetch
  if (flag_prefetch_loop_arrays)
    {
      warning (0, "-fprefetch-loop-arrays not supported for this target");
      flag_prefetch_loop_arrays = 0;
    }
#else
  if (flag_prefetch_loop_arrays && !HAVE_prefetch)
    {
      warning (0, "-fprefetch-loop-arrays not supported for this target (try -march switches)");
      flag_prefetch_loop_arrays = 0;
    }
#endif

  /* This combination of options isn't handled for i386 targets and doesn't
     make much sense anyway, so don't allow it.  */
  if (flag_prefetch_loop_arrays && optimize_size)
    {
      warning (0, "-fprefetch-loop-arrays is not supported with -Os");
      flag_prefetch_loop_arrays = 0;
    }

#ifndef OBJECT_FORMAT_ELF
#ifndef OBJECT_FORMAT_MACHO
  if (flag_function_sections && write_symbols != NO_DEBUG)
    warning (0, "-ffunction-sections may affect debugging on some targets");
<<<<<<< HEAD
=======
#endif
>>>>>>> c355071f
#endif

  /* The presence of IEEE signaling NaNs, implies all math can trap.  */
  if (flag_signaling_nans)
    flag_trapping_math = 1;

  /* With -fcx-limited-range, we do cheap and quick complex arithmetic.  */
  if (flag_cx_limited_range)
    flag_complex_method = 0;

  /* Targets must be able to place spill slots at lower addresses.  If the
     target already uses a soft frame pointer, the transition is trivial.  */
  if (!FRAME_GROWS_DOWNWARD && flag_stack_protect)
    {
      warning (0, "-fstack-protector not supported for this target");
      flag_stack_protect = 0;
    }
  if (!flag_stack_protect)
    warn_stack_protect = 0;

  /* ??? Unwind info is not correct around the CFG unless either a frame
     pointer is present or A_O_A is set.  Fixing this requires rewriting
     unwind info generation to be aware of the CFG and propagating states
     around edges.  */
  if (flag_unwind_tables && !ACCUMULATE_OUTGOING_ARGS
      && flag_omit_frame_pointer)
    {
      warning (0, "unwind tables currently requires a frame pointer "
	       "for correctness");
      flag_omit_frame_pointer = 0;
    }
}

/* Initialize the compiler back end.  */
static void
backend_init (void)
{
  init_emit_once (debug_info_level == DINFO_LEVEL_NORMAL
		  || debug_info_level == DINFO_LEVEL_VERBOSE
#ifdef VMS_DEBUGGING_INFO
		    /* Enable line number info for traceback.  */
		    || debug_info_level > DINFO_LEVEL_NONE
#endif
		    || flag_test_coverage);

  init_rtlanal ();
  init_regs ();
  init_fake_stack_mems ();
  init_alias_once ();
  init_reload ();
  init_varasm_once ();

  /* The following initialization functions need to generate rtl, so
     provide a dummy function context for them.  */
  init_dummy_function_start ();
  init_expmed ();
  if (flag_caller_saves)
    init_caller_save ();
  expand_dummy_function_end ();
}

/* Language-dependent initialization.  Returns nonzero on success.  */
static int
lang_dependent_init (const char *name)
{
  location_t save_loc = input_location;
  if (dump_base_name == 0)
    dump_base_name = name && name[0] ? name : "gccdump";

  /* Other front-end initialization.  */
#ifdef USE_MAPPED_LOCATION
  input_location = BUILTINS_LOCATION;
#else
  input_filename = "<built-in>";
  input_line = 0;
#endif
  if (lang_hooks.init () == 0)
    return 0;
  input_location = save_loc;

  init_asm_output (name);

  /* These create various _DECL nodes, so need to be called after the
     front end is initialized.  */
  init_eh ();
  init_optabs ();

  /* The following initialization functions need to generate rtl, so
     provide a dummy function context for them.  */
  init_dummy_function_start ();
  init_expr_once ();
  expand_dummy_function_end ();

  /* If dbx symbol table desired, initialize writing it and output the
     predefined types.  */
  timevar_push (TV_SYMOUT);

#if defined DWARF2_DEBUGGING_INFO || defined DWARF2_UNWIND_INFO
  if (dwarf2out_do_frame ())
    dwarf2out_frame_init ();
#endif

  /* Now we have the correct original filename, we can initialize
     debug output.  */
  (*debug_hooks->init) (name);

  timevar_pop (TV_SYMOUT);

  return 1;
}

void
dump_memory_report (bool final)
{
  ggc_print_statistics ();
  stringpool_statistics ();
  dump_tree_statistics ();
  dump_rtx_statistics ();
  dump_varray_statistics ();
  dump_alloc_pool_statistics ();
  dump_bitmap_statistics ();
  dump_ggc_loc_statistics (final);
}

/* Clean up: close opened files, etc.  */

static void
finalize (void)
{
  /* Close the dump files.  */
  if (flag_gen_aux_info)
    {
      fclose (aux_info_file);
      if (errorcount)
	unlink (aux_info_file_name);
    }

  /* Close non-debugging input and output files.  Take special care to note
     whether fclose returns an error, since the pages might still be on the
     buffer chain while the file is open.  */

  if (asm_out_file)
    {
      if (ferror (asm_out_file) != 0)
	fatal_error ("error writing to %s: %m", asm_file_name);
      if (fclose (asm_out_file) != 0)
	fatal_error ("error closing %s: %m", asm_file_name);
    }

  finish_optimization_passes ();

  if (mem_report)
    dump_memory_report (true);

  /* Free up memory for the benefit of leak detectors.  */
  free_reg_info ();

  /* Language-specific end of compilation actions.  */
  lang_hooks.finish ();
}

/* Initialize the compiler, and compile the input file.  */
static void
do_compile (void)
{
  /* Initialize timing first.  The C front ends read the main file in
     the post_options hook, and C++ does file timings.  */
  if (time_report || !quiet_flag  || flag_detailed_statistics)
    timevar_init ();
  timevar_start (TV_TOTAL);

  process_options ();

  /* Don't do any more if an error has already occurred.  */
  if (!errorcount)
    {
      /* This must be run always, because it is needed to compute the FP
	 predefined macros, such as __LDBL_MAX__, for targets using non
	 default FP formats.  */
      init_adjust_machine_modes ();

      /* Set up the back-end if requested.  */
      if (!no_backend)
	backend_init ();

      /* Language-dependent initialization.  Returns true on success.  */
      if (lang_dependent_init (main_input_filename))
	compile_file ();

      finalize ();
    }

  /* Stop timing and print the times.  */
  timevar_stop (TV_TOTAL);
  timevar_print (stderr);
}

/* Entry point of cc1, cc1plus, jc1, f771, etc.
   Exit code is FATAL_EXIT_CODE if can't open files or if there were
   any errors, or SUCCESS_EXIT_CODE if compilation succeeded.

   It is not safe to call this function more than once.  */

int
toplev_main (unsigned int argc, const char **argv)
{
  save_argv = argv;

  /* Initialization of GCC's environment, and diagnostics.  */
  general_init (argv[0]);

  /* Parse the options and do minimal processing; basically just
     enough to default flags appropriately.  */
  decode_options (argc, argv);

  randomize ();

  /* Exit early if we can (e.g. -help).  */
  if (!exit_after_options)
    do_compile ();

  if (errorcount || sorrycount)
    return (FATAL_EXIT_CODE);

  return (SUCCESS_EXIT_CODE);
}<|MERGE_RESOLUTION|>--- conflicted
+++ resolved
@@ -1,11 +1,7 @@
 /* Top level of GCC compilers (cc1, cc1plus, etc.)
    Copyright (C) 1987, 1988, 1989, 1992, 1993, 1994, 1995, 1996, 1997, 1998,
-<<<<<<< HEAD
-   1999, 2000, 2001, 2002, 2003, 2004, 2005 Free Software Foundation, Inc.
-=======
    1999, 2000, 2001, 2002, 2003, 2004, 2005, 2006
    Free Software Foundation, Inc.
->>>>>>> c355071f
 
 This file is part of GCC.
 
@@ -385,17 +381,10 @@
 
 static const param_info lang_independent_params[] = {
 #define DEFPARAM(ENUM, OPTION, HELP, DEFAULT, MIN, MAX) \
-<<<<<<< HEAD
-  { OPTION, DEFAULT, MIN, MAX, HELP },
-#include "params.def"
-#undef DEFPARAM
-  { NULL, 0, 0, 0, NULL }
-=======
   { OPTION, DEFAULT, false, MIN, MAX, HELP },
 #include "params.def"
 #undef DEFPARAM
   { NULL, 0, false, 0, 0, NULL }
->>>>>>> c355071f
 };
 
 /* Output files for assembler code (real compiler output)
@@ -532,15 +521,12 @@
   return atoi (p);
 }
 
-<<<<<<< HEAD
-=======
 /* When compiling with a recent enough GCC, we use the GNU C "extern inline"
    for floor_log2 and exact_log2; see toplev.h.  That construct, however,
    conflicts with the ISO C++ One Definition Rule.   */
 
 #if GCC_VERSION < 3004 || !defined (__cplusplus)
 
->>>>>>> c355071f
 /* Given X, an unsigned number, return the largest int Y such that 2**Y <= X.
    If X is 0, return -1.  */
 
@@ -765,15 +751,9 @@
 
   if (TREE_CODE (decl) == VAR_DECL && TREE_STATIC (decl))
     {
-<<<<<<< HEAD
-      struct cgraph_varpool_node *node;
-      bool needed = true;
-      node = cgraph_varpool_node (decl);
-=======
       struct varpool_node *node;
       bool needed = true;
       node = varpool_node (decl);
->>>>>>> c355071f
 
       if (node->finalized)
 	needed = false;
@@ -1058,15 +1038,11 @@
     return;
 
   lang_hooks.decls.final_write_globals ();
-<<<<<<< HEAD
-  cgraph_varpool_assemble_pending_decls ();
-=======
 
   if (errorcount || sorrycount)
     return;
 
   varpool_assemble_pending_decls ();
->>>>>>> c355071f
   finish_aliases_2 ();
 
   /* This must occur after the loop to output deferred functions.
@@ -1100,13 +1076,7 @@
 
   dw2_output_indirect_constants ();
 
-<<<<<<< HEAD
-  /* Flush any pending external directives.  cgraph did this for
-     assemble_external calls from the front end, but the RTL
-     expander can also generate them.  */
-=======
   /* Flush any pending external directives.  */
->>>>>>> c355071f
   process_pending_assemble_externals ();
 
   /* Attach a special .ident directive to the end of the file to identify
@@ -1317,28 +1287,6 @@
 			     SWITCH_TYPE_DESCRIPTIVE, _("options passed: "));
 
   for (p = &save_argv[1]; *p != NULL; p++)
-<<<<<<< HEAD
-    if (**p == '-')
-      {
-	/* Ignore these.  */
-	if (strcmp (*p, "-o") == 0)
-	  {
-	    if (p[1] != NULL)
-	      p++;
-	    continue;
-	  }
-	if (strcmp (*p, "-quiet") == 0)
-	  continue;
-	if (strcmp (*p, "-version") == 0)
-	  continue;
-	if ((*p)[1] == 'd')
-	  continue;
-
-	pos = print_single_switch (file, pos, max, indent, sep, term, *p, "");
-      }
-  if (pos > 0)
-    fprintf (file, "%s", term);
-=======
     {
       if (**p == '-')
 	{
@@ -1365,30 +1313,18 @@
 
   if (pos > 0)
     print_fn (SWITCH_TYPE_LINE_END, NULL);
->>>>>>> c355071f
 
   /* Print the -f and -m options that have been enabled.
      We don't handle language specific options but printing argv
      should suffice.  */
-<<<<<<< HEAD
-
-  pos = print_single_switch (file, 0, max, indent, *indent ? " " : "", term,
-			     _("options enabled: "), "");
-=======
   pos = print_single_switch (print_fn, 0,
 			     SWITCH_TYPE_DESCRIPTIVE, _("options enabled: "));
->>>>>>> c355071f
 
   for (j = 0; j < cl_options_count; j++)
     if ((cl_options[j].flags & CL_REPORT)
 	&& option_enabled (j) > 0)
-<<<<<<< HEAD
-      pos = print_single_switch (file, pos, max, indent, sep, term,
-				 "", cl_options[j].opt_text);
-=======
       pos = print_single_switch (print_fn, pos,
 				 SWITCH_TYPE_ENABLED, cl_options[j].opt_text);
->>>>>>> c355071f
 
   print_fn (SWITCH_TYPE_LINE_END, NULL);
 }
@@ -1677,8 +1613,6 @@
   /* This must be done after add_params but before argument processing.  */
   init_ggc_heuristics();
   init_optimization_passes ();
-<<<<<<< HEAD
-=======
 }
 
 /* Return true if the current target supports -fsection-anchors.  */
@@ -1693,7 +1627,6 @@
     return false;
 
   return true;
->>>>>>> c355071f
 }
 
 /* Process the options that have been parsed.  */
@@ -1765,21 +1698,6 @@
 
   /* The loop unrolling code assumes that cse will be run after loop.
      web and rename-registers also help when run after loop unrolling.  */
-<<<<<<< HEAD
-
-  if (flag_rerun_cse_after_loop == AUTODETECT_VALUE)
-    flag_rerun_cse_after_loop = flag_unroll_loops || flag_peel_loops;
-  if (flag_web == AUTODETECT_VALUE)
-    flag_web = flag_unroll_loops || flag_peel_loops;
-  if (flag_rename_registers == AUTODETECT_VALUE)
-    flag_rename_registers = flag_unroll_loops || flag_peel_loops;
-
-  /* If explicitly asked to run new loop optimizer, switch off the old
-     one.  */
-  if (flag_loop_optimize2)
-    flag_loop_optimize = 0;
-=======
->>>>>>> c355071f
 
   if (flag_rerun_cse_after_loop == AUTODETECT_VALUE)
     flag_rerun_cse_after_loop = flag_unroll_loops || flag_peel_loops;
@@ -1982,10 +1900,7 @@
 #ifndef OBJECT_FORMAT_MACHO
   if (flag_function_sections && write_symbols != NO_DEBUG)
     warning (0, "-ffunction-sections may affect debugging on some targets");
-<<<<<<< HEAD
-=======
-#endif
->>>>>>> c355071f
+#endif
 #endif
 
   /* The presence of IEEE signaling NaNs, implies all math can trap.  */

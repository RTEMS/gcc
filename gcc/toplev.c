--- conflicted
+++ resolved
@@ -597,14 +597,9 @@
       if (flag_mudflap)
 	mudflap_finish_file ();
 
-<<<<<<< HEAD
-  output_shared_constant_pool ();
-  output_object_blocks ();
-  finish_tm_clone_pairs ();
-=======
       output_shared_constant_pool ();
       output_object_blocks ();
->>>>>>> 6bf39801
+  finish_tm_clone_pairs ();
 
       /* Write out any pending weak symbol declarations.  */
       weak_finish ();

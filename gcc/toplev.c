/* Top level of GCC compilers (cc1, cc1plus, etc.)
   Copyright (C) 1987-2014 Free Software Foundation, Inc.

This file is part of GCC.

GCC is free software; you can redistribute it and/or modify it under
the terms of the GNU General Public License as published by the Free
Software Foundation; either version 3, or (at your option) any later
version.

GCC is distributed in the hope that it will be useful, but WITHOUT ANY
WARRANTY; without even the implied warranty of MERCHANTABILITY or
FITNESS FOR A PARTICULAR PURPOSE.  See the GNU General Public License
for more details.

You should have received a copy of the GNU General Public License
along with GCC; see the file COPYING3.  If not see
<http://www.gnu.org/licenses/>.  */

/* This is the top level of cc1/c++.
   It parses command args, opens files, invokes the various passes
   in the proper order, and counts the time used by each.
   Error messages and low-level interface to malloc also handled here.  */

#include "config.h"
#include "system.h"
#include "coretypes.h"
#include "tm.h"
#include "line-map.h"
#include "input.h"
#include "tree.h"
#include "varasm.h"
#include "tree-inline.h"
#include "realmpfr.h"	/* For GMP/MPFR/MPC versions, in print_version.  */
#include "version.h"
#include "rtl.h"
#include "tm_p.h"
#include "flags.h"
#include "insn-attr.h"
#include "insn-config.h"
#include "insn-flags.h"
#include "hard-reg-set.h"
#include "recog.h"
#include "output.h"
#include "except.h"
#include "hashtab.h"
#include "hash-set.h"
#include "vec.h"
#include "machmode.h"
#include "function.h"
#include "toplev.h"
#include "expr.h"
#include "intl.h"
#include "regs.h"
#include "timevar.h"
#include "diagnostic.h"
#include "tree-diagnostic.h"
#include "tree-pretty-print.h"
#include "params.h"
#include "reload.h"
#include "ira.h"
#include "lra.h"
#include "dwarf2asm.h"
#include "debug.h"
#include "target.h"
#include "common/common-target.h"
#include "langhooks.h"
#include "cfgloop.h" /* for init_set_costs */
#include "hosthooks.h"
#include "predict.h"
#include "basic-block.h"
#include "hash-map.h"
#include "is-a.h"
#include "plugin-api.h"
#include "ipa-ref.h"
#include "cgraph.h"
#include "opts.h"
#include "opts-diagnostic.h"
#include "coverage.h"
#include "value-prof.h"
#include "alloc-pool.h"
#include "asan.h"
#include "tsan.h"
#include "tree-ssa-alias.h"
#include "internal-fn.h"
#include "gimple-expr.h"
#include "gimple.h"
#include "plugin.h"
#include "diagnostic-color.h"
#include "context.h"
#include "pass_manager.h"
#include "auto-profile.h"
#include "dwarf2out.h"
#include "bitmap.h"
#include "ipa-reference.h"
#include "ipa-prop.h"
#include "gcse.h"
#include "insn-codes.h"
#include "optabs.h"
<<<<<<< HEAD
#include "omp-low.h"
=======
#include "tree-chkp.h"
>>>>>>> 139e42e6

#if defined(DBX_DEBUGGING_INFO) || defined(XCOFF_DEBUGGING_INFO)
#include "dbxout.h"
#endif

#ifdef SDB_DEBUGGING_INFO
#include "sdbout.h"
#endif

#ifdef XCOFF_DEBUGGING_INFO
#include "xcoffout.h"		/* Needed for external data
				   declarations for e.g. AIX 4.x.  */
#endif

#include <new>

static void general_init (const char *);
static void do_compile ();
static void process_options (void);
static void backend_init (void);
static int lang_dependent_init (const char *);
static void init_asm_output (const char *);
static void finalize (bool);

static void crash_signal (int) ATTRIBUTE_NORETURN;
static void compile_file (void);

/* True if we don't need a backend (e.g. preprocessing only).  */
static bool no_backend;

/* Length of line when printing switch values.  */
#define MAX_LINE 75

/* Decoded options, and number of such options.  */
struct cl_decoded_option *save_decoded_options;
unsigned int save_decoded_options_count;

/* Used to enable -fvar-tracking, -fweb and -frename-registers according
   to optimize in process_options ().  */
#define AUTODETECT_VALUE 2

/* Debug hooks - dependent upon command line options.  */

const struct gcc_debug_hooks *debug_hooks;

/* The FUNCTION_DECL for the function currently being compiled,
   or 0 if between functions.  */
tree current_function_decl;

/* Set to the FUNC_BEGIN label of the current function, or NULL
   if none.  */
const char * current_function_func_begin_label;

/* A random sequence of characters, unless overridden by user.  */
static const char *flag_random_seed;

/* A local time stamp derived from the time of compilation. It will be
   zero if the system cannot provide a time.  It will be -1u, if the
   user has specified a particular random seed.  */
unsigned local_tick;

/* Random number for this compilation */
HOST_WIDE_INT random_seed;

/* -f flags.  */

/* When non-NULL, indicates that whenever space is allocated on the
   stack, the resulting stack pointer must not pass this
   address---that is, for stacks that grow downward, the stack pointer
   must always be greater than or equal to this address; for stacks
   that grow upward, the stack pointer must be less than this address.
   At present, the rtx may be either a REG or a SYMBOL_REF, although
   the support provided depends on the backend.  */
rtx stack_limit_rtx;

/* True if the user has tagged the function with the 'section'
   attribute.  */

bool user_defined_section_attribute = false;

struct target_flag_state default_target_flag_state;
#if SWITCHABLE_TARGET
struct target_flag_state *this_target_flag_state = &default_target_flag_state;
#else
#define this_target_flag_state (&default_target_flag_state)
#endif

/* The user symbol prefix after having resolved same.  */
const char *user_label_prefix;

/* Output files for assembler code (real compiler output)
   and debugging dumps.  */

FILE *asm_out_file;
FILE *aux_info_file;
FILE *stack_usage_file = NULL;

/* The current working directory of a translation.  It's generally the
   directory from which compilation was initiated, but a preprocessed
   file may specify the original directory in which it was
   created.  */

static const char *src_pwd;

/* Initialize src_pwd with the given string, and return true.  If it
   was already initialized, return false.  As a special case, it may
   be called with a NULL argument to test whether src_pwd has NOT been
   initialized yet.  */

bool
set_src_pwd (const char *pwd)
{
  if (src_pwd)
    {
      if (strcmp (src_pwd, pwd) == 0)
	return true;
      else
	return false;
    }

  src_pwd = xstrdup (pwd);
  return true;
}

/* Return the directory from which the translation unit was initiated,
   in case set_src_pwd() was not called before to assign it a
   different value.  */

const char *
get_src_pwd (void)
{
  if (! src_pwd)
    {
      src_pwd = getpwd ();
      if (!src_pwd)
	src_pwd = ".";
    }

   return src_pwd;
}

/* Called when the start of a function definition is parsed,
   this function prints on stderr the name of the function.  */
void
announce_function (tree decl)
{
  if (!quiet_flag)
    {
      if (rtl_dump_and_exit)
	fprintf (stderr, "%s ",
		 identifier_to_locale (IDENTIFIER_POINTER (DECL_NAME (decl))));
      else
	fprintf (stderr, " %s",
		 identifier_to_locale (lang_hooks.decl_printable_name (decl, 2)));
      fflush (stderr);
      pp_needs_newline (global_dc->printer) = true;
      diagnostic_set_last_function (global_dc, (diagnostic_info *) NULL);
    }
}

/* Initialize local_tick with a random number or -1 if
   flag_random_seed is set.  */

static void
init_local_tick (void)
{
  if (!flag_random_seed)
    {
      /* Try urandom first. Time of day is too likely to collide. 
	 In case of any error we just use the local tick. */

      int fd = open ("/dev/urandom", O_RDONLY);
      if (fd >= 0)
        {
          read (fd, &random_seed, sizeof (random_seed));
          close (fd);
        }

      /* Now get the tick anyways  */
#ifdef HAVE_GETTIMEOFDAY
      {
	struct timeval tv;

	gettimeofday (&tv, NULL);
	local_tick = (unsigned) tv.tv_sec * 1000 + tv.tv_usec / 1000;
      }
#else
      {
	time_t now = time (NULL);

	if (now != (time_t)-1)
	  local_tick = (unsigned) now;
      }
#endif
    }
  else
    local_tick = -1;
}

/* Set up a default flag_random_seed and local_tick, unless the user
   already specified one.  Must be called after init_local_tick.  */

static void
init_random_seed (void)
{
  if (!random_seed)
    random_seed = local_tick ^ getpid ();  /* Old racey fallback method */
}

/* Obtain the random_seed.  Unless NOINIT, initialize it if
   it's not provided in the command line.  */

HOST_WIDE_INT
get_random_seed (bool noinit)
{
  if (!flag_random_seed && !noinit)
    init_random_seed ();
  return random_seed;
}

/* Modify the random_seed string to VAL.  Return its previous
   value.  */

const char *
set_random_seed (const char *val)
{
  const char *old = flag_random_seed;
  flag_random_seed = val;
  if (flag_random_seed)
    {
      char *endp;

      /* When the driver passed in a hex number don't crc it again */
      random_seed = strtoul (flag_random_seed, &endp, 0);
      if (!(endp > flag_random_seed && *endp == 0))
        random_seed = crc32_string (0, flag_random_seed);
    }
  return old;
}

/* Handler for fatal signals, such as SIGSEGV.  These are transformed
   into ICE messages, which is much more user friendly.  In case the
   error printer crashes, reset the signal to prevent infinite recursion.  */

static void
crash_signal (int signo)
{
  signal (signo, SIG_DFL);

  /* If we crashed while processing an ASM statement, then be a little more
     graceful.  It's most likely the user's fault.  */
  if (this_is_asm_operands)
    {
      output_operand_lossage ("unrecoverable error");
      exit (FATAL_EXIT_CODE);
    }

  internal_error ("%s", strsignal (signo));
}

/* A subroutine of wrapup_global_declarations.  We've come to the end of
   the compilation unit.  All deferred variables should be undeferred,
   and all incomplete decls should be finalized.  */

void
wrapup_global_declaration_1 (tree decl)
{
  /* We're not deferring this any longer.  Assignment is conditional to
     avoid needlessly dirtying PCH pages.  */
  if (CODE_CONTAINS_STRUCT (TREE_CODE (decl), TS_DECL_WITH_VIS)
      && DECL_DEFER_OUTPUT (decl) != 0)
    DECL_DEFER_OUTPUT (decl) = 0;

  if (TREE_CODE (decl) == VAR_DECL && DECL_SIZE (decl) == 0)
    lang_hooks.finish_incomplete_decl (decl);
}

/* A subroutine of wrapup_global_declarations.  Decide whether or not DECL
   needs to be output.  Return true if it is output.  */

bool
wrapup_global_declaration_2 (tree decl)
{
  if (TREE_ASM_WRITTEN (decl) || DECL_EXTERNAL (decl)
      || (TREE_CODE (decl) == VAR_DECL && DECL_HAS_VALUE_EXPR_P (decl)))
    return false;

  /* Don't write out static consts, unless we still need them.

     We also keep static consts if not optimizing (for debugging),
     unless the user specified -fno-keep-static-consts.
     ??? They might be better written into the debug information.
     This is possible when using DWARF.

     A language processor that wants static constants to be always
     written out (even if it is not used) is responsible for
     calling rest_of_decl_compilation itself.  E.g. the C front-end
     calls rest_of_decl_compilation from finish_decl.
     One motivation for this is that is conventional in some
     environments to write things like:
     static const char rcsid[] = "... version string ...";
     intending to force the string to be in the executable.

     A language processor that would prefer to have unneeded
     static constants "optimized away" would just defer writing
     them out until here.  E.g. C++ does this, because static
     constants are often defined in header files.

     ??? A tempting alternative (for both C and C++) would be
     to force a constant to be written if and only if it is
     defined in a main file, as opposed to an include file.  */

  if (TREE_CODE (decl) == VAR_DECL && TREE_STATIC (decl))
    {
      varpool_node *node;
      bool needed = true;
      node = varpool_node::get (decl);

      if (!node && flag_ltrans)
	needed = false;
      else if (node && node->definition)
	needed = false;
      else if (node && node->alias)
	needed = false;
      else if (!symtab->global_info_ready
	       && (TREE_USED (decl)
		   || TREE_USED (DECL_ASSEMBLER_NAME (decl))))
	/* needed */;
      else if (node && node->analyzed)
	/* needed */;
      else if (DECL_COMDAT (decl))
	needed = false;
      else if (TREE_READONLY (decl) && !TREE_PUBLIC (decl)
	       && (optimize || !flag_keep_static_consts
		   || DECL_ARTIFICIAL (decl)))
	needed = false;

      if (needed)
	{
	  rest_of_decl_compilation (decl, 1, 1);
	  return true;
	}
    }

  return false;
}

/* Do any final processing required for the declarations in VEC, of
   which there are LEN.  We write out inline functions and variables
   that have been deferred until this point, but which are required.
   Returns nonzero if anything was put out.  */

bool
wrapup_global_declarations (tree *vec, int len)
{
  bool reconsider, output_something = false;
  int i;

  for (i = 0; i < len; i++)
    wrapup_global_declaration_1 (vec[i]);

  /* Now emit any global variables or functions that we have been
     putting off.  We need to loop in case one of the things emitted
     here references another one which comes earlier in the list.  */
  do
    {
      reconsider = false;
      for (i = 0; i < len; i++)
	reconsider |= wrapup_global_declaration_2 (vec[i]);
      if (reconsider)
	output_something = true;
    }
  while (reconsider);

  return output_something;
}

/* A subroutine of check_global_declarations.  Issue appropriate warnings
   for the global declaration DECL.  */

void
check_global_declaration_1 (tree decl)
{
  /* Warn about any function declared static but not defined.  We don't
     warn about variables, because many programs have static variables
     that exist only to get some text into the object file.  */
  if (TREE_CODE (decl) == FUNCTION_DECL
      && DECL_INITIAL (decl) == 0
      && DECL_EXTERNAL (decl)
      && ! DECL_ARTIFICIAL (decl)
      && ! TREE_NO_WARNING (decl)
      && ! TREE_PUBLIC (decl)
      && (warn_unused_function
	  || TREE_SYMBOL_REFERENCED (DECL_ASSEMBLER_NAME (decl))))
    {
      if (TREE_SYMBOL_REFERENCED (DECL_ASSEMBLER_NAME (decl)))
	pedwarn (input_location, 0, "%q+F used but never defined", decl);
      else
	warning (OPT_Wunused_function, "%q+F declared %<static%> but never defined", decl);
      /* This symbol is effectively an "extern" declaration now.  */
      TREE_PUBLIC (decl) = 1;
    }

  /* Warn about static fns or vars defined but not used.  */
  if (((warn_unused_function && TREE_CODE (decl) == FUNCTION_DECL)
       /* We don't warn about "static const" variables because the
	  "rcs_id" idiom uses that construction.  */
       || (warn_unused_variable
	   && TREE_CODE (decl) == VAR_DECL && ! TREE_READONLY (decl)))
      && ! DECL_IN_SYSTEM_HEADER (decl)
      && ! TREE_USED (decl)
      /* The TREE_USED bit for file-scope decls is kept in the identifier,
	 to handle multiple external decls in different scopes.  */
      && ! (DECL_NAME (decl) && TREE_USED (DECL_NAME (decl)))
      && ! DECL_EXTERNAL (decl)
      && ! TREE_PUBLIC (decl)
      /* A volatile variable might be used in some non-obvious way.  */
      && ! TREE_THIS_VOLATILE (decl)
      /* Global register variables must be declared to reserve them.  */
      && ! (TREE_CODE (decl) == VAR_DECL && DECL_REGISTER (decl))
      /* Otherwise, ask the language.  */
      && lang_hooks.decls.warn_unused_global (decl))
    warning ((TREE_CODE (decl) == FUNCTION_DECL)
	     ? OPT_Wunused_function
             : OPT_Wunused_variable,
	     "%q+D defined but not used", decl);
}

/* Issue appropriate warnings for the global declarations in V (of
   which there are LEN).  */

void
check_global_declarations (tree *v, int len)
{
  int i;

  for (i = 0; i < len; i++)
    check_global_declaration_1 (v[i]);
}

/* Emit debugging information for all global declarations in VEC.  */

void
emit_debug_global_declarations (tree *vec, int len)
{
  int i;

  /* Avoid confusing the debug information machinery when there are errors.  */
  if (seen_error ())
    return;

  timevar_push (TV_SYMOUT);
  for (i = 0; i < len; i++)
    debug_hooks->global_decl (vec[i]);
  timevar_pop (TV_SYMOUT);
}

/* Compile an entire translation unit.  Write a file of assembly
   output and various debugging dumps.  */

static void
compile_file (void)
{
  timevar_start (TV_PHASE_PARSING);
  timevar_push (TV_PARSE_GLOBAL);

  /* Call the parser, which parses the entire file (calling
     rest_of_compilation for each function).  */
  lang_hooks.parse_file ();

  timevar_pop (TV_PARSE_GLOBAL);
  timevar_stop (TV_PHASE_PARSING);

  /* Compilation is now finished except for writing
     what's left of the symbol table output.  */

  if (flag_syntax_only || flag_wpa)
    return;

  ggc_protect_identifiers = false;

  /* This must also call finalize_compilation_unit.  */
  lang_hooks.decls.final_write_globals ();

  if (seen_error ())
    return;

  timevar_start (TV_PHASE_LATE_ASM);

  /* Compilation unit is finalized.  When producing non-fat LTO object, we are
     basically finished.  */
  if (in_lto_p || !flag_lto || flag_fat_lto_objects)
    {
      /* File-scope initialization for AddressSanitizer.  */
      if (flag_sanitize & SANITIZE_ADDRESS)
        asan_finish_file ();

      if (flag_sanitize & SANITIZE_THREAD)
	tsan_finish_file ();

<<<<<<< HEAD
      omp_finish_file ();
=======
      if (flag_check_pointer_bounds)
	chkp_finish_file ();
>>>>>>> 139e42e6

      output_shared_constant_pool ();
      output_object_blocks ();
      finish_tm_clone_pairs ();

      /* Write out any pending weak symbol declarations.  */
      weak_finish ();

      /* This must be at the end before unwind and debug info.
	 Some target ports emit PIC setup thunks here.  */
      targetm.asm_out.code_end ();

      /* Do dbx symbols.  */
      timevar_push (TV_SYMOUT);

    #if defined DWARF2_DEBUGGING_INFO || defined DWARF2_UNWIND_INFO
      if (dwarf2out_do_frame ())
	dwarf2out_frame_finish ();
    #endif

      (*debug_hooks->finish) (main_input_filename);
      timevar_pop (TV_SYMOUT);

      /* Output some stuff at end of file if nec.  */

      dw2_output_indirect_constants ();

      /* Flush any pending external directives.  */
      process_pending_assemble_externals ();
   }

  /* Emit LTO marker if LTO info has been previously emitted.  This is
     used by collect2 to determine whether an object file contains IL.
     We used to emit an undefined reference here, but this produces
     link errors if an object file with IL is stored into a shared
     library without invoking lto1.  */
  if (flag_generate_lto)
    {
#if defined ASM_OUTPUT_ALIGNED_DECL_COMMON
      ASM_OUTPUT_ALIGNED_DECL_COMMON (asm_out_file, NULL_TREE,
				      "__gnu_lto_v1",
				      (unsigned HOST_WIDE_INT) 1, 8);
#elif defined ASM_OUTPUT_ALIGNED_COMMON
      ASM_OUTPUT_ALIGNED_COMMON (asm_out_file, "__gnu_lto_v1",
				 (unsigned HOST_WIDE_INT) 1, 8);
#else
      ASM_OUTPUT_COMMON (asm_out_file, "__gnu_lto_v1",
			 (unsigned HOST_WIDE_INT) 1,
			 (unsigned HOST_WIDE_INT) 1);
#endif
      /* Let linker plugin know that this is a slim object and must be LTOed
         even when user did not ask for it.  */
      if (!flag_fat_lto_objects)
        {
#if defined ASM_OUTPUT_ALIGNED_DECL_COMMON
	  ASM_OUTPUT_ALIGNED_DECL_COMMON (asm_out_file, NULL_TREE,
					  "__gnu_lto_slim",
					  (unsigned HOST_WIDE_INT) 1, 8);
#elif defined ASM_OUTPUT_ALIGNED_COMMON
	  ASM_OUTPUT_ALIGNED_COMMON (asm_out_file, "__gnu_lto_slim",
				     (unsigned HOST_WIDE_INT) 1, 8);
#else
	  ASM_OUTPUT_COMMON (asm_out_file, "__gnu_lto_slim",
			     (unsigned HOST_WIDE_INT) 1,
			     (unsigned HOST_WIDE_INT) 1);
#endif
        }
    }

  /* Attach a special .ident directive to the end of the file to identify
     the version of GCC which compiled this code.  The format of the .ident
     string is patterned after the ones produced by native SVR4 compilers.  */
  if (!flag_no_ident)
    {
      const char *pkg_version = "(GNU) ";
      char *ident_str;

      if (strcmp ("(GCC) ", pkgversion_string))
	pkg_version = pkgversion_string;

      ident_str = ACONCAT (("GCC: ", pkg_version, version_string, NULL));
      targetm.asm_out.output_ident (ident_str);
    }

  /* Auto profile finalization. */
  if (flag_auto_profile)
    end_auto_profile ();

  /* Invoke registered plugin callbacks.  */
  invoke_plugin_callbacks (PLUGIN_FINISH_UNIT, NULL);

  /* This must be at the end.  Some target ports emit end of file directives
     into the assembly file here, and hence we can not output anything to the
     assembly file after this point.  */
  targetm.asm_out.file_end ();

  timevar_stop (TV_PHASE_LATE_ASM);
}

/* Print version information to FILE.
   Each line begins with INDENT (for the case where FILE is the
   assembler output file).  */

void
print_version (FILE *file, const char *indent)
{
  static const char fmt1[] =
#ifdef __GNUC__
    N_("%s%s%s %sversion %s (%s)\n%s\tcompiled by GNU C version %s, ")
#else
    N_("%s%s%s %sversion %s (%s) compiled by CC, ")
#endif
    ;
  static const char fmt2[] =
    N_("GMP version %s, MPFR version %s, MPC version %s\n");
  static const char fmt3[] =
    N_("%s%swarning: %s header version %s differs from library version %s.\n");
  static const char fmt4[] =
    N_("%s%sGGC heuristics: --param ggc-min-expand=%d --param ggc-min-heapsize=%d\n");
#ifndef __VERSION__
#define __VERSION__ "[?]"
#endif
  fprintf (file,
	   file == stderr ? _(fmt1) : fmt1,
	   indent, *indent != 0 ? " " : "",
	   lang_hooks.name, pkgversion_string, version_string, TARGET_NAME,
	   indent, __VERSION__);

  /* We need to stringify the GMP macro values.  Ugh, gmp_version has
     two string formats, "i.j.k" and "i.j" when k is zero.  As of
     gmp-4.3.0, GMP always uses the 3 number format.  */
#define GCC_GMP_STRINGIFY_VERSION3(X) #X
#define GCC_GMP_STRINGIFY_VERSION2(X) GCC_GMP_STRINGIFY_VERSION3 (X)
#define GCC_GMP_VERSION_NUM(X,Y,Z) (((X) << 16L) | ((Y) << 8) | (Z))
#define GCC_GMP_VERSION \
  GCC_GMP_VERSION_NUM(__GNU_MP_VERSION, __GNU_MP_VERSION_MINOR, __GNU_MP_VERSION_PATCHLEVEL)
#if GCC_GMP_VERSION < GCC_GMP_VERSION_NUM(4,3,0) && __GNU_MP_VERSION_PATCHLEVEL == 0
#define GCC_GMP_STRINGIFY_VERSION \
  GCC_GMP_STRINGIFY_VERSION2 (__GNU_MP_VERSION) "." \
  GCC_GMP_STRINGIFY_VERSION2 (__GNU_MP_VERSION_MINOR)
#else
#define GCC_GMP_STRINGIFY_VERSION \
  GCC_GMP_STRINGIFY_VERSION2 (__GNU_MP_VERSION) "." \
  GCC_GMP_STRINGIFY_VERSION2 (__GNU_MP_VERSION_MINOR) "." \
  GCC_GMP_STRINGIFY_VERSION2 (__GNU_MP_VERSION_PATCHLEVEL)
#endif
  fprintf (file,
	   file == stderr ? _(fmt2) : fmt2,
	   GCC_GMP_STRINGIFY_VERSION, MPFR_VERSION_STRING, MPC_VERSION_STRING);
  if (strcmp (GCC_GMP_STRINGIFY_VERSION, gmp_version))
    fprintf (file,
	     file == stderr ? _(fmt3) : fmt3,
	     indent, *indent != 0 ? " " : "",
	     "GMP", GCC_GMP_STRINGIFY_VERSION, gmp_version);
  if (strcmp (MPFR_VERSION_STRING, mpfr_get_version ()))
    fprintf (file,
	     file == stderr ? _(fmt3) : fmt3,
	     indent, *indent != 0 ? " " : "",
	     "MPFR", MPFR_VERSION_STRING, mpfr_get_version ());
  if (strcmp (MPC_VERSION_STRING, mpc_get_version ()))
    fprintf (file,
	     file == stderr ? _(fmt3) : fmt3,
	     indent, *indent != 0 ? " " : "",
	     "MPC", MPC_VERSION_STRING, mpc_get_version ());
  fprintf (file,
	   file == stderr ? _(fmt4) : fmt4,
	   indent, *indent != 0 ? " " : "",
	   PARAM_VALUE (GGC_MIN_EXPAND), PARAM_VALUE (GGC_MIN_HEAPSIZE));

  print_plugins_versions (file, indent);
}

static int
print_to_asm_out_file (print_switch_type type, const char * text)
{
  bool prepend_sep = true;

  switch (type)
    {
    case SWITCH_TYPE_LINE_END:
      putc ('\n', asm_out_file);
      return 1;

    case SWITCH_TYPE_LINE_START:
      fputs (ASM_COMMENT_START, asm_out_file);
      return strlen (ASM_COMMENT_START);

    case SWITCH_TYPE_DESCRIPTIVE:
      if (ASM_COMMENT_START[0] == 0)
	prepend_sep = false;
      /* Drop through.  */
    case SWITCH_TYPE_PASSED:
    case SWITCH_TYPE_ENABLED:
      if (prepend_sep)
	fputc (' ', asm_out_file);
      fputs (text, asm_out_file);
      /* No need to return the length here as
	 print_single_switch has already done it.  */
      return 0;

    default:
      return -1;
    }
}

static int
print_to_stderr (print_switch_type type, const char * text)
{
  switch (type)
    {
    case SWITCH_TYPE_LINE_END:
      putc ('\n', stderr);
      return 1;

    case SWITCH_TYPE_LINE_START:
      return 0;

    case SWITCH_TYPE_PASSED:
    case SWITCH_TYPE_ENABLED:
      fputc (' ', stderr);
      /* Drop through.  */

    case SWITCH_TYPE_DESCRIPTIVE:
      fputs (text, stderr);
      /* No need to return the length here as
	 print_single_switch has already done it.  */
      return 0;

    default:
      return -1;
    }
}

/* Print an option value and return the adjusted position in the line.
   ??? print_fn doesn't handle errors, eg disk full; presumably other
   code will catch a disk full though.  */

static int
print_single_switch (print_switch_fn_type print_fn,
		     int pos,
		     print_switch_type type,
		     const char * text)
{
  /* The ultrix fprintf returns 0 on success, so compute the result
     we want here since we need it for the following test.  The +1
     is for the separator character that will probably be emitted.  */
  int len = strlen (text) + 1;

  if (pos != 0
      && pos + len > MAX_LINE)
    {
      print_fn (SWITCH_TYPE_LINE_END, NULL);
      pos = 0;
    }

  if (pos == 0)
    pos += print_fn (SWITCH_TYPE_LINE_START, NULL);

  print_fn (type, text);
  return pos + len;
}

/* Print active target switches using PRINT_FN.
   POS is the current cursor position and MAX is the size of a "line".
   Each line begins with INDENT and ends with TERM.
   Each switch is separated from the next by SEP.  */

static void
print_switch_values (print_switch_fn_type print_fn)
{
  int pos = 0;
  size_t j;

  /* Fill in the -frandom-seed option, if the user didn't pass it, so
     that it can be printed below.  This helps reproducibility.  */
  if (!flag_random_seed)
    init_random_seed ();

  /* Print the options as passed.  */
  pos = print_single_switch (print_fn, pos,
			     SWITCH_TYPE_DESCRIPTIVE, _("options passed: "));

  for (j = 1; j < save_decoded_options_count; j++)
    {
      switch (save_decoded_options[j].opt_index)
	{
	case OPT_o:
	case OPT_d:
	case OPT_dumpbase:
	case OPT_dumpdir:
	case OPT_auxbase:
	case OPT_quiet:
	case OPT_version:
	  /* Ignore these.  */
	  continue;
	}

      pos = print_single_switch (print_fn, pos, SWITCH_TYPE_PASSED,
				 save_decoded_options[j].orig_option_with_args_text);
    }

  if (pos > 0)
    print_fn (SWITCH_TYPE_LINE_END, NULL);

  /* Print the -f and -m options that have been enabled.
     We don't handle language specific options but printing argv
     should suffice.  */
  pos = print_single_switch (print_fn, 0,
			     SWITCH_TYPE_DESCRIPTIVE, _("options enabled: "));

  for (j = 0; j < cl_options_count; j++)
    if (cl_options[j].cl_report
	&& option_enabled (j, &global_options) > 0)
      pos = print_single_switch (print_fn, pos,
				 SWITCH_TYPE_ENABLED, cl_options[j].opt_text);

  print_fn (SWITCH_TYPE_LINE_END, NULL);
}

/* Open assembly code output file.  Do this even if -fsyntax-only is
   on, because then the driver will have provided the name of a
   temporary file or bit bucket for us.  NAME is the file specified on
   the command line, possibly NULL.  */
static void
init_asm_output (const char *name)
{
  if (name == NULL && asm_file_name == 0)
    asm_out_file = stdout;
  else
    {
      if (asm_file_name == 0)
	{
	  int len = strlen (dump_base_name);
	  char *dumpname = XNEWVEC (char, len + 6);

	  memcpy (dumpname, dump_base_name, len + 1);
	  strip_off_ending (dumpname, len);
	  strcat (dumpname, ".s");
	  asm_file_name = dumpname;
	}
      if (!strcmp (asm_file_name, "-"))
	asm_out_file = stdout;
      else if (!canonical_filename_eq (asm_file_name, name))
	asm_out_file = fopen (asm_file_name, "w");
      else
	/* Use fatal_error (UNKOWN_LOCATION) instead of just fatal_error to
	   prevent gcc from printing the first line in the current file. */
	fatal_error (UNKNOWN_LOCATION,
		     "input file %qs is the same as output file",
		     asm_file_name);
      if (asm_out_file == 0)
	fatal_error (UNKNOWN_LOCATION,
		     "can%'t open %qs for writing: %m", asm_file_name);
    }

  if (!flag_syntax_only)
    {
      targetm.asm_out.file_start ();

      if (flag_record_gcc_switches)
	{
	  if (targetm.asm_out.record_gcc_switches)
	    {
	      /* Let the target know that we are about to start recording.  */
	      targetm.asm_out.record_gcc_switches (SWITCH_TYPE_DESCRIPTIVE,
						   NULL);
	      /* Now record the switches.  */
	      print_switch_values (targetm.asm_out.record_gcc_switches);
	      /* Let the target know that the recording is over.  */
	      targetm.asm_out.record_gcc_switches (SWITCH_TYPE_DESCRIPTIVE,
						   NULL);
	    }
	  else
	    inform (input_location, "-frecord-gcc-switches is not supported by the current target");
	}

      if (flag_verbose_asm)
	{
	  /* Print the list of switches in effect
	     into the assembler file as comments.  */
	  print_version (asm_out_file, ASM_COMMENT_START);
	  print_switch_values (print_to_asm_out_file);
	  putc ('\n', asm_out_file);
	}
    }
}

/* A helper function; used as the reallocator function for cpp's line
   table.  */
static void *
realloc_for_line_map (void *ptr, size_t len)
{
  return ggc_realloc (ptr, len);
}

/* A helper function: used as the allocator function for
   identifier_to_locale.  */
static void *
alloc_for_identifier_to_locale (size_t len)
{
  return ggc_alloc_atomic (len);
}

/* Output stack usage information.  */
void
output_stack_usage (void)
{
  static bool warning_issued = false;
  enum stack_usage_kind_type { STATIC = 0, DYNAMIC, DYNAMIC_BOUNDED };
  const char *stack_usage_kind_str[] = {
    "static",
    "dynamic",
    "dynamic,bounded"
  };
  HOST_WIDE_INT stack_usage = current_function_static_stack_size;
  enum stack_usage_kind_type stack_usage_kind;

  if (stack_usage < 0)
    {
      if (!warning_issued)
	{
	  warning (0, "stack usage computation not supported for this target");
	  warning_issued = true;
	}
      return;
    }

  stack_usage_kind = STATIC;

  /* Add the maximum amount of space pushed onto the stack.  */
  if (current_function_pushed_stack_size > 0)
    {
      stack_usage += current_function_pushed_stack_size;
      stack_usage_kind = DYNAMIC_BOUNDED;
    }

  /* Now on to the tricky part: dynamic stack allocation.  */
  if (current_function_allocates_dynamic_stack_space)
    {
      if (current_function_has_unbounded_dynamic_stack_size)
	stack_usage_kind = DYNAMIC;
      else
	stack_usage_kind = DYNAMIC_BOUNDED;

      /* Add the size even in the unbounded case, this can't hurt.  */
      stack_usage += current_function_dynamic_stack_size;
    }

  if (flag_stack_usage)
    {
      expanded_location loc
	= expand_location (DECL_SOURCE_LOCATION (current_function_decl));
      /* We don't want to print the full qualified name because it can be long,
	 so we strip the scope prefix, but we may need to deal with the suffix
	 created by the compiler.  */
      const char *suffix
	= strchr (IDENTIFIER_POINTER (DECL_NAME (current_function_decl)), '.');
      const char *name
	= lang_hooks.decl_printable_name (current_function_decl, 2);
      if (suffix)
	{
	  const char *dot = strchr (name, '.');
	  while (dot && strcasecmp (dot, suffix) != 0)
	    {
	      name = dot + 1;
	      dot = strchr (name, '.');
	    }
	}
      else
	{
	  const char *dot = strrchr (name, '.');
	  if (dot)
	    name = dot + 1;
	}

      fprintf (stack_usage_file,
	       "%s:%d:%d:%s\t"HOST_WIDE_INT_PRINT_DEC"\t%s\n",
	       lbasename (loc.file),
	       loc.line,
	       loc.column,
	       name,
	       stack_usage,
	       stack_usage_kind_str[stack_usage_kind]);
    }

  if (warn_stack_usage >= 0)
    {
      const location_t loc = DECL_SOURCE_LOCATION (current_function_decl);

      if (stack_usage_kind == DYNAMIC)
	warning_at (loc, OPT_Wstack_usage_, "stack usage might be unbounded");
      else if (stack_usage > warn_stack_usage)
	{
	  if (stack_usage_kind == DYNAMIC_BOUNDED)
	    warning_at (loc,
			OPT_Wstack_usage_, "stack usage might be %wd bytes",
			stack_usage);
	  else
	    warning_at (loc, OPT_Wstack_usage_, "stack usage is %wd bytes",
			stack_usage);
	}
    }
}

/* Open an auxiliary output file.  */
static FILE *
open_auxiliary_file (const char *ext)
{
  char *filename;
  FILE *file;

  filename = concat (aux_base_name, ".", ext, NULL);
  file = fopen (filename, "w");
  if (!file)
    fatal_error ("can%'t open %s for writing: %m", filename);
  free (filename);
  return file;
}

/* Initialization of the front end environment, before command line
   options are parsed.  Signal handlers, internationalization etc.
   ARGV0 is main's argv[0].  */
static void
general_init (const char *argv0)
{
  const char *p;

  p = argv0 + strlen (argv0);
  while (p != argv0 && !IS_DIR_SEPARATOR (p[-1]))
    --p;
  progname = p;

  xmalloc_set_program_name (progname);

  hex_init ();

  /* Unlock the stdio streams.  */
  unlock_std_streams ();

  gcc_init_libintl ();

  identifier_to_locale_alloc = alloc_for_identifier_to_locale;
  identifier_to_locale_free = ggc_free;

  /* Initialize the diagnostics reporting machinery, so option parsing
     can give warnings and errors.  */
  diagnostic_initialize (global_dc, N_OPTS);
  /* Set a default printer.  Language specific initializations will
     override it later.  */
  tree_diagnostics_defaults (global_dc);

  global_dc->show_caret
    = global_options_init.x_flag_diagnostics_show_caret;
  global_dc->show_option_requested
    = global_options_init.x_flag_diagnostics_show_option;
  global_dc->show_column
    = global_options_init.x_flag_show_column;
  global_dc->internal_error = plugins_internal_error_function;
  global_dc->option_enabled = option_enabled;
  global_dc->option_state = &global_options;
  global_dc->option_name = option_name;

  /* Trap fatal signals, e.g. SIGSEGV, and convert them to ICE messages.  */
#ifdef SIGSEGV
  signal (SIGSEGV, crash_signal);
#endif
#ifdef SIGILL
  signal (SIGILL, crash_signal);
#endif
#ifdef SIGBUS
  signal (SIGBUS, crash_signal);
#endif
#ifdef SIGABRT
  signal (SIGABRT, crash_signal);
#endif
#if defined SIGIOT && (!defined SIGABRT || SIGABRT != SIGIOT)
  signal (SIGIOT, crash_signal);
#endif
#ifdef SIGFPE
  signal (SIGFPE, crash_signal);
#endif

  /* Other host-specific signal setup.  */
  (*host_hooks.extra_signals)();

  /* Initialize the garbage-collector, string pools and tree type hash
     table.  */
  init_ggc ();
  init_stringpool ();
  input_location = UNKNOWN_LOCATION;
  line_table = ggc_alloc<line_maps> ();
  linemap_init (line_table, BUILTINS_LOCATION);
  line_table->reallocator = realloc_for_line_map;
  line_table->round_alloc_size = ggc_round_alloc_size;
  init_ttree ();

  /* Initialize register usage now so switches may override.  */
  init_reg_sets ();

  /* Register the language-independent parameters.  */
  global_init_params ();

  /* This must be done after global_init_params but before argument
     processing.  */
  init_ggc_heuristics ();

  /* Create the singleton holder for global state.
     Doing so also creates the pass manager and with it the passes.  */
  g = new gcc::context ();
  symtab = ggc_cleared_alloc <symbol_table> ();

  statistics_early_init ();
  finish_params ();
}

/* Return true if the current target supports -fsection-anchors.  */

static bool
target_supports_section_anchors_p (void)
{
  if (targetm.min_anchor_offset == 0 && targetm.max_anchor_offset == 0)
    return false;

  if (targetm.asm_out.output_anchor == NULL)
    return false;

  return true;
}

/* Default the align_* variables to 1 if they're still unset, and
   set up the align_*_log variables.  */
static void
init_alignments (void)
{
  if (align_loops <= 0)
    align_loops = 1;
  if (align_loops_max_skip > align_loops)
    align_loops_max_skip = align_loops - 1;
  align_loops_log = floor_log2 (align_loops * 2 - 1);
  if (align_jumps <= 0)
    align_jumps = 1;
  if (align_jumps_max_skip > align_jumps)
    align_jumps_max_skip = align_jumps - 1;
  align_jumps_log = floor_log2 (align_jumps * 2 - 1);
  if (align_labels <= 0)
    align_labels = 1;
  align_labels_log = floor_log2 (align_labels * 2 - 1);
  if (align_labels_max_skip > align_labels)
    align_labels_max_skip = align_labels - 1;
  if (align_functions <= 0)
    align_functions = 1;
  align_functions_log = floor_log2 (align_functions * 2 - 1);
}

/* Process the options that have been parsed.  */
static void
process_options (void)
{
  /* Just in case lang_hooks.post_options ends up calling a debug_hook.
     This can happen with incorrect pre-processed input. */
  debug_hooks = &do_nothing_debug_hooks;

  maximum_field_alignment = initial_max_fld_align * BITS_PER_UNIT;

  /* Default to -fdiagnostics-color=auto if GCC_COLORS is in the environment,
     otherwise default to -fdiagnostics-color=never.  */
  if (!global_options_set.x_flag_diagnostics_show_color
      && getenv ("GCC_COLORS"))
    pp_show_color (global_dc->printer)
      = colorize_init (DIAGNOSTICS_COLOR_AUTO);

  /* Allow the front end to perform consistency checks and do further
     initialization based on the command line options.  This hook also
     sets the original filename if appropriate (e.g. foo.i -> foo.c)
     so we can correctly initialize debug output.  */
  no_backend = lang_hooks.post_options (&main_input_filename);

  /* Set default values for parameters relation to the Scalar Reduction
     of Aggregates passes (SRA and IP-SRA).  We must do this here, rather
     than in opts.c:default_options_optimization as historically these
     tuning heuristics have been based on MOVE_RATIO, which on some
     targets requires other symbols from the backend.  */
  maybe_set_param_value
    (PARAM_SRA_MAX_SCALARIZATION_SIZE_SPEED,
     get_move_ratio (true) * UNITS_PER_WORD,
     global_options.x_param_values, global_options_set.x_param_values);
  maybe_set_param_value
    (PARAM_SRA_MAX_SCALARIZATION_SIZE_SIZE,
     get_move_ratio (false) * UNITS_PER_WORD,
     global_options.x_param_values, global_options_set.x_param_values);

  /* Some machines may reject certain combinations of options.  */
  targetm.target_option.override ();

  /* Avoid any informative notes in the second run of -fcompare-debug.  */
  if (flag_compare_debug) 
    diagnostic_inhibit_notes (global_dc);

  if (flag_section_anchors && !target_supports_section_anchors_p ())
    {
      warning (OPT_fsection_anchors,
	       "this target does not support %qs", "-fsection-anchors");
      flag_section_anchors = 0;
    }

  if (flag_short_enums == 2)
    flag_short_enums = targetm.default_short_enums ();

  /* Set aux_base_name if not already set.  */
  if (aux_base_name)
    ;
  else if (main_input_filename)
    {
      char *name = xstrdup (lbasename (main_input_filename));

      strip_off_ending (name, strlen (name));
      aux_base_name = name;
    }
  else
    aux_base_name = "gccaux";

#ifndef HAVE_isl
  if (flag_graphite
      || flag_graphite_identity
      || flag_loop_block
      || flag_loop_interchange
      || flag_loop_strip_mine
      || flag_loop_parallelize_all)
    sorry ("Graphite loop optimizations cannot be used (ISL is not available)" 
	   "(-fgraphite, -fgraphite-identity, -floop-block, "
	   "-floop-interchange, -floop-strip-mine, -floop-parallelize-all, "
	   "and -ftree-loop-linear)");
#endif

  if (flag_check_pointer_bounds)
    {
      if (targetm.chkp_bound_mode () == VOIDmode)
	error ("-fcheck-pointer-bounds is not supported for this target");
    }

  /* One region RA really helps to decrease the code size.  */
  if (flag_ira_region == IRA_REGION_AUTODETECT)
    flag_ira_region
      = optimize_size || !optimize ? IRA_REGION_ONE : IRA_REGION_MIXED;

  if (!abi_version_at_least (2))
    {
      /* -fabi-version=1 support was removed after GCC 4.9.  */
      error ("%<-fabi-version=1%> is no longer supported");
      flag_abi_version = 2;
    }

  /* Unrolling all loops implies that standard loop unrolling must also
     be done.  */
  if (flag_unroll_all_loops)
    flag_unroll_loops = 1;

  /* web and rename-registers help when run after loop unrolling.  */
  if (flag_web == AUTODETECT_VALUE)
    flag_web = flag_unroll_loops || flag_peel_loops;

  if (flag_rename_registers == AUTODETECT_VALUE)
    flag_rename_registers = flag_unroll_loops || flag_peel_loops;

  if (flag_non_call_exceptions)
    flag_asynchronous_unwind_tables = 1;
  if (flag_asynchronous_unwind_tables)
    flag_unwind_tables = 1;

  if (flag_value_profile_transformations)
    flag_profile_values = 1;

  /* Warn about options that are not supported on this machine.  */
#ifndef INSN_SCHEDULING
  if (flag_schedule_insns || flag_schedule_insns_after_reload)
    warning (0, "instruction scheduling not supported on this target machine");
#endif
#ifndef DELAY_SLOTS
  if (flag_delayed_branch)
    warning (0, "this target machine does not have delayed branches");
#endif

  user_label_prefix = USER_LABEL_PREFIX;
  if (flag_leading_underscore != -1)
    {
      /* If the default prefix is more complicated than "" or "_",
	 issue a warning and ignore this option.  */
      if (user_label_prefix[0] == 0 ||
	  (user_label_prefix[0] == '_' && user_label_prefix[1] == 0))
	{
	  user_label_prefix = flag_leading_underscore ? "_" : "";
	}
      else
	warning (0, "-f%sleading-underscore not supported on this target machine",
		 flag_leading_underscore ? "" : "no-");
    }

  /* If we are in verbose mode, write out the version and maybe all the
     option flags in use.  */
  if (version_flag)
    {
      print_version (stderr, "");
      if (! quiet_flag)
	print_switch_values (print_to_stderr);
    }

  if (flag_syntax_only)
    {
      write_symbols = NO_DEBUG;
      profile_flag = 0;
    }

  if (flag_gtoggle)
    {
      if (debug_info_level == DINFO_LEVEL_NONE)
	{
	  debug_info_level = DINFO_LEVEL_NORMAL;

	  if (write_symbols == NO_DEBUG)
	    write_symbols = PREFERRED_DEBUGGING_TYPE;
	}
      else
	debug_info_level = DINFO_LEVEL_NONE;
    }

  if (flag_dump_final_insns && !flag_syntax_only && !no_backend)
    {
      FILE *final_output = fopen (flag_dump_final_insns, "w");
      if (!final_output)
	{
	  error ("could not open final insn dump file %qs: %m",
		 flag_dump_final_insns);
	  flag_dump_final_insns = NULL;
	}
      else if (fclose (final_output))
	{
	  error ("could not close zeroed insn dump file %qs: %m",
		 flag_dump_final_insns);
	  flag_dump_final_insns = NULL;
	}
    }

  /* A lot of code assumes write_symbols == NO_DEBUG if the debugging
     level is 0.  */
  if (debug_info_level == DINFO_LEVEL_NONE)
    write_symbols = NO_DEBUG;

  if (write_symbols == NO_DEBUG)
    ;
#if defined(DBX_DEBUGGING_INFO)
  else if (write_symbols == DBX_DEBUG)
    debug_hooks = &dbx_debug_hooks;
#endif
#if defined(XCOFF_DEBUGGING_INFO)
  else if (write_symbols == XCOFF_DEBUG)
    debug_hooks = &xcoff_debug_hooks;
#endif
#ifdef SDB_DEBUGGING_INFO
  else if (write_symbols == SDB_DEBUG)
    debug_hooks = &sdb_debug_hooks;
#endif
#ifdef DWARF2_DEBUGGING_INFO
  else if (write_symbols == DWARF2_DEBUG)
    debug_hooks = &dwarf2_debug_hooks;
#endif
#ifdef VMS_DEBUGGING_INFO
  else if (write_symbols == VMS_DEBUG || write_symbols == VMS_AND_DWARF2_DEBUG)
    debug_hooks = &vmsdbg_debug_hooks;
#endif
  else
    error ("target system does not support the %qs debug format",
	   debug_type_names[write_symbols]);

  /* We know which debug output will be used so we can set flag_var_tracking
     and flag_var_tracking_uninit if the user has not specified them.  */
  if (debug_info_level < DINFO_LEVEL_NORMAL
      || debug_hooks->var_location == do_nothing_debug_hooks.var_location)
    {
      if (flag_var_tracking == 1
	  || flag_var_tracking_uninit == 1)
        {
	  if (debug_info_level < DINFO_LEVEL_NORMAL)
	    warning (0, "variable tracking requested, but useless unless "
		     "producing debug info");
	  else
	    warning (0, "variable tracking requested, but not supported "
		     "by this debug format");
	}
      flag_var_tracking = 0;
      flag_var_tracking_uninit = 0;
    }

  /* The debug hooks are used to implement -fdump-go-spec because it
     gives a simple and stable API for all the information we need to
     dump.  */
  if (flag_dump_go_spec != NULL)
    debug_hooks = dump_go_spec_init (flag_dump_go_spec, debug_hooks);

  /* If the user specifically requested variable tracking with tagging
     uninitialized variables, we need to turn on variable tracking.
     (We already determined above that variable tracking is feasible.)  */
  if (flag_var_tracking_uninit == 1)
    flag_var_tracking = 1;

  if (flag_var_tracking == AUTODETECT_VALUE)
    flag_var_tracking = optimize >= 1;

  if (flag_var_tracking_uninit == AUTODETECT_VALUE)
    flag_var_tracking_uninit = flag_var_tracking;

  if (flag_var_tracking_assignments == AUTODETECT_VALUE)
    flag_var_tracking_assignments = flag_var_tracking
      && !(flag_selective_scheduling || flag_selective_scheduling2);

  if (flag_var_tracking_assignments_toggle)
    flag_var_tracking_assignments = !flag_var_tracking_assignments;

  if (flag_var_tracking_assignments && !flag_var_tracking)
    flag_var_tracking = flag_var_tracking_assignments = -1;

  if (flag_var_tracking_assignments
      && (flag_selective_scheduling || flag_selective_scheduling2))
    warning (0, "var-tracking-assignments changes selective scheduling");

  if (flag_tree_cselim == AUTODETECT_VALUE)
#ifdef HAVE_conditional_move
    flag_tree_cselim = 1;
#else
    flag_tree_cselim = 0;
#endif

  /* If auxiliary info generation is desired, open the output file.
     This goes in the same directory as the source file--unlike
     all the other output files.  */
  if (flag_gen_aux_info)
    {
      aux_info_file = fopen (aux_info_file_name, "w");
      if (aux_info_file == 0)
	fatal_error ("can%'t open %s: %m", aux_info_file_name);
    }

  if (!targetm_common.have_named_sections)
    {
      if (flag_function_sections)
	{
	  warning (0, "-ffunction-sections not supported for this target");
	  flag_function_sections = 0;
	}
      if (flag_data_sections)
	{
	  warning (0, "-fdata-sections not supported for this target");
	  flag_data_sections = 0;
	}
    }

#ifndef HAVE_prefetch
  if (flag_prefetch_loop_arrays > 0)
    {
      warning (0, "-fprefetch-loop-arrays not supported for this target");
      flag_prefetch_loop_arrays = 0;
    }
#else
  if (flag_prefetch_loop_arrays > 0 && !HAVE_prefetch)
    {
      warning (0, "-fprefetch-loop-arrays not supported for this target (try -march switches)");
      flag_prefetch_loop_arrays = 0;
    }
#endif

  /* This combination of options isn't handled for i386 targets and doesn't
     make much sense anyway, so don't allow it.  */
  if (flag_prefetch_loop_arrays > 0 && optimize_size)
    {
      warning (0, "-fprefetch-loop-arrays is not supported with -Os");
      flag_prefetch_loop_arrays = 0;
    }

  /* The presence of IEEE signaling NaNs, implies all math can trap.  */
  if (flag_signaling_nans)
    flag_trapping_math = 1;

  /* We cannot reassociate if we want traps or signed zeros.  */
  if (flag_associative_math && (flag_trapping_math || flag_signed_zeros))
    {
      warning (0, "-fassociative-math disabled; other options take precedence");
      flag_associative_math = 0;
    }

  /* With -fcx-limited-range, we do cheap and quick complex arithmetic.  */
  if (flag_cx_limited_range)
    flag_complex_method = 0;

  /* With -fcx-fortran-rules, we do something in-between cheap and C99.  */
  if (flag_cx_fortran_rules)
    flag_complex_method = 1;

  /* Targets must be able to place spill slots at lower addresses.  If the
     target already uses a soft frame pointer, the transition is trivial.  */
  if (!FRAME_GROWS_DOWNWARD && flag_stack_protect)
    {
      warning (0, "-fstack-protector not supported for this target");
      flag_stack_protect = 0;
    }
  if (!flag_stack_protect)
    warn_stack_protect = 0;

  /* Address Sanitizer needs porting to each target architecture.  */

  if ((flag_sanitize & SANITIZE_ADDRESS)
      && !FRAME_GROWS_DOWNWARD)
    {
      warning (0,
	       "-fsanitize=address and -fsanitize=kernel-address "
	       "are not supported for this target");
      flag_sanitize &= ~SANITIZE_ADDRESS;
    }

  if ((flag_sanitize & SANITIZE_USER_ADDRESS)
      && targetm.asan_shadow_offset == NULL)
    {
      warning (0, "-fsanitize=address not supported for this target");
      flag_sanitize &= ~SANITIZE_ADDRESS;
    }

  /* Enable -Werror=coverage-mismatch when -Werror and -Wno-error
     have not been set.  */
  if (!global_options_set.x_warnings_are_errors
      && warn_coverage_mismatch
      && (global_dc->classify_diagnostic[OPT_Wcoverage_mismatch] ==
          DK_UNSPECIFIED))
    diagnostic_classify_diagnostic (global_dc, OPT_Wcoverage_mismatch,
                                    DK_ERROR, UNKNOWN_LOCATION);

  /* Save the current optimization options.  */
  optimization_default_node = build_optimization_node (&global_options);
  optimization_current_node = optimization_default_node;
}

/* This function can be called multiple times to reinitialize the compiler
   back end when register classes or instruction sets have changed,
   before each function.  */
static void
backend_init_target (void)
{
  /* Initialize alignment variables.  */
  init_alignments ();

  /* This depends on stack_pointer_rtx.  */
  init_fake_stack_mems ();

  /* Sets static_base_value[HARD_FRAME_POINTER_REGNUM], which is
     mode-dependent.  */
  init_alias_target ();

  /* Depends on HARD_FRAME_POINTER_REGNUM.  */
  init_reload ();

  /* Depends on the enabled attribute.  */
  recog_init ();

  /* The following initialization functions need to generate rtl, so
     provide a dummy function context for them.  */
  init_dummy_function_start ();

  /* rtx_cost is mode-dependent, so cached values need to be recomputed
     on a mode change.  */
  init_expmed ();
  init_lower_subreg ();
  init_set_costs ();

  init_expr_target ();
  ira_init ();

  /* We may need to recompute regno_save_code[] and regno_restore_code[]
     after a mode change as well.  */
  caller_save_initialized_p = false;

  expand_dummy_function_end ();
}

/* Initialize the compiler back end.  This function is called only once,
   when starting the compiler.  */
static void
backend_init (void)
{
  init_emit_once ();

  init_rtlanal ();
  init_inline_once ();
  init_varasm_once ();
  save_register_info ();

  /* Middle end needs this initialization for default mem attributes
     used by early calls to make_decl_rtl.  */
  init_emit_regs ();

  /* Middle end needs this initialization for mode tables used to assign
     modes to vector variables.  */
  init_regs ();
}

/* Initialize excess precision settings.  */
static void
init_excess_precision (void)
{
  /* Adjust excess precision handling based on the target options.  If
     the front end cannot handle it, flag_excess_precision_cmdline
     will already have been set accordingly in the post_options
     hook.  */
  gcc_assert (flag_excess_precision_cmdline != EXCESS_PRECISION_DEFAULT);
  flag_excess_precision = flag_excess_precision_cmdline;
  if (flag_unsafe_math_optimizations)
    flag_excess_precision = EXCESS_PRECISION_FAST;
  if (flag_excess_precision == EXCESS_PRECISION_STANDARD)
    {
      int flt_eval_method = TARGET_FLT_EVAL_METHOD;
      switch (flt_eval_method)
	{
	case -1:
	case 0:
	  /* Either the target acts unpredictably (-1) or has all the
	     operations required not to have excess precision (0).  */
	  flag_excess_precision = EXCESS_PRECISION_FAST;
	  break;
	case 1:
	case 2:
	  /* In these cases, predictable excess precision makes
	     sense.  */
	  break;
	default:
	  /* Any other implementation-defined FLT_EVAL_METHOD values
	     require the compiler to handle the associated excess
	     precision rules in excess_precision_type.  */
	  gcc_unreachable ();
	}
    }
}

/* Initialize things that are both lang-dependent and target-dependent.
   This function can be called more than once if target parameters change.  */
static void
lang_dependent_init_target (void)
{
  /* This determines excess precision settings.  */
  init_excess_precision ();

  /* This creates various _DECL nodes, so needs to be called after the
     front end is initialized.  It also depends on the HAVE_xxx macros
     generated from the target machine description.  */
  init_optabs ();

  gcc_assert (!this_target_rtl->target_specific_initialized);
}

/* Perform initializations that are lang-dependent or target-dependent.
   but matters only for late optimizations and RTL generation.  */

static int rtl_initialized;

void
initialize_rtl (void)
{
  /* Initialization done just once per compilation, but delayed
     till code generation.  */
  if (!rtl_initialized)
    ira_init_once ();
  rtl_initialized = true;

  /* Target specific RTL backend initialization.  */
  if (!this_target_rtl->target_specific_initialized)
    {
      backend_init_target ();
      this_target_rtl->target_specific_initialized = true;
    }
}

/* Language-dependent initialization.  Returns nonzero on success.  */
static int
lang_dependent_init (const char *name)
{
  location_t save_loc = input_location;
  if (dump_base_name == 0)
    dump_base_name = name && name[0] ? name : "gccdump";

  /* Other front-end initialization.  */
  input_location = BUILTINS_LOCATION;
  if (lang_hooks.init () == 0)
    return 0;
  input_location = save_loc;

  if (!flag_wpa)
    {
      init_asm_output (name);

      /* If stack usage information is desired, open the output file.  */
      if (flag_stack_usage)
	stack_usage_file = open_auxiliary_file ("su");
    }

  /* This creates various _DECL nodes, so needs to be called after the
     front end is initialized.  */
  init_eh ();

  /* Do the target-specific parts of the initialization.  */
  lang_dependent_init_target ();

  if (!flag_wpa)
    {
      /* If dbx symbol table desired, initialize writing it and output the
	 predefined types.  */
      timevar_push (TV_SYMOUT);

      /* Now we have the correct original filename, we can initialize
	 debug output.  */
      (*debug_hooks->init) (name);

      timevar_pop (TV_SYMOUT);
    }

  return 1;
}


/* Reinitialize everything when target parameters, such as register usage,
   have changed.  */
void
target_reinit (void)
{
  struct rtl_data saved_x_rtl;
  rtx *saved_regno_reg_rtx;
  tree saved_optimization_current_node;
  struct target_optabs *saved_this_fn_optabs;

  /* Temporarily switch to the default optimization node, so that
     *this_target_optabs is set to the default, not reflecting
     whatever a previous function used for the optimize
     attribute.  */
  saved_optimization_current_node = optimization_current_node;
  saved_this_fn_optabs = this_fn_optabs;
  if (saved_optimization_current_node != optimization_default_node)
    {
      optimization_current_node = optimization_default_node;
      cl_optimization_restore
	(&global_options,
	 TREE_OPTIMIZATION (optimization_default_node));
    }
  this_fn_optabs = this_target_optabs;

  /* Save *crtl and regno_reg_rtx around the reinitialization
     to allow target_reinit being called even after prepare_function_start.  */
  saved_regno_reg_rtx = regno_reg_rtx;
  if (saved_regno_reg_rtx)
    {  
      saved_x_rtl = *crtl;
      memset (crtl, '\0', sizeof (*crtl));
      regno_reg_rtx = NULL;
    }

  this_target_rtl->target_specific_initialized = false;

  /* This initializes hard_frame_pointer, and calls init_reg_modes_target()
     to initialize reg_raw_mode[].  */
  init_emit_regs ();

  /* This invokes target hooks to set fixed_reg[] etc, which is
     mode-dependent.  */
  init_regs ();

  /* Reinitialize lang-dependent parts.  */
  lang_dependent_init_target ();

  /* Restore the original optimization node.  */
  if (saved_optimization_current_node != optimization_default_node)
    {
      optimization_current_node = saved_optimization_current_node;
      cl_optimization_restore (&global_options,
			       TREE_OPTIMIZATION (optimization_current_node));
    }
  this_fn_optabs = saved_this_fn_optabs;

  /* Restore regno_reg_rtx at the end, as free_after_compilation from
     expand_dummy_function_end clears it.  */
  if (saved_regno_reg_rtx)
    {
      *crtl = saved_x_rtl;
      regno_reg_rtx = saved_regno_reg_rtx;
      saved_regno_reg_rtx = NULL;
    }
}

void
dump_memory_report (bool final)
{
  dump_line_table_statistics ();
  ggc_print_statistics ();
  stringpool_statistics ();
  dump_tree_statistics ();
  dump_gimple_statistics ();
  dump_rtx_statistics ();
  dump_alloc_pool_statistics ();
  dump_bitmap_statistics ();
  dump_vec_loc_statistics ();
  dump_ggc_loc_statistics (final);
  dump_alias_stats (stderr);
  dump_pta_stats (stderr);
}

/* Clean up: close opened files, etc.  */

static void
finalize (bool no_backend)
{
  /* Close the dump files.  */
  if (flag_gen_aux_info)
    {
      fclose (aux_info_file);
      if (seen_error ())
	unlink (aux_info_file_name);
    }

  /* Close non-debugging input and output files.  Take special care to note
     whether fclose returns an error, since the pages might still be on the
     buffer chain while the file is open.  */

  if (asm_out_file)
    {
      if (ferror (asm_out_file) != 0)
	fatal_error ("error writing to %s: %m", asm_file_name);
      if (fclose (asm_out_file) != 0)
	fatal_error ("error closing %s: %m", asm_file_name);
    }

  if (stack_usage_file)
    fclose (stack_usage_file);

  if (!no_backend)
    {
      statistics_fini ();

      g->get_passes ()->finish_optimization_passes ();

      lra_finish_once ();
    }

  if (mem_report)
    dump_memory_report (true);

  if (profile_report)
    dump_profile_report ();

  /* Language-specific end of compilation actions.  */
  lang_hooks.finish ();
}

static bool
standard_type_bitsize (int bitsize)
{
  /* As a special exception, we always want __int128 enabled if possible.  */
  if (bitsize == 128)
    return false;
  if (bitsize == CHAR_TYPE_SIZE
      || bitsize == SHORT_TYPE_SIZE
      || bitsize == INT_TYPE_SIZE
      || bitsize == LONG_TYPE_SIZE
      || bitsize == LONG_LONG_TYPE_SIZE)
    return true;
  return false;
}

/* Initialize the compiler, and compile the input file.  */
static void
do_compile ()
{
  process_options ();

  /* Don't do any more if an error has already occurred.  */
  if (!seen_error ())
    {
      int i;

      timevar_start (TV_PHASE_SETUP);

      /* This must be run always, because it is needed to compute the FP
	 predefined macros, such as __LDBL_MAX__, for targets using non
	 default FP formats.  */
      init_adjust_machine_modes ();
      init_derived_machine_modes ();

      /* This must happen after the backend has a chance to process
	 command line options, but before the parsers are
	 initialized.  */
      for (i = 0; i < NUM_INT_N_ENTS; i ++)
	if (targetm.scalar_mode_supported_p (int_n_data[i].m)
	    && ! standard_type_bitsize (int_n_data[i].bitsize))
	  int_n_enabled_p[i] = true;
	else
	  int_n_enabled_p[i] = false;

      /* Set up the back-end if requested.  */
      if (!no_backend)
	backend_init ();

      /* Language-dependent initialization.  Returns true on success.  */
      if (lang_dependent_init (main_input_filename))
        {
          /* Initialize yet another pass.  */

          ggc_protect_identifiers = true;

	  symtab->initialize ();
          init_final (main_input_filename);
          coverage_init (aux_base_name);
          statistics_init ();
          invoke_plugin_callbacks (PLUGIN_START_UNIT, NULL);

          timevar_stop (TV_PHASE_SETUP);

          compile_file ();
        }
      else
        {
          timevar_stop (TV_PHASE_SETUP);
        }

      timevar_start (TV_PHASE_FINALIZE);

      finalize (no_backend);

      timevar_stop (TV_PHASE_FINALIZE);
    }
}

toplev::toplev (bool use_TV_TOTAL)
  : m_use_TV_TOTAL (use_TV_TOTAL)
{
  if (!m_use_TV_TOTAL)
    start_timevars ();
}

toplev::~toplev ()
{
  timevar_stop (TV_TOTAL);
  timevar_print (stderr);
}

void
toplev::start_timevars ()
{
  if (time_report || !quiet_flag  || flag_detailed_statistics)
    timevar_init ();

  timevar_start (TV_TOTAL);
}

/* Entry point of cc1, cc1plus, jc1, f771, etc.
   Exit code is FATAL_EXIT_CODE if can't open files or if there were
   any errors, or SUCCESS_EXIT_CODE if compilation succeeded.

   It is not safe to call this function more than once.  */

int
toplev::main (int argc, char **argv)
{
  /* Parsing and gimplification sometimes need quite large stack.
     Increase stack size limits if possible.  */
  stack_limit_increase (64 * 1024 * 1024);

  expandargv (&argc, &argv);

  /* Initialization of GCC's environment, and diagnostics.  */
  general_init (argv[0]);

  /* One-off initialization of options that does not need to be
     repeated when options are added for particular functions.  */
  init_options_once ();

  /* Initialize global options structures; this must be repeated for
     each structure used for parsing options.  */
  init_options_struct (&global_options, &global_options_set);
  lang_hooks.init_options_struct (&global_options);

  /* Convert the options to an array.  */
  decode_cmdline_options_to_array_default_mask (argc,
						CONST_CAST2 (const char **,
							     char **, argv),
						&save_decoded_options,
						&save_decoded_options_count);

  /* Perform language-specific options initialization.  */
  lang_hooks.init_options (save_decoded_options_count, save_decoded_options);

  /* Parse the options and do minimal processing; basically just
     enough to default flags appropriately.  */
  decode_options (&global_options, &global_options_set,
		  save_decoded_options, save_decoded_options_count,
		  UNKNOWN_LOCATION, global_dc);

  handle_common_deferred_options ();

  init_local_tick ();

  initialize_plugins ();

  if (version_flag)
    print_version (stderr, "");

  if (help_flag)
    print_plugins_help (stderr, "");

  /* Exit early if we can (e.g. -help).  */
  if (!exit_after_options)
    {
      if (m_use_TV_TOTAL)
	start_timevars ();
      do_compile ();
    }

  if (warningcount || errorcount || werrorcount)
    print_ignored_options ();

  /* Invoke registered plugin callbacks if any.  Some plugins could
     emit some diagnostics here.  */
  invoke_plugin_callbacks (PLUGIN_FINISH, NULL);

  diagnostic_finish (global_dc);

  finalize_plugins ();
  location_adhoc_data_fini (line_table);
  if (seen_error () || werrorcount)
    return (FATAL_EXIT_CODE);

  return (SUCCESS_EXIT_CODE);
}

/* For those that want to, this function aims to clean up enough state that
   you can call toplev::main again. */
void
toplev::finalize (void)
{
  rtl_initialized = false;
  this_target_rtl->target_specific_initialized = false;

  cgraph_c_finalize ();
  cgraphunit_c_finalize ();
  dwarf2out_c_finalize ();
  gcse_c_finalize ();
  ipa_cp_c_finalize ();
  ipa_reference_c_finalize ();
  params_c_finalize ();
}<|MERGE_RESOLUTION|>--- conflicted
+++ resolved
@@ -97,11 +97,8 @@
 #include "gcse.h"
 #include "insn-codes.h"
 #include "optabs.h"
-<<<<<<< HEAD
+#include "tree-chkp.h"
 #include "omp-low.h"
-=======
-#include "tree-chkp.h"
->>>>>>> 139e42e6
 
 #if defined(DBX_DEBUGGING_INFO) || defined(XCOFF_DEBUGGING_INFO)
 #include "dbxout.h"
@@ -602,12 +599,10 @@
       if (flag_sanitize & SANITIZE_THREAD)
 	tsan_finish_file ();
 
-<<<<<<< HEAD
-      omp_finish_file ();
-=======
       if (flag_check_pointer_bounds)
 	chkp_finish_file ();
->>>>>>> 139e42e6
+
+      omp_finish_file ();
 
       output_shared_constant_pool ();
       output_object_blocks ();

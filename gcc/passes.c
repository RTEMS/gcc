/* Top level of GCC compilers (cc1, cc1plus, etc.)
   Copyright (C) 1987, 1988, 1989, 1992, 1993, 1994, 1995, 1996, 1997, 1998,
   1999, 2000, 2001, 2002, 2003, 2004, 2005, 2006, 2007, 2008, 2009
   Free Software Foundation, Inc.

This file is part of GCC.

GCC is free software; you can redistribute it and/or modify it under
the terms of the GNU General Public License as published by the Free
Software Foundation; either version 3, or (at your option) any later
version.

GCC is distributed in the hope that it will be useful, but WITHOUT ANY
WARRANTY; without even the implied warranty of MERCHANTABILITY or
FITNESS FOR A PARTICULAR PURPOSE.  See the GNU General Public License
for more details.

You should have received a copy of the GNU General Public License
along with GCC; see the file COPYING3.  If not see
<http://www.gnu.org/licenses/>.  */

/* This is the top level of cc1/c++.
   It parses command args, opens files, invokes the various passes
   in the proper order, and counts the time used by each.
   Error messages and low-level interface to malloc also handled here.  */

#include "config.h"
#undef FLOAT /* This is for hpux. They should change hpux.  */
#undef FFS  /* Some systems define this in param.h.  */
#include "system.h"
#include "coretypes.h"
#include "tm.h"
#include <signal.h>

#ifdef HAVE_SYS_RESOURCE_H
# include <sys/resource.h>
#endif

#ifdef HAVE_SYS_TIMES_H
# include <sys/times.h>
#endif

#include "line-map.h"
#include "input.h"
#include "tree.h"
#include "rtl.h"
#include "tm_p.h"
#include "flags.h"
#include "insn-attr.h"
#include "insn-config.h"
#include "insn-flags.h"
#include "hard-reg-set.h"
#include "recog.h"
#include "output.h"
#include "except.h"
#include "function.h"
#include "toplev.h"
#include "expr.h"
#include "basic-block.h"
#include "intl.h"
#include "ggc.h"
#include "graph.h"
#include "regs.h"
#include "timevar.h"
#include "diagnostic.h"
#include "params.h"
#include "reload.h"
#include "dwarf2asm.h"
#include "integrate.h"
#include "real.h"
#include "debug.h"
#include "target.h"
#include "langhooks.h"
#include "cfglayout.h"
#include "cfgloop.h"
#include "hosthooks.h"
#include "cgraph.h"
#include "opts.h"
#include "coverage.h"
#include "value-prof.h"
#include "tree-inline.h"
#include "tree-flow.h"
#include "tree-pass.h"
#include "tree-dump.h"
#include "df.h"
#include "predict.h"

#if defined (DWARF2_UNWIND_INFO) || defined (DWARF2_DEBUGGING_INFO)
#include "dwarf2out.h"
#endif

#if defined (DBX_DEBUGGING_INFO) || defined (XCOFF_DEBUGGING_INFO)
#include "dbxout.h"
#endif

#ifdef SDB_DEBUGGING_INFO
#include "sdbout.h"
#endif

#ifdef XCOFF_DEBUGGING_INFO
#include "xcoffout.h"		/* Needed for external data
				   declarations for e.g. AIX 4.x.  */
#endif


#include "compiler-probe.h"

/* This is used for debugging.  It allows the current pass to printed
   from anywhere in compilation.  */
struct opt_pass *current_pass;

/* Call from anywhere to find out what pass this is.  Useful for
   printing out debugging information deep inside an service
   routine.  */
void
print_current_pass (FILE *file)
{
  if (current_pass)
    fprintf (file, "current pass = %s (%d)\n", 
	     current_pass->name, current_pass->static_pass_number);
  else
    fprintf (file, "no current pass.\n");
}


/* Call from the debugger to get the current pass name.  */
void
debug_pass (void)
{
  print_current_pass (stderr);
} 



/* Global variables used to communicate with passes.  */
int dump_flags;
bool in_gimple_form;
bool first_pass_instance;


/* This is called from various places for FUNCTION_DECL, VAR_DECL,
   and TYPE_DECL nodes.

   This does nothing for local (non-static) variables, unless the
   variable is a register variable with DECL_ASSEMBLER_NAME set.  In
   that case, or if the variable is not an automatic, it sets up the
   RTL and outputs any assembler code (label definition, storage
   allocation and initialization).

   DECL is the declaration.  TOP_LEVEL is nonzero
   if this declaration is not within a function.  */

void
rest_of_decl_compilation (tree decl,
			  int top_level,
			  int at_end)
{
  /* We deferred calling assemble_alias so that we could collect
     other attributes such as visibility.  Emit the alias now.  */
  {
    tree alias;
    alias = lookup_attribute ("alias", DECL_ATTRIBUTES (decl));
    if (alias)
      {
	alias = TREE_VALUE (TREE_VALUE (alias));
	alias = get_identifier (TREE_STRING_POINTER (alias));
	assemble_alias (decl, alias);
      }
  }

  /* Can't defer this, because it needs to happen before any
     later function definitions are processed.  */
  if (DECL_ASSEMBLER_NAME_SET_P (decl) && DECL_REGISTER (decl))
    make_decl_rtl (decl);

  /* Forward declarations for nested functions are not "external",
     but we need to treat them as if they were.  */
  if (TREE_STATIC (decl) || DECL_EXTERNAL (decl)
      || TREE_CODE (decl) == FUNCTION_DECL)
    {
      timevar_push (TV_VARCONST);

      /* Don't output anything when a tentative file-scope definition
	 is seen.  But at end of compilation, do output code for them.

	 We do output all variables and rely on
	 callgraph code to defer them except for forward declarations
	 (see gcc.c-torture/compile/920624-1.c) */
      if ((at_end
	   || !DECL_DEFER_OUTPUT (decl)
	   || DECL_INITIAL (decl))
	  && !DECL_EXTERNAL (decl))
	{
	  if (TREE_CODE (decl) != FUNCTION_DECL)
	    varpool_finalize_decl (decl);
	  else
	    assemble_variable (decl, top_level, at_end, 0);
	}

#ifdef ASM_FINISH_DECLARE_OBJECT
      if (decl == last_assemble_variable_decl)
	{
	  ASM_FINISH_DECLARE_OBJECT (asm_out_file, decl,
				     top_level, at_end);
	}
#endif

      timevar_pop (TV_VARCONST);
    }
  else if (TREE_CODE (decl) == TYPE_DECL
	   /* Like in rest_of_type_compilation, avoid confusing the debug
	      information machinery when there are errors.  */
	   && !(sorrycount || errorcount))
    {
      timevar_push (TV_SYMOUT);
      debug_hooks->type_decl (decl, !top_level);
      timevar_pop (TV_SYMOUT);
    }

  /* Let cgraph know about the existence of variables.  */
  if (TREE_CODE (decl) == VAR_DECL && !DECL_EXTERNAL (decl))
    varpool_node (decl);
}

/* Called after finishing a record, union or enumeral type.  */

void
rest_of_type_compilation (tree type, int toplev)
{
  /* Avoid confusing the debug information machinery when there are
     errors.  */
  if (errorcount != 0 || sorrycount != 0)
    return;

  timevar_push (TV_SYMOUT);
  debug_hooks->type_decl (TYPE_STUB_DECL (type), !toplev);
  timevar_pop (TV_SYMOUT);
}



void
finish_optimization_passes (void)
{
  enum tree_dump_index i;
  struct dump_file_info *dfi;
  char *name;

  timevar_push (TV_DUMP);
  if (profile_arc_flag || flag_test_coverage || flag_branch_probabilities)
    {
      dump_file = dump_begin (pass_profile.pass.static_pass_number, NULL);
      end_branch_prob ();
      if (dump_file)
	dump_end (pass_profile.pass.static_pass_number, dump_file);
    }

  if (optimize > 0)
    {
      dump_file = dump_begin (pass_combine.pass.static_pass_number, NULL);
      if (dump_file)
	{
	  dump_combine_total_stats (dump_file);
          dump_end (pass_combine.pass.static_pass_number, dump_file);
	}
    }

  /* Do whatever is necessary to finish printing the graphs.  */
  if (graph_dump_format != no_graph)
    for (i = TDI_end; (dfi = get_dump_file_info (i)) != NULL; ++i)
      if (dump_initialized_p (i)
	  && (dfi->flags & TDF_GRAPH) != 0
	  && (name = get_dump_file_name (i)) != NULL)
	{
	  finish_graph_dump_file (name);
	  free (name);
	}

  timevar_pop (TV_DUMP);
}

static bool
gate_rest_of_compilation (void)
{
  /* Early return if there were errors.  We can run afoul of our
     consistency checks, and there's not really much point in fixing them.  */
  return !(rtl_dump_and_exit || flag_syntax_only || errorcount || sorrycount);
}

struct gimple_opt_pass pass_rest_of_compilation =
{
 {
  GIMPLE_PASS,
  NULL,                                 /* name */
  gate_rest_of_compilation,             /* gate */
  NULL,                                 /* execute */
  NULL,                                 /* sub */
  NULL,                                 /* next */
  0,                                    /* static_pass_number */
  TV_REST_OF_COMPILATION,               /* tv_id */
  PROP_rtl,                             /* properties_required */
  0,                                    /* properties_provided */
  0,                                    /* properties_destroyed */
  0,                                    /* todo_flags_start */
  TODO_ggc_collect                      /* todo_flags_finish */
 }
};

static bool
gate_postreload (void)
{
  return reload_completed;
}

struct rtl_opt_pass pass_postreload =
{
 {
  RTL_PASS,
  NULL,                                 /* name */
  gate_postreload,                      /* gate */
  NULL,                                 /* execute */
  NULL,                                 /* sub */
  NULL,                                 /* next */
  0,                                    /* static_pass_number */
  0,                                    /* tv_id */
  PROP_rtl,                             /* properties_required */
  0,                                    /* properties_provided */
  0,                                    /* properties_destroyed */
  0,                                    /* todo_flags_start */
  TODO_ggc_collect | TODO_verify_rtl_sharing /* todo_flags_finish */
 }
};



/* The root of the compilation pass tree, once constructed.  */
struct opt_pass *all_passes, *all_ipa_passes, *all_lowering_passes;

/* A map from static pass id to optimization pass.  */
struct opt_pass **passes_by_id;
int passes_by_id_size;

/* Set the static pass number of pass PASS to ID and record that
   in the mapping from static pass number to pass.  */

static void
set_pass_for_id (int id, struct opt_pass *pass)
{
  pass->static_pass_number = id;
  if (passes_by_id_size <= id)
    {
      passes_by_id = XRESIZEVEC (struct opt_pass *, passes_by_id, id + 1);
      memset (passes_by_id + passes_by_id_size, 0,
	      (id + 1 - passes_by_id_size) * sizeof (void *));
      passes_by_id_size = id + 1;
    }
  passes_by_id[id] = pass;
}

/* Return the pass with the static pass number ID.  */

struct opt_pass *
get_pass_for_id (int id)
{
  if (id >= passes_by_id_size)
    return NULL;
  return passes_by_id[id];
}

/* Iterate over the pass tree allocating dump file numbers.  We want
   to do this depth first, and independent of whether the pass is
   enabled or not.  */

static void
register_one_dump_file (struct opt_pass *pass)
{
  char *dot_name, *flag_name, *glob_name;
  const char *prefix;
  char num[10];
  int flags, id;

  /* See below in next_pass_1.  */
  num[0] = '\0';
  if (pass->static_pass_number != -1)
    sprintf (num, "%d", ((int) pass->static_pass_number < 0
			 ? 1 : pass->static_pass_number));

  dot_name = concat (".", pass->name, num, NULL);
  if (pass->type == SIMPLE_IPA_PASS || pass->type == IPA_PASS)
    prefix = "ipa-", flags = TDF_IPA;
  else if (pass->type == GIMPLE_PASS)
    prefix = "tree-", flags = TDF_TREE;
  else
    prefix = "rtl-", flags = TDF_RTL;

  flag_name = concat (prefix, pass->name, num, NULL);
  glob_name = concat (prefix, pass->name, NULL);
  id = dump_register (dot_name, flag_name, glob_name, flags);
  set_pass_for_id (id, pass);
}

/* Recursive worker function for register_dump_files.  */

static int 
register_dump_files_1 (struct opt_pass *pass, int properties)
{
  do
    {
      int new_properties = (properties | pass->properties_provided)
			   & ~pass->properties_destroyed;

      if (pass->name && pass->name[0] != '*')
        register_one_dump_file (pass);

      if (pass->sub)
        new_properties = register_dump_files_1 (pass->sub, new_properties);

      /* If we have a gate, combine the properties that we could have with
         and without the pass being examined.  */
      if (pass->gate)
        properties &= new_properties;
      else
        properties = new_properties;

      pass = pass->next;
    }
  while (pass);

  return properties;
}

/* Register the dump files for the pipeline starting at PASS. 
   PROPERTIES reflects the properties that are guaranteed to be available at
   the beginning of the pipeline.  */

static void 
register_dump_files (struct opt_pass *pass,int properties)
{
  pass->properties_required |= properties;
  register_dump_files_1 (pass, properties);
}

/* Add a pass to the pass list. Duplicate the pass if it's already
   in the list.  */

static struct opt_pass **
next_pass_1 (struct opt_pass **list, struct opt_pass *pass)
{
  /* A nonzero static_pass_number indicates that the
     pass is already in the list.  */
  if (pass->static_pass_number)
    {
      struct opt_pass *new_pass;

      new_pass = XNEW (struct opt_pass);
      memcpy (new_pass, pass, sizeof (*new_pass));
      new_pass->next = NULL;

      new_pass->todo_flags_start &= ~TODO_mark_first_instance;

      /* Indicate to register_dump_files that this pass has duplicates,
         and so it should rename the dump file.  The first instance will
         be -1, and be number of duplicates = -static_pass_number - 1.
         Subsequent instances will be > 0 and just the duplicate number.  */
      if (pass->name)
        {
          pass->static_pass_number -= 1;
          new_pass->static_pass_number = -pass->static_pass_number;
	}
      
      *list = new_pass;
    }
  else
    {
      pass->todo_flags_start |= TODO_mark_first_instance;
      pass->static_pass_number = -1;
      *list = pass;
    }  
  
  return &(*list)->next;
          
}


/* Construct the pass tree.  The sequencing of passes is driven by
   the cgraph routines:

   cgraph_finalize_compilation_unit ()
       for each node N in the cgraph
	   cgraph_analyze_function (N)
	       cgraph_lower_function (N) -> all_lowering_passes

   If we are optimizing, cgraph_optimize is then invoked:

   cgraph_optimize ()
       ipa_passes () 			-> all_ipa_passes
       cgraph_expand_all_functions ()
           for each node N in the cgraph
	       cgraph_expand_function (N)
		  tree_rest_of_compilation (DECL (N))  -> all_passes
*/

void
init_optimization_passes (void)
{
  struct opt_pass **p;

#define NEXT_PASS(PASS)  (p = next_pass_1 (p, &((PASS).pass)))

 /* All passes needed to lower the function into shape optimizers can
    operate on.  These passes are always run first on the function, but
    backend might produce already lowered functions that are not processed
    by these passes.  */
  p = &all_lowering_passes;
  NEXT_PASS (pass_remove_useless_stmts);
  NEXT_PASS (pass_mudflap_1);
  NEXT_PASS (pass_lower_omp);
  NEXT_PASS (pass_lower_cf);
  NEXT_PASS (pass_refactor_eh);
  NEXT_PASS (pass_lower_eh);
  NEXT_PASS (pass_build_cfg);
  NEXT_PASS (pass_lower_complex_O0);
  NEXT_PASS (pass_lower_vector);
  NEXT_PASS (pass_warn_function_return);
  NEXT_PASS (pass_build_cgraph_edges);
  NEXT_PASS (pass_inline_parameters);
#if  ENABLE_BASILYSMELT
  NEXT_PASS (pass_basilys_lowering);
#endif
  *p = NULL;

  /* Interprocedural optimization passes.  */
  p = &all_ipa_passes;
  NEXT_PASS (pass_ipa_function_and_variable_visibility);
  NEXT_PASS (pass_ipa_early_inline);
    {
      struct opt_pass **p = &pass_ipa_early_inline.pass.sub;
      NEXT_PASS (pass_early_inline);
      NEXT_PASS (pass_inline_parameters);
      NEXT_PASS (pass_rebuild_cgraph_edges);
    }
  NEXT_PASS (pass_early_local_passes);
    {
      struct opt_pass **p = &pass_early_local_passes.pass.sub;
      NEXT_PASS (pass_fixup_cfg);
      NEXT_PASS (pass_tree_profile);
      NEXT_PASS (pass_cleanup_cfg);
      NEXT_PASS (pass_init_datastructures);
      NEXT_PASS (pass_expand_omp);

      NEXT_PASS (pass_referenced_vars);
      NEXT_PASS (pass_reset_cc_flags);
      NEXT_PASS (pass_build_ssa);
      NEXT_PASS (pass_early_warn_uninitialized);
      NEXT_PASS (pass_all_early_optimizations);
	{
	  struct opt_pass **p = &pass_all_early_optimizations.pass.sub;
	  NEXT_PASS (pass_rebuild_cgraph_edges);
	  NEXT_PASS (pass_early_inline);
	  NEXT_PASS (pass_rename_ssa_copies);
	  NEXT_PASS (pass_ccp);
	  NEXT_PASS (pass_forwprop);
	  NEXT_PASS (pass_update_address_taken);
	  NEXT_PASS (pass_sra_early);
	  NEXT_PASS (pass_copy_prop);
	  NEXT_PASS (pass_merge_phi);
	  NEXT_PASS (pass_cd_dce);
	  NEXT_PASS (pass_simple_dse);
	  NEXT_PASS (pass_tail_recursion);
	  NEXT_PASS (pass_convert_switch);
#if  ENABLE_BASILYSMELT
	  NEXT_PASS (pass_basilys_earlyopt);
#endif /*ENABLE_BASILYSMELT*/
          NEXT_PASS (pass_profile);
          NEXT_PASS (pass_local_pure_const);
	}
      NEXT_PASS (pass_release_ssa_names);
      NEXT_PASS (pass_rebuild_cgraph_edges);
      NEXT_PASS (pass_inline_parameters);
    }
  NEXT_PASS (pass_ipa_increase_alignment);
  NEXT_PASS (pass_ipa_matrix_reorg);
  NEXT_PASS (pass_ipa_cp);
  NEXT_PASS (pass_ipa_inline);
  NEXT_PASS (pass_ipa_reference);
  NEXT_PASS (pass_ipa_pure_const); 
  NEXT_PASS (pass_ipa_type_escape);
  NEXT_PASS (pass_ipa_pta);
  NEXT_PASS (pass_ipa_struct_reorg); 
#if  ENABLE_BASILYSMELT
  NEXT_PASS (pass_basilys_ipa); 
#endif /*ENABLE_BASILYSMELT*/
  *p = NULL;

  /* These passes are run after IPA passes on every function that is being
     output to the assembler file.  */
  p = &all_passes;
  NEXT_PASS (pass_all_optimizations);
    {
      struct opt_pass **p = &pass_all_optimizations.pass.sub;
      /* Initial scalar cleanups before alias computation.
	 They ensure memory accesses are not indirect wherever possible.  */
      NEXT_PASS (pass_strip_predict_hints);
      NEXT_PASS (pass_update_address_taken);
      NEXT_PASS (pass_rename_ssa_copies);
      NEXT_PASS (pass_complete_unrolli);
      NEXT_PASS (pass_ccp);
      NEXT_PASS (pass_forwprop);
      /* Ideally the function call conditional
	 dead code elimination phase can be delayed
	 till later where potentially more opportunities
	 can be found.  Due to lack of good ways to
	 update VDEFs associated with the shrink-wrapped
	 calls, it is better to do the transformation
	 here where memory SSA is not built yet.  */
      NEXT_PASS (pass_call_cdce);
      /* pass_build_alias is a dummy pass that ensures that we
	 execute TODO_rebuild_alias at this point.  Re-building
	 alias information also rewrites no longer addressed
	 locals into SSA form if possible.  */
      NEXT_PASS (pass_build_alias);
      NEXT_PASS (pass_return_slot);
      NEXT_PASS (pass_phiprop);
      NEXT_PASS (pass_fre);
      NEXT_PASS (pass_copy_prop);
      NEXT_PASS (pass_merge_phi);
      NEXT_PASS (pass_vrp);
      NEXT_PASS (pass_dce);
      NEXT_PASS (pass_cselim);
      NEXT_PASS (pass_tree_ifcombine);
      NEXT_PASS (pass_phiopt);
      NEXT_PASS (pass_tail_recursion);
      NEXT_PASS (pass_ch);
      NEXT_PASS (pass_stdarg);
      NEXT_PASS (pass_lower_complex);
      NEXT_PASS (pass_sra);
      NEXT_PASS (pass_rename_ssa_copies);
      NEXT_PASS (pass_dominator);
      /* The only const/copy propagation opportunities left after
	 DOM should be due to degenerate PHI nodes.  So rather than
	 run the full propagators, run a specialized pass which
	 only examines PHIs to discover const/copy propagation
	 opportunities.  */
      NEXT_PASS (pass_phi_only_cprop);
      NEXT_PASS (pass_dse);
      NEXT_PASS (pass_reassoc);
      NEXT_PASS (pass_dce);
      NEXT_PASS (pass_forwprop);
      NEXT_PASS (pass_phiopt);
      NEXT_PASS (pass_object_sizes);
      NEXT_PASS (pass_ccp);
      NEXT_PASS (pass_copy_prop);
      NEXT_PASS (pass_fold_builtins);
      NEXT_PASS (pass_cse_sincos);
      NEXT_PASS (pass_split_crit_edges);
      NEXT_PASS (pass_pre);
      NEXT_PASS (pass_sink_code);
      NEXT_PASS (pass_tree_loop);
      /* pass_compiler_probe does not work here */

	{
	  struct opt_pass **p = &pass_tree_loop.pass.sub;
	  NEXT_PASS (pass_tree_loop_init);
	  NEXT_PASS (pass_copy_prop);
	  NEXT_PASS (pass_dce_loop);
	  NEXT_PASS (pass_lim);
	  NEXT_PASS (pass_predcom);
	  NEXT_PASS (pass_tree_unswitch);
	  NEXT_PASS (pass_scev_cprop);
	  NEXT_PASS (pass_empty_loop);
	  NEXT_PASS (pass_record_bounds);
	  NEXT_PASS (pass_check_data_deps);
	  NEXT_PASS (pass_loop_distribution);
	  NEXT_PASS (pass_linear_transform);
	  NEXT_PASS (pass_graphite_transforms);
	  NEXT_PASS (pass_iv_canon);
	  NEXT_PASS (pass_if_conversion);
	  NEXT_PASS (pass_vectorize);
	    {
	      struct opt_pass **p = &pass_vectorize.pass.sub;
	      NEXT_PASS (pass_lower_vector_ssa);
	      NEXT_PASS (pass_dce_loop);
	    }
	  NEXT_PASS (pass_complete_unroll);
	  NEXT_PASS (pass_parallelize_loops);
	  NEXT_PASS (pass_loop_prefetch);
	  NEXT_PASS (pass_iv_optimize);
	  NEXT_PASS (pass_tree_loop_done);
	}
      NEXT_PASS (pass_cse_reciprocals);
      NEXT_PASS (pass_convert_to_rsqrt);
      NEXT_PASS (pass_reassoc);
      NEXT_PASS (pass_vrp);
      NEXT_PASS (pass_dominator);
      /* The only const/copy propagation opportunities left after
	 DOM should be due to degenerate PHI nodes.  So rather than
	 run the full propagators, run a specialized pass which
	 only examines PHIs to discover const/copy propagation
	 opportunities.  */
      NEXT_PASS (pass_phi_only_cprop);
      NEXT_PASS (pass_cd_dce);
      NEXT_PASS (pass_tracer);

      /* FIXME: If DCE is not run before checking for uninitialized uses,
	 we may get false warnings (e.g., testsuite/gcc.dg/uninit-5.c).
	 However, this also causes us to misdiagnose cases that should be
	 real warnings (e.g., testsuite/gcc.dg/pr18501.c).
	 
	 To fix the false positives in uninit-5.c, we would have to
	 account for the predicates protecting the set and the use of each
	 variable.  Using a representation like Gated Single Assignment
	 may help.  */
      NEXT_PASS (pass_late_warn_uninitialized);
      NEXT_PASS (pass_dse);
      NEXT_PASS (pass_forwprop);
      NEXT_PASS (pass_phiopt);
      NEXT_PASS (pass_tail_calls);
      NEXT_PASS (pass_rename_ssa_copies);
      NEXT_PASS (pass_uncprop);
<<<<<<< HEAD
#if  ENABLE_BASILYSMELT
      NEXT_PASS (pass_basilys_lateopt); 
#endif /*ENABLE_BASILYSMELT*/
=======
      NEXT_PASS (pass_local_pure_const);
>>>>>>> e38cf733
    }

#if  ENABLE_BASILYSMELT
  NEXT_PASS (pass_basilys_latessa); 
#endif /*ENABLE_BASILYSMELT*/

  NEXT_PASS (pass_del_ssa);
  NEXT_PASS (pass_nrv);
  NEXT_PASS (pass_mark_used_blocks);
  NEXT_PASS (pass_cleanup_cfg_post_optimizing);


#if ENABLE_COMPILER_PROBE
  NEXT_PASS(pass_compiler_probe);
#endif

  NEXT_PASS (pass_warn_function_noreturn);
  NEXT_PASS (pass_free_datastructures);
  NEXT_PASS (pass_mudflap_2);

  NEXT_PASS (pass_free_cfg_annotations);
  NEXT_PASS (pass_expand);
  NEXT_PASS (pass_rest_of_compilation);
    {
      struct opt_pass **p = &pass_rest_of_compilation.pass.sub;
      NEXT_PASS (pass_init_function);
      NEXT_PASS (pass_jump);
      NEXT_PASS (pass_rtl_eh);
      NEXT_PASS (pass_initial_value_sets);
      NEXT_PASS (pass_unshare_all_rtl);
      NEXT_PASS (pass_instantiate_virtual_regs);
      NEXT_PASS (pass_into_cfg_layout_mode);
      NEXT_PASS (pass_jump2);
      NEXT_PASS (pass_lower_subreg);
      NEXT_PASS (pass_df_initialize_opt);
      NEXT_PASS (pass_cse);
      NEXT_PASS (pass_rtl_fwprop);
      NEXT_PASS (pass_gcse);
      NEXT_PASS (pass_rtl_ifcvt);
      /* Perform loop optimizations.  It might be better to do them a bit
	 sooner, but we want the profile feedback to work more
	 efficiently.  */
      NEXT_PASS (pass_loop2);
	{
	  struct opt_pass **p = &pass_loop2.pass.sub;
	  NEXT_PASS (pass_rtl_loop_init);
	  NEXT_PASS (pass_rtl_move_loop_invariants);
	  NEXT_PASS (pass_rtl_unswitch);
	  NEXT_PASS (pass_rtl_unroll_and_peel_loops);
	  NEXT_PASS (pass_rtl_doloop);
	  NEXT_PASS (pass_rtl_loop_done);
	  *p = NULL;
	}
      NEXT_PASS (pass_web);
      NEXT_PASS (pass_jump_bypass);
      NEXT_PASS (pass_cse2);
      NEXT_PASS (pass_rtl_dse1);
      NEXT_PASS (pass_rtl_fwprop_addr);
      NEXT_PASS (pass_reginfo_init);
      NEXT_PASS (pass_inc_dec);
      NEXT_PASS (pass_initialize_regs);
      NEXT_PASS (pass_outof_cfg_layout_mode);
      NEXT_PASS (pass_ud_rtl_dce);
      NEXT_PASS (pass_combine);
      NEXT_PASS (pass_if_after_combine);
      NEXT_PASS (pass_partition_blocks);
      NEXT_PASS (pass_regmove);
      NEXT_PASS (pass_split_all_insns);
      NEXT_PASS (pass_lower_subreg2);
      NEXT_PASS (pass_df_initialize_no_opt);
      NEXT_PASS (pass_stack_ptr_mod);
      NEXT_PASS (pass_mode_switching);
      NEXT_PASS (pass_see);
      NEXT_PASS (pass_match_asm_constraints);
      NEXT_PASS (pass_sms);
      NEXT_PASS (pass_sched);
      NEXT_PASS (pass_subregs_of_mode_init);
      NEXT_PASS (pass_ira);
      NEXT_PASS (pass_subregs_of_mode_finish);
      NEXT_PASS (pass_postreload);
	{
	  struct opt_pass **p = &pass_postreload.pass.sub;
	  NEXT_PASS (pass_postreload_cse);
	  NEXT_PASS (pass_gcse2);
	  NEXT_PASS (pass_split_after_reload);
	  NEXT_PASS (pass_branch_target_load_optimize1);
	  NEXT_PASS (pass_thread_prologue_and_epilogue);
	  NEXT_PASS (pass_rtl_dse2);
	  NEXT_PASS (pass_rtl_seqabstr);
	  NEXT_PASS (pass_stack_adjustments);
	  NEXT_PASS (pass_peephole2);
	  NEXT_PASS (pass_if_after_reload);
	  NEXT_PASS (pass_regrename);
	  NEXT_PASS (pass_cprop_hardreg);
	  NEXT_PASS (pass_fast_rtl_dce);
	  NEXT_PASS (pass_reorder_blocks);
	  NEXT_PASS (pass_branch_target_load_optimize2);
	  NEXT_PASS (pass_leaf_regs);
	  NEXT_PASS (pass_split_before_sched2);
	  NEXT_PASS (pass_sched2);
	  NEXT_PASS (pass_stack_regs);
	    {
	      struct opt_pass **p = &pass_stack_regs.pass.sub;
	      NEXT_PASS (pass_split_before_regstack);
	      NEXT_PASS (pass_stack_regs_run);
	    }
	  NEXT_PASS (pass_compute_alignments);
	  NEXT_PASS (pass_duplicate_computed_gotos);
	  NEXT_PASS (pass_variable_tracking);
	  NEXT_PASS (pass_free_cfg);
	  NEXT_PASS (pass_machine_reorg);
	  NEXT_PASS (pass_cleanup_barriers);
	  NEXT_PASS (pass_delay_slots);
	  NEXT_PASS (pass_split_for_shorten_branches);
	  NEXT_PASS (pass_convert_to_eh_region_ranges);
	  NEXT_PASS (pass_shorten_branches);
	  NEXT_PASS (pass_set_nothrow_function_flags);
	  NEXT_PASS (pass_final);
	}
      NEXT_PASS (pass_df_finish);
    }
  NEXT_PASS (pass_clean_state);
  *p = NULL;

#undef NEXT_PASS

  /* Register the passes with the tree dump code.  */
  register_dump_files (all_lowering_passes, PROP_gimple_any);
  all_lowering_passes->todo_flags_start |= TODO_set_props;
  register_dump_files (all_ipa_passes, 
		       PROP_gimple_any | PROP_gimple_lcf | PROP_gimple_leh
		       | PROP_cfg);
  register_dump_files (all_passes, 
		       PROP_gimple_any | PROP_gimple_lcf | PROP_gimple_leh
		       | PROP_cfg);
}

/* If we are in IPA mode (i.e., current_function_decl is NULL), call
   function CALLBACK for every function in the call graph.  Otherwise,
   call CALLBACK on the current function.  */ 

static void
do_per_function (void (*callback) (void *data), void *data)
{
  if (current_function_decl)
    callback (data);
  else
    {
      struct cgraph_node *node;
      for (node = cgraph_nodes; node; node = node->next)
	if (node->analyzed)
	  {
	    push_cfun (DECL_STRUCT_FUNCTION (node->decl));
	    current_function_decl = node->decl;
	    callback (data);
	    free_dominance_info (CDI_DOMINATORS);
	    free_dominance_info (CDI_POST_DOMINATORS);
	    current_function_decl = NULL;
	    pop_cfun ();
	    ggc_collect ();
	  }
    }
}

/* Because inlining might remove no-longer reachable nodes, we need to
   keep the array visible to garbage collector to avoid reading collected
   out nodes.  */
static int nnodes;
static GTY ((length ("nnodes"))) struct cgraph_node **order;

/* If we are in IPA mode (i.e., current_function_decl is NULL), call
   function CALLBACK for every function in the call graph.  Otherwise,
   call CALLBACK on the current function.  */ 

static void
do_per_function_toporder (void (*callback) (void *data), void *data)
{
  int i;

  if (current_function_decl)
    callback (data);
  else
    {
      gcc_assert (!order);
      order = GGC_NEWVEC (struct cgraph_node *, cgraph_n_nodes);
      nnodes = cgraph_postorder (order);
      for (i = nnodes - 1; i >= 0; i--)
        order[i]->process = 1;
      for (i = nnodes - 1; i >= 0; i--)
	{
	  struct cgraph_node *node = order[i];

	  /* Allow possibly removed nodes to be garbage collected.  */
	  order[i] = NULL;
	  node->process = 0;
	  if (node->analyzed && (node->needed || node->reachable))
	    {
	      push_cfun (DECL_STRUCT_FUNCTION (node->decl));
	      current_function_decl = node->decl;
	      callback (data);
	      free_dominance_info (CDI_DOMINATORS);
	      free_dominance_info (CDI_POST_DOMINATORS);
	      current_function_decl = NULL;
	      pop_cfun ();
	      ggc_collect ();
	    }
	}
    }
  ggc_free (order);
  order = NULL;
  nnodes = 0;
}

/* Perform all TODO actions that ought to be done on each function.  */

static void
execute_function_todo (void *data)
{
  unsigned int flags = (size_t)data;
  if (cfun->curr_properties & PROP_ssa)
    flags |= TODO_verify_ssa;
  flags &= ~cfun->last_verified;
  if (!flags)
    return;

  statistics_fini_pass ();

  /* Always cleanup the CFG before trying to update SSA.  */
  if (flags & TODO_cleanup_cfg)
    {
      bool cleanup = cleanup_tree_cfg ();

      if (cleanup && (cfun->curr_properties & PROP_ssa))
	flags |= TODO_remove_unused_locals;
	
      /* When cleanup_tree_cfg merges consecutive blocks, it may
	 perform some simplistic propagation when removing single
	 valued PHI nodes.  This propagation may, in turn, cause the
	 SSA form to become out-of-date (see PR 22037).  So, even
	 if the parent pass had not scheduled an SSA update, we may
	 still need to do one.  */
      if (!(flags & TODO_update_ssa_any) && need_ssa_update_p ())
	flags |= TODO_update_ssa;
    }

  if (flags & TODO_update_ssa_any)
    {
      unsigned update_flags = flags & TODO_update_ssa_any;
      update_ssa (update_flags);
      cfun->last_verified &= ~TODO_verify_ssa;
    }
  
  if (flags & TODO_rebuild_alias)
    {
      compute_may_aliases ();
      cfun->curr_properties |= PROP_alias;
    }
  
  if (flags & TODO_remove_unused_locals)
    remove_unused_locals ();

  if ((flags & TODO_dump_func) && dump_file && current_function_decl)
    {
      if (cfun->curr_properties & PROP_trees)
        dump_function_to_file (current_function_decl, dump_file, dump_flags);
      else
	{
	  if (dump_flags & TDF_SLIM)
	    print_rtl_slim_with_bb (dump_file, get_insns (), dump_flags);
	  else if ((cfun->curr_properties & PROP_cfg)
		   && (dump_flags & TDF_BLOCKS))
	    print_rtl_with_bb (dump_file, get_insns ());
          else
	    print_rtl (dump_file, get_insns ());

	  if ((cfun->curr_properties & PROP_cfg)
	      && graph_dump_format != no_graph
	      && (dump_flags & TDF_GRAPH))
	    print_rtl_graph_with_bb (dump_file_name, get_insns ());
	}

      /* Flush the file.  If verification fails, we won't be able to
	 close the file before aborting.  */
      fflush (dump_file);
    }

  if (flags & TODO_rebuild_frequencies)
    {
      if (profile_status == PROFILE_GUESSED)
	{
	  loop_optimizer_init (0);
	  add_noreturn_fake_exit_edges ();
	  mark_irreducible_loops ();
	  connect_infinite_loops_to_exit ();
	  estimate_bb_frequencies ();
	  remove_fake_exit_edges ();
	  loop_optimizer_finalize ();
	}
      else if (profile_status == PROFILE_READ)
	counts_to_freqs ();
      else
	gcc_unreachable ();
    }

#if defined ENABLE_CHECKING
  if (flags & TODO_verify_ssa)
    verify_ssa (true);
  if (flags & TODO_verify_flow)
    verify_flow_info ();
  if (flags & TODO_verify_stmts)
    verify_stmts ();
  if (flags & TODO_verify_loops)
    verify_loop_closed_ssa ();
  if (flags & TODO_verify_rtl_sharing)
    verify_rtl_sharing ();
#endif

  cfun->last_verified = flags & TODO_verify_all;
}

/* Perform all TODO actions.  */
static void
execute_todo (unsigned int flags)
{
#if defined ENABLE_CHECKING
  if (need_ssa_update_p ())
    gcc_assert (flags & TODO_update_ssa_any);
#endif

  /* Inform the pass whether it is the first time it is run.  */
  first_pass_instance = (flags & TODO_mark_first_instance) != 0;

  do_per_function (execute_function_todo, (void *)(size_t) flags);

  /* Always remove functions just as before inlining: IPA passes might be
     interested to see bodies of extern inline functions that are not inlined
     to analyze side effects.  The full removal is done just at the end
     of IPA pass queue.  */
  if (flags & TODO_remove_functions)
    {
      gcc_assert (!cfun);
      cgraph_remove_unreachable_nodes (true, dump_file);
    }

  if ((flags & TODO_dump_cgraph) && dump_file && !current_function_decl)
    {
      gcc_assert (!cfun);
      dump_cgraph (dump_file);
      /* Flush the file.  If verification fails, we won't be able to
	 close the file before aborting.  */
      fflush (dump_file);
    }

  if (flags & TODO_ggc_collect)
    ggc_collect ();

  /* Now that the dumping has been done, we can get rid of the optional 
     df problems.  */
  if (flags & TODO_df_finish)
    df_finish_pass ((flags & TODO_df_verify) != 0);
}

/* Verify invariants that should hold between passes.  This is a place
   to put simple sanity checks.  */

static void
verify_interpass_invariants (void)
{
#ifdef ENABLE_CHECKING
  gcc_assert (!fold_deferring_overflow_warnings_p ());
#endif
}

/* Clear the last verified flag.  */

static void
clear_last_verified (void *data ATTRIBUTE_UNUSED)
{
  cfun->last_verified = 0;
}

/* Helper function. Verify that the properties has been turn into the
   properties expected by the pass.  */

#ifdef ENABLE_CHECKING
static void
verify_curr_properties (void *data)
{
  unsigned int props = (size_t)data;
  gcc_assert ((cfun->curr_properties & props) == props);
}
#endif

/* Initialize pass dump file.  */

static bool
pass_init_dump_file (struct opt_pass *pass)
{
  /* If a dump file name is present, open it if enabled.  */
  if (pass->static_pass_number != -1)
    {
      bool initializing_dump = !dump_initialized_p (pass->static_pass_number);
      dump_file_name = get_dump_file_name (pass->static_pass_number);
      dump_file = dump_begin (pass->static_pass_number, &dump_flags);
      if (dump_file && current_function_decl)
	{
	  const char *dname, *aname;
	  dname = lang_hooks.decl_printable_name (current_function_decl, 2);
	  aname = (IDENTIFIER_POINTER
		   (DECL_ASSEMBLER_NAME (current_function_decl)));
	  fprintf (dump_file, "\n;; Function %s (%s)%s\n\n", dname, aname,
	     cfun->function_frequency == FUNCTION_FREQUENCY_HOT
	     ? " (hot)"
	     : cfun->function_frequency == FUNCTION_FREQUENCY_UNLIKELY_EXECUTED
	     ? " (unlikely executed)"
	     : "");
	}
      return initializing_dump;
    }
  else
    return false;
}

/* Flush PASS dump file.  */

static void
pass_fini_dump_file (struct opt_pass *pass)
{
  /* Flush and close dump file.  */
  if (dump_file_name)
    {
      free (CONST_CAST (char *, dump_file_name));
      dump_file_name = NULL;
    }

  if (dump_file)
    {
      dump_end (pass->static_pass_number, dump_file);
      dump_file = NULL;
    }
}

/* After executing the pass, apply expected changes to the function
   properties. */

static void
update_properties_after_pass (void *data)
{
  struct opt_pass *pass = (struct opt_pass *) data;
  cfun->curr_properties = (cfun->curr_properties | pass->properties_provided)
		           & ~pass->properties_destroyed;
}

/* Schedule IPA transform pass DATA for CFUN.  */

static void
add_ipa_transform_pass (void *data)
{
  struct ipa_opt_pass *ipa_pass = (struct ipa_opt_pass *) data;
  VEC_safe_push (ipa_opt_pass, heap, cfun->ipa_transforms_to_apply, ipa_pass);
}

/* Execute summary generation for all of the passes in IPA_PASS.  */

static void
execute_ipa_summary_passes (struct ipa_opt_pass *ipa_pass)
{
  while (ipa_pass)
    {
      struct opt_pass *pass = &ipa_pass->pass;

      /* Execute all of the IPA_PASSes in the list.  */
      if (ipa_pass->pass.type == IPA_PASS 
	  && (!pass->gate || pass->gate ()))
	{
	  pass_init_dump_file (pass);
	  ipa_pass->generate_summary ();
	  pass_fini_dump_file (pass);
	}
      ipa_pass = (struct ipa_opt_pass *)ipa_pass->pass.next;
    }
}

/* Execute IPA_PASS function transform on NODE.  */

static void
execute_one_ipa_transform_pass (struct cgraph_node *node,
				struct ipa_opt_pass *ipa_pass)
{
  struct opt_pass *pass = &ipa_pass->pass;
  unsigned int todo_after = 0;

  current_pass = pass;
  if (!ipa_pass->function_transform)
    return;

  /* Note that the folders should only create gimple expressions.
     This is a hack until the new folder is ready.  */
  in_gimple_form = (cfun && (cfun->curr_properties & PROP_trees)) != 0;

  pass_init_dump_file (pass);

  /* Run pre-pass verification.  */
  execute_todo (ipa_pass->function_transform_todo_flags_start);

  /* If a timevar is present, start it.  */
  if (pass->tv_id)
    timevar_push (pass->tv_id);

  /* Do it!  */
  todo_after = ipa_pass->function_transform (node);

  /* Stop timevar.  */
  if (pass->tv_id)
    timevar_pop (pass->tv_id);

  /* Run post-pass cleanup and verification.  */
  execute_todo (todo_after);
  verify_interpass_invariants ();

  pass_fini_dump_file (pass);

  current_pass = NULL;
}

static bool
execute_one_pass (struct opt_pass *pass)
{
  bool initializing_dump;
  unsigned int todo_after = 0;
#if ENABLE_COMPILER_PROBE
  static char cprobuf[80];
  memset(cprobuf, 0, sizeof(cprobuf));
#endif

  /* IPA passes are executed on whole program, so cfun should be NULL.
     Other passes need function context set.  */
  if (pass->type == SIMPLE_IPA_PASS || pass->type == IPA_PASS)
    gcc_assert (!cfun && !current_function_decl);
  else
    gcc_assert (cfun && current_function_decl);

  if (cfun && cfun->ipa_transforms_to_apply)
    {
      unsigned int i;
      struct cgraph_node *node = cgraph_node (current_function_decl);

      for (i = 0; i < VEC_length (ipa_opt_pass, cfun->ipa_transforms_to_apply);
	   i++)
	execute_one_ipa_transform_pass (node,
				        VEC_index (ipa_opt_pass,
						   cfun->ipa_transforms_to_apply,
						   i));
      VEC_free (ipa_opt_pass, heap, cfun->ipa_transforms_to_apply);
      cfun->ipa_transforms_to_apply = NULL;
    }

  current_pass = pass;

  /* See if we're supposed to run this pass.  */
  if (pass->gate && !pass->gate ())
    return false;

  if (!quiet_flag && !cfun)
    fprintf (stderr, " <%s>", pass->name ? pass->name : "");

  if (pass->todo_flags_start & TODO_set_props)
    cfun->curr_properties = pass->properties_required;

  /* Note that the folders should only create gimple expressions.
     This is a hack until the new folder is ready.  */
  in_gimple_form = (cfun && (cfun->curr_properties & PROP_trees)) != 0;

  /* Run pre-pass verification.  */
  execute_todo (pass->todo_flags_start);

#ifdef ENABLE_CHECKING
  do_per_function (verify_curr_properties,
		   (void *)(size_t)pass->properties_required);
#endif


  if (pass->name && comprobe_replf) {
    static char buf[80];
    memset(buf, 0, sizeof(buf));
    snprintf(buf, sizeof(buf)-1, "pass %s", pass->name);
    comprobe_show_message(buf);
  }

  initializing_dump = pass_init_dump_file (pass);

  /* If a timevar is present, start it.  */
  if (pass->tv_id)
    timevar_push (pass->tv_id);

  /* Do it!  */
  if (pass->execute)
    {
      comprobe_check((snprintf(cprobuf, sizeof(cprobuf)-1, 
			       "pass %s before execute", 
			       pass->name?pass->name:"_"),
		      cprobuf));
      todo_after = pass->execute ();
      comprobe_check((snprintf(cprobuf, sizeof(cprobuf)-1, 
			       "pass %s executed", 
			       pass->name?pass->name:"_"),
		      cprobuf));
      do_per_function (clear_last_verified, NULL);
    }

  /* Stop timevar.  */
  if (pass->tv_id)
    timevar_pop (pass->tv_id);

  do_per_function (update_properties_after_pass, pass);

  if (initializing_dump
      && dump_file
      && graph_dump_format != no_graph
      && cfun
      && (cfun->curr_properties & (PROP_cfg | PROP_rtl))
	  == (PROP_cfg | PROP_rtl))
    {
      get_dump_file_info (pass->static_pass_number)->flags |= TDF_GRAPH;
      dump_flags |= TDF_GRAPH;
      clean_graph_dump_file (dump_file_name);
    }

  /* Run post-pass cleanup and verification.  */
  execute_todo (todo_after | pass->todo_flags_finish);
  verify_interpass_invariants ();
  if (pass->type == IPA_PASS)
    do_per_function (add_ipa_transform_pass, pass);

  if (!current_function_decl)
    cgraph_process_new_functions ();

  pass_fini_dump_file (pass);

  if (pass->type != SIMPLE_IPA_PASS && pass->type != IPA_PASS)
    gcc_assert (!(cfun->curr_properties & PROP_trees)
		|| pass->type != RTL_PASS);

  current_pass = NULL;

  return true;
}

void
execute_pass_list (struct opt_pass *pass)
{
  do
    {
      gcc_assert (pass->type == GIMPLE_PASS
		  || pass->type == RTL_PASS);
      if (execute_one_pass (pass) && pass->sub)
        execute_pass_list (pass->sub);
      pass = pass->next;
    }
  while (pass);
}

/* Same as execute_pass_list but assume that subpasses of IPA passes
   are local passes.  */
void
execute_ipa_pass_list (struct opt_pass *pass)
{
  bool summaries_generated = false;
  do
    {
      gcc_assert (!current_function_decl);
      gcc_assert (!cfun);
      gcc_assert (pass->type == SIMPLE_IPA_PASS || pass->type == IPA_PASS);
      if (pass->type == IPA_PASS && (!pass->gate || pass->gate ()))
	{
	  if (!summaries_generated)
	    {
	      if (!quiet_flag && !cfun)
		fprintf (stderr, " <summary generate>");
	      execute_ipa_summary_passes ((struct ipa_opt_pass *) pass);
	    }
	  summaries_generated = true;
	}
      if (execute_one_pass (pass) && pass->sub)
	{
	  if (pass->sub->type == GIMPLE_PASS)
	    do_per_function_toporder ((void (*)(void *))execute_pass_list,
				      pass->sub);
	  else if (pass->sub->type == SIMPLE_IPA_PASS
		   || pass->sub->type == IPA_PASS)
	    execute_ipa_pass_list (pass->sub);
	  else
	    gcc_unreachable ();
	}
      if (!current_function_decl)
	cgraph_process_new_functions ();
      pass = pass->next;
    }
  while (pass);
}

/* Called by local passes to see if function is called by already processed nodes.
   Because we process nodes in topological order, this means that function is
   in recursive cycle or we introduced new direct calls.  */
bool
function_called_by_processed_nodes_p (void)
{
  struct cgraph_edge *e;
  for (e = cgraph_node (current_function_decl)->callers; e; e = e->next_caller)
    {
      if (e->caller->decl == current_function_decl)
        continue;
      if (!e->caller->analyzed || (!e->caller->needed && !e->caller->reachable))
        continue;
      if (TREE_ASM_WRITTEN (e->caller->decl))
        continue;
      if (!e->caller->process && !e->caller->global.inlined_to)
      	break;
    }
  if (dump_file && e)
    {
      fprintf (dump_file, "Already processed call to:\n");
      dump_cgraph_node (dump_file, e->caller);
    }
  return e != NULL;
}

#include "gt-passes.h"<|MERGE_RESOLUTION|>--- conflicted
+++ resolved
@@ -718,13 +718,10 @@
       NEXT_PASS (pass_tail_calls);
       NEXT_PASS (pass_rename_ssa_copies);
       NEXT_PASS (pass_uncprop);
-<<<<<<< HEAD
 #if  ENABLE_BASILYSMELT
       NEXT_PASS (pass_basilys_lateopt); 
 #endif /*ENABLE_BASILYSMELT*/
-=======
       NEXT_PASS (pass_local_pure_const);
->>>>>>> e38cf733
     }
 
 #if  ENABLE_BASILYSMELT

--- conflicted
+++ resolved
@@ -588,7 +588,9 @@
   *p = NULL;
 
   p = &all_regular_ipa_passes;
-  NEXT_PASS (pass_ipa_cp);
+  /* FIXME lto: ipa-reference was modified to ignore node duplication
+     hook.  This means that we ICE first time real clone is created.  */
+  /*NEXT_PASS (pass_ipa_cp);*/
   NEXT_PASS (pass_ipa_inline);
   NEXT_PASS (pass_ipa_reference);
   NEXT_PASS (pass_ipa_pure_const); 
@@ -1191,13 +1193,8 @@
 
 /* Execute summary generation for all of the passes in IPA_PASS.  */
 
-<<<<<<< HEAD
 void
-execute_ipa_summary_passes (struct ipa_opt_pass *ipa_pass)
-=======
-static void
 execute_ipa_summary_passes (struct ipa_opt_pass_d *ipa_pass)
->>>>>>> c1df0e1a
 {
   while (ipa_pass)
     {
@@ -1403,7 +1400,7 @@
 {
   while (pass)
     {
-      struct ipa_opt_pass *ipa_pass = (struct ipa_opt_pass *)pass;
+      struct ipa_opt_pass_d *ipa_pass = (struct ipa_opt_pass_d *)pass;
       gcc_assert (!current_function_decl);
       gcc_assert (!cfun);
       gcc_assert (pass->type == SIMPLE_IPA_PASS || pass->type == IPA_PASS);
@@ -1499,7 +1496,7 @@
 {
   while (pass)
     {
-      struct ipa_opt_pass *ipa_pass = (struct ipa_opt_pass *) pass;
+      struct ipa_opt_pass_d *ipa_pass = (struct ipa_opt_pass_d *) pass;
 
       gcc_assert (!current_function_decl);
       gcc_assert (!cfun);
@@ -1509,7 +1506,6 @@
 	{
 	  if (pass->type == IPA_PASS && ipa_pass->read_summary)
 	    {
-<<<<<<< HEAD
 	      /* If a timevar is present, start it.  */
 	      if (pass->tv_id)
 		timevar_push (pass->tv_id);
@@ -1519,11 +1515,6 @@
 	      /* Stop timevar.  */
 	      if (pass->tv_id)
 		timevar_pop (pass->tv_id);
-=======
-	      if (!quiet_flag && !cfun)
-		fprintf (stderr, " <summary generate>");
-	      execute_ipa_summary_passes ((struct ipa_opt_pass_d *) pass);
->>>>>>> c1df0e1a
 	    }
 
 	  if (pass->sub && pass->sub->type != GIMPLE_PASS)
@@ -1594,8 +1585,6 @@
     fprintf (dump, "PROP_no_crit_edges\n");
   if (props & PROP_rtl)
     fprintf (dump, "PROP_rtl\n");
-  if (props & PROP_alias)
-    fprintf (dump, "PROP_alias\n");
   if (props & PROP_gimple_lomp)
     fprintf (dump, "PROP_gimple_lomp\n");
 }

--- conflicted
+++ resolved
@@ -796,12 +796,9 @@
           NEXT_PASS (pass_cleanup_eh);
           NEXT_PASS (pass_profile);
           NEXT_PASS (pass_local_pure_const);
-<<<<<<< HEAD
-=======
 	  /* Split functions creates parts that are not run through
 	     early optimizations again.  It is thus good idea to do this
 	     late.  */
->>>>>>> fb80065c
           NEXT_PASS (pass_split_functions);
 	}
       NEXT_PASS (pass_release_ssa_names);

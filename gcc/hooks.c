--- conflicted
+++ resolved
@@ -1,9 +1,5 @@
 /* General-purpose hooks.
-<<<<<<< HEAD
-   Copyright (C) 2002, 2003, 2004, 2005, 2007, 2008, 2009
-=======
    Copyright (C) 2002, 2003, 2004, 2005, 2007, 2008, 2009, 2010
->>>>>>> 03d20231
    Free Software Foundation, Inc.
 
    This program is free software; you can redistribute it and/or modify it
@@ -54,8 +50,6 @@
 }
 
 /* Generic hook that takes (bool) and returns false.  */
-<<<<<<< HEAD
-=======
 bool
 hook_bool_bool_false (bool a ATTRIBUTE_UNUSED)
 {
@@ -63,7 +57,6 @@
 }
 
 /* Generic hook that takes (bool, struct gcc_options *) and returns false.  */
->>>>>>> 03d20231
 bool
 hook_bool_bool_gcc_optionsp_false (bool a ATTRIBUTE_UNUSED,
 				   struct gcc_options *opts ATTRIBUTE_UNUSED)
@@ -359,8 +352,6 @@
 hook_tree_const_tree_null (const_tree t ATTRIBUTE_UNUSED)
 {
   return NULL;
-<<<<<<< HEAD
-=======
 }
 
 /* Generic hook that takes a rtx and an int and returns a bool.  */
@@ -383,5 +374,4 @@
 void
 hook_void_gcc_optionsp (struct gcc_options *opts ATTRIBUTE_UNUSED)
 {
->>>>>>> 03d20231
 }
/* IPA visibility pass
   Copyright (C) 2003-2020 Free Software Foundation, Inc.

This file is part of GCC.

GCC is free software; you can redistribute it and/or modify it under
the terms of the GNU General Public License as published by the Free
Software Foundation; either version 3, or (at your option) any later
version.

GCC is distributed in the hope that it will be useful, but WITHOUT ANY
WARRANTY; without even the implied warranty of MERCHANTABILITY or
FITNESS FOR A PARTICULAR PURPOSE.  See the GNU General Public License
for more details.

You should have received a copy of the GNU General Public License
along with GCC; see the file COPYING3.  If not see
<http://www.gnu.org/licenses/>.  */

/* This file implements two related passes: 

     - pass_data_ipa_function_and_variable_visibility run just after
       symbol table, references and callgraph are built

     - pass_data_ipa_function_and_variable_visibility run as first
       proper IPA pass (that is after early optimization, or, (with LTO)
       as a first pass done at link-time.

   Purpose of both passes is to set correctly visibility properties
   of all symbols.  This includes:

    - Symbol privatization:

      Some symbols that are declared public by frontend may be
      turned local (either by -fwhole-program flag, by linker plugin feedback
      or by other reasons)

    - Discovery of local functions:

      A local function is one whose calls can occur only in the current
      compilation unit and all its calls are explicit, so we can change
      its calling convention.  We simply mark all static functions whose
      address is not taken as local.

      externally_visible flag is set for symbols that cannot be privatized.
      For privatized symbols we clear TREE_PUBLIC flag and dismantle comdat
      group.

    - Dismantling of comdat groups:

      Comdat group represent a section that may be replaced by linker by
      a different copy of the same section from other unit.
      If we have resolution information (from linker plugin) and we know that
      a given comdat gorup is prevailing, we can dismantle it and turn symbols
      into normal symbols.  If the resolution information says that the
      section was previaled by copy from non-LTO code, we can also dismantle
      it and turn all symbols into external.

    - Local aliases:

      Some symbols can be interposed by dynamic linker. Refering to these
      symbols is expensive, since it needs to be overwritable by the dynamic
      linker.  In some cases we know that the interposition does not change
      semantic and we can always refer to a local copy (as in the case of
      inline function).  In this case we produce a local alias and redirect
      calls to it.

      TODO: This should be done for references, too.

    - Removal of static ocnstructors and destructors that have no side effects.

    - Regularization of several oddities introduced by frontends that may
      be impractical later in the optimization queue.  */

#include "config.h"
#include "system.h"
#include "coretypes.h"
#include "tm.h"
#include "function.h"
#include "tree.h"
#include "gimple-expr.h"
#include "tree-pass.h"
#include "cgraph.h"
#include "calls.h"
#include "varasm.h"
#include "ipa-utils.h"
#include "stringpool.h"
#include "attribs.h"

/* Return true when NODE cannot be local. Worker for cgraph_local_node_p.  */

static bool
non_local_p (struct cgraph_node *node, void *data ATTRIBUTE_UNUSED)
{
  return !(node->only_called_directly_or_aliased_p ()
	   /* i386 would need update to output thunk with local calling
	      conventions.  */
	   && !node->thunk.thunk_p
	   && node->definition
	   && !DECL_EXTERNAL (node->decl)
	   && !lookup_attribute ("noipa", DECL_ATTRIBUTES (node->decl))
	   && !node->externally_visible
	   && !node->used_from_other_partition
	   && !node->in_other_partition
	   && node->get_availability () >= AVAIL_AVAILABLE);
}

/* Return true when function can be marked local.  */

bool
cgraph_node::local_p (void)
{
   cgraph_node *n = ultimate_alias_target ();

   if (n->thunk.thunk_p)
     return n->callees->callee->local_p ();
   return !n->call_for_symbol_thunks_and_aliases (non_local_p,
						  NULL, true);
					
}

/* A helper for comdat_can_be_unshared_p.  */

static bool
comdat_can_be_unshared_p_1 (symtab_node *node)
{
  if (!node->externally_visible)
    return true;
  if (node->address_can_be_compared_p ())
    {
      struct ipa_ref *ref;

      for (unsigned int i = 0; node->iterate_referring (i, ref); i++)
	if (ref->address_matters_p ())
	  return false;
    }

  /* If the symbol is used in some weird way, better to not touch it.  */
  if (node->force_output)
    return false;

  /* Explicit instantiations needs to be output when possibly
     used externally.  */
  if (node->forced_by_abi
      && TREE_PUBLIC (node->decl)
      && (node->resolution != LDPR_PREVAILING_DEF_IRONLY
          && !flag_whole_program))
    return false;

  /* Non-readonly and volatile variables cannot be duplicated.  */
  if (is_a <varpool_node *> (node)
      && (!TREE_READONLY (node->decl)
	  || TREE_THIS_VOLATILE (node->decl)))
    return false;
  return true;
}

/* COMDAT functions must be shared only if they have address taken,
   otherwise we can produce our own private implementation with
   -fwhole-program.  
   Return true when turning COMDAT function static cannot lead to wrong
   code when the resulting object links with a library defining same COMDAT.

   Virtual functions do have their addresses taken from the vtables,
   but in C++ there is no way to compare their addresses for equality.  */

static bool
comdat_can_be_unshared_p (symtab_node *node)
{
  if (!comdat_can_be_unshared_p_1 (node))
    return false;
  if (node->same_comdat_group)
    {
      symtab_node *next;

      /* If more than one function is in the same COMDAT group, it must
         be shared even if just one function in the comdat group has
         address taken.  */
      for (next = node->same_comdat_group;
	   next != node; next = next->same_comdat_group)
        if (!comdat_can_be_unshared_p_1 (next))
          return false;
    }
  return true;
}

/* Return true when function NODE should be considered externally visible.  */

static bool
cgraph_externally_visible_p (struct cgraph_node *node,
			     bool whole_program)
{
  while (node->transparent_alias && node->definition)
    node = node->get_alias_target ();
  if (!node->definition)
    return false;
  if (!TREE_PUBLIC (node->decl)
      || DECL_EXTERNAL (node->decl))
    return false;

  /* Do not try to localize built-in functions yet.  One of problems is that we
     end up mangling their asm for WHOPR that makes it impossible to call them
     using the implicit built-in declarations anymore.  Similarly this enables
     us to remove them as unreachable before actual calls may appear during
     expansion or folding.  */
  if (fndecl_built_in_p (node->decl))
    return true;

  /* If linker counts on us, we must preserve the function.  */
  if (node->used_from_object_file_p ())
    return true;
  if (DECL_PRESERVE_P (node->decl))
    return true;
  if (lookup_attribute ("externally_visible",
			DECL_ATTRIBUTES (node->decl)))
    return true;
  if (lookup_attribute ("noipa", DECL_ATTRIBUTES (node->decl)))
    return true;
  if (TARGET_DLLIMPORT_DECL_ATTRIBUTES
      && lookup_attribute ("dllexport",
			   DECL_ATTRIBUTES (node->decl)))
    return true;

  /* Limitation of gas requires us to output targets of symver aliases as
     global symbols.  This is binutils PR 25295.  */
  ipa_ref *ref;
  FOR_EACH_ALIAS (node, ref)
    if (ref->referring->symver)
      return true;

  if (node->resolution == LDPR_PREVAILING_DEF_IRONLY)
    return false;
  /* When doing LTO or whole program, we can bring COMDAT functions static.
     This improves code quality and we know we will duplicate them at most twice
     (in the case that we are not using plugin and link with object file
      implementing same COMDAT)  */
  if (((in_lto_p || whole_program) && !flag_incremental_link)
      && DECL_COMDAT (node->decl)
      && comdat_can_be_unshared_p (node))
    return false;

  /* When doing link time optimizations, hidden symbols become local.  */
  if ((in_lto_p && !flag_incremental_link)
      && (DECL_VISIBILITY (node->decl) == VISIBILITY_HIDDEN
	  || DECL_VISIBILITY (node->decl) == VISIBILITY_INTERNAL)
      /* Be sure that node is defined in IR file, not in other object
	 file.  In that case we don't set used_from_other_object_file.  */
      && node->definition)
    ;
  else if (!whole_program)
    return true;

  if (MAIN_NAME_P (DECL_NAME (node->decl)))
    return true;

  return false;
}

/* Return true when variable should be considered externally visible.  */

bool
varpool_node::externally_visible_p (void)
{
  while (transparent_alias && definition)
    return get_alias_target ()->externally_visible_p ();
  if (DECL_EXTERNAL (decl))
    return true;

  if (!TREE_PUBLIC (decl))
    return false;

  /* If linker counts on us, we must preserve the function.  */
  if (used_from_object_file_p ())
    return true;

  /* Bringing TLS variables local may cause dynamic linker failures
     on limits of static TLS vars.  */
  if (DECL_THREAD_LOCAL_P (decl)
      && (DECL_TLS_MODEL (decl) != TLS_MODEL_EMULATED
	  && DECL_TLS_MODEL (decl) != TLS_MODEL_INITIAL_EXEC))
    return true;

  if (DECL_HARD_REGISTER (decl))
    return true;
  if (DECL_PRESERVE_P (decl))
    return true;
  if (lookup_attribute ("externally_visible",
			DECL_ATTRIBUTES (decl)))
    return true;
  if (TARGET_DLLIMPORT_DECL_ATTRIBUTES
      && lookup_attribute ("dllexport",
			   DECL_ATTRIBUTES (decl)))
    return true;

  /* Limitation of gas requires us to output targets of symver aliases as
     global symbols.  This is binutils PR 25295.  */
  ipa_ref *ref;
  FOR_EACH_ALIAS (this, ref)
    if (ref->referring->symver)
      return true;

  if (resolution == LDPR_PREVAILING_DEF_IRONLY)
    return false;

  /* As a special case, the COMDAT virtual tables can be unshared.
     In LTO mode turn vtables into static variables.  The variable is readonly,
     so this does not enable more optimization, but referring static var
     is faster for dynamic linking.  Also this match logic hidding vtables
     from LTO symbol tables.  */
  if (((in_lto_p || flag_whole_program) && !flag_incremental_link)
      && DECL_COMDAT (decl)
      && comdat_can_be_unshared_p (this))
    return false;

  /* When doing link time optimizations, hidden symbols become local.  */
  if (in_lto_p && !flag_incremental_link
      && (DECL_VISIBILITY (decl) == VISIBILITY_HIDDEN
	  || DECL_VISIBILITY (decl) == VISIBILITY_INTERNAL)
      /* Be sure that node is defined in IR file, not in other object
	 file.  In that case we don't set used_from_other_object_file.  */
      && definition)
    ;
  else if (!flag_whole_program)
    return true;

  /* Do not attempt to privatize COMDATS by default.
     This would break linking with C++ libraries sharing
     inline definitions.

     FIXME: We can do so for readonly vars with no address taken and
     possibly also for vtables since no direct pointer comparsion is done.
     It might be interesting to do so to reduce linking overhead.  */
  if (DECL_COMDAT (decl) || DECL_WEAK (decl))
    return true;
  return false;
}

/* Return true if reference to NODE can be replaced by a local alias.
   Local aliases save dynamic linking overhead and enable more optimizations.
 */

static bool
can_replace_by_local_alias (symtab_node *node)
{
  /* If aliases aren't supported, we can't do replacement.  */
  if (!TARGET_SUPPORTS_ALIASES)
    return false;

  /* Weakrefs have a reason to be non-local.  Be sure we do not replace
     them.  */
  while (node->transparent_alias && node->definition && !node->weakref)
    node = node->get_alias_target ();
  if (node->weakref)
    return false;
  
  return (node->get_availability () > AVAIL_INTERPOSABLE
	  && !decl_binds_to_current_def_p (node->decl)
	  && !node->can_be_discarded_p ());
}

/* Return true if we can replace reference to NODE by local alias
   within a virtual table.  Generally we can replace function pointers
   and virtual table pointers.  */

static bool
can_replace_by_local_alias_in_vtable (symtab_node *node)
{
  if (is_a <varpool_node *> (node)
      && !DECL_VIRTUAL_P (node->decl))
    return false;
  return can_replace_by_local_alias (node);
}

/* walk_tree callback that rewrites initializer references.   */

static tree
update_vtable_references (tree *tp, int *walk_subtrees,
			  void *data ATTRIBUTE_UNUSED)
{
  if (VAR_OR_FUNCTION_DECL_P (*tp))
    {
      if (can_replace_by_local_alias_in_vtable (symtab_node::get (*tp)))
	*tp = symtab_node::get (*tp)->noninterposable_alias ()->decl;
      *walk_subtrees = 0;
    }
  else if (IS_TYPE_OR_DECL_P (*tp))
    *walk_subtrees = 0;
  return NULL;
}

/* In LTO we can remove COMDAT groups and weak symbols.
   Either turn them into normal symbols or external symbol depending on 
   resolution info.  */

static void
update_visibility_by_resolution_info (symtab_node * node)
{
  bool define;

  if (!node->externally_visible
      || (!DECL_WEAK (node->decl) && !DECL_ONE_ONLY (node->decl))
      || node->resolution == LDPR_UNKNOWN)
    return;

  define = (node->resolution == LDPR_PREVAILING_DEF_IRONLY
	    || node->resolution == LDPR_PREVAILING_DEF
	    || node->resolution == LDPR_UNDEF
	    || node->resolution == LDPR_PREVAILING_DEF_IRONLY_EXP);

  /* The linker decisions ought to agree in the whole group.  */
  if (node->same_comdat_group)
    for (symtab_node *next = node->same_comdat_group;
	 next != node; next = next->same_comdat_group)
      {
	if (!next->externally_visible || next->transparent_alias)
	  continue;

	bool same_def
	  = define == (next->resolution == LDPR_PREVAILING_DEF_IRONLY
		       || next->resolution == LDPR_PREVAILING_DEF
		       || next->resolution == LDPR_UNDEF
		       || next->resolution == LDPR_PREVAILING_DEF_IRONLY_EXP);
	gcc_assert (in_lto_p || same_def);
	if (!same_def)
	  return;
      }

  if (node->same_comdat_group)
    for (symtab_node *next = node->same_comdat_group;
	 next != node; next = next->same_comdat_group)
      {
	/* During incremental linking we need to keep symbol weak for future
	   linking.  We can still drop definition if we know non-LTO world
	   prevails.  */
	if (!flag_incremental_link)
	  {
	    DECL_WEAK (next->decl) = false;
	    next->set_comdat_group (NULL);
	  }
	if (!define)
	  {
	    if (next->externally_visible)
	      DECL_EXTERNAL (next->decl) = true;
	    next->set_comdat_group (NULL);
	  }
      }

  /* During incremental linking we need to keep symbol weak for future
     linking.  We can still drop definition if we know non-LTO world prevails.  */
  if (!flag_incremental_link)
    {
      DECL_WEAK (node->decl) = false;
      node->set_comdat_group (NULL);
      node->dissolve_same_comdat_group_list ();
    }
  if (!define)
    {
      DECL_EXTERNAL (node->decl) = true;
      node->set_comdat_group (NULL);
      node->dissolve_same_comdat_group_list ();
    }
}

/* Try to get rid of weakref.  */

static void
optimize_weakref (symtab_node *node)
{
  bool strip_weakref = false;
  bool static_alias = false;

  gcc_assert (node->weakref);

  /* Weakrefs with no target defined cannot be optimized.  */
  if (!node->analyzed)
    return;
  symtab_node *target = node->get_alias_target ();

  /* Weakrefs to weakrefs can be optimized only if target can be.  */
  if (target->weakref)
    optimize_weakref (target);
  if (target->weakref)
    return;

  /* If we have definition of weakref's target and we know it binds locally,
     we can turn weakref to static alias.  */
  if (TARGET_SUPPORTS_ALIASES
      && target->definition && decl_binds_to_current_def_p (target->decl))
    strip_weakref = static_alias = true;
  /* Otherwise we can turn weakref into transparent alias.  This transformation
     may break asm statements which directly refers to symbol name and expect
     GNU as to translate it via .weakref directive. So do not optimize when
     DECL_PRESERVED is set and .weakref is supported.  */
  else if ((!DECL_PRESERVE_P (target->decl)
	    || IDENTIFIER_TRANSPARENT_ALIAS (DECL_ASSEMBLER_NAME (node->decl)))
	   && !DECL_WEAK (target->decl)
	   && !DECL_EXTERNAL (target->decl)
	   && ((target->definition && !target->can_be_discarded_p ())
	       || target->resolution != LDPR_UNDEF))
    strip_weakref = true;
  if (!strip_weakref)
    return;
  node->weakref = false;
  IDENTIFIER_TRANSPARENT_ALIAS (DECL_ASSEMBLER_NAME (node->decl)) = 0;
  TREE_CHAIN (DECL_ASSEMBLER_NAME (node->decl)) = NULL_TREE;
  DECL_ATTRIBUTES (node->decl) = remove_attribute ("weakref",
					           DECL_ATTRIBUTES
							 (node->decl));

  if (dump_file)
    fprintf (dump_file, "Optimizing weakref %s %s\n",
	     node->dump_name (),
	     static_alias ? "as static alias" : "as transparent alias");

  if (static_alias)
    {
      /* make_decl_local will shortcircuit if it doesn't see TREE_PUBLIC.
	 be sure it really clears the WEAK flag.  */
      TREE_PUBLIC (node->decl) = true;
      node->make_decl_local ();
      node->forced_by_abi = false;
      node->resolution = LDPR_PREVAILING_DEF_IRONLY;
      node->externally_visible = false;
      gcc_assert (!DECL_WEAK (node->decl));
      node->transparent_alias = false;
    }
  else
    {
      symtab->change_decl_assembler_name
        (node->decl, DECL_ASSEMBLER_NAME (node->get_alias_target ()->decl));
      node->transparent_alias = true;
      node->copy_visibility_from (target);
    }
  gcc_assert (node->alias);
}

/* NODE is an externally visible definition, which we've discovered is
   not needed externally.  Make it local to this compilation.  */

static void
localize_node (bool whole_program, symtab_node *node)
{
<<<<<<< HEAD
  /* FIXME: This seems not to be necessary when compiling in fsplit-args.  */
  gcc_assert (split_outputs || whole_program || in_lto_p || !TREE_PUBLIC (node->decl));
=======
  gcc_assert (split_outputs || whole_program || in_lto_p
	      || !TREE_PUBLIC (node->decl));
>>>>>>> 07cbaed8

  /* It is possible that one comdat group contains both hidden and non-hidden
     symbols.  In this case we can privatize all hidden symbol but we need
     to keep non-hidden exported.  */
  if (node->same_comdat_group
      && (node->resolution == LDPR_PREVAILING_DEF_IRONLY
	  || node->resolution == LDPR_PREVAILING_DEF_IRONLY_EXP))
    {
      symtab_node *next;
      for (next = node->same_comdat_group;
	   next != node; next = next->same_comdat_group)
	if (next->resolution == LDPR_PREVAILING_DEF_IRONLY_EXP
	    || next->resolution == LDPR_PREVAILING_DEF)
	  break;
      if (node != next)
	{
	  if (!node->transparent_alias)
	    {
	      node->resolution = LDPR_PREVAILING_DEF_IRONLY;
	      node->make_decl_local ();
	      if (!flag_incremental_link)
	        node->unique_name |= true;
	      return;
	    }
	}
    }
  /* For similar reason do not privatize whole comdat when seeing comdat
     local.  Wait for non-comdat symbol to be privatized first.  */
  if (node->comdat_local_p ())
    return;

  if (node->same_comdat_group && TREE_PUBLIC (node->decl))
    {
      for (symtab_node *next = node->same_comdat_group;
	   next != node; next = next->same_comdat_group)
	{
	  next->set_comdat_group (NULL);
	  if (!next->alias)
	    next->set_section (NULL);
	  if (!next->transparent_alias)
	    next->make_decl_local ();
	  next->unique_name
	    |= ((next->resolution == LDPR_PREVAILING_DEF_IRONLY
		 || next->resolution == LDPR_PREVAILING_DEF_IRONLY_EXP)
		&& TREE_PUBLIC (next->decl)
		&& !flag_incremental_link);
	}

      /* Now everything's localized, the grouping has no meaning, and
	 will cause crashes if we keep it around.  */
      node->dissolve_same_comdat_group_list ();
    }

  node->unique_name
    |= ((node->resolution == LDPR_PREVAILING_DEF_IRONLY
	 || node->resolution == LDPR_PREVAILING_DEF_IRONLY_EXP)
	&& TREE_PUBLIC (node->decl)
	&& !flag_incremental_link);

  if (TREE_PUBLIC (node->decl))
    node->set_comdat_group (NULL);
  if (DECL_COMDAT (node->decl) && !node->alias)
    node->set_section (NULL);
  if (!node->transparent_alias)
    {
      node->resolution = LDPR_PREVAILING_DEF_IRONLY;
      node->make_decl_local ();
    }
}

/* Decide on visibility of all symbols.  */

static unsigned int
function_and_variable_visibility (bool whole_program)
{
  struct cgraph_node *node;
  varpool_node *vnode;

  /* All aliases should be processed at this point.  */
  gcc_checking_assert (!alias_pairs || !alias_pairs->length ());

#ifdef ASM_OUTPUT_DEF
  FOR_EACH_DEFINED_FUNCTION (node)
    {
      if (node->get_availability () != AVAIL_INTERPOSABLE
	  || DECL_EXTERNAL (node->decl)
	  || node->has_aliases_p ()
	  || lookup_attribute ("noipa", DECL_ATTRIBUTES (node->decl)))
	continue;

      cgraph_node *alias = 0;
      cgraph_edge *next_edge;
      for (cgraph_edge *e = node->callees; e; e = next_edge)
	{
	  next_edge = e->next_callee;
	  /* Recursive function calls usually can't be interposed.  */

	  if (!e->recursive_p ())
	    continue;

	  if (!alias)
	    {
	      alias = dyn_cast<cgraph_node *> (node->noninterposable_alias ());
	      gcc_assert (alias && alias != node);
	    }

	  e->redirect_callee (alias);
	  if (gimple_has_body_p (e->caller->decl))
	    {
	      push_cfun (DECL_STRUCT_FUNCTION (e->caller->decl));
	      cgraph_edge::redirect_call_stmt_to_callee (e);
	      pop_cfun ();
	    }
	}
    }
#endif

  FOR_EACH_FUNCTION (node)
    {
      int flags = flags_from_decl_or_type (node->decl);

      /* Optimize away PURE and CONST constructors and destructors.  */
      if (node->analyzed
	  && (DECL_STATIC_CONSTRUCTOR (node->decl)
	      || DECL_STATIC_DESTRUCTOR (node->decl))
	  && (flags & (ECF_CONST | ECF_PURE))
	  && !(flags & ECF_LOOPING_CONST_OR_PURE)
	  && opt_for_fn (node->decl, optimize))
	{
	  DECL_STATIC_CONSTRUCTOR (node->decl) = 0;
	  DECL_STATIC_DESTRUCTOR (node->decl) = 0;
	}

      /* Frontends and alias code marks nodes as needed before parsing
	 is finished.  We may end up marking as node external nodes
	 where this flag is meaningless strip it.  */
      if (DECL_EXTERNAL (node->decl) || !node->definition)
	{
	  node->force_output = 0;
	  node->forced_by_abi = 0;
	}

      /* C++ FE on lack of COMDAT support create local COMDAT functions
	 (that ought to be shared but cannot due to object format
	 limitations).  It is necessary to keep the flag to make rest of C++ FE
	 happy.  Clear the flag here to avoid confusion in middle-end.  */
      if (DECL_COMDAT (node->decl) && !TREE_PUBLIC (node->decl))
        DECL_COMDAT (node->decl) = 0;

      /* For external decls stop tracking same_comdat_group. It doesn't matter
	 what comdat group they are in when they won't be emitted in this TU.

	 An exception is LTO where we may end up with both external
	 and non-external declarations in the same comdat group in
	 the case declarations was not merged.  */
      if (node->same_comdat_group && DECL_EXTERNAL (node->decl) && !in_lto_p)
	{
	  if (flag_checking)
	    {
	      for (symtab_node *n = node->same_comdat_group;
		   n != node;
		   n = n->same_comdat_group)
		/* If at least one of same comdat group functions is external,
		   all of them have to be, otherwise it is a front-end bug.  */
		gcc_assert (DECL_EXTERNAL (n->decl));
	    }
	  node->dissolve_same_comdat_group_list ();
	}
      gcc_assert ((!DECL_WEAK (node->decl)
		  && !DECL_COMDAT (node->decl))
      	          || TREE_PUBLIC (node->decl)
		  || node->weakref
		  || DECL_EXTERNAL (node->decl));
      if (cgraph_externally_visible_p (node, whole_program))
        {
	  gcc_assert (!node->inlined_to);
	  node->externally_visible = true;
	}
      else
	{
	  node->externally_visible = false;
	  node->forced_by_abi = false;
	}
      if (!node->externally_visible
	  && node->definition && !node->weakref
	  && !DECL_EXTERNAL (node->decl))
	localize_node (whole_program, node);

      if (node->thunk.thunk_p
	  && TREE_PUBLIC (node->decl))
	{
	  struct cgraph_node *decl_node = node;

	  decl_node = decl_node->callees->callee->function_symbol ();

	  /* Thunks have the same visibility as function they are attached to.
	     Make sure the C++ front end set this up properly.  */
	  if (DECL_ONE_ONLY (decl_node->decl))
	    {
	      gcc_checking_assert (DECL_COMDAT (node->decl)
				   == DECL_COMDAT (decl_node->decl));
	      gcc_checking_assert (node->in_same_comdat_group_p (decl_node));
	      gcc_checking_assert (node->same_comdat_group);
	    }
	  node->forced_by_abi = decl_node->forced_by_abi;
	  if (DECL_EXTERNAL (decl_node->decl))
	    DECL_EXTERNAL (node->decl) = 1;
	}

      update_visibility_by_resolution_info (node);
      if (node->weakref)
	optimize_weakref (node);
    }
  FOR_EACH_DEFINED_FUNCTION (node)
    {
      if (!node->local)
	node->local |= node->local_p ();

      /* If we know that function cannot be overwritten by a
	 different semantics and moreover its section cannot be
	 discarded, replace all direct calls by calls to an
	 noninterposable alias.  This make dynamic linking cheaper and
	 enable more optimization.

	 TODO: We can also update virtual tables.  */
      if (node->callers 
	  && can_replace_by_local_alias (node))
	{
	  cgraph_node *alias = dyn_cast<cgraph_node *>
	    (node->noninterposable_alias ());

	  if (alias && alias != node)
	    {
	      while (node->callers)
		{
		  struct cgraph_edge *e = node->callers;

		  e->redirect_callee (alias);
		  if (gimple_has_body_p (e->caller->decl))
		    {
		      push_cfun (DECL_STRUCT_FUNCTION (e->caller->decl));
		      cgraph_edge::redirect_call_stmt_to_callee (e);
		      pop_cfun ();
		    }
		}
	    }
	}
    }
  FOR_EACH_VARIABLE (vnode)
    {
      /* weak flag makes no sense on local variables.  */
      gcc_assert (!DECL_WEAK (vnode->decl)
		  || vnode->weakref
      		  || TREE_PUBLIC (vnode->decl)
		  || DECL_EXTERNAL (vnode->decl));
      /* In several cases declarations cannot be common:

	 - when declaration has initializer
	 - when it is in weak
	 - when it has specific section
	 - when it resides in non-generic address space.
	 - if declaration is local, it will get into .local common section
	   so common flag is not needed.  Frontends still produce these in
	   certain cases, such as for:

	     static int a __attribute__ ((common))

	 Canonicalize things here and clear the redundant flag.  */
      if (DECL_COMMON (vnode->decl)
	  && (!(TREE_PUBLIC (vnode->decl)
	      || DECL_EXTERNAL (vnode->decl))
	      || (DECL_INITIAL (vnode->decl)
		  && DECL_INITIAL (vnode->decl) != error_mark_node)
	      || DECL_WEAK (vnode->decl)
	      || DECL_SECTION_NAME (vnode->decl) != NULL
	      || ! (ADDR_SPACE_GENERIC_P
		    (TYPE_ADDR_SPACE (TREE_TYPE (vnode->decl))))))
	DECL_COMMON (vnode->decl) = 0;
      if (vnode->weakref)
	optimize_weakref (vnode);
    }
  FOR_EACH_DEFINED_VARIABLE (vnode)
    {
      if (!vnode->definition)
        continue;
      if (vnode->externally_visible_p ())
	vnode->externally_visible = true;
      else
	{
          vnode->externally_visible = false;
	  vnode->forced_by_abi = false;
	}
      if (lookup_attribute ("no_reorder",
			    DECL_ATTRIBUTES (vnode->decl)))
	vnode->no_reorder = 1;

      if (!vnode->externally_visible
	  && !vnode->transparent_alias
	  && !DECL_EXTERNAL (vnode->decl))
	localize_node (whole_program, vnode);

      update_visibility_by_resolution_info (vnode);

      /* Update virtual tables to point to local aliases where possible.  */
      if (DECL_VIRTUAL_P (vnode->decl)
	  && !DECL_EXTERNAL (vnode->decl))
	{
	  int i;
	  struct ipa_ref *ref;
	  bool found = false;

	  /* See if there is something to update.  */
	  for (i = 0; vnode->iterate_reference (i, ref); i++)
	    if (ref->use == IPA_REF_ADDR
		&& can_replace_by_local_alias_in_vtable (ref->referred))
	      {
	        found = true;
		break;
	      }
	  if (found)
	    {
	      hash_set<tree> visited_nodes;

	      vnode->get_constructor ();
	      walk_tree (&DECL_INITIAL (vnode->decl),
			 update_vtable_references, NULL, &visited_nodes);
	      vnode->remove_all_references ();
	      record_references_in_initializer (vnode->decl, false);
	    }
	}
    }

  if (dump_file)
    {
      fprintf (dump_file, "\nMarking local functions:");
      FOR_EACH_DEFINED_FUNCTION (node)
	if (node->local)
	  fprintf (dump_file, " %s", node->dump_name ());
      fprintf (dump_file, "\n\n");
      fprintf (dump_file, "\nMarking externally visible functions:");
      FOR_EACH_DEFINED_FUNCTION (node)
	if (node->externally_visible)
	  fprintf (dump_file, " %s", node->dump_name ());
      fprintf (dump_file, "\n\n");
      fprintf (dump_file, "\nMarking externally visible variables:");
      FOR_EACH_DEFINED_VARIABLE (vnode)
	if (vnode->externally_visible)
	  fprintf (dump_file, " %s", vnode->dump_name ());
      fprintf (dump_file, "\n\n");
    }
  symtab->function_flags_ready = true;
  return 0;
}

/* Local function pass handling visibilities.  This happens before LTO streaming
   so in particular -fwhole-program should be ignored at this level.  */

namespace {

const pass_data pass_data_ipa_function_and_variable_visibility =
{
  SIMPLE_IPA_PASS, /* type */
  "visibility", /* name */
  OPTGROUP_NONE, /* optinfo_flags */
  TV_CGRAPHOPT, /* tv_id */
  0, /* properties_required */
  0, /* properties_provided */
  0, /* properties_destroyed */
  0, /* todo_flags_start */
  ( TODO_remove_functions | TODO_dump_symtab ), /* todo_flags_finish */
};

/* Bring functions local at LTO time with -fwhole-program.  */

static unsigned int
whole_program_function_and_variable_visibility (void)
{
  function_and_variable_visibility (flag_whole_program);
  if (optimize || in_lto_p)
    ipa_discover_variable_flags ();
  return 0;
}

} // anon namespace

namespace {

const pass_data pass_data_ipa_whole_program_visibility =
{
  IPA_PASS, /* type */
  "whole-program", /* name */
  OPTGROUP_NONE, /* optinfo_flags */
  TV_CGRAPHOPT, /* tv_id */
  0, /* properties_required */
  0, /* properties_provided */
  0, /* properties_destroyed */
  0, /* todo_flags_start */
  ( TODO_remove_functions | TODO_dump_symtab ), /* todo_flags_finish */
};

class pass_ipa_whole_program_visibility : public ipa_opt_pass_d
{
public:
  pass_ipa_whole_program_visibility (gcc::context *ctxt)
    : ipa_opt_pass_d (pass_data_ipa_whole_program_visibility, ctxt,
		      NULL, /* generate_summary */
		      NULL, /* write_summary */
		      NULL, /* read_summary */
		      NULL, /* write_optimization_summary */
		      NULL, /* read_optimization_summary */
		      NULL, /* stmt_fixup */
		      0, /* function_transform_todo_flags_start */
		      NULL, /* function_transform */
		      NULL) /* variable_transform */
  {}

  /* opt_pass methods: */

  virtual bool gate (function *)
    {
      /* Only run on ltrans strage if split-args was provided.  */
      bool ret = !flag_ltrans;
      return ret;
    }
  virtual unsigned int execute (function *)
    {
      return whole_program_function_and_variable_visibility ();
    }

}; // class pass_ipa_whole_program_visibility

} // anon namespace

ipa_opt_pass_d *
make_pass_ipa_whole_program_visibility (gcc::context *ctxt)
{
  return new pass_ipa_whole_program_visibility (ctxt);
}

class pass_ipa_function_and_variable_visibility : public simple_ipa_opt_pass
{
public:
  pass_ipa_function_and_variable_visibility (gcc::context *ctxt)
    : simple_ipa_opt_pass (pass_data_ipa_function_and_variable_visibility,
			   ctxt)
  {}

  /* opt_pass methods: */
  virtual unsigned int execute (function *)
    {
      return function_and_variable_visibility (flag_whole_program && !flag_lto);
    }

}; // class pass_ipa_function_and_variable_visibility

simple_ipa_opt_pass *
make_pass_ipa_function_and_variable_visibility (gcc::context *ctxt)
{
  return new pass_ipa_function_and_variable_visibility (ctxt);
}<|MERGE_RESOLUTION|>--- conflicted
+++ resolved
@@ -540,13 +540,8 @@
 static void
 localize_node (bool whole_program, symtab_node *node)
 {
-<<<<<<< HEAD
-  /* FIXME: This seems not to be necessary when compiling in fsplit-args.  */
-  gcc_assert (split_outputs || whole_program || in_lto_p || !TREE_PUBLIC (node->decl));
-=======
   gcc_assert (split_outputs || whole_program || in_lto_p
 	      || !TREE_PUBLIC (node->decl));
->>>>>>> 07cbaed8
 
   /* It is possible that one comdat group contains both hidden and non-hidden
      symbols.  In this case we can privatize all hidden symbol but we need
@@ -967,9 +962,8 @@
 
   virtual bool gate (function *)
     {
-      /* Only run on ltrans strage if split-args was provided.  */
-      bool ret = !flag_ltrans;
-      return ret;
+      /* Do not re-run on ltrans stage.  */
+      return !flag_ltrans;
     }
   virtual unsigned int execute (function *)
     {

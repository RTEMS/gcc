/* Deal with interfaces.
   Copyright (C) 2000, 2001, 2002, 2004, 2005, 2006, 2007, 2008, 2009,
   2010
   Free Software Foundation, Inc.
   Contributed by Andy Vaught

This file is part of GCC.

GCC is free software; you can redistribute it and/or modify it under
the terms of the GNU General Public License as published by the Free
Software Foundation; either version 3, or (at your option) any later
version.

GCC is distributed in the hope that it will be useful, but WITHOUT ANY
WARRANTY; without even the implied warranty of MERCHANTABILITY or
FITNESS FOR A PARTICULAR PURPOSE.  See the GNU General Public License
for more details.

You should have received a copy of the GNU General Public License
along with GCC; see the file COPYING3.  If not see
<http://www.gnu.org/licenses/>.  */


/* Deal with interfaces.  An explicit interface is represented as a
   singly linked list of formal argument structures attached to the
   relevant symbols.  For an implicit interface, the arguments don't
   point to symbols.  Explicit interfaces point to namespaces that
   contain the symbols within that interface.

   Implicit interfaces are linked together in a singly linked list
   along the next_if member of symbol nodes.  Since a particular
   symbol can only have a single explicit interface, the symbol cannot
   be part of multiple lists and a single next-member suffices.

   This is not the case for general classes, though.  An operator
   definition is independent of just about all other uses and has it's
   own head pointer.

   Nameless interfaces:
     Nameless interfaces create symbols with explicit interfaces within
     the current namespace.  They are otherwise unlinked.

   Generic interfaces:
     The generic name points to a linked list of symbols.  Each symbol
     has an explicit interface.  Each explicit interface has its own
     namespace containing the arguments.  Module procedures are symbols in
     which the interface is added later when the module procedure is parsed.

   User operators:
     User-defined operators are stored in a their own set of symtrees
     separate from regular symbols.  The symtrees point to gfc_user_op
     structures which in turn head up a list of relevant interfaces.

   Extended intrinsics and assignment:
     The head of these interface lists are stored in the containing namespace.

   Implicit interfaces:
     An implicit interface is represented as a singly linked list of
     formal argument list structures that don't point to any symbol
     nodes -- they just contain types.


   When a subprogram is defined, the program unit's name points to an
   interface as usual, but the link to the namespace is NULL and the
   formal argument list points to symbols within the same namespace as
   the program unit name.  */

#include "config.h"
#include "system.h"
#include "gfortran.h"
#include "match.h"

/* The current_interface structure holds information about the
   interface currently being parsed.  This structure is saved and
   restored during recursive interfaces.  */

gfc_interface_info current_interface;


/* Free a singly linked list of gfc_interface structures.  */

void
gfc_free_interface (gfc_interface *intr)
{
  gfc_interface *next;

  for (; intr; intr = next)
    {
      next = intr->next;
      gfc_free (intr);
    }
}


/* Change the operators unary plus and minus into binary plus and
   minus respectively, leaving the rest unchanged.  */

static gfc_intrinsic_op
fold_unary_intrinsic (gfc_intrinsic_op op)
{
  switch (op)
    {
    case INTRINSIC_UPLUS:
      op = INTRINSIC_PLUS;
      break;
    case INTRINSIC_UMINUS:
      op = INTRINSIC_MINUS;
      break;
    default:
      break;
    }

  return op;
}


/* Match a generic specification.  Depending on which type of
   interface is found, the 'name' or 'op' pointers may be set.
   This subroutine doesn't return MATCH_NO.  */

match
gfc_match_generic_spec (interface_type *type,
			char *name,
			gfc_intrinsic_op *op)
{
  char buffer[GFC_MAX_SYMBOL_LEN + 1];
  match m;
  gfc_intrinsic_op i;

  if (gfc_match (" assignment ( = )") == MATCH_YES)
    {
      *type = INTERFACE_INTRINSIC_OP;
      *op = INTRINSIC_ASSIGN;
      return MATCH_YES;
    }

  if (gfc_match (" operator ( %o )", &i) == MATCH_YES)
    {				/* Operator i/f */
      *type = INTERFACE_INTRINSIC_OP;
      *op = fold_unary_intrinsic (i);
      return MATCH_YES;
    }

  *op = INTRINSIC_NONE;
  if (gfc_match (" operator ( ") == MATCH_YES)
    {
      m = gfc_match_defined_op_name (buffer, 1);
      if (m == MATCH_NO)
	goto syntax;
      if (m != MATCH_YES)
	return MATCH_ERROR;

      m = gfc_match_char (')');
      if (m == MATCH_NO)
	goto syntax;
      if (m != MATCH_YES)
	return MATCH_ERROR;

      strcpy (name, buffer);
      *type = INTERFACE_USER_OP;
      return MATCH_YES;
    }

  if (gfc_match_name (buffer) == MATCH_YES)
    {
      strcpy (name, buffer);
      *type = INTERFACE_GENERIC;
      return MATCH_YES;
    }

  *type = INTERFACE_NAMELESS;
  return MATCH_YES;

syntax:
  gfc_error ("Syntax error in generic specification at %C");
  return MATCH_ERROR;
}


/* Match one of the five F95 forms of an interface statement.  The
   matcher for the abstract interface follows.  */

match
gfc_match_interface (void)
{
  char name[GFC_MAX_SYMBOL_LEN + 1];
  interface_type type;
  gfc_symbol *sym;
  gfc_intrinsic_op op;
  match m;

  m = gfc_match_space ();

  if (gfc_match_generic_spec (&type, name, &op) == MATCH_ERROR)
    return MATCH_ERROR;

  /* If we're not looking at the end of the statement now, or if this
     is not a nameless interface but we did not see a space, punt.  */
  if (gfc_match_eos () != MATCH_YES
      || (type != INTERFACE_NAMELESS && m != MATCH_YES))
    {
      gfc_error ("Syntax error: Trailing garbage in INTERFACE statement "
		 "at %C");
      return MATCH_ERROR;
    }

  current_interface.type = type;

  switch (type)
    {
    case INTERFACE_GENERIC:
      if (gfc_get_symbol (name, NULL, &sym))
	return MATCH_ERROR;

      if (!sym->attr.generic 
	  && gfc_add_generic (&sym->attr, sym->name, NULL) == FAILURE)
	return MATCH_ERROR;

      if (sym->attr.dummy)
	{
	  gfc_error ("Dummy procedure '%s' at %C cannot have a "
		     "generic interface", sym->name);
	  return MATCH_ERROR;
	}

      current_interface.sym = gfc_new_block = sym;
      break;

    case INTERFACE_USER_OP:
      current_interface.uop = gfc_get_uop (name);
      break;

    case INTERFACE_INTRINSIC_OP:
      current_interface.op = op;
      break;

    case INTERFACE_NAMELESS:
    case INTERFACE_ABSTRACT:
      break;
    }

  return MATCH_YES;
}



/* Match a F2003 abstract interface.  */

match
gfc_match_abstract_interface (void)
{
  match m;

  if (gfc_notify_std (GFC_STD_F2003, "Fortran 2003: ABSTRACT INTERFACE at %C")
		      == FAILURE)
    return MATCH_ERROR;

  m = gfc_match_eos ();

  if (m != MATCH_YES)
    {
      gfc_error ("Syntax error in ABSTRACT INTERFACE statement at %C");
      return MATCH_ERROR;
    }

  current_interface.type = INTERFACE_ABSTRACT;

  return m;
}


/* Match the different sort of generic-specs that can be present after
   the END INTERFACE itself.  */

match
gfc_match_end_interface (void)
{
  char name[GFC_MAX_SYMBOL_LEN + 1];
  interface_type type;
  gfc_intrinsic_op op;
  match m;

  m = gfc_match_space ();

  if (gfc_match_generic_spec (&type, name, &op) == MATCH_ERROR)
    return MATCH_ERROR;

  /* If we're not looking at the end of the statement now, or if this
     is not a nameless interface but we did not see a space, punt.  */
  if (gfc_match_eos () != MATCH_YES
      || (type != INTERFACE_NAMELESS && m != MATCH_YES))
    {
      gfc_error ("Syntax error: Trailing garbage in END INTERFACE "
		 "statement at %C");
      return MATCH_ERROR;
    }

  m = MATCH_YES;

  switch (current_interface.type)
    {
    case INTERFACE_NAMELESS:
    case INTERFACE_ABSTRACT:
      if (type != INTERFACE_NAMELESS)
	{
	  gfc_error ("Expected a nameless interface at %C");
	  m = MATCH_ERROR;
	}

      break;

    case INTERFACE_INTRINSIC_OP:
      if (type != current_interface.type || op != current_interface.op)
	{

	  if (current_interface.op == INTRINSIC_ASSIGN)
	    {
	      m = MATCH_ERROR;
	      gfc_error ("Expected 'END INTERFACE ASSIGNMENT (=)' at %C");
	    }
	  else
	    {
	      const char *s1, *s2;
	      s1 = gfc_op2string (current_interface.op);
	      s2 = gfc_op2string (op);

	      /* The following if-statements are used to enforce C1202
		 from F2003.  */
	      if ((strcmp(s1, "==") == 0 && strcmp(s2, ".eq.") == 0)
		  || (strcmp(s1, ".eq.") == 0 && strcmp(s2, "==") == 0))
		break;
	      if ((strcmp(s1, "/=") == 0 && strcmp(s2, ".ne.") == 0)
		  || (strcmp(s1, ".ne.") == 0 && strcmp(s2, "/=") == 0))
		break;
	      if ((strcmp(s1, "<=") == 0 && strcmp(s2, ".le.") == 0)
		  || (strcmp(s1, ".le.") == 0 && strcmp(s2, "<=") == 0))
		break;
	      if ((strcmp(s1, "<") == 0 && strcmp(s2, ".lt.") == 0)
		  || (strcmp(s1, ".lt.") == 0 && strcmp(s2, "<") == 0))
		break;
	      if ((strcmp(s1, ">=") == 0 && strcmp(s2, ".ge.") == 0)
		  || (strcmp(s1, ".ge.") == 0 && strcmp(s2, ">=") == 0))
		break;
	      if ((strcmp(s1, ">") == 0 && strcmp(s2, ".gt.") == 0)
		  || (strcmp(s1, ".gt.") == 0 && strcmp(s2, ">") == 0))
		break;

	      m = MATCH_ERROR;
	      gfc_error ("Expecting 'END INTERFACE OPERATOR (%s)' at %C, "
			 "but got %s", s1, s2);
	    }
		
	}

      break;

    case INTERFACE_USER_OP:
      /* Comparing the symbol node names is OK because only use-associated
	 symbols can be renamed.  */
      if (type != current_interface.type
	  || strcmp (current_interface.uop->name, name) != 0)
	{
	  gfc_error ("Expecting 'END INTERFACE OPERATOR (.%s.)' at %C",
		     current_interface.uop->name);
	  m = MATCH_ERROR;
	}

      break;

    case INTERFACE_GENERIC:
      if (type != current_interface.type
	  || strcmp (current_interface.sym->name, name) != 0)
	{
	  gfc_error ("Expecting 'END INTERFACE %s' at %C",
		     current_interface.sym->name);
	  m = MATCH_ERROR;
	}

      break;
    }

  return m;
}


/* Compare two derived types using the criteria in 4.4.2 of the standard,
   recursing through gfc_compare_types for the components.  */

int
gfc_compare_derived_types (gfc_symbol *derived1, gfc_symbol *derived2)
{
  gfc_component *dt1, *dt2;

  if (derived1 == derived2)
    return 1;

  /* Special case for comparing derived types across namespaces.  If the
     true names and module names are the same and the module name is
     nonnull, then they are equal.  */
  if (derived1 != NULL && derived2 != NULL
      && strcmp (derived1->name, derived2->name) == 0
      && derived1->module != NULL && derived2->module != NULL
      && strcmp (derived1->module, derived2->module) == 0)
    return 1;

  /* Compare type via the rules of the standard.  Both types must have
     the SEQUENCE attribute to be equal.  */

  if (strcmp (derived1->name, derived2->name))
    return 0;

  if (derived1->component_access == ACCESS_PRIVATE
      || derived2->component_access == ACCESS_PRIVATE)
    return 0;

  if (derived1->attr.sequence == 0 || derived2->attr.sequence == 0)
    return 0;

  dt1 = derived1->components;
  dt2 = derived2->components;

  /* Since subtypes of SEQUENCE types must be SEQUENCE types as well, a
     simple test can speed things up.  Otherwise, lots of things have to
     match.  */
  for (;;)
    {
      if (strcmp (dt1->name, dt2->name) != 0)
	return 0;

      if (dt1->attr.access != dt2->attr.access)
	return 0;

      if (dt1->attr.pointer != dt2->attr.pointer)
	return 0;

      if (dt1->attr.dimension != dt2->attr.dimension)
	return 0;

     if (dt1->attr.allocatable != dt2->attr.allocatable)
	return 0;

      if (dt1->attr.dimension && gfc_compare_array_spec (dt1->as, dt2->as) == 0)
	return 0;

      /* Make sure that link lists do not put this function into an 
	 endless recursive loop!  */
      if (!(dt1->ts.type == BT_DERIVED && derived1 == dt1->ts.u.derived)
	    && !(dt1->ts.type == BT_DERIVED && derived1 == dt1->ts.u.derived)
	    && gfc_compare_types (&dt1->ts, &dt2->ts) == 0)
	return 0;

      else if ((dt1->ts.type == BT_DERIVED && derived1 == dt1->ts.u.derived)
		&& !(dt1->ts.type == BT_DERIVED && derived1 == dt1->ts.u.derived))
	return 0;

      else if (!(dt1->ts.type == BT_DERIVED && derived1 == dt1->ts.u.derived)
		&& (dt1->ts.type == BT_DERIVED && derived1 == dt1->ts.u.derived))
	return 0;

      dt1 = dt1->next;
      dt2 = dt2->next;

      if (dt1 == NULL && dt2 == NULL)
	break;
      if (dt1 == NULL || dt2 == NULL)
	return 0;
    }

  return 1;
}


/* Compare two typespecs, recursively if necessary.  */

int
gfc_compare_types (gfc_typespec *ts1, gfc_typespec *ts2)
{
  /* See if one of the typespecs is a BT_VOID, which is what is being used
     to allow the funcs like c_f_pointer to accept any pointer type.
     TODO: Possibly should narrow this to just the one typespec coming in
     that is for the formal arg, but oh well.  */
  if (ts1->type == BT_VOID || ts2->type == BT_VOID)
    return 1;
   
  if (ts1->type != ts2->type
      && ((ts1->type != BT_DERIVED && ts1->type != BT_CLASS)
	  || (ts2->type != BT_DERIVED && ts2->type != BT_CLASS)))
    return 0;
  if (ts1->type != BT_DERIVED && ts1->type != BT_CLASS)
    return (ts1->kind == ts2->kind);

  /* Compare derived types.  */
  if (gfc_type_compatible (ts1, ts2))
    return 1;

  return gfc_compare_derived_types (ts1->u.derived ,ts2->u.derived);
}


/* Given two symbols that are formal arguments, compare their ranks
   and types.  Returns nonzero if they have the same rank and type,
   zero otherwise.  */

static int
compare_type_rank (gfc_symbol *s1, gfc_symbol *s2)
{
  int r1, r2;

  r1 = (s1->as != NULL) ? s1->as->rank : 0;
  r2 = (s2->as != NULL) ? s2->as->rank : 0;

  if (r1 != r2)
    return 0;			/* Ranks differ.  */

  return gfc_compare_types (&s1->ts, &s2->ts);
}


/* Given two symbols that are formal arguments, compare their types
   and rank and their formal interfaces if they are both dummy
   procedures.  Returns nonzero if the same, zero if different.  */

static int
compare_type_rank_if (gfc_symbol *s1, gfc_symbol *s2)
{
  if (s1 == NULL || s2 == NULL)
    return s1 == s2 ? 1 : 0;

  if (s1 == s2)
    return 1;

  if (s1->attr.flavor != FL_PROCEDURE && s2->attr.flavor != FL_PROCEDURE)
    return compare_type_rank (s1, s2);

  if (s1->attr.flavor != FL_PROCEDURE || s2->attr.flavor != FL_PROCEDURE)
    return 0;

  /* At this point, both symbols are procedures.  It can happen that
     external procedures are compared, where one is identified by usage
     to be a function or subroutine but the other is not.  Check TKR
     nonetheless for these cases.  */
  if (s1->attr.function == 0 && s1->attr.subroutine == 0)
    return s1->attr.external == 1 ? compare_type_rank (s1, s2) : 0;

  if (s2->attr.function == 0 && s2->attr.subroutine == 0)
    return s2->attr.external == 1 ? compare_type_rank (s1, s2) : 0;

  /* Now the type of procedure has been identified.  */
  if (s1->attr.function != s2->attr.function
      || s1->attr.subroutine != s2->attr.subroutine)
    return 0;

  if (s1->attr.function && compare_type_rank (s1, s2) == 0)
    return 0;

  /* Originally, gfortran recursed here to check the interfaces of passed
     procedures.  This is explicitly not required by the standard.  */
  return 1;
}


/* Given a formal argument list and a keyword name, search the list
   for that keyword.  Returns the correct symbol node if found, NULL
   if not found.  */

static gfc_symbol *
find_keyword_arg (const char *name, gfc_formal_arglist *f)
{
  for (; f; f = f->next)
    if (strcmp (f->sym->name, name) == 0)
      return f->sym;

  return NULL;
}


/******** Interface checking subroutines **********/


/* Given an operator interface and the operator, make sure that all
   interfaces for that operator are legal.  */

bool
gfc_check_operator_interface (gfc_symbol *sym, gfc_intrinsic_op op,
			      locus opwhere)
{
  gfc_formal_arglist *formal;
  sym_intent i1, i2;
  bt t1, t2;
  int args, r1, r2, k1, k2;

  gcc_assert (sym);

  args = 0;
  t1 = t2 = BT_UNKNOWN;
  i1 = i2 = INTENT_UNKNOWN;
  r1 = r2 = -1;
  k1 = k2 = -1;

  for (formal = sym->formal; formal; formal = formal->next)
    {
      gfc_symbol *fsym = formal->sym;
      if (fsym == NULL)
	{
	  gfc_error ("Alternate return cannot appear in operator "
		     "interface at %L", &sym->declared_at);
	  return false;
	}
      if (args == 0)
	{
	  t1 = fsym->ts.type;
	  i1 = fsym->attr.intent;
	  r1 = (fsym->as != NULL) ? fsym->as->rank : 0;
	  k1 = fsym->ts.kind;
	}
      if (args == 1)
	{
	  t2 = fsym->ts.type;
	  i2 = fsym->attr.intent;
	  r2 = (fsym->as != NULL) ? fsym->as->rank : 0;
	  k2 = fsym->ts.kind;
	}
      args++;
    }

  /* Only +, - and .not. can be unary operators.
     .not. cannot be a binary operator.  */
  if (args == 0 || args > 2 || (args == 1 && op != INTRINSIC_PLUS
				&& op != INTRINSIC_MINUS
				&& op != INTRINSIC_NOT)
      || (args == 2 && op == INTRINSIC_NOT))
    {
      gfc_error ("Operator interface at %L has the wrong number of arguments",
		 &sym->declared_at);
      return false;
    }

  /* Check that intrinsics are mapped to functions, except
     INTRINSIC_ASSIGN which should map to a subroutine.  */
  if (op == INTRINSIC_ASSIGN)
    {
      if (!sym->attr.subroutine)
	{
	  gfc_error ("Assignment operator interface at %L must be "
		     "a SUBROUTINE", &sym->declared_at);
	  return false;
	}
      if (args != 2)
	{
	  gfc_error ("Assignment operator interface at %L must have "
		     "two arguments", &sym->declared_at);
	  return false;
	}

      /* Allowed are (per F2003, 12.3.2.1.2 Defined assignments):
	 - First argument an array with different rank than second,
	 - Types and kinds do not conform, and
	 - First argument is of derived type.  */
      if (sym->formal->sym->ts.type != BT_DERIVED
	  && sym->formal->sym->ts.type != BT_CLASS
	  && (r1 == 0 || r1 == r2)
	  && (sym->formal->sym->ts.type == sym->formal->next->sym->ts.type
	      || (gfc_numeric_ts (&sym->formal->sym->ts)
		  && gfc_numeric_ts (&sym->formal->next->sym->ts))))
	{
	  gfc_error ("Assignment operator interface at %L must not redefine "
		     "an INTRINSIC type assignment", &sym->declared_at);
	  return false;
	}
    }
  else
    {
      if (!sym->attr.function)
	{
	  gfc_error ("Intrinsic operator interface at %L must be a FUNCTION",
		     &sym->declared_at);
	  return false;
	}
    }

  /* Check intents on operator interfaces.  */
  if (op == INTRINSIC_ASSIGN)
    {
      if (i1 != INTENT_OUT && i1 != INTENT_INOUT)
	{
	  gfc_error ("First argument of defined assignment at %L must be "
		     "INTENT(OUT) or INTENT(INOUT)", &sym->declared_at);
	  return false;
	}

      if (i2 != INTENT_IN)
	{
	  gfc_error ("Second argument of defined assignment at %L must be "
		     "INTENT(IN)", &sym->declared_at);
	  return false;
	}
    }
  else
    {
      if (i1 != INTENT_IN)
	{
	  gfc_error ("First argument of operator interface at %L must be "
		     "INTENT(IN)", &sym->declared_at);
	  return false;
	}

      if (args == 2 && i2 != INTENT_IN)
	{
	  gfc_error ("Second argument of operator interface at %L must be "
		     "INTENT(IN)", &sym->declared_at);
	  return false;
	}
    }

  /* From now on, all we have to do is check that the operator definition
     doesn't conflict with an intrinsic operator. The rules for this
     game are defined in 7.1.2 and 7.1.3 of both F95 and F2003 standards,
     as well as 12.3.2.1.1 of Fortran 2003:

     "If the operator is an intrinsic-operator (R310), the number of
     function arguments shall be consistent with the intrinsic uses of
     that operator, and the types, kind type parameters, or ranks of the
     dummy arguments shall differ from those required for the intrinsic
     operation (7.1.2)."  */

#define IS_NUMERIC_TYPE(t) \
  ((t) == BT_INTEGER || (t) == BT_REAL || (t) == BT_COMPLEX)

  /* Unary ops are easy, do them first.  */
  if (op == INTRINSIC_NOT)
    {
      if (t1 == BT_LOGICAL)
	goto bad_repl;
      else
	return true;
    }

  if (args == 1 && (op == INTRINSIC_PLUS || op == INTRINSIC_MINUS))
    {
      if (IS_NUMERIC_TYPE (t1))
	goto bad_repl;
      else
	return true;
    }

  /* Character intrinsic operators have same character kind, thus
     operator definitions with operands of different character kinds
     are always safe.  */
  if (t1 == BT_CHARACTER && t2 == BT_CHARACTER && k1 != k2)
    return true;

  /* Intrinsic operators always perform on arguments of same rank,
     so different ranks is also always safe.  (rank == 0) is an exception
     to that, because all intrinsic operators are elemental.  */
  if (r1 != r2 && r1 != 0 && r2 != 0)
    return true;

  switch (op)
  {
    case INTRINSIC_EQ:
    case INTRINSIC_EQ_OS:
    case INTRINSIC_NE:
    case INTRINSIC_NE_OS:
      if (t1 == BT_CHARACTER && t2 == BT_CHARACTER)
	goto bad_repl;
      /* Fall through.  */

    case INTRINSIC_PLUS:
    case INTRINSIC_MINUS:
    case INTRINSIC_TIMES:
    case INTRINSIC_DIVIDE:
    case INTRINSIC_POWER:
      if (IS_NUMERIC_TYPE (t1) && IS_NUMERIC_TYPE (t2))
	goto bad_repl;
      break;

    case INTRINSIC_GT:
    case INTRINSIC_GT_OS:
    case INTRINSIC_GE:
    case INTRINSIC_GE_OS:
    case INTRINSIC_LT:
    case INTRINSIC_LT_OS:
    case INTRINSIC_LE:
    case INTRINSIC_LE_OS:
      if (t1 == BT_CHARACTER && t2 == BT_CHARACTER)
	goto bad_repl;
      if ((t1 == BT_INTEGER || t1 == BT_REAL)
	  && (t2 == BT_INTEGER || t2 == BT_REAL))
	goto bad_repl;
      break;

    case INTRINSIC_CONCAT:
      if (t1 == BT_CHARACTER && t2 == BT_CHARACTER)
	goto bad_repl;
      break;

    case INTRINSIC_AND:
    case INTRINSIC_OR:
    case INTRINSIC_EQV:
    case INTRINSIC_NEQV:
      if (t1 == BT_LOGICAL && t2 == BT_LOGICAL)
	goto bad_repl;
      break;

    default:
      break;
  }

  return true;

#undef IS_NUMERIC_TYPE

bad_repl:
  gfc_error ("Operator interface at %L conflicts with intrinsic interface",
	     &opwhere);
  return false;
}


/* Given a pair of formal argument lists, we see if the two lists can
   be distinguished by counting the number of nonoptional arguments of
   a given type/rank in f1 and seeing if there are less then that
   number of those arguments in f2 (including optional arguments).
   Since this test is asymmetric, it has to be called twice to make it
   symmetric.  Returns nonzero if the argument lists are incompatible
   by this test.  This subroutine implements rule 1 of section
   14.1.2.3 in the Fortran 95 standard.  */

static int
count_types_test (gfc_formal_arglist *f1, gfc_formal_arglist *f2)
{
  int rc, ac1, ac2, i, j, k, n1;
  gfc_formal_arglist *f;

  typedef struct
  {
    int flag;
    gfc_symbol *sym;
  }
  arginfo;

  arginfo *arg;

  n1 = 0;

  for (f = f1; f; f = f->next)
    n1++;

  /* Build an array of integers that gives the same integer to
     arguments of the same type/rank.  */
  arg = XCNEWVEC (arginfo, n1);

  f = f1;
  for (i = 0; i < n1; i++, f = f->next)
    {
      arg[i].flag = -1;
      arg[i].sym = f->sym;
    }

  k = 0;

  for (i = 0; i < n1; i++)
    {
      if (arg[i].flag != -1)
	continue;

      if (arg[i].sym && arg[i].sym->attr.optional)
	continue;		/* Skip optional arguments.  */

      arg[i].flag = k;

      /* Find other nonoptional arguments of the same type/rank.  */
      for (j = i + 1; j < n1; j++)
	if ((arg[j].sym == NULL || !arg[j].sym->attr.optional)
	    && (compare_type_rank_if (arg[i].sym, arg[j].sym)
	        || compare_type_rank_if (arg[j].sym, arg[i].sym)))
	  arg[j].flag = k;

      k++;
    }

  /* Now loop over each distinct type found in f1.  */
  k = 0;
  rc = 0;

  for (i = 0; i < n1; i++)
    {
      if (arg[i].flag != k)
	continue;

      ac1 = 1;
      for (j = i + 1; j < n1; j++)
	if (arg[j].flag == k)
	  ac1++;

      /* Count the number of arguments in f2 with that type, including
	 those that are optional.  */
      ac2 = 0;

      for (f = f2; f; f = f->next)
	if (compare_type_rank_if (arg[i].sym, f->sym)
	    || compare_type_rank_if (f->sym, arg[i].sym))
	  ac2++;

      if (ac1 > ac2)
	{
	  rc = 1;
	  break;
	}

      k++;
    }

  gfc_free (arg);

  return rc;
}


/* Perform the correspondence test in rule 2 of section 14.1.2.3.
   Returns zero if no argument is found that satisfies rule 2, nonzero
   otherwise.

   This test is also not symmetric in f1 and f2 and must be called
   twice.  This test finds problems caused by sorting the actual
   argument list with keywords.  For example:

   INTERFACE FOO
       SUBROUTINE F1(A, B)
	   INTEGER :: A ; REAL :: B
       END SUBROUTINE F1

       SUBROUTINE F2(B, A)
	   INTEGER :: A ; REAL :: B
       END SUBROUTINE F1
   END INTERFACE FOO

   At this point, 'CALL FOO(A=1, B=1.0)' is ambiguous.  */

static int
generic_correspondence (gfc_formal_arglist *f1, gfc_formal_arglist *f2)
{
  gfc_formal_arglist *f2_save, *g;
  gfc_symbol *sym;

  f2_save = f2;

  while (f1)
    {
      if (f1->sym->attr.optional)
	goto next;

      if (f2 != NULL && (compare_type_rank (f1->sym, f2->sym)
			 || compare_type_rank (f2->sym, f1->sym)))
	goto next;

      /* Now search for a disambiguating keyword argument starting at
	 the current non-match.  */
      for (g = f1; g; g = g->next)
	{
	  if (g->sym->attr.optional)
	    continue;

	  sym = find_keyword_arg (g->sym->name, f2_save);
	  if (sym == NULL || !compare_type_rank (g->sym, sym))
	    return 1;
	}

    next:
      f1 = f1->next;
      if (f2 != NULL)
	f2 = f2->next;
    }

  return 0;
}


/* 'Compare' two formal interfaces associated with a pair of symbols.
   We return nonzero if there exists an actual argument list that
   would be ambiguous between the two interfaces, zero otherwise.
   'intent_flag' specifies whether INTENT and OPTIONAL of the arguments are
   required to match, which is not the case for ambiguity checks.*/

int
gfc_compare_interfaces (gfc_symbol *s1, gfc_symbol *s2, const char *name2,
			int generic_flag, int intent_flag,
			char *errmsg, int err_len)
{
  gfc_formal_arglist *f1, *f2;

  gcc_assert (name2 != NULL);

  if (s1->attr.function && (s2->attr.subroutine
      || (!s2->attr.function && s2->ts.type == BT_UNKNOWN
	  && gfc_get_default_type (name2, s2->ns)->type == BT_UNKNOWN)))
    {
      if (errmsg != NULL)
	snprintf (errmsg, err_len, "'%s' is not a function", name2);
      return 0;
    }

  if (s1->attr.subroutine && s2->attr.function)
    {
      if (errmsg != NULL)
	snprintf (errmsg, err_len, "'%s' is not a subroutine", name2);
      return 0;
    }

  /* If the arguments are functions, check type and kind
     (only for dummy procedures and procedure pointer assignments).  */
  if (!generic_flag && intent_flag && s1->attr.function && s2->attr.function)
    {
      if (s1->ts.type == BT_UNKNOWN)
	return 1;
      if ((s1->ts.type != s2->ts.type) || (s1->ts.kind != s2->ts.kind))
	{
	  if (errmsg != NULL)
	    snprintf (errmsg, err_len, "Type/kind mismatch in return value "
		      "of '%s'", name2);
	  return 0;
	}
    }

  if (s1->attr.if_source == IFSRC_UNKNOWN
      || s2->attr.if_source == IFSRC_UNKNOWN)
    return 1;

  f1 = s1->formal;
  f2 = s2->formal;

  if (f1 == NULL && f2 == NULL)
    return 1;			/* Special case: No arguments.  */

  if (generic_flag)
    {
      if (count_types_test (f1, f2) || count_types_test (f2, f1))
	return 0;
      if (generic_correspondence (f1, f2) || generic_correspondence (f2, f1))
	return 0;
    }
  else
    /* Perform the abbreviated correspondence test for operators (the
       arguments cannot be optional and are always ordered correctly).
       This is also done when comparing interfaces for dummy procedures and in
       procedure pointer assignments.  */

    for (;;)
      {
	/* Check existence.  */
	if (f1 == NULL && f2 == NULL)
	  break;
	if (f1 == NULL || f2 == NULL)
	  {
	    if (errmsg != NULL)
	      snprintf (errmsg, err_len, "'%s' has the wrong number of "
			"arguments", name2);
	    return 0;
	  }

	/* Check type and rank.  */
	if (!compare_type_rank (f2->sym, f1->sym))
	  {
	    if (errmsg != NULL)
	      snprintf (errmsg, err_len, "Type/rank mismatch in argument '%s'",
			f1->sym->name);
	    return 0;
	  }

	/* Check INTENT.  */
	if (intent_flag && (f1->sym->attr.intent != f2->sym->attr.intent))
	  {
	    snprintf (errmsg, err_len, "INTENT mismatch in argument '%s'",
		      f1->sym->name);
	    return 0;
	  }

	/* Check OPTIONAL.  */
	if (intent_flag && (f1->sym->attr.optional != f2->sym->attr.optional))
	  {
	    snprintf (errmsg, err_len, "OPTIONAL mismatch in argument '%s'",
		      f1->sym->name);
	    return 0;
	  }

	f1 = f1->next;
	f2 = f2->next;
      }

  return 1;
}


/* Given a pointer to an interface pointer, remove duplicate
   interfaces and make sure that all symbols are either functions or
   subroutines.  Returns nonzero if something goes wrong.  */

static int
check_interface0 (gfc_interface *p, const char *interface_name)
{
  gfc_interface *psave, *q, *qlast;

  psave = p;
  /* Make sure all symbols in the interface have been defined as
     functions or subroutines.  */
  for (; p; p = p->next)
    if ((!p->sym->attr.function && !p->sym->attr.subroutine)
	|| !p->sym->attr.if_source)
      {
	if (p->sym->attr.external)
	  gfc_error ("Procedure '%s' in %s at %L has no explicit interface",
		     p->sym->name, interface_name, &p->sym->declared_at);
	else
	  gfc_error ("Procedure '%s' in %s at %L is neither function nor "
		     "subroutine", p->sym->name, interface_name,
		     &p->sym->declared_at);
	return 1;
      }
  p = psave;

  /* Remove duplicate interfaces in this interface list.  */
  for (; p; p = p->next)
    {
      qlast = p;

      for (q = p->next; q;)
	{
	  if (p->sym != q->sym)
	    {
	      qlast = q;
	      q = q->next;
	    }
	  else
	    {
	      /* Duplicate interface.  */
	      qlast->next = q->next;
	      gfc_free (q);
	      q = qlast->next;
	    }
	}
    }

  return 0;
}


/* Check lists of interfaces to make sure that no two interfaces are
   ambiguous.  Duplicate interfaces (from the same symbol) are OK here.  */

static int
check_interface1 (gfc_interface *p, gfc_interface *q0,
		  int generic_flag, const char *interface_name,
		  bool referenced)
{
  gfc_interface *q;
  for (; p; p = p->next)
    for (q = q0; q; q = q->next)
      {
	if (p->sym == q->sym)
	  continue;		/* Duplicates OK here.  */

	if (p->sym->name == q->sym->name && p->sym->module == q->sym->module)
	  continue;

	if (gfc_compare_interfaces (p->sym, q->sym, q->sym->name, generic_flag,
				    0, NULL, 0))
	  {
	    if (referenced)
	      gfc_error ("Ambiguous interfaces '%s' and '%s' in %s at %L",
			 p->sym->name, q->sym->name, interface_name,
			 &p->where);
	    else if (!p->sym->attr.use_assoc && q->sym->attr.use_assoc)
	      gfc_warning ("Ambiguous interfaces '%s' and '%s' in %s at %L",
			   p->sym->name, q->sym->name, interface_name,
			   &p->where);
	    else
	      gfc_warning ("Although not referenced, '%s' has ambiguous "
			   "interfaces at %L", interface_name, &p->where);
	    return 1;
	  }
      }
  return 0;
}


/* Check the generic and operator interfaces of symbols to make sure
   that none of the interfaces conflict.  The check has to be done
   after all of the symbols are actually loaded.  */

static void
check_sym_interfaces (gfc_symbol *sym)
{
  char interface_name[100];
  gfc_interface *p;

  if (sym->ns != gfc_current_ns)
    return;

  if (sym->generic != NULL)
    {
      sprintf (interface_name, "generic interface '%s'", sym->name);
      if (check_interface0 (sym->generic, interface_name))
	return;

      for (p = sym->generic; p; p = p->next)
	{
	  if (p->sym->attr.mod_proc
	      && (p->sym->attr.if_source != IFSRC_DECL
		  || p->sym->attr.procedure))
	    {
	      gfc_error ("'%s' at %L is not a module procedure",
			 p->sym->name, &p->where);
	      return;
	    }
	}

      /* Originally, this test was applied to host interfaces too;
	 this is incorrect since host associated symbols, from any
	 source, cannot be ambiguous with local symbols.  */
      check_interface1 (sym->generic, sym->generic, 1, interface_name,
			sym->attr.referenced || !sym->attr.use_assoc);
    }
}


static void
check_uop_interfaces (gfc_user_op *uop)
{
  char interface_name[100];
  gfc_user_op *uop2;
  gfc_namespace *ns;

  sprintf (interface_name, "operator interface '%s'", uop->name);
  if (check_interface0 (uop->op, interface_name))
    return;

  for (ns = gfc_current_ns; ns; ns = ns->parent)
    {
      uop2 = gfc_find_uop (uop->name, ns);
      if (uop2 == NULL)
	continue;

      check_interface1 (uop->op, uop2->op, 0,
			interface_name, true);
    }
}


/* For the namespace, check generic, user operator and intrinsic
   operator interfaces for consistency and to remove duplicate
   interfaces.  We traverse the whole namespace, counting on the fact
   that most symbols will not have generic or operator interfaces.  */

void
gfc_check_interfaces (gfc_namespace *ns)
{
  gfc_namespace *old_ns, *ns2;
  char interface_name[100];
  int i;

  old_ns = gfc_current_ns;
  gfc_current_ns = ns;

  gfc_traverse_ns (ns, check_sym_interfaces);

  gfc_traverse_user_op (ns, check_uop_interfaces);

  for (i = GFC_INTRINSIC_BEGIN; i != GFC_INTRINSIC_END; i++)
    {
      if (i == INTRINSIC_USER)
	continue;

      if (i == INTRINSIC_ASSIGN)
	strcpy (interface_name, "intrinsic assignment operator");
      else
	sprintf (interface_name, "intrinsic '%s' operator",
		 gfc_op2string ((gfc_intrinsic_op) i));

      if (check_interface0 (ns->op[i], interface_name))
	continue;

      if (ns->op[i])
	gfc_check_operator_interface (ns->op[i]->sym, (gfc_intrinsic_op) i,
				      ns->op[i]->where);

      for (ns2 = ns; ns2; ns2 = ns2->parent)
	{
	  if (check_interface1 (ns->op[i], ns2->op[i], 0,
				interface_name, true))
	    goto done;

	  switch (i)
	    {
	      case INTRINSIC_EQ:
		if (check_interface1 (ns->op[i], ns2->op[INTRINSIC_EQ_OS],
				      0, interface_name, true)) goto done;
		break;

	      case INTRINSIC_EQ_OS:
		if (check_interface1 (ns->op[i], ns2->op[INTRINSIC_EQ],
				      0, interface_name, true)) goto done;
		break;

	      case INTRINSIC_NE:
		if (check_interface1 (ns->op[i], ns2->op[INTRINSIC_NE_OS],
				      0, interface_name, true)) goto done;
		break;

	      case INTRINSIC_NE_OS:
		if (check_interface1 (ns->op[i], ns2->op[INTRINSIC_NE],
				      0, interface_name, true)) goto done;
		break;

	      case INTRINSIC_GT:
		if (check_interface1 (ns->op[i], ns2->op[INTRINSIC_GT_OS],
				      0, interface_name, true)) goto done;
		break;

	      case INTRINSIC_GT_OS:
		if (check_interface1 (ns->op[i], ns2->op[INTRINSIC_GT],
				      0, interface_name, true)) goto done;
		break;

	      case INTRINSIC_GE:
		if (check_interface1 (ns->op[i], ns2->op[INTRINSIC_GE_OS],
				      0, interface_name, true)) goto done;
		break;

	      case INTRINSIC_GE_OS:
		if (check_interface1 (ns->op[i], ns2->op[INTRINSIC_GE],
				      0, interface_name, true)) goto done;
		break;

	      case INTRINSIC_LT:
		if (check_interface1 (ns->op[i], ns2->op[INTRINSIC_LT_OS],
				      0, interface_name, true)) goto done;
		break;

	      case INTRINSIC_LT_OS:
		if (check_interface1 (ns->op[i], ns2->op[INTRINSIC_LT],
				      0, interface_name, true)) goto done;
		break;

	      case INTRINSIC_LE:
		if (check_interface1 (ns->op[i], ns2->op[INTRINSIC_LE_OS],
				      0, interface_name, true)) goto done;
		break;

	      case INTRINSIC_LE_OS:
		if (check_interface1 (ns->op[i], ns2->op[INTRINSIC_LE],
				      0, interface_name, true)) goto done;
		break;

	      default:
		break;
            }
	}
    }

done:
  gfc_current_ns = old_ns;
}


static int
symbol_rank (gfc_symbol *sym)
{
  return (sym->as == NULL) ? 0 : sym->as->rank;
}


/* Given a symbol of a formal argument list and an expression, if the
   formal argument is allocatable, check that the actual argument is
   allocatable. Returns nonzero if compatible, zero if not compatible.  */

static int
compare_allocatable (gfc_symbol *formal, gfc_expr *actual)
{
  symbol_attribute attr;

  if (formal->attr.allocatable
      || (formal->ts.type == BT_CLASS && CLASS_DATA (formal)->attr.allocatable))
    {
      attr = gfc_expr_attr (actual);
      if (!attr.allocatable)
	return 0;
    }

  return 1;
}


/* Given a symbol of a formal argument list and an expression, if the
   formal argument is a pointer, see if the actual argument is a
   pointer. Returns nonzero if compatible, zero if not compatible.  */

static int
compare_pointer (gfc_symbol *formal, gfc_expr *actual)
{
  symbol_attribute attr;

  if (formal->attr.pointer)
    {
      attr = gfc_expr_attr (actual);

      /* Fortran 2008 allows non-pointer actual arguments.  */
      if (!attr.pointer && attr.target && formal->attr.intent == INTENT_IN)
	return 2;

      if (!attr.pointer)
	return 0;
    }

  return 1;
}


/* Emit clear error messages for rank mismatch.  */

static void
argument_rank_mismatch (const char *name, locus *where,
			int rank1, int rank2)
{
  if (rank1 == 0)
    {
      gfc_error ("Rank mismatch in argument '%s' at %L "
		 "(scalar and rank-%d)", name, where, rank2);
    }
  else if (rank2 == 0)
    {
      gfc_error ("Rank mismatch in argument '%s' at %L "
		 "(rank-%d and scalar)", name, where, rank1);
    }
  else
    {    
      gfc_error ("Rank mismatch in argument '%s' at %L "
		 "(rank-%d and rank-%d)", name, where, rank1, rank2);
    }
}


/* Given a symbol of a formal argument list and an expression, see if
   the two are compatible as arguments.  Returns nonzero if
   compatible, zero if not compatible.  */

static int
compare_parameter (gfc_symbol *formal, gfc_expr *actual,
		   int ranks_must_agree, int is_elemental, locus *where)
{
  gfc_ref *ref;
  bool rank_check;

  /* If the formal arg has type BT_VOID, it's to one of the iso_c_binding
     procs c_f_pointer or c_f_procpointer, and we need to accept most
     pointers the user could give us.  This should allow that.  */
  if (formal->ts.type == BT_VOID)
    return 1;

  if (formal->ts.type == BT_DERIVED
      && formal->ts.u.derived && formal->ts.u.derived->ts.is_iso_c
      && actual->ts.type == BT_DERIVED
      && actual->ts.u.derived && actual->ts.u.derived->ts.is_iso_c)
    return 1;

  if (formal->ts.type == BT_CLASS && actual->ts.type == BT_DERIVED)
    /* Make sure the vtab symbol is present when
       the module variables are generated.  */
    gfc_find_derived_vtab (actual->ts.u.derived);

  if (actual->ts.type == BT_PROCEDURE)
    {
      char err[200];
      gfc_symbol *act_sym = actual->symtree->n.sym;

      if (formal->attr.flavor != FL_PROCEDURE)
	{
	  if (where)
	    gfc_error ("Invalid procedure argument at %L", &actual->where);
	  return 0;
	}

      if (!gfc_compare_interfaces (formal, act_sym, act_sym->name, 0, 1, err,
				   sizeof(err)))
	{
	  if (where)
	    gfc_error ("Interface mismatch in dummy procedure '%s' at %L: %s",
		       formal->name, &actual->where, err);
	  return 0;
	}

      if (formal->attr.function && !act_sym->attr.function)
	{
	  gfc_add_function (&act_sym->attr, act_sym->name,
	  &act_sym->declared_at);
	  if (act_sym->ts.type == BT_UNKNOWN
	      && gfc_set_default_type (act_sym, 1, act_sym->ns) == FAILURE)
	    return 0;
	}
      else if (formal->attr.subroutine && !act_sym->attr.subroutine)
	gfc_add_subroutine (&act_sym->attr, act_sym->name,
			    &act_sym->declared_at);

      return 1;
    }

  /* F2008, C1241.  */
  if (formal->attr.pointer && formal->attr.contiguous
      && !gfc_is_simply_contiguous (actual, true))
    {
      if (where)
	gfc_error ("Actual argument to contiguous pointer dummy '%s' at %L "
		   "must be simply contigous", formal->name, &actual->where);
      return 0;
    }

  if ((actual->expr_type != EXPR_NULL || actual->ts.type != BT_UNKNOWN)
      && actual->ts.type != BT_HOLLERITH
      && !gfc_compare_types (&formal->ts, &actual->ts))
    {
      if (where)
	gfc_error ("Type mismatch in argument '%s' at %L; passed %s to %s",
		   formal->name, &actual->where, gfc_typename (&actual->ts),
		   gfc_typename (&formal->ts));
      return 0;
    }
    
  /* F2003, 12.5.2.5.  */
  if (formal->ts.type == BT_CLASS
      && (CLASS_DATA (formal)->attr.class_pointer
          || CLASS_DATA (formal)->attr.allocatable))
    {
      if (actual->ts.type != BT_CLASS)
	{
	  if (where)
	    gfc_error ("Actual argument to '%s' at %L must be polymorphic",
			formal->name, &actual->where);
	  return 0;
	}
      if (CLASS_DATA (actual)->ts.u.derived
	  != CLASS_DATA (formal)->ts.u.derived)
	{
	  if (where)
	    gfc_error ("Actual argument to '%s' at %L must have the same "
		       "declared type", formal->name, &actual->where);
	  return 0;
	}
    }

  if (formal->attr.codimension)
    {
      gfc_ref *last = NULL;

      if (actual->expr_type != EXPR_VARIABLE
	  || (actual->ref == NULL
	      && !actual->symtree->n.sym->attr.codimension))
	{
	  if (where)
	    gfc_error ("Actual argument to '%s' at %L must be a coarray",
		       formal->name, &actual->where);
	  return 0;
	}

      for (ref = actual->ref; ref; ref = ref->next)
	{
	  if (ref->type == REF_ARRAY && ref->u.ar.codimen != 0)
	    {
	      if (where)
		gfc_error ("Actual argument to '%s' at %L must be a coarray "
			   "and not coindexed", formal->name, &ref->u.ar.where);
	      return 0;
	    }
	  if (ref->type == REF_ARRAY && ref->u.ar.as->corank
	      && ref->u.ar.type != AR_FULL && ref->u.ar.dimen != 0)
	    {
	      if (where)
		gfc_error ("Actual argument to '%s' at %L must be a coarray "
			   "and thus shall not have an array designator",
			   formal->name, &ref->u.ar.where);
	      return 0;
	    }
	  if (ref->type == REF_COMPONENT)
	    last = ref;
	}

      if (last && !last->u.c.component->attr.codimension)
      	{
	  if (where)
	    gfc_error ("Actual argument to '%s' at %L must be a coarray",
		       formal->name, &actual->where);
	  return 0;
	}

      /* F2008, 12.5.2.6.  */
      if (formal->attr.allocatable &&
	  ((last && last->u.c.component->as->corank != formal->as->corank)
	   || (!last
	       && actual->symtree->n.sym->as->corank != formal->as->corank)))
	{
	  if (where)
	    gfc_error ("Corank mismatch in argument '%s' at %L (%d and %d)",
		   formal->name, &actual->where, formal->as->corank,
		   last ? last->u.c.component->as->corank
			: actual->symtree->n.sym->as->corank);
	  return 0;
	}

      /* F2008, 12.5.2.8.  */
      if (formal->attr.dimension
	  && (formal->attr.contiguous || formal->as->type != AS_ASSUMED_SHAPE)
	  && !gfc_is_simply_contiguous (actual, true))
	{
	  if (where)
	    gfc_error ("Actual argument to '%s' at %L must be simply "
		       "contiguous", formal->name, &actual->where);
	  return 0;
	}
    }

  /* F2008, C1239/C1240.  */
  if (actual->expr_type == EXPR_VARIABLE
      && (actual->symtree->n.sym->attr.asynchronous
         || actual->symtree->n.sym->attr.volatile_)
      &&  (formal->attr.asynchronous || formal->attr.volatile_)
      && actual->rank && !gfc_is_simply_contiguous (actual, true)
      && ((formal->as->type != AS_ASSUMED_SHAPE && !formal->attr.pointer)
	  || formal->attr.contiguous))
    {
      if (where)
	gfc_error ("Dummy argument '%s' has to be a pointer or assumed-shape "
		   "array without CONTIGUOUS attribute - as actual argument at"
		   " %L is not simply contiguous and both are ASYNCHRONOUS "
		   "or VOLATILE", formal->name, &actual->where);
      return 0;
    }

  if (formal->attr.codimension)
    {
      gfc_ref *last = NULL;

      if (actual->expr_type != EXPR_VARIABLE
	  || (actual->ref == NULL
	      && !actual->symtree->n.sym->attr.codimension))
	{
	  if (where)
	    gfc_error ("Actual argument to '%s' at %L must be a coarray",
		       formal->name, &actual->where);
	  return 0;
	}

      for (ref = actual->ref; ref; ref = ref->next)
	{
	  if (ref->type == REF_ARRAY && ref->u.ar.codimen != 0)
	    {
	      if (where)
		gfc_error ("Actual argument to '%s' at %L must be a coarray "
			   "and not coindexed", formal->name, &ref->u.ar.where);
	      return 0;
	    }
	  if (ref->type == REF_ARRAY && ref->u.ar.as->corank
	      && ref->u.ar.type != AR_FULL && ref->u.ar.dimen != 0)
	    {
	      if (where)
		gfc_error ("Actual argument to '%s' at %L must be a coarray "
			   "and thus shall not have an array designator",
			   formal->name, &ref->u.ar.where);
	      return 0;
	    }
	  if (ref->type == REF_COMPONENT)
	    last = ref;
	}

      if (last && !last->u.c.component->attr.codimension)
      	{
	  if (where)
	    gfc_error ("Actual argument to '%s' at %L must be a coarray",
		       formal->name, &actual->where);
	  return 0;
	}

      /* F2008, 12.5.2.6.  */
      if (formal->attr.allocatable &&
	  ((last && last->u.c.component->as->corank != formal->as->corank)
	   || (!last
	       && actual->symtree->n.sym->as->corank != formal->as->corank)))
	{
	  if (where)
	    gfc_error ("Corank mismatch in argument '%s' at %L (%d and %d)",
		   formal->name, &actual->where, formal->as->corank,
		   last ? last->u.c.component->as->corank
			: actual->symtree->n.sym->as->corank);
	  return 0;
	}

      /* F2008, 12.5.2.8.  */
      if (formal->attr.dimension
	  && (formal->attr.contiguous || formal->as->type != AS_ASSUMED_SHAPE)
	  && !gfc_is_simply_contiguous (actual, true))
	{
	  if (where)
	    gfc_error ("Actual argument to '%s' at %L must be simply "
		       "contiguous", formal->name, &actual->where);
	  return 0;
	}
    }

  /* F2008, C1239/C1240.  */
  if (actual->expr_type == EXPR_VARIABLE
      && (actual->symtree->n.sym->attr.asynchronous
         || actual->symtree->n.sym->attr.volatile_)
      &&  (formal->attr.asynchronous || formal->attr.volatile_)
      && actual->rank && !gfc_is_simply_contiguous (actual, true)
      && ((formal->as->type != AS_ASSUMED_SHAPE && !formal->attr.pointer)
	  || formal->attr.contiguous))
    {
      if (where)
	gfc_error ("Dummy argument '%s' has to be a pointer or assumed-shape "
		   "array without CONTIGUOUS attribute - as actual argument at"
		   " %L is not simply contiguous and both are ASYNCHRONOUS "
		   "or VOLATILE", formal->name, &actual->where);
      return 0;
    }

  if (symbol_rank (formal) == actual->rank)
    return 1;

  rank_check = where != NULL && !is_elemental && formal->as
	       && (formal->as->type == AS_ASSUMED_SHAPE
		   || formal->as->type == AS_DEFERRED)
	       && actual->expr_type != EXPR_NULL;

  /* Scalar & coindexed, see: F2008, Section 12.5.2.4.  */
  if (rank_check || ranks_must_agree
      || (formal->attr.pointer && actual->expr_type != EXPR_NULL)
      || (actual->rank != 0 && !(is_elemental || formal->attr.dimension))
<<<<<<< HEAD
      || (actual->rank == 0 && formal->as->type == AS_ASSUMED_SHAPE)
=======
      || (actual->rank == 0 && formal->as->type == AS_ASSUMED_SHAPE
	  && actual->expr_type != EXPR_NULL)
>>>>>>> 155d23aa
      || (actual->rank == 0 && formal->attr.dimension
	  && gfc_is_coindexed (actual)))
    {
      if (where)
	argument_rank_mismatch (formal->name, &actual->where,
				symbol_rank (formal), actual->rank);
      return 0;
    }
  else if (actual->rank != 0 && (is_elemental || formal->attr.dimension))
    return 1;

  /* At this point, we are considering a scalar passed to an array.   This
     is valid (cf. F95 12.4.1.1; F2003 12.4.1.2),
     - if the actual argument is (a substring of) an element of a
       non-assumed-shape/non-pointer array;
     - (F2003) if the actual argument is of type character.  */

  for (ref = actual->ref; ref; ref = ref->next)
    if (ref->type == REF_ARRAY && ref->u.ar.type == AR_ELEMENT
	&& ref->u.ar.dimen > 0)
      break;

  /* Not an array element.  */
  if (formal->ts.type == BT_CHARACTER
      && (ref == NULL
          || (actual->expr_type == EXPR_VARIABLE
	      && (actual->symtree->n.sym->as->type == AS_ASSUMED_SHAPE
		  || actual->symtree->n.sym->attr.pointer))))
    {
      if (where && (gfc_option.allow_std & GFC_STD_F2003) == 0)
	{
	  gfc_error ("Fortran 2003: Scalar CHARACTER actual argument with "
		     "array dummy argument '%s' at %L",
		     formal->name, &actual->where);
	  return 0;
	}
      else if ((gfc_option.allow_std & GFC_STD_F2003) == 0)
	return 0;
      else
	return 1;
    }
  else if (ref == NULL && actual->expr_type != EXPR_NULL)
    {
      if (where)
	argument_rank_mismatch (formal->name, &actual->where,
				symbol_rank (formal), actual->rank);
      return 0;
    }

  if (actual->expr_type == EXPR_VARIABLE
      && actual->symtree->n.sym->as
      && (actual->symtree->n.sym->as->type == AS_ASSUMED_SHAPE
	  || actual->symtree->n.sym->attr.pointer))
    {
      if (where)
	gfc_error ("Element of assumed-shaped array passed to dummy "
		   "argument '%s' at %L", formal->name, &actual->where);
      return 0;
    }

  return 1;
}


/* Returns the storage size of a symbol (formal argument) or
   zero if it cannot be determined.  */

static unsigned long
get_sym_storage_size (gfc_symbol *sym)
{
  int i;
  unsigned long strlen, elements;

  if (sym->ts.type == BT_CHARACTER)
    {
      if (sym->ts.u.cl && sym->ts.u.cl->length
          && sym->ts.u.cl->length->expr_type == EXPR_CONSTANT)
	strlen = mpz_get_ui (sym->ts.u.cl->length->value.integer);
      else
	return 0;
    }
  else
    strlen = 1; 

  if (symbol_rank (sym) == 0)
    return strlen;

  elements = 1;
  if (sym->as->type != AS_EXPLICIT)
    return 0;
  for (i = 0; i < sym->as->rank; i++)
    {
      if (!sym->as || sym->as->upper[i]->expr_type != EXPR_CONSTANT
	  || sym->as->lower[i]->expr_type != EXPR_CONSTANT)
	return 0;

      elements *= mpz_get_si (sym->as->upper[i]->value.integer)
		  - mpz_get_si (sym->as->lower[i]->value.integer) + 1L;
    }

  return strlen*elements;
}


/* Returns the storage size of an expression (actual argument) or
   zero if it cannot be determined. For an array element, it returns
   the remaining size as the element sequence consists of all storage
   units of the actual argument up to the end of the array.  */

static unsigned long
get_expr_storage_size (gfc_expr *e)
{
  int i;
  long int strlen, elements;
  long int substrlen = 0;
  bool is_str_storage = false;
  gfc_ref *ref;

  if (e == NULL)
    return 0;
  
  if (e->ts.type == BT_CHARACTER)
    {
      if (e->ts.u.cl && e->ts.u.cl->length
          && e->ts.u.cl->length->expr_type == EXPR_CONSTANT)
	strlen = mpz_get_si (e->ts.u.cl->length->value.integer);
      else if (e->expr_type == EXPR_CONSTANT
	       && (e->ts.u.cl == NULL || e->ts.u.cl->length == NULL))
	strlen = e->value.character.length;
      else
	return 0;
    }
  else
    strlen = 1; /* Length per element.  */

  if (e->rank == 0 && !e->ref)
    return strlen;

  elements = 1;
  if (!e->ref)
    {
      if (!e->shape)
	return 0;
      for (i = 0; i < e->rank; i++)
	elements *= mpz_get_si (e->shape[i]);
      return elements*strlen;
    }

  for (ref = e->ref; ref; ref = ref->next)
    {
      if (ref->type == REF_SUBSTRING && ref->u.ss.start
	  && ref->u.ss.start->expr_type == EXPR_CONSTANT)
	{
	  if (is_str_storage)
	    {
	      /* The string length is the substring length.
		 Set now to full string length.  */
	      if (ref->u.ss.length == NULL
		  || ref->u.ss.length->length->expr_type != EXPR_CONSTANT)
		return 0;

	      strlen = mpz_get_ui (ref->u.ss.length->length->value.integer);
	    }
	  substrlen = strlen - mpz_get_ui (ref->u.ss.start->value.integer) + 1;
	  continue;
	}

      if (ref->type == REF_ARRAY && ref->u.ar.type == AR_SECTION
	  && ref->u.ar.start && ref->u.ar.end && ref->u.ar.stride
	  && ref->u.ar.as->upper)
	for (i = 0; i < ref->u.ar.dimen; i++)
	  {
	    long int start, end, stride;
	    stride = 1;

	    if (ref->u.ar.stride[i])
	      {
		if (ref->u.ar.stride[i]->expr_type == EXPR_CONSTANT)
		  stride = mpz_get_si (ref->u.ar.stride[i]->value.integer);
		else
		  return 0;
	      }

	    if (ref->u.ar.start[i])
	      {
		if (ref->u.ar.start[i]->expr_type == EXPR_CONSTANT)
		  start = mpz_get_si (ref->u.ar.start[i]->value.integer);
		else
		  return 0;
	      }
	    else if (ref->u.ar.as->lower[i]
		     && ref->u.ar.as->lower[i]->expr_type == EXPR_CONSTANT)
	      start = mpz_get_si (ref->u.ar.as->lower[i]->value.integer);
	    else
	      return 0;

	    if (ref->u.ar.end[i])
	      {
		if (ref->u.ar.end[i]->expr_type == EXPR_CONSTANT)
		  end = mpz_get_si (ref->u.ar.end[i]->value.integer);
		else
		  return 0;
	      }
	    else if (ref->u.ar.as->upper[i]
		     && ref->u.ar.as->upper[i]->expr_type == EXPR_CONSTANT)
	      end = mpz_get_si (ref->u.ar.as->upper[i]->value.integer);
	    else
	      return 0;

	    elements *= (end - start)/stride + 1L;
	  }
      else if (ref->type == REF_ARRAY && ref->u.ar.type == AR_FULL
	       && ref->u.ar.as->lower && ref->u.ar.as->upper)
	for (i = 0; i < ref->u.ar.as->rank; i++)
	  {
	    if (ref->u.ar.as->lower[i] && ref->u.ar.as->upper[i]
		&& ref->u.ar.as->lower[i]->expr_type == EXPR_CONSTANT
		&& ref->u.ar.as->upper[i]->expr_type == EXPR_CONSTANT)
	      elements *= mpz_get_si (ref->u.ar.as->upper[i]->value.integer)
			  - mpz_get_si (ref->u.ar.as->lower[i]->value.integer)
			  + 1L;
	    else
	      return 0;
	  }
      else if (ref->type == REF_ARRAY && ref->u.ar.type == AR_ELEMENT
	       && e->expr_type == EXPR_VARIABLE)
	{
	  if (e->symtree->n.sym->as->type == AS_ASSUMED_SHAPE
	      || e->symtree->n.sym->attr.pointer)
	    {
	      elements = 1;
	      continue;
	    }

	  /* Determine the number of remaining elements in the element
	     sequence for array element designators.  */
	  is_str_storage = true;
	  for (i = ref->u.ar.dimen - 1; i >= 0; i--)
	    {
	      if (ref->u.ar.start[i] == NULL
		  || ref->u.ar.start[i]->expr_type != EXPR_CONSTANT
		  || ref->u.ar.as->upper[i] == NULL
		  || ref->u.ar.as->lower[i] == NULL
		  || ref->u.ar.as->upper[i]->expr_type != EXPR_CONSTANT
		  || ref->u.ar.as->lower[i]->expr_type != EXPR_CONSTANT)
		return 0;

	      elements
		   = elements
		     * (mpz_get_si (ref->u.ar.as->upper[i]->value.integer)
			- mpz_get_si (ref->u.ar.as->lower[i]->value.integer)
			+ 1L)
		     - (mpz_get_si (ref->u.ar.start[i]->value.integer)
			- mpz_get_si (ref->u.ar.as->lower[i]->value.integer));
	    }
        }
      else
	return 0;
    }

  if (substrlen)
    return (is_str_storage) ? substrlen + (elements-1)*strlen
			    : elements*strlen;
  else
    return elements*strlen;
}


/* Given an expression, check whether it is an array section
   which has a vector subscript. If it has, one is returned,
   otherwise zero.  */

int
gfc_has_vector_subscript (gfc_expr *e)
{
  int i;
  gfc_ref *ref;

  if (e == NULL || e->rank == 0 || e->expr_type != EXPR_VARIABLE)
    return 0;

  for (ref = e->ref; ref; ref = ref->next)
    if (ref->type == REF_ARRAY && ref->u.ar.type == AR_SECTION)
      for (i = 0; i < ref->u.ar.dimen; i++)
	if (ref->u.ar.dimen_type[i] == DIMEN_VECTOR)
	  return 1;

  return 0;
}


/* Given formal and actual argument lists, see if they are compatible.
   If they are compatible, the actual argument list is sorted to
   correspond with the formal list, and elements for missing optional
   arguments are inserted. If WHERE pointer is nonnull, then we issue
   errors when things don't match instead of just returning the status
   code.  */

static int
compare_actual_formal (gfc_actual_arglist **ap, gfc_formal_arglist *formal,
	 	       int ranks_must_agree, int is_elemental, locus *where)
{
  gfc_actual_arglist **new_arg, *a, *actual, temp;
  gfc_formal_arglist *f;
  int i, n, na;
  unsigned long actual_size, formal_size;

  actual = *ap;

  if (actual == NULL && formal == NULL)
    return 1;

  n = 0;
  for (f = formal; f; f = f->next)
    n++;

  new_arg = XALLOCAVEC (gfc_actual_arglist *, n);

  for (i = 0; i < n; i++)
    new_arg[i] = NULL;

  na = 0;
  f = formal;
  i = 0;

  for (a = actual; a; a = a->next, f = f->next)
    {
      /* Look for keywords but ignore g77 extensions like %VAL.  */
      if (a->name != NULL && a->name[0] != '%')
	{
	  i = 0;
	  for (f = formal; f; f = f->next, i++)
	    {
	      if (f->sym == NULL)
		continue;
	      if (strcmp (f->sym->name, a->name) == 0)
		break;
	    }

	  if (f == NULL)
	    {
	      if (where)
		gfc_error ("Keyword argument '%s' at %L is not in "
			   "the procedure", a->name, &a->expr->where);
	      return 0;
	    }

	  if (new_arg[i] != NULL)
	    {
	      if (where)
		gfc_error ("Keyword argument '%s' at %L is already associated "
			   "with another actual argument", a->name,
			   &a->expr->where);
	      return 0;
	    }
	}

      if (f == NULL)
	{
	  if (where)
	    gfc_error ("More actual than formal arguments in procedure "
		       "call at %L", where);

	  return 0;
	}

      if (f->sym == NULL && a->expr == NULL)
	goto match;

      if (f->sym == NULL)
	{
	  if (where)
	    gfc_error ("Missing alternate return spec in subroutine call "
		       "at %L", where);
	  return 0;
	}

      if (a->expr == NULL)
	{
	  if (where)
	    gfc_error ("Unexpected alternate return spec in subroutine "
		       "call at %L", where);
	  return 0;
	}

      if (a->expr->expr_type == EXPR_NULL && !f->sym->attr.pointer
	  && (f->sym->attr.allocatable || !f->sym->attr.optional
	      || (gfc_option.allow_std & GFC_STD_F2008) == 0))
	{
	  if (where && (f->sym->attr.allocatable || !f->sym->attr.optional))
	    gfc_error ("Unexpected NULL() intrinsic at %L to dummy '%s'",
		       where, f->sym->name);
	  else if (where)
	    gfc_error ("Fortran 2008: Null pointer at %L to non-pointer "
		       "dummy '%s'", where, f->sym->name);

	  return 0;
	}
      
      if (!compare_parameter (f->sym, a->expr, ranks_must_agree,
			      is_elemental, where))
	return 0;

      /* Special case for character arguments.  For allocatable, pointer
	 and assumed-shape dummies, the string length needs to match
	 exactly.  */
      if (a->expr->ts.type == BT_CHARACTER
	   && a->expr->ts.u.cl && a->expr->ts.u.cl->length
	   && a->expr->ts.u.cl->length->expr_type == EXPR_CONSTANT
	   && f->sym->ts.u.cl && f->sym->ts.u.cl && f->sym->ts.u.cl->length
	   && f->sym->ts.u.cl->length->expr_type == EXPR_CONSTANT
	   && (f->sym->attr.pointer || f->sym->attr.allocatable
	       || (f->sym->as && f->sym->as->type == AS_ASSUMED_SHAPE))
	   && (mpz_cmp (a->expr->ts.u.cl->length->value.integer,
			f->sym->ts.u.cl->length->value.integer) != 0))
	 {
	   if (where && (f->sym->attr.pointer || f->sym->attr.allocatable))
	     gfc_warning ("Character length mismatch (%ld/%ld) between actual "
			  "argument and pointer or allocatable dummy argument "
			  "'%s' at %L",
			  mpz_get_si (a->expr->ts.u.cl->length->value.integer),
			  mpz_get_si (f->sym->ts.u.cl->length->value.integer),
			  f->sym->name, &a->expr->where);
	   else if (where)
	     gfc_warning ("Character length mismatch (%ld/%ld) between actual "
			  "argument and assumed-shape dummy argument '%s' "
			  "at %L",
			  mpz_get_si (a->expr->ts.u.cl->length->value.integer),
			  mpz_get_si (f->sym->ts.u.cl->length->value.integer),
			  f->sym->name, &a->expr->where);
	   return 0;
	 }

      actual_size = get_expr_storage_size (a->expr);
      formal_size = get_sym_storage_size (f->sym);
      if (actual_size != 0
	    && actual_size < formal_size
	    && a->expr->ts.type != BT_PROCEDURE)
	{
	  if (a->expr->ts.type == BT_CHARACTER && !f->sym->as && where)
	    gfc_warning ("Character length of actual argument shorter "
			"than of dummy argument '%s' (%lu/%lu) at %L",
			f->sym->name, actual_size, formal_size,
			&a->expr->where);
          else if (where)
	    gfc_warning ("Actual argument contains too few "
			"elements for dummy argument '%s' (%lu/%lu) at %L",
			f->sym->name, actual_size, formal_size,
			&a->expr->where);
	  return  0;
	}

      /* Satisfy 12.4.1.3 by ensuring that a procedure pointer actual argument
	 is provided for a procedure pointer formal argument.  */
      if (f->sym->attr.proc_pointer
	  && !((a->expr->expr_type == EXPR_VARIABLE
		&& a->expr->symtree->n.sym->attr.proc_pointer)
	       || (a->expr->expr_type == EXPR_FUNCTION
		   && a->expr->symtree->n.sym->result->attr.proc_pointer)
	       || gfc_is_proc_ptr_comp (a->expr, NULL)))
	{
	  if (where)
	    gfc_error ("Expected a procedure pointer for argument '%s' at %L",
		       f->sym->name, &a->expr->where);
	  return 0;
	}

      /* Satisfy 12.4.1.2 by ensuring that a procedure actual argument is
	 provided for a procedure formal argument.  */
      if (a->expr->ts.type != BT_PROCEDURE && !gfc_is_proc_ptr_comp (a->expr, NULL)
	  && a->expr->expr_type == EXPR_VARIABLE
	  && f->sym->attr.flavor == FL_PROCEDURE)
	{
	  if (where)
	    gfc_error ("Expected a procedure for argument '%s' at %L",
		       f->sym->name, &a->expr->where);
	  return 0;
	}

      if (f->sym->attr.flavor == FL_PROCEDURE && f->sym->attr.pure
	  && a->expr->ts.type == BT_PROCEDURE
	  && !a->expr->symtree->n.sym->attr.pure)
	{
	  if (where)
	    gfc_error ("Expected a PURE procedure for argument '%s' at %L",
		       f->sym->name, &a->expr->where);
	  return 0;
	}

      if (f->sym->as && f->sym->as->type == AS_ASSUMED_SHAPE
	  && a->expr->expr_type == EXPR_VARIABLE
	  && a->expr->symtree->n.sym->as
	  && a->expr->symtree->n.sym->as->type == AS_ASSUMED_SIZE
	  && (a->expr->ref == NULL
	      || (a->expr->ref->type == REF_ARRAY
		  && a->expr->ref->u.ar.type == AR_FULL)))
	{
	  if (where)
	    gfc_error ("Actual argument for '%s' cannot be an assumed-size"
		       " array at %L", f->sym->name, where);
	  return 0;
	}

      if (a->expr->expr_type != EXPR_NULL
	  && compare_pointer (f->sym, a->expr) == 0)
	{
	  if (where)
	    gfc_error ("Actual argument for '%s' must be a pointer at %L",
		       f->sym->name, &a->expr->where);
	  return 0;
	}

      /* Fortran 2008, C1242.  */
      if (f->sym->attr.pointer && gfc_is_coindexed (a->expr))
	{
	  if (where)
	    gfc_error ("Coindexed actual argument at %L to pointer "
		       "dummy '%s'",
		       &a->expr->where, f->sym->name);
	  return 0;
	}

      /* Fortran 2008, 12.5.2.5 (no constraint).  */
      if (a->expr->expr_type == EXPR_VARIABLE
	  && f->sym->attr.intent != INTENT_IN
	  && f->sym->attr.allocatable
	  && gfc_is_coindexed (a->expr))
	{
	  if (where)
	    gfc_error ("Coindexed actual argument at %L to allocatable "
		       "dummy '%s' requires INTENT(IN)",
		       &a->expr->where, f->sym->name);
	  return 0;
	}

      /* Fortran 2008, C1237.  */
      if (a->expr->expr_type == EXPR_VARIABLE
	  && (f->sym->attr.asynchronous || f->sym->attr.volatile_)
	  && gfc_is_coindexed (a->expr)
	  && (a->expr->symtree->n.sym->attr.volatile_
	      || a->expr->symtree->n.sym->attr.asynchronous))
	{
	  if (where)
	    gfc_error ("Coindexed ASYNCHRONOUS or VOLATILE actual argument at "
		       "at %L requires that dummy %s' has neither "
		       "ASYNCHRONOUS nor VOLATILE", &a->expr->where,
		       f->sym->name);
	  return 0;
	}

      /* Fortran 2008, 12.5.2.4 (no constraint).  */
      if (a->expr->expr_type == EXPR_VARIABLE
	  && f->sym->attr.intent != INTENT_IN && !f->sym->attr.value
	  && gfc_is_coindexed (a->expr)
	  && gfc_has_ultimate_allocatable (a->expr))
	{
	  if (where)
	    gfc_error ("Coindexed actual argument at %L with allocatable "
		       "ultimate component to dummy '%s' requires either VALUE "
		       "or INTENT(IN)", &a->expr->where, f->sym->name);
	  return 0;
	}

      if (a->expr->expr_type != EXPR_NULL
	  && (gfc_option.allow_std & GFC_STD_F2008) == 0
	  && compare_pointer (f->sym, a->expr) == 2)
	{
	  if (where)
	    gfc_error ("Fortran 2008: Non-pointer actual argument at %L to "
		       "pointer dummy '%s'", &a->expr->where,f->sym->name);
	  return 0;
	}
	

      /* Fortran 2008, C1242.  */
      if (f->sym->attr.pointer && gfc_is_coindexed (a->expr))
	{
	  if (where)
	    gfc_error ("Coindexed actual argument at %L to pointer "
		       "dummy '%s'",
		       &a->expr->where, f->sym->name);
	  return 0;
	}

      /* Fortran 2008, 12.5.2.5 (no constraint).  */
      if (a->expr->expr_type == EXPR_VARIABLE
	  && f->sym->attr.intent != INTENT_IN
	  && f->sym->attr.allocatable
	  && gfc_is_coindexed (a->expr))
	{
	  if (where)
	    gfc_error ("Coindexed actual argument at %L to allocatable "
		       "dummy '%s' requires INTENT(IN)",
		       &a->expr->where, f->sym->name);
	  return 0;
	}

      /* Fortran 2008, C1237.  */
      if (a->expr->expr_type == EXPR_VARIABLE
	  && (f->sym->attr.asynchronous || f->sym->attr.volatile_)
	  && gfc_is_coindexed (a->expr)
	  && (a->expr->symtree->n.sym->attr.volatile_
	      || a->expr->symtree->n.sym->attr.asynchronous))
	{
	  if (where)
	    gfc_error ("Coindexed ASYNCHRONOUS or VOLATILE actual argument at "
		       "at %L requires that dummy %s' has neither "
		       "ASYNCHRONOUS nor VOLATILE", &a->expr->where,
		       f->sym->name);
	  return 0;
	}

      /* Fortran 2008, 12.5.2.4 (no constraint).  */
      if (a->expr->expr_type == EXPR_VARIABLE
	  && f->sym->attr.intent != INTENT_IN && !f->sym->attr.value
	  && gfc_is_coindexed (a->expr)
	  && gfc_has_ultimate_allocatable (a->expr))
	{
	  if (where)
	    gfc_error ("Coindexed actual argument at %L with allocatable "
		       "ultimate component to dummy '%s' requires either VALUE "
		       "or INTENT(IN)", &a->expr->where, f->sym->name);
	  return 0;
	}

      if (a->expr->expr_type != EXPR_NULL
	  && compare_allocatable (f->sym, a->expr) == 0)
	{
	  if (where)
	    gfc_error ("Actual argument for '%s' must be ALLOCATABLE at %L",
		       f->sym->name, &a->expr->where);
	  return 0;
	}

      /* Check intent = OUT/INOUT for definable actual argument.  */
      if ((f->sym->attr.intent == INTENT_OUT
	  || f->sym->attr.intent == INTENT_INOUT))
	{
	  const char* context = (where
				 ? _("actual argument to INTENT = OUT/INOUT")
				 : NULL);

	  if (f->sym->attr.pointer
	      && gfc_check_vardef_context (a->expr, true, context)
		   == FAILURE)
	    return 0;
	  if (gfc_check_vardef_context (a->expr, false, context)
		== FAILURE)
	    return 0;
	}

      if ((f->sym->attr.intent == INTENT_OUT
	   || f->sym->attr.intent == INTENT_INOUT
	   || f->sym->attr.volatile_
	   || f->sym->attr.asynchronous)
	  && gfc_has_vector_subscript (a->expr))
	{
	  if (where)
	    gfc_error ("Array-section actual argument with vector "
		       "subscripts at %L is incompatible with INTENT(OUT), "
		       "INTENT(INOUT), VOLATILE or ASYNCHRONOUS attribute "
		       "of the dummy argument '%s'",
		       &a->expr->where, f->sym->name);
	  return 0;
	}

      /* C1232 (R1221) For an actual argument which is an array section or
	 an assumed-shape array, the dummy argument shall be an assumed-
	 shape array, if the dummy argument has the VOLATILE attribute.  */

      if (f->sym->attr.volatile_
	  && a->expr->symtree->n.sym->as
	  && a->expr->symtree->n.sym->as->type == AS_ASSUMED_SHAPE
	  && !(f->sym->as && f->sym->as->type == AS_ASSUMED_SHAPE))
	{
	  if (where)
	    gfc_error ("Assumed-shape actual argument at %L is "
		       "incompatible with the non-assumed-shape "
		       "dummy argument '%s' due to VOLATILE attribute",
		       &a->expr->where,f->sym->name);
	  return 0;
	}

      if (f->sym->attr.volatile_
	  && a->expr->ref && a->expr->ref->u.ar.type == AR_SECTION
	  && !(f->sym->as && f->sym->as->type == AS_ASSUMED_SHAPE))
	{
	  if (where)
	    gfc_error ("Array-section actual argument at %L is "
		       "incompatible with the non-assumed-shape "
		       "dummy argument '%s' due to VOLATILE attribute",
		       &a->expr->where,f->sym->name);
	  return 0;
	}

      /* C1233 (R1221) For an actual argument which is a pointer array, the
	 dummy argument shall be an assumed-shape or pointer array, if the
	 dummy argument has the VOLATILE attribute.  */

      if (f->sym->attr.volatile_
	  && a->expr->symtree->n.sym->attr.pointer
	  && a->expr->symtree->n.sym->as
	  && !(f->sym->as
	       && (f->sym->as->type == AS_ASSUMED_SHAPE
		   || f->sym->attr.pointer)))
	{
	  if (where)
	    gfc_error ("Pointer-array actual argument at %L requires "
		       "an assumed-shape or pointer-array dummy "
		       "argument '%s' due to VOLATILE attribute",
		       &a->expr->where,f->sym->name);
	  return 0;
	}

    match:
      if (a == actual)
	na = i;

      new_arg[i++] = a;
    }

  /* Make sure missing actual arguments are optional.  */
  i = 0;
  for (f = formal; f; f = f->next, i++)
    {
      if (new_arg[i] != NULL)
	continue;
      if (f->sym == NULL)
	{
	  if (where)
	    gfc_error ("Missing alternate return spec in subroutine call "
		       "at %L", where);
	  return 0;
	}
      if (!f->sym->attr.optional)
	{
	  if (where)
	    gfc_error ("Missing actual argument for argument '%s' at %L",
		       f->sym->name, where);
	  return 0;
	}
    }

  /* The argument lists are compatible.  We now relink a new actual
     argument list with null arguments in the right places.  The head
     of the list remains the head.  */
  for (i = 0; i < n; i++)
    if (new_arg[i] == NULL)
      new_arg[i] = gfc_get_actual_arglist ();

  if (na != 0)
    {
      temp = *new_arg[0];
      *new_arg[0] = *actual;
      *actual = temp;

      a = new_arg[0];
      new_arg[0] = new_arg[na];
      new_arg[na] = a;
    }

  for (i = 0; i < n - 1; i++)
    new_arg[i]->next = new_arg[i + 1];

  new_arg[i]->next = NULL;

  if (*ap == NULL && n > 0)
    *ap = new_arg[0];

  /* Note the types of omitted optional arguments.  */
  for (a = *ap, f = formal; a; a = a->next, f = f->next)
    if (a->expr == NULL && a->label == NULL)
      a->missing_arg_type = f->sym->ts.type;

  return 1;
}


typedef struct
{
  gfc_formal_arglist *f;
  gfc_actual_arglist *a;
}
argpair;

/* qsort comparison function for argument pairs, with the following
   order:
    - p->a->expr == NULL
    - p->a->expr->expr_type != EXPR_VARIABLE
    - growing p->a->expr->symbol.  */

static int
pair_cmp (const void *p1, const void *p2)
{
  const gfc_actual_arglist *a1, *a2;

  /* *p1 and *p2 are elements of the to-be-sorted array.  */
  a1 = ((const argpair *) p1)->a;
  a2 = ((const argpair *) p2)->a;
  if (!a1->expr)
    {
      if (!a2->expr)
	return 0;
      return -1;
    }
  if (!a2->expr)
    return 1;
  if (a1->expr->expr_type != EXPR_VARIABLE)
    {
      if (a2->expr->expr_type != EXPR_VARIABLE)
	return 0;
      return -1;
    }
  if (a2->expr->expr_type != EXPR_VARIABLE)
    return 1;
  return a1->expr->symtree->n.sym < a2->expr->symtree->n.sym;
}


/* Given two expressions from some actual arguments, test whether they
   refer to the same expression. The analysis is conservative.
   Returning FAILURE will produce no warning.  */

static gfc_try
compare_actual_expr (gfc_expr *e1, gfc_expr *e2)
{
  const gfc_ref *r1, *r2;

  if (!e1 || !e2
      || e1->expr_type != EXPR_VARIABLE
      || e2->expr_type != EXPR_VARIABLE
      || e1->symtree->n.sym != e2->symtree->n.sym)
    return FAILURE;

  /* TODO: improve comparison, see expr.c:show_ref().  */
  for (r1 = e1->ref, r2 = e2->ref; r1 && r2; r1 = r1->next, r2 = r2->next)
    {
      if (r1->type != r2->type)
	return FAILURE;
      switch (r1->type)
	{
	case REF_ARRAY:
	  if (r1->u.ar.type != r2->u.ar.type)
	    return FAILURE;
	  /* TODO: At the moment, consider only full arrays;
	     we could do better.  */
	  if (r1->u.ar.type != AR_FULL || r2->u.ar.type != AR_FULL)
	    return FAILURE;
	  break;

	case REF_COMPONENT:
	  if (r1->u.c.component != r2->u.c.component)
	    return FAILURE;
	  break;

	case REF_SUBSTRING:
	  return FAILURE;

	default:
	  gfc_internal_error ("compare_actual_expr(): Bad component code");
	}
    }
  if (!r1 && !r2)
    return SUCCESS;
  return FAILURE;
}


/* Given formal and actual argument lists that correspond to one
   another, check that identical actual arguments aren't not
   associated with some incompatible INTENTs.  */

static gfc_try
check_some_aliasing (gfc_formal_arglist *f, gfc_actual_arglist *a)
{
  sym_intent f1_intent, f2_intent;
  gfc_formal_arglist *f1;
  gfc_actual_arglist *a1;
  size_t n, i, j;
  argpair *p;
  gfc_try t = SUCCESS;

  n = 0;
  for (f1 = f, a1 = a;; f1 = f1->next, a1 = a1->next)
    {
      if (f1 == NULL && a1 == NULL)
	break;
      if (f1 == NULL || a1 == NULL)
	gfc_internal_error ("check_some_aliasing(): List mismatch");
      n++;
    }
  if (n == 0)
    return t;
  p = XALLOCAVEC (argpair, n);

  for (i = 0, f1 = f, a1 = a; i < n; i++, f1 = f1->next, a1 = a1->next)
    {
      p[i].f = f1;
      p[i].a = a1;
    }

  qsort (p, n, sizeof (argpair), pair_cmp);

  for (i = 0; i < n; i++)
    {
      if (!p[i].a->expr
	  || p[i].a->expr->expr_type != EXPR_VARIABLE
	  || p[i].a->expr->ts.type == BT_PROCEDURE)
	continue;
      f1_intent = p[i].f->sym->attr.intent;
      for (j = i + 1; j < n; j++)
	{
	  /* Expected order after the sort.  */
	  if (!p[j].a->expr || p[j].a->expr->expr_type != EXPR_VARIABLE)
	    gfc_internal_error ("check_some_aliasing(): corrupted data");

	  /* Are the expression the same?  */
	  if (compare_actual_expr (p[i].a->expr, p[j].a->expr) == FAILURE)
	    break;
	  f2_intent = p[j].f->sym->attr.intent;
	  if ((f1_intent == INTENT_IN && f2_intent == INTENT_OUT)
	      || (f1_intent == INTENT_OUT && f2_intent == INTENT_IN))
	    {
	      gfc_warning ("Same actual argument associated with INTENT(%s) "
			   "argument '%s' and INTENT(%s) argument '%s' at %L",
			   gfc_intent_string (f1_intent), p[i].f->sym->name,
			   gfc_intent_string (f2_intent), p[j].f->sym->name,
			   &p[i].a->expr->where);
	      t = FAILURE;
	    }
	}
    }

  return t;
}


/* Given a symbol of a formal argument list and an expression,
   return nonzero if their intents are compatible, zero otherwise.  */

static int
compare_parameter_intent (gfc_symbol *formal, gfc_expr *actual)
{
  if (actual->symtree->n.sym->attr.pointer && !formal->attr.pointer)
    return 1;

  if (actual->symtree->n.sym->attr.intent != INTENT_IN)
    return 1;

  if (formal->attr.intent == INTENT_INOUT || formal->attr.intent == INTENT_OUT)
    return 0;

  return 1;
}


/* Given formal and actual argument lists that correspond to one
   another, check that they are compatible in the sense that intents
   are not mismatched.  */

static gfc_try
check_intents (gfc_formal_arglist *f, gfc_actual_arglist *a)
{
  sym_intent f_intent;

  for (;; f = f->next, a = a->next)
    {
      if (f == NULL && a == NULL)
	break;
      if (f == NULL || a == NULL)
	gfc_internal_error ("check_intents(): List mismatch");

      if (a->expr == NULL || a->expr->expr_type != EXPR_VARIABLE)
	continue;

      f_intent = f->sym->attr.intent;

      if (!compare_parameter_intent(f->sym, a->expr))
	{
	  gfc_error ("Procedure argument at %L is INTENT(IN) while interface "
		     "specifies INTENT(%s)", &a->expr->where,
		     gfc_intent_string (f_intent));
	  return FAILURE;
	}

      if (gfc_pure (NULL) && gfc_impure_variable (a->expr->symtree->n.sym))
	{
	  if (f_intent == INTENT_INOUT || f_intent == INTENT_OUT)
	    {
	      gfc_error ("Procedure argument at %L is local to a PURE "
			 "procedure and is passed to an INTENT(%s) argument",
			 &a->expr->where, gfc_intent_string (f_intent));
	      return FAILURE;
	    }

	  if (f->sym->attr.pointer)
	    {
	      gfc_error ("Procedure argument at %L is local to a PURE "
			 "procedure and has the POINTER attribute",
			 &a->expr->where);
	      return FAILURE;
	    }
	}

       /* Fortran 2008, C1283.  */
       if (gfc_pure (NULL) && gfc_is_coindexed (a->expr))
	{
	  if (f_intent == INTENT_INOUT || f_intent == INTENT_OUT)
	    {
	      gfc_error ("Coindexed actual argument at %L in PURE procedure "
			 "is passed to an INTENT(%s) argument",
			 &a->expr->where, gfc_intent_string (f_intent));
	      return FAILURE;
	    }

	  if (f->sym->attr.pointer)
	    {
	      gfc_error ("Coindexed actual argument at %L in PURE procedure "
			 "is passed to a POINTER dummy argument",
			 &a->expr->where);
	      return FAILURE;
	    }
	}

       /* F2008, Section 12.5.2.4.  */
       if (a->expr->ts.type == BT_CLASS && f->sym->ts.type == BT_CLASS
	   && gfc_is_coindexed (a->expr))
	 {
	   gfc_error ("Coindexed polymorphic actual argument at %L is passed "
		      "polymorphic dummy argument '%s'",
			 &a->expr->where, f->sym->name);
	   return FAILURE;
	 }
    }

  return SUCCESS;
}


/* Check how a procedure is used against its interface.  If all goes
   well, the actual argument list will also end up being properly
   sorted.  */

void
gfc_procedure_use (gfc_symbol *sym, gfc_actual_arglist **ap, locus *where)
{

  /* Warn about calls with an implicit interface.  Special case
     for calling a ISO_C_BINDING becase c_loc and c_funloc
     are pseudo-unknown.  Additionally, warn about procedures not
     explicitly declared at all if requested.  */
  if (sym->attr.if_source == IFSRC_UNKNOWN && ! sym->attr.is_iso_c)
    {
      if (gfc_option.warn_implicit_interface)
	gfc_warning ("Procedure '%s' called with an implicit interface at %L",
		     sym->name, where);
      else if (gfc_option.warn_implicit_procedure
	       && sym->attr.proc == PROC_UNKNOWN)
	gfc_warning ("Procedure '%s' called at %L is not explicitly declared",
		     sym->name, where);
    }

  if (sym->attr.if_source == IFSRC_UNKNOWN)
    {
      gfc_actual_arglist *a;
      for (a = *ap; a; a = a->next)
	{
	  /* Skip g77 keyword extensions like %VAL, %REF, %LOC.  */
	  if (a->name != NULL && a->name[0] != '%')
	    {
	      gfc_error("Keyword argument requires explicit interface "
			"for procedure '%s' at %L", sym->name, &a->expr->where);
	      break;
	    }
	}

      return;
    }

  if (!compare_actual_formal (ap, sym->formal, 0, sym->attr.elemental, where))
    return;

  check_intents (sym->formal, *ap);
  if (gfc_option.warn_aliasing)
    check_some_aliasing (sym->formal, *ap);
}


/* Check how a procedure pointer component is used against its interface.
   If all goes well, the actual argument list will also end up being properly
   sorted. Completely analogous to gfc_procedure_use.  */

void
gfc_ppc_use (gfc_component *comp, gfc_actual_arglist **ap, locus *where)
{

  /* Warn about calls with an implicit interface.  Special case
     for calling a ISO_C_BINDING becase c_loc and c_funloc
     are pseudo-unknown.  */
  if (gfc_option.warn_implicit_interface
      && comp->attr.if_source == IFSRC_UNKNOWN
      && !comp->attr.is_iso_c)
    gfc_warning ("Procedure pointer component '%s' called with an implicit "
		 "interface at %L", comp->name, where);

  if (comp->attr.if_source == IFSRC_UNKNOWN)
    {
      gfc_actual_arglist *a;
      for (a = *ap; a; a = a->next)
	{
	  /* Skip g77 keyword extensions like %VAL, %REF, %LOC.  */
	  if (a->name != NULL && a->name[0] != '%')
	    {
	      gfc_error("Keyword argument requires explicit interface "
			"for procedure pointer component '%s' at %L",
			comp->name, &a->expr->where);
	      break;
	    }
	}

      return;
    }

  if (!compare_actual_formal (ap, comp->formal, 0, comp->attr.elemental, where))
    return;

  check_intents (comp->formal, *ap);
  if (gfc_option.warn_aliasing)
    check_some_aliasing (comp->formal, *ap);
}


/* Try if an actual argument list matches the formal list of a symbol,
   respecting the symbol's attributes like ELEMENTAL.  This is used for
   GENERIC resolution.  */

bool
gfc_arglist_matches_symbol (gfc_actual_arglist** args, gfc_symbol* sym)
{
  bool r;

  gcc_assert (sym->attr.flavor == FL_PROCEDURE);

  r = !sym->attr.elemental;
  if (compare_actual_formal (args, sym->formal, r, !r, NULL))
    {
      check_intents (sym->formal, *args);
      if (gfc_option.warn_aliasing)
	check_some_aliasing (sym->formal, *args);
      return true;
    }

  return false;
}


/* Given an interface pointer and an actual argument list, search for
   a formal argument list that matches the actual.  If found, returns
   a pointer to the symbol of the correct interface.  Returns NULL if
   not found.  */

gfc_symbol *
gfc_search_interface (gfc_interface *intr, int sub_flag,
		      gfc_actual_arglist **ap)
{
  gfc_symbol *elem_sym = NULL;
  for (; intr; intr = intr->next)
    {
      if (sub_flag && intr->sym->attr.function)
	continue;
      if (!sub_flag && intr->sym->attr.subroutine)
	continue;

      if (gfc_arglist_matches_symbol (ap, intr->sym))
	{
	  /* Satisfy 12.4.4.1 such that an elemental match has lower
	     weight than a non-elemental match.  */ 
	  if (intr->sym->attr.elemental)
	    {
	      elem_sym = intr->sym;
	      continue;
	    }
	  return intr->sym;
	}
    }

  return elem_sym ? elem_sym : NULL;
}


/* Do a brute force recursive search for a symbol.  */

static gfc_symtree *
find_symtree0 (gfc_symtree *root, gfc_symbol *sym)
{
  gfc_symtree * st;

  if (root->n.sym == sym)
    return root;

  st = NULL;
  if (root->left)
    st = find_symtree0 (root->left, sym);
  if (root->right && ! st)
    st = find_symtree0 (root->right, sym);
  return st;
}


/* Find a symtree for a symbol.  */

gfc_symtree *
gfc_find_sym_in_symtree (gfc_symbol *sym)
{
  gfc_symtree *st;
  gfc_namespace *ns;

  /* First try to find it by name.  */
  gfc_find_sym_tree (sym->name, gfc_current_ns, 1, &st);
  if (st && st->n.sym == sym)
    return st;

  /* If it's been renamed, resort to a brute-force search.  */
  /* TODO: avoid having to do this search.  If the symbol doesn't exist
     in the symtree for the current namespace, it should probably be added.  */
  for (ns = gfc_current_ns; ns; ns = ns->parent)
    {
      st = find_symtree0 (ns->sym_root, sym);
      if (st)
	return st;
    }
  gfc_internal_error ("Unable to find symbol %s", sym->name);
  /* Not reached.  */
}


/* See if the arglist to an operator-call contains a derived-type argument
   with a matching type-bound operator.  If so, return the matching specific
   procedure defined as operator-target as well as the base-object to use
   (which is the found derived-type argument with operator).  The generic
   name, if any, is transmitted to the final expression via 'gname'.  */

static gfc_typebound_proc*
matching_typebound_op (gfc_expr** tb_base,
		       gfc_actual_arglist* args,
		       gfc_intrinsic_op op, const char* uop,
		       const char ** gname)
{
  gfc_actual_arglist* base;

  for (base = args; base; base = base->next)
    if (base->expr->ts.type == BT_DERIVED || base->expr->ts.type == BT_CLASS)
      {
	gfc_typebound_proc* tb;
	gfc_symbol* derived;
	gfc_try result;

	if (base->expr->ts.type == BT_CLASS)
	  derived = CLASS_DATA (base->expr)->ts.u.derived;
	else
	  derived = base->expr->ts.u.derived;

	if (op == INTRINSIC_USER)
	  {
	    gfc_symtree* tb_uop;

	    gcc_assert (uop);
	    tb_uop = gfc_find_typebound_user_op (derived, &result, uop,
						 false, NULL);

	    if (tb_uop)
	      tb = tb_uop->n.tb;
	    else
	      tb = NULL;
	  }
	else
	  tb = gfc_find_typebound_intrinsic_op (derived, &result, op,
						false, NULL);

	/* This means we hit a PRIVATE operator which is use-associated and
	   should thus not be seen.  */
	if (result == FAILURE)
	  tb = NULL;

	/* Look through the super-type hierarchy for a matching specific
	   binding.  */
	for (; tb; tb = tb->overridden)
	  {
	    gfc_tbp_generic* g;

	    gcc_assert (tb->is_generic);
	    for (g = tb->u.generic; g; g = g->next)
	      {
		gfc_symbol* target;
		gfc_actual_arglist* argcopy;
		bool matches;

		gcc_assert (g->specific);
		if (g->specific->error)
		  continue;

		target = g->specific->u.specific->n.sym;

		/* Check if this arglist matches the formal.  */
		argcopy = gfc_copy_actual_arglist (args);
		matches = gfc_arglist_matches_symbol (&argcopy, target);
		gfc_free_actual_arglist (argcopy);

		/* Return if we found a match.  */
		if (matches)
		  {
		    *tb_base = base->expr;
		    *gname = g->specific_st->name;
		    return g->specific;
		  }
	      }
	  }
      }

  return NULL;
}


/* For the 'actual arglist' of an operator call and a specific typebound
   procedure that has been found the target of a type-bound operator, build the
   appropriate EXPR_COMPCALL and resolve it.  We take this indirection over
   type-bound procedures rather than resolving type-bound operators 'directly'
   so that we can reuse the existing logic.  */

static void
build_compcall_for_operator (gfc_expr* e, gfc_actual_arglist* actual,
			     gfc_expr* base, gfc_typebound_proc* target,
			     const char *gname)
{
  e->expr_type = EXPR_COMPCALL;
  e->value.compcall.tbp = target;
  e->value.compcall.name = gname ? gname : "$op";
  e->value.compcall.actual = actual;
  e->value.compcall.base_object = base;
  e->value.compcall.ignore_pass = 1;
  e->value.compcall.assign = 0;
}


/* This subroutine is called when an expression is being resolved.
   The expression node in question is either a user defined operator
   or an intrinsic operator with arguments that aren't compatible
   with the operator.  This subroutine builds an actual argument list
   corresponding to the operands, then searches for a compatible
   interface.  If one is found, the expression node is replaced with
   the appropriate function call.
   real_error is an additional output argument that specifies if FAILURE
   is because of some real error and not because no match was found.  */

gfc_try
gfc_extend_expr (gfc_expr *e, bool *real_error)
{
  gfc_actual_arglist *actual;
  gfc_symbol *sym;
  gfc_namespace *ns;
  gfc_user_op *uop;
  gfc_intrinsic_op i;
  const char *gname;

  sym = NULL;

  actual = gfc_get_actual_arglist ();
  actual->expr = e->value.op.op1;

  *real_error = false;
  gname = NULL;

  if (e->value.op.op2 != NULL)
    {
      actual->next = gfc_get_actual_arglist ();
      actual->next->expr = e->value.op.op2;
    }

  i = fold_unary_intrinsic (e->value.op.op);

  if (i == INTRINSIC_USER)
    {
      for (ns = gfc_current_ns; ns; ns = ns->parent)
	{
	  uop = gfc_find_uop (e->value.op.uop->name, ns);
	  if (uop == NULL)
	    continue;

	  sym = gfc_search_interface (uop->op, 0, &actual);
	  if (sym != NULL)
	    break;
	}
    }
  else
    {
      for (ns = gfc_current_ns; ns; ns = ns->parent)
	{
	  /* Due to the distinction between '==' and '.eq.' and friends, one has
	     to check if either is defined.  */
	  switch (i)
	    {
#define CHECK_OS_COMPARISON(comp) \
  case INTRINSIC_##comp: \
  case INTRINSIC_##comp##_OS: \
    sym = gfc_search_interface (ns->op[INTRINSIC_##comp], 0, &actual); \
    if (!sym) \
      sym = gfc_search_interface (ns->op[INTRINSIC_##comp##_OS], 0, &actual); \
    break;
	      CHECK_OS_COMPARISON(EQ)
	      CHECK_OS_COMPARISON(NE)
	      CHECK_OS_COMPARISON(GT)
	      CHECK_OS_COMPARISON(GE)
	      CHECK_OS_COMPARISON(LT)
	      CHECK_OS_COMPARISON(LE)
#undef CHECK_OS_COMPARISON

	      default:
		sym = gfc_search_interface (ns->op[i], 0, &actual);
	    }

	  if (sym != NULL)
	    break;
	}
    }

  /* TODO: Do an ambiguity-check and error if multiple matching interfaces are
     found rather than just taking the first one and not checking further.  */

  if (sym == NULL)
    {
      gfc_typebound_proc* tbo;
      gfc_expr* tb_base;

      /* See if we find a matching type-bound operator.  */
      if (i == INTRINSIC_USER)
	tbo = matching_typebound_op (&tb_base, actual,
				     i, e->value.op.uop->name, &gname);
      else
	switch (i)
	  {
#define CHECK_OS_COMPARISON(comp) \
  case INTRINSIC_##comp: \
  case INTRINSIC_##comp##_OS: \
    tbo = matching_typebound_op (&tb_base, actual, \
				 INTRINSIC_##comp, NULL, &gname); \
    if (!tbo) \
      tbo = matching_typebound_op (&tb_base, actual, \
				   INTRINSIC_##comp##_OS, NULL, &gname); \
    break;
	    CHECK_OS_COMPARISON(EQ)
	    CHECK_OS_COMPARISON(NE)
	    CHECK_OS_COMPARISON(GT)
	    CHECK_OS_COMPARISON(GE)
	    CHECK_OS_COMPARISON(LT)
	    CHECK_OS_COMPARISON(LE)
#undef CHECK_OS_COMPARISON

	    default:
	      tbo = matching_typebound_op (&tb_base, actual, i, NULL, &gname);
	      break;
	  }
	      
      /* If there is a matching typebound-operator, replace the expression with
	 a call to it and succeed.  */
      if (tbo)
	{
	  gfc_try result;

	  gcc_assert (tb_base);
	  build_compcall_for_operator (e, actual, tb_base, tbo, gname);

	  result = gfc_resolve_expr (e);
	  if (result == FAILURE)
	    *real_error = true;

	  return result;
	}

      /* Don't use gfc_free_actual_arglist().  */
      if (actual->next != NULL)
	gfc_free (actual->next);
      gfc_free (actual);

      return FAILURE;
    }

  /* Change the expression node to a function call.  */
  e->expr_type = EXPR_FUNCTION;
  e->symtree = gfc_find_sym_in_symtree (sym);
  e->value.function.actual = actual;
  e->value.function.esym = NULL;
  e->value.function.isym = NULL;
  e->value.function.name = NULL;
  e->user_operator = 1;

  if (gfc_resolve_expr (e) == FAILURE)
    {
      *real_error = true;
      return FAILURE;
    }

  return SUCCESS;
}


/* Tries to replace an assignment code node with a subroutine call to
   the subroutine associated with the assignment operator.  Return
   SUCCESS if the node was replaced.  On FAILURE, no error is
   generated.  */

gfc_try
gfc_extend_assign (gfc_code *c, gfc_namespace *ns)
{
  gfc_actual_arglist *actual;
  gfc_expr *lhs, *rhs;
  gfc_symbol *sym;
  const char *gname;

  gname = NULL;

  lhs = c->expr1;
  rhs = c->expr2;

  /* Don't allow an intrinsic assignment to be replaced.  */
  if (lhs->ts.type != BT_DERIVED && lhs->ts.type != BT_CLASS
      && (rhs->rank == 0 || rhs->rank == lhs->rank)
      && (lhs->ts.type == rhs->ts.type
	  || (gfc_numeric_ts (&lhs->ts) && gfc_numeric_ts (&rhs->ts))))
    return FAILURE;

  actual = gfc_get_actual_arglist ();
  actual->expr = lhs;

  actual->next = gfc_get_actual_arglist ();
  actual->next->expr = rhs;

  sym = NULL;

  for (; ns; ns = ns->parent)
    {
      sym = gfc_search_interface (ns->op[INTRINSIC_ASSIGN], 1, &actual);
      if (sym != NULL)
	break;
    }

  /* TODO: Ambiguity-check, see above for gfc_extend_expr.  */

  if (sym == NULL)
    {
      gfc_typebound_proc* tbo;
      gfc_expr* tb_base;

      /* See if we find a matching type-bound assignment.  */
      tbo = matching_typebound_op (&tb_base, actual,
				   INTRINSIC_ASSIGN, NULL, &gname);
	      
      /* If there is one, replace the expression with a call to it and
	 succeed.  */
      if (tbo)
	{
	  gcc_assert (tb_base);
	  c->expr1 = gfc_get_expr ();
	  build_compcall_for_operator (c->expr1, actual, tb_base, tbo, gname);
	  c->expr1->value.compcall.assign = 1;
	  c->expr2 = NULL;
	  c->op = EXEC_COMPCALL;

	  /* c is resolved from the caller, so no need to do it here.  */

	  return SUCCESS;
	}

      gfc_free (actual->next);
      gfc_free (actual);
      return FAILURE;
    }

  /* Replace the assignment with the call.  */
  c->op = EXEC_ASSIGN_CALL;
  c->symtree = gfc_find_sym_in_symtree (sym);
  c->expr1 = NULL;
  c->expr2 = NULL;
  c->ext.actual = actual;

  return SUCCESS;
}


/* Make sure that the interface just parsed is not already present in
   the given interface list.  Ambiguity isn't checked yet since module
   procedures can be present without interfaces.  */

static gfc_try
check_new_interface (gfc_interface *base, gfc_symbol *new_sym)
{
  gfc_interface *ip;

  for (ip = base; ip; ip = ip->next)
    {
      if (ip->sym == new_sym)
	{
	  gfc_error ("Entity '%s' at %C is already present in the interface",
		     new_sym->name);
	  return FAILURE;
	}
    }

  return SUCCESS;
}


/* Add a symbol to the current interface.  */

gfc_try
gfc_add_interface (gfc_symbol *new_sym)
{
  gfc_interface **head, *intr;
  gfc_namespace *ns;
  gfc_symbol *sym;

  switch (current_interface.type)
    {
    case INTERFACE_NAMELESS:
    case INTERFACE_ABSTRACT:
      return SUCCESS;

    case INTERFACE_INTRINSIC_OP:
      for (ns = current_interface.ns; ns; ns = ns->parent)
	switch (current_interface.op)
	  {
	    case INTRINSIC_EQ:
	    case INTRINSIC_EQ_OS:
	      if (check_new_interface (ns->op[INTRINSIC_EQ], new_sym) == FAILURE ||
	          check_new_interface (ns->op[INTRINSIC_EQ_OS], new_sym) == FAILURE)
		return FAILURE;
	      break;

	    case INTRINSIC_NE:
	    case INTRINSIC_NE_OS:
	      if (check_new_interface (ns->op[INTRINSIC_NE], new_sym) == FAILURE ||
	          check_new_interface (ns->op[INTRINSIC_NE_OS], new_sym) == FAILURE)
		return FAILURE;
	      break;

	    case INTRINSIC_GT:
	    case INTRINSIC_GT_OS:
	      if (check_new_interface (ns->op[INTRINSIC_GT], new_sym) == FAILURE ||
	          check_new_interface (ns->op[INTRINSIC_GT_OS], new_sym) == FAILURE)
		return FAILURE;
	      break;

	    case INTRINSIC_GE:
	    case INTRINSIC_GE_OS:
	      if (check_new_interface (ns->op[INTRINSIC_GE], new_sym) == FAILURE ||
	          check_new_interface (ns->op[INTRINSIC_GE_OS], new_sym) == FAILURE)
		return FAILURE;
	      break;

	    case INTRINSIC_LT:
	    case INTRINSIC_LT_OS:
	      if (check_new_interface (ns->op[INTRINSIC_LT], new_sym) == FAILURE ||
	          check_new_interface (ns->op[INTRINSIC_LT_OS], new_sym) == FAILURE)
		return FAILURE;
	      break;

	    case INTRINSIC_LE:
	    case INTRINSIC_LE_OS:
	      if (check_new_interface (ns->op[INTRINSIC_LE], new_sym) == FAILURE ||
	          check_new_interface (ns->op[INTRINSIC_LE_OS], new_sym) == FAILURE)
		return FAILURE;
	      break;

	    default:
	      if (check_new_interface (ns->op[current_interface.op], new_sym) == FAILURE)
		return FAILURE;
	  }

      head = &current_interface.ns->op[current_interface.op];
      break;

    case INTERFACE_GENERIC:
      for (ns = current_interface.ns; ns; ns = ns->parent)
	{
	  gfc_find_symbol (current_interface.sym->name, ns, 0, &sym);
	  if (sym == NULL)
	    continue;

	  if (check_new_interface (sym->generic, new_sym) == FAILURE)
	    return FAILURE;
	}

      head = &current_interface.sym->generic;
      break;

    case INTERFACE_USER_OP:
      if (check_new_interface (current_interface.uop->op, new_sym)
	  == FAILURE)
	return FAILURE;

      head = &current_interface.uop->op;
      break;

    default:
      gfc_internal_error ("gfc_add_interface(): Bad interface type");
    }

  intr = gfc_get_interface ();
  intr->sym = new_sym;
  intr->where = gfc_current_locus;

  intr->next = *head;
  *head = intr;

  return SUCCESS;
}


gfc_interface *
gfc_current_interface_head (void)
{
  switch (current_interface.type)
    {
      case INTERFACE_INTRINSIC_OP:
	return current_interface.ns->op[current_interface.op];
	break;

      case INTERFACE_GENERIC:
	return current_interface.sym->generic;
	break;

      case INTERFACE_USER_OP:
	return current_interface.uop->op;
	break;

      default:
	gcc_unreachable ();
    }
}


void
gfc_set_current_interface_head (gfc_interface *i)
{
  switch (current_interface.type)
    {
      case INTERFACE_INTRINSIC_OP:
	current_interface.ns->op[current_interface.op] = i;
	break;

      case INTERFACE_GENERIC:
	current_interface.sym->generic = i;
	break;

      case INTERFACE_USER_OP:
	current_interface.uop->op = i;
	break;

      default:
	gcc_unreachable ();
    }
}


/* Gets rid of a formal argument list.  We do not free symbols.
   Symbols are freed when a namespace is freed.  */

void
gfc_free_formal_arglist (gfc_formal_arglist *p)
{
  gfc_formal_arglist *q;

  for (; p; p = q)
    {
      q = p->next;
      gfc_free (p);
    }
}<|MERGE_RESOLUTION|>--- conflicted
+++ resolved
@@ -1633,93 +1633,6 @@
       return 0;
     }
 
-  if (formal->attr.codimension)
-    {
-      gfc_ref *last = NULL;
-
-      if (actual->expr_type != EXPR_VARIABLE
-	  || (actual->ref == NULL
-	      && !actual->symtree->n.sym->attr.codimension))
-	{
-	  if (where)
-	    gfc_error ("Actual argument to '%s' at %L must be a coarray",
-		       formal->name, &actual->where);
-	  return 0;
-	}
-
-      for (ref = actual->ref; ref; ref = ref->next)
-	{
-	  if (ref->type == REF_ARRAY && ref->u.ar.codimen != 0)
-	    {
-	      if (where)
-		gfc_error ("Actual argument to '%s' at %L must be a coarray "
-			   "and not coindexed", formal->name, &ref->u.ar.where);
-	      return 0;
-	    }
-	  if (ref->type == REF_ARRAY && ref->u.ar.as->corank
-	      && ref->u.ar.type != AR_FULL && ref->u.ar.dimen != 0)
-	    {
-	      if (where)
-		gfc_error ("Actual argument to '%s' at %L must be a coarray "
-			   "and thus shall not have an array designator",
-			   formal->name, &ref->u.ar.where);
-	      return 0;
-	    }
-	  if (ref->type == REF_COMPONENT)
-	    last = ref;
-	}
-
-      if (last && !last->u.c.component->attr.codimension)
-      	{
-	  if (where)
-	    gfc_error ("Actual argument to '%s' at %L must be a coarray",
-		       formal->name, &actual->where);
-	  return 0;
-	}
-
-      /* F2008, 12.5.2.6.  */
-      if (formal->attr.allocatable &&
-	  ((last && last->u.c.component->as->corank != formal->as->corank)
-	   || (!last
-	       && actual->symtree->n.sym->as->corank != formal->as->corank)))
-	{
-	  if (where)
-	    gfc_error ("Corank mismatch in argument '%s' at %L (%d and %d)",
-		   formal->name, &actual->where, formal->as->corank,
-		   last ? last->u.c.component->as->corank
-			: actual->symtree->n.sym->as->corank);
-	  return 0;
-	}
-
-      /* F2008, 12.5.2.8.  */
-      if (formal->attr.dimension
-	  && (formal->attr.contiguous || formal->as->type != AS_ASSUMED_SHAPE)
-	  && !gfc_is_simply_contiguous (actual, true))
-	{
-	  if (where)
-	    gfc_error ("Actual argument to '%s' at %L must be simply "
-		       "contiguous", formal->name, &actual->where);
-	  return 0;
-	}
-    }
-
-  /* F2008, C1239/C1240.  */
-  if (actual->expr_type == EXPR_VARIABLE
-      && (actual->symtree->n.sym->attr.asynchronous
-         || actual->symtree->n.sym->attr.volatile_)
-      &&  (formal->attr.asynchronous || formal->attr.volatile_)
-      && actual->rank && !gfc_is_simply_contiguous (actual, true)
-      && ((formal->as->type != AS_ASSUMED_SHAPE && !formal->attr.pointer)
-	  || formal->attr.contiguous))
-    {
-      if (where)
-	gfc_error ("Dummy argument '%s' has to be a pointer or assumed-shape "
-		   "array without CONTIGUOUS attribute - as actual argument at"
-		   " %L is not simply contiguous and both are ASYNCHRONOUS "
-		   "or VOLATILE", formal->name, &actual->where);
-      return 0;
-    }
-
   if (symbol_rank (formal) == actual->rank)
     return 1;
 
@@ -1732,12 +1645,8 @@
   if (rank_check || ranks_must_agree
       || (formal->attr.pointer && actual->expr_type != EXPR_NULL)
       || (actual->rank != 0 && !(is_elemental || formal->attr.dimension))
-<<<<<<< HEAD
-      || (actual->rank == 0 && formal->as->type == AS_ASSUMED_SHAPE)
-=======
       || (actual->rank == 0 && formal->as->type == AS_ASSUMED_SHAPE
 	  && actual->expr_type != EXPR_NULL)
->>>>>>> 155d23aa
       || (actual->rank == 0 && formal->attr.dimension
 	  && gfc_is_coindexed (actual)))
     {
@@ -2250,57 +2159,6 @@
 	  return 0;
 	}
 
-      /* Fortran 2008, C1242.  */
-      if (f->sym->attr.pointer && gfc_is_coindexed (a->expr))
-	{
-	  if (where)
-	    gfc_error ("Coindexed actual argument at %L to pointer "
-		       "dummy '%s'",
-		       &a->expr->where, f->sym->name);
-	  return 0;
-	}
-
-      /* Fortran 2008, 12.5.2.5 (no constraint).  */
-      if (a->expr->expr_type == EXPR_VARIABLE
-	  && f->sym->attr.intent != INTENT_IN
-	  && f->sym->attr.allocatable
-	  && gfc_is_coindexed (a->expr))
-	{
-	  if (where)
-	    gfc_error ("Coindexed actual argument at %L to allocatable "
-		       "dummy '%s' requires INTENT(IN)",
-		       &a->expr->where, f->sym->name);
-	  return 0;
-	}
-
-      /* Fortran 2008, C1237.  */
-      if (a->expr->expr_type == EXPR_VARIABLE
-	  && (f->sym->attr.asynchronous || f->sym->attr.volatile_)
-	  && gfc_is_coindexed (a->expr)
-	  && (a->expr->symtree->n.sym->attr.volatile_
-	      || a->expr->symtree->n.sym->attr.asynchronous))
-	{
-	  if (where)
-	    gfc_error ("Coindexed ASYNCHRONOUS or VOLATILE actual argument at "
-		       "at %L requires that dummy %s' has neither "
-		       "ASYNCHRONOUS nor VOLATILE", &a->expr->where,
-		       f->sym->name);
-	  return 0;
-	}
-
-      /* Fortran 2008, 12.5.2.4 (no constraint).  */
-      if (a->expr->expr_type == EXPR_VARIABLE
-	  && f->sym->attr.intent != INTENT_IN && !f->sym->attr.value
-	  && gfc_is_coindexed (a->expr)
-	  && gfc_has_ultimate_allocatable (a->expr))
-	{
-	  if (where)
-	    gfc_error ("Coindexed actual argument at %L with allocatable "
-		       "ultimate component to dummy '%s' requires either VALUE "
-		       "or INTENT(IN)", &a->expr->where, f->sym->name);
-	  return 0;
-	}
-
       if (a->expr->expr_type != EXPR_NULL
 	  && (gfc_option.allow_std & GFC_STD_F2008) == 0
 	  && compare_pointer (f->sym, a->expr) == 2)

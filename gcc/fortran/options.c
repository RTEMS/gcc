/* Parse and display command line options.
   Copyright (C) 2000, 2001, 2002, 2003, 2004, 2005, 2006, 2007, 2008,
   2009, 2010
   Free Software Foundation, Inc.
   Contributed by Andy Vaught

This file is part of GCC.

GCC is free software; you can redistribute it and/or modify it under
the terms of the GNU General Public License as published by the Free
Software Foundation; either version 3, or (at your option) any later
version.

GCC is distributed in the hope that it will be useful, but WITHOUT ANY
WARRANTY; without even the implied warranty of MERCHANTABILITY or
FITNESS FOR A PARTICULAR PURPOSE.  See the GNU General Public License
for more details.

You should have received a copy of the GNU General Public License
along with GCC; see the file COPYING3.  If not see
<http://www.gnu.org/licenses/>.  */

#include "config.h"
#include "system.h"
#include "coretypes.h"
#include "tree.h"
#include "flags.h"
#include "intl.h"
#include "opts.h"
#include "toplev.h"  /* For save_decoded_options.  */
#include "options.h"
#include "params.h"
#include "tree-inline.h"
#include "gfortran.h"
#include "target.h"
#include "cpp.h"
<<<<<<< HEAD
#include "toplev.h"	/* For sorry.  */
=======
#include "diagnostic-core.h"	/* For sorry.  */
>>>>>>> 155d23aa
#include "tm.h"

gfc_option_t gfc_option;


/* Set flags that control warnings and errors for different
   Fortran standards to their default values.  Keep in sync with
   libgfortran/runtime/compile_options.c (init_compile_options).  */

static void
set_default_std_flags (void)
{
  gfc_option.allow_std = GFC_STD_F95_OBS | GFC_STD_F95_DEL
    | GFC_STD_F2003 | GFC_STD_F2008 | GFC_STD_F95 | GFC_STD_F77
    | GFC_STD_F2008_OBS | GFC_STD_GNU | GFC_STD_LEGACY;
  gfc_option.warn_std = GFC_STD_F95_DEL | GFC_STD_LEGACY;
}


/* Return language mask for Fortran options.  */

unsigned int
gfc_option_lang_mask (void)
{
  return CL_Fortran;
}

/* Initialize options structure OPTS.  */

void
gfc_init_options_struct (struct gcc_options *opts)
{
  opts->x_flag_errno_math = 0;
  opts->x_flag_associative_math = -1;
}

/* Get ready for options handling. Keep in sync with
   libgfortran/runtime/compile_options.c (init_compile_options). */

void
gfc_init_options (unsigned int decoded_options_count,
		  struct cl_decoded_option *decoded_options)
{
  gfc_source_file = NULL;
  gfc_option.module_dir = NULL;
  gfc_option.source_form = FORM_UNKNOWN;
  gfc_option.fixed_line_length = 72;
  gfc_option.free_line_length = 132;
  gfc_option.max_continue_fixed = 255;
  gfc_option.max_continue_free = 255;
  gfc_option.max_identifier_length = GFC_MAX_SYMBOL_LEN;
  gfc_option.max_subrecord_length = 0;
  gfc_option.flag_max_array_constructor = 65535;
  gfc_option.convert = GFC_CONVERT_NATIVE;
  gfc_option.record_marker = 0;
  gfc_option.dump_fortran_original = 0;
  gfc_option.dump_fortran_optimized = 0;

  gfc_option.warn_aliasing = 0;
  gfc_option.warn_ampersand = 0;
  gfc_option.warn_character_truncation = 0;
  gfc_option.warn_array_temp = 0;
<<<<<<< HEAD
  gfc_option.warn_conversion = 0;
=======
  gfc_option.gfc_warn_conversion = 0;
>>>>>>> 155d23aa
  gfc_option.warn_conversion_extra = 0;
  gfc_option.warn_implicit_interface = 0;
  gfc_option.warn_line_truncation = 0;
  gfc_option.warn_surprising = 0;
  gfc_option.warn_tabs = 1;
  gfc_option.warn_underflow = 1;
  gfc_option.warn_intrinsic_shadow = 0;
  gfc_option.warn_intrinsics_std = 0;
  gfc_option.warn_align_commons = 1;
  gfc_option.warn_unused_dummy_argument = 0;
  gfc_option.max_errors = 25;

  gfc_option.flag_all_intrinsics = 0;
  gfc_option.flag_default_double = 0;
  gfc_option.flag_default_integer = 0;
  gfc_option.flag_default_real = 0;
  gfc_option.flag_dollar_ok = 0;
  gfc_option.flag_underscoring = 1;
  gfc_option.flag_whole_file = 1;
  gfc_option.flag_f2c = 0;
  gfc_option.flag_second_underscore = -1;
  gfc_option.flag_implicit_none = 0;

  /* Default value of flag_max_stack_var_size is set in gfc_post_options.  */
  gfc_option.flag_max_stack_var_size = -2;

  gfc_option.flag_range_check = 1;
  gfc_option.flag_pack_derived = 0;
  gfc_option.flag_repack_arrays = 0;
  gfc_option.flag_preprocessed = 0;
  gfc_option.flag_automatic = 1;
  gfc_option.flag_backslash = 0;
  gfc_option.flag_module_private = 0;
  gfc_option.flag_backtrace = 0;
  gfc_option.flag_allow_leading_underscore = 0;
  gfc_option.flag_dump_core = 0;
  gfc_option.flag_external_blas = 0;
  gfc_option.blas_matmul_limit = 30;
  gfc_option.flag_cray_pointer = 0;
  gfc_option.flag_d_lines = -1;
  gfc_option.gfc_flag_openmp = 0;
  gfc_option.flag_sign_zero = 1;
  gfc_option.flag_recursive = 0;
  gfc_option.flag_init_integer = GFC_INIT_INTEGER_OFF;
  gfc_option.flag_init_integer_value = 0;
  gfc_option.flag_init_real = GFC_INIT_REAL_OFF;
  gfc_option.flag_init_logical = GFC_INIT_LOGICAL_OFF;
  gfc_option.flag_init_character = GFC_INIT_CHARACTER_OFF;
  gfc_option.flag_init_character_value = (char)0;
  gfc_option.flag_align_commons = 1;
  gfc_option.flag_protect_parens = 1;
  gfc_option.flag_realloc_lhs = -1;
  
  gfc_option.fpe = 0;
  gfc_option.rtcheck = 0;
  gfc_option.coarray = GFC_FCOARRAY_NONE;
<<<<<<< HEAD

  flag_errno_math = 0;
  flag_associative_math = -1;
=======
>>>>>>> 155d23aa

  set_default_std_flags ();

  /* Initialize cpp-related options.  */
  gfc_cpp_init_options (decoded_options_count, decoded_options);
}


/* Determine the source form from the filename extension.  We assume
   case insensitivity.  */

static gfc_source_form
form_from_filename (const char *filename)
{
  static const struct
  {
    const char *extension;
    gfc_source_form form;
  }
  exttype[] =
  {
    {
    ".f90", FORM_FREE}
    ,
    {
    ".f95", FORM_FREE}
    ,
    {
    ".f03", FORM_FREE}
    ,
    {
    ".f08", FORM_FREE}
    ,
    {
    ".f", FORM_FIXED}
    ,
    {
    ".for", FORM_FIXED}
    ,
    {
    ".ftn", FORM_FIXED}
    ,
    {
    "", FORM_UNKNOWN}
  };		/* sentinel value */

  gfc_source_form f_form;
  const char *fileext;
  int i;

  /* Find end of file name.  Note, filename is either a NULL pointer or
     a NUL terminated string.  */
  i = 0;
  while (filename[i] != '\0')
    i++;

  /* Find last period.  */
  while (i >= 0 && (filename[i] != '.'))
    i--;

  /* Did we see a file extension?  */
  if (i < 0)
    return FORM_UNKNOWN; /* Nope  */

  /* Get file extension and compare it to others.  */
  fileext = &(filename[i]);

  i = -1;
  f_form = FORM_UNKNOWN;
  do
    {
      i++;
      if (strcasecmp (fileext, exttype[i].extension) == 0)
	{
	  f_form = exttype[i].form;
	  break;
	}
    }
  while (exttype[i].form != FORM_UNKNOWN);

  return f_form;
}


/* Finalize commandline options.  */

bool
gfc_post_options (const char **pfilename)
{
  const char *filename = *pfilename, *canon_source_file = NULL;
  char *source_path;
  int i;

  /* Excess precision other than "fast" requires front-end
     support.  */
  if (flag_excess_precision_cmdline == EXCESS_PRECISION_STANDARD
      && TARGET_FLT_EVAL_METHOD_NON_DEFAULT)
    sorry ("-fexcess-precision=standard for Fortran");
  flag_excess_precision_cmdline = EXCESS_PRECISION_FAST;

  /* Whole program needs whole file mode.  */
  if (flag_whole_program)
    gfc_option.flag_whole_file = 1;

  /* Enable whole-file mode if LTO is in effect.  */
  if (flag_lto)
    gfc_option.flag_whole_file = 1;

  /* Fortran allows associative math - but we cannot reassociate if
     we want traps or signed zeros. Cf. also flag_protect_parens.  */
  if (flag_associative_math == -1)
    flag_associative_math = (!flag_trapping_math && !flag_signed_zeros);

<<<<<<< HEAD
=======
  /* By default, disable (re)allocation during assignment for -std=f95,
     and enable it for F2003/F2008/GNU/Legacy. */
  if (gfc_option.flag_realloc_lhs == -1)
    {
      if (gfc_option.allow_std & GFC_STD_F2003)
	gfc_option.flag_realloc_lhs = 1;
      else
	gfc_option.flag_realloc_lhs = 0;
    }

>>>>>>> 155d23aa
  /* -fbounds-check is equivalent to -fcheck=bounds */
  if (flag_bounds_check)
    gfc_option.rtcheck |= GFC_RTCHECK_BOUNDS;

  if (flag_compare_debug)
    gfc_option.dump_fortran_original = 0;

  /* Make -fmax-errors visible to gfortran's diagnostic machinery.  */
  if (global_options_set.x_flag_max_errors)
    gfc_option.max_errors = flag_max_errors;

  /* Verify the input file name.  */
  if (!filename || strcmp (filename, "-") == 0)
    {
      filename = "";
    }

  if (gfc_option.flag_preprocessed)
    {
      /* For preprocessed files, if the first tokens are of the form # NUM.
	 handle the directives so we know the original file name.  */
      gfc_source_file = gfc_read_orig_filename (filename, &canon_source_file);
      if (gfc_source_file == NULL)
	gfc_source_file = filename;
      else
	*pfilename = gfc_source_file;
    }
  else
    gfc_source_file = filename;

  if (canon_source_file == NULL)
    canon_source_file = gfc_source_file;

  /* Adds the path where the source file is to the list of include files.  */

  i = strlen (canon_source_file);
  while (i > 0 && !IS_DIR_SEPARATOR (canon_source_file[i]))
    i--;

  if (i != 0)
    {
      source_path = (char *) alloca (i + 1);
      memcpy (source_path, canon_source_file, i);
      source_path[i] = 0;
      gfc_add_include_path (source_path, true, true);
    }
  else
    gfc_add_include_path (".", true, true);

  if (canon_source_file != gfc_source_file)
    gfc_free (CONST_CAST (char *, canon_source_file));

  /* Decide which form the file will be read in as.  */

  if (gfc_option.source_form != FORM_UNKNOWN)
    gfc_current_form = gfc_option.source_form;
  else
    {
      gfc_current_form = form_from_filename (filename);

      if (gfc_current_form == FORM_UNKNOWN)
	{
	  gfc_current_form = FORM_FREE;
	  gfc_warning_now ("Reading file '%s' as free form", 
			   (filename[0] == '\0') ? "<stdin>" : filename);
	}
    }

  /* If the user specified -fd-lines-as-{code|comments} verify that we're
     in fixed form.  */
  if (gfc_current_form == FORM_FREE)
    {
      if (gfc_option.flag_d_lines == 0)
	gfc_warning_now ("'-fd-lines-as-comments' has no effect "
			 "in free form");
      else if (gfc_option.flag_d_lines == 1)
	gfc_warning_now ("'-fd-lines-as-code' has no effect in free form");
    }

  /* If -pedantic, warn about the use of GNU extensions.  */
  if (pedantic && (gfc_option.allow_std & GFC_STD_GNU) != 0)
    gfc_option.warn_std |= GFC_STD_GNU;
  /* -std=legacy -pedantic is effectively -std=gnu.  */
  if (pedantic && (gfc_option.allow_std & GFC_STD_LEGACY) != 0)
    gfc_option.warn_std |= GFC_STD_F95_OBS | GFC_STD_F95_DEL | GFC_STD_LEGACY;

  /* If the user didn't explicitly specify -f(no)-second-underscore we
     use it if we're trying to be compatible with f2c, and not
     otherwise.  */
  if (gfc_option.flag_second_underscore == -1)
    gfc_option.flag_second_underscore = gfc_option.flag_f2c;

  if (!gfc_option.flag_automatic && gfc_option.flag_max_stack_var_size != -2
      && gfc_option.flag_max_stack_var_size != 0)
    gfc_warning_now ("Flag -fno-automatic overwrites -fmax-stack-var-size=%d",
		     gfc_option.flag_max_stack_var_size);
  else if (!gfc_option.flag_automatic && gfc_option.flag_recursive)
    gfc_warning_now ("Flag -fno-automatic overwrites -frecursive");
  else if (!gfc_option.flag_automatic && gfc_option.gfc_flag_openmp)
    gfc_warning_now ("Flag -fno-automatic overwrites -frecursive implied by "
		     "-fopenmp");
  else if (gfc_option.flag_max_stack_var_size != -2
	   && gfc_option.flag_recursive)
    gfc_warning_now ("Flag -frecursive overwrites -fmax-stack-var-size=%d",
		     gfc_option.flag_max_stack_var_size);
  else if (gfc_option.flag_max_stack_var_size != -2
	   && gfc_option.gfc_flag_openmp)
    gfc_warning_now ("Flag -fmax-stack-var-size=%d overwrites -frecursive "
		     "implied by -fopenmp", 
		     gfc_option.flag_max_stack_var_size);

  /* Implement -frecursive as -fmax-stack-var-size=-1.  */
  if (gfc_option.flag_recursive)
    gfc_option.flag_max_stack_var_size = -1;

  /* Implied -frecursive; implemented as -fmax-stack-var-size=-1.  */
  if (gfc_option.flag_max_stack_var_size == -2 && gfc_option.gfc_flag_openmp
      && gfc_option.flag_automatic)
    {
      gfc_option.flag_recursive = 1;
      gfc_option.flag_max_stack_var_size = -1;
    }

  /* Set default.  */
  if (gfc_option.flag_max_stack_var_size == -2)
    gfc_option.flag_max_stack_var_size = 32768;

  /* Implement -fno-automatic as -fmax-stack-var-size=0.  */
  if (!gfc_option.flag_automatic)
    gfc_option.flag_max_stack_var_size = 0;
  
  if (pedantic)
    { 
      gfc_option.warn_ampersand = 1;
      gfc_option.warn_tabs = 0;
    }

  if (pedantic && gfc_option.flag_whole_file)
    gfc_option.flag_whole_file = 2;

  gfc_cpp_post_options ();

/* FIXME: return gfc_cpp_preprocess_only ();

   The return value of this function indicates whether the
   backend needs to be initialized. On -E, we don't need
   the backend. However, if we return 'true' here, an
   ICE occurs. Initializing the backend doesn't hurt much,
   hence, for now we can live with it as is.  */
  return false;
}


/* Set the options for -Wall.  */

static void
set_Wall (int setting)
{
  gfc_option.warn_aliasing = setting;
  gfc_option.warn_ampersand = setting;
<<<<<<< HEAD
  gfc_option.warn_conversion = setting;
=======
  gfc_option.gfc_warn_conversion = setting;
>>>>>>> 155d23aa
  gfc_option.warn_line_truncation = setting;
  gfc_option.warn_surprising = setting;
  gfc_option.warn_tabs = !setting;
  gfc_option.warn_underflow = setting;
  gfc_option.warn_intrinsic_shadow = setting;
  gfc_option.warn_intrinsics_std = setting;
  gfc_option.warn_character_truncation = setting;
  gfc_option.warn_unused_dummy_argument = setting;

  warn_unused = setting;
  warn_return_type = setting;
  warn_switch = setting;
  warn_uninitialized = setting;
}


static void
gfc_handle_module_path_options (const char *arg)
{

  if (gfc_option.module_dir != NULL)
    gfc_fatal_error ("gfortran: Only one -J option allowed");

  gfc_option.module_dir = (char *) gfc_getmem (strlen (arg) + 2);
  strcpy (gfc_option.module_dir, arg);
  strcat (gfc_option.module_dir, "/");

  gfc_add_include_path (gfc_option.module_dir, true, false);
}


static void
gfc_handle_fpe_trap_option (const char *arg)
{
  int result, pos = 0, n;
  static const char * const exception[] = { "invalid", "denormal", "zero",
					    "overflow", "underflow",
					    "precision", NULL };
  static const int opt_exception[] = { GFC_FPE_INVALID, GFC_FPE_DENORMAL,
				       GFC_FPE_ZERO, GFC_FPE_OVERFLOW,
				       GFC_FPE_UNDERFLOW, GFC_FPE_PRECISION,
				       0 };
 
  while (*arg)
    {
      while (*arg == ',')
	arg++;

      while (arg[pos] && arg[pos] != ',')
	pos++;

      result = 0;
      for (n = 0; exception[n] != NULL; n++)
	{
	  if (exception[n] && strncmp (exception[n], arg, pos) == 0)
	    {
	      gfc_option.fpe |= opt_exception[n];
	      arg += pos;
	      pos = 0;
	      result = 1;
	      break;
	    }
	}
      if (!result)
	gfc_fatal_error ("Argument to -ffpe-trap is not valid: %s", arg);
    }
}


static void
gfc_handle_coarray_option (const char *arg)
{
  if (strcmp (arg, "none") == 0)
    gfc_option.coarray = GFC_FCOARRAY_NONE;
  else if (strcmp (arg, "single") == 0)
    gfc_option.coarray = GFC_FCOARRAY_SINGLE;
  else
    gfc_fatal_error ("Argument to -fcoarray is not valid: %s", arg);
}


static void
gfc_handle_runtime_check_option (const char *arg)
{
  int result, pos = 0, n;
  static const char * const optname[] = { "all", "bounds", "array-temps",
					  "recursion", "do", "pointer",
					  "mem", NULL };
  static const int optmask[] = { GFC_RTCHECK_ALL, GFC_RTCHECK_BOUNDS,
				 GFC_RTCHECK_ARRAY_TEMPS,
				 GFC_RTCHECK_RECURSION, GFC_RTCHECK_DO,
				 GFC_RTCHECK_POINTER, GFC_RTCHECK_MEM,
				 0 };
 
  while (*arg)
    {
      while (*arg == ',')
	arg++;

      while (arg[pos] && arg[pos] != ',')
	pos++;

      result = 0;
      for (n = 0; optname[n] != NULL; n++)
	{
	  if (optname[n] && strncmp (optname[n], arg, pos) == 0)
	    {
	      gfc_option.rtcheck |= optmask[n];
	      arg += pos;
	      pos = 0;
	      result = 1;
	      break;
	    }
	}
      if (!result)
	gfc_fatal_error ("Argument to -fcheck is not valid: %s", arg);
    }
}


/* Handle command-line options.  Returns 0 if unrecognized, 1 if
   recognized and handled.  */

<<<<<<< HEAD
int
gfc_handle_option (size_t scode, const char *arg, int value,
		   int kind ATTRIBUTE_UNUSED)
=======
bool
gfc_handle_option (size_t scode, const char *arg, int value,
		   int kind ATTRIBUTE_UNUSED, location_t loc ATTRIBUTE_UNUSED,
		   const struct cl_option_handlers *handlers ATTRIBUTE_UNUSED)
>>>>>>> 155d23aa
{
  bool result = true;
  enum opt_code code = (enum opt_code) scode;

  if (gfc_cpp_handle_option (scode, arg, value) == 1)
    return true;

  switch (code)
    {
    default:
      result = false;
      break;

    case OPT_Wall:
      set_Wall (value);
      break;

    case OPT_Waliasing:
      gfc_option.warn_aliasing = value;
      break;

    case OPT_Wampersand:
      gfc_option.warn_ampersand = value;
      break;

    case OPT_Warray_temporaries:
      gfc_option.warn_array_temp = value;
      break;

    case OPT_Wcharacter_truncation:
      gfc_option.warn_character_truncation = value;
      break;

    case OPT_Wconversion:
      gfc_option.gfc_warn_conversion = value;
      break;

    case OPT_Wconversion_extra:
      gfc_option.warn_conversion_extra = value;
      break;

    case OPT_Wconversion_extra:
      gfc_option.warn_conversion_extra = value;
      break;

    case OPT_Wimplicit_interface:
      gfc_option.warn_implicit_interface = value;
      break;

    case OPT_Wimplicit_procedure:
      gfc_option.warn_implicit_procedure = value;
      break;

    case OPT_Wline_truncation:
      gfc_option.warn_line_truncation = value;
      break;

    case OPT_Wreturn_type:
      warn_return_type = value;
      break;

    case OPT_Wsurprising:
      gfc_option.warn_surprising = value;
      break;

    case OPT_Wtabs:
      gfc_option.warn_tabs = value;
      break;

    case OPT_Wunderflow:
      gfc_option.warn_underflow = value;
      break;

    case OPT_Wintrinsic_shadow:
      gfc_option.warn_intrinsic_shadow = value;
      break;

    case OPT_Walign_commons:
      gfc_option.warn_align_commons = value;
      break;

    case OPT_Wunused_dummy_argument:
      gfc_option.warn_unused_dummy_argument = value;
      break;

    case OPT_fall_intrinsics:
      gfc_option.flag_all_intrinsics = 1;
      break;

    case OPT_fautomatic:
      gfc_option.flag_automatic = value;
      break;

    case OPT_fallow_leading_underscore:
      gfc_option.flag_allow_leading_underscore = value;
      break;
      
    case OPT_fbackslash:
      gfc_option.flag_backslash = value;
      break;
      
    case OPT_fbacktrace:
      gfc_option.flag_backtrace = value;
      break;
      
    case OPT_fcheck_array_temporaries:
      gfc_option.rtcheck |= GFC_RTCHECK_ARRAY_TEMPS;
      break;
      
    case OPT_fdump_core:
      gfc_option.flag_dump_core = value;
      break;

    case OPT_fcray_pointer:
      gfc_option.flag_cray_pointer = value;
      break;

    case OPT_ff2c:
      gfc_option.flag_f2c = value;
      break;

    case OPT_fdollar_ok:
      gfc_option.flag_dollar_ok = value;
      break;

    case OPT_fexternal_blas:
      gfc_option.flag_external_blas = value;
      break;

    case OPT_fblas_matmul_limit_:
      gfc_option.blas_matmul_limit = value;
      break;

    case OPT_fd_lines_as_code:
      gfc_option.flag_d_lines = 1;
      break;

    case OPT_fd_lines_as_comments:
      gfc_option.flag_d_lines = 0;
      break;

    case OPT_fdump_fortran_original:
    case OPT_fdump_parse_tree:
      gfc_option.dump_fortran_original = value;
      break;

    case OPT_fdump_fortran_optimized:
      gfc_option.dump_fortran_optimized = value;
      break;

    case OPT_ffixed_form:
      gfc_option.source_form = FORM_FIXED;
      break;

    case OPT_ffixed_line_length_none:
      gfc_option.fixed_line_length = 0;
      break;

    case OPT_ffixed_line_length_:
      if (value != 0 && value < 7)
	gfc_fatal_error ("Fixed line length must be at least seven.");
      gfc_option.fixed_line_length = value;
      break;

    case OPT_ffree_form:
      gfc_option.source_form = FORM_FREE;
      break;

    case OPT_fopenmp:
      gfc_option.gfc_flag_openmp = value;
      break;

    case OPT_ffree_line_length_none:
      gfc_option.free_line_length = 0;
      break;

    case OPT_ffree_line_length_:
      if (value != 0 && value < 4)
	gfc_fatal_error ("Free line length must be at least three.");
      gfc_option.free_line_length = value;
      break;

    case OPT_funderscoring:
      gfc_option.flag_underscoring = value;
      break;

    case OPT_fwhole_file:
      gfc_option.flag_whole_file = value;
      break;

    case OPT_fsecond_underscore:
      gfc_option.flag_second_underscore = value;
      break;

    case OPT_static_libgfortran:
#ifndef HAVE_LD_STATIC_DYNAMIC
      gfc_fatal_error ("-static-libgfortran is not supported in this "
		       "configuration");
#endif
      break;

    case OPT_fimplicit_none:
      gfc_option.flag_implicit_none = value;
      break;

    case OPT_fintrinsic_modules_path:
      gfc_add_include_path (arg, false, false);
      gfc_add_intrinsic_modules_path (arg);
      break;

    case OPT_fmax_array_constructor_:
      gfc_option.flag_max_array_constructor = value > 65535 ? value : 65535;
      break;

    case OPT_fmax_stack_var_size_:
      gfc_option.flag_max_stack_var_size = value;
      break;

    case OPT_fmodule_private:
      gfc_option.flag_module_private = value;
      break;
      
    case OPT_frange_check:
      gfc_option.flag_range_check = value;
      break;

    case OPT_fpack_derived:
      gfc_option.flag_pack_derived = value;
      break;

    case OPT_frepack_arrays:
      gfc_option.flag_repack_arrays = value;
      break;

    case OPT_fpreprocessed:
      gfc_option.flag_preprocessed = value;
      break;

    case OPT_fmax_identifier_length_:
      if (value > GFC_MAX_SYMBOL_LEN)
	gfc_fatal_error ("Maximum supported identifier length is %d",
			 GFC_MAX_SYMBOL_LEN);
      gfc_option.max_identifier_length = value;
      break;

    case OPT_fdefault_integer_8:
      gfc_option.flag_default_integer = value;
      break;

    case OPT_fdefault_real_8:
      gfc_option.flag_default_real = value;
      break;

    case OPT_fdefault_double_8:
      gfc_option.flag_default_double = value;
      break;

    case OPT_finit_local_zero:
      gfc_option.flag_init_integer = GFC_INIT_INTEGER_ON;
      gfc_option.flag_init_integer_value = 0;
      gfc_option.flag_init_real = GFC_INIT_REAL_ZERO;
      gfc_option.flag_init_logical = GFC_INIT_LOGICAL_FALSE;
      gfc_option.flag_init_character = GFC_INIT_CHARACTER_ON;
      gfc_option.flag_init_character_value = (char)0;
      break;

    case OPT_finit_logical_:
      if (!strcasecmp (arg, "false"))
	gfc_option.flag_init_logical = GFC_INIT_LOGICAL_FALSE;
      else if (!strcasecmp (arg, "true"))
	gfc_option.flag_init_logical = GFC_INIT_LOGICAL_TRUE;
      else
	gfc_fatal_error ("Unrecognized option to -finit-logical: %s",
			 arg);
      break;

    case OPT_finit_real_:
      if (!strcasecmp (arg, "zero"))
	gfc_option.flag_init_real = GFC_INIT_REAL_ZERO;
      else if (!strcasecmp (arg, "nan"))
	gfc_option.flag_init_real = GFC_INIT_REAL_NAN;
      else if (!strcasecmp (arg, "snan"))
	gfc_option.flag_init_real = GFC_INIT_REAL_SNAN;
      else if (!strcasecmp (arg, "inf"))
	gfc_option.flag_init_real = GFC_INIT_REAL_INF;
      else if (!strcasecmp (arg, "-inf"))
	gfc_option.flag_init_real = GFC_INIT_REAL_NEG_INF;
      else
	gfc_fatal_error ("Unrecognized option to -finit-real: %s",
			 arg);
      break;

    case OPT_finit_integer_:
      gfc_option.flag_init_integer = GFC_INIT_INTEGER_ON;
      gfc_option.flag_init_integer_value = atoi (arg);
      break;

    case OPT_finit_character_:
      if (value >= 0 && value <= 127)
	{
	  gfc_option.flag_init_character = GFC_INIT_CHARACTER_ON;
	  gfc_option.flag_init_character_value = (char)value;
	}
      else
	gfc_fatal_error ("The value of n in -finit-character=n must be "
			 "between 0 and 127");
      break;

    case OPT_I:
      gfc_add_include_path (arg, true, false);
      break;

    case OPT_J:
      gfc_handle_module_path_options (arg);
      break;

    case OPT_fsign_zero:
      gfc_option.flag_sign_zero = value;
      break;

    case OPT_ffpe_trap_:
      gfc_handle_fpe_trap_option (arg);
      break;

    case OPT_std_f95:
      gfc_option.allow_std = GFC_STD_F95_OBS | GFC_STD_F95 | GFC_STD_F77
			     | GFC_STD_F2008_OBS;
      gfc_option.warn_std = GFC_STD_F95_OBS;
      gfc_option.max_continue_fixed = 19;
      gfc_option.max_continue_free = 39;
      gfc_option.max_identifier_length = 31;
      gfc_option.warn_ampersand = 1;
      gfc_option.warn_tabs = 0;
      break;

    case OPT_std_f2003:
      gfc_option.allow_std = GFC_STD_F95_OBS | GFC_STD_F77 
	| GFC_STD_F2003 | GFC_STD_F95 | GFC_STD_F2008_OBS;
      gfc_option.warn_std = GFC_STD_F95_OBS;
      gfc_option.max_identifier_length = 63;
      gfc_option.warn_ampersand = 1;
      gfc_option.warn_tabs = 0;
      break;

    case OPT_std_f2008:
      gfc_option.allow_std = GFC_STD_F95_OBS | GFC_STD_F77 
	| GFC_STD_F2003 | GFC_STD_F95 | GFC_STD_F2008 | GFC_STD_F2008_OBS;
      gfc_option.warn_std = GFC_STD_F95_OBS | GFC_STD_F2008_OBS;
      gfc_option.max_identifier_length = 63;
      gfc_option.warn_ampersand = 1;
      gfc_option.warn_tabs = 0;
      break;

    case OPT_std_gnu:
      set_default_std_flags ();
      break;

    case OPT_std_legacy:
      set_default_std_flags ();
      gfc_option.warn_std = 0;
      break;

    case OPT_Wintrinsics_std:
      gfc_option.warn_intrinsics_std = value;
      break;

    case OPT_fshort_enums:
      /* Handled in language-independent code.  */
      break;

    case OPT_fconvert_little_endian:
      gfc_option.convert = GFC_CONVERT_LITTLE;
      break;

    case OPT_fconvert_big_endian:
      gfc_option.convert = GFC_CONVERT_BIG;
      break;

    case OPT_fconvert_native:
      gfc_option.convert = GFC_CONVERT_NATIVE;
      break;

    case OPT_fconvert_swap:
      gfc_option.convert = GFC_CONVERT_SWAP;
      break;

    case OPT_frecord_marker_4:
      gfc_option.record_marker = 4;
      break;

    case OPT_frecord_marker_8:
      gfc_option.record_marker = 8;
      break;

    case OPT_fmax_subrecord_length_:
      if (value > MAX_SUBRECORD_LENGTH)
	gfc_fatal_error ("Maximum subrecord length cannot exceed %d",
			 MAX_SUBRECORD_LENGTH);

      gfc_option.max_subrecord_length = value;
      break;

    case OPT_frecursive:
      gfc_option.flag_recursive = value;
      break;

    case OPT_falign_commons:
      gfc_option.flag_align_commons = value;
      break;

    case OPT_fprotect_parens:
      gfc_option.flag_protect_parens = value;
      break;

    case OPT_frealloc_lhs:
      gfc_option.flag_realloc_lhs = value;
      break;

    case OPT_fcheck_:
      gfc_handle_runtime_check_option (arg);
      break;

    case OPT_fcoarray_:
      gfc_handle_coarray_option (arg);
      break;
<<<<<<< HEAD
=======
    }

  return result;
}


/* Return a string with the options passed to the compiler; used for
   Fortran's compiler_options() intrinsic.  */

char *
gfc_get_option_string (void)
{
  unsigned j;
  size_t len, pos;
  char *result;

  /* Determine required string length.  */

  len = 0;
  for (j = 1; j < save_decoded_options_count; j++)
    {
      switch (save_decoded_options[j].opt_index)
        {
        case OPT_o:
        case OPT_d:
        case OPT_dumpbase:
        case OPT_dumpdir:
        case OPT_auxbase:
        case OPT_quiet:
        case OPT_version:
        case OPT_fintrinsic_modules_path:
          /* Ignore these.  */
          break;
	default:
	  /* Ignore file names. */
	  if (save_decoded_options[j].orig_option_with_args_text[0] == '-')
	    len += 1
		 + strlen (save_decoded_options[j].orig_option_with_args_text);
        }
    }

  result = (char *) gfc_getmem (len);

  pos = 0; 
  for (j = 1; j < save_decoded_options_count; j++)
    {
      switch (save_decoded_options[j].opt_index)
        {
        case OPT_o:
        case OPT_d:
        case OPT_dumpbase:
        case OPT_dumpdir:
        case OPT_auxbase:
        case OPT_quiet:
        case OPT_version:
        case OPT_fintrinsic_modules_path:
          /* Ignore these.  */
	  continue;

        case OPT_cpp_:
	  /* Use "-cpp" rather than "-cpp=<temporary file>".  */
	  len = 4;
	  break;

        default:
	  /* Ignore file names. */
	  if (save_decoded_options[j].orig_option_with_args_text[0] != '-')
	    continue;

	  len = strlen (save_decoded_options[j].orig_option_with_args_text);
        }

      memcpy (&result[pos], save_decoded_options[j].orig_option_with_args_text, len);
      pos += len;
      result[pos++] = ' ';
>>>>>>> 155d23aa
    }

  result[--pos] = '\0';
  return result;
}<|MERGE_RESOLUTION|>--- conflicted
+++ resolved
@@ -34,11 +34,7 @@
 #include "gfortran.h"
 #include "target.h"
 #include "cpp.h"
-<<<<<<< HEAD
-#include "toplev.h"	/* For sorry.  */
-=======
 #include "diagnostic-core.h"	/* For sorry.  */
->>>>>>> 155d23aa
 #include "tm.h"
 
 gfc_option_t gfc_option;
@@ -101,11 +97,7 @@
   gfc_option.warn_ampersand = 0;
   gfc_option.warn_character_truncation = 0;
   gfc_option.warn_array_temp = 0;
-<<<<<<< HEAD
-  gfc_option.warn_conversion = 0;
-=======
   gfc_option.gfc_warn_conversion = 0;
->>>>>>> 155d23aa
   gfc_option.warn_conversion_extra = 0;
   gfc_option.warn_implicit_interface = 0;
   gfc_option.warn_line_truncation = 0;
@@ -162,12 +154,6 @@
   gfc_option.fpe = 0;
   gfc_option.rtcheck = 0;
   gfc_option.coarray = GFC_FCOARRAY_NONE;
-<<<<<<< HEAD
-
-  flag_errno_math = 0;
-  flag_associative_math = -1;
-=======
->>>>>>> 155d23aa
 
   set_default_std_flags ();
 
@@ -281,8 +267,6 @@
   if (flag_associative_math == -1)
     flag_associative_math = (!flag_trapping_math && !flag_signed_zeros);
 
-<<<<<<< HEAD
-=======
   /* By default, disable (re)allocation during assignment for -std=f95,
      and enable it for F2003/F2008/GNU/Legacy. */
   if (gfc_option.flag_realloc_lhs == -1)
@@ -293,7 +277,6 @@
 	gfc_option.flag_realloc_lhs = 0;
     }
 
->>>>>>> 155d23aa
   /* -fbounds-check is equivalent to -fcheck=bounds */
   if (flag_bounds_check)
     gfc_option.rtcheck |= GFC_RTCHECK_BOUNDS;
@@ -454,11 +437,7 @@
 {
   gfc_option.warn_aliasing = setting;
   gfc_option.warn_ampersand = setting;
-<<<<<<< HEAD
-  gfc_option.warn_conversion = setting;
-=======
   gfc_option.gfc_warn_conversion = setting;
->>>>>>> 155d23aa
   gfc_option.warn_line_truncation = setting;
   gfc_option.warn_surprising = setting;
   gfc_option.warn_tabs = !setting;
@@ -582,16 +561,10 @@
 /* Handle command-line options.  Returns 0 if unrecognized, 1 if
    recognized and handled.  */
 
-<<<<<<< HEAD
-int
-gfc_handle_option (size_t scode, const char *arg, int value,
-		   int kind ATTRIBUTE_UNUSED)
-=======
 bool
 gfc_handle_option (size_t scode, const char *arg, int value,
 		   int kind ATTRIBUTE_UNUSED, location_t loc ATTRIBUTE_UNUSED,
 		   const struct cl_option_handlers *handlers ATTRIBUTE_UNUSED)
->>>>>>> 155d23aa
 {
   bool result = true;
   enum opt_code code = (enum opt_code) scode;
@@ -627,10 +600,6 @@
 
     case OPT_Wconversion:
       gfc_option.gfc_warn_conversion = value;
-      break;
-
-    case OPT_Wconversion_extra:
-      gfc_option.warn_conversion_extra = value;
       break;
 
     case OPT_Wconversion_extra:
@@ -1017,8 +986,6 @@
     case OPT_fcoarray_:
       gfc_handle_coarray_option (arg);
       break;
-<<<<<<< HEAD
-=======
     }
 
   return result;
@@ -1094,7 +1061,6 @@
       memcpy (&result[pos], save_decoded_options[j].orig_option_with_args_text, len);
       pos += len;
       result[pos++] = ' ';
->>>>>>> 155d23aa
     }
 
   result[--pos] = '\0';

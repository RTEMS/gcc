/* Backend support for Fortran 95 basic types and derived types.
   Copyright (C) 2002, 2003, 2004, 2005, 2006, 2007, 2008, 2009,
<<<<<<< HEAD
   2010
=======
   2010, 2011
>>>>>>> 03d20231
   Free Software Foundation, Inc.
   Contributed by Paul Brook <paul@nowt.org>
   and Steven Bosscher <s.bosscher@student.tudelft.nl>

This file is part of GCC.

GCC is free software; you can redistribute it and/or modify it under
the terms of the GNU General Public License as published by the Free
Software Foundation; either version 3, or (at your option) any later
version.

GCC is distributed in the hope that it will be useful, but WITHOUT ANY
WARRANTY; without even the implied warranty of MERCHANTABILITY or
FITNESS FOR A PARTICULAR PURPOSE.  See the GNU General Public License
for more details.

You should have received a copy of the GNU General Public License
along with GCC; see the file COPYING3.  If not see
<http://www.gnu.org/licenses/>.  */

/* trans-types.c -- gfortran backend types */

#include "config.h"
#include "system.h"
#include "coretypes.h"
#include "tree.h"
#include "langhooks.h"	/* For iso-c-bindings.def.  */
#include "target.h"
#include "ggc.h"
<<<<<<< HEAD
#include "toplev.h"	/* For rest_of_decl_compilation/fatal_error.  */
=======
#include "diagnostic-core.h"  /* For fatal_error.  */
#include "toplev.h"	/* For rest_of_decl_compilation.  */
>>>>>>> 03d20231
#include "gfortran.h"
#include "trans.h"
#include "trans-types.h"
#include "trans-const.h"
#include "flags.h"
#include "dwarf2out.h"	/* For struct array_descr_info.  */


#if (GFC_MAX_DIMENSIONS < 10)
#define GFC_RANK_DIGITS 1
#define GFC_RANK_PRINTF_FORMAT "%01d"
#elif (GFC_MAX_DIMENSIONS < 100)
#define GFC_RANK_DIGITS 2
#define GFC_RANK_PRINTF_FORMAT "%02d"
#else
#error If you really need >99 dimensions, continue the sequence above...
#endif

/* array of structs so we don't have to worry about xmalloc or free */
CInteropKind_t c_interop_kinds_table[ISOCBINDING_NUMBER];

tree gfc_array_index_type;
tree gfc_array_range_type;
tree gfc_character1_type_node;
tree pvoid_type_node;
tree prvoid_type_node;
tree ppvoid_type_node;
tree pchar_type_node;
tree pfunc_type_node;

tree gfc_charlen_type_node;

tree float128_type_node = NULL_TREE;
tree complex_float128_type_node = NULL_TREE;

bool gfc_real16_is_float128 = false;

static GTY(()) tree gfc_desc_dim_type;
static GTY(()) tree gfc_max_array_element_size;
static GTY(()) tree gfc_array_descriptor_base[2 * GFC_MAX_DIMENSIONS];

/* Arrays for all integral and real kinds.  We'll fill this in at runtime
   after the target has a chance to process command-line options.  */

#define MAX_INT_KINDS 5
gfc_integer_info gfc_integer_kinds[MAX_INT_KINDS + 1];
gfc_logical_info gfc_logical_kinds[MAX_INT_KINDS + 1];
static GTY(()) tree gfc_integer_types[MAX_INT_KINDS + 1];
static GTY(()) tree gfc_logical_types[MAX_INT_KINDS + 1];

#define MAX_REAL_KINDS 5
gfc_real_info gfc_real_kinds[MAX_REAL_KINDS + 1];
static GTY(()) tree gfc_real_types[MAX_REAL_KINDS + 1];
static GTY(()) tree gfc_complex_types[MAX_REAL_KINDS + 1];

#define MAX_CHARACTER_KINDS 2
gfc_character_info gfc_character_kinds[MAX_CHARACTER_KINDS + 1];
static GTY(()) tree gfc_character_types[MAX_CHARACTER_KINDS + 1];
static GTY(()) tree gfc_pcharacter_types[MAX_CHARACTER_KINDS + 1];

static tree gfc_add_field_to_struct_1 (tree, tree, tree, tree **);

/* The integer kind to use for array indices.  This will be set to the
   proper value based on target information from the backend.  */

int gfc_index_integer_kind;

/* The default kinds of the various types.  */

int gfc_default_integer_kind;
int gfc_max_integer_kind;
int gfc_default_real_kind;
int gfc_default_double_kind;
int gfc_default_character_kind;
int gfc_default_logical_kind;
int gfc_default_complex_kind;
int gfc_c_int_kind;

/* The kind size used for record offsets. If the target system supports
   kind=8, this will be set to 8, otherwise it is set to 4.  */
int gfc_intio_kind; 

/* The integer kind used to store character lengths.  */
int gfc_charlen_int_kind;

/* The size of the numeric storage unit and character storage unit.  */
int gfc_numeric_storage_size;
int gfc_character_storage_size;


gfc_try
gfc_check_any_c_kind (gfc_typespec *ts)
{
  int i;
  
  for (i = 0; i < ISOCBINDING_NUMBER; i++)
    {
      /* Check for any C interoperable kind for the given type/kind in ts.
         This can be used after verify_c_interop to make sure that the
         Fortran kind being used exists in at least some form for C.  */
      if (c_interop_kinds_table[i].f90_type == ts->type &&
          c_interop_kinds_table[i].value == ts->kind)
        return SUCCESS;
    }

  return FAILURE;
}


static int
get_real_kind_from_node (tree type)
{
  int i;

  for (i = 0; gfc_real_kinds[i].kind != 0; i++)
    if (gfc_real_kinds[i].mode_precision == TYPE_PRECISION (type))
      return gfc_real_kinds[i].kind;

  return -4;
}

static int
get_int_kind_from_node (tree type)
{
  int i;

  if (!type)
    return -2;

  for (i = 0; gfc_integer_kinds[i].kind != 0; i++)
    if (gfc_integer_kinds[i].bit_size == TYPE_PRECISION (type))
      return gfc_integer_kinds[i].kind;

  return -1;
}

/* Return a typenode for the "standard" C type with a given name.  */
static tree
get_typenode_from_name (const char *name)
{
  if (name == NULL || *name == '\0')
    return NULL_TREE;

  if (strcmp (name, "char") == 0)
    return char_type_node;
  if (strcmp (name, "unsigned char") == 0)
    return unsigned_char_type_node;
  if (strcmp (name, "signed char") == 0)
    return signed_char_type_node;

  if (strcmp (name, "short int") == 0)
    return short_integer_type_node;
  if (strcmp (name, "short unsigned int") == 0)
    return short_unsigned_type_node;

  if (strcmp (name, "int") == 0)
    return integer_type_node;
  if (strcmp (name, "unsigned int") == 0)
    return unsigned_type_node;

  if (strcmp (name, "long int") == 0)
    return long_integer_type_node;
  if (strcmp (name, "long unsigned int") == 0)
    return long_unsigned_type_node;

  if (strcmp (name, "long long int") == 0)
    return long_long_integer_type_node;
  if (strcmp (name, "long long unsigned int") == 0)
    return long_long_unsigned_type_node;

  gcc_unreachable ();
}

static int
get_int_kind_from_name (const char *name)
{
  return get_int_kind_from_node (get_typenode_from_name (name));
}


/* Get the kind number corresponding to an integer of given size,
   following the required return values for ISO_FORTRAN_ENV INT* constants:
   -2 is returned if we support a kind of larger size, -1 otherwise.  */
int
gfc_get_int_kind_from_width_isofortranenv (int size)
{
  int i;

  /* Look for a kind with matching storage size.  */
  for (i = 0; gfc_integer_kinds[i].kind != 0; i++)
    if (gfc_integer_kinds[i].bit_size == size)
      return gfc_integer_kinds[i].kind;

  /* Look for a kind with larger storage size.  */
  for (i = 0; gfc_integer_kinds[i].kind != 0; i++)
    if (gfc_integer_kinds[i].bit_size > size)
      return -2;

  return -1;
}

/* Get the kind number corresponding to a real of given storage size,
   following the required return values for ISO_FORTRAN_ENV REAL* constants:
   -2 is returned if we support a kind of larger size, -1 otherwise.  */
int
gfc_get_real_kind_from_width_isofortranenv (int size)
{
  int i;

  size /= 8;

  /* Look for a kind with matching storage size.  */
  for (i = 0; gfc_real_kinds[i].kind != 0; i++)
    if (int_size_in_bytes (gfc_get_real_type (gfc_real_kinds[i].kind)) == size)
      return gfc_real_kinds[i].kind;

  /* Look for a kind with larger storage size.  */
  for (i = 0; gfc_real_kinds[i].kind != 0; i++)
    if (int_size_in_bytes (gfc_get_real_type (gfc_real_kinds[i].kind)) > size)
      return -2;

  return -1;
}



static int
get_int_kind_from_width (int size)
{
  int i;

  for (i = 0; gfc_integer_kinds[i].kind != 0; i++)
    if (gfc_integer_kinds[i].bit_size == size)
      return gfc_integer_kinds[i].kind;

  return -2;
}

static int
get_int_kind_from_minimal_width (int size)
{
  int i;

  for (i = 0; gfc_integer_kinds[i].kind != 0; i++)
    if (gfc_integer_kinds[i].bit_size >= size)
      return gfc_integer_kinds[i].kind;

  return -2;
}


/* Generate the CInteropKind_t objects for the C interoperable
   kinds.  */

static
void init_c_interop_kinds (void)
{
  int i;

  /* init all pointers in the list to NULL */
  for (i = 0; i < ISOCBINDING_NUMBER; i++)
    {
      /* Initialize the name and value fields.  */
      c_interop_kinds_table[i].name[0] = '\0';
      c_interop_kinds_table[i].value = -100;
      c_interop_kinds_table[i].f90_type = BT_UNKNOWN;
    }

#define NAMED_INTCST(a,b,c,d) \
  strncpy (c_interop_kinds_table[a].name, b, strlen(b) + 1); \
  c_interop_kinds_table[a].f90_type = BT_INTEGER; \
  c_interop_kinds_table[a].value = c;
#define NAMED_REALCST(a,b,c) \
  strncpy (c_interop_kinds_table[a].name, b, strlen(b) + 1); \
  c_interop_kinds_table[a].f90_type = BT_REAL; \
  c_interop_kinds_table[a].value = c;
#define NAMED_CMPXCST(a,b,c) \
  strncpy (c_interop_kinds_table[a].name, b, strlen(b) + 1); \
  c_interop_kinds_table[a].f90_type = BT_COMPLEX; \
  c_interop_kinds_table[a].value = c;
#define NAMED_LOGCST(a,b,c) \
  strncpy (c_interop_kinds_table[a].name, b, strlen(b) + 1); \
  c_interop_kinds_table[a].f90_type = BT_LOGICAL; \
  c_interop_kinds_table[a].value = c;
#define NAMED_CHARKNDCST(a,b,c) \
  strncpy (c_interop_kinds_table[a].name, b, strlen(b) + 1); \
  c_interop_kinds_table[a].f90_type = BT_CHARACTER; \
  c_interop_kinds_table[a].value = c;
#define NAMED_CHARCST(a,b,c) \
  strncpy (c_interop_kinds_table[a].name, b, strlen(b) + 1); \
  c_interop_kinds_table[a].f90_type = BT_CHARACTER; \
  c_interop_kinds_table[a].value = c;
#define DERIVED_TYPE(a,b,c) \
  strncpy (c_interop_kinds_table[a].name, b, strlen(b) + 1); \
  c_interop_kinds_table[a].f90_type = BT_DERIVED; \
  c_interop_kinds_table[a].value = c;
#define PROCEDURE(a,b) \
  strncpy (c_interop_kinds_table[a].name, b, strlen(b) + 1); \
  c_interop_kinds_table[a].f90_type = BT_PROCEDURE; \
  c_interop_kinds_table[a].value = 0;
#include "iso-c-binding.def"
#define NAMED_FUNCTION(a,b,c,d) \
  strncpy (c_interop_kinds_table[a].name, b, strlen(b) + 1); \
  c_interop_kinds_table[a].f90_type = BT_PROCEDURE; \
  c_interop_kinds_table[a].value = c;
#include "iso-c-binding.def"
}


/* Query the target to determine which machine modes are available for
   computation.  Choose KIND numbers for them.  */

void
gfc_init_kinds (void)
{
  unsigned int mode;
  int i_index, r_index, kind;
  bool saw_i4 = false, saw_i8 = false;
  bool saw_r4 = false, saw_r8 = false, saw_r16 = false;

  for (i_index = 0, mode = MIN_MODE_INT; mode <= MAX_MODE_INT; mode++)
    {
      int kind, bitsize;

      if (!targetm.scalar_mode_supported_p ((enum machine_mode) mode))
	continue;

      /* The middle end doesn't support constants larger than 2*HWI.
	 Perhaps the target hook shouldn't have accepted these either,
	 but just to be safe...  */
      bitsize = GET_MODE_BITSIZE (mode);
      if (bitsize > 2*HOST_BITS_PER_WIDE_INT)
	continue;

      gcc_assert (i_index != MAX_INT_KINDS);

      /* Let the kind equal the bit size divided by 8.  This insulates the
	 programmer from the underlying byte size.  */
      kind = bitsize / 8;

      if (kind == 4)
	saw_i4 = true;
      if (kind == 8)
	saw_i8 = true;

      gfc_integer_kinds[i_index].kind = kind;
      gfc_integer_kinds[i_index].radix = 2;
      gfc_integer_kinds[i_index].digits = bitsize - 1;
      gfc_integer_kinds[i_index].bit_size = bitsize;

      gfc_logical_kinds[i_index].kind = kind;
      gfc_logical_kinds[i_index].bit_size = bitsize;

      i_index += 1;
    }

  /* Set the kind used to match GFC_INT_IO in libgfortran.  This is 
     used for large file access.  */

  if (saw_i8)
    gfc_intio_kind = 8;
  else
    gfc_intio_kind = 4;

  /* If we do not at least have kind = 4, everything is pointless.  */  
  gcc_assert(saw_i4);  

  /* Set the maximum integer kind.  Used with at least BOZ constants.  */
  gfc_max_integer_kind = gfc_integer_kinds[i_index - 1].kind;

  for (r_index = 0, mode = MIN_MODE_FLOAT; mode <= MAX_MODE_FLOAT; mode++)
    {
      const struct real_format *fmt =
	REAL_MODE_FORMAT ((enum machine_mode) mode);
      int kind;

      if (fmt == NULL)
	continue;
      if (!targetm.scalar_mode_supported_p ((enum machine_mode) mode))
	continue;

      /* Only let float, double, long double and __float128 go through.
	 Runtime support for others is not provided, so they would be
	 useless.  */
	if (mode != TYPE_MODE (float_type_node)
	    && (mode != TYPE_MODE (double_type_node))
	    && (mode != TYPE_MODE (long_double_type_node))
#if defined(LIBGCC2_HAS_TF_MODE) && defined(ENABLE_LIBQUADMATH_SUPPORT)
	    && (mode != TFmode)
#endif
	   )
	continue;

      /* Let the kind equal the precision divided by 8, rounding up.  Again,
	 this insulates the programmer from the underlying byte size.

	 Also, it effectively deals with IEEE extended formats.  There, the
	 total size of the type may equal 16, but it's got 6 bytes of padding
	 and the increased size can get in the way of a real IEEE quad format
	 which may also be supported by the target.

	 We round up so as to handle IA-64 __floatreg (RFmode), which is an
	 82 bit type.  Not to be confused with __float80 (XFmode), which is
	 an 80 bit type also supported by IA-64.  So XFmode should come out
	 to be kind=10, and RFmode should come out to be kind=11.  Egads.  */

      kind = (GET_MODE_PRECISION (mode) + 7) / 8;

      if (kind == 4)
	saw_r4 = true;
      if (kind == 8)
	saw_r8 = true;
      if (kind == 16)
	saw_r16 = true;

      /* Careful we don't stumble a weird internal mode.  */
      gcc_assert (r_index <= 0 || gfc_real_kinds[r_index-1].kind != kind);
      /* Or have too many modes for the allocated space.  */
      gcc_assert (r_index != MAX_REAL_KINDS);

      gfc_real_kinds[r_index].kind = kind;
      gfc_real_kinds[r_index].radix = fmt->b;
      gfc_real_kinds[r_index].digits = fmt->p;
      gfc_real_kinds[r_index].min_exponent = fmt->emin;
      gfc_real_kinds[r_index].max_exponent = fmt->emax;
      if (fmt->pnan < fmt->p)
	/* This is an IBM extended double format (or the MIPS variant)
	   made up of two IEEE doubles.  The value of the long double is
	   the sum of the values of the two parts.  The most significant
	   part is required to be the value of the long double rounded
	   to the nearest double.  If we use emax of 1024 then we can't
	   represent huge(x) = (1 - b**(-p)) * b**(emax-1) * b, because
	   rounding will make the most significant part overflow.  */
	gfc_real_kinds[r_index].max_exponent = fmt->emax - 1;
      gfc_real_kinds[r_index].mode_precision = GET_MODE_PRECISION (mode);
      r_index += 1;
    }

  /* Choose the default integer kind.  We choose 4 unless the user
     directs us otherwise.  */
  if (gfc_option.flag_default_integer)
    {
      if (!saw_i8)
	fatal_error ("integer kind=8 not available for -fdefault-integer-8 option");
      gfc_default_integer_kind = 8;

      /* Even if the user specified that the default integer kind be 8,
         the numeric storage size isn't 64.  In this case, a warning will
	 be issued when NUMERIC_STORAGE_SIZE is used.  */
      gfc_numeric_storage_size = 4 * 8;
    }
  else if (saw_i4)
    {
      gfc_default_integer_kind = 4;
      gfc_numeric_storage_size = 4 * 8;
    }
  else
    {
      gfc_default_integer_kind = gfc_integer_kinds[i_index - 1].kind;
      gfc_numeric_storage_size = gfc_integer_kinds[i_index - 1].bit_size;
    }

  /* Choose the default real kind.  Again, we choose 4 when possible.  */
  if (gfc_option.flag_default_real)
    {
      if (!saw_r8)
	fatal_error ("real kind=8 not available for -fdefault-real-8 option");
      gfc_default_real_kind = 8;
    }
  else if (saw_r4)
    gfc_default_real_kind = 4;
  else
    gfc_default_real_kind = gfc_real_kinds[0].kind;

  /* Choose the default double kind.  If -fdefault-real and -fdefault-double 
     are specified, we use kind=8, if it's available.  If -fdefault-real is
     specified without -fdefault-double, we use kind=16, if it's available.
     Otherwise we do not change anything.  */
  if (gfc_option.flag_default_double && !gfc_option.flag_default_real)
    fatal_error ("Use of -fdefault-double-8 requires -fdefault-real-8");

  if (gfc_option.flag_default_real && gfc_option.flag_default_double && saw_r8)
    gfc_default_double_kind = 8;
  else if (gfc_option.flag_default_real && saw_r16)
    gfc_default_double_kind = 16;
  else if (saw_r4 && saw_r8)
    gfc_default_double_kind = 8;
  else
    {
      /* F95 14.6.3.1: A nonpointer scalar object of type double precision
	 real ... occupies two contiguous numeric storage units.

	 Therefore we must be supplied a kind twice as large as we chose
	 for single precision.  There are loopholes, in that double
	 precision must *occupy* two storage units, though it doesn't have
	 to *use* two storage units.  Which means that you can make this
	 kind artificially wide by padding it.  But at present there are
	 no GCC targets for which a two-word type does not exist, so we
	 just let gfc_validate_kind abort and tell us if something breaks.  */

      gfc_default_double_kind
	= gfc_validate_kind (BT_REAL, gfc_default_real_kind * 2, false);
    }

  /* The default logical kind is constrained to be the same as the
     default integer kind.  Similarly with complex and real.  */
  gfc_default_logical_kind = gfc_default_integer_kind;
  gfc_default_complex_kind = gfc_default_real_kind;

  /* We only have two character kinds: ASCII and UCS-4.
     ASCII corresponds to a 8-bit integer type, if one is available.
     UCS-4 corresponds to a 32-bit integer type, if one is available. */
  i_index = 0;
  if ((kind = get_int_kind_from_width (8)) > 0)
    {
      gfc_character_kinds[i_index].kind = kind;
      gfc_character_kinds[i_index].bit_size = 8;
      gfc_character_kinds[i_index].name = "ascii";
      i_index++;
    }
  if ((kind = get_int_kind_from_width (32)) > 0)
    {
      gfc_character_kinds[i_index].kind = kind;
      gfc_character_kinds[i_index].bit_size = 32;
      gfc_character_kinds[i_index].name = "iso_10646";
      i_index++;
    }

  /* Choose the smallest integer kind for our default character.  */
  gfc_default_character_kind = gfc_character_kinds[0].kind;
  gfc_character_storage_size = gfc_default_character_kind * 8;

  /* Choose the integer kind the same size as "void*" for our index kind.  */
  gfc_index_integer_kind = POINTER_SIZE / 8;
  /* Pick a kind the same size as the C "int" type.  */
  gfc_c_int_kind = INT_TYPE_SIZE / 8;

  /* initialize the C interoperable kinds  */
  init_c_interop_kinds();
}

/* Make sure that a valid kind is present.  Returns an index into the
   associated kinds array, -1 if the kind is not present.  */

static int
validate_integer (int kind)
{
  int i;

  for (i = 0; gfc_integer_kinds[i].kind != 0; i++)
    if (gfc_integer_kinds[i].kind == kind)
      return i;

  return -1;
}

static int
validate_real (int kind)
{
  int i;

  for (i = 0; gfc_real_kinds[i].kind != 0; i++)
    if (gfc_real_kinds[i].kind == kind)
      return i;

  return -1;
}

static int
validate_logical (int kind)
{
  int i;

  for (i = 0; gfc_logical_kinds[i].kind; i++)
    if (gfc_logical_kinds[i].kind == kind)
      return i;

  return -1;
}

static int
validate_character (int kind)
{
  int i;

  for (i = 0; gfc_character_kinds[i].kind; i++)
    if (gfc_character_kinds[i].kind == kind)
      return i;

  return -1;
}

/* Validate a kind given a basic type.  The return value is the same
   for the child functions, with -1 indicating nonexistence of the
   type.  If MAY_FAIL is false, then -1 is never returned, and we ICE.  */

int
gfc_validate_kind (bt type, int kind, bool may_fail)
{
  int rc;

  switch (type)
    {
    case BT_REAL:		/* Fall through */
    case BT_COMPLEX:
      rc = validate_real (kind);
      break;
    case BT_INTEGER:
      rc = validate_integer (kind);
      break;
    case BT_LOGICAL:
      rc = validate_logical (kind);
      break;
    case BT_CHARACTER:
      rc = validate_character (kind);
      break;

    default:
      gfc_internal_error ("gfc_validate_kind(): Got bad type");
    }

  if (rc < 0 && !may_fail)
    gfc_internal_error ("gfc_validate_kind(): Got bad kind");

  return rc;
}


/* Four subroutines of gfc_init_types.  Create type nodes for the given kind.
   Reuse common type nodes where possible.  Recognize if the kind matches up
   with a C type.  This will be used later in determining which routines may
   be scarfed from libm.  */

static tree
gfc_build_int_type (gfc_integer_info *info)
{
  int mode_precision = info->bit_size;

  if (mode_precision == CHAR_TYPE_SIZE)
    info->c_char = 1;
  if (mode_precision == SHORT_TYPE_SIZE)
    info->c_short = 1;
  if (mode_precision == INT_TYPE_SIZE)
    info->c_int = 1;
  if (mode_precision == LONG_TYPE_SIZE)
    info->c_long = 1;
  if (mode_precision == LONG_LONG_TYPE_SIZE)
    info->c_long_long = 1;

  if (TYPE_PRECISION (intQI_type_node) == mode_precision)
    return intQI_type_node;
  if (TYPE_PRECISION (intHI_type_node) == mode_precision)
    return intHI_type_node;
  if (TYPE_PRECISION (intSI_type_node) == mode_precision)
    return intSI_type_node;
  if (TYPE_PRECISION (intDI_type_node) == mode_precision)
    return intDI_type_node;
  if (TYPE_PRECISION (intTI_type_node) == mode_precision)
    return intTI_type_node;

  return make_signed_type (mode_precision);
}

tree
gfc_build_uint_type (int size)
{
  if (size == CHAR_TYPE_SIZE)
    return unsigned_char_type_node;
  if (size == SHORT_TYPE_SIZE)
    return short_unsigned_type_node;
  if (size == INT_TYPE_SIZE)
    return unsigned_type_node;
  if (size == LONG_TYPE_SIZE)
    return long_unsigned_type_node;
  if (size == LONG_LONG_TYPE_SIZE)
    return long_long_unsigned_type_node;

  return make_unsigned_type (size);
}


static tree
gfc_build_real_type (gfc_real_info *info)
{
  int mode_precision = info->mode_precision;
  tree new_type;

  if (mode_precision == FLOAT_TYPE_SIZE)
    info->c_float = 1;
  if (mode_precision == DOUBLE_TYPE_SIZE)
    info->c_double = 1;
  if (mode_precision == LONG_DOUBLE_TYPE_SIZE)
    info->c_long_double = 1;
  if (mode_precision != LONG_DOUBLE_TYPE_SIZE && mode_precision == 128)
    {
      info->c_float128 = 1;
      gfc_real16_is_float128 = true;
    }

  if (TYPE_PRECISION (float_type_node) == mode_precision)
    return float_type_node;
  if (TYPE_PRECISION (double_type_node) == mode_precision)
    return double_type_node;
  if (TYPE_PRECISION (long_double_type_node) == mode_precision)
    return long_double_type_node;

  new_type = make_node (REAL_TYPE);
  TYPE_PRECISION (new_type) = mode_precision;
  layout_type (new_type);
  return new_type;
}

static tree
gfc_build_complex_type (tree scalar_type)
{
  tree new_type;

  if (scalar_type == NULL)
    return NULL;
  if (scalar_type == float_type_node)
    return complex_float_type_node;
  if (scalar_type == double_type_node)
    return complex_double_type_node;
  if (scalar_type == long_double_type_node)
    return complex_long_double_type_node;

  new_type = make_node (COMPLEX_TYPE);
  TREE_TYPE (new_type) = scalar_type;
  layout_type (new_type);
  return new_type;
}

static tree
gfc_build_logical_type (gfc_logical_info *info)
{
  int bit_size = info->bit_size;
  tree new_type;

  if (bit_size == BOOL_TYPE_SIZE)
    {
      info->c_bool = 1;
      return boolean_type_node;
    }

  new_type = make_unsigned_type (bit_size);
  TREE_SET_CODE (new_type, BOOLEAN_TYPE);
  TYPE_MAX_VALUE (new_type) = build_int_cst (new_type, 1);
  TYPE_PRECISION (new_type) = 1;

  return new_type;
}


#if 0
/* Return the bit size of the C "size_t".  */

static unsigned int
c_size_t_size (void)
{
#ifdef SIZE_TYPE  
  if (strcmp (SIZE_TYPE, "unsigned int") == 0)
    return INT_TYPE_SIZE;
  if (strcmp (SIZE_TYPE, "long unsigned int") == 0)
    return LONG_TYPE_SIZE;
  if (strcmp (SIZE_TYPE, "short unsigned int") == 0)
    return SHORT_TYPE_SIZE;
  gcc_unreachable ();
#else
  return LONG_TYPE_SIZE;
#endif
}
#endif

/* Create the backend type nodes. We map them to their
   equivalent C type, at least for now.  We also give
   names to the types here, and we push them in the
   global binding level context.*/

void
gfc_init_types (void)
{
  char name_buf[18];
  int index;
  tree type;
  unsigned n;
  unsigned HOST_WIDE_INT hi;
  unsigned HOST_WIDE_INT lo;

  /* Create and name the types.  */
#define PUSH_TYPE(name, node) \
  pushdecl (build_decl (input_location, \
			TYPE_DECL, get_identifier (name), node))

  for (index = 0; gfc_integer_kinds[index].kind != 0; ++index)
    {
      type = gfc_build_int_type (&gfc_integer_kinds[index]);
      /* Ensure integer(kind=1) doesn't have TYPE_STRING_FLAG set.  */
      if (TYPE_STRING_FLAG (type))
	type = make_signed_type (gfc_integer_kinds[index].bit_size);
      gfc_integer_types[index] = type;
      snprintf (name_buf, sizeof(name_buf), "integer(kind=%d)",
		gfc_integer_kinds[index].kind);
      PUSH_TYPE (name_buf, type);
    }

  for (index = 0; gfc_logical_kinds[index].kind != 0; ++index)
    {
      type = gfc_build_logical_type (&gfc_logical_kinds[index]);
      gfc_logical_types[index] = type;
      snprintf (name_buf, sizeof(name_buf), "logical(kind=%d)",
		gfc_logical_kinds[index].kind);
      PUSH_TYPE (name_buf, type);
    }

  for (index = 0; gfc_real_kinds[index].kind != 0; index++)
    {
      type = gfc_build_real_type (&gfc_real_kinds[index]);
      gfc_real_types[index] = type;
      snprintf (name_buf, sizeof(name_buf), "real(kind=%d)",
		gfc_real_kinds[index].kind);
      PUSH_TYPE (name_buf, type);

      if (gfc_real_kinds[index].c_float128)
	float128_type_node = type;

      type = gfc_build_complex_type (type);
      gfc_complex_types[index] = type;
      snprintf (name_buf, sizeof(name_buf), "complex(kind=%d)",
		gfc_real_kinds[index].kind);
      PUSH_TYPE (name_buf, type);

      if (gfc_real_kinds[index].c_float128)
	complex_float128_type_node = type;
    }

  for (index = 0; gfc_character_kinds[index].kind != 0; ++index)
    {
      type = gfc_build_uint_type (gfc_character_kinds[index].bit_size);
      type = build_qualified_type (type, TYPE_UNQUALIFIED);
      snprintf (name_buf, sizeof(name_buf), "character(kind=%d)",
		gfc_character_kinds[index].kind);
      PUSH_TYPE (name_buf, type);
      gfc_character_types[index] = type;
      gfc_pcharacter_types[index] = build_pointer_type (type);
    }
  gfc_character1_type_node = gfc_character_types[0];

  PUSH_TYPE ("byte", unsigned_char_type_node);
  PUSH_TYPE ("void", void_type_node);

  /* DBX debugging output gets upset if these aren't set.  */
  if (!TYPE_NAME (integer_type_node))
    PUSH_TYPE ("c_integer", integer_type_node);
  if (!TYPE_NAME (char_type_node))
    PUSH_TYPE ("c_char", char_type_node);

#undef PUSH_TYPE

  pvoid_type_node = build_pointer_type (void_type_node);
  prvoid_type_node = build_qualified_type (pvoid_type_node, TYPE_QUAL_RESTRICT);
  ppvoid_type_node = build_pointer_type (pvoid_type_node);
  pchar_type_node = build_pointer_type (gfc_character1_type_node);
  pfunc_type_node
    = build_pointer_type (build_function_type_list (void_type_node, NULL_TREE));

  gfc_array_index_type = gfc_get_int_type (gfc_index_integer_kind);
  /* We cannot use gfc_index_zero_node in definition of gfc_array_range_type,
     since this function is called before gfc_init_constants.  */
  gfc_array_range_type
	  = build_range_type (gfc_array_index_type,
			      build_int_cst (gfc_array_index_type, 0),
			      NULL_TREE);

  /* The maximum array element size that can be handled is determined
     by the number of bits available to store this field in the array
     descriptor.  */

  n = TYPE_PRECISION (gfc_array_index_type) - GFC_DTYPE_SIZE_SHIFT;
  lo = ~ (unsigned HOST_WIDE_INT) 0;
  if (n > HOST_BITS_PER_WIDE_INT)
    hi = lo >> (2*HOST_BITS_PER_WIDE_INT - n);
  else
    hi = 0, lo >>= HOST_BITS_PER_WIDE_INT - n;
  gfc_max_array_element_size
    = build_int_cst_wide (long_unsigned_type_node, lo, hi);

  boolean_type_node = gfc_get_logical_type (gfc_default_logical_kind);
  boolean_true_node = build_int_cst (boolean_type_node, 1);
  boolean_false_node = build_int_cst (boolean_type_node, 0);

  /* ??? Shouldn't this be based on gfc_index_integer_kind or so?  */
  gfc_charlen_int_kind = 4;
  gfc_charlen_type_node = gfc_get_int_type (gfc_charlen_int_kind);
}

/* Get the type node for the given type and kind.  */

tree
gfc_get_int_type (int kind)
{
  int index = gfc_validate_kind (BT_INTEGER, kind, true);
  return index < 0 ? 0 : gfc_integer_types[index];
}

tree
gfc_get_real_type (int kind)
{
  int index = gfc_validate_kind (BT_REAL, kind, true);
  return index < 0 ? 0 : gfc_real_types[index];
}

tree
gfc_get_complex_type (int kind)
{
  int index = gfc_validate_kind (BT_COMPLEX, kind, true);
  return index < 0 ? 0 : gfc_complex_types[index];
}

tree
gfc_get_logical_type (int kind)
{
  int index = gfc_validate_kind (BT_LOGICAL, kind, true);
  return index < 0 ? 0 : gfc_logical_types[index];
}

tree
gfc_get_char_type (int kind)
{
  int index = gfc_validate_kind (BT_CHARACTER, kind, true);
  return index < 0 ? 0 : gfc_character_types[index];
}

tree
gfc_get_pchar_type (int kind)
{
  int index = gfc_validate_kind (BT_CHARACTER, kind, true);
  return index < 0 ? 0 : gfc_pcharacter_types[index];
}


/* Create a character type with the given kind and length.  */

tree
gfc_get_character_type_len_for_eltype (tree eltype, tree len)
{
  tree bounds, type;

  bounds = build_range_type (gfc_charlen_type_node, gfc_index_one_node, len);
  type = build_array_type (eltype, bounds);
  TYPE_STRING_FLAG (type) = 1;

  return type;
}

tree
gfc_get_character_type_len (int kind, tree len)
{
  gfc_validate_kind (BT_CHARACTER, kind, false);
  return gfc_get_character_type_len_for_eltype (gfc_get_char_type (kind), len);
}


/* Get a type node for a character kind.  */

tree
gfc_get_character_type (int kind, gfc_charlen * cl)
{
  tree len;

  len = (cl == NULL) ? NULL_TREE : cl->backend_decl;

  return gfc_get_character_type_len (kind, len);
}

/* Covert a basic type.  This will be an array for character types.  */

tree
gfc_typenode_for_spec (gfc_typespec * spec)
{
  tree basetype;

  switch (spec->type)
    {
    case BT_UNKNOWN:
      gcc_unreachable ();

    case BT_INTEGER:
      /* We use INTEGER(c_intptr_t) for C_PTR and C_FUNPTR once the symbol
         has been resolved.  This is done so we can convert C_PTR and
         C_FUNPTR to simple variables that get translated to (void *).  */
      if (spec->f90_type == BT_VOID)
	{
	  if (spec->u.derived
	      && spec->u.derived->intmod_sym_id == ISOCBINDING_PTR)
	    basetype = ptr_type_node;
	  else
	    basetype = pfunc_type_node;
	}
      else
        basetype = gfc_get_int_type (spec->kind);
      break;

    case BT_REAL:
      basetype = gfc_get_real_type (spec->kind);
      break;

    case BT_COMPLEX:
      basetype = gfc_get_complex_type (spec->kind);
      break;

    case BT_LOGICAL:
      basetype = gfc_get_logical_type (spec->kind);
      break;

    case BT_CHARACTER:
<<<<<<< HEAD
      basetype = gfc_get_character_type (spec->kind, spec->u.cl);
=======
#if 0
      if (spec->deferred)
	basetype = gfc_get_character_type (spec->kind, NULL);
      else
#endif
	basetype = gfc_get_character_type (spec->kind, spec->u.cl);
>>>>>>> 03d20231
      break;

    case BT_DERIVED:
    case BT_CLASS:
      basetype = gfc_get_derived_type (spec->u.derived);

      /* If we're dealing with either C_PTR or C_FUNPTR, we modified the
         type and kind to fit a (void *) and the basetype returned was a
         ptr_type_node.  We need to pass up this new information to the
         symbol that was declared of type C_PTR or C_FUNPTR.  */
      if (spec->u.derived->attr.is_iso_c)
        {
          spec->type = spec->u.derived->ts.type;
          spec->kind = spec->u.derived->ts.kind;
          spec->f90_type = spec->u.derived->ts.f90_type;
        }
      break;
    case BT_VOID:
      /* This is for the second arg to c_f_pointer and c_f_procpointer
         of the iso_c_binding module, to accept any ptr type.  */
      basetype = ptr_type_node;
      if (spec->f90_type == BT_VOID)
	{
	  if (spec->u.derived
	      && spec->u.derived->intmod_sym_id == ISOCBINDING_PTR)
	    basetype = ptr_type_node;
	  else
	    basetype = pfunc_type_node;
	}
       break;
    default:
      gcc_unreachable ();
    }
  return basetype;
}

/* Build an INT_CST for constant expressions, otherwise return NULL_TREE.  */

static tree
gfc_conv_array_bound (gfc_expr * expr)
{
  /* If expr is an integer constant, return that.  */
  if (expr != NULL && expr->expr_type == EXPR_CONSTANT)
    return gfc_conv_mpz_to_tree (expr->value.integer, gfc_index_integer_kind);

  /* Otherwise return NULL.  */
  return NULL_TREE;
}

tree
gfc_get_element_type (tree type)
{
  tree element;

  if (GFC_ARRAY_TYPE_P (type))
    {
      if (TREE_CODE (type) == POINTER_TYPE)
        type = TREE_TYPE (type);
      gcc_assert (TREE_CODE (type) == ARRAY_TYPE);
      element = TREE_TYPE (type);
    }
  else
    {
      gcc_assert (GFC_DESCRIPTOR_TYPE_P (type));
      element = GFC_TYPE_ARRAY_DATAPTR_TYPE (type);

      gcc_assert (TREE_CODE (element) == POINTER_TYPE);
      element = TREE_TYPE (element);

      gcc_assert (TREE_CODE (element) == ARRAY_TYPE);
      element = TREE_TYPE (element);
    }

  return element;
}

/* Build an array.  This function is called from gfc_sym_type().
   Actually returns array descriptor type.

   Format of array descriptors is as follows:

    struct gfc_array_descriptor
    {
      array *data
      index offset;
      index dtype;
      struct descriptor_dimension dimension[N_DIM];
    }

    struct descriptor_dimension
    {
      index stride;
      index lbound;
      index ubound;
    }

   Translation code should use gfc_conv_descriptor_* rather than
   accessing the descriptor directly.  Any changes to the array
   descriptor type will require changes in gfc_conv_descriptor_* and
   gfc_build_array_initializer.

   This is represented internally as a RECORD_TYPE. The index nodes
   are gfc_array_index_type and the data node is a pointer to the
   data.  See below for the handling of character types.

   The dtype member is formatted as follows:
    rank = dtype & GFC_DTYPE_RANK_MASK // 3 bits
    type = (dtype & GFC_DTYPE_TYPE_MASK) >> GFC_DTYPE_TYPE_SHIFT // 3 bits
    size = dtype >> GFC_DTYPE_SIZE_SHIFT

   I originally used nested ARRAY_TYPE nodes to represent arrays, but
   this generated poor code for assumed/deferred size arrays.  These
   require use of PLACEHOLDER_EXPR/WITH_RECORD_EXPR, which isn't part
   of the GENERIC grammar.  Also, there is no way to explicitly set
   the array stride, so all data must be packed(1).  I've tried to
   mark all the functions which would require modification with a GCC
   ARRAYS comment.

   The data component points to the first element in the array.  The
   offset field is the position of the origin of the array (i.e. element
   (0, 0 ...)).  This may be outside the bounds of the array.

   An element is accessed by
    data[offset + index0*stride0 + index1*stride1 + index2*stride2]
   This gives good performance as the computation does not involve the
   bounds of the array.  For packed arrays, this is optimized further
   by substituting the known strides.

   This system has one problem: all array bounds must be within 2^31
   elements of the origin (2^63 on 64-bit machines).  For example
    integer, dimension (80000:90000, 80000:90000, 2) :: array
   may not work properly on 32-bit machines because 80000*80000 >
   2^31, so the calculation for stride2 would overflow.  This may
   still work, but I haven't checked, and it relies on the overflow
   doing the right thing.

   The way to fix this problem is to access elements as follows:
    data[(index0-lbound0)*stride0 + (index1-lbound1)*stride1]
   Obviously this is much slower.  I will make this a compile time
   option, something like -fsmall-array-offsets.  Mixing code compiled
   with and without this switch will work.

   (1) This can be worked around by modifying the upper bound of the
   previous dimension.  This requires extra fields in the descriptor
   (both real_ubound and fake_ubound).  */


/* Returns true if the array sym does not require a descriptor.  */

int
gfc_is_nodesc_array (gfc_symbol * sym)
{
  gcc_assert (sym->attr.dimension);

  /* We only want local arrays.  */
  if (sym->attr.pointer || sym->attr.allocatable)
    return 0;

  /* We want a descriptor for associate-name arrays that do not have an
     explicitely known shape already.  */
  if (sym->assoc && sym->as->type != AS_EXPLICIT)
    return 0;

  if (sym->attr.dummy)
    return sym->as->type != AS_ASSUMED_SHAPE;

  if (sym->attr.result || sym->attr.function)
    return 0;

  gcc_assert (sym->as->type == AS_EXPLICIT || sym->as->cp_was_assumed);

  return 1;
}


/* Create an array descriptor type.  */

static tree
gfc_build_array_type (tree type, gfc_array_spec * as,
		      enum gfc_array_kind akind, bool restricted,
		      bool contiguous)
{
  tree lbound[GFC_MAX_DIMENSIONS];
  tree ubound[GFC_MAX_DIMENSIONS];
  int n;

  for (n = 0; n < as->rank; n++)
    {
      /* Create expressions for the known bounds of the array.  */
      if (as->type == AS_ASSUMED_SHAPE && as->lower[n] == NULL)
        lbound[n] = gfc_index_one_node;
      else
        lbound[n] = gfc_conv_array_bound (as->lower[n]);
      ubound[n] = gfc_conv_array_bound (as->upper[n]);
    }

  if (as->type == AS_ASSUMED_SHAPE)
    akind = contiguous ? GFC_ARRAY_ASSUMED_SHAPE_CONT
		       : GFC_ARRAY_ASSUMED_SHAPE;
  return gfc_get_array_type_bounds (type, as->rank, as->corank, lbound,
				    ubound, 0, akind, restricted);
}

/* Returns the struct descriptor_dimension type.  */

static tree
gfc_get_desc_dim_type (void)
{
  tree type;
  tree decl, *chain = NULL;

  if (gfc_desc_dim_type)
    return gfc_desc_dim_type;

  /* Build the type node.  */
  type = make_node (RECORD_TYPE);

  TYPE_NAME (type) = get_identifier ("descriptor_dimension");
  TYPE_PACKED (type) = 1;

  /* Consists of the stride, lbound and ubound members.  */
<<<<<<< HEAD
  decl = build_decl (input_location,
		     FIELD_DECL,
		     get_identifier ("stride"), gfc_array_index_type);
  DECL_CONTEXT (decl) = type;
=======
  decl = gfc_add_field_to_struct_1 (type,
				    get_identifier ("stride"),
				    gfc_array_index_type, &chain);
>>>>>>> 03d20231
  TREE_NO_WARNING (decl) = 1;

<<<<<<< HEAD
  decl = build_decl (input_location,
		     FIELD_DECL,
		     get_identifier ("lbound"), gfc_array_index_type);
  DECL_CONTEXT (decl) = type;
=======
  decl = gfc_add_field_to_struct_1 (type,
				    get_identifier ("lbound"),
				    gfc_array_index_type, &chain);
>>>>>>> 03d20231
  TREE_NO_WARNING (decl) = 1;

<<<<<<< HEAD
  decl = build_decl (input_location,
		     FIELD_DECL,
		     get_identifier ("ubound"), gfc_array_index_type);
  DECL_CONTEXT (decl) = type;
=======
  decl = gfc_add_field_to_struct_1 (type,
				    get_identifier ("ubound"),
				    gfc_array_index_type, &chain);
>>>>>>> 03d20231
  TREE_NO_WARNING (decl) = 1;

  /* Finish off the type.  */
  gfc_finish_type (type);
  TYPE_DECL_SUPPRESS_DEBUG (TYPE_STUB_DECL (type)) = 1;

  gfc_desc_dim_type = type;
  return type;
}


/* Return the DTYPE for an array.  This describes the type and type parameters
   of the array.  */
/* TODO: Only call this when the value is actually used, and make all the
   unknown cases abort.  */

tree
gfc_get_dtype (tree type)
{
  tree size;
  int n;
  HOST_WIDE_INT i;
  tree tmp;
  tree dtype;
  tree etype;
  int rank;

  gcc_assert (GFC_DESCRIPTOR_TYPE_P (type) || GFC_ARRAY_TYPE_P (type));

  if (GFC_TYPE_ARRAY_DTYPE (type))
    return GFC_TYPE_ARRAY_DTYPE (type);

  rank = GFC_TYPE_ARRAY_RANK (type);
  etype = gfc_get_element_type (type);

  switch (TREE_CODE (etype))
    {
    case INTEGER_TYPE:
      n = BT_INTEGER;
      break;

    case BOOLEAN_TYPE:
      n = BT_LOGICAL;
      break;

    case REAL_TYPE:
      n = BT_REAL;
      break;

    case COMPLEX_TYPE:
      n = BT_COMPLEX;
      break;

    /* We will never have arrays of arrays.  */
    case RECORD_TYPE:
      n = BT_DERIVED;
      break;

    case ARRAY_TYPE:
      n = BT_CHARACTER;
      break;

    default:
      /* TODO: Don't do dtype for temporary descriptorless arrays.  */
      /* We can strange array types for temporary arrays.  */
      return gfc_index_zero_node;
    }

  gcc_assert (rank <= GFC_DTYPE_RANK_MASK);
  size = TYPE_SIZE_UNIT (etype);

  i = rank | (n << GFC_DTYPE_TYPE_SHIFT);
  if (size && INTEGER_CST_P (size))
    {
      if (tree_int_cst_lt (gfc_max_array_element_size, size))
	internal_error ("Array element size too big");

      i += TREE_INT_CST_LOW (size) << GFC_DTYPE_SIZE_SHIFT;
    }
  dtype = build_int_cst (gfc_array_index_type, i);

  if (size && !INTEGER_CST_P (size))
    {
      tmp = build_int_cst (gfc_array_index_type, GFC_DTYPE_SIZE_SHIFT);
      tmp  = fold_build2_loc (input_location, LSHIFT_EXPR,
			      gfc_array_index_type,
			      fold_convert (gfc_array_index_type, size), tmp);
      dtype = fold_build2_loc (input_location, PLUS_EXPR, gfc_array_index_type,
			       tmp, dtype);
    }
  /* If we don't know the size we leave it as zero.  This should never happen
     for anything that is actually used.  */
  /* TODO: Check this is actually true, particularly when repacking
     assumed size parameters.  */

  GFC_TYPE_ARRAY_DTYPE (type) = dtype;
  return dtype;
}


/* Build an array type for use without a descriptor, packed according
   to the value of PACKED.  */

tree
gfc_get_nodesc_array_type (tree etype, gfc_array_spec * as, gfc_packed packed,
			   bool restricted)
{
  tree range;
  tree type;
  tree tmp;
  int n;
  int known_stride;
  int known_offset;
  mpz_t offset;
  mpz_t stride;
  mpz_t delta;
  gfc_expr *expr;

  mpz_init_set_ui (offset, 0);
  mpz_init_set_ui (stride, 1);
  mpz_init (delta);

  /* We don't use build_array_type because this does not include include
     lang-specific information (i.e. the bounds of the array) when checking
     for duplicates.  */
  type = make_node (ARRAY_TYPE);

  GFC_ARRAY_TYPE_P (type) = 1;
  TYPE_LANG_SPECIFIC (type)
      = ggc_alloc_cleared_lang_type (sizeof (struct lang_type));

  known_stride = (packed != PACKED_NO);
  known_offset = 1;
  for (n = 0; n < as->rank; n++)
    {
      /* Fill in the stride and bound components of the type.  */
      if (known_stride)
	tmp = gfc_conv_mpz_to_tree (stride, gfc_index_integer_kind);
      else
        tmp = NULL_TREE;
      GFC_TYPE_ARRAY_STRIDE (type, n) = tmp;

      expr = as->lower[n];
      if (expr->expr_type == EXPR_CONSTANT)
        {
          tmp = gfc_conv_mpz_to_tree (expr->value.integer,
				      gfc_index_integer_kind);
        }
      else
        {
          known_stride = 0;
          tmp = NULL_TREE;
        }
      GFC_TYPE_ARRAY_LBOUND (type, n) = tmp;

      if (known_stride)
	{
          /* Calculate the offset.  */
          mpz_mul (delta, stride, as->lower[n]->value.integer);
          mpz_sub (offset, offset, delta);
	}
      else
	known_offset = 0;

      expr = as->upper[n];
      if (expr && expr->expr_type == EXPR_CONSTANT)
        {
	  tmp = gfc_conv_mpz_to_tree (expr->value.integer,
			          gfc_index_integer_kind);
        }
      else
        {
          tmp = NULL_TREE;
          known_stride = 0;
        }
      GFC_TYPE_ARRAY_UBOUND (type, n) = tmp;

      if (known_stride)
        {
          /* Calculate the stride.  */
          mpz_sub (delta, as->upper[n]->value.integer,
	           as->lower[n]->value.integer);
          mpz_add_ui (delta, delta, 1);
          mpz_mul (stride, stride, delta);
        }

      /* Only the first stride is known for partial packed arrays.  */
      if (packed == PACKED_NO || packed == PACKED_PARTIAL)
        known_stride = 0;
    }

  if (known_offset)
    {
      GFC_TYPE_ARRAY_OFFSET (type) =
        gfc_conv_mpz_to_tree (offset, gfc_index_integer_kind);
    }
  else
    GFC_TYPE_ARRAY_OFFSET (type) = NULL_TREE;

  if (known_stride)
    {
      GFC_TYPE_ARRAY_SIZE (type) =
        gfc_conv_mpz_to_tree (stride, gfc_index_integer_kind);
    }
  else
    GFC_TYPE_ARRAY_SIZE (type) = NULL_TREE;

  GFC_TYPE_ARRAY_RANK (type) = as->rank;
  GFC_TYPE_ARRAY_DTYPE (type) = NULL_TREE;
  range = build_range_type (gfc_array_index_type, gfc_index_zero_node,
			    NULL_TREE);
  /* TODO: use main type if it is unbounded.  */
  GFC_TYPE_ARRAY_DATAPTR_TYPE (type) =
    build_pointer_type (build_array_type (etype, range));
  if (restricted)
    GFC_TYPE_ARRAY_DATAPTR_TYPE (type) =
      build_qualified_type (GFC_TYPE_ARRAY_DATAPTR_TYPE (type),
			    TYPE_QUAL_RESTRICT);

  if (known_stride)
    {
      mpz_sub_ui (stride, stride, 1);
      range = gfc_conv_mpz_to_tree (stride, gfc_index_integer_kind);
    }
  else
    range = NULL_TREE;

  range = build_range_type (gfc_array_index_type, gfc_index_zero_node, range);
  TYPE_DOMAIN (type) = range;

  build_pointer_type (etype);
  TREE_TYPE (type) = etype;

  layout_type (type);

  mpz_clear (offset);
  mpz_clear (stride);
  mpz_clear (delta);

  /* Represent packed arrays as multi-dimensional if they have rank >
     1 and with proper bounds, instead of flat arrays.  This makes for
     better debug info.  */
  if (known_offset)
    {
      tree gtype = etype, rtype, type_decl;

      for (n = as->rank - 1; n >= 0; n--)
	{
	  rtype = build_range_type (gfc_array_index_type,
				    GFC_TYPE_ARRAY_LBOUND (type, n),
				    GFC_TYPE_ARRAY_UBOUND (type, n));
	  gtype = build_array_type (gtype, rtype);
	}
      TYPE_NAME (type) = type_decl = build_decl (input_location,
						 TYPE_DECL, NULL, gtype);
      DECL_ORIGINAL_TYPE (type_decl) = gtype;
    }

  if (packed != PACKED_STATIC || !known_stride)
    {
      /* For dummy arrays and automatic (heap allocated) arrays we
	 want a pointer to the array.  */
      type = build_pointer_type (type);
      if (restricted)
	type = build_qualified_type (type, TYPE_QUAL_RESTRICT);
      GFC_ARRAY_TYPE_P (type) = 1;
      TYPE_LANG_SPECIFIC (type) = TYPE_LANG_SPECIFIC (TREE_TYPE (type));
    }
  return type;
}

/* Return or create the base type for an array descriptor.  */

static tree
gfc_get_array_descriptor_base (int dimen, int codimen, bool restricted)
{
<<<<<<< HEAD
  tree fat_type, fieldlist, decl, arraytype;
=======
  tree fat_type, decl, arraytype, *chain = NULL;
>>>>>>> 03d20231
  char name[16 + 2*GFC_RANK_DIGITS + 1 + 1];
  int idx = 2 * (codimen + dimen - 1) + restricted;

  gcc_assert (dimen >= 1 && codimen + dimen <= GFC_MAX_DIMENSIONS);
  if (gfc_array_descriptor_base[idx])
    return gfc_array_descriptor_base[idx];

  /* Build the type node.  */
  fat_type = make_node (RECORD_TYPE);

  sprintf (name, "array_descriptor" GFC_RANK_PRINTF_FORMAT, dimen + codimen);
  TYPE_NAME (fat_type) = get_identifier (name);
  TYPE_NAMELESS (fat_type) = 1;

  /* Add the data member as the first element of the descriptor.  */
<<<<<<< HEAD
  decl = build_decl (input_location,
		     FIELD_DECL, get_identifier ("data"),
		     restricted ? prvoid_type_node : ptr_type_node);

  DECL_CONTEXT (decl) = fat_type;
  fieldlist = decl;

  /* Add the base component.  */
  decl = build_decl (input_location,
		     FIELD_DECL, get_identifier ("offset"),
		     gfc_array_index_type);
  DECL_CONTEXT (decl) = fat_type;
=======
  decl = gfc_add_field_to_struct_1 (fat_type,
				    get_identifier ("data"),
				    (restricted
				     ? prvoid_type_node
				     : ptr_type_node), &chain);

  /* Add the base component.  */
  decl = gfc_add_field_to_struct_1 (fat_type,
				    get_identifier ("offset"),
				    gfc_array_index_type, &chain);
>>>>>>> 03d20231
  TREE_NO_WARNING (decl) = 1;

  /* Add the dtype component.  */
<<<<<<< HEAD
  decl = build_decl (input_location,
		     FIELD_DECL, get_identifier ("dtype"),
		     gfc_array_index_type);
  DECL_CONTEXT (decl) = fat_type;
=======
  decl = gfc_add_field_to_struct_1 (fat_type,
				    get_identifier ("dtype"),
				    gfc_array_index_type, &chain);
>>>>>>> 03d20231
  TREE_NO_WARNING (decl) = 1;

  /* Build the array type for the stride and bound components.  */
  arraytype =
    build_array_type (gfc_get_desc_dim_type (),
		      build_range_type (gfc_array_index_type,
					gfc_index_zero_node,
					gfc_rank_cst[codimen + dimen - 1]));

<<<<<<< HEAD
  decl = build_decl (input_location,
		     FIELD_DECL, get_identifier ("dim"), arraytype);
  DECL_CONTEXT (decl) = fat_type;
=======
  decl = gfc_add_field_to_struct_1 (fat_type,
				    get_identifier ("dim"),
				    arraytype, &chain);
>>>>>>> 03d20231
  TREE_NO_WARNING (decl) = 1;

  /* Finish off the type.  */
  gfc_finish_type (fat_type);
  TYPE_DECL_SUPPRESS_DEBUG (TYPE_STUB_DECL (fat_type)) = 1;

  gfc_array_descriptor_base[idx] = fat_type;
  return fat_type;
}

/* Build an array (descriptor) type with given bounds.  */

tree
gfc_get_array_type_bounds (tree etype, int dimen, int codimen, tree * lbound,
			   tree * ubound, int packed,
			   enum gfc_array_kind akind, bool restricted)
{
  char name[8 + 2*GFC_RANK_DIGITS + 1 + GFC_MAX_SYMBOL_LEN];
  tree fat_type, base_type, arraytype, lower, upper, stride, tmp, rtype;
  const char *type_name;
  int n;

  base_type = gfc_get_array_descriptor_base (dimen, codimen, restricted);
  fat_type = build_distinct_type_copy (base_type);
  /* Make sure that nontarget and target array type have the same canonical
     type (and same stub decl for debug info).  */
  base_type = gfc_get_array_descriptor_base (dimen, codimen, false);
  TYPE_CANONICAL (fat_type) = base_type;
  TYPE_STUB_DECL (fat_type) = TYPE_STUB_DECL (base_type);

  tmp = TYPE_NAME (etype);
  if (tmp && TREE_CODE (tmp) == TYPE_DECL)
    tmp = DECL_NAME (tmp);
  if (tmp)
    type_name = IDENTIFIER_POINTER (tmp);
  else
    type_name = "unknown";
  sprintf (name, "array" GFC_RANK_PRINTF_FORMAT "_%.*s", dimen + codimen,
	   GFC_MAX_SYMBOL_LEN, type_name);
  TYPE_NAME (fat_type) = get_identifier (name);
  TYPE_NAMELESS (fat_type) = 1;

  GFC_DESCRIPTOR_TYPE_P (fat_type) = 1;
  TYPE_LANG_SPECIFIC (fat_type)
    = ggc_alloc_cleared_lang_type (sizeof (struct lang_type));

  GFC_TYPE_ARRAY_RANK (fat_type) = dimen;
  GFC_TYPE_ARRAY_DTYPE (fat_type) = NULL_TREE;
  GFC_TYPE_ARRAY_AKIND (fat_type) = akind;

  /* Build an array descriptor record type.  */
  if (packed != 0)
    stride = gfc_index_one_node;
  else
    stride = NULL_TREE;
  for (n = 0; n < dimen; n++)
    {
      GFC_TYPE_ARRAY_STRIDE (fat_type, n) = stride;

      if (lbound)
	lower = lbound[n];
      else
	lower = NULL_TREE;

      if (lower != NULL_TREE)
	{
	  if (INTEGER_CST_P (lower))
	    GFC_TYPE_ARRAY_LBOUND (fat_type, n) = lower;
	  else
	    lower = NULL_TREE;
	}

      upper = ubound[n];
      if (upper != NULL_TREE)
	{
	  if (INTEGER_CST_P (upper))
	    GFC_TYPE_ARRAY_UBOUND (fat_type, n) = upper;
	  else
	    upper = NULL_TREE;
	}

      if (upper != NULL_TREE && lower != NULL_TREE && stride != NULL_TREE)
	{
	  tmp = fold_build2_loc (input_location, MINUS_EXPR,
				 gfc_array_index_type, upper, lower);
	  tmp = fold_build2_loc (input_location, PLUS_EXPR,
				 gfc_array_index_type, tmp,
				 gfc_index_one_node);
	  stride = fold_build2_loc (input_location, MULT_EXPR,
				    gfc_array_index_type, tmp, stride);
	  /* Check the folding worked.  */
	  gcc_assert (INTEGER_CST_P (stride));
	}
      else
	stride = NULL_TREE;
    }
  GFC_TYPE_ARRAY_SIZE (fat_type) = stride;

  /* TODO: known offsets for descriptors.  */
  GFC_TYPE_ARRAY_OFFSET (fat_type) = NULL_TREE;

  /* We define data as an array with the correct size if possible.
     Much better than doing pointer arithmetic.  */
  if (stride)
    rtype = build_range_type (gfc_array_index_type, gfc_index_zero_node,
			      int_const_binop (MINUS_EXPR, stride,
					       integer_one_node, 0));
  else
    rtype = gfc_array_range_type;
  arraytype = build_array_type (etype, rtype);
  arraytype = build_pointer_type (arraytype);
  if (restricted)
    arraytype = build_qualified_type (arraytype, TYPE_QUAL_RESTRICT);
  GFC_TYPE_ARRAY_DATAPTR_TYPE (fat_type) = arraytype;

  /* This will generate the base declarations we need to emit debug
     information for this type.  FIXME: there must be a better way to
     avoid divergence between compilations with and without debug
     information.  */
  {
    struct array_descr_info info;
    gfc_get_array_descr_info (fat_type, &info);
    gfc_get_array_descr_info (build_pointer_type (fat_type), &info);
  }

  return fat_type;
}

/* Build a pointer type. This function is called from gfc_sym_type().  */

static tree
gfc_build_pointer_type (gfc_symbol * sym, tree type)
{
  /* Array pointer types aren't actually pointers.  */
  if (sym->attr.dimension)
    return type;
  else
    return build_pointer_type (type);
}

static tree gfc_nonrestricted_type (tree t);
/* Given two record or union type nodes TO and FROM, ensure
   that all fields in FROM have a corresponding field in TO,
   their type being nonrestrict variants.  This accepts a TO
   node that already has a prefix of the fields in FROM.  */
static void
mirror_fields (tree to, tree from)
{
  tree fto, ffrom;
  tree *chain;

  /* Forward to the end of TOs fields.  */
  fto = TYPE_FIELDS (to);
  ffrom = TYPE_FIELDS (from);
  chain = &TYPE_FIELDS (to);
  while (fto)
    {
      gcc_assert (ffrom && DECL_NAME (fto) == DECL_NAME (ffrom));
      chain = &DECL_CHAIN (fto);
      fto = DECL_CHAIN (fto);
      ffrom = DECL_CHAIN (ffrom);
    }

  /* Now add all fields remaining in FROM (starting with ffrom).  */
  for (; ffrom; ffrom = DECL_CHAIN (ffrom))
    {
      tree newfield = copy_node (ffrom);
      DECL_CONTEXT (newfield) = to;
      /* The store to DECL_CHAIN might seem redundant with the
	 stores to *chain, but not clearing it here would mean
	 leaving a chain into the old fields.  If ever
	 our called functions would look at them confusion
	 will arise.  */
      DECL_CHAIN (newfield) = NULL_TREE;
      *chain = newfield;
      chain = &DECL_CHAIN (newfield);

      if (TREE_CODE (ffrom) == FIELD_DECL)
	{
	  tree elemtype = gfc_nonrestricted_type (TREE_TYPE (ffrom));
	  TREE_TYPE (newfield) = elemtype;
	}
    }
  *chain = NULL_TREE;
}

/* Given a type T, returns a different type of the same structure,
   except that all types it refers to (recursively) are always
   non-restrict qualified types.  */
static tree
gfc_nonrestricted_type (tree t)
{
  tree ret = t;

  /* If the type isn't layed out yet, don't copy it.  If something
     needs it for real it should wait until the type got finished.  */
  if (!TYPE_SIZE (t))
    return t;

  if (!TYPE_LANG_SPECIFIC (t))
    TYPE_LANG_SPECIFIC (t)
      = ggc_alloc_cleared_lang_type (sizeof (struct lang_type));
  /* If we're dealing with this very node already further up
     the call chain (recursion via pointers and struct members)
     we haven't yet determined if we really need a new type node.
     Assume we don't, return T itself.  */
  if (TYPE_LANG_SPECIFIC (t)->nonrestricted_type == error_mark_node)
    return t;

  /* If we have calculated this all already, just return it.  */
  if (TYPE_LANG_SPECIFIC (t)->nonrestricted_type)
    return TYPE_LANG_SPECIFIC (t)->nonrestricted_type;

  /* Mark this type.  */
  TYPE_LANG_SPECIFIC (t)->nonrestricted_type = error_mark_node;

  switch (TREE_CODE (t))
    {
      default:
	break;

      case POINTER_TYPE:
      case REFERENCE_TYPE:
	{
	  tree totype = gfc_nonrestricted_type (TREE_TYPE (t));
	  if (totype == TREE_TYPE (t))
	    ret = t;
	  else if (TREE_CODE (t) == POINTER_TYPE)
	    ret = build_pointer_type (totype);
	  else
	    ret = build_reference_type (totype);
	  ret = build_qualified_type (ret,
				      TYPE_QUALS (t) & ~TYPE_QUAL_RESTRICT);
	}
	break;

      case ARRAY_TYPE:
	{
	  tree elemtype = gfc_nonrestricted_type (TREE_TYPE (t));
	  if (elemtype == TREE_TYPE (t))
	    ret = t;
	  else
	    {
	      ret = build_variant_type_copy (t);
	      TREE_TYPE (ret) = elemtype;
	      if (TYPE_LANG_SPECIFIC (t)
		  && GFC_TYPE_ARRAY_DATAPTR_TYPE (t))
		{
		  tree dataptr_type = GFC_TYPE_ARRAY_DATAPTR_TYPE (t);
		  dataptr_type = gfc_nonrestricted_type (dataptr_type);
		  if (dataptr_type != GFC_TYPE_ARRAY_DATAPTR_TYPE (t))
		    {
		      TYPE_LANG_SPECIFIC (ret)
			= ggc_alloc_cleared_lang_type (sizeof (struct
							       lang_type));
		      *TYPE_LANG_SPECIFIC (ret) = *TYPE_LANG_SPECIFIC (t);
		      GFC_TYPE_ARRAY_DATAPTR_TYPE (ret) = dataptr_type;
		    }
		}
	    }
	}
	break;

      case RECORD_TYPE:
      case UNION_TYPE:
      case QUAL_UNION_TYPE:
	{
	  tree field;
	  /* First determine if we need a new type at all.
	     Careful, the two calls to gfc_nonrestricted_type per field
	     might return different values.  That happens exactly when
	     one of the fields reaches back to this very record type
	     (via pointers).  The first calls will assume that we don't
	     need to copy T (see the error_mark_node marking).  If there
	     are any reasons for copying T apart from having to copy T,
	     we'll indeed copy it, and the second calls to
	     gfc_nonrestricted_type will use that new node if they
	     reach back to T.  */
	  for (field = TYPE_FIELDS (t); field; field = DECL_CHAIN (field))
	    if (TREE_CODE (field) == FIELD_DECL)
	      {
		tree elemtype = gfc_nonrestricted_type (TREE_TYPE (field));
		if (elemtype != TREE_TYPE (field))
		  break;
	      }
	  if (!field)
	    break;
	  ret = build_variant_type_copy (t);
	  TYPE_FIELDS (ret) = NULL_TREE;

	  /* Here we make sure that as soon as we know we have to copy
	     T, that also fields reaching back to us will use the new
	     copy.  It's okay if that copy still contains the old fields,
	     we won't look at them.  */
	  TYPE_LANG_SPECIFIC (t)->nonrestricted_type = ret;
	  mirror_fields (ret, t);
	}
        break;
    }

  TYPE_LANG_SPECIFIC (t)->nonrestricted_type = ret;
  return ret;
}


/* Return the type for a symbol.  Special handling is required for character
   types to get the correct level of indirection.
   For functions return the return type.
   For subroutines return void_type_node.
   Calling this multiple times for the same symbol should be avoided,
   especially for character and array types.  */

tree
gfc_sym_type (gfc_symbol * sym)
{
  tree type;
  int byref;
  bool restricted;

  /* Procedure Pointers inside COMMON blocks.  */
  if (sym->attr.proc_pointer && sym->attr.in_common)
    {
      /* Unset proc_pointer as gfc_get_function_type calls gfc_sym_type.  */
      sym->attr.proc_pointer = 0;
      type = build_pointer_type (gfc_get_function_type (sym));
      sym->attr.proc_pointer = 1;
      return type;
    }

  if (sym->attr.flavor == FL_PROCEDURE && !sym->attr.function)
    return void_type_node;

  /* In the case of a function the fake result variable may have a
     type different from the function type, so don't return early in
     that case.  */
  if (sym->backend_decl && !sym->attr.function)
    return TREE_TYPE (sym->backend_decl);

  if (sym->ts.type == BT_CHARACTER
      && ((sym->attr.function && sym->attr.is_bind_c)
	  || (sym->attr.result
	      && sym->ns->proc_name
	      && sym->ns->proc_name->attr.is_bind_c)))
    type = gfc_character1_type_node;
  else
    type = gfc_typenode_for_spec (&sym->ts);

  if (sym->attr.dummy && !sym->attr.function && !sym->attr.value)
    byref = 1;
  else
    byref = 0;

  restricted = !sym->attr.target && !sym->attr.pointer
               && !sym->attr.proc_pointer && !sym->attr.cray_pointee;
<<<<<<< HEAD
=======
  if (!restricted)
    type = gfc_nonrestricted_type (type);

>>>>>>> 03d20231
  if (sym->attr.dimension)
    {
      if (gfc_is_nodesc_array (sym))
        {
	  /* If this is a character argument of unknown length, just use the
	     base type.  */
	  if (sym->ts.type != BT_CHARACTER
	      || !(sym->attr.dummy || sym->attr.function)
	      || sym->ts.u.cl->backend_decl)
	    {
	      type = gfc_get_nodesc_array_type (type, sym->as,
						byref ? PACKED_FULL
						      : PACKED_STATIC,
						restricted);
	      byref = 0;
	    }

	  if (sym->attr.cray_pointee)
	    GFC_POINTER_TYPE_P (type) = 1;
        }
      else
	{
	  enum gfc_array_kind akind = GFC_ARRAY_UNKNOWN;
	  if (sym->attr.pointer)
	    akind = sym->attr.contiguous ? GFC_ARRAY_POINTER_CONT
					 : GFC_ARRAY_POINTER;
	  else if (sym->attr.allocatable)
	    akind = GFC_ARRAY_ALLOCATABLE;
	  type = gfc_build_array_type (type, sym->as, akind, restricted,
				       sym->attr.contiguous);
	}
    }
  else
    {
      if (sym->attr.allocatable || sym->attr.pointer
	  || gfc_is_associate_pointer (sym))
	type = gfc_build_pointer_type (sym, type);
      if (sym->attr.pointer || sym->attr.cray_pointee)
	GFC_POINTER_TYPE_P (type) = 1;
    }

  /* We currently pass all parameters by reference.
     See f95_get_function_decl.  For dummy function parameters return the
     function type.  */
  if (byref)
    {
      /* We must use pointer types for potentially absent variables.  The
	 optimizers assume a reference type argument is never NULL.  */
      if (sym->attr.optional || sym->ns->proc_name->attr.entry_master)
	type = build_pointer_type (type);
      else
	{
	  type = build_reference_type (type);
	  if (restricted)
	    type = build_qualified_type (type, TYPE_QUAL_RESTRICT);
	}
    }

  return (type);
}

/* Layout and output debug info for a record type.  */

void
gfc_finish_type (tree type)
{
  tree decl;

  decl = build_decl (input_location,
		     TYPE_DECL, NULL_TREE, type);
  TYPE_STUB_DECL (type) = decl;
  layout_type (type);
  rest_of_type_compilation (type, 1);
  rest_of_decl_compilation (decl, 1, 0);
}

/* Add a field of given NAME and TYPE to the context of a UNION_TYPE
   or RECORD_TYPE pointed to by CONTEXT.  The new field is chained
   to the end of the field list pointed to by *CHAIN.

   Returns a pointer to the new field.  */

static tree
gfc_add_field_to_struct_1 (tree context, tree name, tree type, tree **chain)
{
<<<<<<< HEAD
  tree decl;

  decl = build_decl (input_location,
		     FIELD_DECL, name, type);
=======
  tree decl = build_decl (input_location, FIELD_DECL, name, type);
>>>>>>> 03d20231

  DECL_CONTEXT (decl) = context;
  DECL_CHAIN (decl) = NULL_TREE;
  if (TYPE_FIELDS (context) == NULL_TREE)
    TYPE_FIELDS (context) = decl;
  if (chain != NULL)
    {
      if (*chain != NULL)
	**chain = decl;
      *chain = &DECL_CHAIN (decl);
    }

  return decl;
}

/* Like `gfc_add_field_to_struct_1', but adds alignment
   information.  */

tree
gfc_add_field_to_struct (tree context, tree name, tree type, tree **chain)
{
  tree decl = gfc_add_field_to_struct_1 (context, name, type, chain);

  DECL_INITIAL (decl) = 0;
  DECL_ALIGN (decl) = 0;
  DECL_USER_ALIGN (decl) = 0;

  return decl;
}


/* Copy the backend_decl and component backend_decls if
   the two derived type symbols are "equal", as described
   in 4.4.2 and resolved by gfc_compare_derived_types.  */

<<<<<<< HEAD
static int
copy_dt_decls_ifequal (gfc_symbol *from, gfc_symbol *to,
		       bool from_gsym)
=======
int
gfc_copy_dt_decls_ifequal (gfc_symbol *from, gfc_symbol *to,
			   bool from_gsym)
>>>>>>> 03d20231
{
  gfc_component *to_cm;
  gfc_component *from_cm;

  if (from->backend_decl == NULL
	|| !gfc_compare_derived_types (from, to))
    return 0;

  to->backend_decl = from->backend_decl;

  to_cm = to->components;
  from_cm = from->components;

  /* Copy the component declarations.  If a component is itself
     a derived type, we need a copy of its component declarations.
     This is done by recursing into gfc_get_derived_type and
     ensures that the component's component declarations have
     been built.  If it is a character, we need the character 
     length, as well.  */
  for (; to_cm; to_cm = to_cm->next, from_cm = from_cm->next)
    {
      to_cm->backend_decl = from_cm->backend_decl;
<<<<<<< HEAD
      if ((!from_cm->attr.pointer || from_gsym)
	      && from_cm->ts.type == BT_DERIVED)
	gfc_get_derived_type (to_cm->ts.u.derived);

=======
      if (from_cm->ts.type == BT_DERIVED
	  && (!from_cm->attr.pointer || from_gsym))
	gfc_get_derived_type (to_cm->ts.u.derived);
      else if (from_cm->ts.type == BT_CLASS
	       && (!CLASS_DATA (from_cm)->attr.class_pointer || from_gsym))
	gfc_get_derived_type (to_cm->ts.u.derived);
>>>>>>> 03d20231
      else if (from_cm->ts.type == BT_CHARACTER)
	to_cm->ts.u.cl->backend_decl = from_cm->ts.u.cl->backend_decl;
    }

  return 1;
}


/* Build a tree node for a procedure pointer component.  */

tree
gfc_get_ppc_type (gfc_component* c)
{
  tree t;

  /* Explicit interface.  */
  if (c->attr.if_source != IFSRC_UNKNOWN && c->ts.interface)
    return build_pointer_type (gfc_get_function_type (c->ts.interface));

  /* Implicit interface (only return value may be known).  */
  if (c->attr.function && !c->attr.dimension && c->ts.type != BT_CHARACTER)
    t = gfc_typenode_for_spec (&c->ts);
  else
    t = void_type_node;

  return build_pointer_type (build_function_type_list (t, NULL_TREE));
}


/* Build a tree node for a derived type.  If there are equal
   derived types, with different local names, these are built
   at the same time.  If an equal derived type has been built
   in a parent namespace, this is used.  */

tree
gfc_get_derived_type (gfc_symbol * derived)
{
<<<<<<< HEAD
  tree typenode = NULL, field = NULL, field_type = NULL, fieldlist = NULL;
  tree canonical = NULL_TREE;
=======
  tree typenode = NULL, field = NULL, field_type = NULL;
  tree canonical = NULL_TREE;
  tree *chain = NULL;
>>>>>>> 03d20231
  bool got_canonical = false;
  gfc_component *c;
  gfc_dt_list *dt;
  gfc_namespace *ns;
<<<<<<< HEAD
  gfc_gsymbol *gsym;
=======
>>>>>>> 03d20231

  gcc_assert (derived && derived->attr.flavor == FL_DERIVED);

  /* See if it's one of the iso_c_binding derived types.  */
  if (derived->attr.is_iso_c == 1)
    {
      if (derived->backend_decl)
	return derived->backend_decl;

      if (derived->intmod_sym_id == ISOCBINDING_PTR)
	derived->backend_decl = ptr_type_node;
      else
	derived->backend_decl = pfunc_type_node;

      derived->ts.kind = gfc_index_integer_kind;
      derived->ts.type = BT_INTEGER;
      /* Set the f90_type to BT_VOID as a way to recognize something of type
         BT_INTEGER that needs to fit a void * for the purpose of the
         iso_c_binding derived types.  */
      derived->ts.f90_type = BT_VOID;
      
      return derived->backend_decl;
    }

<<<<<<< HEAD
/* If use associated, use the module type for this one.  */
  if (gfc_option.flag_whole_file
	&& derived->backend_decl == NULL
	&& derived->attr.use_assoc
	&& derived->module)
    {
      gsym =  gfc_find_gsymbol (gfc_gsym_root, derived->module);
      if (gsym && gsym->ns && gsym->type == GSYM_MODULE)
	{
	  gfc_symbol *s;
	  s = NULL;
	  gfc_find_symbol (derived->name, gsym->ns, 0, &s);
	  if (s && s->backend_decl)
	    {
	      copy_dt_decls_ifequal (s, derived, true);
	      goto copy_derived_types;
	    }
	}
    }
=======
  /* If use associated, use the module type for this one.  */
  if (gfc_option.flag_whole_file
	&& derived->backend_decl == NULL
	&& derived->attr.use_assoc
	&& derived->module
	&& gfc_get_module_backend_decl (derived))
    goto copy_derived_types;
>>>>>>> 03d20231

  /* If a whole file compilation, the derived types from an earlier
     namespace can be used as the the canonical type.  */
  if (gfc_option.flag_whole_file
	&& derived->backend_decl == NULL
	&& !derived->attr.use_assoc
	&& gfc_global_ns_list)
    {
      for (ns = gfc_global_ns_list;
	   ns->translated && !got_canonical;
	   ns = ns->sibling)
	{
	  dt = ns->derived_types;
	  for (; dt && !canonical; dt = dt->next)
	    {
<<<<<<< HEAD
	      copy_dt_decls_ifequal (dt->derived, derived, true);
=======
	      gfc_copy_dt_decls_ifequal (dt->derived, derived, true);
>>>>>>> 03d20231
	      if (derived->backend_decl)
		got_canonical = true;
	    }
	}
    }

  /* Store up the canonical type to be added to this one.  */
  if (got_canonical)
    {
      if (TYPE_CANONICAL (derived->backend_decl))
	canonical = TYPE_CANONICAL (derived->backend_decl);
      else
	canonical = derived->backend_decl;

      derived->backend_decl = NULL_TREE;
    }

  /* derived->backend_decl != 0 means we saw it before, but its
     components' backend_decl may have not been built.  */
  if (derived->backend_decl)
    {
      /* Its components' backend_decl have been built or we are
	 seeing recursion through the formal arglist of a procedure
	 pointer component.  */
      if (TYPE_FIELDS (derived->backend_decl)
	    || derived->attr.proc_pointer_comp)
        return derived->backend_decl;
      else
        typenode = derived->backend_decl;
    }
  else
    {
      /* We see this derived type first time, so build the type node.  */
      typenode = make_node (RECORD_TYPE);
      TYPE_NAME (typenode) = get_identifier (derived->name);
      TYPE_PACKED (typenode) = gfc_option.flag_pack_derived;
      derived->backend_decl = typenode;
    }

  /* Go through the derived type components, building them as
     necessary. The reason for doing this now is that it is
     possible to recurse back to this derived type through a
     pointer component (PR24092). If this happens, the fields
     will be built and so we can return the type.  */
  for (c = derived->components; c; c = c->next)
    {
      if (c->ts.type != BT_DERIVED && c->ts.type != BT_CLASS)
	continue;

      if ((!c->attr.pointer && !c->attr.proc_pointer)
	  || c->ts.u.derived->backend_decl == NULL)
	c->ts.u.derived->backend_decl = gfc_get_derived_type (c->ts.u.derived);

      if (c->ts.u.derived && c->ts.u.derived->attr.is_iso_c)
        {
          /* Need to copy the modified ts from the derived type.  The
             typespec was modified because C_PTR/C_FUNPTR are translated
             into (void *) from derived types.  */
          c->ts.type = c->ts.u.derived->ts.type;
          c->ts.kind = c->ts.u.derived->ts.kind;
          c->ts.f90_type = c->ts.u.derived->ts.f90_type;
	  if (c->initializer)
	    {
	      c->initializer->ts.type = c->ts.type;
	      c->initializer->ts.kind = c->ts.kind;
	      c->initializer->ts.f90_type = c->ts.f90_type;
	      c->initializer->expr_type = EXPR_NULL;
	    }
        }
    }

  if (TYPE_FIELDS (derived->backend_decl))
    return derived->backend_decl;

  /* Build the type member list. Install the newly created RECORD_TYPE
     node as DECL_CONTEXT of each FIELD_DECL.  */
  for (c = derived->components; c; c = c->next)
    {
      if (c->attr.proc_pointer)
	field_type = gfc_get_ppc_type (c);
      else if (c->ts.type == BT_DERIVED || c->ts.type == BT_CLASS)
        field_type = c->ts.u.derived->backend_decl;
      else
	{
	  if (c->ts.type == BT_CHARACTER)
	    {
	      /* Evaluate the string length.  */
	      gfc_conv_const_charlen (c->ts.u.cl);
	      gcc_assert (c->ts.u.cl->backend_decl);
	    }

	  field_type = gfc_typenode_for_spec (&c->ts);
	}

      /* This returns an array descriptor type.  Initialization may be
         required.  */
      if (c->attr.dimension && !c->attr.proc_pointer)
	{
	  if (c->attr.pointer || c->attr.allocatable)
	    {
	      enum gfc_array_kind akind;
	      if (c->attr.pointer)
		akind = c->attr.contiguous ? GFC_ARRAY_POINTER_CONT
					   : GFC_ARRAY_POINTER;
	      else
		akind = GFC_ARRAY_ALLOCATABLE;
	      /* Pointers to arrays aren't actually pointer types.  The
	         descriptors are separate, but the data is common.  */
	      field_type = gfc_build_array_type (field_type, c->as, akind,
						 !c->attr.target
						 && !c->attr.pointer,
						 c->attr.contiguous);
	    }
	  else
	    field_type = gfc_get_nodesc_array_type (field_type, c->as,
						    PACKED_STATIC,
						    !c->attr.target);
	}
      else if ((c->attr.pointer || c->attr.allocatable)
	       && !c->attr.proc_pointer)
	field_type = build_pointer_type (field_type);

<<<<<<< HEAD
      field = gfc_add_field_to_struct (&fieldlist, typenode,
				       get_identifier (c->name), field_type);
=======
      /* vtype fields can point to different types to the base type.  */
      if (c->ts.type == BT_DERIVED && c->ts.u.derived->attr.vtype)
	  field_type = build_pointer_type_for_mode (TREE_TYPE (field_type),
						    ptr_mode, true);

      field = gfc_add_field_to_struct (typenode,
				       get_identifier (c->name),
				       field_type, &chain);
>>>>>>> 03d20231
      if (c->loc.lb)
	gfc_set_decl_location (field, &c->loc);
      else if (derived->declared_at.lb)
	gfc_set_decl_location (field, &derived->declared_at);

      DECL_PACKED (field) |= TYPE_PACKED (typenode);

      gcc_assert (field);
      if (!c->backend_decl)
	c->backend_decl = field;
    }

<<<<<<< HEAD
  /* Now we have the final fieldlist.  Record it, then lay out the
     derived type, including the fields.  */
  TYPE_FIELDS (typenode) = fieldlist;
=======
  /* Now lay out the derived type, including the fields.  */
>>>>>>> 03d20231
  if (canonical)
    TYPE_CANONICAL (typenode) = canonical;

  gfc_finish_type (typenode);
  gfc_set_decl_location (TYPE_STUB_DECL (typenode), &derived->declared_at);
  if (derived->module && derived->ns->proc_name
      && derived->ns->proc_name->attr.flavor == FL_MODULE)
    {
      if (derived->ns->proc_name->backend_decl
	  && TREE_CODE (derived->ns->proc_name->backend_decl)
	     == NAMESPACE_DECL)
	{
	  TYPE_CONTEXT (typenode) = derived->ns->proc_name->backend_decl;
	  DECL_CONTEXT (TYPE_STUB_DECL (typenode))
	    = derived->ns->proc_name->backend_decl;
	}
    }

  derived->backend_decl = typenode;

copy_derived_types:

  for (dt = gfc_derived_types; dt; dt = dt->next)
<<<<<<< HEAD
    copy_dt_decls_ifequal (derived, dt->derived, false);
=======
    gfc_copy_dt_decls_ifequal (derived, dt->derived, false);
>>>>>>> 03d20231

  return derived->backend_decl;
}


int
gfc_return_by_reference (gfc_symbol * sym)
{
  if (!sym->attr.function)
    return 0;

  if (sym->attr.dimension)
    return 1;

  if (sym->ts.type == BT_CHARACTER
      && !sym->attr.is_bind_c
      && (!sym->attr.result
	  || !sym->ns->proc_name
	  || !sym->ns->proc_name->attr.is_bind_c))
    return 1;

  /* Possibly return complex numbers by reference for g77 compatibility.
     We don't do this for calls to intrinsics (as the library uses the
     -fno-f2c calling convention), nor for calls to functions which always
     require an explicit interface, as no compatibility problems can
     arise there.  */
  if (gfc_option.flag_f2c
      && sym->ts.type == BT_COMPLEX
      && !sym->attr.intrinsic && !sym->attr.always_explicit)
    return 1;

  return 0;
}

static tree
gfc_get_mixed_entry_union (gfc_namespace *ns)
{
  tree type;
  tree *chain = NULL;
  char name[GFC_MAX_SYMBOL_LEN + 1];
  gfc_entry_list *el, *el2;

  gcc_assert (ns->proc_name->attr.mixed_entry_master);
  gcc_assert (memcmp (ns->proc_name->name, "master.", 7) == 0);

  snprintf (name, GFC_MAX_SYMBOL_LEN, "munion.%s", ns->proc_name->name + 7);

  /* Build the type node.  */
  type = make_node (UNION_TYPE);

  TYPE_NAME (type) = get_identifier (name);

  for (el = ns->entries; el; el = el->next)
    {
      /* Search for duplicates.  */
      for (el2 = ns->entries; el2 != el; el2 = el2->next)
	if (el2->sym->result == el->sym->result)
	  break;

      if (el == el2)
<<<<<<< HEAD
	{
	  decl = build_decl (input_location,
			     FIELD_DECL,
			     get_identifier (el->sym->result->name),
			     gfc_sym_type (el->sym->result));
	  DECL_CONTEXT (decl) = type;
	  fieldlist = chainon (fieldlist, decl);
	}
=======
	gfc_add_field_to_struct_1 (type,
				   get_identifier (el->sym->result->name),
				   gfc_sym_type (el->sym->result), &chain);
>>>>>>> 03d20231
    }

  /* Finish off the type.  */
  gfc_finish_type (type);
  TYPE_DECL_SUPPRESS_DEBUG (TYPE_STUB_DECL (type)) = 1;
  return type;
}

/* Create a "fn spec" based on the formal arguments;
   cf. create_function_arglist.  */

static tree
create_fn_spec (gfc_symbol *sym, tree fntype)
{
  char spec[150];
  size_t spec_len;
  gfc_formal_arglist *f;
  tree tmp;

  memset (&spec, 0, sizeof (spec));
  spec[0] = '.';
  spec_len = 1;

  if (sym->attr.entry_master)
    spec[spec_len++] = 'R';
  if (gfc_return_by_reference (sym))
    {
      gfc_symbol *result = sym->result ? sym->result : sym;

      if (result->attr.pointer || sym->attr.proc_pointer)
	spec[spec_len++] = '.';
      else
	spec[spec_len++] = 'w';
      if (sym->ts.type == BT_CHARACTER)
	spec[spec_len++] = 'R';
    }

  for (f = sym->formal; f; f = f->next)
    if (spec_len < sizeof (spec))
      {
	if (!f->sym || f->sym->attr.pointer || f->sym->attr.target
	    || f->sym->attr.external || f->sym->attr.cray_pointer
	    || (f->sym->ts.type == BT_DERIVED
		&& (f->sym->ts.u.derived->attr.proc_pointer_comp
		    || f->sym->ts.u.derived->attr.pointer_comp))
	    || (f->sym->ts.type == BT_CLASS
		&& (CLASS_DATA (f->sym)->ts.u.derived->attr.proc_pointer_comp
		    || CLASS_DATA (f->sym)->ts.u.derived->attr.pointer_comp)))
	  spec[spec_len++] = '.';
	else if (f->sym->attr.intent == INTENT_IN)
	  spec[spec_len++] = 'r';
	else if (f->sym)
	  spec[spec_len++] = 'w';
      }

  tmp = build_tree_list (NULL_TREE, build_string (spec_len, spec));
  tmp = tree_cons (get_identifier ("fn spec"), tmp, TYPE_ATTRIBUTES (fntype));
  return build_type_attribute_variant (fntype, tmp);
}


tree
gfc_get_function_type (gfc_symbol * sym)
{
  tree type;
  tree typelist;
  gfc_formal_arglist *f;
  gfc_symbol *arg;
  int alternate_return;

  /* Make sure this symbol is a function, a subroutine or the main
     program.  */
  gcc_assert (sym->attr.flavor == FL_PROCEDURE
	      || sym->attr.flavor == FL_PROGRAM);

  if (sym->backend_decl)
    return TREE_TYPE (sym->backend_decl);

  alternate_return = 0;
  typelist = NULL_TREE;

  if (sym->attr.entry_master)
    {
      /* Additional parameter for selecting an entry point.  */
      typelist = gfc_chainon_list (typelist, gfc_array_index_type);
    }

  if (sym->result)
    arg = sym->result;
  else
    arg = sym;

  if (arg->ts.type == BT_CHARACTER)
    gfc_conv_const_charlen (arg->ts.u.cl);

  /* Some functions we use an extra parameter for the return value.  */
  if (gfc_return_by_reference (sym))
    {
      type = gfc_sym_type (arg);
      if (arg->ts.type == BT_COMPLEX
	  || arg->attr.dimension
	  || arg->ts.type == BT_CHARACTER)
	type = build_reference_type (type);

      typelist = gfc_chainon_list (typelist, type);
      if (arg->ts.type == BT_CHARACTER)
	{
	  if (!arg->ts.deferred)
	    /* Transfer by value.  */
	    typelist = gfc_chainon_list (typelist, gfc_charlen_type_node);
	  else
	    /* Deferred character lengths are transferred by reference
	       so that the value can be returned.  */
	    typelist = gfc_chainon_list (typelist,
				build_pointer_type (gfc_charlen_type_node));
	}
    }

  /* Build the argument types for the function.  */
  for (f = sym->formal; f; f = f->next)
    {
      arg = f->sym;
      if (arg)
	{
	  /* Evaluate constant character lengths here so that they can be
	     included in the type.  */
	  if (arg->ts.type == BT_CHARACTER)
	    gfc_conv_const_charlen (arg->ts.u.cl);

	  if (arg->attr.flavor == FL_PROCEDURE)
	    {
	      type = gfc_get_function_type (arg);
	      type = build_pointer_type (type);
	    }
	  else
	    type = gfc_sym_type (arg);

	  /* Parameter Passing Convention

	     We currently pass all parameters by reference.
	     Parameters with INTENT(IN) could be passed by value.
	     The problem arises if a function is called via an implicit
	     prototype. In this situation the INTENT is not known.
	     For this reason all parameters to global functions must be
	     passed by reference.  Passing by value would potentially
	     generate bad code.  Worse there would be no way of telling that
	     this code was bad, except that it would give incorrect results.

	     Contained procedures could pass by value as these are never
	     used without an explicit interface, and cannot be passed as
	     actual parameters for a dummy procedure.  */
<<<<<<< HEAD
	  if (arg->ts.type == BT_CHARACTER && !sym->attr.is_bind_c)
            nstr++;
=======

>>>>>>> 03d20231
	  typelist = gfc_chainon_list (typelist, type);
	}
      else
        {
          if (sym->attr.subroutine)
            alternate_return = 1;
        }
    }

  /* Add hidden string length parameters.  */
  for (f = sym->formal; f; f = f->next)
    {
      arg = f->sym;
      if (arg && arg->ts.type == BT_CHARACTER && !sym->attr.is_bind_c)
	{
	  if (!arg->ts.deferred)
	    /* Transfer by value.  */
	    type = gfc_charlen_type_node;
	  else
	    /* Deferred character lengths are transferred by reference
	       so that the value can be returned.  */
	    type = build_pointer_type (gfc_charlen_type_node);

	  typelist = gfc_chainon_list (typelist, type);
	}
    }

  if (typelist)
    typelist = chainon (typelist, void_list_node);
  else if (sym->attr.is_main_program)
    typelist = void_list_node;

  if (alternate_return)
    type = integer_type_node;
  else if (!sym->attr.function || gfc_return_by_reference (sym))
    type = void_type_node;
  else if (sym->attr.mixed_entry_master)
    type = gfc_get_mixed_entry_union (sym->ns);
  else if (gfc_option.flag_f2c
	   && sym->ts.type == BT_REAL
	   && sym->ts.kind == gfc_default_real_kind
	   && !sym->attr.always_explicit)
    {
      /* Special case: f2c calling conventions require that (scalar) 
	 default REAL functions return the C type double instead.  f2c
	 compatibility is only an issue with functions that don't
	 require an explicit interface, as only these could be
	 implemented in Fortran 77.  */
      sym->ts.kind = gfc_default_double_kind;
      type = gfc_typenode_for_spec (&sym->ts);
      sym->ts.kind = gfc_default_real_kind;
    }
  else if (sym->result && sym->result->attr.proc_pointer)
    /* Procedure pointer return values.  */
    {
      if (sym->result->attr.result && strcmp (sym->name,"ppr@") != 0)
	{
	  /* Unset proc_pointer as gfc_get_function_type
	     is called recursively.  */
	  sym->result->attr.proc_pointer = 0;
	  type = build_pointer_type (gfc_get_function_type (sym->result));
	  sym->result->attr.proc_pointer = 1;
	}
      else
       type = gfc_sym_type (sym->result);
    }
  else
    type = gfc_sym_type (sym);

  type = build_function_type (type, typelist);
  type = create_fn_spec (sym, type);

  return type;
}

/* Language hooks for middle-end access to type nodes.  */

/* Return an integer type with BITS bits of precision,
   that is unsigned if UNSIGNEDP is nonzero, otherwise signed.  */

tree
gfc_type_for_size (unsigned bits, int unsignedp)
{
  if (!unsignedp)
    {
      int i;
      for (i = 0; i <= MAX_INT_KINDS; ++i)
	{
	  tree type = gfc_integer_types[i];
	  if (type && bits == TYPE_PRECISION (type))
	    return type;
	}

      /* Handle TImode as a special case because it is used by some backends
         (e.g. ARM) even though it is not available for normal use.  */
#if HOST_BITS_PER_WIDE_INT >= 64
      if (bits == TYPE_PRECISION (intTI_type_node))
	return intTI_type_node;
#endif
    }
  else
    {
      if (bits == TYPE_PRECISION (unsigned_intQI_type_node))
        return unsigned_intQI_type_node;
      if (bits == TYPE_PRECISION (unsigned_intHI_type_node))
	return unsigned_intHI_type_node;
      if (bits == TYPE_PRECISION (unsigned_intSI_type_node))
	return unsigned_intSI_type_node;
      if (bits == TYPE_PRECISION (unsigned_intDI_type_node))
	return unsigned_intDI_type_node;
      if (bits == TYPE_PRECISION (unsigned_intTI_type_node))
	return unsigned_intTI_type_node;
    }

  return NULL_TREE;
}

/* Return a data type that has machine mode MODE.  If the mode is an
   integer, then UNSIGNEDP selects between signed and unsigned types.  */

tree
gfc_type_for_mode (enum machine_mode mode, int unsignedp)
{
  int i;
  tree *base;

  if (GET_MODE_CLASS (mode) == MODE_FLOAT)
    base = gfc_real_types;
  else if (GET_MODE_CLASS (mode) == MODE_COMPLEX_FLOAT)
    base = gfc_complex_types;
  else if (SCALAR_INT_MODE_P (mode))
    return gfc_type_for_size (GET_MODE_PRECISION (mode), unsignedp);
  else if (VECTOR_MODE_P (mode))
    {
      enum machine_mode inner_mode = GET_MODE_INNER (mode);
      tree inner_type = gfc_type_for_mode (inner_mode, unsignedp);
      if (inner_type != NULL_TREE)
        return build_vector_type_for_mode (inner_type, mode);
      return NULL_TREE;
    }
  else
    return NULL_TREE;

  for (i = 0; i <= MAX_REAL_KINDS; ++i)
    {
      tree type = base[i];
      if (type && mode == TYPE_MODE (type))
	return type;
    }

  return NULL_TREE;
}

/* Return TRUE if TYPE is a type with a hidden descriptor, fill in INFO
   in that case.  */

bool
gfc_get_array_descr_info (const_tree type, struct array_descr_info *info)
{
  int rank, dim;
  bool indirect = false;
  tree etype, ptype, field, t, base_decl;
  tree data_off, dim_off, dim_size, elem_size;
  tree lower_suboff, upper_suboff, stride_suboff;

  if (! GFC_DESCRIPTOR_TYPE_P (type))
    {
      if (! POINTER_TYPE_P (type))
	return false;
      type = TREE_TYPE (type);
      if (! GFC_DESCRIPTOR_TYPE_P (type))
	return false;
      indirect = true;
    }

  rank = GFC_TYPE_ARRAY_RANK (type);
  if (rank >= (int) (sizeof (info->dimen) / sizeof (info->dimen[0])))
    return false;

  etype = GFC_TYPE_ARRAY_DATAPTR_TYPE (type);
  gcc_assert (POINTER_TYPE_P (etype));
  etype = TREE_TYPE (etype);
  gcc_assert (TREE_CODE (etype) == ARRAY_TYPE);
  etype = TREE_TYPE (etype);
  /* Can't handle variable sized elements yet.  */
  if (int_size_in_bytes (etype) <= 0)
    return false;
  /* Nor non-constant lower bounds in assumed shape arrays.  */
  if (GFC_TYPE_ARRAY_AKIND (type) == GFC_ARRAY_ASSUMED_SHAPE
      || GFC_TYPE_ARRAY_AKIND (type) == GFC_ARRAY_ASSUMED_SHAPE_CONT)
    {
      for (dim = 0; dim < rank; dim++)
	if (GFC_TYPE_ARRAY_LBOUND (type, dim) == NULL_TREE
	    || TREE_CODE (GFC_TYPE_ARRAY_LBOUND (type, dim)) != INTEGER_CST)
	  return false;
    }

  memset (info, '\0', sizeof (*info));
  info->ndimensions = rank;
  info->element_type = etype;
  ptype = build_pointer_type (gfc_array_index_type);
  base_decl = GFC_TYPE_ARRAY_BASE_DECL (type, indirect);
  if (!base_decl)
    {
      base_decl = build_decl (input_location, VAR_DECL, NULL_TREE,
			      indirect ? build_pointer_type (ptype) : ptype);
      GFC_TYPE_ARRAY_BASE_DECL (type, indirect) = base_decl;
    }
  info->base_decl = base_decl;
  if (indirect)
    base_decl = build1 (INDIRECT_REF, ptype, base_decl);

  if (GFC_TYPE_ARRAY_SPAN (type))
    elem_size = GFC_TYPE_ARRAY_SPAN (type);
  else
    elem_size = fold_convert (gfc_array_index_type, TYPE_SIZE_UNIT (etype));
  field = TYPE_FIELDS (TYPE_MAIN_VARIANT (type));
  data_off = byte_position (field);
<<<<<<< HEAD
  field = TREE_CHAIN (field);
  field = TREE_CHAIN (field);
  field = TREE_CHAIN (field);
=======
  field = DECL_CHAIN (field);
  field = DECL_CHAIN (field);
  field = DECL_CHAIN (field);
>>>>>>> 03d20231
  dim_off = byte_position (field);
  dim_size = TYPE_SIZE_UNIT (TREE_TYPE (TREE_TYPE (field)));
  field = TYPE_FIELDS (TREE_TYPE (TREE_TYPE (field)));
  stride_suboff = byte_position (field);
  field = DECL_CHAIN (field);
  lower_suboff = byte_position (field);
  field = DECL_CHAIN (field);
  upper_suboff = byte_position (field);

  t = base_decl;
  if (!integer_zerop (data_off))
    t = build2 (POINTER_PLUS_EXPR, ptype, t, data_off);
  t = build1 (NOP_EXPR, build_pointer_type (ptr_type_node), t);
  info->data_location = build1 (INDIRECT_REF, ptr_type_node, t);
  if (GFC_TYPE_ARRAY_AKIND (type) == GFC_ARRAY_ALLOCATABLE)
    info->allocated = build2 (NE_EXPR, boolean_type_node,
			      info->data_location, null_pointer_node);
  else if (GFC_TYPE_ARRAY_AKIND (type) == GFC_ARRAY_POINTER
	   || GFC_TYPE_ARRAY_AKIND (type) == GFC_ARRAY_POINTER_CONT)
    info->associated = build2 (NE_EXPR, boolean_type_node,
			       info->data_location, null_pointer_node);

  for (dim = 0; dim < rank; dim++)
    {
      t = build2 (POINTER_PLUS_EXPR, ptype, base_decl,
		  size_binop (PLUS_EXPR, dim_off, lower_suboff));
      t = build1 (INDIRECT_REF, gfc_array_index_type, t);
      info->dimen[dim].lower_bound = t;
      t = build2 (POINTER_PLUS_EXPR, ptype, base_decl,
		  size_binop (PLUS_EXPR, dim_off, upper_suboff));
      t = build1 (INDIRECT_REF, gfc_array_index_type, t);
      info->dimen[dim].upper_bound = t;
      if (GFC_TYPE_ARRAY_AKIND (type) == GFC_ARRAY_ASSUMED_SHAPE
	  || GFC_TYPE_ARRAY_AKIND (type) == GFC_ARRAY_ASSUMED_SHAPE_CONT)
	{
	  /* Assumed shape arrays have known lower bounds.  */
	  info->dimen[dim].upper_bound
	    = build2 (MINUS_EXPR, gfc_array_index_type,
		      info->dimen[dim].upper_bound,
		      info->dimen[dim].lower_bound);
	  info->dimen[dim].lower_bound
	    = fold_convert (gfc_array_index_type,
			    GFC_TYPE_ARRAY_LBOUND (type, dim));
	  info->dimen[dim].upper_bound
	    = build2 (PLUS_EXPR, gfc_array_index_type,
		      info->dimen[dim].lower_bound,
		      info->dimen[dim].upper_bound);
	}
      t = build2 (POINTER_PLUS_EXPR, ptype, base_decl,
		  size_binop (PLUS_EXPR, dim_off, stride_suboff));
      t = build1 (INDIRECT_REF, gfc_array_index_type, t);
      t = build2 (MULT_EXPR, gfc_array_index_type, t, elem_size);
      info->dimen[dim].stride = t;
      dim_off = size_binop (PLUS_EXPR, dim_off, dim_size);
    }

  return true;
}

#include "gt-fortran-trans-types.h"<|MERGE_RESOLUTION|>--- conflicted
+++ resolved
@@ -1,10 +1,6 @@
 /* Backend support for Fortran 95 basic types and derived types.
    Copyright (C) 2002, 2003, 2004, 2005, 2006, 2007, 2008, 2009,
-<<<<<<< HEAD
-   2010
-=======
    2010, 2011
->>>>>>> 03d20231
    Free Software Foundation, Inc.
    Contributed by Paul Brook <paul@nowt.org>
    and Steven Bosscher <s.bosscher@student.tudelft.nl>
@@ -34,12 +30,8 @@
 #include "langhooks.h"	/* For iso-c-bindings.def.  */
 #include "target.h"
 #include "ggc.h"
-<<<<<<< HEAD
-#include "toplev.h"	/* For rest_of_decl_compilation/fatal_error.  */
-=======
 #include "diagnostic-core.h"  /* For fatal_error.  */
 #include "toplev.h"	/* For rest_of_decl_compilation.  */
->>>>>>> 03d20231
 #include "gfortran.h"
 #include "trans.h"
 #include "trans-types.h"
@@ -1058,16 +1050,12 @@
       break;
 
     case BT_CHARACTER:
-<<<<<<< HEAD
-      basetype = gfc_get_character_type (spec->kind, spec->u.cl);
-=======
 #if 0
       if (spec->deferred)
 	basetype = gfc_get_character_type (spec->kind, NULL);
       else
 #endif
 	basetype = gfc_get_character_type (spec->kind, spec->u.cl);
->>>>>>> 03d20231
       break;
 
     case BT_DERIVED:
@@ -1293,40 +1281,19 @@
   TYPE_PACKED (type) = 1;
 
   /* Consists of the stride, lbound and ubound members.  */
-<<<<<<< HEAD
-  decl = build_decl (input_location,
-		     FIELD_DECL,
-		     get_identifier ("stride"), gfc_array_index_type);
-  DECL_CONTEXT (decl) = type;
-=======
   decl = gfc_add_field_to_struct_1 (type,
 				    get_identifier ("stride"),
 				    gfc_array_index_type, &chain);
->>>>>>> 03d20231
   TREE_NO_WARNING (decl) = 1;
 
-<<<<<<< HEAD
-  decl = build_decl (input_location,
-		     FIELD_DECL,
-		     get_identifier ("lbound"), gfc_array_index_type);
-  DECL_CONTEXT (decl) = type;
-=======
   decl = gfc_add_field_to_struct_1 (type,
 				    get_identifier ("lbound"),
 				    gfc_array_index_type, &chain);
->>>>>>> 03d20231
   TREE_NO_WARNING (decl) = 1;
 
-<<<<<<< HEAD
-  decl = build_decl (input_location,
-		     FIELD_DECL,
-		     get_identifier ("ubound"), gfc_array_index_type);
-  DECL_CONTEXT (decl) = type;
-=======
   decl = gfc_add_field_to_struct_1 (type,
 				    get_identifier ("ubound"),
 				    gfc_array_index_type, &chain);
->>>>>>> 03d20231
   TREE_NO_WARNING (decl) = 1;
 
   /* Finish off the type.  */
@@ -1603,11 +1570,7 @@
 static tree
 gfc_get_array_descriptor_base (int dimen, int codimen, bool restricted)
 {
-<<<<<<< HEAD
-  tree fat_type, fieldlist, decl, arraytype;
-=======
   tree fat_type, decl, arraytype, *chain = NULL;
->>>>>>> 03d20231
   char name[16 + 2*GFC_RANK_DIGITS + 1 + 1];
   int idx = 2 * (codimen + dimen - 1) + restricted;
 
@@ -1623,20 +1586,6 @@
   TYPE_NAMELESS (fat_type) = 1;
 
   /* Add the data member as the first element of the descriptor.  */
-<<<<<<< HEAD
-  decl = build_decl (input_location,
-		     FIELD_DECL, get_identifier ("data"),
-		     restricted ? prvoid_type_node : ptr_type_node);
-
-  DECL_CONTEXT (decl) = fat_type;
-  fieldlist = decl;
-
-  /* Add the base component.  */
-  decl = build_decl (input_location,
-		     FIELD_DECL, get_identifier ("offset"),
-		     gfc_array_index_type);
-  DECL_CONTEXT (decl) = fat_type;
-=======
   decl = gfc_add_field_to_struct_1 (fat_type,
 				    get_identifier ("data"),
 				    (restricted
@@ -1647,20 +1596,12 @@
   decl = gfc_add_field_to_struct_1 (fat_type,
 				    get_identifier ("offset"),
 				    gfc_array_index_type, &chain);
->>>>>>> 03d20231
   TREE_NO_WARNING (decl) = 1;
 
   /* Add the dtype component.  */
-<<<<<<< HEAD
-  decl = build_decl (input_location,
-		     FIELD_DECL, get_identifier ("dtype"),
-		     gfc_array_index_type);
-  DECL_CONTEXT (decl) = fat_type;
-=======
   decl = gfc_add_field_to_struct_1 (fat_type,
 				    get_identifier ("dtype"),
 				    gfc_array_index_type, &chain);
->>>>>>> 03d20231
   TREE_NO_WARNING (decl) = 1;
 
   /* Build the array type for the stride and bound components.  */
@@ -1670,15 +1611,9 @@
 					gfc_index_zero_node,
 					gfc_rank_cst[codimen + dimen - 1]));
 
-<<<<<<< HEAD
-  decl = build_decl (input_location,
-		     FIELD_DECL, get_identifier ("dim"), arraytype);
-  DECL_CONTEXT (decl) = fat_type;
-=======
   decl = gfc_add_field_to_struct_1 (fat_type,
 				    get_identifier ("dim"),
 				    arraytype, &chain);
->>>>>>> 03d20231
   TREE_NO_WARNING (decl) = 1;
 
   /* Finish off the type.  */
@@ -2035,12 +1970,9 @@
 
   restricted = !sym->attr.target && !sym->attr.pointer
                && !sym->attr.proc_pointer && !sym->attr.cray_pointee;
-<<<<<<< HEAD
-=======
   if (!restricted)
     type = gfc_nonrestricted_type (type);
 
->>>>>>> 03d20231
   if (sym->attr.dimension)
     {
       if (gfc_is_nodesc_array (sym))
@@ -2128,14 +2060,7 @@
 static tree
 gfc_add_field_to_struct_1 (tree context, tree name, tree type, tree **chain)
 {
-<<<<<<< HEAD
-  tree decl;
-
-  decl = build_decl (input_location,
-		     FIELD_DECL, name, type);
-=======
   tree decl = build_decl (input_location, FIELD_DECL, name, type);
->>>>>>> 03d20231
 
   DECL_CONTEXT (decl) = context;
   DECL_CHAIN (decl) = NULL_TREE;
@@ -2171,15 +2096,9 @@
    the two derived type symbols are "equal", as described
    in 4.4.2 and resolved by gfc_compare_derived_types.  */
 
-<<<<<<< HEAD
-static int
-copy_dt_decls_ifequal (gfc_symbol *from, gfc_symbol *to,
-		       bool from_gsym)
-=======
 int
 gfc_copy_dt_decls_ifequal (gfc_symbol *from, gfc_symbol *to,
 			   bool from_gsym)
->>>>>>> 03d20231
 {
   gfc_component *to_cm;
   gfc_component *from_cm;
@@ -2202,19 +2121,12 @@
   for (; to_cm; to_cm = to_cm->next, from_cm = from_cm->next)
     {
       to_cm->backend_decl = from_cm->backend_decl;
-<<<<<<< HEAD
-      if ((!from_cm->attr.pointer || from_gsym)
-	      && from_cm->ts.type == BT_DERIVED)
-	gfc_get_derived_type (to_cm->ts.u.derived);
-
-=======
       if (from_cm->ts.type == BT_DERIVED
 	  && (!from_cm->attr.pointer || from_gsym))
 	gfc_get_derived_type (to_cm->ts.u.derived);
       else if (from_cm->ts.type == BT_CLASS
 	       && (!CLASS_DATA (from_cm)->attr.class_pointer || from_gsym))
 	gfc_get_derived_type (to_cm->ts.u.derived);
->>>>>>> 03d20231
       else if (from_cm->ts.type == BT_CHARACTER)
 	to_cm->ts.u.cl->backend_decl = from_cm->ts.u.cl->backend_decl;
     }
@@ -2252,22 +2164,13 @@
 tree
 gfc_get_derived_type (gfc_symbol * derived)
 {
-<<<<<<< HEAD
-  tree typenode = NULL, field = NULL, field_type = NULL, fieldlist = NULL;
-  tree canonical = NULL_TREE;
-=======
   tree typenode = NULL, field = NULL, field_type = NULL;
   tree canonical = NULL_TREE;
   tree *chain = NULL;
->>>>>>> 03d20231
   bool got_canonical = false;
   gfc_component *c;
   gfc_dt_list *dt;
   gfc_namespace *ns;
-<<<<<<< HEAD
-  gfc_gsymbol *gsym;
-=======
->>>>>>> 03d20231
 
   gcc_assert (derived && derived->attr.flavor == FL_DERIVED);
 
@@ -2292,27 +2195,6 @@
       return derived->backend_decl;
     }
 
-<<<<<<< HEAD
-/* If use associated, use the module type for this one.  */
-  if (gfc_option.flag_whole_file
-	&& derived->backend_decl == NULL
-	&& derived->attr.use_assoc
-	&& derived->module)
-    {
-      gsym =  gfc_find_gsymbol (gfc_gsym_root, derived->module);
-      if (gsym && gsym->ns && gsym->type == GSYM_MODULE)
-	{
-	  gfc_symbol *s;
-	  s = NULL;
-	  gfc_find_symbol (derived->name, gsym->ns, 0, &s);
-	  if (s && s->backend_decl)
-	    {
-	      copy_dt_decls_ifequal (s, derived, true);
-	      goto copy_derived_types;
-	    }
-	}
-    }
-=======
   /* If use associated, use the module type for this one.  */
   if (gfc_option.flag_whole_file
 	&& derived->backend_decl == NULL
@@ -2320,7 +2202,6 @@
 	&& derived->module
 	&& gfc_get_module_backend_decl (derived))
     goto copy_derived_types;
->>>>>>> 03d20231
 
   /* If a whole file compilation, the derived types from an earlier
      namespace can be used as the the canonical type.  */
@@ -2336,11 +2217,7 @@
 	  dt = ns->derived_types;
 	  for (; dt && !canonical; dt = dt->next)
 	    {
-<<<<<<< HEAD
-	      copy_dt_decls_ifequal (dt->derived, derived, true);
-=======
 	      gfc_copy_dt_decls_ifequal (dt->derived, derived, true);
->>>>>>> 03d20231
 	      if (derived->backend_decl)
 		got_canonical = true;
 	    }
@@ -2463,10 +2340,6 @@
 	       && !c->attr.proc_pointer)
 	field_type = build_pointer_type (field_type);
 
-<<<<<<< HEAD
-      field = gfc_add_field_to_struct (&fieldlist, typenode,
-				       get_identifier (c->name), field_type);
-=======
       /* vtype fields can point to different types to the base type.  */
       if (c->ts.type == BT_DERIVED && c->ts.u.derived->attr.vtype)
 	  field_type = build_pointer_type_for_mode (TREE_TYPE (field_type),
@@ -2475,7 +2348,6 @@
       field = gfc_add_field_to_struct (typenode,
 				       get_identifier (c->name),
 				       field_type, &chain);
->>>>>>> 03d20231
       if (c->loc.lb)
 	gfc_set_decl_location (field, &c->loc);
       else if (derived->declared_at.lb)
@@ -2488,13 +2360,7 @@
 	c->backend_decl = field;
     }
 
-<<<<<<< HEAD
-  /* Now we have the final fieldlist.  Record it, then lay out the
-     derived type, including the fields.  */
-  TYPE_FIELDS (typenode) = fieldlist;
-=======
   /* Now lay out the derived type, including the fields.  */
->>>>>>> 03d20231
   if (canonical)
     TYPE_CANONICAL (typenode) = canonical;
 
@@ -2518,11 +2384,7 @@
 copy_derived_types:
 
   for (dt = gfc_derived_types; dt; dt = dt->next)
-<<<<<<< HEAD
-    copy_dt_decls_ifequal (derived, dt->derived, false);
-=======
     gfc_copy_dt_decls_ifequal (derived, dt->derived, false);
->>>>>>> 03d20231
 
   return derived->backend_decl;
 }
@@ -2584,20 +2446,9 @@
 	  break;
 
       if (el == el2)
-<<<<<<< HEAD
-	{
-	  decl = build_decl (input_location,
-			     FIELD_DECL,
-			     get_identifier (el->sym->result->name),
-			     gfc_sym_type (el->sym->result));
-	  DECL_CONTEXT (decl) = type;
-	  fieldlist = chainon (fieldlist, decl);
-	}
-=======
 	gfc_add_field_to_struct_1 (type,
 				   get_identifier (el->sym->result->name),
 				   gfc_sym_type (el->sym->result), &chain);
->>>>>>> 03d20231
     }
 
   /* Finish off the type.  */
@@ -2750,12 +2601,7 @@
 	     Contained procedures could pass by value as these are never
 	     used without an explicit interface, and cannot be passed as
 	     actual parameters for a dummy procedure.  */
-<<<<<<< HEAD
-	  if (arg->ts.type == BT_CHARACTER && !sym->attr.is_bind_c)
-            nstr++;
-=======
-
->>>>>>> 03d20231
+
 	  typelist = gfc_chainon_list (typelist, type);
 	}
       else
@@ -2975,15 +2821,9 @@
     elem_size = fold_convert (gfc_array_index_type, TYPE_SIZE_UNIT (etype));
   field = TYPE_FIELDS (TYPE_MAIN_VARIANT (type));
   data_off = byte_position (field);
-<<<<<<< HEAD
-  field = TREE_CHAIN (field);
-  field = TREE_CHAIN (field);
-  field = TREE_CHAIN (field);
-=======
   field = DECL_CHAIN (field);
   field = DECL_CHAIN (field);
   field = DECL_CHAIN (field);
->>>>>>> 03d20231
   dim_off = byte_position (field);
   dim_size = TYPE_SIZE_UNIT (TREE_TYPE (TREE_TYPE (field)));
   field = TYPE_FIELDS (TREE_TYPE (TREE_TYPE (field)));

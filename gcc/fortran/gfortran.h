--- conflicted
+++ resolved
@@ -570,8 +570,6 @@
 }
 gfc_fcoarray;
 
-<<<<<<< HEAD
-=======
 typedef enum
 {
   GFC_REVERSE_NOT_SET,
@@ -581,7 +579,6 @@
 }
 gfc_reverse;
 
->>>>>>> 155d23aa
 /************************* Structures *****************************/
 
 /* Used for keeping things in balanced binary trees.  */
@@ -764,12 +761,9 @@
      component at all.  */
   unsigned alloc_comp:1, pointer_comp:1, proc_pointer_comp:1,
 	   private_comp:1, zero_comp:1, coarray_comp:1;
-<<<<<<< HEAD
-=======
 
   /* This is a temporary selector for SELECT TYPE.  */
   unsigned select_type_temporary:1;
->>>>>>> 155d23aa
 
   /* Attributes set by compiler extensions (!GCC$ ATTRIBUTES).  */
   unsigned ext_attr:EXT_ATTR_NUM;
@@ -2016,10 +2010,6 @@
      lvalue.  */
   unsigned variable:1;
 
-<<<<<<< HEAD
-  char name[GFC_MAX_SYMBOL_LEN + 1];
-  gfc_symtree *st; /* Symtree corresponding to name.  */
-=======
   /* True if this struct is currently only linked to from a gfc_symbol rather
      than as part of a real list in gfc_code->ext.block.assoc.  This may
      happen for SELECT TYPE temporaries and must be considered
@@ -2030,7 +2020,6 @@
   gfc_symtree *st; /* Symtree corresponding to name.  */
   locus where;
 
->>>>>>> 155d23aa
   gfc_expr *target;
 }
 gfc_association_list;
@@ -2113,11 +2102,7 @@
   }
   ext;		/* Points to additional structures required by statement */
 
-<<<<<<< HEAD
-  /* Cycle and break labels in do loops.  */
-=======
   /* Cycle and break labels in constructs.  */
->>>>>>> 155d23aa
   tree cycle_label;
   tree exit_label;
 }
@@ -2177,11 +2162,7 @@
 
   int warn_aliasing;
   int warn_ampersand;
-<<<<<<< HEAD
-  int warn_conversion;
-=======
   int gfc_warn_conversion;
->>>>>>> 155d23aa
   int warn_conversion_extra;
   int warn_implicit_interface;
   int warn_implicit_procedure;
@@ -2389,17 +2370,12 @@
 int get_c_kind (const char *, CInteropKind_t *);
 
 /* options.c */
-<<<<<<< HEAD
-unsigned int gfc_init_options (unsigned int, const char **);
-int gfc_handle_option (size_t, const char *, int, int);
-=======
 unsigned int gfc_option_lang_mask (void);
 void gfc_init_options_struct (struct gcc_options *);
 void gfc_init_options (unsigned int,
 		       struct cl_decoded_option *);
 bool gfc_handle_option (size_t, const char *, int, int, location_t,
 			const struct cl_option_handlers *);
->>>>>>> 155d23aa
 bool gfc_post_options (const char **);
 char *gfc_get_option_string (void);
 
@@ -2620,11 +2596,8 @@
 gfc_try gfc_check_symbol_typed (gfc_symbol*, gfc_namespace*, bool, locus);
 gfc_namespace* gfc_find_proc_namespace (gfc_namespace*);
 
-<<<<<<< HEAD
-=======
 bool gfc_is_associate_pointer (gfc_symbol*);
 
->>>>>>> 155d23aa
 /* intrinsic.c -- true if working in an init-expr, false otherwise.  */
 extern bool gfc_init_expr_flag;
 
@@ -2736,11 +2709,6 @@
 bool gfc_is_proc_ptr_comp (gfc_expr *, gfc_component **);
 
 bool gfc_is_coindexed (gfc_expr *);
-<<<<<<< HEAD
-bool gfc_has_ultimate_allocatable (gfc_expr *);
-bool gfc_has_ultimate_pointer (gfc_expr *);
-
-=======
 bool gfc_get_corank (gfc_expr *);
 bool gfc_has_ultimate_allocatable (gfc_expr *);
 bool gfc_has_ultimate_pointer (gfc_expr *);
@@ -2748,7 +2716,6 @@
 gfc_expr* gfc_build_intrinsic_call (const char*, locus, unsigned, ...);
 gfc_try gfc_check_vardef_context (gfc_expr*, bool, const char*);
 
->>>>>>> 155d23aa
 
 /* st.c */
 extern gfc_code new_st;
@@ -2889,12 +2856,6 @@
 
 /* class.c */
 void gfc_add_component_ref (gfc_expr *, const char *);
-<<<<<<< HEAD
-gfc_expr *gfc_class_null_initializer (gfc_typespec *);
-gfc_try gfc_build_class_symbol (gfc_typespec *, symbol_attribute *,
-				gfc_array_spec **, bool);
-gfc_symbol *gfc_find_derived_vtab (gfc_symbol *, bool);
-=======
 #define gfc_add_data_component(e)     gfc_add_component_ref(e,"_data")
 #define gfc_add_vptr_component(e)     gfc_add_component_ref(e,"_vptr")
 #define gfc_add_hash_component(e)     gfc_add_component_ref(e,"_hash")
@@ -2904,7 +2865,6 @@
 gfc_try gfc_build_class_symbol (gfc_typespec *, symbol_attribute *,
 				gfc_array_spec **, bool);
 gfc_symbol *gfc_find_derived_vtab (gfc_symbol *);
->>>>>>> 155d23aa
 gfc_symtree* gfc_find_typebound_proc (gfc_symbol*, gfc_try*,
 				      const char*, bool, locus*);
 gfc_symtree* gfc_find_typebound_user_op (gfc_symbol*, gfc_try*,
@@ -2916,8 +2876,6 @@
 
 #define CLASS_DATA(sym) sym->ts.u.derived->components
 
-<<<<<<< HEAD
-=======
 /* frontend-passes.c */
 
 void gfc_run_passes (gfc_namespace *);
@@ -2928,5 +2886,4 @@
 int gfc_expr_walker (gfc_expr **, walk_expr_fn_t, void *);
 int gfc_code_walker (gfc_code **, walk_code_fn_t, walk_expr_fn_t, void *);
 
->>>>>>> 155d23aa
 #endif /* GCC_GFORTRAN_H  */
--- conflicted
+++ resolved
@@ -1719,12 +1719,9 @@
      a function call in interface.c(gfc_extend_expr).  */
   unsigned int user_operator : 1;
 
-<<<<<<< HEAD
-=======
   /* Mark an expression as being a MOLD argument of ALLOCATE.  */
   unsigned int mold : 1;
   
->>>>>>> 8b932a71
   /* If an expression comes from a Hollerith constant or compile-time
      evaluation of a transfer statement, it may have a prescribed target-
      memory representation, and these cannot always be backformed from
@@ -2278,11 +2275,6 @@
      gfc_component *component; /* Record the component being initialized.  */
   }
   n;
-<<<<<<< HEAD
-  mpz_t repeat; /* Record the repeat number of initial values in data
-                  statement like "data a/5*10/".  */
-=======
->>>>>>> 8b932a71
 }
 gfc_constructor;
 

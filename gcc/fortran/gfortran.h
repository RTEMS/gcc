--- conflicted
+++ resolved
@@ -1,10 +1,6 @@
 /* gfortran header file
    Copyright (C) 2000, 2001, 2002, 2003, 2004, 2005, 2006, 2007, 2008,
-<<<<<<< HEAD
-   2009, 2010
-=======
    2009, 2010, 2011
->>>>>>> 03d20231
    Free Software Foundation, Inc.
    Contributed by Andy Vaught
 
@@ -129,17 +125,6 @@
 { FORM_FREE, FORM_FIXED, FORM_UNKNOWN }
 gfc_source_form;
 
-<<<<<<< HEAD
-/* Basic types.  BT_VOID is used by ISO C Binding so funcs like c_f_pointer
-   can take any arg with the pointer attribute as a param.  */
-typedef enum
-{ BT_UNKNOWN = 1, BT_INTEGER, BT_REAL, BT_COMPLEX, BT_LOGICAL, BT_CHARACTER,
-  BT_DERIVED, BT_CLASS, BT_PROCEDURE, BT_HOLLERITH, BT_VOID
-}
-bt;
-
-=======
->>>>>>> 03d20231
 /* Expression node types.  */
 typedef enum
 { EXPR_OP = 1, EXPR_FUNCTION, EXPR_CONSTANT, EXPR_VARIABLE,
@@ -591,8 +576,6 @@
 }
 gfc_fcoarray;
 
-<<<<<<< HEAD
-=======
 typedef enum
 {
   GFC_REVERSE_NOT_SET,
@@ -602,7 +585,6 @@
 }
 gfc_reverse;
 
->>>>>>> 03d20231
 /************************* Structures *****************************/
 
 /* Used for keeping things in balanced binary trees.  */
@@ -791,12 +773,9 @@
   unsigned alloc_comp:1, pointer_comp:1, proc_pointer_comp:1,
 	   private_comp:1, zero_comp:1, coarray_comp:1;
 
-<<<<<<< HEAD
-=======
   /* This is a temporary selector for SELECT TYPE.  */
   unsigned select_type_temporary:1;
 
->>>>>>> 03d20231
   /* Attributes set by compiler extensions (!GCC$ ATTRIBUTES).  */
   unsigned ext_attr:EXT_ATTR_NUM;
 
@@ -895,11 +874,7 @@
   struct gfc_charlen *next;
   bool length_from_typespec; /* Length from explicit array ctor typespec?  */
   tree backend_decl;
-<<<<<<< HEAD
-  tree passed_length; /* Length argument explicitelly passed.  */
-=======
   tree passed_length; /* Length argument explicitly passed.  */
->>>>>>> 03d20231
 
   int resolved;
 }
@@ -917,10 +892,7 @@
   {
     struct gfc_symbol *derived;	/* For derived types only.  */
     gfc_charlen *cl;		/* For character types only.  */
-<<<<<<< HEAD
-=======
     int pad;			/* For hollerith types only.  */
->>>>>>> 03d20231
   }
   u;
 
@@ -1586,11 +1558,7 @@
   char name[GFC_MAX_SYMBOL_LEN + 1];
 
   gfc_typespec ts;
-<<<<<<< HEAD
-  int optional;
-=======
   unsigned optional:1, value:1;
->>>>>>> 03d20231
   ENUM_BITFIELD (sym_intent) intent:2;
   gfc_actual_arglist *actual;
 
@@ -1725,17 +1693,9 @@
 
   locus where;
 
-<<<<<<< HEAD
-  /* True if the expression is a call to a function that returns an array,
-     and if we have decided not to allocate temporary data for that array.
-     is_boz is true if the integer is regarded as BOZ bitpatten and is_snan
-     denotes a signalling not-a-number.  */
-  unsigned int inline_noncopying_intrinsic : 1, is_boz : 1, is_snan : 1;
-=======
   /* is_boz is true if the integer is regarded as BOZ bitpatten and is_snan
      denotes a signalling not-a-number.  */
   unsigned int is_boz : 1, is_snan : 1;
->>>>>>> 03d20231
 
   /* Sometimes, when an error has been emitted, it is necessary to prevent
       it from recurring.  */
@@ -2065,10 +2025,6 @@
      lvalue.  */
   unsigned variable:1;
 
-<<<<<<< HEAD
-  char name[GFC_MAX_SYMBOL_LEN + 1];
-  gfc_symtree *st; /* Symtree corresponding to name.  */
-=======
   /* True if this struct is currently only linked to from a gfc_symbol rather
      than as part of a real list in gfc_code->ext.block.assoc.  This may
      happen for SELECT TYPE temporaries and must be considered
@@ -2079,7 +2035,6 @@
   gfc_symtree *st; /* Symtree corresponding to name.  */
   locus where;
 
->>>>>>> 03d20231
   gfc_expr *target;
 }
 gfc_association_list;
@@ -2141,10 +2096,7 @@
     {
       gfc_namespace *ns;
       gfc_association_list *assoc;
-<<<<<<< HEAD
-=======
       gfc_case *case_list;
->>>>>>> 03d20231
     }
     block;
 
@@ -2165,11 +2117,7 @@
   }
   ext;		/* Points to additional structures required by statement */
 
-<<<<<<< HEAD
-  /* Cycle and break labels in do loops.  */
-=======
   /* Cycle and break labels in constructs.  */
->>>>>>> 03d20231
   tree cycle_label;
   tree exit_label;
 }
@@ -2229,11 +2177,7 @@
 
   int warn_aliasing;
   int warn_ampersand;
-<<<<<<< HEAD
-  int warn_conversion;
-=======
   int gfc_warn_conversion;
->>>>>>> 03d20231
   int warn_conversion_extra;
   int warn_implicit_interface;
   int warn_implicit_procedure;
@@ -2287,10 +2231,7 @@
   int flag_align_commons;
   int flag_whole_file;
   int flag_protect_parens;
-<<<<<<< HEAD
-=======
   int flag_realloc_lhs;
->>>>>>> 03d20231
 
   int fpe;
   int rtcheck;
@@ -2444,22 +2385,14 @@
 int get_c_kind (const char *, CInteropKind_t *);
 
 /* options.c */
-<<<<<<< HEAD
-unsigned int gfc_init_options (unsigned int, const char **);
-int gfc_handle_option (size_t, const char *, int, int);
-=======
 unsigned int gfc_option_lang_mask (void);
 void gfc_init_options_struct (struct gcc_options *);
 void gfc_init_options (unsigned int,
 		       struct cl_decoded_option *);
 bool gfc_handle_option (size_t, const char *, int, int, location_t,
 			const struct cl_option_handlers *);
->>>>>>> 03d20231
 bool gfc_post_options (const char **);
 char *gfc_get_option_string (void);
-
-/* f95-lang.c */
-void gfc_maybe_initialize_eh (void);
 
 /* f95-lang.c */
 void gfc_maybe_initialize_eh (void);
@@ -2652,11 +2585,7 @@
 void gfc_traverse_user_op (gfc_namespace *, void (*)(gfc_user_op *));
 void gfc_save_all (gfc_namespace *);
 
-<<<<<<< HEAD
-void gfc_symbol_state (void);
-=======
 void gfc_enforce_clean_symbol_state (void);
->>>>>>> 03d20231
 void gfc_free_dt_list (void);
 
 
@@ -2678,11 +2607,8 @@
 gfc_try gfc_check_symbol_typed (gfc_symbol*, gfc_namespace*, bool, locus);
 gfc_namespace* gfc_find_proc_namespace (gfc_namespace*);
 
-<<<<<<< HEAD
-=======
 bool gfc_is_associate_pointer (gfc_symbol*);
 
->>>>>>> 03d20231
 /* intrinsic.c -- true if working in an init-expr, false otherwise.  */
 extern bool gfc_init_expr_flag;
 
@@ -2787,8 +2713,6 @@
 
 gfc_array_spec *gfc_get_full_arrayspec_from_expr (gfc_expr *expr);
 
-gfc_array_spec *gfc_get_full_arrayspec_from_expr (gfc_expr *expr);
-
 bool gfc_traverse_expr (gfc_expr *, gfc_symbol *,
 			bool (*)(gfc_expr *, gfc_symbol *, int*),
 			int);
@@ -2800,11 +2724,6 @@
 bool gfc_is_proc_ptr_comp (gfc_expr *, gfc_component **);
 
 bool gfc_is_coindexed (gfc_expr *);
-<<<<<<< HEAD
-bool gfc_has_ultimate_allocatable (gfc_expr *);
-bool gfc_has_ultimate_pointer (gfc_expr *);
-
-=======
 bool gfc_get_corank (gfc_expr *);
 bool gfc_has_ultimate_allocatable (gfc_expr *);
 bool gfc_has_ultimate_pointer (gfc_expr *);
@@ -2812,7 +2731,6 @@
 gfc_expr* gfc_build_intrinsic_call (const char*, locus, unsigned, ...);
 gfc_try gfc_check_vardef_context (gfc_expr*, bool, const char*);
 
->>>>>>> 03d20231
 
 /* st.c */
 extern gfc_code new_st;
@@ -2873,11 +2791,7 @@
 gfc_try spec_dimen_size (gfc_array_spec *, int, mpz_t *);
 int gfc_is_compile_time_shape (gfc_array_spec *);
 
-<<<<<<< HEAD
-gfc_try gfc_ref_dimen_size (gfc_array_ref *, int dimen, mpz_t *);
-=======
 gfc_try gfc_ref_dimen_size (gfc_array_ref *, int dimen, mpz_t *, mpz_t *);
->>>>>>> 03d20231
 
 
 /* interface.c -- FIXME: some of these should be in symbol.c */
@@ -2952,27 +2866,6 @@
 
 /* dependency.c */
 int gfc_dep_compare_expr (gfc_expr *, gfc_expr *);
-int gfc_is_data_pointer (gfc_expr *);
-
-/* check.c */
-gfc_try gfc_check_same_strlen (const gfc_expr*, const gfc_expr*, const char*);
-
-/* class.c */
-void gfc_add_component_ref (gfc_expr *, const char *);
-gfc_expr *gfc_class_null_initializer (gfc_typespec *);
-gfc_try gfc_build_class_symbol (gfc_typespec *, symbol_attribute *,
-				gfc_array_spec **, bool);
-gfc_symbol *gfc_find_derived_vtab (gfc_symbol *, bool);
-gfc_symtree* gfc_find_typebound_proc (gfc_symbol*, gfc_try*,
-				      const char*, bool, locus*);
-gfc_symtree* gfc_find_typebound_user_op (gfc_symbol*, gfc_try*,
-					 const char*, bool, locus*);
-gfc_typebound_proc* gfc_find_typebound_intrinsic_op (gfc_symbol*, gfc_try*,
-						     gfc_intrinsic_op, bool,
-						     locus*);
-gfc_symtree* gfc_get_tbp_symtree (gfc_symtree**, const char*);
-
-#define CLASS_DATA(sym) sym->ts.u.derived->components
 
 /* check.c */
 gfc_try gfc_check_same_strlen (const gfc_expr*, const gfc_expr*, const char*);

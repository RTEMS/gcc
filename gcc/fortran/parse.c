--- conflicted
+++ resolved
@@ -5200,16 +5200,6 @@
 
 done:
   gfc_current_ns->code = gfc_state_stack->head;
-<<<<<<< HEAD
-=======
-  if (gfc_state_stack->state == COMP_PROGRAM
-      || gfc_state_stack->state == COMP_MODULE
-      || gfc_state_stack->state == COMP_SUBROUTINE
-      || gfc_state_stack->state == COMP_FUNCTION
-      || gfc_state_stack->state == COMP_BLOCK)
-    gfc_current_ns->oacc_declare_clauses
-      = gfc_state_stack->ext.oacc_declare_clauses;
->>>>>>> b5409c83
 }
 
 

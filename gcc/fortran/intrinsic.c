--- conflicted
+++ resolved
@@ -1,11 +1,7 @@
 /* Build up a list of intrinsic subroutines and functions for the
    name-resolution stage.
    Copyright (C) 2000, 2001, 2002, 2003, 2004, 2005, 2006, 2007, 2008,
-<<<<<<< HEAD
-   2009, 2010
-=======
    2009, 2010, 2011
->>>>>>> 03d20231
    Free Software Foundation, Inc.
    Contributed by Andy Vaught & Katherine Holcomb
 
@@ -331,10 +327,7 @@
 	  next_arg->ts.type = type;
 	  next_arg->ts.kind = kind;
 	  next_arg->optional = optional;
-<<<<<<< HEAD
-=======
 	  next_arg->value = 0;
->>>>>>> 03d20231
 	  next_arg->intent = intent;
 	}
     }
@@ -409,8 +402,6 @@
 
   add_sym (name, id, cl, actual_ok, type, kind, standard, cf, sf, rf,
 	   a1, type1, kind1, optional1, INTENT_IN,
-<<<<<<< HEAD
-=======
 	   (void *) 0);
 }
 
@@ -437,7 +428,6 @@
 
   add_sym (name, id, cl, actual_ok, type, kind, standard, cf, sf, rf,
 	   a1, type1, kind1, optional1, intent1,
->>>>>>> 03d20231
 	   (void *) 0);
 }
 
@@ -461,61 +451,6 @@
   rf.s1 = resolve;
 
   add_sym (name, id, cl, ACTUAL_NO, type, kind, standard, cf, sf, rf,
-<<<<<<< HEAD
-	   a1, type1, kind1, optional1, INTENT_IN,
-	   (void *) 0);
-}
-
-
-/* Add a symbol to the function list where the function takes
-   1 arguments, specifying the intent of the argument.  */
-
-static void
-add_sym_1_intent (const char *name, gfc_isym_id id, enum klass cl,
-		  int actual_ok, bt type, int kind, int standard,
-		  gfc_try (*check) (gfc_expr *),
-		  gfc_expr *(*simplify) (gfc_expr *),
-		  void (*resolve) (gfc_expr *, gfc_expr *),
-		  const char *a1, bt type1, int kind1, int optional1,
-		  sym_intent intent1)
-{
-  gfc_check_f cf;
-  gfc_simplify_f sf;
-  gfc_resolve_f rf;
-
-  cf.f1 = check;
-  sf.f1 = simplify;
-  rf.f1 = resolve;
-
-  add_sym (name, id, cl, actual_ok, type, kind, standard, cf, sf, rf,
-	   a1, type1, kind1, optional1, intent1,
-	   (void *) 0);
-}
-
-
-/* Add a symbol to the subroutine list where the subroutine takes
-   1 arguments, specifying the intent of the argument.  */
-
-static void
-add_sym_1s_intent (const char *name, gfc_isym_id id, enum klass cl, bt type,
-		   int kind, int standard,
-		   gfc_try (*check) (gfc_expr *),
-		   gfc_expr *(*simplify) (gfc_expr *),
-		   void (*resolve) (gfc_code *),
-		   const char *a1, bt type1, int kind1, int optional1,
-		   sym_intent intent1)
-{
-  gfc_check_f cf;
-  gfc_simplify_f sf;
-  gfc_resolve_f rf;
-
-  cf.f1 = check;
-  sf.f1 = simplify;
-  rf.s1 = resolve;
-
-  add_sym (name, id, cl, ACTUAL_NO, type, kind, standard, cf, sf, rf,
-=======
->>>>>>> 03d20231
 	   a1, type1, kind1, optional1, intent1,
 	   (void *) 0);
 }
@@ -571,8 +506,6 @@
   add_sym (name, id, cl, actual_ok, type, kind, standard, cf, sf, rf,
 	   a1, type1, kind1, optional1, INTENT_IN,
 	   a2, type2, kind2, optional2, INTENT_IN,
-<<<<<<< HEAD
-=======
 	   (void *) 0);
 }
 
@@ -601,7 +534,6 @@
   add_sym (name, id, cl, actual_ok, type, kind, standard, cf, sf, rf,
 	   a1, type1, kind1, optional1, intent1,
 	   a2, type2, kind2, optional2, intent2,
->>>>>>> 03d20231
 	   (void *) 0);
 }
 
@@ -628,37 +560,6 @@
   rf.s1 = resolve;
 
   add_sym (name, id, cl, ACTUAL_NO, type, kind, standard, cf, sf, rf,
-<<<<<<< HEAD
-	   a1, type1, kind1, optional1, INTENT_IN,
-	   a2, type2, kind2, optional2, INTENT_IN,
-	   (void *) 0);
-}
-
-
-/* Add a symbol to the subroutine list where the subroutine takes
-   2 arguments, specifying the intent of the arguments.  */
-
-static void
-add_sym_2s_intent (const char *name, gfc_isym_id id, enum klass cl, bt type,
-		   int kind, int standard,
-		   gfc_try (*check) (gfc_expr *, gfc_expr *),
-		   gfc_expr *(*simplify) (gfc_expr *, gfc_expr *),
-		   void (*resolve) (gfc_code *),
-		   const char *a1, bt type1, int kind1, int optional1,
-		   sym_intent intent1, const char *a2, bt type2, int kind2,
-		   int optional2, sym_intent intent2)
-{
-  gfc_check_f cf;
-  gfc_simplify_f sf;
-  gfc_resolve_f rf;
-
-  cf.f2 = check;
-  sf.f2 = simplify;
-  rf.s1 = resolve;
-
-  add_sym (name, id, cl, ACTUAL_NO, type, kind, standard, cf, sf, rf,
-=======
->>>>>>> 03d20231
 	   a1, type1, kind1, optional1, intent1,
 	   a2, type2, kind2, optional2, intent2,
 	   (void *) 0);
@@ -775,39 +676,6 @@
   rf.s1 = resolve;
 
   add_sym (name, id, cl, ACTUAL_NO, type, kind, standard, cf, sf, rf,
-<<<<<<< HEAD
-	   a1, type1, kind1, optional1, INTENT_IN,
-	   a2, type2, kind2, optional2, INTENT_IN,
-	   a3, type3, kind3, optional3, INTENT_IN,
-	   (void *) 0);
-}
-
-
-/* Add a symbol to the subroutine list where the subroutine takes
-   3 arguments, specifying the intent of the arguments.  */
-
-static void
-add_sym_3s_intent (const char *name, gfc_isym_id id, enum klass cl, bt type,
-		   int kind, int standard,
-		   gfc_try (*check) (gfc_expr *, gfc_expr *, gfc_expr *),
-		   gfc_expr *(*simplify) (gfc_expr *, gfc_expr *, gfc_expr *),
-		   void (*resolve) (gfc_code *),
-		   const char *a1, bt type1, int kind1, int optional1,
-		   sym_intent intent1, const char *a2, bt type2, int kind2,
-		   int optional2, sym_intent intent2, const char *a3, bt type3,
-		   int kind3, int optional3, sym_intent intent3)
-{
-  gfc_check_f cf;
-  gfc_simplify_f sf;
-  gfc_resolve_f rf;
-
-  cf.f3 = check;
-  sf.f3 = simplify;
-  rf.s1 = resolve;
-
-  add_sym (name, id, cl, ACTUAL_NO, type, kind, standard, cf, sf, rf,
-=======
->>>>>>> 03d20231
 	   a1, type1, kind1, optional1, intent1,
 	   a2, type2, kind2, optional2, intent2,
 	   a3, type3, kind3, optional3, intent3,
@@ -1795,14 +1663,6 @@
 
   add_sym_2 ("extends_type_of", GFC_ISYM_EXTENDS_TYPE_OF, CLASS_INQUIRY,
 	     ACTUAL_NO, BT_LOGICAL, dl, GFC_STD_F2003,
-<<<<<<< HEAD
-	     gfc_check_same_type_as, NULL, gfc_resolve_extends_type_of,
-	     a, BT_UNKNOWN, 0, REQUIRED,
-	     mo, BT_UNKNOWN, 0, REQUIRED);
-
-  add_sym_0 ("fdate",  GFC_ISYM_FDATE, NO_CLASS, ACTUAL_NO, BT_CHARACTER, dc, GFC_STD_GNU,
-	     NULL, NULL, gfc_resolve_fdate);
-=======
 	     gfc_check_same_type_as, gfc_simplify_extends_type_of,
 	     gfc_resolve_extends_type_of,
 	     a, BT_UNKNOWN, 0, REQUIRED,
@@ -1810,7 +1670,6 @@
 
   add_sym_0 ("fdate",  GFC_ISYM_FDATE, CLASS_IMPURE, ACTUAL_NO, BT_CHARACTER,
 	     dc, GFC_STD_GNU, NULL, NULL, gfc_resolve_fdate);
->>>>>>> 03d20231
 
   make_generic ("fdate", GFC_ISYM_FDATE, GFC_STD_GNU);
 
@@ -1833,17 +1692,11 @@
 
   make_generic ("fraction", GFC_ISYM_FRACTION, GFC_STD_F95);
 
-<<<<<<< HEAD
-  add_sym_2 ("fstat", GFC_ISYM_FSTAT, NO_CLASS, ACTUAL_NO, BT_INTEGER, di,
-	     GFC_STD_GNU, gfc_check_fstat, NULL, gfc_resolve_fstat,
-	     ut, BT_INTEGER, di, REQUIRED, vl, BT_INTEGER, di, REQUIRED);
-=======
   add_sym_2_intent ("fstat", GFC_ISYM_FSTAT, CLASS_IMPURE, ACTUAL_NO,
 		    BT_INTEGER, di, GFC_STD_GNU,
 		    gfc_check_fstat, NULL, gfc_resolve_fstat,
 		    ut, BT_INTEGER, di, REQUIRED, INTENT_IN,
 		    vl, BT_INTEGER, di, REQUIRED, INTENT_OUT);
->>>>>>> 03d20231
 
   make_generic ("fstat", GFC_ISYM_FSTAT, GFC_STD_GNU);
 
@@ -2233,11 +2086,7 @@
 
   make_generic ("llt", GFC_ISYM_LLT, GFC_STD_F77);
 
-<<<<<<< HEAD
-  add_sym_2 ("link", GFC_ISYM_LINK, NO_CLASS, ACTUAL_NO, BT_INTEGER, di,
-=======
   add_sym_2 ("link", GFC_ISYM_LINK, CLASS_IMPURE, ACTUAL_NO, BT_INTEGER, di,
->>>>>>> 03d20231
 	     GFC_STD_GNU, gfc_check_link, NULL, gfc_resolve_link,
 	     p1, BT_CHARACTER, dc, REQUIRED, p2, BT_CHARACTER, dc, REQUIRED);
 
@@ -2287,15 +2136,6 @@
 
   make_generic ("logical", GFC_ISYM_LOGICAL, GFC_STD_F95);
 
-<<<<<<< HEAD
-  add_sym_2 ("lstat", GFC_ISYM_LSTAT, NO_CLASS, ACTUAL_NO, BT_INTEGER, di,
-	     GFC_STD_GNU, gfc_check_stat, NULL, gfc_resolve_lstat,
-	     nm, BT_CHARACTER, dc, REQUIRED, vl, BT_INTEGER, di, REQUIRED);
-
-  make_generic ("lstat", GFC_ISYM_LSTAT, GFC_STD_GNU);
-
-  add_sym_1 ("malloc", GFC_ISYM_MALLOC, NO_CLASS, ACTUAL_NO, BT_INTEGER, ii,
-=======
   add_sym_2_intent ("lstat", GFC_ISYM_LSTAT, CLASS_IMPURE, ACTUAL_NO,
 		    BT_INTEGER, di, GFC_STD_GNU,
 		    gfc_check_stat, NULL, gfc_resolve_lstat,
@@ -2305,7 +2145,6 @@
   make_generic ("lstat", GFC_ISYM_LSTAT, GFC_STD_GNU);
 
   add_sym_1 ("malloc", GFC_ISYM_MALLOC, CLASS_IMPURE, ACTUAL_NO, BT_INTEGER, ii,
->>>>>>> 03d20231
 	     GFC_STD_GNU, gfc_check_malloc, NULL, gfc_resolve_malloc,
 	     sz, BT_INTEGER, di, REQUIRED);
 
@@ -2382,22 +2221,13 @@
 
   make_generic ("maxval", GFC_ISYM_MAXVAL, GFC_STD_F95);
 
-<<<<<<< HEAD
-  add_sym_0 ("mclock", GFC_ISYM_MCLOCK, NO_CLASS, ACTUAL_NO, BT_INTEGER, di,
-=======
   add_sym_0 ("mclock", GFC_ISYM_MCLOCK, CLASS_IMPURE, ACTUAL_NO, BT_INTEGER, di,
->>>>>>> 03d20231
 	     GFC_STD_GNU, NULL, NULL, gfc_resolve_mclock);
 
   make_generic ("mclock", GFC_ISYM_MCLOCK, GFC_STD_GNU);
 
-<<<<<<< HEAD
-  add_sym_0 ("mclock8", GFC_ISYM_MCLOCK8, NO_CLASS, ACTUAL_NO, BT_INTEGER, di,
-	     GFC_STD_GNU, NULL, NULL, gfc_resolve_mclock8);
-=======
   add_sym_0 ("mclock8", GFC_ISYM_MCLOCK8, CLASS_IMPURE, ACTUAL_NO, BT_INTEGER,
 	     di, GFC_STD_GNU, NULL, NULL, gfc_resolve_mclock8);
->>>>>>> 03d20231
 
   make_generic ("mclock8", GFC_ISYM_MCLOCK8, GFC_STD_GNU);
 
@@ -2625,11 +2455,7 @@
 
   make_generic ("real", GFC_ISYM_REAL, GFC_STD_F77);
 
-<<<<<<< HEAD
-  add_sym_2 ("rename", GFC_ISYM_RENAME, NO_CLASS, ACTUAL_NO, BT_INTEGER, di,
-=======
   add_sym_2 ("rename", GFC_ISYM_RENAME, CLASS_IMPURE, ACTUAL_NO, BT_INTEGER, di,
->>>>>>> 03d20231
 	     GFC_STD_GNU, gfc_check_rename, NULL, gfc_resolve_rename,
 	     p1, BT_CHARACTER, dc, REQUIRED, p2, BT_CHARACTER, dc, REQUIRED);
 
@@ -2656,11 +2482,7 @@
 
   add_sym_2 ("same_type_as", GFC_ISYM_SAME_TYPE_AS, CLASS_INQUIRY, ACTUAL_NO,
 	     BT_LOGICAL, dl, GFC_STD_F2003,
-<<<<<<< HEAD
-	     gfc_check_same_type_as, NULL, NULL,
-=======
 	     gfc_check_same_type_as, gfc_simplify_same_type_as, NULL,
->>>>>>> 03d20231
 	     a, BT_UNKNOWN, 0, REQUIRED,
 	     b, BT_UNKNOWN, 0, REQUIRED);
 
@@ -2864,17 +2686,11 @@
 
   make_generic ("sqrt", GFC_ISYM_SQRT, GFC_STD_F77);
 
-<<<<<<< HEAD
-  add_sym_2 ("stat", GFC_ISYM_STAT, NO_CLASS, ACTUAL_NO, BT_INTEGER, di,
-	     GFC_STD_GNU, gfc_check_stat, NULL, gfc_resolve_stat,
-	     nm, BT_CHARACTER, dc, REQUIRED, vl, BT_INTEGER, di, REQUIRED);
-=======
   add_sym_2_intent ("stat", GFC_ISYM_STAT, CLASS_IMPURE, ACTUAL_NO,
 		    BT_INTEGER, di, GFC_STD_GNU,
 		    gfc_check_stat, NULL, gfc_resolve_stat,
 		    nm, BT_CHARACTER, dc, REQUIRED, INTENT_IN,
 		    vl, BT_INTEGER, di, REQUIRED, INTENT_OUT);
->>>>>>> 03d20231
 
   make_generic ("stat", GFC_ISYM_STAT, GFC_STD_GNU);
 
@@ -2891,21 +2707,13 @@
 
   make_generic ("sum", GFC_ISYM_SUM, GFC_STD_F95);
 
-<<<<<<< HEAD
-  add_sym_2 ("symlnk", GFC_ISYM_SYMLNK, NO_CLASS, ACTUAL_NO, BT_INTEGER, di,
-=======
   add_sym_2 ("symlnk", GFC_ISYM_SYMLNK, CLASS_IMPURE, ACTUAL_NO, BT_INTEGER, di,
->>>>>>> 03d20231
 	     GFC_STD_GNU, gfc_check_symlnk, NULL, gfc_resolve_symlnk,
 	     p1, BT_CHARACTER, dc, REQUIRED, p2, BT_CHARACTER, dc, REQUIRED);
 
   make_generic ("symlnk", GFC_ISYM_SYMLNK, GFC_STD_GNU);
 
-<<<<<<< HEAD
-  add_sym_1 ("system", GFC_ISYM_SYSTEM, NO_CLASS, ACTUAL_NO, BT_INTEGER, di,
-=======
   add_sym_1 ("system", GFC_ISYM_SYSTEM, CLASS_IMPURE, ACTUAL_NO, BT_INTEGER, di,
->>>>>>> 03d20231
 	     GFC_STD_GNU, NULL, NULL, NULL,
 	     com, BT_CHARACTER, dc, REQUIRED);
 
@@ -2935,13 +2743,8 @@
 	     gfc_check_this_image, gfc_simplify_this_image, gfc_resolve_this_image,
 	     ca, BT_REAL, dr, OPTIONAL, dm, BT_INTEGER, ii, OPTIONAL);
 
-<<<<<<< HEAD
-  add_sym_0 ("time", GFC_ISYM_TIME, NO_CLASS, ACTUAL_NO, BT_INTEGER, di, GFC_STD_GNU, 
-	     NULL, NULL, gfc_resolve_time);
-=======
   add_sym_0 ("time", GFC_ISYM_TIME, CLASS_IMPURE, ACTUAL_NO, BT_INTEGER,
 	     di, GFC_STD_GNU, NULL, NULL, gfc_resolve_time);
->>>>>>> 03d20231
 
   make_generic ("time", GFC_ISYM_TIME, GFC_STD_GNU);
 
@@ -2997,39 +2800,23 @@
   make_generic ("ubound", GFC_ISYM_UBOUND, GFC_STD_F95);
 
   add_sym_3 ("ucobound", GFC_ISYM_UCOBOUND, CLASS_INQUIRY, ACTUAL_NO,
-<<<<<<< HEAD
-            BT_INTEGER, di, GFC_STD_F2008,
-            gfc_check_ucobound, gfc_simplify_ucobound, gfc_resolve_ucobound,
-            ca, BT_REAL, dr, REQUIRED, dm, BT_INTEGER, ii, OPTIONAL,
-            kind, BT_INTEGER, di, OPTIONAL);
-=======
 	    BT_INTEGER, di, GFC_STD_F2008,
 	    gfc_check_ucobound, gfc_simplify_ucobound, gfc_resolve_ucobound,
 	    ca, BT_REAL, dr, REQUIRED, dm, BT_INTEGER, ii, OPTIONAL,
 	    kind, BT_INTEGER, di, OPTIONAL);
->>>>>>> 03d20231
 
   make_generic ("ucobound", GFC_ISYM_UCOBOUND, GFC_STD_F2008);
 
   /* g77 compatibility for UMASK.  */
-<<<<<<< HEAD
-  add_sym_1 ("umask", GFC_ISYM_UMASK, NO_CLASS, ACTUAL_NO, BT_INTEGER, di,
-=======
   add_sym_1 ("umask", GFC_ISYM_UMASK, CLASS_IMPURE, ACTUAL_NO, BT_INTEGER, di,
->>>>>>> 03d20231
 	     GFC_STD_GNU, gfc_check_umask, NULL, gfc_resolve_umask,
 	     msk, BT_INTEGER, di, REQUIRED);
 
   make_generic ("umask", GFC_ISYM_UMASK, GFC_STD_GNU);
 
   /* g77 compatibility for UNLINK.  */
-<<<<<<< HEAD
-  add_sym_1 ("unlink", GFC_ISYM_UNLINK, NO_CLASS, ACTUAL_NO, BT_INTEGER, di, GFC_STD_GNU,
-	     gfc_check_unlink, NULL, gfc_resolve_unlink,
-=======
   add_sym_1 ("unlink", GFC_ISYM_UNLINK, CLASS_IMPURE, ACTUAL_NO, BT_INTEGER,
 	     di, GFC_STD_GNU, gfc_check_unlink, NULL, gfc_resolve_unlink,
->>>>>>> 03d20231
 	     "path", BT_CHARACTER, dc, REQUIRED);
 
   make_generic ("unlink", GFC_ISYM_UNLINK, GFC_STD_GNU);
@@ -3049,11 +2836,7 @@
 
   make_generic ("verify", GFC_ISYM_VERIFY, GFC_STD_F95);
     
-<<<<<<< HEAD
-  add_sym_1 ("loc", GFC_ISYM_LOC, NO_CLASS, ACTUAL_NO, BT_INTEGER, ii,
-=======
   add_sym_1 ("loc", GFC_ISYM_LOC, CLASS_IMPURE, ACTUAL_NO, BT_INTEGER, ii,
->>>>>>> 03d20231
 	     GFC_STD_GNU, gfc_check_loc, NULL, gfc_resolve_loc,
 	     x, BT_UNKNOWN, 0, REQUIRED);
 		
@@ -3091,16 +2874,9 @@
 
   make_noreturn();
 
-<<<<<<< HEAD
-  add_sym_1s_intent ("cpu_time", GFC_ISYM_CPU_TIME, NO_CLASS, BT_UNKNOWN, 0,
-		     GFC_STD_F95, gfc_check_cpu_time, NULL,
-		     gfc_resolve_cpu_time,
-		     tm, BT_REAL, dr, REQUIRED, INTENT_OUT);
-=======
   add_sym_1s ("cpu_time", GFC_ISYM_CPU_TIME, CLASS_IMPURE, BT_UNKNOWN, 0,
 	      GFC_STD_F95, gfc_check_cpu_time, NULL, gfc_resolve_cpu_time,
 	      tm, BT_REAL, dr, REQUIRED, INTENT_OUT);
->>>>>>> 03d20231
 
   /* More G77 compatibility garbage.  */
   add_sym_2s ("ctime", GFC_ISYM_CTIME, CLASS_IMPURE, BT_UNKNOWN, 0, GFC_STD_GNU,
@@ -3141,13 +2917,8 @@
 	      md, BT_CHARACTER, dc, REQUIRED, INTENT_IN,
 	      st, BT_INTEGER, di, OPTIONAL, INTENT_OUT);
 
-<<<<<<< HEAD
-  add_sym_4s ("date_and_time", GFC_ISYM_DATE_AND_TIME, NO_CLASS, BT_UNKNOWN, 0,
-	      GFC_STD_F95, gfc_check_date_and_time, NULL, NULL,
-=======
   add_sym_4s ("date_and_time", GFC_ISYM_DATE_AND_TIME, CLASS_IMPURE, BT_UNKNOWN,
 	      0, GFC_STD_F95, gfc_check_date_and_time, NULL, NULL,
->>>>>>> 03d20231
 	      dt, BT_CHARACTER, dc, OPTIONAL, INTENT_OUT,
 	      tm, BT_CHARACTER, dc, OPTIONAL, INTENT_OUT,
 	      zn, BT_CHARACTER, dc, OPTIONAL, INTENT_OUT,
@@ -3202,16 +2973,6 @@
 
   /* F2003 commandline routines.  */
 
-<<<<<<< HEAD
-  add_sym_3s_intent ("get_command", GFC_ISYM_GET_COMMAND, NO_CLASS, BT_UNKNOWN,
-		     0, GFC_STD_F2003, NULL, NULL, gfc_resolve_get_command,
-		     com, BT_CHARACTER, dc, OPTIONAL, INTENT_OUT,
-		     length, BT_INTEGER, di, OPTIONAL, INTENT_OUT,
-		     st, BT_INTEGER, di, OPTIONAL, INTENT_OUT);
-
-  add_sym_4s ("get_command_argument", GFC_ISYM_GET_COMMAND_ARGUMENT, NO_CLASS,
-	      BT_UNKNOWN, 0, GFC_STD_F2003, NULL, NULL,
-=======
   add_sym_3s ("get_command", GFC_ISYM_GET_COMMAND, CLASS_IMPURE,
 	      BT_UNKNOWN, 0, GFC_STD_F2003,
 	      NULL, NULL, gfc_resolve_get_command,
@@ -3221,7 +2982,6 @@
 
   add_sym_4s ("get_command_argument", GFC_ISYM_GET_COMMAND_ARGUMENT,
 	      CLASS_IMPURE, BT_UNKNOWN, 0, GFC_STD_F2003, NULL, NULL,
->>>>>>> 03d20231
 	      gfc_resolve_get_command_argument,
 	      num, BT_INTEGER, di, REQUIRED, INTENT_IN,
 	      val, BT_CHARACTER, dc, OPTIONAL, INTENT_OUT,
@@ -3231,11 +2991,7 @@
   /* F2003 subroutine to get environment variables.  */
 
   add_sym_5s ("get_environment_variable", GFC_ISYM_GET_ENVIRONMENT_VARIABLE,
-<<<<<<< HEAD
-	      NO_CLASS, BT_UNKNOWN, 0, GFC_STD_F2003,
-=======
 	      CLASS_IMPURE, BT_UNKNOWN, 0, GFC_STD_F2003,
->>>>>>> 03d20231
 	      NULL, NULL, gfc_resolve_get_environment_variable,
 	      name, BT_CHARACTER, dc, REQUIRED, INTENT_IN,
 	      val, BT_CHARACTER, dc, OPTIONAL, INTENT_OUT,
@@ -3243,18 +2999,11 @@
 	      st, BT_INTEGER, di, OPTIONAL, INTENT_OUT,
 	      trim_name, BT_LOGICAL, dl, OPTIONAL, INTENT_IN);
 
-<<<<<<< HEAD
-  add_sym_2s_intent ("move_alloc", GFC_ISYM_MOVE_ALLOC, NO_CLASS, BT_UNKNOWN, 0,
-		     GFC_STD_F2003, gfc_check_move_alloc, NULL, NULL,
-		     f, BT_UNKNOWN, 0, REQUIRED, INTENT_INOUT,
-		     t, BT_UNKNOWN, 0, REQUIRED, INTENT_OUT);
-=======
   add_sym_2s ("move_alloc", GFC_ISYM_MOVE_ALLOC, CLASS_PURE, BT_UNKNOWN, 0,
 	      GFC_STD_F2003,
 	      gfc_check_move_alloc, NULL, NULL,
 	      f, BT_UNKNOWN, 0, REQUIRED, INTENT_INOUT,
 	      t, BT_UNKNOWN, 0, REQUIRED, INTENT_OUT);
->>>>>>> 03d20231
 
   add_sym_5s ("mvbits", GFC_ISYM_MVBITS, CLASS_ELEMENTAL, BT_UNKNOWN, 0,
 	      GFC_STD_F95, gfc_check_mvbits, gfc_simplify_mvbits,
@@ -3265,19 +3014,6 @@
 	      t, BT_INTEGER, di, REQUIRED, INTENT_INOUT,
 	      tp, BT_INTEGER, di, REQUIRED, INTENT_IN);
 
-<<<<<<< HEAD
-  add_sym_1s_intent ("random_number", GFC_ISYM_RANDOM_NUMBER, NO_CLASS,
-		     BT_UNKNOWN, 0, GFC_STD_F95, gfc_check_random_number, NULL,
-		     gfc_resolve_random_number,
-		     h, BT_REAL, dr, REQUIRED, INTENT_OUT);
-
-  add_sym_3s_intent ("random_seed", GFC_ISYM_RANDOM_SEED, NO_CLASS,
-		     BT_UNKNOWN, 0, GFC_STD_F95,
-		     gfc_check_random_seed, NULL, gfc_resolve_random_seed,
-		     sz, BT_INTEGER, di, OPTIONAL, INTENT_OUT,
-		     pt, BT_INTEGER, di, OPTIONAL, INTENT_IN,
-		     gt, BT_INTEGER, di, OPTIONAL, INTENT_OUT);
-=======
   add_sym_1s ("random_number", GFC_ISYM_RANDOM_NUMBER, CLASS_IMPURE,
 	      BT_UNKNOWN, 0, GFC_STD_F95,
 	      gfc_check_random_number, NULL, gfc_resolve_random_number,
@@ -3289,7 +3025,6 @@
 	      sz, BT_INTEGER, di, OPTIONAL, INTENT_OUT,
 	      pt, BT_INTEGER, di, OPTIONAL, INTENT_IN,
 	      gt, BT_INTEGER, di, OPTIONAL, INTENT_OUT);
->>>>>>> 03d20231
 
   /* More G77 compatibility garbage.  */
   add_sym_3s ("alarm", GFC_ISYM_ALARM, CLASS_IMPURE, BT_UNKNOWN, 0, GFC_STD_GNU,
@@ -3298,15 +3033,9 @@
 	      han, BT_UNKNOWN, 0, REQUIRED, INTENT_IN,
 	      st, BT_INTEGER, di, OPTIONAL, INTENT_OUT);
 
-<<<<<<< HEAD
-  add_sym_1s ("srand", GFC_ISYM_SRAND, NO_CLASS, BT_UNKNOWN, di, GFC_STD_GNU,
-	      gfc_check_srand, NULL, gfc_resolve_srand,
-	      "seed", BT_INTEGER, 4, REQUIRED);
-=======
   add_sym_1s ("srand", GFC_ISYM_SRAND, CLASS_IMPURE, BT_UNKNOWN,
 	      di, GFC_STD_GNU, gfc_check_srand, NULL, gfc_resolve_srand,
 	      "seed", BT_INTEGER, 4, REQUIRED, INTENT_IN);
->>>>>>> 03d20231
 
   add_sym_1s ("exit", GFC_ISYM_EXIT, CLASS_IMPURE, BT_UNKNOWN, 0, GFC_STD_GNU,
 	      gfc_check_exit, NULL, gfc_resolve_exit,
@@ -3340,17 +3069,6 @@
 	      c, BT_CHARACTER, dc, REQUIRED, INTENT_IN,
 	      st, BT_INTEGER, di, OPTIONAL, INTENT_OUT);
 
-<<<<<<< HEAD
-  add_sym_1s ("free", GFC_ISYM_FREE, NO_CLASS, BT_UNKNOWN, 0, GFC_STD_GNU,
-	      gfc_check_free, NULL, gfc_resolve_free,
-	      ptr, BT_INTEGER, ii, REQUIRED);
-
-  add_sym_4s ("fseek", GFC_ISYM_FSEEK, NO_CLASS, BT_UNKNOWN, 0, GFC_STD_GNU,
-              gfc_check_fseek_sub, NULL, gfc_resolve_fseek_sub,
-              ut, BT_INTEGER, di, REQUIRED, INTENT_IN,
-	      of, BT_INTEGER, di, REQUIRED, INTENT_IN,
-              whence, BT_INTEGER, di, REQUIRED, INTENT_IN,
-=======
   add_sym_1s ("free", GFC_ISYM_FREE, CLASS_IMPURE, BT_UNKNOWN, 0, GFC_STD_GNU,
 	      gfc_check_free, NULL, gfc_resolve_free,
 	      ptr, BT_INTEGER, ii, REQUIRED, INTENT_INOUT);
@@ -3360,7 +3078,6 @@
 	      ut, BT_INTEGER, di, REQUIRED, INTENT_IN,
 	      of, BT_INTEGER, di, REQUIRED, INTENT_IN,
 	      whence, BT_INTEGER, di, REQUIRED, INTENT_IN,
->>>>>>> 03d20231
 	      st, BT_INTEGER, di, OPTIONAL, INTENT_OUT);
 
   add_sym_2s ("ftell", GFC_ISYM_FTELL, CLASS_IMPURE, BT_UNKNOWN, 0, GFC_STD_GNU,
@@ -3381,19 +3098,6 @@
 
   add_sym_3s ("link", GFC_ISYM_LINK, CLASS_IMPURE, BT_UNKNOWN, 0, GFC_STD_GNU,
 	      gfc_check_link_sub, NULL, gfc_resolve_link_sub,
-<<<<<<< HEAD
-	      p1, BT_CHARACTER, dc, REQUIRED, p2, BT_CHARACTER,
-	      dc, REQUIRED, st, BT_INTEGER, di, OPTIONAL);
-
-  add_sym_1s ("perror", GFC_ISYM_PERROR, NO_CLASS, BT_UNKNOWN, 0, GFC_STD_GNU,
-	      gfc_check_perror, NULL, gfc_resolve_perror,
-	      "string", BT_CHARACTER, dc, REQUIRED);
-
-  add_sym_3s ("rename", GFC_ISYM_RENAME, NO_CLASS, BT_UNKNOWN, 0, GFC_STD_GNU,
-	      gfc_check_rename_sub, NULL, gfc_resolve_rename_sub,
-	      p1, BT_CHARACTER, dc, REQUIRED, p2, BT_CHARACTER,
-	      dc, REQUIRED, st, BT_INTEGER, di, OPTIONAL);
-=======
 	      p1, BT_CHARACTER, dc, REQUIRED, INTENT_IN,
 	      p2, BT_CHARACTER, dc, REQUIRED, INTENT_IN,
 	      st, BT_INTEGER, di, OPTIONAL, INTENT_OUT);
@@ -3407,15 +3111,10 @@
 	      p1, BT_CHARACTER, dc, REQUIRED, INTENT_IN,
 	      p2, BT_CHARACTER, dc, REQUIRED, INTENT_IN,
 	      st, BT_INTEGER, di, OPTIONAL, INTENT_OUT);
->>>>>>> 03d20231
 
   add_sym_1s ("sleep", GFC_ISYM_SLEEP, CLASS_IMPURE, BT_UNKNOWN, 0, GFC_STD_GNU,
 	      gfc_check_sleep_sub, NULL, gfc_resolve_sleep_sub,
-<<<<<<< HEAD
-	      sec, BT_INTEGER, di, REQUIRED);
-=======
 	      sec, BT_INTEGER, di, REQUIRED, INTENT_IN);
->>>>>>> 03d20231
 
   add_sym_3s ("fstat", GFC_ISYM_FSTAT, CLASS_IMPURE, BT_UNKNOWN, 0, GFC_STD_GNU,
 	      gfc_check_fstat_sub, NULL, gfc_resolve_fstat_sub,
@@ -3431,31 +3130,6 @@
 
   add_sym_3s ("stat", GFC_ISYM_STAT, CLASS_IMPURE, BT_UNKNOWN, 0, GFC_STD_GNU,
 	      gfc_check_stat_sub, NULL, gfc_resolve_stat_sub,
-<<<<<<< HEAD
-	      name, BT_CHARACTER, dc, REQUIRED, vl, BT_INTEGER, di, REQUIRED,
-	      st, BT_INTEGER, di, OPTIONAL);
-
-  add_sym_3s ("signal", GFC_ISYM_SIGNAL, NO_CLASS, BT_UNKNOWN, 0, GFC_STD_GNU,
-	      gfc_check_signal_sub, NULL, gfc_resolve_signal_sub,
-	      num, BT_INTEGER, di, REQUIRED, han, BT_UNKNOWN, 0, REQUIRED,
-	      st, BT_INTEGER, di, OPTIONAL);
-
-  add_sym_3s ("symlnk", GFC_ISYM_SYMLINK, NO_CLASS, BT_UNKNOWN, 0, GFC_STD_GNU,
-	      gfc_check_symlnk_sub, NULL, gfc_resolve_symlnk_sub,
-	      p1, BT_CHARACTER, dc, REQUIRED, p2, BT_CHARACTER,
-	      dc, REQUIRED, st, BT_INTEGER, di, OPTIONAL);
-
-  add_sym_2s ("system", GFC_ISYM_SYSTEM, NO_CLASS, BT_UNKNOWN, 0, GFC_STD_GNU,
-	      NULL, NULL, gfc_resolve_system_sub,
-	      com, BT_CHARACTER, dc, REQUIRED, st, BT_INTEGER, di, OPTIONAL);
-
-  add_sym_3s_intent ("system_clock", GFC_ISYM_SYSTEM_CLOCK, NO_CLASS,
-		     BT_UNKNOWN, 0, GFC_STD_F95,
-		     gfc_check_system_clock, NULL, gfc_resolve_system_clock,
-		     c, BT_INTEGER, di, OPTIONAL, INTENT_OUT,
-		     cr, BT_INTEGER, di, OPTIONAL, INTENT_OUT,
-		     cm, BT_INTEGER, di, OPTIONAL, INTENT_OUT);
-=======
 	      name, BT_CHARACTER, dc, REQUIRED, INTENT_IN,
 	      vl, BT_INTEGER, di, REQUIRED, INTENT_OUT,
 	      st, BT_INTEGER, di, OPTIONAL, INTENT_OUT);
@@ -3483,7 +3157,6 @@
 	      c, BT_INTEGER, di, OPTIONAL, INTENT_OUT,
 	      cr, BT_INTEGER, di, OPTIONAL, INTENT_OUT,
 	      cm, BT_INTEGER, di, OPTIONAL, INTENT_OUT);
->>>>>>> 03d20231
 
   add_sym_2s ("ttynam", GFC_ISYM_TTYNAM, CLASS_IMPURE, BT_UNKNOWN, 0,
 	      GFC_STD_GNU, gfc_check_ttynam_sub, NULL, gfc_resolve_ttynam_sub,
@@ -3492,13 +3165,6 @@
 
   add_sym_2s ("umask", GFC_ISYM_UMASK, CLASS_IMPURE, BT_UNKNOWN, 0, GFC_STD_GNU,
 	      gfc_check_umask_sub, NULL, gfc_resolve_umask_sub,
-<<<<<<< HEAD
-	      msk, BT_INTEGER, di, REQUIRED, old, BT_INTEGER, di, OPTIONAL);
-
-  add_sym_2s ("unlink", GFC_ISYM_UNLINK, NO_CLASS, BT_UNKNOWN, 0, GFC_STD_GNU,
-	      gfc_check_unlink_sub, NULL, gfc_resolve_unlink_sub,
-	      "path", BT_CHARACTER, dc, REQUIRED, st, BT_INTEGER, di, OPTIONAL);
-=======
 	      msk, BT_INTEGER, di, REQUIRED, INTENT_IN,
 	      old, BT_INTEGER, di, OPTIONAL, INTENT_OUT);
 
@@ -3506,7 +3172,6 @@
 	      GFC_STD_GNU, gfc_check_unlink_sub, NULL, gfc_resolve_unlink_sub,
 	      "path", BT_CHARACTER, dc, REQUIRED, INTENT_IN,
 	      st, BT_INTEGER, di, OPTIONAL, INTENT_OUT);
->>>>>>> 03d20231
 }
 
 
@@ -4248,13 +3913,8 @@
 	if (gfc_check_conformance (first_expr, arg->expr,
 				   "arguments '%s' and '%s' for "
 				   "intrinsic '%s'",
-<<<<<<< HEAD
-				   gfc_current_intrinsic_arg[0],
-				   gfc_current_intrinsic_arg[n],
-=======
 				   gfc_current_intrinsic_arg[0]->name,
 				   gfc_current_intrinsic_arg[n]->name,
->>>>>>> 03d20231
 				   gfc_current_intrinsic) == FAILURE)
 	  return FAILURE;
     }
@@ -4648,11 +4308,7 @@
 	    gfc_warning_now ("Conversion from %s to %s at %L",
 			     gfc_typename (&from_ts), gfc_typename (ts),
 			     &expr->where);
-<<<<<<< HEAD
-	  else if (gfc_option.warn_conversion
-=======
 	  else if (gfc_option.gfc_warn_conversion
->>>>>>> 03d20231
 		   && from_ts.kind > ts->kind)
 	    gfc_warning_now ("Possible change of value in conversion "
 			     "from %s to %s at %L", gfc_typename (&from_ts),
@@ -4665,11 +4321,7 @@
 	  /* Conversion from REAL/COMPLEX to INTEGER or COMPLEX to REAL
 	     usually comes with a loss of information, regardless of kinds.  */
 	  if (gfc_option.warn_conversion_extra
-<<<<<<< HEAD
-	      || gfc_option.warn_conversion)
-=======
 	      || gfc_option.gfc_warn_conversion)
->>>>>>> 03d20231
 	    gfc_warning_now ("Possible change of value in conversion "
 			     "from %s to %s at %L", gfc_typename (&from_ts),
 			     gfc_typename (ts), &expr->where);
@@ -4678,11 +4330,7 @@
 	{
 	  /* If HOLLERITH is involved, all bets are off.  */
 	  if (gfc_option.warn_conversion_extra
-<<<<<<< HEAD
-	      || gfc_option.warn_conversion)
-=======
 	      || gfc_option.gfc_warn_conversion)
->>>>>>> 03d20231
 	    gfc_warning_now ("Conversion from %s to %s at %L",
 			     gfc_typename (&from_ts), gfc_typename (ts),
 			     &expr->where);

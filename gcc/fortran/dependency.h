--- conflicted
+++ resolved
@@ -40,12 +40,7 @@
 int gfc_is_same_range (gfc_array_ref *, gfc_array_ref *, int, int);
 int gfc_expr_is_one (gfc_expr *, int);
 
-<<<<<<< HEAD
-int gfc_dep_resolver(gfc_ref *, gfc_ref *);
-int gfc_are_equivalenced_arrays (gfc_expr *, gfc_expr *);
-=======
 int gfc_dep_resolver(gfc_ref *, gfc_ref *, gfc_reverse *);
 int gfc_are_equivalenced_arrays (gfc_expr *, gfc_expr *);
 
 bool gfc_are_identical_variables (gfc_expr *, gfc_expr *);
->>>>>>> 155d23aa

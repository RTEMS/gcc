/* Deal with I/O statements & related stuff.
   Copyright (C) 2000, 2001, 2002, 2003, 2004, 2005, 2006, 2007, 2008,
   2009, 2010
   Free Software Foundation, Inc.
   Contributed by Andy Vaught

This file is part of GCC.

GCC is free software; you can redistribute it and/or modify it under
the terms of the GNU General Public License as published by the Free
Software Foundation; either version 3, or (at your option) any later
version.

GCC is distributed in the hope that it will be useful, but WITHOUT ANY
WARRANTY; without even the implied warranty of MERCHANTABILITY or
FITNESS FOR A PARTICULAR PURPOSE.  See the GNU General Public License
for more details.

You should have received a copy of the GNU General Public License
along with GCC; see the file COPYING3.  If not see
<http://www.gnu.org/licenses/>.  */

#include "config.h"
#include "system.h"
#include "flags.h"
#include "gfortran.h"
#include "match.h"
#include "parse.h"

gfc_st_label
format_asterisk = {0, NULL, NULL, -1, ST_LABEL_FORMAT, ST_LABEL_FORMAT, NULL,
		   0, {NULL, NULL}};

typedef struct
{
  const char *name, *spec, *value;
  bt type;
}
io_tag;

static const io_tag
	tag_file	= {"FILE", " file =", " %e", BT_CHARACTER },
	tag_status	= {"STATUS", " status =", " %e", BT_CHARACTER},
	tag_e_access	= {"ACCESS", " access =", " %e", BT_CHARACTER},
	tag_e_form	= {"FORM", " form =", " %e", BT_CHARACTER},
	tag_e_recl	= {"RECL", " recl =", " %e", BT_INTEGER},
	tag_e_blank	= {"BLANK", " blank =", " %e", BT_CHARACTER},
	tag_e_position	= {"POSITION", " position =", " %e", BT_CHARACTER},
	tag_e_action	= {"ACTION", " action =", " %e", BT_CHARACTER},
	tag_e_delim	= {"DELIM", " delim =", " %e", BT_CHARACTER},
	tag_e_pad	= {"PAD", " pad =", " %e", BT_CHARACTER},
	tag_e_decimal	= {"DECIMAL", " decimal =", " %e", BT_CHARACTER},
	tag_e_encoding	= {"ENCODING", " encoding =", " %e", BT_CHARACTER},
	tag_e_async	= {"ASYNCHRONOUS", " asynchronous =", " %e", BT_CHARACTER},
	tag_e_round	= {"ROUND", " round =", " %e", BT_CHARACTER},
	tag_e_sign	= {"SIGN", " sign =", " %e", BT_CHARACTER},
	tag_unit	= {"UNIT", " unit =", " %e", BT_INTEGER},
	tag_advance	= {"ADVANCE", " advance =", " %e", BT_CHARACTER},
	tag_rec		= {"REC", " rec =", " %e", BT_INTEGER},
	tag_spos	= {"POSITION", " pos =", " %e", BT_INTEGER},
	tag_format	= {"FORMAT", NULL, NULL, BT_CHARACTER},
	tag_iomsg	= {"IOMSG", " iomsg =", " %e", BT_CHARACTER},
	tag_iostat	= {"IOSTAT", " iostat =", " %v", BT_INTEGER},
	tag_size	= {"SIZE", " size =", " %v", BT_INTEGER},
	tag_exist	= {"EXIST", " exist =", " %v", BT_LOGICAL},
	tag_opened	= {"OPENED", " opened =", " %v", BT_LOGICAL},
	tag_named	= {"NAMED", " named =", " %v", BT_LOGICAL},
	tag_name	= {"NAME", " name =", " %v", BT_CHARACTER},
	tag_number	= {"NUMBER", " number =", " %v", BT_INTEGER},
	tag_s_access	= {"ACCESS", " access =", " %v", BT_CHARACTER},
	tag_sequential	= {"SEQUENTIAL", " sequential =", " %v", BT_CHARACTER},
	tag_direct	= {"DIRECT", " direct =", " %v", BT_CHARACTER},
	tag_s_form	= {"FORM", " form =", " %v", BT_CHARACTER},
	tag_formatted	= {"FORMATTED", " formatted =", " %v", BT_CHARACTER},
	tag_unformatted	= {"UNFORMATTED", " unformatted =", " %v", BT_CHARACTER},
	tag_s_recl	= {"RECL", " recl =", " %v", BT_INTEGER},
	tag_nextrec	= {"NEXTREC", " nextrec =", " %v", BT_INTEGER},
	tag_s_blank	= {"BLANK", " blank =", " %v", BT_CHARACTER},
	tag_s_position	= {"POSITION", " position =", " %v", BT_CHARACTER},
	tag_s_action	= {"ACTION", " action =", " %v", BT_CHARACTER},
	tag_read	= {"READ", " read =", " %v", BT_CHARACTER},
	tag_write	= {"WRITE", " write =", " %v", BT_CHARACTER},
	tag_readwrite	= {"READWRITE", " readwrite =", " %v", BT_CHARACTER},
	tag_s_delim	= {"DELIM", " delim =", " %v", BT_CHARACTER},
	tag_s_pad	= {"PAD", " pad =", " %v", BT_CHARACTER},
	tag_s_decimal	= {"DECIMAL", " decimal =", " %v", BT_CHARACTER},
	tag_s_encoding	= {"ENCODING", " encoding =", " %v", BT_CHARACTER},
	tag_s_async	= {"ASYNCHRONOUS", " asynchronous =", " %v", BT_CHARACTER},
	tag_s_round	= {"ROUND", " round =", " %v", BT_CHARACTER},
	tag_s_sign	= {"SIGN", " sign =", " %v", BT_CHARACTER},
	tag_iolength	= {"IOLENGTH", " iolength =", " %v", BT_INTEGER},
	tag_convert     = {"CONVERT", " convert =", " %e", BT_CHARACTER},
	tag_strm_out    = {"POS", " pos =", " %v", BT_INTEGER},
	tag_err		= {"ERR", " err =", " %l", BT_UNKNOWN},
	tag_end		= {"END", " end =", " %l", BT_UNKNOWN},
	tag_eor		= {"EOR", " eor =", " %l", BT_UNKNOWN},
	tag_id		= {"ID", " id =", " %v", BT_INTEGER},
	tag_pending	= {"PENDING", " pending =", " %v", BT_LOGICAL},
	tag_newunit	= {"NEWUNIT", " newunit =", " %v", BT_INTEGER};

static gfc_dt *current_dt;

#define RESOLVE_TAG(x, y) if (resolve_tag(x, y) == FAILURE) return FAILURE;


/**************** Fortran 95 FORMAT parser  *****************/

/* FORMAT tokens returned by format_lex().  */
typedef enum
{
  FMT_NONE, FMT_UNKNOWN, FMT_SIGNED_INT, FMT_ZERO, FMT_POSINT, FMT_PERIOD,
  FMT_COMMA, FMT_COLON, FMT_SLASH, FMT_DOLLAR, FMT_LPAREN,
  FMT_RPAREN, FMT_X, FMT_SIGN, FMT_BLANK, FMT_CHAR, FMT_P, FMT_IBOZ, FMT_F,
  FMT_E, FMT_EN, FMT_ES, FMT_G, FMT_L, FMT_A, FMT_D, FMT_H, FMT_END,
  FMT_ERROR, FMT_DC, FMT_DP, FMT_T, FMT_TR, FMT_TL, FMT_STAR, FMT_RC,
  FMT_RD, FMT_RN, FMT_RP, FMT_RU, FMT_RZ
}
format_token;

/* Local variables for checking format strings.  The saved_token is
   used to back up by a single format token during the parsing
   process.  */
static gfc_char_t *format_string;
static int format_string_pos;
static int format_length, use_last_char;
static char error_element;
static locus format_locus;

static format_token saved_token;

static enum
{ MODE_STRING, MODE_FORMAT, MODE_COPY }
mode;


/* Return the next character in the format string.  */

static char
next_char (int in_string)
{
  static gfc_char_t c;

  if (use_last_char)
    {
      use_last_char = 0;
      return c;
    }

  format_length++;

  if (mode == MODE_STRING)
    c = *format_string++;
  else
    {
      c = gfc_next_char_literal (in_string);
      if (c == '\n')
	c = '\0';
    }

  if (gfc_option.flag_backslash && c == '\\')
    {
      locus old_locus = gfc_current_locus;

      if (gfc_match_special_char (&c) == MATCH_NO)
	gfc_current_locus = old_locus;

      if (!(gfc_option.allow_std & GFC_STD_GNU) && !inhibit_warnings)
	gfc_warning ("Extension: backslash character at %C");
    }

  if (mode == MODE_COPY)
    *format_string++ = c;

  if (mode != MODE_STRING)
    format_locus = gfc_current_locus;

  format_string_pos++;

  c = gfc_wide_toupper (c);
  return c;
}


/* Back up one character position.  Only works once.  */

static void
unget_char (void)
{
  use_last_char = 1;
}

/* Eat up the spaces and return a character.  */

static char
next_char_not_space (bool *error)
{
  char c;
  do
    {
      error_element = c = next_char (0);
      if (c == '\t')
	{
	  if (gfc_option.allow_std & GFC_STD_GNU)
	    gfc_warning ("Extension: Tab character in format at %C");
	  else
	    {
	      gfc_error ("Extension: Tab character in format at %C");
	      *error = true;
	      return c;
	    }
	}
    }
  while (gfc_is_whitespace (c));
  return c;
}

static int value = 0;

/* Simple lexical analyzer for getting the next token in a FORMAT
   statement.  */

static format_token
format_lex (void)
{
  format_token token;
  char c, delim;
  int zflag;
  int negative_flag;
  bool error = false;

  if (saved_token != FMT_NONE)
    {
      token = saved_token;
      saved_token = FMT_NONE;
      return token;
    }

  c = next_char_not_space (&error);
  
  negative_flag = 0;
  switch (c)
    {
    case '-':
      negative_flag = 1;
    case '+':
      c = next_char_not_space (&error);
      if (!ISDIGIT (c))
	{
	  token = FMT_UNKNOWN;
	  break;
	}

      value = c - '0';

      do
	{
	  c = next_char_not_space (&error);
	  if (ISDIGIT (c))
	    value = 10 * value + c - '0';
	}
      while (ISDIGIT (c));

      unget_char ();

      if (negative_flag)
	value = -value;

      token = FMT_SIGNED_INT;
      break;

    case '0':
    case '1':
    case '2':
    case '3':
    case '4':
    case '5':
    case '6':
    case '7':
    case '8':
    case '9':
      zflag = (c == '0');

      value = c - '0';

      do
	{
	  c = next_char_not_space (&error);
	  if (ISDIGIT (c))
	    {
	      value = 10 * value + c - '0';
	      if (c != '0')
		zflag = 0;
	    }
	}
      while (ISDIGIT (c));

      unget_char ();
      token = zflag ? FMT_ZERO : FMT_POSINT;
      break;

    case '.':
      token = FMT_PERIOD;
      break;

    case ',':
      token = FMT_COMMA;
      break;

    case ':':
      token = FMT_COLON;
      break;

    case '/':
      token = FMT_SLASH;
      break;

    case '$':
      token = FMT_DOLLAR;
      break;

    case 'T':
      c = next_char_not_space (&error);
      switch (c)
	{
	case 'L':
	  token = FMT_TL;
	  break;
	case 'R':
	  token = FMT_TR;
	  break;
	default:
	  token = FMT_T;
	  unget_char ();
	}
      break;

    case '(':
      token = FMT_LPAREN;
      break;

    case ')':
      token = FMT_RPAREN;
      break;

    case 'X':
      token = FMT_X;
      break;

    case 'S':
      c = next_char_not_space (&error);
      if (c != 'P' && c != 'S')
	unget_char ();

      token = FMT_SIGN;
      break;

    case 'B':
      c = next_char_not_space (&error);
      if (c == 'N' || c == 'Z')
	token = FMT_BLANK;
      else
	{
	  unget_char ();
	  token = FMT_IBOZ;
	}

      break;

    case '\'':
    case '"':
      delim = c;

      value = 0;

      for (;;)
	{
	  c = next_char (1);
	  if (c == '\0')
	    {
	      token = FMT_END;
	      break;
	    }

	  if (c == delim)
	    {
	      c = next_char (1);

	      if (c == '\0')
		{
		  token = FMT_END;
		  break;
		}

	      if (c != delim)
		{
		  unget_char ();
		  token = FMT_CHAR;
		  break;
		}
	    }
	  value++;
	}
      break;

    case 'P':
      token = FMT_P;
      break;

    case 'I':
    case 'O':
    case 'Z':
      token = FMT_IBOZ;
      break;

    case 'F':
      token = FMT_F;
      break;

    case 'E':
      c = next_char_not_space (&error);
      if (c == 'N' )
	token = FMT_EN;
      else if (c == 'S')
        token = FMT_ES;
      else
	{
	  token = FMT_E;
	  unget_char ();
	}

      break;

    case 'G':
      token = FMT_G;
      break;

    case 'H':
      token = FMT_H;
      break;

    case 'L':
      token = FMT_L;
      break;

    case 'A':
      token = FMT_A;
      break;

    case 'D':
      c = next_char_not_space (&error);
      if (c == 'P')
	{
	  if (gfc_notify_std (GFC_STD_F2003, "Fortran 2003: DP format "
	      "specifier not allowed at %C") == FAILURE)
	    return FMT_ERROR;
	  token = FMT_DP;
	}
      else if (c == 'C')
	{
	  if (gfc_notify_std (GFC_STD_F2003, "Fortran 2003: DC format "
	      "specifier not allowed at %C") == FAILURE)
	    return FMT_ERROR;
	  token = FMT_DC;
	}
      else
	{
	  token = FMT_D;
	  unget_char ();
	}
      break;

    case 'R':
      c = next_char_not_space (&error);
      switch (c)
	{
	case 'C':
	  token = FMT_RC;
	  break;
	case 'D':
	  token = FMT_RD;
	  break;
	case 'N':
	  token = FMT_RN;
	  break;
	case 'P':
	  token = FMT_RP;
	  break;
	case 'U':
	  token = FMT_RU;
	  break;
	case 'Z':
	  token = FMT_RZ;
	  break;
	default:
	  token = FMT_UNKNOWN;
	  unget_char ();
	  break;
	}
      break;

    case '\0':
      token = FMT_END;
      break;

    case '*':
      token = FMT_STAR;
      break;

    default:
      token = FMT_UNKNOWN;
      break;
    }

  if (error)
    return FMT_ERROR;

  return token;
}


static const char *
token_to_string (format_token t)
{
  switch (t)
    {
      case FMT_D:
	return "D";
      case FMT_G:
	return "G";
      case FMT_E:
	return "E";
      case FMT_EN:
	return "EN";
      case FMT_ES:
	return "ES";
      default:
        return "";
    }
}

/* Check a format statement.  The format string, either from a FORMAT
   statement or a constant in an I/O statement has already been parsed
   by itself, and we are checking it for validity.  The dual origin
   means that the warning message is a little less than great.  */

static gfc_try
check_format (bool is_input)
{
  const char *posint_required	  = _("Positive width required");
  const char *nonneg_required	  = _("Nonnegative width required");
  const char *unexpected_element  = _("Unexpected element '%c' in format string"
				      " at %L");
  const char *unexpected_end	  = _("Unexpected end of format string");
  const char *zero_width	  = _("Zero width in format descriptor");

  const char *error;
  format_token t, u;
  int level;
  int repeat;
  gfc_try rv;

  use_last_char = 0;
  saved_token = FMT_NONE;
  level = 0;
  repeat = 0;
  rv = SUCCESS;
  format_string_pos = 0;

  t = format_lex ();
  if (t == FMT_ERROR)
    goto fail;
  if (t != FMT_LPAREN)
    {
      error = _("Missing leading left parenthesis");
      goto syntax;
    }

  t = format_lex ();
  if (t == FMT_ERROR)
    goto fail;
  if (t == FMT_RPAREN)
    goto finished;		/* Empty format is legal */
  saved_token = t;

format_item:
  /* In this state, the next thing has to be a format item.  */
  t = format_lex ();
  if (t == FMT_ERROR)
    goto fail;
format_item_1:
  switch (t)
    {
    case FMT_STAR:
      repeat = -1;
      t = format_lex ();
      if (t == FMT_ERROR)
	goto fail;
      if (t == FMT_LPAREN)
	{
	  level++;
	  goto format_item;
	}
      error = _("Left parenthesis required after '*'");
      goto syntax;

    case FMT_POSINT:
      repeat = value;
      t = format_lex ();
      if (t == FMT_ERROR)
	goto fail;
      if (t == FMT_LPAREN)
	{
	  level++;
	  goto format_item;
	}

      if (t == FMT_SLASH)
	goto optional_comma;

      goto data_desc;

    case FMT_LPAREN:
      level++;
      goto format_item;

    case FMT_SIGNED_INT:
    case FMT_ZERO:
      /* Signed integer can only precede a P format.  */
      t = format_lex ();
      if (t == FMT_ERROR)
	goto fail;
      if (t != FMT_P)
	{
	  error = _("Expected P edit descriptor");
	  goto syntax;
	}

      goto data_desc;

    case FMT_P:
      /* P requires a prior number.  */
      error = _("P descriptor requires leading scale factor");
      goto syntax;

    case FMT_X:
      /* X requires a prior number if we're being pedantic.  */
      if (mode != MODE_FORMAT)
	format_locus.nextc += format_string_pos;
      if (gfc_notify_std (GFC_STD_GNU, "Extension: X descriptor "
			  "requires leading space count at %L", &format_locus)
	  == FAILURE)
	return FAILURE;
      goto between_desc;

    case FMT_SIGN:
    case FMT_BLANK:
    case FMT_DP:
    case FMT_DC:
    case FMT_RC:
    case FMT_RD:
    case FMT_RN:
    case FMT_RP:
    case FMT_RU:
    case FMT_RZ:
      goto between_desc;

    case FMT_CHAR:
      goto extension_optional_comma;

    case FMT_COLON:
    case FMT_SLASH:
      goto optional_comma;

    case FMT_DOLLAR:
      t = format_lex ();
      if (t == FMT_ERROR)
	goto fail;

      if (gfc_notify_std (GFC_STD_GNU, "Extension: $ descriptor at %L",
	  &format_locus) == FAILURE)
	return FAILURE;
      if (t != FMT_RPAREN || level > 0)
	{
	  gfc_warning ("$ should be the last specifier in format at %L",
		       &format_locus);
	  goto optional_comma_1;
	}

      goto finished;

    case FMT_T:
    case FMT_TL:
    case FMT_TR:
    case FMT_IBOZ:
    case FMT_F:
    case FMT_E:
    case FMT_EN:
    case FMT_ES:
    case FMT_G:
    case FMT_L:
    case FMT_A:
    case FMT_D:
    case FMT_H:
      goto data_desc;

    case FMT_END:
      error = unexpected_end;
      goto syntax;

    default:
      error = unexpected_element;
      goto syntax;
    }

data_desc:
  /* In this state, t must currently be a data descriptor.
     Deal with things that can/must follow the descriptor.  */
  switch (t)
    {
    case FMT_SIGN:
    case FMT_BLANK:
    case FMT_DP:
    case FMT_DC:
    case FMT_X:
      break;

    case FMT_P:
      /* No comma after P allowed only for F, E, EN, ES, D, or G.
	 10.1.1 (1).  */
      t = format_lex ();
      if (t == FMT_ERROR)
	goto fail;
      if (!(gfc_option.allow_std & GFC_STD_F2003) && t != FMT_COMMA
	  && t != FMT_F && t != FMT_E && t != FMT_EN && t != FMT_ES
	  && t != FMT_D && t != FMT_G && t != FMT_RPAREN && t != FMT_SLASH)
	{
	  error = _("Comma required after P descriptor");
	  goto syntax;
	}
      if (t != FMT_COMMA)
	{
	  if (t == FMT_POSINT)
	    {
	      t = format_lex ();
	      if (t == FMT_ERROR)
		goto fail;
	    }
          if (t != FMT_F && t != FMT_E && t != FMT_EN && t != FMT_ES && t != FMT_D
	      && t != FMT_G && t != FMT_RPAREN && t != FMT_SLASH)
	    {
	      error = _("Comma required after P descriptor");
	      goto syntax;
	    }
	}

      saved_token = t;
      goto optional_comma;

    case FMT_T:
    case FMT_TL:
    case FMT_TR:
      t = format_lex ();
      if (t != FMT_POSINT)
	{
	  error = _("Positive width required with T descriptor");
	  goto syntax;
	}
      break;

    case FMT_L:
      t = format_lex ();
      if (t == FMT_ERROR)
	goto fail;
      if (t == FMT_POSINT)
	break;

      switch (gfc_notification_std (GFC_STD_GNU))
	{
	  case WARNING:
	    if (mode != MODE_FORMAT)
	      format_locus.nextc += format_string_pos;
	    gfc_warning ("Extension: Missing positive width after L "
			 "descriptor at %L", &format_locus);
	    saved_token = t;
	    break;

	  case ERROR:
	    error = posint_required;
	    goto syntax;

	  case SILENT:
	    saved_token = t;
	    break;

	  default:
	    gcc_unreachable ();
	}
      break;

    case FMT_A:
      t = format_lex ();
      if (t == FMT_ERROR)
	goto fail;
      if (t == FMT_ZERO)
	{
	  error = zero_width;
	  goto syntax;
	}
      if (t != FMT_POSINT)
	saved_token = t;
      break;

    case FMT_D:
    case FMT_E:
    case FMT_G:
    case FMT_EN:
    case FMT_ES:
      u = format_lex ();
      if (t == FMT_G && u == FMT_ZERO)
	{
	  if (is_input)
	    {
	      error = zero_width;
	      goto syntax;
	    }
	  if (gfc_notify_std (GFC_STD_F2008, "Fortran 2008: 'G0' in "
			      "format at %L", &format_locus) == FAILURE)
	    return FAILURE;
	  u = format_lex ();
	  if (u != FMT_PERIOD)
	    {
	      saved_token = u;
	      break;
	    }
	  u = format_lex ();
	  if (u != FMT_POSINT)
	    {
	      error = posint_required;
	      goto syntax;
	    }
	  u = format_lex ();
	  if (u == FMT_E)
	    {
	      error = _("E specifier not allowed with g0 descriptor");
	      goto syntax;
	    }
	  saved_token = u;
	  break;
	}

      if (u != FMT_POSINT)
	{
	  format_locus.nextc += format_string_pos;
	  gfc_error ("Positive width required in format "
			 "specifier %s at %L", token_to_string (t),
			 &format_locus);
	  saved_token = u;
	  goto fail;
	}

      u = format_lex ();
      if (u == FMT_ERROR)
	goto fail;
      if (u != FMT_PERIOD)
	{
	  /* Warn if -std=legacy, otherwise error.  */
	  format_locus.nextc += format_string_pos;
	  if (gfc_option.warn_std != 0)
	    {
	      gfc_error ("Period required in format "
			     "specifier %s at %L", token_to_string (t),
			     &format_locus);
	      saved_token = u;
              goto fail;
	    }
	  else
	    gfc_warning ("Period required in format "
			 "specifier %s at %L", token_to_string (t),
			  &format_locus);
	  /* If we go to finished, we need to unwind this
	     before the next round.  */
	  format_locus.nextc -= format_string_pos;
	  saved_token = u;
	  break;
	}

      u = format_lex ();
      if (u == FMT_ERROR)
	goto fail;
      if (u != FMT_ZERO && u != FMT_POSINT)
	{
	  error = nonneg_required;
	  goto syntax;
	}

      if (t == FMT_D)
	break;

      /* Look for optional exponent.  */
      u = format_lex ();
      if (u == FMT_ERROR)
	goto fail;
      if (u != FMT_E)
	{
	  saved_token = u;
	}
      else
	{
	  u = format_lex ();
	  if (u == FMT_ERROR)
	    goto fail;
	  if (u != FMT_POSINT)
	    {
	      error = _("Positive exponent width required");
	      goto syntax;
	    }
	}

      break;

    case FMT_F:
      t = format_lex ();
      if (t == FMT_ERROR)
	goto fail;
      if (t != FMT_ZERO && t != FMT_POSINT)
	{
	  error = nonneg_required;
	  goto syntax;
	}
      else if (is_input && t == FMT_ZERO)
	{
	  error = posint_required;
	  goto syntax;
	}

      t = format_lex ();
      if (t == FMT_ERROR)
	goto fail;
      if (t != FMT_PERIOD)
	{
	  /* Warn if -std=legacy, otherwise error.  */
	  if (gfc_option.warn_std != 0)
	    {
	      error = _("Period required in format specifier");
	      goto syntax;
	    }
	  if (mode != MODE_FORMAT)
	    format_locus.nextc += format_string_pos;
	  gfc_warning ("Period required in format specifier at %L",
		       &format_locus);
	  saved_token = t;
	  break;
	}

      t = format_lex ();
      if (t == FMT_ERROR)
	goto fail;
      if (t != FMT_ZERO && t != FMT_POSINT)
	{
	  error = nonneg_required;
	  goto syntax;
	}

      break;

    case FMT_H:
      if (!(gfc_option.allow_std & GFC_STD_GNU) && !inhibit_warnings)
	{
	  if (mode != MODE_FORMAT)
	    format_locus.nextc += format_string_pos;
	  gfc_warning ("The H format specifier at %L is"
		       " a Fortran 95 deleted feature", &format_locus);
	}
      if (mode == MODE_STRING)
	{
	  format_string += value;
	  format_length -= value;
          format_string_pos += repeat;
	}
      else
	{
	  while (repeat >0)
	   {
	     next_char (1);
	     repeat -- ;
	   }
	}
     break;

    case FMT_IBOZ:
      t = format_lex ();
      if (t == FMT_ERROR)
	goto fail;
      if (t != FMT_ZERO && t != FMT_POSINT)
	{
	  error = nonneg_required;
	  goto syntax;
	}
      else if (is_input && t == FMT_ZERO)
	{
	  error = posint_required;
	  goto syntax;
	}

      t = format_lex ();
      if (t == FMT_ERROR)
	goto fail;
      if (t != FMT_PERIOD)
	{
	  saved_token = t;
	}
      else
	{
	  t = format_lex ();
	  if (t == FMT_ERROR)
	    goto fail;
	  if (t != FMT_ZERO && t != FMT_POSINT)
	    {
	      error = nonneg_required;
	      goto syntax;
	    }
	}

      break;

    default:
      error = unexpected_element;
      goto syntax;
    }

between_desc:
  /* Between a descriptor and what comes next.  */
  t = format_lex ();
  if (t == FMT_ERROR)
    goto fail;
  switch (t)
    {

    case FMT_COMMA:
      goto format_item;

    case FMT_RPAREN:
      level--;
      if (level < 0)
	goto finished;
      goto between_desc;

    case FMT_COLON:
    case FMT_SLASH:
      goto optional_comma;

    case FMT_END:
      error = unexpected_end;
      goto syntax;

    default:
      if (mode != MODE_FORMAT)
	format_locus.nextc += format_string_pos - 1;
      if (gfc_notify_std (GFC_STD_GNU, "Extension: Missing comma at %L",
	  &format_locus) == FAILURE)
	return FAILURE;
      /* If we do not actually return a failure, we need to unwind this
         before the next round.  */
      if (mode != MODE_FORMAT)
	format_locus.nextc -= format_string_pos;
      goto format_item_1;
    }

optional_comma:
  /* Optional comma is a weird between state where we've just finished
     reading a colon, slash, dollar or P descriptor.  */
  t = format_lex ();
  if (t == FMT_ERROR)
    goto fail;
optional_comma_1:
  switch (t)
    {
    case FMT_COMMA:
      break;

    case FMT_RPAREN:
      level--;
      if (level < 0)
	goto finished;
      goto between_desc;

    default:
      /* Assume that we have another format item.  */
      saved_token = t;
      break;
    }

  goto format_item;

extension_optional_comma:
  /* As a GNU extension, permit a missing comma after a string literal.  */
  t = format_lex ();
  if (t == FMT_ERROR)
    goto fail;
  switch (t)
    {
    case FMT_COMMA:
      break;

    case FMT_RPAREN:
      level--;
      if (level < 0)
	goto finished;
      goto between_desc;

    case FMT_COLON:
    case FMT_SLASH:
      goto optional_comma;

    case FMT_END:
      error = unexpected_end;
      goto syntax;

    default:
      if (mode != MODE_FORMAT)
	format_locus.nextc += format_string_pos;
      if (gfc_notify_std (GFC_STD_GNU, "Extension: Missing comma at %L",
	  &format_locus) == FAILURE)
	return FAILURE;
      /* If we do not actually return a failure, we need to unwind this
         before the next round.  */
      if (mode != MODE_FORMAT)
	format_locus.nextc -= format_string_pos;
      saved_token = t;
      break;
    }

  goto format_item;
  
syntax:
  if (mode != MODE_FORMAT)
    format_locus.nextc += format_string_pos;
  if (error == unexpected_element)
    gfc_error (error, error_element, &format_locus);
  else
    gfc_error ("%s in format string at %L", error, &format_locus);
fail:
  rv = FAILURE;

finished:
  return rv;
}


/* Given an expression node that is a constant string, see if it looks
   like a format string.  */

static gfc_try
check_format_string (gfc_expr *e, bool is_input)
{
  gfc_try rv;
  int i;
  if (!e || e->ts.type != BT_CHARACTER || e->expr_type != EXPR_CONSTANT)
    return SUCCESS;

  mode = MODE_STRING;
  format_string = e->value.character.string;

  /* More elaborate measures are needed to show where a problem is within a
     format string that has been calculated, but that's probably not worth the
     effort.  */
  format_locus = e->where;
  rv = check_format (is_input);
  /* check for extraneous characters at the end of an otherwise valid format
     string, like '(A10,I3)F5'
     start at the end and move back to the last character processed,
     spaces are OK */
  if (rv == SUCCESS && e->value.character.length > format_string_pos)
    for (i=e->value.character.length-1;i>format_string_pos-1;i--)
      if (e->value.character.string[i] != ' ')
        {
          format_locus.nextc += format_length + 1; 
          gfc_warning ("Extraneous characters in format at %L", &format_locus); 
          break;
        }
  return rv;
}


/************ Fortran 95 I/O statement matchers *************/

/* Match a FORMAT statement.  This amounts to actually parsing the
   format descriptors in order to correctly locate the end of the
   format string.  */

match
gfc_match_format (void)
{
  gfc_expr *e;
  locus start;

  if (gfc_current_ns->proc_name
      && gfc_current_ns->proc_name->attr.flavor == FL_MODULE)
    {
      gfc_error ("Format statement in module main block at %C");
      return MATCH_ERROR;
    }

  if (gfc_statement_label == NULL)
    {
      gfc_error ("Missing format label at %C");
      return MATCH_ERROR;
    }
  gfc_gobble_whitespace ();

  mode = MODE_FORMAT;
  format_length = 0;

  start = gfc_current_locus;

  if (check_format (false) == FAILURE)
    return MATCH_ERROR;

  if (gfc_match_eos () != MATCH_YES)
    {
      gfc_syntax_error (ST_FORMAT);
      return MATCH_ERROR;
    }

  /* The label doesn't get created until after the statement is done
     being matched, so we have to leave the string for later.  */

  gfc_current_locus = start;	/* Back to the beginning */

  new_st.loc = start;
  new_st.op = EXEC_NOP;

  e = gfc_get_character_expr (gfc_default_character_kind, &start,
			      NULL, format_length);
  format_string = e->value.character.string;
  gfc_statement_label->format = e;

  mode = MODE_COPY;
  check_format (false);		/* Guaranteed to succeed */
  gfc_match_eos ();		/* Guaranteed to succeed */

  return MATCH_YES;
}


/* Match an expression I/O tag of some sort.  */

static match
match_etag (const io_tag *tag, gfc_expr **v)
{
  gfc_expr *result;
  match m;

  m = gfc_match (tag->spec);
  if (m != MATCH_YES)
    return m;

  m = gfc_match (tag->value, &result);
  if (m != MATCH_YES)
    {
      gfc_error ("Invalid value for %s specification at %C", tag->name);
      return MATCH_ERROR;
    }

  if (*v != NULL)
    {
      gfc_error ("Duplicate %s specification at %C", tag->name);
      gfc_free_expr (result);
      return MATCH_ERROR;
    }

  *v = result;
  return MATCH_YES;
}


/* Match a variable I/O tag of some sort.  */

static match
match_vtag (const io_tag *tag, gfc_expr **v)
{
  gfc_expr *result;
  match m;

  m = gfc_match (tag->spec);
  if (m != MATCH_YES)
    return m;

  m = gfc_match (tag->value, &result);
  if (m != MATCH_YES)
    {
      gfc_error ("Invalid value for %s specification at %C", tag->name);
      return MATCH_ERROR;
    }

  if (*v != NULL)
    {
      gfc_error ("Duplicate %s specification at %C", tag->name);
      gfc_free_expr (result);
      return MATCH_ERROR;
    }

  if (result->symtree->n.sym->attr.intent == INTENT_IN)
    {
      gfc_error ("Variable %s cannot be INTENT(IN) at %C", tag->name);
      gfc_free_expr (result);
      return MATCH_ERROR;
    }

  if (gfc_pure (NULL) && gfc_impure_variable (result->symtree->n.sym))
    {
      gfc_error ("Variable %s cannot be assigned in PURE procedure at %C",
		 tag->name);
      gfc_free_expr (result);
      return MATCH_ERROR;
    }

  *v = result;
  return MATCH_YES;
}


/* Match I/O tags that cause variables to become redefined.  */

static match
match_out_tag (const io_tag *tag, gfc_expr **result)
{
  match m;

  m = match_vtag (tag, result);
  if (m == MATCH_YES)
    gfc_check_do_variable ((*result)->symtree);

  return m;
}


/* Match a label I/O tag.  */

static match
match_ltag (const io_tag *tag, gfc_st_label ** label)
{
  match m;
  gfc_st_label *old;

  old = *label;
  m = gfc_match (tag->spec);
  if (m != MATCH_YES)
    return m;

  m = gfc_match (tag->value, label);
  if (m != MATCH_YES)
    {
      gfc_error ("Invalid value for %s specification at %C", tag->name);
      return MATCH_ERROR;
    }

  if (old)
    {
      gfc_error ("Duplicate %s label specification at %C", tag->name);
      return MATCH_ERROR;
    }

  if (gfc_reference_st_label (*label, ST_LABEL_TARGET) == FAILURE)
    return MATCH_ERROR;

  return m;
}


/* Resolution of the FORMAT tag, to be called from resolve_tag.  */

static gfc_try
resolve_tag_format (const gfc_expr *e)
{
  if (e->expr_type == EXPR_CONSTANT
      && (e->ts.type != BT_CHARACTER
	  || e->ts.kind != gfc_default_character_kind))
    {
      gfc_error ("Constant expression in FORMAT tag at %L must be "
		 "of type default CHARACTER", &e->where);
      return FAILURE;
    }

  /* If e's rank is zero and e is not an element of an array, it should be
     of integer or character type.  The integer variable should be
     ASSIGNED.  */
  if (e->rank == 0
      && (e->expr_type != EXPR_VARIABLE
	  || e->symtree == NULL
	  || e->symtree->n.sym->as == NULL
	  || e->symtree->n.sym->as->rank == 0))
    {
      if (e->ts.type != BT_CHARACTER && e->ts.type != BT_INTEGER)
	{
	  gfc_error ("FORMAT tag at %L must be of type CHARACTER or INTEGER",
		     &e->where);
	  return FAILURE;
	}
      else if (e->ts.type == BT_INTEGER && e->expr_type == EXPR_VARIABLE)
	{
	  if (gfc_notify_std (GFC_STD_F95_DEL, "Deleted feature: ASSIGNED "
			      "variable in FORMAT tag at %L", &e->where)
	      == FAILURE)
	    return FAILURE;
	  if (e->symtree->n.sym->attr.assign != 1)
	    {
	      gfc_error ("Variable '%s' at %L has not been assigned a "
			 "format label", e->symtree->n.sym->name, &e->where);
	      return FAILURE;
	    }
	}
      else if (e->ts.type == BT_INTEGER)
	{
	  gfc_error ("Scalar '%s' in FORMAT tag at %L is not an ASSIGNED "
		     "variable", gfc_basic_typename (e->ts.type), &e->where);
	  return FAILURE;
	}

      return SUCCESS;
    }

  /* If rank is nonzero and type is not character, we allow it under GFC_STD_LEGACY.
     It may be assigned an Hollerith constant.  */
  if (e->ts.type != BT_CHARACTER)
    {
      if (gfc_notify_std (GFC_STD_LEGACY, "Extension: Non-character "
			  "in FORMAT tag at %L", &e->where) == FAILURE)
	return FAILURE;

      if (e->rank == 0 && e->symtree->n.sym->as->type == AS_ASSUMED_SHAPE)
	{
	  gfc_error ("Non-character assumed shape array element in FORMAT"
		     " tag at %L", &e->where);
	  return FAILURE;
	}

      if (e->rank == 0 && e->symtree->n.sym->as->type == AS_ASSUMED_SIZE)
	{
	  gfc_error ("Non-character assumed size array element in FORMAT"
		     " tag at %L", &e->where);
	  return FAILURE;
	}

      if (e->rank == 0 && e->symtree->n.sym->attr.pointer)
	{
	  gfc_error ("Non-character pointer array element in FORMAT tag at %L",
		     &e->where);
	  return FAILURE;
	}
    }

  return SUCCESS;
}


/* Do expression resolution and type-checking on an expression tag.  */

static gfc_try
resolve_tag (const io_tag *tag, gfc_expr *e)
{
  if (e == NULL)
    return SUCCESS;

  if (gfc_resolve_expr (e) == FAILURE)
    return FAILURE;

  if (tag == &tag_format)
    return resolve_tag_format (e);

  if (e->ts.type != tag->type)
    {
      gfc_error ("%s tag at %L must be of type %s", tag->name,
		 &e->where, gfc_basic_typename (tag->type));
      return FAILURE;
    }

  if (e->rank != 0)
    {
      gfc_error ("%s tag at %L must be scalar", tag->name, &e->where);
      return FAILURE;
    }

  if (tag == &tag_iomsg)
    {
      if (gfc_notify_std (GFC_STD_F2003, "Fortran 2003: IOMSG tag at %L",
			  &e->where) == FAILURE)
	return FAILURE;
    }

  if ((tag == &tag_iostat || tag == &tag_size || tag == &tag_iolength)
      && e->ts.kind != gfc_default_integer_kind)
    {
      if (gfc_notify_std (GFC_STD_F2003, "Fortran 95 requires default "
			  "INTEGER in %s tag at %L", tag->name, &e->where)
	  == FAILURE)
	return FAILURE;
    }

  if (tag == &tag_exist && e->ts.kind != gfc_default_logical_kind)
    {
      if (gfc_notify_std (GFC_STD_F2008, "Fortran 2008: Nondefault LOGICAL "
			  "in %s tag at %L", tag->name, &e->where)
	  == FAILURE)
	return FAILURE;
    }

  if (tag == &tag_newunit)
    {
      if (gfc_notify_std (GFC_STD_F2008, "Fortran 2008: NEWUNIT specifier"
			  " at %L", &e->where) == FAILURE)
	return FAILURE;
    }

  /* NEWUNIT, IOSTAT, SIZE and IOMSG are variable definition contexts.  */
  if (tag == &tag_newunit || tag == &tag_iostat
      || tag == &tag_size || tag == &tag_iomsg)
    {
      char context[64];

      sprintf (context, _("%s tag"), tag->name);
      if (gfc_check_vardef_context (e, false, context) == FAILURE)
	return FAILURE;
    }
  
  if (tag == &tag_convert)
    {
      if (gfc_notify_std (GFC_STD_GNU, "Extension: CONVERT tag at %L",
			  &e->where) == FAILURE)
	return FAILURE;
    }

  return SUCCESS;
}


/* Match a single tag of an OPEN statement.  */

static match
match_open_element (gfc_open *open)
{
  match m;

  m = match_etag (&tag_e_async, &open->asynchronous);
  if (m != MATCH_NO)
    return m;
  m = match_etag (&tag_unit, &open->unit);
  if (m != MATCH_NO)
    return m;
  m = match_out_tag (&tag_iomsg, &open->iomsg);
  if (m != MATCH_NO)
    return m;
  m = match_out_tag (&tag_iostat, &open->iostat);
  if (m != MATCH_NO)
    return m;
  m = match_etag (&tag_file, &open->file);
  if (m != MATCH_NO)
    return m;
  m = match_etag (&tag_status, &open->status);
  if (m != MATCH_NO)
    return m;
  m = match_etag (&tag_e_access, &open->access);
  if (m != MATCH_NO)
    return m;
  m = match_etag (&tag_e_form, &open->form);
  if (m != MATCH_NO)
    return m;
  m = match_etag (&tag_e_recl, &open->recl);
  if (m != MATCH_NO)
    return m;
  m = match_etag (&tag_e_blank, &open->blank);
  if (m != MATCH_NO)
    return m;
  m = match_etag (&tag_e_position, &open->position);
  if (m != MATCH_NO)
    return m;
  m = match_etag (&tag_e_action, &open->action);
  if (m != MATCH_NO)
    return m;
  m = match_etag (&tag_e_delim, &open->delim);
  if (m != MATCH_NO)
    return m;
  m = match_etag (&tag_e_pad, &open->pad);
  if (m != MATCH_NO)
    return m;
  m = match_etag (&tag_e_decimal, &open->decimal);
  if (m != MATCH_NO)
    return m;
  m = match_etag (&tag_e_encoding, &open->encoding);
  if (m != MATCH_NO)
    return m;
  m = match_etag (&tag_e_round, &open->round);
  if (m != MATCH_NO)
    return m;
  m = match_etag (&tag_e_sign, &open->sign);
  if (m != MATCH_NO)
    return m;
  m = match_ltag (&tag_err, &open->err);
  if (m != MATCH_NO)
    return m;
  m = match_etag (&tag_convert, &open->convert);
  if (m != MATCH_NO)
    return m;
  m = match_out_tag (&tag_newunit, &open->newunit);
  if (m != MATCH_NO)
    return m;

  return MATCH_NO;
}


/* Free the gfc_open structure and all the expressions it contains.  */

void
gfc_free_open (gfc_open *open)
{
  if (open == NULL)
    return;

  gfc_free_expr (open->unit);
  gfc_free_expr (open->iomsg);
  gfc_free_expr (open->iostat);
  gfc_free_expr (open->file);
  gfc_free_expr (open->status);
  gfc_free_expr (open->access);
  gfc_free_expr (open->form);
  gfc_free_expr (open->recl);
  gfc_free_expr (open->blank);
  gfc_free_expr (open->position);
  gfc_free_expr (open->action);
  gfc_free_expr (open->delim);
  gfc_free_expr (open->pad);
  gfc_free_expr (open->decimal);
  gfc_free_expr (open->encoding);
  gfc_free_expr (open->round);
  gfc_free_expr (open->sign);
  gfc_free_expr (open->convert);
  gfc_free_expr (open->asynchronous);
  gfc_free_expr (open->newunit);
  gfc_free (open);
}


/* Resolve everything in a gfc_open structure.  */

gfc_try
gfc_resolve_open (gfc_open *open)
{

  RESOLVE_TAG (&tag_unit, open->unit);
  RESOLVE_TAG (&tag_iomsg, open->iomsg);
  RESOLVE_TAG (&tag_iostat, open->iostat);
  RESOLVE_TAG (&tag_file, open->file);
  RESOLVE_TAG (&tag_status, open->status);
  RESOLVE_TAG (&tag_e_access, open->access);
  RESOLVE_TAG (&tag_e_form, open->form);
  RESOLVE_TAG (&tag_e_recl, open->recl);
  RESOLVE_TAG (&tag_e_blank, open->blank);
  RESOLVE_TAG (&tag_e_position, open->position);
  RESOLVE_TAG (&tag_e_action, open->action);
  RESOLVE_TAG (&tag_e_delim, open->delim);
  RESOLVE_TAG (&tag_e_pad, open->pad);
  RESOLVE_TAG (&tag_e_decimal, open->decimal);
  RESOLVE_TAG (&tag_e_encoding, open->encoding);
  RESOLVE_TAG (&tag_e_async, open->asynchronous);
  RESOLVE_TAG (&tag_e_round, open->round);
  RESOLVE_TAG (&tag_e_sign, open->sign);
  RESOLVE_TAG (&tag_convert, open->convert);
  RESOLVE_TAG (&tag_newunit, open->newunit);

  if (gfc_reference_st_label (open->err, ST_LABEL_TARGET) == FAILURE)
    return FAILURE;

  return SUCCESS;
}


/* Check if a given value for a SPECIFIER is either in the list of values
   allowed in F95 or F2003, issuing an error message and returning a zero
   value if it is not allowed.  */

static int
compare_to_allowed_values (const char *specifier, const char *allowed[],
			   const char *allowed_f2003[], 
			   const char *allowed_gnu[], gfc_char_t *value,
			   const char *statement, bool warn)
{
  int i;
  unsigned int len;

  len = gfc_wide_strlen (value);
  if (len > 0)
  {
    for (len--; len > 0; len--)
      if (value[len] != ' ')
	break;
    len++;
  }

  for (i = 0; allowed[i]; i++)
    if (len == strlen (allowed[i])
	&& gfc_wide_strncasecmp (value, allowed[i], strlen (allowed[i])) == 0)
      return 1;

  for (i = 0; allowed_f2003 && allowed_f2003[i]; i++)
    if (len == strlen (allowed_f2003[i])
	&& gfc_wide_strncasecmp (value, allowed_f2003[i],
				 strlen (allowed_f2003[i])) == 0)
      {
	notification n = gfc_notification_std (GFC_STD_F2003);

	if (n == WARNING || (warn && n == ERROR))
	  {
	    gfc_warning ("Fortran 2003: %s specifier in %s statement at %C "
			 "has value '%s'", specifier, statement,
			 allowed_f2003[i]);
	    return 1;
	  }
	else
	  if (n == ERROR)
	    {
	      gfc_notify_std (GFC_STD_F2003, "Fortran 2003: %s specifier in "
			      "%s statement at %C has value '%s'", specifier,
			      statement, allowed_f2003[i]);
	      return 0;
	    }

	/* n == SILENT */
	return 1;
      }

  for (i = 0; allowed_gnu && allowed_gnu[i]; i++)
    if (len == strlen (allowed_gnu[i])
	&& gfc_wide_strncasecmp (value, allowed_gnu[i],
				 strlen (allowed_gnu[i])) == 0)
      {
	notification n = gfc_notification_std (GFC_STD_GNU);

	if (n == WARNING || (warn && n == ERROR))
	  {
	    gfc_warning ("Extension: %s specifier in %s statement at %C "
			 "has value '%s'", specifier, statement,
			 allowed_gnu[i]);
	    return 1;
	  }
	else
	  if (n == ERROR)
	    {
	      gfc_notify_std (GFC_STD_GNU, "Extension: %s specifier in "
			      "%s statement at %C has value '%s'", specifier,
			      statement, allowed_gnu[i]);
	      return 0;
	    }

	/* n == SILENT */
	return 1;
      }

  if (warn)
    {
      char *s = gfc_widechar_to_char (value, -1);
      gfc_warning ("%s specifier in %s statement at %C has invalid value '%s'",
		   specifier, statement, s);
      gfc_free (s);
      return 1;
    }
  else
    {
      char *s = gfc_widechar_to_char (value, -1);
      gfc_error ("%s specifier in %s statement at %C has invalid value '%s'",
		 specifier, statement, s);
      gfc_free (s);
      return 0;
    }
}


/* Match an OPEN statement.  */

match
gfc_match_open (void)
{
  gfc_open *open;
  match m;
  bool warn;

  m = gfc_match_char ('(');
  if (m == MATCH_NO)
    return m;

  open = XCNEW (gfc_open);

  m = match_open_element (open);

  if (m == MATCH_ERROR)
    goto cleanup;
  if (m == MATCH_NO)
    {
      m = gfc_match_expr (&open->unit);
      if (m == MATCH_ERROR)
	goto cleanup;
    }

  for (;;)
    {
      if (gfc_match_char (')') == MATCH_YES)
	break;
      if (gfc_match_char (',') != MATCH_YES)
	goto syntax;

      m = match_open_element (open);
      if (m == MATCH_ERROR)
	goto cleanup;
      if (m == MATCH_NO)
	goto syntax;
    }

  if (gfc_match_eos () == MATCH_NO)
    goto syntax;

  if (gfc_pure (NULL))
    {
      gfc_error ("OPEN statement not allowed in PURE procedure at %C");
      goto cleanup;
    }

  warn = (open->err || open->iostat) ? true : false;

  /* Checks on NEWUNIT specifier.  */
  if (open->newunit)
    {
      if (open->unit)
	{
	  gfc_error ("UNIT specifier not allowed with NEWUNIT at %C");
	  goto cleanup;
	}

      if (!(open->file || (open->status
          && gfc_wide_strncasecmp (open->status->value.character.string,
				   "scratch", 7) == 0)))
	{
	  gfc_error ("NEWUNIT specifier must have FILE= "
		     "or STATUS='scratch' at %C");
	  goto cleanup;
	}
    }
  else if (!open->unit)
    {
      gfc_error ("OPEN statement at %C must have UNIT or NEWUNIT specified");
      goto cleanup;
    }

  /* Checks on the ACCESS specifier.  */
  if (open->access && open->access->expr_type == EXPR_CONSTANT)
    {
      static const char *access_f95[] = { "SEQUENTIAL", "DIRECT", NULL };
      static const char *access_f2003[] = { "STREAM", NULL };
      static const char *access_gnu[] = { "APPEND", NULL };

      if (!compare_to_allowed_values ("ACCESS", access_f95, access_f2003,
				      access_gnu,
				      open->access->value.character.string,
				      "OPEN", warn))
	goto cleanup;
    }

  /* Checks on the ACTION specifier.  */
  if (open->action && open->action->expr_type == EXPR_CONSTANT)
    {
      static const char *action[] = { "READ", "WRITE", "READWRITE", NULL };

      if (!compare_to_allowed_values ("ACTION", action, NULL, NULL,
				      open->action->value.character.string,
				      "OPEN", warn))
	goto cleanup;
    }

  /* Checks on the ASYNCHRONOUS specifier.  */
  if (open->asynchronous)
    {
      if (gfc_notify_std (GFC_STD_F2003, "Fortran 2003: ASYNCHRONOUS= at %C "
	  "not allowed in Fortran 95") == FAILURE)
	goto cleanup;

      if (open->asynchronous->expr_type == EXPR_CONSTANT)
	{
	  static const char * asynchronous[] = { "YES", "NO", NULL };

	  if (!compare_to_allowed_values ("ASYNCHRONOUS", asynchronous,
			NULL, NULL, open->asynchronous->value.character.string,
			"OPEN", warn))
	    goto cleanup;
	}
    }

  /* Checks on the BLANK specifier.  */
  if (open->blank)
    {
      if (gfc_notify_std (GFC_STD_F2003, "Fortran 2003: BLANK= at %C "
	  "not allowed in Fortran 95") == FAILURE)
	goto cleanup;

      if (open->blank->expr_type == EXPR_CONSTANT)
	{
	  static const char *blank[] = { "ZERO", "NULL", NULL };

	  if (!compare_to_allowed_values ("BLANK", blank, NULL, NULL,
					  open->blank->value.character.string,
					  "OPEN", warn))
	    goto cleanup;
	}
    }

  /* Checks on the DECIMAL specifier.  */
  if (open->decimal)
    {
      if (gfc_notify_std (GFC_STD_F2003, "Fortran 2003: DECIMAL= at %C "
	  "not allowed in Fortran 95") == FAILURE)
	goto cleanup;

      if (open->decimal->expr_type == EXPR_CONSTANT)
	{
	  static const char * decimal[] = { "COMMA", "POINT", NULL };

	  if (!compare_to_allowed_values ("DECIMAL", decimal, NULL, NULL,
					  open->decimal->value.character.string,
					  "OPEN", warn))
	    goto cleanup;
	}
    }

  /* Checks on the DELIM specifier.  */
  if (open->delim)
    {
      if (gfc_notify_std (GFC_STD_F2003, "Fortran 2003: DELIM= at %C "
	  "not allowed in Fortran 95") == FAILURE)
	goto cleanup;

      if (open->delim->expr_type == EXPR_CONSTANT)
	{
	  static const char *delim[] = { "APOSTROPHE", "QUOTE", "NONE", NULL };

	  if (!compare_to_allowed_values ("DELIM", delim, NULL, NULL,
					  open->delim->value.character.string,
					  "OPEN", warn))
	  goto cleanup;
	}
    }

  /* Checks on the ENCODING specifier.  */
  if (open->encoding)
    {
      if (gfc_notify_std (GFC_STD_F2003, "Fortran 2003: ENCODING= at %C "
	  "not allowed in Fortran 95") == FAILURE)
	goto cleanup;
    
      if (open->encoding->expr_type == EXPR_CONSTANT)
	{
	  static const char * encoding[] = { "DEFAULT", "UTF-8", NULL };

	  if (!compare_to_allowed_values ("ENCODING", encoding, NULL, NULL,
					  open->encoding->value.character.string,
					  "OPEN", warn))
	  goto cleanup;
	}
    }

  /* Checks on the FORM specifier.  */
  if (open->form && open->form->expr_type == EXPR_CONSTANT)
    {
      static const char *form[] = { "FORMATTED", "UNFORMATTED", NULL };

      if (!compare_to_allowed_values ("FORM", form, NULL, NULL,
				      open->form->value.character.string,
				      "OPEN", warn))
	goto cleanup;
    }

  /* Checks on the PAD specifier.  */
  if (open->pad && open->pad->expr_type == EXPR_CONSTANT)
    {
      static const char *pad[] = { "YES", "NO", NULL };

      if (!compare_to_allowed_values ("PAD", pad, NULL, NULL,
				      open->pad->value.character.string,
				      "OPEN", warn))
	goto cleanup;
    }

  /* Checks on the POSITION specifier.  */
  if (open->position && open->position->expr_type == EXPR_CONSTANT)
    {
      static const char *position[] = { "ASIS", "REWIND", "APPEND", NULL };

      if (!compare_to_allowed_values ("POSITION", position, NULL, NULL,
				      open->position->value.character.string,
				      "OPEN", warn))
	goto cleanup;
    }

  /* Checks on the ROUND specifier.  */
  if (open->round)
    {
      if (gfc_notify_std (GFC_STD_F2003, "Fortran F2003: ROUND= at %C "
	  "not allowed in Fortran 95") == FAILURE)
      goto cleanup;

      if (open->round->expr_type == EXPR_CONSTANT)
	{
	  static const char * round[] = { "UP", "DOWN", "ZERO", "NEAREST",
					  "COMPATIBLE", "PROCESSOR_DEFINED",
					   NULL };

	  if (!compare_to_allowed_values ("ROUND", round, NULL, NULL,
					  open->round->value.character.string,
					  "OPEN", warn))
	  goto cleanup;
	}
    }

  /* Checks on the SIGN specifier.  */
  if (open->sign) 
    {
      if (gfc_notify_std (GFC_STD_F2003, "Fortran 2003: SIGN= at %C "
	  "not allowed in Fortran 95") == FAILURE)
	goto cleanup;

      if (open->sign->expr_type == EXPR_CONSTANT)
	{
	  static const char * sign[] = { "PLUS", "SUPPRESS", "PROCESSOR_DEFINED",
					  NULL };

	  if (!compare_to_allowed_values ("SIGN", sign, NULL, NULL,
					  open->sign->value.character.string,
					  "OPEN", warn))
	  goto cleanup;
	}
    }

#define warn_or_error(...) \
{ \
  if (warn) \
    gfc_warning (__VA_ARGS__); \
  else \
    { \
      gfc_error (__VA_ARGS__); \
      goto cleanup; \
    } \
}

  /* Checks on the RECL specifier.  */
  if (open->recl && open->recl->expr_type == EXPR_CONSTANT
      && open->recl->ts.type == BT_INTEGER
      && mpz_sgn (open->recl->value.integer) != 1)
    {
      warn_or_error ("RECL in OPEN statement at %C must be positive");
    }

  /* Checks on the STATUS specifier.  */
  if (open->status && open->status->expr_type == EXPR_CONSTANT)
    {
      static const char *status[] = { "OLD", "NEW", "SCRATCH",
	"REPLACE", "UNKNOWN", NULL };

      if (!compare_to_allowed_values ("STATUS", status, NULL, NULL,
				      open->status->value.character.string,
				      "OPEN", warn))
	goto cleanup;

      /* F2003, 9.4.5: If the STATUS= specifier has the value NEW or REPLACE,
	 the FILE= specifier shall appear.  */
      if (open->file == NULL
	  && (gfc_wide_strncasecmp (open->status->value.character.string,
				    "replace", 7) == 0
	      || gfc_wide_strncasecmp (open->status->value.character.string,
				       "new", 3) == 0))
	{
	  char *s = gfc_widechar_to_char (open->status->value.character.string,
					  -1);
	  warn_or_error ("The STATUS specified in OPEN statement at %C is "
			 "'%s' and no FILE specifier is present", s);
	  gfc_free (s);
	}

      /* F2003, 9.4.5: If the STATUS= specifier has the value SCRATCH,
	 the FILE= specifier shall not appear.  */
      if (gfc_wide_strncasecmp (open->status->value.character.string,
				"scratch", 7) == 0 && open->file)
	{
	  warn_or_error ("The STATUS specified in OPEN statement at %C "
			 "cannot have the value SCRATCH if a FILE specifier "
			 "is present");
	}
    }

  /* Things that are not allowed for unformatted I/O.  */
  if (open->form && open->form->expr_type == EXPR_CONSTANT
      && (open->delim || open->decimal || open->encoding || open->round
	  || open->sign || open->pad || open->blank)
      && gfc_wide_strncasecmp (open->form->value.character.string,
			       "unformatted", 11) == 0)
    {
      const char *spec = (open->delim ? "DELIM "
				      : (open->pad ? "PAD " : open->blank
							    ? "BLANK " : ""));

      warn_or_error ("%s specifier at %C not allowed in OPEN statement for "
		     "unformatted I/O", spec);
    }

  if (open->recl && open->access && open->access->expr_type == EXPR_CONSTANT
      && gfc_wide_strncasecmp (open->access->value.character.string,
			       "stream", 6) == 0)
    {
      warn_or_error ("RECL specifier not allowed in OPEN statement at %C for "
		     "stream I/O");
    }

  if (open->position
      && open->access && open->access->expr_type == EXPR_CONSTANT
      && !(gfc_wide_strncasecmp (open->access->value.character.string,
				 "sequential", 10) == 0
	   || gfc_wide_strncasecmp (open->access->value.character.string,
				    "stream", 6) == 0
	   || gfc_wide_strncasecmp (open->access->value.character.string,
				    "append", 6) == 0))
    {
      warn_or_error ("POSITION specifier in OPEN statement at %C only allowed "
		     "for stream or sequential ACCESS");
    }

#undef warn_or_error

  new_st.op = EXEC_OPEN;
  new_st.ext.open = open;
  return MATCH_YES;

syntax:
  gfc_syntax_error (ST_OPEN);

cleanup:
  gfc_free_open (open);
  return MATCH_ERROR;
}


/* Free a gfc_close structure an all its expressions.  */

void
gfc_free_close (gfc_close *close)
{
  if (close == NULL)
    return;

  gfc_free_expr (close->unit);
  gfc_free_expr (close->iomsg);
  gfc_free_expr (close->iostat);
  gfc_free_expr (close->status);
  gfc_free (close);
}


/* Match elements of a CLOSE statement.  */

static match
match_close_element (gfc_close *close)
{
  match m;

  m = match_etag (&tag_unit, &close->unit);
  if (m != MATCH_NO)
    return m;
  m = match_etag (&tag_status, &close->status);
  if (m != MATCH_NO)
    return m;
  m = match_out_tag (&tag_iomsg, &close->iomsg);
  if (m != MATCH_NO)
    return m;
  m = match_out_tag (&tag_iostat, &close->iostat);
  if (m != MATCH_NO)
    return m;
  m = match_ltag (&tag_err, &close->err);
  if (m != MATCH_NO)
    return m;

  return MATCH_NO;
}


/* Match a CLOSE statement.  */

match
gfc_match_close (void)
{
  gfc_close *close;
  match m;
  bool warn;

  m = gfc_match_char ('(');
  if (m == MATCH_NO)
    return m;

  close = XCNEW (gfc_close);

  m = match_close_element (close);

  if (m == MATCH_ERROR)
    goto cleanup;
  if (m == MATCH_NO)
    {
      m = gfc_match_expr (&close->unit);
      if (m == MATCH_NO)
	goto syntax;
      if (m == MATCH_ERROR)
	goto cleanup;
    }

  for (;;)
    {
      if (gfc_match_char (')') == MATCH_YES)
	break;
      if (gfc_match_char (',') != MATCH_YES)
	goto syntax;

      m = match_close_element (close);
      if (m == MATCH_ERROR)
	goto cleanup;
      if (m == MATCH_NO)
	goto syntax;
    }

  if (gfc_match_eos () == MATCH_NO)
    goto syntax;

  if (gfc_pure (NULL))
    {
      gfc_error ("CLOSE statement not allowed in PURE procedure at %C");
      goto cleanup;
    }

  warn = (close->iostat || close->err) ? true : false;

  /* Checks on the STATUS specifier.  */
  if (close->status && close->status->expr_type == EXPR_CONSTANT)
    {
      static const char *status[] = { "KEEP", "DELETE", NULL };

      if (!compare_to_allowed_values ("STATUS", status, NULL, NULL,
				      close->status->value.character.string,
				      "CLOSE", warn))
	goto cleanup;
    }

  new_st.op = EXEC_CLOSE;
  new_st.ext.close = close;
  return MATCH_YES;

syntax:
  gfc_syntax_error (ST_CLOSE);

cleanup:
  gfc_free_close (close);
  return MATCH_ERROR;
}


/* Resolve everything in a gfc_close structure.  */

gfc_try
gfc_resolve_close (gfc_close *close)
{
  RESOLVE_TAG (&tag_unit, close->unit);
  RESOLVE_TAG (&tag_iomsg, close->iomsg);
  RESOLVE_TAG (&tag_iostat, close->iostat);
  RESOLVE_TAG (&tag_status, close->status);

  if (gfc_reference_st_label (close->err, ST_LABEL_TARGET) == FAILURE)
    return FAILURE;

  if (close->unit->expr_type == EXPR_CONSTANT
      && close->unit->ts.type == BT_INTEGER
      && mpz_sgn (close->unit->value.integer) < 0)
    {
      gfc_error ("UNIT number in CLOSE statement at %L must be non-negative",
		 &close->unit->where);
    }

  return SUCCESS;
}


/* Free a gfc_filepos structure.  */

void
gfc_free_filepos (gfc_filepos *fp)
{
  gfc_free_expr (fp->unit);
  gfc_free_expr (fp->iomsg);
  gfc_free_expr (fp->iostat);
  gfc_free (fp);
}


/* Match elements of a REWIND, BACKSPACE, ENDFILE, or FLUSH statement.  */

static match
match_file_element (gfc_filepos *fp)
{
  match m;

  m = match_etag (&tag_unit, &fp->unit);
  if (m != MATCH_NO)
    return m;
  m = match_out_tag (&tag_iomsg, &fp->iomsg);
  if (m != MATCH_NO)
    return m;
  m = match_out_tag (&tag_iostat, &fp->iostat);
  if (m != MATCH_NO)
    return m;
  m = match_ltag (&tag_err, &fp->err);
  if (m != MATCH_NO)
    return m;

  return MATCH_NO;
}


/* Match the second half of the file-positioning statements, REWIND,
   BACKSPACE, ENDFILE, or the FLUSH statement.  */

static match
match_filepos (gfc_statement st, gfc_exec_op op)
{
  gfc_filepos *fp;
  match m;

  fp = XCNEW (gfc_filepos);

  if (gfc_match_char ('(') == MATCH_NO)
    {
      m = gfc_match_expr (&fp->unit);
      if (m == MATCH_ERROR)
	goto cleanup;
      if (m == MATCH_NO)
	goto syntax;

      goto done;
    }

  m = match_file_element (fp);
  if (m == MATCH_ERROR)
    goto done;
  if (m == MATCH_NO)
    {
      m = gfc_match_expr (&fp->unit);
      if (m == MATCH_ERROR)
	goto done;
      if (m == MATCH_NO)
	goto syntax;
    }

  for (;;)
    {
      if (gfc_match_char (')') == MATCH_YES)
	break;
      if (gfc_match_char (',') != MATCH_YES)
	goto syntax;

      m = match_file_element (fp);
      if (m == MATCH_ERROR)
	goto cleanup;
      if (m == MATCH_NO)
	goto syntax;
    }

done:
  if (gfc_match_eos () != MATCH_YES)
    goto syntax;

  if (gfc_pure (NULL))
    {
      gfc_error ("%s statement not allowed in PURE procedure at %C",
		 gfc_ascii_statement (st));

      goto cleanup;
    }

  new_st.op = op;
  new_st.ext.filepos = fp;
  return MATCH_YES;

syntax:
  gfc_syntax_error (st);

cleanup:
  gfc_free_filepos (fp);
  return MATCH_ERROR;
}


gfc_try
gfc_resolve_filepos (gfc_filepos *fp)
{
  RESOLVE_TAG (&tag_unit, fp->unit);
  RESOLVE_TAG (&tag_iostat, fp->iostat);
  RESOLVE_TAG (&tag_iomsg, fp->iomsg);
  if (gfc_reference_st_label (fp->err, ST_LABEL_TARGET) == FAILURE)
    return FAILURE;

  if (fp->unit->expr_type == EXPR_CONSTANT
      && fp->unit->ts.type == BT_INTEGER
      && mpz_sgn (fp->unit->value.integer) < 0)
    {
      gfc_error ("UNIT number in statement at %L must be non-negative",
		 &fp->unit->where);
    }

  return SUCCESS;
}


/* Match the file positioning statements: ENDFILE, BACKSPACE, REWIND,
   and the FLUSH statement.  */

match
gfc_match_endfile (void)
{
  return match_filepos (ST_END_FILE, EXEC_ENDFILE);
}

match
gfc_match_backspace (void)
{
  return match_filepos (ST_BACKSPACE, EXEC_BACKSPACE);
}

match
gfc_match_rewind (void)
{
  return match_filepos (ST_REWIND, EXEC_REWIND);
}

match
gfc_match_flush (void)
{
  if (gfc_notify_std (GFC_STD_F2003, "Fortran 2003: FLUSH statement at %C")
      == FAILURE)
    return MATCH_ERROR;

  return match_filepos (ST_FLUSH, EXEC_FLUSH);
}

/******************** Data Transfer Statements *********************/

/* Return a default unit number.  */

static gfc_expr *
default_unit (io_kind k)
{
  int unit;

  if (k == M_READ)
    unit = 5;
  else
    unit = 6;

  return gfc_get_int_expr (gfc_default_integer_kind, NULL, unit);
}


/* Match a unit specification for a data transfer statement.  */

static match
match_dt_unit (io_kind k, gfc_dt *dt)
{
  gfc_expr *e;

  if (gfc_match_char ('*') == MATCH_YES)
    {
      if (dt->io_unit != NULL)
	goto conflict;

      dt->io_unit = default_unit (k);
      return MATCH_YES;
    }

  if (gfc_match_expr (&e) == MATCH_YES)
    {
      if (dt->io_unit != NULL)
	{
	  gfc_free_expr (e);
	  goto conflict;
	}

      dt->io_unit = e;
      return MATCH_YES;
    }

  return MATCH_NO;

conflict:
  gfc_error ("Duplicate UNIT specification at %C");
  return MATCH_ERROR;
}


/* Match a format specification.  */

static match
match_dt_format (gfc_dt *dt)
{
  locus where;
  gfc_expr *e;
  gfc_st_label *label;
  match m;

  where = gfc_current_locus;

  if (gfc_match_char ('*') == MATCH_YES)
    {
      if (dt->format_expr != NULL || dt->format_label != NULL)
	goto conflict;

      dt->format_label = &format_asterisk;
      return MATCH_YES;
    }

  if ((m = gfc_match_st_label (&label)) == MATCH_YES)
    {
      if (dt->format_expr != NULL || dt->format_label != NULL)
	{
	  gfc_free_st_label (label);
	  goto conflict;
	}

      if (gfc_reference_st_label (label, ST_LABEL_FORMAT) == FAILURE)
	return MATCH_ERROR;

      dt->format_label = label;
      return MATCH_YES;
    }
  else if (m == MATCH_ERROR)
    /* The label was zero or too large.  Emit the correct diagnosis.  */
    return MATCH_ERROR;

  if (gfc_match_expr (&e) == MATCH_YES)
    {
      if (dt->format_expr != NULL || dt->format_label != NULL)
	{
	  gfc_free_expr (e);
	  goto conflict;
	}
      dt->format_expr = e;
      return MATCH_YES;
    }

  gfc_current_locus = where;	/* The only case where we have to restore */

  return MATCH_NO;

conflict:
  gfc_error ("Duplicate format specification at %C");
  return MATCH_ERROR;
}


/* Traverse a namelist that is part of a READ statement to make sure
   that none of the variables in the namelist are INTENT(IN).  Returns
   nonzero if we find such a variable.  */

static int
check_namelist (gfc_symbol *sym)
{
  gfc_namelist *p;

  for (p = sym->namelist; p; p = p->next)
    if (p->sym->attr.intent == INTENT_IN)
      {
	gfc_error ("Symbol '%s' in namelist '%s' is INTENT(IN) at %C",
		   p->sym->name, sym->name);
	return 1;
      }

  return 0;
}


/* Match a single data transfer element.  */

static match
match_dt_element (io_kind k, gfc_dt *dt)
{
  char name[GFC_MAX_SYMBOL_LEN + 1];
  gfc_symbol *sym;
  match m;

  if (gfc_match (" unit =") == MATCH_YES)
    {
      m = match_dt_unit (k, dt);
      if (m != MATCH_NO)
	return m;
    }

  if (gfc_match (" fmt =") == MATCH_YES)
    {
      m = match_dt_format (dt);
      if (m != MATCH_NO)
	return m;
    }

  if (gfc_match (" nml = %n", name) == MATCH_YES)
    {
      if (dt->namelist != NULL)
	{
	  gfc_error ("Duplicate NML specification at %C");
	  return MATCH_ERROR;
	}

      if (gfc_find_symbol (name, NULL, 1, &sym))
	return MATCH_ERROR;

      if (sym == NULL || sym->attr.flavor != FL_NAMELIST)
	{
	  gfc_error ("Symbol '%s' at %C must be a NAMELIST group name",
		     sym != NULL ? sym->name : name);
	  return MATCH_ERROR;
	}

      dt->namelist = sym;
      if (k == M_READ && check_namelist (sym))
	return MATCH_ERROR;

      return MATCH_YES;
    }

  m = match_etag (&tag_e_async, &dt->asynchronous);
  if (m != MATCH_NO)
    return m;
  m = match_etag (&tag_e_blank, &dt->blank);
  if (m != MATCH_NO)
    return m;
  m = match_etag (&tag_e_delim, &dt->delim);
  if (m != MATCH_NO)
    return m;
  m = match_etag (&tag_e_pad, &dt->pad);
  if (m != MATCH_NO)
    return m;
  m = match_etag (&tag_e_sign, &dt->sign);
  if (m != MATCH_NO)
    return m;
  m = match_etag (&tag_e_round, &dt->round);
  if (m != MATCH_NO)
    return m;
  m = match_out_tag (&tag_id, &dt->id);
  if (m != MATCH_NO)
    return m;
  m = match_etag (&tag_e_decimal, &dt->decimal);
  if (m != MATCH_NO)
    return m;
  m = match_etag (&tag_rec, &dt->rec);
  if (m != MATCH_NO)
    return m;
  m = match_etag (&tag_spos, &dt->pos);
  if (m != MATCH_NO)
    return m;
  m = match_out_tag (&tag_iomsg, &dt->iomsg);
  if (m != MATCH_NO)
    return m;
  m = match_out_tag (&tag_iostat, &dt->iostat);
  if (m != MATCH_NO)
    return m;
  m = match_ltag (&tag_err, &dt->err);
  if (m == MATCH_YES)
    dt->err_where = gfc_current_locus;
  if (m != MATCH_NO)
    return m;
  m = match_etag (&tag_advance, &dt->advance);
  if (m != MATCH_NO)
    return m;
  m = match_out_tag (&tag_size, &dt->size);
  if (m != MATCH_NO)
    return m;

  m = match_ltag (&tag_end, &dt->end);
  if (m == MATCH_YES)
    {
      if (k == M_WRITE)
       {
	 gfc_error ("END tag at %C not allowed in output statement");
	 return MATCH_ERROR;
       }
      dt->end_where = gfc_current_locus;
    }
  if (m != MATCH_NO)
    return m;

  m = match_ltag (&tag_eor, &dt->eor);
  if (m == MATCH_YES)
    dt->eor_where = gfc_current_locus;
  if (m != MATCH_NO)
    return m;

  return MATCH_NO;
}


/* Free a data transfer structure and everything below it.  */

void
gfc_free_dt (gfc_dt *dt)
{
  if (dt == NULL)
    return;

  gfc_free_expr (dt->io_unit);
  gfc_free_expr (dt->format_expr);
  gfc_free_expr (dt->rec);
  gfc_free_expr (dt->advance);
  gfc_free_expr (dt->iomsg);
  gfc_free_expr (dt->iostat);
  gfc_free_expr (dt->size);
  gfc_free_expr (dt->pad);
  gfc_free_expr (dt->delim);
  gfc_free_expr (dt->sign);
  gfc_free_expr (dt->round);
  gfc_free_expr (dt->blank);
  gfc_free_expr (dt->decimal);
  gfc_free_expr (dt->pos);
  gfc_free_expr (dt->dt_io_kind);
  /* dt->extra_comma is a link to dt_io_kind if it is set.  */
  gfc_free (dt);
}


/* Resolve everything in a gfc_dt structure.  */

gfc_try
gfc_resolve_dt (gfc_dt *dt, locus *loc)
{
  gfc_expr *e;
  io_kind k;

  /* This is set in any case.  */
  gcc_assert (dt->dt_io_kind);
  k = dt->dt_io_kind->value.iokind;

  RESOLVE_TAG (&tag_format, dt->format_expr);
  RESOLVE_TAG (&tag_rec, dt->rec);
  RESOLVE_TAG (&tag_spos, dt->pos);
  RESOLVE_TAG (&tag_advance, dt->advance);
  RESOLVE_TAG (&tag_id, dt->id);
  RESOLVE_TAG (&tag_iomsg, dt->iomsg);
  RESOLVE_TAG (&tag_iostat, dt->iostat);
  RESOLVE_TAG (&tag_size, dt->size);
  RESOLVE_TAG (&tag_e_pad, dt->pad);
  RESOLVE_TAG (&tag_e_delim, dt->delim);
  RESOLVE_TAG (&tag_e_sign, dt->sign);
  RESOLVE_TAG (&tag_e_round, dt->round);
  RESOLVE_TAG (&tag_e_blank, dt->blank);
  RESOLVE_TAG (&tag_e_decimal, dt->decimal);
  RESOLVE_TAG (&tag_e_async, dt->asynchronous);

  e = dt->io_unit;
  if (e == NULL)
    {
      gfc_error ("UNIT not specified at %L", loc);
      return FAILURE;
    }

  if (gfc_resolve_expr (e) == SUCCESS
      && (e->ts.type != BT_INTEGER
	  && (e->ts.type != BT_CHARACTER || e->expr_type != EXPR_VARIABLE)))
    {
      /* If there is no extra comma signifying the "format" form of the IO
	 statement, then this must be an error.  */
      if (!dt->extra_comma)
	{
	  gfc_error ("UNIT specification at %L must be an INTEGER expression "
		     "or a CHARACTER variable", &e->where);
	  return FAILURE;
	}
      else
	{
	  /* At this point, we have an extra comma.  If io_unit has arrived as
	     type character, we assume its really the "format" form of the I/O
	     statement.  We set the io_unit to the default unit and format to
	     the character expression.  See F95 Standard section 9.4.  */
	  if (e->ts.type == BT_CHARACTER && (k == M_READ || k == M_PRINT))
	    {
	      dt->format_expr = dt->io_unit;
	      dt->io_unit = default_unit (k);

	      /* Nullify this pointer now so that a warning/error is not
		 triggered below for the "Extension".  */
	      dt->extra_comma = NULL;
	    }

	  if (k == M_WRITE)
	    {
	      gfc_error ("Invalid form of WRITE statement at %L, UNIT required",
			 &dt->extra_comma->where);
	      return FAILURE;
	    }
	}
    }

  if (e->ts.type == BT_CHARACTER)
    {
      if (gfc_has_vector_index (e))
	{
	  gfc_error ("Internal unit with vector subscript at %L", &e->where);
	  return FAILURE;
	}

      /* If we are writing, make sure the internal unit can be changed.  */
      gcc_assert (k != M_PRINT);
      if (k == M_WRITE
	  && gfc_check_vardef_context (e, false, _("internal unit in WRITE"))
	       == FAILURE)
	return FAILURE;
    }

  if (e->rank && e->ts.type != BT_CHARACTER)
    {
      gfc_error ("External IO UNIT cannot be an array at %L", &e->where);
      return FAILURE;
    }

  if (e->expr_type == EXPR_CONSTANT && e->ts.type == BT_INTEGER
      && mpz_sgn (e->value.integer) < 0)
    {
      gfc_error ("UNIT number in statement at %L must be non-negative",
		 &e->where);
      return FAILURE;
    }

  /* If we are reading and have a namelist, check that all namelist symbols
     can appear in a variable definition context.  */
  if (k == M_READ && dt->namelist)
    {
      gfc_namelist* n;
      for (n = dt->namelist->namelist; n; n = n->next)
	{
	  gfc_expr* e;
	  gfc_try t;

	  e = gfc_get_variable_expr (gfc_find_sym_in_symtree (n->sym));
	  t = gfc_check_vardef_context (e, false, NULL);
	  gfc_free_expr (e);

	  if (t == FAILURE)
	    {
	      gfc_error ("NAMELIST '%s' in READ statement at %L contains"
			 " the symbol '%s' which may not appear in a"
			 " variable definition context",
			 dt->namelist->name, loc, n->sym->name);
	      return FAILURE;
	    }
	}
    }

  if (dt->extra_comma
      && gfc_notify_std (GFC_STD_GNU, "Extension: Comma before i/o "
			 "item list at %L", &dt->extra_comma->where) == FAILURE)
    return FAILURE;

  if (dt->err)
    {
      if (gfc_reference_st_label (dt->err, ST_LABEL_TARGET) == FAILURE)
	return FAILURE;
      if (dt->err->defined == ST_LABEL_UNKNOWN)
	{
	  gfc_error ("ERR tag label %d at %L not defined",
		      dt->err->value, &dt->err_where);
	  return FAILURE;
	}
    }

  if (dt->end)
    {
      if (gfc_reference_st_label (dt->end, ST_LABEL_TARGET) == FAILURE)
	return FAILURE;
      if (dt->end->defined == ST_LABEL_UNKNOWN)
	{
	  gfc_error ("END tag label %d at %L not defined",
		      dt->end->value, &dt->end_where);
	  return FAILURE;
	}
    }

  if (dt->eor)
    {
      if (gfc_reference_st_label (dt->eor, ST_LABEL_TARGET) == FAILURE)
	return FAILURE;
      if (dt->eor->defined == ST_LABEL_UNKNOWN)
	{
	  gfc_error ("EOR tag label %d at %L not defined",
		      dt->eor->value, &dt->eor_where);
	  return FAILURE;
	}
    }

  /* Check the format label actually exists.  */
  if (dt->format_label && dt->format_label != &format_asterisk
      && dt->format_label->defined == ST_LABEL_UNKNOWN)
    {
      gfc_error ("FORMAT label %d at %L not defined", dt->format_label->value,
		 &dt->format_label->where);
      return FAILURE;
    }

  return SUCCESS;
}


/* Given an io_kind, return its name.  */

static const char *
io_kind_name (io_kind k)
{
  const char *name;

  switch (k)
    {
    case M_READ:
      name = "READ";
      break;
    case M_WRITE:
      name = "WRITE";
      break;
    case M_PRINT:
      name = "PRINT";
      break;
    case M_INQUIRE:
      name = "INQUIRE";
      break;
    default:
      gfc_internal_error ("io_kind_name(): bad I/O-kind");
    }

  return name;
}


/* Match an IO iteration statement of the form:

   ( [<IO element> ,] <IO element>, I = <expr>, <expr> [, <expr> ] )

   which is equivalent to a single IO element.  This function is
   mutually recursive with match_io_element().  */

static match match_io_element (io_kind, gfc_code **);

static match
match_io_iterator (io_kind k, gfc_code **result)
{
  gfc_code *head, *tail, *new_code;
  gfc_iterator *iter;
  locus old_loc;
  match m;
  int n;

  iter = NULL;
  head = NULL;
  old_loc = gfc_current_locus;

  if (gfc_match_char ('(') != MATCH_YES)
    return MATCH_NO;

  m = match_io_element (k, &head);
  tail = head;

  if (m != MATCH_YES || gfc_match_char (',') != MATCH_YES)
    {
      m = MATCH_NO;
      goto cleanup;
    }

  /* Can't be anything but an IO iterator.  Build a list.  */
  iter = gfc_get_iterator ();

  for (n = 1;; n++)
    {
      m = gfc_match_iterator (iter, 0);
      if (m == MATCH_ERROR)
	goto cleanup;
      if (m == MATCH_YES)
	{
	  gfc_check_do_variable (iter->var->symtree);
	  break;
	}

      m = match_io_element (k, &new_code);
      if (m == MATCH_ERROR)
	goto cleanup;
      if (m == MATCH_NO)
	{
	  if (n > 2)
	    goto syntax;
	  goto cleanup;
	}

      tail = gfc_append_code (tail, new_code);

      if (gfc_match_char (',') != MATCH_YES)
	{
	  if (n > 2)
	    goto syntax;
	  m = MATCH_NO;
	  goto cleanup;
	}
    }

  if (gfc_match_char (')') != MATCH_YES)
    goto syntax;

  new_code = gfc_get_code ();
  new_code->op = EXEC_DO;
  new_code->ext.iterator = iter;

  new_code->block = gfc_get_code ();
  new_code->block->op = EXEC_DO;
  new_code->block->next = head;

  *result = new_code;
  return MATCH_YES;

syntax:
  gfc_error ("Syntax error in I/O iterator at %C");
  m = MATCH_ERROR;

cleanup:
  gfc_free_iterator (iter, 1);
  gfc_free_statements (head);
  gfc_current_locus = old_loc;
  return m;
}


/* Match a single element of an IO list, which is either a single
   expression or an IO Iterator.  */

static match
match_io_element (io_kind k, gfc_code **cpp)
{
  gfc_expr *expr;
  gfc_code *cp;
  match m;

  expr = NULL;

  m = match_io_iterator (k, cpp);
  if (m == MATCH_YES)
    return MATCH_YES;

  if (k == M_READ)
    {
      m = gfc_match_variable (&expr, 0);
      if (m == MATCH_NO)
	gfc_error ("Expected variable in READ statement at %C");
    }
  else
    {
      m = gfc_match_expr (&expr);
      if (m == MATCH_NO)
	gfc_error ("Expected expression in %s statement at %C",
		   io_kind_name (k));
    }

  if (m == MATCH_YES && k == M_READ && gfc_check_do_variable (expr->symtree))
    m = MATCH_ERROR;

  if (m != MATCH_YES)
    {
      gfc_free_expr (expr);
      return MATCH_ERROR;
    }

  cp = gfc_get_code ();
  cp->op = EXEC_TRANSFER;
  cp->expr1 = expr;
  cp->ext.dt = current_dt;

  *cpp = cp;
  return MATCH_YES;
}


/* Match an I/O list, building gfc_code structures as we go.  */

static match
match_io_list (io_kind k, gfc_code **head_p)
{
  gfc_code *head, *tail, *new_code;
  match m;

  *head_p = head = tail = NULL;
  if (gfc_match_eos () == MATCH_YES)
    return MATCH_YES;

  for (;;)
    {
      m = match_io_element (k, &new_code);
      if (m == MATCH_ERROR)
	goto cleanup;
      if (m == MATCH_NO)
	goto syntax;

      tail = gfc_append_code (tail, new_code);
      if (head == NULL)
	head = new_code;

      if (gfc_match_eos () == MATCH_YES)
	break;
      if (gfc_match_char (',') != MATCH_YES)
	goto syntax;
    }

  *head_p = head;
  return MATCH_YES;

syntax:
  gfc_error ("Syntax error in %s statement at %C", io_kind_name (k));

cleanup:
  gfc_free_statements (head);
  return MATCH_ERROR;
}


/* Attach the data transfer end node.  */

static void
terminate_io (gfc_code *io_code)
{
  gfc_code *c;

  if (io_code == NULL)
    io_code = new_st.block;

  c = gfc_get_code ();
  c->op = EXEC_DT_END;

  /* Point to structure that is already there */
  c->ext.dt = new_st.ext.dt;
  gfc_append_code (io_code, c);
}


/* Check the constraints for a data transfer statement.  The majority of the
   constraints appearing in 9.4 of the standard appear here.  Some are handled
   in resolve_tag and others in gfc_resolve_dt.  */

static match
check_io_constraints (io_kind k, gfc_dt *dt, gfc_code *io_code,
		      locus *spec_end)
{
#define io_constraint(condition,msg,arg)\
if (condition) \
  {\
    gfc_error(msg,arg);\
    m = MATCH_ERROR;\
  }

  match m;
  gfc_expr *expr;
  gfc_symbol *sym = NULL;
  bool warn, unformatted;

  warn = (dt->err || dt->iostat) ? true : false;
  unformatted = dt->format_expr == NULL && dt->format_label == NULL
		&& dt->namelist == NULL;

  m = MATCH_YES;

  expr = dt->io_unit;
  if (expr && expr->expr_type == EXPR_VARIABLE
      && expr->ts.type == BT_CHARACTER)
    {
      sym = expr->symtree->n.sym;

      io_constraint (k == M_WRITE && sym->attr.intent == INTENT_IN,
		     "Internal file at %L must not be INTENT(IN)",
		     &expr->where);

      io_constraint (gfc_has_vector_index (dt->io_unit),
		     "Internal file incompatible with vector subscript at %L",
		     &expr->where);

      io_constraint (dt->rec != NULL,
		     "REC tag at %L is incompatible with internal file",
		     &dt->rec->where);
    
      io_constraint (dt->pos != NULL,
		     "POS tag at %L is incompatible with internal file",
		     &dt->pos->where);

      io_constraint (unformatted,
		     "Unformatted I/O not allowed with internal unit at %L",
		     &dt->io_unit->where);

      io_constraint (dt->asynchronous != NULL,
		     "ASYNCHRONOUS tag at %L not allowed with internal file",
		     &dt->asynchronous->where);

      if (dt->namelist != NULL)
	{
	  if (gfc_notify_std (GFC_STD_F2003, "Fortran 2003: Internal file "
			      "at %L with namelist", &expr->where)
	      == FAILURE)
	    m = MATCH_ERROR;
	}

      io_constraint (dt->advance != NULL,
		     "ADVANCE tag at %L is incompatible with internal file",
		     &dt->advance->where);
    }

  if (expr && expr->ts.type != BT_CHARACTER)
    {

      io_constraint (gfc_pure (NULL) && (k == M_READ || k == M_WRITE),
		     "IO UNIT in %s statement at %C must be "
		     "an internal file in a PURE procedure",
		     io_kind_name (k));
    }

  if (k != M_READ)
    {
      io_constraint (dt->end, "END tag not allowed with output at %L",
		     &dt->end_where);

      io_constraint (dt->eor, "EOR tag not allowed with output at %L",
		     &dt->eor_where);

      io_constraint (dt->blank, "BLANK= specifier not allowed with output at %L",
		     &dt->blank->where);

      io_constraint (dt->pad, "PAD= specifier not allowed with output at %L",
		     &dt->pad->where);

      io_constraint (dt->size, "SIZE= specifier not allowed with output at %L",
		     &dt->size->where);
    }
  else
    {
      io_constraint (dt->size && dt->advance == NULL,
		     "SIZE tag at %L requires an ADVANCE tag",
		     &dt->size->where);

      io_constraint (dt->eor && dt->advance == NULL,
		     "EOR tag at %L requires an ADVANCE tag",
		     &dt->eor_where);
    }

  if (dt->asynchronous) 
    {
      static const char * asynchronous[] = { "YES", "NO", NULL };

      if (gfc_reduce_init_expr (dt->asynchronous) != SUCCESS)
	{
	  gfc_error ("ASYNCHRONOUS= specifier at %L must be an initialization "
		     "expression", &dt->asynchronous->where);
	  return MATCH_ERROR;
	}

      if (!compare_to_allowed_values
		("ASYNCHRONOUS", asynchronous, NULL, NULL,
		 dt->asynchronous->value.character.string,
		 io_kind_name (k), warn))
	return MATCH_ERROR;
    }

  if (dt->id)
    {
      bool not_yes
	= !dt->asynchronous
	  || gfc_wide_strlen (dt->asynchronous->value.character.string) != 3
	  || gfc_wide_strncasecmp (dt->asynchronous->value.character.string,
				   "yes", 3) != 0;
      io_constraint (not_yes,
		     "ID= specifier at %L must be with ASYNCHRONOUS='yes' "
		     "specifier", &dt->id->where);
    }

  if (dt->decimal)
    {
      if (gfc_notify_std (GFC_STD_F2003, "Fortran 2003: DECIMAL= at %C "
	  "not allowed in Fortran 95") == FAILURE)
	return MATCH_ERROR;

      if (dt->decimal->expr_type == EXPR_CONSTANT)
	{
	  static const char * decimal[] = { "COMMA", "POINT", NULL };

	  if (!compare_to_allowed_values ("DECIMAL", decimal, NULL, NULL,
					  dt->decimal->value.character.string,
					  io_kind_name (k), warn))
	    return MATCH_ERROR;

	  io_constraint (unformatted,
			 "the DECIMAL= specifier at %L must be with an "
			 "explicit format expression", &dt->decimal->where);
	}
    }
  
  if (dt->blank)
    {
      if (gfc_notify_std (GFC_STD_F2003, "Fortran 2003: BLANK= at %C "
	  "not allowed in Fortran 95") == FAILURE)
	return MATCH_ERROR;

      if (dt->blank->expr_type == EXPR_CONSTANT)
	{
	  static const char * blank[] = { "NULL", "ZERO", NULL };

	  if (!compare_to_allowed_values ("BLANK", blank, NULL, NULL,
					  dt->blank->value.character.string,
					  io_kind_name (k), warn))
	    return MATCH_ERROR;

	  io_constraint (unformatted,
			 "the BLANK= specifier at %L must be with an "
			 "explicit format expression", &dt->blank->where);
	}
    }

  if (dt->pad)
    {
      if (gfc_notify_std (GFC_STD_F2003, "Fortran 2003: PAD= at %C "
	  "not allowed in Fortran 95") == FAILURE)
	return MATCH_ERROR;

      if (dt->pad->expr_type == EXPR_CONSTANT)
	{
	  static const char * pad[] = { "YES", "NO", NULL };

	  if (!compare_to_allowed_values ("PAD", pad, NULL, NULL,
					  dt->pad->value.character.string,
					  io_kind_name (k), warn))
	    return MATCH_ERROR;

	  io_constraint (unformatted,
			 "the PAD= specifier at %L must be with an "
			 "explicit format expression", &dt->pad->where);
	}
    }

  if (dt->round)
    {
      if (gfc_notify_std (GFC_STD_F2003, "Fortran 2003: ROUND= at %C "
	  "not allowed in Fortran 95") == FAILURE)
	return MATCH_ERROR;

      if (dt->round->expr_type == EXPR_CONSTANT)
	{
	  static const char * round[] = { "UP", "DOWN", "ZERO", "NEAREST",
					  "COMPATIBLE", "PROCESSOR_DEFINED",
					  NULL };

	  if (!compare_to_allowed_values ("ROUND", round, NULL, NULL,
					  dt->round->value.character.string,
					  io_kind_name (k), warn))
	    return MATCH_ERROR;
	}
    }
  
  if (dt->sign)
    {
      /* When implemented, change the following to use gfc_notify_std F2003.
      if (gfc_notify_std (GFC_STD_F2003, "Fortran 2003: SIGN= at %C "
	  "not allowed in Fortran 95") == FAILURE)
	return MATCH_ERROR;  */
      if (dt->sign->expr_type == EXPR_CONSTANT)
	{
	  static const char * sign[] = { "PLUS", "SUPPRESS", "PROCESSOR_DEFINED",
					 NULL };

	  if (!compare_to_allowed_values ("SIGN", sign, NULL, NULL,
				      dt->sign->value.character.string,
				      io_kind_name (k), warn))
	    return MATCH_ERROR;

	  io_constraint (unformatted,
			 "SIGN= specifier at %L must be with an "
			 "explicit format expression", &dt->sign->where);

	  io_constraint (k == M_READ,
			 "SIGN= specifier at %L not allowed in a "
			 "READ statement", &dt->sign->where);
	}
    }

  if (dt->delim)
    {
      if (gfc_notify_std (GFC_STD_F2003, "Fortran 2003: DELIM= at %C "
	  "not allowed in Fortran 95") == FAILURE)
	return MATCH_ERROR;

      if (dt->delim->expr_type == EXPR_CONSTANT)
	{
	  static const char *delim[] = { "APOSTROPHE", "QUOTE", "NONE", NULL };

	  if (!compare_to_allowed_values ("DELIM", delim, NULL, NULL,
					  dt->delim->value.character.string,
					  io_kind_name (k), warn))
	    return MATCH_ERROR;

	  io_constraint (k == M_READ,
			 "DELIM= specifier at %L not allowed in a "
			 "READ statement", &dt->delim->where);
      
	  io_constraint (dt->format_label != &format_asterisk
			 && dt->namelist == NULL,
			 "DELIM= specifier at %L must have FMT=*",
			 &dt->delim->where);

	  io_constraint (unformatted && dt->namelist == NULL,
			 "DELIM= specifier at %L must be with FMT=* or "
			 "NML= specifier ", &dt->delim->where);
	}
    }
  
  if (dt->namelist)
    {
      io_constraint (io_code && dt->namelist,
		     "NAMELIST cannot be followed by IO-list at %L",
		     &io_code->loc);

      io_constraint (dt->format_expr,
		     "IO spec-list cannot contain both NAMELIST group name "
		     "and format specification at %L",
		     &dt->format_expr->where);

      io_constraint (dt->format_label,
		     "IO spec-list cannot contain both NAMELIST group name "
		     "and format label at %L", spec_end);

      io_constraint (dt->rec,
		     "NAMELIST IO is not allowed with a REC= specifier "
		     "at %L", &dt->rec->where);

      io_constraint (dt->advance,
		     "NAMELIST IO is not allowed with a ADVANCE= specifier "
		     "at %L", &dt->advance->where);
    }

  if (dt->rec)
    {
      io_constraint (dt->end,
		     "An END tag is not allowed with a "
		     "REC= specifier at %L", &dt->end_where);

      io_constraint (dt->format_label == &format_asterisk,
		     "FMT=* is not allowed with a REC= specifier "
		     "at %L", spec_end);

      io_constraint (dt->pos,
		     "POS= is not allowed with REC= specifier "
		     "at %L", &dt->pos->where);
    }

  if (dt->advance)
    {
      int not_yes, not_no;
      expr = dt->advance;

      io_constraint (dt->format_label == &format_asterisk,
		     "List directed format(*) is not allowed with a "
		     "ADVANCE= specifier at %L.", &expr->where);

      io_constraint (unformatted,
		     "the ADVANCE= specifier at %L must appear with an "
		     "explicit format expression", &expr->where);

      if (expr->expr_type == EXPR_CONSTANT && expr->ts.type == BT_CHARACTER)
	{
	  const gfc_char_t *advance = expr->value.character.string;
	  not_no = gfc_wide_strlen (advance) != 2
		   || gfc_wide_strncasecmp (advance, "no", 2) != 0;
	  not_yes = gfc_wide_strlen (advance) != 3
		    || gfc_wide_strncasecmp (advance, "yes", 3) != 0;
	}
      else
	{
	  not_no = 0;
	  not_yes = 0;
	}

      io_constraint (not_no && not_yes,
		     "ADVANCE= specifier at %L must have value = "
		     "YES or NO.", &expr->where);

      io_constraint (dt->size && not_no && k == M_READ,
		     "SIZE tag at %L requires an ADVANCE = 'NO'",
		     &dt->size->where);

      io_constraint (dt->eor && not_no && k == M_READ,
		     "EOR tag at %L requires an ADVANCE = 'NO'",
		     &dt->eor_where);      
    }

  expr = dt->format_expr;
  if (gfc_simplify_expr (expr, 0) == FAILURE
      || check_format_string (expr, k == M_READ) == FAILURE)
    return MATCH_ERROR;

  return m;
}
#undef io_constraint


/* Match a READ, WRITE or PRINT statement.  */

static match
match_io (io_kind k)
{
  char name[GFC_MAX_SYMBOL_LEN + 1];
  gfc_code *io_code;
  gfc_symbol *sym;
  int comma_flag;
  locus where;
  locus spec_end;
  gfc_dt *dt;
  match m;

  where = gfc_current_locus;
  comma_flag = 0;
  current_dt = dt = XCNEW (gfc_dt);
  m = gfc_match_char ('(');
  if (m == MATCH_NO)
    {
      where = gfc_current_locus;
      if (k == M_WRITE)
	goto syntax;
      else if (k == M_PRINT)
	{
	  /* Treat the non-standard case of PRINT namelist.  */
	  if ((gfc_current_form == FORM_FIXED || gfc_peek_ascii_char () == ' ')
	      && gfc_match_name (name) == MATCH_YES)
	    {
	      gfc_find_symbol (name, NULL, 1, &sym);
	      if (sym && sym->attr.flavor == FL_NAMELIST)
		{
		  if (gfc_notify_std (GFC_STD_GNU, "PRINT namelist at "
				      "%C is an extension") == FAILURE)
		    {
		      m = MATCH_ERROR;
		      goto cleanup;
		    }

		  dt->io_unit = default_unit (k);
		  dt->namelist = sym;
		  goto get_io_list;
		}
	      else
		gfc_current_locus = where;
	    }
	}

      if (gfc_current_form == FORM_FREE)
	{
	  char c = gfc_peek_ascii_char ();
	  if (c != ' ' && c != '*' && c != '\'' && c != '"')
	    {
	      m = MATCH_NO;
	      goto cleanup;
	    }
	}

      m = match_dt_format (dt);
      if (m == MATCH_ERROR)
	goto cleanup;
      if (m == MATCH_NO)
	goto syntax;

      comma_flag = 1;
      dt->io_unit = default_unit (k);
      goto get_io_list;
    }
  else
    {
      /* Before issuing an error for a malformed 'print (1,*)' type of
	 error, check for a default-char-expr of the form ('(I0)').  */
      if (k == M_PRINT && m == MATCH_YES)
	{
	  /* Reset current locus to get the initial '(' in an expression.  */
	  gfc_current_locus = where;
	  dt->format_expr = NULL;
	  m = match_dt_format (dt);

	  if (m == MATCH_ERROR)
	    goto cleanup;
	  if (m == MATCH_NO || dt->format_expr == NULL)
	    goto syntax;

	  comma_flag = 1;
	  dt->io_unit = default_unit (k);
	  goto get_io_list;
	}
    }

  /* Match a control list */
  if (match_dt_element (k, dt) == MATCH_YES)
    goto next;
  if (match_dt_unit (k, dt) != MATCH_YES)
    goto loop;

  if (gfc_match_char (')') == MATCH_YES)
    goto get_io_list;
  if (gfc_match_char (',') != MATCH_YES)
    goto syntax;

  m = match_dt_element (k, dt);
  if (m == MATCH_YES)
    goto next;
  if (m == MATCH_ERROR)
    goto cleanup;

  m = match_dt_format (dt);
  if (m == MATCH_YES)
    goto next;
  if (m == MATCH_ERROR)
    goto cleanup;

  where = gfc_current_locus;

  m = gfc_match_name (name);
  if (m == MATCH_YES)
    {
      gfc_find_symbol (name, NULL, 1, &sym);
      if (sym && sym->attr.flavor == FL_NAMELIST)
	{
	  dt->namelist = sym;
	  if (k == M_READ && check_namelist (sym))
	    {
	      m = MATCH_ERROR;
	      goto cleanup;
	    }
	  goto next;
	}
    }

  gfc_current_locus = where;

  goto loop;			/* No matches, try regular elements */

next:
  if (gfc_match_char (')') == MATCH_YES)
    goto get_io_list;
  if (gfc_match_char (',') != MATCH_YES)
    goto syntax;

loop:
  for (;;)
    {
      m = match_dt_element (k, dt);
      if (m == MATCH_NO)
	goto syntax;
      if (m == MATCH_ERROR)
	goto cleanup;

      if (gfc_match_char (')') == MATCH_YES)
	break;
      if (gfc_match_char (',') != MATCH_YES)
	goto syntax;
    }

get_io_list:

  /* Used in check_io_constraints, where no locus is available.  */
  spec_end = gfc_current_locus;

  /* Save the IO kind for later use.  */
  dt->dt_io_kind = gfc_get_iokind_expr (&gfc_current_locus, k);

  /* Optional leading comma (non-standard).  We use a gfc_expr structure here
     to save the locus.  This is used later when resolving transfer statements
     that might have a format expression without unit number.  */
  if (!comma_flag && gfc_match_char (',') == MATCH_YES)
<<<<<<< HEAD
    {
      /* Save the iokind and locus for later use in resolution.  */
      dt->extra_comma = gfc_get_iokind_expr (&gfc_current_locus, k);
    }
=======
    dt->extra_comma = dt->dt_io_kind;
>>>>>>> 155d23aa

  io_code = NULL;
  if (gfc_match_eos () != MATCH_YES)
    {
      if (comma_flag && gfc_match_char (',') != MATCH_YES)
	{
	  gfc_error ("Expected comma in I/O list at %C");
	  m = MATCH_ERROR;
	  goto cleanup;
	}

      m = match_io_list (k, &io_code);
      if (m == MATCH_ERROR)
	goto cleanup;
      if (m == MATCH_NO)
	goto syntax;
    }

  /* A full IO statement has been matched.  Check the constraints.  spec_end is
     supplied for cases where no locus is supplied.  */
  m = check_io_constraints (k, dt, io_code, &spec_end);

  if (m == MATCH_ERROR)
    goto cleanup;

  new_st.op = (k == M_READ) ? EXEC_READ : EXEC_WRITE;
  new_st.ext.dt = dt;
  new_st.block = gfc_get_code ();
  new_st.block->op = new_st.op;
  new_st.block->next = io_code;

  terminate_io (io_code);

  return MATCH_YES;

syntax:
  gfc_error ("Syntax error in %s statement at %C", io_kind_name (k));
  m = MATCH_ERROR;

cleanup:
  gfc_free_dt (dt);
  return m;
}


match
gfc_match_read (void)
{
  return match_io (M_READ);
}


match
gfc_match_write (void)
{
  return match_io (M_WRITE);
}


match
gfc_match_print (void)
{
  match m;

  m = match_io (M_PRINT);
  if (m != MATCH_YES)
    return m;

  if (gfc_pure (NULL))
    {
      gfc_error ("PRINT statement at %C not allowed within PURE procedure");
      return MATCH_ERROR;
    }

  return MATCH_YES;
}


/* Free a gfc_inquire structure.  */

void
gfc_free_inquire (gfc_inquire *inquire)
{

  if (inquire == NULL)
    return;

  gfc_free_expr (inquire->unit);
  gfc_free_expr (inquire->file);
  gfc_free_expr (inquire->iomsg);
  gfc_free_expr (inquire->iostat);
  gfc_free_expr (inquire->exist);
  gfc_free_expr (inquire->opened);
  gfc_free_expr (inquire->number);
  gfc_free_expr (inquire->named);
  gfc_free_expr (inquire->name);
  gfc_free_expr (inquire->access);
  gfc_free_expr (inquire->sequential);
  gfc_free_expr (inquire->direct);
  gfc_free_expr (inquire->form);
  gfc_free_expr (inquire->formatted);
  gfc_free_expr (inquire->unformatted);
  gfc_free_expr (inquire->recl);
  gfc_free_expr (inquire->nextrec);
  gfc_free_expr (inquire->blank);
  gfc_free_expr (inquire->position);
  gfc_free_expr (inquire->action);
  gfc_free_expr (inquire->read);
  gfc_free_expr (inquire->write);
  gfc_free_expr (inquire->readwrite);
  gfc_free_expr (inquire->delim);
  gfc_free_expr (inquire->encoding);
  gfc_free_expr (inquire->pad);
  gfc_free_expr (inquire->iolength);
  gfc_free_expr (inquire->convert);
  gfc_free_expr (inquire->strm_pos);
  gfc_free_expr (inquire->asynchronous);
  gfc_free_expr (inquire->decimal);
  gfc_free_expr (inquire->pending);
  gfc_free_expr (inquire->id);
  gfc_free_expr (inquire->sign);
  gfc_free_expr (inquire->size);
  gfc_free_expr (inquire->round);
  gfc_free (inquire);
}


/* Match an element of an INQUIRE statement.  */

#define RETM   if (m != MATCH_NO) return m;

static match
match_inquire_element (gfc_inquire *inquire)
{
  match m;

  m = match_etag (&tag_unit, &inquire->unit);
  RETM m = match_etag (&tag_file, &inquire->file);
  RETM m = match_ltag (&tag_err, &inquire->err);
  RETM m = match_out_tag (&tag_iomsg, &inquire->iomsg);
  RETM m = match_out_tag (&tag_iostat, &inquire->iostat);
  RETM m = match_vtag (&tag_exist, &inquire->exist);
  RETM m = match_vtag (&tag_opened, &inquire->opened);
  RETM m = match_vtag (&tag_named, &inquire->named);
  RETM m = match_vtag (&tag_name, &inquire->name);
  RETM m = match_out_tag (&tag_number, &inquire->number);
  RETM m = match_vtag (&tag_s_access, &inquire->access);
  RETM m = match_vtag (&tag_sequential, &inquire->sequential);
  RETM m = match_vtag (&tag_direct, &inquire->direct);
  RETM m = match_vtag (&tag_s_form, &inquire->form);
  RETM m = match_vtag (&tag_formatted, &inquire->formatted);
  RETM m = match_vtag (&tag_unformatted, &inquire->unformatted);
  RETM m = match_out_tag (&tag_s_recl, &inquire->recl);
  RETM m = match_out_tag (&tag_nextrec, &inquire->nextrec);
  RETM m = match_vtag (&tag_s_blank, &inquire->blank);
  RETM m = match_vtag (&tag_s_position, &inquire->position);
  RETM m = match_vtag (&tag_s_action, &inquire->action);
  RETM m = match_vtag (&tag_read, &inquire->read);
  RETM m = match_vtag (&tag_write, &inquire->write);
  RETM m = match_vtag (&tag_readwrite, &inquire->readwrite);
  RETM m = match_vtag (&tag_s_async, &inquire->asynchronous);
  RETM m = match_vtag (&tag_s_delim, &inquire->delim);
  RETM m = match_vtag (&tag_s_decimal, &inquire->decimal);
  RETM m = match_vtag (&tag_size, &inquire->size);
  RETM m = match_vtag (&tag_s_encoding, &inquire->encoding);
  RETM m = match_vtag (&tag_s_round, &inquire->round);
  RETM m = match_vtag (&tag_s_sign, &inquire->sign);
  RETM m = match_vtag (&tag_s_pad, &inquire->pad);
  RETM m = match_vtag (&tag_iolength, &inquire->iolength);
  RETM m = match_vtag (&tag_convert, &inquire->convert);
  RETM m = match_out_tag (&tag_strm_out, &inquire->strm_pos);
  RETM m = match_vtag (&tag_pending, &inquire->pending);
  RETM m = match_vtag (&tag_id, &inquire->id);
  RETM return MATCH_NO;
}

#undef RETM


match
gfc_match_inquire (void)
{
  gfc_inquire *inquire;
  gfc_code *code;
  match m;
  locus loc;

  m = gfc_match_char ('(');
  if (m == MATCH_NO)
    return m;

  inquire = XCNEW (gfc_inquire);

  loc = gfc_current_locus;

  m = match_inquire_element (inquire);
  if (m == MATCH_ERROR)
    goto cleanup;
  if (m == MATCH_NO)
    {
      m = gfc_match_expr (&inquire->unit);
      if (m == MATCH_ERROR)
	goto cleanup;
      if (m == MATCH_NO)
	goto syntax;
    }

  /* See if we have the IOLENGTH form of the inquire statement.  */
  if (inquire->iolength != NULL)
    {
      if (gfc_match_char (')') != MATCH_YES)
	goto syntax;

      m = match_io_list (M_INQUIRE, &code);
      if (m == MATCH_ERROR)
	goto cleanup;
      if (m == MATCH_NO)
	goto syntax;

      new_st.op = EXEC_IOLENGTH;
      new_st.expr1 = inquire->iolength;
      new_st.ext.inquire = inquire;

      if (gfc_pure (NULL))
	{
	  gfc_free_statements (code);
	  gfc_error ("INQUIRE statement not allowed in PURE procedure at %C");
	  return MATCH_ERROR;
	}

      new_st.block = gfc_get_code ();
      new_st.block->op = EXEC_IOLENGTH;
      terminate_io (code);
      new_st.block->next = code;
      return MATCH_YES;
    }

  /* At this point, we have the non-IOLENGTH inquire statement.  */
  for (;;)
    {
      if (gfc_match_char (')') == MATCH_YES)
	break;
      if (gfc_match_char (',') != MATCH_YES)
	goto syntax;

      m = match_inquire_element (inquire);
      if (m == MATCH_ERROR)
	goto cleanup;
      if (m == MATCH_NO)
	goto syntax;

      if (inquire->iolength != NULL)
	{
	  gfc_error ("IOLENGTH tag invalid in INQUIRE statement at %C");
	  goto cleanup;
	}
    }

  if (gfc_match_eos () != MATCH_YES)
    goto syntax;

  if (inquire->unit != NULL && inquire->file != NULL)
    {
      gfc_error ("INQUIRE statement at %L cannot contain both FILE and "
		 "UNIT specifiers", &loc);
      goto cleanup;
    }

  if (inquire->unit == NULL && inquire->file == NULL)
    {
      gfc_error ("INQUIRE statement at %L requires either FILE or "
		 "UNIT specifier", &loc);
      goto cleanup;
    }

  if (gfc_pure (NULL))
    {
      gfc_error ("INQUIRE statement not allowed in PURE procedure at %C");
      goto cleanup;
    }
  
  if (inquire->id != NULL && inquire->pending == NULL)
    {
      gfc_error ("INQUIRE statement at %L requires a PENDING= specifier with "
		 "the ID= specifier", &loc);
      goto cleanup;
    }

  new_st.op = EXEC_INQUIRE;
  new_st.ext.inquire = inquire;
  return MATCH_YES;

syntax:
  gfc_syntax_error (ST_INQUIRE);

cleanup:
  gfc_free_inquire (inquire);
  return MATCH_ERROR;
}


/* Resolve everything in a gfc_inquire structure.  */

gfc_try
gfc_resolve_inquire (gfc_inquire *inquire)
{
  RESOLVE_TAG (&tag_unit, inquire->unit);
  RESOLVE_TAG (&tag_file, inquire->file);
  RESOLVE_TAG (&tag_id, inquire->id);

  /* For INQUIRE, all tags except FILE, ID and UNIT are variable definition
     contexts.  Thus, use an extended RESOLVE_TAG macro for that.  */
#define INQUIRE_RESOLVE_TAG(tag, expr) \
  RESOLVE_TAG (tag, expr); \
  if (expr) \
    { \
      char context[64]; \
      sprintf (context, _("%s tag with INQUIRE"), (tag)->name); \
      if (gfc_check_vardef_context ((expr), false, context) == FAILURE) \
	return FAILURE; \
    }
  INQUIRE_RESOLVE_TAG (&tag_iomsg, inquire->iomsg);
  INQUIRE_RESOLVE_TAG (&tag_iostat, inquire->iostat);
  INQUIRE_RESOLVE_TAG (&tag_exist, inquire->exist);
  INQUIRE_RESOLVE_TAG (&tag_opened, inquire->opened);
  INQUIRE_RESOLVE_TAG (&tag_number, inquire->number);
  INQUIRE_RESOLVE_TAG (&tag_named, inquire->named);
  INQUIRE_RESOLVE_TAG (&tag_name, inquire->name);
  INQUIRE_RESOLVE_TAG (&tag_s_access, inquire->access);
  INQUIRE_RESOLVE_TAG (&tag_sequential, inquire->sequential);
  INQUIRE_RESOLVE_TAG (&tag_direct, inquire->direct);
  INQUIRE_RESOLVE_TAG (&tag_s_form, inquire->form);
  INQUIRE_RESOLVE_TAG (&tag_formatted, inquire->formatted);
  INQUIRE_RESOLVE_TAG (&tag_unformatted, inquire->unformatted);
  INQUIRE_RESOLVE_TAG (&tag_s_recl, inquire->recl);
  INQUIRE_RESOLVE_TAG (&tag_nextrec, inquire->nextrec);
  INQUIRE_RESOLVE_TAG (&tag_s_blank, inquire->blank);
  INQUIRE_RESOLVE_TAG (&tag_s_position, inquire->position);
  INQUIRE_RESOLVE_TAG (&tag_s_action, inquire->action);
  INQUIRE_RESOLVE_TAG (&tag_read, inquire->read);
  INQUIRE_RESOLVE_TAG (&tag_write, inquire->write);
  INQUIRE_RESOLVE_TAG (&tag_readwrite, inquire->readwrite);
  INQUIRE_RESOLVE_TAG (&tag_s_delim, inquire->delim);
  INQUIRE_RESOLVE_TAG (&tag_s_pad, inquire->pad);
  INQUIRE_RESOLVE_TAG (&tag_s_encoding, inquire->encoding);
  INQUIRE_RESOLVE_TAG (&tag_s_round, inquire->round);
  INQUIRE_RESOLVE_TAG (&tag_iolength, inquire->iolength);
  INQUIRE_RESOLVE_TAG (&tag_convert, inquire->convert);
  INQUIRE_RESOLVE_TAG (&tag_strm_out, inquire->strm_pos);
  INQUIRE_RESOLVE_TAG (&tag_s_async, inquire->asynchronous);
  INQUIRE_RESOLVE_TAG (&tag_s_sign, inquire->sign);
  INQUIRE_RESOLVE_TAG (&tag_s_round, inquire->round);
  INQUIRE_RESOLVE_TAG (&tag_pending, inquire->pending);
  INQUIRE_RESOLVE_TAG (&tag_size, inquire->size);
#undef INQUIRE_RESOLVE_TAG

  if (gfc_reference_st_label (inquire->err, ST_LABEL_TARGET) == FAILURE)
    return FAILURE;

  return SUCCESS;
}


void
gfc_free_wait (gfc_wait *wait)
{
  if (wait == NULL)
    return;

  gfc_free_expr (wait->unit);
  gfc_free_expr (wait->iostat);
  gfc_free_expr (wait->iomsg);
  gfc_free_expr (wait->id);
}


gfc_try
gfc_resolve_wait (gfc_wait *wait)
{
  RESOLVE_TAG (&tag_unit, wait->unit);
  RESOLVE_TAG (&tag_iomsg, wait->iomsg);
  RESOLVE_TAG (&tag_iostat, wait->iostat);
  RESOLVE_TAG (&tag_id, wait->id);

  if (gfc_reference_st_label (wait->err, ST_LABEL_TARGET) == FAILURE)
    return FAILURE;
  
  if (gfc_reference_st_label (wait->end, ST_LABEL_TARGET) == FAILURE)
    return FAILURE;

  return SUCCESS;
}

/* Match an element of a WAIT statement.  */

#define RETM   if (m != MATCH_NO) return m;

static match
match_wait_element (gfc_wait *wait)
{
  match m;

  m = match_etag (&tag_unit, &wait->unit);
  RETM m = match_ltag (&tag_err, &wait->err);
  RETM m = match_ltag (&tag_end, &wait->eor);
  RETM m = match_ltag (&tag_eor, &wait->end);
  RETM m = match_out_tag (&tag_iomsg, &wait->iomsg);
  RETM m = match_out_tag (&tag_iostat, &wait->iostat);
  RETM m = match_etag (&tag_id, &wait->id);
  RETM return MATCH_NO;
}

#undef RETM


match
gfc_match_wait (void)
{
  gfc_wait *wait;
  match m;

  m = gfc_match_char ('(');
  if (m == MATCH_NO)
    return m;

  wait = XCNEW (gfc_wait);

  m = match_wait_element (wait);
  if (m == MATCH_ERROR)
    goto cleanup;
  if (m == MATCH_NO)
    {
      m = gfc_match_expr (&wait->unit);
      if (m == MATCH_ERROR)
	goto cleanup;
      if (m == MATCH_NO)
	goto syntax;
    }

  for (;;)
    {
      if (gfc_match_char (')') == MATCH_YES)
	break;
      if (gfc_match_char (',') != MATCH_YES)
	goto syntax;

      m = match_wait_element (wait);
      if (m == MATCH_ERROR)
	goto cleanup;
      if (m == MATCH_NO)
	goto syntax;
    }

  if (gfc_notify_std (GFC_STD_F2003, "Fortran 2003: WAIT at %C "
	  "not allowed in Fortran 95") == FAILURE)
    goto cleanup;

  if (gfc_pure (NULL))
    {
      gfc_error ("WAIT statement not allowed in PURE procedure at %C");
      goto cleanup;
    }

  new_st.op = EXEC_WAIT;
  new_st.ext.wait = wait;

  return MATCH_YES;

syntax:
  gfc_syntax_error (ST_WAIT);

cleanup:
  gfc_free_wait (wait);
  return MATCH_ERROR;
}<|MERGE_RESOLUTION|>--- conflicted
+++ resolved
@@ -3678,14 +3678,7 @@
      to save the locus.  This is used later when resolving transfer statements
      that might have a format expression without unit number.  */
   if (!comma_flag && gfc_match_char (',') == MATCH_YES)
-<<<<<<< HEAD
-    {
-      /* Save the iokind and locus for later use in resolution.  */
-      dt->extra_comma = gfc_get_iokind_expr (&gfc_current_locus, k);
-    }
-=======
     dt->extra_comma = dt->dt_io_kind;
->>>>>>> 155d23aa
 
   io_code = NULL;
   if (gfc_match_eos () != MATCH_YES)

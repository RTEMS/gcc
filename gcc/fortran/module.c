--- conflicted
+++ resolved
@@ -1671,11 +1671,8 @@
   AB_CRAY_POINTER, AB_CRAY_POINTEE, AB_THREADPRIVATE, AB_ALLOC_COMP,
   AB_POINTER_COMP, AB_PRIVATE_COMP, AB_VALUE, AB_VOLATILE, AB_PROTECTED,
   AB_IS_BIND_C, AB_IS_C_INTEROP, AB_IS_ISO_C, AB_ABSTRACT, AB_ZERO_COMP,
-<<<<<<< HEAD
-  AB_IS_CLASS, AB_PROCEDURE, AB_PROC_POINTER, AB_VTYPE
-=======
-  AB_IS_CLASS, AB_PROCEDURE, AB_PROC_POINTER, AB_ASYNCHRONOUS
->>>>>>> 6a73fcec
+  AB_IS_CLASS, AB_PROCEDURE, AB_PROC_POINTER, AB_VTYPE, AB_VTAB,
+  AB_ASYNCHRONOUS
 }
 ab_attribute;
 
@@ -1720,6 +1717,7 @@
     minit ("PROCEDURE", AB_PROCEDURE),
     minit ("PROC_POINTER", AB_PROC_POINTER),
     minit ("VTYPE", AB_VTYPE),
+    minit ("VTAB", AB_VTAB),
     minit (NULL, -1)
 };
 
@@ -1878,6 +1876,8 @@
 	MIO_NAME (ab_attribute) (AB_PROC_POINTER, attr_bits);
       if (attr->vtype)
 	MIO_NAME (ab_attribute) (AB_VTYPE, attr_bits);
+      if (attr->vtab)
+	MIO_NAME (ab_attribute) (AB_VTAB, attr_bits);
 
       mio_rparen ();
 
@@ -2011,6 +2011,9 @@
 	    case AB_VTYPE:
 	      attr->vtype = 1;
 	      break;
+	    case AB_VTAB:
+	      attr->vtab = 1;
+	      break;
 	    }
 	}
     }
@@ -4165,6 +4168,9 @@
   if (st_sym == rsym)
     return false;
 
+  if (st_sym->attr.vtab || st_sym->attr.vtype)
+    return false;
+
   /* If the existing symbol is generic from a different module and
      the new symbol is generic there can be no ambiguity.  */
   if (st_sym->attr.generic

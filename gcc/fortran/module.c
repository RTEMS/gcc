--- conflicted
+++ resolved
@@ -1,10 +1,6 @@
 /* Handle modules, which amounts to loading and saving symbols and
    their attendant structures.
-<<<<<<< HEAD
-   Copyright (C) 2000, 2001, 2002, 2003, 2004, 2005, 2006, 2007
-=======
    Copyright (C) 2000, 2001, 2002, 2003, 2004, 2005, 2006, 2007, 2008, 2009
->>>>>>> 42bae686
    Free Software Foundation, Inc.
    Contributed by Andy Vaught
 
@@ -2028,8 +2024,6 @@
   else
     mio_symbol_ref (&ts->derived);
 
-<<<<<<< HEAD
-=======
   /* Add info for C interop and is_iso_c.  */
   mio_integer (&ts->is_c_interop);
   mio_integer (&ts->is_iso_c);
@@ -2042,7 +2036,6 @@
   else
     ts->f90_type = MIO_NAME (bt) (ts->type, bt_types);
 
->>>>>>> 42bae686
   if (ts->type != BT_CHARACTER)
     {
       /* ts->cl is only valid for BT_CHARACTER.  */
@@ -2840,26 +2833,15 @@
 	 namespace, it has a unique name and we should look in the current
 	 namespace to see if the required, non-contained symbol is available
 	 yet. If so, the latter should be written.  */
-<<<<<<< HEAD
-      if (e->symtree->n.sym && check_unique_name(e->symtree->name))
-	ns_st = gfc_find_symtree (gfc_current_ns->sym_root,
-				    e->symtree->n.sym->name);
-=======
       if (e->symtree->n.sym && check_unique_name (e->symtree->name))
 	ns_st = gfc_find_symtree (gfc_current_ns->sym_root,
 				  e->symtree->n.sym->name);
->>>>>>> 42bae686
 
       /* On the other hand, if the existing symbol is the module name or the
 	 new symbol is a dummy argument, do not do the promotion.  */
       if (ns_st && ns_st->n.sym
-<<<<<<< HEAD
-	    && ns_st->n.sym->attr.flavor != FL_MODULE
-	    && !e->symtree->n.sym->attr.dummy)
-=======
 	  && ns_st->n.sym->attr.flavor != FL_MODULE
 	  && !e->symtree->n.sym->attr.dummy)
->>>>>>> 42bae686
 	e->symtree = ns_st;
     }
   else if (e->expr_type == EXPR_FUNCTION && e->value.function.name)
@@ -2868,13 +2850,8 @@
 	 expression, in one use associated module, can fail to be
 	 coupled to its symtree when used in a specification
 	 expression in another module.  */
-<<<<<<< HEAD
-      fname = e->value.function.esym ? e->value.function.esym->name :
-				       e->value.function.isym->name;
-=======
       fname = e->value.function.esym ? e->value.function.esym->name
 				     : e->value.function.isym->name;
->>>>>>> 42bae686
       e->symtree = gfc_find_symtree (gfc_current_ns->sym_root, fname);
     }
 }
@@ -3650,11 +3627,7 @@
   char name[GFC_MAX_SYMBOL_LEN + 1], module[GFC_MAX_SYMBOL_LEN + 1];
   gfc_symbol *sym;
   gfc_interface *generic = NULL;
-<<<<<<< HEAD
-  int n, i;
-=======
   int n, i, renamed;
->>>>>>> 42bae686
 
   mio_lparen ();
 
@@ -3665,34 +3638,12 @@
       mio_internal_string (name);
       mio_internal_string (module);
 
-<<<<<<< HEAD
-      n = number_use_names (name);
-=======
       n = number_use_names (name, false);
       renamed = n ? 1 : 0;
->>>>>>> 42bae686
       n = n ? n : 1;
 
       for (i = 1; i <= n; i++)
 	{
-<<<<<<< HEAD
-	  /* Decide if we need to load this one or not.  */
-	  p = find_use_name_n (name, &i);
-
-	  if (p == NULL || gfc_find_symbol (p, NULL, 0, &sym))
-	    {
-	      while (parse_atom () != ATOM_RPAREN);
-	        continue;
-	    }
-
-	  if (sym == NULL)
-	    {
-	      gfc_get_symbol (p, NULL, &sym);
-
-	      sym->attr.flavor = FL_PROCEDURE;
-	      sym->attr.generic = 1;
-	      sym->attr.use_assoc = 1;
-=======
 	  gfc_symtree *st;
 	  /* Decide if we need to load this one or not.  */
 	  p = find_use_name_n (name, &i, false);
@@ -3750,22 +3701,11 @@
 		  sym->attr.generic = 1;
 		  sym->attr.use_assoc = 1;
 		}
->>>>>>> 42bae686
 	    }
 	  else
 	    {
 	      /* Unless sym is a generic interface, this reference
 		 is ambiguous.  */
-<<<<<<< HEAD
-	      gfc_symtree *st;
-	      p = p ? p : name;
-	      st = gfc_find_symtree (gfc_current_ns->sym_root, p);
-	      if (!sym->attr.generic
-		    && sym->module != NULL
-		    && strcmp(module, sym->module) != 0)
-		st->ambiguous = 1;
-	    }
-=======
 	      if (st == NULL)
 	        st = gfc_find_symtree (gfc_current_ns->sym_root, p);
 
@@ -3780,17 +3720,12 @@
 	  sym->attr.use_only = only_flag;
 	  sym->attr.use_rename = renamed;
 
->>>>>>> 42bae686
 	  if (i == 1)
 	    {
 	      mio_interface_rest (&sym->generic);
 	      generic = sym->generic;
 	    }
-<<<<<<< HEAD
-	  else
-=======
 	  else if (!sym->generic)
->>>>>>> 42bae686
 	    {
 	      sym->generic = generic;
 	      sym->attr.generic_copy = 1;
@@ -3976,11 +3911,8 @@
   sym->attr.use_assoc = 1;
   if (only_flag)
     sym->attr.use_only = 1;
-<<<<<<< HEAD
-=======
   if (p->u.rsym.renamed)
     sym->attr.use_rename = 1;
->>>>>>> 42bae686
 
   return 1;
 }
@@ -4021,30 +3953,6 @@
 }
 
 
-<<<<<<< HEAD
-/* Given a root symtree node and a symbol, try to find a symtree that
-   references the symbol that is not a unique name.  */
-
-static gfc_symtree *
-find_symtree_for_symbol (gfc_symtree *st, gfc_symbol *sym)
-{
-  gfc_symtree *s = NULL;
-
-  if (st == NULL)
-    return s;
-
-  s = find_symtree_for_symbol (st->right, sym);
-  if (s != NULL)
-    return s;
-  s = find_symtree_for_symbol (st->left, sym);
-  if (s != NULL)
-    return s;
-
-  if (st->n.sym == sym && !check_unique_name (st->name))
-    return st;
-
-  return s;
-=======
 /* It is not quite enough to check for ambiguity in the symbols by
    the loaded symbol and the new symbol not being identical.  */
 static bool
@@ -4077,7 +3985,6 @@
     }
 
   return true;
->>>>>>> 42bae686
 }
 
 
@@ -4194,17 +4101,11 @@
 	  /* Get the jth local name for this symbol.  */
 	  p = find_use_name_n (name, &j, false);
 
-<<<<<<< HEAD
-	  /* Skip symtree nodes not in an ONLY clause, unless there
-	     is an existing symtree loaded from another USE
-	     statement.  */
-=======
 	  if (p == NULL && strcmp (name, module_name) == 0)
 	    p = name;
 
 	  /* Skip symtree nodes not in an ONLY clause, unless there
 	     is an existing symtree loaded from another USE statement.  */
->>>>>>> 42bae686
 	  if (p == NULL)
 	    {
 	      st = gfc_find_symtree (gfc_current_ns->sym_root, name);
@@ -4212,8 +4113,6 @@
 		info->u.rsym.symtree = st;
 	      continue;
 	    }
-<<<<<<< HEAD
-=======
 
 	  /* If a symbol of the same name and module exists already,
 	     this symbol, which is not in an ONLY clause, must not be
@@ -4224,18 +4123,13 @@
 		&& find_symbol (gfc_current_ns->sym_root, name,
 				module_name, 0))
 	    continue;
->>>>>>> 42bae686
 
 	  st = gfc_find_symtree (gfc_current_ns->sym_root, p);
 
 	  if (st != NULL)
 	    {
 	      /* Check for ambiguous symbols.  */
-<<<<<<< HEAD
-	      if (st->n.sym != info->u.rsym.sym)
-=======
 	      if (check_for_ambiguous (st->n.sym, info))
->>>>>>> 42bae686
 		st->ambiguous = 1;
 	      info->u.rsym.symtree = st;
 	    }
@@ -4393,9 +4287,6 @@
   if (specific_access == ACCESS_PRIVATE)
     return FALSE;
 
-<<<<<<< HEAD
-  return default_access != ACCESS_PRIVATE;
-=======
   if (gfc_option.flag_module_private)
     return default_access == ACCESS_PUBLIC;
   else
@@ -4425,7 +4316,6 @@
   int c = strcmp (aname, bname);
 
   return (c != 0 ? c : strcmp (alabel, blabel));
->>>>>>> 42bae686
 }
 
 /* Free a list of written commons.  */
@@ -4726,11 +4616,7 @@
   if (sym->module == NULL)
     sym->module = gfc_get_string (module_name);
 
-<<<<<<< HEAD
-  mio_symbol_interface (&sym->name, &sym->module, &sym->generic);
-=======
   mio_symbol_interface (&st->name, &sym->module, &sym->generic);
->>>>>>> 42bae686
 }
 
 

--- conflicted
+++ resolved
@@ -74,10 +74,7 @@
 #include "parse.h" /* FIXME */
 #include "md5.h"
 #include "constructor.h"
-<<<<<<< HEAD
-=======
 #include "cpp.h"
->>>>>>> 8b932a71
 
 #define MODULE_EXTENSION ".mod"
 
@@ -5365,8 +5362,6 @@
   sym->ts.type = BT_INTEGER;
   sym->ts.kind = gfc_default_integer_kind;
   sym->value = gfc_get_int_expr (gfc_default_integer_kind, NULL, value);
-<<<<<<< HEAD
-=======
   sym->attr.use_assoc = 1;
   sym->from_intmod = module;
   sym->intmod_sym_id = id;
@@ -5399,7 +5394,6 @@
   sym->attr.flavor = FL_PARAMETER;
   sym->ts.type = BT_INTEGER;
   sym->ts.kind = gfc_default_integer_kind;
->>>>>>> 8b932a71
   sym->attr.use_assoc = 1;
   sym->from_intmod = module;
   sym->intmod_sym_id = id;

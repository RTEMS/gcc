--- conflicted
+++ resolved
@@ -74,20 +74,13 @@
 #include "parse.h" /* FIXME */
 #include "md5.h"
 #include "constructor.h"
-<<<<<<< HEAD
-=======
 #include "cpp.h"
->>>>>>> 6e7f08ad
 
 #define MODULE_EXTENSION ".mod"
 
 /* Don't put any single quote (') in MOD_VERSION, 
    if yout want it to be recognized.  */
-<<<<<<< HEAD
-#define MOD_VERSION "5"
-=======
 #define MOD_VERSION "6"
->>>>>>> 6e7f08ad
 
 
 /* Structure that describes a position within a module file.  */
@@ -1682,11 +1675,7 @@
   AB_POINTER_COMP, AB_PRIVATE_COMP, AB_VALUE, AB_VOLATILE, AB_PROTECTED,
   AB_IS_BIND_C, AB_IS_C_INTEROP, AB_IS_ISO_C, AB_ABSTRACT, AB_ZERO_COMP,
   AB_IS_CLASS, AB_PROCEDURE, AB_PROC_POINTER, AB_ASYNCHRONOUS, AB_CODIMENSION,
-<<<<<<< HEAD
-  AB_COARRAY_COMP
-=======
   AB_COARRAY_COMP, AB_VTYPE, AB_VTAB, AB_CONTIGUOUS, AB_CLASS_POINTER
->>>>>>> 6e7f08ad
 }
 ab_attribute;
 
@@ -1696,10 +1685,7 @@
     minit ("ASYNCHRONOUS", AB_ASYNCHRONOUS),
     minit ("DIMENSION", AB_DIMENSION),
     minit ("CODIMENSION", AB_CODIMENSION),
-<<<<<<< HEAD
-=======
     minit ("CONTIGUOUS", AB_CONTIGUOUS),
->>>>>>> 6e7f08ad
     minit ("EXTERNAL", AB_EXTERNAL),
     minit ("INTRINSIC", AB_INTRINSIC),
     minit ("OPTIONAL", AB_OPTIONAL),
@@ -1823,11 +1809,8 @@
 	MIO_NAME (ab_attribute) (AB_DIMENSION, attr_bits);
       if (attr->codimension)
 	MIO_NAME (ab_attribute) (AB_CODIMENSION, attr_bits);
-<<<<<<< HEAD
-=======
       if (attr->contiguous)
 	MIO_NAME (ab_attribute) (AB_CONTIGUOUS, attr_bits);
->>>>>>> 6e7f08ad
       if (attr->external)
 	MIO_NAME (ab_attribute) (AB_EXTERNAL, attr_bits);
       if (attr->intrinsic)
@@ -1938,12 +1921,9 @@
 	    case AB_CODIMENSION:
 	      attr->codimension = 1;
 	      break;
-<<<<<<< HEAD
-=======
 	    case AB_CONTIGUOUS:
 	      attr->contiguous = 1;
 	      break;
->>>>>>> 6e7f08ad
 	    case AB_EXTERNAL:
 	      attr->external = 1;
 	      break;
@@ -5382,8 +5362,6 @@
   sym->ts.type = BT_INTEGER;
   sym->ts.kind = gfc_default_integer_kind;
   sym->value = gfc_get_int_expr (gfc_default_integer_kind, NULL, value);
-<<<<<<< HEAD
-=======
   sym->attr.use_assoc = 1;
   sym->from_intmod = module;
   sym->intmod_sym_id = id;
@@ -5416,7 +5394,6 @@
   sym->attr.flavor = FL_PARAMETER;
   sym->ts.type = BT_INTEGER;
   sym->ts.kind = gfc_default_integer_kind;
->>>>>>> 6e7f08ad
   sym->attr.use_assoc = 1;
   sym->from_intmod = module;
   sym->intmod_sym_id = id;
@@ -5483,48 +5460,12 @@
 
   /* Generate the symbols for the module integer named constants.  */
 
-<<<<<<< HEAD
-	if (symbol[i].name == NULL)
-	  {
-	    gfc_error ("Symbol '%s' referenced at %L does not exist in "
-		       "intrinsic module ISO_FORTRAN_ENV", u->use_name,
-		       &u->where);
-	    continue;
-	  }
-
-	if ((gfc_option.flag_default_integer || gfc_option.flag_default_real)
-	    && symbol[i].id == ISOFORTRANENV_NUMERIC_STORAGE_SIZE)
-	  gfc_warning_now ("Use of the NUMERIC_STORAGE_SIZE named constant "
-			   "from intrinsic module ISO_FORTRAN_ENV at %L is "
-			   "incompatible with option %s", &u->where,
-			   gfc_option.flag_default_integer
-			     ? "-fdefault-integer-8" : "-fdefault-real-8");
-
-        if (gfc_notify_std (symbol[i].standard, "The symbol '%s', referrenced "
-			    "at %C, is not in the selected standard",
-			    symbol[i].name) == FAILURE)
-	  continue;
-
-	create_int_parameter (u->local_name[0] ? u->local_name
-					       : symbol[i].name,
-			      symbol[i].value, mod, INTMOD_ISO_FORTRAN_ENV,
-			      symbol[i].id);
-      }
-  else
-=======
   for (i = 0; symbol[i].name; i++)
->>>>>>> 6e7f08ad
     {
       bool found = false;
       for (u = gfc_rename_list; u; u = u->next)
 	{
-<<<<<<< HEAD
-	  local_name = NULL;
-
-	  for (u = gfc_rename_list; u; u = u->next)
-=======
 	  if (strcmp (symbol[i].name, u->use_name) == 0)
->>>>>>> 6e7f08ad
 	    {
 	      found = true;
 	      u->found = 1;
@@ -5594,13 +5535,6 @@
 	  if ((gfc_option.allow_std & symbol[i].standard) == 0)
 	    continue;
 
-	  if (u && gfc_notify_std (symbol[i].standard, "The symbol '%s', "
-				   "referrenced at %C, is not in the selected "
-				   "standard", symbol[i].name) == FAILURE)
-	    continue;
-	  else if ((gfc_option.allow_std & symbol[i].standard) == 0)
-	    continue;
-
 	  if ((gfc_option.flag_default_integer || gfc_option.flag_default_real)
 	      && symbol[i].id == ISOFORTRANENV_NUMERIC_STORAGE_SIZE)
 	    gfc_warning_now ("Use of the NUMERIC_STORAGE_SIZE named constant "

/* Handle modules, which amounts to loading and saving symbols and
   their attendant structures.
   Copyright (C) 2000, 2001, 2002, 2003, 2004, 2005, 2006, 2007, 2008,
<<<<<<< HEAD
   2009, 2010
=======
   2009, 2010, 2011
>>>>>>> 03d20231
   Free Software Foundation, Inc.
   Contributed by Andy Vaught

This file is part of GCC.

GCC is free software; you can redistribute it and/or modify it under
the terms of the GNU General Public License as published by the Free
Software Foundation; either version 3, or (at your option) any later
version.

GCC is distributed in the hope that it will be useful, but WITHOUT ANY
WARRANTY; without even the implied warranty of MERCHANTABILITY or
FITNESS FOR A PARTICULAR PURPOSE.  See the GNU General Public License
for more details.

You should have received a copy of the GNU General Public License
along with GCC; see the file COPYING3.  If not see
<http://www.gnu.org/licenses/>.  */

/* The syntax of gfortran modules resembles that of lisp lists, i.e. a
   sequence of atoms, which can be left or right parenthesis, names,
   integers or strings.  Parenthesis are always matched which allows
   us to skip over sections at high speed without having to know
   anything about the internal structure of the lists.  A "name" is
   usually a fortran 95 identifier, but can also start with '@' in
   order to reference a hidden symbol.

   The first line of a module is an informational message about what
   created the module, the file it came from and when it was created.
   The second line is a warning for people not to edit the module.
   The rest of the module looks like:

   ( ( <Interface info for UPLUS> )
     ( <Interface info for UMINUS> )
     ...
   )
   ( ( <name of operator interface> <module of op interface> <i/f1> ... )
     ...
   )
   ( ( <name of generic interface> <module of generic interface> <i/f1> ... )
     ...
   )
   ( ( <common name> <symbol> <saved flag>)
     ...
   )

   ( equivalence list )

   ( <Symbol Number (in no particular order)>
     <True name of symbol>
     <Module name of symbol>
     ( <symbol information> )
     ...
   )
   ( <Symtree name>
     <Ambiguous flag>
     <Symbol number>
     ...
   )

   In general, symbols refer to other symbols by their symbol number,
   which are zero based.  Symbols are written to the module in no
   particular order.  */

#include "config.h"
#include "system.h"
#include "gfortran.h"
#include "arith.h"
#include "match.h"
#include "parse.h" /* FIXME */
#include "md5.h"
#include "constructor.h"
#include "cpp.h"

#define MODULE_EXTENSION ".mod"

/* Don't put any single quote (') in MOD_VERSION, 
   if yout want it to be recognized.  */
<<<<<<< HEAD
#define MOD_VERSION "5"
=======
#define MOD_VERSION "6"
>>>>>>> 03d20231


/* Structure that describes a position within a module file.  */

typedef struct
{
  int column, line;
  fpos_t pos;
}
module_locus;

/* Structure for list of symbols of intrinsic modules.  */
typedef struct
{
  int id;
  const char *name;
  int value;
  int standard;
}
intmod_sym;


typedef enum
{
  P_UNKNOWN = 0, P_OTHER, P_NAMESPACE, P_COMPONENT, P_SYMBOL
}
pointer_t;

/* The fixup structure lists pointers to pointers that have to
   be updated when a pointer value becomes known.  */

typedef struct fixup_t
{
  void **pointer;
  struct fixup_t *next;
}
fixup_t;


/* Structure for holding extra info needed for pointers being read.  */

enum gfc_rsym_state
{
  UNUSED,
  NEEDED,
  USED
};

enum gfc_wsym_state
{
  UNREFERENCED = 0,
  NEEDS_WRITE,
  WRITTEN
};

typedef struct pointer_info
{
  BBT_HEADER (pointer_info);
  int integer;
  pointer_t type;

  /* The first component of each member of the union is the pointer
     being stored.  */

  fixup_t *fixup;

  union
  {
    void *pointer;	/* Member for doing pointer searches.  */

    struct
    {
      gfc_symbol *sym;
      char true_name[GFC_MAX_SYMBOL_LEN + 1], module[GFC_MAX_SYMBOL_LEN + 1];
      enum gfc_rsym_state state;
      int ns, referenced, renamed;
      module_locus where;
      fixup_t *stfixup;
      gfc_symtree *symtree;
      char binding_label[GFC_MAX_SYMBOL_LEN + 1];
    }
    rsym;

    struct
    {
      gfc_symbol *sym;
      enum gfc_wsym_state state;
    }
    wsym;
  }
  u;

}
pointer_info;

#define gfc_get_pointer_info() XCNEW (pointer_info)


/* Local variables */

/* The FILE for the module we're reading or writing.  */
static FILE *module_fp;

/* MD5 context structure.  */
static struct md5_ctx ctx;

/* The name of the module we're reading (USE'ing) or writing.  */
static char module_name[GFC_MAX_SYMBOL_LEN + 1];

/* The way the module we're reading was specified.  */
static bool specified_nonint, specified_int;

static int module_line, module_column, only_flag;
static enum
{ IO_INPUT, IO_OUTPUT }
iomode;

static gfc_use_rename *gfc_rename_list;
static pointer_info *pi_root;
static int symbol_number;	/* Counter for assigning symbol numbers */

/* Tells mio_expr_ref to make symbols for unused equivalence members.  */
static bool in_load_equiv;

static locus use_locus;



/*****************************************************************/

/* Pointer/integer conversion.  Pointers between structures are stored
   as integers in the module file.  The next couple of subroutines
   handle this translation for reading and writing.  */

/* Recursively free the tree of pointer structures.  */

static void
free_pi_tree (pointer_info *p)
{
  if (p == NULL)
    return;

  if (p->fixup != NULL)
    gfc_internal_error ("free_pi_tree(): Unresolved fixup");

  free_pi_tree (p->left);
  free_pi_tree (p->right);

  gfc_free (p);
}


/* Compare pointers when searching by pointer.  Used when writing a
   module.  */

static int
compare_pointers (void *_sn1, void *_sn2)
{
  pointer_info *sn1, *sn2;

  sn1 = (pointer_info *) _sn1;
  sn2 = (pointer_info *) _sn2;

  if (sn1->u.pointer < sn2->u.pointer)
    return -1;
  if (sn1->u.pointer > sn2->u.pointer)
    return 1;

  return 0;
}


/* Compare integers when searching by integer.  Used when reading a
   module.  */

static int
compare_integers (void *_sn1, void *_sn2)
{
  pointer_info *sn1, *sn2;

  sn1 = (pointer_info *) _sn1;
  sn2 = (pointer_info *) _sn2;

  if (sn1->integer < sn2->integer)
    return -1;
  if (sn1->integer > sn2->integer)
    return 1;

  return 0;
}


/* Initialize the pointer_info tree.  */

static void
init_pi_tree (void)
{
  compare_fn compare;
  pointer_info *p;

  pi_root = NULL;
  compare = (iomode == IO_INPUT) ? compare_integers : compare_pointers;

  /* Pointer 0 is the NULL pointer.  */
  p = gfc_get_pointer_info ();
  p->u.pointer = NULL;
  p->integer = 0;
  p->type = P_OTHER;

  gfc_insert_bbt (&pi_root, p, compare);

  /* Pointer 1 is the current namespace.  */
  p = gfc_get_pointer_info ();
  p->u.pointer = gfc_current_ns;
  p->integer = 1;
  p->type = P_NAMESPACE;

  gfc_insert_bbt (&pi_root, p, compare);

  symbol_number = 2;
}


/* During module writing, call here with a pointer to something,
   returning the pointer_info node.  */

static pointer_info *
find_pointer (void *gp)
{
  pointer_info *p;

  p = pi_root;
  while (p != NULL)
    {
      if (p->u.pointer == gp)
	break;
      p = (gp < p->u.pointer) ? p->left : p->right;
    }

  return p;
}


/* Given a pointer while writing, returns the pointer_info tree node,
   creating it if it doesn't exist.  */

static pointer_info *
get_pointer (void *gp)
{
  pointer_info *p;

  p = find_pointer (gp);
  if (p != NULL)
    return p;

  /* Pointer doesn't have an integer.  Give it one.  */
  p = gfc_get_pointer_info ();

  p->u.pointer = gp;
  p->integer = symbol_number++;

  gfc_insert_bbt (&pi_root, p, compare_pointers);

  return p;
}


/* Given an integer during reading, find it in the pointer_info tree,
   creating the node if not found.  */

static pointer_info *
get_integer (int integer)
{
  pointer_info *p, t;
  int c;

  t.integer = integer;

  p = pi_root;
  while (p != NULL)
    {
      c = compare_integers (&t, p);
      if (c == 0)
	break;

      p = (c < 0) ? p->left : p->right;
    }

  if (p != NULL)
    return p;

  p = gfc_get_pointer_info ();
  p->integer = integer;
  p->u.pointer = NULL;

  gfc_insert_bbt (&pi_root, p, compare_integers);

  return p;
}


/* Recursive function to find a pointer within a tree by brute force.  */

static pointer_info *
fp2 (pointer_info *p, const void *target)
{
  pointer_info *q;

  if (p == NULL)
    return NULL;

  if (p->u.pointer == target)
    return p;

  q = fp2 (p->left, target);
  if (q != NULL)
    return q;

  return fp2 (p->right, target);
}


/* During reading, find a pointer_info node from the pointer value.
   This amounts to a brute-force search.  */

static pointer_info *
find_pointer2 (void *p)
{
  return fp2 (pi_root, p);
}


/* Resolve any fixups using a known pointer.  */

static void
resolve_fixups (fixup_t *f, void *gp)
{
  fixup_t *next;

  for (; f; f = next)
    {
      next = f->next;
      *(f->pointer) = gp;
      gfc_free (f);
    }
}


/* Call here during module reading when we know what pointer to
   associate with an integer.  Any fixups that exist are resolved at
   this time.  */

static void
associate_integer_pointer (pointer_info *p, void *gp)
{
  if (p->u.pointer != NULL)
    gfc_internal_error ("associate_integer_pointer(): Already associated");

  p->u.pointer = gp;

  resolve_fixups (p->fixup, gp);

  p->fixup = NULL;
}


/* During module reading, given an integer and a pointer to a pointer,
   either store the pointer from an already-known value or create a
   fixup structure in order to store things later.  Returns zero if
   the reference has been actually stored, or nonzero if the reference
   must be fixed later (i.e., associate_integer_pointer must be called
   sometime later.  Returns the pointer_info structure.  */

static pointer_info *
add_fixup (int integer, void *gp)
{
  pointer_info *p;
  fixup_t *f;
  char **cp;

  p = get_integer (integer);

  if (p->integer == 0 || p->u.pointer != NULL)
    {
      cp = (char **) gp;
      *cp = (char *) p->u.pointer;
    }
  else
    {
      f = XCNEW (fixup_t);

      f->next = p->fixup;
      p->fixup = f;

      f->pointer = (void **) gp;
    }

  return p;
}


/*****************************************************************/

/* Parser related subroutines */

/* Free the rename list left behind by a USE statement.  */

static void
free_rename (void)
{
  gfc_use_rename *next;

  for (; gfc_rename_list; gfc_rename_list = next)
    {
      next = gfc_rename_list->next;
      gfc_free (gfc_rename_list);
    }
}


/* Match a USE statement.  */

match
gfc_match_use (void)
{
  char name[GFC_MAX_SYMBOL_LEN + 1], module_nature[GFC_MAX_SYMBOL_LEN + 1];
  gfc_use_rename *tail = NULL, *new_use;
  interface_type type, type2;
  gfc_intrinsic_op op;
  match m;

  specified_int = false;
  specified_nonint = false;

  if (gfc_match (" , ") == MATCH_YES)
    {
      if ((m = gfc_match (" %n ::", module_nature)) == MATCH_YES)
	{
	  if (gfc_notify_std (GFC_STD_F2003, "Fortran 2003: module "
			      "nature in USE statement at %C") == FAILURE)
	    return MATCH_ERROR;

	  if (strcmp (module_nature, "intrinsic") == 0)
	    specified_int = true;
	  else
	    {
	      if (strcmp (module_nature, "non_intrinsic") == 0)
		specified_nonint = true;
	      else
		{
		  gfc_error ("Module nature in USE statement at %C shall "
			     "be either INTRINSIC or NON_INTRINSIC");
		  return MATCH_ERROR;
		}
	    }
	}
      else
	{
	  /* Help output a better error message than "Unclassifiable
	     statement".  */
	  gfc_match (" %n", module_nature);
	  if (strcmp (module_nature, "intrinsic") == 0
	      || strcmp (module_nature, "non_intrinsic") == 0)
	    gfc_error ("\"::\" was expected after module nature at %C "
		       "but was not found");
	  return m;
	}
    }
  else
    {
      m = gfc_match (" ::");
      if (m == MATCH_YES &&
	  gfc_notify_std (GFC_STD_F2003, "Fortran 2003: "
			  "\"USE :: module\" at %C") == FAILURE)
	return MATCH_ERROR;

      if (m != MATCH_YES)
	{
	  m = gfc_match ("% ");
	  if (m != MATCH_YES)
	    return m;
	}
    }

  use_locus = gfc_current_locus;

  m = gfc_match_name (module_name);
  if (m != MATCH_YES)
    return m;

  free_rename ();
  only_flag = 0;

  if (gfc_match_eos () == MATCH_YES)
    return MATCH_YES;
  if (gfc_match_char (',') != MATCH_YES)
    goto syntax;

  if (gfc_match (" only :") == MATCH_YES)
    only_flag = 1;

  if (gfc_match_eos () == MATCH_YES)
    return MATCH_YES;

  for (;;)
    {
      /* Get a new rename struct and add it to the rename list.  */
      new_use = gfc_get_use_rename ();
      new_use->where = gfc_current_locus;
      new_use->found = 0;

      if (gfc_rename_list == NULL)
	gfc_rename_list = new_use;
      else
	tail->next = new_use;
      tail = new_use;

      /* See what kind of interface we're dealing with.  Assume it is
	 not an operator.  */
      new_use->op = INTRINSIC_NONE;
      if (gfc_match_generic_spec (&type, name, &op) == MATCH_ERROR)
	goto cleanup;

      switch (type)
	{
	case INTERFACE_NAMELESS:
	  gfc_error ("Missing generic specification in USE statement at %C");
	  goto cleanup;

	case INTERFACE_USER_OP:
	case INTERFACE_GENERIC:
	  m = gfc_match (" =>");

	  if (type == INTERFACE_USER_OP && m == MATCH_YES
	      && (gfc_notify_std (GFC_STD_F2003, "Fortran 2003: Renaming "
				  "operators in USE statements at %C")
		 == FAILURE))
	    goto cleanup;

	  if (type == INTERFACE_USER_OP)
	    new_use->op = INTRINSIC_USER;

	  if (only_flag)
	    {
	      if (m != MATCH_YES)
		strcpy (new_use->use_name, name);
	      else
		{
		  strcpy (new_use->local_name, name);
		  m = gfc_match_generic_spec (&type2, new_use->use_name, &op);
		  if (type != type2)
		    goto syntax;
		  if (m == MATCH_NO)
		    goto syntax;
		  if (m == MATCH_ERROR)
		    goto cleanup;
		}
	    }
	  else
	    {
	      if (m != MATCH_YES)
		goto syntax;
	      strcpy (new_use->local_name, name);

	      m = gfc_match_generic_spec (&type2, new_use->use_name, &op);
	      if (type != type2)
		goto syntax;
	      if (m == MATCH_NO)
		goto syntax;
	      if (m == MATCH_ERROR)
		goto cleanup;
	    }

	  if (strcmp (new_use->use_name, module_name) == 0
	      || strcmp (new_use->local_name, module_name) == 0)
	    {
	      gfc_error ("The name '%s' at %C has already been used as "
			 "an external module name.", module_name);
	      goto cleanup;
	    }
	  break;

	case INTERFACE_INTRINSIC_OP:
	  new_use->op = op;
	  break;

	default:
	  gcc_unreachable ();
	}

      if (gfc_match_eos () == MATCH_YES)
	break;
      if (gfc_match_char (',') != MATCH_YES)
	goto syntax;
    }

  return MATCH_YES;

syntax:
  gfc_syntax_error (ST_USE);

cleanup:
  free_rename ();
  return MATCH_ERROR;
 }


/* Given a name and a number, inst, return the inst name
   under which to load this symbol. Returns NULL if this
   symbol shouldn't be loaded. If inst is zero, returns
   the number of instances of this name. If interface is
   true, a user-defined operator is sought, otherwise only
   non-operators are sought.  */

static const char *
find_use_name_n (const char *name, int *inst, bool interface)
{
  gfc_use_rename *u;
  int i;

  i = 0;
  for (u = gfc_rename_list; u; u = u->next)
    {
      if (strcmp (u->use_name, name) != 0
	  || (u->op == INTRINSIC_USER && !interface)
	  || (u->op != INTRINSIC_USER &&  interface))
	continue;
      if (++i == *inst)
	break;
    }

  if (!*inst)
    {
      *inst = i;
      return NULL;
    }

  if (u == NULL)
    return only_flag ? NULL : name;

  u->found = 1;

  return (u->local_name[0] != '\0') ? u->local_name : name;
}


/* Given a name, return the name under which to load this symbol.
   Returns NULL if this symbol shouldn't be loaded.  */

static const char *
find_use_name (const char *name, bool interface)
{
  int i = 1;
  return find_use_name_n (name, &i, interface);
}


/* Given a real name, return the number of use names associated with it.  */

static int
number_use_names (const char *name, bool interface)
{
  int i = 0;
  find_use_name_n (name, &i, interface);
  return i;
}


/* Try to find the operator in the current list.  */

static gfc_use_rename *
find_use_operator (gfc_intrinsic_op op)
{
  gfc_use_rename *u;

  for (u = gfc_rename_list; u; u = u->next)
    if (u->op == op)
      return u;

  return NULL;
}


/*****************************************************************/

/* The next couple of subroutines maintain a tree used to avoid a
   brute-force search for a combination of true name and module name.
   While symtree names, the name that a particular symbol is known by
   can changed with USE statements, we still have to keep track of the
   true names to generate the correct reference, and also avoid
   loading the same real symbol twice in a program unit.

   When we start reading, the true name tree is built and maintained
   as symbols are read.  The tree is searched as we load new symbols
   to see if it already exists someplace in the namespace.  */

typedef struct true_name
{
  BBT_HEADER (true_name);
  gfc_symbol *sym;
}
true_name;

static true_name *true_name_root;


/* Compare two true_name structures.  */

static int
compare_true_names (void *_t1, void *_t2)
{
  true_name *t1, *t2;
  int c;

  t1 = (true_name *) _t1;
  t2 = (true_name *) _t2;

  c = ((t1->sym->module > t2->sym->module)
       - (t1->sym->module < t2->sym->module));
  if (c != 0)
    return c;

  return strcmp (t1->sym->name, t2->sym->name);
}


/* Given a true name, search the true name tree to see if it exists
   within the main namespace.  */

static gfc_symbol *
find_true_name (const char *name, const char *module)
{
  true_name t, *p;
  gfc_symbol sym;
  int c;

  sym.name = gfc_get_string (name);
  if (module != NULL)
    sym.module = gfc_get_string (module);
  else
    sym.module = NULL;
  t.sym = &sym;

  p = true_name_root;
  while (p != NULL)
    {
      c = compare_true_names ((void *) (&t), (void *) p);
      if (c == 0)
	return p->sym;

      p = (c < 0) ? p->left : p->right;
    }

  return NULL;
}


/* Given a gfc_symbol pointer that is not in the true name tree, add it.  */

static void
add_true_name (gfc_symbol *sym)
{
  true_name *t;

  t = XCNEW (true_name);
  t->sym = sym;

  gfc_insert_bbt (&true_name_root, t, compare_true_names);
}


/* Recursive function to build the initial true name tree by
   recursively traversing the current namespace.  */

static void
build_tnt (gfc_symtree *st)
{
  if (st == NULL)
    return;

  build_tnt (st->left);
  build_tnt (st->right);

  if (find_true_name (st->n.sym->name, st->n.sym->module) != NULL)
    return;

  add_true_name (st->n.sym);
}


/* Initialize the true name tree with the current namespace.  */

static void
init_true_name_tree (void)
{
  true_name_root = NULL;
  build_tnt (gfc_current_ns->sym_root);
}


/* Recursively free a true name tree node.  */

static void
free_true_name (true_name *t)
{
  if (t == NULL)
    return;
  free_true_name (t->left);
  free_true_name (t->right);

  gfc_free (t);
}


/*****************************************************************/

/* Module reading and writing.  */

typedef enum
{
  ATOM_NAME, ATOM_LPAREN, ATOM_RPAREN, ATOM_INTEGER, ATOM_STRING
}
atom_type;

static atom_type last_atom;


/* The name buffer must be at least as long as a symbol name.  Right
   now it's not clear how we're going to store numeric constants--
   probably as a hexadecimal string, since this will allow the exact
   number to be preserved (this can't be done by a decimal
   representation).  Worry about that later.  TODO!  */

#define MAX_ATOM_SIZE 100

static int atom_int;
static char *atom_string, atom_name[MAX_ATOM_SIZE];


/* Report problems with a module.  Error reporting is not very
   elaborate, since this sorts of errors shouldn't really happen.
   This subroutine never returns.  */

static void bad_module (const char *) ATTRIBUTE_NORETURN;

static void
bad_module (const char *msgid)
{
  fclose (module_fp);

  switch (iomode)
    {
    case IO_INPUT:
      gfc_fatal_error ("Reading module %s at line %d column %d: %s",
	  	       module_name, module_line, module_column, msgid);
      break;
    case IO_OUTPUT:
      gfc_fatal_error ("Writing module %s at line %d column %d: %s",
	  	       module_name, module_line, module_column, msgid);
      break;
    default:
      gfc_fatal_error ("Module %s at line %d column %d: %s",
	  	       module_name, module_line, module_column, msgid);
      break;
    }
}


/* Set the module's input pointer.  */

static void
set_module_locus (module_locus *m)
{
  module_column = m->column;
  module_line = m->line;
  fsetpos (module_fp, &m->pos);
}


/* Get the module's input pointer so that we can restore it later.  */

static void
get_module_locus (module_locus *m)
{
  m->column = module_column;
  m->line = module_line;
  fgetpos (module_fp, &m->pos);
}


/* Get the next character in the module, updating our reckoning of
   where we are.  */

static int
module_char (void)
{
  int c;

  c = getc (module_fp);

  if (c == EOF)
    bad_module ("Unexpected EOF");

  if (c == '\n')
    {
      module_line++;
      module_column = 0;
    }

  module_column++;
  return c;
}


/* Parse a string constant.  The delimiter is guaranteed to be a
   single quote.  */

static void
parse_string (void)
{
  module_locus start;
  int len, c;
  char *p;

  get_module_locus (&start);

  len = 0;

  /* See how long the string is.  */
  for ( ; ; )
    {
      c = module_char ();
      if (c == EOF)
	bad_module ("Unexpected end of module in string constant");

      if (c != '\'')
	{
	  len++;
	  continue;
	}

      c = module_char ();
      if (c == '\'')
	{
	  len++;
	  continue;
	}

      break;
    }

  set_module_locus (&start);

  atom_string = p = XCNEWVEC (char, len + 1);

  for (; len > 0; len--)
    {
      c = module_char ();
      if (c == '\'')
	module_char ();		/* Guaranteed to be another \'.  */
      *p++ = c;
    }

  module_char ();		/* Terminating \'.  */
  *p = '\0';			/* C-style string for debug purposes.  */
}


/* Parse a small integer.  */

static void
parse_integer (int c)
{
  module_locus m;

  atom_int = c - '0';

  for (;;)
    {
      get_module_locus (&m);

      c = module_char ();
      if (!ISDIGIT (c))
	break;

      atom_int = 10 * atom_int + c - '0';
      if (atom_int > 99999999)
	bad_module ("Integer overflow");
    }

  set_module_locus (&m);
}


/* Parse a name.  */

static void
parse_name (int c)
{
  module_locus m;
  char *p;
  int len;

  p = atom_name;

  *p++ = c;
  len = 1;

  get_module_locus (&m);

  for (;;)
    {
      c = module_char ();
      if (!ISALNUM (c) && c != '_' && c != '-')
	break;

      *p++ = c;
      if (++len > GFC_MAX_SYMBOL_LEN)
	bad_module ("Name too long");
    }

  *p = '\0';

  fseek (module_fp, -1, SEEK_CUR);
  module_column = m.column + len - 1;

  if (c == '\n')
    module_line--;
}


/* Read the next atom in the module's input stream.  */

static atom_type
parse_atom (void)
{
  int c;

  do
    {
      c = module_char ();
    }
  while (c == ' ' || c == '\r' || c == '\n');

  switch (c)
    {
    case '(':
      return ATOM_LPAREN;

    case ')':
      return ATOM_RPAREN;

    case '\'':
      parse_string ();
      return ATOM_STRING;

    case '0':
    case '1':
    case '2':
    case '3':
    case '4':
    case '5':
    case '6':
    case '7':
    case '8':
    case '9':
      parse_integer (c);
      return ATOM_INTEGER;

    case 'a':
    case 'b':
    case 'c':
    case 'd':
    case 'e':
    case 'f':
    case 'g':
    case 'h':
    case 'i':
    case 'j':
    case 'k':
    case 'l':
    case 'm':
    case 'n':
    case 'o':
    case 'p':
    case 'q':
    case 'r':
    case 's':
    case 't':
    case 'u':
    case 'v':
    case 'w':
    case 'x':
    case 'y':
    case 'z':
    case 'A':
    case 'B':
    case 'C':
    case 'D':
    case 'E':
    case 'F':
    case 'G':
    case 'H':
    case 'I':
    case 'J':
    case 'K':
    case 'L':
    case 'M':
    case 'N':
    case 'O':
    case 'P':
    case 'Q':
    case 'R':
    case 'S':
    case 'T':
    case 'U':
    case 'V':
    case 'W':
    case 'X':
    case 'Y':
    case 'Z':
      parse_name (c);
      return ATOM_NAME;

    default:
      bad_module ("Bad name");
    }

  /* Not reached.  */
}


/* Peek at the next atom on the input.  */

static atom_type
peek_atom (void)
{
  module_locus m;
  atom_type a;

  get_module_locus (&m);

  a = parse_atom ();
  if (a == ATOM_STRING)
    gfc_free (atom_string);

  set_module_locus (&m);
  return a;
}


/* Read the next atom from the input, requiring that it be a
   particular kind.  */

static void
require_atom (atom_type type)
{
  module_locus m;
  atom_type t;
  const char *p;

  get_module_locus (&m);

  t = parse_atom ();
  if (t != type)
    {
      switch (type)
	{
	case ATOM_NAME:
	  p = _("Expected name");
	  break;
	case ATOM_LPAREN:
	  p = _("Expected left parenthesis");
	  break;
	case ATOM_RPAREN:
	  p = _("Expected right parenthesis");
	  break;
	case ATOM_INTEGER:
	  p = _("Expected integer");
	  break;
	case ATOM_STRING:
	  p = _("Expected string");
	  break;
	default:
	  gfc_internal_error ("require_atom(): bad atom type required");
	}

      set_module_locus (&m);
      bad_module (p);
    }
}


/* Given a pointer to an mstring array, require that the current input
   be one of the strings in the array.  We return the enum value.  */

static int
find_enum (const mstring *m)
{
  int i;

  i = gfc_string2code (m, atom_name);
  if (i >= 0)
    return i;

  bad_module ("find_enum(): Enum not found");

  /* Not reached.  */
}


/**************** Module output subroutines ***************************/

/* Output a character to a module file.  */

static void
write_char (char out)
{
  if (putc (out, module_fp) == EOF)
    gfc_fatal_error ("Error writing modules file: %s", xstrerror (errno));

  /* Add this to our MD5.  */
  md5_process_bytes (&out, sizeof (out), &ctx);
  
  if (out != '\n')
    module_column++;
  else
    {
      module_column = 1;
      module_line++;
    }
}


/* Write an atom to a module.  The line wrapping isn't perfect, but it
   should work most of the time.  This isn't that big of a deal, since
   the file really isn't meant to be read by people anyway.  */

static void
write_atom (atom_type atom, const void *v)
{
  char buffer[20];
  int i, len;
  const char *p;

  switch (atom)
    {
    case ATOM_STRING:
    case ATOM_NAME:
      p = (const char *) v;
      break;

    case ATOM_LPAREN:
      p = "(";
      break;

    case ATOM_RPAREN:
      p = ")";
      break;

    case ATOM_INTEGER:
      i = *((const int *) v);
      if (i < 0)
	gfc_internal_error ("write_atom(): Writing negative integer");

      sprintf (buffer, "%d", i);
      p = buffer;
      break;

    default:
      gfc_internal_error ("write_atom(): Trying to write dab atom");

    }

  if(p == NULL || *p == '\0') 
     len = 0;
  else
  len = strlen (p);

  if (atom != ATOM_RPAREN)
    {
      if (module_column + len > 72)
	write_char ('\n');
      else
	{

	  if (last_atom != ATOM_LPAREN && module_column != 1)
	    write_char (' ');
	}
    }

  if (atom == ATOM_STRING)
    write_char ('\'');

  while (p != NULL && *p)
    {
      if (atom == ATOM_STRING && *p == '\'')
	write_char ('\'');
      write_char (*p++);
    }

  if (atom == ATOM_STRING)
    write_char ('\'');

  last_atom = atom;
}



/***************** Mid-level I/O subroutines *****************/

/* These subroutines let their caller read or write atoms without
   caring about which of the two is actually happening.  This lets a
   subroutine concentrate on the actual format of the data being
   written.  */

static void mio_expr (gfc_expr **);
pointer_info *mio_symbol_ref (gfc_symbol **);
pointer_info *mio_interface_rest (gfc_interface **);
static void mio_symtree_ref (gfc_symtree **);

/* Read or write an enumerated value.  On writing, we return the input
   value for the convenience of callers.  We avoid using an integer
   pointer because enums are sometimes inside bitfields.  */

static int
mio_name (int t, const mstring *m)
{
  if (iomode == IO_OUTPUT)
    write_atom (ATOM_NAME, gfc_code2string (m, t));
  else
    {
      require_atom (ATOM_NAME);
      t = find_enum (m);
    }

  return t;
}

/* Specialization of mio_name.  */

#define DECL_MIO_NAME(TYPE) \
 static inline TYPE \
 MIO_NAME(TYPE) (TYPE t, const mstring *m) \
 { \
   return (TYPE) mio_name ((int) t, m); \
 }
#define MIO_NAME(TYPE) mio_name_##TYPE

static void
mio_lparen (void)
{
  if (iomode == IO_OUTPUT)
    write_atom (ATOM_LPAREN, NULL);
  else
    require_atom (ATOM_LPAREN);
}


static void
mio_rparen (void)
{
  if (iomode == IO_OUTPUT)
    write_atom (ATOM_RPAREN, NULL);
  else
    require_atom (ATOM_RPAREN);
}


static void
mio_integer (int *ip)
{
  if (iomode == IO_OUTPUT)
    write_atom (ATOM_INTEGER, ip);
  else
    {
      require_atom (ATOM_INTEGER);
      *ip = atom_int;
    }
}


/* Read or write a gfc_intrinsic_op value.  */

static void
mio_intrinsic_op (gfc_intrinsic_op* op)
{
  /* FIXME: Would be nicer to do this via the operators symbolic name.  */
  if (iomode == IO_OUTPUT)
    {
      int converted = (int) *op;
      write_atom (ATOM_INTEGER, &converted);
    }
  else
    {
      require_atom (ATOM_INTEGER);
      *op = (gfc_intrinsic_op) atom_int;
    }
}


/* Read or write a character pointer that points to a string on the heap.  */

static const char *
mio_allocated_string (const char *s)
{
  if (iomode == IO_OUTPUT)
    {
      write_atom (ATOM_STRING, s);
      return s;
    }
  else
    {
      require_atom (ATOM_STRING);
      return atom_string;
    }
}


/* Functions for quoting and unquoting strings.  */

static char *
quote_string (const gfc_char_t *s, const size_t slength)
{
  const gfc_char_t *p;
  char *res, *q;
  size_t len = 0, i;

  /* Calculate the length we'll need: a backslash takes two ("\\"),
     non-printable characters take 10 ("\Uxxxxxxxx") and others take 1.  */
  for (p = s, i = 0; i < slength; p++, i++)
    {
      if (*p == '\\')
	len += 2;
      else if (!gfc_wide_is_printable (*p))
	len += 10;
      else
	len++;
    }

  q = res = XCNEWVEC (char, len + 1);
  for (p = s, i = 0; i < slength; p++, i++)
    {
      if (*p == '\\')
	*q++ = '\\', *q++ = '\\';
      else if (!gfc_wide_is_printable (*p))
	{
	  sprintf (q, "\\U%08" HOST_WIDE_INT_PRINT "x",
		   (unsigned HOST_WIDE_INT) *p);
	  q += 10;
	}
      else
	*q++ = (unsigned char) *p;
    }

  res[len] = '\0';
  return res;
}

static gfc_char_t *
unquote_string (const char *s)
{
  size_t len, i;
  const char *p;
  gfc_char_t *res;

  for (p = s, len = 0; *p; p++, len++)
    {
      if (*p != '\\')
	continue;
	
      if (p[1] == '\\')
	p++;
      else if (p[1] == 'U')
	p += 9; /* That is a "\U????????". */
      else
	gfc_internal_error ("unquote_string(): got bad string");
    }

  res = gfc_get_wide_string (len + 1);
  for (i = 0, p = s; i < len; i++, p++)
    {
      gcc_assert (*p);

      if (*p != '\\')
	res[i] = (unsigned char) *p;
      else if (p[1] == '\\')
	{
	  res[i] = (unsigned char) '\\';
	  p++;
	}
      else
	{
	  /* We read the 8-digits hexadecimal constant that follows.  */
	  int j;
	  unsigned n;
	  gfc_char_t c = 0;

	  gcc_assert (p[1] == 'U');
	  for (j = 0; j < 8; j++)
	    {
	      c = c << 4;
	      gcc_assert (sscanf (&p[j+2], "%01x", &n) == 1);
	      c += n;
	    }

	  res[i] = c;
	  p += 9;
	}
    }

  res[len] = '\0';
  return res;
}


/* Read or write a character pointer that points to a wide string on the
   heap, performing quoting/unquoting of nonprintable characters using the
   form \U???????? (where each ? is a hexadecimal digit).
   Length is the length of the string, only known and used in output mode.  */

static const gfc_char_t *
mio_allocated_wide_string (const gfc_char_t *s, const size_t length)
{
  if (iomode == IO_OUTPUT)
    {
      char *quoted = quote_string (s, length);
      write_atom (ATOM_STRING, quoted);
      gfc_free (quoted);
      return s;
    }
  else
    {
      gfc_char_t *unquoted;

      require_atom (ATOM_STRING);
      unquoted = unquote_string (atom_string);
      gfc_free (atom_string);
      return unquoted;
    }
}


/* Read or write a string that is in static memory.  */

static void
mio_pool_string (const char **stringp)
{
  /* TODO: one could write the string only once, and refer to it via a
     fixup pointer.  */

  /* As a special case we have to deal with a NULL string.  This
     happens for the 'module' member of 'gfc_symbol's that are not in a
     module.  We read / write these as the empty string.  */
  if (iomode == IO_OUTPUT)
    {
      const char *p = *stringp == NULL ? "" : *stringp;
      write_atom (ATOM_STRING, p);
    }
  else
    {
      require_atom (ATOM_STRING);
      *stringp = atom_string[0] == '\0' ? NULL : gfc_get_string (atom_string);
      gfc_free (atom_string);
    }
}


/* Read or write a string that is inside of some already-allocated
   structure.  */

static void
mio_internal_string (char *string)
{
  if (iomode == IO_OUTPUT)
    write_atom (ATOM_STRING, string);
  else
    {
      require_atom (ATOM_STRING);
      strcpy (string, atom_string);
      gfc_free (atom_string);
    }
}


typedef enum
{ AB_ALLOCATABLE, AB_DIMENSION, AB_EXTERNAL, AB_INTRINSIC, AB_OPTIONAL,
  AB_POINTER, AB_TARGET, AB_DUMMY, AB_RESULT, AB_DATA,
  AB_IN_NAMELIST, AB_IN_COMMON, AB_FUNCTION, AB_SUBROUTINE, AB_SEQUENCE,
  AB_ELEMENTAL, AB_PURE, AB_RECURSIVE, AB_GENERIC, AB_ALWAYS_EXPLICIT,
  AB_CRAY_POINTER, AB_CRAY_POINTEE, AB_THREADPRIVATE, AB_ALLOC_COMP,
  AB_POINTER_COMP, AB_PRIVATE_COMP, AB_VALUE, AB_VOLATILE, AB_PROTECTED,
  AB_IS_BIND_C, AB_IS_C_INTEROP, AB_IS_ISO_C, AB_ABSTRACT, AB_ZERO_COMP,
  AB_IS_CLASS, AB_PROCEDURE, AB_PROC_POINTER, AB_ASYNCHRONOUS, AB_CODIMENSION,
<<<<<<< HEAD
  AB_COARRAY_COMP, AB_VTYPE, AB_VTAB, AB_CONTIGUOUS
=======
  AB_COARRAY_COMP, AB_VTYPE, AB_VTAB, AB_CONTIGUOUS, AB_CLASS_POINTER,
  AB_IMPLICIT_PURE
>>>>>>> 03d20231
}
ab_attribute;

static const mstring attr_bits[] =
{
    minit ("ALLOCATABLE", AB_ALLOCATABLE),
    minit ("ASYNCHRONOUS", AB_ASYNCHRONOUS),
    minit ("DIMENSION", AB_DIMENSION),
    minit ("CODIMENSION", AB_CODIMENSION),
    minit ("CONTIGUOUS", AB_CONTIGUOUS),
    minit ("EXTERNAL", AB_EXTERNAL),
    minit ("INTRINSIC", AB_INTRINSIC),
    minit ("OPTIONAL", AB_OPTIONAL),
    minit ("POINTER", AB_POINTER),
    minit ("VOLATILE", AB_VOLATILE),
    minit ("TARGET", AB_TARGET),
    minit ("THREADPRIVATE", AB_THREADPRIVATE),
    minit ("DUMMY", AB_DUMMY),
    minit ("RESULT", AB_RESULT),
    minit ("DATA", AB_DATA),
    minit ("IN_NAMELIST", AB_IN_NAMELIST),
    minit ("IN_COMMON", AB_IN_COMMON),
    minit ("FUNCTION", AB_FUNCTION),
    minit ("SUBROUTINE", AB_SUBROUTINE),
    minit ("SEQUENCE", AB_SEQUENCE),
    minit ("ELEMENTAL", AB_ELEMENTAL),
    minit ("PURE", AB_PURE),
    minit ("RECURSIVE", AB_RECURSIVE),
    minit ("GENERIC", AB_GENERIC),
    minit ("ALWAYS_EXPLICIT", AB_ALWAYS_EXPLICIT),
    minit ("CRAY_POINTER", AB_CRAY_POINTER),
    minit ("CRAY_POINTEE", AB_CRAY_POINTEE),
    minit ("IS_BIND_C", AB_IS_BIND_C),
    minit ("IS_C_INTEROP", AB_IS_C_INTEROP),
    minit ("IS_ISO_C", AB_IS_ISO_C),
    minit ("VALUE", AB_VALUE),
    minit ("ALLOC_COMP", AB_ALLOC_COMP),
    minit ("COARRAY_COMP", AB_COARRAY_COMP),
    minit ("POINTER_COMP", AB_POINTER_COMP),
    minit ("PRIVATE_COMP", AB_PRIVATE_COMP),
    minit ("ZERO_COMP", AB_ZERO_COMP),
    minit ("PROTECTED", AB_PROTECTED),
    minit ("ABSTRACT", AB_ABSTRACT),
    minit ("IS_CLASS", AB_IS_CLASS),
    minit ("PROCEDURE", AB_PROCEDURE),
    minit ("PROC_POINTER", AB_PROC_POINTER),
    minit ("VTYPE", AB_VTYPE),
    minit ("VTAB", AB_VTAB),
<<<<<<< HEAD
=======
    minit ("CLASS_POINTER", AB_CLASS_POINTER),
    minit ("IMPLICIT_PURE", AB_IMPLICIT_PURE),
>>>>>>> 03d20231
    minit (NULL, -1)
};

/* For binding attributes.  */
static const mstring binding_passing[] =
{
    minit ("PASS", 0),
    minit ("NOPASS", 1),
    minit (NULL, -1)
};
static const mstring binding_overriding[] =
{
    minit ("OVERRIDABLE", 0),
    minit ("NON_OVERRIDABLE", 1),
    minit ("DEFERRED", 2),
    minit (NULL, -1)
};
static const mstring binding_generic[] =
{
    minit ("SPECIFIC", 0),
    minit ("GENERIC", 1),
    minit (NULL, -1)
};
static const mstring binding_ppc[] =
{
    minit ("NO_PPC", 0),
    minit ("PPC", 1),
    minit (NULL, -1)
};

/* Specialization of mio_name.  */
DECL_MIO_NAME (ab_attribute)
DECL_MIO_NAME (ar_type)
DECL_MIO_NAME (array_type)
DECL_MIO_NAME (bt)
DECL_MIO_NAME (expr_t)
DECL_MIO_NAME (gfc_access)
DECL_MIO_NAME (gfc_intrinsic_op)
DECL_MIO_NAME (ifsrc)
DECL_MIO_NAME (save_state)
DECL_MIO_NAME (procedure_type)
DECL_MIO_NAME (ref_type)
DECL_MIO_NAME (sym_flavor)
DECL_MIO_NAME (sym_intent)
#undef DECL_MIO_NAME

/* Symbol attributes are stored in list with the first three elements
   being the enumerated fields, while the remaining elements (if any)
   indicate the individual attribute bits.  The access field is not
   saved-- it controls what symbols are exported when a module is
   written.  */

static void
mio_symbol_attribute (symbol_attribute *attr)
{
  atom_type t;
  unsigned ext_attr,extension_level;

  mio_lparen ();

  attr->flavor = MIO_NAME (sym_flavor) (attr->flavor, flavors);
  attr->intent = MIO_NAME (sym_intent) (attr->intent, intents);
  attr->proc = MIO_NAME (procedure_type) (attr->proc, procedures);
  attr->if_source = MIO_NAME (ifsrc) (attr->if_source, ifsrc_types);
  attr->save = MIO_NAME (save_state) (attr->save, save_status);
  
  ext_attr = attr->ext_attr;
  mio_integer ((int *) &ext_attr);
  attr->ext_attr = ext_attr;

  extension_level = attr->extension;
  mio_integer ((int *) &extension_level);
  attr->extension = extension_level;

  if (iomode == IO_OUTPUT)
    {
      if (attr->allocatable)
	MIO_NAME (ab_attribute) (AB_ALLOCATABLE, attr_bits);
      if (attr->asynchronous)
	MIO_NAME (ab_attribute) (AB_ASYNCHRONOUS, attr_bits);
      if (attr->dimension)
	MIO_NAME (ab_attribute) (AB_DIMENSION, attr_bits);
      if (attr->codimension)
	MIO_NAME (ab_attribute) (AB_CODIMENSION, attr_bits);
      if (attr->contiguous)
	MIO_NAME (ab_attribute) (AB_CONTIGUOUS, attr_bits);
      if (attr->external)
	MIO_NAME (ab_attribute) (AB_EXTERNAL, attr_bits);
      if (attr->intrinsic)
	MIO_NAME (ab_attribute) (AB_INTRINSIC, attr_bits);
      if (attr->optional)
	MIO_NAME (ab_attribute) (AB_OPTIONAL, attr_bits);
      if (attr->pointer)
	MIO_NAME (ab_attribute) (AB_POINTER, attr_bits);
      if (attr->class_pointer)
	MIO_NAME (ab_attribute) (AB_CLASS_POINTER, attr_bits);
      if (attr->is_protected)
	MIO_NAME (ab_attribute) (AB_PROTECTED, attr_bits);
      if (attr->value)
	MIO_NAME (ab_attribute) (AB_VALUE, attr_bits);
      if (attr->volatile_)
	MIO_NAME (ab_attribute) (AB_VOLATILE, attr_bits);
      if (attr->target)
	MIO_NAME (ab_attribute) (AB_TARGET, attr_bits);
      if (attr->threadprivate)
	MIO_NAME (ab_attribute) (AB_THREADPRIVATE, attr_bits);
      if (attr->dummy)
	MIO_NAME (ab_attribute) (AB_DUMMY, attr_bits);
      if (attr->result)
	MIO_NAME (ab_attribute) (AB_RESULT, attr_bits);
      /* We deliberately don't preserve the "entry" flag.  */

      if (attr->data)
	MIO_NAME (ab_attribute) (AB_DATA, attr_bits);
      if (attr->in_namelist)
	MIO_NAME (ab_attribute) (AB_IN_NAMELIST, attr_bits);
      if (attr->in_common)
	MIO_NAME (ab_attribute) (AB_IN_COMMON, attr_bits);

      if (attr->function)
	MIO_NAME (ab_attribute) (AB_FUNCTION, attr_bits);
      if (attr->subroutine)
	MIO_NAME (ab_attribute) (AB_SUBROUTINE, attr_bits);
      if (attr->generic)
	MIO_NAME (ab_attribute) (AB_GENERIC, attr_bits);
      if (attr->abstract)
	MIO_NAME (ab_attribute) (AB_ABSTRACT, attr_bits);

      if (attr->sequence)
	MIO_NAME (ab_attribute) (AB_SEQUENCE, attr_bits);
      if (attr->elemental)
	MIO_NAME (ab_attribute) (AB_ELEMENTAL, attr_bits);
      if (attr->pure)
	MIO_NAME (ab_attribute) (AB_PURE, attr_bits);
      if (attr->implicit_pure)
	MIO_NAME (ab_attribute) (AB_IMPLICIT_PURE, attr_bits);
      if (attr->recursive)
	MIO_NAME (ab_attribute) (AB_RECURSIVE, attr_bits);
      if (attr->always_explicit)
	MIO_NAME (ab_attribute) (AB_ALWAYS_EXPLICIT, attr_bits);
      if (attr->cray_pointer)
	MIO_NAME (ab_attribute) (AB_CRAY_POINTER, attr_bits);
      if (attr->cray_pointee)
	MIO_NAME (ab_attribute) (AB_CRAY_POINTEE, attr_bits);
      if (attr->is_bind_c)
	MIO_NAME(ab_attribute) (AB_IS_BIND_C, attr_bits);
      if (attr->is_c_interop)
	MIO_NAME(ab_attribute) (AB_IS_C_INTEROP, attr_bits);
      if (attr->is_iso_c)
	MIO_NAME(ab_attribute) (AB_IS_ISO_C, attr_bits);
      if (attr->alloc_comp)
	MIO_NAME (ab_attribute) (AB_ALLOC_COMP, attr_bits);
      if (attr->pointer_comp)
	MIO_NAME (ab_attribute) (AB_POINTER_COMP, attr_bits);
      if (attr->private_comp)
	MIO_NAME (ab_attribute) (AB_PRIVATE_COMP, attr_bits);
      if (attr->coarray_comp)
	MIO_NAME (ab_attribute) (AB_COARRAY_COMP, attr_bits);
      if (attr->zero_comp)
	MIO_NAME (ab_attribute) (AB_ZERO_COMP, attr_bits);
      if (attr->is_class)
	MIO_NAME (ab_attribute) (AB_IS_CLASS, attr_bits);
      if (attr->procedure)
	MIO_NAME (ab_attribute) (AB_PROCEDURE, attr_bits);
      if (attr->proc_pointer)
	MIO_NAME (ab_attribute) (AB_PROC_POINTER, attr_bits);
      if (attr->vtype)
	MIO_NAME (ab_attribute) (AB_VTYPE, attr_bits);
      if (attr->vtab)
	MIO_NAME (ab_attribute) (AB_VTAB, attr_bits);

      mio_rparen ();

    }
  else
    {
      for (;;)
	{
	  t = parse_atom ();
	  if (t == ATOM_RPAREN)
	    break;
	  if (t != ATOM_NAME)
	    bad_module ("Expected attribute bit name");

	  switch ((ab_attribute) find_enum (attr_bits))
	    {
	    case AB_ALLOCATABLE:
	      attr->allocatable = 1;
	      break;
	    case AB_ASYNCHRONOUS:
	      attr->asynchronous = 1;
	      break;
	    case AB_DIMENSION:
	      attr->dimension = 1;
	      break;
	    case AB_CODIMENSION:
	      attr->codimension = 1;
	      break;
	    case AB_CONTIGUOUS:
	      attr->contiguous = 1;
	      break;
	    case AB_EXTERNAL:
	      attr->external = 1;
	      break;
	    case AB_INTRINSIC:
	      attr->intrinsic = 1;
	      break;
	    case AB_OPTIONAL:
	      attr->optional = 1;
	      break;
	    case AB_POINTER:
	      attr->pointer = 1;
	      break;
	    case AB_CLASS_POINTER:
	      attr->class_pointer = 1;
	      break;
	    case AB_PROTECTED:
	      attr->is_protected = 1;
	      break;
	    case AB_VALUE:
	      attr->value = 1;
	      break;
	    case AB_VOLATILE:
	      attr->volatile_ = 1;
	      break;
	    case AB_TARGET:
	      attr->target = 1;
	      break;
	    case AB_THREADPRIVATE:
	      attr->threadprivate = 1;
	      break;
	    case AB_DUMMY:
	      attr->dummy = 1;
	      break;
	    case AB_RESULT:
	      attr->result = 1;
	      break;
	    case AB_DATA:
	      attr->data = 1;
	      break;
	    case AB_IN_NAMELIST:
	      attr->in_namelist = 1;
	      break;
	    case AB_IN_COMMON:
	      attr->in_common = 1;
	      break;
	    case AB_FUNCTION:
	      attr->function = 1;
	      break;
	    case AB_SUBROUTINE:
	      attr->subroutine = 1;
	      break;
	    case AB_GENERIC:
	      attr->generic = 1;
	      break;
	    case AB_ABSTRACT:
	      attr->abstract = 1;
	      break;
	    case AB_SEQUENCE:
	      attr->sequence = 1;
	      break;
	    case AB_ELEMENTAL:
	      attr->elemental = 1;
	      break;
	    case AB_PURE:
	      attr->pure = 1;
	      break;
	    case AB_IMPLICIT_PURE:
	      attr->implicit_pure = 1;
	      break;
	    case AB_RECURSIVE:
	      attr->recursive = 1;
	      break;
	    case AB_ALWAYS_EXPLICIT:
	      attr->always_explicit = 1;
	      break;
	    case AB_CRAY_POINTER:
	      attr->cray_pointer = 1;
	      break;
	    case AB_CRAY_POINTEE:
	      attr->cray_pointee = 1;
	      break;
	    case AB_IS_BIND_C:
	      attr->is_bind_c = 1;
	      break;
	    case AB_IS_C_INTEROP:
	      attr->is_c_interop = 1;
	      break;
	    case AB_IS_ISO_C:
	      attr->is_iso_c = 1;
	      break;
	    case AB_ALLOC_COMP:
	      attr->alloc_comp = 1;
	      break;
	    case AB_COARRAY_COMP:
	      attr->coarray_comp = 1;
	      break;
	    case AB_POINTER_COMP:
	      attr->pointer_comp = 1;
	      break;
	    case AB_PRIVATE_COMP:
	      attr->private_comp = 1;
	      break;
	    case AB_ZERO_COMP:
	      attr->zero_comp = 1;
	      break;
	    case AB_IS_CLASS:
	      attr->is_class = 1;
	      break;
	    case AB_PROCEDURE:
	      attr->procedure = 1;
	      break;
	    case AB_PROC_POINTER:
	      attr->proc_pointer = 1;
	      break;
	    case AB_VTYPE:
	      attr->vtype = 1;
	      break;
	    case AB_VTAB:
	      attr->vtab = 1;
	      break;
	    }
	}
    }
}


static const mstring bt_types[] = {
    minit ("INTEGER", BT_INTEGER),
    minit ("REAL", BT_REAL),
    minit ("COMPLEX", BT_COMPLEX),
    minit ("LOGICAL", BT_LOGICAL),
    minit ("CHARACTER", BT_CHARACTER),
    minit ("DERIVED", BT_DERIVED),
    minit ("CLASS", BT_CLASS),
    minit ("PROCEDURE", BT_PROCEDURE),
    minit ("UNKNOWN", BT_UNKNOWN),
    minit ("VOID", BT_VOID),
    minit (NULL, -1)
};


static void
mio_charlen (gfc_charlen **clp)
{
  gfc_charlen *cl;

  mio_lparen ();

  if (iomode == IO_OUTPUT)
    {
      cl = *clp;
      if (cl != NULL)
	mio_expr (&cl->length);
    }
  else
    {
      if (peek_atom () != ATOM_RPAREN)
	{
	  cl = gfc_new_charlen (gfc_current_ns, NULL);
	  mio_expr (&cl->length);
	  *clp = cl;
	}
    }

  mio_rparen ();
}


/* See if a name is a generated name.  */

static int
check_unique_name (const char *name)
{
  return *name == '@';
}


static void
mio_typespec (gfc_typespec *ts)
{
  mio_lparen ();

  ts->type = MIO_NAME (bt) (ts->type, bt_types);

  if (ts->type != BT_DERIVED && ts->type != BT_CLASS)
    mio_integer (&ts->kind);
  else
    mio_symbol_ref (&ts->u.derived);

  /* Add info for C interop and is_iso_c.  */
  mio_integer (&ts->is_c_interop);
  mio_integer (&ts->is_iso_c);
  
  /* If the typespec is for an identifier either from iso_c_binding, or
     a constant that was initialized to an identifier from it, use the
     f90_type.  Otherwise, use the ts->type, since it shouldn't matter.  */
  if (ts->is_iso_c)
    ts->f90_type = MIO_NAME (bt) (ts->f90_type, bt_types);
  else
    ts->f90_type = MIO_NAME (bt) (ts->type, bt_types);

  if (ts->type != BT_CHARACTER)
    {
      /* ts->u.cl is only valid for BT_CHARACTER.  */
      mio_lparen ();
      mio_rparen ();
    }
  else
    mio_charlen (&ts->u.cl);
<<<<<<< HEAD
=======

  /* So as not to disturb the existing API, use an ATOM_NAME to
     transmit deferred characteristic for characters (F2003).  */
  if (iomode == IO_OUTPUT)
    {
      if (ts->type == BT_CHARACTER && ts->deferred)
	write_atom (ATOM_NAME, "DEFERRED_CL");
    }
  else if (peek_atom () != ATOM_RPAREN)
    {
      if (parse_atom () != ATOM_NAME)
	bad_module ("Expected string");
      ts->deferred = 1;
    }
>>>>>>> 03d20231

  mio_rparen ();
}


static const mstring array_spec_types[] = {
    minit ("EXPLICIT", AS_EXPLICIT),
    minit ("ASSUMED_SHAPE", AS_ASSUMED_SHAPE),
    minit ("DEFERRED", AS_DEFERRED),
    minit ("ASSUMED_SIZE", AS_ASSUMED_SIZE),
    minit (NULL, -1)
};


static void
mio_array_spec (gfc_array_spec **asp)
{
  gfc_array_spec *as;
  int i;

  mio_lparen ();

  if (iomode == IO_OUTPUT)
    {
      if (*asp == NULL)
	goto done;
      as = *asp;
    }
  else
    {
      if (peek_atom () == ATOM_RPAREN)
	{
	  *asp = NULL;
	  goto done;
	}

      *asp = as = gfc_get_array_spec ();
    }

  mio_integer (&as->rank);
  mio_integer (&as->corank);
  as->type = MIO_NAME (array_type) (as->type, array_spec_types);

  for (i = 0; i < as->rank + as->corank; i++)
    {
      mio_expr (&as->lower[i]);
      mio_expr (&as->upper[i]);
    }

done:
  mio_rparen ();
}


/* Given a pointer to an array reference structure (which lives in a
   gfc_ref structure), find the corresponding array specification
   structure.  Storing the pointer in the ref structure doesn't quite
   work when loading from a module. Generating code for an array
   reference also needs more information than just the array spec.  */

static const mstring array_ref_types[] = {
    minit ("FULL", AR_FULL),
    minit ("ELEMENT", AR_ELEMENT),
    minit ("SECTION", AR_SECTION),
    minit (NULL, -1)
};


static void
mio_array_ref (gfc_array_ref *ar)
{
  int i;

  mio_lparen ();
  ar->type = MIO_NAME (ar_type) (ar->type, array_ref_types);
  mio_integer (&ar->dimen);

  switch (ar->type)
    {
    case AR_FULL:
      break;

    case AR_ELEMENT:
      for (i = 0; i < ar->dimen; i++)
	mio_expr (&ar->start[i]);

      break;

    case AR_SECTION:
      for (i = 0; i < ar->dimen; i++)
	{
	  mio_expr (&ar->start[i]);
	  mio_expr (&ar->end[i]);
	  mio_expr (&ar->stride[i]);
	}

      break;

    case AR_UNKNOWN:
      gfc_internal_error ("mio_array_ref(): Unknown array ref");
    }

  /* Unfortunately, ar->dimen_type is an anonymous enumerated type so
     we can't call mio_integer directly.  Instead loop over each element
     and cast it to/from an integer.  */
  if (iomode == IO_OUTPUT)
    {
      for (i = 0; i < ar->dimen; i++)
	{
	  int tmp = (int)ar->dimen_type[i];
	  write_atom (ATOM_INTEGER, &tmp);
	}
    }
  else
    {
      for (i = 0; i < ar->dimen; i++)
	{
	  require_atom (ATOM_INTEGER);
	  ar->dimen_type[i] = (enum gfc_array_ref_dimen_type) atom_int;
	}
    }

  if (iomode == IO_INPUT)
    {
      ar->where = gfc_current_locus;

      for (i = 0; i < ar->dimen; i++)
	ar->c_where[i] = gfc_current_locus;
    }

  mio_rparen ();
}


/* Saves or restores a pointer.  The pointer is converted back and
   forth from an integer.  We return the pointer_info pointer so that
   the caller can take additional action based on the pointer type.  */

static pointer_info *
mio_pointer_ref (void *gp)
{
  pointer_info *p;

  if (iomode == IO_OUTPUT)
    {
      p = get_pointer (*((char **) gp));
      write_atom (ATOM_INTEGER, &p->integer);
    }
  else
    {
      require_atom (ATOM_INTEGER);
      p = add_fixup (atom_int, gp);
    }

  return p;
}


/* Save and load references to components that occur within
   expressions.  We have to describe these references by a number and
   by name.  The number is necessary for forward references during
   reading, and the name is necessary if the symbol already exists in
   the namespace and is not loaded again.  */

static void
mio_component_ref (gfc_component **cp, gfc_symbol *sym)
{
  char name[GFC_MAX_SYMBOL_LEN + 1];
  gfc_component *q;
  pointer_info *p;

  p = mio_pointer_ref (cp);
  if (p->type == P_UNKNOWN)
    p->type = P_COMPONENT;

  if (iomode == IO_OUTPUT)
    mio_pool_string (&(*cp)->name);
  else
    {
      mio_internal_string (name);

      if (sym && sym->attr.is_class)
	sym = sym->components->ts.u.derived;

      /* It can happen that a component reference can be read before the
	 associated derived type symbol has been loaded. Return now and
	 wait for a later iteration of load_needed.  */
      if (sym == NULL)
	return;

      if (sym->components != NULL && p->u.pointer == NULL)
	{
	  /* Symbol already loaded, so search by name.  */
	  for (q = sym->components; q; q = q->next)
	    if (strcmp (q->name, name) == 0)
	      break;

	  if (q == NULL)
	    gfc_internal_error ("mio_component_ref(): Component not found");

	  associate_integer_pointer (p, q);
	}

      /* Make sure this symbol will eventually be loaded.  */
      p = find_pointer2 (sym);
      if (p->u.rsym.state == UNUSED)
	p->u.rsym.state = NEEDED;
    }
}


static void mio_namespace_ref (gfc_namespace **nsp);
static void mio_formal_arglist (gfc_formal_arglist **formal);
static void mio_typebound_proc (gfc_typebound_proc** proc);

static void
mio_component (gfc_component *c, int vtype)
{
  pointer_info *p;
  int n;
  gfc_formal_arglist *formal;

  mio_lparen ();

  if (iomode == IO_OUTPUT)
    {
      p = get_pointer (c);
      mio_integer (&p->integer);
    }
  else
    {
      mio_integer (&n);
      p = get_integer (n);
      associate_integer_pointer (p, c);
    }

  if (p->type == P_UNKNOWN)
    p->type = P_COMPONENT;

  mio_pool_string (&c->name);
  mio_typespec (&c->ts);
  mio_array_spec (&c->as);

  mio_symbol_attribute (&c->attr);
  c->attr.access = MIO_NAME (gfc_access) (c->attr.access, access_types); 

<<<<<<< HEAD
  mio_expr (&c->initializer);
=======
  if (!vtype)
    mio_expr (&c->initializer);
>>>>>>> 03d20231

  if (c->attr.proc_pointer)
    {
      if (iomode == IO_OUTPUT)
	{
	  formal = c->formal;
	  while (formal && !formal->sym)
	    formal = formal->next;

	  if (formal)
	    mio_namespace_ref (&formal->sym->ns);
	  else
	    mio_namespace_ref (&c->formal_ns);
	}
      else
	{
	  mio_namespace_ref (&c->formal_ns);
	  /* TODO: if (c->formal_ns)
	    {
	      c->formal_ns->proc_name = c;
	      c->refs++;
	    }*/
	}

      mio_formal_arglist (&c->formal);

      mio_typebound_proc (&c->tb);
    }

  mio_rparen ();
}


static void
mio_component_list (gfc_component **cp, int vtype)
{
  gfc_component *c, *tail;

  mio_lparen ();

  if (iomode == IO_OUTPUT)
    {
      for (c = *cp; c; c = c->next)
	mio_component (c, vtype);
    }
  else
    {
      *cp = NULL;
      tail = NULL;

      for (;;)
	{
	  if (peek_atom () == ATOM_RPAREN)
	    break;

	  c = gfc_get_component ();
	  mio_component (c, vtype);

	  if (tail == NULL)
	    *cp = c;
	  else
	    tail->next = c;

	  tail = c;
	}
    }

  mio_rparen ();
}


static void
mio_actual_arg (gfc_actual_arglist *a)
{
  mio_lparen ();
  mio_pool_string (&a->name);
  mio_expr (&a->expr);
  mio_rparen ();
}


static void
mio_actual_arglist (gfc_actual_arglist **ap)
{
  gfc_actual_arglist *a, *tail;

  mio_lparen ();

  if (iomode == IO_OUTPUT)
    {
      for (a = *ap; a; a = a->next)
	mio_actual_arg (a);

    }
  else
    {
      tail = NULL;

      for (;;)
	{
	  if (peek_atom () != ATOM_LPAREN)
	    break;

	  a = gfc_get_actual_arglist ();

	  if (tail == NULL)
	    *ap = a;
	  else
	    tail->next = a;

	  tail = a;
	  mio_actual_arg (a);
	}
    }

  mio_rparen ();
}


/* Read and write formal argument lists.  */

static void
mio_formal_arglist (gfc_formal_arglist **formal)
{
  gfc_formal_arglist *f, *tail;

  mio_lparen ();

  if (iomode == IO_OUTPUT)
    {
      for (f = *formal; f; f = f->next)
	mio_symbol_ref (&f->sym);
    }
  else
    {
      *formal = tail = NULL;

      while (peek_atom () != ATOM_RPAREN)
	{
	  f = gfc_get_formal_arglist ();
	  mio_symbol_ref (&f->sym);

	  if (*formal == NULL)
	    *formal = f;
	  else
	    tail->next = f;

	  tail = f;
	}
    }

  mio_rparen ();
}


/* Save or restore a reference to a symbol node.  */

pointer_info *
mio_symbol_ref (gfc_symbol **symp)
{
  pointer_info *p;

  p = mio_pointer_ref (symp);
  if (p->type == P_UNKNOWN)
    p->type = P_SYMBOL;

  if (iomode == IO_OUTPUT)
    {
      if (p->u.wsym.state == UNREFERENCED)
	p->u.wsym.state = NEEDS_WRITE;
    }
  else
    {
      if (p->u.rsym.state == UNUSED)
	p->u.rsym.state = NEEDED;
    }
  return p;
}


/* Save or restore a reference to a symtree node.  */

static void
mio_symtree_ref (gfc_symtree **stp)
{
  pointer_info *p;
  fixup_t *f;

  if (iomode == IO_OUTPUT)
    mio_symbol_ref (&(*stp)->n.sym);
  else
    {
      require_atom (ATOM_INTEGER);
      p = get_integer (atom_int);

      /* An unused equivalence member; make a symbol and a symtree
	 for it.  */
      if (in_load_equiv && p->u.rsym.symtree == NULL)
	{
	  /* Since this is not used, it must have a unique name.  */
	  p->u.rsym.symtree = gfc_get_unique_symtree (gfc_current_ns);

	  /* Make the symbol.  */
	  if (p->u.rsym.sym == NULL)
	    {
	      p->u.rsym.sym = gfc_new_symbol (p->u.rsym.true_name,
					      gfc_current_ns);
	      p->u.rsym.sym->module = gfc_get_string (p->u.rsym.module);
	    }

	  p->u.rsym.symtree->n.sym = p->u.rsym.sym;
	  p->u.rsym.symtree->n.sym->refs++;
	  p->u.rsym.referenced = 1;

	  /* If the symbol is PRIVATE and in COMMON, load_commons will
	     generate a fixup symbol, which must be associated.  */
	  if (p->fixup)
	    resolve_fixups (p->fixup, p->u.rsym.sym);
	  p->fixup = NULL;
	}
      
      if (p->type == P_UNKNOWN)
	p->type = P_SYMBOL;

      if (p->u.rsym.state == UNUSED)
	p->u.rsym.state = NEEDED;

      if (p->u.rsym.symtree != NULL)
	{
	  *stp = p->u.rsym.symtree;
	}
      else
	{
	  f = XCNEW (fixup_t);

	  f->next = p->u.rsym.stfixup;
	  p->u.rsym.stfixup = f;

	  f->pointer = (void **) stp;
	}
    }
}


static void
mio_iterator (gfc_iterator **ip)
{
  gfc_iterator *iter;

  mio_lparen ();

  if (iomode == IO_OUTPUT)
    {
      if (*ip == NULL)
	goto done;
    }
  else
    {
      if (peek_atom () == ATOM_RPAREN)
	{
	  *ip = NULL;
	  goto done;
	}

      *ip = gfc_get_iterator ();
    }

  iter = *ip;

  mio_expr (&iter->var);
  mio_expr (&iter->start);
  mio_expr (&iter->end);
  mio_expr (&iter->step);

done:
  mio_rparen ();
}


static void
mio_constructor (gfc_constructor_base *cp)
{
  gfc_constructor *c;

  mio_lparen ();

  if (iomode == IO_OUTPUT)
    {
      for (c = gfc_constructor_first (*cp); c; c = gfc_constructor_next (c))
	{
	  mio_lparen ();
	  mio_expr (&c->expr);
	  mio_iterator (&c->iterator);
	  mio_rparen ();
	}
    }
  else
    {
      while (peek_atom () != ATOM_RPAREN)
	{
	  c = gfc_constructor_append_expr (cp, NULL, NULL);

	  mio_lparen ();
	  mio_expr (&c->expr);
	  mio_iterator (&c->iterator);
	  mio_rparen ();
	}
    }

  mio_rparen ();
}


static const mstring ref_types[] = {
    minit ("ARRAY", REF_ARRAY),
    minit ("COMPONENT", REF_COMPONENT),
    minit ("SUBSTRING", REF_SUBSTRING),
    minit (NULL, -1)
};


static void
mio_ref (gfc_ref **rp)
{
  gfc_ref *r;

  mio_lparen ();

  r = *rp;
  r->type = MIO_NAME (ref_type) (r->type, ref_types);

  switch (r->type)
    {
    case REF_ARRAY:
      mio_array_ref (&r->u.ar);
      break;

    case REF_COMPONENT:
      mio_symbol_ref (&r->u.c.sym);
      mio_component_ref (&r->u.c.component, r->u.c.sym);
      break;

    case REF_SUBSTRING:
      mio_expr (&r->u.ss.start);
      mio_expr (&r->u.ss.end);
      mio_charlen (&r->u.ss.length);
      break;
    }

  mio_rparen ();
}


static void
mio_ref_list (gfc_ref **rp)
{
  gfc_ref *ref, *head, *tail;

  mio_lparen ();

  if (iomode == IO_OUTPUT)
    {
      for (ref = *rp; ref; ref = ref->next)
	mio_ref (&ref);
    }
  else
    {
      head = tail = NULL;

      while (peek_atom () != ATOM_RPAREN)
	{
	  if (head == NULL)
	    head = tail = gfc_get_ref ();
	  else
	    {
	      tail->next = gfc_get_ref ();
	      tail = tail->next;
	    }

	  mio_ref (&tail);
	}

      *rp = head;
    }

  mio_rparen ();
}


/* Read and write an integer value.  */

static void
mio_gmp_integer (mpz_t *integer)
{
  char *p;

  if (iomode == IO_INPUT)
    {
      if (parse_atom () != ATOM_STRING)
	bad_module ("Expected integer string");

      mpz_init (*integer);
      if (mpz_set_str (*integer, atom_string, 10))
	bad_module ("Error converting integer");

      gfc_free (atom_string);
    }
  else
    {
      p = mpz_get_str (NULL, 10, *integer);
      write_atom (ATOM_STRING, p);
      gfc_free (p);
    }
}


static void
mio_gmp_real (mpfr_t *real)
{
  mp_exp_t exponent;
  char *p;

  if (iomode == IO_INPUT)
    {
      if (parse_atom () != ATOM_STRING)
	bad_module ("Expected real string");

      mpfr_init (*real);
      mpfr_set_str (*real, atom_string, 16, GFC_RND_MODE);
      gfc_free (atom_string);
    }
  else
    {
      p = mpfr_get_str (NULL, &exponent, 16, 0, *real, GFC_RND_MODE);

      if (mpfr_nan_p (*real) || mpfr_inf_p (*real))
	{
	  write_atom (ATOM_STRING, p);
	  gfc_free (p);
	  return;
	}

      atom_string = XCNEWVEC (char, strlen (p) + 20);

      sprintf (atom_string, "0.%s@%ld", p, exponent);

      /* Fix negative numbers.  */
      if (atom_string[2] == '-')
	{
	  atom_string[0] = '-';
	  atom_string[1] = '0';
	  atom_string[2] = '.';
	}

      write_atom (ATOM_STRING, atom_string);

      gfc_free (atom_string);
      gfc_free (p);
    }
}


/* Save and restore the shape of an array constructor.  */

static void
mio_shape (mpz_t **pshape, int rank)
{
  mpz_t *shape;
  atom_type t;
  int n;

  /* A NULL shape is represented by ().  */
  mio_lparen ();

  if (iomode == IO_OUTPUT)
    {
      shape = *pshape;
      if (!shape)
	{
	  mio_rparen ();
	  return;
	}
    }
  else
    {
      t = peek_atom ();
      if (t == ATOM_RPAREN)
	{
	  *pshape = NULL;
	  mio_rparen ();
	  return;
	}

      shape = gfc_get_shape (rank);
      *pshape = shape;
    }

  for (n = 0; n < rank; n++)
    mio_gmp_integer (&shape[n]);

  mio_rparen ();
}


static const mstring expr_types[] = {
    minit ("OP", EXPR_OP),
    minit ("FUNCTION", EXPR_FUNCTION),
    minit ("CONSTANT", EXPR_CONSTANT),
    minit ("VARIABLE", EXPR_VARIABLE),
    minit ("SUBSTRING", EXPR_SUBSTRING),
    minit ("STRUCTURE", EXPR_STRUCTURE),
    minit ("ARRAY", EXPR_ARRAY),
    minit ("NULL", EXPR_NULL),
    minit ("COMPCALL", EXPR_COMPCALL),
    minit (NULL, -1)
};

/* INTRINSIC_ASSIGN is missing because it is used as an index for
   generic operators, not in expressions.  INTRINSIC_USER is also
   replaced by the correct function name by the time we see it.  */

static const mstring intrinsics[] =
{
    minit ("UPLUS", INTRINSIC_UPLUS),
    minit ("UMINUS", INTRINSIC_UMINUS),
    minit ("PLUS", INTRINSIC_PLUS),
    minit ("MINUS", INTRINSIC_MINUS),
    minit ("TIMES", INTRINSIC_TIMES),
    minit ("DIVIDE", INTRINSIC_DIVIDE),
    minit ("POWER", INTRINSIC_POWER),
    minit ("CONCAT", INTRINSIC_CONCAT),
    minit ("AND", INTRINSIC_AND),
    minit ("OR", INTRINSIC_OR),
    minit ("EQV", INTRINSIC_EQV),
    minit ("NEQV", INTRINSIC_NEQV),
    minit ("EQ_SIGN", INTRINSIC_EQ),
    minit ("EQ", INTRINSIC_EQ_OS),
    minit ("NE_SIGN", INTRINSIC_NE),
    minit ("NE", INTRINSIC_NE_OS),
    minit ("GT_SIGN", INTRINSIC_GT),
    minit ("GT", INTRINSIC_GT_OS),
    minit ("GE_SIGN", INTRINSIC_GE),
    minit ("GE", INTRINSIC_GE_OS),
    minit ("LT_SIGN", INTRINSIC_LT),
    minit ("LT", INTRINSIC_LT_OS),
    minit ("LE_SIGN", INTRINSIC_LE),
    minit ("LE", INTRINSIC_LE_OS),
    minit ("NOT", INTRINSIC_NOT),
    minit ("PARENTHESES", INTRINSIC_PARENTHESES),
    minit (NULL, -1)
};


/* Remedy a couple of situations where the gfc_expr's can be defective.  */
 
static void
fix_mio_expr (gfc_expr *e)
{
  gfc_symtree *ns_st = NULL;
  const char *fname;

  if (iomode != IO_OUTPUT)
    return;

  if (e->symtree)
    {
      /* If this is a symtree for a symbol that came from a contained module
	 namespace, it has a unique name and we should look in the current
	 namespace to see if the required, non-contained symbol is available
	 yet. If so, the latter should be written.  */
      if (e->symtree->n.sym && check_unique_name (e->symtree->name))
	ns_st = gfc_find_symtree (gfc_current_ns->sym_root,
				  e->symtree->n.sym->name);

      /* On the other hand, if the existing symbol is the module name or the
	 new symbol is a dummy argument, do not do the promotion.  */
      if (ns_st && ns_st->n.sym
	  && ns_st->n.sym->attr.flavor != FL_MODULE
	  && !e->symtree->n.sym->attr.dummy)
	e->symtree = ns_st;
    }
  else if (e->expr_type == EXPR_FUNCTION && e->value.function.name)
    {
      gfc_symbol *sym;

      /* In some circumstances, a function used in an initialization
	 expression, in one use associated module, can fail to be
	 coupled to its symtree when used in a specification
	 expression in another module.  */
      fname = e->value.function.esym ? e->value.function.esym->name
				     : e->value.function.isym->name;
      e->symtree = gfc_find_symtree (gfc_current_ns->sym_root, fname);

      if (e->symtree)
	return;

      /* This is probably a reference to a private procedure from another
	 module.  To prevent a segfault, make a generic with no specific
	 instances.  If this module is used, without the required
	 specific coming from somewhere, the appropriate error message
	 is issued.  */
      gfc_get_symbol (fname, gfc_current_ns, &sym);
      sym->attr.flavor = FL_PROCEDURE;
      sym->attr.generic = 1;
      e->symtree = gfc_find_symtree (gfc_current_ns->sym_root, fname);
    }
}


/* Read and write expressions.  The form "()" is allowed to indicate a
   NULL expression.  */

static void
mio_expr (gfc_expr **ep)
{
  gfc_expr *e;
  atom_type t;
  int flag;

  mio_lparen ();

  if (iomode == IO_OUTPUT)
    {
      if (*ep == NULL)
	{
	  mio_rparen ();
	  return;
	}

      e = *ep;
      MIO_NAME (expr_t) (e->expr_type, expr_types);
    }
  else
    {
      t = parse_atom ();
      if (t == ATOM_RPAREN)
	{
	  *ep = NULL;
	  return;
	}

      if (t != ATOM_NAME)
	bad_module ("Expected expression type");

      e = *ep = gfc_get_expr ();
      e->where = gfc_current_locus;
      e->expr_type = (expr_t) find_enum (expr_types);
    }

  mio_typespec (&e->ts);
  mio_integer (&e->rank);

  fix_mio_expr (e);

  switch (e->expr_type)
    {
    case EXPR_OP:
      e->value.op.op
	= MIO_NAME (gfc_intrinsic_op) (e->value.op.op, intrinsics);

      switch (e->value.op.op)
	{
	case INTRINSIC_UPLUS:
	case INTRINSIC_UMINUS:
	case INTRINSIC_NOT:
	case INTRINSIC_PARENTHESES:
	  mio_expr (&e->value.op.op1);
	  break;

	case INTRINSIC_PLUS:
	case INTRINSIC_MINUS:
	case INTRINSIC_TIMES:
	case INTRINSIC_DIVIDE:
	case INTRINSIC_POWER:
	case INTRINSIC_CONCAT:
	case INTRINSIC_AND:
	case INTRINSIC_OR:
	case INTRINSIC_EQV:
	case INTRINSIC_NEQV:
	case INTRINSIC_EQ:
	case INTRINSIC_EQ_OS:
	case INTRINSIC_NE:
	case INTRINSIC_NE_OS:
	case INTRINSIC_GT:
	case INTRINSIC_GT_OS:
	case INTRINSIC_GE:
	case INTRINSIC_GE_OS:
	case INTRINSIC_LT:
	case INTRINSIC_LT_OS:
	case INTRINSIC_LE:
	case INTRINSIC_LE_OS:
	  mio_expr (&e->value.op.op1);
	  mio_expr (&e->value.op.op2);
	  break;

	default:
	  bad_module ("Bad operator");
	}

      break;

    case EXPR_FUNCTION:
      mio_symtree_ref (&e->symtree);
      mio_actual_arglist (&e->value.function.actual);

      if (iomode == IO_OUTPUT)
	{
	  e->value.function.name
	    = mio_allocated_string (e->value.function.name);
	  flag = e->value.function.esym != NULL;
	  mio_integer (&flag);
	  if (flag)
	    mio_symbol_ref (&e->value.function.esym);
	  else
	    write_atom (ATOM_STRING, e->value.function.isym->name);
	}
      else
	{
	  require_atom (ATOM_STRING);
	  e->value.function.name = gfc_get_string (atom_string);
	  gfc_free (atom_string);

	  mio_integer (&flag);
	  if (flag)
	    mio_symbol_ref (&e->value.function.esym);
	  else
	    {
	      require_atom (ATOM_STRING);
	      e->value.function.isym = gfc_find_function (atom_string);
	      gfc_free (atom_string);
	    }
	}

      break;

    case EXPR_VARIABLE:
      mio_symtree_ref (&e->symtree);
      mio_ref_list (&e->ref);
      break;

    case EXPR_SUBSTRING:
      e->value.character.string
	= CONST_CAST (gfc_char_t *,
		      mio_allocated_wide_string (e->value.character.string,
						 e->value.character.length));
      mio_ref_list (&e->ref);
      break;

    case EXPR_STRUCTURE:
    case EXPR_ARRAY:
      mio_constructor (&e->value.constructor);
      mio_shape (&e->shape, e->rank);
      break;

    case EXPR_CONSTANT:
      switch (e->ts.type)
	{
	case BT_INTEGER:
	  mio_gmp_integer (&e->value.integer);
	  break;

	case BT_REAL:
	  gfc_set_model_kind (e->ts.kind);
	  mio_gmp_real (&e->value.real);
	  break;

	case BT_COMPLEX:
	  gfc_set_model_kind (e->ts.kind);
	  mio_gmp_real (&mpc_realref (e->value.complex));
	  mio_gmp_real (&mpc_imagref (e->value.complex));
	  break;

	case BT_LOGICAL:
	  mio_integer (&e->value.logical);
	  break;

	case BT_CHARACTER:
	  mio_integer (&e->value.character.length);
	  e->value.character.string
	    = CONST_CAST (gfc_char_t *,
			  mio_allocated_wide_string (e->value.character.string,
						     e->value.character.length));
	  break;

	default:
	  bad_module ("Bad type in constant expression");
	}

      break;

    case EXPR_NULL:
      break;

    case EXPR_COMPCALL:
    case EXPR_PPC:
      gcc_unreachable ();
      break;
    }

  mio_rparen ();
}


/* Read and write namelists.  */

static void
mio_namelist (gfc_symbol *sym)
{
  gfc_namelist *n, *m;
  const char *check_name;

  mio_lparen ();

  if (iomode == IO_OUTPUT)
    {
      for (n = sym->namelist; n; n = n->next)
	mio_symbol_ref (&n->sym);
    }
  else
    {
      /* This departure from the standard is flagged as an error.
	 It does, in fact, work correctly. TODO: Allow it
	 conditionally?  */
      if (sym->attr.flavor == FL_NAMELIST)
	{
	  check_name = find_use_name (sym->name, false);
	  if (check_name && strcmp (check_name, sym->name) != 0)
	    gfc_error ("Namelist %s cannot be renamed by USE "
		       "association to %s", sym->name, check_name);
	}

      m = NULL;
      while (peek_atom () != ATOM_RPAREN)
	{
	  n = gfc_get_namelist ();
	  mio_symbol_ref (&n->sym);

	  if (sym->namelist == NULL)
	    sym->namelist = n;
	  else
	    m->next = n;

	  m = n;
	}
      sym->namelist_tail = m;
    }

  mio_rparen ();
}


/* Save/restore lists of gfc_interface structures.  When loading an
   interface, we are really appending to the existing list of
   interfaces.  Checking for duplicate and ambiguous interfaces has to
   be done later when all symbols have been loaded.  */

pointer_info *
mio_interface_rest (gfc_interface **ip)
{
  gfc_interface *tail, *p;
  pointer_info *pi = NULL;

  if (iomode == IO_OUTPUT)
    {
      if (ip != NULL)
	for (p = *ip; p; p = p->next)
	  mio_symbol_ref (&p->sym);
    }
  else
    {
      if (*ip == NULL)
	tail = NULL;
      else
	{
	  tail = *ip;
	  while (tail->next)
	    tail = tail->next;
	}

      for (;;)
	{
	  if (peek_atom () == ATOM_RPAREN)
	    break;

	  p = gfc_get_interface ();
	  p->where = gfc_current_locus;
	  pi = mio_symbol_ref (&p->sym);

	  if (tail == NULL)
	    *ip = p;
	  else
	    tail->next = p;

	  tail = p;
	}
    }

  mio_rparen ();
  return pi;
}


/* Save/restore a nameless operator interface.  */

static void
mio_interface (gfc_interface **ip)
{
  mio_lparen ();
  mio_interface_rest (ip);
}


/* Save/restore a named operator interface.  */

static void
mio_symbol_interface (const char **name, const char **module,
		      gfc_interface **ip)
{
  mio_lparen ();
  mio_pool_string (name);
  mio_pool_string (module);
  mio_interface_rest (ip);
}


static void
mio_namespace_ref (gfc_namespace **nsp)
{
  gfc_namespace *ns;
  pointer_info *p;

  p = mio_pointer_ref (nsp);

  if (p->type == P_UNKNOWN)
    p->type = P_NAMESPACE;

  if (iomode == IO_INPUT && p->integer != 0)
    {
      ns = (gfc_namespace *) p->u.pointer;
      if (ns == NULL)
	{
	  ns = gfc_get_namespace (NULL, 0);
	  associate_integer_pointer (p, ns);
	}
      else
	ns->refs++;
    }
}


/* Save/restore the f2k_derived namespace of a derived-type symbol.  */

static gfc_namespace* current_f2k_derived;

static void
mio_typebound_proc (gfc_typebound_proc** proc)
{
  int flag;
  int overriding_flag;

  if (iomode == IO_INPUT)
    {
      *proc = gfc_get_typebound_proc (NULL);
      (*proc)->where = gfc_current_locus;
    }
  gcc_assert (*proc);

  mio_lparen ();

  (*proc)->access = MIO_NAME (gfc_access) ((*proc)->access, access_types);

  /* IO the NON_OVERRIDABLE/DEFERRED combination.  */
  gcc_assert (!((*proc)->deferred && (*proc)->non_overridable));
  overriding_flag = ((*proc)->deferred << 1) | (*proc)->non_overridable;
  overriding_flag = mio_name (overriding_flag, binding_overriding);
  (*proc)->deferred = ((overriding_flag & 2) != 0);
  (*proc)->non_overridable = ((overriding_flag & 1) != 0);
  gcc_assert (!((*proc)->deferred && (*proc)->non_overridable));

  (*proc)->nopass = mio_name ((*proc)->nopass, binding_passing);
  (*proc)->is_generic = mio_name ((*proc)->is_generic, binding_generic);
  (*proc)->ppc = mio_name((*proc)->ppc, binding_ppc);

  mio_pool_string (&((*proc)->pass_arg));

  flag = (int) (*proc)->pass_arg_num;
  mio_integer (&flag);
  (*proc)->pass_arg_num = (unsigned) flag;

  if ((*proc)->is_generic)
    {
      gfc_tbp_generic* g;

      mio_lparen ();

      if (iomode == IO_OUTPUT)
	for (g = (*proc)->u.generic; g; g = g->next)
	  mio_allocated_string (g->specific_st->name);
      else
	{
	  (*proc)->u.generic = NULL;
	  while (peek_atom () != ATOM_RPAREN)
	    {
	      gfc_symtree** sym_root;

	      g = gfc_get_tbp_generic ();
	      g->specific = NULL;

	      require_atom (ATOM_STRING);
	      sym_root = &current_f2k_derived->tb_sym_root;
	      g->specific_st = gfc_get_tbp_symtree (sym_root, atom_string);
	      gfc_free (atom_string);

	      g->next = (*proc)->u.generic;
	      (*proc)->u.generic = g;
	    }
	}

      mio_rparen ();
    }
  else if (!(*proc)->ppc)
    mio_symtree_ref (&(*proc)->u.specific);

  mio_rparen ();
}

/* Walker-callback function for this purpose.  */
static void
mio_typebound_symtree (gfc_symtree* st)
{
  if (iomode == IO_OUTPUT && !st->n.tb)
    return;

  if (iomode == IO_OUTPUT)
    {
      mio_lparen ();
      mio_allocated_string (st->name);
    }
  /* For IO_INPUT, the above is done in mio_f2k_derived.  */

  mio_typebound_proc (&st->n.tb);
  mio_rparen ();
}

/* IO a full symtree (in all depth).  */
static void
mio_full_typebound_tree (gfc_symtree** root)
{
  mio_lparen ();

  if (iomode == IO_OUTPUT)
    gfc_traverse_symtree (*root, &mio_typebound_symtree);
  else
    {
      while (peek_atom () == ATOM_LPAREN)
	{
	  gfc_symtree* st;

	  mio_lparen (); 

	  require_atom (ATOM_STRING);
	  st = gfc_get_tbp_symtree (root, atom_string);
	  gfc_free (atom_string);

	  mio_typebound_symtree (st);
	}
    }

  mio_rparen ();
}

static void
mio_finalizer (gfc_finalizer **f)
{
  if (iomode == IO_OUTPUT)
    {
      gcc_assert (*f);
      gcc_assert ((*f)->proc_tree); /* Should already be resolved.  */
      mio_symtree_ref (&(*f)->proc_tree);
    }
  else
    {
      *f = gfc_get_finalizer ();
      (*f)->where = gfc_current_locus; /* Value should not matter.  */
      (*f)->next = NULL;

      mio_symtree_ref (&(*f)->proc_tree);
      (*f)->proc_sym = NULL;
    }
}

static void
mio_f2k_derived (gfc_namespace *f2k)
{
  current_f2k_derived = f2k;

  /* Handle the list of finalizer procedures.  */
  mio_lparen ();
  if (iomode == IO_OUTPUT)
    {
      gfc_finalizer *f;
      for (f = f2k->finalizers; f; f = f->next)
	mio_finalizer (&f);
    }
  else
    {
      f2k->finalizers = NULL;
      while (peek_atom () != ATOM_RPAREN)
	{
	  gfc_finalizer *cur = NULL;
	  mio_finalizer (&cur);
	  cur->next = f2k->finalizers;
	  f2k->finalizers = cur;
	}
    }
  mio_rparen ();

  /* Handle type-bound procedures.  */
  mio_full_typebound_tree (&f2k->tb_sym_root);

  /* Type-bound user operators.  */
  mio_full_typebound_tree (&f2k->tb_uop_root);

  /* Type-bound intrinsic operators.  */
  mio_lparen ();
  if (iomode == IO_OUTPUT)
    {
      int op;
      for (op = GFC_INTRINSIC_BEGIN; op != GFC_INTRINSIC_END; ++op)
	{
	  gfc_intrinsic_op realop;

	  if (op == INTRINSIC_USER || !f2k->tb_op[op])
	    continue;

	  mio_lparen ();
	  realop = (gfc_intrinsic_op) op;
	  mio_intrinsic_op (&realop);
	  mio_typebound_proc (&f2k->tb_op[op]);
	  mio_rparen ();
	}
    }
  else
    while (peek_atom () != ATOM_RPAREN)
      {
	gfc_intrinsic_op op = GFC_INTRINSIC_BEGIN; /* Silence GCC.  */

	mio_lparen ();
	mio_intrinsic_op (&op);
	mio_typebound_proc (&f2k->tb_op[op]);
	mio_rparen ();
      }
  mio_rparen ();
}

static void
mio_full_f2k_derived (gfc_symbol *sym)
{
  mio_lparen ();
  
  if (iomode == IO_OUTPUT)
    {
      if (sym->f2k_derived)
	mio_f2k_derived (sym->f2k_derived);
    }
  else
    {
      if (peek_atom () != ATOM_RPAREN)
	{
	  sym->f2k_derived = gfc_get_namespace (NULL, 0);
	  mio_f2k_derived (sym->f2k_derived);
	}
      else
	gcc_assert (!sym->f2k_derived);
    }

  mio_rparen ();
}


/* Unlike most other routines, the address of the symbol node is already
   fixed on input and the name/module has already been filled in.  */

static void
mio_symbol (gfc_symbol *sym)
{
  int intmod = INTMOD_NONE;
  
  mio_lparen ();

  mio_symbol_attribute (&sym->attr);
  mio_typespec (&sym->ts);

  if (iomode == IO_OUTPUT)
    mio_namespace_ref (&sym->formal_ns);
  else
    {
      mio_namespace_ref (&sym->formal_ns);
      if (sym->formal_ns)
	{
	  sym->formal_ns->proc_name = sym;
	  sym->refs++;
	}
    }

  /* Save/restore common block links.  */
  mio_symbol_ref (&sym->common_next);

  mio_formal_arglist (&sym->formal);

  if (sym->attr.flavor == FL_PARAMETER)
    mio_expr (&sym->value);

  mio_array_spec (&sym->as);

  mio_symbol_ref (&sym->result);

  if (sym->attr.cray_pointee)
    mio_symbol_ref (&sym->cp_pointer);

  /* Note that components are always saved, even if they are supposed
     to be private.  Component access is checked during searching.  */

  mio_component_list (&sym->components, sym->attr.vtype);

  if (sym->components != NULL)
    sym->component_access
      = MIO_NAME (gfc_access) (sym->component_access, access_types);

  /* Load/save the f2k_derived namespace of a derived-type symbol.  */
  mio_full_f2k_derived (sym);

  mio_namelist (sym);

  /* Add the fields that say whether this is from an intrinsic module,
     and if so, what symbol it is within the module.  */
/*   mio_integer (&(sym->from_intmod)); */
  if (iomode == IO_OUTPUT)
    {
      intmod = sym->from_intmod;
      mio_integer (&intmod);
    }
  else
    {
      mio_integer (&intmod);
      sym->from_intmod = (intmod_id) intmod;
    }
  
  mio_integer (&(sym->intmod_sym_id));

  if (sym->attr.flavor == FL_DERIVED)
    mio_integer (&(sym->hash_value));

  mio_rparen ();
}


/************************* Top level subroutines *************************/

/* Given a root symtree node and a symbol, try to find a symtree that
   references the symbol that is not a unique name.  */

static gfc_symtree *
find_symtree_for_symbol (gfc_symtree *st, gfc_symbol *sym)
{
  gfc_symtree *s = NULL;

  if (st == NULL)
    return s;

  s = find_symtree_for_symbol (st->right, sym);
  if (s != NULL)
    return s;
  s = find_symtree_for_symbol (st->left, sym);
  if (s != NULL)
    return s;

  if (st->n.sym == sym && !check_unique_name (st->name))
    return st;

  return s;
}


/* A recursive function to look for a specific symbol by name and by
   module.  Whilst several symtrees might point to one symbol, its
   is sufficient for the purposes here than one exist.  Note that
   generic interfaces are distinguished as are symbols that have been
   renamed in another module.  */
static gfc_symtree *
find_symbol (gfc_symtree *st, const char *name,
	     const char *module, int generic)
{
  int c;
  gfc_symtree *retval, *s;

  if (st == NULL || st->n.sym == NULL)
    return NULL;

  c = strcmp (name, st->n.sym->name);
  if (c == 0 && st->n.sym->module
	     && strcmp (module, st->n.sym->module) == 0
	     && !check_unique_name (st->name))
    {
      s = gfc_find_symtree (gfc_current_ns->sym_root, name);

      /* Detect symbols that are renamed by use association in another
	 module by the absence of a symtree and null attr.use_rename,
	 since the latter is not transmitted in the module file.  */
      if (((!generic && !st->n.sym->attr.generic)
		|| (generic && st->n.sym->attr.generic))
	    && !(s == NULL && !st->n.sym->attr.use_rename))
	return st;
    }

  retval = find_symbol (st->left, name, module, generic);

  if (retval == NULL)
    retval = find_symbol (st->right, name, module, generic);

  return retval;
}


/* Skip a list between balanced left and right parens.  */

static void
skip_list (void)
{
  int level;

  level = 0;
  do
    {
      switch (parse_atom ())
	{
	case ATOM_LPAREN:
	  level++;
	  break;

	case ATOM_RPAREN:
	  level--;
	  break;

	case ATOM_STRING:
	  gfc_free (atom_string);
	  break;

	case ATOM_NAME:
	case ATOM_INTEGER:
	  break;
	}
    }
  while (level > 0);
}


/* Load operator interfaces from the module.  Interfaces are unusual
   in that they attach themselves to existing symbols.  */

static void
load_operator_interfaces (void)
{
  const char *p;
  char name[GFC_MAX_SYMBOL_LEN + 1], module[GFC_MAX_SYMBOL_LEN + 1];
  gfc_user_op *uop;
  pointer_info *pi = NULL;
  int n, i;

  mio_lparen ();

  while (peek_atom () != ATOM_RPAREN)
    {
      mio_lparen ();

      mio_internal_string (name);
      mio_internal_string (module);

      n = number_use_names (name, true);
      n = n ? n : 1;

      for (i = 1; i <= n; i++)
	{
	  /* Decide if we need to load this one or not.  */
	  p = find_use_name_n (name, &i, true);

	  if (p == NULL)
	    {
	      while (parse_atom () != ATOM_RPAREN);
	      continue;
	    }

	  if (i == 1)
	    {
	      uop = gfc_get_uop (p);
	      pi = mio_interface_rest (&uop->op);
	    }
	  else
	    {
	      if (gfc_find_uop (p, NULL))
		continue;
	      uop = gfc_get_uop (p);
	      uop->op = gfc_get_interface ();
	      uop->op->where = gfc_current_locus;
	      add_fixup (pi->integer, &uop->op->sym);
	    }
	}
    }

  mio_rparen ();
}


/* Load interfaces from the module.  Interfaces are unusual in that
   they attach themselves to existing symbols.  */

static void
load_generic_interfaces (void)
{
  const char *p;
  char name[GFC_MAX_SYMBOL_LEN + 1], module[GFC_MAX_SYMBOL_LEN + 1];
  gfc_symbol *sym;
  gfc_interface *generic = NULL, *gen = NULL;
  int n, i, renamed;
  bool ambiguous_set = false;

  mio_lparen ();

  while (peek_atom () != ATOM_RPAREN)
    {
      mio_lparen ();

      mio_internal_string (name);
      mio_internal_string (module);

      n = number_use_names (name, false);
      renamed = n ? 1 : 0;
      n = n ? n : 1;

      for (i = 1; i <= n; i++)
	{
	  gfc_symtree *st;
	  /* Decide if we need to load this one or not.  */
	  p = find_use_name_n (name, &i, false);

	  st = find_symbol (gfc_current_ns->sym_root,
			    name, module_name, 1);

	  if (!p || gfc_find_symbol (p, NULL, 0, &sym))
	    {
	      /* Skip the specific names for these cases.  */
	      while (i == 1 && parse_atom () != ATOM_RPAREN);

	      continue;
	    }

	  /* If the symbol exists already and is being USEd without being
	     in an ONLY clause, do not load a new symtree(11.3.2).  */
	  if (!only_flag && st)
	    sym = st->n.sym;

	  if (!sym)
	    {
	      /* Make the symbol inaccessible if it has been added by a USE
		 statement without an ONLY(11.3.2).  */
	      if (st && only_flag
		     && !st->n.sym->attr.use_only
		     && !st->n.sym->attr.use_rename
		     && strcmp (st->n.sym->module, module_name) == 0)
		{
		  sym = st->n.sym;
		  gfc_delete_symtree (&gfc_current_ns->sym_root, name);
		  st = gfc_get_unique_symtree (gfc_current_ns);
		  st->n.sym = sym;
		  sym = NULL;
		}
	      else if (st)
		{
		  sym = st->n.sym;
		  if (strcmp (st->name, p) != 0)
		    {
	              st = gfc_new_symtree (&gfc_current_ns->sym_root, p);
		      st->n.sym = sym;
		      sym->refs++;
		    }
		}

	      /* Since we haven't found a valid generic interface, we had
		 better make one.  */
	      if (!sym)
		{
		  gfc_get_symbol (p, NULL, &sym);
		  sym->name = gfc_get_string (name);
		  sym->module = gfc_get_string (module_name);
		  sym->attr.flavor = FL_PROCEDURE;
		  sym->attr.generic = 1;
		  sym->attr.use_assoc = 1;
		}
	    }
	  else
	    {
	      /* Unless sym is a generic interface, this reference
		 is ambiguous.  */
	      if (st == NULL)
	        st = gfc_find_symtree (gfc_current_ns->sym_root, p);

	      sym = st->n.sym;

	      if (st && !sym->attr.generic
		     && !st->ambiguous
		     && sym->module
		     && strcmp(module, sym->module))
		{
		  ambiguous_set = true;
		  st->ambiguous = 1;
		}
	    }

	  sym->attr.use_only = only_flag;
	  sym->attr.use_rename = renamed;

	  if (i == 1)
	    {
	      mio_interface_rest (&sym->generic);
	      generic = sym->generic;
	    }
	  else if (!sym->generic)
	    {
	      sym->generic = generic;
	      sym->attr.generic_copy = 1;
	    }

	  /* If a procedure that is not generic has generic interfaces
	     that include itself, it is generic! We need to take care
	     to retain symbols ambiguous that were already so.  */
	  if (sym->attr.use_assoc
		&& !sym->attr.generic
		&& sym->attr.flavor == FL_PROCEDURE)
	    {
	      for (gen = generic; gen; gen = gen->next)
		{
		  if (gen->sym == sym)
		    {
		      sym->attr.generic = 1;
		      if (ambiguous_set)
		        st->ambiguous = 0;
		      break;
		    }
		}
	    }

	}
    }

  mio_rparen ();
}


/* Load common blocks.  */

static void
load_commons (void)
{
  char name[GFC_MAX_SYMBOL_LEN + 1];
  gfc_common_head *p;

  mio_lparen ();

  while (peek_atom () != ATOM_RPAREN)
    {
      int flags;
      mio_lparen ();
      mio_internal_string (name);

      p = gfc_get_common (name, 1);

      mio_symbol_ref (&p->head);
      mio_integer (&flags);
      if (flags & 1)
	p->saved = 1;
      if (flags & 2)
	p->threadprivate = 1;
      p->use_assoc = 1;

      /* Get whether this was a bind(c) common or not.  */
      mio_integer (&p->is_bind_c);
      /* Get the binding label.  */
      mio_internal_string (p->binding_label);
      
      mio_rparen ();
    }

  mio_rparen ();
}


/* Load equivalences.  The flag in_load_equiv informs mio_expr_ref of this
   so that unused variables are not loaded and so that the expression can
   be safely freed.  */

static void
load_equiv (void)
{
  gfc_equiv *head, *tail, *end, *eq;
  bool unused;

  mio_lparen ();
  in_load_equiv = true;

  end = gfc_current_ns->equiv;
  while (end != NULL && end->next != NULL)
    end = end->next;

  while (peek_atom () != ATOM_RPAREN) {
    mio_lparen ();
    head = tail = NULL;

    while(peek_atom () != ATOM_RPAREN)
      {
	if (head == NULL)
	  head = tail = gfc_get_equiv ();
	else
	  {
	    tail->eq = gfc_get_equiv ();
	    tail = tail->eq;
	  }

	mio_pool_string (&tail->module);
	mio_expr (&tail->expr);
      }

    /* Unused equivalence members have a unique name.  In addition, it
       must be checked that the symbols are from the same module.  */
    unused = true;
    for (eq = head; eq; eq = eq->eq)
      {
	if (eq->expr->symtree->n.sym->module
	      && head->expr->symtree->n.sym->module
	      && strcmp (head->expr->symtree->n.sym->module,
			 eq->expr->symtree->n.sym->module) == 0
	      && !check_unique_name (eq->expr->symtree->name))
	  {
	    unused = false;
	    break;
	  }
      }

    if (unused)
      {
	for (eq = head; eq; eq = head)
	  {
	    head = eq->eq;
	    gfc_free_expr (eq->expr);
	    gfc_free (eq);
	  }
      }

    if (end == NULL)
      gfc_current_ns->equiv = head;
    else
      end->next = head;

    if (head != NULL)
      end = head;

    mio_rparen ();
  }

  mio_rparen ();
  in_load_equiv = false;
}


/* This function loads the sym_root of f2k_derived with the extensions to
   the derived type.  */
static void
load_derived_extensions (void)
{
  int symbol, j;
  gfc_symbol *derived;
  gfc_symbol *dt;
  gfc_symtree *st;
  pointer_info *info;
  char name[GFC_MAX_SYMBOL_LEN + 1];
  char module[GFC_MAX_SYMBOL_LEN + 1];
  const char *p;

  mio_lparen ();
  while (peek_atom () != ATOM_RPAREN)
    {
      mio_lparen ();
      mio_integer (&symbol);
      info = get_integer (symbol);
      derived = info->u.rsym.sym;

      /* This one is not being loaded.  */
      if (!info || !derived)
	{
	  while (peek_atom () != ATOM_RPAREN)
	    skip_list ();
	  continue;
	}

      gcc_assert (derived->attr.flavor == FL_DERIVED);
      if (derived->f2k_derived == NULL)
	derived->f2k_derived = gfc_get_namespace (NULL, 0);

      while (peek_atom () != ATOM_RPAREN)
	{
	  mio_lparen ();
	  mio_internal_string (name);
	  mio_internal_string (module);

          /* Only use one use name to find the symbol.  */
	  j = 1;
	  p = find_use_name_n (name, &j, false);
	  if (p)
	    {
	      st = gfc_find_symtree (gfc_current_ns->sym_root, p);
	      dt = st->n.sym;
	      st = gfc_find_symtree (derived->f2k_derived->sym_root, name);
	      if (st == NULL)
		{
		  /* Only use the real name in f2k_derived to ensure a single
		    symtree.  */
		  st = gfc_new_symtree (&derived->f2k_derived->sym_root, name);
		  st->n.sym = dt;
		  st->n.sym->refs++;
		}
	    }
	  mio_rparen ();
	}
      mio_rparen ();
    }
  mio_rparen ();
}


/* Recursive function to traverse the pointer_info tree and load a
   needed symbol.  We return nonzero if we load a symbol and stop the
   traversal, because the act of loading can alter the tree.  */

static int
load_needed (pointer_info *p)
{
  gfc_namespace *ns;
  pointer_info *q;
  gfc_symbol *sym;
  int rv;

  rv = 0;
  if (p == NULL)
    return rv;

  rv |= load_needed (p->left);
  rv |= load_needed (p->right);

  if (p->type != P_SYMBOL || p->u.rsym.state != NEEDED)
    return rv;

  p->u.rsym.state = USED;

  set_module_locus (&p->u.rsym.where);

  sym = p->u.rsym.sym;
  if (sym == NULL)
    {
      q = get_integer (p->u.rsym.ns);

      ns = (gfc_namespace *) q->u.pointer;
      if (ns == NULL)
	{
	  /* Create an interface namespace if necessary.  These are
	     the namespaces that hold the formal parameters of module
	     procedures.  */

	  ns = gfc_get_namespace (NULL, 0);
	  associate_integer_pointer (q, ns);
	}

      /* Use the module sym as 'proc_name' so that gfc_get_symbol_decl
	 doesn't go pear-shaped if the symbol is used.  */
      if (!ns->proc_name)
	gfc_find_symbol (p->u.rsym.module, gfc_current_ns,
				 1, &ns->proc_name);

      sym = gfc_new_symbol (p->u.rsym.true_name, ns);
      sym->module = gfc_get_string (p->u.rsym.module);
      strcpy (sym->binding_label, p->u.rsym.binding_label);

      associate_integer_pointer (p, sym);
    }

  mio_symbol (sym);
  sym->attr.use_assoc = 1;
  if (only_flag)
    sym->attr.use_only = 1;
  if (p->u.rsym.renamed)
    sym->attr.use_rename = 1;

  return 1;
}


/* Recursive function for cleaning up things after a module has been read.  */

static void
read_cleanup (pointer_info *p)
{
  gfc_symtree *st;
  pointer_info *q;

  if (p == NULL)
    return;

  read_cleanup (p->left);
  read_cleanup (p->right);

  if (p->type == P_SYMBOL && p->u.rsym.state == USED && !p->u.rsym.referenced)
    {
      gfc_namespace *ns;
      /* Add hidden symbols to the symtree.  */
      q = get_integer (p->u.rsym.ns);
      ns = (gfc_namespace *) q->u.pointer;

      if (!p->u.rsym.sym->attr.vtype
	    && !p->u.rsym.sym->attr.vtab)
	st = gfc_get_unique_symtree (ns);
      else
	{
	  /* There is no reason to use 'unique_symtrees' for vtabs or
	     vtypes - their name is fine for a symtree and reduces the
	     namespace pollution.  */
	  st = gfc_find_symtree (ns->sym_root, p->u.rsym.sym->name);
	  if (!st)
	    st = gfc_new_symtree (&ns->sym_root, p->u.rsym.sym->name);
	}

      st->n.sym = p->u.rsym.sym;
      st->n.sym->refs++;

      /* Fixup any symtree references.  */
      p->u.rsym.symtree = st;
      resolve_fixups (p->u.rsym.stfixup, st);
      p->u.rsym.stfixup = NULL;
    }

  /* Free unused symbols.  */
  if (p->type == P_SYMBOL && p->u.rsym.state == UNUSED)
    gfc_free_symbol (p->u.rsym.sym);
}


/* It is not quite enough to check for ambiguity in the symbols by
   the loaded symbol and the new symbol not being identical.  */
static bool
check_for_ambiguous (gfc_symbol *st_sym, pointer_info *info)
{
  gfc_symbol *rsym;
  module_locus locus;
  symbol_attribute attr;

  rsym = info->u.rsym.sym;
  if (st_sym == rsym)
    return false;

  if (st_sym->attr.vtab || st_sym->attr.vtype)
    return false;

  /* If the existing symbol is generic from a different module and
     the new symbol is generic there can be no ambiguity.  */
  if (st_sym->attr.generic
	&& st_sym->module
	&& strcmp (st_sym->module, module_name))
    {
      /* The new symbol's attributes have not yet been read.  Since
	 we need attr.generic, read it directly.  */
      get_module_locus (&locus);
      set_module_locus (&info->u.rsym.where);
      mio_lparen ();
      attr.generic = 0;
      mio_symbol_attribute (&attr);
      set_module_locus (&locus);
      if (attr.generic)
	return false;
    }

  return true;
}


/* Read a module file.  */

static void
read_module (void)
{
  module_locus operator_interfaces, user_operators, extensions;
  const char *p;
  char name[GFC_MAX_SYMBOL_LEN + 1];
  int i;
  int ambiguous, j, nuse, symbol;
  pointer_info *info, *q;
  gfc_use_rename *u;
  gfc_symtree *st;
  gfc_symbol *sym;

  get_module_locus (&operator_interfaces);	/* Skip these for now.  */
  skip_list ();

  get_module_locus (&user_operators);
  skip_list ();
  skip_list ();

  /* Skip commons, equivalences and derived type extensions for now.  */
<<<<<<< HEAD
=======
  skip_list ();
>>>>>>> 03d20231
  skip_list ();

  get_module_locus (&extensions);
  skip_list ();

  get_module_locus (&extensions);
  skip_list ();

  mio_lparen ();

  /* Create the fixup nodes for all the symbols.  */

  while (peek_atom () != ATOM_RPAREN)
    {
      require_atom (ATOM_INTEGER);
      info = get_integer (atom_int);

      info->type = P_SYMBOL;
      info->u.rsym.state = UNUSED;

      mio_internal_string (info->u.rsym.true_name);
      mio_internal_string (info->u.rsym.module);
      mio_internal_string (info->u.rsym.binding_label);

      
      require_atom (ATOM_INTEGER);
      info->u.rsym.ns = atom_int;

      get_module_locus (&info->u.rsym.where);
      skip_list ();

      /* See if the symbol has already been loaded by a previous module.
	 If so, we reference the existing symbol and prevent it from
	 being loaded again.  This should not happen if the symbol being
	 read is an index for an assumed shape dummy array (ns != 1).  */

      sym = find_true_name (info->u.rsym.true_name, info->u.rsym.module);

      if (sym == NULL
	  || (sym->attr.flavor == FL_VARIABLE && info->u.rsym.ns !=1))
	continue;

      info->u.rsym.state = USED;
      info->u.rsym.sym = sym;

      /* Some symbols do not have a namespace (eg. formal arguments),
	 so the automatic "unique symtree" mechanism must be suppressed
	 by marking them as referenced.  */
      q = get_integer (info->u.rsym.ns);
      if (q->u.pointer == NULL)
	{
	  info->u.rsym.referenced = 1;
	  continue;
	}

      /* If possible recycle the symtree that references the symbol.
	 If a symtree is not found and the module does not import one,
	 a unique-name symtree is found by read_cleanup.  */
      st = find_symtree_for_symbol (gfc_current_ns->sym_root, sym);
      if (st != NULL)
	{
	  info->u.rsym.symtree = st;
	  info->u.rsym.referenced = 1;
	}
    }

  mio_rparen ();

  /* Parse the symtree lists.  This lets us mark which symbols need to
     be loaded.  Renaming is also done at this point by replacing the
     symtree name.  */

  mio_lparen ();

  while (peek_atom () != ATOM_RPAREN)
    {
      mio_internal_string (name);
      mio_integer (&ambiguous);
      mio_integer (&symbol);

      info = get_integer (symbol);

      /* See how many use names there are.  If none, go through the start
	 of the loop at least once.  */
      nuse = number_use_names (name, false);
      info->u.rsym.renamed = nuse ? 1 : 0;

      if (nuse == 0)
	nuse = 1;

      for (j = 1; j <= nuse; j++)
	{
	  /* Get the jth local name for this symbol.  */
	  p = find_use_name_n (name, &j, false);

	  if (p == NULL && strcmp (name, module_name) == 0)
	    p = name;

	  /* Exception: Always import vtabs & vtypes.  */
	  if (p == NULL && (strncmp (name, "__vtab_", 5) == 0
			    || strncmp (name, "__vtype_", 6) == 0))
	    p = name;

	  /* Skip symtree nodes not in an ONLY clause, unless there
	     is an existing symtree loaded from another USE statement.  */
	  if (p == NULL)
	    {
	      st = gfc_find_symtree (gfc_current_ns->sym_root, name);
	      if (st != NULL)
		info->u.rsym.symtree = st;
	      continue;
	    }

	  /* If a symbol of the same name and module exists already,
	     this symbol, which is not in an ONLY clause, must not be
	     added to the namespace(11.3.2).  Note that find_symbol
	     only returns the first occurrence that it finds.  */
	  if (!only_flag && !info->u.rsym.renamed
		&& strcmp (name, module_name) != 0
		&& find_symbol (gfc_current_ns->sym_root, name,
				module_name, 0))
	    continue;

	  st = gfc_find_symtree (gfc_current_ns->sym_root, p);

	  if (st != NULL)
	    {
	      /* Check for ambiguous symbols.  */
	      if (check_for_ambiguous (st->n.sym, info))
		st->ambiguous = 1;
	      info->u.rsym.symtree = st;
	    }
	  else
	    {
	      st = gfc_find_symtree (gfc_current_ns->sym_root, name);

	      /* Delete the symtree if the symbol has been added by a USE
		 statement without an ONLY(11.3.2).  Remember that the rsym
		 will be the same as the symbol found in the symtree, for
		 this case.  */
	      if (st && (only_flag || info->u.rsym.renamed)
		     && !st->n.sym->attr.use_only
		     && !st->n.sym->attr.use_rename
		     && info->u.rsym.sym == st->n.sym)
		gfc_delete_symtree (&gfc_current_ns->sym_root, name);

	      /* Create a symtree node in the current namespace for this
		 symbol.  */
	      st = check_unique_name (p)
		   ? gfc_get_unique_symtree (gfc_current_ns)
		   : gfc_new_symtree (&gfc_current_ns->sym_root, p);
	      st->ambiguous = ambiguous;

	      sym = info->u.rsym.sym;

	      /* Create a symbol node if it doesn't already exist.  */
	      if (sym == NULL)
		{
		  info->u.rsym.sym = gfc_new_symbol (info->u.rsym.true_name,
						     gfc_current_ns);
		  sym = info->u.rsym.sym;
		  sym->module = gfc_get_string (info->u.rsym.module);

		  /* TODO: hmm, can we test this?  Do we know it will be
		     initialized to zeros?  */
		  if (info->u.rsym.binding_label[0] != '\0')
		    strcpy (sym->binding_label, info->u.rsym.binding_label);
		}

	      st->n.sym = sym;
	      st->n.sym->refs++;

	      if (strcmp (name, p) != 0)
		sym->attr.use_rename = 1;

	      /* We need to set the only_flag here so that symbols from the
		 same USE...ONLY but earlier are not deleted from the tree in
		 the gfc_delete_symtree above.  */
	      sym->attr.use_only = only_flag;

	      /* Store the symtree pointing to this symbol.  */
	      info->u.rsym.symtree = st;

	      if (info->u.rsym.state == UNUSED)
		info->u.rsym.state = NEEDED;
	      info->u.rsym.referenced = 1;
	    }
	}
    }

  mio_rparen ();

  /* Load intrinsic operator interfaces.  */
  set_module_locus (&operator_interfaces);
  mio_lparen ();

  for (i = GFC_INTRINSIC_BEGIN; i != GFC_INTRINSIC_END; i++)
    {
      if (i == INTRINSIC_USER)
	continue;

      if (only_flag)
	{
	  u = find_use_operator ((gfc_intrinsic_op) i);

	  if (u == NULL)
	    {
	      skip_list ();
	      continue;
	    }

	  u->found = 1;
	}

      mio_interface (&gfc_current_ns->op[i]);
    }

  mio_rparen ();

  /* Load generic and user operator interfaces.  These must follow the
     loading of symtree because otherwise symbols can be marked as
     ambiguous.  */

  set_module_locus (&user_operators);

  load_operator_interfaces ();
  load_generic_interfaces ();

  load_commons ();
  load_equiv ();

  /* At this point, we read those symbols that are needed but haven't
     been loaded yet.  If one symbol requires another, the other gets
     marked as NEEDED if its previous state was UNUSED.  */

  while (load_needed (pi_root));

  /* Make sure all elements of the rename-list were found in the module.  */

  for (u = gfc_rename_list; u; u = u->next)
    {
      if (u->found)
	continue;

      if (u->op == INTRINSIC_NONE)
	{
	  gfc_error ("Symbol '%s' referenced at %L not found in module '%s'",
		     u->use_name, &u->where, module_name);
	  continue;
	}

      if (u->op == INTRINSIC_USER)
	{
	  gfc_error ("User operator '%s' referenced at %L not found "
		     "in module '%s'", u->use_name, &u->where, module_name);
	  continue;
	}

      gfc_error ("Intrinsic operator '%s' referenced at %L not found "
		 "in module '%s'", gfc_op2string (u->op), &u->where,
		 module_name);
    }

  /* Now we should be in a position to fill f2k_derived with derived type
     extensions, since everything has been loaded.  */
  set_module_locus (&extensions);
  load_derived_extensions ();

  /* Clean up symbol nodes that were never loaded, create references
     to hidden symbols.  */

  read_cleanup (pi_root);
}


/* Given an access type that is specific to an entity and the default
   access, return nonzero if the entity is publicly accessible.  If the
   element is declared as PUBLIC, then it is public; if declared 
   PRIVATE, then private, and otherwise it is public unless the default
   access in this context has been declared PRIVATE.  */

static bool
check_access (gfc_access specific_access, gfc_access default_access)
{
  if (specific_access == ACCESS_PUBLIC)
    return TRUE;
  if (specific_access == ACCESS_PRIVATE)
    return FALSE;

  if (gfc_option.flag_module_private)
    return default_access == ACCESS_PUBLIC;
  else
    return default_access != ACCESS_PRIVATE;
}


bool
gfc_check_symbol_access (gfc_symbol *sym)
{
  if (sym->attr.vtab || sym->attr.vtype)
    return true;
  else
    return check_access (sym->attr.access, sym->ns->default_access);
}


/* A structure to remember which commons we've already written.  */

struct written_common
{
  BBT_HEADER(written_common);
  const char *name, *label;
};

static struct written_common *written_commons = NULL;

/* Comparison function used for balancing the binary tree.  */

static int
compare_written_commons (void *a1, void *b1)
{
  const char *aname = ((struct written_common *) a1)->name;
  const char *alabel = ((struct written_common *) a1)->label;
  const char *bname = ((struct written_common *) b1)->name;
  const char *blabel = ((struct written_common *) b1)->label;
  int c = strcmp (aname, bname);

  return (c != 0 ? c : strcmp (alabel, blabel));
}

/* Free a list of written commons.  */

static void
free_written_common (struct written_common *w)
{
  if (!w)
    return;

  if (w->left)
    free_written_common (w->left);
  if (w->right)
    free_written_common (w->right);

  gfc_free (w);
}

/* Write a common block to the module -- recursive helper function.  */

static void
write_common_0 (gfc_symtree *st, bool this_module)
{
  gfc_common_head *p;
  const char * name;
  int flags;
  const char *label;
  struct written_common *w;
  bool write_me = true;
	      
  if (st == NULL)
    return;

  write_common_0 (st->left, this_module);

  /* We will write out the binding label, or the name if no label given.  */
  name = st->n.common->name;
  p = st->n.common;
  label = p->is_bind_c ? p->binding_label : p->name;

  /* Check if we've already output this common.  */
  w = written_commons;
  while (w)
    {
      int c = strcmp (name, w->name);
      c = (c != 0 ? c : strcmp (label, w->label));
      if (c == 0)
	write_me = false;

      w = (c < 0) ? w->left : w->right;
    }

  if (this_module && p->use_assoc)
    write_me = false;

  if (write_me)
    {
      /* Write the common to the module.  */
      mio_lparen ();
      mio_pool_string (&name);

      mio_symbol_ref (&p->head);
      flags = p->saved ? 1 : 0;
      if (p->threadprivate)
	flags |= 2;
      mio_integer (&flags);

      /* Write out whether the common block is bind(c) or not.  */
      mio_integer (&(p->is_bind_c));

      mio_pool_string (&label);
      mio_rparen ();

      /* Record that we have written this common.  */
      w = XCNEW (struct written_common);
      w->name = p->name;
      w->label = label;
      gfc_insert_bbt (&written_commons, w, compare_written_commons);
    }

  write_common_0 (st->right, this_module);
}


/* Write a common, by initializing the list of written commons, calling
   the recursive function write_common_0() and cleaning up afterwards.  */

static void
write_common (gfc_symtree *st)
{
  written_commons = NULL;
  write_common_0 (st, true);
  write_common_0 (st, false);
  free_written_common (written_commons);
  written_commons = NULL;
}


/* Write the blank common block to the module.  */

static void
write_blank_common (void)
{
  const char * name = BLANK_COMMON_NAME;
  int saved;
  /* TODO: Blank commons are not bind(c).  The F2003 standard probably says
     this, but it hasn't been checked.  Just making it so for now.  */  
  int is_bind_c = 0;  

  if (gfc_current_ns->blank_common.head == NULL)
    return;

  mio_lparen ();

  mio_pool_string (&name);

  mio_symbol_ref (&gfc_current_ns->blank_common.head);
  saved = gfc_current_ns->blank_common.saved;
  mio_integer (&saved);

  /* Write out whether the common block is bind(c) or not.  */
  mio_integer (&is_bind_c);

  /* Write out the binding label, which is BLANK_COMMON_NAME, though
     it doesn't matter because the label isn't used.  */
  mio_pool_string (&name);

  mio_rparen ();
}


/* Write equivalences to the module.  */

static void
write_equiv (void)
{
  gfc_equiv *eq, *e;
  int num;

  num = 0;
  for (eq = gfc_current_ns->equiv; eq; eq = eq->next)
    {
      mio_lparen ();

      for (e = eq; e; e = e->eq)
	{
	  if (e->module == NULL)
	    e->module = gfc_get_string ("%s.eq.%d", module_name, num);
	  mio_allocated_string (e->module);
	  mio_expr (&e->expr);
	}

      num++;
      mio_rparen ();
    }
}


/* Write derived type extensions to the module.  */

static void
write_dt_extensions (gfc_symtree *st)
{
<<<<<<< HEAD
  if (!gfc_check_access (st->n.sym->attr.access,
			 st->n.sym->ns->default_access))
=======
  if (!gfc_check_symbol_access (st->n.sym))
>>>>>>> 03d20231
    return;

  mio_lparen ();
  mio_pool_string (&st->n.sym->name);
  if (st->n.sym->module != NULL)
    mio_pool_string (&st->n.sym->module);
  else
    mio_internal_string (module_name);
  mio_rparen ();
}

static void
write_derived_extensions (gfc_symtree *st)
{
  if (!((st->n.sym->attr.flavor == FL_DERIVED)
	  && (st->n.sym->f2k_derived != NULL)
	  && (st->n.sym->f2k_derived->sym_root != NULL)))
    return;

  mio_lparen ();
  mio_symbol_ref (&(st->n.sym));
  gfc_traverse_symtree (st->n.sym->f2k_derived->sym_root,
			write_dt_extensions);
  mio_rparen ();
}


/* Write a symbol to the module.  */

static void
write_symbol (int n, gfc_symbol *sym)
{
  const char *label;

  if (sym->attr.flavor == FL_UNKNOWN || sym->attr.flavor == FL_LABEL)
    gfc_internal_error ("write_symbol(): bad module symbol '%s'", sym->name);

  mio_integer (&n);
  mio_pool_string (&sym->name);

  mio_pool_string (&sym->module);
  if (sym->attr.is_bind_c || sym->attr.is_iso_c)
    {
      label = sym->binding_label;
      mio_pool_string (&label);
    }
  else
    mio_pool_string (&sym->name);

  mio_pointer_ref (&sym->ns);

  mio_symbol (sym);
  write_char ('\n');
}


/* Recursive traversal function to write the initial set of symbols to
   the module.  We check to see if the symbol should be written
   according to the access specification.  */

static void
write_symbol0 (gfc_symtree *st)
{
  gfc_symbol *sym;
  pointer_info *p;
  bool dont_write = false;

  if (st == NULL)
    return;

  write_symbol0 (st->left);

  sym = st->n.sym;
  if (sym->module == NULL)
    sym->module = gfc_get_string (module_name);

  if (sym->attr.flavor == FL_PROCEDURE && sym->attr.generic
      && !sym->attr.subroutine && !sym->attr.function)
    dont_write = true;

  if (!gfc_check_symbol_access (sym))
    dont_write = true;

  if (!dont_write)
    {
      p = get_pointer (sym);
      if (p->type == P_UNKNOWN)
	p->type = P_SYMBOL;

      if (p->u.wsym.state != WRITTEN)
	{
	  write_symbol (p->integer, sym);
	  p->u.wsym.state = WRITTEN;
	}
    }

  write_symbol0 (st->right);
}


/* Recursive traversal function to write the secondary set of symbols
   to the module file.  These are symbols that were not public yet are
   needed by the public symbols or another dependent symbol.  The act
   of writing a symbol can modify the pointer_info tree, so we cease
   traversal if we find a symbol to write.  We return nonzero if a
   symbol was written and pass that information upwards.  */

static int
write_symbol1 (pointer_info *p)
{
  int result;

  if (!p)
    return 0;

  result = write_symbol1 (p->left);

  if (!(p->type != P_SYMBOL || p->u.wsym.state != NEEDS_WRITE))
    {
      p->u.wsym.state = WRITTEN;
      write_symbol (p->integer, p->u.wsym.sym);
      result = 1;
    }

  result |= write_symbol1 (p->right);
  return result;
}


/* Write operator interfaces associated with a symbol.  */

static void
write_operator (gfc_user_op *uop)
{
  static char nullstring[] = "";
  const char *p = nullstring;

  if (uop->op == NULL || !check_access (uop->access, uop->ns->default_access))
    return;

  mio_symbol_interface (&uop->name, &p, &uop->op);
}


/* Write generic interfaces from the namespace sym_root.  */

static void
write_generic (gfc_symtree *st)
{
  gfc_symbol *sym;

  if (st == NULL)
    return;

  write_generic (st->left);
  write_generic (st->right);

  sym = st->n.sym;
  if (!sym || check_unique_name (st->name))
    return;

  if (sym->generic == NULL || !gfc_check_symbol_access (sym))
    return;

  if (sym->module == NULL)
    sym->module = gfc_get_string (module_name);

  mio_symbol_interface (&st->name, &sym->module, &sym->generic);
}


static void
write_symtree (gfc_symtree *st)
{
  gfc_symbol *sym;
  pointer_info *p;

  sym = st->n.sym;

  /* A symbol in an interface body must not be visible in the
     module file.  */
  if (sym->ns != gfc_current_ns
	&& sym->ns->proc_name
	&& sym->ns->proc_name->attr.if_source == IFSRC_IFBODY)
    return;

  if (!gfc_check_symbol_access (sym)
      || (sym->attr.flavor == FL_PROCEDURE && sym->attr.generic
	  && !sym->attr.subroutine && !sym->attr.function))
    return;

  if (check_unique_name (st->name))
    return;

  p = find_pointer (sym);
  if (p == NULL)
    gfc_internal_error ("write_symtree(): Symbol not written");

  mio_pool_string (&st->name);
  mio_integer (&st->ambiguous);
  mio_integer (&p->integer);
}


static void
write_module (void)
{
  int i;

  /* Write the operator interfaces.  */
  mio_lparen ();

  for (i = GFC_INTRINSIC_BEGIN; i != GFC_INTRINSIC_END; i++)
    {
      if (i == INTRINSIC_USER)
	continue;

      mio_interface (check_access (gfc_current_ns->operator_access[i],
				   gfc_current_ns->default_access)
		     ? &gfc_current_ns->op[i] : NULL);
    }

  mio_rparen ();
  write_char ('\n');
  write_char ('\n');

  mio_lparen ();
  gfc_traverse_user_op (gfc_current_ns, write_operator);
  mio_rparen ();
  write_char ('\n');
  write_char ('\n');

  mio_lparen ();
  write_generic (gfc_current_ns->sym_root);
  mio_rparen ();
  write_char ('\n');
  write_char ('\n');

  mio_lparen ();
  write_blank_common ();
  write_common (gfc_current_ns->common_root);
  mio_rparen ();
  write_char ('\n');
  write_char ('\n');

  mio_lparen ();
  write_equiv ();
  mio_rparen ();
  write_char ('\n');
  write_char ('\n');

  mio_lparen ();
  gfc_traverse_symtree (gfc_current_ns->sym_root,
			write_derived_extensions);
  mio_rparen ();
  write_char ('\n');
  write_char ('\n');

  /* Write symbol information.  First we traverse all symbols in the
     primary namespace, writing those that need to be written.
     Sometimes writing one symbol will cause another to need to be
     written.  A list of these symbols ends up on the write stack, and
     we end by popping the bottom of the stack and writing the symbol
     until the stack is empty.  */

  mio_lparen ();

  write_symbol0 (gfc_current_ns->sym_root);
  while (write_symbol1 (pi_root))
    /* Nothing.  */;

  mio_rparen ();

  write_char ('\n');
  write_char ('\n');

  mio_lparen ();
  gfc_traverse_symtree (gfc_current_ns->sym_root, write_symtree);
  mio_rparen ();
}


/* Read a MD5 sum from the header of a module file.  If the file cannot
   be opened, or we have any other error, we return -1.  */

static int
read_md5_from_module_file (const char * filename, unsigned char md5[16])
{
  FILE *file;
  char buf[1024];
  int n;

  /* Open the file.  */
  if ((file = fopen (filename, "r")) == NULL)
    return -1;

  /* Read the first line.  */
  if (fgets (buf, sizeof (buf) - 1, file) == NULL)
    {
      fclose (file);
      return -1;
    }

  /* The file also needs to be overwritten if the version number changed.  */
  n = strlen ("GFORTRAN module version '" MOD_VERSION "' created");
  if (strncmp (buf, "GFORTRAN module version '" MOD_VERSION "' created", n) != 0)
    {
      fclose (file);
      return -1;
    }
 
  /* Read a second line.  */
  if (fgets (buf, sizeof (buf) - 1, file) == NULL)
    {
      fclose (file);
      return -1;
    }

  /* Close the file.  */
  fclose (file);

  /* If the header is not what we expect, or is too short, bail out.  */
  if (strncmp (buf, "MD5:", 4) != 0 || strlen (buf) < 4 + 16)
    return -1;

  /* Now, we have a real MD5, read it into the array.  */
  for (n = 0; n < 16; n++)
    {
      unsigned int x;

      if (sscanf (&(buf[4+2*n]), "%02x", &x) != 1)
       return -1;

      md5[n] = x;
    }

  return 0;
}


/* Given module, dump it to disk.  If there was an error while
   processing the module, dump_flag will be set to zero and we delete
   the module file, even if it was already there.  */

void
gfc_dump_module (const char *name, int dump_flag)
{
  int n;
  char *filename, *filename_tmp, *p;
  time_t now;
  fpos_t md5_pos;
  unsigned char md5_new[16], md5_old[16];

  n = strlen (name) + strlen (MODULE_EXTENSION) + 1;
  if (gfc_option.module_dir != NULL)
    {
      n += strlen (gfc_option.module_dir);
      filename = (char *) alloca (n);
      strcpy (filename, gfc_option.module_dir);
      strcat (filename, name);
    }
  else
    {
      filename = (char *) alloca (n);
      strcpy (filename, name);
    }
  strcat (filename, MODULE_EXTENSION);

  /* Name of the temporary file used to write the module.  */
  filename_tmp = (char *) alloca (n + 1);
  strcpy (filename_tmp, filename);
  strcat (filename_tmp, "0");

  /* There was an error while processing the module.  We delete the
     module file, even if it was already there.  */
  if (!dump_flag)
    {
      unlink (filename);
      return;
    }

  if (gfc_cpp_makedep ())
    gfc_cpp_add_target (filename);

  /* Write the module to the temporary file.  */
  module_fp = fopen (filename_tmp, "w");
  if (module_fp == NULL)
    gfc_fatal_error ("Can't open module file '%s' for writing at %C: %s",
		     filename_tmp, xstrerror (errno));

  /* Write the header, including space reserved for the MD5 sum.  */
  now = time (NULL);
  p = ctime (&now);

  *strchr (p, '\n') = '\0';

  fprintf (module_fp, "GFORTRAN module version '%s' created from %s on %s\n"
	   "MD5:", MOD_VERSION, gfc_source_file, p);
  fgetpos (module_fp, &md5_pos);
  fputs ("00000000000000000000000000000000 -- "
	"If you edit this, you'll get what you deserve.\n\n", module_fp);

  /* Initialize the MD5 context that will be used for output.  */
  md5_init_ctx (&ctx);

  /* Write the module itself.  */
  iomode = IO_OUTPUT;
  strcpy (module_name, name);

  init_pi_tree ();

  write_module ();

  free_pi_tree (pi_root);
  pi_root = NULL;

  write_char ('\n');

  /* Write the MD5 sum to the header of the module file.  */
  md5_finish_ctx (&ctx, md5_new);
  fsetpos (module_fp, &md5_pos);
  for (n = 0; n < 16; n++)
    fprintf (module_fp, "%02x", md5_new[n]);

  if (fclose (module_fp))
    gfc_fatal_error ("Error writing module file '%s' for writing: %s",
		     filename_tmp, xstrerror (errno));

  /* Read the MD5 from the header of the old module file and compare.  */
  if (read_md5_from_module_file (filename, md5_old) != 0
      || memcmp (md5_old, md5_new, sizeof (md5_old)) != 0)
    {
      /* Module file have changed, replace the old one.  */
      if (unlink (filename) && errno != ENOENT)
	gfc_fatal_error ("Can't delete module file '%s': %s", filename,
			 xstrerror (errno));
      if (rename (filename_tmp, filename))
	gfc_fatal_error ("Can't rename module file '%s' to '%s': %s",
			 filename_tmp, filename, xstrerror (errno));
    }
  else
    {
      if (unlink (filename_tmp))
	gfc_fatal_error ("Can't delete temporary module file '%s': %s",
			 filename_tmp, xstrerror (errno));
    }
}


static void
create_intrinsic_function (const char *name, gfc_isym_id id,
			   const char *modname, intmod_id module)
{
  gfc_intrinsic_sym *isym;
  gfc_symtree *tmp_symtree;
  gfc_symbol *sym;

  tmp_symtree = gfc_find_symtree (gfc_current_ns->sym_root, name);
  if (tmp_symtree)
    {
      if (strcmp (modname, tmp_symtree->n.sym->module) == 0)
        return;
      gfc_error ("Symbol '%s' already declared", name);
    }

  gfc_get_sym_tree (name, gfc_current_ns, &tmp_symtree, false);
  sym = tmp_symtree->n.sym;

  isym = gfc_intrinsic_function_by_id (id);
  gcc_assert (isym);

  sym->attr.flavor = FL_PROCEDURE;
  sym->attr.intrinsic = 1;

  sym->module = gfc_get_string (modname);
  sym->attr.use_assoc = 1;
  sym->from_intmod = module;
  sym->intmod_sym_id = id;
}


/* Import the intrinsic ISO_C_BINDING module, generating symbols in
   the current namespace for all named constants, pointer types, and
   procedures in the module unless the only clause was used or a rename
   list was provided.  */

static void
import_iso_c_binding_module (void)
{
  gfc_symbol *mod_sym = NULL;
  gfc_symtree *mod_symtree = NULL;
  const char *iso_c_module_name = "__iso_c_binding";
  gfc_use_rename *u;
  int i;

  /* Look only in the current namespace.  */
  mod_symtree = gfc_find_symtree (gfc_current_ns->sym_root, iso_c_module_name);

  if (mod_symtree == NULL)
    {
      /* symtree doesn't already exist in current namespace.  */
      gfc_get_sym_tree (iso_c_module_name, gfc_current_ns, &mod_symtree,
			false);
      
      if (mod_symtree != NULL)
	mod_sym = mod_symtree->n.sym;
      else
	gfc_internal_error ("import_iso_c_binding_module(): Unable to "
			    "create symbol for %s", iso_c_module_name);

      mod_sym->attr.flavor = FL_MODULE;
      mod_sym->attr.intrinsic = 1;
      mod_sym->module = gfc_get_string (iso_c_module_name);
      mod_sym->from_intmod = INTMOD_ISO_C_BINDING;
    }

  /* Generate the symbols for the named constants representing
     the kinds for intrinsic data types.  */
  for (i = 0; i < ISOCBINDING_NUMBER; i++)
    {
      bool found = false;
      for (u = gfc_rename_list; u; u = u->next)
	if (strcmp (c_interop_kinds_table[i].name, u->use_name) == 0)
	  {
	    u->found = 1;
	    found = true;
	    switch (i)
	      {
#define NAMED_FUNCTION(a,b,c,d) \
	        case a: \
		  create_intrinsic_function (u->local_name[0] ? u->local_name \
							      : u->use_name, \
					     (gfc_isym_id) c, \
                                             iso_c_module_name, \
                                             INTMOD_ISO_C_BINDING); \
		  break;
#include "iso-c-binding.def"
#undef NAMED_FUNCTION

		default:
		  generate_isocbinding_symbol (iso_c_module_name,
					       (iso_c_binding_symbol) i,
					       u->local_name[0] ? u->local_name
								: u->use_name);
	      }
	  }

<<<<<<< HEAD
	  if (i == ISOCBINDING_INVALID || i == ISOCBINDING_LAST)
	    {
	      gfc_error ("Symbol '%s' referenced at %L does not exist in "
			 "intrinsic module ISO_C_BINDING.", u->use_name,
			 &u->where);
	      continue;
	    }
	  
	  generate_isocbinding_symbol (iso_c_module_name,
				       (iso_c_binding_symbol) i,
				       u->local_name);
	}
    }
  else
    {
      for (i = 0; i < ISOCBINDING_NUMBER; i++)
	{
	  local_name = NULL;
	  for (u = gfc_rename_list; u; u = u->next)
	    {
	      if (strcmp (c_interop_kinds_table[i].name, u->use_name) == 0)
		{
		  local_name = u->local_name;
		  u->found = 1;
		  break;
		}
	    }
	  generate_isocbinding_symbol (iso_c_module_name,
				       (iso_c_binding_symbol) i,
				       local_name);
	}
=======
      if (!found && !only_flag)
	switch (i)
	  {
#define NAMED_FUNCTION(a,b,c,d) \
	    case a: \
	      if ((gfc_option.allow_std & d) == 0) \
		continue; \
	      create_intrinsic_function (b, (gfc_isym_id) c, \
					 iso_c_module_name, \
					 INTMOD_ISO_C_BINDING); \
		  break;
#include "iso-c-binding.def"
#undef NAMED_FUNCTION
>>>>>>> 03d20231

	    default:
	      generate_isocbinding_symbol (iso_c_module_name,
					   (iso_c_binding_symbol) i, NULL);
	  }
   }

   for (u = gfc_rename_list; u; u = u->next)
     {
      if (u->found)
	continue;

      gfc_error ("Symbol '%s' referenced at %L not found in intrinsic "
		 "module ISO_C_BINDING", u->use_name, &u->where);
     }
}


/* Add an integer named constant from a given module.  */

static void
create_int_parameter (const char *name, int value, const char *modname,
		      intmod_id module, int id)
{
  gfc_symtree *tmp_symtree;
  gfc_symbol *sym;

  tmp_symtree = gfc_find_symtree (gfc_current_ns->sym_root, name);
  if (tmp_symtree != NULL)
    {
      if (strcmp (modname, tmp_symtree->n.sym->module) == 0)
	return;
      else
	gfc_error ("Symbol '%s' already declared", name);
    }

  gfc_get_sym_tree (name, gfc_current_ns, &tmp_symtree, false);
<<<<<<< HEAD
=======
  sym = tmp_symtree->n.sym;

  sym->module = gfc_get_string (modname);
  sym->attr.flavor = FL_PARAMETER;
  sym->ts.type = BT_INTEGER;
  sym->ts.kind = gfc_default_integer_kind;
  sym->value = gfc_get_int_expr (gfc_default_integer_kind, NULL, value);
  sym->attr.use_assoc = 1;
  sym->from_intmod = module;
  sym->intmod_sym_id = id;
}


/* Value is already contained by the array constructor, but not
   yet the shape.  */

static void
create_int_parameter_array (const char *name, int size, gfc_expr *value,
			    const char *modname, intmod_id module, int id)
{
  gfc_symtree *tmp_symtree;
  gfc_symbol *sym;

  tmp_symtree = gfc_find_symtree (gfc_current_ns->sym_root, name);
  if (tmp_symtree != NULL)
    {
      if (strcmp (modname, tmp_symtree->n.sym->module) == 0)
	return;
      else
	gfc_error ("Symbol '%s' already declared", name);
    }

  gfc_get_sym_tree (name, gfc_current_ns, &tmp_symtree, false);
>>>>>>> 03d20231
  sym = tmp_symtree->n.sym;

  sym->module = gfc_get_string (modname);
  sym->attr.flavor = FL_PARAMETER;
  sym->ts.type = BT_INTEGER;
  sym->ts.kind = gfc_default_integer_kind;
<<<<<<< HEAD
  sym->value = gfc_get_int_expr (gfc_default_integer_kind, NULL, value);
=======
>>>>>>> 03d20231
  sym->attr.use_assoc = 1;
  sym->from_intmod = module;
  sym->intmod_sym_id = id;
  sym->attr.dimension = 1;
  sym->as = gfc_get_array_spec ();
  sym->as->rank = 1;
  sym->as->type = AS_EXPLICIT;
  sym->as->lower[0] = gfc_get_int_expr (gfc_default_integer_kind, NULL, 1);
  sym->as->upper[0] = gfc_get_int_expr (gfc_default_integer_kind, NULL, size); 

  sym->value = value;
  sym->value->shape = gfc_get_shape (1);
  mpz_init_set_ui (sym->value->shape[0], size);
}



/* USE the ISO_FORTRAN_ENV intrinsic module.  */

static void
use_iso_fortran_env_module (void)
{
  static char mod[] = "iso_fortran_env";
  gfc_use_rename *u;
  gfc_symbol *mod_sym;
  gfc_symtree *mod_symtree;
  gfc_expr *expr;
  int i, j;

  intmod_sym symbol[] = {
#define NAMED_INTCST(a,b,c,d) { a, b, 0, d },
#include "iso-fortran-env.def"
#undef NAMED_INTCST
#define NAMED_KINDARRAY(a,b,c,d) { a, b, 0, d },
#include "iso-fortran-env.def"
#undef NAMED_KINDARRAY
#define NAMED_FUNCTION(a,b,c,d) { a, b, c, d },
#include "iso-fortran-env.def"
#undef NAMED_FUNCTION
    { ISOFORTRANENV_INVALID, NULL, -1234, 0 } };

  i = 0;
#define NAMED_INTCST(a,b,c,d) symbol[i++].value = c;
#include "iso-fortran-env.def"
#undef NAMED_INTCST

  /* Generate the symbol for the module itself.  */
  mod_symtree = gfc_find_symtree (gfc_current_ns->sym_root, mod);
  if (mod_symtree == NULL)
    {
      gfc_get_sym_tree (mod, gfc_current_ns, &mod_symtree, false);
      gcc_assert (mod_symtree);
      mod_sym = mod_symtree->n.sym;

      mod_sym->attr.flavor = FL_MODULE;
      mod_sym->attr.intrinsic = 1;
      mod_sym->module = gfc_get_string (mod);
      mod_sym->from_intmod = INTMOD_ISO_FORTRAN_ENV;
    }
  else
    if (!mod_symtree->n.sym->attr.intrinsic)
      gfc_error ("Use of intrinsic module '%s' at %C conflicts with "
		 "non-intrinsic module name used previously", mod);

  /* Generate the symbols for the module integer named constants.  */

<<<<<<< HEAD
	if ((gfc_option.flag_default_integer || gfc_option.flag_default_real)
	    && symbol[i].id == ISOFORTRANENV_NUMERIC_STORAGE_SIZE)
	  gfc_warning_now ("Use of the NUMERIC_STORAGE_SIZE named constant "
			   "from intrinsic module ISO_FORTRAN_ENV at %L is "
			   "incompatible with option %s", &u->where,
			   gfc_option.flag_default_integer
			     ? "-fdefault-integer-8" : "-fdefault-real-8");

        if (gfc_notify_std (symbol[i].standard, "The symbol '%s', referrenced "
			    "at %C, is not in the selected standard",
			    symbol[i].name) == FAILURE)
	  continue;

	create_int_parameter (u->local_name[0] ? u->local_name
					       : symbol[i].name,
			      symbol[i].value, mod, INTMOD_ISO_FORTRAN_ENV,
			      symbol[i].id);
      }
  else
=======
  for (i = 0; symbol[i].name; i++)
>>>>>>> 03d20231
    {
      bool found = false;
      for (u = gfc_rename_list; u; u = u->next)
	{
<<<<<<< HEAD
	  local_name = NULL;

	  for (u = gfc_rename_list; u; u = u->next)
=======
	  if (strcmp (symbol[i].name, u->use_name) == 0)
>>>>>>> 03d20231
	    {
	      found = true;
	      u->found = 1;

	      if (gfc_notify_std (symbol[i].standard, "The symbol '%s', "
				  "referrenced at %C, is not in the selected "
				  "standard", symbol[i].name) == FAILURE)
	        continue;

	      if ((gfc_option.flag_default_integer || gfc_option.flag_default_real)
		  && symbol[i].id == ISOFORTRANENV_NUMERIC_STORAGE_SIZE)
		gfc_warning_now ("Use of the NUMERIC_STORAGE_SIZE named "
				 "constant from intrinsic module "
				 "ISO_FORTRAN_ENV at %C is incompatible with "
				 "option %s",
				 gfc_option.flag_default_integer
				   ? "-fdefault-integer-8"
				   : "-fdefault-real-8");
	      switch (symbol[i].id)
		{
#define NAMED_INTCST(a,b,c,d) \
		case a:
#include "iso-fortran-env.def"
#undef NAMED_INTCST
		  create_int_parameter (u->local_name[0] ? u->local_name
							 : u->use_name,
					symbol[i].value, mod,
					INTMOD_ISO_FORTRAN_ENV, symbol[i].id);
		  break;

#define NAMED_KINDARRAY(a,b,KINDS,d) \
		case a:\
		  expr = gfc_get_array_expr (BT_INTEGER, \
					     gfc_default_integer_kind,\
					     NULL); \
		  for (j = 0; KINDS[j].kind != 0; j++) \
		    gfc_constructor_append_expr (&expr->value.constructor, \
			gfc_get_int_expr (gfc_default_integer_kind, NULL, \
					  KINDS[j].kind), NULL); \
		  create_int_parameter_array (u->local_name[0] ? u->local_name \
							 : u->use_name, \
					      j, expr, mod, \
					      INTMOD_ISO_FORTRAN_ENV, \
					      symbol[i].id); \
		  break;
#include "iso-fortran-env.def"
#undef NAMED_KINDARRAY

#define NAMED_FUNCTION(a,b,c,d) \
		case a:
#include "iso-fortran-env.def"
#undef NAMED_FUNCTION
		  create_intrinsic_function (u->local_name[0] ? u->local_name
							      : u->use_name,
					     (gfc_isym_id) symbol[i].value, mod,
					     INTMOD_ISO_FORTRAN_ENV);
		  break;

		default:
		  gcc_unreachable ();
		}
	    }
	}

      if (!found && !only_flag)
	{
	  if ((gfc_option.allow_std & symbol[i].standard) == 0)
	    continue;

	  if (u && gfc_notify_std (symbol[i].standard, "The symbol '%s', "
				   "referrenced at %C, is not in the selected "
				   "standard", symbol[i].name) == FAILURE)
	    continue;
	  else if ((gfc_option.allow_std & symbol[i].standard) == 0)
	    continue;

	  if ((gfc_option.flag_default_integer || gfc_option.flag_default_real)
	      && symbol[i].id == ISOFORTRANENV_NUMERIC_STORAGE_SIZE)
	    gfc_warning_now ("Use of the NUMERIC_STORAGE_SIZE named constant "
			     "from intrinsic module ISO_FORTRAN_ENV at %C is "
			     "incompatible with option %s",
			     gfc_option.flag_default_integer
				? "-fdefault-integer-8" : "-fdefault-real-8");

	  switch (symbol[i].id)
	    {
#define NAMED_INTCST(a,b,c,d) \
	    case a:
#include "iso-fortran-env.def"
#undef NAMED_INTCST
	      create_int_parameter (symbol[i].name, symbol[i].value, mod,
				    INTMOD_ISO_FORTRAN_ENV, symbol[i].id);
	      break;

#define NAMED_KINDARRAY(a,b,KINDS,d) \
	    case a:\
	      expr = gfc_get_array_expr (BT_INTEGER, gfc_default_integer_kind, \
					 NULL); \
	      for (j = 0; KINDS[j].kind != 0; j++) \
		gfc_constructor_append_expr (&expr->value.constructor, \
                      gfc_get_int_expr (gfc_default_integer_kind, NULL, \
                                        KINDS[j].kind), NULL); \
            create_int_parameter_array (symbol[i].name, j, expr, mod, \
                                        INTMOD_ISO_FORTRAN_ENV, symbol[i].id);\
            break;
#include "iso-fortran-env.def"
#undef NAMED_KINDARRAY

#define NAMED_FUNCTION(a,b,c,d) \
		case a:
#include "iso-fortran-env.def"
#undef NAMED_FUNCTION
		  create_intrinsic_function (symbol[i].name,
					     (gfc_isym_id) symbol[i].value, mod,
					     INTMOD_ISO_FORTRAN_ENV);
		  break;

	  default:
	    gcc_unreachable ();
	  }
	}
    }

  for (u = gfc_rename_list; u; u = u->next)
    {
      if (u->found)
	continue;

      gfc_error ("Symbol '%s' referenced at %L not found in intrinsic "
		     "module ISO_FORTRAN_ENV", u->use_name, &u->where);
    }
}


/* Process a USE directive.  */

void
gfc_use_module (void)
{
  char *filename;
  gfc_state_data *p;
  int c, line, start;
  gfc_symtree *mod_symtree;
  gfc_use_list *use_stmt;

  filename = (char *) alloca (strlen (module_name) + strlen (MODULE_EXTENSION)
			      + 1);
  strcpy (filename, module_name);
  strcat (filename, MODULE_EXTENSION);

  /* First, try to find an non-intrinsic module, unless the USE statement
     specified that the module is intrinsic.  */
  module_fp = NULL;
  if (!specified_int)
    module_fp = gfc_open_included_file (filename, true, true);

  /* Then, see if it's an intrinsic one, unless the USE statement
     specified that the module is non-intrinsic.  */
  if (module_fp == NULL && !specified_nonint)
    {
      if (strcmp (module_name, "iso_fortran_env") == 0
	  && gfc_notify_std (GFC_STD_F2003, "Fortran 2003: ISO_FORTRAN_ENV "
			     "intrinsic module at %C") != FAILURE)
       {
	 use_iso_fortran_env_module ();
	 return;
       }

      if (strcmp (module_name, "iso_c_binding") == 0
	  && gfc_notify_std (GFC_STD_F2003, "Fortran 2003: "
			     "ISO_C_BINDING module at %C") != FAILURE)
	{
	  import_iso_c_binding_module();
	  return;
	}

      module_fp = gfc_open_intrinsic_module (filename);

      if (module_fp == NULL && specified_int)
	gfc_fatal_error ("Can't find an intrinsic module named '%s' at %C",
			 module_name);
    }

  if (module_fp == NULL)
    gfc_fatal_error ("Can't open module file '%s' for reading at %C: %s",
		     filename, xstrerror (errno));

  /* Check that we haven't already USEd an intrinsic module with the
     same name.  */

  mod_symtree = gfc_find_symtree (gfc_current_ns->sym_root, module_name);
  if (mod_symtree && mod_symtree->n.sym->attr.intrinsic)
    gfc_error ("Use of non-intrinsic module '%s' at %C conflicts with "
	       "intrinsic module name used previously", module_name);

  iomode = IO_INPUT;
  module_line = 1;
  module_column = 1;
  start = 0;

  /* Skip the first two lines of the module, after checking that this is
     a gfortran module file.  */
  line = 0;
  while (line < 2)
    {
      c = module_char ();
      if (c == EOF)
	bad_module ("Unexpected end of module");
      if (start++ < 3)
	parse_name (c);
      if ((start == 1 && strcmp (atom_name, "GFORTRAN") != 0)
	  || (start == 2 && strcmp (atom_name, " module") != 0))
	gfc_fatal_error ("File '%s' opened at %C is not a GFORTRAN module "
			 "file", filename);
      if (start == 3)
	{
	  if (strcmp (atom_name, " version") != 0
	      || module_char () != ' '
	      || parse_atom () != ATOM_STRING)
	    gfc_fatal_error ("Parse error when checking module version"
		    	     " for file '%s' opened at %C", filename);

	  if (strcmp (atom_string, MOD_VERSION))
	    {
	      gfc_fatal_error ("Wrong module version '%s' (expected '%s') "
			       "for file '%s' opened at %C", atom_string,
			       MOD_VERSION, filename);
	    }
<<<<<<< HEAD
=======

	  gfc_free (atom_string);
>>>>>>> 03d20231
	}

      if (c == '\n')
	line++;
    }

  /* Make sure we're not reading the same module that we may be building.  */
  for (p = gfc_state_stack; p; p = p->previous)
    if (p->state == COMP_MODULE && strcmp (p->sym->name, module_name) == 0)
      gfc_fatal_error ("Can't USE the same module we're building!");

  init_pi_tree ();
  init_true_name_tree ();

  read_module ();

  free_true_name (true_name_root);
  true_name_root = NULL;

  free_pi_tree (pi_root);
  pi_root = NULL;

  fclose (module_fp);

  use_stmt = gfc_get_use_list ();
  use_stmt->module_name = gfc_get_string (module_name);
  use_stmt->only_flag = only_flag;
  use_stmt->rename = gfc_rename_list;
  use_stmt->where = use_locus;
  gfc_rename_list = NULL;
  use_stmt->next = gfc_current_ns->use_stmts;
  gfc_current_ns->use_stmts = use_stmt;
}


void
gfc_free_use_stmts (gfc_use_list *use_stmts)
{
  gfc_use_list *next;
  for (; use_stmts; use_stmts = next)
    {
      gfc_use_rename *next_rename;

      for (; use_stmts->rename; use_stmts->rename = next_rename)
	{
	  next_rename = use_stmts->rename->next;
	  gfc_free (use_stmts->rename);
	}
      next = use_stmts->next;
      gfc_free (use_stmts);
    }
}


void
gfc_module_init_2 (void)
{
  last_atom = ATOM_LPAREN;
}


void
gfc_module_done_2 (void)
{
  free_rename ();
}<|MERGE_RESOLUTION|>--- conflicted
+++ resolved
@@ -1,11 +1,7 @@
 /* Handle modules, which amounts to loading and saving symbols and
    their attendant structures.
    Copyright (C) 2000, 2001, 2002, 2003, 2004, 2005, 2006, 2007, 2008,
-<<<<<<< HEAD
-   2009, 2010
-=======
    2009, 2010, 2011
->>>>>>> 03d20231
    Free Software Foundation, Inc.
    Contributed by Andy Vaught
 
@@ -84,11 +80,7 @@
 
 /* Don't put any single quote (') in MOD_VERSION, 
    if yout want it to be recognized.  */
-<<<<<<< HEAD
-#define MOD_VERSION "5"
-=======
 #define MOD_VERSION "6"
->>>>>>> 03d20231
 
 
 /* Structure that describes a position within a module file.  */
@@ -1683,12 +1675,8 @@
   AB_POINTER_COMP, AB_PRIVATE_COMP, AB_VALUE, AB_VOLATILE, AB_PROTECTED,
   AB_IS_BIND_C, AB_IS_C_INTEROP, AB_IS_ISO_C, AB_ABSTRACT, AB_ZERO_COMP,
   AB_IS_CLASS, AB_PROCEDURE, AB_PROC_POINTER, AB_ASYNCHRONOUS, AB_CODIMENSION,
-<<<<<<< HEAD
-  AB_COARRAY_COMP, AB_VTYPE, AB_VTAB, AB_CONTIGUOUS
-=======
   AB_COARRAY_COMP, AB_VTYPE, AB_VTAB, AB_CONTIGUOUS, AB_CLASS_POINTER,
   AB_IMPLICIT_PURE
->>>>>>> 03d20231
 }
 ab_attribute;
 
@@ -1737,11 +1725,8 @@
     minit ("PROC_POINTER", AB_PROC_POINTER),
     minit ("VTYPE", AB_VTYPE),
     minit ("VTAB", AB_VTAB),
-<<<<<<< HEAD
-=======
     minit ("CLASS_POINTER", AB_CLASS_POINTER),
     minit ("IMPLICIT_PURE", AB_IMPLICIT_PURE),
->>>>>>> 03d20231
     minit (NULL, -1)
 };
 
@@ -2152,8 +2137,6 @@
     }
   else
     mio_charlen (&ts->u.cl);
-<<<<<<< HEAD
-=======
 
   /* So as not to disturb the existing API, use an ATOM_NAME to
      transmit deferred characteristic for characters (F2003).  */
@@ -2168,7 +2151,6 @@
 	bad_module ("Expected string");
       ts->deferred = 1;
     }
->>>>>>> 03d20231
 
   mio_rparen ();
 }
@@ -2415,12 +2397,8 @@
   mio_symbol_attribute (&c->attr);
   c->attr.access = MIO_NAME (gfc_access) (c->attr.access, access_types); 
 
-<<<<<<< HEAD
-  mio_expr (&c->initializer);
-=======
   if (!vtype)
     mio_expr (&c->initializer);
->>>>>>> 03d20231
 
   if (c->attr.proc_pointer)
     {
@@ -4335,13 +4313,7 @@
   skip_list ();
 
   /* Skip commons, equivalences and derived type extensions for now.  */
-<<<<<<< HEAD
-=======
   skip_list ();
->>>>>>> 03d20231
-  skip_list ();
-
-  get_module_locus (&extensions);
   skip_list ();
 
   get_module_locus (&extensions);
@@ -4830,12 +4802,7 @@
 static void
 write_dt_extensions (gfc_symtree *st)
 {
-<<<<<<< HEAD
-  if (!gfc_check_access (st->n.sym->attr.access,
-			 st->n.sym->ns->default_access))
-=======
   if (!gfc_check_symbol_access (st->n.sym))
->>>>>>> 03d20231
     return;
 
   mio_lparen ();
@@ -5383,39 +5350,6 @@
 	      }
 	  }
 
-<<<<<<< HEAD
-	  if (i == ISOCBINDING_INVALID || i == ISOCBINDING_LAST)
-	    {
-	      gfc_error ("Symbol '%s' referenced at %L does not exist in "
-			 "intrinsic module ISO_C_BINDING.", u->use_name,
-			 &u->where);
-	      continue;
-	    }
-	  
-	  generate_isocbinding_symbol (iso_c_module_name,
-				       (iso_c_binding_symbol) i,
-				       u->local_name);
-	}
-    }
-  else
-    {
-      for (i = 0; i < ISOCBINDING_NUMBER; i++)
-	{
-	  local_name = NULL;
-	  for (u = gfc_rename_list; u; u = u->next)
-	    {
-	      if (strcmp (c_interop_kinds_table[i].name, u->use_name) == 0)
-		{
-		  local_name = u->local_name;
-		  u->found = 1;
-		  break;
-		}
-	    }
-	  generate_isocbinding_symbol (iso_c_module_name,
-				       (iso_c_binding_symbol) i,
-				       local_name);
-	}
-=======
       if (!found && !only_flag)
 	switch (i)
 	  {
@@ -5429,7 +5363,6 @@
 		  break;
 #include "iso-c-binding.def"
 #undef NAMED_FUNCTION
->>>>>>> 03d20231
 
 	    default:
 	      generate_isocbinding_symbol (iso_c_module_name,
@@ -5467,8 +5400,6 @@
     }
 
   gfc_get_sym_tree (name, gfc_current_ns, &tmp_symtree, false);
-<<<<<<< HEAD
-=======
   sym = tmp_symtree->n.sym;
 
   sym->module = gfc_get_string (modname);
@@ -5502,17 +5433,12 @@
     }
 
   gfc_get_sym_tree (name, gfc_current_ns, &tmp_symtree, false);
->>>>>>> 03d20231
   sym = tmp_symtree->n.sym;
 
   sym->module = gfc_get_string (modname);
   sym->attr.flavor = FL_PARAMETER;
   sym->ts.type = BT_INTEGER;
   sym->ts.kind = gfc_default_integer_kind;
-<<<<<<< HEAD
-  sym->value = gfc_get_int_expr (gfc_default_integer_kind, NULL, value);
-=======
->>>>>>> 03d20231
   sym->attr.use_assoc = 1;
   sym->from_intmod = module;
   sym->intmod_sym_id = id;
@@ -5579,40 +5505,12 @@
 
   /* Generate the symbols for the module integer named constants.  */
 
-<<<<<<< HEAD
-	if ((gfc_option.flag_default_integer || gfc_option.flag_default_real)
-	    && symbol[i].id == ISOFORTRANENV_NUMERIC_STORAGE_SIZE)
-	  gfc_warning_now ("Use of the NUMERIC_STORAGE_SIZE named constant "
-			   "from intrinsic module ISO_FORTRAN_ENV at %L is "
-			   "incompatible with option %s", &u->where,
-			   gfc_option.flag_default_integer
-			     ? "-fdefault-integer-8" : "-fdefault-real-8");
-
-        if (gfc_notify_std (symbol[i].standard, "The symbol '%s', referrenced "
-			    "at %C, is not in the selected standard",
-			    symbol[i].name) == FAILURE)
-	  continue;
-
-	create_int_parameter (u->local_name[0] ? u->local_name
-					       : symbol[i].name,
-			      symbol[i].value, mod, INTMOD_ISO_FORTRAN_ENV,
-			      symbol[i].id);
-      }
-  else
-=======
   for (i = 0; symbol[i].name; i++)
->>>>>>> 03d20231
     {
       bool found = false;
       for (u = gfc_rename_list; u; u = u->next)
 	{
-<<<<<<< HEAD
-	  local_name = NULL;
-
-	  for (u = gfc_rename_list; u; u = u->next)
-=======
 	  if (strcmp (symbol[i].name, u->use_name) == 0)
->>>>>>> 03d20231
 	    {
 	      found = true;
 	      u->found = 1;
@@ -5682,13 +5580,6 @@
 	  if ((gfc_option.allow_std & symbol[i].standard) == 0)
 	    continue;
 
-	  if (u && gfc_notify_std (symbol[i].standard, "The symbol '%s', "
-				   "referrenced at %C, is not in the selected "
-				   "standard", symbol[i].name) == FAILURE)
-	    continue;
-	  else if ((gfc_option.allow_std & symbol[i].standard) == 0)
-	    continue;
-
 	  if ((gfc_option.flag_default_integer || gfc_option.flag_default_real)
 	      && symbol[i].id == ISOFORTRANENV_NUMERIC_STORAGE_SIZE)
 	    gfc_warning_now ("Use of the NUMERIC_STORAGE_SIZE named constant "
@@ -5841,11 +5732,8 @@
 			       "for file '%s' opened at %C", atom_string,
 			       MOD_VERSION, filename);
 	    }
-<<<<<<< HEAD
-=======
 
 	  gfc_free (atom_string);
->>>>>>> 03d20231
 	}
 
       if (c == '\n')

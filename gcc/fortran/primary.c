--- conflicted
+++ resolved
@@ -26,10 +26,6 @@
 #include "arith.h"
 #include "match.h"
 #include "parse.h"
-<<<<<<< HEAD
-#include "toplev.h"
-=======
->>>>>>> 8b932a71
 #include "constructor.h"
 
 /* Matches a kind-parameter expression, which is either a named

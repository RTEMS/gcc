--- conflicted
+++ resolved
@@ -26,10 +26,6 @@
 #include "arith.h"
 #include "match.h"
 #include "parse.h"
-<<<<<<< HEAD
-#include "toplev.h"
-=======
->>>>>>> 6e7f08ad
 #include "constructor.h"
 
 /* Matches a kind-parameter expression, which is either a named
@@ -1760,8 +1756,6 @@
 	}
     }
 
-<<<<<<< HEAD
-=======
   /* For associate names, we may not yet know whether they are arrays or not.
      Thus if we have one and parentheses follow, we have to assume that it
      actually is one for now.  The final decision will be made at
@@ -1769,7 +1763,6 @@
   if (sym->assoc && gfc_peek_ascii_char () == '(')
     sym->attr.dimension = 1;
 
->>>>>>> 6e7f08ad
   if ((equiv_flag && gfc_peek_ascii_char () == '(')
       || gfc_peek_ascii_char () == '[' || sym->attr.codimension
       || (sym->attr.dimension && !sym->attr.proc_pointer
@@ -1917,16 +1910,9 @@
 	  tail = extend_ref (primary, tail);
 	  tail->type = REF_ARRAY;
 
-<<<<<<< HEAD
-	  m = gfc_match_array_ref (&tail->u.ar,
-				   component->ts.u.derived->components->as,
-				   equiv_flag,
-			   component->ts.u.derived->components->as->corank);
-=======
 	  m = gfc_match_array_ref (&tail->u.ar, CLASS_DATA (component)->as,
 				   equiv_flag,
 				   CLASS_DATA (component)->as->corank);
->>>>>>> 6e7f08ad
 	  if (m != MATCH_YES)
 	    return m;
 	}

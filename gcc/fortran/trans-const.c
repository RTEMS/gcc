/* Translation of constants
<<<<<<< HEAD
   Copyright (C) 2002, 2003, 2004, 2005, 2007
   Free Software Foundation, Inc.
=======
   Copyright (C) 2002, 2003, 2004, 2005, 2006, 2007, 2008 Free Software
   Foundation, Inc.
>>>>>>> 42bae686
   Contributed by Paul Brook

This file is part of GCC.

GCC is free software; you can redistribute it and/or modify it under
the terms of the GNU General Public License as published by the Free
Software Foundation; either version 3, or (at your option) any later
version.

GCC is distributed in the hope that it will be useful, but WITHOUT ANY
WARRANTY; without even the implied warranty of MERCHANTABILITY or
FITNESS FOR A PARTICULAR PURPOSE.  See the GNU General Public License
for more details.

You should have received a copy of the GNU General Public License
along with GCC; see the file COPYING3.  If not see
<http://www.gnu.org/licenses/>.  */

/* trans-const.c -- convert constant values */

#include "config.h"
#include "system.h"
#include "coretypes.h"
#include "tree.h"
#include "ggc.h"
#include "toplev.h"
#include "real.h"
#include "double-int.h"
#include "gfortran.h"
#include "trans.h"
#include "trans-const.h"
#include "trans-types.h"
#include "target-memory.h"

tree gfc_rank_cst[GFC_MAX_DIMENSIONS + 1];

/* Build a constant with given type from an int_cst.  */

tree
gfc_build_const (tree type, tree intval)
{
  tree val;
  tree zero;

  switch (TREE_CODE (type))
    {
    case INTEGER_TYPE:
      val = convert (type, intval);
      break;

    case REAL_TYPE:
      val = build_real_from_int_cst (type, intval);
      break;

    case COMPLEX_TYPE:
      val = build_real_from_int_cst (TREE_TYPE (type), intval);
      zero = build_real_from_int_cst (TREE_TYPE (type), integer_zero_node);
      val = build_complex (type, val, zero);
      break;

    default:
      gcc_unreachable ();
    }
  return val;
}

/* Build a string constant with C char type.  */

tree
gfc_build_string_const (int length, const char *s)
{
  tree str;
  tree len;

  str = build_string (length, s);
  len = build_int_cst (NULL_TREE, length);
  TREE_TYPE (str) =
    build_array_type (gfc_character1_type_node,
		      build_range_type (gfc_charlen_type_node,
					integer_one_node, len));
  return str;
}


/* Build a string constant with a type given by its kind; take care of
   non-default character kinds.  */

tree
gfc_build_wide_string_const (int kind, int length, const gfc_char_t *string)
{
  int i;
  tree str, len;
  size_t size;
  char *s;

  i = gfc_validate_kind (BT_CHARACTER, kind, false);
  size = length * gfc_character_kinds[i].bit_size / 8;

  s = XCNEWVAR (char, size);
  gfc_encode_character (kind, length, string, (unsigned char *) s, size);

  str = build_string (size, s);
  gfc_free (s);

  len = build_int_cst (NULL_TREE, length);
  TREE_TYPE (str) =
    build_array_type (gfc_get_char_type (kind),
		      build_range_type (gfc_charlen_type_node,
					integer_one_node, len));
  return str;
}


/* Build a Fortran character constant from a zero-terminated string.
   There a two version of this function, one that translates the string
   and one that doesn't.  */
tree
gfc_build_cstring_const (const char *string)
{
  return gfc_build_string_const (strlen (string) + 1, string);
}

tree
gfc_build_localized_cstring_const (const char *msgid)
{
  const char *localized = _(msgid);
  return gfc_build_string_const (strlen (localized) + 1, localized);
}


/* Return a string constant with the given length.  Used for static
   initializers.  The constant will be padded or truncated to match 
   length.  */

tree
gfc_conv_string_init (tree length, gfc_expr * expr)
{
  gfc_char_t *s;
  HOST_WIDE_INT len;
  int slen;
  tree str;
  bool free_s = false;

  gcc_assert (expr->expr_type == EXPR_CONSTANT);
  gcc_assert (expr->ts.type == BT_CHARACTER);
  gcc_assert (INTEGER_CST_P (length));
  gcc_assert (TREE_INT_CST_HIGH (length) == 0);

  len = TREE_INT_CST_LOW (length);
  slen = expr->value.character.length;

  if (len > slen)
    {
      s = gfc_get_wide_string (len);
      memcpy (s, expr->value.character.string, slen * sizeof (gfc_char_t));
      gfc_wide_memset (&s[slen], ' ', len - slen);
      free_s = true;
    }
  else
    s = expr->value.character.string;

  str = gfc_build_wide_string_const (expr->ts.kind, len, s);

  if (free_s)
    gfc_free (s);

  return str;
}


/* Create a tree node for the string length if it is constant.  */

void
gfc_conv_const_charlen (gfc_charlen * cl)
{
  if (cl->backend_decl)
    return;

  if (cl->length && cl->length->expr_type == EXPR_CONSTANT)
    {
      cl->backend_decl = gfc_conv_mpz_to_tree (cl->length->value.integer,
					       cl->length->ts.kind);
      cl->backend_decl = fold_convert (gfc_charlen_type_node,
					cl->backend_decl);
    }
}

void
gfc_init_constants (void)
{
  int n;

  for (n = 0; n <= GFC_MAX_DIMENSIONS; n++)
    gfc_rank_cst[n] = build_int_cst (gfc_array_index_type, n);
}

/* Converts a GMP integer into a backend tree node.  */

tree
gfc_conv_mpz_to_tree (mpz_t i, int kind)
{
  double_int val = mpz_get_double_int (gfc_get_int_type (kind), i, true);
  return double_int_to_tree (gfc_get_int_type (kind), val);
}

/* Converts a backend tree into a GMP integer.  */

void
gfc_conv_tree_to_mpz (mpz_t i, tree source)
{
  double_int val = tree_to_double_int (source);
  mpz_set_double_int (i, val, TYPE_UNSIGNED (TREE_TYPE (source)));
}

/* Converts a real constant into backend form.  */

tree
gfc_conv_mpfr_to_tree (mpfr_t f, int kind)
{
  tree type;
  int n;
  REAL_VALUE_TYPE real;

  n = gfc_validate_kind (BT_REAL, kind, false);
  gcc_assert (gfc_real_kinds[n].radix == 2);

  type = gfc_get_real_type (kind);
  real_from_mpfr (&real, f, type, GFC_RND_MODE);
  return build_real (type, real);
}

/* Converts a backend tree into a real constant.  */

void
gfc_conv_tree_to_mpfr (mpfr_ptr f, tree source)
{
  mpfr_from_real (f, TREE_REAL_CST_PTR (source), GFC_RND_MODE);
}

/* Translate any literal constant to a tree.  Constants never have
   pre or post chains.  Character literal constants are special
   special because they have a value and a length, so they cannot be
   returned as a single tree.  It is up to the caller to set the
   length somewhere if necessary.

   Returns the translated constant, or aborts if it gets a type it
   can't handle.  */

tree
gfc_conv_constant_to_tree (gfc_expr * expr)
{
  tree res;

  gcc_assert (expr->expr_type == EXPR_CONSTANT);

  /* If it is has a prescribed memory representation, we build a string
     constant and VIEW_CONVERT to its type.  */
 
  switch (expr->ts.type)
    {
    case BT_INTEGER:
      if (expr->representation.string)
	return fold_build1 (VIEW_CONVERT_EXPR,
			    gfc_get_int_type (expr->ts.kind),
			    gfc_build_string_const (expr->representation.length,
						    expr->representation.string));
      else
	return gfc_conv_mpz_to_tree (expr->value.integer, expr->ts.kind);

    case BT_REAL:
      if (expr->representation.string)
	return fold_build1 (VIEW_CONVERT_EXPR,
			    gfc_get_real_type (expr->ts.kind),
			    gfc_build_string_const (expr->representation.length,
						    expr->representation.string));
      else
	return gfc_conv_mpfr_to_tree (expr->value.real, expr->ts.kind);

    case BT_LOGICAL:
      if (expr->representation.string)
	{
	  tree tmp = fold_build1 (VIEW_CONVERT_EXPR,
				  gfc_get_int_type (expr->ts.kind),
				  gfc_build_string_const (expr->representation.length,
							  expr->representation.string));
	  if (!integer_zerop (tmp) && !integer_onep (tmp))
	    gfc_warning ("Assigning value other than 0 or 1 to LOGICAL"
			 " has undefined result at %L", &expr->where);
	  return fold_convert (gfc_get_logical_type (expr->ts.kind), tmp);
	}
      else
	return build_int_cst (gfc_get_logical_type (expr->ts.kind),
			      expr->value.logical);

    case BT_COMPLEX:
      if (expr->representation.string)
	return fold_build1 (VIEW_CONVERT_EXPR,
			    gfc_get_complex_type (expr->ts.kind),
			    gfc_build_string_const (expr->representation.length,
						    expr->representation.string));
      else
	{
	  tree real = gfc_conv_mpfr_to_tree (expr->value.complex.r,
					  expr->ts.kind);
	  tree imag = gfc_conv_mpfr_to_tree (expr->value.complex.i,
					  expr->ts.kind);

	  return build_complex (gfc_typenode_for_spec (&expr->ts),
				real, imag);
	}

    case BT_CHARACTER:
      res = gfc_build_wide_string_const (expr->ts.kind,
					 expr->value.character.length,
					 expr->value.character.string);
      return res;

    case BT_HOLLERITH:
      return gfc_build_string_const (expr->representation.length,
				     expr->representation.string);

    default:
      fatal_error ("gfc_conv_constant_to_tree(): invalid type: %s",
		   gfc_typename (&expr->ts));
    }
}


/* Like gfc_conv_constant_to_tree, but for a simplified expression.
   We can handle character literal constants here as well.  */

void
gfc_conv_constant (gfc_se * se, gfc_expr * expr)
{
  /* We may be receiving an expression for C_NULL_PTR or C_NULL_FUNPTR.  If
     so, they expr_type will not yet be an EXPR_CONSTANT.  We need to make
     it so here.  */
  if (expr->ts.type == BT_DERIVED && expr->ts.derived
      && expr->ts.derived->attr.is_iso_c)
    {
      if (expr->symtree->n.sym->intmod_sym_id == ISOCBINDING_NULL_PTR 
          || expr->symtree->n.sym->intmod_sym_id == ISOCBINDING_NULL_FUNPTR)
        {
          /* Create a new EXPR_CONSTANT expression for our local uses.  */
          expr = gfc_int_expr (0);
        }
    }

  gcc_assert (expr->expr_type == EXPR_CONSTANT);

  if (se->ss != NULL)
    {
      gcc_assert (se->ss != gfc_ss_terminator);
      gcc_assert (se->ss->type == GFC_SS_SCALAR);
      gcc_assert (se->ss->expr == expr);

      se->expr = se->ss->data.scalar.expr;
      se->string_length = se->ss->string_length;
      gfc_advance_se_ss_chain (se);
      return;
    }

  /* Translate the constant and put it in the simplifier structure.  */
  se->expr = gfc_conv_constant_to_tree (expr);

  /* If this is a CHARACTER string, set its length in the simplifier
     structure, too.  */
  if (expr->ts.type == BT_CHARACTER)
    se->string_length = TYPE_MAX_VALUE (TYPE_DOMAIN (TREE_TYPE (se->expr)));
}<|MERGE_RESOLUTION|>--- conflicted
+++ resolved
@@ -1,11 +1,6 @@
 /* Translation of constants
-<<<<<<< HEAD
-   Copyright (C) 2002, 2003, 2004, 2005, 2007
-   Free Software Foundation, Inc.
-=======
    Copyright (C) 2002, 2003, 2004, 2005, 2006, 2007, 2008 Free Software
    Foundation, Inc.
->>>>>>> 42bae686
    Contributed by Paul Brook
 
 This file is part of GCC.

/* Translation of constants
   Copyright (C) 2002, 2003, 2004, 2005, 2006, 2007, 2008 Free Software
   Foundation, Inc.
   Contributed by Paul Brook

This file is part of GCC.

GCC is free software; you can redistribute it and/or modify it under
the terms of the GNU General Public License as published by the Free
Software Foundation; either version 3, or (at your option) any later
version.

GCC is distributed in the hope that it will be useful, but WITHOUT ANY
WARRANTY; without even the implied warranty of MERCHANTABILITY or
FITNESS FOR A PARTICULAR PURPOSE.  See the GNU General Public License
for more details.

You should have received a copy of the GNU General Public License
along with GCC; see the file COPYING3.  If not see
<http://www.gnu.org/licenses/>.  */

/* trans-const.c -- convert constant values */

#include "config.h"
#include "system.h"
#include "coretypes.h"
#include "tree.h"
#include "ggc.h"
#include "toplev.h"
#include "real.h"
#include "double-int.h"
#include "gfortran.h"
#include "trans.h"
#include "trans-const.h"
#include "trans-types.h"
#include "target-memory.h"

tree gfc_rank_cst[GFC_MAX_DIMENSIONS + 1];

/* Build a constant with given type from an int_cst.  */

tree
gfc_build_const (tree type, tree intval)
{
  tree val;
  tree zero;

  switch (TREE_CODE (type))
    {
    case INTEGER_TYPE:
      val = convert (type, intval);
      break;

    case REAL_TYPE:
      val = build_real_from_int_cst (type, intval);
      break;

    case COMPLEX_TYPE:
      val = build_real_from_int_cst (TREE_TYPE (type), intval);
      zero = build_real_from_int_cst (TREE_TYPE (type), integer_zero_node);
      val = build_complex (type, val, zero);
      break;

    default:
      gcc_unreachable ();
    }
  return val;
}

/* Build a string constant with C char type.  */

tree
gfc_build_string_const (int length, const char *s)
{
  tree str;
  tree len;

  str = build_string (length, s);
  len = build_int_cst (NULL_TREE, length);
  TREE_TYPE (str) =
    build_array_type (gfc_character1_type_node,
		      build_range_type (gfc_charlen_type_node,
					integer_one_node, len));
  return str;
}


/* Build a string constant with a type given by its kind; take care of
   non-default character kinds.  */

tree
gfc_build_wide_string_const (int kind, int length, const gfc_char_t *string)
{
  int i;
  tree str, len;
  size_t size;
  char *s;

  i = gfc_validate_kind (BT_CHARACTER, kind, false);
  size = length * gfc_character_kinds[i].bit_size / 8;

  s = XCNEWVAR (char, size);
  gfc_encode_character (kind, length, string, (unsigned char *) s, size);

  str = build_string (size, s);
  gfc_free (s);

  len = build_int_cst (NULL_TREE, length);
  TREE_TYPE (str) =
    build_array_type (gfc_get_char_type (kind),
		      build_range_type (gfc_charlen_type_node,
					integer_one_node, len));
  return str;
}


/* Build a Fortran character constant from a zero-terminated string.
   There a two version of this function, one that translates the string
   and one that doesn't.  */
tree
gfc_build_cstring_const (const char *string)
{
  return gfc_build_string_const (strlen (string) + 1, string);
}

tree
gfc_build_localized_cstring_const (const char *msgid)
{
  const char *localized = _(msgid);
  return gfc_build_string_const (strlen (localized) + 1, localized);
}


/* Return a string constant with the given length.  Used for static
   initializers.  The constant will be padded or truncated to match 
   length.  */

tree
gfc_conv_string_init (tree length, gfc_expr * expr)
{
  gfc_char_t *s;
  HOST_WIDE_INT len;
  int slen;
  tree str;
  bool free_s = false;

  gcc_assert (expr->expr_type == EXPR_CONSTANT);
  gcc_assert (expr->ts.type == BT_CHARACTER);
  gcc_assert (INTEGER_CST_P (length));
  gcc_assert (TREE_INT_CST_HIGH (length) == 0);

  len = TREE_INT_CST_LOW (length);
  slen = expr->value.character.length;

  if (len > slen)
    {
      s = gfc_get_wide_string (len);
      memcpy (s, expr->value.character.string, slen * sizeof (gfc_char_t));
      gfc_wide_memset (&s[slen], ' ', len - slen);
      free_s = true;
    }
  else
    s = expr->value.character.string;

  str = gfc_build_wide_string_const (expr->ts.kind, len, s);

  if (free_s)
    gfc_free (s);

  return str;
}


/* Create a tree node for the string length if it is constant.  */

void
gfc_conv_const_charlen (gfc_charlen * cl)
{
  if (!cl || cl->backend_decl)
    return;

  if (cl->length && cl->length->expr_type == EXPR_CONSTANT)
    {
      cl->backend_decl = gfc_conv_mpz_to_tree (cl->length->value.integer,
					       cl->length->ts.kind);
      cl->backend_decl = fold_convert (gfc_charlen_type_node,
					cl->backend_decl);
    }
}

void
gfc_init_constants (void)
{
  int n;

  for (n = 0; n <= GFC_MAX_DIMENSIONS; n++)
    gfc_rank_cst[n] = build_int_cst (gfc_array_index_type, n);
}

/* Converts a GMP integer into a backend tree node.  */

tree
gfc_conv_mpz_to_tree (mpz_t i, int kind)
{
  double_int val = mpz_get_double_int (gfc_get_int_type (kind), i, true);
  return double_int_to_tree (gfc_get_int_type (kind), val);
}

/* Converts a backend tree into a GMP integer.  */

void
gfc_conv_tree_to_mpz (mpz_t i, tree source)
{
  double_int val = tree_to_double_int (source);
  mpz_set_double_int (i, val, TYPE_UNSIGNED (TREE_TYPE (source)));
}

/* Converts a real constant into backend form.  */

tree
gfc_conv_mpfr_to_tree (mpfr_t f, int kind, int is_snan)
{
  tree type;
  int n;
  REAL_VALUE_TYPE real;

  n = gfc_validate_kind (BT_REAL, kind, false);
  gcc_assert (gfc_real_kinds[n].radix == 2);

  type = gfc_get_real_type (kind);
  if (mpfr_nan_p (f) && is_snan)
     real_from_string (&real, "SNaN");
  else
    real_from_mpfr (&real, f, type, GFC_RND_MODE);

  return build_real (type, real);
}

/* Converts a backend tree into a real constant.  */

void
gfc_conv_tree_to_mpfr (mpfr_ptr f, tree source)
{
  mpfr_from_real (f, TREE_REAL_CST_PTR (source), GFC_RND_MODE);
}

/* Translate any literal constant to a tree.  Constants never have
   pre or post chains.  Character literal constants are special
   special because they have a value and a length, so they cannot be
   returned as a single tree.  It is up to the caller to set the
   length somewhere if necessary.

   Returns the translated constant, or aborts if it gets a type it
   can't handle.  */

tree
gfc_conv_constant_to_tree (gfc_expr * expr)
{
  tree res;

  gcc_assert (expr->expr_type == EXPR_CONSTANT);

  /* If it is has a prescribed memory representation, we build a string
     constant and VIEW_CONVERT to its type.  */
 
  switch (expr->ts.type)
    {
    case BT_INTEGER:
      if (expr->representation.string)
	return fold_build1 (VIEW_CONVERT_EXPR,
			    gfc_get_int_type (expr->ts.kind),
			    gfc_build_string_const (expr->representation.length,
						    expr->representation.string));
      else
	return gfc_conv_mpz_to_tree (expr->value.integer, expr->ts.kind);

    case BT_REAL:
      if (expr->representation.string)
	return fold_build1 (VIEW_CONVERT_EXPR,
			    gfc_get_real_type (expr->ts.kind),
			    gfc_build_string_const (expr->representation.length,
						    expr->representation.string));
      else
	return gfc_conv_mpfr_to_tree (expr->value.real, expr->ts.kind, expr->is_snan);

    case BT_LOGICAL:
      if (expr->representation.string)
	{
	  tree tmp = fold_build1 (VIEW_CONVERT_EXPR,
				  gfc_get_int_type (expr->ts.kind),
				  gfc_build_string_const (expr->representation.length,
							  expr->representation.string));
	  if (!integer_zerop (tmp) && !integer_onep (tmp))
	    gfc_warning ("Assigning value other than 0 or 1 to LOGICAL"
			 " has undefined result at %L", &expr->where);
	  return fold_convert (gfc_get_logical_type (expr->ts.kind), tmp);
	}
      else
	return build_int_cst (gfc_get_logical_type (expr->ts.kind),
			      expr->value.logical);

    case BT_COMPLEX:
      if (expr->representation.string)
	return fold_build1 (VIEW_CONVERT_EXPR,
			    gfc_get_complex_type (expr->ts.kind),
			    gfc_build_string_const (expr->representation.length,
						    expr->representation.string));
      else
	{
<<<<<<< HEAD
	  tree real = gfc_conv_mpfr_to_tree (expr->value.complex.r,
					  expr->ts.kind, expr->is_snan);
	  tree imag = gfc_conv_mpfr_to_tree (expr->value.complex.i,
=======
	  tree real = gfc_conv_mpfr_to_tree (mpc_realref (expr->value.complex),
					  expr->ts.kind, expr->is_snan);
	  tree imag = gfc_conv_mpfr_to_tree (mpc_imagref (expr->value.complex),
>>>>>>> 42a9ba1d
					  expr->ts.kind, expr->is_snan);

	  return build_complex (gfc_typenode_for_spec (&expr->ts),
				real, imag);
	}

    case BT_CHARACTER:
      res = gfc_build_wide_string_const (expr->ts.kind,
					 expr->value.character.length,
					 expr->value.character.string);
      return res;

    case BT_HOLLERITH:
      return gfc_build_string_const (expr->representation.length,
				     expr->representation.string);

    default:
      fatal_error ("gfc_conv_constant_to_tree(): invalid type: %s",
		   gfc_typename (&expr->ts));
    }
}


/* Like gfc_conv_constant_to_tree, but for a simplified expression.
   We can handle character literal constants here as well.  */

void
gfc_conv_constant (gfc_se * se, gfc_expr * expr)
{
  /* We may be receiving an expression for C_NULL_PTR or C_NULL_FUNPTR.  If
     so, they expr_type will not yet be an EXPR_CONSTANT.  We need to make
     it so here.  */
  if (expr->ts.type == BT_DERIVED && expr->ts.derived
      && expr->ts.derived->attr.is_iso_c)
    {
      if (expr->symtree->n.sym->intmod_sym_id == ISOCBINDING_NULL_PTR 
          || expr->symtree->n.sym->intmod_sym_id == ISOCBINDING_NULL_FUNPTR)
        {
          /* Create a new EXPR_CONSTANT expression for our local uses.  */
          expr = gfc_int_expr (0);
        }
    }

  gcc_assert (expr->expr_type == EXPR_CONSTANT);

  if (se->ss != NULL)
    {
      gcc_assert (se->ss != gfc_ss_terminator);
      gcc_assert (se->ss->type == GFC_SS_SCALAR);
      gcc_assert (se->ss->expr == expr);

      se->expr = se->ss->data.scalar.expr;
      se->string_length = se->ss->string_length;
      gfc_advance_se_ss_chain (se);
      return;
    }

  /* Translate the constant and put it in the simplifier structure.  */
  se->expr = gfc_conv_constant_to_tree (expr);

  /* If this is a CHARACTER string, set its length in the simplifier
     structure, too.  */
  if (expr->ts.type == BT_CHARACTER)
    se->string_length = TYPE_MAX_VALUE (TYPE_DOMAIN (TREE_TYPE (se->expr)));
}<|MERGE_RESOLUTION|>--- conflicted
+++ resolved
@@ -307,15 +307,9 @@
 						    expr->representation.string));
       else
 	{
-<<<<<<< HEAD
-	  tree real = gfc_conv_mpfr_to_tree (expr->value.complex.r,
-					  expr->ts.kind, expr->is_snan);
-	  tree imag = gfc_conv_mpfr_to_tree (expr->value.complex.i,
-=======
 	  tree real = gfc_conv_mpfr_to_tree (mpc_realref (expr->value.complex),
 					  expr->ts.kind, expr->is_snan);
 	  tree imag = gfc_conv_mpfr_to_tree (mpc_imagref (expr->value.complex),
->>>>>>> 42a9ba1d
 					  expr->ts.kind, expr->is_snan);
 
 	  return build_complex (gfc_typenode_for_spec (&expr->ts),

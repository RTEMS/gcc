/* Parse tree dumper
   Copyright (C) 2003, 2004, 2005, 2006, 2007, 2008, 2009, 2010
   Free Software Foundation, Inc.
   Contributed by Steven Bosscher

This file is part of GCC.

GCC is free software; you can redistribute it and/or modify it under
the terms of the GNU General Public License as published by the Free
Software Foundation; either version 3, or (at your option) any later
version.

GCC is distributed in the hope that it will be useful, but WITHOUT ANY
WARRANTY; without even the implied warranty of MERCHANTABILITY or
FITNESS FOR A PARTICULAR PURPOSE.  See the GNU General Public License
for more details.

You should have received a copy of the GNU General Public License
along with GCC; see the file COPYING3.  If not see
<http://www.gnu.org/licenses/>.  */


/* Actually this is just a collection of routines that used to be
   scattered around the sources.  Now that they are all in a single
   file, almost all of them can be static, and the other files don't
   have this mess in them.

   As a nice side-effect, this file can act as documentation of the
   gfc_code and gfc_expr structures and all their friends and
   relatives.

   TODO: Dump DATA.  */

#include "config.h"
#include "system.h"
#include "gfortran.h"
#include "constructor.h"

/* Keep track of indentation for symbol tree dumps.  */
static int show_level = 0;

/* The file handle we're dumping to is kept in a static variable.  This
   is not too cool, but it avoids a lot of passing it around.  */
static FILE *dumpfile;

/* Forward declaration of some of the functions.  */
static void show_expr (gfc_expr *p);
static void show_code_node (int, gfc_code *);
static void show_namespace (gfc_namespace *ns);


/* Allow dumping of an expression in the debugger.  */
void gfc_debug_expr (gfc_expr *);

void
gfc_debug_expr (gfc_expr *e)
{
  FILE *tmp = dumpfile;
  dumpfile = stderr;
  show_expr (e);
  fputc ('\n', dumpfile);
  dumpfile = tmp;
}


/* Do indentation for a specific level.  */

static inline void
code_indent (int level, gfc_st_label *label)
{
  int i;

  if (label != NULL)
    fprintf (dumpfile, "%-5d ", label->value);

  for (i = 0; i < (2 * level - (label ? 6 : 0)); i++)
    fputc (' ', dumpfile);
}


/* Simple indentation at the current level.  This one
   is used to show symbols.  */

static inline void
show_indent (void)
{
  fputc ('\n', dumpfile);
  code_indent (show_level, NULL);
}


/* Show type-specific information.  */

static void
show_typespec (gfc_typespec *ts)
{
  fprintf (dumpfile, "(%s ", gfc_basic_typename (ts->type));

  switch (ts->type)
    {
    case BT_DERIVED:
<<<<<<< HEAD
=======
    case BT_CLASS:
>>>>>>> 03d20231
      fprintf (dumpfile, "%s", ts->u.derived->name);
      break;

    case BT_CHARACTER:
      show_expr (ts->u.cl->length);
<<<<<<< HEAD
=======
      fprintf(dumpfile, " %d", ts->kind);
>>>>>>> 03d20231
      break;

    default:
      fprintf (dumpfile, "%d", ts->kind);
      break;
    }

  fputc (')', dumpfile);
}


/* Show an actual argument list.  */

static void
show_actual_arglist (gfc_actual_arglist *a)
{
  fputc ('(', dumpfile);

  for (; a; a = a->next)
    {
      fputc ('(', dumpfile);
      if (a->name != NULL)
	fprintf (dumpfile, "%s = ", a->name);
      if (a->expr != NULL)
	show_expr (a->expr);
      else
	fputs ("(arg not-present)", dumpfile);

      fputc (')', dumpfile);
      if (a->next != NULL)
	fputc (' ', dumpfile);
    }

  fputc (')', dumpfile);
}


/* Show a gfc_array_spec array specification structure.  */

static void
show_array_spec (gfc_array_spec *as)
{
  const char *c;
  int i;

  if (as == NULL)
    {
      fputs ("()", dumpfile);
      return;
    }

  fprintf (dumpfile, "(%d [%d]", as->rank, as->corank);

  if (as->rank + as->corank > 0)
    {
      switch (as->type)
      {
	case AS_EXPLICIT:      c = "AS_EXPLICIT";      break;
	case AS_DEFERRED:      c = "AS_DEFERRED";      break;
	case AS_ASSUMED_SIZE:  c = "AS_ASSUMED_SIZE";  break;
	case AS_ASSUMED_SHAPE: c = "AS_ASSUMED_SHAPE"; break;
	default:
	  gfc_internal_error ("show_array_spec(): Unhandled array shape "
			      "type.");
      }
      fprintf (dumpfile, " %s ", c);

      for (i = 0; i < as->rank + as->corank; i++)
	{
	  show_expr (as->lower[i]);
	  fputc (' ', dumpfile);
	  show_expr (as->upper[i]);
	  fputc (' ', dumpfile);
	}
    }

  fputc (')', dumpfile);
}


/* Show a gfc_array_ref array reference structure.  */

static void
show_array_ref (gfc_array_ref * ar)
{
  int i;

  fputc ('(', dumpfile);

  switch (ar->type)
    {
    case AR_FULL:
      fputs ("FULL", dumpfile);
      break;

    case AR_SECTION:
      for (i = 0; i < ar->dimen; i++)
	{
	  /* There are two types of array sections: either the
	     elements are identified by an integer array ('vector'),
	     or by an index range. In the former case we only have to
	     print the start expression which contains the vector, in
	     the latter case we have to print any of lower and upper
	     bound and the stride, if they're present.  */
  
	  if (ar->start[i] != NULL)
	    show_expr (ar->start[i]);

	  if (ar->dimen_type[i] == DIMEN_RANGE)
	    {
	      fputc (':', dumpfile);

	      if (ar->end[i] != NULL)
		show_expr (ar->end[i]);

	      if (ar->stride[i] != NULL)
		{
		  fputc (':', dumpfile);
		  show_expr (ar->stride[i]);
		}
	    }

	  if (i != ar->dimen - 1)
	    fputs (" , ", dumpfile);
	}
      break;

    case AR_ELEMENT:
      for (i = 0; i < ar->dimen; i++)
	{
	  show_expr (ar->start[i]);
	  if (i != ar->dimen - 1)
	    fputs (" , ", dumpfile);
	}
      break;

    case AR_UNKNOWN:
      fputs ("UNKNOWN", dumpfile);
      break;

    default:
      gfc_internal_error ("show_array_ref(): Unknown array reference");
    }

  fputc (')', dumpfile);
}


/* Show a list of gfc_ref structures.  */

static void
show_ref (gfc_ref *p)
{
  for (; p; p = p->next)
    switch (p->type)
      {
      case REF_ARRAY:
	show_array_ref (&p->u.ar);
	break;

      case REF_COMPONENT:
	fprintf (dumpfile, " %% %s", p->u.c.component->name);
	break;

      case REF_SUBSTRING:
	fputc ('(', dumpfile);
	show_expr (p->u.ss.start);
	fputc (':', dumpfile);
	show_expr (p->u.ss.end);
	fputc (')', dumpfile);
	break;

      default:
	gfc_internal_error ("show_ref(): Bad component code");
      }
}


/* Display a constructor.  Works recursively for array constructors.  */

static void
show_constructor (gfc_constructor_base base)
{
  gfc_constructor *c;
  for (c = gfc_constructor_first (base); c; c = gfc_constructor_next (c))
    {
      if (c->iterator == NULL)
	show_expr (c->expr);
      else
	{
	  fputc ('(', dumpfile);
	  show_expr (c->expr);

	  fputc (' ', dumpfile);
	  show_expr (c->iterator->var);
	  fputc ('=', dumpfile);
	  show_expr (c->iterator->start);
	  fputc (',', dumpfile);
	  show_expr (c->iterator->end);
	  fputc (',', dumpfile);
	  show_expr (c->iterator->step);

	  fputc (')', dumpfile);
	}

      if (gfc_constructor_next (c) != NULL)
	fputs (" , ", dumpfile);
    }
}


static void
show_char_const (const gfc_char_t *c, int length)
{
  int i;

  fputc ('\'', dumpfile);
  for (i = 0; i < length; i++)
    {
      if (c[i] == '\'')
	fputs ("''", dumpfile);
      else
	fputs (gfc_print_wide_char (c[i]), dumpfile);
    }
  fputc ('\'', dumpfile);
}


/* Show a component-call expression.  */

static void
show_compcall (gfc_expr* p)
{
  gcc_assert (p->expr_type == EXPR_COMPCALL);

  fprintf (dumpfile, "%s", p->symtree->n.sym->name);
  show_ref (p->ref);
  fprintf (dumpfile, "%s", p->value.compcall.name);

  show_actual_arglist (p->value.compcall.actual);
}


/* Show an expression.  */

static void
show_expr (gfc_expr *p)
{
  const char *c;
  int i;

  if (p == NULL)
    {
      fputs ("()", dumpfile);
      return;
    }

  switch (p->expr_type)
    {
    case EXPR_SUBSTRING:
      show_char_const (p->value.character.string, p->value.character.length);
      show_ref (p->ref);
      break;

    case EXPR_STRUCTURE:
      fprintf (dumpfile, "%s(", p->ts.u.derived->name);
      show_constructor (p->value.constructor);
      fputc (')', dumpfile);
      break;

    case EXPR_ARRAY:
      fputs ("(/ ", dumpfile);
      show_constructor (p->value.constructor);
      fputs (" /)", dumpfile);

      show_ref (p->ref);
      break;

    case EXPR_NULL:
      fputs ("NULL()", dumpfile);
      break;

    case EXPR_CONSTANT:
      switch (p->ts.type)
	{
	case BT_INTEGER:
	  mpz_out_str (stdout, 10, p->value.integer);

	  if (p->ts.kind != gfc_default_integer_kind)
	    fprintf (dumpfile, "_%d", p->ts.kind);
	  break;

	case BT_LOGICAL:
	  if (p->value.logical)
	    fputs (".true.", dumpfile);
	  else
	    fputs (".false.", dumpfile);
	  break;

	case BT_REAL:
	  mpfr_out_str (stdout, 10, 0, p->value.real, GFC_RND_MODE);
	  if (p->ts.kind != gfc_default_real_kind)
	    fprintf (dumpfile, "_%d", p->ts.kind);
	  break;

	case BT_CHARACTER:
	  show_char_const (p->value.character.string, 
			   p->value.character.length);
	  break;

	case BT_COMPLEX:
	  fputs ("(complex ", dumpfile);

	  mpfr_out_str (stdout, 10, 0, mpc_realref (p->value.complex),
			GFC_RND_MODE);
	  if (p->ts.kind != gfc_default_complex_kind)
	    fprintf (dumpfile, "_%d", p->ts.kind);

	  fputc (' ', dumpfile);

	  mpfr_out_str (stdout, 10, 0, mpc_imagref (p->value.complex),
			GFC_RND_MODE);
	  if (p->ts.kind != gfc_default_complex_kind)
	    fprintf (dumpfile, "_%d", p->ts.kind);

	  fputc (')', dumpfile);
	  break;

	case BT_HOLLERITH:
	  fprintf (dumpfile, "%dH", p->representation.length);
	  c = p->representation.string;
	  for (i = 0; i < p->representation.length; i++, c++)
	    {
	      fputc (*c, dumpfile);
	    }
	  break;

	default:
	  fputs ("???", dumpfile);
	  break;
	}

      if (p->representation.string)
	{
	  fputs (" {", dumpfile);
	  c = p->representation.string;
	  for (i = 0; i < p->representation.length; i++, c++)
	    {
	      fprintf (dumpfile, "%.2x", (unsigned int) *c);
	      if (i < p->representation.length - 1)
		fputc (',', dumpfile);
	    }
	  fputc ('}', dumpfile);
	}

      break;

    case EXPR_VARIABLE:
      if (p->symtree->n.sym->ns && p->symtree->n.sym->ns->proc_name)
	fprintf (dumpfile, "%s:", p->symtree->n.sym->ns->proc_name->name);
      fprintf (dumpfile, "%s", p->symtree->n.sym->name);
      show_ref (p->ref);
      break;

    case EXPR_OP:
      fputc ('(', dumpfile);
      switch (p->value.op.op)
	{
	case INTRINSIC_UPLUS:
	  fputs ("U+ ", dumpfile);
	  break;
	case INTRINSIC_UMINUS:
	  fputs ("U- ", dumpfile);
	  break;
	case INTRINSIC_PLUS:
	  fputs ("+ ", dumpfile);
	  break;
	case INTRINSIC_MINUS:
	  fputs ("- ", dumpfile);
	  break;
	case INTRINSIC_TIMES:
	  fputs ("* ", dumpfile);
	  break;
	case INTRINSIC_DIVIDE:
	  fputs ("/ ", dumpfile);
	  break;
	case INTRINSIC_POWER:
	  fputs ("** ", dumpfile);
	  break;
	case INTRINSIC_CONCAT:
	  fputs ("// ", dumpfile);
	  break;
	case INTRINSIC_AND:
	  fputs ("AND ", dumpfile);
	  break;
	case INTRINSIC_OR:
	  fputs ("OR ", dumpfile);
	  break;
	case INTRINSIC_EQV:
	  fputs ("EQV ", dumpfile);
	  break;
	case INTRINSIC_NEQV:
	  fputs ("NEQV ", dumpfile);
	  break;
	case INTRINSIC_EQ:
	case INTRINSIC_EQ_OS:
	  fputs ("= ", dumpfile);
	  break;
	case INTRINSIC_NE:
	case INTRINSIC_NE_OS:
	  fputs ("/= ", dumpfile);
	  break;
	case INTRINSIC_GT:
	case INTRINSIC_GT_OS:
	  fputs ("> ", dumpfile);
	  break;
	case INTRINSIC_GE:
	case INTRINSIC_GE_OS:
	  fputs (">= ", dumpfile);
	  break;
	case INTRINSIC_LT:
	case INTRINSIC_LT_OS:
	  fputs ("< ", dumpfile);
	  break;
	case INTRINSIC_LE:
	case INTRINSIC_LE_OS:
	  fputs ("<= ", dumpfile);
	  break;
	case INTRINSIC_NOT:
	  fputs ("NOT ", dumpfile);
	  break;
	case INTRINSIC_PARENTHESES:
	  fputs ("parens ", dumpfile);
	  break;

	default:
	  gfc_internal_error
	    ("show_expr(): Bad intrinsic in expression!");
	}

      show_expr (p->value.op.op1);

      if (p->value.op.op2)
	{
	  fputc (' ', dumpfile);
	  show_expr (p->value.op.op2);
	}

      fputc (')', dumpfile);
      break;

    case EXPR_FUNCTION:
      if (p->value.function.name == NULL)
	{
	  fprintf (dumpfile, "%s", p->symtree->n.sym->name);
	  if (gfc_is_proc_ptr_comp (p, NULL))
	    show_ref (p->ref);
	  fputc ('[', dumpfile);
	  show_actual_arglist (p->value.function.actual);
	  fputc (']', dumpfile);
	}
      else
	{
	  fprintf (dumpfile, "%s", p->value.function.name);
	  if (gfc_is_proc_ptr_comp (p, NULL))
	    show_ref (p->ref);
	  fputc ('[', dumpfile);
	  fputc ('[', dumpfile);
	  show_actual_arglist (p->value.function.actual);
	  fputc (']', dumpfile);
	  fputc (']', dumpfile);
	}

      break;

    case EXPR_COMPCALL:
      show_compcall (p);
      break;

    default:
      gfc_internal_error ("show_expr(): Don't know how to show expr");
    }
}

/* Show symbol attributes.  The flavor and intent are followed by
   whatever single bit attributes are present.  */

static void
show_attr (symbol_attribute *attr, const char * module)
{
  if (attr->flavor != FL_UNKNOWN)
    fprintf (dumpfile, "(%s ", gfc_code2string (flavors, attr->flavor));
  if (attr->access != ACCESS_UNKNOWN)
    fprintf (dumpfile, "%s ", gfc_code2string (access_types, attr->access));
  if (attr->proc != PROC_UNKNOWN)
    fprintf (dumpfile, "%s ", gfc_code2string (procedures, attr->proc));
  if (attr->save != SAVE_NONE)
    fprintf (dumpfile, "%s", gfc_code2string (save_status, attr->save));

  if (attr->allocatable)
    fputs (" ALLOCATABLE", dumpfile);
  if (attr->asynchronous)
    fputs (" ASYNCHRONOUS", dumpfile);
  if (attr->codimension)
    fputs (" CODIMENSION", dumpfile);
  if (attr->dimension)
    fputs (" DIMENSION", dumpfile);
  if (attr->contiguous)
    fputs (" CONTIGUOUS", dumpfile);
  if (attr->external)
    fputs (" EXTERNAL", dumpfile);
  if (attr->intrinsic)
    fputs (" INTRINSIC", dumpfile);
  if (attr->optional)
    fputs (" OPTIONAL", dumpfile);
  if (attr->pointer)
    fputs (" POINTER", dumpfile);
  if (attr->is_protected)
    fputs (" PROTECTED", dumpfile);
  if (attr->value)
    fputs (" VALUE", dumpfile);
  if (attr->volatile_)
    fputs (" VOLATILE", dumpfile);
  if (attr->threadprivate)
    fputs (" THREADPRIVATE", dumpfile);
  if (attr->target)
    fputs (" TARGET", dumpfile);
  if (attr->dummy)
    {
      fputs (" DUMMY", dumpfile);
      if (attr->intent != INTENT_UNKNOWN)
	fprintf (dumpfile, "(%s)", gfc_intent_string (attr->intent));
    }

  if (attr->result)
    fputs (" RESULT", dumpfile);
  if (attr->entry)
    fputs (" ENTRY", dumpfile);
  if (attr->is_bind_c)
    fputs (" BIND(C)", dumpfile);

  if (attr->data)
    fputs (" DATA", dumpfile);
  if (attr->use_assoc)
    {
      fputs (" USE-ASSOC", dumpfile);
      if (module != NULL)
	fprintf (dumpfile, "(%s)", module);
    }

  if (attr->in_namelist)
    fputs (" IN-NAMELIST", dumpfile);
  if (attr->in_common)
    fputs (" IN-COMMON", dumpfile);

  if (attr->abstract)
    fputs (" ABSTRACT", dumpfile);
  if (attr->function)
    fputs (" FUNCTION", dumpfile);
  if (attr->subroutine)
    fputs (" SUBROUTINE", dumpfile);
  if (attr->implicit_type)
    fputs (" IMPLICIT-TYPE", dumpfile);

  if (attr->sequence)
    fputs (" SEQUENCE", dumpfile);
  if (attr->elemental)
    fputs (" ELEMENTAL", dumpfile);
  if (attr->pure)
    fputs (" PURE", dumpfile);
  if (attr->recursive)
    fputs (" RECURSIVE", dumpfile);

  fputc (')', dumpfile);
}


/* Show components of a derived type.  */

static void
show_components (gfc_symbol *sym)
{
  gfc_component *c;

  for (c = sym->components; c; c = c->next)
    {
      fprintf (dumpfile, "(%s ", c->name);
      show_typespec (&c->ts);
      if (c->attr.allocatable)
	fputs (" ALLOCATABLE", dumpfile);
      if (c->attr.pointer)
	fputs (" POINTER", dumpfile);
      if (c->attr.proc_pointer)
	fputs (" PPC", dumpfile);
      if (c->attr.dimension)
	fputs (" DIMENSION", dumpfile);
      fputc (' ', dumpfile);
      show_array_spec (c->as);
      if (c->attr.access)
	fprintf (dumpfile, " %s", gfc_code2string (access_types, c->attr.access));
      fputc (')', dumpfile);
      if (c->next != NULL)
	fputc (' ', dumpfile);
    }
}


/* Show the f2k_derived namespace with procedure bindings.  */

static void
show_typebound_proc (gfc_typebound_proc* tb, const char* name)
{
  show_indent ();

  if (tb->is_generic)
    fputs ("GENERIC", dumpfile);
  else
    {
      fputs ("PROCEDURE, ", dumpfile);
      if (tb->nopass)
	fputs ("NOPASS", dumpfile);
      else
	{
	  if (tb->pass_arg)
	    fprintf (dumpfile, "PASS(%s)", tb->pass_arg);
	  else
	    fputs ("PASS", dumpfile);
	}
      if (tb->non_overridable)
	fputs (", NON_OVERRIDABLE", dumpfile);
    }

  if (tb->access == ACCESS_PUBLIC)
    fputs (", PUBLIC", dumpfile);
  else
    fputs (", PRIVATE", dumpfile);

  fprintf (dumpfile, " :: %s => ", name);

  if (tb->is_generic)
    {
      gfc_tbp_generic* g;
      for (g = tb->u.generic; g; g = g->next)
	{
	  fputs (g->specific_st->name, dumpfile);
	  if (g->next)
	    fputs (", ", dumpfile);
	}
    }
  else
    fputs (tb->u.specific->n.sym->name, dumpfile);
}

static void
show_typebound_symtree (gfc_symtree* st)
{
  gcc_assert (st->n.tb);
  show_typebound_proc (st->n.tb, st->name);
}

static void
show_f2k_derived (gfc_namespace* f2k)
{
  gfc_finalizer* f;
  int op;

  show_indent ();
  fputs ("Procedure bindings:", dumpfile);
  ++show_level;

  /* Finalizer bindings.  */
  for (f = f2k->finalizers; f; f = f->next)
    {
      show_indent ();
      fprintf (dumpfile, "FINAL %s", f->proc_sym->name);
    }

  /* Type-bound procedures.  */
  gfc_traverse_symtree (f2k->tb_sym_root, &show_typebound_symtree);

  --show_level;

  show_indent ();
  fputs ("Operator bindings:", dumpfile);
  ++show_level;

  /* User-defined operators.  */
  gfc_traverse_symtree (f2k->tb_uop_root, &show_typebound_symtree);

  /* Intrinsic operators.  */
  for (op = GFC_INTRINSIC_BEGIN; op != GFC_INTRINSIC_END; ++op)
    if (f2k->tb_op[op])
      show_typebound_proc (f2k->tb_op[op],
			   gfc_op2string ((gfc_intrinsic_op) op));

  --show_level;
}


/* Show a symbol.  If a symbol is an ENTRY, SUBROUTINE or FUNCTION, we
   show the interface.  Information needed to reconstruct the list of
   specific interfaces associated with a generic symbol is done within
   that symbol.  */

static void
show_symbol (gfc_symbol *sym)
{
  gfc_formal_arglist *formal;
  gfc_interface *intr;
  int i,len;

  if (sym == NULL)
    return;

  fprintf (dumpfile, "|| symbol: '%s' ", sym->name);
  len = strlen (sym->name);
  for (i=len; i<12; i++)
    fputc(' ', dumpfile);

  ++show_level;

  show_indent ();
  fputs ("type spec : ", dumpfile);
  show_typespec (&sym->ts);

<<<<<<< HEAD
  /* If this symbol is an associate-name, show its target expression.  */
  if (sym->assoc)
    {
      fputs (" => ", dumpfile);
      show_expr (sym->assoc->target);
      fputs (" ", dumpfile);
    }

  show_attr (&sym->attr);
=======
  show_indent ();
  fputs ("attributes: ", dumpfile);
  show_attr (&sym->attr, sym->module);
>>>>>>> 03d20231

  if (sym->value)
    {
      show_indent ();
      fputs ("value: ", dumpfile);
      show_expr (sym->value);
    }

  if (sym->as)
    {
      show_indent ();
      fputs ("Array spec:", dumpfile);
      show_array_spec (sym->as);
    }

  if (sym->generic)
    {
      show_indent ();
      fputs ("Generic interfaces:", dumpfile);
      for (intr = sym->generic; intr; intr = intr->next)
	fprintf (dumpfile, " %s", intr->sym->name);
    }

  if (sym->result)
    {
      show_indent ();
      fprintf (dumpfile, "result: %s", sym->result->name);
    }

  if (sym->components)
    {
      show_indent ();
      fputs ("components: ", dumpfile);
      show_components (sym);
    }

  if (sym->f2k_derived)
    {
      show_indent ();
      if (sym->hash_value)
	fprintf (dumpfile, "hash: %d", sym->hash_value);
      show_f2k_derived (sym->f2k_derived);
    }

  if (sym->formal)
    {
      show_indent ();
      fputs ("Formal arglist:", dumpfile);

      for (formal = sym->formal; formal; formal = formal->next)
	{
	  if (formal->sym != NULL)
	    fprintf (dumpfile, " %s", formal->sym->name);
	  else
	    fputs (" [Alt Return]", dumpfile);
	}
    }

<<<<<<< HEAD
  if (sym->formal_ns && (sym->formal_ns->proc_name != sym))
=======
  if (sym->formal_ns && (sym->formal_ns->proc_name != sym)
      && sym->attr.proc != PROC_ST_FUNCTION)
>>>>>>> 03d20231
    {
      show_indent ();
      fputs ("Formal namespace", dumpfile);
      show_namespace (sym->formal_ns);
    }
  --show_level;
}


/* Show a user-defined operator.  Just prints an operator
   and the name of the associated subroutine, really.  */

static void
show_uop (gfc_user_op *uop)
{
  gfc_interface *intr;

  show_indent ();
  fprintf (dumpfile, "%s:", uop->name);

  for (intr = uop->op; intr; intr = intr->next)
    fprintf (dumpfile, " %s", intr->sym->name);
}


/* Workhorse function for traversing the user operator symtree.  */

static void
traverse_uop (gfc_symtree *st, void (*func) (gfc_user_op *))
{
  if (st == NULL)
    return;

  (*func) (st->n.uop);

  traverse_uop (st->left, func);
  traverse_uop (st->right, func);
}


/* Traverse the tree of user operator nodes.  */

void
gfc_traverse_user_op (gfc_namespace *ns, void (*func) (gfc_user_op *))
{
  traverse_uop (ns->uop_root, func);
}


/* Function to display a common block.  */

static void
show_common (gfc_symtree *st)
{
  gfc_symbol *s;

  show_indent ();
  fprintf (dumpfile, "common: /%s/ ", st->name);

  s = st->n.common->head;
  while (s)
    {
      fprintf (dumpfile, "%s", s->name);
      s = s->common_next;
      if (s)
	fputs (", ", dumpfile);
    }
  fputc ('\n', dumpfile);
}    


/* Worker function to display the symbol tree.  */

static void
show_symtree (gfc_symtree *st)
{
  int len, i;

  show_indent ();

  len = strlen(st->name);
  fprintf (dumpfile, "symtree: '%s'", st->name);

  for (i=len; i<12; i++)
    fputc(' ', dumpfile);

  if (st->ambiguous)
    fputs( " Ambiguous", dumpfile);

  if (st->n.sym->ns != gfc_current_ns)
    fprintf (dumpfile, "|| symbol: '%s' from namespace '%s'", st->n.sym->name,
	     st->n.sym->ns->proc_name->name);
  else
    show_symbol (st->n.sym);
}


/******************* Show gfc_code structures **************/


/* Show a list of code structures.  Mutually recursive with
   show_code_node().  */

static void
show_code (int level, gfc_code *c)
{
  for (; c; c = c->next)
    show_code_node (level, c);
}

static void
show_namelist (gfc_namelist *n)
{
  for (; n->next; n = n->next)
    fprintf (dumpfile, "%s,", n->sym->name);
  fprintf (dumpfile, "%s", n->sym->name);
}

/* Show a single OpenMP directive node and everything underneath it
   if necessary.  */

static void
show_omp_node (int level, gfc_code *c)
{
  gfc_omp_clauses *omp_clauses = NULL;
  const char *name = NULL;

  switch (c->op)
    {
    case EXEC_OMP_ATOMIC: name = "ATOMIC"; break;
    case EXEC_OMP_BARRIER: name = "BARRIER"; break;
    case EXEC_OMP_CRITICAL: name = "CRITICAL"; break;
    case EXEC_OMP_FLUSH: name = "FLUSH"; break;
    case EXEC_OMP_DO: name = "DO"; break;
    case EXEC_OMP_MASTER: name = "MASTER"; break;
    case EXEC_OMP_ORDERED: name = "ORDERED"; break;
    case EXEC_OMP_PARALLEL: name = "PARALLEL"; break;
    case EXEC_OMP_PARALLEL_DO: name = "PARALLEL DO"; break;
    case EXEC_OMP_PARALLEL_SECTIONS: name = "PARALLEL SECTIONS"; break;
    case EXEC_OMP_PARALLEL_WORKSHARE: name = "PARALLEL WORKSHARE"; break;
    case EXEC_OMP_SECTIONS: name = "SECTIONS"; break;
    case EXEC_OMP_SINGLE: name = "SINGLE"; break;
    case EXEC_OMP_TASK: name = "TASK"; break;
    case EXEC_OMP_TASKWAIT: name = "TASKWAIT"; break;
    case EXEC_OMP_WORKSHARE: name = "WORKSHARE"; break;
    default:
      gcc_unreachable ();
    }
  fprintf (dumpfile, "!$OMP %s", name);
  switch (c->op)
    {
    case EXEC_OMP_DO:
    case EXEC_OMP_PARALLEL:
    case EXEC_OMP_PARALLEL_DO:
    case EXEC_OMP_PARALLEL_SECTIONS:
    case EXEC_OMP_SECTIONS:
    case EXEC_OMP_SINGLE:
    case EXEC_OMP_WORKSHARE:
    case EXEC_OMP_PARALLEL_WORKSHARE:
    case EXEC_OMP_TASK:
      omp_clauses = c->ext.omp_clauses;
      break;
    case EXEC_OMP_CRITICAL:
      if (c->ext.omp_name)
	fprintf (dumpfile, " (%s)", c->ext.omp_name);
      break;
    case EXEC_OMP_FLUSH:
      if (c->ext.omp_namelist)
	{
	  fputs (" (", dumpfile);
	  show_namelist (c->ext.omp_namelist);
	  fputc (')', dumpfile);
	}
      return;
    case EXEC_OMP_BARRIER:
    case EXEC_OMP_TASKWAIT:
      return;
    default:
      break;
    }
  if (omp_clauses)
    {
      int list_type;

      if (omp_clauses->if_expr)
	{
	  fputs (" IF(", dumpfile);
	  show_expr (omp_clauses->if_expr);
	  fputc (')', dumpfile);
	}
      if (omp_clauses->num_threads)
	{
	  fputs (" NUM_THREADS(", dumpfile);
	  show_expr (omp_clauses->num_threads);
	  fputc (')', dumpfile);
	}
      if (omp_clauses->sched_kind != OMP_SCHED_NONE)
	{
	  const char *type;
	  switch (omp_clauses->sched_kind)
	    {
	    case OMP_SCHED_STATIC: type = "STATIC"; break;
	    case OMP_SCHED_DYNAMIC: type = "DYNAMIC"; break;
	    case OMP_SCHED_GUIDED: type = "GUIDED"; break;
	    case OMP_SCHED_RUNTIME: type = "RUNTIME"; break;
	    case OMP_SCHED_AUTO: type = "AUTO"; break;
	    default:
	      gcc_unreachable ();
	    }
	  fprintf (dumpfile, " SCHEDULE (%s", type);
	  if (omp_clauses->chunk_size)
	    {
	      fputc (',', dumpfile);
	      show_expr (omp_clauses->chunk_size);
	    }
	  fputc (')', dumpfile);
	}
      if (omp_clauses->default_sharing != OMP_DEFAULT_UNKNOWN)
	{
	  const char *type;
	  switch (omp_clauses->default_sharing)
	    {
	    case OMP_DEFAULT_NONE: type = "NONE"; break;
	    case OMP_DEFAULT_PRIVATE: type = "PRIVATE"; break;
	    case OMP_DEFAULT_SHARED: type = "SHARED"; break;
	    case OMP_DEFAULT_FIRSTPRIVATE: type = "FIRSTPRIVATE"; break;
	    default:
	      gcc_unreachable ();
	    }
	  fprintf (dumpfile, " DEFAULT(%s)", type);
	}
      if (omp_clauses->ordered)
	fputs (" ORDERED", dumpfile);
      if (omp_clauses->untied)
	fputs (" UNTIED", dumpfile);
      if (omp_clauses->collapse)
	fprintf (dumpfile, " COLLAPSE(%d)", omp_clauses->collapse);
      for (list_type = 0; list_type < OMP_LIST_NUM; list_type++)
	if (omp_clauses->lists[list_type] != NULL
	    && list_type != OMP_LIST_COPYPRIVATE)
	  {
	    const char *type;
	    if (list_type >= OMP_LIST_REDUCTION_FIRST)
	      {
		switch (list_type)
		  {
		  case OMP_LIST_PLUS: type = "+"; break;
		  case OMP_LIST_MULT: type = "*"; break;
		  case OMP_LIST_SUB: type = "-"; break;
		  case OMP_LIST_AND: type = ".AND."; break;
		  case OMP_LIST_OR: type = ".OR."; break;
		  case OMP_LIST_EQV: type = ".EQV."; break;
		  case OMP_LIST_NEQV: type = ".NEQV."; break;
		  case OMP_LIST_MAX: type = "MAX"; break;
		  case OMP_LIST_MIN: type = "MIN"; break;
		  case OMP_LIST_IAND: type = "IAND"; break;
		  case OMP_LIST_IOR: type = "IOR"; break;
		  case OMP_LIST_IEOR: type = "IEOR"; break;
		  default:
		    gcc_unreachable ();
		  }
		fprintf (dumpfile, " REDUCTION(%s:", type);
	      }
	    else
	      {
		switch (list_type)
		  {
		  case OMP_LIST_PRIVATE: type = "PRIVATE"; break;
		  case OMP_LIST_FIRSTPRIVATE: type = "FIRSTPRIVATE"; break;
		  case OMP_LIST_LASTPRIVATE: type = "LASTPRIVATE"; break;
		  case OMP_LIST_SHARED: type = "SHARED"; break;
		  case OMP_LIST_COPYIN: type = "COPYIN"; break;
		  default:
		    gcc_unreachable ();
		  }
		fprintf (dumpfile, " %s(", type);
	      }
	    show_namelist (omp_clauses->lists[list_type]);
	    fputc (')', dumpfile);
	  }
    }
  fputc ('\n', dumpfile);
  if (c->op == EXEC_OMP_SECTIONS || c->op == EXEC_OMP_PARALLEL_SECTIONS)
    {
      gfc_code *d = c->block;
      while (d != NULL)
	{
	  show_code (level + 1, d->next);
	  if (d->block == NULL)
	    break;
	  code_indent (level, 0);
	  fputs ("!$OMP SECTION\n", dumpfile);
	  d = d->block;
	}
    }
  else
    show_code (level + 1, c->block->next);
  if (c->op == EXEC_OMP_ATOMIC)
    return;
  code_indent (level, 0);
  fprintf (dumpfile, "!$OMP END %s", name);
  if (omp_clauses != NULL)
    {
      if (omp_clauses->lists[OMP_LIST_COPYPRIVATE])
	{
	  fputs (" COPYPRIVATE(", dumpfile);
	  show_namelist (omp_clauses->lists[OMP_LIST_COPYPRIVATE]);
	  fputc (')', dumpfile);
	}
      else if (omp_clauses->nowait)
	fputs (" NOWAIT", dumpfile);
    }
  else if (c->op == EXEC_OMP_CRITICAL && c->ext.omp_name)
    fprintf (dumpfile, " (%s)", c->ext.omp_name);
}


/* Show a single code node and everything underneath it if necessary.  */

static void
show_code_node (int level, gfc_code *c)
{
  gfc_forall_iterator *fa;
  gfc_open *open;
  gfc_case *cp;
  gfc_alloc *a;
  gfc_code *d;
  gfc_close *close;
  gfc_filepos *fp;
  gfc_inquire *i;
  gfc_dt *dt;
  gfc_namespace *ns;

  if (c->here)
    {
      fputc ('\n', dumpfile);
      code_indent (level, c->here);
    }
  else
    show_indent ();

  switch (c->op)
    {
    case EXEC_END_PROCEDURE:
      break;

    case EXEC_NOP:
      fputs ("NOP", dumpfile);
      break;

    case EXEC_CONTINUE:
      fputs ("CONTINUE", dumpfile);
      break;

    case EXEC_ENTRY:
      fprintf (dumpfile, "ENTRY %s", c->ext.entry->sym->name);
      break;

    case EXEC_INIT_ASSIGN:
    case EXEC_ASSIGN:
      fputs ("ASSIGN ", dumpfile);
      show_expr (c->expr1);
      fputc (' ', dumpfile);
      show_expr (c->expr2);
      break;

    case EXEC_LABEL_ASSIGN:
      fputs ("LABEL ASSIGN ", dumpfile);
      show_expr (c->expr1);
      fprintf (dumpfile, " %d", c->label1->value);
      break;

    case EXEC_POINTER_ASSIGN:
      fputs ("POINTER ASSIGN ", dumpfile);
      show_expr (c->expr1);
      fputc (' ', dumpfile);
      show_expr (c->expr2);
      break;

    case EXEC_GOTO:
      fputs ("GOTO ", dumpfile);
      if (c->label1)
	fprintf (dumpfile, "%d", c->label1->value);
      else
	{
	  show_expr (c->expr1);
	  d = c->block;
	  if (d != NULL)
	    {
	      fputs (", (", dumpfile);
	      for (; d; d = d ->block)
		{
		  code_indent (level, d->label1);
		  if (d->block != NULL)
		    fputc (',', dumpfile);
		  else
		    fputc (')', dumpfile);
		}
	    }
	}
      break;

    case EXEC_CALL:
    case EXEC_ASSIGN_CALL:
      if (c->resolved_sym)
	fprintf (dumpfile, "CALL %s ", c->resolved_sym->name);
      else if (c->symtree)
	fprintf (dumpfile, "CALL %s ", c->symtree->name);
      else
	fputs ("CALL ?? ", dumpfile);

      show_actual_arglist (c->ext.actual);
      break;

    case EXEC_COMPCALL:
      fputs ("CALL ", dumpfile);
      show_compcall (c->expr1);
      break;

    case EXEC_CALL_PPC:
      fputs ("CALL ", dumpfile);
      show_expr (c->expr1);
      show_actual_arglist (c->ext.actual);
      break;

    case EXEC_RETURN:
      fputs ("RETURN ", dumpfile);
      if (c->expr1)
	show_expr (c->expr1);
      break;

    case EXEC_PAUSE:
      fputs ("PAUSE ", dumpfile);

      if (c->expr1 != NULL)
	show_expr (c->expr1);
      else
	fprintf (dumpfile, "%d", c->ext.stop_code);

      break;

    case EXEC_ERROR_STOP:
      fputs ("ERROR ", dumpfile);
      /* Fall through.  */

    case EXEC_STOP:
      fputs ("STOP ", dumpfile);

      if (c->expr1 != NULL)
	show_expr (c->expr1);
      else
	fprintf (dumpfile, "%d", c->ext.stop_code);

      break;

    case EXEC_SYNC_ALL:
      fputs ("SYNC ALL ", dumpfile);
      if (c->expr2 != NULL)
	{
	  fputs (" stat=", dumpfile);
	  show_expr (c->expr2);
	}
      if (c->expr3 != NULL)
	{
	  fputs (" errmsg=", dumpfile);
	  show_expr (c->expr3);
	}
      break;

    case EXEC_SYNC_MEMORY:
      fputs ("SYNC MEMORY ", dumpfile);
      if (c->expr2 != NULL)
 	{
	  fputs (" stat=", dumpfile);
	  show_expr (c->expr2);
	}
      if (c->expr3 != NULL)
	{
	  fputs (" errmsg=", dumpfile);
	  show_expr (c->expr3);
	}
      break;

    case EXEC_SYNC_IMAGES:
      fputs ("SYNC IMAGES  image-set=", dumpfile);
      if (c->expr1 != NULL)
	show_expr (c->expr1);
      else
	fputs ("* ", dumpfile);
      if (c->expr2 != NULL)
	{
	  fputs (" stat=", dumpfile);
	  show_expr (c->expr2);
	}
      if (c->expr3 != NULL)
	{
	  fputs (" errmsg=", dumpfile);
	  show_expr (c->expr3);
	}
      break;

    case EXEC_ARITHMETIC_IF:
      fputs ("IF ", dumpfile);
      show_expr (c->expr1);
      fprintf (dumpfile, " %d, %d, %d",
		  c->label1->value, c->label2->value, c->label3->value);
      break;

    case EXEC_IF:
      d = c->block;
      fputs ("IF ", dumpfile);
      show_expr (d->expr1);
<<<<<<< HEAD
      fputc ('\n', dumpfile);
=======

      ++show_level;
>>>>>>> 03d20231
      show_code (level + 1, d->next);
      --show_level;

      d = d->block;
      for (; d; d = d->block)
	{
	  code_indent (level, 0);

	  if (d->expr1 == NULL)
<<<<<<< HEAD
	    fputs ("ELSE\n", dumpfile);
=======
	    fputs ("ELSE", dumpfile);
>>>>>>> 03d20231
	  else
	    {
	      fputs ("ELSE IF ", dumpfile);
	      show_expr (d->expr1);
<<<<<<< HEAD
	      fputc ('\n', dumpfile);
=======
>>>>>>> 03d20231
	    }

	  ++show_level;
	  show_code (level + 1, d->next);
	  --show_level;
	}

<<<<<<< HEAD
      code_indent (level, c->label1);
=======
      if (c->label1)
	code_indent (level, c->label1);
      else
	show_indent ();
>>>>>>> 03d20231

      fputs ("ENDIF", dumpfile);
      break;

    case EXEC_BLOCK:
      {
	const char* blocktype;
	if (c->ext.block.assoc)
	  blocktype = "ASSOCIATE";
	else
	  blocktype = "BLOCK";
	show_indent ();
	fprintf (dumpfile, "%s ", blocktype);
<<<<<<< HEAD
	ns = c->ext.block.ns;
	show_namespace (ns);
=======
	++show_level;
	ns = c->ext.block.ns;
	gfc_traverse_symtree (ns->sym_root, show_symtree);
	show_code (show_level, ns->code);
	--show_level;
>>>>>>> 03d20231
	show_indent ();
	fprintf (dumpfile, "END %s ", blocktype);
	break;
      }

    case EXEC_SELECT:
      d = c->block;
      fputs ("SELECT CASE ", dumpfile);
      show_expr (c->expr1);
      fputc ('\n', dumpfile);

      for (; d; d = d->block)
	{
	  code_indent (level, 0);

	  fputs ("CASE ", dumpfile);
	  for (cp = d->ext.block.case_list; cp; cp = cp->next)
	    {
	      fputc ('(', dumpfile);
	      show_expr (cp->low);
	      fputc (' ', dumpfile);
	      show_expr (cp->high);
	      fputc (')', dumpfile);
	      fputc (' ', dumpfile);
	    }
	  fputc ('\n', dumpfile);

	  show_code (level + 1, d->next);
	}

      code_indent (level, c->label1);
      fputs ("END SELECT", dumpfile);
      break;

    case EXEC_WHERE:
      fputs ("WHERE ", dumpfile);

      d = c->block;
      show_expr (d->expr1);
      fputc ('\n', dumpfile);

      show_code (level + 1, d->next);

      for (d = d->block; d; d = d->block)
	{
	  code_indent (level, 0);
	  fputs ("ELSE WHERE ", dumpfile);
	  show_expr (d->expr1);
	  fputc ('\n', dumpfile);
	  show_code (level + 1, d->next);
	}

      code_indent (level, 0);
      fputs ("END WHERE", dumpfile);
      break;


    case EXEC_FORALL:
      fputs ("FORALL ", dumpfile);
      for (fa = c->ext.forall_iterator; fa; fa = fa->next)
	{
	  show_expr (fa->var);
	  fputc (' ', dumpfile);
	  show_expr (fa->start);
	  fputc (':', dumpfile);
	  show_expr (fa->end);
	  fputc (':', dumpfile);
	  show_expr (fa->stride);

	  if (fa->next != NULL)
	    fputc (',', dumpfile);
	}

      if (c->expr1 != NULL)
	{
	  fputc (',', dumpfile);
	  show_expr (c->expr1);
	}
      fputc ('\n', dumpfile);

      show_code (level + 1, c->block->next);

      code_indent (level, 0);
      fputs ("END FORALL", dumpfile);
      break;

    case EXEC_CRITICAL:
      fputs ("CRITICAL\n", dumpfile);
      show_code (level + 1, c->block->next);
      code_indent (level, 0);
      fputs ("END CRITICAL", dumpfile);
      break;

    case EXEC_DO:
      fputs ("DO ", dumpfile);
      if (c->label1)
	fprintf (dumpfile, " %-5d ", c->label1->value);

      show_expr (c->ext.iterator->var);
      fputc ('=', dumpfile);
      show_expr (c->ext.iterator->start);
      fputc (' ', dumpfile);
      show_expr (c->ext.iterator->end);
      fputc (' ', dumpfile);
      show_expr (c->ext.iterator->step);

      ++show_level;
      show_code (level + 1, c->block->next);
      --show_level;

      if (c->label1)
	break;

      show_indent ();
      fputs ("END DO", dumpfile);
      break;

    case EXEC_DO_WHILE:
      fputs ("DO WHILE ", dumpfile);
      show_expr (c->expr1);
      fputc ('\n', dumpfile);

      show_code (level + 1, c->block->next);

      code_indent (level, c->label1);
      fputs ("END DO", dumpfile);
      break;

    case EXEC_CYCLE:
      fputs ("CYCLE", dumpfile);
      if (c->symtree)
	fprintf (dumpfile, " %s", c->symtree->n.sym->name);
      break;

    case EXEC_EXIT:
      fputs ("EXIT", dumpfile);
      if (c->symtree)
	fprintf (dumpfile, " %s", c->symtree->n.sym->name);
      break;

    case EXEC_ALLOCATE:
      fputs ("ALLOCATE ", dumpfile);
      if (c->expr1)
	{
	  fputs (" STAT=", dumpfile);
	  show_expr (c->expr1);
	}

      if (c->expr2)
	{
	  fputs (" ERRMSG=", dumpfile);
	  show_expr (c->expr2);
<<<<<<< HEAD
=======
	}

      if (c->expr3)
	{
	  if (c->expr3->mold)
	    fputs (" MOLD=", dumpfile);
	  else
	    fputs (" SOURCE=", dumpfile);
	  show_expr (c->expr3);
>>>>>>> 03d20231
	}

      for (a = c->ext.alloc.list; a; a = a->next)
	{
	  fputc (' ', dumpfile);
	  show_expr (a->expr);
	}

      break;

    case EXEC_DEALLOCATE:
      fputs ("DEALLOCATE ", dumpfile);
      if (c->expr1)
	{
	  fputs (" STAT=", dumpfile);
	  show_expr (c->expr1);
<<<<<<< HEAD
	}

      if (c->expr2)
	{
	  fputs (" ERRMSG=", dumpfile);
	  show_expr (c->expr2);
	}

=======
	}

      if (c->expr2)
	{
	  fputs (" ERRMSG=", dumpfile);
	  show_expr (c->expr2);
	}

>>>>>>> 03d20231
      for (a = c->ext.alloc.list; a; a = a->next)
	{
	  fputc (' ', dumpfile);
	  show_expr (a->expr);
	}

      break;

    case EXEC_OPEN:
      fputs ("OPEN", dumpfile);
      open = c->ext.open;

      if (open->unit)
	{
	  fputs (" UNIT=", dumpfile);
	  show_expr (open->unit);
	}
      if (open->iomsg)
	{
	  fputs (" IOMSG=", dumpfile);
	  show_expr (open->iomsg);
	}
      if (open->iostat)
	{
	  fputs (" IOSTAT=", dumpfile);
	  show_expr (open->iostat);
	}
      if (open->file)
	{
	  fputs (" FILE=", dumpfile);
	  show_expr (open->file);
	}
      if (open->status)
	{
	  fputs (" STATUS=", dumpfile);
	  show_expr (open->status);
	}
      if (open->access)
	{
	  fputs (" ACCESS=", dumpfile);
	  show_expr (open->access);
	}
      if (open->form)
	{
	  fputs (" FORM=", dumpfile);
	  show_expr (open->form);
	}
      if (open->recl)
	{
	  fputs (" RECL=", dumpfile);
	  show_expr (open->recl);
	}
      if (open->blank)
	{
	  fputs (" BLANK=", dumpfile);
	  show_expr (open->blank);
	}
      if (open->position)
	{
	  fputs (" POSITION=", dumpfile);
	  show_expr (open->position);
	}
      if (open->action)
	{
	  fputs (" ACTION=", dumpfile);
	  show_expr (open->action);
	}
      if (open->delim)
	{
	  fputs (" DELIM=", dumpfile);
	  show_expr (open->delim);
	}
      if (open->pad)
	{
	  fputs (" PAD=", dumpfile);
	  show_expr (open->pad);
	}
      if (open->decimal)
	{
	  fputs (" DECIMAL=", dumpfile);
	  show_expr (open->decimal);
	}
      if (open->encoding)
	{
	  fputs (" ENCODING=", dumpfile);
	  show_expr (open->encoding);
	}
      if (open->round)
	{
	  fputs (" ROUND=", dumpfile);
	  show_expr (open->round);
	}
      if (open->sign)
	{
	  fputs (" SIGN=", dumpfile);
	  show_expr (open->sign);
	}
      if (open->convert)
	{
	  fputs (" CONVERT=", dumpfile);
	  show_expr (open->convert);
	}
      if (open->asynchronous)
	{
	  fputs (" ASYNCHRONOUS=", dumpfile);
	  show_expr (open->asynchronous);
	}
      if (open->err != NULL)
	fprintf (dumpfile, " ERR=%d", open->err->value);

      break;

    case EXEC_CLOSE:
      fputs ("CLOSE", dumpfile);
      close = c->ext.close;

      if (close->unit)
	{
	  fputs (" UNIT=", dumpfile);
	  show_expr (close->unit);
	}
      if (close->iomsg)
	{
	  fputs (" IOMSG=", dumpfile);
	  show_expr (close->iomsg);
	}
      if (close->iostat)
	{
	  fputs (" IOSTAT=", dumpfile);
	  show_expr (close->iostat);
	}
      if (close->status)
	{
	  fputs (" STATUS=", dumpfile);
	  show_expr (close->status);
	}
      if (close->err != NULL)
	fprintf (dumpfile, " ERR=%d", close->err->value);
      break;

    case EXEC_BACKSPACE:
      fputs ("BACKSPACE", dumpfile);
      goto show_filepos;

    case EXEC_ENDFILE:
      fputs ("ENDFILE", dumpfile);
      goto show_filepos;

    case EXEC_REWIND:
      fputs ("REWIND", dumpfile);
      goto show_filepos;

    case EXEC_FLUSH:
      fputs ("FLUSH", dumpfile);

    show_filepos:
      fp = c->ext.filepos;

      if (fp->unit)
	{
	  fputs (" UNIT=", dumpfile);
	  show_expr (fp->unit);
	}
      if (fp->iomsg)
	{
	  fputs (" IOMSG=", dumpfile);
	  show_expr (fp->iomsg);
	}
      if (fp->iostat)
	{
	  fputs (" IOSTAT=", dumpfile);
	  show_expr (fp->iostat);
	}
      if (fp->err != NULL)
	fprintf (dumpfile, " ERR=%d", fp->err->value);
      break;

    case EXEC_INQUIRE:
      fputs ("INQUIRE", dumpfile);
      i = c->ext.inquire;

      if (i->unit)
	{
	  fputs (" UNIT=", dumpfile);
	  show_expr (i->unit);
	}
      if (i->file)
	{
	  fputs (" FILE=", dumpfile);
	  show_expr (i->file);
	}

      if (i->iomsg)
	{
	  fputs (" IOMSG=", dumpfile);
	  show_expr (i->iomsg);
	}
      if (i->iostat)
	{
	  fputs (" IOSTAT=", dumpfile);
	  show_expr (i->iostat);
	}
      if (i->exist)
	{
	  fputs (" EXIST=", dumpfile);
	  show_expr (i->exist);
	}
      if (i->opened)
	{
	  fputs (" OPENED=", dumpfile);
	  show_expr (i->opened);
	}
      if (i->number)
	{
	  fputs (" NUMBER=", dumpfile);
	  show_expr (i->number);
	}
      if (i->named)
	{
	  fputs (" NAMED=", dumpfile);
	  show_expr (i->named);
	}
      if (i->name)
	{
	  fputs (" NAME=", dumpfile);
	  show_expr (i->name);
	}
      if (i->access)
	{
	  fputs (" ACCESS=", dumpfile);
	  show_expr (i->access);
	}
      if (i->sequential)
	{
	  fputs (" SEQUENTIAL=", dumpfile);
	  show_expr (i->sequential);
	}

      if (i->direct)
	{
	  fputs (" DIRECT=", dumpfile);
	  show_expr (i->direct);
	}
      if (i->form)
	{
	  fputs (" FORM=", dumpfile);
	  show_expr (i->form);
	}
      if (i->formatted)
	{
	  fputs (" FORMATTED", dumpfile);
	  show_expr (i->formatted);
	}
      if (i->unformatted)
	{
	  fputs (" UNFORMATTED=", dumpfile);
	  show_expr (i->unformatted);
	}
      if (i->recl)
	{
	  fputs (" RECL=", dumpfile);
	  show_expr (i->recl);
	}
      if (i->nextrec)
	{
	  fputs (" NEXTREC=", dumpfile);
	  show_expr (i->nextrec);
	}
      if (i->blank)
	{
	  fputs (" BLANK=", dumpfile);
	  show_expr (i->blank);
	}
      if (i->position)
	{
	  fputs (" POSITION=", dumpfile);
	  show_expr (i->position);
	}
      if (i->action)
	{
	  fputs (" ACTION=", dumpfile);
	  show_expr (i->action);
	}
      if (i->read)
	{
	  fputs (" READ=", dumpfile);
	  show_expr (i->read);
	}
      if (i->write)
	{
	  fputs (" WRITE=", dumpfile);
	  show_expr (i->write);
	}
      if (i->readwrite)
	{
	  fputs (" READWRITE=", dumpfile);
	  show_expr (i->readwrite);
	}
      if (i->delim)
	{
	  fputs (" DELIM=", dumpfile);
	  show_expr (i->delim);
	}
      if (i->pad)
	{
	  fputs (" PAD=", dumpfile);
	  show_expr (i->pad);
	}
      if (i->convert)
	{
	  fputs (" CONVERT=", dumpfile);
	  show_expr (i->convert);
	}
      if (i->asynchronous)
	{
	  fputs (" ASYNCHRONOUS=", dumpfile);
	  show_expr (i->asynchronous);
	}
      if (i->decimal)
	{
	  fputs (" DECIMAL=", dumpfile);
	  show_expr (i->decimal);
	}
      if (i->encoding)
	{
	  fputs (" ENCODING=", dumpfile);
	  show_expr (i->encoding);
	}
      if (i->pending)
	{
	  fputs (" PENDING=", dumpfile);
	  show_expr (i->pending);
	}
      if (i->round)
	{
	  fputs (" ROUND=", dumpfile);
	  show_expr (i->round);
	}
      if (i->sign)
	{
	  fputs (" SIGN=", dumpfile);
	  show_expr (i->sign);
	}
      if (i->size)
	{
	  fputs (" SIZE=", dumpfile);
	  show_expr (i->size);
	}
      if (i->id)
	{
	  fputs (" ID=", dumpfile);
	  show_expr (i->id);
	}

      if (i->err != NULL)
	fprintf (dumpfile, " ERR=%d", i->err->value);
      break;

    case EXEC_IOLENGTH:
      fputs ("IOLENGTH ", dumpfile);
      show_expr (c->expr1);
      goto show_dt_code;
      break;

    case EXEC_READ:
      fputs ("READ", dumpfile);
      goto show_dt;

    case EXEC_WRITE:
      fputs ("WRITE", dumpfile);

    show_dt:
      dt = c->ext.dt;
      if (dt->io_unit)
	{
	  fputs (" UNIT=", dumpfile);
	  show_expr (dt->io_unit);
	}

      if (dt->format_expr)
	{
	  fputs (" FMT=", dumpfile);
	  show_expr (dt->format_expr);
	}

      if (dt->format_label != NULL)
	fprintf (dumpfile, " FMT=%d", dt->format_label->value);
      if (dt->namelist)
	fprintf (dumpfile, " NML=%s", dt->namelist->name);

      if (dt->iomsg)
	{
	  fputs (" IOMSG=", dumpfile);
	  show_expr (dt->iomsg);
	}
      if (dt->iostat)
	{
	  fputs (" IOSTAT=", dumpfile);
	  show_expr (dt->iostat);
	}
      if (dt->size)
	{
	  fputs (" SIZE=", dumpfile);
	  show_expr (dt->size);
	}
      if (dt->rec)
	{
	  fputs (" REC=", dumpfile);
	  show_expr (dt->rec);
	}
      if (dt->advance)
	{
	  fputs (" ADVANCE=", dumpfile);
	  show_expr (dt->advance);
	}
      if (dt->id)
	{
	  fputs (" ID=", dumpfile);
	  show_expr (dt->id);
	}
      if (dt->pos)
	{
	  fputs (" POS=", dumpfile);
	  show_expr (dt->pos);
	}
      if (dt->asynchronous)
	{
	  fputs (" ASYNCHRONOUS=", dumpfile);
	  show_expr (dt->asynchronous);
	}
      if (dt->blank)
	{
	  fputs (" BLANK=", dumpfile);
	  show_expr (dt->blank);
	}
      if (dt->decimal)
	{
	  fputs (" DECIMAL=", dumpfile);
	  show_expr (dt->decimal);
	}
      if (dt->delim)
	{
	  fputs (" DELIM=", dumpfile);
	  show_expr (dt->delim);
	}
      if (dt->pad)
	{
	  fputs (" PAD=", dumpfile);
	  show_expr (dt->pad);
	}
      if (dt->round)
	{
	  fputs (" ROUND=", dumpfile);
	  show_expr (dt->round);
	}
      if (dt->sign)
	{
	  fputs (" SIGN=", dumpfile);
	  show_expr (dt->sign);
	}

    show_dt_code:
      for (c = c->block->next; c; c = c->next)
	show_code_node (level + (c->next != NULL), c);
      return;

    case EXEC_TRANSFER:
      fputs ("TRANSFER ", dumpfile);
      show_expr (c->expr1);
      break;

    case EXEC_DT_END:
      fputs ("DT_END", dumpfile);
      dt = c->ext.dt;

      if (dt->err != NULL)
	fprintf (dumpfile, " ERR=%d", dt->err->value);
      if (dt->end != NULL)
	fprintf (dumpfile, " END=%d", dt->end->value);
      if (dt->eor != NULL)
	fprintf (dumpfile, " EOR=%d", dt->eor->value);
      break;

    case EXEC_OMP_ATOMIC:
    case EXEC_OMP_BARRIER:
    case EXEC_OMP_CRITICAL:
    case EXEC_OMP_FLUSH:
    case EXEC_OMP_DO:
    case EXEC_OMP_MASTER:
    case EXEC_OMP_ORDERED:
    case EXEC_OMP_PARALLEL:
    case EXEC_OMP_PARALLEL_DO:
    case EXEC_OMP_PARALLEL_SECTIONS:
    case EXEC_OMP_PARALLEL_WORKSHARE:
    case EXEC_OMP_SECTIONS:
    case EXEC_OMP_SINGLE:
    case EXEC_OMP_TASK:
    case EXEC_OMP_TASKWAIT:
    case EXEC_OMP_WORKSHARE:
      show_omp_node (level, c);
      break;

    default:
      gfc_internal_error ("show_code_node(): Bad statement code");
    }
}


/* Show an equivalence chain.  */

static void
show_equiv (gfc_equiv *eq)
{
  show_indent ();
  fputs ("Equivalence: ", dumpfile);
  while (eq)
    {
      show_expr (eq->expr);
      eq = eq->eq;
      if (eq)
	fputs (", ", dumpfile);
    }
}


/* Show a freakin' whole namespace.  */

static void
show_namespace (gfc_namespace *ns)
{
  gfc_interface *intr;
  gfc_namespace *save;
  int op;
  gfc_equiv *eq;
  int i;

  save = gfc_current_ns;

  show_indent ();
  fputs ("Namespace:", dumpfile);

  if (ns != NULL)
    {
      i = 0;
      do
	{
	  int l = i;
	  while (i < GFC_LETTERS - 1
		 && gfc_compare_types(&ns->default_type[i+1],
				      &ns->default_type[l]))
	    i++;

	  if (i > l)
	    fprintf (dumpfile, " %c-%c: ", l+'A', i+'A');
	  else
	    fprintf (dumpfile, " %c: ", l+'A');

	  show_typespec(&ns->default_type[l]);
	  i++;
      } while (i < GFC_LETTERS);

      if (ns->proc_name != NULL)
	{
	  show_indent ();
	  fprintf (dumpfile, "procedure name = %s", ns->proc_name->name);
	}

      ++show_level;
      gfc_current_ns = ns;
      gfc_traverse_symtree (ns->common_root, show_common);

      gfc_traverse_symtree (ns->sym_root, show_symtree);

      for (op = GFC_INTRINSIC_BEGIN; op != GFC_INTRINSIC_END; op++)
	{
	  /* User operator interfaces */
	  intr = ns->op[op];
	  if (intr == NULL)
	    continue;

	  show_indent ();
	  fprintf (dumpfile, "Operator interfaces for %s:",
		   gfc_op2string ((gfc_intrinsic_op) op));

	  for (; intr; intr = intr->next)
	    fprintf (dumpfile, " %s", intr->sym->name);
	}

      if (ns->uop_root != NULL)
	{
	  show_indent ();
	  fputs ("User operators:\n", dumpfile);
	  gfc_traverse_user_op (ns, show_uop);
	}
    }
  else
    ++show_level;
  
  for (eq = ns->equiv; eq; eq = eq->next)
    show_equiv (eq);

  fputc ('\n', dumpfile);
<<<<<<< HEAD
  fputc ('\n', dumpfile);

  show_code (show_level, ns->code);
=======
  show_indent ();
  fputs ("code:", dumpfile);
  show_code (show_level, ns->code);
  --show_level;
>>>>>>> 03d20231

  for (ns = ns->contained; ns; ns = ns->sibling)
    {
      fputs ("\nCONTAINS\n", dumpfile);
      ++show_level;
      show_namespace (ns);
      --show_level;
    }

  fputc ('\n', dumpfile);
  gfc_current_ns = save;
}


/* Main function for dumping a parse tree.  */

void
gfc_dump_parse_tree (gfc_namespace *ns, FILE *file)
{
  dumpfile = file;
  show_namespace (ns);
}<|MERGE_RESOLUTION|>--- conflicted
+++ resolved
@@ -99,19 +99,13 @@
   switch (ts->type)
     {
     case BT_DERIVED:
-<<<<<<< HEAD
-=======
     case BT_CLASS:
->>>>>>> 03d20231
       fprintf (dumpfile, "%s", ts->u.derived->name);
       break;
 
     case BT_CHARACTER:
       show_expr (ts->u.cl->length);
-<<<<<<< HEAD
-=======
       fprintf(dumpfile, " %d", ts->kind);
->>>>>>> 03d20231
       break;
 
     default:
@@ -837,21 +831,9 @@
   fputs ("type spec : ", dumpfile);
   show_typespec (&sym->ts);
 
-<<<<<<< HEAD
-  /* If this symbol is an associate-name, show its target expression.  */
-  if (sym->assoc)
-    {
-      fputs (" => ", dumpfile);
-      show_expr (sym->assoc->target);
-      fputs (" ", dumpfile);
-    }
-
-  show_attr (&sym->attr);
-=======
   show_indent ();
   fputs ("attributes: ", dumpfile);
   show_attr (&sym->attr, sym->module);
->>>>>>> 03d20231
 
   if (sym->value)
     {
@@ -910,12 +892,8 @@
 	}
     }
 
-<<<<<<< HEAD
-  if (sym->formal_ns && (sym->formal_ns->proc_name != sym))
-=======
   if (sym->formal_ns && (sym->formal_ns->proc_name != sym)
       && sym->attr.proc != PROC_ST_FUNCTION)
->>>>>>> 03d20231
     {
       show_indent ();
       fputs ("Formal namespace", dumpfile);
@@ -1428,12 +1406,8 @@
       d = c->block;
       fputs ("IF ", dumpfile);
       show_expr (d->expr1);
-<<<<<<< HEAD
-      fputc ('\n', dumpfile);
-=======
 
       ++show_level;
->>>>>>> 03d20231
       show_code (level + 1, d->next);
       --show_level;
 
@@ -1443,19 +1417,11 @@
 	  code_indent (level, 0);
 
 	  if (d->expr1 == NULL)
-<<<<<<< HEAD
-	    fputs ("ELSE\n", dumpfile);
-=======
 	    fputs ("ELSE", dumpfile);
->>>>>>> 03d20231
 	  else
 	    {
 	      fputs ("ELSE IF ", dumpfile);
 	      show_expr (d->expr1);
-<<<<<<< HEAD
-	      fputc ('\n', dumpfile);
-=======
->>>>>>> 03d20231
 	    }
 
 	  ++show_level;
@@ -1463,14 +1429,10 @@
 	  --show_level;
 	}
 
-<<<<<<< HEAD
-      code_indent (level, c->label1);
-=======
       if (c->label1)
 	code_indent (level, c->label1);
       else
 	show_indent ();
->>>>>>> 03d20231
 
       fputs ("ENDIF", dumpfile);
       break;
@@ -1484,16 +1446,11 @@
 	  blocktype = "BLOCK";
 	show_indent ();
 	fprintf (dumpfile, "%s ", blocktype);
-<<<<<<< HEAD
-	ns = c->ext.block.ns;
-	show_namespace (ns);
-=======
 	++show_level;
 	ns = c->ext.block.ns;
 	gfc_traverse_symtree (ns->sym_root, show_symtree);
 	show_code (show_level, ns->code);
 	--show_level;
->>>>>>> 03d20231
 	show_indent ();
 	fprintf (dumpfile, "END %s ", blocktype);
 	break;
@@ -1646,8 +1603,6 @@
 	{
 	  fputs (" ERRMSG=", dumpfile);
 	  show_expr (c->expr2);
-<<<<<<< HEAD
-=======
 	}
 
       if (c->expr3)
@@ -1657,7 +1612,6 @@
 	  else
 	    fputs (" SOURCE=", dumpfile);
 	  show_expr (c->expr3);
->>>>>>> 03d20231
 	}
 
       for (a = c->ext.alloc.list; a; a = a->next)
@@ -1674,7 +1628,6 @@
 	{
 	  fputs (" STAT=", dumpfile);
 	  show_expr (c->expr1);
-<<<<<<< HEAD
 	}
 
       if (c->expr2)
@@ -1683,16 +1636,6 @@
 	  show_expr (c->expr2);
 	}
 
-=======
-	}
-
-      if (c->expr2)
-	{
-	  fputs (" ERRMSG=", dumpfile);
-	  show_expr (c->expr2);
-	}
-
->>>>>>> 03d20231
       for (a = c->ext.alloc.list; a; a = a->next)
 	{
 	  fputc (' ', dumpfile);
@@ -2295,16 +2238,10 @@
     show_equiv (eq);
 
   fputc ('\n', dumpfile);
-<<<<<<< HEAD
-  fputc ('\n', dumpfile);
-
-  show_code (show_level, ns->code);
-=======
   show_indent ();
   fputs ("code:", dumpfile);
   show_code (show_level, ns->code);
   --show_level;
->>>>>>> 03d20231
 
   for (ns = ns->contained; ns; ns = ns->sibling)
     {

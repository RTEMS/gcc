--- conflicted
+++ resolved
@@ -1323,30 +1323,26 @@
 	const char *type = NULL;
 	switch (list_type)
 	  {
+	  case OMP_LIST_USE_DEVICE: type = "USE_DEVICE"; break;
+	  case OMP_LIST_DEVICE_RESIDENT: type = "DEVICE_RESIDENT"; break;
+	  case OMP_LIST_CACHE: type = ""; break;
 	  case OMP_LIST_PRIVATE: type = "PRIVATE"; break;
 	  case OMP_LIST_FIRSTPRIVATE: type = "FIRSTPRIVATE"; break;
 	  case OMP_LIST_LASTPRIVATE: type = "LASTPRIVATE"; break;
 	  case OMP_LIST_COPYPRIVATE: type = "COPYPRIVATE"; break;
-	  case OMP_LIST_SHARED: type = "SHARE"; break;
+	  case OMP_LIST_SHARED: type = "SHARED"; break;
 	  case OMP_LIST_COPYIN: type = "COPYIN"; break;
 	  case OMP_LIST_UNIFORM: type = "UNIFORM"; break;
 	  case OMP_LIST_ALIGNED: type = "ALIGNED"; break;
 	  case OMP_LIST_LINEAR: type = "LINEAR"; break;
-<<<<<<< HEAD
-=======
 	  case OMP_LIST_REDUCTION: type = "REDUCTION"; break;
 	  case OMP_LIST_IS_DEVICE_PTR: type = "IS_DEVICE_PTR"; break;
 	  case OMP_LIST_USE_DEVICE_PTR: type = "USE_DEVICE_PTR"; break;
->>>>>>> 44b49e6b
 	  case OMP_LIST_DEPEND: type = "DEPEND"; break;
 	  case OMP_LIST_MAP: type = "MAP"; break;
 	  case OMP_LIST_TO: type = "TO"; break;
 	  case OMP_LIST_FROM: type = "FROM"; break;
-	  case OMP_LIST_REDUCTION: type = "REDUCTION"; break;
-	  case OMP_LIST_DEVICE_RESIDENT: type = "DEVICE_RESIDENT"; break;
 	  case OMP_LIST_LINK: type = "LINK"; break;
-	  case OMP_LIST_USE_DEVICE: type = "USE_DEVICE"; break;
-	  case OMP_LIST_CACHE: type = ""; break;
 	  default:
 	    gcc_unreachable ();
 	  }

/* Array things
   Copyright (C) 2000, 2001, 2002, 2004, 2005, 2006, 2007, 2008, 2009, 2010
   Free Software Foundation, Inc.
   Contributed by Andy Vaught

This file is part of GCC.

GCC is free software; you can redistribute it and/or modify it under
the terms of the GNU General Public License as published by the Free
Software Foundation; either version 3, or (at your option) any later
version.

GCC is distributed in the hope that it will be useful, but WITHOUT ANY
WARRANTY; without even the implied warranty of MERCHANTABILITY or
FITNESS FOR A PARTICULAR PURPOSE.  See the GNU General Public License
for more details.

You should have received a copy of the GNU General Public License
along with GCC; see the file COPYING3.  If not see
<http://www.gnu.org/licenses/>.  */

#include "config.h"
#include "system.h"
#include "gfortran.h"
#include "match.h"
#include "constructor.h"

/**************** Array reference matching subroutines *****************/

/* Copy an array reference structure.  */

gfc_array_ref *
gfc_copy_array_ref (gfc_array_ref *src)
{
  gfc_array_ref *dest;
  int i;

  if (src == NULL)
    return NULL;

  dest = gfc_get_array_ref ();

  *dest = *src;

  for (i = 0; i < GFC_MAX_DIMENSIONS; i++)
    {
      dest->start[i] = gfc_copy_expr (src->start[i]);
      dest->end[i] = gfc_copy_expr (src->end[i]);
      dest->stride[i] = gfc_copy_expr (src->stride[i]);
    }

  dest->offset = gfc_copy_expr (src->offset);

  return dest;
}


/* Match a single dimension of an array reference.  This can be a
   single element or an array section.  Any modifications we've made
   to the ar structure are cleaned up by the caller.  If the init
   is set, we require the subscript to be a valid initialization
   expression.  */

static match
match_subscript (gfc_array_ref *ar, int init, bool match_star)
{
  match m = MATCH_ERROR;
  bool star = false;
  int i;

  i = ar->dimen + ar->codimen;

  ar->c_where[i] = gfc_current_locus;
  ar->start[i] = ar->end[i] = ar->stride[i] = NULL;

  /* We can't be sure of the difference between DIMEN_ELEMENT and
     DIMEN_VECTOR until we know the type of the element itself at
     resolution time.  */

  ar->dimen_type[i] = DIMEN_UNKNOWN;

  if (gfc_match_char (':') == MATCH_YES)
    goto end_element;

  /* Get start element.  */
  if (match_star && (m = gfc_match_char ('*')) == MATCH_YES)
    star = true;

  if (!star && init)
    m = gfc_match_init_expr (&ar->start[i]);
  else if (!star)
    m = gfc_match_expr (&ar->start[i]);

  if (m == MATCH_NO && gfc_match_char ('*') == MATCH_YES)
    return MATCH_NO;
  else if (m == MATCH_NO)
    gfc_error ("Expected array subscript at %C");
  if (m != MATCH_YES)
    return MATCH_ERROR;

  if (gfc_match_char (':') == MATCH_NO)
    goto matched;

  if (star)
    {
      gfc_error ("Unexpected '*' in coarray subscript at %C");
      return MATCH_ERROR;
    }

  /* Get an optional end element.  Because we've seen the colon, we
     definitely have a range along this dimension.  */
end_element:
  ar->dimen_type[i] = DIMEN_RANGE;

  if (match_star && (m = gfc_match_char ('*')) == MATCH_YES)
    star = true;
  else if (init)
    m = gfc_match_init_expr (&ar->end[i]);
  else
    m = gfc_match_expr (&ar->end[i]);

  if (m == MATCH_ERROR)
    return MATCH_ERROR;

  /* See if we have an optional stride.  */
  if (gfc_match_char (':') == MATCH_YES)
    {
      if (star)
	{
	  gfc_error ("Strides not allowed in coarray subscript at %C");
	  return MATCH_ERROR;
	}

      m = init ? gfc_match_init_expr (&ar->stride[i])
	       : gfc_match_expr (&ar->stride[i]);

      if (m == MATCH_NO)
	gfc_error ("Expected array subscript stride at %C");
      if (m != MATCH_YES)
	return MATCH_ERROR;
    }

matched:
  if (star)
    ar->dimen_type[i] = DIMEN_STAR;

  return MATCH_YES;
}


/* Match an array reference, whether it is the whole array or a
   particular elements or a section. If init is set, the reference has
   to consist of init expressions.  */

match
gfc_match_array_ref (gfc_array_ref *ar, gfc_array_spec *as, int init,
		     int corank)
{
  match m;
  bool matched_bracket = false;

  memset (ar, '\0', sizeof (ar));

  ar->where = gfc_current_locus;
  ar->as = as;
  ar->type = AR_UNKNOWN;

  if (gfc_match_char ('[') == MATCH_YES)
    {
       matched_bracket = true;
       goto coarray;
    }

  if (gfc_match_char ('(') != MATCH_YES)
    {
      ar->type = AR_FULL;
      ar->dimen = 0;
      return MATCH_YES;
    }

  for (ar->dimen = 0; ar->dimen < GFC_MAX_DIMENSIONS; ar->dimen++)
    {
      m = match_subscript (ar, init, false);
      if (m == MATCH_ERROR)
	return MATCH_ERROR;

      if (gfc_match_char (')') == MATCH_YES)
	{
	  ar->dimen++;
	  goto coarray;
	}

      if (gfc_match_char (',') != MATCH_YES)
	{
	  gfc_error ("Invalid form of array reference at %C");
	  return MATCH_ERROR;
	}
    }

  gfc_error ("Array reference at %C cannot have more than %d dimensions",
	     GFC_MAX_DIMENSIONS);
  return MATCH_ERROR;

coarray:
  if (!matched_bracket && gfc_match_char ('[') != MATCH_YES)
    {
      if (ar->dimen > 0)
	return MATCH_YES;
      else
	return MATCH_ERROR;
    }

  if (gfc_option.coarray == GFC_FCOARRAY_NONE)
    {
      gfc_fatal_error ("Coarrays disabled at %C, use -fcoarray= to enable");
      return MATCH_ERROR;
    }

  if (corank == 0)
    {
	gfc_error ("Unexpected coarray designator at %C");
	return MATCH_ERROR;
    }

  for (ar->codimen = 0; ar->codimen + ar->dimen < GFC_MAX_DIMENSIONS; ar->codimen++)
    {
      m = match_subscript (ar, init, ar->codimen == (corank - 1));
      if (m == MATCH_ERROR)
	return MATCH_ERROR;

      if (gfc_match_char (']') == MATCH_YES)
	{
	  ar->codimen++;
	  if (ar->codimen < corank)
	    {
	      gfc_error ("Too few codimensions at %C, expected %d not %d",
			 corank, ar->codimen);
	      return MATCH_ERROR;
	    }
	  return MATCH_YES;
	}

      if (gfc_match_char (',') != MATCH_YES)
	{
	  if (gfc_match_char ('*') == MATCH_YES)
	    gfc_error ("Unexpected '*' for codimension %d of %d at %C",
		       ar->codimen + 1, corank);
	  else
	    gfc_error ("Invalid form of coarray reference at %C");
	  return MATCH_ERROR;
	}
      if (ar->codimen >= corank)
	{
	  gfc_error ("Invalid codimension %d at %C, only %d codimensions exist",
		     ar->codimen + 1, corank);
	  return MATCH_ERROR;
	}
    }

  gfc_error ("Array reference at %C cannot have more than %d dimensions",
	     GFC_MAX_DIMENSIONS);
  return MATCH_ERROR;

}


/************** Array specification matching subroutines ***************/

/* Free all of the expressions associated with array bounds
   specifications.  */

void
gfc_free_array_spec (gfc_array_spec *as)
{
  int i;

  if (as == NULL)
    return;

  for (i = 0; i < as->rank + as->corank; i++)
    {
      gfc_free_expr (as->lower[i]);
      gfc_free_expr (as->upper[i]);
    }

  gfc_free (as);
}


/* Take an array bound, resolves the expression, that make up the
   shape and check associated constraints.  */

static gfc_try
resolve_array_bound (gfc_expr *e, int check_constant)
{
  if (e == NULL)
    return SUCCESS;

  if (gfc_resolve_expr (e) == FAILURE
      || gfc_specification_expr (e) == FAILURE)
    return FAILURE;

  if (check_constant && !gfc_is_constant_expr (e))
    {
      if (e->expr_type == EXPR_VARIABLE)
	gfc_error ("Variable '%s' at %L in this context must be constant",
		   e->symtree->n.sym->name, &e->where);
      else
	gfc_error ("Expression at %L in this context must be constant",
		   &e->where);
      return FAILURE;
    }

  return SUCCESS;
}


/* Takes an array specification, resolves the expressions that make up
   the shape and make sure everything is integral.  */

gfc_try
gfc_resolve_array_spec (gfc_array_spec *as, int check_constant)
{
  gfc_expr *e;
  int i;

  if (as == NULL)
    return SUCCESS;

  for (i = 0; i < as->rank + as->corank; i++)
    {
      e = as->lower[i];
      if (resolve_array_bound (e, check_constant) == FAILURE)
	return FAILURE;

      e = as->upper[i];
      if (resolve_array_bound (e, check_constant) == FAILURE)
	return FAILURE;

      if ((as->lower[i] == NULL) || (as->upper[i] == NULL))
	continue;

      /* If the size is negative in this dimension, set it to zero.  */
      if (as->lower[i]->expr_type == EXPR_CONSTANT
	    && as->upper[i]->expr_type == EXPR_CONSTANT
	    && mpz_cmp (as->upper[i]->value.integer,
			as->lower[i]->value.integer) < 0)
	{
	  gfc_free_expr (as->upper[i]);
	  as->upper[i] = gfc_copy_expr (as->lower[i]);
	  mpz_sub_ui (as->upper[i]->value.integer,
		      as->upper[i]->value.integer, 1);
	}
    }

  return SUCCESS;
}


/* Match a single array element specification.  The return values as
   well as the upper and lower bounds of the array spec are filled
   in according to what we see on the input.  The caller makes sure
   individual specifications make sense as a whole.


	Parsed       Lower   Upper  Returned
	------------------------------------
	  :           NULL    NULL   AS_DEFERRED (*)
	  x            1       x     AS_EXPLICIT
	  x:           x      NULL   AS_ASSUMED_SHAPE
	  x:y          x       y     AS_EXPLICIT
	  x:*          x      NULL   AS_ASSUMED_SIZE
	  *            1      NULL   AS_ASSUMED_SIZE

  (*) For non-pointer dummy arrays this is AS_ASSUMED_SHAPE.  This
  is fixed during the resolution of formal interfaces.

   Anything else AS_UNKNOWN.  */

static array_type
match_array_element_spec (gfc_array_spec *as)
{
  gfc_expr **upper, **lower;
  match m;

  lower = &as->lower[as->rank + as->corank - 1];
  upper = &as->upper[as->rank + as->corank - 1];

  if (gfc_match_char ('*') == MATCH_YES)
    {
      *lower = gfc_get_int_expr (gfc_default_integer_kind, NULL, 1);
      return AS_ASSUMED_SIZE;
    }

  if (gfc_match_char (':') == MATCH_YES)
    return AS_DEFERRED;

  m = gfc_match_expr (upper);
  if (m == MATCH_NO)
    gfc_error ("Expected expression in array specification at %C");
  if (m != MATCH_YES)
    return AS_UNKNOWN;
  if (gfc_expr_check_typed (*upper, gfc_current_ns, false) == FAILURE)
    return AS_UNKNOWN;

  if (gfc_match_char (':') == MATCH_NO)
    {
      *lower = gfc_get_int_expr (gfc_default_integer_kind, NULL, 1);
      return AS_EXPLICIT;
    }

  *lower = *upper;
  *upper = NULL;

  if (gfc_match_char ('*') == MATCH_YES)
    return AS_ASSUMED_SIZE;

  m = gfc_match_expr (upper);
  if (m == MATCH_ERROR)
    return AS_UNKNOWN;
  if (m == MATCH_NO)
    return AS_ASSUMED_SHAPE;
  if (gfc_expr_check_typed (*upper, gfc_current_ns, false) == FAILURE)
    return AS_UNKNOWN;

  return AS_EXPLICIT;
}


/* Matches an array specification, incidentally figuring out what sort
   it is. Match either a normal array specification, or a coarray spec
   or both. Optionally allow [:] for coarrays.  */

match
gfc_match_array_spec (gfc_array_spec **asp, bool match_dim, bool match_codim)
{
  array_type current_type;
  gfc_array_spec *as;
  int i;
 
  as = gfc_get_array_spec ();
  as->corank = 0;
  as->rank = 0;

  for (i = 0; i < GFC_MAX_DIMENSIONS; i++)
    {
      as->lower[i] = NULL;
      as->upper[i] = NULL;
    }

  if (!match_dim)
    goto coarray;

  if (gfc_match_char ('(') != MATCH_YES)
    {
      if (!match_codim)
	goto done;
      goto coarray;
    }

  for (;;)
    {
      as->rank++;
      current_type = match_array_element_spec (as);

      /* Note that current_type == AS_ASSUMED_SIZE for both assumed-size
	 and implied-shape specifications.  If the rank is at least 2, we can
	 distinguish between them.  But for rank 1, we currently return
	 ASSUMED_SIZE; this gets adjusted later when we know for sure
	 whether the symbol parsed is a PARAMETER or not.  */

      if (as->rank == 1)
	{
	  if (current_type == AS_UNKNOWN)
	    goto cleanup;
	  as->type = current_type;
	}
      else
	switch (as->type)
	  {		/* See how current spec meshes with the existing.  */
	  case AS_UNKNOWN:
	    goto cleanup;

	  case AS_IMPLIED_SHAPE:
	    if (current_type != AS_ASSUMED_SHAPE)
	      {
		gfc_error ("Bad array specification for implied-shape"
			   " array at %C");
		goto cleanup;
	      }
	    break;

	  case AS_EXPLICIT:
	    if (current_type == AS_ASSUMED_SIZE)
	      {
		as->type = AS_ASSUMED_SIZE;
		break;
	      }

	    if (current_type == AS_EXPLICIT)
	      break;

	    gfc_error ("Bad array specification for an explicitly shaped "
		       "array at %C");

	    goto cleanup;

	  case AS_ASSUMED_SHAPE:
	    if ((current_type == AS_ASSUMED_SHAPE)
		|| (current_type == AS_DEFERRED))
	      break;

	    gfc_error ("Bad array specification for assumed shape "
		       "array at %C");
	    goto cleanup;

	  case AS_DEFERRED:
	    if (current_type == AS_DEFERRED)
	      break;

	    if (current_type == AS_ASSUMED_SHAPE)
	      {
		as->type = AS_ASSUMED_SHAPE;
		break;
	      }

	    gfc_error ("Bad specification for deferred shape array at %C");
	    goto cleanup;

	  case AS_ASSUMED_SIZE:
	    if (as->rank == 2 && current_type == AS_ASSUMED_SIZE)
	      {
		as->type = AS_IMPLIED_SHAPE;
		break;
	      }

	    gfc_error ("Bad specification for assumed size array at %C");
	    goto cleanup;
	  }

      if (gfc_match_char (')') == MATCH_YES)
	break;

      if (gfc_match_char (',') != MATCH_YES)
	{
	  gfc_error ("Expected another dimension in array declaration at %C");
	  goto cleanup;
	}

      if (as->rank + as->corank >= GFC_MAX_DIMENSIONS)
	{
	  gfc_error ("Array specification at %C has more than %d dimensions",
		     GFC_MAX_DIMENSIONS);
	  goto cleanup;
	}

      if (as->corank + as->rank >= 7
	  && gfc_notify_std (GFC_STD_F2008, "Fortran 2008: Array "
			     "specification at %C with more than 7 dimensions")
	     == FAILURE)
	goto cleanup;
    }

  if (!match_codim)
    goto done;

coarray:
  if (gfc_match_char ('[')  != MATCH_YES)
    goto done;

  if (gfc_notify_std (GFC_STD_F2008, "Fortran 2008: Coarray declaration at %C")
      == FAILURE)
    goto cleanup;

  if (gfc_option.coarray == GFC_FCOARRAY_NONE)
    {
      gfc_fatal_error ("Coarrays disabled at %C, use -fcoarray= to enable");
      goto cleanup;
    }

  for (;;)
    {
      as->corank++;
      current_type = match_array_element_spec (as);

      if (current_type == AS_UNKNOWN)
	goto cleanup;

      if (as->corank == 1)
	as->cotype = current_type;
      else
	switch (as->cotype)
	  { /* See how current spec meshes with the existing.  */
	    case AS_IMPLIED_SHAPE:
	    case AS_UNKNOWN:
	      goto cleanup;

	    case AS_EXPLICIT:
	      if (current_type == AS_ASSUMED_SIZE)
		{
		  as->cotype = AS_ASSUMED_SIZE;
		  break;
		}

	      if (current_type == AS_EXPLICIT)
		break;

	      gfc_error ("Bad array specification for an explicitly "
			 "shaped array at %C");

	      goto cleanup;

	    case AS_ASSUMED_SHAPE:
	      if ((current_type == AS_ASSUMED_SHAPE)
		  || (current_type == AS_DEFERRED))
		break;

	      gfc_error ("Bad array specification for assumed shape "
			 "array at %C");
	      goto cleanup;

	    case AS_DEFERRED:
	      if (current_type == AS_DEFERRED)
		break;

	      if (current_type == AS_ASSUMED_SHAPE)
		{
		  as->cotype = AS_ASSUMED_SHAPE;
		  break;
		}

	      gfc_error ("Bad specification for deferred shape array at %C");
	      goto cleanup;

	    case AS_ASSUMED_SIZE:
	      gfc_error ("Bad specification for assumed size array at %C");
	      goto cleanup;
	  }

      if (gfc_match_char (']') == MATCH_YES)
	break;

      if (gfc_match_char (',') != MATCH_YES)
	{
	  gfc_error ("Expected another dimension in array declaration at %C");
	  goto cleanup;
	}

      if (as->corank >= GFC_MAX_DIMENSIONS)
	{
	  gfc_error ("Array specification at %C has more than %d "
		     "dimensions", GFC_MAX_DIMENSIONS);
	  goto cleanup;
	}
    }

  if (current_type == AS_EXPLICIT)
    {
      gfc_error ("Upper bound of last coarray dimension must be '*' at %C");
      goto cleanup;
    }

  if (as->cotype == AS_ASSUMED_SIZE)
    as->cotype = AS_EXPLICIT;

  if (as->rank == 0)
    as->type = as->cotype;

done:
  if (as->rank == 0 && as->corank == 0)
    {
      *asp = NULL;
      gfc_free_array_spec (as);
      return MATCH_NO;
    }

  /* If a lower bounds of an assumed shape array is blank, put in one.  */
  if (as->type == AS_ASSUMED_SHAPE)
    {
      for (i = 0; i < as->rank + as->corank; i++)
	{
	  if (as->lower[i] == NULL)
	    as->lower[i] = gfc_get_int_expr (gfc_default_integer_kind, NULL, 1);
	}
    }

  *asp = as;

  return MATCH_YES;

cleanup:
  /* Something went wrong.  */
  gfc_free_array_spec (as);
  return MATCH_ERROR;
}


/* Given a symbol and an array specification, modify the symbol to
   have that array specification.  The error locus is needed in case
   something goes wrong.  On failure, the caller must free the spec.  */

gfc_try
gfc_set_array_spec (gfc_symbol *sym, gfc_array_spec *as, locus *error_loc)
{
  int i;

  if (as == NULL)
    return SUCCESS;

  if (as->rank
      && gfc_add_dimension (&sym->attr, sym->name, error_loc) == FAILURE)
    return FAILURE;

  if (as->corank
      && gfc_add_codimension (&sym->attr, sym->name, error_loc) == FAILURE)
    return FAILURE;

  if (sym->as == NULL)
    {
      sym->as = as;
      return SUCCESS;
    }

  if (as->corank)
    {
      /* The "sym" has no corank (checked via gfc_add_codimension). Thus
	 the codimension is simply added.  */
      gcc_assert (as->rank == 0 && sym->as->corank == 0);

      sym->as->cotype = as->cotype;
      sym->as->corank = as->corank;
      for (i = 0; i < as->corank; i++)
	{
	  sym->as->lower[sym->as->rank + i] = as->lower[i];
	  sym->as->upper[sym->as->rank + i] = as->upper[i];
	}
    }
  else
    {
      /* The "sym" has no rank (checked via gfc_add_dimension). Thus
	 the dimension is added - but first the codimensions (if existing
	 need to be shifted to make space for the dimension.  */
      gcc_assert (as->corank == 0 && sym->as->rank == 0);

      sym->as->rank = as->rank;
      sym->as->type = as->type;
      sym->as->cray_pointee = as->cray_pointee;
      sym->as->cp_was_assumed = as->cp_was_assumed;

      for (i = 0; i < sym->as->corank; i++)
	{
	  sym->as->lower[as->rank + i] = sym->as->lower[i];
	  sym->as->upper[as->rank + i] = sym->as->upper[i];
	}
      for (i = 0; i < as->rank; i++)
	{
	  sym->as->lower[i] = as->lower[i];
	  sym->as->upper[i] = as->upper[i];
	}
    }

  gfc_free (as);
  return SUCCESS;
}


/* Copy an array specification.  */

gfc_array_spec *
gfc_copy_array_spec (gfc_array_spec *src)
{
  gfc_array_spec *dest;
  int i;

  if (src == NULL)
    return NULL;

  dest = gfc_get_array_spec ();

  *dest = *src;

  for (i = 0; i < dest->rank + dest->corank; i++)
    {
      dest->lower[i] = gfc_copy_expr (dest->lower[i]);
      dest->upper[i] = gfc_copy_expr (dest->upper[i]);
    }

  return dest;
}


/* Returns nonzero if the two expressions are equal.  Only handles integer
   constants.  */

static int
compare_bounds (gfc_expr *bound1, gfc_expr *bound2)
{
  if (bound1 == NULL || bound2 == NULL
      || bound1->expr_type != EXPR_CONSTANT
      || bound2->expr_type != EXPR_CONSTANT
      || bound1->ts.type != BT_INTEGER
      || bound2->ts.type != BT_INTEGER)
    gfc_internal_error ("gfc_compare_array_spec(): Array spec clobbered");

  if (mpz_cmp (bound1->value.integer, bound2->value.integer) == 0)
    return 1;
  else
    return 0;
}


/* Compares two array specifications.  They must be constant or deferred
   shape.  */

int
gfc_compare_array_spec (gfc_array_spec *as1, gfc_array_spec *as2)
{
  int i;

  if (as1 == NULL && as2 == NULL)
    return 1;

  if (as1 == NULL || as2 == NULL)
    return 0;

  if (as1->rank != as2->rank)
    return 0;

  if (as1->corank != as2->corank)
    return 0;

  if (as1->rank == 0)
    return 1;

  if (as1->type != as2->type)
    return 0;

  if (as1->type == AS_EXPLICIT)
    for (i = 0; i < as1->rank + as1->corank; i++)
      {
	if (compare_bounds (as1->lower[i], as2->lower[i]) == 0)
	  return 0;

	if (compare_bounds (as1->upper[i], as2->upper[i]) == 0)
	  return 0;
      }

  return 1;
}


/****************** Array constructor functions ******************/


/* Given an expression node that might be an array constructor and a
   symbol, make sure that no iterators in this or child constructors
   use the symbol as an implied-DO iterator.  Returns nonzero if a
   duplicate was found.  */

static int
check_duplicate_iterator (gfc_constructor_base base, gfc_symbol *master)
{
  gfc_constructor *c;
  gfc_expr *e;

  for (c = gfc_constructor_first (base); c; c = gfc_constructor_next (c))
    {
      e = c->expr;

      if (e->expr_type == EXPR_ARRAY
	  && check_duplicate_iterator (e->value.constructor, master))
	return 1;

      if (c->iterator == NULL)
	continue;

      if (c->iterator->var->symtree->n.sym == master)
	{
	  gfc_error ("DO-iterator '%s' at %L is inside iterator of the "
		     "same name", master->name, &c->where);

	  return 1;
	}
    }

  return 0;
}


/* Forward declaration because these functions are mutually recursive.  */
static match match_array_cons_element (gfc_constructor_base *);

/* Match a list of array elements.  */

static match
match_array_list (gfc_constructor_base *result)
{
  gfc_constructor_base head;
  gfc_constructor *p;
  gfc_iterator iter;
  locus old_loc;
  gfc_expr *e;
  match m;
  int n;

  old_loc = gfc_current_locus;

  if (gfc_match_char ('(') == MATCH_NO)
    return MATCH_NO;

  memset (&iter, '\0', sizeof (gfc_iterator));
  head = NULL;

  m = match_array_cons_element (&head);
  if (m != MATCH_YES)
    goto cleanup;

  if (gfc_match_char (',') != MATCH_YES)
    {
      m = MATCH_NO;
      goto cleanup;
    }

  for (n = 1;; n++)
    {
      m = gfc_match_iterator (&iter, 0);
      if (m == MATCH_YES)
	break;
      if (m == MATCH_ERROR)
	goto cleanup;

      m = match_array_cons_element (&head);
      if (m == MATCH_ERROR)
	goto cleanup;
      if (m == MATCH_NO)
	{
	  if (n > 2)
	    goto syntax;
	  m = MATCH_NO;
	  goto cleanup;		/* Could be a complex constant */
	}

      if (gfc_match_char (',') != MATCH_YES)
	{
	  if (n > 2)
	    goto syntax;
	  m = MATCH_NO;
	  goto cleanup;
	}
    }

  if (gfc_match_char (')') != MATCH_YES)
    goto syntax;

  if (check_duplicate_iterator (head, iter.var->symtree->n.sym))
    {
      m = MATCH_ERROR;
      goto cleanup;
    }

  e = gfc_get_array_expr (BT_UNKNOWN, 0, &old_loc);
  e->value.constructor = head;

  p = gfc_constructor_append_expr (result, e, &gfc_current_locus);
  p->iterator = gfc_get_iterator ();
  *p->iterator = iter;

  return MATCH_YES;

syntax:
  gfc_error ("Syntax error in array constructor at %C");
  m = MATCH_ERROR;

cleanup:
  gfc_constructor_free (head);
  gfc_free_iterator (&iter, 0);
  gfc_current_locus = old_loc;
  return m;
}


/* Match a single element of an array constructor, which can be a
   single expression or a list of elements.  */

static match
match_array_cons_element (gfc_constructor_base *result)
{
  gfc_expr *expr;
  match m;

  m = match_array_list (result);
  if (m != MATCH_NO)
    return m;

  m = gfc_match_expr (&expr);
  if (m != MATCH_YES)
    return m;

  gfc_constructor_append_expr (result, expr, &gfc_current_locus);
  return MATCH_YES;
}


/* Match an array constructor.  */

match
gfc_match_array_constructor (gfc_expr **result)
{
  gfc_constructor_base head, new_cons;
  gfc_expr *expr;
  gfc_typespec ts;
  locus where;
  match m;
  const char *end_delim;
  bool seen_ts;

  if (gfc_match (" (/") == MATCH_NO)
    {
      if (gfc_match (" [") == MATCH_NO)
	return MATCH_NO;
      else
	{
	  if (gfc_notify_std (GFC_STD_F2003, "Fortran 2003: [...] "
			      "style array constructors at %C") == FAILURE)
	    return MATCH_ERROR;
	  end_delim = " ]";
	}
    }
  else
    end_delim = " /)";

  where = gfc_current_locus;
  head = new_cons = NULL;
  seen_ts = false;

  /* Try to match an optional "type-spec ::"  */
  if (gfc_match_decl_type_spec (&ts, 0) == MATCH_YES)
    {
      seen_ts = (gfc_match (" ::") == MATCH_YES);

      if (seen_ts)
	{
	  if (gfc_notify_std (GFC_STD_F2003, "Fortran 2003: Array constructor "
			      "including type specification at %C") == FAILURE)
	    goto cleanup;
	}
    }

  if (! seen_ts)
    gfc_current_locus = where;

  if (gfc_match (end_delim) == MATCH_YES)
    {
      if (seen_ts)
	goto done;
      else
	{
	  gfc_error ("Empty array constructor at %C is not allowed");
	  goto cleanup;
	}
    }

  for (;;)
    {
      m = match_array_cons_element (&head);
      if (m == MATCH_ERROR)
	goto cleanup;
      if (m == MATCH_NO)
	goto syntax;

      if (gfc_match_char (',') == MATCH_NO)
	break;
    }

  if (gfc_match (end_delim) == MATCH_NO)
    goto syntax;

done:
  /* Size must be calculated at resolution time.  */
  if (seen_ts)
    {
      expr = gfc_get_array_expr (ts.type, ts.kind, &where);
      expr->ts = ts;
    }
  else
    expr = gfc_get_array_expr (BT_UNKNOWN, 0, &where);

  expr->value.constructor = head;
  if (expr->ts.u.cl)
    expr->ts.u.cl->length_from_typespec = seen_ts;

  *result = expr;
  return MATCH_YES;

syntax:
  gfc_error ("Syntax error in array constructor at %C");

cleanup:
  gfc_constructor_free (head);
  return MATCH_ERROR;
}



/************** Check array constructors for correctness **************/

/* Given an expression, compare it's type with the type of the current
   constructor.  Returns nonzero if an error was issued.  The
   cons_state variable keeps track of whether the type of the
   constructor being read or resolved is known to be good, bad or just
   starting out.  */

static gfc_typespec constructor_ts;
static enum
{ CONS_START, CONS_GOOD, CONS_BAD }
cons_state;

static int
check_element_type (gfc_expr *expr, bool convert)
{
  if (cons_state == CONS_BAD)
    return 0;			/* Suppress further errors */

  if (cons_state == CONS_START)
    {
      if (expr->ts.type == BT_UNKNOWN)
	cons_state = CONS_BAD;
      else
	{
	  cons_state = CONS_GOOD;
	  constructor_ts = expr->ts;
	}

      return 0;
    }

  if (gfc_compare_types (&constructor_ts, &expr->ts))
    return 0;

  if (convert)
    return gfc_convert_type (expr, &constructor_ts, 1) == SUCCESS ? 0 : 1;

  gfc_error ("Element in %s array constructor at %L is %s",
	     gfc_typename (&constructor_ts), &expr->where,
	     gfc_typename (&expr->ts));

  cons_state = CONS_BAD;
  return 1;
}


/* Recursive work function for gfc_check_constructor_type().  */

static gfc_try
check_constructor_type (gfc_constructor_base base, bool convert)
{
  gfc_constructor *c;
  gfc_expr *e;

  for (c = gfc_constructor_first (base); c; c = gfc_constructor_next (c))
    {
      e = c->expr;

      if (e->expr_type == EXPR_ARRAY)
	{
	  if (check_constructor_type (e->value.constructor, convert) == FAILURE)
	    return FAILURE;

	  continue;
	}

      if (check_element_type (e, convert))
	return FAILURE;
    }

  return SUCCESS;
}


/* Check that all elements of an array constructor are the same type.
   On FAILURE, an error has been generated.  */

gfc_try
gfc_check_constructor_type (gfc_expr *e)
{
  gfc_try t;

  if (e->ts.type != BT_UNKNOWN)
    {
      cons_state = CONS_GOOD;
      constructor_ts = e->ts;
    }
  else
    {
      cons_state = CONS_START;
      gfc_clear_ts (&constructor_ts);
    }

  /* If e->ts.type != BT_UNKNOWN, the array constructor included a
     typespec, and we will now convert the values on the fly.  */
  t = check_constructor_type (e->value.constructor, e->ts.type != BT_UNKNOWN);
  if (t == SUCCESS && e->ts.type == BT_UNKNOWN)
    e->ts = constructor_ts;

  return t;
}



typedef struct cons_stack
{
  gfc_iterator *iterator;
  struct cons_stack *previous;
}
cons_stack;

static cons_stack *base;

static gfc_try check_constructor (gfc_constructor_base, gfc_try (*) (gfc_expr *));

/* Check an EXPR_VARIABLE expression in a constructor to make sure
   that that variable is an iteration variables.  */

gfc_try
gfc_check_iter_variable (gfc_expr *expr)
{
  gfc_symbol *sym;
  cons_stack *c;

  sym = expr->symtree->n.sym;

  for (c = base; c && c->iterator; c = c->previous)
    if (sym == c->iterator->var->symtree->n.sym)
      return SUCCESS;

  return FAILURE;
}


/* Recursive work function for gfc_check_constructor().  This amounts
   to calling the check function for each expression in the
   constructor, giving variables with the names of iterators a pass.  */

static gfc_try
check_constructor (gfc_constructor_base ctor, gfc_try (*check_function) (gfc_expr *))
{
  cons_stack element;
  gfc_expr *e;
  gfc_try t;
  gfc_constructor *c;

  for (c = gfc_constructor_first (ctor); c; c = gfc_constructor_next (c))
    {
      e = c->expr;

      if (e->expr_type != EXPR_ARRAY)
	{
	  if ((*check_function) (e) == FAILURE)
	    return FAILURE;
	  continue;
	}

      element.previous = base;
      element.iterator = c->iterator;

      base = &element;
      t = check_constructor (e->value.constructor, check_function);
      base = element.previous;

      if (t == FAILURE)
	return FAILURE;
    }

  /* Nothing went wrong, so all OK.  */
  return SUCCESS;
}


/* Checks a constructor to see if it is a particular kind of
   expression -- specification, restricted, or initialization as
   determined by the check_function.  */

gfc_try
gfc_check_constructor (gfc_expr *expr, gfc_try (*check_function) (gfc_expr *))
{
  cons_stack *base_save;
  gfc_try t;

  base_save = base;
  base = NULL;

  t = check_constructor (expr->value.constructor, check_function);
  base = base_save;

  return t;
}



/**************** Simplification of array constructors ****************/

iterator_stack *iter_stack;

typedef struct
{
  gfc_constructor_base base;
  int extract_count, extract_n;
  gfc_expr *extracted;
  mpz_t *count;

  mpz_t *offset;
  gfc_component *component;

  gfc_try (*expand_work_function) (gfc_expr *);
}
expand_info;

static expand_info current_expand;

static gfc_try expand_constructor (gfc_constructor_base);


/* Work function that counts the number of elements present in a
   constructor.  */

static gfc_try
count_elements (gfc_expr *e)
{
  mpz_t result;

  if (e->rank == 0)
    mpz_add_ui (*current_expand.count, *current_expand.count, 1);
  else
    {
      if (gfc_array_size (e, &result) == FAILURE)
	{
	  gfc_free_expr (e);
	  return FAILURE;
	}

      mpz_add (*current_expand.count, *current_expand.count, result);
      mpz_clear (result);
    }

  gfc_free_expr (e);
  return SUCCESS;
}


/* Work function that extracts a particular element from an array
   constructor, freeing the rest.  */

static gfc_try
extract_element (gfc_expr *e)
{
  if (e->rank != 0)
    {				/* Something unextractable */
      gfc_free_expr (e);
      return FAILURE;
    }

  if (current_expand.extract_count == current_expand.extract_n)
    current_expand.extracted = e;
  else
    gfc_free_expr (e);

  current_expand.extract_count++;
  
  return SUCCESS;
}


/* Work function that constructs a new constructor out of the old one,
   stringing new elements together.  */

static gfc_try
expand (gfc_expr *e)
{
  gfc_constructor *c = gfc_constructor_append_expr (&current_expand.base,
						    e, &e->where);

  c->n.component = current_expand.component;
  return SUCCESS;
}


/* Given an initialization expression that is a variable reference,
   substitute the current value of the iteration variable.  */

void
gfc_simplify_iterator_var (gfc_expr *e)
{
  iterator_stack *p;

  for (p = iter_stack; p; p = p->prev)
    if (e->symtree == p->variable)
      break;

  if (p == NULL)
    return;		/* Variable not found */

  gfc_replace_expr (e, gfc_get_int_expr (gfc_default_integer_kind, NULL, 0));

  mpz_set (e->value.integer, p->value);

  return;
}


/* Expand an expression with that is inside of a constructor,
   recursing into other constructors if present.  */

static gfc_try
expand_expr (gfc_expr *e)
{
  if (e->expr_type == EXPR_ARRAY)
    return expand_constructor (e->value.constructor);

  e = gfc_copy_expr (e);

  if (gfc_simplify_expr (e, 1) == FAILURE)
    {
      gfc_free_expr (e);
      return FAILURE;
    }

  return current_expand.expand_work_function (e);
}


static gfc_try
expand_iterator (gfc_constructor *c)
{
  gfc_expr *start, *end, *step;
  iterator_stack frame;
  mpz_t trip;
  gfc_try t;

  end = step = NULL;

  t = FAILURE;

  mpz_init (trip);
  mpz_init (frame.value);
  frame.prev = NULL;

  start = gfc_copy_expr (c->iterator->start);
  if (gfc_simplify_expr (start, 1) == FAILURE)
    goto cleanup;

  if (start->expr_type != EXPR_CONSTANT || start->ts.type != BT_INTEGER)
    goto cleanup;

  end = gfc_copy_expr (c->iterator->end);
  if (gfc_simplify_expr (end, 1) == FAILURE)
    goto cleanup;

  if (end->expr_type != EXPR_CONSTANT || end->ts.type != BT_INTEGER)
    goto cleanup;

  step = gfc_copy_expr (c->iterator->step);
  if (gfc_simplify_expr (step, 1) == FAILURE)
    goto cleanup;

  if (step->expr_type != EXPR_CONSTANT || step->ts.type != BT_INTEGER)
    goto cleanup;

  if (mpz_sgn (step->value.integer) == 0)
    {
      gfc_error ("Iterator step at %L cannot be zero", &step->where);
      goto cleanup;
    }

  /* Calculate the trip count of the loop.  */
  mpz_sub (trip, end->value.integer, start->value.integer);
  mpz_add (trip, trip, step->value.integer);
  mpz_tdiv_q (trip, trip, step->value.integer);

  mpz_set (frame.value, start->value.integer);

  frame.prev = iter_stack;
  frame.variable = c->iterator->var->symtree;
  iter_stack = &frame;

  while (mpz_sgn (trip) > 0)
    {
      if (expand_expr (c->expr) == FAILURE)
	goto cleanup;

      mpz_add (frame.value, frame.value, step->value.integer);
      mpz_sub_ui (trip, trip, 1);
    }

  t = SUCCESS;

cleanup:
  gfc_free_expr (start);
  gfc_free_expr (end);
  gfc_free_expr (step);

  mpz_clear (trip);
  mpz_clear (frame.value);

  iter_stack = frame.prev;

  return t;
}


/* Expand a constructor into constant constructors without any
   iterators, calling the work function for each of the expanded
   expressions.  The work function needs to either save or free the
   passed expression.  */

static gfc_try
expand_constructor (gfc_constructor_base base)
{
  gfc_constructor *c;
  gfc_expr *e;

  for (c = gfc_constructor_first (base); c; c = gfc_constructor_next(c))
    {
      if (c->iterator != NULL)
	{
	  if (expand_iterator (c) == FAILURE)
	    return FAILURE;
	  continue;
	}

      e = c->expr;

      if (e->expr_type == EXPR_ARRAY)
	{
	  if (expand_constructor (e->value.constructor) == FAILURE)
	    return FAILURE;

	  continue;
	}

      e = gfc_copy_expr (e);
      if (gfc_simplify_expr (e, 1) == FAILURE)
	{
	  gfc_free_expr (e);
	  return FAILURE;
	}
      current_expand.offset = &c->offset;
<<<<<<< HEAD
      current_expand.repeat = &c->repeat;
=======
>>>>>>> 8b932a71
      current_expand.component = c->n.component;
      if (current_expand.expand_work_function (e) == FAILURE)
	return FAILURE;
    }
  return SUCCESS;
}


/* Given an array expression and an element number (starting at zero),
   return a pointer to the array element.  NULL is returned if the
   size of the array has been exceeded.  The expression node returned
   remains a part of the array and should not be freed.  Access is not
   efficient at all, but this is another place where things do not
   have to be particularly fast.  */

static gfc_expr *
gfc_get_array_element (gfc_expr *array, int element)
{
  expand_info expand_save;
  gfc_expr *e;
  gfc_try rc;

  expand_save = current_expand;
  current_expand.extract_n = element;
  current_expand.expand_work_function = extract_element;
  current_expand.extracted = NULL;
  current_expand.extract_count = 0;

  iter_stack = NULL;

  rc = expand_constructor (array->value.constructor);
  e = current_expand.extracted;
  current_expand = expand_save;

  if (rc == FAILURE)
    return NULL;

  return e;
}


/* Top level subroutine for expanding constructors.  We only expand
   constructor if they are small enough.  */

gfc_try
gfc_expand_constructor (gfc_expr *e, bool fatal)
{
  expand_info expand_save;
  gfc_expr *f;
  gfc_try rc;

  /* If we can successfully get an array element at the max array size then
     the array is too big to expand, so we just return.  */
  f = gfc_get_array_element (e, gfc_option.flag_max_array_constructor);
  if (f != NULL)
    {
      gfc_free_expr (f);
      if (fatal)
	{
	  gfc_error ("The number of elements in the array constructor "
		     "at %L requires an increase of the allowed %d "
		     "upper limit.   See -fmax-array-constructor "
		     "option", &e->where,
		     gfc_option.flag_max_array_constructor);
	  return FAILURE;
	}
      return SUCCESS;
    }

  /* We now know the array is not too big so go ahead and try to expand it.  */
  expand_save = current_expand;
  current_expand.base = NULL;

  iter_stack = NULL;

  current_expand.expand_work_function = expand;

  if (expand_constructor (e->value.constructor) == FAILURE)
    {
      gfc_constructor_free (current_expand.base);
      rc = FAILURE;
      goto done;
    }

  gfc_constructor_free (e->value.constructor);
  e->value.constructor = current_expand.base;

  rc = SUCCESS;

done:
  current_expand = expand_save;

  return rc;
}


/* Work function for checking that an element of a constructor is a
   constant, after removal of any iteration variables.  We return
   FAILURE if not so.  */

static gfc_try
is_constant_element (gfc_expr *e)
{
  int rv;

  rv = gfc_is_constant_expr (e);
  gfc_free_expr (e);

  return rv ? SUCCESS : FAILURE;
}


/* Given an array constructor, determine if the constructor is
   constant or not by expanding it and making sure that all elements
   are constants.  This is a bit of a hack since something like (/ (i,
   i=1,100000000) /) will take a while as* opposed to a more clever
   function that traverses the expression tree. FIXME.  */

int
gfc_constant_ac (gfc_expr *e)
{
  expand_info expand_save;
  gfc_try rc;
<<<<<<< HEAD

  iter_stack = NULL;
  expand_save = current_expand;
  current_expand.expand_work_function = is_constant_element;

=======

  iter_stack = NULL;
  expand_save = current_expand;
  current_expand.expand_work_function = is_constant_element;

>>>>>>> 8b932a71
  rc = expand_constructor (e->value.constructor);

  current_expand = expand_save;
  if (rc == FAILURE)
    return 0;

  return 1;
}


/* Returns nonzero if an array constructor has been completely
   expanded (no iterators) and zero if iterators are present.  */

int
gfc_expanded_ac (gfc_expr *e)
{
  gfc_constructor *c;

  if (e->expr_type == EXPR_ARRAY)
    for (c = gfc_constructor_first (e->value.constructor);
	 c; c = gfc_constructor_next (c))
      if (c->iterator != NULL || !gfc_expanded_ac (c->expr))
	return 0;

  return 1;
}


/*************** Type resolution of array constructors ***************/

/* Recursive array list resolution function.  All of the elements must
   be of the same type.  */

static gfc_try
resolve_array_list (gfc_constructor_base base)
{
  gfc_try t;
  gfc_constructor *c;

  t = SUCCESS;

  for (c = gfc_constructor_first (base); c; c = gfc_constructor_next (c))
    {
      if (c->iterator != NULL
	  && gfc_resolve_iterator (c->iterator, false) == FAILURE)
	t = FAILURE;

      if (gfc_resolve_expr (c->expr) == FAILURE)
	t = FAILURE;
    }

  return t;
}

/* Resolve character array constructor. If it has a specified constant character
   length, pad/truncate the elements here; if the length is not specified and
   all elements are of compile-time known length, emit an error as this is
   invalid.  */

gfc_try
gfc_resolve_character_array_constructor (gfc_expr *expr)
{
  gfc_constructor *p;
  int found_length;

  gcc_assert (expr->expr_type == EXPR_ARRAY);
  gcc_assert (expr->ts.type == BT_CHARACTER);

  if (expr->ts.u.cl == NULL)
    {
      for (p = gfc_constructor_first (expr->value.constructor);
	   p; p = gfc_constructor_next (p))
	if (p->expr->ts.u.cl != NULL)
	  {
	    /* Ensure that if there is a char_len around that it is
	       used; otherwise the middle-end confuses them!  */
	    expr->ts.u.cl = p->expr->ts.u.cl;
	    goto got_charlen;
	  }

      expr->ts.u.cl = gfc_new_charlen (gfc_current_ns, NULL);
    }

got_charlen:

  found_length = -1;

  if (expr->ts.u.cl->length == NULL)
    {
      /* Check that all constant string elements have the same length until
	 we reach the end or find a variable-length one.  */

      for (p = gfc_constructor_first (expr->value.constructor);
	   p; p = gfc_constructor_next (p))
	{
	  int current_length = -1;
	  gfc_ref *ref;
	  for (ref = p->expr->ref; ref; ref = ref->next)
	    if (ref->type == REF_SUBSTRING
		&& ref->u.ss.start->expr_type == EXPR_CONSTANT
		&& ref->u.ss.end->expr_type == EXPR_CONSTANT)
	      break;

	  if (p->expr->expr_type == EXPR_CONSTANT)
	    current_length = p->expr->value.character.length;
	  else if (ref)
	    {
	      long j;
	      j = mpz_get_ui (ref->u.ss.end->value.integer)
		- mpz_get_ui (ref->u.ss.start->value.integer) + 1;
	      current_length = (int) j;
	    }
	  else if (p->expr->ts.u.cl && p->expr->ts.u.cl->length
		   && p->expr->ts.u.cl->length->expr_type == EXPR_CONSTANT)
	    {
	      long j;
	      j = mpz_get_si (p->expr->ts.u.cl->length->value.integer);
	      current_length = (int) j;
	    }
	  else
	    return SUCCESS;

	  gcc_assert (current_length != -1);

	  if (found_length == -1)
	    found_length = current_length;
	  else if (found_length != current_length)
	    {
	      gfc_error ("Different CHARACTER lengths (%d/%d) in array"
			 " constructor at %L", found_length, current_length,
			 &p->expr->where);
	      return FAILURE;
	    }

	  gcc_assert (found_length == current_length);
	}

      gcc_assert (found_length != -1);

      /* Update the character length of the array constructor.  */
      expr->ts.u.cl->length = gfc_get_int_expr (gfc_default_integer_kind,
						NULL, found_length);
    }
  else 
    {
      /* We've got a character length specified.  It should be an integer,
	 otherwise an error is signalled elsewhere.  */
      gcc_assert (expr->ts.u.cl->length);

      /* If we've got a constant character length, pad according to this.
	 gfc_extract_int does check for BT_INTEGER and EXPR_CONSTANT and sets
	 max_length only if they pass.  */
      gfc_extract_int (expr->ts.u.cl->length, &found_length);

      /* Now pad/truncate the elements accordingly to the specified character
	 length.  This is ok inside this conditional, as in the case above
	 (without typespec) all elements are verified to have the same length
	 anyway.  */
      if (found_length != -1)
	for (p = gfc_constructor_first (expr->value.constructor);
	     p; p = gfc_constructor_next (p))
	  if (p->expr->expr_type == EXPR_CONSTANT)
	    {
	      gfc_expr *cl = NULL;
	      int current_length = -1;
	      bool has_ts;

	      if (p->expr->ts.u.cl && p->expr->ts.u.cl->length)
	      {
		cl = p->expr->ts.u.cl->length;
		gfc_extract_int (cl, &current_length);
	      }

	      /* If gfc_extract_int above set current_length, we implicitly
		 know the type is BT_INTEGER and it's EXPR_CONSTANT.  */

	      has_ts = (expr->ts.u.cl && expr->ts.u.cl->length_from_typespec);

	      if (! cl
		  || (current_length != -1 && current_length != found_length))
		gfc_set_constant_character_len (found_length, p->expr,
						has_ts ? -1 : found_length);
	    }
    }

  return SUCCESS;
}


/* Resolve all of the expressions in an array list.  */

gfc_try
gfc_resolve_array_constructor (gfc_expr *expr)
{
  gfc_try t;

  t = resolve_array_list (expr->value.constructor);
  if (t == SUCCESS)
    t = gfc_check_constructor_type (expr);

  /* gfc_resolve_character_array_constructor is called in gfc_resolve_expr after
     the call to this function, so we don't need to call it here; if it was
     called twice, an error message there would be duplicated.  */

  return t;
}


/* Copy an iterator structure.  */

gfc_iterator *
gfc_copy_iterator (gfc_iterator *src)
{
  gfc_iterator *dest;

  if (src == NULL)
    return NULL;

  dest = gfc_get_iterator ();

  dest->var = gfc_copy_expr (src->var);
  dest->start = gfc_copy_expr (src->start);
  dest->end = gfc_copy_expr (src->end);
  dest->step = gfc_copy_expr (src->step);

  return dest;
}


/********* Subroutines for determining the size of an array *********/

/* These are needed just to accommodate RESHAPE().  There are no
   diagnostics here, we just return a negative number if something
   goes wrong.  */


/* Get the size of single dimension of an array specification.  The
   array is guaranteed to be one dimensional.  */

gfc_try
spec_dimen_size (gfc_array_spec *as, int dimen, mpz_t *result)
{
  if (as == NULL)
    return FAILURE;

  if (dimen < 0 || dimen > as->rank - 1)
    gfc_internal_error ("spec_dimen_size(): Bad dimension");

  if (as->type != AS_EXPLICIT
      || as->lower[dimen]->expr_type != EXPR_CONSTANT
      || as->upper[dimen]->expr_type != EXPR_CONSTANT
      || as->lower[dimen]->ts.type != BT_INTEGER
      || as->upper[dimen]->ts.type != BT_INTEGER)
    return FAILURE;

  mpz_init (*result);

  mpz_sub (*result, as->upper[dimen]->value.integer,
	   as->lower[dimen]->value.integer);

  mpz_add_ui (*result, *result, 1);

  return SUCCESS;
}


gfc_try
spec_size (gfc_array_spec *as, mpz_t *result)
{
  mpz_t size;
  int d;

  mpz_init_set_ui (*result, 1);

  for (d = 0; d < as->rank; d++)
    {
      if (spec_dimen_size (as, d, &size) == FAILURE)
	{
	  mpz_clear (*result);
	  return FAILURE;
	}

      mpz_mul (*result, *result, size);
      mpz_clear (size);
    }

  return SUCCESS;
}


/* Get the number of elements in an array section. Optionally, also supply
   the end value.  */

gfc_try
gfc_ref_dimen_size (gfc_array_ref *ar, int dimen, mpz_t *result, mpz_t *end)
{
  mpz_t upper, lower, stride;
  gfc_try t;

  if (dimen < 0 || ar == NULL || dimen > ar->dimen - 1)
    gfc_internal_error ("gfc_ref_dimen_size(): Bad dimension");

  switch (ar->dimen_type[dimen])
    {
    case DIMEN_ELEMENT:
      mpz_init (*result);
      mpz_set_ui (*result, 1);
      t = SUCCESS;
      break;

    case DIMEN_VECTOR:
      t = gfc_array_size (ar->start[dimen], result);	/* Recurse! */
      break;

    case DIMEN_RANGE:
      mpz_init (upper);
      mpz_init (lower);
      mpz_init (stride);
      t = FAILURE;

      if (ar->start[dimen] == NULL)
	{
	  if (ar->as->lower[dimen] == NULL
	      || ar->as->lower[dimen]->expr_type != EXPR_CONSTANT)
	    goto cleanup;
	  mpz_set (lower, ar->as->lower[dimen]->value.integer);
	}
      else
	{
	  if (ar->start[dimen]->expr_type != EXPR_CONSTANT)
	    goto cleanup;
	  mpz_set (lower, ar->start[dimen]->value.integer);
	}

      if (ar->end[dimen] == NULL)
	{
	  if (ar->as->upper[dimen] == NULL
	      || ar->as->upper[dimen]->expr_type != EXPR_CONSTANT)
	    goto cleanup;
	  mpz_set (upper, ar->as->upper[dimen]->value.integer);
	}
      else
	{
	  if (ar->end[dimen]->expr_type != EXPR_CONSTANT)
	    goto cleanup;
	  mpz_set (upper, ar->end[dimen]->value.integer);
	}

      if (ar->stride[dimen] == NULL)
	mpz_set_ui (stride, 1);
      else
	{
	  if (ar->stride[dimen]->expr_type != EXPR_CONSTANT)
	    goto cleanup;
	  mpz_set (stride, ar->stride[dimen]->value.integer);
	}

      mpz_init (*result);
      mpz_sub (*result, upper, lower);
      mpz_add (*result, *result, stride);
      mpz_div (*result, *result, stride);

      /* Zero stride caught earlier.  */
      if (mpz_cmp_ui (*result, 0) < 0)
	mpz_set_ui (*result, 0);
      t = SUCCESS;

      if (end)
	{
	  mpz_init (*end);

	  mpz_sub_ui (*end, *result, 1UL);
	  mpz_mul (*end, *end, stride);
	  mpz_add (*end, *end, lower);
	}

    cleanup:
      mpz_clear (upper);
      mpz_clear (lower);
      mpz_clear (stride);
      return t;

    default:
      gfc_internal_error ("gfc_ref_dimen_size(): Bad dimen_type");
    }

  return t;
}


static gfc_try
ref_size (gfc_array_ref *ar, mpz_t *result)
{
  mpz_t size;
  int d;

  mpz_init_set_ui (*result, 1);

  for (d = 0; d < ar->dimen; d++)
    {
      if (gfc_ref_dimen_size (ar, d, &size, NULL) == FAILURE)
	{
	  mpz_clear (*result);
	  return FAILURE;
	}

      mpz_mul (*result, *result, size);
      mpz_clear (size);
    }

  return SUCCESS;
}


/* Given an array expression and a dimension, figure out how many
   elements it has along that dimension.  Returns SUCCESS if we were
   able to return a result in the 'result' variable, FAILURE
   otherwise.  */

gfc_try
gfc_array_dimen_size (gfc_expr *array, int dimen, mpz_t *result)
{
  gfc_ref *ref;
  int i;

  if (dimen < 0 || array == NULL || dimen > array->rank - 1)
    gfc_internal_error ("gfc_array_dimen_size(): Bad dimension");

  switch (array->expr_type)
    {
    case EXPR_VARIABLE:
    case EXPR_FUNCTION:
      for (ref = array->ref; ref; ref = ref->next)
	{
	  if (ref->type != REF_ARRAY)
	    continue;

	  if (ref->u.ar.type == AR_FULL)
	    return spec_dimen_size (ref->u.ar.as, dimen, result);

	  if (ref->u.ar.type == AR_SECTION)
	    {
	      for (i = 0; dimen >= 0; i++)
		if (ref->u.ar.dimen_type[i] != DIMEN_ELEMENT)
		  dimen--;

	      return gfc_ref_dimen_size (&ref->u.ar, i - 1, result, NULL);
	    }
	}

      if (array->shape && array->shape[dimen])
	{
	  mpz_init_set (*result, array->shape[dimen]);
	  return SUCCESS;
	}

      if (array->symtree->n.sym->attr.generic
	  && array->value.function.esym != NULL)
	{
	  if (spec_dimen_size (array->value.function.esym->as, dimen, result)
	      == FAILURE)
	    return FAILURE;
	}
      else if (spec_dimen_size (array->symtree->n.sym->as, dimen, result)
	       == FAILURE)
	return FAILURE;

      break;

    case EXPR_ARRAY:
      if (array->shape == NULL) {
	/* Expressions with rank > 1 should have "shape" properly set */
	if ( array->rank != 1 )
	  gfc_internal_error ("gfc_array_dimen_size(): Bad EXPR_ARRAY expr");
	return gfc_array_size(array, result);
      }

      /* Fall through */
    default:
      if (array->shape == NULL)
	return FAILURE;

      mpz_init_set (*result, array->shape[dimen]);

      break;
    }

  return SUCCESS;
}


/* Given an array expression, figure out how many elements are in the
   array.  Returns SUCCESS if this is possible, and sets the 'result'
   variable.  Otherwise returns FAILURE.  */

gfc_try
gfc_array_size (gfc_expr *array, mpz_t *result)
{
  expand_info expand_save;
  gfc_ref *ref;
  int i;
  gfc_try t;

  switch (array->expr_type)
    {
    case EXPR_ARRAY:
      gfc_push_suppress_errors ();

      expand_save = current_expand;

      current_expand.count = result;
      mpz_init_set_ui (*result, 0);

      current_expand.expand_work_function = count_elements;
      iter_stack = NULL;

      t = expand_constructor (array->value.constructor);

      gfc_pop_suppress_errors ();

      if (t == FAILURE)
	mpz_clear (*result);
      current_expand = expand_save;
      return t;

    case EXPR_VARIABLE:
      for (ref = array->ref; ref; ref = ref->next)
	{
	  if (ref->type != REF_ARRAY)
	    continue;

	  if (ref->u.ar.type == AR_FULL)
	    return spec_size (ref->u.ar.as, result);

	  if (ref->u.ar.type == AR_SECTION)
	    return ref_size (&ref->u.ar, result);
	}

      return spec_size (array->symtree->n.sym->as, result);


    default:
      if (array->rank == 0 || array->shape == NULL)
	return FAILURE;

      mpz_init_set_ui (*result, 1);

      for (i = 0; i < array->rank; i++)
	mpz_mul (*result, *result, array->shape[i]);

      break;
    }

  return SUCCESS;
}


/* Given an array reference, return the shape of the reference in an
   array of mpz_t integers.  */

gfc_try
gfc_array_ref_shape (gfc_array_ref *ar, mpz_t *shape)
{
  int d;
  int i;

  d = 0;

  switch (ar->type)
    {
    case AR_FULL:
      for (; d < ar->as->rank; d++)
	if (spec_dimen_size (ar->as, d, &shape[d]) == FAILURE)
	  goto cleanup;

      return SUCCESS;

    case AR_SECTION:
      for (i = 0; i < ar->dimen; i++)
	{
	  if (ar->dimen_type[i] != DIMEN_ELEMENT)
	    {
	      if (gfc_ref_dimen_size (ar, i, &shape[d], NULL) == FAILURE)
		goto cleanup;
	      d++;
	    }
	}

      return SUCCESS;

    default:
      break;
    }

cleanup:
  for (d--; d >= 0; d--)
    mpz_clear (shape[d]);

  return FAILURE;
}


/* Given an array expression, find the array reference structure that
   characterizes the reference.  */

gfc_array_ref *
gfc_find_array_ref (gfc_expr *e)
{
  gfc_ref *ref;

  for (ref = e->ref; ref; ref = ref->next)
    if (ref->type == REF_ARRAY
	&& (ref->u.ar.type == AR_FULL || ref->u.ar.type == AR_SECTION
	    || (ref->u.ar.type == AR_ELEMENT && ref->u.ar.dimen == 0)))
      break;

  if (ref == NULL)
    gfc_internal_error ("gfc_find_array_ref(): No ref found");

  return &ref->u.ar;
}


/* Find out if an array shape is known at compile time.  */

int
gfc_is_compile_time_shape (gfc_array_spec *as)
{
  int i;

  if (as->type != AS_EXPLICIT)
    return 0;

  for (i = 0; i < as->rank; i++)
    if (!gfc_is_constant_expr (as->lower[i])
	|| !gfc_is_constant_expr (as->upper[i]))
      return 0;

  return 1;
}<|MERGE_RESOLUTION|>--- conflicted
+++ resolved
@@ -1544,10 +1544,6 @@
 	  return FAILURE;
 	}
       current_expand.offset = &c->offset;
-<<<<<<< HEAD
-      current_expand.repeat = &c->repeat;
-=======
->>>>>>> 8b932a71
       current_expand.component = c->n.component;
       if (current_expand.expand_work_function (e) == FAILURE)
 	return FAILURE;
@@ -1671,19 +1667,11 @@
 {
   expand_info expand_save;
   gfc_try rc;
-<<<<<<< HEAD
 
   iter_stack = NULL;
   expand_save = current_expand;
   current_expand.expand_work_function = is_constant_element;
 
-=======
-
-  iter_stack = NULL;
-  expand_save = current_expand;
-  current_expand.expand_work_function = is_constant_element;
-
->>>>>>> 8b932a71
   rc = expand_constructor (e->value.constructor);
 
   current_expand = expand_save;

--- conflicted
+++ resolved
@@ -231,23 +231,17 @@
       if (gfc_match_char (']') == MATCH_YES)
 	{
 	  ar->codimen++;
-<<<<<<< HEAD
-=======
 	  if (ar->codimen < corank)
 	    {
 	      gfc_error ("Too few codimensions at %C, expected %d not %d",
 			 corank, ar->codimen);
 	      return MATCH_ERROR;
 	    }
->>>>>>> 155d23aa
 	  return MATCH_YES;
 	}
 
       if (gfc_match_char (',') != MATCH_YES)
 	{
-<<<<<<< HEAD
-	  gfc_error ("Invalid form of coarray reference at %C");
-=======
 	  if (gfc_match_char ('*') == MATCH_YES)
 	    gfc_error ("Unexpected '*' for codimension %d of %d at %C",
 		       ar->codimen + 1, corank);
@@ -259,7 +253,6 @@
 	{
 	  gfc_error ("Invalid codimension %d at %C, only %d codimensions exist",
 		     ar->codimen + 1, corank);
->>>>>>> 155d23aa
 	  return MATCH_ERROR;
 	}
     }
@@ -444,14 +437,8 @@
   array_type current_type;
   gfc_array_spec *as;
   int i;
-<<<<<<< HEAD
- 
-=======
-
->>>>>>> 155d23aa
+
   as = gfc_get_array_spec ();
-  as->corank = 0;
-  as->rank = 0;
 
   if (!match_dim)
     goto coarray;
@@ -463,19 +450,6 @@
       goto coarray;
     }
 
-<<<<<<< HEAD
-  if (!match_dim)
-    goto coarray;
-
-  if (gfc_match_char ('(') != MATCH_YES)
-    {
-      if (!match_codim)
-	goto done;
-      goto coarray;
-    }
-
-=======
->>>>>>> 155d23aa
   for (;;)
     {
       as->rank++;
@@ -609,10 +583,7 @@
       else
 	switch (as->cotype)
 	  { /* See how current spec meshes with the existing.  */
-<<<<<<< HEAD
-=======
 	    case AS_IMPLIED_SHAPE:
->>>>>>> 155d23aa
 	    case AS_UNKNOWN:
 	      goto cleanup;
 
@@ -735,7 +706,6 @@
   if (as->corank
       && gfc_add_codimension (&sym->attr, sym->name, error_loc) == FAILURE)
     return FAILURE;
-<<<<<<< HEAD
 
   if (sym->as == NULL)
     {
@@ -781,53 +751,6 @@
 	}
     }
 
-=======
-
-  if (sym->as == NULL)
-    {
-      sym->as = as;
-      return SUCCESS;
-    }
-
-  if (as->corank)
-    {
-      /* The "sym" has no corank (checked via gfc_add_codimension). Thus
-	 the codimension is simply added.  */
-      gcc_assert (as->rank == 0 && sym->as->corank == 0);
-
-      sym->as->cotype = as->cotype;
-      sym->as->corank = as->corank;
-      for (i = 0; i < as->corank; i++)
-	{
-	  sym->as->lower[sym->as->rank + i] = as->lower[i];
-	  sym->as->upper[sym->as->rank + i] = as->upper[i];
-	}
-    }
-  else
-    {
-      /* The "sym" has no rank (checked via gfc_add_dimension). Thus
-	 the dimension is added - but first the codimensions (if existing
-	 need to be shifted to make space for the dimension.  */
-      gcc_assert (as->corank == 0 && sym->as->rank == 0);
-
-      sym->as->rank = as->rank;
-      sym->as->type = as->type;
-      sym->as->cray_pointee = as->cray_pointee;
-      sym->as->cp_was_assumed = as->cp_was_assumed;
-
-      for (i = 0; i < sym->as->corank; i++)
-	{
-	  sym->as->lower[as->rank + i] = sym->as->lower[i];
-	  sym->as->upper[as->rank + i] = sym->as->upper[i];
-	}
-      for (i = 0; i < as->rank; i++)
-	{
-	  sym->as->lower[i] = as->lower[i];
-	  sym->as->upper[i] = as->upper[i];
-	}
-    }
-
->>>>>>> 155d23aa
   gfc_free (as);
   return SUCCESS;
 }

--- conflicted
+++ resolved
@@ -97,12 +97,7 @@
 int gfc_is_nodesc_array (gfc_symbol *);
 
 /* Return the DTYPE for an array.  */
-<<<<<<< HEAD
 tree gfc_get_dtype (gfc_typespec *);
-=======
-tree gfc_get_dtype_rank_type (int, tree);
-tree gfc_get_dtype (tree);
->>>>>>> 2aa84d43
 
 tree gfc_get_ppc_type (gfc_component *);
 tree gfc_get_caf_vector_type (int dim);

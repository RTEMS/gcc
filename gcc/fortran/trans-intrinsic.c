--- conflicted
+++ resolved
@@ -28,12 +28,8 @@
 #include "tm.h"		/* For UNITS_PER_WORD.  */
 #include "tree.h"
 #include "ggc.h"
-<<<<<<< HEAD
-#include "toplev.h"	/* For rest_of_decl_compilation/internal_error.  */
-=======
 #include "diagnostic-core.h"	/* For internal_error.  */
 #include "toplev.h"	/* For rest_of_decl_compilation.  */
->>>>>>> 155d23aa
 #include "flags.h"
 #include "gfortran.h"
 #include "arith.h"
@@ -109,17 +105,10 @@
     false, HAVE_COMPLEX, true, NAME, NULL_TREE, NULL_TREE, NULL_TREE, \
     NULL_TREE, NULL_TREE, NULL_TREE, NULL_TREE, NULL_TREE }
 
-<<<<<<< HEAD
-#define OTHER_BUILTIN(ID, NAME, TYPE) \
-  { GFC_ISYM_NONE, BUILT_IN_ ## ID ## F, BUILT_IN_ ## ID, \
-    BUILT_IN_ ## ID ## L, END_BUILTINS, END_BUILTINS, END_BUILTINS, \
-    true, false, true, NAME, NULL_TREE, NULL_TREE, \
-=======
 #define OTHER_BUILTIN(ID, NAME, TYPE, CONST) \
   { GFC_ISYM_NONE, BUILT_IN_ ## ID ## F, BUILT_IN_ ## ID, \
     BUILT_IN_ ## ID ## L, END_BUILTINS, END_BUILTINS, END_BUILTINS, \
     true, false, CONST, NAME, NULL_TREE, NULL_TREE, \
->>>>>>> 155d23aa
     NULL_TREE, NULL_TREE, NULL_TREE, NULL_TREE, NULL_TREE, NULL_TREE},
 
 static GTY(()) gfc_intrinsic_map_t gfc_intrinsic_map[] =
@@ -162,26 +151,17 @@
     i = m->double_built_in;
   else if (precision == TYPE_PRECISION (long_double_type_node))
     i = m->long_double_built_in;
-<<<<<<< HEAD
-=======
   else if (precision == TYPE_PRECISION (float128_type_node))
     {
       /* Special treatment, because it is not exactly a built-in, but
 	 a library function.  */
       return m->real16_decl;
     }
->>>>>>> 155d23aa
 
   return (i == END_BUILTINS ? NULL_TREE : built_in_decls[i]);
 }
 
 
-<<<<<<< HEAD
-static tree
-builtin_decl_for_float_kind (enum built_in_function double_built_in, int kind)
-{
-  int i = gfc_validate_kind (BT_REAL, kind, false);
-=======
 tree
 gfc_builtin_decl_for_float_kind (enum built_in_function double_built_in,
 				 int kind)
@@ -199,7 +179,6 @@
       return m->real16_decl;
     }
 
->>>>>>> 155d23aa
   return builtin_decl_for_precision (double_built_in,
 				     gfc_real_kinds[i].mode_precision);
 }
@@ -486,19 +465,11 @@
   switch (op)
     {
     case RND_ROUND:
-<<<<<<< HEAD
-      decl = builtin_decl_for_float_kind (BUILT_IN_ROUND, kind);
-      break;
-
-    case RND_TRUNC:
-      decl = builtin_decl_for_float_kind (BUILT_IN_TRUNC, kind);
-=======
       decl = gfc_builtin_decl_for_float_kind (BUILT_IN_ROUND, kind);
       break;
 
     case RND_TRUNC:
       decl = gfc_builtin_decl_for_float_kind (BUILT_IN_TRUNC, kind);
->>>>>>> 155d23aa
       break;
 
     default:
@@ -719,14 +690,6 @@
       if (m->complex_long_double_built_in != END_BUILTINS)
 	m->complex10_decl = built_in_decls[m->complex_long_double_built_in];
 
-<<<<<<< HEAD
-      /* For now, we assume that if real(kind=16) exists, it is long double.
-	 Later, we will deal with __float128 and break this assumption.  */
-      if (m->long_double_built_in != END_BUILTINS)
-	m->real16_decl = built_in_decls[m->long_double_built_in];
-      if (m->complex_long_double_built_in != END_BUILTINS)
-	m->complex16_decl = built_in_decls[m->complex_long_double_built_in];
-=======
       if (!gfc_real16_is_float128)
 	{
 	  if (m->long_double_built_in != END_BUILTINS)
@@ -746,7 +709,6 @@
 	  /* Same thing for the complex ones.  */
 	  m->complex16_decl = quad_decls[m->double_built_in];
 	}
->>>>>>> 155d23aa
     }
 }
 
@@ -825,12 +787,9 @@
       else if (gfc_real_kinds[n].c_long_double)
 	snprintf (name, sizeof (name), "%s%s%s",
 		  ts->type == BT_COMPLEX ? "c" : "", m->name, "l");
-<<<<<<< HEAD
-=======
       else if (gfc_real_kinds[n].c_float128)
 	snprintf (name, sizeof (name), "%s%s%s",
 		  ts->type == BT_COMPLEX ? "c" : "", m->name, "q");
->>>>>>> 155d23aa
       else
 	gcc_unreachable ();
     }
@@ -945,11 +904,7 @@
 {
   tree arg, type, res, tmp, frexp;
 
-<<<<<<< HEAD
-  frexp = builtin_decl_for_float_kind (BUILT_IN_FREXP,
-=======
   frexp = gfc_builtin_decl_for_float_kind (BUILT_IN_FREXP,
->>>>>>> 155d23aa
 				       expr->value.function.actual->expr->ts.kind);
 
   gfc_conv_intrinsic_function_args (se, expr, &arg, 1);
@@ -1163,11 +1118,7 @@
       break;
 
     case BT_COMPLEX:
-<<<<<<< HEAD
-      cabs = builtin_decl_for_float_kind (BUILT_IN_CABS, expr->ts.kind);
-=======
       cabs = gfc_builtin_decl_for_float_kind (BUILT_IN_CABS, expr->ts.kind);
->>>>>>> 155d23aa
       se->expr = build_call_expr_loc (input_location, cabs, 1, arg);
       break;
 
@@ -1244,11 +1195,7 @@
     case BT_REAL:
       fmod = NULL_TREE;
       /* Check if we have a builtin fmod.  */
-<<<<<<< HEAD
-      fmod = builtin_decl_for_float_kind (BUILT_IN_FMOD, expr->ts.kind);
-=======
       fmod = gfc_builtin_decl_for_float_kind (BUILT_IN_FMOD, expr->ts.kind);
->>>>>>> 155d23aa
 
       /* Use it if it exists.  */
       if (fmod != NULL_TREE)
@@ -1436,13 +1383,8 @@
     {
       tree abs;
 
-<<<<<<< HEAD
-      tmp = builtin_decl_for_float_kind (BUILT_IN_COPYSIGN, expr->ts.kind);
-      abs = builtin_decl_for_float_kind (BUILT_IN_FABS, expr->ts.kind);
-=======
       tmp = gfc_builtin_decl_for_float_kind (BUILT_IN_COPYSIGN, expr->ts.kind);
       abs = gfc_builtin_decl_for_float_kind (BUILT_IN_FABS, expr->ts.kind);
->>>>>>> 155d23aa
 
       /* We explicitly have to ignore the minus sign. We do so by using
 	 result = (arg1 == 0) ? abs(arg0) : copysign(arg0, arg1).  */
@@ -4212,11 +4154,6 @@
 static void
 gfc_conv_intrinsic_mask (gfc_se * se, gfc_expr * expr, int left)
 {
-<<<<<<< HEAD
-  tree arg, type, tmp, frexp;
-
-  frexp = builtin_decl_for_float_kind (BUILT_IN_FREXP, expr->ts.kind);
-=======
   tree arg, allones, type, utype, res, cond, bitsize;
   int i;
  
@@ -4273,7 +4210,6 @@
   tree arg, type, tmp, frexp;
 
   frexp = gfc_builtin_decl_for_float_kind (BUILT_IN_FREXP, expr->ts.kind);
->>>>>>> 155d23aa
 
   type = gfc_typenode_for_spec (&expr->ts);
   gfc_conv_intrinsic_function_args (se, expr, &arg, 1);
@@ -4294,25 +4230,14 @@
 {
   tree args[2], type, tmp, nextafter, copysign, huge_val;
 
-<<<<<<< HEAD
-  nextafter = builtin_decl_for_float_kind (BUILT_IN_NEXTAFTER, expr->ts.kind);
-  copysign = builtin_decl_for_float_kind (BUILT_IN_COPYSIGN, expr->ts.kind);
-  huge_val = builtin_decl_for_float_kind (BUILT_IN_HUGE_VAL, expr->ts.kind);
+  nextafter = gfc_builtin_decl_for_float_kind (BUILT_IN_NEXTAFTER, expr->ts.kind);
+  copysign = gfc_builtin_decl_for_float_kind (BUILT_IN_COPYSIGN, expr->ts.kind);
 
   type = gfc_typenode_for_spec (&expr->ts);
   gfc_conv_intrinsic_function_args (se, expr, args, 2);
-  tmp = build_call_expr_loc (input_location, copysign, 2,
-			     build_call_expr_loc (input_location, huge_val, 0),
-=======
-  nextafter = gfc_builtin_decl_for_float_kind (BUILT_IN_NEXTAFTER, expr->ts.kind);
-  copysign = gfc_builtin_decl_for_float_kind (BUILT_IN_COPYSIGN, expr->ts.kind);
-
-  type = gfc_typenode_for_spec (&expr->ts);
-  gfc_conv_intrinsic_function_args (se, expr, args, 2);
 
   huge_val = gfc_build_inf_or_huge (type, expr->ts.kind);
   tmp = build_call_expr_loc (input_location, copysign, 2, huge_val,
->>>>>>> 155d23aa
 			     fold_convert (type, args[1]));
   se->expr = build_call_expr_loc (input_location, nextafter, 2,
 				  fold_convert (type, args[0]), tmp);
@@ -4350,13 +4275,8 @@
   emin = build_int_cst (NULL_TREE, gfc_real_kinds[k].min_exponent - 1);
   tiny = gfc_conv_mpfr_to_tree (gfc_real_kinds[k].tiny, expr->ts.kind, 0);
 
-<<<<<<< HEAD
-  frexp = builtin_decl_for_float_kind (BUILT_IN_FREXP, expr->ts.kind);
-  scalbn = builtin_decl_for_float_kind (BUILT_IN_SCALBN, expr->ts.kind);
-=======
   frexp = gfc_builtin_decl_for_float_kind (BUILT_IN_FREXP, expr->ts.kind);
   scalbn = gfc_builtin_decl_for_float_kind (BUILT_IN_SCALBN, expr->ts.kind);
->>>>>>> 155d23aa
 
   gfc_conv_intrinsic_function_args (se, expr, &arg, 1);
   arg = gfc_evaluate_now (arg, &se->pre);
@@ -4415,15 +4335,9 @@
   k = gfc_validate_kind (BT_REAL, expr->ts.kind, false);
   prec = gfc_real_kinds[k].digits;
 
-<<<<<<< HEAD
-  frexp = builtin_decl_for_float_kind (BUILT_IN_FREXP, expr->ts.kind);
-  scalbn = builtin_decl_for_float_kind (BUILT_IN_SCALBN, expr->ts.kind);
-  fabs = builtin_decl_for_float_kind (BUILT_IN_FABS, expr->ts.kind);
-=======
   frexp = gfc_builtin_decl_for_float_kind (BUILT_IN_FREXP, expr->ts.kind);
   scalbn = gfc_builtin_decl_for_float_kind (BUILT_IN_SCALBN, expr->ts.kind);
   fabs = gfc_builtin_decl_for_float_kind (BUILT_IN_FABS, expr->ts.kind);
->>>>>>> 155d23aa
 
   type = gfc_typenode_for_spec (&expr->ts);
   gfc_conv_intrinsic_function_args (se, expr, &arg, 1);
@@ -4440,13 +4354,8 @@
 			     gfc_build_addr_expr (NULL_TREE, e));
   gfc_add_expr_to_block (&block, tmp);
 
-<<<<<<< HEAD
-  tmp = fold_build2 (MINUS_EXPR, integer_type_node,
-		     build_int_cst (NULL_TREE, prec), e);
-=======
   tmp = fold_build2_loc (input_location, MINUS_EXPR, integer_type_node,
 			 build_int_cst (NULL_TREE, prec), e);
->>>>>>> 155d23aa
   tmp = build_call_expr_loc (input_location, scalbn, 2, x, tmp);
   gfc_add_modify (&block, x, tmp);
   stmt = gfc_finish_block (&block);
@@ -4466,11 +4375,7 @@
 {
   tree args[2], type, scalbn;
 
-<<<<<<< HEAD
-  scalbn = builtin_decl_for_float_kind (BUILT_IN_SCALBN, expr->ts.kind);
-=======
   scalbn = gfc_builtin_decl_for_float_kind (BUILT_IN_SCALBN, expr->ts.kind);
->>>>>>> 155d23aa
 
   type = gfc_typenode_for_spec (&expr->ts);
   gfc_conv_intrinsic_function_args (se, expr, args, 2);
@@ -4488,13 +4393,8 @@
 {
   tree args[2], type, tmp, frexp, scalbn;
 
-<<<<<<< HEAD
-  frexp = builtin_decl_for_float_kind (BUILT_IN_FREXP, expr->ts.kind);
-  scalbn = builtin_decl_for_float_kind (BUILT_IN_SCALBN, expr->ts.kind);
-=======
   frexp = gfc_builtin_decl_for_float_kind (BUILT_IN_FREXP, expr->ts.kind);
   scalbn = gfc_builtin_decl_for_float_kind (BUILT_IN_SCALBN, expr->ts.kind);
->>>>>>> 155d23aa
 
   type = gfc_typenode_for_spec (&expr->ts);
   gfc_conv_intrinsic_function_args (se, expr, args, 2);
@@ -5170,11 +5070,7 @@
       /* Allocatable scalar.  */
       arg1se.want_pointer = 1;
       if (arg1->expr->ts.type == BT_CLASS)
-<<<<<<< HEAD
-	gfc_add_component_ref (arg1->expr, "$data");
-=======
 	gfc_add_data_component (arg1->expr);
->>>>>>> 155d23aa
       gfc_conv_expr (&arg1se, arg1->expr);
       tmp = arg1se.expr;
     }

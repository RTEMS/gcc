/* Copyright (C) 2008, 2009, 2010 Free Software Foundation, Inc.

This file is part of GCC.

GCC is free software; you can redistribute it and/or modify it under
the terms of the GNU General Public License as published by the Free
Software Foundation; either version 3, or (at your option) any later
version.

GCC is distributed in the hope that it will be useful, but WITHOUT ANY
WARRANTY; without even the implied warranty of MERCHANTABILITY or
FITNESS FOR A PARTICULAR PURPOSE.  See the GNU General Public License
for more details.

You should have received a copy of the GNU General Public License
along with GCC; see the file COPYING3.  If not see
<http://www.gnu.org/licenses/>.  */

#include "config.h"
#include "system.h"
#include "coretypes.h"
#include "tm.h"
#include "tree.h"
#include "version.h"
#include "flags.h"


#include "options.h"
#include "gfortran.h"
#include "tm_p.h"		/* Target prototypes.  */
#include "target.h"
#include "toplev.h"
#include "diagnostic.h"

#include "../../libcpp/internal.h"
#include "cpp.h"
#include "incpath.h"
<<<<<<< HEAD
#include "mkdeps.h"
=======
#include "cppbuiltin.h"
#include "mkdeps.h"

#ifndef TARGET_CPU_CPP_BUILTINS
# define TARGET_CPU_CPP_BUILTINS()
#endif
>>>>>>> 03d20231

#ifndef TARGET_OS_CPP_BUILTINS
# define TARGET_OS_CPP_BUILTINS()
#endif

#ifndef TARGET_OBJFMT_CPP_BUILTINS
# define TARGET_OBJFMT_CPP_BUILTINS()
#endif


/* Holds switches parsed by gfc_cpp_handle_option (), but whose
   handling is deferred to gfc_cpp_init ().  */
typedef struct
{
    enum opt_code code;
    const char *arg;
}
gfc_cpp_deferred_opt_t;


/* Defined and undefined macros being queued for output with -dU at
   the next newline.  */
typedef struct gfc_cpp_macro_queue
{
  struct gfc_cpp_macro_queue *next;	/* Next macro in the list.  */
  char *macro;				/* The name of the macro if not
					   defined, the full definition if
					   defined.  */
} gfc_cpp_macro_queue;
static gfc_cpp_macro_queue *cpp_define_queue, *cpp_undefine_queue;

struct gfc_cpp_option_data
{
  /* Argument of -cpp, implied by SPEC;
     if NULL, preprocessing disabled.  */
  const char *temporary_filename;

  const char *output_filename;          /* -o <arg>  */
  int preprocess_only;                  /* -E  */
  int discard_comments;                 /* -C  */
  int discard_comments_in_macro_exp;    /* -CC  */
  int print_include_names;              /* -H  */
  int no_line_commands;                 /* -P  */
  char dump_macros;                     /* -d[DMNU]  */
  int dump_includes;                    /* -dI  */
  int working_directory;                /* -fworking-directory  */
  int no_predefined;                    /* -undef */
  int standard_include_paths;           /* -nostdinc */
  int verbose;                          /* -v */
  int deps;                             /* -M */
  int deps_skip_system;                 /* -MM */
  const char *deps_filename;            /* -M[M]D */
  const char *deps_filename_user;       /* -MF <arg> */
  int deps_missing_are_generated;       /* -MG */
  int deps_phony;                       /* -MP */

  const char *multilib;                 /* -imultilib <dir>  */
  const char *prefix;                   /* -iprefix <dir>  */
  const char *sysroot;                  /* -isysroot <dir>  */

  /* Options whose handling needs to be deferred until the
     appropriate cpp-objects are created:
      -A predicate=answer
      -D <macro>[=<val>]
      -U <macro>  */
  gfc_cpp_deferred_opt_t *deferred_opt;
  int deferred_opt_count;
}
gfc_cpp_option;

/* Structures used with libcpp:  */
static cpp_options *cpp_option = NULL;
static cpp_reader *cpp_in = NULL;

/* Encapsulates state used to convert a stream of cpp-tokens into
   a text file.  */
static struct
{
  FILE *outf;			/* Stream to write to.  */
  const cpp_token *prev;	/* Previous token.  */
  const cpp_token *source;	/* Source token for spacing.  */
  int src_line;			/* Line number currently being written.  */
  unsigned char printed;	/* Nonzero if something output at line.  */
  bool first_time;		/* cb_file_change hasn't been called yet.  */
} print;

/* General output routines.  */
static void scan_translation_unit (cpp_reader *);
static void scan_translation_unit_trad (cpp_reader *);

/* Callback routines for the parser. Most of these are active only
   in specific modes.  */
static void cb_file_change (cpp_reader *, const struct line_map *);
static void cb_line_change (cpp_reader *, const cpp_token *, int);
static void cb_define (cpp_reader *, source_location, cpp_hashnode *);
static void cb_undef (cpp_reader *, source_location, cpp_hashnode *);
static void cb_def_pragma (cpp_reader *, source_location);
static void cb_include (cpp_reader *, source_location, const unsigned char *,
			const char *, int, const cpp_token **);
static void cb_ident (cpp_reader *, source_location, const cpp_string *);
static void cb_used_define (cpp_reader *, source_location, cpp_hashnode *);
static void cb_used_undef (cpp_reader *, source_location, cpp_hashnode *);
static bool cb_cpp_error (cpp_reader *, int, int, location_t, unsigned int,
			  const char *, va_list *)
     ATTRIBUTE_GCC_DIAG(6,0);
void pp_dir_change (cpp_reader *, const char *);

static int dump_macro (cpp_reader *, cpp_hashnode *, void *);
static void dump_queued_macros (cpp_reader *);


static void
cpp_define_builtins (cpp_reader *pfile)
{
  /* Initialize CPP built-ins; '1' corresponds to 'flag_hosted'
     in C, defines __STDC_HOSTED__?!  */
  cpp_init_builtins (pfile, 0);

  /* Initialize GFORTRAN specific builtins.
     These are documented.  */
  define_language_independent_builtin_macros (pfile);
  cpp_define (pfile, "__GFORTRAN__=1");
  cpp_define (pfile, "_LANGUAGE_FORTRAN=1");

  if (gfc_option.gfc_flag_openmp)
    cpp_define (pfile, "_OPENMP=200805");

  /* The defines below are necessary for the TARGET_* macros.

     FIXME:  Note that builtin_define_std() actually is a function
     in c-cppbuiltin.c which uses flags undefined for Fortran.
     Let's skip this for now. If needed, one needs to look into it
     once more.  */

# define builtin_define(TXT) cpp_define (pfile, TXT)
# define builtin_define_std(TXT)
# define builtin_assert(TXT) cpp_assert (pfile, TXT)

  /* FIXME: Pandora's Box
    Using the macros below results in multiple breakages:
     - mingw will fail to compile this file as dependent macros
       assume to be used in c-cppbuiltin.c only. Further, they use
       flags only valid/defined in C (same as noted above).
       [config/i386/mingw32.h, config/i386/cygming.h]
     - other platforms (not as popular) break similarly
       [grep for 'builtin_define_with_int_value' in gcc/config/]

  TARGET_CPU_CPP_BUILTINS ();
  TARGET_OS_CPP_BUILTINS ();
  TARGET_OBJFMT_CPP_BUILTINS (); */

#undef builtin_define
#undef builtin_define_std
#undef builtin_assert
}

bool
gfc_cpp_enabled (void)
{
  return gfc_cpp_option.temporary_filename != NULL;
}

bool
gfc_cpp_preprocess_only (void)
{
  return gfc_cpp_option.preprocess_only;
}

bool
gfc_cpp_makedep (void)
{
  return gfc_cpp_option.deps;
}

void
gfc_cpp_add_dep (const char *name, bool system)
{
  if (!gfc_cpp_option.deps_skip_system || !system)
    deps_add_dep (cpp_get_deps (cpp_in), name);
}

void
gfc_cpp_add_target (const char *name)
{
  deps_add_target (cpp_get_deps (cpp_in), name, 0);
}


const char *
gfc_cpp_temporary_file (void)
{
  return gfc_cpp_option.temporary_filename;
}

void
gfc_cpp_init_options (unsigned int decoded_options_count,
		      struct cl_decoded_option *decoded_options ATTRIBUTE_UNUSED)
{
  /* Do not create any objects from libcpp here. If no
     preprocessing is requested, this would be wasted
     time and effort.

     See gfc_cpp_post_options() instead.  */

  gfc_cpp_option.temporary_filename = NULL;
  gfc_cpp_option.output_filename = NULL;
  gfc_cpp_option.preprocess_only = 0;
  gfc_cpp_option.discard_comments = 1;
  gfc_cpp_option.discard_comments_in_macro_exp = 1;
  gfc_cpp_option.print_include_names = 0;
  gfc_cpp_option.no_line_commands = 0;
  gfc_cpp_option.dump_macros = '\0';
  gfc_cpp_option.dump_includes = 0;
  gfc_cpp_option.working_directory = -1;
  gfc_cpp_option.no_predefined = 0;
  gfc_cpp_option.standard_include_paths = 1;
  gfc_cpp_option.verbose = 0;
  gfc_cpp_option.deps = 0;
  gfc_cpp_option.deps_skip_system = 0;
  gfc_cpp_option.deps_phony = 0;
  gfc_cpp_option.deps_missing_are_generated = 0;
  gfc_cpp_option.deps_filename = NULL;
  gfc_cpp_option.deps_filename_user = NULL;

  gfc_cpp_option.multilib = NULL;
  gfc_cpp_option.prefix = NULL;
  gfc_cpp_option.sysroot = NULL;

  gfc_cpp_option.deferred_opt = XNEWVEC (gfc_cpp_deferred_opt_t,
					 decoded_options_count);
  gfc_cpp_option.deferred_opt_count = 0;
}

int
gfc_cpp_handle_option (size_t scode, const char *arg, int value ATTRIBUTE_UNUSED)
{
  int result = 1;
  enum opt_code code = (enum opt_code) scode;

  switch (code)
  {
    default:
      result = 0;
      break;

    case OPT_cpp_:
      gfc_cpp_option.temporary_filename = arg;
      break;

    case OPT_nocpp:
      gfc_cpp_option.temporary_filename = 0L;
      break;

    case OPT_d:
      for ( ; *arg; ++arg)
        switch (*arg)
	{
	  case 'D':
	  case 'M':
	  case 'N':
	  case 'U':
	    gfc_cpp_option.dump_macros = *arg;
	    break;

	  case 'I':
	    gfc_cpp_option.dump_includes = 1;
	    break;
	}
      break;

    case OPT_fworking_directory:
      gfc_cpp_option.working_directory = value;
      break;

    case OPT_idirafter:
      gfc_cpp_add_include_path_after (xstrdup(arg), true);
      break;

    case OPT_imultilib:
      gfc_cpp_option.multilib = arg;
      break;

    case OPT_iprefix:
      gfc_cpp_option.prefix = arg;
      break;

    case OPT_isysroot:
      gfc_cpp_option.sysroot = arg;
      break;

    case OPT_iquote:
    case OPT_isystem:
      gfc_cpp_add_include_path (xstrdup(arg), true);
      break;

    case OPT_nostdinc:
      gfc_cpp_option.standard_include_paths = value;
      break;

    case OPT_o:
      if (!gfc_cpp_option.output_filename)
	gfc_cpp_option.output_filename = arg;
      else
	gfc_fatal_error ("output filename specified twice");
      break;

    case OPT_undef:
      gfc_cpp_option.no_predefined = value;
      break;

    case OPT_v:
      gfc_cpp_option.verbose = value;
      break;

    case OPT_A:
    case OPT_D:
    case OPT_U:
      gfc_cpp_option.deferred_opt[gfc_cpp_option.deferred_opt_count].code = code;
      gfc_cpp_option.deferred_opt[gfc_cpp_option.deferred_opt_count].arg = arg;
      gfc_cpp_option.deferred_opt_count++;
      break;

    case OPT_C:
      gfc_cpp_option.discard_comments = 0;
      break;

    case OPT_CC:
      gfc_cpp_option.discard_comments = 0;
      gfc_cpp_option.discard_comments_in_macro_exp = 0;
      break;

    case OPT_E:
      gfc_cpp_option.preprocess_only = 1;
      break;

    case OPT_H:
      gfc_cpp_option.print_include_names = 1;
      break;

    case OPT_MM:
      gfc_cpp_option.deps_skip_system = 1;
      /* fall through */

    case OPT_M:
      gfc_cpp_option.deps = 1;
      break;

    case OPT_MMD:
      gfc_cpp_option.deps_skip_system = 1;
      /* fall through */

    case OPT_MD:
      gfc_cpp_option.deps = 1;
      gfc_cpp_option.deps_filename = arg;
      break;

    case OPT_MF:
      /* If specified multiple times, last one wins.  */
      gfc_cpp_option.deps_filename_user = arg;
      break;

    case OPT_MG:
      gfc_cpp_option.deps_missing_are_generated = 1;
      break;

    case OPT_MP:
      gfc_cpp_option.deps_phony = 1;
      break;

    case OPT_MQ:
    case OPT_MT:
      gfc_cpp_option.deferred_opt[gfc_cpp_option.deferred_opt_count].code = code;
      gfc_cpp_option.deferred_opt[gfc_cpp_option.deferred_opt_count].arg = arg;
      gfc_cpp_option.deferred_opt_count++;
      break;

    case OPT_P:
      gfc_cpp_option.no_line_commands = 1;
      break;
  }

  return result;
}


void
gfc_cpp_post_options (void)
{
  /* Any preprocessing-related option without '-cpp' is considered
     an error.  */
  if (!gfc_cpp_enabled ()
      && (gfc_cpp_preprocess_only ()
	  || gfc_cpp_makedep ()
	  || !gfc_cpp_option.discard_comments
	  || !gfc_cpp_option.discard_comments_in_macro_exp
	  || gfc_cpp_option.print_include_names
	  || gfc_cpp_option.no_line_commands
	  || gfc_cpp_option.dump_macros
	  || gfc_cpp_option.dump_includes))
    gfc_fatal_error("To enable preprocessing, use -cpp");

<<<<<<< HEAD
  cpp_in = cpp_create_reader (CLK_GNUC89, NULL, line_table);
=======
>>>>>>> 03d20231
  if (!gfc_cpp_enabled ())
    return;

  cpp_in = cpp_create_reader (CLK_GNUC89, NULL, line_table);
  gcc_assert (cpp_in);

  /* The cpp_options-structure defines far more flags than those set here.
     If any other is implemented, see c-opt.c (sanitize_cpp_opts) for
     inter-option dependencies that may need to be enforced.  */
  cpp_option = cpp_get_options (cpp_in);
  gcc_assert (cpp_option);

  /* TODO: allow non-traditional modes, e.g. by -cpp-std=...?  */
  cpp_option->traditional = 1;
  cpp_option->cplusplus_comments = 0;

<<<<<<< HEAD
  cpp_option->pedantic = pedantic;
=======
  cpp_option->cpp_pedantic = pedantic;
>>>>>>> 03d20231

  cpp_option->dollars_in_ident = gfc_option.flag_dollar_ok;
  cpp_option->discard_comments = gfc_cpp_option.discard_comments;
  cpp_option->discard_comments_in_macro_exp = gfc_cpp_option.discard_comments_in_macro_exp;
  cpp_option->print_include_names = gfc_cpp_option.print_include_names;
  cpp_option->preprocessed = gfc_option.flag_preprocessed;

  if (gfc_cpp_makedep ())
    {
      cpp_option->deps.style = DEPS_USER;
      cpp_option->deps.phony_targets = gfc_cpp_option.deps_phony;
      cpp_option->deps.missing_files = gfc_cpp_option.deps_missing_are_generated;

      /* -MF <arg> overrides -M[M]D.  */
      if (gfc_cpp_option.deps_filename_user)
	gfc_cpp_option.deps_filename = gfc_cpp_option.deps_filename_user;
  }

  if (gfc_cpp_option.working_directory == -1)
    gfc_cpp_option.working_directory = (debug_info_level != DINFO_LEVEL_NONE);

  cpp_post_options (cpp_in);

  gfc_cpp_register_include_paths ();
}


void
gfc_cpp_init_0 (void)
{
  struct cpp_callbacks *cb;

  cb = cpp_get_callbacks (cpp_in);
  cb->file_change = cb_file_change;
  cb->line_change = cb_line_change;
  cb->ident = cb_ident;
  cb->def_pragma = cb_def_pragma;
  cb->error = cb_cpp_error;

  if (gfc_cpp_option.dump_includes)
    cb->include = cb_include;

  if ((gfc_cpp_option.dump_macros == 'D')
      || (gfc_cpp_option.dump_macros == 'N'))
    {
      cb->define = cb_define;
      cb->undef  = cb_undef;
    }

  if (gfc_cpp_option.dump_macros == 'U')
    {
      cb->before_define = dump_queued_macros;
      cb->used_define = cb_used_define;
      cb->used_undef = cb_used_undef;
    }

  /* Initialize the print structure.  Setting print.src_line to -1 here is
     a trick to guarantee that the first token of the file will cause
     a linemarker to be output by maybe_print_line.  */
  print.src_line = -1;
  print.printed = 0;
  print.prev = 0;
  print.first_time = 1;

  if (gfc_cpp_preprocess_only ())
    {
      if (gfc_cpp_option.output_filename)
	{
	  /* This needs cheating: with "-E -o <file>", the user wants the
	     preprocessed output in <file>. However, if nothing is done
	     about it <file> is also used for assembler output. Hence, it
	     is necessary to redirect assembler output (actually nothing
	     as -E implies -fsyntax-only) to another file, otherwise the
	     output from preprocessing is lost.  */
	  asm_file_name = gfc_cpp_option.temporary_filename;

	  print.outf = fopen (gfc_cpp_option.output_filename, "w");
	  if (print.outf == NULL)
	    gfc_fatal_error ("opening output file %s: %s",
			     gfc_cpp_option.output_filename,
			     xstrerror (errno));
	}
      else
	print.outf = stdout;
    }
  else
    {
      print.outf = fopen (gfc_cpp_option.temporary_filename, "w");
      if (print.outf == NULL)
	gfc_fatal_error ("opening output file %s: %s",
			 gfc_cpp_option.temporary_filename, xstrerror (errno));
    }

  gcc_assert(cpp_in);
  if (!cpp_read_main_file (cpp_in, gfc_source_file))
    errorcount++;
}

void
gfc_cpp_init (void)
{
  int i;

  if (gfc_option.flag_preprocessed)
    return;

  cpp_change_file (cpp_in, LC_RENAME, _("<built-in>"));
  if (!gfc_cpp_option.no_predefined)
    cpp_define_builtins (cpp_in);

  /* Handle deferred options from command-line.  */
  cpp_change_file (cpp_in, LC_RENAME, _("<command-line>"));

  for (i = 0; i < gfc_cpp_option.deferred_opt_count; i++)
    {
      gfc_cpp_deferred_opt_t *opt = &gfc_cpp_option.deferred_opt[i];

      if (opt->code == OPT_D)
	cpp_define (cpp_in, opt->arg);
      else if (opt->code == OPT_U)
	cpp_undef (cpp_in, opt->arg);
      else if (opt->code == OPT_A)
	{
	  if (opt->arg[0] == '-')
	    cpp_unassert (cpp_in, opt->arg + 1);
	  else
	    cpp_assert (cpp_in, opt->arg);
	}
      else if (opt->code == OPT_MT || opt->code == OPT_MQ)
	deps_add_target (cpp_get_deps (cpp_in),
			 opt->arg, opt->code == OPT_MQ);
    }

  if (gfc_cpp_option.working_directory
      && gfc_cpp_option.preprocess_only && !gfc_cpp_option.no_line_commands)
    pp_dir_change (cpp_in, get_src_pwd ());
}

gfc_try
gfc_cpp_preprocess (const char *source_file)
{
  if (!gfc_cpp_enabled ())
    return FAILURE;

  cpp_change_file (cpp_in, LC_RENAME, source_file);

  if (cpp_option->traditional)
    scan_translation_unit_trad (cpp_in);
  else
    scan_translation_unit (cpp_in);

  /* -dM command line option.  */
  if (gfc_cpp_preprocess_only () &&
      gfc_cpp_option.dump_macros == 'M')
    {
      putc ('\n', print.outf);
      cpp_forall_identifiers (cpp_in, dump_macro, NULL);
    }

  putc ('\n', print.outf);

  if (!gfc_cpp_preprocess_only ()
      || (gfc_cpp_preprocess_only () && gfc_cpp_option.output_filename))
    fclose (print.outf);

  return SUCCESS;
}

void
gfc_cpp_done (void)
{
  if (!gfc_cpp_enabled ())
    return;

  gcc_assert (cpp_in);

  if (gfc_cpp_makedep ())
    {
      if (gfc_cpp_option.deps_filename)
	{
	  FILE *f = fopen (gfc_cpp_option.deps_filename, "w");
	  if (f)
	    {
	      cpp_finish (cpp_in, f);
	      fclose (f);
	    }
	  else
	    gfc_fatal_error ("opening output file %s: %s",
			     gfc_cpp_option.deps_filename,
			     xstrerror (errno));
	}
      else
	cpp_finish (cpp_in, stdout);
    }

  cpp_undef_all (cpp_in);
  cpp_clear_file_cache (cpp_in);
}

/* PATH must be malloc-ed and NULL-terminated.  */
void
gfc_cpp_add_include_path (char *path, bool user_supplied)
{
  /* CHAIN sets cpp_dir->sysp which differs from 0 if PATH is a system
     include path. Fortran does not define any system include paths.  */
  int cxx_aware = 0;

  add_path (path, BRACKET, cxx_aware, user_supplied);
}

void
gfc_cpp_add_include_path_after (char *path, bool user_supplied)
{
  int cxx_aware = 0;
  add_path (path, AFTER, cxx_aware, user_supplied);
}

void
gfc_cpp_register_include_paths (void)
{
  int cxx_stdinc = 0;
  register_include_chains (cpp_in, gfc_cpp_option.sysroot,
			   gfc_cpp_option.prefix, gfc_cpp_option.multilib,
			   gfc_cpp_option.standard_include_paths, cxx_stdinc,
			   gfc_cpp_option.verbose);
}



static void scan_translation_unit_trad (cpp_reader *);
static void account_for_newlines (const unsigned char *, size_t);
static int dump_macro (cpp_reader *, cpp_hashnode *, void *);

static void print_line (source_location, const char *);
static void maybe_print_line (source_location);


/* Writes out the preprocessed file, handling spacing and paste
   avoidance issues.  */
static void
scan_translation_unit (cpp_reader *pfile)
{
  bool avoid_paste = false;

  print.source = NULL;
  for (;;)
    {
      const cpp_token *token = cpp_get_token (pfile);

      if (token->type == CPP_PADDING)
	{
	  avoid_paste = true;
	  if (print.source == NULL
	      || (!(print.source->flags & PREV_WHITE)
		  && token->val.source == NULL))
	    print.source = token->val.source;
	  continue;
	}

      if (token->type == CPP_EOF)
	break;

      /* Subtle logic to output a space if and only if necessary.  */
      if (avoid_paste)
	{
	  if (print.source == NULL)
	    print.source = token;
	  if (print.source->flags & PREV_WHITE
	      || (print.prev
		  && cpp_avoid_paste (pfile, print.prev, token))
	      || (print.prev == NULL && token->type == CPP_HASH))
	    putc (' ', print.outf);
	}
      else if (token->flags & PREV_WHITE)
	putc (' ', print.outf);

      avoid_paste = false;
      print.source = NULL;
      print.prev = token;
      cpp_output_token (token, print.outf);

      if (token->type == CPP_COMMENT)
	account_for_newlines (token->val.str.text, token->val.str.len);
    }
}

/* Adjust print.src_line for newlines embedded in output.  */
static void
account_for_newlines (const unsigned char *str, size_t len)
{
  while (len--)
    if (*str++ == '\n')
      print.src_line++;
}

/* Writes out a traditionally preprocessed file.  */
static void
scan_translation_unit_trad (cpp_reader *pfile)
{
  while (_cpp_read_logical_line_trad (pfile))
    {
      size_t len = pfile->out.cur - pfile->out.base;
      maybe_print_line (pfile->out.first_line);
      fwrite (pfile->out.base, 1, len, print.outf);
      print.printed = 1;
      if (!CPP_OPTION (pfile, discard_comments))
	account_for_newlines (pfile->out.base, len);
    }
}

/* If the token read on logical line LINE needs to be output on a
   different line to the current one, output the required newlines or
   a line marker.  */
static void
maybe_print_line (source_location src_loc)
{
  const struct line_map *map = linemap_lookup (line_table, src_loc);
  int src_line = SOURCE_LINE (map, src_loc);

  /* End the previous line of text.  */
  if (print.printed)
    {
      putc ('\n', print.outf);
      print.src_line++;
      print.printed = 0;
    }

  if (src_line >= print.src_line && src_line < print.src_line + 8)
    {
      while (src_line > print.src_line)
	{
	  putc ('\n', print.outf);
	  print.src_line++;
	}
    }
  else
    print_line (src_loc, "");
}

/* Output a line marker for logical line LINE.  Special flags are "1"
   or "2" indicating entering or leaving a file.  */
static void
print_line (source_location src_loc, const char *special_flags)
{
  /* End any previous line of text.  */
  if (print.printed)
    putc ('\n', print.outf);
  print.printed = 0;

  if (!gfc_cpp_option.no_line_commands)
    {
      const struct line_map *map = linemap_lookup (line_table, src_loc);

      size_t to_file_len = strlen (map->to_file);
      unsigned char *to_file_quoted =
         (unsigned char *) alloca (to_file_len * 4 + 1);
      unsigned char *p;

      print.src_line = SOURCE_LINE (map, src_loc);

      /* cpp_quote_string does not nul-terminate, so we have to do it
	 ourselves.  */
      p = cpp_quote_string (to_file_quoted,
			    (const unsigned char *) map->to_file, to_file_len);
      *p = '\0';
      fprintf (print.outf, "# %u \"%s\"%s",
	       print.src_line == 0 ? 1 : print.src_line,
	       to_file_quoted, special_flags);

      if (map->sysp == 2)
	fputs (" 3 4", print.outf);
      else if (map->sysp == 1)
	fputs (" 3", print.outf);

      putc ('\n', print.outf);
    }
}

static void
cb_file_change (cpp_reader * ARG_UNUSED (pfile), const struct line_map *map)
{
  const char *flags = "";

  if (gfc_cpp_option.no_line_commands)
    return;

  if (!map)
    return;

      if (print.first_time)
	{
	  /* Avoid printing foo.i when the main file is foo.c.  */
	  if (!cpp_get_options (cpp_in)->preprocessed)
	    print_line (map->start_location, flags);
	  print.first_time = 0;
	}
      else
	{
	  /* Bring current file to correct line when entering a new file.  */
	  if (map->reason == LC_ENTER)
	    {
	      const struct line_map *from = INCLUDED_FROM (line_table, map);
	      maybe_print_line (LAST_SOURCE_LINE_LOCATION (from));
	    }
	  if (map->reason == LC_ENTER)
	    flags = " 1";
	  else if (map->reason == LC_LEAVE)
	    flags = " 2";
	  print_line (map->start_location, flags);
	}

}

/* Called when a line of output is started.  TOKEN is the first token
   of the line, and at end of file will be CPP_EOF.  */
static void
cb_line_change (cpp_reader *pfile, const cpp_token *token,
		int parsing_args)
{
  source_location src_loc = token->src_loc;

  if (token->type == CPP_EOF || parsing_args)
    return;

  maybe_print_line (src_loc);
  print.prev = 0;
  print.source = 0;

  /* Supply enough spaces to put this token in its original column,
     one space per column greater than 2, since scan_translation_unit
     will provide a space if PREV_WHITE.  Don't bother trying to
     reconstruct tabs; we can't get it right in general, and nothing
     ought to care.  Some things do care; the fault lies with them.  */
  if (!CPP_OPTION (pfile, traditional))
    {
      const struct line_map *map = linemap_lookup (line_table, src_loc);
      int spaces = SOURCE_COLUMN (map, src_loc) - 2;
      print.printed = 1;

      while (-- spaces >= 0)
	putc (' ', print.outf);
    }
}

static void
cb_ident (cpp_reader *pfile ATTRIBUTE_UNUSED, source_location line,
	  const cpp_string *str)
{
  maybe_print_line (line);
  fprintf (print.outf, "#ident %s\n", str->text);
  print.src_line++;
}

static void
cb_define (cpp_reader *pfile ATTRIBUTE_UNUSED, source_location line,
           cpp_hashnode *node ATTRIBUTE_UNUSED)
{
  maybe_print_line (line);
  fputs ("#define ", print.outf);

  /* 'D' is whole definition; 'N' is name only.  */
  if (gfc_cpp_option.dump_macros == 'D')
    fputs ((const char *) cpp_macro_definition (pfile, node),
	   print.outf);
  else
    fputs ((const char *) NODE_NAME (node), print.outf);

  putc ('\n', print.outf);
  if (linemap_lookup (line_table, line)->to_line != 0)
    print.src_line++;
}

static void
cb_undef (cpp_reader *pfile ATTRIBUTE_UNUSED, source_location line,
	  cpp_hashnode *node)
{
  maybe_print_line (line);
  fprintf (print.outf, "#undef %s\n", NODE_NAME (node));
  print.src_line++;
}

static void
cb_include (cpp_reader *pfile ATTRIBUTE_UNUSED, source_location line,
	    const unsigned char *dir, const char *header, int angle_brackets,
	    const cpp_token **comments)
{
  maybe_print_line (line);
  if (angle_brackets)
    fprintf (print.outf, "#%s <%s>", dir, header);
  else
    fprintf (print.outf, "#%s \"%s\"", dir, header);

  if (comments != NULL)
    {
      while (*comments != NULL)
	{
	  if ((*comments)->flags & PREV_WHITE)
	    putc (' ', print.outf);
	  cpp_output_token (*comments, print.outf);
	  ++comments;
	}
    }

  putc ('\n', print.outf);
  print.src_line++;
}

/* Dump out the hash table.  */
static int
dump_macro (cpp_reader *pfile, cpp_hashnode *node, void *v ATTRIBUTE_UNUSED)
{
  if (node->type == NT_MACRO && !(node->flags & NODE_BUILTIN))
    {
      fputs ("#define ", print.outf);
      fputs ((const char *) cpp_macro_definition (pfile, node),
	     print.outf);
      putc ('\n', print.outf);
      print.src_line++;
    }

  return 1;
}

static void
cb_used_define (cpp_reader *pfile, source_location line ATTRIBUTE_UNUSED,
		cpp_hashnode *node)
{
  gfc_cpp_macro_queue *q;
  q = XNEW (gfc_cpp_macro_queue);
  q->macro = xstrdup ((const char *) cpp_macro_definition (pfile, node));
  q->next = cpp_define_queue;
  cpp_define_queue = q;
}

/* Callback from cpp_error for PFILE to print diagnostics from the
   preprocessor.  The diagnostic is of type LEVEL, with REASON set
   to the reason code if LEVEL is represents a warning, at location
   LOCATION, with column number possibly overridden by COLUMN_OVERRIDE
   if not zero; MSG is the translated message and AP the arguments.
   Returns true if a diagnostic was emitted, false otherwise.  */

static bool
cb_cpp_error (cpp_reader *pfile ATTRIBUTE_UNUSED, int level, int reason,
	      location_t location, unsigned int column_override,
	      const char *msg, va_list *ap)
{
  diagnostic_info diagnostic;
  diagnostic_t dlevel;
<<<<<<< HEAD
  bool save_warn_system_headers = global_dc->warn_system_headers;
=======
  bool save_warn_system_headers = global_dc->dc_warn_system_headers;
>>>>>>> 03d20231
  bool ret;

  switch (level)
    {
    case CPP_DL_WARNING_SYSHDR:
<<<<<<< HEAD
      global_dc->warn_system_headers = 1;
=======
      global_dc->dc_warn_system_headers = 1;
>>>>>>> 03d20231
      /* Fall through.  */
    case CPP_DL_WARNING:
      dlevel = DK_WARNING;
      break;
    case CPP_DL_PEDWARN:
      dlevel = DK_PEDWARN;
      break;
    case CPP_DL_ERROR:
      dlevel = DK_ERROR;
      break;
    case CPP_DL_ICE:
      dlevel = DK_ICE;
      break;
    case CPP_DL_NOTE:
      dlevel = DK_NOTE;
      break;
    case CPP_DL_FATAL:
      dlevel = DK_FATAL;
      break;
    default:
      gcc_unreachable ();
    }
  diagnostic_set_info_translated (&diagnostic, msg, ap,
				  location, dlevel);
  if (column_override)
    diagnostic_override_column (&diagnostic, column_override);
  if (reason == CPP_W_WARNING_DIRECTIVE)
    diagnostic_override_option_index (&diagnostic, OPT_Wcpp);
  ret = report_diagnostic (&diagnostic);
  if (level == CPP_DL_WARNING_SYSHDR)
<<<<<<< HEAD
    global_dc->warn_system_headers = save_warn_system_headers;
=======
    global_dc->dc_warn_system_headers = save_warn_system_headers;
>>>>>>> 03d20231
  return ret;
}

/* Callback called when -fworking-director and -E to emit working
   directory in cpp output file.  */

void
pp_dir_change (cpp_reader *pfile ATTRIBUTE_UNUSED, const char *dir)
{
  size_t to_file_len = strlen (dir);
  unsigned char *to_file_quoted =
     (unsigned char *) alloca (to_file_len * 4 + 1);
  unsigned char *p;

  /* cpp_quote_string does not nul-terminate, so we have to do it ourselves.  */
  p = cpp_quote_string (to_file_quoted, (const unsigned char *) dir, to_file_len);
  *p = '\0';
  fprintf (print.outf, "# 1 \"%s//\"\n", to_file_quoted);
}

/* Copy a #pragma directive to the preprocessed output.  */
static void
cb_def_pragma (cpp_reader *pfile, source_location line)
{
  maybe_print_line (line);
  fputs ("#pragma ", print.outf);
  cpp_output_line (pfile, print.outf);
  print.src_line++;
}

static void
cb_used_undef (cpp_reader *pfile ATTRIBUTE_UNUSED,
	       source_location line ATTRIBUTE_UNUSED,
	       cpp_hashnode *node)
{
  gfc_cpp_macro_queue *q;
  q = XNEW (gfc_cpp_macro_queue);
  q->macro = xstrdup ((const char *) NODE_NAME (node));
  q->next = cpp_undefine_queue;
  cpp_undefine_queue = q;
}

static void
dump_queued_macros (cpp_reader *pfile ATTRIBUTE_UNUSED)
{
  gfc_cpp_macro_queue *q;

  /* End the previous line of text.  */
  if (print.printed)
    {
      putc ('\n', print.outf);
      print.src_line++;
      print.printed = 0;
    }

  for (q = cpp_define_queue; q;)
    {
      gfc_cpp_macro_queue *oq;
      fputs ("#define ", print.outf);
      fputs (q->macro, print.outf);
      putc ('\n', print.outf);
      print.src_line++;
      oq = q;
      q = q->next;
      gfc_free (oq->macro);
      gfc_free (oq);
    }
  cpp_define_queue = NULL;
  for (q = cpp_undefine_queue; q;)
    {
      gfc_cpp_macro_queue *oq;
      fprintf (print.outf, "#undef %s\n", q->macro);
      print.src_line++;
      oq = q;
      q = q->next;
      gfc_free (oq->macro);
      gfc_free (oq);
    }
  cpp_undefine_queue = NULL;
}<|MERGE_RESOLUTION|>--- conflicted
+++ resolved
@@ -35,16 +35,12 @@
 #include "../../libcpp/internal.h"
 #include "cpp.h"
 #include "incpath.h"
-<<<<<<< HEAD
-#include "mkdeps.h"
-=======
 #include "cppbuiltin.h"
 #include "mkdeps.h"
 
 #ifndef TARGET_CPU_CPP_BUILTINS
 # define TARGET_CPU_CPP_BUILTINS()
 #endif
->>>>>>> 03d20231
 
 #ifndef TARGET_OS_CPP_BUILTINS
 # define TARGET_OS_CPP_BUILTINS()
@@ -446,10 +442,6 @@
 	  || gfc_cpp_option.dump_includes))
     gfc_fatal_error("To enable preprocessing, use -cpp");
 
-<<<<<<< HEAD
-  cpp_in = cpp_create_reader (CLK_GNUC89, NULL, line_table);
-=======
->>>>>>> 03d20231
   if (!gfc_cpp_enabled ())
     return;
 
@@ -466,11 +458,7 @@
   cpp_option->traditional = 1;
   cpp_option->cplusplus_comments = 0;
 
-<<<<<<< HEAD
-  cpp_option->pedantic = pedantic;
-=======
   cpp_option->cpp_pedantic = pedantic;
->>>>>>> 03d20231
 
   cpp_option->dollars_in_ident = gfc_option.flag_dollar_ok;
   cpp_option->discard_comments = gfc_cpp_option.discard_comments;
@@ -1019,21 +1007,13 @@
 {
   diagnostic_info diagnostic;
   diagnostic_t dlevel;
-<<<<<<< HEAD
-  bool save_warn_system_headers = global_dc->warn_system_headers;
-=======
   bool save_warn_system_headers = global_dc->dc_warn_system_headers;
->>>>>>> 03d20231
   bool ret;
 
   switch (level)
     {
     case CPP_DL_WARNING_SYSHDR:
-<<<<<<< HEAD
-      global_dc->warn_system_headers = 1;
-=======
       global_dc->dc_warn_system_headers = 1;
->>>>>>> 03d20231
       /* Fall through.  */
     case CPP_DL_WARNING:
       dlevel = DK_WARNING;
@@ -1064,11 +1044,7 @@
     diagnostic_override_option_index (&diagnostic, OPT_Wcpp);
   ret = report_diagnostic (&diagnostic);
   if (level == CPP_DL_WARNING_SYSHDR)
-<<<<<<< HEAD
-    global_dc->warn_system_headers = save_warn_system_headers;
-=======
     global_dc->dc_warn_system_headers = save_warn_system_headers;
->>>>>>> 03d20231
   return ret;
 }
 

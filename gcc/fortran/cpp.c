--- conflicted
+++ resolved
@@ -579,11 +579,7 @@
     {
       /* Make sure all of the builtins about to be declared have
 	BUILTINS_LOCATION has their source_location.  */
-<<<<<<< HEAD
-	cpp_force_token_locations (cpp_in, BUILTINS_LOCATION);
-=======
       cpp_force_token_locations (cpp_in, BUILTINS_LOCATION);
->>>>>>> 048062ed
 
       cpp_define_builtins (cpp_in);
 

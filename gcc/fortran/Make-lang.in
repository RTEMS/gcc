--- conflicted
+++ resolved
@@ -100,13 +100,9 @@
 f951$(exeext): $(F95_OBJS) \
 		$(C_STUB_OBJS) $(BACKEND) $(LIBDEPS) attribs.o
 	+$(LINKER) $(ALL_LINKERFLAGS) $(LDFLAGS) -o $@ \
-<<<<<<< HEAD
-		$(F95_OBJS) $(C_STUB_OBJS) \
-		$(BACKEND) $(LIBS) attribs.o $(BACKENDLIBS)
-=======
 		$(F95_OBJS) $(BACKEND) $(ZLIB) $(LIBS) attribs.o \
+		$(C_STUB_OBJS) \
 		$(BACKENDLIBS)
->>>>>>> 34e882e1
 
 gt-fortran-trans.h    : s-gtype; @true
 #
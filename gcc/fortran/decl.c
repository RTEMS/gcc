/* Declaration statement matcher
<<<<<<< HEAD
   Copyright (C) 2002, 2004, 2005, 2006, 2007 Free Software Foundation,
   Inc.
=======
   Copyright (C) 2002, 2004, 2005, 2006, 2007, 2008
   Free Software Foundation, Inc.
>>>>>>> 42bae686
   Contributed by Andy Vaught

This file is part of GCC.

GCC is free software; you can redistribute it and/or modify it under
the terms of the GNU General Public License as published by the Free
Software Foundation; either version 3, or (at your option) any later
version.

GCC is distributed in the hope that it will be useful, but WITHOUT ANY
WARRANTY; without even the implied warranty of MERCHANTABILITY or
FITNESS FOR A PARTICULAR PURPOSE.  See the GNU General Public License
for more details.

You should have received a copy of the GNU General Public License
along with GCC; see the file COPYING3.  If not see
<http://www.gnu.org/licenses/>.  */
<<<<<<< HEAD

=======
>>>>>>> 42bae686

#include "config.h"
#include "system.h"
#include "gfortran.h"
#include "match.h"
#include "parse.h"


/* Macros to access allocate memory for gfc_data_variable,
   gfc_data_value and gfc_data.  */
#define gfc_get_data_variable() XCNEW (gfc_data_variable)
#define gfc_get_data_value() XCNEW (gfc_data_value)
#define gfc_get_data() XCNEW (gfc_data)


/* This flag is set if an old-style length selector is matched
   during a type-declaration statement.  */

static int old_char_selector;

/* When variables acquire types and attributes from a declaration
   statement, they get them from the following static variables.  The
   first part of a declaration sets these variables and the second
   part copies these into symbol structures.  */

static gfc_typespec current_ts;

static symbol_attribute current_attr;
static gfc_array_spec *current_as;
static int colon_seen;

/* The current binding label (if any).  */
static char curr_binding_label[GFC_MAX_BINDING_LABEL_LEN + 1];
/* Need to know how many identifiers are on the current data declaration
   line in case we're given the BIND(C) attribute with a NAME= specifier.  */
static int num_idents_on_line;
/* Need to know if a NAME= specifier was found during gfc_match_bind_c so we
   can supply a name if the curr_binding_label is nil and NAME= was not.  */
static int has_name_equals = 0;

/* Initializer of the previous enumerator.  */

static gfc_expr *last_initializer;

/* History of all the enumerators is maintained, so that
   kind values of all the enumerators could be updated depending
   upon the maximum initialized value.  */

typedef struct enumerator_history
{
  gfc_symbol *sym;
  gfc_expr *initializer;
  struct enumerator_history *next;
}
enumerator_history;

/* Header of enum history chain.  */

static enumerator_history *enum_history = NULL;

/* Pointer of enum history node containing largest initializer.  */

static enumerator_history *max_enum = NULL;

/* gfc_new_block points to the symbol of a newly matched block.  */

gfc_symbol *gfc_new_block;

bool gfc_matching_function;


/********************* DATA statement subroutines *********************/

static bool in_match_data = false;

bool
gfc_in_match_data (void)
{
  return in_match_data;
}

<<<<<<< HEAD
void
gfc_set_in_match_data (bool set_value)
=======
static void
set_in_match_data (bool set_value)
>>>>>>> 42bae686
{
  in_match_data = set_value;
}

/* Free a gfc_data_variable structure and everything beneath it.  */

static void
free_variable (gfc_data_variable *p)
{
  gfc_data_variable *q;

  for (; p; p = q)
    {
      q = p->next;
      gfc_free_expr (p->expr);
      gfc_free_iterator (&p->iter, 0);
      free_variable (p->list);
      gfc_free (p);
    }
}


/* Free a gfc_data_value structure and everything beneath it.  */

static void
free_value (gfc_data_value *p)
{
  gfc_data_value *q;

  for (; p; p = q)
    {
      q = p->next;
      gfc_free_expr (p->expr);
      gfc_free (p);
    }
}


/* Free a list of gfc_data structures.  */

void
gfc_free_data (gfc_data *p)
{
  gfc_data *q;

  for (; p; p = q)
    {
      q = p->next;
      free_variable (p->var);
      free_value (p->value);
      gfc_free (p);
    }
}


/* Free all data in a namespace.  */

static void
gfc_free_data_all (gfc_namespace *ns)
{
  gfc_data *d;

  for (;ns->data;)
    {
      d = ns->data->next;
      gfc_free (ns->data);
      ns->data = d;
    }
}


static match var_element (gfc_data_variable *);

/* Match a list of variables terminated by an iterator and a right
   parenthesis.  */

static match
var_list (gfc_data_variable *parent)
{
  gfc_data_variable *tail, var;
  match m;

  m = var_element (&var);
  if (m == MATCH_ERROR)
    return MATCH_ERROR;
  if (m == MATCH_NO)
    goto syntax;

  tail = gfc_get_data_variable ();
  *tail = var;

  parent->list = tail;

  for (;;)
    {
      if (gfc_match_char (',') != MATCH_YES)
	goto syntax;

      m = gfc_match_iterator (&parent->iter, 1);
      if (m == MATCH_YES)
	break;
      if (m == MATCH_ERROR)
	return MATCH_ERROR;

      m = var_element (&var);
      if (m == MATCH_ERROR)
	return MATCH_ERROR;
      if (m == MATCH_NO)
	goto syntax;

      tail->next = gfc_get_data_variable ();
      tail = tail->next;

      *tail = var;
    }

  if (gfc_match_char (')') != MATCH_YES)
    goto syntax;
  return MATCH_YES;

syntax:
  gfc_syntax_error (ST_DATA);
  return MATCH_ERROR;
}


/* Match a single element in a data variable list, which can be a
   variable-iterator list.  */

static match
var_element (gfc_data_variable *new_var)
{
  match m;
  gfc_symbol *sym;

  memset (new_var, 0, sizeof (gfc_data_variable));

  if (gfc_match_char ('(') == MATCH_YES)
    return var_list (new_var);

  m = gfc_match_variable (&new_var->expr, 0);
  if (m != MATCH_YES)
    return m;

  sym = new_var->expr->symtree->n.sym;

  /* Symbol should already have an associated type.  */
  if (gfc_check_symbol_typed (sym, gfc_current_ns,
			      false, gfc_current_locus) == FAILURE)
    return MATCH_ERROR;

  if (!sym->attr.function && gfc_current_ns->parent
      && gfc_current_ns->parent == sym->ns)
    {
      gfc_error ("Host associated variable '%s' may not be in the DATA "
		 "statement at %C", sym->name);
      return MATCH_ERROR;
    }

  if (gfc_current_state () != COMP_BLOCK_DATA
      && sym->attr.in_common
      && gfc_notify_std (GFC_STD_GNU, "Extension: initialization of "
			 "common block variable '%s' in DATA statement at %C",
			 sym->name) == FAILURE)
    return MATCH_ERROR;

  if (gfc_add_data (&sym->attr, sym->name, &new_var->expr->where) == FAILURE)
    return MATCH_ERROR;

  return MATCH_YES;
}


/* Match the top-level list of data variables.  */

static match
top_var_list (gfc_data *d)
{
  gfc_data_variable var, *tail, *new_var;
  match m;

  tail = NULL;

  for (;;)
    {
      m = var_element (&var);
      if (m == MATCH_NO)
	goto syntax;
      if (m == MATCH_ERROR)
	return MATCH_ERROR;

      new_var = gfc_get_data_variable ();
      *new_var = var;

      if (tail == NULL)
	d->var = new_var;
      else
	tail->next = new_var;

      tail = new_var;

      if (gfc_match_char ('/') == MATCH_YES)
	break;
      if (gfc_match_char (',') != MATCH_YES)
	goto syntax;
    }

  return MATCH_YES;

syntax:
  gfc_syntax_error (ST_DATA);
  gfc_free_data_all (gfc_current_ns);
  return MATCH_ERROR;
}


static match
match_data_constant (gfc_expr **result)
{
  char name[GFC_MAX_SYMBOL_LEN + 1];
  gfc_symbol *sym;
  gfc_expr *expr;
  match m;
  locus old_loc;

  m = gfc_match_literal_constant (&expr, 1);
  if (m == MATCH_YES)
    {
      *result = expr;
      return MATCH_YES;
    }

  if (m == MATCH_ERROR)
    return MATCH_ERROR;

  m = gfc_match_null (result);
  if (m != MATCH_NO)
    return m;

  old_loc = gfc_current_locus;

  /* Should this be a structure component, try to match it
     before matching a name.  */
  m = gfc_match_rvalue (result);
  if (m == MATCH_ERROR)
    return m;

  if (m == MATCH_YES && (*result)->expr_type == EXPR_STRUCTURE)
    {
      if (gfc_simplify_expr (*result, 0) == FAILURE)
	m = MATCH_ERROR;
      return m;
    }

  gfc_current_locus = old_loc;

  m = gfc_match_name (name);
  if (m != MATCH_YES)
    return m;

  if (gfc_find_symbol (name, NULL, 1, &sym))
    return MATCH_ERROR;

  if (sym == NULL
      || (sym->attr.flavor != FL_PARAMETER && sym->attr.flavor != FL_DERIVED))
    {
      gfc_error ("Symbol '%s' must be a PARAMETER in DATA statement at %C",
		 name);
      return MATCH_ERROR;
    }
  else if (sym->attr.flavor == FL_DERIVED)
    return gfc_match_structure_constructor (sym, result, false);

  /* Check to see if the value is an initialization array expression.  */
  if (sym->value->expr_type == EXPR_ARRAY)
    {
      gfc_current_locus = old_loc;

      m = gfc_match_init_expr (result);
      if (m == MATCH_ERROR)
	return m;

      if (m == MATCH_YES)
	{
	  if (gfc_simplify_expr (*result, 0) == FAILURE)
	    m = MATCH_ERROR;

	  if ((*result)->expr_type == EXPR_CONSTANT)
	    return m;
          else
	    {
	      gfc_error ("Invalid initializer %s in Data statement at %C", name);
	      return MATCH_ERROR;
	    }
	}
    }

  *result = gfc_copy_expr (sym->value);
  return MATCH_YES;
}


/* Match a list of values in a DATA statement.  The leading '/' has
   already been seen at this point.  */

static match
top_val_list (gfc_data *data)
{
  gfc_data_value *new_val, *tail;
  gfc_expr *expr;
  match m;

  tail = NULL;

  for (;;)
    {
      m = match_data_constant (&expr);
      if (m == MATCH_NO)
	goto syntax;
      if (m == MATCH_ERROR)
	return MATCH_ERROR;

      new_val = gfc_get_data_value ();
      mpz_init (new_val->repeat);

      if (tail == NULL)
	data->value = new_val;
      else
	tail->next = new_val;

      tail = new_val;

      if (expr->ts.type != BT_INTEGER || gfc_match_char ('*') != MATCH_YES)
	{
	  tail->expr = expr;
	  mpz_set_ui (tail->repeat, 1);
	}
      else
	{
	  if (expr->ts.type == BT_INTEGER)
	    mpz_set (tail->repeat, expr->value.integer);
	  gfc_free_expr (expr);

	  m = match_data_constant (&tail->expr);
	  if (m == MATCH_NO)
	    goto syntax;
	  if (m == MATCH_ERROR)
	    return MATCH_ERROR;
	}

      if (gfc_match_char ('/') == MATCH_YES)
	break;
      if (gfc_match_char (',') == MATCH_NO)
	goto syntax;
    }

  return MATCH_YES;

syntax:
  gfc_syntax_error (ST_DATA);
  gfc_free_data_all (gfc_current_ns);
  return MATCH_ERROR;
}


/* Matches an old style initialization.  */

static match
match_old_style_init (const char *name)
{
  match m;
  gfc_symtree *st;
  gfc_symbol *sym;
  gfc_data *newdata;

  /* Set up data structure to hold initializers.  */
  gfc_find_sym_tree (name, NULL, 0, &st);
  sym = st->n.sym;

  newdata = gfc_get_data ();
  newdata->var = gfc_get_data_variable ();
  newdata->var->expr = gfc_get_variable_expr (st);
  newdata->where = gfc_current_locus;

  /* Match initial value list. This also eats the terminal '/'.  */
  m = top_val_list (newdata);
  if (m != MATCH_YES)
    {
      gfc_free (newdata);
      return m;
    }

  if (gfc_pure (NULL))
    {
      gfc_error ("Initialization at %C is not allowed in a PURE procedure");
      gfc_free (newdata);
      return MATCH_ERROR;
    }

  /* Mark the variable as having appeared in a data statement.  */
  if (gfc_add_data (&sym->attr, sym->name, &sym->declared_at) == FAILURE)
    {
      gfc_free (newdata);
      return MATCH_ERROR;
    }

  /* Chain in namespace list of DATA initializers.  */
  newdata->next = gfc_current_ns->data;
  gfc_current_ns->data = newdata;

  return m;
}


/* Match the stuff following a DATA statement. If ERROR_FLAG is set,
   we are matching a DATA statement and are therefore issuing an error
   if we encounter something unexpected, if not, we're trying to match
   an old-style initialization expression of the form INTEGER I /2/.  */

match
gfc_match_data (void)
{
  gfc_data *new_data;
  match m;

<<<<<<< HEAD
  gfc_set_in_match_data (true);
=======
  set_in_match_data (true);
>>>>>>> 42bae686

  for (;;)
    {
      new_data = gfc_get_data ();
      new_data->where = gfc_current_locus;

      m = top_var_list (new_data);
      if (m != MATCH_YES)
	goto cleanup;

      m = top_val_list (new_data);
      if (m != MATCH_YES)
	goto cleanup;

      new_data->next = gfc_current_ns->data;
      gfc_current_ns->data = new_data;

      if (gfc_match_eos () == MATCH_YES)
	break;

      gfc_match_char (',');	/* Optional comma */
    }

<<<<<<< HEAD
  gfc_set_in_match_data (false);
=======
  set_in_match_data (false);
>>>>>>> 42bae686

  if (gfc_pure (NULL))
    {
      gfc_error ("DATA statement at %C is not allowed in a PURE procedure");
      return MATCH_ERROR;
    }

  return MATCH_YES;

cleanup:
<<<<<<< HEAD
  gfc_set_in_match_data (false);
  gfc_free_data (new);
=======
  set_in_match_data (false);
  gfc_free_data (new_data);
>>>>>>> 42bae686
  return MATCH_ERROR;
}


/************************ Declaration statements *********************/

/* Match an intent specification.  Since this can only happen after an
   INTENT word, a legal intent-spec must follow.  */

static sym_intent
match_intent_spec (void)
{

  if (gfc_match (" ( in out )") == MATCH_YES)
    return INTENT_INOUT;
  if (gfc_match (" ( in )") == MATCH_YES)
    return INTENT_IN;
  if (gfc_match (" ( out )") == MATCH_YES)
    return INTENT_OUT;

  gfc_error ("Bad INTENT specification at %C");
  return INTENT_UNKNOWN;
}


/* Matches a character length specification, which is either a
   specification expression or a '*'.  */

static match
char_len_param_value (gfc_expr **expr)
{
  match m;

  if (gfc_match_char ('*') == MATCH_YES)
    {
      *expr = NULL;
      return MATCH_YES;
    }

  m = gfc_match_expr (expr);

  if (m == MATCH_YES
      && gfc_expr_check_typed (*expr, gfc_current_ns, false) == FAILURE)
    return MATCH_ERROR;

  if (m == MATCH_YES && (*expr)->expr_type == EXPR_FUNCTION)
    {
      if ((*expr)->value.function.actual
	  && (*expr)->value.function.actual->expr->symtree)
	{
	  gfc_expr *e;
	  e = (*expr)->value.function.actual->expr;
	  if (e->symtree->n.sym->attr.flavor == FL_PROCEDURE
	      && e->expr_type == EXPR_VARIABLE)
	    {
	      if (e->symtree->n.sym->ts.type == BT_UNKNOWN)
		goto syntax;
	      if (e->symtree->n.sym->ts.type == BT_CHARACTER
		  && e->symtree->n.sym->ts.cl
		  && e->symtree->n.sym->ts.cl->length->ts.type == BT_UNKNOWN)
	        goto syntax;
	    }
	}
    }
  return m;

syntax:
  gfc_error ("Conflict in attributes of function argument at %C");
  return MATCH_ERROR;
}


/* A character length is a '*' followed by a literal integer or a
   char_len_param_value in parenthesis.  */

static match
match_char_length (gfc_expr **expr)
{
  int length;
  match m;

  m = gfc_match_char ('*');
  if (m != MATCH_YES)
    return m;

  m = gfc_match_small_literal_int (&length, NULL);
  if (m == MATCH_ERROR)
    return m;

  if (m == MATCH_YES)
    {
      *expr = gfc_int_expr (length);
      return m;
    }

  if (gfc_match_char ('(') == MATCH_NO)
    goto syntax;

  m = char_len_param_value (expr);
  if (m != MATCH_YES && gfc_matching_function)
    {
      gfc_undo_symbols ();
      m = MATCH_YES;
    }

  if (m == MATCH_ERROR)
    return m;
  if (m == MATCH_NO)
    goto syntax;

  if (gfc_match_char (')') == MATCH_NO)
    {
      gfc_free_expr (*expr);
      *expr = NULL;
      goto syntax;
    }

  return MATCH_YES;

syntax:
  gfc_error ("Syntax error in character length specification at %C");
  return MATCH_ERROR;
}


/* Special subroutine for finding a symbol.  Check if the name is found
   in the current name space.  If not, and we're compiling a function or
   subroutine and the parent compilation unit is an interface, then check
   to see if the name we've been given is the name of the interface
   (located in another namespace).  */

static int
find_special (const char *name, gfc_symbol **result)
{
  gfc_state_data *s;
  int i;

  i = gfc_get_symbol (name, NULL, result);
  if (i == 0)
    goto end;

  if (gfc_current_state () != COMP_SUBROUTINE
      && gfc_current_state () != COMP_FUNCTION)
    goto end;

  s = gfc_state_stack->previous;
  if (s == NULL)
    goto end;

  if (s->state != COMP_INTERFACE)
    goto end;
  if (s->sym == NULL)
    goto end;		  /* Nameless interface.  */

  if (strcmp (name, s->sym->name) == 0)
    {
      *result = s->sym;
      return 0;
    }

end:
  return i;
}


/* Special subroutine for getting a symbol node associated with a
   procedure name, used in SUBROUTINE and FUNCTION statements.  The
   symbol is created in the parent using with symtree node in the
   child unit pointing to the symbol.  If the current namespace has no
   parent, then the symbol is just created in the current unit.  */

static int
get_proc_name (const char *name, gfc_symbol **result, bool module_fcn_entry)
{
  gfc_symtree *st;
  gfc_symbol *sym;
  int rc = 0;

  /* Module functions have to be left in their own namespace because
     they have potentially (almost certainly!) already been referenced.
     In this sense, they are rather like external functions.  This is
     fixed up in resolve.c(resolve_entries), where the symbol name-
     space is set to point to the master function, so that the fake
     result mechanism can work.  */
  if (module_fcn_entry)
    {
      /* Present if entry is declared to be a module procedure.  */
      rc = gfc_find_symbol (name, gfc_current_ns->parent, 0, result);

      if (*result == NULL)
	rc = gfc_get_symbol (name, NULL, result);
      else if (!gfc_get_symbol (name, NULL, &sym) && sym
		 && (*result)->ts.type == BT_UNKNOWN
		 && sym->attr.flavor == FL_UNKNOWN)
	/* Pick up the typespec for the entry, if declared in the function
	   body.  Note that this symbol is FL_UNKNOWN because it will
	   only have appeared in a type declaration.  The local symtree
	   is set to point to the module symbol and a unique symtree
	   to the local version.  This latter ensures a correct clearing
	   of the symbols.  */
	{
	  /* If the ENTRY proceeds its specification, we need to ensure
	     that this does not raise a "has no IMPLICIT type" error.  */
	  if (sym->ts.type == BT_UNKNOWN)
	    sym->attr.untyped = 1;

	  (*result)->ts = sym->ts;

	  /* Put the symbol in the procedure namespace so that, should
	     the ENTRY precede its specification, the specification
	     can be applied.  */
	  (*result)->ns = gfc_current_ns;

	  gfc_find_sym_tree (name, gfc_current_ns, 0, &st);
	  st->n.sym = *result;
	  st = gfc_get_unique_symtree (gfc_current_ns);
	  st->n.sym = sym;
	}
    }
  else
    rc = gfc_get_symbol (name, gfc_current_ns->parent, result);

  if (rc)
    return rc;

  sym = *result;
  gfc_current_ns->refs++;

  if (sym && !sym->gfc_new && gfc_current_state () != COMP_INTERFACE)
    {
      /* Trap another encompassed procedure with the same name.  All
	 these conditions are necessary to avoid picking up an entry
	 whose name clashes with that of the encompassing procedure;
	 this is handled using gsymbols to register unique,globally
	 accessible names.  */
      if (sym->attr.flavor != 0
	  && sym->attr.proc != 0
	  && (sym->attr.subroutine || sym->attr.function)
	  && sym->attr.if_source != IFSRC_UNKNOWN)
	gfc_error_now ("Procedure '%s' at %C is already defined at %L",
		       name, &sym->declared_at);

      /* Trap a procedure with a name the same as interface in the
	 encompassing scope.  */
      if (sym->attr.generic != 0
	  && (sym->attr.subroutine || sym->attr.function)
	  && !sym->attr.mod_proc)
	gfc_error_now ("Name '%s' at %C is already defined"
		       " as a generic interface at %L",
		       name, &sym->declared_at);

      /* Trap declarations of attributes in encompassing scope.  The
	 signature for this is that ts.kind is set.  Legitimate
	 references only set ts.type.  */
      if (sym->ts.kind != 0
	  && !sym->attr.implicit_type
	  && sym->attr.proc == 0
	  && gfc_current_ns->parent != NULL
	  && sym->attr.access == 0
	  && !module_fcn_entry)
	gfc_error_now ("Procedure '%s' at %C has an explicit interface "
		       "and must not have attributes declared at %L",
		       name, &sym->declared_at);
    }

  if (gfc_current_ns->parent == NULL || *result == NULL)
    return rc;

  /* Module function entries will already have a symtree in
     the current namespace but will need one at module level.  */
  if (module_fcn_entry)
    {
      /* Present if entry is declared to be a module procedure.  */
      rc = gfc_find_sym_tree (name, gfc_current_ns->parent, 0, &st);
      if (st == NULL)
	st = gfc_new_symtree (&gfc_current_ns->parent->sym_root, name);
    }
  else
    st = gfc_new_symtree (&gfc_current_ns->sym_root, name);

  st->n.sym = sym;
  sym->refs++;

  /* See if the procedure should be a module procedure.  */

  if (((sym->ns->proc_name != NULL
		&& sym->ns->proc_name->attr.flavor == FL_MODULE
		&& sym->attr.proc != PROC_MODULE)
	    || (module_fcn_entry && sym->attr.proc != PROC_MODULE))
	&& gfc_add_procedure (&sym->attr, PROC_MODULE,
			      sym->name, NULL) == FAILURE)
    rc = 2;

  return rc;
}


/* Verify that the given symbol representing a parameter is C
   interoperable, by checking to see if it was marked as such after
   its declaration.  If the given symbol is not interoperable, a
   warning is reported, thus removing the need to return the status to
   the calling function.  The standard does not require the user use
   one of the iso_c_binding named constants to declare an
   interoperable parameter, but we can't be sure if the param is C
   interop or not if the user doesn't.  For example, integer(4) may be
   legal Fortran, but doesn't have meaning in C.  It may interop with
   a number of the C types, which causes a problem because the
   compiler can't know which one.  This code is almost certainly not
   portable, and the user will get what they deserve if the C type
   across platforms isn't always interoperable with integer(4).  If
   the user had used something like integer(c_int) or integer(c_long),
   the compiler could have automatically handled the varying sizes
   across platforms.  */

gfc_try
verify_c_interop_param (gfc_symbol *sym)
{
  int is_c_interop = 0;
  gfc_try retval = SUCCESS;

  /* We check implicitly typed variables in symbol.c:gfc_set_default_type().
     Don't repeat the checks here.  */
  if (sym->attr.implicit_type)
    return SUCCESS;
  
  /* For subroutines or functions that are passed to a BIND(C) procedure,
     they're interoperable if they're BIND(C) and their params are all
     interoperable.  */
  if (sym->attr.flavor == FL_PROCEDURE)
    {
      if (sym->attr.is_bind_c == 0)
        {
          gfc_error_now ("Procedure '%s' at %L must have the BIND(C) "
                         "attribute to be C interoperable", sym->name,
                         &(sym->declared_at));
                         
          return FAILURE;
        }
      else
        {
          if (sym->attr.is_c_interop == 1)
            /* We've already checked this procedure; don't check it again.  */
            return SUCCESS;
          else
            return verify_bind_c_sym (sym, &(sym->ts), sym->attr.in_common,
                                      sym->common_block);
        }
    }
  
  /* See if we've stored a reference to a procedure that owns sym.  */
  if (sym->ns != NULL && sym->ns->proc_name != NULL)
    {
      if (sym->ns->proc_name->attr.is_bind_c == 1)
	{
	  is_c_interop =
	    (verify_c_interop (&(sym->ts))
	     == SUCCESS ? 1 : 0);

	  if (is_c_interop != 1)
	    {
	      /* Make personalized messages to give better feedback.  */
	      if (sym->ts.type == BT_DERIVED)
		gfc_error ("Type '%s' at %L is a parameter to the BIND(C) "
			   " procedure '%s' but is not C interoperable "
			   "because derived type '%s' is not C interoperable",
			   sym->name, &(sym->declared_at),
			   sym->ns->proc_name->name, 
			   sym->ts.derived->name);
	      else
		gfc_warning ("Variable '%s' at %L is a parameter to the "
			     "BIND(C) procedure '%s' but may not be C "
			     "interoperable",
			     sym->name, &(sym->declared_at),
			     sym->ns->proc_name->name);
	    }

          /* Character strings are only C interoperable if they have a
             length of 1.  */
          if (sym->ts.type == BT_CHARACTER)
	    {
	      gfc_charlen *cl = sym->ts.cl;
	      if (!cl || !cl->length || cl->length->expr_type != EXPR_CONSTANT
                  || mpz_cmp_si (cl->length->value.integer, 1) != 0)
		{
		  gfc_error ("Character argument '%s' at %L "
			     "must be length 1 because "
                             "procedure '%s' is BIND(C)",
			     sym->name, &sym->declared_at,
                             sym->ns->proc_name->name);
		  retval = FAILURE;
		}
	    }

	  /* We have to make sure that any param to a bind(c) routine does
	     not have the allocatable, pointer, or optional attributes,
	     according to J3/04-007, section 5.1.  */
	  if (sym->attr.allocatable == 1)
	    {
	      gfc_error ("Variable '%s' at %L cannot have the "
			 "ALLOCATABLE attribute because procedure '%s'"
			 " is BIND(C)", sym->name, &(sym->declared_at),
			 sym->ns->proc_name->name);
	      retval = FAILURE;
	    }

	  if (sym->attr.pointer == 1)
	    {
	      gfc_error ("Variable '%s' at %L cannot have the "
			 "POINTER attribute because procedure '%s'"
			 " is BIND(C)", sym->name, &(sym->declared_at),
			 sym->ns->proc_name->name);
	      retval = FAILURE;
	    }

	  if (sym->attr.optional == 1)
	    {
	      gfc_error ("Variable '%s' at %L cannot have the "
			 "OPTIONAL attribute because procedure '%s'"
			 " is BIND(C)", sym->name, &(sym->declared_at),
			 sym->ns->proc_name->name);
	      retval = FAILURE;
	    }

          /* Make sure that if it has the dimension attribute, that it is
	     either assumed size or explicit shape.  */
	  if (sym->as != NULL)
	    {
	      if (sym->as->type == AS_ASSUMED_SHAPE)
		{
		  gfc_error ("Assumed-shape array '%s' at %L cannot be an "
			     "argument to the procedure '%s' at %L because "
			     "the procedure is BIND(C)", sym->name,
			     &(sym->declared_at), sym->ns->proc_name->name,
			     &(sym->ns->proc_name->declared_at));
		  retval = FAILURE;
		}

	      if (sym->as->type == AS_DEFERRED)
		{
		  gfc_error ("Deferred-shape array '%s' at %L cannot be an "
			     "argument to the procedure '%s' at %L because "
			     "the procedure is BIND(C)", sym->name,
			     &(sym->declared_at), sym->ns->proc_name->name,
 			     &(sym->ns->proc_name->declared_at));
		  retval = FAILURE;
		}
	  }
	}
    }

  return retval;
}


/* Function called by variable_decl() that adds a name to the symbol table.  */

static gfc_try
build_sym (const char *name, gfc_charlen *cl,
	   gfc_array_spec **as, locus *var_locus)
{
  symbol_attribute attr;
  gfc_symbol *sym;

  if (gfc_get_symbol (name, NULL, &sym))
    return FAILURE;

  /* Start updating the symbol table.  Add basic type attribute if present.  */
  if (current_ts.type != BT_UNKNOWN
      && (sym->attr.implicit_type == 0
	  || !gfc_compare_types (&sym->ts, &current_ts))
      && gfc_add_type (sym, &current_ts, var_locus) == FAILURE)
    return FAILURE;

  if (sym->ts.type == BT_CHARACTER)
    sym->ts.cl = cl;

  /* Add dimension attribute if present.  */
  if (gfc_set_array_spec (sym, *as, var_locus) == FAILURE)
    return FAILURE;
  *as = NULL;

  /* Add attribute to symbol.  The copy is so that we can reset the
     dimension attribute.  */
  attr = current_attr;
  attr.dimension = 0;

  if (gfc_copy_attr (&sym->attr, &attr, var_locus) == FAILURE)
    return FAILURE;

  /* Finish any work that may need to be done for the binding label,
     if it's a bind(c).  The bind(c) attr is found before the symbol
     is made, and before the symbol name (for data decls), so the
     current_ts is holding the binding label, or nothing if the
     name= attr wasn't given.  Therefore, test here if we're dealing
     with a bind(c) and make sure the binding label is set correctly.  */
  if (sym->attr.is_bind_c == 1)
    {
      if (sym->binding_label[0] == '\0')
        {
	  /* Set the binding label and verify that if a NAME= was specified
	     then only one identifier was in the entity-decl-list.  */
	  if (set_binding_label (sym->binding_label, sym->name,
				 num_idents_on_line) == FAILURE)
            return FAILURE;
        }
    }

  /* See if we know we're in a common block, and if it's a bind(c)
     common then we need to make sure we're an interoperable type.  */
  if (sym->attr.in_common == 1)
    {
      /* Test the common block object.  */
      if (sym->common_block != NULL && sym->common_block->is_bind_c == 1
          && sym->ts.is_c_interop != 1)
        {
          gfc_error_now ("Variable '%s' in common block '%s' at %C "
                         "must be declared with a C interoperable "
                         "kind since common block '%s' is BIND(C)",
                         sym->name, sym->common_block->name,
                         sym->common_block->name);
          gfc_clear_error ();
        }
    }

  sym->attr.implied_index = 0;

  return SUCCESS;
}


/* Set character constant to the given length. The constant will be padded or
   truncated.  If we're inside an array constructor without a typespec, we
   additionally check that all elements have the same length; check_len -1
   means no checking.  */

void
<<<<<<< HEAD
gfc_set_constant_character_len (int len, gfc_expr * expr, bool array)
=======
gfc_set_constant_character_len (int len, gfc_expr *expr, int check_len)
>>>>>>> 42bae686
{
  gfc_char_t *s;
  int slen;

  gcc_assert (expr->expr_type == EXPR_CONSTANT);
  gcc_assert (expr->ts.type == BT_CHARACTER);

  slen = expr->value.character.length;
  if (len != slen)
    {
<<<<<<< HEAD
      s = gfc_getmem (len + 1);
      memcpy (s, expr->value.character.string, MIN (len, slen));
      if (len > slen)
	memset (&s[slen], ' ', len - slen);
=======
      s = gfc_get_wide_string (len + 1);
      memcpy (s, expr->value.character.string,
	      MIN (len, slen) * sizeof (gfc_char_t));
      if (len > slen)
	gfc_wide_memset (&s[slen], ' ', len - slen);
>>>>>>> 42bae686

      if (gfc_option.warn_character_truncation && slen > len)
	gfc_warning_now ("CHARACTER expression at %L is being truncated "
			 "(%d/%d)", &expr->where, slen, len);

      /* Apply the standard by 'hand' otherwise it gets cleared for
	 initializers.  */
<<<<<<< HEAD
      if (array && slen < len && !(gfc_option.allow_std & GFC_STD_GNU))
	gfc_error_now ("The CHARACTER elements of the array constructor "
		       "at %L must have the same length (%d/%d)",
		        &expr->where, slen, len);
=======
      if (check_len != -1 && slen != check_len
          && !(gfc_option.allow_std & GFC_STD_GNU))
	gfc_error_now ("The CHARACTER elements of the array constructor "
		       "at %L must have the same length (%d/%d)",
			&expr->where, slen, check_len);
>>>>>>> 42bae686

      s[len] = '\0';
      gfc_free (expr->value.character.string);
      expr->value.character.string = s;
      expr->value.character.length = len;
    }
}


/* Function to create and update the enumerator history
   using the information passed as arguments.
   Pointer "max_enum" is also updated, to point to
   enum history node containing largest initializer.

   SYM points to the symbol node of enumerator.
   INIT points to its enumerator value.  */

<<<<<<< HEAD
static void 
=======
static void
>>>>>>> 42bae686
create_enum_history (gfc_symbol *sym, gfc_expr *init)
{
  enumerator_history *new_enum_history;
  gcc_assert (sym != NULL && init != NULL);

  new_enum_history = XCNEW (enumerator_history);

  new_enum_history->sym = sym;
  new_enum_history->initializer = init;
  new_enum_history->next = NULL;

  if (enum_history == NULL)
    {
      enum_history = new_enum_history;
      max_enum = enum_history;
    }
  else
    {
      new_enum_history->next = enum_history;
      enum_history = new_enum_history;

      if (mpz_cmp (max_enum->initializer->value.integer,
		   new_enum_history->initializer->value.integer) < 0)
	max_enum = new_enum_history;
    }
}


/* Function to free enum kind history.  */

<<<<<<< HEAD
void 
=======
void
>>>>>>> 42bae686
gfc_free_enum_history (void)
{
  enumerator_history *current = enum_history;
  enumerator_history *next;

  while (current != NULL)
    {
      next = current->next;
      gfc_free (current);
      current = next;
    }
  max_enum = NULL;
  enum_history = NULL;
}


/* Function called by variable_decl() that adds an initialization
   expression to a symbol.  */

static gfc_try
add_init_expr_to_sym (const char *name, gfc_expr **initp, locus *var_locus)
{
  symbol_attribute attr;
  gfc_symbol *sym;
  gfc_expr *init;

  init = *initp;
  if (find_special (name, &sym))
    return FAILURE;

  attr = sym->attr;

  /* If this symbol is confirming an implicit parameter type,
     then an initialization expression is not allowed.  */
  if (attr.flavor == FL_PARAMETER
      && sym->value != NULL
      && *initp != NULL)
    {
      gfc_error ("Initializer not allowed for PARAMETER '%s' at %C",
		 sym->name);
      return FAILURE;
    }

  if (init == NULL)
    {
      /* An initializer is required for PARAMETER declarations.  */
      if (attr.flavor == FL_PARAMETER)
	{
	  gfc_error ("PARAMETER at %L is missing an initializer", var_locus);
	  return FAILURE;
	}
    }
  else
    {
      /* If a variable appears in a DATA block, it cannot have an
	 initializer.  */
      if (sym->attr.data)
	{
	  gfc_error ("Variable '%s' at %C with an initializer already "
		     "appears in a DATA statement", sym->name);
	  return FAILURE;
	}

      /* Check if the assignment can happen. This has to be put off
	 until later for a derived type variable.  */
      if (sym->ts.type != BT_DERIVED && init->ts.type != BT_DERIVED
	  && gfc_check_assign_symbol (sym, init) == FAILURE)
	return FAILURE;

      if (sym->ts.type == BT_CHARACTER && sym->ts.cl)
	{
	  /* Update symbol character length according initializer.  */
	  if (sym->ts.cl->length == NULL)
	    {
	      int clen;
	      /* If there are multiple CHARACTER variables declared on the
		 same line, we don't want them to share the same length.  */
	      sym->ts.cl = gfc_get_charlen ();
	      sym->ts.cl->next = gfc_current_ns->cl_list;
	      gfc_current_ns->cl_list = sym->ts.cl;

	      if (sym->attr.flavor == FL_PARAMETER)
		{
		  if (init->expr_type == EXPR_CONSTANT)
		    {
		      clen = init->value.character.length;
		      sym->ts.cl->length = gfc_int_expr (clen);
		    }
		  else if (init->expr_type == EXPR_ARRAY)
		    {
		      gfc_expr *p = init->value.constructor->expr;
		      clen = p->value.character.length;
		      sym->ts.cl->length = gfc_int_expr (clen);
		    }
		  else if (init->ts.cl && init->ts.cl->length)
		    sym->ts.cl->length =
				gfc_copy_expr (sym->value->ts.cl->length);
		}
	    }
	  /* Update initializer character length according symbol.  */
	  else if (sym->ts.cl->length->expr_type == EXPR_CONSTANT)
	    {
	      int len = mpz_get_si (sym->ts.cl->length->value.integer);
	      gfc_constructor * p;

	      if (init->expr_type == EXPR_CONSTANT)
<<<<<<< HEAD
		gfc_set_constant_character_len (len, init, false);
=======
		gfc_set_constant_character_len (len, init, -1);
>>>>>>> 42bae686
	      else if (init->expr_type == EXPR_ARRAY)
		{
		  /* Build a new charlen to prevent simplification from
		     deleting the length before it is resolved.  */
		  init->ts.cl = gfc_get_charlen ();
		  init->ts.cl->next = gfc_current_ns->cl_list;
		  gfc_current_ns->cl_list = sym->ts.cl;
		  init->ts.cl->length = gfc_copy_expr (sym->ts.cl->length);

		  for (p = init->value.constructor; p; p = p->next)
<<<<<<< HEAD
		    gfc_set_constant_character_len (len, p->expr, false);
=======
		    gfc_set_constant_character_len (len, p->expr, -1);
>>>>>>> 42bae686
		}
	    }
	}

      /* Need to check if the expression we initialized this
	 to was one of the iso_c_binding named constants.  If so,
	 and we're a parameter (constant), let it be iso_c.
	 For example:
	 integer(c_int), parameter :: my_int = c_int
	 integer(my_int) :: my_int_2
	 If we mark my_int as iso_c (since we can see it's value
	 is equal to one of the named constants), then my_int_2
	 will be considered C interoperable.  */
      if (sym->ts.type != BT_CHARACTER && sym->ts.type != BT_DERIVED)
	{
	  sym->ts.is_iso_c |= init->ts.is_iso_c;
	  sym->ts.is_c_interop |= init->ts.is_c_interop;
	  /* attr bits needed for module files.  */
	  sym->attr.is_iso_c |= init->ts.is_iso_c;
	  sym->attr.is_c_interop |= init->ts.is_c_interop;
	  if (init->ts.is_iso_c)
	    sym->ts.f90_type = init->ts.f90_type;
	}
      
      /* Add initializer.  Make sure we keep the ranks sane.  */
      if (sym->attr.dimension && init->rank == 0)
	{
	  mpz_t size;
	  gfc_expr *array;
	  gfc_constructor *c;
	  int n;
	  if (sym->attr.flavor == FL_PARAMETER
		&& init->expr_type == EXPR_CONSTANT
		&& spec_size (sym->as, &size) == SUCCESS
		&& mpz_cmp_si (size, 0) > 0)
	    {
	      array = gfc_start_constructor (init->ts.type, init->ts.kind,
					     &init->where);

	      array->value.constructor = c = NULL;
	      for (n = 0; n < (int)mpz_get_si (size); n++)
		{
		  if (array->value.constructor == NULL)
		    {
		      array->value.constructor = c = gfc_get_constructor ();
		      c->expr = init;
		    }
		  else
		    {
		      c->next = gfc_get_constructor ();
		      c = c->next;
		      c->expr = gfc_copy_expr (init);
		    }
		}

	      array->shape = gfc_get_shape (sym->as->rank);
	      for (n = 0; n < sym->as->rank; n++)
		spec_dimen_size (sym->as, n, &array->shape[n]);

	      init = array;
	      mpz_clear (size);
	    }
	  init->rank = sym->as->rank;
	}

      sym->value = init;
      if (sym->attr.save == SAVE_NONE)
	sym->attr.save = SAVE_IMPLICIT;
      *initp = NULL;
    }

  return SUCCESS;
}


/* Function called by variable_decl() that adds a name to a structure
   being built.  */

static gfc_try
build_struct (const char *name, gfc_charlen *cl, gfc_expr **init,
	      gfc_array_spec **as)
{
  gfc_component *c;

  /* If the current symbol is of the same derived type that we're
     constructing, it must have the pointer attribute.  */
  if (current_ts.type == BT_DERIVED
      && current_ts.derived == gfc_current_block ()
      && current_attr.pointer == 0)
    {
      gfc_error ("Component at %C must have the POINTER attribute");
      return FAILURE;
    }

  if (gfc_current_block ()->attr.pointer && (*as)->rank != 0)
    {
      if ((*as)->type != AS_DEFERRED && (*as)->type != AS_EXPLICIT)
	{
	  gfc_error ("Array component of structure at %C must have explicit "
		     "or deferred shape");
	  return FAILURE;
	}
    }

  if (gfc_add_component (gfc_current_block (), name, &c) == FAILURE)
    return FAILURE;

  c->ts = current_ts;
  c->ts.cl = cl;
  c->attr = current_attr;

  c->initializer = *init;
  *init = NULL;

  c->as = *as;
  if (c->as != NULL)
    c->attr.dimension = 1;
  *as = NULL;

  /* Should this ever get more complicated, combine with similar section
     in add_init_expr_to_sym into a separate function.  */
  if (c->ts.type == BT_CHARACTER && !c->attr.pointer && c->initializer && c->ts.cl
      && c->ts.cl->length && c->ts.cl->length->expr_type == EXPR_CONSTANT)
    {
      int len;

      gcc_assert (c->ts.cl && c->ts.cl->length);
      gcc_assert (c->ts.cl->length->expr_type == EXPR_CONSTANT);
      gcc_assert (c->ts.cl->length->ts.type == BT_INTEGER);

      len = mpz_get_si (c->ts.cl->length->value.integer);

      if (c->initializer->expr_type == EXPR_CONSTANT)
	gfc_set_constant_character_len (len, c->initializer, -1);
      else if (mpz_cmp (c->ts.cl->length->value.integer,
			c->initializer->ts.cl->length->value.integer))
	{
	  bool has_ts;
	  gfc_constructor *ctor = c->initializer->value.constructor;

	  bool first = true;
	  int first_len;

	  has_ts = (c->initializer->ts.cl
		    && c->initializer->ts.cl->length_from_typespec);

	  for (; ctor; ctor = ctor->next)
	    {
	      /* Remember the length of the first element for checking that
		 all elements *in the constructor* have the same length.  This
		 need not be the length of the LHS!  */
	      if (first)
		{
		  gcc_assert (ctor->expr->expr_type == EXPR_CONSTANT);
		  gcc_assert (ctor->expr->ts.type == BT_CHARACTER);
		  first_len = ctor->expr->value.character.length;
		  first = false;
		}

	      if (ctor->expr->expr_type == EXPR_CONSTANT)
		gfc_set_constant_character_len (len, ctor->expr,
						has_ts ? -1 : first_len);
	    }
	}
    }

  /* Check array components.  */
  if (!c->attr.dimension)
    {
      if (c->attr.allocatable)
	{
	  gfc_error ("Allocatable component at %C must be an array");
	  return FAILURE;
	}
      else
	return SUCCESS;
    }

  if (c->attr.pointer)
    {
      if (c->as->type != AS_DEFERRED)
	{
	  gfc_error ("Pointer array component of structure at %C must have a "
		     "deferred shape");
	  return FAILURE;
	}
    }
  else if (c->attr.allocatable)
    {
      if (c->as->type != AS_DEFERRED)
	{
	  gfc_error ("Allocatable component of structure at %C must have a "
		     "deferred shape");
	  return FAILURE;
	}
    }
  else
    {
      if (c->as->type != AS_EXPLICIT)
	{
	  gfc_error ("Array component of structure at %C must have an "
		     "explicit shape");
	  return FAILURE;
	}
    }

  return SUCCESS;
}


/* Match a 'NULL()', and possibly take care of some side effects.  */

match
gfc_match_null (gfc_expr **result)
{
  gfc_symbol *sym;
  gfc_expr *e;
  match m;

  m = gfc_match (" null ( )");
  if (m != MATCH_YES)
    return m;

  /* The NULL symbol now has to be/become an intrinsic function.  */
  if (gfc_get_symbol ("null", NULL, &sym))
    {
      gfc_error ("NULL() initialization at %C is ambiguous");
      return MATCH_ERROR;
    }

  gfc_intrinsic_symbol (sym);

  if (sym->attr.proc != PROC_INTRINSIC
      && (gfc_add_procedure (&sym->attr, PROC_INTRINSIC,
			     sym->name, NULL) == FAILURE
	  || gfc_add_function (&sym->attr, sym->name, NULL) == FAILURE))
    return MATCH_ERROR;

  e = gfc_get_expr ();
  e->where = gfc_current_locus;
  e->expr_type = EXPR_NULL;
  e->ts.type = BT_UNKNOWN;

  *result = e;

  return MATCH_YES;
}


/* Match a variable name with an optional initializer.  When this
   subroutine is called, a variable is expected to be parsed next.
   Depending on what is happening at the moment, updates either the
   symbol table or the current interface.  */

static match
variable_decl (int elem)
{
  char name[GFC_MAX_SYMBOL_LEN + 1];
  gfc_expr *initializer, *char_len;
  gfc_array_spec *as;
  gfc_array_spec *cp_as; /* Extra copy for Cray Pointees.  */
  gfc_charlen *cl;
  locus var_locus;
  match m;
  gfc_try t;
  gfc_symbol *sym;
  locus old_locus;

  initializer = NULL;
  as = NULL;
  cp_as = NULL;
  old_locus = gfc_current_locus;

  /* When we get here, we've just matched a list of attributes and
     maybe a type and a double colon.  The next thing we expect to see
     is the name of the symbol.  */
  m = gfc_match_name (name);
  if (m != MATCH_YES)
    goto cleanup;

  var_locus = gfc_current_locus;

  /* Now we could see the optional array spec. or character length.  */
  m = gfc_match_array_spec (&as);
  if (gfc_option.flag_cray_pointer && m == MATCH_YES)
    cp_as = gfc_copy_array_spec (as);
  else if (m == MATCH_ERROR)
    goto cleanup;

  if (m == MATCH_NO)
    as = gfc_copy_array_spec (current_as);

  char_len = NULL;
  cl = NULL;

  if (current_ts.type == BT_CHARACTER)
    {
      switch (match_char_length (&char_len))
	{
	case MATCH_YES:
	  cl = gfc_get_charlen ();
	  cl->next = gfc_current_ns->cl_list;
	  gfc_current_ns->cl_list = cl;

	  cl->length = char_len;
	  break;

	/* Non-constant lengths need to be copied after the first
	   element.  Also copy assumed lengths.  */
	case MATCH_NO:
	  if (elem > 1
	      && (current_ts.cl->length == NULL
		  || current_ts.cl->length->expr_type != EXPR_CONSTANT))
	    {
	      cl = gfc_get_charlen ();
	      cl->next = gfc_current_ns->cl_list;
	      gfc_current_ns->cl_list = cl;
	      cl->length = gfc_copy_expr (current_ts.cl->length);
	    }
	  else
	    cl = current_ts.cl;

	  break;

	case MATCH_ERROR:
	  goto cleanup;
	}
    }

  /*  If this symbol has already shown up in a Cray Pointer declaration,
      then we want to set the type & bail out.  */
  if (gfc_option.flag_cray_pointer)
    {
      gfc_find_symbol (name, gfc_current_ns, 1, &sym);
      if (sym != NULL && sym->attr.cray_pointee)
	{
	  sym->ts.type = current_ts.type;
	  sym->ts.kind = current_ts.kind;
	  sym->ts.cl = cl;
	  sym->ts.derived = current_ts.derived;
	  sym->ts.is_c_interop = current_ts.is_c_interop;
	  sym->ts.is_iso_c = current_ts.is_iso_c;
	  m = MATCH_YES;
	
	  /* Check to see if we have an array specification.  */
	  if (cp_as != NULL)
	    {
	      if (sym->as != NULL)
		{
		  gfc_error ("Duplicate array spec for Cray pointee at %C");
		  gfc_free_array_spec (cp_as);
		  m = MATCH_ERROR;
		  goto cleanup;
		}
	      else
		{
		  if (gfc_set_array_spec (sym, cp_as, &var_locus) == FAILURE)
		    gfc_internal_error ("Couldn't set pointee array spec.");

		  /* Fix the array spec.  */
		  m = gfc_mod_pointee_as (sym->as);
		  if (m == MATCH_ERROR)
		    goto cleanup;
		}
	    }
	  goto cleanup;
	}
      else
	{
	  gfc_free_array_spec (cp_as);
	}
    }


  /* OK, we've successfully matched the declaration.  Now put the
     symbol in the current namespace, because it might be used in the
     optional initialization expression for this symbol, e.g. this is
     perfectly legal:

     integer, parameter :: i = huge(i)

     This is only true for parameters or variables of a basic type.
     For components of derived types, it is not true, so we don't
     create a symbol for those yet.  If we fail to create the symbol,
     bail out.  */
  if (gfc_current_state () != COMP_DERIVED
      && build_sym (name, cl, &as, &var_locus) == FAILURE)
    {
      m = MATCH_ERROR;
      goto cleanup;
    }

  /* An interface body specifies all of the procedure's
     characteristics and these shall be consistent with those
     specified in the procedure definition, except that the interface
     may specify a procedure that is not pure if the procedure is
     defined to be pure(12.3.2).  */
  if (current_ts.type == BT_DERIVED
<<<<<<< HEAD
	&& gfc_current_ns->proc_name
	&& gfc_current_ns->proc_name->attr.if_source == IFSRC_IFBODY
	&& current_ts.derived->ns != gfc_current_ns)
    {
      gfc_error ("the type of '%s' at %C has not been declared within the "
		 "interface", name);
      m = MATCH_ERROR;
      goto cleanup;
=======
      && gfc_current_ns->proc_name
      && gfc_current_ns->proc_name->attr.if_source == IFSRC_IFBODY
      && current_ts.derived->ns != gfc_current_ns)
    {
      gfc_symtree *st;
      st = gfc_find_symtree (gfc_current_ns->sym_root, current_ts.derived->name);
      if (!(current_ts.derived->attr.imported
		&& st != NULL
		&& st->n.sym == current_ts.derived)
	    && !gfc_current_ns->has_import_set)
	{
	    gfc_error ("the type of '%s' at %C has not been declared within the "
		       "interface", name);
	    m = MATCH_ERROR;
	    goto cleanup;
	}
>>>>>>> 42bae686
    }

  /* In functions that have a RESULT variable defined, the function
     name always refers to function calls.  Therefore, the name is
     not allowed to appear in specification statements.  */
  if (gfc_current_state () == COMP_FUNCTION
      && gfc_current_block () != NULL
      && gfc_current_block ()->result != NULL
      && gfc_current_block ()->result != gfc_current_block ()
      && strcmp (gfc_current_block ()->name, name) == 0)
    {
      gfc_error ("Function name '%s' not allowed at %C", name);
      m = MATCH_ERROR;
      goto cleanup;
    }

  /* We allow old-style initializations of the form
       integer i /2/, j(4) /3*3, 1/
     (if no colon has been seen). These are different from data
     statements in that initializers are only allowed to apply to the
     variable immediately preceding, i.e.
       integer i, j /1, 2/
     is not allowed. Therefore we have to do some work manually, that
     could otherwise be left to the matchers for DATA statements.  */

  if (!colon_seen && gfc_match (" /") == MATCH_YES)
    {
      if (gfc_notify_std (GFC_STD_GNU, "Extension: Old-style "
			  "initialization at %C") == FAILURE)
	return MATCH_ERROR;
 
      return match_old_style_init (name);
    }

  /* The double colon must be present in order to have initializers.
     Otherwise the statement is ambiguous with an assignment statement.  */
  if (colon_seen)
    {
      if (gfc_match (" =>") == MATCH_YES)
	{
	  if (!current_attr.pointer)
	    {
	      gfc_error ("Initialization at %C isn't for a pointer variable");
	      m = MATCH_ERROR;
	      goto cleanup;
	    }

	  m = gfc_match_null (&initializer);
	  if (m == MATCH_NO)
	    {
	      gfc_error ("Pointer initialization requires a NULL() at %C");
	      m = MATCH_ERROR;
	    }

	  if (gfc_pure (NULL))
	    {
	      gfc_error ("Initialization of pointer at %C is not allowed in "
			 "a PURE procedure");
	      m = MATCH_ERROR;
	    }

	  if (m != MATCH_YES)
	    goto cleanup;

	}
      else if (gfc_match_char ('=') == MATCH_YES)
	{
	  if (current_attr.pointer)
	    {
	      gfc_error ("Pointer initialization at %C requires '=>', "
			 "not '='");
	      m = MATCH_ERROR;
	      goto cleanup;
	    }

	  m = gfc_match_init_expr (&initializer);
	  if (m == MATCH_NO)
	    {
	      gfc_error ("Expected an initialization expression at %C");
	      m = MATCH_ERROR;
	    }

	  if (current_attr.flavor != FL_PARAMETER && gfc_pure (NULL))
	    {
	      gfc_error ("Initialization of variable at %C is not allowed in "
			 "a PURE procedure");
	      m = MATCH_ERROR;
	    }

	  if (m != MATCH_YES)
	    goto cleanup;
	}
    }

  if (initializer != NULL && current_attr.allocatable
	&& gfc_current_state () == COMP_DERIVED)
    {
      gfc_error ("Initialization of allocatable component at %C is not "
		 "allowed");
      m = MATCH_ERROR;
      goto cleanup;
    }

  /* Add the initializer.  Note that it is fine if initializer is
     NULL here, because we sometimes also need to check if a
     declaration *must* have an initialization expression.  */
  if (gfc_current_state () != COMP_DERIVED)
    t = add_init_expr_to_sym (name, &initializer, &var_locus);
  else
    {
      if (current_ts.type == BT_DERIVED
	  && !current_attr.pointer && !initializer)
	initializer = gfc_default_initializer (&current_ts);
      t = build_struct (name, cl, &initializer, &as);
    }

  m = (t == SUCCESS) ? MATCH_YES : MATCH_ERROR;

cleanup:
  /* Free stuff up and return.  */
  gfc_free_expr (initializer);
  gfc_free_array_spec (as);

  return m;
}


/* Match an extended-f77 "TYPESPEC*bytesize"-style kind specification.
   This assumes that the byte size is equal to the kind number for
   non-COMPLEX types, and equal to twice the kind number for COMPLEX.  */

match
gfc_match_old_kind_spec (gfc_typespec *ts)
{
  match m;
  int original_kind;

  if (gfc_match_char ('*') != MATCH_YES)
    return MATCH_NO;

  m = gfc_match_small_literal_int (&ts->kind, NULL);
  if (m != MATCH_YES)
    return MATCH_ERROR;

  original_kind = ts->kind;

  /* Massage the kind numbers for complex types.  */
  if (ts->type == BT_COMPLEX)
    {
      if (ts->kind % 2)
	{
	  gfc_error ("Old-style type declaration %s*%d not supported at %C",
		     gfc_basic_typename (ts->type), original_kind);
	  return MATCH_ERROR;
	}
      ts->kind /= 2;
    }

  if (gfc_validate_kind (ts->type, ts->kind, true) < 0)
    {
      gfc_error ("Old-style type declaration %s*%d not supported at %C",
		 gfc_basic_typename (ts->type), original_kind);
      return MATCH_ERROR;
    }

  if (gfc_notify_std (GFC_STD_GNU, "Nonstandard type declaration %s*%d at %C",
		      gfc_basic_typename (ts->type), original_kind) == FAILURE)
    return MATCH_ERROR;

  return MATCH_YES;
}


/* Match a kind specification.  Since kinds are generally optional, we
   usually return MATCH_NO if something goes wrong.  If a "kind="
   string is found, then we know we have an error.  */

match
gfc_match_kind_spec (gfc_typespec *ts, bool kind_expr_only)
{
  locus where, loc;
  gfc_expr *e;
  match m, n;
  char c;
  const char *msg;

  m = MATCH_NO;
  n = MATCH_YES;
  e = NULL;

  where = loc = gfc_current_locus;

  if (kind_expr_only)
    goto kind_expr;

  if (gfc_match_char ('(') == MATCH_NO)
    return MATCH_NO;

  /* Also gobbles optional text.  */
  if (gfc_match (" kind = ") == MATCH_YES)
    m = MATCH_ERROR;

  loc = gfc_current_locus;

kind_expr:
  n = gfc_match_init_expr (&e);

  if (n != MATCH_YES)
    {
      if (gfc_matching_function)
	{
	  /* The function kind expression might include use associated or 
	     imported parameters and try again after the specification
	     expressions.....  */
	  if (gfc_match_char (')') != MATCH_YES)
	    {
	      gfc_error ("Missing right parenthesis at %C");
	      m = MATCH_ERROR;
	      goto no_match;
	    }

	  gfc_free_expr (e);
	  gfc_undo_symbols ();
	  return MATCH_YES;
	}
      else
	{
	  /* ....or else, the match is real.  */
	  if (n == MATCH_NO)
	    gfc_error ("Expected initialization expression at %C");
	  if (n != MATCH_YES)
	    return MATCH_ERROR;
	}
    }

  if (e->rank != 0)
    {
      gfc_error ("Expected scalar initialization expression at %C");
      m = MATCH_ERROR;
      goto no_match;
    }

  msg = gfc_extract_int (e, &ts->kind);

  if (msg != NULL)
    {
      gfc_error (msg);
      m = MATCH_ERROR;
      goto no_match;
    }

  /* Before throwing away the expression, let's see if we had a
     C interoperable kind (and store the fact).	 */
  if (e->ts.is_c_interop == 1)
    {
      /* Mark this as c interoperable if being declared with one
	 of the named constants from iso_c_binding.  */
      ts->is_c_interop = e->ts.is_iso_c;
      ts->f90_type = e->ts.f90_type;
    }
  
  gfc_free_expr (e);
  e = NULL;

  /* Ignore errors to this point, if we've gotten here.  This means
     we ignore the m=MATCH_ERROR from above.  */
  if (gfc_validate_kind (ts->type, ts->kind, true) < 0)
    {
      gfc_error ("Kind %d not supported for type %s at %C", ts->kind,
		 gfc_basic_typename (ts->type));
      gfc_current_locus = where;
      return MATCH_ERROR;
    }

  /* Warn if, e.g., c_int is used for a REAL variable, but not
     if, e.g., c_double is used for COMPLEX as the standard
     explicitly says that the kind type parameter for complex and real
     variable is the same, i.e. c_float == c_float_complex.  */
  if (ts->f90_type != BT_UNKNOWN && ts->f90_type != ts->type
      && !((ts->f90_type == BT_REAL && ts->type == BT_COMPLEX)
	   || (ts->f90_type == BT_COMPLEX && ts->type == BT_REAL)))
    gfc_error_now ("C kind type parameter is for type %s but type at %L "
		   "is %s", gfc_basic_typename (ts->f90_type), &where,
		   gfc_basic_typename (ts->type));

  gfc_gobble_whitespace ();
  if ((c = gfc_next_ascii_char ()) != ')'
      && (ts->type != BT_CHARACTER || c != ','))
    {
      if (ts->type == BT_CHARACTER)
	gfc_error ("Missing right parenthesis or comma at %C");
      else
	gfc_error ("Missing right parenthesis at %C");
      m = MATCH_ERROR;
    }
  else
     /* All tests passed.  */
     m = MATCH_YES;

  if(m == MATCH_ERROR)
     gfc_current_locus = where;
  
  /* Return what we know from the test(s).  */
  return m;

no_match:
  gfc_free_expr (e);
  gfc_current_locus = where;
  return m;
}


static match
match_char_kind (int * kind, int * is_iso_c)
{
  locus where;
  gfc_expr *e;
  match m, n;
  const char *msg;

  m = MATCH_NO;
  e = NULL;
  where = gfc_current_locus;

  n = gfc_match_init_expr (&e);

  if (n != MATCH_YES && gfc_matching_function)
    {
      /* The expression might include use-associated or imported
	 parameters and try again after the specification 
	 expressions.  */
      gfc_free_expr (e);
      gfc_undo_symbols ();
      return MATCH_YES;
    }

  if (n == MATCH_NO)
    gfc_error ("Expected initialization expression at %C");
  if (n != MATCH_YES)
    return MATCH_ERROR;

  if (e->rank != 0)
    {
      gfc_error ("Expected scalar initialization expression at %C");
      m = MATCH_ERROR;
      goto no_match;
    }

  msg = gfc_extract_int (e, kind);
  *is_iso_c = e->ts.is_iso_c;
  if (msg != NULL)
    {
      gfc_error (msg);
      m = MATCH_ERROR;
      goto no_match;
    }

  gfc_free_expr (e);

  /* Ignore errors to this point, if we've gotten here.  This means
     we ignore the m=MATCH_ERROR from above.  */
  if (gfc_validate_kind (BT_CHARACTER, *kind, true) < 0)
    {
      gfc_error ("Kind %d is not supported for CHARACTER at %C", *kind);
      m = MATCH_ERROR;
    }
  else
     /* All tests passed.  */
     m = MATCH_YES;

  if (m == MATCH_ERROR)
     gfc_current_locus = where;
  
  /* Return what we know from the test(s).  */
  return m;

no_match:
  gfc_free_expr (e);
  gfc_current_locus = where;
  return m;
}

/* Match the various kind/length specifications in a CHARACTER
   declaration.  We don't return MATCH_NO.  */

static match
match_char_spec (gfc_typespec *ts)
{
  int kind, seen_length, is_iso_c;
  gfc_charlen *cl;
  gfc_expr *len;
  match m;

  len = NULL;
  seen_length = 0;
  kind = 0;
  is_iso_c = 0;

  /* Try the old-style specification first.  */
  old_char_selector = 0;

  m = match_char_length (&len);
  if (m != MATCH_NO)
    {
      if (m == MATCH_YES)
	old_char_selector = 1;
      seen_length = 1;
      goto done;
    }

  m = gfc_match_char ('(');
  if (m != MATCH_YES)
    {
      m = MATCH_YES;	/* Character without length is a single char.  */
      goto done;
    }

  /* Try the weird case:  ( KIND = <int> [ , LEN = <len-param> ] ).  */
  if (gfc_match (" kind =") == MATCH_YES)
    {
      m = match_char_kind (&kind, &is_iso_c);
       
      if (m == MATCH_ERROR)
	goto done;
      if (m == MATCH_NO)
	goto syntax;

      if (gfc_match (" , len =") == MATCH_NO)
	goto rparen;

      m = char_len_param_value (&len);
      if (m == MATCH_NO)
	goto syntax;
      if (m == MATCH_ERROR)
	goto done;
      seen_length = 1;

      goto rparen;
    }

  /* Try to match "LEN = <len-param>" or "LEN = <len-param>, KIND = <int>".  */
  if (gfc_match (" len =") == MATCH_YES)
    {
      m = char_len_param_value (&len);
      if (m == MATCH_NO)
	goto syntax;
      if (m == MATCH_ERROR)
	goto done;
      seen_length = 1;

      if (gfc_match_char (')') == MATCH_YES)
	goto done;

      if (gfc_match (" , kind =") != MATCH_YES)
	goto syntax;

      if (match_char_kind (&kind, &is_iso_c) == MATCH_ERROR)
	goto done;

      goto rparen;
    }

  /* Try to match ( <len-param> ) or ( <len-param> , [ KIND = ] <int> ).  */
  m = char_len_param_value (&len);
  if (m == MATCH_NO)
    goto syntax;
  if (m == MATCH_ERROR)
    goto done;
  seen_length = 1;

  m = gfc_match_char (')');
  if (m == MATCH_YES)
    goto done;

  if (gfc_match_char (',') != MATCH_YES)
    goto syntax;

  gfc_match (" kind =");	/* Gobble optional text.  */

  m = match_char_kind (&kind, &is_iso_c);
  if (m == MATCH_ERROR)
    goto done;
  if (m == MATCH_NO)
    goto syntax;

rparen:
  /* Require a right-paren at this point.  */
  m = gfc_match_char (')');
  if (m == MATCH_YES)
    goto done;

syntax:
  gfc_error ("Syntax error in CHARACTER declaration at %C");
  m = MATCH_ERROR;
  gfc_free_expr (len);
  return m;

done:
  /* Deal with character functions after USE and IMPORT statements.  */
  if (gfc_matching_function)
    {
      gfc_free_expr (len);
      gfc_undo_symbols ();
      return MATCH_YES;
    }

  if (m != MATCH_YES)
    {
      gfc_free_expr (len);
      return m;
    }

  /* Do some final massaging of the length values.  */
  cl = gfc_get_charlen ();
  cl->next = gfc_current_ns->cl_list;
  gfc_current_ns->cl_list = cl;

  if (seen_length == 0)
    cl->length = gfc_int_expr (1);
  else
    cl->length = len;

  ts->cl = cl;
  ts->kind = kind == 0 ? gfc_default_character_kind : kind;

  /* We have to know if it was a c interoperable kind so we can
     do accurate type checking of bind(c) procs, etc.  */
  if (kind != 0)
    /* Mark this as c interoperable if being declared with one
       of the named constants from iso_c_binding.  */
    ts->is_c_interop = is_iso_c;
  else if (len != NULL)
    /* Here, we might have parsed something such as: character(c_char)
       In this case, the parsing code above grabs the c_char when
       looking for the length (line 1690, roughly).  it's the last
       testcase for parsing the kind params of a character variable.
       However, it's not actually the length.	 this seems like it
       could be an error.  
       To see if the user used a C interop kind, test the expr
       of the so called length, and see if it's C interoperable.  */
    ts->is_c_interop = len->ts.is_iso_c;
  
  return MATCH_YES;
}


/* Matches a type specification.  If successful, sets the ts structure
   to the matched specification.  This is necessary for FUNCTION and
   IMPLICIT statements.

   If implicit_flag is nonzero, then we don't check for the optional
   kind specification.  Not doing so is needed for matching an IMPLICIT
   statement correctly.  */

match
gfc_match_type_spec (gfc_typespec *ts, int implicit_flag)
{
  char name[GFC_MAX_SYMBOL_LEN + 1];
  gfc_symbol *sym;
  match m;
  char c;
  bool seen_deferred_kind;

  /* A belt and braces check that the typespec is correctly being treated
     as a deferred characteristic association.  */
  seen_deferred_kind = (gfc_current_state () == COMP_FUNCTION)
			  && (gfc_current_block ()->result->ts.kind == -1)
			  && (ts->kind == -1);
  gfc_clear_ts (ts);
  if (seen_deferred_kind)
    ts->kind = -1;

  /* Clear the current binding label, in case one is given.  */
  curr_binding_label[0] = '\0';

  if (gfc_match (" byte") == MATCH_YES)
    {
      if (gfc_notify_std(GFC_STD_GNU, "Extension: BYTE type at %C")
	  == FAILURE)
	return MATCH_ERROR;

      if (gfc_validate_kind (BT_INTEGER, 1, true) < 0)
	{
	  gfc_error ("BYTE type used at %C "
		     "is not available on the target machine");
	  return MATCH_ERROR;
	}

      ts->type = BT_INTEGER;
      ts->kind = 1;
      return MATCH_YES;
    }

  if (gfc_match (" integer") == MATCH_YES)
    {
      ts->type = BT_INTEGER;
      ts->kind = gfc_default_integer_kind;
      goto get_kind;
    }

  if (gfc_match (" character") == MATCH_YES)
    {
      ts->type = BT_CHARACTER;
      if (implicit_flag == 0)
	return match_char_spec (ts);
      else
	return MATCH_YES;
    }

  if (gfc_match (" real") == MATCH_YES)
    {
      ts->type = BT_REAL;
      ts->kind = gfc_default_real_kind;
      goto get_kind;
    }

  if (gfc_match (" double precision") == MATCH_YES)
    {
      ts->type = BT_REAL;
      ts->kind = gfc_default_double_kind;
      return MATCH_YES;
    }

  if (gfc_match (" complex") == MATCH_YES)
    {
      ts->type = BT_COMPLEX;
      ts->kind = gfc_default_complex_kind;
      goto get_kind;
    }

  if (gfc_match (" double complex") == MATCH_YES)
    {
      if (gfc_notify_std (GFC_STD_GNU, "DOUBLE COMPLEX at %C does not "
			  "conform to the Fortran 95 standard") == FAILURE)
	return MATCH_ERROR;

      ts->type = BT_COMPLEX;
      ts->kind = gfc_default_double_kind;
      return MATCH_YES;
    }

  if (gfc_match (" logical") == MATCH_YES)
    {
      ts->type = BT_LOGICAL;
      ts->kind = gfc_default_logical_kind;
      goto get_kind;
    }

  m = gfc_match (" type ( %n )", name);
  if (m != MATCH_YES)
    return m;

  ts->type = BT_DERIVED;

  /* Defer association of the derived type until the end of the
     specification block.  However, if the derived type can be
     found, add it to the typespec.  */  
  if (gfc_matching_function)
    {
      ts->derived = NULL;
      if (gfc_current_state () != COMP_INTERFACE
	    && !gfc_find_symbol (name, NULL, 1, &sym) && sym)
	ts->derived = sym;
      return MATCH_YES;
    }

  /* Search for the name but allow the components to be defined later.  If
     type = -1, this typespec has been seen in a function declaration but
     the type could not be accessed at that point.  */
  sym = NULL;
  if (ts->kind != -1 && gfc_get_ha_symbol (name, &sym))
    {
      gfc_error ("Type name '%s' at %C is ambiguous", name);
      return MATCH_ERROR;
    }
  else if (ts->kind == -1)
    {
      int iface = gfc_state_stack->previous->state != COMP_INTERFACE
		    || gfc_current_ns->has_import_set;
      if (gfc_find_symbol (name, NULL, iface, &sym))
	{       
	  gfc_error ("Type name '%s' at %C is ambiguous", name);
	  return MATCH_ERROR;
	}

      ts->kind = 0;
      if (sym == NULL)
	return MATCH_NO;
    }

  if (sym->attr.flavor != FL_DERIVED
      && gfc_add_flavor (&sym->attr, FL_DERIVED, sym->name, NULL) == FAILURE)
    return MATCH_ERROR;

  gfc_set_sym_referenced (sym);
  ts->derived = sym;

  return MATCH_YES;

get_kind:
  /* For all types except double, derived and character, look for an
     optional kind specifier.  MATCH_NO is actually OK at this point.  */
  if (implicit_flag == 1)
    return MATCH_YES;

  if (gfc_current_form == FORM_FREE)
    {
      c = gfc_peek_ascii_char();
      if (!gfc_is_whitespace(c) && c != '*' && c != '('
	  && c != ':' && c != ',')
       return MATCH_NO;
    }

  m = gfc_match_kind_spec (ts, false);
  if (m == MATCH_NO && ts->type != BT_CHARACTER)
    m = gfc_match_old_kind_spec (ts);

  /* Defer association of the KIND expression of function results
     until after USE and IMPORT statements.  */
  if ((gfc_current_state () == COMP_NONE && gfc_error_flag_test ())
	 || gfc_matching_function)
    return MATCH_YES;

  if (m == MATCH_NO)
    m = MATCH_YES;		/* No kind specifier found.  */

  return m;
}


/* Match an IMPLICIT NONE statement.  Actually, this statement is
   already matched in parse.c, or we would not end up here in the
   first place.  So the only thing we need to check, is if there is
   trailing garbage.  If not, the match is successful.  */

match
gfc_match_implicit_none (void)
{
  return (gfc_match_eos () == MATCH_YES) ? MATCH_YES : MATCH_NO;
}


/* Match the letter range(s) of an IMPLICIT statement.  */

static match
match_implicit_range (void)
{
  char c, c1, c2;
  int inner;
  locus cur_loc;

  cur_loc = gfc_current_locus;

  gfc_gobble_whitespace ();
  c = gfc_next_ascii_char ();
  if (c != '(')
    {
      gfc_error ("Missing character range in IMPLICIT at %C");
      goto bad;
    }

  inner = 1;
  while (inner)
    {
      gfc_gobble_whitespace ();
      c1 = gfc_next_ascii_char ();
      if (!ISALPHA (c1))
	goto bad;

      gfc_gobble_whitespace ();
      c = gfc_next_ascii_char ();

      switch (c)
	{
	case ')':
	  inner = 0;		/* Fall through.  */

	case ',':
	  c2 = c1;
	  break;

	case '-':
	  gfc_gobble_whitespace ();
	  c2 = gfc_next_ascii_char ();
	  if (!ISALPHA (c2))
	    goto bad;

	  gfc_gobble_whitespace ();
	  c = gfc_next_ascii_char ();

	  if ((c != ',') && (c != ')'))
	    goto bad;
	  if (c == ')')
	    inner = 0;

	  break;

	default:
	  goto bad;
	}

      if (c1 > c2)
	{
	  gfc_error ("Letters must be in alphabetic order in "
		     "IMPLICIT statement at %C");
	  goto bad;
	}

      /* See if we can add the newly matched range to the pending
	 implicits from this IMPLICIT statement.  We do not check for
	 conflicts with whatever earlier IMPLICIT statements may have
	 set.  This is done when we've successfully finished matching
	 the current one.  */
      if (gfc_add_new_implicit_range (c1, c2) != SUCCESS)
	goto bad;
    }

  return MATCH_YES;

bad:
  gfc_syntax_error (ST_IMPLICIT);

  gfc_current_locus = cur_loc;
  return MATCH_ERROR;
}


/* Match an IMPLICIT statement, storing the types for
   gfc_set_implicit() if the statement is accepted by the parser.
   There is a strange looking, but legal syntactic construction
   possible.  It looks like:

     IMPLICIT INTEGER (a-b) (c-d)

   This is legal if "a-b" is a constant expression that happens to
   equal one of the legal kinds for integers.  The real problem
   happens with an implicit specification that looks like:

     IMPLICIT INTEGER (a-b)

   In this case, a typespec matcher that is "greedy" (as most of the
   matchers are) gobbles the character range as a kindspec, leaving
   nothing left.  We therefore have to go a bit more slowly in the
   matching process by inhibiting the kindspec checking during
   typespec matching and checking for a kind later.  */

match
gfc_match_implicit (void)
{
  gfc_typespec ts;
  locus cur_loc;
  char c;
  match m;

  gfc_clear_ts (&ts);

  /* We don't allow empty implicit statements.  */
  if (gfc_match_eos () == MATCH_YES)
    {
      gfc_error ("Empty IMPLICIT statement at %C");
      return MATCH_ERROR;
    }

  do
    {
      /* First cleanup.  */
      gfc_clear_new_implicit ();

      /* A basic type is mandatory here.  */
      m = gfc_match_type_spec (&ts, 1);
      if (m == MATCH_ERROR)
	goto error;
      if (m == MATCH_NO)
	goto syntax;

      cur_loc = gfc_current_locus;
      m = match_implicit_range ();

      if (m == MATCH_YES)
	{
	  /* We may have <TYPE> (<RANGE>).  */
	  gfc_gobble_whitespace ();
	  c = gfc_next_ascii_char ();
	  if ((c == '\n') || (c == ','))
	    {
	      /* Check for CHARACTER with no length parameter.  */
	      if (ts.type == BT_CHARACTER && !ts.cl)
		{
		  ts.kind = gfc_default_character_kind;
		  ts.cl = gfc_get_charlen ();
		  ts.cl->next = gfc_current_ns->cl_list;
		  gfc_current_ns->cl_list = ts.cl;
		  ts.cl->length = gfc_int_expr (1);
		}

	      /* Record the Successful match.  */
	      if (gfc_merge_new_implicit (&ts) != SUCCESS)
		return MATCH_ERROR;
	      continue;
	    }

	  gfc_current_locus = cur_loc;
	}

      /* Discard the (incorrectly) matched range.  */
      gfc_clear_new_implicit ();

      /* Last chance -- check <TYPE> <SELECTOR> (<RANGE>).  */
      if (ts.type == BT_CHARACTER)
	m = match_char_spec (&ts);
      else
	{
	  m = gfc_match_kind_spec (&ts, false);
	  if (m == MATCH_NO)
	    {
	      m = gfc_match_old_kind_spec (&ts);
	      if (m == MATCH_ERROR)
		goto error;
	      if (m == MATCH_NO)
		goto syntax;
	    }
	}
      if (m == MATCH_ERROR)
	goto error;

      m = match_implicit_range ();
      if (m == MATCH_ERROR)
	goto error;
      if (m == MATCH_NO)
	goto syntax;

      gfc_gobble_whitespace ();
      c = gfc_next_ascii_char ();
      if ((c != '\n') && (c != ','))
	goto syntax;

      if (gfc_merge_new_implicit (&ts) != SUCCESS)
	return MATCH_ERROR;
    }
  while (c == ',');

  return MATCH_YES;

syntax:
  gfc_syntax_error (ST_IMPLICIT);

error:
  return MATCH_ERROR;
}


match
gfc_match_import (void)
{
  char name[GFC_MAX_SYMBOL_LEN + 1];
  match m;
  gfc_symbol *sym;
  gfc_symtree *st;

  if (gfc_current_ns->proc_name == NULL
      || gfc_current_ns->proc_name->attr.if_source != IFSRC_IFBODY)
    {
      gfc_error ("IMPORT statement at %C only permitted in "
		 "an INTERFACE body");
      return MATCH_ERROR;
    }

  if (gfc_notify_std (GFC_STD_F2003, "Fortran 2003: IMPORT statement at %C")
      == FAILURE)
    return MATCH_ERROR;

  if (gfc_match_eos () == MATCH_YES)
    {
      /* All host variables should be imported.  */
      gfc_current_ns->has_import_set = 1;
      return MATCH_YES;
    }

  if (gfc_match (" ::") == MATCH_YES)
    {
      if (gfc_match_eos () == MATCH_YES)
	{
	   gfc_error ("Expecting list of named entities at %C");
	   return MATCH_ERROR;
	}
    }

  for(;;)
    {
      m = gfc_match (" %n", name);
      switch (m)
	{
	case MATCH_YES:
	  if (gfc_current_ns->parent !=  NULL
	      && gfc_find_symbol (name, gfc_current_ns->parent, 1, &sym))
	    {
	       gfc_error ("Type name '%s' at %C is ambiguous", name);
	       return MATCH_ERROR;
	    }
	  else if (gfc_current_ns->proc_name->ns->parent !=  NULL
		   && gfc_find_symbol (name,
				       gfc_current_ns->proc_name->ns->parent,
				       1, &sym))
	    {
	       gfc_error ("Type name '%s' at %C is ambiguous", name);
	       return MATCH_ERROR;
	    }

	  if (sym == NULL)
	    {
	      gfc_error ("Cannot IMPORT '%s' from host scoping unit "
			 "at %C - does not exist.", name);
	      return MATCH_ERROR;
	    }

	  if (gfc_find_symtree (gfc_current_ns->sym_root,name))
	    {
	      gfc_warning ("'%s' is already IMPORTed from host scoping unit "
			   "at %C.", name);
	      goto next_item;
	    }

	  st = gfc_new_symtree (&gfc_current_ns->sym_root, name);
	  st->n.sym = sym;
	  sym->refs++;
	  sym->attr.imported = 1;

	  goto next_item;

	case MATCH_NO:
	  break;

	case MATCH_ERROR:
	  return MATCH_ERROR;
	}

    next_item:
      if (gfc_match_eos () == MATCH_YES)
	break;
      if (gfc_match_char (',') != MATCH_YES)
	goto syntax;
    }

  return MATCH_YES;

syntax:
  gfc_error ("Syntax error in IMPORT statement at %C");
  return MATCH_ERROR;
}


/* A minimal implementation of gfc_match without whitespace, escape
   characters or variable arguments.  Returns true if the next
   characters match the TARGET template exactly.  */

static bool
match_string_p (const char *target)
{
  const char *p;

  for (p = target; *p; p++)
    if ((char) gfc_next_ascii_char () != *p)
      return false;
  return true;
}

/* Matches an attribute specification including array specs.  If
   successful, leaves the variables current_attr and current_as
   holding the specification.  Also sets the colon_seen variable for
   later use by matchers associated with initializations.

   This subroutine is a little tricky in the sense that we don't know
   if we really have an attr-spec until we hit the double colon.
   Until that time, we can only return MATCH_NO.  This forces us to
   check for duplicate specification at this level.  */

static match
match_attr_spec (void)
{
  /* Modifiers that can exist in a type statement.  */
  typedef enum
  { GFC_DECL_BEGIN = 0,
    DECL_ALLOCATABLE = GFC_DECL_BEGIN, DECL_DIMENSION, DECL_EXTERNAL,
    DECL_IN, DECL_OUT, DECL_INOUT, DECL_INTRINSIC, DECL_OPTIONAL,
    DECL_PARAMETER, DECL_POINTER, DECL_PROTECTED, DECL_PRIVATE,
    DECL_PUBLIC, DECL_SAVE, DECL_TARGET, DECL_VALUE, DECL_VOLATILE,
    DECL_IS_BIND_C, DECL_NONE,
    GFC_DECL_END /* Sentinel */
  }
  decl_types;

/* GFC_DECL_END is the sentinel, index starts at 0.  */
#define NUM_DECL GFC_DECL_END

  locus start, seen_at[NUM_DECL];
  int seen[NUM_DECL];
  decl_types d;
  const char *attr;
  match m;
  gfc_try t;

  gfc_clear_attr (&current_attr);
  start = gfc_current_locus;

  current_as = NULL;
  colon_seen = 0;

  /* See if we get all of the keywords up to the final double colon.  */
  for (d = GFC_DECL_BEGIN; d != GFC_DECL_END; d++)
    seen[d] = 0;

  for (;;)
    {
<<<<<<< HEAD
      d = (decl_types) gfc_match_strings (decls);
      if (d == DECL_NONE || d == DECL_COLON)
	break;
       
=======
      char ch;

      d = DECL_NONE;
      gfc_gobble_whitespace ();

      ch = gfc_next_ascii_char ();
      if (ch == ':')
	{
	  /* This is the successful exit condition for the loop.  */
	  if (gfc_next_ascii_char () == ':')
	    break;
	}
      else if (ch == ',')
	{
	  gfc_gobble_whitespace ();
	  switch (gfc_peek_ascii_char ())
	    {
	    case 'a':
	      if (match_string_p ("allocatable"))
		d = DECL_ALLOCATABLE;
	      break;

	    case 'b':
	      /* Try and match the bind(c).  */
	      m = gfc_match_bind_c (NULL, true);
	      if (m == MATCH_YES)
		d = DECL_IS_BIND_C;
	      else if (m == MATCH_ERROR)
		goto cleanup;
	      break;

	    case 'd':
	      if (match_string_p ("dimension"))
		d = DECL_DIMENSION;
	      break;

	    case 'e':
	      if (match_string_p ("external"))
		d = DECL_EXTERNAL;
	      break;

	    case 'i':
	      if (match_string_p ("int"))
		{
		  ch = gfc_next_ascii_char ();
		  if (ch == 'e')
		    {
		      if (match_string_p ("nt"))
			{
			  /* Matched "intent".  */
			  /* TODO: Call match_intent_spec from here.  */
			  if (gfc_match (" ( in out )") == MATCH_YES)
			    d = DECL_INOUT;
			  else if (gfc_match (" ( in )") == MATCH_YES)
			    d = DECL_IN;
			  else if (gfc_match (" ( out )") == MATCH_YES)
			    d = DECL_OUT;
			}
		    }
		  else if (ch == 'r')
		    {
		      if (match_string_p ("insic"))
			{
			  /* Matched "intrinsic".  */
			  d = DECL_INTRINSIC;
			}
		    }
		}
	      break;

	    case 'o':
	      if (match_string_p ("optional"))
		d = DECL_OPTIONAL;
	      break;

	    case 'p':
	      gfc_next_ascii_char ();
	      switch (gfc_next_ascii_char ())
		{
		case 'a':
		  if (match_string_p ("rameter"))
		    {
		      /* Matched "parameter".  */
		      d = DECL_PARAMETER;
		    }
		  break;

		case 'o':
		  if (match_string_p ("inter"))
		    {
		      /* Matched "pointer".  */
		      d = DECL_POINTER;
		    }
		  break;

		case 'r':
		  ch = gfc_next_ascii_char ();
		  if (ch == 'i')
		    {
		      if (match_string_p ("vate"))
			{
			  /* Matched "private".  */
			  d = DECL_PRIVATE;
			}
		    }
		  else if (ch == 'o')
		    {
		      if (match_string_p ("tected"))
			{
			  /* Matched "protected".  */
			  d = DECL_PROTECTED;
			}
		    }
		  break;

		case 'u':
		  if (match_string_p ("blic"))
		    {
		      /* Matched "public".  */
		      d = DECL_PUBLIC;
		    }
		  break;
		}
	      break;

	    case 's':
	      if (match_string_p ("save"))
		d = DECL_SAVE;
	      break;

	    case 't':
	      if (match_string_p ("target"))
		d = DECL_TARGET;
	      break;

	    case 'v':
	      gfc_next_ascii_char ();
	      ch = gfc_next_ascii_char ();
	      if (ch == 'a')
		{
		  if (match_string_p ("lue"))
		    {
		      /* Matched "value".  */
		      d = DECL_VALUE;
		    }
		}
	      else if (ch == 'o')
		{
		  if (match_string_p ("latile"))
		    {
		      /* Matched "volatile".  */
		      d = DECL_VOLATILE;
		    }
		}
	      break;
	    }
	}

      /* No double colon and no recognizable decl_type, so assume that
	 we've been looking at something else the whole time.  */
      if (d == DECL_NONE)
	{
	  m = MATCH_NO;
	  goto cleanup;
	}

      /* Check to make sure any parens are paired up correctly.  */
      if (gfc_match_parens () == MATCH_ERROR)
	{
	  m = MATCH_ERROR;
	  goto cleanup;
	}

>>>>>>> 42bae686
      seen[d]++;
      seen_at[d] = gfc_current_locus;

      if (d == DECL_DIMENSION)
	{
	  m = gfc_match_array_spec (&current_as);

	  if (m == MATCH_NO)
	    {
	      gfc_error ("Missing dimension specification at %C");
	      m = MATCH_ERROR;
	    }

	  if (m == MATCH_ERROR)
	    goto cleanup;
	}
    }

<<<<<<< HEAD
  /* No double colon, so assume that we've been looking at something
     else the whole time.  */
  if (d == DECL_NONE)
    {
      m = MATCH_NO;
      goto cleanup;
    }

=======
>>>>>>> 42bae686
  /* Since we've seen a double colon, we have to be looking at an
     attr-spec.  This means that we can now issue errors.  */
  for (d = GFC_DECL_BEGIN; d != GFC_DECL_END; d++)
    if (seen[d] > 1)
      {
	switch (d)
	  {
	  case DECL_ALLOCATABLE:
	    attr = "ALLOCATABLE";
	    break;
	  case DECL_DIMENSION:
	    attr = "DIMENSION";
	    break;
	  case DECL_EXTERNAL:
	    attr = "EXTERNAL";
	    break;
	  case DECL_IN:
	    attr = "INTENT (IN)";
	    break;
	  case DECL_OUT:
	    attr = "INTENT (OUT)";
	    break;
	  case DECL_INOUT:
	    attr = "INTENT (IN OUT)";
	    break;
	  case DECL_INTRINSIC:
	    attr = "INTRINSIC";
	    break;
	  case DECL_OPTIONAL:
	    attr = "OPTIONAL";
	    break;
	  case DECL_PARAMETER:
	    attr = "PARAMETER";
	    break;
	  case DECL_POINTER:
	    attr = "POINTER";
	    break;
	  case DECL_PROTECTED:
	    attr = "PROTECTED";
	    break;
	  case DECL_PRIVATE:
	    attr = "PRIVATE";
	    break;
	  case DECL_PUBLIC:
	    attr = "PUBLIC";
	    break;
	  case DECL_SAVE:
	    attr = "SAVE";
	    break;
	  case DECL_TARGET:
	    attr = "TARGET";
	    break;
          case DECL_IS_BIND_C:
            attr = "IS_BIND_C";
            break;
          case DECL_VALUE:
            attr = "VALUE";
            break;
	  case DECL_VOLATILE:
	    attr = "VOLATILE";
	    break;
	  default:
	    attr = NULL;	/* This shouldn't happen.  */
	  }

	gfc_error ("Duplicate %s attribute at %L", attr, &seen_at[d]);
	m = MATCH_ERROR;
	goto cleanup;
      }

  /* Now that we've dealt with duplicate attributes, add the attributes
     to the current attribute.  */
  for (d = GFC_DECL_BEGIN; d != GFC_DECL_END; d++)
    {
      if (seen[d] == 0)
	continue;

      if (gfc_current_state () == COMP_DERIVED
	  && d != DECL_DIMENSION && d != DECL_POINTER
	  && d != DECL_PRIVATE   && d != DECL_PUBLIC
	  && d != DECL_NONE)
	{
	  if (d == DECL_ALLOCATABLE)
	    {
	      if (gfc_notify_std (GFC_STD_F2003, "Fortran 2003: ALLOCATABLE "
				  "attribute at %C in a TYPE definition")
		  == FAILURE)
		{
		  m = MATCH_ERROR;
		  goto cleanup;
		}
	    }
	  else
	    {
	      gfc_error ("Attribute at %L is not allowed in a TYPE definition",
			 &seen_at[d]);
	      m = MATCH_ERROR;
	      goto cleanup;
	    }
	}

      if ((d == DECL_PRIVATE || d == DECL_PUBLIC)
	  && gfc_current_state () != COMP_MODULE)
	{
	  if (d == DECL_PRIVATE)
	    attr = "PRIVATE";
	  else
	    attr = "PUBLIC";
	  if (gfc_current_state () == COMP_DERIVED
	      && gfc_state_stack->previous
	      && gfc_state_stack->previous->state == COMP_MODULE)
	    {
	      if (gfc_notify_std (GFC_STD_F2003, "Fortran 2003: Attribute %s "
				  "at %L in a TYPE definition", attr,
				  &seen_at[d])
		  == FAILURE)
		{
		  m = MATCH_ERROR;
		  goto cleanup;
		}
	    }
	  else
	    {
	      gfc_error ("%s attribute at %L is not allowed outside of the "
			 "specification part of a module", attr, &seen_at[d]);
	      m = MATCH_ERROR;
	      goto cleanup;
	    }
	}

      switch (d)
	{
	case DECL_ALLOCATABLE:
	  t = gfc_add_allocatable (&current_attr, &seen_at[d]);
	  break;

	case DECL_DIMENSION:
	  t = gfc_add_dimension (&current_attr, NULL, &seen_at[d]);
	  break;

	case DECL_EXTERNAL:
	  t = gfc_add_external (&current_attr, &seen_at[d]);
	  break;

	case DECL_IN:
	  t = gfc_add_intent (&current_attr, INTENT_IN, &seen_at[d]);
	  break;

	case DECL_OUT:
	  t = gfc_add_intent (&current_attr, INTENT_OUT, &seen_at[d]);
	  break;

	case DECL_INOUT:
	  t = gfc_add_intent (&current_attr, INTENT_INOUT, &seen_at[d]);
	  break;

	case DECL_INTRINSIC:
	  t = gfc_add_intrinsic (&current_attr, &seen_at[d]);
	  break;

	case DECL_OPTIONAL:
	  t = gfc_add_optional (&current_attr, &seen_at[d]);
	  break;

	case DECL_PARAMETER:
	  t = gfc_add_flavor (&current_attr, FL_PARAMETER, NULL, &seen_at[d]);
	  break;

	case DECL_POINTER:
	  t = gfc_add_pointer (&current_attr, &seen_at[d]);
	  break;

	case DECL_PROTECTED:
	  if (gfc_current_ns->proc_name->attr.flavor != FL_MODULE)
	    {
	       gfc_error ("PROTECTED at %C only allowed in specification "
			  "part of a module");
	       t = FAILURE;
	       break;
	    }

	  if (gfc_notify_std (GFC_STD_F2003, "Fortran 2003: PROTECTED "
			      "attribute at %C")
	      == FAILURE)
	    t = FAILURE;
	  else
	    t = gfc_add_protected (&current_attr, NULL, &seen_at[d]);
	  break;

	case DECL_PRIVATE:
	  t = gfc_add_access (&current_attr, ACCESS_PRIVATE, NULL,
			      &seen_at[d]);
	  break;

	case DECL_PUBLIC:
	  t = gfc_add_access (&current_attr, ACCESS_PUBLIC, NULL,
			      &seen_at[d]);
	  break;

	case DECL_SAVE:
	  t = gfc_add_save (&current_attr, NULL, &seen_at[d]);
	  break;

	case DECL_TARGET:
	  t = gfc_add_target (&current_attr, &seen_at[d]);
	  break;

        case DECL_IS_BIND_C:
           t = gfc_add_is_bind_c(&current_attr, NULL, &seen_at[d], 0);
           break;
           
	case DECL_VALUE:
	  if (gfc_notify_std (GFC_STD_F2003, "Fortran 2003: VALUE attribute "
			      "at %C")
	      == FAILURE)
	    t = FAILURE;
	  else
	    t = gfc_add_value (&current_attr, NULL, &seen_at[d]);
	  break;

	case DECL_VOLATILE:
	  if (gfc_notify_std (GFC_STD_F2003,
			      "Fortran 2003: VOLATILE attribute at %C")
	      == FAILURE)
	    t = FAILURE;
	  else
	    t = gfc_add_volatile (&current_attr, NULL, &seen_at[d]);
	  break;

	default:
	  gfc_internal_error ("match_attr_spec(): Bad attribute");
	}

      if (t == FAILURE)
	{
	  m = MATCH_ERROR;
	  goto cleanup;
	}
    }

  colon_seen = 1;
  return MATCH_YES;

cleanup:
  gfc_current_locus = start;
  gfc_free_array_spec (current_as);
  current_as = NULL;
  return m;
}


/* Set the binding label, dest_label, either with the binding label
   stored in the given gfc_typespec, ts, or if none was provided, it
   will be the symbol name in all lower case, as required by the draft
   (J3/04-007, section 15.4.1).  If a binding label was given and
   there is more than one argument (num_idents), it is an error.  */

gfc_try
set_binding_label (char *dest_label, const char *sym_name, int num_idents)
{
  if (num_idents > 1 && has_name_equals)
    {
      gfc_error ("Multiple identifiers provided with "
		 "single NAME= specifier at %C");
      return FAILURE;
    }

  if (curr_binding_label[0] != '\0')
    {
      /* Binding label given; store in temp holder til have sym.  */
      strcpy (dest_label, curr_binding_label);
    }
  else
    {
      /* No binding label given, and the NAME= specifier did not exist,
         which means there was no NAME="".  */
      if (sym_name != NULL && has_name_equals == 0)
        strcpy (dest_label, sym_name);
    }
   
  return SUCCESS;
}


/* Set the status of the given common block as being BIND(C) or not,
   depending on the given parameter, is_bind_c.  */

void
set_com_block_bind_c (gfc_common_head *com_block, int is_bind_c)
{
  com_block->is_bind_c = is_bind_c;
  return;
}


/* Verify that the given gfc_typespec is for a C interoperable type.  */

gfc_try
verify_c_interop (gfc_typespec *ts)
{
  if (ts->type == BT_DERIVED && ts->derived != NULL)
    return (ts->derived->ts.is_c_interop ? SUCCESS : FAILURE);
  else if (ts->is_c_interop != 1)
    return FAILURE;
  
  return SUCCESS;
}


/* Verify that the variables of a given common block, which has been
   defined with the attribute specifier bind(c), to be of a C
   interoperable type.  Errors will be reported here, if
   encountered.  */

gfc_try
verify_com_block_vars_c_interop (gfc_common_head *com_block)
{
  gfc_symbol *curr_sym = NULL;
  gfc_try retval = SUCCESS;

  curr_sym = com_block->head;
  
  /* Make sure we have at least one symbol.  */
  if (curr_sym == NULL)
    return retval;

  /* Here we know we have a symbol, so we'll execute this loop
     at least once.  */
  do
    {
      /* The second to last param, 1, says this is in a common block.  */
      retval = verify_bind_c_sym (curr_sym, &(curr_sym->ts), 1, com_block);
      curr_sym = curr_sym->common_next;
    } while (curr_sym != NULL); 

  return retval;
}


/* Verify that a given BIND(C) symbol is C interoperable.  If it is not,
   an appropriate error message is reported.  */

gfc_try
verify_bind_c_sym (gfc_symbol *tmp_sym, gfc_typespec *ts,
                   int is_in_common, gfc_common_head *com_block)
{
  bool bind_c_function = false;
  gfc_try retval = SUCCESS;

  if (tmp_sym->attr.function && tmp_sym->attr.is_bind_c)
    bind_c_function = true;

  if (tmp_sym->attr.function && tmp_sym->result != NULL)
    {
      tmp_sym = tmp_sym->result;
      /* Make sure it wasn't an implicitly typed result.  */
      if (tmp_sym->attr.implicit_type)
	{
	  gfc_warning ("Implicitly declared BIND(C) function '%s' at "
                       "%L may not be C interoperable", tmp_sym->name,
                       &tmp_sym->declared_at);
	  tmp_sym->ts.f90_type = tmp_sym->ts.type;
	  /* Mark it as C interoperable to prevent duplicate warnings.	*/
	  tmp_sym->ts.is_c_interop = 1;
	  tmp_sym->attr.is_c_interop = 1;
	}
    }

  /* Here, we know we have the bind(c) attribute, so if we have
     enough type info, then verify that it's a C interop kind.
     The info could be in the symbol already, or possibly still in
     the given ts (current_ts), so look in both.  */
  if (tmp_sym->ts.type != BT_UNKNOWN || ts->type != BT_UNKNOWN) 
    {
      if (verify_c_interop (&(tmp_sym->ts)) != SUCCESS)
	{
	  /* See if we're dealing with a sym in a common block or not.	*/
	  if (is_in_common == 1)
	    {
	      gfc_warning ("Variable '%s' in common block '%s' at %L "
                           "may not be a C interoperable "
                           "kind though common block '%s' is BIND(C)",
                           tmp_sym->name, com_block->name,
                           &(tmp_sym->declared_at), com_block->name);
	    }
	  else
	    {
              if (tmp_sym->ts.type == BT_DERIVED || ts->type == BT_DERIVED)
                gfc_error ("Type declaration '%s' at %L is not C "
                           "interoperable but it is BIND(C)",
                           tmp_sym->name, &(tmp_sym->declared_at));
              else
                gfc_warning ("Variable '%s' at %L "
                             "may not be a C interoperable "
                             "kind but it is bind(c)",
                             tmp_sym->name, &(tmp_sym->declared_at));
	    }
	}
      
      /* Variables declared w/in a common block can't be bind(c)
	 since there's no way for C to see these variables, so there's
	 semantically no reason for the attribute.  */
      if (is_in_common == 1 && tmp_sym->attr.is_bind_c == 1)
	{
	  gfc_error ("Variable '%s' in common block '%s' at "
		     "%L cannot be declared with BIND(C) "
		     "since it is not a global",
		     tmp_sym->name, com_block->name,
		     &(tmp_sym->declared_at));
	  retval = FAILURE;
	}
      
      /* Scalar variables that are bind(c) can not have the pointer
	 or allocatable attributes.  */
      if (tmp_sym->attr.is_bind_c == 1)
	{
	  if (tmp_sym->attr.pointer == 1)
	    {
	      gfc_error ("Variable '%s' at %L cannot have both the "
			 "POINTER and BIND(C) attributes",
			 tmp_sym->name, &(tmp_sym->declared_at));
	      retval = FAILURE;
	    }

	  if (tmp_sym->attr.allocatable == 1)
	    {
	      gfc_error ("Variable '%s' at %L cannot have both the "
			 "ALLOCATABLE and BIND(C) attributes",
			 tmp_sym->name, &(tmp_sym->declared_at));
	      retval = FAILURE;
	    }

        }

      /* If it is a BIND(C) function, make sure the return value is a
	 scalar value.  The previous tests in this function made sure
	 the type is interoperable.  */
      if (bind_c_function && tmp_sym->as != NULL)
	gfc_error ("Return type of BIND(C) function '%s' at %L cannot "
		   "be an array", tmp_sym->name, &(tmp_sym->declared_at));

      /* BIND(C) functions can not return a character string.  */
      if (bind_c_function && tmp_sym->ts.type == BT_CHARACTER)
	if (tmp_sym->ts.cl == NULL || tmp_sym->ts.cl->length == NULL
	    || tmp_sym->ts.cl->length->expr_type != EXPR_CONSTANT
	    || mpz_cmp_si (tmp_sym->ts.cl->length->value.integer, 1) != 0)
	  gfc_error ("Return type of BIND(C) function '%s' at %L cannot "
			 "be a character string", tmp_sym->name,
			 &(tmp_sym->declared_at));
    }

  /* See if the symbol has been marked as private.  If it has, make sure
     there is no binding label and warn the user if there is one.  */
  if (tmp_sym->attr.access == ACCESS_PRIVATE
      && tmp_sym->binding_label[0] != '\0')
      /* Use gfc_warning_now because we won't say that the symbol fails
	 just because of this.	*/
      gfc_warning_now ("Symbol '%s' at %L is marked PRIVATE but has been "
		       "given the binding label '%s'", tmp_sym->name,
		       &(tmp_sym->declared_at), tmp_sym->binding_label);

  return retval;
}


/* Set the appropriate fields for a symbol that's been declared as
   BIND(C) (the is_bind_c flag and the binding label), and verify that
   the type is C interoperable.  Errors are reported by the functions
   used to set/test these fields.  */

gfc_try
set_verify_bind_c_sym (gfc_symbol *tmp_sym, int num_idents)
{
  gfc_try retval = SUCCESS;
  
  /* TODO: Do we need to make sure the vars aren't marked private?  */

  /* Set the is_bind_c bit in symbol_attribute.  */
  gfc_add_is_bind_c (&(tmp_sym->attr), tmp_sym->name, &gfc_current_locus, 0);

  if (set_binding_label (tmp_sym->binding_label, tmp_sym->name, 
			 num_idents) != SUCCESS)
    return FAILURE;

  return retval;
}


/* Set the fields marking the given common block as BIND(C), including
   a binding label, and report any errors encountered.  */

gfc_try
set_verify_bind_c_com_block (gfc_common_head *com_block, int num_idents)
{
  gfc_try retval = SUCCESS;
  
  /* destLabel, common name, typespec (which may have binding label).  */
  if (set_binding_label (com_block->binding_label, com_block->name, num_idents)
      != SUCCESS)
    return FAILURE;

  /* Set the given common block (com_block) to being bind(c) (1).  */
  set_com_block_bind_c (com_block, 1);

  return retval;
}


/* Retrieve the list of one or more identifiers that the given bind(c)
   attribute applies to.  */

gfc_try
get_bind_c_idents (void)
{
  char name[GFC_MAX_SYMBOL_LEN + 1];
  int num_idents = 0;
  gfc_symbol *tmp_sym = NULL;
  match found_id;
  gfc_common_head *com_block = NULL;
  
  if (gfc_match_name (name) == MATCH_YES)
    {
      found_id = MATCH_YES;
      gfc_get_ha_symbol (name, &tmp_sym);
    }
  else if (match_common_name (name) == MATCH_YES)
    {
      found_id = MATCH_YES;
      com_block = gfc_get_common (name, 0);
    }
  else
    {
      gfc_error ("Need either entity or common block name for "
		 "attribute specification statement at %C");
      return FAILURE;
    }
   
  /* Save the current identifier and look for more.  */
  do
    {
      /* Increment the number of identifiers found for this spec stmt.  */
      num_idents++;

      /* Make sure we have a sym or com block, and verify that it can
	 be bind(c).  Set the appropriate field(s) and look for more
	 identifiers.  */
      if (tmp_sym != NULL || com_block != NULL)		
        {
	  if (tmp_sym != NULL)
	    {
	      if (set_verify_bind_c_sym (tmp_sym, num_idents)
		  != SUCCESS)
		return FAILURE;
	    }
	  else
	    {
	      if (set_verify_bind_c_com_block(com_block, num_idents)
		  != SUCCESS)
		return FAILURE;
	    }
	 
	  /* Look to see if we have another identifier.  */
	  tmp_sym = NULL;
	  if (gfc_match_eos () == MATCH_YES)
	    found_id = MATCH_NO;
	  else if (gfc_match_char (',') != MATCH_YES)
	    found_id = MATCH_NO;
	  else if (gfc_match_name (name) == MATCH_YES)
	    {
	      found_id = MATCH_YES;
	      gfc_get_ha_symbol (name, &tmp_sym);
	    }
	  else if (match_common_name (name) == MATCH_YES)
	    {
	      found_id = MATCH_YES;
	      com_block = gfc_get_common (name, 0);
	    }
	  else
	    {
	      gfc_error ("Missing entity or common block name for "
			 "attribute specification statement at %C");
	      return FAILURE;
	    }
	}
      else
	{
	  gfc_internal_error ("Missing symbol");
	}
    } while (found_id == MATCH_YES);

  /* if we get here we were successful */
  return SUCCESS;
}


/* Try and match a BIND(C) attribute specification statement.  */
   
match
gfc_match_bind_c_stmt (void)
{
  match found_match = MATCH_NO;
  gfc_typespec *ts;

  ts = &current_ts;
  
  /* This may not be necessary.  */
  gfc_clear_ts (ts);
  /* Clear the temporary binding label holder.  */
  curr_binding_label[0] = '\0';

  /* Look for the bind(c).  */
  found_match = gfc_match_bind_c (NULL, true);

  if (found_match == MATCH_YES)
    {
      /* Look for the :: now, but it is not required.  */
      gfc_match (" :: ");

      /* Get the identifier(s) that needs to be updated.  This may need to
	 change to hand the flag(s) for the attr specified so all identifiers
	 found can have all appropriate parts updated (assuming that the same
	 spec stmt can have multiple attrs, such as both bind(c) and
	 allocatable...).  */
      if (get_bind_c_idents () != SUCCESS)
	/* Error message should have printed already.  */
	return MATCH_ERROR;
    }

  return found_match;
}


/* Match a data declaration statement.  */

match
gfc_match_data_decl (void)
{
  gfc_symbol *sym;
  match m;
  int elem;

  num_idents_on_line = 0;
  
  m = gfc_match_type_spec (&current_ts, 0);
  if (m != MATCH_YES)
    return m;

  if (current_ts.type == BT_DERIVED && gfc_current_state () != COMP_DERIVED)
    {
      sym = gfc_use_derived (current_ts.derived);

      if (sym == NULL)
	{
	  m = MATCH_ERROR;
	  goto cleanup;
	}

      current_ts.derived = sym;
    }

  m = match_attr_spec ();
  if (m == MATCH_ERROR)
    {
      m = MATCH_NO;
      goto cleanup;
    }

  if (current_ts.type == BT_DERIVED && current_ts.derived->components == NULL
      && !current_ts.derived->attr.zero_comp)
    {

      if (current_attr.pointer && gfc_current_state () == COMP_DERIVED)
	goto ok;

      gfc_find_symbol (current_ts.derived->name,
		       current_ts.derived->ns->parent, 1, &sym);

      /* Any symbol that we find had better be a type definition
	 which has its components defined.  */
      if (sym != NULL && sym->attr.flavor == FL_DERIVED
	  && (current_ts.derived->components != NULL
	      || current_ts.derived->attr.zero_comp))
	goto ok;

      /* Now we have an error, which we signal, and then fix up
	 because the knock-on is plain and simple confusing.  */
      gfc_error_now ("Derived type at %C has not been previously defined "
		     "and so cannot appear in a derived type definition");
      current_attr.pointer = 1;
      goto ok;
    }

ok:
  /* If we have an old-style character declaration, and no new-style
     attribute specifications, then there a comma is optional between
     the type specification and the variable list.  */
  if (m == MATCH_NO && current_ts.type == BT_CHARACTER && old_char_selector)
    gfc_match_char (',');

  /* Give the types/attributes to symbols that follow. Give the element
     a number so that repeat character length expressions can be copied.  */
  elem = 1;
  for (;;)
    {
      num_idents_on_line++;
      m = variable_decl (elem++);
      if (m == MATCH_ERROR)
	goto cleanup;
      if (m == MATCH_NO)
	break;

      if (gfc_match_eos () == MATCH_YES)
	goto cleanup;
      if (gfc_match_char (',') != MATCH_YES)
	break;
    }

  if (gfc_error_flag_test () == 0)
    gfc_error ("Syntax error in data declaration at %C");
  m = MATCH_ERROR;

  gfc_free_data_all (gfc_current_ns);

cleanup:
  gfc_free_array_spec (current_as);
  current_as = NULL;
  return m;
}


/* Match a prefix associated with a function or subroutine
   declaration.  If the typespec pointer is nonnull, then a typespec
   can be matched.  Note that if nothing matches, MATCH_YES is
   returned (the null string was matched).  */

match
gfc_match_prefix (gfc_typespec *ts)
{
  bool seen_type;

  gfc_clear_attr (&current_attr);
  seen_type = 0;

  gcc_assert (!gfc_matching_prefix);
  gfc_matching_prefix = true;

loop:
  if (!seen_type && ts != NULL
      && gfc_match_type_spec (ts, 0) == MATCH_YES
      && gfc_match_space () == MATCH_YES)
    {

      seen_type = 1;
      goto loop;
    }

  if (gfc_match ("elemental% ") == MATCH_YES)
    {
      if (gfc_add_elemental (&current_attr, NULL) == FAILURE)
	goto error;

      goto loop;
    }

  if (gfc_match ("pure% ") == MATCH_YES)
    {
      if (gfc_add_pure (&current_attr, NULL) == FAILURE)
	goto error;

      goto loop;
    }

  if (gfc_match ("recursive% ") == MATCH_YES)
    {
      if (gfc_add_recursive (&current_attr, NULL) == FAILURE)
	goto error;

      goto loop;
    }

  /* At this point, the next item is not a prefix.  */
  gcc_assert (gfc_matching_prefix);
  gfc_matching_prefix = false;
  return MATCH_YES;

error:
  gcc_assert (gfc_matching_prefix);
  gfc_matching_prefix = false;
  return MATCH_ERROR;
}


/* Copy attributes matched by gfc_match_prefix() to attributes on a symbol.  */

static gfc_try
copy_prefix (symbol_attribute *dest, locus *where)
{
  if (current_attr.pure && gfc_add_pure (dest, where) == FAILURE)
    return FAILURE;

  if (current_attr.elemental && gfc_add_elemental (dest, where) == FAILURE)
    return FAILURE;

  if (current_attr.recursive && gfc_add_recursive (dest, where) == FAILURE)
    return FAILURE;

  return SUCCESS;
}


/* Match a formal argument list.  */

match
gfc_match_formal_arglist (gfc_symbol *progname, int st_flag, int null_flag)
{
  gfc_formal_arglist *head, *tail, *p, *q;
  char name[GFC_MAX_SYMBOL_LEN + 1];
  gfc_symbol *sym;
  match m;

  head = tail = NULL;

  if (gfc_match_char ('(') != MATCH_YES)
    {
      if (null_flag)
	goto ok;
      return MATCH_NO;
    }

  if (gfc_match_char (')') == MATCH_YES)
    goto ok;

  for (;;)
    {
      if (gfc_match_char ('*') == MATCH_YES)
	sym = NULL;
      else
	{
	  m = gfc_match_name (name);
	  if (m != MATCH_YES)
	    goto cleanup;

	  if (gfc_get_symbol (name, NULL, &sym))
	    goto cleanup;
	}

      p = gfc_get_formal_arglist ();

      if (head == NULL)
	head = tail = p;
      else
	{
	  tail->next = p;
	  tail = p;
	}

      tail->sym = sym;

      /* We don't add the VARIABLE flavor because the name could be a
	 dummy procedure.  We don't apply these attributes to formal
	 arguments of statement functions.  */
      if (sym != NULL && !st_flag
	  && (gfc_add_dummy (&sym->attr, sym->name, NULL) == FAILURE
	      || gfc_missing_attr (&sym->attr, NULL) == FAILURE))
	{
	  m = MATCH_ERROR;
	  goto cleanup;
	}

      /* The name of a program unit can be in a different namespace,
	 so check for it explicitly.  After the statement is accepted,
	 the name is checked for especially in gfc_get_symbol().  */
      if (gfc_new_block != NULL && sym != NULL
	  && strcmp (sym->name, gfc_new_block->name) == 0)
	{
	  gfc_error ("Name '%s' at %C is the name of the procedure",
		     sym->name);
	  m = MATCH_ERROR;
	  goto cleanup;
	}

      if (gfc_match_char (')') == MATCH_YES)
	goto ok;

      m = gfc_match_char (',');
      if (m != MATCH_YES)
	{
	  gfc_error ("Unexpected junk in formal argument list at %C");
	  goto cleanup;
	}
    }

ok:
  /* Check for duplicate symbols in the formal argument list.  */
  if (head != NULL)
    {
      for (p = head; p->next; p = p->next)
	{
	  if (p->sym == NULL)
	    continue;

	  for (q = p->next; q; q = q->next)
	    if (p->sym == q->sym)
	      {
		gfc_error ("Duplicate symbol '%s' in formal argument list "
			   "at %C", p->sym->name);

		m = MATCH_ERROR;
		goto cleanup;
	      }
	}
    }

  if (gfc_add_explicit_interface (progname, IFSRC_DECL, head, NULL)
      == FAILURE)
    {
      m = MATCH_ERROR;
      goto cleanup;
    }

  return MATCH_YES;

cleanup:
  gfc_free_formal_arglist (head);
  return m;
}


/* Match a RESULT specification following a function declaration or
   ENTRY statement.  Also matches the end-of-statement.  */

static match
match_result (gfc_symbol *function, gfc_symbol **result)
{
  char name[GFC_MAX_SYMBOL_LEN + 1];
  gfc_symbol *r;
  match m;

  if (gfc_match (" result (") != MATCH_YES)
    return MATCH_NO;

  m = gfc_match_name (name);
  if (m != MATCH_YES)
    return m;

  /* Get the right paren, and that's it because there could be the
     bind(c) attribute after the result clause.  */
  if (gfc_match_char(')') != MATCH_YES)
    {
     /* TODO: should report the missing right paren here.  */
      return MATCH_ERROR;
    }

  if (strcmp (function->name, name) == 0)
    {
      gfc_error ("RESULT variable at %C must be different than function name");
      return MATCH_ERROR;
    }

  if (gfc_get_symbol (name, NULL, &r))
    return MATCH_ERROR;

  if (gfc_add_result (&r->attr, r->name, NULL) == FAILURE)
    return MATCH_ERROR;

  *result = r;

  return MATCH_YES;
}


/* Match a function suffix, which could be a combination of a result
   clause and BIND(C), either one, or neither.  The draft does not
   require them to come in a specific order.  */

match
gfc_match_suffix (gfc_symbol *sym, gfc_symbol **result)
{
  match is_bind_c;   /* Found bind(c).  */
  match is_result;   /* Found result clause.  */
  match found_match; /* Status of whether we've found a good match.  */
  char peek_char;    /* Character we're going to peek at.  */
  bool allow_binding_name;

  /* Initialize to having found nothing.  */
  found_match = MATCH_NO;
  is_bind_c = MATCH_NO; 
  is_result = MATCH_NO;

  /* Get the next char to narrow between result and bind(c).  */
  gfc_gobble_whitespace ();
  peek_char = gfc_peek_ascii_char ();

  /* C binding names are not allowed for internal procedures.  */
  if (gfc_current_state () == COMP_CONTAINS
      && sym->ns->proc_name->attr.flavor != FL_MODULE)
    allow_binding_name = false;
  else
    allow_binding_name = true;

  switch (peek_char)
    {
    case 'r':
      /* Look for result clause.  */
      is_result = match_result (sym, result);
      if (is_result == MATCH_YES)
	{
	  /* Now see if there is a bind(c) after it.  */
	  is_bind_c = gfc_match_bind_c (sym, allow_binding_name);
	  /* We've found the result clause and possibly bind(c).  */
	  found_match = MATCH_YES;
	}
      else
	/* This should only be MATCH_ERROR.  */
	found_match = is_result; 
      break;
    case 'b':
      /* Look for bind(c) first.  */
      is_bind_c = gfc_match_bind_c (sym, allow_binding_name);
      if (is_bind_c == MATCH_YES)
	{
	  /* Now see if a result clause followed it.  */
	  is_result = match_result (sym, result);
	  found_match = MATCH_YES;
	}
      else
	{
	  /* Should only be a MATCH_ERROR if we get here after seeing 'b'.  */
	  found_match = MATCH_ERROR;
	}
      break;
    default:
      gfc_error ("Unexpected junk after function declaration at %C");
      found_match = MATCH_ERROR;
      break;
    }

  if (is_bind_c == MATCH_YES)
    {
      /* Fortran 2008 draft allows BIND(C) for internal procedures.  */
      if (gfc_current_state () == COMP_CONTAINS
	  && sym->ns->proc_name->attr.flavor != FL_MODULE
	  && gfc_notify_std (GFC_STD_F2008, "Fortran 2008: BIND(C) attribute "
			     "at %L may not be specified for an internal "
			     "procedure", &gfc_current_locus)
	     == FAILURE)
	return MATCH_ERROR;

      if (gfc_add_is_bind_c (&(sym->attr), sym->name, &gfc_current_locus, 1)
	  == FAILURE)
     	return MATCH_ERROR;
    }
  
  return found_match;
}


/* Match a PROCEDURE declaration (R1211).  */

static match
match_procedure_decl (void)
{
  match m;
  locus old_loc, entry_loc;
  gfc_symbol *sym, *proc_if = NULL;
  int num;
  gfc_expr *initializer = NULL;

  old_loc = entry_loc = gfc_current_locus;

  gfc_clear_ts (&current_ts);

  if (gfc_match (" (") != MATCH_YES)
    {
      gfc_current_locus = entry_loc;
      return MATCH_NO;
    }

  /* Get the type spec. for the procedure interface.  */
  old_loc = gfc_current_locus;
  m = gfc_match_type_spec (&current_ts, 0);
  gfc_gobble_whitespace ();
  if (m == MATCH_YES || (m == MATCH_NO && gfc_peek_ascii_char () == ')'))
    goto got_ts;

  if (m == MATCH_ERROR)
    return m;

  gfc_current_locus = old_loc;

  /* Get the name of the procedure or abstract interface
  to inherit the interface from.  */
  m = gfc_match_symbol (&proc_if, 1);

  if (m == MATCH_NO)
    goto syntax;
  else if (m == MATCH_ERROR)
    return m;

  /* Various interface checks.  */
  if (proc_if)
    {
      proc_if->refs++;
      /* Resolve interface if possible. That way, attr.procedure is only set
	 if it is declared by a later procedure-declaration-stmt, which is
	 invalid per C1212.  */
      while (proc_if->ts.interface)
	proc_if = proc_if->ts.interface;

      if (proc_if->generic)
	{
	  gfc_error ("Interface '%s' at %C may not be generic", proc_if->name);
	  return MATCH_ERROR;
	}
      if (proc_if->attr.proc == PROC_ST_FUNCTION)
	{
	  gfc_error ("Interface '%s' at %C may not be a statement function",
		    proc_if->name);
	  return MATCH_ERROR;
	}
      /* Handle intrinsic procedures.  */
      if (!(proc_if->attr.external || proc_if->attr.use_assoc
	    || proc_if->attr.if_source == IFSRC_IFBODY)
	  && (gfc_is_intrinsic (proc_if, 0, gfc_current_locus)
	      || gfc_is_intrinsic (proc_if, 1, gfc_current_locus)))
	proc_if->attr.intrinsic = 1;
      if (proc_if->attr.intrinsic
	  && !gfc_intrinsic_actual_ok (proc_if->name, 0))
	{
	  gfc_error ("Intrinsic procedure '%s' not allowed "
		    "in PROCEDURE statement at %C", proc_if->name);
	  return MATCH_ERROR;
	}
    }

got_ts:
  if (gfc_match (" )") != MATCH_YES)
    {
      gfc_current_locus = entry_loc;
      return MATCH_NO;
    }

  /* Parse attributes.  */
  m = match_attr_spec();
  if (m == MATCH_ERROR)
    return MATCH_ERROR;

  /* Get procedure symbols.  */
  for(num=1;;num++)
    {
      m = gfc_match_symbol (&sym, 0);
      if (m == MATCH_NO)
	goto syntax;
      else if (m == MATCH_ERROR)
	return m;

      /* Add current_attr to the symbol attributes.  */
      if (gfc_copy_attr (&sym->attr, &current_attr, NULL) == FAILURE)
	return MATCH_ERROR;

      if (sym->attr.is_bind_c)
	{
	  /* Check for C1218.  */
	  if (!proc_if || !proc_if->attr.is_bind_c)
	    {
	      gfc_error ("BIND(C) attribute at %C requires "
			"an interface with BIND(C)");
	      return MATCH_ERROR;
	    }
	  /* Check for C1217.  */
	  if (has_name_equals && sym->attr.pointer)
	    {
	      gfc_error ("BIND(C) procedure with NAME may not have "
			"POINTER attribute at %C");
	      return MATCH_ERROR;
	    }
	  if (has_name_equals && sym->attr.dummy)
	    {
	      gfc_error ("Dummy procedure at %C may not have "
			"BIND(C) attribute with NAME");
	      return MATCH_ERROR;
	    }
	  /* Set binding label for BIND(C).  */
	  if (set_binding_label (sym->binding_label, sym->name, num) != SUCCESS)
	    return MATCH_ERROR;
	}

      if (gfc_add_external (&sym->attr, NULL) == FAILURE)
	return MATCH_ERROR;
      if (gfc_add_proc (&sym->attr, sym->name, NULL) == FAILURE)
	return MATCH_ERROR;

      /* Set interface.  */
      if (proc_if != NULL)
	{
	  sym->ts.interface = proc_if;
	  sym->attr.untyped = 1;
	}
      else if (current_ts.type != BT_UNKNOWN)
	{
	  sym->ts = current_ts;
	  sym->ts.interface = gfc_new_symbol ("", gfc_current_ns);
	  sym->ts.interface->ts = current_ts;
	  sym->ts.interface->attr.function = 1;
	  sym->attr.function = sym->ts.interface->attr.function;
	}

      if (gfc_match (" =>") == MATCH_YES)
	{
	  if (!current_attr.pointer)
	    {
	      gfc_error ("Initialization at %C isn't for a pointer variable");
	      m = MATCH_ERROR;
	      goto cleanup;
	    }

	  m = gfc_match_null (&initializer);
	  if (m == MATCH_NO)
	    {
	      gfc_error ("Pointer initialization requires a NULL() at %C");
	      m = MATCH_ERROR;
	    }

	  if (gfc_pure (NULL))
	    {
	      gfc_error ("Initialization of pointer at %C is not allowed in "
			 "a PURE procedure");
	      m = MATCH_ERROR;
	    }

	  if (m != MATCH_YES)
	    goto cleanup;

	  if (add_init_expr_to_sym (sym->name, &initializer, &gfc_current_locus)
	      != SUCCESS)
	    goto cleanup;

	}

      gfc_set_sym_referenced (sym);

      if (gfc_match_eos () == MATCH_YES)
	return MATCH_YES;
      if (gfc_match_char (',') != MATCH_YES)
	goto syntax;
    }

syntax:
  gfc_error ("Syntax error in PROCEDURE statement at %C");
  return MATCH_ERROR;

cleanup:
  /* Free stuff up and return.  */
  gfc_free_expr (initializer);
  return m;
}


/* Match a PROCEDURE declaration inside an interface (R1206).  */

static match
match_procedure_in_interface (void)
{
  match m;
  gfc_symbol *sym;
  char name[GFC_MAX_SYMBOL_LEN + 1];

  if (current_interface.type == INTERFACE_NAMELESS
      || current_interface.type == INTERFACE_ABSTRACT)
    {
      gfc_error ("PROCEDURE at %C must be in a generic interface");
      return MATCH_ERROR;
    }

  for(;;)
    {
      m = gfc_match_name (name);
      if (m == MATCH_NO)
	goto syntax;
      else if (m == MATCH_ERROR)
	return m;
      if (gfc_get_symbol (name, gfc_current_ns->parent, &sym))
	return MATCH_ERROR;

      if (gfc_add_interface (sym) == FAILURE)
	return MATCH_ERROR;

      if (gfc_match_eos () == MATCH_YES)
	break;
      if (gfc_match_char (',') != MATCH_YES)
	goto syntax;
    }

  return MATCH_YES;

syntax:
  gfc_error ("Syntax error in PROCEDURE statement at %C");
  return MATCH_ERROR;
}


/* General matcher for PROCEDURE declarations.  */

static match match_procedure_in_type (void);

match
gfc_match_procedure (void)
{
  match m;

  switch (gfc_current_state ())
    {
    case COMP_NONE:
    case COMP_PROGRAM:
    case COMP_MODULE:
    case COMP_SUBROUTINE:
    case COMP_FUNCTION:
      m = match_procedure_decl ();
      break;
    case COMP_INTERFACE:
      m = match_procedure_in_interface ();
      break;
    case COMP_DERIVED:
      gfc_error ("Fortran 2003: Procedure components at %C are not yet"
		 " implemented in gfortran");
      return MATCH_ERROR;
    case COMP_DERIVED_CONTAINS:
      m = match_procedure_in_type ();
      break;
    default:
      return MATCH_NO;
    }

  if (m != MATCH_YES)
    return m;

  if (gfc_notify_std (GFC_STD_F2003, "Fortran 2003: PROCEDURE statement at %C")
      == FAILURE)
    return MATCH_ERROR;

  return m;
}


/* Warn if a matched procedure has the same name as an intrinsic; this is
   simply a wrapper around gfc_warn_intrinsic_shadow that interprets the current
   parser-state-stack to find out whether we're in a module.  */

static void
warn_intrinsic_shadow (const gfc_symbol* sym, bool func)
{
  bool in_module;

  in_module = (gfc_state_stack->previous
	       && gfc_state_stack->previous->state == COMP_MODULE);

  gfc_warn_intrinsic_shadow (sym, in_module, func);
}


/* Match a function declaration.  */

match
gfc_match_function_decl (void)
{
  char name[GFC_MAX_SYMBOL_LEN + 1];
  gfc_symbol *sym, *result;
  locus old_loc;
  match m;
  match suffix_match;
  match found_match; /* Status returned by match func.  */  

  if (gfc_current_state () != COMP_NONE
      && gfc_current_state () != COMP_INTERFACE
      && gfc_current_state () != COMP_CONTAINS)
    return MATCH_NO;

  gfc_clear_ts (&current_ts);

  old_loc = gfc_current_locus;

  m = gfc_match_prefix (&current_ts);
  if (m != MATCH_YES)
    {
      gfc_current_locus = old_loc;
      return m;
    }

  if (gfc_match ("function% %n", name) != MATCH_YES)
    {
      gfc_current_locus = old_loc;
      return MATCH_NO;
    }
  if (get_proc_name (name, &sym, false))
    return MATCH_ERROR;
  gfc_new_block = sym;

  m = gfc_match_formal_arglist (sym, 0, 0);
  if (m == MATCH_NO)
    {
      gfc_error ("Expected formal argument list in function "
		 "definition at %C");
      m = MATCH_ERROR;
      goto cleanup;
    }
  else if (m == MATCH_ERROR)
    goto cleanup;

  result = NULL;

  /* According to the draft, the bind(c) and result clause can
     come in either order after the formal_arg_list (i.e., either
     can be first, both can exist together or by themselves or neither
     one).  Therefore, the match_result can't match the end of the
     string, and check for the bind(c) or result clause in either order.  */
  found_match = gfc_match_eos ();

  /* Make sure that it isn't already declared as BIND(C).  If it is, it
     must have been marked BIND(C) with a BIND(C) attribute and that is
     not allowed for procedures.  */
  if (sym->attr.is_bind_c == 1)
    {
      sym->attr.is_bind_c = 0;
      if (sym->old_symbol != NULL)
        gfc_error_now ("BIND(C) attribute at %L can only be used for "
                       "variables or common blocks",
                       &(sym->old_symbol->declared_at));
      else
        gfc_error_now ("BIND(C) attribute at %L can only be used for "
                       "variables or common blocks", &gfc_current_locus);
    }

  if (found_match != MATCH_YES)
    {
      /* If we haven't found the end-of-statement, look for a suffix.  */
      suffix_match = gfc_match_suffix (sym, &result);
      if (suffix_match == MATCH_YES)
        /* Need to get the eos now.  */
        found_match = gfc_match_eos ();
      else
	found_match = suffix_match;
    }

  if(found_match != MATCH_YES)
    m = MATCH_ERROR;
  else
    {
      /* Make changes to the symbol.  */
      m = MATCH_ERROR;
      
      if (gfc_add_function (&sym->attr, sym->name, NULL) == FAILURE)
	goto cleanup;
      
      if (gfc_missing_attr (&sym->attr, NULL) == FAILURE
	  || copy_prefix (&sym->attr, &sym->declared_at) == FAILURE)
	goto cleanup;

      if (current_ts.type != BT_UNKNOWN && sym->ts.type != BT_UNKNOWN
	  && !sym->attr.implicit_type)
	{
	  gfc_error ("Function '%s' at %C already has a type of %s", name,
		     gfc_basic_typename (sym->ts.type));
	  goto cleanup;
	}

      /* Delay matching the function characteristics until after the
	 specification block by signalling kind=-1.  */
      sym->declared_at = old_loc;
      if (current_ts.type != BT_UNKNOWN)
	current_ts.kind = -1;
      else
	current_ts.kind = 0;

      if (result == NULL)
	{
	  sym->ts = current_ts;
	  sym->result = sym;
	}
      else
	{
	  result->ts = current_ts;
	  sym->result = result;
	}

      /* Warn if this procedure has the same name as an intrinsic.  */
      warn_intrinsic_shadow (sym, true);

      return MATCH_YES;
    }

cleanup:
  gfc_current_locus = old_loc;
  return m;
}


/* This is mostly a copy of parse.c(add_global_procedure) but modified to
   pass the name of the entry, rather than the gfc_current_block name, and
   to return false upon finding an existing global entry.  */

static bool
add_global_entry (const char *name, int sub)
{
  gfc_gsymbol *s;
  unsigned int type;

  s = gfc_get_gsymbol(name);
  type = sub ? GSYM_SUBROUTINE : GSYM_FUNCTION;

  if (s->defined
      || (s->type != GSYM_UNKNOWN
	  && s->type != type))
    gfc_global_used(s, NULL);
  else
    {
      s->type = type;
      s->where = gfc_current_locus;
      s->defined = 1;
      return true;
    }
  return false;
}


/* Match an ENTRY statement.  */

match
gfc_match_entry (void)
{
  gfc_symbol *proc;
  gfc_symbol *result;
  gfc_symbol *entry;
  char name[GFC_MAX_SYMBOL_LEN + 1];
  gfc_compile_state state;
  match m;
  gfc_entry_list *el;
  locus old_loc;
  bool module_procedure;
  char peek_char;
  match is_bind_c;

  m = gfc_match_name (name);
  if (m != MATCH_YES)
    return m;

  state = gfc_current_state ();
  if (state != COMP_SUBROUTINE && state != COMP_FUNCTION)
    {
      switch (state)
	{
	  case COMP_PROGRAM:
	    gfc_error ("ENTRY statement at %C cannot appear within a PROGRAM");
	    break;
	  case COMP_MODULE:
	    gfc_error ("ENTRY statement at %C cannot appear within a MODULE");
	    break;
	  case COMP_BLOCK_DATA:
	    gfc_error ("ENTRY statement at %C cannot appear within "
		       "a BLOCK DATA");
	    break;
	  case COMP_INTERFACE:
	    gfc_error ("ENTRY statement at %C cannot appear within "
		       "an INTERFACE");
	    break;
	  case COMP_DERIVED:
	    gfc_error ("ENTRY statement at %C cannot appear within "
		       "a DERIVED TYPE block");
	    break;
	  case COMP_IF:
	    gfc_error ("ENTRY statement at %C cannot appear within "
		       "an IF-THEN block");
	    break;
	  case COMP_DO:
	    gfc_error ("ENTRY statement at %C cannot appear within "
		       "a DO block");
	    break;
	  case COMP_SELECT:
	    gfc_error ("ENTRY statement at %C cannot appear within "
		       "a SELECT block");
	    break;
	  case COMP_FORALL:
	    gfc_error ("ENTRY statement at %C cannot appear within "
		       "a FORALL block");
	    break;
	  case COMP_WHERE:
	    gfc_error ("ENTRY statement at %C cannot appear within "
		       "a WHERE block");
	    break;
	  case COMP_CONTAINS:
	    gfc_error ("ENTRY statement at %C cannot appear within "
		       "a contained subprogram");
	    break;
	  default:
	    gfc_internal_error ("gfc_match_entry(): Bad state");
	}
      return MATCH_ERROR;
    }

  module_procedure = gfc_current_ns->parent != NULL
		   && gfc_current_ns->parent->proc_name
		   && gfc_current_ns->parent->proc_name->attr.flavor
		      == FL_MODULE;

  if (gfc_current_ns->parent != NULL
      && gfc_current_ns->parent->proc_name
      && !module_procedure)
    {
      gfc_error("ENTRY statement at %C cannot appear in a "
		"contained procedure");
      return MATCH_ERROR;
    }

  /* Module function entries need special care in get_proc_name
     because previous references within the function will have
     created symbols attached to the current namespace.  */
  if (get_proc_name (name, &entry,
		     gfc_current_ns->parent != NULL
		     && module_procedure))
    return MATCH_ERROR;

  proc = gfc_current_block ();

  /* Make sure that it isn't already declared as BIND(C).  If it is, it
     must have been marked BIND(C) with a BIND(C) attribute and that is
     not allowed for procedures.  */
  if (entry->attr.is_bind_c == 1)
    {
      entry->attr.is_bind_c = 0;
      if (entry->old_symbol != NULL)
        gfc_error_now ("BIND(C) attribute at %L can only be used for "
                       "variables or common blocks",
                       &(entry->old_symbol->declared_at));
      else
        gfc_error_now ("BIND(C) attribute at %L can only be used for "
                       "variables or common blocks", &gfc_current_locus);
    }
  
  /* Check what next non-whitespace character is so we can tell if there
     is the required parens if we have a BIND(C).  */
  gfc_gobble_whitespace ();
  peek_char = gfc_peek_ascii_char ();

  if (state == COMP_SUBROUTINE)
    {
      /* An entry in a subroutine.  */
      if (!gfc_current_ns->parent && !add_global_entry (name, 1))
	return MATCH_ERROR;

      m = gfc_match_formal_arglist (entry, 0, 1);
      if (m != MATCH_YES)
	return MATCH_ERROR;

      /* Call gfc_match_bind_c with allow_binding_name = true as ENTRY can
	 never be an internal procedure.  */
      is_bind_c = gfc_match_bind_c (entry, true);
      if (is_bind_c == MATCH_ERROR)
	return MATCH_ERROR;
      if (is_bind_c == MATCH_YES)
	{
	  if (peek_char != '(')
	    {
	      gfc_error ("Missing required parentheses before BIND(C) at %C");
	      return MATCH_ERROR;
	    }
	    if (gfc_add_is_bind_c (&(entry->attr), entry->name, &(entry->declared_at), 1)
		== FAILURE)
	      return MATCH_ERROR;
	}

      if (gfc_add_entry (&entry->attr, entry->name, NULL) == FAILURE
	  || gfc_add_subroutine (&entry->attr, entry->name, NULL) == FAILURE)
	return MATCH_ERROR;
    }
  else
    {
      /* An entry in a function.
	 We need to take special care because writing
	    ENTRY f()
	 as
	    ENTRY f
	 is allowed, whereas
	    ENTRY f() RESULT (r)
	 can't be written as
	    ENTRY f RESULT (r).  */
      if (!gfc_current_ns->parent && !add_global_entry (name, 0))
	return MATCH_ERROR;

      old_loc = gfc_current_locus;
      if (gfc_match_eos () == MATCH_YES)
	{
	  gfc_current_locus = old_loc;
	  /* Match the empty argument list, and add the interface to
	     the symbol.  */
	  m = gfc_match_formal_arglist (entry, 0, 1);
	}
      else
	m = gfc_match_formal_arglist (entry, 0, 0);

      if (m != MATCH_YES)
	return MATCH_ERROR;

      result = NULL;

      if (gfc_match_eos () == MATCH_YES)
	{
	  if (gfc_add_entry (&entry->attr, entry->name, NULL) == FAILURE
	      || gfc_add_function (&entry->attr, entry->name, NULL) == FAILURE)
	    return MATCH_ERROR;

	  entry->result = entry;
	}
      else
	{
	  m = gfc_match_suffix (entry, &result);
	  if (m == MATCH_NO)
	    gfc_syntax_error (ST_ENTRY);
	  if (m != MATCH_YES)
	    return MATCH_ERROR;

<<<<<<< HEAD
	  if (gfc_add_result (&result->attr, result->name, NULL) == FAILURE
	      || gfc_add_entry (&entry->attr, result->name, NULL) == FAILURE
	      || gfc_add_function (&entry->attr, result->name,
				   NULL) == FAILURE)
	    return MATCH_ERROR;

	  entry->result = result;
=======
          if (result)
	    {
	      if (gfc_add_result (&result->attr, result->name, NULL) == FAILURE
		  || gfc_add_entry (&entry->attr, result->name, NULL) == FAILURE
		  || gfc_add_function (&entry->attr, result->name, NULL)
		  == FAILURE)
	        return MATCH_ERROR;
	      entry->result = result;
	    }
	  else
	    {
	      if (gfc_add_entry (&entry->attr, entry->name, NULL) == FAILURE
		  || gfc_add_function (&entry->attr, entry->name, NULL) == FAILURE)
		return MATCH_ERROR;
	      entry->result = entry;
	    }
>>>>>>> 42bae686
	}
    }

  if (gfc_match_eos () != MATCH_YES)
    {
      gfc_syntax_error (ST_ENTRY);
      return MATCH_ERROR;
    }

  entry->attr.recursive = proc->attr.recursive;
  entry->attr.elemental = proc->attr.elemental;
  entry->attr.pure = proc->attr.pure;

  el = gfc_get_entry_list ();
  el->sym = entry;
  el->next = gfc_current_ns->entries;
  gfc_current_ns->entries = el;
  if (el->next)
    el->id = el->next->id + 1;
  else
    el->id = 1;

  new_st.op = EXEC_ENTRY;
  new_st.ext.entry = el;

  return MATCH_YES;
}


/* Match a subroutine statement, including optional prefixes.  */

match
gfc_match_subroutine (void)
{
  char name[GFC_MAX_SYMBOL_LEN + 1];
  gfc_symbol *sym;
  match m;
  match is_bind_c;
  char peek_char;
  bool allow_binding_name;

  if (gfc_current_state () != COMP_NONE
      && gfc_current_state () != COMP_INTERFACE
      && gfc_current_state () != COMP_CONTAINS)
    return MATCH_NO;

  m = gfc_match_prefix (NULL);
  if (m != MATCH_YES)
    return m;

  m = gfc_match ("subroutine% %n", name);
  if (m != MATCH_YES)
    return m;

  if (get_proc_name (name, &sym, false))
    return MATCH_ERROR;
  gfc_new_block = sym;

  /* Check what next non-whitespace character is so we can tell if there
     is the required parens if we have a BIND(C).  */
  gfc_gobble_whitespace ();
  peek_char = gfc_peek_ascii_char ();
  
  if (gfc_add_subroutine (&sym->attr, sym->name, NULL) == FAILURE)
    return MATCH_ERROR;

  if (gfc_match_formal_arglist (sym, 0, 1) != MATCH_YES)
    return MATCH_ERROR;

  /* Make sure that it isn't already declared as BIND(C).  If it is, it
     must have been marked BIND(C) with a BIND(C) attribute and that is
     not allowed for procedures.  */
  if (sym->attr.is_bind_c == 1)
    {
      sym->attr.is_bind_c = 0;
      if (sym->old_symbol != NULL)
        gfc_error_now ("BIND(C) attribute at %L can only be used for "
                       "variables or common blocks",
                       &(sym->old_symbol->declared_at));
      else
        gfc_error_now ("BIND(C) attribute at %L can only be used for "
                       "variables or common blocks", &gfc_current_locus);
    }

  /* C binding names are not allowed for internal procedures.  */
  if (gfc_current_state () == COMP_CONTAINS
      && sym->ns->proc_name->attr.flavor != FL_MODULE)
    allow_binding_name = false;
  else
    allow_binding_name = true;

  /* Here, we are just checking if it has the bind(c) attribute, and if
     so, then we need to make sure it's all correct.  If it doesn't,
     we still need to continue matching the rest of the subroutine line.  */
  is_bind_c = gfc_match_bind_c (sym, allow_binding_name);
  if (is_bind_c == MATCH_ERROR)
    {
      /* There was an attempt at the bind(c), but it was wrong.	 An
	 error message should have been printed w/in the gfc_match_bind_c
	 so here we'll just return the MATCH_ERROR.  */
      return MATCH_ERROR;
    }

  if (is_bind_c == MATCH_YES)
    {
      /* The following is allowed in the Fortran 2008 draft.  */
      if (gfc_current_state () == COMP_CONTAINS
	  && sym->ns->proc_name->attr.flavor != FL_MODULE
	  && gfc_notify_std (GFC_STD_F2008, "Fortran 2008: BIND(C) attribute "
			     "at %L may not be specified for an internal "
			     "procedure", &gfc_current_locus)
	     == FAILURE)
	return MATCH_ERROR;

      if (peek_char != '(')
        {
          gfc_error ("Missing required parentheses before BIND(C) at %C");
          return MATCH_ERROR;
        }
      if (gfc_add_is_bind_c (&(sym->attr), sym->name, &(sym->declared_at), 1)
	  == FAILURE)
        return MATCH_ERROR;
    }
  
  if (gfc_match_eos () != MATCH_YES)
    {
      gfc_syntax_error (ST_SUBROUTINE);
      return MATCH_ERROR;
    }

  if (copy_prefix (&sym->attr, &sym->declared_at) == FAILURE)
    return MATCH_ERROR;

  /* Warn if it has the same name as an intrinsic.  */
  warn_intrinsic_shadow (sym, false);

  return MATCH_YES;
}


/* Match a BIND(C) specifier, with the optional 'name=' specifier if
   given, and set the binding label in either the given symbol (if not
   NULL), or in the current_ts.  The symbol may be NULL because we may
   encounter the BIND(C) before the declaration itself.  Return
   MATCH_NO if what we're looking at isn't a BIND(C) specifier,
   MATCH_ERROR if it is a BIND(C) clause but an error was encountered,
   or MATCH_YES if the specifier was correct and the binding label and
   bind(c) fields were set correctly for the given symbol or the
   current_ts. If allow_binding_name is false, no binding name may be
   given.  */

match
gfc_match_bind_c (gfc_symbol *sym, bool allow_binding_name)
{
  /* binding label, if exists */   
  char binding_label[GFC_MAX_SYMBOL_LEN + 1];
  match double_quote;
  match single_quote;

  /* Initialize the flag that specifies whether we encountered a NAME= 
     specifier or not.  */
  has_name_equals = 0;

  /* Init the first char to nil so we can catch if we don't have
     the label (name attr) or the symbol name yet.  */
  binding_label[0] = '\0';
   
  /* This much we have to be able to match, in this order, if
     there is a bind(c) label.	*/
  if (gfc_match (" bind ( c ") != MATCH_YES)
    return MATCH_NO;

  /* Now see if there is a binding label, or if we've reached the
     end of the bind(c) attribute without one.	*/
  if (gfc_match_char (',') == MATCH_YES)
    {
      if (gfc_match (" name = ") != MATCH_YES)
        {
          gfc_error ("Syntax error in NAME= specifier for binding label "
                     "at %C");
          /* should give an error message here */
          return MATCH_ERROR;
        }

      has_name_equals = 1;

      /* Get the opening quote.  */
      double_quote = MATCH_YES;
      single_quote = MATCH_YES;
      double_quote = gfc_match_char ('"');
      if (double_quote != MATCH_YES)
	single_quote = gfc_match_char ('\'');
      if (double_quote != MATCH_YES && single_quote != MATCH_YES)
        {
          gfc_error ("Syntax error in NAME= specifier for binding label "
                     "at %C");
          return MATCH_ERROR;
        }
      
      /* Grab the binding label, using functions that will not lower
	 case the names automatically.	*/
      if (gfc_match_name_C (binding_label) != MATCH_YES)
	 return MATCH_ERROR;
      
      /* Get the closing quotation.  */
      if (double_quote == MATCH_YES)
	{
	  if (gfc_match_char ('"') != MATCH_YES)
            {
              gfc_error ("Missing closing quote '\"' for binding label at %C");
              /* User started string with '"' so looked to match it.  */
              return MATCH_ERROR;
            }
	}
      else
	{
	  if (gfc_match_char ('\'') != MATCH_YES)
            {
              gfc_error ("Missing closing quote '\'' for binding label at %C");
              /* User started string with "'" char.  */
              return MATCH_ERROR;
            }
	}
   }

  /* Get the required right paren.  */
  if (gfc_match_char (')') != MATCH_YES)
    {
      gfc_error ("Missing closing paren for binding label at %C");
      return MATCH_ERROR;
    }

  if (has_name_equals && !allow_binding_name)
    {
      gfc_error ("No binding name is allowed in BIND(C) at %C");
      return MATCH_ERROR;
    }

  if (has_name_equals && sym != NULL && sym->attr.dummy)
    {
      gfc_error ("For dummy procedure %s, no binding name is "
		 "allowed in BIND(C) at %C", sym->name);
      return MATCH_ERROR;
    }


  /* Save the binding label to the symbol.  If sym is null, we're
     probably matching the typespec attributes of a declaration and
     haven't gotten the name yet, and therefore, no symbol yet.	 */
  if (binding_label[0] != '\0')
    {
      if (sym != NULL)
      {
	strcpy (sym->binding_label, binding_label);
      }
      else
	strcpy (curr_binding_label, binding_label);
    }
  else if (allow_binding_name)
    {
      /* No binding label, but if symbol isn't null, we
	 can set the label for it here.
	 If name="" or allow_binding_name is false, no C binding name is
	 created. */
      if (sym != NULL && sym->name != NULL && has_name_equals == 0)
	strncpy (sym->binding_label, sym->name, strlen (sym->name) + 1);
    }

  if (has_name_equals && gfc_current_state () == COMP_INTERFACE
      && current_interface.type == INTERFACE_ABSTRACT)
    {
      gfc_error ("NAME not allowed on BIND(C) for ABSTRACT INTERFACE at %C");
      return MATCH_ERROR;
    }

  return MATCH_YES;
}


/* Return nonzero if we're currently compiling a contained procedure.  */

static int
contained_procedure (void)
{
  gfc_state_data *s = gfc_state_stack;

  if ((s->state == COMP_SUBROUTINE || s->state == COMP_FUNCTION)
      && s->previous != NULL && s->previous->state == COMP_CONTAINS)
    return 1;

  return 0;
}

/* Set the kind of each enumerator.  The kind is selected such that it is
   interoperable with the corresponding C enumeration type, making
   sure that -fshort-enums is honored.  */

static void
set_enum_kind(void)
{
  enumerator_history *current_history = NULL;
  int kind;
  int i;

  if (max_enum == NULL || enum_history == NULL)
    return;

  if (!gfc_option.fshort_enums)
    return;

  i = 0;
  do
    {
      kind = gfc_integer_kinds[i++].kind;
    }
  while (kind < gfc_c_int_kind
	 && gfc_check_integer_range (max_enum->initializer->value.integer,
				     kind) != ARITH_OK);

  current_history = enum_history;
  while (current_history != NULL)
    {
      current_history->sym->ts.kind = kind;
      current_history = current_history->next;
    }
}


/* Match any of the various end-block statements.  Returns the type of
   END to the caller.  The END INTERFACE, END IF, END DO and END
   SELECT statements cannot be replaced by a single END statement.  */

match
gfc_match_end (gfc_statement *st)
{
  char name[GFC_MAX_SYMBOL_LEN + 1];
  gfc_compile_state state;
  locus old_loc;
  const char *block_name;
  const char *target;
  int eos_ok;
  match m;

  old_loc = gfc_current_locus;
  if (gfc_match ("end") != MATCH_YES)
    return MATCH_NO;

  state = gfc_current_state ();
  block_name = gfc_current_block () == NULL
	     ? NULL : gfc_current_block ()->name;

  if (state == COMP_CONTAINS || state == COMP_DERIVED_CONTAINS)
    {
      state = gfc_state_stack->previous->state;
      block_name = gfc_state_stack->previous->sym == NULL
		 ? NULL : gfc_state_stack->previous->sym->name;
    }

  switch (state)
    {
    case COMP_NONE:
    case COMP_PROGRAM:
      *st = ST_END_PROGRAM;
      target = " program";
      eos_ok = 1;
      break;

    case COMP_SUBROUTINE:
      *st = ST_END_SUBROUTINE;
      target = " subroutine";
      eos_ok = !contained_procedure ();
      break;

    case COMP_FUNCTION:
      *st = ST_END_FUNCTION;
      target = " function";
      eos_ok = !contained_procedure ();
      break;

    case COMP_BLOCK_DATA:
      *st = ST_END_BLOCK_DATA;
      target = " block data";
      eos_ok = 1;
      break;

    case COMP_MODULE:
      *st = ST_END_MODULE;
      target = " module";
      eos_ok = 1;
      break;

    case COMP_INTERFACE:
      *st = ST_END_INTERFACE;
      target = " interface";
      eos_ok = 0;
      break;

    case COMP_DERIVED:
    case COMP_DERIVED_CONTAINS:
      *st = ST_END_TYPE;
      target = " type";
      eos_ok = 0;
      break;

    case COMP_IF:
      *st = ST_ENDIF;
      target = " if";
      eos_ok = 0;
      break;

    case COMP_DO:
      *st = ST_ENDDO;
      target = " do";
      eos_ok = 0;
      break;

    case COMP_SELECT:
      *st = ST_END_SELECT;
      target = " select";
      eos_ok = 0;
      break;

    case COMP_FORALL:
      *st = ST_END_FORALL;
      target = " forall";
      eos_ok = 0;
      break;

    case COMP_WHERE:
      *st = ST_END_WHERE;
      target = " where";
      eos_ok = 0;
      break;

    case COMP_ENUM:
      *st = ST_END_ENUM;
      target = " enum";
      eos_ok = 0;
      last_initializer = NULL;
      set_enum_kind ();
      gfc_free_enum_history ();
      break;

    default:
      gfc_error ("Unexpected END statement at %C");
      goto cleanup;
    }

  if (gfc_match_eos () == MATCH_YES)
    {
      if (!eos_ok)
	{
	  /* We would have required END [something].  */
	  gfc_error ("%s statement expected at %L",
		     gfc_ascii_statement (*st), &old_loc);
	  goto cleanup;
	}

      return MATCH_YES;
    }

  /* Verify that we've got the sort of end-block that we're expecting.  */
  if (gfc_match (target) != MATCH_YES)
    {
      gfc_error ("Expecting %s statement at %C", gfc_ascii_statement (*st));
      goto cleanup;
    }

  /* If we're at the end, make sure a block name wasn't required.  */
  if (gfc_match_eos () == MATCH_YES)
    {

      if (*st != ST_ENDDO && *st != ST_ENDIF && *st != ST_END_SELECT
	  && *st != ST_END_FORALL && *st != ST_END_WHERE)
	return MATCH_YES;

      if (gfc_current_block () == NULL)
	return MATCH_YES;

      gfc_error ("Expected block name of '%s' in %s statement at %C",
		 block_name, gfc_ascii_statement (*st));

      return MATCH_ERROR;
    }

  /* END INTERFACE has a special handler for its several possible endings.  */
  if (*st == ST_END_INTERFACE)
    return gfc_match_end_interface ();

  /* We haven't hit the end of statement, so what is left must be an
     end-name.  */
  m = gfc_match_space ();
  if (m == MATCH_YES)
    m = gfc_match_name (name);

  if (m == MATCH_NO)
    gfc_error ("Expected terminating name at %C");
  if (m != MATCH_YES)
    goto cleanup;

  if (block_name == NULL)
    goto syntax;

  if (strcmp (name, block_name) != 0)
    {
      gfc_error ("Expected label '%s' for %s statement at %C", block_name,
		 gfc_ascii_statement (*st));
      goto cleanup;
    }

  if (gfc_match_eos () == MATCH_YES)
    return MATCH_YES;

syntax:
  gfc_syntax_error (*st);

cleanup:
  gfc_current_locus = old_loc;
  return MATCH_ERROR;
}



/***************** Attribute declaration statements ****************/

/* Set the attribute of a single variable.  */

static match
attr_decl1 (void)
{
  char name[GFC_MAX_SYMBOL_LEN + 1];
  gfc_array_spec *as;
  gfc_symbol *sym;
  locus var_locus;
  match m;

  as = NULL;

  m = gfc_match_name (name);
  if (m != MATCH_YES)
    goto cleanup;

  if (find_special (name, &sym))
    return MATCH_ERROR;

  var_locus = gfc_current_locus;

  /* Deal with possible array specification for certain attributes.  */
  if (current_attr.dimension
      || current_attr.allocatable
      || current_attr.pointer
      || current_attr.target)
    {
      m = gfc_match_array_spec (&as);
      if (m == MATCH_ERROR)
	goto cleanup;

      if (current_attr.dimension && m == MATCH_NO)
	{
	  gfc_error ("Missing array specification at %L in DIMENSION "
		     "statement", &var_locus);
	  m = MATCH_ERROR;
	  goto cleanup;
	}

      if (current_attr.dimension && sym->value)
	{
	  gfc_error ("Dimensions specified for %s at %L after its "
		     "initialisation", sym->name, &var_locus);
	  m = MATCH_ERROR;
	  goto cleanup;
	}

      if ((current_attr.allocatable || current_attr.pointer)
	  && (m == MATCH_YES) && (as->type != AS_DEFERRED))
	{
	  gfc_error ("Array specification must be deferred at %L", &var_locus);
	  m = MATCH_ERROR;
	  goto cleanup;
	}
    }

  /* Update symbol table.  DIMENSION attribute is set
     in gfc_set_array_spec().  */
  if (current_attr.dimension == 0
      && gfc_copy_attr (&sym->attr, &current_attr, &var_locus) == FAILURE)
    {
      m = MATCH_ERROR;
      goto cleanup;
    }

  if (gfc_set_array_spec (sym, as, &var_locus) == FAILURE)
    {
      m = MATCH_ERROR;
      goto cleanup;
    }

  if (sym->attr.cray_pointee && sym->as != NULL)
    {
      /* Fix the array spec.  */
      m = gfc_mod_pointee_as (sym->as);   	
      if (m == MATCH_ERROR)
	goto cleanup;
    }

  if (gfc_add_attribute (&sym->attr, &var_locus) == FAILURE)
    {
      m = MATCH_ERROR;
      goto cleanup;
    }

  if ((current_attr.external || current_attr.intrinsic)
      && sym->attr.flavor != FL_PROCEDURE
      && gfc_add_flavor (&sym->attr, FL_PROCEDURE, sym->name, NULL) == FAILURE)
    {
      m = MATCH_ERROR;
      goto cleanup;
    }

  return MATCH_YES;

cleanup:
  gfc_free_array_spec (as);
  return m;
}


/* Generic attribute declaration subroutine.  Used for attributes that
   just have a list of names.  */

static match
attr_decl (void)
{
  match m;

  /* Gobble the optional double colon, by simply ignoring the result
     of gfc_match().  */
  gfc_match (" ::");

  for (;;)
    {
      m = attr_decl1 ();
      if (m != MATCH_YES)
	break;

      if (gfc_match_eos () == MATCH_YES)
	{
	  m = MATCH_YES;
	  break;
	}

      if (gfc_match_char (',') != MATCH_YES)
	{
	  gfc_error ("Unexpected character in variable list at %C");
	  m = MATCH_ERROR;
	  break;
	}
    }

  return m;
}


/* This routine matches Cray Pointer declarations of the form:
   pointer ( <pointer>, <pointee> )
   or
   pointer ( <pointer1>, <pointee1> ), ( <pointer2>, <pointee2> ), ...
   The pointer, if already declared, should be an integer.  Otherwise, we
   set it as BT_INTEGER with kind gfc_index_integer_kind.  The pointee may
   be either a scalar, or an array declaration.  No space is allocated for
   the pointee.  For the statement
   pointer (ipt, ar(10))
   any subsequent uses of ar will be translated (in C-notation) as
   ar(i) => ((<type> *) ipt)(i)
   After gimplification, pointee variable will disappear in the code.  */

static match
cray_pointer_decl (void)
{
  match m;
  gfc_array_spec *as;
  gfc_symbol *cptr; /* Pointer symbol.  */
  gfc_symbol *cpte; /* Pointee symbol.  */
  locus var_locus;
  bool done = false;

  while (!done)
    {
      if (gfc_match_char ('(') != MATCH_YES)
	{
	  gfc_error ("Expected '(' at %C");
	  return MATCH_ERROR;
	}

      /* Match pointer.  */
      var_locus = gfc_current_locus;
      gfc_clear_attr (&current_attr);
      gfc_add_cray_pointer (&current_attr, &var_locus);
      current_ts.type = BT_INTEGER;
      current_ts.kind = gfc_index_integer_kind;

      m = gfc_match_symbol (&cptr, 0);
      if (m != MATCH_YES)
	{
	  gfc_error ("Expected variable name at %C");
	  return m;
	}

      if (gfc_add_cray_pointer (&cptr->attr, &var_locus) == FAILURE)
	return MATCH_ERROR;

      gfc_set_sym_referenced (cptr);

      if (cptr->ts.type == BT_UNKNOWN) /* Override the type, if necessary.  */
	{
	  cptr->ts.type = BT_INTEGER;
	  cptr->ts.kind = gfc_index_integer_kind;
	}
      else if (cptr->ts.type != BT_INTEGER)
	{
	  gfc_error ("Cray pointer at %C must be an integer");
	  return MATCH_ERROR;
	}
      else if (cptr->ts.kind < gfc_index_integer_kind)
	gfc_warning ("Cray pointer at %C has %d bytes of precision;"
		     " memory addresses require %d bytes",
		     cptr->ts.kind, gfc_index_integer_kind);

      if (gfc_match_char (',') != MATCH_YES)
	{
	  gfc_error ("Expected \",\" at %C");
	  return MATCH_ERROR;
	}

      /* Match Pointee.  */
      var_locus = gfc_current_locus;
      gfc_clear_attr (&current_attr);
      gfc_add_cray_pointee (&current_attr, &var_locus);
      current_ts.type = BT_UNKNOWN;
      current_ts.kind = 0;

      m = gfc_match_symbol (&cpte, 0);
      if (m != MATCH_YES)
	{
	  gfc_error ("Expected variable name at %C");
	  return m;
	}

      /* Check for an optional array spec.  */
      m = gfc_match_array_spec (&as);
      if (m == MATCH_ERROR)
	{
	  gfc_free_array_spec (as);
	  return m;
	}
      else if (m == MATCH_NO)
	{
	  gfc_free_array_spec (as);
	  as = NULL;
	}   

      if (gfc_add_cray_pointee (&cpte->attr, &var_locus) == FAILURE)
	return MATCH_ERROR;

      gfc_set_sym_referenced (cpte);

      if (cpte->as == NULL)
	{
	  if (gfc_set_array_spec (cpte, as, &var_locus) == FAILURE)
	    gfc_internal_error ("Couldn't set Cray pointee array spec.");
	}
      else if (as != NULL)
	{
	  gfc_error ("Duplicate array spec for Cray pointee at %C");
	  gfc_free_array_spec (as);
	  return MATCH_ERROR;
	}
      
      as = NULL;
    
      if (cpte->as != NULL)
	{
	  /* Fix array spec.  */
	  m = gfc_mod_pointee_as (cpte->as);
	  if (m == MATCH_ERROR)
	    return m;
	} 
   
      /* Point the Pointee at the Pointer.  */
      cpte->cp_pointer = cptr;

      if (gfc_match_char (')') != MATCH_YES)
	{
	  gfc_error ("Expected \")\" at %C");
	  return MATCH_ERROR;    
	}
      m = gfc_match_char (',');
      if (m != MATCH_YES)
	done = true; /* Stop searching for more declarations.  */

    }
  
  if (m == MATCH_ERROR /* Failed when trying to find ',' above.  */
      || gfc_match_eos () != MATCH_YES)
    {
      gfc_error ("Expected \",\" or end of statement at %C");
      return MATCH_ERROR;
    }
  return MATCH_YES;
}


match
gfc_match_external (void)
{

  gfc_clear_attr (&current_attr);
  current_attr.external = 1;

  return attr_decl ();
}


match
gfc_match_intent (void)
{
  sym_intent intent;

  intent = match_intent_spec ();
  if (intent == INTENT_UNKNOWN)
    return MATCH_ERROR;

  gfc_clear_attr (&current_attr);
  current_attr.intent = intent;

  return attr_decl ();
}


match
gfc_match_intrinsic (void)
{

  gfc_clear_attr (&current_attr);
  current_attr.intrinsic = 1;

  return attr_decl ();
}


match
gfc_match_optional (void)
{

  gfc_clear_attr (&current_attr);
  current_attr.optional = 1;

  return attr_decl ();
}


match
gfc_match_pointer (void)
{
  gfc_gobble_whitespace ();
  if (gfc_peek_ascii_char () == '(')
    {
      if (!gfc_option.flag_cray_pointer)
	{
	  gfc_error ("Cray pointer declaration at %C requires -fcray-pointer "
		     "flag");
	  return MATCH_ERROR;
	}
      return cray_pointer_decl ();
    }
  else
    {
      gfc_clear_attr (&current_attr);
      current_attr.pointer = 1;
    
      return attr_decl ();
    }
}


match
gfc_match_allocatable (void)
{
  gfc_clear_attr (&current_attr);
  current_attr.allocatable = 1;

  return attr_decl ();
}


match
gfc_match_dimension (void)
{
  gfc_clear_attr (&current_attr);
  current_attr.dimension = 1;

  return attr_decl ();
}


match
gfc_match_target (void)
{
  gfc_clear_attr (&current_attr);
  current_attr.target = 1;

  return attr_decl ();
}


/* Match the list of entities being specified in a PUBLIC or PRIVATE
   statement.  */

static match
access_attr_decl (gfc_statement st)
{
  char name[GFC_MAX_SYMBOL_LEN + 1];
  interface_type type;
  gfc_user_op *uop;
  gfc_symbol *sym;
  gfc_intrinsic_op op;
  match m;

  if (gfc_match (" ::") == MATCH_NO && gfc_match_space () == MATCH_NO)
    goto done;

  for (;;)
    {
      m = gfc_match_generic_spec (&type, name, &op);
      if (m == MATCH_NO)
	goto syntax;
      if (m == MATCH_ERROR)
	return MATCH_ERROR;

      switch (type)
	{
	case INTERFACE_NAMELESS:
	case INTERFACE_ABSTRACT:
	  goto syntax;

	case INTERFACE_GENERIC:
	  if (gfc_get_symbol (name, NULL, &sym))
	    goto done;

	  if (gfc_add_access (&sym->attr, (st == ST_PUBLIC)
					  ? ACCESS_PUBLIC : ACCESS_PRIVATE,
			      sym->name, NULL) == FAILURE)
	    return MATCH_ERROR;

	  break;

	case INTERFACE_INTRINSIC_OP:
	  if (gfc_current_ns->operator_access[op] == ACCESS_UNKNOWN)
	    {
	      gfc_current_ns->operator_access[op] =
		(st == ST_PUBLIC) ? ACCESS_PUBLIC : ACCESS_PRIVATE;
	    }
	  else
	    {
	      gfc_error ("Access specification of the %s operator at %C has "
			 "already been specified", gfc_op2string (op));
	      goto done;
	    }

	  break;

	case INTERFACE_USER_OP:
	  uop = gfc_get_uop (name);

	  if (uop->access == ACCESS_UNKNOWN)
	    {
	      uop->access = (st == ST_PUBLIC)
			  ? ACCESS_PUBLIC : ACCESS_PRIVATE;
	    }
	  else
	    {
	      gfc_error ("Access specification of the .%s. operator at %C "
			 "has already been specified", sym->name);
	      goto done;
	    }

	  break;
	}

      if (gfc_match_char (',') == MATCH_NO)
	break;
    }

  if (gfc_match_eos () != MATCH_YES)
    goto syntax;
  return MATCH_YES;

syntax:
  gfc_syntax_error (st);

done:
  return MATCH_ERROR;
}


match
gfc_match_protected (void)
{
  gfc_symbol *sym;
  match m;

  if (gfc_current_ns->proc_name->attr.flavor != FL_MODULE)
    {
       gfc_error ("PROTECTED at %C only allowed in specification "
		  "part of a module");
       return MATCH_ERROR;

    }

  if (gfc_notify_std (GFC_STD_F2003, "Fortran 2003: PROTECTED statement at %C")
      == FAILURE)
    return MATCH_ERROR;

  if (gfc_match (" ::") == MATCH_NO && gfc_match_space () == MATCH_NO)
    {
      return MATCH_ERROR;
    }

  if (gfc_match_eos () == MATCH_YES)
    goto syntax;

  for(;;)
    {
      m = gfc_match_symbol (&sym, 0);
      switch (m)
	{
	case MATCH_YES:
	  if (gfc_add_protected (&sym->attr, sym->name, &gfc_current_locus)
	      == FAILURE)
	    return MATCH_ERROR;
	  goto next_item;

	case MATCH_NO:
	  break;

	case MATCH_ERROR:
	  return MATCH_ERROR;
	}

    next_item:
      if (gfc_match_eos () == MATCH_YES)
	break;
      if (gfc_match_char (',') != MATCH_YES)
	goto syntax;
    }

  return MATCH_YES;

syntax:
  gfc_error ("Syntax error in PROTECTED statement at %C");
  return MATCH_ERROR;
}


/* The PRIVATE statement is a bit weird in that it can be an attribute
   declaration, but also works as a standalone statement inside of a
   type declaration or a module.  */

match
gfc_match_private (gfc_statement *st)
{

  if (gfc_match ("private") != MATCH_YES)
    return MATCH_NO;

  if (gfc_current_state () != COMP_MODULE
      && !(gfc_current_state () == COMP_DERIVED
	   && gfc_state_stack->previous
	   && gfc_state_stack->previous->state == COMP_MODULE)
      && !(gfc_current_state () == COMP_DERIVED_CONTAINS
	   && gfc_state_stack->previous && gfc_state_stack->previous->previous
	   && gfc_state_stack->previous->previous->state == COMP_MODULE))
    {
      gfc_error ("PRIVATE statement at %C is only allowed in the "
		 "specification part of a module");
      return MATCH_ERROR;
    }

  if (gfc_current_state () == COMP_DERIVED)
    {
      if (gfc_match_eos () == MATCH_YES)
	{
	  *st = ST_PRIVATE;
	  return MATCH_YES;
	}

      gfc_syntax_error (ST_PRIVATE);
      return MATCH_ERROR;
    }

  if (gfc_match_eos () == MATCH_YES)
    {
      *st = ST_PRIVATE;
      return MATCH_YES;
    }

  *st = ST_ATTR_DECL;
  return access_attr_decl (ST_PRIVATE);
}


match
gfc_match_public (gfc_statement *st)
{

  if (gfc_match ("public") != MATCH_YES)
    return MATCH_NO;

  if (gfc_current_state () != COMP_MODULE)
    {
      gfc_error ("PUBLIC statement at %C is only allowed in the "
		 "specification part of a module");
      return MATCH_ERROR;
    }

  if (gfc_match_eos () == MATCH_YES)
    {
      *st = ST_PUBLIC;
      return MATCH_YES;
    }

  *st = ST_ATTR_DECL;
  return access_attr_decl (ST_PUBLIC);
}


/* Workhorse for gfc_match_parameter.  */

static match
do_parm (void)
{
  gfc_symbol *sym;
  gfc_expr *init;
  match m;

  m = gfc_match_symbol (&sym, 0);
  if (m == MATCH_NO)
    gfc_error ("Expected variable name at %C in PARAMETER statement");

  if (m != MATCH_YES)
    return m;

  if (gfc_match_char ('=') == MATCH_NO)
    {
      gfc_error ("Expected = sign in PARAMETER statement at %C");
      return MATCH_ERROR;
    }

  m = gfc_match_init_expr (&init);
  if (m == MATCH_NO)
    gfc_error ("Expected expression at %C in PARAMETER statement");
  if (m != MATCH_YES)
    return m;

  if (sym->ts.type == BT_UNKNOWN
      && gfc_set_default_type (sym, 1, NULL) == FAILURE)
    {
      m = MATCH_ERROR;
      goto cleanup;
    }

  if (gfc_check_assign_symbol (sym, init) == FAILURE
      || gfc_add_flavor (&sym->attr, FL_PARAMETER, sym->name, NULL) == FAILURE)
    {
      m = MATCH_ERROR;
      goto cleanup;
    }

  if (sym->value)
    {
      gfc_error ("Initializing already initialized variable at %C");
      m = MATCH_ERROR;
      goto cleanup;
    }

  if (sym->ts.type == BT_CHARACTER
      && sym->ts.cl != NULL
      && sym->ts.cl->length != NULL
      && sym->ts.cl->length->expr_type == EXPR_CONSTANT
      && init->expr_type == EXPR_CONSTANT
      && init->ts.type == BT_CHARACTER)
    gfc_set_constant_character_len (
<<<<<<< HEAD
      mpz_get_si (sym->ts.cl->length->value.integer), init, false);
=======
      mpz_get_si (sym->ts.cl->length->value.integer), init, -1);
  else if (sym->ts.type == BT_CHARACTER && sym->ts.cl != NULL
	   && sym->ts.cl->length == NULL)
	{
	  int clen;
	  if (init->expr_type == EXPR_CONSTANT)
	    {
	      clen = init->value.character.length;
	      sym->ts.cl->length = gfc_int_expr (clen);
	    }
	  else if (init->expr_type == EXPR_ARRAY)
	    {
	      gfc_expr *p = init->value.constructor->expr;
	      clen = p->value.character.length;
	      sym->ts.cl->length = gfc_int_expr (clen);
	    }
	  else if (init->ts.cl && init->ts.cl->length)
	    sym->ts.cl->length = gfc_copy_expr (sym->value->ts.cl->length);
	}
>>>>>>> 42bae686

  sym->value = init;
  return MATCH_YES;

cleanup:
  gfc_free_expr (init);
  return m;
}


/* Match a parameter statement, with the weird syntax that these have.  */

match
gfc_match_parameter (void)
{
  match m;

  if (gfc_match_char ('(') == MATCH_NO)
    return MATCH_NO;

  for (;;)
    {
      m = do_parm ();
      if (m != MATCH_YES)
	break;

      if (gfc_match (" )%t") == MATCH_YES)
	break;

      if (gfc_match_char (',') != MATCH_YES)
	{
	  gfc_error ("Unexpected characters in PARAMETER statement at %C");
	  m = MATCH_ERROR;
	  break;
	}
    }

  return m;
}


/* Save statements have a special syntax.  */

match
gfc_match_save (void)
{
  char n[GFC_MAX_SYMBOL_LEN+1];
  gfc_common_head *c;
  gfc_symbol *sym;
  match m;

  if (gfc_match_eos () == MATCH_YES)
    {
      if (gfc_current_ns->seen_save)
	{
	  if (gfc_notify_std (GFC_STD_LEGACY, "Blanket SAVE statement at %C "
			      "follows previous SAVE statement")
	      == FAILURE)
	    return MATCH_ERROR;
	}

      gfc_current_ns->save_all = gfc_current_ns->seen_save = 1;
      return MATCH_YES;
    }

  if (gfc_current_ns->save_all)
    {
      if (gfc_notify_std (GFC_STD_LEGACY, "SAVE statement at %C follows "
			  "blanket SAVE statement")
	  == FAILURE)
	return MATCH_ERROR;
    }

  gfc_match (" ::");

  for (;;)
    {
      m = gfc_match_symbol (&sym, 0);
      switch (m)
	{
	case MATCH_YES:
	  if (gfc_add_save (&sym->attr, sym->name, &gfc_current_locus)
	      == FAILURE)
	    return MATCH_ERROR;
	  goto next_item;

	case MATCH_NO:
	  break;

	case MATCH_ERROR:
	  return MATCH_ERROR;
	}

      m = gfc_match (" / %n /", &n);
      if (m == MATCH_ERROR)
	return MATCH_ERROR;
      if (m == MATCH_NO)
	goto syntax;

      c = gfc_get_common (n, 0);
      c->saved = 1;

      gfc_current_ns->seen_save = 1;

    next_item:
      if (gfc_match_eos () == MATCH_YES)
	break;
      if (gfc_match_char (',') != MATCH_YES)
	goto syntax;
    }

  return MATCH_YES;

syntax:
  gfc_error ("Syntax error in SAVE statement at %C");
  return MATCH_ERROR;
}


match
gfc_match_value (void)
{
  gfc_symbol *sym;
  match m;

  if (gfc_notify_std (GFC_STD_F2003, "Fortran 2003: VALUE statement at %C")
      == FAILURE)
    return MATCH_ERROR;

  if (gfc_match (" ::") == MATCH_NO && gfc_match_space () == MATCH_NO)
    {
      return MATCH_ERROR;
    }

  if (gfc_match_eos () == MATCH_YES)
    goto syntax;

  for(;;)
    {
      m = gfc_match_symbol (&sym, 0);
      switch (m)
	{
	case MATCH_YES:
	  if (gfc_add_value (&sym->attr, sym->name, &gfc_current_locus)
	      == FAILURE)
	    return MATCH_ERROR;
	  goto next_item;

	case MATCH_NO:
	  break;

	case MATCH_ERROR:
	  return MATCH_ERROR;
	}

<<<<<<< HEAD
      sym->attr.mod_proc = 1;

=======
    next_item:
>>>>>>> 42bae686
      if (gfc_match_eos () == MATCH_YES)
	break;
      if (gfc_match_char (',') != MATCH_YES)
	goto syntax;
    }

  return MATCH_YES;

syntax:
  gfc_error ("Syntax error in VALUE statement at %C");
  return MATCH_ERROR;
}


match
gfc_match_volatile (void)
{
  gfc_symbol *sym;
  match m;

  if (gfc_notify_std (GFC_STD_F2003, "Fortran 2003: VOLATILE statement at %C")
      == FAILURE)
    return MATCH_ERROR;

  if (gfc_match (" ::") == MATCH_NO && gfc_match_space () == MATCH_NO)
    {
      return MATCH_ERROR;
    }

  if (gfc_match_eos () == MATCH_YES)
    goto syntax;

  for(;;)
    {
      /* VOLATILE is special because it can be added to host-associated 
	 symbols locally.  */
      m = gfc_match_symbol (&sym, 1);
      switch (m)
	{
	case MATCH_YES:
	  if (gfc_add_volatile (&sym->attr, sym->name, &gfc_current_locus)
	      == FAILURE)
	    return MATCH_ERROR;
	  goto next_item;

	case MATCH_NO:
	  break;

	case MATCH_ERROR:
	  return MATCH_ERROR;
	}

    next_item:
      if (gfc_match_eos () == MATCH_YES)
	break;
      if (gfc_match_char (',') != MATCH_YES)
	goto syntax;
    }

  return MATCH_YES;

syntax:
  gfc_error ("Syntax error in VOLATILE statement at %C");
  return MATCH_ERROR;
}


/* Match a module procedure statement.  Note that we have to modify
   symbols in the parent's namespace because the current one was there
   to receive symbols that are in an interface's formal argument list.  */

match
gfc_match_modproc (void)
{
  char name[GFC_MAX_SYMBOL_LEN + 1];
  gfc_symbol *sym;
  match m;
  gfc_namespace *module_ns;
  gfc_interface *old_interface_head, *interface;

  if (gfc_state_stack->state != COMP_INTERFACE
      || gfc_state_stack->previous == NULL
      || current_interface.type == INTERFACE_NAMELESS
      || current_interface.type == INTERFACE_ABSTRACT)
    {
      gfc_error ("MODULE PROCEDURE at %C must be in a generic module "
		 "interface");
      return MATCH_ERROR;
    }

  module_ns = gfc_current_ns->parent;
  for (; module_ns; module_ns = module_ns->parent)
    if (module_ns->proc_name->attr.flavor == FL_MODULE)
      break;

  if (module_ns == NULL)
    return MATCH_ERROR;

  /* Store the current state of the interface. We will need it if we
     end up with a syntax error and need to recover.  */
  old_interface_head = gfc_current_interface_head ();

  for (;;)
    {
      bool last = false;

      m = gfc_match_name (name);
      if (m == MATCH_NO)
	goto syntax;
      if (m != MATCH_YES)
	return MATCH_ERROR;

      /* Check for syntax error before starting to add symbols to the
	 current namespace.  */
      if (gfc_match_eos () == MATCH_YES)
	last = true;
      if (!last && gfc_match_char (',') != MATCH_YES)
	goto syntax;

      /* Now we're sure the syntax is valid, we process this item
	 further.  */
      if (gfc_get_symbol (name, module_ns, &sym))
	return MATCH_ERROR;

      if (sym->attr.proc != PROC_MODULE
	  && gfc_add_procedure (&sym->attr, PROC_MODULE,
				sym->name, NULL) == FAILURE)
	return MATCH_ERROR;

      if (gfc_add_interface (sym) == FAILURE)
	return MATCH_ERROR;

      sym->attr.mod_proc = 1;

      if (last)
	break;
    }

  return MATCH_YES;

syntax:
  /* Restore the previous state of the interface.  */
  interface = gfc_current_interface_head ();
  gfc_set_current_interface_head (old_interface_head);

  /* Free the new interfaces.  */
  while (interface != old_interface_head)
  {
    gfc_interface *i = interface->next;
    gfc_free (interface);
    interface = i;
  }

  /* And issue a syntax error.  */
  gfc_syntax_error (ST_MODULE_PROC);
  return MATCH_ERROR;
}


/* Check a derived type that is being extended.  */
static gfc_symbol*
check_extended_derived_type (char *name)
{
  gfc_symbol *extended;

  if (gfc_find_symbol (name, gfc_current_ns, 1, &extended))
    {
      gfc_error ("Ambiguous symbol in TYPE definition at %C");
      return NULL;
    }

  if (!extended)
    {
      gfc_error ("No such symbol in TYPE definition at %C");
      return NULL;
    }

  if (extended->attr.flavor != FL_DERIVED)
    {
      gfc_error ("'%s' in EXTENDS expression at %C is not a "
		 "derived type", name);
      return NULL;
    }

  if (extended->attr.is_bind_c)
    {
      gfc_error ("'%s' cannot be extended at %C because it "
		 "is BIND(C)", extended->name);
      return NULL;
    }

  if (extended->attr.sequence)
    {
      gfc_error ("'%s' cannot be extended at %C because it "
		 "is a SEQUENCE type", extended->name);
      return NULL;
    }

  return extended;
}


/* Match the optional attribute specifiers for a type declaration.
   Return MATCH_ERROR if an error is encountered in one of the handled
   attributes (public, private, bind(c)), MATCH_NO if what's found is
   not a handled attribute, and MATCH_YES otherwise.  TODO: More error
   checking on attribute conflicts needs to be done.  */

match
gfc_get_type_attr_spec (symbol_attribute *attr, char *name)
{
  /* See if the derived type is marked as private.  */
  if (gfc_match (" , private") == MATCH_YES)
    {
      if (gfc_current_state () != COMP_MODULE)
	{
	  gfc_error ("Derived type at %C can only be PRIVATE in the "
		     "specification part of a module");
	  return MATCH_ERROR;
	}

      if (gfc_add_access (attr, ACCESS_PRIVATE, NULL, NULL) == FAILURE)
	return MATCH_ERROR;
    }
  else if (gfc_match (" , public") == MATCH_YES)
    {
      if (gfc_current_state () != COMP_MODULE)
	{
	  gfc_error ("Derived type at %C can only be PUBLIC in the "
		     "specification part of a module");
	  return MATCH_ERROR;
	}

      if (gfc_add_access (attr, ACCESS_PUBLIC, NULL, NULL) == FAILURE)
	return MATCH_ERROR;
    }
  else if (gfc_match (" , bind ( c )") == MATCH_YES)
    {
      /* If the type is defined to be bind(c) it then needs to make
	 sure that all fields are interoperable.  This will
	 need to be a semantic check on the finished derived type.
	 See 15.2.3 (lines 9-12) of F2003 draft.  */
      if (gfc_add_is_bind_c (attr, NULL, &gfc_current_locus, 0) != SUCCESS)
	return MATCH_ERROR;

      /* TODO: attr conflicts need to be checked, probably in symbol.c.  */
    }
  else if (gfc_match (" , abstract") == MATCH_YES)
    {
      if (gfc_notify_std (GFC_STD_F2003, "Fortran 2003: ABSTRACT type at %C")
	    == FAILURE)
	return MATCH_ERROR;

      if (gfc_add_abstract (attr, &gfc_current_locus) == FAILURE)
	return MATCH_ERROR;
    }
  else if (name && gfc_match(" , extends ( %n )", name) == MATCH_YES)
    {
      if (gfc_add_extension (attr, &gfc_current_locus) == FAILURE)
	return MATCH_ERROR;
    }
  else
    return MATCH_NO;

  /* If we get here, something matched.  */
  return MATCH_YES;
}


/* Match the beginning of a derived type declaration.  If a type name
   was the result of a function, then it is possible to have a symbol
   already to be known as a derived type yet have no components.  */

match
gfc_match_derived_decl (void)
{
  char name[GFC_MAX_SYMBOL_LEN + 1];
  char parent[GFC_MAX_SYMBOL_LEN + 1];
  symbol_attribute attr;
  gfc_symbol *sym;
  gfc_symbol *extended;
  match m;
  match is_type_attr_spec = MATCH_NO;
  bool seen_attr = false;

  if (gfc_current_state () == COMP_DERIVED)
    return MATCH_NO;

  name[0] = '\0';
  parent[0] = '\0';
  gfc_clear_attr (&attr);
  extended = NULL;

  do
    {
      is_type_attr_spec = gfc_get_type_attr_spec (&attr, parent);
      if (is_type_attr_spec == MATCH_ERROR)
	return MATCH_ERROR;
      if (is_type_attr_spec == MATCH_YES)
	seen_attr = true;
    } while (is_type_attr_spec == MATCH_YES);

  /* Deal with derived type extensions.  The extension attribute has
     been added to 'attr' but now the parent type must be found and
     checked.  */
  if (parent[0])
    extended = check_extended_derived_type (parent);

  if (parent[0] && !extended)
    return MATCH_ERROR;

  if (gfc_match (" ::") != MATCH_YES && seen_attr)
    {
      gfc_error ("Expected :: in TYPE definition at %C");
      return MATCH_ERROR;
    }

  m = gfc_match (" %n%t", name);
  if (m != MATCH_YES)
    return m;

  /* Make sure the name is not the name of an intrinsic type.  */
  if (gfc_is_intrinsic_typename (name))
    {
      gfc_error ("Type name '%s' at %C cannot be the same as an intrinsic "
		 "type", name);
      return MATCH_ERROR;
    }

  if (gfc_get_symbol (name, NULL, &sym))
    return MATCH_ERROR;

  if (sym->ts.type != BT_UNKNOWN)
    {
      gfc_error ("Derived type name '%s' at %C already has a basic type "
		 "of %s", sym->name, gfc_typename (&sym->ts));
      return MATCH_ERROR;
    }

  /* The symbol may already have the derived attribute without the
     components.  The ways this can happen is via a function
     definition, an INTRINSIC statement or a subtype in another
     derived type that is a pointer.  The first part of the AND clause
     is true if the symbol is not the return value of a function.  */
  if (sym->attr.flavor != FL_DERIVED
      && gfc_add_flavor (&sym->attr, FL_DERIVED, sym->name, NULL) == FAILURE)
    return MATCH_ERROR;

  if (sym->components != NULL || sym->attr.zero_comp)
    {
      gfc_error ("Derived type definition of '%s' at %C has already been "
		 "defined", sym->name);
      return MATCH_ERROR;
    }

  if (attr.access != ACCESS_UNKNOWN
      && gfc_add_access (&sym->attr, attr.access, sym->name, NULL) == FAILURE)
    return MATCH_ERROR;

  /* See if the derived type was labeled as bind(c).  */
  if (attr.is_bind_c != 0)
    sym->attr.is_bind_c = attr.is_bind_c;

  /* Construct the f2k_derived namespace if it is not yet there.  */
  if (!sym->f2k_derived)
    sym->f2k_derived = gfc_get_namespace (NULL, 0);
  
  if (extended && !sym->components)
    {
      gfc_component *p;
      gfc_symtree *st;

      /* Add the extended derived type as the first component.  */
      gfc_add_component (sym, parent, &p);
      sym->attr.extension = attr.extension;
      extended->refs++;
      gfc_set_sym_referenced (extended);

      p->ts.type = BT_DERIVED;
      p->ts.derived = extended;
      p->initializer = gfc_default_initializer (&p->ts);

      /* Provide the links between the extended type and its extension.  */
      if (!extended->f2k_derived)
	extended->f2k_derived = gfc_get_namespace (NULL, 0);
      st = gfc_new_symtree (&extended->f2k_derived->sym_root, sym->name);
      st->n.sym = sym;
    }

  /* Take over the ABSTRACT attribute.  */
  sym->attr.abstract = attr.abstract;

  gfc_new_block = sym;

  return MATCH_YES;
}


/* Cray Pointees can be declared as: 
      pointer (ipt, a (n,m,...,*)) 
   By default, this is treated as an AS_ASSUMED_SIZE array.  We'll
   cheat and set a constant bound of 1 for the last dimension, if this
   is the case. Since there is no bounds-checking for Cray Pointees,
   this will be okay.  */

gfc_try
gfc_mod_pointee_as (gfc_array_spec *as)
{
  as->cray_pointee = true; /* This will be useful to know later.  */
  if (as->type == AS_ASSUMED_SIZE)
    {
      as->type = AS_EXPLICIT;
      as->upper[as->rank - 1] = gfc_int_expr (1);
      as->cp_was_assumed = true;
    }
  else if (as->type == AS_ASSUMED_SHAPE)
    {
      gfc_error ("Cray Pointee at %C cannot be assumed shape array");
      return MATCH_ERROR;
    }
  return MATCH_YES;
}


/* Match the enum definition statement, here we are trying to match 
   the first line of enum definition statement.  
   Returns MATCH_YES if match is found.  */

match
gfc_match_enum (void)
{
  match m;
  
  m = gfc_match_eos ();
  if (m != MATCH_YES)
    return m;

<<<<<<< HEAD
  if (gfc_notify_std (GFC_STD_F2003, 
		      "New in Fortran 2003: ENUM and ENUMERATOR at %C")
=======
  if (gfc_notify_std (GFC_STD_F2003, "Fortran 2003: ENUM and ENUMERATOR at %C")
>>>>>>> 42bae686
      == FAILURE)
    return MATCH_ERROR;

  return MATCH_YES;
}


/* Match a variable name with an optional initializer.  When this
   subroutine is called, a variable is expected to be parsed next.
   Depending on what is happening at the moment, updates either the
   symbol table or the current interface.  */

static match
enumerator_decl (void)
{
  char name[GFC_MAX_SYMBOL_LEN + 1];
  gfc_expr *initializer;
  gfc_array_spec *as = NULL;
  gfc_symbol *sym;
  locus var_locus;
  match m;
<<<<<<< HEAD
  try t;
=======
  gfc_try t;
>>>>>>> 42bae686
  locus old_locus;

  initializer = NULL;
  old_locus = gfc_current_locus;

  /* When we get here, we've just matched a list of attributes and
     maybe a type and a double colon.  The next thing we expect to see
     is the name of the symbol.  */
  m = gfc_match_name (name);
  if (m != MATCH_YES)
    goto cleanup;

  var_locus = gfc_current_locus;

  /* OK, we've successfully matched the declaration.  Now put the
     symbol in the current namespace. If we fail to create the symbol,
     bail out.  */
  if (build_sym (name, NULL, &as, &var_locus) == FAILURE)
    {
      m = MATCH_ERROR;
      goto cleanup;
    }

  /* The double colon must be present in order to have initializers.
     Otherwise the statement is ambiguous with an assignment statement.  */
  if (colon_seen)
    {
      if (gfc_match_char ('=') == MATCH_YES)
	{
	  m = gfc_match_init_expr (&initializer);
	  if (m == MATCH_NO)
	    {
	      gfc_error ("Expected an initialization expression at %C");
	      m = MATCH_ERROR;
	    }

	  if (m != MATCH_YES)
	    goto cleanup;
	}
    }

  /* If we do not have an initializer, the initialization value of the
     previous enumerator (stored in last_initializer) is incremented
     by 1 and is used to initialize the current enumerator.  */
  if (initializer == NULL)
    initializer = gfc_enum_initializer (last_initializer, old_locus);
<<<<<<< HEAD
 
=======

>>>>>>> 42bae686
  if (initializer == NULL || initializer->ts.type != BT_INTEGER)
    {
      gfc_error("ENUMERATOR %L not initialized with integer expression",
		&var_locus);
<<<<<<< HEAD
      m = MATCH_ERROR; 
=======
      m = MATCH_ERROR;
>>>>>>> 42bae686
      gfc_free_enum_history ();
      goto cleanup;
    }

  /* Store this current initializer, for the next enumerator variable
     to be parsed.  add_init_expr_to_sym() zeros initializer, so we
     use last_initializer below.  */
  last_initializer = initializer;
  t = add_init_expr_to_sym (name, &initializer, &var_locus);

  /* Maintain enumerator history.  */
  gfc_find_symbol (name, NULL, 0, &sym);
  create_enum_history (sym, last_initializer);

  return (t == SUCCESS) ? MATCH_YES : MATCH_ERROR;

cleanup:
  /* Free stuff up and return.  */
  gfc_free_expr (initializer);

  return m;
}


<<<<<<< HEAD
/* Match the enumerator definition statement. */
=======
/* Match the enumerator definition statement.  */
>>>>>>> 42bae686

match
gfc_match_enumerator_def (void)
{
  match m;
<<<<<<< HEAD
  try t;
  
=======
  gfc_try t;

>>>>>>> 42bae686
  gfc_clear_ts (&current_ts);

  m = gfc_match (" enumerator");
  if (m != MATCH_YES)
    return m;

  m = gfc_match (" :: ");
  if (m == MATCH_ERROR)
    return m;

  colon_seen = (m == MATCH_YES);
<<<<<<< HEAD
  
=======

>>>>>>> 42bae686
  if (gfc_current_state () != COMP_ENUM)
    {
      gfc_error ("ENUM definition statement expected before %C");
      gfc_free_enum_history ();
      return MATCH_ERROR;
    }

  (&current_ts)->type = BT_INTEGER;
  (&current_ts)->kind = gfc_c_int_kind;
<<<<<<< HEAD
  
=======

>>>>>>> 42bae686
  gfc_clear_attr (&current_attr);
  t = gfc_add_flavor (&current_attr, FL_PARAMETER, NULL, NULL);
  if (t == FAILURE)
    {
      m = MATCH_ERROR;
      goto cleanup;
    }

  for (;;)
    {
      m = enumerator_decl ();
      if (m == MATCH_ERROR)
	goto cleanup;
      if (m == MATCH_NO)
	break;

      if (gfc_match_eos () == MATCH_YES)
	goto cleanup;
      if (gfc_match_char (',') != MATCH_YES)
	break;
    }

  if (gfc_current_state () == COMP_ENUM)
    {
      gfc_free_enum_history ();
      gfc_error ("Syntax error in ENUMERATOR definition at %C");
      m = MATCH_ERROR;
    }

cleanup:
  gfc_free_array_spec (current_as);
  current_as = NULL;
  return m;

}


/* Match binding attributes.  */

static match
match_binding_attributes (gfc_typebound_proc* ba, bool generic)
{
  bool found_passing = false;
  match m;

  /* Intialize to defaults.  Do so even before the MATCH_NO check so that in
     this case the defaults are in there.  */
  ba->access = ACCESS_UNKNOWN;
  ba->pass_arg = NULL;
  ba->pass_arg_num = 0;
  ba->nopass = 0;
  ba->non_overridable = 0;

  /* If we find a comma, we believe there are binding attributes.  */
  if (gfc_match_char (',') == MATCH_NO)
    {
      ba->access = gfc_typebound_default_access;
      return MATCH_NO;
    }

  do
    {
      /* Access specifier.  */

      m = gfc_match (" public");
      if (m == MATCH_ERROR)
	goto error;
      if (m == MATCH_YES)
	{
	  if (ba->access != ACCESS_UNKNOWN)
	    {
	      gfc_error ("Duplicate access-specifier at %C");
	      goto error;
	    }

	  ba->access = ACCESS_PUBLIC;
	  continue;
	}

      m = gfc_match (" private");
      if (m == MATCH_ERROR)
	goto error;
      if (m == MATCH_YES)
	{
	  if (ba->access != ACCESS_UNKNOWN)
	    {
	      gfc_error ("Duplicate access-specifier at %C");
	      goto error;
	    }

	  ba->access = ACCESS_PRIVATE;
	  continue;
	}

      /* If inside GENERIC, the following is not allowed.  */
      if (!generic)
	{

	  /* NOPASS flag.  */
	  m = gfc_match (" nopass");
	  if (m == MATCH_ERROR)
	    goto error;
	  if (m == MATCH_YES)
	    {
	      if (found_passing)
		{
		  gfc_error ("Binding attributes already specify passing,"
			     " illegal NOPASS at %C");
		  goto error;
		}

	      found_passing = true;
	      ba->nopass = 1;
	      continue;
	    }

	  /* NON_OVERRIDABLE flag.  */
	  m = gfc_match (" non_overridable");
	  if (m == MATCH_ERROR)
	    goto error;
	  if (m == MATCH_YES)
	    {
	      if (ba->non_overridable)
		{
		  gfc_error ("Duplicate NON_OVERRIDABLE at %C");
		  goto error;
		}

	      ba->non_overridable = 1;
	      continue;
	    }

	  /* DEFERRED flag.  */
	  /* TODO: Handle really once implemented.  */
	  m = gfc_match (" deferred");
	  if (m == MATCH_ERROR)
	    goto error;
	  if (m == MATCH_YES)
	    {
	      gfc_error ("DEFERRED not yet implemented at %C");
	      goto error;
	    }

	  /* PASS possibly including argument.  */
	  m = gfc_match (" pass");
	  if (m == MATCH_ERROR)
	    goto error;
	  if (m == MATCH_YES)
	    {
	      char arg[GFC_MAX_SYMBOL_LEN + 1];

	      if (found_passing)
		{
		  gfc_error ("Binding attributes already specify passing,"
			     " illegal PASS at %C");
		  goto error;
		}

	      m = gfc_match (" ( %n )", arg);
	      if (m == MATCH_ERROR)
		goto error;
	      if (m == MATCH_YES)
		ba->pass_arg = xstrdup (arg);
	      gcc_assert ((m == MATCH_YES) == (ba->pass_arg != NULL));

	      found_passing = true;
	      ba->nopass = 0;
	      continue;
	    }

	}

      /* Nothing matching found.  */
      if (generic)
	gfc_error ("Expected access-specifier at %C");
      else
	gfc_error ("Expected binding attribute at %C");
      goto error;
    }
  while (gfc_match_char (',') == MATCH_YES);

  if (ba->access == ACCESS_UNKNOWN)
    ba->access = gfc_typebound_default_access;

  return MATCH_YES;

error:
  gfc_free (ba->pass_arg);
  return MATCH_ERROR;
}


/* Match a PROCEDURE specific binding inside a derived type.  */

static match
match_procedure_in_type (void)
{
  char name[GFC_MAX_SYMBOL_LEN + 1];
  char target_buf[GFC_MAX_SYMBOL_LEN + 1];
  char* target;
  gfc_typebound_proc* tb;
  bool seen_colons;
  bool seen_attrs;
  match m;
  gfc_symtree* stree;
  gfc_namespace* ns;
  gfc_symbol* block;

  /* Check current state.  */
  gcc_assert (gfc_state_stack->state == COMP_DERIVED_CONTAINS);
  block = gfc_state_stack->previous->sym;
  gcc_assert (block);

  /* TODO: Really implement PROCEDURE(interface).  */
  if (gfc_match (" (") == MATCH_YES)
    {
      gfc_error ("PROCEDURE(interface) at %C is not yet implemented");
      return MATCH_ERROR;
    }

  /* Construct the data structure.  */
  tb = gfc_get_typebound_proc ();
  tb->where = gfc_current_locus;
  tb->is_generic = 0;

  /* Match binding attributes.  */
  m = match_binding_attributes (tb, false);
  if (m == MATCH_ERROR)
    return m;
  seen_attrs = (m == MATCH_YES);

  /* Match the colons.  */
  m = gfc_match (" ::");
  if (m == MATCH_ERROR)
    return m;
  seen_colons = (m == MATCH_YES);
  if (seen_attrs && !seen_colons)
    {
      gfc_error ("Expected '::' after binding-attributes at %C");
      return MATCH_ERROR;
    }

  /* Match the binding name.  */ 
  m = gfc_match_name (name);
  if (m == MATCH_ERROR)
    return m;
  if (m == MATCH_NO)
    {
      gfc_error ("Expected binding name at %C");
      return MATCH_ERROR;
    }

  /* Try to match the '=> target', if it's there.  */
  target = NULL;
  m = gfc_match (" =>");
  if (m == MATCH_ERROR)
    return m;
  if (m == MATCH_YES)
    {
      if (!seen_colons)
	{
	  gfc_error ("'::' needed in PROCEDURE binding with explicit target"
		     " at %C");
	  return MATCH_ERROR;
	}

      m = gfc_match_name (target_buf);
      if (m == MATCH_ERROR)
	return m;
      if (m == MATCH_NO)
	{
	  gfc_error ("Expected binding target after '=>' at %C");
	  return MATCH_ERROR;
	}
      target = target_buf;
    }

  /* Now we should have the end.  */
  m = gfc_match_eos ();
  if (m == MATCH_ERROR)
    return m;
  if (m == MATCH_NO)
    {
      gfc_error ("Junk after PROCEDURE declaration at %C");
      return MATCH_ERROR;
    }

  /* If no target was found, it has the same name as the binding.  */
  if (!target)
    target = name;

  /* Get the namespace to insert the symbols into.  */
  ns = block->f2k_derived;
  gcc_assert (ns);

  /* See if we already have a binding with this name in the symtree which would
     be an error.  If a GENERIC already targetted this binding, it may be
     already there but then typebound is still NULL.  */
  stree = gfc_find_symtree (ns->sym_root, name);
  if (stree && stree->typebound)
    {
      gfc_error ("There's already a procedure with binding name '%s' for the"
		 " derived type '%s' at %C", name, block->name);
      return MATCH_ERROR;
    }

  /* Insert it and set attributes.  */
  if (gfc_get_sym_tree (name, ns, &stree))
    return MATCH_ERROR;
  if (gfc_get_sym_tree (target, gfc_current_ns, &tb->u.specific))
    return MATCH_ERROR;
  gfc_set_sym_referenced (tb->u.specific->n.sym);
  stree->typebound = tb;

  return MATCH_YES;
}


/* Match a GENERIC procedure binding inside a derived type.  */

match
gfc_match_generic (void)
{
  char name[GFC_MAX_SYMBOL_LEN + 1];
  gfc_symbol* block;
  gfc_typebound_proc tbattr; /* Used for match_binding_attributes.  */
  gfc_typebound_proc* tb;
  gfc_symtree* st;
  gfc_namespace* ns;
  match m;

  /* Check current state.  */
  if (gfc_current_state () == COMP_DERIVED)
    {
      gfc_error ("GENERIC at %C must be inside a derived-type CONTAINS");
      return MATCH_ERROR;
    }
  if (gfc_current_state () != COMP_DERIVED_CONTAINS)
    return MATCH_NO;
  block = gfc_state_stack->previous->sym;
  ns = block->f2k_derived;
  gcc_assert (block && ns);

  /* See if we get an access-specifier.  */
  m = match_binding_attributes (&tbattr, true);
  if (m == MATCH_ERROR)
    goto error;

  /* Now the colons, those are required.  */
  if (gfc_match (" ::") != MATCH_YES)
    {
      gfc_error ("Expected '::' at %C");
      goto error;
    }

  /* The binding name and =>.  */
  m = gfc_match (" %n =>", name);
  if (m == MATCH_ERROR)
    return MATCH_ERROR;
  if (m == MATCH_NO)
    {
      gfc_error ("Expected generic name at %C");
      goto error;
    }

  /* If there's already something with this name, check that it is another
     GENERIC and then extend that rather than build a new node.  */
  st = gfc_find_symtree (ns->sym_root, name);
  if (st)
    {
      if (!st->typebound || !st->typebound->is_generic)
	{
	  gfc_error ("There's already a non-generic procedure with binding name"
		     " '%s' for the derived type '%s' at %C",
		     name, block->name);
	  goto error;
	}

      tb = st->typebound;
      if (tb->access != tbattr.access)
	{
	  gfc_error ("Binding at %C must have the same access as already"
		     " defined binding '%s'", name);
	  goto error;
	}
    }
  else
    {
      if (gfc_get_sym_tree (name, ns, &st))
	return MATCH_ERROR;

      st->typebound = tb = gfc_get_typebound_proc ();
      tb->where = gfc_current_locus;
      tb->access = tbattr.access;
      tb->is_generic = 1;
      tb->u.generic = NULL;
    }

  /* Now, match all following names as specific targets.  */
  do
    {
      gfc_symtree* target_st;
      gfc_tbp_generic* target;

      m = gfc_match_name (name);
      if (m == MATCH_ERROR)
	goto error;
      if (m == MATCH_NO)
	{
	  gfc_error ("Expected specific binding name at %C");
	  goto error;
	}

      if (gfc_get_sym_tree (name, ns, &target_st))
	goto error;

      /* See if this is a duplicate specification.  */
      for (target = tb->u.generic; target; target = target->next)
	if (target_st == target->specific_st)
	  {
	    gfc_error ("'%s' already defined as specific binding for the"
		       " generic '%s' at %C", name, st->n.sym->name);
	    goto error;
	  }

      gfc_set_sym_referenced (target_st->n.sym);

      target = gfc_get_tbp_generic ();
      target->specific_st = target_st;
      target->specific = NULL;
      target->next = tb->u.generic;
      tb->u.generic = target;
    }
  while (gfc_match (" ,") == MATCH_YES);

  /* Here should be the end.  */
  if (gfc_match_eos () != MATCH_YES)
    {
      gfc_error ("Junk after GENERIC binding at %C");
      goto error;
    }

  return MATCH_YES;

error:
  return MATCH_ERROR;
}


/* Match a FINAL declaration inside a derived type.  */

match
gfc_match_final_decl (void)
{
  char name[GFC_MAX_SYMBOL_LEN + 1];
  gfc_symbol* sym;
  match m;
  gfc_namespace* module_ns;
  bool first, last;
  gfc_symbol* block;

  if (gfc_state_stack->state != COMP_DERIVED_CONTAINS)
    {
      gfc_error ("FINAL declaration at %C must be inside a derived type "
		 "CONTAINS section");
      return MATCH_ERROR;
    }

  block = gfc_state_stack->previous->sym;
  gcc_assert (block);

  if (!gfc_state_stack->previous || !gfc_state_stack->previous->previous
      || gfc_state_stack->previous->previous->state != COMP_MODULE)
    {
      gfc_error ("Derived type declaration with FINAL at %C must be in the"
		 " specification part of a MODULE");
      return MATCH_ERROR;
    }

  module_ns = gfc_current_ns;
  gcc_assert (module_ns);
  gcc_assert (module_ns->proc_name->attr.flavor == FL_MODULE);

  /* Match optional ::, don't care about MATCH_YES or MATCH_NO.  */
  if (gfc_match (" ::") == MATCH_ERROR)
    return MATCH_ERROR;

  /* Match the sequence of procedure names.  */
  first = true;
  last = false;
  do
    {
      gfc_finalizer* f;

      if (first && gfc_match_eos () == MATCH_YES)
	{
	  gfc_error ("Empty FINAL at %C");
	  return MATCH_ERROR;
	}

      m = gfc_match_name (name);
      if (m == MATCH_NO)
	{
	  gfc_error ("Expected module procedure name at %C");
	  return MATCH_ERROR;
	}
      else if (m != MATCH_YES)
	return MATCH_ERROR;

      if (gfc_match_eos () == MATCH_YES)
	last = true;
      if (!last && gfc_match_char (',') != MATCH_YES)
	{
	  gfc_error ("Expected ',' at %C");
	  return MATCH_ERROR;
	}

      if (gfc_get_symbol (name, module_ns, &sym))
	{
	  gfc_error ("Unknown procedure name \"%s\" at %C", name);
	  return MATCH_ERROR;
	}

      /* Mark the symbol as module procedure.  */
      if (sym->attr.proc != PROC_MODULE
	  && gfc_add_procedure (&sym->attr, PROC_MODULE,
				sym->name, NULL) == FAILURE)
	return MATCH_ERROR;

      /* Check if we already have this symbol in the list, this is an error.  */
      for (f = block->f2k_derived->finalizers; f; f = f->next)
	if (f->proc_sym == sym)
	  {
	    gfc_error ("'%s' at %C is already defined as FINAL procedure!",
		       name);
	    return MATCH_ERROR;
	  }

      /* Add this symbol to the list of finalizers.  */
      gcc_assert (block->f2k_derived);
      ++sym->refs;
      f = XCNEW (gfc_finalizer);
      f->proc_sym = sym;
      f->proc_tree = NULL;
      f->where = gfc_current_locus;
      f->next = block->f2k_derived->finalizers;
      block->f2k_derived->finalizers = f;

      first = false;
    }
  while (!last);

  return MATCH_YES;
}<|MERGE_RESOLUTION|>--- conflicted
+++ resolved
@@ -1,11 +1,6 @@
 /* Declaration statement matcher
-<<<<<<< HEAD
-   Copyright (C) 2002, 2004, 2005, 2006, 2007 Free Software Foundation,
-   Inc.
-=======
    Copyright (C) 2002, 2004, 2005, 2006, 2007, 2008
    Free Software Foundation, Inc.
->>>>>>> 42bae686
    Contributed by Andy Vaught
 
 This file is part of GCC.
@@ -23,10 +18,6 @@
 You should have received a copy of the GNU General Public License
 along with GCC; see the file COPYING3.  If not see
 <http://www.gnu.org/licenses/>.  */
-<<<<<<< HEAD
-
-=======
->>>>>>> 42bae686
 
 #include "config.h"
 #include "system.h"
@@ -108,13 +99,8 @@
   return in_match_data;
 }
 
-<<<<<<< HEAD
-void
-gfc_set_in_match_data (bool set_value)
-=======
 static void
 set_in_match_data (bool set_value)
->>>>>>> 42bae686
 {
   in_match_data = set_value;
 }
@@ -540,11 +526,7 @@
   gfc_data *new_data;
   match m;
 
-<<<<<<< HEAD
-  gfc_set_in_match_data (true);
-=======
   set_in_match_data (true);
->>>>>>> 42bae686
 
   for (;;)
     {
@@ -568,11 +550,7 @@
       gfc_match_char (',');	/* Optional comma */
     }
 
-<<<<<<< HEAD
-  gfc_set_in_match_data (false);
-=======
   set_in_match_data (false);
->>>>>>> 42bae686
 
   if (gfc_pure (NULL))
     {
@@ -583,13 +561,8 @@
   return MATCH_YES;
 
 cleanup:
-<<<<<<< HEAD
-  gfc_set_in_match_data (false);
-  gfc_free_data (new);
-=======
   set_in_match_data (false);
   gfc_free_data (new_data);
->>>>>>> 42bae686
   return MATCH_ERROR;
 }
 
@@ -1126,11 +1099,7 @@
    means no checking.  */
 
 void
-<<<<<<< HEAD
-gfc_set_constant_character_len (int len, gfc_expr * expr, bool array)
-=======
 gfc_set_constant_character_len (int len, gfc_expr *expr, int check_len)
->>>>>>> 42bae686
 {
   gfc_char_t *s;
   int slen;
@@ -1141,18 +1110,11 @@
   slen = expr->value.character.length;
   if (len != slen)
     {
-<<<<<<< HEAD
-      s = gfc_getmem (len + 1);
-      memcpy (s, expr->value.character.string, MIN (len, slen));
-      if (len > slen)
-	memset (&s[slen], ' ', len - slen);
-=======
       s = gfc_get_wide_string (len + 1);
       memcpy (s, expr->value.character.string,
 	      MIN (len, slen) * sizeof (gfc_char_t));
       if (len > slen)
 	gfc_wide_memset (&s[slen], ' ', len - slen);
->>>>>>> 42bae686
 
       if (gfc_option.warn_character_truncation && slen > len)
 	gfc_warning_now ("CHARACTER expression at %L is being truncated "
@@ -1160,18 +1122,11 @@
 
       /* Apply the standard by 'hand' otherwise it gets cleared for
 	 initializers.  */
-<<<<<<< HEAD
-      if (array && slen < len && !(gfc_option.allow_std & GFC_STD_GNU))
-	gfc_error_now ("The CHARACTER elements of the array constructor "
-		       "at %L must have the same length (%d/%d)",
-		        &expr->where, slen, len);
-=======
       if (check_len != -1 && slen != check_len
           && !(gfc_option.allow_std & GFC_STD_GNU))
 	gfc_error_now ("The CHARACTER elements of the array constructor "
 		       "at %L must have the same length (%d/%d)",
 			&expr->where, slen, check_len);
->>>>>>> 42bae686
 
       s[len] = '\0';
       gfc_free (expr->value.character.string);
@@ -1189,11 +1144,7 @@
    SYM points to the symbol node of enumerator.
    INIT points to its enumerator value.  */
 
-<<<<<<< HEAD
-static void 
-=======
 static void
->>>>>>> 42bae686
 create_enum_history (gfc_symbol *sym, gfc_expr *init)
 {
   enumerator_history *new_enum_history;
@@ -1224,11 +1175,7 @@
 
 /* Function to free enum kind history.  */
 
-<<<<<<< HEAD
-void 
-=======
 void
->>>>>>> 42bae686
 gfc_free_enum_history (void)
 {
   enumerator_history *current = enum_history;
@@ -1335,11 +1282,7 @@
 	      gfc_constructor * p;
 
 	      if (init->expr_type == EXPR_CONSTANT)
-<<<<<<< HEAD
-		gfc_set_constant_character_len (len, init, false);
-=======
 		gfc_set_constant_character_len (len, init, -1);
->>>>>>> 42bae686
 	      else if (init->expr_type == EXPR_ARRAY)
 		{
 		  /* Build a new charlen to prevent simplification from
@@ -1350,11 +1293,7 @@
 		  init->ts.cl->length = gfc_copy_expr (sym->ts.cl->length);
 
 		  for (p = init->value.constructor; p; p = p->next)
-<<<<<<< HEAD
-		    gfc_set_constant_character_len (len, p->expr, false);
-=======
 		    gfc_set_constant_character_len (len, p->expr, -1);
->>>>>>> 42bae686
 		}
 	    }
 	}
@@ -1753,16 +1692,6 @@
      may specify a procedure that is not pure if the procedure is
      defined to be pure(12.3.2).  */
   if (current_ts.type == BT_DERIVED
-<<<<<<< HEAD
-	&& gfc_current_ns->proc_name
-	&& gfc_current_ns->proc_name->attr.if_source == IFSRC_IFBODY
-	&& current_ts.derived->ns != gfc_current_ns)
-    {
-      gfc_error ("the type of '%s' at %C has not been declared within the "
-		 "interface", name);
-      m = MATCH_ERROR;
-      goto cleanup;
-=======
       && gfc_current_ns->proc_name
       && gfc_current_ns->proc_name->attr.if_source == IFSRC_IFBODY
       && current_ts.derived->ns != gfc_current_ns)
@@ -1779,7 +1708,6 @@
 	    m = MATCH_ERROR;
 	    goto cleanup;
 	}
->>>>>>> 42bae686
     }
 
   /* In functions that have a RESULT variable defined, the function
@@ -2893,12 +2821,6 @@
 
   for (;;)
     {
-<<<<<<< HEAD
-      d = (decl_types) gfc_match_strings (decls);
-      if (d == DECL_NONE || d == DECL_COLON)
-	break;
-       
-=======
       char ch;
 
       d = DECL_NONE;
@@ -3072,7 +2994,6 @@
 	  goto cleanup;
 	}
 
->>>>>>> 42bae686
       seen[d]++;
       seen_at[d] = gfc_current_locus;
 
@@ -3091,17 +3012,6 @@
 	}
     }
 
-<<<<<<< HEAD
-  /* No double colon, so assume that we've been looking at something
-     else the whole time.  */
-  if (d == DECL_NONE)
-    {
-      m = MATCH_NO;
-      goto cleanup;
-    }
-
-=======
->>>>>>> 42bae686
   /* Since we've seen a double colon, we have to be looking at an
      attr-spec.  This means that we can now issue errors.  */
   for (d = GFC_DECL_BEGIN; d != GFC_DECL_END; d++)
@@ -4821,15 +4731,6 @@
 	  if (m != MATCH_YES)
 	    return MATCH_ERROR;
 
-<<<<<<< HEAD
-	  if (gfc_add_result (&result->attr, result->name, NULL) == FAILURE
-	      || gfc_add_entry (&entry->attr, result->name, NULL) == FAILURE
-	      || gfc_add_function (&entry->attr, result->name,
-				   NULL) == FAILURE)
-	    return MATCH_ERROR;
-
-	  entry->result = result;
-=======
           if (result)
 	    {
 	      if (gfc_add_result (&result->attr, result->name, NULL) == FAILURE
@@ -4846,7 +4747,6 @@
 		return MATCH_ERROR;
 	      entry->result = entry;
 	    }
->>>>>>> 42bae686
 	}
     }
 
@@ -6039,9 +5939,6 @@
       && init->expr_type == EXPR_CONSTANT
       && init->ts.type == BT_CHARACTER)
     gfc_set_constant_character_len (
-<<<<<<< HEAD
-      mpz_get_si (sym->ts.cl->length->value.integer), init, false);
-=======
       mpz_get_si (sym->ts.cl->length->value.integer), init, -1);
   else if (sym->ts.type == BT_CHARACTER && sym->ts.cl != NULL
 	   && sym->ts.cl->length == NULL)
@@ -6061,7 +5958,6 @@
 	  else if (init->ts.cl && init->ts.cl->length)
 	    sym->ts.cl->length = gfc_copy_expr (sym->value->ts.cl->length);
 	}
->>>>>>> 42bae686
 
   sym->value = init;
   return MATCH_YES;
@@ -6217,12 +6113,7 @@
 	  return MATCH_ERROR;
 	}
 
-<<<<<<< HEAD
-      sym->attr.mod_proc = 1;
-
-=======
     next_item:
->>>>>>> 42bae686
       if (gfc_match_eos () == MATCH_YES)
 	break;
       if (gfc_match_char (',') != MATCH_YES)
@@ -6660,12 +6551,7 @@
   if (m != MATCH_YES)
     return m;
 
-<<<<<<< HEAD
-  if (gfc_notify_std (GFC_STD_F2003, 
-		      "New in Fortran 2003: ENUM and ENUMERATOR at %C")
-=======
   if (gfc_notify_std (GFC_STD_F2003, "Fortran 2003: ENUM and ENUMERATOR at %C")
->>>>>>> 42bae686
       == FAILURE)
     return MATCH_ERROR;
 
@@ -6687,11 +6573,7 @@
   gfc_symbol *sym;
   locus var_locus;
   match m;
-<<<<<<< HEAD
-  try t;
-=======
   gfc_try t;
->>>>>>> 42bae686
   locus old_locus;
 
   initializer = NULL;
@@ -6738,20 +6620,12 @@
      by 1 and is used to initialize the current enumerator.  */
   if (initializer == NULL)
     initializer = gfc_enum_initializer (last_initializer, old_locus);
-<<<<<<< HEAD
- 
-=======
-
->>>>>>> 42bae686
+
   if (initializer == NULL || initializer->ts.type != BT_INTEGER)
     {
       gfc_error("ENUMERATOR %L not initialized with integer expression",
 		&var_locus);
-<<<<<<< HEAD
-      m = MATCH_ERROR; 
-=======
       m = MATCH_ERROR;
->>>>>>> 42bae686
       gfc_free_enum_history ();
       goto cleanup;
     }
@@ -6776,23 +6650,14 @@
 }
 
 
-<<<<<<< HEAD
-/* Match the enumerator definition statement. */
-=======
 /* Match the enumerator definition statement.  */
->>>>>>> 42bae686
 
 match
 gfc_match_enumerator_def (void)
 {
   match m;
-<<<<<<< HEAD
-  try t;
-  
-=======
   gfc_try t;
 
->>>>>>> 42bae686
   gfc_clear_ts (&current_ts);
 
   m = gfc_match (" enumerator");
@@ -6804,11 +6669,7 @@
     return m;
 
   colon_seen = (m == MATCH_YES);
-<<<<<<< HEAD
-  
-=======
-
->>>>>>> 42bae686
+
   if (gfc_current_state () != COMP_ENUM)
     {
       gfc_error ("ENUM definition statement expected before %C");
@@ -6818,11 +6679,7 @@
 
   (&current_ts)->type = BT_INTEGER;
   (&current_ts)->kind = gfc_c_int_kind;
-<<<<<<< HEAD
-  
-=======
-
->>>>>>> 42bae686
+
   gfc_clear_attr (&current_attr);
   t = gfc_add_flavor (&current_attr, FL_PARAMETER, NULL, NULL);
   if (t == FAILURE)

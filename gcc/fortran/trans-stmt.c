/* Statement translation -- generate GCC trees from gfc_code.
   Copyright (C) 2002, 2003, 2004, 2005, 2006, 2007, 2008, 2009
   Free Software Foundation, Inc.
   Contributed by Paul Brook <paul@nowt.org>
   and Steven Bosscher <s.bosscher@student.tudelft.nl>

This file is part of GCC.

GCC is free software; you can redistribute it and/or modify it under
the terms of the GNU General Public License as published by the Free
Software Foundation; either version 3, or (at your option) any later
version.

GCC is distributed in the hope that it will be useful, but WITHOUT ANY
WARRANTY; without even the implied warranty of MERCHANTABILITY or
FITNESS FOR A PARTICULAR PURPOSE.  See the GNU General Public License
for more details.

You should have received a copy of the GNU General Public License
along with GCC; see the file COPYING3.  If not see
<http://www.gnu.org/licenses/>.  */


#include "config.h"
#include "system.h"
#include "coretypes.h"
#include "tree.h"
#include "gimple.h"
#include "ggc.h"
#include "toplev.h"
#include "real.h"
#include "gfortran.h"
#include "flags.h"
#include "trans.h"
#include "trans-stmt.h"
#include "trans-types.h"
#include "trans-array.h"
#include "trans-const.h"
#include "arith.h"
#include "dependency.h"

typedef struct iter_info
{
  tree var;
  tree start;
  tree end;
  tree step;
  struct iter_info *next;
}
iter_info;

typedef struct forall_info
{
  iter_info *this_loop;
  tree mask;
  tree maskindex;
  int nvar;
  tree size;
  struct forall_info  *prev_nest;
}
forall_info;

static void gfc_trans_where_2 (gfc_code *, tree, bool,
			       forall_info *, stmtblock_t *);

/* Translate a F95 label number to a LABEL_EXPR.  */

tree
gfc_trans_label_here (gfc_code * code)
{
  return build1_v (LABEL_EXPR, gfc_get_label_decl (code->here));
}


/* Given a variable expression which has been ASSIGNed to, find the decl
   containing the auxiliary variables.  For variables in common blocks this
   is a field_decl.  */

void
gfc_conv_label_variable (gfc_se * se, gfc_expr * expr)
{
  gcc_assert (expr->symtree->n.sym->attr.assign == 1);
  gfc_conv_expr (se, expr);
  /* Deals with variable in common block. Get the field declaration.  */
  if (TREE_CODE (se->expr) == COMPONENT_REF)
    se->expr = TREE_OPERAND (se->expr, 1);
  /* Deals with dummy argument. Get the parameter declaration.  */
  else if (TREE_CODE (se->expr) == INDIRECT_REF)
    se->expr = TREE_OPERAND (se->expr, 0);
}

/* Translate a label assignment statement.  */

tree
gfc_trans_label_assign (gfc_code * code)
{
  tree label_tree;
  gfc_se se;
  tree len;
  tree addr;
  tree len_tree;
  int label_len;

  /* Start a new block.  */
  gfc_init_se (&se, NULL);
  gfc_start_block (&se.pre);
  gfc_conv_label_variable (&se, code->expr1);

  len = GFC_DECL_STRING_LEN (se.expr);
  addr = GFC_DECL_ASSIGN_ADDR (se.expr);

  label_tree = gfc_get_label_decl (code->label1);

  if (code->label1->defined == ST_LABEL_TARGET)
    {
      label_tree = gfc_build_addr_expr (pvoid_type_node, label_tree);
      len_tree = integer_minus_one_node;
    }
  else
    {
      gfc_expr *format = code->label1->format;

      label_len = format->value.character.length;
      len_tree = build_int_cst (NULL_TREE, label_len);
      label_tree = gfc_build_wide_string_const (format->ts.kind, label_len + 1,
						format->value.character.string);
      label_tree = gfc_build_addr_expr (pvoid_type_node, label_tree);
    }

  gfc_add_modify (&se.pre, len, len_tree);
  gfc_add_modify (&se.pre, addr, label_tree);

  return gfc_finish_block (&se.pre);
}

/* Translate a GOTO statement.  */

tree
gfc_trans_goto (gfc_code * code)
{
  locus loc = code->loc;
  tree assigned_goto;
  tree target;
  tree tmp;
  gfc_se se;

  if (code->label1 != NULL)
    return build1_v (GOTO_EXPR, gfc_get_label_decl (code->label1));

  /* ASSIGNED GOTO.  */
  gfc_init_se (&se, NULL);
  gfc_start_block (&se.pre);
  gfc_conv_label_variable (&se, code->expr1);
  tmp = GFC_DECL_STRING_LEN (se.expr);
  tmp = fold_build2 (NE_EXPR, boolean_type_node, tmp,
		     build_int_cst (TREE_TYPE (tmp), -1));
  gfc_trans_runtime_check (true, false, tmp, &se.pre, &loc,
			   "Assigned label is not a target label");

  assigned_goto = GFC_DECL_ASSIGN_ADDR (se.expr);

  code = code->block;
  if (code == NULL)
    {
      target = fold_build1 (GOTO_EXPR, void_type_node, assigned_goto);
      gfc_add_expr_to_block (&se.pre, target);
      return gfc_finish_block (&se.pre);
    }

  /* Check the label list.  */
  do
    {
      target = gfc_get_label_decl (code->label1);
      tmp = gfc_build_addr_expr (pvoid_type_node, target);
      tmp = fold_build2 (EQ_EXPR, boolean_type_node, tmp, assigned_goto);
      tmp = build3_v (COND_EXPR, tmp,
		      fold_build1 (GOTO_EXPR, void_type_node, target),
		      build_empty_stmt (input_location));
      gfc_add_expr_to_block (&se.pre, tmp);
      code = code->block;
    }
  while (code != NULL);
  gfc_trans_runtime_check (true, false, boolean_true_node, &se.pre, &loc,
			   "Assigned label is not in the list");

  return gfc_finish_block (&se.pre); 
}


/* Translate an ENTRY statement.  Just adds a label for this entry point.  */
tree
gfc_trans_entry (gfc_code * code)
{
  return build1_v (LABEL_EXPR, code->ext.entry->label);
}


/* Check for dependencies between INTENT(IN) and INTENT(OUT) arguments of
   elemental subroutines.  Make temporaries for output arguments if any such
   dependencies are found.  Output arguments are chosen because internal_unpack
   can be used, as is, to copy the result back to the variable.  */
static void
gfc_conv_elemental_dependencies (gfc_se * se, gfc_se * loopse,
				 gfc_symbol * sym, gfc_actual_arglist * arg,
				 gfc_dep_check check_variable)
{
  gfc_actual_arglist *arg0;
  gfc_expr *e;
  gfc_formal_arglist *formal;
  gfc_loopinfo tmp_loop;
  gfc_se parmse;
  gfc_ss *ss;
  gfc_ss_info *info;
  gfc_symbol *fsym;
  int n;
  tree data;
  tree offset;
  tree size;
  tree tmp;

  if (loopse->ss == NULL)
    return;

  ss = loopse->ss;
  arg0 = arg;
  formal = sym->formal;

  /* Loop over all the arguments testing for dependencies.  */
  for (; arg != NULL; arg = arg->next, formal = formal ? formal->next : NULL)
    {
      e = arg->expr;
      if (e == NULL)
	continue;

      /* Obtain the info structure for the current argument.  */ 
      info = NULL;
      for (ss = loopse->ss; ss && ss != gfc_ss_terminator; ss = ss->next)
	{
	  if (ss->expr != e)
	    continue;
	  info = &ss->data.info;
	  break;
	}

      /* If there is a dependency, create a temporary and use it
	 instead of the variable.  */
      fsym = formal ? formal->sym : NULL;
      if (e->expr_type == EXPR_VARIABLE
	    && e->rank && fsym
	    && fsym->attr.intent != INTENT_IN
	    && gfc_check_fncall_dependency (e, fsym->attr.intent,
					    sym, arg0, check_variable))
	{
	  tree initial, temptype;
	  stmtblock_t temp_post;

	  /* Make a local loopinfo for the temporary creation, so that
	     none of the other ss->info's have to be renormalized.  */
	  gfc_init_loopinfo (&tmp_loop);
	  for (n = 0; n < info->dimen; n++)
	    {
	      tmp_loop.to[n] = loopse->loop->to[n];
	      tmp_loop.from[n] = loopse->loop->from[n];
	      tmp_loop.order[n] = loopse->loop->order[n];
	    }

	  /* Obtain the argument descriptor for unpacking.  */
	  gfc_init_se (&parmse, NULL);
	  parmse.want_pointer = 1;
	  gfc_conv_expr_descriptor (&parmse, e, gfc_walk_expr (e));
	  gfc_add_block_to_block (&se->pre, &parmse.pre);

<<<<<<< HEAD
	  /* If we've got INTENT(INOUT), initialize the array temporary with
	     a copy of the values.  */
	  if (fsym->attr.intent == INTENT_INOUT)
=======
	  /* If we've got INTENT(INOUT) or a derived type with INTENT(OUT),
	     initialize the array temporary with a copy of the values.  */
	  if (fsym->attr.intent == INTENT_INOUT
		|| (fsym->ts.type ==BT_DERIVED
		      && fsym->attr.intent == INTENT_OUT))
>>>>>>> 42a9ba1d
	    initial = parmse.expr;
	  else
	    initial = NULL_TREE;

	  /* Find the type of the temporary to create; we don't use the type
	     of e itself as this breaks for subcomponent-references in e (where
	     the type of e is that of the final reference, but parmse.expr's
	     type corresponds to the full derived-type).  */
	  /* TODO: Fix this somehow so we don't need a temporary of the whole
	     array but instead only the components referenced.  */
	  temptype = TREE_TYPE (parmse.expr); /* Pointer to descriptor.  */
	  gcc_assert (TREE_CODE (temptype) == POINTER_TYPE);
	  temptype = TREE_TYPE (temptype);
	  temptype = gfc_get_element_type (temptype);

	  /* Generate the temporary.  Cleaning up the temporary should be the
	     very last thing done, so we add the code to a new block and add it
	     to se->post as last instructions.  */
	  size = gfc_create_var (gfc_array_index_type, NULL);
	  data = gfc_create_var (pvoid_type_node, NULL);
	  gfc_init_block (&temp_post);
	  tmp = gfc_trans_create_temp_array (&se->pre, &temp_post,
					     &tmp_loop, info, temptype,
					     initial,
					     false, true, false,
					     &arg->expr->where);
	  gfc_add_modify (&se->pre, size, tmp);
	  tmp = fold_convert (pvoid_type_node, info->data);
	  gfc_add_modify (&se->pre, data, tmp);

	  /* Calculate the offset for the temporary.  */
	  offset = gfc_index_zero_node;
	  for (n = 0; n < info->dimen; n++)
	    {
	      tmp = gfc_conv_descriptor_stride_get (info->descriptor,
						    gfc_rank_cst[n]);
	      tmp = fold_build2 (MULT_EXPR, gfc_array_index_type,
				 loopse->loop->from[n], tmp);
	      offset = fold_build2 (MINUS_EXPR, gfc_array_index_type,
				    offset, tmp);
	    }
	  info->offset = gfc_create_var (gfc_array_index_type, NULL);	  
	  gfc_add_modify (&se->pre, info->offset, offset);

	  /* Copy the result back using unpack.  */
	  tmp = build_call_expr_loc (input_location,
				 gfor_fndecl_in_unpack, 2, parmse.expr, data);
	  gfc_add_expr_to_block (&se->post, tmp);

	  /* parmse.pre is already added above.  */
	  gfc_add_block_to_block (&se->post, &parmse.post);
	  gfc_add_block_to_block (&se->post, &temp_post);
	}
    }
}


/* Translate the CALL statement.  Builds a call to an F95 subroutine.  */

tree
gfc_trans_call (gfc_code * code, bool dependency_check,
		tree mask, tree count1, bool invert)
{
  gfc_se se;
  gfc_ss * ss;
  int has_alternate_specifier;
  gfc_dep_check check_variable;
<<<<<<< HEAD
=======
  tree index = NULL_TREE;
  tree maskexpr = NULL_TREE;
  tree tmp;
>>>>>>> 42a9ba1d

  /* A CALL starts a new block because the actual arguments may have to
     be evaluated first.  */
  gfc_init_se (&se, NULL);
  gfc_start_block (&se.pre);

  gcc_assert (code->resolved_sym);

  ss = gfc_ss_terminator;
  if (code->resolved_sym->attr.elemental)
    ss = gfc_walk_elemental_function_args (ss, code->ext.actual, GFC_SS_REFERENCE);

  /* Is not an elemental subroutine call with array valued arguments.  */
  if (ss == gfc_ss_terminator)
    {

      /* Translate the call.  */
      has_alternate_specifier
	= gfc_conv_procedure_call (&se, code->resolved_sym, code->ext.actual,
				  code->expr1, NULL_TREE);

      /* A subroutine without side-effect, by definition, does nothing!  */
      TREE_SIDE_EFFECTS (se.expr) = 1;

      /* Chain the pieces together and return the block.  */
      if (has_alternate_specifier)
	{
	  gfc_code *select_code;
	  gfc_symbol *sym;
	  select_code = code->next;
	  gcc_assert(select_code->op == EXEC_SELECT);
	  sym = select_code->expr1->symtree->n.sym;
	  se.expr = convert (gfc_typenode_for_spec (&sym->ts), se.expr);
	  if (sym->backend_decl == NULL)
	    sym->backend_decl = gfc_get_symbol_decl (sym);
	  gfc_add_modify (&se.pre, sym->backend_decl, se.expr);
	}
      else
	gfc_add_expr_to_block (&se.pre, se.expr);

      gfc_add_block_to_block (&se.pre, &se.post);
    }

  else
    {
      /* An elemental subroutine call with array valued arguments has
	 to be scalarized.  */
      gfc_loopinfo loop;
      stmtblock_t body;
      stmtblock_t block;
      gfc_se loopse;
      gfc_se depse;

      /* gfc_walk_elemental_function_args renders the ss chain in the
	 reverse order to the actual argument order.  */
      ss = gfc_reverse_ss (ss);

      /* Initialize the loop.  */
      gfc_init_se (&loopse, NULL);
      gfc_init_loopinfo (&loop);
      gfc_add_ss_to_loop (&loop, ss);

      gfc_conv_ss_startstride (&loop);
      /* TODO: gfc_conv_loop_setup generates a temporary for vector 
	 subscripts.  This could be prevented in the elemental case  
	 as temporaries are handled separatedly 
	 (below in gfc_conv_elemental_dependencies).  */
<<<<<<< HEAD
      gfc_conv_loop_setup (&loop, &code->expr->where);
=======
      gfc_conv_loop_setup (&loop, &code->expr1->where);
>>>>>>> 42a9ba1d
      gfc_mark_ss_chain_used (ss, 1);

      /* Convert the arguments, checking for dependencies.  */
      gfc_copy_loopinfo_to_se (&loopse, &loop);
      loopse.ss = ss;

      /* For operator assignment, do dependency checking.  */
      if (dependency_check)
	check_variable = ELEM_CHECK_VARIABLE;
      else
	check_variable = ELEM_DONT_CHECK_VARIABLE;

      gfc_init_se (&depse, NULL);
      gfc_conv_elemental_dependencies (&depse, &loopse, code->resolved_sym,
				       code->ext.actual, check_variable);

      gfc_add_block_to_block (&loop.pre,  &depse.pre);
      gfc_add_block_to_block (&loop.post, &depse.post);

      /* Generate the loop body.  */
      gfc_start_scalarized_body (&loop, &body);
      gfc_init_block (&block);

      if (mask && count1)
	{
	  /* Form the mask expression according to the mask.  */
	  index = count1;
	  maskexpr = gfc_build_array_ref (mask, index, NULL);
	  if (invert)
	    maskexpr = fold_build1 (TRUTH_NOT_EXPR, TREE_TYPE (maskexpr),
				    maskexpr);
	}

      /* Add the subroutine call to the block.  */
      gfc_conv_procedure_call (&loopse, code->resolved_sym,
			       code->ext.actual, code->expr1,
			       NULL_TREE);

      if (mask && count1)
	{
	  tmp = build3_v (COND_EXPR, maskexpr, loopse.expr,
			  build_empty_stmt (input_location));
	  gfc_add_expr_to_block (&loopse.pre, tmp);
	  tmp = fold_build2 (PLUS_EXPR, gfc_array_index_type,
			     count1, gfc_index_one_node);
	  gfc_add_modify (&loopse.pre, count1, tmp);
	}
      else
	gfc_add_expr_to_block (&loopse.pre, loopse.expr);

      gfc_add_block_to_block (&block, &loopse.pre);
      gfc_add_block_to_block (&block, &loopse.post);

      /* Finish up the loop block and the loop.  */
      gfc_add_expr_to_block (&body, gfc_finish_block (&block));
      gfc_trans_scalarizing_loops (&loop, &body);
      gfc_add_block_to_block (&se.pre, &loop.pre);
      gfc_add_block_to_block (&se.pre, &loop.post);
      gfc_add_block_to_block (&se.pre, &se.post);
      gfc_cleanup_loop (&loop);
    }

  return gfc_finish_block (&se.pre);
}


/* Translate the RETURN statement.  */

tree
gfc_trans_return (gfc_code * code ATTRIBUTE_UNUSED)
{
  if (code->expr1)
    {
      gfc_se se;
      tree tmp;
      tree result;

      /* If code->expr is not NULL, this return statement must appear
         in a subroutine and current_fake_result_decl has already
	 been generated.  */

      result = gfc_get_fake_result_decl (NULL, 0);
      if (!result)
        {
          gfc_warning ("An alternate return at %L without a * dummy argument",
                        &code->expr1->where);
          return build1_v (GOTO_EXPR, gfc_get_return_label ());
        }

      /* Start a new block for this statement.  */
      gfc_init_se (&se, NULL);
      gfc_start_block (&se.pre);

      gfc_conv_expr (&se, code->expr1);

      tmp = fold_build2 (MODIFY_EXPR, TREE_TYPE (result), result,
			 fold_convert (TREE_TYPE (result), se.expr));
      gfc_add_expr_to_block (&se.pre, tmp);

      tmp = build1_v (GOTO_EXPR, gfc_get_return_label ());
      gfc_add_expr_to_block (&se.pre, tmp);
      gfc_add_block_to_block (&se.pre, &se.post);
      return gfc_finish_block (&se.pre);
    }
  else
    return build1_v (GOTO_EXPR, gfc_get_return_label ());
}


/* Translate the PAUSE statement.  We have to translate this statement
   to a runtime library call.  */

tree
gfc_trans_pause (gfc_code * code)
{
  tree gfc_int4_type_node = gfc_get_int_type (4);
  gfc_se se;
  tree tmp;

  /* Start a new block for this statement.  */
  gfc_init_se (&se, NULL);
  gfc_start_block (&se.pre);


  if (code->expr1 == NULL)
    {
      tmp = build_int_cst (gfc_int4_type_node, code->ext.stop_code);
      tmp = build_call_expr_loc (input_location,
			     gfor_fndecl_pause_numeric, 1, tmp);
    }
  else
    {
      gfc_conv_expr_reference (&se, code->expr1);
      tmp = build_call_expr_loc (input_location,
			     gfor_fndecl_pause_string, 2,
			     se.expr, se.string_length);
    }

  gfc_add_expr_to_block (&se.pre, tmp);

  gfc_add_block_to_block (&se.pre, &se.post);

  return gfc_finish_block (&se.pre);
}


/* Translate the STOP statement.  We have to translate this statement
   to a runtime library call.  */

tree
gfc_trans_stop (gfc_code * code)
{
  tree gfc_int4_type_node = gfc_get_int_type (4);
  gfc_se se;
  tree tmp;

  /* Start a new block for this statement.  */
  gfc_init_se (&se, NULL);
  gfc_start_block (&se.pre);


  if (code->expr1 == NULL)
    {
      tmp = build_int_cst (gfc_int4_type_node, code->ext.stop_code);
      tmp = build_call_expr_loc (input_location,
			     gfor_fndecl_stop_numeric, 1, tmp);
    }
  else
    {
      gfc_conv_expr_reference (&se, code->expr1);
      tmp = build_call_expr_loc (input_location,
			     gfor_fndecl_stop_string, 2,
			     se.expr, se.string_length);
    }

  gfc_add_expr_to_block (&se.pre, tmp);

  gfc_add_block_to_block (&se.pre, &se.post);

  return gfc_finish_block (&se.pre);
}


/* Generate GENERIC for the IF construct. This function also deals with
   the simple IF statement, because the front end translates the IF
   statement into an IF construct.

   We translate:

        IF (cond) THEN
           then_clause
        ELSEIF (cond2)
           elseif_clause
        ELSE
           else_clause
        ENDIF

   into:

        pre_cond_s;
        if (cond_s)
          {
            then_clause;
          }
        else
          {
            pre_cond_s
            if (cond_s)
              {
                elseif_clause
              }
            else
              {
                else_clause;
              }
          }

   where COND_S is the simplified version of the predicate. PRE_COND_S
   are the pre side-effects produced by the translation of the
   conditional.
   We need to build the chain recursively otherwise we run into
   problems with folding incomplete statements.  */

static tree
gfc_trans_if_1 (gfc_code * code)
{
  gfc_se if_se;
  tree stmt, elsestmt;

  /* Check for an unconditional ELSE clause.  */
  if (!code->expr1)
    return gfc_trans_code (code->next);

  /* Initialize a statement builder for each block. Puts in NULL_TREEs.  */
  gfc_init_se (&if_se, NULL);
  gfc_start_block (&if_se.pre);

  /* Calculate the IF condition expression.  */
  gfc_conv_expr_val (&if_se, code->expr1);

  /* Translate the THEN clause.  */
  stmt = gfc_trans_code (code->next);

  /* Translate the ELSE clause.  */
  if (code->block)
    elsestmt = gfc_trans_if_1 (code->block);
  else
    elsestmt = build_empty_stmt (input_location);

  /* Build the condition expression and add it to the condition block.  */
  stmt = fold_build3 (COND_EXPR, void_type_node, if_se.expr, stmt, elsestmt);
  
  gfc_add_expr_to_block (&if_se.pre, stmt);

  /* Finish off this statement.  */
  return gfc_finish_block (&if_se.pre);
}

tree
gfc_trans_if (gfc_code * code)
{
  /* Ignore the top EXEC_IF, it only announces an IF construct. The
     actual code we must translate is in code->block.  */

  return gfc_trans_if_1 (code->block);
}


/* Translate an arithmetic IF expression.

   IF (cond) label1, label2, label3 translates to

    if (cond <= 0)
      {
        if (cond < 0)
          goto label1;
        else // cond == 0
          goto label2;
      }
    else // cond > 0
      goto label3;

   An optimized version can be generated in case of equal labels.
   E.g., if label1 is equal to label2, we can translate it to

    if (cond <= 0)
      goto label1;
    else
      goto label3;
*/

tree
gfc_trans_arithmetic_if (gfc_code * code)
{
  gfc_se se;
  tree tmp;
  tree branch1;
  tree branch2;
  tree zero;

  /* Start a new block.  */
  gfc_init_se (&se, NULL);
  gfc_start_block (&se.pre);

  /* Pre-evaluate COND.  */
  gfc_conv_expr_val (&se, code->expr1);
  se.expr = gfc_evaluate_now (se.expr, &se.pre);

  /* Build something to compare with.  */
  zero = gfc_build_const (TREE_TYPE (se.expr), integer_zero_node);

  if (code->label1->value != code->label2->value)
    {
      /* If (cond < 0) take branch1 else take branch2.
         First build jumps to the COND .LT. 0 and the COND .EQ. 0 cases.  */
      branch1 = build1_v (GOTO_EXPR, gfc_get_label_decl (code->label1));
      branch2 = build1_v (GOTO_EXPR, gfc_get_label_decl (code->label2));

      if (code->label1->value != code->label3->value)
        tmp = fold_build2 (LT_EXPR, boolean_type_node, se.expr, zero);
      else
        tmp = fold_build2 (NE_EXPR, boolean_type_node, se.expr, zero);

      branch1 = fold_build3 (COND_EXPR, void_type_node, tmp, branch1, branch2);
    }
  else
    branch1 = build1_v (GOTO_EXPR, gfc_get_label_decl (code->label1));

  if (code->label1->value != code->label3->value
      && code->label2->value != code->label3->value)
    {
      /* if (cond <= 0) take branch1 else take branch2.  */
      branch2 = build1_v (GOTO_EXPR, gfc_get_label_decl (code->label3));
      tmp = fold_build2 (LE_EXPR, boolean_type_node, se.expr, zero);
      branch1 = fold_build3 (COND_EXPR, void_type_node, tmp, branch1, branch2);
    }

  /* Append the COND_EXPR to the evaluation of COND, and return.  */
  gfc_add_expr_to_block (&se.pre, branch1);
  return gfc_finish_block (&se.pre);
}


/* Translate the simple DO construct.  This is where the loop variable has
   integer type and step +-1.  We can't use this in the general case
   because integer overflow and floating point errors could give incorrect
   results.
   We translate a do loop from:

   DO dovar = from, to, step
      body
   END DO

   to:

   [Evaluate loop bounds and step]
   dovar = from;
   if ((step > 0) ? (dovar <= to) : (dovar => to))
    {
      for (;;)
        {
	  body;
   cycle_label:
	  cond = (dovar == to);
	  dovar += step;
	  if (cond) goto end_label;
	}
      }
   end_label:

   This helps the optimizers by avoiding the extra induction variable
   used in the general case.  */

static tree
gfc_trans_simple_do (gfc_code * code, stmtblock_t *pblock, tree dovar,
		     tree from, tree to, tree step)
{
  stmtblock_t body;
  tree type;
  tree cond;
  tree tmp;
  tree saved_dovar = NULL;
  tree cycle_label;
  tree exit_label;
  
  type = TREE_TYPE (dovar);

  /* Initialize the DO variable: dovar = from.  */
  gfc_add_modify (pblock, dovar, from);
  
  /* Save value for do-tinkering checking. */
  if (gfc_option.rtcheck & GFC_RTCHECK_DO)
    {
      saved_dovar = gfc_create_var (type, ".saved_dovar");
      gfc_add_modify (pblock, saved_dovar, dovar);
    }

  /* Cycle and exit statements are implemented with gotos.  */
  cycle_label = gfc_build_label_decl (NULL_TREE);
  exit_label = gfc_build_label_decl (NULL_TREE);

  /* Put the labels where they can be found later. See gfc_trans_do().  */
  code->block->backend_decl = tree_cons (cycle_label, exit_label, NULL);

  /* Loop body.  */
  gfc_start_block (&body);

  /* Main loop body.  */
  tmp = gfc_trans_code (code->block->next);
  gfc_add_expr_to_block (&body, tmp);

  /* Label for cycle statements (if needed).  */
  if (TREE_USED (cycle_label))
    {
      tmp = build1_v (LABEL_EXPR, cycle_label);
      gfc_add_expr_to_block (&body, tmp);
    }

  /* Check whether someone has modified the loop variable. */
  if (gfc_option.rtcheck & GFC_RTCHECK_DO)
    {
      tmp = fold_build2 (NE_EXPR, boolean_type_node, dovar, saved_dovar);
      gfc_trans_runtime_check (true, false, tmp, &body, &code->loc,
			       "Loop variable has been modified");
    }

  /* Evaluate the loop condition.  */
  cond = fold_build2 (EQ_EXPR, boolean_type_node, dovar, to);
  cond = gfc_evaluate_now (cond, &body);

  /* Increment the loop variable.  */
  tmp = fold_build2 (PLUS_EXPR, type, dovar, step);
  gfc_add_modify (&body, dovar, tmp);

  if (gfc_option.rtcheck & GFC_RTCHECK_DO)
    gfc_add_modify (&body, saved_dovar, dovar);

  /* The loop exit.  */
  tmp = build1_v (GOTO_EXPR, exit_label);
  TREE_USED (exit_label) = 1;
  tmp = fold_build3 (COND_EXPR, void_type_node,
		     cond, tmp, build_empty_stmt (input_location));
  gfc_add_expr_to_block (&body, tmp);

  /* Finish the loop body.  */
  tmp = gfc_finish_block (&body);
  tmp = build1_v (LOOP_EXPR, tmp);

  /* Only execute the loop if the number of iterations is positive.  */
  if (tree_int_cst_sgn (step) > 0)
    cond = fold_build2 (LE_EXPR, boolean_type_node, dovar, to);
  else
    cond = fold_build2 (GE_EXPR, boolean_type_node, dovar, to);
  tmp = fold_build3 (COND_EXPR, void_type_node,
		     cond, tmp, build_empty_stmt (input_location));
  gfc_add_expr_to_block (pblock, tmp);

  /* Add the exit label.  */
  tmp = build1_v (LABEL_EXPR, exit_label);
  gfc_add_expr_to_block (pblock, tmp);

  return gfc_finish_block (pblock);
}

/* Translate the DO construct.  This obviously is one of the most
   important ones to get right with any compiler, but especially
   so for Fortran.

   We special case some loop forms as described in gfc_trans_simple_do.
   For other cases we implement them with a separate loop count,
   as described in the standard.

   We translate a do loop from:

   DO dovar = from, to, step
      body
   END DO

   to:

   [evaluate loop bounds and step]
   empty = (step > 0 ? to < from : to > from);
   countm1 = (to - from) / step;
   dovar = from;
   if (empty) goto exit_label;
   for (;;)
     {
       body;
cycle_label:
       dovar += step
       if (countm1 ==0) goto exit_label;
       countm1--;
     }
exit_label:

   countm1 is an unsigned integer.  It is equal to the loop count minus one,
   because the loop count itself can overflow.  */

tree
gfc_trans_do (gfc_code * code)
{
  gfc_se se;
  tree dovar;
  tree saved_dovar = NULL;
  tree from;
  tree to;
  tree step;
  tree countm1;
  tree type;
  tree utype;
  tree cond;
  tree cycle_label;
  tree exit_label;
  tree tmp;
  tree pos_step;
  stmtblock_t block;
  stmtblock_t body;

  gfc_start_block (&block);

  /* Evaluate all the expressions in the iterator.  */
  gfc_init_se (&se, NULL);
  gfc_conv_expr_lhs (&se, code->ext.iterator->var);
  gfc_add_block_to_block (&block, &se.pre);
  dovar = se.expr;
  type = TREE_TYPE (dovar);

  gfc_init_se (&se, NULL);
  gfc_conv_expr_val (&se, code->ext.iterator->start);
  gfc_add_block_to_block (&block, &se.pre);
  from = gfc_evaluate_now (se.expr, &block);

  gfc_init_se (&se, NULL);
  gfc_conv_expr_val (&se, code->ext.iterator->end);
  gfc_add_block_to_block (&block, &se.pre);
  to = gfc_evaluate_now (se.expr, &block);

  gfc_init_se (&se, NULL);
  gfc_conv_expr_val (&se, code->ext.iterator->step);
  gfc_add_block_to_block (&block, &se.pre);
  step = gfc_evaluate_now (se.expr, &block);

  if (gfc_option.rtcheck & GFC_RTCHECK_DO)
    {
      tmp = fold_build2 (EQ_EXPR, boolean_type_node, step,
			 fold_convert (type, integer_zero_node));
      gfc_trans_runtime_check (true, false, tmp, &block, &code->loc,
			       "DO step value is zero");
    }

  /* Special case simple loops.  */
  if (TREE_CODE (type) == INTEGER_TYPE
      && (integer_onep (step)
	|| tree_int_cst_equal (step, integer_minus_one_node)))
    return gfc_trans_simple_do (code, &block, dovar, from, to, step);

  pos_step = fold_build2 (GT_EXPR, boolean_type_node, step,
			  fold_convert (type, integer_zero_node));

  if (TREE_CODE (type) == INTEGER_TYPE)
    utype = unsigned_type_for (type);
  else
    utype = unsigned_type_for (gfc_array_index_type);
  countm1 = gfc_create_var (utype, "countm1");

  /* Cycle and exit statements are implemented with gotos.  */
  cycle_label = gfc_build_label_decl (NULL_TREE);
  exit_label = gfc_build_label_decl (NULL_TREE);
  TREE_USED (exit_label) = 1;

  /* Initialize the DO variable: dovar = from.  */
  gfc_add_modify (&block, dovar, from);

  /* Save value for do-tinkering checking. */
  if (gfc_option.rtcheck & GFC_RTCHECK_DO)
    {
      saved_dovar = gfc_create_var (type, ".saved_dovar");
      gfc_add_modify (&block, saved_dovar, dovar);
    }

  /* Initialize loop count and jump to exit label if the loop is empty.
     This code is executed before we enter the loop body. We generate:
     if (step > 0)
       {
	 if (to < from) goto exit_label;
	 countm1 = (to - from) / step;
       }
     else
       {
	 if (to > from) goto exit_label;
	 countm1 = (from - to) / -step;
       }  */
  if (TREE_CODE (type) == INTEGER_TYPE)
    {
      tree pos, neg;

      tmp = fold_build2 (LT_EXPR, boolean_type_node, to, from);
      pos = fold_build3 (COND_EXPR, void_type_node, tmp,
			 build1_v (GOTO_EXPR, exit_label),
			 build_empty_stmt (input_location));
      tmp = fold_build2 (MINUS_EXPR, type, to, from);
      tmp = fold_convert (utype, tmp);
      tmp = fold_build2 (TRUNC_DIV_EXPR, utype, tmp,
			 fold_convert (utype, step));
      tmp = build2 (MODIFY_EXPR, void_type_node, countm1, tmp);
      pos = build2 (COMPOUND_EXPR, void_type_node, pos, tmp);

      tmp = fold_build2 (GT_EXPR, boolean_type_node, to, from);
      neg = fold_build3 (COND_EXPR, void_type_node, tmp,
			 build1_v (GOTO_EXPR, exit_label),
			 build_empty_stmt (input_location));
      tmp = fold_build2 (MINUS_EXPR, type, from, to);
      tmp = fold_convert (utype, tmp);
      tmp = fold_build2 (TRUNC_DIV_EXPR, utype, tmp,
			 fold_convert (utype, fold_build1 (NEGATE_EXPR,
							   type, step)));
      tmp = build2 (MODIFY_EXPR, void_type_node, countm1, tmp);
      neg = build2 (COMPOUND_EXPR, void_type_node, neg, tmp);

      tmp = fold_build3 (COND_EXPR, void_type_node, pos_step, pos, neg);
      gfc_add_expr_to_block (&block, tmp);
    }
  else
    {
      /* TODO: We could use the same width as the real type.
	 This would probably cause more problems that it solves
	 when we implement "long double" types.  */

      tmp = fold_build2 (MINUS_EXPR, type, to, from);
      tmp = fold_build2 (RDIV_EXPR, type, tmp, step);
      tmp = fold_build1 (FIX_TRUNC_EXPR, utype, tmp);
      gfc_add_modify (&block, countm1, tmp);

      /* We need a special check for empty loops:
	 empty = (step > 0 ? to < from : to > from);  */
      tmp = fold_build3 (COND_EXPR, boolean_type_node, pos_step,
			 fold_build2 (LT_EXPR, boolean_type_node, to, from),
			 fold_build2 (GT_EXPR, boolean_type_node, to, from));
      /* If the loop is empty, go directly to the exit label.  */
      tmp = fold_build3 (COND_EXPR, void_type_node, tmp,
			 build1_v (GOTO_EXPR, exit_label),
			 build_empty_stmt (input_location));
      gfc_add_expr_to_block (&block, tmp);
    }

  /* Loop body.  */
  gfc_start_block (&body);

  /* Put these labels where they can be found later. We put the
     labels in a TREE_LIST node (because TREE_CHAIN is already
     used). cycle_label goes in TREE_PURPOSE (backend_decl), exit
     label in TREE_VALUE (backend_decl).  */

  code->block->backend_decl = tree_cons (cycle_label, exit_label, NULL);

  /* Main loop body.  */
  tmp = gfc_trans_code (code->block->next);
  gfc_add_expr_to_block (&body, tmp);

  /* Label for cycle statements (if needed).  */
  if (TREE_USED (cycle_label))
    {
      tmp = build1_v (LABEL_EXPR, cycle_label);
      gfc_add_expr_to_block (&body, tmp);
    }

  /* Check whether someone has modified the loop variable. */
  if (gfc_option.rtcheck & GFC_RTCHECK_DO)
    {
      tmp = fold_build2 (NE_EXPR, boolean_type_node, dovar, saved_dovar);
      gfc_trans_runtime_check (true, false, tmp, &body, &code->loc,
			       "Loop variable has been modified");
    }

  /* Increment the loop variable.  */
  tmp = fold_build2 (PLUS_EXPR, type, dovar, step);
  gfc_add_modify (&body, dovar, tmp);

  if (gfc_option.rtcheck & GFC_RTCHECK_DO)
    gfc_add_modify (&body, saved_dovar, dovar);

  /* End with the loop condition.  Loop until countm1 == 0.  */
  cond = fold_build2 (EQ_EXPR, boolean_type_node, countm1,
		      build_int_cst (utype, 0));
  tmp = build1_v (GOTO_EXPR, exit_label);
  tmp = fold_build3 (COND_EXPR, void_type_node,
		     cond, tmp, build_empty_stmt (input_location));
  gfc_add_expr_to_block (&body, tmp);

  /* Decrement the loop count.  */
  tmp = fold_build2 (MINUS_EXPR, utype, countm1, build_int_cst (utype, 1));
  gfc_add_modify (&body, countm1, tmp);

  /* End of loop body.  */
  tmp = gfc_finish_block (&body);

  /* The for loop itself.  */
  tmp = build1_v (LOOP_EXPR, tmp);
  gfc_add_expr_to_block (&block, tmp);

  /* Add the exit label.  */
  tmp = build1_v (LABEL_EXPR, exit_label);
  gfc_add_expr_to_block (&block, tmp);

  return gfc_finish_block (&block);
}


/* Translate the DO WHILE construct.

   We translate

   DO WHILE (cond)
      body
   END DO

   to:

   for ( ; ; )
     {
       pre_cond;
       if (! cond) goto exit_label;
       body;
cycle_label:
     }
exit_label:

   Because the evaluation of the exit condition `cond' may have side
   effects, we can't do much for empty loop bodies.  The backend optimizers
   should be smart enough to eliminate any dead loops.  */

tree
gfc_trans_do_while (gfc_code * code)
{
  gfc_se cond;
  tree tmp;
  tree cycle_label;
  tree exit_label;
  stmtblock_t block;

  /* Everything we build here is part of the loop body.  */
  gfc_start_block (&block);

  /* Cycle and exit statements are implemented with gotos.  */
  cycle_label = gfc_build_label_decl (NULL_TREE);
  exit_label = gfc_build_label_decl (NULL_TREE);

  /* Put the labels where they can be found later. See gfc_trans_do().  */
  code->block->backend_decl = tree_cons (cycle_label, exit_label, NULL);

  /* Create a GIMPLE version of the exit condition.  */
  gfc_init_se (&cond, NULL);
  gfc_conv_expr_val (&cond, code->expr1);
  gfc_add_block_to_block (&block, &cond.pre);
  cond.expr = fold_build1 (TRUTH_NOT_EXPR, boolean_type_node, cond.expr);

  /* Build "IF (! cond) GOTO exit_label".  */
  tmp = build1_v (GOTO_EXPR, exit_label);
  TREE_USED (exit_label) = 1;
  tmp = fold_build3 (COND_EXPR, void_type_node,
		     cond.expr, tmp, build_empty_stmt (input_location));
  gfc_add_expr_to_block (&block, tmp);

  /* The main body of the loop.  */
  tmp = gfc_trans_code (code->block->next);
  gfc_add_expr_to_block (&block, tmp);

  /* Label for cycle statements (if needed).  */
  if (TREE_USED (cycle_label))
    {
      tmp = build1_v (LABEL_EXPR, cycle_label);
      gfc_add_expr_to_block (&block, tmp);
    }

  /* End of loop body.  */
  tmp = gfc_finish_block (&block);

  gfc_init_block (&block);
  /* Build the loop.  */
  tmp = build1_v (LOOP_EXPR, tmp);
  gfc_add_expr_to_block (&block, tmp);

  /* Add the exit label.  */
  tmp = build1_v (LABEL_EXPR, exit_label);
  gfc_add_expr_to_block (&block, tmp);

  return gfc_finish_block (&block);
}


/* Translate the SELECT CASE construct for INTEGER case expressions,
   without killing all potential optimizations.  The problem is that
   Fortran allows unbounded cases, but the back-end does not, so we
   need to intercept those before we enter the equivalent SWITCH_EXPR
   we can build.

   For example, we translate this,

   SELECT CASE (expr)
      CASE (:100,101,105:115)
	 block_1
      CASE (190:199,200:)
	 block_2
      CASE (300)
	 block_3
      CASE DEFAULT
	 block_4
   END SELECT

   to the GENERIC equivalent,

     switch (expr)
       {
	 case (minimum value for typeof(expr) ... 100:
	 case 101:
	 case 105 ... 114:
	   block1:
	   goto end_label;

	 case 200 ... (maximum value for typeof(expr):
	 case 190 ... 199:
	   block2;
	   goto end_label;

	 case 300:
	   block_3;
	   goto end_label;

	 default:
	   block_4;
	   goto end_label;
       }

     end_label:  */

static tree
gfc_trans_integer_select (gfc_code * code)
{
  gfc_code *c;
  gfc_case *cp;
  tree end_label;
  tree tmp;
  gfc_se se;
  stmtblock_t block;
  stmtblock_t body;

  gfc_start_block (&block);

  /* Calculate the switch expression.  */
  gfc_init_se (&se, NULL);
  gfc_conv_expr_val (&se, code->expr1);
  gfc_add_block_to_block (&block, &se.pre);

  end_label = gfc_build_label_decl (NULL_TREE);

  gfc_init_block (&body);

  for (c = code->block; c; c = c->block)
    {
      for (cp = c->ext.case_list; cp; cp = cp->next)
	{
	  tree low, high;
          tree label;

	  /* Assume it's the default case.  */
	  low = high = NULL_TREE;

	  if (cp->low)
	    {
	      low = gfc_conv_mpz_to_tree (cp->low->value.integer,
					  cp->low->ts.kind);

	      /* If there's only a lower bound, set the high bound to the
		 maximum value of the case expression.  */
	      if (!cp->high)
		high = TYPE_MAX_VALUE (TREE_TYPE (se.expr));
	    }

	  if (cp->high)
	    {
	      /* Three cases are possible here:

		 1) There is no lower bound, e.g. CASE (:N).
		 2) There is a lower bound .NE. high bound, that is
		    a case range, e.g. CASE (N:M) where M>N (we make
		    sure that M>N during type resolution).
		 3) There is a lower bound, and it has the same value
		    as the high bound, e.g. CASE (N:N).  This is our
		    internal representation of CASE(N).

		 In the first and second case, we need to set a value for
		 high.  In the third case, we don't because the GCC middle
		 end represents a single case value by just letting high be
		 a NULL_TREE.  We can't do that because we need to be able
		 to represent unbounded cases.  */

	      if (!cp->low
		  || (cp->low
		      && mpz_cmp (cp->low->value.integer,
				  cp->high->value.integer) != 0))
		high = gfc_conv_mpz_to_tree (cp->high->value.integer,
					     cp->high->ts.kind);

	      /* Unbounded case.  */
	      if (!cp->low)
		low = TYPE_MIN_VALUE (TREE_TYPE (se.expr));
	    }

          /* Build a label.  */
          label = gfc_build_label_decl (NULL_TREE);

	  /* Add this case label.
             Add parameter 'label', make it match GCC backend.  */
	  tmp = fold_build3 (CASE_LABEL_EXPR, void_type_node,
			     low, high, label);
	  gfc_add_expr_to_block (&body, tmp);
	}

      /* Add the statements for this case.  */
      tmp = gfc_trans_code (c->next);
      gfc_add_expr_to_block (&body, tmp);

      /* Break to the end of the construct.  */
      tmp = build1_v (GOTO_EXPR, end_label);
      gfc_add_expr_to_block (&body, tmp);
    }

  tmp = gfc_finish_block (&body);
  tmp = build3_v (SWITCH_EXPR, se.expr, tmp, NULL_TREE);
  gfc_add_expr_to_block (&block, tmp);

  tmp = build1_v (LABEL_EXPR, end_label);
  gfc_add_expr_to_block (&block, tmp);

  return gfc_finish_block (&block);
}


/* Translate the SELECT CASE construct for LOGICAL case expressions.

   There are only two cases possible here, even though the standard
   does allow three cases in a LOGICAL SELECT CASE construct: .TRUE.,
   .FALSE., and DEFAULT.

   We never generate more than two blocks here.  Instead, we always
   try to eliminate the DEFAULT case.  This way, we can translate this
   kind of SELECT construct to a simple

   if {} else {};

   expression in GENERIC.  */

static tree
gfc_trans_logical_select (gfc_code * code)
{
  gfc_code *c;
  gfc_code *t, *f, *d;
  gfc_case *cp;
  gfc_se se;
  stmtblock_t block;

  /* Assume we don't have any cases at all.  */
  t = f = d = NULL;

  /* Now see which ones we actually do have.  We can have at most two
     cases in a single case list: one for .TRUE. and one for .FALSE.
     The default case is always separate.  If the cases for .TRUE. and
     .FALSE. are in the same case list, the block for that case list
     always executed, and we don't generate code a COND_EXPR.  */
  for (c = code->block; c; c = c->block)
    {
      for (cp = c->ext.case_list; cp; cp = cp->next)
	{
	  if (cp->low)
	    {
	      if (cp->low->value.logical == 0) /* .FALSE.  */
		f = c;
	      else /* if (cp->value.logical != 0), thus .TRUE.  */
		t = c;
	    }
	  else
	    d = c;
	}
    }

  /* Start a new block.  */
  gfc_start_block (&block);

  /* Calculate the switch expression.  We always need to do this
     because it may have side effects.  */
  gfc_init_se (&se, NULL);
  gfc_conv_expr_val (&se, code->expr1);
  gfc_add_block_to_block (&block, &se.pre);

  if (t == f && t != NULL)
    {
      /* Cases for .TRUE. and .FALSE. are in the same block.  Just
         translate the code for these cases, append it to the current
         block.  */
      gfc_add_expr_to_block (&block, gfc_trans_code (t->next));
    }
  else
    {
      tree true_tree, false_tree, stmt;

      true_tree = build_empty_stmt (input_location);
      false_tree = build_empty_stmt (input_location);

      /* If we have a case for .TRUE. and for .FALSE., discard the default case.
          Otherwise, if .TRUE. or .FALSE. is missing and there is a default case,
          make the missing case the default case.  */
      if (t != NULL && f != NULL)
	d = NULL;
      else if (d != NULL)
        {
	  if (t == NULL)
	    t = d;
	  else
	    f = d;
	}

      /* Translate the code for each of these blocks, and append it to
         the current block.  */
      if (t != NULL)
        true_tree = gfc_trans_code (t->next);

      if (f != NULL)
	false_tree = gfc_trans_code (f->next);

      stmt = fold_build3 (COND_EXPR, void_type_node, se.expr,
			  true_tree, false_tree);
      gfc_add_expr_to_block (&block, stmt);
    }

  return gfc_finish_block (&block);
}


/* Translate the SELECT CASE construct for CHARACTER case expressions.
   Instead of generating compares and jumps, it is far simpler to
   generate a data structure describing the cases in order and call a
   library subroutine that locates the right case.
   This is particularly true because this is the only case where we
   might have to dispose of a temporary.
   The library subroutine returns a pointer to jump to or NULL if no
   branches are to be taken.  */

static tree
gfc_trans_character_select (gfc_code *code)
{
  tree init, node, end_label, tmp, type, case_num, label, fndecl;
  stmtblock_t block, body;
  gfc_case *cp, *d;
  gfc_code *c;
  gfc_se se;
  int n, k;

  /* The jump table types are stored in static variables to avoid
     constructing them from scratch every single time.  */
  static tree select_struct[2];
  static tree ss_string1[2], ss_string1_len[2];
  static tree ss_string2[2], ss_string2_len[2];
  static tree ss_target[2];

  tree pchartype = gfc_get_pchar_type (code->expr1->ts.kind);

  if (code->expr1->ts.kind == 1)
    k = 0;
  else if (code->expr1->ts.kind == 4)
    k = 1;
  else
    gcc_unreachable ();

  if (select_struct[k] == NULL)
    {
      select_struct[k] = make_node (RECORD_TYPE);

      if (code->expr1->ts.kind == 1)
	TYPE_NAME (select_struct[k]) = get_identifier ("_jump_struct_char1");
      else if (code->expr1->ts.kind == 4)
	TYPE_NAME (select_struct[k]) = get_identifier ("_jump_struct_char4");
      else
	gcc_unreachable ();

#undef ADD_FIELD
#define ADD_FIELD(NAME, TYPE)					\
  ss_##NAME[k] = gfc_add_field_to_struct				\
     (&(TYPE_FIELDS (select_struct[k])), select_struct[k],	\
      get_identifier (stringize(NAME)), TYPE)

      ADD_FIELD (string1, pchartype);
      ADD_FIELD (string1_len, gfc_charlen_type_node);

      ADD_FIELD (string2, pchartype);
      ADD_FIELD (string2_len, gfc_charlen_type_node);

      ADD_FIELD (target, integer_type_node);
#undef ADD_FIELD

      gfc_finish_type (select_struct[k]);
    }

  cp = code->block->ext.case_list;
  while (cp->left != NULL)
    cp = cp->left;

  n = 0;
  for (d = cp; d; d = d->right)
    d->n = n++;

  end_label = gfc_build_label_decl (NULL_TREE);

  /* Generate the body */
  gfc_start_block (&block);
  gfc_init_block (&body);

  for (c = code->block; c; c = c->block)
    {
      for (d = c->ext.case_list; d; d = d->next)
        {
	  label = gfc_build_label_decl (NULL_TREE);
	  tmp = fold_build3 (CASE_LABEL_EXPR, void_type_node,
			     build_int_cst (NULL_TREE, d->n),
			     build_int_cst (NULL_TREE, d->n), label);
          gfc_add_expr_to_block (&body, tmp);
        }

      tmp = gfc_trans_code (c->next);
      gfc_add_expr_to_block (&body, tmp);

      tmp = build1_v (GOTO_EXPR, end_label);
      gfc_add_expr_to_block (&body, tmp);
    }

  /* Generate the structure describing the branches */
  init = NULL_TREE;

  for(d = cp; d; d = d->right)
    {
      node = NULL_TREE;

      gfc_init_se (&se, NULL);

      if (d->low == NULL)
        {
          node = tree_cons (ss_string1[k], null_pointer_node, node);
          node = tree_cons (ss_string1_len[k], integer_zero_node, node);
        }
      else
        {
          gfc_conv_expr_reference (&se, d->low);

          node = tree_cons (ss_string1[k], se.expr, node);
          node = tree_cons (ss_string1_len[k], se.string_length, node);
        }

      if (d->high == NULL)
        {
          node = tree_cons (ss_string2[k], null_pointer_node, node);
          node = tree_cons (ss_string2_len[k], integer_zero_node, node);
        }
      else
        {
          gfc_init_se (&se, NULL);
          gfc_conv_expr_reference (&se, d->high);

          node = tree_cons (ss_string2[k], se.expr, node);
          node = tree_cons (ss_string2_len[k], se.string_length, node);
        }

      node = tree_cons (ss_target[k], build_int_cst (integer_type_node, d->n),
			node);

      tmp = build_constructor_from_list (select_struct[k], nreverse (node));
      init = tree_cons (NULL_TREE, tmp, init);
    }

  type = build_array_type (select_struct[k],
			   build_index_type (build_int_cst (NULL_TREE, n-1)));

  init = build_constructor_from_list (type, nreverse(init));
  TREE_CONSTANT (init) = 1;
  TREE_STATIC (init) = 1;
  /* Create a static variable to hold the jump table.  */
  tmp = gfc_create_var (type, "jumptable");
  TREE_CONSTANT (tmp) = 1;
  TREE_STATIC (tmp) = 1;
  TREE_READONLY (tmp) = 1;
  DECL_INITIAL (tmp) = init;
  init = tmp;

  /* Build the library call */
  init = gfc_build_addr_expr (pvoid_type_node, init);

  gfc_init_se (&se, NULL);
  gfc_conv_expr_reference (&se, code->expr1);

  gfc_add_block_to_block (&block, &se.pre);

  if (code->expr1->ts.kind == 1)
    fndecl = gfor_fndecl_select_string;
  else if (code->expr1->ts.kind == 4)
    fndecl = gfor_fndecl_select_string_char4;
  else
    gcc_unreachable ();

  tmp = build_call_expr_loc (input_location,
			 fndecl, 4, init, build_int_cst (NULL_TREE, n),
			 se.expr, se.string_length);
  case_num = gfc_create_var (integer_type_node, "case_num");
  gfc_add_modify (&block, case_num, tmp);

  gfc_add_block_to_block (&block, &se.post);

  tmp = gfc_finish_block (&body);
  tmp = build3_v (SWITCH_EXPR, case_num, tmp, NULL_TREE);
  gfc_add_expr_to_block (&block, tmp);

  tmp = build1_v (LABEL_EXPR, end_label);
  gfc_add_expr_to_block (&block, tmp);

  return gfc_finish_block (&block);
}


/* Translate the three variants of the SELECT CASE construct.

   SELECT CASEs with INTEGER case expressions can be translated to an
   equivalent GENERIC switch statement, and for LOGICAL case
   expressions we build one or two if-else compares.

   SELECT CASEs with CHARACTER case expressions are a whole different
   story, because they don't exist in GENERIC.  So we sort them and
   do a binary search at runtime.

   Fortran has no BREAK statement, and it does not allow jumps from
   one case block to another.  That makes things a lot easier for
   the optimizers.  */

tree
gfc_trans_select (gfc_code * code)
{
  gcc_assert (code && code->expr1);

  /* Empty SELECT constructs are legal.  */
  if (code->block == NULL)
    return build_empty_stmt (input_location);

  /* Select the correct translation function.  */
  switch (code->expr1->ts.type)
    {
    case BT_LOGICAL:	return gfc_trans_logical_select (code);
    case BT_INTEGER:	return gfc_trans_integer_select (code);
    case BT_CHARACTER:	return gfc_trans_character_select (code);
    default:
      gfc_internal_error ("gfc_trans_select(): Bad type for case expr.");
      /* Not reached */
    }
}


/* Traversal function to substitute a replacement symtree if the symbol
   in the expression is the same as that passed.  f == 2 signals that
   that variable itself is not to be checked - only the references.
   This group of functions is used when the variable expression in a
   FORALL assignment has internal references.  For example:
		FORALL (i = 1:4) p(p(i)) = i
   The only recourse here is to store a copy of 'p' for the index
   expression.  */

static gfc_symtree *new_symtree;
static gfc_symtree *old_symtree;

static bool
forall_replace (gfc_expr *expr, gfc_symbol *sym, int *f)
{
  if (expr->expr_type != EXPR_VARIABLE)
    return false;

  if (*f == 2)
    *f = 1;
  else if (expr->symtree->n.sym == sym)
    expr->symtree = new_symtree;

  return false;
}

static void
forall_replace_symtree (gfc_expr *e, gfc_symbol *sym, int f)
{
  gfc_traverse_expr (e, sym, forall_replace, f);
}

static bool
forall_restore (gfc_expr *expr,
		gfc_symbol *sym ATTRIBUTE_UNUSED,
		int *f ATTRIBUTE_UNUSED)
{
  if (expr->expr_type != EXPR_VARIABLE)
    return false;

  if (expr->symtree == new_symtree)
    expr->symtree = old_symtree;

  return false;
}

static void
forall_restore_symtree (gfc_expr *e)
{
  gfc_traverse_expr (e, NULL, forall_restore, 0);
}

static void
forall_make_variable_temp (gfc_code *c, stmtblock_t *pre, stmtblock_t *post)
{
  gfc_se tse;
  gfc_se rse;
  gfc_expr *e;
  gfc_symbol *new_sym;
  gfc_symbol *old_sym;
  gfc_symtree *root;
  tree tmp;

  /* Build a copy of the lvalue.  */
  old_symtree = c->expr1->symtree;
  old_sym = old_symtree->n.sym;
  e = gfc_lval_expr_from_sym (old_sym);
  if (old_sym->attr.dimension)
    {
      gfc_init_se (&tse, NULL);
      gfc_conv_subref_array_arg (&tse, e, 0, INTENT_IN);
      gfc_add_block_to_block (pre, &tse.pre);
      gfc_add_block_to_block (post, &tse.post);
      tse.expr = build_fold_indirect_ref_loc (input_location, tse.expr);

      if (e->ts.type != BT_CHARACTER)
	{
	  /* Use the variable offset for the temporary.  */
	  tmp = gfc_conv_array_offset (old_sym->backend_decl);
	  gfc_conv_descriptor_offset_set (pre, tse.expr, tmp);
	}
    }
  else
    {
      gfc_init_se (&tse, NULL);
      gfc_init_se (&rse, NULL);
      gfc_conv_expr (&rse, e);
      if (e->ts.type == BT_CHARACTER)
	{
	  tse.string_length = rse.string_length;
	  tmp = gfc_get_character_type_len (gfc_default_character_kind,
					    tse.string_length);
	  tse.expr = gfc_conv_string_tmp (&tse, build_pointer_type (tmp),
					  rse.string_length);
	  gfc_add_block_to_block (pre, &tse.pre);
	  gfc_add_block_to_block (post, &tse.post);
	}
      else
	{
	  tmp = gfc_typenode_for_spec (&e->ts);
	  tse.expr = gfc_create_var (tmp, "temp");
	}

      tmp = gfc_trans_scalar_assign (&tse, &rse, e->ts, true,
				     e->expr_type == EXPR_VARIABLE);
      gfc_add_expr_to_block (pre, tmp);
    }
  gfc_free_expr (e);

  /* Create a new symbol to represent the lvalue.  */
  new_sym = gfc_new_symbol (old_sym->name, NULL);
  new_sym->ts = old_sym->ts;
  new_sym->attr.referenced = 1;
  new_sym->attr.temporary = 1;
  new_sym->attr.dimension = old_sym->attr.dimension;
  new_sym->attr.flavor = old_sym->attr.flavor;

  /* Use the temporary as the backend_decl.  */
  new_sym->backend_decl = tse.expr;

  /* Create a fake symtree for it.  */
  root = NULL;
  new_symtree = gfc_new_symtree (&root, old_sym->name);
  new_symtree->n.sym = new_sym;
  gcc_assert (new_symtree == root);

  /* Go through the expression reference replacing the old_symtree
     with the new.  */
  forall_replace_symtree (c->expr1, old_sym, 2);

  /* Now we have made this temporary, we might as well use it for
  the right hand side.  */
  forall_replace_symtree (c->expr2, old_sym, 1);
}


/* Handles dependencies in forall assignments.  */
static int
check_forall_dependencies (gfc_code *c, stmtblock_t *pre, stmtblock_t *post)
{
  gfc_ref *lref;
  gfc_ref *rref;
  int need_temp;
  gfc_symbol *lsym;

  lsym = c->expr1->symtree->n.sym;
  need_temp = gfc_check_dependency (c->expr1, c->expr2, 0);

  /* Now check for dependencies within the 'variable'
     expression itself.  These are treated by making a complete
     copy of variable and changing all the references to it
     point to the copy instead.  Note that the shallow copy of
     the variable will not suffice for derived types with
     pointer components.  We therefore leave these to their
     own devices.  */
  if (lsym->ts.type == BT_DERIVED
	&& lsym->ts.derived->attr.pointer_comp)
    return need_temp;

  new_symtree = NULL;
  if (find_forall_index (c->expr1, lsym, 2) == SUCCESS)
    {
      forall_make_variable_temp (c, pre, post);
      need_temp = 0;
    }

  /* Substrings with dependencies are treated in the same
     way.  */
  if (c->expr1->ts.type == BT_CHARACTER
	&& c->expr1->ref
	&& c->expr2->expr_type == EXPR_VARIABLE
	&& lsym == c->expr2->symtree->n.sym)
    {
      for (lref = c->expr1->ref; lref; lref = lref->next)
	if (lref->type == REF_SUBSTRING)
	  break;
      for (rref = c->expr2->ref; rref; rref = rref->next)
	if (rref->type == REF_SUBSTRING)
	  break;

      if (rref && lref
	    && gfc_dep_compare_expr (rref->u.ss.start, lref->u.ss.start) < 0)
	{
	  forall_make_variable_temp (c, pre, post);
	  need_temp = 0;
	}
    }
  return need_temp;
}


static void
cleanup_forall_symtrees (gfc_code *c)
{
  forall_restore_symtree (c->expr1);
  forall_restore_symtree (c->expr2);
  gfc_free (new_symtree->n.sym);
  gfc_free (new_symtree);
}


/* Generate the loops for a FORALL block, specified by FORALL_TMP.  BODY
   is the contents of the FORALL block/stmt to be iterated.  MASK_FLAG
   indicates whether we should generate code to test the FORALLs mask
   array.  OUTER is the loop header to be used for initializing mask
   indices.

   The generated loop format is:
    count = (end - start + step) / step
    loopvar = start
    while (1)
      {
        if (count <=0 )
          goto end_of_loop
        <body>
        loopvar += step
        count --
      }
    end_of_loop:  */

static tree
gfc_trans_forall_loop (forall_info *forall_tmp, tree body,
                       int mask_flag, stmtblock_t *outer)
{
  int n, nvar;
  tree tmp;
  tree cond;
  stmtblock_t block;
  tree exit_label;
  tree count;
  tree var, start, end, step;
  iter_info *iter;

  /* Initialize the mask index outside the FORALL nest.  */
  if (mask_flag && forall_tmp->mask)
    gfc_add_modify (outer, forall_tmp->maskindex, gfc_index_zero_node);

  iter = forall_tmp->this_loop;
  nvar = forall_tmp->nvar;
  for (n = 0; n < nvar; n++)
    {
      var = iter->var;
      start = iter->start;
      end = iter->end;
      step = iter->step;

      exit_label = gfc_build_label_decl (NULL_TREE);
      TREE_USED (exit_label) = 1;

      /* The loop counter.  */
      count = gfc_create_var (TREE_TYPE (var), "count");

      /* The body of the loop.  */
      gfc_init_block (&block);

      /* The exit condition.  */
      cond = fold_build2 (LE_EXPR, boolean_type_node,
			  count, build_int_cst (TREE_TYPE (count), 0));
      tmp = build1_v (GOTO_EXPR, exit_label);
      tmp = fold_build3 (COND_EXPR, void_type_node,
			 cond, tmp, build_empty_stmt (input_location));
      gfc_add_expr_to_block (&block, tmp);

      /* The main loop body.  */
      gfc_add_expr_to_block (&block, body);

      /* Increment the loop variable.  */
      tmp = fold_build2 (PLUS_EXPR, TREE_TYPE (var), var, step);
      gfc_add_modify (&block, var, tmp);

      /* Advance to the next mask element.  Only do this for the
	 innermost loop.  */
      if (n == 0 && mask_flag && forall_tmp->mask)
	{
	  tree maskindex = forall_tmp->maskindex;
	  tmp = fold_build2 (PLUS_EXPR, gfc_array_index_type,
			     maskindex, gfc_index_one_node);
	  gfc_add_modify (&block, maskindex, tmp);
	}

      /* Decrement the loop counter.  */
      tmp = fold_build2 (MINUS_EXPR, TREE_TYPE (var), count,
			 build_int_cst (TREE_TYPE (var), 1));
      gfc_add_modify (&block, count, tmp);

      body = gfc_finish_block (&block);

      /* Loop var initialization.  */
      gfc_init_block (&block);
      gfc_add_modify (&block, var, start);


      /* Initialize the loop counter.  */
      tmp = fold_build2 (MINUS_EXPR, TREE_TYPE (var), step, start);
      tmp = fold_build2 (PLUS_EXPR, TREE_TYPE (var), end, tmp);
      tmp = fold_build2 (TRUNC_DIV_EXPR, TREE_TYPE (var), tmp, step);
      gfc_add_modify (&block, count, tmp);

      /* The loop expression.  */
      tmp = build1_v (LOOP_EXPR, body);
      gfc_add_expr_to_block (&block, tmp);

      /* The exit label.  */
      tmp = build1_v (LABEL_EXPR, exit_label);
      gfc_add_expr_to_block (&block, tmp);

      body = gfc_finish_block (&block);
      iter = iter->next;
    }
  return body;
}


/* Generate the body and loops according to MASK_FLAG.  If MASK_FLAG
   is nonzero, the body is controlled by all masks in the forall nest.
   Otherwise, the innermost loop is not controlled by it's mask.  This
   is used for initializing that mask.  */

static tree
gfc_trans_nested_forall_loop (forall_info * nested_forall_info, tree body,
                              int mask_flag)
{
  tree tmp;
  stmtblock_t header;
  forall_info *forall_tmp;
  tree mask, maskindex;

  gfc_start_block (&header);

  forall_tmp = nested_forall_info;
  while (forall_tmp != NULL)
    {
      /* Generate body with masks' control.  */
      if (mask_flag)
        {
          mask = forall_tmp->mask;
          maskindex = forall_tmp->maskindex;

          /* If a mask was specified make the assignment conditional.  */
          if (mask)
            {
              tmp = gfc_build_array_ref (mask, maskindex, NULL);
              body = build3_v (COND_EXPR, tmp, body,
			       build_empty_stmt (input_location));
            }
        }
      body = gfc_trans_forall_loop (forall_tmp, body, mask_flag, &header);
      forall_tmp = forall_tmp->prev_nest;
      mask_flag = 1;
    }

  gfc_add_expr_to_block (&header, body);
  return gfc_finish_block (&header);
}


/* Allocate data for holding a temporary array.  Returns either a local
   temporary array or a pointer variable.  */

static tree
gfc_do_allocate (tree bytesize, tree size, tree * pdata, stmtblock_t * pblock,
                 tree elem_type)
{
  tree tmpvar;
  tree type;
  tree tmp;

  if (INTEGER_CST_P (size))
    {
      tmp = fold_build2 (MINUS_EXPR, gfc_array_index_type, size,
			 gfc_index_one_node);
    }
  else
    tmp = NULL_TREE;

  type = build_range_type (gfc_array_index_type, gfc_index_zero_node, tmp);
  type = build_array_type (elem_type, type);
  if (gfc_can_put_var_on_stack (bytesize))
    {
      gcc_assert (INTEGER_CST_P (size));
      tmpvar = gfc_create_var (type, "temp");
      *pdata = NULL_TREE;
    }
  else
    {
      tmpvar = gfc_create_var (build_pointer_type (type), "temp");
      *pdata = convert (pvoid_type_node, tmpvar);

      tmp = gfc_call_malloc (pblock, TREE_TYPE (tmpvar), bytesize);
      gfc_add_modify (pblock, tmpvar, tmp);
    }
  return tmpvar;
}


/* Generate codes to copy the temporary to the actual lhs.  */

static tree
generate_loop_for_temp_to_lhs (gfc_expr *expr, tree tmp1, tree count3,
			       tree count1, tree wheremask, bool invert)
{
  gfc_ss *lss;
  gfc_se lse, rse;
  stmtblock_t block, body;
  gfc_loopinfo loop1;
  tree tmp;
  tree wheremaskexpr;

  /* Walk the lhs.  */
  lss = gfc_walk_expr (expr);

  if (lss == gfc_ss_terminator)
    {
      gfc_start_block (&block);

      gfc_init_se (&lse, NULL);

      /* Translate the expression.  */
      gfc_conv_expr (&lse, expr);

      /* Form the expression for the temporary.  */
      tmp = gfc_build_array_ref (tmp1, count1, NULL);

      /* Use the scalar assignment as is.  */
      gfc_add_block_to_block (&block, &lse.pre);
      gfc_add_modify (&block, lse.expr, tmp);
      gfc_add_block_to_block (&block, &lse.post);

      /* Increment the count1.  */
      tmp = fold_build2 (PLUS_EXPR, TREE_TYPE (count1), count1,
			 gfc_index_one_node);
      gfc_add_modify (&block, count1, tmp);

      tmp = gfc_finish_block (&block);
    }
  else
    {
      gfc_start_block (&block);

      gfc_init_loopinfo (&loop1);
      gfc_init_se (&rse, NULL);
      gfc_init_se (&lse, NULL);

      /* Associate the lss with the loop.  */
      gfc_add_ss_to_loop (&loop1, lss);

      /* Calculate the bounds of the scalarization.  */
      gfc_conv_ss_startstride (&loop1);
      /* Setup the scalarizing loops.  */
      gfc_conv_loop_setup (&loop1, &expr->where);

      gfc_mark_ss_chain_used (lss, 1);

      /* Start the scalarized loop body.  */
      gfc_start_scalarized_body (&loop1, &body);

      /* Setup the gfc_se structures.  */
      gfc_copy_loopinfo_to_se (&lse, &loop1);
      lse.ss = lss;

      /* Form the expression of the temporary.  */
      if (lss != gfc_ss_terminator)
	rse.expr = gfc_build_array_ref (tmp1, count1, NULL);
      /* Translate expr.  */
      gfc_conv_expr (&lse, expr);

      /* Use the scalar assignment.  */
      rse.string_length = lse.string_length;
      tmp = gfc_trans_scalar_assign (&lse, &rse, expr->ts, false, false);

      /* Form the mask expression according to the mask tree list.  */
      if (wheremask)
	{
	  wheremaskexpr = gfc_build_array_ref (wheremask, count3, NULL);
	  if (invert)
	    wheremaskexpr = fold_build1 (TRUTH_NOT_EXPR,
					 TREE_TYPE (wheremaskexpr),
					 wheremaskexpr);
	  tmp = fold_build3 (COND_EXPR, void_type_node,
			     wheremaskexpr, tmp,
			     build_empty_stmt (input_location));
       }

      gfc_add_expr_to_block (&body, tmp);

      /* Increment count1.  */
      tmp = fold_build2 (PLUS_EXPR, gfc_array_index_type,
			 count1, gfc_index_one_node);
      gfc_add_modify (&body, count1, tmp);

      /* Increment count3.  */
      if (count3)
	{
	  tmp = fold_build2 (PLUS_EXPR, gfc_array_index_type,
			     count3, gfc_index_one_node);
	  gfc_add_modify (&body, count3, tmp);
	}

      /* Generate the copying loops.  */
      gfc_trans_scalarizing_loops (&loop1, &body);
      gfc_add_block_to_block (&block, &loop1.pre);
      gfc_add_block_to_block (&block, &loop1.post);
      gfc_cleanup_loop (&loop1);

      tmp = gfc_finish_block (&block);
    }
  return tmp;
}


/* Generate codes to copy rhs to the temporary. TMP1 is the address of
   temporary, LSS and RSS are formed in function compute_inner_temp_size(),
   and should not be freed.  WHEREMASK is the conditional execution mask
   whose sense may be inverted by INVERT.  */

static tree
generate_loop_for_rhs_to_temp (gfc_expr *expr2, tree tmp1, tree count3,
			       tree count1, gfc_ss *lss, gfc_ss *rss,
			       tree wheremask, bool invert)
{
  stmtblock_t block, body1;
  gfc_loopinfo loop;
  gfc_se lse;
  gfc_se rse;
  tree tmp;
  tree wheremaskexpr;

  gfc_start_block (&block);

  gfc_init_se (&rse, NULL);
  gfc_init_se (&lse, NULL);

  if (lss == gfc_ss_terminator)
    {
      gfc_init_block (&body1);
      gfc_conv_expr (&rse, expr2);
      lse.expr = gfc_build_array_ref (tmp1, count1, NULL);
    }
  else
    {
      /* Initialize the loop.  */
      gfc_init_loopinfo (&loop);

      /* We may need LSS to determine the shape of the expression.  */
      gfc_add_ss_to_loop (&loop, lss);
      gfc_add_ss_to_loop (&loop, rss);

      gfc_conv_ss_startstride (&loop);
      gfc_conv_loop_setup (&loop, &expr2->where);

      gfc_mark_ss_chain_used (rss, 1);
      /* Start the loop body.  */
      gfc_start_scalarized_body (&loop, &body1);

      /* Translate the expression.  */
      gfc_copy_loopinfo_to_se (&rse, &loop);
      rse.ss = rss;
      gfc_conv_expr (&rse, expr2);

      /* Form the expression of the temporary.  */
      lse.expr = gfc_build_array_ref (tmp1, count1, NULL);
    }

  /* Use the scalar assignment.  */
  lse.string_length = rse.string_length;
  tmp = gfc_trans_scalar_assign (&lse, &rse, expr2->ts, true,
				 expr2->expr_type == EXPR_VARIABLE);

  /* Form the mask expression according to the mask tree list.  */
  if (wheremask)
    {
      wheremaskexpr = gfc_build_array_ref (wheremask, count3, NULL);
      if (invert)
	wheremaskexpr = fold_build1 (TRUTH_NOT_EXPR,
				     TREE_TYPE (wheremaskexpr),
				     wheremaskexpr);
      tmp = fold_build3 (COND_EXPR, void_type_node,
			 wheremaskexpr, tmp, build_empty_stmt (input_location));
    }

  gfc_add_expr_to_block (&body1, tmp);

  if (lss == gfc_ss_terminator)
    {
      gfc_add_block_to_block (&block, &body1);

      /* Increment count1.  */
      tmp = fold_build2 (PLUS_EXPR, TREE_TYPE (count1), count1,
			 gfc_index_one_node);
      gfc_add_modify (&block, count1, tmp);
    }
  else
    {
      /* Increment count1.  */
      tmp = fold_build2 (PLUS_EXPR, gfc_array_index_type,
			 count1, gfc_index_one_node);
      gfc_add_modify (&body1, count1, tmp);

      /* Increment count3.  */
      if (count3)
	{
	  tmp = fold_build2 (PLUS_EXPR, gfc_array_index_type,
			     count3, gfc_index_one_node);
	  gfc_add_modify (&body1, count3, tmp);
	}

      /* Generate the copying loops.  */
      gfc_trans_scalarizing_loops (&loop, &body1);

      gfc_add_block_to_block (&block, &loop.pre);
      gfc_add_block_to_block (&block, &loop.post);

      gfc_cleanup_loop (&loop);
      /* TODO: Reuse lss and rss when copying temp->lhs.  Need to be careful
	 as tree nodes in SS may not be valid in different scope.  */
    }

  tmp = gfc_finish_block (&block);
  return tmp;
}


/* Calculate the size of temporary needed in the assignment inside forall.
   LSS and RSS are filled in this function.  */

static tree
compute_inner_temp_size (gfc_expr *expr1, gfc_expr *expr2,
			 stmtblock_t * pblock,
                         gfc_ss **lss, gfc_ss **rss)
{
  gfc_loopinfo loop;
  tree size;
  int i;
  int save_flag;
  tree tmp;

  *lss = gfc_walk_expr (expr1);
  *rss = NULL;

  size = gfc_index_one_node;
  if (*lss != gfc_ss_terminator)
    {
      gfc_init_loopinfo (&loop);

      /* Walk the RHS of the expression.  */
      *rss = gfc_walk_expr (expr2);
      if (*rss == gfc_ss_terminator)
        {
          /* The rhs is scalar.  Add a ss for the expression.  */
          *rss = gfc_get_ss ();
          (*rss)->next = gfc_ss_terminator;
          (*rss)->type = GFC_SS_SCALAR;
          (*rss)->expr = expr2;
        }

      /* Associate the SS with the loop.  */
      gfc_add_ss_to_loop (&loop, *lss);
      /* We don't actually need to add the rhs at this point, but it might
         make guessing the loop bounds a bit easier.  */
      gfc_add_ss_to_loop (&loop, *rss);

      /* We only want the shape of the expression, not rest of the junk
         generated by the scalarizer.  */
      loop.array_parameter = 1;

      /* Calculate the bounds of the scalarization.  */
      save_flag = gfc_option.rtcheck;
      gfc_option.rtcheck &= !GFC_RTCHECK_BOUNDS;
      gfc_conv_ss_startstride (&loop);
      gfc_option.rtcheck = save_flag;
      gfc_conv_loop_setup (&loop, &expr2->where);

      /* Figure out how many elements we need.  */
      for (i = 0; i < loop.dimen; i++)
        {
	  tmp = fold_build2 (MINUS_EXPR, gfc_array_index_type,
			     gfc_index_one_node, loop.from[i]);
          tmp = fold_build2 (PLUS_EXPR, gfc_array_index_type,
			     tmp, loop.to[i]);
          size = fold_build2 (MULT_EXPR, gfc_array_index_type, size, tmp);
        }
      gfc_add_block_to_block (pblock, &loop.pre);
      size = gfc_evaluate_now (size, pblock);
      gfc_add_block_to_block (pblock, &loop.post);

      /* TODO: write a function that cleans up a loopinfo without freeing
         the SS chains.  Currently a NOP.  */
    }

  return size;
}


/* Calculate the overall iterator number of the nested forall construct.
   This routine actually calculates the number of times the body of the
   nested forall specified by NESTED_FORALL_INFO is executed and multiplies
   that by the expression INNER_SIZE.  The BLOCK argument specifies the
   block in which to calculate the result, and the optional INNER_SIZE_BODY
   argument contains any statements that need to executed (inside the loop)
   to initialize or calculate INNER_SIZE.  */

static tree
compute_overall_iter_number (forall_info *nested_forall_info, tree inner_size,
			     stmtblock_t *inner_size_body, stmtblock_t *block)
{
  forall_info *forall_tmp = nested_forall_info;
  tree tmp, number;
  stmtblock_t body;

  /* We can eliminate the innermost unconditional loops with constant
     array bounds.  */
  if (INTEGER_CST_P (inner_size))
    {
      while (forall_tmp
	     && !forall_tmp->mask 
	     && INTEGER_CST_P (forall_tmp->size))
	{
	  inner_size = fold_build2 (MULT_EXPR, gfc_array_index_type,
				    inner_size, forall_tmp->size);
	  forall_tmp = forall_tmp->prev_nest;
	}

      /* If there are no loops left, we have our constant result.  */
      if (!forall_tmp)
	return inner_size;
    }

  /* Otherwise, create a temporary variable to compute the result.  */
  number = gfc_create_var (gfc_array_index_type, "num");
  gfc_add_modify (block, number, gfc_index_zero_node);

  gfc_start_block (&body);
  if (inner_size_body)
    gfc_add_block_to_block (&body, inner_size_body);
  if (forall_tmp)
    tmp = fold_build2 (PLUS_EXPR, gfc_array_index_type,
		       number, inner_size);
  else
    tmp = inner_size;
  gfc_add_modify (&body, number, tmp);
  tmp = gfc_finish_block (&body);

  /* Generate loops.  */
  if (forall_tmp != NULL)
    tmp = gfc_trans_nested_forall_loop (forall_tmp, tmp, 1);

  gfc_add_expr_to_block (block, tmp);

  return number;
}


/* Allocate temporary for forall construct.  SIZE is the size of temporary
   needed.  PTEMP1 is returned for space free.  */

static tree
allocate_temp_for_forall_nest_1 (tree type, tree size, stmtblock_t * block,
				 tree * ptemp1)
{
  tree bytesize;
  tree unit;
  tree tmp;

  unit = fold_convert (gfc_array_index_type, TYPE_SIZE_UNIT (type));
  if (!integer_onep (unit))
    bytesize = fold_build2 (MULT_EXPR, gfc_array_index_type, size, unit);
  else
    bytesize = size;

  *ptemp1 = NULL;
  tmp = gfc_do_allocate (bytesize, size, ptemp1, block, type);

  if (*ptemp1)
    tmp = build_fold_indirect_ref_loc (input_location, tmp);
  return tmp;
}


/* Allocate temporary for forall construct according to the information in
   nested_forall_info.  INNER_SIZE is the size of temporary needed in the
   assignment inside forall.  PTEMP1 is returned for space free.  */

static tree
allocate_temp_for_forall_nest (forall_info * nested_forall_info, tree type,
			       tree inner_size, stmtblock_t * inner_size_body,
			       stmtblock_t * block, tree * ptemp1)
{
  tree size;

  /* Calculate the total size of temporary needed in forall construct.  */
  size = compute_overall_iter_number (nested_forall_info, inner_size,
				      inner_size_body, block);

  return allocate_temp_for_forall_nest_1 (type, size, block, ptemp1);
}


/* Handle assignments inside forall which need temporary.

    forall (i=start:end:stride; maskexpr)
      e<i> = f<i>
    end forall
   (where e,f<i> are arbitrary expressions possibly involving i
    and there is a dependency between e<i> and f<i>)
   Translates to:
    masktmp(:) = maskexpr(:)

    maskindex = 0;
    count1 = 0;
    num = 0;
    for (i = start; i <= end; i += stride)
      num += SIZE (f<i>)
    count1 = 0;
    ALLOCATE (tmp(num))
    for (i = start; i <= end; i += stride)
      {
	if (masktmp[maskindex++])
	  tmp[count1++] = f<i>
      }
    maskindex = 0;
    count1 = 0;
    for (i = start; i <= end; i += stride)
      {
	if (masktmp[maskindex++])
	  e<i> = tmp[count1++]
      }
    DEALLOCATE (tmp)
  */
static void
gfc_trans_assign_need_temp (gfc_expr * expr1, gfc_expr * expr2,
			    tree wheremask, bool invert,
                            forall_info * nested_forall_info,
                            stmtblock_t * block)
{
  tree type;
  tree inner_size;
  gfc_ss *lss, *rss;
  tree count, count1;
  tree tmp, tmp1;
  tree ptemp1;
  stmtblock_t inner_size_body;

  /* Create vars. count1 is the current iterator number of the nested
     forall.  */
  count1 = gfc_create_var (gfc_array_index_type, "count1");

  /* Count is the wheremask index.  */
  if (wheremask)
    {
      count = gfc_create_var (gfc_array_index_type, "count");
      gfc_add_modify (block, count, gfc_index_zero_node);
    }
  else
    count = NULL;

  /* Initialize count1.  */
  gfc_add_modify (block, count1, gfc_index_zero_node);

  /* Calculate the size of temporary needed in the assignment. Return loop, lss
     and rss which are used in function generate_loop_for_rhs_to_temp().  */
  gfc_init_block (&inner_size_body);
  inner_size = compute_inner_temp_size (expr1, expr2, &inner_size_body,
					&lss, &rss);

  /* The type of LHS. Used in function allocate_temp_for_forall_nest */
  if (expr1->ts.type == BT_CHARACTER && expr1->ts.cl->length)
    {
      if (!expr1->ts.cl->backend_decl)
	{
	  gfc_se tse;
	  gfc_init_se (&tse, NULL);
	  gfc_conv_expr (&tse, expr1->ts.cl->length);
	  expr1->ts.cl->backend_decl = tse.expr;
	}
      type = gfc_get_character_type_len (gfc_default_character_kind,
				         expr1->ts.cl->backend_decl);
    }
  else
    type = gfc_typenode_for_spec (&expr1->ts);

  /* Allocate temporary for nested forall construct according to the
     information in nested_forall_info and inner_size.  */
  tmp1 = allocate_temp_for_forall_nest (nested_forall_info, type, inner_size,
					&inner_size_body, block, &ptemp1);

  /* Generate codes to copy rhs to the temporary .  */
  tmp = generate_loop_for_rhs_to_temp (expr2, tmp1, count, count1, lss, rss,
				       wheremask, invert);

  /* Generate body and loops according to the information in
     nested_forall_info.  */
  tmp = gfc_trans_nested_forall_loop (nested_forall_info, tmp, 1);
  gfc_add_expr_to_block (block, tmp);

  /* Reset count1.  */
  gfc_add_modify (block, count1, gfc_index_zero_node);

  /* Reset count.  */
  if (wheremask)
    gfc_add_modify (block, count, gfc_index_zero_node);

  /* Generate codes to copy the temporary to lhs.  */
  tmp = generate_loop_for_temp_to_lhs (expr1, tmp1, count, count1,
				       wheremask, invert);

  /* Generate body and loops according to the information in
     nested_forall_info.  */
  tmp = gfc_trans_nested_forall_loop (nested_forall_info, tmp, 1);
  gfc_add_expr_to_block (block, tmp);

  if (ptemp1)
    {
      /* Free the temporary.  */
      tmp = gfc_call_free (ptemp1);
      gfc_add_expr_to_block (block, tmp);
    }
}


/* Translate pointer assignment inside FORALL which need temporary.  */

static void
gfc_trans_pointer_assign_need_temp (gfc_expr * expr1, gfc_expr * expr2,
                                    forall_info * nested_forall_info,
                                    stmtblock_t * block)
{
  tree type;
  tree inner_size;
  gfc_ss *lss, *rss;
  gfc_se lse;
  gfc_se rse;
  gfc_ss_info *info;
  gfc_loopinfo loop;
  tree desc;
  tree parm;
  tree parmtype;
  stmtblock_t body;
  tree count;
  tree tmp, tmp1, ptemp1;

  count = gfc_create_var (gfc_array_index_type, "count");
  gfc_add_modify (block, count, gfc_index_zero_node);

  inner_size = integer_one_node;
  lss = gfc_walk_expr (expr1);
  rss = gfc_walk_expr (expr2);
  if (lss == gfc_ss_terminator)
    {
      type = gfc_typenode_for_spec (&expr1->ts);
      type = build_pointer_type (type);

      /* Allocate temporary for nested forall construct according to the
         information in nested_forall_info and inner_size.  */
      tmp1 = allocate_temp_for_forall_nest (nested_forall_info, type,
					    inner_size, NULL, block, &ptemp1);
      gfc_start_block (&body);
      gfc_init_se (&lse, NULL);
      lse.expr = gfc_build_array_ref (tmp1, count, NULL);
      gfc_init_se (&rse, NULL);
      rse.want_pointer = 1;
      gfc_conv_expr (&rse, expr2);
      gfc_add_block_to_block (&body, &rse.pre);
      gfc_add_modify (&body, lse.expr,
			   fold_convert (TREE_TYPE (lse.expr), rse.expr));
      gfc_add_block_to_block (&body, &rse.post);

      /* Increment count.  */
      tmp = fold_build2 (PLUS_EXPR, gfc_array_index_type,
			 count, gfc_index_one_node);
      gfc_add_modify (&body, count, tmp);

      tmp = gfc_finish_block (&body);

      /* Generate body and loops according to the information in
         nested_forall_info.  */
      tmp = gfc_trans_nested_forall_loop (nested_forall_info, tmp, 1);
      gfc_add_expr_to_block (block, tmp);

      /* Reset count.  */
      gfc_add_modify (block, count, gfc_index_zero_node);

      gfc_start_block (&body);
      gfc_init_se (&lse, NULL);
      gfc_init_se (&rse, NULL);
      rse.expr = gfc_build_array_ref (tmp1, count, NULL);
      lse.want_pointer = 1;
      gfc_conv_expr (&lse, expr1);
      gfc_add_block_to_block (&body, &lse.pre);
      gfc_add_modify (&body, lse.expr, rse.expr);
      gfc_add_block_to_block (&body, &lse.post);
      /* Increment count.  */
      tmp = fold_build2 (PLUS_EXPR, gfc_array_index_type,
			 count, gfc_index_one_node);
      gfc_add_modify (&body, count, tmp);
      tmp = gfc_finish_block (&body);

      /* Generate body and loops according to the information in
         nested_forall_info.  */
      tmp = gfc_trans_nested_forall_loop (nested_forall_info, tmp, 1);
      gfc_add_expr_to_block (block, tmp);
    }
  else
    {
      gfc_init_loopinfo (&loop);

      /* Associate the SS with the loop.  */
      gfc_add_ss_to_loop (&loop, rss);

      /* Setup the scalarizing loops and bounds.  */
      gfc_conv_ss_startstride (&loop);

      gfc_conv_loop_setup (&loop, &expr2->where);

      info = &rss->data.info;
      desc = info->descriptor;

      /* Make a new descriptor.  */
      parmtype = gfc_get_element_type (TREE_TYPE (desc));
      parmtype = gfc_get_array_type_bounds (parmtype, loop.dimen,
                                            loop.from, loop.to, 1,
					    GFC_ARRAY_UNKNOWN);

      /* Allocate temporary for nested forall construct.  */
      tmp1 = allocate_temp_for_forall_nest (nested_forall_info, parmtype,
					    inner_size, NULL, block, &ptemp1);
      gfc_start_block (&body);
      gfc_init_se (&lse, NULL);
      lse.expr = gfc_build_array_ref (tmp1, count, NULL);
      lse.direct_byref = 1;
      rss = gfc_walk_expr (expr2);
      gfc_conv_expr_descriptor (&lse, expr2, rss);

      gfc_add_block_to_block (&body, &lse.pre);
      gfc_add_block_to_block (&body, &lse.post);

      /* Increment count.  */
      tmp = fold_build2 (PLUS_EXPR, gfc_array_index_type,
			 count, gfc_index_one_node);
      gfc_add_modify (&body, count, tmp);

      tmp = gfc_finish_block (&body);

      /* Generate body and loops according to the information in
         nested_forall_info.  */
      tmp = gfc_trans_nested_forall_loop (nested_forall_info, tmp, 1);
      gfc_add_expr_to_block (block, tmp);

      /* Reset count.  */
      gfc_add_modify (block, count, gfc_index_zero_node);

      parm = gfc_build_array_ref (tmp1, count, NULL);
      lss = gfc_walk_expr (expr1);
      gfc_init_se (&lse, NULL);
      gfc_conv_expr_descriptor (&lse, expr1, lss);
      gfc_add_modify (&lse.pre, lse.expr, parm);
      gfc_start_block (&body);
      gfc_add_block_to_block (&body, &lse.pre);
      gfc_add_block_to_block (&body, &lse.post);

      /* Increment count.  */
      tmp = fold_build2 (PLUS_EXPR, gfc_array_index_type,
			 count, gfc_index_one_node);
      gfc_add_modify (&body, count, tmp);

      tmp = gfc_finish_block (&body);

      tmp = gfc_trans_nested_forall_loop (nested_forall_info, tmp, 1);
      gfc_add_expr_to_block (block, tmp);
    }
  /* Free the temporary.  */
  if (ptemp1)
    {
      tmp = gfc_call_free (ptemp1);
      gfc_add_expr_to_block (block, tmp);
    }
}


/* FORALL and WHERE statements are really nasty, especially when you nest
   them. All the rhs of a forall assignment must be evaluated before the
   actual assignments are performed. Presumably this also applies to all the
   assignments in an inner where statement.  */

/* Generate code for a FORALL statement.  Any temporaries are allocated as a
   linear array, relying on the fact that we process in the same order in all
   loops.

    forall (i=start:end:stride; maskexpr)
      e<i> = f<i>
      g<i> = h<i>
    end forall
   (where e,f,g,h<i> are arbitrary expressions possibly involving i)
   Translates to:
    count = ((end + 1 - start) / stride)
    masktmp(:) = maskexpr(:)

    maskindex = 0;
    for (i = start; i <= end; i += stride)
      {
        if (masktmp[maskindex++])
          e<i> = f<i>
      }
    maskindex = 0;
    for (i = start; i <= end; i += stride)
      {
        if (masktmp[maskindex++])
          g<i> = h<i>
      }

    Note that this code only works when there are no dependencies.
    Forall loop with array assignments and data dependencies are a real pain,
    because the size of the temporary cannot always be determined before the
    loop is executed.  This problem is compounded by the presence of nested
    FORALL constructs.
 */

static tree
gfc_trans_forall_1 (gfc_code * code, forall_info * nested_forall_info)
{
  stmtblock_t pre;
  stmtblock_t post;
  stmtblock_t block;
  stmtblock_t body;
  tree *var;
  tree *start;
  tree *end;
  tree *step;
  gfc_expr **varexpr;
  tree tmp;
  tree assign;
  tree size;
  tree maskindex;
  tree mask;
  tree pmask;
  int n;
  int nvar;
  int need_temp;
  gfc_forall_iterator *fa;
  gfc_se se;
  gfc_code *c;
  gfc_saved_var *saved_vars;
  iter_info *this_forall;
  forall_info *info;
  bool need_mask;

  /* Do nothing if the mask is false.  */
  if (code->expr1
      && code->expr1->expr_type == EXPR_CONSTANT
      && !code->expr1->value.logical)
    return build_empty_stmt (input_location);

  n = 0;
  /* Count the FORALL index number.  */
  for (fa = code->ext.forall_iterator; fa; fa = fa->next)
    n++;
  nvar = n;

  /* Allocate the space for var, start, end, step, varexpr.  */
  var = (tree *) gfc_getmem (nvar * sizeof (tree));
  start = (tree *) gfc_getmem (nvar * sizeof (tree));
  end = (tree *) gfc_getmem (nvar * sizeof (tree));
  step = (tree *) gfc_getmem (nvar * sizeof (tree));
  varexpr = (gfc_expr **) gfc_getmem (nvar * sizeof (gfc_expr *));
  saved_vars = (gfc_saved_var *) gfc_getmem (nvar * sizeof (gfc_saved_var));

  /* Allocate the space for info.  */
  info = (forall_info *) gfc_getmem (sizeof (forall_info));

  gfc_start_block (&pre);
  gfc_init_block (&post);
  gfc_init_block (&block);

  n = 0;
  for (fa = code->ext.forall_iterator; fa; fa = fa->next)
    {
      gfc_symbol *sym = fa->var->symtree->n.sym;

      /* Allocate space for this_forall.  */
      this_forall = (iter_info *) gfc_getmem (sizeof (iter_info));

      /* Create a temporary variable for the FORALL index.  */
      tmp = gfc_typenode_for_spec (&sym->ts);
      var[n] = gfc_create_var (tmp, sym->name);
      gfc_shadow_sym (sym, var[n], &saved_vars[n]);

      /* Record it in this_forall.  */
      this_forall->var = var[n];

      /* Replace the index symbol's backend_decl with the temporary decl.  */
      sym->backend_decl = var[n];

      /* Work out the start, end and stride for the loop.  */
      gfc_init_se (&se, NULL);
      gfc_conv_expr_val (&se, fa->start);
      /* Record it in this_forall.  */
      this_forall->start = se.expr;
      gfc_add_block_to_block (&block, &se.pre);
      start[n] = se.expr;

      gfc_init_se (&se, NULL);
      gfc_conv_expr_val (&se, fa->end);
      /* Record it in this_forall.  */
      this_forall->end = se.expr;
      gfc_make_safe_expr (&se);
      gfc_add_block_to_block (&block, &se.pre);
      end[n] = se.expr;

      gfc_init_se (&se, NULL);
      gfc_conv_expr_val (&se, fa->stride);
      /* Record it in this_forall.  */
      this_forall->step = se.expr;
      gfc_make_safe_expr (&se);
      gfc_add_block_to_block (&block, &se.pre);
      step[n] = se.expr;

      /* Set the NEXT field of this_forall to NULL.  */
      this_forall->next = NULL;
      /* Link this_forall to the info construct.  */
      if (info->this_loop)
        {
          iter_info *iter_tmp = info->this_loop;
          while (iter_tmp->next != NULL)
            iter_tmp = iter_tmp->next;
          iter_tmp->next = this_forall;
        }
      else
        info->this_loop = this_forall;

      n++;
    }
  nvar = n;

  /* Calculate the size needed for the current forall level.  */
  size = gfc_index_one_node;
  for (n = 0; n < nvar; n++)
    {
      /* size = (end + step - start) / step.  */
      tmp = fold_build2 (MINUS_EXPR, TREE_TYPE (start[n]), 
			 step[n], start[n]);
      tmp = fold_build2 (PLUS_EXPR, TREE_TYPE (end[n]), end[n], tmp);

      tmp = fold_build2 (FLOOR_DIV_EXPR, TREE_TYPE (tmp), tmp, step[n]);
      tmp = convert (gfc_array_index_type, tmp);

      size = fold_build2 (MULT_EXPR, gfc_array_index_type, size, tmp);
    }

  /* Record the nvar and size of current forall level.  */
  info->nvar = nvar;
  info->size = size;

  if (code->expr1)
    {
      /* If the mask is .true., consider the FORALL unconditional.  */
      if (code->expr1->expr_type == EXPR_CONSTANT
	  && code->expr1->value.logical)
	need_mask = false;
      else
	need_mask = true;
    }
  else
    need_mask = false;

  /* First we need to allocate the mask.  */
  if (need_mask)
    {
      /* As the mask array can be very big, prefer compact boolean types.  */
      tree mask_type = gfc_get_logical_type (gfc_logical_kinds[0].kind);
      mask = allocate_temp_for_forall_nest (nested_forall_info, mask_type,
					    size, NULL, &block, &pmask);
      maskindex = gfc_create_var_np (gfc_array_index_type, "mi");

      /* Record them in the info structure.  */
      info->maskindex = maskindex;
      info->mask = mask;
    }
  else
    {
      /* No mask was specified.  */
      maskindex = NULL_TREE;
      mask = pmask = NULL_TREE;
    }

  /* Link the current forall level to nested_forall_info.  */
  info->prev_nest = nested_forall_info;
  nested_forall_info = info;

  /* Copy the mask into a temporary variable if required.
     For now we assume a mask temporary is needed.  */
  if (need_mask)
    {
      /* As the mask array can be very big, prefer compact boolean types.  */
      tree mask_type = gfc_get_logical_type (gfc_logical_kinds[0].kind);

      gfc_add_modify (&block, maskindex, gfc_index_zero_node);

      /* Start of mask assignment loop body.  */
      gfc_start_block (&body);

      /* Evaluate the mask expression.  */
      gfc_init_se (&se, NULL);
      gfc_conv_expr_val (&se, code->expr1);
      gfc_add_block_to_block (&body, &se.pre);

      /* Store the mask.  */
      se.expr = convert (mask_type, se.expr);

      tmp = gfc_build_array_ref (mask, maskindex, NULL);
      gfc_add_modify (&body, tmp, se.expr);

      /* Advance to the next mask element.  */
      tmp = fold_build2 (PLUS_EXPR, gfc_array_index_type,
			 maskindex, gfc_index_one_node);
      gfc_add_modify (&body, maskindex, tmp);

      /* Generate the loops.  */
      tmp = gfc_finish_block (&body);
      tmp = gfc_trans_nested_forall_loop (info, tmp, 0);
      gfc_add_expr_to_block (&block, tmp);
    }

  c = code->block->next;

  /* TODO: loop merging in FORALL statements.  */
  /* Now that we've got a copy of the mask, generate the assignment loops.  */
  while (c)
    {
      switch (c->op)
	{
	case EXEC_ASSIGN:
          /* A scalar or array assignment.  DO the simple check for
	     lhs to rhs dependencies.  These make a temporary for the
	     rhs and form a second forall block to copy to variable.  */
	  need_temp = check_forall_dependencies(c, &pre, &post);

          /* Temporaries due to array assignment data dependencies introduce
             no end of problems.  */
	  if (need_temp)
            gfc_trans_assign_need_temp (c->expr1, c->expr2, NULL, false,
                                        nested_forall_info, &block);
          else
            {
              /* Use the normal assignment copying routines.  */
              assign = gfc_trans_assignment (c->expr1, c->expr2, false);

              /* Generate body and loops.  */
              tmp = gfc_trans_nested_forall_loop (nested_forall_info,
						  assign, 1);
              gfc_add_expr_to_block (&block, tmp);
            }

	  /* Cleanup any temporary symtrees that have been made to deal
	     with dependencies.  */
	  if (new_symtree)
	    cleanup_forall_symtrees (c);

	  break;

        case EXEC_WHERE:
	  /* Translate WHERE or WHERE construct nested in FORALL.  */
	  gfc_trans_where_2 (c, NULL, false, nested_forall_info, &block);
	  break;

        /* Pointer assignment inside FORALL.  */
	case EXEC_POINTER_ASSIGN:
          need_temp = gfc_check_dependency (c->expr1, c->expr2, 0);
          if (need_temp)
            gfc_trans_pointer_assign_need_temp (c->expr1, c->expr2,
                                                nested_forall_info, &block);
          else
            {
              /* Use the normal assignment copying routines.  */
              assign = gfc_trans_pointer_assignment (c->expr1, c->expr2);

              /* Generate body and loops.  */
              tmp = gfc_trans_nested_forall_loop (nested_forall_info,
						  assign, 1);
              gfc_add_expr_to_block (&block, tmp);
            }
          break;

	case EXEC_FORALL:
	  tmp = gfc_trans_forall_1 (c, nested_forall_info);
          gfc_add_expr_to_block (&block, tmp);
          break;

	/* Explicit subroutine calls are prevented by the frontend but interface
	   assignments can legitimately produce them.  */
	case EXEC_ASSIGN_CALL:
	  assign = gfc_trans_call (c, true, NULL_TREE, NULL_TREE, false);
          tmp = gfc_trans_nested_forall_loop (nested_forall_info, assign, 1);
          gfc_add_expr_to_block (&block, tmp);
          break;

	default:
	  gcc_unreachable ();
	}

      c = c->next;
    }

  /* Restore the original index variables.  */
  for (fa = code->ext.forall_iterator, n = 0; fa; fa = fa->next, n++)
    gfc_restore_sym (fa->var->symtree->n.sym, &saved_vars[n]);

  /* Free the space for var, start, end, step, varexpr.  */
  gfc_free (var);
  gfc_free (start);
  gfc_free (end);
  gfc_free (step);
  gfc_free (varexpr);
  gfc_free (saved_vars);

  /* Free the space for this forall_info.  */
  gfc_free (info);

  if (pmask)
    {
      /* Free the temporary for the mask.  */
      tmp = gfc_call_free (pmask);
      gfc_add_expr_to_block (&block, tmp);
    }
  if (maskindex)
    pushdecl (maskindex);

  gfc_add_block_to_block (&pre, &block);
  gfc_add_block_to_block (&pre, &post);

  return gfc_finish_block (&pre);
}


/* Translate the FORALL statement or construct.  */

tree gfc_trans_forall (gfc_code * code)
{
  return gfc_trans_forall_1 (code, NULL);
}


/* Evaluate the WHERE mask expression, copy its value to a temporary.
   If the WHERE construct is nested in FORALL, compute the overall temporary
   needed by the WHERE mask expression multiplied by the iterator number of
   the nested forall.
   ME is the WHERE mask expression.
   MASK is the current execution mask upon input, whose sense may or may
   not be inverted as specified by the INVERT argument.
   CMASK is the updated execution mask on output, or NULL if not required.
   PMASK is the pending execution mask on output, or NULL if not required.
   BLOCK is the block in which to place the condition evaluation loops.  */

static void
gfc_evaluate_where_mask (gfc_expr * me, forall_info * nested_forall_info,
                         tree mask, bool invert, tree cmask, tree pmask,
                         tree mask_type, stmtblock_t * block)
{
  tree tmp, tmp1;
  gfc_ss *lss, *rss;
  gfc_loopinfo loop;
  stmtblock_t body, body1;
  tree count, cond, mtmp;
  gfc_se lse, rse;

  gfc_init_loopinfo (&loop);

  lss = gfc_walk_expr (me);
  rss = gfc_walk_expr (me);

  /* Variable to index the temporary.  */
  count = gfc_create_var (gfc_array_index_type, "count");
  /* Initialize count.  */
  gfc_add_modify (block, count, gfc_index_zero_node);

  gfc_start_block (&body);

  gfc_init_se (&rse, NULL);
  gfc_init_se (&lse, NULL);

  if (lss == gfc_ss_terminator)
    {
      gfc_init_block (&body1);
    }
  else
    {
      /* Initialize the loop.  */
      gfc_init_loopinfo (&loop);

      /* We may need LSS to determine the shape of the expression.  */
      gfc_add_ss_to_loop (&loop, lss);
      gfc_add_ss_to_loop (&loop, rss);

      gfc_conv_ss_startstride (&loop);
      gfc_conv_loop_setup (&loop, &me->where);

      gfc_mark_ss_chain_used (rss, 1);
      /* Start the loop body.  */
      gfc_start_scalarized_body (&loop, &body1);

      /* Translate the expression.  */
      gfc_copy_loopinfo_to_se (&rse, &loop);
      rse.ss = rss;
      gfc_conv_expr (&rse, me);
    }

  /* Variable to evaluate mask condition.  */
  cond = gfc_create_var (mask_type, "cond");
  if (mask && (cmask || pmask))
    mtmp = gfc_create_var (mask_type, "mask");
  else mtmp = NULL_TREE;

  gfc_add_block_to_block (&body1, &lse.pre);
  gfc_add_block_to_block (&body1, &rse.pre);

  gfc_add_modify (&body1, cond, fold_convert (mask_type, rse.expr));

  if (mask && (cmask || pmask))
    {
      tmp = gfc_build_array_ref (mask, count, NULL);
      if (invert)
	tmp = fold_build1 (TRUTH_NOT_EXPR, mask_type, tmp);
      gfc_add_modify (&body1, mtmp, tmp);
    }

  if (cmask)
    {
      tmp1 = gfc_build_array_ref (cmask, count, NULL);
      tmp = cond;
      if (mask)
	tmp = fold_build2 (TRUTH_AND_EXPR, mask_type, mtmp, tmp);
      gfc_add_modify (&body1, tmp1, tmp);
    }

  if (pmask)
    {
      tmp1 = gfc_build_array_ref (pmask, count, NULL);
      tmp = fold_build1 (TRUTH_NOT_EXPR, mask_type, cond);
      if (mask)
	tmp = fold_build2 (TRUTH_AND_EXPR, mask_type, mtmp, tmp);
      gfc_add_modify (&body1, tmp1, tmp);
    }

  gfc_add_block_to_block (&body1, &lse.post);
  gfc_add_block_to_block (&body1, &rse.post);

  if (lss == gfc_ss_terminator)
    {
      gfc_add_block_to_block (&body, &body1);
    }
  else
    {
      /* Increment count.  */
      tmp1 = fold_build2 (PLUS_EXPR, gfc_array_index_type, count,
                          gfc_index_one_node);
      gfc_add_modify (&body1, count, tmp1);

      /* Generate the copying loops.  */
      gfc_trans_scalarizing_loops (&loop, &body1);

      gfc_add_block_to_block (&body, &loop.pre);
      gfc_add_block_to_block (&body, &loop.post);

      gfc_cleanup_loop (&loop);
      /* TODO: Reuse lss and rss when copying temp->lhs.  Need to be careful
         as tree nodes in SS may not be valid in different scope.  */
    }

  tmp1 = gfc_finish_block (&body);
  /* If the WHERE construct is inside FORALL, fill the full temporary.  */
  if (nested_forall_info != NULL)
    tmp1 = gfc_trans_nested_forall_loop (nested_forall_info, tmp1, 1);

  gfc_add_expr_to_block (block, tmp1);
}


/* Translate an assignment statement in a WHERE statement or construct
   statement. The MASK expression is used to control which elements
   of EXPR1 shall be assigned.  The sense of MASK is specified by
   INVERT.  */

static tree
gfc_trans_where_assign (gfc_expr *expr1, gfc_expr *expr2,
			tree mask, bool invert,
                        tree count1, tree count2,
			gfc_code *cnext)
{
  gfc_se lse;
  gfc_se rse;
  gfc_ss *lss;
  gfc_ss *lss_section;
  gfc_ss *rss;

  gfc_loopinfo loop;
  tree tmp;
  stmtblock_t block;
  stmtblock_t body;
  tree index, maskexpr;

  /* A defined assignment. */  
  if (cnext && cnext->resolved_sym)
    return gfc_trans_call (cnext, true, mask, count1, invert);

#if 0
  /* TODO: handle this special case.
     Special case a single function returning an array.  */
  if (expr2->expr_type == EXPR_FUNCTION && expr2->rank > 0)
    {
      tmp = gfc_trans_arrayfunc_assign (expr1, expr2);
      if (tmp)
        return tmp;
    }
#endif

 /* Assignment of the form lhs = rhs.  */
  gfc_start_block (&block);

  gfc_init_se (&lse, NULL);
  gfc_init_se (&rse, NULL);

  /* Walk the lhs.  */
  lss = gfc_walk_expr (expr1);
  rss = NULL;

  /* In each where-assign-stmt, the mask-expr and the variable being
     defined shall be arrays of the same shape.  */
  gcc_assert (lss != gfc_ss_terminator);

  /* The assignment needs scalarization.  */
  lss_section = lss;

  /* Find a non-scalar SS from the lhs.  */
  while (lss_section != gfc_ss_terminator
         && lss_section->type != GFC_SS_SECTION)
    lss_section = lss_section->next;

  gcc_assert (lss_section != gfc_ss_terminator);

  /* Initialize the scalarizer.  */
  gfc_init_loopinfo (&loop);

  /* Walk the rhs.  */
  rss = gfc_walk_expr (expr2);
  if (rss == gfc_ss_terminator)
   {
     /* The rhs is scalar.  Add a ss for the expression.  */
     rss = gfc_get_ss ();
     rss->where = 1;
     rss->next = gfc_ss_terminator;
     rss->type = GFC_SS_SCALAR;
     rss->expr = expr2;
    }

  /* Associate the SS with the loop.  */
  gfc_add_ss_to_loop (&loop, lss);
  gfc_add_ss_to_loop (&loop, rss);

  /* Calculate the bounds of the scalarization.  */
  gfc_conv_ss_startstride (&loop);

  /* Resolve any data dependencies in the statement.  */
  gfc_conv_resolve_dependencies (&loop, lss_section, rss);

  /* Setup the scalarizing loops.  */
  gfc_conv_loop_setup (&loop, &expr2->where);

  /* Setup the gfc_se structures.  */
  gfc_copy_loopinfo_to_se (&lse, &loop);
  gfc_copy_loopinfo_to_se (&rse, &loop);

  rse.ss = rss;
  gfc_mark_ss_chain_used (rss, 1);
  if (loop.temp_ss == NULL)
    {
      lse.ss = lss;
      gfc_mark_ss_chain_used (lss, 1);
    }
  else
    {
      lse.ss = loop.temp_ss;
      gfc_mark_ss_chain_used (lss, 3);
      gfc_mark_ss_chain_used (loop.temp_ss, 3);
    }

  /* Start the scalarized loop body.  */
  gfc_start_scalarized_body (&loop, &body);

  /* Translate the expression.  */
  gfc_conv_expr (&rse, expr2);
  if (lss != gfc_ss_terminator && loop.temp_ss != NULL)
    {
      gfc_conv_tmp_array_ref (&lse);
      gfc_advance_se_ss_chain (&lse);
    }
  else
    gfc_conv_expr (&lse, expr1);

  /* Form the mask expression according to the mask.  */
  index = count1;
  maskexpr = gfc_build_array_ref (mask, index, NULL);
  if (invert)
    maskexpr = fold_build1 (TRUTH_NOT_EXPR, TREE_TYPE (maskexpr), maskexpr);

  /* Use the scalar assignment as is.  */
  tmp = gfc_trans_scalar_assign (&lse, &rse, expr1->ts,
				 loop.temp_ss != NULL, false);

  tmp = build3_v (COND_EXPR, maskexpr, tmp, build_empty_stmt (input_location));

  gfc_add_expr_to_block (&body, tmp);

  if (lss == gfc_ss_terminator)
    {
      /* Increment count1.  */
      tmp = fold_build2 (PLUS_EXPR, gfc_array_index_type,
			 count1, gfc_index_one_node);
      gfc_add_modify (&body, count1, tmp);

      /* Use the scalar assignment as is.  */
      gfc_add_block_to_block (&block, &body);
    }
  else
    {
      gcc_assert (lse.ss == gfc_ss_terminator
		  && rse.ss == gfc_ss_terminator);

      if (loop.temp_ss != NULL)
        {
          /* Increment count1 before finish the main body of a scalarized
             expression.  */
          tmp = fold_build2 (PLUS_EXPR, gfc_array_index_type,
			     count1, gfc_index_one_node);
          gfc_add_modify (&body, count1, tmp);
          gfc_trans_scalarized_loop_boundary (&loop, &body);

          /* We need to copy the temporary to the actual lhs.  */
          gfc_init_se (&lse, NULL);
          gfc_init_se (&rse, NULL);
          gfc_copy_loopinfo_to_se (&lse, &loop);
          gfc_copy_loopinfo_to_se (&rse, &loop);

          rse.ss = loop.temp_ss;
          lse.ss = lss;

          gfc_conv_tmp_array_ref (&rse);
          gfc_advance_se_ss_chain (&rse);
          gfc_conv_expr (&lse, expr1);

          gcc_assert (lse.ss == gfc_ss_terminator
		      && rse.ss == gfc_ss_terminator);

          /* Form the mask expression according to the mask tree list.  */
          index = count2;
          maskexpr = gfc_build_array_ref (mask, index, NULL);
	  if (invert)
	    maskexpr = fold_build1 (TRUTH_NOT_EXPR, TREE_TYPE (maskexpr),
				    maskexpr);

          /* Use the scalar assignment as is.  */
          tmp = gfc_trans_scalar_assign (&lse, &rse, expr1->ts, false, false);
          tmp = build3_v (COND_EXPR, maskexpr, tmp,
			  build_empty_stmt (input_location));
          gfc_add_expr_to_block (&body, tmp);

          /* Increment count2.  */
          tmp = fold_build2 (PLUS_EXPR, gfc_array_index_type,
			     count2, gfc_index_one_node);
          gfc_add_modify (&body, count2, tmp);
        }
      else
        {
          /* Increment count1.  */
          tmp = fold_build2 (PLUS_EXPR, gfc_array_index_type,
			     count1, gfc_index_one_node);
          gfc_add_modify (&body, count1, tmp);
        }

      /* Generate the copying loops.  */
      gfc_trans_scalarizing_loops (&loop, &body);

      /* Wrap the whole thing up.  */
      gfc_add_block_to_block (&block, &loop.pre);
      gfc_add_block_to_block (&block, &loop.post);
      gfc_cleanup_loop (&loop);
    }

  return gfc_finish_block (&block);
}


/* Translate the WHERE construct or statement.
   This function can be called iteratively to translate the nested WHERE
   construct or statement.
   MASK is the control mask.  */

static void
gfc_trans_where_2 (gfc_code * code, tree mask, bool invert,
		   forall_info * nested_forall_info, stmtblock_t * block)
{
  stmtblock_t inner_size_body;
  tree inner_size, size;
  gfc_ss *lss, *rss;
  tree mask_type;
  gfc_expr *expr1;
  gfc_expr *expr2;
  gfc_code *cblock;
  gfc_code *cnext;
  tree tmp;
  tree cond;
  tree count1, count2;
  bool need_cmask;
  bool need_pmask;
  int need_temp;
  tree pcmask = NULL_TREE;
  tree ppmask = NULL_TREE;
  tree cmask = NULL_TREE;
  tree pmask = NULL_TREE;
  gfc_actual_arglist *arg;

  /* the WHERE statement or the WHERE construct statement.  */
  cblock = code->block;

  /* As the mask array can be very big, prefer compact boolean types.  */
  mask_type = gfc_get_logical_type (gfc_logical_kinds[0].kind);

  /* Determine which temporary masks are needed.  */
  if (!cblock->block)
    {
      /* One clause: No ELSEWHEREs.  */
      need_cmask = (cblock->next != 0);
      need_pmask = false;
    }
  else if (cblock->block->block)
    {
      /* Three or more clauses: Conditional ELSEWHEREs.  */
      need_cmask = true;
      need_pmask = true;
    }
  else if (cblock->next)
    {
      /* Two clauses, the first non-empty.  */
      need_cmask = true;
      need_pmask = (mask != NULL_TREE
		    && cblock->block->next != 0);
    }
  else if (!cblock->block->next)
    {
      /* Two clauses, both empty.  */
      need_cmask = false;
      need_pmask = false;
    }
  /* Two clauses, the first empty, the second non-empty.  */
  else if (mask)
    {
      need_cmask = (cblock->block->expr1 != 0);
      need_pmask = true;
    }
  else
    {
      need_cmask = true;
      need_pmask = false;
    }

  if (need_cmask || need_pmask)
    {
      /* Calculate the size of temporary needed by the mask-expr.  */
      gfc_init_block (&inner_size_body);
      inner_size = compute_inner_temp_size (cblock->expr1, cblock->expr1,
					    &inner_size_body, &lss, &rss);

      /* Calculate the total size of temporary needed.  */
      size = compute_overall_iter_number (nested_forall_info, inner_size,
					  &inner_size_body, block);

      /* Check whether the size is negative.  */
      cond = fold_build2 (LE_EXPR, boolean_type_node, size,
			  gfc_index_zero_node);
      size = fold_build3 (COND_EXPR, gfc_array_index_type, cond,
			  gfc_index_zero_node, size);
      size = gfc_evaluate_now (size, block);

      /* Allocate temporary for WHERE mask if needed.  */
      if (need_cmask)
	cmask = allocate_temp_for_forall_nest_1 (mask_type, size, block,
						 &pcmask);

      /* Allocate temporary for !mask if needed.  */
      if (need_pmask)
	pmask = allocate_temp_for_forall_nest_1 (mask_type, size, block,
						 &ppmask);
    }

  while (cblock)
    {
      /* Each time around this loop, the where clause is conditional
	 on the value of mask and invert, which are updated at the
	 bottom of the loop.  */

      /* Has mask-expr.  */
      if (cblock->expr1)
        {
          /* Ensure that the WHERE mask will be evaluated exactly once.
	     If there are no statements in this WHERE/ELSEWHERE clause,
	     then we don't need to update the control mask (cmask).
	     If this is the last clause of the WHERE construct, then
	     we don't need to update the pending control mask (pmask).  */
	  if (mask)
	    gfc_evaluate_where_mask (cblock->expr1, nested_forall_info,
				     mask, invert,
				     cblock->next  ? cmask : NULL_TREE,
				     cblock->block ? pmask : NULL_TREE,
				     mask_type, block);
	  else
	    gfc_evaluate_where_mask (cblock->expr1, nested_forall_info,
				     NULL_TREE, false,
				     (cblock->next || cblock->block)
				     ? cmask : NULL_TREE,
				     NULL_TREE, mask_type, block);

	  invert = false;
        }
      /* It's a final elsewhere-stmt. No mask-expr is present.  */
      else
        cmask = mask;

      /* The body of this where clause are controlled by cmask with
	 sense specified by invert.  */

      /* Get the assignment statement of a WHERE statement, or the first
         statement in where-body-construct of a WHERE construct.  */
      cnext = cblock->next;
      while (cnext)
        {
          switch (cnext->op)
            {
            /* WHERE assignment statement.  */
	    case EXEC_ASSIGN_CALL:

	      arg = cnext->ext.actual;
	      expr1 = expr2 = NULL;
	      for (; arg; arg = arg->next)
		{
		  if (!arg->expr)
		    continue;
		  if (expr1 == NULL)
		    expr1 = arg->expr;
		  else
		    expr2 = arg->expr;
		}
	      goto evaluate;

            case EXEC_ASSIGN:
              expr1 = cnext->expr1;
              expr2 = cnext->expr2;
    evaluate:
              if (nested_forall_info != NULL)
                {
                  need_temp = gfc_check_dependency (expr1, expr2, 0);
                  if (need_temp && cnext->op != EXEC_ASSIGN_CALL)
                    gfc_trans_assign_need_temp (expr1, expr2,
						cmask, invert,
                                                nested_forall_info, block);
                  else
                    {
                      /* Variables to control maskexpr.  */
                      count1 = gfc_create_var (gfc_array_index_type, "count1");
                      count2 = gfc_create_var (gfc_array_index_type, "count2");
                      gfc_add_modify (block, count1, gfc_index_zero_node);
                      gfc_add_modify (block, count2, gfc_index_zero_node);

                      tmp = gfc_trans_where_assign (expr1, expr2,
						    cmask, invert,
						    count1, count2,
						    cnext);

                      tmp = gfc_trans_nested_forall_loop (nested_forall_info,
                                                          tmp, 1);
                      gfc_add_expr_to_block (block, tmp);
                    }
                }
              else
                {
                  /* Variables to control maskexpr.  */
                  count1 = gfc_create_var (gfc_array_index_type, "count1");
                  count2 = gfc_create_var (gfc_array_index_type, "count2");
                  gfc_add_modify (block, count1, gfc_index_zero_node);
                  gfc_add_modify (block, count2, gfc_index_zero_node);

                  tmp = gfc_trans_where_assign (expr1, expr2,
						cmask, invert,
						count1, count2,
						cnext);
                  gfc_add_expr_to_block (block, tmp);

                }
              break;

            /* WHERE or WHERE construct is part of a where-body-construct.  */
            case EXEC_WHERE:
	      gfc_trans_where_2 (cnext, cmask, invert,
				 nested_forall_info, block);
	      break;

            default:
              gcc_unreachable ();
            }

         /* The next statement within the same where-body-construct.  */
         cnext = cnext->next;
       }
    /* The next masked-elsewhere-stmt, elsewhere-stmt, or end-where-stmt.  */
    cblock = cblock->block;
    if (mask == NULL_TREE)
      {
        /* If we're the initial WHERE, we can simply invert the sense
	   of the current mask to obtain the "mask" for the remaining
	   ELSEWHEREs.  */
	invert = true;
	mask = cmask;
      }
    else
      {
	/* Otherwise, for nested WHERE's we need to use the pending mask.  */
        invert = false;
        mask = pmask;
      }
  }

  /* If we allocated a pending mask array, deallocate it now.  */
  if (ppmask)
    {
      tmp = gfc_call_free (ppmask);
      gfc_add_expr_to_block (block, tmp);
    }

  /* If we allocated a current mask array, deallocate it now.  */
  if (pcmask)
    {
      tmp = gfc_call_free (pcmask);
      gfc_add_expr_to_block (block, tmp);
    }
}

/* Translate a simple WHERE construct or statement without dependencies.
   CBLOCK is the "then" clause of the WHERE statement, where CBLOCK->EXPR
   is the mask condition, and EBLOCK if non-NULL is the "else" clause.
   Currently both CBLOCK and EBLOCK are restricted to single assignments.  */

static tree
gfc_trans_where_3 (gfc_code * cblock, gfc_code * eblock)
{
  stmtblock_t block, body;
  gfc_expr *cond, *tdst, *tsrc, *edst, *esrc;
  tree tmp, cexpr, tstmt, estmt;
  gfc_ss *css, *tdss, *tsss;
  gfc_se cse, tdse, tsse, edse, esse;
  gfc_loopinfo loop;
  gfc_ss *edss = 0;
  gfc_ss *esss = 0;

  /* Allow the scalarizer to workshare simple where loops.  */
  if (ompws_flags & OMPWS_WORKSHARE_FLAG)
    ompws_flags |= OMPWS_SCALARIZER_WS;

<<<<<<< HEAD
  cond = cblock->expr;
  tdst = cblock->next->expr;
=======
  cond = cblock->expr1;
  tdst = cblock->next->expr1;
>>>>>>> 42a9ba1d
  tsrc = cblock->next->expr2;
  edst = eblock ? eblock->next->expr1 : NULL;
  esrc = eblock ? eblock->next->expr2 : NULL;

  gfc_start_block (&block);
  gfc_init_loopinfo (&loop);

  /* Handle the condition.  */
  gfc_init_se (&cse, NULL);
  css = gfc_walk_expr (cond);
  gfc_add_ss_to_loop (&loop, css);

  /* Handle the then-clause.  */
  gfc_init_se (&tdse, NULL);
  gfc_init_se (&tsse, NULL);
  tdss = gfc_walk_expr (tdst);
  tsss = gfc_walk_expr (tsrc);
  if (tsss == gfc_ss_terminator)
    {
      tsss = gfc_get_ss ();
      tsss->where = 1;
      tsss->next = gfc_ss_terminator;
      tsss->type = GFC_SS_SCALAR;
      tsss->expr = tsrc;
    }
  gfc_add_ss_to_loop (&loop, tdss);
  gfc_add_ss_to_loop (&loop, tsss);

  if (eblock)
    {
      /* Handle the else clause.  */
      gfc_init_se (&edse, NULL);
      gfc_init_se (&esse, NULL);
      edss = gfc_walk_expr (edst);
      esss = gfc_walk_expr (esrc);
      if (esss == gfc_ss_terminator)
	{
	  esss = gfc_get_ss ();
	  esss->where = 1;
	  esss->next = gfc_ss_terminator;
	  esss->type = GFC_SS_SCALAR;
	  esss->expr = esrc;
	}
      gfc_add_ss_to_loop (&loop, edss);
      gfc_add_ss_to_loop (&loop, esss);
    }

  gfc_conv_ss_startstride (&loop);
  gfc_conv_loop_setup (&loop, &tdst->where);

  gfc_mark_ss_chain_used (css, 1);
  gfc_mark_ss_chain_used (tdss, 1);
  gfc_mark_ss_chain_used (tsss, 1);
  if (eblock)
    {
      gfc_mark_ss_chain_used (edss, 1);
      gfc_mark_ss_chain_used (esss, 1);
    }

  gfc_start_scalarized_body (&loop, &body);

  gfc_copy_loopinfo_to_se (&cse, &loop);
  gfc_copy_loopinfo_to_se (&tdse, &loop);
  gfc_copy_loopinfo_to_se (&tsse, &loop);
  cse.ss = css;
  tdse.ss = tdss;
  tsse.ss = tsss;
  if (eblock)
    {
      gfc_copy_loopinfo_to_se (&edse, &loop);
      gfc_copy_loopinfo_to_se (&esse, &loop);
      edse.ss = edss;
      esse.ss = esss;
    }

  gfc_conv_expr (&cse, cond);
  gfc_add_block_to_block (&body, &cse.pre);
  cexpr = cse.expr;

  gfc_conv_expr (&tsse, tsrc);
  if (tdss != gfc_ss_terminator && loop.temp_ss != NULL)
    {
      gfc_conv_tmp_array_ref (&tdse);
      gfc_advance_se_ss_chain (&tdse);
    }
  else
    gfc_conv_expr (&tdse, tdst);

  if (eblock)
    {
      gfc_conv_expr (&esse, esrc);
      if (edss != gfc_ss_terminator && loop.temp_ss != NULL)
        {
          gfc_conv_tmp_array_ref (&edse);
          gfc_advance_se_ss_chain (&edse);
        }
      else
        gfc_conv_expr (&edse, edst);
    }

  tstmt = gfc_trans_scalar_assign (&tdse, &tsse, tdst->ts, false, false);
  estmt = eblock ? gfc_trans_scalar_assign (&edse, &esse, edst->ts, false, false)
		 : build_empty_stmt (input_location);
  tmp = build3_v (COND_EXPR, cexpr, tstmt, estmt);
  gfc_add_expr_to_block (&body, tmp);
  gfc_add_block_to_block (&body, &cse.post);

  gfc_trans_scalarizing_loops (&loop, &body);
  gfc_add_block_to_block (&block, &loop.pre);
  gfc_add_block_to_block (&block, &loop.post);
  gfc_cleanup_loop (&loop);

  return gfc_finish_block (&block);
}

/* As the WHERE or WHERE construct statement can be nested, we call
   gfc_trans_where_2 to do the translation, and pass the initial
   NULL values for both the control mask and the pending control mask.  */

tree
gfc_trans_where (gfc_code * code)
{
  stmtblock_t block;
  gfc_code *cblock;
  gfc_code *eblock;

  cblock = code->block;
  if (cblock->next
      && cblock->next->op == EXEC_ASSIGN
      && !cblock->next->next)
    {
      eblock = cblock->block;
      if (!eblock)
	{
          /* A simple "WHERE (cond) x = y" statement or block is
	     dependence free if cond is not dependent upon writing x,
	     and the source y is unaffected by the destination x.  */
	  if (!gfc_check_dependency (cblock->next->expr1,
				     cblock->expr1, 0)
	      && !gfc_check_dependency (cblock->next->expr1,
					cblock->next->expr2, 0))
	    return gfc_trans_where_3 (cblock, NULL);
	}
      else if (!eblock->expr1
	       && !eblock->block
	       && eblock->next
	       && eblock->next->op == EXEC_ASSIGN
	       && !eblock->next->next)
	{
          /* A simple "WHERE (cond) x1 = y1 ELSEWHERE x2 = y2 ENDWHERE"
	     block is dependence free if cond is not dependent on writes
	     to x1 and x2, y1 is not dependent on writes to x2, and y2
	     is not dependent on writes to x1, and both y's are not
	     dependent upon their own x's.  In addition to this, the
	     final two dependency checks below exclude all but the same
	     array reference if the where and elswhere destinations
	     are the same.  In short, this is VERY conservative and this
	     is needed because the two loops, required by the standard
	     are coalesced in gfc_trans_where_3.  */
	  if (!gfc_check_dependency(cblock->next->expr1,
				    cblock->expr1, 0)
	      && !gfc_check_dependency(eblock->next->expr1,
				       cblock->expr1, 0)
	      && !gfc_check_dependency(cblock->next->expr1,
				       eblock->next->expr2, 1)
	      && !gfc_check_dependency(eblock->next->expr1,
				       cblock->next->expr2, 1)
	      && !gfc_check_dependency(cblock->next->expr1,
				       cblock->next->expr2, 1)
	      && !gfc_check_dependency(eblock->next->expr1,
				       eblock->next->expr2, 1)
	      && !gfc_check_dependency(cblock->next->expr1,
				       eblock->next->expr1, 0)
	      && !gfc_check_dependency(eblock->next->expr1,
				       cblock->next->expr1, 0))
	    return gfc_trans_where_3 (cblock, eblock);
	}
    }

  gfc_start_block (&block);

  gfc_trans_where_2 (code, NULL, false, NULL, &block);

  return gfc_finish_block (&block);
}


/* CYCLE a DO loop. The label decl has already been created by
   gfc_trans_do(), it's in TREE_PURPOSE (backend_decl) of the gfc_code
   node at the head of the loop. We must mark the label as used.  */

tree
gfc_trans_cycle (gfc_code * code)
{
  tree cycle_label;

  cycle_label = TREE_PURPOSE (code->ext.whichloop->backend_decl);
  TREE_USED (cycle_label) = 1;
  return build1_v (GOTO_EXPR, cycle_label);
}


/* EXIT a DO loop. Similar to CYCLE, but now the label is in
   TREE_VALUE (backend_decl) of the gfc_code node at the head of the
   loop.  */

tree
gfc_trans_exit (gfc_code * code)
{
  tree exit_label;

  exit_label = TREE_VALUE (code->ext.whichloop->backend_decl);
  TREE_USED (exit_label) = 1;
  return build1_v (GOTO_EXPR, exit_label);
}


/* Translate the ALLOCATE statement.  */

tree
gfc_trans_allocate (gfc_code * code)
{
  gfc_alloc *al;
  gfc_expr *expr;
  gfc_se se;
  tree tmp;
  tree parm;
  tree stat;
  tree pstat;
  tree error_label;
  stmtblock_t block;

  if (!code->ext.alloc_list)
    return NULL_TREE;

  pstat = stat = error_label = tmp = NULL_TREE;

  gfc_start_block (&block);

  /* Either STAT= and/or ERRMSG is present.  */
<<<<<<< HEAD
  if (code->expr || code->expr2)
=======
  if (code->expr1 || code->expr2)
>>>>>>> 42a9ba1d
    {
      tree gfc_int4_type_node = gfc_get_int_type (4);

      stat = gfc_create_var (gfc_int4_type_node, "stat");
      pstat = gfc_build_addr_expr (NULL_TREE, stat);

      error_label = gfc_build_label_decl (NULL_TREE);
      TREE_USED (error_label) = 1;
    }

  for (al = code->ext.alloc_list; al != NULL; al = al->next)
    {
      expr = al->expr;

      gfc_init_se (&se, NULL);
      gfc_start_block (&se.pre);

      se.want_pointer = 1;
      se.descriptor_only = 1;
      gfc_conv_expr (&se, expr);

      if (!gfc_array_allocate (&se, expr, pstat))
	{
	  /* A scalar or derived type.  */
	  tmp = TYPE_SIZE_UNIT (TREE_TYPE (TREE_TYPE (se.expr)));

	  if (expr->ts.type == BT_CHARACTER && tmp == NULL_TREE)
	    tmp = se.string_length;

	  tmp = gfc_allocate_with_status (&se.pre, tmp, pstat);
	  tmp = fold_build2 (MODIFY_EXPR, void_type_node, se.expr,
			     fold_convert (TREE_TYPE (se.expr), tmp));
	  gfc_add_expr_to_block (&se.pre, tmp);

<<<<<<< HEAD
	  if (code->expr || code->expr2)
=======
	  if (code->expr1 || code->expr2)
>>>>>>> 42a9ba1d
	    {
	      tmp = build1_v (GOTO_EXPR, error_label);
	      parm = fold_build2 (NE_EXPR, boolean_type_node,
				  stat, build_int_cst (TREE_TYPE (stat), 0));
	      tmp = fold_build3 (COND_EXPR, void_type_node,
				 parm, tmp, build_empty_stmt (input_location));
	      gfc_add_expr_to_block (&se.pre, tmp);
	    }

	  if (expr->ts.type == BT_DERIVED && expr->ts.derived->attr.alloc_comp)
	    {
	      tmp = build_fold_indirect_ref_loc (input_location, se.expr);
	      tmp = gfc_nullify_alloc_comp (expr->ts.derived, tmp, 0);
	      gfc_add_expr_to_block (&se.pre, tmp);
	    }

	}

      tmp = gfc_finish_block (&se.pre);
      gfc_add_expr_to_block (&block, tmp);
    }

  /* STAT block.  */
<<<<<<< HEAD
  if (code->expr)
=======
  if (code->expr1)
>>>>>>> 42a9ba1d
    {
      tmp = build1_v (LABEL_EXPR, error_label);
      gfc_add_expr_to_block (&block, tmp);

      gfc_init_se (&se, NULL);
      gfc_conv_expr_lhs (&se, code->expr1);
      tmp = convert (TREE_TYPE (se.expr), stat);
      gfc_add_modify (&block, se.expr, tmp);
    }

  /* ERRMSG block.  */
  if (code->expr2)
    {
      /* A better error message may be possible, but not required.  */
      const char *msg = "Attempt to allocate an allocated object";
      tree errmsg, slen, dlen;

      gfc_init_se (&se, NULL);
      gfc_conv_expr_lhs (&se, code->expr2);

      errmsg = gfc_create_var (pchar_type_node, "ERRMSG");

      gfc_add_modify (&block, errmsg,
		gfc_build_addr_expr (pchar_type_node,
			gfc_build_localized_cstring_const (msg)));

      slen = build_int_cst (gfc_charlen_type_node, ((int) strlen (msg)));
      dlen = gfc_get_expr_charlen (code->expr2);
      slen = fold_build2 (MIN_EXPR, TREE_TYPE (slen), dlen, slen);

<<<<<<< HEAD
      dlen = build_call_expr (built_in_decls[BUILT_IN_MEMCPY], 3,
=======
      dlen = build_call_expr_loc (input_location,
			      built_in_decls[BUILT_IN_MEMCPY], 3,
>>>>>>> 42a9ba1d
		gfc_build_addr_expr (pvoid_type_node, se.expr), errmsg, slen);

      tmp = fold_build2 (NE_EXPR, boolean_type_node, stat,
			 build_int_cst (TREE_TYPE (stat), 0));

<<<<<<< HEAD
      tmp = build3_v (COND_EXPR, tmp, dlen, build_empty_stmt ());
=======
      tmp = build3_v (COND_EXPR, tmp, dlen, build_empty_stmt (input_location));
>>>>>>> 42a9ba1d

      gfc_add_expr_to_block (&block, tmp);
    }

  return gfc_finish_block (&block);
}


/* Translate a DEALLOCATE statement.  */

tree
gfc_trans_deallocate (gfc_code *code)
{
  gfc_se se;
  gfc_alloc *al;
  gfc_expr *expr;
  tree apstat, astat, pstat, stat, tmp;
  stmtblock_t block;

  pstat = apstat = stat = astat = tmp = NULL_TREE;

  gfc_start_block (&block);

  /* Count the number of failed deallocations.  If deallocate() was
     called with STAT= , then set STAT to the count.  If deallocate
     was called with ERRMSG, then set ERRMG to a string.  */
<<<<<<< HEAD
  if (code->expr || code->expr2)
=======
  if (code->expr1 || code->expr2)
>>>>>>> 42a9ba1d
    {
      tree gfc_int4_type_node = gfc_get_int_type (4);

      stat = gfc_create_var (gfc_int4_type_node, "stat");
      pstat = gfc_build_addr_expr (NULL_TREE, stat);

      /* Running total of possible deallocation failures.  */
      astat = gfc_create_var (gfc_int4_type_node, "astat");
      apstat = gfc_build_addr_expr (NULL_TREE, astat);

      /* Initialize astat to 0.  */
      gfc_add_modify (&block, astat, build_int_cst (TREE_TYPE (astat), 0));
    }

  for (al = code->ext.alloc_list; al != NULL; al = al->next)
    {
      expr = al->expr;
      gcc_assert (expr->expr_type == EXPR_VARIABLE);

      gfc_init_se (&se, NULL);
      gfc_start_block (&se.pre);

      se.want_pointer = 1;
      se.descriptor_only = 1;
      gfc_conv_expr (&se, expr);

      if (expr->ts.type == BT_DERIVED && expr->ts.derived->attr.alloc_comp)
        {
	  gfc_ref *ref;
	  gfc_ref *last = NULL;
	  for (ref = expr->ref; ref; ref = ref->next)
	    if (ref->type == REF_COMPONENT)
	      last = ref;

	  /* Do not deallocate the components of a derived type
	     ultimate pointer component.  */
	  if (!(last && last->u.c.component->attr.pointer)
		&& !(!last && expr->symtree->n.sym->attr.pointer))
	    {
	      tmp = gfc_deallocate_alloc_comp (expr->ts.derived, se.expr,
					       expr->rank);
	      gfc_add_expr_to_block (&se.pre, tmp);
	    }
	}

      if (expr->rank)
	tmp = gfc_array_deallocate (se.expr, pstat, expr);
      else
	{
	  tmp = gfc_deallocate_with_status (se.expr, pstat, false, expr);
	  gfc_add_expr_to_block (&se.pre, tmp);

	  tmp = fold_build2 (MODIFY_EXPR, void_type_node,
			     se.expr, build_int_cst (TREE_TYPE (se.expr), 0));
	}

      gfc_add_expr_to_block (&se.pre, tmp);

      /* Keep track of the number of failed deallocations by adding stat
	 of the last deallocation to the running total.  */
<<<<<<< HEAD
      if (code->expr || code->expr2)
=======
      if (code->expr1 || code->expr2)
>>>>>>> 42a9ba1d
	{
	  apstat = fold_build2 (PLUS_EXPR, TREE_TYPE (stat), astat, stat);
	  gfc_add_modify (&se.pre, astat, apstat);
	}

      tmp = gfc_finish_block (&se.pre);
      gfc_add_expr_to_block (&block, tmp);

    }

  /* Set STAT.  */
<<<<<<< HEAD
  if (code->expr)
=======
  if (code->expr1)
>>>>>>> 42a9ba1d
    {
      gfc_init_se (&se, NULL);
      gfc_conv_expr_lhs (&se, code->expr1);
      tmp = convert (TREE_TYPE (se.expr), astat);
      gfc_add_modify (&block, se.expr, tmp);
    }

  /* Set ERRMSG.  */
  if (code->expr2)
    {
      /* A better error message may be possible, but not required.  */
      const char *msg = "Attempt to deallocate an unallocated object";
      tree errmsg, slen, dlen;

      gfc_init_se (&se, NULL);
      gfc_conv_expr_lhs (&se, code->expr2);

      errmsg = gfc_create_var (pchar_type_node, "ERRMSG");

      gfc_add_modify (&block, errmsg,
		gfc_build_addr_expr (pchar_type_node,
                        gfc_build_localized_cstring_const (msg)));

      slen = build_int_cst (gfc_charlen_type_node, ((int) strlen (msg)));
      dlen = gfc_get_expr_charlen (code->expr2);
      slen = fold_build2 (MIN_EXPR, TREE_TYPE (slen), dlen, slen);

<<<<<<< HEAD
      dlen = build_call_expr (built_in_decls[BUILT_IN_MEMCPY], 3,
=======
      dlen = build_call_expr_loc (input_location,
			      built_in_decls[BUILT_IN_MEMCPY], 3,
>>>>>>> 42a9ba1d
		gfc_build_addr_expr (pvoid_type_node, se.expr), errmsg, slen);

      tmp = fold_build2 (NE_EXPR, boolean_type_node, astat,
			 build_int_cst (TREE_TYPE (astat), 0));

<<<<<<< HEAD
      tmp = build3_v (COND_EXPR, tmp, dlen, build_empty_stmt ());
=======
      tmp = build3_v (COND_EXPR, tmp, dlen, build_empty_stmt (input_location));
>>>>>>> 42a9ba1d

      gfc_add_expr_to_block (&block, tmp);
    }

  return gfc_finish_block (&block);
}
<|MERGE_RESOLUTION|>--- conflicted
+++ resolved
@@ -270,17 +270,11 @@
 	  gfc_conv_expr_descriptor (&parmse, e, gfc_walk_expr (e));
 	  gfc_add_block_to_block (&se->pre, &parmse.pre);
 
-<<<<<<< HEAD
-	  /* If we've got INTENT(INOUT), initialize the array temporary with
-	     a copy of the values.  */
-	  if (fsym->attr.intent == INTENT_INOUT)
-=======
 	  /* If we've got INTENT(INOUT) or a derived type with INTENT(OUT),
 	     initialize the array temporary with a copy of the values.  */
 	  if (fsym->attr.intent == INTENT_INOUT
 		|| (fsym->ts.type ==BT_DERIVED
 		      && fsym->attr.intent == INTENT_OUT))
->>>>>>> 42a9ba1d
 	    initial = parmse.expr;
 	  else
 	    initial = NULL_TREE;
@@ -348,12 +342,9 @@
   gfc_ss * ss;
   int has_alternate_specifier;
   gfc_dep_check check_variable;
-<<<<<<< HEAD
-=======
   tree index = NULL_TREE;
   tree maskexpr = NULL_TREE;
   tree tmp;
->>>>>>> 42a9ba1d
 
   /* A CALL starts a new block because the actual arguments may have to
      be evaluated first.  */
@@ -421,11 +412,7 @@
 	 subscripts.  This could be prevented in the elemental case  
 	 as temporaries are handled separatedly 
 	 (below in gfc_conv_elemental_dependencies).  */
-<<<<<<< HEAD
-      gfc_conv_loop_setup (&loop, &code->expr->where);
-=======
       gfc_conv_loop_setup (&loop, &code->expr1->where);
->>>>>>> 42a9ba1d
       gfc_mark_ss_chain_used (ss, 1);
 
       /* Convert the arguments, checking for dependencies.  */
@@ -3750,13 +3737,8 @@
   if (ompws_flags & OMPWS_WORKSHARE_FLAG)
     ompws_flags |= OMPWS_SCALARIZER_WS;
 
-<<<<<<< HEAD
-  cond = cblock->expr;
-  tdst = cblock->next->expr;
-=======
   cond = cblock->expr1;
   tdst = cblock->next->expr1;
->>>>>>> 42a9ba1d
   tsrc = cblock->next->expr2;
   edst = eblock ? eblock->next->expr1 : NULL;
   esrc = eblock ? eblock->next->expr2 : NULL;
@@ -3997,11 +3979,7 @@
   gfc_start_block (&block);
 
   /* Either STAT= and/or ERRMSG is present.  */
-<<<<<<< HEAD
-  if (code->expr || code->expr2)
-=======
   if (code->expr1 || code->expr2)
->>>>>>> 42a9ba1d
     {
       tree gfc_int4_type_node = gfc_get_int_type (4);
 
@@ -4036,11 +4014,7 @@
 			     fold_convert (TREE_TYPE (se.expr), tmp));
 	  gfc_add_expr_to_block (&se.pre, tmp);
 
-<<<<<<< HEAD
-	  if (code->expr || code->expr2)
-=======
 	  if (code->expr1 || code->expr2)
->>>>>>> 42a9ba1d
 	    {
 	      tmp = build1_v (GOTO_EXPR, error_label);
 	      parm = fold_build2 (NE_EXPR, boolean_type_node,
@@ -4064,11 +4038,7 @@
     }
 
   /* STAT block.  */
-<<<<<<< HEAD
-  if (code->expr)
-=======
   if (code->expr1)
->>>>>>> 42a9ba1d
     {
       tmp = build1_v (LABEL_EXPR, error_label);
       gfc_add_expr_to_block (&block, tmp);
@@ -4099,22 +4069,14 @@
       dlen = gfc_get_expr_charlen (code->expr2);
       slen = fold_build2 (MIN_EXPR, TREE_TYPE (slen), dlen, slen);
 
-<<<<<<< HEAD
-      dlen = build_call_expr (built_in_decls[BUILT_IN_MEMCPY], 3,
-=======
       dlen = build_call_expr_loc (input_location,
 			      built_in_decls[BUILT_IN_MEMCPY], 3,
->>>>>>> 42a9ba1d
 		gfc_build_addr_expr (pvoid_type_node, se.expr), errmsg, slen);
 
       tmp = fold_build2 (NE_EXPR, boolean_type_node, stat,
 			 build_int_cst (TREE_TYPE (stat), 0));
 
-<<<<<<< HEAD
-      tmp = build3_v (COND_EXPR, tmp, dlen, build_empty_stmt ());
-=======
       tmp = build3_v (COND_EXPR, tmp, dlen, build_empty_stmt (input_location));
->>>>>>> 42a9ba1d
 
       gfc_add_expr_to_block (&block, tmp);
     }
@@ -4141,11 +4103,7 @@
   /* Count the number of failed deallocations.  If deallocate() was
      called with STAT= , then set STAT to the count.  If deallocate
      was called with ERRMSG, then set ERRMG to a string.  */
-<<<<<<< HEAD
-  if (code->expr || code->expr2)
-=======
   if (code->expr1 || code->expr2)
->>>>>>> 42a9ba1d
     {
       tree gfc_int4_type_node = gfc_get_int_type (4);
 
@@ -4206,11 +4164,7 @@
 
       /* Keep track of the number of failed deallocations by adding stat
 	 of the last deallocation to the running total.  */
-<<<<<<< HEAD
-      if (code->expr || code->expr2)
-=======
       if (code->expr1 || code->expr2)
->>>>>>> 42a9ba1d
 	{
 	  apstat = fold_build2 (PLUS_EXPR, TREE_TYPE (stat), astat, stat);
 	  gfc_add_modify (&se.pre, astat, apstat);
@@ -4222,11 +4176,7 @@
     }
 
   /* Set STAT.  */
-<<<<<<< HEAD
-  if (code->expr)
-=======
   if (code->expr1)
->>>>>>> 42a9ba1d
     {
       gfc_init_se (&se, NULL);
       gfc_conv_expr_lhs (&se, code->expr1);
@@ -4254,22 +4204,14 @@
       dlen = gfc_get_expr_charlen (code->expr2);
       slen = fold_build2 (MIN_EXPR, TREE_TYPE (slen), dlen, slen);
 
-<<<<<<< HEAD
-      dlen = build_call_expr (built_in_decls[BUILT_IN_MEMCPY], 3,
-=======
       dlen = build_call_expr_loc (input_location,
 			      built_in_decls[BUILT_IN_MEMCPY], 3,
->>>>>>> 42a9ba1d
 		gfc_build_addr_expr (pvoid_type_node, se.expr), errmsg, slen);
 
       tmp = fold_build2 (NE_EXPR, boolean_type_node, astat,
 			 build_int_cst (TREE_TYPE (astat), 0));
 
-<<<<<<< HEAD
-      tmp = build3_v (COND_EXPR, tmp, dlen, build_empty_stmt ());
-=======
       tmp = build3_v (COND_EXPR, tmp, dlen, build_empty_stmt (input_location));
->>>>>>> 42a9ba1d
 
       gfc_add_expr_to_block (&block, tmp);
     }

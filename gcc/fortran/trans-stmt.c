--- conflicted
+++ resolved
@@ -1947,18 +1947,6 @@
   tmp = gfc_finish_block (&body);
   tmp = fold_build1_loc (loc, LOOP_EXPR, void_type_node, tmp);
 
-<<<<<<< HEAD
-  /* Only execute the loop if the number of iterations is positive.  */
-  if (tree_int_cst_sgn (step) > 0)
-    cond = fold_build2_loc (loc, LE_EXPR, boolean_type_node, dovar,
-			    to);
-  else
-    cond = fold_build2_loc (loc, GE_EXPR, boolean_type_node, dovar,
-			    to);
-  tmp = fold_build3_loc (loc, COND_EXPR, void_type_node, cond, tmp,
-			 build_empty_stmt (loc));
-=======
->>>>>>> a60a5d31
   gfc_add_expr_to_block (pblock, tmp);
 
   /* Add the exit label.  */

--- conflicted
+++ resolved
@@ -1,9 +1,5 @@
 /* Statement translation -- generate GCC trees from gfc_code.
-<<<<<<< HEAD
-   Copyright (C) 2002, 2003, 2004, 2005, 2006, 2007
-=======
    Copyright (C) 2002, 2003, 2004, 2005, 2006, 2007, 2008, 2009
->>>>>>> 42bae686
    Free Software Foundation, Inc.
    Contributed by Paul Brook <paul@nowt.org>
    and Steven Bosscher <s.bosscher@student.tudelft.nl>
@@ -268,23 +264,6 @@
 	      tmp_loop.order[n] = loopse->loop->order[n];
 	    }
 
-<<<<<<< HEAD
-	  /* Generate the temporary.  Merge the block so that the
-	     declarations are put at the right binding level.  */
-	  size = gfc_create_var (gfc_array_index_type, NULL);
-	  data = gfc_create_var (pvoid_type_node, NULL);
-	  gfc_start_block (&block);
-	  tmp = gfc_typenode_for_spec (&e->ts);
-	  tmp = gfc_trans_create_temp_array (&se->pre, &se->post,
-					      &tmp_loop, info, tmp,
-					      false, true, false);
-	  gfc_add_modify_expr (&se->pre, size, tmp);
-	  tmp = fold_convert (pvoid_type_node, info->data);
-	  gfc_add_modify_expr (&se->pre, data, tmp);
-	  gfc_merge_block_scope (&block);
-
-=======
->>>>>>> 42bae686
 	  /* Obtain the argument descriptor for unpacking.  */
 	  gfc_init_se (&parmse, NULL);
 	  parmse.want_pointer = 1;
@@ -394,11 +373,7 @@
 	  se.expr = convert (gfc_typenode_for_spec (&sym->ts), se.expr);
 	  if (sym->backend_decl == NULL)
 	    sym->backend_decl = gfc_get_symbol_decl (sym);
-<<<<<<< HEAD
-	  gfc_add_modify_expr (&se.pre, sym->backend_decl, se.expr);
-=======
 	  gfc_add_modify (&se.pre, sym->backend_decl, se.expr);
->>>>>>> 42bae686
 	}
       else
 	gfc_add_expr_to_block (&se.pre, se.expr);
@@ -1619,8 +1594,6 @@
 }
 
 
-<<<<<<< HEAD
-=======
 /* Traversal function to substitute a replacement symtree if the symbol
    in the expression is the same as that passed.  f == 2 signals that
    that variable itself is not to be checked - only the references.
@@ -1822,7 +1795,6 @@
 }
 
 
->>>>>>> 42bae686
 /* Generate the loops for a FORALL block, specified by FORALL_TMP.  BODY
    is the contents of the FORALL block/stmt to be iterated.  MASK_FLAG
    indicates whether we should generate code to test the FORALLs mask
@@ -1857,11 +1829,7 @@
 
   /* Initialize the mask index outside the FORALL nest.  */
   if (mask_flag && forall_tmp->mask)
-<<<<<<< HEAD
-    gfc_add_modify_expr (outer, forall_tmp->maskindex, gfc_index_zero_node);
-=======
     gfc_add_modify (outer, forall_tmp->maskindex, gfc_index_zero_node);
->>>>>>> 42bae686
 
   iter = forall_tmp->this_loop;
   nvar = forall_tmp->nvar;
@@ -1967,11 +1935,7 @@
           /* If a mask was specified make the assignment conditional.  */
           if (mask)
             {
-<<<<<<< HEAD
-              tmp = gfc_build_array_ref (mask, maskindex);
-=======
               tmp = gfc_build_array_ref (mask, maskindex, NULL);
->>>>>>> 42bae686
               body = build3_v (COND_EXPR, tmp, body, build_empty_stmt ());
             }
         }
@@ -2337,13 +2301,6 @@
   tree tmp, number;
   stmtblock_t body;
 
-<<<<<<< HEAD
-  /* Optimize the case for an outer-most loop with constant bounds.  */
-  if (INTEGER_CST_P (inner_size) && !nested_forall_info)
-    return inner_size;
-  
-  /* TODO: optimizing the computing process.  */
-=======
   /* We can eliminate the innermost unconditional loops with constant
      array bounds.  */
   if (INTEGER_CST_P (inner_size))
@@ -2363,7 +2320,6 @@
     }
 
   /* Otherwise, create a temporary variable to compute the result.  */
->>>>>>> 42bae686
   number = gfc_create_var (gfc_array_index_type, "num");
   gfc_add_modify (block, number, gfc_index_zero_node);
 
@@ -2379,13 +2335,8 @@
   tmp = gfc_finish_block (&body);
 
   /* Generate loops.  */
-<<<<<<< HEAD
-  if (nested_forall_info != NULL)
-    tmp = gfc_trans_nested_forall_loop (nested_forall_info, tmp, 1);
-=======
   if (forall_tmp != NULL)
     tmp = gfc_trans_nested_forall_loop (forall_tmp, tmp, 1);
->>>>>>> 42bae686
 
   gfc_add_expr_to_block (block, tmp);
 
@@ -2404,11 +2355,7 @@
   tree unit;
   tree tmp;
 
-<<<<<<< HEAD
-  unit = TYPE_SIZE_UNIT (type);
-=======
   unit = fold_convert (gfc_array_index_type, TYPE_SIZE_UNIT (type));
->>>>>>> 42bae686
   if (!integer_onep (unit))
     bytesize = fold_build2 (MULT_EXPR, gfc_array_index_type, size, unit);
   else
@@ -2788,8 +2735,6 @@
   gfc_saved_var *saved_vars;
   iter_info *this_forall;
   forall_info *info;
-<<<<<<< HEAD
-=======
   bool need_mask;
 
   /* Do nothing if the mask is false.  */
@@ -2797,7 +2742,6 @@
       && code->expr->expr_type == EXPR_CONSTANT
       && !code->expr->value.logical)
     return build_empty_stmt ();
->>>>>>> 42bae686
 
   n = 0;
   /* Count the FORALL index number.  */
@@ -2816,13 +2760,9 @@
   /* Allocate the space for info.  */
   info = (forall_info *) gfc_getmem (sizeof (forall_info));
 
-<<<<<<< HEAD
-  gfc_start_block (&block);
-=======
   gfc_start_block (&pre);
   gfc_init_block (&post);
   gfc_init_block (&block);
->>>>>>> 42bae686
 
   n = 0;
   for (fa = code->ext.forall_iterator; fa; fa = fa->next)
@@ -2903,26 +2843,6 @@
   info->nvar = nvar;
   info->size = size;
 
-<<<<<<< HEAD
-  /* First we need to allocate the mask.  */
-  if (code->expr)
-    {
-      /* As the mask array can be very big, prefer compact boolean types.  */
-      tree mask_type = gfc_get_logical_type (gfc_logical_kinds[0].kind);
-      mask = allocate_temp_for_forall_nest (nested_forall_info, mask_type,
-					    size, NULL, &block, &pmask);
-      maskindex = gfc_create_var_np (gfc_array_index_type, "mi");
-
-      /* Record them in the info structure.  */
-      info->maskindex = maskindex;
-      info->mask = mask;
-    }
-  else
-    {
-      /* No mask was specified.  */
-      maskindex = NULL_TREE;
-      mask = pmask = NULL_TREE;
-=======
   if (code->expr)
     {
       /* If the mask is .true., consider the FORALL unconditional.  */
@@ -2931,23 +2851,10 @@
 	need_mask = false;
       else
 	need_mask = true;
->>>>>>> 42bae686
     }
   else
     need_mask = false;
 
-<<<<<<< HEAD
-  /* Link the current forall level to nested_forall_info.  */
-  info->prev_nest = nested_forall_info;
-  nested_forall_info = info;
-
-  /* Copy the mask into a temporary variable if required.
-     For now we assume a mask temporary is needed.  */
-  if (code->expr)
-    {
-      /* As the mask array can be very big, prefer compact boolean types.  */
-      tree mask_type = gfc_get_logical_type (gfc_logical_kinds[0].kind);
-=======
   /* First we need to allocate the mask.  */
   if (need_mask)
     {
@@ -2978,7 +2885,6 @@
     {
       /* As the mask array can be very big, prefer compact boolean types.  */
       tree mask_type = gfc_get_logical_type (gfc_logical_kinds[0].kind);
->>>>>>> 42bae686
 
       gfc_add_modify (&block, maskindex, gfc_index_zero_node);
 
@@ -2993,15 +2899,6 @@
       /* Store the mask.  */
       se.expr = convert (mask_type, se.expr);
 
-<<<<<<< HEAD
-      tmp = gfc_build_array_ref (mask, maskindex);
-      gfc_add_modify_expr (&body, tmp, se.expr);
-
-      /* Advance to the next mask element.  */
-      tmp = build2 (PLUS_EXPR, gfc_array_index_type,
-		    maskindex, gfc_index_one_node);
-      gfc_add_modify_expr (&body, maskindex, tmp);
-=======
       tmp = gfc_build_array_ref (mask, maskindex, NULL);
       gfc_add_modify (&body, tmp, se.expr);
 
@@ -3009,7 +2906,6 @@
       tmp = fold_build2 (PLUS_EXPR, gfc_array_index_type,
 			 maskindex, gfc_index_one_node);
       gfc_add_modify (&body, maskindex, tmp);
->>>>>>> 42bae686
 
       /* Generate the loops.  */
       tmp = gfc_finish_block (&body);
@@ -4024,16 +3920,9 @@
 	  if (expr->ts.type == BT_CHARACTER && tmp == NULL_TREE)
 	    tmp = se.string_length;
 
-<<<<<<< HEAD
-	  parm = gfc_chainon_list (NULL_TREE, tmp);
-	  parm = gfc_chainon_list (parm, pstat);
-	  tmp = build_function_call_expr (gfor_fndecl_allocate, parm);
-	  tmp = build2 (MODIFY_EXPR, void_type_node, se.expr, tmp);
-=======
 	  tmp = gfc_allocate_with_status (&se.pre, tmp, pstat);
 	  tmp = fold_build2 (MODIFY_EXPR, void_type_node, se.expr,
 			     fold_convert (TREE_TYPE (se.expr), tmp));
->>>>>>> 42bae686
 	  gfc_add_expr_to_block (&se.pre, tmp);
 
 	  if (code->expr)
@@ -4098,11 +3987,7 @@
   gfc_se se;
   gfc_alloc *al;
   gfc_expr *expr;
-<<<<<<< HEAD
-  tree apstat, astat, parm, pstat, stat, tmp;
-=======
   tree apstat, astat, pstat, stat, tmp;
->>>>>>> 42bae686
   stmtblock_t block;
 
   gfc_start_block (&block);
@@ -4162,21 +4047,11 @@
 	tmp = gfc_array_deallocate (se.expr, pstat, expr);
       else
 	{
-<<<<<<< HEAD
-	  parm = gfc_chainon_list (NULL_TREE, se.expr);
-	  parm = gfc_chainon_list (parm, pstat);
-	  tmp = build_function_call_expr (gfor_fndecl_deallocate, parm);
-	  gfc_add_expr_to_block (&se.pre, tmp);
-
-	  tmp = build2 (MODIFY_EXPR, void_type_node,
-			se.expr, build_int_cst (TREE_TYPE (se.expr), 0));
-=======
 	  tmp = gfc_deallocate_with_status (se.expr, pstat, false, expr);
 	  gfc_add_expr_to_block (&se.pre, tmp);
 
 	  tmp = fold_build2 (MODIFY_EXPR, void_type_node,
 			     se.expr, build_int_cst (TREE_TYPE (se.expr), 0));
->>>>>>> 42bae686
 	}
 
       gfc_add_expr_to_block (&se.pre, tmp);

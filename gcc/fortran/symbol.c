/* Maintain binary trees of symbols.
   Copyright (C) 2000, 2001, 2002, 2003, 2004, 2005, 2006, 2007, 2008, 2009
   Free Software Foundation, Inc.
   Contributed by Andy Vaught

This file is part of GCC.

GCC is free software; you can redistribute it and/or modify it under
the terms of the GNU General Public License as published by the Free
Software Foundation; either version 3, or (at your option) any later
version.

GCC is distributed in the hope that it will be useful, but WITHOUT ANY
WARRANTY; without even the implied warranty of MERCHANTABILITY or
FITNESS FOR A PARTICULAR PURPOSE.  See the GNU General Public License
for more details.

You should have received a copy of the GNU General Public License
along with GCC; see the file COPYING3.  If not see
<http://www.gnu.org/licenses/>.  */


#include "config.h"
#include "system.h"
#include "flags.h"
#include "gfortran.h"
#include "parse.h"
#include "match.h"


/* Strings for all symbol attributes.  We use these for dumping the
   parse tree, in error messages, and also when reading and writing
   modules.  */

const mstring flavors[] =
{
  minit ("UNKNOWN-FL", FL_UNKNOWN), minit ("PROGRAM", FL_PROGRAM),
  minit ("BLOCK-DATA", FL_BLOCK_DATA), minit ("MODULE", FL_MODULE),
  minit ("VARIABLE", FL_VARIABLE), minit ("PARAMETER", FL_PARAMETER),
  minit ("LABEL", FL_LABEL), minit ("PROCEDURE", FL_PROCEDURE),
  minit ("DERIVED", FL_DERIVED), minit ("NAMELIST", FL_NAMELIST),
  minit (NULL, -1)
};

const mstring procedures[] =
{
    minit ("UNKNOWN-PROC", PROC_UNKNOWN),
    minit ("MODULE-PROC", PROC_MODULE),
    minit ("INTERNAL-PROC", PROC_INTERNAL),
    minit ("DUMMY-PROC", PROC_DUMMY),
    minit ("INTRINSIC-PROC", PROC_INTRINSIC),
    minit ("EXTERNAL-PROC", PROC_EXTERNAL),
    minit ("STATEMENT-PROC", PROC_ST_FUNCTION),
    minit (NULL, -1)
};

const mstring intents[] =
{
    minit ("UNKNOWN-INTENT", INTENT_UNKNOWN),
    minit ("IN", INTENT_IN),
    minit ("OUT", INTENT_OUT),
    minit ("INOUT", INTENT_INOUT),
    minit (NULL, -1)
};

const mstring access_types[] =
{
    minit ("UNKNOWN-ACCESS", ACCESS_UNKNOWN),
    minit ("PUBLIC", ACCESS_PUBLIC),
    minit ("PRIVATE", ACCESS_PRIVATE),
    minit (NULL, -1)
};

const mstring ifsrc_types[] =
{
    minit ("UNKNOWN", IFSRC_UNKNOWN),
    minit ("DECL", IFSRC_DECL),
    minit ("BODY", IFSRC_IFBODY)
};

const mstring save_status[] =
{
    minit ("UNKNOWN", SAVE_NONE),
    minit ("EXPLICIT-SAVE", SAVE_EXPLICIT),
    minit ("IMPLICIT-SAVE", SAVE_IMPLICIT),
};

/* This is to make sure the backend generates setup code in the correct
   order.  */

static int next_dummy_order = 1;


gfc_namespace *gfc_current_ns;
gfc_namespace *gfc_global_ns_list;

gfc_gsymbol *gfc_gsym_root = NULL;

static gfc_symbol *changed_syms = NULL;

gfc_dt_list *gfc_derived_types;


/* List of tentative typebound-procedures.  */

typedef struct tentative_tbp
{
  gfc_typebound_proc *proc;
  struct tentative_tbp *next;
}
tentative_tbp;

static tentative_tbp *tentative_tbp_list = NULL;


/*********** IMPLICIT NONE and IMPLICIT statement handlers ***********/

/* The following static variable indicates whether a particular element has
   been explicitly set or not.  */

static int new_flag[GFC_LETTERS];


/* Handle a correctly parsed IMPLICIT NONE.  */

void
gfc_set_implicit_none (void)
{
  int i;

  if (gfc_current_ns->seen_implicit_none)
    {
      gfc_error ("Duplicate IMPLICIT NONE statement at %C");
      return;
    }

  gfc_current_ns->seen_implicit_none = 1;

  for (i = 0; i < GFC_LETTERS; i++)
    {
      gfc_clear_ts (&gfc_current_ns->default_type[i]);
      gfc_current_ns->set_flag[i] = 1;
    }
}


/* Reset the implicit range flags.  */

void
gfc_clear_new_implicit (void)
{
  int i;

  for (i = 0; i < GFC_LETTERS; i++)
    new_flag[i] = 0;
}


/* Prepare for a new implicit range.  Sets flags in new_flag[].  */

gfc_try
gfc_add_new_implicit_range (int c1, int c2)
{
  int i;

  c1 -= 'a';
  c2 -= 'a';

  for (i = c1; i <= c2; i++)
    {
      if (new_flag[i])
	{
	  gfc_error ("Letter '%c' already set in IMPLICIT statement at %C",
		     i + 'A');
	  return FAILURE;
	}

      new_flag[i] = 1;
    }

  return SUCCESS;
}


/* Add a matched implicit range for gfc_set_implicit().  Check if merging
   the new implicit types back into the existing types will work.  */

gfc_try
gfc_merge_new_implicit (gfc_typespec *ts)
{
  int i;

  if (gfc_current_ns->seen_implicit_none)
    {
      gfc_error ("Cannot specify IMPLICIT at %C after IMPLICIT NONE");
      return FAILURE;
    }

  for (i = 0; i < GFC_LETTERS; i++)
    {
      if (new_flag[i])
	{
	  if (gfc_current_ns->set_flag[i])
	    {
	      gfc_error ("Letter %c already has an IMPLICIT type at %C",
			 i + 'A');
	      return FAILURE;
	    }

	  gfc_current_ns->default_type[i] = *ts;
	  gfc_current_ns->implicit_loc[i] = gfc_current_locus;
	  gfc_current_ns->set_flag[i] = 1;
	}
    }
  return SUCCESS;
}


/* Given a symbol, return a pointer to the typespec for its default type.  */

gfc_typespec *
gfc_get_default_type (const char *name, gfc_namespace *ns)
{
  char letter;

  letter = name[0];

  if (gfc_option.flag_allow_leading_underscore && letter == '_')
    gfc_internal_error ("Option -fallow-leading-underscore is for use only by "
			"gfortran developers, and should not be used for "
			"implicitly typed variables");

  if (letter < 'a' || letter > 'z')
<<<<<<< HEAD
    gfc_internal_error ("gfc_get_default_type(): Bad symbol '%s'",sym->name);
=======
    gfc_internal_error ("gfc_get_default_type(): Bad symbol '%s'", name);
>>>>>>> 42a9ba1d

  if (ns == NULL)
    ns = gfc_current_ns;

  return &ns->default_type[letter - 'a'];
}


/* Given a pointer to a symbol, set its type according to the first
   letter of its name.  Fails if the letter in question has no default
   type.  */

gfc_try
gfc_set_default_type (gfc_symbol *sym, int error_flag, gfc_namespace *ns)
{
  gfc_typespec *ts;

  if (sym->ts.type != BT_UNKNOWN)
    gfc_internal_error ("gfc_set_default_type(): symbol already has a type");

  ts = gfc_get_default_type (sym->name, ns);

  if (ts->type == BT_UNKNOWN)
    {
      if (error_flag && !sym->attr.untyped)
	{
	  gfc_error ("Symbol '%s' at %L has no IMPLICIT type",
		     sym->name, &sym->declared_at);
	  sym->attr.untyped = 1; /* Ensure we only give an error once.  */
	}

      return FAILURE;
    }

  sym->ts = *ts;
  sym->attr.implicit_type = 1;

  if (ts->cl)
    {
      sym->ts.cl = gfc_get_charlen ();
      *sym->ts.cl = *ts->cl;
    }

  if (sym->attr.is_bind_c == 1)
    {
      /* BIND(C) variables should not be implicitly declared.  */
      gfc_warning_now ("Implicitly declared BIND(C) variable '%s' at %L may "
                       "not be C interoperable", sym->name, &sym->declared_at);
      sym->ts.f90_type = sym->ts.type;
    }

  if (sym->attr.dummy != 0)
    {
      if (sym->ns->proc_name != NULL
	  && (sym->ns->proc_name->attr.subroutine != 0
	      || sym->ns->proc_name->attr.function != 0)
	  && sym->ns->proc_name->attr.is_bind_c != 0)
        {
          /* Dummy args to a BIND(C) routine may not be interoperable if
             they are implicitly typed.  */
          gfc_warning_now ("Implicitly declared variable '%s' at %L may not "
                           "be C interoperable but it is a dummy argument to "
                           "the BIND(C) procedure '%s' at %L", sym->name,
                           &(sym->declared_at), sym->ns->proc_name->name,
                           &(sym->ns->proc_name->declared_at));
          sym->ts.f90_type = sym->ts.type;
        }
    }
  
  return SUCCESS;
}


/* This function is called from parse.c(parse_progunit) to check the
   type of the function is not implicitly typed in the host namespace
   and to implicitly type the function result, if necessary.  */

void
gfc_check_function_type (gfc_namespace *ns)
{
  gfc_symbol *proc = ns->proc_name;

  if (!proc->attr.contained || proc->result->attr.implicit_type)
    return;

  if (proc->result->ts.type == BT_UNKNOWN && proc->result->ts.interface == NULL)
    {
      if (gfc_set_default_type (proc->result, 0, gfc_current_ns)
		== SUCCESS)
	{
	  if (proc->result != proc)
	    {
	      proc->ts = proc->result->ts;
	      proc->as = gfc_copy_array_spec (proc->result->as);
	      proc->attr.dimension = proc->result->attr.dimension;
	      proc->attr.pointer = proc->result->attr.pointer;
	      proc->attr.allocatable = proc->result->attr.allocatable;
	    }
	}
      else if (!proc->result->attr.proc_pointer)
	{
	  gfc_error ("Function result '%s' at %L has no IMPLICIT type",
		     proc->result->name, &proc->result->declared_at);
	  proc->result->attr.untyped = 1;
	}
    }
}


/******************** Symbol attribute stuff *********************/

/* This is a generic conflict-checker.  We do this to avoid having a
   single conflict in two places.  */

#define conf(a, b) if (attr->a && attr->b) { a1 = a; a2 = b; goto conflict; }
#define conf2(a) if (attr->a) { a2 = a; goto conflict; }
#define conf_std(a, b, std) if (attr->a && attr->b)\
                              {\
                                a1 = a;\
                                a2 = b;\
                                standard = std;\
                                goto conflict_std;\
                              }

static gfc_try
check_conflict (symbol_attribute *attr, const char *name, locus *where)
{
  static const char *dummy = "DUMMY", *save = "SAVE", *pointer = "POINTER",
    *target = "TARGET", *external = "EXTERNAL", *intent = "INTENT",
    *intent_in = "INTENT(IN)", *intrinsic = "INTRINSIC",
    *intent_out = "INTENT(OUT)", *intent_inout = "INTENT(INOUT)",
    *allocatable = "ALLOCATABLE", *elemental = "ELEMENTAL",
    *privat = "PRIVATE", *recursive = "RECURSIVE",
    *in_common = "COMMON", *result = "RESULT", *in_namelist = "NAMELIST",
    *publik = "PUBLIC", *optional = "OPTIONAL", *entry = "ENTRY",
    *function = "FUNCTION", *subroutine = "SUBROUTINE",
    *dimension = "DIMENSION", *in_equivalence = "EQUIVALENCE",
    *use_assoc = "USE ASSOCIATED", *cray_pointer = "CRAY POINTER",
    *cray_pointee = "CRAY POINTEE", *data = "DATA", *value = "VALUE",
    *volatile_ = "VOLATILE", *is_protected = "PROTECTED",
    *is_bind_c = "BIND(C)", *procedure = "PROCEDURE";
  static const char *threadprivate = "THREADPRIVATE";

  const char *a1, *a2;
  int standard;

  if (where == NULL)
    where = &gfc_current_locus;

  if (attr->pointer && attr->intent != INTENT_UNKNOWN)
    {
      a1 = pointer;
      a2 = intent;
      standard = GFC_STD_F2003;
      goto conflict_std;
    }

  /* Check for attributes not allowed in a BLOCK DATA.  */
  if (gfc_current_state () == COMP_BLOCK_DATA)
    {
      a1 = NULL;

      if (attr->in_namelist)
	a1 = in_namelist;
      if (attr->allocatable)
	a1 = allocatable;
      if (attr->external)
	a1 = external;
      if (attr->optional)
	a1 = optional;
      if (attr->access == ACCESS_PRIVATE)
	a1 = privat;
      if (attr->access == ACCESS_PUBLIC)
	a1 = publik;
      if (attr->intent != INTENT_UNKNOWN)
	a1 = intent;

      if (a1 != NULL)
	{
	  gfc_error
	    ("%s attribute not allowed in BLOCK DATA program unit at %L",
	     a1, where);
	  return FAILURE;
	}
    }

  if (attr->save == SAVE_EXPLICIT)
    {
      conf (dummy, save);
      conf (in_common, save);
      conf (result, save);

      switch (attr->flavor)
	{
	  case FL_PROGRAM:
	  case FL_BLOCK_DATA:
	  case FL_MODULE:
	  case FL_LABEL:
	  case FL_DERIVED:
	  case FL_PARAMETER:
            a1 = gfc_code2string (flavors, attr->flavor);
            a2 = save;
	    goto conflict;

	  case FL_PROCEDURE:
	    /* Conflicts between SAVE and PROCEDURE will be checked at
	       resolution stage, see "resolve_fl_procedure".  */
	  case FL_VARIABLE:
	  case FL_NAMELIST:
	  default:
	    break;
	}
    }

  conf (dummy, entry);
  conf (dummy, intrinsic);
  conf (dummy, threadprivate);
  conf (pointer, target);
  conf (pointer, intrinsic);
  conf (pointer, elemental);
  conf (allocatable, elemental);

  conf (target, external);
  conf (target, intrinsic);

  if (!attr->if_source)
    conf (external, dimension);   /* See Fortran 95's R504.  */

  conf (external, intrinsic);
  conf (entry, intrinsic);

  if ((attr->if_source == IFSRC_DECL && !attr->procedure) || attr->contained)
    conf (external, subroutine);

  if (attr->proc_pointer && gfc_notify_std (GFC_STD_F2003,
			    "Fortran 2003: Procedure pointer at %C") == FAILURE)
    return FAILURE;

  conf (allocatable, pointer);
  conf_std (allocatable, dummy, GFC_STD_F2003);
  conf_std (allocatable, function, GFC_STD_F2003);
  conf_std (allocatable, result, GFC_STD_F2003);
  conf (elemental, recursive);

  conf (in_common, dummy);
  conf (in_common, allocatable);
  conf (in_common, result);

  conf (dummy, result);

  conf (in_equivalence, use_assoc);
  conf (in_equivalence, dummy);
  conf (in_equivalence, target);
  conf (in_equivalence, pointer);
  conf (in_equivalence, function);
  conf (in_equivalence, result);
  conf (in_equivalence, entry);
  conf (in_equivalence, allocatable);
  conf (in_equivalence, threadprivate);

  conf (in_namelist, pointer);
  conf (in_namelist, allocatable);

  conf (entry, result);

  conf (function, subroutine);

  if (!function && !subroutine)
    conf (is_bind_c, dummy);

  conf (is_bind_c, cray_pointer);
  conf (is_bind_c, cray_pointee);
  conf (is_bind_c, allocatable);
  conf (is_bind_c, elemental);

  /* Need to also get volatile attr, according to 5.1 of F2003 draft.
     Parameter conflict caught below.  Also, value cannot be specified
     for a dummy procedure.  */

  /* Cray pointer/pointee conflicts.  */
  conf (cray_pointer, cray_pointee);
  conf (cray_pointer, dimension);
  conf (cray_pointer, pointer);
  conf (cray_pointer, target);
  conf (cray_pointer, allocatable);
  conf (cray_pointer, external);
  conf (cray_pointer, intrinsic);
  conf (cray_pointer, in_namelist);
  conf (cray_pointer, function);
  conf (cray_pointer, subroutine);
  conf (cray_pointer, entry);

  conf (cray_pointee, allocatable);
  conf (cray_pointee, intent);
  conf (cray_pointee, optional);
  conf (cray_pointee, dummy);
  conf (cray_pointee, target);
  conf (cray_pointee, intrinsic);
  conf (cray_pointee, pointer);
  conf (cray_pointee, entry);
  conf (cray_pointee, in_common);
  conf (cray_pointee, in_equivalence);
  conf (cray_pointee, threadprivate);

  conf (data, dummy);
  conf (data, function);
  conf (data, result);
  conf (data, allocatable);
  conf (data, use_assoc);

  conf (value, pointer)
  conf (value, allocatable)
  conf (value, subroutine)
  conf (value, function)
  conf (value, volatile_)
  conf (value, dimension)
  conf (value, external)

  if (attr->value
      && (attr->intent == INTENT_OUT || attr->intent == INTENT_INOUT))
    {
      a1 = value;
      a2 = attr->intent == INTENT_OUT ? intent_out : intent_inout;
      goto conflict;
    }

  conf (is_protected, intrinsic)
  conf (is_protected, external)
  conf (is_protected, in_common)

  conf (volatile_, intrinsic)
  conf (volatile_, external)

  if (attr->volatile_ && attr->intent == INTENT_IN)
    {
      a1 = volatile_;
      a2 = intent_in;
      goto conflict;
    }

  conf (procedure, allocatable)
  conf (procedure, dimension)
  conf (procedure, intrinsic)
  conf (procedure, is_protected)
  conf (procedure, target)
  conf (procedure, value)
  conf (procedure, volatile_)
  conf (procedure, entry)

  a1 = gfc_code2string (flavors, attr->flavor);

  if (attr->in_namelist
      && attr->flavor != FL_VARIABLE
      && attr->flavor != FL_PROCEDURE
      && attr->flavor != FL_UNKNOWN)
    {
      a2 = in_namelist;
      goto conflict;
    }

  switch (attr->flavor)
    {
    case FL_PROGRAM:
    case FL_BLOCK_DATA:
    case FL_MODULE:
    case FL_LABEL:
      conf2 (dimension);
      conf2 (dummy);
      conf2 (volatile_);
      conf2 (pointer);
      conf2 (is_protected);
      conf2 (target);
      conf2 (external);
      conf2 (intrinsic);
      conf2 (allocatable);
      conf2 (result);
      conf2 (in_namelist);
      conf2 (optional);
      conf2 (function);
      conf2 (subroutine);
      conf2 (threadprivate);

      if (attr->access == ACCESS_PUBLIC || attr->access == ACCESS_PRIVATE)
	{
	  a2 = attr->access == ACCESS_PUBLIC ? publik : privat;
	  gfc_error ("%s attribute applied to %s %s at %L", a2, a1,
	    name, where);
	  return FAILURE;
	}

      if (attr->is_bind_c)
	{
	  gfc_error_now ("BIND(C) applied to %s %s at %L", a1, name, where);
	  return FAILURE;
	}

      break;

    case FL_VARIABLE:
      break;

    case FL_NAMELIST:
      conf2 (result);
      break;

    case FL_PROCEDURE:
      /* Conflicts with INTENT, SAVE and RESULT will be checked
	 at resolution stage, see "resolve_fl_procedure".  */

      if (attr->subroutine)
	{
	  conf2 (target);
	  conf2 (allocatable);
	  conf2 (in_namelist);
	  conf2 (dimension);
	  conf2 (function);
	  conf2 (threadprivate);
	}

      if (!attr->proc_pointer)
	conf2 (in_common);

      switch (attr->proc)
	{
	case PROC_ST_FUNCTION:
	  conf2 (dummy);
	  break;

	case PROC_MODULE:
	  conf2 (dummy);
	  break;

	case PROC_DUMMY:
	  conf2 (result);
	  conf2 (threadprivate);
	  break;

	default:
	  break;
	}

      break;

    case FL_DERIVED:
      conf2 (dummy);
      conf2 (pointer);
      conf2 (target);
      conf2 (external);
      conf2 (intrinsic);
      conf2 (allocatable);
      conf2 (optional);
      conf2 (entry);
      conf2 (function);
      conf2 (subroutine);
      conf2 (threadprivate);
      conf2 (result);

      if (attr->intent != INTENT_UNKNOWN)
	{
	  a2 = intent;
	  goto conflict;
	}
      break;

    case FL_PARAMETER:
      conf2 (external);
      conf2 (intrinsic);
      conf2 (optional);
      conf2 (allocatable);
      conf2 (function);
      conf2 (subroutine);
      conf2 (entry);
      conf2 (pointer);
      conf2 (is_protected);
      conf2 (target);
      conf2 (dummy);
      conf2 (in_common);
      conf2 (value);
      conf2 (volatile_);
      conf2 (threadprivate);
      conf2 (value);
      conf2 (is_bind_c);
      conf2 (result);
      break;

    default:
      break;
    }

  return SUCCESS;

conflict:
  if (name == NULL)
    gfc_error ("%s attribute conflicts with %s attribute at %L",
	       a1, a2, where);
  else
    gfc_error ("%s attribute conflicts with %s attribute in '%s' at %L",
	       a1, a2, name, where);

  return FAILURE;

conflict_std:
  if (name == NULL)
    {
      return gfc_notify_std (standard, "Fortran 2003: %s attribute "
                             "with %s attribute at %L", a1, a2,
                             where);
    }
  else
    {
      return gfc_notify_std (standard, "Fortran 2003: %s attribute "
			     "with %s attribute in '%s' at %L",
                             a1, a2, name, where);
    }
}

#undef conf
#undef conf2
#undef conf_std


/* Mark a symbol as referenced.  */

void
gfc_set_sym_referenced (gfc_symbol *sym)
{

  if (sym->attr.referenced)
    return;

  sym->attr.referenced = 1;

  /* Remember which order dummy variables are accessed in.  */
  if (sym->attr.dummy)
    sym->dummy_order = next_dummy_order++;
}


/* Common subroutine called by attribute changing subroutines in order
   to prevent them from changing a symbol that has been
   use-associated.  Returns zero if it is OK to change the symbol,
   nonzero if not.  */

static int
check_used (symbol_attribute *attr, const char *name, locus *where)
{

  if (attr->use_assoc == 0)
    return 0;

  if (where == NULL)
    where = &gfc_current_locus;

  if (name == NULL)
    gfc_error ("Cannot change attributes of USE-associated symbol at %L",
	       where);
  else
    gfc_error ("Cannot change attributes of USE-associated symbol %s at %L",
	       name, where);

  return 1;
}


/* Generate an error because of a duplicate attribute.  */

static void
duplicate_attr (const char *attr, locus *where)
{

  if (where == NULL)
    where = &gfc_current_locus;

  gfc_error ("Duplicate %s attribute specified at %L", attr, where);
}


gfc_try
gfc_add_ext_attribute (symbol_attribute *attr, unsigned ext_attr,
		       locus *where ATTRIBUTE_UNUSED)
{
  attr->ext_attr |= 1 << ext_attr;
  return SUCCESS;
}


/* Called from decl.c (attr_decl1) to check attributes, when declared
   separately.  */

gfc_try
gfc_add_attribute (symbol_attribute *attr, locus *where)
{
  if (check_used (attr, NULL, where))
    return FAILURE;

  return check_conflict (attr, NULL, where);
}


gfc_try
gfc_add_allocatable (symbol_attribute *attr, locus *where)
{

  if (check_used (attr, NULL, where))
    return FAILURE;

  if (attr->allocatable)
    {
      duplicate_attr ("ALLOCATABLE", where);
      return FAILURE;
    }

  if (attr->flavor == FL_PROCEDURE && attr->if_source == IFSRC_IFBODY
      && gfc_find_state (COMP_INTERFACE) == FAILURE)
    {
      gfc_error ("ALLOCATABLE specified outside of INTERFACE body at %L",
		 where);
      return FAILURE;
    }

  attr->allocatable = 1;
  return check_conflict (attr, NULL, where);
}


gfc_try
gfc_add_dimension (symbol_attribute *attr, const char *name, locus *where)
{

  if (check_used (attr, name, where))
    return FAILURE;

  if (attr->dimension)
    {
      duplicate_attr ("DIMENSION", where);
      return FAILURE;
    }

  if (attr->flavor == FL_PROCEDURE && attr->if_source == IFSRC_IFBODY
      && gfc_find_state (COMP_INTERFACE) == FAILURE)
    {
      gfc_error ("DIMENSION specified for '%s' outside its INTERFACE body "
		 "at %L", name, where);
      return FAILURE;
    }

  attr->dimension = 1;
  return check_conflict (attr, name, where);
}


gfc_try
gfc_add_external (symbol_attribute *attr, locus *where)
{

  if (check_used (attr, NULL, where))
    return FAILURE;

  if (attr->external)
    {
      duplicate_attr ("EXTERNAL", where);
      return FAILURE;
    }

  if (attr->pointer && attr->if_source != IFSRC_IFBODY)
    {
      attr->pointer = 0;
      attr->proc_pointer = 1;
    }

  attr->external = 1;

  return check_conflict (attr, NULL, where);
}


gfc_try
gfc_add_intrinsic (symbol_attribute *attr, locus *where)
{

  if (check_used (attr, NULL, where))
    return FAILURE;

  if (attr->intrinsic)
    {
      duplicate_attr ("INTRINSIC", where);
      return FAILURE;
    }

  attr->intrinsic = 1;

  return check_conflict (attr, NULL, where);
}


gfc_try
gfc_add_optional (symbol_attribute *attr, locus *where)
{

  if (check_used (attr, NULL, where))
    return FAILURE;

  if (attr->optional)
    {
      duplicate_attr ("OPTIONAL", where);
      return FAILURE;
    }

  attr->optional = 1;
  return check_conflict (attr, NULL, where);
}


gfc_try
gfc_add_pointer (symbol_attribute *attr, locus *where)
{

  if (check_used (attr, NULL, where))
    return FAILURE;

  if (attr->pointer && !(attr->if_source == IFSRC_IFBODY
      && gfc_find_state (COMP_INTERFACE) == FAILURE))
    {
      duplicate_attr ("POINTER", where);
      return FAILURE;
    }

  if (attr->procedure || (attr->external && attr->if_source != IFSRC_IFBODY)
      || (attr->if_source == IFSRC_IFBODY
      && gfc_find_state (COMP_INTERFACE) == FAILURE))
    attr->proc_pointer = 1;
  else
    attr->pointer = 1;

  return check_conflict (attr, NULL, where);
}


gfc_try
gfc_add_cray_pointer (symbol_attribute *attr, locus *where)
{

  if (check_used (attr, NULL, where))
    return FAILURE;

  attr->cray_pointer = 1;
  return check_conflict (attr, NULL, where);
}


gfc_try
gfc_add_cray_pointee (symbol_attribute *attr, locus *where)
{

  if (check_used (attr, NULL, where))
    return FAILURE;

  if (attr->cray_pointee)
    {
      gfc_error ("Cray Pointee at %L appears in multiple pointer()"
		 " statements", where);
      return FAILURE;
    }

  attr->cray_pointee = 1;
  return check_conflict (attr, NULL, where);
}


gfc_try
gfc_add_protected (symbol_attribute *attr, const char *name, locus *where)
{
  if (check_used (attr, name, where))
    return FAILURE;

  if (attr->is_protected)
    {
	if (gfc_notify_std (GFC_STD_LEGACY, 
			    "Duplicate PROTECTED attribute specified at %L",
			    where) 
	    == FAILURE)
	  return FAILURE;
    }

  attr->is_protected = 1;
  return check_conflict (attr, name, where);
}


gfc_try
gfc_add_result (symbol_attribute *attr, const char *name, locus *where)
{

  if (check_used (attr, name, where))
    return FAILURE;

  attr->result = 1;
  return check_conflict (attr, name, where);
}


gfc_try
gfc_add_save (symbol_attribute *attr, const char *name, locus *where)
{

  if (check_used (attr, name, where))
    return FAILURE;

  if (gfc_pure (NULL))
    {
      gfc_error
	("SAVE attribute at %L cannot be specified in a PURE procedure",
	 where);
      return FAILURE;
    }

  if (attr->save == SAVE_EXPLICIT)
    {
	if (gfc_notify_std (GFC_STD_LEGACY, 
			    "Duplicate SAVE attribute specified at %L",
			    where) 
	    == FAILURE)
	  return FAILURE;
    }

  attr->save = SAVE_EXPLICIT;
  return check_conflict (attr, name, where);
}


gfc_try
gfc_add_value (symbol_attribute *attr, const char *name, locus *where)
{

  if (check_used (attr, name, where))
    return FAILURE;

  if (attr->value)
    {
	if (gfc_notify_std (GFC_STD_LEGACY, 
			    "Duplicate VALUE attribute specified at %L",
			    where) 
	    == FAILURE)
	  return FAILURE;
    }

  attr->value = 1;
  return check_conflict (attr, name, where);
}


gfc_try
gfc_add_volatile (symbol_attribute *attr, const char *name, locus *where)
{
  /* No check_used needed as 11.2.1 of the F2003 standard allows
     that the local identifier made accessible by a use statement can be
     given a VOLATILE attribute.  */

  if (attr->volatile_ && attr->volatile_ns == gfc_current_ns)
    if (gfc_notify_std (GFC_STD_LEGACY, 
        		"Duplicate VOLATILE attribute specified at %L", where)
        == FAILURE)
      return FAILURE;

  attr->volatile_ = 1;
  attr->volatile_ns = gfc_current_ns;
  return check_conflict (attr, name, where);
}


gfc_try
gfc_add_threadprivate (symbol_attribute *attr, const char *name, locus *where)
{

  if (check_used (attr, name, where))
    return FAILURE;

  if (attr->threadprivate)
    {
      duplicate_attr ("THREADPRIVATE", where);
      return FAILURE;
    }

  attr->threadprivate = 1;
  return check_conflict (attr, name, where);
}


gfc_try
gfc_add_target (symbol_attribute *attr, locus *where)
{

  if (check_used (attr, NULL, where))
    return FAILURE;

  if (attr->target)
    {
      duplicate_attr ("TARGET", where);
      return FAILURE;
    }

  attr->target = 1;
  return check_conflict (attr, NULL, where);
}


gfc_try
gfc_add_dummy (symbol_attribute *attr, const char *name, locus *where)
{

  if (check_used (attr, name, where))
    return FAILURE;

  /* Duplicate dummy arguments are allowed due to ENTRY statements.  */
  attr->dummy = 1;
  return check_conflict (attr, name, where);
}


gfc_try
gfc_add_in_common (symbol_attribute *attr, const char *name, locus *where)
{

  if (check_used (attr, name, where))
    return FAILURE;

  /* Duplicate attribute already checked for.  */
  attr->in_common = 1;
  return check_conflict (attr, name, where);
}


gfc_try
gfc_add_in_equivalence (symbol_attribute *attr, const char *name, locus *where)
{

  /* Duplicate attribute already checked for.  */
  attr->in_equivalence = 1;
  if (check_conflict (attr, name, where) == FAILURE)
    return FAILURE;

  if (attr->flavor == FL_VARIABLE)
    return SUCCESS;

  return gfc_add_flavor (attr, FL_VARIABLE, name, where);
}


gfc_try
gfc_add_data (symbol_attribute *attr, const char *name, locus *where)
{

  if (check_used (attr, name, where))
    return FAILURE;

  attr->data = 1;
  return check_conflict (attr, name, where);
}


gfc_try
gfc_add_in_namelist (symbol_attribute *attr, const char *name, locus *where)
{

  attr->in_namelist = 1;
  return check_conflict (attr, name, where);
}


gfc_try
gfc_add_sequence (symbol_attribute *attr, const char *name, locus *where)
{

  if (check_used (attr, name, where))
    return FAILURE;

  attr->sequence = 1;
  return check_conflict (attr, name, where);
}


gfc_try
gfc_add_elemental (symbol_attribute *attr, locus *where)
{

  if (check_used (attr, NULL, where))
    return FAILURE;

  if (attr->elemental)
    {
      duplicate_attr ("ELEMENTAL", where);
      return FAILURE;
    }

  attr->elemental = 1;
  return check_conflict (attr, NULL, where);
}


gfc_try
gfc_add_pure (symbol_attribute *attr, locus *where)
{

  if (check_used (attr, NULL, where))
    return FAILURE;

  if (attr->pure)
    {
      duplicate_attr ("PURE", where);
      return FAILURE;
    }

  attr->pure = 1;
  return check_conflict (attr, NULL, where);
}


gfc_try
gfc_add_recursive (symbol_attribute *attr, locus *where)
{

  if (check_used (attr, NULL, where))
    return FAILURE;

  if (attr->recursive)
    {
      duplicate_attr ("RECURSIVE", where);
      return FAILURE;
    }

  attr->recursive = 1;
  return check_conflict (attr, NULL, where);
}


gfc_try
gfc_add_entry (symbol_attribute *attr, const char *name, locus *where)
{

  if (check_used (attr, name, where))
    return FAILURE;

  if (attr->entry)
    {
      duplicate_attr ("ENTRY", where);
      return FAILURE;
    }

  attr->entry = 1;
  return check_conflict (attr, name, where);
}


gfc_try
gfc_add_function (symbol_attribute *attr, const char *name, locus *where)
{

  if (attr->flavor != FL_PROCEDURE
      && gfc_add_flavor (attr, FL_PROCEDURE, name, where) == FAILURE)
    return FAILURE;

  attr->function = 1;
  return check_conflict (attr, name, where);
}


gfc_try
gfc_add_subroutine (symbol_attribute *attr, const char *name, locus *where)
{

  if (attr->flavor != FL_PROCEDURE
      && gfc_add_flavor (attr, FL_PROCEDURE, name, where) == FAILURE)
    return FAILURE;

  attr->subroutine = 1;
  return check_conflict (attr, name, where);
}


gfc_try
gfc_add_generic (symbol_attribute *attr, const char *name, locus *where)
{

  if (attr->flavor != FL_PROCEDURE
      && gfc_add_flavor (attr, FL_PROCEDURE, name, where) == FAILURE)
    return FAILURE;

  attr->generic = 1;
  return check_conflict (attr, name, where);
}


gfc_try
gfc_add_proc (symbol_attribute *attr, const char *name, locus *where)
{

  if (check_used (attr, NULL, where))
    return FAILURE;

  if (attr->flavor != FL_PROCEDURE
      && gfc_add_flavor (attr, FL_PROCEDURE, name, where) == FAILURE)
    return FAILURE;

  if (attr->procedure)
    {
      duplicate_attr ("PROCEDURE", where);
      return FAILURE;
    }

  attr->procedure = 1;

  return check_conflict (attr, NULL, where);
}


gfc_try
gfc_add_abstract (symbol_attribute* attr, locus* where)
{
  if (attr->abstract)
    {
      duplicate_attr ("ABSTRACT", where);
      return FAILURE;
    }

  attr->abstract = 1;
  return SUCCESS;
}


/* Flavors are special because some flavors are not what Fortran
   considers attributes and can be reaffirmed multiple times.  */

gfc_try
gfc_add_flavor (symbol_attribute *attr, sym_flavor f, const char *name,
		locus *where)
{

  if ((f == FL_PROGRAM || f == FL_BLOCK_DATA || f == FL_MODULE
       || f == FL_PARAMETER || f == FL_LABEL || f == FL_DERIVED
       || f == FL_NAMELIST) && check_used (attr, name, where))
    return FAILURE;

  if (attr->flavor == f && f == FL_VARIABLE)
    return SUCCESS;

  if (attr->flavor != FL_UNKNOWN)
    {
      if (where == NULL)
	where = &gfc_current_locus;

      if (name)
        gfc_error ("%s attribute of '%s' conflicts with %s attribute at %L",
		   gfc_code2string (flavors, attr->flavor), name,
		   gfc_code2string (flavors, f), where);
      else
        gfc_error ("%s attribute conflicts with %s attribute at %L",
		   gfc_code2string (flavors, attr->flavor),
		   gfc_code2string (flavors, f), where);

      return FAILURE;
    }

  attr->flavor = f;

  return check_conflict (attr, name, where);
}


gfc_try
gfc_add_procedure (symbol_attribute *attr, procedure_type t,
		   const char *name, locus *where)
{

  if (check_used (attr, name, where))
    return FAILURE;

  if (attr->flavor != FL_PROCEDURE
      && gfc_add_flavor (attr, FL_PROCEDURE, name, where) == FAILURE)
    return FAILURE;

  if (where == NULL)
    where = &gfc_current_locus;

  if (attr->proc != PROC_UNKNOWN)
    {
      gfc_error ("%s procedure at %L is already declared as %s procedure",
		 gfc_code2string (procedures, t), where,
		 gfc_code2string (procedures, attr->proc));

      return FAILURE;
    }

  attr->proc = t;

  /* Statement functions are always scalar and functions.  */
  if (t == PROC_ST_FUNCTION
      && ((!attr->function && gfc_add_function (attr, name, where) == FAILURE)
	  || attr->dimension))
    return FAILURE;

  return check_conflict (attr, name, where);
}


gfc_try
gfc_add_intent (symbol_attribute *attr, sym_intent intent, locus *where)
{

  if (check_used (attr, NULL, where))
    return FAILURE;

  if (attr->intent == INTENT_UNKNOWN)
    {
      attr->intent = intent;
      return check_conflict (attr, NULL, where);
    }

  if (where == NULL)
    where = &gfc_current_locus;

  gfc_error ("INTENT (%s) conflicts with INTENT(%s) at %L",
	     gfc_intent_string (attr->intent),
	     gfc_intent_string (intent), where);

  return FAILURE;
}


/* No checks for use-association in public and private statements.  */

gfc_try
gfc_add_access (symbol_attribute *attr, gfc_access access,
		const char *name, locus *where)
{

  if (attr->access == ACCESS_UNKNOWN
	|| (attr->use_assoc && attr->access != ACCESS_PRIVATE))
    {
      attr->access = access;
      return check_conflict (attr, name, where);
    }

  if (where == NULL)
    where = &gfc_current_locus;
  gfc_error ("ACCESS specification at %L was already specified", where);

  return FAILURE;
}


/* Set the is_bind_c field for the given symbol_attribute.  */

gfc_try
gfc_add_is_bind_c (symbol_attribute *attr, const char *name, locus *where,
                   int is_proc_lang_bind_spec)
{

  if (is_proc_lang_bind_spec == 0 && attr->flavor == FL_PROCEDURE)
    gfc_error_now ("BIND(C) attribute at %L can only be used for "
		   "variables or common blocks", where);
  else if (attr->is_bind_c)
    gfc_error_now ("Duplicate BIND attribute specified at %L", where);
  else
    attr->is_bind_c = 1;
  
  if (where == NULL)
    where = &gfc_current_locus;
   
  if (gfc_notify_std (GFC_STD_F2003, "Fortran 2003: BIND(C) at %L", where)
      == FAILURE)
    return FAILURE;

  return check_conflict (attr, name, where);
}


/* Set the extension field for the given symbol_attribute.  */

gfc_try
gfc_add_extension (symbol_attribute *attr, locus *where)
{
  if (where == NULL)
    where = &gfc_current_locus;

  if (attr->extension)
    gfc_error_now ("Duplicate EXTENDS attribute specified at %L", where);
  else
    attr->extension = 1;

  if (gfc_notify_std (GFC_STD_F2003, "Fortran 2003: EXTENDS at %L", where)
	== FAILURE)
    return FAILURE;

  return SUCCESS;
}


gfc_try
gfc_add_explicit_interface (gfc_symbol *sym, ifsrc source,
			    gfc_formal_arglist * formal, locus *where)
{

  if (check_used (&sym->attr, sym->name, where))
    return FAILURE;

  if (where == NULL)
    where = &gfc_current_locus;

  if (sym->attr.if_source != IFSRC_UNKNOWN
      && sym->attr.if_source != IFSRC_DECL)
    {
      gfc_error ("Symbol '%s' at %L already has an explicit interface",
		 sym->name, where);
      return FAILURE;
    }

  if (source == IFSRC_IFBODY && (sym->attr.dimension || sym->attr.allocatable))
    {
      gfc_error ("'%s' at %L has attributes specified outside its INTERFACE "
		 "body", sym->name, where);
      return FAILURE;
    }

  sym->formal = formal;
  sym->attr.if_source = source;

  return SUCCESS;
}


/* Add a type to a symbol.  */

gfc_try
gfc_add_type (gfc_symbol *sym, gfc_typespec *ts, locus *where)
{
  sym_flavor flavor;
  bt type;

  if (where == NULL)
    where = &gfc_current_locus;

  if (sym->result)
    type = sym->result->ts.type;
  else
    type = sym->ts.type;

  if (sym->attr.result && type == BT_UNKNOWN && sym->ns->proc_name)
    type = sym->ns->proc_name->ts.type;

  if (type != BT_UNKNOWN && !(sym->attr.function && sym->attr.implicit_type))
    {
<<<<<<< HEAD
      const char *msg = "Symbol '%s' at %L already has basic type of %s";
      if (!(sym->ts.type == ts->type && sym->attr.result)
	  || gfc_notification_std (GFC_STD_GNU) == ERROR
	  || pedantic)
	{
	  gfc_error (msg, sym->name, where, gfc_basic_typename (sym->ts.type));
	  return FAILURE;
	}
      if (gfc_notify_std (GFC_STD_GNU, msg, sym->name, where,
	      		  gfc_basic_typename (sym->ts.type)) == FAILURE)
	return FAILURE;
      if (gfc_option.warn_surprising)
	gfc_warning (msg, sym->name, where, gfc_basic_typename (sym->ts.type));
=======
      gfc_error ("Symbol '%s' at %L already has basic type of %s", sym->name,
		 where, gfc_basic_typename (type));
      return FAILURE;
    }

  if (sym->attr.procedure && sym->ts.interface)
    {
      gfc_error ("Procedure '%s' at %L may not have basic type of %s",
		 sym->name, where, gfc_basic_typename (ts->type));
      return FAILURE;
>>>>>>> 42a9ba1d
    }

  if (sym->attr.procedure && sym->ts.interface)
    {
      gfc_error ("Procedure '%s' at %L may not have basic type of %s", sym->name, where,
		 gfc_basic_typename (ts->type));
      return FAILURE;
    }

  flavor = sym->attr.flavor;

  if (flavor == FL_PROGRAM || flavor == FL_BLOCK_DATA || flavor == FL_MODULE
      || flavor == FL_LABEL
      || (flavor == FL_PROCEDURE && sym->attr.subroutine)
      || flavor == FL_DERIVED || flavor == FL_NAMELIST)
    {
      gfc_error ("Symbol '%s' at %L cannot have a type", sym->name, where);
      return FAILURE;
    }

  sym->ts = *ts;
  return SUCCESS;
}


/* Clears all attributes.  */

void
gfc_clear_attr (symbol_attribute *attr)
{
  memset (attr, 0, sizeof (symbol_attribute));
}


/* Check for missing attributes in the new symbol.  Currently does
   nothing, but it's not clear that it is unnecessary yet.  */

gfc_try
gfc_missing_attr (symbol_attribute *attr ATTRIBUTE_UNUSED,
		  locus *where ATTRIBUTE_UNUSED)
{

  return SUCCESS;
}


/* Copy an attribute to a symbol attribute, bit by bit.  Some
   attributes have a lot of side-effects but cannot be present given
   where we are called from, so we ignore some bits.  */

gfc_try
gfc_copy_attr (symbol_attribute *dest, symbol_attribute *src, locus *where)
{
  int is_proc_lang_bind_spec;
  
  if (src->allocatable && gfc_add_allocatable (dest, where) == FAILURE)
    goto fail;

  if (src->dimension && gfc_add_dimension (dest, NULL, where) == FAILURE)
    goto fail;
  if (src->optional && gfc_add_optional (dest, where) == FAILURE)
    goto fail;
  if (src->pointer && gfc_add_pointer (dest, where) == FAILURE)
    goto fail;
  if (src->is_protected && gfc_add_protected (dest, NULL, where) == FAILURE)
    goto fail;
  if (src->save && gfc_add_save (dest, NULL, where) == FAILURE)
    goto fail;
  if (src->value && gfc_add_value (dest, NULL, where) == FAILURE)
    goto fail;
  if (src->volatile_ && gfc_add_volatile (dest, NULL, where) == FAILURE)
    goto fail;
  if (src->threadprivate
      && gfc_add_threadprivate (dest, NULL, where) == FAILURE)
    goto fail;
  if (src->target && gfc_add_target (dest, where) == FAILURE)
    goto fail;
  if (src->dummy && gfc_add_dummy (dest, NULL, where) == FAILURE)
    goto fail;
  if (src->result && gfc_add_result (dest, NULL, where) == FAILURE)
    goto fail;
  if (src->entry)
    dest->entry = 1;

  if (src->in_namelist && gfc_add_in_namelist (dest, NULL, where) == FAILURE)
    goto fail;

  if (src->in_common && gfc_add_in_common (dest, NULL, where) == FAILURE)
    goto fail;

  if (src->generic && gfc_add_generic (dest, NULL, where) == FAILURE)
    goto fail;
  if (src->function && gfc_add_function (dest, NULL, where) == FAILURE)
    goto fail;
  if (src->subroutine && gfc_add_subroutine (dest, NULL, where) == FAILURE)
    goto fail;

  if (src->sequence && gfc_add_sequence (dest, NULL, where) == FAILURE)
    goto fail;
  if (src->elemental && gfc_add_elemental (dest, where) == FAILURE)
    goto fail;
  if (src->pure && gfc_add_pure (dest, where) == FAILURE)
    goto fail;
  if (src->recursive && gfc_add_recursive (dest, where) == FAILURE)
    goto fail;

  if (src->flavor != FL_UNKNOWN
      && gfc_add_flavor (dest, src->flavor, NULL, where) == FAILURE)
    goto fail;

  if (src->intent != INTENT_UNKNOWN
      && gfc_add_intent (dest, src->intent, where) == FAILURE)
    goto fail;

  if (src->access != ACCESS_UNKNOWN
      && gfc_add_access (dest, src->access, NULL, where) == FAILURE)
    goto fail;

  if (gfc_missing_attr (dest, where) == FAILURE)
    goto fail;

  if (src->cray_pointer && gfc_add_cray_pointer (dest, where) == FAILURE)
    goto fail;
  if (src->cray_pointee && gfc_add_cray_pointee (dest, where) == FAILURE)
    goto fail;    

  is_proc_lang_bind_spec = (src->flavor == FL_PROCEDURE ? 1 : 0);
  if (src->is_bind_c
      && gfc_add_is_bind_c (dest, NULL, where, is_proc_lang_bind_spec)
	 != SUCCESS)
    return FAILURE;

  if (src->is_c_interop)
    dest->is_c_interop = 1;
  if (src->is_iso_c)
    dest->is_iso_c = 1;
  
  if (src->external && gfc_add_external (dest, where) == FAILURE)
    goto fail;
  if (src->intrinsic && gfc_add_intrinsic (dest, where) == FAILURE)
    goto fail;
  if (src->proc_pointer)
    dest->proc_pointer = 1;

  return SUCCESS;

fail:
  return FAILURE;
}


/************** Component name management ************/

/* Component names of a derived type form their own little namespaces
   that are separate from all other spaces.  The space is composed of
   a singly linked list of gfc_component structures whose head is
   located in the parent symbol.  */


/* Add a component name to a symbol.  The call fails if the name is
   already present.  On success, the component pointer is modified to
   point to the additional component structure.  */

gfc_try
gfc_add_component (gfc_symbol *sym, const char *name,
		   gfc_component **component)
{
  gfc_component *p, *tail;

  tail = NULL;

  for (p = sym->components; p; p = p->next)
    {
      if (strcmp (p->name, name) == 0)
	{
	  gfc_error ("Component '%s' at %C already declared at %L",
		     name, &p->loc);
	  return FAILURE;
	}

      tail = p;
    }

  if (sym->attr.extension
	&& gfc_find_component (sym->components->ts.derived, name, true, true))
    {
      gfc_error ("Component '%s' at %C already in the parent type "
		 "at %L", name, &sym->components->ts.derived->declared_at);
      return FAILURE;
    }

  /* Allocate a new component.  */
  p = gfc_get_component ();

  if (tail == NULL)
    sym->components = p;
  else
    tail->next = p;

  p->name = gfc_get_string (name);
  p->loc = gfc_current_locus;
  p->ts.type = BT_UNKNOWN;

  *component = p;
  return SUCCESS;
}


/* Recursive function to switch derived types of all symbol in a
   namespace.  */

static void
switch_types (gfc_symtree *st, gfc_symbol *from, gfc_symbol *to)
{
  gfc_symbol *sym;

  if (st == NULL)
    return;

  sym = st->n.sym;
  if (sym->ts.type == BT_DERIVED && sym->ts.derived == from)
    sym->ts.derived = to;

  switch_types (st->left, from, to);
  switch_types (st->right, from, to);
}


/* This subroutine is called when a derived type is used in order to
   make the final determination about which version to use.  The
   standard requires that a type be defined before it is 'used', but
   such types can appear in IMPLICIT statements before the actual
   definition.  'Using' in this context means declaring a variable to
   be that type or using the type constructor.

   If a type is used and the components haven't been defined, then we
   have to have a derived type in a parent unit.  We find the node in
   the other namespace and point the symtree node in this namespace to
   that node.  Further reference to this name point to the correct
   node.  If we can't find the node in a parent namespace, then we have
   an error.

   This subroutine takes a pointer to a symbol node and returns a
   pointer to the translated node or NULL for an error.  Usually there
   is no translation and we return the node we were passed.  */

gfc_symbol *
gfc_use_derived (gfc_symbol *sym)
{
  gfc_symbol *s;
  gfc_typespec *t;
  gfc_symtree *st;
  int i;

  if (sym->components != NULL || sym->attr.zero_comp)
    return sym;               /* Already defined.  */

  if (sym->ns->parent == NULL)
    goto bad;

  if (gfc_find_symbol (sym->name, sym->ns->parent, 1, &s))
    {
      gfc_error ("Symbol '%s' at %C is ambiguous", sym->name);
      return NULL;
    }

  if (s == NULL || s->attr.flavor != FL_DERIVED)
    goto bad;

  /* Get rid of symbol sym, translating all references to s.  */
  for (i = 0; i < GFC_LETTERS; i++)
    {
      t = &sym->ns->default_type[i];
      if (t->derived == sym)
	t->derived = s;
    }

  st = gfc_find_symtree (sym->ns->sym_root, sym->name);
  st->n.sym = s;

  s->refs++;

  /* Unlink from list of modified symbols.  */
  gfc_commit_symbol (sym);

  switch_types (sym->ns->sym_root, sym, s);

  /* TODO: Also have to replace sym -> s in other lists like
     namelists, common lists and interface lists.  */
  gfc_free_symbol (sym);

  return s;

bad:
  gfc_error ("Derived type '%s' at %C is being used before it is defined",
	     sym->name);
  return NULL;
}


/* Given a derived type node and a component name, try to locate the
   component structure.  Returns the NULL pointer if the component is
   not found or the components are private.  If noaccess is set, no access
   checks are done.  */

gfc_component *
gfc_find_component (gfc_symbol *sym, const char *name,
		    bool noaccess, bool silent)
{
  gfc_component *p;

  if (name == NULL)
    return NULL;

  sym = gfc_use_derived (sym);

  if (sym == NULL)
    return NULL;

  for (p = sym->components; p; p = p->next)
    if (strcmp (p->name, name) == 0)
      break;

  if (p == NULL
	&& sym->attr.extension
	&& sym->components->ts.type == BT_DERIVED)
    {
      p = gfc_find_component (sym->components->ts.derived, name,
			      noaccess, silent);
      /* Do not overwrite the error.  */
      if (p == NULL)
	return p;
    }

  if (p == NULL && !silent)
    gfc_error ("'%s' at %C is not a member of the '%s' structure",
	       name, sym->name);

  else if (sym->attr.use_assoc && !noaccess)
    {
      if (p->attr.access == ACCESS_PRIVATE)
	{
	  if (!silent)
	    gfc_error ("Component '%s' at %C is a PRIVATE component of '%s'",
		       name, sym->name);
	  return NULL;
	}
	
      /* If there were components given and all components are private, error
	 out at this place.  */
      if (p->attr.access != ACCESS_PUBLIC && sym->component_access == ACCESS_PRIVATE)
	{
	  if (!silent)
	    gfc_error ("All components of '%s' are PRIVATE in structure"
		       " constructor at %C", sym->name);
	  return NULL;
	}
    }

  return p;
}


/* Given a symbol, free all of the component structures and everything
   they point to.  */

static void
free_components (gfc_component *p)
{
  gfc_component *q;

  for (; p; p = q)
    {
      q = p->next;

      gfc_free_array_spec (p->as);
      gfc_free_expr (p->initializer);

      gfc_free (p);
    }
}


/******************** Statement label management ********************/

/* Comparison function for statement labels, used for managing the
   binary tree.  */

static int
compare_st_labels (void *a1, void *b1)
{
  int a = ((gfc_st_label *) a1)->value;
  int b = ((gfc_st_label *) b1)->value;

  return (b - a);
}


/* Free a single gfc_st_label structure, making sure the tree is not
   messed up.  This function is called only when some parse error
   occurs.  */

void
gfc_free_st_label (gfc_st_label *label)
{

  if (label == NULL)
    return;

  gfc_delete_bbt (&gfc_current_ns->st_labels, label, compare_st_labels);

  if (label->format != NULL)
    gfc_free_expr (label->format);

  gfc_free (label);
}


/* Free a whole tree of gfc_st_label structures.  */

static void
free_st_labels (gfc_st_label *label)
{

  if (label == NULL)
    return;

  free_st_labels (label->left);
  free_st_labels (label->right);
  
  if (label->format != NULL)
    gfc_free_expr (label->format);
  gfc_free (label);
}


/* Given a label number, search for and return a pointer to the label
   structure, creating it if it does not exist.  */

gfc_st_label *
gfc_get_st_label (int labelno)
{
  gfc_st_label *lp;

  /* First see if the label is already in this namespace.  */
  lp = gfc_current_ns->st_labels;
  while (lp)
    {
      if (lp->value == labelno)
	return lp;

      if (lp->value < labelno)
	lp = lp->left;
      else
	lp = lp->right;
    }

  lp = XCNEW (gfc_st_label);

  lp->value = labelno;
  lp->defined = ST_LABEL_UNKNOWN;
  lp->referenced = ST_LABEL_UNKNOWN;

  gfc_insert_bbt (&gfc_current_ns->st_labels, lp, compare_st_labels);

  return lp;
}


/* Called when a statement with a statement label is about to be
   accepted.  We add the label to the list of the current namespace,
   making sure it hasn't been defined previously and referenced
   correctly.  */

void
gfc_define_st_label (gfc_st_label *lp, gfc_sl_type type, locus *label_locus)
{
  int labelno;

  labelno = lp->value;

  if (lp->defined != ST_LABEL_UNKNOWN)
    gfc_error ("Duplicate statement label %d at %L and %L", labelno,
	       &lp->where, label_locus);
  else
    {
      lp->where = *label_locus;

      switch (type)
	{
	case ST_LABEL_FORMAT:
	  if (lp->referenced == ST_LABEL_TARGET)
	    gfc_error ("Label %d at %C already referenced as branch target",
		       labelno);
	  else
	    lp->defined = ST_LABEL_FORMAT;

	  break;

	case ST_LABEL_TARGET:
	  if (lp->referenced == ST_LABEL_FORMAT)
	    gfc_error ("Label %d at %C already referenced as a format label",
		       labelno);
	  else
	    lp->defined = ST_LABEL_TARGET;

	  break;

	default:
	  lp->defined = ST_LABEL_BAD_TARGET;
	  lp->referenced = ST_LABEL_BAD_TARGET;
	}
    }
}


/* Reference a label.  Given a label and its type, see if that
   reference is consistent with what is known about that label,
   updating the unknown state.  Returns FAILURE if something goes
   wrong.  */

gfc_try
gfc_reference_st_label (gfc_st_label *lp, gfc_sl_type type)
{
  gfc_sl_type label_type;
  int labelno;
  gfc_try rc;

  if (lp == NULL)
    return SUCCESS;

  labelno = lp->value;

  if (lp->defined != ST_LABEL_UNKNOWN)
    label_type = lp->defined;
  else
    {
      label_type = lp->referenced;
      lp->where = gfc_current_locus;
    }

  if (label_type == ST_LABEL_FORMAT && type == ST_LABEL_TARGET)
    {
      gfc_error ("Label %d at %C previously used as a FORMAT label", labelno);
      rc = FAILURE;
      goto done;
    }

  if ((label_type == ST_LABEL_TARGET || label_type == ST_LABEL_BAD_TARGET)
      && type == ST_LABEL_FORMAT)
    {
      gfc_error ("Label %d at %C previously used as branch target", labelno);
      rc = FAILURE;
      goto done;
    }

  lp->referenced = type;
  rc = SUCCESS;

done:
  return rc;
}


/*******A helper function for creating new expressions*************/


gfc_expr *
gfc_lval_expr_from_sym (gfc_symbol *sym)
{
  gfc_expr *lval;
  lval = gfc_get_expr ();
  lval->expr_type = EXPR_VARIABLE;
  lval->where = sym->declared_at;
  lval->ts = sym->ts;
  lval->symtree = gfc_find_symtree (sym->ns->sym_root, sym->name);

  /* It will always be a full array.  */
  lval->rank = sym->as ? sym->as->rank : 0;
  if (lval->rank)
    {
      lval->ref = gfc_get_ref ();
      lval->ref->type = REF_ARRAY;
      lval->ref->u.ar.type = AR_FULL;
      lval->ref->u.ar.dimen = lval->rank;
      lval->ref->u.ar.where = sym->declared_at;
      lval->ref->u.ar.as = sym->as;
    }

  return lval;
}


/************** Symbol table management subroutines ****************/

/* Basic details: Fortran 95 requires a potentially unlimited number
   of distinct namespaces when compiling a program unit.  This case
   occurs during a compilation of internal subprograms because all of
   the internal subprograms must be read before we can start
   generating code for the host.

   Given the tricky nature of the Fortran grammar, we must be able to
   undo changes made to a symbol table if the current interpretation
   of a statement is found to be incorrect.  Whenever a symbol is
   looked up, we make a copy of it and link to it.  All of these
   symbols are kept in a singly linked list so that we can commit or
   undo the changes at a later time.

   A symtree may point to a symbol node outside of its namespace.  In
   this case, that symbol has been used as a host associated variable
   at some previous time.  */

/* Allocate a new namespace structure.  Copies the implicit types from
   PARENT if PARENT_TYPES is set.  */

gfc_namespace *
gfc_get_namespace (gfc_namespace *parent, int parent_types)
{
  gfc_namespace *ns;
  gfc_typespec *ts;
  int in;
  int i;

  ns = XCNEW (gfc_namespace);
  ns->sym_root = NULL;
  ns->uop_root = NULL;
  ns->tb_sym_root = NULL;
  ns->finalizers = NULL;
  ns->default_access = ACCESS_UNKNOWN;
  ns->parent = parent;

  for (in = GFC_INTRINSIC_BEGIN; in != GFC_INTRINSIC_END; in++)
    ns->operator_access[in] = ACCESS_UNKNOWN;

  /* Initialize default implicit types.  */
  for (i = 'a'; i <= 'z'; i++)
    {
      ns->set_flag[i - 'a'] = 0;
      ts = &ns->default_type[i - 'a'];

      if (parent_types && ns->parent != NULL)
	{
	  /* Copy parent settings.  */
	  *ts = ns->parent->default_type[i - 'a'];
	  continue;
	}

      if (gfc_option.flag_implicit_none != 0)
	{
	  gfc_clear_ts (ts);
	  continue;
	}

      if ('i' <= i && i <= 'n')
	{
	  ts->type = BT_INTEGER;
	  ts->kind = gfc_default_integer_kind;
	}
      else
	{
	  ts->type = BT_REAL;
	  ts->kind = gfc_default_real_kind;
	}
    }

  ns->refs = 1;

  return ns;
}


/* Comparison function for symtree nodes.  */

static int
compare_symtree (void *_st1, void *_st2)
{
  gfc_symtree *st1, *st2;

  st1 = (gfc_symtree *) _st1;
  st2 = (gfc_symtree *) _st2;

  return strcmp (st1->name, st2->name);
}


/* Allocate a new symtree node and associate it with the new symbol.  */

gfc_symtree *
gfc_new_symtree (gfc_symtree **root, const char *name)
{
  gfc_symtree *st;

  st = XCNEW (gfc_symtree);
  st->name = gfc_get_string (name);

  gfc_insert_bbt (root, st, compare_symtree);
  return st;
}


/* Delete a symbol from the tree.  Does not free the symbol itself!  */

void
gfc_delete_symtree (gfc_symtree **root, const char *name)
{
  gfc_symtree st, *st0;

  st0 = gfc_find_symtree (*root, name);

  st.name = gfc_get_string (name);
  gfc_delete_bbt (root, &st, compare_symtree);

  gfc_free (st0);
}


/* Given a root symtree node and a name, try to find the symbol within
   the namespace.  Returns NULL if the symbol is not found.  */

gfc_symtree *
gfc_find_symtree (gfc_symtree *st, const char *name)
{
  int c;

  while (st != NULL)
    {
      c = strcmp (name, st->name);
      if (c == 0)
	return st;

      st = (c < 0) ? st->left : st->right;
    }

  return NULL;
}


/* Return a symtree node with a name that is guaranteed to be unique
   within the namespace and corresponds to an illegal fortran name.  */

gfc_symtree *
gfc_get_unique_symtree (gfc_namespace *ns)
{
  char name[GFC_MAX_SYMBOL_LEN + 1];
  static int serial = 0;

  sprintf (name, "@%d", serial++);
  return gfc_new_symtree (&ns->sym_root, name);
}


/* Given a name find a user operator node, creating it if it doesn't
   exist.  These are much simpler than symbols because they can't be
   ambiguous with one another.  */

gfc_user_op *
gfc_get_uop (const char *name)
{
  gfc_user_op *uop;
  gfc_symtree *st;

  st = gfc_find_symtree (gfc_current_ns->uop_root, name);
  if (st != NULL)
    return st->n.uop;

  st = gfc_new_symtree (&gfc_current_ns->uop_root, name);

  uop = st->n.uop = XCNEW (gfc_user_op);
  uop->name = gfc_get_string (name);
  uop->access = ACCESS_UNKNOWN;
  uop->ns = gfc_current_ns;

  return uop;
}


/* Given a name find the user operator node.  Returns NULL if it does
   not exist.  */

gfc_user_op *
gfc_find_uop (const char *name, gfc_namespace *ns)
{
  gfc_symtree *st;

  if (ns == NULL)
    ns = gfc_current_ns;

  st = gfc_find_symtree (ns->uop_root, name);
  return (st == NULL) ? NULL : st->n.uop;
}


/* Remove a gfc_symbol structure and everything it points to.  */

void
gfc_free_symbol (gfc_symbol *sym)
{

  if (sym == NULL)
    return;

  gfc_free_array_spec (sym->as);

  free_components (sym->components);

  gfc_free_expr (sym->value);

  gfc_free_namelist (sym->namelist);

  gfc_free_namespace (sym->formal_ns);

  if (!sym->attr.generic_copy)
    gfc_free_interface (sym->generic);

  gfc_free_formal_arglist (sym->formal);

  gfc_free_namespace (sym->f2k_derived);

  gfc_free (sym);
}


/* Allocate and initialize a new symbol node.  */

gfc_symbol *
gfc_new_symbol (const char *name, gfc_namespace *ns)
{
  gfc_symbol *p;

  p = XCNEW (gfc_symbol);

  gfc_clear_ts (&p->ts);
  gfc_clear_attr (&p->attr);
  p->ns = ns;

  p->declared_at = gfc_current_locus;

  if (strlen (name) > GFC_MAX_SYMBOL_LEN)
    gfc_internal_error ("new_symbol(): Symbol name too long");

  p->name = gfc_get_string (name);

  /* Make sure flags for symbol being C bound are clear initially.  */
  p->attr.is_bind_c = 0;
  p->attr.is_iso_c = 0;
  /* Make sure the binding label field has a Nul char to start.  */
  p->binding_label[0] = '\0';

  /* Clear the ptrs we may need.  */
  p->common_block = NULL;
  p->f2k_derived = NULL;
  
  return p;
}


/* Generate an error if a symbol is ambiguous.  */

static void
ambiguous_symbol (const char *name, gfc_symtree *st)
{

  if (st->n.sym->module)
    gfc_error ("Name '%s' at %C is an ambiguous reference to '%s' "
	       "from module '%s'", name, st->n.sym->name, st->n.sym->module);
  else
    gfc_error ("Name '%s' at %C is an ambiguous reference to '%s' "
	       "from current program unit", name, st->n.sym->name);
}


/* Search for a symtree starting in the current namespace, resorting to
   any parent namespaces if requested by a nonzero parent_flag.
   Returns nonzero if the name is ambiguous.  */

int
gfc_find_sym_tree (const char *name, gfc_namespace *ns, int parent_flag,
		   gfc_symtree **result)
{
  gfc_symtree *st;

  if (ns == NULL)
    ns = gfc_current_ns;

  do
    {
      st = gfc_find_symtree (ns->sym_root, name);
      if (st != NULL)
	{
	  *result = st;
	  /* Ambiguous generic interfaces are permitted, as long
	     as the specific interfaces are different.  */
	  if (st->ambiguous && !st->n.sym->attr.generic)
	    {
	      ambiguous_symbol (name, st);
	      return 1;
	    }

	  return 0;
	}

      if (!parent_flag)
	break;

      ns = ns->parent;
    }
  while (ns != NULL);

  *result = NULL;
  return 0;
}


/* Same, but returns the symbol instead.  */

int
gfc_find_symbol (const char *name, gfc_namespace *ns, int parent_flag,
		 gfc_symbol **result)
{
  gfc_symtree *st;
  int i;

  i = gfc_find_sym_tree (name, ns, parent_flag, &st);

  if (st == NULL)
    *result = NULL;
  else
    *result = st->n.sym;

  return i;
}


/* Save symbol with the information necessary to back it out.  */

static void
save_symbol_data (gfc_symbol *sym)
{

  if (sym->gfc_new || sym->old_symbol != NULL)
    return;

  sym->old_symbol = XCNEW (gfc_symbol);
  *(sym->old_symbol) = *sym;

  sym->tlink = changed_syms;
  changed_syms = sym;
}


/* Given a name, find a symbol, or create it if it does not exist yet
   in the current namespace.  If the symbol is found we make sure that
   it's OK.

   The integer return code indicates
     0   All OK
     1   The symbol name was ambiguous
     2   The name meant to be established was already host associated.

   So if the return value is nonzero, then an error was issued.  */

int
gfc_get_sym_tree (const char *name, gfc_namespace *ns, gfc_symtree **result,
		  bool allow_subroutine)
{
  gfc_symtree *st;
  gfc_symbol *p;

  /* This doesn't usually happen during resolution.  */
  if (ns == NULL)
    ns = gfc_current_ns;

  /* Try to find the symbol in ns.  */
  st = gfc_find_symtree (ns->sym_root, name);

  if (st == NULL)
    {
      /* If not there, create a new symbol.  */
      p = gfc_new_symbol (name, ns);

      /* Add to the list of tentative symbols.  */
      p->old_symbol = NULL;
      p->tlink = changed_syms;
      p->mark = 1;
      p->gfc_new = 1;
      changed_syms = p;

      st = gfc_new_symtree (&ns->sym_root, name);
      st->n.sym = p;
      p->refs++;

    }
  else
    {
      /* Make sure the existing symbol is OK.  Ambiguous
	 generic interfaces are permitted, as long as the
	 specific interfaces are different.  */
      if (st->ambiguous && !st->n.sym->attr.generic)
	{
	  ambiguous_symbol (name, st);
	  return 1;
	}

      p = st->n.sym;
      if (p->ns != ns && (!p->attr.function || ns->proc_name != p)
	  && !(allow_subroutine && p->attr.subroutine)
	  && !(ns->proc_name && ns->proc_name->attr.if_source == IFSRC_IFBODY
	  && (ns->has_import_set || p->attr.imported)))
	{
	  /* Symbol is from another namespace.  */
	  gfc_error ("Symbol '%s' at %C has already been host associated",
		     name);
	  return 2;
	}

      p->mark = 1;

      /* Copy in case this symbol is changed.  */
      save_symbol_data (p);
    }

  *result = st;
  return 0;
}


int
gfc_get_symbol (const char *name, gfc_namespace *ns, gfc_symbol **result)
{
  gfc_symtree *st;
  int i;

  i = gfc_get_sym_tree (name, ns, &st, false);
  if (i != 0)
    return i;

  if (st)
    *result = st->n.sym;
  else
    *result = NULL;
  return i;
}


/* Subroutine that searches for a symbol, creating it if it doesn't
   exist, but tries to host-associate the symbol if possible.  */

int
gfc_get_ha_sym_tree (const char *name, gfc_symtree **result)
{
  gfc_symtree *st;
  int i;

  i = gfc_find_sym_tree (name, gfc_current_ns, 0, &st);
  if (st != NULL)
    {
      save_symbol_data (st->n.sym);
      *result = st;
      return i;
    }

  if (gfc_current_ns->parent != NULL)
    {
      i = gfc_find_sym_tree (name, gfc_current_ns->parent, 1, &st);
      if (i)
	return i;

      if (st != NULL)
	{
	  *result = st;
	  return 0;
	}
    }

  return gfc_get_sym_tree (name, gfc_current_ns, result, false);
}


int
gfc_get_ha_symbol (const char *name, gfc_symbol **result)
{
  int i;
  gfc_symtree *st;

  i = gfc_get_ha_sym_tree (name, &st);

  if (st)
    *result = st->n.sym;
  else
    *result = NULL;

  return i;
}

/* Return true if both symbols could refer to the same data object.  Does
   not take account of aliasing due to equivalence statements.  */

int
gfc_symbols_could_alias (gfc_symbol *lsym, gfc_symbol *rsym)
{
  /* Aliasing isn't possible if the symbols have different base types.  */
  if (gfc_compare_types (&lsym->ts, &rsym->ts) == 0)
    return 0;

  /* Pointers can point to other pointers, target objects and allocatable
     objects.  Two allocatable objects cannot share the same storage.  */
  if (lsym->attr.pointer
      && (rsym->attr.pointer || rsym->attr.allocatable || rsym->attr.target))
    return 1;
  if (lsym->attr.target && rsym->attr.pointer)
    return 1;
  if (lsym->attr.allocatable && rsym->attr.pointer)
    return 1;

  return 0;
}


/* Undoes all the changes made to symbols in the current statement.
   This subroutine is made simpler due to the fact that attributes are
   never removed once added.  */

void
gfc_undo_symbols (void)
{
  gfc_symbol *p, *q, *old;
  tentative_tbp *tbp, *tbq;

  for (p = changed_syms; p; p = q)
    {
      q = p->tlink;

      if (p->gfc_new)
	{
	  /* Symbol was new.  */
	  if (p->attr.in_common && p->common_block->head)
	    {
	      /* If the symbol was added to any common block, it
		 needs to be removed to stop the resolver looking
		 for a (possibly) dead symbol.  */

	      if (p->common_block->head == p)
	        p->common_block->head = p->common_next;
	      else
		{
		  gfc_symbol *cparent, *csym;

		  cparent = p->common_block->head;
		  csym = cparent->common_next;

		  while (csym != p)
		    {
		      cparent = csym;
		      csym = csym->common_next;
		    }

		  gcc_assert(cparent->common_next == p);

		  cparent->common_next = csym->common_next;
		}
	    }

	  gfc_delete_symtree (&p->ns->sym_root, p->name);

	  p->refs--;
	  if (p->refs < 0)
	    gfc_internal_error ("gfc_undo_symbols(): Negative refs");
	  if (p->refs == 0)
	    gfc_free_symbol (p);
	  continue;
	}

      /* Restore previous state of symbol.  Just copy simple stuff.  */
      p->mark = 0;
      old = p->old_symbol;

      p->ts.type = old->ts.type;
      p->ts.kind = old->ts.kind;

      p->attr = old->attr;

      if (p->value != old->value)
	{
	  gfc_free_expr (old->value);
	  p->value = NULL;
	}

      if (p->as != old->as)
	{
	  if (p->as)
	    gfc_free_array_spec (p->as);
	  p->as = old->as;
	}

      p->generic = old->generic;
      p->component_access = old->component_access;

      if (p->namelist != NULL && old->namelist == NULL)
	{
	  gfc_free_namelist (p->namelist);
	  p->namelist = NULL;
	}
      else
	{
	  if (p->namelist_tail != old->namelist_tail)
	    {
	      gfc_free_namelist (old->namelist_tail);
	      old->namelist_tail->next = NULL;
	    }
	}

      p->namelist_tail = old->namelist_tail;

      if (p->formal != old->formal)
	{
	  gfc_free_formal_arglist (p->formal);
	  p->formal = old->formal;
	}

      gfc_free (p->old_symbol);
      p->old_symbol = NULL;
      p->tlink = NULL;
    }

  changed_syms = NULL;

  for (tbp = tentative_tbp_list; tbp; tbp = tbq)
    {
      tbq = tbp->next;
      /* Procedure is already marked `error' by default.  */
      gfc_free (tbp);
    }
  tentative_tbp_list = NULL;
}


/* Free sym->old_symbol. sym->old_symbol is mostly a shallow copy of sym; the
   components of old_symbol that might need deallocation are the "allocatables"
   that are restored in gfc_undo_symbols(), with two exceptions: namelist and
   namelist_tail.  In case these differ between old_symbol and sym, it's just
   because sym->namelist has gotten a few more items.  */

static void
free_old_symbol (gfc_symbol *sym)
{

  if (sym->old_symbol == NULL)
    return;

  if (sym->old_symbol->as != sym->as) 
    gfc_free_array_spec (sym->old_symbol->as);

  if (sym->old_symbol->value != sym->value) 
    gfc_free_expr (sym->old_symbol->value);

  if (sym->old_symbol->formal != sym->formal)
    gfc_free_formal_arglist (sym->old_symbol->formal);

  gfc_free (sym->old_symbol);
  sym->old_symbol = NULL;
}


/* Makes the changes made in the current statement permanent-- gets
   rid of undo information.  */

void
gfc_commit_symbols (void)
{
  gfc_symbol *p, *q;
  tentative_tbp *tbp, *tbq;

  for (p = changed_syms; p; p = q)
    {
      q = p->tlink;
      p->tlink = NULL;
      p->mark = 0;
      p->gfc_new = 0;
      free_old_symbol (p);
    }
  changed_syms = NULL;

  for (tbp = tentative_tbp_list; tbp; tbp = tbq)
    {
      tbq = tbp->next;
      tbp->proc->error = 0;
      gfc_free (tbp);
    }
  tentative_tbp_list = NULL;
}


/* Makes the changes made in one symbol permanent -- gets rid of undo
   information.  */

void
gfc_commit_symbol (gfc_symbol *sym)
{
  gfc_symbol *p;

  if (changed_syms == sym)
    changed_syms = sym->tlink;
  else
    {
      for (p = changed_syms; p; p = p->tlink)
        if (p->tlink == sym)
          {
            p->tlink = sym->tlink;
            break;
          }
    }

  sym->tlink = NULL;
  sym->mark = 0;
  sym->gfc_new = 0;

  free_old_symbol (sym);
}


/* Recursively free trees containing type-bound procedures.  */

static void
free_tb_tree (gfc_symtree *t)
{
  if (t == NULL)
    return;

  free_tb_tree (t->left);
  free_tb_tree (t->right);

  /* TODO: Free type-bound procedure structs themselves; probably needs some
     sort of ref-counting mechanism.  */

  gfc_free (t);
}


/* Recursive function that deletes an entire tree and all the common
   head structures it points to.  */

static void
free_common_tree (gfc_symtree * common_tree)
{
  if (common_tree == NULL)
    return;

  free_common_tree (common_tree->left);
  free_common_tree (common_tree->right);

  gfc_free (common_tree);
}  


/* Recursive function that deletes an entire tree and all the user
   operator nodes that it contains.  */

static void
free_uop_tree (gfc_symtree *uop_tree)
{

  if (uop_tree == NULL)
    return;

  free_uop_tree (uop_tree->left);
  free_uop_tree (uop_tree->right);

  gfc_free_interface (uop_tree->n.uop->op);

  gfc_free (uop_tree->n.uop);
  gfc_free (uop_tree);
}


/* Recursive function that deletes an entire tree and all the symbols
   that it contains.  */

static void
free_sym_tree (gfc_symtree *sym_tree)
{
  gfc_namespace *ns;
  gfc_symbol *sym;

  if (sym_tree == NULL)
    return;

  free_sym_tree (sym_tree->left);
  free_sym_tree (sym_tree->right);

  sym = sym_tree->n.sym;

  sym->refs--;
  if (sym->refs < 0)
    gfc_internal_error ("free_sym_tree(): Negative refs");

  if (sym->formal_ns != NULL && sym->refs == 1)
    {
      /* As formal_ns contains a reference to sym, delete formal_ns just
         before the deletion of sym.  */
      ns = sym->formal_ns;
      sym->formal_ns = NULL;
      gfc_free_namespace (ns);
    }
  else if (sym->refs == 0)
    {
      /* Go ahead and delete the symbol.  */
      gfc_free_symbol (sym);
    }

  gfc_free (sym_tree);
}


/* Free the derived type list.  */

void
gfc_free_dt_list (void)
{
  gfc_dt_list *dt, *n;

  for (dt = gfc_derived_types; dt; dt = n)
    {
      n = dt->next;
      gfc_free (dt);
    }

  gfc_derived_types = NULL;
}


/* Free the gfc_equiv_info's.  */

static void
gfc_free_equiv_infos (gfc_equiv_info *s)
{
  if (s == NULL)
    return;
  gfc_free_equiv_infos (s->next);
  gfc_free (s);
}


/* Free the gfc_equiv_lists.  */

static void
gfc_free_equiv_lists (gfc_equiv_list *l)
{
  if (l == NULL)
    return;
  gfc_free_equiv_lists (l->next);
  gfc_free_equiv_infos (l->equiv);
  gfc_free (l);
}


/* Free a finalizer procedure list.  */

void
gfc_free_finalizer (gfc_finalizer* el)
{
  if (el)
    {
      if (el->proc_sym)
	{
	  --el->proc_sym->refs;
	  if (!el->proc_sym->refs)
	    gfc_free_symbol (el->proc_sym);
	}

      gfc_free (el);
    }
}

static void
gfc_free_finalizer_list (gfc_finalizer* list)
{
  while (list)
    {
      gfc_finalizer* current = list;
      list = list->next;
      gfc_free_finalizer (current);
    }
}


<<<<<<< HEAD
=======
/* Create a new gfc_charlen structure and add it to a namespace.  */

gfc_charlen*
gfc_new_charlen (gfc_namespace *ns)
{
  gfc_charlen *cl;
  cl = gfc_get_charlen ();
  cl->next = ns->cl_list;
  ns->cl_list = cl;
  return cl;
}


>>>>>>> 42a9ba1d
/* Free the charlen list from cl to end (end is not freed). 
   Free the whole list if end is NULL.  */

void gfc_free_charlen (gfc_charlen *cl, gfc_charlen *end)
{
  gfc_charlen *cl2;

  for (; cl != end; cl = cl2)
    {
      gcc_assert (cl);

      cl2 = cl->next;
      gfc_free_expr (cl->length);
      gfc_free (cl);
    }
}


/* Free a namespace structure and everything below it.  Interface
   lists associated with intrinsic operators are not freed.  These are
   taken care of when a specific name is freed.  */

void
gfc_free_namespace (gfc_namespace *ns)
{
  gfc_namespace *p, *q;
  int i;

  if (ns == NULL)
    return;

  ns->refs--;
  if (ns->refs > 0)
    return;
  gcc_assert (ns->refs == 0);

  gfc_free_statements (ns->code);

  free_sym_tree (ns->sym_root);
  free_uop_tree (ns->uop_root);
  free_common_tree (ns->common_root);
  free_tb_tree (ns->tb_sym_root);
  gfc_free_finalizer_list (ns->finalizers);
  gfc_free_charlen (ns->cl_list, NULL);
  free_st_labels (ns->st_labels);

  gfc_free_equiv (ns->equiv);
  gfc_free_equiv_lists (ns->equiv_lists);
  gfc_free_use_stmts (ns->use_stmts);

  for (i = GFC_INTRINSIC_BEGIN; i != GFC_INTRINSIC_END; i++)
    gfc_free_interface (ns->op[i]);

  gfc_free_data (ns->data);
  p = ns->contained;
  gfc_free (ns);

  /* Recursively free any contained namespaces.  */
  while (p != NULL)
    {
      q = p;
      p = p->sibling;
      gfc_free_namespace (q);
    }
}


void
gfc_symbol_init_2 (void)
{

  gfc_current_ns = gfc_get_namespace (NULL, 0);
}


void
gfc_symbol_done_2 (void)
{

  gfc_free_namespace (gfc_current_ns);
  gfc_current_ns = NULL;
  gfc_free_dt_list ();
}


/* Clear mark bits from symbol nodes associated with a symtree node.  */

static void
clear_sym_mark (gfc_symtree *st)
{

  st->n.sym->mark = 0;
}


/* Recursively traverse the symtree nodes.  */

void
gfc_traverse_symtree (gfc_symtree *st, void (*func) (gfc_symtree *))
{
  if (!st)
    return;

  gfc_traverse_symtree (st->left, func);
  (*func) (st);
  gfc_traverse_symtree (st->right, func);
}


/* Recursive namespace traversal function.  */

static void
traverse_ns (gfc_symtree *st, void (*func) (gfc_symbol *))
{

  if (st == NULL)
    return;

  traverse_ns (st->left, func);

  if (st->n.sym->mark == 0)
    (*func) (st->n.sym);
  st->n.sym->mark = 1;

  traverse_ns (st->right, func);
}


/* Call a given function for all symbols in the namespace.  We take
   care that each gfc_symbol node is called exactly once.  */

void
gfc_traverse_ns (gfc_namespace *ns, void (*func) (gfc_symbol *))
{

  gfc_traverse_symtree (ns->sym_root, clear_sym_mark);

  traverse_ns (ns->sym_root, func);
}


/* Return TRUE when name is the name of an intrinsic type.  */

bool
gfc_is_intrinsic_typename (const char *name)
{
  if (strcmp (name, "integer") == 0
      || strcmp (name, "real") == 0
      || strcmp (name, "character") == 0
      || strcmp (name, "logical") == 0
      || strcmp (name, "complex") == 0
      || strcmp (name, "doubleprecision") == 0
      || strcmp (name, "doublecomplex") == 0)
    return true;
  else
    return false;
}


/* Return TRUE if the symbol is an automatic variable.  */

static bool
gfc_is_var_automatic (gfc_symbol *sym)
{
  /* Pointer and allocatable variables are never automatic.  */
  if (sym->attr.pointer || sym->attr.allocatable)
    return false;
  /* Check for arrays with non-constant size.  */
  if (sym->attr.dimension && sym->as
      && !gfc_is_compile_time_shape (sym->as))
    return true;
  /* Check for non-constant length character variables.  */
  if (sym->ts.type == BT_CHARACTER
      && sym->ts.cl
      && !gfc_is_constant_expr (sym->ts.cl->length))
    return true;
  return false;
}

/* Given a symbol, mark it as SAVEd if it is allowed.  */

static void
save_symbol (gfc_symbol *sym)
{

  if (sym->attr.use_assoc)
    return;

  if (sym->attr.in_common
      || sym->attr.dummy
      || sym->attr.result
      || sym->attr.flavor != FL_VARIABLE)
    return;
  /* Automatic objects are not saved.  */
  if (gfc_is_var_automatic (sym))
    return;
  gfc_add_save (&sym->attr, sym->name, &sym->declared_at);
}


/* Mark those symbols which can be SAVEd as such.  */

void
gfc_save_all (gfc_namespace *ns)
{
  gfc_traverse_ns (ns, save_symbol);
}


#ifdef GFC_DEBUG
/* Make sure that no changes to symbols are pending.  */

void
gfc_symbol_state(void) {

  if (changed_syms != NULL)
    gfc_internal_error("Symbol changes still pending!");
}
#endif


/************** Global symbol handling ************/


/* Search a tree for the global symbol.  */

gfc_gsymbol *
gfc_find_gsymbol (gfc_gsymbol *symbol, const char *name)
{
  int c;

  if (symbol == NULL)
    return NULL;

  while (symbol)
    {
      c = strcmp (name, symbol->name);
      if (!c)
	return symbol;

      symbol = (c < 0) ? symbol->left : symbol->right;
    }

  return NULL;
}


/* Compare two global symbols. Used for managing the BB tree.  */

static int
gsym_compare (void *_s1, void *_s2)
{
  gfc_gsymbol *s1, *s2;

  s1 = (gfc_gsymbol *) _s1;
  s2 = (gfc_gsymbol *) _s2;
  return strcmp (s1->name, s2->name);
}


/* Get a global symbol, creating it if it doesn't exist.  */

gfc_gsymbol *
gfc_get_gsymbol (const char *name)
{
  gfc_gsymbol *s;

  s = gfc_find_gsymbol (gfc_gsym_root, name);
  if (s != NULL)
    return s;

  s = XCNEW (gfc_gsymbol);
  s->type = GSYM_UNKNOWN;
  s->name = gfc_get_string (name);

  gfc_insert_bbt (&gfc_gsym_root, s, gsym_compare);

  return s;
}


static gfc_symbol *
get_iso_c_binding_dt (int sym_id)
{
  gfc_dt_list *dt_list;

  dt_list = gfc_derived_types;

  /* Loop through the derived types in the name list, searching for
     the desired symbol from iso_c_binding.  Search the parent namespaces
     if necessary and requested to (parent_flag).  */
  while (dt_list != NULL)
    {
      if (dt_list->derived->from_intmod != INTMOD_NONE
	  && dt_list->derived->intmod_sym_id == sym_id)
        return dt_list->derived;

      dt_list = dt_list->next;
    }

  return NULL;
}


/* Verifies that the given derived type symbol, derived_sym, is interoperable
   with C.  This is necessary for any derived type that is BIND(C) and for
   derived types that are parameters to functions that are BIND(C).  All
   fields of the derived type are required to be interoperable, and are tested
   for such.  If an error occurs, the errors are reported here, allowing for
   multiple errors to be handled for a single derived type.  */

gfc_try
verify_bind_c_derived_type (gfc_symbol *derived_sym)
{
  gfc_component *curr_comp = NULL;
  gfc_try is_c_interop = FAILURE;
  gfc_try retval = SUCCESS;
   
  if (derived_sym == NULL)
    gfc_internal_error ("verify_bind_c_derived_type(): Given symbol is "
                        "unexpectedly NULL");

  /* If we've already looked at this derived symbol, do not look at it again
     so we don't repeat warnings/errors.  */
  if (derived_sym->ts.is_c_interop)
    return SUCCESS;
  
  /* The derived type must have the BIND attribute to be interoperable
     J3/04-007, Section 15.2.3.  */
  if (derived_sym->attr.is_bind_c != 1)
    {
      derived_sym->ts.is_c_interop = 0;
      gfc_error_now ("Derived type '%s' declared at %L must have the BIND "
                     "attribute to be C interoperable", derived_sym->name,
                     &(derived_sym->declared_at));
      retval = FAILURE;
    }
  
  curr_comp = derived_sym->components;

  /* TODO: is this really an error?  */
  if (curr_comp == NULL)
    {
      gfc_error ("Derived type '%s' at %L is empty",
		 derived_sym->name, &(derived_sym->declared_at));
      return FAILURE;
    }

  /* Initialize the derived type as being C interoperable.
     If we find an error in the components, this will be set false.  */
  derived_sym->ts.is_c_interop = 1;
  
  /* Loop through the list of components to verify that the kind of
     each is a C interoperable type.  */
  do
    {
      /* The components cannot be pointers (fortran sense).  
         J3/04-007, Section 15.2.3, C1505.	*/
      if (curr_comp->attr.pointer != 0)
        {
          gfc_error ("Component '%s' at %L cannot have the "
                     "POINTER attribute because it is a member "
                     "of the BIND(C) derived type '%s' at %L",
                     curr_comp->name, &(curr_comp->loc),
                     derived_sym->name, &(derived_sym->declared_at));
          retval = FAILURE;
        }

      if (curr_comp->attr.proc_pointer != 0)
	{
	  gfc_error ("Procedure pointer component '%s' at %L cannot be a member"
		     " of the BIND(C) derived type '%s' at %L", curr_comp->name,
		     &curr_comp->loc, derived_sym->name,
		     &derived_sym->declared_at);
          retval = FAILURE;
        }

      /* The components cannot be allocatable.
         J3/04-007, Section 15.2.3, C1505.	*/
      if (curr_comp->attr.allocatable != 0)
        {
          gfc_error ("Component '%s' at %L cannot have the "
                     "ALLOCATABLE attribute because it is a member "
                     "of the BIND(C) derived type '%s' at %L",
                     curr_comp->name, &(curr_comp->loc),
                     derived_sym->name, &(derived_sym->declared_at));
          retval = FAILURE;
        }
      
      /* BIND(C) derived types must have interoperable components.  */
      if (curr_comp->ts.type == BT_DERIVED
	  && curr_comp->ts.derived->ts.is_iso_c != 1 
          && curr_comp->ts.derived != derived_sym)
        {
          /* This should be allowed; the draft says a derived-type can not
             have type parameters if it is has the BIND attribute.  Type
             parameters seem to be for making parameterized derived types.
             There's no need to verify the type if it is c_ptr/c_funptr.  */
          retval = verify_bind_c_derived_type (curr_comp->ts.derived);
	}
      else
	{
	  /* Grab the typespec for the given component and test the kind.  */ 
	  is_c_interop = verify_c_interop (&(curr_comp->ts));
	  
	  if (is_c_interop != SUCCESS)
	    {
	      /* Report warning and continue since not fatal.  The
		 draft does specify a constraint that requires all fields
		 to interoperate, but if the user says real(4), etc., it
		 may interoperate with *something* in C, but the compiler
		 most likely won't know exactly what.  Further, it may not
		 interoperate with the same data type(s) in C if the user
		 recompiles with different flags (e.g., -m32 and -m64 on
		 x86_64 and using integer(4) to claim interop with a
		 C_LONG).  */
	      if (derived_sym->attr.is_bind_c == 1)
		/* If the derived type is bind(c), all fields must be
		   interop.  */
		gfc_warning ("Component '%s' in derived type '%s' at %L "
                             "may not be C interoperable, even though "
                             "derived type '%s' is BIND(C)",
                             curr_comp->name, derived_sym->name,
                             &(curr_comp->loc), derived_sym->name);
	      else
		/* If derived type is param to bind(c) routine, or to one
		   of the iso_c_binding procs, it must be interoperable, so
		   all fields must interop too.	 */
		gfc_warning ("Component '%s' in derived type '%s' at %L "
                             "may not be C interoperable",
                             curr_comp->name, derived_sym->name,
                             &(curr_comp->loc));
	    }
	}
      
      curr_comp = curr_comp->next;
    } while (curr_comp != NULL); 


  /* Make sure we don't have conflicts with the attributes.  */
  if (derived_sym->attr.access == ACCESS_PRIVATE)
    {
      gfc_error ("Derived type '%s' at %L cannot be declared with both "
                 "PRIVATE and BIND(C) attributes", derived_sym->name,
                 &(derived_sym->declared_at));
      retval = FAILURE;
    }

  if (derived_sym->attr.sequence != 0)
    {
      gfc_error ("Derived type '%s' at %L cannot have the SEQUENCE "
                 "attribute because it is BIND(C)", derived_sym->name,
                 &(derived_sym->declared_at));
      retval = FAILURE;
    }

  /* Mark the derived type as not being C interoperable if we found an
     error.  If there were only warnings, proceed with the assumption
     it's interoperable.  */
  if (retval == FAILURE)
    derived_sym->ts.is_c_interop = 0;
  
  return retval;
}


/* Generate symbols for the named constants c_null_ptr and c_null_funptr.  */

static gfc_try
gen_special_c_interop_ptr (int ptr_id, const char *ptr_name,
                           const char *module_name)
{
  gfc_symtree *tmp_symtree;
  gfc_symbol *tmp_sym;

  tmp_symtree = gfc_find_symtree (gfc_current_ns->sym_root, ptr_name);
	 
  if (tmp_symtree != NULL)
    tmp_sym = tmp_symtree->n.sym;
  else
    {
      tmp_sym = NULL;
      gfc_internal_error ("gen_special_c_interop_ptr(): Unable to "
                          "create symbol for %s", ptr_name);
    }

  /* Set up the symbol's important fields.  Save attr required so we can
     initialize the ptr to NULL.  */
  tmp_sym->attr.save = SAVE_EXPLICIT;
  tmp_sym->ts.is_c_interop = 1;
  tmp_sym->attr.is_c_interop = 1;
  tmp_sym->ts.is_iso_c = 1;
  tmp_sym->ts.type = BT_DERIVED;

  /* The c_ptr and c_funptr derived types will provide the
     definition for c_null_ptr and c_null_funptr, respectively.  */
  if (ptr_id == ISOCBINDING_NULL_PTR)
    tmp_sym->ts.derived = get_iso_c_binding_dt (ISOCBINDING_PTR);
  else
    tmp_sym->ts.derived = get_iso_c_binding_dt (ISOCBINDING_FUNPTR);
  if (tmp_sym->ts.derived == NULL)
    {
      /* This can occur if the user forgot to declare c_ptr or
         c_funptr and they're trying to use one of the procedures
         that has arg(s) of the missing type.  In this case, a
         regular version of the thing should have been put in the
         current ns.  */
      generate_isocbinding_symbol (module_name, ptr_id == ISOCBINDING_NULL_PTR 
                                   ? ISOCBINDING_PTR : ISOCBINDING_FUNPTR,
                                   (const char *) (ptr_id == ISOCBINDING_NULL_PTR 
				   ? "_gfortran_iso_c_binding_c_ptr"
				   : "_gfortran_iso_c_binding_c_funptr"));

      tmp_sym->ts.derived =
        get_iso_c_binding_dt (ptr_id == ISOCBINDING_NULL_PTR
                              ? ISOCBINDING_PTR : ISOCBINDING_FUNPTR);
    }

  /* Module name is some mangled version of iso_c_binding.  */
  tmp_sym->module = gfc_get_string (module_name);
  
  /* Say it's from the iso_c_binding module.  */
  tmp_sym->attr.is_iso_c = 1;
  
  tmp_sym->attr.use_assoc = 1;
  tmp_sym->attr.is_bind_c = 1;
  /* Set the binding_label.  */
  sprintf (tmp_sym->binding_label, "%s_%s", module_name, tmp_sym->name);
  
  /* Set the c_address field of c_null_ptr and c_null_funptr to
     the value of NULL.	 */
  tmp_sym->value = gfc_get_expr ();
  tmp_sym->value->expr_type = EXPR_STRUCTURE;
  tmp_sym->value->ts.type = BT_DERIVED;
  tmp_sym->value->ts.derived = tmp_sym->ts.derived;
  /* Create a constructor with no expr, that way we can recognize if the user
     tries to call the structure constructor for one of the iso_c_binding
     derived types during resolution (resolve_structure_cons).  */
  tmp_sym->value->value.constructor = gfc_get_constructor ();
  /* Must declare c_null_ptr and c_null_funptr as having the
     PARAMETER attribute so they can be used in init expressions.  */
  tmp_sym->attr.flavor = FL_PARAMETER;

  return SUCCESS;
}


/* Add a formal argument, gfc_formal_arglist, to the
   end of the given list of arguments.	Set the reference to the
   provided symbol, param_sym, in the argument.  */

static void
add_formal_arg (gfc_formal_arglist **head,
                gfc_formal_arglist **tail,
                gfc_formal_arglist *formal_arg,
                gfc_symbol *param_sym)
{
  /* Put in list, either as first arg or at the tail (curr arg).  */
  if (*head == NULL)
    *head = *tail = formal_arg;
  else
    {
      (*tail)->next = formal_arg;
      (*tail) = formal_arg;
    }
   
  (*tail)->sym = param_sym;
  (*tail)->next = NULL;
   
  return;
}


/* Generates a symbol representing the CPTR argument to an
   iso_c_binding procedure.  Also, create a gfc_formal_arglist for the
   CPTR and add it to the provided argument list.  */

static void
gen_cptr_param (gfc_formal_arglist **head,
                gfc_formal_arglist **tail,
                const char *module_name,
                gfc_namespace *ns, const char *c_ptr_name,
                int iso_c_sym_id)
{
  gfc_symbol *param_sym = NULL;
  gfc_symbol *c_ptr_sym = NULL;
  gfc_symtree *param_symtree = NULL;
  gfc_formal_arglist *formal_arg = NULL;
  const char *c_ptr_in;
  const char *c_ptr_type = NULL;

  if (iso_c_sym_id == ISOCBINDING_F_PROCPOINTER)
    c_ptr_type = "_gfortran_iso_c_binding_c_funptr";
  else
    c_ptr_type = "_gfortran_iso_c_binding_c_ptr";

  if(c_ptr_name == NULL)
    c_ptr_in = "gfc_cptr__";
  else
    c_ptr_in = c_ptr_name;
  gfc_get_sym_tree (c_ptr_in, ns, &param_symtree, false);
  if (param_symtree != NULL)
    param_sym = param_symtree->n.sym;
  else
    gfc_internal_error ("gen_cptr_param(): Unable to "
			"create symbol for %s", c_ptr_in);

  /* Set up the appropriate fields for the new c_ptr param sym.  */
  param_sym->refs++;
  param_sym->attr.flavor = FL_DERIVED;
  param_sym->ts.type = BT_DERIVED;
  param_sym->attr.intent = INTENT_IN;
  param_sym->attr.dummy = 1;

  /* This will pass the ptr to the iso_c routines as a (void *).  */
  param_sym->attr.value = 1;
  param_sym->attr.use_assoc = 1;

  /* Get the symbol for c_ptr or c_funptr, no matter what it's name is 
     (user renamed).  */
  if (iso_c_sym_id == ISOCBINDING_F_PROCPOINTER)
    c_ptr_sym = get_iso_c_binding_dt (ISOCBINDING_FUNPTR);
  else
    c_ptr_sym = get_iso_c_binding_dt (ISOCBINDING_PTR);
  if (c_ptr_sym == NULL)
    {
      /* This can happen if the user did not define c_ptr but they are
         trying to use one of the iso_c_binding functions that need it.  */
      if (iso_c_sym_id == ISOCBINDING_F_PROCPOINTER)
	generate_isocbinding_symbol (module_name, ISOCBINDING_FUNPTR,
				     (const char *)c_ptr_type);
      else
	generate_isocbinding_symbol (module_name, ISOCBINDING_PTR,
				     (const char *)c_ptr_type);

      gfc_get_ha_symbol (c_ptr_type, &(c_ptr_sym));
    }

  param_sym->ts.derived = c_ptr_sym;
  param_sym->module = gfc_get_string (module_name);

  /* Make new formal arg.  */
  formal_arg = gfc_get_formal_arglist ();
  /* Add arg to list of formal args (the CPTR arg).  */
  add_formal_arg (head, tail, formal_arg, param_sym);
}


/* Generates a symbol representing the FPTR argument to an
   iso_c_binding procedure.  Also, create a gfc_formal_arglist for the
   FPTR and add it to the provided argument list.  */

static void
gen_fptr_param (gfc_formal_arglist **head,
                gfc_formal_arglist **tail,
                const char *module_name,
                gfc_namespace *ns, const char *f_ptr_name, int proc)
{
  gfc_symbol *param_sym = NULL;
  gfc_symtree *param_symtree = NULL;
  gfc_formal_arglist *formal_arg = NULL;
  const char *f_ptr_out = "gfc_fptr__";

  if (f_ptr_name != NULL)
    f_ptr_out = f_ptr_name;

  gfc_get_sym_tree (f_ptr_out, ns, &param_symtree, false);
  if (param_symtree != NULL)
    param_sym = param_symtree->n.sym;
  else
    gfc_internal_error ("generateFPtrParam(): Unable to "
			"create symbol for %s", f_ptr_out);

  /* Set up the necessary fields for the fptr output param sym.  */
  param_sym->refs++;
  if (proc)
    param_sym->attr.proc_pointer = 1;
  else
    param_sym->attr.pointer = 1;
  param_sym->attr.dummy = 1;
  param_sym->attr.use_assoc = 1;

  /* ISO C Binding type to allow any pointer type as actual param.  */
  param_sym->ts.type = BT_VOID;
  param_sym->module = gfc_get_string (module_name);
   
  /* Make the arg.  */
  formal_arg = gfc_get_formal_arglist ();
  /* Add arg to list of formal args.  */
  add_formal_arg (head, tail, formal_arg, param_sym);
}


/* Generates a symbol representing the optional SHAPE argument for the
   iso_c_binding c_f_pointer() procedure.  Also, create a
   gfc_formal_arglist for the SHAPE and add it to the provided
   argument list.  */

static void
gen_shape_param (gfc_formal_arglist **head,
                 gfc_formal_arglist **tail,
                 const char *module_name,
                 gfc_namespace *ns, const char *shape_param_name)
{
  gfc_symbol *param_sym = NULL;
  gfc_symtree *param_symtree = NULL;
  gfc_formal_arglist *formal_arg = NULL;
  const char *shape_param = "gfc_shape_array__";
  int i;

  if (shape_param_name != NULL)
    shape_param = shape_param_name;

  gfc_get_sym_tree (shape_param, ns, &param_symtree, false);
  if (param_symtree != NULL)
    param_sym = param_symtree->n.sym;
  else
    gfc_internal_error ("generateShapeParam(): Unable to "
			"create symbol for %s", shape_param);
   
  /* Set up the necessary fields for the shape input param sym.  */
  param_sym->refs++;
  param_sym->attr.dummy = 1;
  param_sym->attr.use_assoc = 1;

  /* Integer array, rank 1, describing the shape of the object.  Make it's
     type BT_VOID initially so we can accept any type/kind combination of
     integer.  During gfc_iso_c_sub_interface (resolve.c), we'll make it
     of BT_INTEGER type.  */
  param_sym->ts.type = BT_VOID;

  /* Initialize the kind to default integer.  However, it will be overridden
     during resolution to match the kind of the SHAPE parameter given as
     the actual argument (to allow for any valid integer kind).  */
  param_sym->ts.kind = gfc_default_integer_kind;   
  param_sym->as = gfc_get_array_spec ();

  /* Clear out the dimension info for the array.  */
  for (i = 0; i < GFC_MAX_DIMENSIONS; i++)
    {
      param_sym->as->lower[i] = NULL;
      param_sym->as->upper[i] = NULL;
    }
  param_sym->as->rank = 1;
  param_sym->as->lower[0] = gfc_int_expr (1);

  /* The extent is unknown until we get it.  The length give us
     the rank the incoming pointer.  */
  param_sym->as->type = AS_ASSUMED_SHAPE;

  /* The arg is also optional; it is required iff the second arg
     (fptr) is to an array, otherwise, it's ignored.  */
  param_sym->attr.optional = 1;
  param_sym->attr.intent = INTENT_IN;
  param_sym->attr.dimension = 1;
  param_sym->module = gfc_get_string (module_name);
   
  /* Make the arg.  */
  formal_arg = gfc_get_formal_arglist ();
  /* Add arg to list of formal args.  */
  add_formal_arg (head, tail, formal_arg, param_sym);
}


/* Add a procedure interface to the given symbol (i.e., store a
   reference to the list of formal arguments).  */

static void
add_proc_interface (gfc_symbol *sym, ifsrc source,
                    gfc_formal_arglist *formal)
{

  sym->formal = formal;
  sym->attr.if_source = source;
}


/* Copy the formal args from an existing symbol, src, into a new
   symbol, dest.  New formal args are created, and the description of
   each arg is set according to the existing ones.  This function is
   used when creating procedure declaration variables from a procedure
   declaration statement (see match_proc_decl()) to create the formal
   args based on the args of a given named interface.  */

void
gfc_copy_formal_args (gfc_symbol *dest, gfc_symbol *src)
{
  gfc_formal_arglist *head = NULL;
  gfc_formal_arglist *tail = NULL;
  gfc_formal_arglist *formal_arg = NULL;
  gfc_formal_arglist *curr_arg = NULL;
  gfc_formal_arglist *formal_prev = NULL;
  /* Save current namespace so we can change it for formal args.  */
  gfc_namespace *parent_ns = gfc_current_ns;

  /* Create a new namespace, which will be the formal ns (namespace
     of the formal args).  */
  gfc_current_ns = gfc_get_namespace (parent_ns, 0);
  gfc_current_ns->proc_name = dest;

  for (curr_arg = src->formal; curr_arg; curr_arg = curr_arg->next)
    {
      formal_arg = gfc_get_formal_arglist ();
      gfc_get_symbol (curr_arg->sym->name, gfc_current_ns, &(formal_arg->sym));

      /* May need to copy more info for the symbol.  */
      formal_arg->sym->attr = curr_arg->sym->attr;
      formal_arg->sym->ts = curr_arg->sym->ts;
      formal_arg->sym->as = gfc_copy_array_spec (curr_arg->sym->as);
<<<<<<< HEAD
      copy_formal_args (formal_arg->sym, curr_arg->sym);
=======
      gfc_copy_formal_args (formal_arg->sym, curr_arg->sym);
>>>>>>> 42a9ba1d

      /* If this isn't the first arg, set up the next ptr.  For the
        last arg built, the formal_arg->next will never get set to
        anything other than NULL.  */
      if (formal_prev != NULL)
	formal_prev->next = formal_arg;
      else
	formal_arg->next = NULL;

      formal_prev = formal_arg;

      /* Add arg to list of formal args.  */
      add_formal_arg (&head, &tail, formal_arg, formal_arg->sym);
    }

  /* Add the interface to the symbol.  */
  add_proc_interface (dest, IFSRC_DECL, head);

  /* Store the formal namespace information.  */
  if (dest->formal != NULL)
    /* The current ns should be that for the dest proc.  */
    dest->formal_ns = gfc_current_ns;
  /* Restore the current namespace to what it was on entry.  */
  gfc_current_ns = parent_ns;
}

<<<<<<< HEAD
void
copy_formal_args_intr (gfc_symbol *dest, gfc_intrinsic_sym *src)
=======

void
gfc_copy_formal_args_intr (gfc_symbol *dest, gfc_intrinsic_sym *src)
>>>>>>> 42a9ba1d
{
  gfc_formal_arglist *head = NULL;
  gfc_formal_arglist *tail = NULL;
  gfc_formal_arglist *formal_arg = NULL;
  gfc_intrinsic_arg *curr_arg = NULL;
  gfc_formal_arglist *formal_prev = NULL;
  /* Save current namespace so we can change it for formal args.  */
  gfc_namespace *parent_ns = gfc_current_ns;

  /* Create a new namespace, which will be the formal ns (namespace
     of the formal args).  */
  gfc_current_ns = gfc_get_namespace (parent_ns, 0);
  gfc_current_ns->proc_name = dest;

  for (curr_arg = src->formal; curr_arg; curr_arg = curr_arg->next)
    {
      formal_arg = gfc_get_formal_arglist ();
      gfc_get_symbol (curr_arg->name, gfc_current_ns, &(formal_arg->sym));

      /* May need to copy more info for the symbol.  */
      formal_arg->sym->ts = curr_arg->ts;
      formal_arg->sym->attr.optional = curr_arg->optional;
<<<<<<< HEAD
      /*formal_arg->sym->attr = curr_arg->sym->attr;
      formal_arg->sym->as = gfc_copy_array_spec (curr_arg->sym->as);
      copy_formal_args (formal_arg->sym, curr_arg->sym);*/
=======
      formal_arg->sym->attr.intent = curr_arg->intent;
      formal_arg->sym->attr.flavor = FL_VARIABLE;
      formal_arg->sym->attr.dummy = 1;

      if (formal_arg->sym->ts.type == BT_CHARACTER)
	formal_arg->sym->ts.cl = gfc_new_charlen (gfc_current_ns);
>>>>>>> 42a9ba1d

      /* If this isn't the first arg, set up the next ptr.  For the
        last arg built, the formal_arg->next will never get set to
        anything other than NULL.  */
      if (formal_prev != NULL)
	formal_prev->next = formal_arg;
      else
	formal_arg->next = NULL;

      formal_prev = formal_arg;

      /* Add arg to list of formal args.  */
      add_formal_arg (&head, &tail, formal_arg, formal_arg->sym);
    }

  /* Add the interface to the symbol.  */
  add_proc_interface (dest, IFSRC_DECL, head);

  /* Store the formal namespace information.  */
  if (dest->formal != NULL)
    /* The current ns should be that for the dest proc.  */
    dest->formal_ns = gfc_current_ns;
  /* Restore the current namespace to what it was on entry.  */
  gfc_current_ns = parent_ns;
}


void
gfc_copy_formal_args_ppc (gfc_component *dest, gfc_symbol *src)
{
  gfc_formal_arglist *head = NULL;
  gfc_formal_arglist *tail = NULL;
  gfc_formal_arglist *formal_arg = NULL;
  gfc_formal_arglist *curr_arg = NULL;
  gfc_formal_arglist *formal_prev = NULL;
  /* Save current namespace so we can change it for formal args.  */
  gfc_namespace *parent_ns = gfc_current_ns;

  /* Create a new namespace, which will be the formal ns (namespace
     of the formal args).  */
  gfc_current_ns = gfc_get_namespace (parent_ns, 0);
  /* TODO: gfc_current_ns->proc_name = dest;*/

  for (curr_arg = src->formal; curr_arg; curr_arg = curr_arg->next)
    {
      formal_arg = gfc_get_formal_arglist ();
      gfc_get_symbol (curr_arg->sym->name, gfc_current_ns, &(formal_arg->sym));

      /* May need to copy more info for the symbol.  */
      formal_arg->sym->attr = curr_arg->sym->attr;
      formal_arg->sym->ts = curr_arg->sym->ts;
      formal_arg->sym->as = gfc_copy_array_spec (curr_arg->sym->as);
      gfc_copy_formal_args (formal_arg->sym, curr_arg->sym);

      /* If this isn't the first arg, set up the next ptr.  For the
        last arg built, the formal_arg->next will never get set to
        anything other than NULL.  */
      if (formal_prev != NULL)
	formal_prev->next = formal_arg;
      else
	formal_arg->next = NULL;

      formal_prev = formal_arg;

      /* Add arg to list of formal args.  */
      add_formal_arg (&head, &tail, formal_arg, formal_arg->sym);
    }

  /* Add the interface to the symbol.  */
  dest->formal = head;
  dest->attr.if_source = IFSRC_DECL;

  /* Store the formal namespace information.  */
  if (dest->formal != NULL)
    /* The current ns should be that for the dest proc.  */
    dest->formal_ns = gfc_current_ns;
  /* Restore the current namespace to what it was on entry.  */
  gfc_current_ns = parent_ns;
}


/* Builds the parameter list for the iso_c_binding procedure
   c_f_pointer or c_f_procpointer.  The old_sym typically refers to a
   generic version of either the c_f_pointer or c_f_procpointer
   functions.  The new_proc_sym represents a "resolved" version of the
   symbol.  The functions are resolved to match the types of their
   parameters; for example, c_f_pointer(cptr, fptr) would resolve to
   something similar to c_f_pointer_i4 if the type of data object fptr
   pointed to was a default integer.  The actual name of the resolved
   procedure symbol is further mangled with the module name, etc., but
   the idea holds true.  */

static void
build_formal_args (gfc_symbol *new_proc_sym,
                   gfc_symbol *old_sym, int add_optional_arg)
{
  gfc_formal_arglist *head = NULL, *tail = NULL;
  gfc_namespace *parent_ns = NULL;

  parent_ns = gfc_current_ns;
  /* Create a new namespace, which will be the formal ns (namespace
     of the formal args).  */
  gfc_current_ns = gfc_get_namespace(parent_ns, 0);
  gfc_current_ns->proc_name = new_proc_sym;

  /* Generate the params.  */
  if (old_sym->intmod_sym_id == ISOCBINDING_F_PROCPOINTER)
    {
      gen_cptr_param (&head, &tail, (const char *) new_proc_sym->module,
		      gfc_current_ns, "cptr", old_sym->intmod_sym_id);
      gen_fptr_param (&head, &tail, (const char *) new_proc_sym->module,
		      gfc_current_ns, "fptr", 1);
    }
  else if (old_sym->intmod_sym_id == ISOCBINDING_F_POINTER)
    {
      gen_cptr_param (&head, &tail, (const char *) new_proc_sym->module,
		      gfc_current_ns, "cptr", old_sym->intmod_sym_id);
      gen_fptr_param (&head, &tail, (const char *) new_proc_sym->module,
		      gfc_current_ns, "fptr", 0);
      /* If we're dealing with c_f_pointer, it has an optional third arg.  */
      gen_shape_param (&head, &tail,(const char *) new_proc_sym->module,
		       gfc_current_ns, "shape");

    }
  else if (old_sym->intmod_sym_id == ISOCBINDING_ASSOCIATED)
    {
      /* c_associated has one required arg and one optional; both
	 are c_ptrs.  */
      gen_cptr_param (&head, &tail, (const char *) new_proc_sym->module,
		      gfc_current_ns, "c_ptr_1", ISOCBINDING_ASSOCIATED);
      if (add_optional_arg)
	{
	  gen_cptr_param (&head, &tail, (const char *) new_proc_sym->module,
			  gfc_current_ns, "c_ptr_2", ISOCBINDING_ASSOCIATED);
	  /* The last param is optional so mark it as such.  */
	  tail->sym->attr.optional = 1;
	}
    }

  /* Add the interface (store formal args to new_proc_sym).  */
  add_proc_interface (new_proc_sym, IFSRC_DECL, head);

  /* Set up the formal_ns pointer to the one created for the
     new procedure so it'll get cleaned up during gfc_free_symbol().  */
  new_proc_sym->formal_ns = gfc_current_ns;

  gfc_current_ns = parent_ns;
}

static int
std_for_isocbinding_symbol (int id)
{
  switch (id)
    {
#define NAMED_INTCST(a,b,c,d) \
      case a:\
        return d;
#include "iso-c-binding.def"
#undef NAMED_INTCST
       default:
         return GFC_STD_F2003;
    }
}

/* Generate the given set of C interoperable kind objects, or all
   interoperable kinds.  This function will only be given kind objects
   for valid iso_c_binding defined types because this is verified when
   the 'use' statement is parsed.  If the user gives an 'only' clause,
   the specific kinds are looked up; if they don't exist, an error is
   reported.  If the user does not give an 'only' clause, all
   iso_c_binding symbols are generated.  If a list of specific kinds
   is given, it must have a NULL in the first empty spot to mark the
   end of the list.  */


void
generate_isocbinding_symbol (const char *mod_name, iso_c_binding_symbol s,
			     const char *local_name)
{
  const char *const name = (local_name && local_name[0]) ? local_name
					     : c_interop_kinds_table[s].name;
  gfc_symtree *tmp_symtree = NULL;
  gfc_symbol *tmp_sym = NULL;
  gfc_dt_list **dt_list_ptr = NULL;
  gfc_component *tmp_comp = NULL;
  char comp_name[(GFC_MAX_SYMBOL_LEN * 2) + 1];
  int index;

  if (gfc_notification_std (std_for_isocbinding_symbol (s)) == ERROR)
    return;
  tmp_symtree = gfc_find_symtree (gfc_current_ns->sym_root, name);

  /* Already exists in this scope so don't re-add it.
     TODO: we should probably check that it's really the same symbol.  */
  if (tmp_symtree != NULL)
    return;

  /* Create the sym tree in the current ns.  */
  gfc_get_sym_tree (name, gfc_current_ns, &tmp_symtree, false);
  if (tmp_symtree)
    tmp_sym = tmp_symtree->n.sym;
  else
    gfc_internal_error ("generate_isocbinding_symbol(): Unable to "
			"create symbol");

  /* Say what module this symbol belongs to.  */
  tmp_sym->module = gfc_get_string (mod_name);
  tmp_sym->from_intmod = INTMOD_ISO_C_BINDING;
  tmp_sym->intmod_sym_id = s;

  switch (s)
    {

#define NAMED_INTCST(a,b,c,d) case a : 
#define NAMED_REALCST(a,b,c) case a :
#define NAMED_CMPXCST(a,b,c) case a :
#define NAMED_LOGCST(a,b,c) case a :
#define NAMED_CHARKNDCST(a,b,c) case a :
#include "iso-c-binding.def"

	tmp_sym->value = gfc_int_expr (c_interop_kinds_table[s].value);

	/* Initialize an integer constant expression node.  */
	tmp_sym->attr.flavor = FL_PARAMETER;
	tmp_sym->ts.type = BT_INTEGER;
	tmp_sym->ts.kind = gfc_default_integer_kind;

	/* Mark this type as a C interoperable one.  */
	tmp_sym->ts.is_c_interop = 1;
	tmp_sym->ts.is_iso_c = 1;
	tmp_sym->value->ts.is_c_interop = 1;
	tmp_sym->value->ts.is_iso_c = 1;
	tmp_sym->attr.is_c_interop = 1;

	/* Tell what f90 type this c interop kind is valid.  */
	tmp_sym->ts.f90_type = c_interop_kinds_table[s].f90_type;

	/* Say it's from the iso_c_binding module.  */
	tmp_sym->attr.is_iso_c = 1;

	/* Make it use associated.  */
	tmp_sym->attr.use_assoc = 1;
	break;


#define NAMED_CHARCST(a,b,c) case a :
#include "iso-c-binding.def"

	/* Initialize an integer constant expression node for the
	   length of the character.  */
	tmp_sym->value = gfc_get_expr (); 
	tmp_sym->value->expr_type = EXPR_CONSTANT;
	tmp_sym->value->ts.type = BT_CHARACTER;
	tmp_sym->value->ts.kind = gfc_default_character_kind;
	tmp_sym->value->where = gfc_current_locus;
	tmp_sym->value->ts.is_c_interop = 1;
	tmp_sym->value->ts.is_iso_c = 1;
	tmp_sym->value->value.character.length = 1;
	tmp_sym->value->value.character.string = gfc_get_wide_string (2);
	tmp_sym->value->value.character.string[0]
	  = (gfc_char_t) c_interop_kinds_table[s].value;
	tmp_sym->value->value.character.string[1] = '\0';
	tmp_sym->ts.cl = gfc_get_charlen ();
	tmp_sym->ts.cl->length = gfc_int_expr (1);

	/* May not need this in both attr and ts, but do need in
	   attr for writing module file.  */
	tmp_sym->attr.is_c_interop = 1;

	tmp_sym->attr.flavor = FL_PARAMETER;
	tmp_sym->ts.type = BT_CHARACTER;

	/* Need to set it to the C_CHAR kind.  */
	tmp_sym->ts.kind = gfc_default_character_kind;

	/* Mark this type as a C interoperable one.  */
	tmp_sym->ts.is_c_interop = 1;
	tmp_sym->ts.is_iso_c = 1;

	/* Tell what f90 type this c interop kind is valid.  */
	tmp_sym->ts.f90_type = BT_CHARACTER;

	/* Say it's from the iso_c_binding module.  */
	tmp_sym->attr.is_iso_c = 1;

	/* Make it use associated.  */
	tmp_sym->attr.use_assoc = 1;
	break;

      case ISOCBINDING_PTR:
      case ISOCBINDING_FUNPTR:

	/* Initialize an integer constant expression node.  */
	tmp_sym->attr.flavor = FL_DERIVED;
	tmp_sym->ts.is_c_interop = 1;
	tmp_sym->attr.is_c_interop = 1;
	tmp_sym->attr.is_iso_c = 1;
	tmp_sym->ts.is_iso_c = 1;
	tmp_sym->ts.type = BT_DERIVED;

	/* A derived type must have the bind attribute to be
	   interoperable (J3/04-007, Section 15.2.3), even though
	   the binding label is not used.  */
	tmp_sym->attr.is_bind_c = 1;

	tmp_sym->attr.referenced = 1;

	tmp_sym->ts.derived = tmp_sym;

        /* Add the symbol created for the derived type to the current ns.  */
        dt_list_ptr = &(gfc_derived_types);
        while (*dt_list_ptr != NULL && (*dt_list_ptr)->next != NULL)
          dt_list_ptr = &((*dt_list_ptr)->next);

        /* There is already at least one derived type in the list, so append
           the one we're currently building for c_ptr or c_funptr.  */
        if (*dt_list_ptr != NULL)
          dt_list_ptr = &((*dt_list_ptr)->next);
        (*dt_list_ptr) = gfc_get_dt_list ();
        (*dt_list_ptr)->derived = tmp_sym;
        (*dt_list_ptr)->next = NULL;

        /* Set up the component of the derived type, which will be
           an integer with kind equal to c_ptr_size.  Mangle the name of
           the field for the c_address to prevent the curious user from
           trying to access it from Fortran.  */
        sprintf (comp_name, "__%s_%s", tmp_sym->name, "c_address");
        gfc_add_component (tmp_sym, comp_name, &tmp_comp);
        if (tmp_comp == NULL)
          gfc_internal_error ("generate_isocbinding_symbol(): Unable to "
			      "create component for c_address");

        tmp_comp->ts.type = BT_INTEGER;

        /* Set this because the module will need to read/write this field.  */
        tmp_comp->ts.f90_type = BT_INTEGER;

        /* The kinds for c_ptr and c_funptr are the same.  */
        index = get_c_kind ("c_ptr", c_interop_kinds_table);
        tmp_comp->ts.kind = c_interop_kinds_table[index].value;

        tmp_comp->attr.pointer = 0;
        tmp_comp->attr.dimension = 0;

        /* Mark the component as C interoperable.  */
        tmp_comp->ts.is_c_interop = 1;

        /* Make it use associated (iso_c_binding module).  */
        tmp_sym->attr.use_assoc = 1;
	break;

      case ISOCBINDING_NULL_PTR:
      case ISOCBINDING_NULL_FUNPTR:
        gen_special_c_interop_ptr (s, name, mod_name);
        break;

      case ISOCBINDING_F_POINTER:
      case ISOCBINDING_ASSOCIATED:
      case ISOCBINDING_LOC:
      case ISOCBINDING_FUNLOC:
      case ISOCBINDING_F_PROCPOINTER:

	tmp_sym->attr.proc = PROC_MODULE;

        /* Use the procedure's name as it is in the iso_c_binding module for
           setting the binding label in case the user renamed the symbol.  */
	sprintf (tmp_sym->binding_label, "%s_%s", mod_name,
                 c_interop_kinds_table[s].name);
	tmp_sym->attr.is_iso_c = 1;
	if (s == ISOCBINDING_F_POINTER || s == ISOCBINDING_F_PROCPOINTER)
	  tmp_sym->attr.subroutine = 1;
	else
	  {
            /* TODO!  This needs to be finished more for the expr of the
               function or something!
               This may not need to be here, because trying to do c_loc
               as an external.  */
	    if (s == ISOCBINDING_ASSOCIATED)
	      {
		tmp_sym->attr.function = 1;
		tmp_sym->ts.type = BT_LOGICAL;
		tmp_sym->ts.kind = gfc_default_logical_kind;
		tmp_sym->result = tmp_sym;
	      }
	    else
	      {
               /* Here, we're taking the simple approach.  We're defining
                  c_loc as an external identifier so the compiler will put
                  what we expect on the stack for the address we want the
                  C address of.  */
		tmp_sym->ts.type = BT_DERIVED;
                if (s == ISOCBINDING_LOC)
                  tmp_sym->ts.derived =
                    get_iso_c_binding_dt (ISOCBINDING_PTR);
                else
                  tmp_sym->ts.derived =
                    get_iso_c_binding_dt (ISOCBINDING_FUNPTR);

                if (tmp_sym->ts.derived == NULL)
                  {
                    /* Create the necessary derived type so we can continue
                       processing the file.  */
                    generate_isocbinding_symbol
		      (mod_name, s == ISOCBINDING_FUNLOC
				 ? ISOCBINDING_FUNPTR : ISOCBINDING_PTR,
		       (const char *)(s == ISOCBINDING_FUNLOC
                                ? "_gfortran_iso_c_binding_c_funptr"
				: "_gfortran_iso_c_binding_c_ptr"));
                    tmp_sym->ts.derived =
                      get_iso_c_binding_dt (s == ISOCBINDING_FUNLOC
                                            ? ISOCBINDING_FUNPTR
                                            : ISOCBINDING_PTR);
                  }

		/* The function result is itself (no result clause).  */
		tmp_sym->result = tmp_sym;
		tmp_sym->attr.external = 1;
		tmp_sym->attr.use_assoc = 0;
		tmp_sym->attr.pure = 1;
		tmp_sym->attr.if_source = IFSRC_UNKNOWN;
		tmp_sym->attr.proc = PROC_UNKNOWN;
	      }
	  }

	tmp_sym->attr.flavor = FL_PROCEDURE;
	tmp_sym->attr.contained = 0;
	
       /* Try using this builder routine, with the new and old symbols
          both being the generic iso_c proc sym being created.  This
          will create the formal args (and the new namespace for them).
          Don't build an arg list for c_loc because we're going to treat
          c_loc as an external procedure.  */
	if (s != ISOCBINDING_LOC && s != ISOCBINDING_FUNLOC)
          /* The 1 says to add any optional args, if applicable.  */
	  build_formal_args (tmp_sym, tmp_sym, 1);

        /* Set this after setting up the symbol, to prevent error messages.  */
	tmp_sym->attr.use_assoc = 1;

        /* This symbol will not be referenced directly.  It will be
           resolved to the implementation for the given f90 kind.  */
	tmp_sym->attr.referenced = 0;

	break;

      default:
	gcc_unreachable ();
    }
}


/* Creates a new symbol based off of an old iso_c symbol, with a new
   binding label.  This function can be used to create a new,
   resolved, version of a procedure symbol for c_f_pointer or
   c_f_procpointer that is based on the generic symbols.  A new
   parameter list is created for the new symbol using
   build_formal_args().  The add_optional_flag specifies whether the
   to add the optional SHAPE argument.  The new symbol is
   returned.  */

gfc_symbol *
get_iso_c_sym (gfc_symbol *old_sym, char *new_name,
               char *new_binding_label, int add_optional_arg)
{
  gfc_symtree *new_symtree = NULL;

  /* See if we have a symbol by that name already available, looking
     through any parent namespaces.  */
  gfc_find_sym_tree (new_name, gfc_current_ns, 1, &new_symtree);
  if (new_symtree != NULL)
    /* Return the existing symbol.  */
    return new_symtree->n.sym;

  /* Create the symtree/symbol, with attempted host association.  */
  gfc_get_ha_sym_tree (new_name, &new_symtree);
  if (new_symtree == NULL)
    gfc_internal_error ("get_iso_c_sym(): Unable to create "
			"symtree for '%s'", new_name);

  /* Now fill in the fields of the resolved symbol with the old sym.  */
  strcpy (new_symtree->n.sym->binding_label, new_binding_label);
  new_symtree->n.sym->attr = old_sym->attr;
  new_symtree->n.sym->ts = old_sym->ts;
  new_symtree->n.sym->module = gfc_get_string (old_sym->module);
  new_symtree->n.sym->from_intmod = old_sym->from_intmod;
  new_symtree->n.sym->intmod_sym_id = old_sym->intmod_sym_id;
  /* Build the formal arg list.  */
  build_formal_args (new_symtree->n.sym, old_sym, add_optional_arg);

  gfc_commit_symbol (new_symtree->n.sym);

  return new_symtree->n.sym;
}


/* Check that a symbol is already typed.  If strict is not set, an untyped
   symbol is acceptable for non-standard-conforming mode.  */

gfc_try
gfc_check_symbol_typed (gfc_symbol* sym, gfc_namespace* ns,
			bool strict, locus where)
{
  gcc_assert (sym);

  if (gfc_matching_prefix)
    return SUCCESS;

  /* Check for the type and try to give it an implicit one.  */
  if (sym->ts.type == BT_UNKNOWN
      && gfc_set_default_type (sym, 0, ns) == FAILURE)
    {
      if (strict)
	{
	  gfc_error ("Symbol '%s' is used before it is typed at %L",
		     sym->name, &where);
	  return FAILURE;
	}

      if (gfc_notify_std (GFC_STD_GNU,
			  "Extension: Symbol '%s' is used before"
			  " it is typed at %L", sym->name, &where) == FAILURE)
	return FAILURE;
    }

  /* Everything is ok.  */
  return SUCCESS;
}


/* Construct a typebound-procedure structure.  Those are stored in a tentative
   list and marked `error' until symbols are committed.  */

gfc_typebound_proc*
gfc_get_typebound_proc (void)
{
  gfc_typebound_proc *result;
  tentative_tbp *list_node;

  result = XCNEW (gfc_typebound_proc);
  result->error = 1;

  list_node = XCNEW (tentative_tbp);
  list_node->next = tentative_tbp_list;
  list_node->proc = result;
  tentative_tbp_list = list_node;

  return result;
}


/* Get the super-type of a given derived type.  */

gfc_symbol*
gfc_get_derived_super_type (gfc_symbol* derived)
{
  if (!derived->attr.extension)
    return NULL;

  gcc_assert (derived->components);
  gcc_assert (derived->components->ts.type == BT_DERIVED);
  gcc_assert (derived->components->ts.derived);

  return derived->components->ts.derived;
}


/* Find a type-bound procedure by name for a derived-type (looking recursively
   through the super-types).  */

gfc_symtree*
gfc_find_typebound_proc (gfc_symbol* derived, gfc_try* t,
			 const char* name, bool noaccess)
{
  gfc_symtree* res;

  /* Set default to failure.  */
  if (t)
    *t = FAILURE;

  /* Try to find it in the current type's namespace.  */
  gcc_assert (derived->f2k_derived);
  res = gfc_find_symtree (derived->f2k_derived->tb_sym_root, name);
  if (res && res->n.tb)
    {
      /* We found one.  */
      if (t)
	*t = SUCCESS;

      if (!noaccess && derived->attr.use_assoc
	  && res->n.tb->access == ACCESS_PRIVATE)
	{
	  gfc_error ("'%s' of '%s' is PRIVATE at %C", name, derived->name);
	  if (t)
	    *t = FAILURE;
	}

      return res;
    }

  /* Otherwise, recurse on parent type if derived is an extension.  */
  if (derived->attr.extension)
    {
      gfc_symbol* super_type;
      super_type = gfc_get_derived_super_type (derived);
      gcc_assert (super_type);
      return gfc_find_typebound_proc (super_type, t, name, noaccess);
    }

  /* Nothing found.  */
  return NULL;
}


/* Get a typebound-procedure symtree or create and insert it if not yet
   present.  This is like a very simplified version of gfc_get_sym_tree for
   tbp-symtrees rather than regular ones.  */

gfc_symtree*
gfc_get_tbp_symtree (gfc_symtree **root, const char *name)
{
  gfc_symtree *result;

  result = gfc_find_symtree (*root, name);
  if (!result)
    {
      result = gfc_new_symtree (root, name);
      gcc_assert (result);
      result->n.tb = NULL;
    }

  return result;
}<|MERGE_RESOLUTION|>--- conflicted
+++ resolved
@@ -231,11 +231,7 @@
 			"implicitly typed variables");
 
   if (letter < 'a' || letter > 'z')
-<<<<<<< HEAD
-    gfc_internal_error ("gfc_get_default_type(): Bad symbol '%s'",sym->name);
-=======
     gfc_internal_error ("gfc_get_default_type(): Bad symbol '%s'", name);
->>>>>>> 42a9ba1d
 
   if (ns == NULL)
     ns = gfc_current_ns;
@@ -1587,21 +1583,6 @@
 
   if (type != BT_UNKNOWN && !(sym->attr.function && sym->attr.implicit_type))
     {
-<<<<<<< HEAD
-      const char *msg = "Symbol '%s' at %L already has basic type of %s";
-      if (!(sym->ts.type == ts->type && sym->attr.result)
-	  || gfc_notification_std (GFC_STD_GNU) == ERROR
-	  || pedantic)
-	{
-	  gfc_error (msg, sym->name, where, gfc_basic_typename (sym->ts.type));
-	  return FAILURE;
-	}
-      if (gfc_notify_std (GFC_STD_GNU, msg, sym->name, where,
-	      		  gfc_basic_typename (sym->ts.type)) == FAILURE)
-	return FAILURE;
-      if (gfc_option.warn_surprising)
-	gfc_warning (msg, sym->name, where, gfc_basic_typename (sym->ts.type));
-=======
       gfc_error ("Symbol '%s' at %L already has basic type of %s", sym->name,
 		 where, gfc_basic_typename (type));
       return FAILURE;
@@ -1611,14 +1592,6 @@
     {
       gfc_error ("Procedure '%s' at %L may not have basic type of %s",
 		 sym->name, where, gfc_basic_typename (ts->type));
-      return FAILURE;
->>>>>>> 42a9ba1d
-    }
-
-  if (sym->attr.procedure && sym->ts.interface)
-    {
-      gfc_error ("Procedure '%s' at %L may not have basic type of %s", sym->name, where,
-		 gfc_basic_typename (ts->type));
       return FAILURE;
     }
 
@@ -3098,8 +3071,6 @@
 }
 
 
-<<<<<<< HEAD
-=======
 /* Create a new gfc_charlen structure and add it to a namespace.  */
 
 gfc_charlen*
@@ -3113,7 +3084,6 @@
 }
 
 
->>>>>>> 42a9ba1d
 /* Free the charlen list from cl to end (end is not freed). 
    Free the whole list if end is NULL.  */
 
@@ -3923,11 +3893,7 @@
       formal_arg->sym->attr = curr_arg->sym->attr;
       formal_arg->sym->ts = curr_arg->sym->ts;
       formal_arg->sym->as = gfc_copy_array_spec (curr_arg->sym->as);
-<<<<<<< HEAD
-      copy_formal_args (formal_arg->sym, curr_arg->sym);
-=======
       gfc_copy_formal_args (formal_arg->sym, curr_arg->sym);
->>>>>>> 42a9ba1d
 
       /* If this isn't the first arg, set up the next ptr.  For the
         last arg built, the formal_arg->next will never get set to
@@ -3954,14 +3920,9 @@
   gfc_current_ns = parent_ns;
 }
 
-<<<<<<< HEAD
-void
-copy_formal_args_intr (gfc_symbol *dest, gfc_intrinsic_sym *src)
-=======
 
 void
 gfc_copy_formal_args_intr (gfc_symbol *dest, gfc_intrinsic_sym *src)
->>>>>>> 42a9ba1d
 {
   gfc_formal_arglist *head = NULL;
   gfc_formal_arglist *tail = NULL;
@@ -3984,18 +3945,12 @@
       /* May need to copy more info for the symbol.  */
       formal_arg->sym->ts = curr_arg->ts;
       formal_arg->sym->attr.optional = curr_arg->optional;
-<<<<<<< HEAD
-      /*formal_arg->sym->attr = curr_arg->sym->attr;
-      formal_arg->sym->as = gfc_copy_array_spec (curr_arg->sym->as);
-      copy_formal_args (formal_arg->sym, curr_arg->sym);*/
-=======
       formal_arg->sym->attr.intent = curr_arg->intent;
       formal_arg->sym->attr.flavor = FL_VARIABLE;
       formal_arg->sym->attr.dummy = 1;
 
       if (formal_arg->sym->ts.type == BT_CHARACTER)
 	formal_arg->sym->ts.cl = gfc_new_charlen (gfc_current_ns);
->>>>>>> 42a9ba1d
 
       /* If this isn't the first arg, set up the next ptr.  For the
         last arg built, the formal_arg->next will never get set to

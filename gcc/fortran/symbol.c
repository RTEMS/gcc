/* Maintain binary trees of symbols.
   Copyright (C) 2000, 2001, 2002, 2003, 2004, 2005, 2006, 2007, 2008,
   2009, 2010
   Free Software Foundation, Inc.
   Contributed by Andy Vaught

This file is part of GCC.

GCC is free software; you can redistribute it and/or modify it under
the terms of the GNU General Public License as published by the Free
Software Foundation; either version 3, or (at your option) any later
version.

GCC is distributed in the hope that it will be useful, but WITHOUT ANY
WARRANTY; without even the implied warranty of MERCHANTABILITY or
FITNESS FOR A PARTICULAR PURPOSE.  See the GNU General Public License
for more details.

You should have received a copy of the GNU General Public License
along with GCC; see the file COPYING3.  If not see
<http://www.gnu.org/licenses/>.  */


#include "config.h"
#include "system.h"
#include "flags.h"
#include "gfortran.h"
#include "parse.h"
#include "match.h"
#include "constructor.h"


/* Strings for all symbol attributes.  We use these for dumping the
   parse tree, in error messages, and also when reading and writing
   modules.  */

const mstring flavors[] =
{
  minit ("UNKNOWN-FL", FL_UNKNOWN), minit ("PROGRAM", FL_PROGRAM),
  minit ("BLOCK-DATA", FL_BLOCK_DATA), minit ("MODULE", FL_MODULE),
  minit ("VARIABLE", FL_VARIABLE), minit ("PARAMETER", FL_PARAMETER),
  minit ("LABEL", FL_LABEL), minit ("PROCEDURE", FL_PROCEDURE),
  minit ("DERIVED", FL_DERIVED), minit ("NAMELIST", FL_NAMELIST),
  minit (NULL, -1)
};

const mstring procedures[] =
{
    minit ("UNKNOWN-PROC", PROC_UNKNOWN),
    minit ("MODULE-PROC", PROC_MODULE),
    minit ("INTERNAL-PROC", PROC_INTERNAL),
    minit ("DUMMY-PROC", PROC_DUMMY),
    minit ("INTRINSIC-PROC", PROC_INTRINSIC),
    minit ("EXTERNAL-PROC", PROC_EXTERNAL),
    minit ("STATEMENT-PROC", PROC_ST_FUNCTION),
    minit (NULL, -1)
};

const mstring intents[] =
{
    minit ("UNKNOWN-INTENT", INTENT_UNKNOWN),
    minit ("IN", INTENT_IN),
    minit ("OUT", INTENT_OUT),
    minit ("INOUT", INTENT_INOUT),
    minit (NULL, -1)
};

const mstring access_types[] =
{
    minit ("UNKNOWN-ACCESS", ACCESS_UNKNOWN),
    minit ("PUBLIC", ACCESS_PUBLIC),
    minit ("PRIVATE", ACCESS_PRIVATE),
    minit (NULL, -1)
};

const mstring ifsrc_types[] =
{
    minit ("UNKNOWN", IFSRC_UNKNOWN),
    minit ("DECL", IFSRC_DECL),
    minit ("BODY", IFSRC_IFBODY)
};

const mstring save_status[] =
{
    minit ("UNKNOWN", SAVE_NONE),
    minit ("EXPLICIT-SAVE", SAVE_EXPLICIT),
    minit ("IMPLICIT-SAVE", SAVE_IMPLICIT),
};

/* This is to make sure the backend generates setup code in the correct
   order.  */

static int next_dummy_order = 1;


gfc_namespace *gfc_current_ns;
gfc_namespace *gfc_global_ns_list;

gfc_gsymbol *gfc_gsym_root = NULL;

static gfc_symbol *changed_syms = NULL;

gfc_dt_list *gfc_derived_types;


/* List of tentative typebound-procedures.  */

typedef struct tentative_tbp
{
  gfc_typebound_proc *proc;
  struct tentative_tbp *next;
}
tentative_tbp;

static tentative_tbp *tentative_tbp_list = NULL;


/*********** IMPLICIT NONE and IMPLICIT statement handlers ***********/

/* The following static variable indicates whether a particular element has
   been explicitly set or not.  */

static int new_flag[GFC_LETTERS];


/* Handle a correctly parsed IMPLICIT NONE.  */

void
gfc_set_implicit_none (void)
{
  int i;

  if (gfc_current_ns->seen_implicit_none)
    {
      gfc_error ("Duplicate IMPLICIT NONE statement at %C");
      return;
    }

  gfc_current_ns->seen_implicit_none = 1;

  for (i = 0; i < GFC_LETTERS; i++)
    {
      gfc_clear_ts (&gfc_current_ns->default_type[i]);
      gfc_current_ns->set_flag[i] = 1;
    }
}


/* Reset the implicit range flags.  */

void
gfc_clear_new_implicit (void)
{
  int i;

  for (i = 0; i < GFC_LETTERS; i++)
    new_flag[i] = 0;
}


/* Prepare for a new implicit range.  Sets flags in new_flag[].  */

gfc_try
gfc_add_new_implicit_range (int c1, int c2)
{
  int i;

  c1 -= 'a';
  c2 -= 'a';

  for (i = c1; i <= c2; i++)
    {
      if (new_flag[i])
	{
	  gfc_error ("Letter '%c' already set in IMPLICIT statement at %C",
		     i + 'A');
	  return FAILURE;
	}

      new_flag[i] = 1;
    }

  return SUCCESS;
}


/* Add a matched implicit range for gfc_set_implicit().  Check if merging
   the new implicit types back into the existing types will work.  */

gfc_try
gfc_merge_new_implicit (gfc_typespec *ts)
{
  int i;

  if (gfc_current_ns->seen_implicit_none)
    {
      gfc_error ("Cannot specify IMPLICIT at %C after IMPLICIT NONE");
      return FAILURE;
    }

  for (i = 0; i < GFC_LETTERS; i++)
    {
      if (new_flag[i])
	{
	  if (gfc_current_ns->set_flag[i])
	    {
	      gfc_error ("Letter %c already has an IMPLICIT type at %C",
			 i + 'A');
	      return FAILURE;
	    }

	  gfc_current_ns->default_type[i] = *ts;
	  gfc_current_ns->implicit_loc[i] = gfc_current_locus;
	  gfc_current_ns->set_flag[i] = 1;
	}
    }
  return SUCCESS;
}


/* Given a symbol, return a pointer to the typespec for its default type.  */

gfc_typespec *
gfc_get_default_type (const char *name, gfc_namespace *ns)
{
  char letter;

  letter = name[0];

  if (gfc_option.flag_allow_leading_underscore && letter == '_')
    gfc_internal_error ("Option -fallow-leading-underscore is for use only by "
			"gfortran developers, and should not be used for "
			"implicitly typed variables");

  if (letter < 'a' || letter > 'z')
    gfc_internal_error ("gfc_get_default_type(): Bad symbol '%s'", name);

  if (ns == NULL)
    ns = gfc_current_ns;

  return &ns->default_type[letter - 'a'];
}


/* Given a pointer to a symbol, set its type according to the first
   letter of its name.  Fails if the letter in question has no default
   type.  */

gfc_try
gfc_set_default_type (gfc_symbol *sym, int error_flag, gfc_namespace *ns)
{
  gfc_typespec *ts;

  if (sym->ts.type != BT_UNKNOWN)
    gfc_internal_error ("gfc_set_default_type(): symbol already has a type");

  ts = gfc_get_default_type (sym->name, ns);

  if (ts->type == BT_UNKNOWN)
    {
      if (error_flag && !sym->attr.untyped)
	{
	  gfc_error ("Symbol '%s' at %L has no IMPLICIT type",
		     sym->name, &sym->declared_at);
	  sym->attr.untyped = 1; /* Ensure we only give an error once.  */
	}

      return FAILURE;
    }

  sym->ts = *ts;
  sym->attr.implicit_type = 1;

  if (ts->type == BT_CHARACTER && ts->u.cl)
    sym->ts.u.cl = gfc_new_charlen (sym->ns, ts->u.cl);

  if (sym->attr.is_bind_c == 1)
    {
      /* BIND(C) variables should not be implicitly declared.  */
      gfc_warning_now ("Implicitly declared BIND(C) variable '%s' at %L may "
                       "not be C interoperable", sym->name, &sym->declared_at);
      sym->ts.f90_type = sym->ts.type;
    }

  if (sym->attr.dummy != 0)
    {
      if (sym->ns->proc_name != NULL
	  && (sym->ns->proc_name->attr.subroutine != 0
	      || sym->ns->proc_name->attr.function != 0)
	  && sym->ns->proc_name->attr.is_bind_c != 0)
        {
          /* Dummy args to a BIND(C) routine may not be interoperable if
             they are implicitly typed.  */
          gfc_warning_now ("Implicitly declared variable '%s' at %L may not "
                           "be C interoperable but it is a dummy argument to "
                           "the BIND(C) procedure '%s' at %L", sym->name,
                           &(sym->declared_at), sym->ns->proc_name->name,
                           &(sym->ns->proc_name->declared_at));
          sym->ts.f90_type = sym->ts.type;
        }
    }
  
  return SUCCESS;
}


/* This function is called from parse.c(parse_progunit) to check the
   type of the function is not implicitly typed in the host namespace
   and to implicitly type the function result, if necessary.  */

void
gfc_check_function_type (gfc_namespace *ns)
{
  gfc_symbol *proc = ns->proc_name;

  if (!proc->attr.contained || proc->result->attr.implicit_type)
    return;

  if (proc->result->ts.type == BT_UNKNOWN && proc->result->ts.interface == NULL)
    {
      if (gfc_set_default_type (proc->result, 0, gfc_current_ns)
		== SUCCESS)
	{
	  if (proc->result != proc)
	    {
	      proc->ts = proc->result->ts;
	      proc->as = gfc_copy_array_spec (proc->result->as);
	      proc->attr.dimension = proc->result->attr.dimension;
	      proc->attr.pointer = proc->result->attr.pointer;
	      proc->attr.allocatable = proc->result->attr.allocatable;
	    }
	}
      else if (!proc->result->attr.proc_pointer)
	{
	  gfc_error ("Function result '%s' at %L has no IMPLICIT type",
		     proc->result->name, &proc->result->declared_at);
	  proc->result->attr.untyped = 1;
	}
    }
}


/******************** Symbol attribute stuff *********************/

/* This is a generic conflict-checker.  We do this to avoid having a
   single conflict in two places.  */

#define conf(a, b) if (attr->a && attr->b) { a1 = a; a2 = b; goto conflict; }
#define conf2(a) if (attr->a) { a2 = a; goto conflict; }
#define conf_std(a, b, std) if (attr->a && attr->b)\
                              {\
                                a1 = a;\
                                a2 = b;\
                                standard = std;\
                                goto conflict_std;\
                              }

static gfc_try
check_conflict (symbol_attribute *attr, const char *name, locus *where)
{
  static const char *dummy = "DUMMY", *save = "SAVE", *pointer = "POINTER",
    *target = "TARGET", *external = "EXTERNAL", *intent = "INTENT",
    *intent_in = "INTENT(IN)", *intrinsic = "INTRINSIC",
    *intent_out = "INTENT(OUT)", *intent_inout = "INTENT(INOUT)",
    *allocatable = "ALLOCATABLE", *elemental = "ELEMENTAL",
    *privat = "PRIVATE", *recursive = "RECURSIVE",
    *in_common = "COMMON", *result = "RESULT", *in_namelist = "NAMELIST",
    *publik = "PUBLIC", *optional = "OPTIONAL", *entry = "ENTRY",
    *function = "FUNCTION", *subroutine = "SUBROUTINE",
    *dimension = "DIMENSION", *in_equivalence = "EQUIVALENCE",
    *use_assoc = "USE ASSOCIATED", *cray_pointer = "CRAY POINTER",
    *cray_pointee = "CRAY POINTEE", *data = "DATA", *value = "VALUE",
    *volatile_ = "VOLATILE", *is_protected = "PROTECTED",
    *is_bind_c = "BIND(C)", *procedure = "PROCEDURE",
<<<<<<< HEAD
    *asynchronous = "ASYNCHRONOUS", *codimension = "CODIMENSION";
=======
    *asynchronous = "ASYNCHRONOUS", *codimension = "CODIMENSION",
    *contiguous = "CONTIGUOUS";
>>>>>>> 6e7f08ad
  static const char *threadprivate = "THREADPRIVATE";

  const char *a1, *a2;
  int standard;

  if (where == NULL)
    where = &gfc_current_locus;

  if (attr->pointer && attr->intent != INTENT_UNKNOWN)
    {
      a1 = pointer;
      a2 = intent;
      standard = GFC_STD_F2003;
      goto conflict_std;
    }

  /* Check for attributes not allowed in a BLOCK DATA.  */
  if (gfc_current_state () == COMP_BLOCK_DATA)
    {
      a1 = NULL;

      if (attr->in_namelist)
	a1 = in_namelist;
      if (attr->allocatable)
	a1 = allocatable;
      if (attr->external)
	a1 = external;
      if (attr->optional)
	a1 = optional;
      if (attr->access == ACCESS_PRIVATE)
	a1 = privat;
      if (attr->access == ACCESS_PUBLIC)
	a1 = publik;
      if (attr->intent != INTENT_UNKNOWN)
	a1 = intent;

      if (a1 != NULL)
	{
	  gfc_error
	    ("%s attribute not allowed in BLOCK DATA program unit at %L",
	     a1, where);
	  return FAILURE;
	}
    }

  if (attr->save == SAVE_EXPLICIT)
    {
      conf (dummy, save);
      conf (in_common, save);
      conf (result, save);

      switch (attr->flavor)
	{
	  case FL_PROGRAM:
	  case FL_BLOCK_DATA:
	  case FL_MODULE:
	  case FL_LABEL:
	  case FL_DERIVED:
	  case FL_PARAMETER:
            a1 = gfc_code2string (flavors, attr->flavor);
            a2 = save;
	    goto conflict;

	  case FL_PROCEDURE:
	    /* Conflicts between SAVE and PROCEDURE will be checked at
	       resolution stage, see "resolve_fl_procedure".  */
	  case FL_VARIABLE:
	  case FL_NAMELIST:
	  default:
	    break;
	}
    }

  conf (dummy, entry);
  conf (dummy, intrinsic);
  conf (dummy, threadprivate);
  conf (pointer, target);
  conf (pointer, intrinsic);
  conf (pointer, elemental);
  conf (allocatable, elemental);

  conf (target, external);
  conf (target, intrinsic);

  if (!attr->if_source)
    conf (external, dimension);   /* See Fortran 95's R504.  */

  conf (external, intrinsic);
  conf (entry, intrinsic);

  if ((attr->if_source == IFSRC_DECL && !attr->procedure) || attr->contained)
    conf (external, subroutine);

  if (attr->proc_pointer && gfc_notify_std (GFC_STD_F2003,
			    "Fortran 2003: Procedure pointer at %C") == FAILURE)
    return FAILURE;

  conf (allocatable, pointer);
  conf_std (allocatable, dummy, GFC_STD_F2003);
  conf_std (allocatable, function, GFC_STD_F2003);
  conf_std (allocatable, result, GFC_STD_F2003);
  conf (elemental, recursive);

  conf (in_common, dummy);
  conf (in_common, allocatable);
  conf (in_common, codimension);
  conf (in_common, result);

  conf (dummy, result);

  conf (in_equivalence, use_assoc);
  conf (in_equivalence, codimension);
  conf (in_equivalence, dummy);
  conf (in_equivalence, target);
  conf (in_equivalence, pointer);
  conf (in_equivalence, function);
  conf (in_equivalence, result);
  conf (in_equivalence, entry);
  conf (in_equivalence, allocatable);
  conf (in_equivalence, threadprivate);

  conf (in_namelist, pointer);
  conf (in_namelist, allocatable);

  conf (entry, result);

  conf (function, subroutine);

  if (!function && !subroutine)
    conf (is_bind_c, dummy);

  conf (is_bind_c, cray_pointer);
  conf (is_bind_c, cray_pointee);
  conf (is_bind_c, codimension);
  conf (is_bind_c, allocatable);
  conf (is_bind_c, elemental);

  /* Need to also get volatile attr, according to 5.1 of F2003 draft.
     Parameter conflict caught below.  Also, value cannot be specified
     for a dummy procedure.  */

  /* Cray pointer/pointee conflicts.  */
  conf (cray_pointer, cray_pointee);
  conf (cray_pointer, dimension);
  conf (cray_pointer, codimension);
<<<<<<< HEAD
=======
  conf (cray_pointer, contiguous);
>>>>>>> 6e7f08ad
  conf (cray_pointer, pointer);
  conf (cray_pointer, target);
  conf (cray_pointer, allocatable);
  conf (cray_pointer, external);
  conf (cray_pointer, intrinsic);
  conf (cray_pointer, in_namelist);
  conf (cray_pointer, function);
  conf (cray_pointer, subroutine);
  conf (cray_pointer, entry);

  conf (cray_pointee, allocatable);
<<<<<<< HEAD
=======
  conf (cray_pointer, contiguous);
>>>>>>> 6e7f08ad
  conf (cray_pointer, codimension);
  conf (cray_pointee, intent);
  conf (cray_pointee, optional);
  conf (cray_pointee, dummy);
  conf (cray_pointee, target);
  conf (cray_pointee, intrinsic);
  conf (cray_pointee, pointer);
  conf (cray_pointee, entry);
  conf (cray_pointee, in_common);
  conf (cray_pointee, in_equivalence);
  conf (cray_pointee, threadprivate);

  conf (data, dummy);
  conf (data, function);
  conf (data, result);
  conf (data, allocatable);

  conf (value, pointer)
  conf (value, allocatable)
  conf (value, subroutine)
  conf (value, function)
  conf (value, volatile_)
  conf (value, dimension)
  conf (value, codimension)
  conf (value, external)

  conf (codimension, result)

  if (attr->value
      && (attr->intent == INTENT_OUT || attr->intent == INTENT_INOUT))
    {
      a1 = value;
      a2 = attr->intent == INTENT_OUT ? intent_out : intent_inout;
      goto conflict;
    }

  conf (is_protected, intrinsic)
  conf (is_protected, in_common)

  conf (asynchronous, intrinsic)
  conf (asynchronous, external)

  conf (volatile_, intrinsic)
  conf (volatile_, external)

  if (attr->volatile_ && attr->intent == INTENT_IN)
    {
      a1 = volatile_;
      a2 = intent_in;
      goto conflict;
    }

  conf (procedure, allocatable)
  conf (procedure, dimension)
  conf (procedure, codimension)
  conf (procedure, intrinsic)
  conf (procedure, target)
  conf (procedure, value)
  conf (procedure, volatile_)
  conf (procedure, asynchronous)
  conf (procedure, entry)

  a1 = gfc_code2string (flavors, attr->flavor);

  if (attr->in_namelist
      && attr->flavor != FL_VARIABLE
      && attr->flavor != FL_PROCEDURE
      && attr->flavor != FL_UNKNOWN)
    {
      a2 = in_namelist;
      goto conflict;
    }

  switch (attr->flavor)
    {
    case FL_PROGRAM:
    case FL_BLOCK_DATA:
    case FL_MODULE:
    case FL_LABEL:
      conf2 (codimension);
      conf2 (dimension);
      conf2 (dummy);
      conf2 (volatile_);
      conf2 (asynchronous);
<<<<<<< HEAD
=======
      conf2 (contiguous);
>>>>>>> 6e7f08ad
      conf2 (pointer);
      conf2 (is_protected);
      conf2 (target);
      conf2 (external);
      conf2 (intrinsic);
      conf2 (allocatable);
      conf2 (result);
      conf2 (in_namelist);
      conf2 (optional);
      conf2 (function);
      conf2 (subroutine);
      conf2 (threadprivate);

      if (attr->access == ACCESS_PUBLIC || attr->access == ACCESS_PRIVATE)
	{
	  a2 = attr->access == ACCESS_PUBLIC ? publik : privat;
	  gfc_error ("%s attribute applied to %s %s at %L", a2, a1,
	    name, where);
	  return FAILURE;
	}

      if (attr->is_bind_c)
	{
	  gfc_error_now ("BIND(C) applied to %s %s at %L", a1, name, where);
	  return FAILURE;
	}

      break;

    case FL_VARIABLE:
      break;

    case FL_NAMELIST:
      conf2 (result);
      break;

    case FL_PROCEDURE:
      /* Conflicts with INTENT, SAVE and RESULT will be checked
	 at resolution stage, see "resolve_fl_procedure".  */

      if (attr->subroutine)
	{
	  a1 = subroutine;
	  conf2 (target);
	  conf2 (allocatable);
	  conf2 (volatile_);
	  conf2 (asynchronous);
	  conf2 (in_namelist);
	  conf2 (codimension);
	  conf2 (dimension);
	  conf2 (function);
	  conf2 (threadprivate);
	}

      if (!attr->proc_pointer)
	conf2 (in_common);

      switch (attr->proc)
	{
	case PROC_ST_FUNCTION:
	  conf2 (dummy);
	  break;

	case PROC_MODULE:
	  conf2 (dummy);
	  break;

	case PROC_DUMMY:
	  conf2 (result);
	  conf2 (threadprivate);
	  break;

	default:
	  break;
	}

      break;

    case FL_DERIVED:
      conf2 (dummy);
      conf2 (pointer);
      conf2 (target);
      conf2 (external);
      conf2 (intrinsic);
      conf2 (allocatable);
      conf2 (optional);
      conf2 (entry);
      conf2 (function);
      conf2 (subroutine);
      conf2 (threadprivate);
      conf2 (result);

      if (attr->intent != INTENT_UNKNOWN)
	{
	  a2 = intent;
	  goto conflict;
	}
      break;

    case FL_PARAMETER:
      conf2 (external);
      conf2 (intrinsic);
      conf2 (optional);
      conf2 (allocatable);
      conf2 (function);
      conf2 (subroutine);
      conf2 (entry);
      conf2 (contiguous);
      conf2 (pointer);
      conf2 (is_protected);
      conf2 (target);
      conf2 (dummy);
      conf2 (in_common);
      conf2 (value);
      conf2 (volatile_);
      conf2 (asynchronous);
      conf2 (threadprivate);
      conf2 (value);
      conf2 (is_bind_c);
      conf2 (codimension);
      conf2 (result);
      break;

    default:
      break;
    }

  return SUCCESS;

conflict:
  if (name == NULL)
    gfc_error ("%s attribute conflicts with %s attribute at %L",
	       a1, a2, where);
  else
    gfc_error ("%s attribute conflicts with %s attribute in '%s' at %L",
	       a1, a2, name, where);

  return FAILURE;

conflict_std:
  if (name == NULL)
    {
      return gfc_notify_std (standard, "Fortran 2003: %s attribute "
                             "with %s attribute at %L", a1, a2,
                             where);
    }
  else
    {
      return gfc_notify_std (standard, "Fortran 2003: %s attribute "
			     "with %s attribute in '%s' at %L",
                             a1, a2, name, where);
    }
}

#undef conf
#undef conf2
#undef conf_std


/* Mark a symbol as referenced.  */

void
gfc_set_sym_referenced (gfc_symbol *sym)
{

  if (sym->attr.referenced)
    return;

  sym->attr.referenced = 1;

  /* Remember which order dummy variables are accessed in.  */
  if (sym->attr.dummy)
    sym->dummy_order = next_dummy_order++;
}


/* Common subroutine called by attribute changing subroutines in order
   to prevent them from changing a symbol that has been
   use-associated.  Returns zero if it is OK to change the symbol,
   nonzero if not.  */

static int
check_used (symbol_attribute *attr, const char *name, locus *where)
{

  if (attr->use_assoc == 0)
    return 0;

  if (where == NULL)
    where = &gfc_current_locus;

  if (name == NULL)
    gfc_error ("Cannot change attributes of USE-associated symbol at %L",
	       where);
  else
    gfc_error ("Cannot change attributes of USE-associated symbol %s at %L",
	       name, where);

  return 1;
}


/* Generate an error because of a duplicate attribute.  */

static void
duplicate_attr (const char *attr, locus *where)
{

  if (where == NULL)
    where = &gfc_current_locus;

  gfc_error ("Duplicate %s attribute specified at %L", attr, where);
}


gfc_try
gfc_add_ext_attribute (symbol_attribute *attr, ext_attr_id_t ext_attr,
		       locus *where ATTRIBUTE_UNUSED)
{
  attr->ext_attr |= 1 << ext_attr;
  return SUCCESS;
}


/* Called from decl.c (attr_decl1) to check attributes, when declared
   separately.  */

gfc_try
gfc_add_attribute (symbol_attribute *attr, locus *where)
{
  if (check_used (attr, NULL, where))
    return FAILURE;

  return check_conflict (attr, NULL, where);
}


gfc_try
gfc_add_allocatable (symbol_attribute *attr, locus *where)
{

  if (check_used (attr, NULL, where))
    return FAILURE;

  if (attr->allocatable)
    {
      duplicate_attr ("ALLOCATABLE", where);
      return FAILURE;
    }

  if (attr->flavor == FL_PROCEDURE && attr->if_source == IFSRC_IFBODY
      && gfc_find_state (COMP_INTERFACE) == FAILURE)
    {
      gfc_error ("ALLOCATABLE specified outside of INTERFACE body at %L",
		 where);
      return FAILURE;
    }

  attr->allocatable = 1;
  return check_conflict (attr, NULL, where);
}


gfc_try
gfc_add_codimension (symbol_attribute *attr, const char *name, locus *where)
{

  if (check_used (attr, name, where))
    return FAILURE;

  if (attr->codimension)
    {
      duplicate_attr ("CODIMENSION", where);
      return FAILURE;
    }

  if (attr->flavor == FL_PROCEDURE && attr->if_source == IFSRC_IFBODY
      && gfc_find_state (COMP_INTERFACE) == FAILURE)
    {
      gfc_error ("CODIMENSION specified for '%s' outside its INTERFACE body "
		 "at %L", name, where);
      return FAILURE;
    }

  attr->codimension = 1;
  return check_conflict (attr, name, where);
}


gfc_try
gfc_add_dimension (symbol_attribute *attr, const char *name, locus *where)
{

  if (check_used (attr, name, where))
    return FAILURE;

  if (attr->dimension)
    {
      duplicate_attr ("DIMENSION", where);
      return FAILURE;
    }

  if (attr->flavor == FL_PROCEDURE && attr->if_source == IFSRC_IFBODY
      && gfc_find_state (COMP_INTERFACE) == FAILURE)
    {
      gfc_error ("DIMENSION specified for '%s' outside its INTERFACE body "
		 "at %L", name, where);
      return FAILURE;
    }

  attr->dimension = 1;
  return check_conflict (attr, name, where);
}


gfc_try
gfc_add_contiguous (symbol_attribute *attr, const char *name, locus *where)
{

  if (check_used (attr, name, where))
    return FAILURE;

  attr->contiguous = 1;
  return check_conflict (attr, name, where);
}


gfc_try
gfc_add_external (symbol_attribute *attr, locus *where)
{

  if (check_used (attr, NULL, where))
    return FAILURE;

  if (attr->external)
    {
      duplicate_attr ("EXTERNAL", where);
      return FAILURE;
    }

  if (attr->pointer && attr->if_source != IFSRC_IFBODY)
    {
      attr->pointer = 0;
      attr->proc_pointer = 1;
    }

  attr->external = 1;

  return check_conflict (attr, NULL, where);
}


gfc_try
gfc_add_intrinsic (symbol_attribute *attr, locus *where)
{

  if (check_used (attr, NULL, where))
    return FAILURE;

  if (attr->intrinsic)
    {
      duplicate_attr ("INTRINSIC", where);
      return FAILURE;
    }

  attr->intrinsic = 1;

  return check_conflict (attr, NULL, where);
}


gfc_try
gfc_add_optional (symbol_attribute *attr, locus *where)
{

  if (check_used (attr, NULL, where))
    return FAILURE;

  if (attr->optional)
    {
      duplicate_attr ("OPTIONAL", where);
      return FAILURE;
    }

  attr->optional = 1;
  return check_conflict (attr, NULL, where);
}


gfc_try
gfc_add_pointer (symbol_attribute *attr, locus *where)
{

  if (check_used (attr, NULL, where))
    return FAILURE;

  if (attr->pointer && !(attr->if_source == IFSRC_IFBODY
      && gfc_find_state (COMP_INTERFACE) == FAILURE))
    {
      duplicate_attr ("POINTER", where);
      return FAILURE;
    }

  if (attr->procedure || (attr->external && attr->if_source != IFSRC_IFBODY)
      || (attr->if_source == IFSRC_IFBODY
      && gfc_find_state (COMP_INTERFACE) == FAILURE))
    attr->proc_pointer = 1;
  else
    attr->pointer = 1;

  return check_conflict (attr, NULL, where);
}


gfc_try
gfc_add_cray_pointer (symbol_attribute *attr, locus *where)
{

  if (check_used (attr, NULL, where))
    return FAILURE;

  attr->cray_pointer = 1;
  return check_conflict (attr, NULL, where);
}


gfc_try
gfc_add_cray_pointee (symbol_attribute *attr, locus *where)
{

  if (check_used (attr, NULL, where))
    return FAILURE;

  if (attr->cray_pointee)
    {
      gfc_error ("Cray Pointee at %L appears in multiple pointer()"
		 " statements", where);
      return FAILURE;
    }

  attr->cray_pointee = 1;
  return check_conflict (attr, NULL, where);
}


gfc_try
gfc_add_protected (symbol_attribute *attr, const char *name, locus *where)
{
  if (check_used (attr, name, where))
    return FAILURE;

  if (attr->is_protected)
    {
	if (gfc_notify_std (GFC_STD_LEGACY, 
			    "Duplicate PROTECTED attribute specified at %L",
			    where) 
	    == FAILURE)
	  return FAILURE;
    }

  attr->is_protected = 1;
  return check_conflict (attr, name, where);
}


gfc_try
gfc_add_result (symbol_attribute *attr, const char *name, locus *where)
{

  if (check_used (attr, name, where))
    return FAILURE;

  attr->result = 1;
  return check_conflict (attr, name, where);
}


gfc_try
gfc_add_save (symbol_attribute *attr, save_state s, const char *name,
	      locus *where)
{

  if (check_used (attr, name, where))
    return FAILURE;

  if (s == SAVE_EXPLICIT && gfc_pure (NULL))
    {
      gfc_error
	("SAVE attribute at %L cannot be specified in a PURE procedure",
	 where);
      return FAILURE;
    }

  if (s == SAVE_EXPLICIT && attr->save == SAVE_EXPLICIT)
    {
	if (gfc_notify_std (GFC_STD_LEGACY, 
			    "Duplicate SAVE attribute specified at %L",
			    where) 
	    == FAILURE)
	  return FAILURE;
    }

  attr->save = s;
  return check_conflict (attr, name, where);
}


gfc_try
gfc_add_value (symbol_attribute *attr, const char *name, locus *where)
{

  if (check_used (attr, name, where))
    return FAILURE;

  if (attr->value)
    {
	if (gfc_notify_std (GFC_STD_LEGACY, 
			    "Duplicate VALUE attribute specified at %L",
			    where) 
	    == FAILURE)
	  return FAILURE;
    }

  attr->value = 1;
  return check_conflict (attr, name, where);
}


gfc_try
gfc_add_volatile (symbol_attribute *attr, const char *name, locus *where)
{
  /* No check_used needed as 11.2.1 of the F2003 standard allows
     that the local identifier made accessible by a use statement can be
     given a VOLATILE attribute - unless it is a coarray (F2008, C560).  */

  if (attr->volatile_ && attr->volatile_ns == gfc_current_ns)
    if (gfc_notify_std (GFC_STD_LEGACY, 
        		"Duplicate VOLATILE attribute specified at %L", where)
        == FAILURE)
      return FAILURE;

  attr->volatile_ = 1;
  attr->volatile_ns = gfc_current_ns;
  return check_conflict (attr, name, where);
}


gfc_try
gfc_add_asynchronous (symbol_attribute *attr, const char *name, locus *where)
{
  /* No check_used needed as 11.2.1 of the F2003 standard allows
     that the local identifier made accessible by a use statement can be
     given a ASYNCHRONOUS attribute.  */

  if (attr->asynchronous && attr->asynchronous_ns == gfc_current_ns)
    if (gfc_notify_std (GFC_STD_LEGACY, 
        		"Duplicate ASYNCHRONOUS attribute specified at %L",
			where) == FAILURE)
      return FAILURE;

  attr->asynchronous = 1;
  attr->asynchronous_ns = gfc_current_ns;
  return check_conflict (attr, name, where);
}


gfc_try
gfc_add_threadprivate (symbol_attribute *attr, const char *name, locus *where)
{

  if (check_used (attr, name, where))
    return FAILURE;

  if (attr->threadprivate)
    {
      duplicate_attr ("THREADPRIVATE", where);
      return FAILURE;
    }

  attr->threadprivate = 1;
  return check_conflict (attr, name, where);
}


gfc_try
gfc_add_target (symbol_attribute *attr, locus *where)
{

  if (check_used (attr, NULL, where))
    return FAILURE;

  if (attr->target)
    {
      duplicate_attr ("TARGET", where);
      return FAILURE;
    }

  attr->target = 1;
  return check_conflict (attr, NULL, where);
}


gfc_try
gfc_add_dummy (symbol_attribute *attr, const char *name, locus *where)
{

  if (check_used (attr, name, where))
    return FAILURE;

  /* Duplicate dummy arguments are allowed due to ENTRY statements.  */
  attr->dummy = 1;
  return check_conflict (attr, name, where);
}


gfc_try
gfc_add_in_common (symbol_attribute *attr, const char *name, locus *where)
{

  if (check_used (attr, name, where))
    return FAILURE;

  /* Duplicate attribute already checked for.  */
  attr->in_common = 1;
  return check_conflict (attr, name, where);
}


gfc_try
gfc_add_in_equivalence (symbol_attribute *attr, const char *name, locus *where)
{

  /* Duplicate attribute already checked for.  */
  attr->in_equivalence = 1;
  if (check_conflict (attr, name, where) == FAILURE)
    return FAILURE;

  if (attr->flavor == FL_VARIABLE)
    return SUCCESS;

  return gfc_add_flavor (attr, FL_VARIABLE, name, where);
}


gfc_try
gfc_add_data (symbol_attribute *attr, const char *name, locus *where)
{

  if (check_used (attr, name, where))
    return FAILURE;

  attr->data = 1;
  return check_conflict (attr, name, where);
}


gfc_try
gfc_add_in_namelist (symbol_attribute *attr, const char *name, locus *where)
{

  attr->in_namelist = 1;
  return check_conflict (attr, name, where);
}


gfc_try
gfc_add_sequence (symbol_attribute *attr, const char *name, locus *where)
{

  if (check_used (attr, name, where))
    return FAILURE;

  attr->sequence = 1;
  return check_conflict (attr, name, where);
}


gfc_try
gfc_add_elemental (symbol_attribute *attr, locus *where)
{

  if (check_used (attr, NULL, where))
    return FAILURE;

  if (attr->elemental)
    {
      duplicate_attr ("ELEMENTAL", where);
      return FAILURE;
    }

  attr->elemental = 1;
  return check_conflict (attr, NULL, where);
}


gfc_try
gfc_add_pure (symbol_attribute *attr, locus *where)
{

  if (check_used (attr, NULL, where))
    return FAILURE;

  if (attr->pure)
    {
      duplicate_attr ("PURE", where);
      return FAILURE;
    }

  attr->pure = 1;
  return check_conflict (attr, NULL, where);
}


gfc_try
gfc_add_recursive (symbol_attribute *attr, locus *where)
{

  if (check_used (attr, NULL, where))
    return FAILURE;

  if (attr->recursive)
    {
      duplicate_attr ("RECURSIVE", where);
      return FAILURE;
    }

  attr->recursive = 1;
  return check_conflict (attr, NULL, where);
}


gfc_try
gfc_add_entry (symbol_attribute *attr, const char *name, locus *where)
{

  if (check_used (attr, name, where))
    return FAILURE;

  if (attr->entry)
    {
      duplicate_attr ("ENTRY", where);
      return FAILURE;
    }

  attr->entry = 1;
  return check_conflict (attr, name, where);
}


gfc_try
gfc_add_function (symbol_attribute *attr, const char *name, locus *where)
{

  if (attr->flavor != FL_PROCEDURE
      && gfc_add_flavor (attr, FL_PROCEDURE, name, where) == FAILURE)
    return FAILURE;

  attr->function = 1;
  return check_conflict (attr, name, where);
}


gfc_try
gfc_add_subroutine (symbol_attribute *attr, const char *name, locus *where)
{

  if (attr->flavor != FL_PROCEDURE
      && gfc_add_flavor (attr, FL_PROCEDURE, name, where) == FAILURE)
    return FAILURE;

  attr->subroutine = 1;
  return check_conflict (attr, name, where);
}


gfc_try
gfc_add_generic (symbol_attribute *attr, const char *name, locus *where)
{

  if (attr->flavor != FL_PROCEDURE
      && gfc_add_flavor (attr, FL_PROCEDURE, name, where) == FAILURE)
    return FAILURE;

  attr->generic = 1;
  return check_conflict (attr, name, where);
}


gfc_try
gfc_add_proc (symbol_attribute *attr, const char *name, locus *where)
{

  if (check_used (attr, NULL, where))
    return FAILURE;

  if (attr->flavor != FL_PROCEDURE
      && gfc_add_flavor (attr, FL_PROCEDURE, name, where) == FAILURE)
    return FAILURE;

  if (attr->procedure)
    {
      duplicate_attr ("PROCEDURE", where);
      return FAILURE;
    }

  attr->procedure = 1;

  return check_conflict (attr, NULL, where);
}


gfc_try
gfc_add_abstract (symbol_attribute* attr, locus* where)
{
  if (attr->abstract)
    {
      duplicate_attr ("ABSTRACT", where);
      return FAILURE;
    }

  attr->abstract = 1;
  return SUCCESS;
}


/* Flavors are special because some flavors are not what Fortran
   considers attributes and can be reaffirmed multiple times.  */

gfc_try
gfc_add_flavor (symbol_attribute *attr, sym_flavor f, const char *name,
		locus *where)
{

  if ((f == FL_PROGRAM || f == FL_BLOCK_DATA || f == FL_MODULE
       || f == FL_PARAMETER || f == FL_LABEL || f == FL_DERIVED
       || f == FL_NAMELIST) && check_used (attr, name, where))
    return FAILURE;

  if (attr->flavor == f && f == FL_VARIABLE)
    return SUCCESS;

  if (attr->flavor != FL_UNKNOWN)
    {
      if (where == NULL)
	where = &gfc_current_locus;

      if (name)
        gfc_error ("%s attribute of '%s' conflicts with %s attribute at %L",
		   gfc_code2string (flavors, attr->flavor), name,
		   gfc_code2string (flavors, f), where);
      else
        gfc_error ("%s attribute conflicts with %s attribute at %L",
		   gfc_code2string (flavors, attr->flavor),
		   gfc_code2string (flavors, f), where);

      return FAILURE;
    }

  attr->flavor = f;

  return check_conflict (attr, name, where);
}


gfc_try
gfc_add_procedure (symbol_attribute *attr, procedure_type t,
		   const char *name, locus *where)
{

  if (check_used (attr, name, where))
    return FAILURE;

  if (attr->flavor != FL_PROCEDURE
      && gfc_add_flavor (attr, FL_PROCEDURE, name, where) == FAILURE)
    return FAILURE;

  if (where == NULL)
    where = &gfc_current_locus;

  if (attr->proc != PROC_UNKNOWN)
    {
      gfc_error ("%s procedure at %L is already declared as %s procedure",
		 gfc_code2string (procedures, t), where,
		 gfc_code2string (procedures, attr->proc));

      return FAILURE;
    }

  attr->proc = t;

  /* Statement functions are always scalar and functions.  */
  if (t == PROC_ST_FUNCTION
      && ((!attr->function && gfc_add_function (attr, name, where) == FAILURE)
	  || attr->dimension))
    return FAILURE;

  return check_conflict (attr, name, where);
}


gfc_try
gfc_add_intent (symbol_attribute *attr, sym_intent intent, locus *where)
{

  if (check_used (attr, NULL, where))
    return FAILURE;

  if (attr->intent == INTENT_UNKNOWN)
    {
      attr->intent = intent;
      return check_conflict (attr, NULL, where);
    }

  if (where == NULL)
    where = &gfc_current_locus;

  gfc_error ("INTENT (%s) conflicts with INTENT(%s) at %L",
	     gfc_intent_string (attr->intent),
	     gfc_intent_string (intent), where);

  return FAILURE;
}


/* No checks for use-association in public and private statements.  */

gfc_try
gfc_add_access (symbol_attribute *attr, gfc_access access,
		const char *name, locus *where)
{

  if (attr->access == ACCESS_UNKNOWN
	|| (attr->use_assoc && attr->access != ACCESS_PRIVATE))
    {
      attr->access = access;
      return check_conflict (attr, name, where);
    }

  if (where == NULL)
    where = &gfc_current_locus;
  gfc_error ("ACCESS specification at %L was already specified", where);

  return FAILURE;
}


/* Set the is_bind_c field for the given symbol_attribute.  */

gfc_try
gfc_add_is_bind_c (symbol_attribute *attr, const char *name, locus *where,
                   int is_proc_lang_bind_spec)
{

  if (is_proc_lang_bind_spec == 0 && attr->flavor == FL_PROCEDURE)
    gfc_error_now ("BIND(C) attribute at %L can only be used for "
		   "variables or common blocks", where);
  else if (attr->is_bind_c)
    gfc_error_now ("Duplicate BIND attribute specified at %L", where);
  else
    attr->is_bind_c = 1;
  
  if (where == NULL)
    where = &gfc_current_locus;
   
  if (gfc_notify_std (GFC_STD_F2003, "Fortran 2003: BIND(C) at %L", where)
      == FAILURE)
    return FAILURE;

  return check_conflict (attr, name, where);
}


/* Set the extension field for the given symbol_attribute.  */

gfc_try
gfc_add_extension (symbol_attribute *attr, locus *where)
{
  if (where == NULL)
    where = &gfc_current_locus;

  if (attr->extension)
    gfc_error_now ("Duplicate EXTENDS attribute specified at %L", where);
  else
    attr->extension = 1;

  if (gfc_notify_std (GFC_STD_F2003, "Fortran 2003: EXTENDS at %L", where)
	== FAILURE)
    return FAILURE;

  return SUCCESS;
}


gfc_try
gfc_add_explicit_interface (gfc_symbol *sym, ifsrc source,
			    gfc_formal_arglist * formal, locus *where)
{

  if (check_used (&sym->attr, sym->name, where))
    return FAILURE;

  if (where == NULL)
    where = &gfc_current_locus;

  if (sym->attr.if_source != IFSRC_UNKNOWN
      && sym->attr.if_source != IFSRC_DECL)
    {
      gfc_error ("Symbol '%s' at %L already has an explicit interface",
		 sym->name, where);
      return FAILURE;
    }

  if (source == IFSRC_IFBODY && (sym->attr.dimension || sym->attr.allocatable))
    {
      gfc_error ("'%s' at %L has attributes specified outside its INTERFACE "
		 "body", sym->name, where);
      return FAILURE;
    }

  sym->formal = formal;
  sym->attr.if_source = source;

  return SUCCESS;
}


/* Add a type to a symbol.  */

gfc_try
gfc_add_type (gfc_symbol *sym, gfc_typespec *ts, locus *where)
{
  sym_flavor flavor;
  bt type;

  if (where == NULL)
    where = &gfc_current_locus;

  if (sym->result)
    type = sym->result->ts.type;
  else
    type = sym->ts.type;

  if (sym->attr.result && type == BT_UNKNOWN && sym->ns->proc_name)
    type = sym->ns->proc_name->ts.type;

  if (type != BT_UNKNOWN && !(sym->attr.function && sym->attr.implicit_type))
    {
      gfc_error ("Symbol '%s' at %L already has basic type of %s", sym->name,
		 where, gfc_basic_typename (type));
      return FAILURE;
    }

  if (sym->attr.procedure && sym->ts.interface)
    {
      gfc_error ("Procedure '%s' at %L may not have basic type of %s",
		 sym->name, where, gfc_basic_typename (ts->type));
      return FAILURE;
    }

  flavor = sym->attr.flavor;

  if (flavor == FL_PROGRAM || flavor == FL_BLOCK_DATA || flavor == FL_MODULE
      || flavor == FL_LABEL
      || (flavor == FL_PROCEDURE && sym->attr.subroutine)
      || flavor == FL_DERIVED || flavor == FL_NAMELIST)
    {
      gfc_error ("Symbol '%s' at %L cannot have a type", sym->name, where);
      return FAILURE;
    }

  sym->ts = *ts;
  return SUCCESS;
}


/* Clears all attributes.  */

void
gfc_clear_attr (symbol_attribute *attr)
{
  memset (attr, 0, sizeof (symbol_attribute));
}


/* Check for missing attributes in the new symbol.  Currently does
   nothing, but it's not clear that it is unnecessary yet.  */

gfc_try
gfc_missing_attr (symbol_attribute *attr ATTRIBUTE_UNUSED,
		  locus *where ATTRIBUTE_UNUSED)
{

  return SUCCESS;
}


/* Copy an attribute to a symbol attribute, bit by bit.  Some
   attributes have a lot of side-effects but cannot be present given
   where we are called from, so we ignore some bits.  */

gfc_try
gfc_copy_attr (symbol_attribute *dest, symbol_attribute *src, locus *where)
{
  int is_proc_lang_bind_spec;
  
  /* In line with the other attributes, we only add bits but do not remove
     them; cf. also PR 41034.  */
  dest->ext_attr |= src->ext_attr;

  if (src->allocatable && gfc_add_allocatable (dest, where) == FAILURE)
    goto fail;

  if (src->dimension && gfc_add_dimension (dest, NULL, where) == FAILURE)
    goto fail;
  if (src->codimension && gfc_add_codimension (dest, NULL, where) == FAILURE)
    goto fail;
<<<<<<< HEAD
=======
  if (src->contiguous && gfc_add_contiguous (dest, NULL, where) == FAILURE)
    goto fail;
>>>>>>> 6e7f08ad
  if (src->optional && gfc_add_optional (dest, where) == FAILURE)
    goto fail;
  if (src->pointer && gfc_add_pointer (dest, where) == FAILURE)
    goto fail;
  if (src->is_protected && gfc_add_protected (dest, NULL, where) == FAILURE)
    goto fail;
  if (src->save && gfc_add_save (dest, src->save, NULL, where) == FAILURE)
    goto fail;
  if (src->value && gfc_add_value (dest, NULL, where) == FAILURE)
    goto fail;
  if (src->volatile_ && gfc_add_volatile (dest, NULL, where) == FAILURE)
    goto fail;
  if (src->asynchronous && gfc_add_asynchronous (dest, NULL, where) == FAILURE)
    goto fail;
  if (src->threadprivate
      && gfc_add_threadprivate (dest, NULL, where) == FAILURE)
    goto fail;
  if (src->target && gfc_add_target (dest, where) == FAILURE)
    goto fail;
  if (src->dummy && gfc_add_dummy (dest, NULL, where) == FAILURE)
    goto fail;
  if (src->result && gfc_add_result (dest, NULL, where) == FAILURE)
    goto fail;
  if (src->entry)
    dest->entry = 1;

  if (src->in_namelist && gfc_add_in_namelist (dest, NULL, where) == FAILURE)
    goto fail;

  if (src->in_common && gfc_add_in_common (dest, NULL, where) == FAILURE)
    goto fail;

  if (src->generic && gfc_add_generic (dest, NULL, where) == FAILURE)
    goto fail;
  if (src->function && gfc_add_function (dest, NULL, where) == FAILURE)
    goto fail;
  if (src->subroutine && gfc_add_subroutine (dest, NULL, where) == FAILURE)
    goto fail;

  if (src->sequence && gfc_add_sequence (dest, NULL, where) == FAILURE)
    goto fail;
  if (src->elemental && gfc_add_elemental (dest, where) == FAILURE)
    goto fail;
  if (src->pure && gfc_add_pure (dest, where) == FAILURE)
    goto fail;
  if (src->recursive && gfc_add_recursive (dest, where) == FAILURE)
    goto fail;

  if (src->flavor != FL_UNKNOWN
      && gfc_add_flavor (dest, src->flavor, NULL, where) == FAILURE)
    goto fail;

  if (src->intent != INTENT_UNKNOWN
      && gfc_add_intent (dest, src->intent, where) == FAILURE)
    goto fail;

  if (src->access != ACCESS_UNKNOWN
      && gfc_add_access (dest, src->access, NULL, where) == FAILURE)
    goto fail;

  if (gfc_missing_attr (dest, where) == FAILURE)
    goto fail;

  if (src->cray_pointer && gfc_add_cray_pointer (dest, where) == FAILURE)
    goto fail;
  if (src->cray_pointee && gfc_add_cray_pointee (dest, where) == FAILURE)
    goto fail;

  is_proc_lang_bind_spec = (src->flavor == FL_PROCEDURE ? 1 : 0);
  if (src->is_bind_c
      && gfc_add_is_bind_c (dest, NULL, where, is_proc_lang_bind_spec)
	 != SUCCESS)
    return FAILURE;

  if (src->is_c_interop)
    dest->is_c_interop = 1;
  if (src->is_iso_c)
    dest->is_iso_c = 1;
  
  if (src->external && gfc_add_external (dest, where) == FAILURE)
    goto fail;
  if (src->intrinsic && gfc_add_intrinsic (dest, where) == FAILURE)
    goto fail;
  if (src->proc_pointer)
    dest->proc_pointer = 1;

  return SUCCESS;

fail:
  return FAILURE;
}


/************** Component name management ************/

/* Component names of a derived type form their own little namespaces
   that are separate from all other spaces.  The space is composed of
   a singly linked list of gfc_component structures whose head is
   located in the parent symbol.  */


/* Add a component name to a symbol.  The call fails if the name is
   already present.  On success, the component pointer is modified to
   point to the additional component structure.  */

gfc_try
gfc_add_component (gfc_symbol *sym, const char *name,
		   gfc_component **component)
{
  gfc_component *p, *tail;

  tail = NULL;

  for (p = sym->components; p; p = p->next)
    {
      if (strcmp (p->name, name) == 0)
	{
	  gfc_error ("Component '%s' at %C already declared at %L",
		     name, &p->loc);
	  return FAILURE;
	}

      tail = p;
    }

  if (sym->attr.extension
	&& gfc_find_component (sym->components->ts.u.derived, name, true, true))
    {
      gfc_error ("Component '%s' at %C already in the parent type "
		 "at %L", name, &sym->components->ts.u.derived->declared_at);
      return FAILURE;
    }

  /* Allocate a new component.  */
  p = gfc_get_component ();

  if (tail == NULL)
    sym->components = p;
  else
    tail->next = p;

  p->name = gfc_get_string (name);
  p->loc = gfc_current_locus;
  p->ts.type = BT_UNKNOWN;

  *component = p;
  return SUCCESS;
}


/* Recursive function to switch derived types of all symbol in a
   namespace.  */

static void
switch_types (gfc_symtree *st, gfc_symbol *from, gfc_symbol *to)
{
  gfc_symbol *sym;

  if (st == NULL)
    return;

  sym = st->n.sym;
  if (sym->ts.type == BT_DERIVED && sym->ts.u.derived == from)
    sym->ts.u.derived = to;

  switch_types (st->left, from, to);
  switch_types (st->right, from, to);
}


/* This subroutine is called when a derived type is used in order to
   make the final determination about which version to use.  The
   standard requires that a type be defined before it is 'used', but
   such types can appear in IMPLICIT statements before the actual
   definition.  'Using' in this context means declaring a variable to
   be that type or using the type constructor.

   If a type is used and the components haven't been defined, then we
   have to have a derived type in a parent unit.  We find the node in
   the other namespace and point the symtree node in this namespace to
   that node.  Further reference to this name point to the correct
   node.  If we can't find the node in a parent namespace, then we have
   an error.

   This subroutine takes a pointer to a symbol node and returns a
   pointer to the translated node or NULL for an error.  Usually there
   is no translation and we return the node we were passed.  */

gfc_symbol *
gfc_use_derived (gfc_symbol *sym)
{
  gfc_symbol *s;
  gfc_typespec *t;
  gfc_symtree *st;
  int i;

  if (sym->components != NULL || sym->attr.zero_comp)
    return sym;               /* Already defined.  */

  if (sym->ns->parent == NULL)
    goto bad;

  if (gfc_find_symbol (sym->name, sym->ns->parent, 1, &s))
    {
      gfc_error ("Symbol '%s' at %C is ambiguous", sym->name);
      return NULL;
    }

  if (s == NULL || s->attr.flavor != FL_DERIVED)
    goto bad;

  /* Get rid of symbol sym, translating all references to s.  */
  for (i = 0; i < GFC_LETTERS; i++)
    {
      t = &sym->ns->default_type[i];
      if (t->u.derived == sym)
	t->u.derived = s;
    }

  st = gfc_find_symtree (sym->ns->sym_root, sym->name);
  st->n.sym = s;

  s->refs++;

  /* Unlink from list of modified symbols.  */
  gfc_commit_symbol (sym);

  switch_types (sym->ns->sym_root, sym, s);

  /* TODO: Also have to replace sym -> s in other lists like
     namelists, common lists and interface lists.  */
  gfc_free_symbol (sym);

  return s;

bad:
  gfc_error ("Derived type '%s' at %C is being used before it is defined",
	     sym->name);
  return NULL;
}


/* Given a derived type node and a component name, try to locate the
   component structure.  Returns the NULL pointer if the component is
   not found or the components are private.  If noaccess is set, no access
   checks are done.  */

gfc_component *
gfc_find_component (gfc_symbol *sym, const char *name,
		    bool noaccess, bool silent)
{
  gfc_component *p;

  if (name == NULL)
    return NULL;

  sym = gfc_use_derived (sym);

  if (sym == NULL)
    return NULL;

  for (p = sym->components; p; p = p->next)
    if (strcmp (p->name, name) == 0)
      break;

  if (p == NULL
	&& sym->attr.extension
	&& sym->components->ts.type == BT_DERIVED)
    {
      p = gfc_find_component (sym->components->ts.u.derived, name,
			      noaccess, silent);
      /* Do not overwrite the error.  */
      if (p == NULL)
	return p;
    }

  if (p == NULL && !silent)
    gfc_error ("'%s' at %C is not a member of the '%s' structure",
	       name, sym->name);

  else if (sym->attr.use_assoc && !noaccess)
    {
      bool is_parent_comp = sym->attr.extension && (p == sym->components);
      if (p->attr.access == ACCESS_PRIVATE ||
	  (p->attr.access != ACCESS_PUBLIC
	   && sym->component_access == ACCESS_PRIVATE
	   && !is_parent_comp))
	{
	  if (!silent)
	    gfc_error ("Component '%s' at %C is a PRIVATE component of '%s'",
		       name, sym->name);
	  return NULL;
	}
    }

  return p;
}


/* Given a symbol, free all of the component structures and everything
   they point to.  */

static void
free_components (gfc_component *p)
{
  gfc_component *q;

  for (; p; p = q)
    {
      q = p->next;

      gfc_free_array_spec (p->as);
      gfc_free_expr (p->initializer);

      gfc_free (p);
    }
}


/******************** Statement label management ********************/

/* Comparison function for statement labels, used for managing the
   binary tree.  */

static int
compare_st_labels (void *a1, void *b1)
{
  int a = ((gfc_st_label *) a1)->value;
  int b = ((gfc_st_label *) b1)->value;

  return (b - a);
}


/* Free a single gfc_st_label structure, making sure the tree is not
   messed up.  This function is called only when some parse error
   occurs.  */

void
gfc_free_st_label (gfc_st_label *label)
{

  if (label == NULL)
    return;

  gfc_delete_bbt (&gfc_current_ns->st_labels, label, compare_st_labels);

  if (label->format != NULL)
    gfc_free_expr (label->format);

  gfc_free (label);
}


/* Free a whole tree of gfc_st_label structures.  */

static void
free_st_labels (gfc_st_label *label)
{

  if (label == NULL)
    return;

  free_st_labels (label->left);
  free_st_labels (label->right);
  
  if (label->format != NULL)
    gfc_free_expr (label->format);
  gfc_free (label);
}


/* Given a label number, search for and return a pointer to the label
   structure, creating it if it does not exist.  */

gfc_st_label *
gfc_get_st_label (int labelno)
{
  gfc_st_label *lp;
  gfc_namespace *ns;

  /* Find the namespace of the scoping unit:
     If we're in a BLOCK construct, jump to the parent namespace.  */
  ns = gfc_current_ns;
  while (ns->proc_name && ns->proc_name->attr.flavor == FL_LABEL)
    ns = ns->parent;

  /* First see if the label is already in this namespace.  */
  lp = ns->st_labels;
  while (lp)
    {
      if (lp->value == labelno)
	return lp;

      if (lp->value < labelno)
	lp = lp->left;
      else
	lp = lp->right;
    }

  lp = XCNEW (gfc_st_label);

  lp->value = labelno;
  lp->defined = ST_LABEL_UNKNOWN;
  lp->referenced = ST_LABEL_UNKNOWN;

  gfc_insert_bbt (&ns->st_labels, lp, compare_st_labels);

  return lp;
}


/* Called when a statement with a statement label is about to be
   accepted.  We add the label to the list of the current namespace,
   making sure it hasn't been defined previously and referenced
   correctly.  */

void
gfc_define_st_label (gfc_st_label *lp, gfc_sl_type type, locus *label_locus)
{
  int labelno;

  labelno = lp->value;

  if (lp->defined != ST_LABEL_UNKNOWN)
    gfc_error ("Duplicate statement label %d at %L and %L", labelno,
	       &lp->where, label_locus);
  else
    {
      lp->where = *label_locus;

      switch (type)
	{
	case ST_LABEL_FORMAT:
	  if (lp->referenced == ST_LABEL_TARGET)
	    gfc_error ("Label %d at %C already referenced as branch target",
		       labelno);
	  else
	    lp->defined = ST_LABEL_FORMAT;

	  break;

	case ST_LABEL_TARGET:
	  if (lp->referenced == ST_LABEL_FORMAT)
	    gfc_error ("Label %d at %C already referenced as a format label",
		       labelno);
	  else
	    lp->defined = ST_LABEL_TARGET;

	  break;

	default:
	  lp->defined = ST_LABEL_BAD_TARGET;
	  lp->referenced = ST_LABEL_BAD_TARGET;
	}
    }
}


/* Reference a label.  Given a label and its type, see if that
   reference is consistent with what is known about that label,
   updating the unknown state.  Returns FAILURE if something goes
   wrong.  */

gfc_try
gfc_reference_st_label (gfc_st_label *lp, gfc_sl_type type)
{
  gfc_sl_type label_type;
  int labelno;
  gfc_try rc;

  if (lp == NULL)
    return SUCCESS;

  labelno = lp->value;

  if (lp->defined != ST_LABEL_UNKNOWN)
    label_type = lp->defined;
  else
    {
      label_type = lp->referenced;
      lp->where = gfc_current_locus;
    }

  if (label_type == ST_LABEL_FORMAT && type == ST_LABEL_TARGET)
    {
      gfc_error ("Label %d at %C previously used as a FORMAT label", labelno);
      rc = FAILURE;
      goto done;
    }

  if ((label_type == ST_LABEL_TARGET || label_type == ST_LABEL_BAD_TARGET)
      && type == ST_LABEL_FORMAT)
    {
      gfc_error ("Label %d at %C previously used as branch target", labelno);
      rc = FAILURE;
      goto done;
    }

  lp->referenced = type;
  rc = SUCCESS;

done:
  return rc;
}


/*******A helper function for creating new expressions*************/


gfc_expr *
gfc_lval_expr_from_sym (gfc_symbol *sym)
{
  gfc_expr *lval;
  lval = gfc_get_expr ();
  lval->expr_type = EXPR_VARIABLE;
  lval->where = sym->declared_at;
  lval->ts = sym->ts;
  lval->symtree = gfc_find_symtree (sym->ns->sym_root, sym->name);

  /* It will always be a full array.  */
  lval->rank = sym->as ? sym->as->rank : 0;
  if (lval->rank)
    {
      lval->ref = gfc_get_ref ();
      lval->ref->type = REF_ARRAY;
      lval->ref->u.ar.type = AR_FULL;
      lval->ref->u.ar.dimen = lval->rank;
      lval->ref->u.ar.where = sym->declared_at;
      lval->ref->u.ar.as = sym->as;
    }

  return lval;
}


/************** Symbol table management subroutines ****************/

/* Basic details: Fortran 95 requires a potentially unlimited number
   of distinct namespaces when compiling a program unit.  This case
   occurs during a compilation of internal subprograms because all of
   the internal subprograms must be read before we can start
   generating code for the host.

   Given the tricky nature of the Fortran grammar, we must be able to
   undo changes made to a symbol table if the current interpretation
   of a statement is found to be incorrect.  Whenever a symbol is
   looked up, we make a copy of it and link to it.  All of these
   symbols are kept in a singly linked list so that we can commit or
   undo the changes at a later time.

   A symtree may point to a symbol node outside of its namespace.  In
   this case, that symbol has been used as a host associated variable
   at some previous time.  */

/* Allocate a new namespace structure.  Copies the implicit types from
   PARENT if PARENT_TYPES is set.  */

gfc_namespace *
gfc_get_namespace (gfc_namespace *parent, int parent_types)
{
  gfc_namespace *ns;
  gfc_typespec *ts;
  int in;
  int i;

  ns = XCNEW (gfc_namespace);
  ns->sym_root = NULL;
  ns->uop_root = NULL;
  ns->tb_sym_root = NULL;
  ns->finalizers = NULL;
  ns->default_access = ACCESS_UNKNOWN;
  ns->parent = parent;

  for (in = GFC_INTRINSIC_BEGIN; in != GFC_INTRINSIC_END; in++)
    {
      ns->operator_access[in] = ACCESS_UNKNOWN;
      ns->tb_op[in] = NULL;
    }

  /* Initialize default implicit types.  */
  for (i = 'a'; i <= 'z'; i++)
    {
      ns->set_flag[i - 'a'] = 0;
      ts = &ns->default_type[i - 'a'];

      if (parent_types && ns->parent != NULL)
	{
	  /* Copy parent settings.  */
	  *ts = ns->parent->default_type[i - 'a'];
	  continue;
	}

      if (gfc_option.flag_implicit_none != 0)
	{
	  gfc_clear_ts (ts);
	  continue;
	}

      if ('i' <= i && i <= 'n')
	{
	  ts->type = BT_INTEGER;
	  ts->kind = gfc_default_integer_kind;
	}
      else
	{
	  ts->type = BT_REAL;
	  ts->kind = gfc_default_real_kind;
	}
    }

  ns->refs = 1;

  return ns;
}


/* Comparison function for symtree nodes.  */

static int
compare_symtree (void *_st1, void *_st2)
{
  gfc_symtree *st1, *st2;

  st1 = (gfc_symtree *) _st1;
  st2 = (gfc_symtree *) _st2;

  return strcmp (st1->name, st2->name);
}


/* Allocate a new symtree node and associate it with the new symbol.  */

gfc_symtree *
gfc_new_symtree (gfc_symtree **root, const char *name)
{
  gfc_symtree *st;

  st = XCNEW (gfc_symtree);
  st->name = gfc_get_string (name);

  gfc_insert_bbt (root, st, compare_symtree);
  return st;
}


/* Delete a symbol from the tree.  Does not free the symbol itself!  */

void
gfc_delete_symtree (gfc_symtree **root, const char *name)
{
  gfc_symtree st, *st0;

  st0 = gfc_find_symtree (*root, name);

  st.name = gfc_get_string (name);
  gfc_delete_bbt (root, &st, compare_symtree);

  gfc_free (st0);
}


/* Given a root symtree node and a name, try to find the symbol within
   the namespace.  Returns NULL if the symbol is not found.  */

gfc_symtree *
gfc_find_symtree (gfc_symtree *st, const char *name)
{
  int c;

  while (st != NULL)
    {
      c = strcmp (name, st->name);
      if (c == 0)
	return st;

      st = (c < 0) ? st->left : st->right;
    }

  return NULL;
}


/* Return a symtree node with a name that is guaranteed to be unique
   within the namespace and corresponds to an illegal fortran name.  */

gfc_symtree *
gfc_get_unique_symtree (gfc_namespace *ns)
{
  char name[GFC_MAX_SYMBOL_LEN + 1];
  static int serial = 0;

  sprintf (name, "@%d", serial++);
  return gfc_new_symtree (&ns->sym_root, name);
}


/* Given a name find a user operator node, creating it if it doesn't
   exist.  These are much simpler than symbols because they can't be
   ambiguous with one another.  */

gfc_user_op *
gfc_get_uop (const char *name)
{
  gfc_user_op *uop;
  gfc_symtree *st;

  st = gfc_find_symtree (gfc_current_ns->uop_root, name);
  if (st != NULL)
    return st->n.uop;

  st = gfc_new_symtree (&gfc_current_ns->uop_root, name);

  uop = st->n.uop = XCNEW (gfc_user_op);
  uop->name = gfc_get_string (name);
  uop->access = ACCESS_UNKNOWN;
  uop->ns = gfc_current_ns;

  return uop;
}


/* Given a name find the user operator node.  Returns NULL if it does
   not exist.  */

gfc_user_op *
gfc_find_uop (const char *name, gfc_namespace *ns)
{
  gfc_symtree *st;

  if (ns == NULL)
    ns = gfc_current_ns;

  st = gfc_find_symtree (ns->uop_root, name);
  return (st == NULL) ? NULL : st->n.uop;
}


/* Remove a gfc_symbol structure and everything it points to.  */

void
gfc_free_symbol (gfc_symbol *sym)
{

  if (sym == NULL)
    return;

  gfc_free_array_spec (sym->as);

  free_components (sym->components);

  gfc_free_expr (sym->value);

  gfc_free_namelist (sym->namelist);

  gfc_free_namespace (sym->formal_ns);

  if (!sym->attr.generic_copy)
    gfc_free_interface (sym->generic);

  gfc_free_formal_arglist (sym->formal);

  gfc_free_namespace (sym->f2k_derived);

  gfc_free (sym);
}


/* Decrease the reference counter and free memory when we reach zero.  */

void
gfc_release_symbol (gfc_symbol *sym)
{
  if (sym == NULL)
    return;

  if (sym->formal_ns != NULL && sym->refs == 2)
    {
      /* As formal_ns contains a reference to sym, delete formal_ns just
	 before the deletion of sym.  */
      gfc_namespace *ns = sym->formal_ns;
      sym->formal_ns = NULL;
      gfc_free_namespace (ns);
    }

  sym->refs--;
  if (sym->refs > 0)
    return;

  gcc_assert (sym->refs == 0);
  gfc_free_symbol (sym);
}


/* Allocate and initialize a new symbol node.  */

gfc_symbol *
gfc_new_symbol (const char *name, gfc_namespace *ns)
{
  gfc_symbol *p;

  p = XCNEW (gfc_symbol);

  gfc_clear_ts (&p->ts);
  gfc_clear_attr (&p->attr);
  p->ns = ns;

  p->declared_at = gfc_current_locus;

  if (strlen (name) > GFC_MAX_SYMBOL_LEN)
    gfc_internal_error ("new_symbol(): Symbol name too long");

  p->name = gfc_get_string (name);

  /* Make sure flags for symbol being C bound are clear initially.  */
  p->attr.is_bind_c = 0;
  p->attr.is_iso_c = 0;
  /* Make sure the binding label field has a Nul char to start.  */
  p->binding_label[0] = '\0';

  /* Clear the ptrs we may need.  */
  p->common_block = NULL;
  p->f2k_derived = NULL;
  p->assoc = NULL;
  
  return p;
}


/* Generate an error if a symbol is ambiguous.  */

static void
ambiguous_symbol (const char *name, gfc_symtree *st)
{

  if (st->n.sym->module)
    gfc_error ("Name '%s' at %C is an ambiguous reference to '%s' "
	       "from module '%s'", name, st->n.sym->name, st->n.sym->module);
  else
    gfc_error ("Name '%s' at %C is an ambiguous reference to '%s' "
	       "from current program unit", name, st->n.sym->name);
}


/* If we're in a SELECT TYPE block, check if the variable 'st' matches any
   selector on the stack. If yes, replace it by the corresponding temporary.  */

static void
select_type_insert_tmp (gfc_symtree **st)
{
  gfc_select_type_stack *stack = select_type_stack;
  for (; stack; stack = stack->prev)
    if ((*st)->n.sym == stack->selector && stack->tmp)
      *st = stack->tmp;
}


/* Look for a symtree in the current procedure -- that is, go up to
   parent namespaces but only if inside a BLOCK.  Returns NULL if not found.  */

gfc_symtree*
gfc_find_symtree_in_proc (const char* name, gfc_namespace* ns)
{
  while (ns)
    {
      gfc_symtree* st = gfc_find_symtree (ns->sym_root, name);
      if (st)
	return st;

      if (!ns->construct_entities)
	break;
      ns = ns->parent;
    }

  return NULL;
}


/* Search for a symtree starting in the current namespace, resorting to
   any parent namespaces if requested by a nonzero parent_flag.
   Returns nonzero if the name is ambiguous.  */

int
gfc_find_sym_tree (const char *name, gfc_namespace *ns, int parent_flag,
		   gfc_symtree **result)
{
  gfc_symtree *st;

  if (ns == NULL)
    ns = gfc_current_ns;

  do
    {
      st = gfc_find_symtree (ns->sym_root, name);
      if (st != NULL)
	{
	  select_type_insert_tmp (&st);

	  *result = st;
	  /* Ambiguous generic interfaces are permitted, as long
	     as the specific interfaces are different.  */
	  if (st->ambiguous && !st->n.sym->attr.generic)
	    {
	      ambiguous_symbol (name, st);
	      return 1;
	    }

	  return 0;
	}

      if (!parent_flag)
	break;

      ns = ns->parent;
    }
  while (ns != NULL);

  *result = NULL;
  return 0;
}


/* Same, but returns the symbol instead.  */

int
gfc_find_symbol (const char *name, gfc_namespace *ns, int parent_flag,
		 gfc_symbol **result)
{
  gfc_symtree *st;
  int i;

  i = gfc_find_sym_tree (name, ns, parent_flag, &st);

  if (st == NULL)
    *result = NULL;
  else
    *result = st->n.sym;

  return i;
}


/* Save symbol with the information necessary to back it out.  */

static void
save_symbol_data (gfc_symbol *sym)
{

  if (sym->gfc_new || sym->old_symbol != NULL)
    return;

  sym->old_symbol = XCNEW (gfc_symbol);
  *(sym->old_symbol) = *sym;

  sym->tlink = changed_syms;
  changed_syms = sym;
}


/* Given a name, find a symbol, or create it if it does not exist yet
   in the current namespace.  If the symbol is found we make sure that
   it's OK.

   The integer return code indicates
     0   All OK
     1   The symbol name was ambiguous
     2   The name meant to be established was already host associated.

   So if the return value is nonzero, then an error was issued.  */

int
gfc_get_sym_tree (const char *name, gfc_namespace *ns, gfc_symtree **result,
		  bool allow_subroutine)
{
  gfc_symtree *st;
  gfc_symbol *p;

  /* This doesn't usually happen during resolution.  */
  if (ns == NULL)
    ns = gfc_current_ns;

  /* Try to find the symbol in ns.  */
  st = gfc_find_symtree (ns->sym_root, name);

  if (st == NULL)
    {
      /* If not there, create a new symbol.  */
      p = gfc_new_symbol (name, ns);

      /* Add to the list of tentative symbols.  */
      p->old_symbol = NULL;
      p->tlink = changed_syms;
      p->mark = 1;
      p->gfc_new = 1;
      changed_syms = p;

      st = gfc_new_symtree (&ns->sym_root, name);
      st->n.sym = p;
      p->refs++;

    }
  else
    {
      /* Make sure the existing symbol is OK.  Ambiguous
	 generic interfaces are permitted, as long as the
	 specific interfaces are different.  */
      if (st->ambiguous && !st->n.sym->attr.generic)
	{
	  ambiguous_symbol (name, st);
	  return 1;
	}

      p = st->n.sym;
      if (p->ns != ns && (!p->attr.function || ns->proc_name != p)
	  && !(allow_subroutine && p->attr.subroutine)
	  && !(ns->proc_name && ns->proc_name->attr.if_source == IFSRC_IFBODY
	  && (ns->has_import_set || p->attr.imported)))
	{
	  /* Symbol is from another namespace.  */
	  gfc_error ("Symbol '%s' at %C has already been host associated",
		     name);
	  return 2;
	}

      p->mark = 1;

      /* Copy in case this symbol is changed.  */
      save_symbol_data (p);
    }

  *result = st;
  return 0;
}


int
gfc_get_symbol (const char *name, gfc_namespace *ns, gfc_symbol **result)
{
  gfc_symtree *st;
  int i;

  i = gfc_get_sym_tree (name, ns, &st, false);
  if (i != 0)
    return i;

  if (st)
    *result = st->n.sym;
  else
    *result = NULL;
  return i;
}


/* Subroutine that searches for a symbol, creating it if it doesn't
   exist, but tries to host-associate the symbol if possible.  */

int
gfc_get_ha_sym_tree (const char *name, gfc_symtree **result)
{
  gfc_symtree *st;
  int i;

  i = gfc_find_sym_tree (name, gfc_current_ns, 0, &st);

  if (st != NULL)
    {
      save_symbol_data (st->n.sym);
      *result = st;
      return i;
    }

  if (gfc_current_ns->parent != NULL)
    {
      i = gfc_find_sym_tree (name, gfc_current_ns->parent, 1, &st);
      if (i)
	return i;

      if (st != NULL)
	{
	  *result = st;
	  return 0;
	}
    }

  return gfc_get_sym_tree (name, gfc_current_ns, result, false);
}


int
gfc_get_ha_symbol (const char *name, gfc_symbol **result)
{
  int i;
  gfc_symtree *st;

  i = gfc_get_ha_sym_tree (name, &st);

  if (st)
    *result = st->n.sym;
  else
    *result = NULL;

  return i;
}

/* Return true if both symbols could refer to the same data object.  Does
   not take account of aliasing due to equivalence statements.  */

int
gfc_symbols_could_alias (gfc_symbol *lsym, gfc_symbol *rsym)
{
  /* Aliasing isn't possible if the symbols have different base types.  */
  if (gfc_compare_types (&lsym->ts, &rsym->ts) == 0)
    return 0;

  /* Pointers can point to other pointers, target objects and allocatable
     objects.  Two allocatable objects cannot share the same storage.  */
  if (lsym->attr.pointer
      && (rsym->attr.pointer || rsym->attr.allocatable || rsym->attr.target))
    return 1;
  if (lsym->attr.target && rsym->attr.pointer)
    return 1;
  if (lsym->attr.allocatable && rsym->attr.pointer)
    return 1;

  /* Special case: Argument association, cf. F90 12.4.1.6, F2003 12.4.1.7
     and F2008 12.5.2.13 items 3b and 4b. The pointer case (a) is already
     checked above.  */
  if (lsym->attr.target && rsym->attr.target
      && ((lsym->attr.dummy && !lsym->attr.contiguous
	   && (!lsym->attr.dimension || lsym->as->type == AS_ASSUMED_SHAPE))
	  || (rsym->attr.dummy && !rsym->attr.contiguous
	      && (!rsym->attr.dimension
		  || rsym->as->type == AS_ASSUMED_SHAPE))))
    return 1;

  return 0;
}


/* Undoes all the changes made to symbols in the current statement.
   This subroutine is made simpler due to the fact that attributes are
   never removed once added.  */

void
gfc_undo_symbols (void)
{
  gfc_symbol *p, *q, *old;
  tentative_tbp *tbp, *tbq;

  for (p = changed_syms; p; p = q)
    {
      q = p->tlink;

      if (p->gfc_new)
	{
	  /* Symbol was new.  */
	  if (p->attr.in_common && p->common_block && p->common_block->head)
	    {
	      /* If the symbol was added to any common block, it
		 needs to be removed to stop the resolver looking
		 for a (possibly) dead symbol.  */

	      if (p->common_block->head == p)
	        p->common_block->head = p->common_next;
	      else
		{
		  gfc_symbol *cparent, *csym;

		  cparent = p->common_block->head;
		  csym = cparent->common_next;

		  while (csym != p)
		    {
		      cparent = csym;
		      csym = csym->common_next;
		    }

		  gcc_assert(cparent->common_next == p);

		  cparent->common_next = csym->common_next;
		}
	    }

	  gfc_delete_symtree (&p->ns->sym_root, p->name);

	  gfc_release_symbol (p);
	  continue;
	}

      /* Restore previous state of symbol.  Just copy simple stuff.  */
      p->mark = 0;
      old = p->old_symbol;

      p->ts.type = old->ts.type;
      p->ts.kind = old->ts.kind;

      p->attr = old->attr;

      if (p->value != old->value)
	{
	  gfc_free_expr (old->value);
	  p->value = NULL;
	}

      if (p->as != old->as)
	{
	  if (p->as)
	    gfc_free_array_spec (p->as);
	  p->as = old->as;
	}

      p->generic = old->generic;
      p->component_access = old->component_access;

      if (p->namelist != NULL && old->namelist == NULL)
	{
	  gfc_free_namelist (p->namelist);
	  p->namelist = NULL;
	}
      else
	{
	  if (p->namelist_tail != old->namelist_tail)
	    {
	      gfc_free_namelist (old->namelist_tail);
	      old->namelist_tail->next = NULL;
	    }
	}

      p->namelist_tail = old->namelist_tail;

      if (p->formal != old->formal)
	{
	  gfc_free_formal_arglist (p->formal);
	  p->formal = old->formal;
	}

      gfc_free (p->old_symbol);
      p->old_symbol = NULL;
      p->tlink = NULL;
    }

  changed_syms = NULL;

  for (tbp = tentative_tbp_list; tbp; tbp = tbq)
    {
      tbq = tbp->next;
      /* Procedure is already marked `error' by default.  */
      gfc_free (tbp);
    }
  tentative_tbp_list = NULL;
}


/* Free sym->old_symbol. sym->old_symbol is mostly a shallow copy of sym; the
   components of old_symbol that might need deallocation are the "allocatables"
   that are restored in gfc_undo_symbols(), with two exceptions: namelist and
   namelist_tail.  In case these differ between old_symbol and sym, it's just
   because sym->namelist has gotten a few more items.  */

static void
free_old_symbol (gfc_symbol *sym)
{

  if (sym->old_symbol == NULL)
    return;

  if (sym->old_symbol->as != sym->as) 
    gfc_free_array_spec (sym->old_symbol->as);

  if (sym->old_symbol->value != sym->value) 
    gfc_free_expr (sym->old_symbol->value);

  if (sym->old_symbol->formal != sym->formal)
    gfc_free_formal_arglist (sym->old_symbol->formal);

  gfc_free (sym->old_symbol);
  sym->old_symbol = NULL;
}


/* Makes the changes made in the current statement permanent-- gets
   rid of undo information.  */

void
gfc_commit_symbols (void)
{
  gfc_symbol *p, *q;
  tentative_tbp *tbp, *tbq;

  for (p = changed_syms; p; p = q)
    {
      q = p->tlink;
      p->tlink = NULL;
      p->mark = 0;
      p->gfc_new = 0;
      free_old_symbol (p);
    }
  changed_syms = NULL;

  for (tbp = tentative_tbp_list; tbp; tbp = tbq)
    {
      tbq = tbp->next;
      tbp->proc->error = 0;
      gfc_free (tbp);
    }
  tentative_tbp_list = NULL;
}


/* Makes the changes made in one symbol permanent -- gets rid of undo
   information.  */

void
gfc_commit_symbol (gfc_symbol *sym)
{
  gfc_symbol *p;

  if (changed_syms == sym)
    changed_syms = sym->tlink;
  else
    {
      for (p = changed_syms; p; p = p->tlink)
        if (p->tlink == sym)
          {
            p->tlink = sym->tlink;
            break;
          }
    }

  sym->tlink = NULL;
  sym->mark = 0;
  sym->gfc_new = 0;

  free_old_symbol (sym);
}


/* Recursively free trees containing type-bound procedures.  */

static void
free_tb_tree (gfc_symtree *t)
{
  if (t == NULL)
    return;

  free_tb_tree (t->left);
  free_tb_tree (t->right);

  /* TODO: Free type-bound procedure structs themselves; probably needs some
     sort of ref-counting mechanism.  */

  gfc_free (t);
}


/* Recursive function that deletes an entire tree and all the common
   head structures it points to.  */

static void
free_common_tree (gfc_symtree * common_tree)
{
  if (common_tree == NULL)
    return;

  free_common_tree (common_tree->left);
  free_common_tree (common_tree->right);

  gfc_free (common_tree);
}  


/* Recursive function that deletes an entire tree and all the user
   operator nodes that it contains.  */

static void
free_uop_tree (gfc_symtree *uop_tree)
{
  if (uop_tree == NULL)
    return;

  free_uop_tree (uop_tree->left);
  free_uop_tree (uop_tree->right);

  gfc_free_interface (uop_tree->n.uop->op);
  gfc_free (uop_tree->n.uop);
  gfc_free (uop_tree);
}


/* Recursive function that deletes an entire tree and all the symbols
   that it contains.  */

static void
free_sym_tree (gfc_symtree *sym_tree)
{
  if (sym_tree == NULL)
    return;

  free_sym_tree (sym_tree->left);
  free_sym_tree (sym_tree->right);

  gfc_release_symbol (sym_tree->n.sym);
  gfc_free (sym_tree);
}


/* Free the derived type list.  */

void
gfc_free_dt_list (void)
{
  gfc_dt_list *dt, *n;

  for (dt = gfc_derived_types; dt; dt = n)
    {
      n = dt->next;
      gfc_free (dt);
    }

  gfc_derived_types = NULL;
}


/* Free the gfc_equiv_info's.  */

static void
gfc_free_equiv_infos (gfc_equiv_info *s)
{
  if (s == NULL)
    return;
  gfc_free_equiv_infos (s->next);
  gfc_free (s);
}


/* Free the gfc_equiv_lists.  */

static void
gfc_free_equiv_lists (gfc_equiv_list *l)
{
  if (l == NULL)
    return;
  gfc_free_equiv_lists (l->next);
  gfc_free_equiv_infos (l->equiv);
  gfc_free (l);
}


/* Free a finalizer procedure list.  */

void
gfc_free_finalizer (gfc_finalizer* el)
{
  if (el)
    {
      gfc_release_symbol (el->proc_sym);
      gfc_free (el);
    }
}

static void
gfc_free_finalizer_list (gfc_finalizer* list)
{
  while (list)
    {
      gfc_finalizer* current = list;
      list = list->next;
      gfc_free_finalizer (current);
    }
}


/* Create a new gfc_charlen structure and add it to a namespace.
   If 'old_cl' is given, the newly created charlen will be a copy of it.  */

gfc_charlen*
gfc_new_charlen (gfc_namespace *ns, gfc_charlen *old_cl)
{
  gfc_charlen *cl;
  cl = gfc_get_charlen ();

  /* Put into namespace.  */
  cl->next = ns->cl_list;
  ns->cl_list = cl;

  /* Copy old_cl.  */
  if (old_cl)
    {
      cl->length = gfc_copy_expr (old_cl->length);
      cl->length_from_typespec = old_cl->length_from_typespec;
      cl->backend_decl = old_cl->backend_decl;
      cl->passed_length = old_cl->passed_length;
      cl->resolved = old_cl->resolved;
    }

  return cl;
}


/* Free the charlen list from cl to end (end is not freed). 
   Free the whole list if end is NULL.  */

void gfc_free_charlen (gfc_charlen *cl, gfc_charlen *end)
{
  gfc_charlen *cl2;

  for (; cl != end; cl = cl2)
    {
      gcc_assert (cl);

      cl2 = cl->next;
      gfc_free_expr (cl->length);
      gfc_free (cl);
    }
}


/* Free a namespace structure and everything below it.  Interface
   lists associated with intrinsic operators are not freed.  These are
   taken care of when a specific name is freed.  */

void
gfc_free_namespace (gfc_namespace *ns)
{
  gfc_namespace *p, *q;
  int i;

  if (ns == NULL)
    return;

  ns->refs--;
  if (ns->refs > 0)
    return;
  gcc_assert (ns->refs == 0);

  gfc_free_statements (ns->code);

  free_sym_tree (ns->sym_root);
  free_uop_tree (ns->uop_root);
  free_common_tree (ns->common_root);
  free_tb_tree (ns->tb_sym_root);
  free_tb_tree (ns->tb_uop_root);
  gfc_free_finalizer_list (ns->finalizers);
  gfc_free_charlen (ns->cl_list, NULL);
  free_st_labels (ns->st_labels);

  gfc_free_equiv (ns->equiv);
  gfc_free_equiv_lists (ns->equiv_lists);
  gfc_free_use_stmts (ns->use_stmts);

  for (i = GFC_INTRINSIC_BEGIN; i != GFC_INTRINSIC_END; i++)
    gfc_free_interface (ns->op[i]);

  gfc_free_data (ns->data);
  p = ns->contained;
  gfc_free (ns);

  /* Recursively free any contained namespaces.  */
  while (p != NULL)
    {
      q = p;
      p = p->sibling;
      gfc_free_namespace (q);
    }
}


void
gfc_symbol_init_2 (void)
{

  gfc_current_ns = gfc_get_namespace (NULL, 0);
}


void
gfc_symbol_done_2 (void)
{

  gfc_free_namespace (gfc_current_ns);
  gfc_current_ns = NULL;
  gfc_free_dt_list ();
}


/* Clear mark bits from symbol nodes associated with a symtree node.  */

static void
clear_sym_mark (gfc_symtree *st)
{

  st->n.sym->mark = 0;
}


/* Recursively traverse the symtree nodes.  */

void
gfc_traverse_symtree (gfc_symtree *st, void (*func) (gfc_symtree *))
{
  if (!st)
    return;

  gfc_traverse_symtree (st->left, func);
  (*func) (st);
  gfc_traverse_symtree (st->right, func);
}


/* Recursive namespace traversal function.  */

static void
traverse_ns (gfc_symtree *st, void (*func) (gfc_symbol *))
{

  if (st == NULL)
    return;

  traverse_ns (st->left, func);

  if (st->n.sym->mark == 0)
    (*func) (st->n.sym);
  st->n.sym->mark = 1;

  traverse_ns (st->right, func);
}


/* Call a given function for all symbols in the namespace.  We take
   care that each gfc_symbol node is called exactly once.  */

void
gfc_traverse_ns (gfc_namespace *ns, void (*func) (gfc_symbol *))
{

  gfc_traverse_symtree (ns->sym_root, clear_sym_mark);

  traverse_ns (ns->sym_root, func);
}


/* Return TRUE when name is the name of an intrinsic type.  */

bool
gfc_is_intrinsic_typename (const char *name)
{
  if (strcmp (name, "integer") == 0
      || strcmp (name, "real") == 0
      || strcmp (name, "character") == 0
      || strcmp (name, "logical") == 0
      || strcmp (name, "complex") == 0
      || strcmp (name, "doubleprecision") == 0
      || strcmp (name, "doublecomplex") == 0)
    return true;
  else
    return false;
}


/* Return TRUE if the symbol is an automatic variable.  */

static bool
gfc_is_var_automatic (gfc_symbol *sym)
{
  /* Pointer and allocatable variables are never automatic.  */
  if (sym->attr.pointer || sym->attr.allocatable)
    return false;
  /* Check for arrays with non-constant size.  */
  if (sym->attr.dimension && sym->as
      && !gfc_is_compile_time_shape (sym->as))
    return true;
  /* Check for non-constant length character variables.  */
  if (sym->ts.type == BT_CHARACTER
      && sym->ts.u.cl
      && !gfc_is_constant_expr (sym->ts.u.cl->length))
    return true;
  return false;
}

/* Given a symbol, mark it as SAVEd if it is allowed.  */

static void
save_symbol (gfc_symbol *sym)
{

  if (sym->attr.use_assoc)
    return;

  if (sym->attr.in_common
      || sym->attr.dummy
      || sym->attr.result
      || sym->attr.flavor != FL_VARIABLE)
    return;
  /* Automatic objects are not saved.  */
  if (gfc_is_var_automatic (sym))
    return;
  gfc_add_save (&sym->attr, SAVE_EXPLICIT, sym->name, &sym->declared_at);
}


/* Mark those symbols which can be SAVEd as such.  */

void
gfc_save_all (gfc_namespace *ns)
{
  gfc_traverse_ns (ns, save_symbol);
}


/* Make sure that no changes to symbols are pending.  */

void
gfc_enforce_clean_symbol_state(void)
{
  gcc_assert (changed_syms == NULL);
}


/************** Global symbol handling ************/


/* Search a tree for the global symbol.  */

gfc_gsymbol *
gfc_find_gsymbol (gfc_gsymbol *symbol, const char *name)
{
  int c;

  if (symbol == NULL)
    return NULL;

  while (symbol)
    {
      c = strcmp (name, symbol->name);
      if (!c)
	return symbol;

      symbol = (c < 0) ? symbol->left : symbol->right;
    }

  return NULL;
}


/* Compare two global symbols. Used for managing the BB tree.  */

static int
gsym_compare (void *_s1, void *_s2)
{
  gfc_gsymbol *s1, *s2;

  s1 = (gfc_gsymbol *) _s1;
  s2 = (gfc_gsymbol *) _s2;
  return strcmp (s1->name, s2->name);
}


/* Get a global symbol, creating it if it doesn't exist.  */

gfc_gsymbol *
gfc_get_gsymbol (const char *name)
{
  gfc_gsymbol *s;

  s = gfc_find_gsymbol (gfc_gsym_root, name);
  if (s != NULL)
    return s;

  s = XCNEW (gfc_gsymbol);
  s->type = GSYM_UNKNOWN;
  s->name = gfc_get_string (name);

  gfc_insert_bbt (&gfc_gsym_root, s, gsym_compare);

  return s;
}


static gfc_symbol *
get_iso_c_binding_dt (int sym_id)
{
  gfc_dt_list *dt_list;

  dt_list = gfc_derived_types;

  /* Loop through the derived types in the name list, searching for
     the desired symbol from iso_c_binding.  Search the parent namespaces
     if necessary and requested to (parent_flag).  */
  while (dt_list != NULL)
    {
      if (dt_list->derived->from_intmod != INTMOD_NONE
	  && dt_list->derived->intmod_sym_id == sym_id)
        return dt_list->derived;

      dt_list = dt_list->next;
    }

  return NULL;
}


/* Verifies that the given derived type symbol, derived_sym, is interoperable
   with C.  This is necessary for any derived type that is BIND(C) and for
   derived types that are parameters to functions that are BIND(C).  All
   fields of the derived type are required to be interoperable, and are tested
   for such.  If an error occurs, the errors are reported here, allowing for
   multiple errors to be handled for a single derived type.  */

gfc_try
verify_bind_c_derived_type (gfc_symbol *derived_sym)
{
  gfc_component *curr_comp = NULL;
  gfc_try is_c_interop = FAILURE;
  gfc_try retval = SUCCESS;
   
  if (derived_sym == NULL)
    gfc_internal_error ("verify_bind_c_derived_type(): Given symbol is "
                        "unexpectedly NULL");

  /* If we've already looked at this derived symbol, do not look at it again
     so we don't repeat warnings/errors.  */
  if (derived_sym->ts.is_c_interop)
    return SUCCESS;
  
  /* The derived type must have the BIND attribute to be interoperable
     J3/04-007, Section 15.2.3.  */
  if (derived_sym->attr.is_bind_c != 1)
    {
      derived_sym->ts.is_c_interop = 0;
      gfc_error_now ("Derived type '%s' declared at %L must have the BIND "
                     "attribute to be C interoperable", derived_sym->name,
                     &(derived_sym->declared_at));
      retval = FAILURE;
    }
  
  curr_comp = derived_sym->components;

  /* TODO: is this really an error?  */
  if (curr_comp == NULL)
    {
      gfc_error ("Derived type '%s' at %L is empty",
		 derived_sym->name, &(derived_sym->declared_at));
      return FAILURE;
    }

  /* Initialize the derived type as being C interoperable.
     If we find an error in the components, this will be set false.  */
  derived_sym->ts.is_c_interop = 1;
  
  /* Loop through the list of components to verify that the kind of
     each is a C interoperable type.  */
  do
    {
      /* The components cannot be pointers (fortran sense).  
         J3/04-007, Section 15.2.3, C1505.	*/
      if (curr_comp->attr.pointer != 0)
        {
          gfc_error ("Component '%s' at %L cannot have the "
                     "POINTER attribute because it is a member "
                     "of the BIND(C) derived type '%s' at %L",
                     curr_comp->name, &(curr_comp->loc),
                     derived_sym->name, &(derived_sym->declared_at));
          retval = FAILURE;
        }

      if (curr_comp->attr.proc_pointer != 0)
	{
	  gfc_error ("Procedure pointer component '%s' at %L cannot be a member"
		     " of the BIND(C) derived type '%s' at %L", curr_comp->name,
		     &curr_comp->loc, derived_sym->name,
		     &derived_sym->declared_at);
          retval = FAILURE;
        }

      /* The components cannot be allocatable.
         J3/04-007, Section 15.2.3, C1505.	*/
      if (curr_comp->attr.allocatable != 0)
        {
          gfc_error ("Component '%s' at %L cannot have the "
                     "ALLOCATABLE attribute because it is a member "
                     "of the BIND(C) derived type '%s' at %L",
                     curr_comp->name, &(curr_comp->loc),
                     derived_sym->name, &(derived_sym->declared_at));
          retval = FAILURE;
        }
      
      /* BIND(C) derived types must have interoperable components.  */
      if (curr_comp->ts.type == BT_DERIVED
	  && curr_comp->ts.u.derived->ts.is_iso_c != 1 
          && curr_comp->ts.u.derived != derived_sym)
        {
          /* This should be allowed; the draft says a derived-type can not
             have type parameters if it is has the BIND attribute.  Type
             parameters seem to be for making parameterized derived types.
             There's no need to verify the type if it is c_ptr/c_funptr.  */
          retval = verify_bind_c_derived_type (curr_comp->ts.u.derived);
	}
      else
	{
	  /* Grab the typespec for the given component and test the kind.  */ 
	  is_c_interop = verify_c_interop (&(curr_comp->ts));
	  
	  if (is_c_interop != SUCCESS)
	    {
	      /* Report warning and continue since not fatal.  The
		 draft does specify a constraint that requires all fields
		 to interoperate, but if the user says real(4), etc., it
		 may interoperate with *something* in C, but the compiler
		 most likely won't know exactly what.  Further, it may not
		 interoperate with the same data type(s) in C if the user
		 recompiles with different flags (e.g., -m32 and -m64 on
		 x86_64 and using integer(4) to claim interop with a
		 C_LONG).  */
	      if (derived_sym->attr.is_bind_c == 1)
		/* If the derived type is bind(c), all fields must be
		   interop.  */
		gfc_warning ("Component '%s' in derived type '%s' at %L "
                             "may not be C interoperable, even though "
                             "derived type '%s' is BIND(C)",
                             curr_comp->name, derived_sym->name,
                             &(curr_comp->loc), derived_sym->name);
	      else
		/* If derived type is param to bind(c) routine, or to one
		   of the iso_c_binding procs, it must be interoperable, so
		   all fields must interop too.	 */
		gfc_warning ("Component '%s' in derived type '%s' at %L "
                             "may not be C interoperable",
                             curr_comp->name, derived_sym->name,
                             &(curr_comp->loc));
	    }
	}
      
      curr_comp = curr_comp->next;
    } while (curr_comp != NULL); 


  /* Make sure we don't have conflicts with the attributes.  */
  if (derived_sym->attr.access == ACCESS_PRIVATE)
    {
      gfc_error ("Derived type '%s' at %L cannot be declared with both "
                 "PRIVATE and BIND(C) attributes", derived_sym->name,
                 &(derived_sym->declared_at));
      retval = FAILURE;
    }

  if (derived_sym->attr.sequence != 0)
    {
      gfc_error ("Derived type '%s' at %L cannot have the SEQUENCE "
                 "attribute because it is BIND(C)", derived_sym->name,
                 &(derived_sym->declared_at));
      retval = FAILURE;
    }

  /* Mark the derived type as not being C interoperable if we found an
     error.  If there were only warnings, proceed with the assumption
     it's interoperable.  */
  if (retval == FAILURE)
    derived_sym->ts.is_c_interop = 0;
  
  return retval;
}


/* Generate symbols for the named constants c_null_ptr and c_null_funptr.  */

static gfc_try
gen_special_c_interop_ptr (int ptr_id, const char *ptr_name,
                           const char *module_name)
{
  gfc_symtree *tmp_symtree;
  gfc_symbol *tmp_sym;
  gfc_constructor *c;

  tmp_symtree = gfc_find_symtree (gfc_current_ns->sym_root, ptr_name);
	 
  if (tmp_symtree != NULL)
    tmp_sym = tmp_symtree->n.sym;
  else
    {
      tmp_sym = NULL;
      gfc_internal_error ("gen_special_c_interop_ptr(): Unable to "
                          "create symbol for %s", ptr_name);
    }

  /* Set up the symbol's important fields.  Save attr required so we can
     initialize the ptr to NULL.  */
  tmp_sym->attr.save = SAVE_EXPLICIT;
  tmp_sym->ts.is_c_interop = 1;
  tmp_sym->attr.is_c_interop = 1;
  tmp_sym->ts.is_iso_c = 1;
  tmp_sym->ts.type = BT_DERIVED;

  /* The c_ptr and c_funptr derived types will provide the
     definition for c_null_ptr and c_null_funptr, respectively.  */
  if (ptr_id == ISOCBINDING_NULL_PTR)
    tmp_sym->ts.u.derived = get_iso_c_binding_dt (ISOCBINDING_PTR);
  else
    tmp_sym->ts.u.derived = get_iso_c_binding_dt (ISOCBINDING_FUNPTR);
  if (tmp_sym->ts.u.derived == NULL)
    {
      /* This can occur if the user forgot to declare c_ptr or
         c_funptr and they're trying to use one of the procedures
         that has arg(s) of the missing type.  In this case, a
         regular version of the thing should have been put in the
         current ns.  */
      generate_isocbinding_symbol (module_name, ptr_id == ISOCBINDING_NULL_PTR 
                                   ? ISOCBINDING_PTR : ISOCBINDING_FUNPTR,
                                   (const char *) (ptr_id == ISOCBINDING_NULL_PTR 
				   ? "_gfortran_iso_c_binding_c_ptr"
				   : "_gfortran_iso_c_binding_c_funptr"));

      tmp_sym->ts.u.derived =
        get_iso_c_binding_dt (ptr_id == ISOCBINDING_NULL_PTR
                              ? ISOCBINDING_PTR : ISOCBINDING_FUNPTR);
    }

  /* Module name is some mangled version of iso_c_binding.  */
  tmp_sym->module = gfc_get_string (module_name);
  
  /* Say it's from the iso_c_binding module.  */
  tmp_sym->attr.is_iso_c = 1;
  
  tmp_sym->attr.use_assoc = 1;
  tmp_sym->attr.is_bind_c = 1;
  /* Set the binding_label.  */
  sprintf (tmp_sym->binding_label, "%s_%s", module_name, tmp_sym->name);
  
  /* Set the c_address field of c_null_ptr and c_null_funptr to
     the value of NULL.	 */
  tmp_sym->value = gfc_get_expr ();
  tmp_sym->value->expr_type = EXPR_STRUCTURE;
  tmp_sym->value->ts.type = BT_DERIVED;
  tmp_sym->value->ts.u.derived = tmp_sym->ts.u.derived;
  gfc_constructor_append_expr (&tmp_sym->value->value.constructor, NULL, NULL);
  c = gfc_constructor_first (tmp_sym->value->value.constructor);
  c->expr = gfc_get_expr ();
  c->expr->expr_type = EXPR_NULL;
  c->expr->ts.is_iso_c = 1;
  /* Must declare c_null_ptr and c_null_funptr as having the
     PARAMETER attribute so they can be used in init expressions.  */
  tmp_sym->attr.flavor = FL_PARAMETER;

  return SUCCESS;
}


/* Add a formal argument, gfc_formal_arglist, to the
   end of the given list of arguments.	Set the reference to the
   provided symbol, param_sym, in the argument.  */

static void
add_formal_arg (gfc_formal_arglist **head,
                gfc_formal_arglist **tail,
                gfc_formal_arglist *formal_arg,
                gfc_symbol *param_sym)
{
  /* Put in list, either as first arg or at the tail (curr arg).  */
  if (*head == NULL)
    *head = *tail = formal_arg;
  else
    {
      (*tail)->next = formal_arg;
      (*tail) = formal_arg;
    }
   
  (*tail)->sym = param_sym;
  (*tail)->next = NULL;
   
  return;
}


/* Generates a symbol representing the CPTR argument to an
   iso_c_binding procedure.  Also, create a gfc_formal_arglist for the
   CPTR and add it to the provided argument list.  */

static void
gen_cptr_param (gfc_formal_arglist **head,
                gfc_formal_arglist **tail,
                const char *module_name,
                gfc_namespace *ns, const char *c_ptr_name,
                int iso_c_sym_id)
{
  gfc_symbol *param_sym = NULL;
  gfc_symbol *c_ptr_sym = NULL;
  gfc_symtree *param_symtree = NULL;
  gfc_formal_arglist *formal_arg = NULL;
  const char *c_ptr_in;
  const char *c_ptr_type = NULL;

  if (iso_c_sym_id == ISOCBINDING_F_PROCPOINTER)
    c_ptr_type = "_gfortran_iso_c_binding_c_funptr";
  else
    c_ptr_type = "_gfortran_iso_c_binding_c_ptr";

  if(c_ptr_name == NULL)
    c_ptr_in = "gfc_cptr__";
  else
    c_ptr_in = c_ptr_name;
  gfc_get_sym_tree (c_ptr_in, ns, &param_symtree, false);
  if (param_symtree != NULL)
    param_sym = param_symtree->n.sym;
  else
    gfc_internal_error ("gen_cptr_param(): Unable to "
			"create symbol for %s", c_ptr_in);

  /* Set up the appropriate fields for the new c_ptr param sym.  */
  param_sym->refs++;
  param_sym->attr.flavor = FL_DERIVED;
  param_sym->ts.type = BT_DERIVED;
  param_sym->attr.intent = INTENT_IN;
  param_sym->attr.dummy = 1;

  /* This will pass the ptr to the iso_c routines as a (void *).  */
  param_sym->attr.value = 1;
  param_sym->attr.use_assoc = 1;

  /* Get the symbol for c_ptr or c_funptr, no matter what it's name is 
     (user renamed).  */
  if (iso_c_sym_id == ISOCBINDING_F_PROCPOINTER)
    c_ptr_sym = get_iso_c_binding_dt (ISOCBINDING_FUNPTR);
  else
    c_ptr_sym = get_iso_c_binding_dt (ISOCBINDING_PTR);
  if (c_ptr_sym == NULL)
    {
      /* This can happen if the user did not define c_ptr but they are
         trying to use one of the iso_c_binding functions that need it.  */
      if (iso_c_sym_id == ISOCBINDING_F_PROCPOINTER)
	generate_isocbinding_symbol (module_name, ISOCBINDING_FUNPTR,
				     (const char *)c_ptr_type);
      else
	generate_isocbinding_symbol (module_name, ISOCBINDING_PTR,
				     (const char *)c_ptr_type);

      gfc_get_ha_symbol (c_ptr_type, &(c_ptr_sym));
    }

  param_sym->ts.u.derived = c_ptr_sym;
  param_sym->module = gfc_get_string (module_name);

  /* Make new formal arg.  */
  formal_arg = gfc_get_formal_arglist ();
  /* Add arg to list of formal args (the CPTR arg).  */
  add_formal_arg (head, tail, formal_arg, param_sym);

  /* Validate changes.  */
  gfc_commit_symbol (param_sym);
}


/* Generates a symbol representing the FPTR argument to an
   iso_c_binding procedure.  Also, create a gfc_formal_arglist for the
   FPTR and add it to the provided argument list.  */

static void
gen_fptr_param (gfc_formal_arglist **head,
                gfc_formal_arglist **tail,
                const char *module_name,
                gfc_namespace *ns, const char *f_ptr_name, int proc)
{
  gfc_symbol *param_sym = NULL;
  gfc_symtree *param_symtree = NULL;
  gfc_formal_arglist *formal_arg = NULL;
  const char *f_ptr_out = "gfc_fptr__";

  if (f_ptr_name != NULL)
    f_ptr_out = f_ptr_name;

  gfc_get_sym_tree (f_ptr_out, ns, &param_symtree, false);
  if (param_symtree != NULL)
    param_sym = param_symtree->n.sym;
  else
    gfc_internal_error ("generateFPtrParam(): Unable to "
			"create symbol for %s", f_ptr_out);

  /* Set up the necessary fields for the fptr output param sym.  */
  param_sym->refs++;
  if (proc)
    param_sym->attr.proc_pointer = 1;
  else
    param_sym->attr.pointer = 1;
  param_sym->attr.dummy = 1;
  param_sym->attr.use_assoc = 1;

  /* ISO C Binding type to allow any pointer type as actual param.  */
  param_sym->ts.type = BT_VOID;
  param_sym->module = gfc_get_string (module_name);
   
  /* Make the arg.  */
  formal_arg = gfc_get_formal_arglist ();
  /* Add arg to list of formal args.  */
  add_formal_arg (head, tail, formal_arg, param_sym);

  /* Validate changes.  */
  gfc_commit_symbol (param_sym);
}


/* Generates a symbol representing the optional SHAPE argument for the
   iso_c_binding c_f_pointer() procedure.  Also, create a
   gfc_formal_arglist for the SHAPE and add it to the provided
   argument list.  */

static void
gen_shape_param (gfc_formal_arglist **head,
                 gfc_formal_arglist **tail,
                 const char *module_name,
                 gfc_namespace *ns, const char *shape_param_name)
{
  gfc_symbol *param_sym = NULL;
  gfc_symtree *param_symtree = NULL;
  gfc_formal_arglist *formal_arg = NULL;
  const char *shape_param = "gfc_shape_array__";
  int i;

  if (shape_param_name != NULL)
    shape_param = shape_param_name;

  gfc_get_sym_tree (shape_param, ns, &param_symtree, false);
  if (param_symtree != NULL)
    param_sym = param_symtree->n.sym;
  else
    gfc_internal_error ("generateShapeParam(): Unable to "
			"create symbol for %s", shape_param);
   
  /* Set up the necessary fields for the shape input param sym.  */
  param_sym->refs++;
  param_sym->attr.dummy = 1;
  param_sym->attr.use_assoc = 1;

  /* Integer array, rank 1, describing the shape of the object.  Make it's
     type BT_VOID initially so we can accept any type/kind combination of
     integer.  During gfc_iso_c_sub_interface (resolve.c), we'll make it
     of BT_INTEGER type.  */
  param_sym->ts.type = BT_VOID;

  /* Initialize the kind to default integer.  However, it will be overridden
     during resolution to match the kind of the SHAPE parameter given as
     the actual argument (to allow for any valid integer kind).  */
  param_sym->ts.kind = gfc_default_integer_kind;   
  param_sym->as = gfc_get_array_spec ();

  /* Clear out the dimension info for the array.  */
  for (i = 0; i < GFC_MAX_DIMENSIONS; i++)
    {
      param_sym->as->lower[i] = NULL;
      param_sym->as->upper[i] = NULL;
    }
  param_sym->as->rank = 1;
  param_sym->as->lower[0] = gfc_get_int_expr (gfc_default_integer_kind,
					      NULL, 1);

  /* The extent is unknown until we get it.  The length give us
     the rank the incoming pointer.  */
  param_sym->as->type = AS_ASSUMED_SHAPE;

  /* The arg is also optional; it is required iff the second arg
     (fptr) is to an array, otherwise, it's ignored.  */
  param_sym->attr.optional = 1;
  param_sym->attr.intent = INTENT_IN;
  param_sym->attr.dimension = 1;
  param_sym->module = gfc_get_string (module_name);
   
  /* Make the arg.  */
  formal_arg = gfc_get_formal_arglist ();
  /* Add arg to list of formal args.  */
  add_formal_arg (head, tail, formal_arg, param_sym);

  /* Validate changes.  */
  gfc_commit_symbol (param_sym);
}


/* Add a procedure interface to the given symbol (i.e., store a
   reference to the list of formal arguments).  */

static void
add_proc_interface (gfc_symbol *sym, ifsrc source,
                    gfc_formal_arglist *formal)
{

  sym->formal = formal;
  sym->attr.if_source = source;
}


/* Copy the formal args from an existing symbol, src, into a new
   symbol, dest.  New formal args are created, and the description of
   each arg is set according to the existing ones.  This function is
   used when creating procedure declaration variables from a procedure
   declaration statement (see match_proc_decl()) to create the formal
   args based on the args of a given named interface.  */

void
gfc_copy_formal_args (gfc_symbol *dest, gfc_symbol *src)
{
  gfc_formal_arglist *head = NULL;
  gfc_formal_arglist *tail = NULL;
  gfc_formal_arglist *formal_arg = NULL;
  gfc_formal_arglist *curr_arg = NULL;
  gfc_formal_arglist *formal_prev = NULL;
  /* Save current namespace so we can change it for formal args.  */
  gfc_namespace *parent_ns = gfc_current_ns;

  /* Create a new namespace, which will be the formal ns (namespace
     of the formal args).  */
  gfc_current_ns = gfc_get_namespace (parent_ns, 0);
  gfc_current_ns->proc_name = dest;

  for (curr_arg = src->formal; curr_arg; curr_arg = curr_arg->next)
    {
      formal_arg = gfc_get_formal_arglist ();
      gfc_get_symbol (curr_arg->sym->name, gfc_current_ns, &(formal_arg->sym));

      /* May need to copy more info for the symbol.  */
      formal_arg->sym->attr = curr_arg->sym->attr;
      formal_arg->sym->ts = curr_arg->sym->ts;
      formal_arg->sym->as = gfc_copy_array_spec (curr_arg->sym->as);
      gfc_copy_formal_args (formal_arg->sym, curr_arg->sym);

      /* If this isn't the first arg, set up the next ptr.  For the
        last arg built, the formal_arg->next will never get set to
        anything other than NULL.  */
      if (formal_prev != NULL)
	formal_prev->next = formal_arg;
      else
	formal_arg->next = NULL;

      formal_prev = formal_arg;

      /* Add arg to list of formal args.  */
      add_formal_arg (&head, &tail, formal_arg, formal_arg->sym);

      /* Validate changes.  */
      gfc_commit_symbol (formal_arg->sym);
    }

  /* Add the interface to the symbol.  */
  add_proc_interface (dest, IFSRC_DECL, head);

  /* Store the formal namespace information.  */
  if (dest->formal != NULL)
    /* The current ns should be that for the dest proc.  */
    dest->formal_ns = gfc_current_ns;
  /* Restore the current namespace to what it was on entry.  */
  gfc_current_ns = parent_ns;
}


void
gfc_copy_formal_args_intr (gfc_symbol *dest, gfc_intrinsic_sym *src)
{
  gfc_formal_arglist *head = NULL;
  gfc_formal_arglist *tail = NULL;
  gfc_formal_arglist *formal_arg = NULL;
  gfc_intrinsic_arg *curr_arg = NULL;
  gfc_formal_arglist *formal_prev = NULL;
  /* Save current namespace so we can change it for formal args.  */
  gfc_namespace *parent_ns = gfc_current_ns;

  /* Create a new namespace, which will be the formal ns (namespace
     of the formal args).  */
  gfc_current_ns = gfc_get_namespace (parent_ns, 0);
  gfc_current_ns->proc_name = dest;

  for (curr_arg = src->formal; curr_arg; curr_arg = curr_arg->next)
    {
      formal_arg = gfc_get_formal_arglist ();
      gfc_get_symbol (curr_arg->name, gfc_current_ns, &(formal_arg->sym));

      /* May need to copy more info for the symbol.  */
      formal_arg->sym->ts = curr_arg->ts;
      formal_arg->sym->attr.optional = curr_arg->optional;
      formal_arg->sym->attr.value = curr_arg->value;
      formal_arg->sym->attr.intent = curr_arg->intent;
      formal_arg->sym->attr.flavor = FL_VARIABLE;
      formal_arg->sym->attr.dummy = 1;

      if (formal_arg->sym->ts.type == BT_CHARACTER)
	formal_arg->sym->ts.u.cl = gfc_new_charlen (gfc_current_ns, NULL);

      /* If this isn't the first arg, set up the next ptr.  For the
        last arg built, the formal_arg->next will never get set to
        anything other than NULL.  */
      if (formal_prev != NULL)
	formal_prev->next = formal_arg;
      else
	formal_arg->next = NULL;

      formal_prev = formal_arg;

      /* Add arg to list of formal args.  */
      add_formal_arg (&head, &tail, formal_arg, formal_arg->sym);

      /* Validate changes.  */
      gfc_commit_symbol (formal_arg->sym);
    }

  /* Add the interface to the symbol.  */
  add_proc_interface (dest, IFSRC_DECL, head);

  /* Store the formal namespace information.  */
  if (dest->formal != NULL)
    /* The current ns should be that for the dest proc.  */
    dest->formal_ns = gfc_current_ns;
  /* Restore the current namespace to what it was on entry.  */
  gfc_current_ns = parent_ns;
}


void
gfc_copy_formal_args_ppc (gfc_component *dest, gfc_symbol *src)
{
  gfc_formal_arglist *head = NULL;
  gfc_formal_arglist *tail = NULL;
  gfc_formal_arglist *formal_arg = NULL;
  gfc_formal_arglist *curr_arg = NULL;
  gfc_formal_arglist *formal_prev = NULL;
  /* Save current namespace so we can change it for formal args.  */
  gfc_namespace *parent_ns = gfc_current_ns;

  /* Create a new namespace, which will be the formal ns (namespace
     of the formal args).  */
  gfc_current_ns = gfc_get_namespace (parent_ns, 0);
  /* TODO: gfc_current_ns->proc_name = dest;*/

  for (curr_arg = src->formal; curr_arg; curr_arg = curr_arg->next)
    {
      formal_arg = gfc_get_formal_arglist ();
      gfc_get_symbol (curr_arg->sym->name, gfc_current_ns, &(formal_arg->sym));

      /* May need to copy more info for the symbol.  */
      formal_arg->sym->attr = curr_arg->sym->attr;
      formal_arg->sym->ts = curr_arg->sym->ts;
      formal_arg->sym->as = gfc_copy_array_spec (curr_arg->sym->as);
      gfc_copy_formal_args (formal_arg->sym, curr_arg->sym);

      /* If this isn't the first arg, set up the next ptr.  For the
        last arg built, the formal_arg->next will never get set to
        anything other than NULL.  */
      if (formal_prev != NULL)
	formal_prev->next = formal_arg;
      else
	formal_arg->next = NULL;

      formal_prev = formal_arg;

      /* Add arg to list of formal args.  */
      add_formal_arg (&head, &tail, formal_arg, formal_arg->sym);

      /* Validate changes.  */
      gfc_commit_symbol (formal_arg->sym);
    }

  /* Add the interface to the symbol.  */
  dest->formal = head;
  dest->attr.if_source = IFSRC_DECL;

  /* Store the formal namespace information.  */
  if (dest->formal != NULL)
    /* The current ns should be that for the dest proc.  */
    dest->formal_ns = gfc_current_ns;
  /* Restore the current namespace to what it was on entry.  */
  gfc_current_ns = parent_ns;
}


/* Builds the parameter list for the iso_c_binding procedure
   c_f_pointer or c_f_procpointer.  The old_sym typically refers to a
   generic version of either the c_f_pointer or c_f_procpointer
   functions.  The new_proc_sym represents a "resolved" version of the
   symbol.  The functions are resolved to match the types of their
   parameters; for example, c_f_pointer(cptr, fptr) would resolve to
   something similar to c_f_pointer_i4 if the type of data object fptr
   pointed to was a default integer.  The actual name of the resolved
   procedure symbol is further mangled with the module name, etc., but
   the idea holds true.  */

static void
build_formal_args (gfc_symbol *new_proc_sym,
                   gfc_symbol *old_sym, int add_optional_arg)
{
  gfc_formal_arglist *head = NULL, *tail = NULL;
  gfc_namespace *parent_ns = NULL;

  parent_ns = gfc_current_ns;
  /* Create a new namespace, which will be the formal ns (namespace
     of the formal args).  */
  gfc_current_ns = gfc_get_namespace(parent_ns, 0);
  gfc_current_ns->proc_name = new_proc_sym;

  /* Generate the params.  */
  if (old_sym->intmod_sym_id == ISOCBINDING_F_PROCPOINTER)
    {
      gen_cptr_param (&head, &tail, (const char *) new_proc_sym->module,
		      gfc_current_ns, "cptr", old_sym->intmod_sym_id);
      gen_fptr_param (&head, &tail, (const char *) new_proc_sym->module,
		      gfc_current_ns, "fptr", 1);
    }
  else if (old_sym->intmod_sym_id == ISOCBINDING_F_POINTER)
    {
      gen_cptr_param (&head, &tail, (const char *) new_proc_sym->module,
		      gfc_current_ns, "cptr", old_sym->intmod_sym_id);
      gen_fptr_param (&head, &tail, (const char *) new_proc_sym->module,
		      gfc_current_ns, "fptr", 0);
      /* If we're dealing with c_f_pointer, it has an optional third arg.  */
      gen_shape_param (&head, &tail,(const char *) new_proc_sym->module,
		       gfc_current_ns, "shape");

    }
  else if (old_sym->intmod_sym_id == ISOCBINDING_ASSOCIATED)
    {
      /* c_associated has one required arg and one optional; both
	 are c_ptrs.  */
      gen_cptr_param (&head, &tail, (const char *) new_proc_sym->module,
		      gfc_current_ns, "c_ptr_1", ISOCBINDING_ASSOCIATED);
      if (add_optional_arg)
	{
	  gen_cptr_param (&head, &tail, (const char *) new_proc_sym->module,
			  gfc_current_ns, "c_ptr_2", ISOCBINDING_ASSOCIATED);
	  /* The last param is optional so mark it as such.  */
	  tail->sym->attr.optional = 1;
	}
    }

  /* Add the interface (store formal args to new_proc_sym).  */
  add_proc_interface (new_proc_sym, IFSRC_DECL, head);

  /* Set up the formal_ns pointer to the one created for the
     new procedure so it'll get cleaned up during gfc_free_symbol().  */
  new_proc_sym->formal_ns = gfc_current_ns;

  gfc_current_ns = parent_ns;
}

static int
std_for_isocbinding_symbol (int id)
{
  switch (id)
    {
#define NAMED_INTCST(a,b,c,d) \
      case a:\
        return d;
#include "iso-c-binding.def"
#undef NAMED_INTCST

#define NAMED_FUNCTION(a,b,c,d) \
      case a:\
        return d;
#include "iso-c-binding.def"
#undef NAMED_FUNCTION

       default:
         return GFC_STD_F2003;
    }
}

/* Generate the given set of C interoperable kind objects, or all
   interoperable kinds.  This function will only be given kind objects
   for valid iso_c_binding defined types because this is verified when
   the 'use' statement is parsed.  If the user gives an 'only' clause,
   the specific kinds are looked up; if they don't exist, an error is
   reported.  If the user does not give an 'only' clause, all
   iso_c_binding symbols are generated.  If a list of specific kinds
   is given, it must have a NULL in the first empty spot to mark the
   end of the list.  */


void
generate_isocbinding_symbol (const char *mod_name, iso_c_binding_symbol s,
			     const char *local_name)
{
  const char *const name = (local_name && local_name[0]) ? local_name
					     : c_interop_kinds_table[s].name;
  gfc_symtree *tmp_symtree = NULL;
  gfc_symbol *tmp_sym = NULL;
  gfc_dt_list **dt_list_ptr = NULL;
  gfc_component *tmp_comp = NULL;
  char comp_name[(GFC_MAX_SYMBOL_LEN * 2) + 1];
  int index;

  if (gfc_notification_std (std_for_isocbinding_symbol (s)) == ERROR)
    return;
  tmp_symtree = gfc_find_symtree (gfc_current_ns->sym_root, name);

  /* Already exists in this scope so don't re-add it.
     TODO: we should probably check that it's really the same symbol.  */
  if (tmp_symtree != NULL)
    return;

  /* Create the sym tree in the current ns.  */
  gfc_get_sym_tree (name, gfc_current_ns, &tmp_symtree, false);
  if (tmp_symtree)
    tmp_sym = tmp_symtree->n.sym;
  else
    gfc_internal_error ("generate_isocbinding_symbol(): Unable to "
			"create symbol");

  /* Say what module this symbol belongs to.  */
  tmp_sym->module = gfc_get_string (mod_name);
  tmp_sym->from_intmod = INTMOD_ISO_C_BINDING;
  tmp_sym->intmod_sym_id = s;

  switch (s)
    {

#define NAMED_INTCST(a,b,c,d) case a : 
#define NAMED_REALCST(a,b,c) case a :
#define NAMED_CMPXCST(a,b,c) case a :
#define NAMED_LOGCST(a,b,c) case a :
#define NAMED_CHARKNDCST(a,b,c) case a :
#include "iso-c-binding.def"

	tmp_sym->value = gfc_get_int_expr (gfc_default_integer_kind, NULL,
				 	   c_interop_kinds_table[s].value);

	/* Initialize an integer constant expression node.  */
	tmp_sym->attr.flavor = FL_PARAMETER;
	tmp_sym->ts.type = BT_INTEGER;
	tmp_sym->ts.kind = gfc_default_integer_kind;

	/* Mark this type as a C interoperable one.  */
	tmp_sym->ts.is_c_interop = 1;
	tmp_sym->ts.is_iso_c = 1;
	tmp_sym->value->ts.is_c_interop = 1;
	tmp_sym->value->ts.is_iso_c = 1;
	tmp_sym->attr.is_c_interop = 1;

	/* Tell what f90 type this c interop kind is valid.  */
	tmp_sym->ts.f90_type = c_interop_kinds_table[s].f90_type;

	/* Say it's from the iso_c_binding module.  */
	tmp_sym->attr.is_iso_c = 1;

	/* Make it use associated.  */
	tmp_sym->attr.use_assoc = 1;
	break;


#define NAMED_CHARCST(a,b,c) case a :
#include "iso-c-binding.def"

	/* Initialize an integer constant expression node for the
	   length of the character.  */
	tmp_sym->value = gfc_get_character_expr (gfc_default_character_kind,
						 &gfc_current_locus, NULL, 1);
	tmp_sym->value->ts.is_c_interop = 1;
	tmp_sym->value->ts.is_iso_c = 1;
	tmp_sym->value->value.character.length = 1;
	tmp_sym->value->value.character.string[0]
	  = (gfc_char_t) c_interop_kinds_table[s].value;
	tmp_sym->ts.u.cl = gfc_new_charlen (gfc_current_ns, NULL);
	tmp_sym->ts.u.cl->length = gfc_get_int_expr (gfc_default_integer_kind,
						     NULL, 1);

	/* May not need this in both attr and ts, but do need in
	   attr for writing module file.  */
	tmp_sym->attr.is_c_interop = 1;

	tmp_sym->attr.flavor = FL_PARAMETER;
	tmp_sym->ts.type = BT_CHARACTER;

	/* Need to set it to the C_CHAR kind.  */
	tmp_sym->ts.kind = gfc_default_character_kind;

	/* Mark this type as a C interoperable one.  */
	tmp_sym->ts.is_c_interop = 1;
	tmp_sym->ts.is_iso_c = 1;

	/* Tell what f90 type this c interop kind is valid.  */
	tmp_sym->ts.f90_type = BT_CHARACTER;

	/* Say it's from the iso_c_binding module.  */
	tmp_sym->attr.is_iso_c = 1;

	/* Make it use associated.  */
	tmp_sym->attr.use_assoc = 1;
	break;

      case ISOCBINDING_PTR:
      case ISOCBINDING_FUNPTR:

	/* Initialize an integer constant expression node.  */
	tmp_sym->attr.flavor = FL_DERIVED;
	tmp_sym->ts.is_c_interop = 1;
	tmp_sym->attr.is_c_interop = 1;
	tmp_sym->attr.is_iso_c = 1;
	tmp_sym->ts.is_iso_c = 1;
	tmp_sym->ts.type = BT_DERIVED;

	/* A derived type must have the bind attribute to be
	   interoperable (J3/04-007, Section 15.2.3), even though
	   the binding label is not used.  */
	tmp_sym->attr.is_bind_c = 1;

	tmp_sym->attr.referenced = 1;

	tmp_sym->ts.u.derived = tmp_sym;

        /* Add the symbol created for the derived type to the current ns.  */
        dt_list_ptr = &(gfc_derived_types);
        while (*dt_list_ptr != NULL && (*dt_list_ptr)->next != NULL)
          dt_list_ptr = &((*dt_list_ptr)->next);

        /* There is already at least one derived type in the list, so append
           the one we're currently building for c_ptr or c_funptr.  */
        if (*dt_list_ptr != NULL)
          dt_list_ptr = &((*dt_list_ptr)->next);
        (*dt_list_ptr) = gfc_get_dt_list ();
        (*dt_list_ptr)->derived = tmp_sym;
        (*dt_list_ptr)->next = NULL;

        /* Set up the component of the derived type, which will be
           an integer with kind equal to c_ptr_size.  Mangle the name of
           the field for the c_address to prevent the curious user from
           trying to access it from Fortran.  */
        sprintf (comp_name, "__%s_%s", tmp_sym->name, "c_address");
        gfc_add_component (tmp_sym, comp_name, &tmp_comp);
        if (tmp_comp == NULL)
          gfc_internal_error ("generate_isocbinding_symbol(): Unable to "
			      "create component for c_address");

        tmp_comp->ts.type = BT_INTEGER;

        /* Set this because the module will need to read/write this field.  */
        tmp_comp->ts.f90_type = BT_INTEGER;

        /* The kinds for c_ptr and c_funptr are the same.  */
        index = get_c_kind ("c_ptr", c_interop_kinds_table);
        tmp_comp->ts.kind = c_interop_kinds_table[index].value;

        tmp_comp->attr.pointer = 0;
        tmp_comp->attr.dimension = 0;

        /* Mark the component as C interoperable.  */
        tmp_comp->ts.is_c_interop = 1;

        /* Make it use associated (iso_c_binding module).  */
        tmp_sym->attr.use_assoc = 1;
	break;

      case ISOCBINDING_NULL_PTR:
      case ISOCBINDING_NULL_FUNPTR:
        gen_special_c_interop_ptr (s, name, mod_name);
        break;

      case ISOCBINDING_F_POINTER:
      case ISOCBINDING_ASSOCIATED:
      case ISOCBINDING_LOC:
      case ISOCBINDING_FUNLOC:
      case ISOCBINDING_F_PROCPOINTER:

	tmp_sym->attr.proc = PROC_MODULE;

        /* Use the procedure's name as it is in the iso_c_binding module for
           setting the binding label in case the user renamed the symbol.  */
	sprintf (tmp_sym->binding_label, "%s_%s", mod_name,
                 c_interop_kinds_table[s].name);
	tmp_sym->attr.is_iso_c = 1;
	if (s == ISOCBINDING_F_POINTER || s == ISOCBINDING_F_PROCPOINTER)
	  tmp_sym->attr.subroutine = 1;
	else
	  {
            /* TODO!  This needs to be finished more for the expr of the
               function or something!
               This may not need to be here, because trying to do c_loc
               as an external.  */
	    if (s == ISOCBINDING_ASSOCIATED)
	      {
		tmp_sym->attr.function = 1;
		tmp_sym->ts.type = BT_LOGICAL;
		tmp_sym->ts.kind = gfc_default_logical_kind;
		tmp_sym->result = tmp_sym;
	      }
	    else
	      {
               /* Here, we're taking the simple approach.  We're defining
                  c_loc as an external identifier so the compiler will put
                  what we expect on the stack for the address we want the
                  C address of.  */
		tmp_sym->ts.type = BT_DERIVED;
                if (s == ISOCBINDING_LOC)
                  tmp_sym->ts.u.derived =
                    get_iso_c_binding_dt (ISOCBINDING_PTR);
                else
                  tmp_sym->ts.u.derived =
                    get_iso_c_binding_dt (ISOCBINDING_FUNPTR);

                if (tmp_sym->ts.u.derived == NULL)
                  {
                    /* Create the necessary derived type so we can continue
                       processing the file.  */
                    generate_isocbinding_symbol
		      (mod_name, s == ISOCBINDING_FUNLOC
				 ? ISOCBINDING_FUNPTR : ISOCBINDING_PTR,
		       (const char *)(s == ISOCBINDING_FUNLOC
                                ? "_gfortran_iso_c_binding_c_funptr"
				: "_gfortran_iso_c_binding_c_ptr"));
                    tmp_sym->ts.u.derived =
                      get_iso_c_binding_dt (s == ISOCBINDING_FUNLOC
                                            ? ISOCBINDING_FUNPTR
                                            : ISOCBINDING_PTR);
                  }

		/* The function result is itself (no result clause).  */
		tmp_sym->result = tmp_sym;
		tmp_sym->attr.external = 1;
		tmp_sym->attr.use_assoc = 0;
		tmp_sym->attr.pure = 1;
		tmp_sym->attr.if_source = IFSRC_UNKNOWN;
		tmp_sym->attr.proc = PROC_UNKNOWN;
	      }
	  }

	tmp_sym->attr.flavor = FL_PROCEDURE;
	tmp_sym->attr.contained = 0;
	
       /* Try using this builder routine, with the new and old symbols
          both being the generic iso_c proc sym being created.  This
          will create the formal args (and the new namespace for them).
          Don't build an arg list for c_loc because we're going to treat
          c_loc as an external procedure.  */
	if (s != ISOCBINDING_LOC && s != ISOCBINDING_FUNLOC)
          /* The 1 says to add any optional args, if applicable.  */
	  build_formal_args (tmp_sym, tmp_sym, 1);

        /* Set this after setting up the symbol, to prevent error messages.  */
	tmp_sym->attr.use_assoc = 1;

        /* This symbol will not be referenced directly.  It will be
           resolved to the implementation for the given f90 kind.  */
	tmp_sym->attr.referenced = 0;

	break;

      default:
	gcc_unreachable ();
    }
  gfc_commit_symbol (tmp_sym);
}


/* Creates a new symbol based off of an old iso_c symbol, with a new
   binding label.  This function can be used to create a new,
   resolved, version of a procedure symbol for c_f_pointer or
   c_f_procpointer that is based on the generic symbols.  A new
   parameter list is created for the new symbol using
   build_formal_args().  The add_optional_flag specifies whether the
   to add the optional SHAPE argument.  The new symbol is
   returned.  */

gfc_symbol *
get_iso_c_sym (gfc_symbol *old_sym, char *new_name,
               char *new_binding_label, int add_optional_arg)
{
  gfc_symtree *new_symtree = NULL;

  /* See if we have a symbol by that name already available, looking
     through any parent namespaces.  */
  gfc_find_sym_tree (new_name, gfc_current_ns, 1, &new_symtree);
  if (new_symtree != NULL)
    /* Return the existing symbol.  */
    return new_symtree->n.sym;

  /* Create the symtree/symbol, with attempted host association.  */
  gfc_get_ha_sym_tree (new_name, &new_symtree);
  if (new_symtree == NULL)
    gfc_internal_error ("get_iso_c_sym(): Unable to create "
			"symtree for '%s'", new_name);

  /* Now fill in the fields of the resolved symbol with the old sym.  */
  strcpy (new_symtree->n.sym->binding_label, new_binding_label);
  new_symtree->n.sym->attr = old_sym->attr;
  new_symtree->n.sym->ts = old_sym->ts;
  new_symtree->n.sym->module = gfc_get_string (old_sym->module);
  new_symtree->n.sym->from_intmod = old_sym->from_intmod;
  new_symtree->n.sym->intmod_sym_id = old_sym->intmod_sym_id;
  if (old_sym->attr.function)
    new_symtree->n.sym->result = new_symtree->n.sym;
  /* Build the formal arg list.  */
  build_formal_args (new_symtree->n.sym, old_sym, add_optional_arg);

  gfc_commit_symbol (new_symtree->n.sym);

  return new_symtree->n.sym;
}


/* Check that a symbol is already typed.  If strict is not set, an untyped
   symbol is acceptable for non-standard-conforming mode.  */

gfc_try
gfc_check_symbol_typed (gfc_symbol* sym, gfc_namespace* ns,
			bool strict, locus where)
{
  gcc_assert (sym);

  if (gfc_matching_prefix)
    return SUCCESS;

  /* Check for the type and try to give it an implicit one.  */
  if (sym->ts.type == BT_UNKNOWN
      && gfc_set_default_type (sym, 0, ns) == FAILURE)
    {
      if (strict)
	{
	  gfc_error ("Symbol '%s' is used before it is typed at %L",
		     sym->name, &where);
	  return FAILURE;
	}

      if (gfc_notify_std (GFC_STD_GNU,
			  "Extension: Symbol '%s' is used before"
			  " it is typed at %L", sym->name, &where) == FAILURE)
	return FAILURE;
    }

  /* Everything is ok.  */
  return SUCCESS;
}


/* Construct a typebound-procedure structure.  Those are stored in a tentative
   list and marked `error' until symbols are committed.  */

gfc_typebound_proc*
gfc_get_typebound_proc (gfc_typebound_proc *tb0)
{
  gfc_typebound_proc *result;
  tentative_tbp *list_node;

  result = XCNEW (gfc_typebound_proc);
  if (tb0)
    *result = *tb0;
  result->error = 1;

  list_node = XCNEW (tentative_tbp);
  list_node->next = tentative_tbp_list;
  list_node->proc = result;
  tentative_tbp_list = list_node;

  return result;
}


/* Get the super-type of a given derived type.  */

gfc_symbol*
gfc_get_derived_super_type (gfc_symbol* derived)
{
  if (!derived->attr.extension)
    return NULL;

  gcc_assert (derived->components);
  gcc_assert (derived->components->ts.type == BT_DERIVED);
  gcc_assert (derived->components->ts.u.derived);

  return derived->components->ts.u.derived;
}


/* Get the ultimate super-type of a given derived type.  */

gfc_symbol*
gfc_get_ultimate_derived_super_type (gfc_symbol* derived)
{
  if (!derived->attr.extension)
    return NULL;

  derived = gfc_get_derived_super_type (derived);

  if (derived->attr.extension)
    return gfc_get_ultimate_derived_super_type (derived);
  else
    return derived;
}


/* Check if a derived type t2 is an extension of (or equal to) a type t1.  */

bool
gfc_type_is_extension_of (gfc_symbol *t1, gfc_symbol *t2)
{
  while (!gfc_compare_derived_types (t1, t2) && t2->attr.extension)
    t2 = gfc_get_derived_super_type (t2);
  return gfc_compare_derived_types (t1, t2);
}


/* Check if two typespecs are type compatible (F03:5.1.1.2):
   If ts1 is nonpolymorphic, ts2 must be the same type.
   If ts1 is polymorphic (CLASS), ts2 must be an extension of ts1.  */

bool
gfc_type_compatible (gfc_typespec *ts1, gfc_typespec *ts2)
{
  bool is_class1 = (ts1->type == BT_CLASS);
  bool is_class2 = (ts2->type == BT_CLASS);
  bool is_derived1 = (ts1->type == BT_DERIVED);
  bool is_derived2 = (ts2->type == BT_DERIVED);

  if (!is_derived1 && !is_derived2 && !is_class1 && !is_class2)
    return (ts1->type == ts2->type);

  if (is_derived1 && is_derived2)
    return gfc_compare_derived_types (ts1->u.derived, ts2->u.derived);

  if (is_class1 && is_derived2)
    return gfc_type_is_extension_of (ts1->u.derived->components->ts.u.derived,
				     ts2->u.derived);
  else if (is_class1 && is_class2)
    return gfc_type_is_extension_of (ts1->u.derived->components->ts.u.derived,
				     ts2->u.derived->components->ts.u.derived);
  else
    return 0;
}


<<<<<<< HEAD
/* Build a polymorphic CLASS entity, using the symbol that comes from
   build_sym. A CLASS entity is represented by an encapsulating type,
   which contains the declared type as '$data' component, plus a pointer
   component '$vptr' which determines the dynamic type.  */

gfc_try
gfc_build_class_symbol (gfc_typespec *ts, symbol_attribute *attr,
			gfc_array_spec **as)
{
  char name[GFC_MAX_SYMBOL_LEN + 5];
  gfc_symbol *fclass;
  gfc_symbol *vtab;
  gfc_component *c;

  /* Determine the name of the encapsulating type.  */
  if ((*as) && (*as)->rank && attr->allocatable)
    sprintf (name, ".class.%s.%d.a", ts->u.derived->name, (*as)->rank);
  else if ((*as) && (*as)->rank)
    sprintf (name, ".class.%s.%d", ts->u.derived->name, (*as)->rank);
  else if (attr->allocatable)
    sprintf (name, ".class.%s.a", ts->u.derived->name);
  else
    sprintf (name, ".class.%s", ts->u.derived->name);

  gfc_find_symbol (name, ts->u.derived->ns, 0, &fclass);
  if (fclass == NULL)
    {
      gfc_symtree *st;
      /* If not there, create a new symbol.  */
      fclass = gfc_new_symbol (name, ts->u.derived->ns);
      st = gfc_new_symtree (&ts->u.derived->ns->sym_root, name);
      st->n.sym = fclass;
      gfc_set_sym_referenced (fclass);
      fclass->refs++;
      fclass->ts.type = BT_UNKNOWN;
      fclass->attr.abstract = ts->u.derived->attr.abstract;
      if (ts->u.derived->f2k_derived)
	fclass->f2k_derived = gfc_get_namespace (NULL, 0);
      if (gfc_add_flavor (&fclass->attr, FL_DERIVED,
	  NULL, &gfc_current_locus) == FAILURE)
	return FAILURE;

      /* Add component '$data'.  */
      if (gfc_add_component (fclass, "$data", &c) == FAILURE)
	return FAILURE;
      c->ts = *ts;
      c->ts.type = BT_DERIVED;
      c->attr.access = ACCESS_PRIVATE;
      c->ts.u.derived = ts->u.derived;
      c->attr.class_pointer = attr->pointer;
      c->attr.pointer = attr->pointer || attr->dummy;
      c->attr.allocatable = attr->allocatable;
      c->attr.dimension = attr->dimension;
      c->attr.codimension = attr->codimension;
      c->attr.abstract = ts->u.derived->attr.abstract;
      c->as = (*as);
      c->initializer = gfc_get_null_expr (NULL);

      /* Add component '$vptr'.  */
      if (gfc_add_component (fclass, "$vptr", &c) == FAILURE)
	return FAILURE;
      c->ts.type = BT_DERIVED;
      vtab = gfc_find_derived_vtab (ts->u.derived);
      gcc_assert (vtab);
      c->ts.u.derived = vtab->ts.u.derived;
      c->attr.pointer = 1;
    }

  /* Since the extension field is 8 bit wide, we can only have
     up to 255 extension levels.  */
  if (ts->u.derived->attr.extension == 255)
    {
      gfc_error ("Maximum extension level reached with type '%s' at %L",
		 ts->u.derived->name, &ts->u.derived->declared_at);
      return FAILURE;
    }
    
  fclass->attr.extension = ts->u.derived->attr.extension + 1;
  fclass->attr.is_class = 1;
  ts->u.derived = fclass;
  attr->allocatable = attr->pointer = attr->dimension = 0;
  (*as) = NULL;  /* XXX */
  return SUCCESS;
}


/* Find the symbol for a derived type's vtab.  */

gfc_symbol *
gfc_find_derived_vtab (gfc_symbol *derived)
{
  gfc_namespace *ns;
  gfc_symbol *vtab = NULL, *vtype = NULL;
  char name[2 * GFC_MAX_SYMBOL_LEN + 8];

  ns = gfc_current_ns;

  for (; ns; ns = ns->parent)
    if (!ns->parent)
      break;

  if (ns)
    {
      sprintf (name, "vtab$%s", derived->name);
      gfc_find_symbol (name, ns, 0, &vtab);

      if (vtab == NULL)
	{
	  gfc_get_symbol (name, ns, &vtab);
	  vtab->ts.type = BT_DERIVED;
	  vtab->attr.flavor = FL_VARIABLE;
	  vtab->attr.target = 1;
	  vtab->attr.save = SAVE_EXPLICIT;
	  vtab->attr.vtab = 1;
	  vtab->attr.access = ACCESS_PRIVATE;
	  vtab->refs++;
	  gfc_set_sym_referenced (vtab);
	  sprintf (name, "vtype$%s", derived->name);
	  
	  gfc_find_symbol (name, ns, 0, &vtype);
	  if (vtype == NULL)
	    {
	      gfc_component *c;
	      gfc_symbol *parent = NULL, *parent_vtab = NULL;

	      gfc_get_symbol (name, ns, &vtype);
	      if (gfc_add_flavor (&vtype->attr, FL_DERIVED,
				  NULL, &gfc_current_locus) == FAILURE)
		return NULL;
	      vtype->refs++;
	      gfc_set_sym_referenced (vtype);
	      vtype->attr.access = ACCESS_PRIVATE;

	      /* Add component '$hash'.  */
	      if (gfc_add_component (vtype, "$hash", &c) == FAILURE)
		return NULL;
	      c->ts.type = BT_INTEGER;
	      c->ts.kind = 4;
	      c->attr.access = ACCESS_PRIVATE;
	      c->initializer = gfc_get_int_expr (gfc_default_integer_kind,
						 NULL, derived->hash_value);

	      /* Add component '$size'.  */
	      if (gfc_add_component (vtype, "$size", &c) == FAILURE)
		return NULL;
	      c->ts.type = BT_INTEGER;
	      c->ts.kind = 4;
	      c->attr.access = ACCESS_PRIVATE;
	      /* Remember the derived type in ts.u.derived,
		 so that the correct initializer can be set later on
		 (in gfc_conv_structure).  */
	      c->ts.u.derived = derived;
	      c->initializer = gfc_get_int_expr (gfc_default_integer_kind,
						 NULL, 0);

	      /* Add component $extends.  */
	      if (gfc_add_component (vtype, "$extends", &c) == FAILURE)
		return NULL;
	      c->attr.pointer = 1;
	      c->attr.access = ACCESS_PRIVATE;
	      parent = gfc_get_derived_super_type (derived);
	      if (parent)
		{
		  parent_vtab = gfc_find_derived_vtab (parent);
		  c->ts.type = BT_DERIVED;
		  c->ts.u.derived = parent_vtab->ts.u.derived;
		  c->initializer = gfc_get_expr ();
		  c->initializer->expr_type = EXPR_VARIABLE;
		  gfc_find_sym_tree (parent_vtab->name, parent_vtab->ns, 0,
				     &c->initializer->symtree);
		}
	      else
		{
		  c->ts.type = BT_DERIVED;
		  c->ts.u.derived = vtype;
		  c->initializer = gfc_get_null_expr (NULL);
		}
	    }
	  vtab->ts.u.derived = vtype;

	  vtab->value = gfc_default_initializer (&vtab->ts);
	}
    }

  return vtab;
}


/* General worker function to find either a type-bound procedure or a
   type-bound user operator.  */
=======
/* Find the parent-namespace of the current function.  If we're inside
   BLOCK constructs, it may not be the current one.  */
>>>>>>> 6e7f08ad

gfc_namespace*
gfc_find_proc_namespace (gfc_namespace* ns)
{
  while (ns->construct_entities)
    {
      ns = ns->parent;
      gcc_assert (ns);
    }

  return ns;
}


/* Check if an associate-variable should be translated as an `implicit' pointer
   internally (if it is associated to a variable and not an array with
   descriptor).  */

bool
gfc_is_associate_pointer (gfc_symbol* sym)
{
  if (!sym->assoc)
    return false;

  if (!sym->assoc->variable)
    return false;

  if (sym->attr.dimension && sym->as->type != AS_EXPLICIT)
    return false;

  return true;
}<|MERGE_RESOLUTION|>--- conflicted
+++ resolved
@@ -372,12 +372,8 @@
     *cray_pointee = "CRAY POINTEE", *data = "DATA", *value = "VALUE",
     *volatile_ = "VOLATILE", *is_protected = "PROTECTED",
     *is_bind_c = "BIND(C)", *procedure = "PROCEDURE",
-<<<<<<< HEAD
-    *asynchronous = "ASYNCHRONOUS", *codimension = "CODIMENSION";
-=======
     *asynchronous = "ASYNCHRONOUS", *codimension = "CODIMENSION",
     *contiguous = "CONTIGUOUS";
->>>>>>> 6e7f08ad
   static const char *threadprivate = "THREADPRIVATE";
 
   const char *a1, *a2;
@@ -523,10 +519,7 @@
   conf (cray_pointer, cray_pointee);
   conf (cray_pointer, dimension);
   conf (cray_pointer, codimension);
-<<<<<<< HEAD
-=======
   conf (cray_pointer, contiguous);
->>>>>>> 6e7f08ad
   conf (cray_pointer, pointer);
   conf (cray_pointer, target);
   conf (cray_pointer, allocatable);
@@ -538,10 +531,7 @@
   conf (cray_pointer, entry);
 
   conf (cray_pointee, allocatable);
-<<<<<<< HEAD
-=======
   conf (cray_pointer, contiguous);
->>>>>>> 6e7f08ad
   conf (cray_pointer, codimension);
   conf (cray_pointee, intent);
   conf (cray_pointee, optional);
@@ -626,10 +616,7 @@
       conf2 (dummy);
       conf2 (volatile_);
       conf2 (asynchronous);
-<<<<<<< HEAD
-=======
       conf2 (contiguous);
->>>>>>> 6e7f08ad
       conf2 (pointer);
       conf2 (is_protected);
       conf2 (target);
@@ -1746,11 +1733,8 @@
     goto fail;
   if (src->codimension && gfc_add_codimension (dest, NULL, where) == FAILURE)
     goto fail;
-<<<<<<< HEAD
-=======
   if (src->contiguous && gfc_add_contiguous (dest, NULL, where) == FAILURE)
     goto fail;
->>>>>>> 6e7f08ad
   if (src->optional && gfc_add_optional (dest, where) == FAILURE)
     goto fail;
   if (src->pointer && gfc_add_pointer (dest, where) == FAILURE)
@@ -4769,201 +4753,8 @@
 }
 
 
-<<<<<<< HEAD
-/* Build a polymorphic CLASS entity, using the symbol that comes from
-   build_sym. A CLASS entity is represented by an encapsulating type,
-   which contains the declared type as '$data' component, plus a pointer
-   component '$vptr' which determines the dynamic type.  */
-
-gfc_try
-gfc_build_class_symbol (gfc_typespec *ts, symbol_attribute *attr,
-			gfc_array_spec **as)
-{
-  char name[GFC_MAX_SYMBOL_LEN + 5];
-  gfc_symbol *fclass;
-  gfc_symbol *vtab;
-  gfc_component *c;
-
-  /* Determine the name of the encapsulating type.  */
-  if ((*as) && (*as)->rank && attr->allocatable)
-    sprintf (name, ".class.%s.%d.a", ts->u.derived->name, (*as)->rank);
-  else if ((*as) && (*as)->rank)
-    sprintf (name, ".class.%s.%d", ts->u.derived->name, (*as)->rank);
-  else if (attr->allocatable)
-    sprintf (name, ".class.%s.a", ts->u.derived->name);
-  else
-    sprintf (name, ".class.%s", ts->u.derived->name);
-
-  gfc_find_symbol (name, ts->u.derived->ns, 0, &fclass);
-  if (fclass == NULL)
-    {
-      gfc_symtree *st;
-      /* If not there, create a new symbol.  */
-      fclass = gfc_new_symbol (name, ts->u.derived->ns);
-      st = gfc_new_symtree (&ts->u.derived->ns->sym_root, name);
-      st->n.sym = fclass;
-      gfc_set_sym_referenced (fclass);
-      fclass->refs++;
-      fclass->ts.type = BT_UNKNOWN;
-      fclass->attr.abstract = ts->u.derived->attr.abstract;
-      if (ts->u.derived->f2k_derived)
-	fclass->f2k_derived = gfc_get_namespace (NULL, 0);
-      if (gfc_add_flavor (&fclass->attr, FL_DERIVED,
-	  NULL, &gfc_current_locus) == FAILURE)
-	return FAILURE;
-
-      /* Add component '$data'.  */
-      if (gfc_add_component (fclass, "$data", &c) == FAILURE)
-	return FAILURE;
-      c->ts = *ts;
-      c->ts.type = BT_DERIVED;
-      c->attr.access = ACCESS_PRIVATE;
-      c->ts.u.derived = ts->u.derived;
-      c->attr.class_pointer = attr->pointer;
-      c->attr.pointer = attr->pointer || attr->dummy;
-      c->attr.allocatable = attr->allocatable;
-      c->attr.dimension = attr->dimension;
-      c->attr.codimension = attr->codimension;
-      c->attr.abstract = ts->u.derived->attr.abstract;
-      c->as = (*as);
-      c->initializer = gfc_get_null_expr (NULL);
-
-      /* Add component '$vptr'.  */
-      if (gfc_add_component (fclass, "$vptr", &c) == FAILURE)
-	return FAILURE;
-      c->ts.type = BT_DERIVED;
-      vtab = gfc_find_derived_vtab (ts->u.derived);
-      gcc_assert (vtab);
-      c->ts.u.derived = vtab->ts.u.derived;
-      c->attr.pointer = 1;
-    }
-
-  /* Since the extension field is 8 bit wide, we can only have
-     up to 255 extension levels.  */
-  if (ts->u.derived->attr.extension == 255)
-    {
-      gfc_error ("Maximum extension level reached with type '%s' at %L",
-		 ts->u.derived->name, &ts->u.derived->declared_at);
-      return FAILURE;
-    }
-    
-  fclass->attr.extension = ts->u.derived->attr.extension + 1;
-  fclass->attr.is_class = 1;
-  ts->u.derived = fclass;
-  attr->allocatable = attr->pointer = attr->dimension = 0;
-  (*as) = NULL;  /* XXX */
-  return SUCCESS;
-}
-
-
-/* Find the symbol for a derived type's vtab.  */
-
-gfc_symbol *
-gfc_find_derived_vtab (gfc_symbol *derived)
-{
-  gfc_namespace *ns;
-  gfc_symbol *vtab = NULL, *vtype = NULL;
-  char name[2 * GFC_MAX_SYMBOL_LEN + 8];
-
-  ns = gfc_current_ns;
-
-  for (; ns; ns = ns->parent)
-    if (!ns->parent)
-      break;
-
-  if (ns)
-    {
-      sprintf (name, "vtab$%s", derived->name);
-      gfc_find_symbol (name, ns, 0, &vtab);
-
-      if (vtab == NULL)
-	{
-	  gfc_get_symbol (name, ns, &vtab);
-	  vtab->ts.type = BT_DERIVED;
-	  vtab->attr.flavor = FL_VARIABLE;
-	  vtab->attr.target = 1;
-	  vtab->attr.save = SAVE_EXPLICIT;
-	  vtab->attr.vtab = 1;
-	  vtab->attr.access = ACCESS_PRIVATE;
-	  vtab->refs++;
-	  gfc_set_sym_referenced (vtab);
-	  sprintf (name, "vtype$%s", derived->name);
-	  
-	  gfc_find_symbol (name, ns, 0, &vtype);
-	  if (vtype == NULL)
-	    {
-	      gfc_component *c;
-	      gfc_symbol *parent = NULL, *parent_vtab = NULL;
-
-	      gfc_get_symbol (name, ns, &vtype);
-	      if (gfc_add_flavor (&vtype->attr, FL_DERIVED,
-				  NULL, &gfc_current_locus) == FAILURE)
-		return NULL;
-	      vtype->refs++;
-	      gfc_set_sym_referenced (vtype);
-	      vtype->attr.access = ACCESS_PRIVATE;
-
-	      /* Add component '$hash'.  */
-	      if (gfc_add_component (vtype, "$hash", &c) == FAILURE)
-		return NULL;
-	      c->ts.type = BT_INTEGER;
-	      c->ts.kind = 4;
-	      c->attr.access = ACCESS_PRIVATE;
-	      c->initializer = gfc_get_int_expr (gfc_default_integer_kind,
-						 NULL, derived->hash_value);
-
-	      /* Add component '$size'.  */
-	      if (gfc_add_component (vtype, "$size", &c) == FAILURE)
-		return NULL;
-	      c->ts.type = BT_INTEGER;
-	      c->ts.kind = 4;
-	      c->attr.access = ACCESS_PRIVATE;
-	      /* Remember the derived type in ts.u.derived,
-		 so that the correct initializer can be set later on
-		 (in gfc_conv_structure).  */
-	      c->ts.u.derived = derived;
-	      c->initializer = gfc_get_int_expr (gfc_default_integer_kind,
-						 NULL, 0);
-
-	      /* Add component $extends.  */
-	      if (gfc_add_component (vtype, "$extends", &c) == FAILURE)
-		return NULL;
-	      c->attr.pointer = 1;
-	      c->attr.access = ACCESS_PRIVATE;
-	      parent = gfc_get_derived_super_type (derived);
-	      if (parent)
-		{
-		  parent_vtab = gfc_find_derived_vtab (parent);
-		  c->ts.type = BT_DERIVED;
-		  c->ts.u.derived = parent_vtab->ts.u.derived;
-		  c->initializer = gfc_get_expr ();
-		  c->initializer->expr_type = EXPR_VARIABLE;
-		  gfc_find_sym_tree (parent_vtab->name, parent_vtab->ns, 0,
-				     &c->initializer->symtree);
-		}
-	      else
-		{
-		  c->ts.type = BT_DERIVED;
-		  c->ts.u.derived = vtype;
-		  c->initializer = gfc_get_null_expr (NULL);
-		}
-	    }
-	  vtab->ts.u.derived = vtype;
-
-	  vtab->value = gfc_default_initializer (&vtab->ts);
-	}
-    }
-
-  return vtab;
-}
-
-
-/* General worker function to find either a type-bound procedure or a
-   type-bound user operator.  */
-=======
 /* Find the parent-namespace of the current function.  If we're inside
    BLOCK constructs, it may not be the current one.  */
->>>>>>> 6e7f08ad
 
 gfc_namespace*
 gfc_find_proc_namespace (gfc_namespace* ns)

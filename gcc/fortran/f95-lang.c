/* gfortran backend interface
   Copyright (C) 2000-2015 Free Software Foundation, Inc.
   Contributed by Paul Brook.

This file is part of GCC.

GCC is free software; you can redistribute it and/or modify it under
the terms of the GNU General Public License as published by the Free
Software Foundation; either version 3, or (at your option) any later
version.

GCC is distributed in the hope that it will be useful, but WITHOUT ANY
WARRANTY; without even the implied warranty of MERCHANTABILITY or
FITNESS FOR A PARTICULAR PURPOSE.  See the GNU General Public License
for more details.

You should have received a copy of the GNU General Public License
along with GCC; see the file COPYING3.  If not see
<http://www.gnu.org/licenses/>.  */

/* f95-lang.c-- GCC backend interface stuff */

/* declare required prototypes: */

#include "config.h"
#include "system.h"
#include "coretypes.h"
#include "target.h"
#include "function.h"
#include "tree.h"
#include "gfortran.h"
#include "trans.h"
#include "timevar.h"
#include "cgraph.h"
#include "diagnostic.h" /* For errorcount/warningcount */
#include "ansidecl.h"
#include "alias.h"
<<<<<<< HEAD
#include "tree.h"
#include "options.h"
#include "stringpool.h"
=======
>>>>>>> a0e701d8
#include "flags.h"
#include "langhooks.h"
#include "langhooks-def.h"
#include "toplev.h"
#include "debug.h"
#include "dumpfile.h"
#include "cpp.h"
#include "trans-types.h"
#include "trans-const.h"

/* Language-dependent contents of an identifier.  */

struct GTY(())
lang_identifier {
  struct tree_identifier common;
};

/* The resulting tree type.  */

union GTY((desc ("TREE_CODE (&%h.generic) == IDENTIFIER_NODE"),
     chain_next ("CODE_CONTAINS_STRUCT (TREE_CODE (&%h.generic), TS_COMMON) ? ((union lang_tree_node *) TREE_CHAIN (&%h.generic)) : NULL")))
lang_tree_node {
  union tree_node GTY((tag ("0"),
		       desc ("tree_node_structure (&%h)"))) generic;
  struct lang_identifier GTY((tag ("1"))) identifier;
};

/* Save and restore the variables in this file and elsewhere
   that keep track of the progress of compilation of the current function.
   Used for nested functions.  */

struct GTY(())
language_function {
  /* struct gfc_language_function base; */
  struct binding_level *binding_level;
};

static void gfc_init_decl_processing (void);
static void gfc_init_builtin_functions (void);
static bool global_bindings_p (void);

/* Each front end provides its own.  */
static bool gfc_init (void);
static void gfc_finish (void);
static void gfc_be_parse_file (void);
static alias_set_type gfc_get_alias_set (tree);
static void gfc_init_ts (void);
static tree gfc_builtin_function (tree);

/* Handle an "omp declare target" or "oacc function" attribute;
   arguments as in struct attribute_spec.handler.  */
static tree
gfc_handle_omp_declare_target_attribute (tree *, tree, tree, int, bool *)
{
  return NULL_TREE;
}

/* Table of valid Fortran attributes.  */
static const struct attribute_spec gfc_attribute_table[] =
{
  /* { name, min_len, max_len, decl_req, type_req, fn_type_req, handler,
       affects_type_identity } */
  { "omp declare target", 0, 0, true,  false, false,
    gfc_handle_omp_declare_target_attribute, false },
  { "oacc declare", 0, 0, true,  false, false,
    gfc_handle_omp_declare_target_attribute, false },
  { "oacc function", 0, -1, true,  false, false,
    gfc_handle_omp_declare_target_attribute, false },
  { NULL,		  0, 0, false, false, false, NULL, false }
};

#undef LANG_HOOKS_NAME
#undef LANG_HOOKS_INIT
#undef LANG_HOOKS_FINISH
#undef LANG_HOOKS_OPTION_LANG_MASK
#undef LANG_HOOKS_INIT_OPTIONS_STRUCT
#undef LANG_HOOKS_INIT_OPTIONS
#undef LANG_HOOKS_HANDLE_OPTION
#undef LANG_HOOKS_POST_OPTIONS
#undef LANG_HOOKS_PARSE_FILE
#undef LANG_HOOKS_MARK_ADDRESSABLE
#undef LANG_HOOKS_TYPE_FOR_MODE
#undef LANG_HOOKS_TYPE_FOR_SIZE
#undef LANG_HOOKS_GET_ALIAS_SET
#undef LANG_HOOKS_INIT_TS
#undef LANG_HOOKS_OMP_PRIVATIZE_BY_REFERENCE
#undef LANG_HOOKS_OMP_PREDETERMINED_SHARING
#undef LANG_HOOKS_OMP_REPORT_DECL
#undef LANG_HOOKS_OMP_CLAUSE_DEFAULT_CTOR
#undef LANG_HOOKS_OMP_CLAUSE_COPY_CTOR
#undef LANG_HOOKS_OMP_CLAUSE_ASSIGN_OP
#undef LANG_HOOKS_OMP_CLAUSE_LINEAR_CTOR
#undef LANG_HOOKS_OMP_CLAUSE_DTOR
#undef LANG_HOOKS_OMP_FINISH_CLAUSE
#undef LANG_HOOKS_OMP_DISREGARD_VALUE_EXPR
#undef LANG_HOOKS_OMP_PRIVATE_DEBUG_CLAUSE
#undef LANG_HOOKS_OMP_PRIVATE_OUTER_REF
#undef LANG_HOOKS_OMP_FIRSTPRIVATIZE_TYPE_SIZES
#undef LANG_HOOKS_BUILTIN_FUNCTION
#undef LANG_HOOKS_BUILTIN_FUNCTION
#undef LANG_HOOKS_GET_ARRAY_DESCR_INFO
#undef LANG_HOOKS_ATTRIBUTE_TABLE

/* Define lang hooks.  */
#define LANG_HOOKS_NAME                 "GNU Fortran"
#define LANG_HOOKS_INIT                 gfc_init
#define LANG_HOOKS_FINISH               gfc_finish
#define LANG_HOOKS_OPTION_LANG_MASK	gfc_option_lang_mask
#define LANG_HOOKS_INIT_OPTIONS_STRUCT  gfc_init_options_struct
#define LANG_HOOKS_INIT_OPTIONS         gfc_init_options
#define LANG_HOOKS_HANDLE_OPTION        gfc_handle_option
#define LANG_HOOKS_POST_OPTIONS		gfc_post_options
#define LANG_HOOKS_PARSE_FILE           gfc_be_parse_file
#define LANG_HOOKS_TYPE_FOR_MODE	gfc_type_for_mode
#define LANG_HOOKS_TYPE_FOR_SIZE	gfc_type_for_size
#define LANG_HOOKS_GET_ALIAS_SET	gfc_get_alias_set
#define LANG_HOOKS_INIT_TS		gfc_init_ts
#define LANG_HOOKS_OMP_PRIVATIZE_BY_REFERENCE	gfc_omp_privatize_by_reference
#define LANG_HOOKS_OMP_PREDETERMINED_SHARING	gfc_omp_predetermined_sharing
#define LANG_HOOKS_OMP_REPORT_DECL		gfc_omp_report_decl
#define LANG_HOOKS_OMP_CLAUSE_DEFAULT_CTOR	gfc_omp_clause_default_ctor
#define LANG_HOOKS_OMP_CLAUSE_COPY_CTOR		gfc_omp_clause_copy_ctor
#define LANG_HOOKS_OMP_CLAUSE_ASSIGN_OP		gfc_omp_clause_assign_op
#define LANG_HOOKS_OMP_CLAUSE_LINEAR_CTOR	gfc_omp_clause_linear_ctor
#define LANG_HOOKS_OMP_CLAUSE_DTOR		gfc_omp_clause_dtor
#define LANG_HOOKS_OMP_FINISH_CLAUSE		gfc_omp_finish_clause
#define LANG_HOOKS_OMP_DISREGARD_VALUE_EXPR	gfc_omp_disregard_value_expr
#define LANG_HOOKS_OMP_PRIVATE_DEBUG_CLAUSE	gfc_omp_private_debug_clause
#define LANG_HOOKS_OMP_PRIVATE_OUTER_REF	gfc_omp_private_outer_ref
#define LANG_HOOKS_OMP_FIRSTPRIVATIZE_TYPE_SIZES \
  gfc_omp_firstprivatize_type_sizes
#define LANG_HOOKS_BUILTIN_FUNCTION	gfc_builtin_function
#define LANG_HOOKS_GET_ARRAY_DESCR_INFO	gfc_get_array_descr_info
#define LANG_HOOKS_ATTRIBUTE_TABLE	gfc_attribute_table

struct lang_hooks lang_hooks = LANG_HOOKS_INITIALIZER;

#define NULL_BINDING_LEVEL (struct binding_level *) NULL

/* A chain of binding_level structures awaiting reuse.  */

static GTY(()) struct binding_level *free_binding_level;

/* True means we've initialized exception handling.  */
static bool gfc_eh_initialized_p;

/* The current translation unit.  */
static GTY(()) tree current_translation_unit;


static void
gfc_create_decls (void)
{
  /* GCC builtins.  */
  gfc_init_builtin_functions ();

  /* Runtime/IO library functions.  */
  gfc_build_builtin_function_decls ();

  gfc_init_constants ();

  /* Build our translation-unit decl.  */
  current_translation_unit = build_translation_unit_decl (NULL_TREE);
  debug_hooks->register_main_translation_unit (current_translation_unit);
}


static void
gfc_be_parse_file (void)
{
  gfc_create_decls ();
  gfc_parse_file ();
  gfc_generate_constructors ();

  /* Clear the binding level stack.  */
  while (!global_bindings_p ())
    poplevel (0, 0);

  /* Finalize all of the globals.

     Emulated tls lowering needs to see all TLS variables before we
     call finalize_compilation_unit.  The C/C++ front ends manage this
     by calling decl_rest_of_compilation on each global and static
     variable as they are seen.  The Fortran front end waits until
     here.  */
  for (tree decl = getdecls (); decl ; decl = DECL_CHAIN (decl))
    rest_of_decl_compilation (decl, true, true);

  /* Switch to the default tree diagnostics here, because there may be
     diagnostics before gfc_finish().  */
  gfc_diagnostics_finish ();

  global_decl_processing ();
}


/* Initialize everything.  */

static bool
gfc_init (void)
{
  if (!gfc_cpp_enabled ())
    {
      linemap_add (line_table, LC_ENTER, false, gfc_source_file, 1);
      linemap_add (line_table, LC_RENAME, false, "<built-in>", 0);
    }
  else
    gfc_cpp_init_0 ();

  gfc_init_decl_processing ();
  gfc_static_ctors = NULL_TREE;

  if (gfc_cpp_enabled ())
    gfc_cpp_init ();

  gfc_init_1 ();

  if (!gfc_new_file ())
    fatal_error (input_location, "can't open input file: %s", gfc_source_file);

  if (flag_preprocess_only)
    return false;

  return true;
}


static void
gfc_finish (void)
{
  gfc_cpp_done ();
  gfc_done_1 ();
  gfc_release_include_path ();
  return;
}

/* These functions and variables deal with binding contours.  We only
   need these functions for the list of PARM_DECLs, but we leave the
   functions more general; these are a simplified version of the
   functions from GNAT.  */

/* For each binding contour we allocate a binding_level structure which
   records the entities defined or declared in that contour.  Contours
   include:

        the global one
        one for each subprogram definition
        one for each compound statement (declare block)

   Binding contours are used to create GCC tree BLOCK nodes.  */

struct GTY(())
binding_level {
  /* A chain of ..._DECL nodes for all variables, constants, functions,
     parameters and type declarations.  These ..._DECL nodes are chained
     through the DECL_CHAIN field.  */
  tree names;
  /* For each level (except the global one), a chain of BLOCK nodes for all
     the levels that were entered and exited one level down from this one.  */
  tree blocks;
  /* The binding level containing this one (the enclosing binding level).  */
  struct binding_level *level_chain;
};

/* The binding level currently in effect.  */
static GTY(()) struct binding_level *current_binding_level = NULL;

/* The outermost binding level. This binding level is created when the
   compiler is started and it will exist through the entire compilation.  */
static GTY(()) struct binding_level *global_binding_level;

/* Binding level structures are initialized by copying this one.  */
static struct binding_level clear_binding_level = { NULL, NULL, NULL };


/* Return true if we are in the global binding level.  */

bool
global_bindings_p (void)
{
  return current_binding_level == global_binding_level;
}

tree
getdecls (void)
{
  return current_binding_level->names;
}

/* Enter a new binding level.  */

void
pushlevel (void)
{
  struct binding_level *newlevel = ggc_alloc<binding_level> ();

  *newlevel = clear_binding_level;

  /* Add this level to the front of the chain (stack) of levels that are
     active.  */
  newlevel->level_chain = current_binding_level;
  current_binding_level = newlevel;
}

/* Exit a binding level.
   Pop the level off, and restore the state of the identifier-decl mappings
   that were in effect when this level was entered.

   If KEEP is nonzero, this level had explicit declarations, so
   and create a "block" (a BLOCK node) for the level
   to record its declarations and subblocks for symbol table output.

   If FUNCTIONBODY is nonzero, this level is the body of a function,
   so create a block as if KEEP were set and also clear out all
   label names.  */

tree
poplevel (int keep, int functionbody)
{
  /* Points to a BLOCK tree node. This is the BLOCK node constructed for the
     binding level that we are about to exit and which is returned by this
     routine.  */
  tree block_node = NULL_TREE;
  tree decl_chain = current_binding_level->names;
  tree subblock_chain = current_binding_level->blocks;
  tree subblock_node;

  /* If there were any declarations in the current binding level, or if this
     binding level is a function body, or if there are any nested blocks then
     create a BLOCK node to record them for the life of this function.  */
  if (keep || functionbody)
    block_node = build_block (keep ? decl_chain : 0, subblock_chain, 0, 0);

  /* Record the BLOCK node just built as the subblock its enclosing scope.  */
  for (subblock_node = subblock_chain; subblock_node;
       subblock_node = BLOCK_CHAIN (subblock_node))
    BLOCK_SUPERCONTEXT (subblock_node) = block_node;

  /* Clear out the meanings of the local variables of this level.  */

  for (subblock_node = decl_chain; subblock_node;
       subblock_node = DECL_CHAIN (subblock_node))
    if (DECL_NAME (subblock_node) != 0)
      /* If the identifier was used or addressed via a local extern decl,
         don't forget that fact.  */
      if (DECL_EXTERNAL (subblock_node))
	{
	  if (TREE_USED (subblock_node))
	    TREE_USED (DECL_NAME (subblock_node)) = 1;
	  if (TREE_ADDRESSABLE (subblock_node))
	    TREE_ADDRESSABLE (DECL_ASSEMBLER_NAME (subblock_node)) = 1;
	}

  /* Pop the current level.  */
  current_binding_level = current_binding_level->level_chain;

  if (functionbody)
    /* This is the top level block of a function.  */
    DECL_INITIAL (current_function_decl) = block_node;
  else if (current_binding_level == global_binding_level)
    /* When using gfc_start_block/gfc_finish_block from middle-end hooks,
       don't add newly created BLOCKs as subblocks of global_binding_level.  */
    ;
  else if (block_node)
    {
      current_binding_level->blocks
	= block_chainon (current_binding_level->blocks, block_node);
    }

  /* If we did not make a block for the level just exited, any blocks made for
     inner levels (since they cannot be recorded as subblocks in that level)
     must be carried forward so they will later become subblocks of something
     else.  */
  else if (subblock_chain)
    current_binding_level->blocks
      = block_chainon (current_binding_level->blocks, subblock_chain);
  if (block_node)
    TREE_USED (block_node) = 1;

  return block_node;
}


/* Records a ..._DECL node DECL as belonging to the current lexical scope.
   Returns the ..._DECL node.  */

tree
pushdecl (tree decl)
{
  if (global_bindings_p ())
    DECL_CONTEXT (decl) = current_translation_unit;
  else
    {
      /* External objects aren't nested.  For debug info insert a copy
         of the decl into the binding level.  */
      if (DECL_EXTERNAL (decl))
	{
	  tree orig = decl;
	  decl = copy_node (decl);
	  DECL_CONTEXT (orig) = NULL_TREE;
	}
      DECL_CONTEXT (decl) = current_function_decl;
    }

  /* Put the declaration on the list.  */
  DECL_CHAIN (decl) = current_binding_level->names;
  current_binding_level->names = decl;

  /* For the declaration of a type, set its name if it is not already set.  */

  if (TREE_CODE (decl) == TYPE_DECL && TYPE_NAME (TREE_TYPE (decl)) == 0)
    {
      if (DECL_SOURCE_LINE (decl) == 0)
	TYPE_NAME (TREE_TYPE (decl)) = decl;
      else
	TYPE_NAME (TREE_TYPE (decl)) = DECL_NAME (decl);
    }

  return decl;
}


/* Like pushdecl, only it places X in GLOBAL_BINDING_LEVEL.  */

tree
pushdecl_top_level (tree x)
{
  tree t;
  struct binding_level *b = current_binding_level;

  current_binding_level = global_binding_level;
  t = pushdecl (x);
  current_binding_level = b;
  return t;
}

#ifndef CHAR_TYPE_SIZE
#define CHAR_TYPE_SIZE BITS_PER_UNIT
#endif

#ifndef INT_TYPE_SIZE
#define INT_TYPE_SIZE BITS_PER_WORD
#endif

#undef SIZE_TYPE
#define SIZE_TYPE "long unsigned int"

/* Create tree nodes for the basic scalar types of Fortran 95,
   and some nodes representing standard constants (0, 1, (void *) 0).
   Initialize the global binding level.
   Make definitions for built-in primitive functions.  */
static void
gfc_init_decl_processing (void)
{
  current_function_decl = NULL;
  current_binding_level = NULL_BINDING_LEVEL;
  free_binding_level = NULL_BINDING_LEVEL;

  /* Make the binding_level structure for global names. We move all
     variables that are in a COMMON block to this binding level.  */
  pushlevel ();
  global_binding_level = current_binding_level;

  /* Build common tree nodes. char_type_node is unsigned because we
     only use it for actual characters, not for INTEGER(1). Also, we
     want double_type_node to actually have double precision.  */
  build_common_tree_nodes (false, false);

  void_list_node = build_tree_list (NULL_TREE, void_type_node);

  /* Set up F95 type nodes.  */
  gfc_init_kinds ();
  gfc_init_types ();
  gfc_init_c_interop_kinds ();
}


/* Return the typed-based alias set for T, which may be an expression
   or a type.  Return -1 if we don't do anything special.  */

static alias_set_type
gfc_get_alias_set (tree t)
{
  tree u;

  /* Permit type-punning when accessing an EQUIVALENCEd variable or
     mixed type entry master's return value.  */
  for (u = t; handled_component_p (u); u = TREE_OPERAND (u, 0))
    if (TREE_CODE (u) == COMPONENT_REF
	&& TREE_CODE (TREE_TYPE (TREE_OPERAND (u, 0))) == UNION_TYPE)
      return 0;

  return -1;
}

/* Builtin function initialization.  */

static tree
gfc_builtin_function (tree decl)
{
  pushdecl (decl);
  return decl;
}

/* So far we need just these 7 attribute types.  */
#define ATTR_NULL			0
#define ATTR_LEAF_LIST			(ECF_LEAF)
#define ATTR_NOTHROW_LEAF_LIST		(ECF_NOTHROW | ECF_LEAF)
#define ATTR_NOTHROW_LEAF_MALLOC_LIST	(ECF_NOTHROW | ECF_LEAF | ECF_MALLOC)
#define ATTR_CONST_NOTHROW_LEAF_LIST	(ECF_NOTHROW | ECF_LEAF | ECF_CONST)
#define ATTR_PURE_NOTHROW_LEAF_LIST	(ECF_NOTHROW | ECF_LEAF | ECF_PURE)
#define ATTR_NOTHROW_LIST		(ECF_NOTHROW)
#define ATTR_CONST_NOTHROW_LIST		(ECF_NOTHROW | ECF_CONST)

static void
gfc_define_builtin (const char *name, tree type, enum built_in_function code,
		    const char *library_name, int attr)
{
  tree decl;

  decl = add_builtin_function (name, type, code, BUILT_IN_NORMAL,
			       library_name, NULL_TREE);
  set_call_expr_flags (decl, attr);

  set_builtin_decl (code, decl, true);
}

/* Like gfc_define_builtin, but with fn spec attribute FNSPEC.  */

static void ATTRIBUTE_UNUSED
gfc_define_builtin_with_spec (const char *name, tree fntype,
			      enum built_in_function code,
			      const char *library_name, int attr,
			      const char *fnspec)
{
  if (fnspec)
    {
      /* Code copied from build_library_function_decl_1.  */
      tree attr_args = build_tree_list (NULL_TREE,
					build_string (strlen (fnspec), fnspec));
      tree attrs = tree_cons (get_identifier ("fn spec"),
			      attr_args, TYPE_ATTRIBUTES (fntype));
      fntype = build_type_attribute_variant (fntype, attrs);
    }

  gfc_define_builtin (name, fntype, code, library_name, attr);
}

#define DO_DEFINE_MATH_BUILTIN(code, name, argtype, tbase) \
    gfc_define_builtin ("__builtin_" name "l", tbase##longdouble[argtype], \
			BUILT_IN_ ## code ## L, name "l", \
			ATTR_CONST_NOTHROW_LEAF_LIST); \
    gfc_define_builtin ("__builtin_" name, tbase##double[argtype], \
			BUILT_IN_ ## code, name, \
			ATTR_CONST_NOTHROW_LEAF_LIST); \
    gfc_define_builtin ("__builtin_" name "f", tbase##float[argtype], \
			BUILT_IN_ ## code ## F, name "f", \
			ATTR_CONST_NOTHROW_LEAF_LIST);

#define DEFINE_MATH_BUILTIN(code, name, argtype) \
    DO_DEFINE_MATH_BUILTIN (code, name, argtype, mfunc_)

#define DEFINE_MATH_BUILTIN_C(code, name, argtype) \
    DO_DEFINE_MATH_BUILTIN (code, name, argtype, mfunc_) \
    DO_DEFINE_MATH_BUILTIN (C##code, "c" name, argtype, mfunc_c)


/* Create function types for builtin functions.  */

static void
build_builtin_fntypes (tree *fntype, tree type)
{
  /* type (*) (type) */
  fntype[0] = build_function_type_list (type, type, NULL_TREE);
  /* type (*) (type, type) */
  fntype[1] = build_function_type_list (type, type, type, NULL_TREE);
  /* type (*) (type, int) */
  fntype[2] = build_function_type_list (type,
                                        type, integer_type_node, NULL_TREE);
  /* type (*) (void) */
  fntype[3] = build_function_type_list (type, NULL_TREE);
  /* type (*) (type, &int) */
  fntype[4] = build_function_type_list (type, type,
                                        build_pointer_type (integer_type_node),
                                        NULL_TREE);
  /* type (*) (int, type) */
  fntype[5] = build_function_type_list (type,
                                        integer_type_node, type, NULL_TREE);
}


static tree
builtin_type_for_size (int size, bool unsignedp)
{
  tree type = gfc_type_for_size (size, unsignedp);
  return type ? type : error_mark_node;
}

/* Initialization of builtin function nodes.  */

static void
gfc_init_builtin_functions (void)
{
  enum builtin_type
  {
#define DEF_PRIMITIVE_TYPE(NAME, VALUE) NAME,
#define DEF_FUNCTION_TYPE_0(NAME, RETURN) NAME,
#define DEF_FUNCTION_TYPE_1(NAME, RETURN, ARG1) NAME,
#define DEF_FUNCTION_TYPE_2(NAME, RETURN, ARG1, ARG2) NAME,
#define DEF_FUNCTION_TYPE_3(NAME, RETURN, ARG1, ARG2, ARG3) NAME,
#define DEF_FUNCTION_TYPE_4(NAME, RETURN, ARG1, ARG2, ARG3, ARG4) NAME,
#define DEF_FUNCTION_TYPE_5(NAME, RETURN, ARG1, ARG2, ARG3, ARG4, ARG5) NAME,
#define DEF_FUNCTION_TYPE_6(NAME, RETURN, ARG1, ARG2, ARG3, ARG4, ARG5, \
			    ARG6) NAME,
#define DEF_FUNCTION_TYPE_7(NAME, RETURN, ARG1, ARG2, ARG3, ARG4, ARG5, \
			    ARG6, ARG7) NAME,
#define DEF_FUNCTION_TYPE_8(NAME, RETURN, ARG1, ARG2, ARG3, ARG4, ARG5, \
			    ARG6, ARG7, ARG8) NAME,
#define DEF_FUNCTION_TYPE_9(NAME, RETURN, ARG1, ARG2, ARG3, ARG4, ARG5, \
			    ARG6, ARG7, ARG8, ARG9) NAME,
#define DEF_FUNCTION_TYPE_10(NAME, RETURN, ARG1, ARG2, ARG3, ARG4, ARG5, \
			     ARG6, ARG7, ARG8, ARG9, ARG10) NAME,
#define DEF_FUNCTION_TYPE_11(NAME, RETURN, ARG1, ARG2, ARG3, ARG4, ARG5, \
			     ARG6, ARG7, ARG8, ARG9, ARG10, ARG11) NAME,
#define DEF_FUNCTION_TYPE_VAR_0(NAME, RETURN) NAME,
#define DEF_FUNCTION_TYPE_VAR_1(NAME, RETURN, ARG1) NAME,
#define DEF_FUNCTION_TYPE_VAR_2(NAME, RETURN, ARG1, ARG2) NAME,
#define DEF_FUNCTION_TYPE_VAR_6(NAME, RETURN, ARG1, ARG2, ARG3, ARG4, ARG5, \
				 ARG6) NAME,
#define DEF_FUNCTION_TYPE_VAR_7(NAME, RETURN, ARG1, ARG2, ARG3, ARG4, ARG5, \
				ARG6, ARG7) NAME,
#define DEF_POINTER_TYPE(NAME, TYPE) NAME,
#include "types.def"
#undef DEF_PRIMITIVE_TYPE
#undef DEF_FUNCTION_TYPE_0
#undef DEF_FUNCTION_TYPE_1
#undef DEF_FUNCTION_TYPE_2
#undef DEF_FUNCTION_TYPE_3
#undef DEF_FUNCTION_TYPE_4
#undef DEF_FUNCTION_TYPE_5
#undef DEF_FUNCTION_TYPE_6
#undef DEF_FUNCTION_TYPE_7
#undef DEF_FUNCTION_TYPE_8
#undef DEF_FUNCTION_TYPE_9
#undef DEF_FUNCTION_TYPE_10
#undef DEF_FUNCTION_TYPE_11
#undef DEF_FUNCTION_TYPE_VAR_0
#undef DEF_FUNCTION_TYPE_VAR_1
#undef DEF_FUNCTION_TYPE_VAR_2
#undef DEF_FUNCTION_TYPE_VAR_6
#undef DEF_FUNCTION_TYPE_VAR_7
#undef DEF_POINTER_TYPE
    BT_LAST
  };

  tree mfunc_float[6];
  tree mfunc_double[6];
  tree mfunc_longdouble[6];
  tree mfunc_cfloat[6];
  tree mfunc_cdouble[6];
  tree mfunc_clongdouble[6];
  tree func_cfloat_float, func_float_cfloat;
  tree func_cdouble_double, func_double_cdouble;
  tree func_clongdouble_longdouble, func_longdouble_clongdouble;
  tree func_float_floatp_floatp;
  tree func_double_doublep_doublep;
  tree func_longdouble_longdoublep_longdoublep;
  tree ftype, ptype;
  tree builtin_types[(int) BT_LAST + 1];

  int attr;

  build_builtin_fntypes (mfunc_float, float_type_node);
  build_builtin_fntypes (mfunc_double, double_type_node);
  build_builtin_fntypes (mfunc_longdouble, long_double_type_node);
  build_builtin_fntypes (mfunc_cfloat, complex_float_type_node);
  build_builtin_fntypes (mfunc_cdouble, complex_double_type_node);
  build_builtin_fntypes (mfunc_clongdouble, complex_long_double_type_node);

  func_cfloat_float = build_function_type_list (float_type_node,
                                                complex_float_type_node,
                                                NULL_TREE);

  func_float_cfloat = build_function_type_list (complex_float_type_node,
                                                float_type_node, NULL_TREE);

  func_cdouble_double = build_function_type_list (double_type_node,
                                                  complex_double_type_node,
                                                  NULL_TREE);

  func_double_cdouble = build_function_type_list (complex_double_type_node,
                                                  double_type_node, NULL_TREE);

  func_clongdouble_longdouble =
    build_function_type_list (long_double_type_node,
                              complex_long_double_type_node, NULL_TREE);

  func_longdouble_clongdouble =
    build_function_type_list (complex_long_double_type_node,
                              long_double_type_node, NULL_TREE);

  ptype = build_pointer_type (float_type_node);
  func_float_floatp_floatp =
    build_function_type_list (void_type_node, ptype, ptype, NULL_TREE);

  ptype = build_pointer_type (double_type_node);
  func_double_doublep_doublep =
    build_function_type_list (void_type_node, ptype, ptype, NULL_TREE);

  ptype = build_pointer_type (long_double_type_node);
  func_longdouble_longdoublep_longdoublep =
    build_function_type_list (void_type_node, ptype, ptype, NULL_TREE);

/* Non-math builtins are defined manually, so they're not included here.  */
#define OTHER_BUILTIN(ID,NAME,TYPE,CONST)

#include "mathbuiltins.def"

  gfc_define_builtin ("__builtin_roundl", mfunc_longdouble[0], 
		      BUILT_IN_ROUNDL, "roundl", ATTR_CONST_NOTHROW_LEAF_LIST);
  gfc_define_builtin ("__builtin_round", mfunc_double[0], 
		      BUILT_IN_ROUND, "round", ATTR_CONST_NOTHROW_LEAF_LIST);
  gfc_define_builtin ("__builtin_roundf", mfunc_float[0], 
		      BUILT_IN_ROUNDF, "roundf", ATTR_CONST_NOTHROW_LEAF_LIST);

  gfc_define_builtin ("__builtin_truncl", mfunc_longdouble[0],
		      BUILT_IN_TRUNCL, "truncl", ATTR_CONST_NOTHROW_LEAF_LIST);
  gfc_define_builtin ("__builtin_trunc", mfunc_double[0],
		      BUILT_IN_TRUNC, "trunc", ATTR_CONST_NOTHROW_LEAF_LIST);
  gfc_define_builtin ("__builtin_truncf", mfunc_float[0],
		      BUILT_IN_TRUNCF, "truncf", ATTR_CONST_NOTHROW_LEAF_LIST);

  gfc_define_builtin ("__builtin_cabsl", func_clongdouble_longdouble, 
		      BUILT_IN_CABSL, "cabsl", ATTR_CONST_NOTHROW_LEAF_LIST);
  gfc_define_builtin ("__builtin_cabs", func_cdouble_double, 
		      BUILT_IN_CABS, "cabs", ATTR_CONST_NOTHROW_LEAF_LIST);
  gfc_define_builtin ("__builtin_cabsf", func_cfloat_float, 
		      BUILT_IN_CABSF, "cabsf", ATTR_CONST_NOTHROW_LEAF_LIST);
 
  gfc_define_builtin ("__builtin_copysignl", mfunc_longdouble[1], 
		      BUILT_IN_COPYSIGNL, "copysignl",
		      ATTR_CONST_NOTHROW_LEAF_LIST);
  gfc_define_builtin ("__builtin_copysign", mfunc_double[1], 
		      BUILT_IN_COPYSIGN, "copysign",
		      ATTR_CONST_NOTHROW_LEAF_LIST);
  gfc_define_builtin ("__builtin_copysignf", mfunc_float[1], 
		      BUILT_IN_COPYSIGNF, "copysignf",
		      ATTR_CONST_NOTHROW_LEAF_LIST);
 
  gfc_define_builtin ("__builtin_nextafterl", mfunc_longdouble[1], 
		      BUILT_IN_NEXTAFTERL, "nextafterl",
		      ATTR_CONST_NOTHROW_LEAF_LIST);
  gfc_define_builtin ("__builtin_nextafter", mfunc_double[1], 
		      BUILT_IN_NEXTAFTER, "nextafter",
		      ATTR_CONST_NOTHROW_LEAF_LIST);
  gfc_define_builtin ("__builtin_nextafterf", mfunc_float[1], 
		      BUILT_IN_NEXTAFTERF, "nextafterf",
		      ATTR_CONST_NOTHROW_LEAF_LIST);
 
  /* Some built-ins depend on rounding mode. Depending on compilation options, they
     will be "pure" or "const".  */
  attr = flag_rounding_math ? ATTR_PURE_NOTHROW_LEAF_LIST : ATTR_CONST_NOTHROW_LEAF_LIST;

  gfc_define_builtin ("__builtin_rintl", mfunc_longdouble[0], 
		      BUILT_IN_RINTL, "rintl", attr);
  gfc_define_builtin ("__builtin_rint", mfunc_double[0], 
		      BUILT_IN_RINT, "rint", attr);
  gfc_define_builtin ("__builtin_rintf", mfunc_float[0], 
		      BUILT_IN_RINTF, "rintf", attr);

  gfc_define_builtin ("__builtin_remainderl", mfunc_longdouble[1], 
		      BUILT_IN_REMAINDERL, "remainderl", attr);
  gfc_define_builtin ("__builtin_remainder", mfunc_double[1], 
		      BUILT_IN_REMAINDER, "remainder", attr);
  gfc_define_builtin ("__builtin_remainderf", mfunc_float[1], 
		      BUILT_IN_REMAINDERF, "remainderf", attr);
 
  gfc_define_builtin ("__builtin_logbl", mfunc_longdouble[0], 
		      BUILT_IN_LOGBL, "logbl", ATTR_CONST_NOTHROW_LEAF_LIST);
  gfc_define_builtin ("__builtin_logb", mfunc_double[0], 
		      BUILT_IN_LOGB, "logb", ATTR_CONST_NOTHROW_LEAF_LIST);
  gfc_define_builtin ("__builtin_logbf", mfunc_float[0], 
		      BUILT_IN_LOGBF, "logbf", ATTR_CONST_NOTHROW_LEAF_LIST);


  gfc_define_builtin ("__builtin_frexpl", mfunc_longdouble[4], 
		      BUILT_IN_FREXPL, "frexpl", ATTR_NOTHROW_LEAF_LIST);
  gfc_define_builtin ("__builtin_frexp", mfunc_double[4], 
		      BUILT_IN_FREXP, "frexp", ATTR_NOTHROW_LEAF_LIST);
  gfc_define_builtin ("__builtin_frexpf", mfunc_float[4], 
		      BUILT_IN_FREXPF, "frexpf", ATTR_NOTHROW_LEAF_LIST);
 
  gfc_define_builtin ("__builtin_fabsl", mfunc_longdouble[0], 
		      BUILT_IN_FABSL, "fabsl", ATTR_CONST_NOTHROW_LEAF_LIST);
  gfc_define_builtin ("__builtin_fabs", mfunc_double[0], 
		      BUILT_IN_FABS, "fabs", ATTR_CONST_NOTHROW_LEAF_LIST);
  gfc_define_builtin ("__builtin_fabsf", mfunc_float[0], 
		      BUILT_IN_FABSF, "fabsf", ATTR_CONST_NOTHROW_LEAF_LIST);
 
  gfc_define_builtin ("__builtin_scalbnl", mfunc_longdouble[2],
		      BUILT_IN_SCALBNL, "scalbnl", ATTR_CONST_NOTHROW_LEAF_LIST);
  gfc_define_builtin ("__builtin_scalbn", mfunc_double[2],
		      BUILT_IN_SCALBN, "scalbn", ATTR_CONST_NOTHROW_LEAF_LIST);
  gfc_define_builtin ("__builtin_scalbnf", mfunc_float[2],
		      BUILT_IN_SCALBNF, "scalbnf", ATTR_CONST_NOTHROW_LEAF_LIST);
 
  gfc_define_builtin ("__builtin_fmodl", mfunc_longdouble[1], 
		      BUILT_IN_FMODL, "fmodl", ATTR_CONST_NOTHROW_LEAF_LIST);
  gfc_define_builtin ("__builtin_fmod", mfunc_double[1], 
		      BUILT_IN_FMOD, "fmod", ATTR_CONST_NOTHROW_LEAF_LIST);
  gfc_define_builtin ("__builtin_fmodf", mfunc_float[1], 
		      BUILT_IN_FMODF, "fmodf", ATTR_CONST_NOTHROW_LEAF_LIST);

  /* iround{f,,l}, lround{f,,l} and llround{f,,l} */
  ftype = build_function_type_list (integer_type_node,
                                    float_type_node, NULL_TREE); 
  gfc_define_builtin("__builtin_iroundf", ftype, BUILT_IN_IROUNDF,
		     "iroundf", ATTR_CONST_NOTHROW_LEAF_LIST);
  ftype = build_function_type_list (long_integer_type_node,
                                    float_type_node, NULL_TREE); 
  gfc_define_builtin ("__builtin_lroundf", ftype, BUILT_IN_LROUNDF,
		      "lroundf", ATTR_CONST_NOTHROW_LEAF_LIST);
  ftype = build_function_type_list (long_long_integer_type_node,
                                    float_type_node, NULL_TREE); 
  gfc_define_builtin ("__builtin_llroundf", ftype, BUILT_IN_LLROUNDF,
		      "llroundf", ATTR_CONST_NOTHROW_LEAF_LIST);

  ftype = build_function_type_list (integer_type_node,
                                    double_type_node, NULL_TREE); 
  gfc_define_builtin("__builtin_iround", ftype, BUILT_IN_IROUND,
		     "iround", ATTR_CONST_NOTHROW_LEAF_LIST);
  ftype = build_function_type_list (long_integer_type_node,
                                    double_type_node, NULL_TREE); 
  gfc_define_builtin ("__builtin_lround", ftype, BUILT_IN_LROUND,
		      "lround", ATTR_CONST_NOTHROW_LEAF_LIST);
  ftype = build_function_type_list (long_long_integer_type_node,
                                    double_type_node, NULL_TREE); 
  gfc_define_builtin ("__builtin_llround", ftype, BUILT_IN_LLROUND,
		      "llround", ATTR_CONST_NOTHROW_LEAF_LIST);

  ftype = build_function_type_list (integer_type_node,
                                    long_double_type_node, NULL_TREE); 
  gfc_define_builtin("__builtin_iroundl", ftype, BUILT_IN_IROUNDL,
		     "iroundl", ATTR_CONST_NOTHROW_LEAF_LIST);
  ftype = build_function_type_list (long_integer_type_node,
                                    long_double_type_node, NULL_TREE); 
  gfc_define_builtin ("__builtin_lroundl", ftype, BUILT_IN_LROUNDL,
		      "lroundl", ATTR_CONST_NOTHROW_LEAF_LIST);
  ftype = build_function_type_list (long_long_integer_type_node,
                                    long_double_type_node, NULL_TREE); 
  gfc_define_builtin ("__builtin_llroundl", ftype, BUILT_IN_LLROUNDL,
		      "llroundl", ATTR_CONST_NOTHROW_LEAF_LIST);

  /* These are used to implement the ** operator.  */
  gfc_define_builtin ("__builtin_powl", mfunc_longdouble[1], 
		      BUILT_IN_POWL, "powl", ATTR_CONST_NOTHROW_LEAF_LIST);
  gfc_define_builtin ("__builtin_pow", mfunc_double[1], 
		      BUILT_IN_POW, "pow", ATTR_CONST_NOTHROW_LEAF_LIST);
  gfc_define_builtin ("__builtin_powf", mfunc_float[1], 
		      BUILT_IN_POWF, "powf", ATTR_CONST_NOTHROW_LEAF_LIST);
  gfc_define_builtin ("__builtin_cpowl", mfunc_clongdouble[1], 
		      BUILT_IN_CPOWL, "cpowl", ATTR_CONST_NOTHROW_LEAF_LIST);
  gfc_define_builtin ("__builtin_cpow", mfunc_cdouble[1], 
		      BUILT_IN_CPOW, "cpow", ATTR_CONST_NOTHROW_LEAF_LIST);
  gfc_define_builtin ("__builtin_cpowf", mfunc_cfloat[1], 
		      BUILT_IN_CPOWF, "cpowf", ATTR_CONST_NOTHROW_LEAF_LIST);
  gfc_define_builtin ("__builtin_powil", mfunc_longdouble[2],
		      BUILT_IN_POWIL, "powil", ATTR_CONST_NOTHROW_LEAF_LIST);
  gfc_define_builtin ("__builtin_powi", mfunc_double[2],
		      BUILT_IN_POWI, "powi", ATTR_CONST_NOTHROW_LEAF_LIST);
  gfc_define_builtin ("__builtin_powif", mfunc_float[2],
		      BUILT_IN_POWIF, "powif", ATTR_CONST_NOTHROW_LEAF_LIST);


  if (targetm.libc_has_function (function_c99_math_complex))
    {
      gfc_define_builtin ("__builtin_cbrtl", mfunc_longdouble[0],
			  BUILT_IN_CBRTL, "cbrtl",
			  ATTR_CONST_NOTHROW_LEAF_LIST);
      gfc_define_builtin ("__builtin_cbrt", mfunc_double[0],
			  BUILT_IN_CBRT, "cbrt",
			  ATTR_CONST_NOTHROW_LEAF_LIST);
      gfc_define_builtin ("__builtin_cbrtf", mfunc_float[0],
			  BUILT_IN_CBRTF, "cbrtf",
			  ATTR_CONST_NOTHROW_LEAF_LIST);
      gfc_define_builtin ("__builtin_cexpil", func_longdouble_clongdouble, 
			  BUILT_IN_CEXPIL, "cexpil",
			  ATTR_CONST_NOTHROW_LEAF_LIST);
      gfc_define_builtin ("__builtin_cexpi", func_double_cdouble,
			  BUILT_IN_CEXPI, "cexpi",
			  ATTR_CONST_NOTHROW_LEAF_LIST);
      gfc_define_builtin ("__builtin_cexpif", func_float_cfloat,
			  BUILT_IN_CEXPIF, "cexpif",
			  ATTR_CONST_NOTHROW_LEAF_LIST);
    }

  if (targetm.libc_has_function (function_sincos))
    {
      gfc_define_builtin ("__builtin_sincosl",
			  func_longdouble_longdoublep_longdoublep,
			  BUILT_IN_SINCOSL, "sincosl", ATTR_NOTHROW_LEAF_LIST);
      gfc_define_builtin ("__builtin_sincos", func_double_doublep_doublep,
			  BUILT_IN_SINCOS, "sincos", ATTR_NOTHROW_LEAF_LIST);
      gfc_define_builtin ("__builtin_sincosf", func_float_floatp_floatp,
			  BUILT_IN_SINCOSF, "sincosf", ATTR_NOTHROW_LEAF_LIST);
    }

  /* For LEADZ, TRAILZ, POPCNT and POPPAR.  */
  ftype = build_function_type_list (integer_type_node,
                                    unsigned_type_node, NULL_TREE);
  gfc_define_builtin ("__builtin_clz", ftype, BUILT_IN_CLZ,
		      "__builtin_clz", ATTR_CONST_NOTHROW_LEAF_LIST);
  gfc_define_builtin ("__builtin_ctz", ftype, BUILT_IN_CTZ,
		      "__builtin_ctz", ATTR_CONST_NOTHROW_LEAF_LIST);
  gfc_define_builtin ("__builtin_parity", ftype, BUILT_IN_PARITY,
		      "__builtin_parity", ATTR_CONST_NOTHROW_LEAF_LIST);
  gfc_define_builtin ("__builtin_popcount", ftype, BUILT_IN_POPCOUNT,
		      "__builtin_popcount", ATTR_CONST_NOTHROW_LEAF_LIST);

  ftype = build_function_type_list (integer_type_node,
                                    long_unsigned_type_node, NULL_TREE);
  gfc_define_builtin ("__builtin_clzl", ftype, BUILT_IN_CLZL,
		      "__builtin_clzl", ATTR_CONST_NOTHROW_LEAF_LIST);
  gfc_define_builtin ("__builtin_ctzl", ftype, BUILT_IN_CTZL,
		      "__builtin_ctzl", ATTR_CONST_NOTHROW_LEAF_LIST);
  gfc_define_builtin ("__builtin_parityl", ftype, BUILT_IN_PARITYL,
		      "__builtin_parityl", ATTR_CONST_NOTHROW_LEAF_LIST);
  gfc_define_builtin ("__builtin_popcountl", ftype, BUILT_IN_POPCOUNTL,
		      "__builtin_popcountl", ATTR_CONST_NOTHROW_LEAF_LIST);

  ftype = build_function_type_list (integer_type_node,
                                    long_long_unsigned_type_node, NULL_TREE);
  gfc_define_builtin ("__builtin_clzll", ftype, BUILT_IN_CLZLL,
		      "__builtin_clzll", ATTR_CONST_NOTHROW_LEAF_LIST);
  gfc_define_builtin ("__builtin_ctzll", ftype, BUILT_IN_CTZLL,
		      "__builtin_ctzll", ATTR_CONST_NOTHROW_LEAF_LIST);
  gfc_define_builtin ("__builtin_parityll", ftype, BUILT_IN_PARITYLL,
		      "__builtin_parityll", ATTR_CONST_NOTHROW_LEAF_LIST);
  gfc_define_builtin ("__builtin_popcountll", ftype, BUILT_IN_POPCOUNTLL,
		      "__builtin_popcountll", ATTR_CONST_NOTHROW_LEAF_LIST);

  /* Other builtin functions we use.  */

  ftype = build_function_type_list (long_integer_type_node,
                                    long_integer_type_node,
                                    long_integer_type_node, NULL_TREE);
  gfc_define_builtin ("__builtin_expect", ftype, BUILT_IN_EXPECT,
		      "__builtin_expect", ATTR_CONST_NOTHROW_LEAF_LIST);

  ftype = build_function_type_list (void_type_node,
                                    pvoid_type_node, NULL_TREE);
  gfc_define_builtin ("__builtin_free", ftype, BUILT_IN_FREE,
		      "free", ATTR_NOTHROW_LEAF_LIST);

  ftype = build_function_type_list (pvoid_type_node,
                                    size_type_node, NULL_TREE);
  gfc_define_builtin ("__builtin_malloc", ftype, BUILT_IN_MALLOC,
		      "malloc", ATTR_NOTHROW_LEAF_MALLOC_LIST);

  ftype = build_function_type_list (pvoid_type_node, size_type_node,
				    size_type_node, NULL_TREE);
  gfc_define_builtin ("__builtin_calloc", ftype, BUILT_IN_CALLOC,
		      "calloc", ATTR_NOTHROW_LEAF_MALLOC_LIST);
  DECL_IS_MALLOC (builtin_decl_explicit (BUILT_IN_CALLOC)) = 1;

  ftype = build_function_type_list (pvoid_type_node,
                                    size_type_node, pvoid_type_node,
                                    NULL_TREE);
  gfc_define_builtin ("__builtin_realloc", ftype, BUILT_IN_REALLOC,
		      "realloc", ATTR_NOTHROW_LEAF_LIST);

  /* Type-generic floating-point classification built-ins.  */

  ftype = build_function_type (integer_type_node, NULL_TREE);
  gfc_define_builtin ("__builtin_isfinite", ftype, BUILT_IN_ISFINITE,
		      "__builtin_isfinite", ATTR_CONST_NOTHROW_LEAF_LIST);
  gfc_define_builtin ("__builtin_isinf", ftype, BUILT_IN_ISINF,
		      "__builtin_isinf", ATTR_CONST_NOTHROW_LEAF_LIST);
  gfc_define_builtin ("__builtin_isinf_sign", ftype, BUILT_IN_ISINF_SIGN,
		      "__builtin_isinf_sign", ATTR_CONST_NOTHROW_LEAF_LIST);
  gfc_define_builtin ("__builtin_isnan", ftype, BUILT_IN_ISNAN,
		      "__builtin_isnan", ATTR_CONST_NOTHROW_LEAF_LIST);
  gfc_define_builtin ("__builtin_isnormal", ftype, BUILT_IN_ISNORMAL,
		      "__builtin_isnormal", ATTR_CONST_NOTHROW_LEAF_LIST);
  gfc_define_builtin ("__builtin_signbit", ftype, BUILT_IN_SIGNBIT,
		      "__builtin_signbit", ATTR_CONST_NOTHROW_LEAF_LIST);

  ftype = build_function_type (integer_type_node, NULL_TREE);
  gfc_define_builtin ("__builtin_isless", ftype, BUILT_IN_ISLESS,
		      "__builtin_isless", ATTR_CONST_NOTHROW_LEAF_LIST);
  gfc_define_builtin ("__builtin_islessequal", ftype, BUILT_IN_ISLESSEQUAL,
		      "__builtin_islessequal", ATTR_CONST_NOTHROW_LEAF_LIST);
  gfc_define_builtin ("__builtin_islessgreater", ftype, BUILT_IN_ISLESSGREATER,
		      "__builtin_islessgreater", ATTR_CONST_NOTHROW_LEAF_LIST);
  gfc_define_builtin ("__builtin_isgreater", ftype, BUILT_IN_ISGREATER,
		      "__builtin_isgreater", ATTR_CONST_NOTHROW_LEAF_LIST);
  gfc_define_builtin ("__builtin_isgreaterequal", ftype,
		      BUILT_IN_ISGREATEREQUAL, "__builtin_isgreaterequal",
		      ATTR_CONST_NOTHROW_LEAF_LIST);
  gfc_define_builtin ("__builtin_isunordered", ftype, BUILT_IN_ISUNORDERED,
		      "__builtin_isunordered", ATTR_CONST_NOTHROW_LEAF_LIST);


#define DEF_PRIMITIVE_TYPE(ENUM, VALUE) \
  builtin_types[(int) ENUM] = VALUE;
#define DEF_FUNCTION_TYPE_0(ENUM, RETURN)                       \
  builtin_types[(int) ENUM]                                     \
    = build_function_type_list (builtin_types[(int) RETURN],	\
                                NULL_TREE);
#define DEF_FUNCTION_TYPE_1(ENUM, RETURN, ARG1)				\
  builtin_types[(int) ENUM]						\
    = build_function_type_list (builtin_types[(int) RETURN],            \
                                builtin_types[(int) ARG1],              \
                                NULL_TREE);
#define DEF_FUNCTION_TYPE_2(ENUM, RETURN, ARG1, ARG2)           \
  builtin_types[(int) ENUM]                                     \
    = build_function_type_list (builtin_types[(int) RETURN],    \
                                builtin_types[(int) ARG1],      \
                                builtin_types[(int) ARG2],      \
                                NULL_TREE);
#define DEF_FUNCTION_TYPE_3(ENUM, RETURN, ARG1, ARG2, ARG3)             \
  builtin_types[(int) ENUM]                                             \
    = build_function_type_list (builtin_types[(int) RETURN],            \
                                builtin_types[(int) ARG1],              \
                                builtin_types[(int) ARG2],              \
                                builtin_types[(int) ARG3],              \
                                NULL_TREE);
#define DEF_FUNCTION_TYPE_4(ENUM, RETURN, ARG1, ARG2, ARG3, ARG4)	\
  builtin_types[(int) ENUM]						\
    = build_function_type_list (builtin_types[(int) RETURN],            \
                                builtin_types[(int) ARG1],              \
                                builtin_types[(int) ARG2],              \
                                builtin_types[(int) ARG3],		\
                                builtin_types[(int) ARG4],              \
                                NULL_TREE);
#define DEF_FUNCTION_TYPE_5(ENUM, RETURN, ARG1, ARG2, ARG3, ARG4, ARG5)	\
  builtin_types[(int) ENUM]						\
    = build_function_type_list (builtin_types[(int) RETURN],            \
                                builtin_types[(int) ARG1],              \
                                builtin_types[(int) ARG2],              \
                                builtin_types[(int) ARG3],		\
                                builtin_types[(int) ARG4],              \
                                builtin_types[(int) ARG5],              \
                                NULL_TREE);
#define DEF_FUNCTION_TYPE_6(ENUM, RETURN, ARG1, ARG2, ARG3, ARG4, ARG5, \
			    ARG6)					\
  builtin_types[(int) ENUM]						\
    = build_function_type_list (builtin_types[(int) RETURN],            \
                                builtin_types[(int) ARG1],              \
                                builtin_types[(int) ARG2],              \
                                builtin_types[(int) ARG3],		\
                                builtin_types[(int) ARG4],		\
                                builtin_types[(int) ARG5],              \
                                builtin_types[(int) ARG6],              \
                                NULL_TREE);
#define DEF_FUNCTION_TYPE_7(ENUM, RETURN, ARG1, ARG2, ARG3, ARG4, ARG5, \
			    ARG6, ARG7)					\
  builtin_types[(int) ENUM]						\
    = build_function_type_list (builtin_types[(int) RETURN],            \
                                builtin_types[(int) ARG1],              \
                                builtin_types[(int) ARG2],              \
                                builtin_types[(int) ARG3],		\
                                builtin_types[(int) ARG4],		\
                                builtin_types[(int) ARG5],              \
                                builtin_types[(int) ARG6],              \
                                builtin_types[(int) ARG7],              \
                                NULL_TREE);
#define DEF_FUNCTION_TYPE_8(ENUM, RETURN, ARG1, ARG2, ARG3, ARG4, ARG5, \
			    ARG6, ARG7, ARG8)				\
  builtin_types[(int) ENUM]						\
    = build_function_type_list (builtin_types[(int) RETURN],		\
				builtin_types[(int) ARG1],		\
				builtin_types[(int) ARG2],		\
				builtin_types[(int) ARG3],		\
				builtin_types[(int) ARG4],		\
				builtin_types[(int) ARG5],		\
				builtin_types[(int) ARG6],		\
				builtin_types[(int) ARG7],		\
				builtin_types[(int) ARG8],		\
				NULL_TREE);
#define DEF_FUNCTION_TYPE_9(ENUM, RETURN, ARG1, ARG2, ARG3, ARG4, ARG5, \
			    ARG6, ARG7, ARG8, ARG9)			\
  builtin_types[(int) ENUM]						\
    = build_function_type_list (builtin_types[(int) RETURN],		\
				builtin_types[(int) ARG1],		\
				builtin_types[(int) ARG2],		\
				builtin_types[(int) ARG3],		\
				builtin_types[(int) ARG4],		\
				builtin_types[(int) ARG5],		\
				builtin_types[(int) ARG6],		\
				builtin_types[(int) ARG7],		\
				builtin_types[(int) ARG8],		\
				builtin_types[(int) ARG9],		\
				NULL_TREE);
#define DEF_FUNCTION_TYPE_10(ENUM, RETURN, ARG1, ARG2, ARG3, ARG4,	\
			     ARG5, ARG6, ARG7, ARG8, ARG9, ARG10)	\
  builtin_types[(int) ENUM]						\
    = build_function_type_list (builtin_types[(int) RETURN],		\
				builtin_types[(int) ARG1],		\
				builtin_types[(int) ARG2],		\
				builtin_types[(int) ARG3],		\
				builtin_types[(int) ARG4],		\
				builtin_types[(int) ARG5],		\
				builtin_types[(int) ARG6],		\
				builtin_types[(int) ARG7],		\
				builtin_types[(int) ARG8],		\
				builtin_types[(int) ARG9],		\
				builtin_types[(int) ARG10],		\
				NULL_TREE);
#define DEF_FUNCTION_TYPE_11(ENUM, RETURN, ARG1, ARG2, ARG3, ARG4,	\
			     ARG5, ARG6, ARG7, ARG8, ARG9, ARG10, ARG11)\
  builtin_types[(int) ENUM]						\
    = build_function_type_list (builtin_types[(int) RETURN],		\
				builtin_types[(int) ARG1],		\
				builtin_types[(int) ARG2],		\
				builtin_types[(int) ARG3],		\
				builtin_types[(int) ARG4],		\
				builtin_types[(int) ARG5],		\
				builtin_types[(int) ARG6],		\
				builtin_types[(int) ARG7],		\
				builtin_types[(int) ARG8],		\
				builtin_types[(int) ARG9],		\
				builtin_types[(int) ARG10],		\
				builtin_types[(int) ARG11],		\
				NULL_TREE);
#define DEF_FUNCTION_TYPE_VAR_0(ENUM, RETURN)				\
  builtin_types[(int) ENUM]						\
    = build_varargs_function_type_list (builtin_types[(int) RETURN],    \
                                        NULL_TREE);
#define DEF_FUNCTION_TYPE_VAR_1(ENUM, RETURN, ARG1)			\
  builtin_types[(int) ENUM]						\
    = build_varargs_function_type_list (builtin_types[(int) RETURN],    \
					builtin_types[(int) ARG1],     	\
					NULL_TREE);
#define DEF_FUNCTION_TYPE_VAR_2(ENUM, RETURN, ARG1, ARG2)		\
  builtin_types[(int) ENUM]						\
    = build_varargs_function_type_list (builtin_types[(int) RETURN],   	\
					builtin_types[(int) ARG1],     	\
					builtin_types[(int) ARG2],     	\
					NULL_TREE);
#define DEF_FUNCTION_TYPE_VAR_6(ENUM, RETURN, ARG1, ARG2, ARG3, ARG4, ARG5, \
				ARG6)	\
  builtin_types[(int) ENUM]						\
    = build_varargs_function_type_list (builtin_types[(int) RETURN],   	\
					builtin_types[(int) ARG1],     	\
					builtin_types[(int) ARG2],     	\
					builtin_types[(int) ARG3],	\
					builtin_types[(int) ARG4],	\
					builtin_types[(int) ARG5],	\
					builtin_types[(int) ARG6],	\
					NULL_TREE);
#define DEF_FUNCTION_TYPE_VAR_7(ENUM, RETURN, ARG1, ARG2, ARG3, ARG4, ARG5, \
				ARG6, ARG7)				\
  builtin_types[(int) ENUM]						\
    = build_varargs_function_type_list (builtin_types[(int) RETURN],   	\
					builtin_types[(int) ARG1],     	\
					builtin_types[(int) ARG2],     	\
					builtin_types[(int) ARG3],	\
					builtin_types[(int) ARG4],	\
					builtin_types[(int) ARG5],	\
					builtin_types[(int) ARG6],	\
					builtin_types[(int) ARG7],	\
					NULL_TREE);
#define DEF_POINTER_TYPE(ENUM, TYPE)			\
  builtin_types[(int) ENUM]				\
    = build_pointer_type (builtin_types[(int) TYPE]);
#include "types.def"
#undef DEF_PRIMITIVE_TYPE
#undef DEF_FUNCTION_TYPE_0
#undef DEF_FUNCTION_TYPE_1
#undef DEF_FUNCTION_TYPE_2
#undef DEF_FUNCTION_TYPE_3
#undef DEF_FUNCTION_TYPE_4
#undef DEF_FUNCTION_TYPE_5
#undef DEF_FUNCTION_TYPE_6
#undef DEF_FUNCTION_TYPE_7
#undef DEF_FUNCTION_TYPE_8
#undef DEF_FUNCTION_TYPE_10
#undef DEF_FUNCTION_TYPE_VAR_0
#undef DEF_FUNCTION_TYPE_VAR_1
#undef DEF_FUNCTION_TYPE_VAR_2
#undef DEF_FUNCTION_TYPE_VAR_6
#undef DEF_FUNCTION_TYPE_VAR_7
#undef DEF_POINTER_TYPE
  builtin_types[(int) BT_LAST] = NULL_TREE;

  /* Initialize synchronization builtins.  */
#undef DEF_SYNC_BUILTIN
#define DEF_SYNC_BUILTIN(code, name, type, attr) \
    gfc_define_builtin (name, builtin_types[type], code, name, \
			attr);
#include "../sync-builtins.def"
#undef DEF_SYNC_BUILTIN

  if (flag_openacc)
    {
#undef DEF_GOACC_BUILTIN
#define DEF_GOACC_BUILTIN(code, name, type, attr) \
      gfc_define_builtin ("__builtin_" name, builtin_types[type], \
			  code, name, attr);
/* Like DEF_GOACC_BUILTIN, but with an fn spec attribute.
   KLUDGE: See gcc/builtins.def DEF_GOACC_BUILTIN_FNSPEC comment.  */
#undef DEF_GOACC_BUILTIN_FNSPEC
#define DEF_GOACC_BUILTIN_FNSPEC(code, name, type, attr, attr2, fnspec)	\
      gfc_define_builtin_with_spec ("__builtin_" name, builtin_types[type], \
				    code, name, attr2, fnspec);
#undef DEF_GOACC_BUILTIN_COMPILER
#define DEF_GOACC_BUILTIN_COMPILER(code, name, type, attr) \
      gfc_define_builtin (name, builtin_types[type], code, name, attr);
#undef DEF_GOMP_BUILTIN
#define DEF_GOMP_BUILTIN(code, name, type, attr) /* ignore */
#include "../omp-builtins.def"
#undef DEF_GOACC_BUILTIN
#undef DEF_GOACC_BUILTIN_FNSPEC
#undef DEF_GOACC_BUILTIN_COMPILER
#undef DEF_GOMP_BUILTIN
    }

  if (flag_openmp || flag_openmp_simd || flag_tree_parallelize_loops)
    {
#undef DEF_GOACC_BUILTIN
#define DEF_GOACC_BUILTIN(code, name, type, attr) /* ignore */
#undef DEF_GOACC_BUILTIN_FNSPEC
#define DEF_GOACC_BUILTIN_FNSPEC(code, name, type, attr, attr2, fnspec)	\
      /* Ignore.  */
#undef DEF_GOACC_BUILTIN_COMPILER
#define DEF_GOACC_BUILTIN_COMPILER(code, name, type, attr)  /* ignore */
#undef DEF_GOMP_BUILTIN
#define DEF_GOMP_BUILTIN(code, name, type, attr) \
      gfc_define_builtin ("__builtin_" name, builtin_types[type], \
			  code, name, attr);
#include "../omp-builtins.def"
#undef DEF_GOACC_BUILTIN
#undef DEF_GOACC_BUILTIN_FNSPEC
#undef DEF_GOACC_BUILTIN_COMPILER
#undef DEF_GOMP_BUILTIN
    }

  gfc_define_builtin ("__builtin_trap", builtin_types[BT_FN_VOID],
		      BUILT_IN_TRAP, NULL, ATTR_NOTHROW_LEAF_LIST);
  TREE_THIS_VOLATILE (builtin_decl_explicit (BUILT_IN_TRAP)) = 1;

  ftype = build_varargs_function_type_list (ptr_type_node, const_ptr_type_node,
					    size_type_node, NULL_TREE);
  gfc_define_builtin ("__builtin_assume_aligned", ftype,
		      BUILT_IN_ASSUME_ALIGNED,
		      "__builtin_assume_aligned",
		      ATTR_CONST_NOTHROW_LEAF_LIST);

  gfc_define_builtin ("__emutls_get_address",
		      builtin_types[BT_FN_PTR_PTR],
		      BUILT_IN_EMUTLS_GET_ADDRESS,
		      "__emutls_get_address", ATTR_CONST_NOTHROW_LEAF_LIST);
  gfc_define_builtin ("__emutls_register_common",
		      builtin_types[BT_FN_VOID_PTR_WORD_WORD_PTR],
		      BUILT_IN_EMUTLS_REGISTER_COMMON,
		      "__emutls_register_common", ATTR_NOTHROW_LEAF_LIST);

  build_common_builtin_nodes ();
  targetm.init_builtins ();
}

#undef DEFINE_MATH_BUILTIN_C
#undef DEFINE_MATH_BUILTIN

static void
gfc_init_ts (void)
{
  tree_contains_struct[NAMESPACE_DECL][TS_DECL_NON_COMMON] = 1;
  tree_contains_struct[NAMESPACE_DECL][TS_DECL_WITH_VIS] = 1;
  tree_contains_struct[NAMESPACE_DECL][TS_DECL_WRTL] = 1;
  tree_contains_struct[NAMESPACE_DECL][TS_DECL_COMMON] = 1;
  tree_contains_struct[NAMESPACE_DECL][TS_DECL_MINIMAL] = 1;
}

void
gfc_maybe_initialize_eh (void)
{
  if (!flag_exceptions || gfc_eh_initialized_p)
    return;

  gfc_eh_initialized_p = true;
  using_eh_for_cleanups ();
}


#include "gt-fortran-f95-lang.h"
#include "gtype-fortran.h"<|MERGE_RESOLUTION|>--- conflicted
+++ resolved
@@ -35,12 +35,6 @@
 #include "diagnostic.h" /* For errorcount/warningcount */
 #include "ansidecl.h"
 #include "alias.h"
-<<<<<<< HEAD
-#include "tree.h"
-#include "options.h"
-#include "stringpool.h"
-=======
->>>>>>> a0e701d8
 #include "flags.h"
 #include "langhooks.h"
 #include "langhooks-def.h"
@@ -50,6 +44,7 @@
 #include "cpp.h"
 #include "trans-types.h"
 #include "trans-const.h"
+#include "stringpool.h"
 
 /* Language-dependent contents of an identifier.  */
 

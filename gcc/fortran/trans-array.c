/* Array translation routines
   Copyright (C) 2002, 2003, 2004, 2005, 2006, 2007, 2008, 2009, 2010
   Free Software Foundation, Inc.
   Contributed by Paul Brook <paul@nowt.org>
   and Steven Bosscher <s.bosscher@student.tudelft.nl>

This file is part of GCC.

GCC is free software; you can redistribute it and/or modify it under
the terms of the GNU General Public License as published by the Free
Software Foundation; either version 3, or (at your option) any later
version.

GCC is distributed in the hope that it will be useful, but WITHOUT ANY
WARRANTY; without even the implied warranty of MERCHANTABILITY or
FITNESS FOR A PARTICULAR PURPOSE.  See the GNU General Public License
for more details.

You should have received a copy of the GNU General Public License
along with GCC; see the file COPYING3.  If not see
<http://www.gnu.org/licenses/>.  */

/* trans-array.c-- Various array related code, including scalarization,
                   allocation, initialization and other support routines.  */

/* How the scalarizer works.
   In gfortran, array expressions use the same core routines as scalar
   expressions.
   First, a Scalarization State (SS) chain is built.  This is done by walking
   the expression tree, and building a linear list of the terms in the
   expression.  As the tree is walked, scalar subexpressions are translated.

   The scalarization parameters are stored in a gfc_loopinfo structure.
   First the start and stride of each term is calculated by
   gfc_conv_ss_startstride.  During this process the expressions for the array
   descriptors and data pointers are also translated.

   If the expression is an assignment, we must then resolve any dependencies.
   In fortran all the rhs values of an assignment must be evaluated before
   any assignments take place.  This can require a temporary array to store the
   values.  We also require a temporary when we are passing array expressions
   or vector subscripts as procedure parameters.

   Array sections are passed without copying to a temporary.  These use the
   scalarizer to determine the shape of the section.  The flag
   loop->array_parameter tells the scalarizer that the actual values and loop
   variables will not be required.

   The function gfc_conv_loop_setup generates the scalarization setup code.
   It determines the range of the scalarizing loop variables.  If a temporary
   is required, this is created and initialized.  Code for scalar expressions
   taken outside the loop is also generated at this time.  Next the offset and
   scaling required to translate from loop variables to array indices for each
   term is calculated.

   A call to gfc_start_scalarized_body marks the start of the scalarized
   expression.  This creates a scope and declares the loop variables.  Before
   calling this gfc_make_ss_chain_used must be used to indicate which terms
   will be used inside this loop.

   The scalar gfc_conv_* functions are then used to build the main body of the
   scalarization loop.  Scalarization loop variables and precalculated scalar
   values are automatically substituted.  Note that gfc_advance_se_ss_chain
   must be used, rather than changing the se->ss directly.

   For assignment expressions requiring a temporary two sub loops are
   generated.  The first stores the result of the expression in the temporary,
   the second copies it to the result.  A call to
   gfc_trans_scalarized_loop_boundary marks the end of the main loop code and
   the start of the copying loop.  The temporary may be less than full rank.

   Finally gfc_trans_scalarizing_loops is called to generate the implicit do
   loops.  The loops are added to the pre chain of the loopinfo.  The post
   chain may still contain cleanup code.

   After the loop code has been added into its parent scope gfc_cleanup_loop
   is called to free all the SS allocated by the scalarizer.  */

#include "config.h"
#include "system.h"
#include "coretypes.h"
#include "tree.h"
#include "diagnostic-core.h"	/* For internal_error/fatal_error.  */
#include "flags.h"
#include "gfortran.h"
#include "constructor.h"
#include "trans.h"
#include "trans-stmt.h"
#include "trans-types.h"
#include "trans-array.h"
#include "trans-const.h"
#include "dependency.h"

<<<<<<< HEAD
static gfc_ss *gfc_walk_subexpr (gfc_ss *, gfc_expr *);
=======
>>>>>>> 6e7f08ad
static bool gfc_get_array_constructor_size (mpz_t *, gfc_constructor_base);

/* The contents of this structure aren't actually used, just the address.  */
static gfc_ss gfc_ss_terminator_var;
gfc_ss * const gfc_ss_terminator = &gfc_ss_terminator_var;


static tree
gfc_array_dataptr_type (tree desc)
{
  return (GFC_TYPE_ARRAY_DATAPTR_TYPE (TREE_TYPE (desc)));
}


/* Build expressions to access the members of an array descriptor.
   It's surprisingly easy to mess up here, so never access
   an array descriptor by "brute force", always use these
   functions.  This also avoids problems if we change the format
   of an array descriptor.

   To understand these magic numbers, look at the comments
   before gfc_build_array_type() in trans-types.c.

   The code within these defines should be the only code which knows the format
   of an array descriptor.

   Any code just needing to read obtain the bounds of an array should use
   gfc_conv_array_* rather than the following functions as these will return
   know constant values, and work with arrays which do not have descriptors.

   Don't forget to #undef these!  */

#define DATA_FIELD 0
#define OFFSET_FIELD 1
#define DTYPE_FIELD 2
#define DIMENSION_FIELD 3

#define STRIDE_SUBFIELD 0
#define LBOUND_SUBFIELD 1
#define UBOUND_SUBFIELD 2

/* This provides READ-ONLY access to the data field.  The field itself
   doesn't have the proper type.  */

tree
gfc_conv_descriptor_data_get (tree desc)
{
  tree field, type, t;

  type = TREE_TYPE (desc);
  gcc_assert (GFC_DESCRIPTOR_TYPE_P (type));

  field = TYPE_FIELDS (type);
  gcc_assert (DATA_FIELD == 0);

  t = fold_build3_loc (input_location, COMPONENT_REF, TREE_TYPE (field), desc,
		       field, NULL_TREE);
  t = fold_convert (GFC_TYPE_ARRAY_DATAPTR_TYPE (type), t);

  return t;
}

/* This provides WRITE access to the data field.

   TUPLES_P is true if we are generating tuples.
   
   This function gets called through the following macros:
     gfc_conv_descriptor_data_set
     gfc_conv_descriptor_data_set.  */

void
gfc_conv_descriptor_data_set (stmtblock_t *block, tree desc, tree value)
{
  tree field, type, t;

  type = TREE_TYPE (desc);
  gcc_assert (GFC_DESCRIPTOR_TYPE_P (type));

  field = TYPE_FIELDS (type);
  gcc_assert (DATA_FIELD == 0);

  t = fold_build3_loc (input_location, COMPONENT_REF, TREE_TYPE (field), desc,
		       field, NULL_TREE);
  gfc_add_modify (block, t, fold_convert (TREE_TYPE (field), value));
}


/* This provides address access to the data field.  This should only be
   used by array allocation, passing this on to the runtime.  */

tree
gfc_conv_descriptor_data_addr (tree desc)
{
  tree field, type, t;

  type = TREE_TYPE (desc);
  gcc_assert (GFC_DESCRIPTOR_TYPE_P (type));

  field = TYPE_FIELDS (type);
  gcc_assert (DATA_FIELD == 0);

  t = fold_build3_loc (input_location, COMPONENT_REF, TREE_TYPE (field), desc,
		       field, NULL_TREE);
  return gfc_build_addr_expr (NULL_TREE, t);
}

static tree
gfc_conv_descriptor_offset (tree desc)
{
  tree type;
  tree field;

  type = TREE_TYPE (desc);
  gcc_assert (GFC_DESCRIPTOR_TYPE_P (type));

  field = gfc_advance_chain (TYPE_FIELDS (type), OFFSET_FIELD);
  gcc_assert (field != NULL_TREE && TREE_TYPE (field) == gfc_array_index_type);

  return fold_build3_loc (input_location, COMPONENT_REF, TREE_TYPE (field),
			  desc, field, NULL_TREE);
}

tree
gfc_conv_descriptor_offset_get (tree desc)
{
  return gfc_conv_descriptor_offset (desc);
}

void
gfc_conv_descriptor_offset_set (stmtblock_t *block, tree desc,
				tree value)
{
  tree t = gfc_conv_descriptor_offset (desc);
  gfc_add_modify (block, t, fold_convert (TREE_TYPE (t), value));
}


tree
gfc_conv_descriptor_dtype (tree desc)
{
  tree field;
  tree type;

  type = TREE_TYPE (desc);
  gcc_assert (GFC_DESCRIPTOR_TYPE_P (type));

  field = gfc_advance_chain (TYPE_FIELDS (type), DTYPE_FIELD);
  gcc_assert (field != NULL_TREE && TREE_TYPE (field) == gfc_array_index_type);

  return fold_build3_loc (input_location, COMPONENT_REF, TREE_TYPE (field),
			  desc, field, NULL_TREE);
}

static tree
gfc_conv_descriptor_dimension (tree desc, tree dim)
{
  tree field;
  tree type;
  tree tmp;

  type = TREE_TYPE (desc);
  gcc_assert (GFC_DESCRIPTOR_TYPE_P (type));

  field = gfc_advance_chain (TYPE_FIELDS (type), DIMENSION_FIELD);
  gcc_assert (field != NULL_TREE
	  && TREE_CODE (TREE_TYPE (field)) == ARRAY_TYPE
	  && TREE_CODE (TREE_TYPE (TREE_TYPE (field))) == RECORD_TYPE);

  tmp = fold_build3_loc (input_location, COMPONENT_REF, TREE_TYPE (field),
			 desc, field, NULL_TREE);
  tmp = gfc_build_array_ref (tmp, dim, NULL);
  return tmp;
}

static tree
gfc_conv_descriptor_stride (tree desc, tree dim)
{
  tree tmp;
  tree field;

  tmp = gfc_conv_descriptor_dimension (desc, dim);
  field = TYPE_FIELDS (TREE_TYPE (tmp));
  field = gfc_advance_chain (field, STRIDE_SUBFIELD);
  gcc_assert (field != NULL_TREE && TREE_TYPE (field) == gfc_array_index_type);

  tmp = fold_build3_loc (input_location, COMPONENT_REF, TREE_TYPE (field),
			 tmp, field, NULL_TREE);
  return tmp;
}

tree
gfc_conv_descriptor_stride_get (tree desc, tree dim)
{
  tree type = TREE_TYPE (desc);
  gcc_assert (GFC_DESCRIPTOR_TYPE_P (type));
  if (integer_zerop (dim)
      && (GFC_TYPE_ARRAY_AKIND (type) == GFC_ARRAY_ALLOCATABLE
	  ||GFC_TYPE_ARRAY_AKIND (type) == GFC_ARRAY_ASSUMED_SHAPE_CONT
	  ||GFC_TYPE_ARRAY_AKIND (type) == GFC_ARRAY_POINTER_CONT))
    return gfc_index_one_node;

  return gfc_conv_descriptor_stride (desc, dim);
}

void
gfc_conv_descriptor_stride_set (stmtblock_t *block, tree desc,
				tree dim, tree value)
{
  tree t = gfc_conv_descriptor_stride (desc, dim);
  gfc_add_modify (block, t, fold_convert (TREE_TYPE (t), value));
}

static tree
gfc_conv_descriptor_lbound (tree desc, tree dim)
{
  tree tmp;
  tree field;

  tmp = gfc_conv_descriptor_dimension (desc, dim);
  field = TYPE_FIELDS (TREE_TYPE (tmp));
  field = gfc_advance_chain (field, LBOUND_SUBFIELD);
  gcc_assert (field != NULL_TREE && TREE_TYPE (field) == gfc_array_index_type);

  tmp = fold_build3_loc (input_location, COMPONENT_REF, TREE_TYPE (field),
			 tmp, field, NULL_TREE);
  return tmp;
}

tree
gfc_conv_descriptor_lbound_get (tree desc, tree dim)
{
  return gfc_conv_descriptor_lbound (desc, dim);
}

void
gfc_conv_descriptor_lbound_set (stmtblock_t *block, tree desc,
				tree dim, tree value)
{
  tree t = gfc_conv_descriptor_lbound (desc, dim);
  gfc_add_modify (block, t, fold_convert (TREE_TYPE (t), value));
}

static tree
gfc_conv_descriptor_ubound (tree desc, tree dim)
{
  tree tmp;
  tree field;

  tmp = gfc_conv_descriptor_dimension (desc, dim);
  field = TYPE_FIELDS (TREE_TYPE (tmp));
  field = gfc_advance_chain (field, UBOUND_SUBFIELD);
  gcc_assert (field != NULL_TREE && TREE_TYPE (field) == gfc_array_index_type);

  tmp = fold_build3_loc (input_location, COMPONENT_REF, TREE_TYPE (field),
			 tmp, field, NULL_TREE);
  return tmp;
}

tree
gfc_conv_descriptor_ubound_get (tree desc, tree dim)
{
  return gfc_conv_descriptor_ubound (desc, dim);
}

void
gfc_conv_descriptor_ubound_set (stmtblock_t *block, tree desc,
				tree dim, tree value)
{
  tree t = gfc_conv_descriptor_ubound (desc, dim);
  gfc_add_modify (block, t, fold_convert (TREE_TYPE (t), value));
}

/* Build a null array descriptor constructor.  */

tree
gfc_build_null_descriptor (tree type)
{
  tree field;
  tree tmp;

  gcc_assert (GFC_DESCRIPTOR_TYPE_P (type));
  gcc_assert (DATA_FIELD == 0);
  field = TYPE_FIELDS (type);

  /* Set a NULL data pointer.  */
  tmp = build_constructor_single (type, field, null_pointer_node);
  TREE_CONSTANT (tmp) = 1;
  /* All other fields are ignored.  */

  return tmp;
}


/* Modify a descriptor such that the lbound of a given dimension is the value
   specified.  This also updates ubound and offset accordingly.  */

void
gfc_conv_shift_descriptor_lbound (stmtblock_t* block, tree desc,
				  int dim, tree new_lbound)
{
  tree offs, ubound, lbound, stride;
  tree diff, offs_diff;

  new_lbound = fold_convert (gfc_array_index_type, new_lbound);

  offs = gfc_conv_descriptor_offset_get (desc);
  lbound = gfc_conv_descriptor_lbound_get (desc, gfc_rank_cst[dim]);
  ubound = gfc_conv_descriptor_ubound_get (desc, gfc_rank_cst[dim]);
  stride = gfc_conv_descriptor_stride_get (desc, gfc_rank_cst[dim]);

  /* Get difference (new - old) by which to shift stuff.  */
  diff = fold_build2_loc (input_location, MINUS_EXPR, gfc_array_index_type,
			  new_lbound, lbound);

  /* Shift ubound and offset accordingly.  This has to be done before
     updating the lbound, as they depend on the lbound expression!  */
  ubound = fold_build2_loc (input_location, PLUS_EXPR, gfc_array_index_type,
			    ubound, diff);
  gfc_conv_descriptor_ubound_set (block, desc, gfc_rank_cst[dim], ubound);
  offs_diff = fold_build2_loc (input_location, MULT_EXPR, gfc_array_index_type,
			       diff, stride);
  offs = fold_build2_loc (input_location, MINUS_EXPR, gfc_array_index_type,
			  offs, offs_diff);
  gfc_conv_descriptor_offset_set (block, desc, offs);

  /* Finally set lbound to value we want.  */
  gfc_conv_descriptor_lbound_set (block, desc, gfc_rank_cst[dim], new_lbound);
}


/* Cleanup those #defines.  */

#undef DATA_FIELD
#undef OFFSET_FIELD
#undef DTYPE_FIELD
#undef DIMENSION_FIELD
#undef STRIDE_SUBFIELD
#undef LBOUND_SUBFIELD
#undef UBOUND_SUBFIELD


/* Mark a SS chain as used.  Flags specifies in which loops the SS is used.
   flags & 1 = Main loop body.
   flags & 2 = temp copy loop.  */

void
gfc_mark_ss_chain_used (gfc_ss * ss, unsigned flags)
{
  for (; ss != gfc_ss_terminator; ss = ss->next)
    ss->useflags = flags;
}

static void gfc_free_ss (gfc_ss *);


/* Free a gfc_ss chain.  */

static void
gfc_free_ss_chain (gfc_ss * ss)
{
  gfc_ss *next;

  while (ss != gfc_ss_terminator)
    {
      gcc_assert (ss != NULL);
      next = ss->next;
      gfc_free_ss (ss);
      ss = next;
    }
}


/* Free a SS.  */

static void
gfc_free_ss (gfc_ss * ss)
{
  int n;

  switch (ss->type)
    {
    case GFC_SS_SECTION:
      for (n = 0; n < ss->data.info.dimen; n++)
	{
	  if (ss->data.info.subscript[ss->data.info.dim[n]])
	    gfc_free_ss_chain (ss->data.info.subscript[ss->data.info.dim[n]]);
	}
      break;

    default:
      break;
    }

  gfc_free (ss);
}


/* Free all the SS associated with a loop.  */

void
gfc_cleanup_loop (gfc_loopinfo * loop)
{
  gfc_ss *ss;
  gfc_ss *next;

  ss = loop->ss;
  while (ss != gfc_ss_terminator)
    {
      gcc_assert (ss != NULL);
      next = ss->loop_chain;
      gfc_free_ss (ss);
      ss = next;
    }
}


/* Associate a SS chain with a loop.  */

void
gfc_add_ss_to_loop (gfc_loopinfo * loop, gfc_ss * head)
{
  gfc_ss *ss;

  if (head == gfc_ss_terminator)
    return;

  ss = head;
  for (; ss && ss != gfc_ss_terminator; ss = ss->next)
    {
      if (ss->next == gfc_ss_terminator)
	ss->loop_chain = loop->ss;
      else
	ss->loop_chain = ss->next;
    }
  gcc_assert (ss == gfc_ss_terminator);
  loop->ss = head;
}


/* Generate an initializer for a static pointer or allocatable array.  */

void
gfc_trans_static_array_pointer (gfc_symbol * sym)
{
  tree type;

  gcc_assert (TREE_STATIC (sym->backend_decl));
  /* Just zero the data member.  */
  type = TREE_TYPE (sym->backend_decl);
  DECL_INITIAL (sym->backend_decl) = gfc_build_null_descriptor (type);
}


/* If the bounds of SE's loop have not yet been set, see if they can be
   determined from array spec AS, which is the array spec of a called
   function.  MAPPING maps the callee's dummy arguments to the values
   that the caller is passing.  Add any initialization and finalization
   code to SE.  */

void
gfc_set_loop_bounds_from_array_spec (gfc_interface_mapping * mapping,
				     gfc_se * se, gfc_array_spec * as)
{
  int n, dim;
  gfc_se tmpse;
  tree lower;
  tree upper;
  tree tmp;

  if (as && as->type == AS_EXPLICIT)
    for (n = 0; n < se->loop->dimen; n++)
      {
	dim = se->ss->data.info.dim[n];
	gcc_assert (dim < as->rank);
	gcc_assert (se->loop->dimen == as->rank);
	if (se->loop->to[n] == NULL_TREE)
	  {
	    /* Evaluate the lower bound.  */
	    gfc_init_se (&tmpse, NULL);
	    gfc_apply_interface_mapping (mapping, &tmpse, as->lower[dim]);
	    gfc_add_block_to_block (&se->pre, &tmpse.pre);
	    gfc_add_block_to_block (&se->post, &tmpse.post);
	    lower = fold_convert (gfc_array_index_type, tmpse.expr);

	    /* ...and the upper bound.  */
	    gfc_init_se (&tmpse, NULL);
	    gfc_apply_interface_mapping (mapping, &tmpse, as->upper[dim]);
	    gfc_add_block_to_block (&se->pre, &tmpse.pre);
	    gfc_add_block_to_block (&se->post, &tmpse.post);
	    upper = fold_convert (gfc_array_index_type, tmpse.expr);

	    /* Set the upper bound of the loop to UPPER - LOWER.  */
	    tmp = fold_build2_loc (input_location, MINUS_EXPR,
				   gfc_array_index_type, upper, lower);
	    tmp = gfc_evaluate_now (tmp, &se->pre);
	    se->loop->to[n] = tmp;
	  }
      }
}


/* Generate code to allocate an array temporary, or create a variable to
   hold the data.  If size is NULL, zero the descriptor so that the
   callee will allocate the array.  If DEALLOC is true, also generate code to
   free the array afterwards.

   If INITIAL is not NULL, it is packed using internal_pack and the result used
   as data instead of allocating a fresh, unitialized area of memory.

   Initialization code is added to PRE and finalization code to POST.
   DYNAMIC is true if the caller may want to extend the array later
   using realloc.  This prevents us from putting the array on the stack.  */

static void
gfc_trans_allocate_array_storage (stmtblock_t * pre, stmtblock_t * post,
				  gfc_ss_info * info, tree size, tree nelem,
				  tree initial, bool dynamic, bool dealloc)
{
  tree tmp;
  tree desc;
  bool onstack;

  desc = info->descriptor;
  info->offset = gfc_index_zero_node;
  if (size == NULL_TREE || integer_zerop (size))
    {
      /* A callee allocated array.  */
      gfc_conv_descriptor_data_set (pre, desc, null_pointer_node);
      onstack = FALSE;
    }
  else
    {
      /* Allocate the temporary.  */
      onstack = !dynamic && initial == NULL_TREE
			 && gfc_can_put_var_on_stack (size);

      if (onstack)
	{
	  /* Make a temporary variable to hold the data.  */
	  tmp = fold_build2_loc (input_location, MINUS_EXPR, TREE_TYPE (nelem),
				 nelem, gfc_index_one_node);
	  tmp = build_range_type (gfc_array_index_type, gfc_index_zero_node,
				  tmp);
	  tmp = build_array_type (gfc_get_element_type (TREE_TYPE (desc)),
				  tmp);
	  tmp = gfc_create_var (tmp, "A");
	  tmp = gfc_build_addr_expr (NULL_TREE, tmp);
	  gfc_conv_descriptor_data_set (pre, desc, tmp);
	}
      else
	{
	  /* Allocate memory to hold the data or call internal_pack.  */
	  if (initial == NULL_TREE)
	    {
	      tmp = gfc_call_malloc (pre, NULL, size);
	      tmp = gfc_evaluate_now (tmp, pre);
	    }
	  else
	    {
	      tree packed;
	      tree source_data;
	      tree was_packed;
	      stmtblock_t do_copying;

	      tmp = TREE_TYPE (initial); /* Pointer to descriptor.  */
	      gcc_assert (TREE_CODE (tmp) == POINTER_TYPE);
	      tmp = TREE_TYPE (tmp); /* The descriptor itself.  */
	      tmp = gfc_get_element_type (tmp);
	      gcc_assert (tmp == gfc_get_element_type (TREE_TYPE (desc)));
	      packed = gfc_create_var (build_pointer_type (tmp), "data");

	      tmp = build_call_expr_loc (input_location,
				     gfor_fndecl_in_pack, 1, initial);
	      tmp = fold_convert (TREE_TYPE (packed), tmp);
	      gfc_add_modify (pre, packed, tmp);

	      tmp = build_fold_indirect_ref_loc (input_location,
					     initial);
	      source_data = gfc_conv_descriptor_data_get (tmp);

	      /* internal_pack may return source->data without any allocation
		 or copying if it is already packed.  If that's the case, we
		 need to allocate and copy manually.  */

	      gfc_start_block (&do_copying);
	      tmp = gfc_call_malloc (&do_copying, NULL, size);
	      tmp = fold_convert (TREE_TYPE (packed), tmp);
	      gfc_add_modify (&do_copying, packed, tmp);
	      tmp = gfc_build_memcpy_call (packed, source_data, size);
	      gfc_add_expr_to_block (&do_copying, tmp);

	      was_packed = fold_build2_loc (input_location, EQ_EXPR,
					    boolean_type_node, packed,
					    source_data);
	      tmp = gfc_finish_block (&do_copying);
	      tmp = build3_v (COND_EXPR, was_packed, tmp,
			      build_empty_stmt (input_location));
	      gfc_add_expr_to_block (pre, tmp);

	      tmp = fold_convert (pvoid_type_node, packed);
	    }

	  gfc_conv_descriptor_data_set (pre, desc, tmp);
	}
    }
  info->data = gfc_conv_descriptor_data_get (desc);

  /* The offset is zero because we create temporaries with a zero
     lower bound.  */
  gfc_conv_descriptor_offset_set (pre, desc, gfc_index_zero_node);

  if (dealloc && !onstack)
    {
      /* Free the temporary.  */
      tmp = gfc_conv_descriptor_data_get (desc);
      tmp = gfc_call_free (fold_convert (pvoid_type_node, tmp));
      gfc_add_expr_to_block (post, tmp);
    }
}


/* Get the array reference dimension corresponding to the given loop dimension.
   It is different from the true array dimension given by the dim array in
   the case of a partial array reference
   It is different from the loop dimension in the case of a transposed array.
   */

static int
get_array_ref_dim (gfc_ss_info *info, int loop_dim)
{
  int n, array_dim, array_ref_dim;

  array_ref_dim = 0;
  array_dim = info->dim[loop_dim];

  for (n = 0; n < info->dimen; n++)
    if (n != loop_dim && info->dim[n] < array_dim)
      array_ref_dim++;

  return array_ref_dim;
}


/* Generate code to create and initialize the descriptor for a temporary
   array.  This is used for both temporaries needed by the scalarizer, and
   functions returning arrays.  Adjusts the loop variables to be
   zero-based, and calculates the loop bounds for callee allocated arrays.
   Allocate the array unless it's callee allocated (we have a callee
   allocated array if 'callee_alloc' is true, or if loop->to[n] is
   NULL_TREE for any n).  Also fills in the descriptor, data and offset
   fields of info if known.  Returns the size of the array, or NULL for a
   callee allocated array.

   PRE, POST, INITIAL, DYNAMIC and DEALLOC are as for
   gfc_trans_allocate_array_storage.
 */

tree
gfc_trans_create_temp_array (stmtblock_t * pre, stmtblock_t * post,
			     gfc_loopinfo * loop, gfc_ss_info * info,
			     tree eltype, tree initial, bool dynamic,
			     bool dealloc, bool callee_alloc, locus * where)
{
  tree from[GFC_MAX_DIMENSIONS], to[GFC_MAX_DIMENSIONS];
  tree type;
  tree desc;
  tree tmp;
  tree size;
  tree nelem;
  tree cond;
  tree or_expr;
  int n, dim, tmp_dim;

  memset (from, 0, sizeof (from));
  memset (to, 0, sizeof (to));

  gcc_assert (info->dimen > 0);
  gcc_assert (loop->dimen == info->dimen);

  if (gfc_option.warn_array_temp && where)
    gfc_warning ("Creating array temporary at %L", where);

  /* Set the lower bound to zero.  */
  for (n = 0; n < loop->dimen; n++)
    {
      dim = info->dim[n];

      /* Callee allocated arrays may not have a known bound yet.  */
      if (loop->to[n])
	loop->to[n] = gfc_evaluate_now (
			fold_build2_loc (input_location, MINUS_EXPR,
					 gfc_array_index_type,
					 loop->to[n], loop->from[n]),
			pre);
      loop->from[n] = gfc_index_zero_node;

      /* We are constructing the temporary's descriptor based on the loop
	 dimensions. As the dimensions may be accessed in arbitrary order
	 (think of transpose) the size taken from the n'th loop may not map
	 to the n'th dimension of the array. We need to reconstruct loop infos
	 in the right order before using it to set the descriptor
	 bounds.  */
      tmp_dim = get_array_ref_dim (info, n);
      from[tmp_dim] = loop->from[n];
      to[tmp_dim] = loop->to[n];

      info->delta[dim] = gfc_index_zero_node;
      info->start[dim] = gfc_index_zero_node;
      info->end[dim] = gfc_index_zero_node;
      info->stride[dim] = gfc_index_one_node;
    }

  /* Initialize the descriptor.  */
  type =
    gfc_get_array_type_bounds (eltype, info->dimen, 0, from, to, 1,
			       GFC_ARRAY_UNKNOWN, true);
  desc = gfc_create_var (type, "atmp");
  GFC_DECL_PACKED_ARRAY (desc) = 1;

  info->descriptor = desc;
  size = gfc_index_one_node;

  /* Fill in the array dtype.  */
  tmp = gfc_conv_descriptor_dtype (desc);
  gfc_add_modify (pre, tmp, gfc_get_dtype (TREE_TYPE (desc)));

  /*
     Fill in the bounds and stride.  This is a packed array, so:

     size = 1;
     for (n = 0; n < rank; n++)
       {
	 stride[n] = size
	 delta = ubound[n] + 1 - lbound[n];
	 size = size * delta;
       }
     size = size * sizeof(element);
  */

  or_expr = NULL_TREE;

  /* If there is at least one null loop->to[n], it is a callee allocated
     array.  */
  for (n = 0; n < loop->dimen; n++)
    if (loop->to[n] == NULL_TREE)
      {
	size = NULL_TREE;
	break;
      }

  for (n = 0; n < loop->dimen; n++)
    {
      dim = info->dim[n];

      if (size == NULL_TREE)
	{
	  /* For a callee allocated array express the loop bounds in terms
	     of the descriptor fields.  */
	  tmp = fold_build2_loc (input_location,
		MINUS_EXPR, gfc_array_index_type,
		gfc_conv_descriptor_ubound_get (desc, gfc_rank_cst[n]),
		gfc_conv_descriptor_lbound_get (desc, gfc_rank_cst[n]));
	  loop->to[n] = tmp;
	  continue;
	}
	
      /* Store the stride and bound components in the descriptor.  */
      gfc_conv_descriptor_stride_set (pre, desc, gfc_rank_cst[n], size);

      gfc_conv_descriptor_lbound_set (pre, desc, gfc_rank_cst[n],
				      gfc_index_zero_node);

      gfc_conv_descriptor_ubound_set (pre, desc, gfc_rank_cst[n],
				      to[n]);

      tmp = fold_build2_loc (input_location, PLUS_EXPR, gfc_array_index_type,
			     to[n], gfc_index_one_node);

      /* Check whether the size for this dimension is negative.  */
      cond = fold_build2_loc (input_location, LE_EXPR, boolean_type_node, tmp,
			      gfc_index_zero_node);
      cond = gfc_evaluate_now (cond, pre);

      if (n == 0)
	or_expr = cond;
      else
	or_expr = fold_build2_loc (input_location, TRUTH_OR_EXPR,
				   boolean_type_node, or_expr, cond);

      size = fold_build2_loc (input_location, MULT_EXPR, gfc_array_index_type,
			      size, tmp);
      size = gfc_evaluate_now (size, pre);
    }

  /* Get the size of the array.  */

  if (size && !callee_alloc)
    {
      /* If or_expr is true, then the extent in at least one
	 dimension is zero and the size is set to zero.  */
      size = fold_build3_loc (input_location, COND_EXPR, gfc_array_index_type,
			      or_expr, gfc_index_zero_node, size);

      nelem = size;
      size = fold_build2_loc (input_location, MULT_EXPR, gfc_array_index_type,
		size,
		fold_convert (gfc_array_index_type,
			      TYPE_SIZE_UNIT (gfc_get_element_type (type))));
    }
  else
    {
      nelem = size;
      size = NULL_TREE;
    }

  gfc_trans_allocate_array_storage (pre, post, info, size, nelem, initial,
				    dynamic, dealloc);

  if (info->dimen > loop->temp_dim)
    loop->temp_dim = info->dimen;

  return size;
}


/* Return the number of iterations in a loop that starts at START,
   ends at END, and has step STEP.  */

static tree
gfc_get_iteration_count (tree start, tree end, tree step)
{
  tree tmp;
  tree type;

  type = TREE_TYPE (step);
  tmp = fold_build2_loc (input_location, MINUS_EXPR, type, end, start);
  tmp = fold_build2_loc (input_location, FLOOR_DIV_EXPR, type, tmp, step);
  tmp = fold_build2_loc (input_location, PLUS_EXPR, type, tmp,
			 build_int_cst (type, 1));
  tmp = fold_build2_loc (input_location, MAX_EXPR, type, tmp,
			 build_int_cst (type, 0));
  return fold_convert (gfc_array_index_type, tmp);
}


/* Extend the data in array DESC by EXTRA elements.  */

static void
gfc_grow_array (stmtblock_t * pblock, tree desc, tree extra)
{
  tree arg0, arg1;
  tree tmp;
  tree size;
  tree ubound;

  if (integer_zerop (extra))
    return;

  ubound = gfc_conv_descriptor_ubound_get (desc, gfc_rank_cst[0]);

  /* Add EXTRA to the upper bound.  */
  tmp = fold_build2_loc (input_location, PLUS_EXPR, gfc_array_index_type,
			 ubound, extra);
  gfc_conv_descriptor_ubound_set (pblock, desc, gfc_rank_cst[0], tmp);

  /* Get the value of the current data pointer.  */
  arg0 = gfc_conv_descriptor_data_get (desc);

  /* Calculate the new array size.  */
  size = TYPE_SIZE_UNIT (gfc_get_element_type (TREE_TYPE (desc)));
  tmp = fold_build2_loc (input_location, PLUS_EXPR, gfc_array_index_type,
			 ubound, gfc_index_one_node);
  arg1 = fold_build2_loc (input_location, MULT_EXPR, size_type_node,
			  fold_convert (size_type_node, tmp),
			  fold_convert (size_type_node, size));

  /* Call the realloc() function.  */
  tmp = gfc_call_realloc (pblock, arg0, arg1);
  gfc_conv_descriptor_data_set (pblock, desc, tmp);
}


/* Return true if the bounds of iterator I can only be determined
   at run time.  */

static inline bool
gfc_iterator_has_dynamic_bounds (gfc_iterator * i)
{
  return (i->start->expr_type != EXPR_CONSTANT
	  || i->end->expr_type != EXPR_CONSTANT
	  || i->step->expr_type != EXPR_CONSTANT);
}


/* Split the size of constructor element EXPR into the sum of two terms,
   one of which can be determined at compile time and one of which must
   be calculated at run time.  Set *SIZE to the former and return true
   if the latter might be nonzero.  */

static bool
gfc_get_array_constructor_element_size (mpz_t * size, gfc_expr * expr)
{
  if (expr->expr_type == EXPR_ARRAY)
    return gfc_get_array_constructor_size (size, expr->value.constructor);
  else if (expr->rank > 0)
    {
      /* Calculate everything at run time.  */
      mpz_set_ui (*size, 0);
      return true;
    }
  else
    {
      /* A single element.  */
      mpz_set_ui (*size, 1);
      return false;
    }
}


/* Like gfc_get_array_constructor_element_size, but applied to the whole
   of array constructor C.  */

static bool
gfc_get_array_constructor_size (mpz_t * size, gfc_constructor_base base)
{
  gfc_constructor *c;
  gfc_iterator *i;
  mpz_t val;
  mpz_t len;
  bool dynamic;

  mpz_set_ui (*size, 0);
  mpz_init (len);
  mpz_init (val);

  dynamic = false;
  for (c = gfc_constructor_first (base); c; c = gfc_constructor_next (c))
    {
      i = c->iterator;
      if (i && gfc_iterator_has_dynamic_bounds (i))
	dynamic = true;
      else
	{
	  dynamic |= gfc_get_array_constructor_element_size (&len, c->expr);
	  if (i)
	    {
	      /* Multiply the static part of the element size by the
		 number of iterations.  */
	      mpz_sub (val, i->end->value.integer, i->start->value.integer);
	      mpz_fdiv_q (val, val, i->step->value.integer);
	      mpz_add_ui (val, val, 1);
	      if (mpz_sgn (val) > 0)
		mpz_mul (len, len, val);
	      else
		mpz_set_ui (len, 0);
	    }
	  mpz_add (*size, *size, len);
	}
    }
  mpz_clear (len);
  mpz_clear (val);
  return dynamic;
}


/* Make sure offset is a variable.  */

static void
gfc_put_offset_into_var (stmtblock_t * pblock, tree * poffset,
			 tree * offsetvar)
{
  /* We should have already created the offset variable.  We cannot
     create it here because we may be in an inner scope.  */
  gcc_assert (*offsetvar != NULL_TREE);
  gfc_add_modify (pblock, *offsetvar, *poffset);
  *poffset = *offsetvar;
  TREE_USED (*offsetvar) = 1;
}


/* Variables needed for bounds-checking.  */
static bool first_len;
static tree first_len_val; 
static bool typespec_chararray_ctor;

static void
gfc_trans_array_ctor_element (stmtblock_t * pblock, tree desc,
			      tree offset, gfc_se * se, gfc_expr * expr)
{
  tree tmp;

  gfc_conv_expr (se, expr);

  /* Store the value.  */
  tmp = build_fold_indirect_ref_loc (input_location,
				 gfc_conv_descriptor_data_get (desc));
  tmp = gfc_build_array_ref (tmp, offset, NULL);

  if (expr->ts.type == BT_CHARACTER)
    {
      int i = gfc_validate_kind (BT_CHARACTER, expr->ts.kind, false);
      tree esize;

      esize = size_in_bytes (gfc_get_element_type (TREE_TYPE (desc)));
      esize = fold_convert (gfc_charlen_type_node, esize);
      esize = fold_build2_loc (input_location, TRUNC_DIV_EXPR,
			   gfc_charlen_type_node, esize,
			   build_int_cst (gfc_charlen_type_node,
					  gfc_character_kinds[i].bit_size / 8));

      gfc_conv_string_parameter (se);
      if (POINTER_TYPE_P (TREE_TYPE (tmp)))
	{
	  /* The temporary is an array of pointers.  */
	  se->expr = fold_convert (TREE_TYPE (tmp), se->expr);
	  gfc_add_modify (&se->pre, tmp, se->expr);
	}
      else
	{
	  /* The temporary is an array of string values.  */
	  tmp = gfc_build_addr_expr (gfc_get_pchar_type (expr->ts.kind), tmp);
	  /* We know the temporary and the value will be the same length,
	     so can use memcpy.  */
	  gfc_trans_string_copy (&se->pre, esize, tmp, expr->ts.kind,
				 se->string_length, se->expr, expr->ts.kind);
	}
      if ((gfc_option.rtcheck & GFC_RTCHECK_BOUNDS) && !typespec_chararray_ctor)
	{
	  if (first_len)
	    {
	      gfc_add_modify (&se->pre, first_len_val,
				   se->string_length);
	      first_len = false;
	    }
	  else
	    {
	      /* Verify that all constructor elements are of the same
		 length.  */
	      tree cond = fold_build2_loc (input_location, NE_EXPR,
					   boolean_type_node, first_len_val,
					   se->string_length);
	      gfc_trans_runtime_check
		(true, false, cond, &se->pre, &expr->where,
		 "Different CHARACTER lengths (%ld/%ld) in array constructor",
		 fold_convert (long_integer_type_node, first_len_val),
		 fold_convert (long_integer_type_node, se->string_length));
	    }
	}
    }
  else
    {
      /* TODO: Should the frontend already have done this conversion?  */
      se->expr = fold_convert (TREE_TYPE (tmp), se->expr);
      gfc_add_modify (&se->pre, tmp, se->expr);
    }

  gfc_add_block_to_block (pblock, &se->pre);
  gfc_add_block_to_block (pblock, &se->post);
}


/* Add the contents of an array to the constructor.  DYNAMIC is as for
   gfc_trans_array_constructor_value.  */

static void
gfc_trans_array_constructor_subarray (stmtblock_t * pblock,
				      tree type ATTRIBUTE_UNUSED,
				      tree desc, gfc_expr * expr,
				      tree * poffset, tree * offsetvar,
				      bool dynamic)
{
  gfc_se se;
  gfc_ss *ss;
  gfc_loopinfo loop;
  stmtblock_t body;
  tree tmp;
  tree size;
  int n;

  /* We need this to be a variable so we can increment it.  */
  gfc_put_offset_into_var (pblock, poffset, offsetvar);

  gfc_init_se (&se, NULL);

  /* Walk the array expression.  */
  ss = gfc_walk_expr (expr);
  gcc_assert (ss != gfc_ss_terminator);

  /* Initialize the scalarizer.  */
  gfc_init_loopinfo (&loop);
  gfc_add_ss_to_loop (&loop, ss);

  /* Initialize the loop.  */
  gfc_conv_ss_startstride (&loop);
  gfc_conv_loop_setup (&loop, &expr->where);

  /* Make sure the constructed array has room for the new data.  */
  if (dynamic)
    {
      /* Set SIZE to the total number of elements in the subarray.  */
      size = gfc_index_one_node;
      for (n = 0; n < loop.dimen; n++)
	{
	  tmp = gfc_get_iteration_count (loop.from[n], loop.to[n],
					 gfc_index_one_node);
	  size = fold_build2_loc (input_location, MULT_EXPR,
				  gfc_array_index_type, size, tmp);
	}

      /* Grow the constructed array by SIZE elements.  */
      gfc_grow_array (&loop.pre, desc, size);
    }

  /* Make the loop body.  */
  gfc_mark_ss_chain_used (ss, 1);
  gfc_start_scalarized_body (&loop, &body);
  gfc_copy_loopinfo_to_se (&se, &loop);
  se.ss = ss;

  gfc_trans_array_ctor_element (&body, desc, *poffset, &se, expr);
  gcc_assert (se.ss == gfc_ss_terminator);

  /* Increment the offset.  */
  tmp = fold_build2_loc (input_location, PLUS_EXPR, gfc_array_index_type,
			 *poffset, gfc_index_one_node);
  gfc_add_modify (&body, *poffset, tmp);

  /* Finish the loop.  */
  gfc_trans_scalarizing_loops (&loop, &body);
  gfc_add_block_to_block (&loop.pre, &loop.post);
  tmp = gfc_finish_block (&loop.pre);
  gfc_add_expr_to_block (pblock, tmp);

  gfc_cleanup_loop (&loop);
}


/* Assign the values to the elements of an array constructor.  DYNAMIC
   is true if descriptor DESC only contains enough data for the static
   size calculated by gfc_get_array_constructor_size.  When true, memory
   for the dynamic parts must be allocated using realloc.  */

static void
gfc_trans_array_constructor_value (stmtblock_t * pblock, tree type,
				   tree desc, gfc_constructor_base base,
				   tree * poffset, tree * offsetvar,
				   bool dynamic)
{
  tree tmp;
  stmtblock_t body;
  gfc_se se;
  mpz_t size;
  gfc_constructor *c;

  tree shadow_loopvar = NULL_TREE;
  gfc_saved_var saved_loopvar;

  mpz_init (size);
  for (c = gfc_constructor_first (base); c; c = gfc_constructor_next (c))
    {
      /* If this is an iterator or an array, the offset must be a variable.  */
      if ((c->iterator || c->expr->rank > 0) && INTEGER_CST_P (*poffset))
	gfc_put_offset_into_var (pblock, poffset, offsetvar);

      /* Shadowing the iterator avoids changing its value and saves us from
	 keeping track of it. Further, it makes sure that there's always a
	 backend-decl for the symbol, even if there wasn't one before,
	 e.g. in the case of an iterator that appears in a specification
	 expression in an interface mapping.  */
      if (c->iterator)
	{
	  gfc_symbol *sym = c->iterator->var->symtree->n.sym;
	  tree type = gfc_typenode_for_spec (&sym->ts);

	  shadow_loopvar = gfc_create_var (type, "shadow_loopvar");
	  gfc_shadow_sym (sym, shadow_loopvar, &saved_loopvar);
	}

      gfc_start_block (&body);

      if (c->expr->expr_type == EXPR_ARRAY)
	{
	  /* Array constructors can be nested.  */
	  gfc_trans_array_constructor_value (&body, type, desc,
					     c->expr->value.constructor,
					     poffset, offsetvar, dynamic);
	}
      else if (c->expr->rank > 0)
	{
	  gfc_trans_array_constructor_subarray (&body, type, desc, c->expr,
						poffset, offsetvar, dynamic);
	}
      else
	{
	  /* This code really upsets the gimplifier so don't bother for now.  */
	  gfc_constructor *p;
	  HOST_WIDE_INT n;
	  HOST_WIDE_INT size;

	  p = c;
	  n = 0;
	  while (p && !(p->iterator || p->expr->expr_type != EXPR_CONSTANT))
	    {
	      p = gfc_constructor_next (p);
	      n++;
	    }
	  if (n < 4)
	    {
	      /* Scalar values.  */
	      gfc_init_se (&se, NULL);
	      gfc_trans_array_ctor_element (&body, desc, *poffset,
					    &se, c->expr);

	      *poffset = fold_build2_loc (input_location, PLUS_EXPR,
					  gfc_array_index_type,
					  *poffset, gfc_index_one_node);
	    }
	  else
	    {
	      /* Collect multiple scalar constants into a constructor.  */
	      VEC(constructor_elt,gc) *v = NULL;
	      tree init;
	      tree bound;
	      tree tmptype;
	      HOST_WIDE_INT idx = 0;

	      p = c;
              /* Count the number of consecutive scalar constants.  */
	      while (p && !(p->iterator
			    || p->expr->expr_type != EXPR_CONSTANT))
		{
		  gfc_init_se (&se, NULL);
		  gfc_conv_constant (&se, p->expr);

		  if (c->expr->ts.type != BT_CHARACTER)
		    se.expr = fold_convert (type, se.expr);
		  /* For constant character array constructors we build
		     an array of pointers.  */
		  else if (POINTER_TYPE_P (type))
		    se.expr = gfc_build_addr_expr
				(gfc_get_pchar_type (p->expr->ts.kind),
				 se.expr);

                  CONSTRUCTOR_APPEND_ELT (v,
                                          build_int_cst (gfc_array_index_type,
                                                         idx++),
                                          se.expr);
		  c = p;
		  p = gfc_constructor_next (p);
		}

	      bound = build_int_cst (NULL_TREE, n - 1);
              /* Create an array type to hold them.  */
	      tmptype = build_range_type (gfc_array_index_type,
					  gfc_index_zero_node, bound);
	      tmptype = build_array_type (type, tmptype);

	      init = build_constructor (tmptype, v);
	      TREE_CONSTANT (init) = 1;
	      TREE_STATIC (init) = 1;
	      /* Create a static variable to hold the data.  */
	      tmp = gfc_create_var (tmptype, "data");
	      TREE_STATIC (tmp) = 1;
	      TREE_CONSTANT (tmp) = 1;
	      TREE_READONLY (tmp) = 1;
	      DECL_INITIAL (tmp) = init;
	      init = tmp;

	      /* Use BUILTIN_MEMCPY to assign the values.  */
	      tmp = gfc_conv_descriptor_data_get (desc);
	      tmp = build_fold_indirect_ref_loc (input_location,
					     tmp);
	      tmp = gfc_build_array_ref (tmp, *poffset, NULL);
	      tmp = gfc_build_addr_expr (NULL_TREE, tmp);
	      init = gfc_build_addr_expr (NULL_TREE, init);

	      size = TREE_INT_CST_LOW (TYPE_SIZE_UNIT (type));
	      bound = build_int_cst (NULL_TREE, n * size);
	      tmp = build_call_expr_loc (input_location,
				     built_in_decls[BUILT_IN_MEMCPY], 3,
				     tmp, init, bound);
	      gfc_add_expr_to_block (&body, tmp);

	      *poffset = fold_build2_loc (input_location, PLUS_EXPR,
				      gfc_array_index_type, *poffset,
				      build_int_cst (gfc_array_index_type, n));
	    }
	  if (!INTEGER_CST_P (*poffset))
            {
              gfc_add_modify (&body, *offsetvar, *poffset);
              *poffset = *offsetvar;
            }
	}

      /* The frontend should already have done any expansions
	 at compile-time.  */
      if (!c->iterator)
	{
	  /* Pass the code as is.  */
	  tmp = gfc_finish_block (&body);
	  gfc_add_expr_to_block (pblock, tmp);
	}
      else
	{
	  /* Build the implied do-loop.  */
	  stmtblock_t implied_do_block;
	  tree cond;
	  tree end;
	  tree step;
	  tree exit_label;
	  tree loopbody;
	  tree tmp2;

	  loopbody = gfc_finish_block (&body);

	  /* Create a new block that holds the implied-do loop. A temporary
	     loop-variable is used.  */
	  gfc_start_block(&implied_do_block);

	  /* Initialize the loop.  */
	  gfc_init_se (&se, NULL);
	  gfc_conv_expr_val (&se, c->iterator->start);
	  gfc_add_block_to_block (&implied_do_block, &se.pre);
	  gfc_add_modify (&implied_do_block, shadow_loopvar, se.expr);

	  gfc_init_se (&se, NULL);
	  gfc_conv_expr_val (&se, c->iterator->end);
	  gfc_add_block_to_block (&implied_do_block, &se.pre);
	  end = gfc_evaluate_now (se.expr, &implied_do_block);

	  gfc_init_se (&se, NULL);
	  gfc_conv_expr_val (&se, c->iterator->step);
	  gfc_add_block_to_block (&implied_do_block, &se.pre);
	  step = gfc_evaluate_now (se.expr, &implied_do_block);

	  /* If this array expands dynamically, and the number of iterations
	     is not constant, we won't have allocated space for the static
	     part of C->EXPR's size.  Do that now.  */
	  if (dynamic && gfc_iterator_has_dynamic_bounds (c->iterator))
	    {
	      /* Get the number of iterations.  */
	      tmp = gfc_get_iteration_count (shadow_loopvar, end, step);

	      /* Get the static part of C->EXPR's size.  */
	      gfc_get_array_constructor_element_size (&size, c->expr);
	      tmp2 = gfc_conv_mpz_to_tree (size, gfc_index_integer_kind);

	      /* Grow the array by TMP * TMP2 elements.  */
	      tmp = fold_build2_loc (input_location, MULT_EXPR,
				     gfc_array_index_type, tmp, tmp2);
	      gfc_grow_array (&implied_do_block, desc, tmp);
	    }

	  /* Generate the loop body.  */
	  exit_label = gfc_build_label_decl (NULL_TREE);
	  gfc_start_block (&body);

	  /* Generate the exit condition.  Depending on the sign of
	     the step variable we have to generate the correct
	     comparison.  */
	  tmp = fold_build2_loc (input_location, GT_EXPR, boolean_type_node,
				 step, build_int_cst (TREE_TYPE (step), 0));
	  cond = fold_build3_loc (input_location, COND_EXPR,
		      boolean_type_node, tmp,
		      fold_build2_loc (input_location, GT_EXPR,
				       boolean_type_node, shadow_loopvar, end),
		      fold_build2_loc (input_location, LT_EXPR,
				       boolean_type_node, shadow_loopvar, end));
	  tmp = build1_v (GOTO_EXPR, exit_label);
	  TREE_USED (exit_label) = 1;
	  tmp = build3_v (COND_EXPR, cond, tmp,
			  build_empty_stmt (input_location));
	  gfc_add_expr_to_block (&body, tmp);

	  /* The main loop body.  */
	  gfc_add_expr_to_block (&body, loopbody);

	  /* Increase loop variable by step.  */
	  tmp = fold_build2_loc (input_location, PLUS_EXPR,
				 TREE_TYPE (shadow_loopvar), shadow_loopvar,
				 step);
	  gfc_add_modify (&body, shadow_loopvar, tmp);

	  /* Finish the loop.  */
	  tmp = gfc_finish_block (&body);
	  tmp = build1_v (LOOP_EXPR, tmp);
	  gfc_add_expr_to_block (&implied_do_block, tmp);

	  /* Add the exit label.  */
	  tmp = build1_v (LABEL_EXPR, exit_label);
	  gfc_add_expr_to_block (&implied_do_block, tmp);

	  /* Finishe the implied-do loop.  */
	  tmp = gfc_finish_block(&implied_do_block);
	  gfc_add_expr_to_block(pblock, tmp);

	  gfc_restore_sym (c->iterator->var->symtree->n.sym, &saved_loopvar);
	}
    }
  mpz_clear (size);
}


/* Figure out the string length of a variable reference expression.
   Used by get_array_ctor_strlen.  */

static void
get_array_ctor_var_strlen (gfc_expr * expr, tree * len)
{
  gfc_ref *ref;
  gfc_typespec *ts;
  mpz_t char_len;

  /* Don't bother if we already know the length is a constant.  */
  if (*len && INTEGER_CST_P (*len))
    return;

  ts = &expr->symtree->n.sym->ts;
  for (ref = expr->ref; ref; ref = ref->next)
    {
      switch (ref->type)
	{
	case REF_ARRAY:
	  /* Array references don't change the string length.  */
	  break;

	case REF_COMPONENT:
	  /* Use the length of the component.  */
	  ts = &ref->u.c.component->ts;
	  break;

	case REF_SUBSTRING:
	  if (ref->u.ss.start->expr_type != EXPR_CONSTANT
	      || ref->u.ss.end->expr_type != EXPR_CONSTANT)
	    break;
	  mpz_init_set_ui (char_len, 1);
	  mpz_add (char_len, char_len, ref->u.ss.end->value.integer);
	  mpz_sub (char_len, char_len, ref->u.ss.start->value.integer);
	  *len = gfc_conv_mpz_to_tree (char_len, gfc_default_integer_kind);
	  *len = convert (gfc_charlen_type_node, *len);
	  mpz_clear (char_len);
	  return;

	default:
	  /* TODO: Substrings are tricky because we can't evaluate the
	     expression more than once.  For now we just give up, and hope
	     we can figure it out elsewhere.  */
	  return;
	}
    }

  *len = ts->u.cl->backend_decl;
}


/* A catch-all to obtain the string length for anything that is not a
   constant, array or variable.  */
static void
get_array_ctor_all_strlen (stmtblock_t *block, gfc_expr *e, tree *len)
{
  gfc_se se;
  gfc_ss *ss;

  /* Don't bother if we already know the length is a constant.  */
  if (*len && INTEGER_CST_P (*len))
    return;

  if (!e->ref && e->ts.u.cl && e->ts.u.cl->length
	&& e->ts.u.cl->length->expr_type == EXPR_CONSTANT)
    {
      /* This is easy.  */
      gfc_conv_const_charlen (e->ts.u.cl);
      *len = e->ts.u.cl->backend_decl;
    }
  else
    {
      /* Otherwise, be brutal even if inefficient.  */
      ss = gfc_walk_expr (e);
      gfc_init_se (&se, NULL);

      /* No function call, in case of side effects.  */
      se.no_function_call = 1;
      if (ss == gfc_ss_terminator)
	gfc_conv_expr (&se, e);
      else
	gfc_conv_expr_descriptor (&se, e, ss);

      /* Fix the value.  */
      *len = gfc_evaluate_now (se.string_length, &se.pre);

      gfc_add_block_to_block (block, &se.pre);
      gfc_add_block_to_block (block, &se.post);

      e->ts.u.cl->backend_decl = *len;
    }
}


/* Figure out the string length of a character array constructor.
   If len is NULL, don't calculate the length; this happens for recursive calls
   when a sub-array-constructor is an element but not at the first position,
   so when we're not interested in the length.
   Returns TRUE if all elements are character constants.  */

bool
get_array_ctor_strlen (stmtblock_t *block, gfc_constructor_base base, tree * len)
{
  gfc_constructor *c;
  bool is_const;

  is_const = TRUE;

  if (gfc_constructor_first (base) == NULL)
    {
      if (len)
	*len = build_int_cstu (gfc_charlen_type_node, 0);
      return is_const;
    }

  /* Loop over all constructor elements to find out is_const, but in len we
     want to store the length of the first, not the last, element.  We can
     of course exit the loop as soon as is_const is found to be false.  */
  for (c = gfc_constructor_first (base);
       c && is_const; c = gfc_constructor_next (c))
    {
      switch (c->expr->expr_type)
	{
	case EXPR_CONSTANT:
	  if (len && !(*len && INTEGER_CST_P (*len)))
	    *len = build_int_cstu (gfc_charlen_type_node,
				   c->expr->value.character.length);
	  break;

	case EXPR_ARRAY:
	  if (!get_array_ctor_strlen (block, c->expr->value.constructor, len))
	    is_const = false;
	  break;

	case EXPR_VARIABLE:
	  is_const = false;
	  if (len)
	    get_array_ctor_var_strlen (c->expr, len);
	  break;

	default:
	  is_const = false;
	  if (len)
	    get_array_ctor_all_strlen (block, c->expr, len);
	  break;
	}

      /* After the first iteration, we don't want the length modified.  */
      len = NULL;
    }

  return is_const;
}

/* Check whether the array constructor C consists entirely of constant
   elements, and if so returns the number of those elements, otherwise
   return zero.  Note, an empty or NULL array constructor returns zero.  */

unsigned HOST_WIDE_INT
gfc_constant_array_constructor_p (gfc_constructor_base base)
{
  unsigned HOST_WIDE_INT nelem = 0;

  gfc_constructor *c = gfc_constructor_first (base);
  while (c)
    {
      if (c->iterator
	  || c->expr->rank > 0
	  || c->expr->expr_type != EXPR_CONSTANT)
	return 0;
      c = gfc_constructor_next (c);
      nelem++;
    }
  return nelem;
}


/* Given EXPR, the constant array constructor specified by an EXPR_ARRAY,
   and the tree type of it's elements, TYPE, return a static constant
   variable that is compile-time initialized.  */

tree
gfc_build_constant_array_constructor (gfc_expr * expr, tree type)
{
  tree tmptype, init, tmp;
  HOST_WIDE_INT nelem;
  gfc_constructor *c;
  gfc_array_spec as;
  gfc_se se;
  int i;
  VEC(constructor_elt,gc) *v = NULL;

  /* First traverse the constructor list, converting the constants
     to tree to build an initializer.  */
  nelem = 0;
<<<<<<< HEAD
  list = NULL_TREE;
=======
>>>>>>> 6e7f08ad
  c = gfc_constructor_first (expr->value.constructor);
  while (c)
    {
      gfc_init_se (&se, NULL);
      gfc_conv_constant (&se, c->expr);
      if (c->expr->ts.type != BT_CHARACTER)
	se.expr = fold_convert (type, se.expr);
      else if (POINTER_TYPE_P (type))
	se.expr = gfc_build_addr_expr (gfc_get_pchar_type (c->expr->ts.kind),
				       se.expr);
<<<<<<< HEAD
      list = tree_cons (build_int_cst (gfc_array_index_type, nelem),
			se.expr, list);
=======
      CONSTRUCTOR_APPEND_ELT (v, build_int_cst (gfc_array_index_type, nelem),
                              se.expr);
>>>>>>> 6e7f08ad
      c = gfc_constructor_next (c);
      nelem++;
    }

  /* Next determine the tree type for the array.  We use the gfortran
     front-end's gfc_get_nodesc_array_type in order to create a suitable
     GFC_ARRAY_TYPE_P that may be used by the scalarizer.  */

  memset (&as, 0, sizeof (gfc_array_spec));

  as.rank = expr->rank;
  as.type = AS_EXPLICIT;
  if (!expr->shape)
    {
      as.lower[0] = gfc_get_int_expr (gfc_default_integer_kind, NULL, 0);
      as.upper[0] = gfc_get_int_expr (gfc_default_integer_kind,
				      NULL, nelem - 1);
    }
  else
    for (i = 0; i < expr->rank; i++)
      {
	int tmp = (int) mpz_get_si (expr->shape[i]);
        as.lower[i] = gfc_get_int_expr (gfc_default_integer_kind, NULL, 0);
        as.upper[i] = gfc_get_int_expr (gfc_default_integer_kind,
					NULL, tmp - 1);
      }

  tmptype = gfc_get_nodesc_array_type (type, &as, PACKED_STATIC, true);

  init = build_constructor (tmptype, v);

  TREE_CONSTANT (init) = 1;
  TREE_STATIC (init) = 1;

  tmp = gfc_create_var (tmptype, "A");
  TREE_STATIC (tmp) = 1;
  TREE_CONSTANT (tmp) = 1;
  TREE_READONLY (tmp) = 1;
  DECL_INITIAL (tmp) = init;

  return tmp;
}


/* Translate a constant EXPR_ARRAY array constructor for the scalarizer.
   This mostly initializes the scalarizer state info structure with the
   appropriate values to directly use the array created by the function
   gfc_build_constant_array_constructor.  */

static void
gfc_trans_constant_array_constructor (gfc_loopinfo * loop,
				      gfc_ss * ss, tree type)
{
  gfc_ss_info *info;
  tree tmp;
  int i;

  tmp = gfc_build_constant_array_constructor (ss->expr, type);

  info = &ss->data.info;

  info->descriptor = tmp;
  info->data = gfc_build_addr_expr (NULL_TREE, tmp);
  info->offset = gfc_index_zero_node;

  for (i = 0; i < info->dimen; i++)
    {
      info->delta[i] = gfc_index_zero_node;
      info->start[i] = gfc_index_zero_node;
      info->end[i] = gfc_index_zero_node;
      info->stride[i] = gfc_index_one_node;
      info->dim[i] = i;
    }

  if (info->dimen > loop->temp_dim)
    loop->temp_dim = info->dimen;
}

/* Helper routine of gfc_trans_array_constructor to determine if the
   bounds of the loop specified by LOOP are constant and simple enough
   to use with gfc_trans_constant_array_constructor.  Returns the
   iteration count of the loop if suitable, and NULL_TREE otherwise.  */

static tree
constant_array_constructor_loop_size (gfc_loopinfo * loop)
{
  tree size = gfc_index_one_node;
  tree tmp;
  int i;

  for (i = 0; i < loop->dimen; i++)
    {
      /* If the bounds aren't constant, return NULL_TREE.  */
      if (!INTEGER_CST_P (loop->from[i]) || !INTEGER_CST_P (loop->to[i]))
	return NULL_TREE;
      if (!integer_zerop (loop->from[i]))
	{
	  /* Only allow nonzero "from" in one-dimensional arrays.  */
	  if (loop->dimen != 1)
	    return NULL_TREE;
	  tmp = fold_build2_loc (input_location, MINUS_EXPR,
				 gfc_array_index_type,
				 loop->to[i], loop->from[i]);
	}
      else
	tmp = loop->to[i];
      tmp = fold_build2_loc (input_location, PLUS_EXPR, gfc_array_index_type,
			     tmp, gfc_index_one_node);
      size = fold_build2_loc (input_location, MULT_EXPR, gfc_array_index_type,
			      size, tmp);
    }

  return size;
}


/* Array constructors are handled by constructing a temporary, then using that
   within the scalarization loop.  This is not optimal, but seems by far the
   simplest method.  */

static void
gfc_trans_array_constructor (gfc_loopinfo * loop, gfc_ss * ss, locus * where)
{
  gfc_constructor_base c;
  tree offset;
  tree offsetvar;
  tree desc;
  tree type;
  bool dynamic;
  bool old_first_len, old_typespec_chararray_ctor;
  tree old_first_len_val;

  /* Save the old values for nested checking.  */
  old_first_len = first_len;
  old_first_len_val = first_len_val;
  old_typespec_chararray_ctor = typespec_chararray_ctor;

  /* Do bounds-checking here and in gfc_trans_array_ctor_element only if no
     typespec was given for the array constructor.  */
  typespec_chararray_ctor = (ss->expr->ts.u.cl
			     && ss->expr->ts.u.cl->length_from_typespec);

  if ((gfc_option.rtcheck & GFC_RTCHECK_BOUNDS)
      && ss->expr->ts.type == BT_CHARACTER && !typespec_chararray_ctor)
    {  
      first_len_val = gfc_create_var (gfc_charlen_type_node, "len");
      first_len = true;
    }

  ss->data.info.dimen = loop->dimen;

  c = ss->expr->value.constructor;
  if (ss->expr->ts.type == BT_CHARACTER)
    {
      bool const_string;
      
      /* get_array_ctor_strlen walks the elements of the constructor, if a
	 typespec was given, we already know the string length and want the one
	 specified there.  */
      if (typespec_chararray_ctor && ss->expr->ts.u.cl->length
	  && ss->expr->ts.u.cl->length->expr_type != EXPR_CONSTANT)
	{
	  gfc_se length_se;

	  const_string = false;
	  gfc_init_se (&length_se, NULL);
	  gfc_conv_expr_type (&length_se, ss->expr->ts.u.cl->length,
			      gfc_charlen_type_node);
	  ss->string_length = length_se.expr;
	  gfc_add_block_to_block (&loop->pre, &length_se.pre);
	  gfc_add_block_to_block (&loop->post, &length_se.post);
	}
      else
	const_string = get_array_ctor_strlen (&loop->pre, c,
					      &ss->string_length);

      /* Complex character array constructors should have been taken care of
	 and not end up here.  */
      gcc_assert (ss->string_length);

      ss->expr->ts.u.cl->backend_decl = ss->string_length;

      type = gfc_get_character_type_len (ss->expr->ts.kind, ss->string_length);
      if (const_string)
	type = build_pointer_type (type);
    }
  else
    type = gfc_typenode_for_spec (&ss->expr->ts);

  /* See if the constructor determines the loop bounds.  */
  dynamic = false;

  if (ss->expr->shape && loop->dimen > 1 && loop->to[0] == NULL_TREE)
    {
      /* We have a multidimensional parameter.  */
      int n;
      for (n = 0; n < ss->expr->rank; n++)
      {
	loop->from[n] = gfc_index_zero_node;
	loop->to[n] = gfc_conv_mpz_to_tree (ss->expr->shape [n],
					    gfc_index_integer_kind);
	loop->to[n] = fold_build2_loc (input_location, MINUS_EXPR,
			  	       gfc_array_index_type,
				       loop->to[n], gfc_index_one_node);
      }
    }

  if (loop->to[0] == NULL_TREE)
    {
      mpz_t size;

      /* We should have a 1-dimensional, zero-based loop.  */
      gcc_assert (loop->dimen == 1);
      gcc_assert (integer_zerop (loop->from[0]));

      /* Split the constructor size into a static part and a dynamic part.
	 Allocate the static size up-front and record whether the dynamic
	 size might be nonzero.  */
      mpz_init (size);
      dynamic = gfc_get_array_constructor_size (&size, c);
      mpz_sub_ui (size, size, 1);
      loop->to[0] = gfc_conv_mpz_to_tree (size, gfc_index_integer_kind);
      mpz_clear (size);
    }

  /* Special case constant array constructors.  */
  if (!dynamic)
    {
      unsigned HOST_WIDE_INT nelem = gfc_constant_array_constructor_p (c);
      if (nelem > 0)
	{
	  tree size = constant_array_constructor_loop_size (loop);
	  if (size && compare_tree_int (size, nelem) == 0)
	    {
	      gfc_trans_constant_array_constructor (loop, ss, type);
	      goto finish;
	    }
	}
    }

  gfc_trans_create_temp_array (&loop->pre, &loop->post, loop, &ss->data.info,
			       type, NULL_TREE, dynamic, true, false, where);

  desc = ss->data.info.descriptor;
  offset = gfc_index_zero_node;
  offsetvar = gfc_create_var_np (gfc_array_index_type, "offset");
  TREE_NO_WARNING (offsetvar) = 1;
  TREE_USED (offsetvar) = 0;
  gfc_trans_array_constructor_value (&loop->pre, type, desc, c,
				     &offset, &offsetvar, dynamic);

  /* If the array grows dynamically, the upper bound of the loop variable
     is determined by the array's final upper bound.  */
  if (dynamic)
    loop->to[0] = gfc_conv_descriptor_ubound_get (desc, gfc_rank_cst[0]);

  if (TREE_USED (offsetvar))
    pushdecl (offsetvar);
  else
    gcc_assert (INTEGER_CST_P (offset));
#if 0
  /* Disable bound checking for now because it's probably broken.  */
  if (gfc_option.rtcheck & GFC_RTCHECK_BOUNDS)
    {
      gcc_unreachable ();
    }
#endif

finish:
  /* Restore old values of globals.  */
  first_len = old_first_len;
  first_len_val = old_first_len_val;
  typespec_chararray_ctor = old_typespec_chararray_ctor;
}


/* INFO describes a GFC_SS_SECTION in loop LOOP, and this function is
   called after evaluating all of INFO's vector dimensions.  Go through
   each such vector dimension and see if we can now fill in any missing
   loop bounds.  */

static void
gfc_set_vector_loop_bounds (gfc_loopinfo * loop, gfc_ss_info * info)
{
  gfc_se se;
  tree tmp;
  tree desc;
  tree zero;
  int n;
  int dim;

  for (n = 0; n < loop->dimen; n++)
    {
      dim = info->dim[n];
      if (info->ref->u.ar.dimen_type[dim] == DIMEN_VECTOR
	  && loop->to[n] == NULL)
	{
	  /* Loop variable N indexes vector dimension DIM, and we don't
	     yet know the upper bound of loop variable N.  Set it to the
	     difference between the vector's upper and lower bounds.  */
	  gcc_assert (loop->from[n] == gfc_index_zero_node);
	  gcc_assert (info->subscript[dim]
		      && info->subscript[dim]->type == GFC_SS_VECTOR);

	  gfc_init_se (&se, NULL);
	  desc = info->subscript[dim]->data.info.descriptor;
	  zero = gfc_rank_cst[0];
	  tmp = fold_build2_loc (input_location, MINUS_EXPR,
			     gfc_array_index_type,
			     gfc_conv_descriptor_ubound_get (desc, zero),
			     gfc_conv_descriptor_lbound_get (desc, zero));
	  tmp = gfc_evaluate_now (tmp, &loop->pre);
	  loop->to[n] = tmp;
	}
    }
}


/* Add the pre and post chains for all the scalar expressions in a SS chain
   to loop.  This is called after the loop parameters have been calculated,
   but before the actual scalarizing loops.  */

static void
gfc_add_loop_ss_code (gfc_loopinfo * loop, gfc_ss * ss, bool subscript,
		      locus * where)
{
  gfc_se se;
  int n;

  /* TODO: This can generate bad code if there are ordering dependencies,
     e.g., a callee allocated function and an unknown size constructor.  */
  gcc_assert (ss != NULL);

  for (; ss != gfc_ss_terminator; ss = ss->loop_chain)
    {
      gcc_assert (ss);

      switch (ss->type)
	{
	case GFC_SS_SCALAR:
	  /* Scalar expression.  Evaluate this now.  This includes elemental
	     dimension indices, but not array section bounds.  */
	  gfc_init_se (&se, NULL);
	  gfc_conv_expr (&se, ss->expr);
	  gfc_add_block_to_block (&loop->pre, &se.pre);

	  if (ss->expr->ts.type != BT_CHARACTER)
	    {
	      /* Move the evaluation of scalar expressions outside the
		 scalarization loop, except for WHERE assignments.  */
	      if (subscript)
		se.expr = convert(gfc_array_index_type, se.expr);
	      if (!ss->where)
		se.expr = gfc_evaluate_now (se.expr, &loop->pre);
	      gfc_add_block_to_block (&loop->pre, &se.post);
	    }
	  else
	    gfc_add_block_to_block (&loop->post, &se.post);

	  ss->data.scalar.expr = se.expr;
	  ss->string_length = se.string_length;
	  break;

	case GFC_SS_REFERENCE:
	  /* Scalar argument to elemental procedure.  Evaluate this
	     now.  */
	  gfc_init_se (&se, NULL);
	  gfc_conv_expr (&se, ss->expr);
	  gfc_add_block_to_block (&loop->pre, &se.pre);
	  gfc_add_block_to_block (&loop->post, &se.post);

	  ss->data.scalar.expr = gfc_evaluate_now (se.expr, &loop->pre);
	  ss->string_length = se.string_length;
	  break;

	case GFC_SS_SECTION:
	  /* Add the expressions for scalar and vector subscripts.  */
	  for (n = 0; n < GFC_MAX_DIMENSIONS; n++)
	    if (ss->data.info.subscript[n])
	      gfc_add_loop_ss_code (loop, ss->data.info.subscript[n], true,
				    where);

	  gfc_set_vector_loop_bounds (loop, &ss->data.info);
	  break;

	case GFC_SS_VECTOR:
	  /* Get the vector's descriptor and store it in SS.  */
	  gfc_init_se (&se, NULL);
	  gfc_conv_expr_descriptor (&se, ss->expr, gfc_walk_expr (ss->expr));
	  gfc_add_block_to_block (&loop->pre, &se.pre);
	  gfc_add_block_to_block (&loop->post, &se.post);
	  ss->data.info.descriptor = se.expr;
	  break;

	case GFC_SS_INTRINSIC:
	  gfc_add_intrinsic_ss_code (loop, ss);
	  break;

	case GFC_SS_FUNCTION:
	  /* Array function return value.  We call the function and save its
	     result in a temporary for use inside the loop.  */
	  gfc_init_se (&se, NULL);
	  se.loop = loop;
	  se.ss = ss;
	  gfc_conv_expr (&se, ss->expr);
	  gfc_add_block_to_block (&loop->pre, &se.pre);
	  gfc_add_block_to_block (&loop->post, &se.post);
	  ss->string_length = se.string_length;
	  break;

	case GFC_SS_CONSTRUCTOR:
	  if (ss->expr->ts.type == BT_CHARACTER
		&& ss->string_length == NULL
		&& ss->expr->ts.u.cl
		&& ss->expr->ts.u.cl->length)
	    {
	      gfc_init_se (&se, NULL);
	      gfc_conv_expr_type (&se, ss->expr->ts.u.cl->length,
				  gfc_charlen_type_node);
	      ss->string_length = se.expr;
	      gfc_add_block_to_block (&loop->pre, &se.pre);
	      gfc_add_block_to_block (&loop->post, &se.post);
	    }
	  gfc_trans_array_constructor (loop, ss, where);
	  break;

        case GFC_SS_TEMP:
	case GFC_SS_COMPONENT:
          /* Do nothing.  These are handled elsewhere.  */
          break;

	default:
	  gcc_unreachable ();
	}
    }
}


/* Translate expressions for the descriptor and data pointer of a SS.  */
/*GCC ARRAYS*/

static void
gfc_conv_ss_descriptor (stmtblock_t * block, gfc_ss * ss, int base)
{
  gfc_se se;
  tree tmp;

  /* Get the descriptor for the array to be scalarized.  */
  gcc_assert (ss->expr->expr_type == EXPR_VARIABLE);
  gfc_init_se (&se, NULL);
  se.descriptor_only = 1;
  gfc_conv_expr_lhs (&se, ss->expr);
  gfc_add_block_to_block (block, &se.pre);
  ss->data.info.descriptor = se.expr;
  ss->string_length = se.string_length;

  if (base)
    {
      /* Also the data pointer.  */
      tmp = gfc_conv_array_data (se.expr);
      /* If this is a variable or address of a variable we use it directly.
         Otherwise we must evaluate it now to avoid breaking dependency
	 analysis by pulling the expressions for elemental array indices
	 inside the loop.  */
      if (!(DECL_P (tmp)
	    || (TREE_CODE (tmp) == ADDR_EXPR
		&& DECL_P (TREE_OPERAND (tmp, 0)))))
	tmp = gfc_evaluate_now (tmp, block);
      ss->data.info.data = tmp;

      tmp = gfc_conv_array_offset (se.expr);
      ss->data.info.offset = gfc_evaluate_now (tmp, block);
    }
}


/* Initialize a gfc_loopinfo structure.  */

void
gfc_init_loopinfo (gfc_loopinfo * loop)
{
  int n;

  memset (loop, 0, sizeof (gfc_loopinfo));
  gfc_init_block (&loop->pre);
  gfc_init_block (&loop->post);

  /* Initially scalarize in order and default to no loop reversal.  */
  for (n = 0; n < GFC_MAX_DIMENSIONS; n++)
    {
      loop->order[n] = n;
      loop->reverse[n] = GFC_CANNOT_REVERSE;
    }

  loop->ss = gfc_ss_terminator;
}


/* Copies the loop variable info to a gfc_se structure. Does not copy the SS
   chain.  */

void
gfc_copy_loopinfo_to_se (gfc_se * se, gfc_loopinfo * loop)
{
  se->loop = loop;
}


/* Return an expression for the data pointer of an array.  */

tree
gfc_conv_array_data (tree descriptor)
{
  tree type;

  type = TREE_TYPE (descriptor);
  if (GFC_ARRAY_TYPE_P (type))
    {
      if (TREE_CODE (type) == POINTER_TYPE)
        return descriptor;
      else
        {
          /* Descriptorless arrays.  */
	  return gfc_build_addr_expr (NULL_TREE, descriptor);
        }
    }
  else
    return gfc_conv_descriptor_data_get (descriptor);
}


/* Return an expression for the base offset of an array.  */

tree
gfc_conv_array_offset (tree descriptor)
{
  tree type;

  type = TREE_TYPE (descriptor);
  if (GFC_ARRAY_TYPE_P (type))
    return GFC_TYPE_ARRAY_OFFSET (type);
  else
    return gfc_conv_descriptor_offset_get (descriptor);
}


/* Get an expression for the array stride.  */

tree
gfc_conv_array_stride (tree descriptor, int dim)
{
  tree tmp;
  tree type;

  type = TREE_TYPE (descriptor);

  /* For descriptorless arrays use the array size.  */
  tmp = GFC_TYPE_ARRAY_STRIDE (type, dim);
  if (tmp != NULL_TREE)
    return tmp;

  tmp = gfc_conv_descriptor_stride_get (descriptor, gfc_rank_cst[dim]);
  return tmp;
}


/* Like gfc_conv_array_stride, but for the lower bound.  */

tree
gfc_conv_array_lbound (tree descriptor, int dim)
{
  tree tmp;
  tree type;

  type = TREE_TYPE (descriptor);

  tmp = GFC_TYPE_ARRAY_LBOUND (type, dim);
  if (tmp != NULL_TREE)
    return tmp;

  tmp = gfc_conv_descriptor_lbound_get (descriptor, gfc_rank_cst[dim]);
  return tmp;
}


/* Like gfc_conv_array_stride, but for the upper bound.  */

tree
gfc_conv_array_ubound (tree descriptor, int dim)
{
  tree tmp;
  tree type;

  type = TREE_TYPE (descriptor);

  tmp = GFC_TYPE_ARRAY_UBOUND (type, dim);
  if (tmp != NULL_TREE)
    return tmp;

  /* This should only ever happen when passing an assumed shape array
     as an actual parameter.  The value will never be used.  */
  if (GFC_ARRAY_TYPE_P (TREE_TYPE (descriptor)))
    return gfc_index_zero_node;

  tmp = gfc_conv_descriptor_ubound_get (descriptor, gfc_rank_cst[dim]);
  return tmp;
}


/* Generate code to perform an array index bound check.  */

static tree
gfc_trans_array_bound_check (gfc_se * se, tree descriptor, tree index, int n,
			     locus * where, bool check_upper)
{
  tree fault;
  tree tmp_lo, tmp_up;
  char *msg;
  const char * name = NULL;

  if (!(gfc_option.rtcheck & GFC_RTCHECK_BOUNDS))
    return index;

  index = gfc_evaluate_now (index, &se->pre);

  /* We find a name for the error message.  */
  if (se->ss)
    name = se->ss->expr->symtree->name;

  if (!name && se->loop && se->loop->ss && se->loop->ss->expr
      && se->loop->ss->expr->symtree)
    name = se->loop->ss->expr->symtree->name;

  if (!name && se->loop && se->loop->ss && se->loop->ss->loop_chain
      && se->loop->ss->loop_chain->expr
      && se->loop->ss->loop_chain->expr->symtree)
    name = se->loop->ss->loop_chain->expr->symtree->name;

  if (!name && se->loop && se->loop->ss && se->loop->ss->expr)
    {
      if (se->loop->ss->expr->expr_type == EXPR_FUNCTION
	  && se->loop->ss->expr->value.function.name)
	name = se->loop->ss->expr->value.function.name;
      else
	if (se->loop->ss->type == GFC_SS_CONSTRUCTOR
	    || se->loop->ss->type == GFC_SS_SCALAR)
	  name = "unnamed constant";
    }

  if (TREE_CODE (descriptor) == VAR_DECL)
    name = IDENTIFIER_POINTER (DECL_NAME (descriptor));

  /* If upper bound is present, include both bounds in the error message.  */
  if (check_upper)
    {
      tmp_lo = gfc_conv_array_lbound (descriptor, n);
      tmp_up = gfc_conv_array_ubound (descriptor, n);

      if (name)
	asprintf (&msg, "Index '%%ld' of dimension %d of array '%s' "
		  "outside of expected range (%%ld:%%ld)", n+1, name);
      else
	asprintf (&msg, "Index '%%ld' of dimension %d "
		  "outside of expected range (%%ld:%%ld)", n+1);

      fault = fold_build2_loc (input_location, LT_EXPR, boolean_type_node,
			       index, tmp_lo);
      gfc_trans_runtime_check (true, false, fault, &se->pre, where, msg,
			       fold_convert (long_integer_type_node, index),
			       fold_convert (long_integer_type_node, tmp_lo),
			       fold_convert (long_integer_type_node, tmp_up));
      fault = fold_build2_loc (input_location, GT_EXPR, boolean_type_node,
			       index, tmp_up);
      gfc_trans_runtime_check (true, false, fault, &se->pre, where, msg,
			       fold_convert (long_integer_type_node, index),
			       fold_convert (long_integer_type_node, tmp_lo),
			       fold_convert (long_integer_type_node, tmp_up));
      gfc_free (msg);
    }
  else
    {
      tmp_lo = gfc_conv_array_lbound (descriptor, n);

      if (name)
	asprintf (&msg, "Index '%%ld' of dimension %d of array '%s' "
		  "below lower bound of %%ld", n+1, name);
      else
	asprintf (&msg, "Index '%%ld' of dimension %d "
		  "below lower bound of %%ld", n+1);

      fault = fold_build2_loc (input_location, LT_EXPR, boolean_type_node,
			       index, tmp_lo);
      gfc_trans_runtime_check (true, false, fault, &se->pre, where, msg,
			       fold_convert (long_integer_type_node, index),
			       fold_convert (long_integer_type_node, tmp_lo));
      gfc_free (msg);
    }

  return index;
}


/* Return the offset for an index.  Performs bound checking for elemental
   dimensions.  Single element references are processed separately.
   DIM is the array dimension, I is the loop dimension.  */

static tree
gfc_conv_array_index_offset (gfc_se * se, gfc_ss_info * info, int dim, int i,
			     gfc_array_ref * ar, tree stride)
{
  tree index;
  tree desc;
  tree data;

  /* Get the index into the array for this dimension.  */
  if (ar)
    {
      gcc_assert (ar->type != AR_ELEMENT);
      switch (ar->dimen_type[dim])
	{
	case DIMEN_ELEMENT:
	  /* Elemental dimension.  */
	  gcc_assert (info->subscript[dim]
		      && info->subscript[dim]->type == GFC_SS_SCALAR);
	  /* We've already translated this value outside the loop.  */
	  index = info->subscript[dim]->data.scalar.expr;

	  index = gfc_trans_array_bound_check (se, info->descriptor,
			index, dim, &ar->where,
			ar->as->type != AS_ASSUMED_SIZE
			|| dim < ar->dimen - 1);
	  break;

	case DIMEN_VECTOR:
	  gcc_assert (info && se->loop);
	  gcc_assert (info->subscript[dim]
		      && info->subscript[dim]->type == GFC_SS_VECTOR);
	  desc = info->subscript[dim]->data.info.descriptor;

	  /* Get a zero-based index into the vector.  */
	  index = fold_build2_loc (input_location, MINUS_EXPR,
				   gfc_array_index_type,
				   se->loop->loopvar[i], se->loop->from[i]);

	  /* Multiply the index by the stride.  */
	  index = fold_build2_loc (input_location, MULT_EXPR,
				   gfc_array_index_type,
				   index, gfc_conv_array_stride (desc, 0));

	  /* Read the vector to get an index into info->descriptor.  */
	  data = build_fold_indirect_ref_loc (input_location,
					  gfc_conv_array_data (desc));
	  index = gfc_build_array_ref (data, index, NULL);
	  index = gfc_evaluate_now (index, &se->pre);
	  index = fold_convert (gfc_array_index_type, index);

	  /* Do any bounds checking on the final info->descriptor index.  */
	  index = gfc_trans_array_bound_check (se, info->descriptor,
			index, dim, &ar->where,
			ar->as->type != AS_ASSUMED_SIZE
			|| dim < ar->dimen - 1);
	  break;

	case DIMEN_RANGE:
	  /* Scalarized dimension.  */
	  gcc_assert (info && se->loop);

	  /* Multiply the loop variable by the stride and delta.  */
	  index = se->loop->loopvar[i];
	  if (!integer_onep (info->stride[dim]))
	    index = fold_build2_loc (input_location, MULT_EXPR,
				     gfc_array_index_type, index,
				     info->stride[dim]);
	  if (!integer_zerop (info->delta[dim]))
	    index = fold_build2_loc (input_location, PLUS_EXPR,
				     gfc_array_index_type, index,
				     info->delta[dim]);
	  break;

	default:
	  gcc_unreachable ();
	}
    }
  else
    {
      /* Temporary array or derived type component.  */
      gcc_assert (se->loop);
      index = se->loop->loopvar[se->loop->order[i]];
      if (!integer_zerop (info->delta[dim]))
	index = fold_build2_loc (input_location, PLUS_EXPR,
				 gfc_array_index_type, index, info->delta[dim]);
    }

  /* Multiply by the stride.  */
  if (!integer_onep (stride))
    index = fold_build2_loc (input_location, MULT_EXPR, gfc_array_index_type,
			     index, stride);

  return index;
}


/* Build a scalarized reference to an array.  */

static void
gfc_conv_scalarized_array_ref (gfc_se * se, gfc_array_ref * ar)
{
  gfc_ss_info *info;
  tree decl = NULL_TREE;
  tree index;
  tree tmp;
  int n;

  info = &se->ss->data.info;
  if (ar)
    n = se->loop->order[0];
  else
    n = 0;

  index = gfc_conv_array_index_offset (se, info, info->dim[n], n, ar,
				       info->stride0);
  /* Add the offset for this dimension to the stored offset for all other
     dimensions.  */
  if (!integer_zerop (info->offset))
    index = fold_build2_loc (input_location, PLUS_EXPR, gfc_array_index_type,
			     index, info->offset);

  if (se->ss->expr && is_subref_array (se->ss->expr))
    decl = se->ss->expr->symtree->n.sym->backend_decl;

  tmp = build_fold_indirect_ref_loc (input_location,
				 info->data);
  se->expr = gfc_build_array_ref (tmp, index, decl);
}


/* Translate access of temporary array.  */

void
gfc_conv_tmp_array_ref (gfc_se * se)
{
  se->string_length = se->ss->string_length;
  gfc_conv_scalarized_array_ref (se, NULL);
}


/* Build an array reference.  se->expr already holds the array descriptor.
   This should be either a variable, indirect variable reference or component
   reference.  For arrays which do not have a descriptor, se->expr will be
   the data pointer.
   a(i, j, k) = base[offset + i * stride[0] + j * stride[1] + k * stride[2]]*/

void
gfc_conv_array_ref (gfc_se * se, gfc_array_ref * ar, gfc_symbol * sym,
		    locus * where)
{
  int n;
  tree index;
  tree tmp;
  tree stride;
  gfc_se indexse;
  gfc_se tmpse;

  if (ar->dimen == 0)
    return;

  /* Handle scalarized references separately.  */
  if (ar->type != AR_ELEMENT)
    {
      gfc_conv_scalarized_array_ref (se, ar);
      gfc_advance_se_ss_chain (se);
      return;
    }

  index = gfc_index_zero_node;

  /* Calculate the offsets from all the dimensions.  */
  for (n = 0; n < ar->dimen; n++)
    {
      /* Calculate the index for this dimension.  */
      gfc_init_se (&indexse, se);
      gfc_conv_expr_type (&indexse, ar->start[n], gfc_array_index_type);
      gfc_add_block_to_block (&se->pre, &indexse.pre);

      if (gfc_option.rtcheck & GFC_RTCHECK_BOUNDS)
	{
	  /* Check array bounds.  */
	  tree cond;
	  char *msg;

	  /* Evaluate the indexse.expr only once.  */
	  indexse.expr = save_expr (indexse.expr);

	  /* Lower bound.  */
	  tmp = gfc_conv_array_lbound (se->expr, n);
	  if (sym->attr.temporary)
	    {
	      gfc_init_se (&tmpse, se);
	      gfc_conv_expr_type (&tmpse, ar->as->lower[n],
				  gfc_array_index_type);
	      gfc_add_block_to_block (&se->pre, &tmpse.pre);
	      tmp = tmpse.expr;
	    }

	  cond = fold_build2_loc (input_location, LT_EXPR, boolean_type_node, 
				  indexse.expr, tmp);
	  asprintf (&msg, "Index '%%ld' of dimension %d of array '%s' "
		    "below lower bound of %%ld", n+1, sym->name);
	  gfc_trans_runtime_check (true, false, cond, &se->pre, where, msg,
				   fold_convert (long_integer_type_node,
						 indexse.expr),
				   fold_convert (long_integer_type_node, tmp));
	  gfc_free (msg);

	  /* Upper bound, but not for the last dimension of assumed-size
	     arrays.  */
	  if (n < ar->dimen - 1 || ar->as->type != AS_ASSUMED_SIZE)
	    {
	      tmp = gfc_conv_array_ubound (se->expr, n);
	      if (sym->attr.temporary)
		{
		  gfc_init_se (&tmpse, se);
		  gfc_conv_expr_type (&tmpse, ar->as->upper[n],
				      gfc_array_index_type);
		  gfc_add_block_to_block (&se->pre, &tmpse.pre);
		  tmp = tmpse.expr;
		}

	      cond = fold_build2_loc (input_location, GT_EXPR,
				      boolean_type_node, indexse.expr, tmp);
	      asprintf (&msg, "Index '%%ld' of dimension %d of array '%s' "
			"above upper bound of %%ld", n+1, sym->name);
	      gfc_trans_runtime_check (true, false, cond, &se->pre, where, msg,
				   fold_convert (long_integer_type_node,
						 indexse.expr),
				   fold_convert (long_integer_type_node, tmp));
	      gfc_free (msg);
	    }
	}

      /* Multiply the index by the stride.  */
      stride = gfc_conv_array_stride (se->expr, n);
      tmp = fold_build2_loc (input_location, MULT_EXPR, gfc_array_index_type,
			     indexse.expr, stride);

      /* And add it to the total.  */
      index = fold_build2_loc (input_location, PLUS_EXPR,
			       gfc_array_index_type, index, tmp);
    }

  tmp = gfc_conv_array_offset (se->expr);
  if (!integer_zerop (tmp))
    index = fold_build2_loc (input_location, PLUS_EXPR,
			     gfc_array_index_type, index, tmp);

  /* Access the calculated element.  */
  tmp = gfc_conv_array_data (se->expr);
  tmp = build_fold_indirect_ref (tmp);
  se->expr = gfc_build_array_ref (tmp, index, sym->backend_decl);
}


/* Generate the code to be executed immediately before entering a
   scalarization loop.  */

static void
gfc_trans_preloop_setup (gfc_loopinfo * loop, int dim, int flag,
			 stmtblock_t * pblock)
{
  tree index;
  tree stride;
  gfc_ss_info *info;
  gfc_ss *ss;
  gfc_se se;
  int i;

  /* This code will be executed before entering the scalarization loop
     for this dimension.  */
  for (ss = loop->ss; ss != gfc_ss_terminator; ss = ss->loop_chain)
    {
      if ((ss->useflags & flag) == 0)
	continue;

      if (ss->type != GFC_SS_SECTION
	  && ss->type != GFC_SS_FUNCTION && ss->type != GFC_SS_CONSTRUCTOR
	  && ss->type != GFC_SS_COMPONENT)
	continue;

      info = &ss->data.info;

      if (dim >= info->dimen)
	continue;

      if (dim == info->dimen - 1)
	{
	  /* For the outermost loop calculate the offset due to any
	     elemental dimensions.  It will have been initialized with the
	     base offset of the array.  */
	  if (info->ref)
	    {
	      for (i = 0; i < info->ref->u.ar.dimen; i++)
		{
		  if (info->ref->u.ar.dimen_type[i] != DIMEN_ELEMENT)
		    continue;

		  gfc_init_se (&se, NULL);
		  se.loop = loop;
		  se.expr = info->descriptor;
		  stride = gfc_conv_array_stride (info->descriptor, i);
		  index = gfc_conv_array_index_offset (&se, info, i, -1,
						       &info->ref->u.ar,
						       stride);
		  gfc_add_block_to_block (pblock, &se.pre);

		  info->offset = fold_build2_loc (input_location, PLUS_EXPR,
						  gfc_array_index_type,
						  info->offset, index);
		  info->offset = gfc_evaluate_now (info->offset, pblock);
		}
	    }

	  i = loop->order[0];
	  /* For the time being, the innermost loop is unconditionally on
	     the first dimension of the scalarization loop.  */
	  gcc_assert (i == 0);
	  stride = gfc_conv_array_stride (info->descriptor, info->dim[i]);

	  /* Calculate the stride of the innermost loop.  Hopefully this will
	     allow the backend optimizers to do their stuff more effectively.
	   */
	  info->stride0 = gfc_evaluate_now (stride, pblock);
	}
      else
	{
	  /* Add the offset for the previous loop dimension.  */
	  gfc_array_ref *ar;

	  if (info->ref)
	    {
	      ar = &info->ref->u.ar;
	      i = loop->order[dim + 1];
	    }
	  else
	    {
	      ar = NULL;
	      i = dim + 1;
	    }

	  gfc_init_se (&se, NULL);
	  se.loop = loop;
	  se.expr = info->descriptor;
	  stride = gfc_conv_array_stride (info->descriptor, info->dim[i]);
	  index = gfc_conv_array_index_offset (&se, info, info->dim[i], i,
					       ar, stride);
	  gfc_add_block_to_block (pblock, &se.pre);
	  info->offset = fold_build2_loc (input_location, PLUS_EXPR,
					  gfc_array_index_type, info->offset,
					  index);
	  info->offset = gfc_evaluate_now (info->offset, pblock);
	}

      /* Remember this offset for the second loop.  */
      if (dim == loop->temp_dim - 1)
        info->saved_offset = info->offset;
    }
}


/* Start a scalarized expression.  Creates a scope and declares loop
   variables.  */

void
gfc_start_scalarized_body (gfc_loopinfo * loop, stmtblock_t * pbody)
{
  int dim;
  int n;
  int flags;

  gcc_assert (!loop->array_parameter);

  for (dim = loop->dimen - 1; dim >= 0; dim--)
    {
      n = loop->order[dim];

      gfc_start_block (&loop->code[n]);

      /* Create the loop variable.  */
      loop->loopvar[n] = gfc_create_var (gfc_array_index_type, "S");

      if (dim < loop->temp_dim)
	flags = 3;
      else
	flags = 1;
      /* Calculate values that will be constant within this loop.  */
      gfc_trans_preloop_setup (loop, dim, flags, &loop->code[n]);
    }
  gfc_start_block (pbody);
}


/* Generates the actual loop code for a scalarization loop.  */

void
gfc_trans_scalarized_loop_end (gfc_loopinfo * loop, int n,
			       stmtblock_t * pbody)
{
  stmtblock_t block;
  tree cond;
  tree tmp;
  tree loopbody;
  tree exit_label;
  tree stmt;
  tree init;
  tree incr;

  if ((ompws_flags & (OMPWS_WORKSHARE_FLAG | OMPWS_SCALARIZER_WS))
      == (OMPWS_WORKSHARE_FLAG | OMPWS_SCALARIZER_WS)
      && n == loop->dimen - 1)
    {
      /* We create an OMP_FOR construct for the outermost scalarized loop.  */
      init = make_tree_vec (1);
      cond = make_tree_vec (1);
      incr = make_tree_vec (1);

      /* Cycle statement is implemented with a goto.  Exit statement must not
	 be present for this loop.  */
      exit_label = gfc_build_label_decl (NULL_TREE);
      TREE_USED (exit_label) = 1;

      /* Label for cycle statements (if needed).  */
      tmp = build1_v (LABEL_EXPR, exit_label);
      gfc_add_expr_to_block (pbody, tmp);

      stmt = make_node (OMP_FOR);

      TREE_TYPE (stmt) = void_type_node;
      OMP_FOR_BODY (stmt) = loopbody = gfc_finish_block (pbody);

      OMP_FOR_CLAUSES (stmt) = build_omp_clause (input_location,
						 OMP_CLAUSE_SCHEDULE);
      OMP_CLAUSE_SCHEDULE_KIND (OMP_FOR_CLAUSES (stmt))
	= OMP_CLAUSE_SCHEDULE_STATIC;
      if (ompws_flags & OMPWS_NOWAIT)
	OMP_CLAUSE_CHAIN (OMP_FOR_CLAUSES (stmt))
	  = build_omp_clause (input_location, OMP_CLAUSE_NOWAIT);

      /* Initialize the loopvar.  */
      TREE_VEC_ELT (init, 0) = build2_v (MODIFY_EXPR, loop->loopvar[n],
					 loop->from[n]);
      OMP_FOR_INIT (stmt) = init;
      /* The exit condition.  */
      TREE_VEC_ELT (cond, 0) = build2_loc (input_location, LE_EXPR,
					   boolean_type_node,
					   loop->loopvar[n], loop->to[n]);
      SET_EXPR_LOCATION (TREE_VEC_ELT (cond, 0), input_location);
      OMP_FOR_COND (stmt) = cond;
      /* Increment the loopvar.  */
      tmp = build2_loc (input_location, PLUS_EXPR, gfc_array_index_type,
			loop->loopvar[n], gfc_index_one_node);
      TREE_VEC_ELT (incr, 0) = fold_build2_loc (input_location, MODIFY_EXPR,
	  void_type_node, loop->loopvar[n], tmp);
      OMP_FOR_INCR (stmt) = incr;

      ompws_flags &= ~OMPWS_CURR_SINGLEUNIT;
      gfc_add_expr_to_block (&loop->code[n], stmt);
    }
  else
    {
      bool reverse_loop = (loop->reverse[n] == GFC_REVERSE_SET)
			     && (loop->temp_ss == NULL);

      loopbody = gfc_finish_block (pbody);

      if (reverse_loop)
	{
	  tmp = loop->from[n];
	  loop->from[n] = loop->to[n];
	  loop->to[n] = tmp;
	}

      /* Initialize the loopvar.  */
      if (loop->loopvar[n] != loop->from[n])
	gfc_add_modify (&loop->code[n], loop->loopvar[n], loop->from[n]);

      exit_label = gfc_build_label_decl (NULL_TREE);

      /* Generate the loop body.  */
      gfc_init_block (&block);

      /* The exit condition.  */
      cond = fold_build2_loc (input_location, reverse_loop ? LT_EXPR : GT_EXPR,
			  boolean_type_node, loop->loopvar[n], loop->to[n]);
      tmp = build1_v (GOTO_EXPR, exit_label);
      TREE_USED (exit_label) = 1;
      tmp = build3_v (COND_EXPR, cond, tmp, build_empty_stmt (input_location));
      gfc_add_expr_to_block (&block, tmp);

      /* The main body.  */
      gfc_add_expr_to_block (&block, loopbody);

      /* Increment the loopvar.  */
      tmp = fold_build2_loc (input_location,
			     reverse_loop ? MINUS_EXPR : PLUS_EXPR,
			     gfc_array_index_type, loop->loopvar[n],
			     gfc_index_one_node);

      gfc_add_modify (&block, loop->loopvar[n], tmp);

      /* Build the loop.  */
      tmp = gfc_finish_block (&block);
      tmp = build1_v (LOOP_EXPR, tmp);
      gfc_add_expr_to_block (&loop->code[n], tmp);

      /* Add the exit label.  */
      tmp = build1_v (LABEL_EXPR, exit_label);
      gfc_add_expr_to_block (&loop->code[n], tmp);
    }

}


/* Finishes and generates the loops for a scalarized expression.  */

void
gfc_trans_scalarizing_loops (gfc_loopinfo * loop, stmtblock_t * body)
{
  int dim;
  int n;
  gfc_ss *ss;
  stmtblock_t *pblock;
  tree tmp;

  pblock = body;
  /* Generate the loops.  */
  for (dim = 0; dim < loop->dimen; dim++)
    {
      n = loop->order[dim];
      gfc_trans_scalarized_loop_end (loop, n, pblock);
      loop->loopvar[n] = NULL_TREE;
      pblock = &loop->code[n];
    }

  tmp = gfc_finish_block (pblock);
  gfc_add_expr_to_block (&loop->pre, tmp);

  /* Clear all the used flags.  */
  for (ss = loop->ss; ss; ss = ss->loop_chain)
    ss->useflags = 0;
}


/* Finish the main body of a scalarized expression, and start the secondary
   copying body.  */

void
gfc_trans_scalarized_loop_boundary (gfc_loopinfo * loop, stmtblock_t * body)
{
  int dim;
  int n;
  stmtblock_t *pblock;
  gfc_ss *ss;

  pblock = body;
  /* We finish as many loops as are used by the temporary.  */
  for (dim = 0; dim < loop->temp_dim - 1; dim++)
    {
      n = loop->order[dim];
      gfc_trans_scalarized_loop_end (loop, n, pblock);
      loop->loopvar[n] = NULL_TREE;
      pblock = &loop->code[n];
    }

  /* We don't want to finish the outermost loop entirely.  */
  n = loop->order[loop->temp_dim - 1];
  gfc_trans_scalarized_loop_end (loop, n, pblock);

  /* Restore the initial offsets.  */
  for (ss = loop->ss; ss != gfc_ss_terminator; ss = ss->loop_chain)
    {
      if ((ss->useflags & 2) == 0)
	continue;

      if (ss->type != GFC_SS_SECTION
	  && ss->type != GFC_SS_FUNCTION && ss->type != GFC_SS_CONSTRUCTOR
	  && ss->type != GFC_SS_COMPONENT)
	continue;

      ss->data.info.offset = ss->data.info.saved_offset;
    }

  /* Restart all the inner loops we just finished.  */
  for (dim = loop->temp_dim - 2; dim >= 0; dim--)
    {
      n = loop->order[dim];

      gfc_start_block (&loop->code[n]);

      loop->loopvar[n] = gfc_create_var (gfc_array_index_type, "Q");

      gfc_trans_preloop_setup (loop, dim, 2, &loop->code[n]);
    }

  /* Start a block for the secondary copying code.  */
  gfc_start_block (body);
}


/* Calculate the lower bound of an array section.  */

static void
gfc_conv_section_startstride (gfc_loopinfo * loop, gfc_ss * ss, int dim)
{
  gfc_expr *start;
  gfc_expr *end;
  gfc_expr *stride;
  tree desc;
  gfc_se se;
  gfc_ss_info *info;

  gcc_assert (ss->type == GFC_SS_SECTION);

  info = &ss->data.info;

  if (info->ref->u.ar.dimen_type[dim] == DIMEN_VECTOR)
    {
      /* We use a zero-based index to access the vector.  */
      info->start[dim] = gfc_index_zero_node;
      info->stride[dim] = gfc_index_one_node;
      info->end[dim] = NULL;
      return;
    }

  gcc_assert (info->ref->u.ar.dimen_type[dim] == DIMEN_RANGE);
  desc = info->descriptor;
  start = info->ref->u.ar.start[dim];
  end = info->ref->u.ar.end[dim];
  stride = info->ref->u.ar.stride[dim];

  /* Calculate the start of the range.  For vector subscripts this will
     be the range of the vector.  */
  if (start)
    {
      /* Specified section start.  */
      gfc_init_se (&se, NULL);
      gfc_conv_expr_type (&se, start, gfc_array_index_type);
      gfc_add_block_to_block (&loop->pre, &se.pre);
      info->start[dim] = se.expr;
    }
  else
    {
      /* No lower bound specified so use the bound of the array.  */
      info->start[dim] = gfc_conv_array_lbound (desc, dim);
    }
  info->start[dim] = gfc_evaluate_now (info->start[dim], &loop->pre);

  /* Similarly calculate the end.  Although this is not used in the
     scalarizer, it is needed when checking bounds and where the end
     is an expression with side-effects.  */
  if (end)
    {
      /* Specified section start.  */
      gfc_init_se (&se, NULL);
      gfc_conv_expr_type (&se, end, gfc_array_index_type);
      gfc_add_block_to_block (&loop->pre, &se.pre);
      info->end[dim] = se.expr;
    }
  else
    {
      /* No upper bound specified so use the bound of the array.  */
      info->end[dim] = gfc_conv_array_ubound (desc, dim);
    }
  info->end[dim] = gfc_evaluate_now (info->end[dim], &loop->pre);

  /* Calculate the stride.  */
  if (stride == NULL)
    info->stride[dim] = gfc_index_one_node;
  else
    {
      gfc_init_se (&se, NULL);
      gfc_conv_expr_type (&se, stride, gfc_array_index_type);
      gfc_add_block_to_block (&loop->pre, &se.pre);
      info->stride[dim] = gfc_evaluate_now (se.expr, &loop->pre);
    }
}


/* Calculates the range start and stride for a SS chain.  Also gets the
   descriptor and data pointer.  The range of vector subscripts is the size
   of the vector.  Array bounds are also checked.  */

void
gfc_conv_ss_startstride (gfc_loopinfo * loop)
{
  int n;
  tree tmp;
  gfc_ss *ss;
  tree desc;

  loop->dimen = 0;
  /* Determine the rank of the loop.  */
  for (ss = loop->ss;
       ss != gfc_ss_terminator && loop->dimen == 0; ss = ss->loop_chain)
    {
      switch (ss->type)
	{
	case GFC_SS_SECTION:
	case GFC_SS_CONSTRUCTOR:
	case GFC_SS_FUNCTION:
	case GFC_SS_COMPONENT:
	  loop->dimen = ss->data.info.dimen;
	  break;

	/* As usual, lbound and ubound are exceptions!.  */
	case GFC_SS_INTRINSIC:
	  switch (ss->expr->value.function.isym->id)
	    {
	    case GFC_ISYM_LBOUND:
	    case GFC_ISYM_UBOUND:
	      loop->dimen = ss->data.info.dimen;

	    default:
	      break;
	    }

	default:
	  break;
	}
    }

  /* We should have determined the rank of the expression by now.  If
     not, that's bad news.  */
  gcc_assert (loop->dimen != 0);

  /* Loop over all the SS in the chain.  */
  for (ss = loop->ss; ss != gfc_ss_terminator; ss = ss->loop_chain)
    {
      if (ss->expr && ss->expr->shape && !ss->shape)
	ss->shape = ss->expr->shape;

      switch (ss->type)
	{
	case GFC_SS_SECTION:
	  /* Get the descriptor for the array.  */
	  gfc_conv_ss_descriptor (&loop->pre, ss, !loop->array_parameter);

	  for (n = 0; n < ss->data.info.dimen; n++)
	    gfc_conv_section_startstride (loop, ss, ss->data.info.dim[n]);
	  break;

	case GFC_SS_INTRINSIC:
	  switch (ss->expr->value.function.isym->id)
	    {
	    /* Fall through to supply start and stride.  */
	    case GFC_ISYM_LBOUND:
	    case GFC_ISYM_UBOUND:
	      break;
	    default:
	      continue;
	    }

	case GFC_SS_CONSTRUCTOR:
	case GFC_SS_FUNCTION:
	  for (n = 0; n < ss->data.info.dimen; n++)
	    {
	      ss->data.info.start[n] = gfc_index_zero_node;
	      ss->data.info.end[n] = gfc_index_zero_node;
	      ss->data.info.stride[n] = gfc_index_one_node;
	    }
	  break;

	default:
	  break;
	}
    }

  /* The rest is just runtime bound checking.  */
  if (gfc_option.rtcheck & GFC_RTCHECK_BOUNDS)
    {
      stmtblock_t block;
      tree lbound, ubound;
      tree end;
      tree size[GFC_MAX_DIMENSIONS];
      tree stride_pos, stride_neg, non_zerosized, tmp2, tmp3;
      gfc_ss_info *info;
      char *msg;
      int dim;

      gfc_start_block (&block);

      for (n = 0; n < loop->dimen; n++)
	size[n] = NULL_TREE;

      for (ss = loop->ss; ss != gfc_ss_terminator; ss = ss->loop_chain)
	{
	  stmtblock_t inner;

	  if (ss->type != GFC_SS_SECTION)
	    continue;

	  gfc_start_block (&inner);

	  /* TODO: range checking for mapped dimensions.  */
	  info = &ss->data.info;

	  /* This code only checks ranges.  Elemental and vector
	     dimensions are checked later.  */
	  for (n = 0; n < loop->dimen; n++)
	    {
	      bool check_upper;

	      dim = info->dim[n];
	      if (info->ref->u.ar.dimen_type[dim] != DIMEN_RANGE)
		continue;

	      if (dim == info->ref->u.ar.dimen - 1
		  && info->ref->u.ar.as->type == AS_ASSUMED_SIZE)
		check_upper = false;
	      else
		check_upper = true;

	      /* Zero stride is not allowed.  */
	      tmp = fold_build2_loc (input_location, EQ_EXPR, boolean_type_node,
				     info->stride[dim], gfc_index_zero_node);
	      asprintf (&msg, "Zero stride is not allowed, for dimension %d "
			"of array '%s'", dim + 1, ss->expr->symtree->name);
	      gfc_trans_runtime_check (true, false, tmp, &inner,
				       &ss->expr->where, msg);
	      gfc_free (msg);

	      desc = ss->data.info.descriptor;

	      /* This is the run-time equivalent of resolve.c's
		 check_dimension().  The logical is more readable there
		 than it is here, with all the trees.  */
	      lbound = gfc_conv_array_lbound (desc, dim);
	      end = info->end[dim];
	      if (check_upper)
		ubound = gfc_conv_array_ubound (desc, dim);
	      else
		ubound = NULL;

	      /* non_zerosized is true when the selected range is not
		 empty.  */
	      stride_pos = fold_build2_loc (input_location, GT_EXPR,
					boolean_type_node, info->stride[dim],
					gfc_index_zero_node);
	      tmp = fold_build2_loc (input_location, LE_EXPR, boolean_type_node,
				     info->start[dim], end);
	      stride_pos = fold_build2_loc (input_location, TRUTH_AND_EXPR,
					    boolean_type_node, stride_pos, tmp);

	      stride_neg = fold_build2_loc (input_location, LT_EXPR,
				     boolean_type_node,
				     info->stride[dim], gfc_index_zero_node);
	      tmp = fold_build2_loc (input_location, GE_EXPR, boolean_type_node,
				     info->start[dim], end);
	      stride_neg = fold_build2_loc (input_location, TRUTH_AND_EXPR,
					    boolean_type_node,
					    stride_neg, tmp);
	      non_zerosized = fold_build2_loc (input_location, TRUTH_OR_EXPR,
					       boolean_type_node,
					       stride_pos, stride_neg);

	      /* Check the start of the range against the lower and upper
		 bounds of the array, if the range is not empty. 
	         If upper bound is present, include both bounds in the 
		 error message.  */
	      if (check_upper)
		{
		  tmp = fold_build2_loc (input_location, LT_EXPR,
					 boolean_type_node,
					 info->start[dim], lbound);
		  tmp = fold_build2_loc (input_location, TRUTH_AND_EXPR,
					 boolean_type_node,
					 non_zerosized, tmp);
		  tmp2 = fold_build2_loc (input_location, GT_EXPR,
					  boolean_type_node,
					  info->start[dim], ubound);
		  tmp2 = fold_build2_loc (input_location, TRUTH_AND_EXPR,
					  boolean_type_node,
					  non_zerosized, tmp2);
		  asprintf (&msg, "Index '%%ld' of dimension %d of array '%s' "
			    "outside of expected range (%%ld:%%ld)",
			    dim + 1, ss->expr->symtree->name);
		  gfc_trans_runtime_check (true, false, tmp, &inner,
					   &ss->expr->where, msg,
		     fold_convert (long_integer_type_node, info->start[dim]),
		     fold_convert (long_integer_type_node, lbound),
		     fold_convert (long_integer_type_node, ubound));
		  gfc_trans_runtime_check (true, false, tmp2, &inner,
					   &ss->expr->where, msg,
		     fold_convert (long_integer_type_node, info->start[dim]),
		     fold_convert (long_integer_type_node, lbound),
		     fold_convert (long_integer_type_node, ubound));
		  gfc_free (msg);
		}
	      else
		{
		  tmp = fold_build2_loc (input_location, LT_EXPR,
					 boolean_type_node,
					 info->start[dim], lbound);
		  tmp = fold_build2_loc (input_location, TRUTH_AND_EXPR,
					 boolean_type_node, non_zerosized, tmp);
		  asprintf (&msg, "Index '%%ld' of dimension %d of array '%s' "
			    "below lower bound of %%ld",
			    dim + 1, ss->expr->symtree->name);
		  gfc_trans_runtime_check (true, false, tmp, &inner,
					   &ss->expr->where, msg,
		     fold_convert (long_integer_type_node, info->start[dim]),
		     fold_convert (long_integer_type_node, lbound));
		  gfc_free (msg);
		}
	      
	      /* Compute the last element of the range, which is not
		 necessarily "end" (think 0:5:3, which doesn't contain 5)
		 and check it against both lower and upper bounds.  */

	      tmp = fold_build2_loc (input_location, MINUS_EXPR,
				     gfc_array_index_type, end,
				     info->start[dim]);
	      tmp = fold_build2_loc (input_location, TRUNC_MOD_EXPR,
				     gfc_array_index_type, tmp,
				     info->stride[dim]);
	      tmp = fold_build2_loc (input_location, MINUS_EXPR,
				     gfc_array_index_type, end, tmp);
	      tmp2 = fold_build2_loc (input_location, LT_EXPR,
				      boolean_type_node, tmp, lbound);
	      tmp2 = fold_build2_loc (input_location, TRUTH_AND_EXPR,
				      boolean_type_node, non_zerosized, tmp2);
	      if (check_upper)
		{
		  tmp3 = fold_build2_loc (input_location, GT_EXPR,
					  boolean_type_node, tmp, ubound);
		  tmp3 = fold_build2_loc (input_location, TRUTH_AND_EXPR,
					  boolean_type_node, non_zerosized, tmp3);
		  asprintf (&msg, "Index '%%ld' of dimension %d of array '%s' "
			    "outside of expected range (%%ld:%%ld)",
			    dim + 1, ss->expr->symtree->name);
		  gfc_trans_runtime_check (true, false, tmp2, &inner,
					   &ss->expr->where, msg,
		     fold_convert (long_integer_type_node, tmp),
		     fold_convert (long_integer_type_node, ubound), 
		     fold_convert (long_integer_type_node, lbound));
		  gfc_trans_runtime_check (true, false, tmp3, &inner,
					   &ss->expr->where, msg,
		     fold_convert (long_integer_type_node, tmp),
		     fold_convert (long_integer_type_node, ubound), 
		     fold_convert (long_integer_type_node, lbound));
		  gfc_free (msg);
		}
	      else
		{
		  asprintf (&msg, "Index '%%ld' of dimension %d of array '%s' "
			    "below lower bound of %%ld",
			    dim + 1, ss->expr->symtree->name);
		  gfc_trans_runtime_check (true, false, tmp2, &inner,
					   &ss->expr->where, msg,
		     fold_convert (long_integer_type_node, tmp),
		     fold_convert (long_integer_type_node, lbound));
		  gfc_free (msg);
		}

	      /* Check the section sizes match.  */
	      tmp = fold_build2_loc (input_location, MINUS_EXPR,
				     gfc_array_index_type, end,
				     info->start[dim]);
	      tmp = fold_build2_loc (input_location, FLOOR_DIV_EXPR,
				     gfc_array_index_type, tmp,
				     info->stride[dim]);
	      tmp = fold_build2_loc (input_location, PLUS_EXPR,
				     gfc_array_index_type,
				     gfc_index_one_node, tmp);
	      tmp = fold_build2_loc (input_location, MAX_EXPR,
				     gfc_array_index_type, tmp,
				     build_int_cst (gfc_array_index_type, 0));
	      /* We remember the size of the first section, and check all the
		 others against this.  */
	      if (size[n])
		{
		  tmp3 = fold_build2_loc (input_location, NE_EXPR,
					  boolean_type_node, tmp, size[n]);
		  asprintf (&msg, "Array bound mismatch for dimension %d "
			    "of array '%s' (%%ld/%%ld)",
			    dim + 1, ss->expr->symtree->name);

		  gfc_trans_runtime_check (true, false, tmp3, &inner,
					   &ss->expr->where, msg,
			fold_convert (long_integer_type_node, tmp),
			fold_convert (long_integer_type_node, size[n]));

		  gfc_free (msg);
		}
	      else
		size[n] = gfc_evaluate_now (tmp, &inner);
	    }

	  tmp = gfc_finish_block (&inner);

	  /* For optional arguments, only check bounds if the argument is
	     present.  */
	  if (ss->expr->symtree->n.sym->attr.optional
	      || ss->expr->symtree->n.sym->attr.not_always_present)
	    tmp = build3_v (COND_EXPR,
			    gfc_conv_expr_present (ss->expr->symtree->n.sym),
			    tmp, build_empty_stmt (input_location));

	  gfc_add_expr_to_block (&block, tmp);

	}

      tmp = gfc_finish_block (&block);
      gfc_add_expr_to_block (&loop->pre, tmp);
    }
}


/* Return true if the two SS could be aliased, i.e. both point to the same data
   object.  */
/* TODO: resolve aliases based on frontend expressions.  */

static int
gfc_could_be_alias (gfc_ss * lss, gfc_ss * rss)
{
  gfc_ref *lref;
  gfc_ref *rref;
  gfc_symbol *lsym;
  gfc_symbol *rsym;

  lsym = lss->expr->symtree->n.sym;
  rsym = rss->expr->symtree->n.sym;
  if (gfc_symbols_could_alias (lsym, rsym))
    return 1;

  if (rsym->ts.type != BT_DERIVED
      && lsym->ts.type != BT_DERIVED)
    return 0;

  /* For derived types we must check all the component types.  We can ignore
     array references as these will have the same base type as the previous
     component ref.  */
  for (lref = lss->expr->ref; lref != lss->data.info.ref; lref = lref->next)
    {
      if (lref->type != REF_COMPONENT)
	continue;

      if (gfc_symbols_could_alias (lref->u.c.sym, rsym))
	return 1;

      for (rref = rss->expr->ref; rref != rss->data.info.ref;
	   rref = rref->next)
	{
	  if (rref->type != REF_COMPONENT)
	    continue;

	  if (gfc_symbols_could_alias (lref->u.c.sym, rref->u.c.sym))
	    return 1;
	}
    }

  for (rref = rss->expr->ref; rref != rss->data.info.ref; rref = rref->next)
    {
      if (rref->type != REF_COMPONENT)
	break;

      if (gfc_symbols_could_alias (rref->u.c.sym, lsym))
	return 1;
    }

  return 0;
}


/* Resolve array data dependencies.  Creates a temporary if required.  */
/* TODO: Calc dependencies with gfc_expr rather than gfc_ss, and move to
   dependency.c.  */

void
gfc_conv_resolve_dependencies (gfc_loopinfo * loop, gfc_ss * dest,
			       gfc_ss * rss)
{
  gfc_ss *ss;
  gfc_ref *lref;
  gfc_ref *rref;
  int nDepend = 0;
  int i, j;

  loop->temp_ss = NULL;

  for (ss = rss; ss != gfc_ss_terminator; ss = ss->next)
    {
      if (ss->type != GFC_SS_SECTION)
	continue;

      if (dest->expr->symtree->n.sym != ss->expr->symtree->n.sym)
	{
	  if (gfc_could_be_alias (dest, ss)
		|| gfc_are_equivalenced_arrays (dest->expr, ss->expr))
	    {
	      nDepend = 1;
	      break;
	    }
	}
      else
	{
	  lref = dest->expr->ref;
	  rref = ss->expr->ref;

	  nDepend = gfc_dep_resolver (lref, rref, &loop->reverse[0]);

	  if (nDepend == 1)
	    break;

	  for (i = 0; i < dest->data.info.dimen; i++)
	    for (j = 0; j < ss->data.info.dimen; j++)
	      if (i != j
		  && dest->data.info.dim[i] == ss->data.info.dim[j])
		{
		  /* If we don't access array elements in the same order,
		     there is a dependency.  */
		  nDepend = 1;
		  goto temporary;
		}
#if 0
	  /* TODO : loop shifting.  */
	  if (nDepend == 1)
	    {
	      /* Mark the dimensions for LOOP SHIFTING */
	      for (n = 0; n < loop->dimen; n++)
	        {
	          int dim = dest->data.info.dim[n];

		  if (lref->u.ar.dimen_type[dim] == DIMEN_VECTOR)
		    depends[n] = 2;
		  else if (! gfc_is_same_range (&lref->u.ar,
						&rref->u.ar, dim, 0))
		    depends[n] = 1;
	         }

	      /* Put all the dimensions with dependencies in the
		 innermost loops.  */
	      dim = 0;
	      for (n = 0; n < loop->dimen; n++)
		{
		  gcc_assert (loop->order[n] == n);
		  if (depends[n])
		  loop->order[dim++] = n;
		}
	      for (n = 0; n < loop->dimen; n++)
	        {
		  if (! depends[n])
		  loop->order[dim++] = n;
		}

	      gcc_assert (dim == loop->dimen);
	      break;
	    }
#endif
	}
    }

temporary:

  if (nDepend == 1)
    {
      tree base_type = gfc_typenode_for_spec (&dest->expr->ts);
      if (GFC_ARRAY_TYPE_P (base_type)
	  || GFC_DESCRIPTOR_TYPE_P (base_type))
	base_type = gfc_get_element_type (base_type);
      loop->temp_ss = gfc_get_ss ();
      loop->temp_ss->type = GFC_SS_TEMP;
      loop->temp_ss->data.temp.type = base_type;
      loop->temp_ss->string_length = dest->string_length;
      loop->temp_ss->data.temp.dimen = loop->dimen;
      loop->temp_ss->next = gfc_ss_terminator;
      gfc_add_ss_to_loop (loop, loop->temp_ss);
    }
  else
    loop->temp_ss = NULL;
}


/* Initialize the scalarization loop.  Creates the loop variables.  Determines
   the range of the loop variables.  Creates a temporary if required.
   Calculates how to transform from loop variables to array indices for each
   expression.  Also generates code for scalar expressions which have been
   moved outside the loop.  */

void
gfc_conv_loop_setup (gfc_loopinfo * loop, locus * where)
{
  int n, dim, spec_dim;
  gfc_ss_info *info;
  gfc_ss_info *specinfo;
  gfc_ss *ss;
  tree tmp;
  gfc_ss *loopspec[GFC_MAX_DIMENSIONS];
  bool dynamic[GFC_MAX_DIMENSIONS];
  mpz_t *cshape;
  mpz_t i;

  mpz_init (i);
  for (n = 0; n < loop->dimen; n++)
    {
      loopspec[n] = NULL;
      dynamic[n] = false;
      /* We use one SS term, and use that to determine the bounds of the
	 loop for this dimension.  We try to pick the simplest term.  */
      for (ss = loop->ss; ss != gfc_ss_terminator; ss = ss->loop_chain)
	{
	  if (ss->type == GFC_SS_SCALAR || ss->type == GFC_SS_REFERENCE)
	    continue;

	  info = &ss->data.info;
	  dim = info->dim[n];

	  if (loopspec[n] != NULL)
	    {
	      specinfo = &loopspec[n]->data.info;
	      spec_dim = specinfo->dim[n];
	    }
	  else
	    {
	      /* Silence unitialized warnings.  */
	      specinfo = NULL;
	      spec_dim = 0;
	    }

	  if (ss->shape)
	    {
	      gcc_assert (ss->shape[dim]);
	      /* The frontend has worked out the size for us.  */
	      if (!loopspec[n]
		  || !loopspec[n]->shape
		  || !integer_zerop (specinfo->start[spec_dim]))
		/* Prefer zero-based descriptors if possible.  */
		loopspec[n] = ss;
	      continue;
	    }

	  if (ss->type == GFC_SS_CONSTRUCTOR)
	    {
	      gfc_constructor_base base;
	      /* An unknown size constructor will always be rank one.
		 Higher rank constructors will either have known shape,
		 or still be wrapped in a call to reshape.  */
	      gcc_assert (loop->dimen == 1);

	      /* Always prefer to use the constructor bounds if the size
		 can be determined at compile time.  Prefer not to otherwise,
		 since the general case involves realloc, and it's better to
		 avoid that overhead if possible.  */
	      base = ss->expr->value.constructor;
	      dynamic[n] = gfc_get_array_constructor_size (&i, base);
	      if (!dynamic[n] || !loopspec[n])
		loopspec[n] = ss;
	      continue;
	    }

	  /* TODO: Pick the best bound if we have a choice between a
	     function and something else.  */
	  if (ss->type == GFC_SS_FUNCTION)
	    {
	      loopspec[n] = ss;
	      continue;
	    }

	  if (ss->type != GFC_SS_SECTION)
	    continue;

	  if (!loopspec[n])
	    loopspec[n] = ss;
	  /* Criteria for choosing a loop specifier (most important first):
	     doesn't need realloc
	     stride of one
	     known stride
	     known lower bound
	     known upper bound
	   */
	  else if (loopspec[n]->type == GFC_SS_CONSTRUCTOR && dynamic[n])
	    loopspec[n] = ss;
	  else if (integer_onep (info->stride[dim])
		   && !integer_onep (specinfo->stride[spec_dim]))
	    loopspec[n] = ss;
	  else if (INTEGER_CST_P (info->stride[dim])
		   && !INTEGER_CST_P (specinfo->stride[spec_dim]))
	    loopspec[n] = ss;
	  else if (INTEGER_CST_P (info->start[dim])
		   && !INTEGER_CST_P (specinfo->start[spec_dim]))
	    loopspec[n] = ss;
	  /* We don't work out the upper bound.
	     else if (INTEGER_CST_P (info->finish[n])
	     && ! INTEGER_CST_P (specinfo->finish[n]))
	     loopspec[n] = ss; */
	}

      /* We should have found the scalarization loop specifier.  If not,
	 that's bad news.  */
      gcc_assert (loopspec[n]);

      info = &loopspec[n]->data.info;
      dim = info->dim[n];

      /* Set the extents of this range.  */
      cshape = loopspec[n]->shape;
      if (cshape && INTEGER_CST_P (info->start[dim])
	  && INTEGER_CST_P (info->stride[dim]))
	{
	  loop->from[n] = info->start[dim];
	  mpz_set (i, cshape[get_array_ref_dim (info, n)]);
	  mpz_sub_ui (i, i, 1);
	  /* To = from + (size - 1) * stride.  */
	  tmp = gfc_conv_mpz_to_tree (i, gfc_index_integer_kind);
	  if (!integer_onep (info->stride[dim]))
	    tmp = fold_build2_loc (input_location, MULT_EXPR,
				   gfc_array_index_type, tmp,
				   info->stride[dim]);
	  loop->to[n] = fold_build2_loc (input_location, PLUS_EXPR,
					 gfc_array_index_type,
					 loop->from[n], tmp);
	}
      else
	{
	  loop->from[n] = info->start[dim];
	  switch (loopspec[n]->type)
	    {
	    case GFC_SS_CONSTRUCTOR:
	      /* The upper bound is calculated when we expand the
		 constructor.  */
	      gcc_assert (loop->to[n] == NULL_TREE);
	      break;

	    case GFC_SS_SECTION:
	      /* Use the end expression if it exists and is not constant,
		 so that it is only evaluated once.  */
	      loop->to[n] = info->end[dim];
	      break;

	    case GFC_SS_FUNCTION:
	      /* The loop bound will be set when we generate the call.  */
	      gcc_assert (loop->to[n] == NULL_TREE);
	      break;

	    default:
	      gcc_unreachable ();
	    }
	}

      /* Transform everything so we have a simple incrementing variable.  */
      if (integer_onep (info->stride[dim]))
	info->delta[dim] = gfc_index_zero_node;
      else
	{
	  /* Set the delta for this section.  */
	  info->delta[dim] = gfc_evaluate_now (loop->from[n], &loop->pre);
	  /* Number of iterations is (end - start + step) / step.
	     with start = 0, this simplifies to
	     last = end / step;
	     for (i = 0; i<=last; i++){...};  */
	  tmp = fold_build2_loc (input_location, MINUS_EXPR,
				 gfc_array_index_type, loop->to[n],
				 loop->from[n]);
	  tmp = fold_build2_loc (input_location, FLOOR_DIV_EXPR,
				 gfc_array_index_type, tmp, info->stride[dim]);
	  tmp = fold_build2_loc (input_location, MAX_EXPR, gfc_array_index_type,
				 tmp, build_int_cst (gfc_array_index_type, -1));
	  loop->to[n] = gfc_evaluate_now (tmp, &loop->pre);
	  /* Make the loop variable start at 0.  */
	  loop->from[n] = gfc_index_zero_node;
	}
    }

  /* Add all the scalar code that can be taken out of the loops.
     This may include calculating the loop bounds, so do it before
     allocating the temporary.  */
  gfc_add_loop_ss_code (loop, loop->ss, false, where);

  /* If we want a temporary then create it.  */
  if (loop->temp_ss != NULL)
    {
      gcc_assert (loop->temp_ss->type == GFC_SS_TEMP);

      /* Make absolutely sure that this is a complete type.  */
      if (loop->temp_ss->string_length)
	loop->temp_ss->data.temp.type
		= gfc_get_character_type_len_for_eltype
			(TREE_TYPE (loop->temp_ss->data.temp.type),
			 loop->temp_ss->string_length);

      tmp = loop->temp_ss->data.temp.type;
      n = loop->temp_ss->data.temp.dimen;
      memset (&loop->temp_ss->data.info, 0, sizeof (gfc_ss_info));
      loop->temp_ss->type = GFC_SS_SECTION;
      loop->temp_ss->data.info.dimen = n;

      gcc_assert (loop->temp_ss->data.info.dimen != 0);
      for (n = 0; n < loop->temp_ss->data.info.dimen; n++)
	loop->temp_ss->data.info.dim[n] = n;

      gfc_trans_create_temp_array (&loop->pre, &loop->post, loop,
				   &loop->temp_ss->data.info, tmp, NULL_TREE,
				   false, true, false, where);
    }

  for (n = 0; n < loop->temp_dim; n++)
    loopspec[loop->order[n]] = NULL;

  mpz_clear (i);

  /* For array parameters we don't have loop variables, so don't calculate the
     translations.  */
  if (loop->array_parameter)
    return;

  /* Calculate the translation from loop variables to array indices.  */
  for (ss = loop->ss; ss != gfc_ss_terminator; ss = ss->loop_chain)
    {
      if (ss->type != GFC_SS_SECTION && ss->type != GFC_SS_COMPONENT
	    && ss->type != GFC_SS_CONSTRUCTOR)

	continue;

      info = &ss->data.info;

      for (n = 0; n < info->dimen; n++)
	{
	  /* If we are specifying the range the delta is already set.  */
	  if (loopspec[n] != ss)
	    {
	      dim = ss->data.info.dim[n];

	      /* Calculate the offset relative to the loop variable.
		 First multiply by the stride.  */
	      tmp = loop->from[n];
	      if (!integer_onep (info->stride[dim]))
		tmp = fold_build2_loc (input_location, MULT_EXPR,
				       gfc_array_index_type,
				       tmp, info->stride[dim]);

	      /* Then subtract this from our starting value.  */
	      tmp = fold_build2_loc (input_location, MINUS_EXPR,
				     gfc_array_index_type,
				     info->start[dim], tmp);

	      info->delta[dim] = gfc_evaluate_now (tmp, &loop->pre);
	    }
	}
    }
}


/* Calculate the size of a given array dimension from the bounds.  This
   is simply (ubound - lbound + 1) if this expression is positive
   or 0 if it is negative (pick either one if it is zero).  Optionally
   (if or_expr is present) OR the (expression != 0) condition to it.  */

tree
gfc_conv_array_extent_dim (tree lbound, tree ubound, tree* or_expr)
{
  tree res;
  tree cond;

  /* Calculate (ubound - lbound + 1).  */
  res = fold_build2_loc (input_location, MINUS_EXPR, gfc_array_index_type,
			 ubound, lbound);
  res = fold_build2_loc (input_location, PLUS_EXPR, gfc_array_index_type, res,
			 gfc_index_one_node);

  /* Check whether the size for this dimension is negative.  */
  cond = fold_build2_loc (input_location, LE_EXPR, boolean_type_node, res,
			  gfc_index_zero_node);
  res = fold_build3_loc (input_location, COND_EXPR, gfc_array_index_type, cond,
			 gfc_index_zero_node, res);

  /* Build OR expression.  */
  if (or_expr)
    *or_expr = fold_build2_loc (input_location, TRUTH_OR_EXPR,
				boolean_type_node, *or_expr, cond);

  return res;
}


/* For an array descriptor, get the total number of elements.  This is just
   the product of the extents along all dimensions.  */

tree
gfc_conv_descriptor_size (tree desc, int rank)
{
  tree res;
  int dim;

  res = gfc_index_one_node;

  for (dim = 0; dim < rank; ++dim)
    {
      tree lbound;
      tree ubound;
      tree extent;

      lbound = gfc_conv_descriptor_lbound_get (desc, gfc_rank_cst[dim]);
      ubound = gfc_conv_descriptor_ubound_get (desc, gfc_rank_cst[dim]);

      extent = gfc_conv_array_extent_dim (lbound, ubound, NULL);
      res = fold_build2_loc (input_location, MULT_EXPR, gfc_array_index_type,
			     res, extent);
    }

  return res;
}


/* Fills in an array descriptor, and returns the size of the array.  The size
   will be a simple_val, ie a variable or a constant.  Also calculates the
   offset of the base.  Returns the size of the array.
   {
    stride = 1;
    offset = 0;
    for (n = 0; n < rank; n++)
      {
	a.lbound[n] = specified_lower_bound;
	offset = offset + a.lbond[n] * stride;
	size = 1 - lbound;
	a.ubound[n] = specified_upper_bound;
	a.stride[n] = stride;
	size = siz >= 0 ? ubound + size : 0; //size = ubound + 1 - lbound
	stride = stride * size;
      }
    return (stride);
   }  */
/*GCC ARRAYS*/

static tree
gfc_array_init_size (tree descriptor, int rank, int corank, tree * poffset,
		     gfc_expr ** lower, gfc_expr ** upper,
		     stmtblock_t * pblock)
{
  tree type;
  tree tmp;
  tree size;
  tree offset;
  tree stride;
  tree or_expr;
  tree thencase;
  tree elsecase;
  tree var;
  stmtblock_t thenblock;
  stmtblock_t elseblock;
  gfc_expr *ubound;
  gfc_se se;
  int n;

  type = TREE_TYPE (descriptor);

  stride = gfc_index_one_node;
  offset = gfc_index_zero_node;

  /* Set the dtype.  */
  tmp = gfc_conv_descriptor_dtype (descriptor);
  gfc_add_modify (pblock, tmp, gfc_get_dtype (TREE_TYPE (descriptor)));

  or_expr = boolean_false_node;

  for (n = 0; n < rank; n++)
    {
      tree conv_lbound;
      tree conv_ubound;

      /* We have 3 possibilities for determining the size of the array:
	 lower == NULL    => lbound = 1, ubound = upper[n]
	 upper[n] = NULL  => lbound = 1, ubound = lower[n]
	 upper[n] != NULL => lbound = lower[n], ubound = upper[n]  */
      ubound = upper[n];

      /* Set lower bound.  */
      gfc_init_se (&se, NULL);
      if (lower == NULL)
	se.expr = gfc_index_one_node;
      else
	{
	  gcc_assert (lower[n]);
	  if (ubound)
	    {
	      gfc_conv_expr_type (&se, lower[n], gfc_array_index_type);
	      gfc_add_block_to_block (pblock, &se.pre);
	    }
	  else
	    {
	      se.expr = gfc_index_one_node;
	      ubound = lower[n];
	    }
	}
      gfc_conv_descriptor_lbound_set (pblock, descriptor, gfc_rank_cst[n],
				      se.expr);
      conv_lbound = se.expr;

      /* Work out the offset for this component.  */
      tmp = fold_build2_loc (input_location, MULT_EXPR, gfc_array_index_type,
			     se.expr, stride);
      offset = fold_build2_loc (input_location, MINUS_EXPR,
				gfc_array_index_type, offset, tmp);

      /* Set upper bound.  */
      gfc_init_se (&se, NULL);
      gcc_assert (ubound);
      gfc_conv_expr_type (&se, ubound, gfc_array_index_type);
      gfc_add_block_to_block (pblock, &se.pre);

      gfc_conv_descriptor_ubound_set (pblock, descriptor,
				      gfc_rank_cst[n], se.expr);
      conv_ubound = se.expr;

      /* Store the stride.  */
      gfc_conv_descriptor_stride_set (pblock, descriptor,
				      gfc_rank_cst[n], stride);

      /* Calculate size and check whether extent is negative.  */
      size = gfc_conv_array_extent_dim (conv_lbound, conv_ubound, &or_expr);

      /* Multiply the stride by the number of elements in this dimension.  */
      stride = fold_build2_loc (input_location, MULT_EXPR,
				gfc_array_index_type, stride, size);
      stride = gfc_evaluate_now (stride, pblock);
    }

  for (n = rank; n < rank + corank; n++)
    {
      ubound = upper[n];

      /* Set lower bound.  */
      gfc_init_se (&se, NULL);
      if (lower == NULL || lower[n] == NULL)
	{
	  gcc_assert (n == rank + corank - 1);
	  se.expr = gfc_index_one_node;
	}
      else
	{
	  if (ubound || n == rank + corank - 1)
	    {
	      gfc_conv_expr_type (&se, lower[n], gfc_array_index_type);
	      gfc_add_block_to_block (pblock, &se.pre);
	    }
	  else
	    {
	      se.expr = gfc_index_one_node;
	      ubound = lower[n];
	    }
	}
      gfc_conv_descriptor_lbound_set (pblock, descriptor, gfc_rank_cst[n],
				      se.expr);

      if (n < rank + corank - 1)
	{
	  gfc_init_se (&se, NULL);
	  gcc_assert (ubound);
	  gfc_conv_expr_type (&se, ubound, gfc_array_index_type);
	  gfc_add_block_to_block (pblock, &se.pre);
	  gfc_conv_descriptor_ubound_set (pblock, descriptor,
					  gfc_rank_cst[n], se.expr);
	}
    }

  /* The stride is the number of elements in the array, so multiply by the
     size of an element to get the total size.  */
  tmp = TYPE_SIZE_UNIT (gfc_get_element_type (type));
  size = fold_build2_loc (input_location, MULT_EXPR, gfc_array_index_type,
			  stride, fold_convert (gfc_array_index_type, tmp));

  if (poffset != NULL)
    {
      offset = gfc_evaluate_now (offset, pblock);
      *poffset = offset;
    }

  if (integer_zerop (or_expr))
    return size;
  if (integer_onep (or_expr))
    return gfc_index_zero_node;

  var = gfc_create_var (TREE_TYPE (size), "size");
  gfc_start_block (&thenblock);
  gfc_add_modify (&thenblock, var, gfc_index_zero_node);
  thencase = gfc_finish_block (&thenblock);

  gfc_start_block (&elseblock);
  gfc_add_modify (&elseblock, var, size);
  elsecase = gfc_finish_block (&elseblock);

  tmp = gfc_evaluate_now (or_expr, pblock);
  tmp = build3_v (COND_EXPR, tmp, thencase, elsecase);
  gfc_add_expr_to_block (pblock, tmp);

  return var;
}


/* Initializes the descriptor and generates a call to _gfor_allocate.  Does
   the work for an ALLOCATE statement.  */
/*GCC ARRAYS*/

bool
gfc_array_allocate (gfc_se * se, gfc_expr * expr, tree pstat)
{
  tree tmp;
  tree pointer;
  tree offset;
  tree size;
  gfc_expr **lower;
  gfc_expr **upper;
  gfc_ref *ref, *prev_ref = NULL;
  bool allocatable_array, coarray;

  ref = expr->ref;

  /* Find the last reference in the chain.  */
  while (ref && ref->next != NULL)
    {
      gcc_assert (ref->type != REF_ARRAY || ref->u.ar.type == AR_ELEMENT
		  || (ref->u.ar.dimen == 0 && ref->u.ar.codimen > 0));
      prev_ref = ref;
      ref = ref->next;
    }

  if (ref == NULL || ref->type != REF_ARRAY)
    return false;

  /* Return if this is a scalar coarray.  */
  if (!prev_ref && !expr->symtree->n.sym->attr.dimension)
    {
      gcc_assert (expr->symtree->n.sym->attr.codimension);
      return false;
    }
  else if (prev_ref && !prev_ref->u.c.component->attr.dimension)
    {
      gcc_assert (prev_ref->u.c.component->attr.codimension);
      return false;
    }

  if (!prev_ref)
    {
      allocatable_array = expr->symtree->n.sym->attr.allocatable;
      coarray = expr->symtree->n.sym->attr.codimension;
    }
  else
    {
      allocatable_array = prev_ref->u.c.component->attr.allocatable;
      coarray = prev_ref->u.c.component->attr.codimension;
    }

  /* Return if this is a scalar coarray.  */
  if ((!prev_ref && !expr->symtree->n.sym->attr.dimension)
      || (prev_ref && !prev_ref->u.c.component->attr.dimension))
    {
      gcc_assert (coarray);
      return false;
    }

  /* Figure out the size of the array.  */
  switch (ref->u.ar.type)
    {
    case AR_ELEMENT:
      if (!coarray)
	{
	  lower = NULL;
	  upper = ref->u.ar.start;
	  break;
	}
      /* Fall through.  */

    case AR_SECTION:
      lower = ref->u.ar.start;
      upper = ref->u.ar.end;
      break;

    case AR_FULL:
      gcc_assert (ref->u.ar.as->type == AS_EXPLICIT);

      lower = ref->u.ar.as->lower;
      upper = ref->u.ar.as->upper;
      break;

    default:
      gcc_unreachable ();
      break;
    }

  size = gfc_array_init_size (se->expr, ref->u.ar.as->rank,
			      ref->u.ar.as->corank, &offset, lower, upper,
			      &se->pre);

  /* Allocate memory to store the data.  */
  pointer = gfc_conv_descriptor_data_get (se->expr);
  STRIP_NOPS (pointer);

  /* The allocate_array variants take the old pointer as first argument.  */
  if (allocatable_array)
    tmp = gfc_allocate_array_with_status (&se->pre, pointer, size, pstat, expr);
  else
    tmp = gfc_allocate_with_status (&se->pre, size, pstat);
  tmp = fold_build2_loc (input_location, MODIFY_EXPR, void_type_node, pointer,
			 tmp);
  gfc_add_expr_to_block (&se->pre, tmp);

  gfc_conv_descriptor_offset_set (&se->pre, se->expr, offset);

  if (expr->ts.type == BT_DERIVED
	&& expr->ts.u.derived->attr.alloc_comp)
    {
      tmp = gfc_nullify_alloc_comp (expr->ts.u.derived, se->expr,
				    ref->u.ar.as->rank);
      gfc_add_expr_to_block (&se->pre, tmp);
    }

  return true;
}


/* Deallocate an array variable.  Also used when an allocated variable goes
   out of scope.  */
/*GCC ARRAYS*/

tree
gfc_array_deallocate (tree descriptor, tree pstat, gfc_expr* expr)
{
  tree var;
  tree tmp;
  stmtblock_t block;

  gfc_start_block (&block);
  /* Get a pointer to the data.  */
  var = gfc_conv_descriptor_data_get (descriptor);
  STRIP_NOPS (var);

  /* Parameter is the address of the data component.  */
  tmp = gfc_deallocate_with_status (var, pstat, false, expr);
  gfc_add_expr_to_block (&block, tmp);

  /* Zero the data pointer.  */
  tmp = fold_build2_loc (input_location, MODIFY_EXPR, void_type_node,
			 var, build_int_cst (TREE_TYPE (var), 0));
  gfc_add_expr_to_block (&block, tmp);

  return gfc_finish_block (&block);
}


/* Create an array constructor from an initialization expression.
   We assume the frontend already did any expansions and conversions.  */

tree
gfc_conv_array_initializer (tree type, gfc_expr * expr)
{
  gfc_constructor *c;
  tree tmp;
  gfc_se se;
  HOST_WIDE_INT hi;
  unsigned HOST_WIDE_INT lo;
  tree index;
  VEC(constructor_elt,gc) *v = NULL;

  switch (expr->expr_type)
    {
    case EXPR_CONSTANT:
    case EXPR_STRUCTURE:
      /* A single scalar or derived type value.  Create an array with all
         elements equal to that value.  */
      gfc_init_se (&se, NULL);
      
      if (expr->expr_type == EXPR_CONSTANT)
	gfc_conv_constant (&se, expr);
      else
	gfc_conv_structure (&se, expr, 1);

      tmp = TYPE_MAX_VALUE (TYPE_DOMAIN (type));
      gcc_assert (tmp && INTEGER_CST_P (tmp));
      hi = TREE_INT_CST_HIGH (tmp);
      lo = TREE_INT_CST_LOW (tmp);
      lo++;
      if (lo == 0)
	hi++;
      /* This will probably eat buckets of memory for large arrays.  */
      while (hi != 0 || lo != 0)
        {
	  CONSTRUCTOR_APPEND_ELT (v, NULL_TREE, se.expr);
          if (lo == 0)
            hi--;
          lo--;
        }
      break;

    case EXPR_ARRAY:
      /* Create a vector of all the elements.  */
      for (c = gfc_constructor_first (expr->value.constructor);
	   c; c = gfc_constructor_next (c))
        {
          if (c->iterator)
            {
              /* Problems occur when we get something like
                 integer :: a(lots) = (/(i, i=1, lots)/)  */
              gfc_fatal_error ("The number of elements in the array constructor "
			       "at %L requires an increase of the allowed %d "
			       "upper limit.   See -fmax-array-constructor "
			       "option", &expr->where,
			       gfc_option.flag_max_array_constructor);
	      return NULL_TREE;
	    }
          if (mpz_cmp_si (c->offset, 0) != 0)
            index = gfc_conv_mpz_to_tree (c->offset, gfc_index_integer_kind);
          else
            index = NULL_TREE;
<<<<<<< HEAD
	  mpz_init (maxval);
          if (mpz_cmp_si (c->repeat, 0) != 0)
            {
              tree tmp1, tmp2;

              mpz_set (maxval, c->repeat);
              mpz_add (maxval, c->offset, maxval);
              mpz_sub_ui (maxval, maxval, 1);
              tmp2 = gfc_conv_mpz_to_tree (maxval, gfc_index_integer_kind);
              if (mpz_cmp_si (c->offset, 0) != 0)
                {
                  mpz_add_ui (maxval, c->offset, 1);
                  tmp1 = gfc_conv_mpz_to_tree (maxval, gfc_index_integer_kind);
                }
              else
                tmp1 = gfc_conv_mpz_to_tree (c->offset, gfc_index_integer_kind);

              range = fold_build2 (RANGE_EXPR, integer_type_node, tmp1, tmp2);
            }
          else
            range = NULL;
	  mpz_clear (maxval);
=======
>>>>>>> 6e7f08ad

          gfc_init_se (&se, NULL);
	  switch (c->expr->expr_type)
	    {
	    case EXPR_CONSTANT:
	      gfc_conv_constant (&se, c->expr);
	      CONSTRUCTOR_APPEND_ELT (v, index, se.expr);
	      break;

	    case EXPR_STRUCTURE:
              gfc_conv_structure (&se, c->expr, 1);
	      CONSTRUCTOR_APPEND_ELT (v, index, se.expr);
	      break;


	    default:
	      /* Catch those occasional beasts that do not simplify
		 for one reason or another, assuming that if they are
		 standard defying the frontend will catch them.  */
	      gfc_conv_expr (&se, c->expr);
	      CONSTRUCTOR_APPEND_ELT (v, index, se.expr);
	      break;
	    }
        }
      break;

    case EXPR_NULL:
      return gfc_build_null_descriptor (type);

    default:
      gcc_unreachable ();
    }

  /* Create a constructor from the list of elements.  */
  tmp = build_constructor (type, v);
  TREE_CONSTANT (tmp) = 1;
  return tmp;
}


/* Generate code to evaluate non-constant array bounds.  Sets *poffset and
   returns the size (in elements) of the array.  */

static tree
gfc_trans_array_bounds (tree type, gfc_symbol * sym, tree * poffset,
                        stmtblock_t * pblock)
{
  gfc_array_spec *as;
  tree size;
  tree stride;
  tree offset;
  tree ubound;
  tree lbound;
  tree tmp;
  gfc_se se;

  int dim;

  as = sym->as;

  size = gfc_index_one_node;
  offset = gfc_index_zero_node;
  for (dim = 0; dim < as->rank; dim++)
    {
      /* Evaluate non-constant array bound expressions.  */
      lbound = GFC_TYPE_ARRAY_LBOUND (type, dim);
      if (as->lower[dim] && !INTEGER_CST_P (lbound))
        {
          gfc_init_se (&se, NULL);
          gfc_conv_expr_type (&se, as->lower[dim], gfc_array_index_type);
          gfc_add_block_to_block (pblock, &se.pre);
          gfc_add_modify (pblock, lbound, se.expr);
        }
      ubound = GFC_TYPE_ARRAY_UBOUND (type, dim);
      if (as->upper[dim] && !INTEGER_CST_P (ubound))
        {
          gfc_init_se (&se, NULL);
          gfc_conv_expr_type (&se, as->upper[dim], gfc_array_index_type);
          gfc_add_block_to_block (pblock, &se.pre);
          gfc_add_modify (pblock, ubound, se.expr);
        }
      /* The offset of this dimension.  offset = offset - lbound * stride.  */
      tmp = fold_build2_loc (input_location, MULT_EXPR, gfc_array_index_type,
			     lbound, size);
      offset = fold_build2_loc (input_location, MINUS_EXPR, gfc_array_index_type,
				offset, tmp);

      /* The size of this dimension, and the stride of the next.  */
      if (dim + 1 < as->rank)
        stride = GFC_TYPE_ARRAY_STRIDE (type, dim + 1);
      else
	stride = GFC_TYPE_ARRAY_SIZE (type);

      if (ubound != NULL_TREE && !(stride && INTEGER_CST_P (stride)))
        {
          /* Calculate stride = size * (ubound + 1 - lbound).  */
          tmp = fold_build2_loc (input_location, MINUS_EXPR,
				 gfc_array_index_type,
				 gfc_index_one_node, lbound);
          tmp = fold_build2_loc (input_location, PLUS_EXPR,
				 gfc_array_index_type, ubound, tmp);
          tmp = fold_build2_loc (input_location, MULT_EXPR,
				 gfc_array_index_type, size, tmp);
          if (stride)
            gfc_add_modify (pblock, stride, tmp);
          else
            stride = gfc_evaluate_now (tmp, pblock);

	  /* Make sure that negative size arrays are translated
	     to being zero size.  */
	  tmp = fold_build2_loc (input_location, GE_EXPR, boolean_type_node,
				 stride, gfc_index_zero_node);
	  tmp = fold_build3_loc (input_location, COND_EXPR,
				 gfc_array_index_type, tmp,
				 stride, gfc_index_zero_node);
	  gfc_add_modify (pblock, stride, tmp);
        }

      size = stride;
    }

  gfc_trans_vla_type_sizes (sym, pblock);

  *poffset = offset;
  return size;
}


/* Generate code to initialize/allocate an array variable.  */

void
gfc_trans_auto_array_allocation (tree decl, gfc_symbol * sym,
				 gfc_wrapped_block * block)
{
  stmtblock_t init;
  tree type;
  tree tmp;
  tree size;
  tree offset;
  bool onstack;

  gcc_assert (!(sym->attr.pointer || sym->attr.allocatable));

  /* Do nothing for USEd variables.  */
  if (sym->attr.use_assoc)
    return;

  type = TREE_TYPE (decl);
  gcc_assert (GFC_ARRAY_TYPE_P (type));
  onstack = TREE_CODE (type) != POINTER_TYPE;

  gfc_start_block (&init);

  /* Evaluate character string length.  */
  if (sym->ts.type == BT_CHARACTER
      && onstack && !INTEGER_CST_P (sym->ts.u.cl->backend_decl))
    {
      gfc_conv_string_length (sym->ts.u.cl, NULL, &init);

      gfc_trans_vla_type_sizes (sym, &init);

      /* Emit a DECL_EXPR for this variable, which will cause the
	 gimplifier to allocate storage, and all that good stuff.  */
      tmp = fold_build1_loc (input_location, DECL_EXPR, TREE_TYPE (decl), decl);
      gfc_add_expr_to_block (&init, tmp);
    }

  if (onstack)
    {
      gfc_add_init_cleanup (block, gfc_finish_block (&init), NULL_TREE);
      return;
    }

  type = TREE_TYPE (type);

  gcc_assert (!sym->attr.use_assoc);
  gcc_assert (!TREE_STATIC (decl));
  gcc_assert (!sym->module);

  if (sym->ts.type == BT_CHARACTER
      && !INTEGER_CST_P (sym->ts.u.cl->backend_decl))
    gfc_conv_string_length (sym->ts.u.cl, NULL, &init);

  size = gfc_trans_array_bounds (type, sym, &offset, &init);

  /* Don't actually allocate space for Cray Pointees.  */
  if (sym->attr.cray_pointee)
    {
      if (TREE_CODE (GFC_TYPE_ARRAY_OFFSET (type)) == VAR_DECL)
	gfc_add_modify (&init, GFC_TYPE_ARRAY_OFFSET (type), offset);

      gfc_add_init_cleanup (block, gfc_finish_block (&init), NULL_TREE);
      return;
    }

  /* The size is the number of elements in the array, so multiply by the
     size of an element to get the total size.  */
  tmp = TYPE_SIZE_UNIT (gfc_get_element_type (type));
  size = fold_build2_loc (input_location, MULT_EXPR, gfc_array_index_type,
			  size, fold_convert (gfc_array_index_type, tmp));

  /* Allocate memory to hold the data.  */
  tmp = gfc_call_malloc (&init, TREE_TYPE (decl), size);
  gfc_add_modify (&init, decl, tmp);

  /* Set offset of the array.  */
  if (TREE_CODE (GFC_TYPE_ARRAY_OFFSET (type)) == VAR_DECL)
    gfc_add_modify (&init, GFC_TYPE_ARRAY_OFFSET (type), offset);

  /* Automatic arrays should not have initializers.  */
  gcc_assert (!sym->value);

  /* Free the temporary.  */
  tmp = gfc_call_free (convert (pvoid_type_node, decl));

  gfc_add_init_cleanup (block, gfc_finish_block (&init), tmp);
}


/* Generate entry and exit code for g77 calling convention arrays.  */

void
gfc_trans_g77_array (gfc_symbol * sym, gfc_wrapped_block * block)
{
  tree parm;
  tree type;
  locus loc;
  tree offset;
  tree tmp;
  tree stmt;  
  stmtblock_t init;

  gfc_get_backend_locus (&loc);
  gfc_set_backend_locus (&sym->declared_at);

  /* Descriptor type.  */
  parm = sym->backend_decl;
  type = TREE_TYPE (parm);
  gcc_assert (GFC_ARRAY_TYPE_P (type));

  gfc_start_block (&init);

  if (sym->ts.type == BT_CHARACTER
      && TREE_CODE (sym->ts.u.cl->backend_decl) == VAR_DECL)
    gfc_conv_string_length (sym->ts.u.cl, NULL, &init);

  /* Evaluate the bounds of the array.  */
  gfc_trans_array_bounds (type, sym, &offset, &init);

  /* Set the offset.  */
  if (TREE_CODE (GFC_TYPE_ARRAY_OFFSET (type)) == VAR_DECL)
    gfc_add_modify (&init, GFC_TYPE_ARRAY_OFFSET (type), offset);

  /* Set the pointer itself if we aren't using the parameter directly.  */
  if (TREE_CODE (parm) != PARM_DECL)
    {
      tmp = convert (TREE_TYPE (parm), GFC_DECL_SAVED_DESCRIPTOR (parm));
      gfc_add_modify (&init, parm, tmp);
    }
  stmt = gfc_finish_block (&init);

  gfc_set_backend_locus (&loc);

  /* Add the initialization code to the start of the function.  */

  if (sym->attr.optional || sym->attr.not_always_present)
    {
      tmp = gfc_conv_expr_present (sym);
      stmt = build3_v (COND_EXPR, tmp, stmt, build_empty_stmt (input_location));
    }
  
  gfc_add_init_cleanup (block, stmt, NULL_TREE);
}


/* Modify the descriptor of an array parameter so that it has the
   correct lower bound.  Also move the upper bound accordingly.
   If the array is not packed, it will be copied into a temporary.
   For each dimension we set the new lower and upper bounds.  Then we copy the
   stride and calculate the offset for this dimension.  We also work out
   what the stride of a packed array would be, and see it the two match.
   If the array need repacking, we set the stride to the values we just
   calculated, recalculate the offset and copy the array data.
   Code is also added to copy the data back at the end of the function.
   */

void
gfc_trans_dummy_array_bias (gfc_symbol * sym, tree tmpdesc,
			    gfc_wrapped_block * block)
{
  tree size;
  tree type;
  tree offset;
  locus loc;
  stmtblock_t init;
  tree stmtInit, stmtCleanup;
  tree lbound;
  tree ubound;
  tree dubound;
  tree dlbound;
  tree dumdesc;
  tree tmp;
  tree stride, stride2;
  tree stmt_packed;
  tree stmt_unpacked;
  tree partial;
  gfc_se se;
  int n;
  int checkparm;
  int no_repack;
  bool optional_arg;

  /* Do nothing for pointer and allocatable arrays.  */
  if (sym->attr.pointer || sym->attr.allocatable)
    return;

  if (sym->attr.dummy && gfc_is_nodesc_array (sym))
    {
      gfc_trans_g77_array (sym, block);
      return;
    }

  gfc_get_backend_locus (&loc);
  gfc_set_backend_locus (&sym->declared_at);

  /* Descriptor type.  */
  type = TREE_TYPE (tmpdesc);
  gcc_assert (GFC_ARRAY_TYPE_P (type));
  dumdesc = GFC_DECL_SAVED_DESCRIPTOR (tmpdesc);
  dumdesc = build_fold_indirect_ref_loc (input_location, dumdesc);
  gfc_start_block (&init);

  if (sym->ts.type == BT_CHARACTER
      && TREE_CODE (sym->ts.u.cl->backend_decl) == VAR_DECL)
    gfc_conv_string_length (sym->ts.u.cl, NULL, &init);

  checkparm = (sym->as->type == AS_EXPLICIT
	       && (gfc_option.rtcheck & GFC_RTCHECK_BOUNDS));

  no_repack = !(GFC_DECL_PACKED_ARRAY (tmpdesc)
		|| GFC_DECL_PARTIAL_PACKED_ARRAY (tmpdesc));

  if (GFC_DECL_PARTIAL_PACKED_ARRAY (tmpdesc))
    {
      /* For non-constant shape arrays we only check if the first dimension
	 is contiguous.  Repacking higher dimensions wouldn't gain us
	 anything as we still don't know the array stride.  */
      partial = gfc_create_var (boolean_type_node, "partial");
      TREE_USED (partial) = 1;
      tmp = gfc_conv_descriptor_stride_get (dumdesc, gfc_rank_cst[0]);
      tmp = fold_build2_loc (input_location, EQ_EXPR, boolean_type_node, tmp,
			     gfc_index_one_node);
      gfc_add_modify (&init, partial, tmp);
    }
  else
    partial = NULL_TREE;

  /* The naming of stmt_unpacked and stmt_packed may be counter-intuitive
     here, however I think it does the right thing.  */
  if (no_repack)
    {
      /* Set the first stride.  */
      stride = gfc_conv_descriptor_stride_get (dumdesc, gfc_rank_cst[0]);
      stride = gfc_evaluate_now (stride, &init);

      tmp = fold_build2_loc (input_location, EQ_EXPR, boolean_type_node,
			     stride, gfc_index_zero_node);
      tmp = fold_build3_loc (input_location, COND_EXPR, gfc_array_index_type,
			     tmp, gfc_index_one_node, stride);
      stride = GFC_TYPE_ARRAY_STRIDE (type, 0);
      gfc_add_modify (&init, stride, tmp);

      /* Allow the user to disable array repacking.  */
      stmt_unpacked = NULL_TREE;
    }
  else
    {
      gcc_assert (integer_onep (GFC_TYPE_ARRAY_STRIDE (type, 0)));
      /* A library call to repack the array if necessary.  */
      tmp = GFC_DECL_SAVED_DESCRIPTOR (tmpdesc);
      stmt_unpacked = build_call_expr_loc (input_location,
				       gfor_fndecl_in_pack, 1, tmp);

      stride = gfc_index_one_node;

      if (gfc_option.warn_array_temp)
	gfc_warning ("Creating array temporary at %L", &loc);
    }

  /* This is for the case where the array data is used directly without
     calling the repack function.  */
  if (no_repack || partial != NULL_TREE)
    stmt_packed = gfc_conv_descriptor_data_get (dumdesc);
  else
    stmt_packed = NULL_TREE;

  /* Assign the data pointer.  */
  if (stmt_packed != NULL_TREE && stmt_unpacked != NULL_TREE)
    {
      /* Don't repack unknown shape arrays when the first stride is 1.  */
      tmp = fold_build3_loc (input_location, COND_EXPR, TREE_TYPE (stmt_packed),
			     partial, stmt_packed, stmt_unpacked);
    }
  else
    tmp = stmt_packed != NULL_TREE ? stmt_packed : stmt_unpacked;
  gfc_add_modify (&init, tmpdesc, fold_convert (type, tmp));

  offset = gfc_index_zero_node;
  size = gfc_index_one_node;

  /* Evaluate the bounds of the array.  */
  for (n = 0; n < sym->as->rank; n++)
    {
      if (checkparm || !sym->as->upper[n])
	{
	  /* Get the bounds of the actual parameter.  */
	  dubound = gfc_conv_descriptor_ubound_get (dumdesc, gfc_rank_cst[n]);
	  dlbound = gfc_conv_descriptor_lbound_get (dumdesc, gfc_rank_cst[n]);
	}
      else
	{
	  dubound = NULL_TREE;
	  dlbound = NULL_TREE;
	}

      lbound = GFC_TYPE_ARRAY_LBOUND (type, n);
      if (!INTEGER_CST_P (lbound))
	{
	  gfc_init_se (&se, NULL);
	  gfc_conv_expr_type (&se, sym->as->lower[n],
			      gfc_array_index_type);
	  gfc_add_block_to_block (&init, &se.pre);
	  gfc_add_modify (&init, lbound, se.expr);
	}

      ubound = GFC_TYPE_ARRAY_UBOUND (type, n);
      /* Set the desired upper bound.  */
      if (sym->as->upper[n])
	{
	  /* We know what we want the upper bound to be.  */
	  if (!INTEGER_CST_P (ubound))
	    {
	      gfc_init_se (&se, NULL);
	      gfc_conv_expr_type (&se, sym->as->upper[n],
				  gfc_array_index_type);
	      gfc_add_block_to_block (&init, &se.pre);
	      gfc_add_modify (&init, ubound, se.expr);
	    }

	  /* Check the sizes match.  */
	  if (checkparm)
	    {
	      /* Check (ubound(a) - lbound(a) == ubound(b) - lbound(b)).  */
	      char * msg;
	      tree temp;

	      temp = fold_build2_loc (input_location, MINUS_EXPR,
				      gfc_array_index_type, ubound, lbound);
	      temp = fold_build2_loc (input_location, PLUS_EXPR,
				      gfc_array_index_type,
				      gfc_index_one_node, temp);
	      stride2 = fold_build2_loc (input_location, MINUS_EXPR,
					 gfc_array_index_type, dubound,
					 dlbound);
	      stride2 = fold_build2_loc (input_location, PLUS_EXPR,
					 gfc_array_index_type,
					 gfc_index_one_node, stride2);
	      tmp = fold_build2_loc (input_location, NE_EXPR,
				     gfc_array_index_type, temp, stride2);
	      asprintf (&msg, "Dimension %d of array '%s' has extent "
			"%%ld instead of %%ld", n+1, sym->name);

	      gfc_trans_runtime_check (true, false, tmp, &init, &loc, msg, 
			fold_convert (long_integer_type_node, temp),
			fold_convert (long_integer_type_node, stride2));

	      gfc_free (msg);
	    }
	}
      else
	{
	  /* For assumed shape arrays move the upper bound by the same amount
	     as the lower bound.  */
	  tmp = fold_build2_loc (input_location, MINUS_EXPR,
				 gfc_array_index_type, dubound, dlbound);
	  tmp = fold_build2_loc (input_location, PLUS_EXPR,
				 gfc_array_index_type, tmp, lbound);
	  gfc_add_modify (&init, ubound, tmp);
	}
      /* The offset of this dimension.  offset = offset - lbound * stride.  */
      tmp = fold_build2_loc (input_location, MULT_EXPR, gfc_array_index_type,
			     lbound, stride);
      offset = fold_build2_loc (input_location, MINUS_EXPR,
				gfc_array_index_type, offset, tmp);

      /* The size of this dimension, and the stride of the next.  */
      if (n + 1 < sym->as->rank)
	{
	  stride = GFC_TYPE_ARRAY_STRIDE (type, n + 1);

	  if (no_repack || partial != NULL_TREE)
	    stmt_unpacked =
	      gfc_conv_descriptor_stride_get (dumdesc, gfc_rank_cst[n+1]);

	  /* Figure out the stride if not a known constant.  */
	  if (!INTEGER_CST_P (stride))
	    {
	      if (no_repack)
		stmt_packed = NULL_TREE;
	      else
		{
		  /* Calculate stride = size * (ubound + 1 - lbound).  */
		  tmp = fold_build2_loc (input_location, MINUS_EXPR,
					 gfc_array_index_type,
					 gfc_index_one_node, lbound);
		  tmp = fold_build2_loc (input_location, PLUS_EXPR,
					 gfc_array_index_type, ubound, tmp);
		  size = fold_build2_loc (input_location, MULT_EXPR,
					  gfc_array_index_type, size, tmp);
		  stmt_packed = size;
		}

	      /* Assign the stride.  */
	      if (stmt_packed != NULL_TREE && stmt_unpacked != NULL_TREE)
		tmp = fold_build3_loc (input_location, COND_EXPR,
				       gfc_array_index_type, partial,
				       stmt_unpacked, stmt_packed);
	      else
		tmp = (stmt_packed != NULL_TREE) ? stmt_packed : stmt_unpacked;
	      gfc_add_modify (&init, stride, tmp);
	    }
	}
      else
	{
	  stride = GFC_TYPE_ARRAY_SIZE (type);

	  if (stride && !INTEGER_CST_P (stride))
	    {
	      /* Calculate size = stride * (ubound + 1 - lbound).  */
	      tmp = fold_build2_loc (input_location, MINUS_EXPR,
				     gfc_array_index_type,
				     gfc_index_one_node, lbound);
	      tmp = fold_build2_loc (input_location, PLUS_EXPR,
				     gfc_array_index_type,
				     ubound, tmp);
	      tmp = fold_build2_loc (input_location, MULT_EXPR,
				     gfc_array_index_type,
				     GFC_TYPE_ARRAY_STRIDE (type, n), tmp);
	      gfc_add_modify (&init, stride, tmp);
	    }
	}
    }

  /* Set the offset.  */
  if (TREE_CODE (GFC_TYPE_ARRAY_OFFSET (type)) == VAR_DECL)
    gfc_add_modify (&init, GFC_TYPE_ARRAY_OFFSET (type), offset);

  gfc_trans_vla_type_sizes (sym, &init);

  stmtInit = gfc_finish_block (&init);

  /* Only do the entry/initialization code if the arg is present.  */
  dumdesc = GFC_DECL_SAVED_DESCRIPTOR (tmpdesc);
  optional_arg = (sym->attr.optional
		  || (sym->ns->proc_name->attr.entry_master
		      && sym->attr.dummy));
  if (optional_arg)
    {
      tmp = gfc_conv_expr_present (sym);
      stmtInit = build3_v (COND_EXPR, tmp, stmtInit,
			   build_empty_stmt (input_location));
    }

  /* Cleanup code.  */
  if (no_repack)
    stmtCleanup = NULL_TREE;
  else
    {
      stmtblock_t cleanup;
      gfc_start_block (&cleanup);

      if (sym->attr.intent != INTENT_IN)
	{
	  /* Copy the data back.  */
	  tmp = build_call_expr_loc (input_location,
				 gfor_fndecl_in_unpack, 2, dumdesc, tmpdesc);
	  gfc_add_expr_to_block (&cleanup, tmp);
	}

      /* Free the temporary.  */
      tmp = gfc_call_free (tmpdesc);
      gfc_add_expr_to_block (&cleanup, tmp);

      stmtCleanup = gfc_finish_block (&cleanup);
	
      /* Only do the cleanup if the array was repacked.  */
      tmp = build_fold_indirect_ref_loc (input_location, dumdesc);
      tmp = gfc_conv_descriptor_data_get (tmp);
      tmp = fold_build2_loc (input_location, NE_EXPR, boolean_type_node,
			     tmp, tmpdesc);
      stmtCleanup = build3_v (COND_EXPR, tmp, stmtCleanup,
			      build_empty_stmt (input_location));

      if (optional_arg)
	{
	  tmp = gfc_conv_expr_present (sym);
	  stmtCleanup = build3_v (COND_EXPR, tmp, stmtCleanup,
				  build_empty_stmt (input_location));
	}
    }

  /* We don't need to free any memory allocated by internal_pack as it will
     be freed at the end of the function by pop_context.  */
  gfc_add_init_cleanup (block, stmtInit, stmtCleanup);
}


/* Calculate the overall offset, including subreferences.  */
static void
gfc_get_dataptr_offset (stmtblock_t *block, tree parm, tree desc, tree offset,
			bool subref, gfc_expr *expr)
{
  tree tmp;
  tree field;
  tree stride;
  tree index;
  gfc_ref *ref;
  gfc_se start;
  int n;

  /* If offset is NULL and this is not a subreferenced array, there is
     nothing to do.  */
  if (offset == NULL_TREE)
    {
      if (subref)
	offset = gfc_index_zero_node;
      else
	return;
    }

  tmp = gfc_conv_array_data (desc);
  tmp = build_fold_indirect_ref_loc (input_location,
				 tmp);
  tmp = gfc_build_array_ref (tmp, offset, NULL);

  /* Offset the data pointer for pointer assignments from arrays with
     subreferences; e.g. my_integer => my_type(:)%integer_component.  */
  if (subref)
    {
      /* Go past the array reference.  */
      for (ref = expr->ref; ref; ref = ref->next)
	if (ref->type == REF_ARRAY &&
	      ref->u.ar.type != AR_ELEMENT)
	  {
	    ref = ref->next;
	    break;
	  }

      /* Calculate the offset for each subsequent subreference.  */
      for (; ref; ref = ref->next)
	{
	  switch (ref->type)
	    {
	    case REF_COMPONENT:
	      field = ref->u.c.component->backend_decl;
	      gcc_assert (field && TREE_CODE (field) == FIELD_DECL);
	      tmp = fold_build3_loc (input_location, COMPONENT_REF,
				     TREE_TYPE (field),
				     tmp, field, NULL_TREE);
	      break;

	    case REF_SUBSTRING:
	      gcc_assert (TREE_CODE (TREE_TYPE (tmp)) == ARRAY_TYPE);
	      gfc_init_se (&start, NULL);
	      gfc_conv_expr_type (&start, ref->u.ss.start, gfc_charlen_type_node);
	      gfc_add_block_to_block (block, &start.pre);
	      tmp = gfc_build_array_ref (tmp, start.expr, NULL);
	      break;

	    case REF_ARRAY:
	      gcc_assert (TREE_CODE (TREE_TYPE (tmp)) == ARRAY_TYPE
			    && ref->u.ar.type == AR_ELEMENT);

	      /* TODO - Add bounds checking.  */
	      stride = gfc_index_one_node;
	      index = gfc_index_zero_node;
	      for (n = 0; n < ref->u.ar.dimen; n++)
		{
		  tree itmp;
		  tree jtmp;

		  /* Update the index.  */
		  gfc_init_se (&start, NULL);
		  gfc_conv_expr_type (&start, ref->u.ar.start[n], gfc_array_index_type);
		  itmp = gfc_evaluate_now (start.expr, block);
		  gfc_init_se (&start, NULL);
		  gfc_conv_expr_type (&start, ref->u.ar.as->lower[n], gfc_array_index_type);
		  jtmp = gfc_evaluate_now (start.expr, block);
		  itmp = fold_build2_loc (input_location, MINUS_EXPR,
					  gfc_array_index_type, itmp, jtmp);
		  itmp = fold_build2_loc (input_location, MULT_EXPR,
					  gfc_array_index_type, itmp, stride);
		  index = fold_build2_loc (input_location, PLUS_EXPR,
					  gfc_array_index_type, itmp, index);
		  index = gfc_evaluate_now (index, block);

		  /* Update the stride.  */
		  gfc_init_se (&start, NULL);
		  gfc_conv_expr_type (&start, ref->u.ar.as->upper[n], gfc_array_index_type);
		  itmp =  fold_build2_loc (input_location, MINUS_EXPR,
					   gfc_array_index_type, start.expr,
					   jtmp);
		  itmp =  fold_build2_loc (input_location, PLUS_EXPR,
					   gfc_array_index_type,
					   gfc_index_one_node, itmp);
		  stride =  fold_build2_loc (input_location, MULT_EXPR,
					     gfc_array_index_type, stride, itmp);
		  stride = gfc_evaluate_now (stride, block);
		}

	      /* Apply the index to obtain the array element.  */
	      tmp = gfc_build_array_ref (tmp, index, NULL);
	      break;

	    default:
	      gcc_unreachable ();
	      break;
	    }
	}
    }

  /* Set the target data pointer.  */
  offset = gfc_build_addr_expr (gfc_array_dataptr_type (desc), tmp);
  gfc_conv_descriptor_data_set (block, parm, offset);
}


/* gfc_conv_expr_descriptor needs the string length an expression
   so that the size of the temporary can be obtained.  This is done
   by adding up the string lengths of all the elements in the
   expression.  Function with non-constant expressions have their
   string lengths mapped onto the actual arguments using the
   interface mapping machinery in trans-expr.c.  */
static void
get_array_charlen (gfc_expr *expr, gfc_se *se)
{
  gfc_interface_mapping mapping;
  gfc_formal_arglist *formal;
  gfc_actual_arglist *arg;
  gfc_se tse;

  if (expr->ts.u.cl->length
	&& gfc_is_constant_expr (expr->ts.u.cl->length))
    {
      if (!expr->ts.u.cl->backend_decl)
	gfc_conv_string_length (expr->ts.u.cl, expr, &se->pre);
      return;
    }

  switch (expr->expr_type)
    {
    case EXPR_OP:
      get_array_charlen (expr->value.op.op1, se);

      /* For parentheses the expression ts.u.cl is identical.  */
      if (expr->value.op.op == INTRINSIC_PARENTHESES)
	return;

     expr->ts.u.cl->backend_decl =
		gfc_create_var (gfc_charlen_type_node, "sln");

      if (expr->value.op.op2)
	{
	  get_array_charlen (expr->value.op.op2, se);

	  gcc_assert (expr->value.op.op == INTRINSIC_CONCAT);

	  /* Add the string lengths and assign them to the expression
	     string length backend declaration.  */
	  gfc_add_modify (&se->pre, expr->ts.u.cl->backend_decl,
			  fold_build2_loc (input_location, PLUS_EXPR,
				gfc_charlen_type_node,
				expr->value.op.op1->ts.u.cl->backend_decl,
				expr->value.op.op2->ts.u.cl->backend_decl));
	}
      else
	gfc_add_modify (&se->pre, expr->ts.u.cl->backend_decl,
			expr->value.op.op1->ts.u.cl->backend_decl);
      break;

    case EXPR_FUNCTION:
      if (expr->value.function.esym == NULL
	    || expr->ts.u.cl->length->expr_type == EXPR_CONSTANT)
	{
	  gfc_conv_string_length (expr->ts.u.cl, expr, &se->pre);
	  break;
	}

      /* Map expressions involving the dummy arguments onto the actual
	 argument expressions.  */
      gfc_init_interface_mapping (&mapping);
      formal = expr->symtree->n.sym->formal;
      arg = expr->value.function.actual;

      /* Set se = NULL in the calls to the interface mapping, to suppress any
	 backend stuff.  */
      for (; arg != NULL; arg = arg->next, formal = formal ? formal->next : NULL)
	{
	  if (!arg->expr)
	    continue;
	  if (formal->sym)
	  gfc_add_interface_mapping (&mapping, formal->sym, NULL, arg->expr);
	}

      gfc_init_se (&tse, NULL);

      /* Build the expression for the character length and convert it.  */
      gfc_apply_interface_mapping (&mapping, &tse, expr->ts.u.cl->length);

      gfc_add_block_to_block (&se->pre, &tse.pre);
      gfc_add_block_to_block (&se->post, &tse.post);
      tse.expr = fold_convert (gfc_charlen_type_node, tse.expr);
      tse.expr = fold_build2_loc (input_location, MAX_EXPR,
				  gfc_charlen_type_node, tse.expr,
				  build_int_cst (gfc_charlen_type_node, 0));
      expr->ts.u.cl->backend_decl = tse.expr;
      gfc_free_interface_mapping (&mapping);
      break;

    default:
      gfc_conv_string_length (expr->ts.u.cl, expr, &se->pre);
      break;
    }
}


/* Convert an array for passing as an actual argument.  Expressions and
   vector subscripts are evaluated and stored in a temporary, which is then
   passed.  For whole arrays the descriptor is passed.  For array sections
   a modified copy of the descriptor is passed, but using the original data.

   This function is also used for array pointer assignments, and there
   are three cases:

     - se->want_pointer && !se->direct_byref
	 EXPR is an actual argument.  On exit, se->expr contains a
	 pointer to the array descriptor.

     - !se->want_pointer && !se->direct_byref
	 EXPR is an actual argument to an intrinsic function or the
	 left-hand side of a pointer assignment.  On exit, se->expr
	 contains the descriptor for EXPR.

     - !se->want_pointer && se->direct_byref
	 EXPR is the right-hand side of a pointer assignment and
	 se->expr is the descriptor for the previously-evaluated
	 left-hand side.  The function creates an assignment from
	 EXPR to se->expr.  


   The se->force_tmp flag disables the non-copying descriptor optimization
   that is used for transpose. It may be used in cases where there is an
   alias between the transpose argument and another argument in the same
   function call.  */

void
gfc_conv_expr_descriptor (gfc_se * se, gfc_expr * expr, gfc_ss * ss)
{
  gfc_loopinfo loop;
  gfc_ss_info *info;
  int need_tmp;
  int n;
  tree tmp;
  tree desc;
  stmtblock_t block;
  tree start;
  tree offset;
  int full;
  bool subref_array_target = false;
  gfc_expr *arg;

  gcc_assert (ss != NULL);
  gcc_assert (ss != gfc_ss_terminator);

  /* Special case things we know we can pass easily.  */
  switch (expr->expr_type)
    {
    case EXPR_VARIABLE:
      /* If we have a linear array section, we can pass it directly.
	 Otherwise we need to copy it into a temporary.  */

      gcc_assert (ss->type == GFC_SS_SECTION);
      gcc_assert (ss->expr == expr);
      info = &ss->data.info;

      /* Get the descriptor for the array.  */
      gfc_conv_ss_descriptor (&se->pre, ss, 0);
      desc = info->descriptor;

      subref_array_target = se->direct_byref && is_subref_array (expr);
      need_tmp = gfc_ref_needs_temporary_p (expr->ref)
			&& !subref_array_target;

      if (se->force_tmp)
	need_tmp = 1;

      if (need_tmp)
	full = 0;
      else if (GFC_ARRAY_TYPE_P (TREE_TYPE (desc)))
	{
	  /* Create a new descriptor if the array doesn't have one.  */
	  full = 0;
	}
      else if (info->ref->u.ar.type == AR_FULL)
	full = 1;
      else if (se->direct_byref)
	full = 0;
      else
	full = gfc_full_array_ref_p (info->ref, NULL);

      if (full)
	for (n = 0; n < info->dimen; n++)
	  if (info->dim[n] != n)
	    {
	      full = 0;
	      break;
	    }

      if (full)
	{
	  if (se->direct_byref && !se->byref_noassign)
	    {
	      /* Copy the descriptor for pointer assignments.  */
	      gfc_add_modify (&se->pre, se->expr, desc);

	      /* Add any offsets from subreferences.  */
	      gfc_get_dataptr_offset (&se->pre, se->expr, desc, NULL_TREE,
				      subref_array_target, expr);
	    }
	  else if (se->want_pointer)
	    {
	      /* We pass full arrays directly.  This means that pointers and
		 allocatable arrays should also work.  */
	      se->expr = gfc_build_addr_expr (NULL_TREE, desc);
	    }
	  else
	    {
	      se->expr = desc;
	    }

	  if (expr->ts.type == BT_CHARACTER)
	    se->string_length = gfc_get_expr_charlen (expr);

	  return;
	}
      break;
      
    case EXPR_FUNCTION:

      /* We don't need to copy data in some cases.  */
      arg = gfc_get_noncopying_intrinsic_argument (expr);
      if (arg)
	{
	  /* This is a call to transpose...  */
	  gcc_assert (expr->value.function.isym->id == GFC_ISYM_TRANSPOSE);
	  /* ... which has already been handled by the scalarizer, so
	     that we just need to get its argument's descriptor.  */
	  gfc_conv_expr_descriptor (se, expr->value.function.actual->expr, ss);
	  return;
	}

      /* A transformational function return value will be a temporary
	 array descriptor.  We still need to go through the scalarizer
	 to create the descriptor.  Elemental functions ar handled as
	 arbitrary expressions, i.e. copy to a temporary.  */

      if (se->direct_byref)
	{
	  gcc_assert (ss->type == GFC_SS_FUNCTION && ss->expr == expr);

	  /* For pointer assignments pass the descriptor directly.  */
	  if (se->ss == NULL)
	    se->ss = ss;
	  else
	    gcc_assert (se->ss == ss);
	  se->expr = gfc_build_addr_expr (NULL_TREE, se->expr);
	  gfc_conv_expr (se, expr);
	  return;
	}

      if (ss->expr != expr || ss->type != GFC_SS_FUNCTION)
	{
	  if (ss->expr != expr)
	    /* Elemental function.  */
	    gcc_assert ((expr->value.function.esym != NULL
			 && expr->value.function.esym->attr.elemental)
			|| (expr->value.function.isym != NULL
			    && expr->value.function.isym->elemental));
	  else
	    gcc_assert (ss->type == GFC_SS_INTRINSIC);

	  need_tmp = 1;
	  if (expr->ts.type == BT_CHARACTER
		&& expr->ts.u.cl->length->expr_type != EXPR_CONSTANT)
	    get_array_charlen (expr, se);

	  info = NULL;
	}
      else
	{
	  /* Transformational function.  */
	  info = &ss->data.info;
	  need_tmp = 0;
	}
      break;

    case EXPR_ARRAY:
      /* Constant array constructors don't need a temporary.  */
      if (ss->type == GFC_SS_CONSTRUCTOR
	  && expr->ts.type != BT_CHARACTER
	  && gfc_constant_array_constructor_p (expr->value.constructor))
	{
	  need_tmp = 0;
	  info = &ss->data.info;
	}
      else
	{
	  need_tmp = 1;
	  info = NULL;
	}
      break;

    default:
      /* Something complicated.  Copy it into a temporary.  */
      need_tmp = 1;
      info = NULL;
      break;
    }

  /* If we are creating a temporary, we don't need to bother about aliases
     anymore.  */
  if (need_tmp)
    se->force_tmp = 0;

  gfc_init_loopinfo (&loop);

  /* Associate the SS with the loop.  */
  gfc_add_ss_to_loop (&loop, ss);

  /* Tell the scalarizer not to bother creating loop variables, etc.  */
  if (!need_tmp)
    loop.array_parameter = 1;
  else
    /* The right-hand side of a pointer assignment mustn't use a temporary.  */
    gcc_assert (!se->direct_byref);

  /* Setup the scalarizing loops and bounds.  */
  gfc_conv_ss_startstride (&loop);

  if (need_tmp)
    {
      /* Tell the scalarizer to make a temporary.  */
      loop.temp_ss = gfc_get_ss ();
      loop.temp_ss->type = GFC_SS_TEMP;
      loop.temp_ss->next = gfc_ss_terminator;

      if (expr->ts.type == BT_CHARACTER
	    && !expr->ts.u.cl->backend_decl)
	get_array_charlen (expr, se);

      loop.temp_ss->data.temp.type = gfc_typenode_for_spec (&expr->ts);

      if (expr->ts.type == BT_CHARACTER)
	loop.temp_ss->string_length = expr->ts.u.cl->backend_decl;
      else
	loop.temp_ss->string_length = NULL;

      se->string_length = loop.temp_ss->string_length;
      loop.temp_ss->data.temp.dimen = loop.dimen;
      gfc_add_ss_to_loop (&loop, loop.temp_ss);
    }

  gfc_conv_loop_setup (&loop, & expr->where);

  if (need_tmp)
    {
      /* Copy into a temporary and pass that.  We don't need to copy the data
         back because expressions and vector subscripts must be INTENT_IN.  */
      /* TODO: Optimize passing function return values.  */
      gfc_se lse;
      gfc_se rse;

      /* Start the copying loops.  */
      gfc_mark_ss_chain_used (loop.temp_ss, 1);
      gfc_mark_ss_chain_used (ss, 1);
      gfc_start_scalarized_body (&loop, &block);

      /* Copy each data element.  */
      gfc_init_se (&lse, NULL);
      gfc_copy_loopinfo_to_se (&lse, &loop);
      gfc_init_se (&rse, NULL);
      gfc_copy_loopinfo_to_se (&rse, &loop);

      lse.ss = loop.temp_ss;
      rse.ss = ss;

      gfc_conv_scalarized_array_ref (&lse, NULL);
      if (expr->ts.type == BT_CHARACTER)
	{
	  gfc_conv_expr (&rse, expr);
	  if (POINTER_TYPE_P (TREE_TYPE (rse.expr)))
	    rse.expr = build_fold_indirect_ref_loc (input_location,
						rse.expr);
	}
      else
        gfc_conv_expr_val (&rse, expr);

      gfc_add_block_to_block (&block, &rse.pre);
      gfc_add_block_to_block (&block, &lse.pre);

      lse.string_length = rse.string_length;
      tmp = gfc_trans_scalar_assign (&lse, &rse, expr->ts, true,
				     expr->expr_type == EXPR_VARIABLE, true);
      gfc_add_expr_to_block (&block, tmp);

      /* Finish the copying loops.  */
      gfc_trans_scalarizing_loops (&loop, &block);

      desc = loop.temp_ss->data.info.descriptor;
    }
  else if (expr->expr_type == EXPR_FUNCTION)
    {
      desc = info->descriptor;
      se->string_length = ss->string_length;
    }
  else
    {
      /* We pass sections without copying to a temporary.  Make a new
	 descriptor and point it at the section we want.  The loop variable
	 limits will be the limits of the section.
	 A function may decide to repack the array to speed up access, but
	 we're not bothered about that here.  */
      int dim, ndim;
      tree parm;
      tree parmtype;
      tree stride;
      tree from;
      tree to;
      tree base;

      /* Set the string_length for a character array.  */
      if (expr->ts.type == BT_CHARACTER)
	se->string_length =  gfc_get_expr_charlen (expr);

      desc = info->descriptor;
      if (se->direct_byref && !se->byref_noassign)
	{
	  /* For pointer assignments we fill in the destination.  */
	  parm = se->expr;
	  parmtype = TREE_TYPE (parm);
	}
      else
	{
	  /* Otherwise make a new one.  */
	  parmtype = gfc_get_element_type (TREE_TYPE (desc));
	  parmtype = gfc_get_array_type_bounds (parmtype, loop.dimen, 0,
						loop.from, loop.to, 0,
						GFC_ARRAY_UNKNOWN, false);
	  parm = gfc_create_var (parmtype, "parm");
	}

      offset = gfc_index_zero_node;

      /* The following can be somewhat confusing.  We have two
         descriptors, a new one and the original array.
         {parm, parmtype, dim} refer to the new one.
         {desc, type, n, loop} refer to the original, which maybe
         a descriptorless array.
         The bounds of the scalarization are the bounds of the section.
         We don't have to worry about numeric overflows when calculating
         the offsets because all elements are within the array data.  */

      /* Set the dtype.  */
      tmp = gfc_conv_descriptor_dtype (parm);
      gfc_add_modify (&loop.pre, tmp, gfc_get_dtype (parmtype));

      /* Set offset for assignments to pointer only to zero if it is not
         the full array.  */
      if (se->direct_byref
	  && info->ref && info->ref->u.ar.type != AR_FULL)
	base = gfc_index_zero_node;
      else if (GFC_ARRAY_TYPE_P (TREE_TYPE (desc)))
	base = gfc_evaluate_now (gfc_conv_array_offset (desc), &loop.pre);
      else
	base = NULL_TREE;

      ndim = info->ref ? info->ref->u.ar.dimen : info->dimen;
      for (n = 0; n < ndim; n++)
	{
	  stride = gfc_conv_array_stride (desc, n);

	  /* Work out the offset.  */
	  if (info->ref
	      && info->ref->u.ar.dimen_type[n] == DIMEN_ELEMENT)
	    {
	      gcc_assert (info->subscript[n]
		      && info->subscript[n]->type == GFC_SS_SCALAR);
	      start = info->subscript[n]->data.scalar.expr;
	    }
	  else
	    {
	      /* Evaluate and remember the start of the section.  */
	      start = info->start[n];
	      stride = gfc_evaluate_now (stride, &loop.pre);
	    }

	  tmp = gfc_conv_array_lbound (desc, n);
	  tmp = fold_build2_loc (input_location, MINUS_EXPR, TREE_TYPE (tmp),
				 start, tmp);
	  tmp = fold_build2_loc (input_location, MULT_EXPR, TREE_TYPE (tmp),
				 tmp, stride);
	  offset = fold_build2_loc (input_location, PLUS_EXPR, TREE_TYPE (tmp),
				    offset, tmp);

	  if (info->ref
	      && info->ref->u.ar.dimen_type[n] == DIMEN_ELEMENT)
	    {
	      /* For elemental dimensions, we only need the offset.  */
	      continue;
	    }

	  /* Vector subscripts need copying and are handled elsewhere.  */
	  if (info->ref)
	    gcc_assert (info->ref->u.ar.dimen_type[n] == DIMEN_RANGE);
 
	  /* look for the corresponding scalarizer dimension: dim.  */
	  for (dim = 0; dim < ndim; dim++)
	    if (info->dim[dim] == n)
	      break;

	  /* loop exited early: the DIM being looked for has been found.  */
	  gcc_assert (dim < ndim);

	  /* Set the new lower bound.  */
	  from = loop.from[dim];
	  to = loop.to[dim];

	  /* If we have an array section or are assigning make sure that
	     the lower bound is 1.  References to the full
	     array should otherwise keep the original bounds.  */
	  if ((!info->ref
	          || info->ref->u.ar.type != AR_FULL)
	      && !integer_onep (from))
	    {
	      tmp = fold_build2_loc (input_location, MINUS_EXPR,
				     gfc_array_index_type, gfc_index_one_node,
				     from);
	      to = fold_build2_loc (input_location, PLUS_EXPR,
				    gfc_array_index_type, to, tmp);
	      from = gfc_index_one_node;
	    }
	  gfc_conv_descriptor_lbound_set (&loop.pre, parm,
					  gfc_rank_cst[dim], from);

	  /* Set the new upper bound.  */
	  gfc_conv_descriptor_ubound_set (&loop.pre, parm,
					  gfc_rank_cst[dim], to);

	  /* Multiply the stride by the section stride to get the
	     total stride.  */
	  stride = fold_build2_loc (input_location, MULT_EXPR,
				    gfc_array_index_type,
				    stride, info->stride[n]);

	  if (se->direct_byref
	      && info->ref
	      && info->ref->u.ar.type != AR_FULL)
	    {
	      base = fold_build2_loc (input_location, MINUS_EXPR,
				      TREE_TYPE (base), base, stride);
	    }
	  else if (GFC_ARRAY_TYPE_P (TREE_TYPE (desc)))
	    {
	      tmp = gfc_conv_array_lbound (desc, n);
	      tmp = fold_build2_loc (input_location, MINUS_EXPR,
				     TREE_TYPE (base), tmp, loop.from[dim]);
	      tmp = fold_build2_loc (input_location, MULT_EXPR,
				     TREE_TYPE (base), tmp,
				     gfc_conv_array_stride (desc, n));
	      base = fold_build2_loc (input_location, PLUS_EXPR,
				     TREE_TYPE (base), tmp, base);
	    }

	  /* Store the new stride.  */
	  gfc_conv_descriptor_stride_set (&loop.pre, parm,
					  gfc_rank_cst[dim], stride);
	}

      if (se->data_not_needed)
	gfc_conv_descriptor_data_set (&loop.pre, parm,
				      gfc_index_zero_node);
      else
	/* Point the data pointer at the 1st element in the section.  */
	gfc_get_dataptr_offset (&loop.pre, parm, desc, offset,
				subref_array_target, expr);

      if ((se->direct_byref || GFC_ARRAY_TYPE_P (TREE_TYPE (desc)))
	  && !se->data_not_needed)
	{
	  /* Set the offset.  */
	  gfc_conv_descriptor_offset_set (&loop.pre, parm, base);
	}
      else
	{
	  /* Only the callee knows what the correct offset it, so just set
	     it to zero here.  */
	  gfc_conv_descriptor_offset_set (&loop.pre, parm, gfc_index_zero_node);
	}
      desc = parm;
    }

  if (!se->direct_byref || se->byref_noassign)
    {
      /* Get a pointer to the new descriptor.  */
      if (se->want_pointer)
	se->expr = gfc_build_addr_expr (NULL_TREE, desc);
      else
	se->expr = desc;
    }

  gfc_add_block_to_block (&se->pre, &loop.pre);
  gfc_add_block_to_block (&se->post, &loop.post);

  /* Cleanup the scalarizer.  */
  gfc_cleanup_loop (&loop);
}

/* Helper function for gfc_conv_array_parameter if array size needs to be
   computed.  */

static void
array_parameter_size (tree desc, gfc_expr *expr, tree *size)
{
  tree elem;
  if (GFC_ARRAY_TYPE_P (TREE_TYPE (desc)))
    *size = GFC_TYPE_ARRAY_SIZE (TREE_TYPE (desc));
  else if (expr->rank > 1)
    *size = build_call_expr_loc (input_location,
			     gfor_fndecl_size0, 1,
			     gfc_build_addr_expr (NULL, desc));
  else
    {
      tree ubound = gfc_conv_descriptor_ubound_get (desc, gfc_index_zero_node);
      tree lbound = gfc_conv_descriptor_lbound_get (desc, gfc_index_zero_node);

      *size = fold_build2_loc (input_location, MINUS_EXPR,
			       gfc_array_index_type, ubound, lbound);
      *size = fold_build2_loc (input_location, PLUS_EXPR, gfc_array_index_type,
			       *size, gfc_index_one_node);
      *size = fold_build2_loc (input_location, MAX_EXPR, gfc_array_index_type,
			       *size, gfc_index_zero_node);
    }
  elem = TYPE_SIZE_UNIT (gfc_get_element_type (TREE_TYPE (desc)));
  *size = fold_build2_loc (input_location, MULT_EXPR, gfc_array_index_type,
			   *size, fold_convert (gfc_array_index_type, elem));
}

/* Convert an array for passing as an actual parameter.  */
/* TODO: Optimize passing g77 arrays.  */

void
gfc_conv_array_parameter (gfc_se * se, gfc_expr * expr, gfc_ss * ss, bool g77,
			  const gfc_symbol *fsym, const char *proc_name,
			  tree *size)
{
  tree ptr;
  tree desc;
  tree tmp = NULL_TREE;
  tree stmt;
  tree parent = DECL_CONTEXT (current_function_decl);
  bool full_array_var;
  bool this_array_result;
  bool contiguous;
  bool no_pack;
  bool array_constructor;
  bool good_allocatable;
  bool ultimate_ptr_comp;
  bool ultimate_alloc_comp;
  gfc_symbol *sym;
  stmtblock_t block;
  gfc_ref *ref;

  ultimate_ptr_comp = false;
  ultimate_alloc_comp = false;
<<<<<<< HEAD
=======

>>>>>>> 6e7f08ad
  for (ref = expr->ref; ref; ref = ref->next)
    {
      if (ref->next == NULL)
        break;

      if (ref->type == REF_COMPONENT)
	{
	  ultimate_ptr_comp = ref->u.c.component->attr.pointer;
	  ultimate_alloc_comp = ref->u.c.component->attr.allocatable;
	}
    }

  full_array_var = false;
  contiguous = false;

  if (expr->expr_type == EXPR_VARIABLE && ref && !ultimate_ptr_comp)
    full_array_var = gfc_full_array_ref_p (ref, &contiguous);

  sym = full_array_var ? expr->symtree->n.sym : NULL;

  /* The symbol should have an array specification.  */
  gcc_assert (!sym || sym->as || ref->u.ar.as);

  if (expr->expr_type == EXPR_ARRAY && expr->ts.type == BT_CHARACTER)
    {
      get_array_ctor_strlen (&se->pre, expr->value.constructor, &tmp);
      expr->ts.u.cl->backend_decl = tmp;
      se->string_length = tmp;
    }

  /* Is this the result of the enclosing procedure?  */
  this_array_result = (full_array_var && sym->attr.flavor == FL_PROCEDURE);
  if (this_array_result
	&& (sym->backend_decl != current_function_decl)
	&& (sym->backend_decl != parent))
    this_array_result = false;

  /* Passing address of the array if it is not pointer or assumed-shape.  */
  if (full_array_var && g77 && !this_array_result)
    {
      tmp = gfc_get_symbol_decl (sym);

      if (sym->ts.type == BT_CHARACTER)
	se->string_length = sym->ts.u.cl->backend_decl;

      if (sym->ts.type == BT_DERIVED)
	{
	  gfc_conv_expr_descriptor (se, expr, ss);
	  se->expr = gfc_conv_array_data (se->expr);
	  return;
	}

      if (!sym->attr.pointer
	    && sym->as
	    && sym->as->type != AS_ASSUMED_SHAPE 
            && !sym->attr.allocatable)
        {
	  /* Some variables are declared directly, others are declared as
	     pointers and allocated on the heap.  */
          if (sym->attr.dummy || POINTER_TYPE_P (TREE_TYPE (tmp)))
            se->expr = tmp;
          else
	    se->expr = gfc_build_addr_expr (NULL_TREE, tmp);
	  if (size)
	    array_parameter_size (tmp, expr, size);
	  return;
        }

      if (sym->attr.allocatable)
        {
	  if (sym->attr.dummy || sym->attr.result)
	    {
	      gfc_conv_expr_descriptor (se, expr, ss);
	      tmp = se->expr;
	    }
	  if (size)
	    array_parameter_size (tmp, expr, size);
	  se->expr = gfc_conv_array_data (tmp);
          return;
        }
    }

  /* A convenient reduction in scope.  */
  contiguous = g77 && !this_array_result && contiguous;

  /* There is no need to pack and unpack the array, if it is contiguous
<<<<<<< HEAD
     and not deferred or assumed shape.  */
=======
     and not a deferred- or assumed-shape array, or if it is simply
     contiguous.  */
>>>>>>> 6e7f08ad
  no_pack = ((sym && sym->as
		  && !sym->attr.pointer
		  && sym->as->type != AS_DEFERRED
		  && sym->as->type != AS_ASSUMED_SHAPE)
		      ||
	     (ref && ref->u.ar.as
		  && ref->u.ar.as->type != AS_DEFERRED
<<<<<<< HEAD
		  && ref->u.ar.as->type != AS_ASSUMED_SHAPE));
=======
		  && ref->u.ar.as->type != AS_ASSUMED_SHAPE)
		      ||
	     gfc_is_simply_contiguous (expr, false));
>>>>>>> 6e7f08ad

  no_pack = contiguous && no_pack;

  /* Array constructors are always contiguous and do not need packing.  */
  array_constructor = g77 && !this_array_result && expr->expr_type == EXPR_ARRAY;

  /* Same is true of contiguous sections from allocatable variables.  */
  good_allocatable = contiguous
		       && expr->symtree
		       && expr->symtree->n.sym->attr.allocatable;

  /* Or ultimate allocatable components.  */
  ultimate_alloc_comp = contiguous && ultimate_alloc_comp; 

  if (no_pack || array_constructor || good_allocatable || ultimate_alloc_comp)
    {
      gfc_conv_expr_descriptor (se, expr, ss);
      if (expr->ts.type == BT_CHARACTER)
	se->string_length = expr->ts.u.cl->backend_decl;
      if (size)
	array_parameter_size (se->expr, expr, size);
      se->expr = gfc_conv_array_data (se->expr);
      return;
    }

  if (this_array_result)
    {
      /* Result of the enclosing function.  */
      gfc_conv_expr_descriptor (se, expr, ss);
      if (size)
	array_parameter_size (se->expr, expr, size);
      se->expr = gfc_build_addr_expr (NULL_TREE, se->expr);

      if (g77 && TREE_TYPE (TREE_TYPE (se->expr)) != NULL_TREE
	      && GFC_DESCRIPTOR_TYPE_P (TREE_TYPE (TREE_TYPE (se->expr))))
	se->expr = gfc_conv_array_data (build_fold_indirect_ref_loc (input_location,
								 se->expr));

      return;
    }
  else
    {
      /* Every other type of array.  */
      se->want_pointer = 1;
      gfc_conv_expr_descriptor (se, expr, ss);
      if (size)
	array_parameter_size (build_fold_indirect_ref_loc (input_location,
						       se->expr),
				  expr, size);
    }

  /* Deallocate the allocatable components of structures that are
     not variable.  */
  if (expr->ts.type == BT_DERIVED
	&& expr->ts.u.derived->attr.alloc_comp
	&& expr->expr_type != EXPR_VARIABLE)
    {
      tmp = build_fold_indirect_ref_loc (input_location,
				     se->expr);
      tmp = gfc_deallocate_alloc_comp (expr->ts.u.derived, tmp, expr->rank);
      gfc_add_expr_to_block (&se->post, tmp);
    }

  if (g77 || (fsym && fsym->attr.contiguous
	      && !gfc_is_simply_contiguous (expr, false)))
    {
      tree origptr = NULL_TREE;

      desc = se->expr;
<<<<<<< HEAD
=======

      /* For contiguous arrays, save the original value of the descriptor.  */
      if (!g77)
	{
	  origptr = gfc_create_var (pvoid_type_node, "origptr");
	  tmp = build_fold_indirect_ref_loc (input_location, desc);
	  tmp = gfc_conv_array_data (tmp);
	  tmp = fold_build2_loc (input_location, MODIFY_EXPR,
				 TREE_TYPE (origptr), origptr,
				 fold_convert (TREE_TYPE (origptr), tmp));
	  gfc_add_expr_to_block (&se->pre, tmp);
	}

>>>>>>> 6e7f08ad
      /* Repack the array.  */
      if (gfc_option.warn_array_temp)
	{
	  if (fsym)
	    gfc_warning ("Creating array temporary at %L for argument '%s'",
			 &expr->where, fsym->name);
	  else
	    gfc_warning ("Creating array temporary at %L", &expr->where);
	}

      ptr = build_call_expr_loc (input_location,
			     gfor_fndecl_in_pack, 1, desc);

      if (fsym && fsym->attr.optional && sym && sym->attr.optional)
	{
	  tmp = gfc_conv_expr_present (sym);
	  ptr = build3_loc (input_location, COND_EXPR, TREE_TYPE (se->expr),
			tmp, fold_convert (TREE_TYPE (se->expr), ptr),
			fold_convert (TREE_TYPE (se->expr), null_pointer_node));
	}

      ptr = gfc_evaluate_now (ptr, &se->pre);

      /* Use the packed data for the actual argument, except for contiguous arrays,
	 where the descriptor's data component is set.  */
      if (g77)
	se->expr = ptr;
      else
	{
	  tmp = build_fold_indirect_ref_loc (input_location, desc);
	  gfc_conv_descriptor_data_set (&se->pre, tmp, ptr);
	}

      if (gfc_option.rtcheck & GFC_RTCHECK_ARRAY_TEMPS)
	{
	  char * msg;

	  if (fsym && proc_name)
	    asprintf (&msg, "An array temporary was created for argument "
		      "'%s' of procedure '%s'", fsym->name, proc_name);
	  else
	    asprintf (&msg, "An array temporary was created");

	  tmp = build_fold_indirect_ref_loc (input_location,
					 desc);
	  tmp = gfc_conv_array_data (tmp);
	  tmp = fold_build2_loc (input_location, NE_EXPR, boolean_type_node,
				 fold_convert (TREE_TYPE (tmp), ptr), tmp);

	  if (fsym && fsym->attr.optional && sym && sym->attr.optional)
	    tmp = fold_build2_loc (input_location, TRUTH_AND_EXPR,
				   boolean_type_node,
				   gfc_conv_expr_present (sym), tmp);

	  gfc_trans_runtime_check (false, true, tmp, &se->pre,
				   &expr->where, msg);
	  gfc_free (msg);
	}

      gfc_start_block (&block);

      /* Copy the data back.  */
      if (fsym == NULL || fsym->attr.intent != INTENT_IN)
	{
	  tmp = build_call_expr_loc (input_location,
				 gfor_fndecl_in_unpack, 2, desc, ptr);
	  gfc_add_expr_to_block (&block, tmp);
	}

      /* Free the temporary.  */
      tmp = gfc_call_free (convert (pvoid_type_node, ptr));
      gfc_add_expr_to_block (&block, tmp);

      stmt = gfc_finish_block (&block);

      gfc_init_block (&block);
      /* Only if it was repacked.  This code needs to be executed before the
         loop cleanup code.  */
      tmp = build_fold_indirect_ref_loc (input_location,
				     desc);
      tmp = gfc_conv_array_data (tmp);
      tmp = fold_build2_loc (input_location, NE_EXPR, boolean_type_node,
			     fold_convert (TREE_TYPE (tmp), ptr), tmp);

      if (fsym && fsym->attr.optional && sym && sym->attr.optional)
	tmp = fold_build2_loc (input_location, TRUTH_AND_EXPR,
			       boolean_type_node,
			       gfc_conv_expr_present (sym), tmp);

      tmp = build3_v (COND_EXPR, tmp, stmt, build_empty_stmt (input_location));

      gfc_add_expr_to_block (&block, tmp);
      gfc_add_block_to_block (&block, &se->post);

      gfc_init_block (&se->post);

      /* Reset the descriptor pointer.  */
      if (!g77)
        {
          tmp = build_fold_indirect_ref_loc (input_location, desc);
          gfc_conv_descriptor_data_set (&se->post, tmp, origptr);
        }

      gfc_add_block_to_block (&se->post, &block);
    }
}


/* Generate code to deallocate an array, if it is allocated.  */

tree
gfc_trans_dealloc_allocated (tree descriptor)
{ 
  tree tmp;
  tree var;
  stmtblock_t block;

  gfc_start_block (&block);

  var = gfc_conv_descriptor_data_get (descriptor);
  STRIP_NOPS (var);

  /* Call array_deallocate with an int * present in the second argument.
     Although it is ignored here, it's presence ensures that arrays that
     are already deallocated are ignored.  */
  tmp = gfc_deallocate_with_status (var, NULL_TREE, true, NULL);
  gfc_add_expr_to_block (&block, tmp);

  /* Zero the data pointer.  */
  tmp = fold_build2_loc (input_location, MODIFY_EXPR, void_type_node,
			 var, build_int_cst (TREE_TYPE (var), 0));
  gfc_add_expr_to_block (&block, tmp);

  return gfc_finish_block (&block);
}


/* This helper function calculates the size in words of a full array.  */

static tree
get_full_array_size (stmtblock_t *block, tree decl, int rank)
{
  tree idx;
  tree nelems;
  tree tmp;
  idx = gfc_rank_cst[rank - 1];
  nelems = gfc_conv_descriptor_ubound_get (decl, idx);
  tmp = gfc_conv_descriptor_lbound_get (decl, idx);
  tmp = fold_build2_loc (input_location, MINUS_EXPR, gfc_array_index_type,
			 nelems, tmp);
  tmp = fold_build2_loc (input_location, PLUS_EXPR, gfc_array_index_type,
			 tmp, gfc_index_one_node);
  tmp = gfc_evaluate_now (tmp, block);

  nelems = gfc_conv_descriptor_stride_get (decl, idx);
  tmp = fold_build2_loc (input_location, MULT_EXPR, gfc_array_index_type,
			 nelems, tmp);
  return gfc_evaluate_now (tmp, block);
}


/* Allocate dest to the same size as src, and copy src -> dest.
   If no_malloc is set, only the copy is done.  */

static tree
<<<<<<< HEAD
duplicate_allocatable(tree dest, tree src, tree type, int rank,
		      bool no_malloc)
=======
duplicate_allocatable (tree dest, tree src, tree type, int rank,
		       bool no_malloc)
>>>>>>> 6e7f08ad
{
  tree tmp;
  tree size;
  tree nelems;
  tree null_cond;
  tree null_data;
  stmtblock_t block;

  /* If the source is null, set the destination to null.  Then,
     allocate memory to the destination.  */
  gfc_init_block (&block);

  if (rank == 0)
    {
      tmp = null_pointer_node;
<<<<<<< HEAD
      tmp = fold_build2 (MODIFY_EXPR, type, dest, tmp);
=======
      tmp = fold_build2_loc (input_location, MODIFY_EXPR, type, dest, tmp);
>>>>>>> 6e7f08ad
      gfc_add_expr_to_block (&block, tmp);
      null_data = gfc_finish_block (&block);

      gfc_init_block (&block);
      size = TYPE_SIZE_UNIT (type);
      if (!no_malloc)
	{
	  tmp = gfc_call_malloc (&block, type, size);
<<<<<<< HEAD
	  tmp = fold_build2 (MODIFY_EXPR, void_type_node, dest,
			     fold_convert (type, tmp));
=======
	  tmp = fold_build2_loc (input_location, MODIFY_EXPR, void_type_node,
				 dest, fold_convert (type, tmp));
>>>>>>> 6e7f08ad
	  gfc_add_expr_to_block (&block, tmp);
	}

      tmp = built_in_decls[BUILT_IN_MEMCPY];
      tmp = build_call_expr_loc (input_location, tmp, 3,
				 dest, src, size);
    }
  else
    {
      gfc_conv_descriptor_data_set (&block, dest, null_pointer_node);
      null_data = gfc_finish_block (&block);

      gfc_init_block (&block);
      nelems = get_full_array_size (&block, src, rank);
      tmp = fold_convert (gfc_array_index_type,
			  TYPE_SIZE_UNIT (gfc_get_element_type (type)));
<<<<<<< HEAD
      size = fold_build2 (MULT_EXPR, gfc_array_index_type, nelems, tmp);
=======
      size = fold_build2_loc (input_location, MULT_EXPR, gfc_array_index_type,
			      nelems, tmp);
>>>>>>> 6e7f08ad
      if (!no_malloc)
	{
	  tmp = TREE_TYPE (gfc_conv_descriptor_data_get (src));
	  tmp = gfc_call_malloc (&block, tmp, size);
	  gfc_conv_descriptor_data_set (&block, dest, tmp);
	}

      /* We know the temporary and the value will be the same length,
	 so can use memcpy.  */
      tmp = built_in_decls[BUILT_IN_MEMCPY];
      tmp = build_call_expr_loc (input_location,
			tmp, 3, gfc_conv_descriptor_data_get (dest),
			gfc_conv_descriptor_data_get (src), size);
    }

  gfc_add_expr_to_block (&block, tmp);
  tmp = gfc_finish_block (&block);

  /* Null the destination if the source is null; otherwise do
     the allocate and copy.  */
  if (rank == 0)
    null_cond = src;
  else
    null_cond = gfc_conv_descriptor_data_get (src);

  null_cond = convert (pvoid_type_node, null_cond);
  null_cond = fold_build2_loc (input_location, NE_EXPR, boolean_type_node,
			       null_cond, null_pointer_node);
  return build3_v (COND_EXPR, null_cond, tmp, null_data);
}


/* Allocate dest to the same size as src, and copy data src -> dest.  */

tree
gfc_duplicate_allocatable (tree dest, tree src, tree type, int rank)
{
<<<<<<< HEAD
  return duplicate_allocatable(dest, src, type, rank, false);
=======
  return duplicate_allocatable (dest, src, type, rank, false);
>>>>>>> 6e7f08ad
}


/* Copy data src -> dest.  */

tree
gfc_copy_allocatable_data (tree dest, tree src, tree type, int rank)
{
<<<<<<< HEAD
  return duplicate_allocatable(dest, src, type, rank, true);
=======
  return duplicate_allocatable (dest, src, type, rank, true);
>>>>>>> 6e7f08ad
}


/* Recursively traverse an object of derived type, generating code to
   deallocate, nullify or copy allocatable components.  This is the work horse
   function for the functions named in this enum.  */

enum {DEALLOCATE_ALLOC_COMP = 1, NULLIFY_ALLOC_COMP, COPY_ALLOC_COMP,
      COPY_ONLY_ALLOC_COMP};

static tree
structure_alloc_comps (gfc_symbol * der_type, tree decl,
		       tree dest, int rank, int purpose)
{
  gfc_component *c;
  gfc_loopinfo loop;
  stmtblock_t fnblock;
  stmtblock_t loopbody;
  tree decl_type;
  tree tmp;
  tree comp;
  tree dcmp;
  tree nelems;
  tree index;
  tree var;
  tree cdecl;
  tree ctype;
  tree vref, dref;
  tree null_cond = NULL_TREE;

  gfc_init_block (&fnblock);

<<<<<<< HEAD
  if (POINTER_TYPE_P (TREE_TYPE (decl)) && rank != 0)
=======
  decl_type = TREE_TYPE (decl);

  if ((POINTER_TYPE_P (decl_type) && rank != 0)
	|| (TREE_CODE (decl_type) == REFERENCE_TYPE && rank == 0))

>>>>>>> 6e7f08ad
    decl = build_fold_indirect_ref_loc (input_location,
				    decl);

  /* Just in case in gets dereferenced.  */
  decl_type = TREE_TYPE (decl);

  /* If this an array of derived types with allocatable components
     build a loop and recursively call this function.  */
  if (TREE_CODE (decl_type) == ARRAY_TYPE
	|| GFC_DESCRIPTOR_TYPE_P (decl_type))
    {
      tmp = gfc_conv_array_data (decl);
      var = build_fold_indirect_ref_loc (input_location,
				     tmp);
	
      /* Get the number of elements - 1 and set the counter.  */
      if (GFC_DESCRIPTOR_TYPE_P (decl_type))
	{
	  /* Use the descriptor for an allocatable array.  Since this
	     is a full array reference, we only need the descriptor
	     information from dimension = rank.  */
	  tmp = get_full_array_size (&fnblock, decl, rank);
	  tmp = fold_build2_loc (input_location, MINUS_EXPR,
				 gfc_array_index_type, tmp,
				 gfc_index_one_node);

	  null_cond = gfc_conv_descriptor_data_get (decl);
	  null_cond = fold_build2_loc (input_location, NE_EXPR,
				       boolean_type_node, null_cond,
				       build_int_cst (TREE_TYPE (null_cond), 0));
	}
      else
	{
	  /*  Otherwise use the TYPE_DOMAIN information.  */
	  tmp =  array_type_nelts (decl_type);
	  tmp = fold_convert (gfc_array_index_type, tmp);
	}

      /* Remember that this is, in fact, the no. of elements - 1.  */
      nelems = gfc_evaluate_now (tmp, &fnblock);
      index = gfc_create_var (gfc_array_index_type, "S");

      /* Build the body of the loop.  */
      gfc_init_block (&loopbody);

      vref = gfc_build_array_ref (var, index, NULL);

      if (purpose == COPY_ALLOC_COMP)
        {
	  if (GFC_DESCRIPTOR_TYPE_P (TREE_TYPE (dest)))
	    {
	      tmp = gfc_duplicate_allocatable (dest, decl, decl_type, rank);
	      gfc_add_expr_to_block (&fnblock, tmp);
	    }
	  tmp = build_fold_indirect_ref_loc (input_location,
					 gfc_conv_array_data (dest));
	  dref = gfc_build_array_ref (tmp, index, NULL);
	  tmp = structure_alloc_comps (der_type, vref, dref, rank, purpose);
	}
      else if (purpose == COPY_ONLY_ALLOC_COMP)
        {
	  tmp = build_fold_indirect_ref_loc (input_location,
					 gfc_conv_array_data (dest));
	  dref = gfc_build_array_ref (tmp, index, NULL);
	  tmp = structure_alloc_comps (der_type, vref, dref, rank,
				       COPY_ALLOC_COMP);
	}
      else
        tmp = structure_alloc_comps (der_type, vref, NULL_TREE, rank, purpose);

      gfc_add_expr_to_block (&loopbody, tmp);

      /* Build the loop and return.  */
      gfc_init_loopinfo (&loop);
      loop.dimen = 1;
      loop.from[0] = gfc_index_zero_node;
      loop.loopvar[0] = index;
      loop.to[0] = nelems;
      gfc_trans_scalarizing_loops (&loop, &loopbody);
      gfc_add_block_to_block (&fnblock, &loop.pre);

      tmp = gfc_finish_block (&fnblock);
      if (null_cond != NULL_TREE)
	tmp = build3_v (COND_EXPR, null_cond, tmp,
			build_empty_stmt (input_location));

      return tmp;
    }

  /* Otherwise, act on the components or recursively call self to
     act on a chain of components.  */
  for (c = der_type->components; c; c = c->next)
    {
      bool cmp_has_alloc_comps = (c->ts.type == BT_DERIVED)
				    && c->ts.u.derived->attr.alloc_comp;
      cdecl = c->backend_decl;
      ctype = TREE_TYPE (cdecl);

      switch (purpose)
	{
	case DEALLOCATE_ALLOC_COMP:
	  /* Do not deallocate the components of ultimate pointer
	     components.  */
	  if (cmp_has_alloc_comps && !c->attr.pointer)
	    {
	      comp = fold_build3_loc (input_location, COMPONENT_REF, ctype,
				      decl, cdecl, NULL_TREE);
	      rank = c->as ? c->as->rank : 0;
	      tmp = structure_alloc_comps (c->ts.u.derived, comp, NULL_TREE,
					   rank, purpose);
	      gfc_add_expr_to_block (&fnblock, tmp);
	    }

	  if (c->attr.allocatable && c->attr.dimension)
	    {
	      comp = fold_build3_loc (input_location, COMPONENT_REF, ctype,
				      decl, cdecl, NULL_TREE);
	      tmp = gfc_trans_dealloc_allocated (comp);
	      gfc_add_expr_to_block (&fnblock, tmp);
	    }
	  else if (c->attr.allocatable)
	    {
	      /* Allocatable scalar components.  */
	      comp = fold_build3_loc (input_location, COMPONENT_REF, ctype,
				      decl, cdecl, NULL_TREE);

	      tmp = gfc_deallocate_with_status (comp, NULL_TREE, true, NULL);
	      gfc_add_expr_to_block (&fnblock, tmp);

	      tmp = fold_build2_loc (input_location, MODIFY_EXPR,
				     void_type_node, comp,
				     build_int_cst (TREE_TYPE (comp), 0));
	      gfc_add_expr_to_block (&fnblock, tmp);
	    }
	  else if (c->ts.type == BT_CLASS && CLASS_DATA (c)->attr.allocatable)
	    {
	      /* Allocatable scalar CLASS components.  */
	      comp = fold_build3_loc (input_location, COMPONENT_REF, ctype,
				      decl, cdecl, NULL_TREE);
	      
	      /* Add reference to '$data' component.  */
	      tmp = CLASS_DATA (c)->backend_decl;
	      comp = fold_build3_loc (input_location, COMPONENT_REF,
				      TREE_TYPE (tmp), comp, tmp, NULL_TREE);

	      tmp = gfc_deallocate_with_status (comp, NULL_TREE, true, NULL);
	      gfc_add_expr_to_block (&fnblock, tmp);

	      tmp = fold_build2_loc (input_location, MODIFY_EXPR,
				     void_type_node, comp,
				     build_int_cst (TREE_TYPE (comp), 0));
	      gfc_add_expr_to_block (&fnblock, tmp);
	    }
	  break;

	case NULLIFY_ALLOC_COMP:
	  if (c->attr.pointer)
	    continue;
	  else if (c->attr.allocatable && c->attr.dimension)
	    {
	      comp = fold_build3_loc (input_location, COMPONENT_REF, ctype,
				      decl, cdecl, NULL_TREE);
	      gfc_conv_descriptor_data_set (&fnblock, comp, null_pointer_node);
	    }
	  else if (c->attr.allocatable)
	    {
	      /* Allocatable scalar components.  */
	      comp = fold_build3_loc (input_location, COMPONENT_REF, ctype,
				      decl, cdecl, NULL_TREE);
	      tmp = fold_build2_loc (input_location, MODIFY_EXPR,
				     void_type_node, comp,
				     build_int_cst (TREE_TYPE (comp), 0));
	      gfc_add_expr_to_block (&fnblock, tmp);
	    }
	  else if (c->ts.type == BT_CLASS && CLASS_DATA (c)->attr.allocatable)
	    {
	      /* Allocatable scalar CLASS components.  */
	      comp = fold_build3_loc (input_location, COMPONENT_REF, ctype,
				      decl, cdecl, NULL_TREE);
	      /* Add reference to '$data' component.  */
	      tmp = CLASS_DATA (c)->backend_decl;
	      comp = fold_build3_loc (input_location, COMPONENT_REF,
				      TREE_TYPE (tmp), comp, tmp, NULL_TREE);
	      tmp = fold_build2_loc (input_location, MODIFY_EXPR,
				     void_type_node, comp,
				     build_int_cst (TREE_TYPE (comp), 0));
	      gfc_add_expr_to_block (&fnblock, tmp);
	    }
          else if (cmp_has_alloc_comps)
	    {
	      comp = fold_build3_loc (input_location, COMPONENT_REF, ctype,
				      decl, cdecl, NULL_TREE);
	      rank = c->as ? c->as->rank : 0;
	      tmp = structure_alloc_comps (c->ts.u.derived, comp, NULL_TREE,
					   rank, purpose);
	      gfc_add_expr_to_block (&fnblock, tmp);
	    }
	  break;

	case COPY_ALLOC_COMP:
	  if (c->attr.pointer)
	    continue;

	  /* We need source and destination components.  */
	  comp = fold_build3_loc (input_location, COMPONENT_REF, ctype, decl,
				  cdecl, NULL_TREE);
	  dcmp = fold_build3_loc (input_location, COMPONENT_REF, ctype, dest,
				  cdecl, NULL_TREE);
	  dcmp = fold_convert (TREE_TYPE (comp), dcmp);

	  if (c->attr.allocatable && !cmp_has_alloc_comps)
	    {
	      rank = c->as ? c->as->rank : 0;
<<<<<<< HEAD
	      tmp = gfc_duplicate_allocatable(dcmp, comp, ctype, rank);
=======
	      tmp = gfc_duplicate_allocatable (dcmp, comp, ctype, rank);
>>>>>>> 6e7f08ad
	      gfc_add_expr_to_block (&fnblock, tmp);
	    }

          if (cmp_has_alloc_comps)
	    {
	      rank = c->as ? c->as->rank : 0;
	      tmp = fold_convert (TREE_TYPE (dcmp), comp);
	      gfc_add_modify (&fnblock, dcmp, tmp);
	      tmp = structure_alloc_comps (c->ts.u.derived, comp, dcmp,
					   rank, purpose);
	      gfc_add_expr_to_block (&fnblock, tmp);
	    }
	  break;

	default:
	  gcc_unreachable ();
	  break;
	}
    }

  return gfc_finish_block (&fnblock);
}

/* Recursively traverse an object of derived type, generating code to
   nullify allocatable components.  */

tree
gfc_nullify_alloc_comp (gfc_symbol * der_type, tree decl, int rank)
{
  return structure_alloc_comps (der_type, decl, NULL_TREE, rank,
				NULLIFY_ALLOC_COMP);
}


/* Recursively traverse an object of derived type, generating code to
   deallocate allocatable components.  */

tree
gfc_deallocate_alloc_comp (gfc_symbol * der_type, tree decl, int rank)
{
  return structure_alloc_comps (der_type, decl, NULL_TREE, rank,
				DEALLOCATE_ALLOC_COMP);
}


/* Recursively traverse an object of derived type, generating code to
   copy it and its allocatable components.  */

tree
gfc_copy_alloc_comp (gfc_symbol * der_type, tree decl, tree dest, int rank)
{
  return structure_alloc_comps (der_type, decl, dest, rank, COPY_ALLOC_COMP);
}


/* Recursively traverse an object of derived type, generating code to
   copy only its allocatable components.  */

tree
gfc_copy_only_alloc_comp (gfc_symbol * der_type, tree decl, tree dest, int rank)
{
  return structure_alloc_comps (der_type, decl, dest, rank, COPY_ONLY_ALLOC_COMP);
}


<<<<<<< HEAD
/* Check for default initializer; sym->value is not enough as it is also
   set for EXPR_NULL of allocatables.  */

static bool
has_default_initializer (gfc_symbol *der)
{
  gfc_component *c;

  gcc_assert (der->attr.flavor == FL_DERIVED);
  for (c = der->components; c; c = c->next)
    if ((c->ts.type != BT_DERIVED && c->initializer)
        || (c->ts.type == BT_DERIVED
            && (!c->attr.pointer && has_default_initializer (c->ts.u.derived))))
      break;

  return c != NULL;
}


=======
>>>>>>> 6e7f08ad
/* NULLIFY an allocatable/pointer array on function entry, free it on exit.
   Do likewise, recursively if necessary, with the allocatable components of
   derived types.  */

void
gfc_trans_deferred_array (gfc_symbol * sym, gfc_wrapped_block * block)
{
  tree type;
  tree tmp;
  tree descriptor;
  stmtblock_t init;
  stmtblock_t cleanup;
  locus loc;
  int rank;
  bool sym_has_alloc_comp;

  sym_has_alloc_comp = (sym->ts.type == BT_DERIVED)
			  && sym->ts.u.derived->attr.alloc_comp;

  /* Make sure the frontend gets these right.  */
  if (!(sym->attr.pointer || sym->attr.allocatable || sym_has_alloc_comp))
    fatal_error ("Possible frontend bug: Deferred array size without pointer, "
		 "allocatable attribute or derived type without allocatable "
		 "components.");

  gfc_init_block (&init);

  gcc_assert (TREE_CODE (sym->backend_decl) == VAR_DECL
		|| TREE_CODE (sym->backend_decl) == PARM_DECL);

  if (sym->ts.type == BT_CHARACTER
      && !INTEGER_CST_P (sym->ts.u.cl->backend_decl))
    {
      gfc_conv_string_length (sym->ts.u.cl, NULL, &init);
      gfc_trans_vla_type_sizes (sym, &init);
    }

  /* Dummy, use associated and result variables don't need anything special.  */
  if (sym->attr.dummy || sym->attr.use_assoc || sym->attr.result)
    {
      gfc_add_init_cleanup (block, gfc_finish_block (&init), NULL_TREE);
      return;
    }

  gfc_get_backend_locus (&loc);
  gfc_set_backend_locus (&sym->declared_at);
  descriptor = sym->backend_decl;

  /* Although static, derived types with default initializers and
     allocatable components must not be nulled wholesale; instead they
     are treated component by component.  */
  if (TREE_STATIC (descriptor) && !sym_has_alloc_comp)
    {
      /* SAVEd variables are not freed on exit.  */
      gfc_trans_static_array_pointer (sym);

      gfc_add_init_cleanup (block, gfc_finish_block (&init), NULL_TREE);
      return;
    }

  /* Get the descriptor type.  */
  type = TREE_TYPE (sym->backend_decl);

  if (sym_has_alloc_comp && !(sym->attr.pointer || sym->attr.allocatable))
    {
      if (!sym->attr.save
	  && !(TREE_STATIC (sym->backend_decl) && sym->attr.is_main_program))
	{
<<<<<<< HEAD
	  if (sym->value == NULL || !has_default_initializer (sym->ts.u.derived))
	    {
	      rank = sym->as ? sym->as->rank : 0;
	      tmp = gfc_nullify_alloc_comp (sym->ts.u.derived, descriptor, rank);
	      gfc_add_expr_to_block (&fnblock, tmp);
	    }
	  else
	    {
	      tmp = gfc_init_default_dt (sym, NULL, false);
	      gfc_add_expr_to_block (&fnblock, tmp);
=======
	  if (sym->value == NULL
	      || !gfc_has_default_initializer (sym->ts.u.derived))
	    {
	      rank = sym->as ? sym->as->rank : 0;
	      tmp = gfc_nullify_alloc_comp (sym->ts.u.derived,
					    descriptor, rank);
	      gfc_add_expr_to_block (&init, tmp);
>>>>>>> 6e7f08ad
	    }
	  else
	    gfc_init_default_dt (sym, &init, false);
	}
    }
  else if (!GFC_DESCRIPTOR_TYPE_P (type))
    {
      /* If the backend_decl is not a descriptor, we must have a pointer
	 to one.  */
      descriptor = build_fold_indirect_ref_loc (input_location,
						sym->backend_decl);
      type = TREE_TYPE (descriptor);
    }
  
  /* NULLIFY the data pointer.  */
  if (GFC_DESCRIPTOR_TYPE_P (type) && !sym->attr.save)
    gfc_conv_descriptor_data_set (&init, descriptor, null_pointer_node);

  gfc_init_block (&cleanup);
  gfc_set_backend_locus (&loc);

  /* Allocatable arrays need to be freed when they go out of scope.
     The allocatable components of pointers must not be touched.  */
  if (sym_has_alloc_comp && !(sym->attr.function || sym->attr.result)
      && !sym->attr.pointer && !sym->attr.save)
    {
      int rank;
      rank = sym->as ? sym->as->rank : 0;
      tmp = gfc_deallocate_alloc_comp (sym->ts.u.derived, descriptor, rank);
      gfc_add_expr_to_block (&cleanup, tmp);
    }

  if (sym->attr.allocatable && sym->attr.dimension
      && !sym->attr.save && !sym->attr.result)
    {
      tmp = gfc_trans_dealloc_allocated (sym->backend_decl);
      gfc_add_expr_to_block (&cleanup, tmp);
    }

  gfc_add_init_cleanup (block, gfc_finish_block (&init),
			gfc_finish_block (&cleanup));
}

/************ Expression Walking Functions ******************/

/* Walk a variable reference.

   Possible extension - multiple component subscripts.
    x(:,:) = foo%a(:)%b(:)
   Transforms to
    forall (i=..., j=...)
      x(i,j) = foo%a(j)%b(i)
    end forall
   This adds a fair amount of complexity because you need to deal with more
   than one ref.  Maybe handle in a similar manner to vector subscripts.
   Maybe not worth the effort.  */


static gfc_ss *
gfc_walk_variable_expr (gfc_ss * ss, gfc_expr * expr)
{
  gfc_ref *ref;
  gfc_array_ref *ar;
  gfc_ss *newss;
  int n;

  for (ref = expr->ref; ref; ref = ref->next)
    if (ref->type == REF_ARRAY && ref->u.ar.type != AR_ELEMENT)
      break;

  for (; ref; ref = ref->next)
    {
      if (ref->type == REF_SUBSTRING)
	{
	  newss = gfc_get_ss ();
	  newss->type = GFC_SS_SCALAR;
	  newss->expr = ref->u.ss.start;
	  newss->next = ss;
	  ss = newss;

	  newss = gfc_get_ss ();
	  newss->type = GFC_SS_SCALAR;
	  newss->expr = ref->u.ss.end;
	  newss->next = ss;
	  ss = newss;
	}

      /* We're only interested in array sections from now on.  */
      if (ref->type != REF_ARRAY)
	continue;

      ar = &ref->u.ar;

      if (ar->as->rank == 0)
	{
	  /* Scalar coarray.  */
	  continue;
	}

      switch (ar->type)
	{
	case AR_ELEMENT:
	  for (n = 0; n < ar->dimen; n++)
	    {
	      newss = gfc_get_ss ();
	      newss->type = GFC_SS_SCALAR;
	      newss->expr = ar->start[n];
	      newss->next = ss;
	      ss = newss;
	    }
	  break;

	case AR_FULL:
	  newss = gfc_get_ss ();
	  newss->type = GFC_SS_SECTION;
	  newss->expr = expr;
	  newss->next = ss;
	  newss->data.info.dimen = ar->as->rank;
	  newss->data.info.ref = ref;

	  /* Make sure array is the same as array(:,:), this way
	     we don't need to special case all the time.  */
	  ar->dimen = ar->as->rank;
	  for (n = 0; n < ar->dimen; n++)
	    {
	      newss->data.info.dim[n] = n;
	      ar->dimen_type[n] = DIMEN_RANGE;

	      gcc_assert (ar->start[n] == NULL);
	      gcc_assert (ar->end[n] == NULL);
	      gcc_assert (ar->stride[n] == NULL);
	    }
	  ss = newss;
	  break;

	case AR_SECTION:
	  newss = gfc_get_ss ();
	  newss->type = GFC_SS_SECTION;
	  newss->expr = expr;
	  newss->next = ss;
	  newss->data.info.dimen = 0;
	  newss->data.info.ref = ref;

          /* We add SS chains for all the subscripts in the section.  */
	  for (n = 0; n < ar->dimen; n++)
	    {
	      gfc_ss *indexss;

	      switch (ar->dimen_type[n])
		{
		case DIMEN_ELEMENT:
		  /* Add SS for elemental (scalar) subscripts.  */
		  gcc_assert (ar->start[n]);
		  indexss = gfc_get_ss ();
		  indexss->type = GFC_SS_SCALAR;
		  indexss->expr = ar->start[n];
		  indexss->next = gfc_ss_terminator;
		  indexss->loop_chain = gfc_ss_terminator;
		  newss->data.info.subscript[n] = indexss;
		  break;

		case DIMEN_RANGE:
                  /* We don't add anything for sections, just remember this
                     dimension for later.  */
		  newss->data.info.dim[newss->data.info.dimen] = n;
		  newss->data.info.dimen++;
		  break;

		case DIMEN_VECTOR:
		  /* Create a GFC_SS_VECTOR index in which we can store
		     the vector's descriptor.  */
		  indexss = gfc_get_ss ();
		  indexss->type = GFC_SS_VECTOR;
		  indexss->expr = ar->start[n];
		  indexss->next = gfc_ss_terminator;
		  indexss->loop_chain = gfc_ss_terminator;
		  newss->data.info.subscript[n] = indexss;
		  newss->data.info.dim[newss->data.info.dimen] = n;
		  newss->data.info.dimen++;
		  break;

		default:
		  /* We should know what sort of section it is by now.  */
		  gcc_unreachable ();
		}
	    }
	  /* We should have at least one non-elemental dimension.  */
	  gcc_assert (newss->data.info.dimen > 0);
	  ss = newss;
	  break;

	default:
	  /* We should know what sort of section it is by now.  */
	  gcc_unreachable ();
	}

    }
  return ss;
}


/* Walk an expression operator. If only one operand of a binary expression is
   scalar, we must also add the scalar term to the SS chain.  */

static gfc_ss *
gfc_walk_op_expr (gfc_ss * ss, gfc_expr * expr)
{
  gfc_ss *head;
  gfc_ss *head2;
  gfc_ss *newss;

  head = gfc_walk_subexpr (ss, expr->value.op.op1);
  if (expr->value.op.op2 == NULL)
    head2 = head;
  else
    head2 = gfc_walk_subexpr (head, expr->value.op.op2);

  /* All operands are scalar.  Pass back and let the caller deal with it.  */
  if (head2 == ss)
    return head2;

  /* All operands require scalarization.  */
  if (head != ss && (expr->value.op.op2 == NULL || head2 != head))
    return head2;

  /* One of the operands needs scalarization, the other is scalar.
     Create a gfc_ss for the scalar expression.  */
  newss = gfc_get_ss ();
  newss->type = GFC_SS_SCALAR;
  if (head == ss)
    {
      /* First operand is scalar.  We build the chain in reverse order, so
         add the scalar SS after the second operand.  */
      head = head2;
      while (head && head->next != ss)
	head = head->next;
      /* Check we haven't somehow broken the chain.  */
      gcc_assert (head);
      newss->next = ss;
      head->next = newss;
      newss->expr = expr->value.op.op1;
    }
  else				/* head2 == head */
    {
      gcc_assert (head2 == head);
      /* Second operand is scalar.  */
      newss->next = head2;
      head2 = newss;
      newss->expr = expr->value.op.op2;
    }

  return head2;
}


/* Reverse a SS chain.  */

gfc_ss *
gfc_reverse_ss (gfc_ss * ss)
{
  gfc_ss *next;
  gfc_ss *head;

  gcc_assert (ss != NULL);

  head = gfc_ss_terminator;
  while (ss != gfc_ss_terminator)
    {
      next = ss->next;
      /* Check we didn't somehow break the chain.  */
      gcc_assert (next != NULL);
      ss->next = head;
      head = ss;
      ss = next;
    }

  return (head);
}


/* Walk the arguments of an elemental function.  */

gfc_ss *
gfc_walk_elemental_function_args (gfc_ss * ss, gfc_actual_arglist *arg,
				  gfc_ss_type type)
{
  int scalar;
  gfc_ss *head;
  gfc_ss *tail;
  gfc_ss *newss;

  head = gfc_ss_terminator;
  tail = NULL;
  scalar = 1;
  for (; arg; arg = arg->next)
    {
      if (!arg->expr)
	continue;

      newss = gfc_walk_subexpr (head, arg->expr);
      if (newss == head)
	{
	  /* Scalar argument.  */
	  newss = gfc_get_ss ();
	  newss->type = type;
	  newss->expr = arg->expr;
	  newss->next = head;
	}
      else
	scalar = 0;

      head = newss;
      if (!tail)
        {
          tail = head;
          while (tail->next != gfc_ss_terminator)
            tail = tail->next;
        }
    }

  if (scalar)
    {
      /* If all the arguments are scalar we don't need the argument SS.  */
      gfc_free_ss_chain (head);
      /* Pass it back.  */
      return ss;
    }

  /* Add it onto the existing chain.  */
  tail->next = ss;
  return head;
}


/* Walk a function call.  Scalar functions are passed back, and taken out of
   scalarization loops.  For elemental functions we walk their arguments.
   The result of functions returning arrays is stored in a temporary outside
   the loop, so that the function is only called once.  Hence we do not need
   to walk their arguments.  */

static gfc_ss *
gfc_walk_function_expr (gfc_ss * ss, gfc_expr * expr)
{
  gfc_ss *newss;
  gfc_intrinsic_sym *isym;
  gfc_symbol *sym;
  gfc_component *comp = NULL;
  int n;

  isym = expr->value.function.isym;

  /* Handle intrinsic functions separately.  */
  if (isym)
    return gfc_walk_intrinsic_function (ss, expr, isym);

  sym = expr->value.function.esym;
  if (!sym)
      sym = expr->symtree->n.sym;

  /* A function that returns arrays.  */
  gfc_is_proc_ptr_comp (expr, &comp);
  if ((!comp && gfc_return_by_reference (sym) && sym->result->attr.dimension)
      || (comp && comp->attr.dimension))
    {
      newss = gfc_get_ss ();
      newss->type = GFC_SS_FUNCTION;
      newss->expr = expr;
      newss->next = ss;
      newss->data.info.dimen = expr->rank;
      for (n = 0; n < newss->data.info.dimen; n++)
	newss->data.info.dim[n] = n;
      return newss;
    }

  /* Walk the parameters of an elemental function.  For now we always pass
     by reference.  */
  if (sym->attr.elemental)
    return gfc_walk_elemental_function_args (ss, expr->value.function.actual,
					     GFC_SS_REFERENCE);

  /* Scalar functions are OK as these are evaluated outside the scalarization
     loop.  Pass back and let the caller deal with it.  */
  return ss;
}


/* An array temporary is constructed for array constructors.  */

static gfc_ss *
gfc_walk_array_constructor (gfc_ss * ss, gfc_expr * expr)
{
  gfc_ss *newss;
  int n;

  newss = gfc_get_ss ();
  newss->type = GFC_SS_CONSTRUCTOR;
  newss->expr = expr;
  newss->next = ss;
  newss->data.info.dimen = expr->rank;
  for (n = 0; n < expr->rank; n++)
    newss->data.info.dim[n] = n;

  return newss;
}


/* Walk an expression.  Add walked expressions to the head of the SS chain.
   A wholly scalar expression will not be added.  */

gfc_ss *
gfc_walk_subexpr (gfc_ss * ss, gfc_expr * expr)
{
  gfc_ss *head;

  switch (expr->expr_type)
    {
    case EXPR_VARIABLE:
      head = gfc_walk_variable_expr (ss, expr);
      return head;

    case EXPR_OP:
      head = gfc_walk_op_expr (ss, expr);
      return head;

    case EXPR_FUNCTION:
      head = gfc_walk_function_expr (ss, expr);
      return head;

    case EXPR_CONSTANT:
    case EXPR_NULL:
    case EXPR_STRUCTURE:
      /* Pass back and let the caller deal with it.  */
      break;

    case EXPR_ARRAY:
      head = gfc_walk_array_constructor (ss, expr);
      return head;

    case EXPR_SUBSTRING:
      /* Pass back and let the caller deal with it.  */
      break;

    default:
      internal_error ("bad expression type during walk (%d)",
		      expr->expr_type);
    }
  return ss;
}


/* Entry point for expression walking.
   A return value equal to the passed chain means this is
   a scalar expression.  It is up to the caller to take whatever action is
   necessary to translate these.  */

gfc_ss *
gfc_walk_expr (gfc_expr * expr)
{
  gfc_ss *res;

  res = gfc_walk_subexpr (gfc_ss_terminator, expr);
  return gfc_reverse_ss (res);
}<|MERGE_RESOLUTION|>--- conflicted
+++ resolved
@@ -91,10 +91,6 @@
 #include "trans-const.h"
 #include "dependency.h"
 
-<<<<<<< HEAD
-static gfc_ss *gfc_walk_subexpr (gfc_ss *, gfc_expr *);
-=======
->>>>>>> 6e7f08ad
 static bool gfc_get_array_constructor_size (mpz_t *, gfc_constructor_base);
 
 /* The contents of this structure aren't actually used, just the address.  */
@@ -1694,10 +1690,6 @@
   /* First traverse the constructor list, converting the constants
      to tree to build an initializer.  */
   nelem = 0;
-<<<<<<< HEAD
-  list = NULL_TREE;
-=======
->>>>>>> 6e7f08ad
   c = gfc_constructor_first (expr->value.constructor);
   while (c)
     {
@@ -1708,13 +1700,8 @@
       else if (POINTER_TYPE_P (type))
 	se.expr = gfc_build_addr_expr (gfc_get_pchar_type (c->expr->ts.kind),
 				       se.expr);
-<<<<<<< HEAD
-      list = tree_cons (build_int_cst (gfc_array_index_type, nelem),
-			se.expr, list);
-=======
       CONSTRUCTOR_APPEND_ELT (v, build_int_cst (gfc_array_index_type, nelem),
                               se.expr);
->>>>>>> 6e7f08ad
       c = gfc_constructor_next (c);
       nelem++;
     }
@@ -4141,18 +4128,6 @@
   if (ref == NULL || ref->type != REF_ARRAY)
     return false;
 
-  /* Return if this is a scalar coarray.  */
-  if (!prev_ref && !expr->symtree->n.sym->attr.dimension)
-    {
-      gcc_assert (expr->symtree->n.sym->attr.codimension);
-      return false;
-    }
-  else if (prev_ref && !prev_ref->u.c.component->attr.dimension)
-    {
-      gcc_assert (prev_ref->u.c.component->attr.codimension);
-      return false;
-    }
-
   if (!prev_ref)
     {
       allocatable_array = expr->symtree->n.sym->attr.allocatable;
@@ -4325,31 +4300,6 @@
             index = gfc_conv_mpz_to_tree (c->offset, gfc_index_integer_kind);
           else
             index = NULL_TREE;
-<<<<<<< HEAD
-	  mpz_init (maxval);
-          if (mpz_cmp_si (c->repeat, 0) != 0)
-            {
-              tree tmp1, tmp2;
-
-              mpz_set (maxval, c->repeat);
-              mpz_add (maxval, c->offset, maxval);
-              mpz_sub_ui (maxval, maxval, 1);
-              tmp2 = gfc_conv_mpz_to_tree (maxval, gfc_index_integer_kind);
-              if (mpz_cmp_si (c->offset, 0) != 0)
-                {
-                  mpz_add_ui (maxval, c->offset, 1);
-                  tmp1 = gfc_conv_mpz_to_tree (maxval, gfc_index_integer_kind);
-                }
-              else
-                tmp1 = gfc_conv_mpz_to_tree (c->offset, gfc_index_integer_kind);
-
-              range = fold_build2 (RANGE_EXPR, integer_type_node, tmp1, tmp2);
-            }
-          else
-            range = NULL;
-	  mpz_clear (maxval);
-=======
->>>>>>> 6e7f08ad
 
           gfc_init_se (&se, NULL);
 	  switch (c->expr->expr_type)
@@ -5744,10 +5694,7 @@
 
   ultimate_ptr_comp = false;
   ultimate_alloc_comp = false;
-<<<<<<< HEAD
-=======
-
->>>>>>> 6e7f08ad
+
   for (ref = expr->ref; ref; ref = ref->next)
     {
       if (ref->next == NULL)
@@ -5834,12 +5781,8 @@
   contiguous = g77 && !this_array_result && contiguous;
 
   /* There is no need to pack and unpack the array, if it is contiguous
-<<<<<<< HEAD
-     and not deferred or assumed shape.  */
-=======
      and not a deferred- or assumed-shape array, or if it is simply
      contiguous.  */
->>>>>>> 6e7f08ad
   no_pack = ((sym && sym->as
 		  && !sym->attr.pointer
 		  && sym->as->type != AS_DEFERRED
@@ -5847,13 +5790,9 @@
 		      ||
 	     (ref && ref->u.ar.as
 		  && ref->u.ar.as->type != AS_DEFERRED
-<<<<<<< HEAD
-		  && ref->u.ar.as->type != AS_ASSUMED_SHAPE));
-=======
 		  && ref->u.ar.as->type != AS_ASSUMED_SHAPE)
 		      ||
 	     gfc_is_simply_contiguous (expr, false));
->>>>>>> 6e7f08ad
 
   no_pack = contiguous && no_pack;
 
@@ -5923,8 +5862,6 @@
       tree origptr = NULL_TREE;
 
       desc = se->expr;
-<<<<<<< HEAD
-=======
 
       /* For contiguous arrays, save the original value of the descriptor.  */
       if (!g77)
@@ -5938,7 +5875,6 @@
 	  gfc_add_expr_to_block (&se->pre, tmp);
 	}
 
->>>>>>> 6e7f08ad
       /* Repack the array.  */
       if (gfc_option.warn_array_temp)
 	{
@@ -6104,13 +6040,8 @@
    If no_malloc is set, only the copy is done.  */
 
 static tree
-<<<<<<< HEAD
-duplicate_allocatable(tree dest, tree src, tree type, int rank,
-		      bool no_malloc)
-=======
 duplicate_allocatable (tree dest, tree src, tree type, int rank,
 		       bool no_malloc)
->>>>>>> 6e7f08ad
 {
   tree tmp;
   tree size;
@@ -6126,11 +6057,7 @@
   if (rank == 0)
     {
       tmp = null_pointer_node;
-<<<<<<< HEAD
-      tmp = fold_build2 (MODIFY_EXPR, type, dest, tmp);
-=======
       tmp = fold_build2_loc (input_location, MODIFY_EXPR, type, dest, tmp);
->>>>>>> 6e7f08ad
       gfc_add_expr_to_block (&block, tmp);
       null_data = gfc_finish_block (&block);
 
@@ -6139,13 +6066,8 @@
       if (!no_malloc)
 	{
 	  tmp = gfc_call_malloc (&block, type, size);
-<<<<<<< HEAD
-	  tmp = fold_build2 (MODIFY_EXPR, void_type_node, dest,
-			     fold_convert (type, tmp));
-=======
 	  tmp = fold_build2_loc (input_location, MODIFY_EXPR, void_type_node,
 				 dest, fold_convert (type, tmp));
->>>>>>> 6e7f08ad
 	  gfc_add_expr_to_block (&block, tmp);
 	}
 
@@ -6162,12 +6084,8 @@
       nelems = get_full_array_size (&block, src, rank);
       tmp = fold_convert (gfc_array_index_type,
 			  TYPE_SIZE_UNIT (gfc_get_element_type (type)));
-<<<<<<< HEAD
-      size = fold_build2 (MULT_EXPR, gfc_array_index_type, nelems, tmp);
-=======
       size = fold_build2_loc (input_location, MULT_EXPR, gfc_array_index_type,
 			      nelems, tmp);
->>>>>>> 6e7f08ad
       if (!no_malloc)
 	{
 	  tmp = TREE_TYPE (gfc_conv_descriptor_data_get (src));
@@ -6205,11 +6123,7 @@
 tree
 gfc_duplicate_allocatable (tree dest, tree src, tree type, int rank)
 {
-<<<<<<< HEAD
-  return duplicate_allocatable(dest, src, type, rank, false);
-=======
   return duplicate_allocatable (dest, src, type, rank, false);
->>>>>>> 6e7f08ad
 }
 
 
@@ -6218,11 +6132,7 @@
 tree
 gfc_copy_allocatable_data (tree dest, tree src, tree type, int rank)
 {
-<<<<<<< HEAD
-  return duplicate_allocatable(dest, src, type, rank, true);
-=======
   return duplicate_allocatable (dest, src, type, rank, true);
->>>>>>> 6e7f08ad
 }
 
 
@@ -6255,15 +6165,11 @@
 
   gfc_init_block (&fnblock);
 
-<<<<<<< HEAD
-  if (POINTER_TYPE_P (TREE_TYPE (decl)) && rank != 0)
-=======
   decl_type = TREE_TYPE (decl);
 
   if ((POINTER_TYPE_P (decl_type) && rank != 0)
 	|| (TREE_CODE (decl_type) == REFERENCE_TYPE && rank == 0))
 
->>>>>>> 6e7f08ad
     decl = build_fold_indirect_ref_loc (input_location,
 				    decl);
 
@@ -6477,11 +6383,7 @@
 	  if (c->attr.allocatable && !cmp_has_alloc_comps)
 	    {
 	      rank = c->as ? c->as->rank : 0;
-<<<<<<< HEAD
-	      tmp = gfc_duplicate_allocatable(dcmp, comp, ctype, rank);
-=======
 	      tmp = gfc_duplicate_allocatable (dcmp, comp, ctype, rank);
->>>>>>> 6e7f08ad
 	      gfc_add_expr_to_block (&fnblock, tmp);
 	    }
 
@@ -6547,28 +6449,6 @@
 }
 
 
-<<<<<<< HEAD
-/* Check for default initializer; sym->value is not enough as it is also
-   set for EXPR_NULL of allocatables.  */
-
-static bool
-has_default_initializer (gfc_symbol *der)
-{
-  gfc_component *c;
-
-  gcc_assert (der->attr.flavor == FL_DERIVED);
-  for (c = der->components; c; c = c->next)
-    if ((c->ts.type != BT_DERIVED && c->initializer)
-        || (c->ts.type == BT_DERIVED
-            && (!c->attr.pointer && has_default_initializer (c->ts.u.derived))))
-      break;
-
-  return c != NULL;
-}
-
-
-=======
->>>>>>> 6e7f08ad
 /* NULLIFY an allocatable/pointer array on function entry, free it on exit.
    Do likewise, recursively if necessary, with the allocatable components of
    derived types.  */
@@ -6637,18 +6517,6 @@
       if (!sym->attr.save
 	  && !(TREE_STATIC (sym->backend_decl) && sym->attr.is_main_program))
 	{
-<<<<<<< HEAD
-	  if (sym->value == NULL || !has_default_initializer (sym->ts.u.derived))
-	    {
-	      rank = sym->as ? sym->as->rank : 0;
-	      tmp = gfc_nullify_alloc_comp (sym->ts.u.derived, descriptor, rank);
-	      gfc_add_expr_to_block (&fnblock, tmp);
-	    }
-	  else
-	    {
-	      tmp = gfc_init_default_dt (sym, NULL, false);
-	      gfc_add_expr_to_block (&fnblock, tmp);
-=======
 	  if (sym->value == NULL
 	      || !gfc_has_default_initializer (sym->ts.u.derived))
 	    {
@@ -6656,7 +6524,6 @@
 	      tmp = gfc_nullify_alloc_comp (sym->ts.u.derived,
 					    descriptor, rank);
 	      gfc_add_expr_to_block (&init, tmp);
->>>>>>> 6e7f08ad
 	    }
 	  else
 	    gfc_init_default_dt (sym, &init, false);

/* Array translation routines
   Copyright (C) 2002, 2003, 2004, 2005, 2006, 2007, 2008, 2009
   Free Software Foundation, Inc.
   Contributed by Paul Brook <paul@nowt.org>
   and Steven Bosscher <s.bosscher@student.tudelft.nl>

This file is part of GCC.

GCC is free software; you can redistribute it and/or modify it under
the terms of the GNU General Public License as published by the Free
Software Foundation; either version 3, or (at your option) any later
version.

GCC is distributed in the hope that it will be useful, but WITHOUT ANY
WARRANTY; without even the implied warranty of MERCHANTABILITY or
FITNESS FOR A PARTICULAR PURPOSE.  See the GNU General Public License
for more details.

You should have received a copy of the GNU General Public License
along with GCC; see the file COPYING3.  If not see
<http://www.gnu.org/licenses/>.  */

/* trans-array.c-- Various array related code, including scalarization,
                   allocation, initialization and other support routines.  */

/* How the scalarizer works.
   In gfortran, array expressions use the same core routines as scalar
   expressions.
   First, a Scalarization State (SS) chain is built.  This is done by walking
   the expression tree, and building a linear list of the terms in the
   expression.  As the tree is walked, scalar subexpressions are translated.

   The scalarization parameters are stored in a gfc_loopinfo structure.
   First the start and stride of each term is calculated by
   gfc_conv_ss_startstride.  During this process the expressions for the array
   descriptors and data pointers are also translated.

   If the expression is an assignment, we must then resolve any dependencies.
   In fortran all the rhs values of an assignment must be evaluated before
   any assignments take place.  This can require a temporary array to store the
   values.  We also require a temporary when we are passing array expressions
   or vector subscripts as procedure parameters.

   Array sections are passed without copying to a temporary.  These use the
   scalarizer to determine the shape of the section.  The flag
   loop->array_parameter tells the scalarizer that the actual values and loop
   variables will not be required.

   The function gfc_conv_loop_setup generates the scalarization setup code.
   It determines the range of the scalarizing loop variables.  If a temporary
   is required, this is created and initialized.  Code for scalar expressions
   taken outside the loop is also generated at this time.  Next the offset and
   scaling required to translate from loop variables to array indices for each
   term is calculated.

   A call to gfc_start_scalarized_body marks the start of the scalarized
   expression.  This creates a scope and declares the loop variables.  Before
   calling this gfc_make_ss_chain_used must be used to indicate which terms
   will be used inside this loop.

   The scalar gfc_conv_* functions are then used to build the main body of the
   scalarization loop.  Scalarization loop variables and precalculated scalar
   values are automatically substituted.  Note that gfc_advance_se_ss_chain
   must be used, rather than changing the se->ss directly.

   For assignment expressions requiring a temporary two sub loops are
   generated.  The first stores the result of the expression in the temporary,
   the second copies it to the result.  A call to
   gfc_trans_scalarized_loop_boundary marks the end of the main loop code and
   the start of the copying loop.  The temporary may be less than full rank.

   Finally gfc_trans_scalarizing_loops is called to generate the implicit do
   loops.  The loops are added to the pre chain of the loopinfo.  The post
   chain may still contain cleanup code.

   After the loop code has been added into its parent scope gfc_cleanup_loop
   is called to free all the SS allocated by the scalarizer.  */

#include "config.h"
#include "system.h"
#include "coretypes.h"
#include "tree.h"
#include "gimple.h"
#include "ggc.h"
#include "toplev.h"
#include "real.h"
#include "flags.h"
#include "gfortran.h"
#include "trans.h"
#include "trans-stmt.h"
#include "trans-types.h"
#include "trans-array.h"
#include "trans-const.h"
#include "dependency.h"

static gfc_ss *gfc_walk_subexpr (gfc_ss *, gfc_expr *);
static bool gfc_get_array_constructor_size (mpz_t *, gfc_constructor *);

/* The contents of this structure aren't actually used, just the address.  */
static gfc_ss gfc_ss_terminator_var;
gfc_ss * const gfc_ss_terminator = &gfc_ss_terminator_var;


static tree
gfc_array_dataptr_type (tree desc)
{
  return (GFC_TYPE_ARRAY_DATAPTR_TYPE (TREE_TYPE (desc)));
}


/* Build expressions to access the members of an array descriptor.
   It's surprisingly easy to mess up here, so never access
   an array descriptor by "brute force", always use these
   functions.  This also avoids problems if we change the format
   of an array descriptor.

   To understand these magic numbers, look at the comments
   before gfc_build_array_type() in trans-types.c.

   The code within these defines should be the only code which knows the format
   of an array descriptor.

   Any code just needing to read obtain the bounds of an array should use
   gfc_conv_array_* rather than the following functions as these will return
   know constant values, and work with arrays which do not have descriptors.

   Don't forget to #undef these!  */

#define DATA_FIELD 0
#define OFFSET_FIELD 1
#define DTYPE_FIELD 2
#define DIMENSION_FIELD 3

#define STRIDE_SUBFIELD 0
#define LBOUND_SUBFIELD 1
#define UBOUND_SUBFIELD 2

/* This provides READ-ONLY access to the data field.  The field itself
   doesn't have the proper type.  */

tree
gfc_conv_descriptor_data_get (tree desc)
{
  tree field, type, t;

  type = TREE_TYPE (desc);
  gcc_assert (GFC_DESCRIPTOR_TYPE_P (type));

  field = TYPE_FIELDS (type);
  gcc_assert (DATA_FIELD == 0);

  t = fold_build3 (COMPONENT_REF, TREE_TYPE (field), desc, field, NULL_TREE);
  t = fold_convert (GFC_TYPE_ARRAY_DATAPTR_TYPE (type), t);

  return t;
}

/* This provides WRITE access to the data field.

   TUPLES_P is true if we are generating tuples.
   
   This function gets called through the following macros:
     gfc_conv_descriptor_data_set
     gfc_conv_descriptor_data_set.  */

void
gfc_conv_descriptor_data_set (stmtblock_t *block, tree desc, tree value)
{
  tree field, type, t;

  type = TREE_TYPE (desc);
  gcc_assert (GFC_DESCRIPTOR_TYPE_P (type));

  field = TYPE_FIELDS (type);
  gcc_assert (DATA_FIELD == 0);

  t = fold_build3 (COMPONENT_REF, TREE_TYPE (field), desc, field, NULL_TREE);
  gfc_add_modify (block, t, fold_convert (TREE_TYPE (field), value));
}


/* This provides address access to the data field.  This should only be
   used by array allocation, passing this on to the runtime.  */

tree
gfc_conv_descriptor_data_addr (tree desc)
{
  tree field, type, t;

  type = TREE_TYPE (desc);
  gcc_assert (GFC_DESCRIPTOR_TYPE_P (type));

  field = TYPE_FIELDS (type);
  gcc_assert (DATA_FIELD == 0);

  t = fold_build3 (COMPONENT_REF, TREE_TYPE (field), desc, field, NULL_TREE);
  return gfc_build_addr_expr (NULL_TREE, t);
}

static tree
gfc_conv_descriptor_offset (tree desc)
{
  tree type;
  tree field;

  type = TREE_TYPE (desc);
  gcc_assert (GFC_DESCRIPTOR_TYPE_P (type));

  field = gfc_advance_chain (TYPE_FIELDS (type), OFFSET_FIELD);
  gcc_assert (field != NULL_TREE && TREE_TYPE (field) == gfc_array_index_type);

  return fold_build3 (COMPONENT_REF, TREE_TYPE (field),
		      desc, field, NULL_TREE);
}

tree
gfc_conv_descriptor_offset_get (tree desc)
{
  return gfc_conv_descriptor_offset (desc);
}

void
gfc_conv_descriptor_offset_set (stmtblock_t *block, tree desc,
				tree value)
{
  tree t = gfc_conv_descriptor_offset (desc);
  gfc_add_modify (block, t, fold_convert (TREE_TYPE (t), value));
}


tree
gfc_conv_descriptor_dtype (tree desc)
{
  tree field;
  tree type;

  type = TREE_TYPE (desc);
  gcc_assert (GFC_DESCRIPTOR_TYPE_P (type));

  field = gfc_advance_chain (TYPE_FIELDS (type), DTYPE_FIELD);
  gcc_assert (field != NULL_TREE && TREE_TYPE (field) == gfc_array_index_type);

  return fold_build3 (COMPONENT_REF, TREE_TYPE (field),
		      desc, field, NULL_TREE);
}

static tree
gfc_conv_descriptor_dimension (tree desc, tree dim)
{
  tree field;
  tree type;
  tree tmp;

  type = TREE_TYPE (desc);
  gcc_assert (GFC_DESCRIPTOR_TYPE_P (type));

  field = gfc_advance_chain (TYPE_FIELDS (type), DIMENSION_FIELD);
  gcc_assert (field != NULL_TREE
	  && TREE_CODE (TREE_TYPE (field)) == ARRAY_TYPE
	  && TREE_CODE (TREE_TYPE (TREE_TYPE (field))) == RECORD_TYPE);

  tmp = fold_build3 (COMPONENT_REF, TREE_TYPE (field),
		     desc, field, NULL_TREE);
  tmp = gfc_build_array_ref (tmp, dim, NULL);
  return tmp;
}

static tree
gfc_conv_descriptor_stride (tree desc, tree dim)
{
  tree tmp;
  tree field;

  tmp = gfc_conv_descriptor_dimension (desc, dim);
  field = TYPE_FIELDS (TREE_TYPE (tmp));
  field = gfc_advance_chain (field, STRIDE_SUBFIELD);
  gcc_assert (field != NULL_TREE && TREE_TYPE (field) == gfc_array_index_type);

  tmp = fold_build3 (COMPONENT_REF, TREE_TYPE (field),
		     tmp, field, NULL_TREE);
  return tmp;
}

tree
gfc_conv_descriptor_stride_get (tree desc, tree dim)
{
  tree type = TREE_TYPE (desc);
  gcc_assert (GFC_DESCRIPTOR_TYPE_P (type));
  if (integer_zerop (dim)
      && GFC_TYPE_ARRAY_AKIND (type) == GFC_ARRAY_ALLOCATABLE)
    return gfc_index_one_node;

  return gfc_conv_descriptor_stride (desc, dim);
}

void
gfc_conv_descriptor_stride_set (stmtblock_t *block, tree desc,
				tree dim, tree value)
{
  tree t = gfc_conv_descriptor_stride (desc, dim);
  gfc_add_modify (block, t, fold_convert (TREE_TYPE (t), value));
}

static tree
gfc_conv_descriptor_lbound (tree desc, tree dim)
{
  tree tmp;
  tree field;

  tmp = gfc_conv_descriptor_dimension (desc, dim);
  field = TYPE_FIELDS (TREE_TYPE (tmp));
  field = gfc_advance_chain (field, LBOUND_SUBFIELD);
  gcc_assert (field != NULL_TREE && TREE_TYPE (field) == gfc_array_index_type);

  tmp = fold_build3 (COMPONENT_REF, TREE_TYPE (field),
		     tmp, field, NULL_TREE);
  return tmp;
}

tree
gfc_conv_descriptor_lbound_get (tree desc, tree dim)
{
  return gfc_conv_descriptor_lbound (desc, dim);
}

void
gfc_conv_descriptor_lbound_set (stmtblock_t *block, tree desc,
				tree dim, tree value)
{
  tree t = gfc_conv_descriptor_lbound (desc, dim);
  gfc_add_modify (block, t, fold_convert (TREE_TYPE (t), value));
}

static tree
gfc_conv_descriptor_ubound (tree desc, tree dim)
{
  tree tmp;
  tree field;

  tmp = gfc_conv_descriptor_dimension (desc, dim);
  field = TYPE_FIELDS (TREE_TYPE (tmp));
  field = gfc_advance_chain (field, UBOUND_SUBFIELD);
  gcc_assert (field != NULL_TREE && TREE_TYPE (field) == gfc_array_index_type);

  tmp = fold_build3 (COMPONENT_REF, TREE_TYPE (field),
		     tmp, field, NULL_TREE);
  return tmp;
}

tree
gfc_conv_descriptor_ubound_get (tree desc, tree dim)
{
  return gfc_conv_descriptor_ubound (desc, dim);
}

void
gfc_conv_descriptor_ubound_set (stmtblock_t *block, tree desc,
				tree dim, tree value)
{
  tree t = gfc_conv_descriptor_ubound (desc, dim);
  gfc_add_modify (block, t, fold_convert (TREE_TYPE (t), value));
}

/* Build a null array descriptor constructor.  */

tree
gfc_build_null_descriptor (tree type)
{
  tree field;
  tree tmp;

  gcc_assert (GFC_DESCRIPTOR_TYPE_P (type));
  gcc_assert (DATA_FIELD == 0);
  field = TYPE_FIELDS (type);

  /* Set a NULL data pointer.  */
  tmp = build_constructor_single (type, field, null_pointer_node);
  TREE_CONSTANT (tmp) = 1;
  /* All other fields are ignored.  */

  return tmp;
}


/* Cleanup those #defines.  */

#undef DATA_FIELD
#undef OFFSET_FIELD
#undef DTYPE_FIELD
#undef DIMENSION_FIELD
#undef STRIDE_SUBFIELD
#undef LBOUND_SUBFIELD
#undef UBOUND_SUBFIELD


/* Mark a SS chain as used.  Flags specifies in which loops the SS is used.
   flags & 1 = Main loop body.
   flags & 2 = temp copy loop.  */

void
gfc_mark_ss_chain_used (gfc_ss * ss, unsigned flags)
{
  for (; ss != gfc_ss_terminator; ss = ss->next)
    ss->useflags = flags;
}

static void gfc_free_ss (gfc_ss *);


/* Free a gfc_ss chain.  */

static void
gfc_free_ss_chain (gfc_ss * ss)
{
  gfc_ss *next;

  while (ss != gfc_ss_terminator)
    {
      gcc_assert (ss != NULL);
      next = ss->next;
      gfc_free_ss (ss);
      ss = next;
    }
}


/* Free a SS.  */

static void
gfc_free_ss (gfc_ss * ss)
{
  int n;

  switch (ss->type)
    {
    case GFC_SS_SECTION:
      for (n = 0; n < GFC_MAX_DIMENSIONS; n++)
	{
	  if (ss->data.info.subscript[n])
	    gfc_free_ss_chain (ss->data.info.subscript[n]);
	}
      break;

    default:
      break;
    }

  gfc_free (ss);
}


/* Free all the SS associated with a loop.  */

void
gfc_cleanup_loop (gfc_loopinfo * loop)
{
  gfc_ss *ss;
  gfc_ss *next;

  ss = loop->ss;
  while (ss != gfc_ss_terminator)
    {
      gcc_assert (ss != NULL);
      next = ss->loop_chain;
      gfc_free_ss (ss);
      ss = next;
    }
}


/* Associate a SS chain with a loop.  */

void
gfc_add_ss_to_loop (gfc_loopinfo * loop, gfc_ss * head)
{
  gfc_ss *ss;

  if (head == gfc_ss_terminator)
    return;

  ss = head;
  for (; ss && ss != gfc_ss_terminator; ss = ss->next)
    {
      if (ss->next == gfc_ss_terminator)
	ss->loop_chain = loop->ss;
      else
	ss->loop_chain = ss->next;
    }
  gcc_assert (ss == gfc_ss_terminator);
  loop->ss = head;
}


/* Generate an initializer for a static pointer or allocatable array.  */

void
gfc_trans_static_array_pointer (gfc_symbol * sym)
{
  tree type;

  gcc_assert (TREE_STATIC (sym->backend_decl));
  /* Just zero the data member.  */
  type = TREE_TYPE (sym->backend_decl);
  DECL_INITIAL (sym->backend_decl) = gfc_build_null_descriptor (type);
}


/* If the bounds of SE's loop have not yet been set, see if they can be
   determined from array spec AS, which is the array spec of a called
   function.  MAPPING maps the callee's dummy arguments to the values
   that the caller is passing.  Add any initialization and finalization
   code to SE.  */

void
gfc_set_loop_bounds_from_array_spec (gfc_interface_mapping * mapping,
				     gfc_se * se, gfc_array_spec * as)
{
  int n, dim;
  gfc_se tmpse;
  tree lower;
  tree upper;
  tree tmp;

  if (as && as->type == AS_EXPLICIT)
    for (dim = 0; dim < se->loop->dimen; dim++)
      {
	n = se->loop->order[dim];
	if (se->loop->to[n] == NULL_TREE)
	  {
	    /* Evaluate the lower bound.  */
	    gfc_init_se (&tmpse, NULL);
	    gfc_apply_interface_mapping (mapping, &tmpse, as->lower[dim]);
	    gfc_add_block_to_block (&se->pre, &tmpse.pre);
	    gfc_add_block_to_block (&se->post, &tmpse.post);
	    lower = fold_convert (gfc_array_index_type, tmpse.expr);

	    /* ...and the upper bound.  */
	    gfc_init_se (&tmpse, NULL);
	    gfc_apply_interface_mapping (mapping, &tmpse, as->upper[dim]);
	    gfc_add_block_to_block (&se->pre, &tmpse.pre);
	    gfc_add_block_to_block (&se->post, &tmpse.post);
	    upper = fold_convert (gfc_array_index_type, tmpse.expr);

	    /* Set the upper bound of the loop to UPPER - LOWER.  */
	    tmp = fold_build2 (MINUS_EXPR, gfc_array_index_type, upper, lower);
	    tmp = gfc_evaluate_now (tmp, &se->pre);
	    se->loop->to[n] = tmp;
	  }
      }
}


/* Generate code to allocate an array temporary, or create a variable to
   hold the data.  If size is NULL, zero the descriptor so that the
   callee will allocate the array.  If DEALLOC is true, also generate code to
   free the array afterwards.

   If INITIAL is not NULL, it is packed using internal_pack and the result used
   as data instead of allocating a fresh, unitialized area of memory.

   Initialization code is added to PRE and finalization code to POST.
   DYNAMIC is true if the caller may want to extend the array later
   using realloc.  This prevents us from putting the array on the stack.  */

static void
gfc_trans_allocate_array_storage (stmtblock_t * pre, stmtblock_t * post,
				  gfc_ss_info * info, tree size, tree nelem,
				  tree initial, bool dynamic, bool dealloc)
{
  tree tmp;
  tree desc;
  bool onstack;

  desc = info->descriptor;
  info->offset = gfc_index_zero_node;
  if (size == NULL_TREE || integer_zerop (size))
    {
      /* A callee allocated array.  */
      gfc_conv_descriptor_data_set (pre, desc, null_pointer_node);
      onstack = FALSE;
    }
  else
    {
      /* Allocate the temporary.  */
      onstack = !dynamic && initial == NULL_TREE
			 && gfc_can_put_var_on_stack (size);

      if (onstack)
	{
	  /* Make a temporary variable to hold the data.  */
	  tmp = fold_build2 (MINUS_EXPR, TREE_TYPE (nelem), nelem,
			     gfc_index_one_node);
	  tmp = build_range_type (gfc_array_index_type, gfc_index_zero_node,
				  tmp);
	  tmp = build_array_type (gfc_get_element_type (TREE_TYPE (desc)),
				  tmp);
	  tmp = gfc_create_var (tmp, "A");
	  tmp = gfc_build_addr_expr (NULL_TREE, tmp);
	  gfc_conv_descriptor_data_set (pre, desc, tmp);
	}
      else
	{
	  /* Allocate memory to hold the data or call internal_pack.  */
	  if (initial == NULL_TREE)
	    {
	      tmp = gfc_call_malloc (pre, NULL, size);
	      tmp = gfc_evaluate_now (tmp, pre);
	    }
	  else
	    {
	      tree packed;
	      tree source_data;
	      tree was_packed;
	      stmtblock_t do_copying;

	      tmp = TREE_TYPE (initial); /* Pointer to descriptor.  */
	      gcc_assert (TREE_CODE (tmp) == POINTER_TYPE);
	      tmp = TREE_TYPE (tmp); /* The descriptor itself.  */
	      tmp = gfc_get_element_type (tmp);
	      gcc_assert (tmp == gfc_get_element_type (TREE_TYPE (desc)));
	      packed = gfc_create_var (build_pointer_type (tmp), "data");

<<<<<<< HEAD
	      tmp = build_call_expr (gfor_fndecl_in_pack, 1, initial);
	      tmp = fold_convert (TREE_TYPE (packed), tmp);
	      gfc_add_modify (pre, packed, tmp);

	      tmp = build_fold_indirect_ref (initial);
=======
	      tmp = build_call_expr_loc (input_location,
				     gfor_fndecl_in_pack, 1, initial);
	      tmp = fold_convert (TREE_TYPE (packed), tmp);
	      gfc_add_modify (pre, packed, tmp);

	      tmp = build_fold_indirect_ref_loc (input_location,
					     initial);
>>>>>>> 42a9ba1d
	      source_data = gfc_conv_descriptor_data_get (tmp);

	      /* internal_pack may return source->data without any allocation
		 or copying if it is already packed.  If that's the case, we
		 need to allocate and copy manually.  */

	      gfc_start_block (&do_copying);
	      tmp = gfc_call_malloc (&do_copying, NULL, size);
	      tmp = fold_convert (TREE_TYPE (packed), tmp);
	      gfc_add_modify (&do_copying, packed, tmp);
	      tmp = gfc_build_memcpy_call (packed, source_data, size);
	      gfc_add_expr_to_block (&do_copying, tmp);

	      was_packed = fold_build2 (EQ_EXPR, boolean_type_node,
					packed, source_data);
	      tmp = gfc_finish_block (&do_copying);
<<<<<<< HEAD
	      tmp = build3_v (COND_EXPR, was_packed, tmp, build_empty_stmt ());
=======
	      tmp = build3_v (COND_EXPR, was_packed, tmp,
			      build_empty_stmt (input_location));
>>>>>>> 42a9ba1d
	      gfc_add_expr_to_block (pre, tmp);

	      tmp = fold_convert (pvoid_type_node, packed);
	    }

	  gfc_conv_descriptor_data_set (pre, desc, tmp);
	}
    }
  info->data = gfc_conv_descriptor_data_get (desc);

  /* The offset is zero because we create temporaries with a zero
     lower bound.  */
  gfc_conv_descriptor_offset_set (pre, desc, gfc_index_zero_node);

  if (dealloc && !onstack)
    {
      /* Free the temporary.  */
      tmp = gfc_conv_descriptor_data_get (desc);
      tmp = gfc_call_free (fold_convert (pvoid_type_node, tmp));
      gfc_add_expr_to_block (post, tmp);
    }
}


/* Generate code to create and initialize the descriptor for a temporary
   array.  This is used for both temporaries needed by the scalarizer, and
   functions returning arrays.  Adjusts the loop variables to be
   zero-based, and calculates the loop bounds for callee allocated arrays.
   Allocate the array unless it's callee allocated (we have a callee
   allocated array if 'callee_alloc' is true, or if loop->to[n] is
   NULL_TREE for any n).  Also fills in the descriptor, data and offset
   fields of info if known.  Returns the size of the array, or NULL for a
   callee allocated array.

   PRE, POST, INITIAL, DYNAMIC and DEALLOC are as for
   gfc_trans_allocate_array_storage.
 */

tree
gfc_trans_create_temp_array (stmtblock_t * pre, stmtblock_t * post,
			     gfc_loopinfo * loop, gfc_ss_info * info,
			     tree eltype, tree initial, bool dynamic,
			     bool dealloc, bool callee_alloc, locus * where)
{
  tree type;
  tree desc;
  tree tmp;
  tree size;
  tree nelem;
  tree cond;
  tree or_expr;
  int n;
  int dim;

  gcc_assert (info->dimen > 0);

  if (gfc_option.warn_array_temp && where)
    gfc_warning ("Creating array temporary at %L", where);

  /* Set the lower bound to zero.  */
  for (dim = 0; dim < info->dimen; dim++)
    {
      n = loop->order[dim];
      /* Callee allocated arrays may not have a known bound yet.  */
      if (loop->to[n])
	loop->to[n] = gfc_evaluate_now (fold_build2 (MINUS_EXPR,
					gfc_array_index_type,
					loop->to[n], loop->from[n]), pre);
      loop->from[n] = gfc_index_zero_node;

      info->delta[dim] = gfc_index_zero_node;
      info->start[dim] = gfc_index_zero_node;
      info->end[dim] = gfc_index_zero_node;
      info->stride[dim] = gfc_index_one_node;
      info->dim[dim] = dim;
    }

  /* Initialize the descriptor.  */
  type =
    gfc_get_array_type_bounds (eltype, info->dimen, loop->from, loop->to, 1,
			       GFC_ARRAY_UNKNOWN);
  desc = gfc_create_var (type, "atmp");
  GFC_DECL_PACKED_ARRAY (desc) = 1;

  info->descriptor = desc;
  size = gfc_index_one_node;

  /* Fill in the array dtype.  */
  tmp = gfc_conv_descriptor_dtype (desc);
  gfc_add_modify (pre, tmp, gfc_get_dtype (TREE_TYPE (desc)));

  /*
     Fill in the bounds and stride.  This is a packed array, so:

     size = 1;
     for (n = 0; n < rank; n++)
       {
	 stride[n] = size
	 delta = ubound[n] + 1 - lbound[n];
	 size = size * delta;
       }
     size = size * sizeof(element);
  */

  or_expr = NULL_TREE;

  /* If there is at least one null loop->to[n], it is a callee allocated 
     array.  */
  for (n = 0; n < info->dimen; n++)
    if (loop->to[n] == NULL_TREE)
      {
	size = NULL_TREE;
	break;
      }

  for (n = 0; n < info->dimen; n++)
     {
      if (size == NULL_TREE)
	{
	  /* For a callee allocated array express the loop bounds in terms
	     of the descriptor fields.  */
	  tmp =
	    fold_build2 (MINUS_EXPR, gfc_array_index_type,
<<<<<<< HEAD
			 gfc_conv_descriptor_ubound (desc, gfc_rank_cst[n]),
			 gfc_conv_descriptor_lbound (desc, gfc_rank_cst[n]));
=======
			 gfc_conv_descriptor_ubound_get (desc, gfc_rank_cst[n]),
			 gfc_conv_descriptor_lbound_get (desc, gfc_rank_cst[n]));
>>>>>>> 42a9ba1d
	  loop->to[n] = tmp;
	  continue;
	}
	
      /* Store the stride and bound components in the descriptor.  */
      gfc_conv_descriptor_stride_set (pre, desc, gfc_rank_cst[n], size);

      gfc_conv_descriptor_lbound_set (pre, desc, gfc_rank_cst[n],
				      gfc_index_zero_node);

      gfc_conv_descriptor_ubound_set (pre, desc, gfc_rank_cst[n], loop->to[n]);

      tmp = fold_build2 (PLUS_EXPR, gfc_array_index_type,
			 loop->to[n], gfc_index_one_node);

      /* Check whether the size for this dimension is negative.  */
      cond = fold_build2 (LE_EXPR, boolean_type_node, tmp,
			  gfc_index_zero_node);
      cond = gfc_evaluate_now (cond, pre);

      if (n == 0)
	or_expr = cond;
      else
	or_expr = fold_build2 (TRUTH_OR_EXPR, boolean_type_node, or_expr, cond);

      size = fold_build2 (MULT_EXPR, gfc_array_index_type, size, tmp);
      size = gfc_evaluate_now (size, pre);
    }

  /* Get the size of the array.  */

  if (size && !callee_alloc)
    {
      /* If or_expr is true, then the extent in at least one
	 dimension is zero and the size is set to zero.  */
      size = fold_build3 (COND_EXPR, gfc_array_index_type,
			  or_expr, gfc_index_zero_node, size);

      nelem = size;
      size = fold_build2 (MULT_EXPR, gfc_array_index_type, size,
		fold_convert (gfc_array_index_type,
			      TYPE_SIZE_UNIT (gfc_get_element_type (type))));
    }
  else
    {
      nelem = size;
      size = NULL_TREE;
    }

  gfc_trans_allocate_array_storage (pre, post, info, size, nelem, initial,
				    dynamic, dealloc);

  if (info->dimen > loop->temp_dim)
    loop->temp_dim = info->dimen;

  return size;
}


/* Generate code to transpose array EXPR by creating a new descriptor
   in which the dimension specifications have been reversed.  */

void
gfc_conv_array_transpose (gfc_se * se, gfc_expr * expr)
{
  tree dest, src, dest_index, src_index;
  gfc_loopinfo *loop;
  gfc_ss_info *dest_info, *src_info;
  gfc_ss *dest_ss, *src_ss;
  gfc_se src_se;
  int n;

  loop = se->loop;

  src_ss = gfc_walk_expr (expr);
  dest_ss = se->ss;

  src_info = &src_ss->data.info;
  dest_info = &dest_ss->data.info;
  gcc_assert (dest_info->dimen == 2);
  gcc_assert (src_info->dimen == 2);

  /* Get a descriptor for EXPR.  */
  gfc_init_se (&src_se, NULL);
  gfc_conv_expr_descriptor (&src_se, expr, src_ss);
  gfc_add_block_to_block (&se->pre, &src_se.pre);
  gfc_add_block_to_block (&se->post, &src_se.post);
  src = src_se.expr;

  /* Allocate a new descriptor for the return value.  */
  dest = gfc_create_var (TREE_TYPE (src), "atmp");
  dest_info->descriptor = dest;
  se->expr = dest;

  /* Copy across the dtype field.  */
  gfc_add_modify (&se->pre,
		       gfc_conv_descriptor_dtype (dest),
		       gfc_conv_descriptor_dtype (src));

  /* Copy the dimension information, renumbering dimension 1 to 0 and
     0 to 1.  */
  for (n = 0; n < 2; n++)
    {
      dest_info->delta[n] = gfc_index_zero_node;
      dest_info->start[n] = gfc_index_zero_node;
      dest_info->end[n] = gfc_index_zero_node;
      dest_info->stride[n] = gfc_index_one_node;
      dest_info->dim[n] = n;

      dest_index = gfc_rank_cst[n];
      src_index = gfc_rank_cst[1 - n];

      gfc_conv_descriptor_stride_set (&se->pre, dest, dest_index,
			   gfc_conv_descriptor_stride_get (src, src_index));

      gfc_conv_descriptor_lbound_set (&se->pre, dest, dest_index,
			   gfc_conv_descriptor_lbound_get (src, src_index));

      gfc_conv_descriptor_ubound_set (&se->pre, dest, dest_index,
			   gfc_conv_descriptor_ubound_get (src, src_index));

      if (!loop->to[n])
        {
	  gcc_assert (integer_zerop (loop->from[n]));
	  loop->to[n] =
	    fold_build2 (MINUS_EXPR, gfc_array_index_type,
			 gfc_conv_descriptor_ubound_get (dest, dest_index),
			 gfc_conv_descriptor_lbound_get (dest, dest_index));
        }
    }

  /* Copy the data pointer.  */
  dest_info->data = gfc_conv_descriptor_data_get (src);
  gfc_conv_descriptor_data_set (&se->pre, dest, dest_info->data);

  /* Copy the offset.  This is not changed by transposition; the top-left
     element is still at the same offset as before, except where the loop
     starts at zero.  */
  if (!integer_zerop (loop->from[0]))
    dest_info->offset = gfc_conv_descriptor_offset_get (src);
  else
    dest_info->offset = gfc_index_zero_node;

  gfc_conv_descriptor_offset_set (&se->pre, dest,
				  dest_info->offset);
	  
  if (dest_info->dimen > loop->temp_dim)
    loop->temp_dim = dest_info->dimen;
}


/* Return the number of iterations in a loop that starts at START,
   ends at END, and has step STEP.  */

static tree
gfc_get_iteration_count (tree start, tree end, tree step)
{
  tree tmp;
  tree type;

  type = TREE_TYPE (step);
  tmp = fold_build2 (MINUS_EXPR, type, end, start);
  tmp = fold_build2 (FLOOR_DIV_EXPR, type, tmp, step);
  tmp = fold_build2 (PLUS_EXPR, type, tmp, build_int_cst (type, 1));
  tmp = fold_build2 (MAX_EXPR, type, tmp, build_int_cst (type, 0));
  return fold_convert (gfc_array_index_type, tmp);
}


/* Extend the data in array DESC by EXTRA elements.  */

static void
gfc_grow_array (stmtblock_t * pblock, tree desc, tree extra)
{
  tree arg0, arg1;
  tree tmp;
  tree size;
  tree ubound;

  if (integer_zerop (extra))
    return;

  ubound = gfc_conv_descriptor_ubound_get (desc, gfc_rank_cst[0]);

  /* Add EXTRA to the upper bound.  */
  tmp = fold_build2 (PLUS_EXPR, gfc_array_index_type, ubound, extra);
  gfc_conv_descriptor_ubound_set (pblock, desc, gfc_rank_cst[0], tmp);

  /* Get the value of the current data pointer.  */
  arg0 = gfc_conv_descriptor_data_get (desc);

  /* Calculate the new array size.  */
  size = TYPE_SIZE_UNIT (gfc_get_element_type (TREE_TYPE (desc)));
  tmp = fold_build2 (PLUS_EXPR, gfc_array_index_type,
		     ubound, gfc_index_one_node);
  arg1 = fold_build2 (MULT_EXPR, size_type_node,
		       fold_convert (size_type_node, tmp),
		       fold_convert (size_type_node, size));

  /* Call the realloc() function.  */
  tmp = gfc_call_realloc (pblock, arg0, arg1);
  gfc_conv_descriptor_data_set (pblock, desc, tmp);
}


/* Return true if the bounds of iterator I can only be determined
   at run time.  */

static inline bool
gfc_iterator_has_dynamic_bounds (gfc_iterator * i)
{
  return (i->start->expr_type != EXPR_CONSTANT
	  || i->end->expr_type != EXPR_CONSTANT
	  || i->step->expr_type != EXPR_CONSTANT);
}


/* Split the size of constructor element EXPR into the sum of two terms,
   one of which can be determined at compile time and one of which must
   be calculated at run time.  Set *SIZE to the former and return true
   if the latter might be nonzero.  */

static bool
gfc_get_array_constructor_element_size (mpz_t * size, gfc_expr * expr)
{
  if (expr->expr_type == EXPR_ARRAY)
    return gfc_get_array_constructor_size (size, expr->value.constructor);
  else if (expr->rank > 0)
    {
      /* Calculate everything at run time.  */
      mpz_set_ui (*size, 0);
      return true;
    }
  else
    {
      /* A single element.  */
      mpz_set_ui (*size, 1);
      return false;
    }
}


/* Like gfc_get_array_constructor_element_size, but applied to the whole
   of array constructor C.  */

static bool
gfc_get_array_constructor_size (mpz_t * size, gfc_constructor * c)
{
  gfc_iterator *i;
  mpz_t val;
  mpz_t len;
  bool dynamic;

  mpz_set_ui (*size, 0);
  mpz_init (len);
  mpz_init (val);

  dynamic = false;
  for (; c; c = c->next)
    {
      i = c->iterator;
      if (i && gfc_iterator_has_dynamic_bounds (i))
	dynamic = true;
      else
	{
	  dynamic |= gfc_get_array_constructor_element_size (&len, c->expr);
	  if (i)
	    {
	      /* Multiply the static part of the element size by the
		 number of iterations.  */
	      mpz_sub (val, i->end->value.integer, i->start->value.integer);
	      mpz_fdiv_q (val, val, i->step->value.integer);
	      mpz_add_ui (val, val, 1);
	      if (mpz_sgn (val) > 0)
		mpz_mul (len, len, val);
	      else
		mpz_set_ui (len, 0);
	    }
	  mpz_add (*size, *size, len);
	}
    }
  mpz_clear (len);
  mpz_clear (val);
  return dynamic;
}


/* Make sure offset is a variable.  */

static void
gfc_put_offset_into_var (stmtblock_t * pblock, tree * poffset,
			 tree * offsetvar)
{
  /* We should have already created the offset variable.  We cannot
     create it here because we may be in an inner scope.  */
  gcc_assert (*offsetvar != NULL_TREE);
  gfc_add_modify (pblock, *offsetvar, *poffset);
  *poffset = *offsetvar;
  TREE_USED (*offsetvar) = 1;
}


/* Variables needed for bounds-checking.  */
static bool first_len;
static tree first_len_val; 
static bool typespec_chararray_ctor;

static void
gfc_trans_array_ctor_element (stmtblock_t * pblock, tree desc,
			      tree offset, gfc_se * se, gfc_expr * expr)
{
  tree tmp;

  gfc_conv_expr (se, expr);

  /* Store the value.  */
  tmp = build_fold_indirect_ref_loc (input_location,
				 gfc_conv_descriptor_data_get (desc));
  tmp = gfc_build_array_ref (tmp, offset, NULL);

  if (expr->ts.type == BT_CHARACTER)
    {
      int i = gfc_validate_kind (BT_CHARACTER, expr->ts.kind, false);
      tree esize;

      esize = size_in_bytes (gfc_get_element_type (TREE_TYPE (desc)));
      esize = fold_convert (gfc_charlen_type_node, esize);
      esize = fold_build2 (TRUNC_DIV_EXPR, gfc_charlen_type_node, esize,
			   build_int_cst (gfc_charlen_type_node,
					  gfc_character_kinds[i].bit_size / 8));

      gfc_conv_string_parameter (se);
      if (POINTER_TYPE_P (TREE_TYPE (tmp)))
	{
	  /* The temporary is an array of pointers.  */
	  se->expr = fold_convert (TREE_TYPE (tmp), se->expr);
	  gfc_add_modify (&se->pre, tmp, se->expr);
	}
      else
	{
	  /* The temporary is an array of string values.  */
	  tmp = gfc_build_addr_expr (gfc_get_pchar_type (expr->ts.kind), tmp);
	  /* We know the temporary and the value will be the same length,
	     so can use memcpy.  */
	  gfc_trans_string_copy (&se->pre, esize, tmp, expr->ts.kind,
				 se->string_length, se->expr, expr->ts.kind);
	}
      if ((gfc_option.rtcheck & GFC_RTCHECK_BOUNDS) && !typespec_chararray_ctor)
	{
	  if (first_len)
	    {
	      gfc_add_modify (&se->pre, first_len_val,
				   se->string_length);
	      first_len = false;
	    }
	  else
	    {
	      /* Verify that all constructor elements are of the same
		 length.  */
	      tree cond = fold_build2 (NE_EXPR, boolean_type_node,
				       first_len_val, se->string_length);
	      gfc_trans_runtime_check
		(true, false, cond, &se->pre, &expr->where,
		 "Different CHARACTER lengths (%ld/%ld) in array constructor",
		 fold_convert (long_integer_type_node, first_len_val),
		 fold_convert (long_integer_type_node, se->string_length));
	    }
	}
    }
  else
    {
      /* TODO: Should the frontend already have done this conversion?  */
      se->expr = fold_convert (TREE_TYPE (tmp), se->expr);
      gfc_add_modify (&se->pre, tmp, se->expr);
    }

  gfc_add_block_to_block (pblock, &se->pre);
  gfc_add_block_to_block (pblock, &se->post);
}


/* Add the contents of an array to the constructor.  DYNAMIC is as for
   gfc_trans_array_constructor_value.  */

static void
gfc_trans_array_constructor_subarray (stmtblock_t * pblock,
				      tree type ATTRIBUTE_UNUSED,
				      tree desc, gfc_expr * expr,
				      tree * poffset, tree * offsetvar,
				      bool dynamic)
{
  gfc_se se;
  gfc_ss *ss;
  gfc_loopinfo loop;
  stmtblock_t body;
  tree tmp;
  tree size;
  int n;

  /* We need this to be a variable so we can increment it.  */
  gfc_put_offset_into_var (pblock, poffset, offsetvar);

  gfc_init_se (&se, NULL);

  /* Walk the array expression.  */
  ss = gfc_walk_expr (expr);
  gcc_assert (ss != gfc_ss_terminator);

  /* Initialize the scalarizer.  */
  gfc_init_loopinfo (&loop);
  gfc_add_ss_to_loop (&loop, ss);

  /* Initialize the loop.  */
  gfc_conv_ss_startstride (&loop);
  gfc_conv_loop_setup (&loop, &expr->where);

  /* Make sure the constructed array has room for the new data.  */
  if (dynamic)
    {
      /* Set SIZE to the total number of elements in the subarray.  */
      size = gfc_index_one_node;
      for (n = 0; n < loop.dimen; n++)
	{
	  tmp = gfc_get_iteration_count (loop.from[n], loop.to[n],
					 gfc_index_one_node);
	  size = fold_build2 (MULT_EXPR, gfc_array_index_type, size, tmp);
	}

      /* Grow the constructed array by SIZE elements.  */
      gfc_grow_array (&loop.pre, desc, size);
    }

  /* Make the loop body.  */
  gfc_mark_ss_chain_used (ss, 1);
  gfc_start_scalarized_body (&loop, &body);
  gfc_copy_loopinfo_to_se (&se, &loop);
  se.ss = ss;

  gfc_trans_array_ctor_element (&body, desc, *poffset, &se, expr);
  gcc_assert (se.ss == gfc_ss_terminator);

  /* Increment the offset.  */
  tmp = fold_build2 (PLUS_EXPR, gfc_array_index_type,
		     *poffset, gfc_index_one_node);
  gfc_add_modify (&body, *poffset, tmp);

  /* Finish the loop.  */
  gfc_trans_scalarizing_loops (&loop, &body);
  gfc_add_block_to_block (&loop.pre, &loop.post);
  tmp = gfc_finish_block (&loop.pre);
  gfc_add_expr_to_block (pblock, tmp);

  gfc_cleanup_loop (&loop);
}


/* Assign the values to the elements of an array constructor.  DYNAMIC
   is true if descriptor DESC only contains enough data for the static
   size calculated by gfc_get_array_constructor_size.  When true, memory
   for the dynamic parts must be allocated using realloc.  */

static void
gfc_trans_array_constructor_value (stmtblock_t * pblock, tree type,
				   tree desc, gfc_constructor * c,
				   tree * poffset, tree * offsetvar,
				   bool dynamic)
{
  tree tmp;
  stmtblock_t body;
  gfc_se se;
  mpz_t size;

  tree shadow_loopvar = NULL_TREE;
  gfc_saved_var saved_loopvar;

  mpz_init (size);
  for (; c; c = c->next)
    {
      /* If this is an iterator or an array, the offset must be a variable.  */
      if ((c->iterator || c->expr->rank > 0) && INTEGER_CST_P (*poffset))
	gfc_put_offset_into_var (pblock, poffset, offsetvar);

      /* Shadowing the iterator avoids changing its value and saves us from
	 keeping track of it. Further, it makes sure that there's always a
	 backend-decl for the symbol, even if there wasn't one before,
	 e.g. in the case of an iterator that appears in a specification
	 expression in an interface mapping.  */
      if (c->iterator)
	{
	  gfc_symbol *sym = c->iterator->var->symtree->n.sym;
	  tree type = gfc_typenode_for_spec (&sym->ts);

	  shadow_loopvar = gfc_create_var (type, "shadow_loopvar");
	  gfc_shadow_sym (sym, shadow_loopvar, &saved_loopvar);
	}

      gfc_start_block (&body);

      if (c->expr->expr_type == EXPR_ARRAY)
	{
	  /* Array constructors can be nested.  */
	  gfc_trans_array_constructor_value (&body, type, desc,
					     c->expr->value.constructor,
					     poffset, offsetvar, dynamic);
	}
      else if (c->expr->rank > 0)
	{
	  gfc_trans_array_constructor_subarray (&body, type, desc, c->expr,
						poffset, offsetvar, dynamic);
	}
      else
	{
	  /* This code really upsets the gimplifier so don't bother for now.  */
	  gfc_constructor *p;
	  HOST_WIDE_INT n;
	  HOST_WIDE_INT size;

	  p = c;
	  n = 0;
	  while (p && !(p->iterator || p->expr->expr_type != EXPR_CONSTANT))
	    {
	      p = p->next;
	      n++;
	    }
	  if (n < 4)
	    {
	      /* Scalar values.  */
	      gfc_init_se (&se, NULL);
	      gfc_trans_array_ctor_element (&body, desc, *poffset,
					    &se, c->expr);

	      *poffset = fold_build2 (PLUS_EXPR, gfc_array_index_type,
				      *poffset, gfc_index_one_node);
	    }
	  else
	    {
	      /* Collect multiple scalar constants into a constructor.  */
	      tree list;
	      tree init;
	      tree bound;
	      tree tmptype;
	      HOST_WIDE_INT idx = 0;

	      p = c;
	      list = NULL_TREE;
              /* Count the number of consecutive scalar constants.  */
	      while (p && !(p->iterator
			    || p->expr->expr_type != EXPR_CONSTANT))
		{
		  gfc_init_se (&se, NULL);
		  gfc_conv_constant (&se, p->expr);

		  if (c->expr->ts.type != BT_CHARACTER)
		    se.expr = fold_convert (type, se.expr);
		  /* For constant character array constructors we build
		     an array of pointers.  */
		  else if (POINTER_TYPE_P (type))
		    se.expr = gfc_build_addr_expr
				(gfc_get_pchar_type (p->expr->ts.kind),
				 se.expr);

		  list = tree_cons (build_int_cst (gfc_array_index_type,
						   idx++), se.expr, list);
		  c = p;
		  p = p->next;
		}

	      bound = build_int_cst (NULL_TREE, n - 1);
              /* Create an array type to hold them.  */
	      tmptype = build_range_type (gfc_array_index_type,
					  gfc_index_zero_node, bound);
	      tmptype = build_array_type (type, tmptype);

	      init = build_constructor_from_list (tmptype, nreverse (list));
	      TREE_CONSTANT (init) = 1;
	      TREE_STATIC (init) = 1;
	      /* Create a static variable to hold the data.  */
	      tmp = gfc_create_var (tmptype, "data");
	      TREE_STATIC (tmp) = 1;
	      TREE_CONSTANT (tmp) = 1;
	      TREE_READONLY (tmp) = 1;
	      DECL_INITIAL (tmp) = init;
	      init = tmp;

	      /* Use BUILTIN_MEMCPY to assign the values.  */
	      tmp = gfc_conv_descriptor_data_get (desc);
	      tmp = build_fold_indirect_ref_loc (input_location,
					     tmp);
	      tmp = gfc_build_array_ref (tmp, *poffset, NULL);
	      tmp = gfc_build_addr_expr (NULL_TREE, tmp);
	      init = gfc_build_addr_expr (NULL_TREE, init);

	      size = TREE_INT_CST_LOW (TYPE_SIZE_UNIT (type));
	      bound = build_int_cst (NULL_TREE, n * size);
	      tmp = build_call_expr_loc (input_location,
				     built_in_decls[BUILT_IN_MEMCPY], 3,
				     tmp, init, bound);
	      gfc_add_expr_to_block (&body, tmp);

	      *poffset = fold_build2 (PLUS_EXPR, gfc_array_index_type,
				      *poffset,
				      build_int_cst (gfc_array_index_type, n));
	    }
	  if (!INTEGER_CST_P (*poffset))
            {
              gfc_add_modify (&body, *offsetvar, *poffset);
              *poffset = *offsetvar;
            }
	}

      /* The frontend should already have done any expansions
	 at compile-time.  */
      if (!c->iterator)
	{
	  /* Pass the code as is.  */
	  tmp = gfc_finish_block (&body);
	  gfc_add_expr_to_block (pblock, tmp);
	}
      else
	{
	  /* Build the implied do-loop.  */
	  stmtblock_t implied_do_block;
	  tree cond;
	  tree end;
	  tree step;
	  tree exit_label;
	  tree loopbody;
	  tree tmp2;

	  loopbody = gfc_finish_block (&body);

	  /* Create a new block that holds the implied-do loop. A temporary
	     loop-variable is used.  */
	  gfc_start_block(&implied_do_block);

	  /* Initialize the loop.  */
	  gfc_init_se (&se, NULL);
	  gfc_conv_expr_val (&se, c->iterator->start);
	  gfc_add_block_to_block (&implied_do_block, &se.pre);
	  gfc_add_modify (&implied_do_block, shadow_loopvar, se.expr);

	  gfc_init_se (&se, NULL);
	  gfc_conv_expr_val (&se, c->iterator->end);
	  gfc_add_block_to_block (&implied_do_block, &se.pre);
	  end = gfc_evaluate_now (se.expr, &implied_do_block);

	  gfc_init_se (&se, NULL);
	  gfc_conv_expr_val (&se, c->iterator->step);
	  gfc_add_block_to_block (&implied_do_block, &se.pre);
	  step = gfc_evaluate_now (se.expr, &implied_do_block);

	  /* If this array expands dynamically, and the number of iterations
	     is not constant, we won't have allocated space for the static
	     part of C->EXPR's size.  Do that now.  */
	  if (dynamic && gfc_iterator_has_dynamic_bounds (c->iterator))
	    {
	      /* Get the number of iterations.  */
	      tmp = gfc_get_iteration_count (shadow_loopvar, end, step);

	      /* Get the static part of C->EXPR's size.  */
	      gfc_get_array_constructor_element_size (&size, c->expr);
	      tmp2 = gfc_conv_mpz_to_tree (size, gfc_index_integer_kind);

	      /* Grow the array by TMP * TMP2 elements.  */
	      tmp = fold_build2 (MULT_EXPR, gfc_array_index_type, tmp, tmp2);
	      gfc_grow_array (&implied_do_block, desc, tmp);
	    }

	  /* Generate the loop body.  */
	  exit_label = gfc_build_label_decl (NULL_TREE);
	  gfc_start_block (&body);

	  /* Generate the exit condition.  Depending on the sign of
	     the step variable we have to generate the correct
	     comparison.  */
	  tmp = fold_build2 (GT_EXPR, boolean_type_node, step, 
			     build_int_cst (TREE_TYPE (step), 0));
	  cond = fold_build3 (COND_EXPR, boolean_type_node, tmp,
			      fold_build2 (GT_EXPR, boolean_type_node,
					   shadow_loopvar, end),
			      fold_build2 (LT_EXPR, boolean_type_node,
					   shadow_loopvar, end));
	  tmp = build1_v (GOTO_EXPR, exit_label);
	  TREE_USED (exit_label) = 1;
	  tmp = build3_v (COND_EXPR, cond, tmp,
			  build_empty_stmt (input_location));
	  gfc_add_expr_to_block (&body, tmp);

	  /* The main loop body.  */
	  gfc_add_expr_to_block (&body, loopbody);

	  /* Increase loop variable by step.  */
	  tmp = fold_build2 (PLUS_EXPR, TREE_TYPE (shadow_loopvar), shadow_loopvar, step);
	  gfc_add_modify (&body, shadow_loopvar, tmp);

	  /* Finish the loop.  */
	  tmp = gfc_finish_block (&body);
	  tmp = build1_v (LOOP_EXPR, tmp);
	  gfc_add_expr_to_block (&implied_do_block, tmp);

	  /* Add the exit label.  */
	  tmp = build1_v (LABEL_EXPR, exit_label);
	  gfc_add_expr_to_block (&implied_do_block, tmp);

	  /* Finishe the implied-do loop.  */
	  tmp = gfc_finish_block(&implied_do_block);
	  gfc_add_expr_to_block(pblock, tmp);

	  gfc_restore_sym (c->iterator->var->symtree->n.sym, &saved_loopvar);
	}
    }
  mpz_clear (size);
}


/* Figure out the string length of a variable reference expression.
   Used by get_array_ctor_strlen.  */

static void
get_array_ctor_var_strlen (gfc_expr * expr, tree * len)
{
  gfc_ref *ref;
  gfc_typespec *ts;
  mpz_t char_len;

  /* Don't bother if we already know the length is a constant.  */
  if (*len && INTEGER_CST_P (*len))
    return;

  ts = &expr->symtree->n.sym->ts;
  for (ref = expr->ref; ref; ref = ref->next)
    {
      switch (ref->type)
	{
	case REF_ARRAY:
	  /* Array references don't change the string length.  */
	  break;

	case REF_COMPONENT:
	  /* Use the length of the component.  */
	  ts = &ref->u.c.component->ts;
	  break;

	case REF_SUBSTRING:
	  if (ref->u.ss.start->expr_type != EXPR_CONSTANT
	      || ref->u.ss.end->expr_type != EXPR_CONSTANT)
	    break;
	  mpz_init_set_ui (char_len, 1);
	  mpz_add (char_len, char_len, ref->u.ss.end->value.integer);
	  mpz_sub (char_len, char_len, ref->u.ss.start->value.integer);
	  *len = gfc_conv_mpz_to_tree (char_len, gfc_default_integer_kind);
	  *len = convert (gfc_charlen_type_node, *len);
	  mpz_clear (char_len);
	  return;

	default:
	  /* TODO: Substrings are tricky because we can't evaluate the
	     expression more than once.  For now we just give up, and hope
	     we can figure it out elsewhere.  */
	  return;
	}
    }

  *len = ts->cl->backend_decl;
}


/* A catch-all to obtain the string length for anything that is not a
   constant, array or variable.  */
static void
get_array_ctor_all_strlen (stmtblock_t *block, gfc_expr *e, tree *len)
{
  gfc_se se;
  gfc_ss *ss;

  /* Don't bother if we already know the length is a constant.  */
  if (*len && INTEGER_CST_P (*len))
    return;

  if (!e->ref && e->ts.cl && e->ts.cl->length
	&& e->ts.cl->length->expr_type == EXPR_CONSTANT)
    {
      /* This is easy.  */
      gfc_conv_const_charlen (e->ts.cl);
      *len = e->ts.cl->backend_decl;
    }
  else
    {
      /* Otherwise, be brutal even if inefficient.  */
      ss = gfc_walk_expr (e);
      gfc_init_se (&se, NULL);

      /* No function call, in case of side effects.  */
      se.no_function_call = 1;
      if (ss == gfc_ss_terminator)
	gfc_conv_expr (&se, e);
      else
	gfc_conv_expr_descriptor (&se, e, ss);

      /* Fix the value.  */
      *len = gfc_evaluate_now (se.string_length, &se.pre);

      gfc_add_block_to_block (block, &se.pre);
      gfc_add_block_to_block (block, &se.post);

      e->ts.cl->backend_decl = *len;
    }
}


/* Figure out the string length of a character array constructor.
   If len is NULL, don't calculate the length; this happens for recursive calls
   when a sub-array-constructor is an element but not at the first position,
   so when we're not interested in the length.
   Returns TRUE if all elements are character constants.  */

bool
get_array_ctor_strlen (stmtblock_t *block, gfc_constructor * c, tree * len)
{
  bool is_const;
  
  is_const = TRUE;

  if (c == NULL)
    {
      if (len)
	*len = build_int_cstu (gfc_charlen_type_node, 0);
      return is_const;
    }

  /* Loop over all constructor elements to find out is_const, but in len we
     want to store the length of the first, not the last, element.  We can
     of course exit the loop as soon as is_const is found to be false.  */
  for (; c && is_const; c = c->next)
    {
      switch (c->expr->expr_type)
	{
	case EXPR_CONSTANT:
	  if (len && !(*len && INTEGER_CST_P (*len)))
	    *len = build_int_cstu (gfc_charlen_type_node,
				   c->expr->value.character.length);
	  break;

	case EXPR_ARRAY:
	  if (!get_array_ctor_strlen (block, c->expr->value.constructor, len))
	    is_const = false;
	  break;

	case EXPR_VARIABLE:
	  is_const = false;
	  if (len)
	    get_array_ctor_var_strlen (c->expr, len);
	  break;

	default:
	  is_const = false;
	  if (len)
	    get_array_ctor_all_strlen (block, c->expr, len);
	  break;
	}

      /* After the first iteration, we don't want the length modified.  */
      len = NULL;
    }

  return is_const;
}

/* Check whether the array constructor C consists entirely of constant
   elements, and if so returns the number of those elements, otherwise
   return zero.  Note, an empty or NULL array constructor returns zero.  */

unsigned HOST_WIDE_INT
gfc_constant_array_constructor_p (gfc_constructor * c)
{
  unsigned HOST_WIDE_INT nelem = 0;

  while (c)
    {
      if (c->iterator
	  || c->expr->rank > 0
	  || c->expr->expr_type != EXPR_CONSTANT)
	return 0;
      c = c->next;
      nelem++;
    }
  return nelem;
}


/* Given EXPR, the constant array constructor specified by an EXPR_ARRAY,
   and the tree type of it's elements, TYPE, return a static constant
   variable that is compile-time initialized.  */

tree
gfc_build_constant_array_constructor (gfc_expr * expr, tree type)
{
  tree tmptype, list, init, tmp;
  HOST_WIDE_INT nelem;
  gfc_constructor *c;
  gfc_array_spec as;
  gfc_se se;
  int i;

  /* First traverse the constructor list, converting the constants
     to tree to build an initializer.  */
  nelem = 0;
  list = NULL_TREE;
  c = expr->value.constructor;
  while (c)
    {
      gfc_init_se (&se, NULL);
      gfc_conv_constant (&se, c->expr);
      if (c->expr->ts.type != BT_CHARACTER)
	se.expr = fold_convert (type, se.expr);
      else if (POINTER_TYPE_P (type))
	se.expr = gfc_build_addr_expr (gfc_get_pchar_type (c->expr->ts.kind),
				       se.expr);
      list = tree_cons (build_int_cst (gfc_array_index_type, nelem),
			se.expr, list);
      c = c->next;
      nelem++;
    }

  /* Next determine the tree type for the array.  We use the gfortran
     front-end's gfc_get_nodesc_array_type in order to create a suitable
     GFC_ARRAY_TYPE_P that may be used by the scalarizer.  */

  memset (&as, 0, sizeof (gfc_array_spec));

  as.rank = expr->rank;
  as.type = AS_EXPLICIT;
  if (!expr->shape)
    {
      as.lower[0] = gfc_int_expr (0);
      as.upper[0] = gfc_int_expr (nelem - 1);
    }
  else
    for (i = 0; i < expr->rank; i++)
      {
	int tmp = (int) mpz_get_si (expr->shape[i]);
	as.lower[i] = gfc_int_expr (0);
	as.upper[i] = gfc_int_expr (tmp - 1);
      }

  tmptype = gfc_get_nodesc_array_type (type, &as, PACKED_STATIC);

  init = build_constructor_from_list (tmptype, nreverse (list));

  TREE_CONSTANT (init) = 1;
  TREE_STATIC (init) = 1;

  tmp = gfc_create_var (tmptype, "A");
  TREE_STATIC (tmp) = 1;
  TREE_CONSTANT (tmp) = 1;
  TREE_READONLY (tmp) = 1;
  DECL_INITIAL (tmp) = init;

  return tmp;
}


/* Translate a constant EXPR_ARRAY array constructor for the scalarizer.
   This mostly initializes the scalarizer state info structure with the
   appropriate values to directly use the array created by the function
   gfc_build_constant_array_constructor.  */

static void
gfc_trans_constant_array_constructor (gfc_loopinfo * loop,
				      gfc_ss * ss, tree type)
{
  gfc_ss_info *info;
  tree tmp;
  int i;

  tmp = gfc_build_constant_array_constructor (ss->expr, type);

  info = &ss->data.info;

  info->descriptor = tmp;
  info->data = gfc_build_addr_expr (NULL_TREE, tmp);
  info->offset = gfc_index_zero_node;

  for (i = 0; i < info->dimen; i++)
    {
      info->delta[i] = gfc_index_zero_node;
      info->start[i] = gfc_index_zero_node;
      info->end[i] = gfc_index_zero_node;
      info->stride[i] = gfc_index_one_node;
      info->dim[i] = i;
    }

  if (info->dimen > loop->temp_dim)
    loop->temp_dim = info->dimen;
}

/* Helper routine of gfc_trans_array_constructor to determine if the
   bounds of the loop specified by LOOP are constant and simple enough
   to use with gfc_trans_constant_array_constructor.  Returns the
   iteration count of the loop if suitable, and NULL_TREE otherwise.  */

static tree
constant_array_constructor_loop_size (gfc_loopinfo * loop)
{
  tree size = gfc_index_one_node;
  tree tmp;
  int i;

  for (i = 0; i < loop->dimen; i++)
    {
      /* If the bounds aren't constant, return NULL_TREE.  */
      if (!INTEGER_CST_P (loop->from[i]) || !INTEGER_CST_P (loop->to[i]))
	return NULL_TREE;
      if (!integer_zerop (loop->from[i]))
	{
	  /* Only allow nonzero "from" in one-dimensional arrays.  */
	  if (loop->dimen != 1)
	    return NULL_TREE;
	  tmp = fold_build2 (MINUS_EXPR, gfc_array_index_type,
			     loop->to[i], loop->from[i]);
	}
      else
	tmp = loop->to[i];
      tmp = fold_build2 (PLUS_EXPR, gfc_array_index_type,
			 tmp, gfc_index_one_node);
      size = fold_build2 (MULT_EXPR, gfc_array_index_type, size, tmp);
    }

  return size;
}


/* Array constructors are handled by constructing a temporary, then using that
   within the scalarization loop.  This is not optimal, but seems by far the
   simplest method.  */

static void
gfc_trans_array_constructor (gfc_loopinfo * loop, gfc_ss * ss, locus * where)
{
  gfc_constructor *c;
  tree offset;
  tree offsetvar;
  tree desc;
  tree type;
  bool dynamic;
  bool old_first_len, old_typespec_chararray_ctor;
  tree old_first_len_val;

  /* Save the old values for nested checking.  */
  old_first_len = first_len;
  old_first_len_val = first_len_val;
  old_typespec_chararray_ctor = typespec_chararray_ctor;

  /* Do bounds-checking here and in gfc_trans_array_ctor_element only if no
     typespec was given for the array constructor.  */
  typespec_chararray_ctor = (ss->expr->ts.cl
			     && ss->expr->ts.cl->length_from_typespec);

  if ((gfc_option.rtcheck & GFC_RTCHECK_BOUNDS)
      && ss->expr->ts.type == BT_CHARACTER && !typespec_chararray_ctor)
    {  
      first_len_val = gfc_create_var (gfc_charlen_type_node, "len");
      first_len = true;
    }

  ss->data.info.dimen = loop->dimen;

  c = ss->expr->value.constructor;
  if (ss->expr->ts.type == BT_CHARACTER)
    {
      bool const_string;
      
      /* get_array_ctor_strlen walks the elements of the constructor, if a
	 typespec was given, we already know the string length and want the one
	 specified there.  */
      if (typespec_chararray_ctor && ss->expr->ts.cl->length
	  && ss->expr->ts.cl->length->expr_type != EXPR_CONSTANT)
	{
	  gfc_se length_se;

	  const_string = false;
	  gfc_init_se (&length_se, NULL);
	  gfc_conv_expr_type (&length_se, ss->expr->ts.cl->length,
			      gfc_charlen_type_node);
	  ss->string_length = length_se.expr;
	  gfc_add_block_to_block (&loop->pre, &length_se.pre);
	  gfc_add_block_to_block (&loop->post, &length_se.post);
	}
      else
	const_string = get_array_ctor_strlen (&loop->pre, c,
					      &ss->string_length);

      /* Complex character array constructors should have been taken care of
	 and not end up here.  */
      gcc_assert (ss->string_length);

      ss->expr->ts.cl->backend_decl = ss->string_length;

      type = gfc_get_character_type_len (ss->expr->ts.kind, ss->string_length);
      if (const_string)
	type = build_pointer_type (type);
    }
  else
    type = gfc_typenode_for_spec (&ss->expr->ts);

  /* See if the constructor determines the loop bounds.  */
  dynamic = false;

  if (ss->expr->shape && loop->dimen > 1 && loop->to[0] == NULL_TREE)
    {
      /* We have a multidimensional parameter.  */
      int n;
      for (n = 0; n < ss->expr->rank; n++)
      {
	loop->from[n] = gfc_index_zero_node;
	loop->to[n] = gfc_conv_mpz_to_tree (ss->expr->shape [n],
					    gfc_index_integer_kind);
	loop->to[n] = fold_build2 (MINUS_EXPR, gfc_array_index_type,
				   loop->to[n], gfc_index_one_node);
      }
    }

  if (loop->to[0] == NULL_TREE)
    {
      mpz_t size;

      /* We should have a 1-dimensional, zero-based loop.  */
      gcc_assert (loop->dimen == 1);
      gcc_assert (integer_zerop (loop->from[0]));

      /* Split the constructor size into a static part and a dynamic part.
	 Allocate the static size up-front and record whether the dynamic
	 size might be nonzero.  */
      mpz_init (size);
      dynamic = gfc_get_array_constructor_size (&size, c);
      mpz_sub_ui (size, size, 1);
      loop->to[0] = gfc_conv_mpz_to_tree (size, gfc_index_integer_kind);
      mpz_clear (size);
    }

  /* Special case constant array constructors.  */
  if (!dynamic)
    {
      unsigned HOST_WIDE_INT nelem = gfc_constant_array_constructor_p (c);
      if (nelem > 0)
	{
	  tree size = constant_array_constructor_loop_size (loop);
	  if (size && compare_tree_int (size, nelem) == 0)
	    {
	      gfc_trans_constant_array_constructor (loop, ss, type);
	      goto finish;
	    }
	}
    }

  gfc_trans_create_temp_array (&loop->pre, &loop->post, loop, &ss->data.info,
			       type, NULL_TREE, dynamic, true, false, where);

  desc = ss->data.info.descriptor;
  offset = gfc_index_zero_node;
  offsetvar = gfc_create_var_np (gfc_array_index_type, "offset");
  TREE_NO_WARNING (offsetvar) = 1;
  TREE_USED (offsetvar) = 0;
  gfc_trans_array_constructor_value (&loop->pre, type, desc, c,
				     &offset, &offsetvar, dynamic);

  /* If the array grows dynamically, the upper bound of the loop variable
     is determined by the array's final upper bound.  */
  if (dynamic)
    loop->to[0] = gfc_conv_descriptor_ubound_get (desc, gfc_rank_cst[0]);

  if (TREE_USED (offsetvar))
    pushdecl (offsetvar);
  else
    gcc_assert (INTEGER_CST_P (offset));
#if 0
  /* Disable bound checking for now because it's probably broken.  */
  if (gfc_option.rtcheck & GFC_RTCHECK_BOUNDS)
    {
      gcc_unreachable ();
    }
#endif

finish:
  /* Restore old values of globals.  */
  first_len = old_first_len;
  first_len_val = old_first_len_val;
  typespec_chararray_ctor = old_typespec_chararray_ctor;
}


/* INFO describes a GFC_SS_SECTION in loop LOOP, and this function is
   called after evaluating all of INFO's vector dimensions.  Go through
   each such vector dimension and see if we can now fill in any missing
   loop bounds.  */

static void
gfc_set_vector_loop_bounds (gfc_loopinfo * loop, gfc_ss_info * info)
{
  gfc_se se;
  tree tmp;
  tree desc;
  tree zero;
  int n;
  int dim;

  for (n = 0; n < loop->dimen; n++)
    {
      dim = info->dim[n];
      if (info->ref->u.ar.dimen_type[dim] == DIMEN_VECTOR
	  && loop->to[n] == NULL)
	{
	  /* Loop variable N indexes vector dimension DIM, and we don't
	     yet know the upper bound of loop variable N.  Set it to the
	     difference between the vector's upper and lower bounds.  */
	  gcc_assert (loop->from[n] == gfc_index_zero_node);
	  gcc_assert (info->subscript[dim]
		      && info->subscript[dim]->type == GFC_SS_VECTOR);

	  gfc_init_se (&se, NULL);
	  desc = info->subscript[dim]->data.info.descriptor;
	  zero = gfc_rank_cst[0];
	  tmp = fold_build2 (MINUS_EXPR, gfc_array_index_type,
			     gfc_conv_descriptor_ubound_get (desc, zero),
			     gfc_conv_descriptor_lbound_get (desc, zero));
	  tmp = gfc_evaluate_now (tmp, &loop->pre);
	  loop->to[n] = tmp;
	}
    }
}


/* Add the pre and post chains for all the scalar expressions in a SS chain
   to loop.  This is called after the loop parameters have been calculated,
   but before the actual scalarizing loops.  */

static void
gfc_add_loop_ss_code (gfc_loopinfo * loop, gfc_ss * ss, bool subscript,
		      locus * where)
{
  gfc_se se;
  int n;

  /* TODO: This can generate bad code if there are ordering dependencies,
     e.g., a callee allocated function and an unknown size constructor.  */
  gcc_assert (ss != NULL);

  for (; ss != gfc_ss_terminator; ss = ss->loop_chain)
    {
      gcc_assert (ss);

      switch (ss->type)
	{
	case GFC_SS_SCALAR:
	  /* Scalar expression.  Evaluate this now.  This includes elemental
	     dimension indices, but not array section bounds.  */
	  gfc_init_se (&se, NULL);
	  gfc_conv_expr (&se, ss->expr);
	  gfc_add_block_to_block (&loop->pre, &se.pre);

	  if (ss->expr->ts.type != BT_CHARACTER)
	    {
	      /* Move the evaluation of scalar expressions outside the
		 scalarization loop, except for WHERE assignments.  */
	      if (subscript)
		se.expr = convert(gfc_array_index_type, se.expr);
	      if (!ss->where)
		se.expr = gfc_evaluate_now (se.expr, &loop->pre);
	      gfc_add_block_to_block (&loop->pre, &se.post);
	    }
	  else
	    gfc_add_block_to_block (&loop->post, &se.post);

	  ss->data.scalar.expr = se.expr;
	  ss->string_length = se.string_length;
	  break;

	case GFC_SS_REFERENCE:
	  /* Scalar reference.  Evaluate this now.  */
	  gfc_init_se (&se, NULL);
	  gfc_conv_expr_reference (&se, ss->expr);
	  gfc_add_block_to_block (&loop->pre, &se.pre);
	  gfc_add_block_to_block (&loop->post, &se.post);

	  ss->data.scalar.expr = gfc_evaluate_now (se.expr, &loop->pre);
	  ss->string_length = se.string_length;
	  break;

	case GFC_SS_SECTION:
	  /* Add the expressions for scalar and vector subscripts.  */
	  for (n = 0; n < GFC_MAX_DIMENSIONS; n++)
	    if (ss->data.info.subscript[n])
	      gfc_add_loop_ss_code (loop, ss->data.info.subscript[n], true,
				    where);

	  gfc_set_vector_loop_bounds (loop, &ss->data.info);
	  break;

	case GFC_SS_VECTOR:
	  /* Get the vector's descriptor and store it in SS.  */
	  gfc_init_se (&se, NULL);
	  gfc_conv_expr_descriptor (&se, ss->expr, gfc_walk_expr (ss->expr));
	  gfc_add_block_to_block (&loop->pre, &se.pre);
	  gfc_add_block_to_block (&loop->post, &se.post);
	  ss->data.info.descriptor = se.expr;
	  break;

	case GFC_SS_INTRINSIC:
	  gfc_add_intrinsic_ss_code (loop, ss);
	  break;

	case GFC_SS_FUNCTION:
	  /* Array function return value.  We call the function and save its
	     result in a temporary for use inside the loop.  */
	  gfc_init_se (&se, NULL);
	  se.loop = loop;
	  se.ss = ss;
	  gfc_conv_expr (&se, ss->expr);
	  gfc_add_block_to_block (&loop->pre, &se.pre);
	  gfc_add_block_to_block (&loop->post, &se.post);
	  ss->string_length = se.string_length;
	  break;

	case GFC_SS_CONSTRUCTOR:
	  if (ss->expr->ts.type == BT_CHARACTER
		&& ss->string_length == NULL
		&& ss->expr->ts.cl
		&& ss->expr->ts.cl->length)
	    {
	      gfc_init_se (&se, NULL);
	      gfc_conv_expr_type (&se, ss->expr->ts.cl->length,
				  gfc_charlen_type_node);
	      ss->string_length = se.expr;
	      gfc_add_block_to_block (&loop->pre, &se.pre);
	      gfc_add_block_to_block (&loop->post, &se.post);
	    }
	  gfc_trans_array_constructor (loop, ss, where);
	  break;

        case GFC_SS_TEMP:
	case GFC_SS_COMPONENT:
          /* Do nothing.  These are handled elsewhere.  */
          break;

	default:
	  gcc_unreachable ();
	}
    }
}


/* Translate expressions for the descriptor and data pointer of a SS.  */
/*GCC ARRAYS*/

static void
gfc_conv_ss_descriptor (stmtblock_t * block, gfc_ss * ss, int base)
{
  gfc_se se;
  tree tmp;

  /* Get the descriptor for the array to be scalarized.  */
  gcc_assert (ss->expr->expr_type == EXPR_VARIABLE);
  gfc_init_se (&se, NULL);
  se.descriptor_only = 1;
  gfc_conv_expr_lhs (&se, ss->expr);
  gfc_add_block_to_block (block, &se.pre);
  ss->data.info.descriptor = se.expr;
  ss->string_length = se.string_length;

  if (base)
    {
      /* Also the data pointer.  */
      tmp = gfc_conv_array_data (se.expr);
      /* If this is a variable or address of a variable we use it directly.
         Otherwise we must evaluate it now to avoid breaking dependency
	 analysis by pulling the expressions for elemental array indices
	 inside the loop.  */
      if (!(DECL_P (tmp)
	    || (TREE_CODE (tmp) == ADDR_EXPR
		&& DECL_P (TREE_OPERAND (tmp, 0)))))
	tmp = gfc_evaluate_now (tmp, block);
      ss->data.info.data = tmp;

      tmp = gfc_conv_array_offset (se.expr);
      ss->data.info.offset = gfc_evaluate_now (tmp, block);
    }
}


/* Initialize a gfc_loopinfo structure.  */

void
gfc_init_loopinfo (gfc_loopinfo * loop)
{
  int n;

  memset (loop, 0, sizeof (gfc_loopinfo));
  gfc_init_block (&loop->pre);
  gfc_init_block (&loop->post);

  /* Initially scalarize in order.  */
  for (n = 0; n < GFC_MAX_DIMENSIONS; n++)
    loop->order[n] = n;

  loop->ss = gfc_ss_terminator;
}


/* Copies the loop variable info to a gfc_se structure. Does not copy the SS
   chain.  */

void
gfc_copy_loopinfo_to_se (gfc_se * se, gfc_loopinfo * loop)
{
  se->loop = loop;
}


/* Return an expression for the data pointer of an array.  */

tree
gfc_conv_array_data (tree descriptor)
{
  tree type;

  type = TREE_TYPE (descriptor);
  if (GFC_ARRAY_TYPE_P (type))
    {
      if (TREE_CODE (type) == POINTER_TYPE)
        return descriptor;
      else
        {
          /* Descriptorless arrays.  */
	  return gfc_build_addr_expr (NULL_TREE, descriptor);
        }
    }
  else
    return gfc_conv_descriptor_data_get (descriptor);
}


/* Return an expression for the base offset of an array.  */

tree
gfc_conv_array_offset (tree descriptor)
{
  tree type;

  type = TREE_TYPE (descriptor);
  if (GFC_ARRAY_TYPE_P (type))
    return GFC_TYPE_ARRAY_OFFSET (type);
  else
    return gfc_conv_descriptor_offset_get (descriptor);
}


/* Get an expression for the array stride.  */

tree
gfc_conv_array_stride (tree descriptor, int dim)
{
  tree tmp;
  tree type;

  type = TREE_TYPE (descriptor);

  /* For descriptorless arrays use the array size.  */
  tmp = GFC_TYPE_ARRAY_STRIDE (type, dim);
  if (tmp != NULL_TREE)
    return tmp;

  tmp = gfc_conv_descriptor_stride_get (descriptor, gfc_rank_cst[dim]);
  return tmp;
}


/* Like gfc_conv_array_stride, but for the lower bound.  */

tree
gfc_conv_array_lbound (tree descriptor, int dim)
{
  tree tmp;
  tree type;

  type = TREE_TYPE (descriptor);

  tmp = GFC_TYPE_ARRAY_LBOUND (type, dim);
  if (tmp != NULL_TREE)
    return tmp;

  tmp = gfc_conv_descriptor_lbound_get (descriptor, gfc_rank_cst[dim]);
  return tmp;
}


/* Like gfc_conv_array_stride, but for the upper bound.  */

tree
gfc_conv_array_ubound (tree descriptor, int dim)
{
  tree tmp;
  tree type;

  type = TREE_TYPE (descriptor);

  tmp = GFC_TYPE_ARRAY_UBOUND (type, dim);
  if (tmp != NULL_TREE)
    return tmp;

  /* This should only ever happen when passing an assumed shape array
     as an actual parameter.  The value will never be used.  */
  if (GFC_ARRAY_TYPE_P (TREE_TYPE (descriptor)))
    return gfc_index_zero_node;

  tmp = gfc_conv_descriptor_ubound_get (descriptor, gfc_rank_cst[dim]);
  return tmp;
}


/* Generate code to perform an array index bound check.  */

static tree
gfc_trans_array_bound_check (gfc_se * se, tree descriptor, tree index, int n,
			     locus * where, bool check_upper)
{
  tree fault;
  tree tmp;
  char *msg;
  const char * name = NULL;

  if (!(gfc_option.rtcheck & GFC_RTCHECK_BOUNDS))
    return index;

  index = gfc_evaluate_now (index, &se->pre);

  /* We find a name for the error message.  */
  if (se->ss)
    name = se->ss->expr->symtree->name;

  if (!name && se->loop && se->loop->ss && se->loop->ss->expr
      && se->loop->ss->expr->symtree)
    name = se->loop->ss->expr->symtree->name;

  if (!name && se->loop && se->loop->ss && se->loop->ss->loop_chain
      && se->loop->ss->loop_chain->expr
      && se->loop->ss->loop_chain->expr->symtree)
    name = se->loop->ss->loop_chain->expr->symtree->name;

  if (!name && se->loop && se->loop->ss && se->loop->ss->loop_chain
      && se->loop->ss->loop_chain->expr->symtree)
    name = se->loop->ss->loop_chain->expr->symtree->name;

  if (!name && se->loop && se->loop->ss && se->loop->ss->expr)
    {
      if (se->loop->ss->expr->expr_type == EXPR_FUNCTION
	  && se->loop->ss->expr->value.function.name)
	name = se->loop->ss->expr->value.function.name;
      else
	if (se->loop->ss->type == GFC_SS_CONSTRUCTOR
	    || se->loop->ss->type == GFC_SS_SCALAR)
	  name = "unnamed constant";
    }

  /* Check lower bound.  */
  tmp = gfc_conv_array_lbound (descriptor, n);
  fault = fold_build2 (LT_EXPR, boolean_type_node, index, tmp);
  if (name)
    asprintf (&msg, "%s for array '%s', lower bound of dimension %d exceeded"
	      "(%%ld < %%ld)", gfc_msg_fault, name, n+1);
  else
    asprintf (&msg, "%s, lower bound of dimension %d exceeded (%%ld < %%ld)",
	      gfc_msg_fault, n+1);
  gfc_trans_runtime_check (true, false, fault, &se->pre, where, msg,
			   fold_convert (long_integer_type_node, index),
			   fold_convert (long_integer_type_node, tmp));
  gfc_free (msg);

  /* Check upper bound.  */
  if (check_upper)
    {
      tmp = gfc_conv_array_ubound (descriptor, n);
      fault = fold_build2 (GT_EXPR, boolean_type_node, index, tmp);
      if (name)
	asprintf (&msg, "%s for array '%s', upper bound of dimension %d "
			" exceeded (%%ld > %%ld)", gfc_msg_fault, name, n+1);
      else
	asprintf (&msg, "%s, upper bound of dimension %d exceeded (%%ld > %%ld)",
		  gfc_msg_fault, n+1);
      gfc_trans_runtime_check (true, false, fault, &se->pre, where, msg,
			       fold_convert (long_integer_type_node, index),
			       fold_convert (long_integer_type_node, tmp));
      gfc_free (msg);
    }

  return index;
}


/* Return the offset for an index.  Performs bound checking for elemental
   dimensions.  Single element references are processed separately.  */

static tree
gfc_conv_array_index_offset (gfc_se * se, gfc_ss_info * info, int dim, int i,
			     gfc_array_ref * ar, tree stride)
{
  tree index;
  tree desc;
  tree data;

  /* Get the index into the array for this dimension.  */
  if (ar)
    {
      gcc_assert (ar->type != AR_ELEMENT);
      switch (ar->dimen_type[dim])
	{
	case DIMEN_ELEMENT:
	  /* Elemental dimension.  */
	  gcc_assert (info->subscript[dim]
		      && info->subscript[dim]->type == GFC_SS_SCALAR);
	  /* We've already translated this value outside the loop.  */
	  index = info->subscript[dim]->data.scalar.expr;

	  index = gfc_trans_array_bound_check (se, info->descriptor,
			index, dim, &ar->where,
			(ar->as->type != AS_ASSUMED_SIZE
			 && !ar->as->cp_was_assumed) || dim < ar->dimen - 1);
	  break;

	case DIMEN_VECTOR:
	  gcc_assert (info && se->loop);
	  gcc_assert (info->subscript[dim]
		      && info->subscript[dim]->type == GFC_SS_VECTOR);
	  desc = info->subscript[dim]->data.info.descriptor;

	  /* Get a zero-based index into the vector.  */
	  index = fold_build2 (MINUS_EXPR, gfc_array_index_type,
			       se->loop->loopvar[i], se->loop->from[i]);

	  /* Multiply the index by the stride.  */
	  index = fold_build2 (MULT_EXPR, gfc_array_index_type,
			       index, gfc_conv_array_stride (desc, 0));

	  /* Read the vector to get an index into info->descriptor.  */
	  data = build_fold_indirect_ref_loc (input_location,
					  gfc_conv_array_data (desc));
	  index = gfc_build_array_ref (data, index, NULL);
	  index = gfc_evaluate_now (index, &se->pre);

	  /* Do any bounds checking on the final info->descriptor index.  */
	  index = gfc_trans_array_bound_check (se, info->descriptor,
			index, dim, &ar->where,
			(ar->as->type != AS_ASSUMED_SIZE
			 && !ar->as->cp_was_assumed) || dim < ar->dimen - 1);
	  break;

	case DIMEN_RANGE:
	  /* Scalarized dimension.  */
	  gcc_assert (info && se->loop);

          /* Multiply the loop variable by the stride and delta.  */
	  index = se->loop->loopvar[i];
	  if (!integer_onep (info->stride[i]))
	    index = fold_build2 (MULT_EXPR, gfc_array_index_type, index,
				 info->stride[i]);
	  if (!integer_zerop (info->delta[i]))
	    index = fold_build2 (PLUS_EXPR, gfc_array_index_type, index,
				 info->delta[i]);
	  break;

	default:
	  gcc_unreachable ();
	}
    }
  else
    {
      /* Temporary array or derived type component.  */
      gcc_assert (se->loop);
      index = se->loop->loopvar[se->loop->order[i]];
      if (!integer_zerop (info->delta[i]))
	index = fold_build2 (PLUS_EXPR, gfc_array_index_type,
			     index, info->delta[i]);
    }

  /* Multiply by the stride.  */
  if (!integer_onep (stride))
    index = fold_build2 (MULT_EXPR, gfc_array_index_type, index, stride);

  return index;
}


/* Build a scalarized reference to an array.  */

static void
gfc_conv_scalarized_array_ref (gfc_se * se, gfc_array_ref * ar)
{
  gfc_ss_info *info;
  tree decl = NULL_TREE;
  tree index;
  tree tmp;
  int n;

  info = &se->ss->data.info;
  if (ar)
    n = se->loop->order[0];
  else
    n = 0;

  index = gfc_conv_array_index_offset (se, info, info->dim[n], n, ar,
				       info->stride0);
  /* Add the offset for this dimension to the stored offset for all other
     dimensions.  */
  if (!integer_zerop (info->offset))
    index = fold_build2 (PLUS_EXPR, gfc_array_index_type, index, info->offset);

  if (se->ss->expr && is_subref_array (se->ss->expr))
    decl = se->ss->expr->symtree->n.sym->backend_decl;

  tmp = build_fold_indirect_ref_loc (input_location,
				 info->data);
  se->expr = gfc_build_array_ref (tmp, index, decl);
}


/* Translate access of temporary array.  */

void
gfc_conv_tmp_array_ref (gfc_se * se)
{
  se->string_length = se->ss->string_length;
  gfc_conv_scalarized_array_ref (se, NULL);
}


/* Build an array reference.  se->expr already holds the array descriptor.
   This should be either a variable, indirect variable reference or component
   reference.  For arrays which do not have a descriptor, se->expr will be
   the data pointer.
   a(i, j, k) = base[offset + i * stride[0] + j * stride[1] + k * stride[2]]*/

void
gfc_conv_array_ref (gfc_se * se, gfc_array_ref * ar, gfc_symbol * sym,
		    locus * where)
{
  int n;
  tree index;
  tree tmp;
  tree stride;
  gfc_se indexse;
  gfc_se tmpse;

  /* Handle scalarized references separately.  */
  if (ar->type != AR_ELEMENT)
    {
      gfc_conv_scalarized_array_ref (se, ar);
      gfc_advance_se_ss_chain (se);
      return;
    }

  index = gfc_index_zero_node;

  /* Calculate the offsets from all the dimensions.  */
  for (n = 0; n < ar->dimen; n++)
    {
      /* Calculate the index for this dimension.  */
      gfc_init_se (&indexse, se);
      gfc_conv_expr_type (&indexse, ar->start[n], gfc_array_index_type);
      gfc_add_block_to_block (&se->pre, &indexse.pre);

      if (gfc_option.rtcheck & GFC_RTCHECK_BOUNDS)
	{
	  /* Check array bounds.  */
	  tree cond;
	  char *msg;

	  /* Evaluate the indexse.expr only once.  */
	  indexse.expr = save_expr (indexse.expr);

	  /* Lower bound.  */
	  tmp = gfc_conv_array_lbound (se->expr, n);
	  if (sym->attr.temporary)
	    {
	      gfc_init_se (&tmpse, se);
	      gfc_conv_expr_type (&tmpse, ar->as->lower[n],
				  gfc_array_index_type);
	      gfc_add_block_to_block (&se->pre, &tmpse.pre);
	      tmp = tmpse.expr;
	    }

	  cond = fold_build2 (LT_EXPR, boolean_type_node, 
			      indexse.expr, tmp);
	  asprintf (&msg, "%s for array '%s', "
	            "lower bound of dimension %d exceeded (%%ld < %%ld)",
		    gfc_msg_fault, sym->name, n+1);
	  gfc_trans_runtime_check (true, false, cond, &se->pre, where, msg,
				   fold_convert (long_integer_type_node,
						 indexse.expr),
				   fold_convert (long_integer_type_node, tmp));
	  gfc_free (msg);

	  /* Upper bound, but not for the last dimension of assumed-size
	     arrays.  */
	  if (n < ar->dimen - 1
	      || (ar->as->type != AS_ASSUMED_SIZE && !ar->as->cp_was_assumed))
	    {
	      tmp = gfc_conv_array_ubound (se->expr, n);
	      if (sym->attr.temporary)
		{
		  gfc_init_se (&tmpse, se);
		  gfc_conv_expr_type (&tmpse, ar->as->upper[n],
				      gfc_array_index_type);
		  gfc_add_block_to_block (&se->pre, &tmpse.pre);
		  tmp = tmpse.expr;
		}

	      cond = fold_build2 (GT_EXPR, boolean_type_node, 
				  indexse.expr, tmp);
	      asprintf (&msg, "%s for array '%s', "
			"upper bound of dimension %d exceeded (%%ld > %%ld)",
			gfc_msg_fault, sym->name, n+1);
	      gfc_trans_runtime_check (true, false, cond, &se->pre, where, msg,
				   fold_convert (long_integer_type_node,
						 indexse.expr),
				   fold_convert (long_integer_type_node, tmp));
	      gfc_free (msg);
	    }
	}

      /* Multiply the index by the stride.  */
      stride = gfc_conv_array_stride (se->expr, n);
      tmp = fold_build2 (MULT_EXPR, gfc_array_index_type, indexse.expr,
			 stride);

      /* And add it to the total.  */
      index = fold_build2 (PLUS_EXPR, gfc_array_index_type, index, tmp);
    }

  tmp = gfc_conv_array_offset (se->expr);
  if (!integer_zerop (tmp))
    index = fold_build2 (PLUS_EXPR, gfc_array_index_type, index, tmp);

  /* Access the calculated element.  */
  tmp = gfc_conv_array_data (se->expr);
  tmp = build_fold_indirect_ref (tmp);
  se->expr = gfc_build_array_ref (tmp, index, sym->backend_decl);
}


/* Generate the code to be executed immediately before entering a
   scalarization loop.  */

static void
gfc_trans_preloop_setup (gfc_loopinfo * loop, int dim, int flag,
			 stmtblock_t * pblock)
{
  tree index;
  tree stride;
  gfc_ss_info *info;
  gfc_ss *ss;
  gfc_se se;
  int i;

  /* This code will be executed before entering the scalarization loop
     for this dimension.  */
  for (ss = loop->ss; ss != gfc_ss_terminator; ss = ss->loop_chain)
    {
      if ((ss->useflags & flag) == 0)
	continue;

      if (ss->type != GFC_SS_SECTION
	  && ss->type != GFC_SS_FUNCTION && ss->type != GFC_SS_CONSTRUCTOR
	  && ss->type != GFC_SS_COMPONENT)
	continue;

      info = &ss->data.info;

      if (dim >= info->dimen)
	continue;

      if (dim == info->dimen - 1)
	{
	  /* For the outermost loop calculate the offset due to any
	     elemental dimensions.  It will have been initialized with the
	     base offset of the array.  */
	  if (info->ref)
	    {
	      for (i = 0; i < info->ref->u.ar.dimen; i++)
		{
		  if (info->ref->u.ar.dimen_type[i] != DIMEN_ELEMENT)
		    continue;

		  gfc_init_se (&se, NULL);
		  se.loop = loop;
		  se.expr = info->descriptor;
		  stride = gfc_conv_array_stride (info->descriptor, i);
		  index = gfc_conv_array_index_offset (&se, info, i, -1,
						       &info->ref->u.ar,
						       stride);
		  gfc_add_block_to_block (pblock, &se.pre);

		  info->offset = fold_build2 (PLUS_EXPR, gfc_array_index_type,
					      info->offset, index);
		  info->offset = gfc_evaluate_now (info->offset, pblock);
		}

	      i = loop->order[0];
	      stride = gfc_conv_array_stride (info->descriptor, info->dim[i]);
	    }
	  else
	    stride = gfc_conv_array_stride (info->descriptor, 0);

	  /* Calculate the stride of the innermost loop.  Hopefully this will
             allow the backend optimizers to do their stuff more effectively.
           */
	  info->stride0 = gfc_evaluate_now (stride, pblock);
	}
      else
	{
	  /* Add the offset for the previous loop dimension.  */
	  gfc_array_ref *ar;

	  if (info->ref)
	    {
	      ar = &info->ref->u.ar;
	      i = loop->order[dim + 1];
	    }
	  else
	    {
	      ar = NULL;
	      i = dim + 1;
	    }

	  gfc_init_se (&se, NULL);
	  se.loop = loop;
	  se.expr = info->descriptor;
	  stride = gfc_conv_array_stride (info->descriptor, info->dim[i]);
	  index = gfc_conv_array_index_offset (&se, info, info->dim[i], i,
					       ar, stride);
	  gfc_add_block_to_block (pblock, &se.pre);
	  info->offset = fold_build2 (PLUS_EXPR, gfc_array_index_type,
				      info->offset, index);
	  info->offset = gfc_evaluate_now (info->offset, pblock);
	}

      /* Remember this offset for the second loop.  */
      if (dim == loop->temp_dim - 1)
        info->saved_offset = info->offset;
    }
}


/* Start a scalarized expression.  Creates a scope and declares loop
   variables.  */

void
gfc_start_scalarized_body (gfc_loopinfo * loop, stmtblock_t * pbody)
{
  int dim;
  int n;
  int flags;

  gcc_assert (!loop->array_parameter);

  for (dim = loop->dimen - 1; dim >= 0; dim--)
    {
      n = loop->order[dim];

      gfc_start_block (&loop->code[n]);

      /* Create the loop variable.  */
      loop->loopvar[n] = gfc_create_var (gfc_array_index_type, "S");

      if (dim < loop->temp_dim)
	flags = 3;
      else
	flags = 1;
      /* Calculate values that will be constant within this loop.  */
      gfc_trans_preloop_setup (loop, dim, flags, &loop->code[n]);
    }
  gfc_start_block (pbody);
}


/* Generates the actual loop code for a scalarization loop.  */

void
gfc_trans_scalarized_loop_end (gfc_loopinfo * loop, int n,
			       stmtblock_t * pbody)
{
  stmtblock_t block;
  tree cond;
  tree tmp;
  tree loopbody;
  tree exit_label;
  tree stmt;
  tree init;
  tree incr;

  if ((ompws_flags & (OMPWS_WORKSHARE_FLAG | OMPWS_SCALARIZER_WS))
      == (OMPWS_WORKSHARE_FLAG | OMPWS_SCALARIZER_WS)
      && n == loop->dimen - 1)
    {
      /* We create an OMP_FOR construct for the outermost scalarized loop.  */
      init = make_tree_vec (1);
      cond = make_tree_vec (1);
      incr = make_tree_vec (1);

      /* Cycle statement is implemented with a goto.  Exit statement must not
	 be present for this loop.  */
      exit_label = gfc_build_label_decl (NULL_TREE);
      TREE_USED (exit_label) = 1;

      /* Label for cycle statements (if needed).  */
      tmp = build1_v (LABEL_EXPR, exit_label);
      gfc_add_expr_to_block (pbody, tmp);

      stmt = make_node (OMP_FOR);

      TREE_TYPE (stmt) = void_type_node;
      OMP_FOR_BODY (stmt) = loopbody = gfc_finish_block (pbody);

<<<<<<< HEAD
      OMP_FOR_CLAUSES (stmt) = build_omp_clause (OMP_CLAUSE_SCHEDULE);
=======
      OMP_FOR_CLAUSES (stmt) = build_omp_clause (input_location,
						 OMP_CLAUSE_SCHEDULE);
>>>>>>> 42a9ba1d
      OMP_CLAUSE_SCHEDULE_KIND (OMP_FOR_CLAUSES (stmt))
	= OMP_CLAUSE_SCHEDULE_STATIC;
      if (ompws_flags & OMPWS_NOWAIT)
	OMP_CLAUSE_CHAIN (OMP_FOR_CLAUSES (stmt))
<<<<<<< HEAD
	  = build_omp_clause (OMP_CLAUSE_NOWAIT);
=======
	  = build_omp_clause (input_location, OMP_CLAUSE_NOWAIT);
>>>>>>> 42a9ba1d

      /* Initialize the loopvar.  */
      TREE_VEC_ELT (init, 0) = build2_v (MODIFY_EXPR, loop->loopvar[n],
					 loop->from[n]);
      OMP_FOR_INIT (stmt) = init;
      /* The exit condition.  */
      TREE_VEC_ELT (cond, 0) = build2 (LE_EXPR, boolean_type_node,
				       loop->loopvar[n], loop->to[n]);
      OMP_FOR_COND (stmt) = cond;
      /* Increment the loopvar.  */
      tmp = build2 (PLUS_EXPR, gfc_array_index_type,
	  loop->loopvar[n], gfc_index_one_node);
      TREE_VEC_ELT (incr, 0) = fold_build2 (MODIFY_EXPR,
	  void_type_node, loop->loopvar[n], tmp);
      OMP_FOR_INCR (stmt) = incr;

      ompws_flags &= ~OMPWS_CURR_SINGLEUNIT;
      gfc_add_expr_to_block (&loop->code[n], stmt);
    }
  else
    {
      loopbody = gfc_finish_block (pbody);

      /* Initialize the loopvar.  */
<<<<<<< HEAD
      gfc_add_modify (&loop->code[n], loop->loopvar[n], loop->from[n]);
=======
      if (loop->loopvar[n] != loop->from[n])
	gfc_add_modify (&loop->code[n], loop->loopvar[n], loop->from[n]);
>>>>>>> 42a9ba1d

      exit_label = gfc_build_label_decl (NULL_TREE);

      /* Generate the loop body.  */
      gfc_init_block (&block);

      /* The exit condition.  */
      cond = fold_build2 (GT_EXPR, boolean_type_node,
			 loop->loopvar[n], loop->to[n]);
      tmp = build1_v (GOTO_EXPR, exit_label);
      TREE_USED (exit_label) = 1;
<<<<<<< HEAD
      tmp = build3_v (COND_EXPR, cond, tmp, build_empty_stmt ());
=======
      tmp = build3_v (COND_EXPR, cond, tmp, build_empty_stmt (input_location));
>>>>>>> 42a9ba1d
      gfc_add_expr_to_block (&block, tmp);

      /* The main body.  */
      gfc_add_expr_to_block (&block, loopbody);

      /* Increment the loopvar.  */
      tmp = fold_build2 (PLUS_EXPR, gfc_array_index_type,
			 loop->loopvar[n], gfc_index_one_node);
      gfc_add_modify (&block, loop->loopvar[n], tmp);

      /* Build the loop.  */
      tmp = gfc_finish_block (&block);
      tmp = build1_v (LOOP_EXPR, tmp);
      gfc_add_expr_to_block (&loop->code[n], tmp);

      /* Add the exit label.  */
      tmp = build1_v (LABEL_EXPR, exit_label);
      gfc_add_expr_to_block (&loop->code[n], tmp);
    }

}


/* Finishes and generates the loops for a scalarized expression.  */

void
gfc_trans_scalarizing_loops (gfc_loopinfo * loop, stmtblock_t * body)
{
  int dim;
  int n;
  gfc_ss *ss;
  stmtblock_t *pblock;
  tree tmp;

  pblock = body;
  /* Generate the loops.  */
  for (dim = 0; dim < loop->dimen; dim++)
    {
      n = loop->order[dim];
      gfc_trans_scalarized_loop_end (loop, n, pblock);
      loop->loopvar[n] = NULL_TREE;
      pblock = &loop->code[n];
    }

  tmp = gfc_finish_block (pblock);
  gfc_add_expr_to_block (&loop->pre, tmp);

  /* Clear all the used flags.  */
  for (ss = loop->ss; ss; ss = ss->loop_chain)
    ss->useflags = 0;
}


/* Finish the main body of a scalarized expression, and start the secondary
   copying body.  */

void
gfc_trans_scalarized_loop_boundary (gfc_loopinfo * loop, stmtblock_t * body)
{
  int dim;
  int n;
  stmtblock_t *pblock;
  gfc_ss *ss;

  pblock = body;
  /* We finish as many loops as are used by the temporary.  */
  for (dim = 0; dim < loop->temp_dim - 1; dim++)
    {
      n = loop->order[dim];
      gfc_trans_scalarized_loop_end (loop, n, pblock);
      loop->loopvar[n] = NULL_TREE;
      pblock = &loop->code[n];
    }

  /* We don't want to finish the outermost loop entirely.  */
  n = loop->order[loop->temp_dim - 1];
  gfc_trans_scalarized_loop_end (loop, n, pblock);

  /* Restore the initial offsets.  */
  for (ss = loop->ss; ss != gfc_ss_terminator; ss = ss->loop_chain)
    {
      if ((ss->useflags & 2) == 0)
	continue;

      if (ss->type != GFC_SS_SECTION
	  && ss->type != GFC_SS_FUNCTION && ss->type != GFC_SS_CONSTRUCTOR
	  && ss->type != GFC_SS_COMPONENT)
	continue;

      ss->data.info.offset = ss->data.info.saved_offset;
    }

  /* Restart all the inner loops we just finished.  */
  for (dim = loop->temp_dim - 2; dim >= 0; dim--)
    {
      n = loop->order[dim];

      gfc_start_block (&loop->code[n]);

      loop->loopvar[n] = gfc_create_var (gfc_array_index_type, "Q");

      gfc_trans_preloop_setup (loop, dim, 2, &loop->code[n]);
    }

  /* Start a block for the secondary copying code.  */
  gfc_start_block (body);
}


/* Calculate the upper bound of an array section.  */

static tree
gfc_conv_section_upper_bound (gfc_ss * ss, int n, stmtblock_t * pblock)
{
  int dim;
  gfc_expr *end;
  tree desc;
  tree bound;
  gfc_se se;
  gfc_ss_info *info;

  gcc_assert (ss->type == GFC_SS_SECTION);

  info = &ss->data.info;
  dim = info->dim[n];

  if (info->ref->u.ar.dimen_type[dim] == DIMEN_VECTOR)
    /* We'll calculate the upper bound once we have access to the
       vector's descriptor.  */
    return NULL;

  gcc_assert (info->ref->u.ar.dimen_type[dim] == DIMEN_RANGE);
  desc = info->descriptor;
  end = info->ref->u.ar.end[dim];

  if (end)
    {
      /* The upper bound was specified.  */
      gfc_init_se (&se, NULL);
      gfc_conv_expr_type (&se, end, gfc_array_index_type);
      gfc_add_block_to_block (pblock, &se.pre);
      bound = se.expr;
    }
  else
    {
      /* No upper bound was specified, so use the bound of the array.  */
      bound = gfc_conv_array_ubound (desc, dim);
    }

  return bound;
}


/* Calculate the lower bound of an array section.  */

static void
gfc_conv_section_startstride (gfc_loopinfo * loop, gfc_ss * ss, int n)
{
  gfc_expr *start;
  gfc_expr *end;
  gfc_expr *stride;
  tree desc;
  gfc_se se;
  gfc_ss_info *info;
  int dim;

  gcc_assert (ss->type == GFC_SS_SECTION);

  info = &ss->data.info;
  dim = info->dim[n];

  if (info->ref->u.ar.dimen_type[dim] == DIMEN_VECTOR)
    {
      /* We use a zero-based index to access the vector.  */
      info->start[n] = gfc_index_zero_node;
      info->end[n] = gfc_index_zero_node;
      info->stride[n] = gfc_index_one_node;
      return;
    }

  gcc_assert (info->ref->u.ar.dimen_type[dim] == DIMEN_RANGE);
  desc = info->descriptor;
  start = info->ref->u.ar.start[dim];
  end = info->ref->u.ar.end[dim];
  stride = info->ref->u.ar.stride[dim];

  /* Calculate the start of the range.  For vector subscripts this will
     be the range of the vector.  */
  if (start)
    {
      /* Specified section start.  */
      gfc_init_se (&se, NULL);
      gfc_conv_expr_type (&se, start, gfc_array_index_type);
      gfc_add_block_to_block (&loop->pre, &se.pre);
      info->start[n] = se.expr;
    }
  else
    {
      /* No lower bound specified so use the bound of the array.  */
      info->start[n] = gfc_conv_array_lbound (desc, dim);
    }
  info->start[n] = gfc_evaluate_now (info->start[n], &loop->pre);

  /* Similarly calculate the end.  Although this is not used in the
     scalarizer, it is needed when checking bounds and where the end
     is an expression with side-effects.  */
  if (end)
    {
      /* Specified section start.  */
      gfc_init_se (&se, NULL);
      gfc_conv_expr_type (&se, end, gfc_array_index_type);
      gfc_add_block_to_block (&loop->pre, &se.pre);
      info->end[n] = se.expr;
    }
  else
    {
      /* No upper bound specified so use the bound of the array.  */
      info->end[n] = gfc_conv_array_ubound (desc, dim);
    }
  info->end[n] = gfc_evaluate_now (info->end[n], &loop->pre);

  /* Calculate the stride.  */
  if (stride == NULL)
    info->stride[n] = gfc_index_one_node;
  else
    {
      gfc_init_se (&se, NULL);
      gfc_conv_expr_type (&se, stride, gfc_array_index_type);
      gfc_add_block_to_block (&loop->pre, &se.pre);
      info->stride[n] = gfc_evaluate_now (se.expr, &loop->pre);
    }
}


/* Calculates the range start and stride for a SS chain.  Also gets the
   descriptor and data pointer.  The range of vector subscripts is the size
   of the vector.  Array bounds are also checked.  */

void
gfc_conv_ss_startstride (gfc_loopinfo * loop)
{
  int n;
  tree tmp;
  gfc_ss *ss;
  tree desc;

  loop->dimen = 0;
  /* Determine the rank of the loop.  */
  for (ss = loop->ss;
       ss != gfc_ss_terminator && loop->dimen == 0; ss = ss->loop_chain)
    {
      switch (ss->type)
	{
	case GFC_SS_SECTION:
	case GFC_SS_CONSTRUCTOR:
	case GFC_SS_FUNCTION:
	case GFC_SS_COMPONENT:
	  loop->dimen = ss->data.info.dimen;
	  break;

	/* As usual, lbound and ubound are exceptions!.  */
	case GFC_SS_INTRINSIC:
	  switch (ss->expr->value.function.isym->id)
	    {
	    case GFC_ISYM_LBOUND:
	    case GFC_ISYM_UBOUND:
	      loop->dimen = ss->data.info.dimen;

	    default:
	      break;
	    }

	default:
	  break;
	}
    }

  /* We should have determined the rank of the expression by now.  If
     not, that's bad news.  */
  gcc_assert (loop->dimen != 0);

  /* Loop over all the SS in the chain.  */
  for (ss = loop->ss; ss != gfc_ss_terminator; ss = ss->loop_chain)
    {
      if (ss->expr && ss->expr->shape && !ss->shape)
	ss->shape = ss->expr->shape;

      switch (ss->type)
	{
	case GFC_SS_SECTION:
	  /* Get the descriptor for the array.  */
	  gfc_conv_ss_descriptor (&loop->pre, ss, !loop->array_parameter);

	  for (n = 0; n < ss->data.info.dimen; n++)
	    gfc_conv_section_startstride (loop, ss, n);
	  break;

	case GFC_SS_INTRINSIC:
	  switch (ss->expr->value.function.isym->id)
	    {
	    /* Fall through to supply start and stride.  */
	    case GFC_ISYM_LBOUND:
	    case GFC_ISYM_UBOUND:
	      break;
	    default:
	      continue;
	    }

	case GFC_SS_CONSTRUCTOR:
	case GFC_SS_FUNCTION:
	  for (n = 0; n < ss->data.info.dimen; n++)
	    {
	      ss->data.info.start[n] = gfc_index_zero_node;
	      ss->data.info.end[n] = gfc_index_zero_node;
	      ss->data.info.stride[n] = gfc_index_one_node;
	    }
	  break;

	default:
	  break;
	}
    }

  /* The rest is just runtime bound checking.  */
  if (gfc_option.rtcheck & GFC_RTCHECK_BOUNDS)
    {
      stmtblock_t block;
      tree lbound, ubound;
      tree end;
      tree size[GFC_MAX_DIMENSIONS];
      tree stride_pos, stride_neg, non_zerosized, tmp2;
      gfc_ss_info *info;
      char *msg;
      int dim;

      gfc_start_block (&block);

      for (n = 0; n < loop->dimen; n++)
	size[n] = NULL_TREE;

      for (ss = loop->ss; ss != gfc_ss_terminator; ss = ss->loop_chain)
	{
	  stmtblock_t inner;

	  if (ss->type != GFC_SS_SECTION)
	    continue;

	  gfc_start_block (&inner);

	  /* TODO: range checking for mapped dimensions.  */
	  info = &ss->data.info;

	  /* This code only checks ranges.  Elemental and vector
	     dimensions are checked later.  */
	  for (n = 0; n < loop->dimen; n++)
	    {
	      bool check_upper;

	      dim = info->dim[n];
	      if (info->ref->u.ar.dimen_type[dim] != DIMEN_RANGE)
		continue;

	      if (dim == info->ref->u.ar.dimen - 1
		  && (info->ref->u.ar.as->type == AS_ASSUMED_SIZE
		      || info->ref->u.ar.as->cp_was_assumed))
		check_upper = false;
	      else
		check_upper = true;

	      /* Zero stride is not allowed.  */
	      tmp = fold_build2 (EQ_EXPR, boolean_type_node, info->stride[n],
				 gfc_index_zero_node);
	      asprintf (&msg, "Zero stride is not allowed, for dimension %d "
			"of array '%s'", info->dim[n]+1,
			ss->expr->symtree->name);
	      gfc_trans_runtime_check (true, false, tmp, &inner,
				       &ss->expr->where, msg);
	      gfc_free (msg);

	      desc = ss->data.info.descriptor;

	      /* This is the run-time equivalent of resolve.c's
	         check_dimension().  The logical is more readable there
	         than it is here, with all the trees.  */
	      lbound = gfc_conv_array_lbound (desc, dim);
	      end = info->end[n];
	      if (check_upper)
		ubound = gfc_conv_array_ubound (desc, dim);
	      else
		ubound = NULL;

	      /* non_zerosized is true when the selected range is not
	         empty.  */
	      stride_pos = fold_build2 (GT_EXPR, boolean_type_node,
					info->stride[n], gfc_index_zero_node);
	      tmp = fold_build2 (LE_EXPR, boolean_type_node, info->start[n],
				 end);
	      stride_pos = fold_build2 (TRUTH_AND_EXPR, boolean_type_node,
					stride_pos, tmp);

	      stride_neg = fold_build2 (LT_EXPR, boolean_type_node,
					info->stride[n], gfc_index_zero_node);
	      tmp = fold_build2 (GE_EXPR, boolean_type_node, info->start[n],
				 end);
	      stride_neg = fold_build2 (TRUTH_AND_EXPR, boolean_type_node,
					stride_neg, tmp);
	      non_zerosized = fold_build2 (TRUTH_OR_EXPR, boolean_type_node,
					   stride_pos, stride_neg);

	      /* Check the start of the range against the lower and upper
		 bounds of the array, if the range is not empty.  */
	      tmp = fold_build2 (LT_EXPR, boolean_type_node, info->start[n],
				 lbound);
	      tmp = fold_build2 (TRUTH_AND_EXPR, boolean_type_node,
				 non_zerosized, tmp);
	      asprintf (&msg, "%s, lower bound of dimension %d of array '%s'"
			" exceeded (%%ld < %%ld)", gfc_msg_fault,
			info->dim[n]+1, ss->expr->symtree->name);
	      gfc_trans_runtime_check (true, false, tmp, &inner,
				       &ss->expr->where, msg,
				       fold_convert (long_integer_type_node,
						     info->start[n]),
				       fold_convert (long_integer_type_node,
						     lbound));
	      gfc_free (msg);

	      if (check_upper)
		{
		  tmp = fold_build2 (GT_EXPR, boolean_type_node,
				     info->start[n], ubound);
		  tmp = fold_build2 (TRUTH_AND_EXPR, boolean_type_node,
				     non_zerosized, tmp);
	          asprintf (&msg, "%s, upper bound of dimension %d of array "
			    "'%s' exceeded (%%ld > %%ld)", gfc_msg_fault,
			    info->dim[n]+1, ss->expr->symtree->name);
		  gfc_trans_runtime_check (true, false, tmp, &inner,
			&ss->expr->where, msg,
			fold_convert (long_integer_type_node, info->start[n]),
			fold_convert (long_integer_type_node, ubound));
		  gfc_free (msg);
		}

	      /* Compute the last element of the range, which is not
		 necessarily "end" (think 0:5:3, which doesn't contain 5)
		 and check it against both lower and upper bounds.  */
	      tmp2 = fold_build2 (MINUS_EXPR, gfc_array_index_type, end,
				  info->start[n]);
	      tmp2 = fold_build2 (TRUNC_MOD_EXPR, gfc_array_index_type, tmp2,
				  info->stride[n]);
	      tmp2 = fold_build2 (MINUS_EXPR, gfc_array_index_type, end,
				  tmp2);

	      tmp = fold_build2 (LT_EXPR, boolean_type_node, tmp2, lbound);
	      tmp = fold_build2 (TRUTH_AND_EXPR, boolean_type_node,
				 non_zerosized, tmp);
	      asprintf (&msg, "%s, lower bound of dimension %d of array '%s'"
			" exceeded (%%ld < %%ld)", gfc_msg_fault,
			info->dim[n]+1, ss->expr->symtree->name);
	      gfc_trans_runtime_check (true, false, tmp, &inner,
				       &ss->expr->where, msg,
				       fold_convert (long_integer_type_node,
						     tmp2),
				       fold_convert (long_integer_type_node,
						     lbound));
	      gfc_free (msg);

	      if (check_upper)
		{
		  tmp = fold_build2 (GT_EXPR, boolean_type_node, tmp2, ubound);
		  tmp = fold_build2 (TRUTH_AND_EXPR, boolean_type_node,
				     non_zerosized, tmp);
		  asprintf (&msg, "%s, upper bound of dimension %d of array "
			    "'%s' exceeded (%%ld > %%ld)", gfc_msg_fault,
			    info->dim[n]+1, ss->expr->symtree->name);
		  gfc_trans_runtime_check (true, false, tmp, &inner,
			&ss->expr->where, msg,
			fold_convert (long_integer_type_node, tmp2),
			fold_convert (long_integer_type_node, ubound));
		  gfc_free (msg);
		}

	      /* Check the section sizes match.  */
	      tmp = fold_build2 (MINUS_EXPR, gfc_array_index_type, end,
				 info->start[n]);
	      tmp = fold_build2 (FLOOR_DIV_EXPR, gfc_array_index_type, tmp,
				 info->stride[n]);
	      tmp = fold_build2 (PLUS_EXPR, gfc_array_index_type,
				 gfc_index_one_node, tmp);
	      tmp = fold_build2 (MAX_EXPR, gfc_array_index_type, tmp,
				 build_int_cst (gfc_array_index_type, 0));
	      /* We remember the size of the first section, and check all the
	         others against this.  */
	      if (size[n])
		{
		  tree tmp3;

		  tmp3 = fold_build2 (NE_EXPR, boolean_type_node, tmp, size[n]);
		  asprintf (&msg, "%s, size mismatch for dimension %d "
			    "of array '%s' (%%ld/%%ld)", gfc_msg_bounds,
			    info->dim[n]+1, ss->expr->symtree->name);
		  gfc_trans_runtime_check (true, false, tmp3, &inner,
					   &ss->expr->where, msg,
			fold_convert (long_integer_type_node, tmp),
			fold_convert (long_integer_type_node, size[n]));
		  gfc_free (msg);
		}
	      else
		size[n] = gfc_evaluate_now (tmp, &inner);
	    }

	  tmp = gfc_finish_block (&inner);

	  /* For optional arguments, only check bounds if the argument is
	     present.  */
	  if (ss->expr->symtree->n.sym->attr.optional
	      || ss->expr->symtree->n.sym->attr.not_always_present)
	    tmp = build3_v (COND_EXPR,
			    gfc_conv_expr_present (ss->expr->symtree->n.sym),
			    tmp, build_empty_stmt (input_location));

	  gfc_add_expr_to_block (&block, tmp);

	}

      tmp = gfc_finish_block (&block);
      gfc_add_expr_to_block (&loop->pre, tmp);
    }
}


/* Return true if the two SS could be aliased, i.e. both point to the same data
   object.  */
/* TODO: resolve aliases based on frontend expressions.  */

static int
gfc_could_be_alias (gfc_ss * lss, gfc_ss * rss)
{
  gfc_ref *lref;
  gfc_ref *rref;
  gfc_symbol *lsym;
  gfc_symbol *rsym;

  lsym = lss->expr->symtree->n.sym;
  rsym = rss->expr->symtree->n.sym;
  if (gfc_symbols_could_alias (lsym, rsym))
    return 1;

  if (rsym->ts.type != BT_DERIVED
      && lsym->ts.type != BT_DERIVED)
    return 0;

  /* For derived types we must check all the component types.  We can ignore
     array references as these will have the same base type as the previous
     component ref.  */
  for (lref = lss->expr->ref; lref != lss->data.info.ref; lref = lref->next)
    {
      if (lref->type != REF_COMPONENT)
	continue;

      if (gfc_symbols_could_alias (lref->u.c.sym, rsym))
	return 1;

      for (rref = rss->expr->ref; rref != rss->data.info.ref;
	   rref = rref->next)
	{
	  if (rref->type != REF_COMPONENT)
	    continue;

	  if (gfc_symbols_could_alias (lref->u.c.sym, rref->u.c.sym))
	    return 1;
	}
    }

  for (rref = rss->expr->ref; rref != rss->data.info.ref; rref = rref->next)
    {
      if (rref->type != REF_COMPONENT)
	break;

      if (gfc_symbols_could_alias (rref->u.c.sym, lsym))
	return 1;
    }

  return 0;
}


/* Resolve array data dependencies.  Creates a temporary if required.  */
/* TODO: Calc dependencies with gfc_expr rather than gfc_ss, and move to
   dependency.c.  */

void
gfc_conv_resolve_dependencies (gfc_loopinfo * loop, gfc_ss * dest,
			       gfc_ss * rss)
{
  gfc_ss *ss;
  gfc_ref *lref;
  gfc_ref *rref;
  gfc_ref *aref;
  int nDepend = 0;
  int temp_dim = 0;

  loop->temp_ss = NULL;
  aref = dest->data.info.ref;
  temp_dim = 0;

  for (ss = rss; ss != gfc_ss_terminator; ss = ss->next)
    {
      if (ss->type != GFC_SS_SECTION)
	continue;

      if (dest->expr->symtree->n.sym != ss->expr->symtree->n.sym)
	{
	  if (gfc_could_be_alias (dest, ss)
		|| gfc_are_equivalenced_arrays (dest->expr, ss->expr))
	    {
	      nDepend = 1;
	      break;
	    }
	}
      else
	{
	  lref = dest->expr->ref;
	  rref = ss->expr->ref;

	  nDepend = gfc_dep_resolver (lref, rref);
	  if (nDepend == 1)
	    break;
#if 0
	  /* TODO : loop shifting.  */
	  if (nDepend == 1)
	    {
	      /* Mark the dimensions for LOOP SHIFTING */
	      for (n = 0; n < loop->dimen; n++)
	        {
	          int dim = dest->data.info.dim[n];

		  if (lref->u.ar.dimen_type[dim] == DIMEN_VECTOR)
		    depends[n] = 2;
		  else if (! gfc_is_same_range (&lref->u.ar,
						&rref->u.ar, dim, 0))
		    depends[n] = 1;
	         }

	      /* Put all the dimensions with dependencies in the
		 innermost loops.  */
	      dim = 0;
	      for (n = 0; n < loop->dimen; n++)
		{
		  gcc_assert (loop->order[n] == n);
		  if (depends[n])
		  loop->order[dim++] = n;
		}
	      temp_dim = dim;
	      for (n = 0; n < loop->dimen; n++)
	        {
		  if (! depends[n])
		  loop->order[dim++] = n;
		}

	      gcc_assert (dim == loop->dimen);
	      break;
	    }
#endif
	}
    }

  if (nDepend == 1)
    {
      tree base_type = gfc_typenode_for_spec (&dest->expr->ts);
      if (GFC_ARRAY_TYPE_P (base_type)
	  || GFC_DESCRIPTOR_TYPE_P (base_type))
	base_type = gfc_get_element_type (base_type);
      loop->temp_ss = gfc_get_ss ();
      loop->temp_ss->type = GFC_SS_TEMP;
      loop->temp_ss->data.temp.type = base_type;
      loop->temp_ss->string_length = dest->string_length;
      loop->temp_ss->data.temp.dimen = loop->dimen;
      loop->temp_ss->next = gfc_ss_terminator;
      gfc_add_ss_to_loop (loop, loop->temp_ss);
    }
  else
    loop->temp_ss = NULL;
}


/* Initialize the scalarization loop.  Creates the loop variables.  Determines
   the range of the loop variables.  Creates a temporary if required.
   Calculates how to transform from loop variables to array indices for each
   expression.  Also generates code for scalar expressions which have been
   moved outside the loop.  */

void
gfc_conv_loop_setup (gfc_loopinfo * loop, locus * where)
{
  int n;
  int dim;
  gfc_ss_info *info;
  gfc_ss_info *specinfo;
  gfc_ss *ss;
  tree tmp;
  tree len;
  gfc_ss *loopspec[GFC_MAX_DIMENSIONS];
  bool dynamic[GFC_MAX_DIMENSIONS];
  gfc_constructor *c;
  mpz_t *cshape;
  mpz_t i;

  mpz_init (i);
  for (n = 0; n < loop->dimen; n++)
    {
      loopspec[n] = NULL;
      dynamic[n] = false;
      /* We use one SS term, and use that to determine the bounds of the
         loop for this dimension.  We try to pick the simplest term.  */
      for (ss = loop->ss; ss != gfc_ss_terminator; ss = ss->loop_chain)
	{
	  if (ss->shape)
	    {
	      /* The frontend has worked out the size for us.  */
	      if (!loopspec[n] || !loopspec[n]->shape
		    || !integer_zerop (loopspec[n]->data.info.start[n]))
		/* Prefer zero-based descriptors if possible.  */
		loopspec[n] = ss;
	      continue;
	    }

	  if (ss->type == GFC_SS_CONSTRUCTOR)
	    {
	      /* An unknown size constructor will always be rank one.
		 Higher rank constructors will either have known shape,
		 or still be wrapped in a call to reshape.  */
	      gcc_assert (loop->dimen == 1);

	      /* Always prefer to use the constructor bounds if the size
		 can be determined at compile time.  Prefer not to otherwise,
		 since the general case involves realloc, and it's better to
		 avoid that overhead if possible.  */
	      c = ss->expr->value.constructor;
	      dynamic[n] = gfc_get_array_constructor_size (&i, c);
	      if (!dynamic[n] || !loopspec[n])
		loopspec[n] = ss;
	      continue;
	    }

	  /* TODO: Pick the best bound if we have a choice between a
	     function and something else.  */
          if (ss->type == GFC_SS_FUNCTION)
            {
              loopspec[n] = ss;
              continue;
            }

	  if (ss->type != GFC_SS_SECTION)
	    continue;

	  if (loopspec[n])
	    specinfo = &loopspec[n]->data.info;
	  else
	    specinfo = NULL;
	  info = &ss->data.info;

	  if (!specinfo)
	    loopspec[n] = ss;
	  /* Criteria for choosing a loop specifier (most important first):
	     doesn't need realloc
	     stride of one
	     known stride
	     known lower bound
	     known upper bound
	   */
	  else if (loopspec[n]->type == GFC_SS_CONSTRUCTOR && dynamic[n])
	    loopspec[n] = ss;
	  else if (integer_onep (info->stride[n])
		   && !integer_onep (specinfo->stride[n]))
	    loopspec[n] = ss;
	  else if (INTEGER_CST_P (info->stride[n])
		   && !INTEGER_CST_P (specinfo->stride[n]))
	    loopspec[n] = ss;
	  else if (INTEGER_CST_P (info->start[n])
		   && !INTEGER_CST_P (specinfo->start[n]))
	    loopspec[n] = ss;
	  /* We don't work out the upper bound.
	     else if (INTEGER_CST_P (info->finish[n])
	     && ! INTEGER_CST_P (specinfo->finish[n]))
	     loopspec[n] = ss; */
	}

      /* We should have found the scalarization loop specifier.  If not,
	 that's bad news.  */
      gcc_assert (loopspec[n]);

      info = &loopspec[n]->data.info;

      /* Set the extents of this range.  */
      cshape = loopspec[n]->shape;
      if (cshape && INTEGER_CST_P (info->start[n])
	  && INTEGER_CST_P (info->stride[n]))
	{
	  loop->from[n] = info->start[n];
	  mpz_set (i, cshape[n]);
	  mpz_sub_ui (i, i, 1);
	  /* To = from + (size - 1) * stride.  */
	  tmp = gfc_conv_mpz_to_tree (i, gfc_index_integer_kind);
	  if (!integer_onep (info->stride[n]))
	    tmp = fold_build2 (MULT_EXPR, gfc_array_index_type,
			       tmp, info->stride[n]);
	  loop->to[n] = fold_build2 (PLUS_EXPR, gfc_array_index_type,
				     loop->from[n], tmp);
	}
      else
	{
	  loop->from[n] = info->start[n];
	  switch (loopspec[n]->type)
	    {
	    case GFC_SS_CONSTRUCTOR:
	      /* The upper bound is calculated when we expand the
		 constructor.  */
	      gcc_assert (loop->to[n] == NULL_TREE);
	      break;

	    case GFC_SS_SECTION:
	      /* Use the end expression if it exists and is not constant,
		 so that it is only evaluated once.  */
	      if (info->end[n] && !INTEGER_CST_P (info->end[n]))
		loop->to[n] = info->end[n];
	      else
		loop->to[n] = gfc_conv_section_upper_bound (loopspec[n], n,
							    &loop->pre);
	      break;

            case GFC_SS_FUNCTION:
	      /* The loop bound will be set when we generate the call.  */
              gcc_assert (loop->to[n] == NULL_TREE);
              break;

	    default:
	      gcc_unreachable ();
	    }
	}

      /* Transform everything so we have a simple incrementing variable.  */
      if (integer_onep (info->stride[n]))
	info->delta[n] = gfc_index_zero_node;
      else
	{
	  /* Set the delta for this section.  */
	  info->delta[n] = gfc_evaluate_now (loop->from[n], &loop->pre);
	  /* Number of iterations is (end - start + step) / step.
	     with start = 0, this simplifies to
	     last = end / step;
	     for (i = 0; i<=last; i++){...};  */
	  tmp = fold_build2 (MINUS_EXPR, gfc_array_index_type,
			     loop->to[n], loop->from[n]);
	  tmp = fold_build2 (FLOOR_DIV_EXPR, gfc_array_index_type, 
			     tmp, info->stride[n]);
	  tmp = fold_build2 (MAX_EXPR, gfc_array_index_type, tmp,
			     build_int_cst (gfc_array_index_type, -1));
	  loop->to[n] = gfc_evaluate_now (tmp, &loop->pre);
	  /* Make the loop variable start at 0.  */
	  loop->from[n] = gfc_index_zero_node;
	}
    }

  /* Add all the scalar code that can be taken out of the loops.
     This may include calculating the loop bounds, so do it before
     allocating the temporary.  */
  gfc_add_loop_ss_code (loop, loop->ss, false, where);

  /* If we want a temporary then create it.  */
  if (loop->temp_ss != NULL)
    {
      gcc_assert (loop->temp_ss->type == GFC_SS_TEMP);

      /* Make absolutely sure that this is a complete type.  */
      if (loop->temp_ss->string_length)
	loop->temp_ss->data.temp.type
		= gfc_get_character_type_len_for_eltype
			(TREE_TYPE (loop->temp_ss->data.temp.type),
			 loop->temp_ss->string_length);

      tmp = loop->temp_ss->data.temp.type;
      len = loop->temp_ss->string_length;
      n = loop->temp_ss->data.temp.dimen;
      memset (&loop->temp_ss->data.info, 0, sizeof (gfc_ss_info));
      loop->temp_ss->type = GFC_SS_SECTION;
      loop->temp_ss->data.info.dimen = n;
      gfc_trans_create_temp_array (&loop->pre, &loop->post, loop,
				   &loop->temp_ss->data.info, tmp, NULL_TREE,
				   false, true, false, where);
    }

  for (n = 0; n < loop->temp_dim; n++)
    loopspec[loop->order[n]] = NULL;

  mpz_clear (i);

  /* For array parameters we don't have loop variables, so don't calculate the
     translations.  */
  if (loop->array_parameter)
    return;

  /* Calculate the translation from loop variables to array indices.  */
  for (ss = loop->ss; ss != gfc_ss_terminator; ss = ss->loop_chain)
    {
      if (ss->type != GFC_SS_SECTION && ss->type != GFC_SS_COMPONENT
	    && ss->type != GFC_SS_CONSTRUCTOR)

	continue;

      info = &ss->data.info;

      for (n = 0; n < info->dimen; n++)
	{
	  dim = info->dim[n];

	  /* If we are specifying the range the delta is already set.  */
	  if (loopspec[n] != ss)
	    {
	      /* Calculate the offset relative to the loop variable.
	         First multiply by the stride.  */
	      tmp = loop->from[n];
	      if (!integer_onep (info->stride[n]))
		tmp = fold_build2 (MULT_EXPR, gfc_array_index_type,
				   tmp, info->stride[n]);

	      /* Then subtract this from our starting value.  */
	      tmp = fold_build2 (MINUS_EXPR, gfc_array_index_type,
				 info->start[n], tmp);

	      info->delta[n] = gfc_evaluate_now (tmp, &loop->pre);
	    }
	}
    }
}


/* Fills in an array descriptor, and returns the size of the array.  The size
   will be a simple_val, ie a variable or a constant.  Also calculates the
   offset of the base.  Returns the size of the array.
   {
    stride = 1;
    offset = 0;
    for (n = 0; n < rank; n++)
      {
        a.lbound[n] = specified_lower_bound;
        offset = offset + a.lbond[n] * stride;
        size = 1 - lbound;
        a.ubound[n] = specified_upper_bound;
        a.stride[n] = stride;
        size = siz >= 0 ? ubound + size : 0; //size = ubound + 1 - lbound
        stride = stride * size;
      }
    return (stride);
   }  */
/*GCC ARRAYS*/

static tree
gfc_array_init_size (tree descriptor, int rank, tree * poffset,
		     gfc_expr ** lower, gfc_expr ** upper,
		     stmtblock_t * pblock)
{
  tree type;
  tree tmp;
  tree size;
  tree offset;
  tree stride;
  tree cond;
  tree or_expr;
  tree thencase;
  tree elsecase;
  tree var;
  stmtblock_t thenblock;
  stmtblock_t elseblock;
  gfc_expr *ubound;
  gfc_se se;
  int n;

  type = TREE_TYPE (descriptor);

  stride = gfc_index_one_node;
  offset = gfc_index_zero_node;

  /* Set the dtype.  */
  tmp = gfc_conv_descriptor_dtype (descriptor);
  gfc_add_modify (pblock, tmp, gfc_get_dtype (TREE_TYPE (descriptor)));

  or_expr = NULL_TREE;

  for (n = 0; n < rank; n++)
    {
      /* We have 3 possibilities for determining the size of the array:
         lower == NULL    => lbound = 1, ubound = upper[n]
         upper[n] = NULL  => lbound = 1, ubound = lower[n]
         upper[n] != NULL => lbound = lower[n], ubound = upper[n]  */
      ubound = upper[n];

      /* Set lower bound.  */
      gfc_init_se (&se, NULL);
      if (lower == NULL)
	se.expr = gfc_index_one_node;
      else
	{
	  gcc_assert (lower[n]);
          if (ubound)
            {
	      gfc_conv_expr_type (&se, lower[n], gfc_array_index_type);
	      gfc_add_block_to_block (pblock, &se.pre);
            }
          else
            {
              se.expr = gfc_index_one_node;
              ubound = lower[n];
            }
	}
      gfc_conv_descriptor_lbound_set (pblock, descriptor, gfc_rank_cst[n],
				      se.expr);

      /* Work out the offset for this component.  */
      tmp = fold_build2 (MULT_EXPR, gfc_array_index_type, se.expr, stride);
      offset = fold_build2 (MINUS_EXPR, gfc_array_index_type, offset, tmp);

      /* Start the calculation for the size of this dimension.  */
      size = fold_build2 (MINUS_EXPR, gfc_array_index_type,
			  gfc_index_one_node, se.expr);

      /* Set upper bound.  */
      gfc_init_se (&se, NULL);
      gcc_assert (ubound);
      gfc_conv_expr_type (&se, ubound, gfc_array_index_type);
      gfc_add_block_to_block (pblock, &se.pre);

      gfc_conv_descriptor_ubound_set (pblock, descriptor, gfc_rank_cst[n], se.expr);

      /* Store the stride.  */
      gfc_conv_descriptor_stride_set (pblock, descriptor, gfc_rank_cst[n], stride);

      /* Calculate the size of this dimension.  */
      size = fold_build2 (PLUS_EXPR, gfc_array_index_type, se.expr, size);

      /* Check whether the size for this dimension is negative.  */
      cond = fold_build2 (LE_EXPR, boolean_type_node, size,
			  gfc_index_zero_node);
      if (n == 0)
	or_expr = cond;
      else
	or_expr = fold_build2 (TRUTH_OR_EXPR, boolean_type_node, or_expr, cond);

      size = fold_build3 (COND_EXPR, gfc_array_index_type, cond,
			  gfc_index_zero_node, size);

      /* Multiply the stride by the number of elements in this dimension.  */
      stride = fold_build2 (MULT_EXPR, gfc_array_index_type, stride, size);
      stride = gfc_evaluate_now (stride, pblock);
    }

  /* The stride is the number of elements in the array, so multiply by the
     size of an element to get the total size.  */
  tmp = TYPE_SIZE_UNIT (gfc_get_element_type (type));
  size = fold_build2 (MULT_EXPR, gfc_array_index_type, stride,
		      fold_convert (gfc_array_index_type, tmp));

  if (poffset != NULL)
    {
      offset = gfc_evaluate_now (offset, pblock);
      *poffset = offset;
    }

  if (integer_zerop (or_expr))
    return size;
  if (integer_onep (or_expr))
    return gfc_index_zero_node;

  var = gfc_create_var (TREE_TYPE (size), "size");
  gfc_start_block (&thenblock);
  gfc_add_modify (&thenblock, var, gfc_index_zero_node);
  thencase = gfc_finish_block (&thenblock);

  gfc_start_block (&elseblock);
  gfc_add_modify (&elseblock, var, size);
  elsecase = gfc_finish_block (&elseblock);

  tmp = gfc_evaluate_now (or_expr, pblock);
  tmp = build3_v (COND_EXPR, tmp, thencase, elsecase);
  gfc_add_expr_to_block (pblock, tmp);

  return var;
}


/* Initializes the descriptor and generates a call to _gfor_allocate.  Does
   the work for an ALLOCATE statement.  */
/*GCC ARRAYS*/

bool
gfc_array_allocate (gfc_se * se, gfc_expr * expr, tree pstat)
{
  tree tmp;
  tree pointer;
  tree offset;
  tree size;
  gfc_expr **lower;
  gfc_expr **upper;
  gfc_ref *ref, *prev_ref = NULL;
  bool allocatable_array;

  ref = expr->ref;

  /* Find the last reference in the chain.  */
  while (ref && ref->next != NULL)
    {
      gcc_assert (ref->type != REF_ARRAY || ref->u.ar.type == AR_ELEMENT);
      prev_ref = ref;
      ref = ref->next;
    }

  if (ref == NULL || ref->type != REF_ARRAY)
    return false;

  if (!prev_ref)
    allocatable_array = expr->symtree->n.sym->attr.allocatable;
  else
    allocatable_array = prev_ref->u.c.component->attr.allocatable;

  /* Figure out the size of the array.  */
  switch (ref->u.ar.type)
    {
    case AR_ELEMENT:
      lower = NULL;
      upper = ref->u.ar.start;
      break;

    case AR_FULL:
      gcc_assert (ref->u.ar.as->type == AS_EXPLICIT);

      lower = ref->u.ar.as->lower;
      upper = ref->u.ar.as->upper;
      break;

    case AR_SECTION:
      lower = ref->u.ar.start;
      upper = ref->u.ar.end;
      break;

    default:
      gcc_unreachable ();
      break;
    }

  size = gfc_array_init_size (se->expr, ref->u.ar.as->rank, &offset,
			      lower, upper, &se->pre);

  /* Allocate memory to store the data.  */
  pointer = gfc_conv_descriptor_data_get (se->expr);
  STRIP_NOPS (pointer);

  /* The allocate_array variants take the old pointer as first argument.  */
  if (allocatable_array)
    tmp = gfc_allocate_array_with_status (&se->pre, pointer, size, pstat, expr);
  else
    tmp = gfc_allocate_with_status (&se->pre, size, pstat);
  tmp = fold_build2 (MODIFY_EXPR, void_type_node, pointer, tmp);
  gfc_add_expr_to_block (&se->pre, tmp);

  gfc_conv_descriptor_offset_set (&se->pre, se->expr, offset);

  if (expr->ts.type == BT_DERIVED
	&& expr->ts.derived->attr.alloc_comp)
    {
      tmp = gfc_nullify_alloc_comp (expr->ts.derived, se->expr,
				    ref->u.ar.as->rank);
      gfc_add_expr_to_block (&se->pre, tmp);
    }

  return true;
}


/* Deallocate an array variable.  Also used when an allocated variable goes
   out of scope.  */
/*GCC ARRAYS*/

tree
gfc_array_deallocate (tree descriptor, tree pstat, gfc_expr* expr)
{
  tree var;
  tree tmp;
  stmtblock_t block;

  gfc_start_block (&block);
  /* Get a pointer to the data.  */
  var = gfc_conv_descriptor_data_get (descriptor);
  STRIP_NOPS (var);

  /* Parameter is the address of the data component.  */
  tmp = gfc_deallocate_with_status (var, pstat, false, expr);
  gfc_add_expr_to_block (&block, tmp);

  /* Zero the data pointer.  */
  tmp = fold_build2 (MODIFY_EXPR, void_type_node,
		     var, build_int_cst (TREE_TYPE (var), 0));
  gfc_add_expr_to_block (&block, tmp);

  return gfc_finish_block (&block);
}


/* Create an array constructor from an initialization expression.
   We assume the frontend already did any expansions and conversions.  */

tree
gfc_conv_array_initializer (tree type, gfc_expr * expr)
{
  gfc_constructor *c;
  tree tmp;
  mpz_t maxval;
  gfc_se se;
  HOST_WIDE_INT hi;
  unsigned HOST_WIDE_INT lo;
  tree index, range;
  VEC(constructor_elt,gc) *v = NULL;

  switch (expr->expr_type)
    {
    case EXPR_CONSTANT:
    case EXPR_STRUCTURE:
      /* A single scalar or derived type value.  Create an array with all
         elements equal to that value.  */
      gfc_init_se (&se, NULL);
      
      if (expr->expr_type == EXPR_CONSTANT)
	gfc_conv_constant (&se, expr);
      else
	gfc_conv_structure (&se, expr, 1);

      tmp = TYPE_MAX_VALUE (TYPE_DOMAIN (type));
      gcc_assert (tmp && INTEGER_CST_P (tmp));
      hi = TREE_INT_CST_HIGH (tmp);
      lo = TREE_INT_CST_LOW (tmp);
      lo++;
      if (lo == 0)
	hi++;
      /* This will probably eat buckets of memory for large arrays.  */
      while (hi != 0 || lo != 0)
        {
	  CONSTRUCTOR_APPEND_ELT (v, NULL_TREE, se.expr);
          if (lo == 0)
            hi--;
          lo--;
        }
      break;

    case EXPR_ARRAY:
      /* Create a vector of all the elements.  */
      for (c = expr->value.constructor; c; c = c->next)
        {
          if (c->iterator)
            {
              /* Problems occur when we get something like
                 integer :: a(lots) = (/(i, i=1, lots)/)  */
              gfc_error_now ("The number of elements in the array constructor "
			     "at %L requires an increase of the allowed %d "
			     "upper limit.   See -fmax-array-constructor "
			     "option", &expr->where,
			     gfc_option.flag_max_array_constructor);
	      return NULL_TREE;
	    }
          if (mpz_cmp_si (c->n.offset, 0) != 0)
            index = gfc_conv_mpz_to_tree (c->n.offset, gfc_index_integer_kind);
          else
            index = NULL_TREE;
	  mpz_init (maxval);
          if (mpz_cmp_si (c->repeat, 0) != 0)
            {
              tree tmp1, tmp2;

              mpz_set (maxval, c->repeat);
              mpz_add (maxval, c->n.offset, maxval);
              mpz_sub_ui (maxval, maxval, 1);
              tmp2 = gfc_conv_mpz_to_tree (maxval, gfc_index_integer_kind);
              if (mpz_cmp_si (c->n.offset, 0) != 0)
                {
                  mpz_add_ui (maxval, c->n.offset, 1);
                  tmp1 = gfc_conv_mpz_to_tree (maxval, gfc_index_integer_kind);
                }
              else
                tmp1 = gfc_conv_mpz_to_tree (c->n.offset, gfc_index_integer_kind);

              range = fold_build2 (RANGE_EXPR, integer_type_node, tmp1, tmp2);
            }
          else
            range = NULL;
	  mpz_clear (maxval);

          gfc_init_se (&se, NULL);
	  switch (c->expr->expr_type)
	    {
	    case EXPR_CONSTANT:
	      gfc_conv_constant (&se, c->expr);
              if (range == NULL_TREE)
		CONSTRUCTOR_APPEND_ELT (v, index, se.expr);
              else
                {
                  if (index != NULL_TREE)
		    CONSTRUCTOR_APPEND_ELT (v, index, se.expr);
		  CONSTRUCTOR_APPEND_ELT (v, range, se.expr);
                }
	      break;

	    case EXPR_STRUCTURE:
              gfc_conv_structure (&se, c->expr, 1);
	      CONSTRUCTOR_APPEND_ELT (v, index, se.expr);
	      break;


	    default:
	      /* Catch those occasional beasts that do not simplify
		 for one reason or another, assuming that if they are
		 standard defying the frontend will catch them.  */
	      gfc_conv_expr (&se, c->expr);
	      if (range == NULL_TREE)
		CONSTRUCTOR_APPEND_ELT (v, index, se.expr);
	      else
		{
		  if (index != NULL_TREE)
		  CONSTRUCTOR_APPEND_ELT (v, index, se.expr);
		  CONSTRUCTOR_APPEND_ELT (v, range, se.expr);
		}
	      break;
	    }
        }
      break;

    case EXPR_NULL:
      return gfc_build_null_descriptor (type);

    default:
      gcc_unreachable ();
    }

  /* Create a constructor from the list of elements.  */
  tmp = build_constructor (type, v);
  TREE_CONSTANT (tmp) = 1;
  return tmp;
}


/* Generate code to evaluate non-constant array bounds.  Sets *poffset and
   returns the size (in elements) of the array.  */

static tree
gfc_trans_array_bounds (tree type, gfc_symbol * sym, tree * poffset,
                        stmtblock_t * pblock)
{
  gfc_array_spec *as;
  tree size;
  tree stride;
  tree offset;
  tree ubound;
  tree lbound;
  tree tmp;
  gfc_se se;

  int dim;

  as = sym->as;

  size = gfc_index_one_node;
  offset = gfc_index_zero_node;
  for (dim = 0; dim < as->rank; dim++)
    {
      /* Evaluate non-constant array bound expressions.  */
      lbound = GFC_TYPE_ARRAY_LBOUND (type, dim);
      if (as->lower[dim] && !INTEGER_CST_P (lbound))
        {
          gfc_init_se (&se, NULL);
          gfc_conv_expr_type (&se, as->lower[dim], gfc_array_index_type);
          gfc_add_block_to_block (pblock, &se.pre);
          gfc_add_modify (pblock, lbound, se.expr);
        }
      ubound = GFC_TYPE_ARRAY_UBOUND (type, dim);
      if (as->upper[dim] && !INTEGER_CST_P (ubound))
        {
          gfc_init_se (&se, NULL);
          gfc_conv_expr_type (&se, as->upper[dim], gfc_array_index_type);
          gfc_add_block_to_block (pblock, &se.pre);
          gfc_add_modify (pblock, ubound, se.expr);
        }
      /* The offset of this dimension.  offset = offset - lbound * stride.  */
      tmp = fold_build2 (MULT_EXPR, gfc_array_index_type, lbound, size);
      offset = fold_build2 (MINUS_EXPR, gfc_array_index_type, offset, tmp);

      /* The size of this dimension, and the stride of the next.  */
      if (dim + 1 < as->rank)
        stride = GFC_TYPE_ARRAY_STRIDE (type, dim + 1);
      else
	stride = GFC_TYPE_ARRAY_SIZE (type);

      if (ubound != NULL_TREE && !(stride && INTEGER_CST_P (stride)))
        {
          /* Calculate stride = size * (ubound + 1 - lbound).  */
          tmp = fold_build2 (MINUS_EXPR, gfc_array_index_type,
			     gfc_index_one_node, lbound);
          tmp = fold_build2 (PLUS_EXPR, gfc_array_index_type, ubound, tmp);
          tmp = fold_build2 (MULT_EXPR, gfc_array_index_type, size, tmp);
          if (stride)
            gfc_add_modify (pblock, stride, tmp);
          else
            stride = gfc_evaluate_now (tmp, pblock);

	  /* Make sure that negative size arrays are translated
	     to being zero size.  */
	  tmp = fold_build2 (GE_EXPR, boolean_type_node,
			     stride, gfc_index_zero_node);
	  tmp = fold_build3 (COND_EXPR, gfc_array_index_type, tmp,
			     stride, gfc_index_zero_node);
	  gfc_add_modify (pblock, stride, tmp);
        }

      size = stride;
    }

  gfc_trans_vla_type_sizes (sym, pblock);

  *poffset = offset;
  return size;
}


/* Generate code to initialize/allocate an array variable.  */

tree
gfc_trans_auto_array_allocation (tree decl, gfc_symbol * sym, tree fnbody)
{
  stmtblock_t block;
  tree type;
  tree tmp;
  tree size;
  tree offset;
  bool onstack;

  gcc_assert (!(sym->attr.pointer || sym->attr.allocatable));

  /* Do nothing for USEd variables.  */
  if (sym->attr.use_assoc)
    return fnbody;

  type = TREE_TYPE (decl);
  gcc_assert (GFC_ARRAY_TYPE_P (type));
  onstack = TREE_CODE (type) != POINTER_TYPE;

  gfc_start_block (&block);

  /* Evaluate character string length.  */
  if (sym->ts.type == BT_CHARACTER
      && onstack && !INTEGER_CST_P (sym->ts.cl->backend_decl))
    {
      gfc_conv_string_length (sym->ts.cl, NULL, &block);

      gfc_trans_vla_type_sizes (sym, &block);

      /* Emit a DECL_EXPR for this variable, which will cause the
	 gimplifier to allocate storage, and all that good stuff.  */
      tmp = fold_build1 (DECL_EXPR, TREE_TYPE (decl), decl);
      gfc_add_expr_to_block (&block, tmp);
    }

  if (onstack)
    {
      gfc_add_expr_to_block (&block, fnbody);
      return gfc_finish_block (&block);
    }

  type = TREE_TYPE (type);

  gcc_assert (!sym->attr.use_assoc);
  gcc_assert (!TREE_STATIC (decl));
  gcc_assert (!sym->module);

  if (sym->ts.type == BT_CHARACTER
      && !INTEGER_CST_P (sym->ts.cl->backend_decl))
    gfc_conv_string_length (sym->ts.cl, NULL, &block);

  size = gfc_trans_array_bounds (type, sym, &offset, &block);

  /* Don't actually allocate space for Cray Pointees.  */
  if (sym->attr.cray_pointee)
    {
      if (TREE_CODE (GFC_TYPE_ARRAY_OFFSET (type)) == VAR_DECL)
	gfc_add_modify (&block, GFC_TYPE_ARRAY_OFFSET (type), offset);
      gfc_add_expr_to_block (&block, fnbody);
      return gfc_finish_block (&block);
    }

  /* The size is the number of elements in the array, so multiply by the
     size of an element to get the total size.  */
  tmp = TYPE_SIZE_UNIT (gfc_get_element_type (type));
  size = fold_build2 (MULT_EXPR, gfc_array_index_type, size,
		      fold_convert (gfc_array_index_type, tmp));

  /* Allocate memory to hold the data.  */
  tmp = gfc_call_malloc (&block, TREE_TYPE (decl), size);
  gfc_add_modify (&block, decl, tmp);

  /* Set offset of the array.  */
  if (TREE_CODE (GFC_TYPE_ARRAY_OFFSET (type)) == VAR_DECL)
    gfc_add_modify (&block, GFC_TYPE_ARRAY_OFFSET (type), offset);


  /* Automatic arrays should not have initializers.  */
  gcc_assert (!sym->value);

  gfc_add_expr_to_block (&block, fnbody);

  /* Free the temporary.  */
  tmp = gfc_call_free (convert (pvoid_type_node, decl));
  gfc_add_expr_to_block (&block, tmp);

  return gfc_finish_block (&block);
}


/* Generate entry and exit code for g77 calling convention arrays.  */

tree
gfc_trans_g77_array (gfc_symbol * sym, tree body)
{
  tree parm;
  tree type;
  locus loc;
  tree offset;
  tree tmp;
  tree stmt;  
  stmtblock_t block;

  gfc_get_backend_locus (&loc);
  gfc_set_backend_locus (&sym->declared_at);

  /* Descriptor type.  */
  parm = sym->backend_decl;
  type = TREE_TYPE (parm);
  gcc_assert (GFC_ARRAY_TYPE_P (type));

  gfc_start_block (&block);

  if (sym->ts.type == BT_CHARACTER
      && TREE_CODE (sym->ts.cl->backend_decl) == VAR_DECL)
    gfc_conv_string_length (sym->ts.cl, NULL, &block);

  /* Evaluate the bounds of the array.  */
  gfc_trans_array_bounds (type, sym, &offset, &block);

  /* Set the offset.  */
  if (TREE_CODE (GFC_TYPE_ARRAY_OFFSET (type)) == VAR_DECL)
    gfc_add_modify (&block, GFC_TYPE_ARRAY_OFFSET (type), offset);

  /* Set the pointer itself if we aren't using the parameter directly.  */
  if (TREE_CODE (parm) != PARM_DECL)
    {
      tmp = convert (TREE_TYPE (parm), GFC_DECL_SAVED_DESCRIPTOR (parm));
      gfc_add_modify (&block, parm, tmp);
    }
  stmt = gfc_finish_block (&block);

  gfc_set_backend_locus (&loc);

  gfc_start_block (&block);

  /* Add the initialization code to the start of the function.  */

  if (sym->attr.optional || sym->attr.not_always_present)
    {
      tmp = gfc_conv_expr_present (sym);
      stmt = build3_v (COND_EXPR, tmp, stmt, build_empty_stmt (input_location));
    }
  
  gfc_add_expr_to_block (&block, stmt);
  gfc_add_expr_to_block (&block, body);

  return gfc_finish_block (&block);
}


/* Modify the descriptor of an array parameter so that it has the
   correct lower bound.  Also move the upper bound accordingly.
   If the array is not packed, it will be copied into a temporary.
   For each dimension we set the new lower and upper bounds.  Then we copy the
   stride and calculate the offset for this dimension.  We also work out
   what the stride of a packed array would be, and see it the two match.
   If the array need repacking, we set the stride to the values we just
   calculated, recalculate the offset and copy the array data.
   Code is also added to copy the data back at the end of the function.
   */

tree
gfc_trans_dummy_array_bias (gfc_symbol * sym, tree tmpdesc, tree body)
{
  tree size;
  tree type;
  tree offset;
  locus loc;
  stmtblock_t block;
  stmtblock_t cleanup;
  tree lbound;
  tree ubound;
  tree dubound;
  tree dlbound;
  tree dumdesc;
  tree tmp;
  tree stmt;
  tree stride, stride2;
  tree stmt_packed;
  tree stmt_unpacked;
  tree partial;
  gfc_se se;
  int n;
  int checkparm;
  int no_repack;
  bool optional_arg;

  /* Do nothing for pointer and allocatable arrays.  */
  if (sym->attr.pointer || sym->attr.allocatable)
    return body;

  if (sym->attr.dummy && gfc_is_nodesc_array (sym))
    return gfc_trans_g77_array (sym, body);

  gfc_get_backend_locus (&loc);
  gfc_set_backend_locus (&sym->declared_at);

  /* Descriptor type.  */
  type = TREE_TYPE (tmpdesc);
  gcc_assert (GFC_ARRAY_TYPE_P (type));
  dumdesc = GFC_DECL_SAVED_DESCRIPTOR (tmpdesc);
  dumdesc = build_fold_indirect_ref_loc (input_location,
				     dumdesc);
  gfc_start_block (&block);

  if (sym->ts.type == BT_CHARACTER
      && TREE_CODE (sym->ts.cl->backend_decl) == VAR_DECL)
    gfc_conv_string_length (sym->ts.cl, NULL, &block);

  checkparm = (sym->as->type == AS_EXPLICIT
	       && (gfc_option.rtcheck & GFC_RTCHECK_BOUNDS));

  no_repack = !(GFC_DECL_PACKED_ARRAY (tmpdesc)
                || GFC_DECL_PARTIAL_PACKED_ARRAY (tmpdesc));

  if (GFC_DECL_PARTIAL_PACKED_ARRAY (tmpdesc))
    {
      /* For non-constant shape arrays we only check if the first dimension
         is contiguous.  Repacking higher dimensions wouldn't gain us
         anything as we still don't know the array stride.  */
      partial = gfc_create_var (boolean_type_node, "partial");
      TREE_USED (partial) = 1;
      tmp = gfc_conv_descriptor_stride_get (dumdesc, gfc_rank_cst[0]);
      tmp = fold_build2 (EQ_EXPR, boolean_type_node, tmp, gfc_index_one_node);
      gfc_add_modify (&block, partial, tmp);
    }
  else
    {
      partial = NULL_TREE;
    }

  /* The naming of stmt_unpacked and stmt_packed may be counter-intuitive
     here, however I think it does the right thing.  */
  if (no_repack)
    {
      /* Set the first stride.  */
      stride = gfc_conv_descriptor_stride_get (dumdesc, gfc_rank_cst[0]);
      stride = gfc_evaluate_now (stride, &block);

      tmp = fold_build2 (EQ_EXPR, boolean_type_node,
			 stride, gfc_index_zero_node);
      tmp = fold_build3 (COND_EXPR, gfc_array_index_type, tmp,
			 gfc_index_one_node, stride);
      stride = GFC_TYPE_ARRAY_STRIDE (type, 0);
      gfc_add_modify (&block, stride, tmp);

      /* Allow the user to disable array repacking.  */
      stmt_unpacked = NULL_TREE;
    }
  else
    {
      gcc_assert (integer_onep (GFC_TYPE_ARRAY_STRIDE (type, 0)));
      /* A library call to repack the array if necessary.  */
      tmp = GFC_DECL_SAVED_DESCRIPTOR (tmpdesc);
      stmt_unpacked = build_call_expr_loc (input_location,
				       gfor_fndecl_in_pack, 1, tmp);

      stride = gfc_index_one_node;

      if (gfc_option.warn_array_temp)
	gfc_warning ("Creating array temporary at %L", &loc);
    }

  /* This is for the case where the array data is used directly without
     calling the repack function.  */
  if (no_repack || partial != NULL_TREE)
    stmt_packed = gfc_conv_descriptor_data_get (dumdesc);
  else
    stmt_packed = NULL_TREE;

  /* Assign the data pointer.  */
  if (stmt_packed != NULL_TREE && stmt_unpacked != NULL_TREE)
    {
      /* Don't repack unknown shape arrays when the first stride is 1.  */
      tmp = fold_build3 (COND_EXPR, TREE_TYPE (stmt_packed),
			 partial, stmt_packed, stmt_unpacked);
    }
  else
    tmp = stmt_packed != NULL_TREE ? stmt_packed : stmt_unpacked;
  gfc_add_modify (&block, tmpdesc, fold_convert (type, tmp));

  offset = gfc_index_zero_node;
  size = gfc_index_one_node;

  /* Evaluate the bounds of the array.  */
  for (n = 0; n < sym->as->rank; n++)
    {
      if (checkparm || !sym->as->upper[n])
	{
	  /* Get the bounds of the actual parameter.  */
	  dubound = gfc_conv_descriptor_ubound_get (dumdesc, gfc_rank_cst[n]);
	  dlbound = gfc_conv_descriptor_lbound_get (dumdesc, gfc_rank_cst[n]);
	}
      else
        {
	  dubound = NULL_TREE;
	  dlbound = NULL_TREE;
        }

      lbound = GFC_TYPE_ARRAY_LBOUND (type, n);
      if (!INTEGER_CST_P (lbound))
        {
          gfc_init_se (&se, NULL);
          gfc_conv_expr_type (&se, sym->as->lower[n],
                              gfc_array_index_type);
          gfc_add_block_to_block (&block, &se.pre);
          gfc_add_modify (&block, lbound, se.expr);
        }

      ubound = GFC_TYPE_ARRAY_UBOUND (type, n);
      /* Set the desired upper bound.  */
      if (sym->as->upper[n])
	{
	  /* We know what we want the upper bound to be.  */
          if (!INTEGER_CST_P (ubound))
            {
	      gfc_init_se (&se, NULL);
	      gfc_conv_expr_type (&se, sym->as->upper[n],
                                  gfc_array_index_type);
	      gfc_add_block_to_block (&block, &se.pre);
              gfc_add_modify (&block, ubound, se.expr);
            }

	  /* Check the sizes match.  */
	  if (checkparm)
	    {
	      /* Check (ubound(a) - lbound(a) == ubound(b) - lbound(b)).  */
	      char * msg;

	      tmp = fold_build2 (MINUS_EXPR, gfc_array_index_type,
				 ubound, lbound);
              stride2 = fold_build2 (MINUS_EXPR, gfc_array_index_type,
				     dubound, dlbound);
              tmp = fold_build2 (NE_EXPR, gfc_array_index_type, tmp, stride2);
	      asprintf (&msg, "%s for dimension %d of array '%s'",
			gfc_msg_bounds, n+1, sym->name);
	      gfc_trans_runtime_check (true, false, tmp, &block, &loc, msg);
	      gfc_free (msg);
	    }
	}
      else
	{
	  /* For assumed shape arrays move the upper bound by the same amount
	     as the lower bound.  */
          tmp = fold_build2 (MINUS_EXPR, gfc_array_index_type,
			     dubound, dlbound);
          tmp = fold_build2 (PLUS_EXPR, gfc_array_index_type, tmp, lbound);
          gfc_add_modify (&block, ubound, tmp);
	}
      /* The offset of this dimension.  offset = offset - lbound * stride.  */
      tmp = fold_build2 (MULT_EXPR, gfc_array_index_type, lbound, stride);
      offset = fold_build2 (MINUS_EXPR, gfc_array_index_type, offset, tmp);

      /* The size of this dimension, and the stride of the next.  */
      if (n + 1 < sym->as->rank)
        {
          stride = GFC_TYPE_ARRAY_STRIDE (type, n + 1);

          if (no_repack || partial != NULL_TREE)
            {
              stmt_unpacked =
                gfc_conv_descriptor_stride_get (dumdesc, gfc_rank_cst[n+1]);
            }

          /* Figure out the stride if not a known constant.  */
          if (!INTEGER_CST_P (stride))
            {
              if (no_repack)
                stmt_packed = NULL_TREE;
              else
                {
                  /* Calculate stride = size * (ubound + 1 - lbound).  */
                  tmp = fold_build2 (MINUS_EXPR, gfc_array_index_type,
				     gfc_index_one_node, lbound);
                  tmp = fold_build2 (PLUS_EXPR, gfc_array_index_type,
				     ubound, tmp);
                  size = fold_build2 (MULT_EXPR, gfc_array_index_type,
				      size, tmp);
                  stmt_packed = size;
                }

              /* Assign the stride.  */
              if (stmt_packed != NULL_TREE && stmt_unpacked != NULL_TREE)
		tmp = fold_build3 (COND_EXPR, gfc_array_index_type, partial,
				   stmt_unpacked, stmt_packed);
              else
                tmp = (stmt_packed != NULL_TREE) ? stmt_packed : stmt_unpacked;
              gfc_add_modify (&block, stride, tmp);
            }
        }
      else
	{
	  stride = GFC_TYPE_ARRAY_SIZE (type);

	  if (stride && !INTEGER_CST_P (stride))
	    {
	      /* Calculate size = stride * (ubound + 1 - lbound).  */
	      tmp = fold_build2 (MINUS_EXPR, gfc_array_index_type,
				 gfc_index_one_node, lbound);
	      tmp = fold_build2 (PLUS_EXPR, gfc_array_index_type,
				 ubound, tmp);
	      tmp = fold_build2 (MULT_EXPR, gfc_array_index_type,
				 GFC_TYPE_ARRAY_STRIDE (type, n), tmp);
	      gfc_add_modify (&block, stride, tmp);
	    }
	}
    }

  /* Set the offset.  */
  if (TREE_CODE (GFC_TYPE_ARRAY_OFFSET (type)) == VAR_DECL)
    gfc_add_modify (&block, GFC_TYPE_ARRAY_OFFSET (type), offset);

  gfc_trans_vla_type_sizes (sym, &block);

  stmt = gfc_finish_block (&block);

  gfc_start_block (&block);

  /* Only do the entry/initialization code if the arg is present.  */
  dumdesc = GFC_DECL_SAVED_DESCRIPTOR (tmpdesc);
  optional_arg = (sym->attr.optional
		  || (sym->ns->proc_name->attr.entry_master
		      && sym->attr.dummy));
  if (optional_arg)
    {
      tmp = gfc_conv_expr_present (sym);
      stmt = build3_v (COND_EXPR, tmp, stmt, build_empty_stmt (input_location));
    }
  gfc_add_expr_to_block (&block, stmt);

  /* Add the main function body.  */
  gfc_add_expr_to_block (&block, body);

  /* Cleanup code.  */
  if (!no_repack)
    {
      gfc_start_block (&cleanup);
      
      if (sym->attr.intent != INTENT_IN)
	{
	  /* Copy the data back.  */
	  tmp = build_call_expr_loc (input_location,
				 gfor_fndecl_in_unpack, 2, dumdesc, tmpdesc);
	  gfc_add_expr_to_block (&cleanup, tmp);
	}

      /* Free the temporary.  */
      tmp = gfc_call_free (tmpdesc);
      gfc_add_expr_to_block (&cleanup, tmp);

      stmt = gfc_finish_block (&cleanup);
	
      /* Only do the cleanup if the array was repacked.  */
      tmp = build_fold_indirect_ref_loc (input_location,
				     dumdesc);
      tmp = gfc_conv_descriptor_data_get (tmp);
      tmp = fold_build2 (NE_EXPR, boolean_type_node, tmp, tmpdesc);
      stmt = build3_v (COND_EXPR, tmp, stmt, build_empty_stmt (input_location));

      if (optional_arg)
        {
          tmp = gfc_conv_expr_present (sym);
          stmt = build3_v (COND_EXPR, tmp, stmt,
			   build_empty_stmt (input_location));
        }
      gfc_add_expr_to_block (&block, stmt);
    }
  /* We don't need to free any memory allocated by internal_pack as it will
     be freed at the end of the function by pop_context.  */
  return gfc_finish_block (&block);
}


/* Calculate the overall offset, including subreferences.  */
static void
gfc_get_dataptr_offset (stmtblock_t *block, tree parm, tree desc, tree offset,
			bool subref, gfc_expr *expr)
{
  tree tmp;
  tree field;
  tree stride;
  tree index;
  gfc_ref *ref;
  gfc_se start;
  int n;

  /* If offset is NULL and this is not a subreferenced array, there is
     nothing to do.  */
  if (offset == NULL_TREE)
    {
      if (subref)
	offset = gfc_index_zero_node;
      else
	return;
    }

  tmp = gfc_conv_array_data (desc);
  tmp = build_fold_indirect_ref_loc (input_location,
				 tmp);
  tmp = gfc_build_array_ref (tmp, offset, NULL);

  /* Offset the data pointer for pointer assignments from arrays with
     subreferences; e.g. my_integer => my_type(:)%integer_component.  */
  if (subref)
    {
      /* Go past the array reference.  */
      for (ref = expr->ref; ref; ref = ref->next)
	if (ref->type == REF_ARRAY &&
	      ref->u.ar.type != AR_ELEMENT)
	  {
	    ref = ref->next;
	    break;
	  }

      /* Calculate the offset for each subsequent subreference.  */
      for (; ref; ref = ref->next)
	{
	  switch (ref->type)
	    {
	    case REF_COMPONENT:
	      field = ref->u.c.component->backend_decl;
	      gcc_assert (field && TREE_CODE (field) == FIELD_DECL);
	      tmp = fold_build3 (COMPONENT_REF, TREE_TYPE (field),
				 tmp, field, NULL_TREE);
	      break;

	    case REF_SUBSTRING:
	      gcc_assert (TREE_CODE (TREE_TYPE (tmp)) == ARRAY_TYPE);
	      gfc_init_se (&start, NULL);
	      gfc_conv_expr_type (&start, ref->u.ss.start, gfc_charlen_type_node);
	      gfc_add_block_to_block (block, &start.pre);
	      tmp = gfc_build_array_ref (tmp, start.expr, NULL);
	      break;

	    case REF_ARRAY:
	      gcc_assert (TREE_CODE (TREE_TYPE (tmp)) == ARRAY_TYPE
			    && ref->u.ar.type == AR_ELEMENT);

	      /* TODO - Add bounds checking.  */
	      stride = gfc_index_one_node;
	      index = gfc_index_zero_node;
	      for (n = 0; n < ref->u.ar.dimen; n++)
		{
		  tree itmp;
		  tree jtmp;

		  /* Update the index.  */
		  gfc_init_se (&start, NULL);
		  gfc_conv_expr_type (&start, ref->u.ar.start[n], gfc_array_index_type);
		  itmp = gfc_evaluate_now (start.expr, block);
		  gfc_init_se (&start, NULL);
		  gfc_conv_expr_type (&start, ref->u.ar.as->lower[n], gfc_array_index_type);
		  jtmp = gfc_evaluate_now (start.expr, block);
		  itmp = fold_build2 (MINUS_EXPR, gfc_array_index_type, itmp, jtmp);
		  itmp = fold_build2 (MULT_EXPR, gfc_array_index_type, itmp, stride);
		  index = fold_build2 (PLUS_EXPR, gfc_array_index_type, itmp, index);
		  index = gfc_evaluate_now (index, block);

		  /* Update the stride.  */
		  gfc_init_se (&start, NULL);
		  gfc_conv_expr_type (&start, ref->u.ar.as->upper[n], gfc_array_index_type);
		  itmp =  fold_build2 (MINUS_EXPR, gfc_array_index_type, start.expr, jtmp);
		  itmp =  fold_build2 (PLUS_EXPR, gfc_array_index_type,
				       gfc_index_one_node, itmp);
		  stride =  fold_build2 (MULT_EXPR, gfc_array_index_type, stride, itmp);
		  stride = gfc_evaluate_now (stride, block);
		}

	      /* Apply the index to obtain the array element.  */
	      tmp = gfc_build_array_ref (tmp, index, NULL);
	      break;

	    default:
	      gcc_unreachable ();
	      break;
	    }
	}
    }

  /* Set the target data pointer.  */
  offset = gfc_build_addr_expr (gfc_array_dataptr_type (desc), tmp);
  gfc_conv_descriptor_data_set (block, parm, offset);
}


/* gfc_conv_expr_descriptor needs the string length an expression
   so that the size of the temporary can be obtained.  This is done
   by adding up the string lengths of all the elements in the
   expression.  Function with non-constant expressions have their
   string lengths mapped onto the actual arguments using the
   interface mapping machinery in trans-expr.c.  */
static void
get_array_charlen (gfc_expr *expr, gfc_se *se)
{
  gfc_interface_mapping mapping;
  gfc_formal_arglist *formal;
  gfc_actual_arglist *arg;
  gfc_se tse;

  if (expr->ts.cl->length
	&& gfc_is_constant_expr (expr->ts.cl->length))
    {
      if (!expr->ts.cl->backend_decl)
	gfc_conv_string_length (expr->ts.cl, expr, &se->pre);
      return;
    }

  switch (expr->expr_type)
    {
    case EXPR_OP:
      get_array_charlen (expr->value.op.op1, se);

      /* For parentheses the expression ts.cl is identical.  */
      if (expr->value.op.op == INTRINSIC_PARENTHESES)
	return;

     expr->ts.cl->backend_decl =
		gfc_create_var (gfc_charlen_type_node, "sln");
<<<<<<< HEAD

      if (expr->value.op.op2)
	{
	  get_array_charlen (expr->value.op.op2, se);

	  gcc_assert (expr->value.op.op == INTRINSIC_CONCAT);

	  /* Add the string lengths and assign them to the expression
	     string length backend declaration.  */
	  gfc_add_modify (&se->pre, expr->ts.cl->backend_decl,
			  fold_build2 (PLUS_EXPR, gfc_charlen_type_node,
				expr->value.op.op1->ts.cl->backend_decl,
				expr->value.op.op2->ts.cl->backend_decl));
	}
      else
	gfc_add_modify (&se->pre, expr->ts.cl->backend_decl,
			expr->value.op.op1->ts.cl->backend_decl);
      break;

    case EXPR_FUNCTION:
      if (expr->value.function.esym == NULL
	    || expr->ts.cl->length->expr_type == EXPR_CONSTANT)
	{
	  gfc_conv_string_length (expr->ts.cl, expr, &se->pre);
	  break;
	}

      /* Map expressions involving the dummy arguments onto the actual
	 argument expressions.  */
      gfc_init_interface_mapping (&mapping);
      formal = expr->symtree->n.sym->formal;
      arg = expr->value.function.actual;

      /* Set se = NULL in the calls to the interface mapping, to suppress any
	 backend stuff.  */
      for (; arg != NULL; arg = arg->next, formal = formal ? formal->next : NULL)
	{
	  if (!arg->expr)
	    continue;
	  if (formal->sym)
	  gfc_add_interface_mapping (&mapping, formal->sym, NULL, arg->expr);
	}

      gfc_init_se (&tse, NULL);

      /* Build the expression for the character length and convert it.  */
      gfc_apply_interface_mapping (&mapping, &tse, expr->ts.cl->length);

=======

      if (expr->value.op.op2)
	{
	  get_array_charlen (expr->value.op.op2, se);

	  gcc_assert (expr->value.op.op == INTRINSIC_CONCAT);

	  /* Add the string lengths and assign them to the expression
	     string length backend declaration.  */
	  gfc_add_modify (&se->pre, expr->ts.cl->backend_decl,
			  fold_build2 (PLUS_EXPR, gfc_charlen_type_node,
				expr->value.op.op1->ts.cl->backend_decl,
				expr->value.op.op2->ts.cl->backend_decl));
	}
      else
	gfc_add_modify (&se->pre, expr->ts.cl->backend_decl,
			expr->value.op.op1->ts.cl->backend_decl);
      break;

    case EXPR_FUNCTION:
      if (expr->value.function.esym == NULL
	    || expr->ts.cl->length->expr_type == EXPR_CONSTANT)
	{
	  gfc_conv_string_length (expr->ts.cl, expr, &se->pre);
	  break;
	}

      /* Map expressions involving the dummy arguments onto the actual
	 argument expressions.  */
      gfc_init_interface_mapping (&mapping);
      formal = expr->symtree->n.sym->formal;
      arg = expr->value.function.actual;

      /* Set se = NULL in the calls to the interface mapping, to suppress any
	 backend stuff.  */
      for (; arg != NULL; arg = arg->next, formal = formal ? formal->next : NULL)
	{
	  if (!arg->expr)
	    continue;
	  if (formal->sym)
	  gfc_add_interface_mapping (&mapping, formal->sym, NULL, arg->expr);
	}

      gfc_init_se (&tse, NULL);

      /* Build the expression for the character length and convert it.  */
      gfc_apply_interface_mapping (&mapping, &tse, expr->ts.cl->length);

>>>>>>> 42a9ba1d
      gfc_add_block_to_block (&se->pre, &tse.pre);
      gfc_add_block_to_block (&se->post, &tse.post);
      tse.expr = fold_convert (gfc_charlen_type_node, tse.expr);
      tse.expr = fold_build2 (MAX_EXPR, gfc_charlen_type_node, tse.expr,
			      build_int_cst (gfc_charlen_type_node, 0));
      expr->ts.cl->backend_decl = tse.expr;
      gfc_free_interface_mapping (&mapping);
      break;

    default:
      gfc_conv_string_length (expr->ts.cl, expr, &se->pre);
      break;
    }
}



/* Convert an array for passing as an actual argument.  Expressions and
   vector subscripts are evaluated and stored in a temporary, which is then
   passed.  For whole arrays the descriptor is passed.  For array sections
   a modified copy of the descriptor is passed, but using the original data.

   This function is also used for array pointer assignments, and there
   are three cases:

     - se->want_pointer && !se->direct_byref
	 EXPR is an actual argument.  On exit, se->expr contains a
	 pointer to the array descriptor.

     - !se->want_pointer && !se->direct_byref
	 EXPR is an actual argument to an intrinsic function or the
	 left-hand side of a pointer assignment.  On exit, se->expr
	 contains the descriptor for EXPR.

     - !se->want_pointer && se->direct_byref
	 EXPR is the right-hand side of a pointer assignment and
	 se->expr is the descriptor for the previously-evaluated
	 left-hand side.  The function creates an assignment from
	 EXPR to se->expr.  */

void
gfc_conv_expr_descriptor (gfc_se * se, gfc_expr * expr, gfc_ss * ss)
{
  gfc_loopinfo loop;
  gfc_ss *secss;
  gfc_ss_info *info;
  int need_tmp;
  int n;
  tree tmp;
  tree desc;
  stmtblock_t block;
  tree start;
  tree offset;
  int full;
  bool subref_array_target = false;

  gcc_assert (ss != gfc_ss_terminator);

  /* Special case things we know we can pass easily.  */
  switch (expr->expr_type)
    {
    case EXPR_VARIABLE:
      /* If we have a linear array section, we can pass it directly.
	 Otherwise we need to copy it into a temporary.  */

      /* Find the SS for the array section.  */
      secss = ss;
      while (secss != gfc_ss_terminator && secss->type != GFC_SS_SECTION)
	secss = secss->next;

      gcc_assert (secss != gfc_ss_terminator);
      info = &secss->data.info;

      /* Get the descriptor for the array.  */
      gfc_conv_ss_descriptor (&se->pre, secss, 0);
      desc = info->descriptor;

      subref_array_target = se->direct_byref && is_subref_array (expr);
      need_tmp = gfc_ref_needs_temporary_p (expr->ref)
			&& !subref_array_target;

      if (need_tmp)
	full = 0;
      else if (GFC_ARRAY_TYPE_P (TREE_TYPE (desc)))
	{
	  /* Create a new descriptor if the array doesn't have one.  */
	  full = 0;
	}
      else if (info->ref->u.ar.type == AR_FULL)
	full = 1;
      else if (se->direct_byref)
	full = 0;
      else
	full = gfc_full_array_ref_p (info->ref, NULL);

      if (full)
	{
	  if (se->direct_byref)
	    {
	      /* Copy the descriptor for pointer assignments.  */
	      gfc_add_modify (&se->pre, se->expr, desc);

	      /* Add any offsets from subreferences.  */
	      gfc_get_dataptr_offset (&se->pre, se->expr, desc, NULL_TREE,
				      subref_array_target, expr);
	    }
	  else if (se->want_pointer)
	    {
	      /* We pass full arrays directly.  This means that pointers and
		 allocatable arrays should also work.  */
	      se->expr = gfc_build_addr_expr (NULL_TREE, desc);
	    }
	  else
	    {
	      se->expr = desc;
	    }

	  if (expr->ts.type == BT_CHARACTER)
	    se->string_length = gfc_get_expr_charlen (expr);

	  return;
	}
      break;
      
    case EXPR_FUNCTION:
      /* A transformational function return value will be a temporary
	 array descriptor.  We still need to go through the scalarizer
	 to create the descriptor.  Elemental functions ar handled as
	 arbitrary expressions, i.e. copy to a temporary.  */
      secss = ss;
      /* Look for the SS for this function.  */
      while (secss != gfc_ss_terminator
	     && (secss->type != GFC_SS_FUNCTION || secss->expr != expr))
      	secss = secss->next;

      if (se->direct_byref)
	{
	  gcc_assert (secss != gfc_ss_terminator);

	  /* For pointer assignments pass the descriptor directly.  */
	  se->ss = secss;
	  se->expr = gfc_build_addr_expr (NULL_TREE, se->expr);
	  gfc_conv_expr (se, expr);
	  return;
	}

      if (secss == gfc_ss_terminator)
	{
	  /* Elemental function.  */
	  need_tmp = 1;
	  if (expr->ts.type == BT_CHARACTER
		&& expr->ts.cl->length->expr_type != EXPR_CONSTANT)
	    get_array_charlen (expr, se);

	  info = NULL;
	}
      else
	{
	  /* Transformational function.  */
	  info = &secss->data.info;
	  need_tmp = 0;
	}
      break;

    case EXPR_ARRAY:
      /* Constant array constructors don't need a temporary.  */
      if (ss->type == GFC_SS_CONSTRUCTOR
	  && expr->ts.type != BT_CHARACTER
	  && gfc_constant_array_constructor_p (expr->value.constructor))
	{
	  need_tmp = 0;
	  info = &ss->data.info;
	  secss = ss;
	}
      else
	{
	  need_tmp = 1;
	  secss = NULL;
	  info = NULL;
	}
      break;

    default:
      /* Something complicated.  Copy it into a temporary.  */
      need_tmp = 1;
      secss = NULL;
      info = NULL;
      break;
    }

  gfc_init_loopinfo (&loop);

  /* Associate the SS with the loop.  */
  gfc_add_ss_to_loop (&loop, ss);

  /* Tell the scalarizer not to bother creating loop variables, etc.  */
  if (!need_tmp)
    loop.array_parameter = 1;
  else
    /* The right-hand side of a pointer assignment mustn't use a temporary.  */
    gcc_assert (!se->direct_byref);

  /* Setup the scalarizing loops and bounds.  */
  gfc_conv_ss_startstride (&loop);

  if (need_tmp)
    {
      /* Tell the scalarizer to make a temporary.  */
      loop.temp_ss = gfc_get_ss ();
      loop.temp_ss->type = GFC_SS_TEMP;
      loop.temp_ss->next = gfc_ss_terminator;

      if (expr->ts.type == BT_CHARACTER
	    && !expr->ts.cl->backend_decl)
	get_array_charlen (expr, se);

      loop.temp_ss->data.temp.type = gfc_typenode_for_spec (&expr->ts);

      if (expr->ts.type == BT_CHARACTER)
	loop.temp_ss->string_length = expr->ts.cl->backend_decl;
      else
	loop.temp_ss->string_length = NULL;

      se->string_length = loop.temp_ss->string_length;
      loop.temp_ss->data.temp.dimen = loop.dimen;
      gfc_add_ss_to_loop (&loop, loop.temp_ss);
    }

  gfc_conv_loop_setup (&loop, & expr->where);

  if (need_tmp)
    {
      /* Copy into a temporary and pass that.  We don't need to copy the data
         back because expressions and vector subscripts must be INTENT_IN.  */
      /* TODO: Optimize passing function return values.  */
      gfc_se lse;
      gfc_se rse;

      /* Start the copying loops.  */
      gfc_mark_ss_chain_used (loop.temp_ss, 1);
      gfc_mark_ss_chain_used (ss, 1);
      gfc_start_scalarized_body (&loop, &block);

      /* Copy each data element.  */
      gfc_init_se (&lse, NULL);
      gfc_copy_loopinfo_to_se (&lse, &loop);
      gfc_init_se (&rse, NULL);
      gfc_copy_loopinfo_to_se (&rse, &loop);

      lse.ss = loop.temp_ss;
      rse.ss = ss;

      gfc_conv_scalarized_array_ref (&lse, NULL);
      if (expr->ts.type == BT_CHARACTER)
	{
	  gfc_conv_expr (&rse, expr);
	  if (POINTER_TYPE_P (TREE_TYPE (rse.expr)))
	    rse.expr = build_fold_indirect_ref_loc (input_location,
						rse.expr);
	}
      else
        gfc_conv_expr_val (&rse, expr);

      gfc_add_block_to_block (&block, &rse.pre);
      gfc_add_block_to_block (&block, &lse.pre);

      lse.string_length = rse.string_length;
      tmp = gfc_trans_scalar_assign (&lse, &rse, expr->ts, true,
				     expr->expr_type == EXPR_VARIABLE);
      gfc_add_expr_to_block (&block, tmp);

      /* Finish the copying loops.  */
      gfc_trans_scalarizing_loops (&loop, &block);

      desc = loop.temp_ss->data.info.descriptor;

      gcc_assert (is_gimple_lvalue (desc));
    }
  else if (expr->expr_type == EXPR_FUNCTION)
    {
      desc = info->descriptor;
      se->string_length = ss->string_length;
    }
  else
    {
      /* We pass sections without copying to a temporary.  Make a new
	 descriptor and point it at the section we want.  The loop variable
	 limits will be the limits of the section.
	 A function may decide to repack the array to speed up access, but
	 we're not bothered about that here.  */
      int dim, ndim;
      tree parm;
      tree parmtype;
      tree stride;
      tree from;
      tree to;
      tree base;

      /* Set the string_length for a character array.  */
      if (expr->ts.type == BT_CHARACTER)
	se->string_length =  gfc_get_expr_charlen (expr);

      desc = info->descriptor;
      gcc_assert (secss && secss != gfc_ss_terminator);
      if (se->direct_byref)
	{
	  /* For pointer assignments we fill in the destination.  */
	  parm = se->expr;
	  parmtype = TREE_TYPE (parm);
	}
      else
	{
	  /* Otherwise make a new one.  */
	  parmtype = gfc_get_element_type (TREE_TYPE (desc));
	  parmtype = gfc_get_array_type_bounds (parmtype, loop.dimen,
						loop.from, loop.to, 0,
						GFC_ARRAY_UNKNOWN);
	  parm = gfc_create_var (parmtype, "parm");
	}

      offset = gfc_index_zero_node;
      dim = 0;

      /* The following can be somewhat confusing.  We have two
         descriptors, a new one and the original array.
         {parm, parmtype, dim} refer to the new one.
         {desc, type, n, secss, loop} refer to the original, which maybe
         a descriptorless array.
         The bounds of the scalarization are the bounds of the section.
         We don't have to worry about numeric overflows when calculating
         the offsets because all elements are within the array data.  */

      /* Set the dtype.  */
      tmp = gfc_conv_descriptor_dtype (parm);
      gfc_add_modify (&loop.pre, tmp, gfc_get_dtype (parmtype));

      /* Set offset for assignments to pointer only to zero if it is not
         the full array.  */
      if (se->direct_byref
	  && info->ref && info->ref->u.ar.type != AR_FULL)
	base = gfc_index_zero_node;
      else if (GFC_ARRAY_TYPE_P (TREE_TYPE (desc)))
	base = gfc_evaluate_now (gfc_conv_array_offset (desc), &loop.pre);
      else
	base = NULL_TREE;

      ndim = info->ref ? info->ref->u.ar.dimen : info->dimen;
      for (n = 0; n < ndim; n++)
	{
	  stride = gfc_conv_array_stride (desc, n);

	  /* Work out the offset.  */
	  if (info->ref
	      && info->ref->u.ar.dimen_type[n] == DIMEN_ELEMENT)
	    {
	      gcc_assert (info->subscript[n]
		      && info->subscript[n]->type == GFC_SS_SCALAR);
	      start = info->subscript[n]->data.scalar.expr;
	    }
	  else
	    {
	      /* Check we haven't somehow got out of sync.  */
	      gcc_assert (info->dim[dim] == n);

	      /* Evaluate and remember the start of the section.  */
	      start = info->start[dim];
	      stride = gfc_evaluate_now (stride, &loop.pre);
	    }

	  tmp = gfc_conv_array_lbound (desc, n);
	  tmp = fold_build2 (MINUS_EXPR, TREE_TYPE (tmp), start, tmp);

	  tmp = fold_build2 (MULT_EXPR, TREE_TYPE (tmp), tmp, stride);
	  offset = fold_build2 (PLUS_EXPR, TREE_TYPE (tmp), offset, tmp);

	  if (info->ref
	      && info->ref->u.ar.dimen_type[n] == DIMEN_ELEMENT)
	    {
	      /* For elemental dimensions, we only need the offset.  */
	      continue;
	    }

	  /* Vector subscripts need copying and are handled elsewhere.  */
	  if (info->ref)
	    gcc_assert (info->ref->u.ar.dimen_type[n] == DIMEN_RANGE);

	  /* Set the new lower bound.  */
	  from = loop.from[dim];
	  to = loop.to[dim];

	  /* If we have an array section or are assigning make sure that
	     the lower bound is 1.  References to the full
	     array should otherwise keep the original bounds.  */
	  if ((!info->ref
	          || info->ref->u.ar.type != AR_FULL)
	      && !integer_onep (from))
	    {
	      tmp = fold_build2 (MINUS_EXPR, gfc_array_index_type,
				 gfc_index_one_node, from);
	      to = fold_build2 (PLUS_EXPR, gfc_array_index_type, to, tmp);
	      from = gfc_index_one_node;
	    }
	  gfc_conv_descriptor_lbound_set (&loop.pre, parm,
					  gfc_rank_cst[dim], from);

	  /* Set the new upper bound.  */
	  gfc_conv_descriptor_ubound_set (&loop.pre, parm,
					  gfc_rank_cst[dim], to);

	  /* Multiply the stride by the section stride to get the
	     total stride.  */
	  stride = fold_build2 (MULT_EXPR, gfc_array_index_type,
				stride, info->stride[dim]);

	  if (se->direct_byref
		&& info->ref
		&& info->ref->u.ar.type != AR_FULL)
	    {
	      base = fold_build2 (MINUS_EXPR, TREE_TYPE (base),
				  base, stride);
	    }
	  else if (GFC_ARRAY_TYPE_P (TREE_TYPE (desc)))
	    {
	      tmp = gfc_conv_array_lbound (desc, n);
	      tmp = fold_build2 (MINUS_EXPR, TREE_TYPE (base),
				 tmp, loop.from[dim]);
	      tmp = fold_build2 (MULT_EXPR, TREE_TYPE (base),
				 tmp, gfc_conv_array_stride (desc, n));
	      base = fold_build2 (PLUS_EXPR, TREE_TYPE (base),
				  tmp, base);
	    }

	  /* Store the new stride.  */
	  gfc_conv_descriptor_stride_set (&loop.pre, parm,
					  gfc_rank_cst[dim], stride);

	  dim++;
	}

      if (se->data_not_needed)
	gfc_conv_descriptor_data_set (&loop.pre, parm,
				      gfc_index_zero_node);
      else
	/* Point the data pointer at the 1st element in the section.  */
	gfc_get_dataptr_offset (&loop.pre, parm, desc, offset,
				subref_array_target, expr);

      if ((se->direct_byref || GFC_ARRAY_TYPE_P (TREE_TYPE (desc)))
	  && !se->data_not_needed)
	{
	  /* Set the offset.  */
	  gfc_conv_descriptor_offset_set (&loop.pre, parm, base);
	}
      else
	{
	  /* Only the callee knows what the correct offset it, so just set
	     it to zero here.  */
	  gfc_conv_descriptor_offset_set (&loop.pre, parm, gfc_index_zero_node);
	}
      desc = parm;
    }

  if (!se->direct_byref)
    {
      /* Get a pointer to the new descriptor.  */
      if (se->want_pointer)
	se->expr = gfc_build_addr_expr (NULL_TREE, desc);
      else
	se->expr = desc;
    }

  gfc_add_block_to_block (&se->pre, &loop.pre);
  gfc_add_block_to_block (&se->post, &loop.post);

  /* Cleanup the scalarizer.  */
  gfc_cleanup_loop (&loop);
}

/* Helper function for gfc_conv_array_parameter if array size needs to be
   computed.  */

static void
array_parameter_size (tree desc, gfc_expr *expr, tree *size)
{
  tree elem;
  if (GFC_ARRAY_TYPE_P (TREE_TYPE (desc)))
    *size = GFC_TYPE_ARRAY_SIZE (TREE_TYPE (desc));
  else if (expr->rank > 1)
    *size = build_call_expr_loc (input_location,
			     gfor_fndecl_size0, 1,
			     gfc_build_addr_expr (NULL, desc));
  else
    {
      tree ubound = gfc_conv_descriptor_ubound_get (desc, gfc_index_zero_node);
      tree lbound = gfc_conv_descriptor_lbound_get (desc, gfc_index_zero_node);

      *size = fold_build2 (MINUS_EXPR, gfc_array_index_type, ubound, lbound);
      *size = fold_build2 (PLUS_EXPR, gfc_array_index_type, *size,
			   gfc_index_one_node);
      *size = fold_build2 (MAX_EXPR, gfc_array_index_type, *size,
			   gfc_index_zero_node);
    }
  elem = TYPE_SIZE_UNIT (gfc_get_element_type (TREE_TYPE (desc)));
  *size = fold_build2 (MULT_EXPR, gfc_array_index_type, *size,
		       fold_convert (gfc_array_index_type, elem));
}

/* Convert an array for passing as an actual parameter.  */
/* TODO: Optimize passing g77 arrays.  */

void
gfc_conv_array_parameter (gfc_se * se, gfc_expr * expr, gfc_ss * ss, int g77,
			  const gfc_symbol *fsym, const char *proc_name,
			  tree *size)
{
  tree ptr;
  tree desc;
  tree tmp = NULL_TREE;
  tree stmt;
  tree parent = DECL_CONTEXT (current_function_decl);
  bool full_array_var, this_array_result;
  gfc_symbol *sym;
  stmtblock_t block;

  full_array_var = (expr->expr_type == EXPR_VARIABLE
		    && expr->ref->type == REF_ARRAY
		    && expr->ref->u.ar.type == AR_FULL);
  sym = full_array_var ? expr->symtree->n.sym : NULL;

  /* The symbol should have an array specification.  */
  gcc_assert (!sym || sym->as);

  if (expr->expr_type == EXPR_ARRAY && expr->ts.type == BT_CHARACTER)
    {
      get_array_ctor_strlen (&se->pre, expr->value.constructor, &tmp);
      expr->ts.cl->backend_decl = tmp;
      se->string_length = tmp;
    }

  /* Is this the result of the enclosing procedure?  */
  this_array_result = (full_array_var && sym->attr.flavor == FL_PROCEDURE);
  if (this_array_result
	&& (sym->backend_decl != current_function_decl)
	&& (sym->backend_decl != parent))
    this_array_result = false;

  /* Passing address of the array if it is not pointer or assumed-shape.  */
  if (full_array_var && g77 && !this_array_result)
    {
      tmp = gfc_get_symbol_decl (sym);

      if (sym->ts.type == BT_CHARACTER)
	se->string_length = sym->ts.cl->backend_decl;
      if (!sym->attr.pointer && sym->as->type != AS_ASSUMED_SHAPE 
          && !sym->attr.allocatable)
        {
	  /* Some variables are declared directly, others are declared as
	     pointers and allocated on the heap.  */
          if (sym->attr.dummy || POINTER_TYPE_P (TREE_TYPE (tmp)))
            se->expr = tmp;
          else
	    se->expr = gfc_build_addr_expr (NULL_TREE, tmp);
<<<<<<< HEAD
=======
	  if (size)
	    array_parameter_size (tmp, expr, size);
>>>>>>> 42a9ba1d
	  return;
        }
      if (sym->attr.allocatable)
        {
	  if (sym->attr.dummy || sym->attr.result)
	    {
	      gfc_conv_expr_descriptor (se, expr, ss);
	      tmp = se->expr;
	    }
	  if (size)
	    array_parameter_size (tmp, expr, size);
	  se->expr = gfc_conv_array_data (tmp);
          return;
        }
    }

  if (this_array_result)
    {
      /* Result of the enclosing function.  */
      gfc_conv_expr_descriptor (se, expr, ss);
<<<<<<< HEAD
=======
      if (size)
	array_parameter_size (se->expr, expr, size);
>>>>>>> 42a9ba1d
      se->expr = gfc_build_addr_expr (NULL_TREE, se->expr);

      if (g77 && TREE_TYPE (TREE_TYPE (se->expr)) != NULL_TREE
	      && GFC_DESCRIPTOR_TYPE_P (TREE_TYPE (TREE_TYPE (se->expr))))
	se->expr = gfc_conv_array_data (build_fold_indirect_ref_loc (input_location,
								 se->expr));

      return;
    }
  else
    {
      /* Every other type of array.  */
      se->want_pointer = 1;
      gfc_conv_expr_descriptor (se, expr, ss);
      if (size)
	array_parameter_size (build_fold_indirect_ref_loc (input_location,
						       se->expr),
				  expr, size);
    }

  /* Deallocate the allocatable components of structures that are
     not variable.  */
  if (expr->ts.type == BT_DERIVED
	&& expr->ts.derived->attr.alloc_comp
	&& expr->expr_type != EXPR_VARIABLE)
    {
      tmp = build_fold_indirect_ref_loc (input_location,
				     se->expr);
      tmp = gfc_deallocate_alloc_comp (expr->ts.derived, tmp, expr->rank);
      gfc_add_expr_to_block (&se->post, tmp);
    }

  if (g77)
    {
      desc = se->expr;
      /* Repack the array.  */

      if (gfc_option.warn_array_temp)
	{
	  if (fsym)
	    gfc_warning ("Creating array temporary at %L for argument '%s'",
			 &expr->where, fsym->name);
	  else
	    gfc_warning ("Creating array temporary at %L", &expr->where);
	}

      ptr = build_call_expr_loc (input_location,
			     gfor_fndecl_in_pack, 1, desc);

      if (fsym && fsym->attr.optional && sym && sym->attr.optional)
	{
	  tmp = gfc_conv_expr_present (sym);
	  ptr = build3 (COND_EXPR, TREE_TYPE (se->expr), tmp,
			fold_convert (TREE_TYPE (se->expr), ptr),
			fold_convert (TREE_TYPE (se->expr), null_pointer_node));
	}

      ptr = gfc_evaluate_now (ptr, &se->pre);

      se->expr = ptr;

      if (gfc_option.rtcheck & GFC_RTCHECK_ARRAY_TEMPS)
	{
	  char * msg;

	  if (fsym && proc_name)
	    asprintf (&msg, "An array temporary was created for argument "
		      "'%s' of procedure '%s'", fsym->name, proc_name);
	  else
	    asprintf (&msg, "An array temporary was created");

	  tmp = build_fold_indirect_ref_loc (input_location,
					 desc);
	  tmp = gfc_conv_array_data (tmp);
	  tmp = fold_build2 (NE_EXPR, boolean_type_node,
			     fold_convert (TREE_TYPE (tmp), ptr), tmp);

	  if (fsym && fsym->attr.optional && sym && sym->attr.optional)
	    tmp = fold_build2 (TRUTH_AND_EXPR, boolean_type_node,
			       gfc_conv_expr_present (sym), tmp);

	  gfc_trans_runtime_check (false, true, tmp, &se->pre,
				   &expr->where, msg);
	  gfc_free (msg);
	}

      gfc_start_block (&block);

      /* Copy the data back.  */
      if (fsym == NULL || fsym->attr.intent != INTENT_IN)
	{
	  tmp = build_call_expr_loc (input_location,
				 gfor_fndecl_in_unpack, 2, desc, ptr);
	  gfc_add_expr_to_block (&block, tmp);
	}

      /* Free the temporary.  */
      tmp = gfc_call_free (convert (pvoid_type_node, ptr));
      gfc_add_expr_to_block (&block, tmp);

      stmt = gfc_finish_block (&block);

      gfc_init_block (&block);
      /* Only if it was repacked.  This code needs to be executed before the
         loop cleanup code.  */
      tmp = build_fold_indirect_ref_loc (input_location,
				     desc);
      tmp = gfc_conv_array_data (tmp);
      tmp = fold_build2 (NE_EXPR, boolean_type_node,
			 fold_convert (TREE_TYPE (tmp), ptr), tmp);

      if (fsym && fsym->attr.optional && sym && sym->attr.optional)
	tmp = fold_build2 (TRUTH_AND_EXPR, boolean_type_node,
			   gfc_conv_expr_present (sym), tmp);

      tmp = build3_v (COND_EXPR, tmp, stmt, build_empty_stmt (input_location));

      gfc_add_expr_to_block (&block, tmp);
      gfc_add_block_to_block (&block, &se->post);

      gfc_init_block (&se->post);
      gfc_add_block_to_block (&se->post, &block);
    }
}


/* Generate code to deallocate an array, if it is allocated.  */

tree
gfc_trans_dealloc_allocated (tree descriptor)
{ 
  tree tmp;
  tree var;
  stmtblock_t block;

  gfc_start_block (&block);

  var = gfc_conv_descriptor_data_get (descriptor);
  STRIP_NOPS (var);

  /* Call array_deallocate with an int * present in the second argument.
     Although it is ignored here, it's presence ensures that arrays that
     are already deallocated are ignored.  */
  tmp = gfc_deallocate_with_status (var, NULL_TREE, true, NULL);
  gfc_add_expr_to_block (&block, tmp);

  /* Zero the data pointer.  */
  tmp = fold_build2 (MODIFY_EXPR, void_type_node,
		     var, build_int_cst (TREE_TYPE (var), 0));
  gfc_add_expr_to_block (&block, tmp);

  return gfc_finish_block (&block);
}


/* This helper function calculates the size in words of a full array.  */

static tree
get_full_array_size (stmtblock_t *block, tree decl, int rank)
{
  tree idx;
  tree nelems;
  tree tmp;
  idx = gfc_rank_cst[rank - 1];
  nelems = gfc_conv_descriptor_ubound_get (decl, idx);
  tmp = gfc_conv_descriptor_lbound_get (decl, idx);
  tmp = fold_build2 (MINUS_EXPR, gfc_array_index_type, nelems, tmp);
  tmp = fold_build2 (PLUS_EXPR, gfc_array_index_type,
		     tmp, gfc_index_one_node);
  tmp = gfc_evaluate_now (tmp, block);

  nelems = gfc_conv_descriptor_stride_get (decl, idx);
  tmp = fold_build2 (MULT_EXPR, gfc_array_index_type, nelems, tmp);
  return gfc_evaluate_now (tmp, block);
}


/* Allocate dest to the same size as src, and copy src -> dest.  */

tree
gfc_duplicate_allocatable(tree dest, tree src, tree type, int rank)
{
  tree tmp;
  tree size;
  tree nelems;
  tree null_cond;
  tree null_data;
  stmtblock_t block;

  /* If the source is null, set the destination to null.  */
  gfc_init_block (&block);
  gfc_conv_descriptor_data_set (&block, dest, null_pointer_node);
  null_data = gfc_finish_block (&block);

  gfc_init_block (&block);

  nelems = get_full_array_size (&block, src, rank);
  size = fold_build2 (MULT_EXPR, gfc_array_index_type, nelems,
		      fold_convert (gfc_array_index_type,
				    TYPE_SIZE_UNIT (gfc_get_element_type (type))));

  /* Allocate memory to the destination.  */
  tmp = gfc_call_malloc (&block, TREE_TYPE (gfc_conv_descriptor_data_get (src)),
			 size);
  gfc_conv_descriptor_data_set (&block, dest, tmp);

  /* We know the temporary and the value will be the same length,
     so can use memcpy.  */
  tmp = built_in_decls[BUILT_IN_MEMCPY];
  tmp = build_call_expr_loc (input_location,
			 tmp, 3, gfc_conv_descriptor_data_get (dest),
  			 gfc_conv_descriptor_data_get (src), size);
  gfc_add_expr_to_block (&block, tmp);
  tmp = gfc_finish_block (&block);

  /* Null the destination if the source is null; otherwise do
     the allocate and copy.  */
  null_cond = gfc_conv_descriptor_data_get (src);
  null_cond = convert (pvoid_type_node, null_cond);
  null_cond = fold_build2 (NE_EXPR, boolean_type_node,
			   null_cond, null_pointer_node);
  return build3_v (COND_EXPR, null_cond, tmp, null_data);
}


/* Recursively traverse an object of derived type, generating code to
   deallocate, nullify or copy allocatable components.  This is the work horse
   function for the functions named in this enum.  */

enum {DEALLOCATE_ALLOC_COMP = 1, NULLIFY_ALLOC_COMP, COPY_ALLOC_COMP};

static tree
structure_alloc_comps (gfc_symbol * der_type, tree decl,
		       tree dest, int rank, int purpose)
{
  gfc_component *c;
  gfc_loopinfo loop;
  stmtblock_t fnblock;
  stmtblock_t loopbody;
  tree tmp;
  tree comp;
  tree dcmp;
  tree nelems;
  tree index;
  tree var;
  tree cdecl;
  tree ctype;
  tree vref, dref;
  tree null_cond = NULL_TREE;

  gfc_init_block (&fnblock);

  if (POINTER_TYPE_P (TREE_TYPE (decl)))
    decl = build_fold_indirect_ref_loc (input_location,
				    decl);

  /* If this an array of derived types with allocatable components
     build a loop and recursively call this function.  */
  if (TREE_CODE (TREE_TYPE (decl)) == ARRAY_TYPE
	|| GFC_DESCRIPTOR_TYPE_P (TREE_TYPE (decl)))
    {
      tmp = gfc_conv_array_data (decl);
      var = build_fold_indirect_ref_loc (input_location,
				     tmp);
	
      /* Get the number of elements - 1 and set the counter.  */
      if (GFC_DESCRIPTOR_TYPE_P (TREE_TYPE (decl)))
	{
	  /* Use the descriptor for an allocatable array.  Since this
	     is a full array reference, we only need the descriptor
	     information from dimension = rank.  */
	  tmp = get_full_array_size (&fnblock, decl, rank);
	  tmp = fold_build2 (MINUS_EXPR, gfc_array_index_type,
			     tmp, gfc_index_one_node);

	  null_cond = gfc_conv_descriptor_data_get (decl);
	  null_cond = fold_build2 (NE_EXPR, boolean_type_node, null_cond,
				   build_int_cst (TREE_TYPE (null_cond), 0));
	}
      else
	{
	  /*  Otherwise use the TYPE_DOMAIN information.  */
	  tmp =  array_type_nelts (TREE_TYPE (decl));
	  tmp = fold_convert (gfc_array_index_type, tmp);
	}

      /* Remember that this is, in fact, the no. of elements - 1.  */
      nelems = gfc_evaluate_now (tmp, &fnblock);
      index = gfc_create_var (gfc_array_index_type, "S");

      /* Build the body of the loop.  */
      gfc_init_block (&loopbody);

      vref = gfc_build_array_ref (var, index, NULL);

      if (purpose == COPY_ALLOC_COMP)
        {
	  if (GFC_DESCRIPTOR_TYPE_P (TREE_TYPE (dest)))
	    {
	      tmp = gfc_duplicate_allocatable (dest, decl, TREE_TYPE(decl), rank);
	      gfc_add_expr_to_block (&fnblock, tmp);
	    }
<<<<<<< HEAD
	  tmp = build_fold_indirect_ref (gfc_conv_array_data (dest));
=======
	  tmp = build_fold_indirect_ref_loc (input_location,
					 gfc_conv_array_data (dest));
>>>>>>> 42a9ba1d
	  dref = gfc_build_array_ref (tmp, index, NULL);
	  tmp = structure_alloc_comps (der_type, vref, dref, rank, purpose);
	}
      else
        tmp = structure_alloc_comps (der_type, vref, NULL_TREE, rank, purpose);

      gfc_add_expr_to_block (&loopbody, tmp);

      /* Build the loop and return.  */
      gfc_init_loopinfo (&loop);
      loop.dimen = 1;
      loop.from[0] = gfc_index_zero_node;
      loop.loopvar[0] = index;
      loop.to[0] = nelems;
      gfc_trans_scalarizing_loops (&loop, &loopbody);
      gfc_add_block_to_block (&fnblock, &loop.pre);

      tmp = gfc_finish_block (&fnblock);
      if (null_cond != NULL_TREE)
	tmp = build3_v (COND_EXPR, null_cond, tmp,
			build_empty_stmt (input_location));

      return tmp;
    }

  /* Otherwise, act on the components or recursively call self to
     act on a chain of components.  */
  for (c = der_type->components; c; c = c->next)
    {
      bool cmp_has_alloc_comps = (c->ts.type == BT_DERIVED)
				    && c->ts.derived->attr.alloc_comp;
      cdecl = c->backend_decl;
      ctype = TREE_TYPE (cdecl);

      switch (purpose)
	{
	case DEALLOCATE_ALLOC_COMP:
	  /* Do not deallocate the components of ultimate pointer
	     components.  */
	  if (cmp_has_alloc_comps && !c->attr.pointer)
	    {
	      comp = fold_build3 (COMPONENT_REF, ctype,
				  decl, cdecl, NULL_TREE);
	      rank = c->as ? c->as->rank : 0;
	      tmp = structure_alloc_comps (c->ts.derived, comp, NULL_TREE,
					   rank, purpose);
	      gfc_add_expr_to_block (&fnblock, tmp);
	    }

	  if (c->attr.allocatable)
	    {
	      comp = fold_build3 (COMPONENT_REF, ctype,
				  decl, cdecl, NULL_TREE);
	      tmp = gfc_trans_dealloc_allocated (comp);
	      gfc_add_expr_to_block (&fnblock, tmp);
	    }
	  break;

	case NULLIFY_ALLOC_COMP:
	  if (c->attr.pointer)
	    continue;
	  else if (c->attr.allocatable)
	    {
	      comp = fold_build3 (COMPONENT_REF, ctype,
				  decl, cdecl, NULL_TREE);
	      gfc_conv_descriptor_data_set (&fnblock, comp, null_pointer_node);
	    }
          else if (cmp_has_alloc_comps)
	    {
	      comp = fold_build3 (COMPONENT_REF, ctype,
				  decl, cdecl, NULL_TREE);
	      rank = c->as ? c->as->rank : 0;
	      tmp = structure_alloc_comps (c->ts.derived, comp, NULL_TREE,
					   rank, purpose);
	      gfc_add_expr_to_block (&fnblock, tmp);
	    }
	  break;

	case COPY_ALLOC_COMP:
	  if (c->attr.pointer)
	    continue;

	  /* We need source and destination components.  */
	  comp = fold_build3 (COMPONENT_REF, ctype, decl, cdecl, NULL_TREE);
	  dcmp = fold_build3 (COMPONENT_REF, ctype, dest, cdecl, NULL_TREE);
	  dcmp = fold_convert (TREE_TYPE (comp), dcmp);

	  if (c->attr.allocatable && !cmp_has_alloc_comps)
	    {
	      tmp = gfc_duplicate_allocatable(dcmp, comp, ctype, c->as->rank);
	      gfc_add_expr_to_block (&fnblock, tmp);
	    }

          if (cmp_has_alloc_comps)
	    {
	      rank = c->as ? c->as->rank : 0;
	      tmp = fold_convert (TREE_TYPE (dcmp), comp);
	      gfc_add_modify (&fnblock, dcmp, tmp);
	      tmp = structure_alloc_comps (c->ts.derived, comp, dcmp,
					   rank, purpose);
	      gfc_add_expr_to_block (&fnblock, tmp);
	    }
	  break;

	default:
	  gcc_unreachable ();
	  break;
	}
    }

  return gfc_finish_block (&fnblock);
}

/* Recursively traverse an object of derived type, generating code to
   nullify allocatable components.  */

tree
gfc_nullify_alloc_comp (gfc_symbol * der_type, tree decl, int rank)
{
  return structure_alloc_comps (der_type, decl, NULL_TREE, rank,
				NULLIFY_ALLOC_COMP);
}


/* Recursively traverse an object of derived type, generating code to
   deallocate allocatable components.  */

tree
gfc_deallocate_alloc_comp (gfc_symbol * der_type, tree decl, int rank)
{
  return structure_alloc_comps (der_type, decl, NULL_TREE, rank,
				DEALLOCATE_ALLOC_COMP);
}


/* Recursively traverse an object of derived type, generating code to
   copy its allocatable components.  */

tree
gfc_copy_alloc_comp (gfc_symbol * der_type, tree decl, tree dest, int rank)
{
  return structure_alloc_comps (der_type, decl, dest, rank, COPY_ALLOC_COMP);
}


/* NULLIFY an allocatable/pointer array on function entry, free it on exit.
   Do likewise, recursively if necessary, with the allocatable components of
   derived types.  */

tree
gfc_trans_deferred_array (gfc_symbol * sym, tree body)
{
  tree type;
  tree tmp;
  tree descriptor;
  stmtblock_t fnblock;
  locus loc;
  int rank;
  bool sym_has_alloc_comp;

  sym_has_alloc_comp = (sym->ts.type == BT_DERIVED)
			  && sym->ts.derived->attr.alloc_comp;

  /* Make sure the frontend gets these right.  */
  if (!(sym->attr.pointer || sym->attr.allocatable || sym_has_alloc_comp))
    fatal_error ("Possible frontend bug: Deferred array size without pointer, "
		 "allocatable attribute or derived type without allocatable "
		 "components.");

  gfc_init_block (&fnblock);

  gcc_assert (TREE_CODE (sym->backend_decl) == VAR_DECL
		|| TREE_CODE (sym->backend_decl) == PARM_DECL);

  if (sym->ts.type == BT_CHARACTER
      && !INTEGER_CST_P (sym->ts.cl->backend_decl))
    {
      gfc_conv_string_length (sym->ts.cl, NULL, &fnblock);
      gfc_trans_vla_type_sizes (sym, &fnblock);
    }

  /* Dummy, use associated and result variables don't need anything special.  */
  if (sym->attr.dummy || sym->attr.use_assoc || sym->attr.result)
    {
      gfc_add_expr_to_block (&fnblock, body);

      return gfc_finish_block (&fnblock);
    }

  gfc_get_backend_locus (&loc);
  gfc_set_backend_locus (&sym->declared_at);
  descriptor = sym->backend_decl;

  /* Although static, derived types with default initializers and
     allocatable components must not be nulled wholesale; instead they
     are treated component by component.  */
  if (TREE_STATIC (descriptor) && !sym_has_alloc_comp)
    {
      /* SAVEd variables are not freed on exit.  */
      gfc_trans_static_array_pointer (sym);
      return body;
    }

  /* Get the descriptor type.  */
  type = TREE_TYPE (sym->backend_decl);
    
  if (sym_has_alloc_comp && !(sym->attr.pointer || sym->attr.allocatable))
    {
      if (!sym->attr.save)
	{
	  rank = sym->as ? sym->as->rank : 0;
	  tmp = gfc_nullify_alloc_comp (sym->ts.derived, descriptor, rank);
	  gfc_add_expr_to_block (&fnblock, tmp);
	  if (sym->value)
	    {
	      tmp = gfc_init_default_dt (sym, NULL);
	      gfc_add_expr_to_block (&fnblock, tmp);
	    }
	}
    }
  else if (!GFC_DESCRIPTOR_TYPE_P (type))
    {
      /* If the backend_decl is not a descriptor, we must have a pointer
	 to one.  */
      descriptor = build_fold_indirect_ref_loc (input_location,
					    sym->backend_decl);
      type = TREE_TYPE (descriptor);
    }
  
  /* NULLIFY the data pointer.  */
  if (GFC_DESCRIPTOR_TYPE_P (type) && !sym->attr.save)
    gfc_conv_descriptor_data_set (&fnblock, descriptor, null_pointer_node);

  gfc_add_expr_to_block (&fnblock, body);

  gfc_set_backend_locus (&loc);

  /* Allocatable arrays need to be freed when they go out of scope.
     The allocatable components of pointers must not be touched.  */
  if (sym_has_alloc_comp && !(sym->attr.function || sym->attr.result)
      && !sym->attr.pointer && !sym->attr.save)
    {
      int rank;
      rank = sym->as ? sym->as->rank : 0;
      tmp = gfc_deallocate_alloc_comp (sym->ts.derived, descriptor, rank);
      gfc_add_expr_to_block (&fnblock, tmp);
    }

  if (sym->attr.allocatable && !sym->attr.save && !sym->attr.result)
    {
      tmp = gfc_trans_dealloc_allocated (sym->backend_decl);
      gfc_add_expr_to_block (&fnblock, tmp);
    }

  return gfc_finish_block (&fnblock);
}

/************ Expression Walking Functions ******************/

/* Walk a variable reference.

   Possible extension - multiple component subscripts.
    x(:,:) = foo%a(:)%b(:)
   Transforms to
    forall (i=..., j=...)
      x(i,j) = foo%a(j)%b(i)
    end forall
   This adds a fair amount of complexity because you need to deal with more
   than one ref.  Maybe handle in a similar manner to vector subscripts.
   Maybe not worth the effort.  */


static gfc_ss *
gfc_walk_variable_expr (gfc_ss * ss, gfc_expr * expr)
{
  gfc_ref *ref;
  gfc_array_ref *ar;
  gfc_ss *newss;
  gfc_ss *head;
  int n;

  for (ref = expr->ref; ref; ref = ref->next)
    if (ref->type == REF_ARRAY && ref->u.ar.type != AR_ELEMENT)
      break;

  for (; ref; ref = ref->next)
    {
      if (ref->type == REF_SUBSTRING)
	{
	  newss = gfc_get_ss ();
	  newss->type = GFC_SS_SCALAR;
	  newss->expr = ref->u.ss.start;
	  newss->next = ss;
	  ss = newss;

	  newss = gfc_get_ss ();
	  newss->type = GFC_SS_SCALAR;
	  newss->expr = ref->u.ss.end;
	  newss->next = ss;
	  ss = newss;
	}

      /* We're only interested in array sections from now on.  */
      if (ref->type != REF_ARRAY)
	continue;

      ar = &ref->u.ar;
      switch (ar->type)
	{
	case AR_ELEMENT:
	  for (n = 0; n < ar->dimen; n++)
	    {
	      newss = gfc_get_ss ();
	      newss->type = GFC_SS_SCALAR;
	      newss->expr = ar->start[n];
	      newss->next = ss;
	      ss = newss;
	    }
	  break;

	case AR_FULL:
	  newss = gfc_get_ss ();
	  newss->type = GFC_SS_SECTION;
	  newss->expr = expr;
	  newss->next = ss;
	  newss->data.info.dimen = ar->as->rank;
	  newss->data.info.ref = ref;

	  /* Make sure array is the same as array(:,:), this way
	     we don't need to special case all the time.  */
	  ar->dimen = ar->as->rank;
	  for (n = 0; n < ar->dimen; n++)
	    {
	      newss->data.info.dim[n] = n;
	      ar->dimen_type[n] = DIMEN_RANGE;

	      gcc_assert (ar->start[n] == NULL);
	      gcc_assert (ar->end[n] == NULL);
	      gcc_assert (ar->stride[n] == NULL);
	    }
	  ss = newss;
	  break;

	case AR_SECTION:
	  newss = gfc_get_ss ();
	  newss->type = GFC_SS_SECTION;
	  newss->expr = expr;
	  newss->next = ss;
	  newss->data.info.dimen = 0;
	  newss->data.info.ref = ref;

	  head = newss;

          /* We add SS chains for all the subscripts in the section.  */
	  for (n = 0; n < ar->dimen; n++)
	    {
	      gfc_ss *indexss;

	      switch (ar->dimen_type[n])
		{
		case DIMEN_ELEMENT:
		  /* Add SS for elemental (scalar) subscripts.  */
		  gcc_assert (ar->start[n]);
		  indexss = gfc_get_ss ();
		  indexss->type = GFC_SS_SCALAR;
		  indexss->expr = ar->start[n];
		  indexss->next = gfc_ss_terminator;
		  indexss->loop_chain = gfc_ss_terminator;
		  newss->data.info.subscript[n] = indexss;
		  break;

		case DIMEN_RANGE:
                  /* We don't add anything for sections, just remember this
                     dimension for later.  */
		  newss->data.info.dim[newss->data.info.dimen] = n;
		  newss->data.info.dimen++;
		  break;

		case DIMEN_VECTOR:
		  /* Create a GFC_SS_VECTOR index in which we can store
		     the vector's descriptor.  */
		  indexss = gfc_get_ss ();
		  indexss->type = GFC_SS_VECTOR;
		  indexss->expr = ar->start[n];
		  indexss->next = gfc_ss_terminator;
		  indexss->loop_chain = gfc_ss_terminator;
		  newss->data.info.subscript[n] = indexss;
		  newss->data.info.dim[newss->data.info.dimen] = n;
		  newss->data.info.dimen++;
		  break;

		default:
		  /* We should know what sort of section it is by now.  */
		  gcc_unreachable ();
		}
	    }
	  /* We should have at least one non-elemental dimension.  */
	  gcc_assert (newss->data.info.dimen > 0);
	  ss = newss;
	  break;

	default:
	  /* We should know what sort of section it is by now.  */
	  gcc_unreachable ();
	}

    }
  return ss;
}


/* Walk an expression operator. If only one operand of a binary expression is
   scalar, we must also add the scalar term to the SS chain.  */

static gfc_ss *
gfc_walk_op_expr (gfc_ss * ss, gfc_expr * expr)
{
  gfc_ss *head;
  gfc_ss *head2;
  gfc_ss *newss;

  head = gfc_walk_subexpr (ss, expr->value.op.op1);
  if (expr->value.op.op2 == NULL)
    head2 = head;
  else
    head2 = gfc_walk_subexpr (head, expr->value.op.op2);

  /* All operands are scalar.  Pass back and let the caller deal with it.  */
  if (head2 == ss)
    return head2;

  /* All operands require scalarization.  */
  if (head != ss && (expr->value.op.op2 == NULL || head2 != head))
    return head2;

  /* One of the operands needs scalarization, the other is scalar.
     Create a gfc_ss for the scalar expression.  */
  newss = gfc_get_ss ();
  newss->type = GFC_SS_SCALAR;
  if (head == ss)
    {
      /* First operand is scalar.  We build the chain in reverse order, so
         add the scalar SS after the second operand.  */
      head = head2;
      while (head && head->next != ss)
	head = head->next;
      /* Check we haven't somehow broken the chain.  */
      gcc_assert (head);
      newss->next = ss;
      head->next = newss;
      newss->expr = expr->value.op.op1;
    }
  else				/* head2 == head */
    {
      gcc_assert (head2 == head);
      /* Second operand is scalar.  */
      newss->next = head2;
      head2 = newss;
      newss->expr = expr->value.op.op2;
    }

  return head2;
}


/* Reverse a SS chain.  */

gfc_ss *
gfc_reverse_ss (gfc_ss * ss)
{
  gfc_ss *next;
  gfc_ss *head;

  gcc_assert (ss != NULL);

  head = gfc_ss_terminator;
  while (ss != gfc_ss_terminator)
    {
      next = ss->next;
      /* Check we didn't somehow break the chain.  */
      gcc_assert (next != NULL);
      ss->next = head;
      head = ss;
      ss = next;
    }

  return (head);
}


/* Walk the arguments of an elemental function.  */

gfc_ss *
gfc_walk_elemental_function_args (gfc_ss * ss, gfc_actual_arglist *arg,
				  gfc_ss_type type)
{
  int scalar;
  gfc_ss *head;
  gfc_ss *tail;
  gfc_ss *newss;

  head = gfc_ss_terminator;
  tail = NULL;
  scalar = 1;
  for (; arg; arg = arg->next)
    {
      if (!arg->expr)
	continue;

      newss = gfc_walk_subexpr (head, arg->expr);
      if (newss == head)
	{
	  /* Scalar argument.  */
	  newss = gfc_get_ss ();
	  newss->type = type;
	  newss->expr = arg->expr;
	  newss->next = head;
	}
      else
	scalar = 0;

      head = newss;
      if (!tail)
        {
          tail = head;
          while (tail->next != gfc_ss_terminator)
            tail = tail->next;
        }
    }

  if (scalar)
    {
      /* If all the arguments are scalar we don't need the argument SS.  */
      gfc_free_ss_chain (head);
      /* Pass it back.  */
      return ss;
    }

  /* Add it onto the existing chain.  */
  tail->next = ss;
  return head;
}


/* Walk a function call.  Scalar functions are passed back, and taken out of
   scalarization loops.  For elemental functions we walk their arguments.
   The result of functions returning arrays is stored in a temporary outside
   the loop, so that the function is only called once.  Hence we do not need
   to walk their arguments.  */

static gfc_ss *
gfc_walk_function_expr (gfc_ss * ss, gfc_expr * expr)
{
  gfc_ss *newss;
  gfc_intrinsic_sym *isym;
  gfc_symbol *sym;
  gfc_component *comp = NULL;

  isym = expr->value.function.isym;

  /* Handle intrinsic functions separately.  */
  if (isym)
    return gfc_walk_intrinsic_function (ss, expr, isym);

  sym = expr->value.function.esym;
  if (!sym)
      sym = expr->symtree->n.sym;

  /* A function that returns arrays.  */
  gfc_is_proc_ptr_comp (expr, &comp);
  if ((!comp && gfc_return_by_reference (sym) && sym->result->attr.dimension)
      || (comp && comp->attr.dimension))
    {
      newss = gfc_get_ss ();
      newss->type = GFC_SS_FUNCTION;
      newss->expr = expr;
      newss->next = ss;
      newss->data.info.dimen = expr->rank;
      return newss;
    }

  /* Walk the parameters of an elemental function.  For now we always pass
     by reference.  */
  if (sym->attr.elemental)
    return gfc_walk_elemental_function_args (ss, expr->value.function.actual,
					     GFC_SS_REFERENCE);

  /* Scalar functions are OK as these are evaluated outside the scalarization
     loop.  Pass back and let the caller deal with it.  */
  return ss;
}


/* An array temporary is constructed for array constructors.  */

static gfc_ss *
gfc_walk_array_constructor (gfc_ss * ss, gfc_expr * expr)
{
  gfc_ss *newss;
  int n;

  newss = gfc_get_ss ();
  newss->type = GFC_SS_CONSTRUCTOR;
  newss->expr = expr;
  newss->next = ss;
  newss->data.info.dimen = expr->rank;
  for (n = 0; n < expr->rank; n++)
    newss->data.info.dim[n] = n;

  return newss;
}


/* Walk an expression.  Add walked expressions to the head of the SS chain.
   A wholly scalar expression will not be added.  */

static gfc_ss *
gfc_walk_subexpr (gfc_ss * ss, gfc_expr * expr)
{
  gfc_ss *head;

  switch (expr->expr_type)
    {
    case EXPR_VARIABLE:
      head = gfc_walk_variable_expr (ss, expr);
      return head;

    case EXPR_OP:
      head = gfc_walk_op_expr (ss, expr);
      return head;

    case EXPR_FUNCTION:
      head = gfc_walk_function_expr (ss, expr);
      return head;

    case EXPR_CONSTANT:
    case EXPR_NULL:
    case EXPR_STRUCTURE:
      /* Pass back and let the caller deal with it.  */
      break;

    case EXPR_ARRAY:
      head = gfc_walk_array_constructor (ss, expr);
      return head;

    case EXPR_SUBSTRING:
      /* Pass back and let the caller deal with it.  */
      break;

    default:
      internal_error ("bad expression type during walk (%d)",
		      expr->expr_type);
    }
  return ss;
}


/* Entry point for expression walking.
   A return value equal to the passed chain means this is
   a scalar expression.  It is up to the caller to take whatever action is
   necessary to translate these.  */

gfc_ss *
gfc_walk_expr (gfc_expr * expr)
{
  gfc_ss *res;

  res = gfc_walk_subexpr (gfc_ss_terminator, expr);
  return gfc_reverse_ss (res);
}<|MERGE_RESOLUTION|>--- conflicted
+++ resolved
@@ -620,13 +620,6 @@
 	      gcc_assert (tmp == gfc_get_element_type (TREE_TYPE (desc)));
 	      packed = gfc_create_var (build_pointer_type (tmp), "data");
 
-<<<<<<< HEAD
-	      tmp = build_call_expr (gfor_fndecl_in_pack, 1, initial);
-	      tmp = fold_convert (TREE_TYPE (packed), tmp);
-	      gfc_add_modify (pre, packed, tmp);
-
-	      tmp = build_fold_indirect_ref (initial);
-=======
 	      tmp = build_call_expr_loc (input_location,
 				     gfor_fndecl_in_pack, 1, initial);
 	      tmp = fold_convert (TREE_TYPE (packed), tmp);
@@ -634,7 +627,6 @@
 
 	      tmp = build_fold_indirect_ref_loc (input_location,
 					     initial);
->>>>>>> 42a9ba1d
 	      source_data = gfc_conv_descriptor_data_get (tmp);
 
 	      /* internal_pack may return source->data without any allocation
@@ -651,12 +643,8 @@
 	      was_packed = fold_build2 (EQ_EXPR, boolean_type_node,
 					packed, source_data);
 	      tmp = gfc_finish_block (&do_copying);
-<<<<<<< HEAD
-	      tmp = build3_v (COND_EXPR, was_packed, tmp, build_empty_stmt ());
-=======
 	      tmp = build3_v (COND_EXPR, was_packed, tmp,
 			      build_empty_stmt (input_location));
->>>>>>> 42a9ba1d
 	      gfc_add_expr_to_block (pre, tmp);
 
 	      tmp = fold_convert (pvoid_type_node, packed);
@@ -780,13 +768,8 @@
 	     of the descriptor fields.  */
 	  tmp =
 	    fold_build2 (MINUS_EXPR, gfc_array_index_type,
-<<<<<<< HEAD
-			 gfc_conv_descriptor_ubound (desc, gfc_rank_cst[n]),
-			 gfc_conv_descriptor_lbound (desc, gfc_rank_cst[n]));
-=======
 			 gfc_conv_descriptor_ubound_get (desc, gfc_rank_cst[n]),
 			 gfc_conv_descriptor_lbound_get (desc, gfc_rank_cst[n]));
->>>>>>> 42a9ba1d
 	  loop->to[n] = tmp;
 	  continue;
 	}
@@ -2808,21 +2791,13 @@
       TREE_TYPE (stmt) = void_type_node;
       OMP_FOR_BODY (stmt) = loopbody = gfc_finish_block (pbody);
 
-<<<<<<< HEAD
-      OMP_FOR_CLAUSES (stmt) = build_omp_clause (OMP_CLAUSE_SCHEDULE);
-=======
       OMP_FOR_CLAUSES (stmt) = build_omp_clause (input_location,
 						 OMP_CLAUSE_SCHEDULE);
->>>>>>> 42a9ba1d
       OMP_CLAUSE_SCHEDULE_KIND (OMP_FOR_CLAUSES (stmt))
 	= OMP_CLAUSE_SCHEDULE_STATIC;
       if (ompws_flags & OMPWS_NOWAIT)
 	OMP_CLAUSE_CHAIN (OMP_FOR_CLAUSES (stmt))
-<<<<<<< HEAD
-	  = build_omp_clause (OMP_CLAUSE_NOWAIT);
-=======
 	  = build_omp_clause (input_location, OMP_CLAUSE_NOWAIT);
->>>>>>> 42a9ba1d
 
       /* Initialize the loopvar.  */
       TREE_VEC_ELT (init, 0) = build2_v (MODIFY_EXPR, loop->loopvar[n],
@@ -2847,12 +2822,8 @@
       loopbody = gfc_finish_block (pbody);
 
       /* Initialize the loopvar.  */
-<<<<<<< HEAD
-      gfc_add_modify (&loop->code[n], loop->loopvar[n], loop->from[n]);
-=======
       if (loop->loopvar[n] != loop->from[n])
 	gfc_add_modify (&loop->code[n], loop->loopvar[n], loop->from[n]);
->>>>>>> 42a9ba1d
 
       exit_label = gfc_build_label_decl (NULL_TREE);
 
@@ -2864,11 +2835,7 @@
 			 loop->loopvar[n], loop->to[n]);
       tmp = build1_v (GOTO_EXPR, exit_label);
       TREE_USED (exit_label) = 1;
-<<<<<<< HEAD
-      tmp = build3_v (COND_EXPR, cond, tmp, build_empty_stmt ());
-=======
       tmp = build3_v (COND_EXPR, cond, tmp, build_empty_stmt (input_location));
->>>>>>> 42a9ba1d
       gfc_add_expr_to_block (&block, tmp);
 
       /* The main body.  */
@@ -4919,7 +4886,6 @@
 
      expr->ts.cl->backend_decl =
 		gfc_create_var (gfc_charlen_type_node, "sln");
-<<<<<<< HEAD
 
       if (expr->value.op.op2)
 	{
@@ -4968,56 +4934,6 @@
       /* Build the expression for the character length and convert it.  */
       gfc_apply_interface_mapping (&mapping, &tse, expr->ts.cl->length);
 
-=======
-
-      if (expr->value.op.op2)
-	{
-	  get_array_charlen (expr->value.op.op2, se);
-
-	  gcc_assert (expr->value.op.op == INTRINSIC_CONCAT);
-
-	  /* Add the string lengths and assign them to the expression
-	     string length backend declaration.  */
-	  gfc_add_modify (&se->pre, expr->ts.cl->backend_decl,
-			  fold_build2 (PLUS_EXPR, gfc_charlen_type_node,
-				expr->value.op.op1->ts.cl->backend_decl,
-				expr->value.op.op2->ts.cl->backend_decl));
-	}
-      else
-	gfc_add_modify (&se->pre, expr->ts.cl->backend_decl,
-			expr->value.op.op1->ts.cl->backend_decl);
-      break;
-
-    case EXPR_FUNCTION:
-      if (expr->value.function.esym == NULL
-	    || expr->ts.cl->length->expr_type == EXPR_CONSTANT)
-	{
-	  gfc_conv_string_length (expr->ts.cl, expr, &se->pre);
-	  break;
-	}
-
-      /* Map expressions involving the dummy arguments onto the actual
-	 argument expressions.  */
-      gfc_init_interface_mapping (&mapping);
-      formal = expr->symtree->n.sym->formal;
-      arg = expr->value.function.actual;
-
-      /* Set se = NULL in the calls to the interface mapping, to suppress any
-	 backend stuff.  */
-      for (; arg != NULL; arg = arg->next, formal = formal ? formal->next : NULL)
-	{
-	  if (!arg->expr)
-	    continue;
-	  if (formal->sym)
-	  gfc_add_interface_mapping (&mapping, formal->sym, NULL, arg->expr);
-	}
-
-      gfc_init_se (&tse, NULL);
-
-      /* Build the expression for the character length and convert it.  */
-      gfc_apply_interface_mapping (&mapping, &tse, expr->ts.cl->length);
-
->>>>>>> 42a9ba1d
       gfc_add_block_to_block (&se->pre, &tse.pre);
       gfc_add_block_to_block (&se->post, &tse.post);
       tse.expr = fold_convert (gfc_charlen_type_node, tse.expr);
@@ -5580,11 +5496,8 @@
             se->expr = tmp;
           else
 	    se->expr = gfc_build_addr_expr (NULL_TREE, tmp);
-<<<<<<< HEAD
-=======
 	  if (size)
 	    array_parameter_size (tmp, expr, size);
->>>>>>> 42a9ba1d
 	  return;
         }
       if (sym->attr.allocatable)
@@ -5605,11 +5518,8 @@
     {
       /* Result of the enclosing function.  */
       gfc_conv_expr_descriptor (se, expr, ss);
-<<<<<<< HEAD
-=======
       if (size)
 	array_parameter_size (se->expr, expr, size);
->>>>>>> 42a9ba1d
       se->expr = gfc_build_addr_expr (NULL_TREE, se->expr);
 
       if (g77 && TREE_TYPE (TREE_TYPE (se->expr)) != NULL_TREE
@@ -5912,12 +5822,8 @@
 	      tmp = gfc_duplicate_allocatable (dest, decl, TREE_TYPE(decl), rank);
 	      gfc_add_expr_to_block (&fnblock, tmp);
 	    }
-<<<<<<< HEAD
-	  tmp = build_fold_indirect_ref (gfc_conv_array_data (dest));
-=======
 	  tmp = build_fold_indirect_ref_loc (input_location,
 					 gfc_conv_array_data (dest));
->>>>>>> 42a9ba1d
 	  dref = gfc_build_array_ref (tmp, index, NULL);
 	  tmp = structure_alloc_comps (der_type, vref, dref, rank, purpose);
 	}

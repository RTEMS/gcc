/* Supporting functions for resolving DATA statement.
   Copyright (C) 2002, 2003, 2004, 2005, 2006, 2007, 2008, 2009, 2010
   Free Software Foundation, Inc.
   Contributed by Lifang Zeng <zlf605@hotmail.com>

This file is part of GCC.

GCC is free software; you can redistribute it and/or modify it under
the terms of the GNU General Public License as published by the Free
Software Foundation; either version 3, or (at your option) any later
version.

GCC is distributed in the hope that it will be useful, but WITHOUT ANY
WARRANTY; without even the implied warranty of MERCHANTABILITY or
FITNESS FOR A PARTICULAR PURPOSE.  See the GNU General Public License
for more details.

You should have received a copy of the GNU General Public License
along with GCC; see the file COPYING3.  If not see
<http://www.gnu.org/licenses/>.  */


/* Notes for DATA statement implementation:
									       
   We first assign initial value to each symbol by gfc_assign_data_value
   during resolving DATA statement. Refer to check_data_variable and
   traverse_data_list in resolve.c.
									       
   The complexity exists in the handling of array section, implied do
   and array of struct appeared in DATA statement.
									       
   We call gfc_conv_structure, gfc_con_array_array_initializer,
   etc., to convert the initial value. Refer to trans-expr.c and
   trans-array.c.  */

#include "config.h"
#include "system.h"
#include "gfortran.h"
#include "data.h"
#include "constructor.h"

static void formalize_init_expr (gfc_expr *);

/* Calculate the array element offset.  */

static void
get_array_index (gfc_array_ref *ar, mpz_t *offset)
{
  gfc_expr *e;
  int i;
  mpz_t delta;
  mpz_t tmp;

  mpz_init (tmp);
  mpz_set_si (*offset, 0);
  mpz_init_set_si (delta, 1);
  for (i = 0; i < ar->dimen; i++)
    {
      e = gfc_copy_expr (ar->start[i]);
      gfc_simplify_expr (e, 1);

      if ((gfc_is_constant_expr (ar->as->lower[i]) == 0)
	  || (gfc_is_constant_expr (ar->as->upper[i]) == 0)
	  || (gfc_is_constant_expr (e) == 0))
	gfc_error ("non-constant array in DATA statement %L", &ar->where);

      mpz_set (tmp, e->value.integer);
      mpz_sub (tmp, tmp, ar->as->lower[i]->value.integer);
      mpz_mul (tmp, tmp, delta);
      mpz_add (*offset, tmp, *offset);

      mpz_sub (tmp, ar->as->upper[i]->value.integer,
	       ar->as->lower[i]->value.integer);
      mpz_add_ui (tmp, tmp, 1);
      mpz_mul (delta, tmp, delta);
    }
  mpz_clear (delta);
  mpz_clear (tmp);
}

/* Find if there is a constructor which component is equal to COM.
   TODO: remove this, use symbol.c(gfc_find_component) instead.  */

static gfc_constructor *
find_con_by_component (gfc_component *com, gfc_constructor_base base)
{
  gfc_constructor *c;

  for (c = gfc_constructor_first (base); c; c = gfc_constructor_next (c))
    if (com == c->n.component)
      return c;

  return NULL;
}


/* Create a character type initialization expression from RVALUE.
   TS [and REF] describe [the substring of] the variable being initialized.
   INIT is the existing initializer, not NULL.  Initialization is performed
   according to normal assignment rules.  */

static gfc_expr *
create_character_initializer (gfc_expr *init, gfc_typespec *ts,
			      gfc_ref *ref, gfc_expr *rvalue)
{
  int len, start, end;
  gfc_char_t *dest;
	    
  gfc_extract_int (ts->u.cl->length, &len);

  if (init == NULL)
    {
      /* Create a new initializer.  */
      init = gfc_get_character_expr (ts->kind, NULL, NULL, len);
      init->ts = *ts;
    }

  dest = init->value.character.string;

  if (ref)
    {
      gfc_expr *start_expr, *end_expr;

      gcc_assert (ref->type == REF_SUBSTRING);

      /* Only set a substring of the destination.  Fortran substring bounds
	 are one-based [start, end], we want zero based [start, end).  */
      start_expr = gfc_copy_expr (ref->u.ss.start);
      end_expr = gfc_copy_expr (ref->u.ss.end);

      if ((gfc_simplify_expr (start_expr, 1) == FAILURE)
	  || (gfc_simplify_expr (end_expr, 1)) == FAILURE)
	{
	  gfc_error ("failure to simplify substring reference in DATA "
		     "statement at %L", &ref->u.ss.start->where);
	  return NULL;
	}

      gfc_extract_int (start_expr, &start);
      start--;
      gfc_extract_int (end_expr, &end);
    }
  else
    {
      /* Set the whole string.  */
      start = 0;
      end = len;
    }

  /* Copy the initial value.  */
  if (rvalue->ts.type == BT_HOLLERITH)
    len = rvalue->representation.length - rvalue->ts.u.pad;
  else
    len = rvalue->value.character.length;

  if (len > end - start)
    {
      gfc_warning_now ("Initialization string starting at %L was "
		       "truncated to fit the variable (%d/%d)",
		       &rvalue->where, end - start, len);
      len = end - start;
    }

  if (rvalue->ts.type == BT_HOLLERITH)
    {
      int i;
      for (i = 0; i < len; i++)
	dest[start+i] = rvalue->representation.string[i];
    }
  else
    memcpy (&dest[start], rvalue->value.character.string,
	    len * sizeof (gfc_char_t));

  /* Pad with spaces.  Substrings will already be blanked.  */
  if (len < end - start && ref == NULL)
    gfc_wide_memset (&dest[start + len], ' ', end - (start + len));

  if (rvalue->ts.type == BT_HOLLERITH)
    {
      init->representation.length = init->value.character.length;
      init->representation.string
	= gfc_widechar_to_char (init->value.character.string,
				init->value.character.length);
    }

  return init;
}


/* Assign the initial value RVALUE to  LVALUE's symbol->value. If the
   LVALUE already has an initialization, we extend this, otherwise we
   create a new one.  */

gfc_try
gfc_assign_data_value (gfc_expr *lvalue, gfc_expr *rvalue, mpz_t index)
{
  gfc_ref *ref;
  gfc_expr *init;
  gfc_expr *expr;
  gfc_constructor *con;
  gfc_constructor *last_con;
  gfc_symbol *symbol;
  gfc_typespec *last_ts;
  mpz_t offset;

  symbol = lvalue->symtree->n.sym;
  init = symbol->value;
  last_ts = &symbol->ts;
  last_con = NULL;
  mpz_init_set_si (offset, 0);

  /* Find/create the parent expressions for subobject references.  */
  for (ref = lvalue->ref; ref; ref = ref->next)
    {
      /* Break out of the loop if we find a substring.  */
      if (ref->type == REF_SUBSTRING)
	{
	  /* A substring should always be the last subobject reference.  */
	  gcc_assert (ref->next == NULL);
	  break;
	}

      /* Use the existing initializer expression if it exists.  Otherwise
	 create a new one.  */
      if (init == NULL)
	expr = gfc_get_expr ();
      else
	expr = init;

      /* Find or create this element.  */
      switch (ref->type)
	{
	case REF_ARRAY:
	  if (ref->u.ar.as->rank == 0)
	    {
	      gcc_assert (ref->u.ar.as->corank > 0);
	      if (init == NULL)
		gfc_free (expr);
	      continue;
	    }

	  if (init && expr->expr_type != EXPR_ARRAY)
	    {
	      gfc_error ("'%s' at %L already is initialized at %L",
			 lvalue->symtree->n.sym->name, &lvalue->where,
			 &init->where);
	      goto abort;
	    }

	  if (init == NULL)
	    {
	      /* The element typespec will be the same as the array
		 typespec.  */
	      expr->ts = *last_ts;
	      /* Setup the expression to hold the constructor.  */
	      expr->expr_type = EXPR_ARRAY;
	      expr->rank = ref->u.ar.as->rank;
	    }

	  if (ref->u.ar.type == AR_ELEMENT)
	    get_array_index (&ref->u.ar, &offset);
	  else
	    mpz_set (offset, index);

	  /* Check the bounds.  */
	  if (mpz_cmp_si (offset, 0) < 0)
	    {
	      gfc_error ("Data element below array lower bound at %L",
			 &lvalue->where);
	      goto abort;
	    }
	  else
	    {
	      mpz_t size;
	      if (spec_size (ref->u.ar.as, &size) == SUCCESS)
		{
		  if (mpz_cmp (offset, size) >= 0)
		    {
		      mpz_clear (size);
		      gfc_error ("Data element above array upper bound at %L",
		                 &lvalue->where);
		      goto abort;
		    }
		  mpz_clear (size);
		}
	    }

	  con = gfc_constructor_lookup (expr->value.constructor,
					mpz_get_si (offset));
	  if (!con)
	    {
	      con = gfc_constructor_insert_expr (&expr->value.constructor,
						 NULL, &rvalue->where,
						 mpz_get_si (offset));
	    }
	  break;

	case REF_COMPONENT:
	  if (init == NULL)
	    {
	      /* Setup the expression to hold the constructor.  */
	      expr->expr_type = EXPR_STRUCTURE;
	      expr->ts.type = BT_DERIVED;
	      expr->ts.u.derived = ref->u.c.sym;
	    }
	  else
	    gcc_assert (expr->expr_type == EXPR_STRUCTURE);
	  last_ts = &ref->u.c.component->ts;

	  /* Find the same element in the existing constructor.  */
	  con = find_con_by_component (ref->u.c.component,
				       expr->value.constructor);

	  if (con == NULL)
	    {
	      /* Create a new constructor.  */
	      con = gfc_constructor_append_expr (&expr->value.constructor,
						 NULL, NULL);
	      con->n.component = ref->u.c.component;
	    }
	  break;

	default:
	  gcc_unreachable ();
	}

      if (init == NULL)
	{
	  /* Point the container at the new expression.  */
	  if (last_con == NULL)
	    symbol->value = expr;
	  else
	    last_con->expr = expr;
	}
      init = con->expr;
      last_con = con;
    }

  mpz_clear (offset);

  if (ref || last_ts->type == BT_CHARACTER)
    {
      if (lvalue->ts.u.cl->length == NULL && !(ref && ref->u.ss.length != NULL))
	return FAILURE;
<<<<<<< HEAD
      expr = create_character_intializer (init, last_ts, ref, rvalue);
=======
      expr = create_character_initializer (init, last_ts, ref, rvalue);
>>>>>>> 03d20231
    }
  else
    {
      /* Overwriting an existing initializer is non-standard but usually only
	 provokes a warning from other compilers.  */
      if (init != NULL)
	{
	  /* Order in which the expressions arrive here depends on whether
	     they are from data statements or F95 style declarations.
	     Therefore, check which is the most recent.  */
	  expr = (LOCATION_LINE (init->where.lb->location)
		  > LOCATION_LINE (rvalue->where.lb->location))
	       ? init : rvalue;
	  if (gfc_notify_std (GFC_STD_GNU,"Extension: "
			      "re-initialization of '%s' at %L",
			      symbol->name, &expr->where) == FAILURE)
	    return FAILURE;
	}

      expr = gfc_copy_expr (rvalue);
      if (!gfc_compare_types (&lvalue->ts, &expr->ts))
	gfc_convert_type (expr, &lvalue->ts, 0);
    }

  if (last_con == NULL)
    symbol->value = expr;
  else
    last_con->expr = expr;

  return SUCCESS;

abort:
  mpz_clear (offset);
  return FAILURE;
}


/* Similarly, but initialize REPEAT consecutive values in LVALUE the same
   value in RVALUE.  */

gfc_try
gfc_assign_data_value_range (gfc_expr *lvalue, gfc_expr *rvalue,
			     mpz_t index, mpz_t repeat)
{
  mpz_t offset, last_offset;
  gfc_try t;

  mpz_init (offset);
  mpz_init (last_offset);
  mpz_add (last_offset, index, repeat);

  t = SUCCESS;
  for (mpz_set(offset, index) ; mpz_cmp(offset, last_offset) < 0;
		   mpz_add_ui (offset, offset, 1))
    if (gfc_assign_data_value (lvalue, rvalue, offset) == FAILURE)
      {
	t = FAILURE;
	break;
      }

  mpz_clear (offset);
  mpz_clear (last_offset);

  return t;
}


/* Modify the index of array section and re-calculate the array offset.  */

void 
gfc_advance_section (mpz_t *section_index, gfc_array_ref *ar,
		     mpz_t *offset_ret)
{
  int i;
  mpz_t delta;
  mpz_t tmp; 
  bool forwards;
  int cmp;

  for (i = 0; i < ar->dimen; i++)
    {
      if (ar->dimen_type[i] != DIMEN_RANGE)
	continue;

      if (ar->stride[i])
	{
	  mpz_add (section_index[i], section_index[i],
		   ar->stride[i]->value.integer);
	if (mpz_cmp_si (ar->stride[i]->value.integer, 0) >= 0)
	  forwards = true;
	else
	  forwards = false;
	}
      else
	{
	  mpz_add_ui (section_index[i], section_index[i], 1);
	  forwards = true;
	}
      
      if (ar->end[i])
	cmp = mpz_cmp (section_index[i], ar->end[i]->value.integer);
      else
	cmp = mpz_cmp (section_index[i], ar->as->upper[i]->value.integer);

      if ((cmp > 0 && forwards) || (cmp < 0 && !forwards))
	{
	  /* Reset index to start, then loop to advance the next index.  */
	  if (ar->start[i])
	    mpz_set (section_index[i], ar->start[i]->value.integer);
	  else
	    mpz_set (section_index[i], ar->as->lower[i]->value.integer);
	}
      else
	break;
    }

  mpz_set_si (*offset_ret, 0);
  mpz_init_set_si (delta, 1);
  mpz_init (tmp);
  for (i = 0; i < ar->dimen; i++)
    {
      mpz_sub (tmp, section_index[i], ar->as->lower[i]->value.integer);
      mpz_mul (tmp, tmp, delta);
      mpz_add (*offset_ret, tmp, *offset_ret);

      mpz_sub (tmp, ar->as->upper[i]->value.integer, 
	       ar->as->lower[i]->value.integer);
      mpz_add_ui (tmp, tmp, 1);
      mpz_mul (delta, tmp, delta);
    }
  mpz_clear (tmp);
  mpz_clear (delta);
}


/* Rearrange a structure constructor so the elements are in the specified
   order.  Also insert NULL entries if necessary.  */

static void
formalize_structure_cons (gfc_expr *expr)
{
  gfc_constructor_base base = NULL;
  gfc_constructor *cur;
  gfc_component *order;

  /* Constructor is already formalized.  */
  cur = gfc_constructor_first (expr->value.constructor);
  if (!cur || cur->n.component == NULL)
    return;

  for (order = expr->ts.u.derived->components; order; order = order->next)
    {
      cur = find_con_by_component (order, expr->value.constructor);
      if (cur)
	gfc_constructor_append_expr (&base, cur->expr, &cur->expr->where);
      else
	gfc_constructor_append_expr (&base, NULL, NULL);
    }

  /* For all what it's worth, one would expect
       gfc_constructor_free (expr->value.constructor);
     here. However, if the constructor is actually free'd,
     hell breaks loose in the testsuite?!  */

  expr->value.constructor = base;
}


/* Make sure an initialization expression is in normalized form, i.e., all
   elements of the constructors are in the correct order.  */

static void
formalize_init_expr (gfc_expr *expr)
{
  expr_t type;
  gfc_constructor *c;

  if (expr == NULL)
    return;

  type = expr->expr_type;
  switch (type)
    {
    case EXPR_ARRAY:
      for (c = gfc_constructor_first (expr->value.constructor);
	   c; c = gfc_constructor_next (c))
	formalize_init_expr (c->expr);

    break;

    case EXPR_STRUCTURE:
      formalize_structure_cons (expr);
      break;

    default:
      break;
    }
}


/* Resolve symbol's initial value after all data statement.  */

void
gfc_formalize_init_value (gfc_symbol *sym)
{
  formalize_init_expr (sym->value);
}


/* Get the integer value into RET_AS and SECTION from AS and AR, and return
   offset.  */
 
void
gfc_get_section_index (gfc_array_ref *ar, mpz_t *section_index, mpz_t *offset)
{
  int i;
  mpz_t delta;
  mpz_t tmp;

  mpz_set_si (*offset, 0);
  mpz_init (tmp);
  mpz_init_set_si (delta, 1);
  for (i = 0; i < ar->dimen; i++)
    {
      mpz_init (section_index[i]);
      switch (ar->dimen_type[i])
	{
	case DIMEN_ELEMENT:
	case DIMEN_RANGE:
	  if (ar->start[i])
	    {
	      mpz_sub (tmp, ar->start[i]->value.integer,
		       ar->as->lower[i]->value.integer);
	      mpz_mul (tmp, tmp, delta);
	      mpz_add (*offset, tmp, *offset);
	      mpz_set (section_index[i], ar->start[i]->value.integer);
	    }
	  else
	      mpz_set (section_index[i], ar->as->lower[i]->value.integer);
	  break;

	case DIMEN_VECTOR:
	  gfc_internal_error ("TODO: Vector sections in data statements");

	default:
	  gcc_unreachable ();
	}

      mpz_sub (tmp, ar->as->upper[i]->value.integer, 
	       ar->as->lower[i]->value.integer);
      mpz_add_ui (tmp, tmp, 1);
      mpz_mul (delta, tmp, delta);
    }

  mpz_clear (tmp);
  mpz_clear (delta);
}
<|MERGE_RESOLUTION|>--- conflicted
+++ resolved
@@ -342,11 +342,7 @@
     {
       if (lvalue->ts.u.cl->length == NULL && !(ref && ref->u.ss.length != NULL))
 	return FAILURE;
-<<<<<<< HEAD
-      expr = create_character_intializer (init, last_ts, ref, rvalue);
-=======
       expr = create_character_initializer (init, last_ts, ref, rvalue);
->>>>>>> 03d20231
     }
   else
     {

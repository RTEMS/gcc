--- conflicted
+++ resolved
@@ -1,9 +1,5 @@
 /* Expression translation
-<<<<<<< HEAD
-   Copyright (C) 2002, 2003, 2004, 2005, 2006, 2007
-=======
    Copyright (C) 2002, 2003, 2004, 2005, 2006, 2007, 2008, 2009
->>>>>>> 42bae686
    Free Software Foundation, Inc.
    Contributed by Paul Brook <paul@nowt.org>
    and Steven Bosscher <s.bosscher@student.tudelft.nl>
@@ -157,13 +153,6 @@
   tree tmp;
 
   present = gfc_conv_expr_present (arg->symtree->n.sym);
-<<<<<<< HEAD
-  tmp = build3 (COND_EXPR, TREE_TYPE (se->expr), present, se->expr,
-		fold_convert (TREE_TYPE (se->expr), integer_zero_node));
-
-  tmp = gfc_evaluate_now (tmp, &se->pre);
-  se->expr = tmp;
-=======
 
   if (kind > 0)
     {
@@ -185,7 +174,6 @@
       se->expr = tmp;
     }
 
->>>>>>> 42bae686
   if (ts.type == BT_CHARACTER)
     {
       tmp = build_int_cst (gfc_charlen_type_node, 0);
@@ -407,12 +395,6 @@
       gfc_conv_expr_type (&end, ref->u.ss.end, gfc_charlen_type_node);
       gfc_add_block_to_block (&se->pre, &end.pre);
     }
-<<<<<<< HEAD
-
-  if (!CONSTANT_CLASS_P (end.expr) && !DECL_P (end.expr))
-    end.expr = gfc_evaluate_now (end.expr, &se->pre);
-
-=======
   if (!CONSTANT_CLASS_P (end.expr) && !DECL_P (end.expr))
     end.expr = gfc_evaluate_now (end.expr, &se->pre);
 
@@ -455,7 +437,6 @@
       gfc_free (msg);
     }
 
->>>>>>> 42bae686
   tmp = fold_build2 (MINUS_EXPR, gfc_charlen_type_node,
 		     build_int_cst (gfc_charlen_type_node, 1),
 		     start.expr);
@@ -1577,11 +1558,7 @@
   gfc_init_se (&se, NULL);
   gfc_conv_function_val (&se, sym);
   tmp = TREE_TYPE (TREE_TYPE (TREE_TYPE (se.expr)));
-<<<<<<< HEAD
-  tmp = build3 (CALL_EXPR, tmp, se.expr, args, NULL_TREE);
-=======
   tmp = build_call_list (tmp, se.expr, args);
->>>>>>> 42bae686
   gfc_add_expr_to_block (&block, tmp);
 
   gfc_add_block_to_block (&block, &lse->post);
@@ -2181,20 +2158,10 @@
 
 /* Returns a reference to a temporary array into which a component of
    an actual argument derived type array is copied and then returned
-<<<<<<< HEAD
-   after the function call.
-   TODO Get rid of this kludge, when array descriptors are capable of
-   handling arrays with a bigger stride in bytes than size.  */
-
-void
-gfc_conv_aliased_arg (gfc_se * parmse, gfc_expr * expr,
-		      int g77, sym_intent intent)
-=======
    after the function call.  */
 void
 gfc_conv_subref_array_arg (gfc_se * parmse, gfc_expr * expr,
 			   int g77, sym_intent intent)
->>>>>>> 42bae686
 {
   gfc_se lse;
   gfc_se rse;
@@ -2241,43 +2208,9 @@
   loop.temp_ss->data.temp.type = base_type;
 
   if (expr->ts.type == BT_CHARACTER)
-<<<<<<< HEAD
-    {
-      gfc_ref *char_ref = expr->ref;
-
-      for (; char_ref; char_ref = char_ref->next)
-	if (char_ref->type == REF_SUBSTRING)
-	  {
-	    gfc_se tmp_se;
-
-	    expr->ts.cl = gfc_get_charlen ();
-	    expr->ts.cl->next = char_ref->u.ss.length->next;
-	    char_ref->u.ss.length->next = expr->ts.cl;
-
-	    gfc_init_se (&tmp_se, NULL);
-	    gfc_conv_expr_type (&tmp_se, char_ref->u.ss.end,
-				gfc_array_index_type);
-	    tmp = fold_build2 (PLUS_EXPR, gfc_array_index_type,
-			       tmp_se.expr, gfc_index_one_node);
-	    tmp = gfc_evaluate_now (tmp, &parmse->pre);
-	    gfc_init_se (&tmp_se, NULL);
-	    gfc_conv_expr_type (&tmp_se, char_ref->u.ss.start,
-				gfc_array_index_type);
-	    tmp = fold_build2 (MINUS_EXPR, gfc_array_index_type,
-			       tmp, tmp_se.expr);
-	    expr->ts.cl->backend_decl = tmp;
-
-	    break;
-	  }
-      loop.temp_ss->data.temp.type
-		= gfc_typenode_for_spec (&expr->ts);
-      loop.temp_ss->string_length = expr->ts.cl->backend_decl;
-    }
-=======
     loop.temp_ss->string_length = expr->ts.cl->backend_decl;
   else
     loop.temp_ss->string_length = NULL;
->>>>>>> 42bae686
 
   parmse->string_length = loop.temp_ss->string_length;
   loop.temp_ss->data.temp.dimen = loop.dimen;
@@ -2443,19 +2376,8 @@
   return;
 }
 
-<<<<<<< HEAD
-/* Is true if an array reference is followed by a component or substring
-   reference.  */
-
-bool
-is_aliased_array (gfc_expr * e)
-{
-  gfc_ref * ref;
-  bool seen_array;
-=======
 
 /* Generate the code for argument list functions.  */
->>>>>>> 42bae686
 
 static void
 conv_arglist_function (gfc_se *se, gfc_expr *expr, const char *name)
@@ -2468,18 +2390,8 @@
     gfc_conv_expr (se, expr);
   else if (strncmp (name, "%LOC", 4) == 0)
     {
-<<<<<<< HEAD
-      if (ref->type == REF_ARRAY
-	    && ref->u.ar.type != AR_ELEMENT)
-	seen_array = true;
-
-      if (seen_array
-	    && ref->type != REF_ARRAY)
-	return seen_array;
-=======
       gfc_conv_expr_reference (se, expr);
       se->expr = gfc_build_addr_expr (NULL, se->expr);
->>>>>>> 42bae686
     }
   else if (strncmp (name, "%REF", 4) == 0)
     gfc_conv_expr_reference (se, expr);
@@ -2487,59 +2399,6 @@
     gfc_error ("Unknown argument list function at %L", &expr->where);
 }
 
-<<<<<<< HEAD
-/* Generate the code for argument list functions.  */
-
-static void
-conv_arglist_function (gfc_se *se, gfc_expr *expr, const char *name)
-{
-  tree type = NULL_TREE;
-  /* Pass by value for g77 %VAL(arg), pass the address
-     indirectly for %LOC, else by reference.  Thus %REF
-     is a "do-nothing" and %LOC is the same as an F95
-     pointer.  */
-  if (strncmp (name, "%VAL", 4) == 0)
-    {
-      gfc_conv_expr (se, expr);
-      /* %VAL converts argument to default kind.  */
-      switch (expr->ts.type)
-	{
-	  case BT_REAL:
-	    type = gfc_get_real_type (gfc_default_real_kind);
-	    se->expr = fold_convert (type, se->expr);
-	    break;
-	  case BT_COMPLEX:
-	    type = gfc_get_complex_type (gfc_default_complex_kind);
-	    se->expr = fold_convert (type, se->expr);
-	    break;
-	  case BT_INTEGER:
-	    type = gfc_get_int_type (gfc_default_integer_kind);
-	    se->expr = fold_convert (type, se->expr);
-	    break;
-	  case BT_LOGICAL:
-	    type = gfc_get_logical_type (gfc_default_logical_kind);
-	    se->expr = fold_convert (type, se->expr);
-	    break;
-	  /* This should have been resolved away.  */
-	  case BT_UNKNOWN: case BT_CHARACTER: case BT_DERIVED:
-	  case BT_PROCEDURE: case BT_HOLLERITH:
-	    gfc_internal_error ("Bad type in conv_arglist_function");
-	}
-	  
-    }
-  else if (strncmp (name, "%LOC", 4) == 0)
-    {
-      gfc_conv_expr_reference (se, expr);
-      se->expr = gfc_build_addr_expr (NULL, se->expr);
-    }
-  else if (strncmp (name, "%REF", 4) == 0)
-    gfc_conv_expr_reference (se, expr);
-  else
-    gfc_error ("Unknown argument list function at %L", &expr->where);
-}
-
-=======
->>>>>>> 42bae686
 
 /* Generate code for a procedure call.  Note can return se->post != NULL.
    If se->direct_byref is set then se->expr contains the return parameter.
@@ -2772,18 +2631,6 @@
 
 	  if (argss == gfc_ss_terminator)
             {
-<<<<<<< HEAD
-	      parm_kind = SCALAR;
-	      if (arg->name && arg->name[0] == '%')
-		/* Argument list functions %VAL, %LOC and %REF are signalled
-		   through arg->name.  */
-		conv_arglist_function (&parmse, arg->expr, arg->name);
-	      else
-		{
-		  gfc_conv_expr_reference (&parmse, e);
-		  if (fsym && fsym->attr.pointer
-			&& e->expr_type != EXPR_NULL)
-=======
 	      if (e->expr_type == EXPR_VARIABLE
 		    && e->symtree->n.sym->attr.cray_pointee
 		    && fsym && fsym->attr.flavor == FL_PROCEDURE)
@@ -2828,7 +2675,6 @@
 		      && ((fsym->attr.pointer
 			   && fsym->attr.flavor != FL_PROCEDURE)
 			  || fsym->attr.proc_pointer))
->>>>>>> 42bae686
 		    {
 		      /* Scalar pointer dummy args require an extra level of
 			 indirection. The null pointer already contains
@@ -2837,11 +2683,7 @@
 		      parmse.expr = build_fold_addr_expr (parmse.expr);
 		    }
 		}
-<<<<<<< HEAD
-            }
-=======
 	    }
->>>>>>> 42bae686
 	  else
 	    {
               /* If the procedure requires an explicit interface, the actual
@@ -3034,12 +2876,8 @@
 	     mustn't be deallocated.  */
 	  callee_alloc = sym->attr.allocatable || sym->attr.pointer;
 	  gfc_trans_create_temp_array (&se->pre, &se->post, se->loop, info, tmp,
-<<<<<<< HEAD
-				       false, !sym->attr.pointer, callee_alloc);
-=======
 				       NULL_TREE, false, !sym->attr.pointer,
 				       callee_alloc, &se->ss->expr->where);
->>>>>>> 42bae686
 
 	  /* Pass the temporary as the first argument.  */
 	  tmp = info->descriptor;

--- conflicted
+++ resolved
@@ -1815,10 +1815,7 @@
   new_sym->as = gfc_copy_array_spec (sym->as);
   new_sym->attr.referenced = 1;
   new_sym->attr.dimension = sym->attr.dimension;
-<<<<<<< HEAD
-=======
   new_sym->attr.contiguous = sym->attr.contiguous;
->>>>>>> 6e7f08ad
   new_sym->attr.codimension = sym->attr.codimension;
   new_sym->attr.pointer = sym->attr.pointer;
   new_sym->attr.allocatable = sym->attr.allocatable;
@@ -2497,14 +2494,9 @@
 	{
 	  tmp = gfc_conv_descriptor_ubound_get (parmse->expr,
 						gfc_rank_cst[n]);
-<<<<<<< HEAD
-	  tmp = fold_build2 (PLUS_EXPR, gfc_array_index_type,
-			     tmp, gfc_index_one_node);
-=======
 	  tmp = fold_build2_loc (input_location, PLUS_EXPR,
 				 gfc_array_index_type, tmp,
 				 gfc_index_one_node);
->>>>>>> 6e7f08ad
 	  gfc_conv_descriptor_ubound_set (&parmse->pre,
 					  parmse->expr,
 					  gfc_rank_cst[n],
@@ -2514,17 +2506,6 @@
 					  gfc_rank_cst[n],
 					  gfc_index_one_node);
 	  size = gfc_evaluate_now (size, &parmse->pre);
-<<<<<<< HEAD
-	  offset = fold_build2 (MINUS_EXPR, gfc_array_index_type,
-				offset, size);
-	  offset = gfc_evaluate_now (offset, &parmse->pre);
-	  tmp = fold_build2 (MINUS_EXPR, gfc_array_index_type,
-			     rse.loop->to[n], rse.loop->from[n]);
-	  tmp = fold_build2 (PLUS_EXPR, gfc_array_index_type,
-			     tmp, gfc_index_one_node);
-	  size = fold_build2 (MULT_EXPR, gfc_array_index_type,
-			      size, tmp);
-=======
 	  offset = fold_build2_loc (input_location, MINUS_EXPR,
 				    gfc_array_index_type,
 				    offset, size);
@@ -2537,7 +2518,6 @@
 				 tmp, gfc_index_one_node);
 	  size = fold_build2_loc (input_location, MULT_EXPR,
 				  gfc_array_index_type, size, tmp);
->>>>>>> 6e7f08ad
 	}
 
       gfc_conv_descriptor_offset_set (&parmse->pre, parmse->expr,
@@ -2806,11 +2786,7 @@
   tree type;
   tree var;
   tree len;
-<<<<<<< HEAD
-  tree stringargs;
-=======
   VEC(tree,gc) *stringargs;
->>>>>>> 6e7f08ad
   tree result = NULL;
   gfc_formal_arglist *formal;
   gfc_actual_arglist *arg;
@@ -3374,11 +3350,7 @@
 
 	  result = build_fold_indirect_ref_loc (input_location,
 						se->expr);
-<<<<<<< HEAD
-	  retargs = gfc_chainon_list (retargs, se->expr);
-=======
 	  VEC_safe_push (tree, gc, retargs, se->expr);
->>>>>>> 6e7f08ad
 	}
       else if (comp && comp->attr.dimension)
 	{
@@ -3402,11 +3374,7 @@
 	  /* Pass the temporary as the first argument.  */
 	  result = info->descriptor;
 	  tmp = gfc_build_addr_expr (NULL_TREE, result);
-<<<<<<< HEAD
-	  retargs = gfc_chainon_list (retargs, tmp);
-=======
 	  VEC_safe_push (tree, gc, retargs, tmp);
->>>>>>> 6e7f08ad
 	}
       else if (!comp && sym->result->attr.dimension)
 	{
@@ -3430,11 +3398,7 @@
 	  /* Pass the temporary as the first argument.  */
 	  result = info->descriptor;
 	  tmp = gfc_build_addr_expr (NULL_TREE, result);
-<<<<<<< HEAD
-	  retargs = gfc_chainon_list (retargs, tmp);
-=======
 	  VEC_safe_push (tree, gc, retargs, tmp);
->>>>>>> 6e7f08ad
 	}
       else if (ts.type == BT_CHARACTER)
 	{
@@ -4006,43 +3970,6 @@
 }
 
 
-/* Determine whether the given EXPR_CONSTANT is a zero initializer.  */
-
-static bool
-is_zero_initializer_p (gfc_expr * expr)
-{
-  if (expr->expr_type != EXPR_CONSTANT)
-    return false;
-
-  /* We ignore constants with prescribed memory representations for now.  */
-  if (expr->representation.string)
-    return false;
-
-  switch (expr->ts.type)
-    {
-    case BT_INTEGER:
-      return mpz_cmp_si (expr->value.integer, 0) == 0;
-
-    case BT_REAL:
-      return mpfr_zero_p (expr->value.real)
-	     && MPFR_SIGN (expr->value.real) >= 0;
-
-    case BT_LOGICAL:
-      return expr->value.logical == 0;
-
-    case BT_COMPLEX:
-      return mpfr_zero_p (mpc_realref (expr->value.complex))
-	     && MPFR_SIGN (mpc_realref (expr->value.complex)) >= 0
-             && mpfr_zero_p (mpc_imagref (expr->value.complex))
-	     && MPFR_SIGN (mpc_imagref (expr->value.complex)) >= 0;
-
-    default:
-      break;
-    }
-  return false;
-}
-
-
 static void
 gfc_conv_array_constructor_expr (gfc_se * se, gfc_expr * expr)
 {
@@ -4083,10 +4010,7 @@
 
       gfc_init_se (&se, NULL);
       gfc_conv_constant (&se, expr);
-<<<<<<< HEAD
-=======
       gcc_assert (TREE_CODE (se.expr) != CONSTRUCTOR);
->>>>>>> 6e7f08ad
       return se.expr;
     }
   
@@ -4095,12 +4019,6 @@
       tree ctor;
       /* Arrays need special handling.  */
       if (pointer)
-<<<<<<< HEAD
-	return gfc_build_null_descriptor (type);
-      /* Special case assigning an array to zero.  */
-      else if (is_zero_initializer_p (expr))
-        return build_constructor (type, NULL);
-=======
 	ctor = gfc_build_null_descriptor (type);
       /* Special case assigning an array to zero.  */
       else if (is_zero_initializer_p (expr))
@@ -4114,7 +4032,6 @@
     {
       if (!expr || expr->expr_type == EXPR_NULL)
 	return fold_convert (type, null_pointer_node);
->>>>>>> 6e7f08ad
       else
 	{
 	  gfc_init_se (&se, NULL);
@@ -4356,37 +4273,23 @@
 
       /* Shift the bounds and set the offset accordingly.  */
       tmp = gfc_conv_descriptor_ubound_get (dest, gfc_rank_cst[n]);
-<<<<<<< HEAD
-      span = fold_build2 (MINUS_EXPR, gfc_array_index_type, tmp,
-		gfc_conv_descriptor_lbound_get (dest, gfc_rank_cst[n]));
-      tmp = fold_build2 (PLUS_EXPR, gfc_array_index_type, span, lbound);
-=======
       span = fold_build2_loc (input_location, MINUS_EXPR, gfc_array_index_type,
 		tmp, gfc_conv_descriptor_lbound_get (dest, gfc_rank_cst[n]));
       tmp = fold_build2_loc (input_location, PLUS_EXPR, gfc_array_index_type,
 			     span, lbound);
->>>>>>> 6e7f08ad
       gfc_conv_descriptor_ubound_set (&block, dest,
 				      gfc_rank_cst[n], tmp);
       gfc_conv_descriptor_lbound_set (&block, dest,
 				      gfc_rank_cst[n], lbound);
 
-<<<<<<< HEAD
-      tmp = fold_build2 (MULT_EXPR, gfc_array_index_type,
-=======
       tmp = fold_build2_loc (input_location, MULT_EXPR, gfc_array_index_type,
->>>>>>> 6e7f08ad
 			 gfc_conv_descriptor_lbound_get (dest,
 							 gfc_rank_cst[n]),
 			 gfc_conv_descriptor_stride_get (dest,
 							 gfc_rank_cst[n]));
       gfc_add_modify (&block, tmp2, tmp);
-<<<<<<< HEAD
-      tmp = fold_build2 (MINUS_EXPR, gfc_array_index_type, offset, tmp2);
-=======
       tmp = fold_build2_loc (input_location, MINUS_EXPR, gfc_array_index_type,
 			     offset, tmp2);
->>>>>>> 6e7f08ad
       gfc_conv_descriptor_offset_set (&block, dest, tmp);
     }
 
@@ -4406,14 +4309,8 @@
 					null_pointer_node);
 	  null_expr = gfc_finish_block (&block);
 	  tmp = gfc_conv_descriptor_data_get (arg->symtree->n.sym->backend_decl);
-<<<<<<< HEAD
-	  tmp = build2 (EQ_EXPR, boolean_type_node, tmp,
-			fold_convert (TREE_TYPE (tmp),
-				      null_pointer_node));
-=======
 	  tmp = build2_loc (input_location, EQ_EXPR, boolean_type_node, tmp,
 			    fold_convert (TREE_TYPE (tmp), null_pointer_node));
->>>>>>> 6e7f08ad
 	  return build3_v (COND_EXPR, tmp,
 			   null_expr, non_null_expr);
 	}
@@ -4546,20 +4443,12 @@
       if (c && c->expr && c->expr->ts.is_iso_c)
 	{
 	  field = cm->backend_decl;
-<<<<<<< HEAD
-	  tmp = fold_build3 (COMPONENT_REF, TREE_TYPE (field),
-			     dest, field, NULL_TREE);
-	  tmp = fold_build2 (MODIFY_EXPR, TREE_TYPE (tmp), tmp,
-			     fold_convert (TREE_TYPE (tmp),
-					   null_pointer_node));
-=======
 	  tmp = fold_build3_loc (input_location, COMPONENT_REF,
 				 TREE_TYPE (field),
 				 dest, field, NULL_TREE);
 	  tmp = fold_build2_loc (input_location, MODIFY_EXPR, TREE_TYPE (tmp),
 				 tmp, fold_convert (TREE_TYPE (tmp),
 						    null_pointer_node));
->>>>>>> 6e7f08ad
 	  gfc_add_expr_to_block (&block, tmp);
 	  continue;
 	}
@@ -4611,24 +4500,7 @@
       if (!c->expr || cm->attr.allocatable)
         continue;
 
-<<<<<<< HEAD
-      if (cm->ts.type == BT_CLASS)
-	{
-	  gfc_component *data;
-	  data = gfc_find_component (cm->ts.u.derived, "$data", true, true);
-	  if (!data->backend_decl)
-	    gfc_get_derived_type (cm->ts.u.derived);
-	  val = gfc_conv_initializer (c->expr, &cm->ts,
-				      TREE_TYPE (data->backend_decl),
-				      data->attr.dimension,
-				      data->attr.pointer);
-
-	  CONSTRUCTOR_APPEND_ELT (v, data->backend_decl, val);
-	}
-      else if (strcmp (cm->name, "$size") == 0)
-=======
       if (strcmp (cm->name, "$size") == 0)
->>>>>>> 6e7f08ad
 	{
 	  val = TYPE_SIZE_UNIT (gfc_get_derived_type (cm->ts.u.derived));
 	  CONSTRUCTOR_APPEND_ELT (v, cm->backend_decl, val);
@@ -5830,13 +5702,8 @@
 
   tmp = gfc_trans_scalar_assign (&lse, &rse, expr1->ts,
 				 l_is_temp || init_flag,
-<<<<<<< HEAD
-				 (expr2->expr_type == EXPR_VARIABLE)
-				    || scalar_to_array, dealloc);
-=======
 				 expr_is_variable (expr2) || scalar_to_array,
 				 dealloc);
->>>>>>> 6e7f08ad
   gfc_add_expr_to_block (&body, tmp);
 
   if (lss == gfc_ss_terminator)
@@ -5988,8 +5855,6 @@
 gfc_trans_assign (gfc_code * code)
 {
   return gfc_trans_assignment (code->expr1, code->expr2, false, true);
-<<<<<<< HEAD
-=======
 }
 
 
@@ -6029,7 +5894,6 @@
   gfc_add_expr_to_block (&block, tmp);
   
   return gfc_finish_block (&block);
->>>>>>> 6e7f08ad
 }
 
 
@@ -6045,25 +5909,6 @@
   gfc_expr *rhs;
 
   gfc_start_block (&block);
-  
-  if (code->op == EXEC_INIT_ASSIGN)
-    {
-      /* Special case for initializing a CLASS variable on allocation.
-	 A MEMCPY is needed to copy the full data of the dynamic type,
-	 which may be different from the declared type.  */
-      gfc_se dst,src;
-      tree memsz;
-      gfc_init_se (&dst, NULL);
-      gfc_init_se (&src, NULL);
-      gfc_add_component_ref (code->expr1, "$data");
-      gfc_conv_expr (&dst, code->expr1);
-      gfc_conv_expr (&src, code->expr2);
-      gfc_add_block_to_block (&block, &src.pre);
-      memsz = TYPE_SIZE_UNIT (gfc_typenode_for_spec (&code->expr2->ts));
-      tmp = gfc_build_memcpy_call (dst.expr, src.expr, memsz);
-      gfc_add_expr_to_block (&block, tmp);
-      return gfc_finish_block (&block);
-    }
 
   if (expr2->ts.type != BT_CLASS)
     {
@@ -6082,11 +5927,7 @@
 	  rhs->symtree = st;
 	  rhs->ts = vtab->ts;
 	}
-<<<<<<< HEAD
-      else if (code->expr2->expr_type == EXPR_NULL)
-=======
       else if (expr2->expr_type == EXPR_NULL)
->>>>>>> 6e7f08ad
 	rhs = gfc_get_int_expr (gfc_default_integer_kind, NULL, 0);
       else
 	gcc_unreachable ();
